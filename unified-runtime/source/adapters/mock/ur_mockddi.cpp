/*
 *
 * Copyright (C) 2024 Intel Corporation
 *
 * Part of the Unified-Runtime Project, under the Apache License v2.0 with LLVM
 * Exceptions.
 * See LICENSE.TXT

 * SPDX-License-Identifier: Apache-2.0 WITH LLVM-exception
 *
 * @file ur_mockddi.cpp
 *
 */
#include "ur_mock.hpp"
#include "ur_mock_helpers.hpp"

namespace driver {
///////////////////////////////////////////////////////////////////////////////
/// @brief Intercept function for urAdapterGet
__urdlllocal ur_result_t UR_APICALL urAdapterGet(
    /// [in] the number of adapters to be added to phAdapters.
    /// If phAdapters is not NULL, then NumEntries should be greater than
    /// zero, otherwise ::UR_RESULT_ERROR_INVALID_SIZE,
    /// will be returned.
    uint32_t NumEntries,
    /// [out][optional][range(0, NumEntries)][alloc] array of handle of
    /// adapters. If NumEntries is less than the number of adapters available,
    /// then
    /// ::urAdapterGet shall only retrieve that number of adapters.
    ur_adapter_handle_t *phAdapters,
    /// [out][optional] returns the total number of adapters available.
    uint32_t *pNumAdapters) try {
  ur_result_t result = UR_RESULT_SUCCESS;

  ur_adapter_get_params_t params = {&NumEntries, &phAdapters, &pNumAdapters};

  auto beforeCallback = reinterpret_cast<ur_mock_callback_t>(
      mock::getCallbacks().get_before_callback("urAdapterGet"));
  if (beforeCallback) {
    result = beforeCallback(&params);
    if (result != UR_RESULT_SUCCESS) {
      return result;
    }
  }

  auto replaceCallback = reinterpret_cast<ur_mock_callback_t>(
      mock::getCallbacks().get_replace_callback("urAdapterGet"));
  if (replaceCallback) {
    result = replaceCallback(&params);
  } else {

    if (pNumAdapters) {
      *pNumAdapters = 1;
    }
    if (phAdapters) {
      *phAdapters = d_context.adapter;
    }
    result = UR_RESULT_SUCCESS;
  }

  if (result != UR_RESULT_SUCCESS) {
    return result;
  }

  auto afterCallback = reinterpret_cast<ur_mock_callback_t>(
      mock::getCallbacks().get_after_callback("urAdapterGet"));
  if (afterCallback) {
    return afterCallback(&params);
  }

  return result;
} catch (...) {
  return exceptionToResult(std::current_exception());
}

///////////////////////////////////////////////////////////////////////////////
/// @brief Intercept function for urAdapterRelease
__urdlllocal ur_result_t UR_APICALL urAdapterRelease(
    /// [in][release] Adapter handle to release
    ur_adapter_handle_t hAdapter) try {
  ur_result_t result = UR_RESULT_SUCCESS;

  ur_adapter_release_params_t params = {&hAdapter};

  auto beforeCallback = reinterpret_cast<ur_mock_callback_t>(
      mock::getCallbacks().get_before_callback("urAdapterRelease"));
  if (beforeCallback) {
    result = beforeCallback(&params);
    if (result != UR_RESULT_SUCCESS) {
      return result;
    }
  }

  auto replaceCallback = reinterpret_cast<ur_mock_callback_t>(
      mock::getCallbacks().get_replace_callback("urAdapterRelease"));
  if (replaceCallback) {
    result = replaceCallback(&params);
  } else {

    result = UR_RESULT_SUCCESS;
  }

  if (result != UR_RESULT_SUCCESS) {
    return result;
  }

  auto afterCallback = reinterpret_cast<ur_mock_callback_t>(
      mock::getCallbacks().get_after_callback("urAdapterRelease"));
  if (afterCallback) {
    return afterCallback(&params);
  }

  return result;
} catch (...) {
  return exceptionToResult(std::current_exception());
}

///////////////////////////////////////////////////////////////////////////////
/// @brief Intercept function for urAdapterRetain
__urdlllocal ur_result_t UR_APICALL urAdapterRetain(
    /// [in][retain] Adapter handle to retain
    ur_adapter_handle_t hAdapter) try {
  ur_result_t result = UR_RESULT_SUCCESS;

  ur_adapter_retain_params_t params = {&hAdapter};

  auto beforeCallback = reinterpret_cast<ur_mock_callback_t>(
      mock::getCallbacks().get_before_callback("urAdapterRetain"));
  if (beforeCallback) {
    result = beforeCallback(&params);
    if (result != UR_RESULT_SUCCESS) {
      return result;
    }
  }

  auto replaceCallback = reinterpret_cast<ur_mock_callback_t>(
      mock::getCallbacks().get_replace_callback("urAdapterRetain"));
  if (replaceCallback) {
    result = replaceCallback(&params);
  } else {

    result = UR_RESULT_SUCCESS;
  }

  if (result != UR_RESULT_SUCCESS) {
    return result;
  }

  auto afterCallback = reinterpret_cast<ur_mock_callback_t>(
      mock::getCallbacks().get_after_callback("urAdapterRetain"));
  if (afterCallback) {
    return afterCallback(&params);
  }

  return result;
} catch (...) {
  return exceptionToResult(std::current_exception());
}

///////////////////////////////////////////////////////////////////////////////
/// @brief Intercept function for urAdapterGetLastError
__urdlllocal ur_result_t UR_APICALL urAdapterGetLastError(
    /// [in] handle of the adapter instance
    ur_adapter_handle_t hAdapter,
    /// [out] pointer to a C string where the adapter specific error message
    /// will be stored.
    const char **ppMessage,
    /// [out] pointer to an integer where the adapter specific error code will
    /// be stored.
    int32_t *pError) try {
  ur_result_t result = UR_RESULT_SUCCESS;

  ur_adapter_get_last_error_params_t params = {&hAdapter, &ppMessage, &pError};

  auto beforeCallback = reinterpret_cast<ur_mock_callback_t>(
      mock::getCallbacks().get_before_callback("urAdapterGetLastError"));
  if (beforeCallback) {
    result = beforeCallback(&params);
    if (result != UR_RESULT_SUCCESS) {
      return result;
    }
  }

  auto replaceCallback = reinterpret_cast<ur_mock_callback_t>(
      mock::getCallbacks().get_replace_callback("urAdapterGetLastError"));
  if (replaceCallback) {
    result = replaceCallback(&params);
  } else {

    result = UR_RESULT_SUCCESS;
  }

  if (result != UR_RESULT_SUCCESS) {
    return result;
  }

  auto afterCallback = reinterpret_cast<ur_mock_callback_t>(
      mock::getCallbacks().get_after_callback("urAdapterGetLastError"));
  if (afterCallback) {
    return afterCallback(&params);
  }

  return result;
} catch (...) {
  return exceptionToResult(std::current_exception());
}

///////////////////////////////////////////////////////////////////////////////
/// @brief Intercept function for urAdapterGetInfo
__urdlllocal ur_result_t UR_APICALL urAdapterGetInfo(
    /// [in] handle of the adapter
    ur_adapter_handle_t hAdapter,
    /// [in] type of the info to retrieve
    ur_adapter_info_t propName,
    /// [in] the number of bytes pointed to by pPropValue.
    size_t propSize,
    /// [out][optional][typename(propName, propSize)] array of bytes holding
    /// the info.
    /// If Size is not equal to or greater to the real number of bytes needed
    /// to return the info then the ::UR_RESULT_ERROR_INVALID_SIZE error is
    /// returned and pPropValue is not used.
    void *pPropValue,
    /// [out][optional] pointer to the actual number of bytes being queried by
    /// pPropValue.
    size_t *pPropSizeRet) try {
  ur_result_t result = UR_RESULT_SUCCESS;

  ur_adapter_get_info_params_t params = {&hAdapter, &propName, &propSize,
                                         &pPropValue, &pPropSizeRet};

  auto beforeCallback = reinterpret_cast<ur_mock_callback_t>(
      mock::getCallbacks().get_before_callback("urAdapterGetInfo"));
  if (beforeCallback) {
    result = beforeCallback(&params);
    if (result != UR_RESULT_SUCCESS) {
      return result;
    }
  }

  auto replaceCallback = reinterpret_cast<ur_mock_callback_t>(
      mock::getCallbacks().get_replace_callback("urAdapterGetInfo"));
  if (replaceCallback) {
    result = replaceCallback(&params);
  } else {

    result = UR_RESULT_SUCCESS;
  }

  if (result != UR_RESULT_SUCCESS) {
    return result;
  }

  auto afterCallback = reinterpret_cast<ur_mock_callback_t>(
      mock::getCallbacks().get_after_callback("urAdapterGetInfo"));
  if (afterCallback) {
    return afterCallback(&params);
  }

  return result;
} catch (...) {
  return exceptionToResult(std::current_exception());
}

///////////////////////////////////////////////////////////////////////////////
/// @brief Intercept function for urAdapterSetLoggerCallback
__urdlllocal ur_result_t UR_APICALL urAdapterSetLoggerCallback(
    /// [in] handle of the adapter
    ur_adapter_handle_t hAdapter,
    /// [in] Function pointer to callback from the logger.
    ur_logger_callback_t pfnLoggerCallback,
    /// [in][out][optional] pointer to data to be passed to callback
    void *pUserData,
    /// [in] logging level
    ur_logger_level_t level) try {
  ur_result_t result = UR_RESULT_SUCCESS;

  ur_adapter_set_logger_callback_params_t params = {
      &hAdapter, &pfnLoggerCallback, &pUserData, &level};

  auto beforeCallback = reinterpret_cast<ur_mock_callback_t>(
      mock::getCallbacks().get_before_callback("urAdapterSetLoggerCallback"));
  if (beforeCallback) {
    result = beforeCallback(&params);
    if (result != UR_RESULT_SUCCESS) {
      return result;
    }
  }

  auto replaceCallback = reinterpret_cast<ur_mock_callback_t>(
      mock::getCallbacks().get_replace_callback("urAdapterSetLoggerCallback"));
  if (replaceCallback) {
    result = replaceCallback(&params);
  } else {

    result = UR_RESULT_SUCCESS;
  }

  if (result != UR_RESULT_SUCCESS) {
    return result;
  }

  auto afterCallback = reinterpret_cast<ur_mock_callback_t>(
      mock::getCallbacks().get_after_callback("urAdapterSetLoggerCallback"));
  if (afterCallback) {
    return afterCallback(&params);
  }

  return result;
} catch (...) {
  return exceptionToResult(std::current_exception());
}

///////////////////////////////////////////////////////////////////////////////
/// @brief Intercept function for urAdapterSetLoggerCallbackLevel
__urdlllocal ur_result_t UR_APICALL urAdapterSetLoggerCallbackLevel(
    /// [in] handle of the adapter
    ur_adapter_handle_t hAdapter,
    /// [in] logging level
    ur_logger_level_t level) try {
  ur_result_t result = UR_RESULT_SUCCESS;

  ur_adapter_set_logger_callback_level_params_t params = {&hAdapter, &level};

  auto beforeCallback = reinterpret_cast<ur_mock_callback_t>(
      mock::getCallbacks().get_before_callback(
          "urAdapterSetLoggerCallbackLevel"));
  if (beforeCallback) {
    result = beforeCallback(&params);
    if (result != UR_RESULT_SUCCESS) {
      return result;
    }
  }

  auto replaceCallback = reinterpret_cast<ur_mock_callback_t>(
      mock::getCallbacks().get_replace_callback(
          "urAdapterSetLoggerCallbackLevel"));
  if (replaceCallback) {
    result = replaceCallback(&params);
  } else {

    result = UR_RESULT_SUCCESS;
  }

  if (result != UR_RESULT_SUCCESS) {
    return result;
  }

  auto afterCallback = reinterpret_cast<ur_mock_callback_t>(
      mock::getCallbacks().get_after_callback(
          "urAdapterSetLoggerCallbackLevel"));
  if (afterCallback) {
    return afterCallback(&params);
  }

  return result;
} catch (...) {
  return exceptionToResult(std::current_exception());
}

///////////////////////////////////////////////////////////////////////////////
/// @brief Intercept function for urPlatformGet
__urdlllocal ur_result_t UR_APICALL urPlatformGet(
    /// [in] adapter to query for platforms.
    ur_adapter_handle_t hAdapter,
    /// [in] the number of platforms to be added to phPlatforms.
    /// If phPlatforms is not NULL, then NumEntries should be greater than
    /// zero, otherwise ::UR_RESULT_ERROR_INVALID_SIZE,
    /// will be returned.
    uint32_t NumEntries,
    /// [out][optional][range(0, NumEntries)] array of handle of platforms.
    /// If NumEntries is less than the number of platforms available, then
    /// ::urPlatformGet shall only retrieve that number of platforms.
    ur_platform_handle_t *phPlatforms,
    /// [out][optional] returns the total number of platforms available.
    uint32_t *pNumPlatforms) try {
  ur_result_t result = UR_RESULT_SUCCESS;

  ur_platform_get_params_t params = {&hAdapter, &NumEntries, &phPlatforms,
                                     &pNumPlatforms};

  auto beforeCallback = reinterpret_cast<ur_mock_callback_t>(
      mock::getCallbacks().get_before_callback("urPlatformGet"));
  if (beforeCallback) {
    result = beforeCallback(&params);
    if (result != UR_RESULT_SUCCESS) {
      return result;
    }
  }

  auto replaceCallback = reinterpret_cast<ur_mock_callback_t>(
      mock::getCallbacks().get_replace_callback("urPlatformGet"));
  if (replaceCallback) {
    result = replaceCallback(&params);
  } else {

    if (pNumPlatforms) {
      *pNumPlatforms = 1;
    }
    if (phPlatforms) {
      *phPlatforms = d_context.platform;
    }
    result = UR_RESULT_SUCCESS;
  }

  if (result != UR_RESULT_SUCCESS) {
    return result;
  }

  auto afterCallback = reinterpret_cast<ur_mock_callback_t>(
      mock::getCallbacks().get_after_callback("urPlatformGet"));
  if (afterCallback) {
    return afterCallback(&params);
  }

  return result;
} catch (...) {
  return exceptionToResult(std::current_exception());
}

///////////////////////////////////////////////////////////////////////////////
/// @brief Intercept function for urPlatformGetInfo
__urdlllocal ur_result_t UR_APICALL urPlatformGetInfo(
    /// [in] handle of the platform
    ur_platform_handle_t hPlatform,
    /// [in] type of the info to retrieve
    ur_platform_info_t propName,
    /// [in] the number of bytes pointed to by pPlatformInfo.
    size_t propSize,
    /// [out][optional][typename(propName, propSize)] array of bytes holding
    /// the info.
    /// If Size is not equal to or greater to the real number of bytes needed
    /// to return the info then the ::UR_RESULT_ERROR_INVALID_SIZE error is
    /// returned and pPlatformInfo is not used.
    void *pPropValue,
    /// [out][optional] pointer to the actual number of bytes being queried by
    /// pPlatformInfo.
    size_t *pPropSizeRet) try {
  ur_result_t result = UR_RESULT_SUCCESS;

  ur_platform_get_info_params_t params = {&hPlatform, &propName, &propSize,
                                          &pPropValue, &pPropSizeRet};

  auto beforeCallback = reinterpret_cast<ur_mock_callback_t>(
      mock::getCallbacks().get_before_callback("urPlatformGetInfo"));
  if (beforeCallback) {
    result = beforeCallback(&params);
    if (result != UR_RESULT_SUCCESS) {
      return result;
    }
  }

  auto replaceCallback = reinterpret_cast<ur_mock_callback_t>(
      mock::getCallbacks().get_replace_callback("urPlatformGetInfo"));
  if (replaceCallback) {
    result = replaceCallback(&params);
  } else {

    result = UR_RESULT_SUCCESS;
  }

  if (result != UR_RESULT_SUCCESS) {
    return result;
  }

  auto afterCallback = reinterpret_cast<ur_mock_callback_t>(
      mock::getCallbacks().get_after_callback("urPlatformGetInfo"));
  if (afterCallback) {
    return afterCallback(&params);
  }

  return result;
} catch (...) {
  return exceptionToResult(std::current_exception());
}

///////////////////////////////////////////////////////////////////////////////
/// @brief Intercept function for urPlatformGetApiVersion
__urdlllocal ur_result_t UR_APICALL urPlatformGetApiVersion(
    /// [in] handle of the platform
    ur_platform_handle_t hPlatform,
    /// [out] api version
    ur_api_version_t *pVersion) try {
  ur_result_t result = UR_RESULT_SUCCESS;

  ur_platform_get_api_version_params_t params = {&hPlatform, &pVersion};

  auto beforeCallback = reinterpret_cast<ur_mock_callback_t>(
      mock::getCallbacks().get_before_callback("urPlatformGetApiVersion"));
  if (beforeCallback) {
    result = beforeCallback(&params);
    if (result != UR_RESULT_SUCCESS) {
      return result;
    }
  }

  auto replaceCallback = reinterpret_cast<ur_mock_callback_t>(
      mock::getCallbacks().get_replace_callback("urPlatformGetApiVersion"));
  if (replaceCallback) {
    result = replaceCallback(&params);
  } else {

    result = UR_RESULT_SUCCESS;
  }

  if (result != UR_RESULT_SUCCESS) {
    return result;
  }

  auto afterCallback = reinterpret_cast<ur_mock_callback_t>(
      mock::getCallbacks().get_after_callback("urPlatformGetApiVersion"));
  if (afterCallback) {
    return afterCallback(&params);
  }

  return result;
} catch (...) {
  return exceptionToResult(std::current_exception());
}

///////////////////////////////////////////////////////////////////////////////
/// @brief Intercept function for urPlatformGetNativeHandle
__urdlllocal ur_result_t UR_APICALL urPlatformGetNativeHandle(
    /// [in] handle of the platform.
    ur_platform_handle_t hPlatform,
    /// [out] a pointer to the native handle of the platform.
    ur_native_handle_t *phNativePlatform) try {
  ur_result_t result = UR_RESULT_SUCCESS;

  ur_platform_get_native_handle_params_t params = {&hPlatform,
                                                   &phNativePlatform};

  auto beforeCallback = reinterpret_cast<ur_mock_callback_t>(
      mock::getCallbacks().get_before_callback("urPlatformGetNativeHandle"));
  if (beforeCallback) {
    result = beforeCallback(&params);
    if (result != UR_RESULT_SUCCESS) {
      return result;
    }
  }

  auto replaceCallback = reinterpret_cast<ur_mock_callback_t>(
      mock::getCallbacks().get_replace_callback("urPlatformGetNativeHandle"));
  if (replaceCallback) {
    result = replaceCallback(&params);
  } else {

    *phNativePlatform = reinterpret_cast<ur_native_handle_t>(hPlatform);
    result = UR_RESULT_SUCCESS;
  }

  if (result != UR_RESULT_SUCCESS) {
    return result;
  }

  auto afterCallback = reinterpret_cast<ur_mock_callback_t>(
      mock::getCallbacks().get_after_callback("urPlatformGetNativeHandle"));
  if (afterCallback) {
    return afterCallback(&params);
  }

  return result;
} catch (...) {
  return exceptionToResult(std::current_exception());
}

///////////////////////////////////////////////////////////////////////////////
/// @brief Intercept function for urPlatformCreateWithNativeHandle
__urdlllocal ur_result_t UR_APICALL urPlatformCreateWithNativeHandle(
    /// [in][nocheck] the native handle of the platform.
    ur_native_handle_t hNativePlatform,
    /// [in] handle of the adapter associated with the native backend.
    ur_adapter_handle_t hAdapter,
    /// [in][optional] pointer to native platform properties struct.
    const ur_platform_native_properties_t *pProperties,
    /// [out][alloc] pointer to the handle of the platform object created.
    ur_platform_handle_t *phPlatform) try {
  ur_result_t result = UR_RESULT_SUCCESS;

  ur_platform_create_with_native_handle_params_t params = {
      &hNativePlatform, &hAdapter, &pProperties, &phPlatform};

  auto beforeCallback = reinterpret_cast<ur_mock_callback_t>(
      mock::getCallbacks().get_before_callback(
          "urPlatformCreateWithNativeHandle"));
  if (beforeCallback) {
    result = beforeCallback(&params);
    if (result != UR_RESULT_SUCCESS) {
      return result;
    }
  }

  auto replaceCallback = reinterpret_cast<ur_mock_callback_t>(
      mock::getCallbacks().get_replace_callback(
          "urPlatformCreateWithNativeHandle"));
  if (replaceCallback) {
    result = replaceCallback(&params);
  } else {

    *phPlatform = reinterpret_cast<ur_platform_handle_t>(hNativePlatform);
    mock::retainDummyHandle(*phPlatform);
    result = UR_RESULT_SUCCESS;
  }

  if (result != UR_RESULT_SUCCESS) {
    return result;
  }

  auto afterCallback = reinterpret_cast<ur_mock_callback_t>(
      mock::getCallbacks().get_after_callback(
          "urPlatformCreateWithNativeHandle"));
  if (afterCallback) {
    return afterCallback(&params);
  }

  return result;
} catch (...) {
  return exceptionToResult(std::current_exception());
}

///////////////////////////////////////////////////////////////////////////////
/// @brief Intercept function for urPlatformGetBackendOption
__urdlllocal ur_result_t UR_APICALL urPlatformGetBackendOption(
    /// [in] handle of the platform instance.
    ur_platform_handle_t hPlatform,
    /// [in] string containing the frontend option.
    const char *pFrontendOption,
    /// [out] returns the correct platform specific compiler option based on
    /// the frontend option.
    const char **ppPlatformOption) try {
  ur_result_t result = UR_RESULT_SUCCESS;

  ur_platform_get_backend_option_params_t params = {
      &hPlatform, &pFrontendOption, &ppPlatformOption};

  auto beforeCallback = reinterpret_cast<ur_mock_callback_t>(
      mock::getCallbacks().get_before_callback("urPlatformGetBackendOption"));
  if (beforeCallback) {
    result = beforeCallback(&params);
    if (result != UR_RESULT_SUCCESS) {
      return result;
    }
  }

  auto replaceCallback = reinterpret_cast<ur_mock_callback_t>(
      mock::getCallbacks().get_replace_callback("urPlatformGetBackendOption"));
  if (replaceCallback) {
    result = replaceCallback(&params);
  } else {

    result = UR_RESULT_SUCCESS;
  }

  if (result != UR_RESULT_SUCCESS) {
    return result;
  }

  auto afterCallback = reinterpret_cast<ur_mock_callback_t>(
      mock::getCallbacks().get_after_callback("urPlatformGetBackendOption"));
  if (afterCallback) {
    return afterCallback(&params);
  }

  return result;
} catch (...) {
  return exceptionToResult(std::current_exception());
}

///////////////////////////////////////////////////////////////////////////////
/// @brief Intercept function for urDeviceGet
__urdlllocal ur_result_t UR_APICALL urDeviceGet(
    /// [in] handle of the platform instance
    ur_platform_handle_t hPlatform,
    /// [in] the type of the devices.
    ur_device_type_t DeviceType,
    /// [in] the number of devices to be added to phDevices.
    /// If phDevices is not NULL, then NumEntries should be greater than zero.
    /// Otherwise ::UR_RESULT_ERROR_INVALID_SIZE
    /// will be returned.
    uint32_t NumEntries,
    /// [out][optional][range(0, NumEntries)][alloc] array of handle of devices.
    /// If NumEntries is less than the number of devices available, then
    /// platform shall only retrieve that number of devices.
    ur_device_handle_t *phDevices,
    /// [out][optional] pointer to the number of devices.
    /// pNumDevices will be updated with the total number of devices available.
    uint32_t *pNumDevices) try {
  ur_result_t result = UR_RESULT_SUCCESS;

  ur_device_get_params_t params = {&hPlatform, &DeviceType, &NumEntries,
                                   &phDevices, &pNumDevices};

  auto beforeCallback = reinterpret_cast<ur_mock_callback_t>(
      mock::getCallbacks().get_before_callback("urDeviceGet"));
  if (beforeCallback) {
    result = beforeCallback(&params);
    if (result != UR_RESULT_SUCCESS) {
      return result;
    }
  }

  auto replaceCallback = reinterpret_cast<ur_mock_callback_t>(
      mock::getCallbacks().get_replace_callback("urDeviceGet"));
  if (replaceCallback) {
    result = replaceCallback(&params);
  } else {

    if (pNumDevices) {
      *pNumDevices = 1;
    }
    if (phDevices) {
      *phDevices = d_context.device;
    }
    result = UR_RESULT_SUCCESS;
  }

  if (result != UR_RESULT_SUCCESS) {
    return result;
  }

  auto afterCallback = reinterpret_cast<ur_mock_callback_t>(
      mock::getCallbacks().get_after_callback("urDeviceGet"));
  if (afterCallback) {
    return afterCallback(&params);
  }

  return result;
} catch (...) {
  return exceptionToResult(std::current_exception());
}

///////////////////////////////////////////////////////////////////////////////
/// @brief Intercept function for urDeviceGetInfo
__urdlllocal ur_result_t UR_APICALL urDeviceGetInfo(
    /// [in] handle of the device instance
    ur_device_handle_t hDevice,
    /// [in] type of the info to retrieve
    ur_device_info_t propName,
    /// [in] the number of bytes pointed to by pPropValue.
    size_t propSize,
    /// [out][optional][typename(propName, propSize)] array of bytes holding
    /// the info.
    /// If propSize is not equal to or greater than the real number of bytes
    /// needed to return the info
    /// then the ::UR_RESULT_ERROR_INVALID_SIZE error is returned and
    /// pPropValue is not used.
    void *pPropValue,
    /// [out][optional] pointer to the actual size in bytes of the queried
    /// propName.
    size_t *pPropSizeRet) try {
  ur_result_t result = UR_RESULT_SUCCESS;

  ur_device_get_info_params_t params = {&hDevice, &propName, &propSize,
                                        &pPropValue, &pPropSizeRet};

  auto beforeCallback = reinterpret_cast<ur_mock_callback_t>(
      mock::getCallbacks().get_before_callback("urDeviceGetInfo"));
  if (beforeCallback) {
    result = beforeCallback(&params);
    if (result != UR_RESULT_SUCCESS) {
      return result;
    }
  }

  auto replaceCallback = reinterpret_cast<ur_mock_callback_t>(
      mock::getCallbacks().get_replace_callback("urDeviceGetInfo"));
  if (replaceCallback) {
    result = replaceCallback(&params);
  } else {

    result = UR_RESULT_SUCCESS;
  }

  if (result != UR_RESULT_SUCCESS) {
    return result;
  }

  auto afterCallback = reinterpret_cast<ur_mock_callback_t>(
      mock::getCallbacks().get_after_callback("urDeviceGetInfo"));
  if (afterCallback) {
    return afterCallback(&params);
  }

  return result;
} catch (...) {
  return exceptionToResult(std::current_exception());
}

///////////////////////////////////////////////////////////////////////////////
/// @brief Intercept function for urDeviceRetain
__urdlllocal ur_result_t UR_APICALL urDeviceRetain(
    /// [in][retain] handle of the device to get a reference of.
    ur_device_handle_t hDevice) try {
  ur_result_t result = UR_RESULT_SUCCESS;

  ur_device_retain_params_t params = {&hDevice};

  auto beforeCallback = reinterpret_cast<ur_mock_callback_t>(
      mock::getCallbacks().get_before_callback("urDeviceRetain"));
  if (beforeCallback) {
    result = beforeCallback(&params);
    if (result != UR_RESULT_SUCCESS) {
      return result;
    }
  }

  auto replaceCallback = reinterpret_cast<ur_mock_callback_t>(
      mock::getCallbacks().get_replace_callback("urDeviceRetain"));
  if (replaceCallback) {
    result = replaceCallback(&params);
  } else {

    result = UR_RESULT_SUCCESS;
  }

  if (result != UR_RESULT_SUCCESS) {
    return result;
  }

  auto afterCallback = reinterpret_cast<ur_mock_callback_t>(
      mock::getCallbacks().get_after_callback("urDeviceRetain"));
  if (afterCallback) {
    return afterCallback(&params);
  }

  return result;
} catch (...) {
  return exceptionToResult(std::current_exception());
}

///////////////////////////////////////////////////////////////////////////////
/// @brief Intercept function for urDeviceRelease
__urdlllocal ur_result_t UR_APICALL urDeviceRelease(
    /// [in][release] handle of the device to release.
    ur_device_handle_t hDevice) try {
  ur_result_t result = UR_RESULT_SUCCESS;

  ur_device_release_params_t params = {&hDevice};

  auto beforeCallback = reinterpret_cast<ur_mock_callback_t>(
      mock::getCallbacks().get_before_callback("urDeviceRelease"));
  if (beforeCallback) {
    result = beforeCallback(&params);
    if (result != UR_RESULT_SUCCESS) {
      return result;
    }
  }

  auto replaceCallback = reinterpret_cast<ur_mock_callback_t>(
      mock::getCallbacks().get_replace_callback("urDeviceRelease"));
  if (replaceCallback) {
    result = replaceCallback(&params);
  } else {

    result = UR_RESULT_SUCCESS;
  }

  if (result != UR_RESULT_SUCCESS) {
    return result;
  }

  auto afterCallback = reinterpret_cast<ur_mock_callback_t>(
      mock::getCallbacks().get_after_callback("urDeviceRelease"));
  if (afterCallback) {
    return afterCallback(&params);
  }

  return result;
} catch (...) {
  return exceptionToResult(std::current_exception());
}

///////////////////////////////////////////////////////////////////////////////
/// @brief Intercept function for urDevicePartition
__urdlllocal ur_result_t UR_APICALL urDevicePartition(
    /// [in] handle of the device to partition.
    ur_device_handle_t hDevice,
    /// [in] Device partition properties.
    const ur_device_partition_properties_t *pProperties,
    /// [in] the number of sub-devices.
    uint32_t NumDevices,
    /// [out][optional][range(0, NumDevices)] array of handle of devices.
    /// If NumDevices is less than the number of sub-devices available, then
    /// the function shall only retrieve that number of sub-devices.
    ur_device_handle_t *phSubDevices,
    /// [out][optional] pointer to the number of sub-devices the device can be
    /// partitioned into according to the partitioning property.
    uint32_t *pNumDevicesRet) try {
  ur_result_t result = UR_RESULT_SUCCESS;

  ur_device_partition_params_t params = {&hDevice, &pProperties, &NumDevices,
                                         &phSubDevices, &pNumDevicesRet};

  auto beforeCallback = reinterpret_cast<ur_mock_callback_t>(
      mock::getCallbacks().get_before_callback("urDevicePartition"));
  if (beforeCallback) {
    result = beforeCallback(&params);
    if (result != UR_RESULT_SUCCESS) {
      return result;
    }
  }

  auto replaceCallback = reinterpret_cast<ur_mock_callback_t>(
      mock::getCallbacks().get_replace_callback("urDevicePartition"));
  if (replaceCallback) {
    result = replaceCallback(&params);
  } else {

    result = UR_RESULT_SUCCESS;
  }

  if (result != UR_RESULT_SUCCESS) {
    return result;
  }

  auto afterCallback = reinterpret_cast<ur_mock_callback_t>(
      mock::getCallbacks().get_after_callback("urDevicePartition"));
  if (afterCallback) {
    return afterCallback(&params);
  }

  return result;
} catch (...) {
  return exceptionToResult(std::current_exception());
}

///////////////////////////////////////////////////////////////////////////////
/// @brief Intercept function for urDeviceSelectBinary
__urdlllocal ur_result_t UR_APICALL urDeviceSelectBinary(
    /// [in] handle of the device to select binary for.
    ur_device_handle_t hDevice,
    /// [in] the array of binaries to select from.
    const ur_device_binary_t *pBinaries,
    /// [in] the number of binaries passed in ppBinaries.
    /// Must greater than or equal to zero otherwise
    /// ::UR_RESULT_ERROR_INVALID_VALUE is returned.
    uint32_t NumBinaries,
    /// [out] the index of the selected binary in the input array of binaries.
    /// If a suitable binary was not found the function returns
    /// ::UR_RESULT_ERROR_INVALID_BINARY.
    uint32_t *pSelectedBinary) try {
  ur_result_t result = UR_RESULT_SUCCESS;

  ur_device_select_binary_params_t params = {&hDevice, &pBinaries, &NumBinaries,
                                             &pSelectedBinary};

  auto beforeCallback = reinterpret_cast<ur_mock_callback_t>(
      mock::getCallbacks().get_before_callback("urDeviceSelectBinary"));
  if (beforeCallback) {
    result = beforeCallback(&params);
    if (result != UR_RESULT_SUCCESS) {
      return result;
    }
  }

  auto replaceCallback = reinterpret_cast<ur_mock_callback_t>(
      mock::getCallbacks().get_replace_callback("urDeviceSelectBinary"));
  if (replaceCallback) {
    result = replaceCallback(&params);
  } else {

    result = UR_RESULT_SUCCESS;
  }

  if (result != UR_RESULT_SUCCESS) {
    return result;
  }

  auto afterCallback = reinterpret_cast<ur_mock_callback_t>(
      mock::getCallbacks().get_after_callback("urDeviceSelectBinary"));
  if (afterCallback) {
    return afterCallback(&params);
  }

  return result;
} catch (...) {
  return exceptionToResult(std::current_exception());
}

///////////////////////////////////////////////////////////////////////////////
/// @brief Intercept function for urDeviceGetNativeHandle
__urdlllocal ur_result_t UR_APICALL urDeviceGetNativeHandle(
    /// [in] handle of the device.
    ur_device_handle_t hDevice,
    /// [out] a pointer to the native handle of the device.
    ur_native_handle_t *phNativeDevice) try {
  ur_result_t result = UR_RESULT_SUCCESS;

  ur_device_get_native_handle_params_t params = {&hDevice, &phNativeDevice};

  auto beforeCallback = reinterpret_cast<ur_mock_callback_t>(
      mock::getCallbacks().get_before_callback("urDeviceGetNativeHandle"));
  if (beforeCallback) {
    result = beforeCallback(&params);
    if (result != UR_RESULT_SUCCESS) {
      return result;
    }
  }

  auto replaceCallback = reinterpret_cast<ur_mock_callback_t>(
      mock::getCallbacks().get_replace_callback("urDeviceGetNativeHandle"));
  if (replaceCallback) {
    result = replaceCallback(&params);
  } else {

    *phNativeDevice = reinterpret_cast<ur_native_handle_t>(hDevice);
    result = UR_RESULT_SUCCESS;
  }

  if (result != UR_RESULT_SUCCESS) {
    return result;
  }

  auto afterCallback = reinterpret_cast<ur_mock_callback_t>(
      mock::getCallbacks().get_after_callback("urDeviceGetNativeHandle"));
  if (afterCallback) {
    return afterCallback(&params);
  }

  return result;
} catch (...) {
  return exceptionToResult(std::current_exception());
}

///////////////////////////////////////////////////////////////////////////////
/// @brief Intercept function for urDeviceCreateWithNativeHandle
__urdlllocal ur_result_t UR_APICALL urDeviceCreateWithNativeHandle(
    /// [in][nocheck] the native handle of the device.
    ur_native_handle_t hNativeDevice,
    /// [in] handle of the adapter to which `hNativeDevice` belongs
    ur_adapter_handle_t hAdapter,
    /// [in][optional] pointer to native device properties struct.
    const ur_device_native_properties_t *pProperties,
    /// [out][alloc] pointer to the handle of the device object created.
    ur_device_handle_t *phDevice) try {
  ur_result_t result = UR_RESULT_SUCCESS;

  ur_device_create_with_native_handle_params_t params = {
      &hNativeDevice, &hAdapter, &pProperties, &phDevice};

  auto beforeCallback = reinterpret_cast<ur_mock_callback_t>(
      mock::getCallbacks().get_before_callback(
          "urDeviceCreateWithNativeHandle"));
  if (beforeCallback) {
    result = beforeCallback(&params);
    if (result != UR_RESULT_SUCCESS) {
      return result;
    }
  }

  auto replaceCallback = reinterpret_cast<ur_mock_callback_t>(
      mock::getCallbacks().get_replace_callback(
          "urDeviceCreateWithNativeHandle"));
  if (replaceCallback) {
    result = replaceCallback(&params);
  } else {

    *phDevice = reinterpret_cast<ur_device_handle_t>(hNativeDevice);
    mock::retainDummyHandle(*phDevice);
    result = UR_RESULT_SUCCESS;
  }

  if (result != UR_RESULT_SUCCESS) {
    return result;
  }

  auto afterCallback = reinterpret_cast<ur_mock_callback_t>(
      mock::getCallbacks().get_after_callback(
          "urDeviceCreateWithNativeHandle"));
  if (afterCallback) {
    return afterCallback(&params);
  }

  return result;
} catch (...) {
  return exceptionToResult(std::current_exception());
}

///////////////////////////////////////////////////////////////////////////////
/// @brief Intercept function for urDeviceGetGlobalTimestamps
__urdlllocal ur_result_t UR_APICALL urDeviceGetGlobalTimestamps(
    /// [in] handle of the device instance
    ur_device_handle_t hDevice,
    /// [out][optional] pointer to the Device's global timestamp that
    /// correlates with the Host's global timestamp value
    uint64_t *pDeviceTimestamp,
    /// [out][optional] pointer to the Host's global timestamp that
    /// correlates with the Device's global timestamp value
    uint64_t *pHostTimestamp) try {
  ur_result_t result = UR_RESULT_SUCCESS;

  ur_device_get_global_timestamps_params_t params = {
      &hDevice, &pDeviceTimestamp, &pHostTimestamp};

  auto beforeCallback = reinterpret_cast<ur_mock_callback_t>(
      mock::getCallbacks().get_before_callback("urDeviceGetGlobalTimestamps"));
  if (beforeCallback) {
    result = beforeCallback(&params);
    if (result != UR_RESULT_SUCCESS) {
      return result;
    }
  }

  auto replaceCallback = reinterpret_cast<ur_mock_callback_t>(
      mock::getCallbacks().get_replace_callback("urDeviceGetGlobalTimestamps"));
  if (replaceCallback) {
    result = replaceCallback(&params);
  } else {

    result = UR_RESULT_SUCCESS;
  }

  if (result != UR_RESULT_SUCCESS) {
    return result;
  }

  auto afterCallback = reinterpret_cast<ur_mock_callback_t>(
      mock::getCallbacks().get_after_callback("urDeviceGetGlobalTimestamps"));
  if (afterCallback) {
    return afterCallback(&params);
  }

  return result;
} catch (...) {
  return exceptionToResult(std::current_exception());
}

///////////////////////////////////////////////////////////////////////////////
/// @brief Intercept function for urContextCreate
__urdlllocal ur_result_t UR_APICALL urContextCreate(
    /// [in] the number of devices given in phDevices
    uint32_t DeviceCount,
    /// [in][range(0, DeviceCount)] array of handle of devices.
    const ur_device_handle_t *phDevices,
    /// [in][optional] pointer to context creation properties.
    const ur_context_properties_t *pProperties,
    /// [out][alloc] pointer to handle of context object created
    ur_context_handle_t *phContext) try {
  ur_result_t result = UR_RESULT_SUCCESS;

  ur_context_create_params_t params = {&DeviceCount, &phDevices, &pProperties,
                                       &phContext};

  auto beforeCallback = reinterpret_cast<ur_mock_callback_t>(
      mock::getCallbacks().get_before_callback("urContextCreate"));
  if (beforeCallback) {
    result = beforeCallback(&params);
    if (result != UR_RESULT_SUCCESS) {
      return result;
    }
  }

  auto replaceCallback = reinterpret_cast<ur_mock_callback_t>(
      mock::getCallbacks().get_replace_callback("urContextCreate"));
  if (replaceCallback) {
    result = replaceCallback(&params);
  } else {

    *phContext = mock::createDummyHandle<ur_context_handle_t>();
    result = UR_RESULT_SUCCESS;
  }

  if (result != UR_RESULT_SUCCESS) {
    return result;
  }

  auto afterCallback = reinterpret_cast<ur_mock_callback_t>(
      mock::getCallbacks().get_after_callback("urContextCreate"));
  if (afterCallback) {
    return afterCallback(&params);
  }

  return result;
} catch (...) {
  return exceptionToResult(std::current_exception());
}

///////////////////////////////////////////////////////////////////////////////
/// @brief Intercept function for urContextRetain
__urdlllocal ur_result_t UR_APICALL urContextRetain(
    /// [in][retain] handle of the context to get a reference of.
    ur_context_handle_t hContext) try {
  ur_result_t result = UR_RESULT_SUCCESS;

  ur_context_retain_params_t params = {&hContext};

  auto beforeCallback = reinterpret_cast<ur_mock_callback_t>(
      mock::getCallbacks().get_before_callback("urContextRetain"));
  if (beforeCallback) {
    result = beforeCallback(&params);
    if (result != UR_RESULT_SUCCESS) {
      return result;
    }
  }

  auto replaceCallback = reinterpret_cast<ur_mock_callback_t>(
      mock::getCallbacks().get_replace_callback("urContextRetain"));
  if (replaceCallback) {
    result = replaceCallback(&params);
  } else {

    mock::retainDummyHandle(hContext);
    result = UR_RESULT_SUCCESS;
  }

  if (result != UR_RESULT_SUCCESS) {
    return result;
  }

  auto afterCallback = reinterpret_cast<ur_mock_callback_t>(
      mock::getCallbacks().get_after_callback("urContextRetain"));
  if (afterCallback) {
    return afterCallback(&params);
  }

  return result;
} catch (...) {
  return exceptionToResult(std::current_exception());
}

///////////////////////////////////////////////////////////////////////////////
/// @brief Intercept function for urContextRelease
__urdlllocal ur_result_t UR_APICALL urContextRelease(
    /// [in][release] handle of the context to release.
    ur_context_handle_t hContext) try {
  ur_result_t result = UR_RESULT_SUCCESS;

  ur_context_release_params_t params = {&hContext};

  auto beforeCallback = reinterpret_cast<ur_mock_callback_t>(
      mock::getCallbacks().get_before_callback("urContextRelease"));
  if (beforeCallback) {
    result = beforeCallback(&params);
    if (result != UR_RESULT_SUCCESS) {
      return result;
    }
  }

  auto replaceCallback = reinterpret_cast<ur_mock_callback_t>(
      mock::getCallbacks().get_replace_callback("urContextRelease"));
  if (replaceCallback) {
    result = replaceCallback(&params);
  } else {

    mock::releaseDummyHandle(hContext);
    result = UR_RESULT_SUCCESS;
  }

  if (result != UR_RESULT_SUCCESS) {
    return result;
  }

  auto afterCallback = reinterpret_cast<ur_mock_callback_t>(
      mock::getCallbacks().get_after_callback("urContextRelease"));
  if (afterCallback) {
    return afterCallback(&params);
  }

  return result;
} catch (...) {
  return exceptionToResult(std::current_exception());
}

///////////////////////////////////////////////////////////////////////////////
/// @brief Intercept function for urContextGetInfo
__urdlllocal ur_result_t UR_APICALL urContextGetInfo(
    /// [in] handle of the context
    ur_context_handle_t hContext,
    /// [in] type of the info to retrieve
    ur_context_info_t propName,
    /// [in] the number of bytes of memory pointed to by pPropValue.
    size_t propSize,
    /// [out][optional][typename(propName, propSize)] array of bytes holding
    /// the info.
    /// if propSize is not equal to or greater than the real number of bytes
    /// needed to return
    /// the info then the ::UR_RESULT_ERROR_INVALID_SIZE error is returned and
    /// pPropValue is not used.
    void *pPropValue,
    /// [out][optional] pointer to the actual size in bytes of the queried
    /// propName.
    size_t *pPropSizeRet) try {
  ur_result_t result = UR_RESULT_SUCCESS;

  ur_context_get_info_params_t params = {&hContext, &propName, &propSize,
                                         &pPropValue, &pPropSizeRet};

  auto beforeCallback = reinterpret_cast<ur_mock_callback_t>(
      mock::getCallbacks().get_before_callback("urContextGetInfo"));
  if (beforeCallback) {
    result = beforeCallback(&params);
    if (result != UR_RESULT_SUCCESS) {
      return result;
    }
  }

  auto replaceCallback = reinterpret_cast<ur_mock_callback_t>(
      mock::getCallbacks().get_replace_callback("urContextGetInfo"));
  if (replaceCallback) {
    result = replaceCallback(&params);
  } else {

    result = UR_RESULT_SUCCESS;
  }

  if (result != UR_RESULT_SUCCESS) {
    return result;
  }

  auto afterCallback = reinterpret_cast<ur_mock_callback_t>(
      mock::getCallbacks().get_after_callback("urContextGetInfo"));
  if (afterCallback) {
    return afterCallback(&params);
  }

  return result;
} catch (...) {
  return exceptionToResult(std::current_exception());
}

///////////////////////////////////////////////////////////////////////////////
/// @brief Intercept function for urContextGetNativeHandle
__urdlllocal ur_result_t UR_APICALL urContextGetNativeHandle(
    /// [in] handle of the context.
    ur_context_handle_t hContext,
    /// [out] a pointer to the native handle of the context.
    ur_native_handle_t *phNativeContext) try {
  ur_result_t result = UR_RESULT_SUCCESS;

  ur_context_get_native_handle_params_t params = {&hContext, &phNativeContext};

  auto beforeCallback = reinterpret_cast<ur_mock_callback_t>(
      mock::getCallbacks().get_before_callback("urContextGetNativeHandle"));
  if (beforeCallback) {
    result = beforeCallback(&params);
    if (result != UR_RESULT_SUCCESS) {
      return result;
    }
  }

  auto replaceCallback = reinterpret_cast<ur_mock_callback_t>(
      mock::getCallbacks().get_replace_callback("urContextGetNativeHandle"));
  if (replaceCallback) {
    result = replaceCallback(&params);
  } else {

    *phNativeContext = reinterpret_cast<ur_native_handle_t>(hContext);
    result = UR_RESULT_SUCCESS;
  }

  if (result != UR_RESULT_SUCCESS) {
    return result;
  }

  auto afterCallback = reinterpret_cast<ur_mock_callback_t>(
      mock::getCallbacks().get_after_callback("urContextGetNativeHandle"));
  if (afterCallback) {
    return afterCallback(&params);
  }

  return result;
} catch (...) {
  return exceptionToResult(std::current_exception());
}

///////////////////////////////////////////////////////////////////////////////
/// @brief Intercept function for urContextCreateWithNativeHandle
__urdlllocal ur_result_t UR_APICALL urContextCreateWithNativeHandle(
    /// [in][nocheck] the native handle of the context.
    ur_native_handle_t hNativeContext,
    /// [in] handle of the adapter that owns the native handle
    ur_adapter_handle_t hAdapter,
    /// [in] number of devices associated with the context
    uint32_t numDevices,
    /// [in][optional][range(0, numDevices)] list of devices associated with
    /// the context
    const ur_device_handle_t *phDevices,
    /// [in][optional] pointer to native context properties struct
    const ur_context_native_properties_t *pProperties,
    /// [out][alloc] pointer to the handle of the context object created.
    ur_context_handle_t *phContext) try {
  ur_result_t result = UR_RESULT_SUCCESS;

  ur_context_create_with_native_handle_params_t params = {
      &hNativeContext, &hAdapter,    &numDevices,
      &phDevices,      &pProperties, &phContext};

  auto beforeCallback = reinterpret_cast<ur_mock_callback_t>(
      mock::getCallbacks().get_before_callback(
          "urContextCreateWithNativeHandle"));
  if (beforeCallback) {
    result = beforeCallback(&params);
    if (result != UR_RESULT_SUCCESS) {
      return result;
    }
  }

  auto replaceCallback = reinterpret_cast<ur_mock_callback_t>(
      mock::getCallbacks().get_replace_callback(
          "urContextCreateWithNativeHandle"));
  if (replaceCallback) {
    result = replaceCallback(&params);
  } else {

    *phContext = reinterpret_cast<ur_context_handle_t>(hNativeContext);
    mock::retainDummyHandle(*phContext);
    result = UR_RESULT_SUCCESS;
  }

  if (result != UR_RESULT_SUCCESS) {
    return result;
  }

  auto afterCallback = reinterpret_cast<ur_mock_callback_t>(
      mock::getCallbacks().get_after_callback(
          "urContextCreateWithNativeHandle"));
  if (afterCallback) {
    return afterCallback(&params);
  }

  return result;
} catch (...) {
  return exceptionToResult(std::current_exception());
}

///////////////////////////////////////////////////////////////////////////////
/// @brief Intercept function for urContextSetExtendedDeleter
__urdlllocal ur_result_t UR_APICALL urContextSetExtendedDeleter(
    /// [in] handle of the context.
    ur_context_handle_t hContext,
    /// [in] Function pointer to extended deleter.
    ur_context_extended_deleter_t pfnDeleter,
    /// [in][out][optional] pointer to data to be passed to callback.
    void *pUserData) try {
  ur_result_t result = UR_RESULT_SUCCESS;

  ur_context_set_extended_deleter_params_t params = {&hContext, &pfnDeleter,
                                                     &pUserData};

  auto beforeCallback = reinterpret_cast<ur_mock_callback_t>(
      mock::getCallbacks().get_before_callback("urContextSetExtendedDeleter"));
  if (beforeCallback) {
    result = beforeCallback(&params);
    if (result != UR_RESULT_SUCCESS) {
      return result;
    }
  }

  auto replaceCallback = reinterpret_cast<ur_mock_callback_t>(
      mock::getCallbacks().get_replace_callback("urContextSetExtendedDeleter"));
  if (replaceCallback) {
    result = replaceCallback(&params);
  } else {

    result = UR_RESULT_SUCCESS;
  }

  if (result != UR_RESULT_SUCCESS) {
    return result;
  }

  auto afterCallback = reinterpret_cast<ur_mock_callback_t>(
      mock::getCallbacks().get_after_callback("urContextSetExtendedDeleter"));
  if (afterCallback) {
    return afterCallback(&params);
  }

  return result;
} catch (...) {
  return exceptionToResult(std::current_exception());
}

///////////////////////////////////////////////////////////////////////////////
/// @brief Intercept function for urMemImageCreate
__urdlllocal ur_result_t UR_APICALL urMemImageCreate(
    /// [in] handle of the context object
    ur_context_handle_t hContext,
    /// [in] allocation and usage information flags
    ur_mem_flags_t flags,
    /// [in] pointer to image format specification
    const ur_image_format_t *pImageFormat,
    /// [in] pointer to image description
    const ur_image_desc_t *pImageDesc,
    /// [in][optional] pointer to the buffer data
    void *pHost,
    /// [out][alloc] pointer to handle of image object created
    ur_mem_handle_t *phMem) try {
  ur_result_t result = UR_RESULT_SUCCESS;

  ur_mem_image_create_params_t params = {&hContext,   &flags, &pImageFormat,
                                         &pImageDesc, &pHost, &phMem};

  auto beforeCallback = reinterpret_cast<ur_mock_callback_t>(
      mock::getCallbacks().get_before_callback("urMemImageCreate"));
  if (beforeCallback) {
    result = beforeCallback(&params);
    if (result != UR_RESULT_SUCCESS) {
      return result;
    }
  }

  auto replaceCallback = reinterpret_cast<ur_mock_callback_t>(
      mock::getCallbacks().get_replace_callback("urMemImageCreate"));
  if (replaceCallback) {
    result = replaceCallback(&params);
  } else {

    *phMem = mock::createDummyHandle<ur_mem_handle_t>();
    result = UR_RESULT_SUCCESS;
  }

  if (result != UR_RESULT_SUCCESS) {
    return result;
  }

  auto afterCallback = reinterpret_cast<ur_mock_callback_t>(
      mock::getCallbacks().get_after_callback("urMemImageCreate"));
  if (afterCallback) {
    return afterCallback(&params);
  }

  return result;
} catch (...) {
  return exceptionToResult(std::current_exception());
}

///////////////////////////////////////////////////////////////////////////////
/// @brief Intercept function for urMemBufferCreate
__urdlllocal ur_result_t UR_APICALL urMemBufferCreate(
    /// [in] handle of the context object
    ur_context_handle_t hContext,
    /// [in] allocation and usage information flags
    ur_mem_flags_t flags,
    /// [in] size in bytes of the memory object to be allocated
    size_t size,
    /// [in][optional] pointer to buffer creation properties
    const ur_buffer_properties_t *pProperties,
    /// [out][alloc] pointer to handle of the memory buffer created
    ur_mem_handle_t *phBuffer) try {
  ur_result_t result = UR_RESULT_SUCCESS;

  ur_mem_buffer_create_params_t params = {&hContext, &flags, &size,
                                          &pProperties, &phBuffer};

  auto beforeCallback = reinterpret_cast<ur_mock_callback_t>(
      mock::getCallbacks().get_before_callback("urMemBufferCreate"));
  if (beforeCallback) {
    result = beforeCallback(&params);
    if (result != UR_RESULT_SUCCESS) {
      return result;
    }
  }

  auto replaceCallback = reinterpret_cast<ur_mock_callback_t>(
      mock::getCallbacks().get_replace_callback("urMemBufferCreate"));
  if (replaceCallback) {
    result = replaceCallback(&params);
  } else {

    if (pProperties && (pProperties)->pHost &&
        flags & UR_MEM_FLAG_USE_HOST_POINTER) {
      *phBuffer = mock::createDummyHandleWithData<ur_mem_handle_t>(
          reinterpret_cast<unsigned char *>((pProperties)->pHost), size);
    } else {
      *phBuffer = mock::createDummyHandle<ur_mem_handle_t>(size);
    }
    result = UR_RESULT_SUCCESS;
  }

  if (result != UR_RESULT_SUCCESS) {
    return result;
  }

  auto afterCallback = reinterpret_cast<ur_mock_callback_t>(
      mock::getCallbacks().get_after_callback("urMemBufferCreate"));
  if (afterCallback) {
    return afterCallback(&params);
  }

  return result;
} catch (...) {
  return exceptionToResult(std::current_exception());
}

///////////////////////////////////////////////////////////////////////////////
/// @brief Intercept function for urMemRetain
__urdlllocal ur_result_t UR_APICALL urMemRetain(
    /// [in][retain] handle of the memory object to get access
    ur_mem_handle_t hMem) try {
  ur_result_t result = UR_RESULT_SUCCESS;

  ur_mem_retain_params_t params = {&hMem};

  auto beforeCallback = reinterpret_cast<ur_mock_callback_t>(
      mock::getCallbacks().get_before_callback("urMemRetain"));
  if (beforeCallback) {
    result = beforeCallback(&params);
    if (result != UR_RESULT_SUCCESS) {
      return result;
    }
  }

  auto replaceCallback = reinterpret_cast<ur_mock_callback_t>(
      mock::getCallbacks().get_replace_callback("urMemRetain"));
  if (replaceCallback) {
    result = replaceCallback(&params);
  } else {

    mock::retainDummyHandle(hMem);
    result = UR_RESULT_SUCCESS;
  }

  if (result != UR_RESULT_SUCCESS) {
    return result;
  }

  auto afterCallback = reinterpret_cast<ur_mock_callback_t>(
      mock::getCallbacks().get_after_callback("urMemRetain"));
  if (afterCallback) {
    return afterCallback(&params);
  }

  return result;
} catch (...) {
  return exceptionToResult(std::current_exception());
}

///////////////////////////////////////////////////////////////////////////////
/// @brief Intercept function for urMemRelease
__urdlllocal ur_result_t UR_APICALL urMemRelease(
    /// [in][release] handle of the memory object to release
    ur_mem_handle_t hMem) try {
  ur_result_t result = UR_RESULT_SUCCESS;

  ur_mem_release_params_t params = {&hMem};

  auto beforeCallback = reinterpret_cast<ur_mock_callback_t>(
      mock::getCallbacks().get_before_callback("urMemRelease"));
  if (beforeCallback) {
    result = beforeCallback(&params);
    if (result != UR_RESULT_SUCCESS) {
      return result;
    }
  }

  auto replaceCallback = reinterpret_cast<ur_mock_callback_t>(
      mock::getCallbacks().get_replace_callback("urMemRelease"));
  if (replaceCallback) {
    result = replaceCallback(&params);
  } else {

    mock::releaseDummyHandle(hMem);
    result = UR_RESULT_SUCCESS;
  }

  if (result != UR_RESULT_SUCCESS) {
    return result;
  }

  auto afterCallback = reinterpret_cast<ur_mock_callback_t>(
      mock::getCallbacks().get_after_callback("urMemRelease"));
  if (afterCallback) {
    return afterCallback(&params);
  }

  return result;
} catch (...) {
  return exceptionToResult(std::current_exception());
}

///////////////////////////////////////////////////////////////////////////////
/// @brief Intercept function for urMemBufferPartition
__urdlllocal ur_result_t UR_APICALL urMemBufferPartition(
    /// [in] handle of the buffer object to allocate from
    ur_mem_handle_t hBuffer,
    /// [in] allocation and usage information flags
    ur_mem_flags_t flags,
    /// [in] buffer creation type
    ur_buffer_create_type_t bufferCreateType,
    /// [in] pointer to buffer create region information
    const ur_buffer_region_t *pRegion,
    /// [out] pointer to the handle of sub buffer created
    ur_mem_handle_t *phMem) try {
  ur_result_t result = UR_RESULT_SUCCESS;

  ur_mem_buffer_partition_params_t params = {
      &hBuffer, &flags, &bufferCreateType, &pRegion, &phMem};

  auto beforeCallback = reinterpret_cast<ur_mock_callback_t>(
      mock::getCallbacks().get_before_callback("urMemBufferPartition"));
  if (beforeCallback) {
    result = beforeCallback(&params);
    if (result != UR_RESULT_SUCCESS) {
      return result;
    }
  }

  auto replaceCallback = reinterpret_cast<ur_mock_callback_t>(
      mock::getCallbacks().get_replace_callback("urMemBufferPartition"));
  if (replaceCallback) {
    result = replaceCallback(&params);
  } else {

    *phMem = mock::createDummyHandle<ur_mem_handle_t>();
    result = UR_RESULT_SUCCESS;
  }

  if (result != UR_RESULT_SUCCESS) {
    return result;
  }

  auto afterCallback = reinterpret_cast<ur_mock_callback_t>(
      mock::getCallbacks().get_after_callback("urMemBufferPartition"));
  if (afterCallback) {
    return afterCallback(&params);
  }

  return result;
} catch (...) {
  return exceptionToResult(std::current_exception());
}

///////////////////////////////////////////////////////////////////////////////
/// @brief Intercept function for urMemGetNativeHandle
__urdlllocal ur_result_t UR_APICALL urMemGetNativeHandle(
    /// [in] handle of the mem.
    ur_mem_handle_t hMem,
    /// [in][optional] handle of the device that the native handle will be
    /// resident on.
    ur_device_handle_t hDevice,
    /// [out] a pointer to the native handle of the mem.
    ur_native_handle_t *phNativeMem) try {
  ur_result_t result = UR_RESULT_SUCCESS;

  ur_mem_get_native_handle_params_t params = {&hMem, &hDevice, &phNativeMem};

  auto beforeCallback = reinterpret_cast<ur_mock_callback_t>(
      mock::getCallbacks().get_before_callback("urMemGetNativeHandle"));
  if (beforeCallback) {
    result = beforeCallback(&params);
    if (result != UR_RESULT_SUCCESS) {
      return result;
    }
  }

  auto replaceCallback = reinterpret_cast<ur_mock_callback_t>(
      mock::getCallbacks().get_replace_callback("urMemGetNativeHandle"));
  if (replaceCallback) {
    result = replaceCallback(&params);
  } else {

    *phNativeMem = reinterpret_cast<ur_native_handle_t>(hMem);
    result = UR_RESULT_SUCCESS;
  }

  if (result != UR_RESULT_SUCCESS) {
    return result;
  }

  auto afterCallback = reinterpret_cast<ur_mock_callback_t>(
      mock::getCallbacks().get_after_callback("urMemGetNativeHandle"));
  if (afterCallback) {
    return afterCallback(&params);
  }

  return result;
} catch (...) {
  return exceptionToResult(std::current_exception());
}

///////////////////////////////////////////////////////////////////////////////
/// @brief Intercept function for urMemBufferCreateWithNativeHandle
__urdlllocal ur_result_t UR_APICALL urMemBufferCreateWithNativeHandle(
    /// [in][nocheck] the native handle to the memory.
    ur_native_handle_t hNativeMem,
    /// [in] handle of the context object.
    ur_context_handle_t hContext,
    /// [in][optional] pointer to native memory creation properties.
    const ur_mem_native_properties_t *pProperties,
    /// [out][alloc] pointer to handle of buffer memory object created.
    ur_mem_handle_t *phMem) try {
  ur_result_t result = UR_RESULT_SUCCESS;

  ur_mem_buffer_create_with_native_handle_params_t params = {
      &hNativeMem, &hContext, &pProperties, &phMem};

  auto beforeCallback = reinterpret_cast<ur_mock_callback_t>(
      mock::getCallbacks().get_before_callback(
          "urMemBufferCreateWithNativeHandle"));
  if (beforeCallback) {
    result = beforeCallback(&params);
    if (result != UR_RESULT_SUCCESS) {
      return result;
    }
  }

  auto replaceCallback = reinterpret_cast<ur_mock_callback_t>(
      mock::getCallbacks().get_replace_callback(
          "urMemBufferCreateWithNativeHandle"));
  if (replaceCallback) {
    result = replaceCallback(&params);
  } else {

    *phMem = reinterpret_cast<ur_mem_handle_t>(hNativeMem);
    mock::retainDummyHandle(*phMem);
    result = UR_RESULT_SUCCESS;
  }

  if (result != UR_RESULT_SUCCESS) {
    return result;
  }

  auto afterCallback = reinterpret_cast<ur_mock_callback_t>(
      mock::getCallbacks().get_after_callback(
          "urMemBufferCreateWithNativeHandle"));
  if (afterCallback) {
    return afterCallback(&params);
  }

  return result;
} catch (...) {
  return exceptionToResult(std::current_exception());
}

///////////////////////////////////////////////////////////////////////////////
/// @brief Intercept function for urMemImageCreateWithNativeHandle
__urdlllocal ur_result_t UR_APICALL urMemImageCreateWithNativeHandle(
    /// [in][nocheck] the native handle to the memory.
    ur_native_handle_t hNativeMem,
    /// [in] handle of the context object.
    ur_context_handle_t hContext,
    /// [in] pointer to image format specification.
    const ur_image_format_t *pImageFormat,
    /// [in] pointer to image description.
    const ur_image_desc_t *pImageDesc,
    /// [in][optional] pointer to native memory creation properties.
    const ur_mem_native_properties_t *pProperties,
    /// [out][alloc pointer to handle of image memory object created.
    ur_mem_handle_t *phMem) try {
  ur_result_t result = UR_RESULT_SUCCESS;

  ur_mem_image_create_with_native_handle_params_t params = {
      &hNativeMem, &hContext, &pImageFormat, &pImageDesc, &pProperties, &phMem};

  auto beforeCallback = reinterpret_cast<ur_mock_callback_t>(
      mock::getCallbacks().get_before_callback(
          "urMemImageCreateWithNativeHandle"));
  if (beforeCallback) {
    result = beforeCallback(&params);
    if (result != UR_RESULT_SUCCESS) {
      return result;
    }
  }

  auto replaceCallback = reinterpret_cast<ur_mock_callback_t>(
      mock::getCallbacks().get_replace_callback(
          "urMemImageCreateWithNativeHandle"));
  if (replaceCallback) {
    result = replaceCallback(&params);
  } else {

    *phMem = reinterpret_cast<ur_mem_handle_t>(hNativeMem);
    mock::retainDummyHandle(*phMem);
    result = UR_RESULT_SUCCESS;
  }

  if (result != UR_RESULT_SUCCESS) {
    return result;
  }

  auto afterCallback = reinterpret_cast<ur_mock_callback_t>(
      mock::getCallbacks().get_after_callback(
          "urMemImageCreateWithNativeHandle"));
  if (afterCallback) {
    return afterCallback(&params);
  }

  return result;
} catch (...) {
  return exceptionToResult(std::current_exception());
}

///////////////////////////////////////////////////////////////////////////////
/// @brief Intercept function for urMemGetInfo
__urdlllocal ur_result_t UR_APICALL urMemGetInfo(
    /// [in] handle to the memory object being queried.
    ur_mem_handle_t hMemory,
    /// [in] type of the info to retrieve.
    ur_mem_info_t propName,
    /// [in] the number of bytes of memory pointed to by pPropValue.
    size_t propSize,
    /// [out][optional][typename(propName, propSize)] array of bytes holding
    /// the info.
    /// If propSize is less than the real number of bytes needed to return
    /// the info then the ::UR_RESULT_ERROR_INVALID_SIZE error is returned and
    /// pPropValue is not used.
    void *pPropValue,
    /// [out][optional] pointer to the actual size in bytes of the queried
    /// propName.
    size_t *pPropSizeRet) try {
  ur_result_t result = UR_RESULT_SUCCESS;

  ur_mem_get_info_params_t params = {&hMemory, &propName, &propSize,
                                     &pPropValue, &pPropSizeRet};

  auto beforeCallback = reinterpret_cast<ur_mock_callback_t>(
      mock::getCallbacks().get_before_callback("urMemGetInfo"));
  if (beforeCallback) {
    result = beforeCallback(&params);
    if (result != UR_RESULT_SUCCESS) {
      return result;
    }
  }

  auto replaceCallback = reinterpret_cast<ur_mock_callback_t>(
      mock::getCallbacks().get_replace_callback("urMemGetInfo"));
  if (replaceCallback) {
    result = replaceCallback(&params);
  } else {

    result = UR_RESULT_SUCCESS;
  }

  if (result != UR_RESULT_SUCCESS) {
    return result;
  }

  auto afterCallback = reinterpret_cast<ur_mock_callback_t>(
      mock::getCallbacks().get_after_callback("urMemGetInfo"));
  if (afterCallback) {
    return afterCallback(&params);
  }

  return result;
} catch (...) {
  return exceptionToResult(std::current_exception());
}

///////////////////////////////////////////////////////////////////////////////
/// @brief Intercept function for urMemImageGetInfo
__urdlllocal ur_result_t UR_APICALL urMemImageGetInfo(
    /// [in] handle to the image object being queried.
    ur_mem_handle_t hMemory,
    /// [in] type of image info to retrieve.
    ur_image_info_t propName,
    /// [in] the number of bytes of memory pointer to by pPropValue.
    size_t propSize,
    /// [out][optional][typename(propName, propSize)] array of bytes holding
    /// the info.
    /// If propSize is less than the real number of bytes needed to return
    /// the info then the ::UR_RESULT_ERROR_INVALID_SIZE error is returned and
    /// pPropValue is not used.
    void *pPropValue,
    /// [out][optional] pointer to the actual size in bytes of the queried
    /// propName.
    size_t *pPropSizeRet) try {
  ur_result_t result = UR_RESULT_SUCCESS;

  ur_mem_image_get_info_params_t params = {&hMemory, &propName, &propSize,
                                           &pPropValue, &pPropSizeRet};

  auto beforeCallback = reinterpret_cast<ur_mock_callback_t>(
      mock::getCallbacks().get_before_callback("urMemImageGetInfo"));
  if (beforeCallback) {
    result = beforeCallback(&params);
    if (result != UR_RESULT_SUCCESS) {
      return result;
    }
  }

  auto replaceCallback = reinterpret_cast<ur_mock_callback_t>(
      mock::getCallbacks().get_replace_callback("urMemImageGetInfo"));
  if (replaceCallback) {
    result = replaceCallback(&params);
  } else {

    result = UR_RESULT_SUCCESS;
  }

  if (result != UR_RESULT_SUCCESS) {
    return result;
  }

  auto afterCallback = reinterpret_cast<ur_mock_callback_t>(
      mock::getCallbacks().get_after_callback("urMemImageGetInfo"));
  if (afterCallback) {
    return afterCallback(&params);
  }

  return result;
} catch (...) {
  return exceptionToResult(std::current_exception());
}

///////////////////////////////////////////////////////////////////////////////
/// @brief Intercept function for urSamplerCreate
__urdlllocal ur_result_t UR_APICALL urSamplerCreate(
    /// [in] handle of the context object
    ur_context_handle_t hContext,
    /// [in] pointer to the sampler description
    const ur_sampler_desc_t *pDesc,
    /// [out][alloc] pointer to handle of sampler object created
    ur_sampler_handle_t *phSampler) try {
  ur_result_t result = UR_RESULT_SUCCESS;

  ur_sampler_create_params_t params = {&hContext, &pDesc, &phSampler};

  auto beforeCallback = reinterpret_cast<ur_mock_callback_t>(
      mock::getCallbacks().get_before_callback("urSamplerCreate"));
  if (beforeCallback) {
    result = beforeCallback(&params);
    if (result != UR_RESULT_SUCCESS) {
      return result;
    }
  }

  auto replaceCallback = reinterpret_cast<ur_mock_callback_t>(
      mock::getCallbacks().get_replace_callback("urSamplerCreate"));
  if (replaceCallback) {
    result = replaceCallback(&params);
  } else {

    *phSampler = mock::createDummyHandle<ur_sampler_handle_t>();
    result = UR_RESULT_SUCCESS;
  }

  if (result != UR_RESULT_SUCCESS) {
    return result;
  }

  auto afterCallback = reinterpret_cast<ur_mock_callback_t>(
      mock::getCallbacks().get_after_callback("urSamplerCreate"));
  if (afterCallback) {
    return afterCallback(&params);
  }

  return result;
} catch (...) {
  return exceptionToResult(std::current_exception());
}

///////////////////////////////////////////////////////////////////////////////
/// @brief Intercept function for urSamplerRetain
__urdlllocal ur_result_t UR_APICALL urSamplerRetain(
    /// [in][retain] handle of the sampler object to get access
    ur_sampler_handle_t hSampler) try {
  ur_result_t result = UR_RESULT_SUCCESS;

  ur_sampler_retain_params_t params = {&hSampler};

  auto beforeCallback = reinterpret_cast<ur_mock_callback_t>(
      mock::getCallbacks().get_before_callback("urSamplerRetain"));
  if (beforeCallback) {
    result = beforeCallback(&params);
    if (result != UR_RESULT_SUCCESS) {
      return result;
    }
  }

  auto replaceCallback = reinterpret_cast<ur_mock_callback_t>(
      mock::getCallbacks().get_replace_callback("urSamplerRetain"));
  if (replaceCallback) {
    result = replaceCallback(&params);
  } else {

    mock::retainDummyHandle(hSampler);
    result = UR_RESULT_SUCCESS;
  }

  if (result != UR_RESULT_SUCCESS) {
    return result;
  }

  auto afterCallback = reinterpret_cast<ur_mock_callback_t>(
      mock::getCallbacks().get_after_callback("urSamplerRetain"));
  if (afterCallback) {
    return afterCallback(&params);
  }

  return result;
} catch (...) {
  return exceptionToResult(std::current_exception());
}

///////////////////////////////////////////////////////////////////////////////
/// @brief Intercept function for urSamplerRelease
__urdlllocal ur_result_t UR_APICALL urSamplerRelease(
    /// [in][release] handle of the sampler object to release
    ur_sampler_handle_t hSampler) try {
  ur_result_t result = UR_RESULT_SUCCESS;

  ur_sampler_release_params_t params = {&hSampler};

  auto beforeCallback = reinterpret_cast<ur_mock_callback_t>(
      mock::getCallbacks().get_before_callback("urSamplerRelease"));
  if (beforeCallback) {
    result = beforeCallback(&params);
    if (result != UR_RESULT_SUCCESS) {
      return result;
    }
  }

  auto replaceCallback = reinterpret_cast<ur_mock_callback_t>(
      mock::getCallbacks().get_replace_callback("urSamplerRelease"));
  if (replaceCallback) {
    result = replaceCallback(&params);
  } else {

    mock::releaseDummyHandle(hSampler);
    result = UR_RESULT_SUCCESS;
  }

  if (result != UR_RESULT_SUCCESS) {
    return result;
  }

  auto afterCallback = reinterpret_cast<ur_mock_callback_t>(
      mock::getCallbacks().get_after_callback("urSamplerRelease"));
  if (afterCallback) {
    return afterCallback(&params);
  }

  return result;
} catch (...) {
  return exceptionToResult(std::current_exception());
}

///////////////////////////////////////////////////////////////////////////////
/// @brief Intercept function for urSamplerGetInfo
__urdlllocal ur_result_t UR_APICALL urSamplerGetInfo(
    /// [in] handle of the sampler object
    ur_sampler_handle_t hSampler,
    /// [in] name of the sampler property to query
    ur_sampler_info_t propName,
    /// [in] size in bytes of the sampler property value provided
    size_t propSize,
    /// [out][typename(propName, propSize)][optional] value of the sampler
    /// property
    void *pPropValue,
    /// [out][optional] size in bytes returned in sampler property value
    size_t *pPropSizeRet) try {
  ur_result_t result = UR_RESULT_SUCCESS;

  ur_sampler_get_info_params_t params = {&hSampler, &propName, &propSize,
                                         &pPropValue, &pPropSizeRet};

  auto beforeCallback = reinterpret_cast<ur_mock_callback_t>(
      mock::getCallbacks().get_before_callback("urSamplerGetInfo"));
  if (beforeCallback) {
    result = beforeCallback(&params);
    if (result != UR_RESULT_SUCCESS) {
      return result;
    }
  }

  auto replaceCallback = reinterpret_cast<ur_mock_callback_t>(
      mock::getCallbacks().get_replace_callback("urSamplerGetInfo"));
  if (replaceCallback) {
    result = replaceCallback(&params);
  } else {

    result = UR_RESULT_SUCCESS;
  }

  if (result != UR_RESULT_SUCCESS) {
    return result;
  }

  auto afterCallback = reinterpret_cast<ur_mock_callback_t>(
      mock::getCallbacks().get_after_callback("urSamplerGetInfo"));
  if (afterCallback) {
    return afterCallback(&params);
  }

  return result;
} catch (...) {
  return exceptionToResult(std::current_exception());
}

///////////////////////////////////////////////////////////////////////////////
/// @brief Intercept function for urSamplerGetNativeHandle
__urdlllocal ur_result_t UR_APICALL urSamplerGetNativeHandle(
    /// [in] handle of the sampler.
    ur_sampler_handle_t hSampler,
    /// [out] a pointer to the native handle of the sampler.
    ur_native_handle_t *phNativeSampler) try {
  ur_result_t result = UR_RESULT_SUCCESS;

  ur_sampler_get_native_handle_params_t params = {&hSampler, &phNativeSampler};

  auto beforeCallback = reinterpret_cast<ur_mock_callback_t>(
      mock::getCallbacks().get_before_callback("urSamplerGetNativeHandle"));
  if (beforeCallback) {
    result = beforeCallback(&params);
    if (result != UR_RESULT_SUCCESS) {
      return result;
    }
  }

  auto replaceCallback = reinterpret_cast<ur_mock_callback_t>(
      mock::getCallbacks().get_replace_callback("urSamplerGetNativeHandle"));
  if (replaceCallback) {
    result = replaceCallback(&params);
  } else {

    *phNativeSampler = reinterpret_cast<ur_native_handle_t>(hSampler);
    result = UR_RESULT_SUCCESS;
  }

  if (result != UR_RESULT_SUCCESS) {
    return result;
  }

  auto afterCallback = reinterpret_cast<ur_mock_callback_t>(
      mock::getCallbacks().get_after_callback("urSamplerGetNativeHandle"));
  if (afterCallback) {
    return afterCallback(&params);
  }

  return result;
} catch (...) {
  return exceptionToResult(std::current_exception());
}

///////////////////////////////////////////////////////////////////////////////
/// @brief Intercept function for urSamplerCreateWithNativeHandle
__urdlllocal ur_result_t UR_APICALL urSamplerCreateWithNativeHandle(
    /// [in][nocheck] the native handle of the sampler.
    ur_native_handle_t hNativeSampler,
    /// [in] handle of the context object
    ur_context_handle_t hContext,
    /// [in][optional] pointer to native sampler properties struct.
    const ur_sampler_native_properties_t *pProperties,
    /// [out][alloc] pointer to the handle of the sampler object created.
    ur_sampler_handle_t *phSampler) try {
  ur_result_t result = UR_RESULT_SUCCESS;

  ur_sampler_create_with_native_handle_params_t params = {
      &hNativeSampler, &hContext, &pProperties, &phSampler};

  auto beforeCallback = reinterpret_cast<ur_mock_callback_t>(
      mock::getCallbacks().get_before_callback(
          "urSamplerCreateWithNativeHandle"));
  if (beforeCallback) {
    result = beforeCallback(&params);
    if (result != UR_RESULT_SUCCESS) {
      return result;
    }
  }

  auto replaceCallback = reinterpret_cast<ur_mock_callback_t>(
      mock::getCallbacks().get_replace_callback(
          "urSamplerCreateWithNativeHandle"));
  if (replaceCallback) {
    result = replaceCallback(&params);
  } else {

    *phSampler = reinterpret_cast<ur_sampler_handle_t>(hNativeSampler);
    mock::retainDummyHandle(*phSampler);
    result = UR_RESULT_SUCCESS;
  }

  if (result != UR_RESULT_SUCCESS) {
    return result;
  }

  auto afterCallback = reinterpret_cast<ur_mock_callback_t>(
      mock::getCallbacks().get_after_callback(
          "urSamplerCreateWithNativeHandle"));
  if (afterCallback) {
    return afterCallback(&params);
  }

  return result;
} catch (...) {
  return exceptionToResult(std::current_exception());
}

///////////////////////////////////////////////////////////////////////////////
/// @brief Intercept function for urUSMHostAlloc
__urdlllocal ur_result_t UR_APICALL urUSMHostAlloc(
    /// [in] handle of the context object
    ur_context_handle_t hContext,
    /// [in][optional] USM memory allocation descriptor
    const ur_usm_desc_t *pUSMDesc,
    /// [in][optional] Pointer to a pool created using urUSMPoolCreate
    ur_usm_pool_handle_t pool,
    /// [in] minimum size in bytes of the USM memory object to be allocated
    size_t size,
    /// [out] pointer to USM host memory object
    void **ppMem) try {
  ur_result_t result = UR_RESULT_SUCCESS;

  ur_usm_host_alloc_params_t params = {&hContext, &pUSMDesc, &pool, &size,
                                       &ppMem};

  auto beforeCallback = reinterpret_cast<ur_mock_callback_t>(
      mock::getCallbacks().get_before_callback("urUSMHostAlloc"));
  if (beforeCallback) {
    result = beforeCallback(&params);
    if (result != UR_RESULT_SUCCESS) {
      return result;
    }
  }

  auto replaceCallback = reinterpret_cast<ur_mock_callback_t>(
      mock::getCallbacks().get_replace_callback("urUSMHostAlloc"));
  if (replaceCallback) {
    result = replaceCallback(&params);
  } else {

    *ppMem = mock::createDummyHandle<void *>(size);
    result = UR_RESULT_SUCCESS;
  }

  if (result != UR_RESULT_SUCCESS) {
    return result;
  }

  auto afterCallback = reinterpret_cast<ur_mock_callback_t>(
      mock::getCallbacks().get_after_callback("urUSMHostAlloc"));
  if (afterCallback) {
    return afterCallback(&params);
  }

  return result;
} catch (...) {
  return exceptionToResult(std::current_exception());
}

///////////////////////////////////////////////////////////////////////////////
/// @brief Intercept function for urUSMDeviceAlloc
__urdlllocal ur_result_t UR_APICALL urUSMDeviceAlloc(
    /// [in] handle of the context object
    ur_context_handle_t hContext,
    /// [in] handle of the device object
    ur_device_handle_t hDevice,
    /// [in][optional] USM memory allocation descriptor
    const ur_usm_desc_t *pUSMDesc,
    /// [in][optional] Pointer to a pool created using urUSMPoolCreate
    ur_usm_pool_handle_t pool,
    /// [in] minimum size in bytes of the USM memory object to be allocated
    size_t size,
    /// [out] pointer to USM device memory object
    void **ppMem) try {
  ur_result_t result = UR_RESULT_SUCCESS;

  ur_usm_device_alloc_params_t params = {&hContext, &hDevice, &pUSMDesc,
                                         &pool,     &size,    &ppMem};

  auto beforeCallback = reinterpret_cast<ur_mock_callback_t>(
      mock::getCallbacks().get_before_callback("urUSMDeviceAlloc"));
  if (beforeCallback) {
    result = beforeCallback(&params);
    if (result != UR_RESULT_SUCCESS) {
      return result;
    }
  }

  auto replaceCallback = reinterpret_cast<ur_mock_callback_t>(
      mock::getCallbacks().get_replace_callback("urUSMDeviceAlloc"));
  if (replaceCallback) {
    result = replaceCallback(&params);
  } else {

    *ppMem = mock::createDummyHandle<void *>(size);
    result = UR_RESULT_SUCCESS;
  }

  if (result != UR_RESULT_SUCCESS) {
    return result;
  }

  auto afterCallback = reinterpret_cast<ur_mock_callback_t>(
      mock::getCallbacks().get_after_callback("urUSMDeviceAlloc"));
  if (afterCallback) {
    return afterCallback(&params);
  }

  return result;
} catch (...) {
  return exceptionToResult(std::current_exception());
}

///////////////////////////////////////////////////////////////////////////////
/// @brief Intercept function for urUSMSharedAlloc
__urdlllocal ur_result_t UR_APICALL urUSMSharedAlloc(
    /// [in] handle of the context object
    ur_context_handle_t hContext,
    /// [in] handle of the device object
    ur_device_handle_t hDevice,
    /// [in][optional] Pointer to USM memory allocation descriptor.
    const ur_usm_desc_t *pUSMDesc,
    /// [in][optional] Pointer to a pool created using urUSMPoolCreate
    ur_usm_pool_handle_t pool,
    /// [in] minimum size in bytes of the USM memory object to be allocated
    size_t size,
    /// [out] pointer to USM shared memory object
    void **ppMem) try {
  ur_result_t result = UR_RESULT_SUCCESS;

  ur_usm_shared_alloc_params_t params = {&hContext, &hDevice, &pUSMDesc,
                                         &pool,     &size,    &ppMem};

  auto beforeCallback = reinterpret_cast<ur_mock_callback_t>(
      mock::getCallbacks().get_before_callback("urUSMSharedAlloc"));
  if (beforeCallback) {
    result = beforeCallback(&params);
    if (result != UR_RESULT_SUCCESS) {
      return result;
    }
  }

  auto replaceCallback = reinterpret_cast<ur_mock_callback_t>(
      mock::getCallbacks().get_replace_callback("urUSMSharedAlloc"));
  if (replaceCallback) {
    result = replaceCallback(&params);
  } else {

    *ppMem = mock::createDummyHandle<void *>(size);
    result = UR_RESULT_SUCCESS;
  }

  if (result != UR_RESULT_SUCCESS) {
    return result;
  }

  auto afterCallback = reinterpret_cast<ur_mock_callback_t>(
      mock::getCallbacks().get_after_callback("urUSMSharedAlloc"));
  if (afterCallback) {
    return afterCallback(&params);
  }

  return result;
} catch (...) {
  return exceptionToResult(std::current_exception());
}

///////////////////////////////////////////////////////////////////////////////
/// @brief Intercept function for urUSMFree
__urdlllocal ur_result_t UR_APICALL urUSMFree(
    /// [in] handle of the context object
    ur_context_handle_t hContext,
    /// [in] pointer to USM memory object
    void *pMem) try {
  ur_result_t result = UR_RESULT_SUCCESS;

  ur_usm_free_params_t params = {&hContext, &pMem};

  auto beforeCallback = reinterpret_cast<ur_mock_callback_t>(
      mock::getCallbacks().get_before_callback("urUSMFree"));
  if (beforeCallback) {
    result = beforeCallback(&params);
    if (result != UR_RESULT_SUCCESS) {
      return result;
    }
  }

  auto replaceCallback = reinterpret_cast<ur_mock_callback_t>(
      mock::getCallbacks().get_replace_callback("urUSMFree"));
  if (replaceCallback) {
    result = replaceCallback(&params);
  } else {

    mock::releaseDummyHandle(pMem);
    result = UR_RESULT_SUCCESS;
  }

  if (result != UR_RESULT_SUCCESS) {
    return result;
  }

  auto afterCallback = reinterpret_cast<ur_mock_callback_t>(
      mock::getCallbacks().get_after_callback("urUSMFree"));
  if (afterCallback) {
    return afterCallback(&params);
  }

  return result;
} catch (...) {
  return exceptionToResult(std::current_exception());
}

///////////////////////////////////////////////////////////////////////////////
/// @brief Intercept function for urUSMGetMemAllocInfo
__urdlllocal ur_result_t UR_APICALL urUSMGetMemAllocInfo(
    /// [in] handle of the context object
    ur_context_handle_t hContext,
    /// [in] pointer to USM memory object
    const void *pMem,
    /// [in] the name of the USM allocation property to query
    ur_usm_alloc_info_t propName,
    /// [in] size in bytes of the USM allocation property value
    size_t propSize,
    /// [out][optional][typename(propName, propSize)] value of the USM
    /// allocation property
    void *pPropValue,
    /// [out][optional] bytes returned in USM allocation property
    size_t *pPropSizeRet) try {
  ur_result_t result = UR_RESULT_SUCCESS;

  ur_usm_get_mem_alloc_info_params_t params = {
      &hContext, &pMem, &propName, &propSize, &pPropValue, &pPropSizeRet};

  auto beforeCallback = reinterpret_cast<ur_mock_callback_t>(
      mock::getCallbacks().get_before_callback("urUSMGetMemAllocInfo"));
  if (beforeCallback) {
    result = beforeCallback(&params);
    if (result != UR_RESULT_SUCCESS) {
      return result;
    }
  }

  auto replaceCallback = reinterpret_cast<ur_mock_callback_t>(
      mock::getCallbacks().get_replace_callback("urUSMGetMemAllocInfo"));
  if (replaceCallback) {
    result = replaceCallback(&params);
  } else {

    result = UR_RESULT_SUCCESS;
  }

  if (result != UR_RESULT_SUCCESS) {
    return result;
  }

  auto afterCallback = reinterpret_cast<ur_mock_callback_t>(
      mock::getCallbacks().get_after_callback("urUSMGetMemAllocInfo"));
  if (afterCallback) {
    return afterCallback(&params);
  }

  return result;
} catch (...) {
  return exceptionToResult(std::current_exception());
}

///////////////////////////////////////////////////////////////////////////////
/// @brief Intercept function for urUSMPoolCreate
__urdlllocal ur_result_t UR_APICALL urUSMPoolCreate(
    /// [in] handle of the context object
    ur_context_handle_t hContext,
    /// [in] pointer to USM pool descriptor. Can be chained with
    /// ::ur_usm_pool_limits_desc_t
    ur_usm_pool_desc_t *pPoolDesc,
    /// [out][alloc] pointer to USM memory pool
    ur_usm_pool_handle_t *ppPool) try {
  ur_result_t result = UR_RESULT_SUCCESS;

  ur_usm_pool_create_params_t params = {&hContext, &pPoolDesc, &ppPool};

  auto beforeCallback = reinterpret_cast<ur_mock_callback_t>(
      mock::getCallbacks().get_before_callback("urUSMPoolCreate"));
  if (beforeCallback) {
    result = beforeCallback(&params);
    if (result != UR_RESULT_SUCCESS) {
      return result;
    }
  }

  auto replaceCallback = reinterpret_cast<ur_mock_callback_t>(
      mock::getCallbacks().get_replace_callback("urUSMPoolCreate"));
  if (replaceCallback) {
    result = replaceCallback(&params);
  } else {

    *ppPool = mock::createDummyHandle<ur_usm_pool_handle_t>();
    result = UR_RESULT_SUCCESS;
  }

  if (result != UR_RESULT_SUCCESS) {
    return result;
  }

  auto afterCallback = reinterpret_cast<ur_mock_callback_t>(
      mock::getCallbacks().get_after_callback("urUSMPoolCreate"));
  if (afterCallback) {
    return afterCallback(&params);
  }

  return result;
} catch (...) {
  return exceptionToResult(std::current_exception());
}

///////////////////////////////////////////////////////////////////////////////
/// @brief Intercept function for urUSMPoolRetain
__urdlllocal ur_result_t UR_APICALL urUSMPoolRetain(
    /// [in][retain] pointer to USM memory pool
    ur_usm_pool_handle_t pPool) try {
  ur_result_t result = UR_RESULT_SUCCESS;

  ur_usm_pool_retain_params_t params = {&pPool};

  auto beforeCallback = reinterpret_cast<ur_mock_callback_t>(
      mock::getCallbacks().get_before_callback("urUSMPoolRetain"));
  if (beforeCallback) {
    result = beforeCallback(&params);
    if (result != UR_RESULT_SUCCESS) {
      return result;
    }
  }

  auto replaceCallback = reinterpret_cast<ur_mock_callback_t>(
      mock::getCallbacks().get_replace_callback("urUSMPoolRetain"));
  if (replaceCallback) {
    result = replaceCallback(&params);
  } else {

    mock::retainDummyHandle(pPool);
    result = UR_RESULT_SUCCESS;
  }

  if (result != UR_RESULT_SUCCESS) {
    return result;
  }

  auto afterCallback = reinterpret_cast<ur_mock_callback_t>(
      mock::getCallbacks().get_after_callback("urUSMPoolRetain"));
  if (afterCallback) {
    return afterCallback(&params);
  }

  return result;
} catch (...) {
  return exceptionToResult(std::current_exception());
}

///////////////////////////////////////////////////////////////////////////////
/// @brief Intercept function for urUSMPoolRelease
__urdlllocal ur_result_t UR_APICALL urUSMPoolRelease(
    /// [in][release] pointer to USM memory pool
    ur_usm_pool_handle_t pPool) try {
  ur_result_t result = UR_RESULT_SUCCESS;

  ur_usm_pool_release_params_t params = {&pPool};

  auto beforeCallback = reinterpret_cast<ur_mock_callback_t>(
      mock::getCallbacks().get_before_callback("urUSMPoolRelease"));
  if (beforeCallback) {
    result = beforeCallback(&params);
    if (result != UR_RESULT_SUCCESS) {
      return result;
    }
  }

  auto replaceCallback = reinterpret_cast<ur_mock_callback_t>(
      mock::getCallbacks().get_replace_callback("urUSMPoolRelease"));
  if (replaceCallback) {
    result = replaceCallback(&params);
  } else {

    mock::releaseDummyHandle(pPool);
    result = UR_RESULT_SUCCESS;
  }

  if (result != UR_RESULT_SUCCESS) {
    return result;
  }

  auto afterCallback = reinterpret_cast<ur_mock_callback_t>(
      mock::getCallbacks().get_after_callback("urUSMPoolRelease"));
  if (afterCallback) {
    return afterCallback(&params);
  }

  return result;
} catch (...) {
  return exceptionToResult(std::current_exception());
}

///////////////////////////////////////////////////////////////////////////////
/// @brief Intercept function for urUSMPoolGetInfo
__urdlllocal ur_result_t UR_APICALL urUSMPoolGetInfo(
    /// [in] handle of the USM memory pool
    ur_usm_pool_handle_t hPool,
    /// [in] name of the pool property to query
    ur_usm_pool_info_t propName,
    /// [in] size in bytes of the pool property value provided
    size_t propSize,
    /// [out][optional][typename(propName, propSize)] value of the pool
    /// property
    void *pPropValue,
    /// [out][optional] size in bytes returned in pool property value
    size_t *pPropSizeRet) try {
  ur_result_t result = UR_RESULT_SUCCESS;

  ur_usm_pool_get_info_params_t params = {&hPool, &propName, &propSize,
                                          &pPropValue, &pPropSizeRet};

  auto beforeCallback = reinterpret_cast<ur_mock_callback_t>(
      mock::getCallbacks().get_before_callback("urUSMPoolGetInfo"));
  if (beforeCallback) {
    result = beforeCallback(&params);
    if (result != UR_RESULT_SUCCESS) {
      return result;
    }
  }

  auto replaceCallback = reinterpret_cast<ur_mock_callback_t>(
      mock::getCallbacks().get_replace_callback("urUSMPoolGetInfo"));
  if (replaceCallback) {
    result = replaceCallback(&params);
  } else {

    result = UR_RESULT_SUCCESS;
  }

  if (result != UR_RESULT_SUCCESS) {
    return result;
  }

  auto afterCallback = reinterpret_cast<ur_mock_callback_t>(
      mock::getCallbacks().get_after_callback("urUSMPoolGetInfo"));
  if (afterCallback) {
    return afterCallback(&params);
  }

  return result;
} catch (...) {
  return exceptionToResult(std::current_exception());
}

///////////////////////////////////////////////////////////////////////////////
/// @brief Intercept function for urVirtualMemGranularityGetInfo
__urdlllocal ur_result_t UR_APICALL urVirtualMemGranularityGetInfo(
    /// [in] handle of the context object.
    ur_context_handle_t hContext,
    /// [in][optional] is the device to get the granularity from, if the
    /// device is null then the granularity is suitable for all devices in
    /// context.
    ur_device_handle_t hDevice,
    /// [in] type of the info to query.
    ur_virtual_mem_granularity_info_t propName,
    /// [in] size in bytes of the memory pointed to by pPropValue.
    size_t propSize,
    /// [out][optional][typename(propName, propSize)] array of bytes holding
    /// the info. If propSize is less than the real number of bytes needed to
    /// return the info then the ::UR_RESULT_ERROR_INVALID_SIZE error is
    /// returned and pPropValue is not used.
    void *pPropValue,
    /// [out][optional] pointer to the actual size in bytes of the queried
    /// propName."
    size_t *pPropSizeRet) try {
  ur_result_t result = UR_RESULT_SUCCESS;

  ur_virtual_mem_granularity_get_info_params_t params = {
      &hContext, &hDevice, &propName, &propSize, &pPropValue, &pPropSizeRet};

  auto beforeCallback = reinterpret_cast<ur_mock_callback_t>(
      mock::getCallbacks().get_before_callback(
          "urVirtualMemGranularityGetInfo"));
  if (beforeCallback) {
    result = beforeCallback(&params);
    if (result != UR_RESULT_SUCCESS) {
      return result;
    }
  }

  auto replaceCallback = reinterpret_cast<ur_mock_callback_t>(
      mock::getCallbacks().get_replace_callback(
          "urVirtualMemGranularityGetInfo"));
  if (replaceCallback) {
    result = replaceCallback(&params);
  } else {

    result = UR_RESULT_SUCCESS;
  }

  if (result != UR_RESULT_SUCCESS) {
    return result;
  }

  auto afterCallback = reinterpret_cast<ur_mock_callback_t>(
      mock::getCallbacks().get_after_callback(
          "urVirtualMemGranularityGetInfo"));
  if (afterCallback) {
    return afterCallback(&params);
  }

  return result;
} catch (...) {
  return exceptionToResult(std::current_exception());
}

///////////////////////////////////////////////////////////////////////////////
/// @brief Intercept function for urVirtualMemReserve
__urdlllocal ur_result_t UR_APICALL urVirtualMemReserve(
    /// [in] handle of the context object.
    ur_context_handle_t hContext,
    /// [in][optional] pointer to the start of the virtual memory region to
    /// reserve, specifying a null value causes the implementation to select a
    /// start address.
    const void *pStart,
    /// [in] size in bytes of the virtual address range to reserve.
    size_t size,
    /// [out] pointer to the returned address at the start of reserved virtual
    /// memory range.
    void **ppStart) try {
  ur_result_t result = UR_RESULT_SUCCESS;

  ur_virtual_mem_reserve_params_t params = {&hContext, &pStart, &size,
                                            &ppStart};

  auto beforeCallback = reinterpret_cast<ur_mock_callback_t>(
      mock::getCallbacks().get_before_callback("urVirtualMemReserve"));
  if (beforeCallback) {
    result = beforeCallback(&params);
    if (result != UR_RESULT_SUCCESS) {
      return result;
    }
  }

  auto replaceCallback = reinterpret_cast<ur_mock_callback_t>(
      mock::getCallbacks().get_replace_callback("urVirtualMemReserve"));
  if (replaceCallback) {
    result = replaceCallback(&params);
  } else {

    result = UR_RESULT_SUCCESS;
  }

  if (result != UR_RESULT_SUCCESS) {
    return result;
  }

  auto afterCallback = reinterpret_cast<ur_mock_callback_t>(
      mock::getCallbacks().get_after_callback("urVirtualMemReserve"));
  if (afterCallback) {
    return afterCallback(&params);
  }

  return result;
} catch (...) {
  return exceptionToResult(std::current_exception());
}

///////////////////////////////////////////////////////////////////////////////
/// @brief Intercept function for urVirtualMemFree
__urdlllocal ur_result_t UR_APICALL urVirtualMemFree(
    /// [in] handle of the context object.
    ur_context_handle_t hContext,
    /// [in] pointer to the start of the virtual memory range to free.
    const void *pStart,
    /// [in] size in bytes of the virtual memory range to free.
    size_t size) try {
  ur_result_t result = UR_RESULT_SUCCESS;

  ur_virtual_mem_free_params_t params = {&hContext, &pStart, &size};

  auto beforeCallback = reinterpret_cast<ur_mock_callback_t>(
      mock::getCallbacks().get_before_callback("urVirtualMemFree"));
  if (beforeCallback) {
    result = beforeCallback(&params);
    if (result != UR_RESULT_SUCCESS) {
      return result;
    }
  }

  auto replaceCallback = reinterpret_cast<ur_mock_callback_t>(
      mock::getCallbacks().get_replace_callback("urVirtualMemFree"));
  if (replaceCallback) {
    result = replaceCallback(&params);
  } else {

    result = UR_RESULT_SUCCESS;
  }

  if (result != UR_RESULT_SUCCESS) {
    return result;
  }

  auto afterCallback = reinterpret_cast<ur_mock_callback_t>(
      mock::getCallbacks().get_after_callback("urVirtualMemFree"));
  if (afterCallback) {
    return afterCallback(&params);
  }

  return result;
} catch (...) {
  return exceptionToResult(std::current_exception());
}

///////////////////////////////////////////////////////////////////////////////
/// @brief Intercept function for urVirtualMemMap
__urdlllocal ur_result_t UR_APICALL urVirtualMemMap(
    /// [in] handle to the context object.
    ur_context_handle_t hContext,
    /// [in] pointer to the start of the virtual memory range.
    const void *pStart,
    /// [in] size in bytes of the virtual memory range to map.
    size_t size,
    /// [in] handle of the physical memory to map pStart to.
    ur_physical_mem_handle_t hPhysicalMem,
    /// [in] offset in bytes into the physical memory to map pStart to.
    size_t offset,
    /// [in] access flags for the physical memory mapping.
    ur_virtual_mem_access_flags_t flags) try {
  ur_result_t result = UR_RESULT_SUCCESS;

  ur_virtual_mem_map_params_t params = {&hContext,     &pStart, &size,
                                        &hPhysicalMem, &offset, &flags};

  auto beforeCallback = reinterpret_cast<ur_mock_callback_t>(
      mock::getCallbacks().get_before_callback("urVirtualMemMap"));
  if (beforeCallback) {
    result = beforeCallback(&params);
    if (result != UR_RESULT_SUCCESS) {
      return result;
    }
  }

  auto replaceCallback = reinterpret_cast<ur_mock_callback_t>(
      mock::getCallbacks().get_replace_callback("urVirtualMemMap"));
  if (replaceCallback) {
    result = replaceCallback(&params);
  } else {

    result = UR_RESULT_SUCCESS;
  }

  if (result != UR_RESULT_SUCCESS) {
    return result;
  }

  auto afterCallback = reinterpret_cast<ur_mock_callback_t>(
      mock::getCallbacks().get_after_callback("urVirtualMemMap"));
  if (afterCallback) {
    return afterCallback(&params);
  }

  return result;
} catch (...) {
  return exceptionToResult(std::current_exception());
}

///////////////////////////////////////////////////////////////////////////////
/// @brief Intercept function for urVirtualMemUnmap
__urdlllocal ur_result_t UR_APICALL urVirtualMemUnmap(
    /// [in] handle to the context object.
    ur_context_handle_t hContext,
    /// [in] pointer to the start of the mapped virtual memory range
    const void *pStart,
    /// [in] size in bytes of the virtual memory range.
    size_t size) try {
  ur_result_t result = UR_RESULT_SUCCESS;

  ur_virtual_mem_unmap_params_t params = {&hContext, &pStart, &size};

  auto beforeCallback = reinterpret_cast<ur_mock_callback_t>(
      mock::getCallbacks().get_before_callback("urVirtualMemUnmap"));
  if (beforeCallback) {
    result = beforeCallback(&params);
    if (result != UR_RESULT_SUCCESS) {
      return result;
    }
  }

  auto replaceCallback = reinterpret_cast<ur_mock_callback_t>(
      mock::getCallbacks().get_replace_callback("urVirtualMemUnmap"));
  if (replaceCallback) {
    result = replaceCallback(&params);
  } else {

    result = UR_RESULT_SUCCESS;
  }

  if (result != UR_RESULT_SUCCESS) {
    return result;
  }

  auto afterCallback = reinterpret_cast<ur_mock_callback_t>(
      mock::getCallbacks().get_after_callback("urVirtualMemUnmap"));
  if (afterCallback) {
    return afterCallback(&params);
  }

  return result;
} catch (...) {
  return exceptionToResult(std::current_exception());
}

///////////////////////////////////////////////////////////////////////////////
/// @brief Intercept function for urVirtualMemSetAccess
__urdlllocal ur_result_t UR_APICALL urVirtualMemSetAccess(
    /// [in] handle to the context object.
    ur_context_handle_t hContext,
    /// [in] pointer to the start of the virtual memory range.
    const void *pStart,
    /// [in] size in bytes of the virtual memory range.
    size_t size,
    /// [in] access flags to set for the mapped virtual memory range.
    ur_virtual_mem_access_flags_t flags) try {
  ur_result_t result = UR_RESULT_SUCCESS;

  ur_virtual_mem_set_access_params_t params = {&hContext, &pStart, &size,
                                               &flags};

  auto beforeCallback = reinterpret_cast<ur_mock_callback_t>(
      mock::getCallbacks().get_before_callback("urVirtualMemSetAccess"));
  if (beforeCallback) {
    result = beforeCallback(&params);
    if (result != UR_RESULT_SUCCESS) {
      return result;
    }
  }

  auto replaceCallback = reinterpret_cast<ur_mock_callback_t>(
      mock::getCallbacks().get_replace_callback("urVirtualMemSetAccess"));
  if (replaceCallback) {
    result = replaceCallback(&params);
  } else {

    result = UR_RESULT_SUCCESS;
  }

  if (result != UR_RESULT_SUCCESS) {
    return result;
  }

  auto afterCallback = reinterpret_cast<ur_mock_callback_t>(
      mock::getCallbacks().get_after_callback("urVirtualMemSetAccess"));
  if (afterCallback) {
    return afterCallback(&params);
  }

  return result;
} catch (...) {
  return exceptionToResult(std::current_exception());
}

///////////////////////////////////////////////////////////////////////////////
/// @brief Intercept function for urVirtualMemGetInfo
__urdlllocal ur_result_t UR_APICALL urVirtualMemGetInfo(
    /// [in] handle to the context object.
    ur_context_handle_t hContext,
    /// [in] pointer to the start of the virtual memory range.
    const void *pStart,
    /// [in] size in bytes of the virtual memory range.
    size_t size,
    /// [in] type of the info to query.
    ur_virtual_mem_info_t propName,
    /// [in] size in bytes of the memory pointed to by pPropValue.
    size_t propSize,
    /// [out][optional][typename(propName, propSize)] array of bytes holding
    /// the info. If propSize is less than the real number of bytes needed to
    /// return the info then the ::UR_RESULT_ERROR_INVALID_SIZE error is
    /// returned and pPropValue is not used.
    void *pPropValue,
    /// [out][optional] pointer to the actual size in bytes of the queried
    /// propName."
    size_t *pPropSizeRet) try {
  ur_result_t result = UR_RESULT_SUCCESS;

  ur_virtual_mem_get_info_params_t params = {
      &hContext, &pStart,     &size,        &propName,
      &propSize, &pPropValue, &pPropSizeRet};

  auto beforeCallback = reinterpret_cast<ur_mock_callback_t>(
      mock::getCallbacks().get_before_callback("urVirtualMemGetInfo"));
  if (beforeCallback) {
    result = beforeCallback(&params);
    if (result != UR_RESULT_SUCCESS) {
      return result;
    }
  }

  auto replaceCallback = reinterpret_cast<ur_mock_callback_t>(
      mock::getCallbacks().get_replace_callback("urVirtualMemGetInfo"));
  if (replaceCallback) {
    result = replaceCallback(&params);
  } else {

    result = UR_RESULT_SUCCESS;
  }

  if (result != UR_RESULT_SUCCESS) {
    return result;
  }

  auto afterCallback = reinterpret_cast<ur_mock_callback_t>(
      mock::getCallbacks().get_after_callback("urVirtualMemGetInfo"));
  if (afterCallback) {
    return afterCallback(&params);
  }

  return result;
} catch (...) {
  return exceptionToResult(std::current_exception());
}

///////////////////////////////////////////////////////////////////////////////
/// @brief Intercept function for urPhysicalMemCreate
__urdlllocal ur_result_t UR_APICALL urPhysicalMemCreate(
    /// [in] handle of the context object.
    ur_context_handle_t hContext,
    /// [in] handle of the device object.
    ur_device_handle_t hDevice,
    /// [in] size in bytes of physical memory to allocate, must be a multiple
    /// of ::UR_VIRTUAL_MEM_GRANULARITY_INFO_MINIMUM.
    size_t size,
    /// [in][optional] pointer to physical memory creation properties.
    const ur_physical_mem_properties_t *pProperties,
    /// [out][alloc] pointer to handle of physical memory object created.
    ur_physical_mem_handle_t *phPhysicalMem) try {
  ur_result_t result = UR_RESULT_SUCCESS;

  ur_physical_mem_create_params_t params = {&hContext, &hDevice, &size,
                                            &pProperties, &phPhysicalMem};

  auto beforeCallback = reinterpret_cast<ur_mock_callback_t>(
      mock::getCallbacks().get_before_callback("urPhysicalMemCreate"));
  if (beforeCallback) {
    result = beforeCallback(&params);
    if (result != UR_RESULT_SUCCESS) {
      return result;
    }
  }

  auto replaceCallback = reinterpret_cast<ur_mock_callback_t>(
      mock::getCallbacks().get_replace_callback("urPhysicalMemCreate"));
  if (replaceCallback) {
    result = replaceCallback(&params);
  } else {

    *phPhysicalMem = mock::createDummyHandle<ur_physical_mem_handle_t>();
    result = UR_RESULT_SUCCESS;
  }

  if (result != UR_RESULT_SUCCESS) {
    return result;
  }

  auto afterCallback = reinterpret_cast<ur_mock_callback_t>(
      mock::getCallbacks().get_after_callback("urPhysicalMemCreate"));
  if (afterCallback) {
    return afterCallback(&params);
  }

  return result;
} catch (...) {
  return exceptionToResult(std::current_exception());
}

///////////////////////////////////////////////////////////////////////////////
/// @brief Intercept function for urPhysicalMemRetain
__urdlllocal ur_result_t UR_APICALL urPhysicalMemRetain(
    /// [in][retain] handle of the physical memory object to retain.
    ur_physical_mem_handle_t hPhysicalMem) try {
  ur_result_t result = UR_RESULT_SUCCESS;

  ur_physical_mem_retain_params_t params = {&hPhysicalMem};

  auto beforeCallback = reinterpret_cast<ur_mock_callback_t>(
      mock::getCallbacks().get_before_callback("urPhysicalMemRetain"));
  if (beforeCallback) {
    result = beforeCallback(&params);
    if (result != UR_RESULT_SUCCESS) {
      return result;
    }
  }

  auto replaceCallback = reinterpret_cast<ur_mock_callback_t>(
      mock::getCallbacks().get_replace_callback("urPhysicalMemRetain"));
  if (replaceCallback) {
    result = replaceCallback(&params);
  } else {

    mock::retainDummyHandle(hPhysicalMem);
    result = UR_RESULT_SUCCESS;
  }

  if (result != UR_RESULT_SUCCESS) {
    return result;
  }

  auto afterCallback = reinterpret_cast<ur_mock_callback_t>(
      mock::getCallbacks().get_after_callback("urPhysicalMemRetain"));
  if (afterCallback) {
    return afterCallback(&params);
  }

  return result;
} catch (...) {
  return exceptionToResult(std::current_exception());
}

///////////////////////////////////////////////////////////////////////////////
/// @brief Intercept function for urPhysicalMemRelease
__urdlllocal ur_result_t UR_APICALL urPhysicalMemRelease(
    /// [in][release] handle of the physical memory object to release.
    ur_physical_mem_handle_t hPhysicalMem) try {
  ur_result_t result = UR_RESULT_SUCCESS;

  ur_physical_mem_release_params_t params = {&hPhysicalMem};

  auto beforeCallback = reinterpret_cast<ur_mock_callback_t>(
      mock::getCallbacks().get_before_callback("urPhysicalMemRelease"));
  if (beforeCallback) {
    result = beforeCallback(&params);
    if (result != UR_RESULT_SUCCESS) {
      return result;
    }
  }

  auto replaceCallback = reinterpret_cast<ur_mock_callback_t>(
      mock::getCallbacks().get_replace_callback("urPhysicalMemRelease"));
  if (replaceCallback) {
    result = replaceCallback(&params);
  } else {

    mock::releaseDummyHandle(hPhysicalMem);
    result = UR_RESULT_SUCCESS;
  }

  if (result != UR_RESULT_SUCCESS) {
    return result;
  }

  auto afterCallback = reinterpret_cast<ur_mock_callback_t>(
      mock::getCallbacks().get_after_callback("urPhysicalMemRelease"));
  if (afterCallback) {
    return afterCallback(&params);
  }

  return result;
} catch (...) {
  return exceptionToResult(std::current_exception());
}

///////////////////////////////////////////////////////////////////////////////
/// @brief Intercept function for urPhysicalMemGetInfo
__urdlllocal ur_result_t UR_APICALL urPhysicalMemGetInfo(
    /// [in] handle of the physical memory object to query.
    ur_physical_mem_handle_t hPhysicalMem,
    /// [in] type of the info to query.
    ur_physical_mem_info_t propName,
    /// [in] size in bytes of the memory pointed to by pPropValue.
    size_t propSize,
    /// [out][optional][typename(propName, propSize)] array of bytes holding
    /// the info. If propSize is less than the real number of bytes needed to
    /// return the info then the ::UR_RESULT_ERROR_INVALID_SIZE error is
    /// returned and pPropValue is not used.
    void *pPropValue,
    /// [out][optional] pointer to the actual size in bytes of the queried
    /// propName."
    size_t *pPropSizeRet) try {
  ur_result_t result = UR_RESULT_SUCCESS;

  ur_physical_mem_get_info_params_t params = {
      &hPhysicalMem, &propName, &propSize, &pPropValue, &pPropSizeRet};

  auto beforeCallback = reinterpret_cast<ur_mock_callback_t>(
      mock::getCallbacks().get_before_callback("urPhysicalMemGetInfo"));
  if (beforeCallback) {
    result = beforeCallback(&params);
    if (result != UR_RESULT_SUCCESS) {
      return result;
    }
  }

  auto replaceCallback = reinterpret_cast<ur_mock_callback_t>(
      mock::getCallbacks().get_replace_callback("urPhysicalMemGetInfo"));
  if (replaceCallback) {
    result = replaceCallback(&params);
  } else {

    result = UR_RESULT_SUCCESS;
  }

  if (result != UR_RESULT_SUCCESS) {
    return result;
  }

  auto afterCallback = reinterpret_cast<ur_mock_callback_t>(
      mock::getCallbacks().get_after_callback("urPhysicalMemGetInfo"));
  if (afterCallback) {
    return afterCallback(&params);
  }

  return result;
} catch (...) {
  return exceptionToResult(std::current_exception());
}

///////////////////////////////////////////////////////////////////////////////
/// @brief Intercept function for urProgramCreateWithIL
__urdlllocal ur_result_t UR_APICALL urProgramCreateWithIL(
    /// [in] handle of the context instance
    ur_context_handle_t hContext,
    /// [in] pointer to IL binary.
    const void *pIL,
    /// [in] length of `pIL` in bytes.
    size_t length,
    /// [in][optional] pointer to program creation properties.
    const ur_program_properties_t *pProperties,
    /// [out][alloc] pointer to handle of program object created.
    ur_program_handle_t *phProgram) try {
  ur_result_t result = UR_RESULT_SUCCESS;

  ur_program_create_with_il_params_t params = {&hContext, &pIL, &length,
                                               &pProperties, &phProgram};

  auto beforeCallback = reinterpret_cast<ur_mock_callback_t>(
      mock::getCallbacks().get_before_callback("urProgramCreateWithIL"));
  if (beforeCallback) {
    result = beforeCallback(&params);
    if (result != UR_RESULT_SUCCESS) {
      return result;
    }
  }

  auto replaceCallback = reinterpret_cast<ur_mock_callback_t>(
      mock::getCallbacks().get_replace_callback("urProgramCreateWithIL"));
  if (replaceCallback) {
    result = replaceCallback(&params);
  } else {

    *phProgram = mock::createDummyHandle<ur_program_handle_t>();
    result = UR_RESULT_SUCCESS;
  }

  if (result != UR_RESULT_SUCCESS) {
    return result;
  }

  auto afterCallback = reinterpret_cast<ur_mock_callback_t>(
      mock::getCallbacks().get_after_callback("urProgramCreateWithIL"));
  if (afterCallback) {
    return afterCallback(&params);
  }

  return result;
} catch (...) {
  return exceptionToResult(std::current_exception());
}

///////////////////////////////////////////////////////////////////////////////
/// @brief Intercept function for urProgramCreateWithBinary
__urdlllocal ur_result_t UR_APICALL urProgramCreateWithBinary(
    /// [in] handle of the context instance
    ur_context_handle_t hContext,
    /// [in] number of devices
    uint32_t numDevices,
    /// [in][range(0, numDevices)] a pointer to a list of device handles. The
    /// binaries are loaded for devices specified in this list.
    ur_device_handle_t *phDevices,
    /// [in][range(0, numDevices)] array of sizes of program binaries
    /// specified by `pBinaries` (in bytes).
    size_t *pLengths,
    /// [in][range(0, numDevices)] pointer to program binaries to be loaded
    /// for devices specified by `phDevices`.
    const uint8_t **ppBinaries,
    /// [in][optional] pointer to program creation properties.
    const ur_program_properties_t *pProperties,
    /// [out][alloc] pointer to handle of Program object created.
    ur_program_handle_t *phProgram) try {
  ur_result_t result = UR_RESULT_SUCCESS;

  ur_program_create_with_binary_params_t params = {
      &hContext,   &numDevices,  &phDevices, &pLengths,
      &ppBinaries, &pProperties, &phProgram};

  auto beforeCallback = reinterpret_cast<ur_mock_callback_t>(
      mock::getCallbacks().get_before_callback("urProgramCreateWithBinary"));
  if (beforeCallback) {
    result = beforeCallback(&params);
    if (result != UR_RESULT_SUCCESS) {
      return result;
    }
  }

  auto replaceCallback = reinterpret_cast<ur_mock_callback_t>(
      mock::getCallbacks().get_replace_callback("urProgramCreateWithBinary"));
  if (replaceCallback) {
    result = replaceCallback(&params);
  } else {

    *phProgram = mock::createDummyHandle<ur_program_handle_t>();
    result = UR_RESULT_SUCCESS;
  }

  if (result != UR_RESULT_SUCCESS) {
    return result;
  }

  auto afterCallback = reinterpret_cast<ur_mock_callback_t>(
      mock::getCallbacks().get_after_callback("urProgramCreateWithBinary"));
  if (afterCallback) {
    return afterCallback(&params);
  }

  return result;
} catch (...) {
  return exceptionToResult(std::current_exception());
}

///////////////////////////////////////////////////////////////////////////////
/// @brief Intercept function for urProgramBuild
__urdlllocal ur_result_t UR_APICALL urProgramBuild(
    /// [in] Handle of the program to build.
    ur_program_handle_t hProgram,
    /// [in] number of devices to build for
    uint32_t numDevices,
    /// [in][range(0, numDevices)] pointer to array of device handles
    ur_device_handle_t *phDevices,
    /// [in][optional] pointer to build options null-terminated string.
    const char *pOptions) try {
  ur_result_t result = UR_RESULT_SUCCESS;

  ur_program_build_params_t params = {&hProgram, &numDevices, &phDevices,
                                      &pOptions};

  auto beforeCallback = reinterpret_cast<ur_mock_callback_t>(
      mock::getCallbacks().get_before_callback("urProgramBuild"));
  if (beforeCallback) {
    result = beforeCallback(&params);
    if (result != UR_RESULT_SUCCESS) {
      return result;
    }
  }

  auto replaceCallback = reinterpret_cast<ur_mock_callback_t>(
      mock::getCallbacks().get_replace_callback("urProgramBuild"));
  if (replaceCallback) {
    result = replaceCallback(&params);
  } else {

    result = UR_RESULT_SUCCESS;
  }

  if (result != UR_RESULT_SUCCESS) {
    return result;
  }

  auto afterCallback = reinterpret_cast<ur_mock_callback_t>(
      mock::getCallbacks().get_after_callback("urProgramBuild"));
  if (afterCallback) {
    return afterCallback(&params);
  }

  return result;
} catch (...) {
  return exceptionToResult(std::current_exception());
}

///////////////////////////////////////////////////////////////////////////////
/// @brief Intercept function for urProgramCompile
__urdlllocal ur_result_t UR_APICALL urProgramCompile(
    /// [in][out] handle of the program to compile.
    ur_program_handle_t hProgram,
    /// [in] number of devices
    uint32_t numDevices,
    /// [in][range(0, numDevices)] pointer to array of device handles
    ur_device_handle_t *phDevices,
    /// [in][optional] pointer to build options null-terminated string.
    const char *pOptions) try {
  ur_result_t result = UR_RESULT_SUCCESS;

  ur_program_compile_params_t params = {&hProgram, &numDevices, &phDevices,
                                        &pOptions};

  auto beforeCallback = reinterpret_cast<ur_mock_callback_t>(
      mock::getCallbacks().get_before_callback("urProgramCompile"));
  if (beforeCallback) {
    result = beforeCallback(&params);
    if (result != UR_RESULT_SUCCESS) {
      return result;
    }
  }

  auto replaceCallback = reinterpret_cast<ur_mock_callback_t>(
      mock::getCallbacks().get_replace_callback("urProgramCompile"));
  if (replaceCallback) {
    result = replaceCallback(&params);
  } else {

    result = UR_RESULT_SUCCESS;
  }

  if (result != UR_RESULT_SUCCESS) {
    return result;
  }

  auto afterCallback = reinterpret_cast<ur_mock_callback_t>(
      mock::getCallbacks().get_after_callback("urProgramCompile"));
  if (afterCallback) {
    return afterCallback(&params);
  }

  return result;
} catch (...) {
  return exceptionToResult(std::current_exception());
}

///////////////////////////////////////////////////////////////////////////////
/// @brief Intercept function for urProgramLink
__urdlllocal ur_result_t UR_APICALL urProgramLink(
    /// [in] handle of the context instance.
    ur_context_handle_t hContext,
    /// [in] number of devices
    uint32_t numDevices,
    /// [in][range(0, numDevices)] pointer to array of device handles
    ur_device_handle_t *phDevices,
    /// [in] number of program handles in `phPrograms`.
    uint32_t count,
    /// [in][range(0, count)] pointer to array of program handles.
    const ur_program_handle_t *phPrograms,
    /// [in][optional] pointer to linker options null-terminated string.
    const char *pOptions,
    /// [out][alloc] pointer to handle of program object created.
    ur_program_handle_t *phProgram) try {
  ur_result_t result = UR_RESULT_SUCCESS;
  if (nullptr != phProgram) {
    *phProgram = nullptr;
  }

  ur_program_link_params_t params = {&hContext, &numDevices, &phDevices,
                                     &count,    &phPrograms, &pOptions,
                                     &phProgram};

  auto beforeCallback = reinterpret_cast<ur_mock_callback_t>(
      mock::getCallbacks().get_before_callback("urProgramLink"));
  if (beforeCallback) {
    result = beforeCallback(&params);
    if (result != UR_RESULT_SUCCESS) {
      return result;
    }
  }

  auto replaceCallback = reinterpret_cast<ur_mock_callback_t>(
      mock::getCallbacks().get_replace_callback("urProgramLink"));
  if (replaceCallback) {
    result = replaceCallback(&params);
  } else {

    *phProgram = mock::createDummyHandle<ur_program_handle_t>();
    result = UR_RESULT_SUCCESS;
  }

  if (result != UR_RESULT_SUCCESS) {
    return result;
  }

  auto afterCallback = reinterpret_cast<ur_mock_callback_t>(
      mock::getCallbacks().get_after_callback("urProgramLink"));
  if (afterCallback) {
    return afterCallback(&params);
  }

  return result;
} catch (...) {
  return exceptionToResult(std::current_exception());
}

///////////////////////////////////////////////////////////////////////////////
/// @brief Intercept function for urProgramRetain
__urdlllocal ur_result_t UR_APICALL urProgramRetain(
    /// [in][retain] handle for the Program to retain
    ur_program_handle_t hProgram) try {
  ur_result_t result = UR_RESULT_SUCCESS;

  ur_program_retain_params_t params = {&hProgram};

  auto beforeCallback = reinterpret_cast<ur_mock_callback_t>(
      mock::getCallbacks().get_before_callback("urProgramRetain"));
  if (beforeCallback) {
    result = beforeCallback(&params);
    if (result != UR_RESULT_SUCCESS) {
      return result;
    }
  }

  auto replaceCallback = reinterpret_cast<ur_mock_callback_t>(
      mock::getCallbacks().get_replace_callback("urProgramRetain"));
  if (replaceCallback) {
    result = replaceCallback(&params);
  } else {

    mock::retainDummyHandle(hProgram);
    result = UR_RESULT_SUCCESS;
  }

  if (result != UR_RESULT_SUCCESS) {
    return result;
  }

  auto afterCallback = reinterpret_cast<ur_mock_callback_t>(
      mock::getCallbacks().get_after_callback("urProgramRetain"));
  if (afterCallback) {
    return afterCallback(&params);
  }

  return result;
} catch (...) {
  return exceptionToResult(std::current_exception());
}

///////////////////////////////////////////////////////////////////////////////
/// @brief Intercept function for urProgramRelease
__urdlllocal ur_result_t UR_APICALL urProgramRelease(
    /// [in][release] handle for the Program to release
    ur_program_handle_t hProgram) try {
  ur_result_t result = UR_RESULT_SUCCESS;

  ur_program_release_params_t params = {&hProgram};

  auto beforeCallback = reinterpret_cast<ur_mock_callback_t>(
      mock::getCallbacks().get_before_callback("urProgramRelease"));
  if (beforeCallback) {
    result = beforeCallback(&params);
    if (result != UR_RESULT_SUCCESS) {
      return result;
    }
  }

  auto replaceCallback = reinterpret_cast<ur_mock_callback_t>(
      mock::getCallbacks().get_replace_callback("urProgramRelease"));
  if (replaceCallback) {
    result = replaceCallback(&params);
  } else {

    mock::releaseDummyHandle(hProgram);
    result = UR_RESULT_SUCCESS;
  }

  if (result != UR_RESULT_SUCCESS) {
    return result;
  }

  auto afterCallback = reinterpret_cast<ur_mock_callback_t>(
      mock::getCallbacks().get_after_callback("urProgramRelease"));
  if (afterCallback) {
    return afterCallback(&params);
  }

  return result;
} catch (...) {
  return exceptionToResult(std::current_exception());
}

///////////////////////////////////////////////////////////////////////////////
/// @brief Intercept function for urProgramGetFunctionPointer
__urdlllocal ur_result_t UR_APICALL urProgramGetFunctionPointer(
    /// [in] handle of the device to retrieve pointer for.
    ur_device_handle_t hDevice,
    /// [in] handle of the program to search for function in.
    /// The program must already be built to the specified device, or
    /// otherwise ::UR_RESULT_ERROR_INVALID_PROGRAM_EXECUTABLE is returned.
    ur_program_handle_t hProgram,
    /// [in] A null-terminates string denoting the mangled function name.
    const char *pFunctionName,
    /// [out] Returns the pointer to the function if it is found in the program.
    void **ppFunctionPointer) try {
  ur_result_t result = UR_RESULT_SUCCESS;

  ur_program_get_function_pointer_params_t params = {
      &hDevice, &hProgram, &pFunctionName, &ppFunctionPointer};

  auto beforeCallback = reinterpret_cast<ur_mock_callback_t>(
      mock::getCallbacks().get_before_callback("urProgramGetFunctionPointer"));
  if (beforeCallback) {
    result = beforeCallback(&params);
    if (result != UR_RESULT_SUCCESS) {
      return result;
    }
  }

  auto replaceCallback = reinterpret_cast<ur_mock_callback_t>(
      mock::getCallbacks().get_replace_callback("urProgramGetFunctionPointer"));
  if (replaceCallback) {
    result = replaceCallback(&params);
  } else {

    result = UR_RESULT_SUCCESS;
  }

  if (result != UR_RESULT_SUCCESS) {
    return result;
  }

  auto afterCallback = reinterpret_cast<ur_mock_callback_t>(
      mock::getCallbacks().get_after_callback("urProgramGetFunctionPointer"));
  if (afterCallback) {
    return afterCallback(&params);
  }

  return result;
} catch (...) {
  return exceptionToResult(std::current_exception());
}

///////////////////////////////////////////////////////////////////////////////
/// @brief Intercept function for urProgramGetGlobalVariablePointer
__urdlllocal ur_result_t UR_APICALL urProgramGetGlobalVariablePointer(
    /// [in] handle of the device to retrieve the pointer for.
    ur_device_handle_t hDevice,
    /// [in] handle of the program where the global variable is.
    ur_program_handle_t hProgram,
    /// [in] mangled name of the global variable to retrieve the pointer for.
    const char *pGlobalVariableName,
    /// [out][optional] Returns the size of the global variable if it is found
    /// in the program.
    size_t *pGlobalVariableSizeRet,
    /// [out] Returns the pointer to the global variable if it is found in the
    /// program.
    void **ppGlobalVariablePointerRet) try {
  ur_result_t result = UR_RESULT_SUCCESS;

  ur_program_get_global_variable_pointer_params_t params = {
      &hDevice, &hProgram, &pGlobalVariableName, &pGlobalVariableSizeRet,
      &ppGlobalVariablePointerRet};

  auto beforeCallback = reinterpret_cast<ur_mock_callback_t>(
      mock::getCallbacks().get_before_callback(
          "urProgramGetGlobalVariablePointer"));
  if (beforeCallback) {
    result = beforeCallback(&params);
    if (result != UR_RESULT_SUCCESS) {
      return result;
    }
  }

  auto replaceCallback = reinterpret_cast<ur_mock_callback_t>(
      mock::getCallbacks().get_replace_callback(
          "urProgramGetGlobalVariablePointer"));
  if (replaceCallback) {
    result = replaceCallback(&params);
  } else {

    result = UR_RESULT_SUCCESS;
  }

  if (result != UR_RESULT_SUCCESS) {
    return result;
  }

  auto afterCallback = reinterpret_cast<ur_mock_callback_t>(
      mock::getCallbacks().get_after_callback(
          "urProgramGetGlobalVariablePointer"));
  if (afterCallback) {
    return afterCallback(&params);
  }

  return result;
} catch (...) {
  return exceptionToResult(std::current_exception());
}

///////////////////////////////////////////////////////////////////////////////
/// @brief Intercept function for urProgramGetInfo
__urdlllocal ur_result_t UR_APICALL urProgramGetInfo(
    /// [in] handle of the Program object
    ur_program_handle_t hProgram,
    /// [in] name of the Program property to query
    ur_program_info_t propName,
    /// [in] the size of the Program property.
    size_t propSize,
    /// [in,out][optional][typename(propName, propSize)] array of bytes of
    /// holding the program info property.
    /// If propSize is not equal to or greater than the real number of bytes
    /// needed to return
    /// the info then the ::UR_RESULT_ERROR_INVALID_SIZE error is returned and
    /// pPropValue is not used.
    void *pPropValue,
    /// [out][optional] pointer to the actual size in bytes of the queried
    /// propName.
    size_t *pPropSizeRet) try {
  ur_result_t result = UR_RESULT_SUCCESS;

  ur_program_get_info_params_t params = {&hProgram, &propName, &propSize,
                                         &pPropValue, &pPropSizeRet};

  auto beforeCallback = reinterpret_cast<ur_mock_callback_t>(
      mock::getCallbacks().get_before_callback("urProgramGetInfo"));
  if (beforeCallback) {
    result = beforeCallback(&params);
    if (result != UR_RESULT_SUCCESS) {
      return result;
    }
  }

  auto replaceCallback = reinterpret_cast<ur_mock_callback_t>(
      mock::getCallbacks().get_replace_callback("urProgramGetInfo"));
  if (replaceCallback) {
    result = replaceCallback(&params);
  } else {

    result = UR_RESULT_SUCCESS;
  }

  if (result != UR_RESULT_SUCCESS) {
    return result;
  }

  auto afterCallback = reinterpret_cast<ur_mock_callback_t>(
      mock::getCallbacks().get_after_callback("urProgramGetInfo"));
  if (afterCallback) {
    return afterCallback(&params);
  }

  return result;
} catch (...) {
  return exceptionToResult(std::current_exception());
}

///////////////////////////////////////////////////////////////////////////////
/// @brief Intercept function for urProgramGetBuildInfo
__urdlllocal ur_result_t UR_APICALL urProgramGetBuildInfo(
    /// [in] handle of the Program object
    ur_program_handle_t hProgram,
    /// [in] handle of the Device object
    ur_device_handle_t hDevice,
    /// [in] name of the Program build info to query
    ur_program_build_info_t propName,
    /// [in] size of the Program build info property.
    size_t propSize,
    /// [in,out][optional][typename(propName, propSize)] value of the Program
    /// build property.
    /// If propSize is not equal to or greater than the real number of bytes
    /// needed to return the info then the ::UR_RESULT_ERROR_INVALID_SIZE
    /// error is returned and pPropValue is not used.
    void *pPropValue,
    /// [out][optional] pointer to the actual size in bytes of data being
    /// queried by propName.
    size_t *pPropSizeRet) try {
  ur_result_t result = UR_RESULT_SUCCESS;

  ur_program_get_build_info_params_t params = {
      &hProgram, &hDevice, &propName, &propSize, &pPropValue, &pPropSizeRet};

  auto beforeCallback = reinterpret_cast<ur_mock_callback_t>(
      mock::getCallbacks().get_before_callback("urProgramGetBuildInfo"));
  if (beforeCallback) {
    result = beforeCallback(&params);
    if (result != UR_RESULT_SUCCESS) {
      return result;
    }
  }

  auto replaceCallback = reinterpret_cast<ur_mock_callback_t>(
      mock::getCallbacks().get_replace_callback("urProgramGetBuildInfo"));
  if (replaceCallback) {
    result = replaceCallback(&params);
  } else {

    result = UR_RESULT_SUCCESS;
  }

  if (result != UR_RESULT_SUCCESS) {
    return result;
  }

  auto afterCallback = reinterpret_cast<ur_mock_callback_t>(
      mock::getCallbacks().get_after_callback("urProgramGetBuildInfo"));
  if (afterCallback) {
    return afterCallback(&params);
  }

  return result;
} catch (...) {
  return exceptionToResult(std::current_exception());
}

///////////////////////////////////////////////////////////////////////////////
/// @brief Intercept function for urProgramSetSpecializationConstants
__urdlllocal ur_result_t UR_APICALL urProgramSetSpecializationConstants(
    /// [in] handle of the Program object
    ur_program_handle_t hProgram,
    /// [in] the number of elements in the pSpecConstants array
    uint32_t count,
    /// [in][range(0, count)] array of specialization constant value
    /// descriptions
    const ur_specialization_constant_info_t *pSpecConstants) try {
  ur_result_t result = UR_RESULT_SUCCESS;

  ur_program_set_specialization_constants_params_t params = {&hProgram, &count,
                                                             &pSpecConstants};

  auto beforeCallback = reinterpret_cast<ur_mock_callback_t>(
      mock::getCallbacks().get_before_callback(
          "urProgramSetSpecializationConstants"));
  if (beforeCallback) {
    result = beforeCallback(&params);
    if (result != UR_RESULT_SUCCESS) {
      return result;
    }
  }

  auto replaceCallback = reinterpret_cast<ur_mock_callback_t>(
      mock::getCallbacks().get_replace_callback(
          "urProgramSetSpecializationConstants"));
  if (replaceCallback) {
    result = replaceCallback(&params);
  } else {

    result = UR_RESULT_SUCCESS;
  }

  if (result != UR_RESULT_SUCCESS) {
    return result;
  }

  auto afterCallback = reinterpret_cast<ur_mock_callback_t>(
      mock::getCallbacks().get_after_callback(
          "urProgramSetSpecializationConstants"));
  if (afterCallback) {
    return afterCallback(&params);
  }

  return result;
} catch (...) {
  return exceptionToResult(std::current_exception());
}

///////////////////////////////////////////////////////////////////////////////
/// @brief Intercept function for urProgramGetNativeHandle
__urdlllocal ur_result_t UR_APICALL urProgramGetNativeHandle(
    /// [in] handle of the program.
    ur_program_handle_t hProgram,
    /// [out] a pointer to the native handle of the program.
    ur_native_handle_t *phNativeProgram) try {
  ur_result_t result = UR_RESULT_SUCCESS;

  ur_program_get_native_handle_params_t params = {&hProgram, &phNativeProgram};

  auto beforeCallback = reinterpret_cast<ur_mock_callback_t>(
      mock::getCallbacks().get_before_callback("urProgramGetNativeHandle"));
  if (beforeCallback) {
    result = beforeCallback(&params);
    if (result != UR_RESULT_SUCCESS) {
      return result;
    }
  }

  auto replaceCallback = reinterpret_cast<ur_mock_callback_t>(
      mock::getCallbacks().get_replace_callback("urProgramGetNativeHandle"));
  if (replaceCallback) {
    result = replaceCallback(&params);
  } else {

    *phNativeProgram = reinterpret_cast<ur_native_handle_t>(hProgram);
    result = UR_RESULT_SUCCESS;
  }

  if (result != UR_RESULT_SUCCESS) {
    return result;
  }

  auto afterCallback = reinterpret_cast<ur_mock_callback_t>(
      mock::getCallbacks().get_after_callback("urProgramGetNativeHandle"));
  if (afterCallback) {
    return afterCallback(&params);
  }

  return result;
} catch (...) {
  return exceptionToResult(std::current_exception());
}

///////////////////////////////////////////////////////////////////////////////
/// @brief Intercept function for urProgramCreateWithNativeHandle
__urdlllocal ur_result_t UR_APICALL urProgramCreateWithNativeHandle(
    /// [in][nocheck] the native handle of the program.
    ur_native_handle_t hNativeProgram,
    /// [in] handle of the context instance
    ur_context_handle_t hContext,
    /// [in][optional] pointer to native program properties struct.
    const ur_program_native_properties_t *pProperties,
    /// [out][alloc] pointer to the handle of the program object created.
    ur_program_handle_t *phProgram) try {
  ur_result_t result = UR_RESULT_SUCCESS;

  ur_program_create_with_native_handle_params_t params = {
      &hNativeProgram, &hContext, &pProperties, &phProgram};

  auto beforeCallback = reinterpret_cast<ur_mock_callback_t>(
      mock::getCallbacks().get_before_callback(
          "urProgramCreateWithNativeHandle"));
  if (beforeCallback) {
    result = beforeCallback(&params);
    if (result != UR_RESULT_SUCCESS) {
      return result;
    }
  }

  auto replaceCallback = reinterpret_cast<ur_mock_callback_t>(
      mock::getCallbacks().get_replace_callback(
          "urProgramCreateWithNativeHandle"));
  if (replaceCallback) {
    result = replaceCallback(&params);
  } else {

    *phProgram = reinterpret_cast<ur_program_handle_t>(hNativeProgram);
    mock::retainDummyHandle(*phProgram);
    result = UR_RESULT_SUCCESS;
  }

  if (result != UR_RESULT_SUCCESS) {
    return result;
  }

  auto afterCallback = reinterpret_cast<ur_mock_callback_t>(
      mock::getCallbacks().get_after_callback(
          "urProgramCreateWithNativeHandle"));
  if (afterCallback) {
    return afterCallback(&params);
  }

  return result;
} catch (...) {
  return exceptionToResult(std::current_exception());
}

///////////////////////////////////////////////////////////////////////////////
/// @brief Intercept function for urKernelCreate
__urdlllocal ur_result_t UR_APICALL urKernelCreate(
    /// [in] handle of the program instance
    ur_program_handle_t hProgram,
    /// [in] pointer to null-terminated string.
    const char *pKernelName,
    /// [out][alloc] pointer to handle of kernel object created.
    ur_kernel_handle_t *phKernel) try {
  ur_result_t result = UR_RESULT_SUCCESS;

  ur_kernel_create_params_t params = {&hProgram, &pKernelName, &phKernel};

  auto beforeCallback = reinterpret_cast<ur_mock_callback_t>(
      mock::getCallbacks().get_before_callback("urKernelCreate"));
  if (beforeCallback) {
    result = beforeCallback(&params);
    if (result != UR_RESULT_SUCCESS) {
      return result;
    }
  }

  auto replaceCallback = reinterpret_cast<ur_mock_callback_t>(
      mock::getCallbacks().get_replace_callback("urKernelCreate"));
  if (replaceCallback) {
    result = replaceCallback(&params);
  } else {

    *phKernel = mock::createDummyHandle<ur_kernel_handle_t>();
    result = UR_RESULT_SUCCESS;
  }

  if (result != UR_RESULT_SUCCESS) {
    return result;
  }

  auto afterCallback = reinterpret_cast<ur_mock_callback_t>(
      mock::getCallbacks().get_after_callback("urKernelCreate"));
  if (afterCallback) {
    return afterCallback(&params);
  }

  return result;
} catch (...) {
  return exceptionToResult(std::current_exception());
}

///////////////////////////////////////////////////////////////////////////////
/// @brief Intercept function for urKernelSetArgValue
__urdlllocal ur_result_t UR_APICALL urKernelSetArgValue(
    /// [in] handle of the kernel object
    ur_kernel_handle_t hKernel,
    /// [in] argument index in range [0, num args - 1]
    uint32_t argIndex,
    /// [in] size of argument type
    size_t argSize,
    /// [in][optional] pointer to value properties.
    const ur_kernel_arg_value_properties_t *pProperties,
    /// [in] argument value represented as matching arg type.
    /// The data pointed to will be copied and therefore can be reused on
    /// return.
    const void *pArgValue) try {
  ur_result_t result = UR_RESULT_SUCCESS;

  ur_kernel_set_arg_value_params_t params = {&hKernel, &argIndex, &argSize,
                                             &pProperties, &pArgValue};

  auto beforeCallback = reinterpret_cast<ur_mock_callback_t>(
      mock::getCallbacks().get_before_callback("urKernelSetArgValue"));
  if (beforeCallback) {
    result = beforeCallback(&params);
    if (result != UR_RESULT_SUCCESS) {
      return result;
    }
  }

  auto replaceCallback = reinterpret_cast<ur_mock_callback_t>(
      mock::getCallbacks().get_replace_callback("urKernelSetArgValue"));
  if (replaceCallback) {
    result = replaceCallback(&params);
  } else {

    result = UR_RESULT_SUCCESS;
  }

  if (result != UR_RESULT_SUCCESS) {
    return result;
  }

  auto afterCallback = reinterpret_cast<ur_mock_callback_t>(
      mock::getCallbacks().get_after_callback("urKernelSetArgValue"));
  if (afterCallback) {
    return afterCallback(&params);
  }

  return result;
} catch (...) {
  return exceptionToResult(std::current_exception());
}

///////////////////////////////////////////////////////////////////////////////
/// @brief Intercept function for urKernelSetArgLocal
__urdlllocal ur_result_t UR_APICALL urKernelSetArgLocal(
    /// [in] handle of the kernel object
    ur_kernel_handle_t hKernel,
    /// [in] argument index in range [0, num args - 1]
    uint32_t argIndex,
    /// [in] size of the local buffer to be allocated by the runtime
    size_t argSize,
    /// [in][optional] pointer to local buffer properties.
    const ur_kernel_arg_local_properties_t *pProperties) try {
  ur_result_t result = UR_RESULT_SUCCESS;

  ur_kernel_set_arg_local_params_t params = {&hKernel, &argIndex, &argSize,
                                             &pProperties};

  auto beforeCallback = reinterpret_cast<ur_mock_callback_t>(
      mock::getCallbacks().get_before_callback("urKernelSetArgLocal"));
  if (beforeCallback) {
    result = beforeCallback(&params);
    if (result != UR_RESULT_SUCCESS) {
      return result;
    }
  }

  auto replaceCallback = reinterpret_cast<ur_mock_callback_t>(
      mock::getCallbacks().get_replace_callback("urKernelSetArgLocal"));
  if (replaceCallback) {
    result = replaceCallback(&params);
  } else {

    result = UR_RESULT_SUCCESS;
  }

  if (result != UR_RESULT_SUCCESS) {
    return result;
  }

  auto afterCallback = reinterpret_cast<ur_mock_callback_t>(
      mock::getCallbacks().get_after_callback("urKernelSetArgLocal"));
  if (afterCallback) {
    return afterCallback(&params);
  }

  return result;
} catch (...) {
  return exceptionToResult(std::current_exception());
}

///////////////////////////////////////////////////////////////////////////////
/// @brief Intercept function for urKernelGetInfo
__urdlllocal ur_result_t UR_APICALL urKernelGetInfo(
    /// [in] handle of the Kernel object
    ur_kernel_handle_t hKernel,
    /// [in] name of the Kernel property to query
    ur_kernel_info_t propName,
    /// [in] the size of the Kernel property value.
    size_t propSize,
    /// [in,out][optional][typename(propName, propSize)] array of bytes
    /// holding the kernel info property.
    /// If propSize is not equal to or greater than the real number of bytes
    /// needed to return
    /// the info then the ::UR_RESULT_ERROR_INVALID_SIZE error is returned and
    /// pPropValue is not used.
    void *pPropValue,
    /// [out][optional] pointer to the actual size in bytes of data being
    /// queried by propName.
    size_t *pPropSizeRet) try {
  ur_result_t result = UR_RESULT_SUCCESS;

  ur_kernel_get_info_params_t params = {&hKernel, &propName, &propSize,
                                        &pPropValue, &pPropSizeRet};

  auto beforeCallback = reinterpret_cast<ur_mock_callback_t>(
      mock::getCallbacks().get_before_callback("urKernelGetInfo"));
  if (beforeCallback) {
    result = beforeCallback(&params);
    if (result != UR_RESULT_SUCCESS) {
      return result;
    }
  }

  auto replaceCallback = reinterpret_cast<ur_mock_callback_t>(
      mock::getCallbacks().get_replace_callback("urKernelGetInfo"));
  if (replaceCallback) {
    result = replaceCallback(&params);
  } else {

    result = UR_RESULT_SUCCESS;
  }

  if (result != UR_RESULT_SUCCESS) {
    return result;
  }

  auto afterCallback = reinterpret_cast<ur_mock_callback_t>(
      mock::getCallbacks().get_after_callback("urKernelGetInfo"));
  if (afterCallback) {
    return afterCallback(&params);
  }

  return result;
} catch (...) {
  return exceptionToResult(std::current_exception());
}

///////////////////////////////////////////////////////////////////////////////
/// @brief Intercept function for urKernelGetGroupInfo
__urdlllocal ur_result_t UR_APICALL urKernelGetGroupInfo(
    /// [in] handle of the Kernel object
    ur_kernel_handle_t hKernel,
    /// [in] handle of the Device object
    ur_device_handle_t hDevice,
    /// [in] name of the work Group property to query
    ur_kernel_group_info_t propName,
    /// [in] size of the Kernel Work Group property value
    size_t propSize,
    /// [in,out][optional][typename(propName, propSize)] value of the Kernel
    /// Work Group property.
    void *pPropValue,
    /// [out][optional] pointer to the actual size in bytes of data being
    /// queried by propName.
    size_t *pPropSizeRet) try {
  ur_result_t result = UR_RESULT_SUCCESS;

  ur_kernel_get_group_info_params_t params = {
      &hKernel, &hDevice, &propName, &propSize, &pPropValue, &pPropSizeRet};

  auto beforeCallback = reinterpret_cast<ur_mock_callback_t>(
      mock::getCallbacks().get_before_callback("urKernelGetGroupInfo"));
  if (beforeCallback) {
    result = beforeCallback(&params);
    if (result != UR_RESULT_SUCCESS) {
      return result;
    }
  }

  auto replaceCallback = reinterpret_cast<ur_mock_callback_t>(
      mock::getCallbacks().get_replace_callback("urKernelGetGroupInfo"));
  if (replaceCallback) {
    result = replaceCallback(&params);
  } else {

    result = UR_RESULT_SUCCESS;
  }

  if (result != UR_RESULT_SUCCESS) {
    return result;
  }

  auto afterCallback = reinterpret_cast<ur_mock_callback_t>(
      mock::getCallbacks().get_after_callback("urKernelGetGroupInfo"));
  if (afterCallback) {
    return afterCallback(&params);
  }

  return result;
} catch (...) {
  return exceptionToResult(std::current_exception());
}

///////////////////////////////////////////////////////////////////////////////
/// @brief Intercept function for urKernelGetSubGroupInfo
__urdlllocal ur_result_t UR_APICALL urKernelGetSubGroupInfo(
    /// [in] handle of the Kernel object
    ur_kernel_handle_t hKernel,
    /// [in] handle of the Device object
    ur_device_handle_t hDevice,
    /// [in] name of the SubGroup property to query
    ur_kernel_sub_group_info_t propName,
    /// [in] size of the Kernel SubGroup property value
    size_t propSize,
    /// [in,out][optional][typename(propName, propSize)] value of the Kernel
    /// SubGroup property.
    void *pPropValue,
    /// [out][optional] pointer to the actual size in bytes of data being
    /// queried by propName.
    size_t *pPropSizeRet) try {
  ur_result_t result = UR_RESULT_SUCCESS;

  ur_kernel_get_sub_group_info_params_t params = {
      &hKernel, &hDevice, &propName, &propSize, &pPropValue, &pPropSizeRet};

  auto beforeCallback = reinterpret_cast<ur_mock_callback_t>(
      mock::getCallbacks().get_before_callback("urKernelGetSubGroupInfo"));
  if (beforeCallback) {
    result = beforeCallback(&params);
    if (result != UR_RESULT_SUCCESS) {
      return result;
    }
  }

  auto replaceCallback = reinterpret_cast<ur_mock_callback_t>(
      mock::getCallbacks().get_replace_callback("urKernelGetSubGroupInfo"));
  if (replaceCallback) {
    result = replaceCallback(&params);
  } else {

    result = UR_RESULT_SUCCESS;
  }

  if (result != UR_RESULT_SUCCESS) {
    return result;
  }

  auto afterCallback = reinterpret_cast<ur_mock_callback_t>(
      mock::getCallbacks().get_after_callback("urKernelGetSubGroupInfo"));
  if (afterCallback) {
    return afterCallback(&params);
  }

  return result;
} catch (...) {
  return exceptionToResult(std::current_exception());
}

///////////////////////////////////////////////////////////////////////////////
/// @brief Intercept function for urKernelRetain
__urdlllocal ur_result_t UR_APICALL urKernelRetain(
    /// [in][retain] handle for the Kernel to retain
    ur_kernel_handle_t hKernel) try {
  ur_result_t result = UR_RESULT_SUCCESS;

  ur_kernel_retain_params_t params = {&hKernel};

  auto beforeCallback = reinterpret_cast<ur_mock_callback_t>(
      mock::getCallbacks().get_before_callback("urKernelRetain"));
  if (beforeCallback) {
    result = beforeCallback(&params);
    if (result != UR_RESULT_SUCCESS) {
      return result;
    }
  }

  auto replaceCallback = reinterpret_cast<ur_mock_callback_t>(
      mock::getCallbacks().get_replace_callback("urKernelRetain"));
  if (replaceCallback) {
    result = replaceCallback(&params);
  } else {

    mock::retainDummyHandle(hKernel);
    result = UR_RESULT_SUCCESS;
  }

  if (result != UR_RESULT_SUCCESS) {
    return result;
  }

  auto afterCallback = reinterpret_cast<ur_mock_callback_t>(
      mock::getCallbacks().get_after_callback("urKernelRetain"));
  if (afterCallback) {
    return afterCallback(&params);
  }

  return result;
} catch (...) {
  return exceptionToResult(std::current_exception());
}

///////////////////////////////////////////////////////////////////////////////
/// @brief Intercept function for urKernelRelease
__urdlllocal ur_result_t UR_APICALL urKernelRelease(
    /// [in][release] handle for the Kernel to release
    ur_kernel_handle_t hKernel) try {
  ur_result_t result = UR_RESULT_SUCCESS;

  ur_kernel_release_params_t params = {&hKernel};

  auto beforeCallback = reinterpret_cast<ur_mock_callback_t>(
      mock::getCallbacks().get_before_callback("urKernelRelease"));
  if (beforeCallback) {
    result = beforeCallback(&params);
    if (result != UR_RESULT_SUCCESS) {
      return result;
    }
  }

  auto replaceCallback = reinterpret_cast<ur_mock_callback_t>(
      mock::getCallbacks().get_replace_callback("urKernelRelease"));
  if (replaceCallback) {
    result = replaceCallback(&params);
  } else {

    mock::releaseDummyHandle(hKernel);
    result = UR_RESULT_SUCCESS;
  }

  if (result != UR_RESULT_SUCCESS) {
    return result;
  }

  auto afterCallback = reinterpret_cast<ur_mock_callback_t>(
      mock::getCallbacks().get_after_callback("urKernelRelease"));
  if (afterCallback) {
    return afterCallback(&params);
  }

  return result;
} catch (...) {
  return exceptionToResult(std::current_exception());
}

///////////////////////////////////////////////////////////////////////////////
/// @brief Intercept function for urKernelSetArgPointer
__urdlllocal ur_result_t UR_APICALL urKernelSetArgPointer(
    /// [in] handle of the kernel object
    ur_kernel_handle_t hKernel,
    /// [in] argument index in range [0, num args - 1]
    uint32_t argIndex,
    /// [in][optional] pointer to USM pointer properties.
    const ur_kernel_arg_pointer_properties_t *pProperties,
    /// [in][optional] Pointer obtained by USM allocation or virtual memory
    /// mapping operation. If null then argument value is considered null.
    const void *pArgValue) try {
  ur_result_t result = UR_RESULT_SUCCESS;

  ur_kernel_set_arg_pointer_params_t params = {&hKernel, &argIndex,
                                               &pProperties, &pArgValue};

  auto beforeCallback = reinterpret_cast<ur_mock_callback_t>(
      mock::getCallbacks().get_before_callback("urKernelSetArgPointer"));
  if (beforeCallback) {
    result = beforeCallback(&params);
    if (result != UR_RESULT_SUCCESS) {
      return result;
    }
  }

  auto replaceCallback = reinterpret_cast<ur_mock_callback_t>(
      mock::getCallbacks().get_replace_callback("urKernelSetArgPointer"));
  if (replaceCallback) {
    result = replaceCallback(&params);
  } else {

    result = UR_RESULT_SUCCESS;
  }

  if (result != UR_RESULT_SUCCESS) {
    return result;
  }

  auto afterCallback = reinterpret_cast<ur_mock_callback_t>(
      mock::getCallbacks().get_after_callback("urKernelSetArgPointer"));
  if (afterCallback) {
    return afterCallback(&params);
  }

  return result;
} catch (...) {
  return exceptionToResult(std::current_exception());
}

///////////////////////////////////////////////////////////////////////////////
/// @brief Intercept function for urKernelSetExecInfo
__urdlllocal ur_result_t UR_APICALL urKernelSetExecInfo(
    /// [in] handle of the kernel object
    ur_kernel_handle_t hKernel,
    /// [in] name of the execution attribute
    ur_kernel_exec_info_t propName,
    /// [in] size in byte the attribute value
    size_t propSize,
    /// [in][optional] pointer to execution info properties.
    const ur_kernel_exec_info_properties_t *pProperties,
    /// [in][typename(propName, propSize)] pointer to memory location holding
    /// the property value.
    const void *pPropValue) try {
  ur_result_t result = UR_RESULT_SUCCESS;

  ur_kernel_set_exec_info_params_t params = {&hKernel, &propName, &propSize,
                                             &pProperties, &pPropValue};

  auto beforeCallback = reinterpret_cast<ur_mock_callback_t>(
      mock::getCallbacks().get_before_callback("urKernelSetExecInfo"));
  if (beforeCallback) {
    result = beforeCallback(&params);
    if (result != UR_RESULT_SUCCESS) {
      return result;
    }
  }

  auto replaceCallback = reinterpret_cast<ur_mock_callback_t>(
      mock::getCallbacks().get_replace_callback("urKernelSetExecInfo"));
  if (replaceCallback) {
    result = replaceCallback(&params);
  } else {

    result = UR_RESULT_SUCCESS;
  }

  if (result != UR_RESULT_SUCCESS) {
    return result;
  }

  auto afterCallback = reinterpret_cast<ur_mock_callback_t>(
      mock::getCallbacks().get_after_callback("urKernelSetExecInfo"));
  if (afterCallback) {
    return afterCallback(&params);
  }

  return result;
} catch (...) {
  return exceptionToResult(std::current_exception());
}

///////////////////////////////////////////////////////////////////////////////
/// @brief Intercept function for urKernelSetArgSampler
__urdlllocal ur_result_t UR_APICALL urKernelSetArgSampler(
    /// [in] handle of the kernel object
    ur_kernel_handle_t hKernel,
    /// [in] argument index in range [0, num args - 1]
    uint32_t argIndex,
    /// [in][optional] pointer to sampler properties.
    const ur_kernel_arg_sampler_properties_t *pProperties,
    /// [in] handle of Sampler object.
    ur_sampler_handle_t hArgValue) try {
  ur_result_t result = UR_RESULT_SUCCESS;

  ur_kernel_set_arg_sampler_params_t params = {&hKernel, &argIndex,
                                               &pProperties, &hArgValue};

  auto beforeCallback = reinterpret_cast<ur_mock_callback_t>(
      mock::getCallbacks().get_before_callback("urKernelSetArgSampler"));
  if (beforeCallback) {
    result = beforeCallback(&params);
    if (result != UR_RESULT_SUCCESS) {
      return result;
    }
  }

  auto replaceCallback = reinterpret_cast<ur_mock_callback_t>(
      mock::getCallbacks().get_replace_callback("urKernelSetArgSampler"));
  if (replaceCallback) {
    result = replaceCallback(&params);
  } else {

    result = UR_RESULT_SUCCESS;
  }

  if (result != UR_RESULT_SUCCESS) {
    return result;
  }

  auto afterCallback = reinterpret_cast<ur_mock_callback_t>(
      mock::getCallbacks().get_after_callback("urKernelSetArgSampler"));
  if (afterCallback) {
    return afterCallback(&params);
  }

  return result;
} catch (...) {
  return exceptionToResult(std::current_exception());
}

///////////////////////////////////////////////////////////////////////////////
/// @brief Intercept function for urKernelSetArgMemObj
__urdlllocal ur_result_t UR_APICALL urKernelSetArgMemObj(
    /// [in] handle of the kernel object
    ur_kernel_handle_t hKernel,
    /// [in] argument index in range [0, num args - 1]
    uint32_t argIndex,
    /// [in][optional] pointer to Memory object properties.
    const ur_kernel_arg_mem_obj_properties_t *pProperties,
    /// [in][optional] handle of Memory object.
    ur_mem_handle_t hArgValue) try {
  ur_result_t result = UR_RESULT_SUCCESS;

  ur_kernel_set_arg_mem_obj_params_t params = {&hKernel, &argIndex,
                                               &pProperties, &hArgValue};

  auto beforeCallback = reinterpret_cast<ur_mock_callback_t>(
      mock::getCallbacks().get_before_callback("urKernelSetArgMemObj"));
  if (beforeCallback) {
    result = beforeCallback(&params);
    if (result != UR_RESULT_SUCCESS) {
      return result;
    }
  }

  auto replaceCallback = reinterpret_cast<ur_mock_callback_t>(
      mock::getCallbacks().get_replace_callback("urKernelSetArgMemObj"));
  if (replaceCallback) {
    result = replaceCallback(&params);
  } else {

    result = UR_RESULT_SUCCESS;
  }

  if (result != UR_RESULT_SUCCESS) {
    return result;
  }

  auto afterCallback = reinterpret_cast<ur_mock_callback_t>(
      mock::getCallbacks().get_after_callback("urKernelSetArgMemObj"));
  if (afterCallback) {
    return afterCallback(&params);
  }

  return result;
} catch (...) {
  return exceptionToResult(std::current_exception());
}

///////////////////////////////////////////////////////////////////////////////
/// @brief Intercept function for urKernelSetSpecializationConstants
__urdlllocal ur_result_t UR_APICALL urKernelSetSpecializationConstants(
    /// [in] handle of the kernel object
    ur_kernel_handle_t hKernel,
    /// [in] the number of elements in the pSpecConstants array
    uint32_t count,
    /// [in] array of specialization constant value descriptions
    const ur_specialization_constant_info_t *pSpecConstants) try {
  ur_result_t result = UR_RESULT_SUCCESS;

  ur_kernel_set_specialization_constants_params_t params = {&hKernel, &count,
                                                            &pSpecConstants};

  auto beforeCallback = reinterpret_cast<ur_mock_callback_t>(
      mock::getCallbacks().get_before_callback(
          "urKernelSetSpecializationConstants"));
  if (beforeCallback) {
    result = beforeCallback(&params);
    if (result != UR_RESULT_SUCCESS) {
      return result;
    }
  }

  auto replaceCallback = reinterpret_cast<ur_mock_callback_t>(
      mock::getCallbacks().get_replace_callback(
          "urKernelSetSpecializationConstants"));
  if (replaceCallback) {
    result = replaceCallback(&params);
  } else {

    result = UR_RESULT_SUCCESS;
  }

  if (result != UR_RESULT_SUCCESS) {
    return result;
  }

  auto afterCallback = reinterpret_cast<ur_mock_callback_t>(
      mock::getCallbacks().get_after_callback(
          "urKernelSetSpecializationConstants"));
  if (afterCallback) {
    return afterCallback(&params);
  }

  return result;
} catch (...) {
  return exceptionToResult(std::current_exception());
}

///////////////////////////////////////////////////////////////////////////////
/// @brief Intercept function for urKernelGetNativeHandle
__urdlllocal ur_result_t UR_APICALL urKernelGetNativeHandle(
    /// [in] handle of the kernel.
    ur_kernel_handle_t hKernel,
    /// [out] a pointer to the native handle of the kernel.
    ur_native_handle_t *phNativeKernel) try {
  ur_result_t result = UR_RESULT_SUCCESS;

  ur_kernel_get_native_handle_params_t params = {&hKernel, &phNativeKernel};

  auto beforeCallback = reinterpret_cast<ur_mock_callback_t>(
      mock::getCallbacks().get_before_callback("urKernelGetNativeHandle"));
  if (beforeCallback) {
    result = beforeCallback(&params);
    if (result != UR_RESULT_SUCCESS) {
      return result;
    }
  }

  auto replaceCallback = reinterpret_cast<ur_mock_callback_t>(
      mock::getCallbacks().get_replace_callback("urKernelGetNativeHandle"));
  if (replaceCallback) {
    result = replaceCallback(&params);
  } else {

    *phNativeKernel = reinterpret_cast<ur_native_handle_t>(hKernel);
    result = UR_RESULT_SUCCESS;
  }

  if (result != UR_RESULT_SUCCESS) {
    return result;
  }

  auto afterCallback = reinterpret_cast<ur_mock_callback_t>(
      mock::getCallbacks().get_after_callback("urKernelGetNativeHandle"));
  if (afterCallback) {
    return afterCallback(&params);
  }

  return result;
} catch (...) {
  return exceptionToResult(std::current_exception());
}

///////////////////////////////////////////////////////////////////////////////
/// @brief Intercept function for urKernelCreateWithNativeHandle
__urdlllocal ur_result_t UR_APICALL urKernelCreateWithNativeHandle(
    /// [in][nocheck] the native handle of the kernel.
    ur_native_handle_t hNativeKernel,
    /// [in] handle of the context object
    ur_context_handle_t hContext,
    /// [in][optional] handle of the program associated with the kernel
    ur_program_handle_t hProgram,
    /// [in][optional] pointer to native kernel properties struct
    const ur_kernel_native_properties_t *pProperties,
    /// [out][alloc] pointer to the handle of the kernel object created.
    ur_kernel_handle_t *phKernel) try {
  ur_result_t result = UR_RESULT_SUCCESS;

  ur_kernel_create_with_native_handle_params_t params = {
      &hNativeKernel, &hContext, &hProgram, &pProperties, &phKernel};

  auto beforeCallback = reinterpret_cast<ur_mock_callback_t>(
      mock::getCallbacks().get_before_callback(
          "urKernelCreateWithNativeHandle"));
  if (beforeCallback) {
    result = beforeCallback(&params);
    if (result != UR_RESULT_SUCCESS) {
      return result;
    }
  }

  auto replaceCallback = reinterpret_cast<ur_mock_callback_t>(
      mock::getCallbacks().get_replace_callback(
          "urKernelCreateWithNativeHandle"));
  if (replaceCallback) {
    result = replaceCallback(&params);
  } else {

    *phKernel = reinterpret_cast<ur_kernel_handle_t>(hNativeKernel);
    mock::retainDummyHandle(*phKernel);
    result = UR_RESULT_SUCCESS;
  }

  if (result != UR_RESULT_SUCCESS) {
    return result;
  }

  auto afterCallback = reinterpret_cast<ur_mock_callback_t>(
      mock::getCallbacks().get_after_callback(
          "urKernelCreateWithNativeHandle"));
  if (afterCallback) {
    return afterCallback(&params);
  }

  return result;
} catch (...) {
  return exceptionToResult(std::current_exception());
}

///////////////////////////////////////////////////////////////////////////////
/// @brief Intercept function for urKernelGetSuggestedLocalWorkSize
__urdlllocal ur_result_t UR_APICALL urKernelGetSuggestedLocalWorkSize(
    /// [in] handle of the kernel
    ur_kernel_handle_t hKernel,
    /// [in] handle of the queue object
    ur_queue_handle_t hQueue,
    /// [in] number of dimensions, from 1 to 3, to specify the global
    /// and work-group work-items
    uint32_t numWorkDim,
    /// [in] pointer to an array of numWorkDim unsigned values that specify
    /// the offset used to calculate the global ID of a work-item
    const size_t *pGlobalWorkOffset,
    /// [in] pointer to an array of numWorkDim unsigned values that specify
    /// the number of global work-items in workDim that will execute the
    /// kernel function
    const size_t *pGlobalWorkSize,
    /// [out] pointer to an array of numWorkDim unsigned values that specify
    /// suggested local work size that will contain the result of the query
    size_t *pSuggestedLocalWorkSize) try {
  ur_result_t result = UR_RESULT_SUCCESS;

  ur_kernel_get_suggested_local_work_size_params_t params = {
      &hKernel,           &hQueue,          &numWorkDim,
      &pGlobalWorkOffset, &pGlobalWorkSize, &pSuggestedLocalWorkSize};

  auto beforeCallback = reinterpret_cast<ur_mock_callback_t>(
      mock::getCallbacks().get_before_callback(
          "urKernelGetSuggestedLocalWorkSize"));
  if (beforeCallback) {
    result = beforeCallback(&params);
    if (result != UR_RESULT_SUCCESS) {
      return result;
    }
  }

  auto replaceCallback = reinterpret_cast<ur_mock_callback_t>(
      mock::getCallbacks().get_replace_callback(
          "urKernelGetSuggestedLocalWorkSize"));
  if (replaceCallback) {
    result = replaceCallback(&params);
  } else {

    result = UR_RESULT_SUCCESS;
  }

  if (result != UR_RESULT_SUCCESS) {
    return result;
  }

  auto afterCallback = reinterpret_cast<ur_mock_callback_t>(
      mock::getCallbacks().get_after_callback(
          "urKernelGetSuggestedLocalWorkSize"));
  if (afterCallback) {
    return afterCallback(&params);
  }

  return result;
} catch (...) {
  return exceptionToResult(std::current_exception());
}

///////////////////////////////////////////////////////////////////////////////
/// @brief Intercept function for urKernelSuggestMaxCooperativeGroupCount
__urdlllocal ur_result_t UR_APICALL urKernelSuggestMaxCooperativeGroupCount(
    /// [in] handle of the kernel object
    ur_kernel_handle_t hKernel,
    /// [in] handle of the device object
    ur_device_handle_t hDevice,
    /// [in] number of dimensions, from 1 to 3, to specify the work-group
    /// work-items
    uint32_t workDim,
    /// [in] pointer to an array of workDim unsigned values that specify the
    /// number of local work-items forming a work-group that will execute the
    /// kernel function.
    const size_t *pLocalWorkSize,
    /// [in] size of dynamic shared memory, for each work-group, in bytes,
    /// that will be used when the kernel is launched
    size_t dynamicSharedMemorySize,
    /// [out] pointer to maximum number of groups
    uint32_t *pGroupCountRet) try {
  ur_result_t result = UR_RESULT_SUCCESS;

  ur_kernel_suggest_max_cooperative_group_count_params_t params = {
      &hKernel,
      &hDevice,
      &workDim,
      &pLocalWorkSize,
      &dynamicSharedMemorySize,
      &pGroupCountRet};

  auto beforeCallback = reinterpret_cast<ur_mock_callback_t>(
      mock::getCallbacks().get_before_callback(
          "urKernelSuggestMaxCooperativeGroupCount"));
  if (beforeCallback) {
    result = beforeCallback(&params);
    if (result != UR_RESULT_SUCCESS) {
      return result;
    }
  }

  auto replaceCallback = reinterpret_cast<ur_mock_callback_t>(
      mock::getCallbacks().get_replace_callback(
          "urKernelSuggestMaxCooperativeGroupCount"));
  if (replaceCallback) {
    result = replaceCallback(&params);
  } else {

    result = UR_RESULT_SUCCESS;
  }

  if (result != UR_RESULT_SUCCESS) {
    return result;
  }

  auto afterCallback = reinterpret_cast<ur_mock_callback_t>(
      mock::getCallbacks().get_after_callback(
          "urKernelSuggestMaxCooperativeGroupCount"));
  if (afterCallback) {
    return afterCallback(&params);
  }

  return result;
} catch (...) {
  return exceptionToResult(std::current_exception());
}

///////////////////////////////////////////////////////////////////////////////
/// @brief Intercept function for urQueueGetInfo
__urdlllocal ur_result_t UR_APICALL urQueueGetInfo(
    /// [in] handle of the queue object
    ur_queue_handle_t hQueue,
    /// [in] name of the queue property to query
    ur_queue_info_t propName,
    /// [in] size in bytes of the queue property value provided
    size_t propSize,
    /// [out][optional][typename(propName, propSize)] value of the queue
    /// property
    void *pPropValue,
    /// [out][optional] size in bytes returned in queue property value
    size_t *pPropSizeRet) try {
  ur_result_t result = UR_RESULT_SUCCESS;

  ur_queue_get_info_params_t params = {&hQueue, &propName, &propSize,
                                       &pPropValue, &pPropSizeRet};

  auto beforeCallback = reinterpret_cast<ur_mock_callback_t>(
      mock::getCallbacks().get_before_callback("urQueueGetInfo"));
  if (beforeCallback) {
    result = beforeCallback(&params);
    if (result != UR_RESULT_SUCCESS) {
      return result;
    }
  }

  auto replaceCallback = reinterpret_cast<ur_mock_callback_t>(
      mock::getCallbacks().get_replace_callback("urQueueGetInfo"));
  if (replaceCallback) {
    result = replaceCallback(&params);
  } else {

    result = UR_RESULT_SUCCESS;
  }

  if (result != UR_RESULT_SUCCESS) {
    return result;
  }

  auto afterCallback = reinterpret_cast<ur_mock_callback_t>(
      mock::getCallbacks().get_after_callback("urQueueGetInfo"));
  if (afterCallback) {
    return afterCallback(&params);
  }

  return result;
} catch (...) {
  return exceptionToResult(std::current_exception());
}

///////////////////////////////////////////////////////////////////////////////
/// @brief Intercept function for urQueueCreate
__urdlllocal ur_result_t UR_APICALL urQueueCreate(
    /// [in] handle of the context object
    ur_context_handle_t hContext,
    /// [in] handle of the device object
    ur_device_handle_t hDevice,
    /// [in][optional] pointer to queue creation properties.
    const ur_queue_properties_t *pProperties,
    /// [out][alloc] pointer to handle of queue object created
    ur_queue_handle_t *phQueue) try {
  ur_result_t result = UR_RESULT_SUCCESS;

  ur_queue_create_params_t params = {&hContext, &hDevice, &pProperties,
                                     &phQueue};

  auto beforeCallback = reinterpret_cast<ur_mock_callback_t>(
      mock::getCallbacks().get_before_callback("urQueueCreate"));
  if (beforeCallback) {
    result = beforeCallback(&params);
    if (result != UR_RESULT_SUCCESS) {
      return result;
    }
  }

  auto replaceCallback = reinterpret_cast<ur_mock_callback_t>(
      mock::getCallbacks().get_replace_callback("urQueueCreate"));
  if (replaceCallback) {
    result = replaceCallback(&params);
  } else {

    *phQueue = mock::createDummyHandle<ur_queue_handle_t>();
    result = UR_RESULT_SUCCESS;
  }

  if (result != UR_RESULT_SUCCESS) {
    return result;
  }

  auto afterCallback = reinterpret_cast<ur_mock_callback_t>(
      mock::getCallbacks().get_after_callback("urQueueCreate"));
  if (afterCallback) {
    return afterCallback(&params);
  }

  return result;
} catch (...) {
  return exceptionToResult(std::current_exception());
}

///////////////////////////////////////////////////////////////////////////////
/// @brief Intercept function for urQueueRetain
__urdlllocal ur_result_t UR_APICALL urQueueRetain(
    /// [in][retain] handle of the queue object to get access
    ur_queue_handle_t hQueue) try {
  ur_result_t result = UR_RESULT_SUCCESS;

  ur_queue_retain_params_t params = {&hQueue};

  auto beforeCallback = reinterpret_cast<ur_mock_callback_t>(
      mock::getCallbacks().get_before_callback("urQueueRetain"));
  if (beforeCallback) {
    result = beforeCallback(&params);
    if (result != UR_RESULT_SUCCESS) {
      return result;
    }
  }

  auto replaceCallback = reinterpret_cast<ur_mock_callback_t>(
      mock::getCallbacks().get_replace_callback("urQueueRetain"));
  if (replaceCallback) {
    result = replaceCallback(&params);
  } else {

    mock::retainDummyHandle(hQueue);
    result = UR_RESULT_SUCCESS;
  }

  if (result != UR_RESULT_SUCCESS) {
    return result;
  }

  auto afterCallback = reinterpret_cast<ur_mock_callback_t>(
      mock::getCallbacks().get_after_callback("urQueueRetain"));
  if (afterCallback) {
    return afterCallback(&params);
  }

  return result;
} catch (...) {
  return exceptionToResult(std::current_exception());
}

///////////////////////////////////////////////////////////////////////////////
/// @brief Intercept function for urQueueRelease
__urdlllocal ur_result_t UR_APICALL urQueueRelease(
    /// [in][release] handle of the queue object to release
    ur_queue_handle_t hQueue) try {
  ur_result_t result = UR_RESULT_SUCCESS;

  ur_queue_release_params_t params = {&hQueue};

  auto beforeCallback = reinterpret_cast<ur_mock_callback_t>(
      mock::getCallbacks().get_before_callback("urQueueRelease"));
  if (beforeCallback) {
    result = beforeCallback(&params);
    if (result != UR_RESULT_SUCCESS) {
      return result;
    }
  }

  auto replaceCallback = reinterpret_cast<ur_mock_callback_t>(
      mock::getCallbacks().get_replace_callback("urQueueRelease"));
  if (replaceCallback) {
    result = replaceCallback(&params);
  } else {

    mock::releaseDummyHandle(hQueue);
    result = UR_RESULT_SUCCESS;
  }

  if (result != UR_RESULT_SUCCESS) {
    return result;
  }

  auto afterCallback = reinterpret_cast<ur_mock_callback_t>(
      mock::getCallbacks().get_after_callback("urQueueRelease"));
  if (afterCallback) {
    return afterCallback(&params);
  }

  return result;
} catch (...) {
  return exceptionToResult(std::current_exception());
}

///////////////////////////////////////////////////////////////////////////////
/// @brief Intercept function for urQueueGetNativeHandle
__urdlllocal ur_result_t UR_APICALL urQueueGetNativeHandle(
    /// [in] handle of the queue.
    ur_queue_handle_t hQueue,
    /// [in][optional] pointer to native descriptor
    ur_queue_native_desc_t *pDesc,
    /// [out] a pointer to the native handle of the queue.
    ur_native_handle_t *phNativeQueue) try {
  ur_result_t result = UR_RESULT_SUCCESS;

  ur_queue_get_native_handle_params_t params = {&hQueue, &pDesc,
                                                &phNativeQueue};

  auto beforeCallback = reinterpret_cast<ur_mock_callback_t>(
      mock::getCallbacks().get_before_callback("urQueueGetNativeHandle"));
  if (beforeCallback) {
    result = beforeCallback(&params);
    if (result != UR_RESULT_SUCCESS) {
      return result;
    }
  }

  auto replaceCallback = reinterpret_cast<ur_mock_callback_t>(
      mock::getCallbacks().get_replace_callback("urQueueGetNativeHandle"));
  if (replaceCallback) {
    result = replaceCallback(&params);
  } else {

    *phNativeQueue = reinterpret_cast<ur_native_handle_t>(hQueue);
    result = UR_RESULT_SUCCESS;
  }

  if (result != UR_RESULT_SUCCESS) {
    return result;
  }

  auto afterCallback = reinterpret_cast<ur_mock_callback_t>(
      mock::getCallbacks().get_after_callback("urQueueGetNativeHandle"));
  if (afterCallback) {
    return afterCallback(&params);
  }

  return result;
} catch (...) {
  return exceptionToResult(std::current_exception());
}

///////////////////////////////////////////////////////////////////////////////
/// @brief Intercept function for urQueueCreateWithNativeHandle
__urdlllocal ur_result_t UR_APICALL urQueueCreateWithNativeHandle(
    /// [in][nocheck] the native handle of the queue.
    ur_native_handle_t hNativeQueue,
    /// [in] handle of the context object
    ur_context_handle_t hContext,
    /// [in][optional] handle of the device object
    ur_device_handle_t hDevice,
    /// [in][optional] pointer to native queue properties struct
    const ur_queue_native_properties_t *pProperties,
    /// [out][alloc] pointer to the handle of the queue object created.
    ur_queue_handle_t *phQueue) try {
  ur_result_t result = UR_RESULT_SUCCESS;

  ur_queue_create_with_native_handle_params_t params = {
      &hNativeQueue, &hContext, &hDevice, &pProperties, &phQueue};

  auto beforeCallback = reinterpret_cast<ur_mock_callback_t>(
      mock::getCallbacks().get_before_callback(
          "urQueueCreateWithNativeHandle"));
  if (beforeCallback) {
    result = beforeCallback(&params);
    if (result != UR_RESULT_SUCCESS) {
      return result;
    }
  }

  auto replaceCallback = reinterpret_cast<ur_mock_callback_t>(
      mock::getCallbacks().get_replace_callback(
          "urQueueCreateWithNativeHandle"));
  if (replaceCallback) {
    result = replaceCallback(&params);
  } else {

    *phQueue = reinterpret_cast<ur_queue_handle_t>(hNativeQueue);
    mock::retainDummyHandle(*phQueue);
    result = UR_RESULT_SUCCESS;
  }

  if (result != UR_RESULT_SUCCESS) {
    return result;
  }

  auto afterCallback = reinterpret_cast<ur_mock_callback_t>(
      mock::getCallbacks().get_after_callback("urQueueCreateWithNativeHandle"));
  if (afterCallback) {
    return afterCallback(&params);
  }

  return result;
} catch (...) {
  return exceptionToResult(std::current_exception());
}

///////////////////////////////////////////////////////////////////////////////
/// @brief Intercept function for urQueueFinish
__urdlllocal ur_result_t UR_APICALL urQueueFinish(
    /// [in] handle of the queue to be finished.
    ur_queue_handle_t hQueue) try {
  ur_result_t result = UR_RESULT_SUCCESS;

  ur_queue_finish_params_t params = {&hQueue};

  auto beforeCallback = reinterpret_cast<ur_mock_callback_t>(
      mock::getCallbacks().get_before_callback("urQueueFinish"));
  if (beforeCallback) {
    result = beforeCallback(&params);
    if (result != UR_RESULT_SUCCESS) {
      return result;
    }
  }

  auto replaceCallback = reinterpret_cast<ur_mock_callback_t>(
      mock::getCallbacks().get_replace_callback("urQueueFinish"));
  if (replaceCallback) {
    result = replaceCallback(&params);
  } else {

    result = UR_RESULT_SUCCESS;
  }

  if (result != UR_RESULT_SUCCESS) {
    return result;
  }

  auto afterCallback = reinterpret_cast<ur_mock_callback_t>(
      mock::getCallbacks().get_after_callback("urQueueFinish"));
  if (afterCallback) {
    return afterCallback(&params);
  }

  return result;
} catch (...) {
  return exceptionToResult(std::current_exception());
}

///////////////////////////////////////////////////////////////////////////////
/// @brief Intercept function for urQueueFlush
__urdlllocal ur_result_t UR_APICALL urQueueFlush(
    /// [in] handle of the queue to be flushed.
    ur_queue_handle_t hQueue) try {
  ur_result_t result = UR_RESULT_SUCCESS;

  ur_queue_flush_params_t params = {&hQueue};

  auto beforeCallback = reinterpret_cast<ur_mock_callback_t>(
      mock::getCallbacks().get_before_callback("urQueueFlush"));
  if (beforeCallback) {
    result = beforeCallback(&params);
    if (result != UR_RESULT_SUCCESS) {
      return result;
    }
  }

  auto replaceCallback = reinterpret_cast<ur_mock_callback_t>(
      mock::getCallbacks().get_replace_callback("urQueueFlush"));
  if (replaceCallback) {
    result = replaceCallback(&params);
  } else {

    result = UR_RESULT_SUCCESS;
  }

  if (result != UR_RESULT_SUCCESS) {
    return result;
  }

  auto afterCallback = reinterpret_cast<ur_mock_callback_t>(
      mock::getCallbacks().get_after_callback("urQueueFlush"));
  if (afterCallback) {
    return afterCallback(&params);
  }

  return result;
} catch (...) {
  return exceptionToResult(std::current_exception());
}

///////////////////////////////////////////////////////////////////////////////
/// @brief Intercept function for urEventGetInfo
__urdlllocal ur_result_t UR_APICALL urEventGetInfo(
    /// [in] handle of the event object
    ur_event_handle_t hEvent,
    /// [in] the name of the event property to query
    ur_event_info_t propName,
    /// [in] size in bytes of the event property value
    size_t propSize,
    /// [out][optional][typename(propName, propSize)] value of the event
    /// property
    void *pPropValue,
    /// [out][optional] bytes returned in event property
    size_t *pPropSizeRet) try {
  ur_result_t result = UR_RESULT_SUCCESS;

  ur_event_get_info_params_t params = {&hEvent, &propName, &propSize,
                                       &pPropValue, &pPropSizeRet};

  auto beforeCallback = reinterpret_cast<ur_mock_callback_t>(
      mock::getCallbacks().get_before_callback("urEventGetInfo"));
  if (beforeCallback) {
    result = beforeCallback(&params);
    if (result != UR_RESULT_SUCCESS) {
      return result;
    }
  }

  auto replaceCallback = reinterpret_cast<ur_mock_callback_t>(
      mock::getCallbacks().get_replace_callback("urEventGetInfo"));
  if (replaceCallback) {
    result = replaceCallback(&params);
  } else {

    result = UR_RESULT_SUCCESS;
  }

  if (result != UR_RESULT_SUCCESS) {
    return result;
  }

  auto afterCallback = reinterpret_cast<ur_mock_callback_t>(
      mock::getCallbacks().get_after_callback("urEventGetInfo"));
  if (afterCallback) {
    return afterCallback(&params);
  }

  return result;
} catch (...) {
  return exceptionToResult(std::current_exception());
}

///////////////////////////////////////////////////////////////////////////////
/// @brief Intercept function for urEventGetProfilingInfo
__urdlllocal ur_result_t UR_APICALL urEventGetProfilingInfo(
    /// [in] handle of the event object
    ur_event_handle_t hEvent,
    /// [in] the name of the profiling property to query
    ur_profiling_info_t propName,
    /// [in] size in bytes of the profiling property value
    size_t propSize,
    /// [out][optional][typename(propName, propSize)] value of the profiling
    /// property
    void *pPropValue,
    /// [out][optional] pointer to the actual size in bytes returned in
    /// propValue
    size_t *pPropSizeRet) try {
  ur_result_t result = UR_RESULT_SUCCESS;

  ur_event_get_profiling_info_params_t params = {&hEvent, &propName, &propSize,
                                                 &pPropValue, &pPropSizeRet};

  auto beforeCallback = reinterpret_cast<ur_mock_callback_t>(
      mock::getCallbacks().get_before_callback("urEventGetProfilingInfo"));
  if (beforeCallback) {
    result = beforeCallback(&params);
    if (result != UR_RESULT_SUCCESS) {
      return result;
    }
  }

  auto replaceCallback = reinterpret_cast<ur_mock_callback_t>(
      mock::getCallbacks().get_replace_callback("urEventGetProfilingInfo"));
  if (replaceCallback) {
    result = replaceCallback(&params);
  } else {

    result = UR_RESULT_SUCCESS;
  }

  if (result != UR_RESULT_SUCCESS) {
    return result;
  }

  auto afterCallback = reinterpret_cast<ur_mock_callback_t>(
      mock::getCallbacks().get_after_callback("urEventGetProfilingInfo"));
  if (afterCallback) {
    return afterCallback(&params);
  }

  return result;
} catch (...) {
  return exceptionToResult(std::current_exception());
}

///////////////////////////////////////////////////////////////////////////////
/// @brief Intercept function for urEventWait
__urdlllocal ur_result_t UR_APICALL urEventWait(
    /// [in] number of events in the event list
    uint32_t numEvents,
    /// [in][range(0, numEvents)] pointer to a list of events to wait for
    /// completion
    const ur_event_handle_t *phEventWaitList) try {
  ur_result_t result = UR_RESULT_SUCCESS;

  ur_event_wait_params_t params = {&numEvents, &phEventWaitList};

  auto beforeCallback = reinterpret_cast<ur_mock_callback_t>(
      mock::getCallbacks().get_before_callback("urEventWait"));
  if (beforeCallback) {
    result = beforeCallback(&params);
    if (result != UR_RESULT_SUCCESS) {
      return result;
    }
  }

  auto replaceCallback = reinterpret_cast<ur_mock_callback_t>(
      mock::getCallbacks().get_replace_callback("urEventWait"));
  if (replaceCallback) {
    result = replaceCallback(&params);
  } else {

    result = UR_RESULT_SUCCESS;
  }

  if (result != UR_RESULT_SUCCESS) {
    return result;
  }

  auto afterCallback = reinterpret_cast<ur_mock_callback_t>(
      mock::getCallbacks().get_after_callback("urEventWait"));
  if (afterCallback) {
    return afterCallback(&params);
  }

  return result;
} catch (...) {
  return exceptionToResult(std::current_exception());
}

///////////////////////////////////////////////////////////////////////////////
/// @brief Intercept function for urEventRetain
__urdlllocal ur_result_t UR_APICALL urEventRetain(
    /// [in][retain] handle of the event object
    ur_event_handle_t hEvent) try {
  ur_result_t result = UR_RESULT_SUCCESS;

  ur_event_retain_params_t params = {&hEvent};

  auto beforeCallback = reinterpret_cast<ur_mock_callback_t>(
      mock::getCallbacks().get_before_callback("urEventRetain"));
  if (beforeCallback) {
    result = beforeCallback(&params);
    if (result != UR_RESULT_SUCCESS) {
      return result;
    }
  }

  auto replaceCallback = reinterpret_cast<ur_mock_callback_t>(
      mock::getCallbacks().get_replace_callback("urEventRetain"));
  if (replaceCallback) {
    result = replaceCallback(&params);
  } else {

    mock::retainDummyHandle(hEvent);
    result = UR_RESULT_SUCCESS;
  }

  if (result != UR_RESULT_SUCCESS) {
    return result;
  }

  auto afterCallback = reinterpret_cast<ur_mock_callback_t>(
      mock::getCallbacks().get_after_callback("urEventRetain"));
  if (afterCallback) {
    return afterCallback(&params);
  }

  return result;
} catch (...) {
  return exceptionToResult(std::current_exception());
}

///////////////////////////////////////////////////////////////////////////////
/// @brief Intercept function for urEventRelease
__urdlllocal ur_result_t UR_APICALL urEventRelease(
    /// [in][release] handle of the event object
    ur_event_handle_t hEvent) try {
  ur_result_t result = UR_RESULT_SUCCESS;

  ur_event_release_params_t params = {&hEvent};

  auto beforeCallback = reinterpret_cast<ur_mock_callback_t>(
      mock::getCallbacks().get_before_callback("urEventRelease"));
  if (beforeCallback) {
    result = beforeCallback(&params);
    if (result != UR_RESULT_SUCCESS) {
      return result;
    }
  }

  auto replaceCallback = reinterpret_cast<ur_mock_callback_t>(
      mock::getCallbacks().get_replace_callback("urEventRelease"));
  if (replaceCallback) {
    result = replaceCallback(&params);
  } else {

    mock::releaseDummyHandle(hEvent);
    result = UR_RESULT_SUCCESS;
  }

  if (result != UR_RESULT_SUCCESS) {
    return result;
  }

  auto afterCallback = reinterpret_cast<ur_mock_callback_t>(
      mock::getCallbacks().get_after_callback("urEventRelease"));
  if (afterCallback) {
    return afterCallback(&params);
  }

  return result;
} catch (...) {
  return exceptionToResult(std::current_exception());
}

///////////////////////////////////////////////////////////////////////////////
/// @brief Intercept function for urEventGetNativeHandle
__urdlllocal ur_result_t UR_APICALL urEventGetNativeHandle(
    /// [in] handle of the event.
    ur_event_handle_t hEvent,
    /// [out] a pointer to the native handle of the event.
    ur_native_handle_t *phNativeEvent) try {
  ur_result_t result = UR_RESULT_SUCCESS;

  ur_event_get_native_handle_params_t params = {&hEvent, &phNativeEvent};

  auto beforeCallback = reinterpret_cast<ur_mock_callback_t>(
      mock::getCallbacks().get_before_callback("urEventGetNativeHandle"));
  if (beforeCallback) {
    result = beforeCallback(&params);
    if (result != UR_RESULT_SUCCESS) {
      return result;
    }
  }

  auto replaceCallback = reinterpret_cast<ur_mock_callback_t>(
      mock::getCallbacks().get_replace_callback("urEventGetNativeHandle"));
  if (replaceCallback) {
    result = replaceCallback(&params);
  } else {

    *phNativeEvent = reinterpret_cast<ur_native_handle_t>(hEvent);
    result = UR_RESULT_SUCCESS;
  }

  if (result != UR_RESULT_SUCCESS) {
    return result;
  }

  auto afterCallback = reinterpret_cast<ur_mock_callback_t>(
      mock::getCallbacks().get_after_callback("urEventGetNativeHandle"));
  if (afterCallback) {
    return afterCallback(&params);
  }

  return result;
} catch (...) {
  return exceptionToResult(std::current_exception());
}

///////////////////////////////////////////////////////////////////////////////
/// @brief Intercept function for urEventCreateWithNativeHandle
__urdlllocal ur_result_t UR_APICALL urEventCreateWithNativeHandle(
    /// [in][nocheck] the native handle of the event.
    ur_native_handle_t hNativeEvent,
    /// [in] handle of the context object
    ur_context_handle_t hContext,
    /// [in][optional] pointer to native event properties struct
    const ur_event_native_properties_t *pProperties,
    /// [out][alloc] pointer to the handle of the event object created.
    ur_event_handle_t *phEvent) try {
  ur_result_t result = UR_RESULT_SUCCESS;

  ur_event_create_with_native_handle_params_t params = {
      &hNativeEvent, &hContext, &pProperties, &phEvent};

  auto beforeCallback = reinterpret_cast<ur_mock_callback_t>(
      mock::getCallbacks().get_before_callback(
          "urEventCreateWithNativeHandle"));
  if (beforeCallback) {
    result = beforeCallback(&params);
    if (result != UR_RESULT_SUCCESS) {
      return result;
    }
  }

  auto replaceCallback = reinterpret_cast<ur_mock_callback_t>(
      mock::getCallbacks().get_replace_callback(
          "urEventCreateWithNativeHandle"));
  if (replaceCallback) {
    result = replaceCallback(&params);
  } else {

    *phEvent = reinterpret_cast<ur_event_handle_t>(hNativeEvent);
    mock::retainDummyHandle(*phEvent);
    result = UR_RESULT_SUCCESS;
  }

  if (result != UR_RESULT_SUCCESS) {
    return result;
  }

  auto afterCallback = reinterpret_cast<ur_mock_callback_t>(
      mock::getCallbacks().get_after_callback("urEventCreateWithNativeHandle"));
  if (afterCallback) {
    return afterCallback(&params);
  }

  return result;
} catch (...) {
  return exceptionToResult(std::current_exception());
}

///////////////////////////////////////////////////////////////////////////////
/// @brief Intercept function for urEventSetCallback
__urdlllocal ur_result_t UR_APICALL urEventSetCallback(
    /// [in] handle of the event object
    ur_event_handle_t hEvent,
    /// [in] execution status of the event
    ur_execution_info_t execStatus,
    /// [in] execution status of the event
    ur_event_callback_t pfnNotify,
    /// [in][out][optional] pointer to data to be passed to callback.
    void *pUserData) try {
  ur_result_t result = UR_RESULT_SUCCESS;

  ur_event_set_callback_params_t params = {&hEvent, &execStatus, &pfnNotify,
                                           &pUserData};

  auto beforeCallback = reinterpret_cast<ur_mock_callback_t>(
      mock::getCallbacks().get_before_callback("urEventSetCallback"));
  if (beforeCallback) {
    result = beforeCallback(&params);
    if (result != UR_RESULT_SUCCESS) {
      return result;
    }
  }

  auto replaceCallback = reinterpret_cast<ur_mock_callback_t>(
      mock::getCallbacks().get_replace_callback("urEventSetCallback"));
  if (replaceCallback) {
    result = replaceCallback(&params);
  } else {

    result = UR_RESULT_SUCCESS;
  }

  if (result != UR_RESULT_SUCCESS) {
    return result;
  }

  auto afterCallback = reinterpret_cast<ur_mock_callback_t>(
      mock::getCallbacks().get_after_callback("urEventSetCallback"));
  if (afterCallback) {
    return afterCallback(&params);
  }

  return result;
} catch (...) {
  return exceptionToResult(std::current_exception());
}

///////////////////////////////////////////////////////////////////////////////
/// @brief Intercept function for urEnqueueKernelLaunch
__urdlllocal ur_result_t UR_APICALL urEnqueueKernelLaunch(
    /// [in] handle of the queue object
    ur_queue_handle_t hQueue,
    /// [in] handle of the kernel object
    ur_kernel_handle_t hKernel,
    /// [in] number of dimensions, from 1 to 3, to specify the global and
    /// work-group work-items
    uint32_t workDim,
    /// [in][optional] pointer to an array of workDim unsigned values that
    /// specify the offset used to calculate the global ID of a work-item
    const size_t *pGlobalWorkOffset,
    /// [in] pointer to an array of workDim unsigned values that specify the
    /// number of global work-items in workDim that will execute the kernel
    /// function
    const size_t *pGlobalWorkSize,
    /// [in][optional] pointer to an array of workDim unsigned values that
    /// specify the number of local work-items forming a work-group that will
    /// execute the kernel function.
    /// If nullptr, the runtime implementation will choose the work-group size.
    const size_t *pLocalWorkSize,
    /// [in] size of the launch prop list
    uint32_t numPropsInLaunchPropList,
    /// [in][optional][range(0, numPropsInLaunchPropList)] pointer to a list
    /// of launch properties
    const ur_kernel_launch_property_t *launchPropList,
    /// [in] size of the event wait list
    uint32_t numEventsInWaitList,
    /// [in][optional][range(0, numEventsInWaitList)] pointer to a list of
    /// events that must be complete before the kernel execution.
    /// If nullptr, the numEventsInWaitList must be 0, indicating that no wait
    /// event.
    const ur_event_handle_t *phEventWaitList,
    /// [out][optional][alloc] return an event object that identifies this
    /// particular kernel execution instance. If phEventWaitList and phEvent
    /// are not NULL, phEvent must not refer to an element of the
    /// phEventWaitList array.
    ur_event_handle_t *phEvent) try {
  ur_result_t result = UR_RESULT_SUCCESS;

  ur_enqueue_kernel_launch_params_t params = {&hQueue,
                                              &hKernel,
                                              &workDim,
                                              &pGlobalWorkOffset,
                                              &pGlobalWorkSize,
                                              &pLocalWorkSize,
                                              &numPropsInLaunchPropList,
                                              &launchPropList,
                                              &numEventsInWaitList,
                                              &phEventWaitList,
                                              &phEvent};

  auto beforeCallback = reinterpret_cast<ur_mock_callback_t>(
      mock::getCallbacks().get_before_callback("urEnqueueKernelLaunch"));
  if (beforeCallback) {
    result = beforeCallback(&params);
    if (result != UR_RESULT_SUCCESS) {
      return result;
    }
  }

  auto replaceCallback = reinterpret_cast<ur_mock_callback_t>(
      mock::getCallbacks().get_replace_callback("urEnqueueKernelLaunch"));
  if (replaceCallback) {
    result = replaceCallback(&params);
  } else {

    // optional output handle
    if (phEvent) {
      *phEvent = mock::createDummyHandle<ur_event_handle_t>();
    }
    result = UR_RESULT_SUCCESS;
  }

  if (result != UR_RESULT_SUCCESS) {
    return result;
  }

  auto afterCallback = reinterpret_cast<ur_mock_callback_t>(
      mock::getCallbacks().get_after_callback("urEnqueueKernelLaunch"));
  if (afterCallback) {
    return afterCallback(&params);
  }

  return result;
} catch (...) {
  return exceptionToResult(std::current_exception());
}

///////////////////////////////////////////////////////////////////////////////
/// @brief Intercept function for urEnqueueEventsWait
__urdlllocal ur_result_t UR_APICALL urEnqueueEventsWait(
    /// [in] handle of the queue object
    ur_queue_handle_t hQueue,
    /// [in] size of the event wait list
    uint32_t numEventsInWaitList,
    /// [in][optional][range(0, numEventsInWaitList)] pointer to a list of
    /// events that must be complete before this command can be executed.
    /// If nullptr, the numEventsInWaitList must be 0, indicating that all
    /// previously enqueued commands
    /// must be complete.
    const ur_event_handle_t *phEventWaitList,
    /// [out][optional][alloc] return an event object that identifies this
    /// particular command instance. If phEventWaitList and phEvent are not
    /// NULL, phEvent must not refer to an element of the phEventWaitList array.
    ur_event_handle_t *phEvent) try {
  ur_result_t result = UR_RESULT_SUCCESS;

  ur_enqueue_events_wait_params_t params = {&hQueue, &numEventsInWaitList,
                                            &phEventWaitList, &phEvent};

  auto beforeCallback = reinterpret_cast<ur_mock_callback_t>(
      mock::getCallbacks().get_before_callback("urEnqueueEventsWait"));
  if (beforeCallback) {
    result = beforeCallback(&params);
    if (result != UR_RESULT_SUCCESS) {
      return result;
    }
  }

  auto replaceCallback = reinterpret_cast<ur_mock_callback_t>(
      mock::getCallbacks().get_replace_callback("urEnqueueEventsWait"));
  if (replaceCallback) {
    result = replaceCallback(&params);
  } else {

    // optional output handle
    if (phEvent) {
      *phEvent = mock::createDummyHandle<ur_event_handle_t>();
    }
    result = UR_RESULT_SUCCESS;
  }

  if (result != UR_RESULT_SUCCESS) {
    return result;
  }

  auto afterCallback = reinterpret_cast<ur_mock_callback_t>(
      mock::getCallbacks().get_after_callback("urEnqueueEventsWait"));
  if (afterCallback) {
    return afterCallback(&params);
  }

  return result;
} catch (...) {
  return exceptionToResult(std::current_exception());
}

///////////////////////////////////////////////////////////////////////////////
/// @brief Intercept function for urEnqueueEventsWaitWithBarrier
__urdlllocal ur_result_t UR_APICALL urEnqueueEventsWaitWithBarrier(
    /// [in] handle of the queue object
    ur_queue_handle_t hQueue,
    /// [in] size of the event wait list
    uint32_t numEventsInWaitList,
    /// [in][optional][range(0, numEventsInWaitList)] pointer to a list of
    /// events that must be complete before this command can be executed.
    /// If nullptr, the numEventsInWaitList must be 0, indicating that all
    /// previously enqueued commands
    /// must be complete.
    const ur_event_handle_t *phEventWaitList,
    /// [out][optional][alloc] return an event object that identifies this
    /// particular command instance. If phEventWaitList and phEvent are not
    /// NULL, phEvent must not refer to an element of the phEventWaitList array.
    ur_event_handle_t *phEvent) try {
  ur_result_t result = UR_RESULT_SUCCESS;

  ur_enqueue_events_wait_with_barrier_params_t params = {
      &hQueue, &numEventsInWaitList, &phEventWaitList, &phEvent};

  auto beforeCallback = reinterpret_cast<ur_mock_callback_t>(
      mock::getCallbacks().get_before_callback(
          "urEnqueueEventsWaitWithBarrier"));
  if (beforeCallback) {
    result = beforeCallback(&params);
    if (result != UR_RESULT_SUCCESS) {
      return result;
    }
  }

  auto replaceCallback = reinterpret_cast<ur_mock_callback_t>(
      mock::getCallbacks().get_replace_callback(
          "urEnqueueEventsWaitWithBarrier"));
  if (replaceCallback) {
    result = replaceCallback(&params);
  } else {

    // optional output handle
    if (phEvent) {
      *phEvent = mock::createDummyHandle<ur_event_handle_t>();
    }
    result = UR_RESULT_SUCCESS;
  }

  if (result != UR_RESULT_SUCCESS) {
    return result;
  }

  auto afterCallback = reinterpret_cast<ur_mock_callback_t>(
      mock::getCallbacks().get_after_callback(
          "urEnqueueEventsWaitWithBarrier"));
  if (afterCallback) {
    return afterCallback(&params);
  }

  return result;
} catch (...) {
  return exceptionToResult(std::current_exception());
}

///////////////////////////////////////////////////////////////////////////////
/// @brief Intercept function for urEnqueueMemBufferRead
__urdlllocal ur_result_t UR_APICALL urEnqueueMemBufferRead(
    /// [in] handle of the queue object
    ur_queue_handle_t hQueue,
    /// [in][bounds(offset, size)] handle of the buffer object
    ur_mem_handle_t hBuffer,
    /// [in] indicates blocking (true), non-blocking (false)
    bool blockingRead,
    /// [in] offset in bytes in the buffer object
    size_t offset,
    /// [in] size in bytes of data being read
    size_t size,
    /// [in] pointer to host memory where data is to be read into
    void *pDst,
    /// [in] size of the event wait list
    uint32_t numEventsInWaitList,
    /// [in][optional][range(0, numEventsInWaitList)] pointer to a list of
    /// events that must be complete before this command can be executed.
    /// If nullptr, the numEventsInWaitList must be 0, indicating that this
    /// command does not wait on any event to complete.
    const ur_event_handle_t *phEventWaitList,
    /// [out][optional][alloc] return an event object that identifies this
    /// particular command instance. If phEventWaitList and phEvent are not
    /// NULL, phEvent must not refer to an element of the phEventWaitList array.
    ur_event_handle_t *phEvent) try {
  ur_result_t result = UR_RESULT_SUCCESS;

  ur_enqueue_mem_buffer_read_params_t params = {
      &hQueue, &hBuffer, &blockingRead,        &offset,
      &size,   &pDst,    &numEventsInWaitList, &phEventWaitList,
      &phEvent};

  auto beforeCallback = reinterpret_cast<ur_mock_callback_t>(
      mock::getCallbacks().get_before_callback("urEnqueueMemBufferRead"));
  if (beforeCallback) {
    result = beforeCallback(&params);
    if (result != UR_RESULT_SUCCESS) {
      return result;
    }
  }

  auto replaceCallback = reinterpret_cast<ur_mock_callback_t>(
      mock::getCallbacks().get_replace_callback("urEnqueueMemBufferRead"));
  if (replaceCallback) {
    result = replaceCallback(&params);
  } else {

    // optional output handle
    if (phEvent) {
      *phEvent = mock::createDummyHandle<ur_event_handle_t>();
    }
    result = UR_RESULT_SUCCESS;
  }

  if (result != UR_RESULT_SUCCESS) {
    return result;
  }

  auto afterCallback = reinterpret_cast<ur_mock_callback_t>(
      mock::getCallbacks().get_after_callback("urEnqueueMemBufferRead"));
  if (afterCallback) {
    return afterCallback(&params);
  }

  return result;
} catch (...) {
  return exceptionToResult(std::current_exception());
}

///////////////////////////////////////////////////////////////////////////////
/// @brief Intercept function for urEnqueueMemBufferWrite
__urdlllocal ur_result_t UR_APICALL urEnqueueMemBufferWrite(
    /// [in] handle of the queue object
    ur_queue_handle_t hQueue,
    /// [in][bounds(offset, size)] handle of the buffer object
    ur_mem_handle_t hBuffer,
    /// [in] indicates blocking (true), non-blocking (false)
    bool blockingWrite,
    /// [in] offset in bytes in the buffer object
    size_t offset,
    /// [in] size in bytes of data being written
    size_t size,
    /// [in] pointer to host memory where data is to be written from
    const void *pSrc,
    /// [in] size of the event wait list
    uint32_t numEventsInWaitList,
    /// [in][optional][range(0, numEventsInWaitList)] pointer to a list of
    /// events that must be complete before this command can be executed.
    /// If nullptr, the numEventsInWaitList must be 0, indicating that this
    /// command does not wait on any event to complete.
    const ur_event_handle_t *phEventWaitList,
    /// [out][optional][alloc] return an event object that identifies this
    /// particular command instance. If phEventWaitList and phEvent are not
    /// NULL, phEvent must not refer to an element of the phEventWaitList array.
    ur_event_handle_t *phEvent) try {
  ur_result_t result = UR_RESULT_SUCCESS;

  ur_enqueue_mem_buffer_write_params_t params = {
      &hQueue, &hBuffer, &blockingWrite,       &offset,
      &size,   &pSrc,    &numEventsInWaitList, &phEventWaitList,
      &phEvent};

  auto beforeCallback = reinterpret_cast<ur_mock_callback_t>(
      mock::getCallbacks().get_before_callback("urEnqueueMemBufferWrite"));
  if (beforeCallback) {
    result = beforeCallback(&params);
    if (result != UR_RESULT_SUCCESS) {
      return result;
    }
  }

  auto replaceCallback = reinterpret_cast<ur_mock_callback_t>(
      mock::getCallbacks().get_replace_callback("urEnqueueMemBufferWrite"));
  if (replaceCallback) {
    result = replaceCallback(&params);
  } else {

    // optional output handle
    if (phEvent) {
      *phEvent = mock::createDummyHandle<ur_event_handle_t>();
    }
    result = UR_RESULT_SUCCESS;
  }

  if (result != UR_RESULT_SUCCESS) {
    return result;
  }

  auto afterCallback = reinterpret_cast<ur_mock_callback_t>(
      mock::getCallbacks().get_after_callback("urEnqueueMemBufferWrite"));
  if (afterCallback) {
    return afterCallback(&params);
  }

  return result;
} catch (...) {
  return exceptionToResult(std::current_exception());
}

///////////////////////////////////////////////////////////////////////////////
/// @brief Intercept function for urEnqueueMemBufferReadRect
__urdlllocal ur_result_t UR_APICALL urEnqueueMemBufferReadRect(
    /// [in] handle of the queue object
    ur_queue_handle_t hQueue,
    /// [in][bounds(bufferOrigin, region)] handle of the buffer object
    ur_mem_handle_t hBuffer,
    /// [in] indicates blocking (true), non-blocking (false)
    bool blockingRead,
    /// [in] 3D offset in the buffer
    ur_rect_offset_t bufferOrigin,
    /// [in] 3D offset in the host region
    ur_rect_offset_t hostOrigin,
    /// [in] 3D rectangular region descriptor: width, height, depth
    ur_rect_region_t region,
    /// [in] length of each row in bytes in the buffer object
    size_t bufferRowPitch,
    /// [in] length of each 2D slice in bytes in the buffer object being read
    size_t bufferSlicePitch,
    /// [in] length of each row in bytes in the host memory region pointed by
    /// dst
    size_t hostRowPitch,
    /// [in] length of each 2D slice in bytes in the host memory region
    /// pointed by dst
    size_t hostSlicePitch,
    /// [in] pointer to host memory where data is to be read into
    void *pDst,
    /// [in] size of the event wait list
    uint32_t numEventsInWaitList,
    /// [in][optional][range(0, numEventsInWaitList)] pointer to a list of
    /// events that must be complete before this command can be executed.
    /// If nullptr, the numEventsInWaitList must be 0, indicating that this
    /// command does not wait on any event to complete.
    const ur_event_handle_t *phEventWaitList,
    /// [out][optional][alloc] return an event object that identifies this
    /// particular command instance. If phEventWaitList and phEvent are not
    /// NULL, phEvent must not refer to an element of the phEventWaitList array.
    ur_event_handle_t *phEvent) try {
  ur_result_t result = UR_RESULT_SUCCESS;

  ur_enqueue_mem_buffer_read_rect_params_t params = {
      &hQueue,          &hBuffer,        &blockingRead,   &bufferOrigin,
      &hostOrigin,      &region,         &bufferRowPitch, &bufferSlicePitch,
      &hostRowPitch,    &hostSlicePitch, &pDst,           &numEventsInWaitList,
      &phEventWaitList, &phEvent};

  auto beforeCallback = reinterpret_cast<ur_mock_callback_t>(
      mock::getCallbacks().get_before_callback("urEnqueueMemBufferReadRect"));
  if (beforeCallback) {
    result = beforeCallback(&params);
    if (result != UR_RESULT_SUCCESS) {
      return result;
    }
  }

  auto replaceCallback = reinterpret_cast<ur_mock_callback_t>(
      mock::getCallbacks().get_replace_callback("urEnqueueMemBufferReadRect"));
  if (replaceCallback) {
    result = replaceCallback(&params);
  } else {

    // optional output handle
    if (phEvent) {
      *phEvent = mock::createDummyHandle<ur_event_handle_t>();
    }
    result = UR_RESULT_SUCCESS;
  }

  if (result != UR_RESULT_SUCCESS) {
    return result;
  }

  auto afterCallback = reinterpret_cast<ur_mock_callback_t>(
      mock::getCallbacks().get_after_callback("urEnqueueMemBufferReadRect"));
  if (afterCallback) {
    return afterCallback(&params);
  }

  return result;
} catch (...) {
  return exceptionToResult(std::current_exception());
}

///////////////////////////////////////////////////////////////////////////////
/// @brief Intercept function for urEnqueueMemBufferWriteRect
__urdlllocal ur_result_t UR_APICALL urEnqueueMemBufferWriteRect(
    /// [in] handle of the queue object
    ur_queue_handle_t hQueue,
    /// [in][bounds(bufferOrigin, region)] handle of the buffer object
    ur_mem_handle_t hBuffer,
    /// [in] indicates blocking (true), non-blocking (false)
    bool blockingWrite,
    /// [in] 3D offset in the buffer
    ur_rect_offset_t bufferOrigin,
    /// [in] 3D offset in the host region
    ur_rect_offset_t hostOrigin,
    /// [in] 3D rectangular region descriptor: width, height, depth
    ur_rect_region_t region,
    /// [in] length of each row in bytes in the buffer object
    size_t bufferRowPitch,
    /// [in] length of each 2D slice in bytes in the buffer object being
    /// written
    size_t bufferSlicePitch,
    /// [in] length of each row in bytes in the host memory region pointed by
    /// src
    size_t hostRowPitch,
    /// [in] length of each 2D slice in bytes in the host memory region
    /// pointed by src
    size_t hostSlicePitch,
    /// [in] pointer to host memory where data is to be written from
    void *pSrc,
    /// [in] size of the event wait list
    uint32_t numEventsInWaitList,
    /// [in][optional][range(0, numEventsInWaitList)] points to a list of
    /// events that must be complete before this command can be executed.
    /// If nullptr, the numEventsInWaitList must be 0, indicating that this
    /// command does not wait on any event to complete.
    const ur_event_handle_t *phEventWaitList,
    /// [out][optional][alloc] return an event object that identifies this
    /// particular command instance. If phEventWaitList and phEvent are not
    /// NULL, phEvent must not refer to an element of the phEventWaitList array.
    ur_event_handle_t *phEvent) try {
  ur_result_t result = UR_RESULT_SUCCESS;

  ur_enqueue_mem_buffer_write_rect_params_t params = {
      &hQueue,          &hBuffer,        &blockingWrite,  &bufferOrigin,
      &hostOrigin,      &region,         &bufferRowPitch, &bufferSlicePitch,
      &hostRowPitch,    &hostSlicePitch, &pSrc,           &numEventsInWaitList,
      &phEventWaitList, &phEvent};

  auto beforeCallback = reinterpret_cast<ur_mock_callback_t>(
      mock::getCallbacks().get_before_callback("urEnqueueMemBufferWriteRect"));
  if (beforeCallback) {
    result = beforeCallback(&params);
    if (result != UR_RESULT_SUCCESS) {
      return result;
    }
  }

  auto replaceCallback = reinterpret_cast<ur_mock_callback_t>(
      mock::getCallbacks().get_replace_callback("urEnqueueMemBufferWriteRect"));
  if (replaceCallback) {
    result = replaceCallback(&params);
  } else {

    // optional output handle
    if (phEvent) {
      *phEvent = mock::createDummyHandle<ur_event_handle_t>();
    }
    result = UR_RESULT_SUCCESS;
  }

  if (result != UR_RESULT_SUCCESS) {
    return result;
  }

  auto afterCallback = reinterpret_cast<ur_mock_callback_t>(
      mock::getCallbacks().get_after_callback("urEnqueueMemBufferWriteRect"));
  if (afterCallback) {
    return afterCallback(&params);
  }

  return result;
} catch (...) {
  return exceptionToResult(std::current_exception());
}

///////////////////////////////////////////////////////////////////////////////
/// @brief Intercept function for urEnqueueMemBufferCopy
__urdlllocal ur_result_t UR_APICALL urEnqueueMemBufferCopy(
    /// [in] handle of the queue object
    ur_queue_handle_t hQueue,
    /// [in][bounds(srcOffset, size)] handle of the src buffer object
    ur_mem_handle_t hBufferSrc,
    /// [in][bounds(dstOffset, size)] handle of the dest buffer object
    ur_mem_handle_t hBufferDst,
    /// [in] offset into hBufferSrc to begin copying from
    size_t srcOffset,
    /// [in] offset info hBufferDst to begin copying into
    size_t dstOffset,
    /// [in] size in bytes of data being copied
    size_t size,
    /// [in] size of the event wait list
    uint32_t numEventsInWaitList,
    /// [in][optional][range(0, numEventsInWaitList)] pointer to a list of
    /// events that must be complete before this command can be executed.
    /// If nullptr, the numEventsInWaitList must be 0, indicating that this
    /// command does not wait on any event to complete.
    const ur_event_handle_t *phEventWaitList,
    /// [out][optional][alloc] return an event object that identifies this
    /// particular command instance. If phEventWaitList and phEvent are not
    /// NULL, phEvent must not refer to an element of the phEventWaitList array.
    ur_event_handle_t *phEvent) try {
  ur_result_t result = UR_RESULT_SUCCESS;

  ur_enqueue_mem_buffer_copy_params_t params = {
      &hQueue, &hBufferSrc,          &hBufferDst,      &srcOffset, &dstOffset,
      &size,   &numEventsInWaitList, &phEventWaitList, &phEvent};

  auto beforeCallback = reinterpret_cast<ur_mock_callback_t>(
      mock::getCallbacks().get_before_callback("urEnqueueMemBufferCopy"));
  if (beforeCallback) {
    result = beforeCallback(&params);
    if (result != UR_RESULT_SUCCESS) {
      return result;
    }
  }

  auto replaceCallback = reinterpret_cast<ur_mock_callback_t>(
      mock::getCallbacks().get_replace_callback("urEnqueueMemBufferCopy"));
  if (replaceCallback) {
    result = replaceCallback(&params);
  } else {

    // optional output handle
    if (phEvent) {
      *phEvent = mock::createDummyHandle<ur_event_handle_t>();
    }
    result = UR_RESULT_SUCCESS;
  }

  if (result != UR_RESULT_SUCCESS) {
    return result;
  }

  auto afterCallback = reinterpret_cast<ur_mock_callback_t>(
      mock::getCallbacks().get_after_callback("urEnqueueMemBufferCopy"));
  if (afterCallback) {
    return afterCallback(&params);
  }

  return result;
} catch (...) {
  return exceptionToResult(std::current_exception());
}

///////////////////////////////////////////////////////////////////////////////
/// @brief Intercept function for urEnqueueMemBufferCopyRect
__urdlllocal ur_result_t UR_APICALL urEnqueueMemBufferCopyRect(
    /// [in] handle of the queue object
    ur_queue_handle_t hQueue,
    /// [in][bounds(srcOrigin, region)] handle of the source buffer object
    ur_mem_handle_t hBufferSrc,
    /// [in][bounds(dstOrigin, region)] handle of the dest buffer object
    ur_mem_handle_t hBufferDst,
    /// [in] 3D offset in the source buffer
    ur_rect_offset_t srcOrigin,
    /// [in] 3D offset in the destination buffer
    ur_rect_offset_t dstOrigin,
    /// [in] source 3D rectangular region descriptor: width, height, depth
    ur_rect_region_t region,
    /// [in] length of each row in bytes in the source buffer object
    size_t srcRowPitch,
    /// [in] length of each 2D slice in bytes in the source buffer object
    size_t srcSlicePitch,
    /// [in] length of each row in bytes in the destination buffer object
    size_t dstRowPitch,
    /// [in] length of each 2D slice in bytes in the destination buffer object
    size_t dstSlicePitch,
    /// [in] size of the event wait list
    uint32_t numEventsInWaitList,
    /// [in][optional][range(0, numEventsInWaitList)] pointer to a list of
    /// events that must be complete before this command can be executed.
    /// If nullptr, the numEventsInWaitList must be 0, indicating that this
    /// command does not wait on any event to complete.
    const ur_event_handle_t *phEventWaitList,
    /// [out][optional][alloc] return an event object that identifies this
    /// particular command instance. If phEventWaitList and phEvent are not
    /// NULL, phEvent must not refer to an element of the phEventWaitList array.
    ur_event_handle_t *phEvent) try {
  ur_result_t result = UR_RESULT_SUCCESS;

  ur_enqueue_mem_buffer_copy_rect_params_t params = {
      &hQueue,      &hBufferSrc,    &hBufferDst,          &srcOrigin,
      &dstOrigin,   &region,        &srcRowPitch,         &srcSlicePitch,
      &dstRowPitch, &dstSlicePitch, &numEventsInWaitList, &phEventWaitList,
      &phEvent};

  auto beforeCallback = reinterpret_cast<ur_mock_callback_t>(
      mock::getCallbacks().get_before_callback("urEnqueueMemBufferCopyRect"));
  if (beforeCallback) {
    result = beforeCallback(&params);
    if (result != UR_RESULT_SUCCESS) {
      return result;
    }
  }

  auto replaceCallback = reinterpret_cast<ur_mock_callback_t>(
      mock::getCallbacks().get_replace_callback("urEnqueueMemBufferCopyRect"));
  if (replaceCallback) {
    result = replaceCallback(&params);
  } else {

    // optional output handle
    if (phEvent) {
      *phEvent = mock::createDummyHandle<ur_event_handle_t>();
    }
    result = UR_RESULT_SUCCESS;
  }

  if (result != UR_RESULT_SUCCESS) {
    return result;
  }

  auto afterCallback = reinterpret_cast<ur_mock_callback_t>(
      mock::getCallbacks().get_after_callback("urEnqueueMemBufferCopyRect"));
  if (afterCallback) {
    return afterCallback(&params);
  }

  return result;
} catch (...) {
  return exceptionToResult(std::current_exception());
}

///////////////////////////////////////////////////////////////////////////////
/// @brief Intercept function for urEnqueueMemBufferFill
__urdlllocal ur_result_t UR_APICALL urEnqueueMemBufferFill(
    /// [in] handle of the queue object
    ur_queue_handle_t hQueue,
    /// [in][bounds(offset, size)] handle of the buffer object
    ur_mem_handle_t hBuffer,
    /// [in] pointer to the fill pattern
    const void *pPattern,
    /// [in] size in bytes of the pattern
    size_t patternSize,
    /// [in] offset into the buffer
    size_t offset,
    /// [in] fill size in bytes, must be a multiple of patternSize
    size_t size,
    /// [in] size of the event wait list
    uint32_t numEventsInWaitList,
    /// [in][optional][range(0, numEventsInWaitList)] pointer to a list of
    /// events that must be complete before this command can be executed.
    /// If nullptr, the numEventsInWaitList must be 0, indicating that this
    /// command does not wait on any event to complete.
    const ur_event_handle_t *phEventWaitList,
    /// [out][optional][alloc] return an event object that identifies this
    /// particular command instance. If phEventWaitList and phEvent are not
    /// NULL, phEvent must not refer to an element of the phEventWaitList array.
    ur_event_handle_t *phEvent) try {
  ur_result_t result = UR_RESULT_SUCCESS;

  ur_enqueue_mem_buffer_fill_params_t params = {&hQueue,
                                                &hBuffer,
                                                &pPattern,
                                                &patternSize,
                                                &offset,
                                                &size,
                                                &numEventsInWaitList,
                                                &phEventWaitList,
                                                &phEvent};

  auto beforeCallback = reinterpret_cast<ur_mock_callback_t>(
      mock::getCallbacks().get_before_callback("urEnqueueMemBufferFill"));
  if (beforeCallback) {
    result = beforeCallback(&params);
    if (result != UR_RESULT_SUCCESS) {
      return result;
    }
  }

  auto replaceCallback = reinterpret_cast<ur_mock_callback_t>(
      mock::getCallbacks().get_replace_callback("urEnqueueMemBufferFill"));
  if (replaceCallback) {
    result = replaceCallback(&params);
  } else {

    // optional output handle
    if (phEvent) {
      *phEvent = mock::createDummyHandle<ur_event_handle_t>();
    }
    result = UR_RESULT_SUCCESS;
  }

  if (result != UR_RESULT_SUCCESS) {
    return result;
  }

  auto afterCallback = reinterpret_cast<ur_mock_callback_t>(
      mock::getCallbacks().get_after_callback("urEnqueueMemBufferFill"));
  if (afterCallback) {
    return afterCallback(&params);
  }

  return result;
} catch (...) {
  return exceptionToResult(std::current_exception());
}

///////////////////////////////////////////////////////////////////////////////
/// @brief Intercept function for urEnqueueMemImageRead
__urdlllocal ur_result_t UR_APICALL urEnqueueMemImageRead(
    /// [in] handle of the queue object
    ur_queue_handle_t hQueue,
    /// [in][bounds(origin, region)] handle of the image object
    ur_mem_handle_t hImage,
    /// [in] indicates blocking (true), non-blocking (false)
    bool blockingRead,
    /// [in] defines the (x,y,z) offset in pixels in the 1D, 2D, or 3D image
    ur_rect_offset_t origin,
    /// [in] defines the (width, height, depth) in pixels of the 1D, 2D, or 3D
    /// image
    ur_rect_region_t region,
    /// [in] length of each row in bytes
    size_t rowPitch,
    /// [in] length of each 2D slice of the 3D image
    size_t slicePitch,
    /// [in] pointer to host memory where image is to be read into
    void *pDst,
    /// [in] size of the event wait list
    uint32_t numEventsInWaitList,
    /// [in][optional][range(0, numEventsInWaitList)] pointer to a list of
    /// events that must be complete before this command can be executed.
    /// If nullptr, the numEventsInWaitList must be 0, indicating that this
    /// command does not wait on any event to complete.
    const ur_event_handle_t *phEventWaitList,
    /// [out][optional][alloc] return an event object that identifies this
    /// particular command instance. If phEventWaitList and phEvent are not
    /// NULL, phEvent must not refer to an element of the phEventWaitList array.
    ur_event_handle_t *phEvent) try {
  ur_result_t result = UR_RESULT_SUCCESS;

  ur_enqueue_mem_image_read_params_t params = {
      &hQueue,          &hImage, &blockingRead,
      &origin,          &region, &rowPitch,
      &slicePitch,      &pDst,   &numEventsInWaitList,
      &phEventWaitList, &phEvent};

  auto beforeCallback = reinterpret_cast<ur_mock_callback_t>(
      mock::getCallbacks().get_before_callback("urEnqueueMemImageRead"));
  if (beforeCallback) {
    result = beforeCallback(&params);
    if (result != UR_RESULT_SUCCESS) {
      return result;
    }
  }

  auto replaceCallback = reinterpret_cast<ur_mock_callback_t>(
      mock::getCallbacks().get_replace_callback("urEnqueueMemImageRead"));
  if (replaceCallback) {
    result = replaceCallback(&params);
  } else {

    // optional output handle
    if (phEvent) {
      *phEvent = mock::createDummyHandle<ur_event_handle_t>();
    }
    result = UR_RESULT_SUCCESS;
  }

  if (result != UR_RESULT_SUCCESS) {
    return result;
  }

  auto afterCallback = reinterpret_cast<ur_mock_callback_t>(
      mock::getCallbacks().get_after_callback("urEnqueueMemImageRead"));
  if (afterCallback) {
    return afterCallback(&params);
  }

  return result;
} catch (...) {
  return exceptionToResult(std::current_exception());
}

///////////////////////////////////////////////////////////////////////////////
/// @brief Intercept function for urEnqueueMemImageWrite
__urdlllocal ur_result_t UR_APICALL urEnqueueMemImageWrite(
    /// [in] handle of the queue object
    ur_queue_handle_t hQueue,
    /// [in][bounds(origin, region)] handle of the image object
    ur_mem_handle_t hImage,
    /// [in] indicates blocking (true), non-blocking (false)
    bool blockingWrite,
    /// [in] defines the (x,y,z) offset in pixels in the 1D, 2D, or 3D image
    ur_rect_offset_t origin,
    /// [in] defines the (width, height, depth) in pixels of the 1D, 2D, or 3D
    /// image
    ur_rect_region_t region,
    /// [in] length of each row in bytes
    size_t rowPitch,
    /// [in] length of each 2D slice of the 3D image
    size_t slicePitch,
    /// [in] pointer to host memory where image is to be read into
    void *pSrc,
    /// [in] size of the event wait list
    uint32_t numEventsInWaitList,
    /// [in][optional][range(0, numEventsInWaitList)] pointer to a list of
    /// events that must be complete before this command can be executed.
    /// If nullptr, the numEventsInWaitList must be 0, indicating that this
    /// command does not wait on any event to complete.
    const ur_event_handle_t *phEventWaitList,
    /// [out][optional][alloc] return an event object that identifies this
    /// particular command instance. If phEventWaitList and phEvent are not
    /// NULL, phEvent must not refer to an element of the phEventWaitList array.
    ur_event_handle_t *phEvent) try {
  ur_result_t result = UR_RESULT_SUCCESS;

  ur_enqueue_mem_image_write_params_t params = {
      &hQueue,          &hImage, &blockingWrite,
      &origin,          &region, &rowPitch,
      &slicePitch,      &pSrc,   &numEventsInWaitList,
      &phEventWaitList, &phEvent};

  auto beforeCallback = reinterpret_cast<ur_mock_callback_t>(
      mock::getCallbacks().get_before_callback("urEnqueueMemImageWrite"));
  if (beforeCallback) {
    result = beforeCallback(&params);
    if (result != UR_RESULT_SUCCESS) {
      return result;
    }
  }

  auto replaceCallback = reinterpret_cast<ur_mock_callback_t>(
      mock::getCallbacks().get_replace_callback("urEnqueueMemImageWrite"));
  if (replaceCallback) {
    result = replaceCallback(&params);
  } else {

    // optional output handle
    if (phEvent) {
      *phEvent = mock::createDummyHandle<ur_event_handle_t>();
    }
    result = UR_RESULT_SUCCESS;
  }

  if (result != UR_RESULT_SUCCESS) {
    return result;
  }

  auto afterCallback = reinterpret_cast<ur_mock_callback_t>(
      mock::getCallbacks().get_after_callback("urEnqueueMemImageWrite"));
  if (afterCallback) {
    return afterCallback(&params);
  }

  return result;
} catch (...) {
  return exceptionToResult(std::current_exception());
}

///////////////////////////////////////////////////////////////////////////////
/// @brief Intercept function for urEnqueueMemImageCopy
__urdlllocal ur_result_t UR_APICALL urEnqueueMemImageCopy(
    /// [in] handle of the queue object
    ur_queue_handle_t hQueue,
    /// [in][bounds(srcOrigin, region)] handle of the src image object
    ur_mem_handle_t hImageSrc,
    /// [in][bounds(dstOrigin, region)] handle of the dest image object
    ur_mem_handle_t hImageDst,
    /// [in] defines the (x,y,z) offset in pixels in the source 1D, 2D, or 3D
    /// image
    ur_rect_offset_t srcOrigin,
    /// [in] defines the (x,y,z) offset in pixels in the destination 1D, 2D,
    /// or 3D image
    ur_rect_offset_t dstOrigin,
    /// [in] defines the (width, height, depth) in pixels of the 1D, 2D, or 3D
    /// image
    ur_rect_region_t region,
    /// [in] size of the event wait list
    uint32_t numEventsInWaitList,
    /// [in][optional][range(0, numEventsInWaitList)] pointer to a list of
    /// events that must be complete before this command can be executed.
    /// If nullptr, the numEventsInWaitList must be 0, indicating that this
    /// command does not wait on any event to complete.
    const ur_event_handle_t *phEventWaitList,
    /// [out][optional][alloc] return an event object that identifies this
    /// particular command instance. If phEventWaitList and phEvent are not
    /// NULL, phEvent must not refer to an element of the phEventWaitList array.
    ur_event_handle_t *phEvent) try {
  ur_result_t result = UR_RESULT_SUCCESS;

  ur_enqueue_mem_image_copy_params_t params = {
      &hQueue, &hImageSrc,           &hImageDst,       &srcOrigin, &dstOrigin,
      &region, &numEventsInWaitList, &phEventWaitList, &phEvent};

  auto beforeCallback = reinterpret_cast<ur_mock_callback_t>(
      mock::getCallbacks().get_before_callback("urEnqueueMemImageCopy"));
  if (beforeCallback) {
    result = beforeCallback(&params);
    if (result != UR_RESULT_SUCCESS) {
      return result;
    }
  }

  auto replaceCallback = reinterpret_cast<ur_mock_callback_t>(
      mock::getCallbacks().get_replace_callback("urEnqueueMemImageCopy"));
  if (replaceCallback) {
    result = replaceCallback(&params);
  } else {

    // optional output handle
    if (phEvent) {
      *phEvent = mock::createDummyHandle<ur_event_handle_t>();
    }
    result = UR_RESULT_SUCCESS;
  }

  if (result != UR_RESULT_SUCCESS) {
    return result;
  }

  auto afterCallback = reinterpret_cast<ur_mock_callback_t>(
      mock::getCallbacks().get_after_callback("urEnqueueMemImageCopy"));
  if (afterCallback) {
    return afterCallback(&params);
  }

  return result;
} catch (...) {
  return exceptionToResult(std::current_exception());
}

///////////////////////////////////////////////////////////////////////////////
/// @brief Intercept function for urEnqueueMemBufferMap
__urdlllocal ur_result_t UR_APICALL urEnqueueMemBufferMap(
    /// [in] handle of the queue object
    ur_queue_handle_t hQueue,
    /// [in][bounds(offset, size)] handle of the buffer object
    ur_mem_handle_t hBuffer,
    /// [in] indicates blocking (true), non-blocking (false)
    bool blockingMap,
    /// [in] flags for read, write, readwrite mapping
    ur_map_flags_t mapFlags,
    /// [in] offset in bytes of the buffer region being mapped
    size_t offset,
    /// [in] size in bytes of the buffer region being mapped
    size_t size,
    /// [in] size of the event wait list
    uint32_t numEventsInWaitList,
    /// [in][optional][range(0, numEventsInWaitList)] pointer to a list of
    /// events that must be complete before this command can be executed.
    /// If nullptr, the numEventsInWaitList must be 0, indicating that this
    /// command does not wait on any event to complete.
    const ur_event_handle_t *phEventWaitList,
    /// [out][optional][alloc] return an event object that identifies this
    /// particular command instance. If phEventWaitList and phEvent are not
    /// NULL, phEvent must not refer to an element of the phEventWaitList array.
    ur_event_handle_t *phEvent,
    /// [out] return mapped pointer.  TODO: move it before
    /// numEventsInWaitList?
    void **ppRetMap) try {
  ur_result_t result = UR_RESULT_SUCCESS;

  ur_enqueue_mem_buffer_map_params_t params = {
      &hQueue,  &hBuffer, &blockingMap,         &mapFlags,
      &offset,  &size,    &numEventsInWaitList, &phEventWaitList,
      &phEvent, &ppRetMap};

  auto beforeCallback = reinterpret_cast<ur_mock_callback_t>(
      mock::getCallbacks().get_before_callback("urEnqueueMemBufferMap"));
  if (beforeCallback) {
    result = beforeCallback(&params);
    if (result != UR_RESULT_SUCCESS) {
      return result;
    }
  }

  auto replaceCallback = reinterpret_cast<ur_mock_callback_t>(
      mock::getCallbacks().get_replace_callback("urEnqueueMemBufferMap"));
  if (replaceCallback) {
    result = replaceCallback(&params);
  } else {

    if (phEvent) {
      *phEvent = mock::createDummyHandle<ur_event_handle_t>();
    }

    auto parentDummyHandle = reinterpret_cast<mock::dummy_handle_t>(hBuffer);
    *ppRetMap = (void *)(parentDummyHandle->MData);
    result = UR_RESULT_SUCCESS;
  }

  if (result != UR_RESULT_SUCCESS) {
    return result;
  }

  auto afterCallback = reinterpret_cast<ur_mock_callback_t>(
      mock::getCallbacks().get_after_callback("urEnqueueMemBufferMap"));
  if (afterCallback) {
    return afterCallback(&params);
  }

  return result;
} catch (...) {
  return exceptionToResult(std::current_exception());
}

///////////////////////////////////////////////////////////////////////////////
/// @brief Intercept function for urEnqueueMemUnmap
__urdlllocal ur_result_t UR_APICALL urEnqueueMemUnmap(
    /// [in] handle of the queue object
    ur_queue_handle_t hQueue,
    /// [in] handle of the memory (buffer or image) object
    ur_mem_handle_t hMem,
    /// [in] mapped host address
    void *pMappedPtr,
    /// [in] size of the event wait list
    uint32_t numEventsInWaitList,
    /// [in][optional][range(0, numEventsInWaitList)] pointer to a list of
    /// events that must be complete before this command can be executed.
    /// If nullptr, the numEventsInWaitList must be 0, indicating that this
    /// command does not wait on any event to complete.
    const ur_event_handle_t *phEventWaitList,
    /// [out][optional][alloc] return an event object that identifies this
    /// particular command instance. If phEventWaitList and phEvent are not
    /// NULL, phEvent must not refer to an element of the phEventWaitList array.
    ur_event_handle_t *phEvent) try {
  ur_result_t result = UR_RESULT_SUCCESS;

  ur_enqueue_mem_unmap_params_t params = {
      &hQueue,          &hMem,   &pMappedPtr, &numEventsInWaitList,
      &phEventWaitList, &phEvent};

  auto beforeCallback = reinterpret_cast<ur_mock_callback_t>(
      mock::getCallbacks().get_before_callback("urEnqueueMemUnmap"));
  if (beforeCallback) {
    result = beforeCallback(&params);
    if (result != UR_RESULT_SUCCESS) {
      return result;
    }
  }

  auto replaceCallback = reinterpret_cast<ur_mock_callback_t>(
      mock::getCallbacks().get_replace_callback("urEnqueueMemUnmap"));
  if (replaceCallback) {
    result = replaceCallback(&params);
  } else {

    // optional output handle
    if (phEvent) {
      *phEvent = mock::createDummyHandle<ur_event_handle_t>();
    }
    result = UR_RESULT_SUCCESS;
  }

  if (result != UR_RESULT_SUCCESS) {
    return result;
  }

  auto afterCallback = reinterpret_cast<ur_mock_callback_t>(
      mock::getCallbacks().get_after_callback("urEnqueueMemUnmap"));
  if (afterCallback) {
    return afterCallback(&params);
  }

  return result;
} catch (...) {
  return exceptionToResult(std::current_exception());
}

///////////////////////////////////////////////////////////////////////////////
/// @brief Intercept function for urEnqueueUSMFill
__urdlllocal ur_result_t UR_APICALL urEnqueueUSMFill(
    /// [in] handle of the queue object
    ur_queue_handle_t hQueue,
    /// [in][bounds(0, size)] pointer to USM memory object
    void *pMem,
    /// [in] the size in bytes of the pattern. Must be a power of 2 and less
    /// than or equal to width.
    size_t patternSize,
    /// [in] pointer with the bytes of the pattern to set.
    const void *pPattern,
    /// [in] size in bytes to be set. Must be a multiple of patternSize.
    size_t size,
    /// [in] size of the event wait list
    uint32_t numEventsInWaitList,
    /// [in][optional][range(0, numEventsInWaitList)] pointer to a list of
    /// events that must be complete before this command can be executed.
    /// If nullptr, the numEventsInWaitList must be 0, indicating that this
    /// command does not wait on any event to complete.
    const ur_event_handle_t *phEventWaitList,
    /// [out][optional][alloc] return an event object that identifies this
    /// particular command instance. If phEventWaitList and phEvent are not
    /// NULL, phEvent must not refer to an element of the phEventWaitList array.
    ur_event_handle_t *phEvent) try {
  ur_result_t result = UR_RESULT_SUCCESS;

  ur_enqueue_usm_fill_params_t params = {
      &hQueue,          &pMem,   &patternSize,
      &pPattern,        &size,   &numEventsInWaitList,
      &phEventWaitList, &phEvent};

  auto beforeCallback = reinterpret_cast<ur_mock_callback_t>(
      mock::getCallbacks().get_before_callback("urEnqueueUSMFill"));
  if (beforeCallback) {
    result = beforeCallback(&params);
    if (result != UR_RESULT_SUCCESS) {
      return result;
    }
  }

  auto replaceCallback = reinterpret_cast<ur_mock_callback_t>(
      mock::getCallbacks().get_replace_callback("urEnqueueUSMFill"));
  if (replaceCallback) {
    result = replaceCallback(&params);
  } else {

    // optional output handle
    if (phEvent) {
      *phEvent = mock::createDummyHandle<ur_event_handle_t>();
    }
    result = UR_RESULT_SUCCESS;
  }

  if (result != UR_RESULT_SUCCESS) {
    return result;
  }

  auto afterCallback = reinterpret_cast<ur_mock_callback_t>(
      mock::getCallbacks().get_after_callback("urEnqueueUSMFill"));
  if (afterCallback) {
    return afterCallback(&params);
  }

  return result;
} catch (...) {
  return exceptionToResult(std::current_exception());
}

///////////////////////////////////////////////////////////////////////////////
/// @brief Intercept function for urEnqueueUSMMemcpy
__urdlllocal ur_result_t UR_APICALL urEnqueueUSMMemcpy(
    /// [in] handle of the queue object
    ur_queue_handle_t hQueue,
    /// [in] blocking or non-blocking copy
    bool blocking,
    /// [in][bounds(0, size)] pointer to the destination USM memory object
    void *pDst,
    /// [in][bounds(0, size)] pointer to the source USM memory object
    const void *pSrc,
    /// [in] size in bytes to be copied
    size_t size,
    /// [in] size of the event wait list
    uint32_t numEventsInWaitList,
    /// [in][optional][range(0, numEventsInWaitList)] pointer to a list of
    /// events that must be complete before this command can be executed.
    /// If nullptr, the numEventsInWaitList must be 0, indicating that this
    /// command does not wait on any event to complete.
    const ur_event_handle_t *phEventWaitList,
    /// [out][optional][alloc] return an event object that identifies this
    /// particular command instance. If phEventWaitList and phEvent are not
    /// NULL, phEvent must not refer to an element of the phEventWaitList array.
    ur_event_handle_t *phEvent) try {
  ur_result_t result = UR_RESULT_SUCCESS;

  ur_enqueue_usm_memcpy_params_t params = {
      &hQueue,          &blocking, &pDst, &pSrc, &size, &numEventsInWaitList,
      &phEventWaitList, &phEvent};

  auto beforeCallback = reinterpret_cast<ur_mock_callback_t>(
      mock::getCallbacks().get_before_callback("urEnqueueUSMMemcpy"));
  if (beforeCallback) {
    result = beforeCallback(&params);
    if (result != UR_RESULT_SUCCESS) {
      return result;
    }
  }

  auto replaceCallback = reinterpret_cast<ur_mock_callback_t>(
      mock::getCallbacks().get_replace_callback("urEnqueueUSMMemcpy"));
  if (replaceCallback) {
    result = replaceCallback(&params);
  } else {

    // optional output handle
    if (phEvent) {
      *phEvent = mock::createDummyHandle<ur_event_handle_t>();
    }
    result = UR_RESULT_SUCCESS;
  }

  if (result != UR_RESULT_SUCCESS) {
    return result;
  }

  auto afterCallback = reinterpret_cast<ur_mock_callback_t>(
      mock::getCallbacks().get_after_callback("urEnqueueUSMMemcpy"));
  if (afterCallback) {
    return afterCallback(&params);
  }

  return result;
} catch (...) {
  return exceptionToResult(std::current_exception());
}

///////////////////////////////////////////////////////////////////////////////
/// @brief Intercept function for urEnqueueUSMPrefetch
__urdlllocal ur_result_t UR_APICALL urEnqueueUSMPrefetch(
    /// [in] handle of the queue object
    ur_queue_handle_t hQueue,
    /// [in][bounds(0, size)] pointer to the USM memory object
    const void *pMem,
    /// [in] size in bytes to be fetched
    size_t size,
    /// [in] USM prefetch flags
    ur_usm_migration_flags_t flags,
    /// [in] size of the event wait list
    uint32_t numEventsInWaitList,
    /// [in][optional][range(0, numEventsInWaitList)] pointer to a list of
    /// events that must be complete before this command can be executed.
    /// If nullptr, the numEventsInWaitList must be 0, indicating that this
    /// command does not wait on any event to complete.
    const ur_event_handle_t *phEventWaitList,
    /// [out][optional][alloc] return an event object that identifies this
    /// particular command instance. If phEventWaitList and phEvent are not
    /// NULL, phEvent must not refer to an element of the phEventWaitList array.
    ur_event_handle_t *phEvent) try {
  ur_result_t result = UR_RESULT_SUCCESS;

  ur_enqueue_usm_prefetch_params_t params = {
      &hQueue,          &pMem,   &size, &flags, &numEventsInWaitList,
      &phEventWaitList, &phEvent};

  auto beforeCallback = reinterpret_cast<ur_mock_callback_t>(
      mock::getCallbacks().get_before_callback("urEnqueueUSMPrefetch"));
  if (beforeCallback) {
    result = beforeCallback(&params);
    if (result != UR_RESULT_SUCCESS) {
      return result;
    }
  }

  auto replaceCallback = reinterpret_cast<ur_mock_callback_t>(
      mock::getCallbacks().get_replace_callback("urEnqueueUSMPrefetch"));
  if (replaceCallback) {
    result = replaceCallback(&params);
  } else {

    // optional output handle
    if (phEvent) {
      *phEvent = mock::createDummyHandle<ur_event_handle_t>();
    }
    result = UR_RESULT_SUCCESS;
  }

  if (result != UR_RESULT_SUCCESS) {
    return result;
  }

  auto afterCallback = reinterpret_cast<ur_mock_callback_t>(
      mock::getCallbacks().get_after_callback("urEnqueueUSMPrefetch"));
  if (afterCallback) {
    return afterCallback(&params);
  }

  return result;
} catch (...) {
  return exceptionToResult(std::current_exception());
}

///////////////////////////////////////////////////////////////////////////////
/// @brief Intercept function for urEnqueueUSMAdvise
__urdlllocal ur_result_t UR_APICALL urEnqueueUSMAdvise(
    /// [in] handle of the queue object
    ur_queue_handle_t hQueue,
    /// [in][bounds(0, size)] pointer to the USM memory object
    const void *pMem,
    /// [in] size in bytes to be advised
    size_t size,
    /// [in] USM memory advice
    ur_usm_advice_flags_t advice,
    /// [out][optional][alloc] return an event object that identifies this
    /// particular command instance.
    ur_event_handle_t *phEvent) try {
  ur_result_t result = UR_RESULT_SUCCESS;

  ur_enqueue_usm_advise_params_t params = {&hQueue, &pMem, &size, &advice,
                                           &phEvent};

  auto beforeCallback = reinterpret_cast<ur_mock_callback_t>(
      mock::getCallbacks().get_before_callback("urEnqueueUSMAdvise"));
  if (beforeCallback) {
    result = beforeCallback(&params);
    if (result != UR_RESULT_SUCCESS) {
      return result;
    }
  }

  auto replaceCallback = reinterpret_cast<ur_mock_callback_t>(
      mock::getCallbacks().get_replace_callback("urEnqueueUSMAdvise"));
  if (replaceCallback) {
    result = replaceCallback(&params);
  } else {

    // optional output handle
    if (phEvent) {
      *phEvent = mock::createDummyHandle<ur_event_handle_t>();
    }
    result = UR_RESULT_SUCCESS;
  }

  if (result != UR_RESULT_SUCCESS) {
    return result;
  }

  auto afterCallback = reinterpret_cast<ur_mock_callback_t>(
      mock::getCallbacks().get_after_callback("urEnqueueUSMAdvise"));
  if (afterCallback) {
    return afterCallback(&params);
  }

  return result;
} catch (...) {
  return exceptionToResult(std::current_exception());
}

///////////////////////////////////////////////////////////////////////////////
/// @brief Intercept function for urEnqueueUSMFill2D
__urdlllocal ur_result_t UR_APICALL urEnqueueUSMFill2D(
    /// [in] handle of the queue to submit to.
    ur_queue_handle_t hQueue,
    /// [in][bounds(0, pitch * height)] pointer to memory to be filled.
    void *pMem,
    /// [in] the total width of the destination memory including padding.
    size_t pitch,
    /// [in] the size in bytes of the pattern. Must be a power of 2 and less
    /// than or equal to width.
    size_t patternSize,
    /// [in] pointer with the bytes of the pattern to set.
    const void *pPattern,
    /// [in] the width in bytes of each row to fill. Must be a multiple of
    /// patternSize.
    size_t width,
    /// [in] the height of the columns to fill.
    size_t height,
    /// [in] size of the event wait list
    uint32_t numEventsInWaitList,
    /// [in][optional][range(0, numEventsInWaitList)] pointer to a list of
    /// events that must be complete before the kernel execution.
    /// If nullptr, the numEventsInWaitList must be 0, indicating that no wait
    /// event.
    const ur_event_handle_t *phEventWaitList,
    /// [out][optional][alloc] return an event object that identifies this
    /// particular kernel execution instance. If phEventWaitList and phEvent
    /// are not NULL, phEvent must not refer to an element of the
    /// phEventWaitList array.
    ur_event_handle_t *phEvent) try {
  ur_result_t result = UR_RESULT_SUCCESS;

  ur_enqueue_usm_fill_2d_params_t params = {
      &hQueue,          &pMem,   &pitch,  &patternSize,
      &pPattern,        &width,  &height, &numEventsInWaitList,
      &phEventWaitList, &phEvent};

  auto beforeCallback = reinterpret_cast<ur_mock_callback_t>(
      mock::getCallbacks().get_before_callback("urEnqueueUSMFill2D"));
  if (beforeCallback) {
    result = beforeCallback(&params);
    if (result != UR_RESULT_SUCCESS) {
      return result;
    }
  }

  auto replaceCallback = reinterpret_cast<ur_mock_callback_t>(
      mock::getCallbacks().get_replace_callback("urEnqueueUSMFill2D"));
  if (replaceCallback) {
    result = replaceCallback(&params);
  } else {

    // optional output handle
    if (phEvent) {
      *phEvent = mock::createDummyHandle<ur_event_handle_t>();
    }
    result = UR_RESULT_SUCCESS;
  }

  if (result != UR_RESULT_SUCCESS) {
    return result;
  }

  auto afterCallback = reinterpret_cast<ur_mock_callback_t>(
      mock::getCallbacks().get_after_callback("urEnqueueUSMFill2D"));
  if (afterCallback) {
    return afterCallback(&params);
  }

  return result;
} catch (...) {
  return exceptionToResult(std::current_exception());
}

///////////////////////////////////////////////////////////////////////////////
/// @brief Intercept function for urEnqueueUSMMemcpy2D
__urdlllocal ur_result_t UR_APICALL urEnqueueUSMMemcpy2D(
    /// [in] handle of the queue to submit to.
    ur_queue_handle_t hQueue,
    /// [in] indicates if this operation should block the host.
    bool blocking,
    /// [in][bounds(0, dstPitch * height)] pointer to memory where data will
    /// be copied.
    void *pDst,
    /// [in] the total width of the source memory including padding.
    size_t dstPitch,
    /// [in][bounds(0, srcPitch * height)] pointer to memory to be copied.
    const void *pSrc,
    /// [in] the total width of the source memory including padding.
    size_t srcPitch,
    /// [in] the width in bytes of each row to be copied.
    size_t width,
    /// [in] the height of columns to be copied.
    size_t height,
    /// [in] size of the event wait list
    uint32_t numEventsInWaitList,
    /// [in][optional][range(0, numEventsInWaitList)] pointer to a list of
    /// events that must be complete before the kernel execution.
    /// If nullptr, the numEventsInWaitList must be 0, indicating that no wait
    /// event.
    const ur_event_handle_t *phEventWaitList,
    /// [out][optional][alloc] return an event object that identifies this
    /// particular kernel execution instance. If phEventWaitList and phEvent
    /// are not NULL, phEvent must not refer to an element of the
    /// phEventWaitList array.
    ur_event_handle_t *phEvent) try {
  ur_result_t result = UR_RESULT_SUCCESS;

  ur_enqueue_usm_memcpy_2d_params_t params = {
      &hQueue,          &blocking, &pDst,
      &dstPitch,        &pSrc,     &srcPitch,
      &width,           &height,   &numEventsInWaitList,
      &phEventWaitList, &phEvent};

  auto beforeCallback = reinterpret_cast<ur_mock_callback_t>(
      mock::getCallbacks().get_before_callback("urEnqueueUSMMemcpy2D"));
  if (beforeCallback) {
    result = beforeCallback(&params);
    if (result != UR_RESULT_SUCCESS) {
      return result;
    }
  }

  auto replaceCallback = reinterpret_cast<ur_mock_callback_t>(
      mock::getCallbacks().get_replace_callback("urEnqueueUSMMemcpy2D"));
  if (replaceCallback) {
    result = replaceCallback(&params);
  } else {

    // optional output handle
    if (phEvent) {
      *phEvent = mock::createDummyHandle<ur_event_handle_t>();
    }
    result = UR_RESULT_SUCCESS;
  }

  if (result != UR_RESULT_SUCCESS) {
    return result;
  }

  auto afterCallback = reinterpret_cast<ur_mock_callback_t>(
      mock::getCallbacks().get_after_callback("urEnqueueUSMMemcpy2D"));
  if (afterCallback) {
    return afterCallback(&params);
  }

  return result;
} catch (...) {
  return exceptionToResult(std::current_exception());
}

///////////////////////////////////////////////////////////////////////////////
/// @brief Intercept function for urEnqueueDeviceGlobalVariableWrite
__urdlllocal ur_result_t UR_APICALL urEnqueueDeviceGlobalVariableWrite(
    /// [in] handle of the queue to submit to.
    ur_queue_handle_t hQueue,
    /// [in] handle of the program containing the device global variable.
    ur_program_handle_t hProgram,
    /// [in] the unique identifier for the device global variable.
    const char *name,
    /// [in] indicates if this operation should block.
    bool blockingWrite,
    /// [in] the number of bytes to copy.
    size_t count,
    /// [in] the byte offset into the device global variable to start copying.
    size_t offset,
    /// [in] pointer to where the data must be copied from.
    const void *pSrc,
    /// [in] size of the event wait list.
    uint32_t numEventsInWaitList,
    /// [in][optional][range(0, numEventsInWaitList)] pointer to a list of
    /// events that must be complete before the kernel execution.
    /// If nullptr, the numEventsInWaitList must be 0, indicating that no wait
    /// event.
    const ur_event_handle_t *phEventWaitList,
    /// [out][optional][alloc] return an event object that identifies this
    /// particular kernel execution instance. If phEventWaitList and phEvent
    /// are not NULL, phEvent must not refer to an element of the
    /// phEventWaitList array.
    ur_event_handle_t *phEvent) try {
  ur_result_t result = UR_RESULT_SUCCESS;

  ur_enqueue_device_global_variable_write_params_t params = {
      &hQueue,          &hProgram, &name, &blockingWrite,
      &count,           &offset,   &pSrc, &numEventsInWaitList,
      &phEventWaitList, &phEvent};

  auto beforeCallback = reinterpret_cast<ur_mock_callback_t>(
      mock::getCallbacks().get_before_callback(
          "urEnqueueDeviceGlobalVariableWrite"));
  if (beforeCallback) {
    result = beforeCallback(&params);
    if (result != UR_RESULT_SUCCESS) {
      return result;
    }
  }

  auto replaceCallback = reinterpret_cast<ur_mock_callback_t>(
      mock::getCallbacks().get_replace_callback(
          "urEnqueueDeviceGlobalVariableWrite"));
  if (replaceCallback) {
    result = replaceCallback(&params);
  } else {

    // optional output handle
    if (phEvent) {
      *phEvent = mock::createDummyHandle<ur_event_handle_t>();
    }
    result = UR_RESULT_SUCCESS;
  }

  if (result != UR_RESULT_SUCCESS) {
    return result;
  }

  auto afterCallback = reinterpret_cast<ur_mock_callback_t>(
      mock::getCallbacks().get_after_callback(
          "urEnqueueDeviceGlobalVariableWrite"));
  if (afterCallback) {
    return afterCallback(&params);
  }

  return result;
} catch (...) {
  return exceptionToResult(std::current_exception());
}

///////////////////////////////////////////////////////////////////////////////
/// @brief Intercept function for urEnqueueDeviceGlobalVariableRead
__urdlllocal ur_result_t UR_APICALL urEnqueueDeviceGlobalVariableRead(
    /// [in] handle of the queue to submit to.
    ur_queue_handle_t hQueue,
    /// [in] handle of the program containing the device global variable.
    ur_program_handle_t hProgram,
    /// [in] the unique identifier for the device global variable.
    const char *name,
    /// [in] indicates if this operation should block.
    bool blockingRead,
    /// [in] the number of bytes to copy.
    size_t count,
    /// [in] the byte offset into the device global variable to start copying.
    size_t offset,
    /// [in] pointer to where the data must be copied to.
    void *pDst,
    /// [in] size of the event wait list.
    uint32_t numEventsInWaitList,
    /// [in][optional][range(0, numEventsInWaitList)] pointer to a list of
    /// events that must be complete before the kernel execution.
    /// If nullptr, the numEventsInWaitList must be 0, indicating that no wait
    /// event.
    const ur_event_handle_t *phEventWaitList,
    /// [out][optional][alloc] return an event object that identifies this
    /// particular kernel execution instance. If phEventWaitList and phEvent
    /// are not NULL, phEvent must not refer to an element of the
    /// phEventWaitList array.
    ur_event_handle_t *phEvent) try {
  ur_result_t result = UR_RESULT_SUCCESS;

  ur_enqueue_device_global_variable_read_params_t params = {
      &hQueue,          &hProgram, &name, &blockingRead,
      &count,           &offset,   &pDst, &numEventsInWaitList,
      &phEventWaitList, &phEvent};

  auto beforeCallback = reinterpret_cast<ur_mock_callback_t>(
      mock::getCallbacks().get_before_callback(
          "urEnqueueDeviceGlobalVariableRead"));
  if (beforeCallback) {
    result = beforeCallback(&params);
    if (result != UR_RESULT_SUCCESS) {
      return result;
    }
  }

  auto replaceCallback = reinterpret_cast<ur_mock_callback_t>(
      mock::getCallbacks().get_replace_callback(
          "urEnqueueDeviceGlobalVariableRead"));
  if (replaceCallback) {
    result = replaceCallback(&params);
  } else {

    // optional output handle
    if (phEvent) {
      *phEvent = mock::createDummyHandle<ur_event_handle_t>();
    }
    result = UR_RESULT_SUCCESS;
  }

  if (result != UR_RESULT_SUCCESS) {
    return result;
  }

  auto afterCallback = reinterpret_cast<ur_mock_callback_t>(
      mock::getCallbacks().get_after_callback(
          "urEnqueueDeviceGlobalVariableRead"));
  if (afterCallback) {
    return afterCallback(&params);
  }

  return result;
} catch (...) {
  return exceptionToResult(std::current_exception());
}

///////////////////////////////////////////////////////////////////////////////
/// @brief Intercept function for urEnqueueReadHostPipe
__urdlllocal ur_result_t UR_APICALL urEnqueueReadHostPipe(
    /// [in] a valid host command-queue in which the read command
    /// will be queued. hQueue and hProgram must be created with the same
    /// UR context.
    ur_queue_handle_t hQueue,
    /// [in] a program object with a successfully built executable.
    ur_program_handle_t hProgram,
    /// [in] the name of the program scope pipe global variable.
    const char *pipe_symbol,
    /// [in] indicate if the read operation is blocking or non-blocking.
    bool blocking,
    /// [in] a pointer to buffer in host memory that will hold resulting data
    /// from pipe.
    void *pDst,
    /// [in] size of the memory region to read, in bytes.
    size_t size,
    /// [in] number of events in the wait list.
    uint32_t numEventsInWaitList,
    /// [in][optional][range(0, numEventsInWaitList)] pointer to a list of
    /// events that must be complete before the host pipe read.
    /// If nullptr, the numEventsInWaitList must be 0, indicating that no wait
    /// event.
    const ur_event_handle_t *phEventWaitList,
    /// [out][optional][alloc] returns an event object that identifies this
    /// read command
    /// and can be used to query or queue a wait for this command to complete.
    /// If phEventWaitList and phEvent are not NULL, phEvent must not refer to
    /// an element of the phEventWaitList array.
    ur_event_handle_t *phEvent) try {
  ur_result_t result = UR_RESULT_SUCCESS;

  ur_enqueue_read_host_pipe_params_t params = {
      &hQueue, &hProgram, &pipe_symbol,         &blocking,
      &pDst,   &size,     &numEventsInWaitList, &phEventWaitList,
      &phEvent};

  auto beforeCallback = reinterpret_cast<ur_mock_callback_t>(
      mock::getCallbacks().get_before_callback("urEnqueueReadHostPipe"));
  if (beforeCallback) {
    result = beforeCallback(&params);
    if (result != UR_RESULT_SUCCESS) {
      return result;
    }
  }

  auto replaceCallback = reinterpret_cast<ur_mock_callback_t>(
      mock::getCallbacks().get_replace_callback("urEnqueueReadHostPipe"));
  if (replaceCallback) {
    result = replaceCallback(&params);
  } else {

    // optional output handle
    if (phEvent) {
      *phEvent = mock::createDummyHandle<ur_event_handle_t>();
    }
    result = UR_RESULT_SUCCESS;
  }

  if (result != UR_RESULT_SUCCESS) {
    return result;
  }

  auto afterCallback = reinterpret_cast<ur_mock_callback_t>(
      mock::getCallbacks().get_after_callback("urEnqueueReadHostPipe"));
  if (afterCallback) {
    return afterCallback(&params);
  }

  return result;
} catch (...) {
  return exceptionToResult(std::current_exception());
}

///////////////////////////////////////////////////////////////////////////////
/// @brief Intercept function for urEnqueueWriteHostPipe
__urdlllocal ur_result_t UR_APICALL urEnqueueWriteHostPipe(
    /// [in] a valid host command-queue in which the write command
    /// will be queued. hQueue and hProgram must be created with the same
    /// UR context.
    ur_queue_handle_t hQueue,
    /// [in] a program object with a successfully built executable.
    ur_program_handle_t hProgram,
    /// [in] the name of the program scope pipe global variable.
    const char *pipe_symbol,
    /// [in] indicate if the read and write operations are blocking or
    /// non-blocking.
    bool blocking,
    /// [in] a pointer to buffer in host memory that holds data to be written
    /// to the host pipe.
    void *pSrc,
    /// [in] size of the memory region to read or write, in bytes.
    size_t size,
    /// [in] number of events in the wait list.
    uint32_t numEventsInWaitList,
    /// [in][optional][range(0, numEventsInWaitList)] pointer to a list of
    /// events that must be complete before the host pipe write.
    /// If nullptr, the numEventsInWaitList must be 0, indicating that no wait
    /// event.
    const ur_event_handle_t *phEventWaitList,
    /// [out][optional][alloc] returns an event object that identifies this
    /// write command
    /// and can be used to query or queue a wait for this command to complete.
    /// If phEventWaitList and phEvent are not NULL, phEvent must not refer to
    /// an element of the phEventWaitList array.
    ur_event_handle_t *phEvent) try {
  ur_result_t result = UR_RESULT_SUCCESS;

  ur_enqueue_write_host_pipe_params_t params = {
      &hQueue, &hProgram, &pipe_symbol,         &blocking,
      &pSrc,   &size,     &numEventsInWaitList, &phEventWaitList,
      &phEvent};

  auto beforeCallback = reinterpret_cast<ur_mock_callback_t>(
      mock::getCallbacks().get_before_callback("urEnqueueWriteHostPipe"));
  if (beforeCallback) {
    result = beforeCallback(&params);
    if (result != UR_RESULT_SUCCESS) {
      return result;
    }
  }

  auto replaceCallback = reinterpret_cast<ur_mock_callback_t>(
      mock::getCallbacks().get_replace_callback("urEnqueueWriteHostPipe"));
  if (replaceCallback) {
    result = replaceCallback(&params);
  } else {

    // optional output handle
    if (phEvent) {
      *phEvent = mock::createDummyHandle<ur_event_handle_t>();
    }
    result = UR_RESULT_SUCCESS;
  }

  if (result != UR_RESULT_SUCCESS) {
    return result;
  }

  auto afterCallback = reinterpret_cast<ur_mock_callback_t>(
      mock::getCallbacks().get_after_callback("urEnqueueWriteHostPipe"));
  if (afterCallback) {
    return afterCallback(&params);
  }

  return result;
} catch (...) {
  return exceptionToResult(std::current_exception());
}

///////////////////////////////////////////////////////////////////////////////
/// @brief Intercept function for urEnqueueUSMDeviceAllocExp
__urdlllocal ur_result_t UR_APICALL urEnqueueUSMDeviceAllocExp(
    /// [in] handle of the queue object
    ur_queue_handle_t hQueue,
    /// [in][optional] USM pool descriptor
    ur_usm_pool_handle_t pPool,
    /// [in] minimum size in bytes of the USM memory object to be allocated
    const size_t size,
    /// [in][optional] pointer to the enqueue async alloc properties
    const ur_exp_async_usm_alloc_properties_t *pProperties,
    /// [in] size of the event wait list
    uint32_t numEventsInWaitList,
    /// [in][optional][range(0, numEventsInWaitList)] pointer to a list of
    /// events that must be complete before the kernel execution.
    /// If nullptr, the numEventsInWaitList must be 0, indicating no wait
    /// events.
    const ur_event_handle_t *phEventWaitList,
    /// [out] pointer to USM memory object
    void **ppMem,
    /// [out][optional] return an event object that identifies the async alloc
    ur_event_handle_t *phEvent) try {
  ur_result_t result = UR_RESULT_SUCCESS;

  ur_enqueue_usm_device_alloc_exp_params_t params = {
      &hQueue,          &pPool, &size,   &pProperties, &numEventsInWaitList,
      &phEventWaitList, &ppMem, &phEvent};

  auto beforeCallback = reinterpret_cast<ur_mock_callback_t>(
      mock::getCallbacks().get_before_callback("urEnqueueUSMDeviceAllocExp"));
  if (beforeCallback) {
    result = beforeCallback(&params);
    if (result != UR_RESULT_SUCCESS) {
      return result;
    }
  }

  auto replaceCallback = reinterpret_cast<ur_mock_callback_t>(
      mock::getCallbacks().get_replace_callback("urEnqueueUSMDeviceAllocExp"));
  if (replaceCallback) {
    result = replaceCallback(&params);
  } else {

    // optional output handle
    if (phEvent) {
      *phEvent = mock::createDummyHandle<ur_event_handle_t>();
    }
    result = UR_RESULT_SUCCESS;
  }

  if (result != UR_RESULT_SUCCESS) {
    return result;
  }

  auto afterCallback = reinterpret_cast<ur_mock_callback_t>(
      mock::getCallbacks().get_after_callback("urEnqueueUSMDeviceAllocExp"));
  if (afterCallback) {
    return afterCallback(&params);
  }

  return result;
} catch (...) {
  return exceptionToResult(std::current_exception());
}

///////////////////////////////////////////////////////////////////////////////
/// @brief Intercept function for urEnqueueUSMSharedAllocExp
__urdlllocal ur_result_t UR_APICALL urEnqueueUSMSharedAllocExp(
    /// [in] handle of the queue object
    ur_queue_handle_t hQueue,
    /// [in][optional] USM pool descriptor
    ur_usm_pool_handle_t pPool,
    /// [in] minimum size in bytes of the USM memory object to be allocated
    const size_t size,
    /// [in][optional] pointer to the enqueue async alloc properties
    const ur_exp_async_usm_alloc_properties_t *pProperties,
    /// [in] size of the event wait list
    uint32_t numEventsInWaitList,
    /// [in][optional][range(0, numEventsInWaitList)] pointer to a list of
    /// events that must be complete before the kernel execution.
    /// If nullptr, the numEventsInWaitList must be 0, indicating no wait
    /// events.
    const ur_event_handle_t *phEventWaitList,
    /// [out] pointer to USM memory object
    void **ppMem,
    /// [out][optional] return an event object that identifies the async alloc
    ur_event_handle_t *phEvent) try {
  ur_result_t result = UR_RESULT_SUCCESS;

  ur_enqueue_usm_shared_alloc_exp_params_t params = {
      &hQueue,          &pPool, &size,   &pProperties, &numEventsInWaitList,
      &phEventWaitList, &ppMem, &phEvent};

  auto beforeCallback = reinterpret_cast<ur_mock_callback_t>(
      mock::getCallbacks().get_before_callback("urEnqueueUSMSharedAllocExp"));
  if (beforeCallback) {
    result = beforeCallback(&params);
    if (result != UR_RESULT_SUCCESS) {
      return result;
    }
  }

  auto replaceCallback = reinterpret_cast<ur_mock_callback_t>(
      mock::getCallbacks().get_replace_callback("urEnqueueUSMSharedAllocExp"));
  if (replaceCallback) {
    result = replaceCallback(&params);
  } else {

    // optional output handle
    if (phEvent) {
      *phEvent = mock::createDummyHandle<ur_event_handle_t>();
    }
    result = UR_RESULT_SUCCESS;
  }

  if (result != UR_RESULT_SUCCESS) {
    return result;
  }

  auto afterCallback = reinterpret_cast<ur_mock_callback_t>(
      mock::getCallbacks().get_after_callback("urEnqueueUSMSharedAllocExp"));
  if (afterCallback) {
    return afterCallback(&params);
  }

  return result;
} catch (...) {
  return exceptionToResult(std::current_exception());
}

///////////////////////////////////////////////////////////////////////////////
/// @brief Intercept function for urEnqueueUSMHostAllocExp
__urdlllocal ur_result_t UR_APICALL urEnqueueUSMHostAllocExp(
    /// [in] handle of the queue object
    ur_queue_handle_t hQueue,
    /// [in][optional] USM pool descriptor
    ur_usm_pool_handle_t pPool,
    /// [in] minimum size in bytes of the USM memory object to be allocated
    const size_t size,
    /// [in][optional] pointer to the enqueue async alloc properties
    const ur_exp_async_usm_alloc_properties_t *pProperties,
    /// [in] size of the event wait list
    uint32_t numEventsInWaitList,
    /// [in][optional][range(0, numEventsInWaitList)] pointer to a list of
    /// events that must be complete before the kernel execution.
    /// If nullptr, the numEventsInWaitList must be 0, indicating no wait
    /// events.
    const ur_event_handle_t *phEventWaitList,
    /// [out] pointer to USM memory object
    void **ppMem,
    /// [out][optional] return an event object that identifies the async alloc
    ur_event_handle_t *phEvent) try {
  ur_result_t result = UR_RESULT_SUCCESS;

  ur_enqueue_usm_host_alloc_exp_params_t params = {
      &hQueue,          &pPool, &size,   &pProperties, &numEventsInWaitList,
      &phEventWaitList, &ppMem, &phEvent};

  auto beforeCallback = reinterpret_cast<ur_mock_callback_t>(
      mock::getCallbacks().get_before_callback("urEnqueueUSMHostAllocExp"));
  if (beforeCallback) {
    result = beforeCallback(&params);
    if (result != UR_RESULT_SUCCESS) {
      return result;
    }
  }

  auto replaceCallback = reinterpret_cast<ur_mock_callback_t>(
      mock::getCallbacks().get_replace_callback("urEnqueueUSMHostAllocExp"));
  if (replaceCallback) {
    result = replaceCallback(&params);
  } else {

    // optional output handle
    if (phEvent) {
      *phEvent = mock::createDummyHandle<ur_event_handle_t>();
    }
    result = UR_RESULT_SUCCESS;
  }

  if (result != UR_RESULT_SUCCESS) {
    return result;
  }

  auto afterCallback = reinterpret_cast<ur_mock_callback_t>(
      mock::getCallbacks().get_after_callback("urEnqueueUSMHostAllocExp"));
  if (afterCallback) {
    return afterCallback(&params);
  }

  return result;
} catch (...) {
  return exceptionToResult(std::current_exception());
}

///////////////////////////////////////////////////////////////////////////////
/// @brief Intercept function for urEnqueueUSMFreeExp
__urdlllocal ur_result_t UR_APICALL urEnqueueUSMFreeExp(
    /// [in] handle of the queue object
    ur_queue_handle_t hQueue,
    /// [in][optional] USM pool descriptor
    ur_usm_pool_handle_t pPool,
    /// [in] pointer to USM memory object
    void *pMem,
    /// [in] size of the event wait list
    uint32_t numEventsInWaitList,
    /// [in][optional][range(0, numEventsInWaitList)] pointer to a list of
    /// events that must be complete before the kernel execution.
    /// If nullptr, the numEventsInWaitList must be 0, indicating no wait
    /// events.
    const ur_event_handle_t *phEventWaitList,
    /// [out][optional] return an event object that identifies the async alloc
    ur_event_handle_t *phEvent) try {
  ur_result_t result = UR_RESULT_SUCCESS;

  ur_enqueue_usm_free_exp_params_t params = {
      &hQueue, &pPool, &pMem, &numEventsInWaitList, &phEventWaitList, &phEvent};

  auto beforeCallback = reinterpret_cast<ur_mock_callback_t>(
      mock::getCallbacks().get_before_callback("urEnqueueUSMFreeExp"));
  if (beforeCallback) {
    result = beforeCallback(&params);
    if (result != UR_RESULT_SUCCESS) {
      return result;
    }
  }

  auto replaceCallback = reinterpret_cast<ur_mock_callback_t>(
      mock::getCallbacks().get_replace_callback("urEnqueueUSMFreeExp"));
  if (replaceCallback) {
    result = replaceCallback(&params);
  } else {

    // optional output handle
    if (phEvent) {
      *phEvent = mock::createDummyHandle<ur_event_handle_t>();
    }
    result = UR_RESULT_SUCCESS;
  }

  if (result != UR_RESULT_SUCCESS) {
    return result;
  }

  auto afterCallback = reinterpret_cast<ur_mock_callback_t>(
      mock::getCallbacks().get_after_callback("urEnqueueUSMFreeExp"));
  if (afterCallback) {
    return afterCallback(&params);
  }

  return result;
} catch (...) {
  return exceptionToResult(std::current_exception());
}

///////////////////////////////////////////////////////////////////////////////
/// @brief Intercept function for urUSMPoolCreateExp
__urdlllocal ur_result_t UR_APICALL urUSMPoolCreateExp(
    /// [in] handle of the context object
    ur_context_handle_t hContext,
    /// [in] handle of the device object
    ur_device_handle_t hDevice,
    /// [in] pointer to USM pool descriptor. Can be chained with
    /// ::ur_usm_pool_limits_desc_t
    ur_usm_pool_desc_t *pPoolDesc,
    /// [out] pointer to USM memory pool
    ur_usm_pool_handle_t *pPool) try {
  ur_result_t result = UR_RESULT_SUCCESS;

  ur_usm_pool_create_exp_params_t params = {&hContext, &hDevice, &pPoolDesc,
                                            &pPool};

  auto beforeCallback = reinterpret_cast<ur_mock_callback_t>(
      mock::getCallbacks().get_before_callback("urUSMPoolCreateExp"));
  if (beforeCallback) {
    result = beforeCallback(&params);
    if (result != UR_RESULT_SUCCESS) {
      return result;
    }
  }

  auto replaceCallback = reinterpret_cast<ur_mock_callback_t>(
      mock::getCallbacks().get_replace_callback("urUSMPoolCreateExp"));
  if (replaceCallback) {
    result = replaceCallback(&params);
  } else {

    *pPool = mock::createDummyHandle<ur_usm_pool_handle_t>();
    result = UR_RESULT_SUCCESS;
  }

  if (result != UR_RESULT_SUCCESS) {
    return result;
  }

  auto afterCallback = reinterpret_cast<ur_mock_callback_t>(
      mock::getCallbacks().get_after_callback("urUSMPoolCreateExp"));
  if (afterCallback) {
    return afterCallback(&params);
  }

  return result;
} catch (...) {
  return exceptionToResult(std::current_exception());
}

///////////////////////////////////////////////////////////////////////////////
/// @brief Intercept function for urUSMPoolDestroyExp
__urdlllocal ur_result_t UR_APICALL urUSMPoolDestroyExp(
    /// [in] handle of the context object
    ur_context_handle_t hContext,
    /// [in] handle of the device object
    ur_device_handle_t hDevice,
    /// [in] handle to USM memory pool to be destroyed
    ur_usm_pool_handle_t hPool) try {
  ur_result_t result = UR_RESULT_SUCCESS;

  ur_usm_pool_destroy_exp_params_t params = {&hContext, &hDevice, &hPool};

  auto beforeCallback = reinterpret_cast<ur_mock_callback_t>(
      mock::getCallbacks().get_before_callback("urUSMPoolDestroyExp"));
  if (beforeCallback) {
    result = beforeCallback(&params);
    if (result != UR_RESULT_SUCCESS) {
      return result;
    }
  }

  auto replaceCallback = reinterpret_cast<ur_mock_callback_t>(
      mock::getCallbacks().get_replace_callback("urUSMPoolDestroyExp"));
  if (replaceCallback) {
    result = replaceCallback(&params);
  } else {

    result = UR_RESULT_SUCCESS;
  }

  if (result != UR_RESULT_SUCCESS) {
    return result;
  }

  auto afterCallback = reinterpret_cast<ur_mock_callback_t>(
      mock::getCallbacks().get_after_callback("urUSMPoolDestroyExp"));
  if (afterCallback) {
    return afterCallback(&params);
  }

  return result;
} catch (...) {
  return exceptionToResult(std::current_exception());
}

///////////////////////////////////////////////////////////////////////////////
/// @brief Intercept function for urUSMPoolGetDefaultDevicePoolExp
__urdlllocal ur_result_t UR_APICALL urUSMPoolGetDefaultDevicePoolExp(
    /// [in] handle of the context object
    ur_context_handle_t hContext,
    /// [in] handle of the device object
    ur_device_handle_t hDevice,
    /// [out] pointer to USM memory pool
    ur_usm_pool_handle_t *pPool) try {
  ur_result_t result = UR_RESULT_SUCCESS;

  ur_usm_pool_get_default_device_pool_exp_params_t params = {&hContext,
                                                             &hDevice, &pPool};

  auto beforeCallback = reinterpret_cast<ur_mock_callback_t>(
      mock::getCallbacks().get_before_callback(
          "urUSMPoolGetDefaultDevicePoolExp"));
  if (beforeCallback) {
    result = beforeCallback(&params);
    if (result != UR_RESULT_SUCCESS) {
      return result;
    }
  }

  auto replaceCallback = reinterpret_cast<ur_mock_callback_t>(
      mock::getCallbacks().get_replace_callback(
          "urUSMPoolGetDefaultDevicePoolExp"));
  if (replaceCallback) {
    result = replaceCallback(&params);
  } else {

    *pPool = mock::createDummyHandle<ur_usm_pool_handle_t>();
    result = UR_RESULT_SUCCESS;
  }

  if (result != UR_RESULT_SUCCESS) {
    return result;
  }

  auto afterCallback = reinterpret_cast<ur_mock_callback_t>(
      mock::getCallbacks().get_after_callback(
          "urUSMPoolGetDefaultDevicePoolExp"));
  if (afterCallback) {
    return afterCallback(&params);
  }

  return result;
} catch (...) {
  return exceptionToResult(std::current_exception());
}

///////////////////////////////////////////////////////////////////////////////
/// @brief Intercept function for urUSMPoolGetInfoExp
__urdlllocal ur_result_t UR_APICALL urUSMPoolGetInfoExp(
    /// [in] handle to USM memory pool for property retrieval
    ur_usm_pool_handle_t hPool,
    /// [in] queried property name
    ur_usm_pool_info_t propName,
    /// [out][optional] returned query value
    void *pPropValue,
    /// [out][optional] returned query value size
    size_t *pPropSizeRet) try {
  ur_result_t result = UR_RESULT_SUCCESS;

  ur_usm_pool_get_info_exp_params_t params = {&hPool, &propName, &pPropValue,
                                              &pPropSizeRet};

  auto beforeCallback = reinterpret_cast<ur_mock_callback_t>(
      mock::getCallbacks().get_before_callback("urUSMPoolGetInfoExp"));
  if (beforeCallback) {
    result = beforeCallback(&params);
    if (result != UR_RESULT_SUCCESS) {
      return result;
    }
  }

  auto replaceCallback = reinterpret_cast<ur_mock_callback_t>(
      mock::getCallbacks().get_replace_callback("urUSMPoolGetInfoExp"));
  if (replaceCallback) {
    result = replaceCallback(&params);
  } else {

    result = UR_RESULT_SUCCESS;
  }

  if (result != UR_RESULT_SUCCESS) {
    return result;
  }

  auto afterCallback = reinterpret_cast<ur_mock_callback_t>(
      mock::getCallbacks().get_after_callback("urUSMPoolGetInfoExp"));
  if (afterCallback) {
    return afterCallback(&params);
  }

  return result;
} catch (...) {
  return exceptionToResult(std::current_exception());
}

///////////////////////////////////////////////////////////////////////////////
/// @brief Intercept function for urUSMPoolSetInfoExp
__urdlllocal ur_result_t UR_APICALL urUSMPoolSetInfoExp(
    /// [in] handle to USM memory pool for the property to be set
    ur_usm_pool_handle_t hPool,
    /// [in] setting property name
    ur_usm_pool_info_t propName,
    /// [in] pointer to value to assign
    void *pPropValue,
    /// [in] size of value to assign
    size_t propSize) try {
  ur_result_t result = UR_RESULT_SUCCESS;

  ur_usm_pool_set_info_exp_params_t params = {&hPool, &propName, &pPropValue,
                                              &propSize};

  auto beforeCallback = reinterpret_cast<ur_mock_callback_t>(
      mock::getCallbacks().get_before_callback("urUSMPoolSetInfoExp"));
  if (beforeCallback) {
    result = beforeCallback(&params);
    if (result != UR_RESULT_SUCCESS) {
      return result;
    }
  }

  auto replaceCallback = reinterpret_cast<ur_mock_callback_t>(
      mock::getCallbacks().get_replace_callback("urUSMPoolSetInfoExp"));
  if (replaceCallback) {
    result = replaceCallback(&params);
  } else {

    result = UR_RESULT_SUCCESS;
  }

  if (result != UR_RESULT_SUCCESS) {
    return result;
  }

  auto afterCallback = reinterpret_cast<ur_mock_callback_t>(
      mock::getCallbacks().get_after_callback("urUSMPoolSetInfoExp"));
  if (afterCallback) {
    return afterCallback(&params);
  }

  return result;
} catch (...) {
  return exceptionToResult(std::current_exception());
}

///////////////////////////////////////////////////////////////////////////////
/// @brief Intercept function for urUSMPoolSetDevicePoolExp
__urdlllocal ur_result_t UR_APICALL urUSMPoolSetDevicePoolExp(
    /// [in] handle of the context object
    ur_context_handle_t hContext,
    /// [in] handle of the device object
    ur_device_handle_t hDevice,
    /// [in] handle to USM memory pool to set for a device
    ur_usm_pool_handle_t hPool) try {
  ur_result_t result = UR_RESULT_SUCCESS;

  ur_usm_pool_set_device_pool_exp_params_t params = {&hContext, &hDevice,
                                                     &hPool};

  auto beforeCallback = reinterpret_cast<ur_mock_callback_t>(
      mock::getCallbacks().get_before_callback("urUSMPoolSetDevicePoolExp"));
  if (beforeCallback) {
    result = beforeCallback(&params);
    if (result != UR_RESULT_SUCCESS) {
      return result;
    }
  }

  auto replaceCallback = reinterpret_cast<ur_mock_callback_t>(
      mock::getCallbacks().get_replace_callback("urUSMPoolSetDevicePoolExp"));
  if (replaceCallback) {
    result = replaceCallback(&params);
  } else {

    result = UR_RESULT_SUCCESS;
  }

  if (result != UR_RESULT_SUCCESS) {
    return result;
  }

  auto afterCallback = reinterpret_cast<ur_mock_callback_t>(
      mock::getCallbacks().get_after_callback("urUSMPoolSetDevicePoolExp"));
  if (afterCallback) {
    return afterCallback(&params);
  }

  return result;
} catch (...) {
  return exceptionToResult(std::current_exception());
}

///////////////////////////////////////////////////////////////////////////////
/// @brief Intercept function for urUSMPoolGetDevicePoolExp
__urdlllocal ur_result_t UR_APICALL urUSMPoolGetDevicePoolExp(
    /// [in] handle of the context object
    ur_context_handle_t hContext,
    /// [in] handle of the device object
    ur_device_handle_t hDevice,
    /// [out] pointer to USM memory pool
    ur_usm_pool_handle_t *pPool) try {
  ur_result_t result = UR_RESULT_SUCCESS;

  ur_usm_pool_get_device_pool_exp_params_t params = {&hContext, &hDevice,
                                                     &pPool};

  auto beforeCallback = reinterpret_cast<ur_mock_callback_t>(
      mock::getCallbacks().get_before_callback("urUSMPoolGetDevicePoolExp"));
  if (beforeCallback) {
    result = beforeCallback(&params);
    if (result != UR_RESULT_SUCCESS) {
      return result;
    }
  }

  auto replaceCallback = reinterpret_cast<ur_mock_callback_t>(
      mock::getCallbacks().get_replace_callback("urUSMPoolGetDevicePoolExp"));
  if (replaceCallback) {
    result = replaceCallback(&params);
  } else {

    *pPool = mock::createDummyHandle<ur_usm_pool_handle_t>();
    result = UR_RESULT_SUCCESS;
  }

  if (result != UR_RESULT_SUCCESS) {
    return result;
  }

  auto afterCallback = reinterpret_cast<ur_mock_callback_t>(
      mock::getCallbacks().get_after_callback("urUSMPoolGetDevicePoolExp"));
  if (afterCallback) {
    return afterCallback(&params);
  }

  return result;
} catch (...) {
  return exceptionToResult(std::current_exception());
}

///////////////////////////////////////////////////////////////////////////////
/// @brief Intercept function for urUSMPoolTrimToExp
__urdlllocal ur_result_t UR_APICALL urUSMPoolTrimToExp(
    /// [in] handle of the context object
    ur_context_handle_t hContext,
    /// [in] handle of the device object
    ur_device_handle_t hDevice,
    /// [in] handle to USM memory pool for trimming
    ur_usm_pool_handle_t hPool,
    /// [in] minimum number of bytes to keep in the pool
    size_t minBytesToKeep) try {
  ur_result_t result = UR_RESULT_SUCCESS;

  ur_usm_pool_trim_to_exp_params_t params = {&hContext, &hDevice, &hPool,
                                             &minBytesToKeep};

  auto beforeCallback = reinterpret_cast<ur_mock_callback_t>(
      mock::getCallbacks().get_before_callback("urUSMPoolTrimToExp"));
  if (beforeCallback) {
    result = beforeCallback(&params);
    if (result != UR_RESULT_SUCCESS) {
      return result;
    }
  }

  auto replaceCallback = reinterpret_cast<ur_mock_callback_t>(
      mock::getCallbacks().get_replace_callback("urUSMPoolTrimToExp"));
  if (replaceCallback) {
    result = replaceCallback(&params);
  } else {

    result = UR_RESULT_SUCCESS;
  }

  if (result != UR_RESULT_SUCCESS) {
    return result;
  }

  auto afterCallback = reinterpret_cast<ur_mock_callback_t>(
      mock::getCallbacks().get_after_callback("urUSMPoolTrimToExp"));
  if (afterCallback) {
    return afterCallback(&params);
  }

  return result;
} catch (...) {
  return exceptionToResult(std::current_exception());
}

///////////////////////////////////////////////////////////////////////////////
/// @brief Intercept function for urUSMPitchedAllocExp
__urdlllocal ur_result_t UR_APICALL urUSMPitchedAllocExp(
    /// [in] handle of the context object
    ur_context_handle_t hContext,
    /// [in] handle of the device object
    ur_device_handle_t hDevice,
    /// [in][optional] Pointer to USM memory allocation descriptor.
    const ur_usm_desc_t *pUSMDesc,
    /// [in][optional] Pointer to a pool created using urUSMPoolCreate
    ur_usm_pool_handle_t pool,
    /// [in] width in bytes of the USM memory object to be allocated
    size_t widthInBytes,
    /// [in] height of the USM memory object to be allocated
    size_t height,
    /// [in] size in bytes of an element in the allocation
    size_t elementSizeBytes,
    /// [out] pointer to USM shared memory object
    void **ppMem,
    /// [out] pitch of the allocation
    size_t *pResultPitch) try {
  ur_result_t result = UR_RESULT_SUCCESS;

  ur_usm_pitched_alloc_exp_params_t params = {
      &hContext, &hDevice,          &pUSMDesc, &pool,        &widthInBytes,
      &height,   &elementSizeBytes, &ppMem,    &pResultPitch};

  auto beforeCallback = reinterpret_cast<ur_mock_callback_t>(
      mock::getCallbacks().get_before_callback("urUSMPitchedAllocExp"));
  if (beforeCallback) {
    result = beforeCallback(&params);
    if (result != UR_RESULT_SUCCESS) {
      return result;
    }
  }

  auto replaceCallback = reinterpret_cast<ur_mock_callback_t>(
      mock::getCallbacks().get_replace_callback("urUSMPitchedAllocExp"));
  if (replaceCallback) {
    result = replaceCallback(&params);
  } else {

    *ppMem = mock::createDummyHandle<void *>(widthInBytes * height);
    result = UR_RESULT_SUCCESS;
  }

  if (result != UR_RESULT_SUCCESS) {
    return result;
  }

  auto afterCallback = reinterpret_cast<ur_mock_callback_t>(
      mock::getCallbacks().get_after_callback("urUSMPitchedAllocExp"));
  if (afterCallback) {
    return afterCallback(&params);
  }

  return result;
} catch (...) {
  return exceptionToResult(std::current_exception());
}

///////////////////////////////////////////////////////////////////////////////
/// @brief Intercept function for urBindlessImagesUnsampledImageHandleDestroyExp
__urdlllocal ur_result_t UR_APICALL
urBindlessImagesUnsampledImageHandleDestroyExp(
    /// [in] handle of the context object
    ur_context_handle_t hContext,
    /// [in] handle of the device object
    ur_device_handle_t hDevice,
    /// [in][release] pointer to handle of image object to destroy
    ur_exp_image_native_handle_t hImage) try {
  ur_result_t result = UR_RESULT_SUCCESS;

  ur_bindless_images_unsampled_image_handle_destroy_exp_params_t params = {
      &hContext, &hDevice, &hImage};

  auto beforeCallback = reinterpret_cast<ur_mock_callback_t>(
      mock::getCallbacks().get_before_callback(
          "urBindlessImagesUnsampledImageHandleDestroyExp"));
  if (beforeCallback) {
    result = beforeCallback(&params);
    if (result != UR_RESULT_SUCCESS) {
      return result;
    }
  }

  auto replaceCallback = reinterpret_cast<ur_mock_callback_t>(
      mock::getCallbacks().get_replace_callback(
          "urBindlessImagesUnsampledImageHandleDestroyExp"));
  if (replaceCallback) {
    result = replaceCallback(&params);
  } else {

    mock::releaseDummyHandle(hImage);
    result = UR_RESULT_SUCCESS;
  }

  if (result != UR_RESULT_SUCCESS) {
    return result;
  }

  auto afterCallback = reinterpret_cast<ur_mock_callback_t>(
      mock::getCallbacks().get_after_callback(
          "urBindlessImagesUnsampledImageHandleDestroyExp"));
  if (afterCallback) {
    return afterCallback(&params);
  }

  return result;
} catch (...) {
  return exceptionToResult(std::current_exception());
}

///////////////////////////////////////////////////////////////////////////////
/// @brief Intercept function for urBindlessImagesSampledImageHandleDestroyExp
__urdlllocal ur_result_t UR_APICALL
urBindlessImagesSampledImageHandleDestroyExp(
    /// [in] handle of the context object
    ur_context_handle_t hContext,
    /// [in] handle of the device object
    ur_device_handle_t hDevice,
    /// [in][release] pointer to handle of image object to destroy
    ur_exp_image_native_handle_t hImage) try {
  ur_result_t result = UR_RESULT_SUCCESS;

  ur_bindless_images_sampled_image_handle_destroy_exp_params_t params = {
      &hContext, &hDevice, &hImage};

  auto beforeCallback = reinterpret_cast<ur_mock_callback_t>(
      mock::getCallbacks().get_before_callback(
          "urBindlessImagesSampledImageHandleDestroyExp"));
  if (beforeCallback) {
    result = beforeCallback(&params);
    if (result != UR_RESULT_SUCCESS) {
      return result;
    }
  }

  auto replaceCallback = reinterpret_cast<ur_mock_callback_t>(
      mock::getCallbacks().get_replace_callback(
          "urBindlessImagesSampledImageHandleDestroyExp"));
  if (replaceCallback) {
    result = replaceCallback(&params);
  } else {

    mock::releaseDummyHandle(hImage);
    result = UR_RESULT_SUCCESS;
  }

  if (result != UR_RESULT_SUCCESS) {
    return result;
  }

  auto afterCallback = reinterpret_cast<ur_mock_callback_t>(
      mock::getCallbacks().get_after_callback(
          "urBindlessImagesSampledImageHandleDestroyExp"));
  if (afterCallback) {
    return afterCallback(&params);
  }

  return result;
} catch (...) {
  return exceptionToResult(std::current_exception());
}

///////////////////////////////////////////////////////////////////////////////
/// @brief Intercept function for urBindlessImagesImageAllocateExp
__urdlllocal ur_result_t UR_APICALL urBindlessImagesImageAllocateExp(
    /// [in] handle of the context object
    ur_context_handle_t hContext,
    /// [in] handle of the device object
    ur_device_handle_t hDevice,
    /// [in] pointer to image format specification
    const ur_image_format_t *pImageFormat,
    /// [in] pointer to image description
    const ur_image_desc_t *pImageDesc,
    /// [out][alloc] pointer to handle of image memory allocated
    ur_exp_image_mem_native_handle_t *phImageMem) try {
  ur_result_t result = UR_RESULT_SUCCESS;

  ur_bindless_images_image_allocate_exp_params_t params = {
      &hContext, &hDevice, &pImageFormat, &pImageDesc, &phImageMem};

  auto beforeCallback = reinterpret_cast<ur_mock_callback_t>(
      mock::getCallbacks().get_before_callback(
          "urBindlessImagesImageAllocateExp"));
  if (beforeCallback) {
    result = beforeCallback(&params);
    if (result != UR_RESULT_SUCCESS) {
      return result;
    }
  }

  auto replaceCallback = reinterpret_cast<ur_mock_callback_t>(
      mock::getCallbacks().get_replace_callback(
          "urBindlessImagesImageAllocateExp"));
  if (replaceCallback) {
    result = replaceCallback(&params);
  } else {

    *phImageMem = mock::createDummyHandle<ur_exp_image_mem_native_handle_t>();
    result = UR_RESULT_SUCCESS;
  }

  if (result != UR_RESULT_SUCCESS) {
    return result;
  }

  auto afterCallback = reinterpret_cast<ur_mock_callback_t>(
      mock::getCallbacks().get_after_callback(
          "urBindlessImagesImageAllocateExp"));
  if (afterCallback) {
    return afterCallback(&params);
  }

  return result;
} catch (...) {
  return exceptionToResult(std::current_exception());
}

///////////////////////////////////////////////////////////////////////////////
/// @brief Intercept function for urBindlessImagesImageFreeExp
__urdlllocal ur_result_t UR_APICALL urBindlessImagesImageFreeExp(
    /// [in] handle of the context object
    ur_context_handle_t hContext,
    /// [in] handle of the device object
    ur_device_handle_t hDevice,
    /// [in][release] handle of image memory to be freed
    ur_exp_image_mem_native_handle_t hImageMem) try {
  ur_result_t result = UR_RESULT_SUCCESS;

  ur_bindless_images_image_free_exp_params_t params = {&hContext, &hDevice,
                                                       &hImageMem};

  auto beforeCallback = reinterpret_cast<ur_mock_callback_t>(
      mock::getCallbacks().get_before_callback("urBindlessImagesImageFreeExp"));
  if (beforeCallback) {
    result = beforeCallback(&params);
    if (result != UR_RESULT_SUCCESS) {
      return result;
    }
  }

  auto replaceCallback = reinterpret_cast<ur_mock_callback_t>(
      mock::getCallbacks().get_replace_callback(
          "urBindlessImagesImageFreeExp"));
  if (replaceCallback) {
    result = replaceCallback(&params);
  } else {

    mock::releaseDummyHandle(hImageMem);
    result = UR_RESULT_SUCCESS;
  }

  if (result != UR_RESULT_SUCCESS) {
    return result;
  }

  auto afterCallback = reinterpret_cast<ur_mock_callback_t>(
      mock::getCallbacks().get_after_callback("urBindlessImagesImageFreeExp"));
  if (afterCallback) {
    return afterCallback(&params);
  }

  return result;
} catch (...) {
  return exceptionToResult(std::current_exception());
}

///////////////////////////////////////////////////////////////////////////////
/// @brief Intercept function for urBindlessImagesUnsampledImageCreateExp
__urdlllocal ur_result_t UR_APICALL urBindlessImagesUnsampledImageCreateExp(
    /// [in] handle of the context object
    ur_context_handle_t hContext,
    /// [in] handle of the device object
    ur_device_handle_t hDevice,
    /// [in] handle to memory from which to create the image
    ur_exp_image_mem_native_handle_t hImageMem,
    /// [in] pointer to image format specification
    const ur_image_format_t *pImageFormat,
    /// [in] pointer to image description
    const ur_image_desc_t *pImageDesc,
    /// [out][alloc] pointer to handle of image object created
    ur_exp_image_native_handle_t *phImage) try {
  ur_result_t result = UR_RESULT_SUCCESS;

  ur_bindless_images_unsampled_image_create_exp_params_t params = {
      &hContext, &hDevice, &hImageMem, &pImageFormat, &pImageDesc, &phImage};

  auto beforeCallback = reinterpret_cast<ur_mock_callback_t>(
      mock::getCallbacks().get_before_callback(
          "urBindlessImagesUnsampledImageCreateExp"));
  if (beforeCallback) {
    result = beforeCallback(&params);
    if (result != UR_RESULT_SUCCESS) {
      return result;
    }
  }

  auto replaceCallback = reinterpret_cast<ur_mock_callback_t>(
      mock::getCallbacks().get_replace_callback(
          "urBindlessImagesUnsampledImageCreateExp"));
  if (replaceCallback) {
    result = replaceCallback(&params);
  } else {

    *phImage = mock::createDummyHandle<ur_exp_image_native_handle_t>();
    result = UR_RESULT_SUCCESS;
  }

  if (result != UR_RESULT_SUCCESS) {
    return result;
  }

  auto afterCallback = reinterpret_cast<ur_mock_callback_t>(
      mock::getCallbacks().get_after_callback(
          "urBindlessImagesUnsampledImageCreateExp"));
  if (afterCallback) {
    return afterCallback(&params);
  }

  return result;
} catch (...) {
  return exceptionToResult(std::current_exception());
}

///////////////////////////////////////////////////////////////////////////////
/// @brief Intercept function for urBindlessImagesSampledImageCreateExp
__urdlllocal ur_result_t UR_APICALL urBindlessImagesSampledImageCreateExp(
    /// [in] handle of the context object
    ur_context_handle_t hContext,
    /// [in] handle of the device object
    ur_device_handle_t hDevice,
    /// [in] handle to memory from which to create the image
    ur_exp_image_mem_native_handle_t hImageMem,
    /// [in] pointer to image format specification
    const ur_image_format_t *pImageFormat,
    /// [in] pointer to image description
    const ur_image_desc_t *pImageDesc,
    /// [in] pointer to sampler description to be used
    const ur_sampler_desc_t *pSamplerDesc,
    /// [out][alloc] pointer to handle of image object created
    ur_exp_image_native_handle_t *phImage) try {
  ur_result_t result = UR_RESULT_SUCCESS;

  ur_bindless_images_sampled_image_create_exp_params_t params = {
      &hContext,   &hDevice,      &hImageMem, &pImageFormat,
      &pImageDesc, &pSamplerDesc, &phImage};

  auto beforeCallback = reinterpret_cast<ur_mock_callback_t>(
      mock::getCallbacks().get_before_callback(
          "urBindlessImagesSampledImageCreateExp"));
  if (beforeCallback) {
    result = beforeCallback(&params);
    if (result != UR_RESULT_SUCCESS) {
      return result;
    }
  }

  auto replaceCallback = reinterpret_cast<ur_mock_callback_t>(
      mock::getCallbacks().get_replace_callback(
          "urBindlessImagesSampledImageCreateExp"));
  if (replaceCallback) {
    result = replaceCallback(&params);
  } else {

    *phImage = mock::createDummyHandle<ur_exp_image_native_handle_t>();
    result = UR_RESULT_SUCCESS;
  }

  if (result != UR_RESULT_SUCCESS) {
    return result;
  }

  auto afterCallback = reinterpret_cast<ur_mock_callback_t>(
      mock::getCallbacks().get_after_callback(
          "urBindlessImagesSampledImageCreateExp"));
  if (afterCallback) {
    return afterCallback(&params);
  }

  return result;
} catch (...) {
  return exceptionToResult(std::current_exception());
}

///////////////////////////////////////////////////////////////////////////////
/// @brief Intercept function for urBindlessImagesImageCopyExp
__urdlllocal ur_result_t UR_APICALL urBindlessImagesImageCopyExp(
    /// [in] handle of the queue object
    ur_queue_handle_t hQueue,
    /// [in] location the data will be copied from
    const void *pSrc,
    /// [in] location the data will be copied to
    void *pDst,
    /// [in] pointer to image description
    const ur_image_desc_t *pSrcImageDesc,
    /// [in] pointer to image description
    const ur_image_desc_t *pDstImageDesc,
    /// [in] pointer to image format specification
    const ur_image_format_t *pSrcImageFormat,
    /// [in] pointer to image format specification
    const ur_image_format_t *pDstImageFormat,
    /// [in] Pointer to structure describing the (sub-)regions of source and
    /// destination images
    ur_exp_image_copy_region_t *pCopyRegion,
    /// [in] flags describing copy direction e.g. H2D or D2H
    ur_exp_image_copy_flags_t imageCopyFlags,
    /// [in] size of the event wait list
    uint32_t numEventsInWaitList,
    /// [in][optional][range(0, numEventsInWaitList)] pointer to a list of
    /// events that must be complete before this command can be executed.
    /// If nullptr, the numEventsInWaitList must be 0, indicating that all
    /// previously enqueued commands
    /// must be complete.
    const ur_event_handle_t *phEventWaitList,
    /// [out][optional][alloc] return an event object that identifies this
    /// particular command instance. If phEventWaitList and phEvent are not
    /// NULL, phEvent must not refer to an element of the phEventWaitList array.
    ur_event_handle_t *phEvent) try {
  ur_result_t result = UR_RESULT_SUCCESS;

  ur_bindless_images_image_copy_exp_params_t params = {&hQueue,
                                                       &pSrc,
                                                       &pDst,
                                                       &pSrcImageDesc,
                                                       &pDstImageDesc,
                                                       &pSrcImageFormat,
                                                       &pDstImageFormat,
                                                       &pCopyRegion,
                                                       &imageCopyFlags,
                                                       &numEventsInWaitList,
                                                       &phEventWaitList,
                                                       &phEvent};

  auto beforeCallback = reinterpret_cast<ur_mock_callback_t>(
      mock::getCallbacks().get_before_callback("urBindlessImagesImageCopyExp"));
  if (beforeCallback) {
    result = beforeCallback(&params);
    if (result != UR_RESULT_SUCCESS) {
      return result;
    }
  }

  auto replaceCallback = reinterpret_cast<ur_mock_callback_t>(
      mock::getCallbacks().get_replace_callback(
          "urBindlessImagesImageCopyExp"));
  if (replaceCallback) {
    result = replaceCallback(&params);
  } else {

    // optional output handle
    if (phEvent) {
      *phEvent = mock::createDummyHandle<ur_event_handle_t>();
    }
    result = UR_RESULT_SUCCESS;
  }

  if (result != UR_RESULT_SUCCESS) {
    return result;
  }

  auto afterCallback = reinterpret_cast<ur_mock_callback_t>(
      mock::getCallbacks().get_after_callback("urBindlessImagesImageCopyExp"));
  if (afterCallback) {
    return afterCallback(&params);
  }

  return result;
} catch (...) {
  return exceptionToResult(std::current_exception());
}

///////////////////////////////////////////////////////////////////////////////
/// @brief Intercept function for urBindlessImagesImageGetInfoExp
__urdlllocal ur_result_t UR_APICALL urBindlessImagesImageGetInfoExp(
    /// [in] handle of the context object
    ur_context_handle_t hContext,
    /// [in] handle to the image memory
    ur_exp_image_mem_native_handle_t hImageMem,
    /// [in] queried info name
    ur_image_info_t propName,
    /// [out][optional] returned query value
    void *pPropValue,
    /// [out][optional] returned query value size
    size_t *pPropSizeRet) try {
  ur_result_t result = UR_RESULT_SUCCESS;

  ur_bindless_images_image_get_info_exp_params_t params = {
      &hContext, &hImageMem, &propName, &pPropValue, &pPropSizeRet};

  auto beforeCallback = reinterpret_cast<ur_mock_callback_t>(
      mock::getCallbacks().get_before_callback(
          "urBindlessImagesImageGetInfoExp"));
  if (beforeCallback) {
    result = beforeCallback(&params);
    if (result != UR_RESULT_SUCCESS) {
      return result;
    }
  }

  auto replaceCallback = reinterpret_cast<ur_mock_callback_t>(
      mock::getCallbacks().get_replace_callback(
          "urBindlessImagesImageGetInfoExp"));
  if (replaceCallback) {
    result = replaceCallback(&params);
  } else {

    result = UR_RESULT_SUCCESS;
  }

  if (result != UR_RESULT_SUCCESS) {
    return result;
  }

  auto afterCallback = reinterpret_cast<ur_mock_callback_t>(
      mock::getCallbacks().get_after_callback(
          "urBindlessImagesImageGetInfoExp"));
  if (afterCallback) {
    return afterCallback(&params);
  }

  return result;
} catch (...) {
  return exceptionToResult(std::current_exception());
}

///////////////////////////////////////////////////////////////////////////////
/// @brief Intercept function for
/// urBindlessImagesGetImageMemoryHandleTypeSupportExp
__urdlllocal ur_result_t UR_APICALL
urBindlessImagesGetImageMemoryHandleTypeSupportExp(
    /// [in] handle of the context object
    ur_context_handle_t hContext,
    /// [in] handle of the device object
    ur_device_handle_t hDevice,
    /// [in] pointer to image description
    const ur_image_desc_t *pImageDesc,
    /// [in] pointer to image format specification
    const ur_image_format_t *pImageFormat,
    /// [in] type of image backing memory handle to query support for
    ur_exp_image_mem_type_t imageMemHandleType,
    /// [out] returned indication of support for allocating the given image
    /// backing memory handle type
    ur_bool_t *pSupportedRet) try {
  ur_result_t result = UR_RESULT_SUCCESS;

  ur_bindless_images_get_image_memory_handle_type_support_exp_params_t params =
      {&hContext,           &hDevice,      &pImageDesc, &pImageFormat,
       &imageMemHandleType, &pSupportedRet};

  auto beforeCallback = reinterpret_cast<ur_mock_callback_t>(
      mock::getCallbacks().get_before_callback(
          "urBindlessImagesGetImageMemoryHandleTypeSupportExp"));
  if (beforeCallback) {
    result = beforeCallback(&params);
    if (result != UR_RESULT_SUCCESS) {
      return result;
    }
  }

  auto replaceCallback = reinterpret_cast<ur_mock_callback_t>(
      mock::getCallbacks().get_replace_callback(
          "urBindlessImagesGetImageMemoryHandleTypeSupportExp"));
  if (replaceCallback) {
    result = replaceCallback(&params);
  } else {

    result = UR_RESULT_SUCCESS;
  }

  if (result != UR_RESULT_SUCCESS) {
    return result;
  }

  auto afterCallback = reinterpret_cast<ur_mock_callback_t>(
      mock::getCallbacks().get_after_callback(
          "urBindlessImagesGetImageMemoryHandleTypeSupportExp"));
  if (afterCallback) {
    return afterCallback(&params);
  }

  return result;
} catch (...) {
  return exceptionToResult(std::current_exception());
}

///////////////////////////////////////////////////////////////////////////////
/// @brief Intercept function for
/// urBindlessImagesGetImageUnsampledHandleSupportExp
__urdlllocal ur_result_t UR_APICALL
urBindlessImagesGetImageUnsampledHandleSupportExp(
    /// [in] handle of the context object
    ur_context_handle_t hContext,
    /// [in] handle of the device object
    ur_device_handle_t hDevice,
    /// [in] pointer to image description
    const ur_image_desc_t *pImageDesc,
    /// [in] pointer to image format specification
    const ur_image_format_t *pImageFormat,
    /// [in] type of image backing memory handle to query support for
    ur_exp_image_mem_type_t imageMemHandleType,
    /// [out] returned indication of support for creating unsampled image
    /// handles
    ur_bool_t *pSupportedRet) try {
  ur_result_t result = UR_RESULT_SUCCESS;

  ur_bindless_images_get_image_unsampled_handle_support_exp_params_t params = {
      &hContext,           &hDevice,      &pImageDesc, &pImageFormat,
      &imageMemHandleType, &pSupportedRet};

  auto beforeCallback = reinterpret_cast<ur_mock_callback_t>(
      mock::getCallbacks().get_before_callback(
          "urBindlessImagesGetImageUnsampledHandleSupportExp"));
  if (beforeCallback) {
    result = beforeCallback(&params);
    if (result != UR_RESULT_SUCCESS) {
      return result;
    }
  }

  auto replaceCallback = reinterpret_cast<ur_mock_callback_t>(
      mock::getCallbacks().get_replace_callback(
          "urBindlessImagesGetImageUnsampledHandleSupportExp"));
  if (replaceCallback) {
    result = replaceCallback(&params);
  } else {

    result = UR_RESULT_SUCCESS;
  }

  if (result != UR_RESULT_SUCCESS) {
    return result;
  }

  auto afterCallback = reinterpret_cast<ur_mock_callback_t>(
      mock::getCallbacks().get_after_callback(
          "urBindlessImagesGetImageUnsampledHandleSupportExp"));
  if (afterCallback) {
    return afterCallback(&params);
  }

  return result;
} catch (...) {
  return exceptionToResult(std::current_exception());
}

///////////////////////////////////////////////////////////////////////////////
/// @brief Intercept function for
/// urBindlessImagesGetImageSampledHandleSupportExp
__urdlllocal ur_result_t UR_APICALL
urBindlessImagesGetImageSampledHandleSupportExp(
    /// [in] handle of the context object
    ur_context_handle_t hContext,
    /// [in] handle of the device object
    ur_device_handle_t hDevice,
    /// [in] pointer to image description
    const ur_image_desc_t *pImageDesc,
    /// [in] pointer to image format specification
    const ur_image_format_t *pImageFormat,
    /// [in] type of image backing memory handle to query support for
    ur_exp_image_mem_type_t imageMemHandleType,
    /// [out] returned indication of support for creating sampled image
    /// handles
    ur_bool_t *pSupportedRet) try {
  ur_result_t result = UR_RESULT_SUCCESS;

  ur_bindless_images_get_image_sampled_handle_support_exp_params_t params = {
      &hContext,           &hDevice,      &pImageDesc, &pImageFormat,
      &imageMemHandleType, &pSupportedRet};

  auto beforeCallback = reinterpret_cast<ur_mock_callback_t>(
      mock::getCallbacks().get_before_callback(
          "urBindlessImagesGetImageSampledHandleSupportExp"));
  if (beforeCallback) {
    result = beforeCallback(&params);
    if (result != UR_RESULT_SUCCESS) {
      return result;
    }
  }

  auto replaceCallback = reinterpret_cast<ur_mock_callback_t>(
      mock::getCallbacks().get_replace_callback(
          "urBindlessImagesGetImageSampledHandleSupportExp"));
  if (replaceCallback) {
    result = replaceCallback(&params);
  } else {

    result = UR_RESULT_SUCCESS;
  }

  if (result != UR_RESULT_SUCCESS) {
    return result;
  }

  auto afterCallback = reinterpret_cast<ur_mock_callback_t>(
      mock::getCallbacks().get_after_callback(
          "urBindlessImagesGetImageSampledHandleSupportExp"));
  if (afterCallback) {
    return afterCallback(&params);
  }

  return result;
} catch (...) {
  return exceptionToResult(std::current_exception());
}

///////////////////////////////////////////////////////////////////////////////
/// @brief Intercept function for urBindlessImagesMipmapGetLevelExp
__urdlllocal ur_result_t UR_APICALL urBindlessImagesMipmapGetLevelExp(
    /// [in] handle of the context object
    ur_context_handle_t hContext,
    /// [in] handle of the device object
    ur_device_handle_t hDevice,
    /// [in] memory handle to the mipmap image
    ur_exp_image_mem_native_handle_t hImageMem,
    /// [in] requested level of the mipmap
    uint32_t mipmapLevel,
    /// [out] returning memory handle to the individual image
    ur_exp_image_mem_native_handle_t *phImageMem) try {
  ur_result_t result = UR_RESULT_SUCCESS;

  ur_bindless_images_mipmap_get_level_exp_params_t params = {
      &hContext, &hDevice, &hImageMem, &mipmapLevel, &phImageMem};

  auto beforeCallback = reinterpret_cast<ur_mock_callback_t>(
      mock::getCallbacks().get_before_callback(
          "urBindlessImagesMipmapGetLevelExp"));
  if (beforeCallback) {
    result = beforeCallback(&params);
    if (result != UR_RESULT_SUCCESS) {
      return result;
    }
  }

  auto replaceCallback = reinterpret_cast<ur_mock_callback_t>(
      mock::getCallbacks().get_replace_callback(
          "urBindlessImagesMipmapGetLevelExp"));
  if (replaceCallback) {
    result = replaceCallback(&params);
  } else {

    *phImageMem = mock::createDummyHandle<ur_exp_image_mem_native_handle_t>();
    result = UR_RESULT_SUCCESS;
  }

  if (result != UR_RESULT_SUCCESS) {
    return result;
  }

  auto afterCallback = reinterpret_cast<ur_mock_callback_t>(
      mock::getCallbacks().get_after_callback(
          "urBindlessImagesMipmapGetLevelExp"));
  if (afterCallback) {
    return afterCallback(&params);
  }

  return result;
} catch (...) {
  return exceptionToResult(std::current_exception());
}

///////////////////////////////////////////////////////////////////////////////
/// @brief Intercept function for urBindlessImagesMipmapFreeExp
__urdlllocal ur_result_t UR_APICALL urBindlessImagesMipmapFreeExp(
    /// [in] handle of the context object
    ur_context_handle_t hContext,
    /// [in] handle of the device object
    ur_device_handle_t hDevice,
    /// [in][release] handle of image memory to be freed
    ur_exp_image_mem_native_handle_t hMem) try {
  ur_result_t result = UR_RESULT_SUCCESS;

  ur_bindless_images_mipmap_free_exp_params_t params = {&hContext, &hDevice,
                                                        &hMem};

  auto beforeCallback = reinterpret_cast<ur_mock_callback_t>(
      mock::getCallbacks().get_before_callback(
          "urBindlessImagesMipmapFreeExp"));
  if (beforeCallback) {
    result = beforeCallback(&params);
    if (result != UR_RESULT_SUCCESS) {
      return result;
    }
  }

  auto replaceCallback = reinterpret_cast<ur_mock_callback_t>(
      mock::getCallbacks().get_replace_callback(
          "urBindlessImagesMipmapFreeExp"));
  if (replaceCallback) {
    result = replaceCallback(&params);
  } else {

    mock::releaseDummyHandle(hMem);
    result = UR_RESULT_SUCCESS;
  }

  if (result != UR_RESULT_SUCCESS) {
    return result;
  }

  auto afterCallback = reinterpret_cast<ur_mock_callback_t>(
      mock::getCallbacks().get_after_callback("urBindlessImagesMipmapFreeExp"));
  if (afterCallback) {
    return afterCallback(&params);
  }

  return result;
} catch (...) {
  return exceptionToResult(std::current_exception());
}

///////////////////////////////////////////////////////////////////////////////
/// @brief Intercept function for urBindlessImagesImportExternalMemoryExp
__urdlllocal ur_result_t UR_APICALL urBindlessImagesImportExternalMemoryExp(
    /// [in] handle of the context object
    ur_context_handle_t hContext,
    /// [in] handle of the device object
    ur_device_handle_t hDevice,
    /// [in] size of the external memory
    size_t size,
    /// [in] type of external memory handle
    ur_exp_external_mem_type_t memHandleType,
    /// [in] the external memory descriptor
    ur_exp_external_mem_desc_t *pExternalMemDesc,
    /// [out][alloc] external memory handle to the external memory
    ur_exp_external_mem_handle_t *phExternalMem) try {
  ur_result_t result = UR_RESULT_SUCCESS;

  ur_bindless_images_import_external_memory_exp_params_t params = {
      &hContext,      &hDevice,          &size,
      &memHandleType, &pExternalMemDesc, &phExternalMem};

  auto beforeCallback = reinterpret_cast<ur_mock_callback_t>(
      mock::getCallbacks().get_before_callback(
          "urBindlessImagesImportExternalMemoryExp"));
  if (beforeCallback) {
    result = beforeCallback(&params);
    if (result != UR_RESULT_SUCCESS) {
      return result;
    }
  }

  auto replaceCallback = reinterpret_cast<ur_mock_callback_t>(
      mock::getCallbacks().get_replace_callback(
          "urBindlessImagesImportExternalMemoryExp"));
  if (replaceCallback) {
    result = replaceCallback(&params);
  } else {

    *phExternalMem = mock::createDummyHandle<ur_exp_external_mem_handle_t>();
    result = UR_RESULT_SUCCESS;
  }

  if (result != UR_RESULT_SUCCESS) {
    return result;
  }

  auto afterCallback = reinterpret_cast<ur_mock_callback_t>(
      mock::getCallbacks().get_after_callback(
          "urBindlessImagesImportExternalMemoryExp"));
  if (afterCallback) {
    return afterCallback(&params);
  }

  return result;
} catch (...) {
  return exceptionToResult(std::current_exception());
}

///////////////////////////////////////////////////////////////////////////////
/// @brief Intercept function for urBindlessImagesMapExternalArrayExp
__urdlllocal ur_result_t UR_APICALL urBindlessImagesMapExternalArrayExp(
    /// [in] handle of the context object
    ur_context_handle_t hContext,
    /// [in] handle of the device object
    ur_device_handle_t hDevice,
    /// [in] pointer to image format specification
    const ur_image_format_t *pImageFormat,
    /// [in] pointer to image description
    const ur_image_desc_t *pImageDesc,
    /// [in] external memory handle to the external memory
    ur_exp_external_mem_handle_t hExternalMem,
    /// [out] image memory handle to the externally allocated memory
    ur_exp_image_mem_native_handle_t *phImageMem) try {
  ur_result_t result = UR_RESULT_SUCCESS;

  ur_bindless_images_map_external_array_exp_params_t params = {
      &hContext,   &hDevice,      &pImageFormat,
      &pImageDesc, &hExternalMem, &phImageMem};

  auto beforeCallback = reinterpret_cast<ur_mock_callback_t>(
      mock::getCallbacks().get_before_callback(
          "urBindlessImagesMapExternalArrayExp"));
  if (beforeCallback) {
    result = beforeCallback(&params);
    if (result != UR_RESULT_SUCCESS) {
      return result;
    }
  }

  auto replaceCallback = reinterpret_cast<ur_mock_callback_t>(
      mock::getCallbacks().get_replace_callback(
          "urBindlessImagesMapExternalArrayExp"));
  if (replaceCallback) {
    result = replaceCallback(&params);
  } else {

    *phImageMem = mock::createDummyHandle<ur_exp_image_mem_native_handle_t>();
    result = UR_RESULT_SUCCESS;
  }

  if (result != UR_RESULT_SUCCESS) {
    return result;
  }

  auto afterCallback = reinterpret_cast<ur_mock_callback_t>(
      mock::getCallbacks().get_after_callback(
          "urBindlessImagesMapExternalArrayExp"));
  if (afterCallback) {
    return afterCallback(&params);
  }

  return result;
} catch (...) {
  return exceptionToResult(std::current_exception());
}

///////////////////////////////////////////////////////////////////////////////
/// @brief Intercept function for urBindlessImagesMapExternalLinearMemoryExp
__urdlllocal ur_result_t UR_APICALL urBindlessImagesMapExternalLinearMemoryExp(
    /// [in] handle of the context object
    ur_context_handle_t hContext,
    /// [in] handle of the device object
    ur_device_handle_t hDevice,
    /// [in] offset into memory region to map
    uint64_t offset,
    /// [in] size of memory region to map
    uint64_t size,
    /// [in] external memory handle to the external memory
    ur_exp_external_mem_handle_t hExternalMem,
    /// [out] pointer of the externally allocated memory
    void **ppRetMem) try {
  ur_result_t result = UR_RESULT_SUCCESS;

  ur_bindless_images_map_external_linear_memory_exp_params_t params = {
      &hContext, &hDevice, &offset, &size, &hExternalMem, &ppRetMem};

  auto beforeCallback = reinterpret_cast<ur_mock_callback_t>(
      mock::getCallbacks().get_before_callback(
          "urBindlessImagesMapExternalLinearMemoryExp"));
  if (beforeCallback) {
    result = beforeCallback(&params);
    if (result != UR_RESULT_SUCCESS) {
      return result;
    }
  }

  auto replaceCallback = reinterpret_cast<ur_mock_callback_t>(
      mock::getCallbacks().get_replace_callback(
          "urBindlessImagesMapExternalLinearMemoryExp"));
  if (replaceCallback) {
    result = replaceCallback(&params);
  } else {

    result = UR_RESULT_SUCCESS;
  }

  if (result != UR_RESULT_SUCCESS) {
    return result;
  }

  auto afterCallback = reinterpret_cast<ur_mock_callback_t>(
      mock::getCallbacks().get_after_callback(
          "urBindlessImagesMapExternalLinearMemoryExp"));
  if (afterCallback) {
    return afterCallback(&params);
  }

  return result;
} catch (...) {
  return exceptionToResult(std::current_exception());
}

///////////////////////////////////////////////////////////////////////////////
/// @brief Intercept function for urBindlessImagesReleaseExternalMemoryExp
__urdlllocal ur_result_t UR_APICALL urBindlessImagesReleaseExternalMemoryExp(
    /// [in] handle of the context object
    ur_context_handle_t hContext,
    /// [in] handle of the device object
    ur_device_handle_t hDevice,
    /// [in][release] handle of external memory to be destroyed
    ur_exp_external_mem_handle_t hExternalMem) try {
  ur_result_t result = UR_RESULT_SUCCESS;

  ur_bindless_images_release_external_memory_exp_params_t params = {
      &hContext, &hDevice, &hExternalMem};

  auto beforeCallback = reinterpret_cast<ur_mock_callback_t>(
      mock::getCallbacks().get_before_callback(
          "urBindlessImagesReleaseExternalMemoryExp"));
  if (beforeCallback) {
    result = beforeCallback(&params);
    if (result != UR_RESULT_SUCCESS) {
      return result;
    }
  }

  auto replaceCallback = reinterpret_cast<ur_mock_callback_t>(
      mock::getCallbacks().get_replace_callback(
          "urBindlessImagesReleaseExternalMemoryExp"));
  if (replaceCallback) {
    result = replaceCallback(&params);
  } else {

    mock::releaseDummyHandle(hExternalMem);
    result = UR_RESULT_SUCCESS;
  }

  if (result != UR_RESULT_SUCCESS) {
    return result;
  }

  auto afterCallback = reinterpret_cast<ur_mock_callback_t>(
      mock::getCallbacks().get_after_callback(
          "urBindlessImagesReleaseExternalMemoryExp"));
  if (afterCallback) {
    return afterCallback(&params);
  }

  return result;
} catch (...) {
  return exceptionToResult(std::current_exception());
}

///////////////////////////////////////////////////////////////////////////////
/// @brief Intercept function for urBindlessImagesFreeMappedLinearMemoryExp
__urdlllocal ur_result_t UR_APICALL urBindlessImagesFreeMappedLinearMemoryExp(
    /// [in] handle of the context object
    ur_context_handle_t hContext,
    /// [in] handle of the device object
    ur_device_handle_t hDevice,
    /// [in][release] pointer to mapped linear memory region to be freed
    void *pMem) try {
  ur_result_t result = UR_RESULT_SUCCESS;

  ur_bindless_images_free_mapped_linear_memory_exp_params_t params = {
      &hContext, &hDevice, &pMem};

  auto beforeCallback = reinterpret_cast<ur_mock_callback_t>(
      mock::getCallbacks().get_before_callback(
          "urBindlessImagesFreeMappedLinearMemoryExp"));
  if (beforeCallback) {
    result = beforeCallback(&params);
    if (result != UR_RESULT_SUCCESS) {
      return result;
    }
  }

  auto replaceCallback = reinterpret_cast<ur_mock_callback_t>(
      mock::getCallbacks().get_replace_callback(
          "urBindlessImagesFreeMappedLinearMemoryExp"));
  if (replaceCallback) {
    result = replaceCallback(&params);
  } else {

    result = UR_RESULT_SUCCESS;
  }

  if (result != UR_RESULT_SUCCESS) {
    return result;
  }

  auto afterCallback = reinterpret_cast<ur_mock_callback_t>(
      mock::getCallbacks().get_after_callback(
          "urBindlessImagesFreeMappedLinearMemoryExp"));
  if (afterCallback) {
    return afterCallback(&params);
  }

  return result;
} catch (...) {
  return exceptionToResult(std::current_exception());
}

///////////////////////////////////////////////////////////////////////////////
/// @brief Intercept function for urBindlessImagesSupportsImportingHandleTypeExp
__urdlllocal ur_result_t UR_APICALL
urBindlessImagesSupportsImportingHandleTypeExp(
    /// [in] handle of the device object
    ur_device_handle_t hDevice,
    /// [in] type of external memory handle
    ur_exp_external_mem_type_t memHandleType,
    /// [out] whether the device supports importing the specified external
    /// memory handle type
    ur_bool_t *pSupportedRet) try {
  ur_result_t result = UR_RESULT_SUCCESS;

  ur_bindless_images_supports_importing_handle_type_exp_params_t params = {
      &hDevice, &memHandleType, &pSupportedRet};

  auto beforeCallback = reinterpret_cast<ur_mock_callback_t>(
      mock::getCallbacks().get_before_callback(
          "urBindlessImagesSupportsImportingHandleTypeExp"));
  if (beforeCallback) {
    result = beforeCallback(&params);
    if (result != UR_RESULT_SUCCESS) {
      return result;
    }
  }

  auto replaceCallback = reinterpret_cast<ur_mock_callback_t>(
      mock::getCallbacks().get_replace_callback(
          "urBindlessImagesSupportsImportingHandleTypeExp"));
  if (replaceCallback) {
    result = replaceCallback(&params);
  } else {

    result = UR_RESULT_SUCCESS;
  }

  if (result != UR_RESULT_SUCCESS) {
    return result;
  }

  auto afterCallback = reinterpret_cast<ur_mock_callback_t>(
      mock::getCallbacks().get_after_callback(
          "urBindlessImagesSupportsImportingHandleTypeExp"));
  if (afterCallback) {
    return afterCallback(&params);
  }

  return result;
} catch (...) {
  return exceptionToResult(std::current_exception());
}

///////////////////////////////////////////////////////////////////////////////
/// @brief Intercept function for urBindlessImagesImportExternalSemaphoreExp
__urdlllocal ur_result_t UR_APICALL urBindlessImagesImportExternalSemaphoreExp(
    /// [in] handle of the context object
    ur_context_handle_t hContext,
    /// [in] handle of the device object
    ur_device_handle_t hDevice,
    /// [in] type of external memory handle
    ur_exp_external_semaphore_type_t semHandleType,
    /// [in] the external semaphore descriptor
    ur_exp_external_semaphore_desc_t *pExternalSemaphoreDesc,
    /// [out][alloc] external semaphore handle to the external semaphore
    ur_exp_external_semaphore_handle_t *phExternalSemaphore) try {
  ur_result_t result = UR_RESULT_SUCCESS;

  ur_bindless_images_import_external_semaphore_exp_params_t params = {
      &hContext, &hDevice, &semHandleType, &pExternalSemaphoreDesc,
      &phExternalSemaphore};

  auto beforeCallback = reinterpret_cast<ur_mock_callback_t>(
      mock::getCallbacks().get_before_callback(
          "urBindlessImagesImportExternalSemaphoreExp"));
  if (beforeCallback) {
    result = beforeCallback(&params);
    if (result != UR_RESULT_SUCCESS) {
      return result;
    }
  }

  auto replaceCallback = reinterpret_cast<ur_mock_callback_t>(
      mock::getCallbacks().get_replace_callback(
          "urBindlessImagesImportExternalSemaphoreExp"));
  if (replaceCallback) {
    result = replaceCallback(&params);
  } else {

    *phExternalSemaphore =
        mock::createDummyHandle<ur_exp_external_semaphore_handle_t>();
    result = UR_RESULT_SUCCESS;
  }

  if (result != UR_RESULT_SUCCESS) {
    return result;
  }

  auto afterCallback = reinterpret_cast<ur_mock_callback_t>(
      mock::getCallbacks().get_after_callback(
          "urBindlessImagesImportExternalSemaphoreExp"));
  if (afterCallback) {
    return afterCallback(&params);
  }

  return result;
} catch (...) {
  return exceptionToResult(std::current_exception());
}

///////////////////////////////////////////////////////////////////////////////
/// @brief Intercept function for urBindlessImagesReleaseExternalSemaphoreExp
__urdlllocal ur_result_t UR_APICALL urBindlessImagesReleaseExternalSemaphoreExp(
    /// [in] handle of the context object
    ur_context_handle_t hContext,
    /// [in] handle of the device object
    ur_device_handle_t hDevice,
    /// [in][release] handle of external semaphore to be destroyed
    ur_exp_external_semaphore_handle_t hExternalSemaphore) try {
  ur_result_t result = UR_RESULT_SUCCESS;

  ur_bindless_images_release_external_semaphore_exp_params_t params = {
      &hContext, &hDevice, &hExternalSemaphore};

  auto beforeCallback = reinterpret_cast<ur_mock_callback_t>(
      mock::getCallbacks().get_before_callback(
          "urBindlessImagesReleaseExternalSemaphoreExp"));
  if (beforeCallback) {
    result = beforeCallback(&params);
    if (result != UR_RESULT_SUCCESS) {
      return result;
    }
  }

  auto replaceCallback = reinterpret_cast<ur_mock_callback_t>(
      mock::getCallbacks().get_replace_callback(
          "urBindlessImagesReleaseExternalSemaphoreExp"));
  if (replaceCallback) {
    result = replaceCallback(&params);
  } else {

    mock::releaseDummyHandle(hExternalSemaphore);
    result = UR_RESULT_SUCCESS;
  }

  if (result != UR_RESULT_SUCCESS) {
    return result;
  }

  auto afterCallback = reinterpret_cast<ur_mock_callback_t>(
      mock::getCallbacks().get_after_callback(
          "urBindlessImagesReleaseExternalSemaphoreExp"));
  if (afterCallback) {
    return afterCallback(&params);
  }

  return result;
} catch (...) {
  return exceptionToResult(std::current_exception());
}

///////////////////////////////////////////////////////////////////////////////
/// @brief Intercept function for urBindlessImagesWaitExternalSemaphoreExp
__urdlllocal ur_result_t UR_APICALL urBindlessImagesWaitExternalSemaphoreExp(
    /// [in] handle of the queue object
    ur_queue_handle_t hQueue,
    /// [in] external semaphore handle
    ur_exp_external_semaphore_handle_t hSemaphore,
    /// [in] indicates whether the samephore is capable and should wait on a
    /// certain value.
    /// Otherwise the semaphore is treated like a binary state, and
    /// `waitValue` is ignored.
    bool hasWaitValue,
    /// [in] the value to be waited on
    uint64_t waitValue,
    /// [in] size of the event wait list
    uint32_t numEventsInWaitList,
    /// [in][optional][range(0, numEventsInWaitList)] pointer to a list of
    /// events that must be complete before this command can be executed.
    /// If nullptr, the numEventsInWaitList must be 0, indicating that all
    /// previously enqueued commands
    /// must be complete.
    const ur_event_handle_t *phEventWaitList,
    /// [out][optional][alloc] return an event object that identifies this
    /// particular command instance. If phEventWaitList and phEvent are not
    /// NULL, phEvent must not refer to an element of the phEventWaitList array.
    ur_event_handle_t *phEvent) try {
  ur_result_t result = UR_RESULT_SUCCESS;

  ur_bindless_images_wait_external_semaphore_exp_params_t params = {
      &hQueue,    &hSemaphore,          &hasWaitValue,
      &waitValue, &numEventsInWaitList, &phEventWaitList,
      &phEvent};

  auto beforeCallback = reinterpret_cast<ur_mock_callback_t>(
      mock::getCallbacks().get_before_callback(
          "urBindlessImagesWaitExternalSemaphoreExp"));
  if (beforeCallback) {
    result = beforeCallback(&params);
    if (result != UR_RESULT_SUCCESS) {
      return result;
    }
  }

  auto replaceCallback = reinterpret_cast<ur_mock_callback_t>(
      mock::getCallbacks().get_replace_callback(
          "urBindlessImagesWaitExternalSemaphoreExp"));
  if (replaceCallback) {
    result = replaceCallback(&params);
  } else {

    // optional output handle
    if (phEvent) {
      *phEvent = mock::createDummyHandle<ur_event_handle_t>();
    }
    result = UR_RESULT_SUCCESS;
  }

  if (result != UR_RESULT_SUCCESS) {
    return result;
  }

  auto afterCallback = reinterpret_cast<ur_mock_callback_t>(
      mock::getCallbacks().get_after_callback(
          "urBindlessImagesWaitExternalSemaphoreExp"));
  if (afterCallback) {
    return afterCallback(&params);
  }

  return result;
} catch (...) {
  return exceptionToResult(std::current_exception());
}

///////////////////////////////////////////////////////////////////////////////
/// @brief Intercept function for urBindlessImagesSignalExternalSemaphoreExp
__urdlllocal ur_result_t UR_APICALL urBindlessImagesSignalExternalSemaphoreExp(
    /// [in] handle of the queue object
    ur_queue_handle_t hQueue,
    /// [in] external semaphore handle
    ur_exp_external_semaphore_handle_t hSemaphore,
    /// [in] indicates whether the samephore is capable and should signal on a
    /// certain value.
    /// Otherwise the semaphore is treated like a binary state, and
    /// `signalValue` is ignored.
    bool hasSignalValue,
    /// [in] the value to be signalled
    uint64_t signalValue,
    /// [in] size of the event wait list
    uint32_t numEventsInWaitList,
    /// [in][optional][range(0, numEventsInWaitList)] pointer to a list of
    /// events that must be complete before this command can be executed.
    /// If nullptr, the numEventsInWaitList must be 0, indicating that all
    /// previously enqueued commands
    /// must be complete.
    const ur_event_handle_t *phEventWaitList,
    /// [out][optional][alloc] return an event object that identifies this
    /// particular command instance. If phEventWaitList and phEvent are not
    /// NULL, phEvent must not refer to an element of the phEventWaitList array.
    ur_event_handle_t *phEvent) try {
  ur_result_t result = UR_RESULT_SUCCESS;

  ur_bindless_images_signal_external_semaphore_exp_params_t params = {
      &hQueue,      &hSemaphore,          &hasSignalValue,
      &signalValue, &numEventsInWaitList, &phEventWaitList,
      &phEvent};

  auto beforeCallback = reinterpret_cast<ur_mock_callback_t>(
      mock::getCallbacks().get_before_callback(
          "urBindlessImagesSignalExternalSemaphoreExp"));
  if (beforeCallback) {
    result = beforeCallback(&params);
    if (result != UR_RESULT_SUCCESS) {
      return result;
    }
  }

  auto replaceCallback = reinterpret_cast<ur_mock_callback_t>(
      mock::getCallbacks().get_replace_callback(
          "urBindlessImagesSignalExternalSemaphoreExp"));
  if (replaceCallback) {
    result = replaceCallback(&params);
  } else {

    // optional output handle
    if (phEvent) {
      *phEvent = mock::createDummyHandle<ur_event_handle_t>();
    }
    result = UR_RESULT_SUCCESS;
  }

  if (result != UR_RESULT_SUCCESS) {
    return result;
  }

  auto afterCallback = reinterpret_cast<ur_mock_callback_t>(
      mock::getCallbacks().get_after_callback(
          "urBindlessImagesSignalExternalSemaphoreExp"));
  if (afterCallback) {
    return afterCallback(&params);
  }

  return result;
} catch (...) {
  return exceptionToResult(std::current_exception());
}

///////////////////////////////////////////////////////////////////////////////
/// @brief Intercept function for urCommandBufferCreateExp
__urdlllocal ur_result_t UR_APICALL urCommandBufferCreateExp(
    /// [in] Handle of the context object.
    ur_context_handle_t hContext,
    /// [in] Handle of the device object.
    ur_device_handle_t hDevice,
    /// [in] Command-buffer descriptor.
    const ur_exp_command_buffer_desc_t *pCommandBufferDesc,
    /// [out][alloc] Pointer to command-Buffer handle.
    ur_exp_command_buffer_handle_t *phCommandBuffer) try {
  ur_result_t result = UR_RESULT_SUCCESS;

  ur_command_buffer_create_exp_params_t params = {
      &hContext, &hDevice, &pCommandBufferDesc, &phCommandBuffer};

  auto beforeCallback = reinterpret_cast<ur_mock_callback_t>(
      mock::getCallbacks().get_before_callback("urCommandBufferCreateExp"));
  if (beforeCallback) {
    result = beforeCallback(&params);
    if (result != UR_RESULT_SUCCESS) {
      return result;
    }
  }

  auto replaceCallback = reinterpret_cast<ur_mock_callback_t>(
      mock::getCallbacks().get_replace_callback("urCommandBufferCreateExp"));
  if (replaceCallback) {
    result = replaceCallback(&params);
  } else {

    *phCommandBuffer =
        mock::createDummyHandle<ur_exp_command_buffer_handle_t>();
    result = UR_RESULT_SUCCESS;
  }

  if (result != UR_RESULT_SUCCESS) {
    return result;
  }

  auto afterCallback = reinterpret_cast<ur_mock_callback_t>(
      mock::getCallbacks().get_after_callback("urCommandBufferCreateExp"));
  if (afterCallback) {
    return afterCallback(&params);
  }

  return result;
} catch (...) {
  return exceptionToResult(std::current_exception());
}

///////////////////////////////////////////////////////////////////////////////
/// @brief Intercept function for urCommandBufferRetainExp
__urdlllocal ur_result_t UR_APICALL urCommandBufferRetainExp(
    /// [in][retain] Handle of the command-buffer object.
    ur_exp_command_buffer_handle_t hCommandBuffer) try {
  ur_result_t result = UR_RESULT_SUCCESS;

  ur_command_buffer_retain_exp_params_t params = {&hCommandBuffer};

  auto beforeCallback = reinterpret_cast<ur_mock_callback_t>(
      mock::getCallbacks().get_before_callback("urCommandBufferRetainExp"));
  if (beforeCallback) {
    result = beforeCallback(&params);
    if (result != UR_RESULT_SUCCESS) {
      return result;
    }
  }

  auto replaceCallback = reinterpret_cast<ur_mock_callback_t>(
      mock::getCallbacks().get_replace_callback("urCommandBufferRetainExp"));
  if (replaceCallback) {
    result = replaceCallback(&params);
  } else {

    mock::retainDummyHandle(hCommandBuffer);
    result = UR_RESULT_SUCCESS;
  }

  if (result != UR_RESULT_SUCCESS) {
    return result;
  }

  auto afterCallback = reinterpret_cast<ur_mock_callback_t>(
      mock::getCallbacks().get_after_callback("urCommandBufferRetainExp"));
  if (afterCallback) {
    return afterCallback(&params);
  }

  return result;
} catch (...) {
  return exceptionToResult(std::current_exception());
}

///////////////////////////////////////////////////////////////////////////////
/// @brief Intercept function for urCommandBufferReleaseExp
__urdlllocal ur_result_t UR_APICALL urCommandBufferReleaseExp(
    /// [in][release] Handle of the command-buffer object.
    ur_exp_command_buffer_handle_t hCommandBuffer) try {
  ur_result_t result = UR_RESULT_SUCCESS;

  ur_command_buffer_release_exp_params_t params = {&hCommandBuffer};

  auto beforeCallback = reinterpret_cast<ur_mock_callback_t>(
      mock::getCallbacks().get_before_callback("urCommandBufferReleaseExp"));
  if (beforeCallback) {
    result = beforeCallback(&params);
    if (result != UR_RESULT_SUCCESS) {
      return result;
    }
  }

  auto replaceCallback = reinterpret_cast<ur_mock_callback_t>(
      mock::getCallbacks().get_replace_callback("urCommandBufferReleaseExp"));
  if (replaceCallback) {
    result = replaceCallback(&params);
  } else {

    mock::releaseDummyHandle(hCommandBuffer);
    result = UR_RESULT_SUCCESS;
  }

  if (result != UR_RESULT_SUCCESS) {
    return result;
  }

  auto afterCallback = reinterpret_cast<ur_mock_callback_t>(
      mock::getCallbacks().get_after_callback("urCommandBufferReleaseExp"));
  if (afterCallback) {
    return afterCallback(&params);
  }

  return result;
} catch (...) {
  return exceptionToResult(std::current_exception());
}

///////////////////////////////////////////////////////////////////////////////
/// @brief Intercept function for urCommandBufferFinalizeExp
__urdlllocal ur_result_t UR_APICALL urCommandBufferFinalizeExp(
    /// [in] Handle of the command-buffer object.
    ur_exp_command_buffer_handle_t hCommandBuffer) try {
  ur_result_t result = UR_RESULT_SUCCESS;

  ur_command_buffer_finalize_exp_params_t params = {&hCommandBuffer};

  auto beforeCallback = reinterpret_cast<ur_mock_callback_t>(
      mock::getCallbacks().get_before_callback("urCommandBufferFinalizeExp"));
  if (beforeCallback) {
    result = beforeCallback(&params);
    if (result != UR_RESULT_SUCCESS) {
      return result;
    }
  }

  auto replaceCallback = reinterpret_cast<ur_mock_callback_t>(
      mock::getCallbacks().get_replace_callback("urCommandBufferFinalizeExp"));
  if (replaceCallback) {
    result = replaceCallback(&params);
  } else {

    result = UR_RESULT_SUCCESS;
  }

  if (result != UR_RESULT_SUCCESS) {
    return result;
  }

  auto afterCallback = reinterpret_cast<ur_mock_callback_t>(
      mock::getCallbacks().get_after_callback("urCommandBufferFinalizeExp"));
  if (afterCallback) {
    return afterCallback(&params);
  }

  return result;
} catch (...) {
  return exceptionToResult(std::current_exception());
}

///////////////////////////////////////////////////////////////////////////////
/// @brief Intercept function for urCommandBufferAppendKernelLaunchExp
__urdlllocal ur_result_t UR_APICALL urCommandBufferAppendKernelLaunchExp(
    /// [in] Handle of the command-buffer object.
    ur_exp_command_buffer_handle_t hCommandBuffer,
    /// [in] Kernel to append.
    ur_kernel_handle_t hKernel,
    /// [in] Dimension of the kernel execution.
    uint32_t workDim,
    /// [in] Offset to use when executing kernel.
    const size_t *pGlobalWorkOffset,
    /// [in] Global work size to use when executing kernel.
    const size_t *pGlobalWorkSize,
    /// [in][optional] Local work size to use when executing kernel. If this
    /// parameter is nullptr, then a local work size will be generated by the
    /// implementation.
    const size_t *pLocalWorkSize,
    /// [in] The number of kernel alternatives provided in
    /// phKernelAlternatives.
    uint32_t numKernelAlternatives,
    /// [in][optional][range(0, numKernelAlternatives)] List of kernel handles
    /// that might be used to update the kernel in this
    /// command after the command-buffer is finalized. The default kernel
    /// `hKernel` is implicitly marked as an alternative. It's
    /// invalid to specify it as part of this list.
    ur_kernel_handle_t *phKernelAlternatives,
    /// [in] The number of sync points in the provided dependency list.
    uint32_t numSyncPointsInWaitList,
    /// [in][optional] A list of sync points that this command depends on.
    /// Will be ignored if command-buffer is in-order.
    const ur_exp_command_buffer_sync_point_t *pSyncPointWaitList,
    /// [in] Size of the event wait list.
    uint32_t numEventsInWaitList,
    /// [in][optional][range(0, numEventsInWaitList)] pointer to a list of
    /// events that must be complete before the command execution. If nullptr,
    /// the numEventsInWaitList must be 0, indicating no wait events.
    const ur_event_handle_t *phEventWaitList,
    /// [out][optional] Sync point associated with this command.
    ur_exp_command_buffer_sync_point_t *pSyncPoint,
    /// [out][optional][alloc] return an event object that will be signaled by
    /// the completion of this command in the next execution of the
    /// command-buffer.
    ur_event_handle_t *phEvent,
    /// [out][optional][alloc] Handle to this command. Only available if the
    /// command-buffer is updatable.
    ur_exp_command_buffer_command_handle_t *phCommand) try {
  ur_result_t result = UR_RESULT_SUCCESS;

  ur_command_buffer_append_kernel_launch_exp_params_t params = {
      &hCommandBuffer,
      &hKernel,
      &workDim,
      &pGlobalWorkOffset,
      &pGlobalWorkSize,
      &pLocalWorkSize,
      &numKernelAlternatives,
      &phKernelAlternatives,
      &numSyncPointsInWaitList,
      &pSyncPointWaitList,
      &numEventsInWaitList,
      &phEventWaitList,
      &pSyncPoint,
      &phEvent,
      &phCommand};

  auto beforeCallback = reinterpret_cast<ur_mock_callback_t>(
      mock::getCallbacks().get_before_callback(
          "urCommandBufferAppendKernelLaunchExp"));
  if (beforeCallback) {
    result = beforeCallback(&params);
    if (result != UR_RESULT_SUCCESS) {
      return result;
    }
  }

  auto replaceCallback = reinterpret_cast<ur_mock_callback_t>(
      mock::getCallbacks().get_replace_callback(
          "urCommandBufferAppendKernelLaunchExp"));
  if (replaceCallback) {
    result = replaceCallback(&params);
  } else {

    // optional output handle
    if (phEvent) {
      *phEvent = mock::createDummyHandle<ur_event_handle_t>();
    }
    // optional output handle
    if (phCommand) {
      *phCommand =
          mock::createDummyHandle<ur_exp_command_buffer_command_handle_t>();
    }
    result = UR_RESULT_SUCCESS;
  }

  if (result != UR_RESULT_SUCCESS) {
    return result;
  }

  auto afterCallback = reinterpret_cast<ur_mock_callback_t>(
      mock::getCallbacks().get_after_callback(
          "urCommandBufferAppendKernelLaunchExp"));
  if (afterCallback) {
    return afterCallback(&params);
  }

  return result;
} catch (...) {
  return exceptionToResult(std::current_exception());
}

///////////////////////////////////////////////////////////////////////////////
/// @brief Intercept function for urCommandBufferAppendUSMMemcpyExp
__urdlllocal ur_result_t UR_APICALL urCommandBufferAppendUSMMemcpyExp(
    /// [in] Handle of the command-buffer object.
    ur_exp_command_buffer_handle_t hCommandBuffer,
    /// [in] Location the data will be copied to.
    void *pDst,
    /// [in] The data to be copied.
    const void *pSrc,
    /// [in] The number of bytes to copy.
    size_t size,
    /// [in] The number of sync points in the provided dependency list.
    uint32_t numSyncPointsInWaitList,
    /// [in][optional] A list of sync points that this command depends on.
    /// Will be ignored if command-buffer is in-order.
    const ur_exp_command_buffer_sync_point_t *pSyncPointWaitList,
    /// [in] Size of the event wait list.
    uint32_t numEventsInWaitList,
    /// [in][optional][range(0, numEventsInWaitList)] pointer to a list of
    /// events that must be complete before the command execution. If nullptr,
    /// the numEventsInWaitList must be 0, indicating no wait events.
    const ur_event_handle_t *phEventWaitList,
    /// [out][optional] Sync point associated with this command.
    ur_exp_command_buffer_sync_point_t *pSyncPoint,
    /// [out][optional][alloc] return an event object that will be signaled by
    /// the completion of this command in the next execution of the
    /// command-buffer.
    ur_event_handle_t *phEvent,
    /// [out][optional][alloc] Handle to this command.
    ur_exp_command_buffer_command_handle_t *phCommand) try {
  ur_result_t result = UR_RESULT_SUCCESS;

  ur_command_buffer_append_usm_memcpy_exp_params_t params = {
      &hCommandBuffer,
      &pDst,
      &pSrc,
      &size,
      &numSyncPointsInWaitList,
      &pSyncPointWaitList,
      &numEventsInWaitList,
      &phEventWaitList,
      &pSyncPoint,
      &phEvent,
      &phCommand};

  auto beforeCallback = reinterpret_cast<ur_mock_callback_t>(
      mock::getCallbacks().get_before_callback(
          "urCommandBufferAppendUSMMemcpyExp"));
  if (beforeCallback) {
    result = beforeCallback(&params);
    if (result != UR_RESULT_SUCCESS) {
      return result;
    }
  }

  auto replaceCallback = reinterpret_cast<ur_mock_callback_t>(
      mock::getCallbacks().get_replace_callback(
          "urCommandBufferAppendUSMMemcpyExp"));
  if (replaceCallback) {
    result = replaceCallback(&params);
  } else {

    // optional output handle
    if (phEvent) {
      *phEvent = mock::createDummyHandle<ur_event_handle_t>();
    }
    // optional output handle
    if (phCommand) {
      *phCommand =
          mock::createDummyHandle<ur_exp_command_buffer_command_handle_t>();
    }
    result = UR_RESULT_SUCCESS;
  }

  if (result != UR_RESULT_SUCCESS) {
    return result;
  }

  auto afterCallback = reinterpret_cast<ur_mock_callback_t>(
      mock::getCallbacks().get_after_callback(
          "urCommandBufferAppendUSMMemcpyExp"));
  if (afterCallback) {
    return afterCallback(&params);
  }

  return result;
} catch (...) {
  return exceptionToResult(std::current_exception());
}

///////////////////////////////////////////////////////////////////////////////
/// @brief Intercept function for urCommandBufferAppendUSMFillExp
__urdlllocal ur_result_t UR_APICALL urCommandBufferAppendUSMFillExp(
    /// [in] handle of the command-buffer object.
    ur_exp_command_buffer_handle_t hCommandBuffer,
    /// [in] pointer to USM allocated memory to fill.
    void *pMemory,
    /// [in] pointer to the fill pattern.
    const void *pPattern,
    /// [in] size in bytes of the pattern.
    size_t patternSize,
    /// [in] fill size in bytes, must be a multiple of patternSize.
    size_t size,
    /// [in] The number of sync points in the provided dependency list.
    uint32_t numSyncPointsInWaitList,
    /// [in][optional] A list of sync points that this command depends on.
    /// Will be ignored if command-buffer is in-order.
    const ur_exp_command_buffer_sync_point_t *pSyncPointWaitList,
    /// [in] Size of the event wait list.
    uint32_t numEventsInWaitList,
    /// [in][optional][range(0, numEventsInWaitList)] pointer to a list of
    /// events that must be complete before the command execution. If nullptr,
    /// the numEventsInWaitList must be 0, indicating no wait events.
    const ur_event_handle_t *phEventWaitList,
    /// [out][optional] sync point associated with this command.
    ur_exp_command_buffer_sync_point_t *pSyncPoint,
    /// [out][optional][alloc] return an event object that will be signaled by
    /// the completion of this command in the next execution of the
    /// command-buffer.
    ur_event_handle_t *phEvent,
    /// [out][optional][alloc] Handle to this command.
    ur_exp_command_buffer_command_handle_t *phCommand) try {
  ur_result_t result = UR_RESULT_SUCCESS;

  ur_command_buffer_append_usm_fill_exp_params_t params = {
      &hCommandBuffer,
      &pMemory,
      &pPattern,
      &patternSize,
      &size,
      &numSyncPointsInWaitList,
      &pSyncPointWaitList,
      &numEventsInWaitList,
      &phEventWaitList,
      &pSyncPoint,
      &phEvent,
      &phCommand};

  auto beforeCallback = reinterpret_cast<ur_mock_callback_t>(
      mock::getCallbacks().get_before_callback(
          "urCommandBufferAppendUSMFillExp"));
  if (beforeCallback) {
    result = beforeCallback(&params);
    if (result != UR_RESULT_SUCCESS) {
      return result;
    }
  }

  auto replaceCallback = reinterpret_cast<ur_mock_callback_t>(
      mock::getCallbacks().get_replace_callback(
          "urCommandBufferAppendUSMFillExp"));
  if (replaceCallback) {
    result = replaceCallback(&params);
  } else {

    // optional output handle
    if (phEvent) {
      *phEvent = mock::createDummyHandle<ur_event_handle_t>();
    }
    // optional output handle
    if (phCommand) {
      *phCommand =
          mock::createDummyHandle<ur_exp_command_buffer_command_handle_t>();
    }
    result = UR_RESULT_SUCCESS;
  }

  if (result != UR_RESULT_SUCCESS) {
    return result;
  }

  auto afterCallback = reinterpret_cast<ur_mock_callback_t>(
      mock::getCallbacks().get_after_callback(
          "urCommandBufferAppendUSMFillExp"));
  if (afterCallback) {
    return afterCallback(&params);
  }

  return result;
} catch (...) {
  return exceptionToResult(std::current_exception());
}

///////////////////////////////////////////////////////////////////////////////
/// @brief Intercept function for urCommandBufferAppendMemBufferCopyExp
__urdlllocal ur_result_t UR_APICALL urCommandBufferAppendMemBufferCopyExp(
    /// [in] Handle of the command-buffer object.
    ur_exp_command_buffer_handle_t hCommandBuffer,
    /// [in] The data to be copied.
    ur_mem_handle_t hSrcMem,
    /// [in] The location the data will be copied to.
    ur_mem_handle_t hDstMem,
    /// [in] Offset into the source memory.
    size_t srcOffset,
    /// [in] Offset into the destination memory
    size_t dstOffset,
    /// [in] The number of bytes to be copied.
    size_t size,
    /// [in] The number of sync points in the provided dependency list.
    uint32_t numSyncPointsInWaitList,
    /// [in][optional] A list of sync points that this command depends on.
    /// Will be ignored if command-buffer is in-order.
    const ur_exp_command_buffer_sync_point_t *pSyncPointWaitList,
    /// [in] Size of the event wait list.
    uint32_t numEventsInWaitList,
    /// [in][optional][range(0, numEventsInWaitList)] pointer to a list of
    /// events that must be complete before the command execution. If nullptr,
    /// the numEventsInWaitList must be 0, indicating no wait events.
    const ur_event_handle_t *phEventWaitList,
    /// [out][optional] Sync point associated with this command.
    ur_exp_command_buffer_sync_point_t *pSyncPoint,
    /// [out][optional][alloc] return an event object that will be signaled by
    /// the completion of this command in the next execution of the
    /// command-buffer.
    ur_event_handle_t *phEvent,
    /// [out][optional][alloc] Handle to this command.
    ur_exp_command_buffer_command_handle_t *phCommand) try {
  ur_result_t result = UR_RESULT_SUCCESS;

  ur_command_buffer_append_mem_buffer_copy_exp_params_t params = {
      &hCommandBuffer,
      &hSrcMem,
      &hDstMem,
      &srcOffset,
      &dstOffset,
      &size,
      &numSyncPointsInWaitList,
      &pSyncPointWaitList,
      &numEventsInWaitList,
      &phEventWaitList,
      &pSyncPoint,
      &phEvent,
      &phCommand};

  auto beforeCallback = reinterpret_cast<ur_mock_callback_t>(
      mock::getCallbacks().get_before_callback(
          "urCommandBufferAppendMemBufferCopyExp"));
  if (beforeCallback) {
    result = beforeCallback(&params);
    if (result != UR_RESULT_SUCCESS) {
      return result;
    }
  }

  auto replaceCallback = reinterpret_cast<ur_mock_callback_t>(
      mock::getCallbacks().get_replace_callback(
          "urCommandBufferAppendMemBufferCopyExp"));
  if (replaceCallback) {
    result = replaceCallback(&params);
  } else {

    // optional output handle
    if (phEvent) {
      *phEvent = mock::createDummyHandle<ur_event_handle_t>();
    }
    // optional output handle
    if (phCommand) {
      *phCommand =
          mock::createDummyHandle<ur_exp_command_buffer_command_handle_t>();
    }
    result = UR_RESULT_SUCCESS;
  }

  if (result != UR_RESULT_SUCCESS) {
    return result;
  }

  auto afterCallback = reinterpret_cast<ur_mock_callback_t>(
      mock::getCallbacks().get_after_callback(
          "urCommandBufferAppendMemBufferCopyExp"));
  if (afterCallback) {
    return afterCallback(&params);
  }

  return result;
} catch (...) {
  return exceptionToResult(std::current_exception());
}

///////////////////////////////////////////////////////////////////////////////
/// @brief Intercept function for urCommandBufferAppendMemBufferWriteExp
__urdlllocal ur_result_t UR_APICALL urCommandBufferAppendMemBufferWriteExp(
    /// [in] Handle of the command-buffer object.
    ur_exp_command_buffer_handle_t hCommandBuffer,
    /// [in] Handle of the buffer object.
    ur_mem_handle_t hBuffer,
    /// [in] Offset in bytes in the buffer object.
    size_t offset,
    /// [in] Size in bytes of data being written.
    size_t size,
    /// [in] Pointer to host memory where data is to be written from.
    const void *pSrc,
    /// [in] The number of sync points in the provided dependency list.
    uint32_t numSyncPointsInWaitList,
    /// [in][optional] A list of sync points that this command depends on.
    /// Will be ignored if command-buffer is in-order.
    const ur_exp_command_buffer_sync_point_t *pSyncPointWaitList,
    /// [in] Size of the event wait list.
    uint32_t numEventsInWaitList,
    /// [in][optional][range(0, numEventsInWaitList)] pointer to a list of
    /// events that must be complete before the command execution. If nullptr,
    /// the numEventsInWaitList must be 0, indicating no wait events.
    const ur_event_handle_t *phEventWaitList,
    /// [out][optional] Sync point associated with this command.
    ur_exp_command_buffer_sync_point_t *pSyncPoint,
    /// [out][optional][alloc] return an event object that will be signaled by
    /// the completion of this command in the next execution of the
    /// command-buffer.
    ur_event_handle_t *phEvent,
    /// [out][optional][alloc] Handle to this command.
    ur_exp_command_buffer_command_handle_t *phCommand) try {
  ur_result_t result = UR_RESULT_SUCCESS;

  ur_command_buffer_append_mem_buffer_write_exp_params_t params = {
      &hCommandBuffer,
      &hBuffer,
      &offset,
      &size,
      &pSrc,
      &numSyncPointsInWaitList,
      &pSyncPointWaitList,
      &numEventsInWaitList,
      &phEventWaitList,
      &pSyncPoint,
      &phEvent,
      &phCommand};

  auto beforeCallback = reinterpret_cast<ur_mock_callback_t>(
      mock::getCallbacks().get_before_callback(
          "urCommandBufferAppendMemBufferWriteExp"));
  if (beforeCallback) {
    result = beforeCallback(&params);
    if (result != UR_RESULT_SUCCESS) {
      return result;
    }
  }

  auto replaceCallback = reinterpret_cast<ur_mock_callback_t>(
      mock::getCallbacks().get_replace_callback(
          "urCommandBufferAppendMemBufferWriteExp"));
  if (replaceCallback) {
    result = replaceCallback(&params);
  } else {

    // optional output handle
    if (phEvent) {
      *phEvent = mock::createDummyHandle<ur_event_handle_t>();
    }
    // optional output handle
    if (phCommand) {
      *phCommand =
          mock::createDummyHandle<ur_exp_command_buffer_command_handle_t>();
    }
    result = UR_RESULT_SUCCESS;
  }

  if (result != UR_RESULT_SUCCESS) {
    return result;
  }

  auto afterCallback = reinterpret_cast<ur_mock_callback_t>(
      mock::getCallbacks().get_after_callback(
          "urCommandBufferAppendMemBufferWriteExp"));
  if (afterCallback) {
    return afterCallback(&params);
  }

  return result;
} catch (...) {
  return exceptionToResult(std::current_exception());
}

///////////////////////////////////////////////////////////////////////////////
/// @brief Intercept function for urCommandBufferAppendMemBufferReadExp
__urdlllocal ur_result_t UR_APICALL urCommandBufferAppendMemBufferReadExp(
    /// [in] Handle of the command-buffer object.
    ur_exp_command_buffer_handle_t hCommandBuffer,
    /// [in] Handle of the buffer object.
    ur_mem_handle_t hBuffer,
    /// [in] Offset in bytes in the buffer object.
    size_t offset,
    /// [in] Size in bytes of data being written.
    size_t size,
    /// [in] Pointer to host memory where data is to be written to.
    void *pDst,
    /// [in] The number of sync points in the provided dependency list.
    uint32_t numSyncPointsInWaitList,
    /// [in][optional] A list of sync points that this command depends on.
    /// Will be ignored if command-buffer is in-order.
    const ur_exp_command_buffer_sync_point_t *pSyncPointWaitList,
    /// [in] Size of the event wait list.
    uint32_t numEventsInWaitList,
    /// [in][optional][range(0, numEventsInWaitList)] pointer to a list of
    /// events that must be complete before the command execution. If nullptr,
    /// the numEventsInWaitList must be 0, indicating no wait events.
    const ur_event_handle_t *phEventWaitList,
    /// [out][optional] Sync point associated with this command.
    ur_exp_command_buffer_sync_point_t *pSyncPoint,
    /// [out][optional][alloc] return an event object that will be signaled by
    /// the completion of this command in the next execution of the
    /// command-buffer.
    ur_event_handle_t *phEvent,
    /// [out][optional][alloc] Handle to this command.
    ur_exp_command_buffer_command_handle_t *phCommand) try {
  ur_result_t result = UR_RESULT_SUCCESS;

  ur_command_buffer_append_mem_buffer_read_exp_params_t params = {
      &hCommandBuffer,
      &hBuffer,
      &offset,
      &size,
      &pDst,
      &numSyncPointsInWaitList,
      &pSyncPointWaitList,
      &numEventsInWaitList,
      &phEventWaitList,
      &pSyncPoint,
      &phEvent,
      &phCommand};

  auto beforeCallback = reinterpret_cast<ur_mock_callback_t>(
      mock::getCallbacks().get_before_callback(
          "urCommandBufferAppendMemBufferReadExp"));
  if (beforeCallback) {
    result = beforeCallback(&params);
    if (result != UR_RESULT_SUCCESS) {
      return result;
    }
  }

  auto replaceCallback = reinterpret_cast<ur_mock_callback_t>(
      mock::getCallbacks().get_replace_callback(
          "urCommandBufferAppendMemBufferReadExp"));
  if (replaceCallback) {
    result = replaceCallback(&params);
  } else {

    // optional output handle
    if (phEvent) {
      *phEvent = mock::createDummyHandle<ur_event_handle_t>();
    }
    // optional output handle
    if (phCommand) {
      *phCommand =
          mock::createDummyHandle<ur_exp_command_buffer_command_handle_t>();
    }
    result = UR_RESULT_SUCCESS;
  }

  if (result != UR_RESULT_SUCCESS) {
    return result;
  }

  auto afterCallback = reinterpret_cast<ur_mock_callback_t>(
      mock::getCallbacks().get_after_callback(
          "urCommandBufferAppendMemBufferReadExp"));
  if (afterCallback) {
    return afterCallback(&params);
  }

  return result;
} catch (...) {
  return exceptionToResult(std::current_exception());
}

///////////////////////////////////////////////////////////////////////////////
/// @brief Intercept function for urCommandBufferAppendMemBufferCopyRectExp
__urdlllocal ur_result_t UR_APICALL urCommandBufferAppendMemBufferCopyRectExp(
    /// [in] Handle of the command-buffer object.
    ur_exp_command_buffer_handle_t hCommandBuffer,
    /// [in] The data to be copied.
    ur_mem_handle_t hSrcMem,
    /// [in] The location the data will be copied to.
    ur_mem_handle_t hDstMem,
    /// [in] Origin for the region of data to be copied from the source.
    ur_rect_offset_t srcOrigin,
    /// [in] Origin for the region of data to be copied to in the destination.
    ur_rect_offset_t dstOrigin,
    /// [in] The extents describing the region to be copied.
    ur_rect_region_t region,
    /// [in] Row pitch of the source memory.
    size_t srcRowPitch,
    /// [in] Slice pitch of the source memory.
    size_t srcSlicePitch,
    /// [in] Row pitch of the destination memory.
    size_t dstRowPitch,
    /// [in] Slice pitch of the destination memory.
    size_t dstSlicePitch,
    /// [in] The number of sync points in the provided dependency list.
    uint32_t numSyncPointsInWaitList,
    /// [in][optional] A list of sync points that this command depends on.
    /// Will be ignored if command-buffer is in-order.
    const ur_exp_command_buffer_sync_point_t *pSyncPointWaitList,
    /// [in] Size of the event wait list.
    uint32_t numEventsInWaitList,
    /// [in][optional][range(0, numEventsInWaitList)] pointer to a list of
    /// events that must be complete before the command execution. If nullptr,
    /// the numEventsInWaitList must be 0, indicating no wait events.
    const ur_event_handle_t *phEventWaitList,
    /// [out][optional] Sync point associated with this command.
    ur_exp_command_buffer_sync_point_t *pSyncPoint,
    /// [out][optional][alloc] return an event object that will be signaled by
    /// the completion of this command in the next execution of the
    /// command-buffer.
    ur_event_handle_t *phEvent,
    /// [out][optional][alloc] Handle to this command.
    ur_exp_command_buffer_command_handle_t *phCommand) try {
  ur_result_t result = UR_RESULT_SUCCESS;

  ur_command_buffer_append_mem_buffer_copy_rect_exp_params_t params = {
      &hCommandBuffer,
      &hSrcMem,
      &hDstMem,
      &srcOrigin,
      &dstOrigin,
      &region,
      &srcRowPitch,
      &srcSlicePitch,
      &dstRowPitch,
      &dstSlicePitch,
      &numSyncPointsInWaitList,
      &pSyncPointWaitList,
      &numEventsInWaitList,
      &phEventWaitList,
      &pSyncPoint,
      &phEvent,
      &phCommand};

  auto beforeCallback = reinterpret_cast<ur_mock_callback_t>(
      mock::getCallbacks().get_before_callback(
          "urCommandBufferAppendMemBufferCopyRectExp"));
  if (beforeCallback) {
    result = beforeCallback(&params);
    if (result != UR_RESULT_SUCCESS) {
      return result;
    }
  }

  auto replaceCallback = reinterpret_cast<ur_mock_callback_t>(
      mock::getCallbacks().get_replace_callback(
          "urCommandBufferAppendMemBufferCopyRectExp"));
  if (replaceCallback) {
    result = replaceCallback(&params);
  } else {

    // optional output handle
    if (phEvent) {
      *phEvent = mock::createDummyHandle<ur_event_handle_t>();
    }
    // optional output handle
    if (phCommand) {
      *phCommand =
          mock::createDummyHandle<ur_exp_command_buffer_command_handle_t>();
    }
    result = UR_RESULT_SUCCESS;
  }

  if (result != UR_RESULT_SUCCESS) {
    return result;
  }

  auto afterCallback = reinterpret_cast<ur_mock_callback_t>(
      mock::getCallbacks().get_after_callback(
          "urCommandBufferAppendMemBufferCopyRectExp"));
  if (afterCallback) {
    return afterCallback(&params);
  }

  return result;
} catch (...) {
  return exceptionToResult(std::current_exception());
}

///////////////////////////////////////////////////////////////////////////////
/// @brief Intercept function for urCommandBufferAppendMemBufferWriteRectExp
__urdlllocal ur_result_t UR_APICALL urCommandBufferAppendMemBufferWriteRectExp(
    /// [in] Handle of the command-buffer object.
    ur_exp_command_buffer_handle_t hCommandBuffer,
    /// [in] Handle of the buffer object.
    ur_mem_handle_t hBuffer,
    /// [in] 3D offset in the buffer.
    ur_rect_offset_t bufferOffset,
    /// [in] 3D offset in the host region.
    ur_rect_offset_t hostOffset,
    /// [in] 3D rectangular region descriptor: width, height, depth.
    ur_rect_region_t region,
    /// [in] Length of each row in bytes in the buffer object.
    size_t bufferRowPitch,
    /// [in] Length of each 2D slice in bytes in the buffer object being
    /// written.
    size_t bufferSlicePitch,
    /// [in] Length of each row in bytes in the host memory region pointed to
    /// by pSrc.
    size_t hostRowPitch,
    /// [in] Length of each 2D slice in bytes in the host memory region
    /// pointed to by pSrc.
    size_t hostSlicePitch,
    /// [in] Pointer to host memory where data is to be written from.
    void *pSrc,
    /// [in] The number of sync points in the provided dependency list.
    uint32_t numSyncPointsInWaitList,
    /// [in][optional] A list of sync points that this command depends on.
    /// Will be ignored if command-buffer is in-order.
    const ur_exp_command_buffer_sync_point_t *pSyncPointWaitList,
    /// [in] Size of the event wait list.
    uint32_t numEventsInWaitList,
    /// [in][optional][range(0, numEventsInWaitList)] pointer to a list of
    /// events that must be complete before the command execution. If nullptr,
    /// the numEventsInWaitList must be 0, indicating no wait events.
    const ur_event_handle_t *phEventWaitList,
    /// [out][optional] Sync point associated with this command.
    ur_exp_command_buffer_sync_point_t *pSyncPoint,
    /// [out][optional][alloc] return an event object that will be signaled by
    /// the completion of this command in the next execution of the
    /// command-buffer.
    ur_event_handle_t *phEvent,
    /// [out][optional][alloc] Handle to this command.
    ur_exp_command_buffer_command_handle_t *phCommand) try {
  ur_result_t result = UR_RESULT_SUCCESS;

  ur_command_buffer_append_mem_buffer_write_rect_exp_params_t params = {
      &hCommandBuffer,
      &hBuffer,
      &bufferOffset,
      &hostOffset,
      &region,
      &bufferRowPitch,
      &bufferSlicePitch,
      &hostRowPitch,
      &hostSlicePitch,
      &pSrc,
      &numSyncPointsInWaitList,
      &pSyncPointWaitList,
      &numEventsInWaitList,
      &phEventWaitList,
      &pSyncPoint,
      &phEvent,
      &phCommand};

  auto beforeCallback = reinterpret_cast<ur_mock_callback_t>(
      mock::getCallbacks().get_before_callback(
          "urCommandBufferAppendMemBufferWriteRectExp"));
  if (beforeCallback) {
    result = beforeCallback(&params);
    if (result != UR_RESULT_SUCCESS) {
      return result;
    }
  }

  auto replaceCallback = reinterpret_cast<ur_mock_callback_t>(
      mock::getCallbacks().get_replace_callback(
          "urCommandBufferAppendMemBufferWriteRectExp"));
  if (replaceCallback) {
    result = replaceCallback(&params);
  } else {

    // optional output handle
    if (phEvent) {
      *phEvent = mock::createDummyHandle<ur_event_handle_t>();
    }
    // optional output handle
    if (phCommand) {
      *phCommand =
          mock::createDummyHandle<ur_exp_command_buffer_command_handle_t>();
    }
    result = UR_RESULT_SUCCESS;
  }

  if (result != UR_RESULT_SUCCESS) {
    return result;
  }

  auto afterCallback = reinterpret_cast<ur_mock_callback_t>(
      mock::getCallbacks().get_after_callback(
          "urCommandBufferAppendMemBufferWriteRectExp"));
  if (afterCallback) {
    return afterCallback(&params);
  }

  return result;
} catch (...) {
  return exceptionToResult(std::current_exception());
}

///////////////////////////////////////////////////////////////////////////////
/// @brief Intercept function for urCommandBufferAppendMemBufferReadRectExp
__urdlllocal ur_result_t UR_APICALL urCommandBufferAppendMemBufferReadRectExp(
    /// [in] Handle of the command-buffer object.
    ur_exp_command_buffer_handle_t hCommandBuffer,
    /// [in] Handle of the buffer object.
    ur_mem_handle_t hBuffer,
    /// [in] 3D offset in the buffer.
    ur_rect_offset_t bufferOffset,
    /// [in] 3D offset in the host region.
    ur_rect_offset_t hostOffset,
    /// [in] 3D rectangular region descriptor: width, height, depth.
    ur_rect_region_t region,
    /// [in] Length of each row in bytes in the buffer object.
    size_t bufferRowPitch,
    /// [in] Length of each 2D slice in bytes in the buffer object being read.
    size_t bufferSlicePitch,
    /// [in] Length of each row in bytes in the host memory region pointed to
    /// by pDst.
    size_t hostRowPitch,
    /// [in] Length of each 2D slice in bytes in the host memory region
    /// pointed to by pDst.
    size_t hostSlicePitch,
    /// [in] Pointer to host memory where data is to be read into.
    void *pDst,
    /// [in] The number of sync points in the provided dependency list.
    uint32_t numSyncPointsInWaitList,
    /// [in][optional] A list of sync points that this command depends on.
    /// Will be ignored if command-buffer is in-order.
    const ur_exp_command_buffer_sync_point_t *pSyncPointWaitList,
    /// [in] Size of the event wait list.
    uint32_t numEventsInWaitList,
    /// [in][optional][range(0, numEventsInWaitList)] pointer to a list of
    /// events that must be complete before the command execution. If nullptr,
    /// the numEventsInWaitList must be 0, indicating no wait events.
    const ur_event_handle_t *phEventWaitList,
    /// [out][optional] Sync point associated with this command.
    ur_exp_command_buffer_sync_point_t *pSyncPoint,
    /// [out][optional] return an event object that will be signaled by the
    /// completion of this command in the next execution of the
    /// command-buffer.
    ur_event_handle_t *phEvent,
    /// [out][optional] Handle to this command.
    ur_exp_command_buffer_command_handle_t *phCommand) try {
  ur_result_t result = UR_RESULT_SUCCESS;

  ur_command_buffer_append_mem_buffer_read_rect_exp_params_t params = {
      &hCommandBuffer,
      &hBuffer,
      &bufferOffset,
      &hostOffset,
      &region,
      &bufferRowPitch,
      &bufferSlicePitch,
      &hostRowPitch,
      &hostSlicePitch,
      &pDst,
      &numSyncPointsInWaitList,
      &pSyncPointWaitList,
      &numEventsInWaitList,
      &phEventWaitList,
      &pSyncPoint,
      &phEvent,
      &phCommand};

  auto beforeCallback = reinterpret_cast<ur_mock_callback_t>(
      mock::getCallbacks().get_before_callback(
          "urCommandBufferAppendMemBufferReadRectExp"));
  if (beforeCallback) {
    result = beforeCallback(&params);
    if (result != UR_RESULT_SUCCESS) {
      return result;
    }
  }

  auto replaceCallback = reinterpret_cast<ur_mock_callback_t>(
      mock::getCallbacks().get_replace_callback(
          "urCommandBufferAppendMemBufferReadRectExp"));
  if (replaceCallback) {
    result = replaceCallback(&params);
  } else {

    // optional output handle
    if (phEvent) {
      *phEvent = mock::createDummyHandle<ur_event_handle_t>();
    }
    // optional output handle
    if (phCommand) {
      *phCommand =
          mock::createDummyHandle<ur_exp_command_buffer_command_handle_t>();
    }
    result = UR_RESULT_SUCCESS;
  }

  if (result != UR_RESULT_SUCCESS) {
    return result;
  }

  auto afterCallback = reinterpret_cast<ur_mock_callback_t>(
      mock::getCallbacks().get_after_callback(
          "urCommandBufferAppendMemBufferReadRectExp"));
  if (afterCallback) {
    return afterCallback(&params);
  }

  return result;
} catch (...) {
  return exceptionToResult(std::current_exception());
}

///////////////////////////////////////////////////////////////////////////////
/// @brief Intercept function for urCommandBufferAppendMemBufferFillExp
__urdlllocal ur_result_t UR_APICALL urCommandBufferAppendMemBufferFillExp(
    /// [in] handle of the command-buffer object.
    ur_exp_command_buffer_handle_t hCommandBuffer,
    /// [in] handle of the buffer object.
    ur_mem_handle_t hBuffer,
    /// [in] pointer to the fill pattern.
    const void *pPattern,
    /// [in] size in bytes of the pattern.
    size_t patternSize,
    /// [in] offset into the buffer.
    size_t offset,
    /// [in] fill size in bytes, must be a multiple of patternSize.
    size_t size,
    /// [in] The number of sync points in the provided dependency list.
    uint32_t numSyncPointsInWaitList,
    /// [in][optional] A list of sync points that this command depends on.
    /// Will be ignored if command-buffer is in-order.
    const ur_exp_command_buffer_sync_point_t *pSyncPointWaitList,
    /// [in] Size of the event wait list.
    uint32_t numEventsInWaitList,
    /// [in][optional][range(0, numEventsInWaitList)] pointer to a list of
    /// events that must be complete before the command execution. If nullptr,
    /// the numEventsInWaitList must be 0, indicating no wait events.
    const ur_event_handle_t *phEventWaitList,
    /// [out][optional] sync point associated with this command.
    ur_exp_command_buffer_sync_point_t *pSyncPoint,
    /// [out][optional][alloc] return an event object that will be signaled by
    /// the completion of this command in the next execution of the
    /// command-buffer.
    ur_event_handle_t *phEvent,
    /// [out][optional][alloc] Handle to this command.
    ur_exp_command_buffer_command_handle_t *phCommand) try {
  ur_result_t result = UR_RESULT_SUCCESS;

  ur_command_buffer_append_mem_buffer_fill_exp_params_t params = {
      &hCommandBuffer,
      &hBuffer,
      &pPattern,
      &patternSize,
      &offset,
      &size,
      &numSyncPointsInWaitList,
      &pSyncPointWaitList,
      &numEventsInWaitList,
      &phEventWaitList,
      &pSyncPoint,
      &phEvent,
      &phCommand};

  auto beforeCallback = reinterpret_cast<ur_mock_callback_t>(
      mock::getCallbacks().get_before_callback(
          "urCommandBufferAppendMemBufferFillExp"));
  if (beforeCallback) {
    result = beforeCallback(&params);
    if (result != UR_RESULT_SUCCESS) {
      return result;
    }
  }

  auto replaceCallback = reinterpret_cast<ur_mock_callback_t>(
      mock::getCallbacks().get_replace_callback(
          "urCommandBufferAppendMemBufferFillExp"));
  if (replaceCallback) {
    result = replaceCallback(&params);
  } else {

    // optional output handle
    if (phEvent) {
      *phEvent = mock::createDummyHandle<ur_event_handle_t>();
    }
    // optional output handle
    if (phCommand) {
      *phCommand =
          mock::createDummyHandle<ur_exp_command_buffer_command_handle_t>();
    }
    result = UR_RESULT_SUCCESS;
  }

  if (result != UR_RESULT_SUCCESS) {
    return result;
  }

  auto afterCallback = reinterpret_cast<ur_mock_callback_t>(
      mock::getCallbacks().get_after_callback(
          "urCommandBufferAppendMemBufferFillExp"));
  if (afterCallback) {
    return afterCallback(&params);
  }

  return result;
} catch (...) {
  return exceptionToResult(std::current_exception());
}

///////////////////////////////////////////////////////////////////////////////
/// @brief Intercept function for urCommandBufferAppendUSMPrefetchExp
__urdlllocal ur_result_t UR_APICALL urCommandBufferAppendUSMPrefetchExp(
    /// [in] handle of the command-buffer object.
    ur_exp_command_buffer_handle_t hCommandBuffer,
    /// [in] pointer to USM allocated memory to prefetch.
    const void *pMemory,
    /// [in] size in bytes to be fetched.
    size_t size,
    /// [in] USM prefetch flags
    ur_usm_migration_flags_t flags,
    /// [in] The number of sync points in the provided dependency list.
    uint32_t numSyncPointsInWaitList,
    /// [in][optional] A list of sync points that this command depends on.
    /// Will be ignored if command-buffer is in-order.
    const ur_exp_command_buffer_sync_point_t *pSyncPointWaitList,
    /// [in] Size of the event wait list.
    uint32_t numEventsInWaitList,
    /// [in][optional][range(0, numEventsInWaitList)] pointer to a list of
    /// events that must be complete before the command execution. If nullptr,
    /// the numEventsInWaitList must be 0, indicating no wait events.
    const ur_event_handle_t *phEventWaitList,
    /// [out][optional] sync point associated with this command.
    ur_exp_command_buffer_sync_point_t *pSyncPoint,
    /// [out][optional][alloc] return an event object that will be signaled by
    /// the completion of this command in the next execution of the
    /// command-buffer.
    ur_event_handle_t *phEvent,
    /// [out][optional][alloc] Handle to this command.
    ur_exp_command_buffer_command_handle_t *phCommand) try {
  ur_result_t result = UR_RESULT_SUCCESS;

  ur_command_buffer_append_usm_prefetch_exp_params_t params = {
      &hCommandBuffer,
      &pMemory,
      &size,
      &flags,
      &numSyncPointsInWaitList,
      &pSyncPointWaitList,
      &numEventsInWaitList,
      &phEventWaitList,
      &pSyncPoint,
      &phEvent,
      &phCommand};

  auto beforeCallback = reinterpret_cast<ur_mock_callback_t>(
      mock::getCallbacks().get_before_callback(
          "urCommandBufferAppendUSMPrefetchExp"));
  if (beforeCallback) {
    result = beforeCallback(&params);
    if (result != UR_RESULT_SUCCESS) {
      return result;
    }
  }

  auto replaceCallback = reinterpret_cast<ur_mock_callback_t>(
      mock::getCallbacks().get_replace_callback(
          "urCommandBufferAppendUSMPrefetchExp"));
  if (replaceCallback) {
    result = replaceCallback(&params);
  } else {

    // optional output handle
    if (phEvent) {
      *phEvent = mock::createDummyHandle<ur_event_handle_t>();
    }
    // optional output handle
    if (phCommand) {
      *phCommand =
          mock::createDummyHandle<ur_exp_command_buffer_command_handle_t>();
    }
    result = UR_RESULT_SUCCESS;
  }

  if (result != UR_RESULT_SUCCESS) {
    return result;
  }

  auto afterCallback = reinterpret_cast<ur_mock_callback_t>(
      mock::getCallbacks().get_after_callback(
          "urCommandBufferAppendUSMPrefetchExp"));
  if (afterCallback) {
    return afterCallback(&params);
  }

  return result;
} catch (...) {
  return exceptionToResult(std::current_exception());
}

///////////////////////////////////////////////////////////////////////////////
/// @brief Intercept function for urCommandBufferAppendUSMAdviseExp
__urdlllocal ur_result_t UR_APICALL urCommandBufferAppendUSMAdviseExp(
    /// [in] handle of the command-buffer object.
    ur_exp_command_buffer_handle_t hCommandBuffer,
    /// [in] pointer to the USM memory object.
    const void *pMemory,
    /// [in] size in bytes to be advised.
    size_t size,
    /// [in] USM memory advice
    ur_usm_advice_flags_t advice,
    /// [in] The number of sync points in the provided dependency list.
    uint32_t numSyncPointsInWaitList,
    /// [in][optional] A list of sync points that this command depends on.
    /// Will be ignored if command-buffer is in-order.
    const ur_exp_command_buffer_sync_point_t *pSyncPointWaitList,
    /// [in] Size of the event wait list.
    uint32_t numEventsInWaitList,
    /// [in][optional][range(0, numEventsInWaitList)] pointer to a list of
    /// events that must be complete before the command execution. If nullptr,
    /// the numEventsInWaitList must be 0, indicating no wait events.
    const ur_event_handle_t *phEventWaitList,
    /// [out][optional] sync point associated with this command.
    ur_exp_command_buffer_sync_point_t *pSyncPoint,
    /// [out][optional][alloc] return an event object that will be signaled by
    /// the completion of this command in the next execution of the
    /// command-buffer.
    ur_event_handle_t *phEvent,
    /// [out][optional][alloc] Handle to this command.
    ur_exp_command_buffer_command_handle_t *phCommand) try {
  ur_result_t result = UR_RESULT_SUCCESS;

  ur_command_buffer_append_usm_advise_exp_params_t params = {
      &hCommandBuffer,
      &pMemory,
      &size,
      &advice,
      &numSyncPointsInWaitList,
      &pSyncPointWaitList,
      &numEventsInWaitList,
      &phEventWaitList,
      &pSyncPoint,
      &phEvent,
      &phCommand};

  auto beforeCallback = reinterpret_cast<ur_mock_callback_t>(
      mock::getCallbacks().get_before_callback(
          "urCommandBufferAppendUSMAdviseExp"));
  if (beforeCallback) {
    result = beforeCallback(&params);
    if (result != UR_RESULT_SUCCESS) {
      return result;
    }
  }

  auto replaceCallback = reinterpret_cast<ur_mock_callback_t>(
      mock::getCallbacks().get_replace_callback(
          "urCommandBufferAppendUSMAdviseExp"));
  if (replaceCallback) {
    result = replaceCallback(&params);
  } else {

    // optional output handle
    if (phEvent) {
      *phEvent = mock::createDummyHandle<ur_event_handle_t>();
    }
    // optional output handle
    if (phCommand) {
      *phCommand =
          mock::createDummyHandle<ur_exp_command_buffer_command_handle_t>();
    }
    result = UR_RESULT_SUCCESS;
  }

  if (result != UR_RESULT_SUCCESS) {
    return result;
  }

  auto afterCallback = reinterpret_cast<ur_mock_callback_t>(
      mock::getCallbacks().get_after_callback(
          "urCommandBufferAppendUSMAdviseExp"));
  if (afterCallback) {
    return afterCallback(&params);
  }

  return result;
} catch (...) {
  return exceptionToResult(std::current_exception());
}

///////////////////////////////////////////////////////////////////////////////
/// @brief Intercept function for urCommandBufferAppendNativeCommandExp
__urdlllocal ur_result_t UR_APICALL urCommandBufferAppendNativeCommandExp(
    /// [in] Handle of the command-buffer object.
    ur_exp_command_buffer_handle_t hCommandBuffer,
    /// [in] Function calling the native underlying API, to be executed
    /// immediately.
    ur_exp_command_buffer_native_command_function_t pfnNativeCommand,
    /// [in][optional] Data used by pfnNativeCommand
    void *pData,
    /// [in][optional] A command-buffer object which will be added to
    /// hCommandBuffer as a child graph node containing the native commands.
    /// Required for CUDA and HIP adapters and will be ignored by other
    /// adapters, who use alternative backend mechanisms to add the native
    /// nodes to hCommandBuffer.
    ur_exp_command_buffer_handle_t hChildCommandBuffer,
    /// [in] The number of sync points in the provided dependency list.
    uint32_t numSyncPointsInWaitList,
    /// [in][optional] A list of sync points that this command depends on.
    /// Will be ignored if command-buffer is in-order.
    const ur_exp_command_buffer_sync_point_t *pSyncPointWaitList,
    /// [out][optional] Sync point associated with this command.
    ur_exp_command_buffer_sync_point_t *pSyncPoint) try {
  ur_result_t result = UR_RESULT_SUCCESS;

  ur_command_buffer_append_native_command_exp_params_t params = {
      &hCommandBuffer,      &pfnNativeCommand,        &pData,
      &hChildCommandBuffer, &numSyncPointsInWaitList, &pSyncPointWaitList,
      &pSyncPoint};

  auto beforeCallback = reinterpret_cast<ur_mock_callback_t>(
      mock::getCallbacks().get_before_callback(
          "urCommandBufferAppendNativeCommandExp"));
  if (beforeCallback) {
    result = beforeCallback(&params);
    if (result != UR_RESULT_SUCCESS) {
      return result;
    }
  }

  auto replaceCallback = reinterpret_cast<ur_mock_callback_t>(
      mock::getCallbacks().get_replace_callback(
          "urCommandBufferAppendNativeCommandExp"));
  if (replaceCallback) {
    result = replaceCallback(&params);
  } else {

    result = UR_RESULT_SUCCESS;
  }

  if (result != UR_RESULT_SUCCESS) {
    return result;
  }

  auto afterCallback = reinterpret_cast<ur_mock_callback_t>(
      mock::getCallbacks().get_after_callback(
          "urCommandBufferAppendNativeCommandExp"));
  if (afterCallback) {
    return afterCallback(&params);
  }

  return result;
} catch (...) {
  return exceptionToResult(std::current_exception());
}

///////////////////////////////////////////////////////////////////////////////
/// @brief Intercept function for urEnqueueCommandBufferExp
__urdlllocal ur_result_t UR_APICALL urEnqueueCommandBufferExp(
    /// [in] The queue to submit this command-buffer for execution.
    ur_queue_handle_t hQueue,
    /// [in] Handle of the command-buffer object.
    ur_exp_command_buffer_handle_t hCommandBuffer,
    /// [in] Size of the event wait list.
    uint32_t numEventsInWaitList,
    /// [in][optional][range(0, numEventsInWaitList)] pointer to a list of
    /// events that must be complete before the command-buffer execution.
    /// If nullptr, the numEventsInWaitList must be 0, indicating no wait
    /// events.
    const ur_event_handle_t *phEventWaitList,
    /// [out][optional][alloc] return an event object that identifies this
    /// particular command-buffer execution instance. If phEventWaitList and
    /// phEvent are not NULL, phEvent must not refer to an element of the
    /// phEventWaitList array.
    ur_event_handle_t *phEvent) try {
  ur_result_t result = UR_RESULT_SUCCESS;

  ur_enqueue_command_buffer_exp_params_t params = {&hQueue, &hCommandBuffer,
                                                   &numEventsInWaitList,
                                                   &phEventWaitList, &phEvent};

  auto beforeCallback = reinterpret_cast<ur_mock_callback_t>(
      mock::getCallbacks().get_before_callback("urEnqueueCommandBufferExp"));
  if (beforeCallback) {
    result = beforeCallback(&params);
    if (result != UR_RESULT_SUCCESS) {
      return result;
    }
  }

  auto replaceCallback = reinterpret_cast<ur_mock_callback_t>(
      mock::getCallbacks().get_replace_callback("urEnqueueCommandBufferExp"));
  if (replaceCallback) {
    result = replaceCallback(&params);
  } else {

    // optional output handle
    if (phEvent) {
      *phEvent = mock::createDummyHandle<ur_event_handle_t>();
    }
    result = UR_RESULT_SUCCESS;
  }

  if (result != UR_RESULT_SUCCESS) {
    return result;
  }

  auto afterCallback = reinterpret_cast<ur_mock_callback_t>(
      mock::getCallbacks().get_after_callback("urEnqueueCommandBufferExp"));
  if (afterCallback) {
    return afterCallback(&params);
  }

  return result;
} catch (...) {
  return exceptionToResult(std::current_exception());
}

///////////////////////////////////////////////////////////////////////////////
/// @brief Intercept function for urCommandBufferUpdateKernelLaunchExp
__urdlllocal ur_result_t UR_APICALL urCommandBufferUpdateKernelLaunchExp(
    /// [in] Handle of the command-buffer object.
    ur_exp_command_buffer_handle_t hCommandBuffer,
    /// [in] Length of pUpdateKernelLaunch.
    uint32_t numKernelUpdates,
    /// [in][range(0, numKernelUpdates)]  List of structs defining how a
    /// kernel commands are to be updated.
    const ur_exp_command_buffer_update_kernel_launch_desc_t
        *pUpdateKernelLaunch) try {
  ur_result_t result = UR_RESULT_SUCCESS;

  ur_command_buffer_update_kernel_launch_exp_params_t params = {
      &hCommandBuffer, &numKernelUpdates, &pUpdateKernelLaunch};

  auto beforeCallback = reinterpret_cast<ur_mock_callback_t>(
      mock::getCallbacks().get_before_callback(
          "urCommandBufferUpdateKernelLaunchExp"));
  if (beforeCallback) {
    result = beforeCallback(&params);
    if (result != UR_RESULT_SUCCESS) {
      return result;
    }
  }

  auto replaceCallback = reinterpret_cast<ur_mock_callback_t>(
      mock::getCallbacks().get_replace_callback(
          "urCommandBufferUpdateKernelLaunchExp"));
  if (replaceCallback) {
    result = replaceCallback(&params);
  } else {

    result = UR_RESULT_SUCCESS;
  }

  if (result != UR_RESULT_SUCCESS) {
    return result;
  }

  auto afterCallback = reinterpret_cast<ur_mock_callback_t>(
      mock::getCallbacks().get_after_callback(
          "urCommandBufferUpdateKernelLaunchExp"));
  if (afterCallback) {
    return afterCallback(&params);
  }

  return result;
} catch (...) {
  return exceptionToResult(std::current_exception());
}

///////////////////////////////////////////////////////////////////////////////
/// @brief Intercept function for urCommandBufferUpdateSignalEventExp
__urdlllocal ur_result_t UR_APICALL urCommandBufferUpdateSignalEventExp(
    /// [in] Handle of the command-buffer command to update.
    ur_exp_command_buffer_command_handle_t hCommand,
    /// [out][alloc] Event to be signaled.
    ur_event_handle_t *phSignalEvent) try {
  ur_result_t result = UR_RESULT_SUCCESS;

  ur_command_buffer_update_signal_event_exp_params_t params = {&hCommand,
                                                               &phSignalEvent};

  auto beforeCallback = reinterpret_cast<ur_mock_callback_t>(
      mock::getCallbacks().get_before_callback(
          "urCommandBufferUpdateSignalEventExp"));
  if (beforeCallback) {
    result = beforeCallback(&params);
    if (result != UR_RESULT_SUCCESS) {
      return result;
    }
  }

  auto replaceCallback = reinterpret_cast<ur_mock_callback_t>(
      mock::getCallbacks().get_replace_callback(
          "urCommandBufferUpdateSignalEventExp"));
  if (replaceCallback) {
    result = replaceCallback(&params);
  } else {

    *phSignalEvent = mock::createDummyHandle<ur_event_handle_t>();
    result = UR_RESULT_SUCCESS;
  }

  if (result != UR_RESULT_SUCCESS) {
    return result;
  }

  auto afterCallback = reinterpret_cast<ur_mock_callback_t>(
      mock::getCallbacks().get_after_callback(
          "urCommandBufferUpdateSignalEventExp"));
  if (afterCallback) {
    return afterCallback(&params);
  }

  return result;
} catch (...) {
  return exceptionToResult(std::current_exception());
}

///////////////////////////////////////////////////////////////////////////////
/// @brief Intercept function for urCommandBufferUpdateWaitEventsExp
__urdlllocal ur_result_t UR_APICALL urCommandBufferUpdateWaitEventsExp(
    /// [in] Handle of the command-buffer command to update.
    ur_exp_command_buffer_command_handle_t hCommand,
    /// [in] Size of the event wait list.
    uint32_t numEventsInWaitList,
    /// [in][optional][range(0, numEventsInWaitList)] pointer to a list of
    /// events that must be complete before the command execution. If nullptr,
    /// the numEventsInWaitList must be 0, indicating no wait events.
    const ur_event_handle_t *phEventWaitList) try {
  ur_result_t result = UR_RESULT_SUCCESS;

  ur_command_buffer_update_wait_events_exp_params_t params = {
      &hCommand, &numEventsInWaitList, &phEventWaitList};

  auto beforeCallback = reinterpret_cast<ur_mock_callback_t>(
      mock::getCallbacks().get_before_callback(
          "urCommandBufferUpdateWaitEventsExp"));
  if (beforeCallback) {
    result = beforeCallback(&params);
    if (result != UR_RESULT_SUCCESS) {
      return result;
    }
  }

  auto replaceCallback = reinterpret_cast<ur_mock_callback_t>(
      mock::getCallbacks().get_replace_callback(
          "urCommandBufferUpdateWaitEventsExp"));
  if (replaceCallback) {
    result = replaceCallback(&params);
  } else {

    result = UR_RESULT_SUCCESS;
  }

  if (result != UR_RESULT_SUCCESS) {
    return result;
  }

  auto afterCallback = reinterpret_cast<ur_mock_callback_t>(
      mock::getCallbacks().get_after_callback(
          "urCommandBufferUpdateWaitEventsExp"));
  if (afterCallback) {
    return afterCallback(&params);
  }

  return result;
} catch (...) {
  return exceptionToResult(std::current_exception());
}

///////////////////////////////////////////////////////////////////////////////
/// @brief Intercept function for urCommandBufferGetInfoExp
__urdlllocal ur_result_t UR_APICALL urCommandBufferGetInfoExp(
    /// [in] handle of the command-buffer object
    ur_exp_command_buffer_handle_t hCommandBuffer,
    /// [in] the name of the command-buffer property to query
    ur_exp_command_buffer_info_t propName,
    /// [in] size in bytes of the command-buffer property value
    size_t propSize,
    /// [out][optional][typename(propName, propSize)] value of the
    /// command-buffer property
    void *pPropValue,
    /// [out][optional] bytes returned in command-buffer property
    size_t *pPropSizeRet) try {
  ur_result_t result = UR_RESULT_SUCCESS;

  ur_command_buffer_get_info_exp_params_t params = {
      &hCommandBuffer, &propName, &propSize, &pPropValue, &pPropSizeRet};

  auto beforeCallback = reinterpret_cast<ur_mock_callback_t>(
      mock::getCallbacks().get_before_callback("urCommandBufferGetInfoExp"));
  if (beforeCallback) {
    result = beforeCallback(&params);
    if (result != UR_RESULT_SUCCESS) {
      return result;
    }
  }

  auto replaceCallback = reinterpret_cast<ur_mock_callback_t>(
      mock::getCallbacks().get_replace_callback("urCommandBufferGetInfoExp"));
  if (replaceCallback) {
    result = replaceCallback(&params);
  } else {

    result = UR_RESULT_SUCCESS;
  }

  if (result != UR_RESULT_SUCCESS) {
    return result;
  }

  auto afterCallback = reinterpret_cast<ur_mock_callback_t>(
      mock::getCallbacks().get_after_callback("urCommandBufferGetInfoExp"));
  if (afterCallback) {
    return afterCallback(&params);
  }

  return result;
} catch (...) {
  return exceptionToResult(std::current_exception());
}

///////////////////////////////////////////////////////////////////////////////
/// @brief Intercept function for urCommandBufferGetNativeHandleExp
__urdlllocal ur_result_t UR_APICALL urCommandBufferGetNativeHandleExp(
    /// [in] Handle of the command-buffer.
    ur_exp_command_buffer_handle_t hCommandBuffer,
    /// [out] A pointer to the native handle of the command-buffer.
    ur_native_handle_t *phNativeCommandBuffer) try {
  ur_result_t result = UR_RESULT_SUCCESS;

  ur_command_buffer_get_native_handle_exp_params_t params = {
      &hCommandBuffer, &phNativeCommandBuffer};

  auto beforeCallback = reinterpret_cast<ur_mock_callback_t>(
      mock::getCallbacks().get_before_callback(
          "urCommandBufferGetNativeHandleExp"));
  if (beforeCallback) {
    result = beforeCallback(&params);
    if (result != UR_RESULT_SUCCESS) {
      return result;
    }
  }

  auto replaceCallback = reinterpret_cast<ur_mock_callback_t>(
      mock::getCallbacks().get_replace_callback(
          "urCommandBufferGetNativeHandleExp"));
  if (replaceCallback) {
    result = replaceCallback(&params);
  } else {

    *phNativeCommandBuffer =
        reinterpret_cast<ur_native_handle_t>(hCommandBuffer);
    result = UR_RESULT_SUCCESS;
  }

  if (result != UR_RESULT_SUCCESS) {
    return result;
  }

  auto afterCallback = reinterpret_cast<ur_mock_callback_t>(
      mock::getCallbacks().get_after_callback(
          "urCommandBufferGetNativeHandleExp"));
  if (afterCallback) {
    return afterCallback(&params);
  }

  return result;
} catch (...) {
  return exceptionToResult(std::current_exception());
}

///////////////////////////////////////////////////////////////////////////////
/// @brief Intercept function for urEnqueueTimestampRecordingExp
__urdlllocal ur_result_t UR_APICALL urEnqueueTimestampRecordingExp(
    /// [in] handle of the queue object
    ur_queue_handle_t hQueue,
    /// [in] indicates whether the call to this function should block until
    /// until the device timestamp recording command has executed on the
    /// device.
    bool blocking,
    /// [in] size of the event wait list
    uint32_t numEventsInWaitList,
    /// [in][optional][range(0, numEventsInWaitList)] pointer to a list of
    /// events that must be complete before the kernel execution.
    /// If nullptr, the numEventsInWaitList must be 0, indicating no wait
    /// events.
    const ur_event_handle_t *phEventWaitList,
    /// [in,out] return an event object that identifies this particular kernel
    /// execution instance. Profiling information can be queried
    /// from this event as if `hQueue` had profiling enabled. Querying
    /// `UR_PROFILING_INFO_COMMAND_QUEUED` or `UR_PROFILING_INFO_COMMAND_SUBMIT`
    /// reports the timestamp at the time of the call to this function.
    /// Querying `UR_PROFILING_INFO_COMMAND_START` or
    /// `UR_PROFILING_INFO_COMMAND_END` reports the timestamp recorded when the
    /// command is executed on the device. If phEventWaitList and phEvent are
    /// not NULL, phEvent must not refer to an element of the phEventWaitList
    /// array.
    ur_event_handle_t *phEvent) try {
  ur_result_t result = UR_RESULT_SUCCESS;

  ur_enqueue_timestamp_recording_exp_params_t params = {
      &hQueue, &blocking, &numEventsInWaitList, &phEventWaitList, &phEvent};

  auto beforeCallback = reinterpret_cast<ur_mock_callback_t>(
      mock::getCallbacks().get_before_callback(
          "urEnqueueTimestampRecordingExp"));
  if (beforeCallback) {
    result = beforeCallback(&params);
    if (result != UR_RESULT_SUCCESS) {
      return result;
    }
  }

  auto replaceCallback = reinterpret_cast<ur_mock_callback_t>(
      mock::getCallbacks().get_replace_callback(
          "urEnqueueTimestampRecordingExp"));
  if (replaceCallback) {
    result = replaceCallback(&params);
  } else {

    *phEvent = mock::createDummyHandle<ur_event_handle_t>();
    result = UR_RESULT_SUCCESS;
  }

  if (result != UR_RESULT_SUCCESS) {
    return result;
  }

  auto afterCallback = reinterpret_cast<ur_mock_callback_t>(
      mock::getCallbacks().get_after_callback(
          "urEnqueueTimestampRecordingExp"));
  if (afterCallback) {
    return afterCallback(&params);
  }

  return result;
} catch (...) {
  return exceptionToResult(std::current_exception());
}

///////////////////////////////////////////////////////////////////////////////
<<<<<<< HEAD
/// @brief Intercept function for urEnqueueKernelLaunchCustomExp
__urdlllocal ur_result_t UR_APICALL urEnqueueKernelLaunchCustomExp(
    /// [in] handle of the queue object
    ur_queue_handle_t hQueue,
    /// [in] handle of the kernel object
    ur_kernel_handle_t hKernel,
    /// [in] number of dimensions, from 1 to 3, to specify the global and
    /// work-group work-items
    uint32_t workDim,
    /// [in] pointer to an array of workDim unsigned values that specify the
    /// offset used to calculate the global ID of a work-item
    const size_t *pGlobalWorkOffset,
    /// [in] pointer to an array of workDim unsigned values that specify the
    /// number of global work-items in workDim that will execute the kernel
    /// function
    const size_t *pGlobalWorkSize,
    /// [in][optional] pointer to an array of workDim unsigned values that
    /// specify the number of local work-items forming a work-group that will
    /// execute the kernel function. If nullptr, the runtime implementation
    /// will choose the work-group size.
    const size_t *pLocalWorkSize,
    /// [in] size of the launch prop list
    uint32_t numPropsInLaunchPropList,
    /// [in][range(0, numPropsInLaunchPropList)] pointer to a list of launch
    /// properties
    const ur_exp_launch_property_t *launchPropList,
    /// [in] size of the event wait list
    uint32_t numEventsInWaitList,
    /// [in][optional][range(0, numEventsInWaitList)] pointer to a list of
    /// events that must be complete before the kernel execution. If nullptr,
    /// the numEventsInWaitList must be 0, indicating that no wait event.
    const ur_event_handle_t *phEventWaitList,
    /// [out][optional][alloc] return an event object that identifies this
    /// particular kernel execution instance. If phEventWaitList and phEvent
    /// are not NULL, phEvent must not refer to an element of the
    /// phEventWaitList array.
    ur_event_handle_t *phEvent) try {
  ur_result_t result = UR_RESULT_SUCCESS;

  ur_enqueue_kernel_launch_custom_exp_params_t params = {
      &hQueue,
      &hKernel,
      &workDim,
      &pGlobalWorkOffset,
      &pGlobalWorkSize,
      &pLocalWorkSize,
      &numPropsInLaunchPropList,
      &launchPropList,
      &numEventsInWaitList,
      &phEventWaitList,
      &phEvent};

  auto beforeCallback = reinterpret_cast<ur_mock_callback_t>(
      mock::getCallbacks().get_before_callback(
          "urEnqueueKernelLaunchCustomExp"));
=======
/// @brief Intercept function for urProgramBuildExp
__urdlllocal ur_result_t UR_APICALL urProgramBuildExp(
    /// [in] Handle of the program to build.
    ur_program_handle_t hProgram,
    /// [in] number of devices
    uint32_t numDevices,
    /// [in][range(0, numDevices)] pointer to array of device handles
    ur_device_handle_t *phDevices,
    /// [in][optional] pointer to build options null-terminated string.
    const char *pOptions) try {
  ur_result_t result = UR_RESULT_SUCCESS;

  ur_program_build_exp_params_t params = {&hProgram, &numDevices, &phDevices,
                                          &pOptions};

  auto beforeCallback = reinterpret_cast<ur_mock_callback_t>(
      mock::getCallbacks().get_before_callback("urProgramBuildExp"));
>>>>>>> ec26b925
  if (beforeCallback) {
    result = beforeCallback(&params);
    if (result != UR_RESULT_SUCCESS) {
      return result;
    }
  }

  auto replaceCallback = reinterpret_cast<ur_mock_callback_t>(
<<<<<<< HEAD
      mock::getCallbacks().get_replace_callback(
          "urEnqueueKernelLaunchCustomExp"));
=======
      mock::getCallbacks().get_replace_callback("urProgramBuildExp"));
>>>>>>> ec26b925
  if (replaceCallback) {
    result = replaceCallback(&params);
  } else {

<<<<<<< HEAD
    // optional output handle
    if (phEvent) {
      *phEvent = mock::createDummyHandle<ur_event_handle_t>();
    }
=======
    result = UR_RESULT_SUCCESS;
  }

  if (result != UR_RESULT_SUCCESS) {
    return result;
  }

  auto afterCallback = reinterpret_cast<ur_mock_callback_t>(
      mock::getCallbacks().get_after_callback("urProgramBuildExp"));
  if (afterCallback) {
    return afterCallback(&params);
  }

  return result;
} catch (...) {
  return exceptionToResult(std::current_exception());
}

///////////////////////////////////////////////////////////////////////////////
/// @brief Intercept function for urProgramCompileExp
__urdlllocal ur_result_t UR_APICALL urProgramCompileExp(
    /// [in][out] handle of the program to compile.
    ur_program_handle_t hProgram,
    /// [in] number of devices
    uint32_t numDevices,
    /// [in][range(0, numDevices)] pointer to array of device handles
    ur_device_handle_t *phDevices,
    /// [in][optional] pointer to build options null-terminated string.
    const char *pOptions) try {
  ur_result_t result = UR_RESULT_SUCCESS;

  ur_program_compile_exp_params_t params = {&hProgram, &numDevices, &phDevices,
                                            &pOptions};

  auto beforeCallback = reinterpret_cast<ur_mock_callback_t>(
      mock::getCallbacks().get_before_callback("urProgramCompileExp"));
  if (beforeCallback) {
    result = beforeCallback(&params);
    if (result != UR_RESULT_SUCCESS) {
      return result;
    }
  }

  auto replaceCallback = reinterpret_cast<ur_mock_callback_t>(
      mock::getCallbacks().get_replace_callback("urProgramCompileExp"));
  if (replaceCallback) {
    result = replaceCallback(&params);
  } else {

    result = UR_RESULT_SUCCESS;
  }

  if (result != UR_RESULT_SUCCESS) {
    return result;
  }

  auto afterCallback = reinterpret_cast<ur_mock_callback_t>(
      mock::getCallbacks().get_after_callback("urProgramCompileExp"));
  if (afterCallback) {
    return afterCallback(&params);
  }

  return result;
} catch (...) {
  return exceptionToResult(std::current_exception());
}

///////////////////////////////////////////////////////////////////////////////
/// @brief Intercept function for urProgramLinkExp
__urdlllocal ur_result_t UR_APICALL urProgramLinkExp(
    /// [in] handle of the context instance.
    ur_context_handle_t hContext,
    /// [in] number of devices
    uint32_t numDevices,
    /// [in][range(0, numDevices)] pointer to array of device handles
    ur_device_handle_t *phDevices,
    /// [in] number of program handles in `phPrograms`.
    uint32_t count,
    /// [in][range(0, count)] pointer to array of program handles.
    const ur_program_handle_t *phPrograms,
    /// [in][optional] pointer to linker options null-terminated string.
    const char *pOptions,
    /// [out][alloc] pointer to handle of program object created.
    ur_program_handle_t *phProgram) try {
  ur_result_t result = UR_RESULT_SUCCESS;
  if (nullptr != phProgram) {
    *phProgram = nullptr;
  }

  ur_program_link_exp_params_t params = {&hContext, &numDevices, &phDevices,
                                         &count,    &phPrograms, &pOptions,
                                         &phProgram};

  auto beforeCallback = reinterpret_cast<ur_mock_callback_t>(
      mock::getCallbacks().get_before_callback("urProgramLinkExp"));
  if (beforeCallback) {
    result = beforeCallback(&params);
    if (result != UR_RESULT_SUCCESS) {
      return result;
    }
  }

  auto replaceCallback = reinterpret_cast<ur_mock_callback_t>(
      mock::getCallbacks().get_replace_callback("urProgramLinkExp"));
  if (replaceCallback) {
    result = replaceCallback(&params);
  } else {

    *phProgram = mock::createDummyHandle<ur_program_handle_t>();
    result = UR_RESULT_SUCCESS;
  }

  if (result != UR_RESULT_SUCCESS) {
    return result;
  }

  auto afterCallback = reinterpret_cast<ur_mock_callback_t>(
      mock::getCallbacks().get_after_callback("urProgramLinkExp"));
  if (afterCallback) {
    return afterCallback(&params);
  }

  return result;
} catch (...) {
  return exceptionToResult(std::current_exception());
}

///////////////////////////////////////////////////////////////////////////////
/// @brief Intercept function for urUSMContextMemcpyExp
__urdlllocal ur_result_t UR_APICALL urUSMContextMemcpyExp(
    /// [in] Context associated with the device(s) that own the allocations
    /// `pSrc` and `pDst`.
    ur_context_handle_t hContext,
    /// [in] Destination pointer to copy to.
    void *pDst,
    /// [in] Source pointer to copy from.
    const void *pSrc,
    /// [in] Size in bytes to be copied.
    size_t size) try {
  ur_result_t result = UR_RESULT_SUCCESS;

  ur_usm_context_memcpy_exp_params_t params = {&hContext, &pDst, &pSrc, &size};

  auto beforeCallback = reinterpret_cast<ur_mock_callback_t>(
      mock::getCallbacks().get_before_callback("urUSMContextMemcpyExp"));
  if (beforeCallback) {
    result = beforeCallback(&params);
    if (result != UR_RESULT_SUCCESS) {
      return result;
    }
  }

  auto replaceCallback = reinterpret_cast<ur_mock_callback_t>(
      mock::getCallbacks().get_replace_callback("urUSMContextMemcpyExp"));
  if (replaceCallback) {
    result = replaceCallback(&params);
  } else {

>>>>>>> ec26b925
    result = UR_RESULT_SUCCESS;
  }

  if (result != UR_RESULT_SUCCESS) {
    return result;
  }

  auto afterCallback = reinterpret_cast<ur_mock_callback_t>(
<<<<<<< HEAD
      mock::getCallbacks().get_after_callback(
          "urEnqueueKernelLaunchCustomExp"));
=======
      mock::getCallbacks().get_after_callback("urUSMContextMemcpyExp"));
>>>>>>> ec26b925
  if (afterCallback) {
    return afterCallback(&params);
  }

  return result;
} catch (...) {
  return exceptionToResult(std::current_exception());
}

///////////////////////////////////////////////////////////////////////////////
/// @brief Intercept function for urUSMImportExp
__urdlllocal ur_result_t UR_APICALL urUSMImportExp(
    /// [in] handle of the context object
    ur_context_handle_t hContext,
    /// [in] pointer to host memory object
    void *pMem,
    /// [in] size in bytes of the host memory object to be imported
    size_t size) try {
  ur_result_t result = UR_RESULT_SUCCESS;

  ur_usm_import_exp_params_t params = {&hContext, &pMem, &size};

  auto beforeCallback = reinterpret_cast<ur_mock_callback_t>(
      mock::getCallbacks().get_before_callback("urUSMImportExp"));
  if (beforeCallback) {
    result = beforeCallback(&params);
    if (result != UR_RESULT_SUCCESS) {
      return result;
    }
  }

  auto replaceCallback = reinterpret_cast<ur_mock_callback_t>(
      mock::getCallbacks().get_replace_callback("urUSMImportExp"));
  if (replaceCallback) {
    result = replaceCallback(&params);
  } else {

    result = UR_RESULT_SUCCESS;
  }

  if (result != UR_RESULT_SUCCESS) {
    return result;
  }

  auto afterCallback = reinterpret_cast<ur_mock_callback_t>(
      mock::getCallbacks().get_after_callback("urUSMImportExp"));
  if (afterCallback) {
    return afterCallback(&params);
  }

  return result;
} catch (...) {
  return exceptionToResult(std::current_exception());
}

///////////////////////////////////////////////////////////////////////////////
/// @brief Intercept function for urUSMReleaseExp
__urdlllocal ur_result_t UR_APICALL urUSMReleaseExp(
    /// [in] handle of the context object
    ur_context_handle_t hContext,
    /// [in] pointer to host memory object
    void *pMem) try {
  ur_result_t result = UR_RESULT_SUCCESS;

  ur_usm_release_exp_params_t params = {&hContext, &pMem};

  auto beforeCallback = reinterpret_cast<ur_mock_callback_t>(
      mock::getCallbacks().get_before_callback("urUSMReleaseExp"));
  if (beforeCallback) {
    result = beforeCallback(&params);
    if (result != UR_RESULT_SUCCESS) {
      return result;
    }
  }

  auto replaceCallback = reinterpret_cast<ur_mock_callback_t>(
      mock::getCallbacks().get_replace_callback("urUSMReleaseExp"));
  if (replaceCallback) {
    result = replaceCallback(&params);
  } else {

    result = UR_RESULT_SUCCESS;
  }

  if (result != UR_RESULT_SUCCESS) {
    return result;
  }

  auto afterCallback = reinterpret_cast<ur_mock_callback_t>(
      mock::getCallbacks().get_after_callback("urUSMReleaseExp"));
  if (afterCallback) {
    return afterCallback(&params);
  }

  return result;
} catch (...) {
  return exceptionToResult(std::current_exception());
}

///////////////////////////////////////////////////////////////////////////////
/// @brief Intercept function for urUsmP2PEnablePeerAccessExp
__urdlllocal ur_result_t UR_APICALL urUsmP2PEnablePeerAccessExp(
    /// [in] handle of the command device object
    ur_device_handle_t commandDevice,
    /// [in] handle of the peer device object
    ur_device_handle_t peerDevice) try {
  ur_result_t result = UR_RESULT_SUCCESS;

  ur_usm_p2p_enable_peer_access_exp_params_t params = {&commandDevice,
                                                       &peerDevice};

  auto beforeCallback = reinterpret_cast<ur_mock_callback_t>(
      mock::getCallbacks().get_before_callback("urUsmP2PEnablePeerAccessExp"));
  if (beforeCallback) {
    result = beforeCallback(&params);
    if (result != UR_RESULT_SUCCESS) {
      return result;
    }
  }

  auto replaceCallback = reinterpret_cast<ur_mock_callback_t>(
      mock::getCallbacks().get_replace_callback("urUsmP2PEnablePeerAccessExp"));
  if (replaceCallback) {
    result = replaceCallback(&params);
  } else {

    result = UR_RESULT_SUCCESS;
  }

  if (result != UR_RESULT_SUCCESS) {
    return result;
  }

  auto afterCallback = reinterpret_cast<ur_mock_callback_t>(
      mock::getCallbacks().get_after_callback("urUsmP2PEnablePeerAccessExp"));
  if (afterCallback) {
    return afterCallback(&params);
  }

  return result;
} catch (...) {
  return exceptionToResult(std::current_exception());
}

///////////////////////////////////////////////////////////////////////////////
/// @brief Intercept function for urUsmP2PDisablePeerAccessExp
__urdlllocal ur_result_t UR_APICALL urUsmP2PDisablePeerAccessExp(
    /// [in] handle of the command device object
    ur_device_handle_t commandDevice,
    /// [in] handle of the peer device object
    ur_device_handle_t peerDevice) try {
  ur_result_t result = UR_RESULT_SUCCESS;

  ur_usm_p2p_disable_peer_access_exp_params_t params = {&commandDevice,
                                                        &peerDevice};

  auto beforeCallback = reinterpret_cast<ur_mock_callback_t>(
      mock::getCallbacks().get_before_callback("urUsmP2PDisablePeerAccessExp"));
  if (beforeCallback) {
    result = beforeCallback(&params);
    if (result != UR_RESULT_SUCCESS) {
      return result;
    }
  }

  auto replaceCallback = reinterpret_cast<ur_mock_callback_t>(
      mock::getCallbacks().get_replace_callback(
          "urUsmP2PDisablePeerAccessExp"));
  if (replaceCallback) {
    result = replaceCallback(&params);
  } else {

    result = UR_RESULT_SUCCESS;
  }

  if (result != UR_RESULT_SUCCESS) {
    return result;
  }

  auto afterCallback = reinterpret_cast<ur_mock_callback_t>(
      mock::getCallbacks().get_after_callback("urUsmP2PDisablePeerAccessExp"));
  if (afterCallback) {
    return afterCallback(&params);
  }

  return result;
} catch (...) {
  return exceptionToResult(std::current_exception());
}

///////////////////////////////////////////////////////////////////////////////
/// @brief Intercept function for urUsmP2PPeerAccessGetInfoExp
__urdlllocal ur_result_t UR_APICALL urUsmP2PPeerAccessGetInfoExp(
    /// [in] handle of the command device object
    ur_device_handle_t commandDevice,
    /// [in] handle of the peer device object
    ur_device_handle_t peerDevice,
    /// [in] type of the info to retrieve
    ur_exp_peer_info_t propName,
    /// [in] the number of bytes pointed to by pPropValue.
    size_t propSize,
    /// [out][optional][typename(propName, propSize)] array of bytes holding
    /// the info.
    /// If propSize is not equal to or greater than the real number of bytes
    /// needed to return the info
    /// then the ::UR_RESULT_ERROR_INVALID_SIZE error is returned and
    /// pPropValue is not used.
    void *pPropValue,
    /// [out][optional] pointer to the actual size in bytes of the queried
    /// propName.
    size_t *pPropSizeRet) try {
  ur_result_t result = UR_RESULT_SUCCESS;

  ur_usm_p2p_peer_access_get_info_exp_params_t params = {
      &commandDevice, &peerDevice, &propName,
      &propSize,      &pPropValue, &pPropSizeRet};

  auto beforeCallback = reinterpret_cast<ur_mock_callback_t>(
      mock::getCallbacks().get_before_callback("urUsmP2PPeerAccessGetInfoExp"));
  if (beforeCallback) {
    result = beforeCallback(&params);
    if (result != UR_RESULT_SUCCESS) {
      return result;
    }
  }

  auto replaceCallback = reinterpret_cast<ur_mock_callback_t>(
      mock::getCallbacks().get_replace_callback(
          "urUsmP2PPeerAccessGetInfoExp"));
  if (replaceCallback) {
    result = replaceCallback(&params);
  } else {

    result = UR_RESULT_SUCCESS;
  }

  if (result != UR_RESULT_SUCCESS) {
    return result;
  }

  auto afterCallback = reinterpret_cast<ur_mock_callback_t>(
      mock::getCallbacks().get_after_callback("urUsmP2PPeerAccessGetInfoExp"));
  if (afterCallback) {
    return afterCallback(&params);
  }

  return result;
} catch (...) {
  return exceptionToResult(std::current_exception());
}

///////////////////////////////////////////////////////////////////////////////
/// @brief Intercept function for urEnqueueEventsWaitWithBarrierExt
__urdlllocal ur_result_t UR_APICALL urEnqueueEventsWaitWithBarrierExt(
    /// [in] handle of the queue object
    ur_queue_handle_t hQueue,
    /// [in][optional] pointer to the extended enqueue properties
    const ur_exp_enqueue_ext_properties_t *pProperties,
    /// [in] size of the event wait list
    uint32_t numEventsInWaitList,
    /// [in][optional][range(0, numEventsInWaitList)] pointer to a list of
    /// events that must be complete before this command can be executed.
    /// If nullptr, the numEventsInWaitList must be 0, indicating that all
    /// previously enqueued commands
    /// must be complete.
    const ur_event_handle_t *phEventWaitList,
    /// [out][optional][alloc] return an event object that identifies this
    /// particular command instance. If phEventWaitList and phEvent are not
    /// NULL, phEvent must not refer to an element of the phEventWaitList array.
    ur_event_handle_t *phEvent) try {
  ur_result_t result = UR_RESULT_SUCCESS;

  ur_enqueue_events_wait_with_barrier_ext_params_t params = {
      &hQueue, &pProperties, &numEventsInWaitList, &phEventWaitList, &phEvent};

  auto beforeCallback = reinterpret_cast<ur_mock_callback_t>(
      mock::getCallbacks().get_before_callback(
          "urEnqueueEventsWaitWithBarrierExt"));
  if (beforeCallback) {
    result = beforeCallback(&params);
    if (result != UR_RESULT_SUCCESS) {
      return result;
    }
  }

  auto replaceCallback = reinterpret_cast<ur_mock_callback_t>(
      mock::getCallbacks().get_replace_callback(
          "urEnqueueEventsWaitWithBarrierExt"));
  if (replaceCallback) {
    result = replaceCallback(&params);
  } else {

    // optional output handle
    if (phEvent) {
      *phEvent = mock::createDummyHandle<ur_event_handle_t>();
    }
    result = UR_RESULT_SUCCESS;
  }

  if (result != UR_RESULT_SUCCESS) {
    return result;
  }

  auto afterCallback = reinterpret_cast<ur_mock_callback_t>(
      mock::getCallbacks().get_after_callback(
          "urEnqueueEventsWaitWithBarrierExt"));
  if (afterCallback) {
    return afterCallback(&params);
  }

  return result;
} catch (...) {
  return exceptionToResult(std::current_exception());
}

///////////////////////////////////////////////////////////////////////////////
/// @brief Intercept function for urEnqueueNativeCommandExp
__urdlllocal ur_result_t UR_APICALL urEnqueueNativeCommandExp(
    /// [in] handle of the queue object
    ur_queue_handle_t hQueue,
    /// [in] function calling the native underlying API, to be executed
    /// immediately.
    ur_exp_enqueue_native_command_function_t pfnNativeEnqueue,
    /// [in][optional] data used by pfnNativeEnqueue
    void *data,
    /// [in] size of the mem list
    uint32_t numMemsInMemList,
    /// [in][optional][range(0, numMemsInMemList)] mems that are used within
    /// pfnNativeEnqueue using ::urMemGetNativeHandle.
    /// If nullptr, the numMemsInMemList must be 0, indicating that no mems
    /// are accessed with ::urMemGetNativeHandle within pfnNativeEnqueue.
    const ur_mem_handle_t *phMemList,
    /// [in][optional] pointer to the native enqueue properties
    const ur_exp_enqueue_native_command_properties_t *pProperties,
    /// [in] size of the event wait list
    uint32_t numEventsInWaitList,
    /// [in][optional][range(0, numEventsInWaitList)] pointer to a list of
    /// events that must be complete before the kernel execution.
    /// If nullptr, the numEventsInWaitList must be 0, indicating no wait
    /// events.
    const ur_event_handle_t *phEventWaitList,
    /// [out][optional][alloc] return an event object that identifies the work
    /// that has
    /// been enqueued in nativeEnqueueFunc. If phEventWaitList and phEvent are
    /// not NULL, phEvent must not refer to an element of the phEventWaitList
    /// array.
    ur_event_handle_t *phEvent) try {
  ur_result_t result = UR_RESULT_SUCCESS;

  ur_enqueue_native_command_exp_params_t params = {&hQueue,
                                                   &pfnNativeEnqueue,
                                                   &data,
                                                   &numMemsInMemList,
                                                   &phMemList,
                                                   &pProperties,
                                                   &numEventsInWaitList,
                                                   &phEventWaitList,
                                                   &phEvent};

  auto beforeCallback = reinterpret_cast<ur_mock_callback_t>(
      mock::getCallbacks().get_before_callback("urEnqueueNativeCommandExp"));
  if (beforeCallback) {
    result = beforeCallback(&params);
    if (result != UR_RESULT_SUCCESS) {
      return result;
    }
  }

  auto replaceCallback = reinterpret_cast<ur_mock_callback_t>(
      mock::getCallbacks().get_replace_callback("urEnqueueNativeCommandExp"));
  if (replaceCallback) {
    result = replaceCallback(&params);
  } else {

    // optional output handle
    if (phEvent) {
      *phEvent = mock::createDummyHandle<ur_event_handle_t>();
    }
    result = UR_RESULT_SUCCESS;
  }

  if (result != UR_RESULT_SUCCESS) {
    return result;
  }

  auto afterCallback = reinterpret_cast<ur_mock_callback_t>(
      mock::getCallbacks().get_after_callback("urEnqueueNativeCommandExp"));
  if (afterCallback) {
    return afterCallback(&params);
  }

  return result;
} catch (...) {
  return exceptionToResult(std::current_exception());
}

} // namespace driver

#if defined(__cplusplus)
extern "C" {
#endif

///////////////////////////////////////////////////////////////////////////////
/// @brief Exported function for filling application's Adapter table
///        with current process' addresses
///
/// @returns
///     - ::UR_RESULT_SUCCESS
///     - ::UR_RESULT_ERROR_INVALID_NULL_POINTER
///     - ::UR_RESULT_ERROR_UNSUPPORTED_VERSION
UR_DLLEXPORT ur_result_t UR_APICALL urGetAdapterProcAddrTable(
    /// [in] API version requested
    ur_api_version_t version,
    /// [in,out] pointer to table of DDI function pointers
    ur_adapter_dditable_t *pDdiTable) try {
  if (nullptr == pDdiTable)
    return UR_RESULT_ERROR_INVALID_NULL_POINTER;

  if (driver::d_context.version < version)
    return UR_RESULT_ERROR_UNSUPPORTED_VERSION;

  ur_result_t result = UR_RESULT_SUCCESS;

  pDdiTable->pfnGet = driver::urAdapterGet;

  pDdiTable->pfnRelease = driver::urAdapterRelease;

  pDdiTable->pfnRetain = driver::urAdapterRetain;

  pDdiTable->pfnGetLastError = driver::urAdapterGetLastError;

  pDdiTable->pfnGetInfo = driver::urAdapterGetInfo;

  pDdiTable->pfnSetLoggerCallback = driver::urAdapterSetLoggerCallback;

  pDdiTable->pfnSetLoggerCallbackLevel =
      driver::urAdapterSetLoggerCallbackLevel;

  return result;
} catch (...) {
  return exceptionToResult(std::current_exception());
}

///////////////////////////////////////////////////////////////////////////////
/// @brief Exported function for filling application's BindlessImagesExp table
///        with current process' addresses
///
/// @returns
///     - ::UR_RESULT_SUCCESS
///     - ::UR_RESULT_ERROR_INVALID_NULL_POINTER
///     - ::UR_RESULT_ERROR_UNSUPPORTED_VERSION
UR_DLLEXPORT ur_result_t UR_APICALL urGetBindlessImagesExpProcAddrTable(
    /// [in] API version requested
    ur_api_version_t version,
    /// [in,out] pointer to table of DDI function pointers
    ur_bindless_images_exp_dditable_t *pDdiTable) try {
  if (nullptr == pDdiTable)
    return UR_RESULT_ERROR_INVALID_NULL_POINTER;

  if (driver::d_context.version < version)
    return UR_RESULT_ERROR_UNSUPPORTED_VERSION;

  ur_result_t result = UR_RESULT_SUCCESS;

  pDdiTable->pfnUnsampledImageHandleDestroyExp =
      driver::urBindlessImagesUnsampledImageHandleDestroyExp;

  pDdiTable->pfnSampledImageHandleDestroyExp =
      driver::urBindlessImagesSampledImageHandleDestroyExp;

  pDdiTable->pfnImageAllocateExp = driver::urBindlessImagesImageAllocateExp;

  pDdiTable->pfnImageFreeExp = driver::urBindlessImagesImageFreeExp;

  pDdiTable->pfnUnsampledImageCreateExp =
      driver::urBindlessImagesUnsampledImageCreateExp;

  pDdiTable->pfnSampledImageCreateExp =
      driver::urBindlessImagesSampledImageCreateExp;

  pDdiTable->pfnImageCopyExp = driver::urBindlessImagesImageCopyExp;

  pDdiTable->pfnImageGetInfoExp = driver::urBindlessImagesImageGetInfoExp;

  pDdiTable->pfnGetImageMemoryHandleTypeSupportExp =
      driver::urBindlessImagesGetImageMemoryHandleTypeSupportExp;

  pDdiTable->pfnGetImageUnsampledHandleSupportExp =
      driver::urBindlessImagesGetImageUnsampledHandleSupportExp;

  pDdiTable->pfnGetImageSampledHandleSupportExp =
      driver::urBindlessImagesGetImageSampledHandleSupportExp;

  pDdiTable->pfnMipmapGetLevelExp = driver::urBindlessImagesMipmapGetLevelExp;

  pDdiTable->pfnMipmapFreeExp = driver::urBindlessImagesMipmapFreeExp;

  pDdiTable->pfnImportExternalMemoryExp =
      driver::urBindlessImagesImportExternalMemoryExp;

  pDdiTable->pfnMapExternalArrayExp =
      driver::urBindlessImagesMapExternalArrayExp;

  pDdiTable->pfnMapExternalLinearMemoryExp =
      driver::urBindlessImagesMapExternalLinearMemoryExp;

  pDdiTable->pfnReleaseExternalMemoryExp =
      driver::urBindlessImagesReleaseExternalMemoryExp;

  pDdiTable->pfnFreeMappedLinearMemoryExp =
      driver::urBindlessImagesFreeMappedLinearMemoryExp;

  pDdiTable->pfnSupportsImportingHandleTypeExp =
      driver::urBindlessImagesSupportsImportingHandleTypeExp;

  pDdiTable->pfnImportExternalSemaphoreExp =
      driver::urBindlessImagesImportExternalSemaphoreExp;

  pDdiTable->pfnReleaseExternalSemaphoreExp =
      driver::urBindlessImagesReleaseExternalSemaphoreExp;

  pDdiTable->pfnWaitExternalSemaphoreExp =
      driver::urBindlessImagesWaitExternalSemaphoreExp;

  pDdiTable->pfnSignalExternalSemaphoreExp =
      driver::urBindlessImagesSignalExternalSemaphoreExp;

  return result;
} catch (...) {
  return exceptionToResult(std::current_exception());
}

///////////////////////////////////////////////////////////////////////////////
/// @brief Exported function for filling application's CommandBufferExp table
///        with current process' addresses
///
/// @returns
///     - ::UR_RESULT_SUCCESS
///     - ::UR_RESULT_ERROR_INVALID_NULL_POINTER
///     - ::UR_RESULT_ERROR_UNSUPPORTED_VERSION
UR_DLLEXPORT ur_result_t UR_APICALL urGetCommandBufferExpProcAddrTable(
    /// [in] API version requested
    ur_api_version_t version,
    /// [in,out] pointer to table of DDI function pointers
    ur_command_buffer_exp_dditable_t *pDdiTable) try {
  if (nullptr == pDdiTable)
    return UR_RESULT_ERROR_INVALID_NULL_POINTER;

  if (driver::d_context.version < version)
    return UR_RESULT_ERROR_UNSUPPORTED_VERSION;

  ur_result_t result = UR_RESULT_SUCCESS;

  pDdiTable->pfnCreateExp = driver::urCommandBufferCreateExp;

  pDdiTable->pfnRetainExp = driver::urCommandBufferRetainExp;

  pDdiTable->pfnReleaseExp = driver::urCommandBufferReleaseExp;

  pDdiTable->pfnFinalizeExp = driver::urCommandBufferFinalizeExp;

  pDdiTable->pfnAppendKernelLaunchExp =
      driver::urCommandBufferAppendKernelLaunchExp;

  pDdiTable->pfnAppendUSMMemcpyExp = driver::urCommandBufferAppendUSMMemcpyExp;

  pDdiTable->pfnAppendUSMFillExp = driver::urCommandBufferAppendUSMFillExp;

  pDdiTable->pfnAppendMemBufferCopyExp =
      driver::urCommandBufferAppendMemBufferCopyExp;

  pDdiTable->pfnAppendMemBufferWriteExp =
      driver::urCommandBufferAppendMemBufferWriteExp;

  pDdiTable->pfnAppendMemBufferReadExp =
      driver::urCommandBufferAppendMemBufferReadExp;

  pDdiTable->pfnAppendMemBufferCopyRectExp =
      driver::urCommandBufferAppendMemBufferCopyRectExp;

  pDdiTable->pfnAppendMemBufferWriteRectExp =
      driver::urCommandBufferAppendMemBufferWriteRectExp;

  pDdiTable->pfnAppendMemBufferReadRectExp =
      driver::urCommandBufferAppendMemBufferReadRectExp;

  pDdiTable->pfnAppendMemBufferFillExp =
      driver::urCommandBufferAppendMemBufferFillExp;

  pDdiTable->pfnAppendUSMPrefetchExp =
      driver::urCommandBufferAppendUSMPrefetchExp;

  pDdiTable->pfnAppendUSMAdviseExp = driver::urCommandBufferAppendUSMAdviseExp;

  pDdiTable->pfnAppendNativeCommandExp =
      driver::urCommandBufferAppendNativeCommandExp;

  pDdiTable->pfnUpdateKernelLaunchExp =
      driver::urCommandBufferUpdateKernelLaunchExp;

  pDdiTable->pfnUpdateSignalEventExp =
      driver::urCommandBufferUpdateSignalEventExp;

  pDdiTable->pfnUpdateWaitEventsExp =
      driver::urCommandBufferUpdateWaitEventsExp;

  pDdiTable->pfnGetInfoExp = driver::urCommandBufferGetInfoExp;

  pDdiTable->pfnGetNativeHandleExp = driver::urCommandBufferGetNativeHandleExp;

  return result;
} catch (...) {
  return exceptionToResult(std::current_exception());
}

///////////////////////////////////////////////////////////////////////////////
/// @brief Exported function for filling application's Context table
///        with current process' addresses
///
/// @returns
///     - ::UR_RESULT_SUCCESS
///     - ::UR_RESULT_ERROR_INVALID_NULL_POINTER
///     - ::UR_RESULT_ERROR_UNSUPPORTED_VERSION
UR_DLLEXPORT ur_result_t UR_APICALL urGetContextProcAddrTable(
    /// [in] API version requested
    ur_api_version_t version,
    /// [in,out] pointer to table of DDI function pointers
    ur_context_dditable_t *pDdiTable) try {
  if (nullptr == pDdiTable)
    return UR_RESULT_ERROR_INVALID_NULL_POINTER;

  if (driver::d_context.version < version)
    return UR_RESULT_ERROR_UNSUPPORTED_VERSION;

  ur_result_t result = UR_RESULT_SUCCESS;

  pDdiTable->pfnCreate = driver::urContextCreate;

  pDdiTable->pfnRetain = driver::urContextRetain;

  pDdiTable->pfnRelease = driver::urContextRelease;

  pDdiTable->pfnGetInfo = driver::urContextGetInfo;

  pDdiTable->pfnGetNativeHandle = driver::urContextGetNativeHandle;

  pDdiTable->pfnCreateWithNativeHandle =
      driver::urContextCreateWithNativeHandle;

  pDdiTable->pfnSetExtendedDeleter = driver::urContextSetExtendedDeleter;

  return result;
} catch (...) {
  return exceptionToResult(std::current_exception());
}

///////////////////////////////////////////////////////////////////////////////
/// @brief Exported function for filling application's Enqueue table
///        with current process' addresses
///
/// @returns
///     - ::UR_RESULT_SUCCESS
///     - ::UR_RESULT_ERROR_INVALID_NULL_POINTER
///     - ::UR_RESULT_ERROR_UNSUPPORTED_VERSION
UR_DLLEXPORT ur_result_t UR_APICALL urGetEnqueueProcAddrTable(
    /// [in] API version requested
    ur_api_version_t version,
    /// [in,out] pointer to table of DDI function pointers
    ur_enqueue_dditable_t *pDdiTable) try {
  if (nullptr == pDdiTable)
    return UR_RESULT_ERROR_INVALID_NULL_POINTER;

  if (driver::d_context.version < version)
    return UR_RESULT_ERROR_UNSUPPORTED_VERSION;

  ur_result_t result = UR_RESULT_SUCCESS;

  pDdiTable->pfnKernelLaunch = driver::urEnqueueKernelLaunch;

  pDdiTable->pfnEventsWait = driver::urEnqueueEventsWait;

  pDdiTable->pfnEventsWaitWithBarrier = driver::urEnqueueEventsWaitWithBarrier;

  pDdiTable->pfnMemBufferRead = driver::urEnqueueMemBufferRead;

  pDdiTable->pfnMemBufferWrite = driver::urEnqueueMemBufferWrite;

  pDdiTable->pfnMemBufferReadRect = driver::urEnqueueMemBufferReadRect;

  pDdiTable->pfnMemBufferWriteRect = driver::urEnqueueMemBufferWriteRect;

  pDdiTable->pfnMemBufferCopy = driver::urEnqueueMemBufferCopy;

  pDdiTable->pfnMemBufferCopyRect = driver::urEnqueueMemBufferCopyRect;

  pDdiTable->pfnMemBufferFill = driver::urEnqueueMemBufferFill;

  pDdiTable->pfnMemImageRead = driver::urEnqueueMemImageRead;

  pDdiTable->pfnMemImageWrite = driver::urEnqueueMemImageWrite;

  pDdiTable->pfnMemImageCopy = driver::urEnqueueMemImageCopy;

  pDdiTable->pfnMemBufferMap = driver::urEnqueueMemBufferMap;

  pDdiTable->pfnMemUnmap = driver::urEnqueueMemUnmap;

  pDdiTable->pfnUSMFill = driver::urEnqueueUSMFill;

  pDdiTable->pfnUSMMemcpy = driver::urEnqueueUSMMemcpy;

  pDdiTable->pfnUSMPrefetch = driver::urEnqueueUSMPrefetch;

  pDdiTable->pfnUSMAdvise = driver::urEnqueueUSMAdvise;

  pDdiTable->pfnUSMFill2D = driver::urEnqueueUSMFill2D;

  pDdiTable->pfnUSMMemcpy2D = driver::urEnqueueUSMMemcpy2D;

  pDdiTable->pfnDeviceGlobalVariableWrite =
      driver::urEnqueueDeviceGlobalVariableWrite;

  pDdiTable->pfnDeviceGlobalVariableRead =
      driver::urEnqueueDeviceGlobalVariableRead;

  pDdiTable->pfnReadHostPipe = driver::urEnqueueReadHostPipe;

  pDdiTable->pfnWriteHostPipe = driver::urEnqueueWriteHostPipe;

  pDdiTable->pfnEventsWaitWithBarrierExt =
      driver::urEnqueueEventsWaitWithBarrierExt;

  return result;
} catch (...) {
  return exceptionToResult(std::current_exception());
}

///////////////////////////////////////////////////////////////////////////////
/// @brief Exported function for filling application's EnqueueExp table
///        with current process' addresses
///
/// @returns
///     - ::UR_RESULT_SUCCESS
///     - ::UR_RESULT_ERROR_INVALID_NULL_POINTER
///     - ::UR_RESULT_ERROR_UNSUPPORTED_VERSION
UR_DLLEXPORT ur_result_t UR_APICALL urGetEnqueueExpProcAddrTable(
    /// [in] API version requested
    ur_api_version_t version,
    /// [in,out] pointer to table of DDI function pointers
    ur_enqueue_exp_dditable_t *pDdiTable) try {
  if (nullptr == pDdiTable)
    return UR_RESULT_ERROR_INVALID_NULL_POINTER;

  if (driver::d_context.version < version)
    return UR_RESULT_ERROR_UNSUPPORTED_VERSION;

  ur_result_t result = UR_RESULT_SUCCESS;

  pDdiTable->pfnUSMDeviceAllocExp = driver::urEnqueueUSMDeviceAllocExp;

  pDdiTable->pfnUSMSharedAllocExp = driver::urEnqueueUSMSharedAllocExp;

  pDdiTable->pfnUSMHostAllocExp = driver::urEnqueueUSMHostAllocExp;

  pDdiTable->pfnUSMFreeExp = driver::urEnqueueUSMFreeExp;

  pDdiTable->pfnCommandBufferExp = driver::urEnqueueCommandBufferExp;

  pDdiTable->pfnTimestampRecordingExp = driver::urEnqueueTimestampRecordingExp;

  pDdiTable->pfnNativeCommandExp = driver::urEnqueueNativeCommandExp;

  return result;
} catch (...) {
  return exceptionToResult(std::current_exception());
}

///////////////////////////////////////////////////////////////////////////////
/// @brief Exported function for filling application's Event table
///        with current process' addresses
///
/// @returns
///     - ::UR_RESULT_SUCCESS
///     - ::UR_RESULT_ERROR_INVALID_NULL_POINTER
///     - ::UR_RESULT_ERROR_UNSUPPORTED_VERSION
UR_DLLEXPORT ur_result_t UR_APICALL urGetEventProcAddrTable(
    /// [in] API version requested
    ur_api_version_t version,
    /// [in,out] pointer to table of DDI function pointers
    ur_event_dditable_t *pDdiTable) try {
  if (nullptr == pDdiTable)
    return UR_RESULT_ERROR_INVALID_NULL_POINTER;

  if (driver::d_context.version < version)
    return UR_RESULT_ERROR_UNSUPPORTED_VERSION;

  ur_result_t result = UR_RESULT_SUCCESS;

  pDdiTable->pfnGetInfo = driver::urEventGetInfo;

  pDdiTable->pfnGetProfilingInfo = driver::urEventGetProfilingInfo;

  pDdiTable->pfnWait = driver::urEventWait;

  pDdiTable->pfnRetain = driver::urEventRetain;

  pDdiTable->pfnRelease = driver::urEventRelease;

  pDdiTable->pfnGetNativeHandle = driver::urEventGetNativeHandle;

  pDdiTable->pfnCreateWithNativeHandle = driver::urEventCreateWithNativeHandle;

  pDdiTable->pfnSetCallback = driver::urEventSetCallback;

  return result;
} catch (...) {
  return exceptionToResult(std::current_exception());
}

///////////////////////////////////////////////////////////////////////////////
/// @brief Exported function for filling application's Kernel table
///        with current process' addresses
///
/// @returns
///     - ::UR_RESULT_SUCCESS
///     - ::UR_RESULT_ERROR_INVALID_NULL_POINTER
///     - ::UR_RESULT_ERROR_UNSUPPORTED_VERSION
UR_DLLEXPORT ur_result_t UR_APICALL urGetKernelProcAddrTable(
    /// [in] API version requested
    ur_api_version_t version,
    /// [in,out] pointer to table of DDI function pointers
    ur_kernel_dditable_t *pDdiTable) try {
  if (nullptr == pDdiTable)
    return UR_RESULT_ERROR_INVALID_NULL_POINTER;

  if (driver::d_context.version < version)
    return UR_RESULT_ERROR_UNSUPPORTED_VERSION;

  ur_result_t result = UR_RESULT_SUCCESS;

  pDdiTable->pfnCreate = driver::urKernelCreate;

  pDdiTable->pfnGetInfo = driver::urKernelGetInfo;

  pDdiTable->pfnGetGroupInfo = driver::urKernelGetGroupInfo;

  pDdiTable->pfnGetSubGroupInfo = driver::urKernelGetSubGroupInfo;

  pDdiTable->pfnRetain = driver::urKernelRetain;

  pDdiTable->pfnRelease = driver::urKernelRelease;

  pDdiTable->pfnGetNativeHandle = driver::urKernelGetNativeHandle;

  pDdiTable->pfnCreateWithNativeHandle = driver::urKernelCreateWithNativeHandle;

  pDdiTable->pfnGetSuggestedLocalWorkSize =
      driver::urKernelGetSuggestedLocalWorkSize;

  pDdiTable->pfnSetArgValue = driver::urKernelSetArgValue;

  pDdiTable->pfnSetArgLocal = driver::urKernelSetArgLocal;

  pDdiTable->pfnSetArgPointer = driver::urKernelSetArgPointer;

  pDdiTable->pfnSetExecInfo = driver::urKernelSetExecInfo;

  pDdiTable->pfnSetArgSampler = driver::urKernelSetArgSampler;

  pDdiTable->pfnSetArgMemObj = driver::urKernelSetArgMemObj;

  pDdiTable->pfnSetSpecializationConstants =
      driver::urKernelSetSpecializationConstants;

  pDdiTable->pfnSuggestMaxCooperativeGroupCount =
      driver::urKernelSuggestMaxCooperativeGroupCount;

  return result;
} catch (...) {
  return exceptionToResult(std::current_exception());
}

///////////////////////////////////////////////////////////////////////////////
/// @brief Exported function for filling application's Mem table
///        with current process' addresses
///
/// @returns
///     - ::UR_RESULT_SUCCESS
///     - ::UR_RESULT_ERROR_INVALID_NULL_POINTER
///     - ::UR_RESULT_ERROR_UNSUPPORTED_VERSION
UR_DLLEXPORT ur_result_t UR_APICALL urGetMemProcAddrTable(
    /// [in] API version requested
    ur_api_version_t version,
    /// [in,out] pointer to table of DDI function pointers
    ur_mem_dditable_t *pDdiTable) try {
  if (nullptr == pDdiTable)
    return UR_RESULT_ERROR_INVALID_NULL_POINTER;

  if (driver::d_context.version < version)
    return UR_RESULT_ERROR_UNSUPPORTED_VERSION;

  ur_result_t result = UR_RESULT_SUCCESS;

  pDdiTable->pfnImageCreate = driver::urMemImageCreate;

  pDdiTable->pfnBufferCreate = driver::urMemBufferCreate;

  pDdiTable->pfnRetain = driver::urMemRetain;

  pDdiTable->pfnRelease = driver::urMemRelease;

  pDdiTable->pfnBufferPartition = driver::urMemBufferPartition;

  pDdiTable->pfnGetNativeHandle = driver::urMemGetNativeHandle;

  pDdiTable->pfnBufferCreateWithNativeHandle =
      driver::urMemBufferCreateWithNativeHandle;

  pDdiTable->pfnImageCreateWithNativeHandle =
      driver::urMemImageCreateWithNativeHandle;

  pDdiTable->pfnGetInfo = driver::urMemGetInfo;

  pDdiTable->pfnImageGetInfo = driver::urMemImageGetInfo;

  return result;
} catch (...) {
  return exceptionToResult(std::current_exception());
}

///////////////////////////////////////////////////////////////////////////////
/// @brief Exported function for filling application's PhysicalMem table
///        with current process' addresses
///
/// @returns
///     - ::UR_RESULT_SUCCESS
///     - ::UR_RESULT_ERROR_INVALID_NULL_POINTER
///     - ::UR_RESULT_ERROR_UNSUPPORTED_VERSION
UR_DLLEXPORT ur_result_t UR_APICALL urGetPhysicalMemProcAddrTable(
    /// [in] API version requested
    ur_api_version_t version,
    /// [in,out] pointer to table of DDI function pointers
    ur_physical_mem_dditable_t *pDdiTable) try {
  if (nullptr == pDdiTable)
    return UR_RESULT_ERROR_INVALID_NULL_POINTER;

  if (driver::d_context.version < version)
    return UR_RESULT_ERROR_UNSUPPORTED_VERSION;

  ur_result_t result = UR_RESULT_SUCCESS;

  pDdiTable->pfnCreate = driver::urPhysicalMemCreate;

  pDdiTable->pfnRetain = driver::urPhysicalMemRetain;

  pDdiTable->pfnRelease = driver::urPhysicalMemRelease;

  pDdiTable->pfnGetInfo = driver::urPhysicalMemGetInfo;

  return result;
} catch (...) {
  return exceptionToResult(std::current_exception());
}

///////////////////////////////////////////////////////////////////////////////
/// @brief Exported function for filling application's Platform table
///        with current process' addresses
///
/// @returns
///     - ::UR_RESULT_SUCCESS
///     - ::UR_RESULT_ERROR_INVALID_NULL_POINTER
///     - ::UR_RESULT_ERROR_UNSUPPORTED_VERSION
UR_DLLEXPORT ur_result_t UR_APICALL urGetPlatformProcAddrTable(
    /// [in] API version requested
    ur_api_version_t version,
    /// [in,out] pointer to table of DDI function pointers
    ur_platform_dditable_t *pDdiTable) try {
  if (nullptr == pDdiTable)
    return UR_RESULT_ERROR_INVALID_NULL_POINTER;

  if (driver::d_context.version < version)
    return UR_RESULT_ERROR_UNSUPPORTED_VERSION;

  ur_result_t result = UR_RESULT_SUCCESS;

  pDdiTable->pfnGet = driver::urPlatformGet;

  pDdiTable->pfnGetInfo = driver::urPlatformGetInfo;

  pDdiTable->pfnGetNativeHandle = driver::urPlatformGetNativeHandle;

  pDdiTable->pfnCreateWithNativeHandle =
      driver::urPlatformCreateWithNativeHandle;

  pDdiTable->pfnGetApiVersion = driver::urPlatformGetApiVersion;

  pDdiTable->pfnGetBackendOption = driver::urPlatformGetBackendOption;

  return result;
} catch (...) {
  return exceptionToResult(std::current_exception());
}

///////////////////////////////////////////////////////////////////////////////
/// @brief Exported function for filling application's Program table
///        with current process' addresses
///
/// @returns
///     - ::UR_RESULT_SUCCESS
///     - ::UR_RESULT_ERROR_INVALID_NULL_POINTER
///     - ::UR_RESULT_ERROR_UNSUPPORTED_VERSION
UR_DLLEXPORT ur_result_t UR_APICALL urGetProgramProcAddrTable(
    /// [in] API version requested
    ur_api_version_t version,
    /// [in,out] pointer to table of DDI function pointers
    ur_program_dditable_t *pDdiTable) try {
  if (nullptr == pDdiTable)
    return UR_RESULT_ERROR_INVALID_NULL_POINTER;

  if (driver::d_context.version < version)
    return UR_RESULT_ERROR_UNSUPPORTED_VERSION;

  ur_result_t result = UR_RESULT_SUCCESS;

  pDdiTable->pfnCreateWithIL = driver::urProgramCreateWithIL;

  pDdiTable->pfnCreateWithBinary = driver::urProgramCreateWithBinary;

  pDdiTable->pfnBuild = driver::urProgramBuild;

  pDdiTable->pfnCompile = driver::urProgramCompile;

  pDdiTable->pfnLink = driver::urProgramLink;

  pDdiTable->pfnRetain = driver::urProgramRetain;

  pDdiTable->pfnRelease = driver::urProgramRelease;

  pDdiTable->pfnGetFunctionPointer = driver::urProgramGetFunctionPointer;

  pDdiTable->pfnGetGlobalVariablePointer =
      driver::urProgramGetGlobalVariablePointer;

  pDdiTable->pfnGetInfo = driver::urProgramGetInfo;

  pDdiTable->pfnGetBuildInfo = driver::urProgramGetBuildInfo;

  pDdiTable->pfnSetSpecializationConstants =
      driver::urProgramSetSpecializationConstants;

  pDdiTable->pfnGetNativeHandle = driver::urProgramGetNativeHandle;

  pDdiTable->pfnCreateWithNativeHandle =
      driver::urProgramCreateWithNativeHandle;

  return result;
} catch (...) {
  return exceptionToResult(std::current_exception());
}

///////////////////////////////////////////////////////////////////////////////
/// @brief Exported function for filling application's Queue table
///        with current process' addresses
///
/// @returns
///     - ::UR_RESULT_SUCCESS
///     - ::UR_RESULT_ERROR_INVALID_NULL_POINTER
///     - ::UR_RESULT_ERROR_UNSUPPORTED_VERSION
UR_DLLEXPORT ur_result_t UR_APICALL urGetQueueProcAddrTable(
    /// [in] API version requested
    ur_api_version_t version,
    /// [in,out] pointer to table of DDI function pointers
    ur_queue_dditable_t *pDdiTable) try {
  if (nullptr == pDdiTable)
    return UR_RESULT_ERROR_INVALID_NULL_POINTER;

  if (driver::d_context.version < version)
    return UR_RESULT_ERROR_UNSUPPORTED_VERSION;

  ur_result_t result = UR_RESULT_SUCCESS;

  pDdiTable->pfnGetInfo = driver::urQueueGetInfo;

  pDdiTable->pfnCreate = driver::urQueueCreate;

  pDdiTable->pfnRetain = driver::urQueueRetain;

  pDdiTable->pfnRelease = driver::urQueueRelease;

  pDdiTable->pfnGetNativeHandle = driver::urQueueGetNativeHandle;

  pDdiTable->pfnCreateWithNativeHandle = driver::urQueueCreateWithNativeHandle;

  pDdiTable->pfnFinish = driver::urQueueFinish;

  pDdiTable->pfnFlush = driver::urQueueFlush;

  return result;
} catch (...) {
  return exceptionToResult(std::current_exception());
}

///////////////////////////////////////////////////////////////////////////////
/// @brief Exported function for filling application's Sampler table
///        with current process' addresses
///
/// @returns
///     - ::UR_RESULT_SUCCESS
///     - ::UR_RESULT_ERROR_INVALID_NULL_POINTER
///     - ::UR_RESULT_ERROR_UNSUPPORTED_VERSION
UR_DLLEXPORT ur_result_t UR_APICALL urGetSamplerProcAddrTable(
    /// [in] API version requested
    ur_api_version_t version,
    /// [in,out] pointer to table of DDI function pointers
    ur_sampler_dditable_t *pDdiTable) try {
  if (nullptr == pDdiTable)
    return UR_RESULT_ERROR_INVALID_NULL_POINTER;

  if (driver::d_context.version < version)
    return UR_RESULT_ERROR_UNSUPPORTED_VERSION;

  ur_result_t result = UR_RESULT_SUCCESS;

  pDdiTable->pfnCreate = driver::urSamplerCreate;

  pDdiTable->pfnRetain = driver::urSamplerRetain;

  pDdiTable->pfnRelease = driver::urSamplerRelease;

  pDdiTable->pfnGetInfo = driver::urSamplerGetInfo;

  pDdiTable->pfnGetNativeHandle = driver::urSamplerGetNativeHandle;

  pDdiTable->pfnCreateWithNativeHandle =
      driver::urSamplerCreateWithNativeHandle;

  return result;
} catch (...) {
  return exceptionToResult(std::current_exception());
}

///////////////////////////////////////////////////////////////////////////////
/// @brief Exported function for filling application's USM table
///        with current process' addresses
///
/// @returns
///     - ::UR_RESULT_SUCCESS
///     - ::UR_RESULT_ERROR_INVALID_NULL_POINTER
///     - ::UR_RESULT_ERROR_UNSUPPORTED_VERSION
UR_DLLEXPORT ur_result_t UR_APICALL urGetUSMProcAddrTable(
    /// [in] API version requested
    ur_api_version_t version,
    /// [in,out] pointer to table of DDI function pointers
    ur_usm_dditable_t *pDdiTable) try {
  if (nullptr == pDdiTable)
    return UR_RESULT_ERROR_INVALID_NULL_POINTER;

  if (driver::d_context.version < version)
    return UR_RESULT_ERROR_UNSUPPORTED_VERSION;

  ur_result_t result = UR_RESULT_SUCCESS;

  pDdiTable->pfnHostAlloc = driver::urUSMHostAlloc;

  pDdiTable->pfnDeviceAlloc = driver::urUSMDeviceAlloc;

  pDdiTable->pfnSharedAlloc = driver::urUSMSharedAlloc;

  pDdiTable->pfnFree = driver::urUSMFree;

  pDdiTable->pfnGetMemAllocInfo = driver::urUSMGetMemAllocInfo;

  pDdiTable->pfnPoolCreate = driver::urUSMPoolCreate;

  pDdiTable->pfnPoolRetain = driver::urUSMPoolRetain;

  pDdiTable->pfnPoolRelease = driver::urUSMPoolRelease;

  pDdiTable->pfnPoolGetInfo = driver::urUSMPoolGetInfo;

  return result;
} catch (...) {
  return exceptionToResult(std::current_exception());
}

///////////////////////////////////////////////////////////////////////////////
/// @brief Exported function for filling application's USMExp table
///        with current process' addresses
///
/// @returns
///     - ::UR_RESULT_SUCCESS
///     - ::UR_RESULT_ERROR_INVALID_NULL_POINTER
///     - ::UR_RESULT_ERROR_UNSUPPORTED_VERSION
UR_DLLEXPORT ur_result_t UR_APICALL urGetUSMExpProcAddrTable(
    /// [in] API version requested
    ur_api_version_t version,
    /// [in,out] pointer to table of DDI function pointers
    ur_usm_exp_dditable_t *pDdiTable) try {
  if (nullptr == pDdiTable)
    return UR_RESULT_ERROR_INVALID_NULL_POINTER;

  if (driver::d_context.version < version)
    return UR_RESULT_ERROR_UNSUPPORTED_VERSION;

  ur_result_t result = UR_RESULT_SUCCESS;

  pDdiTable->pfnPoolCreateExp = driver::urUSMPoolCreateExp;

  pDdiTable->pfnPoolDestroyExp = driver::urUSMPoolDestroyExp;

  pDdiTable->pfnPoolGetDefaultDevicePoolExp =
      driver::urUSMPoolGetDefaultDevicePoolExp;

  pDdiTable->pfnPoolGetInfoExp = driver::urUSMPoolGetInfoExp;

  pDdiTable->pfnPoolSetInfoExp = driver::urUSMPoolSetInfoExp;

  pDdiTable->pfnPoolSetDevicePoolExp = driver::urUSMPoolSetDevicePoolExp;

  pDdiTable->pfnPoolGetDevicePoolExp = driver::urUSMPoolGetDevicePoolExp;

  pDdiTable->pfnPoolTrimToExp = driver::urUSMPoolTrimToExp;

  pDdiTable->pfnPitchedAllocExp = driver::urUSMPitchedAllocExp;

  pDdiTable->pfnContextMemcpyExp = driver::urUSMContextMemcpyExp;

  pDdiTable->pfnImportExp = driver::urUSMImportExp;

  pDdiTable->pfnReleaseExp = driver::urUSMReleaseExp;

  return result;
} catch (...) {
  return exceptionToResult(std::current_exception());
}

///////////////////////////////////////////////////////////////////////////////
/// @brief Exported function for filling application's UsmP2PExp table
///        with current process' addresses
///
/// @returns
///     - ::UR_RESULT_SUCCESS
///     - ::UR_RESULT_ERROR_INVALID_NULL_POINTER
///     - ::UR_RESULT_ERROR_UNSUPPORTED_VERSION
UR_DLLEXPORT ur_result_t UR_APICALL urGetUsmP2PExpProcAddrTable(
    /// [in] API version requested
    ur_api_version_t version,
    /// [in,out] pointer to table of DDI function pointers
    ur_usm_p2p_exp_dditable_t *pDdiTable) try {
  if (nullptr == pDdiTable)
    return UR_RESULT_ERROR_INVALID_NULL_POINTER;

  if (driver::d_context.version < version)
    return UR_RESULT_ERROR_UNSUPPORTED_VERSION;

  ur_result_t result = UR_RESULT_SUCCESS;

  pDdiTable->pfnEnablePeerAccessExp = driver::urUsmP2PEnablePeerAccessExp;

  pDdiTable->pfnDisablePeerAccessExp = driver::urUsmP2PDisablePeerAccessExp;

  pDdiTable->pfnPeerAccessGetInfoExp = driver::urUsmP2PPeerAccessGetInfoExp;

  return result;
} catch (...) {
  return exceptionToResult(std::current_exception());
}

///////////////////////////////////////////////////////////////////////////////
/// @brief Exported function for filling application's VirtualMem table
///        with current process' addresses
///
/// @returns
///     - ::UR_RESULT_SUCCESS
///     - ::UR_RESULT_ERROR_INVALID_NULL_POINTER
///     - ::UR_RESULT_ERROR_UNSUPPORTED_VERSION
UR_DLLEXPORT ur_result_t UR_APICALL urGetVirtualMemProcAddrTable(
    /// [in] API version requested
    ur_api_version_t version,
    /// [in,out] pointer to table of DDI function pointers
    ur_virtual_mem_dditable_t *pDdiTable) try {
  if (nullptr == pDdiTable)
    return UR_RESULT_ERROR_INVALID_NULL_POINTER;

  if (driver::d_context.version < version)
    return UR_RESULT_ERROR_UNSUPPORTED_VERSION;

  ur_result_t result = UR_RESULT_SUCCESS;

  pDdiTable->pfnGranularityGetInfo = driver::urVirtualMemGranularityGetInfo;

  pDdiTable->pfnReserve = driver::urVirtualMemReserve;

  pDdiTable->pfnFree = driver::urVirtualMemFree;

  pDdiTable->pfnMap = driver::urVirtualMemMap;

  pDdiTable->pfnUnmap = driver::urVirtualMemUnmap;

  pDdiTable->pfnSetAccess = driver::urVirtualMemSetAccess;

  pDdiTable->pfnGetInfo = driver::urVirtualMemGetInfo;

  return result;
} catch (...) {
  return exceptionToResult(std::current_exception());
}

///////////////////////////////////////////////////////////////////////////////
/// @brief Exported function for filling application's Device table
///        with current process' addresses
///
/// @returns
///     - ::UR_RESULT_SUCCESS
///     - ::UR_RESULT_ERROR_INVALID_NULL_POINTER
///     - ::UR_RESULT_ERROR_UNSUPPORTED_VERSION
UR_DLLEXPORT ur_result_t UR_APICALL urGetDeviceProcAddrTable(
    /// [in] API version requested
    ur_api_version_t version,
    /// [in,out] pointer to table of DDI function pointers
    ur_device_dditable_t *pDdiTable) try {
  if (nullptr == pDdiTable)
    return UR_RESULT_ERROR_INVALID_NULL_POINTER;

  if (driver::d_context.version < version)
    return UR_RESULT_ERROR_UNSUPPORTED_VERSION;

  ur_result_t result = UR_RESULT_SUCCESS;

  pDdiTable->pfnGet = driver::urDeviceGet;

  pDdiTable->pfnGetInfo = driver::urDeviceGetInfo;

  pDdiTable->pfnRetain = driver::urDeviceRetain;

  pDdiTable->pfnRelease = driver::urDeviceRelease;

  pDdiTable->pfnPartition = driver::urDevicePartition;

  pDdiTable->pfnSelectBinary = driver::urDeviceSelectBinary;

  pDdiTable->pfnGetNativeHandle = driver::urDeviceGetNativeHandle;

  pDdiTable->pfnCreateWithNativeHandle = driver::urDeviceCreateWithNativeHandle;

  pDdiTable->pfnGetGlobalTimestamps = driver::urDeviceGetGlobalTimestamps;

  return result;
} catch (...) {
  return exceptionToResult(std::current_exception());
}

#if defined(__cplusplus)
}
#endif<|MERGE_RESOLUTION|>--- conflicted
+++ resolved
@@ -11312,233 +11312,6 @@
 }
 
 ///////////////////////////////////////////////////////////////////////////////
-<<<<<<< HEAD
-/// @brief Intercept function for urEnqueueKernelLaunchCustomExp
-__urdlllocal ur_result_t UR_APICALL urEnqueueKernelLaunchCustomExp(
-    /// [in] handle of the queue object
-    ur_queue_handle_t hQueue,
-    /// [in] handle of the kernel object
-    ur_kernel_handle_t hKernel,
-    /// [in] number of dimensions, from 1 to 3, to specify the global and
-    /// work-group work-items
-    uint32_t workDim,
-    /// [in] pointer to an array of workDim unsigned values that specify the
-    /// offset used to calculate the global ID of a work-item
-    const size_t *pGlobalWorkOffset,
-    /// [in] pointer to an array of workDim unsigned values that specify the
-    /// number of global work-items in workDim that will execute the kernel
-    /// function
-    const size_t *pGlobalWorkSize,
-    /// [in][optional] pointer to an array of workDim unsigned values that
-    /// specify the number of local work-items forming a work-group that will
-    /// execute the kernel function. If nullptr, the runtime implementation
-    /// will choose the work-group size.
-    const size_t *pLocalWorkSize,
-    /// [in] size of the launch prop list
-    uint32_t numPropsInLaunchPropList,
-    /// [in][range(0, numPropsInLaunchPropList)] pointer to a list of launch
-    /// properties
-    const ur_exp_launch_property_t *launchPropList,
-    /// [in] size of the event wait list
-    uint32_t numEventsInWaitList,
-    /// [in][optional][range(0, numEventsInWaitList)] pointer to a list of
-    /// events that must be complete before the kernel execution. If nullptr,
-    /// the numEventsInWaitList must be 0, indicating that no wait event.
-    const ur_event_handle_t *phEventWaitList,
-    /// [out][optional][alloc] return an event object that identifies this
-    /// particular kernel execution instance. If phEventWaitList and phEvent
-    /// are not NULL, phEvent must not refer to an element of the
-    /// phEventWaitList array.
-    ur_event_handle_t *phEvent) try {
-  ur_result_t result = UR_RESULT_SUCCESS;
-
-  ur_enqueue_kernel_launch_custom_exp_params_t params = {
-      &hQueue,
-      &hKernel,
-      &workDim,
-      &pGlobalWorkOffset,
-      &pGlobalWorkSize,
-      &pLocalWorkSize,
-      &numPropsInLaunchPropList,
-      &launchPropList,
-      &numEventsInWaitList,
-      &phEventWaitList,
-      &phEvent};
-
-  auto beforeCallback = reinterpret_cast<ur_mock_callback_t>(
-      mock::getCallbacks().get_before_callback(
-          "urEnqueueKernelLaunchCustomExp"));
-=======
-/// @brief Intercept function for urProgramBuildExp
-__urdlllocal ur_result_t UR_APICALL urProgramBuildExp(
-    /// [in] Handle of the program to build.
-    ur_program_handle_t hProgram,
-    /// [in] number of devices
-    uint32_t numDevices,
-    /// [in][range(0, numDevices)] pointer to array of device handles
-    ur_device_handle_t *phDevices,
-    /// [in][optional] pointer to build options null-terminated string.
-    const char *pOptions) try {
-  ur_result_t result = UR_RESULT_SUCCESS;
-
-  ur_program_build_exp_params_t params = {&hProgram, &numDevices, &phDevices,
-                                          &pOptions};
-
-  auto beforeCallback = reinterpret_cast<ur_mock_callback_t>(
-      mock::getCallbacks().get_before_callback("urProgramBuildExp"));
->>>>>>> ec26b925
-  if (beforeCallback) {
-    result = beforeCallback(&params);
-    if (result != UR_RESULT_SUCCESS) {
-      return result;
-    }
-  }
-
-  auto replaceCallback = reinterpret_cast<ur_mock_callback_t>(
-<<<<<<< HEAD
-      mock::getCallbacks().get_replace_callback(
-          "urEnqueueKernelLaunchCustomExp"));
-=======
-      mock::getCallbacks().get_replace_callback("urProgramBuildExp"));
->>>>>>> ec26b925
-  if (replaceCallback) {
-    result = replaceCallback(&params);
-  } else {
-
-<<<<<<< HEAD
-    // optional output handle
-    if (phEvent) {
-      *phEvent = mock::createDummyHandle<ur_event_handle_t>();
-    }
-=======
-    result = UR_RESULT_SUCCESS;
-  }
-
-  if (result != UR_RESULT_SUCCESS) {
-    return result;
-  }
-
-  auto afterCallback = reinterpret_cast<ur_mock_callback_t>(
-      mock::getCallbacks().get_after_callback("urProgramBuildExp"));
-  if (afterCallback) {
-    return afterCallback(&params);
-  }
-
-  return result;
-} catch (...) {
-  return exceptionToResult(std::current_exception());
-}
-
-///////////////////////////////////////////////////////////////////////////////
-/// @brief Intercept function for urProgramCompileExp
-__urdlllocal ur_result_t UR_APICALL urProgramCompileExp(
-    /// [in][out] handle of the program to compile.
-    ur_program_handle_t hProgram,
-    /// [in] number of devices
-    uint32_t numDevices,
-    /// [in][range(0, numDevices)] pointer to array of device handles
-    ur_device_handle_t *phDevices,
-    /// [in][optional] pointer to build options null-terminated string.
-    const char *pOptions) try {
-  ur_result_t result = UR_RESULT_SUCCESS;
-
-  ur_program_compile_exp_params_t params = {&hProgram, &numDevices, &phDevices,
-                                            &pOptions};
-
-  auto beforeCallback = reinterpret_cast<ur_mock_callback_t>(
-      mock::getCallbacks().get_before_callback("urProgramCompileExp"));
-  if (beforeCallback) {
-    result = beforeCallback(&params);
-    if (result != UR_RESULT_SUCCESS) {
-      return result;
-    }
-  }
-
-  auto replaceCallback = reinterpret_cast<ur_mock_callback_t>(
-      mock::getCallbacks().get_replace_callback("urProgramCompileExp"));
-  if (replaceCallback) {
-    result = replaceCallback(&params);
-  } else {
-
-    result = UR_RESULT_SUCCESS;
-  }
-
-  if (result != UR_RESULT_SUCCESS) {
-    return result;
-  }
-
-  auto afterCallback = reinterpret_cast<ur_mock_callback_t>(
-      mock::getCallbacks().get_after_callback("urProgramCompileExp"));
-  if (afterCallback) {
-    return afterCallback(&params);
-  }
-
-  return result;
-} catch (...) {
-  return exceptionToResult(std::current_exception());
-}
-
-///////////////////////////////////////////////////////////////////////////////
-/// @brief Intercept function for urProgramLinkExp
-__urdlllocal ur_result_t UR_APICALL urProgramLinkExp(
-    /// [in] handle of the context instance.
-    ur_context_handle_t hContext,
-    /// [in] number of devices
-    uint32_t numDevices,
-    /// [in][range(0, numDevices)] pointer to array of device handles
-    ur_device_handle_t *phDevices,
-    /// [in] number of program handles in `phPrograms`.
-    uint32_t count,
-    /// [in][range(0, count)] pointer to array of program handles.
-    const ur_program_handle_t *phPrograms,
-    /// [in][optional] pointer to linker options null-terminated string.
-    const char *pOptions,
-    /// [out][alloc] pointer to handle of program object created.
-    ur_program_handle_t *phProgram) try {
-  ur_result_t result = UR_RESULT_SUCCESS;
-  if (nullptr != phProgram) {
-    *phProgram = nullptr;
-  }
-
-  ur_program_link_exp_params_t params = {&hContext, &numDevices, &phDevices,
-                                         &count,    &phPrograms, &pOptions,
-                                         &phProgram};
-
-  auto beforeCallback = reinterpret_cast<ur_mock_callback_t>(
-      mock::getCallbacks().get_before_callback("urProgramLinkExp"));
-  if (beforeCallback) {
-    result = beforeCallback(&params);
-    if (result != UR_RESULT_SUCCESS) {
-      return result;
-    }
-  }
-
-  auto replaceCallback = reinterpret_cast<ur_mock_callback_t>(
-      mock::getCallbacks().get_replace_callback("urProgramLinkExp"));
-  if (replaceCallback) {
-    result = replaceCallback(&params);
-  } else {
-
-    *phProgram = mock::createDummyHandle<ur_program_handle_t>();
-    result = UR_RESULT_SUCCESS;
-  }
-
-  if (result != UR_RESULT_SUCCESS) {
-    return result;
-  }
-
-  auto afterCallback = reinterpret_cast<ur_mock_callback_t>(
-      mock::getCallbacks().get_after_callback("urProgramLinkExp"));
-  if (afterCallback) {
-    return afterCallback(&params);
-  }
-
-  return result;
-} catch (...) {
-  return exceptionToResult(std::current_exception());
-}
-
-///////////////////////////////////////////////////////////////////////////////
 /// @brief Intercept function for urUSMContextMemcpyExp
 __urdlllocal ur_result_t UR_APICALL urUSMContextMemcpyExp(
     /// [in] Context associated with the device(s) that own the allocations
@@ -11569,21 +11342,15 @@
     result = replaceCallback(&params);
   } else {
 
->>>>>>> ec26b925
-    result = UR_RESULT_SUCCESS;
-  }
-
-  if (result != UR_RESULT_SUCCESS) {
-    return result;
-  }
-
-  auto afterCallback = reinterpret_cast<ur_mock_callback_t>(
-<<<<<<< HEAD
-      mock::getCallbacks().get_after_callback(
-          "urEnqueueKernelLaunchCustomExp"));
-=======
+    result = UR_RESULT_SUCCESS;
+  }
+
+  if (result != UR_RESULT_SUCCESS) {
+    return result;
+  }
+
+  auto afterCallback = reinterpret_cast<ur_mock_callback_t>(
       mock::getCallbacks().get_after_callback("urUSMContextMemcpyExp"));
->>>>>>> ec26b925
   if (afterCallback) {
     return afterCallback(&params);
   }
