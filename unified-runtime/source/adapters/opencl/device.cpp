//===--------- device.hpp - OpenCL Adapter ---------------------------===//
//
// Part of the LLVM Project, under the Apache License v2.0 with LLVM Exceptions.
// See https://llvm.org/LICENSE.txt for license information.
// SPDX-License-Identifier: Apache-2.0 WITH LLVM-exception
//
//===-----------------------------------------------------------------===//

#include "device.hpp"
#include "adapter.hpp"
#include "common.hpp"
#include "platform.hpp"

#include <array>
#include <cassert>

UR_APIEXPORT ur_result_t UR_APICALL urDeviceGet(ur_platform_handle_t hPlatform,
                                                ur_device_type_t DeviceType,
                                                uint32_t,
                                                ur_device_handle_t *phDevices,
                                                uint32_t *pNumDevices) {

  cl_device_type Type;
  switch (DeviceType) {
  case UR_DEVICE_TYPE_ALL:
    Type = CL_DEVICE_TYPE_ALL;
    break;
  case UR_DEVICE_TYPE_GPU:
    Type = CL_DEVICE_TYPE_GPU;
    break;
  case UR_DEVICE_TYPE_CPU:
    Type = CL_DEVICE_TYPE_CPU;
    break;
  case UR_DEVICE_TYPE_FPGA:
  case UR_DEVICE_TYPE_MCA:
  case UR_DEVICE_TYPE_VPU:
    Type = CL_DEVICE_TYPE_ACCELERATOR;
    break;
  case UR_DEVICE_TYPE_DEFAULT:
    Type = CL_DEVICE_TYPE_DEFAULT;
    break;
  default:
    return UR_RESULT_ERROR_INVALID_ENUMERATION;
  }
  try {
    uint32_t AllDevicesNum = hPlatform->Devices.size();
    uint32_t DeviceNumIter = 0;
    for (uint32_t i = 0; i < AllDevicesNum; i++) {
      cl_device_type DevTy = hPlatform->Devices[i]->Type;
      if (DevTy == Type || Type == CL_DEVICE_TYPE_ALL) {
        if (phDevices) {
          phDevices[DeviceNumIter] = hPlatform->Devices[i].get();
        }
        DeviceNumIter++;
      }
    }
    if (pNumDevices) {
      *pNumDevices = DeviceNumIter;
    }

    return UR_RESULT_SUCCESS;
  } catch (ur_result_t Err) {
    return Err;
  } catch (...) {
    return UR_RESULT_ERROR_OUT_OF_RESOURCES;
  }
}

static ur_device_fp_capability_flags_t
mapCLDeviceFpConfigToUR(cl_device_fp_config CLValue) {

  ur_device_fp_capability_flags_t URValue = 0;
  if (CLValue & CL_FP_DENORM) {
    URValue |= UR_DEVICE_FP_CAPABILITY_FLAG_DENORM;
  }
  if (CLValue & CL_FP_INF_NAN) {
    URValue |= UR_DEVICE_FP_CAPABILITY_FLAG_INF_NAN;
  }
  if (CLValue & CL_FP_ROUND_TO_NEAREST) {
    URValue |= UR_DEVICE_FP_CAPABILITY_FLAG_ROUND_TO_NEAREST;
  }
  if (CLValue & CL_FP_ROUND_TO_ZERO) {
    URValue |= UR_DEVICE_FP_CAPABILITY_FLAG_ROUND_TO_ZERO;
  }
  if (CLValue & CL_FP_ROUND_TO_INF) {
    URValue |= UR_DEVICE_FP_CAPABILITY_FLAG_ROUND_TO_INF;
  }
  if (CLValue & CL_FP_FMA) {
    URValue |= UR_DEVICE_FP_CAPABILITY_FLAG_FMA;
  }
  if (CLValue & CL_FP_SOFT_FLOAT) {
    URValue |= UR_DEVICE_FP_CAPABILITY_FLAG_SOFT_FLOAT;
  }
  if (CLValue & CL_FP_CORRECTLY_ROUNDED_DIVIDE_SQRT) {
    URValue |= UR_DEVICE_FP_CAPABILITY_FLAG_CORRECTLY_ROUNDED_DIVIDE_SQRT;
  }

  return URValue;
}

UR_APIEXPORT ur_result_t UR_APICALL urDeviceGetInfo(ur_device_handle_t hDevice,
                                                    ur_device_info_t propName,
                                                    size_t propSize,
                                                    void *pPropValue,
                                                    size_t *pPropSizeRet) {
  /* We can convert between OpenCL and UR outputs because the sizes
   * of OpenCL types are the same as UR.
   * | CL                 | UR                     | Size |
   * | char[]             | char[]                 | 8    |
   * | cl_uint            | uint32_t               | 4    |
   * | cl_ulong           | uint64_t               | 8    |
   * | size_t             | size_t                 | 8    |
   * | cl_platform_id     | ur_platform_handle_t   | 8    |
   * | cl_device_id       | ur_device_handle_t     | 8    |
   *
   * These other types are equivalent:
   * | cl_device_fp_config | ur_device_fp_capability_flags_t |
   * | cl_bitfield / enum | ur_flags_t |
   * | cl_bool | ur_bool_t |
   * | cl_device_atomic_capabilities | ur_memory_order_capability_flags_t |
   */

  UrReturnHelper ReturnValue(propSize, pPropValue, pPropSizeRet);

  /* TODO UR: Casting to uint32_t to silence warnings due to some values not
   * being part of the enum. Can be removed once all UR_EXT enums are promoted
   * to UR */
  switch (static_cast<uint32_t>(propName)) {
  case UR_DEVICE_INFO_TYPE: {
    cl_device_type CLType = hDevice->Type;

    /* TODO UR: If the device is an Accelerator (FPGA, VPU, etc.), there is not
     * enough information in the OpenCL runtime to know exactly which type it
     * is. Assuming FPGA for now */
    /* TODO UR: In OpenCL, a device can have multiple types (e.g. CPU and GPU).
     * We are potentially losing information by returning only one type */
    ur_device_type_t URDeviceType = UR_DEVICE_TYPE_DEFAULT;
    if (CLType & CL_DEVICE_TYPE_CPU) {
      URDeviceType = UR_DEVICE_TYPE_CPU;
    } else if (CLType & CL_DEVICE_TYPE_GPU) {
      URDeviceType = UR_DEVICE_TYPE_GPU;
    } else if (CLType & CL_DEVICE_TYPE_ACCELERATOR) {
      URDeviceType = UR_DEVICE_TYPE_FPGA;
    }

    return ReturnValue(URDeviceType);
  }
  case UR_DEVICE_INFO_DEVICE_ID: {
    bool Supported = false;
    UR_RETURN_ON_FAILURE(hDevice->checkDeviceExtensions(
        {"cl_intel_device_attribute_query"}, Supported));

    if (!Supported) {
      return UR_RESULT_ERROR_UNSUPPORTED_ENUMERATION;
    }

    CL_RETURN_ON_FAILURE(clGetDeviceInfo(hDevice->CLDevice, CL_DEVICE_ID_INTEL,
                                         propSize, pPropValue, pPropSizeRet));

    return UR_RESULT_SUCCESS;
  }

  case UR_DEVICE_INFO_BACKEND_RUNTIME_VERSION: {
    oclv::OpenCLVersion Version;
    UR_RETURN_ON_FAILURE(hDevice->getDeviceVersion(Version));

    const std::string Results = std::to_string(Version.getMajor()) + "." +
                                std::to_string(Version.getMinor());
    return ReturnValue(Results.c_str(), Results.size() + 1);
  }
  case UR_DEVICE_INFO_SUPPORTED_PARTITIONS: {
    const cl_device_info info_name = CL_DEVICE_PARTITION_PROPERTIES;
    size_t CLSize;
    CL_RETURN_ON_FAILURE(
        clGetDeviceInfo(hDevice->CLDevice, info_name, 0, nullptr, &CLSize));
    const size_t NProperties = CLSize / sizeof(cl_device_partition_property);

    std::vector<cl_device_partition_property> CLValue(NProperties);
    CL_RETURN_ON_FAILURE(clGetDeviceInfo(hDevice->CLDevice, info_name, CLSize,
                                         CLValue.data(), nullptr));

    /* The OpenCL implementation returns a value of 0 if no properties are
     * supported. UR will return a size of 0 for now.
     */
    if (pPropSizeRet && CLValue[0] == 0) {
      *pPropSizeRet = 0;
      return UR_RESULT_SUCCESS;
    }

    std::vector<ur_device_partition_t> URValue{};
    for (size_t i = 0; i < NProperties; ++i) {
      if (CLValue[i] != CL_DEVICE_PARTITION_BY_NAMES_INTEL && CLValue[i] != 0) {
        URValue.push_back(static_cast<ur_device_partition_t>(CLValue[i]));
      }
    }
    return ReturnValue(URValue.data(), URValue.size());
  }
  case UR_DEVICE_INFO_PARTITION_TYPE: {
    const cl_device_info info_name = CL_DEVICE_PARTITION_TYPE;
    size_t CLSize;
    CL_RETURN_ON_FAILURE(
        clGetDeviceInfo(hDevice->CLDevice, info_name, 0, nullptr, &CLSize));
    const size_t NProperties = CLSize / sizeof(cl_device_partition_property);

    /* The OpenCL implementation returns either a size of 0 or a value of 0 if
     * the device is not a sub-device. UR will return a size of 0 for now.
     * TODO Ideally, this could become an error once PI is removed from SYCL RT
     */
    if (pPropSizeRet && (CLSize == 0 || NProperties == 1)) {
      *pPropSizeRet = 0;
      return UR_RESULT_SUCCESS;
    }

    auto CLValue =
        reinterpret_cast<cl_device_partition_property *>(alloca(CLSize));
    CL_RETURN_ON_FAILURE(clGetDeviceInfo(hDevice->CLDevice, info_name, CLSize,
                                         CLValue, nullptr));

    std::vector<ur_device_partition_property_t> URValue(NProperties - 1);

    /* OpenCL will always return exactly one partition type followed by one or
     * more values. */
    for (uint32_t i = 0; i < URValue.size(); ++i) {
      URValue[i].type = static_cast<ur_device_partition_t>(CLValue[0]);
      switch (URValue[i].type) {
      case UR_DEVICE_PARTITION_EQUALLY: {
        URValue[i].value.equally = static_cast<uint32_t>(CLValue[i + 1]);
        break;
      }
      case UR_DEVICE_PARTITION_BY_COUNTS: {
        URValue[i].value.count = static_cast<uint32_t>(CLValue[i + 1]);
        break;
      }
      case UR_DEVICE_PARTITION_BY_AFFINITY_DOMAIN: {
        URValue[i].value.affinity_domain =
            static_cast<uint32_t>(CLValue[i + 1]);
        break;
      }
      default: {
        return UR_RESULT_ERROR_UNKNOWN;
      }
      }
    }

    return ReturnValue(URValue.data(), URValue.size());
  }
  case UR_DEVICE_INFO_MAX_WORK_GROUPS_3D: {
    /* Returns the maximum sizes of a work group for each dimension one could
     * use to submit a kernel. There is no such query defined in OpenCL. So
     * we'll return the maximum value. */
    static constexpr uint32_t MaxWorkItemDimensions = 3u;
    static constexpr size_t Max = (std::numeric_limits<size_t>::max)();

    struct {
      size_t sizes[MaxWorkItemDimensions];
    } ReturnSizes;

    ReturnSizes.sizes[0] = Max;
    ReturnSizes.sizes[1] = Max;
    ReturnSizes.sizes[2] = Max;
    return ReturnValue(ReturnSizes);
  }
  case UR_DEVICE_INFO_MAX_COMPUTE_QUEUE_INDICES: {
    return ReturnValue(static_cast<uint32_t>(1u));
  }
  case UR_DEVICE_INFO_MAX_NUM_SUB_GROUPS: {
    /* Corresponding OpenCL query is only available starting with OpenCL 2.1
     * and we have to emulate it on older OpenCL runtimes. */
    oclv::OpenCLVersion DevVer;
    UR_RETURN_ON_FAILURE(hDevice->getDeviceVersion(DevVer));

    if (DevVer >= oclv::V2_1) {
      cl_uint CLValue;
      CL_RETURN_ON_FAILURE(clGetDeviceInfo(hDevice->CLDevice,
                                           CL_DEVICE_MAX_NUM_SUB_GROUPS,
                                           sizeof(cl_uint), &CLValue, nullptr));

      if (CLValue == 0u) {
        /* OpenCL returns 0 if sub-groups are not supported, but SYCL 2020
         * spec says that minimum possible value is 1. */
        return ReturnValue(1u);
      } else {
        return ReturnValue(static_cast<uint32_t>(CLValue));
      }
    } else {
      /* Otherwise, we can't query anything, because even cl_khr_subgroups
       * does not provide similar query. Therefore, simply return minimum
       * possible value 1 here. */
      return ReturnValue(1u);
    }
  }
  case UR_DEVICE_INFO_SINGLE_FP_CONFIG: {
    cl_device_fp_config CLValue;
    CL_RETURN_ON_FAILURE(
        clGetDeviceInfo(hDevice->CLDevice, CL_DEVICE_SINGLE_FP_CONFIG,
                        sizeof(cl_device_fp_config), &CLValue, nullptr));

    return ReturnValue(mapCLDeviceFpConfigToUR(CLValue));
  }
  case UR_DEVICE_INFO_HALF_FP_CONFIG: {
    bool Supported = false;
    UR_RETURN_ON_FAILURE(
        hDevice->checkDeviceExtensions({"cl_khr_fp16"}, Supported));

    if (!Supported) {
      // If we don't support the extension then our capabilities are 0.
      ur_device_fp_capability_flags_t halfCapabilities = 0;
      return ReturnValue(halfCapabilities);
    }

    cl_device_fp_config CLValue;
    CL_RETURN_ON_FAILURE(
        clGetDeviceInfo(hDevice->CLDevice, CL_DEVICE_HALF_FP_CONFIG,
                        sizeof(cl_device_fp_config), &CLValue, nullptr));

    return ReturnValue(mapCLDeviceFpConfigToUR(CLValue));
  }
  case UR_DEVICE_INFO_DOUBLE_FP_CONFIG: {
    cl_device_fp_config CLValue;
    CL_RETURN_ON_FAILURE(
        clGetDeviceInfo(hDevice->CLDevice, CL_DEVICE_DOUBLE_FP_CONFIG,
                        sizeof(cl_device_fp_config), &CLValue, nullptr));

    return ReturnValue(mapCLDeviceFpConfigToUR(CLValue));
  }

  case UR_DEVICE_INFO_ATOMIC_MEMORY_ORDER_CAPABILITIES: {
    /* This query is missing before OpenCL 3.0. Check version and handle
     * appropriately */
    oclv::OpenCLVersion DevVer;
    UR_RETURN_ON_FAILURE(hDevice->getDeviceVersion(DevVer));

    /* Minimum required capability to be returned. For OpenCL 1.2, this is all
     * that is required */
    ur_memory_order_capability_flags_t URCapabilities =
        UR_MEMORY_ORDER_CAPABILITY_FLAG_RELAXED;

    if (DevVer >= oclv::V3_0) {
      /* For OpenCL >=3.0, the query should be implemented */
      cl_device_atomic_capabilities CLCapabilities;
      CL_RETURN_ON_FAILURE(clGetDeviceInfo(
          hDevice->CLDevice, CL_DEVICE_ATOMIC_MEMORY_CAPABILITIES,
          sizeof(cl_device_atomic_capabilities), &CLCapabilities, nullptr));

      /* Mask operation to only consider atomic_memory_order* capabilities */
      const cl_int Mask = CL_DEVICE_ATOMIC_ORDER_RELAXED |
                          CL_DEVICE_ATOMIC_ORDER_ACQ_REL |
                          CL_DEVICE_ATOMIC_ORDER_SEQ_CST;
      CLCapabilities &= Mask;

      /* The memory order capabilities are hierarchical, if one is implied, all
       * preceding capabilities are implied as well. Especially in the case of
       * ACQ_REL. */
      if (CLCapabilities & CL_DEVICE_ATOMIC_ORDER_SEQ_CST) {
        URCapabilities |= UR_MEMORY_ORDER_CAPABILITY_FLAG_SEQ_CST;
      }
      if (CLCapabilities & CL_DEVICE_ATOMIC_ORDER_ACQ_REL) {
        URCapabilities |= UR_MEMORY_ORDER_CAPABILITY_FLAG_ACQ_REL |
                          UR_MEMORY_ORDER_CAPABILITY_FLAG_ACQUIRE |
                          UR_MEMORY_ORDER_CAPABILITY_FLAG_RELEASE;
      }
    } else if (DevVer >= oclv::V2_0) {
      /* For OpenCL 2.x, return all capabilities.
       * (https://registry.khronos.org/OpenCL/specs/3.0-unified/html/OpenCL_API.html#_memory_consistency_model)
       */
      URCapabilities |= UR_MEMORY_ORDER_CAPABILITY_FLAG_ACQUIRE |
                        UR_MEMORY_ORDER_CAPABILITY_FLAG_RELEASE |
                        UR_MEMORY_ORDER_CAPABILITY_FLAG_ACQ_REL |
                        UR_MEMORY_ORDER_CAPABILITY_FLAG_SEQ_CST;
    }
    return ReturnValue(
        static_cast<ur_memory_order_capability_flags_t>(URCapabilities));
  }

  case UR_DEVICE_INFO_ATOMIC_MEMORY_SCOPE_CAPABILITIES: {
    /* Initialize result to minimum mandated capabilities according to
     * SYCL2020 4.6.3.2. Because scopes are hierarchical, wider scopes support
     * all narrower scopes. At a minimum, each device must support WORK_ITEM,
     * SUB_GROUP and WORK_GROUP.
     * (https://github.com/KhronosGroup/SYCL-Docs/pull/382) */
    ur_memory_scope_capability_flags_t URCapabilities =
        UR_MEMORY_SCOPE_CAPABILITY_FLAG_WORK_ITEM |
        UR_MEMORY_SCOPE_CAPABILITY_FLAG_SUB_GROUP |
        UR_MEMORY_SCOPE_CAPABILITY_FLAG_WORK_GROUP;

    oclv::OpenCLVersion DevVer;
    UR_RETURN_ON_FAILURE(hDevice->getDeviceVersion(DevVer));

    cl_device_atomic_capabilities CLCapabilities;
    if (DevVer >= oclv::V3_0) {
      CL_RETURN_ON_FAILURE(clGetDeviceInfo(
          hDevice->CLDevice, CL_DEVICE_ATOMIC_MEMORY_CAPABILITIES,
          sizeof(cl_device_atomic_capabilities), &CLCapabilities, nullptr));

      assert((CLCapabilities & CL_DEVICE_ATOMIC_SCOPE_WORK_GROUP) &&
             "Violates minimum mandated guarantee");

      /* Because scopes are hierarchical, wider scopes support all narrower
       * scopes. At a minimum, each device must support WORK_ITEM, SUB_GROUP and
       * WORK_GROUP. (https://github.com/KhronosGroup/SYCL-Docs/pull/382). We
       * already initialized to these minimum mandated capabilities. Just check
       * wider scopes. */
      if (CLCapabilities & CL_DEVICE_ATOMIC_SCOPE_DEVICE) {
        URCapabilities |= UR_MEMORY_SCOPE_CAPABILITY_FLAG_DEVICE;
      }

      if (CLCapabilities & CL_DEVICE_ATOMIC_SCOPE_ALL_DEVICES) {
        URCapabilities |= UR_MEMORY_SCOPE_CAPABILITY_FLAG_SYSTEM;
      }
    } else {
      /* This info is only available in OpenCL version >= 3.0. Just return
       * minimum mandated capabilities for older versions. OpenCL 1.x minimum
       * mandated capabilities are WORK_GROUP, we already initialized using it.
       */
      if (DevVer >= oclv::V2_0) {
        /* OpenCL 2.x minimum mandated capabilities are WORK_GROUP | DEVICE |
         * ALL_DEVICES */
        URCapabilities |= UR_MEMORY_SCOPE_CAPABILITY_FLAG_DEVICE |
                          UR_MEMORY_SCOPE_CAPABILITY_FLAG_SYSTEM;
      }
    }

    return ReturnValue(
        static_cast<ur_memory_scope_capability_flags_t>(URCapabilities));
  }

  case UR_DEVICE_INFO_ATOMIC_FENCE_ORDER_CAPABILITIES: {
    /* Initialize result to minimum mandated capabilities according to
     * SYCL2020 4.6.3.2 */
    ur_memory_order_capability_flags_t URCapabilities =
        UR_MEMORY_ORDER_CAPABILITY_FLAG_RELAXED |
        UR_MEMORY_ORDER_CAPABILITY_FLAG_ACQUIRE |
        UR_MEMORY_ORDER_CAPABILITY_FLAG_RELEASE |
        UR_MEMORY_ORDER_CAPABILITY_FLAG_ACQ_REL;

    oclv::OpenCLVersion DevVer;
    UR_RETURN_ON_FAILURE(hDevice->getDeviceVersion(DevVer));

    cl_device_atomic_capabilities CLCapabilities;
    if (DevVer >= oclv::V3_0) {
      CL_RETURN_ON_FAILURE(clGetDeviceInfo(
          hDevice->CLDevice, CL_DEVICE_ATOMIC_FENCE_CAPABILITIES,
          sizeof(cl_device_atomic_capabilities), &CLCapabilities, nullptr));

      assert((CLCapabilities & CL_DEVICE_ATOMIC_ORDER_RELAXED) &&
             "Violates minimum mandated guarantee");
      assert((CLCapabilities & CL_DEVICE_ATOMIC_ORDER_ACQ_REL) &&
             "Violates minimum mandated guarantee");

      /* We already initialized to minimum mandated capabilities. Just check
       * stronger orders. */
      if (CLCapabilities & CL_DEVICE_ATOMIC_ORDER_SEQ_CST) {
        URCapabilities |= UR_MEMORY_ORDER_CAPABILITY_FLAG_SEQ_CST;
      }
    } else {
      /* This info is only available in OpenCL version >= 3.0. Just return
       * minimum mandated capabilities for older versions. OpenCL 1.x minimum
       * mandated capabilities are RELAXED | ACQ_REL, we already initialized
       * using these. */
      if (DevVer >= oclv::V2_0) {
        /* OpenCL 2.x minimum mandated capabilities are RELAXED | ACQ_REL |
         * SEQ_CST */
        URCapabilities |= UR_MEMORY_ORDER_CAPABILITY_FLAG_SEQ_CST;
      }
    }

    return ReturnValue(
        static_cast<ur_memory_order_capability_flags_t>(URCapabilities));
  }

  case UR_DEVICE_INFO_ATOMIC_FENCE_SCOPE_CAPABILITIES: {
    /* Initialize result to minimum mandated capabilities according to
     * SYCL2020 4.6.3.2. Because scopes are hierarchical, wider scopes support
     * all narrower scopes. At a minimum, each device must support WORK_ITEM,
     * SUB_GROUP and WORK_GROUP.
     * (https://github.com/KhronosGroup/SYCL-Docs/pull/382) */
    ur_memory_scope_capability_flags_t URCapabilities =
        UR_MEMORY_SCOPE_CAPABILITY_FLAG_WORK_ITEM |
        UR_MEMORY_SCOPE_CAPABILITY_FLAG_SUB_GROUP |
        UR_MEMORY_SCOPE_CAPABILITY_FLAG_WORK_GROUP;

    oclv::OpenCLVersion DevVer;
    UR_RETURN_ON_FAILURE(hDevice->getDeviceVersion(DevVer));

    auto convertCapabilities =
        [](cl_device_atomic_capabilities CLCapabilities) {
          ur_memory_scope_capability_flags_t URCapabilities = 0;
          /* Because scopes are hierarchical, wider scopes support all narrower
           * scopes. At a minimum, each device must support WORK_ITEM,
           * SUB_GROUP and WORK_GROUP.
           * (https://github.com/KhronosGroup/SYCL-Docs/pull/382). We already
           * initialized to these minimum mandated capabilities. Just check
           * wider scopes. */
          if (CLCapabilities & CL_DEVICE_ATOMIC_SCOPE_DEVICE) {
            URCapabilities |= UR_MEMORY_SCOPE_CAPABILITY_FLAG_DEVICE;
          }

          if (CLCapabilities & CL_DEVICE_ATOMIC_SCOPE_ALL_DEVICES) {
            URCapabilities |= UR_MEMORY_SCOPE_CAPABILITY_FLAG_SYSTEM;
          }
          return URCapabilities;
        };

    if (DevVer >= oclv::V3_0) {
      cl_device_atomic_capabilities CLCapabilities;
      CL_RETURN_ON_FAILURE(clGetDeviceInfo(
          hDevice->CLDevice, CL_DEVICE_ATOMIC_FENCE_CAPABILITIES,
          sizeof(cl_device_atomic_capabilities), &CLCapabilities, nullptr));
      assert((CLCapabilities & CL_DEVICE_ATOMIC_SCOPE_WORK_GROUP) &&
             "Violates minimum mandated guarantee");
      URCapabilities |= convertCapabilities(CLCapabilities);
    } else if (DevVer >= oclv::V2_0) {
      /* OpenCL 2.x minimum mandated capabilities are WORK_GROUP | DEVICE |
         ALL_DEVICES */
      URCapabilities |= UR_MEMORY_SCOPE_CAPABILITY_FLAG_DEVICE |
                        UR_MEMORY_SCOPE_CAPABILITY_FLAG_SYSTEM;

    } else {
      // FIXME: Special case for Intel FPGA driver which is currently an
      // OpenCL 1.2 device but is more capable than the default. This is a
      // temporary work around until the Intel FPGA driver is updated to
      // OpenCL 3.0. If the query is successful, then use the result but do
      // not return an error if the query is unsuccessful as this is expected
      // of an OpenCL 1.2 driver.
      cl_device_atomic_capabilities CLCapabilities;
      if (CL_SUCCESS == clGetDeviceInfo(hDevice->CLDevice,
                                        CL_DEVICE_ATOMIC_FENCE_CAPABILITIES,
                                        sizeof(cl_device_atomic_capabilities),
                                        &CLCapabilities, nullptr)) {
        URCapabilities |= convertCapabilities(CLCapabilities);
      }
    }

    return ReturnValue(
        static_cast<ur_memory_scope_capability_flags_t>(URCapabilities));
  }

  case UR_DEVICE_INFO_IMAGE_SRGB: {
    return ReturnValue(true);
  }

  case UR_DEVICE_INFO_ATOMIC_64: {
    bool Supported = false;
    UR_RETURN_ON_FAILURE(hDevice->checkDeviceExtensions(
        {"cl_khr_int64_base_atomics", "cl_khr_int64_extended_atomics"},
        Supported));

    return ReturnValue(Supported);
  }
  case UR_DEVICE_INFO_BUILD_ON_SUBDEVICE: {

    cl_device_type DevType = CL_DEVICE_TYPE_DEFAULT;
    CL_RETURN_ON_FAILURE(clGetDeviceInfo(hDevice->CLDevice, CL_DEVICE_TYPE,
                                         sizeof(cl_device_type), &DevType,
                                         nullptr));

    return ReturnValue(DevType == CL_DEVICE_TYPE_GPU);
  }
  case UR_DEVICE_INFO_MEM_CHANNEL_SUPPORT: {
    bool Supported = false;
    UR_RETURN_ON_FAILURE(hDevice->checkDeviceExtensions(
        {"cl_intel_mem_channel_property"}, Supported));

    return ReturnValue(Supported);
  }
  case UR_DEVICE_INFO_ESIMD_SUPPORT: {
    bool Supported = false;
    cl_device_type DevType = CL_DEVICE_TYPE_DEFAULT;
    CL_RETURN_ON_FAILURE(clGetDeviceInfo(hDevice->CLDevice, CL_DEVICE_TYPE,
                                         sizeof(cl_device_type), &DevType,
                                         nullptr));

    cl_uint VendorID = 0;
    CL_RETURN_ON_FAILURE(clGetDeviceInfo(hDevice->CLDevice, CL_DEVICE_VENDOR_ID,
                                         sizeof(VendorID), &VendorID, nullptr));

    /* ESIMD is only supported by Intel GPUs. */
    Supported = DevType == CL_DEVICE_TYPE_GPU && VendorID == 0x8086;

    return ReturnValue(Supported);
  }
  case UR_DEVICE_INFO_VIRTUAL_MEMORY_SUPPORT: {
    return ReturnValue(false);
  }
  case UR_DEVICE_INFO_NUM_COMPUTE_UNITS: {

    bool ExtensionSupported = false;
    UR_RETURN_ON_FAILURE(hDevice->checkDeviceExtensions(
        {"cl_intel_device_attribute_query"}, ExtensionSupported));

    cl_device_type CLType;
    CL_RETURN_ON_FAILURE(clGetDeviceInfo(hDevice->CLDevice, CL_DEVICE_TYPE,
                                         sizeof(cl_device_type), &CLType,
                                         nullptr));

    cl_uint NumComputeUnits;
    if (ExtensionSupported && (CLType & CL_DEVICE_TYPE_GPU)) {
      cl_uint SliceCount = 0;
      cl_uint SubSlicePerSliceCount = 0;
      CL_RETURN_ON_FAILURE(
          clGetDeviceInfo(hDevice->CLDevice, CL_DEVICE_NUM_SLICES_INTEL,
                          sizeof(cl_uint), &SliceCount, nullptr));
      CL_RETURN_ON_FAILURE(clGetDeviceInfo(
          hDevice->CLDevice, CL_DEVICE_NUM_SUB_SLICES_PER_SLICE_INTEL,
          sizeof(cl_uint), &SubSlicePerSliceCount, nullptr));
      NumComputeUnits = SliceCount * SubSlicePerSliceCount;
    } else {
      CL_RETURN_ON_FAILURE(
          clGetDeviceInfo(hDevice->CLDevice, CL_DEVICE_MAX_COMPUTE_UNITS,
                          sizeof(cl_uint), &NumComputeUnits, nullptr));
    }

    return ReturnValue(static_cast<uint32_t>(NumComputeUnits));
  }
  case UR_DEVICE_INFO_TIMESTAMP_RECORDING_SUPPORT_EXP: {
    return ReturnValue(false);
  }
  case UR_DEVICE_INFO_ENQUEUE_NATIVE_COMMAND_SUPPORT_EXP: {
    return ReturnValue(false);
  }
  case UR_DEVICE_INFO_HOST_PIPE_READ_WRITE_SUPPORT: {
    bool Supported = false;
    UR_RETURN_ON_FAILURE(hDevice->checkDeviceExtensions(
        {"cl_intel_program_scope_host_pipe"}, Supported));
    return ReturnValue(Supported);
  }
  case UR_DEVICE_INFO_GLOBAL_VARIABLE_SUPPORT: {
    bool Supported = false;
    UR_RETURN_ON_FAILURE(hDevice->checkDeviceExtensions(
        {"cl_intel_global_variable_access"}, Supported));
    return ReturnValue(Supported);
  }
  case UR_DEVICE_INFO_QUEUE_PROPERTIES: {
    cl_bitfield CLValue = 0;
    CL_RETURN_ON_FAILURE(
        clGetDeviceInfo(hDevice->CLDevice, CL_DEVICE_QUEUE_PROPERTIES,
                        sizeof(cl_bitfield), &CLValue, nullptr));

    return ReturnValue(static_cast<uint32_t>(CLValue));
  }
  case UR_DEVICE_INFO_QUEUE_ON_DEVICE_PROPERTIES: {
    cl_bitfield CLValue = 0;
    CL_RETURN_ON_FAILURE(
        clGetDeviceInfo(hDevice->CLDevice, CL_DEVICE_QUEUE_ON_DEVICE_PROPERTIES,
                        sizeof(cl_bitfield), &CLValue, nullptr));

    return ReturnValue(static_cast<uint32_t>(CLValue));
  }
  case UR_DEVICE_INFO_QUEUE_ON_HOST_PROPERTIES: {
    cl_bitfield CLValue = 0;
    CL_RETURN_ON_FAILURE(
        clGetDeviceInfo(hDevice->CLDevice, CL_DEVICE_QUEUE_ON_HOST_PROPERTIES,
                        sizeof(cl_bitfield), &CLValue, nullptr));

    return ReturnValue(static_cast<uint32_t>(CLValue));
  }
  case UR_DEVICE_INFO_GLOBAL_MEM_CACHE_TYPE: {
    cl_bitfield CLValue = 0;
    CL_RETURN_ON_FAILURE(
        clGetDeviceInfo(hDevice->CLDevice, CL_DEVICE_GLOBAL_MEM_CACHE_TYPE,
                        sizeof(cl_bitfield), &CLValue, nullptr));

    return ReturnValue(static_cast<uint32_t>(CLValue));
  }
  case UR_DEVICE_INFO_LOCAL_MEM_TYPE: {
    cl_bitfield CLValue = 0;
    CL_RETURN_ON_FAILURE(
        clGetDeviceInfo(hDevice->CLDevice, CL_DEVICE_LOCAL_MEM_TYPE,
                        sizeof(cl_bitfield), &CLValue, nullptr));

    return ReturnValue(static_cast<uint32_t>(CLValue));
  }
  case UR_DEVICE_INFO_EXECUTION_CAPABILITIES: {
    cl_bitfield CLValue = 0;
    CL_RETURN_ON_FAILURE(
        clGetDeviceInfo(hDevice->CLDevice, CL_DEVICE_EXECUTION_CAPABILITIES,
                        sizeof(cl_bitfield), &CLValue, nullptr));

    return ReturnValue(static_cast<uint32_t>(CLValue));
  }
  case UR_DEVICE_INFO_PARTITION_AFFINITY_DOMAIN: {
    cl_bitfield CLValue = 0;
    CL_RETURN_ON_FAILURE(
        clGetDeviceInfo(hDevice->CLDevice, CL_DEVICE_PARTITION_AFFINITY_DOMAIN,
                        sizeof(cl_bitfield), &CLValue, nullptr));

    return ReturnValue(static_cast<uint32_t>(CLValue));
  }
  case UR_DEVICE_INFO_USM_HOST_SUPPORT: {
    bool Supported = false;
    UR_RETURN_ON_FAILURE(hDevice->checkDeviceExtensions(
        {"cl_intel_unified_shared_memory"}, Supported));
    if (Supported) {
      cl_bitfield CLValue = 0;
      CL_RETURN_ON_FAILURE(clGetDeviceInfo(
          hDevice->CLDevice, CL_DEVICE_HOST_MEM_CAPABILITIES_INTEL,
          sizeof(cl_bitfield), &CLValue, nullptr));
      return ReturnValue(static_cast<uint32_t>(CLValue));
    } else {
      return ReturnValue(0);
    }
  }
  case UR_DEVICE_INFO_USM_DEVICE_SUPPORT: {
    bool Supported = false;
    UR_RETURN_ON_FAILURE(hDevice->checkDeviceExtensions(
        {"cl_intel_unified_shared_memory"}, Supported));
    if (Supported) {
      cl_bitfield CLValue = 0;
      CL_RETURN_ON_FAILURE(clGetDeviceInfo(
          hDevice->CLDevice, CL_DEVICE_DEVICE_MEM_CAPABILITIES_INTEL,
          sizeof(cl_bitfield), &CLValue, nullptr));
      return ReturnValue(static_cast<uint32_t>(CLValue));
    } else {
      return ReturnValue(0);
    }
  }
  case UR_DEVICE_INFO_USM_SINGLE_SHARED_SUPPORT: {
    bool Supported = false;
    UR_RETURN_ON_FAILURE(hDevice->checkDeviceExtensions(
        {"cl_intel_unified_shared_memory"}, Supported));
    if (Supported) {
      cl_bitfield CLValue = 0;
      CL_RETURN_ON_FAILURE(
          clGetDeviceInfo(hDevice->CLDevice,
                          CL_DEVICE_SINGLE_DEVICE_SHARED_MEM_CAPABILITIES_INTEL,
                          sizeof(cl_bitfield), &CLValue, nullptr));
      return ReturnValue(static_cast<uint32_t>(CLValue));
    } else {
      return ReturnValue(0);
    }
  }
  case UR_DEVICE_INFO_USM_CROSS_SHARED_SUPPORT: {
    bool Supported = false;
    UR_RETURN_ON_FAILURE(hDevice->checkDeviceExtensions(
        {"cl_intel_unified_shared_memory"}, Supported));
    if (Supported) {
      cl_bitfield CLValue = 0;
      CL_RETURN_ON_FAILURE(
          clGetDeviceInfo(hDevice->CLDevice,
                          CL_DEVICE_CROSS_DEVICE_SHARED_MEM_CAPABILITIES_INTEL,
                          sizeof(cl_bitfield), &CLValue, nullptr));
      return ReturnValue(static_cast<uint32_t>(CLValue));
    } else {
      return ReturnValue(0);
    }
  }
  case UR_DEVICE_INFO_USM_SYSTEM_SHARED_SUPPORT: {
    bool Supported = false;
    UR_RETURN_ON_FAILURE(hDevice->checkDeviceExtensions(
        {"cl_intel_unified_shared_memory"}, Supported));
    if (Supported) {
      cl_bitfield CLValue = 0;
      CL_RETURN_ON_FAILURE(clGetDeviceInfo(
          hDevice->CLDevice, CL_DEVICE_SHARED_SYSTEM_MEM_CAPABILITIES_INTEL,
          sizeof(cl_bitfield), &CLValue, nullptr));
      return ReturnValue(static_cast<uint32_t>(CLValue));
    } else {
      return ReturnValue(0);
    }
  }
  case UR_DEVICE_INFO_IMAGE_SUPPORT: {
    cl_bool CLValue;
    CL_RETURN_ON_FAILURE(clGetDeviceInfo(hDevice->CLDevice,
                                         CL_DEVICE_IMAGE_SUPPORT,
                                         sizeof(cl_bool), &CLValue, nullptr));

    return ReturnValue(static_cast<ur_bool_t>(CLValue));
  }
  case UR_DEVICE_INFO_ERROR_CORRECTION_SUPPORT: {
    cl_bool CLValue;
    CL_RETURN_ON_FAILURE(clGetDeviceInfo(hDevice->CLDevice,
                                         CL_DEVICE_ERROR_CORRECTION_SUPPORT,
                                         sizeof(cl_bool), &CLValue, nullptr));

    return ReturnValue(static_cast<ur_bool_t>(CLValue));
  }
  case UR_DEVICE_INFO_HOST_UNIFIED_MEMORY: {
    cl_bool CLValue;
    CL_RETURN_ON_FAILURE(clGetDeviceInfo(hDevice->CLDevice,
                                         CL_DEVICE_HOST_UNIFIED_MEMORY,
                                         sizeof(cl_bool), &CLValue, nullptr));

    return ReturnValue(static_cast<ur_bool_t>(CLValue));
  }
  case UR_DEVICE_INFO_ENDIAN_LITTLE: {
    cl_bool CLValue;
    CL_RETURN_ON_FAILURE(clGetDeviceInfo(hDevice->CLDevice,
                                         CL_DEVICE_ENDIAN_LITTLE,
                                         sizeof(cl_bool), &CLValue, nullptr));

    return ReturnValue(static_cast<ur_bool_t>(CLValue));
  }
  case UR_DEVICE_INFO_AVAILABLE: {
    cl_bool CLValue;
    CL_RETURN_ON_FAILURE(clGetDeviceInfo(hDevice->CLDevice, CL_DEVICE_AVAILABLE,
                                         sizeof(cl_bool), &CLValue, nullptr));

    return ReturnValue(static_cast<ur_bool_t>(CLValue));
  }
  case UR_DEVICE_INFO_COMPILER_AVAILABLE: {
    cl_bool CLValue;
    CL_RETURN_ON_FAILURE(clGetDeviceInfo(hDevice->CLDevice,
                                         CL_DEVICE_COMPILER_AVAILABLE,
                                         sizeof(cl_bool), &CLValue, nullptr));

    return ReturnValue(static_cast<ur_bool_t>(CLValue));
  }
  case UR_DEVICE_INFO_LINKER_AVAILABLE: {
    cl_bool CLValue;
    CL_RETURN_ON_FAILURE(clGetDeviceInfo(hDevice->CLDevice,
                                         CL_DEVICE_LINKER_AVAILABLE,
                                         sizeof(cl_bool), &CLValue, nullptr));

    return ReturnValue(static_cast<ur_bool_t>(CLValue));
  }
  case UR_DEVICE_INFO_PREFERRED_INTEROP_USER_SYNC: {
    cl_bool CLValue;
    CL_RETURN_ON_FAILURE(clGetDeviceInfo(hDevice->CLDevice,
                                         CL_DEVICE_PREFERRED_INTEROP_USER_SYNC,
                                         sizeof(cl_bool), &CLValue, nullptr));

    return ReturnValue(static_cast<ur_bool_t>(CLValue));
  }
  case UR_DEVICE_INFO_SUB_GROUP_INDEPENDENT_FORWARD_PROGRESS: {
    oclv::OpenCLVersion DevVer;
    CL_RETURN_ON_FAILURE(hDevice->getDeviceVersion(DevVer));
    /* Independent forward progress query is only supported as of OpenCL 2.1
     * if version is older we return a default false. */
    if (DevVer >= oclv::V2_1) {
      cl_bool CLValue;
      CL_RETURN_ON_FAILURE(clGetDeviceInfo(
          hDevice->CLDevice, CL_DEVICE_SUB_GROUP_INDEPENDENT_FORWARD_PROGRESS,
          sizeof(cl_bool), &CLValue, nullptr));

      return ReturnValue(static_cast<ur_bool_t>(CLValue));
    } else {
      return ReturnValue(false);
    }
  }
  case UR_DEVICE_INFO_VENDOR_ID: {
    CL_RETURN_ON_FAILURE(clGetDeviceInfo(hDevice->CLDevice, CL_DEVICE_VENDOR_ID,
                                         propSize, pPropValue, pPropSizeRet));

    return UR_RESULT_SUCCESS;
  }
  case UR_DEVICE_INFO_MAX_COMPUTE_UNITS: {
    CL_RETURN_ON_FAILURE(clGetDeviceInfo(hDevice->CLDevice,
                                         CL_DEVICE_MAX_COMPUTE_UNITS, propSize,
                                         pPropValue, pPropSizeRet));

    return UR_RESULT_SUCCESS;
  }
  case UR_DEVICE_INFO_MAX_WORK_ITEM_DIMENSIONS: {
    CL_RETURN_ON_FAILURE(clGetDeviceInfo(hDevice->CLDevice,
                                         CL_DEVICE_MAX_WORK_ITEM_DIMENSIONS,
                                         propSize, pPropValue, pPropSizeRet));

    return UR_RESULT_SUCCESS;
  }
  case UR_DEVICE_INFO_PREFERRED_VECTOR_WIDTH_CHAR: {
    CL_RETURN_ON_FAILURE(clGetDeviceInfo(hDevice->CLDevice,
                                         CL_DEVICE_PREFERRED_VECTOR_WIDTH_CHAR,
                                         propSize, pPropValue, pPropSizeRet));

    return UR_RESULT_SUCCESS;
  }
  case UR_DEVICE_INFO_PREFERRED_VECTOR_WIDTH_SHORT: {
    CL_RETURN_ON_FAILURE(clGetDeviceInfo(hDevice->CLDevice,
                                         CL_DEVICE_PREFERRED_VECTOR_WIDTH_SHORT,
                                         propSize, pPropValue, pPropSizeRet));

    return UR_RESULT_SUCCESS;
  }
  case UR_DEVICE_INFO_PREFERRED_VECTOR_WIDTH_INT: {
    CL_RETURN_ON_FAILURE(clGetDeviceInfo(hDevice->CLDevice,
                                         CL_DEVICE_PREFERRED_VECTOR_WIDTH_INT,
                                         propSize, pPropValue, pPropSizeRet));

    return UR_RESULT_SUCCESS;
  }
  case UR_DEVICE_INFO_PREFERRED_VECTOR_WIDTH_LONG: {
    CL_RETURN_ON_FAILURE(clGetDeviceInfo(hDevice->CLDevice,
                                         CL_DEVICE_PREFERRED_VECTOR_WIDTH_LONG,
                                         propSize, pPropValue, pPropSizeRet));

    return UR_RESULT_SUCCESS;
  }
  case UR_DEVICE_INFO_PREFERRED_VECTOR_WIDTH_FLOAT: {
    CL_RETURN_ON_FAILURE(clGetDeviceInfo(hDevice->CLDevice,
                                         CL_DEVICE_PREFERRED_VECTOR_WIDTH_FLOAT,
                                         propSize, pPropValue, pPropSizeRet));

    return UR_RESULT_SUCCESS;
  }
  case UR_DEVICE_INFO_PREFERRED_VECTOR_WIDTH_DOUBLE: {
    CL_RETURN_ON_FAILURE(clGetDeviceInfo(
        hDevice->CLDevice, CL_DEVICE_PREFERRED_VECTOR_WIDTH_DOUBLE, propSize,
        pPropValue, pPropSizeRet));

    return UR_RESULT_SUCCESS;
  }
  case UR_DEVICE_INFO_PREFERRED_VECTOR_WIDTH_HALF: {
    CL_RETURN_ON_FAILURE(clGetDeviceInfo(hDevice->CLDevice,
                                         CL_DEVICE_PREFERRED_VECTOR_WIDTH_HALF,
                                         propSize, pPropValue, pPropSizeRet));

    return UR_RESULT_SUCCESS;
  }
  case UR_DEVICE_INFO_NATIVE_VECTOR_WIDTH_CHAR: {
    CL_RETURN_ON_FAILURE(clGetDeviceInfo(hDevice->CLDevice,
                                         CL_DEVICE_NATIVE_VECTOR_WIDTH_CHAR,
                                         propSize, pPropValue, pPropSizeRet));

    return UR_RESULT_SUCCESS;
  }
  case UR_DEVICE_INFO_NATIVE_VECTOR_WIDTH_SHORT: {
    CL_RETURN_ON_FAILURE(clGetDeviceInfo(hDevice->CLDevice,
                                         CL_DEVICE_NATIVE_VECTOR_WIDTH_SHORT,
                                         propSize, pPropValue, pPropSizeRet));

    return UR_RESULT_SUCCESS;
  }
  case UR_DEVICE_INFO_NATIVE_VECTOR_WIDTH_INT: {
    CL_RETURN_ON_FAILURE(clGetDeviceInfo(hDevice->CLDevice,
                                         CL_DEVICE_NATIVE_VECTOR_WIDTH_INT,
                                         propSize, pPropValue, pPropSizeRet));

    return UR_RESULT_SUCCESS;
  }
  case UR_DEVICE_INFO_NATIVE_VECTOR_WIDTH_LONG: {
    CL_RETURN_ON_FAILURE(clGetDeviceInfo(hDevice->CLDevice,
                                         CL_DEVICE_NATIVE_VECTOR_WIDTH_LONG,
                                         propSize, pPropValue, pPropSizeRet));

    return UR_RESULT_SUCCESS;
  }
  case UR_DEVICE_INFO_NATIVE_VECTOR_WIDTH_FLOAT: {
    CL_RETURN_ON_FAILURE(clGetDeviceInfo(hDevice->CLDevice,
                                         CL_DEVICE_NATIVE_VECTOR_WIDTH_FLOAT,
                                         propSize, pPropValue, pPropSizeRet));

    return UR_RESULT_SUCCESS;
  }
  case UR_DEVICE_INFO_NATIVE_VECTOR_WIDTH_DOUBLE: {
    CL_RETURN_ON_FAILURE(clGetDeviceInfo(hDevice->CLDevice,
                                         CL_DEVICE_NATIVE_VECTOR_WIDTH_DOUBLE,
                                         propSize, pPropValue, pPropSizeRet));

    return UR_RESULT_SUCCESS;
  }
  case UR_DEVICE_INFO_NATIVE_VECTOR_WIDTH_HALF: {
    CL_RETURN_ON_FAILURE(clGetDeviceInfo(hDevice->CLDevice,
                                         CL_DEVICE_NATIVE_VECTOR_WIDTH_HALF,
                                         propSize, pPropValue, pPropSizeRet));

    return UR_RESULT_SUCCESS;
  }
  case UR_DEVICE_INFO_MAX_CLOCK_FREQUENCY: {
    CL_RETURN_ON_FAILURE(clGetDeviceInfo(hDevice->CLDevice,
                                         CL_DEVICE_MAX_CLOCK_FREQUENCY,
                                         propSize, pPropValue, pPropSizeRet));

    return UR_RESULT_SUCCESS;
  }
  case UR_DEVICE_INFO_ADDRESS_BITS: {
    CL_RETURN_ON_FAILURE(clGetDeviceInfo(hDevice->CLDevice,
                                         CL_DEVICE_ADDRESS_BITS, propSize,
                                         pPropValue, pPropSizeRet));

    return UR_RESULT_SUCCESS;
  }
  case UR_DEVICE_INFO_MAX_READ_IMAGE_ARGS: {
    CL_RETURN_ON_FAILURE(clGetDeviceInfo(hDevice->CLDevice,
                                         CL_DEVICE_MAX_READ_IMAGE_ARGS,
                                         propSize, pPropValue, pPropSizeRet));

    return UR_RESULT_SUCCESS;
  }
  case UR_DEVICE_INFO_MAX_WRITE_IMAGE_ARGS: {
    CL_RETURN_ON_FAILURE(clGetDeviceInfo(hDevice->CLDevice,
                                         CL_DEVICE_MAX_READ_WRITE_IMAGE_ARGS,
                                         propSize, pPropValue, pPropSizeRet));

    return UR_RESULT_SUCCESS;
  }
  case UR_DEVICE_INFO_MAX_READ_WRITE_IMAGE_ARGS: {
    CL_RETURN_ON_FAILURE(clGetDeviceInfo(hDevice->CLDevice,
                                         CL_DEVICE_MAX_READ_WRITE_IMAGE_ARGS,
                                         propSize, pPropValue, pPropSizeRet));

    return UR_RESULT_SUCCESS;
  }
  case UR_DEVICE_INFO_MEM_BASE_ADDR_ALIGN: {
    CL_RETURN_ON_FAILURE(clGetDeviceInfo(hDevice->CLDevice,
                                         CL_DEVICE_MEM_BASE_ADDR_ALIGN,
                                         propSize, pPropValue, pPropSizeRet));

    return UR_RESULT_SUCCESS;
  }
  case UR_DEVICE_INFO_MAX_SAMPLERS: {
    CL_RETURN_ON_FAILURE(clGetDeviceInfo(hDevice->CLDevice,
                                         CL_DEVICE_MAX_SAMPLERS, propSize,
                                         pPropValue, pPropSizeRet));

    return UR_RESULT_SUCCESS;
  }
  case UR_DEVICE_INFO_GLOBAL_MEM_CACHELINE_SIZE: {
    CL_RETURN_ON_FAILURE(clGetDeviceInfo(hDevice->CLDevice,
                                         CL_DEVICE_GLOBAL_MEM_CACHELINE_SIZE,
                                         propSize, pPropValue, pPropSizeRet));

    return UR_RESULT_SUCCESS;
  }
  case UR_DEVICE_INFO_MAX_CONSTANT_ARGS: {
    CL_RETURN_ON_FAILURE(clGetDeviceInfo(hDevice->CLDevice,
                                         CL_DEVICE_MAX_CONSTANT_ARGS, propSize,
                                         pPropValue, pPropSizeRet));

    return UR_RESULT_SUCCESS;
  }
  case UR_DEVICE_INFO_REFERENCE_COUNT: {
    return ReturnValue(hDevice->getReferenceCount());
  }
  case UR_DEVICE_INFO_PARTITION_MAX_SUB_DEVICES: {
    CL_RETURN_ON_FAILURE(clGetDeviceInfo(hDevice->CLDevice,
                                         CL_DEVICE_PARTITION_MAX_SUB_DEVICES,
                                         propSize, pPropValue, pPropSizeRet));

    return UR_RESULT_SUCCESS;
  }
  case UR_DEVICE_INFO_MAX_MEM_ALLOC_SIZE: {
    CL_RETURN_ON_FAILURE(clGetDeviceInfo(hDevice->CLDevice,
                                         CL_DEVICE_MAX_MEM_ALLOC_SIZE, propSize,
                                         pPropValue, pPropSizeRet));

    return UR_RESULT_SUCCESS;
  }
  case UR_DEVICE_INFO_GLOBAL_MEM_CACHE_SIZE: {
    CL_RETURN_ON_FAILURE(clGetDeviceInfo(hDevice->CLDevice,
                                         CL_DEVICE_GLOBAL_MEM_CACHE_SIZE,
                                         propSize, pPropValue, pPropSizeRet));

    return UR_RESULT_SUCCESS;
  }
  case UR_DEVICE_INFO_GLOBAL_MEM_SIZE: {
    CL_RETURN_ON_FAILURE(clGetDeviceInfo(hDevice->CLDevice,
                                         CL_DEVICE_GLOBAL_MEM_SIZE, propSize,
                                         pPropValue, pPropSizeRet));

    return UR_RESULT_SUCCESS;
  }
  case UR_DEVICE_INFO_MAX_CONSTANT_BUFFER_SIZE: {
    CL_RETURN_ON_FAILURE(clGetDeviceInfo(hDevice->CLDevice,
                                         CL_DEVICE_MAX_CONSTANT_BUFFER_SIZE,
                                         propSize, pPropValue, pPropSizeRet));

    return UR_RESULT_SUCCESS;
  }
  case UR_DEVICE_INFO_LOCAL_MEM_SIZE: {
    CL_RETURN_ON_FAILURE(clGetDeviceInfo(hDevice->CLDevice,
                                         CL_DEVICE_LOCAL_MEM_SIZE, propSize,
                                         pPropValue, pPropSizeRet));

    return UR_RESULT_SUCCESS;
  }
  case UR_DEVICE_INFO_MAX_WORK_GROUP_SIZE: {
    CL_RETURN_ON_FAILURE(clGetDeviceInfo(hDevice->CLDevice,
                                         CL_DEVICE_MAX_WORK_GROUP_SIZE,
                                         propSize, pPropValue, pPropSizeRet));

    return UR_RESULT_SUCCESS;
  }
  case UR_DEVICE_INFO_IMAGE2D_MAX_WIDTH: {
    CL_RETURN_ON_FAILURE(clGetDeviceInfo(hDevice->CLDevice,
                                         CL_DEVICE_IMAGE2D_MAX_WIDTH, propSize,
                                         pPropValue, pPropSizeRet));

    return UR_RESULT_SUCCESS;
  }
  case UR_DEVICE_INFO_IMAGE2D_MAX_HEIGHT: {
    CL_RETURN_ON_FAILURE(clGetDeviceInfo(hDevice->CLDevice,
                                         CL_DEVICE_IMAGE2D_MAX_HEIGHT, propSize,
                                         pPropValue, pPropSizeRet));

    return UR_RESULT_SUCCESS;
  }
  case UR_DEVICE_INFO_IMAGE3D_MAX_WIDTH: {
    CL_RETURN_ON_FAILURE(clGetDeviceInfo(hDevice->CLDevice,
                                         CL_DEVICE_IMAGE3D_MAX_WIDTH, propSize,
                                         pPropValue, pPropSizeRet));

    return UR_RESULT_SUCCESS;
  }
  case UR_DEVICE_INFO_IMAGE3D_MAX_HEIGHT: {
    CL_RETURN_ON_FAILURE(clGetDeviceInfo(hDevice->CLDevice,
                                         CL_DEVICE_IMAGE3D_MAX_HEIGHT, propSize,
                                         pPropValue, pPropSizeRet));

    return UR_RESULT_SUCCESS;
  }
  case UR_DEVICE_INFO_IMAGE3D_MAX_DEPTH: {
    CL_RETURN_ON_FAILURE(clGetDeviceInfo(hDevice->CLDevice,
                                         CL_DEVICE_IMAGE3D_MAX_DEPTH, propSize,
                                         pPropValue, pPropSizeRet));

    return UR_RESULT_SUCCESS;
  }
  case UR_DEVICE_INFO_IMAGE_MAX_BUFFER_SIZE: {
    CL_RETURN_ON_FAILURE(clGetDeviceInfo(hDevice->CLDevice,
                                         CL_DEVICE_IMAGE_MAX_BUFFER_SIZE,
                                         propSize, pPropValue, pPropSizeRet));

    return UR_RESULT_SUCCESS;
  }
  case UR_DEVICE_INFO_IMAGE_MAX_ARRAY_SIZE: {
    CL_RETURN_ON_FAILURE(clGetDeviceInfo(hDevice->CLDevice,
                                         CL_DEVICE_IMAGE_MAX_ARRAY_SIZE,
                                         propSize, pPropValue, pPropSizeRet));

    return UR_RESULT_SUCCESS;
  }
  case UR_DEVICE_INFO_MAX_PARAMETER_SIZE: {
    CL_RETURN_ON_FAILURE(clGetDeviceInfo(hDevice->CLDevice,
                                         CL_DEVICE_MAX_PARAMETER_SIZE, propSize,
                                         pPropValue, pPropSizeRet));

    return UR_RESULT_SUCCESS;
  }
  case UR_DEVICE_INFO_PROFILING_TIMER_RESOLUTION: {
    CL_RETURN_ON_FAILURE(clGetDeviceInfo(hDevice->CLDevice,
                                         CL_DEVICE_PROFILING_TIMER_RESOLUTION,
                                         propSize, pPropValue, pPropSizeRet));

    return UR_RESULT_SUCCESS;
  }
  case UR_DEVICE_INFO_PRINTF_BUFFER_SIZE: {
    CL_RETURN_ON_FAILURE(clGetDeviceInfo(hDevice->CLDevice,
                                         CL_DEVICE_PRINTF_BUFFER_SIZE, propSize,
                                         pPropValue, pPropSizeRet));

    return UR_RESULT_SUCCESS;
  }
  case UR_DEVICE_INFO_PLATFORM: {
    return ReturnValue(hDevice->Platform);
  }
  case UR_DEVICE_INFO_PARENT_DEVICE: {
    return ReturnValue(hDevice->ParentDevice);
  }
  case UR_DEVICE_INFO_IL_VERSION: {
    CL_RETURN_ON_FAILURE(clGetDeviceInfo(hDevice->CLDevice,
                                         CL_DEVICE_IL_VERSION, propSize,
                                         pPropValue, pPropSizeRet));

    return UR_RESULT_SUCCESS;
  }
  case UR_DEVICE_INFO_NAME: {
    CL_RETURN_ON_FAILURE(clGetDeviceInfo(hDevice->CLDevice, CL_DEVICE_NAME,
                                         propSize, pPropValue, pPropSizeRet));

    return UR_RESULT_SUCCESS;
  }
  case UR_DEVICE_INFO_VENDOR: {
    CL_RETURN_ON_FAILURE(clGetDeviceInfo(hDevice->CLDevice, CL_DEVICE_VENDOR,
                                         propSize, pPropValue, pPropSizeRet));

    return UR_RESULT_SUCCESS;
  }
  case UR_DEVICE_INFO_DRIVER_VERSION: {
    CL_RETURN_ON_FAILURE(clGetDeviceInfo(hDevice->CLDevice, CL_DRIVER_VERSION,
                                         propSize, pPropValue, pPropSizeRet));

    return UR_RESULT_SUCCESS;
  }
  case UR_DEVICE_INFO_PROFILE: {
    CL_RETURN_ON_FAILURE(clGetDeviceInfo(hDevice->CLDevice, CL_DEVICE_PROFILE,
                                         propSize, pPropValue, pPropSizeRet));

    return UR_RESULT_SUCCESS;
  }
  case UR_DEVICE_INFO_VERSION: {
    CL_RETURN_ON_FAILURE(clGetDeviceInfo(hDevice->CLDevice, CL_DEVICE_VERSION,
                                         propSize, pPropValue, pPropSizeRet));

    return UR_RESULT_SUCCESS;
  }
  case UR_EXT_DEVICE_INFO_OPENCL_C_VERSION: {
    CL_RETURN_ON_FAILURE(clGetDeviceInfo(hDevice->CLDevice,
                                         CL_DEVICE_OPENCL_C_VERSION, propSize,
                                         pPropValue, pPropSizeRet));

    return UR_RESULT_SUCCESS;
  }
  case UR_DEVICE_INFO_BUILT_IN_KERNELS: {
    CL_RETURN_ON_FAILURE(clGetDeviceInfo(hDevice->CLDevice,
                                         CL_DEVICE_BUILT_IN_KERNELS, propSize,
                                         pPropValue, pPropSizeRet));

    return UR_RESULT_SUCCESS;
  }
  case UR_DEVICE_INFO_MAX_WORK_ITEM_SIZES: {
    CL_RETURN_ON_FAILURE(clGetDeviceInfo(hDevice->CLDevice,
                                         CL_DEVICE_MAX_WORK_ITEM_SIZES,
                                         propSize, pPropValue, pPropSizeRet));

    return UR_RESULT_SUCCESS;
  }
  case UR_DEVICE_INFO_PCI_ADDRESS: {
    bool Supported = false;
    UR_RETURN_ON_FAILURE(
        hDevice->checkDeviceExtensions({"cl_khr_pci_bus_info"}, Supported));

    if (!Supported) {
      return UR_RESULT_ERROR_UNSUPPORTED_ENUMERATION;
    }

    cl_device_pci_bus_info_khr PciInfo = {};
    CL_RETURN_ON_FAILURE(clGetDeviceInfo(hDevice->CLDevice,
                                         CL_DEVICE_PCI_BUS_INFO_KHR,
                                         sizeof(PciInfo), &PciInfo, nullptr));

    constexpr size_t AddressBufferSize = 13;
    char AddressBuffer[AddressBufferSize];
    std::snprintf(AddressBuffer, AddressBufferSize, "%04x:%02x:%02x.%01x",
                  PciInfo.pci_domain, PciInfo.pci_bus, PciInfo.pci_device,
                  PciInfo.pci_function);
    return ReturnValue(AddressBuffer);
  }
  case UR_DEVICE_INFO_GPU_EU_COUNT: {
    /* The EU count can be queried using CL_DEVICE_MAX_COMPUTE_UNITS for Intel
     * GPUs. */

    bool Supported = false;
    UR_RETURN_ON_FAILURE(hDevice->checkDeviceExtensions(
        {"cl_intel_device_attribute_query"}, Supported));
    if (!Supported) {
      return UR_RESULT_ERROR_UNSUPPORTED_ENUMERATION;
    }

    cl_device_type CLType;
    CL_RETURN_ON_FAILURE(clGetDeviceInfo(hDevice->CLDevice, CL_DEVICE_TYPE,
                                         sizeof(cl_device_type), &CLType,
                                         nullptr));
    if (!(CLType & CL_DEVICE_TYPE_GPU)) {
      return UR_RESULT_ERROR_UNSUPPORTED_ENUMERATION;
    }

    CL_RETURN_ON_FAILURE(clGetDeviceInfo(hDevice->CLDevice,
                                         CL_DEVICE_MAX_COMPUTE_UNITS, propSize,
                                         pPropValue, pPropSizeRet));

    return UR_RESULT_SUCCESS;
  }
  case UR_DEVICE_INFO_GPU_EU_SLICES: {
    bool Supported = false;
    UR_RETURN_ON_FAILURE(hDevice->checkDeviceExtensions(
        {"cl_intel_device_attribute_query"}, Supported));
    if (!Supported) {
      return UR_RESULT_ERROR_UNSUPPORTED_ENUMERATION;
    }
    CL_RETURN_ON_FAILURE(clGetDeviceInfo(hDevice->CLDevice,
                                         CL_DEVICE_NUM_SLICES_INTEL, propSize,
                                         pPropValue, pPropSizeRet));

    return UR_RESULT_SUCCESS;
  }
  case UR_DEVICE_INFO_GPU_EU_COUNT_PER_SUBSLICE: {
    bool Supported = false;
    UR_RETURN_ON_FAILURE(hDevice->checkDeviceExtensions(
        {"cl_intel_device_attribute_query"}, Supported));
    if (!Supported) {
      return UR_RESULT_ERROR_UNSUPPORTED_ENUMERATION;
    }
    CL_RETURN_ON_FAILURE(clGetDeviceInfo(hDevice->CLDevice,
                                         CL_DEVICE_NUM_EUS_PER_SUB_SLICE_INTEL,
                                         propSize, pPropValue, pPropSizeRet));

    return UR_RESULT_SUCCESS;
  }
  case UR_DEVICE_INFO_GPU_SUBSLICES_PER_SLICE: {
    bool Supported = false;
    UR_RETURN_ON_FAILURE(hDevice->checkDeviceExtensions(
        {"cl_intel_device_attribute_query"}, Supported));
    if (!Supported) {
      return UR_RESULT_ERROR_UNSUPPORTED_ENUMERATION;
    }
    CL_RETURN_ON_FAILURE(clGetDeviceInfo(
        hDevice->CLDevice, CL_DEVICE_NUM_SUB_SLICES_PER_SLICE_INTEL, propSize,
        pPropValue, pPropSizeRet));

    return UR_RESULT_SUCCESS;
  }
  case UR_DEVICE_INFO_GPU_HW_THREADS_PER_EU: {
    bool Supported = false;
    UR_RETURN_ON_FAILURE(hDevice->checkDeviceExtensions(
        {"cl_intel_device_attribute_query"}, Supported));
    if (!Supported) {
      return UR_RESULT_ERROR_UNSUPPORTED_ENUMERATION;
    }
    CL_RETURN_ON_FAILURE(clGetDeviceInfo(hDevice->CLDevice,
                                         CL_DEVICE_NUM_THREADS_PER_EU_INTEL,
                                         propSize, pPropValue, pPropSizeRet));

    return UR_RESULT_SUCCESS;
  }
  case UR_DEVICE_INFO_IP_VERSION: {
    bool Supported = false;
    UR_RETURN_ON_FAILURE(hDevice->checkDeviceExtensions(
        {"cl_intel_device_attribute_query"}, Supported));
    if (!Supported) {
      return UR_RESULT_ERROR_UNSUPPORTED_ENUMERATION;
    }
    CL_RETURN_ON_FAILURE(clGetDeviceInfo(hDevice->CLDevice,
                                         CL_DEVICE_IP_VERSION_INTEL, propSize,
                                         pPropValue, pPropSizeRet));

    return UR_RESULT_SUCCESS;
  }
  case UR_DEVICE_INFO_SUB_GROUP_SIZES_INTEL: {
    const cl_device_info info_name = CL_DEVICE_SUB_GROUP_SIZES_INTEL;
<<<<<<< HEAD
    bool isExtensionSupported = false;
    if (cl_adapter::checkDeviceExtensions(
            cl_adapter::cast<cl_device_id>(hDevice),
            {"cl_intel_required_subgroup_size"},
            isExtensionSupported) != UR_RESULT_SUCCESS ||
=======
    bool isExtensionSupported;
    if (hDevice->checkDeviceExtensions({"cl_intel_required_subgroup_size"},
                                       isExtensionSupported) !=
            UR_RESULT_SUCCESS ||
>>>>>>> 3469de7e
        !isExtensionSupported) {
      std::vector<uint32_t> aThreadIsItsOwnSubGroup({1});
      return ReturnValue(aThreadIsItsOwnSubGroup.data(),
                         aThreadIsItsOwnSubGroup.size());
    }

    // Have to convert size_t to uint32_t
    size_t SubGroupSizesSize = 0;
    CL_RETURN_ON_FAILURE(clGetDeviceInfo(hDevice->CLDevice, info_name, 0,
                                         nullptr, &SubGroupSizesSize));
    std::vector<size_t> SubGroupSizes(SubGroupSizesSize / sizeof(size_t));
    CL_RETURN_ON_FAILURE(clGetDeviceInfo(hDevice->CLDevice, info_name,
                                         SubGroupSizesSize,
                                         SubGroupSizes.data(), nullptr));
    return ReturnValue.template operator()<uint32_t>(SubGroupSizes.data(),
                                                     SubGroupSizes.size());
  }

  case UR_DEVICE_INFO_UUID: {
    // Use the cl_khr_device_uuid extension, if available.
    bool isKhrDeviceUuidSupported = false;
    if (hDevice->checkDeviceExtensions({"cl_khr_device_uuid"},
                                       isKhrDeviceUuidSupported) !=
            UR_RESULT_SUCCESS ||
        !isKhrDeviceUuidSupported) {
      return UR_RESULT_ERROR_UNSUPPORTED_ENUMERATION;
    }
    static_assert(CL_UUID_SIZE_KHR == 16);
    std::array<uint8_t, CL_UUID_SIZE_KHR> UUID{};
    CL_RETURN_ON_FAILURE(clGetDeviceInfo(hDevice->CLDevice, CL_DEVICE_UUID_KHR,
                                         UUID.size(), UUID.data(), nullptr));
    return ReturnValue(UUID);
  }
  case UR_DEVICE_INFO_2D_BLOCK_ARRAY_CAPABILITIES_EXP: {
    bool Is2DBlockIOSupported = false;
    if (hDevice->checkDeviceExtensions({"cl_intel_subgroup_2d_block_io"},
                                       Is2DBlockIOSupported) !=
            UR_RESULT_SUCCESS ||
        !Is2DBlockIOSupported) {
      return ReturnValue(
          static_cast<ur_exp_device_2d_block_array_capability_flags_t>(0));
    }
    return ReturnValue(UR_EXP_DEVICE_2D_BLOCK_ARRAY_CAPABILITY_FLAG_LOAD |
                       UR_EXP_DEVICE_2D_BLOCK_ARRAY_CAPABILITY_FLAG_STORE);
  }
  case UR_DEVICE_INFO_BFLOAT16_CONVERSIONS_NATIVE: {
    bool Supported = false;
    UR_RETURN_ON_FAILURE(hDevice->checkDeviceExtensions(
        {"cl_intel_bfloat16_conversions"}, Supported));
    return ReturnValue(Supported);
  }
  case UR_DEVICE_INFO_COMMAND_BUFFER_SUPPORT_EXP: {
    cl_device_id Dev = hDevice->CLDevice;
    size_t ExtSize = 0;
    CL_RETURN_ON_FAILURE(
        clGetDeviceInfo(Dev, CL_DEVICE_EXTENSIONS, 0, nullptr, &ExtSize));

    std::string ExtStr(ExtSize, '\0');
    CL_RETURN_ON_FAILURE(clGetDeviceInfo(Dev, CL_DEVICE_EXTENSIONS, ExtSize,
                                         ExtStr.data(), nullptr));

    // cl_khr_command_buffer is required for UR command-buffer support
    cl_device_command_buffer_capabilities_khr Caps = 0;
    if (ExtStr.find("cl_khr_command_buffer") != std::string::npos) {
      // A UR command-buffer user needs to be able to enqueue another
      // submission of the same UR command-buffer without having to manually
      // check if the first submission has completed.
      CL_RETURN_ON_FAILURE(
          clGetDeviceInfo(Dev, CL_DEVICE_COMMAND_BUFFER_CAPABILITIES_KHR,
                          sizeof(Caps), &Caps, nullptr));
    }

    return ReturnValue(
        0 != (Caps & CL_COMMAND_BUFFER_CAPABILITY_SIMULTANEOUS_USE_KHR));
  }
  case UR_DEVICE_INFO_COMMAND_BUFFER_UPDATE_CAPABILITIES_EXP: {
    cl_device_id Dev = hDevice->CLDevice;
    ur_device_command_buffer_update_capability_flags_t UpdateCapabilities = 0;
    CL_RETURN_ON_FAILURE(
        getDeviceCommandBufferUpdateCapabilities(Dev, UpdateCapabilities));
    return ReturnValue(UpdateCapabilities);
  }
  case UR_DEVICE_INFO_PROGRAM_SET_SPECIALIZATION_CONSTANTS: {
    return ReturnValue(
        ur::cl::getAdapter()->clSetProgramSpecializationConstant != nullptr);
  }
  case UR_DEVICE_INFO_USE_NATIVE_ASSERT: {
    bool Supported = false;
    UR_RETURN_ON_FAILURE(hDevice->checkDeviceExtensions(
        {"cl_intel_devicelib_assert"}, Supported));
    return ReturnValue(Supported);
  }
  case UR_DEVICE_INFO_EXTENSIONS: {
    CL_RETURN_ON_FAILURE(clGetDeviceInfo(hDevice->CLDevice,
                                         CL_DEVICE_EXTENSIONS, propSize,
                                         pPropValue, pPropSizeRet));
    return UR_RESULT_SUCCESS;
  }
  case UR_DEVICE_INFO_USM_P2P_SUPPORT_EXP:
    return ReturnValue(false);
  case UR_DEVICE_INFO_LAUNCH_PROPERTIES_SUPPORT_EXP:
    return ReturnValue(false);
  case UR_DEVICE_INFO_COOPERATIVE_KERNEL_SUPPORT_EXP:
    return ReturnValue(true);
  case UR_DEVICE_INFO_MULTI_DEVICE_COMPILE_SUPPORT_EXP:
    return ReturnValue(false);
  // TODO: We can't query to check if these are supported, they will need to be
  // manually updated if support is ever implemented.
  case UR_DEVICE_INFO_KERNEL_SET_SPECIALIZATION_CONSTANTS:
  case UR_DEVICE_INFO_ASYNC_BARRIER:
  case UR_DEVICE_INFO_USM_POOL_SUPPORT: // end of TODO
  case UR_DEVICE_INFO_COMMAND_BUFFER_EVENT_SUPPORT_EXP:
  case UR_DEVICE_INFO_COMMAND_BUFFER_SUBGRAPH_SUPPORT_EXP:
  case UR_DEVICE_INFO_LOW_POWER_EVENTS_SUPPORT_EXP:
  case UR_DEVICE_INFO_CLUSTER_LAUNCH_SUPPORT_EXP:
  case UR_DEVICE_INFO_BINDLESS_IMAGES_SUPPORT_EXP:
  case UR_DEVICE_INFO_BINDLESS_IMAGES_SHARED_USM_SUPPORT_EXP:
  case UR_DEVICE_INFO_BINDLESS_IMAGES_1D_USM_SUPPORT_EXP:
  case UR_DEVICE_INFO_BINDLESS_IMAGES_2D_USM_SUPPORT_EXP:
  case UR_DEVICE_INFO_MIPMAP_SUPPORT_EXP:
  case UR_DEVICE_INFO_MIPMAP_ANISOTROPY_SUPPORT_EXP:
  case UR_DEVICE_INFO_MIPMAP_LEVEL_REFERENCE_SUPPORT_EXP:
  case UR_DEVICE_INFO_EXTERNAL_MEMORY_IMPORT_SUPPORT_EXP:
  case UR_DEVICE_INFO_EXTERNAL_SEMAPHORE_IMPORT_SUPPORT_EXP:
  case UR_DEVICE_INFO_CUBEMAP_SUPPORT_EXP:
  case UR_DEVICE_INFO_CUBEMAP_SEAMLESS_FILTERING_SUPPORT_EXP:
  case UR_DEVICE_INFO_BINDLESS_SAMPLED_IMAGE_FETCH_1D_USM_SUPPORT_EXP:
  case UR_DEVICE_INFO_BINDLESS_SAMPLED_IMAGE_FETCH_1D_SUPPORT_EXP:
  case UR_DEVICE_INFO_BINDLESS_SAMPLED_IMAGE_FETCH_2D_USM_SUPPORT_EXP:
  case UR_DEVICE_INFO_BINDLESS_SAMPLED_IMAGE_FETCH_2D_SUPPORT_EXP:
  case UR_DEVICE_INFO_BINDLESS_SAMPLED_IMAGE_FETCH_3D_SUPPORT_EXP:
  case UR_DEVICE_INFO_IMAGE_ARRAY_SUPPORT_EXP:
  case UR_DEVICE_INFO_BINDLESS_UNIQUE_ADDRESSING_PER_DIM_SUPPORT_EXP:
  case UR_DEVICE_INFO_BINDLESS_SAMPLE_1D_USM_SUPPORT_EXP:
  case UR_DEVICE_INFO_BINDLESS_SAMPLE_2D_USM_SUPPORT_EXP:
  case UR_DEVICE_INFO_BINDLESS_IMAGES_GATHER_SUPPORT_EXP:
    return ReturnValue(false);
  case UR_DEVICE_INFO_IMAGE_PITCH_ALIGN_EXP:
  case UR_DEVICE_INFO_MAX_IMAGE_LINEAR_WIDTH_EXP:
  case UR_DEVICE_INFO_MAX_IMAGE_LINEAR_HEIGHT_EXP:
  case UR_DEVICE_INFO_MAX_IMAGE_LINEAR_PITCH_EXP:
  case UR_DEVICE_INFO_MIPMAP_MAX_ANISOTROPY_EXP:
  /* TODO: Check regularly to see if support is enabled in OpenCL. Intel GPU
   * EU device-specific information extensions. Some of the queries are
   * enabled by cl_intel_device_attribute_query extension, but it's not yet in
   * the Registry. */
  case UR_DEVICE_INFO_GPU_EU_SIMD_WIDTH:
  case UR_DEVICE_INFO_MAX_MEMORY_BANDWIDTH:
  /* These enums have no equivalent in OpenCL */
  case UR_DEVICE_INFO_MAX_REGISTERS_PER_WORK_GROUP:
  case UR_DEVICE_INFO_GLOBAL_MEM_FREE:
  case UR_DEVICE_INFO_MEMORY_CLOCK_RATE:
  case UR_DEVICE_INFO_MEMORY_BUS_WIDTH:
  case UR_DEVICE_INFO_COMPONENT_DEVICES:
  case UR_DEVICE_INFO_COMPOSITE_DEVICE:
  case UR_DEVICE_INFO_CURRENT_CLOCK_THROTTLE_REASONS:
  case UR_DEVICE_INFO_FAN_SPEED:
  case UR_DEVICE_INFO_MIN_POWER_LIMIT:
  case UR_DEVICE_INFO_MAX_POWER_LIMIT:
    return UR_RESULT_ERROR_UNSUPPORTED_ENUMERATION;
  default: {
    return UR_RESULT_ERROR_INVALID_ENUMERATION;
  }
  }
}

UR_APIEXPORT ur_result_t UR_APICALL urDevicePartition(
    ur_device_handle_t hDevice,
    const ur_device_partition_properties_t *pProperties, uint32_t NumDevices,
    ur_device_handle_t *phSubDevices, uint32_t *pNumDevicesRet) {

  std::vector<cl_device_partition_property> CLProperties(
      pProperties->PropCount + 2);

  /* The type must be the same for all properties since OpenCL doesn't support
   * property lists with multiple types */
  CLProperties[0] =
      static_cast<cl_device_partition_property>(pProperties->pProperties->type);

  for (uint32_t i = 0; i < pProperties->PropCount; ++i) {
    cl_device_partition_property CLProperty;
    switch (pProperties->pProperties->type) {
    case UR_DEVICE_PARTITION_EQUALLY: {
      CLProperty = static_cast<cl_device_partition_property>(
          pProperties->pProperties[i].value.equally);
      break;
    }
    case UR_DEVICE_PARTITION_BY_COUNTS: {
      CLProperty = static_cast<cl_device_partition_property>(
          pProperties->pProperties[i].value.count);
      break;
    }
    case UR_DEVICE_PARTITION_BY_AFFINITY_DOMAIN: {
      CLProperty = static_cast<cl_device_partition_property>(
          pProperties->pProperties[i].value.affinity_domain);
      break;
    }
    default: {
      return UR_RESULT_ERROR_INVALID_ENUMERATION;
    }
    }
    CLProperties[i + 1] = CLProperty;
  }

  /* Terminate the list with 0 */
  CLProperties[CLProperties.size() - 1] = 0;

  cl_uint CLNumDevicesRet;
  CL_RETURN_ON_FAILURE(clCreateSubDevices(
      hDevice->CLDevice, CLProperties.data(), 0, nullptr, &CLNumDevicesRet));

  if (pNumDevicesRet) {
    *pNumDevicesRet = CLNumDevicesRet;
  }

  /*If NumDevices is less than the number of sub-devices available, then the
   * function shall only retrieve that number of sub-devices. */
  if (phSubDevices) {
    std::vector<cl_device_id> CLSubDevices(CLNumDevicesRet);
    CL_RETURN_ON_FAILURE(
        clCreateSubDevices(hDevice->CLDevice, CLProperties.data(),
                           CLNumDevicesRet, CLSubDevices.data(), nullptr));
    for (uint32_t i = 0; i < std::min(CLNumDevicesRet, NumDevices); i++) {
      try {
        auto URSubDevice = std::make_unique<ur_device_handle_t_>(
            CLSubDevices[i], hDevice->Platform, hDevice);
        phSubDevices[i] = URSubDevice.release();
      } catch (std::bad_alloc &) {
        // Delete all the successfully created subdevices before the failed one.
        for (uint32_t j = 0; j < i; j++) {
          delete phSubDevices[j];
        }
        return UR_RESULT_ERROR_OUT_OF_RESOURCES;
      } catch (...) {
        // Delete all the successfully created subdevices before the failed one.
        for (uint32_t j = 0; j < i; j++) {
          delete phSubDevices[j];
        }
        return UR_RESULT_ERROR_UNKNOWN;
      }
    }
  }

  return UR_RESULT_SUCCESS;
}

// Root devices ref count are unchanged through out the program lifetime.
UR_APIEXPORT ur_result_t UR_APICALL urDeviceRetain(ur_device_handle_t hDevice) {
  if (hDevice->ParentDevice) {
    hDevice->incrementReferenceCount();
  }

  return UR_RESULT_SUCCESS;
}

// Root devices ref count are unchanged through out the program lifetime.
UR_APIEXPORT ur_result_t UR_APICALL
urDeviceRelease(ur_device_handle_t hDevice) {
  if (hDevice->ParentDevice) {
    if (hDevice->decrementReferenceCount() == 0) {
      delete hDevice;
    }
  }
  return UR_RESULT_SUCCESS;
}

UR_APIEXPORT ur_result_t UR_APICALL urDeviceGetNativeHandle(
    ur_device_handle_t hDevice, ur_native_handle_t *phNativeDevice) {

  *phNativeDevice = reinterpret_cast<ur_native_handle_t>(hDevice->CLDevice);
  return UR_RESULT_SUCCESS;
}

UR_APIEXPORT ur_result_t UR_APICALL urDeviceCreateWithNativeHandle(
    ur_native_handle_t hNativeDevice, ur_adapter_handle_t,
    const ur_device_native_properties_t *pProperties,
    ur_device_handle_t *phDevice) {
  cl_device_id NativeHandle = reinterpret_cast<cl_device_id>(hNativeDevice);

  uint32_t NumPlatforms = 0;
  UR_RETURN_ON_FAILURE(urPlatformGet(nullptr, 0, 0, nullptr, &NumPlatforms));
  std::vector<ur_platform_handle_t> Platforms(NumPlatforms);
  UR_RETURN_ON_FAILURE(
      urPlatformGet(nullptr, 0, NumPlatforms, Platforms.data(), nullptr));

  for (uint32_t i = 0; i < NumPlatforms; i++) {
    uint32_t NumDevices = 0;
    UR_RETURN_ON_FAILURE(
        urDeviceGet(Platforms[i], UR_DEVICE_TYPE_ALL, 0, nullptr, &NumDevices));
    std::vector<ur_device_handle_t> Devices(NumDevices);
    UR_RETURN_ON_FAILURE(urDeviceGet(Platforms[i], UR_DEVICE_TYPE_ALL,
                                     NumDevices, Devices.data(), nullptr));

    for (auto &Device : Devices) {
      if (Device->CLDevice == NativeHandle) {
        *phDevice = Device;
        (*phDevice)->IsNativeHandleOwned =
            pProperties ? pProperties->isNativeHandleOwned : false;
        return UR_RESULT_SUCCESS;
      }
    }
  }
  return UR_RESULT_ERROR_INVALID_DEVICE;
}

UR_APIEXPORT ur_result_t UR_APICALL urDeviceGetGlobalTimestamps(
    ur_device_handle_t hDevice, uint64_t *pDeviceTimestamp,
    uint64_t *pHostTimestamp) {
  oclv::OpenCLVersion DevVer, PlatVer;
  cl_device_id DeviceId = hDevice->CLDevice;

  // TODO: Cache OpenCL version for each device and platform
  auto RetErr = hDevice->getDeviceVersion(DevVer);
  CL_RETURN_ON_FAILURE(RetErr);

  RetErr = hDevice->Platform->getPlatformVersion(PlatVer);

  if (PlatVer < oclv::V2_1 || DevVer < oclv::V2_1) {
    return UR_RESULT_ERROR_UNSUPPORTED_FEATURE;
  }

  if (pDeviceTimestamp) {
    uint64_t Dummy;
    clGetDeviceAndHostTimer(DeviceId, pDeviceTimestamp,
                            pHostTimestamp == nullptr ? &Dummy
                                                      : pHostTimestamp);

  } else if (pHostTimestamp) {
    clGetHostTimer(DeviceId, pHostTimestamp);
  }

  return UR_RESULT_SUCCESS;
}

UR_APIEXPORT ur_result_t UR_APICALL urDeviceSelectBinary(
    ur_device_handle_t hDevice, const ur_device_binary_t *pBinaries,
    uint32_t NumBinaries, uint32_t *pSelectedBinary) {
  // TODO: this is a bare-bones implementation for choosing a device image
  // that would be compatible with the targeted device. An AOT-compiled
  // image is preferred over SPIR-V for known devices (i.e. Intel devices)
  // The implementation makes no effort to differentiate between multiple images
  // for the given device, and simply picks the first one compatible
  // Real implementation will use the same mechanism OpenCL ICD dispatcher
  // uses. Something like:
  //   PI_VALIDATE_HANDLE_RETURN_HANDLE(ctx, PI_ERROR_INVALID_CONTEXT);
  //     return context->dispatch->piextDeviceSelectIR(
  //       ctx, images, num_images, selected_image);
  // where context->dispatch is set to the dispatch table provided by PI
  // plugin for platform/device the ctx was created for.

  // Choose the binary target for the provided device
  const char *ImageTarget = nullptr;
  // Get the type of the device
  cl_device_type DeviceType;
  constexpr uint32_t InvalidInd = std::numeric_limits<uint32_t>::max();
  cl_int RetErr = clGetDeviceInfo(hDevice->CLDevice, CL_DEVICE_TYPE,
                                  sizeof(cl_device_type), &DeviceType, nullptr);
  if (RetErr != CL_SUCCESS) {
    *pSelectedBinary = InvalidInd;
    CL_RETURN_ON_FAILURE(RetErr);
  }

  switch (DeviceType) {
    // TODO: Factor out vendor specifics into a separate source
    // E.g. sycl/source/detail/vendor/intel/detail/pi_opencl.cpp?

    // We'll attempt to find an image that was AOT-compiled
    // from a SPIR-V image into an image specific for:

  case CL_DEVICE_TYPE_CPU: // OpenCL 64-bit CPU
    ImageTarget = UR_DEVICE_BINARY_TARGET_SPIRV64_X86_64;
    break;
  case CL_DEVICE_TYPE_GPU: // OpenCL 64-bit GEN GPU
    ImageTarget = UR_DEVICE_BINARY_TARGET_SPIRV64_GEN;
    break;
  case CL_DEVICE_TYPE_ACCELERATOR: // OpenCL 64-bit FPGA
    ImageTarget = UR_DEVICE_BINARY_TARGET_SPIRV64_FPGA;
    break;
  default:
    // Otherwise, we'll attempt to find and JIT-compile
    // a device-independent SPIR-V image
    ImageTarget = UR_DEVICE_BINARY_TARGET_SPIRV64;
    break;
  }

  // Find the appropriate device image, fallback to spirv if not found
  uint32_t Fallback = InvalidInd;
  for (uint32_t i = 0; i < NumBinaries; ++i) {
    if (strcmp(pBinaries[i].pDeviceTargetSpec, ImageTarget) == 0) {
      *pSelectedBinary = i;
      return UR_RESULT_SUCCESS;
    }
    if (strcmp(pBinaries[i].pDeviceTargetSpec,
               UR_DEVICE_BINARY_TARGET_SPIRV64) == 0)
      Fallback = i;
  }
  // Points to a spirv image, if such indeed was found
  if ((*pSelectedBinary = Fallback) != InvalidInd)
    return UR_RESULT_SUCCESS;
  // No image can be loaded for the given device
  return UR_RESULT_ERROR_INVALID_BINARY;
}<|MERGE_RESOLUTION|>--- conflicted
+++ resolved
@@ -1317,18 +1317,11 @@
   }
   case UR_DEVICE_INFO_SUB_GROUP_SIZES_INTEL: {
     const cl_device_info info_name = CL_DEVICE_SUB_GROUP_SIZES_INTEL;
-<<<<<<< HEAD
-    bool isExtensionSupported = false;
-    if (cl_adapter::checkDeviceExtensions(
-            cl_adapter::cast<cl_device_id>(hDevice),
-            {"cl_intel_required_subgroup_size"},
-            isExtensionSupported) != UR_RESULT_SUCCESS ||
-=======
     bool isExtensionSupported;
     if (hDevice->checkDeviceExtensions({"cl_intel_required_subgroup_size"},
                                        isExtensionSupported) !=
             UR_RESULT_SUCCESS ||
->>>>>>> 3469de7e
+
         !isExtensionSupported) {
       std::vector<uint32_t> aThreadIsItsOwnSubGroup({1});
       return ReturnValue(aThreadIsItsOwnSubGroup.data(),
