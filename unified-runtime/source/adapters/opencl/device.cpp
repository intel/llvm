//===--------- device.hpp - OpenCL Adapter ---------------------------===//
//
// Part of the LLVM Project, under the Apache License v2.0 with LLVM Exceptions.
// See https://llvm.org/LICENSE.txt for license information.
// SPDX-License-Identifier: Apache-2.0 WITH LLVM-exception
//
//===-----------------------------------------------------------------===//

#include "device.hpp"
#include "adapter.hpp"
#include "common.hpp"
#include "platform.hpp"

#include <array>
#include <cassert>

ur_result_t cl_adapter::getDeviceVersion(cl_device_id Dev,
                                         oclv::OpenCLVersion &Version) {

  size_t DevVerSize = 0;
  CL_RETURN_ON_FAILURE(
      clGetDeviceInfo(Dev, CL_DEVICE_VERSION, 0, nullptr, &DevVerSize));

  std::string DevVer(DevVerSize, '\0');
  CL_RETURN_ON_FAILURE(clGetDeviceInfo(Dev, CL_DEVICE_VERSION, DevVerSize,
                                       DevVer.data(), nullptr));

  Version = oclv::OpenCLVersion(DevVer);
  if (!Version.isValid()) {
    return UR_RESULT_ERROR_INVALID_DEVICE;
  }

  return UR_RESULT_SUCCESS;
}

static bool isIntelFPGAEmuDevice(cl_device_id Dev) {
  size_t NameSize = 0;
  CL_RETURN_ON_FAILURE(
      clGetDeviceInfo(Dev, CL_DEVICE_NAME, 0, nullptr, &NameSize));
  std::string NameStr(NameSize, '\0');
  CL_RETURN_ON_FAILURE(
      clGetDeviceInfo(Dev, CL_DEVICE_NAME, NameSize, NameStr.data(), nullptr));

  return NameStr.find("Intel(R) FPGA Emulation Device") != std::string::npos;
}

ur_result_t cl_adapter::checkDeviceExtensions(
    cl_device_id Dev, const std::vector<std::string> &Exts, bool &Supported) {
  size_t ExtSize = 0;
  CL_RETURN_ON_FAILURE(
      clGetDeviceInfo(Dev, CL_DEVICE_EXTENSIONS, 0, nullptr, &ExtSize));

  std::string ExtStr(ExtSize, '\0');

  CL_RETURN_ON_FAILURE(clGetDeviceInfo(Dev, CL_DEVICE_EXTENSIONS, ExtSize,
                                       ExtStr.data(), nullptr));

  Supported = true;
  for (const std::string &Ext : Exts) {
    if (!(Supported = (ExtStr.find(Ext) != std::string::npos))) {
      // The Intel FPGA emulation device does actually support these, even if it
      // doesn't report them.
      if (isIntelFPGAEmuDevice(Dev) &&
          (Ext == "cl_intel_device_attribute_query" ||
           Ext == "cl_intel_required_subgroup_size" ||
           Ext == "cl_khr_subgroups")) {
        Supported = true;
        continue;
      }
      break;
    }
  }

  return UR_RESULT_SUCCESS;
}

UR_APIEXPORT ur_result_t UR_APICALL urDeviceGet(ur_platform_handle_t hPlatform,
                                                ur_device_type_t DeviceType,
                                                uint32_t NumEntries,
                                                ur_device_handle_t *phDevices,
                                                uint32_t *pNumDevices) {

  cl_device_type Type;
  switch (DeviceType) {
  case UR_DEVICE_TYPE_ALL:
    Type = CL_DEVICE_TYPE_ALL;
    break;
  case UR_DEVICE_TYPE_GPU:
    Type = CL_DEVICE_TYPE_GPU;
    break;
  case UR_DEVICE_TYPE_CPU:
    Type = CL_DEVICE_TYPE_CPU;
    break;
  case UR_DEVICE_TYPE_FPGA:
  case UR_DEVICE_TYPE_MCA:
  case UR_DEVICE_TYPE_VPU:
    Type = CL_DEVICE_TYPE_ACCELERATOR;
    break;
  case UR_DEVICE_TYPE_DEFAULT:
    Type = UR_DEVICE_TYPE_DEFAULT;
    break;
  default:
    return UR_RESULT_ERROR_INVALID_ENUMERATION;
  }

  cl_int Result = clGetDeviceIDs(cl_adapter::cast<cl_platform_id>(hPlatform),
                                 Type, cl_adapter::cast<cl_uint>(NumEntries),
                                 cl_adapter::cast<cl_device_id *>(phDevices),
                                 cl_adapter::cast<cl_uint *>(pNumDevices));

  // Absorb the CL_DEVICE_NOT_FOUND and just return 0 in num_devices
  if (Result == CL_DEVICE_NOT_FOUND) {
    Result = CL_SUCCESS;
    if (pNumDevices) {
      *pNumDevices = 0;
    }
  }

  return mapCLErrorToUR(Result);
}

static ur_device_fp_capability_flags_t
mapCLDeviceFpConfigToUR(cl_device_fp_config CLValue) {

  ur_device_fp_capability_flags_t URValue = 0;
  if (CLValue & CL_FP_DENORM) {
    URValue |= UR_DEVICE_FP_CAPABILITY_FLAG_DENORM;
  }
  if (CLValue & CL_FP_INF_NAN) {
    URValue |= UR_DEVICE_FP_CAPABILITY_FLAG_INF_NAN;
  }
  if (CLValue & CL_FP_ROUND_TO_NEAREST) {
    URValue |= UR_DEVICE_FP_CAPABILITY_FLAG_ROUND_TO_NEAREST;
  }
  if (CLValue & CL_FP_ROUND_TO_ZERO) {
    URValue |= UR_DEVICE_FP_CAPABILITY_FLAG_ROUND_TO_ZERO;
  }
  if (CLValue & CL_FP_ROUND_TO_INF) {
    URValue |= UR_DEVICE_FP_CAPABILITY_FLAG_ROUND_TO_INF;
  }
  if (CLValue & CL_FP_FMA) {
    URValue |= UR_DEVICE_FP_CAPABILITY_FLAG_FMA;
  }
  if (CLValue & CL_FP_SOFT_FLOAT) {
    URValue |= UR_DEVICE_FP_CAPABILITY_FLAG_SOFT_FLOAT;
  }
  if (CLValue & CL_FP_CORRECTLY_ROUNDED_DIVIDE_SQRT) {
    URValue |= UR_DEVICE_FP_CAPABILITY_FLAG_CORRECTLY_ROUNDED_DIVIDE_SQRT;
  }

  return URValue;
}

UR_APIEXPORT ur_result_t UR_APICALL urDeviceGetInfo(ur_device_handle_t hDevice,
                                                    ur_device_info_t propName,
                                                    size_t propSize,
                                                    void *pPropValue,
                                                    size_t *pPropSizeRet) {
  /* We can convert between OpenCL and UR outputs because the sizes
   * of OpenCL types are the same as UR.
   * | CL                 | UR                     | Size |
   * | char[]             | char[]                 | 8    |
   * | cl_uint            | uint32_t               | 4    |
   * | cl_ulong           | uint64_t               | 8    |
   * | size_t             | size_t                 | 8    |
   * | cl_platform_id     | ur_platform_handle_t   | 8    |
   * | cl_device_id       | ur_device_handle_t     | 8    |
   *
   * These other types are equivalent:
   * | cl_device_fp_config | ur_device_fp_capability_flags_t |
   * | cl_bitfield / enum | ur_flags_t |
   * | cl_bool | ur_bool_t |
   * | cl_device_atomic_capabilities | ur_memory_order_capability_flags_t |
   */

  UrReturnHelper ReturnValue(propSize, pPropValue, pPropSizeRet);

  /* TODO UR: Casting to uint32_t to silence warnings due to some values not
   * being part of the enum. Can be removed once all UR_EXT enums are promoted
   * to UR */
  switch (static_cast<uint32_t>(propName)) {
  case UR_DEVICE_INFO_TYPE: {
    cl_device_type CLType;
    CL_RETURN_ON_FAILURE(
        clGetDeviceInfo(cl_adapter::cast<cl_device_id>(hDevice), CL_DEVICE_TYPE,
                        sizeof(cl_device_type), &CLType, nullptr));

    /* TODO UR: If the device is an Accelerator (FPGA, VPU, etc.), there is not
     * enough information in the OpenCL runtime to know exactly which type it
     * is. Assuming FPGA for now */
    /* TODO UR: In OpenCL, a device can have multiple types (e.g. CPU and GPU).
     * We are potentially losing information by returning only one type */
    ur_device_type_t URDeviceType = UR_DEVICE_TYPE_DEFAULT;
    if (CLType & CL_DEVICE_TYPE_CPU) {
      URDeviceType = UR_DEVICE_TYPE_CPU;
    } else if (CLType & CL_DEVICE_TYPE_GPU) {
      URDeviceType = UR_DEVICE_TYPE_GPU;
    } else if (CLType & CL_DEVICE_TYPE_ACCELERATOR) {
      URDeviceType = UR_DEVICE_TYPE_FPGA;
    }

    return ReturnValue(URDeviceType);
  }
  case UR_DEVICE_INFO_DEVICE_ID: {
    bool Supported = false;
    UR_RETURN_ON_FAILURE(cl_adapter::checkDeviceExtensions(
        cl_adapter::cast<cl_device_id>(hDevice),
        {"cl_intel_device_attribute_query"}, Supported));

    if (!Supported) {
      return UR_RESULT_ERROR_UNSUPPORTED_ENUMERATION;
    }

    CL_RETURN_ON_FAILURE(clGetDeviceInfo(
        cl_adapter::cast<cl_device_id>(hDevice), CL_DEVICE_ID_INTEL, propSize,
        pPropValue, pPropSizeRet));

    return UR_RESULT_SUCCESS;
  }

  case UR_DEVICE_INFO_BACKEND_RUNTIME_VERSION: {
    oclv::OpenCLVersion Version;
    UR_RETURN_ON_FAILURE(cl_adapter::getDeviceVersion(
        cl_adapter::cast<cl_device_id>(hDevice), Version));

    const std::string Results = std::to_string(Version.getMajor()) + "." +
                                std::to_string(Version.getMinor());
    return ReturnValue(Results.c_str(), Results.size() + 1);
  }
  case UR_DEVICE_INFO_SUPPORTED_PARTITIONS: {
    const cl_device_info info_name = CL_DEVICE_PARTITION_PROPERTIES;
    size_t CLSize;
    CL_RETURN_ON_FAILURE(
        clGetDeviceInfo(cl_adapter::cast<cl_device_id>(hDevice), info_name, 0,
                        nullptr, &CLSize));
    const size_t NProperties = CLSize / sizeof(cl_device_partition_property);

    std::vector<cl_device_partition_property> CLValue(NProperties);
    CL_RETURN_ON_FAILURE(
        clGetDeviceInfo(cl_adapter::cast<cl_device_id>(hDevice), info_name,
                        CLSize, CLValue.data(), nullptr));

    /* The OpenCL implementation returns a value of 0 if no properties are
     * supported. UR will return a size of 0 for now.
     */
    if (pPropSizeRet && CLValue[0] == 0) {
      *pPropSizeRet = 0;
      return UR_RESULT_SUCCESS;
    }

    std::vector<ur_device_partition_t> URValue{};
    for (size_t i = 0; i < NProperties; ++i) {
      if (CLValue[i] != CL_DEVICE_PARTITION_BY_NAMES_INTEL && CLValue[i] != 0) {
        URValue.push_back(static_cast<ur_device_partition_t>(CLValue[i]));
      }
    }
    return ReturnValue(URValue.data(), URValue.size());
  }
  case UR_DEVICE_INFO_PARTITION_TYPE: {
    const cl_device_info info_name = CL_DEVICE_PARTITION_TYPE;
    size_t CLSize;
    CL_RETURN_ON_FAILURE(
        clGetDeviceInfo(cl_adapter::cast<cl_device_id>(hDevice), info_name, 0,
                        nullptr, &CLSize));
    const size_t NProperties = CLSize / sizeof(cl_device_partition_property);

    /* The OpenCL implementation returns either a size of 0 or a value of 0 if
     * the device is not a sub-device. UR will return a size of 0 for now.
     * TODO Ideally, this could become an error once PI is removed from SYCL RT
     */
    if (pPropSizeRet && (CLSize == 0 || NProperties == 1)) {
      *pPropSizeRet = 0;
      return UR_RESULT_SUCCESS;
    }

    auto CLValue =
        reinterpret_cast<cl_device_partition_property *>(alloca(CLSize));
    CL_RETURN_ON_FAILURE(
        clGetDeviceInfo(cl_adapter::cast<cl_device_id>(hDevice), info_name,
                        CLSize, CLValue, nullptr));

    std::vector<ur_device_partition_property_t> URValue(NProperties - 1);

    /* OpenCL will always return exactly one partition type followed by one or
     * more values. */
    for (uint32_t i = 0; i < URValue.size(); ++i) {
      URValue[i].type = static_cast<ur_device_partition_t>(CLValue[0]);
      switch (URValue[i].type) {
      case UR_DEVICE_PARTITION_EQUALLY: {
        URValue[i].value.equally = static_cast<uint32_t>(CLValue[i + 1]);
        break;
      }
      case UR_DEVICE_PARTITION_BY_COUNTS: {
        URValue[i].value.count = static_cast<uint32_t>(CLValue[i + 1]);
        break;
      }
      case UR_DEVICE_PARTITION_BY_AFFINITY_DOMAIN: {
        URValue[i].value.affinity_domain =
            static_cast<uint32_t>(CLValue[i + 1]);
        break;
      }
      default: {
        return UR_RESULT_ERROR_UNKNOWN;
      }
      }
    }

    return ReturnValue(URValue.data(), URValue.size());
  }
  case UR_DEVICE_INFO_MAX_WORK_GROUPS_3D: {
    /* Returns the maximum sizes of a work group for each dimension one could
     * use to submit a kernel. There is no such query defined in OpenCL. So
     * we'll return the maximum value. */
    static constexpr uint32_t MaxWorkItemDimensions = 3u;
    static constexpr size_t Max = (std::numeric_limits<size_t>::max)();

    struct {
      size_t sizes[MaxWorkItemDimensions];
    } ReturnSizes;

    ReturnSizes.sizes[0] = Max;
    ReturnSizes.sizes[1] = Max;
    ReturnSizes.sizes[2] = Max;
    return ReturnValue(ReturnSizes);
  }
  case UR_DEVICE_INFO_MAX_COMPUTE_QUEUE_INDICES: {
    return ReturnValue(static_cast<uint32_t>(1u));
  }
  case UR_DEVICE_INFO_MAX_NUM_SUB_GROUPS: {
    /* Corresponding OpenCL query is only available starting with OpenCL 2.1
     * and we have to emulate it on older OpenCL runtimes. */
    oclv::OpenCLVersion DevVer;
    UR_RETURN_ON_FAILURE(cl_adapter::getDeviceVersion(
        cl_adapter::cast<cl_device_id>(hDevice), DevVer));

    if (DevVer >= oclv::V2_1) {
      cl_uint CLValue;
      CL_RETURN_ON_FAILURE(clGetDeviceInfo(
          cl_adapter::cast<cl_device_id>(hDevice), CL_DEVICE_MAX_NUM_SUB_GROUPS,
          sizeof(cl_uint), &CLValue, nullptr));

      if (CLValue == 0u) {
        /* OpenCL returns 0 if sub-groups are not supported, but SYCL 2020
         * spec says that minimum possible value is 1. */
        return ReturnValue(1u);
      } else {
        return ReturnValue(static_cast<uint32_t>(CLValue));
      }
    } else {
      /* Otherwise, we can't query anything, because even cl_khr_subgroups
       * does not provide similar query. Therefore, simply return minimum
       * possible value 1 here. */
      return ReturnValue(1u);
    }
  }
  case UR_DEVICE_INFO_SINGLE_FP_CONFIG: {
    cl_device_fp_config CLValue;
    CL_RETURN_ON_FAILURE(clGetDeviceInfo(
        cl_adapter::cast<cl_device_id>(hDevice), CL_DEVICE_SINGLE_FP_CONFIG,
        sizeof(cl_device_fp_config), &CLValue, nullptr));

    return ReturnValue(mapCLDeviceFpConfigToUR(CLValue));
  }
  case UR_DEVICE_INFO_HALF_FP_CONFIG: {
    bool Supported;
    UR_RETURN_ON_FAILURE(cl_adapter::checkDeviceExtensions(
        cl_adapter::cast<cl_device_id>(hDevice), {"cl_khr_fp16"}, Supported));

    if (!Supported) {
      // If we don't support the extension then our capabilities are 0.
      ur_device_fp_capability_flags_t halfCapabilities = 0;
      return ReturnValue(halfCapabilities);
    }

    cl_device_fp_config CLValue;
    CL_RETURN_ON_FAILURE(clGetDeviceInfo(
        cl_adapter::cast<cl_device_id>(hDevice), CL_DEVICE_HALF_FP_CONFIG,
        sizeof(cl_device_fp_config), &CLValue, nullptr));

    return ReturnValue(mapCLDeviceFpConfigToUR(CLValue));
  }
  case UR_DEVICE_INFO_DOUBLE_FP_CONFIG: {
    cl_device_fp_config CLValue;
    CL_RETURN_ON_FAILURE(clGetDeviceInfo(
        cl_adapter::cast<cl_device_id>(hDevice), CL_DEVICE_DOUBLE_FP_CONFIG,
        sizeof(cl_device_fp_config), &CLValue, nullptr));

    return ReturnValue(mapCLDeviceFpConfigToUR(CLValue));
  }

  case UR_DEVICE_INFO_ATOMIC_MEMORY_ORDER_CAPABILITIES: {
    /* This query is missing before OpenCL 3.0. Check version and handle
     * appropriately */
    oclv::OpenCLVersion DevVer;
    UR_RETURN_ON_FAILURE(cl_adapter::getDeviceVersion(
        cl_adapter::cast<cl_device_id>(hDevice), DevVer));

    /* Minimum required capability to be returned. For OpenCL 1.2, this is all
     * that is required */
    ur_memory_order_capability_flags_t URCapabilities =
        UR_MEMORY_ORDER_CAPABILITY_FLAG_RELAXED;

    if (DevVer >= oclv::V3_0) {
      /* For OpenCL >=3.0, the query should be implemented */
      cl_device_atomic_capabilities CLCapabilities;
      CL_RETURN_ON_FAILURE(clGetDeviceInfo(
          cl_adapter::cast<cl_device_id>(hDevice),
          CL_DEVICE_ATOMIC_MEMORY_CAPABILITIES,
          sizeof(cl_device_atomic_capabilities), &CLCapabilities, nullptr));

      /* Mask operation to only consider atomic_memory_order* capabilities */
      const cl_int Mask = CL_DEVICE_ATOMIC_ORDER_RELAXED |
                          CL_DEVICE_ATOMIC_ORDER_ACQ_REL |
                          CL_DEVICE_ATOMIC_ORDER_SEQ_CST;
      CLCapabilities &= Mask;

      /* The memory order capabilities are hierarchical, if one is implied, all
       * preceding capabilities are implied as well. Especially in the case of
       * ACQ_REL. */
      if (CLCapabilities & CL_DEVICE_ATOMIC_ORDER_SEQ_CST) {
        URCapabilities |= UR_MEMORY_ORDER_CAPABILITY_FLAG_SEQ_CST;
      }
      if (CLCapabilities & CL_DEVICE_ATOMIC_ORDER_ACQ_REL) {
        URCapabilities |= UR_MEMORY_ORDER_CAPABILITY_FLAG_ACQ_REL |
                          UR_MEMORY_ORDER_CAPABILITY_FLAG_ACQUIRE |
                          UR_MEMORY_ORDER_CAPABILITY_FLAG_RELEASE;
      }
    } else if (DevVer >= oclv::V2_0) {
      /* For OpenCL 2.x, return all capabilities.
       * (https://registry.khronos.org/OpenCL/specs/3.0-unified/html/OpenCL_API.html#_memory_consistency_model)
       */
      URCapabilities |= UR_MEMORY_ORDER_CAPABILITY_FLAG_ACQUIRE |
                        UR_MEMORY_ORDER_CAPABILITY_FLAG_RELEASE |
                        UR_MEMORY_ORDER_CAPABILITY_FLAG_ACQ_REL |
                        UR_MEMORY_ORDER_CAPABILITY_FLAG_SEQ_CST;
    }
    return ReturnValue(
        static_cast<ur_memory_order_capability_flags_t>(URCapabilities));
  }

  case UR_DEVICE_INFO_ATOMIC_MEMORY_SCOPE_CAPABILITIES: {
    /* Initialize result to minimum mandated capabilities according to
     * SYCL2020 4.6.3.2. Because scopes are hierarchical, wider scopes support
     * all narrower scopes. At a minimum, each device must support WORK_ITEM,
     * SUB_GROUP and WORK_GROUP.
     * (https://github.com/KhronosGroup/SYCL-Docs/pull/382) */
    ur_memory_scope_capability_flags_t URCapabilities =
        UR_MEMORY_SCOPE_CAPABILITY_FLAG_WORK_ITEM |
        UR_MEMORY_SCOPE_CAPABILITY_FLAG_SUB_GROUP |
        UR_MEMORY_SCOPE_CAPABILITY_FLAG_WORK_GROUP;

    oclv::OpenCLVersion DevVer;
    UR_RETURN_ON_FAILURE(cl_adapter::getDeviceVersion(
        cl_adapter::cast<cl_device_id>(hDevice), DevVer));

    cl_device_atomic_capabilities CLCapabilities;
    if (DevVer >= oclv::V3_0) {
      CL_RETURN_ON_FAILURE(clGetDeviceInfo(
          cl_adapter::cast<cl_device_id>(hDevice),
          CL_DEVICE_ATOMIC_MEMORY_CAPABILITIES,
          sizeof(cl_device_atomic_capabilities), &CLCapabilities, nullptr));

      assert((CLCapabilities & CL_DEVICE_ATOMIC_SCOPE_WORK_GROUP) &&
             "Violates minimum mandated guarantee");

      /* Because scopes are hierarchical, wider scopes support all narrower
       * scopes. At a minimum, each device must support WORK_ITEM, SUB_GROUP and
       * WORK_GROUP. (https://github.com/KhronosGroup/SYCL-Docs/pull/382). We
       * already initialized to these minimum mandated capabilities. Just check
       * wider scopes. */
      if (CLCapabilities & CL_DEVICE_ATOMIC_SCOPE_DEVICE) {
        URCapabilities |= UR_MEMORY_SCOPE_CAPABILITY_FLAG_DEVICE;
      }

      if (CLCapabilities & CL_DEVICE_ATOMIC_SCOPE_ALL_DEVICES) {
        URCapabilities |= UR_MEMORY_SCOPE_CAPABILITY_FLAG_SYSTEM;
      }
    } else {
      /* This info is only available in OpenCL version >= 3.0. Just return
       * minimum mandated capabilities for older versions. OpenCL 1.x minimum
       * mandated capabilities are WORK_GROUP, we already initialized using it.
       */
      if (DevVer >= oclv::V2_0) {
        /* OpenCL 2.x minimum mandated capabilities are WORK_GROUP | DEVICE |
         * ALL_DEVICES */
        URCapabilities |= UR_MEMORY_SCOPE_CAPABILITY_FLAG_DEVICE |
                          UR_MEMORY_SCOPE_CAPABILITY_FLAG_SYSTEM;
      }
    }

    return ReturnValue(
        static_cast<ur_memory_scope_capability_flags_t>(URCapabilities));
  }

  case UR_DEVICE_INFO_ATOMIC_FENCE_ORDER_CAPABILITIES: {
    /* Initialize result to minimum mandated capabilities according to
     * SYCL2020 4.6.3.2 */
    ur_memory_order_capability_flags_t URCapabilities =
        UR_MEMORY_ORDER_CAPABILITY_FLAG_RELAXED |
        UR_MEMORY_ORDER_CAPABILITY_FLAG_ACQUIRE |
        UR_MEMORY_ORDER_CAPABILITY_FLAG_RELEASE |
        UR_MEMORY_ORDER_CAPABILITY_FLAG_ACQ_REL;

    oclv::OpenCLVersion DevVer;
    UR_RETURN_ON_FAILURE(cl_adapter::getDeviceVersion(
        cl_adapter::cast<cl_device_id>(hDevice), DevVer));

    cl_device_atomic_capabilities CLCapabilities;
    if (DevVer >= oclv::V3_0) {
      CL_RETURN_ON_FAILURE(clGetDeviceInfo(
          cl_adapter::cast<cl_device_id>(hDevice),
          CL_DEVICE_ATOMIC_FENCE_CAPABILITIES,
          sizeof(cl_device_atomic_capabilities), &CLCapabilities, nullptr));

      assert((CLCapabilities & CL_DEVICE_ATOMIC_ORDER_RELAXED) &&
             "Violates minimum mandated guarantee");
      assert((CLCapabilities & CL_DEVICE_ATOMIC_ORDER_ACQ_REL) &&
             "Violates minimum mandated guarantee");

      /* We already initialized to minimum mandated capabilities. Just check
       * stronger orders. */
      if (CLCapabilities & CL_DEVICE_ATOMIC_ORDER_SEQ_CST) {
        URCapabilities |= UR_MEMORY_ORDER_CAPABILITY_FLAG_SEQ_CST;
      }
    } else {
      /* This info is only available in OpenCL version >= 3.0. Just return
       * minimum mandated capabilities for older versions. OpenCL 1.x minimum
       * mandated capabilities are RELAXED | ACQ_REL, we already initialized
       * using these. */
      if (DevVer >= oclv::V2_0) {
        /* OpenCL 2.x minimum mandated capabilities are RELAXED | ACQ_REL |
         * SEQ_CST */
        URCapabilities |= UR_MEMORY_ORDER_CAPABILITY_FLAG_SEQ_CST;
      }
    }

    return ReturnValue(
        static_cast<ur_memory_order_capability_flags_t>(URCapabilities));
  }

  case UR_DEVICE_INFO_ATOMIC_FENCE_SCOPE_CAPABILITIES: {
    /* Initialize result to minimum mandated capabilities according to
     * SYCL2020 4.6.3.2. Because scopes are hierarchical, wider scopes support
     * all narrower scopes. At a minimum, each device must support WORK_ITEM,
     * SUB_GROUP and WORK_GROUP.
     * (https://github.com/KhronosGroup/SYCL-Docs/pull/382) */
    ur_memory_scope_capability_flags_t URCapabilities =
        UR_MEMORY_SCOPE_CAPABILITY_FLAG_WORK_ITEM |
        UR_MEMORY_SCOPE_CAPABILITY_FLAG_SUB_GROUP |
        UR_MEMORY_SCOPE_CAPABILITY_FLAG_WORK_GROUP;

    oclv::OpenCLVersion DevVer;
    UR_RETURN_ON_FAILURE(cl_adapter::getDeviceVersion(
        cl_adapter::cast<cl_device_id>(hDevice), DevVer));

    auto convertCapabilities =
        [](cl_device_atomic_capabilities CLCapabilities) {
          ur_memory_scope_capability_flags_t URCapabilities = 0;
          /* Because scopes are hierarchical, wider scopes support all narrower
           * scopes. At a minimum, each device must support WORK_ITEM,
           * SUB_GROUP and WORK_GROUP.
           * (https://github.com/KhronosGroup/SYCL-Docs/pull/382). We already
           * initialized to these minimum mandated capabilities. Just check
           * wider scopes. */
          if (CLCapabilities & CL_DEVICE_ATOMIC_SCOPE_DEVICE) {
            URCapabilities |= UR_MEMORY_SCOPE_CAPABILITY_FLAG_DEVICE;
          }

          if (CLCapabilities & CL_DEVICE_ATOMIC_SCOPE_ALL_DEVICES) {
            URCapabilities |= UR_MEMORY_SCOPE_CAPABILITY_FLAG_SYSTEM;
          }
          return URCapabilities;
        };

    if (DevVer >= oclv::V3_0) {
      cl_device_atomic_capabilities CLCapabilities;
      CL_RETURN_ON_FAILURE(clGetDeviceInfo(
          cl_adapter::cast<cl_device_id>(hDevice),
          CL_DEVICE_ATOMIC_FENCE_CAPABILITIES,
          sizeof(cl_device_atomic_capabilities), &CLCapabilities, nullptr));
      assert((CLCapabilities & CL_DEVICE_ATOMIC_SCOPE_WORK_GROUP) &&
             "Violates minimum mandated guarantee");
      URCapabilities |= convertCapabilities(CLCapabilities);
    } else if (DevVer >= oclv::V2_0) {
      /* OpenCL 2.x minimum mandated capabilities are WORK_GROUP | DEVICE |
         ALL_DEVICES */
      URCapabilities |= UR_MEMORY_SCOPE_CAPABILITY_FLAG_DEVICE |
                        UR_MEMORY_SCOPE_CAPABILITY_FLAG_SYSTEM;

    } else {
      // FIXME: Special case for Intel FPGA driver which is currently an
      // OpenCL 1.2 device but is more capable than the default. This is a
      // temporary work around until the Intel FPGA driver is updated to
      // OpenCL 3.0. If the query is successful, then use the result but do
      // not return an error if the query is unsuccessful as this is expected
      // of an OpenCL 1.2 driver.
      cl_device_atomic_capabilities CLCapabilities;
      if (CL_SUCCESS == clGetDeviceInfo(cl_adapter::cast<cl_device_id>(hDevice),
                                        CL_DEVICE_ATOMIC_FENCE_CAPABILITIES,
                                        sizeof(cl_device_atomic_capabilities),
                                        &CLCapabilities, nullptr)) {
        URCapabilities |= convertCapabilities(CLCapabilities);
      }
    }

    return ReturnValue(
        static_cast<ur_memory_scope_capability_flags_t>(URCapabilities));
  }

  case UR_DEVICE_INFO_IMAGE_SRGB: {
    return ReturnValue(true);
  }

  case UR_DEVICE_INFO_ATOMIC_64: {
    bool Supported = false;
    UR_RETURN_ON_FAILURE(cl_adapter::checkDeviceExtensions(
        cl_adapter::cast<cl_device_id>(hDevice),
        {"cl_khr_int64_base_atomics", "cl_khr_int64_extended_atomics"},
        Supported));

    return ReturnValue(Supported);
  }
  case UR_DEVICE_INFO_BUILD_ON_SUBDEVICE: {

    cl_device_type DevType = CL_DEVICE_TYPE_DEFAULT;
    CL_RETURN_ON_FAILURE(
        clGetDeviceInfo(cl_adapter::cast<cl_device_id>(hDevice), CL_DEVICE_TYPE,
                        sizeof(cl_device_type), &DevType, nullptr));

    return ReturnValue(DevType == CL_DEVICE_TYPE_GPU);
  }
  case UR_DEVICE_INFO_MEM_CHANNEL_SUPPORT: {
    bool Supported = false;
    UR_RETURN_ON_FAILURE(cl_adapter::checkDeviceExtensions(
        cl_adapter::cast<cl_device_id>(hDevice),
        {"cl_intel_mem_channel_property"}, Supported));

    return ReturnValue(Supported);
  }
  case UR_DEVICE_INFO_ESIMD_SUPPORT: {
    bool Supported = false;
    cl_device_type DevType = CL_DEVICE_TYPE_DEFAULT;
    CL_RETURN_ON_FAILURE(
        clGetDeviceInfo(cl_adapter::cast<cl_device_id>(hDevice), CL_DEVICE_TYPE,
                        sizeof(cl_device_type), &DevType, nullptr));

    cl_uint VendorID = 0;
    CL_RETURN_ON_FAILURE(clGetDeviceInfo(
        cl_adapter::cast<cl_device_id>(hDevice), CL_DEVICE_VENDOR_ID,
        sizeof(VendorID), &VendorID, nullptr));

    /* ESIMD is only supported by Intel GPUs. */
    Supported = DevType == CL_DEVICE_TYPE_GPU && VendorID == 0x8086;

    return ReturnValue(Supported);
  }
  case UR_DEVICE_INFO_VIRTUAL_MEMORY_SUPPORT: {
    return ReturnValue(false);
  }
  case UR_DEVICE_INFO_NUM_COMPUTE_UNITS: {

    bool ExtensionSupported = false;
    UR_RETURN_ON_FAILURE(cl_adapter::checkDeviceExtensions(
        cl_adapter::cast<cl_device_id>(hDevice),
        {"cl_intel_device_attribute_query"}, ExtensionSupported));

    cl_device_type CLType;
    CL_RETURN_ON_FAILURE(
        clGetDeviceInfo(cl_adapter::cast<cl_device_id>(hDevice), CL_DEVICE_TYPE,
                        sizeof(cl_device_type), &CLType, nullptr));

    cl_uint NumComputeUnits;
    if (ExtensionSupported && (CLType & CL_DEVICE_TYPE_GPU)) {
      cl_uint SliceCount = 0;
      cl_uint SubSlicePerSliceCount = 0;
      CL_RETURN_ON_FAILURE(clGetDeviceInfo(
          cl_adapter::cast<cl_device_id>(hDevice), CL_DEVICE_NUM_SLICES_INTEL,
          sizeof(cl_uint), &SliceCount, nullptr));
      CL_RETURN_ON_FAILURE(
          clGetDeviceInfo(cl_adapter::cast<cl_device_id>(hDevice),
                          CL_DEVICE_NUM_SUB_SLICES_PER_SLICE_INTEL,
                          sizeof(cl_uint), &SubSlicePerSliceCount, nullptr));
      NumComputeUnits = SliceCount * SubSlicePerSliceCount;
    } else {
      CL_RETURN_ON_FAILURE(clGetDeviceInfo(
          cl_adapter::cast<cl_device_id>(hDevice), CL_DEVICE_MAX_COMPUTE_UNITS,
          sizeof(cl_uint), &NumComputeUnits, nullptr));
    }

    return ReturnValue(static_cast<uint32_t>(NumComputeUnits));
  }
  case UR_DEVICE_INFO_TIMESTAMP_RECORDING_SUPPORT_EXP: {
    return ReturnValue(false);
  }
  case UR_DEVICE_INFO_ENQUEUE_NATIVE_COMMAND_SUPPORT_EXP: {
    return ReturnValue(false);
  }
  case UR_DEVICE_INFO_HOST_PIPE_READ_WRITE_SUPPORTED: {
    bool Supported = false;
    UR_RETURN_ON_FAILURE(cl_adapter::checkDeviceExtensions(
        cl_adapter::cast<cl_device_id>(hDevice),
        {"cl_intel_program_scope_host_pipe"}, Supported));
    return ReturnValue(Supported);
  }
  case UR_DEVICE_INFO_GLOBAL_VARIABLE_SUPPORT: {
    bool Supported = false;
    UR_RETURN_ON_FAILURE(cl_adapter::checkDeviceExtensions(
        cl_adapter::cast<cl_device_id>(hDevice),
        {"cl_intel_global_variable_access"}, Supported));
    return ReturnValue(Supported);
  }
  case UR_DEVICE_INFO_QUEUE_PROPERTIES: {
    cl_bitfield CLValue = 0;
    CL_RETURN_ON_FAILURE(clGetDeviceInfo(
        cl_adapter::cast<cl_device_id>(hDevice), CL_DEVICE_QUEUE_PROPERTIES,
        sizeof(cl_bitfield), &CLValue, nullptr));

    return ReturnValue(static_cast<uint32_t>(CLValue));
  }
  case UR_DEVICE_INFO_QUEUE_ON_DEVICE_PROPERTIES: {
    cl_bitfield CLValue = 0;
    CL_RETURN_ON_FAILURE(
        clGetDeviceInfo(cl_adapter::cast<cl_device_id>(hDevice),
                        CL_DEVICE_QUEUE_ON_DEVICE_PROPERTIES,
                        sizeof(cl_bitfield), &CLValue, nullptr));

    return ReturnValue(static_cast<uint32_t>(CLValue));
  }
  case UR_DEVICE_INFO_QUEUE_ON_HOST_PROPERTIES: {
    cl_bitfield CLValue = 0;
    CL_RETURN_ON_FAILURE(
        clGetDeviceInfo(cl_adapter::cast<cl_device_id>(hDevice),
                        CL_DEVICE_QUEUE_ON_HOST_PROPERTIES, sizeof(cl_bitfield),
                        &CLValue, nullptr));

    return ReturnValue(static_cast<uint32_t>(CLValue));
  }
  case UR_DEVICE_INFO_GLOBAL_MEM_CACHE_TYPE: {
    cl_bitfield CLValue = 0;
    CL_RETURN_ON_FAILURE(
        clGetDeviceInfo(cl_adapter::cast<cl_device_id>(hDevice),
                        CL_DEVICE_GLOBAL_MEM_CACHE_TYPE, sizeof(cl_bitfield),
                        &CLValue, nullptr));

    return ReturnValue(static_cast<uint32_t>(CLValue));
  }
  case UR_DEVICE_INFO_LOCAL_MEM_TYPE: {
    cl_bitfield CLValue = 0;
    CL_RETURN_ON_FAILURE(clGetDeviceInfo(
        cl_adapter::cast<cl_device_id>(hDevice), CL_DEVICE_LOCAL_MEM_TYPE,
        sizeof(cl_bitfield), &CLValue, nullptr));

    return ReturnValue(static_cast<uint32_t>(CLValue));
  }
  case UR_DEVICE_INFO_EXECUTION_CAPABILITIES: {
    cl_bitfield CLValue = 0;
    CL_RETURN_ON_FAILURE(
        clGetDeviceInfo(cl_adapter::cast<cl_device_id>(hDevice),
                        CL_DEVICE_EXECUTION_CAPABILITIES, sizeof(cl_bitfield),
                        &CLValue, nullptr));

    return ReturnValue(static_cast<uint32_t>(CLValue));
  }
  case UR_DEVICE_INFO_PARTITION_AFFINITY_DOMAIN: {
    cl_bitfield CLValue = 0;
    CL_RETURN_ON_FAILURE(
        clGetDeviceInfo(cl_adapter::cast<cl_device_id>(hDevice),
                        CL_DEVICE_PARTITION_AFFINITY_DOMAIN,
                        sizeof(cl_bitfield), &CLValue, nullptr));

    return ReturnValue(static_cast<uint32_t>(CLValue));
  }
  case UR_DEVICE_INFO_USM_HOST_SUPPORT: {
    bool Supported = false;
    UR_RETURN_ON_FAILURE(cl_adapter::checkDeviceExtensions(
        cl_adapter::cast<cl_device_id>(hDevice),
        {"cl_intel_unified_shared_memory"}, Supported));
    if (Supported) {
      cl_bitfield CLValue = 0;
      CL_RETURN_ON_FAILURE(
          clGetDeviceInfo(cl_adapter::cast<cl_device_id>(hDevice),
                          CL_DEVICE_HOST_MEM_CAPABILITIES_INTEL,
                          sizeof(cl_bitfield), &CLValue, nullptr));
      return ReturnValue(static_cast<uint32_t>(CLValue));
    } else {
      return ReturnValue(0);
    }
  }
  case UR_DEVICE_INFO_USM_DEVICE_SUPPORT: {
    bool Supported = false;
    UR_RETURN_ON_FAILURE(cl_adapter::checkDeviceExtensions(
        cl_adapter::cast<cl_device_id>(hDevice),
        {"cl_intel_unified_shared_memory"}, Supported));
    if (Supported) {
      cl_bitfield CLValue = 0;
      CL_RETURN_ON_FAILURE(
          clGetDeviceInfo(cl_adapter::cast<cl_device_id>(hDevice),
                          CL_DEVICE_DEVICE_MEM_CAPABILITIES_INTEL,
                          sizeof(cl_bitfield), &CLValue, nullptr));
      return ReturnValue(static_cast<uint32_t>(CLValue));
    } else {
      return ReturnValue(0);
    }
  }
  case UR_DEVICE_INFO_USM_SINGLE_SHARED_SUPPORT: {
    bool Supported = false;
    UR_RETURN_ON_FAILURE(cl_adapter::checkDeviceExtensions(
        cl_adapter::cast<cl_device_id>(hDevice),
        {"cl_intel_unified_shared_memory"}, Supported));
    if (Supported) {
      cl_bitfield CLValue = 0;
      CL_RETURN_ON_FAILURE(
          clGetDeviceInfo(cl_adapter::cast<cl_device_id>(hDevice),
                          CL_DEVICE_SINGLE_DEVICE_SHARED_MEM_CAPABILITIES_INTEL,
                          sizeof(cl_bitfield), &CLValue, nullptr));
      return ReturnValue(static_cast<uint32_t>(CLValue));
    } else {
      return ReturnValue(0);
    }
  }
  case UR_DEVICE_INFO_USM_CROSS_SHARED_SUPPORT: {
    bool Supported = false;
    UR_RETURN_ON_FAILURE(cl_adapter::checkDeviceExtensions(
        cl_adapter::cast<cl_device_id>(hDevice),
        {"cl_intel_unified_shared_memory"}, Supported));
    if (Supported) {
      cl_bitfield CLValue = 0;
      CL_RETURN_ON_FAILURE(
          clGetDeviceInfo(cl_adapter::cast<cl_device_id>(hDevice),
                          CL_DEVICE_CROSS_DEVICE_SHARED_MEM_CAPABILITIES_INTEL,
                          sizeof(cl_bitfield), &CLValue, nullptr));
      return ReturnValue(static_cast<uint32_t>(CLValue));
    } else {
      return ReturnValue(0);
    }
  }
  case UR_DEVICE_INFO_USM_SYSTEM_SHARED_SUPPORT: {
    bool Supported = false;
    UR_RETURN_ON_FAILURE(cl_adapter::checkDeviceExtensions(
        cl_adapter::cast<cl_device_id>(hDevice),
        {"cl_intel_unified_shared_memory"}, Supported));
    if (Supported) {
      cl_bitfield CLValue = 0;
      CL_RETURN_ON_FAILURE(
          clGetDeviceInfo(cl_adapter::cast<cl_device_id>(hDevice),
                          CL_DEVICE_SHARED_SYSTEM_MEM_CAPABILITIES_INTEL,
                          sizeof(cl_bitfield), &CLValue, nullptr));
      return ReturnValue(static_cast<uint32_t>(CLValue));
    } else {
      return ReturnValue(0);
    }
  }
  case UR_DEVICE_INFO_IMAGE_SUPPORTED: {
    cl_bool CLValue;
    CL_RETURN_ON_FAILURE(clGetDeviceInfo(
        cl_adapter::cast<cl_device_id>(hDevice), CL_DEVICE_IMAGE_SUPPORT,
        sizeof(cl_bool), &CLValue, nullptr));

    return ReturnValue(static_cast<ur_bool_t>(CLValue));
  }
  case UR_DEVICE_INFO_ERROR_CORRECTION_SUPPORT: {
    cl_bool CLValue;
    CL_RETURN_ON_FAILURE(
        clGetDeviceInfo(cl_adapter::cast<cl_device_id>(hDevice),
                        CL_DEVICE_ERROR_CORRECTION_SUPPORT, sizeof(cl_bool),
                        &CLValue, nullptr));

    return ReturnValue(static_cast<ur_bool_t>(CLValue));
  }
  case UR_DEVICE_INFO_HOST_UNIFIED_MEMORY: {
    cl_bool CLValue;
    CL_RETURN_ON_FAILURE(clGetDeviceInfo(
        cl_adapter::cast<cl_device_id>(hDevice), CL_DEVICE_HOST_UNIFIED_MEMORY,
        sizeof(cl_bool), &CLValue, nullptr));

    return ReturnValue(static_cast<ur_bool_t>(CLValue));
  }
  case UR_DEVICE_INFO_ENDIAN_LITTLE: {
    cl_bool CLValue;
    CL_RETURN_ON_FAILURE(clGetDeviceInfo(
        cl_adapter::cast<cl_device_id>(hDevice), CL_DEVICE_ENDIAN_LITTLE,
        sizeof(cl_bool), &CLValue, nullptr));

    return ReturnValue(static_cast<ur_bool_t>(CLValue));
  }
  case UR_DEVICE_INFO_AVAILABLE: {
    cl_bool CLValue;
    CL_RETURN_ON_FAILURE(clGetDeviceInfo(
        cl_adapter::cast<cl_device_id>(hDevice), CL_DEVICE_AVAILABLE,
        sizeof(cl_bool), &CLValue, nullptr));

    return ReturnValue(static_cast<ur_bool_t>(CLValue));
  }
  case UR_DEVICE_INFO_COMPILER_AVAILABLE: {
    cl_bool CLValue;
    CL_RETURN_ON_FAILURE(clGetDeviceInfo(
        cl_adapter::cast<cl_device_id>(hDevice), CL_DEVICE_COMPILER_AVAILABLE,
        sizeof(cl_bool), &CLValue, nullptr));

    return ReturnValue(static_cast<ur_bool_t>(CLValue));
  }
  case UR_DEVICE_INFO_LINKER_AVAILABLE: {
    cl_bool CLValue;
    CL_RETURN_ON_FAILURE(clGetDeviceInfo(
        cl_adapter::cast<cl_device_id>(hDevice), CL_DEVICE_LINKER_AVAILABLE,
        sizeof(cl_bool), &CLValue, nullptr));

    return ReturnValue(static_cast<ur_bool_t>(CLValue));
  }
  case UR_DEVICE_INFO_PREFERRED_INTEROP_USER_SYNC: {
    cl_bool CLValue;
    CL_RETURN_ON_FAILURE(
        clGetDeviceInfo(cl_adapter::cast<cl_device_id>(hDevice),
                        CL_DEVICE_PREFERRED_INTEROP_USER_SYNC, sizeof(cl_bool),
                        &CLValue, nullptr));

    return ReturnValue(static_cast<ur_bool_t>(CLValue));
  }
  case UR_DEVICE_INFO_SUB_GROUP_INDEPENDENT_FORWARD_PROGRESS: {
    oclv::OpenCLVersion DevVer;
    CL_RETURN_ON_FAILURE(cl_adapter::getDeviceVersion(
        cl_adapter::cast<cl_device_id>(hDevice), DevVer));
    /* Independent forward progress query is only supported as of OpenCL 2.1
     * if version is older we return a default false. */
    if (DevVer >= oclv::V2_1) {
      cl_bool CLValue;
      CL_RETURN_ON_FAILURE(
          clGetDeviceInfo(cl_adapter::cast<cl_device_id>(hDevice),
                          CL_DEVICE_SUB_GROUP_INDEPENDENT_FORWARD_PROGRESS,
                          sizeof(cl_bool), &CLValue, nullptr));

      return ReturnValue(static_cast<ur_bool_t>(CLValue));
    } else {
      return ReturnValue(false);
    }
  }
  case UR_DEVICE_INFO_VENDOR_ID: {
    CL_RETURN_ON_FAILURE(clGetDeviceInfo(
        cl_adapter::cast<cl_device_id>(hDevice), CL_DEVICE_VENDOR_ID, propSize,
        pPropValue, pPropSizeRet));

    return UR_RESULT_SUCCESS;
  }
  case UR_DEVICE_INFO_MAX_COMPUTE_UNITS: {
    CL_RETURN_ON_FAILURE(clGetDeviceInfo(
        cl_adapter::cast<cl_device_id>(hDevice), CL_DEVICE_MAX_COMPUTE_UNITS,
        propSize, pPropValue, pPropSizeRet));

    return UR_RESULT_SUCCESS;
  }
  case UR_DEVICE_INFO_MAX_WORK_ITEM_DIMENSIONS: {
    CL_RETURN_ON_FAILURE(
        clGetDeviceInfo(cl_adapter::cast<cl_device_id>(hDevice),
                        CL_DEVICE_MAX_WORK_ITEM_DIMENSIONS, propSize,
                        pPropValue, pPropSizeRet));

    return UR_RESULT_SUCCESS;
  }
  case UR_DEVICE_INFO_PREFERRED_VECTOR_WIDTH_CHAR: {
    CL_RETURN_ON_FAILURE(
        clGetDeviceInfo(cl_adapter::cast<cl_device_id>(hDevice),
                        CL_DEVICE_PREFERRED_VECTOR_WIDTH_CHAR, propSize,
                        pPropValue, pPropSizeRet));

    return UR_RESULT_SUCCESS;
  }
  case UR_DEVICE_INFO_PREFERRED_VECTOR_WIDTH_SHORT: {
    CL_RETURN_ON_FAILURE(
        clGetDeviceInfo(cl_adapter::cast<cl_device_id>(hDevice),
                        CL_DEVICE_PREFERRED_VECTOR_WIDTH_SHORT, propSize,
                        pPropValue, pPropSizeRet));

    return UR_RESULT_SUCCESS;
  }
  case UR_DEVICE_INFO_PREFERRED_VECTOR_WIDTH_INT: {
    CL_RETURN_ON_FAILURE(
        clGetDeviceInfo(cl_adapter::cast<cl_device_id>(hDevice),
                        CL_DEVICE_PREFERRED_VECTOR_WIDTH_INT, propSize,
                        pPropValue, pPropSizeRet));

    return UR_RESULT_SUCCESS;
  }
  case UR_DEVICE_INFO_PREFERRED_VECTOR_WIDTH_LONG: {
    CL_RETURN_ON_FAILURE(
        clGetDeviceInfo(cl_adapter::cast<cl_device_id>(hDevice),
                        CL_DEVICE_PREFERRED_VECTOR_WIDTH_LONG, propSize,
                        pPropValue, pPropSizeRet));

    return UR_RESULT_SUCCESS;
  }
  case UR_DEVICE_INFO_PREFERRED_VECTOR_WIDTH_FLOAT: {
    CL_RETURN_ON_FAILURE(
        clGetDeviceInfo(cl_adapter::cast<cl_device_id>(hDevice),
                        CL_DEVICE_PREFERRED_VECTOR_WIDTH_FLOAT, propSize,
                        pPropValue, pPropSizeRet));

    return UR_RESULT_SUCCESS;
  }
  case UR_DEVICE_INFO_PREFERRED_VECTOR_WIDTH_DOUBLE: {
    CL_RETURN_ON_FAILURE(
        clGetDeviceInfo(cl_adapter::cast<cl_device_id>(hDevice),
                        CL_DEVICE_PREFERRED_VECTOR_WIDTH_DOUBLE, propSize,
                        pPropValue, pPropSizeRet));

    return UR_RESULT_SUCCESS;
  }
  case UR_DEVICE_INFO_PREFERRED_VECTOR_WIDTH_HALF: {
    CL_RETURN_ON_FAILURE(
        clGetDeviceInfo(cl_adapter::cast<cl_device_id>(hDevice),
                        CL_DEVICE_PREFERRED_VECTOR_WIDTH_HALF, propSize,
                        pPropValue, pPropSizeRet));

    return UR_RESULT_SUCCESS;
  }
  case UR_DEVICE_INFO_NATIVE_VECTOR_WIDTH_CHAR: {
    CL_RETURN_ON_FAILURE(
        clGetDeviceInfo(cl_adapter::cast<cl_device_id>(hDevice),
                        CL_DEVICE_NATIVE_VECTOR_WIDTH_CHAR, propSize,
                        pPropValue, pPropSizeRet));

    return UR_RESULT_SUCCESS;
  }
  case UR_DEVICE_INFO_NATIVE_VECTOR_WIDTH_SHORT: {
    CL_RETURN_ON_FAILURE(
        clGetDeviceInfo(cl_adapter::cast<cl_device_id>(hDevice),
                        CL_DEVICE_NATIVE_VECTOR_WIDTH_SHORT, propSize,
                        pPropValue, pPropSizeRet));

    return UR_RESULT_SUCCESS;
  }
  case UR_DEVICE_INFO_NATIVE_VECTOR_WIDTH_INT: {
    CL_RETURN_ON_FAILURE(clGetDeviceInfo(
        cl_adapter::cast<cl_device_id>(hDevice),
        CL_DEVICE_NATIVE_VECTOR_WIDTH_INT, propSize, pPropValue, pPropSizeRet));

    return UR_RESULT_SUCCESS;
  }
  case UR_DEVICE_INFO_NATIVE_VECTOR_WIDTH_LONG: {
    CL_RETURN_ON_FAILURE(
        clGetDeviceInfo(cl_adapter::cast<cl_device_id>(hDevice),
                        CL_DEVICE_NATIVE_VECTOR_WIDTH_LONG, propSize,
                        pPropValue, pPropSizeRet));

    return UR_RESULT_SUCCESS;
  }
  case UR_DEVICE_INFO_NATIVE_VECTOR_WIDTH_FLOAT: {
    CL_RETURN_ON_FAILURE(
        clGetDeviceInfo(cl_adapter::cast<cl_device_id>(hDevice),
                        CL_DEVICE_NATIVE_VECTOR_WIDTH_FLOAT, propSize,
                        pPropValue, pPropSizeRet));

    return UR_RESULT_SUCCESS;
  }
  case UR_DEVICE_INFO_NATIVE_VECTOR_WIDTH_DOUBLE: {
    CL_RETURN_ON_FAILURE(
        clGetDeviceInfo(cl_adapter::cast<cl_device_id>(hDevice),
                        CL_DEVICE_NATIVE_VECTOR_WIDTH_DOUBLE, propSize,
                        pPropValue, pPropSizeRet));

    return UR_RESULT_SUCCESS;
  }
  case UR_DEVICE_INFO_NATIVE_VECTOR_WIDTH_HALF: {
    CL_RETURN_ON_FAILURE(
        clGetDeviceInfo(cl_adapter::cast<cl_device_id>(hDevice),
                        CL_DEVICE_NATIVE_VECTOR_WIDTH_HALF, propSize,
                        pPropValue, pPropSizeRet));

    return UR_RESULT_SUCCESS;
  }
  case UR_DEVICE_INFO_MAX_CLOCK_FREQUENCY: {
    CL_RETURN_ON_FAILURE(clGetDeviceInfo(
        cl_adapter::cast<cl_device_id>(hDevice), CL_DEVICE_MAX_CLOCK_FREQUENCY,
        propSize, pPropValue, pPropSizeRet));

    return UR_RESULT_SUCCESS;
  }
  case UR_DEVICE_INFO_ADDRESS_BITS: {
    CL_RETURN_ON_FAILURE(clGetDeviceInfo(
        cl_adapter::cast<cl_device_id>(hDevice), CL_DEVICE_ADDRESS_BITS,
        propSize, pPropValue, pPropSizeRet));

    return UR_RESULT_SUCCESS;
  }
  case UR_DEVICE_INFO_MAX_READ_IMAGE_ARGS: {
    CL_RETURN_ON_FAILURE(clGetDeviceInfo(
        cl_adapter::cast<cl_device_id>(hDevice), CL_DEVICE_MAX_READ_IMAGE_ARGS,
        propSize, pPropValue, pPropSizeRet));

    return UR_RESULT_SUCCESS;
  }
  case UR_DEVICE_INFO_MAX_WRITE_IMAGE_ARGS: {
    CL_RETURN_ON_FAILURE(
        clGetDeviceInfo(cl_adapter::cast<cl_device_id>(hDevice),
                        CL_DEVICE_MAX_READ_WRITE_IMAGE_ARGS, propSize,
                        pPropValue, pPropSizeRet));

    return UR_RESULT_SUCCESS;
  }
  case UR_DEVICE_INFO_MAX_READ_WRITE_IMAGE_ARGS: {
    CL_RETURN_ON_FAILURE(
        clGetDeviceInfo(cl_adapter::cast<cl_device_id>(hDevice),
                        CL_DEVICE_MAX_READ_WRITE_IMAGE_ARGS, propSize,
                        pPropValue, pPropSizeRet));

    return UR_RESULT_SUCCESS;
  }
  case UR_DEVICE_INFO_MEM_BASE_ADDR_ALIGN: {
    CL_RETURN_ON_FAILURE(clGetDeviceInfo(
        cl_adapter::cast<cl_device_id>(hDevice), CL_DEVICE_MEM_BASE_ADDR_ALIGN,
        propSize, pPropValue, pPropSizeRet));

    return UR_RESULT_SUCCESS;
  }
  case UR_DEVICE_INFO_MAX_SAMPLERS: {
    CL_RETURN_ON_FAILURE(clGetDeviceInfo(
        cl_adapter::cast<cl_device_id>(hDevice), CL_DEVICE_MAX_SAMPLERS,
        propSize, pPropValue, pPropSizeRet));

    return UR_RESULT_SUCCESS;
  }
  case UR_DEVICE_INFO_GLOBAL_MEM_CACHELINE_SIZE: {
    CL_RETURN_ON_FAILURE(
        clGetDeviceInfo(cl_adapter::cast<cl_device_id>(hDevice),
                        CL_DEVICE_GLOBAL_MEM_CACHELINE_SIZE, propSize,
                        pPropValue, pPropSizeRet));

    return UR_RESULT_SUCCESS;
  }
  case UR_DEVICE_INFO_MAX_CONSTANT_ARGS: {
    CL_RETURN_ON_FAILURE(clGetDeviceInfo(
        cl_adapter::cast<cl_device_id>(hDevice), CL_DEVICE_MAX_CONSTANT_ARGS,
        propSize, pPropValue, pPropSizeRet));

    return UR_RESULT_SUCCESS;
  }
  case UR_DEVICE_INFO_REFERENCE_COUNT: {
    CL_RETURN_ON_FAILURE(clGetDeviceInfo(
        cl_adapter::cast<cl_device_id>(hDevice), CL_DEVICE_REFERENCE_COUNT,
        propSize, pPropValue, pPropSizeRet));

    return UR_RESULT_SUCCESS;
  }
  case UR_DEVICE_INFO_PARTITION_MAX_SUB_DEVICES: {
    CL_RETURN_ON_FAILURE(
        clGetDeviceInfo(cl_adapter::cast<cl_device_id>(hDevice),
                        CL_DEVICE_PARTITION_MAX_SUB_DEVICES, propSize,
                        pPropValue, pPropSizeRet));

    return UR_RESULT_SUCCESS;
  }
  case UR_DEVICE_INFO_MAX_MEM_ALLOC_SIZE: {
    CL_RETURN_ON_FAILURE(clGetDeviceInfo(
        cl_adapter::cast<cl_device_id>(hDevice), CL_DEVICE_MAX_MEM_ALLOC_SIZE,
        propSize, pPropValue, pPropSizeRet));

    return UR_RESULT_SUCCESS;
  }
  case UR_DEVICE_INFO_GLOBAL_MEM_CACHE_SIZE: {
    CL_RETURN_ON_FAILURE(clGetDeviceInfo(
        cl_adapter::cast<cl_device_id>(hDevice),
        CL_DEVICE_GLOBAL_MEM_CACHE_SIZE, propSize, pPropValue, pPropSizeRet));

    return UR_RESULT_SUCCESS;
  }
  case UR_DEVICE_INFO_GLOBAL_MEM_SIZE: {
    CL_RETURN_ON_FAILURE(clGetDeviceInfo(
        cl_adapter::cast<cl_device_id>(hDevice), CL_DEVICE_GLOBAL_MEM_SIZE,
        propSize, pPropValue, pPropSizeRet));

    return UR_RESULT_SUCCESS;
  }
  case UR_DEVICE_INFO_MAX_CONSTANT_BUFFER_SIZE: {
    CL_RETURN_ON_FAILURE(
        clGetDeviceInfo(cl_adapter::cast<cl_device_id>(hDevice),
                        CL_DEVICE_MAX_CONSTANT_BUFFER_SIZE, propSize,
                        pPropValue, pPropSizeRet));

    return UR_RESULT_SUCCESS;
  }
  case UR_DEVICE_INFO_LOCAL_MEM_SIZE: {
    CL_RETURN_ON_FAILURE(clGetDeviceInfo(
        cl_adapter::cast<cl_device_id>(hDevice), CL_DEVICE_LOCAL_MEM_SIZE,
        propSize, pPropValue, pPropSizeRet));

    return UR_RESULT_SUCCESS;
  }
  case UR_DEVICE_INFO_MAX_WORK_GROUP_SIZE: {
    CL_RETURN_ON_FAILURE(clGetDeviceInfo(
        cl_adapter::cast<cl_device_id>(hDevice), CL_DEVICE_MAX_WORK_GROUP_SIZE,
        propSize, pPropValue, pPropSizeRet));

    return UR_RESULT_SUCCESS;
  }
  case UR_DEVICE_INFO_IMAGE2D_MAX_WIDTH: {
    CL_RETURN_ON_FAILURE(clGetDeviceInfo(
        cl_adapter::cast<cl_device_id>(hDevice), CL_DEVICE_IMAGE2D_MAX_WIDTH,
        propSize, pPropValue, pPropSizeRet));

    return UR_RESULT_SUCCESS;
  }
  case UR_DEVICE_INFO_IMAGE2D_MAX_HEIGHT: {
    CL_RETURN_ON_FAILURE(clGetDeviceInfo(
        cl_adapter::cast<cl_device_id>(hDevice), CL_DEVICE_IMAGE2D_MAX_HEIGHT,
        propSize, pPropValue, pPropSizeRet));

    return UR_RESULT_SUCCESS;
  }
  case UR_DEVICE_INFO_IMAGE3D_MAX_WIDTH: {
    CL_RETURN_ON_FAILURE(clGetDeviceInfo(
        cl_adapter::cast<cl_device_id>(hDevice), CL_DEVICE_IMAGE3D_MAX_WIDTH,
        propSize, pPropValue, pPropSizeRet));

    return UR_RESULT_SUCCESS;
  }
  case UR_DEVICE_INFO_IMAGE3D_MAX_HEIGHT: {
    CL_RETURN_ON_FAILURE(clGetDeviceInfo(
        cl_adapter::cast<cl_device_id>(hDevice), CL_DEVICE_IMAGE3D_MAX_HEIGHT,
        propSize, pPropValue, pPropSizeRet));

    return UR_RESULT_SUCCESS;
  }
  case UR_DEVICE_INFO_IMAGE3D_MAX_DEPTH: {
    CL_RETURN_ON_FAILURE(clGetDeviceInfo(
        cl_adapter::cast<cl_device_id>(hDevice), CL_DEVICE_IMAGE3D_MAX_DEPTH,
        propSize, pPropValue, pPropSizeRet));

    return UR_RESULT_SUCCESS;
  }
  case UR_DEVICE_INFO_IMAGE_MAX_BUFFER_SIZE: {
    CL_RETURN_ON_FAILURE(clGetDeviceInfo(
        cl_adapter::cast<cl_device_id>(hDevice),
        CL_DEVICE_IMAGE_MAX_BUFFER_SIZE, propSize, pPropValue, pPropSizeRet));

    return UR_RESULT_SUCCESS;
  }
  case UR_DEVICE_INFO_IMAGE_MAX_ARRAY_SIZE: {
    CL_RETURN_ON_FAILURE(clGetDeviceInfo(
        cl_adapter::cast<cl_device_id>(hDevice), CL_DEVICE_IMAGE_MAX_ARRAY_SIZE,
        propSize, pPropValue, pPropSizeRet));

    return UR_RESULT_SUCCESS;
  }
  case UR_DEVICE_INFO_MAX_PARAMETER_SIZE: {
    CL_RETURN_ON_FAILURE(clGetDeviceInfo(
        cl_adapter::cast<cl_device_id>(hDevice), CL_DEVICE_MAX_PARAMETER_SIZE,
        propSize, pPropValue, pPropSizeRet));

    return UR_RESULT_SUCCESS;
  }
  case UR_DEVICE_INFO_PROFILING_TIMER_RESOLUTION: {
    CL_RETURN_ON_FAILURE(
        clGetDeviceInfo(cl_adapter::cast<cl_device_id>(hDevice),
                        CL_DEVICE_PROFILING_TIMER_RESOLUTION, propSize,
                        pPropValue, pPropSizeRet));

    return UR_RESULT_SUCCESS;
  }
  case UR_DEVICE_INFO_PRINTF_BUFFER_SIZE: {
    CL_RETURN_ON_FAILURE(clGetDeviceInfo(
        cl_adapter::cast<cl_device_id>(hDevice), CL_DEVICE_PRINTF_BUFFER_SIZE,
        propSize, pPropValue, pPropSizeRet));

    return UR_RESULT_SUCCESS;
  }
  case UR_DEVICE_INFO_PLATFORM: {
    CL_RETURN_ON_FAILURE(clGetDeviceInfo(
        cl_adapter::cast<cl_device_id>(hDevice), CL_DEVICE_PLATFORM, propSize,
        pPropValue, pPropSizeRet));

    return UR_RESULT_SUCCESS;
  }
  case UR_DEVICE_INFO_PARENT_DEVICE: {
    CL_RETURN_ON_FAILURE(clGetDeviceInfo(
        cl_adapter::cast<cl_device_id>(hDevice), CL_DEVICE_PARENT_DEVICE,
        propSize, pPropValue, pPropSizeRet));

    return UR_RESULT_SUCCESS;
  }
  case UR_DEVICE_INFO_IL_VERSION: {
    CL_RETURN_ON_FAILURE(clGetDeviceInfo(
        cl_adapter::cast<cl_device_id>(hDevice), CL_DEVICE_IL_VERSION, propSize,
        pPropValue, pPropSizeRet));

    return UR_RESULT_SUCCESS;
  }
  case UR_DEVICE_INFO_NAME: {
    CL_RETURN_ON_FAILURE(
        clGetDeviceInfo(cl_adapter::cast<cl_device_id>(hDevice), CL_DEVICE_NAME,
                        propSize, pPropValue, pPropSizeRet));

    return UR_RESULT_SUCCESS;
  }
  case UR_DEVICE_INFO_VENDOR: {
    CL_RETURN_ON_FAILURE(
        clGetDeviceInfo(cl_adapter::cast<cl_device_id>(hDevice),
                        CL_DEVICE_VENDOR, propSize, pPropValue, pPropSizeRet));

    return UR_RESULT_SUCCESS;
  }
  case UR_DEVICE_INFO_DRIVER_VERSION: {
    CL_RETURN_ON_FAILURE(
        clGetDeviceInfo(cl_adapter::cast<cl_device_id>(hDevice),
                        CL_DRIVER_VERSION, propSize, pPropValue, pPropSizeRet));

    return UR_RESULT_SUCCESS;
  }
  case UR_DEVICE_INFO_PROFILE: {
    CL_RETURN_ON_FAILURE(
        clGetDeviceInfo(cl_adapter::cast<cl_device_id>(hDevice),
                        CL_DEVICE_PROFILE, propSize, pPropValue, pPropSizeRet));

    return UR_RESULT_SUCCESS;
  }
  case UR_DEVICE_INFO_VERSION: {
    CL_RETURN_ON_FAILURE(
        clGetDeviceInfo(cl_adapter::cast<cl_device_id>(hDevice),
                        CL_DEVICE_VERSION, propSize, pPropValue, pPropSizeRet));

    return UR_RESULT_SUCCESS;
  }
  case UR_EXT_DEVICE_INFO_OPENCL_C_VERSION: {
    CL_RETURN_ON_FAILURE(clGetDeviceInfo(
        cl_adapter::cast<cl_device_id>(hDevice), CL_DEVICE_OPENCL_C_VERSION,
        propSize, pPropValue, pPropSizeRet));

    return UR_RESULT_SUCCESS;
  }
  case UR_DEVICE_INFO_BUILT_IN_KERNELS: {
    CL_RETURN_ON_FAILURE(clGetDeviceInfo(
        cl_adapter::cast<cl_device_id>(hDevice), CL_DEVICE_BUILT_IN_KERNELS,
        propSize, pPropValue, pPropSizeRet));

    return UR_RESULT_SUCCESS;
  }
  case UR_DEVICE_INFO_MAX_WORK_ITEM_SIZES: {
    CL_RETURN_ON_FAILURE(clGetDeviceInfo(
        cl_adapter::cast<cl_device_id>(hDevice), CL_DEVICE_MAX_WORK_ITEM_SIZES,
        propSize, pPropValue, pPropSizeRet));

    return UR_RESULT_SUCCESS;
  }
  case UR_DEVICE_INFO_PCI_ADDRESS: {
    bool Supported = false;
    UR_RETURN_ON_FAILURE(cl_adapter::checkDeviceExtensions(
        cl_adapter::cast<cl_device_id>(hDevice), {"cl_khr_pci_bus_info"},
        Supported));

    if (!Supported) {
      return UR_RESULT_ERROR_UNSUPPORTED_ENUMERATION;
    }

    cl_device_pci_bus_info_khr PciInfo = {};
    CL_RETURN_ON_FAILURE(clGetDeviceInfo(
        cl_adapter::cast<cl_device_id>(hDevice), CL_DEVICE_PCI_BUS_INFO_KHR,
        sizeof(PciInfo), &PciInfo, nullptr));

    constexpr size_t AddressBufferSize = 13;
    char AddressBuffer[AddressBufferSize];
    std::snprintf(AddressBuffer, AddressBufferSize, "%04x:%02x:%02x.%01x",
                  PciInfo.pci_domain, PciInfo.pci_bus, PciInfo.pci_device,
                  PciInfo.pci_function);
    return ReturnValue(AddressBuffer);
  }
  case UR_DEVICE_INFO_GPU_EU_COUNT: {
    /* The EU count can be queried using CL_DEVICE_MAX_COMPUTE_UNITS for Intel
     * GPUs. */

    bool Supported;
    UR_RETURN_ON_FAILURE(cl_adapter::checkDeviceExtensions(
        cl_adapter::cast<cl_device_id>(hDevice),
        {"cl_intel_device_attribute_query"}, Supported));
    if (!Supported) {
      return UR_RESULT_ERROR_UNSUPPORTED_ENUMERATION;
    }

    cl_device_type CLType;
    CL_RETURN_ON_FAILURE(
        clGetDeviceInfo(cl_adapter::cast<cl_device_id>(hDevice), CL_DEVICE_TYPE,
                        sizeof(cl_device_type), &CLType, nullptr));
    if (!(CLType & CL_DEVICE_TYPE_GPU)) {
      return UR_RESULT_ERROR_UNSUPPORTED_ENUMERATION;
    }

    CL_RETURN_ON_FAILURE(clGetDeviceInfo(
        cl_adapter::cast<cl_device_id>(hDevice), CL_DEVICE_MAX_COMPUTE_UNITS,
        propSize, pPropValue, pPropSizeRet));

    return UR_RESULT_SUCCESS;
  }
  case UR_DEVICE_INFO_GPU_EU_SLICES: {
    bool Supported;
    UR_RETURN_ON_FAILURE(cl_adapter::checkDeviceExtensions(
        cl_adapter::cast<cl_device_id>(hDevice),
        {"cl_intel_device_attribute_query"}, Supported));
    if (!Supported) {
      return UR_RESULT_ERROR_UNSUPPORTED_ENUMERATION;
    }
    CL_RETURN_ON_FAILURE(clGetDeviceInfo(
        cl_adapter::cast<cl_device_id>(hDevice), CL_DEVICE_NUM_SLICES_INTEL,
        propSize, pPropValue, pPropSizeRet));

    return UR_RESULT_SUCCESS;
  }
  case UR_DEVICE_INFO_GPU_EU_COUNT_PER_SUBSLICE: {
    bool Supported;
    UR_RETURN_ON_FAILURE(cl_adapter::checkDeviceExtensions(
        cl_adapter::cast<cl_device_id>(hDevice),
        {"cl_intel_device_attribute_query"}, Supported));
    if (!Supported) {
      return UR_RESULT_ERROR_UNSUPPORTED_ENUMERATION;
    }
    CL_RETURN_ON_FAILURE(
        clGetDeviceInfo(cl_adapter::cast<cl_device_id>(hDevice),
                        CL_DEVICE_NUM_EUS_PER_SUB_SLICE_INTEL, propSize,
                        pPropValue, pPropSizeRet));

    return UR_RESULT_SUCCESS;
  }
  case UR_DEVICE_INFO_GPU_SUBSLICES_PER_SLICE: {
    bool Supported;
    UR_RETURN_ON_FAILURE(cl_adapter::checkDeviceExtensions(
        cl_adapter::cast<cl_device_id>(hDevice),
        {"cl_intel_device_attribute_query"}, Supported));
    if (!Supported) {
      return UR_RESULT_ERROR_UNSUPPORTED_ENUMERATION;
    }
    CL_RETURN_ON_FAILURE(
        clGetDeviceInfo(cl_adapter::cast<cl_device_id>(hDevice),
                        CL_DEVICE_NUM_SUB_SLICES_PER_SLICE_INTEL, propSize,
                        pPropValue, pPropSizeRet));

    return UR_RESULT_SUCCESS;
  }
  case UR_DEVICE_INFO_GPU_HW_THREADS_PER_EU: {
    bool Supported;
    UR_RETURN_ON_FAILURE(cl_adapter::checkDeviceExtensions(
        cl_adapter::cast<cl_device_id>(hDevice),
        {"cl_intel_device_attribute_query"}, Supported));
    if (!Supported) {
      return UR_RESULT_ERROR_UNSUPPORTED_ENUMERATION;
    }
    CL_RETURN_ON_FAILURE(
        clGetDeviceInfo(cl_adapter::cast<cl_device_id>(hDevice),
                        CL_DEVICE_NUM_THREADS_PER_EU_INTEL, propSize,
                        pPropValue, pPropSizeRet));

    return UR_RESULT_SUCCESS;
  }
  case UR_DEVICE_INFO_IP_VERSION: {
    bool Supported;
    UR_RETURN_ON_FAILURE(cl_adapter::checkDeviceExtensions(
        cl_adapter::cast<cl_device_id>(hDevice),
        {"cl_intel_device_attribute_query"}, Supported));
    if (!Supported) {
      return UR_RESULT_ERROR_UNSUPPORTED_ENUMERATION;
    }
    CL_RETURN_ON_FAILURE(clGetDeviceInfo(
        cl_adapter::cast<cl_device_id>(hDevice), CL_DEVICE_IP_VERSION_INTEL,
        propSize, pPropValue, pPropSizeRet));

    return UR_RESULT_SUCCESS;
  }

  case UR_DEVICE_INFO_SUB_GROUP_SIZES_INTEL: {
    const cl_device_info info_name = CL_DEVICE_SUB_GROUP_SIZES_INTEL;
    bool isExtensionSupported;
    if (cl_adapter::checkDeviceExtensions(
            cl_adapter::cast<cl_device_id>(hDevice),
            {"cl_intel_required_subgroup_size"},
            isExtensionSupported) != UR_RESULT_SUCCESS ||
        !isExtensionSupported) {
      std::vector<uint32_t> aThreadIsItsOwnSubGroup({1});
      return ReturnValue(aThreadIsItsOwnSubGroup.data(),
                         aThreadIsItsOwnSubGroup.size());
    }

    // Have to convert size_t to uint32_t
    size_t SubGroupSizesSize = 0;
    CL_RETURN_ON_FAILURE(
        clGetDeviceInfo(cl_adapter::cast<cl_device_id>(hDevice), info_name, 0,
                        nullptr, &SubGroupSizesSize));
    std::vector<size_t> SubGroupSizes(SubGroupSizesSize / sizeof(size_t));
    CL_RETURN_ON_FAILURE(
        clGetDeviceInfo(cl_adapter::cast<cl_device_id>(hDevice), info_name,
                        SubGroupSizesSize, SubGroupSizes.data(), nullptr));
    return ReturnValue.template operator()<uint32_t>(SubGroupSizes.data(),
                                                     SubGroupSizes.size());
  }

  case UR_DEVICE_INFO_UUID: {
    // Use the cl_khr_device_uuid extension, if available.
    bool isKhrDeviceUuidSupported = false;
    if (cl_adapter::checkDeviceExtensions(
            cl_adapter::cast<cl_device_id>(hDevice), {"cl_khr_device_uuid"},
            isKhrDeviceUuidSupported) != UR_RESULT_SUCCESS ||
        !isKhrDeviceUuidSupported) {
      return UR_RESULT_ERROR_UNSUPPORTED_ENUMERATION;
    }
    static_assert(CL_UUID_SIZE_KHR == 16);
    std::array<uint8_t, CL_UUID_SIZE_KHR> UUID{};
    CL_RETURN_ON_FAILURE(
        clGetDeviceInfo(cl_adapter::cast<cl_device_id>(hDevice),
                        CL_DEVICE_UUID_KHR, UUID.size(), UUID.data(), nullptr));
    return ReturnValue(UUID);
  }
  case UR_DEVICE_INFO_2D_BLOCK_ARRAY_CAPABILITIES_EXP: {
    bool Is2DBlockIOSupported = false;
    if (cl_adapter::checkDeviceExtensions(
            cl_adapter::cast<cl_device_id>(hDevice),
            {"cl_intel_subgroup_2d_block_io"},
            Is2DBlockIOSupported) != UR_RESULT_SUCCESS ||
        !Is2DBlockIOSupported) {
      return ReturnValue(
          static_cast<ur_exp_device_2d_block_array_capability_flags_t>(0));
    }
    return ReturnValue(UR_EXP_DEVICE_2D_BLOCK_ARRAY_CAPABILITY_FLAG_LOAD |
                       UR_EXP_DEVICE_2D_BLOCK_ARRAY_CAPABILITY_FLAG_STORE);
  }
  case UR_DEVICE_INFO_COMMAND_BUFFER_SUPPORT_EXP: {
    cl_device_id Dev = cl_adapter::cast<cl_device_id>(hDevice);
    size_t ExtSize = 0;
    CL_RETURN_ON_FAILURE(
        clGetDeviceInfo(Dev, CL_DEVICE_EXTENSIONS, 0, nullptr, &ExtSize));

    std::string ExtStr(ExtSize, '\0');
    CL_RETURN_ON_FAILURE(clGetDeviceInfo(Dev, CL_DEVICE_EXTENSIONS, ExtSize,
                                         ExtStr.data(), nullptr));

    std::string SupportedExtensions(ExtStr.c_str());
    return ReturnValue(ExtStr.find("cl_khr_command_buffer") !=
                       std::string::npos);
  }
  case UR_DEVICE_INFO_COMMAND_BUFFER_UPDATE_CAPABILITIES_EXP: {
    cl_device_id Dev = cl_adapter::cast<cl_device_id>(hDevice);
    ur_device_command_buffer_update_capability_flags_t UpdateCapabilities = 0;
    CL_RETURN_ON_FAILURE(
        getDeviceCommandBufferUpdateCapabilities(Dev, UpdateCapabilities));
    return ReturnValue(UpdateCapabilities);
  }
  case UR_DEVICE_INFO_PROGRAM_SET_SPECIALIZATION_CONSTANTS: {
    return ReturnValue(
        ur::cl::getAdapter()->clSetProgramSpecializationConstant != nullptr);
  }
<<<<<<< HEAD
  case UR_DEVICE_INFO_USE_NATIVE_ASSERT: {
    bool Supported = false;
    UR_RETURN_ON_FAILURE(cl_adapter::checkDeviceExtensions(
        cl_adapter::cast<cl_device_id>(hDevice), {"cl_intel_devicelib_assert"},
        Supported));
    return ReturnValue(Supported);
  }
=======
  case UR_DEVICE_INFO_EXTENSIONS: {
    CL_RETURN_ON_FAILURE(clGetDeviceInfo(
        cl_adapter::cast<cl_device_id>(hDevice), CL_DEVICE_EXTENSIONS, propSize,
        pPropValue, pPropSizeRet));
    return UR_RESULT_SUCCESS;
  }
  case UR_DEVICE_INFO_USM_P2P_SUPPORT_EXP:
    return ReturnValue(false);
  case UR_DEVICE_INFO_LAUNCH_PROPERTIES_SUPPORT_EXP:
    return ReturnValue(false);
  case UR_DEVICE_INFO_COOPERATIVE_KERNEL_SUPPORT_EXP:
    return ReturnValue(true);
  case UR_DEVICE_INFO_MULTI_DEVICE_COMPILE_SUPPORT_EXP:
    return ReturnValue(false);
>>>>>>> 6bdde33f
  // TODO: We can't query to check if these are supported, they will need to be
  // manually updated if support is ever implemented.
  case UR_DEVICE_INFO_KERNEL_SET_SPECIALIZATION_CONSTANTS:
  case UR_DEVICE_INFO_BFLOAT16:
  case UR_DEVICE_INFO_ASYNC_BARRIER:
  case UR_DEVICE_INFO_USM_POOL_SUPPORT: // end of TODO
  case UR_DEVICE_INFO_COMMAND_BUFFER_EVENT_SUPPORT_EXP:
  case UR_DEVICE_INFO_LOW_POWER_EVENTS_EXP:
  case UR_DEVICE_INFO_CLUSTER_LAUNCH_EXP:
  case UR_DEVICE_INFO_BINDLESS_IMAGES_SUPPORT_EXP:
  case UR_DEVICE_INFO_BINDLESS_IMAGES_SHARED_USM_SUPPORT_EXP:
  case UR_DEVICE_INFO_BINDLESS_IMAGES_1D_USM_SUPPORT_EXP:
  case UR_DEVICE_INFO_BINDLESS_IMAGES_2D_USM_SUPPORT_EXP:
  case UR_DEVICE_INFO_MIPMAP_SUPPORT_EXP:
  case UR_DEVICE_INFO_MIPMAP_ANISOTROPY_SUPPORT_EXP:
  case UR_DEVICE_INFO_MIPMAP_LEVEL_REFERENCE_SUPPORT_EXP:
  case UR_DEVICE_INFO_EXTERNAL_MEMORY_IMPORT_SUPPORT_EXP:
  case UR_DEVICE_INFO_EXTERNAL_SEMAPHORE_IMPORT_SUPPORT_EXP:
  case UR_DEVICE_INFO_CUBEMAP_SUPPORT_EXP:
  case UR_DEVICE_INFO_CUBEMAP_SEAMLESS_FILTERING_SUPPORT_EXP:
  case UR_DEVICE_INFO_BINDLESS_SAMPLED_IMAGE_FETCH_1D_USM_EXP:
  case UR_DEVICE_INFO_BINDLESS_SAMPLED_IMAGE_FETCH_1D_EXP:
  case UR_DEVICE_INFO_BINDLESS_SAMPLED_IMAGE_FETCH_2D_USM_EXP:
  case UR_DEVICE_INFO_BINDLESS_SAMPLED_IMAGE_FETCH_2D_EXP:
  case UR_DEVICE_INFO_BINDLESS_SAMPLED_IMAGE_FETCH_3D_EXP:
  case UR_DEVICE_INFO_IMAGE_ARRAY_SUPPORT_EXP:
  case UR_DEVICE_INFO_BINDLESS_UNIQUE_ADDRESSING_PER_DIM_EXP:
  case UR_DEVICE_INFO_BINDLESS_SAMPLE_1D_USM_EXP:
  case UR_DEVICE_INFO_BINDLESS_SAMPLE_2D_USM_EXP:
    return ReturnValue(false);
  case UR_DEVICE_INFO_IMAGE_PITCH_ALIGN_EXP:
  case UR_DEVICE_INFO_MAX_IMAGE_LINEAR_WIDTH_EXP:
  case UR_DEVICE_INFO_MAX_IMAGE_LINEAR_HEIGHT_EXP:
  case UR_DEVICE_INFO_MAX_IMAGE_LINEAR_PITCH_EXP:
  case UR_DEVICE_INFO_MIPMAP_MAX_ANISOTROPY_EXP:
  /* TODO: Check regularly to see if support is enabled in OpenCL. Intel GPU
   * EU device-specific information extensions. Some of the queries are
   * enabled by cl_intel_device_attribute_query extension, but it's not yet in
   * the Registry. */
  case UR_DEVICE_INFO_GPU_EU_SIMD_WIDTH:
  case UR_DEVICE_INFO_MAX_MEMORY_BANDWIDTH:
  /* These enums have no equivalent in OpenCL */
  case UR_DEVICE_INFO_MAX_REGISTERS_PER_WORK_GROUP:
  case UR_DEVICE_INFO_GLOBAL_MEM_FREE:
  case UR_DEVICE_INFO_MEMORY_CLOCK_RATE:
  case UR_DEVICE_INFO_MEMORY_BUS_WIDTH:
  case UR_DEVICE_INFO_COMPONENT_DEVICES:
  case UR_DEVICE_INFO_COMPOSITE_DEVICE:
    return UR_RESULT_ERROR_UNSUPPORTED_ENUMERATION;
  default: {
    return UR_RESULT_ERROR_INVALID_ENUMERATION;
  }
  }
}

UR_APIEXPORT ur_result_t UR_APICALL urDevicePartition(
    ur_device_handle_t hDevice,
    const ur_device_partition_properties_t *pProperties, uint32_t NumDevices,
    ur_device_handle_t *phSubDevices, uint32_t *pNumDevicesRet) {

  std::vector<cl_device_partition_property> CLProperties(
      pProperties->PropCount + 2);

  /* The type must be the same for all properties since OpenCL doesn't support
   * property lists with multiple types */
  CLProperties[0] =
      static_cast<cl_device_partition_property>(pProperties->pProperties->type);

  for (uint32_t i = 0; i < pProperties->PropCount; ++i) {
    cl_device_partition_property CLProperty;
    switch (pProperties->pProperties->type) {
    case UR_DEVICE_PARTITION_EQUALLY: {
      CLProperty = static_cast<cl_device_partition_property>(
          pProperties->pProperties[i].value.equally);
      break;
    }
    case UR_DEVICE_PARTITION_BY_COUNTS: {
      CLProperty = static_cast<cl_device_partition_property>(
          pProperties->pProperties[i].value.count);
      break;
    }
    case UR_DEVICE_PARTITION_BY_AFFINITY_DOMAIN: {
      CLProperty = static_cast<cl_device_partition_property>(
          pProperties->pProperties[i].value.affinity_domain);
      break;
    }
    default: {
      return UR_RESULT_ERROR_INVALID_ENUMERATION;
    }
    }
    CLProperties[i + 1] = CLProperty;
  }

  /* Terminate the list with 0 */
  CLProperties[CLProperties.size() - 1] = 0;

  cl_uint CLNumDevicesRet;
  CL_RETURN_ON_FAILURE(
      clCreateSubDevices(cl_adapter::cast<cl_device_id>(hDevice),
                         CLProperties.data(), 0, nullptr, &CLNumDevicesRet));

  if (pNumDevicesRet) {
    *pNumDevicesRet = CLNumDevicesRet;
  }

  /*If NumDevices is less than the number of sub-devices available, then the
   * function shall only retrieve that number of sub-devices. */
  if (phSubDevices) {
    std::vector<cl_device_id> CLSubDevices(CLNumDevicesRet);
    CL_RETURN_ON_FAILURE(clCreateSubDevices(
        cl_adapter::cast<cl_device_id>(hDevice), CLProperties.data(),
        CLNumDevicesRet, CLSubDevices.data(), nullptr));

    std::memcpy(phSubDevices, CLSubDevices.data(),
                sizeof(cl_device_id) * NumDevices);
  }

  return UR_RESULT_SUCCESS;
}

UR_APIEXPORT ur_result_t UR_APICALL urDeviceRetain(ur_device_handle_t hDevice) {

  cl_int Result = clRetainDevice(cl_adapter::cast<cl_device_id>(hDevice));

  return mapCLErrorToUR(Result);
}

UR_APIEXPORT ur_result_t UR_APICALL
urDeviceRelease(ur_device_handle_t hDevice) {

  cl_int Result = clReleaseDevice(cl_adapter::cast<cl_device_id>(hDevice));

  return mapCLErrorToUR(Result);
}

UR_APIEXPORT ur_result_t UR_APICALL urDeviceGetNativeHandle(
    ur_device_handle_t hDevice, ur_native_handle_t *phNativeDevice) {

  *phNativeDevice = reinterpret_cast<ur_native_handle_t>(hDevice);
  return UR_RESULT_SUCCESS;
}

UR_APIEXPORT ur_result_t UR_APICALL urDeviceCreateWithNativeHandle(
    ur_native_handle_t hNativeDevice, ur_adapter_handle_t,
    const ur_device_native_properties_t *, ur_device_handle_t *phDevice) {

  *phDevice = reinterpret_cast<ur_device_handle_t>(hNativeDevice);
  return UR_RESULT_SUCCESS;
}

UR_APIEXPORT ur_result_t UR_APICALL urDeviceGetGlobalTimestamps(
    ur_device_handle_t hDevice, uint64_t *pDeviceTimestamp,
    uint64_t *pHostTimestamp) {
  oclv::OpenCLVersion DevVer, PlatVer;
  cl_platform_id Platform;
  cl_device_id DeviceId = cl_adapter::cast<cl_device_id>(hDevice);

  // TODO: Cache OpenCL version for each device and platform
  auto RetErr = clGetDeviceInfo(DeviceId, CL_DEVICE_PLATFORM,
                                sizeof(cl_platform_id), &Platform, nullptr);
  CL_RETURN_ON_FAILURE(RetErr);

  RetErr = cl_adapter::getDeviceVersion(DeviceId, DevVer);
  CL_RETURN_ON_FAILURE(RetErr);

  RetErr = cl_adapter::getPlatformVersion(Platform, PlatVer);

  if (PlatVer < oclv::V2_1 || DevVer < oclv::V2_1) {
    return UR_RESULT_ERROR_INVALID_OPERATION;
  }

  if (pDeviceTimestamp) {
    uint64_t Dummy;
    clGetDeviceAndHostTimer(DeviceId, pDeviceTimestamp,
                            pHostTimestamp == nullptr ? &Dummy
                                                      : pHostTimestamp);

  } else if (pHostTimestamp) {
    clGetHostTimer(DeviceId, pHostTimestamp);
  }

  return UR_RESULT_SUCCESS;
}

UR_APIEXPORT ur_result_t UR_APICALL urDeviceSelectBinary(
    ur_device_handle_t hDevice, const ur_device_binary_t *pBinaries,
    uint32_t NumBinaries, uint32_t *pSelectedBinary) {
  // TODO: this is a bare-bones implementation for choosing a device image
  // that would be compatible with the targeted device. An AOT-compiled
  // image is preferred over SPIR-V for known devices (i.e. Intel devices)
  // The implementation makes no effort to differentiate between multiple images
  // for the given device, and simply picks the first one compatible
  // Real implementation will use the same mechanism OpenCL ICD dispatcher
  // uses. Something like:
  //   PI_VALIDATE_HANDLE_RETURN_HANDLE(ctx, PI_ERROR_INVALID_CONTEXT);
  //     return context->dispatch->piextDeviceSelectIR(
  //       ctx, images, num_images, selected_image);
  // where context->dispatch is set to the dispatch table provided by PI
  // plugin for platform/device the ctx was created for.

  // Choose the binary target for the provided device
  const char *ImageTarget = nullptr;
  // Get the type of the device
  cl_device_type DeviceType;
  constexpr uint32_t InvalidInd = std::numeric_limits<uint32_t>::max();
  cl_int RetErr =
      clGetDeviceInfo(cl_adapter::cast<cl_device_id>(hDevice), CL_DEVICE_TYPE,
                      sizeof(cl_device_type), &DeviceType, nullptr);
  if (RetErr != CL_SUCCESS) {
    *pSelectedBinary = InvalidInd;
    CL_RETURN_ON_FAILURE(RetErr);
  }

  switch (DeviceType) {
    // TODO: Factor out vendor specifics into a separate source
    // E.g. sycl/source/detail/vendor/intel/detail/pi_opencl.cpp?

    // We'll attempt to find an image that was AOT-compiled
    // from a SPIR-V image into an image specific for:

  case CL_DEVICE_TYPE_CPU: // OpenCL 64-bit CPU
    ImageTarget = UR_DEVICE_BINARY_TARGET_SPIRV64_X86_64;
    break;
  case CL_DEVICE_TYPE_GPU: // OpenCL 64-bit GEN GPU
    ImageTarget = UR_DEVICE_BINARY_TARGET_SPIRV64_GEN;
    break;
  case CL_DEVICE_TYPE_ACCELERATOR: // OpenCL 64-bit FPGA
    ImageTarget = UR_DEVICE_BINARY_TARGET_SPIRV64_FPGA;
    break;
  default:
    // Otherwise, we'll attempt to find and JIT-compile
    // a device-independent SPIR-V image
    ImageTarget = UR_DEVICE_BINARY_TARGET_SPIRV64;
    break;
  }

  // Find the appropriate device image, fallback to spirv if not found
  uint32_t Fallback = InvalidInd;
  for (uint32_t i = 0; i < NumBinaries; ++i) {
    if (strcmp(pBinaries[i].pDeviceTargetSpec, ImageTarget) == 0) {
      *pSelectedBinary = i;
      return UR_RESULT_SUCCESS;
    }
    if (strcmp(pBinaries[i].pDeviceTargetSpec,
               UR_DEVICE_BINARY_TARGET_SPIRV64) == 0)
      Fallback = i;
  }
  // Points to a spirv image, if such indeed was found
  if ((*pSelectedBinary = Fallback) != InvalidInd)
    return UR_RESULT_SUCCESS;
  // No image can be loaded for the given device
  return UR_RESULT_ERROR_INVALID_BINARY;
}<|MERGE_RESOLUTION|>--- conflicted
+++ resolved
@@ -1541,7 +1541,6 @@
     return ReturnValue(
         ur::cl::getAdapter()->clSetProgramSpecializationConstant != nullptr);
   }
-<<<<<<< HEAD
   case UR_DEVICE_INFO_USE_NATIVE_ASSERT: {
     bool Supported = false;
     UR_RETURN_ON_FAILURE(cl_adapter::checkDeviceExtensions(
@@ -1549,7 +1548,6 @@
         Supported));
     return ReturnValue(Supported);
   }
-=======
   case UR_DEVICE_INFO_EXTENSIONS: {
     CL_RETURN_ON_FAILURE(clGetDeviceInfo(
         cl_adapter::cast<cl_device_id>(hDevice), CL_DEVICE_EXTENSIONS, propSize,
@@ -1564,7 +1562,6 @@
     return ReturnValue(true);
   case UR_DEVICE_INFO_MULTI_DEVICE_COMPILE_SUPPORT_EXP:
     return ReturnValue(false);
->>>>>>> 6bdde33f
   // TODO: We can't query to check if these are supported, they will need to be
   // manually updated if support is ever implemented.
   case UR_DEVICE_INFO_KERNEL_SET_SPECIALIZATION_CONSTANTS:
