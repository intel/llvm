//===--------- common.hpp - OpenCL Adapter ---------------------------===//
//
// Copyright (C) 2023 Intel Corporation
//
// Part of the Unified-Runtime Project, under the Apache License v2.0 with LLVM
// Exceptions. See LICENSE.TXT
// SPDX-License-Identifier: Apache-2.0 WITH LLVM-exception
//
//===----------------------------------------------------------------------===//

#include "common.hpp"
#include "logger/ur_logger.hpp"
namespace cl_adapter {

/* Global variables for urAdapterGetLastError() */
thread_local int32_t ErrorMessageCode = 0;
thread_local char ErrorMessage[MaxMessageSize]{};

[[maybe_unused]] void setErrorMessage(const char *Message, int32_t ErrorCode) {
  assert(strlen(Message) < cl_adapter::MaxMessageSize);
  // Copy at most MaxMessageSize - 1 bytes to ensure the resultant string is
  // always null terminated.
  strncpy(cl_adapter::ErrorMessage, Message, MaxMessageSize - 1);

  ErrorMessageCode = ErrorCode;
}
} // namespace cl_adapter

ur_result_t mapCLErrorToUR(cl_int Result) {
  switch (Result) {
  case CL_SUCCESS:
    return UR_RESULT_SUCCESS;
  case CL_OUT_OF_HOST_MEMORY:
    return UR_RESULT_ERROR_OUT_OF_HOST_MEMORY;
  case CL_INVALID_VALUE:
  case CL_INVALID_BUILD_OPTIONS:
    return UR_RESULT_ERROR_INVALID_VALUE;
  case CL_INVALID_PLATFORM:
    return UR_RESULT_ERROR_INVALID_PLATFORM;
  case CL_DEVICE_NOT_FOUND:
    return UR_RESULT_ERROR_DEVICE_NOT_FOUND;
  case CL_INVALID_OPERATION:
    return UR_RESULT_ERROR_INVALID_OPERATION;
  case CL_INVALID_ARG_VALUE:
    return UR_RESULT_ERROR_INVALID_ARGUMENT;
  case CL_INVALID_EVENT:
    return UR_RESULT_ERROR_INVALID_EVENT;
  case CL_INVALID_EVENT_WAIT_LIST:
    return UR_RESULT_ERROR_INVALID_EVENT_WAIT_LIST;
  case CL_INVALID_BINARY:
    return UR_RESULT_ERROR_INVALID_BINARY;
  case CL_INVALID_PROGRAM:
    return UR_RESULT_ERROR_INVALID_PROGRAM;
  case CL_INVALID_PROGRAM_EXECUTABLE:
    return UR_RESULT_ERROR_INVALID_PROGRAM_EXECUTABLE;
  case CL_INVALID_KERNEL_NAME:
    return UR_RESULT_ERROR_INVALID_KERNEL_NAME;
  case CL_BUILD_PROGRAM_FAILURE:
    return UR_RESULT_ERROR_PROGRAM_BUILD_FAILURE;
  case CL_INVALID_WORK_GROUP_SIZE:
    return UR_RESULT_ERROR_INVALID_WORK_GROUP_SIZE;
  case CL_INVALID_WORK_ITEM_SIZE:
    return UR_RESULT_ERROR_INVALID_WORK_ITEM_SIZE;
  case CL_INVALID_WORK_DIMENSION:
    return UR_RESULT_ERROR_INVALID_WORK_DIMENSION;
  case CL_OUT_OF_RESOURCES:
    return UR_RESULT_ERROR_OUT_OF_RESOURCES;
  case CL_INVALID_MEM_OBJECT:
    return UR_RESULT_ERROR_INVALID_MEM_OBJECT;
  case CL_INVALID_QUEUE_PROPERTIES:
    return UR_RESULT_ERROR_INVALID_QUEUE_PROPERTIES;
  case CL_INVALID_BUFFER_SIZE:
    return UR_RESULT_ERROR_INVALID_BUFFER_SIZE;
  case CL_INVALID_IMAGE_SIZE:
    return UR_RESULT_ERROR_INVALID_IMAGE_SIZE;
  case CL_INVALID_IMAGE_FORMAT_DESCRIPTOR:
  case CL_INVALID_IMAGE_DESCRIPTOR:
    return UR_RESULT_ERROR_INVALID_IMAGE_FORMAT_DESCRIPTOR;
  case CL_IMAGE_FORMAT_NOT_SUPPORTED:
    return UR_RESULT_ERROR_UNSUPPORTED_IMAGE_FORMAT;
  case CL_PROFILING_INFO_NOT_AVAILABLE:
    return UR_RESULT_ERROR_PROFILING_INFO_NOT_AVAILABLE;
  case CL_LINK_PROGRAM_FAILURE:
  case CL_INVALID_LINKER_OPTIONS:
    return UR_RESULT_ERROR_PROGRAM_LINK_FAILURE;
  case CL_INVALID_ARG_INDEX:
    return UR_RESULT_ERROR_INVALID_KERNEL_ARGUMENT_INDEX;
  case CL_INVALID_COMMAND_BUFFER_KHR:
    return UR_RESULT_ERROR_INVALID_COMMAND_BUFFER_EXP;
  case CL_INVALID_SYNC_POINT_WAIT_LIST_KHR:
    return UR_RESULT_ERROR_INVALID_COMMAND_BUFFER_SYNC_POINT_WAIT_LIST_EXP;
  case CL_EXEC_STATUS_ERROR_FOR_EVENTS_IN_WAIT_LIST:
    return UR_RESULT_ERROR_IN_EVENT_LIST_EXEC_STATUS;
  case CL_DEVICE_NOT_AVAILABLE:
    return UR_RESULT_ERROR_DEVICE_NOT_AVAILABLE;
  case CL_INVALID_KERNEL_ARGS:
    return UR_RESULT_ERROR_INVALID_KERNEL_ARGS;
  case CL_INVALID_COMMAND_QUEUE:
    return UR_RESULT_ERROR_INVALID_QUEUE;
  case CL_INVALID_ARG_SIZE:
    return UR_RESULT_ERROR_INVALID_KERNEL_ARGUMENT_SIZE;
  case CL_INVALID_SPEC_ID:
    return UR_RESULT_ERROR_INVALID_SPEC_ID;
  default:
    return UR_RESULT_ERROR_UNKNOWN;
  }
}

<<<<<<< HEAD
void cl_adapter::die(const char *Message) {
  URLOG_ALWAYS("ur_die: {}", Message);
  std::terminate();
}

=======
>>>>>>> 358d73f3
/// Common API for getting the native handle of a UR object
///
/// \param URObj is the UR object to get the native handle of
/// \param NativeHandle is a pointer to be set to the native handle
///
/// UR_RESULT_SUCCESS
ur_result_t getNativeHandle(void *URObj, ur_native_handle_t *NativeHandle) {
  *NativeHandle = reinterpret_cast<ur_native_handle_t>(URObj);
  return UR_RESULT_SUCCESS;
}

cl_int getDeviceCommandBufferUpdateCapabilities(
    cl_device_id Dev,
    ur_device_command_buffer_update_capability_flags_t &UpdateCapabilities) {

  UpdateCapabilities = 0;

  size_t ExtSize = 0;
  CL_RETURN_ON_FAILURE(
      clGetDeviceInfo(Dev, CL_DEVICE_EXTENSIONS, 0, nullptr, &ExtSize));

  std::string ExtStr(ExtSize, '\0');
  CL_RETURN_ON_FAILURE(clGetDeviceInfo(Dev, CL_DEVICE_EXTENSIONS, ExtSize,
                                       ExtStr.data(), nullptr));

  std::string SupportedExtensions(ExtStr.c_str());
  if (ExtStr.find("cl_khr_command_buffer_mutable_dispatch") ==
      std::string::npos) {
    return CL_SUCCESS;
  }

  cl_mutable_dispatch_fields_khr MutableCapabilities;
  CL_RETURN_ON_FAILURE(clGetDeviceInfo(
      Dev, CL_DEVICE_MUTABLE_DISPATCH_CAPABILITIES_KHR,
      sizeof(MutableCapabilities), &MutableCapabilities, nullptr));

  if (!(MutableCapabilities & CL_MUTABLE_DISPATCH_EXEC_INFO_KHR)) {
    return CL_SUCCESS;
  }

  if (MutableCapabilities & CL_MUTABLE_DISPATCH_ARGUMENTS_KHR) {
    UpdateCapabilities |=
        UR_DEVICE_COMMAND_BUFFER_UPDATE_CAPABILITY_FLAG_KERNEL_ARGUMENTS;
  }
  if (MutableCapabilities & CL_MUTABLE_DISPATCH_GLOBAL_SIZE_KHR) {
    UpdateCapabilities |=
        UR_DEVICE_COMMAND_BUFFER_UPDATE_CAPABILITY_FLAG_GLOBAL_WORK_SIZE;
  }
  if (MutableCapabilities & CL_MUTABLE_DISPATCH_LOCAL_SIZE_KHR) {
    UpdateCapabilities |=
        UR_DEVICE_COMMAND_BUFFER_UPDATE_CAPABILITY_FLAG_LOCAL_WORK_SIZE;
  }
  if (MutableCapabilities & CL_MUTABLE_DISPATCH_GLOBAL_OFFSET_KHR) {
    UpdateCapabilities |=
        UR_DEVICE_COMMAND_BUFFER_UPDATE_CAPABILITY_FLAG_GLOBAL_WORK_OFFSET;
  }

  return CL_SUCCESS;
}<|MERGE_RESOLUTION|>--- conflicted
+++ resolved
@@ -106,14 +106,6 @@
   }
 }
 
-<<<<<<< HEAD
-void cl_adapter::die(const char *Message) {
-  URLOG_ALWAYS("ur_die: {}", Message);
-  std::terminate();
-}
-
-=======
->>>>>>> 358d73f3
 /// Common API for getting the native handle of a UR object
 ///
 /// \param URObj is the UR object to get the native handle of
