/*
 *
 * Copyright (C) 2020 Intel Corporation
 *
 * Part of the Unified-Runtime Project, under the Apache License v2.0 with LLVM
 * Exceptions.
 * See LICENSE.TXT
 *
 * SPDX-License-Identifier: Apache-2.0 WITH LLVM-exception
 *
 * @file ur_api.cpp
 * @version v0.12-r0
 *
 */
#include "ur_api.h"

///////////////////////////////////////////////////////////////////////////////
/// @brief Create a loader config object.
///
/// @returns
///     - ::UR_RESULT_SUCCESS
///     - ::UR_RESULT_ERROR_UNINITIALIZED
///     - ::UR_RESULT_ERROR_DEVICE_LOST
///     - ::UR_RESULT_ERROR_ADAPTER_SPECIFIC
///     - ::UR_RESULT_ERROR_INVALID_NULL_POINTER
///         + `NULL == phLoaderConfig`
ur_result_t UR_APICALL urLoaderConfigCreate(
    /// [out][alloc] Pointer to handle of loader config object created.
    ur_loader_config_handle_t *phLoaderConfig) {
  ur_result_t result = UR_RESULT_SUCCESS;
  return result;
}

///////////////////////////////////////////////////////////////////////////////
/// @brief Get a reference to the loader config object.
///
/// @details
///     - Get a reference to the loader config handle. Increment its reference
///       count
///     - The application may call this function from simultaneous threads.
///     - The implementation of this function should be lock-free.
///
/// @returns
///     - ::UR_RESULT_SUCCESS
///     - ::UR_RESULT_ERROR_UNINITIALIZED
///     - ::UR_RESULT_ERROR_DEVICE_LOST
///     - ::UR_RESULT_ERROR_ADAPTER_SPECIFIC
///     - ::UR_RESULT_ERROR_INVALID_NULL_HANDLE
///         + `NULL == hLoaderConfig`
ur_result_t UR_APICALL urLoaderConfigRetain(
    /// [in][retain] loader config handle to retain
    ur_loader_config_handle_t hLoaderConfig) {
  ur_result_t result = UR_RESULT_SUCCESS;
  return result;
}

///////////////////////////////////////////////////////////////////////////////
/// @brief Release config handle.
///
/// @details
///     - Decrement reference count and destroy the config handle if reference
///       count becomes zero.
///     - The application may call this function from simultaneous threads.
///     - The implementation of this function should be lock-free.
///
/// @returns
///     - ::UR_RESULT_SUCCESS
///     - ::UR_RESULT_ERROR_UNINITIALIZED
///     - ::UR_RESULT_ERROR_DEVICE_LOST
///     - ::UR_RESULT_ERROR_ADAPTER_SPECIFIC
///     - ::UR_RESULT_ERROR_INVALID_NULL_HANDLE
///         + `NULL == hLoaderConfig`
ur_result_t UR_APICALL urLoaderConfigRelease(
    /// [in][release] config handle to release
    ur_loader_config_handle_t hLoaderConfig) {
  ur_result_t result = UR_RESULT_SUCCESS;
  return result;
}

///////////////////////////////////////////////////////////////////////////////
/// @brief Retrieves various information about the loader.
///
/// @details
///     - The application may call this function from simultaneous threads.
///     - The implementation of this function should be lock-free.
///
/// @returns
///     - ::UR_RESULT_SUCCESS
///     - ::UR_RESULT_ERROR_UNINITIALIZED
///     - ::UR_RESULT_ERROR_DEVICE_LOST
///     - ::UR_RESULT_ERROR_ADAPTER_SPECIFIC
///     - ::UR_RESULT_ERROR_INVALID_NULL_HANDLE
///         + `NULL == hLoaderConfig`
///     - ::UR_RESULT_ERROR_INVALID_ENUMERATION
///         + `::UR_LOADER_CONFIG_INFO_REFERENCE_COUNT < propName`
///     - ::UR_RESULT_ERROR_UNSUPPORTED_ENUMERATION
///         + If `propName` is not supported by the loader.
///     - ::UR_RESULT_ERROR_INVALID_SIZE
///         + `propSize == 0 && pPropValue != NULL`
///         + If `propSize` is less than the real number of bytes needed to
///         return the info.
///     - ::UR_RESULT_ERROR_INVALID_NULL_POINTER
///         + `propSize != 0 && pPropValue == NULL`
///         + `pPropValue == NULL && pPropSizeRet == NULL`
///     - ::UR_RESULT_ERROR_INVALID_DEVICE
///     - ::UR_RESULT_ERROR_OUT_OF_RESOURCES
///     - ::UR_RESULT_ERROR_OUT_OF_HOST_MEMORY
ur_result_t UR_APICALL urLoaderConfigGetInfo(
    /// [in] handle of the loader config object
    ur_loader_config_handle_t hLoaderConfig,
    /// [in] type of the info to retrieve
    ur_loader_config_info_t propName,
    /// [in] the number of bytes pointed to by pPropValue.
    size_t propSize,
    /// [out][optional][typename(propName, propSize)] array of bytes holding
    /// the info.
    /// If propSize is not equal to or greater than the real number of bytes
    /// needed to return the info
    /// then the ::UR_RESULT_ERROR_INVALID_SIZE error is returned and
    /// pPropValue is not used.
    void *pPropValue,
    /// [out][optional] pointer to the actual size in bytes of the queried
    /// propName.
    size_t *pPropSizeRet) {
  ur_result_t result = UR_RESULT_SUCCESS;
  return result;
}

///////////////////////////////////////////////////////////////////////////////
/// @brief Enable a layer for the specified loader config.
///
/// @returns
///     - ::UR_RESULT_SUCCESS
///     - ::UR_RESULT_ERROR_UNINITIALIZED
///     - ::UR_RESULT_ERROR_DEVICE_LOST
///     - ::UR_RESULT_ERROR_ADAPTER_SPECIFIC
///     - ::UR_RESULT_ERROR_INVALID_NULL_HANDLE
///         + `NULL == hLoaderConfig`
///     - ::UR_RESULT_ERROR_INVALID_NULL_POINTER
///         + `NULL == pLayerName`
///     - ::UR_RESULT_ERROR_LAYER_NOT_PRESENT
///         + If layer specified with `pLayerName` can't be found by the loader.
ur_result_t UR_APICALL urLoaderConfigEnableLayer(
    /// [in] Handle to config object the layer will be enabled for.
    ur_loader_config_handle_t hLoaderConfig,
    /// [in] Null terminated string containing the name of the layer to
    /// enable. Empty if none are enabled.
    const char *pLayerName) {
  ur_result_t result = UR_RESULT_SUCCESS;
  return result;
}

///////////////////////////////////////////////////////////////////////////////
/// @brief Set a function callback for use by the loader to retrieve code
///        location information.
///
/// @details
///     - The code location callback is optional and provides additional
///       information to the tracing layer about the entry point of the current
///       execution flow.
///     - This functionality can be used to match traced unified runtime
///       function calls with higher-level user calls.
///
/// @returns
///     - ::UR_RESULT_SUCCESS
///     - ::UR_RESULT_ERROR_UNINITIALIZED
///     - ::UR_RESULT_ERROR_DEVICE_LOST
///     - ::UR_RESULT_ERROR_ADAPTER_SPECIFIC
///     - ::UR_RESULT_ERROR_INVALID_NULL_HANDLE
///         + `NULL == hLoaderConfig`
///     - ::UR_RESULT_ERROR_INVALID_NULL_POINTER
///         + `NULL == pfnCodeloc`
ur_result_t UR_APICALL urLoaderConfigSetCodeLocationCallback(
    /// [in] Handle to config object the layer will be enabled for.
    ur_loader_config_handle_t hLoaderConfig,
    /// [in] Function pointer to code location callback.
    ur_code_location_callback_t pfnCodeloc,
    /// [in][out][optional] pointer to data to be passed to callback.
    void *pUserData) {
  ur_result_t result = UR_RESULT_SUCCESS;
  return result;
}

///////////////////////////////////////////////////////////////////////////////
/// @brief The only adapter reported with mock enabled will be the mock adapter.
///
/// @details
///     - The mock adapter will default to returning ::UR_RESULT_SUCCESS for all
///       entry points. It will also create and correctly reference count dummy
///       handles where appropriate. Its behaviour can be modified by linking
///       the mock library and using the object accessed via
///       mock::getCallbacks().
///
/// @returns
///     - ::UR_RESULT_SUCCESS
///     - ::UR_RESULT_ERROR_UNINITIALIZED
///     - ::UR_RESULT_ERROR_DEVICE_LOST
///     - ::UR_RESULT_ERROR_ADAPTER_SPECIFIC
///     - ::UR_RESULT_ERROR_INVALID_NULL_HANDLE
///         + `NULL == hLoaderConfig`
ur_result_t UR_APICALL urLoaderConfigSetMockingEnabled(
    /// [in] Handle to config object mocking will be enabled for.
    ur_loader_config_handle_t hLoaderConfig,
    /// [in] Handle to config object the layer will be enabled for.
    ur_bool_t enable) {
  ur_result_t result = UR_RESULT_SUCCESS;
  return result;
}

///////////////////////////////////////////////////////////////////////////////
/// @brief Initialize the 'oneAPI' loader
///
/// @details
///     - The application must call this function before calling any other
///       function.
///     - If this function is not called then all other functions will return
///       ::UR_RESULT_ERROR_UNINITIALIZED.
///     - Only one instance of the loader will be initialized per process.
///     - The application may call this function multiple times with different
///       flags or environment variables enabled.
///     - The application must call this function after forking new processes.
///       Each forked process must call this function.
///     - The application may call this function from simultaneous threads.
///     - The implementation of this function must be thread-safe for scenarios
///       where multiple libraries may initialize the loader simultaneously.
///
/// @returns
///     - ::UR_RESULT_SUCCESS
///     - ::UR_RESULT_ERROR_UNINITIALIZED
///     - ::UR_RESULT_ERROR_DEVICE_LOST
///     - ::UR_RESULT_ERROR_ADAPTER_SPECIFIC
///     - ::UR_RESULT_ERROR_INVALID_ENUMERATION
///         + `::UR_DEVICE_INIT_FLAGS_MASK & device_flags`
///     - ::UR_RESULT_ERROR_OUT_OF_HOST_MEMORY
ur_result_t UR_APICALL urLoaderInit(
    /// [in] device initialization flags.
    /// must be 0 (default) or a combination of ::ur_device_init_flag_t.
    ur_device_init_flags_t device_flags,
    /// [in][optional] Handle of loader config handle.
    ur_loader_config_handle_t hLoaderConfig) {
  ur_result_t result = UR_RESULT_SUCCESS;
  return result;
}

///////////////////////////////////////////////////////////////////////////////
/// @brief Tear down the 'oneAPI' loader and release all its resources
///
/// @returns
///     - ::UR_RESULT_SUCCESS
///     - ::UR_RESULT_ERROR_UNINITIALIZED
///     - ::UR_RESULT_ERROR_DEVICE_LOST
///     - ::UR_RESULT_ERROR_ADAPTER_SPECIFIC
///     - ::UR_RESULT_ERROR_OUT_OF_HOST_MEMORY
ur_result_t UR_APICALL urLoaderTearDown(void) {
  ur_result_t result = UR_RESULT_SUCCESS;
  return result;
}

///////////////////////////////////////////////////////////////////////////////
/// @brief Retrieves all available adapters
///
/// @details
///     - Adapter implementations must return exactly one adapter handle from
///       this entry point.
///     - The loader may return more than one adapter handle when there are
///       multiple available.
///     - Each returned adapter has its reference count incremented and should
///       be released with a subsequent call to ::urAdapterRelease.
///     - Adapters may perform adapter-specific state initialization when the
///       first reference to them is taken.
///     - An application may call this entry point multiple times to acquire
///       multiple references to the adapter handle(s).
///
/// @returns
///     - ::UR_RESULT_SUCCESS
///     - ::UR_RESULT_ERROR_UNINITIALIZED
///     - ::UR_RESULT_ERROR_DEVICE_LOST
///     - ::UR_RESULT_ERROR_ADAPTER_SPECIFIC
///     - ::UR_RESULT_ERROR_INVALID_SIZE
///         + `NumEntries == 0 && phAdapters != NULL`
ur_result_t UR_APICALL urAdapterGet(
    /// [in] the number of adapters to be added to phAdapters.
    /// If phAdapters is not NULL, then NumEntries should be greater than
    /// zero, otherwise ::UR_RESULT_ERROR_INVALID_SIZE,
    /// will be returned.
    uint32_t NumEntries,
    /// [out][optional][range(0, NumEntries)][alloc] array of handle of
    /// adapters. If NumEntries is less than the number of adapters available,
    /// then
    /// ::urAdapterGet shall only retrieve that number of adapters.
    ur_adapter_handle_t *phAdapters,
    /// [out][optional] returns the total number of adapters available.
    uint32_t *pNumAdapters) {
  ur_result_t result = UR_RESULT_SUCCESS;
  return result;
}

///////////////////////////////////////////////////////////////////////////////
/// @brief Releases the adapter handle reference indicating end of its usage
///
/// @details
///     - When the reference count of the adapter reaches zero, the adapter may
///       perform adapter-specififc resource teardown. Any objects associated
///       with the adapter should be considered invalid after this point.
///     - Calling ::urAdapterGet after any adapter handle's reference count has
///       reached zero will result in undefined behaviour.
///
/// @returns
///     - ::UR_RESULT_SUCCESS
///     - ::UR_RESULT_ERROR_UNINITIALIZED
///     - ::UR_RESULT_ERROR_DEVICE_LOST
///     - ::UR_RESULT_ERROR_ADAPTER_SPECIFIC
///     - ::UR_RESULT_ERROR_INVALID_NULL_HANDLE
///         + `NULL == hAdapter`
ur_result_t UR_APICALL urAdapterRelease(
    /// [in][release] Adapter handle to release
    ur_adapter_handle_t hAdapter) {
  ur_result_t result = UR_RESULT_SUCCESS;
  return result;
}

///////////////////////////////////////////////////////////////////////////////
/// @brief Get a reference to the adapter handle.
///
/// @details
///     - Get a reference to the adapter handle. Increment its reference count
///
/// @returns
///     - ::UR_RESULT_SUCCESS
///     - ::UR_RESULT_ERROR_UNINITIALIZED
///     - ::UR_RESULT_ERROR_DEVICE_LOST
///     - ::UR_RESULT_ERROR_ADAPTER_SPECIFIC
///     - ::UR_RESULT_ERROR_INVALID_NULL_HANDLE
///         + `NULL == hAdapter`
ur_result_t UR_APICALL urAdapterRetain(
    /// [in][retain] Adapter handle to retain
    ur_adapter_handle_t hAdapter) {
  ur_result_t result = UR_RESULT_SUCCESS;
  return result;
}

///////////////////////////////////////////////////////////////////////////////
/// @brief Get the last adapter specific error.
///
/// @details
/// To be used after another entry-point has returned
/// ::UR_RESULT_ERROR_ADAPTER_SPECIFIC in order to retrieve a message describing
/// the circumstances of the underlying driver error and the error code
/// returned by the failed driver entry-point.
///
/// * Implementations *must* store the message and error code in thread-local
///   storage prior to returning ::UR_RESULT_ERROR_ADAPTER_SPECIFIC.
///
/// * The message and error code storage is will only be valid if a previously
///   called entry-point returned ::UR_RESULT_ERROR_ADAPTER_SPECIFIC.
///
/// * The memory pointed to by the C string returned in `ppMessage` is owned by
///   the adapter and *must* be null terminated.
///
/// * The application *may* call this function from simultaneous threads.
///
/// * The implementation of this function *should* be lock-free.
///
/// Example usage:
///
/// ```cpp
/// if (::urQueueCreate(hContext, hDevice, nullptr, &hQueue) ==
///         ::UR_RESULT_ERROR_ADAPTER_SPECIFIC) {
///     const char* pMessage;
///     int32_t error;
///     ::urAdapterGetLastError(hAdapter, &pMessage, &error);
/// }
/// ```
///
/// @returns
///     - ::UR_RESULT_SUCCESS
///     - ::UR_RESULT_ERROR_UNINITIALIZED
///     - ::UR_RESULT_ERROR_DEVICE_LOST
///     - ::UR_RESULT_ERROR_ADAPTER_SPECIFIC
///     - ::UR_RESULT_ERROR_INVALID_NULL_HANDLE
///         + `NULL == hAdapter`
///     - ::UR_RESULT_ERROR_INVALID_NULL_POINTER
///         + `NULL == ppMessage`
///         + `NULL == pError`
ur_result_t UR_APICALL urAdapterGetLastError(
    /// [in] handle of the adapter instance
    ur_adapter_handle_t hAdapter,
    /// [out] pointer to a C string where the adapter specific error message
    /// will be stored.
    const char **ppMessage,
    /// [out] pointer to an integer where the adapter specific error code will
    /// be stored.
    int32_t *pError) {
  ur_result_t result = UR_RESULT_SUCCESS;
  return result;
}

///////////////////////////////////////////////////////////////////////////////
/// @brief Retrieves information about the adapter
///
/// @details
///     - The application may call this function from simultaneous threads.
///     - The implementation of this function should be lock-free.
///
/// @returns
///     - ::UR_RESULT_SUCCESS
///     - ::UR_RESULT_ERROR_UNINITIALIZED
///     - ::UR_RESULT_ERROR_DEVICE_LOST
///     - ::UR_RESULT_ERROR_ADAPTER_SPECIFIC
///     - ::UR_RESULT_ERROR_INVALID_NULL_HANDLE
///         + `NULL == hAdapter`
///     - ::UR_RESULT_ERROR_INVALID_ENUMERATION
///         + `::UR_ADAPTER_INFO_VERSION < propName`
///     - ::UR_RESULT_ERROR_UNSUPPORTED_ENUMERATION
///         + If `propName` is not supported by the adapter.
///     - ::UR_RESULT_ERROR_INVALID_SIZE
///         + `propSize == 0 && pPropValue != NULL`
///         + If `propSize` is less than the real number of bytes needed to
///         return the info.
///     - ::UR_RESULT_ERROR_INVALID_NULL_POINTER
///         + `propSize != 0 && pPropValue == NULL`
///         + `pPropValue == NULL && pPropSizeRet == NULL`
///     - ::UR_RESULT_ERROR_OUT_OF_RESOURCES
///     - ::UR_RESULT_ERROR_OUT_OF_HOST_MEMORY
ur_result_t UR_APICALL urAdapterGetInfo(
    /// [in] handle of the adapter
    ur_adapter_handle_t hAdapter,
    /// [in] type of the info to retrieve
    ur_adapter_info_t propName,
    /// [in] the number of bytes pointed to by pPropValue.
    size_t propSize,
    /// [out][optional][typename(propName, propSize)] array of bytes holding
    /// the info.
    /// If Size is not equal to or greater to the real number of bytes needed
    /// to return the info then the ::UR_RESULT_ERROR_INVALID_SIZE error is
    /// returned and pPropValue is not used.
    void *pPropValue,
    /// [out][optional] pointer to the actual number of bytes being queried by
    /// pPropValue.
    size_t *pPropSizeRet) {
  ur_result_t result = UR_RESULT_SUCCESS;
  return result;
}

///////////////////////////////////////////////////////////////////////////////
/// @brief Set a callback function for use by the logger to retrieve logging
/// output.
///        It is a requirement that the callback function is thread safe and the
///        creator of the function will be responsible for this.
///
/// @returns
///     - ::UR_RESULT_SUCCESS
///     - ::UR_RESULT_ERROR_UNINITIALIZED
///     - ::UR_RESULT_ERROR_DEVICE_LOST
///     - ::UR_RESULT_ERROR_ADAPTER_SPECIFIC
///     - ::UR_RESULT_ERROR_INVALID_NULL_HANDLE
///         + `NULL == hAdapter`
///     - ::UR_RESULT_ERROR_INVALID_NULL_POINTER
///         + `NULL == pfnLoggerCallback`
///     - ::UR_RESULT_ERROR_INVALID_ENUMERATION
///         + `::UR_LOGGER_LEVEL_QUIET < level`
ur_result_t UR_APICALL urAdapterSetLoggerCallback(
    /// [in] handle of the adapter
    ur_adapter_handle_t hAdapter,
    /// [in] Function pointer to callback from the logger.
    ur_logger_callback_t pfnLoggerCallback,
    /// [in][out][optional] pointer to data to be passed to callback
    void *pUserData,
    /// [in] logging level
    ur_logger_level_t level) {
  ur_result_t result = UR_RESULT_SUCCESS;
  return result;
}

///////////////////////////////////////////////////////////////////////////////
/// @brief Set the minimum logging level for the logger Callback function.
///
/// @returns
///     - ::UR_RESULT_SUCCESS
///     - ::UR_RESULT_ERROR_UNINITIALIZED
///     - ::UR_RESULT_ERROR_DEVICE_LOST
///     - ::UR_RESULT_ERROR_ADAPTER_SPECIFIC
///     - ::UR_RESULT_ERROR_INVALID_NULL_HANDLE
///         + `NULL == hAdapter`
///     - ::UR_RESULT_ERROR_INVALID_ENUMERATION
///         + `::UR_LOGGER_LEVEL_QUIET < level`
ur_result_t UR_APICALL urAdapterSetLoggerCallbackLevel(
    /// [in] handle of the adapter
    ur_adapter_handle_t hAdapter,
    /// [in] logging level
    ur_logger_level_t level) {
  ur_result_t result = UR_RESULT_SUCCESS;
  return result;
}

///////////////////////////////////////////////////////////////////////////////
/// @brief Retrieves all available platforms for the given adapters
///
/// @details
///     - Multiple calls to this function will return identical platforms
///       handles, in the same order.
///     - The application may call this function from simultaneous threads, the
///       implementation must be thread-safe
///
/// @remarks
///   _Analogues_
///     - **clGetPlatformIDs**
///
/// @returns
///     - ::UR_RESULT_SUCCESS
///     - ::UR_RESULT_ERROR_UNINITIALIZED
///     - ::UR_RESULT_ERROR_DEVICE_LOST
///     - ::UR_RESULT_ERROR_ADAPTER_SPECIFIC
///     - ::UR_RESULT_ERROR_INVALID_NULL_HANDLE
///         + `NULL == hAdapter`
///     - ::UR_RESULT_ERROR_INVALID_SIZE
///         + `NumEntries == 0 && phPlatforms != NULL`
///     - ::UR_RESULT_ERROR_INVALID_VALUE
///         + `pNumPlatforms == NULL && phPlatforms == NULL`
ur_result_t UR_APICALL urPlatformGet(
    /// [in] adapter to query for platforms.
    ur_adapter_handle_t hAdapter,
    /// [in] the number of platforms to be added to phPlatforms.
    /// If phPlatforms is not NULL, then NumEntries should be greater than
    /// zero, otherwise ::UR_RESULT_ERROR_INVALID_SIZE,
    /// will be returned.
    uint32_t NumEntries,
    /// [out][optional][range(0, NumEntries)] array of handle of platforms.
    /// If NumEntries is less than the number of platforms available, then
    /// ::urPlatformGet shall only retrieve that number of platforms.
    ur_platform_handle_t *phPlatforms,
    /// [out][optional] returns the total number of platforms available.
    uint32_t *pNumPlatforms) {
  ur_result_t result = UR_RESULT_SUCCESS;
  return result;
}

///////////////////////////////////////////////////////////////////////////////
/// @brief Retrieves various information about platform
///
/// @details
///     - The application may call this function from simultaneous threads.
///     - The implementation of this function should be lock-free.
///
/// @remarks
///   _Analogues_
///     - **clGetPlatformInfo**
///
/// @returns
///     - ::UR_RESULT_SUCCESS
///     - ::UR_RESULT_ERROR_UNINITIALIZED
///     - ::UR_RESULT_ERROR_DEVICE_LOST
///     - ::UR_RESULT_ERROR_ADAPTER_SPECIFIC
///     - ::UR_RESULT_ERROR_INVALID_NULL_HANDLE
///         + `NULL == hPlatform`
///     - ::UR_RESULT_ERROR_INVALID_ENUMERATION
///         + `::UR_PLATFORM_INFO_ADAPTER < propName`
///     - ::UR_RESULT_ERROR_UNSUPPORTED_ENUMERATION
///         + If `propName` is not supported by the adapter.
///     - ::UR_RESULT_ERROR_INVALID_SIZE
///         + `propSize == 0 && pPropValue != NULL`
///         + If `propSize` is less than the real number of bytes needed to
///         return the info.
///     - ::UR_RESULT_ERROR_INVALID_NULL_POINTER
///         + `propSize != 0 && pPropValue == NULL`
///         + `pPropValue == NULL && pPropSizeRet == NULL`
///     - ::UR_RESULT_ERROR_INVALID_PLATFORM
///     - ::UR_RESULT_ERROR_OUT_OF_RESOURCES
///     - ::UR_RESULT_ERROR_OUT_OF_HOST_MEMORY
ur_result_t UR_APICALL urPlatformGetInfo(
    /// [in] handle of the platform
    ur_platform_handle_t hPlatform,
    /// [in] type of the info to retrieve
    ur_platform_info_t propName,
    /// [in] the number of bytes pointed to by pPlatformInfo.
    size_t propSize,
    /// [out][optional][typename(propName, propSize)] array of bytes holding
    /// the info.
    /// If Size is not equal to or greater to the real number of bytes needed
    /// to return the info then the ::UR_RESULT_ERROR_INVALID_SIZE error is
    /// returned and pPlatformInfo is not used.
    void *pPropValue,
    /// [out][optional] pointer to the actual number of bytes being queried by
    /// pPlatformInfo.
    size_t *pPropSizeRet) {
  ur_result_t result = UR_RESULT_SUCCESS;
  return result;
}

///////////////////////////////////////////////////////////////////////////////
/// @brief Returns the API version supported by the specified platform
///
/// @details
///     - The application may call this function from simultaneous threads.
///     - The implementation of this function should be lock-free.
///
/// @returns
///     - ::UR_RESULT_SUCCESS
///     - ::UR_RESULT_ERROR_UNINITIALIZED
///     - ::UR_RESULT_ERROR_DEVICE_LOST
///     - ::UR_RESULT_ERROR_ADAPTER_SPECIFIC
///     - ::UR_RESULT_ERROR_INVALID_NULL_HANDLE
///         + `NULL == hPlatform`
///     - ::UR_RESULT_ERROR_INVALID_NULL_POINTER
///         + `NULL == pVersion`
ur_result_t UR_APICALL urPlatformGetApiVersion(
    /// [in] handle of the platform
    ur_platform_handle_t hPlatform,
    /// [out] api version
    ur_api_version_t *pVersion) {
  ur_result_t result = UR_RESULT_SUCCESS;
  return result;
}

///////////////////////////////////////////////////////////////////////////////
/// @brief Return platform native platform handle.
///
/// @details
///     - Retrieved native handle can be used for direct interaction with the
///       native platform driver.
///     - Use interoperability platform extensions to convert native handle to
///       native type.
///     - The application may call this function from simultaneous threads for
///       the same context.
///     - The implementation of this function should be thread-safe.
///
/// @returns
///     - ::UR_RESULT_SUCCESS
///     - ::UR_RESULT_ERROR_UNINITIALIZED
///     - ::UR_RESULT_ERROR_DEVICE_LOST
///     - ::UR_RESULT_ERROR_ADAPTER_SPECIFIC
///     - ::UR_RESULT_ERROR_INVALID_NULL_HANDLE
///         + `NULL == hPlatform`
///     - ::UR_RESULT_ERROR_INVALID_NULL_POINTER
///         + `NULL == phNativePlatform`
///     - ::UR_RESULT_ERROR_UNSUPPORTED_FEATURE
///         + If the adapter has no underlying equivalent handle.
ur_result_t UR_APICALL urPlatformGetNativeHandle(
    /// [in] handle of the platform.
    ur_platform_handle_t hPlatform,
    /// [out] a pointer to the native handle of the platform.
    ur_native_handle_t *phNativePlatform) {
  ur_result_t result = UR_RESULT_SUCCESS;
  return result;
}

///////////////////////////////////////////////////////////////////////////////
/// @brief Create runtime platform object from native platform handle.
///
/// @details
///     - Creates runtime platform handle from native driver platform handle.
///     - The application may call this function from simultaneous threads for
///       the same context.
///     - The implementation of this function should be thread-safe.
///
/// @returns
///     - ::UR_RESULT_SUCCESS
///     - ::UR_RESULT_ERROR_UNINITIALIZED
///     - ::UR_RESULT_ERROR_DEVICE_LOST
///     - ::UR_RESULT_ERROR_ADAPTER_SPECIFIC
///     - ::UR_RESULT_ERROR_INVALID_NULL_HANDLE
///         + `NULL == hAdapter`
///     - ::UR_RESULT_ERROR_INVALID_NULL_POINTER
///         + `NULL == phPlatform`
///     - ::UR_RESULT_ERROR_UNSUPPORTED_FEATURE
///         + If the adapter has no underlying equivalent handle.
ur_result_t UR_APICALL urPlatformCreateWithNativeHandle(
    /// [in][nocheck] the native handle of the platform.
    ur_native_handle_t hNativePlatform,
    /// [in] handle of the adapter associated with the native backend.
    ur_adapter_handle_t hAdapter,
    /// [in][optional] pointer to native platform properties struct.
    const ur_platform_native_properties_t *pProperties,
    /// [out][alloc] pointer to the handle of the platform object created.
    ur_platform_handle_t *phPlatform) {
  ur_result_t result = UR_RESULT_SUCCESS;
  return result;
}

///////////////////////////////////////////////////////////////////////////////
/// @brief Get the platform specific compiler backend option from a generic
///        frontend option.
///
/// @details
///     - The string returned via the ppPlatformOption is a NULL terminated C
///       style string.
///     - The string returned via the ppPlatformOption is thread local.
///     - The memory in the string returned via the ppPlatformOption is owned by
///       the adapter.
///     - The application may call this function from simultaneous threads.
///     - The implementation of this function should be lock-free.
///
/// @returns
///     - ::UR_RESULT_SUCCESS
///     - ::UR_RESULT_ERROR_UNINITIALIZED
///     - ::UR_RESULT_ERROR_DEVICE_LOST
///     - ::UR_RESULT_ERROR_ADAPTER_SPECIFIC
///     - ::UR_RESULT_ERROR_INVALID_NULL_HANDLE
///         + `NULL == hPlatform`
///     - ::UR_RESULT_ERROR_INVALID_NULL_POINTER
///         + `NULL == pFrontendOption`
///         + `NULL == ppPlatformOption`
///     - ::UR_RESULT_ERROR_INVALID_VALUE
///         + If `pFrontendOption` is not a valid frontend option.
ur_result_t UR_APICALL urPlatformGetBackendOption(
    /// [in] handle of the platform instance.
    ur_platform_handle_t hPlatform,
    /// [in] string containing the frontend option.
    const char *pFrontendOption,
    /// [out] returns the correct platform specific compiler option based on
    /// the frontend option.
    const char **ppPlatformOption) {
  ur_result_t result = UR_RESULT_SUCCESS;
  return result;
}

///////////////////////////////////////////////////////////////////////////////
/// @brief Retrieves devices within a platform
///
/// @details
///     - Multiple calls to this function will return identical device handles,
///       in the same order.
///     - The number and order of handles returned from this function can be
///       affected by environment variables that filter devices exposed through
///       API.
///     - The returned devices are taken a reference of and must be released
///       with a subsequent call to ::urDeviceRelease.
///     - The application may call this function from simultaneous threads, the
///       implementation must be thread-safe
///
/// @remarks
///   _Analogues_
///     - **clGetDeviceIDs**
///
/// @returns
///     - ::UR_RESULT_SUCCESS
///     - ::UR_RESULT_ERROR_UNINITIALIZED
///     - ::UR_RESULT_ERROR_DEVICE_LOST
///     - ::UR_RESULT_ERROR_ADAPTER_SPECIFIC
///     - ::UR_RESULT_ERROR_INVALID_NULL_HANDLE
///         + `NULL == hPlatform`
///     - ::UR_RESULT_ERROR_INVALID_ENUMERATION
///         + `::UR_DEVICE_TYPE_VPU < DeviceType`
///     - ::UR_RESULT_ERROR_INVALID_SIZE
///         + `NumEntries == 0 && phDevices != NULL`
///     - ::UR_RESULT_ERROR_INVALID_NULL_POINTER
///         + `NumEntries > 0 && phDevices == NULL`
///     - ::UR_RESULT_ERROR_INVALID_VALUE
ur_result_t UR_APICALL urDeviceGet(
    /// [in] handle of the platform instance
    ur_platform_handle_t hPlatform,
    /// [in] the type of the devices.
    ur_device_type_t DeviceType,
    /// [in] the number of devices to be added to phDevices.
    /// If phDevices is not NULL, then NumEntries should be greater than zero.
    /// Otherwise ::UR_RESULT_ERROR_INVALID_SIZE
    /// will be returned.
    uint32_t NumEntries,
    /// [out][optional][range(0, NumEntries)][alloc] array of handle of devices.
    /// If NumEntries is less than the number of devices available, then
    /// platform shall only retrieve that number of devices.
    ur_device_handle_t *phDevices,
    /// [out][optional] pointer to the number of devices.
    /// pNumDevices will be updated with the total number of devices available.
    uint32_t *pNumDevices) {
  ur_result_t result = UR_RESULT_SUCCESS;
  return result;
}

///////////////////////////////////////////////////////////////////////////////
/// @brief Retrieves devices within a platform selected by
/// ONEAPI_DEVICE_SELECTOR
///
/// @details
///     - Multiple calls to this function will return identical device handles,
///       in the same order.
///     - The number and order of handles returned from this function will be
///       affected by environment variables that filter or select which devices
///       are exposed through this API.
///     - A reference is taken for each returned device and must be released
///       with a subsequent call to ::urDeviceRelease.
///     - The application may call this function from simultaneous threads, the
///       implementation must be thread-safe.
///
/// @returns
///     - ::UR_RESULT_SUCCESS
///     - ::UR_RESULT_ERROR_UNINITIALIZED
///     - ::UR_RESULT_ERROR_DEVICE_LOST
///     - ::UR_RESULT_ERROR_ADAPTER_SPECIFIC
///     - ::UR_RESULT_ERROR_INVALID_NULL_HANDLE
///         + `NULL == hPlatform`
///     - ::UR_RESULT_ERROR_INVALID_ENUMERATION
///         + `::UR_DEVICE_TYPE_VPU < DeviceType`
///     - ::UR_RESULT_ERROR_INVALID_VALUE
ur_result_t UR_APICALL urDeviceGetSelected(
    /// [in] handle of the platform instance
    ur_platform_handle_t hPlatform,
    /// [in] the type of the devices.
    ur_device_type_t DeviceType,
    /// [in] the number of devices to be added to phDevices.
    /// If phDevices in not NULL then NumEntries should be greater than zero,
    /// otherwise ::UR_RESULT_ERROR_INVALID_VALUE,
    /// will be returned.
    uint32_t NumEntries,
    /// [out][optional][range(0, NumEntries)] array of handle of devices.
    /// If NumEntries is less than the number of devices available, then only
    /// that number of devices will be retrieved.
    ur_device_handle_t *phDevices,
    /// [out][optional] pointer to the number of devices.
    /// pNumDevices will be updated with the total number of selected devices
    /// available for the given platform.
    uint32_t *pNumDevices) {
  ur_result_t result = UR_RESULT_SUCCESS;
  return result;
}

///////////////////////////////////////////////////////////////////////////////
/// @brief Retrieves various information about device
///
/// @details
///     - The application may call this function from simultaneous threads.
///     - The implementation of this function should be lock-free.
///
/// @remarks
///   _Analogues_
///     - **clGetDeviceInfo**
///
/// @returns
///     - ::UR_RESULT_SUCCESS
///     - ::UR_RESULT_ERROR_UNINITIALIZED
///     - ::UR_RESULT_ERROR_DEVICE_LOST
///     - ::UR_RESULT_ERROR_ADAPTER_SPECIFIC
///     - ::UR_RESULT_ERROR_INVALID_NULL_HANDLE
///         + `NULL == hDevice`
///     - ::UR_RESULT_ERROR_INVALID_ENUMERATION
<<<<<<< HEAD
///         + `::UR_DEVICE_INFO_COOPERATIVE_KERNEL_SUPPORT_EXP < propName`
=======
///         + `::UR_DEVICE_INFO_USM_CONTEXT_MEMCPY_SUPPORT_EXP < propName`
>>>>>>> ec26b925
///     - ::UR_RESULT_ERROR_UNSUPPORTED_ENUMERATION
///         + If `propName` is not supported by the adapter.
///     - ::UR_RESULT_ERROR_INVALID_SIZE
///         + `propSize == 0 && pPropValue != NULL`
///         + If `propSize` is less than the real number of bytes needed to
///         return the info.
///     - ::UR_RESULT_ERROR_INVALID_NULL_POINTER
///         + `propSize != 0 && pPropValue == NULL`
///         + `pPropValue == NULL && pPropSizeRet == NULL`
///     - ::UR_RESULT_ERROR_INVALID_DEVICE
///     - ::UR_RESULT_ERROR_OUT_OF_RESOURCES
///     - ::UR_RESULT_ERROR_OUT_OF_HOST_MEMORY
ur_result_t UR_APICALL urDeviceGetInfo(
    /// [in] handle of the device instance
    ur_device_handle_t hDevice,
    /// [in] type of the info to retrieve
    ur_device_info_t propName,
    /// [in] the number of bytes pointed to by pPropValue.
    size_t propSize,
    /// [out][optional][typename(propName, propSize)] array of bytes holding
    /// the info.
    /// If propSize is not equal to or greater than the real number of bytes
    /// needed to return the info
    /// then the ::UR_RESULT_ERROR_INVALID_SIZE error is returned and
    /// pPropValue is not used.
    void *pPropValue,
    /// [out][optional] pointer to the actual size in bytes of the queried
    /// propName.
    size_t *pPropSizeRet) {
  ur_result_t result = UR_RESULT_SUCCESS;
  return result;
}

///////////////////////////////////////////////////////////////////////////////
/// @brief Makes a reference of the device handle indicating it's in use until
///        paired ::urDeviceRelease is called
///
/// @details
///     - Increments the device reference count if `hDevice` is a valid
///       sub-device created by a call to `urDevicePartition`. If `hDevice` is a
///       root level device (e.g. obtained with `urDeviceGet`), the reference
///       count remains unchanged.
///     - It is not valid to use the device handle, which has all of its
///       references released.
///     - The application may call this function from simultaneous threads for
///       the same device.
///     - The implementation of this function should be thread-safe.
///
/// @remarks
///   _Analogues_
///     - **clRetainDevice**
///
/// @returns
///     - ::UR_RESULT_SUCCESS
///     - ::UR_RESULT_ERROR_UNINITIALIZED
///     - ::UR_RESULT_ERROR_DEVICE_LOST
///     - ::UR_RESULT_ERROR_ADAPTER_SPECIFIC
///     - ::UR_RESULT_ERROR_INVALID_NULL_HANDLE
///         + `NULL == hDevice`
ur_result_t UR_APICALL urDeviceRetain(
    /// [in][retain] handle of the device to get a reference of.
    ur_device_handle_t hDevice) {
  ur_result_t result = UR_RESULT_SUCCESS;
  return result;
}

///////////////////////////////////////////////////////////////////////////////
/// @brief Releases the device handle reference indicating end of its usage
///
/// @details
///     - Decrements the device reference count if `hDevice` is a valid
///       sub-device created by a call to `urDevicePartition`. If `hDevice` is a
///       root level device (e.g. obtained with `urDeviceGet`), the reference
///       count remains unchanged.
///     - The application may call this function from simultaneous threads for
///       the same device.
///     - The implementation of this function should be thread-safe.
///
/// @remarks
///   _Analogues_
///     - **clReleaseDevice**
///
/// @returns
///     - ::UR_RESULT_SUCCESS
///     - ::UR_RESULT_ERROR_UNINITIALIZED
///     - ::UR_RESULT_ERROR_DEVICE_LOST
///     - ::UR_RESULT_ERROR_ADAPTER_SPECIFIC
///     - ::UR_RESULT_ERROR_INVALID_NULL_HANDLE
///         + `NULL == hDevice`
ur_result_t UR_APICALL urDeviceRelease(
    /// [in][release] handle of the device to release.
    ur_device_handle_t hDevice) {
  ur_result_t result = UR_RESULT_SUCCESS;
  return result;
}

///////////////////////////////////////////////////////////////////////////////
/// @brief Partition the device into sub-devices
///
/// @details
///     - Repeated calls to this function with the same inputs will produce the
///       same output in the same order.
///     - The function may be called to request a further partitioning of a
///       sub-device into sub-sub-devices, and so on.
///     - The application may call this function from simultaneous threads for
///       the same device.
///     - The implementation of this function should be thread-safe.
///
/// @remarks
///   _Analogues_
///     - **clCreateSubDevices**
///
/// @returns
///     - ::UR_RESULT_SUCCESS
///     - ::UR_RESULT_ERROR_UNINITIALIZED
///     - ::UR_RESULT_ERROR_DEVICE_LOST
///     - ::UR_RESULT_ERROR_ADAPTER_SPECIFIC
///     - ::UR_RESULT_ERROR_INVALID_NULL_HANDLE
///         + `NULL == hDevice`
///     - ::UR_RESULT_ERROR_INVALID_NULL_POINTER
///         + `NULL == pProperties`
///         + `NULL == pProperties->pProperties`
///     - ::UR_RESULT_ERROR_DEVICE_PARTITION_FAILED
///     - ::UR_RESULT_ERROR_INVALID_DEVICE_PARTITION_COUNT
ur_result_t UR_APICALL urDevicePartition(
    /// [in] handle of the device to partition.
    ur_device_handle_t hDevice,
    /// [in] Device partition properties.
    const ur_device_partition_properties_t *pProperties,
    /// [in] the number of sub-devices.
    uint32_t NumDevices,
    /// [out][optional][range(0, NumDevices)] array of handle of devices.
    /// If NumDevices is less than the number of sub-devices available, then
    /// the function shall only retrieve that number of sub-devices.
    ur_device_handle_t *phSubDevices,
    /// [out][optional] pointer to the number of sub-devices the device can be
    /// partitioned into according to the partitioning property.
    uint32_t *pNumDevicesRet) {
  ur_result_t result = UR_RESULT_SUCCESS;
  return result;
}

///////////////////////////////////////////////////////////////////////////////
/// @brief Selects the most appropriate device binary based on runtime
///        information and the IR characteristics.
///
/// @details
///     - The input binaries are various AOT images, and possibly an IL binary
///       for JIT compilation.
///     - The selected binary will be able to be run on the target device.
///     - If no suitable binary can be found then function returns
///       ${X}_INVALID_BINARY.
///     - The application may call this function from simultaneous threads for
///       the same device.
///     - The implementation of this function should be thread-safe.
///
/// @returns
///     - ::UR_RESULT_SUCCESS
///     - ::UR_RESULT_ERROR_UNINITIALIZED
///     - ::UR_RESULT_ERROR_DEVICE_LOST
///     - ::UR_RESULT_ERROR_ADAPTER_SPECIFIC
///     - ::UR_RESULT_ERROR_INVALID_NULL_HANDLE
///         + `NULL == hDevice`
///     - ::UR_RESULT_ERROR_INVALID_NULL_POINTER
///         + `NULL == pBinaries`
///         + `NULL == pSelectedBinary`
///     - ::UR_RESULT_ERROR_INVALID_SIZE
///         + `NumBinaries == 0`
ur_result_t UR_APICALL urDeviceSelectBinary(
    /// [in] handle of the device to select binary for.
    ur_device_handle_t hDevice,
    /// [in] the array of binaries to select from.
    const ur_device_binary_t *pBinaries,
    /// [in] the number of binaries passed in ppBinaries.
    /// Must greater than or equal to zero otherwise
    /// ::UR_RESULT_ERROR_INVALID_VALUE is returned.
    uint32_t NumBinaries,
    /// [out] the index of the selected binary in the input array of binaries.
    /// If a suitable binary was not found the function returns
    /// ::UR_RESULT_ERROR_INVALID_BINARY.
    uint32_t *pSelectedBinary) {
  ur_result_t result = UR_RESULT_SUCCESS;
  return result;
}

///////////////////////////////////////////////////////////////////////////////
/// @brief Return platform native device handle.
///
/// @details
///     - Retrieved native handle can be used for direct interaction with the
///       native platform driver.
///     - Use interoperability platform extensions to convert native handle to
///       native type.
///     - The application may call this function from simultaneous threads for
///       the same context.
///     - The implementation of this function should be thread-safe.
///
/// @returns
///     - ::UR_RESULT_SUCCESS
///     - ::UR_RESULT_ERROR_UNINITIALIZED
///     - ::UR_RESULT_ERROR_DEVICE_LOST
///     - ::UR_RESULT_ERROR_ADAPTER_SPECIFIC
///     - ::UR_RESULT_ERROR_INVALID_NULL_HANDLE
///         + `NULL == hDevice`
///     - ::UR_RESULT_ERROR_INVALID_NULL_POINTER
///         + `NULL == phNativeDevice`
///     - ::UR_RESULT_ERROR_UNSUPPORTED_FEATURE
///         + If the adapter has no underlying equivalent handle.
ur_result_t UR_APICALL urDeviceGetNativeHandle(
    /// [in] handle of the device.
    ur_device_handle_t hDevice,
    /// [out] a pointer to the native handle of the device.
    ur_native_handle_t *phNativeDevice) {
  ur_result_t result = UR_RESULT_SUCCESS;
  return result;
}

///////////////////////////////////////////////////////////////////////////////
/// @brief Create runtime device object from native device handle.
///
/// @details
///     - Creates runtime device handle from native driver device handle.
///     - Will always return the same handle in `phDevice` for a given
///       `hNativeDevice`.
///     - If `hNativeDevice` is a root-level device, the handle returned in
///       `phDevice` will be one of the handles that can be obtained by calling
///       ::urDeviceGet with the ::UR_DEVICE_TYPE_ALL device type.
///     - The application may call this function from simultaneous threads for
///       the same context.
///     - The implementation of this function should be thread-safe.
///
/// @returns
///     - ::UR_RESULT_SUCCESS
///     - ::UR_RESULT_ERROR_UNINITIALIZED
///     - ::UR_RESULT_ERROR_DEVICE_LOST
///     - ::UR_RESULT_ERROR_ADAPTER_SPECIFIC
///     - ::UR_RESULT_ERROR_INVALID_NULL_HANDLE
///         + `NULL == hAdapter`
///     - ::UR_RESULT_ERROR_INVALID_NULL_POINTER
///         + `NULL == phDevice`
///     - ::UR_RESULT_ERROR_UNSUPPORTED_FEATURE
///         + If the adapter has no underlying equivalent handle.
ur_result_t UR_APICALL urDeviceCreateWithNativeHandle(
    /// [in][nocheck] the native handle of the device.
    ur_native_handle_t hNativeDevice,
    /// [in] handle of the adapter to which `hNativeDevice` belongs
    ur_adapter_handle_t hAdapter,
    /// [in][optional] pointer to native device properties struct.
    const ur_device_native_properties_t *pProperties,
    /// [out][alloc] pointer to the handle of the device object created.
    ur_device_handle_t *phDevice) {
  ur_result_t result = UR_RESULT_SUCCESS;
  return result;
}

///////////////////////////////////////////////////////////////////////////////
/// @brief Returns synchronized Host and Device global timestamps in
/// nanoseconds.
///
/// @details
///     - The application may call this function from simultaneous threads for
///       the same context.
///     - The implementation of this function should be thread-safe.
///
/// @remarks
///   _Analogues_
///     - **clGetDeviceAndHostTimer**
///
/// @returns
///     - ::UR_RESULT_SUCCESS
///     - ::UR_RESULT_ERROR_UNINITIALIZED
///     - ::UR_RESULT_ERROR_DEVICE_LOST
///     - ::UR_RESULT_ERROR_ADAPTER_SPECIFIC
///     - ::UR_RESULT_ERROR_INVALID_NULL_HANDLE
///         + `NULL == hDevice`
///     - ::UR_RESULT_ERROR_UNSUPPORTED_FEATURE
///         + If the adapter has no means to support the operation.
ur_result_t UR_APICALL urDeviceGetGlobalTimestamps(
    /// [in] handle of the device instance
    ur_device_handle_t hDevice,
    /// [out][optional] pointer to the Device's global timestamp that
    /// correlates with the Host's global timestamp value
    uint64_t *pDeviceTimestamp,
    /// [out][optional] pointer to the Host's global timestamp that
    /// correlates with the Device's global timestamp value
    uint64_t *pHostTimestamp) {
  ur_result_t result = UR_RESULT_SUCCESS;
  return result;
}

///////////////////////////////////////////////////////////////////////////////
/// @brief Creates a context with the given devices.
///
/// @details
///     - All devices should be from the same platform.
///     - Context is used for resource sharing between all the devices
///       associated with it.
///     - Context also serves for resource isolation such that resources do not
///       cross context boundaries.
///     - The returned context is a reference and must be released with a
///       subsequent call to ::urContextRelease.
///     - The application may call this function from simultaneous threads.
///     - The implementation of this function must be thread-safe.
///
/// @remarks
///   _Analogues_
///     - **clCreateContext**
///
/// @returns
///     - ::UR_RESULT_SUCCESS
///     - ::UR_RESULT_ERROR_UNINITIALIZED
///     - ::UR_RESULT_ERROR_DEVICE_LOST
///     - ::UR_RESULT_ERROR_ADAPTER_SPECIFIC
///     - ::UR_RESULT_ERROR_INVALID_NULL_POINTER
///         + `NULL == phDevices`
///         + `NULL == phContext`
///     - ::UR_RESULT_ERROR_INVALID_ENUMERATION
///         + `NULL != pProperties && ::UR_CONTEXT_FLAGS_MASK &
///         pProperties->flags`
///     - ::UR_RESULT_ERROR_OUT_OF_HOST_MEMORY
///     - ::UR_RESULT_ERROR_OUT_OF_DEVICE_MEMORY
ur_result_t UR_APICALL urContextCreate(
    /// [in] the number of devices given in phDevices
    uint32_t DeviceCount,
    /// [in][range(0, DeviceCount)] array of handle of devices.
    const ur_device_handle_t *phDevices,
    /// [in][optional] pointer to context creation properties.
    const ur_context_properties_t *pProperties,
    /// [out][alloc] pointer to handle of context object created
    ur_context_handle_t *phContext) {
  ur_result_t result = UR_RESULT_SUCCESS;
  return result;
}

///////////////////////////////////////////////////////////////////////////////
/// @brief Makes a reference of the context handle indicating it's in use until
///        paired ::urContextRelease is called
///
/// @details
///     - It is not valid to use a context handle, which has all of its
///       references released.
///     - The application may call this function from simultaneous threads for
///       the same device.
///     - The implementation of this function should be thread-safe.
///
/// @remarks
///   _Analogues_
///     - **clRetainContext**
///
/// @returns
///     - ::UR_RESULT_SUCCESS
///     - ::UR_RESULT_ERROR_UNINITIALIZED
///     - ::UR_RESULT_ERROR_DEVICE_LOST
///     - ::UR_RESULT_ERROR_ADAPTER_SPECIFIC
///     - ::UR_RESULT_ERROR_INVALID_NULL_HANDLE
///         + `NULL == hContext`
ur_result_t UR_APICALL urContextRetain(
    /// [in][retain] handle of the context to get a reference of.
    ur_context_handle_t hContext) {
  ur_result_t result = UR_RESULT_SUCCESS;
  return result;
}

///////////////////////////////////////////////////////////////////////////////
/// @brief Releases the context handle reference indicating end of its usage
///
/// @details
///     - The application may call this function from simultaneous threads for
///       the same context.
///     - The implementation of this function should be thread-safe.
///
/// @remarks
///   _Analogues_
///     - **clReleaseContext**
///
/// @returns
///     - ::UR_RESULT_SUCCESS
///     - ::UR_RESULT_ERROR_UNINITIALIZED
///     - ::UR_RESULT_ERROR_DEVICE_LOST
///     - ::UR_RESULT_ERROR_ADAPTER_SPECIFIC
///     - ::UR_RESULT_ERROR_INVALID_NULL_HANDLE
///         + `NULL == hContext`
ur_result_t UR_APICALL urContextRelease(
    /// [in][release] handle of the context to release.
    ur_context_handle_t hContext) {
  ur_result_t result = UR_RESULT_SUCCESS;
  return result;
}

///////////////////////////////////////////////////////////////////////////////
/// @brief Retrieves various information about context
///
/// @details
///     - The application may call this function from simultaneous threads.
///     - The implementation of this function should be lock-free.
///
/// @remarks
///   _Analogues_
///     - **clGetContextInfo**
///
/// @returns
///     - ::UR_RESULT_SUCCESS
///     - ::UR_RESULT_ERROR_UNINITIALIZED
///     - ::UR_RESULT_ERROR_DEVICE_LOST
///     - ::UR_RESULT_ERROR_ADAPTER_SPECIFIC
///     - ::UR_RESULT_ERROR_INVALID_NULL_HANDLE
///         + `NULL == hContext`
///     - ::UR_RESULT_ERROR_INVALID_ENUMERATION
///         + `::UR_CONTEXT_INFO_USM_FILL2D_SUPPORT < propName`
///     - ::UR_RESULT_ERROR_UNSUPPORTED_ENUMERATION
///         + If `propName` is not supported by the adapter.
///     - ::UR_RESULT_ERROR_INVALID_SIZE
///         + `propSize == 0 && pPropValue != NULL`
///         + If `propSize` is less than the real number of bytes needed to
///         return the info.
///     - ::UR_RESULT_ERROR_INVALID_NULL_POINTER
///         + `propSize != 0 && pPropValue == NULL`
///         + `pPropValue == NULL && pPropSizeRet == NULL`
///     - ::UR_RESULT_ERROR_INVALID_CONTEXT
///     - ::UR_RESULT_ERROR_OUT_OF_RESOURCES
///     - ::UR_RESULT_ERROR_OUT_OF_HOST_MEMORY
ur_result_t UR_APICALL urContextGetInfo(
    /// [in] handle of the context
    ur_context_handle_t hContext,
    /// [in] type of the info to retrieve
    ur_context_info_t propName,
    /// [in] the number of bytes of memory pointed to by pPropValue.
    size_t propSize,
    /// [out][optional][typename(propName, propSize)] array of bytes holding
    /// the info.
    /// if propSize is not equal to or greater than the real number of bytes
    /// needed to return
    /// the info then the ::UR_RESULT_ERROR_INVALID_SIZE error is returned and
    /// pPropValue is not used.
    void *pPropValue,
    /// [out][optional] pointer to the actual size in bytes of the queried
    /// propName.
    size_t *pPropSizeRet) {
  ur_result_t result = UR_RESULT_SUCCESS;
  return result;
}

///////////////////////////////////////////////////////////////////////////////
/// @brief Return platform native context handle.
///
/// @details
///     - Retrieved native handle can be used for direct interaction with the
///       native platform driver.
///     - Use interoperability platform extensions to convert native handle to
///       native type.
///     - The application may call this function from simultaneous threads for
///       the same context.
///     - The implementation of this function should be thread-safe.
///
/// @returns
///     - ::UR_RESULT_SUCCESS
///     - ::UR_RESULT_ERROR_UNINITIALIZED
///     - ::UR_RESULT_ERROR_DEVICE_LOST
///     - ::UR_RESULT_ERROR_ADAPTER_SPECIFIC
///     - ::UR_RESULT_ERROR_INVALID_NULL_HANDLE
///         + `NULL == hContext`
///     - ::UR_RESULT_ERROR_INVALID_NULL_POINTER
///         + `NULL == phNativeContext`
///     - ::UR_RESULT_ERROR_UNSUPPORTED_FEATURE
///         + If the adapter has no underlying equivalent handle.
ur_result_t UR_APICALL urContextGetNativeHandle(
    /// [in] handle of the context.
    ur_context_handle_t hContext,
    /// [out] a pointer to the native handle of the context.
    ur_native_handle_t *phNativeContext) {
  ur_result_t result = UR_RESULT_SUCCESS;
  return result;
}

///////////////////////////////////////////////////////////////////////////////
/// @brief Create runtime context object from native context handle.
///
/// @details
///     - Creates runtime context handle from native driver context handle.
///     - The application may call this function from simultaneous threads for
///       the same context.
///     - The implementation of this function should be thread-safe.
///
/// @returns
///     - ::UR_RESULT_SUCCESS
///     - ::UR_RESULT_ERROR_UNINITIALIZED
///     - ::UR_RESULT_ERROR_DEVICE_LOST
///     - ::UR_RESULT_ERROR_ADAPTER_SPECIFIC
///     - ::UR_RESULT_ERROR_INVALID_NULL_HANDLE
///         + `NULL == hAdapter`
///     - ::UR_RESULT_ERROR_INVALID_NULL_POINTER
///         + `NULL == phContext`
///     - ::UR_RESULT_ERROR_UNSUPPORTED_FEATURE
///         + If the adapter has no underlying equivalent handle.
ur_result_t UR_APICALL urContextCreateWithNativeHandle(
    /// [in][nocheck] the native handle of the context.
    ur_native_handle_t hNativeContext,
    /// [in] handle of the adapter that owns the native handle
    ur_adapter_handle_t hAdapter,
    /// [in] number of devices associated with the context
    uint32_t numDevices,
    /// [in][optional][range(0, numDevices)] list of devices associated with
    /// the context
    const ur_device_handle_t *phDevices,
    /// [in][optional] pointer to native context properties struct
    const ur_context_native_properties_t *pProperties,
    /// [out][alloc] pointer to the handle of the context object created.
    ur_context_handle_t *phContext) {
  ur_result_t result = UR_RESULT_SUCCESS;
  return result;
}

///////////////////////////////////////////////////////////////////////////////
/// @brief Call extended deleter function as callback.
///
/// @details
///     - Calls extended deleter, a user-defined callback to delete context on
///       some platforms.
///     - This is done for performance reasons.
///     - This API might be called directly by an application instead of a
///       runtime backend.
///     - The application may call this function from simultaneous threads for
///       the same context.
///     - The implementation of this function should be thread-safe.
///
/// @returns
///     - ::UR_RESULT_SUCCESS
///     - ::UR_RESULT_ERROR_UNINITIALIZED
///     - ::UR_RESULT_ERROR_DEVICE_LOST
///     - ::UR_RESULT_ERROR_ADAPTER_SPECIFIC
///     - ::UR_RESULT_ERROR_INVALID_NULL_HANDLE
///         + `NULL == hContext`
///     - ::UR_RESULT_ERROR_INVALID_NULL_POINTER
///         + `NULL == pfnDeleter`
///     - ::UR_RESULT_ERROR_UNSUPPORTED_FEATURE
///         + If the adapter has no means to support the operation.
ur_result_t UR_APICALL urContextSetExtendedDeleter(
    /// [in] handle of the context.
    ur_context_handle_t hContext,
    /// [in] Function pointer to extended deleter.
    ur_context_extended_deleter_t pfnDeleter,
    /// [in][out][optional] pointer to data to be passed to callback.
    void *pUserData) {
  ur_result_t result = UR_RESULT_SUCCESS;
  return result;
}

///////////////////////////////////////////////////////////////////////////////
/// @brief Create an image object
///
/// @details
///     - The primary ::ur_image_format_t that must be supported by all the
///       adapters are {UR_IMAGE_CHANNEL_ORDER_RGBA,
///       UR_IMAGE_CHANNEL_TYPE_UNORM_INT8}, {UR_IMAGE_CHANNEL_ORDER_RGBA,
///       UR_IMAGE_CHANNEL_TYPE_UNORM_INT16}, {UR_IMAGE_CHANNEL_ORDER_RGBA,
///       UR_IMAGE_CHANNEL_TYPE_SNORM_INT8}, {UR_IMAGE_CHANNEL_ORDER_RGBA,
///       UR_IMAGE_CHANNEL_TYPE_SNORM_INT16}, {UR_IMAGE_CHANNEL_ORDER_RGBA,
///       UR_IMAGE_CHANNEL_TYPE_SIGNED_INT8}, {UR_IMAGE_CHANNEL_ORDER_RGBA,
///       UR_IMAGE_CHANNEL_TYPE_SIGNED_INT16}, {UR_IMAGE_CHANNEL_ORDER_RGBA,
///       UR_IMAGE_CHANNEL_TYPE_SIGNED_INT32}, {UR_IMAGE_CHANNEL_ORDER_RGBA,
///       UR_IMAGE_CHANNEL_TYPE_UNSIGNED_INT8}, {UR_IMAGE_CHANNEL_ORDER_RGBA,
///       UR_IMAGE_CHANNEL_TYPE_UNSIGNED_INT16}, {UR_IMAGE_CHANNEL_ORDER_RGBA,
///       UR_IMAGE_CHANNEL_TYPE_UNSIGNED_INT32}, {UR_IMAGE_CHANNEL_ORDER_RGBA,
///       UR_IMAGE_CHANNEL_TYPE_HALF_FLOAT}, {UR_IMAGE_CHANNEL_ORDER_RGBA,
///       UR_IMAGE_CHANNEL_TYPE_FLOAT}.
///
/// @remarks
///   _Analogues_
///     - **clCreateImage**
///
/// @returns
///     - ::UR_RESULT_SUCCESS
///     - ::UR_RESULT_ERROR_UNINITIALIZED
///     - ::UR_RESULT_ERROR_DEVICE_LOST
///     - ::UR_RESULT_ERROR_ADAPTER_SPECIFIC
///     - ::UR_RESULT_ERROR_INVALID_NULL_HANDLE
///         + `NULL == hContext`
///     - ::UR_RESULT_ERROR_INVALID_ENUMERATION
///         + `::UR_MEM_FLAGS_MASK & flags`
///     - ::UR_RESULT_ERROR_INVALID_NULL_POINTER
///         + `NULL == pImageFormat`
///         + `NULL == pImageDesc`
///         + `NULL == phMem`
///     - ::UR_RESULT_ERROR_INVALID_CONTEXT
///     - ::UR_RESULT_ERROR_INVALID_VALUE
///     - ::UR_RESULT_ERROR_INVALID_IMAGE_FORMAT_DESCRIPTOR
///         + `pImageDesc && UR_STRUCTURE_TYPE_IMAGE_DESC != pImageDesc->stype`
///         + `pImageDesc && UR_MEM_TYPE_IMAGE1D_ARRAY < pImageDesc->type`
///         + `pImageDesc && pImageDesc->numMipLevel != 0`
///         + `pImageDesc && pImageDesc->numSamples != 0`
///         + `pImageDesc && pImageDesc->rowPitch != 0 && pHost == nullptr`
///         + `pImageDesc && pImageDesc->slicePitch != 0 && pHost == nullptr`
///     - ::UR_RESULT_ERROR_INVALID_IMAGE_SIZE
///     - ::UR_RESULT_ERROR_INVALID_OPERATION
///     - ::UR_RESULT_ERROR_INVALID_HOST_PTR
///         + `pHost == NULL && (flags & (UR_MEM_FLAG_USE_HOST_POINTER |
///         UR_MEM_FLAG_ALLOC_COPY_HOST_POINTER)) != 0`
///         + `pHost != NULL && (flags & (UR_MEM_FLAG_USE_HOST_POINTER |
///         UR_MEM_FLAG_ALLOC_COPY_HOST_POINTER)) == 0`
///     - ::UR_RESULT_ERROR_UNSUPPORTED_IMAGE_FORMAT
///     - ::UR_RESULT_ERROR_OUT_OF_HOST_MEMORY
///     - ::UR_RESULT_ERROR_OUT_OF_RESOURCES
ur_result_t UR_APICALL urMemImageCreate(
    /// [in] handle of the context object
    ur_context_handle_t hContext,
    /// [in] allocation and usage information flags
    ur_mem_flags_t flags,
    /// [in] pointer to image format specification
    const ur_image_format_t *pImageFormat,
    /// [in] pointer to image description
    const ur_image_desc_t *pImageDesc,
    /// [in][optional] pointer to the buffer data
    void *pHost,
    /// [out][alloc] pointer to handle of image object created
    ur_mem_handle_t *phMem) {
  ur_result_t result = UR_RESULT_SUCCESS;
  return result;
}

///////////////////////////////////////////////////////////////////////////////
/// @brief Create a memory buffer
///
/// @details
///     - See also ::ur_buffer_channel_properties_t.
///     - See also ::ur_buffer_alloc_location_properties_t.
///
/// @remarks
///   _Analogues_
///     - **clCreateBuffer**
///
/// @returns
///     - ::UR_RESULT_SUCCESS
///     - ::UR_RESULT_ERROR_UNINITIALIZED
///     - ::UR_RESULT_ERROR_DEVICE_LOST
///     - ::UR_RESULT_ERROR_ADAPTER_SPECIFIC
///     - ::UR_RESULT_ERROR_INVALID_NULL_HANDLE
///         + `NULL == hContext`
///     - ::UR_RESULT_ERROR_INVALID_ENUMERATION
///         + `::UR_MEM_FLAGS_MASK & flags`
///     - ::UR_RESULT_ERROR_INVALID_NULL_POINTER
///         + `NULL == phBuffer`
///     - ::UR_RESULT_ERROR_INVALID_CONTEXT
///     - ::UR_RESULT_ERROR_INVALID_VALUE
///     - ::UR_RESULT_ERROR_INVALID_BUFFER_SIZE
///         + `size == 0`
///     - ::UR_RESULT_ERROR_INVALID_HOST_PTR
///         + `pProperties == NULL && (flags & (UR_MEM_FLAG_USE_HOST_POINTER |
///         UR_MEM_FLAG_ALLOC_COPY_HOST_POINTER)) != 0`
///         + `pProperties != NULL && pProperties->pHost == NULL && (flags &
///         (UR_MEM_FLAG_USE_HOST_POINTER |
///         UR_MEM_FLAG_ALLOC_COPY_HOST_POINTER)) != 0`
///         + `pProperties != NULL && pProperties->pHost != NULL && (flags &
///         (UR_MEM_FLAG_USE_HOST_POINTER |
///         UR_MEM_FLAG_ALLOC_COPY_HOST_POINTER)) == 0`
///     - ::UR_RESULT_ERROR_OUT_OF_HOST_MEMORY
///     - ::UR_RESULT_ERROR_OUT_OF_RESOURCES
ur_result_t UR_APICALL urMemBufferCreate(
    /// [in] handle of the context object
    ur_context_handle_t hContext,
    /// [in] allocation and usage information flags
    ur_mem_flags_t flags,
    /// [in] size in bytes of the memory object to be allocated
    size_t size,
    /// [in][optional] pointer to buffer creation properties
    const ur_buffer_properties_t *pProperties,
    /// [out][alloc] pointer to handle of the memory buffer created
    ur_mem_handle_t *phBuffer) {
  ur_result_t result = UR_RESULT_SUCCESS;
  return result;
}

///////////////////////////////////////////////////////////////////////////////
/// @brief Get a reference the memory object. Increment the memory object's
///        reference count
///
/// @details
///     - Useful in library function to retain access to the memory object after
///       the caller released the object
///
/// @remarks
///   _Analogues_
///     - **clRetainMemoryObject**
///
/// @returns
///     - ::UR_RESULT_SUCCESS
///     - ::UR_RESULT_ERROR_UNINITIALIZED
///     - ::UR_RESULT_ERROR_DEVICE_LOST
///     - ::UR_RESULT_ERROR_ADAPTER_SPECIFIC
///     - ::UR_RESULT_ERROR_INVALID_NULL_HANDLE
///         + `NULL == hMem`
///     - ::UR_RESULT_ERROR_INVALID_MEM_OBJECT
///     - ::UR_RESULT_ERROR_OUT_OF_HOST_MEMORY
///     - ::UR_RESULT_ERROR_OUT_OF_RESOURCES
ur_result_t UR_APICALL urMemRetain(
    /// [in][retain] handle of the memory object to get access
    ur_mem_handle_t hMem) {
  ur_result_t result = UR_RESULT_SUCCESS;
  return result;
}

///////////////////////////////////////////////////////////////////////////////
/// @brief Decrement the memory object's reference count and delete the object
/// if
///        the reference count becomes zero.
///
/// @remarks
///   _Analogues_
///     - **clReleaseMemoryObject**
///
/// @returns
///     - ::UR_RESULT_SUCCESS
///     - ::UR_RESULT_ERROR_UNINITIALIZED
///     - ::UR_RESULT_ERROR_DEVICE_LOST
///     - ::UR_RESULT_ERROR_ADAPTER_SPECIFIC
///     - ::UR_RESULT_ERROR_INVALID_NULL_HANDLE
///         + `NULL == hMem`
///     - ::UR_RESULT_ERROR_INVALID_MEM_OBJECT
///     - ::UR_RESULT_ERROR_OUT_OF_HOST_MEMORY
ur_result_t UR_APICALL urMemRelease(
    /// [in][release] handle of the memory object to release
    ur_mem_handle_t hMem) {
  ur_result_t result = UR_RESULT_SUCCESS;
  return result;
}

///////////////////////////////////////////////////////////////////////////////
/// @brief Create a sub buffer representing a region in an existing buffer
///
/// @remarks
///   _Analogues_
///     - **clCreateSubBuffer**
///
/// @returns
///     - ::UR_RESULT_SUCCESS
///     - ::UR_RESULT_ERROR_UNINITIALIZED
///     - ::UR_RESULT_ERROR_DEVICE_LOST
///     - ::UR_RESULT_ERROR_ADAPTER_SPECIFIC
///     - ::UR_RESULT_ERROR_INVALID_NULL_HANDLE
///         + `NULL == hBuffer`
///     - ::UR_RESULT_ERROR_INVALID_ENUMERATION
///         + `::UR_MEM_FLAGS_MASK & flags`
///         + `::UR_BUFFER_CREATE_TYPE_REGION < bufferCreateType`
///     - ::UR_RESULT_ERROR_INVALID_NULL_POINTER
///         + `NULL == pRegion`
///         + `NULL == phMem`
///     - ::UR_RESULT_ERROR_INVALID_MEM_OBJECT
///     - ::UR_RESULT_ERROR_OBJECT_ALLOCATION_FAILURE
///     - ::UR_RESULT_ERROR_INVALID_VALUE
///     - ::UR_RESULT_ERROR_INVALID_BUFFER_SIZE
///         + `pRegion && pRegion->size == 0`
///         + hBuffer allocation size < (pRegion->origin + pRegion->size)
///     - ::UR_RESULT_ERROR_INVALID_HOST_PTR
///     - ::UR_RESULT_ERROR_OUT_OF_HOST_MEMORY
///     - ::UR_RESULT_ERROR_OUT_OF_RESOURCES
ur_result_t UR_APICALL urMemBufferPartition(
    /// [in] handle of the buffer object to allocate from
    ur_mem_handle_t hBuffer,
    /// [in] allocation and usage information flags
    ur_mem_flags_t flags,
    /// [in] buffer creation type
    ur_buffer_create_type_t bufferCreateType,
    /// [in] pointer to buffer create region information
    const ur_buffer_region_t *pRegion,
    /// [out] pointer to the handle of sub buffer created
    ur_mem_handle_t *phMem) {
  ur_result_t result = UR_RESULT_SUCCESS;
  return result;
}

///////////////////////////////////////////////////////////////////////////////
/// @brief Return platform native mem handle.
///
/// @details
///     - Retrieved native handle can be used for direct interaction with the
///       native platform driver.
///     - Use interoperability platform extensions to convert native handle to
///       native type.
///     - The application may call this function from simultaneous threads for
///       the same context.
///     - The implementation of this function should be thread-safe.
///     - The implementation may require a valid device handle to return the
///       native mem handle
///
/// @returns
///     - ::UR_RESULT_SUCCESS
///     - ::UR_RESULT_ERROR_UNINITIALIZED
///     - ::UR_RESULT_ERROR_DEVICE_LOST
///     - ::UR_RESULT_ERROR_ADAPTER_SPECIFIC
///     - ::UR_RESULT_ERROR_INVALID_NULL_HANDLE
///         + `NULL == hMem`
///         + If `hDevice == NULL` and the implementation requires a valid
///         device.
///     - ::UR_RESULT_ERROR_INVALID_NULL_POINTER
///         + `NULL == phNativeMem`
///     - ::UR_RESULT_ERROR_UNSUPPORTED_FEATURE
///         + If the adapter has no underlying equivalent handle.
ur_result_t UR_APICALL urMemGetNativeHandle(
    /// [in] handle of the mem.
    ur_mem_handle_t hMem,
    /// [in][optional] handle of the device that the native handle will be
    /// resident on.
    ur_device_handle_t hDevice,
    /// [out] a pointer to the native handle of the mem.
    ur_native_handle_t *phNativeMem) {
  ur_result_t result = UR_RESULT_SUCCESS;
  return result;
}

///////////////////////////////////////////////////////////////////////////////
/// @brief Create runtime buffer memory object from native memory handle.
///
/// @details
///     - The application may call this function from simultaneous threads for
///       the same context.
///     - The implementation of this function should be thread-safe.
///
/// @returns
///     - ::UR_RESULT_SUCCESS
///     - ::UR_RESULT_ERROR_UNINITIALIZED
///     - ::UR_RESULT_ERROR_DEVICE_LOST
///     - ::UR_RESULT_ERROR_ADAPTER_SPECIFIC
///     - ::UR_RESULT_ERROR_INVALID_NULL_HANDLE
///         + `NULL == hContext`
///     - ::UR_RESULT_ERROR_INVALID_NULL_POINTER
///         + `NULL == phMem`
///     - ::UR_RESULT_ERROR_UNSUPPORTED_FEATURE
///         + If the adapter has no underlying equivalent handle.
ur_result_t UR_APICALL urMemBufferCreateWithNativeHandle(
    /// [in][nocheck] the native handle to the memory.
    ur_native_handle_t hNativeMem,
    /// [in] handle of the context object.
    ur_context_handle_t hContext,
    /// [in][optional] pointer to native memory creation properties.
    const ur_mem_native_properties_t *pProperties,
    /// [out][alloc] pointer to handle of buffer memory object created.
    ur_mem_handle_t *phMem) {
  ur_result_t result = UR_RESULT_SUCCESS;
  return result;
}

///////////////////////////////////////////////////////////////////////////////
/// @brief Create runtime image memory object from native memory handle.
///
/// @details
///     - The application may call this function from simultaneous threads for
///       the same context.
///     - The implementation of this function should be thread-safe.
///
/// @returns
///     - ::UR_RESULT_SUCCESS
///     - ::UR_RESULT_ERROR_UNINITIALIZED
///     - ::UR_RESULT_ERROR_DEVICE_LOST
///     - ::UR_RESULT_ERROR_ADAPTER_SPECIFIC
///     - ::UR_RESULT_ERROR_INVALID_NULL_HANDLE
///         + `NULL == hContext`
///     - ::UR_RESULT_ERROR_INVALID_NULL_POINTER
///         + `NULL == pImageFormat`
///         + `NULL == pImageDesc`
///         + `NULL == phMem`
///     - ::UR_RESULT_ERROR_UNSUPPORTED_FEATURE
///         + If the adapter has no underlying equivalent handle.
ur_result_t UR_APICALL urMemImageCreateWithNativeHandle(
    /// [in][nocheck] the native handle to the memory.
    ur_native_handle_t hNativeMem,
    /// [in] handle of the context object.
    ur_context_handle_t hContext,
    /// [in] pointer to image format specification.
    const ur_image_format_t *pImageFormat,
    /// [in] pointer to image description.
    const ur_image_desc_t *pImageDesc,
    /// [in][optional] pointer to native memory creation properties.
    const ur_mem_native_properties_t *pProperties,
    /// [out][alloc pointer to handle of image memory object created.
    ur_mem_handle_t *phMem) {
  ur_result_t result = UR_RESULT_SUCCESS;
  return result;
}

///////////////////////////////////////////////////////////////////////////////
/// @brief Retrieve information about a memory object.
///
/// @details
///     - Query information that is common to all memory objects.
///
/// @remarks
///   _Analogues_
///     - **clGetMemObjectInfo**
///
/// @returns
///     - ::UR_RESULT_SUCCESS
///     - ::UR_RESULT_ERROR_UNINITIALIZED
///     - ::UR_RESULT_ERROR_DEVICE_LOST
///     - ::UR_RESULT_ERROR_ADAPTER_SPECIFIC
///     - ::UR_RESULT_ERROR_INVALID_NULL_HANDLE
///         + `NULL == hMemory`
///     - ::UR_RESULT_ERROR_INVALID_ENUMERATION
///         + `::UR_MEM_INFO_REFERENCE_COUNT < propName`
///     - ::UR_RESULT_ERROR_UNSUPPORTED_ENUMERATION
///         + If `propName` is not supported by the adapter.
///     - ::UR_RESULT_ERROR_INVALID_SIZE
///         + `propSize == 0 && pPropValue != NULL`
///         + If `propSize` is less than the real number of bytes needed to
///         return the info.
///     - ::UR_RESULT_ERROR_INVALID_NULL_POINTER
///         + `propSize != 0 && pPropValue == NULL`
///         + `pPropValue == NULL && pPropSizeRet == NULL`
///     - ::UR_RESULT_ERROR_INVALID_MEM_OBJECT
///     - ::UR_RESULT_ERROR_OUT_OF_RESOURCES
///     - ::UR_RESULT_ERROR_OUT_OF_HOST_MEMORY
ur_result_t UR_APICALL urMemGetInfo(
    /// [in] handle to the memory object being queried.
    ur_mem_handle_t hMemory,
    /// [in] type of the info to retrieve.
    ur_mem_info_t propName,
    /// [in] the number of bytes of memory pointed to by pPropValue.
    size_t propSize,
    /// [out][optional][typename(propName, propSize)] array of bytes holding
    /// the info.
    /// If propSize is less than the real number of bytes needed to return
    /// the info then the ::UR_RESULT_ERROR_INVALID_SIZE error is returned and
    /// pPropValue is not used.
    void *pPropValue,
    /// [out][optional] pointer to the actual size in bytes of the queried
    /// propName.
    size_t *pPropSizeRet) {
  ur_result_t result = UR_RESULT_SUCCESS;
  return result;
}

///////////////////////////////////////////////////////////////////////////////
/// @brief Retrieve information about an image object.
///
/// @details
///     - Query information specific to an image object.
///
/// @remarks
///   _Analogues_
///     - **clGetImageInfo**
///
/// @returns
///     - ::UR_RESULT_SUCCESS
///     - ::UR_RESULT_ERROR_UNINITIALIZED
///     - ::UR_RESULT_ERROR_DEVICE_LOST
///     - ::UR_RESULT_ERROR_ADAPTER_SPECIFIC
///     - ::UR_RESULT_ERROR_INVALID_NULL_HANDLE
///         + `NULL == hMemory`
///     - ::UR_RESULT_ERROR_INVALID_ENUMERATION
///         + `::UR_IMAGE_INFO_NUM_SAMPLES < propName`
///     - ::UR_RESULT_ERROR_UNSUPPORTED_ENUMERATION
///         + If `propName` is not supported by the adapter.
///     - ::UR_RESULT_ERROR_INVALID_SIZE
///         + `propSize == 0 && pPropValue != NULL`
///         + If `propSize` is less than the real number of bytes needed to
///         return the info.
///     - ::UR_RESULT_ERROR_INVALID_NULL_POINTER
///         + `propSize != 0 && pPropValue == NULL`
///         + `pPropValue == NULL && pPropSizeRet == NULL`
///     - ::UR_RESULT_ERROR_INVALID_MEM_OBJECT
///     - ::UR_RESULT_ERROR_OUT_OF_RESOURCES
///     - ::UR_RESULT_ERROR_OUT_OF_HOST_MEMORY
ur_result_t UR_APICALL urMemImageGetInfo(
    /// [in] handle to the image object being queried.
    ur_mem_handle_t hMemory,
    /// [in] type of image info to retrieve.
    ur_image_info_t propName,
    /// [in] the number of bytes of memory pointer to by pPropValue.
    size_t propSize,
    /// [out][optional][typename(propName, propSize)] array of bytes holding
    /// the info.
    /// If propSize is less than the real number of bytes needed to return
    /// the info then the ::UR_RESULT_ERROR_INVALID_SIZE error is returned and
    /// pPropValue is not used.
    void *pPropValue,
    /// [out][optional] pointer to the actual size in bytes of the queried
    /// propName.
    size_t *pPropSizeRet) {
  ur_result_t result = UR_RESULT_SUCCESS;
  return result;
}

///////////////////////////////////////////////////////////////////////////////
/// @brief Create a sampler object in a context
///
/// @details
///     - The props parameter specifies a list of sampler property names and
///       their corresponding values.
///     - The list is terminated with 0. If the list is NULL, default values
///       will be used.
///
/// @remarks
///   _Analogues_
///     - **clCreateSamplerWithProperties**
///
/// @returns
///     - ::UR_RESULT_SUCCESS
///     - ::UR_RESULT_ERROR_UNINITIALIZED
///     - ::UR_RESULT_ERROR_DEVICE_LOST
///     - ::UR_RESULT_ERROR_ADAPTER_SPECIFIC
///     - ::UR_RESULT_ERROR_INVALID_NULL_HANDLE
///         + `NULL == hContext`
///     - ::UR_RESULT_ERROR_INVALID_NULL_POINTER
///         + `NULL == pDesc`
///         + `NULL == phSampler`
///     - ::UR_RESULT_ERROR_INVALID_ENUMERATION
///         + `::UR_SAMPLER_ADDRESSING_MODE_MIRRORED_REPEAT <
///         pDesc->addressingMode`
///         + `::UR_SAMPLER_FILTER_MODE_LINEAR < pDesc->filterMode`
///     - ::UR_RESULT_ERROR_INVALID_CONTEXT
///     - ::UR_RESULT_ERROR_INVALID_VALUE
///     - ::UR_RESULT_ERROR_INVALID_OPERATION
///     - ::UR_RESULT_ERROR_OUT_OF_HOST_MEMORY
///     - ::UR_RESULT_ERROR_OUT_OF_RESOURCES
ur_result_t UR_APICALL urSamplerCreate(
    /// [in] handle of the context object
    ur_context_handle_t hContext,
    /// [in] pointer to the sampler description
    const ur_sampler_desc_t *pDesc,
    /// [out][alloc] pointer to handle of sampler object created
    ur_sampler_handle_t *phSampler) {
  ur_result_t result = UR_RESULT_SUCCESS;
  return result;
}

///////////////////////////////////////////////////////////////////////////////
/// @brief Get a reference to the sampler object handle. Increment its reference
///        count
///
/// @remarks
///   _Analogues_
///     - **clRetainSampler**
///
/// @returns
///     - ::UR_RESULT_SUCCESS
///     - ::UR_RESULT_ERROR_UNINITIALIZED
///     - ::UR_RESULT_ERROR_DEVICE_LOST
///     - ::UR_RESULT_ERROR_ADAPTER_SPECIFIC
///     - ::UR_RESULT_ERROR_INVALID_NULL_HANDLE
///         + `NULL == hSampler`
///     - ::UR_RESULT_ERROR_INVALID_SAMPLER
///     - ::UR_RESULT_ERROR_OUT_OF_HOST_MEMORY
///     - ::UR_RESULT_ERROR_OUT_OF_RESOURCES
ur_result_t UR_APICALL urSamplerRetain(
    /// [in][retain] handle of the sampler object to get access
    ur_sampler_handle_t hSampler) {
  ur_result_t result = UR_RESULT_SUCCESS;
  return result;
}

///////////////////////////////////////////////////////////////////////////////
/// @brief Decrement the sampler's reference count and delete the sampler if the
///        reference count becomes zero.
///
/// @remarks
///   _Analogues_
///     - **clReleaseSampler**
///
/// @returns
///     - ::UR_RESULT_SUCCESS
///     - ::UR_RESULT_ERROR_UNINITIALIZED
///     - ::UR_RESULT_ERROR_DEVICE_LOST
///     - ::UR_RESULT_ERROR_ADAPTER_SPECIFIC
///     - ::UR_RESULT_ERROR_INVALID_NULL_HANDLE
///         + `NULL == hSampler`
///     - ::UR_RESULT_ERROR_INVALID_SAMPLER
///     - ::UR_RESULT_ERROR_OUT_OF_HOST_MEMORY
///     - ::UR_RESULT_ERROR_OUT_OF_RESOURCES
ur_result_t UR_APICALL urSamplerRelease(
    /// [in][release] handle of the sampler object to release
    ur_sampler_handle_t hSampler) {
  ur_result_t result = UR_RESULT_SUCCESS;
  return result;
}

///////////////////////////////////////////////////////////////////////////////
/// @brief Query information about a sampler object
///
/// @remarks
///   _Analogues_
///     - **clGetSamplerInfo**
///
/// @returns
///     - ::UR_RESULT_SUCCESS
///     - ::UR_RESULT_ERROR_UNINITIALIZED
///     - ::UR_RESULT_ERROR_DEVICE_LOST
///     - ::UR_RESULT_ERROR_ADAPTER_SPECIFIC
///     - ::UR_RESULT_ERROR_INVALID_NULL_HANDLE
///         + `NULL == hSampler`
///     - ::UR_RESULT_ERROR_INVALID_ENUMERATION
///         + `::UR_SAMPLER_INFO_FILTER_MODE < propName`
///     - ::UR_RESULT_ERROR_UNSUPPORTED_ENUMERATION
///         + If `propName` is not supported by the adapter.
///     - ::UR_RESULT_ERROR_INVALID_SIZE
///         + `propSize == 0 && pPropValue != NULL`
///         + If `propSize` is less than the real number of bytes needed to
///         return the info.
///     - ::UR_RESULT_ERROR_INVALID_NULL_POINTER
///         + `propSize != 0 && pPropValue == NULL`
///         + `pPropValue == NULL && pPropSizeRet == NULL`
///     - ::UR_RESULT_ERROR_INVALID_SAMPLER
///     - ::UR_RESULT_ERROR_OUT_OF_HOST_MEMORY
///     - ::UR_RESULT_ERROR_OUT_OF_RESOURCES
ur_result_t UR_APICALL urSamplerGetInfo(
    /// [in] handle of the sampler object
    ur_sampler_handle_t hSampler,
    /// [in] name of the sampler property to query
    ur_sampler_info_t propName,
    /// [in] size in bytes of the sampler property value provided
    size_t propSize,
    /// [out][typename(propName, propSize)][optional] value of the sampler
    /// property
    void *pPropValue,
    /// [out][optional] size in bytes returned in sampler property value
    size_t *pPropSizeRet) {
  ur_result_t result = UR_RESULT_SUCCESS;
  return result;
}

///////////////////////////////////////////////////////////////////////////////
/// @brief Return sampler native sampler handle.
///
/// @details
///     - Retrieved native handle can be used for direct interaction with the
///       native platform driver.
///     - Use interoperability sampler extensions to convert native handle to
///       native type.
///     - The application may call this function from simultaneous threads for
///       the same context.
///     - The implementation of this function should be thread-safe.
///
/// @returns
///     - ::UR_RESULT_SUCCESS
///     - ::UR_RESULT_ERROR_UNINITIALIZED
///     - ::UR_RESULT_ERROR_DEVICE_LOST
///     - ::UR_RESULT_ERROR_ADAPTER_SPECIFIC
///     - ::UR_RESULT_ERROR_INVALID_NULL_HANDLE
///         + `NULL == hSampler`
///     - ::UR_RESULT_ERROR_INVALID_NULL_POINTER
///         + `NULL == phNativeSampler`
///     - ::UR_RESULT_ERROR_UNSUPPORTED_FEATURE
///         + If the adapter has no underlying equivalent handle.
ur_result_t UR_APICALL urSamplerGetNativeHandle(
    /// [in] handle of the sampler.
    ur_sampler_handle_t hSampler,
    /// [out] a pointer to the native handle of the sampler.
    ur_native_handle_t *phNativeSampler) {
  ur_result_t result = UR_RESULT_SUCCESS;
  return result;
}

///////////////////////////////////////////////////////////////////////////////
/// @brief Create runtime sampler object from native sampler handle.
///
/// @details
///     - Creates runtime sampler handle from native driver sampler handle.
///     - The application may call this function from simultaneous threads for
///       the same context.
///     - The implementation of this function should be thread-safe.
///
/// @returns
///     - ::UR_RESULT_SUCCESS
///     - ::UR_RESULT_ERROR_UNINITIALIZED
///     - ::UR_RESULT_ERROR_DEVICE_LOST
///     - ::UR_RESULT_ERROR_ADAPTER_SPECIFIC
///     - ::UR_RESULT_ERROR_INVALID_NULL_HANDLE
///         + `NULL == hContext`
///     - ::UR_RESULT_ERROR_INVALID_NULL_POINTER
///         + `NULL == phSampler`
///     - ::UR_RESULT_ERROR_UNSUPPORTED_FEATURE
///         + If the adapter has no underlying equivalent handle.
ur_result_t UR_APICALL urSamplerCreateWithNativeHandle(
    /// [in][nocheck] the native handle of the sampler.
    ur_native_handle_t hNativeSampler,
    /// [in] handle of the context object
    ur_context_handle_t hContext,
    /// [in][optional] pointer to native sampler properties struct.
    const ur_sampler_native_properties_t *pProperties,
    /// [out][alloc] pointer to the handle of the sampler object created.
    ur_sampler_handle_t *phSampler) {
  ur_result_t result = UR_RESULT_SUCCESS;
  return result;
}

///////////////////////////////////////////////////////////////////////////////
/// @brief USM allocate host memory
///
/// @details
///     - If pUSMDesc is not NULL and pUSMDesc->pool is not NULL the allocation
///       will be served from a specified memory pool.
///     - Otherwise, the behavior is implementation-defined.
///     - Allocations served from different memory pools must be isolated and
///       must not reside on the same page.
///     - Any flags/hints passed through pUSMDesc only affect the single
///       allocation.
///     - See also ::ur_usm_host_desc_t.
///     - See also ::ur_usm_alloc_location_desc_t.
///
/// @returns
///     - ::UR_RESULT_SUCCESS
///     - ::UR_RESULT_ERROR_UNINITIALIZED
///     - ::UR_RESULT_ERROR_DEVICE_LOST
///     - ::UR_RESULT_ERROR_ADAPTER_SPECIFIC
///     - ::UR_RESULT_ERROR_INVALID_NULL_HANDLE
///         + `NULL == hContext`
///     - ::UR_RESULT_ERROR_INVALID_ENUMERATION
///         + `NULL != pUSMDesc && ::UR_USM_ADVICE_FLAGS_MASK & pUSMDesc->hints`
///     - ::UR_RESULT_ERROR_INVALID_NULL_POINTER
///         + `NULL == ppMem`
///     - ::UR_RESULT_ERROR_INVALID_CONTEXT
///     - ::UR_RESULT_ERROR_INVALID_OPERATION
///         + If ::UR_DEVICE_INFO_USM_HOST_SUPPORT is false.
///     - ::UR_RESULT_ERROR_INVALID_VALUE
///         + `pUSMDesc && pUSMDesc->align != 0 && ((pUSMDesc->align &
///         (pUSMDesc->align-1)) != 0)`
///         + If `align` is greater that the size of the largest data type
///         supported by any device in `hContext`.
///     - ::UR_RESULT_ERROR_INVALID_USM_SIZE
///         + `size == 0`
///         + `size` is greater than ::UR_DEVICE_INFO_MAX_MEM_ALLOC_SIZE for any
///         device in `hContext`
///     - ::UR_RESULT_ERROR_OUT_OF_HOST_MEMORY
///     - ::UR_RESULT_ERROR_OUT_OF_RESOURCES
///     - ::UR_RESULT_ERROR_UNSUPPORTED_FEATURE
///         + If any device associated with `hContext` reports `false` for
///         ::UR_DEVICE_INFO_USM_POOL_SUPPORT
ur_result_t UR_APICALL urUSMHostAlloc(
    /// [in] handle of the context object
    ur_context_handle_t hContext,
    /// [in][optional] USM memory allocation descriptor
    const ur_usm_desc_t *pUSMDesc,
    /// [in][optional] Pointer to a pool created using urUSMPoolCreate
    ur_usm_pool_handle_t pool,
    /// [in] minimum size in bytes of the USM memory object to be allocated
    size_t size,
    /// [out] pointer to USM host memory object
    void **ppMem) {
  ur_result_t result = UR_RESULT_SUCCESS;
  return result;
}

///////////////////////////////////////////////////////////////////////////////
/// @brief USM allocate device memory
///
/// @details
///     - If pUSMDesc is not NULL and pUSMDesc->pool is not NULL the allocation
///       will be served from a specified memory pool.
///     - Otherwise, the behavior is implementation-defined.
///     - Allocations served from different memory pools must be isolated and
///       must not reside on the same page.
///     - Any flags/hints passed through pUSMDesc only affect the single
///       allocation.
///     - See also ::ur_usm_device_desc_t.
///     - See also ::ur_usm_alloc_location_desc_t.
///
/// @returns
///     - ::UR_RESULT_SUCCESS
///     - ::UR_RESULT_ERROR_UNINITIALIZED
///     - ::UR_RESULT_ERROR_DEVICE_LOST
///     - ::UR_RESULT_ERROR_ADAPTER_SPECIFIC
///     - ::UR_RESULT_ERROR_INVALID_NULL_HANDLE
///         + `NULL == hContext`
///         + `NULL == hDevice`
///     - ::UR_RESULT_ERROR_INVALID_ENUMERATION
///         + `NULL != pUSMDesc && ::UR_USM_ADVICE_FLAGS_MASK & pUSMDesc->hints`
///     - ::UR_RESULT_ERROR_INVALID_NULL_POINTER
///         + `NULL == ppMem`
///     - ::UR_RESULT_ERROR_INVALID_CONTEXT
///     - ::UR_RESULT_ERROR_INVALID_OPERATION
///         + If ::UR_DEVICE_INFO_USM_HOST_SUPPORT is false.
///     - ::UR_RESULT_ERROR_INVALID_VALUE
///         + `pUSMDesc && pUSMDesc->align != 0 && ((pUSMDesc->align &
///         (pUSMDesc->align-1)) != 0)`
///         + If `align` is greater that the size of the largest data type
///         supported by `hDevice`.
///     - ::UR_RESULT_ERROR_INVALID_USM_SIZE
///         + `size == 0`
///         + `size` is greater than ::UR_DEVICE_INFO_MAX_MEM_ALLOC_SIZE.
///     - ::UR_RESULT_ERROR_OUT_OF_HOST_MEMORY
///     - ::UR_RESULT_ERROR_OUT_OF_RESOURCES
///     - ::UR_RESULT_ERROR_UNSUPPORTED_FEATURE
///         + If any device associated with `hContext` reports `false` for
///         ::UR_DEVICE_INFO_USM_POOL_SUPPORT
ur_result_t UR_APICALL urUSMDeviceAlloc(
    /// [in] handle of the context object
    ur_context_handle_t hContext,
    /// [in] handle of the device object
    ur_device_handle_t hDevice,
    /// [in][optional] USM memory allocation descriptor
    const ur_usm_desc_t *pUSMDesc,
    /// [in][optional] Pointer to a pool created using urUSMPoolCreate
    ur_usm_pool_handle_t pool,
    /// [in] minimum size in bytes of the USM memory object to be allocated
    size_t size,
    /// [out] pointer to USM device memory object
    void **ppMem) {
  ur_result_t result = UR_RESULT_SUCCESS;
  return result;
}

///////////////////////////////////////////////////////////////////////////////
/// @brief USM allocate shared memory
///
/// @details
///     - If pUSMDesc is not NULL and pUSMDesc->pool is not NULL the allocation
///       will be served from a specified memory pool.
///     - Otherwise, the behavior is implementation-defined.
///     - Allocations served from different memory pools must be isolated and
///       must not reside on the same page.
///     - Any flags/hints passed through pUSMDesc only affect the single
///       allocation.
///     - See also ::ur_usm_host_desc_t.
///     - See also ::ur_usm_device_desc_t.
///     - See also ::ur_usm_alloc_location_desc_t.
///
/// @returns
///     - ::UR_RESULT_SUCCESS
///     - ::UR_RESULT_ERROR_UNINITIALIZED
///     - ::UR_RESULT_ERROR_DEVICE_LOST
///     - ::UR_RESULT_ERROR_ADAPTER_SPECIFIC
///     - ::UR_RESULT_ERROR_INVALID_NULL_HANDLE
///         + `NULL == hContext`
///         + `NULL == hDevice`
///     - ::UR_RESULT_ERROR_INVALID_ENUMERATION
///         + `NULL != pUSMDesc && ::UR_USM_ADVICE_FLAGS_MASK & pUSMDesc->hints`
///     - ::UR_RESULT_ERROR_INVALID_NULL_POINTER
///         + `NULL == ppMem`
///     - ::UR_RESULT_ERROR_INVALID_CONTEXT
///     - ::UR_RESULT_ERROR_INVALID_VALUE
///         + `pUSMDesc && pUSMDesc->align != 0 && ((pUSMDesc->align &
///         (pUSMDesc->align-1)) != 0)`
///         + If `align` is greater that the size of the largest data type
///         supported by `hDevice`.
///     - ::UR_RESULT_ERROR_INVALID_USM_SIZE
///         + `size == 0`
///         + `size` is greater than ::UR_DEVICE_INFO_MAX_MEM_ALLOC_SIZE.
///     - ::UR_RESULT_ERROR_INVALID_OPERATION
///         + If `UR_DEVICE_INFO_USM_SINGLE_SHARED_SUPPORT` and
///         `UR_DEVICE_INFO_USM_CROSS_SHARED_SUPPORT` are both false.
///     - ::UR_RESULT_ERROR_OUT_OF_HOST_MEMORY
///     - ::UR_RESULT_ERROR_OUT_OF_RESOURCES
///     - ::UR_RESULT_ERROR_UNSUPPORTED_FEATURE
///         + If any device associated with `hContext` reports `false` for
///         ::UR_DEVICE_INFO_USM_POOL_SUPPORT
ur_result_t UR_APICALL urUSMSharedAlloc(
    /// [in] handle of the context object
    ur_context_handle_t hContext,
    /// [in] handle of the device object
    ur_device_handle_t hDevice,
    /// [in][optional] Pointer to USM memory allocation descriptor.
    const ur_usm_desc_t *pUSMDesc,
    /// [in][optional] Pointer to a pool created using urUSMPoolCreate
    ur_usm_pool_handle_t pool,
    /// [in] minimum size in bytes of the USM memory object to be allocated
    size_t size,
    /// [out] pointer to USM shared memory object
    void **ppMem) {
  ur_result_t result = UR_RESULT_SUCCESS;
  return result;
}

///////////////////////////////////////////////////////////////////////////////
/// @brief Free the USM memory object
///
/// @details
///     - Note that implementations are required to wait for previously enqueued
///       commands that may be accessing `pMem` to finish before freeing the
///       memory.
///
/// @returns
///     - ::UR_RESULT_SUCCESS
///     - ::UR_RESULT_ERROR_UNINITIALIZED
///     - ::UR_RESULT_ERROR_DEVICE_LOST
///     - ::UR_RESULT_ERROR_ADAPTER_SPECIFIC
///     - ::UR_RESULT_ERROR_INVALID_NULL_HANDLE
///         + `NULL == hContext`
///     - ::UR_RESULT_ERROR_INVALID_NULL_POINTER
///         + `NULL == pMem`
///     - ::UR_RESULT_ERROR_INVALID_MEM_OBJECT
///     - ::UR_RESULT_ERROR_OUT_OF_HOST_MEMORY
ur_result_t UR_APICALL urUSMFree(
    /// [in] handle of the context object
    ur_context_handle_t hContext,
    /// [in] pointer to USM memory object
    void *pMem) {
  ur_result_t result = UR_RESULT_SUCCESS;
  return result;
}

///////////////////////////////////////////////////////////////////////////////
/// @brief Get USM memory object allocation information
///
/// @returns
///     - ::UR_RESULT_SUCCESS
///     - ::UR_RESULT_ERROR_UNINITIALIZED
///     - ::UR_RESULT_ERROR_DEVICE_LOST
///     - ::UR_RESULT_ERROR_ADAPTER_SPECIFIC
///     - ::UR_RESULT_ERROR_INVALID_NULL_HANDLE
///         + `NULL == hContext`
///     - ::UR_RESULT_ERROR_INVALID_NULL_POINTER
///         + `NULL == pMem`
///     - ::UR_RESULT_ERROR_INVALID_ENUMERATION
///         + `::UR_USM_ALLOC_INFO_POOL < propName`
///     - ::UR_RESULT_ERROR_INVALID_CONTEXT
///     - ::UR_RESULT_ERROR_INVALID_VALUE
///     - ::UR_RESULT_ERROR_INVALID_MEM_OBJECT
///     - ::UR_RESULT_ERROR_OUT_OF_HOST_MEMORY
ur_result_t UR_APICALL urUSMGetMemAllocInfo(
    /// [in] handle of the context object
    ur_context_handle_t hContext,
    /// [in] pointer to USM memory object
    const void *pMem,
    /// [in] the name of the USM allocation property to query
    ur_usm_alloc_info_t propName,
    /// [in] size in bytes of the USM allocation property value
    size_t propSize,
    /// [out][optional][typename(propName, propSize)] value of the USM
    /// allocation property
    void *pPropValue,
    /// [out][optional] bytes returned in USM allocation property
    size_t *pPropSizeRet) {
  ur_result_t result = UR_RESULT_SUCCESS;
  return result;
}

///////////////////////////////////////////////////////////////////////////////
/// @brief Create USM memory pool with desired properties.
///
/// @details
///     - UR can create multiple instances of the pool depending on allocation
///       requests.
///     - See also ::ur_usm_pool_limits_desc_t.
///
/// @returns
///     - ::UR_RESULT_SUCCESS
///     - ::UR_RESULT_ERROR_UNINITIALIZED
///     - ::UR_RESULT_ERROR_DEVICE_LOST
///     - ::UR_RESULT_ERROR_ADAPTER_SPECIFIC
///     - ::UR_RESULT_ERROR_INVALID_NULL_HANDLE
///         + `NULL == hContext`
///     - ::UR_RESULT_ERROR_INVALID_NULL_POINTER
///         + `NULL == pPoolDesc`
///         + `NULL == ppPool`
///     - ::UR_RESULT_ERROR_INVALID_ENUMERATION
///         + `::UR_USM_POOL_FLAGS_MASK & pPoolDesc->flags`
///     - ::UR_RESULT_ERROR_INVALID_VALUE
///     - ::UR_RESULT_ERROR_OUT_OF_HOST_MEMORY
///     - ::UR_RESULT_ERROR_UNSUPPORTED_FEATURE
///         + If any device associated with `hContext` reports `false` for
///         ::UR_DEVICE_INFO_USM_POOL_SUPPORT
ur_result_t UR_APICALL urUSMPoolCreate(
    /// [in] handle of the context object
    ur_context_handle_t hContext,
    /// [in] pointer to USM pool descriptor. Can be chained with
    /// ::ur_usm_pool_limits_desc_t
    ur_usm_pool_desc_t *pPoolDesc,
    /// [out][alloc] pointer to USM memory pool
    ur_usm_pool_handle_t *ppPool) {
  ur_result_t result = UR_RESULT_SUCCESS;
  return result;
}

///////////////////////////////////////////////////////////////////////////////
/// @brief Get a reference to the pool handle. Increment its reference count
///
/// @returns
///     - ::UR_RESULT_SUCCESS
///     - ::UR_RESULT_ERROR_UNINITIALIZED
///     - ::UR_RESULT_ERROR_DEVICE_LOST
///     - ::UR_RESULT_ERROR_ADAPTER_SPECIFIC
///     - ::UR_RESULT_ERROR_INVALID_NULL_HANDLE
///         + `NULL == pPool`
///     - ::UR_RESULT_ERROR_UNSUPPORTED_FEATURE
ur_result_t UR_APICALL urUSMPoolRetain(
    /// [in][retain] pointer to USM memory pool
    ur_usm_pool_handle_t pPool) {
  ur_result_t result = UR_RESULT_SUCCESS;
  return result;
}

///////////////////////////////////////////////////////////////////////////////
/// @brief Decrement the pool's reference count and delete the pool if the
///        reference count becomes zero.
///
/// @details
///     - All allocation belonging to the pool must be freed prior to the the
///       reference count becoming zero.
///     - If the pool is deleted, this function returns all its reserved memory
///       to the driver.
///
/// @returns
///     - ::UR_RESULT_SUCCESS
///     - ::UR_RESULT_ERROR_UNINITIALIZED
///     - ::UR_RESULT_ERROR_DEVICE_LOST
///     - ::UR_RESULT_ERROR_ADAPTER_SPECIFIC
///     - ::UR_RESULT_ERROR_INVALID_NULL_HANDLE
///         + `NULL == pPool`
///     - ::UR_RESULT_ERROR_UNSUPPORTED_FEATURE
ur_result_t UR_APICALL urUSMPoolRelease(
    /// [in][release] pointer to USM memory pool
    ur_usm_pool_handle_t pPool) {
  ur_result_t result = UR_RESULT_SUCCESS;
  return result;
}

///////////////////////////////////////////////////////////////////////////////
/// @brief Query information about a USM memory pool
///
/// @returns
///     - ::UR_RESULT_SUCCESS
///     - ::UR_RESULT_ERROR_UNINITIALIZED
///     - ::UR_RESULT_ERROR_DEVICE_LOST
///     - ::UR_RESULT_ERROR_ADAPTER_SPECIFIC
///     - ::UR_RESULT_ERROR_INVALID_NULL_HANDLE
///         + `NULL == hPool`
///     - ::UR_RESULT_ERROR_INVALID_ENUMERATION
///         + `::UR_USM_POOL_INFO_USED_HIGH_EXP < propName`
///     - ::UR_RESULT_ERROR_UNSUPPORTED_ENUMERATION
///         + If `propName` is not supported by the adapter.
///     - ::UR_RESULT_ERROR_INVALID_SIZE
///         + `propSize == 0 && pPropValue != NULL`
///         + If `propSize` is less than the real number of bytes needed to
///         return the info.
///     - ::UR_RESULT_ERROR_INVALID_NULL_POINTER
///         + `propSize != 0 && pPropValue == NULL`
///         + `pPropValue == NULL && pPropSizeRet == NULL`
///     - ::UR_RESULT_ERROR_OUT_OF_HOST_MEMORY
///     - ::UR_RESULT_ERROR_OUT_OF_RESOURCES
///     - ::UR_RESULT_ERROR_UNSUPPORTED_FEATURE
ur_result_t UR_APICALL urUSMPoolGetInfo(
    /// [in] handle of the USM memory pool
    ur_usm_pool_handle_t hPool,
    /// [in] name of the pool property to query
    ur_usm_pool_info_t propName,
    /// [in] size in bytes of the pool property value provided
    size_t propSize,
    /// [out][optional][typename(propName, propSize)] value of the pool
    /// property
    void *pPropValue,
    /// [out][optional] size in bytes returned in pool property value
    size_t *pPropSizeRet) {
  ur_result_t result = UR_RESULT_SUCCESS;
  return result;
}

///////////////////////////////////////////////////////////////////////////////
/// @brief Get information about the minimum and recommended granularity of
///        physical and virtual memory.
///
/// @returns
///     - ::UR_RESULT_SUCCESS
///     - ::UR_RESULT_ERROR_UNINITIALIZED
///     - ::UR_RESULT_ERROR_DEVICE_LOST
///     - ::UR_RESULT_ERROR_ADAPTER_SPECIFIC
///     - ::UR_RESULT_ERROR_INVALID_NULL_HANDLE
///         + `NULL == hContext`
///     - ::UR_RESULT_ERROR_INVALID_ENUMERATION
///         + `::UR_VIRTUAL_MEM_GRANULARITY_INFO_RECOMMENDED < propName`
///     - ::UR_RESULT_ERROR_UNSUPPORTED_ENUMERATION
///         + If `propName` is not supported by the adapter.
///     - ::UR_RESULT_ERROR_INVALID_SIZE
///         + `propSize == 0 && pPropValue != NULL`
///         + If `propSize` is less than the real number of bytes needed to
///         return the info.
///     - ::UR_RESULT_ERROR_INVALID_NULL_POINTER
///         + `propSize != 0 && pPropValue == NULL`
///         + `pPropValue == NULL && pPropSizeRet == NULL`
///     - ::UR_RESULT_ERROR_INVALID_DEVICE
///     - ::UR_RESULT_ERROR_INVALID_CONTEXT
///     - ::UR_RESULT_ERROR_OUT_OF_RESOURCES
///     - ::UR_RESULT_ERROR_OUT_OF_HOST_MEMORY
ur_result_t UR_APICALL urVirtualMemGranularityGetInfo(
    /// [in] handle of the context object.
    ur_context_handle_t hContext,
    /// [in][optional] is the device to get the granularity from, if the
    /// device is null then the granularity is suitable for all devices in
    /// context.
    ur_device_handle_t hDevice,
    /// [in] type of the info to query.
    ur_virtual_mem_granularity_info_t propName,
    /// [in] size in bytes of the memory pointed to by pPropValue.
    size_t propSize,
    /// [out][optional][typename(propName, propSize)] array of bytes holding
    /// the info. If propSize is less than the real number of bytes needed to
    /// return the info then the ::UR_RESULT_ERROR_INVALID_SIZE error is
    /// returned and pPropValue is not used.
    void *pPropValue,
    /// [out][optional] pointer to the actual size in bytes of the queried
    /// propName."
    size_t *pPropSizeRet) {
  ur_result_t result = UR_RESULT_SUCCESS;
  return result;
}

///////////////////////////////////////////////////////////////////////////////
/// @brief Reserve a virtual memory range.
///
/// @returns
///     - ::UR_RESULT_SUCCESS
///     - ::UR_RESULT_ERROR_UNINITIALIZED
///     - ::UR_RESULT_ERROR_DEVICE_LOST
///     - ::UR_RESULT_ERROR_ADAPTER_SPECIFIC
///     - ::UR_RESULT_ERROR_INVALID_NULL_HANDLE
///         + `NULL == hContext`
///     - ::UR_RESULT_ERROR_INVALID_NULL_POINTER
///         + `NULL == ppStart`
ur_result_t UR_APICALL urVirtualMemReserve(
    /// [in] handle of the context object.
    ur_context_handle_t hContext,
    /// [in][optional] pointer to the start of the virtual memory region to
    /// reserve, specifying a null value causes the implementation to select a
    /// start address.
    const void *pStart,
    /// [in] size in bytes of the virtual address range to reserve.
    size_t size,
    /// [out] pointer to the returned address at the start of reserved virtual
    /// memory range.
    void **ppStart) {
  ur_result_t result = UR_RESULT_SUCCESS;
  return result;
}

///////////////////////////////////////////////////////////////////////////////
/// @brief Free a virtual memory range.
///
/// @returns
///     - ::UR_RESULT_SUCCESS
///     - ::UR_RESULT_ERROR_UNINITIALIZED
///     - ::UR_RESULT_ERROR_DEVICE_LOST
///     - ::UR_RESULT_ERROR_ADAPTER_SPECIFIC
///     - ::UR_RESULT_ERROR_INVALID_NULL_HANDLE
///         + `NULL == hContext`
///     - ::UR_RESULT_ERROR_INVALID_NULL_POINTER
///         + `NULL == pStart`
ur_result_t UR_APICALL urVirtualMemFree(
    /// [in] handle of the context object.
    ur_context_handle_t hContext,
    /// [in] pointer to the start of the virtual memory range to free.
    const void *pStart,
    /// [in] size in bytes of the virtual memory range to free.
    size_t size) {
  ur_result_t result = UR_RESULT_SUCCESS;
  return result;
}

///////////////////////////////////////////////////////////////////////////////
/// @brief Map a virtual memory range to a physical memory handle.
///
/// @returns
///     - ::UR_RESULT_SUCCESS
///     - ::UR_RESULT_ERROR_UNINITIALIZED
///     - ::UR_RESULT_ERROR_DEVICE_LOST
///     - ::UR_RESULT_ERROR_ADAPTER_SPECIFIC
///     - ::UR_RESULT_ERROR_INVALID_NULL_HANDLE
///         + `NULL == hContext`
///         + `NULL == hPhysicalMem`
///     - ::UR_RESULT_ERROR_INVALID_NULL_POINTER
///         + `NULL == pStart`
///     - ::UR_RESULT_ERROR_INVALID_ENUMERATION
///         + `::UR_VIRTUAL_MEM_ACCESS_FLAGS_MASK & flags`
ur_result_t UR_APICALL urVirtualMemMap(
    /// [in] handle to the context object.
    ur_context_handle_t hContext,
    /// [in] pointer to the start of the virtual memory range.
    const void *pStart,
    /// [in] size in bytes of the virtual memory range to map.
    size_t size,
    /// [in] handle of the physical memory to map pStart to.
    ur_physical_mem_handle_t hPhysicalMem,
    /// [in] offset in bytes into the physical memory to map pStart to.
    size_t offset,
    /// [in] access flags for the physical memory mapping.
    ur_virtual_mem_access_flags_t flags) {
  ur_result_t result = UR_RESULT_SUCCESS;
  return result;
}

///////////////////////////////////////////////////////////////////////////////
/// @brief Unmap a virtual memory range previously mapped in a context.
///
/// @details
///     - After a call to this function, the virtual memory range is left in a
///       state ready to be remapped.
///
/// @returns
///     - ::UR_RESULT_SUCCESS
///     - ::UR_RESULT_ERROR_UNINITIALIZED
///     - ::UR_RESULT_ERROR_DEVICE_LOST
///     - ::UR_RESULT_ERROR_ADAPTER_SPECIFIC
///     - ::UR_RESULT_ERROR_INVALID_NULL_HANDLE
///         + `NULL == hContext`
///     - ::UR_RESULT_ERROR_INVALID_NULL_POINTER
///         + `NULL == pStart`
ur_result_t UR_APICALL urVirtualMemUnmap(
    /// [in] handle to the context object.
    ur_context_handle_t hContext,
    /// [in] pointer to the start of the mapped virtual memory range
    const void *pStart,
    /// [in] size in bytes of the virtual memory range.
    size_t size) {
  ur_result_t result = UR_RESULT_SUCCESS;
  return result;
}

///////////////////////////////////////////////////////////////////////////////
/// @brief Set the access mode of a mapped virtual memory range.
///
/// @returns
///     - ::UR_RESULT_SUCCESS
///     - ::UR_RESULT_ERROR_UNINITIALIZED
///     - ::UR_RESULT_ERROR_DEVICE_LOST
///     - ::UR_RESULT_ERROR_ADAPTER_SPECIFIC
///     - ::UR_RESULT_ERROR_INVALID_NULL_HANDLE
///         + `NULL == hContext`
///     - ::UR_RESULT_ERROR_INVALID_NULL_POINTER
///         + `NULL == pStart`
///     - ::UR_RESULT_ERROR_INVALID_ENUMERATION
///         + `::UR_VIRTUAL_MEM_ACCESS_FLAGS_MASK & flags`
ur_result_t UR_APICALL urVirtualMemSetAccess(
    /// [in] handle to the context object.
    ur_context_handle_t hContext,
    /// [in] pointer to the start of the virtual memory range.
    const void *pStart,
    /// [in] size in bytes of the virtual memory range.
    size_t size,
    /// [in] access flags to set for the mapped virtual memory range.
    ur_virtual_mem_access_flags_t flags) {
  ur_result_t result = UR_RESULT_SUCCESS;
  return result;
}

///////////////////////////////////////////////////////////////////////////////
/// @brief Get information about a mapped virtual memory range.
///
/// @returns
///     - ::UR_RESULT_SUCCESS
///     - ::UR_RESULT_ERROR_UNINITIALIZED
///     - ::UR_RESULT_ERROR_DEVICE_LOST
///     - ::UR_RESULT_ERROR_ADAPTER_SPECIFIC
///     - ::UR_RESULT_ERROR_INVALID_NULL_HANDLE
///         + `NULL == hContext`
///     - ::UR_RESULT_ERROR_INVALID_NULL_POINTER
///         + `NULL == pStart`
///     - ::UR_RESULT_ERROR_INVALID_ENUMERATION
///         + `::UR_VIRTUAL_MEM_INFO_ACCESS_MODE < propName`
ur_result_t UR_APICALL urVirtualMemGetInfo(
    /// [in] handle to the context object.
    ur_context_handle_t hContext,
    /// [in] pointer to the start of the virtual memory range.
    const void *pStart,
    /// [in] size in bytes of the virtual memory range.
    size_t size,
    /// [in] type of the info to query.
    ur_virtual_mem_info_t propName,
    /// [in] size in bytes of the memory pointed to by pPropValue.
    size_t propSize,
    /// [out][optional][typename(propName, propSize)] array of bytes holding
    /// the info. If propSize is less than the real number of bytes needed to
    /// return the info then the ::UR_RESULT_ERROR_INVALID_SIZE error is
    /// returned and pPropValue is not used.
    void *pPropValue,
    /// [out][optional] pointer to the actual size in bytes of the queried
    /// propName."
    size_t *pPropSizeRet) {
  ur_result_t result = UR_RESULT_SUCCESS;
  return result;
}

///////////////////////////////////////////////////////////////////////////////
/// @brief Create a physical memory handle that virtual memory can be mapped to.
///
/// @returns
///     - ::UR_RESULT_SUCCESS
///     - ::UR_RESULT_ERROR_UNINITIALIZED
///     - ::UR_RESULT_ERROR_DEVICE_LOST
///     - ::UR_RESULT_ERROR_ADAPTER_SPECIFIC
///     - ::UR_RESULT_ERROR_INVALID_NULL_HANDLE
///         + `NULL == hContext`
///         + `NULL == hDevice`
///     - ::UR_RESULT_ERROR_INVALID_ENUMERATION
///         + `NULL != pProperties && ::UR_PHYSICAL_MEM_FLAGS_MASK &
///         pProperties->flags`
///     - ::UR_RESULT_ERROR_INVALID_NULL_POINTER
///         + `NULL == phPhysicalMem`
///     - ::UR_RESULT_ERROR_INVALID_SIZE
///         + If size is not a multiple of
///         ::UR_VIRTUAL_MEM_GRANULARITY_INFO_MINIMUM.
ur_result_t UR_APICALL urPhysicalMemCreate(
    /// [in] handle of the context object.
    ur_context_handle_t hContext,
    /// [in] handle of the device object.
    ur_device_handle_t hDevice,
    /// [in] size in bytes of physical memory to allocate, must be a multiple
    /// of ::UR_VIRTUAL_MEM_GRANULARITY_INFO_MINIMUM.
    size_t size,
    /// [in][optional] pointer to physical memory creation properties.
    const ur_physical_mem_properties_t *pProperties,
    /// [out][alloc] pointer to handle of physical memory object created.
    ur_physical_mem_handle_t *phPhysicalMem) {
  ur_result_t result = UR_RESULT_SUCCESS;
  return result;
}

///////////////////////////////////////////////////////////////////////////////
/// @brief Retain a physical memory handle, increment its reference count.
///
/// @returns
///     - ::UR_RESULT_SUCCESS
///     - ::UR_RESULT_ERROR_UNINITIALIZED
///     - ::UR_RESULT_ERROR_DEVICE_LOST
///     - ::UR_RESULT_ERROR_ADAPTER_SPECIFIC
///     - ::UR_RESULT_ERROR_INVALID_NULL_HANDLE
///         + `NULL == hPhysicalMem`
ur_result_t UR_APICALL urPhysicalMemRetain(
    /// [in][retain] handle of the physical memory object to retain.
    ur_physical_mem_handle_t hPhysicalMem) {
  ur_result_t result = UR_RESULT_SUCCESS;
  return result;
}

///////////////////////////////////////////////////////////////////////////////
/// @brief Release a physical memory handle, decrement its reference count.
///
/// @returns
///     - ::UR_RESULT_SUCCESS
///     - ::UR_RESULT_ERROR_UNINITIALIZED
///     - ::UR_RESULT_ERROR_DEVICE_LOST
///     - ::UR_RESULT_ERROR_ADAPTER_SPECIFIC
///     - ::UR_RESULT_ERROR_INVALID_NULL_HANDLE
///         + `NULL == hPhysicalMem`
ur_result_t UR_APICALL urPhysicalMemRelease(
    /// [in][release] handle of the physical memory object to release.
    ur_physical_mem_handle_t hPhysicalMem) {
  ur_result_t result = UR_RESULT_SUCCESS;
  return result;
}

///////////////////////////////////////////////////////////////////////////////
/// @brief Get information about a physical memory object.
///
/// @returns
///     - ::UR_RESULT_SUCCESS
///     - ::UR_RESULT_ERROR_UNINITIALIZED
///     - ::UR_RESULT_ERROR_DEVICE_LOST
///     - ::UR_RESULT_ERROR_ADAPTER_SPECIFIC
///     - ::UR_RESULT_ERROR_INVALID_NULL_HANDLE
///         + `NULL == hPhysicalMem`
///     - ::UR_RESULT_ERROR_INVALID_ENUMERATION
///         + `::UR_PHYSICAL_MEM_INFO_REFERENCE_COUNT < propName`
ur_result_t UR_APICALL urPhysicalMemGetInfo(
    /// [in] handle of the physical memory object to query.
    ur_physical_mem_handle_t hPhysicalMem,
    /// [in] type of the info to query.
    ur_physical_mem_info_t propName,
    /// [in] size in bytes of the memory pointed to by pPropValue.
    size_t propSize,
    /// [out][optional][typename(propName, propSize)] array of bytes holding
    /// the info. If propSize is less than the real number of bytes needed to
    /// return the info then the ::UR_RESULT_ERROR_INVALID_SIZE error is
    /// returned and pPropValue is not used.
    void *pPropValue,
    /// [out][optional] pointer to the actual size in bytes of the queried
    /// propName."
    size_t *pPropSizeRet) {
  ur_result_t result = UR_RESULT_SUCCESS;
  return result;
}

///////////////////////////////////////////////////////////////////////////////
/// @brief Create a program object from input intermediate language.
///
/// @details
///     - The application may call this function from simultaneous threads.
///     - The adapter may (but is not required to) perform validation of the
///       provided module during this call.
///
/// @remarks
///   _Analogues_
///     - **clCreateProgramWithIL**
///
/// @returns
///     - ::UR_RESULT_SUCCESS
///     - ::UR_RESULT_ERROR_UNINITIALIZED
///     - ::UR_RESULT_ERROR_DEVICE_LOST
///     - ::UR_RESULT_ERROR_ADAPTER_SPECIFIC
///     - ::UR_RESULT_ERROR_INVALID_NULL_HANDLE
///         + `NULL == hContext`
///     - ::UR_RESULT_ERROR_INVALID_NULL_POINTER
///         + `NULL == pIL`
///         + `NULL == phProgram`
///         + `NULL != pProperties && pProperties->count > 0 && NULL ==
///         pProperties->pMetadatas`
///     - ::UR_RESULT_ERROR_INVALID_SIZE
///         + `NULL != pProperties && NULL != pProperties->pMetadatas &&
///         pProperties->count == 0`
///         + `length == 0`
///     - ::UR_RESULT_ERROR_INVALID_BINARY
///         + If `pIL` is not a valid IL binary for devices in `hContext`.
///     - ::UR_RESULT_ERROR_COMPILER_NOT_AVAILABLE
///         + If devices in `hContext` don't have the capability to compile an
///         IL binary at runtime.
ur_result_t UR_APICALL urProgramCreateWithIL(
    /// [in] handle of the context instance
    ur_context_handle_t hContext,
    /// [in] pointer to IL binary.
    const void *pIL,
    /// [in] length of `pIL` in bytes.
    size_t length,
    /// [in][optional] pointer to program creation properties.
    const ur_program_properties_t *pProperties,
    /// [out][alloc] pointer to handle of program object created.
    ur_program_handle_t *phProgram) {
  ur_result_t result = UR_RESULT_SUCCESS;
  return result;
}

///////////////////////////////////////////////////////////////////////////////
/// @brief Create a program object from native binaries for the specified
///        devices.
///
/// @details
///     - The application may call this function from simultaneous threads.
///     - Following a successful call to this entry point, `phProgram` will
///       contain binaries of type ::UR_PROGRAM_BINARY_TYPE_COMPILED_OBJECT or
///       ::UR_PROGRAM_BINARY_TYPE_LIBRARY for the specified devices in
///       `phDevices`.
///     - The devices specified by `phDevices` must be associated with the
///       context.
///     - The adapter may (but is not required to) perform validation of the
///       provided modules during this call.
///
/// @remarks
///   _Analogues_
///     - **clCreateProgramWithBinary**
///
/// @returns
///     - ::UR_RESULT_SUCCESS
///     - ::UR_RESULT_ERROR_UNINITIALIZED
///     - ::UR_RESULT_ERROR_DEVICE_LOST
///     - ::UR_RESULT_ERROR_ADAPTER_SPECIFIC
///     - ::UR_RESULT_ERROR_INVALID_NULL_HANDLE
///         + `NULL == hContext`
///     - ::UR_RESULT_ERROR_INVALID_NULL_POINTER
///         + `NULL == phDevices`
///         + `NULL == pLengths`
///         + `NULL == ppBinaries`
///         + `NULL == phProgram`
///         + `NULL != pProperties && pProperties->count > 0 && NULL ==
///         pProperties->pMetadatas`
///     - ::UR_RESULT_ERROR_INVALID_SIZE
///         + `NULL != pProperties && NULL != pProperties->pMetadatas &&
///         pProperties->count == 0`
///         + `numDevices == 0`
///     - ::UR_RESULT_ERROR_INVALID_NATIVE_BINARY
///         + If any binary in `ppBinaries` isn't a valid binary for the
///         corresponding device in `phDevices.`
ur_result_t UR_APICALL urProgramCreateWithBinary(
    /// [in] handle of the context instance
    ur_context_handle_t hContext,
    /// [in] number of devices
    uint32_t numDevices,
    /// [in][range(0, numDevices)] a pointer to a list of device handles. The
    /// binaries are loaded for devices specified in this list.
    ur_device_handle_t *phDevices,
    /// [in][range(0, numDevices)] array of sizes of program binaries
    /// specified by `pBinaries` (in bytes).
    size_t *pLengths,
    /// [in][range(0, numDevices)] pointer to program binaries to be loaded
    /// for devices specified by `phDevices`.
    const uint8_t **ppBinaries,
    /// [in][optional] pointer to program creation properties.
    const ur_program_properties_t *pProperties,
    /// [out][alloc] pointer to handle of Program object created.
    ur_program_handle_t *phProgram) {
  ur_result_t result = UR_RESULT_SUCCESS;
  return result;
}

///////////////////////////////////////////////////////////////////////////////
/// @brief Produces an executable program from one program, negates need for the
///        linking step.
///
/// @details
///     - The application may call this function from simultaneous threads.
///     - Following a successful call to this entry point, the program passed
///       will contain a binary of the ::UR_PROGRAM_BINARY_TYPE_EXECUTABLE type
///       for each device in `hContext`.
///
/// @remarks
///   _Analogues_
///     - **clBuildProgram**
///
/// @returns
///     - ::UR_RESULT_SUCCESS
///     - ::UR_RESULT_ERROR_UNINITIALIZED
///     - ::UR_RESULT_ERROR_DEVICE_LOST
///     - ::UR_RESULT_ERROR_ADAPTER_SPECIFIC
///     - ::UR_RESULT_ERROR_INVALID_NULL_HANDLE
///         + `NULL == hProgram`
///     - ::UR_RESULT_ERROR_INVALID_NULL_POINTER
///         + `NULL == phDevices`
///     - ::UR_RESULT_ERROR_INVALID_PROGRAM
///         + If `hProgram` isn't a valid program object.
///     - ::UR_RESULT_ERROR_PROGRAM_BUILD_FAILURE
///         + If an error occurred when building `hProgram`.
ur_result_t UR_APICALL urProgramBuild(
    /// [in] Handle of the program to build.
    ur_program_handle_t hProgram,
    /// [in] number of devices to build for
    uint32_t numDevices,
    /// [in][range(0, numDevices)] pointer to array of device handles
    ur_device_handle_t *phDevices,
    /// [in][optional] pointer to build options null-terminated string.
    const char *pOptions) {
  ur_result_t result = UR_RESULT_SUCCESS;
  return result;
}

///////////////////////////////////////////////////////////////////////////////
/// @brief Produces an executable program from one or more programs.
///
/// @details
///     - The application may call this function from simultaneous threads.
///     - Following a successful call to this entry point `hProgram` will
///       contain a binary of the ::UR_PROGRAM_BINARY_TYPE_COMPILED_OBJECT type
///       for each device in `hContext`.
///
/// @remarks
///   _Analogues_
///     - **clCompileProgram**
///
/// @returns
///     - ::UR_RESULT_SUCCESS
///     - ::UR_RESULT_ERROR_UNINITIALIZED
///     - ::UR_RESULT_ERROR_DEVICE_LOST
///     - ::UR_RESULT_ERROR_ADAPTER_SPECIFIC
///     - ::UR_RESULT_ERROR_INVALID_NULL_HANDLE
///         + `NULL == hProgram`
///     - ::UR_RESULT_ERROR_INVALID_NULL_POINTER
///         + `NULL == phDevices`
///     - ::UR_RESULT_ERROR_INVALID_PROGRAM
///         + If `hProgram` isn't a valid program object.
///     - ::UR_RESULT_ERROR_PROGRAM_BUILD_FAILURE
///         + If an error occurred while compiling `hProgram`.
ur_result_t UR_APICALL urProgramCompile(
    /// [in][out] handle of the program to compile.
    ur_program_handle_t hProgram,
    /// [in] number of devices
    uint32_t numDevices,
    /// [in][range(0, numDevices)] pointer to array of device handles
    ur_device_handle_t *phDevices,
    /// [in][optional] pointer to build options null-terminated string.
    const char *pOptions) {
  ur_result_t result = UR_RESULT_SUCCESS;
  return result;
}

///////////////////////////////////////////////////////////////////////////////
/// @brief Produces an executable program from one or more programs.
///
/// @details
///     - The application may call this function from simultaneous threads.
///     - Following a successful call to this entry point the program returned
///       in `phProgram` will contain a binary of the
///       ::UR_PROGRAM_BINARY_TYPE_EXECUTABLE type for each device in
///       `hContext`.
///     - If a non-success code is returned, adapters may store a program in
///       `phProgram`. This program should only be used with
///       `::urProgramGetBuildInfo` to get the build log for the failure.
///       Adapters which do not do not support producing build logs must set
///       this value to `nullptr`.
///
/// @remarks
///   _Analogues_
///     - **clLinkProgram**
///
/// @returns
///     - ::UR_RESULT_SUCCESS
///     - ::UR_RESULT_ERROR_UNINITIALIZED
///     - ::UR_RESULT_ERROR_DEVICE_LOST
///     - ::UR_RESULT_ERROR_ADAPTER_SPECIFIC
///     - ::UR_RESULT_ERROR_INVALID_NULL_HANDLE
///         + `NULL == hContext`
///     - ::UR_RESULT_ERROR_INVALID_NULL_POINTER
///         + `NULL == phDevices`
///         + `NULL == phPrograms`
///         + `NULL == phProgram`
///     - ::UR_RESULT_ERROR_INVALID_PROGRAM
///         + If one of the programs in `phPrograms` isn't a valid program
///         object.
///     - ::UR_RESULT_ERROR_INVALID_SIZE
///         + `count == 0`
///     - ::UR_RESULT_ERROR_PROGRAM_LINK_FAILURE
///         + If an error occurred while linking `phPrograms`.
ur_result_t UR_APICALL urProgramLink(
    /// [in] handle of the context instance.
    ur_context_handle_t hContext,
    /// [in] number of devices
    uint32_t numDevices,
    /// [in][range(0, numDevices)] pointer to array of device handles
    ur_device_handle_t *phDevices,
    /// [in] number of program handles in `phPrograms`.
    uint32_t count,
    /// [in][range(0, count)] pointer to array of program handles.
    const ur_program_handle_t *phPrograms,
    /// [in][optional] pointer to linker options null-terminated string.
    const char *pOptions,
    /// [out][alloc] pointer to handle of program object created.
    ur_program_handle_t *phProgram) {
  ur_result_t result = UR_RESULT_SUCCESS;
  return result;
}

///////////////////////////////////////////////////////////////////////////////
/// @brief Get a reference to the Program object.
///
/// @details
///     - Get a reference to the Program object handle. Increment its reference
///       count
///     - The application may call this function from simultaneous threads.
///     - The implementation of this function should be lock-free.
///
/// @remarks
///   _Analogues_
///     - **clRetainProgram**
///
/// @returns
///     - ::UR_RESULT_SUCCESS
///     - ::UR_RESULT_ERROR_UNINITIALIZED
///     - ::UR_RESULT_ERROR_DEVICE_LOST
///     - ::UR_RESULT_ERROR_ADAPTER_SPECIFIC
///     - ::UR_RESULT_ERROR_INVALID_NULL_HANDLE
///         + `NULL == hProgram`
ur_result_t UR_APICALL urProgramRetain(
    /// [in][retain] handle for the Program to retain
    ur_program_handle_t hProgram) {
  ur_result_t result = UR_RESULT_SUCCESS;
  return result;
}

///////////////////////////////////////////////////////////////////////////////
/// @brief Release Program.
///
/// @details
///     - Decrement reference count and destroy the Program if reference count
///       becomes zero.
///     - The application may call this function from simultaneous threads.
///     - The implementation of this function should be lock-free.
///
/// @remarks
///   _Analogues_
///     - **clReleaseProgram**
///
/// @returns
///     - ::UR_RESULT_SUCCESS
///     - ::UR_RESULT_ERROR_UNINITIALIZED
///     - ::UR_RESULT_ERROR_DEVICE_LOST
///     - ::UR_RESULT_ERROR_ADAPTER_SPECIFIC
///     - ::UR_RESULT_ERROR_INVALID_NULL_HANDLE
///         + `NULL == hProgram`
ur_result_t UR_APICALL urProgramRelease(
    /// [in][release] handle for the Program to release
    ur_program_handle_t hProgram) {
  ur_result_t result = UR_RESULT_SUCCESS;
  return result;
}

///////////////////////////////////////////////////////////////////////////////
/// @brief Retrieves a device function pointer to a user-defined function.
///
/// @details
///     - Retrieves a pointer to the functions with the given name and defined
///       in the given program.
///     - ::UR_RESULT_ERROR_FUNCTION_ADDRESS_NOT_AVAILABLE is returned if the
///       function can not be obtained.
///     - The application may call this function from simultaneous threads for
///       the same device.
///     - The implementation of this function should be thread-safe.
///
/// @remarks
///   _Analogues_
///     - **clGetDeviceFunctionPointerINTEL**
///
/// @returns
///     - ::UR_RESULT_SUCCESS
///     - ::UR_RESULT_ERROR_UNINITIALIZED
///     - ::UR_RESULT_ERROR_DEVICE_LOST
///     - ::UR_RESULT_ERROR_ADAPTER_SPECIFIC
///     - ::UR_RESULT_ERROR_INVALID_NULL_HANDLE
///         + `NULL == hDevice`
///         + `NULL == hProgram`
///     - ::UR_RESULT_ERROR_INVALID_NULL_POINTER
///         + `NULL == pFunctionName`
///         + `NULL == ppFunctionPointer`
///     - ::UR_RESULT_ERROR_INVALID_KERNEL_NAME
///         + If `pFunctionName` couldn't be found in `hProgram`.
///     - ::UR_RESULT_ERROR_FUNCTION_ADDRESS_NOT_AVAILABLE
///         + If `pFunctionName` could be located, but its address couldn't be
///         retrieved.
ur_result_t UR_APICALL urProgramGetFunctionPointer(
    /// [in] handle of the device to retrieve pointer for.
    ur_device_handle_t hDevice,
    /// [in] handle of the program to search for function in.
    /// The program must already be built to the specified device, or
    /// otherwise ::UR_RESULT_ERROR_INVALID_PROGRAM_EXECUTABLE is returned.
    ur_program_handle_t hProgram,
    /// [in] A null-terminates string denoting the mangled function name.
    const char *pFunctionName,
    /// [out] Returns the pointer to the function if it is found in the program.
    void **ppFunctionPointer) {
  ur_result_t result = UR_RESULT_SUCCESS;
  return result;
}

///////////////////////////////////////////////////////////////////////////////
/// @brief Retrieves a pointer to a device global variable.
///
/// @details
///     - Retrieves a pointer to a device global variable.
///     - The application may call this function from simultaneous threads for
///       the same device.
///     - The implementation of this function should be thread-safe.
///
/// @remarks
///   _Analogues_
///     - **clGetDeviceGlobalVariablePointerINTEL**
///
/// @returns
///     - ::UR_RESULT_SUCCESS
///     - ::UR_RESULT_ERROR_UNINITIALIZED
///     - ::UR_RESULT_ERROR_DEVICE_LOST
///     - ::UR_RESULT_ERROR_ADAPTER_SPECIFIC
///     - ::UR_RESULT_ERROR_INVALID_NULL_HANDLE
///         + `NULL == hDevice`
///         + `NULL == hProgram`
///     - ::UR_RESULT_ERROR_INVALID_NULL_POINTER
///         + `NULL == pGlobalVariableName`
///         + `NULL == ppGlobalVariablePointerRet`
///     - ::UR_RESULT_ERROR_INVALID_VALUE
///         + `name` is not a valid variable in the program.
ur_result_t UR_APICALL urProgramGetGlobalVariablePointer(
    /// [in] handle of the device to retrieve the pointer for.
    ur_device_handle_t hDevice,
    /// [in] handle of the program where the global variable is.
    ur_program_handle_t hProgram,
    /// [in] mangled name of the global variable to retrieve the pointer for.
    const char *pGlobalVariableName,
    /// [out][optional] Returns the size of the global variable if it is found
    /// in the program.
    size_t *pGlobalVariableSizeRet,
    /// [out] Returns the pointer to the global variable if it is found in the
    /// program.
    void **ppGlobalVariablePointerRet) {
  ur_result_t result = UR_RESULT_SUCCESS;
  return result;
}

///////////////////////////////////////////////////////////////////////////////
/// @brief Query information about a Program object
///
/// @remarks
///   _Analogues_
///     - **clGetProgramInfo**
///
/// @returns
///     - ::UR_RESULT_SUCCESS
///     - ::UR_RESULT_ERROR_UNINITIALIZED
///     - ::UR_RESULT_ERROR_DEVICE_LOST
///     - ::UR_RESULT_ERROR_ADAPTER_SPECIFIC
///     - ::UR_RESULT_ERROR_INVALID_NULL_HANDLE
///         + `NULL == hProgram`
///     - ::UR_RESULT_ERROR_INVALID_ENUMERATION
///         + `::UR_PROGRAM_INFO_KERNEL_NAMES < propName`
///     - ::UR_RESULT_ERROR_UNSUPPORTED_ENUMERATION
///         + If `propName` is not supported by the adapter.
///     - ::UR_RESULT_ERROR_INVALID_SIZE
///         + `propSize == 0 && pPropValue != NULL`
///         + If `propSize` is less than the real number of bytes needed to
///         return the info.
///     - ::UR_RESULT_ERROR_INVALID_NULL_POINTER
///         + `propSize != 0 && pPropValue == NULL`
///         + `pPropValue == NULL && pPropSizeRet == NULL`
///     - ::UR_RESULT_ERROR_INVALID_PROGRAM
///     - ::UR_RESULT_ERROR_OUT_OF_RESOURCES
///     - ::UR_RESULT_ERROR_OUT_OF_HOST_MEMORY
ur_result_t UR_APICALL urProgramGetInfo(
    /// [in] handle of the Program object
    ur_program_handle_t hProgram,
    /// [in] name of the Program property to query
    ur_program_info_t propName,
    /// [in] the size of the Program property.
    size_t propSize,
    /// [in,out][optional][typename(propName, propSize)] array of bytes of
    /// holding the program info property.
    /// If propSize is not equal to or greater than the real number of bytes
    /// needed to return
    /// the info then the ::UR_RESULT_ERROR_INVALID_SIZE error is returned and
    /// pPropValue is not used.
    void *pPropValue,
    /// [out][optional] pointer to the actual size in bytes of the queried
    /// propName.
    size_t *pPropSizeRet) {
  ur_result_t result = UR_RESULT_SUCCESS;
  return result;
}

///////////////////////////////////////////////////////////////////////////////
/// @brief Query build information about a Program object for a Device
///
/// @remarks
///   _Analogues_
///     - **clGetProgramBuildInfo**
///
/// @returns
///     - ::UR_RESULT_SUCCESS
///     - ::UR_RESULT_ERROR_UNINITIALIZED
///     - ::UR_RESULT_ERROR_DEVICE_LOST
///     - ::UR_RESULT_ERROR_ADAPTER_SPECIFIC
///     - ::UR_RESULT_ERROR_INVALID_NULL_HANDLE
///         + `NULL == hProgram`
///         + `NULL == hDevice`
///     - ::UR_RESULT_ERROR_INVALID_ENUMERATION
///         + `::UR_PROGRAM_BUILD_INFO_BINARY_TYPE < propName`
ur_result_t UR_APICALL urProgramGetBuildInfo(
    /// [in] handle of the Program object
    ur_program_handle_t hProgram,
    /// [in] handle of the Device object
    ur_device_handle_t hDevice,
    /// [in] name of the Program build info to query
    ur_program_build_info_t propName,
    /// [in] size of the Program build info property.
    size_t propSize,
    /// [in,out][optional][typename(propName, propSize)] value of the Program
    /// build property.
    /// If propSize is not equal to or greater than the real number of bytes
    /// needed to return the info then the ::UR_RESULT_ERROR_INVALID_SIZE
    /// error is returned and pPropValue is not used.
    void *pPropValue,
    /// [out][optional] pointer to the actual size in bytes of data being
    /// queried by propName.
    size_t *pPropSizeRet) {
  ur_result_t result = UR_RESULT_SUCCESS;
  return result;
}

///////////////////////////////////////////////////////////////////////////////
/// @brief Set an array of specialization constants on a Program.
///
/// @details
///     - This entry point is optional, the application should query for support
///       with device query
///       ::UR_DEVICE_INFO_PROGRAM_SET_SPECIALIZATION_CONSTANTS passed to
///       ::urDeviceGetInfo.
///     - The application may call this function from simultaneous threads for
///       the same device.
///     - The implementation of this function should be thread-safe.
///     - `hProgram` must have been created with the ::urProgramCreateWithIL
///       entry point.
///     - Any spec constants set with this entry point will apply only to
///       subsequent calls to ::urProgramBuild or ::urProgramCompile.
///
/// @returns
///     - ::UR_RESULT_SUCCESS
///     - ::UR_RESULT_ERROR_UNINITIALIZED
///     - ::UR_RESULT_ERROR_DEVICE_LOST
///     - ::UR_RESULT_ERROR_ADAPTER_SPECIFIC
///     - ::UR_RESULT_ERROR_INVALID_NULL_HANDLE
///         + `NULL == hProgram`
///     - ::UR_RESULT_ERROR_INVALID_NULL_POINTER
///         + `NULL == pSpecConstants`
///     - ::UR_RESULT_ERROR_INVALID_SIZE
///         + `count == 0`
///     - ::UR_RESULT_ERROR_UNSUPPORTED_FEATURE
///         + If ::UR_DEVICE_INFO_PROGRAM_SET_SPECIALIZATION_CONSTANTS query is
///         false
///     - ::UR_RESULT_ERROR_INVALID_VALUE
///         + A pSpecConstant entry contains a size that does not match that of
///         the specialization constant in the module.
///         + A pSpecConstant entry contains a nullptr pValue.
///     - ::UR_RESULT_ERROR_INVALID_SPEC_ID
///         + Any id specified in a pSpecConstant entry is not a valid
///         specialization constant identifier.
ur_result_t UR_APICALL urProgramSetSpecializationConstants(
    /// [in] handle of the Program object
    ur_program_handle_t hProgram,
    /// [in] the number of elements in the pSpecConstants array
    uint32_t count,
    /// [in][range(0, count)] array of specialization constant value
    /// descriptions
    const ur_specialization_constant_info_t *pSpecConstants) {
  ur_result_t result = UR_RESULT_SUCCESS;
  return result;
}

///////////////////////////////////////////////////////////////////////////////
/// @brief Return program native program handle.
///
/// @details
///     - Retrieved native handle can be used for direct interaction with the
///       native platform driver.
///     - Use interoperability program extensions to convert native handle to
///       native type.
///     - The application may call this function from simultaneous threads for
///       the same context.
///     - The implementation of this function should be thread-safe.
///
/// @returns
///     - ::UR_RESULT_SUCCESS
///     - ::UR_RESULT_ERROR_UNINITIALIZED
///     - ::UR_RESULT_ERROR_DEVICE_LOST
///     - ::UR_RESULT_ERROR_ADAPTER_SPECIFIC
///     - ::UR_RESULT_ERROR_INVALID_NULL_HANDLE
///         + `NULL == hProgram`
///     - ::UR_RESULT_ERROR_INVALID_NULL_POINTER
///         + `NULL == phNativeProgram`
///     - ::UR_RESULT_ERROR_UNSUPPORTED_FEATURE
///         + If the adapter has no underlying equivalent handle.
ur_result_t UR_APICALL urProgramGetNativeHandle(
    /// [in] handle of the program.
    ur_program_handle_t hProgram,
    /// [out] a pointer to the native handle of the program.
    ur_native_handle_t *phNativeProgram) {
  ur_result_t result = UR_RESULT_SUCCESS;
  return result;
}

///////////////////////////////////////////////////////////////////////////////
/// @brief Create runtime program object from native program handle.
///
/// @details
///     - Creates runtime program handle from native driver program handle.
///     - The application may call this function from simultaneous threads for
///       the same context.
///     - The implementation of this function should be thread-safe.
///
/// @returns
///     - ::UR_RESULT_SUCCESS
///     - ::UR_RESULT_ERROR_UNINITIALIZED
///     - ::UR_RESULT_ERROR_DEVICE_LOST
///     - ::UR_RESULT_ERROR_ADAPTER_SPECIFIC
///     - ::UR_RESULT_ERROR_INVALID_NULL_HANDLE
///         + `NULL == hContext`
///     - ::UR_RESULT_ERROR_INVALID_NULL_POINTER
///         + `NULL == phProgram`
///     - ::UR_RESULT_ERROR_UNSUPPORTED_FEATURE
///         + If the adapter has no underlying equivalent handle.
ur_result_t UR_APICALL urProgramCreateWithNativeHandle(
    /// [in][nocheck] the native handle of the program.
    ur_native_handle_t hNativeProgram,
    /// [in] handle of the context instance
    ur_context_handle_t hContext,
    /// [in][optional] pointer to native program properties struct.
    const ur_program_native_properties_t *pProperties,
    /// [out][alloc] pointer to the handle of the program object created.
    ur_program_handle_t *phProgram) {
  ur_result_t result = UR_RESULT_SUCCESS;
  return result;
}

///////////////////////////////////////////////////////////////////////////////
/// @brief Create kernel object from a program.
///
/// @details
///     - The application may call this function from simultaneous threads.
///     - The implementation of this function should be lock-free.
///
/// @returns
///     - ::UR_RESULT_SUCCESS
///     - ::UR_RESULT_ERROR_UNINITIALIZED
///     - ::UR_RESULT_ERROR_DEVICE_LOST
///     - ::UR_RESULT_ERROR_ADAPTER_SPECIFIC
///     - ::UR_RESULT_ERROR_INVALID_NULL_HANDLE
///         + `NULL == hProgram`
///     - ::UR_RESULT_ERROR_INVALID_NULL_POINTER
///         + `NULL == pKernelName`
///         + `NULL == phKernel`
///     - ::UR_RESULT_ERROR_INVALID_KERNEL_NAME
///         + If `pKernelName` wasn't found in `hProgram`.
ur_result_t UR_APICALL urKernelCreate(
    /// [in] handle of the program instance
    ur_program_handle_t hProgram,
    /// [in] pointer to null-terminated string.
    const char *pKernelName,
    /// [out][alloc] pointer to handle of kernel object created.
    ur_kernel_handle_t *phKernel) {
  ur_result_t result = UR_RESULT_SUCCESS;
  return result;
}

///////////////////////////////////////////////////////////////////////////////
/// @brief Set kernel argument to a value.
///
/// @details
///     - The application may call this function from simultaneous threads with
///       the same kernel handle.
///     - The implementation of this function should be lock-free.
///
/// @returns
///     - ::UR_RESULT_SUCCESS
///     - ::UR_RESULT_ERROR_UNINITIALIZED
///     - ::UR_RESULT_ERROR_DEVICE_LOST
///     - ::UR_RESULT_ERROR_ADAPTER_SPECIFIC
///     - ::UR_RESULT_ERROR_INVALID_NULL_HANDLE
///         + `NULL == hKernel`
///     - ::UR_RESULT_ERROR_INVALID_NULL_POINTER
///         + `NULL == pArgValue`
///     - ::UR_RESULT_ERROR_INVALID_KERNEL_ARGUMENT_INDEX
///     - ::UR_RESULT_ERROR_INVALID_KERNEL_ARGUMENT_SIZE
ur_result_t UR_APICALL urKernelSetArgValue(
    /// [in] handle of the kernel object
    ur_kernel_handle_t hKernel,
    /// [in] argument index in range [0, num args - 1]
    uint32_t argIndex,
    /// [in] size of argument type
    size_t argSize,
    /// [in][optional] pointer to value properties.
    const ur_kernel_arg_value_properties_t *pProperties,
    /// [in] argument value represented as matching arg type.
    /// The data pointed to will be copied and therefore can be reused on
    /// return.
    const void *pArgValue) {
  ur_result_t result = UR_RESULT_SUCCESS;
  return result;
}

///////////////////////////////////////////////////////////////////////////////
/// @brief Set kernel argument to a local buffer.
///
/// @details
///     - The application may call this function from simultaneous threads with
///       the same kernel handle.
///     - The implementation of this function should be lock-free.
///
/// @returns
///     - ::UR_RESULT_SUCCESS
///     - ::UR_RESULT_ERROR_UNINITIALIZED
///     - ::UR_RESULT_ERROR_DEVICE_LOST
///     - ::UR_RESULT_ERROR_ADAPTER_SPECIFIC
///     - ::UR_RESULT_ERROR_INVALID_NULL_HANDLE
///         + `NULL == hKernel`
///     - ::UR_RESULT_ERROR_INVALID_KERNEL_ARGUMENT_INDEX
///     - ::UR_RESULT_ERROR_INVALID_KERNEL_ARGUMENT_SIZE
ur_result_t UR_APICALL urKernelSetArgLocal(
    /// [in] handle of the kernel object
    ur_kernel_handle_t hKernel,
    /// [in] argument index in range [0, num args - 1]
    uint32_t argIndex,
    /// [in] size of the local buffer to be allocated by the runtime
    size_t argSize,
    /// [in][optional] pointer to local buffer properties.
    const ur_kernel_arg_local_properties_t *pProperties) {
  ur_result_t result = UR_RESULT_SUCCESS;
  return result;
}

///////////////////////////////////////////////////////////////////////////////
/// @brief Query information about a Kernel object
///
/// @remarks
///   _Analogues_
///     - **clGetKernelInfo**
///
/// @returns
///     - ::UR_RESULT_SUCCESS
///     - ::UR_RESULT_ERROR_UNINITIALIZED
///     - ::UR_RESULT_ERROR_DEVICE_LOST
///     - ::UR_RESULT_ERROR_ADAPTER_SPECIFIC
///     - ::UR_RESULT_ERROR_INVALID_NULL_HANDLE
///         + `NULL == hKernel`
///     - ::UR_RESULT_ERROR_INVALID_ENUMERATION
///         + `::UR_KERNEL_INFO_SPILL_MEM_SIZE < propName`
///     - ::UR_RESULT_ERROR_UNSUPPORTED_ENUMERATION
///         + If `propName` is not supported by the adapter.
///     - ::UR_RESULT_ERROR_INVALID_SIZE
///         + `propSize == 0 && pPropValue != NULL`
///         + If `propSize` is less than the real number of bytes needed to
///         return the info.
///     - ::UR_RESULT_ERROR_INVALID_NULL_POINTER
///         + `propSize != 0 && pPropValue == NULL`
///         + `pPropValue == NULL && pPropSizeRet == NULL`
///     - ::UR_RESULT_ERROR_INVALID_KERNEL
///     - ::UR_RESULT_ERROR_OUT_OF_RESOURCES
///     - ::UR_RESULT_ERROR_OUT_OF_HOST_MEMORY
ur_result_t UR_APICALL urKernelGetInfo(
    /// [in] handle of the Kernel object
    ur_kernel_handle_t hKernel,
    /// [in] name of the Kernel property to query
    ur_kernel_info_t propName,
    /// [in] the size of the Kernel property value.
    size_t propSize,
    /// [in,out][optional][typename(propName, propSize)] array of bytes
    /// holding the kernel info property.
    /// If propSize is not equal to or greater than the real number of bytes
    /// needed to return
    /// the info then the ::UR_RESULT_ERROR_INVALID_SIZE error is returned and
    /// pPropValue is not used.
    void *pPropValue,
    /// [out][optional] pointer to the actual size in bytes of data being
    /// queried by propName.
    size_t *pPropSizeRet) {
  ur_result_t result = UR_RESULT_SUCCESS;
  return result;
}

///////////////////////////////////////////////////////////////////////////////
/// @brief Query work Group information about a Kernel object
///
/// @remarks
///   _Analogues_
///     - **clGetKernelWorkGroupInfo**
///
/// @returns
///     - ::UR_RESULT_SUCCESS
///     - ::UR_RESULT_ERROR_UNINITIALIZED
///     - ::UR_RESULT_ERROR_DEVICE_LOST
///     - ::UR_RESULT_ERROR_ADAPTER_SPECIFIC
///     - ::UR_RESULT_ERROR_INVALID_NULL_HANDLE
///         + `NULL == hKernel`
///         + `NULL == hDevice`
///     - ::UR_RESULT_ERROR_INVALID_ENUMERATION
///         + `::UR_KERNEL_GROUP_INFO_COMPILE_MAX_LINEAR_WORK_GROUP_SIZE <
///         propName`
ur_result_t UR_APICALL urKernelGetGroupInfo(
    /// [in] handle of the Kernel object
    ur_kernel_handle_t hKernel,
    /// [in] handle of the Device object
    ur_device_handle_t hDevice,
    /// [in] name of the work Group property to query
    ur_kernel_group_info_t propName,
    /// [in] size of the Kernel Work Group property value
    size_t propSize,
    /// [in,out][optional][typename(propName, propSize)] value of the Kernel
    /// Work Group property.
    void *pPropValue,
    /// [out][optional] pointer to the actual size in bytes of data being
    /// queried by propName.
    size_t *pPropSizeRet) {
  ur_result_t result = UR_RESULT_SUCCESS;
  return result;
}

///////////////////////////////////////////////////////////////////////////////
/// @brief Query SubGroup information about a Kernel object
///
/// @returns
///     - ::UR_RESULT_SUCCESS
///     - ::UR_RESULT_ERROR_UNINITIALIZED
///     - ::UR_RESULT_ERROR_DEVICE_LOST
///     - ::UR_RESULT_ERROR_ADAPTER_SPECIFIC
///     - ::UR_RESULT_ERROR_INVALID_NULL_HANDLE
///         + `NULL == hKernel`
///         + `NULL == hDevice`
///     - ::UR_RESULT_ERROR_INVALID_ENUMERATION
///         + `::UR_KERNEL_SUB_GROUP_INFO_SUB_GROUP_SIZE_INTEL < propName`
ur_result_t UR_APICALL urKernelGetSubGroupInfo(
    /// [in] handle of the Kernel object
    ur_kernel_handle_t hKernel,
    /// [in] handle of the Device object
    ur_device_handle_t hDevice,
    /// [in] name of the SubGroup property to query
    ur_kernel_sub_group_info_t propName,
    /// [in] size of the Kernel SubGroup property value
    size_t propSize,
    /// [in,out][optional][typename(propName, propSize)] value of the Kernel
    /// SubGroup property.
    void *pPropValue,
    /// [out][optional] pointer to the actual size in bytes of data being
    /// queried by propName.
    size_t *pPropSizeRet) {
  ur_result_t result = UR_RESULT_SUCCESS;
  return result;
}

///////////////////////////////////////////////////////////////////////////////
/// @brief Get a reference to the Kernel object.
///
/// @details
///     - Get a reference to the Kernel object handle. Increment its reference
///       count
///     - The application may call this function from simultaneous threads.
///     - The implementation of this function should be lock-free.
///
/// @remarks
///   _Analogues_
///     - **clRetainKernel**
///
/// @returns
///     - ::UR_RESULT_SUCCESS
///     - ::UR_RESULT_ERROR_UNINITIALIZED
///     - ::UR_RESULT_ERROR_DEVICE_LOST
///     - ::UR_RESULT_ERROR_ADAPTER_SPECIFIC
///     - ::UR_RESULT_ERROR_INVALID_NULL_HANDLE
///         + `NULL == hKernel`
ur_result_t UR_APICALL urKernelRetain(
    /// [in][retain] handle for the Kernel to retain
    ur_kernel_handle_t hKernel) {
  ur_result_t result = UR_RESULT_SUCCESS;
  return result;
}

///////////////////////////////////////////////////////////////////////////////
/// @brief Release Kernel.
///
/// @details
///     - Decrement reference count and destroy the Kernel if reference count
///       becomes zero.
///     - The application may call this function from simultaneous threads.
///     - The implementation of this function should be lock-free.
///
/// @remarks
///   _Analogues_
///     - **clReleaseKernel**
///
/// @returns
///     - ::UR_RESULT_SUCCESS
///     - ::UR_RESULT_ERROR_UNINITIALIZED
///     - ::UR_RESULT_ERROR_DEVICE_LOST
///     - ::UR_RESULT_ERROR_ADAPTER_SPECIFIC
///     - ::UR_RESULT_ERROR_INVALID_NULL_HANDLE
///         + `NULL == hKernel`
ur_result_t UR_APICALL urKernelRelease(
    /// [in][release] handle for the Kernel to release
    ur_kernel_handle_t hKernel) {
  ur_result_t result = UR_RESULT_SUCCESS;
  return result;
}

///////////////////////////////////////////////////////////////////////////////
/// @brief Set a USM pointer as the argument value of a Kernel.
///
/// @details
///     - The application may call this function from simultaneous threads with
///       the same kernel handle.
///     - The implementation of this function should be lock-free.
///
/// @remarks
///   _Analogues_
///     - **clSetKernelArgSVMPointer**
///
/// @returns
///     - ::UR_RESULT_SUCCESS
///     - ::UR_RESULT_ERROR_UNINITIALIZED
///     - ::UR_RESULT_ERROR_DEVICE_LOST
///     - ::UR_RESULT_ERROR_ADAPTER_SPECIFIC
///     - ::UR_RESULT_ERROR_INVALID_NULL_HANDLE
///         + `NULL == hKernel`
///     - ::UR_RESULT_ERROR_INVALID_KERNEL_ARGUMENT_INDEX
ur_result_t UR_APICALL urKernelSetArgPointer(
    /// [in] handle of the kernel object
    ur_kernel_handle_t hKernel,
    /// [in] argument index in range [0, num args - 1]
    uint32_t argIndex,
    /// [in][optional] pointer to USM pointer properties.
    const ur_kernel_arg_pointer_properties_t *pProperties,
    /// [in][optional] Pointer obtained by USM allocation or virtual memory
    /// mapping operation. If null then argument value is considered null.
    const void *pArgValue) {
  ur_result_t result = UR_RESULT_SUCCESS;
  return result;
}

///////////////////////////////////////////////////////////////////////////////
/// @brief Set additional Kernel execution attributes.
///
/// @details
///     - The application must **not** call this function from simultaneous
///       threads with the same kernel handle.
///     - The implementation of this function should be lock-free.
///
/// @remarks
///   _Analogues_
///     - **clSetKernelExecInfo**
///
/// @returns
///     - ::UR_RESULT_SUCCESS
///     - ::UR_RESULT_ERROR_UNINITIALIZED
///     - ::UR_RESULT_ERROR_DEVICE_LOST
///     - ::UR_RESULT_ERROR_ADAPTER_SPECIFIC
///     - ::UR_RESULT_ERROR_INVALID_NULL_HANDLE
///         + `NULL == hKernel`
///     - ::UR_RESULT_ERROR_INVALID_ENUMERATION
///         + `::UR_KERNEL_EXEC_INFO_CACHE_CONFIG < propName`
///     - ::UR_RESULT_ERROR_INVALID_NULL_POINTER
///         + `NULL == pPropValue`
ur_result_t UR_APICALL urKernelSetExecInfo(
    /// [in] handle of the kernel object
    ur_kernel_handle_t hKernel,
    /// [in] name of the execution attribute
    ur_kernel_exec_info_t propName,
    /// [in] size in byte the attribute value
    size_t propSize,
    /// [in][optional] pointer to execution info properties.
    const ur_kernel_exec_info_properties_t *pProperties,
    /// [in][typename(propName, propSize)] pointer to memory location holding
    /// the property value.
    const void *pPropValue) {
  ur_result_t result = UR_RESULT_SUCCESS;
  return result;
}

///////////////////////////////////////////////////////////////////////////////
/// @brief Set a Sampler object as the argument value of a Kernel.
///
/// @details
///     - The application may call this function from simultaneous threads with
///       the same kernel handle.
///     - The implementation of this function should be lock-free.
///
/// @returns
///     - ::UR_RESULT_SUCCESS
///     - ::UR_RESULT_ERROR_UNINITIALIZED
///     - ::UR_RESULT_ERROR_DEVICE_LOST
///     - ::UR_RESULT_ERROR_ADAPTER_SPECIFIC
///     - ::UR_RESULT_ERROR_INVALID_NULL_HANDLE
///         + `NULL == hKernel`
///         + `NULL == hArgValue`
///     - ::UR_RESULT_ERROR_INVALID_KERNEL_ARGUMENT_INDEX
ur_result_t UR_APICALL urKernelSetArgSampler(
    /// [in] handle of the kernel object
    ur_kernel_handle_t hKernel,
    /// [in] argument index in range [0, num args - 1]
    uint32_t argIndex,
    /// [in][optional] pointer to sampler properties.
    const ur_kernel_arg_sampler_properties_t *pProperties,
    /// [in] handle of Sampler object.
    ur_sampler_handle_t hArgValue) {
  ur_result_t result = UR_RESULT_SUCCESS;
  return result;
}

///////////////////////////////////////////////////////////////////////////////
/// @brief Set a Memory object as the argument value of a Kernel.
///
/// @details
///     - The application may call this function from simultaneous threads with
///       the same kernel handle.
///     - The implementation of this function should be lock-free.
///
/// @returns
///     - ::UR_RESULT_SUCCESS
///     - ::UR_RESULT_ERROR_UNINITIALIZED
///     - ::UR_RESULT_ERROR_DEVICE_LOST
///     - ::UR_RESULT_ERROR_ADAPTER_SPECIFIC
///     - ::UR_RESULT_ERROR_INVALID_NULL_HANDLE
///         + `NULL == hKernel`
///     - ::UR_RESULT_ERROR_INVALID_ENUMERATION
///         + `NULL != pProperties && ::UR_MEM_FLAGS_MASK &
///         pProperties->memoryAccess`
///     - ::UR_RESULT_ERROR_INVALID_KERNEL_ARGUMENT_INDEX
ur_result_t UR_APICALL urKernelSetArgMemObj(
    /// [in] handle of the kernel object
    ur_kernel_handle_t hKernel,
    /// [in] argument index in range [0, num args - 1]
    uint32_t argIndex,
    /// [in][optional] pointer to Memory object properties.
    const ur_kernel_arg_mem_obj_properties_t *pProperties,
    /// [in][optional] handle of Memory object.
    ur_mem_handle_t hArgValue) {
  ur_result_t result = UR_RESULT_SUCCESS;
  return result;
}

///////////////////////////////////////////////////////////////////////////////
/// @brief Set an array of specialization constants on a Kernel.
///
/// @details
///     - This entry point is optional, the application should query for support
///       with device query ::UR_DEVICE_INFO_KERNEL_SET_SPECIALIZATION_CONSTANTS
///       passed to ::urDeviceGetInfo.
///     - Adapters which are capable of setting specialization constants
///       immediately prior to ::urEnqueueKernelLaunch with low overhead should
///       implement this entry point.
///     - Otherwise, if setting specialization constants late requires
///       recompiling or linking a program, adapters should not implement this
///       entry point.
///     - The application may call this function from simultaneous threads for
///       the same device.
///     - The implementation of this function should be thread-safe.
///
/// @returns
///     - ::UR_RESULT_SUCCESS
///     - ::UR_RESULT_ERROR_UNINITIALIZED
///     - ::UR_RESULT_ERROR_DEVICE_LOST
///     - ::UR_RESULT_ERROR_ADAPTER_SPECIFIC
///     - ::UR_RESULT_ERROR_INVALID_NULL_HANDLE
///         + `NULL == hKernel`
///     - ::UR_RESULT_ERROR_INVALID_NULL_POINTER
///         + `NULL == pSpecConstants`
///     - ::UR_RESULT_ERROR_INVALID_SIZE
///         + `count == 0`
///     - ::UR_RESULT_ERROR_UNSUPPORTED_FEATURE
///         + If ::UR_DEVICE_INFO_KERNEL_SET_SPECIALIZATION_CONSTANTS query is
///         false
///     - ::UR_RESULT_ERROR_INVALID_VALUE
///         + A pSpecConstant entry contains a size that does not match that of
///         the specialization constant in the module.
///         + A pSpecConstant entry contains a nullptr pValue.
///     - ::UR_RESULT_ERROR_INVALID_SPEC_ID
///         + Any id specified in a pSpecConstant entry is not a valid
///         specialization constant identifier.
ur_result_t UR_APICALL urKernelSetSpecializationConstants(
    /// [in] handle of the kernel object
    ur_kernel_handle_t hKernel,
    /// [in] the number of elements in the pSpecConstants array
    uint32_t count,
    /// [in] array of specialization constant value descriptions
    const ur_specialization_constant_info_t *pSpecConstants) {
  ur_result_t result = UR_RESULT_SUCCESS;
  return result;
}

///////////////////////////////////////////////////////////////////////////////
/// @brief Return platform native kernel handle.
///
/// @details
///     - Retrieved native handle can be used for direct interaction with the
///       native platform driver.
///     - Use interoperability platform extensions to convert native handle to
///       native type.
///     - The application may call this function from simultaneous threads for
///       the same context.
///     - The implementation of this function should be thread-safe.
///
/// @returns
///     - ::UR_RESULT_SUCCESS
///     - ::UR_RESULT_ERROR_UNINITIALIZED
///     - ::UR_RESULT_ERROR_DEVICE_LOST
///     - ::UR_RESULT_ERROR_ADAPTER_SPECIFIC
///     - ::UR_RESULT_ERROR_INVALID_NULL_HANDLE
///         + `NULL == hKernel`
///     - ::UR_RESULT_ERROR_INVALID_NULL_POINTER
///         + `NULL == phNativeKernel`
///     - ::UR_RESULT_ERROR_UNSUPPORTED_FEATURE
///         + If the adapter has no underlying equivalent handle.
ur_result_t UR_APICALL urKernelGetNativeHandle(
    /// [in] handle of the kernel.
    ur_kernel_handle_t hKernel,
    /// [out] a pointer to the native handle of the kernel.
    ur_native_handle_t *phNativeKernel) {
  ur_result_t result = UR_RESULT_SUCCESS;
  return result;
}

///////////////////////////////////////////////////////////////////////////////
/// @brief Create runtime kernel object from native kernel handle.
///
/// @details
///     - Creates runtime kernel handle from native driver kernel handle.
///     - The application may call this function from simultaneous threads for
///       the same context.
///     - The implementation of this function should be thread-safe.
///     - The implementation may require a valid program handle to return the
///       native kernel handle
///
/// @returns
///     - ::UR_RESULT_SUCCESS
///     - ::UR_RESULT_ERROR_UNINITIALIZED
///     - ::UR_RESULT_ERROR_DEVICE_LOST
///     - ::UR_RESULT_ERROR_ADAPTER_SPECIFIC
///     - ::UR_RESULT_ERROR_INVALID_NULL_HANDLE
///         + `NULL == hContext`
///         + If `hProgram == NULL` and the implementation requires a valid
///         program.
///     - ::UR_RESULT_ERROR_INVALID_NULL_POINTER
///         + `NULL == phKernel`
///     - ::UR_RESULT_ERROR_UNSUPPORTED_FEATURE
///         + If the adapter has no underlying equivalent handle.
ur_result_t UR_APICALL urKernelCreateWithNativeHandle(
    /// [in][nocheck] the native handle of the kernel.
    ur_native_handle_t hNativeKernel,
    /// [in] handle of the context object
    ur_context_handle_t hContext,
    /// [in][optional] handle of the program associated with the kernel
    ur_program_handle_t hProgram,
    /// [in][optional] pointer to native kernel properties struct
    const ur_kernel_native_properties_t *pProperties,
    /// [out][alloc] pointer to the handle of the kernel object created.
    ur_kernel_handle_t *phKernel) {
  ur_result_t result = UR_RESULT_SUCCESS;
  return result;
}

///////////////////////////////////////////////////////////////////////////////
/// @brief Get the suggested local work size for a kernel.
///
/// @details
///     - Query a suggested local work size for a kernel given a global size for
///       each dimension.
///     - The application may call this function from simultaneous threads for
///       the same context.
///
/// @returns
///     - ::UR_RESULT_SUCCESS
///     - ::UR_RESULT_ERROR_UNINITIALIZED
///     - ::UR_RESULT_ERROR_DEVICE_LOST
///     - ::UR_RESULT_ERROR_ADAPTER_SPECIFIC
///     - ::UR_RESULT_ERROR_INVALID_NULL_HANDLE
///         + `NULL == hKernel`
///         + `NULL == hQueue`
///     - ::UR_RESULT_ERROR_INVALID_NULL_POINTER
///         + `NULL == pGlobalWorkOffset`
///         + `NULL == pGlobalWorkSize`
///         + `NULL == pSuggestedLocalWorkSize`
///     - ::UR_RESULT_ERROR_UNSUPPORTED_FEATURE
ur_result_t UR_APICALL urKernelGetSuggestedLocalWorkSize(
    /// [in] handle of the kernel
    ur_kernel_handle_t hKernel,
    /// [in] handle of the queue object
    ur_queue_handle_t hQueue,
    /// [in] number of dimensions, from 1 to 3, to specify the global
    /// and work-group work-items
    uint32_t numWorkDim,
    /// [in] pointer to an array of numWorkDim unsigned values that specify
    /// the offset used to calculate the global ID of a work-item
    const size_t *pGlobalWorkOffset,
    /// [in] pointer to an array of numWorkDim unsigned values that specify
    /// the number of global work-items in workDim that will execute the
    /// kernel function
    const size_t *pGlobalWorkSize,
    /// [out] pointer to an array of numWorkDim unsigned values that specify
    /// suggested local work size that will contain the result of the query
    size_t *pSuggestedLocalWorkSize) {
  ur_result_t result = UR_RESULT_SUCCESS;
  return result;
}

///////////////////////////////////////////////////////////////////////////////
/// @brief Query the maximum number of work groups for a cooperative kernel
///
/// @returns
///     - ::UR_RESULT_SUCCESS
///     - ::UR_RESULT_ERROR_UNINITIALIZED
///     - ::UR_RESULT_ERROR_DEVICE_LOST
///     - ::UR_RESULT_ERROR_ADAPTER_SPECIFIC
///     - ::UR_RESULT_ERROR_INVALID_NULL_HANDLE
///         + `NULL == hKernel`
///         + `NULL == hDevice`
///     - ::UR_RESULT_ERROR_INVALID_NULL_POINTER
///         + `NULL == pLocalWorkSize`
///         + `NULL == pGroupCountRet`
///     - ::UR_RESULT_ERROR_INVALID_KERNEL
///     - ::UR_RESULT_ERROR_UNSUPPORTED_FEATURE
///         + If ::UR_DEVICE_INFO_KERNEL_LAUNCH_CAPABILITIES returns a value
///         without the ::UR_KERNEL_LAUNCH_PROPERTIES_FLAG_COOPERATIVE bit set.
///     - ::UR_RESULT_ERROR_INVALID_WORK_DIMENSION
///         + `workDim < 1 || workDim > 3`
ur_result_t UR_APICALL urKernelSuggestMaxCooperativeGroupCount(
    /// [in] handle of the kernel object
    ur_kernel_handle_t hKernel,
    /// [in] handle of the device object
    ur_device_handle_t hDevice,
    /// [in] number of dimensions, from 1 to 3, to specify the work-group
    /// work-items
    uint32_t workDim,
    /// [in] pointer to an array of workDim unsigned values that specify the
    /// number of local work-items forming a work-group that will execute the
    /// kernel function.
    const size_t *pLocalWorkSize,
    /// [in] size of dynamic shared memory, for each work-group, in bytes,
    /// that will be used when the kernel is launched
    size_t dynamicSharedMemorySize,
    /// [out] pointer to maximum number of groups
    uint32_t *pGroupCountRet) {
  ur_result_t result = UR_RESULT_SUCCESS;
  return result;
}

///////////////////////////////////////////////////////////////////////////////
/// @brief Query information about a command queue
///
/// @remarks
///   _Analogues_
///     - **clGetCommandQueueInfo**
///
/// @returns
///     - ::UR_RESULT_SUCCESS
///     - ::UR_RESULT_ERROR_UNINITIALIZED
///     - ::UR_RESULT_ERROR_DEVICE_LOST
///     - ::UR_RESULT_ERROR_ADAPTER_SPECIFIC
///     - ::UR_RESULT_ERROR_INVALID_NULL_HANDLE
///         + `NULL == hQueue`
///     - ::UR_RESULT_ERROR_INVALID_ENUMERATION
///         + `::UR_QUEUE_INFO_EMPTY < propName`
///     - ::UR_RESULT_ERROR_UNSUPPORTED_ENUMERATION
///         + If `propName` is not supported by the adapter.
///     - ::UR_RESULT_ERROR_INVALID_SIZE
///         + `propSize == 0 && pPropValue != NULL`
///         + If `propSize` is less than the real number of bytes needed to
///         return the info.
///     - ::UR_RESULT_ERROR_INVALID_NULL_POINTER
///         + `propSize != 0 && pPropValue == NULL`
///         + `pPropValue == NULL && pPropSizeRet == NULL`
///     - ::UR_RESULT_ERROR_INVALID_QUEUE - "If `hQueue` isn't a valid queue
///     handle or if `propName` isn't supported by `hQueue`."
///     - ::UR_RESULT_ERROR_OUT_OF_HOST_MEMORY
///     - ::UR_RESULT_ERROR_OUT_OF_RESOURCES
ur_result_t UR_APICALL urQueueGetInfo(
    /// [in] handle of the queue object
    ur_queue_handle_t hQueue,
    /// [in] name of the queue property to query
    ur_queue_info_t propName,
    /// [in] size in bytes of the queue property value provided
    size_t propSize,
    /// [out][optional][typename(propName, propSize)] value of the queue
    /// property
    void *pPropValue,
    /// [out][optional] size in bytes returned in queue property value
    size_t *pPropSizeRet) {
  ur_result_t result = UR_RESULT_SUCCESS;
  return result;
}

///////////////////////////////////////////////////////////////////////////////
/// @brief Create a command queue for a device in a context
///
/// @details
///     - See also ::ur_queue_index_properties_t.
///
/// @remarks
///   _Analogues_
///     - **clCreateCommandQueueWithProperties**
///
/// @returns
///     - ::UR_RESULT_SUCCESS
///     - ::UR_RESULT_ERROR_UNINITIALIZED
///     - ::UR_RESULT_ERROR_DEVICE_LOST
///     - ::UR_RESULT_ERROR_ADAPTER_SPECIFIC
///     - ::UR_RESULT_ERROR_INVALID_NULL_HANDLE
///         + `NULL == hContext`
///         + `NULL == hDevice`
///     - ::UR_RESULT_ERROR_INVALID_ENUMERATION
///         + `NULL != pProperties && ::UR_QUEUE_FLAGS_MASK &
///         pProperties->flags`
///     - ::UR_RESULT_ERROR_INVALID_NULL_POINTER
///         + `NULL == phQueue`
///     - ::UR_RESULT_ERROR_INVALID_CONTEXT
///     - ::UR_RESULT_ERROR_INVALID_DEVICE
///     - ::UR_RESULT_ERROR_INVALID_QUEUE_PROPERTIES
///         + `pProperties != NULL && pProperties->flags &
///         UR_QUEUE_FLAG_PRIORITY_HIGH && pProperties->flags &
///         UR_QUEUE_FLAG_PRIORITY_LOW`
///         + `pProperties != NULL && pProperties->flags &
///         UR_QUEUE_FLAG_SUBMISSION_BATCHED && pProperties->flags &
///         UR_QUEUE_FLAG_SUBMISSION_IMMEDIATE`
///     - ::UR_RESULT_ERROR_OUT_OF_HOST_MEMORY
///     - ::UR_RESULT_ERROR_OUT_OF_RESOURCES
ur_result_t UR_APICALL urQueueCreate(
    /// [in] handle of the context object
    ur_context_handle_t hContext,
    /// [in] handle of the device object
    ur_device_handle_t hDevice,
    /// [in][optional] pointer to queue creation properties.
    const ur_queue_properties_t *pProperties,
    /// [out][alloc] pointer to handle of queue object created
    ur_queue_handle_t *phQueue) {
  ur_result_t result = UR_RESULT_SUCCESS;
  return result;
}

///////////////////////////////////////////////////////////////////////////////
/// @brief Get a reference to the command queue handle. Increment the command
///        queue's reference count
///
/// @details
///     - Useful in library function to retain access to the command queue after
///       the caller released the queue.
///
/// @remarks
///   _Analogues_
///     - **clRetainCommandQueue**
///
/// @returns
///     - ::UR_RESULT_SUCCESS
///     - ::UR_RESULT_ERROR_UNINITIALIZED
///     - ::UR_RESULT_ERROR_DEVICE_LOST
///     - ::UR_RESULT_ERROR_ADAPTER_SPECIFIC
///     - ::UR_RESULT_ERROR_INVALID_NULL_HANDLE
///         + `NULL == hQueue`
///     - ::UR_RESULT_ERROR_INVALID_QUEUE
///     - ::UR_RESULT_ERROR_OUT_OF_HOST_MEMORY
///     - ::UR_RESULT_ERROR_OUT_OF_RESOURCES
ur_result_t UR_APICALL urQueueRetain(
    /// [in][retain] handle of the queue object to get access
    ur_queue_handle_t hQueue) {
  ur_result_t result = UR_RESULT_SUCCESS;
  return result;
}

///////////////////////////////////////////////////////////////////////////////
/// @brief Decrement the command queue's reference count and delete the command
///        queue if the reference count becomes zero.
///
/// @details
///     - After the command queue reference count becomes zero and all queued
///       commands in the queue have finished, the queue is deleted.
///     - It also performs an implicit flush to issue all previously queued
///       commands in the queue.
///
/// @remarks
///   _Analogues_
///     - **clReleaseCommandQueue**
///
/// @returns
///     - ::UR_RESULT_SUCCESS
///     - ::UR_RESULT_ERROR_UNINITIALIZED
///     - ::UR_RESULT_ERROR_DEVICE_LOST
///     - ::UR_RESULT_ERROR_ADAPTER_SPECIFIC
///     - ::UR_RESULT_ERROR_INVALID_NULL_HANDLE
///         + `NULL == hQueue`
///     - ::UR_RESULT_ERROR_INVALID_QUEUE
///     - ::UR_RESULT_ERROR_OUT_OF_HOST_MEMORY
///     - ::UR_RESULT_ERROR_OUT_OF_RESOURCES
ur_result_t UR_APICALL urQueueRelease(
    /// [in][release] handle of the queue object to release
    ur_queue_handle_t hQueue) {
  ur_result_t result = UR_RESULT_SUCCESS;
  return result;
}

///////////////////////////////////////////////////////////////////////////////
/// @brief Return queue native queue handle.
///
/// @details
///     - Retrieved native handle can be used for direct interaction with the
///       native platform driver.
///     - Use interoperability queue extensions to convert native handle to
///       native type.
///     - The application may call this function from simultaneous threads for
///       the same context.
///     - The implementation of this function should be thread-safe.
///
/// @returns
///     - ::UR_RESULT_SUCCESS
///     - ::UR_RESULT_ERROR_UNINITIALIZED
///     - ::UR_RESULT_ERROR_DEVICE_LOST
///     - ::UR_RESULT_ERROR_ADAPTER_SPECIFIC
///     - ::UR_RESULT_ERROR_INVALID_NULL_HANDLE
///         + `NULL == hQueue`
///     - ::UR_RESULT_ERROR_INVALID_NULL_POINTER
///         + `NULL == phNativeQueue`
///     - ::UR_RESULT_ERROR_UNSUPPORTED_FEATURE
///         + If the adapter has no underlying equivalent handle.
ur_result_t UR_APICALL urQueueGetNativeHandle(
    /// [in] handle of the queue.
    ur_queue_handle_t hQueue,
    /// [in][optional] pointer to native descriptor
    ur_queue_native_desc_t *pDesc,
    /// [out] a pointer to the native handle of the queue.
    ur_native_handle_t *phNativeQueue) {
  ur_result_t result = UR_RESULT_SUCCESS;
  return result;
}

///////////////////////////////////////////////////////////////////////////////
/// @brief Create runtime queue object from native queue handle.
///
/// @details
///     - Creates runtime queue handle from native driver queue handle.
///     - The application may call this function from simultaneous threads for
///       the same context.
///     - The implementation of this function should be thread-safe.
///
/// @returns
///     - ::UR_RESULT_SUCCESS
///     - ::UR_RESULT_ERROR_UNINITIALIZED
///     - ::UR_RESULT_ERROR_DEVICE_LOST
///     - ::UR_RESULT_ERROR_ADAPTER_SPECIFIC
///     - ::UR_RESULT_ERROR_INVALID_NULL_HANDLE
///         + `NULL == hContext`
///     - ::UR_RESULT_ERROR_INVALID_NULL_POINTER
///         + `NULL == phQueue`
///     - ::UR_RESULT_ERROR_UNSUPPORTED_FEATURE
///         + If the adapter has no underlying equivalent handle.
ur_result_t UR_APICALL urQueueCreateWithNativeHandle(
    /// [in][nocheck] the native handle of the queue.
    ur_native_handle_t hNativeQueue,
    /// [in] handle of the context object
    ur_context_handle_t hContext,
    /// [in][optional] handle of the device object
    ur_device_handle_t hDevice,
    /// [in][optional] pointer to native queue properties struct
    const ur_queue_native_properties_t *pProperties,
    /// [out][alloc] pointer to the handle of the queue object created.
    ur_queue_handle_t *phQueue) {
  ur_result_t result = UR_RESULT_SUCCESS;
  return result;
}

///////////////////////////////////////////////////////////////////////////////
/// @brief Blocks until all previously issued commands to the command queue are
///        finished.
///
/// @details
///     - Blocks until all previously issued commands to the command queue are
///       issued and completed.
///     - ::urQueueFinish does not return until all enqueued commands have been
///       processed and finished.
///     - ::urQueueFinish acts as a synchronization point.
///
/// @remarks
///   _Analogues_
///     - **clFinish**
///
/// @returns
///     - ::UR_RESULT_SUCCESS
///     - ::UR_RESULT_ERROR_UNINITIALIZED
///     - ::UR_RESULT_ERROR_DEVICE_LOST
///     - ::UR_RESULT_ERROR_ADAPTER_SPECIFIC
///     - ::UR_RESULT_ERROR_INVALID_NULL_HANDLE
///         + `NULL == hQueue`
///     - ::UR_RESULT_ERROR_INVALID_QUEUE
///     - ::UR_RESULT_ERROR_OUT_OF_HOST_MEMORY
ur_result_t UR_APICALL urQueueFinish(
    /// [in] handle of the queue to be finished.
    ur_queue_handle_t hQueue) {
  ur_result_t result = UR_RESULT_SUCCESS;
  return result;
}

///////////////////////////////////////////////////////////////////////////////
/// @brief Issues all previously enqueued commands in a command queue to the
///        device.
///
/// @details
///     - Guarantees that all enqueued commands will be issued to the
///       appropriate device.
///     - There is no guarantee that they will be completed after ::urQueueFlush
///       returns.
///
/// @remarks
///   _Analogues_
///     - **clFlush**
///
/// @returns
///     - ::UR_RESULT_SUCCESS
///     - ::UR_RESULT_ERROR_UNINITIALIZED
///     - ::UR_RESULT_ERROR_DEVICE_LOST
///     - ::UR_RESULT_ERROR_ADAPTER_SPECIFIC
///     - ::UR_RESULT_ERROR_INVALID_NULL_HANDLE
///         + `NULL == hQueue`
///     - ::UR_RESULT_ERROR_INVALID_QUEUE
///     - ::UR_RESULT_ERROR_OUT_OF_HOST_MEMORY
ur_result_t UR_APICALL urQueueFlush(
    /// [in] handle of the queue to be flushed.
    ur_queue_handle_t hQueue) {
  ur_result_t result = UR_RESULT_SUCCESS;
  return result;
}

///////////////////////////////////////////////////////////////////////////////
/// @brief Get event object information
///
/// @remarks
///   _Analogues_
///     - **clGetEventInfo**
///
/// @returns
///     - ::UR_RESULT_SUCCESS
///     - ::UR_RESULT_ERROR_UNINITIALIZED
///     - ::UR_RESULT_ERROR_DEVICE_LOST
///     - ::UR_RESULT_ERROR_ADAPTER_SPECIFIC
///     - ::UR_RESULT_ERROR_INVALID_NULL_HANDLE
///         + `NULL == hEvent`
///     - ::UR_RESULT_ERROR_INVALID_ENUMERATION
///         + `::UR_EVENT_INFO_REFERENCE_COUNT < propName`
///     - ::UR_RESULT_ERROR_UNSUPPORTED_ENUMERATION
///         + If `propName` is not supported by the adapter.
///     - ::UR_RESULT_ERROR_INVALID_SIZE
///         + `propSize == 0 && pPropValue != NULL`
///         + If `propSize` is less than the real number of bytes needed to
///         return the info.
///     - ::UR_RESULT_ERROR_INVALID_NULL_POINTER
///         + `propSize != 0 && pPropValue == NULL`
///         + `pPropValue == NULL && pPropSizeRet == NULL`
///     - ::UR_RESULT_ERROR_INVALID_EVENT
///     - ::UR_RESULT_ERROR_OUT_OF_RESOURCES
///     - ::UR_RESULT_ERROR_OUT_OF_HOST_MEMORY
ur_result_t UR_APICALL urEventGetInfo(
    /// [in] handle of the event object
    ur_event_handle_t hEvent,
    /// [in] the name of the event property to query
    ur_event_info_t propName,
    /// [in] size in bytes of the event property value
    size_t propSize,
    /// [out][optional][typename(propName, propSize)] value of the event
    /// property
    void *pPropValue,
    /// [out][optional] bytes returned in event property
    size_t *pPropSizeRet) {
  ur_result_t result = UR_RESULT_SUCCESS;
  return result;
}

///////////////////////////////////////////////////////////////////////////////
/// @brief Get profiling information for the command associated with an event
///        object
///
/// @remarks
///   _Analogues_
///     - **clGetEventProfilingInfo**
///
/// @returns
///     - ::UR_RESULT_SUCCESS
///     - ::UR_RESULT_ERROR_UNINITIALIZED
///     - ::UR_RESULT_ERROR_DEVICE_LOST
///     - ::UR_RESULT_ERROR_ADAPTER_SPECIFIC
///     - ::UR_RESULT_ERROR_INVALID_NULL_HANDLE
///         + `NULL == hEvent`
///     - ::UR_RESULT_ERROR_INVALID_ENUMERATION
///         + `::UR_PROFILING_INFO_COMMAND_COMPLETE < propName`
///     - ::UR_RESULT_ERROR_PROFILING_INFO_NOT_AVAILABLE
///         + If `hEvent`s associated queue was not created with
///         `UR_QUEUE_FLAG_PROFILING_ENABLE`.
///     - ::UR_RESULT_ERROR_INVALID_VALUE
///         + `pPropValue && propSize == 0`
///     - ::UR_RESULT_ERROR_INVALID_EVENT
///     - ::UR_RESULT_ERROR_OUT_OF_RESOURCES
///     - ::UR_RESULT_ERROR_OUT_OF_HOST_MEMORY
///     - ::UR_RESULT_ERROR_UNSUPPORTED_ENUMERATION
///         + If `propName` is not supported by the adapter.
ur_result_t UR_APICALL urEventGetProfilingInfo(
    /// [in] handle of the event object
    ur_event_handle_t hEvent,
    /// [in] the name of the profiling property to query
    ur_profiling_info_t propName,
    /// [in] size in bytes of the profiling property value
    size_t propSize,
    /// [out][optional][typename(propName, propSize)] value of the profiling
    /// property
    void *pPropValue,
    /// [out][optional] pointer to the actual size in bytes returned in
    /// propValue
    size_t *pPropSizeRet) {
  ur_result_t result = UR_RESULT_SUCCESS;
  return result;
}

///////////////////////////////////////////////////////////////////////////////
/// @brief Wait for a list of events to finish.
///
/// @remarks
///   _Analogues_
///     - **clWaitForEvent**
///
/// @returns
///     - ::UR_RESULT_SUCCESS
///     - ::UR_RESULT_ERROR_UNINITIALIZED
///     - ::UR_RESULT_ERROR_DEVICE_LOST
///     - ::UR_RESULT_ERROR_ADAPTER_SPECIFIC
///     - ::UR_RESULT_ERROR_INVALID_NULL_POINTER
///         + `NULL == phEventWaitList`
///     - ::UR_RESULT_ERROR_INVALID_VALUE
///         + `numEvents == 0`
///     - ::UR_RESULT_ERROR_IN_EVENT_LIST_EXEC_STATUS
///         + An event in `phEventWaitList` has ::UR_EVENT_STATUS_ERROR.
///     - ::UR_RESULT_ERROR_INVALID_EVENT
///     - ::UR_RESULT_ERROR_INVALID_CONTEXT
///     - ::UR_RESULT_ERROR_OUT_OF_HOST_MEMORY
///     - ::UR_RESULT_ERROR_OUT_OF_RESOURCES
ur_result_t UR_APICALL urEventWait(
    /// [in] number of events in the event list
    uint32_t numEvents,
    /// [in][range(0, numEvents)] pointer to a list of events to wait for
    /// completion
    const ur_event_handle_t *phEventWaitList) {
  ur_result_t result = UR_RESULT_SUCCESS;
  return result;
}

///////////////////////////////////////////////////////////////////////////////
/// @brief Get a reference to an event handle. Increment the event object's
///        reference count.
///
/// @remarks
///   _Analogues_
///     - **clRetainEvent**
///
/// @returns
///     - ::UR_RESULT_SUCCESS
///     - ::UR_RESULT_ERROR_UNINITIALIZED
///     - ::UR_RESULT_ERROR_DEVICE_LOST
///     - ::UR_RESULT_ERROR_ADAPTER_SPECIFIC
///     - ::UR_RESULT_ERROR_INVALID_NULL_HANDLE
///         + `NULL == hEvent`
///     - ::UR_RESULT_ERROR_INVALID_EVENT
///     - ::UR_RESULT_ERROR_OUT_OF_RESOURCES
///     - ::UR_RESULT_ERROR_OUT_OF_HOST_MEMORY
ur_result_t UR_APICALL urEventRetain(
    /// [in][retain] handle of the event object
    ur_event_handle_t hEvent) {
  ur_result_t result = UR_RESULT_SUCCESS;
  return result;
}

///////////////////////////////////////////////////////////////////////////////
/// @brief Decrement the event object's reference count and delete the event
///        object if the reference count becomes zero.
///
/// @remarks
///   _Analogues_
///     - **clReleaseEvent**
///
/// @returns
///     - ::UR_RESULT_SUCCESS
///     - ::UR_RESULT_ERROR_UNINITIALIZED
///     - ::UR_RESULT_ERROR_DEVICE_LOST
///     - ::UR_RESULT_ERROR_ADAPTER_SPECIFIC
///     - ::UR_RESULT_ERROR_INVALID_NULL_HANDLE
///         + `NULL == hEvent`
///     - ::UR_RESULT_ERROR_INVALID_EVENT
///     - ::UR_RESULT_ERROR_OUT_OF_RESOURCES
///     - ::UR_RESULT_ERROR_OUT_OF_HOST_MEMORY
ur_result_t UR_APICALL urEventRelease(
    /// [in][release] handle of the event object
    ur_event_handle_t hEvent) {
  ur_result_t result = UR_RESULT_SUCCESS;
  return result;
}

///////////////////////////////////////////////////////////////////////////////
/// @brief Return platform native event handle.
///
/// @details
///     - Retrieved native handle can be used for direct interaction with the
///       native platform driver.
///     - Use interoperability platform extensions to convert native handle to
///       native type.
///     - The application may call this function from simultaneous threads for
///       the same context.
///     - The implementation of this function should be thread-safe.
///
/// @returns
///     - ::UR_RESULT_SUCCESS
///     - ::UR_RESULT_ERROR_UNINITIALIZED
///     - ::UR_RESULT_ERROR_DEVICE_LOST
///     - ::UR_RESULT_ERROR_ADAPTER_SPECIFIC
///     - ::UR_RESULT_ERROR_INVALID_NULL_HANDLE
///         + `NULL == hEvent`
///     - ::UR_RESULT_ERROR_INVALID_NULL_POINTER
///         + `NULL == phNativeEvent`
///     - ::UR_RESULT_ERROR_UNSUPPORTED_FEATURE
///         + If the adapter has no underlying equivalent handle.
ur_result_t UR_APICALL urEventGetNativeHandle(
    /// [in] handle of the event.
    ur_event_handle_t hEvent,
    /// [out] a pointer to the native handle of the event.
    ur_native_handle_t *phNativeEvent) {
  ur_result_t result = UR_RESULT_SUCCESS;
  return result;
}

///////////////////////////////////////////////////////////////////////////////
/// @brief Create runtime event object from native event handle.
///
/// @details
///     - Creates runtime event handle from native driver event handle.
///     - The application may call this function from simultaneous threads for
///       the same context.
///     - The implementation of this function should be thread-safe.
///
/// @returns
///     - ::UR_RESULT_SUCCESS
///     - ::UR_RESULT_ERROR_UNINITIALIZED
///     - ::UR_RESULT_ERROR_DEVICE_LOST
///     - ::UR_RESULT_ERROR_ADAPTER_SPECIFIC
///     - ::UR_RESULT_ERROR_INVALID_NULL_HANDLE
///         + `NULL == hContext`
///     - ::UR_RESULT_ERROR_INVALID_NULL_POINTER
///         + `NULL == phEvent`
///     - ::UR_RESULT_ERROR_UNSUPPORTED_FEATURE
///         + If the adapter has no underlying equivalent handle.
ur_result_t UR_APICALL urEventCreateWithNativeHandle(
    /// [in][nocheck] the native handle of the event.
    ur_native_handle_t hNativeEvent,
    /// [in] handle of the context object
    ur_context_handle_t hContext,
    /// [in][optional] pointer to native event properties struct
    const ur_event_native_properties_t *pProperties,
    /// [out][alloc] pointer to the handle of the event object created.
    ur_event_handle_t *phEvent) {
  ur_result_t result = UR_RESULT_SUCCESS;
  return result;
}

///////////////////////////////////////////////////////////////////////////////
/// @brief Register a user callback function for a specific command execution
///        status.
///
/// @details
///     - The registered callback function will be called when the execution
///       status of command associated with event changes to an execution status
///       equal to or past the status specified by command_exec_status.
///     - `execStatus` must not be `UR_EXECUTION_INFO_QUEUED` as this is the
///       initial state of all events.
///     - The application may call this function from simultaneous threads for
///       the same context.
///     - The implementation of this function should be thread-safe.
///
/// @returns
///     - ::UR_RESULT_SUCCESS
///     - ::UR_RESULT_ERROR_UNINITIALIZED
///     - ::UR_RESULT_ERROR_DEVICE_LOST
///     - ::UR_RESULT_ERROR_ADAPTER_SPECIFIC
///     - ::UR_RESULT_ERROR_INVALID_NULL_HANDLE
///         + `NULL == hEvent`
///     - ::UR_RESULT_ERROR_INVALID_ENUMERATION
///         + `::UR_EXECUTION_INFO_QUEUED < execStatus`
///     - ::UR_RESULT_ERROR_INVALID_NULL_POINTER
///         + `NULL == pfnNotify`
///     - ::UR_RESULT_ERROR_UNSUPPORTED_ENUMERATION
///         + `execStatus == UR_EXECUTION_INFO_QUEUED`
ur_result_t UR_APICALL urEventSetCallback(
    /// [in] handle of the event object
    ur_event_handle_t hEvent,
    /// [in] execution status of the event
    ur_execution_info_t execStatus,
    /// [in] execution status of the event
    ur_event_callback_t pfnNotify,
    /// [in][out][optional] pointer to data to be passed to callback.
    void *pUserData) {
  ur_result_t result = UR_RESULT_SUCCESS;
  return result;
}

///////////////////////////////////////////////////////////////////////////////
/// @brief Enqueue a command to execute a kernel
///
/// @details
///     - Providing invalid kernel arguments is Undefined Behavior.
///
/// @remarks
///   _Analogues_
///     - **clEnqueueNDRangeKernel**
///
/// @returns
///     - ::UR_RESULT_SUCCESS
///     - ::UR_RESULT_ERROR_UNINITIALIZED
///     - ::UR_RESULT_ERROR_DEVICE_LOST
///     - ::UR_RESULT_ERROR_ADAPTER_SPECIFIC
///     - ::UR_RESULT_ERROR_INVALID_NULL_HANDLE
///         + `NULL == hQueue`
///         + `NULL == hKernel`
///     - ::UR_RESULT_ERROR_INVALID_NULL_POINTER
///         + `NULL == pGlobalWorkSize`
///         + `launchPropList == NULL && numPropsInLaunchPropList > 0`
///     - ::UR_RESULT_ERROR_INVALID_QUEUE
///     - ::UR_RESULT_ERROR_INVALID_KERNEL
///     - ::UR_RESULT_ERROR_INVALID_EVENT
///     - ::UR_RESULT_ERROR_INVALID_EVENT_WAIT_LIST
///         + `phEventWaitList == NULL && numEventsInWaitList > 0`
///         + `phEventWaitList != NULL && numEventsInWaitList == 0`
///         + If event objects in phEventWaitList are not valid events.
///     - ::UR_RESULT_ERROR_IN_EVENT_LIST_EXEC_STATUS
///         + An event in `phEventWaitList` has ::UR_EVENT_STATUS_ERROR.
///     - ::UR_RESULT_ERROR_INVALID_WORK_DIMENSION
///     - ::UR_RESULT_ERROR_INVALID_WORK_GROUP_SIZE
///     - ::UR_RESULT_ERROR_INVALID_VALUE
///     - ::UR_RESULT_ERROR_OUT_OF_HOST_MEMORY
///     - ::UR_RESULT_ERROR_OUT_OF_RESOURCES
///     - ::UR_RESULT_ERROR_UNSUPPORTED_FEATURE
///         + If any property in `launchPropList` isn't supported by the device.
ur_result_t UR_APICALL urEnqueueKernelLaunch(
    /// [in] handle of the queue object
    ur_queue_handle_t hQueue,
    /// [in] handle of the kernel object
    ur_kernel_handle_t hKernel,
    /// [in] number of dimensions, from 1 to 3, to specify the global and
    /// work-group work-items
    uint32_t workDim,
    /// [in][optional] pointer to an array of workDim unsigned values that
    /// specify the offset used to calculate the global ID of a work-item
    const size_t *pGlobalWorkOffset,
    /// [in] pointer to an array of workDim unsigned values that specify the
    /// number of global work-items in workDim that will execute the kernel
    /// function
    const size_t *pGlobalWorkSize,
    /// [in][optional] pointer to an array of workDim unsigned values that
    /// specify the number of local work-items forming a work-group that will
    /// execute the kernel function.
    /// If nullptr, the runtime implementation will choose the work-group size.
    const size_t *pLocalWorkSize,
    /// [in] size of the launch prop list
    uint32_t numPropsInLaunchPropList,
    /// [in][optional][range(0, numPropsInLaunchPropList)] pointer to a list
    /// of launch properties
    const ur_kernel_launch_property_t *launchPropList,
    /// [in] size of the event wait list
    uint32_t numEventsInWaitList,
    /// [in][optional][range(0, numEventsInWaitList)] pointer to a list of
    /// events that must be complete before the kernel execution.
    /// If nullptr, the numEventsInWaitList must be 0, indicating that no wait
    /// event.
    const ur_event_handle_t *phEventWaitList,
    /// [out][optional][alloc] return an event object that identifies this
    /// particular kernel execution instance. If phEventWaitList and phEvent
    /// are not NULL, phEvent must not refer to an element of the
    /// phEventWaitList array.
    ur_event_handle_t *phEvent) {
  ur_result_t result = UR_RESULT_SUCCESS;
  return result;
}

///////////////////////////////////////////////////////////////////////////////
/// @brief Enqueue a command which waits a list of events to complete before it
///        completes
///
/// @details
///     - If the event list is empty, it waits for all previously enqueued
///       commands to complete.
///     - It returns an event which can be waited on.
///
/// @remarks
///   _Analogues_
///     - **clEnqueueMarkerWithWaitList**
///
/// @returns
///     - ::UR_RESULT_SUCCESS
///     - ::UR_RESULT_ERROR_UNINITIALIZED
///     - ::UR_RESULT_ERROR_DEVICE_LOST
///     - ::UR_RESULT_ERROR_ADAPTER_SPECIFIC
///     - ::UR_RESULT_ERROR_INVALID_NULL_HANDLE
///         + `NULL == hQueue`
///     - ::UR_RESULT_ERROR_INVALID_QUEUE
///     - ::UR_RESULT_ERROR_INVALID_EVENT
///     - ::UR_RESULT_ERROR_INVALID_EVENT_WAIT_LIST
///         + `phEventWaitList == NULL && numEventsInWaitList > 0`
///         + `phEventWaitList != NULL && numEventsInWaitList == 0`
///         + If event objects in phEventWaitList are not valid events.
///     - ::UR_RESULT_ERROR_IN_EVENT_LIST_EXEC_STATUS
///         + An event in `phEventWaitList` has ::UR_EVENT_STATUS_ERROR.
///     - ::UR_RESULT_ERROR_INVALID_VALUE
///     - ::UR_RESULT_ERROR_OUT_OF_HOST_MEMORY
///     - ::UR_RESULT_ERROR_OUT_OF_RESOURCES
ur_result_t UR_APICALL urEnqueueEventsWait(
    /// [in] handle of the queue object
    ur_queue_handle_t hQueue,
    /// [in] size of the event wait list
    uint32_t numEventsInWaitList,
    /// [in][optional][range(0, numEventsInWaitList)] pointer to a list of
    /// events that must be complete before this command can be executed.
    /// If nullptr, the numEventsInWaitList must be 0, indicating that all
    /// previously enqueued commands
    /// must be complete.
    const ur_event_handle_t *phEventWaitList,
    /// [out][optional][alloc] return an event object that identifies this
    /// particular command instance. If phEventWaitList and phEvent are not
    /// NULL, phEvent must not refer to an element of the phEventWaitList array.
    ur_event_handle_t *phEvent) {
  ur_result_t result = UR_RESULT_SUCCESS;
  return result;
}

///////////////////////////////////////////////////////////////////////////////
/// @brief Enqueue a barrier command which waits a list of events to complete
///        before it completes
///
/// @details
///     - If the event list is empty, it waits for all previously enqueued
///       commands to complete.
///     - It blocks command execution - any following commands enqueued after it
///       do not execute until it completes.
///     - It returns an event which can be waited on.
///
/// @remarks
///   _Analogues_
///     - **clEnqueueBarrierWithWaitList**
///
/// @returns
///     - ::UR_RESULT_SUCCESS
///     - ::UR_RESULT_ERROR_UNINITIALIZED
///     - ::UR_RESULT_ERROR_DEVICE_LOST
///     - ::UR_RESULT_ERROR_ADAPTER_SPECIFIC
///     - ::UR_RESULT_ERROR_INVALID_NULL_HANDLE
///         + `NULL == hQueue`
///     - ::UR_RESULT_ERROR_INVALID_QUEUE
///     - ::UR_RESULT_ERROR_INVALID_EVENT
///     - ::UR_RESULT_ERROR_INVALID_EVENT_WAIT_LIST
///         + `phEventWaitList == NULL && numEventsInWaitList > 0`
///         + `phEventWaitList != NULL && numEventsInWaitList == 0`
///         + If event objects in phEventWaitList are not valid events.
///     - ::UR_RESULT_ERROR_IN_EVENT_LIST_EXEC_STATUS
///         + An event in `phEventWaitList` has ::UR_EVENT_STATUS_ERROR.
///     - ::UR_RESULT_ERROR_INVALID_VALUE
///     - ::UR_RESULT_ERROR_OUT_OF_HOST_MEMORY
///     - ::UR_RESULT_ERROR_OUT_OF_RESOURCES
ur_result_t UR_APICALL urEnqueueEventsWaitWithBarrier(
    /// [in] handle of the queue object
    ur_queue_handle_t hQueue,
    /// [in] size of the event wait list
    uint32_t numEventsInWaitList,
    /// [in][optional][range(0, numEventsInWaitList)] pointer to a list of
    /// events that must be complete before this command can be executed.
    /// If nullptr, the numEventsInWaitList must be 0, indicating that all
    /// previously enqueued commands
    /// must be complete.
    const ur_event_handle_t *phEventWaitList,
    /// [out][optional][alloc] return an event object that identifies this
    /// particular command instance. If phEventWaitList and phEvent are not
    /// NULL, phEvent must not refer to an element of the phEventWaitList array.
    ur_event_handle_t *phEvent) {
  ur_result_t result = UR_RESULT_SUCCESS;
  return result;
}

///////////////////////////////////////////////////////////////////////////////
/// @brief Enqueue a command to read from a buffer object to host memory
///
/// @details
///     - Input parameter blockingRead indicates if the read is blocking or
///       non-blocking.
///
/// @remarks
///   _Analogues_
///     - **clEnqueueReadBuffer**
///
/// @returns
///     - ::UR_RESULT_SUCCESS
///     - ::UR_RESULT_ERROR_UNINITIALIZED
///     - ::UR_RESULT_ERROR_DEVICE_LOST
///     - ::UR_RESULT_ERROR_ADAPTER_SPECIFIC
///     - ::UR_RESULT_ERROR_INVALID_NULL_HANDLE
///         + `NULL == hQueue`
///         + `NULL == hBuffer`
///     - ::UR_RESULT_ERROR_INVALID_NULL_POINTER
///         + `NULL == pDst`
///     - ::UR_RESULT_ERROR_INVALID_QUEUE
///     - ::UR_RESULT_ERROR_INVALID_EVENT
///     - ::UR_RESULT_ERROR_INVALID_EVENT_WAIT_LIST
///         + `phEventWaitList == NULL && numEventsInWaitList > 0`
///         + `phEventWaitList != NULL && numEventsInWaitList == 0`
///         + If event objects in phEventWaitList are not valid events.
///     - ::UR_RESULT_ERROR_IN_EVENT_LIST_EXEC_STATUS
///         + An event in `phEventWaitList` has ::UR_EVENT_STATUS_ERROR.
///     - ::UR_RESULT_ERROR_INVALID_MEM_OBJECT
///     - ::UR_RESULT_ERROR_INVALID_SIZE
///         + If `offset + size` results in an out-of-bounds access.
///     - ::UR_RESULT_ERROR_OUT_OF_HOST_MEMORY
///     - ::UR_RESULT_ERROR_OUT_OF_RESOURCES
ur_result_t UR_APICALL urEnqueueMemBufferRead(
    /// [in] handle of the queue object
    ur_queue_handle_t hQueue,
    /// [in][bounds(offset, size)] handle of the buffer object
    ur_mem_handle_t hBuffer,
    /// [in] indicates blocking (true), non-blocking (false)
    bool blockingRead,
    /// [in] offset in bytes in the buffer object
    size_t offset,
    /// [in] size in bytes of data being read
    size_t size,
    /// [in] pointer to host memory where data is to be read into
    void *pDst,
    /// [in] size of the event wait list
    uint32_t numEventsInWaitList,
    /// [in][optional][range(0, numEventsInWaitList)] pointer to a list of
    /// events that must be complete before this command can be executed.
    /// If nullptr, the numEventsInWaitList must be 0, indicating that this
    /// command does not wait on any event to complete.
    const ur_event_handle_t *phEventWaitList,
    /// [out][optional][alloc] return an event object that identifies this
    /// particular command instance. If phEventWaitList and phEvent are not
    /// NULL, phEvent must not refer to an element of the phEventWaitList array.
    ur_event_handle_t *phEvent) {
  ur_result_t result = UR_RESULT_SUCCESS;
  return result;
}

///////////////////////////////////////////////////////////////////////////////
/// @brief Enqueue a command to write into a buffer object from host memory
///
/// @details
///     - Input parameter blockingWrite indicates if the write is blocking or
///       non-blocking.
///
/// @remarks
///   _Analogues_
///     - **clEnqueueWriteBuffer**
///
/// @returns
///     - ::UR_RESULT_SUCCESS
///     - ::UR_RESULT_ERROR_UNINITIALIZED
///     - ::UR_RESULT_ERROR_DEVICE_LOST
///     - ::UR_RESULT_ERROR_ADAPTER_SPECIFIC
///     - ::UR_RESULT_ERROR_INVALID_NULL_HANDLE
///         + `NULL == hQueue`
///         + `NULL == hBuffer`
///     - ::UR_RESULT_ERROR_INVALID_NULL_POINTER
///         + `NULL == pSrc`
///     - ::UR_RESULT_ERROR_INVALID_QUEUE
///     - ::UR_RESULT_ERROR_INVALID_EVENT
///     - ::UR_RESULT_ERROR_INVALID_EVENT_WAIT_LIST
///         + `phEventWaitList == NULL && numEventsInWaitList > 0`
///         + `phEventWaitList != NULL && numEventsInWaitList == 0`
///         + If event objects in phEventWaitList are not valid events.
///     - ::UR_RESULT_ERROR_IN_EVENT_LIST_EXEC_STATUS
///         + An event in `phEventWaitList` has ::UR_EVENT_STATUS_ERROR.
///     - ::UR_RESULT_ERROR_INVALID_MEM_OBJECT
///     - ::UR_RESULT_ERROR_INVALID_SIZE
///         + If `offset + size` results in an out-of-bounds access.
///     - ::UR_RESULT_ERROR_OUT_OF_HOST_MEMORY
///     - ::UR_RESULT_ERROR_OUT_OF_RESOURCES
ur_result_t UR_APICALL urEnqueueMemBufferWrite(
    /// [in] handle of the queue object
    ur_queue_handle_t hQueue,
    /// [in][bounds(offset, size)] handle of the buffer object
    ur_mem_handle_t hBuffer,
    /// [in] indicates blocking (true), non-blocking (false)
    bool blockingWrite,
    /// [in] offset in bytes in the buffer object
    size_t offset,
    /// [in] size in bytes of data being written
    size_t size,
    /// [in] pointer to host memory where data is to be written from
    const void *pSrc,
    /// [in] size of the event wait list
    uint32_t numEventsInWaitList,
    /// [in][optional][range(0, numEventsInWaitList)] pointer to a list of
    /// events that must be complete before this command can be executed.
    /// If nullptr, the numEventsInWaitList must be 0, indicating that this
    /// command does not wait on any event to complete.
    const ur_event_handle_t *phEventWaitList,
    /// [out][optional][alloc] return an event object that identifies this
    /// particular command instance. If phEventWaitList and phEvent are not
    /// NULL, phEvent must not refer to an element of the phEventWaitList array.
    ur_event_handle_t *phEvent) {
  ur_result_t result = UR_RESULT_SUCCESS;
  return result;
}

///////////////////////////////////////////////////////////////////////////////
/// @brief Enqueue a command to read a 2D or 3D rectangular region from a buffer
///        object to host memory
///
/// @details
///     - Input parameter blockingRead indicates if the read is blocking or
///       non-blocking.
///     - The buffer and host 2D or 3D rectangular regions can have different
///       shapes.
///
/// @remarks
///   _Analogues_
///     - **clEnqueueReadBufferRect**
///
/// @returns
///     - ::UR_RESULT_SUCCESS
///     - ::UR_RESULT_ERROR_UNINITIALIZED
///     - ::UR_RESULT_ERROR_DEVICE_LOST
///     - ::UR_RESULT_ERROR_ADAPTER_SPECIFIC
///     - ::UR_RESULT_ERROR_INVALID_NULL_HANDLE
///         + `NULL == hQueue`
///         + `NULL == hBuffer`
///     - ::UR_RESULT_ERROR_INVALID_NULL_POINTER
///         + `NULL == pDst`
///     - ::UR_RESULT_ERROR_INVALID_QUEUE
///     - ::UR_RESULT_ERROR_INVALID_EVENT
///     - ::UR_RESULT_ERROR_INVALID_EVENT_WAIT_LIST
///         + `phEventWaitList == NULL && numEventsInWaitList > 0`
///         + `phEventWaitList != NULL && numEventsInWaitList == 0`
///         + If event objects in phEventWaitList are not valid events.
///     - ::UR_RESULT_ERROR_IN_EVENT_LIST_EXEC_STATUS
///         + An event in `phEventWaitList` has ::UR_EVENT_STATUS_ERROR.
///     - ::UR_RESULT_ERROR_INVALID_MEM_OBJECT
///     - ::UR_RESULT_ERROR_INVALID_SIZE
///         + `region.width == 0 || region.height == 0 || region.depth == 0`
///         + `bufferRowPitch != 0 && bufferRowPitch < region.width`
///         + `hostRowPitch != 0 && hostRowPitch < region.width`
///         + `bufferSlicePitch != 0 && bufferSlicePitch < region.height *
///         (bufferRowPitch != 0 ? bufferRowPitch : region.width)`
///         + `bufferSlicePitch != 0 && bufferSlicePitch % (bufferRowPitch != 0
///         ? bufferRowPitch : region.width) != 0`
///         + `hostSlicePitch != 0 && hostSlicePitch < region.height *
///         (hostRowPitch != 0 ? hostRowPitch : region.width)`
///         + `hostSlicePitch != 0 && hostSlicePitch % (hostRowPitch != 0 ?
///         hostRowPitch : region.width) != 0`
///         + If the combination of `bufferOrigin`, `region`, `bufferRowPitch`,
///         and `bufferSlicePitch` results in an out-of-bounds access.
///     - ::UR_RESULT_ERROR_OUT_OF_HOST_MEMORY
///     - ::UR_RESULT_ERROR_OUT_OF_RESOURCES
ur_result_t UR_APICALL urEnqueueMemBufferReadRect(
    /// [in] handle of the queue object
    ur_queue_handle_t hQueue,
    /// [in][bounds(bufferOrigin, region)] handle of the buffer object
    ur_mem_handle_t hBuffer,
    /// [in] indicates blocking (true), non-blocking (false)
    bool blockingRead,
    /// [in] 3D offset in the buffer
    ur_rect_offset_t bufferOrigin,
    /// [in] 3D offset in the host region
    ur_rect_offset_t hostOrigin,
    /// [in] 3D rectangular region descriptor: width, height, depth
    ur_rect_region_t region,
    /// [in] length of each row in bytes in the buffer object
    size_t bufferRowPitch,
    /// [in] length of each 2D slice in bytes in the buffer object being read
    size_t bufferSlicePitch,
    /// [in] length of each row in bytes in the host memory region pointed by
    /// dst
    size_t hostRowPitch,
    /// [in] length of each 2D slice in bytes in the host memory region
    /// pointed by dst
    size_t hostSlicePitch,
    /// [in] pointer to host memory where data is to be read into
    void *pDst,
    /// [in] size of the event wait list
    uint32_t numEventsInWaitList,
    /// [in][optional][range(0, numEventsInWaitList)] pointer to a list of
    /// events that must be complete before this command can be executed.
    /// If nullptr, the numEventsInWaitList must be 0, indicating that this
    /// command does not wait on any event to complete.
    const ur_event_handle_t *phEventWaitList,
    /// [out][optional][alloc] return an event object that identifies this
    /// particular command instance. If phEventWaitList and phEvent are not
    /// NULL, phEvent must not refer to an element of the phEventWaitList array.
    ur_event_handle_t *phEvent) {
  ur_result_t result = UR_RESULT_SUCCESS;
  return result;
}

///////////////////////////////////////////////////////////////////////////////
/// @brief Enqueue a command to write a 2D or 3D rectangular region in a buffer
///        object from host memory
///
/// @details
///     - Input parameter blockingWrite indicates if the write is blocking or
///       non-blocking.
///     - The buffer and host 2D or 3D rectangular regions can have different
///       shapes.
///
/// @remarks
///   _Analogues_
///     - **clEnqueueWriteBufferRect**
///
/// @returns
///     - ::UR_RESULT_SUCCESS
///     - ::UR_RESULT_ERROR_UNINITIALIZED
///     - ::UR_RESULT_ERROR_DEVICE_LOST
///     - ::UR_RESULT_ERROR_ADAPTER_SPECIFIC
///     - ::UR_RESULT_ERROR_INVALID_NULL_HANDLE
///         + `NULL == hQueue`
///         + `NULL == hBuffer`
///     - ::UR_RESULT_ERROR_INVALID_NULL_POINTER
///         + `NULL == pSrc`
///     - ::UR_RESULT_ERROR_INVALID_QUEUE
///     - ::UR_RESULT_ERROR_INVALID_EVENT
///     - ::UR_RESULT_ERROR_INVALID_EVENT_WAIT_LIST
///         + `phEventWaitList == NULL && numEventsInWaitList > 0`
///         + `phEventWaitList != NULL && numEventsInWaitList == 0`
///         + If event objects in phEventWaitList are not valid events.
///     - ::UR_RESULT_ERROR_IN_EVENT_LIST_EXEC_STATUS
///         + An event in `phEventWaitList` has ::UR_EVENT_STATUS_ERROR.
///     - ::UR_RESULT_ERROR_INVALID_MEM_OBJECT
///     - ::UR_RESULT_ERROR_INVALID_SIZE
///         + `region.width == 0 || region.height == 0 || region.depth == 0`
///         + `bufferRowPitch != 0 && bufferRowPitch < region.width`
///         + `hostRowPitch != 0 && hostRowPitch < region.width`
///         + `bufferSlicePitch != 0 && bufferSlicePitch < region.height *
///         (bufferRowPitch != 0 ? bufferRowPitch : region.width)`
///         + `bufferSlicePitch != 0 && bufferSlicePitch % (bufferRowPitch != 0
///         ? bufferRowPitch : region.width) != 0`
///         + `hostSlicePitch != 0 && hostSlicePitch < region.height *
///         (hostRowPitch != 0 ? hostRowPitch : region.width)`
///         + `hostSlicePitch != 0 && hostSlicePitch % (hostRowPitch != 0 ?
///         hostRowPitch : region.width) != 0`
///         + If the combination of `bufferOrigin`, `region`, `bufferRowPitch`,
///         and `bufferSlicePitch` results in an out-of-bounds access.
///     - ::UR_RESULT_ERROR_OUT_OF_HOST_MEMORY
///     - ::UR_RESULT_ERROR_OUT_OF_RESOURCES
ur_result_t UR_APICALL urEnqueueMemBufferWriteRect(
    /// [in] handle of the queue object
    ur_queue_handle_t hQueue,
    /// [in][bounds(bufferOrigin, region)] handle of the buffer object
    ur_mem_handle_t hBuffer,
    /// [in] indicates blocking (true), non-blocking (false)
    bool blockingWrite,
    /// [in] 3D offset in the buffer
    ur_rect_offset_t bufferOrigin,
    /// [in] 3D offset in the host region
    ur_rect_offset_t hostOrigin,
    /// [in] 3D rectangular region descriptor: width, height, depth
    ur_rect_region_t region,
    /// [in] length of each row in bytes in the buffer object
    size_t bufferRowPitch,
    /// [in] length of each 2D slice in bytes in the buffer object being
    /// written
    size_t bufferSlicePitch,
    /// [in] length of each row in bytes in the host memory region pointed by
    /// src
    size_t hostRowPitch,
    /// [in] length of each 2D slice in bytes in the host memory region
    /// pointed by src
    size_t hostSlicePitch,
    /// [in] pointer to host memory where data is to be written from
    void *pSrc,
    /// [in] size of the event wait list
    uint32_t numEventsInWaitList,
    /// [in][optional][range(0, numEventsInWaitList)] points to a list of
    /// events that must be complete before this command can be executed.
    /// If nullptr, the numEventsInWaitList must be 0, indicating that this
    /// command does not wait on any event to complete.
    const ur_event_handle_t *phEventWaitList,
    /// [out][optional][alloc] return an event object that identifies this
    /// particular command instance. If phEventWaitList and phEvent are not
    /// NULL, phEvent must not refer to an element of the phEventWaitList array.
    ur_event_handle_t *phEvent) {
  ur_result_t result = UR_RESULT_SUCCESS;
  return result;
}

///////////////////////////////////////////////////////////////////////////////
/// @brief Enqueue a command to copy from a buffer object to another
///
/// @remarks
///   _Analogues_
///     - **clEnqueueCopyBuffer**
///
/// @returns
///     - ::UR_RESULT_SUCCESS
///     - ::UR_RESULT_ERROR_UNINITIALIZED
///     - ::UR_RESULT_ERROR_DEVICE_LOST
///     - ::UR_RESULT_ERROR_ADAPTER_SPECIFIC
///     - ::UR_RESULT_ERROR_INVALID_NULL_HANDLE
///         + `NULL == hQueue`
///         + `NULL == hBufferSrc`
///         + `NULL == hBufferDst`
///     - ::UR_RESULT_ERROR_INVALID_QUEUE
///     - ::UR_RESULT_ERROR_INVALID_EVENT
///     - ::UR_RESULT_ERROR_INVALID_EVENT_WAIT_LIST
///         + `phEventWaitList == NULL && numEventsInWaitList > 0`
///         + `phEventWaitList != NULL && numEventsInWaitList == 0`
///         + If event objects in phEventWaitList are not valid events.
///     - ::UR_RESULT_ERROR_IN_EVENT_LIST_EXEC_STATUS
///         + An event in `phEventWaitList` has ::UR_EVENT_STATUS_ERROR.
///     - ::UR_RESULT_ERROR_INVALID_MEM_OBJECT
///     - ::UR_RESULT_ERROR_INVALID_SIZE
///         + If `srcOffset + size` results in an out-of-bounds access.
///         + If `dstOffset + size` results in an out-of-bounds access.
///     - ::UR_RESULT_ERROR_OUT_OF_HOST_MEMORY
///     - ::UR_RESULT_ERROR_OUT_OF_RESOURCES
ur_result_t UR_APICALL urEnqueueMemBufferCopy(
    /// [in] handle of the queue object
    ur_queue_handle_t hQueue,
    /// [in][bounds(srcOffset, size)] handle of the src buffer object
    ur_mem_handle_t hBufferSrc,
    /// [in][bounds(dstOffset, size)] handle of the dest buffer object
    ur_mem_handle_t hBufferDst,
    /// [in] offset into hBufferSrc to begin copying from
    size_t srcOffset,
    /// [in] offset info hBufferDst to begin copying into
    size_t dstOffset,
    /// [in] size in bytes of data being copied
    size_t size,
    /// [in] size of the event wait list
    uint32_t numEventsInWaitList,
    /// [in][optional][range(0, numEventsInWaitList)] pointer to a list of
    /// events that must be complete before this command can be executed.
    /// If nullptr, the numEventsInWaitList must be 0, indicating that this
    /// command does not wait on any event to complete.
    const ur_event_handle_t *phEventWaitList,
    /// [out][optional][alloc] return an event object that identifies this
    /// particular command instance. If phEventWaitList and phEvent are not
    /// NULL, phEvent must not refer to an element of the phEventWaitList array.
    ur_event_handle_t *phEvent) {
  ur_result_t result = UR_RESULT_SUCCESS;
  return result;
}

///////////////////////////////////////////////////////////////////////////////
/// @brief Enqueue a command to copy a 2D or 3D rectangular region from one
///        buffer object to another
///
/// @remarks
///   _Analogues_
///     - **clEnqueueCopyBufferRect**
///
/// @returns
///     - ::UR_RESULT_SUCCESS
///     - ::UR_RESULT_ERROR_UNINITIALIZED
///     - ::UR_RESULT_ERROR_DEVICE_LOST
///     - ::UR_RESULT_ERROR_ADAPTER_SPECIFIC
///     - ::UR_RESULT_ERROR_INVALID_NULL_HANDLE
///         + `NULL == hQueue`
///         + `NULL == hBufferSrc`
///         + `NULL == hBufferDst`
///     - ::UR_RESULT_ERROR_INVALID_QUEUE
///     - ::UR_RESULT_ERROR_INVALID_EVENT
///     - ::UR_RESULT_ERROR_INVALID_EVENT_WAIT_LIST
///         + `phEventWaitList == NULL && numEventsInWaitList > 0`
///         + `phEventWaitList != NULL && numEventsInWaitList == 0`
///         + If event objects in phEventWaitList are not valid events.
///     - ::UR_RESULT_ERROR_IN_EVENT_LIST_EXEC_STATUS
///         + An event in `phEventWaitList` has ::UR_EVENT_STATUS_ERROR.
///     - ::UR_RESULT_ERROR_INVALID_MEM_OBJECT
///     - ::UR_RESULT_ERROR_INVALID_SIZE
///         + `region.width == 0 || region.height == 0 || region.depth == 0`
///         + `srcRowPitch != 0 && srcRowPitch < region.width`
///         + `dstRowPitch != 0 && dstRowPitch < region.width`
///         + `srcSlicePitch != 0 && srcSlicePitch < region.height *
///         (srcRowPitch != 0 ? srcRowPitch : region.width)`
///         + `srcSlicePitch != 0 && srcSlicePitch % (srcRowPitch != 0 ?
///         srcRowPitch : region.width) != 0`
///         + `dstSlicePitch != 0 && dstSlicePitch < region.height *
///         (dstRowPitch != 0 ? dstRowPitch : region.width)`
///         + `dstSlicePitch != 0 && dstSlicePitch % (dstRowPitch != 0 ?
///         dstRowPitch : region.width) != 0`
///         + If the combination of `srcOrigin`, `region`, `srcRowPitch`, and
///         `srcSlicePitch` results in an out-of-bounds access.
///         + If the combination of `dstOrigin`, `region`, `dstRowPitch`, and
///         `dstSlicePitch` results in an out-of-bounds access.
///     - ::UR_RESULT_ERROR_OUT_OF_HOST_MEMORY
///     - ::UR_RESULT_ERROR_OUT_OF_RESOURCES
ur_result_t UR_APICALL urEnqueueMemBufferCopyRect(
    /// [in] handle of the queue object
    ur_queue_handle_t hQueue,
    /// [in][bounds(srcOrigin, region)] handle of the source buffer object
    ur_mem_handle_t hBufferSrc,
    /// [in][bounds(dstOrigin, region)] handle of the dest buffer object
    ur_mem_handle_t hBufferDst,
    /// [in] 3D offset in the source buffer
    ur_rect_offset_t srcOrigin,
    /// [in] 3D offset in the destination buffer
    ur_rect_offset_t dstOrigin,
    /// [in] source 3D rectangular region descriptor: width, height, depth
    ur_rect_region_t region,
    /// [in] length of each row in bytes in the source buffer object
    size_t srcRowPitch,
    /// [in] length of each 2D slice in bytes in the source buffer object
    size_t srcSlicePitch,
    /// [in] length of each row in bytes in the destination buffer object
    size_t dstRowPitch,
    /// [in] length of each 2D slice in bytes in the destination buffer object
    size_t dstSlicePitch,
    /// [in] size of the event wait list
    uint32_t numEventsInWaitList,
    /// [in][optional][range(0, numEventsInWaitList)] pointer to a list of
    /// events that must be complete before this command can be executed.
    /// If nullptr, the numEventsInWaitList must be 0, indicating that this
    /// command does not wait on any event to complete.
    const ur_event_handle_t *phEventWaitList,
    /// [out][optional][alloc] return an event object that identifies this
    /// particular command instance. If phEventWaitList and phEvent are not
    /// NULL, phEvent must not refer to an element of the phEventWaitList array.
    ur_event_handle_t *phEvent) {
  ur_result_t result = UR_RESULT_SUCCESS;
  return result;
}

///////////////////////////////////////////////////////////////////////////////
/// @brief Enqueue a command to fill a buffer object with a pattern of a given
///        size
///
/// @remarks
///   _Analogues_
///     - **clEnqueueFillBuffer**
///
/// @returns
///     - ::UR_RESULT_SUCCESS
///     - ::UR_RESULT_ERROR_UNINITIALIZED
///     - ::UR_RESULT_ERROR_DEVICE_LOST
///     - ::UR_RESULT_ERROR_ADAPTER_SPECIFIC
///     - ::UR_RESULT_ERROR_INVALID_NULL_HANDLE
///         + `NULL == hQueue`
///         + `NULL == hBuffer`
///     - ::UR_RESULT_ERROR_INVALID_NULL_POINTER
///         + `NULL == pPattern`
///     - ::UR_RESULT_ERROR_INVALID_QUEUE
///     - ::UR_RESULT_ERROR_INVALID_EVENT
///     - ::UR_RESULT_ERROR_INVALID_EVENT_WAIT_LIST
///         + `phEventWaitList == NULL && numEventsInWaitList > 0`
///         + `phEventWaitList != NULL && numEventsInWaitList == 0`
///         + If event objects in phEventWaitList are not valid events.
///     - ::UR_RESULT_ERROR_IN_EVENT_LIST_EXEC_STATUS
///         + An event in `phEventWaitList` has ::UR_EVENT_STATUS_ERROR.
///     - ::UR_RESULT_ERROR_INVALID_MEM_OBJECT
///     - ::UR_RESULT_ERROR_INVALID_SIZE
///         + `patternSize == 0 || size == 0`
///         + `patternSize > size`
///         + `(patternSize & (patternSize - 1)) != 0`
///         + `size % patternSize != 0`
///         + `offset % patternSize != 0`
///         + If `offset + size` results in an out-of-bounds access.
///     - ::UR_RESULT_ERROR_OUT_OF_HOST_MEMORY
///     - ::UR_RESULT_ERROR_OUT_OF_RESOURCES
ur_result_t UR_APICALL urEnqueueMemBufferFill(
    /// [in] handle of the queue object
    ur_queue_handle_t hQueue,
    /// [in][bounds(offset, size)] handle of the buffer object
    ur_mem_handle_t hBuffer,
    /// [in] pointer to the fill pattern
    const void *pPattern,
    /// [in] size in bytes of the pattern
    size_t patternSize,
    /// [in] offset into the buffer
    size_t offset,
    /// [in] fill size in bytes, must be a multiple of patternSize
    size_t size,
    /// [in] size of the event wait list
    uint32_t numEventsInWaitList,
    /// [in][optional][range(0, numEventsInWaitList)] pointer to a list of
    /// events that must be complete before this command can be executed.
    /// If nullptr, the numEventsInWaitList must be 0, indicating that this
    /// command does not wait on any event to complete.
    const ur_event_handle_t *phEventWaitList,
    /// [out][optional][alloc] return an event object that identifies this
    /// particular command instance. If phEventWaitList and phEvent are not
    /// NULL, phEvent must not refer to an element of the phEventWaitList array.
    ur_event_handle_t *phEvent) {
  ur_result_t result = UR_RESULT_SUCCESS;
  return result;
}

///////////////////////////////////////////////////////////////////////////////
/// @brief Enqueue a command to read from an image or image array object to host
///        memory
///
/// @details
///     - Input parameter blockingRead indicates if the read is blocking or
///       non-blocking.
///
/// @remarks
///   _Analogues_
///     - **clEnqueueReadImage**
///
/// @returns
///     - ::UR_RESULT_SUCCESS
///     - ::UR_RESULT_ERROR_UNINITIALIZED
///     - ::UR_RESULT_ERROR_DEVICE_LOST
///     - ::UR_RESULT_ERROR_ADAPTER_SPECIFIC
///     - ::UR_RESULT_ERROR_INVALID_NULL_HANDLE
///         + `NULL == hQueue`
///         + `NULL == hImage`
///     - ::UR_RESULT_ERROR_INVALID_NULL_POINTER
///         + `NULL == pDst`
///     - ::UR_RESULT_ERROR_INVALID_QUEUE
///     - ::UR_RESULT_ERROR_INVALID_EVENT
///     - ::UR_RESULT_ERROR_INVALID_EVENT_WAIT_LIST
///         + `phEventWaitList == NULL && numEventsInWaitList > 0`
///         + `phEventWaitList != NULL && numEventsInWaitList == 0`
///         + If event objects in phEventWaitList are not valid events.
///     - ::UR_RESULT_ERROR_IN_EVENT_LIST_EXEC_STATUS
///         + An event in `phEventWaitList` has ::UR_EVENT_STATUS_ERROR.
///     - ::UR_RESULT_ERROR_INVALID_MEM_OBJECT
///     - ::UR_RESULT_ERROR_INVALID_SIZE
///         + `region.width == 0 || region.height == 0 || region.depth == 0`
///     - ::UR_RESULT_ERROR_OUT_OF_HOST_MEMORY
///     - ::UR_RESULT_ERROR_OUT_OF_RESOURCES
ur_result_t UR_APICALL urEnqueueMemImageRead(
    /// [in] handle of the queue object
    ur_queue_handle_t hQueue,
    /// [in][bounds(origin, region)] handle of the image object
    ur_mem_handle_t hImage,
    /// [in] indicates blocking (true), non-blocking (false)
    bool blockingRead,
    /// [in] defines the (x,y,z) offset in pixels in the 1D, 2D, or 3D image
    ur_rect_offset_t origin,
    /// [in] defines the (width, height, depth) in pixels of the 1D, 2D, or 3D
    /// image
    ur_rect_region_t region,
    /// [in] length of each row in bytes
    size_t rowPitch,
    /// [in] length of each 2D slice of the 3D image
    size_t slicePitch,
    /// [in] pointer to host memory where image is to be read into
    void *pDst,
    /// [in] size of the event wait list
    uint32_t numEventsInWaitList,
    /// [in][optional][range(0, numEventsInWaitList)] pointer to a list of
    /// events that must be complete before this command can be executed.
    /// If nullptr, the numEventsInWaitList must be 0, indicating that this
    /// command does not wait on any event to complete.
    const ur_event_handle_t *phEventWaitList,
    /// [out][optional][alloc] return an event object that identifies this
    /// particular command instance. If phEventWaitList and phEvent are not
    /// NULL, phEvent must not refer to an element of the phEventWaitList array.
    ur_event_handle_t *phEvent) {
  ur_result_t result = UR_RESULT_SUCCESS;
  return result;
}

///////////////////////////////////////////////////////////////////////////////
/// @brief Enqueue a command to write an image or image array object from host
///        memory
///
/// @details
///     - Input parameter blockingWrite indicates if the write is blocking or
///       non-blocking.
///
/// @remarks
///   _Analogues_
///     - **clEnqueueWriteImage**
///
/// @returns
///     - ::UR_RESULT_SUCCESS
///     - ::UR_RESULT_ERROR_UNINITIALIZED
///     - ::UR_RESULT_ERROR_DEVICE_LOST
///     - ::UR_RESULT_ERROR_ADAPTER_SPECIFIC
///     - ::UR_RESULT_ERROR_INVALID_NULL_HANDLE
///         + `NULL == hQueue`
///         + `NULL == hImage`
///     - ::UR_RESULT_ERROR_INVALID_NULL_POINTER
///         + `NULL == pSrc`
///     - ::UR_RESULT_ERROR_INVALID_QUEUE
///     - ::UR_RESULT_ERROR_INVALID_EVENT
///     - ::UR_RESULT_ERROR_INVALID_EVENT_WAIT_LIST
///         + `phEventWaitList == NULL && numEventsInWaitList > 0`
///         + `phEventWaitList != NULL && numEventsInWaitList == 0`
///         + If event objects in phEventWaitList are not valid events.
///     - ::UR_RESULT_ERROR_IN_EVENT_LIST_EXEC_STATUS
///         + An event in `phEventWaitList` has ::UR_EVENT_STATUS_ERROR.
///     - ::UR_RESULT_ERROR_INVALID_MEM_OBJECT
///     - ::UR_RESULT_ERROR_INVALID_SIZE
///         + `region.width == 0 || region.height == 0 || region.depth == 0`
///     - ::UR_RESULT_ERROR_OUT_OF_HOST_MEMORY
///     - ::UR_RESULT_ERROR_OUT_OF_RESOURCES
ur_result_t UR_APICALL urEnqueueMemImageWrite(
    /// [in] handle of the queue object
    ur_queue_handle_t hQueue,
    /// [in][bounds(origin, region)] handle of the image object
    ur_mem_handle_t hImage,
    /// [in] indicates blocking (true), non-blocking (false)
    bool blockingWrite,
    /// [in] defines the (x,y,z) offset in pixels in the 1D, 2D, or 3D image
    ur_rect_offset_t origin,
    /// [in] defines the (width, height, depth) in pixels of the 1D, 2D, or 3D
    /// image
    ur_rect_region_t region,
    /// [in] length of each row in bytes
    size_t rowPitch,
    /// [in] length of each 2D slice of the 3D image
    size_t slicePitch,
    /// [in] pointer to host memory where image is to be read into
    void *pSrc,
    /// [in] size of the event wait list
    uint32_t numEventsInWaitList,
    /// [in][optional][range(0, numEventsInWaitList)] pointer to a list of
    /// events that must be complete before this command can be executed.
    /// If nullptr, the numEventsInWaitList must be 0, indicating that this
    /// command does not wait on any event to complete.
    const ur_event_handle_t *phEventWaitList,
    /// [out][optional][alloc] return an event object that identifies this
    /// particular command instance. If phEventWaitList and phEvent are not
    /// NULL, phEvent must not refer to an element of the phEventWaitList array.
    ur_event_handle_t *phEvent) {
  ur_result_t result = UR_RESULT_SUCCESS;
  return result;
}

///////////////////////////////////////////////////////////////////////////////
/// @brief Enqueue a command to copy from an image object to another
///
/// @remarks
///   _Analogues_
///     - **clEnqueueCopyImage**
///
/// @returns
///     - ::UR_RESULT_SUCCESS
///     - ::UR_RESULT_ERROR_UNINITIALIZED
///     - ::UR_RESULT_ERROR_DEVICE_LOST
///     - ::UR_RESULT_ERROR_ADAPTER_SPECIFIC
///     - ::UR_RESULT_ERROR_INVALID_NULL_HANDLE
///         + `NULL == hQueue`
///         + `NULL == hImageSrc`
///         + `NULL == hImageDst`
///     - ::UR_RESULT_ERROR_INVALID_QUEUE
///     - ::UR_RESULT_ERROR_INVALID_EVENT
///     - ::UR_RESULT_ERROR_INVALID_EVENT_WAIT_LIST
///         + `phEventWaitList == NULL && numEventsInWaitList > 0`
///         + `phEventWaitList != NULL && numEventsInWaitList == 0`
///         + If event objects in phEventWaitList are not valid events.
///     - ::UR_RESULT_ERROR_IN_EVENT_LIST_EXEC_STATUS
///         + An event in `phEventWaitList` has ::UR_EVENT_STATUS_ERROR.
///     - ::UR_RESULT_ERROR_INVALID_MEM_OBJECT
///     - ::UR_RESULT_ERROR_INVALID_SIZE
///         + `region.width == 0 || region.height == 0 || region.depth == 0`
///     - ::UR_RESULT_ERROR_OUT_OF_HOST_MEMORY
///     - ::UR_RESULT_ERROR_OUT_OF_RESOURCES
ur_result_t UR_APICALL urEnqueueMemImageCopy(
    /// [in] handle of the queue object
    ur_queue_handle_t hQueue,
    /// [in][bounds(srcOrigin, region)] handle of the src image object
    ur_mem_handle_t hImageSrc,
    /// [in][bounds(dstOrigin, region)] handle of the dest image object
    ur_mem_handle_t hImageDst,
    /// [in] defines the (x,y,z) offset in pixels in the source 1D, 2D, or 3D
    /// image
    ur_rect_offset_t srcOrigin,
    /// [in] defines the (x,y,z) offset in pixels in the destination 1D, 2D,
    /// or 3D image
    ur_rect_offset_t dstOrigin,
    /// [in] defines the (width, height, depth) in pixels of the 1D, 2D, or 3D
    /// image
    ur_rect_region_t region,
    /// [in] size of the event wait list
    uint32_t numEventsInWaitList,
    /// [in][optional][range(0, numEventsInWaitList)] pointer to a list of
    /// events that must be complete before this command can be executed.
    /// If nullptr, the numEventsInWaitList must be 0, indicating that this
    /// command does not wait on any event to complete.
    const ur_event_handle_t *phEventWaitList,
    /// [out][optional][alloc] return an event object that identifies this
    /// particular command instance. If phEventWaitList and phEvent are not
    /// NULL, phEvent must not refer to an element of the phEventWaitList array.
    ur_event_handle_t *phEvent) {
  ur_result_t result = UR_RESULT_SUCCESS;
  return result;
}

///////////////////////////////////////////////////////////////////////////////
/// @brief Enqueue a command to map a region of the buffer object into the host
///        address space and return a pointer to the mapped region
///
/// @details
///     - Currently, no direct support in Level Zero. Implemented as a shared
///       allocation followed by copying on discrete GPU
///     - TODO: add a driver function in Level Zero?
///
/// @remarks
///   _Analogues_
///     - **clEnqueueMapBuffer**
///
/// @returns
///     - ::UR_RESULT_SUCCESS
///     - ::UR_RESULT_ERROR_UNINITIALIZED
///     - ::UR_RESULT_ERROR_DEVICE_LOST
///     - ::UR_RESULT_ERROR_ADAPTER_SPECIFIC
///     - ::UR_RESULT_ERROR_INVALID_NULL_HANDLE
///         + `NULL == hQueue`
///         + `NULL == hBuffer`
///     - ::UR_RESULT_ERROR_INVALID_ENUMERATION
///         + `::UR_MAP_FLAGS_MASK & mapFlags`
///     - ::UR_RESULT_ERROR_INVALID_NULL_POINTER
///         + `NULL == ppRetMap`
///     - ::UR_RESULT_ERROR_INVALID_QUEUE
///     - ::UR_RESULT_ERROR_INVALID_EVENT
///     - ::UR_RESULT_ERROR_INVALID_EVENT_WAIT_LIST
///         + `phEventWaitList == NULL && numEventsInWaitList > 0`
///         + `phEventWaitList != NULL && numEventsInWaitList == 0`
///         + If event objects in phEventWaitList are not valid events.
///     - ::UR_RESULT_ERROR_IN_EVENT_LIST_EXEC_STATUS
///         + An event in `phEventWaitList` has ::UR_EVENT_STATUS_ERROR.
///     - ::UR_RESULT_ERROR_INVALID_MEM_OBJECT
///     - ::UR_RESULT_ERROR_INVALID_SIZE
///         + If `offset + size` results in an out-of-bounds access.
///     - ::UR_RESULT_ERROR_OUT_OF_HOST_MEMORY
///     - ::UR_RESULT_ERROR_OUT_OF_RESOURCES
ur_result_t UR_APICALL urEnqueueMemBufferMap(
    /// [in] handle of the queue object
    ur_queue_handle_t hQueue,
    /// [in][bounds(offset, size)] handle of the buffer object
    ur_mem_handle_t hBuffer,
    /// [in] indicates blocking (true), non-blocking (false)
    bool blockingMap,
    /// [in] flags for read, write, readwrite mapping
    ur_map_flags_t mapFlags,
    /// [in] offset in bytes of the buffer region being mapped
    size_t offset,
    /// [in] size in bytes of the buffer region being mapped
    size_t size,
    /// [in] size of the event wait list
    uint32_t numEventsInWaitList,
    /// [in][optional][range(0, numEventsInWaitList)] pointer to a list of
    /// events that must be complete before this command can be executed.
    /// If nullptr, the numEventsInWaitList must be 0, indicating that this
    /// command does not wait on any event to complete.
    const ur_event_handle_t *phEventWaitList,
    /// [out][optional][alloc] return an event object that identifies this
    /// particular command instance. If phEventWaitList and phEvent are not
    /// NULL, phEvent must not refer to an element of the phEventWaitList array.
    ur_event_handle_t *phEvent,
    /// [out] return mapped pointer.  TODO: move it before
    /// numEventsInWaitList?
    void **ppRetMap) {
  ur_result_t result = UR_RESULT_SUCCESS;
  return result;
}

///////////////////////////////////////////////////////////////////////////////
/// @brief Enqueue a command to unmap a previously mapped region of a memory
///        object
///
/// @remarks
///   _Analogues_
///     - **clEnqueueUnmapMemObject**
///
/// @returns
///     - ::UR_RESULT_SUCCESS
///     - ::UR_RESULT_ERROR_UNINITIALIZED
///     - ::UR_RESULT_ERROR_DEVICE_LOST
///     - ::UR_RESULT_ERROR_ADAPTER_SPECIFIC
///     - ::UR_RESULT_ERROR_INVALID_NULL_HANDLE
///         + `NULL == hQueue`
///         + `NULL == hMem`
///     - ::UR_RESULT_ERROR_INVALID_NULL_POINTER
///         + `NULL == pMappedPtr`
///     - ::UR_RESULT_ERROR_INVALID_QUEUE
///     - ::UR_RESULT_ERROR_INVALID_EVENT
///     - ::UR_RESULT_ERROR_INVALID_EVENT_WAIT_LIST
///         + `phEventWaitList == NULL && numEventsInWaitList > 0`
///         + `phEventWaitList != NULL && numEventsInWaitList == 0`
///         + If event objects in phEventWaitList are not valid events.
///     - ::UR_RESULT_ERROR_IN_EVENT_LIST_EXEC_STATUS
///         + An event in `phEventWaitList` has ::UR_EVENT_STATUS_ERROR.
///     - ::UR_RESULT_ERROR_INVALID_MEM_OBJECT
///     - ::UR_RESULT_ERROR_OUT_OF_HOST_MEMORY
///     - ::UR_RESULT_ERROR_OUT_OF_RESOURCES
ur_result_t UR_APICALL urEnqueueMemUnmap(
    /// [in] handle of the queue object
    ur_queue_handle_t hQueue,
    /// [in] handle of the memory (buffer or image) object
    ur_mem_handle_t hMem,
    /// [in] mapped host address
    void *pMappedPtr,
    /// [in] size of the event wait list
    uint32_t numEventsInWaitList,
    /// [in][optional][range(0, numEventsInWaitList)] pointer to a list of
    /// events that must be complete before this command can be executed.
    /// If nullptr, the numEventsInWaitList must be 0, indicating that this
    /// command does not wait on any event to complete.
    const ur_event_handle_t *phEventWaitList,
    /// [out][optional][alloc] return an event object that identifies this
    /// particular command instance. If phEventWaitList and phEvent are not
    /// NULL, phEvent must not refer to an element of the phEventWaitList array.
    ur_event_handle_t *phEvent) {
  ur_result_t result = UR_RESULT_SUCCESS;
  return result;
}

///////////////////////////////////////////////////////////////////////////////
/// @brief Enqueue a command to fill USM memory.
///
/// @returns
///     - ::UR_RESULT_SUCCESS
///     - ::UR_RESULT_ERROR_UNINITIALIZED
///     - ::UR_RESULT_ERROR_DEVICE_LOST
///     - ::UR_RESULT_ERROR_ADAPTER_SPECIFIC
///     - ::UR_RESULT_ERROR_INVALID_NULL_HANDLE
///         + `NULL == hQueue`
///     - ::UR_RESULT_ERROR_INVALID_NULL_POINTER
///         + `NULL == pMem`
///         + `NULL == pPattern`
///     - ::UR_RESULT_ERROR_INVALID_QUEUE
///     - ::UR_RESULT_ERROR_INVALID_EVENT
///     - ::UR_RESULT_ERROR_INVALID_SIZE
///         + `patternSize == 0 || size == 0`
///         + `patternSize > size`
///         + `size % patternSize != 0`
///         + If `size` is higher than the allocation size of `ptr`
///     - ::UR_RESULT_ERROR_INVALID_EVENT_WAIT_LIST
///         + `phEventWaitList == NULL && numEventsInWaitList > 0`
///         + `phEventWaitList != NULL && numEventsInWaitList == 0`
///         + If event objects in phEventWaitList are not valid events.
///     - ::UR_RESULT_ERROR_IN_EVENT_LIST_EXEC_STATUS
///         + An event in `phEventWaitList` has ::UR_EVENT_STATUS_ERROR.
///     - ::UR_RESULT_ERROR_INVALID_MEM_OBJECT
///     - ::UR_RESULT_ERROR_OUT_OF_HOST_MEMORY
///     - ::UR_RESULT_ERROR_OUT_OF_RESOURCES
ur_result_t UR_APICALL urEnqueueUSMFill(
    /// [in] handle of the queue object
    ur_queue_handle_t hQueue,
    /// [in][bounds(0, size)] pointer to USM memory object
    void *pMem,
    /// [in] the size in bytes of the pattern. Must be a power of 2 and less
    /// than or equal to width.
    size_t patternSize,
    /// [in] pointer with the bytes of the pattern to set.
    const void *pPattern,
    /// [in] size in bytes to be set. Must be a multiple of patternSize.
    size_t size,
    /// [in] size of the event wait list
    uint32_t numEventsInWaitList,
    /// [in][optional][range(0, numEventsInWaitList)] pointer to a list of
    /// events that must be complete before this command can be executed.
    /// If nullptr, the numEventsInWaitList must be 0, indicating that this
    /// command does not wait on any event to complete.
    const ur_event_handle_t *phEventWaitList,
    /// [out][optional][alloc] return an event object that identifies this
    /// particular command instance. If phEventWaitList and phEvent are not
    /// NULL, phEvent must not refer to an element of the phEventWaitList array.
    ur_event_handle_t *phEvent) {
  ur_result_t result = UR_RESULT_SUCCESS;
  return result;
}

///////////////////////////////////////////////////////////////////////////////
/// @brief Enqueue a command to copy USM memory
///
/// @returns
///     - ::UR_RESULT_SUCCESS
///     - ::UR_RESULT_ERROR_UNINITIALIZED
///     - ::UR_RESULT_ERROR_DEVICE_LOST
///     - ::UR_RESULT_ERROR_ADAPTER_SPECIFIC
///     - ::UR_RESULT_ERROR_INVALID_NULL_HANDLE
///         + `NULL == hQueue`
///     - ::UR_RESULT_ERROR_INVALID_NULL_POINTER
///         + `NULL == pDst`
///         + `NULL == pSrc`
///     - ::UR_RESULT_ERROR_INVALID_QUEUE
///     - ::UR_RESULT_ERROR_INVALID_EVENT
///     - ::UR_RESULT_ERROR_INVALID_SIZE
///         + `size == 0`
///         + If `size` is higher than the allocation size of `pSrc` or `pDst`
///     - ::UR_RESULT_ERROR_INVALID_EVENT_WAIT_LIST
///         + `phEventWaitList == NULL && numEventsInWaitList > 0`
///         + `phEventWaitList != NULL && numEventsInWaitList == 0`
///         + If event objects in phEventWaitList are not valid events.
///     - ::UR_RESULT_ERROR_IN_EVENT_LIST_EXEC_STATUS
///         + An event in `phEventWaitList` has ::UR_EVENT_STATUS_ERROR.
///     - ::UR_RESULT_ERROR_INVALID_MEM_OBJECT
///     - ::UR_RESULT_ERROR_OUT_OF_HOST_MEMORY
///     - ::UR_RESULT_ERROR_OUT_OF_RESOURCES
ur_result_t UR_APICALL urEnqueueUSMMemcpy(
    /// [in] handle of the queue object
    ur_queue_handle_t hQueue,
    /// [in] blocking or non-blocking copy
    bool blocking,
    /// [in][bounds(0, size)] pointer to the destination USM memory object
    void *pDst,
    /// [in][bounds(0, size)] pointer to the source USM memory object
    const void *pSrc,
    /// [in] size in bytes to be copied
    size_t size,
    /// [in] size of the event wait list
    uint32_t numEventsInWaitList,
    /// [in][optional][range(0, numEventsInWaitList)] pointer to a list of
    /// events that must be complete before this command can be executed.
    /// If nullptr, the numEventsInWaitList must be 0, indicating that this
    /// command does not wait on any event to complete.
    const ur_event_handle_t *phEventWaitList,
    /// [out][optional][alloc] return an event object that identifies this
    /// particular command instance. If phEventWaitList and phEvent are not
    /// NULL, phEvent must not refer to an element of the phEventWaitList array.
    ur_event_handle_t *phEvent) {
  ur_result_t result = UR_RESULT_SUCCESS;
  return result;
}

///////////////////////////////////////////////////////////////////////////////
/// @brief Enqueue a command to prefetch USM memory
///
/// @details
///     - Prefetching may not be supported for all devices or allocation types.
///       If memory prefetching is not supported, the prefetch hint will be
///       ignored.
///
/// @returns
///     - ::UR_RESULT_SUCCESS
///     - ::UR_RESULT_ERROR_UNINITIALIZED
///     - ::UR_RESULT_ERROR_DEVICE_LOST
///     - ::UR_RESULT_ERROR_ADAPTER_SPECIFIC
///     - ::UR_RESULT_ERROR_INVALID_NULL_HANDLE
///         + `NULL == hQueue`
///     - ::UR_RESULT_ERROR_INVALID_NULL_POINTER
///         + `NULL == pMem`
///     - ::UR_RESULT_ERROR_INVALID_ENUMERATION
///         + `::UR_USM_MIGRATION_FLAGS_MASK & flags`
///     - ::UR_RESULT_ERROR_INVALID_QUEUE
///     - ::UR_RESULT_ERROR_INVALID_EVENT
///     - ::UR_RESULT_ERROR_INVALID_SIZE
///         + `size == 0`
///         + If `size` is higher than the allocation size of `pMem`
///     - ::UR_RESULT_ERROR_INVALID_EVENT_WAIT_LIST
///         + `phEventWaitList == NULL && numEventsInWaitList > 0`
///         + `phEventWaitList != NULL && numEventsInWaitList == 0`
///         + If event objects in phEventWaitList are not valid events.
///     - ::UR_RESULT_ERROR_IN_EVENT_LIST_EXEC_STATUS
///         + An event in `phEventWaitList` has ::UR_EVENT_STATUS_ERROR.
///     - ::UR_RESULT_ERROR_INVALID_MEM_OBJECT
///     - ::UR_RESULT_ERROR_OUT_OF_HOST_MEMORY
///     - ::UR_RESULT_ERROR_OUT_OF_RESOURCES
ur_result_t UR_APICALL urEnqueueUSMPrefetch(
    /// [in] handle of the queue object
    ur_queue_handle_t hQueue,
    /// [in][bounds(0, size)] pointer to the USM memory object
    const void *pMem,
    /// [in] size in bytes to be fetched
    size_t size,
    /// [in] USM prefetch flags
    ur_usm_migration_flags_t flags,
    /// [in] size of the event wait list
    uint32_t numEventsInWaitList,
    /// [in][optional][range(0, numEventsInWaitList)] pointer to a list of
    /// events that must be complete before this command can be executed.
    /// If nullptr, the numEventsInWaitList must be 0, indicating that this
    /// command does not wait on any event to complete.
    const ur_event_handle_t *phEventWaitList,
    /// [out][optional][alloc] return an event object that identifies this
    /// particular command instance. If phEventWaitList and phEvent are not
    /// NULL, phEvent must not refer to an element of the phEventWaitList array.
    ur_event_handle_t *phEvent) {
  ur_result_t result = UR_RESULT_SUCCESS;
  return result;
}

///////////////////////////////////////////////////////////////////////////////
/// @brief Enqueue a command to set USM memory advice
///
/// @details
///     - Not all memory advice hints may be supported for all devices or
///       allocation types. If a memory advice hint is not supported, it will be
///       ignored. Some adapters may return ::UR_RESULT_ERROR_ADAPTER_SPECIFIC,
///       more information can be retrieved by using urAdapterGetLastError.
///
/// @returns
///     - ::UR_RESULT_SUCCESS
///     - ::UR_RESULT_ERROR_UNINITIALIZED
///     - ::UR_RESULT_ERROR_DEVICE_LOST
///     - ::UR_RESULT_ERROR_ADAPTER_SPECIFIC
///     - ::UR_RESULT_ERROR_INVALID_NULL_HANDLE
///         + `NULL == hQueue`
///     - ::UR_RESULT_ERROR_INVALID_NULL_POINTER
///         + `NULL == pMem`
///     - ::UR_RESULT_ERROR_INVALID_ENUMERATION
///         + `::UR_USM_ADVICE_FLAGS_MASK & advice`
///     - ::UR_RESULT_ERROR_INVALID_QUEUE
///     - ::UR_RESULT_ERROR_INVALID_EVENT
///     - ::UR_RESULT_ERROR_INVALID_SIZE
///         + `size == 0`
///         + If `size` is higher than the allocation size of `pMem`
///     - ::UR_RESULT_ERROR_INVALID_MEM_OBJECT
///     - ::UR_RESULT_ERROR_OUT_OF_HOST_MEMORY
///     - ::UR_RESULT_ERROR_OUT_OF_RESOURCES
ur_result_t UR_APICALL urEnqueueUSMAdvise(
    /// [in] handle of the queue object
    ur_queue_handle_t hQueue,
    /// [in][bounds(0, size)] pointer to the USM memory object
    const void *pMem,
    /// [in] size in bytes to be advised
    size_t size,
    /// [in] USM memory advice
    ur_usm_advice_flags_t advice,
    /// [out][optional][alloc] return an event object that identifies this
    /// particular command instance.
    ur_event_handle_t *phEvent) {
  ur_result_t result = UR_RESULT_SUCCESS;
  return result;
}

///////////////////////////////////////////////////////////////////////////////
/// @brief Enqueue a command to fill 2D USM memory.
///
/// @returns
///     - ::UR_RESULT_SUCCESS
///     - ::UR_RESULT_ERROR_UNINITIALIZED
///     - ::UR_RESULT_ERROR_DEVICE_LOST
///     - ::UR_RESULT_ERROR_ADAPTER_SPECIFIC
///     - ::UR_RESULT_ERROR_INVALID_NULL_HANDLE
///         + `NULL == hQueue`
///     - ::UR_RESULT_ERROR_INVALID_NULL_POINTER
///         + `NULL == pMem`
///         + `NULL == pPattern`
///     - ::UR_RESULT_ERROR_INVALID_SIZE
///         + `pitch == 0`
///         + `pitch < width`
///         + `patternSize == 0`
///         + `patternSize > width * height`
///         + `patternSize != 0 && ((patternSize & (patternSize - 1)) != 0)`
///         + `width == 0`
///         + `height == 0`
///         + `width * height % patternSize != 0`
///         + If `pitch * height` is higher than the allocation size of `pMem`
///     - ::UR_RESULT_ERROR_INVALID_EVENT_WAIT_LIST
///         + `phEventWaitList == NULL && numEventsInWaitList > 0`
///         + `phEventWaitList != NULL && numEventsInWaitList == 0`
///         + If event objects in phEventWaitList are not valid events.
///     - ::UR_RESULT_ERROR_IN_EVENT_LIST_EXEC_STATUS
///         + An event in `phEventWaitList` has ::UR_EVENT_STATUS_ERROR.
///     - ::UR_RESULT_ERROR_INVALID_MEM_OBJECT
///     - ::UR_RESULT_ERROR_OUT_OF_HOST_MEMORY
///     - ::UR_RESULT_ERROR_OUT_OF_RESOURCES
///     - ::UR_RESULT_ERROR_UNSUPPORTED_FEATURE
ur_result_t UR_APICALL urEnqueueUSMFill2D(
    /// [in] handle of the queue to submit to.
    ur_queue_handle_t hQueue,
    /// [in][bounds(0, pitch * height)] pointer to memory to be filled.
    void *pMem,
    /// [in] the total width of the destination memory including padding.
    size_t pitch,
    /// [in] the size in bytes of the pattern. Must be a power of 2 and less
    /// than or equal to width.
    size_t patternSize,
    /// [in] pointer with the bytes of the pattern to set.
    const void *pPattern,
    /// [in] the width in bytes of each row to fill. Must be a multiple of
    /// patternSize.
    size_t width,
    /// [in] the height of the columns to fill.
    size_t height,
    /// [in] size of the event wait list
    uint32_t numEventsInWaitList,
    /// [in][optional][range(0, numEventsInWaitList)] pointer to a list of
    /// events that must be complete before the kernel execution.
    /// If nullptr, the numEventsInWaitList must be 0, indicating that no wait
    /// event.
    const ur_event_handle_t *phEventWaitList,
    /// [out][optional][alloc] return an event object that identifies this
    /// particular kernel execution instance. If phEventWaitList and phEvent
    /// are not NULL, phEvent must not refer to an element of the
    /// phEventWaitList array.
    ur_event_handle_t *phEvent) {
  ur_result_t result = UR_RESULT_SUCCESS;
  return result;
}

///////////////////////////////////////////////////////////////////////////////
/// @brief Enqueue a command to copy 2D USM memory.
///
/// @returns
///     - ::UR_RESULT_SUCCESS
///     - ::UR_RESULT_ERROR_UNINITIALIZED
///     - ::UR_RESULT_ERROR_DEVICE_LOST
///     - ::UR_RESULT_ERROR_ADAPTER_SPECIFIC
///     - ::UR_RESULT_ERROR_INVALID_NULL_HANDLE
///         + `NULL == hQueue`
///     - ::UR_RESULT_ERROR_INVALID_NULL_POINTER
///         + `NULL == pDst`
///         + `NULL == pSrc`
///     - ::UR_RESULT_ERROR_INVALID_SIZE
///         + `srcPitch == 0`
///         + `dstPitch == 0`
///         + `srcPitch < width`
///         + `dstPitch < width`
///         + `height == 0`
///         + If `srcPitch * height` is higher than the allocation size of
///         `pSrc`
///         + If `dstPitch * height` is higher than the allocation size of
///         `pDst`
///     - ::UR_RESULT_ERROR_INVALID_EVENT_WAIT_LIST
///         + `phEventWaitList == NULL && numEventsInWaitList > 0`
///         + `phEventWaitList != NULL && numEventsInWaitList == 0`
///         + If event objects in phEventWaitList are not valid events.
///     - ::UR_RESULT_ERROR_IN_EVENT_LIST_EXEC_STATUS
///         + An event in `phEventWaitList` has ::UR_EVENT_STATUS_ERROR.
///     - ::UR_RESULT_ERROR_INVALID_MEM_OBJECT
///     - ::UR_RESULT_ERROR_OUT_OF_HOST_MEMORY
///     - ::UR_RESULT_ERROR_OUT_OF_RESOURCES
///     - ::UR_RESULT_ERROR_UNSUPPORTED_FEATURE
ur_result_t UR_APICALL urEnqueueUSMMemcpy2D(
    /// [in] handle of the queue to submit to.
    ur_queue_handle_t hQueue,
    /// [in] indicates if this operation should block the host.
    bool blocking,
    /// [in][bounds(0, dstPitch * height)] pointer to memory where data will
    /// be copied.
    void *pDst,
    /// [in] the total width of the source memory including padding.
    size_t dstPitch,
    /// [in][bounds(0, srcPitch * height)] pointer to memory to be copied.
    const void *pSrc,
    /// [in] the total width of the source memory including padding.
    size_t srcPitch,
    /// [in] the width in bytes of each row to be copied.
    size_t width,
    /// [in] the height of columns to be copied.
    size_t height,
    /// [in] size of the event wait list
    uint32_t numEventsInWaitList,
    /// [in][optional][range(0, numEventsInWaitList)] pointer to a list of
    /// events that must be complete before the kernel execution.
    /// If nullptr, the numEventsInWaitList must be 0, indicating that no wait
    /// event.
    const ur_event_handle_t *phEventWaitList,
    /// [out][optional][alloc] return an event object that identifies this
    /// particular kernel execution instance. If phEventWaitList and phEvent
    /// are not NULL, phEvent must not refer to an element of the
    /// phEventWaitList array.
    ur_event_handle_t *phEvent) {
  ur_result_t result = UR_RESULT_SUCCESS;
  return result;
}

///////////////////////////////////////////////////////////////////////////////
/// @brief Enqueue a command to write data from the host to device global
///        variable.
///
/// @returns
///     - ::UR_RESULT_SUCCESS
///     - ::UR_RESULT_ERROR_UNINITIALIZED
///     - ::UR_RESULT_ERROR_DEVICE_LOST
///     - ::UR_RESULT_ERROR_ADAPTER_SPECIFIC
///     - ::UR_RESULT_ERROR_INVALID_NULL_HANDLE
///         + `NULL == hQueue`
///         + `NULL == hProgram`
///     - ::UR_RESULT_ERROR_INVALID_NULL_POINTER
///         + `NULL == name`
///         + `NULL == pSrc`
///     - ::UR_RESULT_ERROR_INVALID_EVENT_WAIT_LIST
///         + `phEventWaitList == NULL && numEventsInWaitList > 0`
///         + `phEventWaitList != NULL && numEventsInWaitList == 0`
///         + If event objects in phEventWaitList are not valid events.
///     - ::UR_RESULT_ERROR_IN_EVENT_LIST_EXEC_STATUS
///         + An event in `phEventWaitList` has ::UR_EVENT_STATUS_ERROR.
ur_result_t UR_APICALL urEnqueueDeviceGlobalVariableWrite(
    /// [in] handle of the queue to submit to.
    ur_queue_handle_t hQueue,
    /// [in] handle of the program containing the device global variable.
    ur_program_handle_t hProgram,
    /// [in] the unique identifier for the device global variable.
    const char *name,
    /// [in] indicates if this operation should block.
    bool blockingWrite,
    /// [in] the number of bytes to copy.
    size_t count,
    /// [in] the byte offset into the device global variable to start copying.
    size_t offset,
    /// [in] pointer to where the data must be copied from.
    const void *pSrc,
    /// [in] size of the event wait list.
    uint32_t numEventsInWaitList,
    /// [in][optional][range(0, numEventsInWaitList)] pointer to a list of
    /// events that must be complete before the kernel execution.
    /// If nullptr, the numEventsInWaitList must be 0, indicating that no wait
    /// event.
    const ur_event_handle_t *phEventWaitList,
    /// [out][optional][alloc] return an event object that identifies this
    /// particular kernel execution instance. If phEventWaitList and phEvent
    /// are not NULL, phEvent must not refer to an element of the
    /// phEventWaitList array.
    ur_event_handle_t *phEvent) {
  ur_result_t result = UR_RESULT_SUCCESS;
  return result;
}

///////////////////////////////////////////////////////////////////////////////
/// @brief Enqueue a command to read data from a device global variable to the
///        host.
///
/// @returns
///     - ::UR_RESULT_SUCCESS
///     - ::UR_RESULT_ERROR_UNINITIALIZED
///     - ::UR_RESULT_ERROR_DEVICE_LOST
///     - ::UR_RESULT_ERROR_ADAPTER_SPECIFIC
///     - ::UR_RESULT_ERROR_INVALID_NULL_HANDLE
///         + `NULL == hQueue`
///         + `NULL == hProgram`
///     - ::UR_RESULT_ERROR_INVALID_NULL_POINTER
///         + `NULL == name`
///         + `NULL == pDst`
///     - ::UR_RESULT_ERROR_INVALID_EVENT_WAIT_LIST
///         + `phEventWaitList == NULL && numEventsInWaitList > 0`
///         + `phEventWaitList != NULL && numEventsInWaitList == 0`
///         + If event objects in phEventWaitList are not valid events.
///     - ::UR_RESULT_ERROR_IN_EVENT_LIST_EXEC_STATUS
///         + An event in `phEventWaitList` has ::UR_EVENT_STATUS_ERROR.
ur_result_t UR_APICALL urEnqueueDeviceGlobalVariableRead(
    /// [in] handle of the queue to submit to.
    ur_queue_handle_t hQueue,
    /// [in] handle of the program containing the device global variable.
    ur_program_handle_t hProgram,
    /// [in] the unique identifier for the device global variable.
    const char *name,
    /// [in] indicates if this operation should block.
    bool blockingRead,
    /// [in] the number of bytes to copy.
    size_t count,
    /// [in] the byte offset into the device global variable to start copying.
    size_t offset,
    /// [in] pointer to where the data must be copied to.
    void *pDst,
    /// [in] size of the event wait list.
    uint32_t numEventsInWaitList,
    /// [in][optional][range(0, numEventsInWaitList)] pointer to a list of
    /// events that must be complete before the kernel execution.
    /// If nullptr, the numEventsInWaitList must be 0, indicating that no wait
    /// event.
    const ur_event_handle_t *phEventWaitList,
    /// [out][optional][alloc] return an event object that identifies this
    /// particular kernel execution instance. If phEventWaitList and phEvent
    /// are not NULL, phEvent must not refer to an element of the
    /// phEventWaitList array.
    ur_event_handle_t *phEvent) {
  ur_result_t result = UR_RESULT_SUCCESS;
  return result;
}

///////////////////////////////////////////////////////////////////////////////
/// @brief Enqueue a command to read from a pipe to the host.
///
/// @returns
///     - ::UR_RESULT_SUCCESS
///     - ::UR_RESULT_ERROR_UNINITIALIZED
///     - ::UR_RESULT_ERROR_DEVICE_LOST
///     - ::UR_RESULT_ERROR_ADAPTER_SPECIFIC
///     - ::UR_RESULT_ERROR_INVALID_NULL_HANDLE
///         + `NULL == hQueue`
///         + `NULL == hProgram`
///     - ::UR_RESULT_ERROR_INVALID_NULL_POINTER
///         + `NULL == pipe_symbol`
///         + `NULL == pDst`
///     - ::UR_RESULT_ERROR_INVALID_EVENT_WAIT_LIST
///         + `phEventWaitList == NULL && numEventsInWaitList > 0`
///         + `phEventWaitList != NULL && numEventsInWaitList == 0`
///         + If event objects in phEventWaitList are not valid events.
///     - ::UR_RESULT_ERROR_IN_EVENT_LIST_EXEC_STATUS
///         + An event in `phEventWaitList` has ::UR_EVENT_STATUS_ERROR.
ur_result_t UR_APICALL urEnqueueReadHostPipe(
    /// [in] a valid host command-queue in which the read command
    /// will be queued. hQueue and hProgram must be created with the same
    /// UR context.
    ur_queue_handle_t hQueue,
    /// [in] a program object with a successfully built executable.
    ur_program_handle_t hProgram,
    /// [in] the name of the program scope pipe global variable.
    const char *pipe_symbol,
    /// [in] indicate if the read operation is blocking or non-blocking.
    bool blocking,
    /// [in] a pointer to buffer in host memory that will hold resulting data
    /// from pipe.
    void *pDst,
    /// [in] size of the memory region to read, in bytes.
    size_t size,
    /// [in] number of events in the wait list.
    uint32_t numEventsInWaitList,
    /// [in][optional][range(0, numEventsInWaitList)] pointer to a list of
    /// events that must be complete before the host pipe read.
    /// If nullptr, the numEventsInWaitList must be 0, indicating that no wait
    /// event.
    const ur_event_handle_t *phEventWaitList,
    /// [out][optional][alloc] returns an event object that identifies this
    /// read command
    /// and can be used to query or queue a wait for this command to complete.
    /// If phEventWaitList and phEvent are not NULL, phEvent must not refer to
    /// an element of the phEventWaitList array.
    ur_event_handle_t *phEvent) {
  ur_result_t result = UR_RESULT_SUCCESS;
  return result;
}

///////////////////////////////////////////////////////////////////////////////
/// @brief Enqueue a command to write data from the host to a pipe.
///
/// @returns
///     - ::UR_RESULT_SUCCESS
///     - ::UR_RESULT_ERROR_UNINITIALIZED
///     - ::UR_RESULT_ERROR_DEVICE_LOST
///     - ::UR_RESULT_ERROR_ADAPTER_SPECIFIC
///     - ::UR_RESULT_ERROR_INVALID_NULL_HANDLE
///         + `NULL == hQueue`
///         + `NULL == hProgram`
///     - ::UR_RESULT_ERROR_INVALID_NULL_POINTER
///         + `NULL == pipe_symbol`
///         + `NULL == pSrc`
///     - ::UR_RESULT_ERROR_INVALID_EVENT_WAIT_LIST
///         + `phEventWaitList == NULL && numEventsInWaitList > 0`
///         + `phEventWaitList != NULL && numEventsInWaitList == 0`
///         + If event objects in phEventWaitList are not valid events.
///     - ::UR_RESULT_ERROR_IN_EVENT_LIST_EXEC_STATUS
///         + An event in `phEventWaitList` has ::UR_EVENT_STATUS_ERROR.
ur_result_t UR_APICALL urEnqueueWriteHostPipe(
    /// [in] a valid host command-queue in which the write command
    /// will be queued. hQueue and hProgram must be created with the same
    /// UR context.
    ur_queue_handle_t hQueue,
    /// [in] a program object with a successfully built executable.
    ur_program_handle_t hProgram,
    /// [in] the name of the program scope pipe global variable.
    const char *pipe_symbol,
    /// [in] indicate if the read and write operations are blocking or
    /// non-blocking.
    bool blocking,
    /// [in] a pointer to buffer in host memory that holds data to be written
    /// to the host pipe.
    void *pSrc,
    /// [in] size of the memory region to read or write, in bytes.
    size_t size,
    /// [in] number of events in the wait list.
    uint32_t numEventsInWaitList,
    /// [in][optional][range(0, numEventsInWaitList)] pointer to a list of
    /// events that must be complete before the host pipe write.
    /// If nullptr, the numEventsInWaitList must be 0, indicating that no wait
    /// event.
    const ur_event_handle_t *phEventWaitList,
    /// [out][optional][alloc] returns an event object that identifies this
    /// write command
    /// and can be used to query or queue a wait for this command to complete.
    /// If phEventWaitList and phEvent are not NULL, phEvent must not refer to
    /// an element of the phEventWaitList array.
    ur_event_handle_t *phEvent) {
  ur_result_t result = UR_RESULT_SUCCESS;
  return result;
}

///////////////////////////////////////////////////////////////////////////////
/// @brief Enqueue an async device allocation
///
/// @returns
///     - ::UR_RESULT_SUCCESS
///     - ::UR_RESULT_ERROR_UNINITIALIZED
///     - ::UR_RESULT_ERROR_DEVICE_LOST
///     - ::UR_RESULT_ERROR_ADAPTER_SPECIFIC
///     - ::UR_RESULT_ERROR_INVALID_NULL_HANDLE
///         + `NULL == hQueue`
///     - ::UR_RESULT_ERROR_INVALID_ENUMERATION
///         + `NULL != pProperties && ::UR_EXP_ASYNC_USM_ALLOC_FLAGS_MASK &
///         pProperties->flags`
///     - ::UR_RESULT_ERROR_INVALID_NULL_POINTER
///         + `NULL == ppMem`
///     - ::UR_RESULT_ERROR_OUT_OF_RESOURCES
///     - ::UR_RESULT_ERROR_INVALID_EVENT_WAIT_LIST
///         + `phEventWaitList == NULL && numEventsInWaitList > 0`
///         + `phEventWaitList != NULL && numEventsInWaitList == 0`
///         + If event objects in phEventWaitList are not valid events.
ur_result_t UR_APICALL urEnqueueUSMDeviceAllocExp(
    /// [in] handle of the queue object
    ur_queue_handle_t hQueue,
    /// [in][optional] USM pool descriptor
    ur_usm_pool_handle_t pPool,
    /// [in] minimum size in bytes of the USM memory object to be allocated
    const size_t size,
    /// [in][optional] pointer to the enqueue async alloc properties
    const ur_exp_async_usm_alloc_properties_t *pProperties,
    /// [in] size of the event wait list
    uint32_t numEventsInWaitList,
    /// [in][optional][range(0, numEventsInWaitList)] pointer to a list of
    /// events that must be complete before the kernel execution.
    /// If nullptr, the numEventsInWaitList must be 0, indicating no wait
    /// events.
    const ur_event_handle_t *phEventWaitList,
    /// [out] pointer to USM memory object
    void **ppMem,
    /// [out][optional] return an event object that identifies the async alloc
    ur_event_handle_t *phEvent) {
  ur_result_t result = UR_RESULT_SUCCESS;
  return result;
}

///////////////////////////////////////////////////////////////////////////////
/// @brief Enqueue an async shared allocation
///
/// @returns
///     - ::UR_RESULT_SUCCESS
///     - ::UR_RESULT_ERROR_UNINITIALIZED
///     - ::UR_RESULT_ERROR_DEVICE_LOST
///     - ::UR_RESULT_ERROR_ADAPTER_SPECIFIC
///     - ::UR_RESULT_ERROR_INVALID_NULL_HANDLE
///         + `NULL == hQueue`
///     - ::UR_RESULT_ERROR_INVALID_ENUMERATION
///         + `NULL != pProperties && ::UR_EXP_ASYNC_USM_ALLOC_FLAGS_MASK &
///         pProperties->flags`
///     - ::UR_RESULT_ERROR_INVALID_NULL_POINTER
///         + `NULL == ppMem`
///     - ::UR_RESULT_ERROR_OUT_OF_RESOURCES
///     - ::UR_RESULT_ERROR_INVALID_EVENT_WAIT_LIST
///         + `phEventWaitList == NULL && numEventsInWaitList > 0`
///         + `phEventWaitList != NULL && numEventsInWaitList == 0`
///         + If event objects in phEventWaitList are not valid events.
ur_result_t UR_APICALL urEnqueueUSMSharedAllocExp(
    /// [in] handle of the queue object
    ur_queue_handle_t hQueue,
    /// [in][optional] USM pool descriptor
    ur_usm_pool_handle_t pPool,
    /// [in] minimum size in bytes of the USM memory object to be allocated
    const size_t size,
    /// [in][optional] pointer to the enqueue async alloc properties
    const ur_exp_async_usm_alloc_properties_t *pProperties,
    /// [in] size of the event wait list
    uint32_t numEventsInWaitList,
    /// [in][optional][range(0, numEventsInWaitList)] pointer to a list of
    /// events that must be complete before the kernel execution.
    /// If nullptr, the numEventsInWaitList must be 0, indicating no wait
    /// events.
    const ur_event_handle_t *phEventWaitList,
    /// [out] pointer to USM memory object
    void **ppMem,
    /// [out][optional] return an event object that identifies the async alloc
    ur_event_handle_t *phEvent) {
  ur_result_t result = UR_RESULT_SUCCESS;
  return result;
}

///////////////////////////////////////////////////////////////////////////////
/// @brief Enqueue an async host allocation
///
/// @returns
///     - ::UR_RESULT_SUCCESS
///     - ::UR_RESULT_ERROR_UNINITIALIZED
///     - ::UR_RESULT_ERROR_DEVICE_LOST
///     - ::UR_RESULT_ERROR_ADAPTER_SPECIFIC
///     - ::UR_RESULT_ERROR_INVALID_NULL_HANDLE
///         + `NULL == hQueue`
///     - ::UR_RESULT_ERROR_INVALID_ENUMERATION
///         + `NULL != pProperties && ::UR_EXP_ASYNC_USM_ALLOC_FLAGS_MASK &
///         pProperties->flags`
///     - ::UR_RESULT_ERROR_INVALID_NULL_POINTER
///         + `NULL == ppMem`
///     - ::UR_RESULT_ERROR_OUT_OF_RESOURCES
///     - ::UR_RESULT_ERROR_OUT_OF_HOST_MEMORY
///     - ::UR_RESULT_ERROR_INVALID_EVENT_WAIT_LIST
///         + `phEventWaitList == NULL && numEventsInWaitList > 0`
///         + `phEventWaitList != NULL && numEventsInWaitList == 0`
///         + If event objects in phEventWaitList are not valid events.
ur_result_t UR_APICALL urEnqueueUSMHostAllocExp(
    /// [in] handle of the queue object
    ur_queue_handle_t hQueue,
    /// [in][optional] USM pool descriptor
    ur_usm_pool_handle_t pPool,
    /// [in] minimum size in bytes of the USM memory object to be allocated
    const size_t size,
    /// [in][optional] pointer to the enqueue async alloc properties
    const ur_exp_async_usm_alloc_properties_t *pProperties,
    /// [in] size of the event wait list
    uint32_t numEventsInWaitList,
    /// [in][optional][range(0, numEventsInWaitList)] pointer to a list of
    /// events that must be complete before the kernel execution.
    /// If nullptr, the numEventsInWaitList must be 0, indicating no wait
    /// events.
    const ur_event_handle_t *phEventWaitList,
    /// [out] pointer to USM memory object
    void **ppMem,
    /// [out][optional] return an event object that identifies the async alloc
    ur_event_handle_t *phEvent) {
  ur_result_t result = UR_RESULT_SUCCESS;
  return result;
}

///////////////////////////////////////////////////////////////////////////////
/// @brief Enqueue an async free
///
/// @returns
///     - ::UR_RESULT_SUCCESS
///     - ::UR_RESULT_ERROR_UNINITIALIZED
///     - ::UR_RESULT_ERROR_DEVICE_LOST
///     - ::UR_RESULT_ERROR_ADAPTER_SPECIFIC
///     - ::UR_RESULT_ERROR_INVALID_NULL_HANDLE
///         + `NULL == hQueue`
///     - ::UR_RESULT_ERROR_INVALID_NULL_POINTER
///         + `NULL == pMem`
///     - ::UR_RESULT_ERROR_OUT_OF_RESOURCES
///     - ::UR_RESULT_ERROR_OUT_OF_HOST_MEMORY
///     - ::UR_RESULT_ERROR_INVALID_EVENT_WAIT_LIST
///         + `phEventWaitList == NULL && numEventsInWaitList > 0`
///         + `phEventWaitList != NULL && numEventsInWaitList == 0`
///         + If event objects in phEventWaitList are not valid events.
ur_result_t UR_APICALL urEnqueueUSMFreeExp(
    /// [in] handle of the queue object
    ur_queue_handle_t hQueue,
    /// [in][optional] USM pool descriptor
    ur_usm_pool_handle_t pPool,
    /// [in] pointer to USM memory object
    void *pMem,
    /// [in] size of the event wait list
    uint32_t numEventsInWaitList,
    /// [in][optional][range(0, numEventsInWaitList)] pointer to a list of
    /// events that must be complete before the kernel execution.
    /// If nullptr, the numEventsInWaitList must be 0, indicating no wait
    /// events.
    const ur_event_handle_t *phEventWaitList,
    /// [out][optional] return an event object that identifies the async alloc
    ur_event_handle_t *phEvent) {
  ur_result_t result = UR_RESULT_SUCCESS;
  return result;
}

///////////////////////////////////////////////////////////////////////////////
/// @brief Create USM memory pool with desired properties.
///
/// @details
///     - Create a memory pool associated with a single device.
///     - See also ::urUSMPoolCreate and ::ur_usm_pool_limits_desc_t.
///
/// @returns
///     - ::UR_RESULT_SUCCESS
///     - ::UR_RESULT_ERROR_UNINITIALIZED
///     - ::UR_RESULT_ERROR_DEVICE_LOST
///     - ::UR_RESULT_ERROR_ADAPTER_SPECIFIC
///     - ::UR_RESULT_ERROR_INVALID_NULL_HANDLE
///         + `NULL == hContext`
///         + `NULL == hDevice`
///     - ::UR_RESULT_ERROR_INVALID_NULL_POINTER
///         + `NULL == pPoolDesc`
///         + `NULL == pPool`
///     - ::UR_RESULT_ERROR_INVALID_ENUMERATION
///         + `::UR_USM_POOL_FLAGS_MASK & pPoolDesc->flags`
///     - ::UR_RESULT_ERROR_INVALID_VALUE
///     - ::UR_RESULT_ERROR_OUT_OF_HOST_MEMORY
///     - ::UR_RESULT_ERROR_UNSUPPORTED_FEATURE
///         + If any device associated with `hContext` reports `false` for
///         ::UR_DEVICE_INFO_USM_POOL_SUPPORT
ur_result_t UR_APICALL urUSMPoolCreateExp(
    /// [in] handle of the context object
    ur_context_handle_t hContext,
    /// [in] handle of the device object
    ur_device_handle_t hDevice,
    /// [in] pointer to USM pool descriptor. Can be chained with
    /// ::ur_usm_pool_limits_desc_t
    ur_usm_pool_desc_t *pPoolDesc,
    /// [out] pointer to USM memory pool
    ur_usm_pool_handle_t *pPool) {
  ur_result_t result = UR_RESULT_SUCCESS;
  return result;
}

///////////////////////////////////////////////////////////////////////////////
/// @brief Destroy a USM memory pool.
///
/// @details
///     - Destroy a memory pool associated with a single device.
///
/// @returns
///     - ::UR_RESULT_SUCCESS
///     - ::UR_RESULT_ERROR_UNINITIALIZED
///     - ::UR_RESULT_ERROR_DEVICE_LOST
///     - ::UR_RESULT_ERROR_ADAPTER_SPECIFIC
///     - ::UR_RESULT_ERROR_INVALID_NULL_HANDLE
///         + `NULL == hContext`
///         + `NULL == hDevice`
///         + `NULL == hPool`
///     - ::UR_RESULT_ERROR_INVALID_VALUE
///     - ::UR_RESULT_ERROR_UNSUPPORTED_FEATURE
///         + If any device associated with `hContext` reports `false` for
///         ::UR_DEVICE_INFO_USM_POOL_SUPPORT
ur_result_t UR_APICALL urUSMPoolDestroyExp(
    /// [in] handle of the context object
    ur_context_handle_t hContext,
    /// [in] handle of the device object
    ur_device_handle_t hDevice,
    /// [in] handle to USM memory pool to be destroyed
    ur_usm_pool_handle_t hPool) {
  ur_result_t result = UR_RESULT_SUCCESS;
  return result;
}

///////////////////////////////////////////////////////////////////////////////
/// @brief Get the default pool for a device.
///
/// @details
///     - Get the default pool for a device.
///
/// @returns
///     - ::UR_RESULT_SUCCESS
///     - ::UR_RESULT_ERROR_UNINITIALIZED
///     - ::UR_RESULT_ERROR_DEVICE_LOST
///     - ::UR_RESULT_ERROR_ADAPTER_SPECIFIC
///     - ::UR_RESULT_ERROR_INVALID_NULL_HANDLE
///         + `NULL == hContext`
///         + `NULL == hDevice`
///     - ::UR_RESULT_ERROR_INVALID_NULL_POINTER
///         + `NULL == pPool`
///     - ::UR_RESULT_ERROR_INVALID_VALUE
///     - ::UR_RESULT_ERROR_UNSUPPORTED_FEATURE
///         + If any device associated with `hContext` reports `false` for
///         ::UR_DEVICE_INFO_USM_POOL_SUPPORT
ur_result_t UR_APICALL urUSMPoolGetDefaultDevicePoolExp(
    /// [in] handle of the context object
    ur_context_handle_t hContext,
    /// [in] handle of the device object
    ur_device_handle_t hDevice,
    /// [out] pointer to USM memory pool
    ur_usm_pool_handle_t *pPool) {
  ur_result_t result = UR_RESULT_SUCCESS;
  return result;
}

///////////////////////////////////////////////////////////////////////////////
/// @brief Query a pool for specific properties.
///
/// @details
///     - Query a memory pool for specific properties.
///
/// @returns
///     - ::UR_RESULT_SUCCESS
///     - ::UR_RESULT_ERROR_UNINITIALIZED
///     - ::UR_RESULT_ERROR_DEVICE_LOST
///     - ::UR_RESULT_ERROR_ADAPTER_SPECIFIC
///     - ::UR_RESULT_ERROR_INVALID_NULL_HANDLE
///         + `NULL == hPool`
///     - ::UR_RESULT_ERROR_INVALID_ENUMERATION
///         + `::UR_USM_POOL_INFO_USED_HIGH_EXP < propName`
///     - ::UR_RESULT_ERROR_UNSUPPORTED_ENUMERATION
///         + If `propName` is not supported by the adapter.
///     - ::UR_RESULT_ERROR_INVALID_NULL_POINTER
///         + `pPropValue == NULL && pPropSizeRet == NULL`
///     - ::UR_RESULT_ERROR_OUT_OF_RESOURCES
///     - ::UR_RESULT_ERROR_OUT_OF_HOST_MEMORY
ur_result_t UR_APICALL urUSMPoolGetInfoExp(
    /// [in] handle to USM memory pool for property retrieval
    ur_usm_pool_handle_t hPool,
    /// [in] queried property name
    ur_usm_pool_info_t propName,
    /// [out][optional] returned query value
    void *pPropValue,
    /// [out][optional] returned query value size
    size_t *pPropSizeRet) {
  ur_result_t result = UR_RESULT_SUCCESS;
  return result;
}

///////////////////////////////////////////////////////////////////////////////
/// @brief Set a property for a USM memory pool.
///
/// @details
///     - Set a property for a USM memory pool.
///
/// @returns
///     - ::UR_RESULT_SUCCESS
///     - ::UR_RESULT_ERROR_UNINITIALIZED
///     - ::UR_RESULT_ERROR_DEVICE_LOST
///     - ::UR_RESULT_ERROR_ADAPTER_SPECIFIC
///     - ::UR_RESULT_ERROR_INVALID_NULL_HANDLE
///         + `NULL == hPool`
///     - ::UR_RESULT_ERROR_INVALID_ENUMERATION
///         + `::UR_USM_POOL_INFO_USED_HIGH_EXP < propName`
///     - ::UR_RESULT_ERROR_INVALID_NULL_POINTER
///         + `NULL == pPropValue`
///     - ::UR_RESULT_ERROR_UNSUPPORTED_ENUMERATION
///         + If `propName` is not supported by the adapter.
///     - ::UR_RESULT_ERROR_UNSUPPORTED_FEATURE
///         + If any device associated with `hContext` reports `false` for
///         ::UR_DEVICE_INFO_USM_POOL_SUPPORT
///     - ::UR_RESULT_ERROR_INVALID_DEVICE
///     - ::UR_RESULT_ERROR_OUT_OF_RESOURCES
///     - ::UR_RESULT_ERROR_OUT_OF_HOST_MEMORY
ur_result_t UR_APICALL urUSMPoolSetInfoExp(
    /// [in] handle to USM memory pool for the property to be set
    ur_usm_pool_handle_t hPool,
    /// [in] setting property name
    ur_usm_pool_info_t propName,
    /// [in] pointer to value to assign
    void *pPropValue,
    /// [in] size of value to assign
    size_t propSize) {
  ur_result_t result = UR_RESULT_SUCCESS;
  return result;
}

///////////////////////////////////////////////////////////////////////////////
/// @brief Set the current pool for a device.
///
/// @details
///     - Set the current pool for a device.
///
/// @returns
///     - ::UR_RESULT_SUCCESS
///     - ::UR_RESULT_ERROR_UNINITIALIZED
///     - ::UR_RESULT_ERROR_DEVICE_LOST
///     - ::UR_RESULT_ERROR_ADAPTER_SPECIFIC
///     - ::UR_RESULT_ERROR_INVALID_NULL_HANDLE
///         + `NULL == hContext`
///         + `NULL == hDevice`
///         + `NULL == hPool`
///     - ::UR_RESULT_ERROR_INVALID_VALUE
///     - ::UR_RESULT_ERROR_UNSUPPORTED_FEATURE
///         + If any device associated with `hContext` reports `false` for
///         ::UR_DEVICE_INFO_USM_POOL_SUPPORT
ur_result_t UR_APICALL urUSMPoolSetDevicePoolExp(
    /// [in] handle of the context object
    ur_context_handle_t hContext,
    /// [in] handle of the device object
    ur_device_handle_t hDevice,
    /// [in] handle to USM memory pool to set for a device
    ur_usm_pool_handle_t hPool) {
  ur_result_t result = UR_RESULT_SUCCESS;
  return result;
}

///////////////////////////////////////////////////////////////////////////////
/// @brief Get the currently set pool for a device.
///
/// @details
///     - Get the currently set pool for a device.
///
/// @returns
///     - ::UR_RESULT_SUCCESS
///     - ::UR_RESULT_ERROR_UNINITIALIZED
///     - ::UR_RESULT_ERROR_DEVICE_LOST
///     - ::UR_RESULT_ERROR_ADAPTER_SPECIFIC
///     - ::UR_RESULT_ERROR_INVALID_NULL_HANDLE
///         + `NULL == hContext`
///         + `NULL == hDevice`
///     - ::UR_RESULT_ERROR_INVALID_NULL_POINTER
///         + `NULL == pPool`
///     - ::UR_RESULT_ERROR_INVALID_VALUE
///     - ::UR_RESULT_ERROR_UNSUPPORTED_FEATURE
///         + If any device associated with `hContext` reports `false` for
///         ::UR_DEVICE_INFO_USM_POOL_SUPPORT
ur_result_t UR_APICALL urUSMPoolGetDevicePoolExp(
    /// [in] handle of the context object
    ur_context_handle_t hContext,
    /// [in] handle of the device object
    ur_device_handle_t hDevice,
    /// [out] pointer to USM memory pool
    ur_usm_pool_handle_t *pPool) {
  ur_result_t result = UR_RESULT_SUCCESS;
  return result;
}

///////////////////////////////////////////////////////////////////////////////
/// @brief Attempt to release a pool's memory back to the OS
///
/// @details
///     - Attempt to release a pool's memory back to the OS
///
/// @returns
///     - ::UR_RESULT_SUCCESS
///     - ::UR_RESULT_ERROR_UNINITIALIZED
///     - ::UR_RESULT_ERROR_DEVICE_LOST
///     - ::UR_RESULT_ERROR_ADAPTER_SPECIFIC
///     - ::UR_RESULT_ERROR_INVALID_NULL_HANDLE
///         + `NULL == hContext`
///         + `NULL == hDevice`
///         + `NULL == hPool`
///     - ::UR_RESULT_ERROR_INVALID_VALUE
///     - ::UR_RESULT_ERROR_UNSUPPORTED_FEATURE
///         + If any device associated with `hContext` reports `false` for
///         ::UR_DEVICE_INFO_USM_POOL_SUPPORT
ur_result_t UR_APICALL urUSMPoolTrimToExp(
    /// [in] handle of the context object
    ur_context_handle_t hContext,
    /// [in] handle of the device object
    ur_device_handle_t hDevice,
    /// [in] handle to USM memory pool for trimming
    ur_usm_pool_handle_t hPool,
    /// [in] minimum number of bytes to keep in the pool
    size_t minBytesToKeep) {
  ur_result_t result = UR_RESULT_SUCCESS;
  return result;
}

///////////////////////////////////////////////////////////////////////////////
/// @brief USM allocate pitched memory
///
/// @details
///     - This function must support memory pooling.
///     - If pUSMDesc is not NULL and pUSMDesc->pool is not NULL the allocation
///       will be served from a specified memory pool.
///     - Otherwise, the behavior is implementation-defined.
///     - Allocations served from different memory pools must be isolated and
///       must not reside on the same page.
///     - Any flags/hints passed through pUSMDesc only affect the single
///       allocation.
///     - See also ::ur_usm_host_desc_t.
///     - See also ::ur_usm_device_desc_t.
///
/// @remarks
///   _Analogues_
///     - **cuMemAllocPitch**
///
/// @returns
///     - ::UR_RESULT_SUCCESS
///     - ::UR_RESULT_ERROR_UNINITIALIZED
///     - ::UR_RESULT_ERROR_DEVICE_LOST
///     - ::UR_RESULT_ERROR_ADAPTER_SPECIFIC
///     - ::UR_RESULT_ERROR_INVALID_NULL_HANDLE
///         + `NULL == hContext`
///         + `NULL == hDevice`
///     - ::UR_RESULT_ERROR_INVALID_ENUMERATION
///         + `NULL != pUSMDesc && ::UR_USM_ADVICE_FLAGS_MASK & pUSMDesc->hints`
///     - ::UR_RESULT_ERROR_INVALID_NULL_POINTER
///         + `NULL == ppMem`
///         + `NULL == pResultPitch`
///     - ::UR_RESULT_ERROR_INVALID_CONTEXT
///     - ::UR_RESULT_ERROR_INVALID_VALUE
///         + `pUSMDesc && pUSMDesc->align != 0 && ((pUSMDesc->align &
///         (pUSMDesc->align-1)) != 0)`
///         + If `align` is greater that the size of the largest data type
///         supported by `hDevice`.
///     - ::UR_RESULT_ERROR_INVALID_USM_SIZE
///         + `widthInBytes == 0`
///         + `size` is greater than ::UR_DEVICE_INFO_MAX_MEM_ALLOC_SIZE.
///     - ::UR_RESULT_ERROR_INVALID_OPERATION
///         + If `UR_DEVICE_INFO_USM_SINGLE_SHARED_SUPPORT` and
///         `UR_DEVICE_INFO_USM_CROSS_SHARED_SUPPORT` are both false.
///     - ::UR_RESULT_ERROR_OUT_OF_HOST_MEMORY
///     - ::UR_RESULT_ERROR_OUT_OF_RESOURCES
ur_result_t UR_APICALL urUSMPitchedAllocExp(
    /// [in] handle of the context object
    ur_context_handle_t hContext,
    /// [in] handle of the device object
    ur_device_handle_t hDevice,
    /// [in][optional] Pointer to USM memory allocation descriptor.
    const ur_usm_desc_t *pUSMDesc,
    /// [in][optional] Pointer to a pool created using urUSMPoolCreate
    ur_usm_pool_handle_t pool,
    /// [in] width in bytes of the USM memory object to be allocated
    size_t widthInBytes,
    /// [in] height of the USM memory object to be allocated
    size_t height,
    /// [in] size in bytes of an element in the allocation
    size_t elementSizeBytes,
    /// [out] pointer to USM shared memory object
    void **ppMem,
    /// [out] pitch of the allocation
    size_t *pResultPitch) {
  ur_result_t result = UR_RESULT_SUCCESS;
  return result;
}

///////////////////////////////////////////////////////////////////////////////
/// @brief Destroy bindless unsampled image handles
///
/// @remarks
///   _Analogues_
///     - **cuSurfObjectDestroy**
///
/// @returns
///     - ::UR_RESULT_SUCCESS
///     - ::UR_RESULT_ERROR_UNINITIALIZED
///     - ::UR_RESULT_ERROR_DEVICE_LOST
///     - ::UR_RESULT_ERROR_ADAPTER_SPECIFIC
///     - ::UR_RESULT_ERROR_INVALID_NULL_HANDLE
///         + `NULL == hContext`
///         + `NULL == hDevice`
///     - ::UR_RESULT_ERROR_INVALID_CONTEXT
///     - ::UR_RESULT_ERROR_INVALID_VALUE
ur_result_t UR_APICALL urBindlessImagesUnsampledImageHandleDestroyExp(
    /// [in] handle of the context object
    ur_context_handle_t hContext,
    /// [in] handle of the device object
    ur_device_handle_t hDevice,
    /// [in][release] pointer to handle of image object to destroy
    ur_exp_image_native_handle_t hImage) {
  ur_result_t result = UR_RESULT_SUCCESS;
  return result;
}

///////////////////////////////////////////////////////////////////////////////
/// @brief Destroy bindless sampled image handles
///
/// @remarks
///   _Analogues_
///     - **cuTexObjectDestroy**
///
/// @returns
///     - ::UR_RESULT_SUCCESS
///     - ::UR_RESULT_ERROR_UNINITIALIZED
///     - ::UR_RESULT_ERROR_DEVICE_LOST
///     - ::UR_RESULT_ERROR_ADAPTER_SPECIFIC
///     - ::UR_RESULT_ERROR_INVALID_NULL_HANDLE
///         + `NULL == hContext`
///         + `NULL == hDevice`
///     - ::UR_RESULT_ERROR_INVALID_CONTEXT
///     - ::UR_RESULT_ERROR_INVALID_VALUE
ur_result_t UR_APICALL urBindlessImagesSampledImageHandleDestroyExp(
    /// [in] handle of the context object
    ur_context_handle_t hContext,
    /// [in] handle of the device object
    ur_device_handle_t hDevice,
    /// [in][release] pointer to handle of image object to destroy
    ur_exp_image_native_handle_t hImage) {
  ur_result_t result = UR_RESULT_SUCCESS;
  return result;
}

///////////////////////////////////////////////////////////////////////////////
/// @brief Allocate memory for bindless images
///
/// @remarks
///   _Analogues_
///     - **cuArray3DCreate**
///     - **cuMipmappedArrayCreate**
///
/// @returns
///     - ::UR_RESULT_SUCCESS
///     - ::UR_RESULT_ERROR_UNINITIALIZED
///     - ::UR_RESULT_ERROR_DEVICE_LOST
///     - ::UR_RESULT_ERROR_ADAPTER_SPECIFIC
///     - ::UR_RESULT_ERROR_INVALID_NULL_HANDLE
///         + `NULL == hContext`
///         + `NULL == hDevice`
///     - ::UR_RESULT_ERROR_INVALID_NULL_POINTER
///         + `NULL == pImageFormat`
///         + `NULL == pImageDesc`
///         + `NULL == phImageMem`
///     - ::UR_RESULT_ERROR_INVALID_CONTEXT
///     - ::UR_RESULT_ERROR_INVALID_VALUE
///     - ::UR_RESULT_ERROR_INVALID_IMAGE_FORMAT_DESCRIPTOR
///         + `pImageDesc && UR_MEM_TYPE_IMAGE_CUBEMAP_EXP < pImageDesc->type`
///     - ::UR_RESULT_ERROR_INVALID_IMAGE_SIZE
///     - ::UR_RESULT_ERROR_INVALID_OPERATION
ur_result_t UR_APICALL urBindlessImagesImageAllocateExp(
    /// [in] handle of the context object
    ur_context_handle_t hContext,
    /// [in] handle of the device object
    ur_device_handle_t hDevice,
    /// [in] pointer to image format specification
    const ur_image_format_t *pImageFormat,
    /// [in] pointer to image description
    const ur_image_desc_t *pImageDesc,
    /// [out][alloc] pointer to handle of image memory allocated
    ur_exp_image_mem_native_handle_t *phImageMem) {
  ur_result_t result = UR_RESULT_SUCCESS;
  return result;
}

///////////////////////////////////////////////////////////////////////////////
/// @brief Free memory for bindless images
///
/// @remarks
///   _Analogues_
///     - **cuArrayDestroy**
///
/// @returns
///     - ::UR_RESULT_SUCCESS
///     - ::UR_RESULT_ERROR_UNINITIALIZED
///     - ::UR_RESULT_ERROR_DEVICE_LOST
///     - ::UR_RESULT_ERROR_ADAPTER_SPECIFIC
///     - ::UR_RESULT_ERROR_INVALID_NULL_HANDLE
///         + `NULL == hContext`
///         + `NULL == hDevice`
///     - ::UR_RESULT_ERROR_INVALID_CONTEXT
///     - ::UR_RESULT_ERROR_INVALID_VALUE
ur_result_t UR_APICALL urBindlessImagesImageFreeExp(
    /// [in] handle of the context object
    ur_context_handle_t hContext,
    /// [in] handle of the device object
    ur_device_handle_t hDevice,
    /// [in][release] handle of image memory to be freed
    ur_exp_image_mem_native_handle_t hImageMem) {
  ur_result_t result = UR_RESULT_SUCCESS;
  return result;
}

///////////////////////////////////////////////////////////////////////////////
/// @brief Create a bindless unsampled image handle
///
/// @remarks
///   _Analogues_
///     - **cuSurfObjectCreate**
///
/// @returns
///     - ::UR_RESULT_SUCCESS
///     - ::UR_RESULT_ERROR_UNINITIALIZED
///     - ::UR_RESULT_ERROR_DEVICE_LOST
///     - ::UR_RESULT_ERROR_ADAPTER_SPECIFIC
///     - ::UR_RESULT_ERROR_INVALID_NULL_HANDLE
///         + `NULL == hContext`
///         + `NULL == hDevice`
///     - ::UR_RESULT_ERROR_INVALID_NULL_POINTER
///         + `NULL == pImageFormat`
///         + `NULL == pImageDesc`
///         + `NULL == phImage`
///     - ::UR_RESULT_ERROR_INVALID_CONTEXT
///     - ::UR_RESULT_ERROR_INVALID_VALUE
///     - ::UR_RESULT_ERROR_INVALID_IMAGE_FORMAT_DESCRIPTOR
///         + `pImageDesc && UR_MEM_TYPE_IMAGE_CUBEMAP_EXP < pImageDesc->type`
///     - ::UR_RESULT_ERROR_INVALID_IMAGE_SIZE
///     - ::UR_RESULT_ERROR_INVALID_OPERATION
///     - ::UR_RESULT_ERROR_ADAPTER_SPECIFIC
ur_result_t UR_APICALL urBindlessImagesUnsampledImageCreateExp(
    /// [in] handle of the context object
    ur_context_handle_t hContext,
    /// [in] handle of the device object
    ur_device_handle_t hDevice,
    /// [in] handle to memory from which to create the image
    ur_exp_image_mem_native_handle_t hImageMem,
    /// [in] pointer to image format specification
    const ur_image_format_t *pImageFormat,
    /// [in] pointer to image description
    const ur_image_desc_t *pImageDesc,
    /// [out][alloc] pointer to handle of image object created
    ur_exp_image_native_handle_t *phImage) {
  ur_result_t result = UR_RESULT_SUCCESS;
  return result;
}

///////////////////////////////////////////////////////////////////////////////
/// @brief Create a bindless sampled image handle
///
/// @remarks
///   _Analogues_
///     - **cuTexObjectCreate**
///     - **hipTexObjectCreate**
///
/// @returns
///     - ::UR_RESULT_SUCCESS
///     - ::UR_RESULT_ERROR_UNINITIALIZED
///     - ::UR_RESULT_ERROR_DEVICE_LOST
///     - ::UR_RESULT_ERROR_ADAPTER_SPECIFIC
///     - ::UR_RESULT_ERROR_INVALID_NULL_HANDLE
///         + `NULL == hContext`
///         + `NULL == hDevice`
///     - ::UR_RESULT_ERROR_INVALID_NULL_POINTER
///         + `NULL == pImageFormat`
///         + `NULL == pImageDesc`
///         + `NULL == pSamplerDesc`
///         + `NULL == phImage`
///     - ::UR_RESULT_ERROR_INVALID_ENUMERATION
///         + `::UR_SAMPLER_ADDRESSING_MODE_MIRRORED_REPEAT <
///         pSamplerDesc->addressingMode`
///         + `::UR_SAMPLER_FILTER_MODE_LINEAR < pSamplerDesc->filterMode`
///     - ::UR_RESULT_ERROR_INVALID_CONTEXT
///     - ::UR_RESULT_ERROR_INVALID_VALUE
///     - ::UR_RESULT_ERROR_INVALID_IMAGE_FORMAT_DESCRIPTOR
///         + `pImageDesc && UR_MEM_TYPE_IMAGE_CUBEMAP_EXP < pImageDesc->type`
///     - ::UR_RESULT_ERROR_INVALID_IMAGE_SIZE
///     - ::UR_RESULT_ERROR_INVALID_SAMPLER
///     - ::UR_RESULT_ERROR_INVALID_OPERATION
///     - ::UR_RESULT_ERROR_ADAPTER_SPECIFIC
ur_result_t UR_APICALL urBindlessImagesSampledImageCreateExp(
    /// [in] handle of the context object
    ur_context_handle_t hContext,
    /// [in] handle of the device object
    ur_device_handle_t hDevice,
    /// [in] handle to memory from which to create the image
    ur_exp_image_mem_native_handle_t hImageMem,
    /// [in] pointer to image format specification
    const ur_image_format_t *pImageFormat,
    /// [in] pointer to image description
    const ur_image_desc_t *pImageDesc,
    /// [in] pointer to sampler description to be used
    const ur_sampler_desc_t *pSamplerDesc,
    /// [out][alloc] pointer to handle of image object created
    ur_exp_image_native_handle_t *phImage) {
  ur_result_t result = UR_RESULT_SUCCESS;
  return result;
}

///////////////////////////////////////////////////////////////////////////////
/// @brief Copy image data Host to Device, Device to Host, or Device to Device
///
/// @remarks
///   _Analogues_
///     - **cuMemcpyHtoAAsync**
///     - **cuMemcpyAtoHAsync**
///     - **cuMemcpy2DAsync**
///     - **cuMemcpy3DAsync**
///
/// @returns
///     - ::UR_RESULT_SUCCESS
///     - ::UR_RESULT_ERROR_UNINITIALIZED
///     - ::UR_RESULT_ERROR_DEVICE_LOST
///     - ::UR_RESULT_ERROR_ADAPTER_SPECIFIC
///     - ::UR_RESULT_ERROR_INVALID_NULL_HANDLE
///         + `NULL == hQueue`
///     - ::UR_RESULT_ERROR_INVALID_NULL_POINTER
///         + `NULL == pSrc`
///         + `NULL == pDst`
///         + `NULL == pSrcImageDesc`
///         + `NULL == pDstImageDesc`
///         + `NULL == pSrcImageFormat`
///         + `NULL == pDstImageFormat`
///         + `NULL == pCopyRegion`
///     - ::UR_RESULT_ERROR_INVALID_ENUMERATION
///         + `::UR_EXP_IMAGE_COPY_FLAGS_MASK & imageCopyFlags`
///     - ::UR_RESULT_ERROR_INVALID_QUEUE
///     - ::UR_RESULT_ERROR_INVALID_VALUE
///     - ::UR_RESULT_ERROR_INVALID_IMAGE_FORMAT_DESCRIPTOR
///         + `pSrcImageDesc && UR_MEM_TYPE_IMAGE_CUBEMAP_EXP <
///         pSrcImageDesc->type`
///         + `pDstImageDesc && UR_MEM_TYPE_IMAGE_CUBEMAP_EXP <
///         pDstImageDesc->type`
///     - ::UR_RESULT_ERROR_INVALID_IMAGE_SIZE
///     - ::UR_RESULT_ERROR_INVALID_OPERATION
ur_result_t UR_APICALL urBindlessImagesImageCopyExp(
    /// [in] handle of the queue object
    ur_queue_handle_t hQueue,
    /// [in] location the data will be copied from
    const void *pSrc,
    /// [in] location the data will be copied to
    void *pDst,
    /// [in] pointer to image description
    const ur_image_desc_t *pSrcImageDesc,
    /// [in] pointer to image description
    const ur_image_desc_t *pDstImageDesc,
    /// [in] pointer to image format specification
    const ur_image_format_t *pSrcImageFormat,
    /// [in] pointer to image format specification
    const ur_image_format_t *pDstImageFormat,
    /// [in] Pointer to structure describing the (sub-)regions of source and
    /// destination images
    ur_exp_image_copy_region_t *pCopyRegion,
    /// [in] flags describing copy direction e.g. H2D or D2H
    ur_exp_image_copy_flags_t imageCopyFlags,
    /// [in] size of the event wait list
    uint32_t numEventsInWaitList,
    /// [in][optional][range(0, numEventsInWaitList)] pointer to a list of
    /// events that must be complete before this command can be executed.
    /// If nullptr, the numEventsInWaitList must be 0, indicating that all
    /// previously enqueued commands
    /// must be complete.
    const ur_event_handle_t *phEventWaitList,
    /// [out][optional][alloc] return an event object that identifies this
    /// particular command instance. If phEventWaitList and phEvent are not
    /// NULL, phEvent must not refer to an element of the phEventWaitList array.
    ur_event_handle_t *phEvent) {
  ur_result_t result = UR_RESULT_SUCCESS;
  return result;
}

///////////////////////////////////////////////////////////////////////////////
/// @brief Query an image memory handle for specific properties
///
/// @returns
///     - ::UR_RESULT_SUCCESS
///     - ::UR_RESULT_ERROR_UNINITIALIZED
///     - ::UR_RESULT_ERROR_DEVICE_LOST
///     - ::UR_RESULT_ERROR_ADAPTER_SPECIFIC
///     - ::UR_RESULT_ERROR_INVALID_NULL_HANDLE
///         + `NULL == hContext`
///     - ::UR_RESULT_ERROR_INVALID_ENUMERATION
///         + `::UR_IMAGE_INFO_NUM_SAMPLES < propName`
///     - ::UR_RESULT_ERROR_UNSUPPORTED_ENUMERATION
///         + If `propName` is not supported by the adapter.
///     - ::UR_RESULT_ERROR_INVALID_SIZE
///         + If `propSize` is less than the real number of bytes needed to
///         return the info.
///     - ::UR_RESULT_ERROR_INVALID_NULL_POINTER
///         + `pPropValue == NULL && pPropSizeRet == NULL`
///     - ::UR_RESULT_ERROR_INVALID_DEVICE
///     - ::UR_RESULT_ERROR_OUT_OF_RESOURCES
///     - ::UR_RESULT_ERROR_OUT_OF_HOST_MEMORY
ur_result_t UR_APICALL urBindlessImagesImageGetInfoExp(
    /// [in] handle of the context object
    ur_context_handle_t hContext,
    /// [in] handle to the image memory
    ur_exp_image_mem_native_handle_t hImageMem,
    /// [in] queried info name
    ur_image_info_t propName,
    /// [out][optional] returned query value
    void *pPropValue,
    /// [out][optional] returned query value size
    size_t *pPropSizeRet) {
  ur_result_t result = UR_RESULT_SUCCESS;
  return result;
}

///////////////////////////////////////////////////////////////////////////////
/// @brief Query support for allocating a given image backing memory handle type
///        with specific image properties
///
/// @returns
///     - ::UR_RESULT_SUCCESS
///     - ::UR_RESULT_ERROR_UNINITIALIZED
///     - ::UR_RESULT_ERROR_DEVICE_LOST
///     - ::UR_RESULT_ERROR_ADAPTER_SPECIFIC
///     - ::UR_RESULT_ERROR_INVALID_NULL_HANDLE
///         + `NULL == hContext`
///         + `NULL == hDevice`
///     - ::UR_RESULT_ERROR_INVALID_NULL_POINTER
///         + `NULL == pImageDesc`
///         + `NULL == pImageFormat`
///         + `NULL == pSupportedRet`
///     - ::UR_RESULT_ERROR_INVALID_ENUMERATION
///         + `::UR_EXP_IMAGE_MEM_TYPE_OPAQUE_HANDLE < imageMemHandleType`
///     - ::UR_RESULT_ERROR_INVALID_DEVICE
///     - ::UR_RESULT_ERROR_INVALID_CONTEXT
ur_result_t UR_APICALL urBindlessImagesGetImageMemoryHandleTypeSupportExp(
    /// [in] handle of the context object
    ur_context_handle_t hContext,
    /// [in] handle of the device object
    ur_device_handle_t hDevice,
    /// [in] pointer to image description
    const ur_image_desc_t *pImageDesc,
    /// [in] pointer to image format specification
    const ur_image_format_t *pImageFormat,
    /// [in] type of image backing memory handle to query support for
    ur_exp_image_mem_type_t imageMemHandleType,
    /// [out] returned indication of support for allocating the given image
    /// backing memory handle type
    ur_bool_t *pSupportedRet) {
  ur_result_t result = UR_RESULT_SUCCESS;
  return result;
}

///////////////////////////////////////////////////////////////////////////////
/// @brief Query support for creating an unsampled image handle with specific
///        image properties
///
/// @returns
///     - ::UR_RESULT_SUCCESS
///     - ::UR_RESULT_ERROR_UNINITIALIZED
///     - ::UR_RESULT_ERROR_DEVICE_LOST
///     - ::UR_RESULT_ERROR_ADAPTER_SPECIFIC
///     - ::UR_RESULT_ERROR_INVALID_NULL_HANDLE
///         + `NULL == hContext`
///         + `NULL == hDevice`
///     - ::UR_RESULT_ERROR_INVALID_NULL_POINTER
///         + `NULL == pImageDesc`
///         + `NULL == pImageFormat`
///         + `NULL == pSupportedRet`
///     - ::UR_RESULT_ERROR_INVALID_ENUMERATION
///         + `::UR_EXP_IMAGE_MEM_TYPE_OPAQUE_HANDLE < imageMemHandleType`
///     - ::UR_RESULT_ERROR_INVALID_DEVICE
///     - ::UR_RESULT_ERROR_INVALID_CONTEXT
ur_result_t UR_APICALL urBindlessImagesGetImageUnsampledHandleSupportExp(
    /// [in] handle of the context object
    ur_context_handle_t hContext,
    /// [in] handle of the device object
    ur_device_handle_t hDevice,
    /// [in] pointer to image description
    const ur_image_desc_t *pImageDesc,
    /// [in] pointer to image format specification
    const ur_image_format_t *pImageFormat,
    /// [in] type of image backing memory handle to query support for
    ur_exp_image_mem_type_t imageMemHandleType,
    /// [out] returned indication of support for creating unsampled image
    /// handles
    ur_bool_t *pSupportedRet) {
  ur_result_t result = UR_RESULT_SUCCESS;
  return result;
}

///////////////////////////////////////////////////////////////////////////////
/// @brief Query support for creating an sampled image handle with specific
/// image
///        properties
///
/// @returns
///     - ::UR_RESULT_SUCCESS
///     - ::UR_RESULT_ERROR_UNINITIALIZED
///     - ::UR_RESULT_ERROR_DEVICE_LOST
///     - ::UR_RESULT_ERROR_ADAPTER_SPECIFIC
///     - ::UR_RESULT_ERROR_INVALID_NULL_HANDLE
///         + `NULL == hContext`
///         + `NULL == hDevice`
///     - ::UR_RESULT_ERROR_INVALID_NULL_POINTER
///         + `NULL == pImageDesc`
///         + `NULL == pImageFormat`
///         + `NULL == pSupportedRet`
///     - ::UR_RESULT_ERROR_INVALID_ENUMERATION
///         + `::UR_EXP_IMAGE_MEM_TYPE_OPAQUE_HANDLE < imageMemHandleType`
///     - ::UR_RESULT_ERROR_INVALID_DEVICE
///     - ::UR_RESULT_ERROR_INVALID_CONTEXT
ur_result_t UR_APICALL urBindlessImagesGetImageSampledHandleSupportExp(
    /// [in] handle of the context object
    ur_context_handle_t hContext,
    /// [in] handle of the device object
    ur_device_handle_t hDevice,
    /// [in] pointer to image description
    const ur_image_desc_t *pImageDesc,
    /// [in] pointer to image format specification
    const ur_image_format_t *pImageFormat,
    /// [in] type of image backing memory handle to query support for
    ur_exp_image_mem_type_t imageMemHandleType,
    /// [out] returned indication of support for creating sampled image
    /// handles
    ur_bool_t *pSupportedRet) {
  ur_result_t result = UR_RESULT_SUCCESS;
  return result;
}

///////////////////////////////////////////////////////////////////////////////
/// @brief Retrieve individual image from mipmap
///
/// @remarks
///   _Analogues_
///     - **cuMipmappedArrayGetLevel**
///
/// @returns
///     - ::UR_RESULT_SUCCESS
///     - ::UR_RESULT_ERROR_UNINITIALIZED
///     - ::UR_RESULT_ERROR_DEVICE_LOST
///     - ::UR_RESULT_ERROR_ADAPTER_SPECIFIC
///     - ::UR_RESULT_ERROR_INVALID_NULL_HANDLE
///         + `NULL == hContext`
///         + `NULL == hDevice`
///     - ::UR_RESULT_ERROR_INVALID_NULL_POINTER
///         + `NULL == phImageMem`
///     - ::UR_RESULT_ERROR_INVALID_CONTEXT
///     - ::UR_RESULT_ERROR_INVALID_VALUE
ur_result_t UR_APICALL urBindlessImagesMipmapGetLevelExp(
    /// [in] handle of the context object
    ur_context_handle_t hContext,
    /// [in] handle of the device object
    ur_device_handle_t hDevice,
    /// [in] memory handle to the mipmap image
    ur_exp_image_mem_native_handle_t hImageMem,
    /// [in] requested level of the mipmap
    uint32_t mipmapLevel,
    /// [out] returning memory handle to the individual image
    ur_exp_image_mem_native_handle_t *phImageMem) {
  ur_result_t result = UR_RESULT_SUCCESS;
  return result;
}

///////////////////////////////////////////////////////////////////////////////
/// @brief Free mipmap memory for bindless images
///
/// @remarks
///   _Analogues_
///     - **cuMipmappedArrayDestroy**
///
/// @returns
///     - ::UR_RESULT_SUCCESS
///     - ::UR_RESULT_ERROR_UNINITIALIZED
///     - ::UR_RESULT_ERROR_DEVICE_LOST
///     - ::UR_RESULT_ERROR_ADAPTER_SPECIFIC
///     - ::UR_RESULT_ERROR_INVALID_NULL_HANDLE
///         + `NULL == hContext`
///         + `NULL == hDevice`
///     - ::UR_RESULT_ERROR_INVALID_CONTEXT
///     - ::UR_RESULT_ERROR_INVALID_VALUE
ur_result_t UR_APICALL urBindlessImagesMipmapFreeExp(
    /// [in] handle of the context object
    ur_context_handle_t hContext,
    /// [in] handle of the device object
    ur_device_handle_t hDevice,
    /// [in][release] handle of image memory to be freed
    ur_exp_image_mem_native_handle_t hMem) {
  ur_result_t result = UR_RESULT_SUCCESS;
  return result;
}

///////////////////////////////////////////////////////////////////////////////
/// @brief Import external memory
///
/// @remarks
///   _Analogues_
///     - **cuImportExternalMemory**
///
/// @returns
///     - ::UR_RESULT_SUCCESS
///     - ::UR_RESULT_ERROR_UNINITIALIZED
///     - ::UR_RESULT_ERROR_DEVICE_LOST
///     - ::UR_RESULT_ERROR_ADAPTER_SPECIFIC
///     - ::UR_RESULT_ERROR_INVALID_NULL_HANDLE
///         + `NULL == hContext`
///         + `NULL == hDevice`
///     - ::UR_RESULT_ERROR_INVALID_ENUMERATION
///         + `::UR_EXP_EXTERNAL_MEM_TYPE_WIN32_NT_DX11_RESOURCE <
///         memHandleType`
///     - ::UR_RESULT_ERROR_INVALID_NULL_POINTER
///         + `NULL == pExternalMemDesc`
///         + `NULL == phExternalMem`
///     - ::UR_RESULT_ERROR_INVALID_CONTEXT
///     - ::UR_RESULT_ERROR_INVALID_VALUE
///     - ::UR_RESULT_ERROR_INVALID_MEM_OBJECT
ur_result_t UR_APICALL urBindlessImagesImportExternalMemoryExp(
    /// [in] handle of the context object
    ur_context_handle_t hContext,
    /// [in] handle of the device object
    ur_device_handle_t hDevice,
    /// [in] size of the external memory
    size_t size,
    /// [in] type of external memory handle
    ur_exp_external_mem_type_t memHandleType,
    /// [in] the external memory descriptor
    ur_exp_external_mem_desc_t *pExternalMemDesc,
    /// [out][alloc] external memory handle to the external memory
    ur_exp_external_mem_handle_t *phExternalMem) {
  ur_result_t result = UR_RESULT_SUCCESS;
  return result;
}

///////////////////////////////////////////////////////////////////////////////
/// @brief Map an external memory handle to an image memory handle
///
/// @returns
///     - ::UR_RESULT_SUCCESS
///     - ::UR_RESULT_ERROR_UNINITIALIZED
///     - ::UR_RESULT_ERROR_DEVICE_LOST
///     - ::UR_RESULT_ERROR_ADAPTER_SPECIFIC
///     - ::UR_RESULT_ERROR_INVALID_NULL_HANDLE
///         + `NULL == hContext`
///         + `NULL == hDevice`
///         + `NULL == hExternalMem`
///     - ::UR_RESULT_ERROR_INVALID_NULL_POINTER
///         + `NULL == pImageFormat`
///         + `NULL == pImageDesc`
///         + `NULL == phImageMem`
///     - ::UR_RESULT_ERROR_INVALID_CONTEXT
///     - ::UR_RESULT_ERROR_INVALID_VALUE
///     - ::UR_RESULT_ERROR_INVALID_IMAGE_FORMAT_DESCRIPTOR
///         + `pImageDesc && UR_MEM_TYPE_IMAGE_CUBEMAP_EXP < pImageDesc->type`
///     - ::UR_RESULT_ERROR_INVALID_IMAGE_SIZE
///     - ::UR_RESULT_ERROR_INVALID_OPERATION
///     - ::UR_RESULT_ERROR_OUT_OF_RESOURCES
ur_result_t UR_APICALL urBindlessImagesMapExternalArrayExp(
    /// [in] handle of the context object
    ur_context_handle_t hContext,
    /// [in] handle of the device object
    ur_device_handle_t hDevice,
    /// [in] pointer to image format specification
    const ur_image_format_t *pImageFormat,
    /// [in] pointer to image description
    const ur_image_desc_t *pImageDesc,
    /// [in] external memory handle to the external memory
    ur_exp_external_mem_handle_t hExternalMem,
    /// [out] image memory handle to the externally allocated memory
    ur_exp_image_mem_native_handle_t *phImageMem) {
  ur_result_t result = UR_RESULT_SUCCESS;
  return result;
}

///////////////////////////////////////////////////////////////////////////////
/// @brief Map an external memory handle to a device memory region described by
///        void*
///
/// @returns
///     - ::UR_RESULT_SUCCESS
///     - ::UR_RESULT_ERROR_UNINITIALIZED
///     - ::UR_RESULT_ERROR_DEVICE_LOST
///     - ::UR_RESULT_ERROR_ADAPTER_SPECIFIC
///     - ::UR_RESULT_ERROR_INVALID_NULL_HANDLE
///         + `NULL == hContext`
///         + `NULL == hDevice`
///         + `NULL == hExternalMem`
///     - ::UR_RESULT_ERROR_INVALID_NULL_POINTER
///         + `NULL == ppRetMem`
///     - ::UR_RESULT_ERROR_INVALID_CONTEXT
///     - ::UR_RESULT_ERROR_INVALID_VALUE
///     - ::UR_RESULT_ERROR_INVALID_IMAGE_SIZE
///     - ::UR_RESULT_ERROR_INVALID_OPERATION
///     - ::UR_RESULT_ERROR_OUT_OF_RESOURCES
ur_result_t UR_APICALL urBindlessImagesMapExternalLinearMemoryExp(
    /// [in] handle of the context object
    ur_context_handle_t hContext,
    /// [in] handle of the device object
    ur_device_handle_t hDevice,
    /// [in] offset into memory region to map
    uint64_t offset,
    /// [in] size of memory region to map
    uint64_t size,
    /// [in] external memory handle to the external memory
    ur_exp_external_mem_handle_t hExternalMem,
    /// [out] pointer of the externally allocated memory
    void **ppRetMem) {
  ur_result_t result = UR_RESULT_SUCCESS;
  return result;
}

///////////////////////////////////////////////////////////////////////////////
/// @brief Release external memory
///
/// @remarks
///   _Analogues_
///     - **cuDestroyExternalMemory**
///
/// @returns
///     - ::UR_RESULT_SUCCESS
///     - ::UR_RESULT_ERROR_UNINITIALIZED
///     - ::UR_RESULT_ERROR_DEVICE_LOST
///     - ::UR_RESULT_ERROR_ADAPTER_SPECIFIC
///     - ::UR_RESULT_ERROR_INVALID_NULL_HANDLE
///         + `NULL == hContext`
///         + `NULL == hDevice`
///         + `NULL == hExternalMem`
///     - ::UR_RESULT_ERROR_INVALID_CONTEXT
///     - ::UR_RESULT_ERROR_INVALID_VALUE
ur_result_t UR_APICALL urBindlessImagesReleaseExternalMemoryExp(
    /// [in] handle of the context object
    ur_context_handle_t hContext,
    /// [in] handle of the device object
    ur_device_handle_t hDevice,
    /// [in][release] handle of external memory to be destroyed
    ur_exp_external_mem_handle_t hExternalMem) {
  ur_result_t result = UR_RESULT_SUCCESS;
  return result;
}

///////////////////////////////////////////////////////////////////////////////
/// @brief Free a linear memory region mapped using MapExternalLinearMemoryExp
///
/// @remarks
///   _Analogues_
///     - **cuMemFree**
///     - **zeMemFree**
///
/// @returns
///     - ::UR_RESULT_SUCCESS
///     - ::UR_RESULT_ERROR_UNINITIALIZED
///     - ::UR_RESULT_ERROR_DEVICE_LOST
///     - ::UR_RESULT_ERROR_ADAPTER_SPECIFIC
///     - ::UR_RESULT_ERROR_INVALID_NULL_HANDLE
///         + `NULL == hContext`
///         + `NULL == hDevice`
///     - ::UR_RESULT_ERROR_INVALID_CONTEXT
///     - ::UR_RESULT_ERROR_INVALID_NULL_POINTER
///         + `pMem == NULL`
ur_result_t UR_APICALL urBindlessImagesFreeMappedLinearMemoryExp(
    /// [in] handle of the context object
    ur_context_handle_t hContext,
    /// [in] handle of the device object
    ur_device_handle_t hDevice,
    /// [in][release] pointer to mapped linear memory region to be freed
    void *pMem) {
  ur_result_t result = UR_RESULT_SUCCESS;
  return result;
}

///////////////////////////////////////////////////////////////////////////////
/// @brief Checks whether the device supports importing the specified external
///        memory handle type
///
/// @returns
///     - ::UR_RESULT_SUCCESS
///     - ::UR_RESULT_ERROR_UNINITIALIZED
///     - ::UR_RESULT_ERROR_DEVICE_LOST
///     - ::UR_RESULT_ERROR_ADAPTER_SPECIFIC
///     - ::UR_RESULT_ERROR_INVALID_NULL_HANDLE
///         + `NULL == hDevice`
///     - ::UR_RESULT_ERROR_INVALID_ENUMERATION
///         + `::UR_EXP_EXTERNAL_MEM_TYPE_WIN32_NT_DX11_RESOURCE <
///         memHandleType`
///     - ::UR_RESULT_ERROR_INVALID_NULL_POINTER
///         + `NULL == pSupportedRet`
///     - ::UR_RESULT_ERROR_INVALID_DEVICE
///     - ::UR_RESULT_ERROR_INVALID_CONTEXT
ur_result_t UR_APICALL urBindlessImagesSupportsImportingHandleTypeExp(
    /// [in] handle of the device object
    ur_device_handle_t hDevice,
    /// [in] type of external memory handle
    ur_exp_external_mem_type_t memHandleType,
    /// [out] whether the device supports importing the specified external
    /// memory handle type
    ur_bool_t *pSupportedRet) {
  ur_result_t result = UR_RESULT_SUCCESS;
  return result;
}

///////////////////////////////////////////////////////////////////////////////
/// @brief Import an external semaphore
///
/// @remarks
///   _Analogues_
///     - **cuImportExternalSemaphore**
///
/// @returns
///     - ::UR_RESULT_SUCCESS
///     - ::UR_RESULT_ERROR_UNINITIALIZED
///     - ::UR_RESULT_ERROR_DEVICE_LOST
///     - ::UR_RESULT_ERROR_ADAPTER_SPECIFIC
///     - ::UR_RESULT_ERROR_INVALID_NULL_HANDLE
///         + `NULL == hContext`
///         + `NULL == hDevice`
///     - ::UR_RESULT_ERROR_INVALID_ENUMERATION
///         + `::UR_EXP_EXTERNAL_SEMAPHORE_TYPE_TIMELINE_WIN32_NT <
///         semHandleType`
///     - ::UR_RESULT_ERROR_INVALID_NULL_POINTER
///         + `NULL == pExternalSemaphoreDesc`
///         + `NULL == phExternalSemaphore`
///     - ::UR_RESULT_ERROR_INVALID_CONTEXT
///     - ::UR_RESULT_ERROR_INVALID_VALUE
ur_result_t UR_APICALL urBindlessImagesImportExternalSemaphoreExp(
    /// [in] handle of the context object
    ur_context_handle_t hContext,
    /// [in] handle of the device object
    ur_device_handle_t hDevice,
    /// [in] type of external memory handle
    ur_exp_external_semaphore_type_t semHandleType,
    /// [in] the external semaphore descriptor
    ur_exp_external_semaphore_desc_t *pExternalSemaphoreDesc,
    /// [out][alloc] external semaphore handle to the external semaphore
    ur_exp_external_semaphore_handle_t *phExternalSemaphore) {
  ur_result_t result = UR_RESULT_SUCCESS;
  return result;
}

///////////////////////////////////////////////////////////////////////////////
/// @brief Release the external semaphore
///
/// @remarks
///   _Analogues_
///     - **cuDestroyExternalSemaphore**
///
/// @returns
///     - ::UR_RESULT_SUCCESS
///     - ::UR_RESULT_ERROR_UNINITIALIZED
///     - ::UR_RESULT_ERROR_DEVICE_LOST
///     - ::UR_RESULT_ERROR_ADAPTER_SPECIFIC
///     - ::UR_RESULT_ERROR_INVALID_NULL_HANDLE
///         + `NULL == hContext`
///         + `NULL == hDevice`
///         + `NULL == hExternalSemaphore`
///     - ::UR_RESULT_ERROR_INVALID_CONTEXT
///     - ::UR_RESULT_ERROR_INVALID_VALUE
ur_result_t UR_APICALL urBindlessImagesReleaseExternalSemaphoreExp(
    /// [in] handle of the context object
    ur_context_handle_t hContext,
    /// [in] handle of the device object
    ur_device_handle_t hDevice,
    /// [in][release] handle of external semaphore to be destroyed
    ur_exp_external_semaphore_handle_t hExternalSemaphore) {
  ur_result_t result = UR_RESULT_SUCCESS;
  return result;
}

///////////////////////////////////////////////////////////////////////////////
/// @brief Instruct the queue with a non-blocking wait on an external semaphore
///
/// @remarks
///   _Analogues_
///     - **cuWaitExternalSemaphoresAsync**
///
/// @returns
///     - ::UR_RESULT_SUCCESS
///     - ::UR_RESULT_ERROR_UNINITIALIZED
///     - ::UR_RESULT_ERROR_DEVICE_LOST
///     - ::UR_RESULT_ERROR_ADAPTER_SPECIFIC
///     - ::UR_RESULT_ERROR_INVALID_NULL_HANDLE
///         + `NULL == hQueue`
///         + `NULL == hSemaphore`
///     - ::UR_RESULT_ERROR_INVALID_QUEUE
///     - ::UR_RESULT_ERROR_INVALID_VALUE
ur_result_t UR_APICALL urBindlessImagesWaitExternalSemaphoreExp(
    /// [in] handle of the queue object
    ur_queue_handle_t hQueue,
    /// [in] external semaphore handle
    ur_exp_external_semaphore_handle_t hSemaphore,
    /// [in] indicates whether the samephore is capable and should wait on a
    /// certain value.
    /// Otherwise the semaphore is treated like a binary state, and
    /// `waitValue` is ignored.
    bool hasWaitValue,
    /// [in] the value to be waited on
    uint64_t waitValue,
    /// [in] size of the event wait list
    uint32_t numEventsInWaitList,
    /// [in][optional][range(0, numEventsInWaitList)] pointer to a list of
    /// events that must be complete before this command can be executed.
    /// If nullptr, the numEventsInWaitList must be 0, indicating that all
    /// previously enqueued commands
    /// must be complete.
    const ur_event_handle_t *phEventWaitList,
    /// [out][optional][alloc] return an event object that identifies this
    /// particular command instance. If phEventWaitList and phEvent are not
    /// NULL, phEvent must not refer to an element of the phEventWaitList array.
    ur_event_handle_t *phEvent) {
  ur_result_t result = UR_RESULT_SUCCESS;
  return result;
}

///////////////////////////////////////////////////////////////////////////////
/// @brief Instruct the queue to signal the external semaphore handle once all
///        previous commands have completed execution
///
/// @remarks
///   _Analogues_
///     - **cuSignalExternalSemaphoresAsync**
///
/// @returns
///     - ::UR_RESULT_SUCCESS
///     - ::UR_RESULT_ERROR_UNINITIALIZED
///     - ::UR_RESULT_ERROR_DEVICE_LOST
///     - ::UR_RESULT_ERROR_ADAPTER_SPECIFIC
///     - ::UR_RESULT_ERROR_INVALID_NULL_HANDLE
///         + `NULL == hQueue`
///         + `NULL == hSemaphore`
///     - ::UR_RESULT_ERROR_INVALID_QUEUE
///     - ::UR_RESULT_ERROR_INVALID_VALUE
ur_result_t UR_APICALL urBindlessImagesSignalExternalSemaphoreExp(
    /// [in] handle of the queue object
    ur_queue_handle_t hQueue,
    /// [in] external semaphore handle
    ur_exp_external_semaphore_handle_t hSemaphore,
    /// [in] indicates whether the samephore is capable and should signal on a
    /// certain value.
    /// Otherwise the semaphore is treated like a binary state, and
    /// `signalValue` is ignored.
    bool hasSignalValue,
    /// [in] the value to be signalled
    uint64_t signalValue,
    /// [in] size of the event wait list
    uint32_t numEventsInWaitList,
    /// [in][optional][range(0, numEventsInWaitList)] pointer to a list of
    /// events that must be complete before this command can be executed.
    /// If nullptr, the numEventsInWaitList must be 0, indicating that all
    /// previously enqueued commands
    /// must be complete.
    const ur_event_handle_t *phEventWaitList,
    /// [out][optional][alloc] return an event object that identifies this
    /// particular command instance. If phEventWaitList and phEvent are not
    /// NULL, phEvent must not refer to an element of the phEventWaitList array.
    ur_event_handle_t *phEvent) {
  ur_result_t result = UR_RESULT_SUCCESS;
  return result;
}

///////////////////////////////////////////////////////////////////////////////
/// @brief Create a Command-Buffer object
///
/// @details
///     - Create a command-buffer object.
///
/// @returns
///     - ::UR_RESULT_SUCCESS
///     - ::UR_RESULT_ERROR_UNINITIALIZED
///     - ::UR_RESULT_ERROR_DEVICE_LOST
///     - ::UR_RESULT_ERROR_ADAPTER_SPECIFIC
///     - ::UR_RESULT_ERROR_INVALID_NULL_HANDLE
///         + `NULL == hContext`
///         + `NULL == hDevice`
///     - ::UR_RESULT_ERROR_INVALID_NULL_POINTER
///         + `NULL == pCommandBufferDesc`
///         + `NULL == phCommandBuffer`
///     - ::UR_RESULT_ERROR_INVALID_CONTEXT
///     - ::UR_RESULT_ERROR_INVALID_DEVICE
///     - ::UR_RESULT_ERROR_UNSUPPORTED_FEATURE
///         + If `pCommandBufferDesc->isUpdatable` is true and `hDevice` returns
///         0 for the ::UR_DEVICE_INFO_COMMAND_BUFFER_UPDATE_CAPABILITIES_EXP
///         query.
///     - ::UR_RESULT_ERROR_OUT_OF_HOST_MEMORY
///     - ::UR_RESULT_ERROR_OUT_OF_RESOURCES
ur_result_t UR_APICALL urCommandBufferCreateExp(
    /// [in] Handle of the context object.
    ur_context_handle_t hContext,
    /// [in] Handle of the device object.
    ur_device_handle_t hDevice,
    /// [in] Command-buffer descriptor.
    const ur_exp_command_buffer_desc_t *pCommandBufferDesc,
    /// [out][alloc] Pointer to command-Buffer handle.
    ur_exp_command_buffer_handle_t *phCommandBuffer) {
  ur_result_t result = UR_RESULT_SUCCESS;
  return result;
}

///////////////////////////////////////////////////////////////////////////////
/// @brief Increment the command-buffer object's reference count.
///
/// @returns
///     - ::UR_RESULT_SUCCESS
///     - ::UR_RESULT_ERROR_UNINITIALIZED
///     - ::UR_RESULT_ERROR_DEVICE_LOST
///     - ::UR_RESULT_ERROR_ADAPTER_SPECIFIC
///     - ::UR_RESULT_ERROR_INVALID_NULL_HANDLE
///         + `NULL == hCommandBuffer`
///     - ::UR_RESULT_ERROR_INVALID_COMMAND_BUFFER_EXP
///     - ::UR_RESULT_ERROR_OUT_OF_RESOURCES
///     - ::UR_RESULT_ERROR_OUT_OF_HOST_MEMORY
ur_result_t UR_APICALL urCommandBufferRetainExp(
    /// [in][retain] Handle of the command-buffer object.
    ur_exp_command_buffer_handle_t hCommandBuffer) {
  ur_result_t result = UR_RESULT_SUCCESS;
  return result;
}

///////////////////////////////////////////////////////////////////////////////
/// @brief Decrement the command-buffer object's reference count and delete the
///        command-buffer object if the reference count becomes zero. It is
///        legal to call the entry-point while `hCommandBuffer` is still
///        executing, which will block on completion if the reference count of
///        `hCommandBuffer` becomes zero.
///
/// @returns
///     - ::UR_RESULT_SUCCESS
///     - ::UR_RESULT_ERROR_UNINITIALIZED
///     - ::UR_RESULT_ERROR_DEVICE_LOST
///     - ::UR_RESULT_ERROR_ADAPTER_SPECIFIC
///     - ::UR_RESULT_ERROR_INVALID_NULL_HANDLE
///         + `NULL == hCommandBuffer`
///     - ::UR_RESULT_ERROR_INVALID_COMMAND_BUFFER_EXP
///     - ::UR_RESULT_ERROR_OUT_OF_RESOURCES
///     - ::UR_RESULT_ERROR_OUT_OF_HOST_MEMORY
ur_result_t UR_APICALL urCommandBufferReleaseExp(
    /// [in][release] Handle of the command-buffer object.
    ur_exp_command_buffer_handle_t hCommandBuffer) {
  ur_result_t result = UR_RESULT_SUCCESS;
  return result;
}

///////////////////////////////////////////////////////////////////////////////
/// @brief Stop recording on a command-buffer object such that no more commands
///        can be appended and make it ready to enqueue.
///
/// @returns
///     - ::UR_RESULT_SUCCESS
///     - ::UR_RESULT_ERROR_UNINITIALIZED
///     - ::UR_RESULT_ERROR_DEVICE_LOST
///     - ::UR_RESULT_ERROR_ADAPTER_SPECIFIC
///     - ::UR_RESULT_ERROR_INVALID_NULL_HANDLE
///         + `NULL == hCommandBuffer`
///     - ::UR_RESULT_ERROR_INVALID_COMMAND_BUFFER_EXP
///     - ::UR_RESULT_ERROR_INVALID_OPERATION - "If `hCommandBuffer` has already
///     been finalized"
///     - ::UR_RESULT_ERROR_OUT_OF_HOST_MEMORY
///     - ::UR_RESULT_ERROR_OUT_OF_RESOURCES
ur_result_t UR_APICALL urCommandBufferFinalizeExp(
    /// [in] Handle of the command-buffer object.
    ur_exp_command_buffer_handle_t hCommandBuffer) {
  ur_result_t result = UR_RESULT_SUCCESS;
  return result;
}

///////////////////////////////////////////////////////////////////////////////
/// @brief Append a kernel execution command to a command-buffer object.
///
/// @returns
///     - ::UR_RESULT_SUCCESS
///     - ::UR_RESULT_ERROR_UNINITIALIZED
///     - ::UR_RESULT_ERROR_DEVICE_LOST
///     - ::UR_RESULT_ERROR_ADAPTER_SPECIFIC
///     - ::UR_RESULT_ERROR_INVALID_NULL_HANDLE
///         + `NULL == hCommandBuffer`
///         + `NULL == hKernel`
///     - ::UR_RESULT_ERROR_INVALID_NULL_POINTER
///         + `NULL == pGlobalWorkOffset`
///         + `NULL == pGlobalWorkSize`
///     - ::UR_RESULT_ERROR_INVALID_COMMAND_BUFFER_EXP
///     - ::UR_RESULT_ERROR_INVALID_KERNEL
///     - ::UR_RESULT_ERROR_INVALID_WORK_DIMENSION
///     - ::UR_RESULT_ERROR_INVALID_WORK_GROUP_SIZE
///     - ::UR_RESULT_ERROR_INVALID_VALUE
///         + `phKernelAlternatives == NULL && numKernelAlternatives > 0`
///         + `phKernelAlternatives != NULL && numKernelAlternatives == 0`
///         + If `phKernelAlternatives` contains `hKernel`
///     - ::UR_RESULT_ERROR_INVALID_COMMAND_BUFFER_SYNC_POINT_EXP
///     - ::UR_RESULT_ERROR_INVALID_COMMAND_BUFFER_SYNC_POINT_WAIT_LIST_EXP
///         + `pSyncPointWaitList == NULL && numSyncPointsInWaitList > 0`
///         + `pSyncPointWaitList != NULL && numSyncPointsInWaitList == 0`
///     - ::UR_RESULT_ERROR_INVALID_EVENT
///     - ::UR_RESULT_ERROR_INVALID_EVENT_WAIT_LIST
///         + `phEventWaitList == NULL && numEventsInWaitList > 0`
///         + `phEventWaitList != NULL && numEventsInWaitList == 0`
///         + If event objects in phEventWaitList are not valid events.
///     - ::UR_RESULT_ERROR_UNSUPPORTED_FEATURE
///         + If the device associated with `hCommandBuffer` does not support
///         UR_DEVICE_INFO_COMMAND_BUFFER_EVENT_SUPPORT_EXP and either `phEvent`
///         or `phEventWaitList` are not NULL.
///     - ::UR_RESULT_ERROR_OUT_OF_HOST_MEMORY
///     - ::UR_RESULT_ERROR_OUT_OF_RESOURCES
///     - ::UR_RESULT_ERROR_INVALID_OPERATION - "phCommand is not NULL and
///     hCommandBuffer is not updatable."
ur_result_t UR_APICALL urCommandBufferAppendKernelLaunchExp(
    /// [in] Handle of the command-buffer object.
    ur_exp_command_buffer_handle_t hCommandBuffer,
    /// [in] Kernel to append.
    ur_kernel_handle_t hKernel,
    /// [in] Dimension of the kernel execution.
    uint32_t workDim,
    /// [in] Offset to use when executing kernel.
    const size_t *pGlobalWorkOffset,
    /// [in] Global work size to use when executing kernel.
    const size_t *pGlobalWorkSize,
    /// [in][optional] Local work size to use when executing kernel. If this
    /// parameter is nullptr, then a local work size will be generated by the
    /// implementation.
    const size_t *pLocalWorkSize,
    /// [in] The number of kernel alternatives provided in
    /// phKernelAlternatives.
    uint32_t numKernelAlternatives,
    /// [in][optional][range(0, numKernelAlternatives)] List of kernel handles
    /// that might be used to update the kernel in this
    /// command after the command-buffer is finalized. The default kernel
    /// `hKernel` is implicitly marked as an alternative. It's
    /// invalid to specify it as part of this list.
    ur_kernel_handle_t *phKernelAlternatives,
    /// [in] The number of sync points in the provided dependency list.
    uint32_t numSyncPointsInWaitList,
    /// [in][optional] A list of sync points that this command depends on.
    /// Will be ignored if command-buffer is in-order.
    const ur_exp_command_buffer_sync_point_t *pSyncPointWaitList,
    /// [in] Size of the event wait list.
    uint32_t numEventsInWaitList,
    /// [in][optional][range(0, numEventsInWaitList)] pointer to a list of
    /// events that must be complete before the command execution. If nullptr,
    /// the numEventsInWaitList must be 0, indicating no wait events.
    const ur_event_handle_t *phEventWaitList,
    /// [out][optional] Sync point associated with this command.
    ur_exp_command_buffer_sync_point_t *pSyncPoint,
    /// [out][optional][alloc] return an event object that will be signaled by
    /// the completion of this command in the next execution of the
    /// command-buffer.
    ur_event_handle_t *phEvent,
    /// [out][optional][alloc] Handle to this command. Only available if the
    /// command-buffer is updatable.
    ur_exp_command_buffer_command_handle_t *phCommand) {
  ur_result_t result = UR_RESULT_SUCCESS;
  return result;
}

///////////////////////////////////////////////////////////////////////////////
/// @brief Append a USM memcpy command to a command-buffer object.
///
/// @returns
///     - ::UR_RESULT_SUCCESS
///     - ::UR_RESULT_ERROR_UNINITIALIZED
///     - ::UR_RESULT_ERROR_DEVICE_LOST
///     - ::UR_RESULT_ERROR_ADAPTER_SPECIFIC
///     - ::UR_RESULT_ERROR_INVALID_NULL_HANDLE
///         + `NULL == hCommandBuffer`
///     - ::UR_RESULT_ERROR_INVALID_NULL_POINTER
///         + `NULL == pDst`
///         + `NULL == pSrc`
///     - ::UR_RESULT_ERROR_INVALID_COMMAND_BUFFER_EXP
///     - ::UR_RESULT_ERROR_INVALID_SIZE
///         + `size == 0`
///         + If `size` is higher than the allocation size of `pSrc` or `pDst`
///     - ::UR_RESULT_ERROR_INVALID_MEM_OBJECT
///     - ::UR_RESULT_ERROR_INVALID_COMMAND_BUFFER_SYNC_POINT_EXP
///     - ::UR_RESULT_ERROR_INVALID_COMMAND_BUFFER_SYNC_POINT_WAIT_LIST_EXP
///         + `pSyncPointWaitList == NULL && numSyncPointsInWaitList > 0`
///         + `pSyncPointWaitList != NULL && numSyncPointsInWaitList == 0`
///     - ::UR_RESULT_ERROR_INVALID_EVENT
///     - ::UR_RESULT_ERROR_INVALID_EVENT_WAIT_LIST
///         + `phEventWaitList == NULL && numEventsInWaitList > 0`
///         + `phEventWaitList != NULL && numEventsInWaitList == 0`
///         + If event objects in phEventWaitList are not valid events.
///     - ::UR_RESULT_ERROR_UNSUPPORTED_FEATURE
///         + If the device associated with `hCommandBuffer` does not support
///         UR_DEVICE_INFO_COMMAND_BUFFER_EVENT_SUPPORT_EXP and either `phEvent`
///         or `phEventWaitList` are not NULL.
///     - ::UR_RESULT_ERROR_OUT_OF_HOST_MEMORY
///     - ::UR_RESULT_ERROR_OUT_OF_RESOURCES
ur_result_t UR_APICALL urCommandBufferAppendUSMMemcpyExp(
    /// [in] Handle of the command-buffer object.
    ur_exp_command_buffer_handle_t hCommandBuffer,
    /// [in] Location the data will be copied to.
    void *pDst,
    /// [in] The data to be copied.
    const void *pSrc,
    /// [in] The number of bytes to copy.
    size_t size,
    /// [in] The number of sync points in the provided dependency list.
    uint32_t numSyncPointsInWaitList,
    /// [in][optional] A list of sync points that this command depends on.
    /// Will be ignored if command-buffer is in-order.
    const ur_exp_command_buffer_sync_point_t *pSyncPointWaitList,
    /// [in] Size of the event wait list.
    uint32_t numEventsInWaitList,
    /// [in][optional][range(0, numEventsInWaitList)] pointer to a list of
    /// events that must be complete before the command execution. If nullptr,
    /// the numEventsInWaitList must be 0, indicating no wait events.
    const ur_event_handle_t *phEventWaitList,
    /// [out][optional] Sync point associated with this command.
    ur_exp_command_buffer_sync_point_t *pSyncPoint,
    /// [out][optional][alloc] return an event object that will be signaled by
    /// the completion of this command in the next execution of the
    /// command-buffer.
    ur_event_handle_t *phEvent,
    /// [out][optional][alloc] Handle to this command.
    ur_exp_command_buffer_command_handle_t *phCommand) {
  ur_result_t result = UR_RESULT_SUCCESS;
  return result;
}

///////////////////////////////////////////////////////////////////////////////
/// @brief Append a USM fill command to a command-buffer object.
///
/// @returns
///     - ::UR_RESULT_SUCCESS
///     - ::UR_RESULT_ERROR_UNINITIALIZED
///     - ::UR_RESULT_ERROR_DEVICE_LOST
///     - ::UR_RESULT_ERROR_ADAPTER_SPECIFIC
///     - ::UR_RESULT_ERROR_INVALID_NULL_HANDLE
///         + `NULL == hCommandBuffer`
///     - ::UR_RESULT_ERROR_INVALID_NULL_POINTER
///         + `NULL == pMemory`
///         + `NULL == pPattern`
///     - ::UR_RESULT_ERROR_INVALID_COMMAND_BUFFER_EXP
///     - ::UR_RESULT_ERROR_INVALID_SIZE
///         + `patternSize == 0 || size == 0`
///         + `patternSize > size`
///         + `size % patternSize != 0`
///         + If `size` is higher than the allocation size of `ptr`
///     - ::UR_RESULT_ERROR_INVALID_MEM_OBJECT
///     - ::UR_RESULT_ERROR_INVALID_COMMAND_BUFFER_SYNC_POINT_EXP
///     - ::UR_RESULT_ERROR_INVALID_COMMAND_BUFFER_SYNC_POINT_WAIT_LIST_EXP
///         + `pSyncPointWaitList == NULL && numSyncPointsInWaitList > 0`
///         + `pSyncPointWaitList != NULL && numSyncPointsInWaitList == 0`
///     - ::UR_RESULT_ERROR_INVALID_EVENT
///     - ::UR_RESULT_ERROR_INVALID_EVENT_WAIT_LIST
///         + `phEventWaitList == NULL && numEventsInWaitList > 0`
///         + `phEventWaitList != NULL && numEventsInWaitList == 0`
///         + If event objects in phEventWaitList are not valid events.
///     - ::UR_RESULT_ERROR_UNSUPPORTED_FEATURE
///         + If the device associated with `hCommandBuffer` does not support
///         UR_DEVICE_INFO_COMMAND_BUFFER_EVENT_SUPPORT_EXP and either `phEvent`
///         or `phEventWaitList` are not NULL.
///     - ::UR_RESULT_ERROR_OUT_OF_HOST_MEMORY
///     - ::UR_RESULT_ERROR_OUT_OF_RESOURCES
ur_result_t UR_APICALL urCommandBufferAppendUSMFillExp(
    /// [in] handle of the command-buffer object.
    ur_exp_command_buffer_handle_t hCommandBuffer,
    /// [in] pointer to USM allocated memory to fill.
    void *pMemory,
    /// [in] pointer to the fill pattern.
    const void *pPattern,
    /// [in] size in bytes of the pattern.
    size_t patternSize,
    /// [in] fill size in bytes, must be a multiple of patternSize.
    size_t size,
    /// [in] The number of sync points in the provided dependency list.
    uint32_t numSyncPointsInWaitList,
    /// [in][optional] A list of sync points that this command depends on.
    /// Will be ignored if command-buffer is in-order.
    const ur_exp_command_buffer_sync_point_t *pSyncPointWaitList,
    /// [in] Size of the event wait list.
    uint32_t numEventsInWaitList,
    /// [in][optional][range(0, numEventsInWaitList)] pointer to a list of
    /// events that must be complete before the command execution. If nullptr,
    /// the numEventsInWaitList must be 0, indicating no wait events.
    const ur_event_handle_t *phEventWaitList,
    /// [out][optional] sync point associated with this command.
    ur_exp_command_buffer_sync_point_t *pSyncPoint,
    /// [out][optional][alloc] return an event object that will be signaled by
    /// the completion of this command in the next execution of the
    /// command-buffer.
    ur_event_handle_t *phEvent,
    /// [out][optional][alloc] Handle to this command.
    ur_exp_command_buffer_command_handle_t *phCommand) {
  ur_result_t result = UR_RESULT_SUCCESS;
  return result;
}

///////////////////////////////////////////////////////////////////////////////
/// @brief Append a memory copy command to a command-buffer object.
///
/// @returns
///     - ::UR_RESULT_SUCCESS
///     - ::UR_RESULT_ERROR_UNINITIALIZED
///     - ::UR_RESULT_ERROR_DEVICE_LOST
///     - ::UR_RESULT_ERROR_ADAPTER_SPECIFIC
///     - ::UR_RESULT_ERROR_INVALID_NULL_HANDLE
///         + `NULL == hCommandBuffer`
///         + `NULL == hSrcMem`
///         + `NULL == hDstMem`
///     - ::UR_RESULT_ERROR_INVALID_COMMAND_BUFFER_EXP
///     - ::UR_RESULT_ERROR_INVALID_COMMAND_BUFFER_SYNC_POINT_EXP
///     - ::UR_RESULT_ERROR_INVALID_COMMAND_BUFFER_SYNC_POINT_WAIT_LIST_EXP
///         + `pSyncPointWaitList == NULL && numSyncPointsInWaitList > 0`
///         + `pSyncPointWaitList != NULL && numSyncPointsInWaitList == 0`
///     - ::UR_RESULT_ERROR_INVALID_MEM_OBJECT
///     - ::UR_RESULT_ERROR_INVALID_EVENT
///     - ::UR_RESULT_ERROR_INVALID_EVENT_WAIT_LIST
///         + `phEventWaitList == NULL && numEventsInWaitList > 0`
///         + `phEventWaitList != NULL && numEventsInWaitList == 0`
///         + If event objects in phEventWaitList are not valid events.
///     - ::UR_RESULT_ERROR_UNSUPPORTED_FEATURE
///         + If the device associated with `hCommandBuffer` does not support
///         UR_DEVICE_INFO_COMMAND_BUFFER_EVENT_SUPPORT_EXP and either `phEvent`
///         or `phEventWaitList` are not NULL.
///     - ::UR_RESULT_ERROR_OUT_OF_HOST_MEMORY
///     - ::UR_RESULT_ERROR_OUT_OF_RESOURCES
ur_result_t UR_APICALL urCommandBufferAppendMemBufferCopyExp(
    /// [in] Handle of the command-buffer object.
    ur_exp_command_buffer_handle_t hCommandBuffer,
    /// [in] The data to be copied.
    ur_mem_handle_t hSrcMem,
    /// [in] The location the data will be copied to.
    ur_mem_handle_t hDstMem,
    /// [in] Offset into the source memory.
    size_t srcOffset,
    /// [in] Offset into the destination memory
    size_t dstOffset,
    /// [in] The number of bytes to be copied.
    size_t size,
    /// [in] The number of sync points in the provided dependency list.
    uint32_t numSyncPointsInWaitList,
    /// [in][optional] A list of sync points that this command depends on.
    /// Will be ignored if command-buffer is in-order.
    const ur_exp_command_buffer_sync_point_t *pSyncPointWaitList,
    /// [in] Size of the event wait list.
    uint32_t numEventsInWaitList,
    /// [in][optional][range(0, numEventsInWaitList)] pointer to a list of
    /// events that must be complete before the command execution. If nullptr,
    /// the numEventsInWaitList must be 0, indicating no wait events.
    const ur_event_handle_t *phEventWaitList,
    /// [out][optional] Sync point associated with this command.
    ur_exp_command_buffer_sync_point_t *pSyncPoint,
    /// [out][optional][alloc] return an event object that will be signaled by
    /// the completion of this command in the next execution of the
    /// command-buffer.
    ur_event_handle_t *phEvent,
    /// [out][optional][alloc] Handle to this command.
    ur_exp_command_buffer_command_handle_t *phCommand) {
  ur_result_t result = UR_RESULT_SUCCESS;
  return result;
}

///////////////////////////////////////////////////////////////////////////////
/// @brief Append a memory write command to a command-buffer object.
///
/// @returns
///     - ::UR_RESULT_SUCCESS
///     - ::UR_RESULT_ERROR_UNINITIALIZED
///     - ::UR_RESULT_ERROR_DEVICE_LOST
///     - ::UR_RESULT_ERROR_ADAPTER_SPECIFIC
///     - ::UR_RESULT_ERROR_INVALID_NULL_HANDLE
///         + `NULL == hCommandBuffer`
///         + `NULL == hBuffer`
///     - ::UR_RESULT_ERROR_INVALID_NULL_POINTER
///         + `NULL == pSrc`
///     - ::UR_RESULT_ERROR_INVALID_COMMAND_BUFFER_EXP
///     - ::UR_RESULT_ERROR_INVALID_COMMAND_BUFFER_SYNC_POINT_EXP
///     - ::UR_RESULT_ERROR_INVALID_COMMAND_BUFFER_SYNC_POINT_WAIT_LIST_EXP
///         + `pSyncPointWaitList == NULL && numSyncPointsInWaitList > 0`
///         + `pSyncPointWaitList != NULL && numSyncPointsInWaitList == 0`
///     - ::UR_RESULT_ERROR_INVALID_MEM_OBJECT
///     - ::UR_RESULT_ERROR_INVALID_EVENT
///     - ::UR_RESULT_ERROR_INVALID_EVENT_WAIT_LIST
///         + `phEventWaitList == NULL && numEventsInWaitList > 0`
///         + `phEventWaitList != NULL && numEventsInWaitList == 0`
///         + If event objects in phEventWaitList are not valid events.
///     - ::UR_RESULT_ERROR_UNSUPPORTED_FEATURE
///         + If the device associated with `hCommandBuffer` does not support
///         UR_DEVICE_INFO_COMMAND_BUFFER_EVENT_SUPPORT_EXP and either `phEvent`
///         or `phEventWaitList` are not NULL.
///     - ::UR_RESULT_ERROR_OUT_OF_HOST_MEMORY
///     - ::UR_RESULT_ERROR_OUT_OF_RESOURCES
ur_result_t UR_APICALL urCommandBufferAppendMemBufferWriteExp(
    /// [in] Handle of the command-buffer object.
    ur_exp_command_buffer_handle_t hCommandBuffer,
    /// [in] Handle of the buffer object.
    ur_mem_handle_t hBuffer,
    /// [in] Offset in bytes in the buffer object.
    size_t offset,
    /// [in] Size in bytes of data being written.
    size_t size,
    /// [in] Pointer to host memory where data is to be written from.
    const void *pSrc,
    /// [in] The number of sync points in the provided dependency list.
    uint32_t numSyncPointsInWaitList,
    /// [in][optional] A list of sync points that this command depends on.
    /// Will be ignored if command-buffer is in-order.
    const ur_exp_command_buffer_sync_point_t *pSyncPointWaitList,
    /// [in] Size of the event wait list.
    uint32_t numEventsInWaitList,
    /// [in][optional][range(0, numEventsInWaitList)] pointer to a list of
    /// events that must be complete before the command execution. If nullptr,
    /// the numEventsInWaitList must be 0, indicating no wait events.
    const ur_event_handle_t *phEventWaitList,
    /// [out][optional] Sync point associated with this command.
    ur_exp_command_buffer_sync_point_t *pSyncPoint,
    /// [out][optional][alloc] return an event object that will be signaled by
    /// the completion of this command in the next execution of the
    /// command-buffer.
    ur_event_handle_t *phEvent,
    /// [out][optional][alloc] Handle to this command.
    ur_exp_command_buffer_command_handle_t *phCommand) {
  ur_result_t result = UR_RESULT_SUCCESS;
  return result;
}

///////////////////////////////////////////////////////////////////////////////
/// @brief Append a memory read command to a command-buffer object.
///
/// @returns
///     - ::UR_RESULT_SUCCESS
///     - ::UR_RESULT_ERROR_UNINITIALIZED
///     - ::UR_RESULT_ERROR_DEVICE_LOST
///     - ::UR_RESULT_ERROR_ADAPTER_SPECIFIC
///     - ::UR_RESULT_ERROR_INVALID_NULL_HANDLE
///         + `NULL == hCommandBuffer`
///         + `NULL == hBuffer`
///     - ::UR_RESULT_ERROR_INVALID_NULL_POINTER
///         + `NULL == pDst`
///     - ::UR_RESULT_ERROR_INVALID_COMMAND_BUFFER_EXP
///     - ::UR_RESULT_ERROR_INVALID_COMMAND_BUFFER_SYNC_POINT_EXP
///     - ::UR_RESULT_ERROR_INVALID_COMMAND_BUFFER_SYNC_POINT_WAIT_LIST_EXP
///         + `pSyncPointWaitList == NULL && numSyncPointsInWaitList > 0`
///         + `pSyncPointWaitList != NULL && numSyncPointsInWaitList == 0`
///     - ::UR_RESULT_ERROR_INVALID_MEM_OBJECT
///     - ::UR_RESULT_ERROR_INVALID_EVENT
///     - ::UR_RESULT_ERROR_INVALID_EVENT_WAIT_LIST
///         + `phEventWaitList == NULL && numEventsInWaitList > 0`
///         + `phEventWaitList != NULL && numEventsInWaitList == 0`
///         + If event objects in phEventWaitList are not valid events.
///     - ::UR_RESULT_ERROR_UNSUPPORTED_FEATURE
///         + If the device associated with `hCommandBuffer` does not support
///         UR_DEVICE_INFO_COMMAND_BUFFER_EVENT_SUPPORT_EXP and either `phEvent`
///         or `phEventWaitList` are not NULL.
///     - ::UR_RESULT_ERROR_OUT_OF_HOST_MEMORY
///     - ::UR_RESULT_ERROR_OUT_OF_RESOURCES
ur_result_t UR_APICALL urCommandBufferAppendMemBufferReadExp(
    /// [in] Handle of the command-buffer object.
    ur_exp_command_buffer_handle_t hCommandBuffer,
    /// [in] Handle of the buffer object.
    ur_mem_handle_t hBuffer,
    /// [in] Offset in bytes in the buffer object.
    size_t offset,
    /// [in] Size in bytes of data being written.
    size_t size,
    /// [in] Pointer to host memory where data is to be written to.
    void *pDst,
    /// [in] The number of sync points in the provided dependency list.
    uint32_t numSyncPointsInWaitList,
    /// [in][optional] A list of sync points that this command depends on.
    /// Will be ignored if command-buffer is in-order.
    const ur_exp_command_buffer_sync_point_t *pSyncPointWaitList,
    /// [in] Size of the event wait list.
    uint32_t numEventsInWaitList,
    /// [in][optional][range(0, numEventsInWaitList)] pointer to a list of
    /// events that must be complete before the command execution. If nullptr,
    /// the numEventsInWaitList must be 0, indicating no wait events.
    const ur_event_handle_t *phEventWaitList,
    /// [out][optional] Sync point associated with this command.
    ur_exp_command_buffer_sync_point_t *pSyncPoint,
    /// [out][optional][alloc] return an event object that will be signaled by
    /// the completion of this command in the next execution of the
    /// command-buffer.
    ur_event_handle_t *phEvent,
    /// [out][optional][alloc] Handle to this command.
    ur_exp_command_buffer_command_handle_t *phCommand) {
  ur_result_t result = UR_RESULT_SUCCESS;
  return result;
}

///////////////////////////////////////////////////////////////////////////////
/// @brief Append a rectangular memory copy command to a command-buffer object.
///
/// @returns
///     - ::UR_RESULT_SUCCESS
///     - ::UR_RESULT_ERROR_UNINITIALIZED
///     - ::UR_RESULT_ERROR_DEVICE_LOST
///     - ::UR_RESULT_ERROR_ADAPTER_SPECIFIC
///     - ::UR_RESULT_ERROR_INVALID_NULL_HANDLE
///         + `NULL == hCommandBuffer`
///         + `NULL == hSrcMem`
///         + `NULL == hDstMem`
///     - ::UR_RESULT_ERROR_INVALID_COMMAND_BUFFER_EXP
///     - ::UR_RESULT_ERROR_INVALID_COMMAND_BUFFER_SYNC_POINT_EXP
///     - ::UR_RESULT_ERROR_INVALID_COMMAND_BUFFER_SYNC_POINT_WAIT_LIST_EXP
///         + `pSyncPointWaitList == NULL && numSyncPointsInWaitList > 0`
///         + `pSyncPointWaitList != NULL && numSyncPointsInWaitList == 0`
///     - ::UR_RESULT_ERROR_INVALID_MEM_OBJECT
///     - ::UR_RESULT_ERROR_INVALID_EVENT
///     - ::UR_RESULT_ERROR_INVALID_EVENT_WAIT_LIST
///         + `phEventWaitList == NULL && numEventsInWaitList > 0`
///         + `phEventWaitList != NULL && numEventsInWaitList == 0`
///         + If event objects in phEventWaitList are not valid events.
///     - ::UR_RESULT_ERROR_UNSUPPORTED_FEATURE
///         + If the device associated with `hCommandBuffer` does not support
///         UR_DEVICE_INFO_COMMAND_BUFFER_EVENT_SUPPORT_EXP and either `phEvent`
///         or `phEventWaitList` are not NULL.
///     - ::UR_RESULT_ERROR_OUT_OF_HOST_MEMORY
///     - ::UR_RESULT_ERROR_OUT_OF_RESOURCES
ur_result_t UR_APICALL urCommandBufferAppendMemBufferCopyRectExp(
    /// [in] Handle of the command-buffer object.
    ur_exp_command_buffer_handle_t hCommandBuffer,
    /// [in] The data to be copied.
    ur_mem_handle_t hSrcMem,
    /// [in] The location the data will be copied to.
    ur_mem_handle_t hDstMem,
    /// [in] Origin for the region of data to be copied from the source.
    ur_rect_offset_t srcOrigin,
    /// [in] Origin for the region of data to be copied to in the destination.
    ur_rect_offset_t dstOrigin,
    /// [in] The extents describing the region to be copied.
    ur_rect_region_t region,
    /// [in] Row pitch of the source memory.
    size_t srcRowPitch,
    /// [in] Slice pitch of the source memory.
    size_t srcSlicePitch,
    /// [in] Row pitch of the destination memory.
    size_t dstRowPitch,
    /// [in] Slice pitch of the destination memory.
    size_t dstSlicePitch,
    /// [in] The number of sync points in the provided dependency list.
    uint32_t numSyncPointsInWaitList,
    /// [in][optional] A list of sync points that this command depends on.
    /// Will be ignored if command-buffer is in-order.
    const ur_exp_command_buffer_sync_point_t *pSyncPointWaitList,
    /// [in] Size of the event wait list.
    uint32_t numEventsInWaitList,
    /// [in][optional][range(0, numEventsInWaitList)] pointer to a list of
    /// events that must be complete before the command execution. If nullptr,
    /// the numEventsInWaitList must be 0, indicating no wait events.
    const ur_event_handle_t *phEventWaitList,
    /// [out][optional] Sync point associated with this command.
    ur_exp_command_buffer_sync_point_t *pSyncPoint,
    /// [out][optional][alloc] return an event object that will be signaled by
    /// the completion of this command in the next execution of the
    /// command-buffer.
    ur_event_handle_t *phEvent,
    /// [out][optional][alloc] Handle to this command.
    ur_exp_command_buffer_command_handle_t *phCommand) {
  ur_result_t result = UR_RESULT_SUCCESS;
  return result;
}

///////////////////////////////////////////////////////////////////////////////
/// @brief Append a rectangular memory write command to a command-buffer object.
///
/// @returns
///     - ::UR_RESULT_SUCCESS
///     - ::UR_RESULT_ERROR_UNINITIALIZED
///     - ::UR_RESULT_ERROR_DEVICE_LOST
///     - ::UR_RESULT_ERROR_ADAPTER_SPECIFIC
///     - ::UR_RESULT_ERROR_INVALID_NULL_HANDLE
///         + `NULL == hCommandBuffer`
///         + `NULL == hBuffer`
///     - ::UR_RESULT_ERROR_INVALID_NULL_POINTER
///         + `NULL == pSrc`
///     - ::UR_RESULT_ERROR_INVALID_COMMAND_BUFFER_EXP
///     - ::UR_RESULT_ERROR_INVALID_COMMAND_BUFFER_SYNC_POINT_EXP
///     - ::UR_RESULT_ERROR_INVALID_COMMAND_BUFFER_SYNC_POINT_WAIT_LIST_EXP
///         + `pSyncPointWaitList == NULL && numSyncPointsInWaitList > 0`
///         + `pSyncPointWaitList != NULL && numSyncPointsInWaitList == 0`
///     - ::UR_RESULT_ERROR_INVALID_MEM_OBJECT
///     - ::UR_RESULT_ERROR_INVALID_EVENT
///     - ::UR_RESULT_ERROR_INVALID_EVENT_WAIT_LIST
///         + `phEventWaitList == NULL && numEventsInWaitList > 0`
///         + `phEventWaitList != NULL && numEventsInWaitList == 0`
///         + If event objects in phEventWaitList are not valid events.
///     - ::UR_RESULT_ERROR_UNSUPPORTED_FEATURE
///         + If the device associated with `hCommandBuffer` does not support
///         UR_DEVICE_INFO_COMMAND_BUFFER_EVENT_SUPPORT_EXP and either `phEvent`
///         or `phEventWaitList` are not NULL.
///     - ::UR_RESULT_ERROR_OUT_OF_HOST_MEMORY
///     - ::UR_RESULT_ERROR_OUT_OF_RESOURCES
ur_result_t UR_APICALL urCommandBufferAppendMemBufferWriteRectExp(
    /// [in] Handle of the command-buffer object.
    ur_exp_command_buffer_handle_t hCommandBuffer,
    /// [in] Handle of the buffer object.
    ur_mem_handle_t hBuffer,
    /// [in] 3D offset in the buffer.
    ur_rect_offset_t bufferOffset,
    /// [in] 3D offset in the host region.
    ur_rect_offset_t hostOffset,
    /// [in] 3D rectangular region descriptor: width, height, depth.
    ur_rect_region_t region,
    /// [in] Length of each row in bytes in the buffer object.
    size_t bufferRowPitch,
    /// [in] Length of each 2D slice in bytes in the buffer object being
    /// written.
    size_t bufferSlicePitch,
    /// [in] Length of each row in bytes in the host memory region pointed to
    /// by pSrc.
    size_t hostRowPitch,
    /// [in] Length of each 2D slice in bytes in the host memory region
    /// pointed to by pSrc.
    size_t hostSlicePitch,
    /// [in] Pointer to host memory where data is to be written from.
    void *pSrc,
    /// [in] The number of sync points in the provided dependency list.
    uint32_t numSyncPointsInWaitList,
    /// [in][optional] A list of sync points that this command depends on.
    /// Will be ignored if command-buffer is in-order.
    const ur_exp_command_buffer_sync_point_t *pSyncPointWaitList,
    /// [in] Size of the event wait list.
    uint32_t numEventsInWaitList,
    /// [in][optional][range(0, numEventsInWaitList)] pointer to a list of
    /// events that must be complete before the command execution. If nullptr,
    /// the numEventsInWaitList must be 0, indicating no wait events.
    const ur_event_handle_t *phEventWaitList,
    /// [out][optional] Sync point associated with this command.
    ur_exp_command_buffer_sync_point_t *pSyncPoint,
    /// [out][optional][alloc] return an event object that will be signaled by
    /// the completion of this command in the next execution of the
    /// command-buffer.
    ur_event_handle_t *phEvent,
    /// [out][optional][alloc] Handle to this command.
    ur_exp_command_buffer_command_handle_t *phCommand) {
  ur_result_t result = UR_RESULT_SUCCESS;
  return result;
}

///////////////////////////////////////////////////////////////////////////////
/// @brief Append a rectangular memory read command to a command-buffer object.
///
/// @returns
///     - ::UR_RESULT_SUCCESS
///     - ::UR_RESULT_ERROR_UNINITIALIZED
///     - ::UR_RESULT_ERROR_DEVICE_LOST
///     - ::UR_RESULT_ERROR_ADAPTER_SPECIFIC
///     - ::UR_RESULT_ERROR_INVALID_NULL_HANDLE
///         + `NULL == hCommandBuffer`
///         + `NULL == hBuffer`
///     - ::UR_RESULT_ERROR_INVALID_NULL_POINTER
///         + `NULL == pDst`
///     - ::UR_RESULT_ERROR_INVALID_COMMAND_BUFFER_EXP
///     - ::UR_RESULT_ERROR_INVALID_COMMAND_BUFFER_SYNC_POINT_EXP
///     - ::UR_RESULT_ERROR_INVALID_COMMAND_BUFFER_SYNC_POINT_WAIT_LIST_EXP
///         + `pSyncPointWaitList == NULL && numSyncPointsInWaitList > 0`
///         + `pSyncPointWaitList != NULL && numSyncPointsInWaitList == 0`
///     - ::UR_RESULT_ERROR_INVALID_MEM_OBJECT
///     - ::UR_RESULT_ERROR_INVALID_EVENT
///     - ::UR_RESULT_ERROR_INVALID_EVENT_WAIT_LIST
///         + `phEventWaitList == NULL && numEventsInWaitList > 0`
///         + `phEventWaitList != NULL && numEventsInWaitList == 0`
///         + If event objects in phEventWaitList are not valid events.
///     - ::UR_RESULT_ERROR_UNSUPPORTED_FEATURE
///         + If the device associated with `hCommandBuffer` does not support
///         UR_DEVICE_INFO_COMMAND_BUFFER_EVENT_SUPPORT_EXP and either `phEvent`
///         or `phEventWaitList` are not NULL.
///     - ::UR_RESULT_ERROR_OUT_OF_HOST_MEMORY
///     - ::UR_RESULT_ERROR_OUT_OF_RESOURCES
ur_result_t UR_APICALL urCommandBufferAppendMemBufferReadRectExp(
    /// [in] Handle of the command-buffer object.
    ur_exp_command_buffer_handle_t hCommandBuffer,
    /// [in] Handle of the buffer object.
    ur_mem_handle_t hBuffer,
    /// [in] 3D offset in the buffer.
    ur_rect_offset_t bufferOffset,
    /// [in] 3D offset in the host region.
    ur_rect_offset_t hostOffset,
    /// [in] 3D rectangular region descriptor: width, height, depth.
    ur_rect_region_t region,
    /// [in] Length of each row in bytes in the buffer object.
    size_t bufferRowPitch,
    /// [in] Length of each 2D slice in bytes in the buffer object being read.
    size_t bufferSlicePitch,
    /// [in] Length of each row in bytes in the host memory region pointed to
    /// by pDst.
    size_t hostRowPitch,
    /// [in] Length of each 2D slice in bytes in the host memory region
    /// pointed to by pDst.
    size_t hostSlicePitch,
    /// [in] Pointer to host memory where data is to be read into.
    void *pDst,
    /// [in] The number of sync points in the provided dependency list.
    uint32_t numSyncPointsInWaitList,
    /// [in][optional] A list of sync points that this command depends on.
    /// Will be ignored if command-buffer is in-order.
    const ur_exp_command_buffer_sync_point_t *pSyncPointWaitList,
    /// [in] Size of the event wait list.
    uint32_t numEventsInWaitList,
    /// [in][optional][range(0, numEventsInWaitList)] pointer to a list of
    /// events that must be complete before the command execution. If nullptr,
    /// the numEventsInWaitList must be 0, indicating no wait events.
    const ur_event_handle_t *phEventWaitList,
    /// [out][optional] Sync point associated with this command.
    ur_exp_command_buffer_sync_point_t *pSyncPoint,
    /// [out][optional] return an event object that will be signaled by the
    /// completion of this command in the next execution of the
    /// command-buffer.
    ur_event_handle_t *phEvent,
    /// [out][optional] Handle to this command.
    ur_exp_command_buffer_command_handle_t *phCommand) {
  ur_result_t result = UR_RESULT_SUCCESS;
  return result;
}

///////////////////////////////////////////////////////////////////////////////
/// @brief Append a memory fill command to a command-buffer object.
///
/// @returns
///     - ::UR_RESULT_SUCCESS
///     - ::UR_RESULT_ERROR_UNINITIALIZED
///     - ::UR_RESULT_ERROR_DEVICE_LOST
///     - ::UR_RESULT_ERROR_ADAPTER_SPECIFIC
///     - ::UR_RESULT_ERROR_INVALID_NULL_HANDLE
///         + `NULL == hCommandBuffer`
///         + `NULL == hBuffer`
///     - ::UR_RESULT_ERROR_INVALID_NULL_POINTER
///         + `NULL == pPattern`
///     - ::UR_RESULT_ERROR_INVALID_COMMAND_BUFFER_EXP
///     - ::UR_RESULT_ERROR_INVALID_COMMAND_BUFFER_SYNC_POINT_EXP
///     - ::UR_RESULT_ERROR_INVALID_COMMAND_BUFFER_SYNC_POINT_WAIT_LIST_EXP
///         + `pSyncPointWaitList == NULL && numSyncPointsInWaitList > 0`
///         + `pSyncPointWaitList != NULL && numSyncPointsInWaitList == 0`
///     - ::UR_RESULT_ERROR_INVALID_MEM_OBJECT
///     - ::UR_RESULT_ERROR_INVALID_SIZE
///         + If `offset + size` results in an out-of-bounds access.
///     - ::UR_RESULT_ERROR_INVALID_EVENT
///     - ::UR_RESULT_ERROR_INVALID_EVENT_WAIT_LIST
///         + `phEventWaitList == NULL && numEventsInWaitList > 0`
///         + `phEventWaitList != NULL && numEventsInWaitList == 0`
///         + If event objects in phEventWaitList are not valid events.
///     - ::UR_RESULT_ERROR_UNSUPPORTED_FEATURE
///         + If the device associated with `hCommandBuffer` does not support
///         UR_DEVICE_INFO_COMMAND_BUFFER_EVENT_SUPPORT_EXP and either `phEvent`
///         or `phEventWaitList` are not NULL.
///     - ::UR_RESULT_ERROR_OUT_OF_HOST_MEMORY
///     - ::UR_RESULT_ERROR_OUT_OF_RESOURCES
ur_result_t UR_APICALL urCommandBufferAppendMemBufferFillExp(
    /// [in] handle of the command-buffer object.
    ur_exp_command_buffer_handle_t hCommandBuffer,
    /// [in] handle of the buffer object.
    ur_mem_handle_t hBuffer,
    /// [in] pointer to the fill pattern.
    const void *pPattern,
    /// [in] size in bytes of the pattern.
    size_t patternSize,
    /// [in] offset into the buffer.
    size_t offset,
    /// [in] fill size in bytes, must be a multiple of patternSize.
    size_t size,
    /// [in] The number of sync points in the provided dependency list.
    uint32_t numSyncPointsInWaitList,
    /// [in][optional] A list of sync points that this command depends on.
    /// Will be ignored if command-buffer is in-order.
    const ur_exp_command_buffer_sync_point_t *pSyncPointWaitList,
    /// [in] Size of the event wait list.
    uint32_t numEventsInWaitList,
    /// [in][optional][range(0, numEventsInWaitList)] pointer to a list of
    /// events that must be complete before the command execution. If nullptr,
    /// the numEventsInWaitList must be 0, indicating no wait events.
    const ur_event_handle_t *phEventWaitList,
    /// [out][optional] sync point associated with this command.
    ur_exp_command_buffer_sync_point_t *pSyncPoint,
    /// [out][optional][alloc] return an event object that will be signaled by
    /// the completion of this command in the next execution of the
    /// command-buffer.
    ur_event_handle_t *phEvent,
    /// [out][optional][alloc] Handle to this command.
    ur_exp_command_buffer_command_handle_t *phCommand) {
  ur_result_t result = UR_RESULT_SUCCESS;
  return result;
}

///////////////////////////////////////////////////////////////////////////////
/// @brief Append a USM Prefetch command to a command-buffer object.
///
/// @details
///     - Prefetching may not be supported for all devices or allocation types.
///       If memory prefetching is not supported, the prefetch hint will be
///       ignored.
///
/// @returns
///     - ::UR_RESULT_SUCCESS
///     - ::UR_RESULT_ERROR_UNINITIALIZED
///     - ::UR_RESULT_ERROR_DEVICE_LOST
///     - ::UR_RESULT_ERROR_ADAPTER_SPECIFIC
///     - ::UR_RESULT_ERROR_INVALID_NULL_HANDLE
///         + `NULL == hCommandBuffer`
///     - ::UR_RESULT_ERROR_INVALID_NULL_POINTER
///         + `NULL == pMemory`
///     - ::UR_RESULT_ERROR_INVALID_ENUMERATION
///         + `::UR_USM_MIGRATION_FLAGS_MASK & flags`
///     - ::UR_RESULT_ERROR_INVALID_COMMAND_BUFFER_EXP
///     - ::UR_RESULT_ERROR_INVALID_COMMAND_BUFFER_SYNC_POINT_EXP
///     - ::UR_RESULT_ERROR_INVALID_COMMAND_BUFFER_SYNC_POINT_WAIT_LIST_EXP
///         + `pSyncPointWaitList == NULL && numSyncPointsInWaitList > 0`
///         + `pSyncPointWaitList != NULL && numSyncPointsInWaitList == 0`
///     - ::UR_RESULT_ERROR_INVALID_MEM_OBJECT
///     - ::UR_RESULT_ERROR_INVALID_SIZE
///         + `size == 0`
///         + If `size` is higher than the allocation size of `pMemory`
///     - ::UR_RESULT_ERROR_INVALID_EVENT
///     - ::UR_RESULT_ERROR_INVALID_EVENT_WAIT_LIST
///         + `phEventWaitList == NULL && numEventsInWaitList > 0`
///         + `phEventWaitList != NULL && numEventsInWaitList == 0`
///         + If event objects in phEventWaitList are not valid events.
///     - ::UR_RESULT_ERROR_UNSUPPORTED_FEATURE
///         + If the device associated with `hCommandBuffer` does not support
///         UR_DEVICE_INFO_COMMAND_BUFFER_EVENT_SUPPORT_EXP and either `phEvent`
///         or `phEventWaitList` are not NULL.
///     - ::UR_RESULT_ERROR_OUT_OF_HOST_MEMORY
///     - ::UR_RESULT_ERROR_OUT_OF_RESOURCES
ur_result_t UR_APICALL urCommandBufferAppendUSMPrefetchExp(
    /// [in] handle of the command-buffer object.
    ur_exp_command_buffer_handle_t hCommandBuffer,
    /// [in] pointer to USM allocated memory to prefetch.
    const void *pMemory,
    /// [in] size in bytes to be fetched.
    size_t size,
    /// [in] USM prefetch flags
    ur_usm_migration_flags_t flags,
    /// [in] The number of sync points in the provided dependency list.
    uint32_t numSyncPointsInWaitList,
    /// [in][optional] A list of sync points that this command depends on.
    /// Will be ignored if command-buffer is in-order.
    const ur_exp_command_buffer_sync_point_t *pSyncPointWaitList,
    /// [in] Size of the event wait list.
    uint32_t numEventsInWaitList,
    /// [in][optional][range(0, numEventsInWaitList)] pointer to a list of
    /// events that must be complete before the command execution. If nullptr,
    /// the numEventsInWaitList must be 0, indicating no wait events.
    const ur_event_handle_t *phEventWaitList,
    /// [out][optional] sync point associated with this command.
    ur_exp_command_buffer_sync_point_t *pSyncPoint,
    /// [out][optional][alloc] return an event object that will be signaled by
    /// the completion of this command in the next execution of the
    /// command-buffer.
    ur_event_handle_t *phEvent,
    /// [out][optional][alloc] Handle to this command.
    ur_exp_command_buffer_command_handle_t *phCommand) {
  ur_result_t result = UR_RESULT_SUCCESS;
  return result;
}

///////////////////////////////////////////////////////////////////////////////
/// @brief Append a USM Advise command to a command-buffer object.
///
/// @details
///     - Not all memory advice hints may be supported for all devices or
///       allocation types. If a memory advice hint is not supported, it will be
///       ignored.
///
/// @returns
///     - ::UR_RESULT_SUCCESS
///     - ::UR_RESULT_ERROR_UNINITIALIZED
///     - ::UR_RESULT_ERROR_DEVICE_LOST
///     - ::UR_RESULT_ERROR_ADAPTER_SPECIFIC
///     - ::UR_RESULT_ERROR_INVALID_NULL_HANDLE
///         + `NULL == hCommandBuffer`
///     - ::UR_RESULT_ERROR_INVALID_NULL_POINTER
///         + `NULL == pMemory`
///     - ::UR_RESULT_ERROR_INVALID_ENUMERATION
///         + `::UR_USM_ADVICE_FLAGS_MASK & advice`
///     - ::UR_RESULT_ERROR_INVALID_COMMAND_BUFFER_EXP
///     - ::UR_RESULT_ERROR_INVALID_COMMAND_BUFFER_SYNC_POINT_EXP
///     - ::UR_RESULT_ERROR_INVALID_COMMAND_BUFFER_SYNC_POINT_WAIT_LIST_EXP
///         + `pSyncPointWaitList == NULL && numSyncPointsInWaitList > 0`
///         + `pSyncPointWaitList != NULL && numSyncPointsInWaitList == 0`
///     - ::UR_RESULT_ERROR_INVALID_MEM_OBJECT
///     - ::UR_RESULT_ERROR_INVALID_SIZE
///         + `size == 0`
///         + If `size` is higher than the allocation size of `pMemory`
///     - ::UR_RESULT_ERROR_INVALID_EVENT
///     - ::UR_RESULT_ERROR_INVALID_EVENT_WAIT_LIST
///         + `phEventWaitList == NULL && numEventsInWaitList > 0`
///         + `phEventWaitList != NULL && numEventsInWaitList == 0`
///         + If event objects in phEventWaitList are not valid events.
///     - ::UR_RESULT_ERROR_UNSUPPORTED_FEATURE
///         + If the device associated with `hCommandBuffer` does not support
///         UR_DEVICE_INFO_COMMAND_BUFFER_EVENT_SUPPORT_EXP and either `phEvent`
///         or `phEventWaitList` are not NULL.
///     - ::UR_RESULT_ERROR_OUT_OF_HOST_MEMORY
///     - ::UR_RESULT_ERROR_OUT_OF_RESOURCES
ur_result_t UR_APICALL urCommandBufferAppendUSMAdviseExp(
    /// [in] handle of the command-buffer object.
    ur_exp_command_buffer_handle_t hCommandBuffer,
    /// [in] pointer to the USM memory object.
    const void *pMemory,
    /// [in] size in bytes to be advised.
    size_t size,
    /// [in] USM memory advice
    ur_usm_advice_flags_t advice,
    /// [in] The number of sync points in the provided dependency list.
    uint32_t numSyncPointsInWaitList,
    /// [in][optional] A list of sync points that this command depends on.
    /// Will be ignored if command-buffer is in-order.
    const ur_exp_command_buffer_sync_point_t *pSyncPointWaitList,
    /// [in] Size of the event wait list.
    uint32_t numEventsInWaitList,
    /// [in][optional][range(0, numEventsInWaitList)] pointer to a list of
    /// events that must be complete before the command execution. If nullptr,
    /// the numEventsInWaitList must be 0, indicating no wait events.
    const ur_event_handle_t *phEventWaitList,
    /// [out][optional] sync point associated with this command.
    ur_exp_command_buffer_sync_point_t *pSyncPoint,
    /// [out][optional][alloc] return an event object that will be signaled by
    /// the completion of this command in the next execution of the
    /// command-buffer.
    ur_event_handle_t *phEvent,
    /// [out][optional][alloc] Handle to this command.
    ur_exp_command_buffer_command_handle_t *phCommand) {
  ur_result_t result = UR_RESULT_SUCCESS;
  return result;
}

///////////////////////////////////////////////////////////////////////////////
/// @brief Append nodes to the command-buffer through a native backend API
///
/// @returns
///     - ::UR_RESULT_SUCCESS
///     - ::UR_RESULT_ERROR_UNINITIALIZED
///     - ::UR_RESULT_ERROR_DEVICE_LOST
///     - ::UR_RESULT_ERROR_ADAPTER_SPECIFIC
///     - ::UR_RESULT_ERROR_INVALID_NULL_HANDLE
///         + `NULL == hCommandBuffer`
///     - ::UR_RESULT_ERROR_INVALID_NULL_POINTER
///         + `NULL == pfnNativeCommand`
///     - ::UR_RESULT_ERROR_INVALID_COMMAND_BUFFER_EXP
///     - ::UR_RESULT_ERROR_INVALID_COMMAND_BUFFER_SYNC_POINT_EXP
///     - ::UR_RESULT_ERROR_INVALID_COMMAND_BUFFER_SYNC_POINT_WAIT_LIST_EXP
///         + `pSyncPointWaitList == NULL && numSyncPointsInWaitList > 0`
///         + `pSyncPointWaitList != NULL && numSyncPointsInWaitList == 0`
///     - ::UR_RESULT_ERROR_INVALID_MEM_OBJECT
///     - ::UR_RESULT_ERROR_OUT_OF_HOST_MEMORY
///     - ::UR_RESULT_ERROR_OUT_OF_RESOURCES
ur_result_t UR_APICALL urCommandBufferAppendNativeCommandExp(
    /// [in] Handle of the command-buffer object.
    ur_exp_command_buffer_handle_t hCommandBuffer,
    /// [in] Function calling the native underlying API, to be executed
    /// immediately.
    ur_exp_command_buffer_native_command_function_t pfnNativeCommand,
    /// [in][optional] Data used by pfnNativeCommand
    void *pData,
    /// [in][optional] A command-buffer object which will be added to
    /// hCommandBuffer as a child graph node containing the native commands.
    /// Required for CUDA and HIP adapters and will be ignored by other
    /// adapters, who use alternative backend mechanisms to add the native
    /// nodes to hCommandBuffer.
    ur_exp_command_buffer_handle_t hChildCommandBuffer,
    /// [in] The number of sync points in the provided dependency list.
    uint32_t numSyncPointsInWaitList,
    /// [in][optional] A list of sync points that this command depends on.
    /// Will be ignored if command-buffer is in-order.
    const ur_exp_command_buffer_sync_point_t *pSyncPointWaitList,
    /// [out][optional] Sync point associated with this command.
    ur_exp_command_buffer_sync_point_t *pSyncPoint) {
  ur_result_t result = UR_RESULT_SUCCESS;
  return result;
}

///////////////////////////////////////////////////////////////////////////////
/// @brief Submit a command-buffer for execution on a queue.
///
/// @returns
///     - ::UR_RESULT_SUCCESS
///     - ::UR_RESULT_ERROR_UNINITIALIZED
///     - ::UR_RESULT_ERROR_DEVICE_LOST
///     - ::UR_RESULT_ERROR_ADAPTER_SPECIFIC
///     - ::UR_RESULT_ERROR_INVALID_NULL_HANDLE
///         + `NULL == hQueue`
///         + `NULL == hCommandBuffer`
///     - ::UR_RESULT_ERROR_INVALID_COMMAND_BUFFER_EXP
///     - ::UR_RESULT_ERROR_INVALID_QUEUE
///     - ::UR_RESULT_ERROR_INVALID_EVENT
///     - ::UR_RESULT_ERROR_INVALID_EVENT_WAIT_LIST
///         + `phEventWaitList == NULL && numEventsInWaitList > 0`
///         + `phEventWaitList != NULL && numEventsInWaitList == 0`
///         + If event objects in phEventWaitList are not valid events.
///     - ::UR_RESULT_ERROR_OUT_OF_HOST_MEMORY
///     - ::UR_RESULT_ERROR_OUT_OF_RESOURCES
ur_result_t UR_APICALL urEnqueueCommandBufferExp(
    /// [in] The queue to submit this command-buffer for execution.
    ur_queue_handle_t hQueue,
    /// [in] Handle of the command-buffer object.
    ur_exp_command_buffer_handle_t hCommandBuffer,
    /// [in] Size of the event wait list.
    uint32_t numEventsInWaitList,
    /// [in][optional][range(0, numEventsInWaitList)] pointer to a list of
    /// events that must be complete before the command-buffer execution.
    /// If nullptr, the numEventsInWaitList must be 0, indicating no wait
    /// events.
    const ur_event_handle_t *phEventWaitList,
    /// [out][optional][alloc] return an event object that identifies this
    /// particular command-buffer execution instance. If phEventWaitList and
    /// phEvent are not NULL, phEvent must not refer to an element of the
    /// phEventWaitList array.
    ur_event_handle_t *phEvent) {
  ur_result_t result = UR_RESULT_SUCCESS;
  return result;
}

///////////////////////////////////////////////////////////////////////////////
/// @brief Update a kernel launch command in a finalized command-buffer.
///
/// @details
/// This entry-point is synchronous and may block if the command-buffer is
/// executing when the entry-point is called. On error, the state of the
/// command-buffer commands being updated is undefined.
///
/// @returns
///     - ::UR_RESULT_SUCCESS
///     - ::UR_RESULT_ERROR_UNINITIALIZED
///     - ::UR_RESULT_ERROR_DEVICE_LOST
///     - ::UR_RESULT_ERROR_ADAPTER_SPECIFIC
///     - ::UR_RESULT_ERROR_INVALID_NULL_HANDLE
///         + `NULL == hCommandBuffer`
///         + `NULL == pUpdateKernelLaunch->hCommand`
///     - ::UR_RESULT_ERROR_INVALID_NULL_POINTER
///         + `NULL == pUpdateKernelLaunch`
///     - ::UR_RESULT_ERROR_INVALID_COMMAND_BUFFER_EXP
///     - ::UR_RESULT_ERROR_INVALID_SIZE
///         + `numKernelUpdates == 0`
///     - ::UR_RESULT_ERROR_UNSUPPORTED_FEATURE
///         + If
///         ::UR_DEVICE_COMMAND_BUFFER_UPDATE_CAPABILITY_FLAG_KERNEL_ARGUMENTS
///         is not supported by the device, and for any of any element of
///         `pUpdateKernelLaunch` the `numNewMemObjArgs`, `numNewPointerArgs`,
///         or `numNewValueArgs` members are not zero.
///         + If
///         ::UR_DEVICE_COMMAND_BUFFER_UPDATE_CAPABILITY_FLAG_LOCAL_WORK_SIZE is
///         not supported by the device, and for any element of
///         `pUpdateKernelLaunch` the `pNewLocalWorkSize` member is not nullptr.
///         + If
///         ::UR_DEVICE_COMMAND_BUFFER_UPDATE_CAPABILITY_FLAG_LOCAL_WORK_SIZE is
///         not supported by the device, and for any element of
///         `pUpdateKernelLaunch` the `pNewLocalWorkSize` member is nullptr and
///         `pNewGlobalWorkSize` is not nullptr.
///         + If
///         ::UR_DEVICE_COMMAND_BUFFER_UPDATE_CAPABILITY_FLAG_GLOBAL_WORK_SIZE
///         is not supported by the device, and for any element of
///         `pUpdateKernelLaunch` the `pNewGlobalWorkSize` member is not nullptr
///         + If
///         ::UR_DEVICE_COMMAND_BUFFER_UPDATE_CAPABILITY_FLAG_GLOBAL_WORK_OFFSET
///         is not supported by the device, and for any element of
///         `pUpdateKernelLaunch` the `pNewGlobalWorkOffset` member is not
///         nullptr.
///         + If ::UR_DEVICE_COMMAND_BUFFER_UPDATE_CAPABILITY_FLAG_KERNEL_HANDLE
///         is not supported by the device, and for any element of
///         `pUpdateKernelLaunch` the `hNewKernel` member is not nullptr.
///     - ::UR_RESULT_ERROR_INVALID_OPERATION
///         + If ::ur_exp_command_buffer_desc_t::isUpdatable was not set to true
///         on creation of the `hCommandBuffer`.
///         + If `hCommandBuffer`  has not been finalized.
///     - ::UR_RESULT_ERROR_INVALID_COMMAND_BUFFER_COMMAND_HANDLE_EXP
///         + If for any element of `pUpdateKernelLaunch` the `hCommand` member
///         is not a kernel execution command.
///         + If for any element of `pUpdateKernelLaunch` the `hCommand` member
///         was not created from `hCommandBuffer`.
///     - ::UR_RESULT_ERROR_INVALID_MEM_OBJECT
///     - ::UR_RESULT_ERROR_INVALID_KERNEL_ARGUMENT_INDEX
///     - ::UR_RESULT_ERROR_INVALID_KERNEL_ARGUMENT_SIZE
///     - ::UR_RESULT_ERROR_INVALID_ENUMERATION
///     - ::UR_RESULT_ERROR_INVALID_WORK_DIMENSION
///         + If for any element of `pUpdateKernelLaunch` the `newWorkDim`
///         member is less than 1 or greater than 3.
///     - ::UR_RESULT_ERROR_INVALID_WORK_GROUP_SIZE
///     - ::UR_RESULT_ERROR_INVALID_VALUE
///         + If for any element of `pUpdateKernelLaunch` the `hNewKernel`
///         member was not passed to the `hKernel` or `phKernelAlternatives`
///         parameters of ::urCommandBufferAppendKernelLaunchExp when the
///         command was created.
///         + If for any element of `pUpdateKernelLaunch` the `newWorkDim`
///         member is different from the current workDim in the `hCommand`
///         member, and `pNewGlobalWorkSize` or `pNewGlobalWorkOffset` are
///         nullptr.
///     - ::UR_RESULT_ERROR_OUT_OF_HOST_MEMORY
///     - ::UR_RESULT_ERROR_OUT_OF_RESOURCES
ur_result_t UR_APICALL urCommandBufferUpdateKernelLaunchExp(
    /// [in] Handle of the command-buffer object.
    ur_exp_command_buffer_handle_t hCommandBuffer,
    /// [in] Length of pUpdateKernelLaunch.
    uint32_t numKernelUpdates,
    /// [in][range(0, numKernelUpdates)]  List of structs defining how a
    /// kernel commands are to be updated.
    const ur_exp_command_buffer_update_kernel_launch_desc_t
        *pUpdateKernelLaunch) {
  ur_result_t result = UR_RESULT_SUCCESS;
  return result;
}

///////////////////////////////////////////////////////////////////////////////
/// @brief Get a new event that will be signaled the next time the command in
/// the
///        command-buffer executes.
///
/// @details
/// It is the users responsibility to release the returned `phSignalEvent`.
///
/// @returns
///     - ::UR_RESULT_SUCCESS
///     - ::UR_RESULT_ERROR_UNINITIALIZED
///     - ::UR_RESULT_ERROR_DEVICE_LOST
///     - ::UR_RESULT_ERROR_ADAPTER_SPECIFIC
///     - ::UR_RESULT_ERROR_INVALID_NULL_HANDLE
///         + `NULL == hCommand`
///     - ::UR_RESULT_ERROR_INVALID_NULL_POINTER
///         + `NULL == phSignalEvent`
///     - ::UR_RESULT_ERROR_UNSUPPORTED_FEATURE
///         + If ::UR_DEVICE_COMMAND_BUFFER_UPDATE_CAPABILITY_FLAG_EVENTS is not
///         supported by the device associated with `hCommand`.
///     - ::UR_RESULT_ERROR_INVALID_OPERATION
///         + If ::ur_exp_command_buffer_desc_t::isUpdatable was not set to true
///         on creation of the command-buffer `hCommand` belongs to.
///         + If the command-buffer `hCommand` belongs to has not been
///         finalized.
///         + If no `phEvent` parameter was set on creation of the command
///         associated with `hCommand`.
///     - ::UR_RESULT_ERROR_INVALID_COMMAND_BUFFER_COMMAND_HANDLE_EXP
///     - ::UR_RESULT_ERROR_INVALID_VALUE
///     - ::UR_RESULT_ERROR_OUT_OF_HOST_MEMORY
///     - ::UR_RESULT_ERROR_OUT_OF_RESOURCES
ur_result_t UR_APICALL urCommandBufferUpdateSignalEventExp(
    /// [in] Handle of the command-buffer command to update.
    ur_exp_command_buffer_command_handle_t hCommand,
    /// [out][alloc] Event to be signaled.
    ur_event_handle_t *phSignalEvent) {
  ur_result_t result = UR_RESULT_SUCCESS;
  return result;
}

///////////////////////////////////////////////////////////////////////////////
/// @brief Set the list of wait events for a command to depend on to a list of
///        new events.
///
/// @returns
///     - ::UR_RESULT_SUCCESS
///     - ::UR_RESULT_ERROR_UNINITIALIZED
///     - ::UR_RESULT_ERROR_DEVICE_LOST
///     - ::UR_RESULT_ERROR_ADAPTER_SPECIFIC
///     - ::UR_RESULT_ERROR_INVALID_NULL_HANDLE
///         + `NULL == hCommand`
///     - ::UR_RESULT_ERROR_UNSUPPORTED_FEATURE
///         + If ::UR_DEVICE_COMMAND_BUFFER_UPDATE_CAPABILITY_FLAG_EVENTS is not
///         supported by the device associated with `hCommand`.
///     - ::UR_RESULT_ERROR_INVALID_OPERATION
///         + If ::ur_exp_command_buffer_desc_t::isUpdatable was not set to true
///         on creation of the command-buffer `hCommand` belongs to.
///         + If the command-buffer `hCommand` belongs to has not been
///         finalized.
///     - ::UR_RESULT_ERROR_INVALID_COMMAND_BUFFER_COMMAND_HANDLE_EXP
///     - ::UR_RESULT_ERROR_INVALID_EVENT_WAIT_LIST
///         + `phEventWaitList == NULL && numEventsInWaitList > 0`
///         + `phEventWaitList != NULL && numEventsInWaitList == 0`
///         + If event objects in phEventWaitList are not valid events.
///         + If `numEventsInWaitList` does not match the number of wait events
///         set when the command associated with `hCommand` was created.
///     - ::UR_RESULT_ERROR_OUT_OF_HOST_MEMORY
///     - ::UR_RESULT_ERROR_OUT_OF_RESOURCES
ur_result_t UR_APICALL urCommandBufferUpdateWaitEventsExp(
    /// [in] Handle of the command-buffer command to update.
    ur_exp_command_buffer_command_handle_t hCommand,
    /// [in] Size of the event wait list.
    uint32_t numEventsInWaitList,
    /// [in][optional][range(0, numEventsInWaitList)] pointer to a list of
    /// events that must be complete before the command execution. If nullptr,
    /// the numEventsInWaitList must be 0, indicating no wait events.
    const ur_event_handle_t *phEventWaitList) {
  ur_result_t result = UR_RESULT_SUCCESS;
  return result;
}

///////////////////////////////////////////////////////////////////////////////
/// @brief Get command-buffer object information.
///
/// @returns
///     - ::UR_RESULT_SUCCESS
///     - ::UR_RESULT_ERROR_UNINITIALIZED
///     - ::UR_RESULT_ERROR_DEVICE_LOST
///     - ::UR_RESULT_ERROR_ADAPTER_SPECIFIC
///     - ::UR_RESULT_ERROR_INVALID_NULL_HANDLE
///         + `NULL == hCommandBuffer`
///     - ::UR_RESULT_ERROR_INVALID_ENUMERATION
///         + `::UR_EXP_COMMAND_BUFFER_INFO_DESCRIPTOR < propName`
///     - ::UR_RESULT_ERROR_UNSUPPORTED_ENUMERATION
///         + If `propName` is not supported by the adapter.
///     - ::UR_RESULT_ERROR_INVALID_SIZE
///         + `propSize == 0 && pPropValue != NULL`
///         + If `propSize` is less than the real number of bytes needed to
///         return the info.
///     - ::UR_RESULT_ERROR_INVALID_NULL_POINTER
///         + `propSize != 0 && pPropValue == NULL`
///         + `pPropValue == NULL && pPropSizeRet == NULL`
///     - ::UR_RESULT_ERROR_INVALID_COMMAND_BUFFER_EXP
///     - ::UR_RESULT_ERROR_OUT_OF_RESOURCES
///     - ::UR_RESULT_ERROR_OUT_OF_HOST_MEMORY
ur_result_t UR_APICALL urCommandBufferGetInfoExp(
    /// [in] handle of the command-buffer object
    ur_exp_command_buffer_handle_t hCommandBuffer,
    /// [in] the name of the command-buffer property to query
    ur_exp_command_buffer_info_t propName,
    /// [in] size in bytes of the command-buffer property value
    size_t propSize,
    /// [out][optional][typename(propName, propSize)] value of the
    /// command-buffer property
    void *pPropValue,
    /// [out][optional] bytes returned in command-buffer property
    size_t *pPropSizeRet) {
  ur_result_t result = UR_RESULT_SUCCESS;
  return result;
}

///////////////////////////////////////////////////////////////////////////////
/// @brief Return platform native command-buffer handle.
///
/// @details
///     - Retrieved native handle can be used for direct interaction with the
///       native platform driver.
///
/// @returns
///     - ::UR_RESULT_SUCCESS
///     - ::UR_RESULT_ERROR_UNINITIALIZED
///     - ::UR_RESULT_ERROR_DEVICE_LOST
///     - ::UR_RESULT_ERROR_ADAPTER_SPECIFIC
///     - ::UR_RESULT_ERROR_INVALID_NULL_HANDLE
///         + `NULL == hCommandBuffer`
///     - ::UR_RESULT_ERROR_INVALID_NULL_POINTER
///         + `NULL == phNativeCommandBuffer`
///     - ::UR_RESULT_ERROR_UNSUPPORTED_FEATURE
///         + If the adapter has no underlying equivalent handle.
ur_result_t UR_APICALL urCommandBufferGetNativeHandleExp(
    /// [in] Handle of the command-buffer.
    ur_exp_command_buffer_handle_t hCommandBuffer,
    /// [out] A pointer to the native handle of the command-buffer.
    ur_native_handle_t *phNativeCommandBuffer) {
  ur_result_t result = UR_RESULT_SUCCESS;
  return result;
}

///////////////////////////////////////////////////////////////////////////////
/// @brief Enqueue a command for recording the device timestamp
///
/// @returns
///     - ::UR_RESULT_SUCCESS
///     - ::UR_RESULT_ERROR_UNINITIALIZED
///     - ::UR_RESULT_ERROR_DEVICE_LOST
///     - ::UR_RESULT_ERROR_ADAPTER_SPECIFIC
///     - ::UR_RESULT_ERROR_INVALID_NULL_HANDLE
///         + `NULL == hQueue`
///     - ::UR_RESULT_ERROR_INVALID_NULL_POINTER
///         + `NULL == phEvent`
///     - ::UR_RESULT_ERROR_INVALID_EVENT_WAIT_LIST
///         + `phEventWaitList == NULL && numEventsInWaitList > 0`
///         + `phEventWaitList != NULL && numEventsInWaitList == 0`
ur_result_t UR_APICALL urEnqueueTimestampRecordingExp(
    /// [in] handle of the queue object
    ur_queue_handle_t hQueue,
    /// [in] indicates whether the call to this function should block until
    /// until the device timestamp recording command has executed on the
    /// device.
    bool blocking,
    /// [in] size of the event wait list
    uint32_t numEventsInWaitList,
    /// [in][optional][range(0, numEventsInWaitList)] pointer to a list of
    /// events that must be complete before the kernel execution.
    /// If nullptr, the numEventsInWaitList must be 0, indicating no wait
    /// events.
    const ur_event_handle_t *phEventWaitList,
    /// [in,out] return an event object that identifies this particular kernel
    /// execution instance. Profiling information can be queried
    /// from this event as if `hQueue` had profiling enabled. Querying
    /// `UR_PROFILING_INFO_COMMAND_QUEUED` or `UR_PROFILING_INFO_COMMAND_SUBMIT`
    /// reports the timestamp at the time of the call to this function.
    /// Querying `UR_PROFILING_INFO_COMMAND_START` or
    /// `UR_PROFILING_INFO_COMMAND_END` reports the timestamp recorded when the
    /// command is executed on the device. If phEventWaitList and phEvent are
    /// not NULL, phEvent must not refer to an element of the phEventWaitList
    /// array.
    ur_event_handle_t *phEvent) {
  ur_result_t result = UR_RESULT_SUCCESS;
  return result;
}

///////////////////////////////////////////////////////////////////////////////
<<<<<<< HEAD
/// @brief Launch kernel with custom launch properties
///
/// @details
///     - Launches the kernel using the specified launch properties
///     - If numPropsInLaunchPropList == 0 then a regular kernel launch is used:
///       `urEnqueueKernelLaunch`
///     - Consult the appropriate adapter driver documentation for details of
///       adapter specific behavior and native error codes that may be returned.
///
/// @remarks
///   _Analogues_
///     - **cuLaunchKernelEx**
=======
/// @brief Produces an executable program from one program, negates need for the
///        linking step.
///
/// @details
///     - The application may call this function from simultaneous threads.
///     - Following a successful call to this entry point, the program passed
///       will contain a binary of the ::UR_PROGRAM_BINARY_TYPE_EXECUTABLE type
///       for each device in `phDevices`.
///
/// @remarks
///   _Analogues_
///     - **clBuildProgram**
>>>>>>> ec26b925
///
/// @returns
///     - ::UR_RESULT_SUCCESS
///     - ::UR_RESULT_ERROR_UNINITIALIZED
///     - ::UR_RESULT_ERROR_DEVICE_LOST
///     - ::UR_RESULT_ERROR_ADAPTER_SPECIFIC
///     - ::UR_RESULT_ERROR_INVALID_NULL_HANDLE
<<<<<<< HEAD
///         + `NULL == hQueue`
///         + `NULL == hKernel`
///         + NULL == hQueue
///         + NULL == hKernel
///     - ::UR_RESULT_ERROR_INVALID_NULL_POINTER
///         + `NULL == pGlobalWorkOffset`
///         + `NULL == pGlobalWorkSize`
///         + `NULL == launchPropList`
///         + NULL == pGlobalWorkSize
///         + numPropsInLaunchpropList != 0 && launchPropList == NULL
=======
///         + `NULL == hProgram`
///     - ::UR_RESULT_ERROR_INVALID_NULL_POINTER
///         + `NULL == phDevices`
///     - ::UR_RESULT_ERROR_INVALID_PROGRAM
///         + If `hProgram` isn't a valid program object.
///     - ::UR_RESULT_ERROR_PROGRAM_BUILD_FAILURE
///         + If an error occurred when building `hProgram`.
ur_result_t UR_APICALL urProgramBuildExp(
    /// [in] Handle of the program to build.
    ur_program_handle_t hProgram,
    /// [in] number of devices
    uint32_t numDevices,
    /// [in][range(0, numDevices)] pointer to array of device handles
    ur_device_handle_t *phDevices,
    /// [in][optional] pointer to build options null-terminated string.
    const char *pOptions) {
  ur_result_t result = UR_RESULT_SUCCESS;
  return result;
}

///////////////////////////////////////////////////////////////////////////////
/// @brief Produces an executable program from one or more programs.
///
/// @details
///     - The application may call this function from simultaneous threads.
///     - Following a successful call to this entry point `hProgram` will
///       contain a binary of the ::UR_PROGRAM_BINARY_TYPE_COMPILED_OBJECT type
///       for each device in `phDevices`.
///
/// @remarks
///   _Analogues_
///     - **clCompileProgram**
///
/// @returns
>>>>>>> ec26b925
///     - ::UR_RESULT_SUCCESS
///     - ::UR_RESULT_ERROR_UNINITIALIZED
///     - ::UR_RESULT_ERROR_DEVICE_LOST
///     - ::UR_RESULT_ERROR_ADAPTER_SPECIFIC
<<<<<<< HEAD
///     - ::UR_RESULT_ERROR_INVALID_QUEUE
///     - ::UR_RESULT_ERROR_INVALID_KERNEL
///     - ::UR_RESULT_ERROR_INVALID_EVENT
///     - ::UR_RESULT_ERROR_INVALID_EVENT_WAIT_LIST
///         + phEventWaitList == NULL && numEventsInWaitList > 0
///         + phEventWaitList != NULL && numEventsInWaitList == 0
///         + If event objects in phEventWaitList are not valid events.
///     - ::UR_RESULT_ERROR_IN_EVENT_LIST_EXEC_STATUS
///         + An event in phEventWaitList has ::UR_EVENT_STATUS_ERROR
///     - ::UR_RESULT_ERROR_INVALID_WORK_DIMENSION
///     - ::UR_RESULT_ERROR_INVALID_WORK_GROUP_SIZE
///     - ::UR_RESULT_ERROR_INVALID_VALUE
///     - ::UR_RESULT_ERROR_OUT_OF_HOST_MEMORY
///     - ::UR_RESULT_ERROR_OUT_OF_RESOURCES
ur_result_t UR_APICALL urEnqueueKernelLaunchCustomExp(
    /// [in] handle of the queue object
    ur_queue_handle_t hQueue,
    /// [in] handle of the kernel object
    ur_kernel_handle_t hKernel,
    /// [in] number of dimensions, from 1 to 3, to specify the global and
    /// work-group work-items
    uint32_t workDim,
    /// [in] pointer to an array of workDim unsigned values that specify the
    /// offset used to calculate the global ID of a work-item
    const size_t *pGlobalWorkOffset,
    /// [in] pointer to an array of workDim unsigned values that specify the
    /// number of global work-items in workDim that will execute the kernel
    /// function
    const size_t *pGlobalWorkSize,
    /// [in][optional] pointer to an array of workDim unsigned values that
    /// specify the number of local work-items forming a work-group that will
    /// execute the kernel function. If nullptr, the runtime implementation
    /// will choose the work-group size.
    const size_t *pLocalWorkSize,
    /// [in] size of the launch prop list
    uint32_t numPropsInLaunchPropList,
    /// [in][range(0, numPropsInLaunchPropList)] pointer to a list of launch
    /// properties
    const ur_exp_launch_property_t *launchPropList,
    /// [in] size of the event wait list
    uint32_t numEventsInWaitList,
    /// [in][optional][range(0, numEventsInWaitList)] pointer to a list of
    /// events that must be complete before the kernel execution. If nullptr,
    /// the numEventsInWaitList must be 0, indicating that no wait event.
    const ur_event_handle_t *phEventWaitList,
    /// [out][optional][alloc] return an event object that identifies this
    /// particular kernel execution instance. If phEventWaitList and phEvent
    /// are not NULL, phEvent must not refer to an element of the
    /// phEventWaitList array.
    ur_event_handle_t *phEvent) {
=======
///     - ::UR_RESULT_ERROR_INVALID_NULL_HANDLE
///         + `NULL == hProgram`
///     - ::UR_RESULT_ERROR_INVALID_NULL_POINTER
///         + `NULL == phDevices`
///     - ::UR_RESULT_ERROR_INVALID_PROGRAM
///         + If `hProgram` isn't a valid program object.
///     - ::UR_RESULT_ERROR_PROGRAM_BUILD_FAILURE
///         + If an error occurred while compiling `hProgram`.
ur_result_t UR_APICALL urProgramCompileExp(
    /// [in][out] handle of the program to compile.
    ur_program_handle_t hProgram,
    /// [in] number of devices
    uint32_t numDevices,
    /// [in][range(0, numDevices)] pointer to array of device handles
    ur_device_handle_t *phDevices,
    /// [in][optional] pointer to build options null-terminated string.
    const char *pOptions) {
  ur_result_t result = UR_RESULT_SUCCESS;
  return result;
}

///////////////////////////////////////////////////////////////////////////////
/// @brief Produces an executable program from one or more programs.
///
/// @details
///     - The application may call this function from simultaneous threads.
///     - Following a successful call to this entry point the program returned
///       in `phProgram` will contain a binary of the
///       ::UR_PROGRAM_BINARY_TYPE_EXECUTABLE type for each device in
///       `phDevices`.
///     - If a non-success code is returned, adapters may store a program in
///       `phProgram`. This program should only be used with
///       `::urProgramGetBuildInfo` to get the build log for the failure.
///       Adapters which do not do not support producing build logs must set
///       this value to `nullptr`.
///
/// @remarks
///   _Analogues_
///     - **clLinkProgram**
///
/// @returns
///     - ::UR_RESULT_SUCCESS
///     - ::UR_RESULT_ERROR_UNINITIALIZED
///     - ::UR_RESULT_ERROR_DEVICE_LOST
///     - ::UR_RESULT_ERROR_ADAPTER_SPECIFIC
///     - ::UR_RESULT_ERROR_INVALID_NULL_HANDLE
///         + `NULL == hContext`
///     - ::UR_RESULT_ERROR_INVALID_NULL_POINTER
///         + `NULL == phDevices`
///         + `NULL == phPrograms`
///         + `NULL == phProgram`
///     - ::UR_RESULT_ERROR_INVALID_PROGRAM
///         + If one of the programs in `phPrograms` isn't a valid program
///         object.
///     - ::UR_RESULT_ERROR_INVALID_SIZE
///         + `count == 0`
///     - ::UR_RESULT_ERROR_PROGRAM_LINK_FAILURE
///         + If an error occurred while linking `phPrograms`.
ur_result_t UR_APICALL urProgramLinkExp(
    /// [in] handle of the context instance.
    ur_context_handle_t hContext,
    /// [in] number of devices
    uint32_t numDevices,
    /// [in][range(0, numDevices)] pointer to array of device handles
    ur_device_handle_t *phDevices,
    /// [in] number of program handles in `phPrograms`.
    uint32_t count,
    /// [in][range(0, count)] pointer to array of program handles.
    const ur_program_handle_t *phPrograms,
    /// [in][optional] pointer to linker options null-terminated string.
    const char *pOptions,
    /// [out][alloc] pointer to handle of program object created.
    ur_program_handle_t *phProgram) {
  ur_result_t result = UR_RESULT_SUCCESS;
  return result;
}

///////////////////////////////////////////////////////////////////////////////
/// @brief Perform a synchronous, blocking memcpy operation between USM
///        allocations.
///
/// @returns
///     - ::UR_RESULT_SUCCESS
///     - ::UR_RESULT_ERROR_UNINITIALIZED
///     - ::UR_RESULT_ERROR_DEVICE_LOST
///     - ::UR_RESULT_ERROR_ADAPTER_SPECIFIC
///     - ::UR_RESULT_ERROR_INVALID_NULL_HANDLE
///         + `NULL == hContext`
///     - ::UR_RESULT_ERROR_INVALID_NULL_POINTER
///         + `NULL == pDst`
///         + `NULL == pSrc`
///     - ::UR_RESULT_SUCCESS
///     - ::UR_RESULT_ERROR_ADAPTER_SPECIFIC
///     - ::UR_RESULT_ERROR_INVALID_SIZE
///         + `size == 0`
///         + If `size` is higher than the allocation size of `pSrc` or `pDst`
ur_result_t UR_APICALL urUSMContextMemcpyExp(
    /// [in] Context associated with the device(s) that own the allocations
    /// `pSrc` and `pDst`.
    ur_context_handle_t hContext,
    /// [in] Destination pointer to copy to.
    void *pDst,
    /// [in] Source pointer to copy from.
    const void *pSrc,
    /// [in] Size in bytes to be copied.
    size_t size) {
>>>>>>> ec26b925
  ur_result_t result = UR_RESULT_SUCCESS;
  return result;
}

///////////////////////////////////////////////////////////////////////////////
/// @brief Import memory into USM
///
/// @details
///     - Import memory into USM
///
/// @returns
///     - ::UR_RESULT_SUCCESS
///     - ::UR_RESULT_ERROR_UNINITIALIZED
///     - ::UR_RESULT_ERROR_DEVICE_LOST
///     - ::UR_RESULT_ERROR_ADAPTER_SPECIFIC
///     - ::UR_RESULT_ERROR_INVALID_NULL_HANDLE
///         + `NULL == hContext`
///     - ::UR_RESULT_ERROR_INVALID_NULL_POINTER
///         + `NULL == pMem`
///     - ::UR_RESULT_ERROR_INVALID_CONTEXT
///     - ::UR_RESULT_ERROR_INVALID_SIZE
ur_result_t UR_APICALL urUSMImportExp(
    /// [in] handle of the context object
    ur_context_handle_t hContext,
    /// [in] pointer to host memory object
    void *pMem,
    /// [in] size in bytes of the host memory object to be imported
    size_t size) {
  ur_result_t result = UR_RESULT_SUCCESS;
  return result;
}

///////////////////////////////////////////////////////////////////////////////
/// @brief Release memory from USM
///
/// @details
///     - Release memory from USM
///
/// @returns
///     - ::UR_RESULT_SUCCESS
///     - ::UR_RESULT_ERROR_UNINITIALIZED
///     - ::UR_RESULT_ERROR_DEVICE_LOST
///     - ::UR_RESULT_ERROR_ADAPTER_SPECIFIC
///     - ::UR_RESULT_ERROR_INVALID_NULL_HANDLE
///         + `NULL == hContext`
///     - ::UR_RESULT_ERROR_INVALID_NULL_POINTER
///         + `NULL == pMem`
///     - ::UR_RESULT_ERROR_INVALID_CONTEXT
ur_result_t UR_APICALL urUSMReleaseExp(
    /// [in] handle of the context object
    ur_context_handle_t hContext,
    /// [in] pointer to host memory object
    void *pMem) {
  ur_result_t result = UR_RESULT_SUCCESS;
  return result;
}

///////////////////////////////////////////////////////////////////////////////
/// @brief Enable access to peer device memory
///
/// @details
///     - Enables the command device to access and write device memory
///       allocations located on the peer device, provided that a P2P link
///       between the two devices is available.
///     - When Peer Access is successfully enabled, P2P memory accesses are
///       guaranteed to be allowed on the peer device until
///       ::urUsmP2PDisablePeerAccessExp is called.
///     - Note that the function operands may, but aren't guaranteed to, commute
///       for a given adapter: the peer device is not guaranteed to have access
///       to device memory allocations located on the command device.
///     - It is not guaranteed that the commutation relations of the function
///       arguments are identical for peer access and peer copies: For example,
///       for a given adapter the peer device may be able to copy data from the
///       command device, but not access and write the same data on the command
///       device.
///     - Consult the appropriate adapter driver documentation for details of
///       adapter specific behavior and native error codes that may be returned.
///
/// @remarks
///   _Analogues_
///     - **cuCtxEnablePeerAccess**
///
/// @returns
///     - ::UR_RESULT_SUCCESS
///     - ::UR_RESULT_ERROR_UNINITIALIZED
///     - ::UR_RESULT_ERROR_DEVICE_LOST
///     - ::UR_RESULT_ERROR_ADAPTER_SPECIFIC
///     - ::UR_RESULT_ERROR_INVALID_NULL_HANDLE
///         + `NULL == commandDevice`
///         + `NULL == peerDevice`
///     - ::UR_RESULT_SUCCESS
///     - ::UR_RESULT_ERROR_ADAPTER_SPECIFIC
ur_result_t UR_APICALL urUsmP2PEnablePeerAccessExp(
    /// [in] handle of the command device object
    ur_device_handle_t commandDevice,
    /// [in] handle of the peer device object
    ur_device_handle_t peerDevice) {
  ur_result_t result = UR_RESULT_SUCCESS;
  return result;
}

///////////////////////////////////////////////////////////////////////////////
/// @brief Disable access to peer device memory
///
/// @details
///     - Disables the ability of the command device to access and write device
///       memory allocations located on the peer device, provided that a P2P
///       link between the two devices was enabled prior to the call.
///     - Note that the function operands may, but aren't guaranteed to, commute
///       for a given adapter. If, prior to the function call, the peer device
///       had access to device memory allocations on the command device, it is
///       not guaranteed to still have such access following the function
///       return.
///     - It is not guaranteed that the commutation relations of the function
///       arguments are identical for peer access and peer copies: For example
///       for a given adapter, if, prior to the call, the peer device had access
///       to device memory allocations on the command device, the peer device
///       may still, following the function call, be able to copy data from the
///       command device, but not access and write the same data on the command
///       device.
///     - Consult the appropriate adapter driver documentation for details of
///       adapter specific behavior and native error codes that may be returned.
///
/// @remarks
///   _Analogues_
///     - **cuCtxDisablePeerAccess**
///
/// @returns
///     - ::UR_RESULT_SUCCESS
///     - ::UR_RESULT_ERROR_UNINITIALIZED
///     - ::UR_RESULT_ERROR_DEVICE_LOST
///     - ::UR_RESULT_ERROR_ADAPTER_SPECIFIC
///     - ::UR_RESULT_ERROR_INVALID_NULL_HANDLE
///         + `NULL == commandDevice`
///         + `NULL == peerDevice`
///     - ::UR_RESULT_SUCCESS
///     - ::UR_RESULT_ERROR_ADAPTER_SPECIFIC
ur_result_t UR_APICALL urUsmP2PDisablePeerAccessExp(
    /// [in] handle of the command device object
    ur_device_handle_t commandDevice,
    /// [in] handle of the peer device object
    ur_device_handle_t peerDevice) {
  ur_result_t result = UR_RESULT_SUCCESS;
  return result;
}

///////////////////////////////////////////////////////////////////////////////
/// @brief Disable access to peer device memory
///
/// @details
///     - Queries the peer access capabilities from the command device to the
///       peer device according to the query `propName`.
///
/// @remarks
///   _Analogues_
///     - **cuDeviceGetP2PAttribute**
///
/// @returns
///     - ::UR_RESULT_SUCCESS
///     - ::UR_RESULT_ERROR_UNINITIALIZED
///     - ::UR_RESULT_ERROR_DEVICE_LOST
///     - ::UR_RESULT_ERROR_ADAPTER_SPECIFIC
///     - ::UR_RESULT_ERROR_INVALID_NULL_HANDLE
///         + `NULL == commandDevice`
///         + `NULL == peerDevice`
///     - ::UR_RESULT_ERROR_INVALID_ENUMERATION
///         + `::UR_EXP_PEER_INFO_UR_PEER_ATOMICS_SUPPORT < propName`
///     - ::UR_RESULT_ERROR_UNSUPPORTED_ENUMERATION
///         + If `propName` is not supported by the adapter.
///     - ::UR_RESULT_ERROR_INVALID_SIZE
///         + `propSize == 0 && pPropValue != NULL`
///         + If `propSize` is less than the real number of bytes needed to
///         return the info.
///     - ::UR_RESULT_ERROR_INVALID_NULL_POINTER
///         + `propSize != 0 && pPropValue == NULL`
///         + `pPropValue == NULL && pPropSizeRet == NULL`
///     - ::UR_RESULT_SUCCESS
///     - ::UR_RESULT_ERROR_ADAPTER_SPECIFIC
ur_result_t UR_APICALL urUsmP2PPeerAccessGetInfoExp(
    /// [in] handle of the command device object
    ur_device_handle_t commandDevice,
    /// [in] handle of the peer device object
    ur_device_handle_t peerDevice,
    /// [in] type of the info to retrieve
    ur_exp_peer_info_t propName,
    /// [in] the number of bytes pointed to by pPropValue.
    size_t propSize,
    /// [out][optional][typename(propName, propSize)] array of bytes holding
    /// the info.
    /// If propSize is not equal to or greater than the real number of bytes
    /// needed to return the info
    /// then the ::UR_RESULT_ERROR_INVALID_SIZE error is returned and
    /// pPropValue is not used.
    void *pPropValue,
    /// [out][optional] pointer to the actual size in bytes of the queried
    /// propName.
    size_t *pPropSizeRet) {
  ur_result_t result = UR_RESULT_SUCCESS;
  return result;
}

///////////////////////////////////////////////////////////////////////////////
/// @brief Enqueue a barrier command which waits a list of events to complete
///        before it completes, with optional extended properties
///
/// @details
///     - If the event list is empty, it waits for all previously enqueued
///       commands to complete.
///     - It blocks command execution - any following commands enqueued after it
///       do not execute until it completes.
///     - It returns an event which can be waited on.
///
/// @remarks
///   _Analogues_
///     - **clEnqueueBarrierWithWaitList**
///
/// @returns
///     - ::UR_RESULT_SUCCESS
///     - ::UR_RESULT_ERROR_UNINITIALIZED
///     - ::UR_RESULT_ERROR_DEVICE_LOST
///     - ::UR_RESULT_ERROR_ADAPTER_SPECIFIC
///     - ::UR_RESULT_ERROR_INVALID_NULL_HANDLE
///         + `NULL == hQueue`
///     - ::UR_RESULT_ERROR_INVALID_ENUMERATION
///         + `NULL != pProperties && ::UR_EXP_ENQUEUE_EXT_FLAGS_MASK &
///         pProperties->flags`
///     - ::UR_RESULT_ERROR_INVALID_QUEUE
///     - ::UR_RESULT_ERROR_INVALID_EVENT
///     - ::UR_RESULT_ERROR_INVALID_EVENT_WAIT_LIST
///         + `phEventWaitList == NULL && numEventsInWaitList > 0`
///         + `phEventWaitList != NULL && numEventsInWaitList == 0`
///         + If event objects in phEventWaitList are not valid events.
///     - ::UR_RESULT_ERROR_IN_EVENT_LIST_EXEC_STATUS
///         + An event in `phEventWaitList` has ::UR_EVENT_STATUS_ERROR.
///     - ::UR_RESULT_ERROR_INVALID_VALUE
///     - ::UR_RESULT_ERROR_OUT_OF_HOST_MEMORY
///     - ::UR_RESULT_ERROR_OUT_OF_RESOURCES
ur_result_t UR_APICALL urEnqueueEventsWaitWithBarrierExt(
    /// [in] handle of the queue object
    ur_queue_handle_t hQueue,
    /// [in][optional] pointer to the extended enqueue properties
    const ur_exp_enqueue_ext_properties_t *pProperties,
    /// [in] size of the event wait list
    uint32_t numEventsInWaitList,
    /// [in][optional][range(0, numEventsInWaitList)] pointer to a list of
    /// events that must be complete before this command can be executed.
    /// If nullptr, the numEventsInWaitList must be 0, indicating that all
    /// previously enqueued commands
    /// must be complete.
    const ur_event_handle_t *phEventWaitList,
    /// [out][optional][alloc] return an event object that identifies this
    /// particular command instance. If phEventWaitList and phEvent are not
    /// NULL, phEvent must not refer to an element of the phEventWaitList array.
    ur_event_handle_t *phEvent) {
  ur_result_t result = UR_RESULT_SUCCESS;
  return result;
}

///////////////////////////////////////////////////////////////////////////////
/// @brief Immediately enqueue work through a native backend API
///
/// @returns
///     - ::UR_RESULT_SUCCESS
///     - ::UR_RESULT_ERROR_UNINITIALIZED
///     - ::UR_RESULT_ERROR_DEVICE_LOST
///     - ::UR_RESULT_ERROR_ADAPTER_SPECIFIC
///     - ::UR_RESULT_ERROR_INVALID_NULL_HANDLE
///         + `NULL == hQueue`
///     - ::UR_RESULT_ERROR_INVALID_NULL_POINTER
///         + `NULL == pfnNativeEnqueue`
///     - ::UR_RESULT_ERROR_INVALID_ENUMERATION
///         + `NULL != pProperties && ::UR_EXP_ENQUEUE_NATIVE_COMMAND_FLAGS_MASK
///         & pProperties->flags`
///     - ::UR_RESULT_ERROR_INVALID_EVENT_WAIT_LIST
ur_result_t UR_APICALL urEnqueueNativeCommandExp(
    /// [in] handle of the queue object
    ur_queue_handle_t hQueue,
    /// [in] function calling the native underlying API, to be executed
    /// immediately.
    ur_exp_enqueue_native_command_function_t pfnNativeEnqueue,
    /// [in][optional] data used by pfnNativeEnqueue
    void *data,
    /// [in] size of the mem list
    uint32_t numMemsInMemList,
    /// [in][optional][range(0, numMemsInMemList)] mems that are used within
    /// pfnNativeEnqueue using ::urMemGetNativeHandle.
    /// If nullptr, the numMemsInMemList must be 0, indicating that no mems
    /// are accessed with ::urMemGetNativeHandle within pfnNativeEnqueue.
    const ur_mem_handle_t *phMemList,
    /// [in][optional] pointer to the native enqueue properties
    const ur_exp_enqueue_native_command_properties_t *pProperties,
    /// [in] size of the event wait list
    uint32_t numEventsInWaitList,
    /// [in][optional][range(0, numEventsInWaitList)] pointer to a list of
    /// events that must be complete before the kernel execution.
    /// If nullptr, the numEventsInWaitList must be 0, indicating no wait
    /// events.
    const ur_event_handle_t *phEventWaitList,
    /// [out][optional][alloc] return an event object that identifies the work
    /// that has
    /// been enqueued in nativeEnqueueFunc. If phEventWaitList and phEvent are
    /// not NULL, phEvent must not refer to an element of the phEventWaitList
    /// array.
    ur_event_handle_t *phEvent) {
  ur_result_t result = UR_RESULT_SUCCESS;
  return result;
}<|MERGE_RESOLUTION|>--- conflicted
+++ resolved
@@ -833,11 +833,7 @@
 ///     - ::UR_RESULT_ERROR_INVALID_NULL_HANDLE
 ///         + `NULL == hDevice`
 ///     - ::UR_RESULT_ERROR_INVALID_ENUMERATION
-<<<<<<< HEAD
-///         + `::UR_DEVICE_INFO_COOPERATIVE_KERNEL_SUPPORT_EXP < propName`
-=======
 ///         + `::UR_DEVICE_INFO_USM_CONTEXT_MEMCPY_SUPPORT_EXP < propName`
->>>>>>> ec26b925
 ///     - ::UR_RESULT_ERROR_UNSUPPORTED_ENUMERATION
 ///         + If `propName` is not supported by the adapter.
 ///     - ::UR_RESULT_ERROR_INVALID_SIZE
@@ -8714,221 +8710,6 @@
 }
 
 ///////////////////////////////////////////////////////////////////////////////
-<<<<<<< HEAD
-/// @brief Launch kernel with custom launch properties
-///
-/// @details
-///     - Launches the kernel using the specified launch properties
-///     - If numPropsInLaunchPropList == 0 then a regular kernel launch is used:
-///       `urEnqueueKernelLaunch`
-///     - Consult the appropriate adapter driver documentation for details of
-///       adapter specific behavior and native error codes that may be returned.
-///
-/// @remarks
-///   _Analogues_
-///     - **cuLaunchKernelEx**
-=======
-/// @brief Produces an executable program from one program, negates need for the
-///        linking step.
-///
-/// @details
-///     - The application may call this function from simultaneous threads.
-///     - Following a successful call to this entry point, the program passed
-///       will contain a binary of the ::UR_PROGRAM_BINARY_TYPE_EXECUTABLE type
-///       for each device in `phDevices`.
-///
-/// @remarks
-///   _Analogues_
-///     - **clBuildProgram**
->>>>>>> ec26b925
-///
-/// @returns
-///     - ::UR_RESULT_SUCCESS
-///     - ::UR_RESULT_ERROR_UNINITIALIZED
-///     - ::UR_RESULT_ERROR_DEVICE_LOST
-///     - ::UR_RESULT_ERROR_ADAPTER_SPECIFIC
-///     - ::UR_RESULT_ERROR_INVALID_NULL_HANDLE
-<<<<<<< HEAD
-///         + `NULL == hQueue`
-///         + `NULL == hKernel`
-///         + NULL == hQueue
-///         + NULL == hKernel
-///     - ::UR_RESULT_ERROR_INVALID_NULL_POINTER
-///         + `NULL == pGlobalWorkOffset`
-///         + `NULL == pGlobalWorkSize`
-///         + `NULL == launchPropList`
-///         + NULL == pGlobalWorkSize
-///         + numPropsInLaunchpropList != 0 && launchPropList == NULL
-=======
-///         + `NULL == hProgram`
-///     - ::UR_RESULT_ERROR_INVALID_NULL_POINTER
-///         + `NULL == phDevices`
-///     - ::UR_RESULT_ERROR_INVALID_PROGRAM
-///         + If `hProgram` isn't a valid program object.
-///     - ::UR_RESULT_ERROR_PROGRAM_BUILD_FAILURE
-///         + If an error occurred when building `hProgram`.
-ur_result_t UR_APICALL urProgramBuildExp(
-    /// [in] Handle of the program to build.
-    ur_program_handle_t hProgram,
-    /// [in] number of devices
-    uint32_t numDevices,
-    /// [in][range(0, numDevices)] pointer to array of device handles
-    ur_device_handle_t *phDevices,
-    /// [in][optional] pointer to build options null-terminated string.
-    const char *pOptions) {
-  ur_result_t result = UR_RESULT_SUCCESS;
-  return result;
-}
-
-///////////////////////////////////////////////////////////////////////////////
-/// @brief Produces an executable program from one or more programs.
-///
-/// @details
-///     - The application may call this function from simultaneous threads.
-///     - Following a successful call to this entry point `hProgram` will
-///       contain a binary of the ::UR_PROGRAM_BINARY_TYPE_COMPILED_OBJECT type
-///       for each device in `phDevices`.
-///
-/// @remarks
-///   _Analogues_
-///     - **clCompileProgram**
-///
-/// @returns
->>>>>>> ec26b925
-///     - ::UR_RESULT_SUCCESS
-///     - ::UR_RESULT_ERROR_UNINITIALIZED
-///     - ::UR_RESULT_ERROR_DEVICE_LOST
-///     - ::UR_RESULT_ERROR_ADAPTER_SPECIFIC
-<<<<<<< HEAD
-///     - ::UR_RESULT_ERROR_INVALID_QUEUE
-///     - ::UR_RESULT_ERROR_INVALID_KERNEL
-///     - ::UR_RESULT_ERROR_INVALID_EVENT
-///     - ::UR_RESULT_ERROR_INVALID_EVENT_WAIT_LIST
-///         + phEventWaitList == NULL && numEventsInWaitList > 0
-///         + phEventWaitList != NULL && numEventsInWaitList == 0
-///         + If event objects in phEventWaitList are not valid events.
-///     - ::UR_RESULT_ERROR_IN_EVENT_LIST_EXEC_STATUS
-///         + An event in phEventWaitList has ::UR_EVENT_STATUS_ERROR
-///     - ::UR_RESULT_ERROR_INVALID_WORK_DIMENSION
-///     - ::UR_RESULT_ERROR_INVALID_WORK_GROUP_SIZE
-///     - ::UR_RESULT_ERROR_INVALID_VALUE
-///     - ::UR_RESULT_ERROR_OUT_OF_HOST_MEMORY
-///     - ::UR_RESULT_ERROR_OUT_OF_RESOURCES
-ur_result_t UR_APICALL urEnqueueKernelLaunchCustomExp(
-    /// [in] handle of the queue object
-    ur_queue_handle_t hQueue,
-    /// [in] handle of the kernel object
-    ur_kernel_handle_t hKernel,
-    /// [in] number of dimensions, from 1 to 3, to specify the global and
-    /// work-group work-items
-    uint32_t workDim,
-    /// [in] pointer to an array of workDim unsigned values that specify the
-    /// offset used to calculate the global ID of a work-item
-    const size_t *pGlobalWorkOffset,
-    /// [in] pointer to an array of workDim unsigned values that specify the
-    /// number of global work-items in workDim that will execute the kernel
-    /// function
-    const size_t *pGlobalWorkSize,
-    /// [in][optional] pointer to an array of workDim unsigned values that
-    /// specify the number of local work-items forming a work-group that will
-    /// execute the kernel function. If nullptr, the runtime implementation
-    /// will choose the work-group size.
-    const size_t *pLocalWorkSize,
-    /// [in] size of the launch prop list
-    uint32_t numPropsInLaunchPropList,
-    /// [in][range(0, numPropsInLaunchPropList)] pointer to a list of launch
-    /// properties
-    const ur_exp_launch_property_t *launchPropList,
-    /// [in] size of the event wait list
-    uint32_t numEventsInWaitList,
-    /// [in][optional][range(0, numEventsInWaitList)] pointer to a list of
-    /// events that must be complete before the kernel execution. If nullptr,
-    /// the numEventsInWaitList must be 0, indicating that no wait event.
-    const ur_event_handle_t *phEventWaitList,
-    /// [out][optional][alloc] return an event object that identifies this
-    /// particular kernel execution instance. If phEventWaitList and phEvent
-    /// are not NULL, phEvent must not refer to an element of the
-    /// phEventWaitList array.
-    ur_event_handle_t *phEvent) {
-=======
-///     - ::UR_RESULT_ERROR_INVALID_NULL_HANDLE
-///         + `NULL == hProgram`
-///     - ::UR_RESULT_ERROR_INVALID_NULL_POINTER
-///         + `NULL == phDevices`
-///     - ::UR_RESULT_ERROR_INVALID_PROGRAM
-///         + If `hProgram` isn't a valid program object.
-///     - ::UR_RESULT_ERROR_PROGRAM_BUILD_FAILURE
-///         + If an error occurred while compiling `hProgram`.
-ur_result_t UR_APICALL urProgramCompileExp(
-    /// [in][out] handle of the program to compile.
-    ur_program_handle_t hProgram,
-    /// [in] number of devices
-    uint32_t numDevices,
-    /// [in][range(0, numDevices)] pointer to array of device handles
-    ur_device_handle_t *phDevices,
-    /// [in][optional] pointer to build options null-terminated string.
-    const char *pOptions) {
-  ur_result_t result = UR_RESULT_SUCCESS;
-  return result;
-}
-
-///////////////////////////////////////////////////////////////////////////////
-/// @brief Produces an executable program from one or more programs.
-///
-/// @details
-///     - The application may call this function from simultaneous threads.
-///     - Following a successful call to this entry point the program returned
-///       in `phProgram` will contain a binary of the
-///       ::UR_PROGRAM_BINARY_TYPE_EXECUTABLE type for each device in
-///       `phDevices`.
-///     - If a non-success code is returned, adapters may store a program in
-///       `phProgram`. This program should only be used with
-///       `::urProgramGetBuildInfo` to get the build log for the failure.
-///       Adapters which do not do not support producing build logs must set
-///       this value to `nullptr`.
-///
-/// @remarks
-///   _Analogues_
-///     - **clLinkProgram**
-///
-/// @returns
-///     - ::UR_RESULT_SUCCESS
-///     - ::UR_RESULT_ERROR_UNINITIALIZED
-///     - ::UR_RESULT_ERROR_DEVICE_LOST
-///     - ::UR_RESULT_ERROR_ADAPTER_SPECIFIC
-///     - ::UR_RESULT_ERROR_INVALID_NULL_HANDLE
-///         + `NULL == hContext`
-///     - ::UR_RESULT_ERROR_INVALID_NULL_POINTER
-///         + `NULL == phDevices`
-///         + `NULL == phPrograms`
-///         + `NULL == phProgram`
-///     - ::UR_RESULT_ERROR_INVALID_PROGRAM
-///         + If one of the programs in `phPrograms` isn't a valid program
-///         object.
-///     - ::UR_RESULT_ERROR_INVALID_SIZE
-///         + `count == 0`
-///     - ::UR_RESULT_ERROR_PROGRAM_LINK_FAILURE
-///         + If an error occurred while linking `phPrograms`.
-ur_result_t UR_APICALL urProgramLinkExp(
-    /// [in] handle of the context instance.
-    ur_context_handle_t hContext,
-    /// [in] number of devices
-    uint32_t numDevices,
-    /// [in][range(0, numDevices)] pointer to array of device handles
-    ur_device_handle_t *phDevices,
-    /// [in] number of program handles in `phPrograms`.
-    uint32_t count,
-    /// [in][range(0, count)] pointer to array of program handles.
-    const ur_program_handle_t *phPrograms,
-    /// [in][optional] pointer to linker options null-terminated string.
-    const char *pOptions,
-    /// [out][alloc] pointer to handle of program object created.
-    ur_program_handle_t *phProgram) {
-  ur_result_t result = UR_RESULT_SUCCESS;
-  return result;
-}
-
-///////////////////////////////////////////////////////////////////////////////
 /// @brief Perform a synchronous, blocking memcpy operation between USM
 ///        allocations.
 ///
@@ -8957,7 +8738,6 @@
     const void *pSrc,
     /// [in] Size in bytes to be copied.
     size_t size) {
->>>>>>> ec26b925
   ur_result_t result = UR_RESULT_SUCCESS;
   return result;
 }
