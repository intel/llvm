--- conflicted
+++ resolved
@@ -8679,7 +8679,25 @@
 }
 
 ///////////////////////////////////////////////////////////////////////////////
-<<<<<<< HEAD
+/// @brief Synchronizes with all queues on the device.
+///
+/// @returns
+///     - ::UR_RESULT_SUCCESS
+///     - ::UR_RESULT_ERROR_UNINITIALIZED
+///     - ::UR_RESULT_ERROR_DEVICE_LOST
+///     - ::UR_RESULT_ERROR_ADAPTER_SPECIFIC
+///     - ::UR_RESULT_ERROR_INVALID_NULL_HANDLE
+///         + `NULL == hDevice`
+///         + `hDevice == nullptr`
+///     - ::UR_RESULT_ERROR_INVALID_DEVICE
+ur_result_t UR_APICALL urDeviceWaitExp(
+    /// [in] handle of the device instance.
+    ur_device_handle_t hDevice) {
+  ur_result_t result = UR_RESULT_SUCCESS;
+  return result;
+}
+
+///////////////////////////////////////////////////////////////////////////////
 /// @brief Creates dynamic links between exported and imported symbols in one or
 ///        more programs.
 ///
@@ -8688,17 +8706,13 @@
 ///     - Following a successful call to this entry point the programs in
 ///       `phPrograms` will have all external symbols resolved and kernels
 ///       inside these programs would be ready for use.
-=======
-/// @brief Synchronizes with all queues on the device.
->>>>>>> 25d2e789
-///
-/// @returns
-///     - ::UR_RESULT_SUCCESS
-///     - ::UR_RESULT_ERROR_UNINITIALIZED
-///     - ::UR_RESULT_ERROR_DEVICE_LOST
-///     - ::UR_RESULT_ERROR_ADAPTER_SPECIFIC
-///     - ::UR_RESULT_ERROR_INVALID_NULL_HANDLE
-<<<<<<< HEAD
+///
+/// @returns
+///     - ::UR_RESULT_SUCCESS
+///     - ::UR_RESULT_ERROR_UNINITIALIZED
+///     - ::UR_RESULT_ERROR_DEVICE_LOST
+///     - ::UR_RESULT_ERROR_ADAPTER_SPECIFIC
+///     - ::UR_RESULT_ERROR_INVALID_NULL_HANDLE
 ///         + `NULL == hContext`
 ///     - ::UR_RESULT_ERROR_INVALID_NULL_POINTER
 ///         + `NULL == phPrograms`
@@ -8718,14 +8732,6 @@
     uint32_t count,
     /// [in][range(0, count)] pointer to array of program handles.
     const ur_program_handle_t *phPrograms) {
-=======
-///         + `NULL == hDevice`
-///         + `hDevice == nullptr`
-///     - ::UR_RESULT_ERROR_INVALID_DEVICE
-ur_result_t UR_APICALL urDeviceWaitExp(
-    /// [in] handle of the device instance.
-    ur_device_handle_t hDevice) {
->>>>>>> 25d2e789
   ur_result_t result = UR_RESULT_SUCCESS;
   return result;
 }
