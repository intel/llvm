--- conflicted
+++ resolved
@@ -783,11 +783,7 @@
 ///     - ::UR_RESULT_ERROR_INVALID_NULL_HANDLE
 ///         + `NULL == hDevice`
 ///     - ::UR_RESULT_ERROR_INVALID_ENUMERATION
-<<<<<<< HEAD
 ///         + `::UR_DEVICE_INFO_MULTI_DEVICE_COMPILE_SUPPORT_EXP < propName`
-=======
-///         + `::UR_DEVICE_INFO_ASYNC_USM_ALLOCATIONS_EXP < propName`
->>>>>>> 29ea7a6a
 ///     - ::UR_RESULT_ERROR_UNSUPPORTED_ENUMERATION
 ///         + If `propName` is not supported by the adapter.
 ///     - ::UR_RESULT_ERROR_INVALID_SIZE
