--- conflicted
+++ resolved
@@ -15,13 +15,8 @@
       ASSERT_SUCCESS(urPlatformGetInfo(platform, UR_PLATFORM_INFO_BACKEND,
                                        sizeof(backend), &backend, nullptr));
       // For Level Zero we have to build the program to have the native handle.
-<<<<<<< HEAD
-      if (backend == UR_PLATFORM_BACKEND_LEVEL_ZERO) {
+      if (backend == UR_BACKEND_LEVEL_ZERO) {
         ASSERT_SUCCESS(urProgramBuild(program, 1, &device, nullptr));
-=======
-      if (backend == UR_BACKEND_LEVEL_ZERO) {
-        ASSERT_SUCCESS(urProgramBuild(context, program, nullptr));
->>>>>>> ec26b925
       }
       UUR_ASSERT_SUCCESS_OR_UNSUPPORTED(
           urProgramGetNativeHandle(program, &native_program_handle));
