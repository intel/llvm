// Copyright (C) 2022-2023 Intel Corporation
// Part of the Unified-Runtime Project, under the Apache License v2.0 with LLVM
// Exceptions. See LICENSE.TXT
//
// SPDX-License-Identifier: Apache-2.0 WITH LLVM-exception

#include <algorithm>
#include <cstring>
#include <fstream>
#include <sstream>
#include <string>

#include "ur_api.h"
#include "ur_filesystem_resolved.hpp"
#include "uur/checks.h"
#include "uur/known_failure.h"

#ifdef KERNELS_ENVIRONMENT
#include "kernel_entry_points.h"
#endif

#include <ur_util.hpp>
#include <uur/environment.h>
#include <uur/utils.h>

namespace uur {

constexpr char ERROR_NO_ADAPTER[] = "Could not load adapter";

AdapterEnvironment *AdapterEnvironment::instance = nullptr;

AdapterEnvironment::AdapterEnvironment() {
  instance = this;

  ur_loader_config_handle_t config;
  if (urLoaderConfigCreate(&config) == UR_RESULT_SUCCESS) {
    if (urLoaderConfigEnableLayer(config, "UR_LAYER_FULL_VALIDATION") !=
        UR_RESULT_SUCCESS) {
      urLoaderConfigRelease(config);
      error = "Failed to enable validation layer";
      return;
    }
  } else {
    error = "Failed to create loader config handle";
    return;
  }

  ur_device_init_flags_t device_flags = 0;
  auto initResult = urLoaderInit(device_flags, config);
  auto configReleaseResult = urLoaderConfigRelease(config);
  switch (initResult) {
  case UR_RESULT_SUCCESS:
    break;
  case UR_RESULT_ERROR_UNINITIALIZED:
    error = ERROR_NO_ADAPTER;
    return;
  default:
    error = "urLoaderInit() failed";
    return;
  }

  if (configReleaseResult) {
    error = "Failed to destroy loader config handle";
    return;
  }

  uint32_t adapter_count = 0;
  urAdapterGet(0, nullptr, &adapter_count);
  adapters.resize(adapter_count);
  urAdapterGet(adapter_count, adapters.data(), nullptr);
}

PlatformEnvironment *PlatformEnvironment::instance = nullptr;

uur::PlatformEnvironment::PlatformEnvironment() : AdapterEnvironment() {
  instance = this;

  populatePlatforms();
}

void uur::PlatformEnvironment::populatePlatforms() {
  for (auto a : adapters) {
    uint32_t count = 0;
    ASSERT_SUCCESS(urPlatformGet(a, 0, nullptr, &count));
    if (count == 0) {
      continue;
    }
    std::vector<ur_platform_handle_t> platform_list(count);
    ASSERT_SUCCESS(urPlatformGet(a, count, platform_list.data(), nullptr));

    for (auto p : platform_list) {
      platforms.push_back(p);
    }
  }

  ASSERT_FALSE(platforms.empty())
      << "No platforms are available on any adapters";
}

void uur::PlatformEnvironment::SetUp() {
  if (!error.empty()) {
    if (error == ERROR_NO_ADAPTER) {
      GTEST_SKIP() << error;
    } else {
      FAIL() << error;
    }
  }
}

void uur::PlatformEnvironment::TearDown() {
  if (error == ERROR_NO_ADAPTER) {
    return;
  }
  for (auto adapter : adapters) {
    urAdapterRelease(adapter);
  }
  if (urLoaderTearDown()) {
    FAIL() << "urLoaderTearDown() failed";
  }
}

DevicesEnvironment *DevicesEnvironment::instance = nullptr;

DevicesEnvironment::DevicesEnvironment() : PlatformEnvironment() {
  instance = this;
  if (!error.empty()) {
    return;
  }

  for (auto &platform : platforms) {
    uint32_t platform_device_count = 0;
    urDeviceGet(platform, UR_DEVICE_TYPE_ALL, 0, nullptr,
                &platform_device_count);
    std::vector<ur_device_handle_t> platform_devices(platform_device_count);
    urDeviceGet(platform, UR_DEVICE_TYPE_ALL, platform_device_count,
                platform_devices.data(), nullptr);
    ur_adapter_handle_t adapter = nullptr;
    urPlatformGetInfo(platform, UR_PLATFORM_INFO_ADAPTER,
                      sizeof(ur_adapter_handle_t), &adapter, nullptr);
    // query out platform and adapter for each device, push back device tuple
    // appropriately
    for (auto device : platform_devices) {
      devices.push_back(DeviceTuple({device, platform, adapter}));
    }
  }

  if (devices.empty()) {
    error = "Could not find any devices to test";
    return;
  }
}

void DevicesEnvironment::SetUp() {
  PlatformEnvironment::SetUp();
  if (error == ERROR_NO_ADAPTER) {
    return;
  }
  if (devices.empty() || !error.empty()) {
    FAIL() << error;
  }
}

KernelsEnvironment *KernelsEnvironment::instance = nullptr;

KernelsEnvironment::KernelsEnvironment(int argc, char **argv,
                                       const std::string &kernels_default_dir)
    : DevicesEnvironment(),
      kernel_options(parseKernelOptions(argc, argv, kernels_default_dir)) {
  instance = this;
  if (!error.empty()) {
    return;
  }
}

KernelsEnvironment::KernelOptions
KernelsEnvironment::parseKernelOptions(int argc, char **argv,
                                       const std::string &kernels_default_dir) {
  KernelOptions options;
  for (int argi = 1; argi < argc; ++argi) {
    const char *arg = argv[argi];
    if (std::strncmp(arg, "--kernel_directory=",
                     sizeof("--kernel_directory=") - 1) == 0) {
      options.kernel_directory =
          std::string(&arg[std::strlen("--kernel_directory=")]);
    }
  }
  if (options.kernel_directory.empty()) {
    options.kernel_directory = kernels_default_dir;
  }

  return options;
}

std::string
KernelsEnvironment::getDefaultTargetName(ur_platform_handle_t platform) {
  if (instance->GetDevices().size() == 0) {
    error = "no devices available on the platform";
    return {};
  }

<<<<<<< HEAD
  // special case for AMD as it doesn't support IL.
  ur_backend_t backend;
=======
  ur_platform_backend_t backend;
>>>>>>> 570f74da
  if (urPlatformGetInfo(platform, UR_PLATFORM_INFO_BACKEND, sizeof(backend),
                        &backend, nullptr)) {
    error = "failed to get backend from platform.";
    return {};
  }

  switch (backend) {
  case UR_BACKEND_OPENCL:
  case UR_BACKEND_LEVEL_ZERO:
    return "spir64";
  case UR_BACKEND_CUDA:
    return "nvptx64-nvidia-cuda";
  case UR_BACKEND_HIP:
    return "amdgcn-amd-amdhsa";
  case UR_BACKEND_NATIVE_CPU:
    error = "native_cpu doesn't support kernel tests yet";
    return {};
  default:
    error = "unknown target.";
    return {};
  }
}

std::string
KernelsEnvironment::getKernelSourcePath(const std::string &kernel_name,
                                        const std::string &target_name) {
  std::stringstream path;
  path << kernel_options.kernel_directory << "/" << kernel_name << "/"
       << target_name << ".bin.0";
  return path.str();
}

void KernelsEnvironment::LoadSource(
    const std::string &kernel_name, ur_platform_handle_t platform,
    std::shared_ptr<std::vector<char>> &binary_out) {
  // We don't have a way to build device code for native cpu yet.
  UUR_KNOWN_FAILURE_ON_PARAM(platform, uur::NativeCPU{});

  std::string target_name = getDefaultTargetName(platform);
  if (target_name.empty()) {
    FAIL() << error;
  }

  return LoadSource(kernel_name, target_name, binary_out);
}

void KernelsEnvironment::LoadSource(
    const std::string &kernel_name, const std::string &target_name,
    std::shared_ptr<std::vector<char>> &binary_out) {
  std::string source_path =
      instance->getKernelSourcePath(kernel_name, target_name);

  if (cached_kernels.find(source_path) != cached_kernels.end()) {
    binary_out = cached_kernels[source_path];
    return;
  }

  std::ifstream source_file;
  source_file.open(source_path,
                   std::ios::binary | std::ios::in | std::ios::ate);

  if (!source_file.is_open()) {
    FAIL() << "failed opening kernel path: " + source_path
           << "\nNote: make sure that UR_CONFORMANCE_TARGET_TRIPLES includes "
           << '\'' << target_name << '\''
           << " and that device binaries have been built.";
  }

  size_t source_size = static_cast<size_t>(source_file.tellg());
  source_file.seekg(0, std::ios::beg);

  std::vector<char> device_binary(source_size);
  source_file.read(device_binary.data(), source_size);
  if (!source_file) {
    source_file.close();
    FAIL() << "failed reading kernel source data from file: " + source_path;
  }
  source_file.close();

  auto binary_ptr =
      std::make_shared<std::vector<char>>(std::move(device_binary));
  cached_kernels[kernel_name] = binary_ptr;
  binary_out = std::move(binary_ptr);
}

void KernelsEnvironment::CreateProgram(
    ur_platform_handle_t hPlatform, ur_context_handle_t hContext,
    ur_device_handle_t hDevice, const std::vector<char> &binary,
    const ur_program_properties_t *properties, ur_program_handle_t *phProgram) {
  // Seems to not support an IR compiler
  std::tuple<ur_platform_handle_t, ur_device_handle_t> tuple{hPlatform,
                                                             hDevice};
  UUR_KNOWN_FAILURE_ON_PARAM(tuple, uur::OpenCL{"gfx1100"});

  ur_backend_t backend;
  ASSERT_SUCCESS(urPlatformGetInfo(hPlatform, UR_PLATFORM_INFO_BACKEND,
                                   sizeof(ur_backend_t), &backend, nullptr));
  if (backend == UR_BACKEND_HIP || backend == UR_BACKEND_CUDA) {
    // The CUDA and HIP adapters do not support urProgramCreateWithIL so we
    // need to use urProgramCreateWithBinary instead.
    auto size = binary.size();
    auto data = binary.data();
    ASSERT_SUCCESS(urProgramCreateWithBinary(
        hContext, 1, &hDevice, &size, reinterpret_cast<const uint8_t **>(&data),
        properties, phProgram));
  } else {
    ASSERT_SUCCESS(urProgramCreateWithIL(hContext, binary.data(), binary.size(),
                                         properties, phProgram));
  }
}

std::vector<std::string> KernelsEnvironment::GetEntryPointNames(
    [[maybe_unused]] std::string program_name) {
  std::vector<std::string> entry_points;
#ifdef KERNELS_ENVIRONMENT
  entry_points = uur::device_binaries::program_kernel_map[program_name];
#endif
  return entry_points;
}

void KernelsEnvironment::SetUp() {
  DevicesEnvironment::SetUp();
  if (!error.empty()) {
    FAIL() << error;
  }
}

void KernelsEnvironment::TearDown() {
  cached_kernels.clear();
  DevicesEnvironment::TearDown();
}
} // namespace uur<|MERGE_RESOLUTION|>--- conflicted
+++ resolved
@@ -198,12 +198,7 @@
     return {};
   }
 
-<<<<<<< HEAD
-  // special case for AMD as it doesn't support IL.
   ur_backend_t backend;
-=======
-  ur_platform_backend_t backend;
->>>>>>> 570f74da
   if (urPlatformGetInfo(platform, UR_PLATFORM_INFO_BACKEND, sizeof(backend),
                         &backend, nullptr)) {
     error = "failed to get backend from platform.";
