--- conflicted
+++ resolved
@@ -625,19 +625,12 @@
       device, UR_DEVICE_INFO_ATOMIC_MEMORY_SCOPE_CAPABILITIES, flags);
 }
 
-<<<<<<< HEAD
-ur_result_t GetDeviceBFloat16Support(ur_device_handle_t device, bool &support) {
-  return GetDeviceInfo<bool>(device, UR_DEVICE_INFO_BFLOAT16, support);
-}
-
-ur_result_t GetDeviceBFloat16ConversionsIntelSupport(ur_device_handle_t device,
+ur_result_t GetDeviceBFloat16ConversionsNativeSupport(ur_device_handle_t device,
                                                      bool &support) {
-  return GetDeviceInfo<bool>(device, UR_DEVICE_INFO_BFLOAT16_CONVERSIONS_INTEL,
+  return GetDeviceInfo<bool>(device, UR_DEVICE_INFO_BFLOAT16_CONVERSIONS_NATIVE,
                              support);
 }
 
-=======
->>>>>>> 7d40de96
 ur_result_t GetDeviceMaxComputeQueueIndices(ur_device_handle_t device,
                                             uint32_t &max_indices) {
   return GetDeviceInfo<uint32_t>(
