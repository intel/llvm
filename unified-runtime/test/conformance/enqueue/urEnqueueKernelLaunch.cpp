--- conflicted
+++ resolved
@@ -153,30 +153,6 @@
               result == UR_RESULT_SUCCESS);
 }
 
-<<<<<<< HEAD
-TEST_P(urEnqueueKernelLaunchTest, InvalidKernelArgs) {
-  // Cuda and hip both lack any way to validate kernel args
-  UUR_KNOWN_FAILURE_ON(uur::CUDA{}, uur::HIP{});
-  UUR_KNOWN_FAILURE_ON(uur::LevelZero{}, uur::LevelZeroV2{});
-
-  ur_backend_t backend;
-  ASSERT_SUCCESS(urPlatformGetInfo(platform, UR_PLATFORM_INFO_BACKEND,
-                                   sizeof(ur_backend_t), &backend, nullptr));
-
-  if (backend == UR_BACKEND_CUDA || backend == UR_BACKEND_HIP ||
-      backend == UR_BACKEND_LEVEL_ZERO) {
-    GTEST_FAIL() << "AMD, L0 and Nvidia can't check kernel arguments.";
-  }
-
-  // Enqueue kernel without setting any args
-  ASSERT_EQ_RESULT(urEnqueueKernelLaunch(queue, kernel, n_dimensions,
-                                         &global_offset, &global_size, nullptr,
-                                         0, nullptr, nullptr),
-                   UR_RESULT_ERROR_INVALID_KERNEL_ARGS);
-}
-
-=======
->>>>>>> 570f74da
 TEST_P(urEnqueueKernelLaunchKernelWgSizeTest, Success) {
   UUR_KNOWN_FAILURE_ON(uur::LevelZero{}, uur::LevelZeroV2{});
 
