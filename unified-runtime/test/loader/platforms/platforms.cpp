/*
 *
 * Copyright (C) 2023 Intel Corporation
 *
 * Part of the Unified-Runtime Project, under the Apache License v2.0 with LLVM
 * Exceptions. See LICENSE.TXT
 *
 * SPDX-License-Identifier: Apache-2.0 WITH LLVM-exception
 *
 */
#include <cassert>
#include <cstdlib>

#include <logger/ur_logger.hpp>
#include <ur_print.hpp>

#include "ur_api.h"

using namespace logger;

//////////////////////////////////////////////////////////////////////////
int main(int, char *[]) {
  auto out = create_logger("TEST");

  ur_result_t status;

  // Initialize the platform
  status = urLoaderInit(0, nullptr);
  if (status != UR_RESULT_SUCCESS) {
    UR_LOG_L(out, Error, "urLoaderInit failed with return code: {}", status);
    return 1;
  }
  UR_LOG_L(out, Info, "urLoaderInit succeeded.");

  uint32_t adapterCount = 0;
  std::vector<ur_adapter_handle_t> adapters;
  status = urAdapterGet(0, nullptr, &adapterCount);
  if (status != UR_RESULT_SUCCESS) {
    UR_LOG_L(out, Error, "urAdapterGet failed with return code: {}", status);
    return 1;
  }

  adapters.resize(adapterCount);
  status = urAdapterGet(adapterCount, adapters.data(), nullptr);
  if (status != UR_RESULT_SUCCESS) {
    UR_LOG_L(out, Error, "urAdapterGet failed with return code: {}", status);
    return 1;
  }

  uint32_t platformCount = 0;
  std::vector<ur_platform_handle_t> platforms;
  for (auto adapter : adapters) {
    uint32_t adapterPlatformCount = 0;
    status = urPlatformGet(adapter, 0, nullptr, &adapterPlatformCount);
    if (status != UR_RESULT_SUCCESS) {
      UR_LOG_L(out, Error, "urPlatformGet failed with return code: {}", status);
      goto out;
    }
<<<<<<< HEAD
    UR_LOG_L(out, Info, "urPlatformGet found {} platforms", platformCount);
=======
    out.info("urPlatformGet found {} platforms", adapterPlatformCount);
>>>>>>> 70335928

    platforms.resize(platformCount + adapterPlatformCount);
    status = urPlatformGet(adapter, adapterPlatformCount,
                           &platforms[platformCount], &adapterPlatformCount);
    if (status != UR_RESULT_SUCCESS) {
      UR_LOG_L(out, Error, "urPlatformGet failed with return code: {}", status);
      goto out;
    }
    platformCount += adapterPlatformCount;
  }

  for (auto p : platforms) {
    size_t name_len;
    status = urPlatformGetInfo(p, UR_PLATFORM_INFO_NAME, 0, nullptr, &name_len);
    if (status != UR_RESULT_SUCCESS) {
      UR_LOG_L(out, Error, "urPlatformGetInfo failed with return code: {}",
               status);
      goto out;
    }

    char *name = (char *)malloc(name_len);
    assert(name != NULL);

    status =
        urPlatformGetInfo(p, UR_PLATFORM_INFO_NAME, name_len, name, nullptr);
    if (status != UR_RESULT_SUCCESS) {
      UR_LOG_L(out, Error, "urPlatformGetInfo failed with return code: {}",
               status);
      free(name);
      goto out;
    }
    UR_LOG_L(out, Info, "Found {} ", name);

    free(name);
  }
out:
  urLoaderTearDown();
  return status == UR_RESULT_SUCCESS ? 0 : 1;
}<|MERGE_RESOLUTION|>--- conflicted
+++ resolved
@@ -56,11 +56,8 @@
       UR_LOG_L(out, Error, "urPlatformGet failed with return code: {}", status);
       goto out;
     }
-<<<<<<< HEAD
-    UR_LOG_L(out, Info, "urPlatformGet found {} platforms", platformCount);
-=======
-    out.info("urPlatformGet found {} platforms", adapterPlatformCount);
->>>>>>> 70335928
+    UR_LOG_L(out, Info, "urPlatformGet found {} platforms",
+             adapterPlatformCount);
 
     platforms.resize(platformCount + adapterPlatformCount);
     status = urPlatformGet(adapter, adapterPlatformCount,
