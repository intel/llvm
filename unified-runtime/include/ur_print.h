/*
 *
 * Copyright (C) 2023-2024 Intel Corporation
 *
 * Part of the Unified-Runtime Project, under the Apache License v2.0 with LLVM
 * Exceptions.
 * See LICENSE.TXT
 *
 * SPDX-License-Identifier: Apache-2.0 WITH LLVM-exception
 *
 * @file ur_print.h
 *
 */
#ifndef UR_PRINT_H
#define UR_PRINT_H 1

#include "ur_api.h"

#if defined(__cplusplus)
extern "C" {
#endif

///////////////////////////////////////////////////////////////////////////////
/// @brief Print ur_function_t enum
/// @returns
///     - ::UR_RESULT_SUCCESS
///     - ::UR_RESULT_ERROR_INVALID_SIZE
///         - `buff_size < out_size`
UR_APIEXPORT ur_result_t UR_APICALL urPrintFunction(enum ur_function_t value,
                                                    char *buffer,
                                                    const size_t buff_size,
                                                    size_t *out_size);

///////////////////////////////////////////////////////////////////////////////
/// @brief Print ur_structure_type_t enum
/// @returns
///     - ::UR_RESULT_SUCCESS
///     - ::UR_RESULT_ERROR_INVALID_SIZE
///         - `buff_size < out_size`
UR_APIEXPORT ur_result_t UR_APICALL
urPrintStructureType(enum ur_structure_type_t value, char *buffer,
                     const size_t buff_size, size_t *out_size);

///////////////////////////////////////////////////////////////////////////////
/// @brief Print ur_result_t enum
/// @returns
///     - ::UR_RESULT_SUCCESS
///     - ::UR_RESULT_ERROR_INVALID_SIZE
///         - `buff_size < out_size`
UR_APIEXPORT ur_result_t UR_APICALL urPrintResult(enum ur_result_t value,
                                                  char *buffer,
                                                  const size_t buff_size,
                                                  size_t *out_size);

///////////////////////////////////////////////////////////////////////////////
/// @brief Print ur_base_properties_t struct
/// @returns
///     - ::UR_RESULT_SUCCESS
///     - ::UR_RESULT_ERROR_INVALID_SIZE
///         - `buff_size < out_size`
UR_APIEXPORT ur_result_t UR_APICALL
urPrintBaseProperties(const struct ur_base_properties_t params, char *buffer,
                      const size_t buff_size, size_t *out_size);

///////////////////////////////////////////////////////////////////////////////
/// @brief Print ur_base_desc_t struct
/// @returns
///     - ::UR_RESULT_SUCCESS
///     - ::UR_RESULT_ERROR_INVALID_SIZE
///         - `buff_size < out_size`
UR_APIEXPORT ur_result_t UR_APICALL
urPrintBaseDesc(const struct ur_base_desc_t params, char *buffer,
                const size_t buff_size, size_t *out_size);

///////////////////////////////////////////////////////////////////////////////
/// @brief Print ur_rect_offset_t struct
/// @returns
///     - ::UR_RESULT_SUCCESS
///     - ::UR_RESULT_ERROR_INVALID_SIZE
///         - `buff_size < out_size`
UR_APIEXPORT ur_result_t UR_APICALL
urPrintRectOffset(const struct ur_rect_offset_t params, char *buffer,
                  const size_t buff_size, size_t *out_size);

///////////////////////////////////////////////////////////////////////////////
/// @brief Print ur_rect_region_t struct
/// @returns
///     - ::UR_RESULT_SUCCESS
///     - ::UR_RESULT_ERROR_INVALID_SIZE
///         - `buff_size < out_size`
UR_APIEXPORT ur_result_t UR_APICALL
urPrintRectRegion(const struct ur_rect_region_t params, char *buffer,
                  const size_t buff_size, size_t *out_size);

///////////////////////////////////////////////////////////////////////////////
/// @brief Print ur_backend_t enum
/// @returns
///     - ::UR_RESULT_SUCCESS
///     - ::UR_RESULT_ERROR_INVALID_SIZE
///         - `buff_size < out_size`
UR_APIEXPORT ur_result_t UR_APICALL urPrintBackend(enum ur_backend_t value,
                                                   char *buffer,
                                                   const size_t buff_size,
                                                   size_t *out_size);

///////////////////////////////////////////////////////////////////////////////
/// @brief Print ur_device_init_flag_t enum
/// @returns
///     - ::UR_RESULT_SUCCESS
///     - ::UR_RESULT_ERROR_INVALID_SIZE
///         - `buff_size < out_size`
UR_APIEXPORT ur_result_t UR_APICALL
urPrintDeviceInitFlags(enum ur_device_init_flag_t value, char *buffer,
                       const size_t buff_size, size_t *out_size);

///////////////////////////////////////////////////////////////////////////////
/// @brief Print ur_loader_config_info_t enum
/// @returns
///     - ::UR_RESULT_SUCCESS
///     - ::UR_RESULT_ERROR_INVALID_SIZE
///         - `buff_size < out_size`
UR_APIEXPORT ur_result_t UR_APICALL
urPrintLoaderConfigInfo(enum ur_loader_config_info_t value, char *buffer,
                        const size_t buff_size, size_t *out_size);

///////////////////////////////////////////////////////////////////////////////
/// @brief Print ur_code_location_t struct
/// @returns
///     - ::UR_RESULT_SUCCESS
///     - ::UR_RESULT_ERROR_INVALID_SIZE
///         - `buff_size < out_size`
UR_APIEXPORT ur_result_t UR_APICALL
urPrintCodeLocation(const struct ur_code_location_t params, char *buffer,
                    const size_t buff_size, size_t *out_size);

///////////////////////////////////////////////////////////////////////////////
/// @brief Print ur_adapter_info_t enum
/// @returns
///     - ::UR_RESULT_SUCCESS
///     - ::UR_RESULT_ERROR_INVALID_SIZE
///         - `buff_size < out_size`
UR_APIEXPORT ur_result_t UR_APICALL
urPrintAdapterInfo(enum ur_adapter_info_t value, char *buffer,
                   const size_t buff_size, size_t *out_size);

///////////////////////////////////////////////////////////////////////////////
<<<<<<< HEAD
=======
/// @brief Print ur_adapter_backend_t enum
/// @returns
///     - ::UR_RESULT_SUCCESS
///     - ::UR_RESULT_ERROR_INVALID_SIZE
///         - `buff_size < out_size`
UR_APIEXPORT ur_result_t UR_APICALL
urPrintAdapterBackend(enum ur_adapter_backend_t value, char *buffer,
                      const size_t buff_size, size_t *out_size);

///////////////////////////////////////////////////////////////////////////////
/// @brief Print ur_logger_level_t enum
/// @returns
///     - ::UR_RESULT_SUCCESS
///     - ::UR_RESULT_ERROR_INVALID_SIZE
///         - `buff_size < out_size`
UR_APIEXPORT ur_result_t UR_APICALL
urPrintLoggerLevel(enum ur_logger_level_t value, char *buffer,
                   const size_t buff_size, size_t *out_size);

///////////////////////////////////////////////////////////////////////////////
>>>>>>> 570f74da
/// @brief Print ur_platform_info_t enum
/// @returns
///     - ::UR_RESULT_SUCCESS
///     - ::UR_RESULT_ERROR_INVALID_SIZE
///         - `buff_size < out_size`
UR_APIEXPORT ur_result_t UR_APICALL
urPrintPlatformInfo(enum ur_platform_info_t value, char *buffer,
                    const size_t buff_size, size_t *out_size);

///////////////////////////////////////////////////////////////////////////////
/// @brief Print ur_api_version_t enum
/// @returns
///     - ::UR_RESULT_SUCCESS
///     - ::UR_RESULT_ERROR_INVALID_SIZE
///         - `buff_size < out_size`
UR_APIEXPORT ur_result_t UR_APICALL
urPrintApiVersion(enum ur_api_version_t value, char *buffer,
                  const size_t buff_size, size_t *out_size);

///////////////////////////////////////////////////////////////////////////////
/// @brief Print ur_platform_native_properties_t struct
/// @returns
///     - ::UR_RESULT_SUCCESS
///     - ::UR_RESULT_ERROR_INVALID_SIZE
///         - `buff_size < out_size`
UR_APIEXPORT ur_result_t UR_APICALL urPrintPlatformNativeProperties(
    const struct ur_platform_native_properties_t params, char *buffer,
    const size_t buff_size, size_t *out_size);

///////////////////////////////////////////////////////////////////////////////
/// @brief Print ur_device_binary_t struct
/// @returns
///     - ::UR_RESULT_SUCCESS
///     - ::UR_RESULT_ERROR_INVALID_SIZE
///         - `buff_size < out_size`
UR_APIEXPORT ur_result_t UR_APICALL
urPrintDeviceBinary(const struct ur_device_binary_t params, char *buffer,
                    const size_t buff_size, size_t *out_size);

///////////////////////////////////////////////////////////////////////////////
/// @brief Print ur_device_type_t enum
/// @returns
///     - ::UR_RESULT_SUCCESS
///     - ::UR_RESULT_ERROR_INVALID_SIZE
///         - `buff_size < out_size`
UR_APIEXPORT ur_result_t UR_APICALL
urPrintDeviceType(enum ur_device_type_t value, char *buffer,
                  const size_t buff_size, size_t *out_size);

///////////////////////////////////////////////////////////////////////////////
/// @brief Print ur_device_info_t enum
/// @returns
///     - ::UR_RESULT_SUCCESS
///     - ::UR_RESULT_ERROR_INVALID_SIZE
///         - `buff_size < out_size`
UR_APIEXPORT ur_result_t UR_APICALL
urPrintDeviceInfo(enum ur_device_info_t value, char *buffer,
                  const size_t buff_size, size_t *out_size);

///////////////////////////////////////////////////////////////////////////////
/// @brief Print ur_device_affinity_domain_flag_t enum
/// @returns
///     - ::UR_RESULT_SUCCESS
///     - ::UR_RESULT_ERROR_INVALID_SIZE
///         - `buff_size < out_size`
UR_APIEXPORT ur_result_t UR_APICALL urPrintDeviceAffinityDomainFlags(
    enum ur_device_affinity_domain_flag_t value, char *buffer,
    const size_t buff_size, size_t *out_size);

///////////////////////////////////////////////////////////////////////////////
/// @brief Print ur_device_partition_t enum
/// @returns
///     - ::UR_RESULT_SUCCESS
///     - ::UR_RESULT_ERROR_INVALID_SIZE
///         - `buff_size < out_size`
UR_APIEXPORT ur_result_t UR_APICALL
urPrintDevicePartition(enum ur_device_partition_t value, char *buffer,
                       const size_t buff_size, size_t *out_size);

///////////////////////////////////////////////////////////////////////////////
/// @brief Print ur_device_partition_property_t struct
/// @returns
///     - ::UR_RESULT_SUCCESS
///     - ::UR_RESULT_ERROR_INVALID_SIZE
///         - `buff_size < out_size`
UR_APIEXPORT ur_result_t UR_APICALL urPrintDevicePartitionProperty(
    const struct ur_device_partition_property_t params, char *buffer,
    const size_t buff_size, size_t *out_size);

///////////////////////////////////////////////////////////////////////////////
/// @brief Print ur_device_partition_properties_t struct
/// @returns
///     - ::UR_RESULT_SUCCESS
///     - ::UR_RESULT_ERROR_INVALID_SIZE
///         - `buff_size < out_size`
UR_APIEXPORT ur_result_t UR_APICALL urPrintDevicePartitionProperties(
    const struct ur_device_partition_properties_t params, char *buffer,
    const size_t buff_size, size_t *out_size);

///////////////////////////////////////////////////////////////////////////////
/// @brief Print ur_device_fp_capability_flag_t enum
/// @returns
///     - ::UR_RESULT_SUCCESS
///     - ::UR_RESULT_ERROR_INVALID_SIZE
///         - `buff_size < out_size`
UR_APIEXPORT ur_result_t UR_APICALL urPrintDeviceFpCapabilityFlags(
    enum ur_device_fp_capability_flag_t value, char *buffer,
    const size_t buff_size, size_t *out_size);

///////////////////////////////////////////////////////////////////////////////
/// @brief Print ur_device_mem_cache_type_t enum
/// @returns
///     - ::UR_RESULT_SUCCESS
///     - ::UR_RESULT_ERROR_INVALID_SIZE
///         - `buff_size < out_size`
UR_APIEXPORT ur_result_t UR_APICALL
urPrintDeviceMemCacheType(enum ur_device_mem_cache_type_t value, char *buffer,
                          const size_t buff_size, size_t *out_size);

///////////////////////////////////////////////////////////////////////////////
/// @brief Print ur_device_local_mem_type_t enum
/// @returns
///     - ::UR_RESULT_SUCCESS
///     - ::UR_RESULT_ERROR_INVALID_SIZE
///         - `buff_size < out_size`
UR_APIEXPORT ur_result_t UR_APICALL
urPrintDeviceLocalMemType(enum ur_device_local_mem_type_t value, char *buffer,
                          const size_t buff_size, size_t *out_size);

///////////////////////////////////////////////////////////////////////////////
/// @brief Print ur_device_exec_capability_flag_t enum
/// @returns
///     - ::UR_RESULT_SUCCESS
///     - ::UR_RESULT_ERROR_INVALID_SIZE
///         - `buff_size < out_size`
UR_APIEXPORT ur_result_t UR_APICALL urPrintDeviceExecCapabilityFlags(
    enum ur_device_exec_capability_flag_t value, char *buffer,
    const size_t buff_size, size_t *out_size);

///////////////////////////////////////////////////////////////////////////////
/// @brief Print ur_device_native_properties_t struct
/// @returns
///     - ::UR_RESULT_SUCCESS
///     - ::UR_RESULT_ERROR_INVALID_SIZE
///         - `buff_size < out_size`
UR_APIEXPORT ur_result_t UR_APICALL urPrintDeviceNativeProperties(
    const struct ur_device_native_properties_t params, char *buffer,
    const size_t buff_size, size_t *out_size);

///////////////////////////////////////////////////////////////////////////////
/// @brief Print ur_memory_order_capability_flag_t enum
/// @returns
///     - ::UR_RESULT_SUCCESS
///     - ::UR_RESULT_ERROR_INVALID_SIZE
///         - `buff_size < out_size`
UR_APIEXPORT ur_result_t UR_APICALL urPrintMemoryOrderCapabilityFlags(
    enum ur_memory_order_capability_flag_t value, char *buffer,
    const size_t buff_size, size_t *out_size);

///////////////////////////////////////////////////////////////////////////////
/// @brief Print ur_memory_scope_capability_flag_t enum
/// @returns
///     - ::UR_RESULT_SUCCESS
///     - ::UR_RESULT_ERROR_INVALID_SIZE
///         - `buff_size < out_size`
UR_APIEXPORT ur_result_t UR_APICALL urPrintMemoryScopeCapabilityFlags(
    enum ur_memory_scope_capability_flag_t value, char *buffer,
    const size_t buff_size, size_t *out_size);

///////////////////////////////////////////////////////////////////////////////
/// @brief Print ur_device_usm_access_capability_flag_t enum
/// @returns
///     - ::UR_RESULT_SUCCESS
///     - ::UR_RESULT_ERROR_INVALID_SIZE
///         - `buff_size < out_size`
UR_APIEXPORT ur_result_t UR_APICALL urPrintDeviceUsmAccessCapabilityFlags(
    enum ur_device_usm_access_capability_flag_t value, char *buffer,
    const size_t buff_size, size_t *out_size);

///////////////////////////////////////////////////////////////////////////////
/// @brief Print ur_device_throttle_reasons_flag_t enum
/// @returns
///     - ::UR_RESULT_SUCCESS
///     - ::UR_RESULT_ERROR_INVALID_SIZE
///         - `buff_size < out_size`
UR_APIEXPORT ur_result_t UR_APICALL urPrintDeviceThrottleReasonsFlags(
    enum ur_device_throttle_reasons_flag_t value, char *buffer,
    const size_t buff_size, size_t *out_size);

///////////////////////////////////////////////////////////////////////////////
/// @brief Print ur_context_flag_t enum
/// @returns
///     - ::UR_RESULT_SUCCESS
///     - ::UR_RESULT_ERROR_INVALID_SIZE
///         - `buff_size < out_size`
UR_APIEXPORT ur_result_t UR_APICALL
urPrintContextFlags(enum ur_context_flag_t value, char *buffer,
                    const size_t buff_size, size_t *out_size);

///////////////////////////////////////////////////////////////////////////////
/// @brief Print ur_context_properties_t struct
/// @returns
///     - ::UR_RESULT_SUCCESS
///     - ::UR_RESULT_ERROR_INVALID_SIZE
///         - `buff_size < out_size`
UR_APIEXPORT ur_result_t UR_APICALL urPrintContextProperties(
    const struct ur_context_properties_t params, char *buffer,
    const size_t buff_size, size_t *out_size);

///////////////////////////////////////////////////////////////////////////////
/// @brief Print ur_context_info_t enum
/// @returns
///     - ::UR_RESULT_SUCCESS
///     - ::UR_RESULT_ERROR_INVALID_SIZE
///         - `buff_size < out_size`
UR_APIEXPORT ur_result_t UR_APICALL
urPrintContextInfo(enum ur_context_info_t value, char *buffer,
                   const size_t buff_size, size_t *out_size);

///////////////////////////////////////////////////////////////////////////////
/// @brief Print ur_context_native_properties_t struct
/// @returns
///     - ::UR_RESULT_SUCCESS
///     - ::UR_RESULT_ERROR_INVALID_SIZE
///         - `buff_size < out_size`
UR_APIEXPORT ur_result_t UR_APICALL urPrintContextNativeProperties(
    const struct ur_context_native_properties_t params, char *buffer,
    const size_t buff_size, size_t *out_size);

///////////////////////////////////////////////////////////////////////////////
/// @brief Print ur_mem_flag_t enum
/// @returns
///     - ::UR_RESULT_SUCCESS
///     - ::UR_RESULT_ERROR_INVALID_SIZE
///         - `buff_size < out_size`
UR_APIEXPORT ur_result_t UR_APICALL urPrintMemFlags(enum ur_mem_flag_t value,
                                                    char *buffer,
                                                    const size_t buff_size,
                                                    size_t *out_size);

///////////////////////////////////////////////////////////////////////////////
/// @brief Print ur_mem_type_t enum
/// @returns
///     - ::UR_RESULT_SUCCESS
///     - ::UR_RESULT_ERROR_INVALID_SIZE
///         - `buff_size < out_size`
UR_APIEXPORT ur_result_t UR_APICALL urPrintMemType(enum ur_mem_type_t value,
                                                   char *buffer,
                                                   const size_t buff_size,
                                                   size_t *out_size);

///////////////////////////////////////////////////////////////////////////////
/// @brief Print ur_mem_info_t enum
/// @returns
///     - ::UR_RESULT_SUCCESS
///     - ::UR_RESULT_ERROR_INVALID_SIZE
///         - `buff_size < out_size`
UR_APIEXPORT ur_result_t UR_APICALL urPrintMemInfo(enum ur_mem_info_t value,
                                                   char *buffer,
                                                   const size_t buff_size,
                                                   size_t *out_size);

///////////////////////////////////////////////////////////////////////////////
/// @brief Print ur_image_channel_order_t enum
/// @returns
///     - ::UR_RESULT_SUCCESS
///     - ::UR_RESULT_ERROR_INVALID_SIZE
///         - `buff_size < out_size`
UR_APIEXPORT ur_result_t UR_APICALL
urPrintImageChannelOrder(enum ur_image_channel_order_t value, char *buffer,
                         const size_t buff_size, size_t *out_size);

///////////////////////////////////////////////////////////////////////////////
/// @brief Print ur_image_channel_type_t enum
/// @returns
///     - ::UR_RESULT_SUCCESS
///     - ::UR_RESULT_ERROR_INVALID_SIZE
///         - `buff_size < out_size`
UR_APIEXPORT ur_result_t UR_APICALL
urPrintImageChannelType(enum ur_image_channel_type_t value, char *buffer,
                        const size_t buff_size, size_t *out_size);

///////////////////////////////////////////////////////////////////////////////
/// @brief Print ur_image_info_t enum
/// @returns
///     - ::UR_RESULT_SUCCESS
///     - ::UR_RESULT_ERROR_INVALID_SIZE
///         - `buff_size < out_size`
UR_APIEXPORT ur_result_t UR_APICALL urPrintImageInfo(enum ur_image_info_t value,
                                                     char *buffer,
                                                     const size_t buff_size,
                                                     size_t *out_size);

///////////////////////////////////////////////////////////////////////////////
/// @brief Print ur_image_format_t struct
/// @returns
///     - ::UR_RESULT_SUCCESS
///     - ::UR_RESULT_ERROR_INVALID_SIZE
///         - `buff_size < out_size`
UR_APIEXPORT ur_result_t UR_APICALL
urPrintImageFormat(const struct ur_image_format_t params, char *buffer,
                   const size_t buff_size, size_t *out_size);

///////////////////////////////////////////////////////////////////////////////
/// @brief Print ur_image_desc_t struct
/// @returns
///     - ::UR_RESULT_SUCCESS
///     - ::UR_RESULT_ERROR_INVALID_SIZE
///         - `buff_size < out_size`
UR_APIEXPORT ur_result_t UR_APICALL
urPrintImageDesc(const struct ur_image_desc_t params, char *buffer,
                 const size_t buff_size, size_t *out_size);

///////////////////////////////////////////////////////////////////////////////
/// @brief Print ur_buffer_properties_t struct
/// @returns
///     - ::UR_RESULT_SUCCESS
///     - ::UR_RESULT_ERROR_INVALID_SIZE
///         - `buff_size < out_size`
UR_APIEXPORT ur_result_t UR_APICALL
urPrintBufferProperties(const struct ur_buffer_properties_t params,
                        char *buffer, const size_t buff_size, size_t *out_size);

///////////////////////////////////////////////////////////////////////////////
/// @brief Print ur_buffer_channel_properties_t struct
/// @returns
///     - ::UR_RESULT_SUCCESS
///     - ::UR_RESULT_ERROR_INVALID_SIZE
///         - `buff_size < out_size`
UR_APIEXPORT ur_result_t UR_APICALL urPrintBufferChannelProperties(
    const struct ur_buffer_channel_properties_t params, char *buffer,
    const size_t buff_size, size_t *out_size);

///////////////////////////////////////////////////////////////////////////////
/// @brief Print ur_buffer_alloc_location_properties_t struct
/// @returns
///     - ::UR_RESULT_SUCCESS
///     - ::UR_RESULT_ERROR_INVALID_SIZE
///         - `buff_size < out_size`
UR_APIEXPORT ur_result_t UR_APICALL urPrintBufferAllocLocationProperties(
    const struct ur_buffer_alloc_location_properties_t params, char *buffer,
    const size_t buff_size, size_t *out_size);

///////////////////////////////////////////////////////////////////////////////
/// @brief Print ur_buffer_region_t struct
/// @returns
///     - ::UR_RESULT_SUCCESS
///     - ::UR_RESULT_ERROR_INVALID_SIZE
///         - `buff_size < out_size`
UR_APIEXPORT ur_result_t UR_APICALL
urPrintBufferRegion(const struct ur_buffer_region_t params, char *buffer,
                    const size_t buff_size, size_t *out_size);

///////////////////////////////////////////////////////////////////////////////
/// @brief Print ur_buffer_create_type_t enum
/// @returns
///     - ::UR_RESULT_SUCCESS
///     - ::UR_RESULT_ERROR_INVALID_SIZE
///         - `buff_size < out_size`
UR_APIEXPORT ur_result_t UR_APICALL
urPrintBufferCreateType(enum ur_buffer_create_type_t value, char *buffer,
                        const size_t buff_size, size_t *out_size);

///////////////////////////////////////////////////////////////////////////////
/// @brief Print ur_mem_native_properties_t struct
/// @returns
///     - ::UR_RESULT_SUCCESS
///     - ::UR_RESULT_ERROR_INVALID_SIZE
///         - `buff_size < out_size`
UR_APIEXPORT ur_result_t UR_APICALL urPrintMemNativeProperties(
    const struct ur_mem_native_properties_t params, char *buffer,
    const size_t buff_size, size_t *out_size);

///////////////////////////////////////////////////////////////////////////////
/// @brief Print ur_sampler_filter_mode_t enum
/// @returns
///     - ::UR_RESULT_SUCCESS
///     - ::UR_RESULT_ERROR_INVALID_SIZE
///         - `buff_size < out_size`
UR_APIEXPORT ur_result_t UR_APICALL
urPrintSamplerFilterMode(enum ur_sampler_filter_mode_t value, char *buffer,
                         const size_t buff_size, size_t *out_size);

///////////////////////////////////////////////////////////////////////////////
/// @brief Print ur_sampler_addressing_mode_t enum
/// @returns
///     - ::UR_RESULT_SUCCESS
///     - ::UR_RESULT_ERROR_INVALID_SIZE
///         - `buff_size < out_size`
UR_APIEXPORT ur_result_t UR_APICALL urPrintSamplerAddressingMode(
    enum ur_sampler_addressing_mode_t value, char *buffer,
    const size_t buff_size, size_t *out_size);

///////////////////////////////////////////////////////////////////////////////
/// @brief Print ur_sampler_info_t enum
/// @returns
///     - ::UR_RESULT_SUCCESS
///     - ::UR_RESULT_ERROR_INVALID_SIZE
///         - `buff_size < out_size`
UR_APIEXPORT ur_result_t UR_APICALL
urPrintSamplerInfo(enum ur_sampler_info_t value, char *buffer,
                   const size_t buff_size, size_t *out_size);

///////////////////////////////////////////////////////////////////////////////
/// @brief Print ur_sampler_desc_t struct
/// @returns
///     - ::UR_RESULT_SUCCESS
///     - ::UR_RESULT_ERROR_INVALID_SIZE
///         - `buff_size < out_size`
UR_APIEXPORT ur_result_t UR_APICALL
urPrintSamplerDesc(const struct ur_sampler_desc_t params, char *buffer,
                   const size_t buff_size, size_t *out_size);

///////////////////////////////////////////////////////////////////////////////
/// @brief Print ur_sampler_native_properties_t struct
/// @returns
///     - ::UR_RESULT_SUCCESS
///     - ::UR_RESULT_ERROR_INVALID_SIZE
///         - `buff_size < out_size`
UR_APIEXPORT ur_result_t UR_APICALL urPrintSamplerNativeProperties(
    const struct ur_sampler_native_properties_t params, char *buffer,
    const size_t buff_size, size_t *out_size);

///////////////////////////////////////////////////////////////////////////////
/// @brief Print ur_usm_host_mem_flag_t enum
/// @returns
///     - ::UR_RESULT_SUCCESS
///     - ::UR_RESULT_ERROR_INVALID_SIZE
///         - `buff_size < out_size`
UR_APIEXPORT ur_result_t UR_APICALL
urPrintUsmHostMemFlags(enum ur_usm_host_mem_flag_t value, char *buffer,
                       const size_t buff_size, size_t *out_size);

///////////////////////////////////////////////////////////////////////////////
/// @brief Print ur_usm_device_mem_flag_t enum
/// @returns
///     - ::UR_RESULT_SUCCESS
///     - ::UR_RESULT_ERROR_INVALID_SIZE
///         - `buff_size < out_size`
UR_APIEXPORT ur_result_t UR_APICALL
urPrintUsmDeviceMemFlags(enum ur_usm_device_mem_flag_t value, char *buffer,
                         const size_t buff_size, size_t *out_size);

///////////////////////////////////////////////////////////////////////////////
/// @brief Print ur_usm_pool_flag_t enum
/// @returns
///     - ::UR_RESULT_SUCCESS
///     - ::UR_RESULT_ERROR_INVALID_SIZE
///         - `buff_size < out_size`
UR_APIEXPORT ur_result_t UR_APICALL
urPrintUsmPoolFlags(enum ur_usm_pool_flag_t value, char *buffer,
                    const size_t buff_size, size_t *out_size);

///////////////////////////////////////////////////////////////////////////////
/// @brief Print ur_usm_type_t enum
/// @returns
///     - ::UR_RESULT_SUCCESS
///     - ::UR_RESULT_ERROR_INVALID_SIZE
///         - `buff_size < out_size`
UR_APIEXPORT ur_result_t UR_APICALL urPrintUsmType(enum ur_usm_type_t value,
                                                   char *buffer,
                                                   const size_t buff_size,
                                                   size_t *out_size);

///////////////////////////////////////////////////////////////////////////////
/// @brief Print ur_usm_alloc_info_t enum
/// @returns
///     - ::UR_RESULT_SUCCESS
///     - ::UR_RESULT_ERROR_INVALID_SIZE
///         - `buff_size < out_size`
UR_APIEXPORT ur_result_t UR_APICALL
urPrintUsmAllocInfo(enum ur_usm_alloc_info_t value, char *buffer,
                    const size_t buff_size, size_t *out_size);

///////////////////////////////////////////////////////////////////////////////
/// @brief Print ur_usm_advice_flag_t enum
/// @returns
///     - ::UR_RESULT_SUCCESS
///     - ::UR_RESULT_ERROR_INVALID_SIZE
///         - `buff_size < out_size`
UR_APIEXPORT ur_result_t UR_APICALL
urPrintUsmAdviceFlags(enum ur_usm_advice_flag_t value, char *buffer,
                      const size_t buff_size, size_t *out_size);

///////////////////////////////////////////////////////////////////////////////
/// @brief Print ur_usm_desc_t struct
/// @returns
///     - ::UR_RESULT_SUCCESS
///     - ::UR_RESULT_ERROR_INVALID_SIZE
///         - `buff_size < out_size`
UR_APIEXPORT ur_result_t UR_APICALL
urPrintUsmDesc(const struct ur_usm_desc_t params, char *buffer,
               const size_t buff_size, size_t *out_size);

///////////////////////////////////////////////////////////////////////////////
/// @brief Print ur_usm_host_desc_t struct
/// @returns
///     - ::UR_RESULT_SUCCESS
///     - ::UR_RESULT_ERROR_INVALID_SIZE
///         - `buff_size < out_size`
UR_APIEXPORT ur_result_t UR_APICALL
urPrintUsmHostDesc(const struct ur_usm_host_desc_t params, char *buffer,
                   const size_t buff_size, size_t *out_size);

///////////////////////////////////////////////////////////////////////////////
/// @brief Print ur_usm_device_desc_t struct
/// @returns
///     - ::UR_RESULT_SUCCESS
///     - ::UR_RESULT_ERROR_INVALID_SIZE
///         - `buff_size < out_size`
UR_APIEXPORT ur_result_t UR_APICALL
urPrintUsmDeviceDesc(const struct ur_usm_device_desc_t params, char *buffer,
                     const size_t buff_size, size_t *out_size);

///////////////////////////////////////////////////////////////////////////////
/// @brief Print ur_usm_alloc_location_desc_t struct
/// @returns
///     - ::UR_RESULT_SUCCESS
///     - ::UR_RESULT_ERROR_INVALID_SIZE
///         - `buff_size < out_size`
UR_APIEXPORT ur_result_t UR_APICALL urPrintUsmAllocLocationDesc(
    const struct ur_usm_alloc_location_desc_t params, char *buffer,
    const size_t buff_size, size_t *out_size);

///////////////////////////////////////////////////////////////////////////////
/// @brief Print ur_usm_pool_desc_t struct
/// @returns
///     - ::UR_RESULT_SUCCESS
///     - ::UR_RESULT_ERROR_INVALID_SIZE
///         - `buff_size < out_size`
UR_APIEXPORT ur_result_t UR_APICALL
urPrintUsmPoolDesc(const struct ur_usm_pool_desc_t params, char *buffer,
                   const size_t buff_size, size_t *out_size);

///////////////////////////////////////////////////////////////////////////////
/// @brief Print ur_usm_pool_limits_desc_t struct
/// @returns
///     - ::UR_RESULT_SUCCESS
///     - ::UR_RESULT_ERROR_INVALID_SIZE
///         - `buff_size < out_size`
UR_APIEXPORT ur_result_t UR_APICALL urPrintUsmPoolLimitsDesc(
    const struct ur_usm_pool_limits_desc_t params, char *buffer,
    const size_t buff_size, size_t *out_size);

///////////////////////////////////////////////////////////////////////////////
/// @brief Print ur_usm_pool_info_t enum
/// @returns
///     - ::UR_RESULT_SUCCESS
///     - ::UR_RESULT_ERROR_INVALID_SIZE
///         - `buff_size < out_size`
UR_APIEXPORT ur_result_t UR_APICALL
urPrintUsmPoolInfo(enum ur_usm_pool_info_t value, char *buffer,
                   const size_t buff_size, size_t *out_size);

///////////////////////////////////////////////////////////////////////////////
/// @brief Print ur_virtual_mem_granularity_info_t enum
/// @returns
///     - ::UR_RESULT_SUCCESS
///     - ::UR_RESULT_ERROR_INVALID_SIZE
///         - `buff_size < out_size`
UR_APIEXPORT ur_result_t UR_APICALL urPrintVirtualMemGranularityInfo(
    enum ur_virtual_mem_granularity_info_t value, char *buffer,
    const size_t buff_size, size_t *out_size);

///////////////////////////////////////////////////////////////////////////////
/// @brief Print ur_virtual_mem_access_flag_t enum
/// @returns
///     - ::UR_RESULT_SUCCESS
///     - ::UR_RESULT_ERROR_INVALID_SIZE
///         - `buff_size < out_size`
UR_APIEXPORT ur_result_t UR_APICALL urPrintVirtualMemAccessFlags(
    enum ur_virtual_mem_access_flag_t value, char *buffer,
    const size_t buff_size, size_t *out_size);

///////////////////////////////////////////////////////////////////////////////
/// @brief Print ur_virtual_mem_info_t enum
/// @returns
///     - ::UR_RESULT_SUCCESS
///     - ::UR_RESULT_ERROR_INVALID_SIZE
///         - `buff_size < out_size`
UR_APIEXPORT ur_result_t UR_APICALL
urPrintVirtualMemInfo(enum ur_virtual_mem_info_t value, char *buffer,
                      const size_t buff_size, size_t *out_size);

///////////////////////////////////////////////////////////////////////////////
/// @brief Print ur_physical_mem_flag_t enum
/// @returns
///     - ::UR_RESULT_SUCCESS
///     - ::UR_RESULT_ERROR_INVALID_SIZE
///         - `buff_size < out_size`
UR_APIEXPORT ur_result_t UR_APICALL
urPrintPhysicalMemFlags(enum ur_physical_mem_flag_t value, char *buffer,
                        const size_t buff_size, size_t *out_size);

///////////////////////////////////////////////////////////////////////////////
/// @brief Print ur_physical_mem_properties_t struct
/// @returns
///     - ::UR_RESULT_SUCCESS
///     - ::UR_RESULT_ERROR_INVALID_SIZE
///         - `buff_size < out_size`
UR_APIEXPORT ur_result_t UR_APICALL urPrintPhysicalMemProperties(
    const struct ur_physical_mem_properties_t params, char *buffer,
    const size_t buff_size, size_t *out_size);

///////////////////////////////////////////////////////////////////////////////
/// @brief Print ur_physical_mem_info_t enum
/// @returns
///     - ::UR_RESULT_SUCCESS
///     - ::UR_RESULT_ERROR_INVALID_SIZE
///         - `buff_size < out_size`
UR_APIEXPORT ur_result_t UR_APICALL
urPrintPhysicalMemInfo(enum ur_physical_mem_info_t value, char *buffer,
                       const size_t buff_size, size_t *out_size);

///////////////////////////////////////////////////////////////////////////////
/// @brief Print ur_program_metadata_type_t enum
/// @returns
///     - ::UR_RESULT_SUCCESS
///     - ::UR_RESULT_ERROR_INVALID_SIZE
///         - `buff_size < out_size`
UR_APIEXPORT ur_result_t UR_APICALL
urPrintProgramMetadataType(enum ur_program_metadata_type_t value, char *buffer,
                           const size_t buff_size, size_t *out_size);

///////////////////////////////////////////////////////////////////////////////
/// @brief Print ur_program_metadata_t struct
/// @returns
///     - ::UR_RESULT_SUCCESS
///     - ::UR_RESULT_ERROR_INVALID_SIZE
///         - `buff_size < out_size`
UR_APIEXPORT ur_result_t UR_APICALL
urPrintProgramMetadata(const struct ur_program_metadata_t params, char *buffer,
                       const size_t buff_size, size_t *out_size);

///////////////////////////////////////////////////////////////////////////////
/// @brief Print ur_program_properties_t struct
/// @returns
///     - ::UR_RESULT_SUCCESS
///     - ::UR_RESULT_ERROR_INVALID_SIZE
///         - `buff_size < out_size`
UR_APIEXPORT ur_result_t UR_APICALL urPrintProgramProperties(
    const struct ur_program_properties_t params, char *buffer,
    const size_t buff_size, size_t *out_size);

///////////////////////////////////////////////////////////////////////////////
/// @brief Print ur_program_info_t enum
/// @returns
///     - ::UR_RESULT_SUCCESS
///     - ::UR_RESULT_ERROR_INVALID_SIZE
///         - `buff_size < out_size`
UR_APIEXPORT ur_result_t UR_APICALL
urPrintProgramInfo(enum ur_program_info_t value, char *buffer,
                   const size_t buff_size, size_t *out_size);

///////////////////////////////////////////////////////////////////////////////
/// @brief Print ur_program_build_status_t enum
/// @returns
///     - ::UR_RESULT_SUCCESS
///     - ::UR_RESULT_ERROR_INVALID_SIZE
///         - `buff_size < out_size`
UR_APIEXPORT ur_result_t UR_APICALL
urPrintProgramBuildStatus(enum ur_program_build_status_t value, char *buffer,
                          const size_t buff_size, size_t *out_size);

///////////////////////////////////////////////////////////////////////////////
/// @brief Print ur_program_binary_type_t enum
/// @returns
///     - ::UR_RESULT_SUCCESS
///     - ::UR_RESULT_ERROR_INVALID_SIZE
///         - `buff_size < out_size`
UR_APIEXPORT ur_result_t UR_APICALL
urPrintProgramBinaryType(enum ur_program_binary_type_t value, char *buffer,
                         const size_t buff_size, size_t *out_size);

///////////////////////////////////////////////////////////////////////////////
/// @brief Print ur_program_build_info_t enum
/// @returns
///     - ::UR_RESULT_SUCCESS
///     - ::UR_RESULT_ERROR_INVALID_SIZE
///         - `buff_size < out_size`
UR_APIEXPORT ur_result_t UR_APICALL
urPrintProgramBuildInfo(enum ur_program_build_info_t value, char *buffer,
                        const size_t buff_size, size_t *out_size);

///////////////////////////////////////////////////////////////////////////////
/// @brief Print ur_specialization_constant_info_t struct
/// @returns
///     - ::UR_RESULT_SUCCESS
///     - ::UR_RESULT_ERROR_INVALID_SIZE
///         - `buff_size < out_size`
UR_APIEXPORT ur_result_t UR_APICALL urPrintSpecializationConstantInfo(
    const struct ur_specialization_constant_info_t params, char *buffer,
    const size_t buff_size, size_t *out_size);

///////////////////////////////////////////////////////////////////////////////
/// @brief Print ur_program_native_properties_t struct
/// @returns
///     - ::UR_RESULT_SUCCESS
///     - ::UR_RESULT_ERROR_INVALID_SIZE
///         - `buff_size < out_size`
UR_APIEXPORT ur_result_t UR_APICALL urPrintProgramNativeProperties(
    const struct ur_program_native_properties_t params, char *buffer,
    const size_t buff_size, size_t *out_size);

///////////////////////////////////////////////////////////////////////////////
/// @brief Print ur_kernel_arg_value_properties_t struct
/// @returns
///     - ::UR_RESULT_SUCCESS
///     - ::UR_RESULT_ERROR_INVALID_SIZE
///         - `buff_size < out_size`
UR_APIEXPORT ur_result_t UR_APICALL urPrintKernelArgValueProperties(
    const struct ur_kernel_arg_value_properties_t params, char *buffer,
    const size_t buff_size, size_t *out_size);

///////////////////////////////////////////////////////////////////////////////
/// @brief Print ur_kernel_arg_local_properties_t struct
/// @returns
///     - ::UR_RESULT_SUCCESS
///     - ::UR_RESULT_ERROR_INVALID_SIZE
///         - `buff_size < out_size`
UR_APIEXPORT ur_result_t UR_APICALL urPrintKernelArgLocalProperties(
    const struct ur_kernel_arg_local_properties_t params, char *buffer,
    const size_t buff_size, size_t *out_size);

///////////////////////////////////////////////////////////////////////////////
/// @brief Print ur_kernel_info_t enum
/// @returns
///     - ::UR_RESULT_SUCCESS
///     - ::UR_RESULT_ERROR_INVALID_SIZE
///         - `buff_size < out_size`
UR_APIEXPORT ur_result_t UR_APICALL
urPrintKernelInfo(enum ur_kernel_info_t value, char *buffer,
                  const size_t buff_size, size_t *out_size);

///////////////////////////////////////////////////////////////////////////////
/// @brief Print ur_kernel_group_info_t enum
/// @returns
///     - ::UR_RESULT_SUCCESS
///     - ::UR_RESULT_ERROR_INVALID_SIZE
///         - `buff_size < out_size`
UR_APIEXPORT ur_result_t UR_APICALL
urPrintKernelGroupInfo(enum ur_kernel_group_info_t value, char *buffer,
                       const size_t buff_size, size_t *out_size);

///////////////////////////////////////////////////////////////////////////////
/// @brief Print ur_kernel_sub_group_info_t enum
/// @returns
///     - ::UR_RESULT_SUCCESS
///     - ::UR_RESULT_ERROR_INVALID_SIZE
///         - `buff_size < out_size`
UR_APIEXPORT ur_result_t UR_APICALL
urPrintKernelSubGroupInfo(enum ur_kernel_sub_group_info_t value, char *buffer,
                          const size_t buff_size, size_t *out_size);

///////////////////////////////////////////////////////////////////////////////
/// @brief Print ur_kernel_cache_config_t enum
/// @returns
///     - ::UR_RESULT_SUCCESS
///     - ::UR_RESULT_ERROR_INVALID_SIZE
///         - `buff_size < out_size`
UR_APIEXPORT ur_result_t UR_APICALL
urPrintKernelCacheConfig(enum ur_kernel_cache_config_t value, char *buffer,
                         const size_t buff_size, size_t *out_size);

///////////////////////////////////////////////////////////////////////////////
/// @brief Print ur_kernel_exec_info_t enum
/// @returns
///     - ::UR_RESULT_SUCCESS
///     - ::UR_RESULT_ERROR_INVALID_SIZE
///         - `buff_size < out_size`
UR_APIEXPORT ur_result_t UR_APICALL
urPrintKernelExecInfo(enum ur_kernel_exec_info_t value, char *buffer,
                      const size_t buff_size, size_t *out_size);

///////////////////////////////////////////////////////////////////////////////
/// @brief Print ur_kernel_arg_pointer_properties_t struct
/// @returns
///     - ::UR_RESULT_SUCCESS
///     - ::UR_RESULT_ERROR_INVALID_SIZE
///         - `buff_size < out_size`
UR_APIEXPORT ur_result_t UR_APICALL urPrintKernelArgPointerProperties(
    const struct ur_kernel_arg_pointer_properties_t params, char *buffer,
    const size_t buff_size, size_t *out_size);

///////////////////////////////////////////////////////////////////////////////
/// @brief Print ur_kernel_exec_info_properties_t struct
/// @returns
///     - ::UR_RESULT_SUCCESS
///     - ::UR_RESULT_ERROR_INVALID_SIZE
///         - `buff_size < out_size`
UR_APIEXPORT ur_result_t UR_APICALL urPrintKernelExecInfoProperties(
    const struct ur_kernel_exec_info_properties_t params, char *buffer,
    const size_t buff_size, size_t *out_size);

///////////////////////////////////////////////////////////////////////////////
/// @brief Print ur_kernel_arg_sampler_properties_t struct
/// @returns
///     - ::UR_RESULT_SUCCESS
///     - ::UR_RESULT_ERROR_INVALID_SIZE
///         - `buff_size < out_size`
UR_APIEXPORT ur_result_t UR_APICALL urPrintKernelArgSamplerProperties(
    const struct ur_kernel_arg_sampler_properties_t params, char *buffer,
    const size_t buff_size, size_t *out_size);

///////////////////////////////////////////////////////////////////////////////
/// @brief Print ur_kernel_arg_mem_obj_properties_t struct
/// @returns
///     - ::UR_RESULT_SUCCESS
///     - ::UR_RESULT_ERROR_INVALID_SIZE
///         - `buff_size < out_size`
UR_APIEXPORT ur_result_t UR_APICALL urPrintKernelArgMemObjProperties(
    const struct ur_kernel_arg_mem_obj_properties_t params, char *buffer,
    const size_t buff_size, size_t *out_size);

///////////////////////////////////////////////////////////////////////////////
/// @brief Print ur_kernel_native_properties_t struct
/// @returns
///     - ::UR_RESULT_SUCCESS
///     - ::UR_RESULT_ERROR_INVALID_SIZE
///         - `buff_size < out_size`
UR_APIEXPORT ur_result_t UR_APICALL urPrintKernelNativeProperties(
    const struct ur_kernel_native_properties_t params, char *buffer,
    const size_t buff_size, size_t *out_size);

///////////////////////////////////////////////////////////////////////////////
/// @brief Print ur_queue_info_t enum
/// @returns
///     - ::UR_RESULT_SUCCESS
///     - ::UR_RESULT_ERROR_INVALID_SIZE
///         - `buff_size < out_size`
UR_APIEXPORT ur_result_t UR_APICALL urPrintQueueInfo(enum ur_queue_info_t value,
                                                     char *buffer,
                                                     const size_t buff_size,
                                                     size_t *out_size);

///////////////////////////////////////////////////////////////////////////////
/// @brief Print ur_queue_flag_t enum
/// @returns
///     - ::UR_RESULT_SUCCESS
///     - ::UR_RESULT_ERROR_INVALID_SIZE
///         - `buff_size < out_size`
UR_APIEXPORT ur_result_t UR_APICALL
urPrintQueueFlags(enum ur_queue_flag_t value, char *buffer,
                  const size_t buff_size, size_t *out_size);

///////////////////////////////////////////////////////////////////////////////
/// @brief Print ur_queue_properties_t struct
/// @returns
///     - ::UR_RESULT_SUCCESS
///     - ::UR_RESULT_ERROR_INVALID_SIZE
///         - `buff_size < out_size`
UR_APIEXPORT ur_result_t UR_APICALL
urPrintQueueProperties(const struct ur_queue_properties_t params, char *buffer,
                       const size_t buff_size, size_t *out_size);

///////////////////////////////////////////////////////////////////////////////
/// @brief Print ur_queue_index_properties_t struct
/// @returns
///     - ::UR_RESULT_SUCCESS
///     - ::UR_RESULT_ERROR_INVALID_SIZE
///         - `buff_size < out_size`
UR_APIEXPORT ur_result_t UR_APICALL urPrintQueueIndexProperties(
    const struct ur_queue_index_properties_t params, char *buffer,
    const size_t buff_size, size_t *out_size);

///////////////////////////////////////////////////////////////////////////////
/// @brief Print ur_queue_native_desc_t struct
/// @returns
///     - ::UR_RESULT_SUCCESS
///     - ::UR_RESULT_ERROR_INVALID_SIZE
///         - `buff_size < out_size`
UR_APIEXPORT ur_result_t UR_APICALL
urPrintQueueNativeDesc(const struct ur_queue_native_desc_t params, char *buffer,
                       const size_t buff_size, size_t *out_size);

///////////////////////////////////////////////////////////////////////////////
/// @brief Print ur_queue_native_properties_t struct
/// @returns
///     - ::UR_RESULT_SUCCESS
///     - ::UR_RESULT_ERROR_INVALID_SIZE
///         - `buff_size < out_size`
UR_APIEXPORT ur_result_t UR_APICALL urPrintQueueNativeProperties(
    const struct ur_queue_native_properties_t params, char *buffer,
    const size_t buff_size, size_t *out_size);

///////////////////////////////////////////////////////////////////////////////
/// @brief Print ur_command_t enum
/// @returns
///     - ::UR_RESULT_SUCCESS
///     - ::UR_RESULT_ERROR_INVALID_SIZE
///         - `buff_size < out_size`
UR_APIEXPORT ur_result_t UR_APICALL urPrintCommand(enum ur_command_t value,
                                                   char *buffer,
                                                   const size_t buff_size,
                                                   size_t *out_size);

///////////////////////////////////////////////////////////////////////////////
/// @brief Print ur_event_status_t enum
/// @returns
///     - ::UR_RESULT_SUCCESS
///     - ::UR_RESULT_ERROR_INVALID_SIZE
///         - `buff_size < out_size`
UR_APIEXPORT ur_result_t UR_APICALL
urPrintEventStatus(enum ur_event_status_t value, char *buffer,
                   const size_t buff_size, size_t *out_size);

///////////////////////////////////////////////////////////////////////////////
/// @brief Print ur_event_info_t enum
/// @returns
///     - ::UR_RESULT_SUCCESS
///     - ::UR_RESULT_ERROR_INVALID_SIZE
///         - `buff_size < out_size`
UR_APIEXPORT ur_result_t UR_APICALL urPrintEventInfo(enum ur_event_info_t value,
                                                     char *buffer,
                                                     const size_t buff_size,
                                                     size_t *out_size);

///////////////////////////////////////////////////////////////////////////////
/// @brief Print ur_profiling_info_t enum
/// @returns
///     - ::UR_RESULT_SUCCESS
///     - ::UR_RESULT_ERROR_INVALID_SIZE
///         - `buff_size < out_size`
UR_APIEXPORT ur_result_t UR_APICALL
urPrintProfilingInfo(enum ur_profiling_info_t value, char *buffer,
                     const size_t buff_size, size_t *out_size);

///////////////////////////////////////////////////////////////////////////////
/// @brief Print ur_event_native_properties_t struct
/// @returns
///     - ::UR_RESULT_SUCCESS
///     - ::UR_RESULT_ERROR_INVALID_SIZE
///         - `buff_size < out_size`
UR_APIEXPORT ur_result_t UR_APICALL urPrintEventNativeProperties(
    const struct ur_event_native_properties_t params, char *buffer,
    const size_t buff_size, size_t *out_size);

///////////////////////////////////////////////////////////////////////////////
/// @brief Print ur_execution_info_t enum
/// @returns
///     - ::UR_RESULT_SUCCESS
///     - ::UR_RESULT_ERROR_INVALID_SIZE
///         - `buff_size < out_size`
UR_APIEXPORT ur_result_t UR_APICALL
urPrintExecutionInfo(enum ur_execution_info_t value, char *buffer,
                     const size_t buff_size, size_t *out_size);

///////////////////////////////////////////////////////////////////////////////
/// @brief Print ur_map_flag_t enum
/// @returns
///     - ::UR_RESULT_SUCCESS
///     - ::UR_RESULT_ERROR_INVALID_SIZE
///         - `buff_size < out_size`
UR_APIEXPORT ur_result_t UR_APICALL urPrintMapFlags(enum ur_map_flag_t value,
                                                    char *buffer,
                                                    const size_t buff_size,
                                                    size_t *out_size);

///////////////////////////////////////////////////////////////////////////////
/// @brief Print ur_usm_migration_flag_t enum
/// @returns
///     - ::UR_RESULT_SUCCESS
///     - ::UR_RESULT_ERROR_INVALID_SIZE
///         - `buff_size < out_size`
UR_APIEXPORT ur_result_t UR_APICALL
urPrintUsmMigrationFlags(enum ur_usm_migration_flag_t value, char *buffer,
                         const size_t buff_size, size_t *out_size);

///////////////////////////////////////////////////////////////////////////////
/// @brief Print ur_exp_device_2d_block_array_capability_flag_t enum
/// @returns
///     - ::UR_RESULT_SUCCESS
///     - ::UR_RESULT_ERROR_INVALID_SIZE
///         - `buff_size < out_size`
UR_APIEXPORT ur_result_t UR_APICALL
urPrintExpDevice_2dBlockArrayCapabilityFlags(
    enum ur_exp_device_2d_block_array_capability_flag_t value, char *buffer,
    const size_t buff_size, size_t *out_size);

///////////////////////////////////////////////////////////////////////////////
/// @brief Print ur_exp_async_usm_alloc_flag_t enum
/// @returns
///     - ::UR_RESULT_SUCCESS
///     - ::UR_RESULT_ERROR_INVALID_SIZE
///         - `buff_size < out_size`
UR_APIEXPORT ur_result_t UR_APICALL urPrintExpAsyncUsmAllocFlags(
    enum ur_exp_async_usm_alloc_flag_t value, char *buffer,
    const size_t buff_size, size_t *out_size);

///////////////////////////////////////////////////////////////////////////////
/// @brief Print ur_exp_async_usm_alloc_properties_t struct
/// @returns
///     - ::UR_RESULT_SUCCESS
///     - ::UR_RESULT_ERROR_INVALID_SIZE
///         - `buff_size < out_size`
UR_APIEXPORT ur_result_t UR_APICALL urPrintExpAsyncUsmAllocProperties(
    const struct ur_exp_async_usm_alloc_properties_t params, char *buffer,
    const size_t buff_size, size_t *out_size);

///////////////////////////////////////////////////////////////////////////////
/// @brief Print ur_usm_pool_buffer_desc_t struct
/// @returns
///     - ::UR_RESULT_SUCCESS
///     - ::UR_RESULT_ERROR_INVALID_SIZE
///         - `buff_size < out_size`
UR_APIEXPORT ur_result_t UR_APICALL urPrintUsmPoolBufferDesc(
    const struct ur_usm_pool_buffer_desc_t params, char *buffer,
    const size_t buff_size, size_t *out_size);

///////////////////////////////////////////////////////////////////////////////
/// @brief Print ur_exp_image_copy_flag_t enum
/// @returns
///     - ::UR_RESULT_SUCCESS
///     - ::UR_RESULT_ERROR_INVALID_SIZE
///         - `buff_size < out_size`
UR_APIEXPORT ur_result_t UR_APICALL
urPrintExpImageCopyFlags(enum ur_exp_image_copy_flag_t value, char *buffer,
                         const size_t buff_size, size_t *out_size);

///////////////////////////////////////////////////////////////////////////////
/// @brief Print ur_exp_sampler_cubemap_filter_mode_t enum
/// @returns
///     - ::UR_RESULT_SUCCESS
///     - ::UR_RESULT_ERROR_INVALID_SIZE
///         - `buff_size < out_size`
UR_APIEXPORT ur_result_t UR_APICALL urPrintExpSamplerCubemapFilterMode(
    enum ur_exp_sampler_cubemap_filter_mode_t value, char *buffer,
    const size_t buff_size, size_t *out_size);

///////////////////////////////////////////////////////////////////////////////
/// @brief Print ur_exp_external_mem_type_t enum
/// @returns
///     - ::UR_RESULT_SUCCESS
///     - ::UR_RESULT_ERROR_INVALID_SIZE
///         - `buff_size < out_size`
UR_APIEXPORT ur_result_t UR_APICALL
urPrintExpExternalMemType(enum ur_exp_external_mem_type_t value, char *buffer,
                          const size_t buff_size, size_t *out_size);

///////////////////////////////////////////////////////////////////////////////
/// @brief Print ur_exp_external_semaphore_type_t enum
/// @returns
///     - ::UR_RESULT_SUCCESS
///     - ::UR_RESULT_ERROR_INVALID_SIZE
///         - `buff_size < out_size`
UR_APIEXPORT ur_result_t UR_APICALL urPrintExpExternalSemaphoreType(
    enum ur_exp_external_semaphore_type_t value, char *buffer,
    const size_t buff_size, size_t *out_size);

///////////////////////////////////////////////////////////////////////////////
/// @brief Print ur_exp_image_mem_type_t enum
/// @returns
///     - ::UR_RESULT_SUCCESS
///     - ::UR_RESULT_ERROR_INVALID_SIZE
///         - `buff_size < out_size`
UR_APIEXPORT ur_result_t UR_APICALL
urPrintExpImageMemType(enum ur_exp_image_mem_type_t value, char *buffer,
                       const size_t buff_size, size_t *out_size);

///////////////////////////////////////////////////////////////////////////////
/// @brief Print ur_exp_file_descriptor_t struct
/// @returns
///     - ::UR_RESULT_SUCCESS
///     - ::UR_RESULT_ERROR_INVALID_SIZE
///         - `buff_size < out_size`
UR_APIEXPORT ur_result_t UR_APICALL urPrintExpFileDescriptor(
    const struct ur_exp_file_descriptor_t params, char *buffer,
    const size_t buff_size, size_t *out_size);

///////////////////////////////////////////////////////////////////////////////
/// @brief Print ur_exp_win32_handle_t struct
/// @returns
///     - ::UR_RESULT_SUCCESS
///     - ::UR_RESULT_ERROR_INVALID_SIZE
///         - `buff_size < out_size`
UR_APIEXPORT ur_result_t UR_APICALL
urPrintExpWin32Handle(const struct ur_exp_win32_handle_t params, char *buffer,
                      const size_t buff_size, size_t *out_size);

///////////////////////////////////////////////////////////////////////////////
/// @brief Print ur_exp_sampler_mip_properties_t struct
/// @returns
///     - ::UR_RESULT_SUCCESS
///     - ::UR_RESULT_ERROR_INVALID_SIZE
///         - `buff_size < out_size`
UR_APIEXPORT ur_result_t UR_APICALL urPrintExpSamplerMipProperties(
    const struct ur_exp_sampler_mip_properties_t params, char *buffer,
    const size_t buff_size, size_t *out_size);

///////////////////////////////////////////////////////////////////////////////
/// @brief Print ur_exp_sampler_addr_modes_t struct
/// @returns
///     - ::UR_RESULT_SUCCESS
///     - ::UR_RESULT_ERROR_INVALID_SIZE
///         - `buff_size < out_size`
UR_APIEXPORT ur_result_t UR_APICALL urPrintExpSamplerAddrModes(
    const struct ur_exp_sampler_addr_modes_t params, char *buffer,
    const size_t buff_size, size_t *out_size);

///////////////////////////////////////////////////////////////////////////////
/// @brief Print ur_exp_sampler_cubemap_properties_t struct
/// @returns
///     - ::UR_RESULT_SUCCESS
///     - ::UR_RESULT_ERROR_INVALID_SIZE
///         - `buff_size < out_size`
UR_APIEXPORT ur_result_t UR_APICALL urPrintExpSamplerCubemapProperties(
    const struct ur_exp_sampler_cubemap_properties_t params, char *buffer,
    const size_t buff_size, size_t *out_size);

///////////////////////////////////////////////////////////////////////////////
/// @brief Print ur_exp_external_mem_desc_t struct
/// @returns
///     - ::UR_RESULT_SUCCESS
///     - ::UR_RESULT_ERROR_INVALID_SIZE
///         - `buff_size < out_size`
UR_APIEXPORT ur_result_t UR_APICALL urPrintExpExternalMemDesc(
    const struct ur_exp_external_mem_desc_t params, char *buffer,
    const size_t buff_size, size_t *out_size);

///////////////////////////////////////////////////////////////////////////////
/// @brief Print ur_exp_external_semaphore_desc_t struct
/// @returns
///     - ::UR_RESULT_SUCCESS
///     - ::UR_RESULT_ERROR_INVALID_SIZE
///         - `buff_size < out_size`
UR_APIEXPORT ur_result_t UR_APICALL urPrintExpExternalSemaphoreDesc(
    const struct ur_exp_external_semaphore_desc_t params, char *buffer,
    const size_t buff_size, size_t *out_size);

///////////////////////////////////////////////////////////////////////////////
/// @brief Print ur_exp_image_copy_region_t struct
/// @returns
///     - ::UR_RESULT_SUCCESS
///     - ::UR_RESULT_ERROR_INVALID_SIZE
///         - `buff_size < out_size`
UR_APIEXPORT ur_result_t UR_APICALL urPrintExpImageCopyRegion(
    const struct ur_exp_image_copy_region_t params, char *buffer,
    const size_t buff_size, size_t *out_size);

///////////////////////////////////////////////////////////////////////////////
/// @brief Print ur_device_command_buffer_update_capability_flag_t enum
/// @returns
///     - ::UR_RESULT_SUCCESS
///     - ::UR_RESULT_ERROR_INVALID_SIZE
///         - `buff_size < out_size`
UR_APIEXPORT ur_result_t UR_APICALL
urPrintDeviceCommandBufferUpdateCapabilityFlags(
    enum ur_device_command_buffer_update_capability_flag_t value, char *buffer,
    const size_t buff_size, size_t *out_size);

///////////////////////////////////////////////////////////////////////////////
/// @brief Print ur_exp_command_buffer_info_t enum
/// @returns
///     - ::UR_RESULT_SUCCESS
///     - ::UR_RESULT_ERROR_INVALID_SIZE
///         - `buff_size < out_size`
UR_APIEXPORT ur_result_t UR_APICALL urPrintExpCommandBufferInfo(
    enum ur_exp_command_buffer_info_t value, char *buffer,
    const size_t buff_size, size_t *out_size);

///////////////////////////////////////////////////////////////////////////////
/// @brief Print ur_exp_command_buffer_command_info_t enum
/// @returns
///     - ::UR_RESULT_SUCCESS
///     - ::UR_RESULT_ERROR_INVALID_SIZE
///         - `buff_size < out_size`
UR_APIEXPORT ur_result_t UR_APICALL urPrintExpCommandBufferCommandInfo(
    enum ur_exp_command_buffer_command_info_t value, char *buffer,
    const size_t buff_size, size_t *out_size);

///////////////////////////////////////////////////////////////////////////////
/// @brief Print ur_exp_command_buffer_desc_t struct
/// @returns
///     - ::UR_RESULT_SUCCESS
///     - ::UR_RESULT_ERROR_INVALID_SIZE
///         - `buff_size < out_size`
UR_APIEXPORT ur_result_t UR_APICALL urPrintExpCommandBufferDesc(
    const struct ur_exp_command_buffer_desc_t params, char *buffer,
    const size_t buff_size, size_t *out_size);

///////////////////////////////////////////////////////////////////////////////
/// @brief Print ur_exp_command_buffer_update_memobj_arg_desc_t struct
/// @returns
///     - ::UR_RESULT_SUCCESS
///     - ::UR_RESULT_ERROR_INVALID_SIZE
///         - `buff_size < out_size`
UR_APIEXPORT ur_result_t UR_APICALL urPrintExpCommandBufferUpdateMemobjArgDesc(
    const struct ur_exp_command_buffer_update_memobj_arg_desc_t params,
    char *buffer, const size_t buff_size, size_t *out_size);

///////////////////////////////////////////////////////////////////////////////
/// @brief Print ur_exp_command_buffer_update_pointer_arg_desc_t struct
/// @returns
///     - ::UR_RESULT_SUCCESS
///     - ::UR_RESULT_ERROR_INVALID_SIZE
///         - `buff_size < out_size`
UR_APIEXPORT ur_result_t UR_APICALL urPrintExpCommandBufferUpdatePointerArgDesc(
    const struct ur_exp_command_buffer_update_pointer_arg_desc_t params,
    char *buffer, const size_t buff_size, size_t *out_size);

///////////////////////////////////////////////////////////////////////////////
/// @brief Print ur_exp_command_buffer_update_value_arg_desc_t struct
/// @returns
///     - ::UR_RESULT_SUCCESS
///     - ::UR_RESULT_ERROR_INVALID_SIZE
///         - `buff_size < out_size`
UR_APIEXPORT ur_result_t UR_APICALL urPrintExpCommandBufferUpdateValueArgDesc(
    const struct ur_exp_command_buffer_update_value_arg_desc_t params,
    char *buffer, const size_t buff_size, size_t *out_size);

///////////////////////////////////////////////////////////////////////////////
/// @brief Print ur_exp_command_buffer_update_kernel_launch_desc_t struct
/// @returns
///     - ::UR_RESULT_SUCCESS
///     - ::UR_RESULT_ERROR_INVALID_SIZE
///         - `buff_size < out_size`
UR_APIEXPORT ur_result_t UR_APICALL
urPrintExpCommandBufferUpdateKernelLaunchDesc(
    const struct ur_exp_command_buffer_update_kernel_launch_desc_t params,
    char *buffer, const size_t buff_size, size_t *out_size);

///////////////////////////////////////////////////////////////////////////////
/// @brief Print ur_exp_launch_property_id_t enum
/// @returns
///     - ::UR_RESULT_SUCCESS
///     - ::UR_RESULT_ERROR_INVALID_SIZE
///         - `buff_size < out_size`
UR_APIEXPORT ur_result_t UR_APICALL
urPrintExpLaunchPropertyId(enum ur_exp_launch_property_id_t value, char *buffer,
                           const size_t buff_size, size_t *out_size);

///////////////////////////////////////////////////////////////////////////////
/// @brief Print ur_exp_launch_property_t struct
/// @returns
///     - ::UR_RESULT_SUCCESS
///     - ::UR_RESULT_ERROR_INVALID_SIZE
///         - `buff_size < out_size`
UR_APIEXPORT ur_result_t UR_APICALL urPrintExpLaunchProperty(
    const struct ur_exp_launch_property_t params, char *buffer,
    const size_t buff_size, size_t *out_size);

///////////////////////////////////////////////////////////////////////////////
/// @brief Print ur_exp_peer_info_t enum
/// @returns
///     - ::UR_RESULT_SUCCESS
///     - ::UR_RESULT_ERROR_INVALID_SIZE
///         - `buff_size < out_size`
UR_APIEXPORT ur_result_t UR_APICALL
urPrintExpPeerInfo(enum ur_exp_peer_info_t value, char *buffer,
                   const size_t buff_size, size_t *out_size);

///////////////////////////////////////////////////////////////////////////////
/// @brief Print ur_exp_enqueue_ext_flag_t enum
/// @returns
///     - ::UR_RESULT_SUCCESS
///     - ::UR_RESULT_ERROR_INVALID_SIZE
///         - `buff_size < out_size`
UR_APIEXPORT ur_result_t UR_APICALL
urPrintExpEnqueueExtFlags(enum ur_exp_enqueue_ext_flag_t value, char *buffer,
                          const size_t buff_size, size_t *out_size);

///////////////////////////////////////////////////////////////////////////////
/// @brief Print ur_exp_enqueue_ext_properties_t struct
/// @returns
///     - ::UR_RESULT_SUCCESS
///     - ::UR_RESULT_ERROR_INVALID_SIZE
///         - `buff_size < out_size`
UR_APIEXPORT ur_result_t UR_APICALL urPrintExpEnqueueExtProperties(
    const struct ur_exp_enqueue_ext_properties_t params, char *buffer,
    const size_t buff_size, size_t *out_size);

///////////////////////////////////////////////////////////////////////////////
/// @brief Print ur_exp_enqueue_native_command_flag_t enum
/// @returns
///     - ::UR_RESULT_SUCCESS
///     - ::UR_RESULT_ERROR_INVALID_SIZE
///         - `buff_size < out_size`
UR_APIEXPORT ur_result_t UR_APICALL urPrintExpEnqueueNativeCommandFlags(
    enum ur_exp_enqueue_native_command_flag_t value, char *buffer,
    const size_t buff_size, size_t *out_size);

///////////////////////////////////////////////////////////////////////////////
/// @brief Print ur_exp_enqueue_native_command_properties_t struct
/// @returns
///     - ::UR_RESULT_SUCCESS
///     - ::UR_RESULT_ERROR_INVALID_SIZE
///         - `buff_size < out_size`
UR_APIEXPORT ur_result_t UR_APICALL urPrintExpEnqueueNativeCommandProperties(
    const struct ur_exp_enqueue_native_command_properties_t params,
    char *buffer, const size_t buff_size, size_t *out_size);

///////////////////////////////////////////////////////////////////////////////
/// @brief Print ur_loader_config_create_params_t struct
/// @returns
///     - ::UR_RESULT_SUCCESS
///     - ::UR_RESULT_ERROR_INVALID_SIZE
///         - `buff_size < out_size`
UR_APIEXPORT ur_result_t UR_APICALL urPrintLoaderConfigCreateParams(
    const struct ur_loader_config_create_params_t *params, char *buffer,
    const size_t buff_size, size_t *out_size);

///////////////////////////////////////////////////////////////////////////////
/// @brief Print ur_loader_config_retain_params_t struct
/// @returns
///     - ::UR_RESULT_SUCCESS
///     - ::UR_RESULT_ERROR_INVALID_SIZE
///         - `buff_size < out_size`
UR_APIEXPORT ur_result_t UR_APICALL urPrintLoaderConfigRetainParams(
    const struct ur_loader_config_retain_params_t *params, char *buffer,
    const size_t buff_size, size_t *out_size);

///////////////////////////////////////////////////////////////////////////////
/// @brief Print ur_loader_config_release_params_t struct
/// @returns
///     - ::UR_RESULT_SUCCESS
///     - ::UR_RESULT_ERROR_INVALID_SIZE
///         - `buff_size < out_size`
UR_APIEXPORT ur_result_t UR_APICALL urPrintLoaderConfigReleaseParams(
    const struct ur_loader_config_release_params_t *params, char *buffer,
    const size_t buff_size, size_t *out_size);

///////////////////////////////////////////////////////////////////////////////
/// @brief Print ur_loader_config_get_info_params_t struct
/// @returns
///     - ::UR_RESULT_SUCCESS
///     - ::UR_RESULT_ERROR_INVALID_SIZE
///         - `buff_size < out_size`
UR_APIEXPORT ur_result_t UR_APICALL urPrintLoaderConfigGetInfoParams(
    const struct ur_loader_config_get_info_params_t *params, char *buffer,
    const size_t buff_size, size_t *out_size);

///////////////////////////////////////////////////////////////////////////////
/// @brief Print ur_loader_config_enable_layer_params_t struct
/// @returns
///     - ::UR_RESULT_SUCCESS
///     - ::UR_RESULT_ERROR_INVALID_SIZE
///         - `buff_size < out_size`
UR_APIEXPORT ur_result_t UR_APICALL urPrintLoaderConfigEnableLayerParams(
    const struct ur_loader_config_enable_layer_params_t *params, char *buffer,
    const size_t buff_size, size_t *out_size);

///////////////////////////////////////////////////////////////////////////////
/// @brief Print ur_loader_config_set_code_location_callback_params_t struct
/// @returns
///     - ::UR_RESULT_SUCCESS
///     - ::UR_RESULT_ERROR_INVALID_SIZE
///         - `buff_size < out_size`
UR_APIEXPORT ur_result_t UR_APICALL
urPrintLoaderConfigSetCodeLocationCallbackParams(
    const struct ur_loader_config_set_code_location_callback_params_t *params,
    char *buffer, const size_t buff_size, size_t *out_size);

///////////////////////////////////////////////////////////////////////////////
/// @brief Print ur_loader_config_set_mocking_enabled_params_t struct
/// @returns
///     - ::UR_RESULT_SUCCESS
///     - ::UR_RESULT_ERROR_INVALID_SIZE
///         - `buff_size < out_size`
UR_APIEXPORT ur_result_t UR_APICALL urPrintLoaderConfigSetMockingEnabledParams(
    const struct ur_loader_config_set_mocking_enabled_params_t *params,
    char *buffer, const size_t buff_size, size_t *out_size);

///////////////////////////////////////////////////////////////////////////////
/// @brief Print ur_adapter_set_logger_callback_params_t struct
/// @returns
///     - ::UR_RESULT_SUCCESS
///     - ::UR_RESULT_ERROR_INVALID_SIZE
///         - `buff_size < out_size`
UR_APIEXPORT ur_result_t UR_APICALL urPrintAdapterSetLoggerCallbackParams(
    const struct ur_adapter_set_logger_callback_params_t *params, char *buffer,
    const size_t buff_size, size_t *out_size);

///////////////////////////////////////////////////////////////////////////////
/// @brief Print ur_adapter_set_logger_callback_level_params_t struct
/// @returns
///     - ::UR_RESULT_SUCCESS
///     - ::UR_RESULT_ERROR_INVALID_SIZE
///         - `buff_size < out_size`
UR_APIEXPORT ur_result_t UR_APICALL urPrintAdapterSetLoggerCallbackLevelParams(
    const struct ur_adapter_set_logger_callback_level_params_t *params,
    char *buffer, const size_t buff_size, size_t *out_size);

///////////////////////////////////////////////////////////////////////////////
/// @brief Print ur_platform_get_params_t struct
/// @returns
///     - ::UR_RESULT_SUCCESS
///     - ::UR_RESULT_ERROR_INVALID_SIZE
///         - `buff_size < out_size`
UR_APIEXPORT ur_result_t UR_APICALL urPrintPlatformGetParams(
    const struct ur_platform_get_params_t *params, char *buffer,
    const size_t buff_size, size_t *out_size);

///////////////////////////////////////////////////////////////////////////////
/// @brief Print ur_platform_get_info_params_t struct
/// @returns
///     - ::UR_RESULT_SUCCESS
///     - ::UR_RESULT_ERROR_INVALID_SIZE
///         - `buff_size < out_size`
UR_APIEXPORT ur_result_t UR_APICALL urPrintPlatformGetInfoParams(
    const struct ur_platform_get_info_params_t *params, char *buffer,
    const size_t buff_size, size_t *out_size);

///////////////////////////////////////////////////////////////////////////////
/// @brief Print ur_platform_get_native_handle_params_t struct
/// @returns
///     - ::UR_RESULT_SUCCESS
///     - ::UR_RESULT_ERROR_INVALID_SIZE
///         - `buff_size < out_size`
UR_APIEXPORT ur_result_t UR_APICALL urPrintPlatformGetNativeHandleParams(
    const struct ur_platform_get_native_handle_params_t *params, char *buffer,
    const size_t buff_size, size_t *out_size);

///////////////////////////////////////////////////////////////////////////////
/// @brief Print ur_platform_create_with_native_handle_params_t struct
/// @returns
///     - ::UR_RESULT_SUCCESS
///     - ::UR_RESULT_ERROR_INVALID_SIZE
///         - `buff_size < out_size`
UR_APIEXPORT ur_result_t UR_APICALL urPrintPlatformCreateWithNativeHandleParams(
    const struct ur_platform_create_with_native_handle_params_t *params,
    char *buffer, const size_t buff_size, size_t *out_size);

///////////////////////////////////////////////////////////////////////////////
/// @brief Print ur_platform_get_api_version_params_t struct
/// @returns
///     - ::UR_RESULT_SUCCESS
///     - ::UR_RESULT_ERROR_INVALID_SIZE
///         - `buff_size < out_size`
UR_APIEXPORT ur_result_t UR_APICALL urPrintPlatformGetApiVersionParams(
    const struct ur_platform_get_api_version_params_t *params, char *buffer,
    const size_t buff_size, size_t *out_size);

///////////////////////////////////////////////////////////////////////////////
/// @brief Print ur_platform_get_backend_option_params_t struct
/// @returns
///     - ::UR_RESULT_SUCCESS
///     - ::UR_RESULT_ERROR_INVALID_SIZE
///         - `buff_size < out_size`
UR_APIEXPORT ur_result_t UR_APICALL urPrintPlatformGetBackendOptionParams(
    const struct ur_platform_get_backend_option_params_t *params, char *buffer,
    const size_t buff_size, size_t *out_size);

///////////////////////////////////////////////////////////////////////////////
/// @brief Print ur_context_create_params_t struct
/// @returns
///     - ::UR_RESULT_SUCCESS
///     - ::UR_RESULT_ERROR_INVALID_SIZE
///         - `buff_size < out_size`
UR_APIEXPORT ur_result_t UR_APICALL urPrintContextCreateParams(
    const struct ur_context_create_params_t *params, char *buffer,
    const size_t buff_size, size_t *out_size);

///////////////////////////////////////////////////////////////////////////////
/// @brief Print ur_context_retain_params_t struct
/// @returns
///     - ::UR_RESULT_SUCCESS
///     - ::UR_RESULT_ERROR_INVALID_SIZE
///         - `buff_size < out_size`
UR_APIEXPORT ur_result_t UR_APICALL urPrintContextRetainParams(
    const struct ur_context_retain_params_t *params, char *buffer,
    const size_t buff_size, size_t *out_size);

///////////////////////////////////////////////////////////////////////////////
/// @brief Print ur_context_release_params_t struct
/// @returns
///     - ::UR_RESULT_SUCCESS
///     - ::UR_RESULT_ERROR_INVALID_SIZE
///         - `buff_size < out_size`
UR_APIEXPORT ur_result_t UR_APICALL urPrintContextReleaseParams(
    const struct ur_context_release_params_t *params, char *buffer,
    const size_t buff_size, size_t *out_size);

///////////////////////////////////////////////////////////////////////////////
/// @brief Print ur_context_get_info_params_t struct
/// @returns
///     - ::UR_RESULT_SUCCESS
///     - ::UR_RESULT_ERROR_INVALID_SIZE
///         - `buff_size < out_size`
UR_APIEXPORT ur_result_t UR_APICALL urPrintContextGetInfoParams(
    const struct ur_context_get_info_params_t *params, char *buffer,
    const size_t buff_size, size_t *out_size);

///////////////////////////////////////////////////////////////////////////////
/// @brief Print ur_context_get_native_handle_params_t struct
/// @returns
///     - ::UR_RESULT_SUCCESS
///     - ::UR_RESULT_ERROR_INVALID_SIZE
///         - `buff_size < out_size`
UR_APIEXPORT ur_result_t UR_APICALL urPrintContextGetNativeHandleParams(
    const struct ur_context_get_native_handle_params_t *params, char *buffer,
    const size_t buff_size, size_t *out_size);

///////////////////////////////////////////////////////////////////////////////
/// @brief Print ur_context_create_with_native_handle_params_t struct
/// @returns
///     - ::UR_RESULT_SUCCESS
///     - ::UR_RESULT_ERROR_INVALID_SIZE
///         - `buff_size < out_size`
UR_APIEXPORT ur_result_t UR_APICALL urPrintContextCreateWithNativeHandleParams(
    const struct ur_context_create_with_native_handle_params_t *params,
    char *buffer, const size_t buff_size, size_t *out_size);

///////////////////////////////////////////////////////////////////////////////
/// @brief Print ur_context_set_extended_deleter_params_t struct
/// @returns
///     - ::UR_RESULT_SUCCESS
///     - ::UR_RESULT_ERROR_INVALID_SIZE
///         - `buff_size < out_size`
UR_APIEXPORT ur_result_t UR_APICALL urPrintContextSetExtendedDeleterParams(
    const struct ur_context_set_extended_deleter_params_t *params, char *buffer,
    const size_t buff_size, size_t *out_size);

///////////////////////////////////////////////////////////////////////////////
/// @brief Print ur_event_get_info_params_t struct
/// @returns
///     - ::UR_RESULT_SUCCESS
///     - ::UR_RESULT_ERROR_INVALID_SIZE
///         - `buff_size < out_size`
UR_APIEXPORT ur_result_t UR_APICALL urPrintEventGetInfoParams(
    const struct ur_event_get_info_params_t *params, char *buffer,
    const size_t buff_size, size_t *out_size);

///////////////////////////////////////////////////////////////////////////////
/// @brief Print ur_event_get_profiling_info_params_t struct
/// @returns
///     - ::UR_RESULT_SUCCESS
///     - ::UR_RESULT_ERROR_INVALID_SIZE
///         - `buff_size < out_size`
UR_APIEXPORT ur_result_t UR_APICALL urPrintEventGetProfilingInfoParams(
    const struct ur_event_get_profiling_info_params_t *params, char *buffer,
    const size_t buff_size, size_t *out_size);

///////////////////////////////////////////////////////////////////////////////
/// @brief Print ur_event_wait_params_t struct
/// @returns
///     - ::UR_RESULT_SUCCESS
///     - ::UR_RESULT_ERROR_INVALID_SIZE
///         - `buff_size < out_size`
UR_APIEXPORT ur_result_t UR_APICALL
urPrintEventWaitParams(const struct ur_event_wait_params_t *params,
                       char *buffer, const size_t buff_size, size_t *out_size);

///////////////////////////////////////////////////////////////////////////////
/// @brief Print ur_event_retain_params_t struct
/// @returns
///     - ::UR_RESULT_SUCCESS
///     - ::UR_RESULT_ERROR_INVALID_SIZE
///         - `buff_size < out_size`
UR_APIEXPORT ur_result_t UR_APICALL urPrintEventRetainParams(
    const struct ur_event_retain_params_t *params, char *buffer,
    const size_t buff_size, size_t *out_size);

///////////////////////////////////////////////////////////////////////////////
/// @brief Print ur_event_release_params_t struct
/// @returns
///     - ::UR_RESULT_SUCCESS
///     - ::UR_RESULT_ERROR_INVALID_SIZE
///         - `buff_size < out_size`
UR_APIEXPORT ur_result_t UR_APICALL urPrintEventReleaseParams(
    const struct ur_event_release_params_t *params, char *buffer,
    const size_t buff_size, size_t *out_size);

///////////////////////////////////////////////////////////////////////////////
/// @brief Print ur_event_get_native_handle_params_t struct
/// @returns
///     - ::UR_RESULT_SUCCESS
///     - ::UR_RESULT_ERROR_INVALID_SIZE
///         - `buff_size < out_size`
UR_APIEXPORT ur_result_t UR_APICALL urPrintEventGetNativeHandleParams(
    const struct ur_event_get_native_handle_params_t *params, char *buffer,
    const size_t buff_size, size_t *out_size);

///////////////////////////////////////////////////////////////////////////////
/// @brief Print ur_event_create_with_native_handle_params_t struct
/// @returns
///     - ::UR_RESULT_SUCCESS
///     - ::UR_RESULT_ERROR_INVALID_SIZE
///         - `buff_size < out_size`
UR_APIEXPORT ur_result_t UR_APICALL urPrintEventCreateWithNativeHandleParams(
    const struct ur_event_create_with_native_handle_params_t *params,
    char *buffer, const size_t buff_size, size_t *out_size);

///////////////////////////////////////////////////////////////////////////////
/// @brief Print ur_event_set_callback_params_t struct
/// @returns
///     - ::UR_RESULT_SUCCESS
///     - ::UR_RESULT_ERROR_INVALID_SIZE
///         - `buff_size < out_size`
UR_APIEXPORT ur_result_t UR_APICALL urPrintEventSetCallbackParams(
    const struct ur_event_set_callback_params_t *params, char *buffer,
    const size_t buff_size, size_t *out_size);

///////////////////////////////////////////////////////////////////////////////
/// @brief Print ur_program_create_with_il_params_t struct
/// @returns
///     - ::UR_RESULT_SUCCESS
///     - ::UR_RESULT_ERROR_INVALID_SIZE
///         - `buff_size < out_size`
UR_APIEXPORT ur_result_t UR_APICALL urPrintProgramCreateWithIlParams(
    const struct ur_program_create_with_il_params_t *params, char *buffer,
    const size_t buff_size, size_t *out_size);

///////////////////////////////////////////////////////////////////////////////
/// @brief Print ur_program_create_with_binary_params_t struct
/// @returns
///     - ::UR_RESULT_SUCCESS
///     - ::UR_RESULT_ERROR_INVALID_SIZE
///         - `buff_size < out_size`
UR_APIEXPORT ur_result_t UR_APICALL urPrintProgramCreateWithBinaryParams(
    const struct ur_program_create_with_binary_params_t *params, char *buffer,
    const size_t buff_size, size_t *out_size);

///////////////////////////////////////////////////////////////////////////////
/// @brief Print ur_program_build_params_t struct
/// @returns
///     - ::UR_RESULT_SUCCESS
///     - ::UR_RESULT_ERROR_INVALID_SIZE
///         - `buff_size < out_size`
UR_APIEXPORT ur_result_t UR_APICALL urPrintProgramBuildParams(
    const struct ur_program_build_params_t *params, char *buffer,
    const size_t buff_size, size_t *out_size);

///////////////////////////////////////////////////////////////////////////////
/// @brief Print ur_program_build_exp_params_t struct
/// @returns
///     - ::UR_RESULT_SUCCESS
///     - ::UR_RESULT_ERROR_INVALID_SIZE
///         - `buff_size < out_size`
UR_APIEXPORT ur_result_t UR_APICALL urPrintProgramBuildExpParams(
    const struct ur_program_build_exp_params_t *params, char *buffer,
    const size_t buff_size, size_t *out_size);

///////////////////////////////////////////////////////////////////////////////
/// @brief Print ur_program_compile_params_t struct
/// @returns
///     - ::UR_RESULT_SUCCESS
///     - ::UR_RESULT_ERROR_INVALID_SIZE
///         - `buff_size < out_size`
UR_APIEXPORT ur_result_t UR_APICALL urPrintProgramCompileParams(
    const struct ur_program_compile_params_t *params, char *buffer,
    const size_t buff_size, size_t *out_size);

///////////////////////////////////////////////////////////////////////////////
/// @brief Print ur_program_compile_exp_params_t struct
/// @returns
///     - ::UR_RESULT_SUCCESS
///     - ::UR_RESULT_ERROR_INVALID_SIZE
///         - `buff_size < out_size`
UR_APIEXPORT ur_result_t UR_APICALL urPrintProgramCompileExpParams(
    const struct ur_program_compile_exp_params_t *params, char *buffer,
    const size_t buff_size, size_t *out_size);

///////////////////////////////////////////////////////////////////////////////
/// @brief Print ur_program_link_params_t struct
/// @returns
///     - ::UR_RESULT_SUCCESS
///     - ::UR_RESULT_ERROR_INVALID_SIZE
///         - `buff_size < out_size`
UR_APIEXPORT ur_result_t UR_APICALL urPrintProgramLinkParams(
    const struct ur_program_link_params_t *params, char *buffer,
    const size_t buff_size, size_t *out_size);

///////////////////////////////////////////////////////////////////////////////
/// @brief Print ur_program_link_exp_params_t struct
/// @returns
///     - ::UR_RESULT_SUCCESS
///     - ::UR_RESULT_ERROR_INVALID_SIZE
///         - `buff_size < out_size`
UR_APIEXPORT ur_result_t UR_APICALL urPrintProgramLinkExpParams(
    const struct ur_program_link_exp_params_t *params, char *buffer,
    const size_t buff_size, size_t *out_size);

///////////////////////////////////////////////////////////////////////////////
/// @brief Print ur_program_retain_params_t struct
/// @returns
///     - ::UR_RESULT_SUCCESS
///     - ::UR_RESULT_ERROR_INVALID_SIZE
///         - `buff_size < out_size`
UR_APIEXPORT ur_result_t UR_APICALL urPrintProgramRetainParams(
    const struct ur_program_retain_params_t *params, char *buffer,
    const size_t buff_size, size_t *out_size);

///////////////////////////////////////////////////////////////////////////////
/// @brief Print ur_program_release_params_t struct
/// @returns
///     - ::UR_RESULT_SUCCESS
///     - ::UR_RESULT_ERROR_INVALID_SIZE
///         - `buff_size < out_size`
UR_APIEXPORT ur_result_t UR_APICALL urPrintProgramReleaseParams(
    const struct ur_program_release_params_t *params, char *buffer,
    const size_t buff_size, size_t *out_size);

///////////////////////////////////////////////////////////////////////////////
/// @brief Print ur_program_get_function_pointer_params_t struct
/// @returns
///     - ::UR_RESULT_SUCCESS
///     - ::UR_RESULT_ERROR_INVALID_SIZE
///         - `buff_size < out_size`
UR_APIEXPORT ur_result_t UR_APICALL urPrintProgramGetFunctionPointerParams(
    const struct ur_program_get_function_pointer_params_t *params, char *buffer,
    const size_t buff_size, size_t *out_size);

///////////////////////////////////////////////////////////////////////////////
/// @brief Print ur_program_get_global_variable_pointer_params_t struct
/// @returns
///     - ::UR_RESULT_SUCCESS
///     - ::UR_RESULT_ERROR_INVALID_SIZE
///         - `buff_size < out_size`
UR_APIEXPORT ur_result_t UR_APICALL
urPrintProgramGetGlobalVariablePointerParams(
    const struct ur_program_get_global_variable_pointer_params_t *params,
    char *buffer, const size_t buff_size, size_t *out_size);

///////////////////////////////////////////////////////////////////////////////
/// @brief Print ur_program_get_info_params_t struct
/// @returns
///     - ::UR_RESULT_SUCCESS
///     - ::UR_RESULT_ERROR_INVALID_SIZE
///         - `buff_size < out_size`
UR_APIEXPORT ur_result_t UR_APICALL urPrintProgramGetInfoParams(
    const struct ur_program_get_info_params_t *params, char *buffer,
    const size_t buff_size, size_t *out_size);

///////////////////////////////////////////////////////////////////////////////
/// @brief Print ur_program_get_build_info_params_t struct
/// @returns
///     - ::UR_RESULT_SUCCESS
///     - ::UR_RESULT_ERROR_INVALID_SIZE
///         - `buff_size < out_size`
UR_APIEXPORT ur_result_t UR_APICALL urPrintProgramGetBuildInfoParams(
    const struct ur_program_get_build_info_params_t *params, char *buffer,
    const size_t buff_size, size_t *out_size);

///////////////////////////////////////////////////////////////////////////////
/// @brief Print ur_program_set_specialization_constants_params_t struct
/// @returns
///     - ::UR_RESULT_SUCCESS
///     - ::UR_RESULT_ERROR_INVALID_SIZE
///         - `buff_size < out_size`
UR_APIEXPORT ur_result_t UR_APICALL
urPrintProgramSetSpecializationConstantsParams(
    const struct ur_program_set_specialization_constants_params_t *params,
    char *buffer, const size_t buff_size, size_t *out_size);

///////////////////////////////////////////////////////////////////////////////
/// @brief Print ur_program_get_native_handle_params_t struct
/// @returns
///     - ::UR_RESULT_SUCCESS
///     - ::UR_RESULT_ERROR_INVALID_SIZE
///         - `buff_size < out_size`
UR_APIEXPORT ur_result_t UR_APICALL urPrintProgramGetNativeHandleParams(
    const struct ur_program_get_native_handle_params_t *params, char *buffer,
    const size_t buff_size, size_t *out_size);

///////////////////////////////////////////////////////////////////////////////
/// @brief Print ur_program_create_with_native_handle_params_t struct
/// @returns
///     - ::UR_RESULT_SUCCESS
///     - ::UR_RESULT_ERROR_INVALID_SIZE
///         - `buff_size < out_size`
UR_APIEXPORT ur_result_t UR_APICALL urPrintProgramCreateWithNativeHandleParams(
    const struct ur_program_create_with_native_handle_params_t *params,
    char *buffer, const size_t buff_size, size_t *out_size);

///////////////////////////////////////////////////////////////////////////////
/// @brief Print ur_kernel_create_params_t struct
/// @returns
///     - ::UR_RESULT_SUCCESS
///     - ::UR_RESULT_ERROR_INVALID_SIZE
///         - `buff_size < out_size`
UR_APIEXPORT ur_result_t UR_APICALL urPrintKernelCreateParams(
    const struct ur_kernel_create_params_t *params, char *buffer,
    const size_t buff_size, size_t *out_size);

///////////////////////////////////////////////////////////////////////////////
/// @brief Print ur_kernel_get_info_params_t struct
/// @returns
///     - ::UR_RESULT_SUCCESS
///     - ::UR_RESULT_ERROR_INVALID_SIZE
///         - `buff_size < out_size`
UR_APIEXPORT ur_result_t UR_APICALL urPrintKernelGetInfoParams(
    const struct ur_kernel_get_info_params_t *params, char *buffer,
    const size_t buff_size, size_t *out_size);

///////////////////////////////////////////////////////////////////////////////
/// @brief Print ur_kernel_get_group_info_params_t struct
/// @returns
///     - ::UR_RESULT_SUCCESS
///     - ::UR_RESULT_ERROR_INVALID_SIZE
///         - `buff_size < out_size`
UR_APIEXPORT ur_result_t UR_APICALL urPrintKernelGetGroupInfoParams(
    const struct ur_kernel_get_group_info_params_t *params, char *buffer,
    const size_t buff_size, size_t *out_size);

///////////////////////////////////////////////////////////////////////////////
/// @brief Print ur_kernel_get_sub_group_info_params_t struct
/// @returns
///     - ::UR_RESULT_SUCCESS
///     - ::UR_RESULT_ERROR_INVALID_SIZE
///         - `buff_size < out_size`
UR_APIEXPORT ur_result_t UR_APICALL urPrintKernelGetSubGroupInfoParams(
    const struct ur_kernel_get_sub_group_info_params_t *params, char *buffer,
    const size_t buff_size, size_t *out_size);

///////////////////////////////////////////////////////////////////////////////
/// @brief Print ur_kernel_retain_params_t struct
/// @returns
///     - ::UR_RESULT_SUCCESS
///     - ::UR_RESULT_ERROR_INVALID_SIZE
///         - `buff_size < out_size`
UR_APIEXPORT ur_result_t UR_APICALL urPrintKernelRetainParams(
    const struct ur_kernel_retain_params_t *params, char *buffer,
    const size_t buff_size, size_t *out_size);

///////////////////////////////////////////////////////////////////////////////
/// @brief Print ur_kernel_release_params_t struct
/// @returns
///     - ::UR_RESULT_SUCCESS
///     - ::UR_RESULT_ERROR_INVALID_SIZE
///         - `buff_size < out_size`
UR_APIEXPORT ur_result_t UR_APICALL urPrintKernelReleaseParams(
    const struct ur_kernel_release_params_t *params, char *buffer,
    const size_t buff_size, size_t *out_size);

///////////////////////////////////////////////////////////////////////////////
/// @brief Print ur_kernel_get_native_handle_params_t struct
/// @returns
///     - ::UR_RESULT_SUCCESS
///     - ::UR_RESULT_ERROR_INVALID_SIZE
///         - `buff_size < out_size`
UR_APIEXPORT ur_result_t UR_APICALL urPrintKernelGetNativeHandleParams(
    const struct ur_kernel_get_native_handle_params_t *params, char *buffer,
    const size_t buff_size, size_t *out_size);

///////////////////////////////////////////////////////////////////////////////
/// @brief Print ur_kernel_create_with_native_handle_params_t struct
/// @returns
///     - ::UR_RESULT_SUCCESS
///     - ::UR_RESULT_ERROR_INVALID_SIZE
///         - `buff_size < out_size`
UR_APIEXPORT ur_result_t UR_APICALL urPrintKernelCreateWithNativeHandleParams(
    const struct ur_kernel_create_with_native_handle_params_t *params,
    char *buffer, const size_t buff_size, size_t *out_size);

///////////////////////////////////////////////////////////////////////////////
/// @brief Print ur_kernel_get_suggested_local_work_size_params_t struct
/// @returns
///     - ::UR_RESULT_SUCCESS
///     - ::UR_RESULT_ERROR_INVALID_SIZE
///         - `buff_size < out_size`
UR_APIEXPORT ur_result_t UR_APICALL
urPrintKernelGetSuggestedLocalWorkSizeParams(
    const struct ur_kernel_get_suggested_local_work_size_params_t *params,
    char *buffer, const size_t buff_size, size_t *out_size);

///////////////////////////////////////////////////////////////////////////////
/// @brief Print ur_kernel_set_arg_value_params_t struct
/// @returns
///     - ::UR_RESULT_SUCCESS
///     - ::UR_RESULT_ERROR_INVALID_SIZE
///         - `buff_size < out_size`
UR_APIEXPORT ur_result_t UR_APICALL urPrintKernelSetArgValueParams(
    const struct ur_kernel_set_arg_value_params_t *params, char *buffer,
    const size_t buff_size, size_t *out_size);

///////////////////////////////////////////////////////////////////////////////
/// @brief Print ur_kernel_set_arg_local_params_t struct
/// @returns
///     - ::UR_RESULT_SUCCESS
///     - ::UR_RESULT_ERROR_INVALID_SIZE
///         - `buff_size < out_size`
UR_APIEXPORT ur_result_t UR_APICALL urPrintKernelSetArgLocalParams(
    const struct ur_kernel_set_arg_local_params_t *params, char *buffer,
    const size_t buff_size, size_t *out_size);

///////////////////////////////////////////////////////////////////////////////
/// @brief Print ur_kernel_set_arg_pointer_params_t struct
/// @returns
///     - ::UR_RESULT_SUCCESS
///     - ::UR_RESULT_ERROR_INVALID_SIZE
///         - `buff_size < out_size`
UR_APIEXPORT ur_result_t UR_APICALL urPrintKernelSetArgPointerParams(
    const struct ur_kernel_set_arg_pointer_params_t *params, char *buffer,
    const size_t buff_size, size_t *out_size);

///////////////////////////////////////////////////////////////////////////////
/// @brief Print ur_kernel_set_exec_info_params_t struct
/// @returns
///     - ::UR_RESULT_SUCCESS
///     - ::UR_RESULT_ERROR_INVALID_SIZE
///         - `buff_size < out_size`
UR_APIEXPORT ur_result_t UR_APICALL urPrintKernelSetExecInfoParams(
    const struct ur_kernel_set_exec_info_params_t *params, char *buffer,
    const size_t buff_size, size_t *out_size);

///////////////////////////////////////////////////////////////////////////////
/// @brief Print ur_kernel_set_arg_sampler_params_t struct
/// @returns
///     - ::UR_RESULT_SUCCESS
///     - ::UR_RESULT_ERROR_INVALID_SIZE
///         - `buff_size < out_size`
UR_APIEXPORT ur_result_t UR_APICALL urPrintKernelSetArgSamplerParams(
    const struct ur_kernel_set_arg_sampler_params_t *params, char *buffer,
    const size_t buff_size, size_t *out_size);

///////////////////////////////////////////////////////////////////////////////
/// @brief Print ur_kernel_set_arg_mem_obj_params_t struct
/// @returns
///     - ::UR_RESULT_SUCCESS
///     - ::UR_RESULT_ERROR_INVALID_SIZE
///         - `buff_size < out_size`
UR_APIEXPORT ur_result_t UR_APICALL urPrintKernelSetArgMemObjParams(
    const struct ur_kernel_set_arg_mem_obj_params_t *params, char *buffer,
    const size_t buff_size, size_t *out_size);

///////////////////////////////////////////////////////////////////////////////
/// @brief Print ur_kernel_set_specialization_constants_params_t struct
/// @returns
///     - ::UR_RESULT_SUCCESS
///     - ::UR_RESULT_ERROR_INVALID_SIZE
///         - `buff_size < out_size`
UR_APIEXPORT ur_result_t UR_APICALL
urPrintKernelSetSpecializationConstantsParams(
    const struct ur_kernel_set_specialization_constants_params_t *params,
    char *buffer, const size_t buff_size, size_t *out_size);

///////////////////////////////////////////////////////////////////////////////
/// @brief Print ur_kernel_suggest_max_cooperative_group_count_exp_params_t
/// struct
/// @returns
///     - ::UR_RESULT_SUCCESS
///     - ::UR_RESULT_ERROR_INVALID_SIZE
///         - `buff_size < out_size`
UR_APIEXPORT ur_result_t UR_APICALL
urPrintKernelSuggestMaxCooperativeGroupCountExpParams(
    const struct ur_kernel_suggest_max_cooperative_group_count_exp_params_t
        *params,
    char *buffer, const size_t buff_size, size_t *out_size);

///////////////////////////////////////////////////////////////////////////////
/// @brief Print ur_queue_get_info_params_t struct
/// @returns
///     - ::UR_RESULT_SUCCESS
///     - ::UR_RESULT_ERROR_INVALID_SIZE
///         - `buff_size < out_size`
UR_APIEXPORT ur_result_t UR_APICALL urPrintQueueGetInfoParams(
    const struct ur_queue_get_info_params_t *params, char *buffer,
    const size_t buff_size, size_t *out_size);

///////////////////////////////////////////////////////////////////////////////
/// @brief Print ur_queue_create_params_t struct
/// @returns
///     - ::UR_RESULT_SUCCESS
///     - ::UR_RESULT_ERROR_INVALID_SIZE
///         - `buff_size < out_size`
UR_APIEXPORT ur_result_t UR_APICALL urPrintQueueCreateParams(
    const struct ur_queue_create_params_t *params, char *buffer,
    const size_t buff_size, size_t *out_size);

///////////////////////////////////////////////////////////////////////////////
/// @brief Print ur_queue_retain_params_t struct
/// @returns
///     - ::UR_RESULT_SUCCESS
///     - ::UR_RESULT_ERROR_INVALID_SIZE
///         - `buff_size < out_size`
UR_APIEXPORT ur_result_t UR_APICALL urPrintQueueRetainParams(
    const struct ur_queue_retain_params_t *params, char *buffer,
    const size_t buff_size, size_t *out_size);

///////////////////////////////////////////////////////////////////////////////
/// @brief Print ur_queue_release_params_t struct
/// @returns
///     - ::UR_RESULT_SUCCESS
///     - ::UR_RESULT_ERROR_INVALID_SIZE
///         - `buff_size < out_size`
UR_APIEXPORT ur_result_t UR_APICALL urPrintQueueReleaseParams(
    const struct ur_queue_release_params_t *params, char *buffer,
    const size_t buff_size, size_t *out_size);

///////////////////////////////////////////////////////////////////////////////
/// @brief Print ur_queue_get_native_handle_params_t struct
/// @returns
///     - ::UR_RESULT_SUCCESS
///     - ::UR_RESULT_ERROR_INVALID_SIZE
///         - `buff_size < out_size`
UR_APIEXPORT ur_result_t UR_APICALL urPrintQueueGetNativeHandleParams(
    const struct ur_queue_get_native_handle_params_t *params, char *buffer,
    const size_t buff_size, size_t *out_size);

///////////////////////////////////////////////////////////////////////////////
/// @brief Print ur_queue_create_with_native_handle_params_t struct
/// @returns
///     - ::UR_RESULT_SUCCESS
///     - ::UR_RESULT_ERROR_INVALID_SIZE
///         - `buff_size < out_size`
UR_APIEXPORT ur_result_t UR_APICALL urPrintQueueCreateWithNativeHandleParams(
    const struct ur_queue_create_with_native_handle_params_t *params,
    char *buffer, const size_t buff_size, size_t *out_size);

///////////////////////////////////////////////////////////////////////////////
/// @brief Print ur_queue_finish_params_t struct
/// @returns
///     - ::UR_RESULT_SUCCESS
///     - ::UR_RESULT_ERROR_INVALID_SIZE
///         - `buff_size < out_size`
UR_APIEXPORT ur_result_t UR_APICALL urPrintQueueFinishParams(
    const struct ur_queue_finish_params_t *params, char *buffer,
    const size_t buff_size, size_t *out_size);

///////////////////////////////////////////////////////////////////////////////
/// @brief Print ur_queue_flush_params_t struct
/// @returns
///     - ::UR_RESULT_SUCCESS
///     - ::UR_RESULT_ERROR_INVALID_SIZE
///         - `buff_size < out_size`
UR_APIEXPORT ur_result_t UR_APICALL
urPrintQueueFlushParams(const struct ur_queue_flush_params_t *params,
                        char *buffer, const size_t buff_size, size_t *out_size);

///////////////////////////////////////////////////////////////////////////////
/// @brief Print ur_sampler_create_params_t struct
/// @returns
///     - ::UR_RESULT_SUCCESS
///     - ::UR_RESULT_ERROR_INVALID_SIZE
///         - `buff_size < out_size`
UR_APIEXPORT ur_result_t UR_APICALL urPrintSamplerCreateParams(
    const struct ur_sampler_create_params_t *params, char *buffer,
    const size_t buff_size, size_t *out_size);

///////////////////////////////////////////////////////////////////////////////
/// @brief Print ur_sampler_retain_params_t struct
/// @returns
///     - ::UR_RESULT_SUCCESS
///     - ::UR_RESULT_ERROR_INVALID_SIZE
///         - `buff_size < out_size`
UR_APIEXPORT ur_result_t UR_APICALL urPrintSamplerRetainParams(
    const struct ur_sampler_retain_params_t *params, char *buffer,
    const size_t buff_size, size_t *out_size);

///////////////////////////////////////////////////////////////////////////////
/// @brief Print ur_sampler_release_params_t struct
/// @returns
///     - ::UR_RESULT_SUCCESS
///     - ::UR_RESULT_ERROR_INVALID_SIZE
///         - `buff_size < out_size`
UR_APIEXPORT ur_result_t UR_APICALL urPrintSamplerReleaseParams(
    const struct ur_sampler_release_params_t *params, char *buffer,
    const size_t buff_size, size_t *out_size);

///////////////////////////////////////////////////////////////////////////////
/// @brief Print ur_sampler_get_info_params_t struct
/// @returns
///     - ::UR_RESULT_SUCCESS
///     - ::UR_RESULT_ERROR_INVALID_SIZE
///         - `buff_size < out_size`
UR_APIEXPORT ur_result_t UR_APICALL urPrintSamplerGetInfoParams(
    const struct ur_sampler_get_info_params_t *params, char *buffer,
    const size_t buff_size, size_t *out_size);

///////////////////////////////////////////////////////////////////////////////
/// @brief Print ur_sampler_get_native_handle_params_t struct
/// @returns
///     - ::UR_RESULT_SUCCESS
///     - ::UR_RESULT_ERROR_INVALID_SIZE
///         - `buff_size < out_size`
UR_APIEXPORT ur_result_t UR_APICALL urPrintSamplerGetNativeHandleParams(
    const struct ur_sampler_get_native_handle_params_t *params, char *buffer,
    const size_t buff_size, size_t *out_size);

///////////////////////////////////////////////////////////////////////////////
/// @brief Print ur_sampler_create_with_native_handle_params_t struct
/// @returns
///     - ::UR_RESULT_SUCCESS
///     - ::UR_RESULT_ERROR_INVALID_SIZE
///         - `buff_size < out_size`
UR_APIEXPORT ur_result_t UR_APICALL urPrintSamplerCreateWithNativeHandleParams(
    const struct ur_sampler_create_with_native_handle_params_t *params,
    char *buffer, const size_t buff_size, size_t *out_size);

///////////////////////////////////////////////////////////////////////////////
/// @brief Print ur_mem_image_create_params_t struct
/// @returns
///     - ::UR_RESULT_SUCCESS
///     - ::UR_RESULT_ERROR_INVALID_SIZE
///         - `buff_size < out_size`
UR_APIEXPORT ur_result_t UR_APICALL urPrintMemImageCreateParams(
    const struct ur_mem_image_create_params_t *params, char *buffer,
    const size_t buff_size, size_t *out_size);

///////////////////////////////////////////////////////////////////////////////
/// @brief Print ur_mem_buffer_create_params_t struct
/// @returns
///     - ::UR_RESULT_SUCCESS
///     - ::UR_RESULT_ERROR_INVALID_SIZE
///         - `buff_size < out_size`
UR_APIEXPORT ur_result_t UR_APICALL urPrintMemBufferCreateParams(
    const struct ur_mem_buffer_create_params_t *params, char *buffer,
    const size_t buff_size, size_t *out_size);

///////////////////////////////////////////////////////////////////////////////
/// @brief Print ur_mem_retain_params_t struct
/// @returns
///     - ::UR_RESULT_SUCCESS
///     - ::UR_RESULT_ERROR_INVALID_SIZE
///         - `buff_size < out_size`
UR_APIEXPORT ur_result_t UR_APICALL
urPrintMemRetainParams(const struct ur_mem_retain_params_t *params,
                       char *buffer, const size_t buff_size, size_t *out_size);

///////////////////////////////////////////////////////////////////////////////
/// @brief Print ur_mem_release_params_t struct
/// @returns
///     - ::UR_RESULT_SUCCESS
///     - ::UR_RESULT_ERROR_INVALID_SIZE
///         - `buff_size < out_size`
UR_APIEXPORT ur_result_t UR_APICALL
urPrintMemReleaseParams(const struct ur_mem_release_params_t *params,
                        char *buffer, const size_t buff_size, size_t *out_size);

///////////////////////////////////////////////////////////////////////////////
/// @brief Print ur_mem_buffer_partition_params_t struct
/// @returns
///     - ::UR_RESULT_SUCCESS
///     - ::UR_RESULT_ERROR_INVALID_SIZE
///         - `buff_size < out_size`
UR_APIEXPORT ur_result_t UR_APICALL urPrintMemBufferPartitionParams(
    const struct ur_mem_buffer_partition_params_t *params, char *buffer,
    const size_t buff_size, size_t *out_size);

///////////////////////////////////////////////////////////////////////////////
/// @brief Print ur_mem_get_native_handle_params_t struct
/// @returns
///     - ::UR_RESULT_SUCCESS
///     - ::UR_RESULT_ERROR_INVALID_SIZE
///         - `buff_size < out_size`
UR_APIEXPORT ur_result_t UR_APICALL urPrintMemGetNativeHandleParams(
    const struct ur_mem_get_native_handle_params_t *params, char *buffer,
    const size_t buff_size, size_t *out_size);

///////////////////////////////////////////////////////////////////////////////
/// @brief Print ur_mem_buffer_create_with_native_handle_params_t struct
/// @returns
///     - ::UR_RESULT_SUCCESS
///     - ::UR_RESULT_ERROR_INVALID_SIZE
///         - `buff_size < out_size`
UR_APIEXPORT ur_result_t UR_APICALL
urPrintMemBufferCreateWithNativeHandleParams(
    const struct ur_mem_buffer_create_with_native_handle_params_t *params,
    char *buffer, const size_t buff_size, size_t *out_size);

///////////////////////////////////////////////////////////////////////////////
/// @brief Print ur_mem_image_create_with_native_handle_params_t struct
/// @returns
///     - ::UR_RESULT_SUCCESS
///     - ::UR_RESULT_ERROR_INVALID_SIZE
///         - `buff_size < out_size`
UR_APIEXPORT ur_result_t UR_APICALL urPrintMemImageCreateWithNativeHandleParams(
    const struct ur_mem_image_create_with_native_handle_params_t *params,
    char *buffer, const size_t buff_size, size_t *out_size);

///////////////////////////////////////////////////////////////////////////////
/// @brief Print ur_mem_get_info_params_t struct
/// @returns
///     - ::UR_RESULT_SUCCESS
///     - ::UR_RESULT_ERROR_INVALID_SIZE
///         - `buff_size < out_size`
UR_APIEXPORT ur_result_t UR_APICALL
urPrintMemGetInfoParams(const struct ur_mem_get_info_params_t *params,
                        char *buffer, const size_t buff_size, size_t *out_size);

///////////////////////////////////////////////////////////////////////////////
/// @brief Print ur_mem_image_get_info_params_t struct
/// @returns
///     - ::UR_RESULT_SUCCESS
///     - ::UR_RESULT_ERROR_INVALID_SIZE
///         - `buff_size < out_size`
UR_APIEXPORT ur_result_t UR_APICALL urPrintMemImageGetInfoParams(
    const struct ur_mem_image_get_info_params_t *params, char *buffer,
    const size_t buff_size, size_t *out_size);

///////////////////////////////////////////////////////////////////////////////
/// @brief Print ur_physical_mem_create_params_t struct
/// @returns
///     - ::UR_RESULT_SUCCESS
///     - ::UR_RESULT_ERROR_INVALID_SIZE
///         - `buff_size < out_size`
UR_APIEXPORT ur_result_t UR_APICALL urPrintPhysicalMemCreateParams(
    const struct ur_physical_mem_create_params_t *params, char *buffer,
    const size_t buff_size, size_t *out_size);

///////////////////////////////////////////////////////////////////////////////
/// @brief Print ur_physical_mem_retain_params_t struct
/// @returns
///     - ::UR_RESULT_SUCCESS
///     - ::UR_RESULT_ERROR_INVALID_SIZE
///         - `buff_size < out_size`
UR_APIEXPORT ur_result_t UR_APICALL urPrintPhysicalMemRetainParams(
    const struct ur_physical_mem_retain_params_t *params, char *buffer,
    const size_t buff_size, size_t *out_size);

///////////////////////////////////////////////////////////////////////////////
/// @brief Print ur_physical_mem_release_params_t struct
/// @returns
///     - ::UR_RESULT_SUCCESS
///     - ::UR_RESULT_ERROR_INVALID_SIZE
///         - `buff_size < out_size`
UR_APIEXPORT ur_result_t UR_APICALL urPrintPhysicalMemReleaseParams(
    const struct ur_physical_mem_release_params_t *params, char *buffer,
    const size_t buff_size, size_t *out_size);

///////////////////////////////////////////////////////////////////////////////
/// @brief Print ur_physical_mem_get_info_params_t struct
/// @returns
///     - ::UR_RESULT_SUCCESS
///     - ::UR_RESULT_ERROR_INVALID_SIZE
///         - `buff_size < out_size`
UR_APIEXPORT ur_result_t UR_APICALL urPrintPhysicalMemGetInfoParams(
    const struct ur_physical_mem_get_info_params_t *params, char *buffer,
    const size_t buff_size, size_t *out_size);

///////////////////////////////////////////////////////////////////////////////
/// @brief Print ur_adapter_get_params_t struct
/// @returns
///     - ::UR_RESULT_SUCCESS
///     - ::UR_RESULT_ERROR_INVALID_SIZE
///         - `buff_size < out_size`
UR_APIEXPORT ur_result_t UR_APICALL
urPrintAdapterGetParams(const struct ur_adapter_get_params_t *params,
                        char *buffer, const size_t buff_size, size_t *out_size);

///////////////////////////////////////////////////////////////////////////////
/// @brief Print ur_adapter_release_params_t struct
/// @returns
///     - ::UR_RESULT_SUCCESS
///     - ::UR_RESULT_ERROR_INVALID_SIZE
///         - `buff_size < out_size`
UR_APIEXPORT ur_result_t UR_APICALL urPrintAdapterReleaseParams(
    const struct ur_adapter_release_params_t *params, char *buffer,
    const size_t buff_size, size_t *out_size);

///////////////////////////////////////////////////////////////////////////////
/// @brief Print ur_adapter_retain_params_t struct
/// @returns
///     - ::UR_RESULT_SUCCESS
///     - ::UR_RESULT_ERROR_INVALID_SIZE
///         - `buff_size < out_size`
UR_APIEXPORT ur_result_t UR_APICALL urPrintAdapterRetainParams(
    const struct ur_adapter_retain_params_t *params, char *buffer,
    const size_t buff_size, size_t *out_size);

///////////////////////////////////////////////////////////////////////////////
/// @brief Print ur_adapter_get_last_error_params_t struct
/// @returns
///     - ::UR_RESULT_SUCCESS
///     - ::UR_RESULT_ERROR_INVALID_SIZE
///         - `buff_size < out_size`
UR_APIEXPORT ur_result_t UR_APICALL urPrintAdapterGetLastErrorParams(
    const struct ur_adapter_get_last_error_params_t *params, char *buffer,
    const size_t buff_size, size_t *out_size);

///////////////////////////////////////////////////////////////////////////////
/// @brief Print ur_adapter_get_info_params_t struct
/// @returns
///     - ::UR_RESULT_SUCCESS
///     - ::UR_RESULT_ERROR_INVALID_SIZE
///         - `buff_size < out_size`
UR_APIEXPORT ur_result_t UR_APICALL urPrintAdapterGetInfoParams(
    const struct ur_adapter_get_info_params_t *params, char *buffer,
    const size_t buff_size, size_t *out_size);

///////////////////////////////////////////////////////////////////////////////
/// @brief Print ur_enqueue_kernel_launch_params_t struct
/// @returns
///     - ::UR_RESULT_SUCCESS
///     - ::UR_RESULT_ERROR_INVALID_SIZE
///         - `buff_size < out_size`
UR_APIEXPORT ur_result_t UR_APICALL urPrintEnqueueKernelLaunchParams(
    const struct ur_enqueue_kernel_launch_params_t *params, char *buffer,
    const size_t buff_size, size_t *out_size);

///////////////////////////////////////////////////////////////////////////////
/// @brief Print ur_enqueue_events_wait_params_t struct
/// @returns
///     - ::UR_RESULT_SUCCESS
///     - ::UR_RESULT_ERROR_INVALID_SIZE
///         - `buff_size < out_size`
UR_APIEXPORT ur_result_t UR_APICALL urPrintEnqueueEventsWaitParams(
    const struct ur_enqueue_events_wait_params_t *params, char *buffer,
    const size_t buff_size, size_t *out_size);

///////////////////////////////////////////////////////////////////////////////
/// @brief Print ur_enqueue_events_wait_with_barrier_params_t struct
/// @returns
///     - ::UR_RESULT_SUCCESS
///     - ::UR_RESULT_ERROR_INVALID_SIZE
///         - `buff_size < out_size`
UR_APIEXPORT ur_result_t UR_APICALL urPrintEnqueueEventsWaitWithBarrierParams(
    const struct ur_enqueue_events_wait_with_barrier_params_t *params,
    char *buffer, const size_t buff_size, size_t *out_size);

///////////////////////////////////////////////////////////////////////////////
/// @brief Print ur_enqueue_mem_buffer_read_params_t struct
/// @returns
///     - ::UR_RESULT_SUCCESS
///     - ::UR_RESULT_ERROR_INVALID_SIZE
///         - `buff_size < out_size`
UR_APIEXPORT ur_result_t UR_APICALL urPrintEnqueueMemBufferReadParams(
    const struct ur_enqueue_mem_buffer_read_params_t *params, char *buffer,
    const size_t buff_size, size_t *out_size);

///////////////////////////////////////////////////////////////////////////////
/// @brief Print ur_enqueue_mem_buffer_write_params_t struct
/// @returns
///     - ::UR_RESULT_SUCCESS
///     - ::UR_RESULT_ERROR_INVALID_SIZE
///         - `buff_size < out_size`
UR_APIEXPORT ur_result_t UR_APICALL urPrintEnqueueMemBufferWriteParams(
    const struct ur_enqueue_mem_buffer_write_params_t *params, char *buffer,
    const size_t buff_size, size_t *out_size);

///////////////////////////////////////////////////////////////////////////////
/// @brief Print ur_enqueue_mem_buffer_read_rect_params_t struct
/// @returns
///     - ::UR_RESULT_SUCCESS
///     - ::UR_RESULT_ERROR_INVALID_SIZE
///         - `buff_size < out_size`
UR_APIEXPORT ur_result_t UR_APICALL urPrintEnqueueMemBufferReadRectParams(
    const struct ur_enqueue_mem_buffer_read_rect_params_t *params, char *buffer,
    const size_t buff_size, size_t *out_size);

///////////////////////////////////////////////////////////////////////////////
/// @brief Print ur_enqueue_mem_buffer_write_rect_params_t struct
/// @returns
///     - ::UR_RESULT_SUCCESS
///     - ::UR_RESULT_ERROR_INVALID_SIZE
///         - `buff_size < out_size`
UR_APIEXPORT ur_result_t UR_APICALL urPrintEnqueueMemBufferWriteRectParams(
    const struct ur_enqueue_mem_buffer_write_rect_params_t *params,
    char *buffer, const size_t buff_size, size_t *out_size);

///////////////////////////////////////////////////////////////////////////////
/// @brief Print ur_enqueue_mem_buffer_copy_params_t struct
/// @returns
///     - ::UR_RESULT_SUCCESS
///     - ::UR_RESULT_ERROR_INVALID_SIZE
///         - `buff_size < out_size`
UR_APIEXPORT ur_result_t UR_APICALL urPrintEnqueueMemBufferCopyParams(
    const struct ur_enqueue_mem_buffer_copy_params_t *params, char *buffer,
    const size_t buff_size, size_t *out_size);

///////////////////////////////////////////////////////////////////////////////
/// @brief Print ur_enqueue_mem_buffer_copy_rect_params_t struct
/// @returns
///     - ::UR_RESULT_SUCCESS
///     - ::UR_RESULT_ERROR_INVALID_SIZE
///         - `buff_size < out_size`
UR_APIEXPORT ur_result_t UR_APICALL urPrintEnqueueMemBufferCopyRectParams(
    const struct ur_enqueue_mem_buffer_copy_rect_params_t *params, char *buffer,
    const size_t buff_size, size_t *out_size);

///////////////////////////////////////////////////////////////////////////////
/// @brief Print ur_enqueue_mem_buffer_fill_params_t struct
/// @returns
///     - ::UR_RESULT_SUCCESS
///     - ::UR_RESULT_ERROR_INVALID_SIZE
///         - `buff_size < out_size`
UR_APIEXPORT ur_result_t UR_APICALL urPrintEnqueueMemBufferFillParams(
    const struct ur_enqueue_mem_buffer_fill_params_t *params, char *buffer,
    const size_t buff_size, size_t *out_size);

///////////////////////////////////////////////////////////////////////////////
/// @brief Print ur_enqueue_mem_image_read_params_t struct
/// @returns
///     - ::UR_RESULT_SUCCESS
///     - ::UR_RESULT_ERROR_INVALID_SIZE
///         - `buff_size < out_size`
UR_APIEXPORT ur_result_t UR_APICALL urPrintEnqueueMemImageReadParams(
    const struct ur_enqueue_mem_image_read_params_t *params, char *buffer,
    const size_t buff_size, size_t *out_size);

///////////////////////////////////////////////////////////////////////////////
/// @brief Print ur_enqueue_mem_image_write_params_t struct
/// @returns
///     - ::UR_RESULT_SUCCESS
///     - ::UR_RESULT_ERROR_INVALID_SIZE
///         - `buff_size < out_size`
UR_APIEXPORT ur_result_t UR_APICALL urPrintEnqueueMemImageWriteParams(
    const struct ur_enqueue_mem_image_write_params_t *params, char *buffer,
    const size_t buff_size, size_t *out_size);

///////////////////////////////////////////////////////////////////////////////
/// @brief Print ur_enqueue_mem_image_copy_params_t struct
/// @returns
///     - ::UR_RESULT_SUCCESS
///     - ::UR_RESULT_ERROR_INVALID_SIZE
///         - `buff_size < out_size`
UR_APIEXPORT ur_result_t UR_APICALL urPrintEnqueueMemImageCopyParams(
    const struct ur_enqueue_mem_image_copy_params_t *params, char *buffer,
    const size_t buff_size, size_t *out_size);

///////////////////////////////////////////////////////////////////////////////
/// @brief Print ur_enqueue_mem_buffer_map_params_t struct
/// @returns
///     - ::UR_RESULT_SUCCESS
///     - ::UR_RESULT_ERROR_INVALID_SIZE
///         - `buff_size < out_size`
UR_APIEXPORT ur_result_t UR_APICALL urPrintEnqueueMemBufferMapParams(
    const struct ur_enqueue_mem_buffer_map_params_t *params, char *buffer,
    const size_t buff_size, size_t *out_size);

///////////////////////////////////////////////////////////////////////////////
/// @brief Print ur_enqueue_mem_unmap_params_t struct
/// @returns
///     - ::UR_RESULT_SUCCESS
///     - ::UR_RESULT_ERROR_INVALID_SIZE
///         - `buff_size < out_size`
UR_APIEXPORT ur_result_t UR_APICALL urPrintEnqueueMemUnmapParams(
    const struct ur_enqueue_mem_unmap_params_t *params, char *buffer,
    const size_t buff_size, size_t *out_size);

///////////////////////////////////////////////////////////////////////////////
/// @brief Print ur_enqueue_usm_fill_params_t struct
/// @returns
///     - ::UR_RESULT_SUCCESS
///     - ::UR_RESULT_ERROR_INVALID_SIZE
///         - `buff_size < out_size`
UR_APIEXPORT ur_result_t UR_APICALL urPrintEnqueueUsmFillParams(
    const struct ur_enqueue_usm_fill_params_t *params, char *buffer,
    const size_t buff_size, size_t *out_size);

///////////////////////////////////////////////////////////////////////////////
/// @brief Print ur_enqueue_usm_memcpy_params_t struct
/// @returns
///     - ::UR_RESULT_SUCCESS
///     - ::UR_RESULT_ERROR_INVALID_SIZE
///         - `buff_size < out_size`
UR_APIEXPORT ur_result_t UR_APICALL urPrintEnqueueUsmMemcpyParams(
    const struct ur_enqueue_usm_memcpy_params_t *params, char *buffer,
    const size_t buff_size, size_t *out_size);

///////////////////////////////////////////////////////////////////////////////
/// @brief Print ur_enqueue_usm_prefetch_params_t struct
/// @returns
///     - ::UR_RESULT_SUCCESS
///     - ::UR_RESULT_ERROR_INVALID_SIZE
///         - `buff_size < out_size`
UR_APIEXPORT ur_result_t UR_APICALL urPrintEnqueueUsmPrefetchParams(
    const struct ur_enqueue_usm_prefetch_params_t *params, char *buffer,
    const size_t buff_size, size_t *out_size);

///////////////////////////////////////////////////////////////////////////////
/// @brief Print ur_enqueue_usm_advise_params_t struct
/// @returns
///     - ::UR_RESULT_SUCCESS
///     - ::UR_RESULT_ERROR_INVALID_SIZE
///         - `buff_size < out_size`
UR_APIEXPORT ur_result_t UR_APICALL urPrintEnqueueUsmAdviseParams(
    const struct ur_enqueue_usm_advise_params_t *params, char *buffer,
    const size_t buff_size, size_t *out_size);

///////////////////////////////////////////////////////////////////////////////
/// @brief Print ur_enqueue_usm_fill_2d_params_t struct
/// @returns
///     - ::UR_RESULT_SUCCESS
///     - ::UR_RESULT_ERROR_INVALID_SIZE
///         - `buff_size < out_size`
UR_APIEXPORT ur_result_t UR_APICALL urPrintEnqueueUsmFill_2dParams(
    const struct ur_enqueue_usm_fill_2d_params_t *params, char *buffer,
    const size_t buff_size, size_t *out_size);

///////////////////////////////////////////////////////////////////////////////
/// @brief Print ur_enqueue_usm_memcpy_2d_params_t struct
/// @returns
///     - ::UR_RESULT_SUCCESS
///     - ::UR_RESULT_ERROR_INVALID_SIZE
///         - `buff_size < out_size`
UR_APIEXPORT ur_result_t UR_APICALL urPrintEnqueueUsmMemcpy_2dParams(
    const struct ur_enqueue_usm_memcpy_2d_params_t *params, char *buffer,
    const size_t buff_size, size_t *out_size);

///////////////////////////////////////////////////////////////////////////////
/// @brief Print ur_enqueue_device_global_variable_write_params_t struct
/// @returns
///     - ::UR_RESULT_SUCCESS
///     - ::UR_RESULT_ERROR_INVALID_SIZE
///         - `buff_size < out_size`
UR_APIEXPORT ur_result_t UR_APICALL
urPrintEnqueueDeviceGlobalVariableWriteParams(
    const struct ur_enqueue_device_global_variable_write_params_t *params,
    char *buffer, const size_t buff_size, size_t *out_size);

///////////////////////////////////////////////////////////////////////////////
/// @brief Print ur_enqueue_device_global_variable_read_params_t struct
/// @returns
///     - ::UR_RESULT_SUCCESS
///     - ::UR_RESULT_ERROR_INVALID_SIZE
///         - `buff_size < out_size`
UR_APIEXPORT ur_result_t UR_APICALL
urPrintEnqueueDeviceGlobalVariableReadParams(
    const struct ur_enqueue_device_global_variable_read_params_t *params,
    char *buffer, const size_t buff_size, size_t *out_size);

///////////////////////////////////////////////////////////////////////////////
/// @brief Print ur_enqueue_read_host_pipe_params_t struct
/// @returns
///     - ::UR_RESULT_SUCCESS
///     - ::UR_RESULT_ERROR_INVALID_SIZE
///         - `buff_size < out_size`
UR_APIEXPORT ur_result_t UR_APICALL urPrintEnqueueReadHostPipeParams(
    const struct ur_enqueue_read_host_pipe_params_t *params, char *buffer,
    const size_t buff_size, size_t *out_size);

///////////////////////////////////////////////////////////////////////////////
/// @brief Print ur_enqueue_write_host_pipe_params_t struct
/// @returns
///     - ::UR_RESULT_SUCCESS
///     - ::UR_RESULT_ERROR_INVALID_SIZE
///         - `buff_size < out_size`
UR_APIEXPORT ur_result_t UR_APICALL urPrintEnqueueWriteHostPipeParams(
    const struct ur_enqueue_write_host_pipe_params_t *params, char *buffer,
    const size_t buff_size, size_t *out_size);

///////////////////////////////////////////////////////////////////////////////
/// @brief Print ur_enqueue_kernel_launch_custom_exp_params_t struct
/// @returns
///     - ::UR_RESULT_SUCCESS
///     - ::UR_RESULT_ERROR_INVALID_SIZE
///         - `buff_size < out_size`
UR_APIEXPORT ur_result_t UR_APICALL urPrintEnqueueKernelLaunchCustomExpParams(
    const struct ur_enqueue_kernel_launch_custom_exp_params_t *params,
    char *buffer, const size_t buff_size, size_t *out_size);

///////////////////////////////////////////////////////////////////////////////
/// @brief Print ur_enqueue_events_wait_with_barrier_ext_params_t struct
/// @returns
///     - ::UR_RESULT_SUCCESS
///     - ::UR_RESULT_ERROR_INVALID_SIZE
///         - `buff_size < out_size`
UR_APIEXPORT ur_result_t UR_APICALL
urPrintEnqueueEventsWaitWithBarrierExtParams(
    const struct ur_enqueue_events_wait_with_barrier_ext_params_t *params,
    char *buffer, const size_t buff_size, size_t *out_size);

///////////////////////////////////////////////////////////////////////////////
/// @brief Print ur_enqueue_usm_device_alloc_exp_params_t struct
/// @returns
///     - ::UR_RESULT_SUCCESS
///     - ::UR_RESULT_ERROR_INVALID_SIZE
///         - `buff_size < out_size`
UR_APIEXPORT ur_result_t UR_APICALL urPrintEnqueueUsmDeviceAllocExpParams(
    const struct ur_enqueue_usm_device_alloc_exp_params_t *params, char *buffer,
    const size_t buff_size, size_t *out_size);

///////////////////////////////////////////////////////////////////////////////
/// @brief Print ur_enqueue_usm_shared_alloc_exp_params_t struct
/// @returns
///     - ::UR_RESULT_SUCCESS
///     - ::UR_RESULT_ERROR_INVALID_SIZE
///         - `buff_size < out_size`
UR_APIEXPORT ur_result_t UR_APICALL urPrintEnqueueUsmSharedAllocExpParams(
    const struct ur_enqueue_usm_shared_alloc_exp_params_t *params, char *buffer,
    const size_t buff_size, size_t *out_size);

///////////////////////////////////////////////////////////////////////////////
/// @brief Print ur_enqueue_usm_host_alloc_exp_params_t struct
/// @returns
///     - ::UR_RESULT_SUCCESS
///     - ::UR_RESULT_ERROR_INVALID_SIZE
///         - `buff_size < out_size`
UR_APIEXPORT ur_result_t UR_APICALL urPrintEnqueueUsmHostAllocExpParams(
    const struct ur_enqueue_usm_host_alloc_exp_params_t *params, char *buffer,
    const size_t buff_size, size_t *out_size);

///////////////////////////////////////////////////////////////////////////////
/// @brief Print ur_enqueue_usm_free_exp_params_t struct
/// @returns
///     - ::UR_RESULT_SUCCESS
///     - ::UR_RESULT_ERROR_INVALID_SIZE
///         - `buff_size < out_size`
UR_APIEXPORT ur_result_t UR_APICALL urPrintEnqueueUsmFreeExpParams(
    const struct ur_enqueue_usm_free_exp_params_t *params, char *buffer,
    const size_t buff_size, size_t *out_size);

///////////////////////////////////////////////////////////////////////////////
/// @brief Print ur_enqueue_command_buffer_exp_params_t struct
/// @returns
///     - ::UR_RESULT_SUCCESS
///     - ::UR_RESULT_ERROR_INVALID_SIZE
///         - `buff_size < out_size`
UR_APIEXPORT ur_result_t UR_APICALL urPrintEnqueueCommandBufferExpParams(
    const struct ur_enqueue_command_buffer_exp_params_t *params, char *buffer,
    const size_t buff_size, size_t *out_size);

///////////////////////////////////////////////////////////////////////////////
/// @brief Print ur_enqueue_cooperative_kernel_launch_exp_params_t struct
/// @returns
///     - ::UR_RESULT_SUCCESS
///     - ::UR_RESULT_ERROR_INVALID_SIZE
///         - `buff_size < out_size`
UR_APIEXPORT ur_result_t UR_APICALL
urPrintEnqueueCooperativeKernelLaunchExpParams(
    const struct ur_enqueue_cooperative_kernel_launch_exp_params_t *params,
    char *buffer, const size_t buff_size, size_t *out_size);

///////////////////////////////////////////////////////////////////////////////
/// @brief Print ur_enqueue_timestamp_recording_exp_params_t struct
/// @returns
///     - ::UR_RESULT_SUCCESS
///     - ::UR_RESULT_ERROR_INVALID_SIZE
///         - `buff_size < out_size`
UR_APIEXPORT ur_result_t UR_APICALL urPrintEnqueueTimestampRecordingExpParams(
    const struct ur_enqueue_timestamp_recording_exp_params_t *params,
    char *buffer, const size_t buff_size, size_t *out_size);

///////////////////////////////////////////////////////////////////////////////
/// @brief Print ur_enqueue_native_command_exp_params_t struct
/// @returns
///     - ::UR_RESULT_SUCCESS
///     - ::UR_RESULT_ERROR_INVALID_SIZE
///         - `buff_size < out_size`
UR_APIEXPORT ur_result_t UR_APICALL urPrintEnqueueNativeCommandExpParams(
    const struct ur_enqueue_native_command_exp_params_t *params, char *buffer,
    const size_t buff_size, size_t *out_size);

///////////////////////////////////////////////////////////////////////////////
/// @brief Print ur_usm_host_alloc_params_t struct
/// @returns
///     - ::UR_RESULT_SUCCESS
///     - ::UR_RESULT_ERROR_INVALID_SIZE
///         - `buff_size < out_size`
UR_APIEXPORT ur_result_t UR_APICALL urPrintUsmHostAllocParams(
    const struct ur_usm_host_alloc_params_t *params, char *buffer,
    const size_t buff_size, size_t *out_size);

///////////////////////////////////////////////////////////////////////////////
/// @brief Print ur_usm_device_alloc_params_t struct
/// @returns
///     - ::UR_RESULT_SUCCESS
///     - ::UR_RESULT_ERROR_INVALID_SIZE
///         - `buff_size < out_size`
UR_APIEXPORT ur_result_t UR_APICALL urPrintUsmDeviceAllocParams(
    const struct ur_usm_device_alloc_params_t *params, char *buffer,
    const size_t buff_size, size_t *out_size);

///////////////////////////////////////////////////////////////////////////////
/// @brief Print ur_usm_shared_alloc_params_t struct
/// @returns
///     - ::UR_RESULT_SUCCESS
///     - ::UR_RESULT_ERROR_INVALID_SIZE
///         - `buff_size < out_size`
UR_APIEXPORT ur_result_t UR_APICALL urPrintUsmSharedAllocParams(
    const struct ur_usm_shared_alloc_params_t *params, char *buffer,
    const size_t buff_size, size_t *out_size);

///////////////////////////////////////////////////////////////////////////////
/// @brief Print ur_usm_free_params_t struct
/// @returns
///     - ::UR_RESULT_SUCCESS
///     - ::UR_RESULT_ERROR_INVALID_SIZE
///         - `buff_size < out_size`
UR_APIEXPORT ur_result_t UR_APICALL
urPrintUsmFreeParams(const struct ur_usm_free_params_t *params, char *buffer,
                     const size_t buff_size, size_t *out_size);

///////////////////////////////////////////////////////////////////////////////
/// @brief Print ur_usm_get_mem_alloc_info_params_t struct
/// @returns
///     - ::UR_RESULT_SUCCESS
///     - ::UR_RESULT_ERROR_INVALID_SIZE
///         - `buff_size < out_size`
UR_APIEXPORT ur_result_t UR_APICALL urPrintUsmGetMemAllocInfoParams(
    const struct ur_usm_get_mem_alloc_info_params_t *params, char *buffer,
    const size_t buff_size, size_t *out_size);

///////////////////////////////////////////////////////////////////////////////
/// @brief Print ur_usm_pool_create_params_t struct
/// @returns
///     - ::UR_RESULT_SUCCESS
///     - ::UR_RESULT_ERROR_INVALID_SIZE
///         - `buff_size < out_size`
UR_APIEXPORT ur_result_t UR_APICALL urPrintUsmPoolCreateParams(
    const struct ur_usm_pool_create_params_t *params, char *buffer,
    const size_t buff_size, size_t *out_size);

///////////////////////////////////////////////////////////////////////////////
/// @brief Print ur_usm_pool_retain_params_t struct
/// @returns
///     - ::UR_RESULT_SUCCESS
///     - ::UR_RESULT_ERROR_INVALID_SIZE
///         - `buff_size < out_size`
UR_APIEXPORT ur_result_t UR_APICALL urPrintUsmPoolRetainParams(
    const struct ur_usm_pool_retain_params_t *params, char *buffer,
    const size_t buff_size, size_t *out_size);

///////////////////////////////////////////////////////////////////////////////
/// @brief Print ur_usm_pool_release_params_t struct
/// @returns
///     - ::UR_RESULT_SUCCESS
///     - ::UR_RESULT_ERROR_INVALID_SIZE
///         - `buff_size < out_size`
UR_APIEXPORT ur_result_t UR_APICALL urPrintUsmPoolReleaseParams(
    const struct ur_usm_pool_release_params_t *params, char *buffer,
    const size_t buff_size, size_t *out_size);

///////////////////////////////////////////////////////////////////////////////
/// @brief Print ur_usm_pool_get_info_params_t struct
/// @returns
///     - ::UR_RESULT_SUCCESS
///     - ::UR_RESULT_ERROR_INVALID_SIZE
///         - `buff_size < out_size`
UR_APIEXPORT ur_result_t UR_APICALL urPrintUsmPoolGetInfoParams(
    const struct ur_usm_pool_get_info_params_t *params, char *buffer,
    const size_t buff_size, size_t *out_size);

///////////////////////////////////////////////////////////////////////////////
/// @brief Print ur_usm_pool_create_exp_params_t struct
/// @returns
///     - ::UR_RESULT_SUCCESS
///     - ::UR_RESULT_ERROR_INVALID_SIZE
///         - `buff_size < out_size`
UR_APIEXPORT ur_result_t UR_APICALL urPrintUsmPoolCreateExpParams(
    const struct ur_usm_pool_create_exp_params_t *params, char *buffer,
    const size_t buff_size, size_t *out_size);

///////////////////////////////////////////////////////////////////////////////
/// @brief Print ur_usm_pool_destroy_exp_params_t struct
/// @returns
///     - ::UR_RESULT_SUCCESS
///     - ::UR_RESULT_ERROR_INVALID_SIZE
///         - `buff_size < out_size`
UR_APIEXPORT ur_result_t UR_APICALL urPrintUsmPoolDestroyExpParams(
    const struct ur_usm_pool_destroy_exp_params_t *params, char *buffer,
    const size_t buff_size, size_t *out_size);

///////////////////////////////////////////////////////////////////////////////
/// @brief Print ur_usm_pool_get_default_device_pool_exp_params_t struct
/// @returns
///     - ::UR_RESULT_SUCCESS
///     - ::UR_RESULT_ERROR_INVALID_SIZE
///         - `buff_size < out_size`
UR_APIEXPORT ur_result_t UR_APICALL urPrintUsmPoolGetDefaultDevicePoolExpParams(
    const struct ur_usm_pool_get_default_device_pool_exp_params_t *params,
    char *buffer, const size_t buff_size, size_t *out_size);

///////////////////////////////////////////////////////////////////////////////
/// @brief Print ur_usm_pool_get_info_exp_params_t struct
/// @returns
///     - ::UR_RESULT_SUCCESS
///     - ::UR_RESULT_ERROR_INVALID_SIZE
///         - `buff_size < out_size`
UR_APIEXPORT ur_result_t UR_APICALL urPrintUsmPoolGetInfoExpParams(
    const struct ur_usm_pool_get_info_exp_params_t *params, char *buffer,
    const size_t buff_size, size_t *out_size);

///////////////////////////////////////////////////////////////////////////////
/// @brief Print ur_usm_pool_set_info_exp_params_t struct
/// @returns
///     - ::UR_RESULT_SUCCESS
///     - ::UR_RESULT_ERROR_INVALID_SIZE
///         - `buff_size < out_size`
UR_APIEXPORT ur_result_t UR_APICALL urPrintUsmPoolSetInfoExpParams(
    const struct ur_usm_pool_set_info_exp_params_t *params, char *buffer,
    const size_t buff_size, size_t *out_size);

///////////////////////////////////////////////////////////////////////////////
/// @brief Print ur_usm_pool_set_device_pool_exp_params_t struct
/// @returns
///     - ::UR_RESULT_SUCCESS
///     - ::UR_RESULT_ERROR_INVALID_SIZE
///         - `buff_size < out_size`
UR_APIEXPORT ur_result_t UR_APICALL urPrintUsmPoolSetDevicePoolExpParams(
    const struct ur_usm_pool_set_device_pool_exp_params_t *params, char *buffer,
    const size_t buff_size, size_t *out_size);

///////////////////////////////////////////////////////////////////////////////
/// @brief Print ur_usm_pool_get_device_pool_exp_params_t struct
/// @returns
///     - ::UR_RESULT_SUCCESS
///     - ::UR_RESULT_ERROR_INVALID_SIZE
///         - `buff_size < out_size`
UR_APIEXPORT ur_result_t UR_APICALL urPrintUsmPoolGetDevicePoolExpParams(
    const struct ur_usm_pool_get_device_pool_exp_params_t *params, char *buffer,
    const size_t buff_size, size_t *out_size);

///////////////////////////////////////////////////////////////////////////////
/// @brief Print ur_usm_pool_trim_to_exp_params_t struct
/// @returns
///     - ::UR_RESULT_SUCCESS
///     - ::UR_RESULT_ERROR_INVALID_SIZE
///         - `buff_size < out_size`
UR_APIEXPORT ur_result_t UR_APICALL urPrintUsmPoolTrimToExpParams(
    const struct ur_usm_pool_trim_to_exp_params_t *params, char *buffer,
    const size_t buff_size, size_t *out_size);

///////////////////////////////////////////////////////////////////////////////
/// @brief Print ur_usm_pitched_alloc_exp_params_t struct
/// @returns
///     - ::UR_RESULT_SUCCESS
///     - ::UR_RESULT_ERROR_INVALID_SIZE
///         - `buff_size < out_size`
UR_APIEXPORT ur_result_t UR_APICALL urPrintUsmPitchedAllocExpParams(
    const struct ur_usm_pitched_alloc_exp_params_t *params, char *buffer,
    const size_t buff_size, size_t *out_size);

///////////////////////////////////////////////////////////////////////////////
/// @brief Print ur_usm_import_exp_params_t struct
/// @returns
///     - ::UR_RESULT_SUCCESS
///     - ::UR_RESULT_ERROR_INVALID_SIZE
///         - `buff_size < out_size`
UR_APIEXPORT ur_result_t UR_APICALL urPrintUsmImportExpParams(
    const struct ur_usm_import_exp_params_t *params, char *buffer,
    const size_t buff_size, size_t *out_size);

///////////////////////////////////////////////////////////////////////////////
/// @brief Print ur_usm_release_exp_params_t struct
/// @returns
///     - ::UR_RESULT_SUCCESS
///     - ::UR_RESULT_ERROR_INVALID_SIZE
///         - `buff_size < out_size`
UR_APIEXPORT ur_result_t UR_APICALL urPrintUsmReleaseExpParams(
    const struct ur_usm_release_exp_params_t *params, char *buffer,
    const size_t buff_size, size_t *out_size);

///////////////////////////////////////////////////////////////////////////////
/// @brief Print ur_bindless_images_unsampled_image_handle_destroy_exp_params_t
/// struct
/// @returns
///     - ::UR_RESULT_SUCCESS
///     - ::UR_RESULT_ERROR_INVALID_SIZE
///         - `buff_size < out_size`
UR_APIEXPORT ur_result_t UR_APICALL
urPrintBindlessImagesUnsampledImageHandleDestroyExpParams(
    const struct ur_bindless_images_unsampled_image_handle_destroy_exp_params_t
        *params,
    char *buffer, const size_t buff_size, size_t *out_size);

///////////////////////////////////////////////////////////////////////////////
/// @brief Print ur_bindless_images_sampled_image_handle_destroy_exp_params_t
/// struct
/// @returns
///     - ::UR_RESULT_SUCCESS
///     - ::UR_RESULT_ERROR_INVALID_SIZE
///         - `buff_size < out_size`
UR_APIEXPORT ur_result_t UR_APICALL
urPrintBindlessImagesSampledImageHandleDestroyExpParams(
    const struct ur_bindless_images_sampled_image_handle_destroy_exp_params_t
        *params,
    char *buffer, const size_t buff_size, size_t *out_size);

///////////////////////////////////////////////////////////////////////////////
/// @brief Print ur_bindless_images_image_allocate_exp_params_t struct
/// @returns
///     - ::UR_RESULT_SUCCESS
///     - ::UR_RESULT_ERROR_INVALID_SIZE
///         - `buff_size < out_size`
UR_APIEXPORT ur_result_t UR_APICALL urPrintBindlessImagesImageAllocateExpParams(
    const struct ur_bindless_images_image_allocate_exp_params_t *params,
    char *buffer, const size_t buff_size, size_t *out_size);

///////////////////////////////////////////////////////////////////////////////
/// @brief Print ur_bindless_images_image_free_exp_params_t struct
/// @returns
///     - ::UR_RESULT_SUCCESS
///     - ::UR_RESULT_ERROR_INVALID_SIZE
///         - `buff_size < out_size`
UR_APIEXPORT ur_result_t UR_APICALL urPrintBindlessImagesImageFreeExpParams(
    const struct ur_bindless_images_image_free_exp_params_t *params,
    char *buffer, const size_t buff_size, size_t *out_size);

///////////////////////////////////////////////////////////////////////////////
/// @brief Print ur_bindless_images_unsampled_image_create_exp_params_t struct
/// @returns
///     - ::UR_RESULT_SUCCESS
///     - ::UR_RESULT_ERROR_INVALID_SIZE
///         - `buff_size < out_size`
UR_APIEXPORT ur_result_t UR_APICALL
urPrintBindlessImagesUnsampledImageCreateExpParams(
    const struct ur_bindless_images_unsampled_image_create_exp_params_t *params,
    char *buffer, const size_t buff_size, size_t *out_size);

///////////////////////////////////////////////////////////////////////////////
/// @brief Print ur_bindless_images_sampled_image_create_exp_params_t struct
/// @returns
///     - ::UR_RESULT_SUCCESS
///     - ::UR_RESULT_ERROR_INVALID_SIZE
///         - `buff_size < out_size`
UR_APIEXPORT ur_result_t UR_APICALL
urPrintBindlessImagesSampledImageCreateExpParams(
    const struct ur_bindless_images_sampled_image_create_exp_params_t *params,
    char *buffer, const size_t buff_size, size_t *out_size);

///////////////////////////////////////////////////////////////////////////////
/// @brief Print ur_bindless_images_image_copy_exp_params_t struct
/// @returns
///     - ::UR_RESULT_SUCCESS
///     - ::UR_RESULT_ERROR_INVALID_SIZE
///         - `buff_size < out_size`
UR_APIEXPORT ur_result_t UR_APICALL urPrintBindlessImagesImageCopyExpParams(
    const struct ur_bindless_images_image_copy_exp_params_t *params,
    char *buffer, const size_t buff_size, size_t *out_size);

///////////////////////////////////////////////////////////////////////////////
/// @brief Print ur_bindless_images_image_get_info_exp_params_t struct
/// @returns
///     - ::UR_RESULT_SUCCESS
///     - ::UR_RESULT_ERROR_INVALID_SIZE
///         - `buff_size < out_size`
UR_APIEXPORT ur_result_t UR_APICALL urPrintBindlessImagesImageGetInfoExpParams(
    const struct ur_bindless_images_image_get_info_exp_params_t *params,
    char *buffer, const size_t buff_size, size_t *out_size);

///////////////////////////////////////////////////////////////////////////////
/// @brief Print
/// ur_bindless_images_get_image_memory_handle_type_support_exp_params_t struct
/// @returns
///     - ::UR_RESULT_SUCCESS
///     - ::UR_RESULT_ERROR_INVALID_SIZE
///         - `buff_size < out_size`
UR_APIEXPORT ur_result_t UR_APICALL
urPrintBindlessImagesGetImageMemoryHandleTypeSupportExpParams(
    const struct
    ur_bindless_images_get_image_memory_handle_type_support_exp_params_t
        *params,
    char *buffer, const size_t buff_size, size_t *out_size);

///////////////////////////////////////////////////////////////////////////////
/// @brief Print
/// ur_bindless_images_get_image_unsampled_handle_support_exp_params_t struct
/// @returns
///     - ::UR_RESULT_SUCCESS
///     - ::UR_RESULT_ERROR_INVALID_SIZE
///         - `buff_size < out_size`
UR_APIEXPORT ur_result_t UR_APICALL
urPrintBindlessImagesGetImageUnsampledHandleSupportExpParams(
    const struct
    ur_bindless_images_get_image_unsampled_handle_support_exp_params_t *params,
    char *buffer, const size_t buff_size, size_t *out_size);

///////////////////////////////////////////////////////////////////////////////
/// @brief Print
/// ur_bindless_images_get_image_sampled_handle_support_exp_params_t struct
/// @returns
///     - ::UR_RESULT_SUCCESS
///     - ::UR_RESULT_ERROR_INVALID_SIZE
///         - `buff_size < out_size`
UR_APIEXPORT ur_result_t UR_APICALL
urPrintBindlessImagesGetImageSampledHandleSupportExpParams(
    const struct
    ur_bindless_images_get_image_sampled_handle_support_exp_params_t *params,
    char *buffer, const size_t buff_size, size_t *out_size);

///////////////////////////////////////////////////////////////////////////////
/// @brief Print ur_bindless_images_mipmap_get_level_exp_params_t struct
/// @returns
///     - ::UR_RESULT_SUCCESS
///     - ::UR_RESULT_ERROR_INVALID_SIZE
///         - `buff_size < out_size`
UR_APIEXPORT ur_result_t UR_APICALL
urPrintBindlessImagesMipmapGetLevelExpParams(
    const struct ur_bindless_images_mipmap_get_level_exp_params_t *params,
    char *buffer, const size_t buff_size, size_t *out_size);

///////////////////////////////////////////////////////////////////////////////
/// @brief Print ur_bindless_images_mipmap_free_exp_params_t struct
/// @returns
///     - ::UR_RESULT_SUCCESS
///     - ::UR_RESULT_ERROR_INVALID_SIZE
///         - `buff_size < out_size`
UR_APIEXPORT ur_result_t UR_APICALL urPrintBindlessImagesMipmapFreeExpParams(
    const struct ur_bindless_images_mipmap_free_exp_params_t *params,
    char *buffer, const size_t buff_size, size_t *out_size);

///////////////////////////////////////////////////////////////////////////////
/// @brief Print ur_bindless_images_import_external_memory_exp_params_t struct
/// @returns
///     - ::UR_RESULT_SUCCESS
///     - ::UR_RESULT_ERROR_INVALID_SIZE
///         - `buff_size < out_size`
UR_APIEXPORT ur_result_t UR_APICALL
urPrintBindlessImagesImportExternalMemoryExpParams(
    const struct ur_bindless_images_import_external_memory_exp_params_t *params,
    char *buffer, const size_t buff_size, size_t *out_size);

///////////////////////////////////////////////////////////////////////////////
/// @brief Print ur_bindless_images_map_external_array_exp_params_t struct
/// @returns
///     - ::UR_RESULT_SUCCESS
///     - ::UR_RESULT_ERROR_INVALID_SIZE
///         - `buff_size < out_size`
UR_APIEXPORT ur_result_t UR_APICALL
urPrintBindlessImagesMapExternalArrayExpParams(
    const struct ur_bindless_images_map_external_array_exp_params_t *params,
    char *buffer, const size_t buff_size, size_t *out_size);

///////////////////////////////////////////////////////////////////////////////
/// @brief Print ur_bindless_images_map_external_linear_memory_exp_params_t
/// struct
/// @returns
///     - ::UR_RESULT_SUCCESS
///     - ::UR_RESULT_ERROR_INVALID_SIZE
///         - `buff_size < out_size`
UR_APIEXPORT ur_result_t UR_APICALL
urPrintBindlessImagesMapExternalLinearMemoryExpParams(
    const struct ur_bindless_images_map_external_linear_memory_exp_params_t
        *params,
    char *buffer, const size_t buff_size, size_t *out_size);

///////////////////////////////////////////////////////////////////////////////
/// @brief Print ur_bindless_images_release_external_memory_exp_params_t struct
/// @returns
///     - ::UR_RESULT_SUCCESS
///     - ::UR_RESULT_ERROR_INVALID_SIZE
///         - `buff_size < out_size`
UR_APIEXPORT ur_result_t UR_APICALL
urPrintBindlessImagesReleaseExternalMemoryExpParams(
    const struct ur_bindless_images_release_external_memory_exp_params_t
        *params,
    char *buffer, const size_t buff_size, size_t *out_size);

///////////////////////////////////////////////////////////////////////////////
/// @brief Print ur_bindless_images_free_mapped_linear_memory_exp_params_t
/// struct
/// @returns
///     - ::UR_RESULT_SUCCESS
///     - ::UR_RESULT_ERROR_INVALID_SIZE
///         - `buff_size < out_size`
UR_APIEXPORT ur_result_t UR_APICALL
urPrintBindlessImagesFreeMappedLinearMemoryExpParams(
    const struct ur_bindless_images_free_mapped_linear_memory_exp_params_t
        *params,
    char *buffer, const size_t buff_size, size_t *out_size);

///////////////////////////////////////////////////////////////////////////////
/// @brief Print ur_bindless_images_import_external_semaphore_exp_params_t
/// struct
/// @returns
///     - ::UR_RESULT_SUCCESS
///     - ::UR_RESULT_ERROR_INVALID_SIZE
///         - `buff_size < out_size`
UR_APIEXPORT ur_result_t UR_APICALL
urPrintBindlessImagesImportExternalSemaphoreExpParams(
    const struct ur_bindless_images_import_external_semaphore_exp_params_t
        *params,
    char *buffer, const size_t buff_size, size_t *out_size);

///////////////////////////////////////////////////////////////////////////////
/// @brief Print ur_bindless_images_release_external_semaphore_exp_params_t
/// struct
/// @returns
///     - ::UR_RESULT_SUCCESS
///     - ::UR_RESULT_ERROR_INVALID_SIZE
///         - `buff_size < out_size`
UR_APIEXPORT ur_result_t UR_APICALL
urPrintBindlessImagesReleaseExternalSemaphoreExpParams(
    const struct ur_bindless_images_release_external_semaphore_exp_params_t
        *params,
    char *buffer, const size_t buff_size, size_t *out_size);

///////////////////////////////////////////////////////////////////////////////
/// @brief Print ur_bindless_images_wait_external_semaphore_exp_params_t struct
/// @returns
///     - ::UR_RESULT_SUCCESS
///     - ::UR_RESULT_ERROR_INVALID_SIZE
///         - `buff_size < out_size`
UR_APIEXPORT ur_result_t UR_APICALL
urPrintBindlessImagesWaitExternalSemaphoreExpParams(
    const struct ur_bindless_images_wait_external_semaphore_exp_params_t
        *params,
    char *buffer, const size_t buff_size, size_t *out_size);

///////////////////////////////////////////////////////////////////////////////
/// @brief Print ur_bindless_images_signal_external_semaphore_exp_params_t
/// struct
/// @returns
///     - ::UR_RESULT_SUCCESS
///     - ::UR_RESULT_ERROR_INVALID_SIZE
///         - `buff_size < out_size`
UR_APIEXPORT ur_result_t UR_APICALL
urPrintBindlessImagesSignalExternalSemaphoreExpParams(
    const struct ur_bindless_images_signal_external_semaphore_exp_params_t
        *params,
    char *buffer, const size_t buff_size, size_t *out_size);

///////////////////////////////////////////////////////////////////////////////
/// @brief Print ur_command_buffer_create_exp_params_t struct
/// @returns
///     - ::UR_RESULT_SUCCESS
///     - ::UR_RESULT_ERROR_INVALID_SIZE
///         - `buff_size < out_size`
UR_APIEXPORT ur_result_t UR_APICALL urPrintCommandBufferCreateExpParams(
    const struct ur_command_buffer_create_exp_params_t *params, char *buffer,
    const size_t buff_size, size_t *out_size);

///////////////////////////////////////////////////////////////////////////////
/// @brief Print ur_command_buffer_retain_exp_params_t struct
/// @returns
///     - ::UR_RESULT_SUCCESS
///     - ::UR_RESULT_ERROR_INVALID_SIZE
///         - `buff_size < out_size`
UR_APIEXPORT ur_result_t UR_APICALL urPrintCommandBufferRetainExpParams(
    const struct ur_command_buffer_retain_exp_params_t *params, char *buffer,
    const size_t buff_size, size_t *out_size);

///////////////////////////////////////////////////////////////////////////////
/// @brief Print ur_command_buffer_release_exp_params_t struct
/// @returns
///     - ::UR_RESULT_SUCCESS
///     - ::UR_RESULT_ERROR_INVALID_SIZE
///         - `buff_size < out_size`
UR_APIEXPORT ur_result_t UR_APICALL urPrintCommandBufferReleaseExpParams(
    const struct ur_command_buffer_release_exp_params_t *params, char *buffer,
    const size_t buff_size, size_t *out_size);

///////////////////////////////////////////////////////////////////////////////
/// @brief Print ur_command_buffer_finalize_exp_params_t struct
/// @returns
///     - ::UR_RESULT_SUCCESS
///     - ::UR_RESULT_ERROR_INVALID_SIZE
///         - `buff_size < out_size`
UR_APIEXPORT ur_result_t UR_APICALL urPrintCommandBufferFinalizeExpParams(
    const struct ur_command_buffer_finalize_exp_params_t *params, char *buffer,
    const size_t buff_size, size_t *out_size);

///////////////////////////////////////////////////////////////////////////////
/// @brief Print ur_command_buffer_append_kernel_launch_exp_params_t struct
/// @returns
///     - ::UR_RESULT_SUCCESS
///     - ::UR_RESULT_ERROR_INVALID_SIZE
///         - `buff_size < out_size`
UR_APIEXPORT ur_result_t UR_APICALL
urPrintCommandBufferAppendKernelLaunchExpParams(
    const struct ur_command_buffer_append_kernel_launch_exp_params_t *params,
    char *buffer, const size_t buff_size, size_t *out_size);

///////////////////////////////////////////////////////////////////////////////
/// @brief Print ur_command_buffer_append_usm_memcpy_exp_params_t struct
/// @returns
///     - ::UR_RESULT_SUCCESS
///     - ::UR_RESULT_ERROR_INVALID_SIZE
///         - `buff_size < out_size`
UR_APIEXPORT ur_result_t UR_APICALL
urPrintCommandBufferAppendUsmMemcpyExpParams(
    const struct ur_command_buffer_append_usm_memcpy_exp_params_t *params,
    char *buffer, const size_t buff_size, size_t *out_size);

///////////////////////////////////////////////////////////////////////////////
/// @brief Print ur_command_buffer_append_usm_fill_exp_params_t struct
/// @returns
///     - ::UR_RESULT_SUCCESS
///     - ::UR_RESULT_ERROR_INVALID_SIZE
///         - `buff_size < out_size`
UR_APIEXPORT ur_result_t UR_APICALL urPrintCommandBufferAppendUsmFillExpParams(
    const struct ur_command_buffer_append_usm_fill_exp_params_t *params,
    char *buffer, const size_t buff_size, size_t *out_size);

///////////////////////////////////////////////////////////////////////////////
/// @brief Print ur_command_buffer_append_mem_buffer_copy_exp_params_t struct
/// @returns
///     - ::UR_RESULT_SUCCESS
///     - ::UR_RESULT_ERROR_INVALID_SIZE
///         - `buff_size < out_size`
UR_APIEXPORT ur_result_t UR_APICALL
urPrintCommandBufferAppendMemBufferCopyExpParams(
    const struct ur_command_buffer_append_mem_buffer_copy_exp_params_t *params,
    char *buffer, const size_t buff_size, size_t *out_size);

///////////////////////////////////////////////////////////////////////////////
/// @brief Print ur_command_buffer_append_mem_buffer_write_exp_params_t struct
/// @returns
///     - ::UR_RESULT_SUCCESS
///     - ::UR_RESULT_ERROR_INVALID_SIZE
///         - `buff_size < out_size`
UR_APIEXPORT ur_result_t UR_APICALL
urPrintCommandBufferAppendMemBufferWriteExpParams(
    const struct ur_command_buffer_append_mem_buffer_write_exp_params_t *params,
    char *buffer, const size_t buff_size, size_t *out_size);

///////////////////////////////////////////////////////////////////////////////
/// @brief Print ur_command_buffer_append_mem_buffer_read_exp_params_t struct
/// @returns
///     - ::UR_RESULT_SUCCESS
///     - ::UR_RESULT_ERROR_INVALID_SIZE
///         - `buff_size < out_size`
UR_APIEXPORT ur_result_t UR_APICALL
urPrintCommandBufferAppendMemBufferReadExpParams(
    const struct ur_command_buffer_append_mem_buffer_read_exp_params_t *params,
    char *buffer, const size_t buff_size, size_t *out_size);

///////////////////////////////////////////////////////////////////////////////
/// @brief Print ur_command_buffer_append_mem_buffer_copy_rect_exp_params_t
/// struct
/// @returns
///     - ::UR_RESULT_SUCCESS
///     - ::UR_RESULT_ERROR_INVALID_SIZE
///         - `buff_size < out_size`
UR_APIEXPORT ur_result_t UR_APICALL
urPrintCommandBufferAppendMemBufferCopyRectExpParams(
    const struct ur_command_buffer_append_mem_buffer_copy_rect_exp_params_t
        *params,
    char *buffer, const size_t buff_size, size_t *out_size);

///////////////////////////////////////////////////////////////////////////////
/// @brief Print ur_command_buffer_append_mem_buffer_write_rect_exp_params_t
/// struct
/// @returns
///     - ::UR_RESULT_SUCCESS
///     - ::UR_RESULT_ERROR_INVALID_SIZE
///         - `buff_size < out_size`
UR_APIEXPORT ur_result_t UR_APICALL
urPrintCommandBufferAppendMemBufferWriteRectExpParams(
    const struct ur_command_buffer_append_mem_buffer_write_rect_exp_params_t
        *params,
    char *buffer, const size_t buff_size, size_t *out_size);

///////////////////////////////////////////////////////////////////////////////
/// @brief Print ur_command_buffer_append_mem_buffer_read_rect_exp_params_t
/// struct
/// @returns
///     - ::UR_RESULT_SUCCESS
///     - ::UR_RESULT_ERROR_INVALID_SIZE
///         - `buff_size < out_size`
UR_APIEXPORT ur_result_t UR_APICALL
urPrintCommandBufferAppendMemBufferReadRectExpParams(
    const struct ur_command_buffer_append_mem_buffer_read_rect_exp_params_t
        *params,
    char *buffer, const size_t buff_size, size_t *out_size);

///////////////////////////////////////////////////////////////////////////////
/// @brief Print ur_command_buffer_append_mem_buffer_fill_exp_params_t struct
/// @returns
///     - ::UR_RESULT_SUCCESS
///     - ::UR_RESULT_ERROR_INVALID_SIZE
///         - `buff_size < out_size`
UR_APIEXPORT ur_result_t UR_APICALL
urPrintCommandBufferAppendMemBufferFillExpParams(
    const struct ur_command_buffer_append_mem_buffer_fill_exp_params_t *params,
    char *buffer, const size_t buff_size, size_t *out_size);

///////////////////////////////////////////////////////////////////////////////
/// @brief Print ur_command_buffer_append_usm_prefetch_exp_params_t struct
/// @returns
///     - ::UR_RESULT_SUCCESS
///     - ::UR_RESULT_ERROR_INVALID_SIZE
///         - `buff_size < out_size`
UR_APIEXPORT ur_result_t UR_APICALL
urPrintCommandBufferAppendUsmPrefetchExpParams(
    const struct ur_command_buffer_append_usm_prefetch_exp_params_t *params,
    char *buffer, const size_t buff_size, size_t *out_size);

///////////////////////////////////////////////////////////////////////////////
/// @brief Print ur_command_buffer_append_usm_advise_exp_params_t struct
/// @returns
///     - ::UR_RESULT_SUCCESS
///     - ::UR_RESULT_ERROR_INVALID_SIZE
///         - `buff_size < out_size`
UR_APIEXPORT ur_result_t UR_APICALL
urPrintCommandBufferAppendUsmAdviseExpParams(
    const struct ur_command_buffer_append_usm_advise_exp_params_t *params,
    char *buffer, const size_t buff_size, size_t *out_size);

///////////////////////////////////////////////////////////////////////////////
/// @brief Print ur_command_buffer_append_native_command_exp_params_t struct
/// @returns
///     - ::UR_RESULT_SUCCESS
///     - ::UR_RESULT_ERROR_INVALID_SIZE
///         - `buff_size < out_size`
UR_APIEXPORT ur_result_t UR_APICALL
urPrintCommandBufferAppendNativeCommandExpParams(
    const struct ur_command_buffer_append_native_command_exp_params_t *params,
    char *buffer, const size_t buff_size, size_t *out_size);

///////////////////////////////////////////////////////////////////////////////
/// @brief Print ur_command_buffer_update_kernel_launch_exp_params_t struct
/// @returns
///     - ::UR_RESULT_SUCCESS
///     - ::UR_RESULT_ERROR_INVALID_SIZE
///         - `buff_size < out_size`
UR_APIEXPORT ur_result_t UR_APICALL
urPrintCommandBufferUpdateKernelLaunchExpParams(
    const struct ur_command_buffer_update_kernel_launch_exp_params_t *params,
    char *buffer, const size_t buff_size, size_t *out_size);

///////////////////////////////////////////////////////////////////////////////
/// @brief Print ur_command_buffer_update_signal_event_exp_params_t struct
/// @returns
///     - ::UR_RESULT_SUCCESS
///     - ::UR_RESULT_ERROR_INVALID_SIZE
///         - `buff_size < out_size`
UR_APIEXPORT ur_result_t UR_APICALL
urPrintCommandBufferUpdateSignalEventExpParams(
    const struct ur_command_buffer_update_signal_event_exp_params_t *params,
    char *buffer, const size_t buff_size, size_t *out_size);

///////////////////////////////////////////////////////////////////////////////
/// @brief Print ur_command_buffer_update_wait_events_exp_params_t struct
/// @returns
///     - ::UR_RESULT_SUCCESS
///     - ::UR_RESULT_ERROR_INVALID_SIZE
///         - `buff_size < out_size`
UR_APIEXPORT ur_result_t UR_APICALL
urPrintCommandBufferUpdateWaitEventsExpParams(
    const struct ur_command_buffer_update_wait_events_exp_params_t *params,
    char *buffer, const size_t buff_size, size_t *out_size);

///////////////////////////////////////////////////////////////////////////////
/// @brief Print ur_command_buffer_get_info_exp_params_t struct
/// @returns
///     - ::UR_RESULT_SUCCESS
///     - ::UR_RESULT_ERROR_INVALID_SIZE
///         - `buff_size < out_size`
UR_APIEXPORT ur_result_t UR_APICALL urPrintCommandBufferGetInfoExpParams(
    const struct ur_command_buffer_get_info_exp_params_t *params, char *buffer,
    const size_t buff_size, size_t *out_size);

///////////////////////////////////////////////////////////////////////////////
/// @brief Print ur_command_buffer_get_native_handle_exp_params_t struct
/// @returns
///     - ::UR_RESULT_SUCCESS
///     - ::UR_RESULT_ERROR_INVALID_SIZE
///         - `buff_size < out_size`
UR_APIEXPORT ur_result_t UR_APICALL
urPrintCommandBufferGetNativeHandleExpParams(
    const struct ur_command_buffer_get_native_handle_exp_params_t *params,
    char *buffer, const size_t buff_size, size_t *out_size);

///////////////////////////////////////////////////////////////////////////////
/// @brief Print ur_usm_p2p_enable_peer_access_exp_params_t struct
/// @returns
///     - ::UR_RESULT_SUCCESS
///     - ::UR_RESULT_ERROR_INVALID_SIZE
///         - `buff_size < out_size`
UR_APIEXPORT ur_result_t UR_APICALL urPrintUsmP2pEnablePeerAccessExpParams(
    const struct ur_usm_p2p_enable_peer_access_exp_params_t *params,
    char *buffer, const size_t buff_size, size_t *out_size);

///////////////////////////////////////////////////////////////////////////////
/// @brief Print ur_usm_p2p_disable_peer_access_exp_params_t struct
/// @returns
///     - ::UR_RESULT_SUCCESS
///     - ::UR_RESULT_ERROR_INVALID_SIZE
///         - `buff_size < out_size`
UR_APIEXPORT ur_result_t UR_APICALL urPrintUsmP2pDisablePeerAccessExpParams(
    const struct ur_usm_p2p_disable_peer_access_exp_params_t *params,
    char *buffer, const size_t buff_size, size_t *out_size);

///////////////////////////////////////////////////////////////////////////////
/// @brief Print ur_usm_p2p_peer_access_get_info_exp_params_t struct
/// @returns
///     - ::UR_RESULT_SUCCESS
///     - ::UR_RESULT_ERROR_INVALID_SIZE
///         - `buff_size < out_size`
UR_APIEXPORT ur_result_t UR_APICALL urPrintUsmP2pPeerAccessGetInfoExpParams(
    const struct ur_usm_p2p_peer_access_get_info_exp_params_t *params,
    char *buffer, const size_t buff_size, size_t *out_size);

///////////////////////////////////////////////////////////////////////////////
/// @brief Print ur_loader_init_params_t struct
/// @returns
///     - ::UR_RESULT_SUCCESS
///     - ::UR_RESULT_ERROR_INVALID_SIZE
///         - `buff_size < out_size`
UR_APIEXPORT ur_result_t UR_APICALL
urPrintLoaderInitParams(const struct ur_loader_init_params_t *params,
                        char *buffer, const size_t buff_size, size_t *out_size);

///////////////////////////////////////////////////////////////////////////////
/// @brief Print ur_loader_tear_down_params_t struct
/// @returns
///     - ::UR_RESULT_SUCCESS
///     - ::UR_RESULT_ERROR_INVALID_SIZE
///         - `buff_size < out_size`
UR_APIEXPORT ur_result_t UR_APICALL urPrintLoaderTearDownParams(
    const struct ur_loader_tear_down_params_t *params, char *buffer,
    const size_t buff_size, size_t *out_size);

///////////////////////////////////////////////////////////////////////////////
/// @brief Print ur_virtual_mem_granularity_get_info_params_t struct
/// @returns
///     - ::UR_RESULT_SUCCESS
///     - ::UR_RESULT_ERROR_INVALID_SIZE
///         - `buff_size < out_size`
UR_APIEXPORT ur_result_t UR_APICALL urPrintVirtualMemGranularityGetInfoParams(
    const struct ur_virtual_mem_granularity_get_info_params_t *params,
    char *buffer, const size_t buff_size, size_t *out_size);

///////////////////////////////////////////////////////////////////////////////
/// @brief Print ur_virtual_mem_reserve_params_t struct
/// @returns
///     - ::UR_RESULT_SUCCESS
///     - ::UR_RESULT_ERROR_INVALID_SIZE
///         - `buff_size < out_size`
UR_APIEXPORT ur_result_t UR_APICALL urPrintVirtualMemReserveParams(
    const struct ur_virtual_mem_reserve_params_t *params, char *buffer,
    const size_t buff_size, size_t *out_size);

///////////////////////////////////////////////////////////////////////////////
/// @brief Print ur_virtual_mem_free_params_t struct
/// @returns
///     - ::UR_RESULT_SUCCESS
///     - ::UR_RESULT_ERROR_INVALID_SIZE
///         - `buff_size < out_size`
UR_APIEXPORT ur_result_t UR_APICALL urPrintVirtualMemFreeParams(
    const struct ur_virtual_mem_free_params_t *params, char *buffer,
    const size_t buff_size, size_t *out_size);

///////////////////////////////////////////////////////////////////////////////
/// @brief Print ur_virtual_mem_map_params_t struct
/// @returns
///     - ::UR_RESULT_SUCCESS
///     - ::UR_RESULT_ERROR_INVALID_SIZE
///         - `buff_size < out_size`
UR_APIEXPORT ur_result_t UR_APICALL urPrintVirtualMemMapParams(
    const struct ur_virtual_mem_map_params_t *params, char *buffer,
    const size_t buff_size, size_t *out_size);

///////////////////////////////////////////////////////////////////////////////
/// @brief Print ur_virtual_mem_unmap_params_t struct
/// @returns
///     - ::UR_RESULT_SUCCESS
///     - ::UR_RESULT_ERROR_INVALID_SIZE
///         - `buff_size < out_size`
UR_APIEXPORT ur_result_t UR_APICALL urPrintVirtualMemUnmapParams(
    const struct ur_virtual_mem_unmap_params_t *params, char *buffer,
    const size_t buff_size, size_t *out_size);

///////////////////////////////////////////////////////////////////////////////
/// @brief Print ur_virtual_mem_set_access_params_t struct
/// @returns
///     - ::UR_RESULT_SUCCESS
///     - ::UR_RESULT_ERROR_INVALID_SIZE
///         - `buff_size < out_size`
UR_APIEXPORT ur_result_t UR_APICALL urPrintVirtualMemSetAccessParams(
    const struct ur_virtual_mem_set_access_params_t *params, char *buffer,
    const size_t buff_size, size_t *out_size);

///////////////////////////////////////////////////////////////////////////////
/// @brief Print ur_virtual_mem_get_info_params_t struct
/// @returns
///     - ::UR_RESULT_SUCCESS
///     - ::UR_RESULT_ERROR_INVALID_SIZE
///         - `buff_size < out_size`
UR_APIEXPORT ur_result_t UR_APICALL urPrintVirtualMemGetInfoParams(
    const struct ur_virtual_mem_get_info_params_t *params, char *buffer,
    const size_t buff_size, size_t *out_size);

///////////////////////////////////////////////////////////////////////////////
/// @brief Print ur_device_get_params_t struct
/// @returns
///     - ::UR_RESULT_SUCCESS
///     - ::UR_RESULT_ERROR_INVALID_SIZE
///         - `buff_size < out_size`
UR_APIEXPORT ur_result_t UR_APICALL
urPrintDeviceGetParams(const struct ur_device_get_params_t *params,
                       char *buffer, const size_t buff_size, size_t *out_size);

///////////////////////////////////////////////////////////////////////////////
/// @brief Print ur_device_get_selected_params_t struct
/// @returns
///     - ::UR_RESULT_SUCCESS
///     - ::UR_RESULT_ERROR_INVALID_SIZE
///         - `buff_size < out_size`
UR_APIEXPORT ur_result_t UR_APICALL urPrintDeviceGetSelectedParams(
    const struct ur_device_get_selected_params_t *params, char *buffer,
    const size_t buff_size, size_t *out_size);

///////////////////////////////////////////////////////////////////////////////
/// @brief Print ur_device_get_info_params_t struct
/// @returns
///     - ::UR_RESULT_SUCCESS
///     - ::UR_RESULT_ERROR_INVALID_SIZE
///         - `buff_size < out_size`
UR_APIEXPORT ur_result_t UR_APICALL urPrintDeviceGetInfoParams(
    const struct ur_device_get_info_params_t *params, char *buffer,
    const size_t buff_size, size_t *out_size);

///////////////////////////////////////////////////////////////////////////////
/// @brief Print ur_device_retain_params_t struct
/// @returns
///     - ::UR_RESULT_SUCCESS
///     - ::UR_RESULT_ERROR_INVALID_SIZE
///         - `buff_size < out_size`
UR_APIEXPORT ur_result_t UR_APICALL urPrintDeviceRetainParams(
    const struct ur_device_retain_params_t *params, char *buffer,
    const size_t buff_size, size_t *out_size);

///////////////////////////////////////////////////////////////////////////////
/// @brief Print ur_device_release_params_t struct
/// @returns
///     - ::UR_RESULT_SUCCESS
///     - ::UR_RESULT_ERROR_INVALID_SIZE
///         - `buff_size < out_size`
UR_APIEXPORT ur_result_t UR_APICALL urPrintDeviceReleaseParams(
    const struct ur_device_release_params_t *params, char *buffer,
    const size_t buff_size, size_t *out_size);

///////////////////////////////////////////////////////////////////////////////
/// @brief Print ur_device_partition_params_t struct
/// @returns
///     - ::UR_RESULT_SUCCESS
///     - ::UR_RESULT_ERROR_INVALID_SIZE
///         - `buff_size < out_size`
UR_APIEXPORT ur_result_t UR_APICALL urPrintDevicePartitionParams(
    const struct ur_device_partition_params_t *params, char *buffer,
    const size_t buff_size, size_t *out_size);

///////////////////////////////////////////////////////////////////////////////
/// @brief Print ur_device_select_binary_params_t struct
/// @returns
///     - ::UR_RESULT_SUCCESS
///     - ::UR_RESULT_ERROR_INVALID_SIZE
///         - `buff_size < out_size`
UR_APIEXPORT ur_result_t UR_APICALL urPrintDeviceSelectBinaryParams(
    const struct ur_device_select_binary_params_t *params, char *buffer,
    const size_t buff_size, size_t *out_size);

///////////////////////////////////////////////////////////////////////////////
/// @brief Print ur_device_get_native_handle_params_t struct
/// @returns
///     - ::UR_RESULT_SUCCESS
///     - ::UR_RESULT_ERROR_INVALID_SIZE
///         - `buff_size < out_size`
UR_APIEXPORT ur_result_t UR_APICALL urPrintDeviceGetNativeHandleParams(
    const struct ur_device_get_native_handle_params_t *params, char *buffer,
    const size_t buff_size, size_t *out_size);

///////////////////////////////////////////////////////////////////////////////
/// @brief Print ur_device_create_with_native_handle_params_t struct
/// @returns
///     - ::UR_RESULT_SUCCESS
///     - ::UR_RESULT_ERROR_INVALID_SIZE
///         - `buff_size < out_size`
UR_APIEXPORT ur_result_t UR_APICALL urPrintDeviceCreateWithNativeHandleParams(
    const struct ur_device_create_with_native_handle_params_t *params,
    char *buffer, const size_t buff_size, size_t *out_size);

///////////////////////////////////////////////////////////////////////////////
/// @brief Print ur_device_get_global_timestamps_params_t struct
/// @returns
///     - ::UR_RESULT_SUCCESS
///     - ::UR_RESULT_ERROR_INVALID_SIZE
///         - `buff_size < out_size`
UR_APIEXPORT ur_result_t UR_APICALL urPrintDeviceGetGlobalTimestampsParams(
    const struct ur_device_get_global_timestamps_params_t *params, char *buffer,
    const size_t buff_size, size_t *out_size);

///////////////////////////////////////////////////////////////////////////////
/// @brief Print function parameters
/// @returns
///     - ::UR_RESULT_SUCCESS
///     - ::UR_RESULT_ERROR_INVALID_ENUMERATION
///     - ::UR_RESULT_ERROR_INVALID_NULL_POINTER
///         - `NULL == params`
///     - ::UR_RESULT_ERROR_INVALID_SIZE
///         - `buff_size < out_size`
UR_APIEXPORT ur_result_t UR_APICALL
urPrintFunctionParams(enum ur_function_t function, const void *params,
                      char *buffer, const size_t buff_size, size_t *out_size);

#if defined(__cplusplus)
} // extern "C"
#endif

#endif /* UR_PRINT_H */<|MERGE_RESOLUTION|>--- conflicted
+++ resolved
@@ -144,18 +144,6 @@
                    const size_t buff_size, size_t *out_size);
 
 ///////////////////////////////////////////////////////////////////////////////
-<<<<<<< HEAD
-=======
-/// @brief Print ur_adapter_backend_t enum
-/// @returns
-///     - ::UR_RESULT_SUCCESS
-///     - ::UR_RESULT_ERROR_INVALID_SIZE
-///         - `buff_size < out_size`
-UR_APIEXPORT ur_result_t UR_APICALL
-urPrintAdapterBackend(enum ur_adapter_backend_t value, char *buffer,
-                      const size_t buff_size, size_t *out_size);
-
-///////////////////////////////////////////////////////////////////////////////
 /// @brief Print ur_logger_level_t enum
 /// @returns
 ///     - ::UR_RESULT_SUCCESS
@@ -166,7 +154,6 @@
                    const size_t buff_size, size_t *out_size);
 
 ///////////////////////////////////////////////////////////////////////////////
->>>>>>> 570f74da
 /// @brief Print ur_platform_info_t enum
 /// @returns
 ///     - ::UR_RESULT_SUCCESS
