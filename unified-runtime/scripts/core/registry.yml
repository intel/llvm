---
type: header
desc: "Intel $OneApi Unified Runtime function registry"
ordinal: "-1"
---
name: $x_function_t
type: enum
desc: Defines unique stable identifiers for all functions
etors:
- name: CONTEXT_CREATE
  desc: Enumerator for $xContextCreate
  value: '1'
- name: CONTEXT_RETAIN
  desc: Enumerator for $xContextRetain
  value: '2'
- name: CONTEXT_RELEASE
  desc: Enumerator for $xContextRelease
  value: '3'
- name: CONTEXT_GET_INFO
  desc: Enumerator for $xContextGetInfo
  value: '4'
- name: CONTEXT_GET_NATIVE_HANDLE
  desc: Enumerator for $xContextGetNativeHandle
  value: '5'
- name: CONTEXT_CREATE_WITH_NATIVE_HANDLE
  desc: Enumerator for $xContextCreateWithNativeHandle
  value: '6'
- name: CONTEXT_SET_EXTENDED_DELETER
  desc: Enumerator for $xContextSetExtendedDeleter
  value: '7'
- name: DEVICE_GET
  desc: Enumerator for $xDeviceGet
  value: '8'
- name: DEVICE_GET_INFO
  desc: Enumerator for $xDeviceGetInfo
  value: '9'
- name: DEVICE_RETAIN
  desc: Enumerator for $xDeviceRetain
  value: '10'
- name: DEVICE_RELEASE
  desc: Enumerator for $xDeviceRelease
  value: '11'
- name: DEVICE_PARTITION
  desc: Enumerator for $xDevicePartition
  value: '12'
- name: DEVICE_SELECT_BINARY
  desc: Enumerator for $xDeviceSelectBinary
  value: '13'
- name: DEVICE_GET_NATIVE_HANDLE
  desc: Enumerator for $xDeviceGetNativeHandle
  value: '14'
- name: DEVICE_CREATE_WITH_NATIVE_HANDLE
  desc: Enumerator for $xDeviceCreateWithNativeHandle
  value: '15'
- name: DEVICE_GET_GLOBAL_TIMESTAMPS
  desc: Enumerator for $xDeviceGetGlobalTimestamps
  value: '16'
- name: ENQUEUE_KERNEL_LAUNCH
  desc: Enumerator for $xEnqueueKernelLaunch
  value: '17'
- name: ENQUEUE_EVENTS_WAIT
  desc: Enumerator for $xEnqueueEventsWait
  value: '18'
- name: ENQUEUE_EVENTS_WAIT_WITH_BARRIER
  desc: Enumerator for $xEnqueueEventsWaitWithBarrier
  value: '19'
- name: ENQUEUE_MEM_BUFFER_READ
  desc: Enumerator for $xEnqueueMemBufferRead
  value: '20'
- name: ENQUEUE_MEM_BUFFER_WRITE
  desc: Enumerator for $xEnqueueMemBufferWrite
  value: '21'
- name: ENQUEUE_MEM_BUFFER_READ_RECT
  desc: Enumerator for $xEnqueueMemBufferReadRect
  value: '22'
- name: ENQUEUE_MEM_BUFFER_WRITE_RECT
  desc: Enumerator for $xEnqueueMemBufferWriteRect
  value: '23'
- name: ENQUEUE_MEM_BUFFER_COPY
  desc: Enumerator for $xEnqueueMemBufferCopy
  value: '24'
- name: ENQUEUE_MEM_BUFFER_COPY_RECT
  desc: Enumerator for $xEnqueueMemBufferCopyRect
  value: '25'
- name: ENQUEUE_MEM_BUFFER_FILL
  desc: Enumerator for $xEnqueueMemBufferFill
  value: '26'
- name: ENQUEUE_MEM_IMAGE_READ
  desc: Enumerator for $xEnqueueMemImageRead
  value: '27'
- name: ENQUEUE_MEM_IMAGE_WRITE
  desc: Enumerator for $xEnqueueMemImageWrite
  value: '28'
- name: ENQUEUE_MEM_IMAGE_COPY
  desc: Enumerator for $xEnqueueMemImageCopy
  value: '29'
- name: ENQUEUE_MEM_BUFFER_MAP
  desc: Enumerator for $xEnqueueMemBufferMap
  value: '30'
- name: ENQUEUE_MEM_UNMAP
  desc: Enumerator for $xEnqueueMemUnmap
  value: '31'
- name: ENQUEUE_USM_FILL
  desc: Enumerator for $xEnqueueUSMFill
  value: '32'
- name: ENQUEUE_USM_MEMCPY
  desc: Enumerator for $xEnqueueUSMMemcpy
  value: '33'
- name: ENQUEUE_USM_PREFETCH
  desc: Enumerator for $xEnqueueUSMPrefetch
  value: '34'
- name: ENQUEUE_USM_ADVISE
  desc: Enumerator for $xEnqueueUSMAdvise
  value: '35'
- name: ENQUEUE_DEVICE_GLOBAL_VARIABLE_WRITE
  desc: Enumerator for $xEnqueueDeviceGlobalVariableWrite
  value: '38'
- name: ENQUEUE_DEVICE_GLOBAL_VARIABLE_READ
  desc: Enumerator for $xEnqueueDeviceGlobalVariableRead
  value: '39'
- name: EVENT_GET_INFO
  desc: Enumerator for $xEventGetInfo
  value: '40'
- name: EVENT_GET_PROFILING_INFO
  desc: Enumerator for $xEventGetProfilingInfo
  value: '41'
- name: EVENT_WAIT
  desc: Enumerator for $xEventWait
  value: '42'
- name: EVENT_RETAIN
  desc: Enumerator for $xEventRetain
  value: '43'
- name: EVENT_RELEASE
  desc: Enumerator for $xEventRelease
  value: '44'
- name: EVENT_GET_NATIVE_HANDLE
  desc: Enumerator for $xEventGetNativeHandle
  value: '45'
- name: EVENT_CREATE_WITH_NATIVE_HANDLE
  desc: Enumerator for $xEventCreateWithNativeHandle
  value: '46'
- name: EVENT_SET_CALLBACK
  desc: Enumerator for $xEventSetCallback
  value: '47'
- name: KERNEL_CREATE
  desc: Enumerator for $xKernelCreate
  value: '48'
- name: KERNEL_SET_ARG_VALUE
  desc: Enumerator for $xKernelSetArgValue
  value: '49'
- name: KERNEL_SET_ARG_LOCAL
  desc: Enumerator for $xKernelSetArgLocal
  value: '50'
- name: KERNEL_GET_INFO
  desc: Enumerator for $xKernelGetInfo
  value: '51'
- name: KERNEL_GET_GROUP_INFO
  desc: Enumerator for $xKernelGetGroupInfo
  value: '52'
- name: KERNEL_GET_SUB_GROUP_INFO
  desc: Enumerator for $xKernelGetSubGroupInfo
  value: '53'
- name: KERNEL_RETAIN
  desc: Enumerator for $xKernelRetain
  value: '54'
- name: KERNEL_RELEASE
  desc: Enumerator for $xKernelRelease
  value: '55'
- name: KERNEL_SET_ARG_POINTER
  desc: Enumerator for $xKernelSetArgPointer
  value: '56'
- name: KERNEL_SET_EXEC_INFO
  desc: Enumerator for $xKernelSetExecInfo
  value: '57'
- name: KERNEL_SET_ARG_SAMPLER
  desc: Enumerator for $xKernelSetArgSampler
  value: '58'
- name: KERNEL_SET_ARG_MEM_OBJ
  desc: Enumerator for $xKernelSetArgMemObj
  value: '59'
- name: KERNEL_SET_SPECIALIZATION_CONSTANTS
  desc: Enumerator for $xKernelSetSpecializationConstants
  value: '60'
- name: KERNEL_GET_NATIVE_HANDLE
  desc: Enumerator for $xKernelGetNativeHandle
  value: '61'
- name: KERNEL_CREATE_WITH_NATIVE_HANDLE
  desc: Enumerator for $xKernelCreateWithNativeHandle
  value: '62'
- name: MEM_IMAGE_CREATE
  desc: Enumerator for $xMemImageCreate
  value: '63'
- name: MEM_BUFFER_CREATE
  desc: Enumerator for $xMemBufferCreate
  value: '64'
- name: MEM_RETAIN
  desc: Enumerator for $xMemRetain
  value: '65'
- name: MEM_RELEASE
  desc: Enumerator for $xMemRelease
  value: '66'
- name: MEM_BUFFER_PARTITION
  desc: Enumerator for $xMemBufferPartition
  value: '67'
- name: MEM_GET_NATIVE_HANDLE
  desc: Enumerator for $xMemGetNativeHandle
  value: '68'
- name: ENQUEUE_READ_HOST_PIPE
  desc: Enumerator for $xEnqueueReadHostPipe
  value: '69'
- name: MEM_GET_INFO
  desc: Enumerator for $xMemGetInfo
  value: '70'
- name: MEM_IMAGE_GET_INFO
  desc: Enumerator for $xMemImageGetInfo
  value: '71'
- name: PLATFORM_GET
  desc: Enumerator for $xPlatformGet
  value: '72'
- name: PLATFORM_GET_INFO
  desc: Enumerator for $xPlatformGetInfo
  value: '73'
- name: PLATFORM_GET_API_VERSION
  desc: Enumerator for $xPlatformGetApiVersion
  value: '74'
- name: PLATFORM_GET_NATIVE_HANDLE
  desc: Enumerator for $xPlatformGetNativeHandle
  value: '75'
- name: PLATFORM_CREATE_WITH_NATIVE_HANDLE
  desc: Enumerator for $xPlatformCreateWithNativeHandle
  value: '76'
- name: PROGRAM_CREATE_WITH_IL
  desc: Enumerator for $xProgramCreateWithIL
  value: '78'
- name: PROGRAM_CREATE_WITH_BINARY
  desc: Enumerator for $xProgramCreateWithBinary
  value: '79'
- name: PROGRAM_BUILD
  desc: Enumerator for $xProgramBuild
  value: '80'
- name: PROGRAM_COMPILE
  desc: Enumerator for $xProgramCompile
  value: '81'
- name: PROGRAM_LINK
  desc: Enumerator for $xProgramLink
  value: '82'
- name: PROGRAM_RETAIN
  desc: Enumerator for $xProgramRetain
  value: '83'
- name: PROGRAM_RELEASE
  desc: Enumerator for $xProgramRelease
  value: '84'
- name: PROGRAM_GET_FUNCTION_POINTER
  desc: Enumerator for $xProgramGetFunctionPointer
  value: '85'
- name: PROGRAM_GET_INFO
  desc: Enumerator for $xProgramGetInfo
  value: '86'
- name: PROGRAM_GET_BUILD_INFO
  desc: Enumerator for $xProgramGetBuildInfo
  value: '87'
- name: PROGRAM_SET_SPECIALIZATION_CONSTANTS
  desc: Enumerator for $xProgramSetSpecializationConstants
  value: '88'
- name: PROGRAM_GET_NATIVE_HANDLE
  desc: Enumerator for $xProgramGetNativeHandle
  value: '89'
- name: PROGRAM_CREATE_WITH_NATIVE_HANDLE
  desc: Enumerator for $xProgramCreateWithNativeHandle
  value: '90'
- name: QUEUE_GET_INFO
  desc: Enumerator for $xQueueGetInfo
  value: '91'
- name: QUEUE_CREATE
  desc: Enumerator for $xQueueCreate
  value: '92'
- name: QUEUE_RETAIN
  desc: Enumerator for $xQueueRetain
  value: '93'
- name: QUEUE_RELEASE
  desc: Enumerator for $xQueueRelease
  value: '94'
- name: QUEUE_GET_NATIVE_HANDLE
  desc: Enumerator for $xQueueGetNativeHandle
  value: '95'
- name: QUEUE_CREATE_WITH_NATIVE_HANDLE
  desc: Enumerator for $xQueueCreateWithNativeHandle
  value: '96'
- name: QUEUE_FINISH
  desc: Enumerator for $xQueueFinish
  value: '97'
- name: QUEUE_FLUSH
  desc: Enumerator for $xQueueFlush
  value: '98'
- name: SAMPLER_CREATE
  desc: Enumerator for $xSamplerCreate
  value: '101'
- name: SAMPLER_RETAIN
  desc: Enumerator for $xSamplerRetain
  value: '102'
- name: SAMPLER_RELEASE
  desc: Enumerator for $xSamplerRelease
  value: '103'
- name: SAMPLER_GET_INFO
  desc: Enumerator for $xSamplerGetInfo
  value: '104'
- name: SAMPLER_GET_NATIVE_HANDLE
  desc: Enumerator for $xSamplerGetNativeHandle
  value: '105'
- name: SAMPLER_CREATE_WITH_NATIVE_HANDLE
  desc: Enumerator for $xSamplerCreateWithNativeHandle
  value: '106'
- name: USM_HOST_ALLOC
  desc: Enumerator for $xUSMHostAlloc
  value: '107'
- name: USM_DEVICE_ALLOC
  desc: Enumerator for $xUSMDeviceAlloc
  value: '108'
- name: USM_SHARED_ALLOC
  desc: Enumerator for $xUSMSharedAlloc
  value: '109'
- name: USM_FREE
  desc: Enumerator for $xUSMFree
  value: '110'
- name: USM_GET_MEM_ALLOC_INFO
  desc: Enumerator for $xUSMGetMemAllocInfo
  value: '111'
- name: USM_POOL_CREATE
  desc: Enumerator for $xUSMPoolCreate
  value: '112'
- name: COMMAND_BUFFER_CREATE_EXP
  desc: Enumerator for $xCommandBufferCreateExp
  value: '113'
- name: PLATFORM_GET_BACKEND_OPTION
  desc: Enumerator for $xPlatformGetBackendOption
  value: '114'
- name: MEM_BUFFER_CREATE_WITH_NATIVE_HANDLE
  desc: Enumerator for $xMemBufferCreateWithNativeHandle
  value: '115'
- name: MEM_IMAGE_CREATE_WITH_NATIVE_HANDLE
  desc: Enumerator for $xMemImageCreateWithNativeHandle
  value: '116'
- name: ENQUEUE_WRITE_HOST_PIPE
  desc: Enumerator for $xEnqueueWriteHostPipe
  value: '117'
- name: USM_POOL_RETAIN
  desc: Enumerator for $xUSMPoolRetain
  value: '118'
- name: USM_POOL_RELEASE
  desc: Enumerator for $xUSMPoolRelease
  value: '119'
- name: USM_POOL_GET_INFO
  desc: Enumerator for $xUSMPoolGetInfo
  value: '120'
- name: COMMAND_BUFFER_RETAIN_EXP
  desc: Enumerator for $xCommandBufferRetainExp
  value: '121'
- name: COMMAND_BUFFER_RELEASE_EXP
  desc: Enumerator for $xCommandBufferReleaseExp
  value: '122'
- name: COMMAND_BUFFER_FINALIZE_EXP
  desc: Enumerator for $xCommandBufferFinalizeExp
  value: '123'
- name: COMMAND_BUFFER_APPEND_KERNEL_LAUNCH_EXP
  desc: Enumerator for $xCommandBufferAppendKernelLaunchExp
  value: '125'
- name: USM_PITCHED_ALLOC_EXP
  desc: Enumerator for $xUSMPitchedAllocExp
  value: '132'
- name: BINDLESS_IMAGES_UNSAMPLED_IMAGE_HANDLE_DESTROY_EXP
  desc: Enumerator for $xBindlessImagesUnsampledImageHandleDestroyExp
  value: '133'
- name: BINDLESS_IMAGES_SAMPLED_IMAGE_HANDLE_DESTROY_EXP
  desc: Enumerator for $xBindlessImagesSampledImageHandleDestroyExp
  value: '134'
- name: BINDLESS_IMAGES_IMAGE_ALLOCATE_EXP
  desc: Enumerator for $xBindlessImagesImageAllocateExp
  value: '135'
- name: BINDLESS_IMAGES_IMAGE_FREE_EXP
  desc: Enumerator for $xBindlessImagesImageFreeExp
  value: '136'
- name: BINDLESS_IMAGES_UNSAMPLED_IMAGE_CREATE_EXP
  desc: Enumerator for $xBindlessImagesUnsampledImageCreateExp
  value: '137'
- name: BINDLESS_IMAGES_SAMPLED_IMAGE_CREATE_EXP
  desc: Enumerator for $xBindlessImagesSampledImageCreateExp
  value: '138'
- name: BINDLESS_IMAGES_IMAGE_COPY_EXP
  desc: Enumerator for $xBindlessImagesImageCopyExp
  value: '139'
- name: BINDLESS_IMAGES_IMAGE_GET_INFO_EXP
  desc: Enumerator for $xBindlessImagesImageGetInfoExp
  value: '140'
- name: BINDLESS_IMAGES_MIPMAP_GET_LEVEL_EXP
  desc: Enumerator for $xBindlessImagesMipmapGetLevelExp
  value: '141'
- name: BINDLESS_IMAGES_MIPMAP_FREE_EXP
  desc: Enumerator for $xBindlessImagesMipmapFreeExp
  value: '142'
- name: BINDLESS_IMAGES_MAP_EXTERNAL_ARRAY_EXP
  desc: Enumerator for $xBindlessImagesMapExternalArrayExp
  value: '144'
- name: BINDLESS_IMAGES_RELEASE_EXTERNAL_SEMAPHORE_EXP
  desc: Enumerator for $xBindlessImagesReleaseExternalSemaphoreExp
  value: '147'
- name: BINDLESS_IMAGES_WAIT_EXTERNAL_SEMAPHORE_EXP
  desc: Enumerator for $xBindlessImagesWaitExternalSemaphoreExp
  value: '148'
- name: BINDLESS_IMAGES_SIGNAL_EXTERNAL_SEMAPHORE_EXP
  desc: Enumerator for $xBindlessImagesSignalExternalSemaphoreExp
  value: '149'
- name: ENQUEUE_USM_FILL_2D
  desc: Enumerator for $xEnqueueUSMFill2D
  value: '151'
- name: ENQUEUE_USM_MEMCPY_2D
  desc: Enumerator for $xEnqueueUSMMemcpy2D
  value: '152'
- name: VIRTUAL_MEM_GRANULARITY_GET_INFO
  desc: Enumerator for $xVirtualMemGranularityGetInfo
  value: '153'
- name: VIRTUAL_MEM_RESERVE
  desc: Enumerator for $xVirtualMemReserve
  value: '154'
- name: VIRTUAL_MEM_FREE
  desc: Enumerator for $xVirtualMemFree
  value: '155'
- name: VIRTUAL_MEM_MAP
  desc: Enumerator for $xVirtualMemMap
  value: '156'
- name: VIRTUAL_MEM_UNMAP
  desc: Enumerator for $xVirtualMemUnmap
  value: '157'
- name: VIRTUAL_MEM_SET_ACCESS
  desc: Enumerator for $xVirtualMemSetAccess
  value: '158'
- name: VIRTUAL_MEM_GET_INFO
  desc: Enumerator for $xVirtualMemGetInfo
  value: '159'
- name: PHYSICAL_MEM_CREATE
  desc: Enumerator for $xPhysicalMemCreate
  value: '160'
- name: PHYSICAL_MEM_RETAIN
  desc: Enumerator for $xPhysicalMemRetain
  value: '161'
- name: PHYSICAL_MEM_RELEASE
  desc: Enumerator for $xPhysicalMemRelease
  value: '162'
- name: USM_IMPORT_EXP
  desc: Enumerator for $xUSMImportExp
  value: '163'
- name: USM_RELEASE_EXP
  desc: Enumerator for $xUSMReleaseExp
  value: '164'
- name: USM_P2P_ENABLE_PEER_ACCESS_EXP
  desc: Enumerator for $xUsmP2PEnablePeerAccessExp
  value: '165'
- name: USM_P2P_DISABLE_PEER_ACCESS_EXP
  desc: Enumerator for $xUsmP2PDisablePeerAccessExp
  value: '166'
- name: USM_P2P_PEER_ACCESS_GET_INFO_EXP
  desc: Enumerator for $xUsmP2PPeerAccessGetInfoExp
  value: '167'
- name: LOADER_CONFIG_CREATE
  desc: Enumerator for $xLoaderConfigCreate
  value: '172'
- name: LOADER_CONFIG_RELEASE
  desc: Enumerator for $xLoaderConfigRelease
  value: '173'
- name: LOADER_CONFIG_RETAIN
  desc: Enumerator for $xLoaderConfigRetain
  value: '174'
- name: LOADER_CONFIG_GET_INFO
  desc: Enumerator for $xLoaderConfigGetInfo
  value: '175'
- name: LOADER_CONFIG_ENABLE_LAYER
  desc: Enumerator for $xLoaderConfigEnableLayer
  value: '176'
- name: ADAPTER_RELEASE
  desc: Enumerator for $xAdapterRelease
  value: '177'
- name: ADAPTER_GET
  desc: Enumerator for $xAdapterGet
  value: '178'
- name: ADAPTER_RETAIN
  desc: Enumerator for $xAdapterRetain
  value: '179'
- name: ADAPTER_GET_LAST_ERROR
  desc: Enumerator for $xAdapterGetLastError
  value: '180'
- name: ADAPTER_GET_INFO
  desc: Enumerator for $xAdapterGetInfo
  value: '181'
- name: PROGRAM_BUILD_EXP
  desc: Enumerator for $xProgramBuildExp
  value: '197'
- name: PROGRAM_COMPILE_EXP
  desc: Enumerator for $xProgramCompileExp
  value: '198'
- name: PROGRAM_LINK_EXP
  desc: Enumerator for $xProgramLinkExp
  value: '199'
- name: LOADER_CONFIG_SET_CODE_LOCATION_CALLBACK
  desc: Enumerator for $xLoaderConfigSetCodeLocationCallback
  value: '200'
- name: LOADER_INIT
  desc: Enumerator for $xLoaderInit
  value: '201'
- name: LOADER_TEAR_DOWN
  desc: Enumerator for $xLoaderTearDown
  value: '202'
- name: PROGRAM_GET_GLOBAL_VARIABLE_POINTER
  desc: Enumerator for $xProgramGetGlobalVariablePointer
  value: '216'
- name: DEVICE_GET_SELECTED
  desc: Enumerator for $xDeviceGetSelected
  value: '217'
- name: COMMAND_BUFFER_UPDATE_KERNEL_LAUNCH_EXP
  desc: Enumerator for $xCommandBufferUpdateKernelLaunchExp
  value: '220'
- name: COMMAND_BUFFER_GET_INFO_EXP
  desc: Enumerator for $xCommandBufferGetInfoExp
  value: '221'
- name: ENQUEUE_TIMESTAMP_RECORDING_EXP
  desc: Enumerator for $xEnqueueTimestampRecordingExp
  value: '223'
- name: KERNEL_GET_SUGGESTED_LOCAL_WORK_SIZE
  desc: Enumerator for $xKernelGetSuggestedLocalWorkSize
  value: '225'
- name: BINDLESS_IMAGES_IMPORT_EXTERNAL_MEMORY_EXP
  desc: Enumerator for $xBindlessImagesImportExternalMemoryExp
  value: '226'
- name: BINDLESS_IMAGES_IMPORT_EXTERNAL_SEMAPHORE_EXP
  desc: Enumerator for $xBindlessImagesImportExternalSemaphoreExp
  value: '227'
- name: ENQUEUE_NATIVE_COMMAND_EXP
  desc: Enumerator for $xEnqueueNativeCommandExp
  value: '228'
- name: LOADER_CONFIG_SET_MOCKING_ENABLED
  desc: Enumerator for $xLoaderConfigSetMockingEnabled
  value: '229'
- name: BINDLESS_IMAGES_RELEASE_EXTERNAL_MEMORY_EXP
  desc: Enumerator for $xBindlessImagesReleaseExternalMemoryExp
  value: '230'
- name: COMMAND_BUFFER_APPEND_USM_MEMCPY_EXP
  desc: Enumerator for $xCommandBufferAppendUSMMemcpyExp
  value: '231'
- name: COMMAND_BUFFER_APPEND_USM_FILL_EXP
  desc: Enumerator for $xCommandBufferAppendUSMFillExp
  value: '232'
- name: COMMAND_BUFFER_APPEND_MEM_BUFFER_COPY_EXP
  desc: Enumerator for $xCommandBufferAppendMemBufferCopyExp
  value: '233'
- name: COMMAND_BUFFER_APPEND_MEM_BUFFER_WRITE_EXP
  desc: Enumerator for $xCommandBufferAppendMemBufferWriteExp
  value: '234'
- name: COMMAND_BUFFER_APPEND_MEM_BUFFER_READ_EXP
  desc: Enumerator for $xCommandBufferAppendMemBufferReadExp
  value: '235'
- name: COMMAND_BUFFER_APPEND_MEM_BUFFER_COPY_RECT_EXP
  desc: Enumerator for $xCommandBufferAppendMemBufferCopyRectExp
  value: '236'
- name: COMMAND_BUFFER_APPEND_MEM_BUFFER_WRITE_RECT_EXP
  desc: Enumerator for $xCommandBufferAppendMemBufferWriteRectExp
  value: '237'
- name: COMMAND_BUFFER_APPEND_MEM_BUFFER_READ_RECT_EXP
  desc: Enumerator for $xCommandBufferAppendMemBufferReadRectExp
  value: '238'
- name: COMMAND_BUFFER_APPEND_MEM_BUFFER_FILL_EXP
  desc: Enumerator for $xCommandBufferAppendMemBufferFillExp
  value: '239'
- name: COMMAND_BUFFER_APPEND_USM_PREFETCH_EXP
  desc: Enumerator for $xCommandBufferAppendUSMPrefetchExp
  value: '240'
- name: COMMAND_BUFFER_APPEND_USM_ADVISE_EXP
  desc: Enumerator for $xCommandBufferAppendUSMAdviseExp
  value: '241'
- name: ENQUEUE_COMMAND_BUFFER_EXP
  desc: Enumerator for $xEnqueueCommandBufferExp
  value: '242'
- name: COMMAND_BUFFER_UPDATE_SIGNAL_EVENT_EXP
  desc: Enumerator for $xCommandBufferUpdateSignalEventExp
  value: '243'
- name: COMMAND_BUFFER_UPDATE_WAIT_EVENTS_EXP
  desc: Enumerator for $xCommandBufferUpdateWaitEventsExp
  value: '244'
- name: BINDLESS_IMAGES_MAP_EXTERNAL_LINEAR_MEMORY_EXP
  desc: Enumerator for $xBindlessImagesMapExternalLinearMemoryExp
  value: '245'
- name: ENQUEUE_EVENTS_WAIT_WITH_BARRIER_EXT
  desc: Enumerator for $xEnqueueEventsWaitWithBarrierExt
  value: '246'
- name: PHYSICAL_MEM_GET_INFO
  desc: Enumerator for $xPhysicalMemGetInfo
  value: '249'
- name: ENQUEUE_USM_DEVICE_ALLOC_EXP
  desc: Enumerator for $xEnqueueUSMDeviceAllocExp
  value: '250'
- name: ENQUEUE_USM_SHARED_ALLOC_EXP
  desc: Enumerator for $xEnqueueUSMSharedAllocExp
  value: '251'
- name: ENQUEUE_USM_HOST_ALLOC_EXP
  desc: Enumerator for $xEnqueueUSMHostAllocExp
  value: '252'
- name: ENQUEUE_USM_FREE_EXP
  desc: Enumerator for $xEnqueueUSMFreeExp
  value: '253'
- name: USM_POOL_CREATE_EXP
  desc: Enumerator for $xUSMPoolCreateExp
  value: '254'
- name: USM_POOL_DESTROY_EXP
  desc: Enumerator for $xUSMPoolDestroyExp
  value: '255'
- name: USM_POOL_GET_DEFAULT_DEVICE_POOL_EXP
  desc: Enumerator for $xUSMPoolGetDefaultDevicePoolExp
  value: '257'
- name: USM_POOL_SET_DEVICE_POOL_EXP
  desc: Enumerator for $xUSMPoolSetDevicePoolExp
  value: '259'
- name: USM_POOL_GET_DEVICE_POOL_EXP
  desc: Enumerator for $xUSMPoolGetDevicePoolExp
  value: '260'
- name: USM_POOL_TRIM_TO_EXP
  desc: Enumerator for $xUSMPoolTrimToExp
  value: '261'
- name: USM_POOL_GET_INFO_EXP
  desc: Enumerator for $xUSMPoolGetInfoExp
  value: '262'
- name: COMMAND_BUFFER_APPEND_NATIVE_COMMAND_EXP
  desc: Enumerator for $xCommandBufferAppendNativeCommandExp
  value: '263'
- name: COMMAND_BUFFER_GET_NATIVE_HANDLE_EXP
  desc: Enumerator for $xCommandBufferGetNativeHandleExp
  value: '264'
- name: USM_POOL_SET_INFO_EXP
  desc: Enumerator for $xUSMPoolSetInfoExp
  value: '265'
- name: ADAPTER_SET_LOGGER_CALLBACK
  desc: Enumerator for $xAdapterSetLoggerCallback
  value: '266'
- name: ADAPTER_SET_LOGGER_CALLBACK_LEVEL
  desc: Enumerator for $xAdapterSetLoggerCallbackLevel
  value: '267'
- name: BINDLESS_IMAGES_GET_IMAGE_UNSAMPLED_HANDLE_SUPPORT_EXP
  desc: Enumerator for $xBindlessImagesGetImageUnsampledHandleSupportExp
  value: '268'
- name: BINDLESS_IMAGES_GET_IMAGE_SAMPLED_HANDLE_SUPPORT_EXP
  desc: Enumerator for $xBindlessImagesGetImageSampledHandleSupportExp
  value: '269'
- name: BINDLESS_IMAGES_GET_IMAGE_MEMORY_HANDLE_TYPE_SUPPORT_EXP
  desc: Enumerator for $xBindlessImagesGetImageMemoryHandleTypeSupportExp
  value: '270'
- name: BINDLESS_IMAGES_FREE_MAPPED_LINEAR_MEMORY_EXP
  desc: Enumerator for $xBindlessImagesFreeMappedLinearMemoryExp
  value: '271'
- name: KERNEL_SUGGEST_MAX_COOPERATIVE_GROUP_COUNT
  desc: Enumerator for $xKernelSuggestMaxCooperativeGroupCount
  value: '272'
<<<<<<< HEAD
- name: ENQUEUE_KERNEL_LAUNCH_WITH_ARGS_EXP
  desc: Enumerator for $xEnqueueKernelLaunchWithArgsExp
  value: '274'
=======
- name: USM_CONTEXT_MEMCPY_EXP
  desc: Enumerator for $xUSMContextMemcpyExp
  value: '273'
>>>>>>> 9457ac27
---
type: enum
desc: Defines structure types
name: $x_structure_type_t
etors:
- name: CONTEXT_PROPERTIES
  desc: $x_context_properties_t
  value: '0'
- name: IMAGE_DESC
  desc: $x_image_desc_t
  value: '1'
- name: BUFFER_PROPERTIES
  desc: $x_buffer_properties_t
  value: '2'
- name: BUFFER_REGION
  desc: $x_buffer_region_t
  value: '3'
- name: BUFFER_CHANNEL_PROPERTIES
  desc: $x_buffer_channel_properties_t
  value: '4'
- name: BUFFER_ALLOC_LOCATION_PROPERTIES
  desc: $x_buffer_alloc_location_properties_t
  value: '5'
- name: PROGRAM_PROPERTIES
  desc: $x_program_properties_t
  value: '6'
- name: USM_DESC
  desc: $x_usm_desc_t
  value: '7'
- name: USM_HOST_DESC
  desc: $x_usm_host_desc_t
  value: '8'
- name: USM_DEVICE_DESC
  desc: $x_usm_device_desc_t
  value: '9'
- name: USM_POOL_DESC
  desc: $x_usm_pool_desc_t
  value: '10'
- name: USM_POOL_LIMITS_DESC
  desc: $x_usm_pool_limits_desc_t
  value: '11'
- name: DEVICE_BINARY
  desc: $x_device_binary_t
  value: '12'
- name: SAMPLER_DESC
  desc: $x_sampler_desc_t
  value: '13'
- name: QUEUE_PROPERTIES
  desc: $x_queue_properties_t
  value: '14'
- name: QUEUE_INDEX_PROPERTIES
  desc: $x_queue_index_properties_t
  value: '15'
- name: CONTEXT_NATIVE_PROPERTIES
  desc: $x_context_native_properties_t
  value: '16'
- name: KERNEL_NATIVE_PROPERTIES
  desc: $x_kernel_native_properties_t
  value: '17'
- name: QUEUE_NATIVE_PROPERTIES
  desc: $x_queue_native_properties_t
  value: '18'
- name: MEM_NATIVE_PROPERTIES
  desc: $x_mem_native_properties_t
  value: '19'
- name: EVENT_NATIVE_PROPERTIES
  desc: $x_event_native_properties_t
  value: '20'
- name: PLATFORM_NATIVE_PROPERTIES
  desc: $x_platform_native_properties_t
  value: '21'
- name: DEVICE_NATIVE_PROPERTIES
  desc: $x_device_native_properties_t
  value: '22'
- name: PROGRAM_NATIVE_PROPERTIES
  desc: $x_program_native_properties_t
  value: '23'
- name: SAMPLER_NATIVE_PROPERTIES
  desc: $x_sampler_native_properties_t
  value: '24'
- name: QUEUE_NATIVE_DESC
  desc: $x_queue_native_desc_t
  value: '25'
- name: DEVICE_PARTITION_PROPERTIES
  desc: $x_device_partition_properties_t
  value: '26'
- name: KERNEL_ARG_MEM_OBJ_PROPERTIES
  desc: $x_kernel_arg_mem_obj_properties_t
  value: '27'
- name: PHYSICAL_MEM_PROPERTIES
  desc: $x_physical_mem_properties_t
  value: '28'
- name: KERNEL_ARG_POINTER_PROPERTIES
  desc: $x_kernel_arg_pointer_properties_t
  value: '29'
- name: KERNEL_ARG_SAMPLER_PROPERTIES
  desc: $x_kernel_arg_sampler_properties_t
  value: '30'
- name: KERNEL_EXEC_INFO_PROPERTIES
  desc: $x_kernel_exec_info_properties_t
  value: '31'
- name: KERNEL_ARG_VALUE_PROPERTIES
  desc: $x_kernel_arg_value_properties_t
  value: '32'
- name: KERNEL_ARG_LOCAL_PROPERTIES
  desc: $x_kernel_arg_local_properties_t
  value: '33'
- name: USM_ALLOC_LOCATION_DESC
  desc: $x_usm_alloc_location_desc_t
  value: '35'
- name: USM_POOL_BUFFER_DESC
  desc: $x_usm_pool_buffer_desc_t
  value: '36'<|MERGE_RESOLUTION|>--- conflicted
+++ resolved
@@ -655,15 +655,12 @@
 - name: KERNEL_SUGGEST_MAX_COOPERATIVE_GROUP_COUNT
   desc: Enumerator for $xKernelSuggestMaxCooperativeGroupCount
   value: '272'
-<<<<<<< HEAD
+- name: USM_CONTEXT_MEMCPY_EXP
+  desc: Enumerator for $xUSMContextMemcpyExp
+  value: '273'
 - name: ENQUEUE_KERNEL_LAUNCH_WITH_ARGS_EXP
   desc: Enumerator for $xEnqueueKernelLaunchWithArgsExp
   value: '274'
-=======
-- name: USM_CONTEXT_MEMCPY_EXP
-  desc: Enumerator for $xUSMContextMemcpyExp
-  value: '273'
->>>>>>> 9457ac27
 ---
 type: enum
 desc: Defines structure types
