--- conflicted
+++ resolved
@@ -640,14 +640,12 @@
 - name: COMMAND_BUFFER_GET_NATIVE_HANDLE_EXP
   desc: Enumerator for $xCommandBufferGetNativeHandleExp
   value: '264'
-<<<<<<< HEAD
+- name: USM_POOL_SET_INFO_EXP
+  desc: Enumerator for $xUSMPoolSetInfoExp
+  value: '265'
 - name: EVENT_HOST_SIGNAL
   desc: Enumerator for $xEventHostSignal
-=======
-- name: USM_POOL_SET_INFO_EXP
-  desc: Enumerator for $xUSMPoolSetInfoExp
->>>>>>> 1203597a
-  value: '265'
+  value: '266'
 ---
 type: enum
 desc: Defines structure types
