--- conflicted
+++ resolved
@@ -637,17 +637,15 @@
 - name: USM_POOL_GET_INFO_EXP
   desc: Enumerator for $xUSMPoolGetInfoExp
   value: '262'
-<<<<<<< HEAD
-- name: USM_CONTEXT_MEMCPY_EXP
-  desc: Enumerator for $xUSMContextMemcpyExp
-=======
 - name: COMMAND_BUFFER_APPEND_NATIVE_COMMAND_EXP
   desc: Enumerator for $xCommandBufferAppendNativeCommandExp
   value: '263'
 - name: COMMAND_BUFFER_GET_NATIVE_HANDLE_EXP
   desc: Enumerator for $xCommandBufferGetNativeHandleExp
->>>>>>> f85999bd
   value: '264'
+- name: USM_CONTEXT_MEMCPY_EXP
+  desc: Enumerator for $xUSMContextMemcpyExp
+  value: '265'
 ---
 type: enum
 desc: Defines structure types
