---
type: header
desc: "Intel $OneApi Unified Runtime function registry"
ordinal: "-1"
---
name: $x_function_t
type: enum
desc: Defines unique stable identifiers for all functions
etors:
- name: CONTEXT_CREATE
  desc: Enumerator for $xContextCreate
  value: '1'
- name: CONTEXT_RETAIN
  desc: Enumerator for $xContextRetain
  value: '2'
- name: CONTEXT_RELEASE
  desc: Enumerator for $xContextRelease
  value: '3'
- name: CONTEXT_GET_INFO
  desc: Enumerator for $xContextGetInfo
  value: '4'
- name: CONTEXT_GET_NATIVE_HANDLE
  desc: Enumerator for $xContextGetNativeHandle
  value: '5'
- name: CONTEXT_CREATE_WITH_NATIVE_HANDLE
  desc: Enumerator for $xContextCreateWithNativeHandle
  value: '6'
- name: CONTEXT_SET_EXTENDED_DELETER
  desc: Enumerator for $xContextSetExtendedDeleter
  value: '7'
- name: DEVICE_GET
  desc: Enumerator for $xDeviceGet
  value: '8'
- name: DEVICE_GET_INFO
  desc: Enumerator for $xDeviceGetInfo
  value: '9'
- name: DEVICE_RETAIN
  desc: Enumerator for $xDeviceRetain
  value: '10'
- name: DEVICE_RELEASE
  desc: Enumerator for $xDeviceRelease
  value: '11'
- name: DEVICE_PARTITION
  desc: Enumerator for $xDevicePartition
  value: '12'
- name: DEVICE_SELECT_BINARY
  desc: Enumerator for $xDeviceSelectBinary
  value: '13'
- name: DEVICE_GET_NATIVE_HANDLE
  desc: Enumerator for $xDeviceGetNativeHandle
  value: '14'
- name: DEVICE_CREATE_WITH_NATIVE_HANDLE
  desc: Enumerator for $xDeviceCreateWithNativeHandle
  value: '15'
- name: DEVICE_GET_GLOBAL_TIMESTAMPS
  desc: Enumerator for $xDeviceGetGlobalTimestamps
  value: '16'
- name: ENQUEUE_KERNEL_LAUNCH
  desc: Enumerator for $xEnqueueKernelLaunch
  value: '17'
- name: ENQUEUE_EVENTS_WAIT
  desc: Enumerator for $xEnqueueEventsWait
  value: '18'
- name: ENQUEUE_EVENTS_WAIT_WITH_BARRIER
  desc: Enumerator for $xEnqueueEventsWaitWithBarrier
  value: '19'
- name: ENQUEUE_MEM_BUFFER_READ
  desc: Enumerator for $xEnqueueMemBufferRead
  value: '20'
- name: ENQUEUE_MEM_BUFFER_WRITE
  desc: Enumerator for $xEnqueueMemBufferWrite
  value: '21'
- name: ENQUEUE_MEM_BUFFER_READ_RECT
  desc: Enumerator for $xEnqueueMemBufferReadRect
  value: '22'
- name: ENQUEUE_MEM_BUFFER_WRITE_RECT
  desc: Enumerator for $xEnqueueMemBufferWriteRect
  value: '23'
- name: ENQUEUE_MEM_BUFFER_COPY
  desc: Enumerator for $xEnqueueMemBufferCopy
  value: '24'
- name: ENQUEUE_MEM_BUFFER_COPY_RECT
  desc: Enumerator for $xEnqueueMemBufferCopyRect
  value: '25'
- name: ENQUEUE_MEM_BUFFER_FILL
  desc: Enumerator for $xEnqueueMemBufferFill
  value: '26'
- name: ENQUEUE_MEM_IMAGE_READ
  desc: Enumerator for $xEnqueueMemImageRead
  value: '27'
- name: ENQUEUE_MEM_IMAGE_WRITE
  desc: Enumerator for $xEnqueueMemImageWrite
  value: '28'
- name: ENQUEUE_MEM_IMAGE_COPY
  desc: Enumerator for $xEnqueueMemImageCopy
  value: '29'
- name: ENQUEUE_MEM_BUFFER_MAP
  desc: Enumerator for $xEnqueueMemBufferMap
  value: '30'
- name: ENQUEUE_MEM_UNMAP
  desc: Enumerator for $xEnqueueMemUnmap
  value: '31'
- name: ENQUEUE_USM_FILL
  desc: Enumerator for $xEnqueueUSMFill
  value: '32'
- name: ENQUEUE_USM_MEMCPY
  desc: Enumerator for $xEnqueueUSMMemcpy
  value: '33'
- name: ENQUEUE_USM_PREFETCH
  desc: Enumerator for $xEnqueueUSMPrefetch
  value: '34'
- name: ENQUEUE_USM_ADVISE
  desc: Enumerator for $xEnqueueUSMAdvise
  value: '35'
- name: ENQUEUE_DEVICE_GLOBAL_VARIABLE_WRITE
  desc: Enumerator for $xEnqueueDeviceGlobalVariableWrite
  value: '38'
- name: ENQUEUE_DEVICE_GLOBAL_VARIABLE_READ
  desc: Enumerator for $xEnqueueDeviceGlobalVariableRead
  value: '39'
- name: EVENT_GET_INFO
  desc: Enumerator for $xEventGetInfo
  value: '40'
- name: EVENT_GET_PROFILING_INFO
  desc: Enumerator for $xEventGetProfilingInfo
  value: '41'
- name: EVENT_WAIT
  desc: Enumerator for $xEventWait
  value: '42'
- name: EVENT_RETAIN
  desc: Enumerator for $xEventRetain
  value: '43'
- name: EVENT_RELEASE
  desc: Enumerator for $xEventRelease
  value: '44'
- name: EVENT_GET_NATIVE_HANDLE
  desc: Enumerator for $xEventGetNativeHandle
  value: '45'
- name: EVENT_CREATE_WITH_NATIVE_HANDLE
  desc: Enumerator for $xEventCreateWithNativeHandle
  value: '46'
- name: EVENT_SET_CALLBACK
  desc: Enumerator for $xEventSetCallback
  value: '47'
- name: KERNEL_CREATE
  desc: Enumerator for $xKernelCreate
  value: '48'
- name: KERNEL_SET_ARG_VALUE
  desc: Enumerator for $xKernelSetArgValue
  value: '49'
- name: KERNEL_SET_ARG_LOCAL
  desc: Enumerator for $xKernelSetArgLocal
  value: '50'
- name: KERNEL_GET_INFO
  desc: Enumerator for $xKernelGetInfo
  value: '51'
- name: KERNEL_GET_GROUP_INFO
  desc: Enumerator for $xKernelGetGroupInfo
  value: '52'
- name: KERNEL_GET_SUB_GROUP_INFO
  desc: Enumerator for $xKernelGetSubGroupInfo
  value: '53'
- name: KERNEL_RETAIN
  desc: Enumerator for $xKernelRetain
  value: '54'
- name: KERNEL_RELEASE
  desc: Enumerator for $xKernelRelease
  value: '55'
- name: KERNEL_SET_ARG_POINTER
  desc: Enumerator for $xKernelSetArgPointer
  value: '56'
- name: KERNEL_SET_EXEC_INFO
  desc: Enumerator for $xKernelSetExecInfo
  value: '57'
- name: KERNEL_SET_ARG_SAMPLER
  desc: Enumerator for $xKernelSetArgSampler
  value: '58'
- name: KERNEL_SET_ARG_MEM_OBJ
  desc: Enumerator for $xKernelSetArgMemObj
  value: '59'
- name: KERNEL_SET_SPECIALIZATION_CONSTANTS
  desc: Enumerator for $xKernelSetSpecializationConstants
  value: '60'
- name: KERNEL_GET_NATIVE_HANDLE
  desc: Enumerator for $xKernelGetNativeHandle
  value: '61'
- name: KERNEL_CREATE_WITH_NATIVE_HANDLE
  desc: Enumerator for $xKernelCreateWithNativeHandle
  value: '62'
- name: MEM_IMAGE_CREATE
  desc: Enumerator for $xMemImageCreate
  value: '63'
- name: MEM_BUFFER_CREATE
  desc: Enumerator for $xMemBufferCreate
  value: '64'
- name: MEM_RETAIN
  desc: Enumerator for $xMemRetain
  value: '65'
- name: MEM_RELEASE
  desc: Enumerator for $xMemRelease
  value: '66'
- name: MEM_BUFFER_PARTITION
  desc: Enumerator for $xMemBufferPartition
  value: '67'
- name: MEM_GET_NATIVE_HANDLE
  desc: Enumerator for $xMemGetNativeHandle
  value: '68'
- name: ENQUEUE_READ_HOST_PIPE
  desc: Enumerator for $xEnqueueReadHostPipe
  value: '69'
- name: MEM_GET_INFO
  desc: Enumerator for $xMemGetInfo
  value: '70'
- name: MEM_IMAGE_GET_INFO
  desc: Enumerator for $xMemImageGetInfo
  value: '71'
- name: PLATFORM_GET
  desc: Enumerator for $xPlatformGet
  value: '72'
- name: PLATFORM_GET_INFO
  desc: Enumerator for $xPlatformGetInfo
  value: '73'
- name: PLATFORM_GET_API_VERSION
  desc: Enumerator for $xPlatformGetApiVersion
  value: '74'
- name: PLATFORM_GET_NATIVE_HANDLE
  desc: Enumerator for $xPlatformGetNativeHandle
  value: '75'
- name: PLATFORM_CREATE_WITH_NATIVE_HANDLE
  desc: Enumerator for $xPlatformCreateWithNativeHandle
  value: '76'
- name: PROGRAM_CREATE_WITH_IL
  desc: Enumerator for $xProgramCreateWithIL
  value: '78'
- name: PROGRAM_CREATE_WITH_BINARY
  desc: Enumerator for $xProgramCreateWithBinary
  value: '79'
- name: PROGRAM_BUILD
  desc: Enumerator for $xProgramBuild
  value: '80'
- name: PROGRAM_COMPILE
  desc: Enumerator for $xProgramCompile
  value: '81'
- name: PROGRAM_LINK
  desc: Enumerator for $xProgramLink
  value: '82'
- name: PROGRAM_RETAIN
  desc: Enumerator for $xProgramRetain
  value: '83'
- name: PROGRAM_RELEASE
  desc: Enumerator for $xProgramRelease
  value: '84'
- name: PROGRAM_GET_FUNCTION_POINTER
  desc: Enumerator for $xProgramGetFunctionPointer
  value: '85'
- name: PROGRAM_GET_INFO
  desc: Enumerator for $xProgramGetInfo
  value: '86'
- name: PROGRAM_GET_BUILD_INFO
  desc: Enumerator for $xProgramGetBuildInfo
  value: '87'
- name: PROGRAM_SET_SPECIALIZATION_CONSTANTS
  desc: Enumerator for $xProgramSetSpecializationConstants
  value: '88'
- name: PROGRAM_GET_NATIVE_HANDLE
  desc: Enumerator for $xProgramGetNativeHandle
  value: '89'
- name: PROGRAM_CREATE_WITH_NATIVE_HANDLE
  desc: Enumerator for $xProgramCreateWithNativeHandle
  value: '90'
- name: QUEUE_GET_INFO
  desc: Enumerator for $xQueueGetInfo
  value: '91'
- name: QUEUE_CREATE
  desc: Enumerator for $xQueueCreate
  value: '92'
- name: QUEUE_RETAIN
  desc: Enumerator for $xQueueRetain
  value: '93'
- name: QUEUE_RELEASE
  desc: Enumerator for $xQueueRelease
  value: '94'
- name: QUEUE_GET_NATIVE_HANDLE
  desc: Enumerator for $xQueueGetNativeHandle
  value: '95'
- name: QUEUE_CREATE_WITH_NATIVE_HANDLE
  desc: Enumerator for $xQueueCreateWithNativeHandle
  value: '96'
- name: QUEUE_FINISH
  desc: Enumerator for $xQueueFinish
  value: '97'
- name: QUEUE_FLUSH
  desc: Enumerator for $xQueueFlush
  value: '98'
- name: SAMPLER_CREATE
  desc: Enumerator for $xSamplerCreate
  value: '101'
- name: SAMPLER_RETAIN
  desc: Enumerator for $xSamplerRetain
  value: '102'
- name: SAMPLER_RELEASE
  desc: Enumerator for $xSamplerRelease
  value: '103'
- name: SAMPLER_GET_INFO
  desc: Enumerator for $xSamplerGetInfo
  value: '104'
- name: SAMPLER_GET_NATIVE_HANDLE
  desc: Enumerator for $xSamplerGetNativeHandle
  value: '105'
- name: SAMPLER_CREATE_WITH_NATIVE_HANDLE
  desc: Enumerator for $xSamplerCreateWithNativeHandle
  value: '106'
- name: USM_HOST_ALLOC
  desc: Enumerator for $xUSMHostAlloc
  value: '107'
- name: USM_DEVICE_ALLOC
  desc: Enumerator for $xUSMDeviceAlloc
  value: '108'
- name: USM_SHARED_ALLOC
  desc: Enumerator for $xUSMSharedAlloc
  value: '109'
- name: USM_FREE
  desc: Enumerator for $xUSMFree
  value: '110'
- name: USM_GET_MEM_ALLOC_INFO
  desc: Enumerator for $xUSMGetMemAllocInfo
  value: '111'
- name: USM_POOL_CREATE
  desc: Enumerator for $xUSMPoolCreate
  value: '112'
- name: COMMAND_BUFFER_CREATE_EXP
  desc: Enumerator for $xCommandBufferCreateExp
  value: '113'
- name: PLATFORM_GET_BACKEND_OPTION
  desc: Enumerator for $xPlatformGetBackendOption
  value: '114'
- name: MEM_BUFFER_CREATE_WITH_NATIVE_HANDLE
  desc: Enumerator for $xMemBufferCreateWithNativeHandle
  value: '115'
- name: MEM_IMAGE_CREATE_WITH_NATIVE_HANDLE
  desc: Enumerator for $xMemImageCreateWithNativeHandle
  value: '116'
- name: ENQUEUE_WRITE_HOST_PIPE
  desc: Enumerator for $xEnqueueWriteHostPipe
  value: '117'
- name: USM_POOL_RETAIN
  desc: Enumerator for $xUSMPoolRetain
  value: '118'
- name: USM_POOL_RELEASE
  desc: Enumerator for $xUSMPoolRelease
  value: '119'
- name: USM_POOL_GET_INFO
  desc: Enumerator for $xUSMPoolGetInfo
  value: '120'
- name: COMMAND_BUFFER_RETAIN_EXP
  desc: Enumerator for $xCommandBufferRetainExp
  value: '121'
- name: COMMAND_BUFFER_RELEASE_EXP
  desc: Enumerator for $xCommandBufferReleaseExp
  value: '122'
- name: COMMAND_BUFFER_FINALIZE_EXP
  desc: Enumerator for $xCommandBufferFinalizeExp
  value: '123'
- name: COMMAND_BUFFER_APPEND_KERNEL_LAUNCH_EXP
  desc: Enumerator for $xCommandBufferAppendKernelLaunchExp
  value: '125'
- name: USM_PITCHED_ALLOC_EXP
  desc: Enumerator for $xUSMPitchedAllocExp
  value: '132'
- name: BINDLESS_IMAGES_UNSAMPLED_IMAGE_HANDLE_DESTROY_EXP
  desc: Enumerator for $xBindlessImagesUnsampledImageHandleDestroyExp
  value: '133'
- name: BINDLESS_IMAGES_SAMPLED_IMAGE_HANDLE_DESTROY_EXP
  desc: Enumerator for $xBindlessImagesSampledImageHandleDestroyExp
  value: '134'
- name: BINDLESS_IMAGES_IMAGE_ALLOCATE_EXP
  desc: Enumerator for $xBindlessImagesImageAllocateExp
  value: '135'
- name: BINDLESS_IMAGES_IMAGE_FREE_EXP
  desc: Enumerator for $xBindlessImagesImageFreeExp
  value: '136'
- name: BINDLESS_IMAGES_UNSAMPLED_IMAGE_CREATE_EXP
  desc: Enumerator for $xBindlessImagesUnsampledImageCreateExp
  value: '137'
- name: BINDLESS_IMAGES_SAMPLED_IMAGE_CREATE_EXP
  desc: Enumerator for $xBindlessImagesSampledImageCreateExp
  value: '138'
- name: BINDLESS_IMAGES_IMAGE_COPY_EXP
  desc: Enumerator for $xBindlessImagesImageCopyExp
  value: '139'
- name: BINDLESS_IMAGES_IMAGE_GET_INFO_EXP
  desc: Enumerator for $xBindlessImagesImageGetInfoExp
  value: '140'
- name: BINDLESS_IMAGES_MIPMAP_GET_LEVEL_EXP
  desc: Enumerator for $xBindlessImagesMipmapGetLevelExp
  value: '141'
- name: BINDLESS_IMAGES_MIPMAP_FREE_EXP
  desc: Enumerator for $xBindlessImagesMipmapFreeExp
  value: '142'
- name: BINDLESS_IMAGES_MAP_EXTERNAL_ARRAY_EXP
  desc: Enumerator for $xBindlessImagesMapExternalArrayExp
  value: '144'
- name: BINDLESS_IMAGES_RELEASE_EXTERNAL_SEMAPHORE_EXP
  desc: Enumerator for $xBindlessImagesReleaseExternalSemaphoreExp
  value: '147'
- name: BINDLESS_IMAGES_WAIT_EXTERNAL_SEMAPHORE_EXP
  desc: Enumerator for $xBindlessImagesWaitExternalSemaphoreExp
  value: '148'
- name: BINDLESS_IMAGES_SIGNAL_EXTERNAL_SEMAPHORE_EXP
  desc: Enumerator for $xBindlessImagesSignalExternalSemaphoreExp
  value: '149'
- name: ENQUEUE_USM_FILL_2D
  desc: Enumerator for $xEnqueueUSMFill2D
  value: '151'
- name: ENQUEUE_USM_MEMCPY_2D
  desc: Enumerator for $xEnqueueUSMMemcpy2D
  value: '152'
- name: VIRTUAL_MEM_GRANULARITY_GET_INFO
  desc: Enumerator for $xVirtualMemGranularityGetInfo
  value: '153'
- name: VIRTUAL_MEM_RESERVE
  desc: Enumerator for $xVirtualMemReserve
  value: '154'
- name: VIRTUAL_MEM_FREE
  desc: Enumerator for $xVirtualMemFree
  value: '155'
- name: VIRTUAL_MEM_MAP
  desc: Enumerator for $xVirtualMemMap
  value: '156'
- name: VIRTUAL_MEM_UNMAP
  desc: Enumerator for $xVirtualMemUnmap
  value: '157'
- name: VIRTUAL_MEM_SET_ACCESS
  desc: Enumerator for $xVirtualMemSetAccess
  value: '158'
- name: VIRTUAL_MEM_GET_INFO
  desc: Enumerator for $xVirtualMemGetInfo
  value: '159'
- name: PHYSICAL_MEM_CREATE
  desc: Enumerator for $xPhysicalMemCreate
  value: '160'
- name: PHYSICAL_MEM_RETAIN
  desc: Enumerator for $xPhysicalMemRetain
  value: '161'
- name: PHYSICAL_MEM_RELEASE
  desc: Enumerator for $xPhysicalMemRelease
  value: '162'
- name: USM_IMPORT_EXP
  desc: Enumerator for $xUSMImportExp
  value: '163'
- name: USM_RELEASE_EXP
  desc: Enumerator for $xUSMReleaseExp
  value: '164'
- name: USM_P2P_ENABLE_PEER_ACCESS_EXP
  desc: Enumerator for $xUsmP2PEnablePeerAccessExp
  value: '165'
- name: USM_P2P_DISABLE_PEER_ACCESS_EXP
  desc: Enumerator for $xUsmP2PDisablePeerAccessExp
  value: '166'
- name: USM_P2P_PEER_ACCESS_GET_INFO_EXP
  desc: Enumerator for $xUsmP2PPeerAccessGetInfoExp
  value: '167'
- name: LOADER_CONFIG_CREATE
  desc: Enumerator for $xLoaderConfigCreate
  value: '172'
- name: LOADER_CONFIG_RELEASE
  desc: Enumerator for $xLoaderConfigRelease
  value: '173'
- name: LOADER_CONFIG_RETAIN
  desc: Enumerator for $xLoaderConfigRetain
  value: '174'
- name: LOADER_CONFIG_GET_INFO
  desc: Enumerator for $xLoaderConfigGetInfo
  value: '175'
- name: LOADER_CONFIG_ENABLE_LAYER
  desc: Enumerator for $xLoaderConfigEnableLayer
  value: '176'
- name: ADAPTER_RELEASE
  desc: Enumerator for $xAdapterRelease
  value: '177'
- name: ADAPTER_GET
  desc: Enumerator for $xAdapterGet
  value: '178'
- name: ADAPTER_RETAIN
  desc: Enumerator for $xAdapterRetain
  value: '179'
- name: ADAPTER_GET_LAST_ERROR
  desc: Enumerator for $xAdapterGetLastError
  value: '180'
- name: ADAPTER_GET_INFO
  desc: Enumerator for $xAdapterGetInfo
  value: '181'
- name: PROGRAM_BUILD_EXP
  desc: Enumerator for $xProgramBuildExp
  value: '197'
- name: PROGRAM_COMPILE_EXP
  desc: Enumerator for $xProgramCompileExp
  value: '198'
- name: PROGRAM_LINK_EXP
  desc: Enumerator for $xProgramLinkExp
  value: '199'
- name: LOADER_CONFIG_SET_CODE_LOCATION_CALLBACK
  desc: Enumerator for $xLoaderConfigSetCodeLocationCallback
  value: '200'
- name: LOADER_INIT
  desc: Enumerator for $xLoaderInit
  value: '201'
- name: LOADER_TEAR_DOWN
  desc: Enumerator for $xLoaderTearDown
  value: '202'
- name: ENQUEUE_COOPERATIVE_KERNEL_LAUNCH_EXP
  desc: Enumerator for $xEnqueueCooperativeKernelLaunchExp
  value: '214'
- name: KERNEL_SUGGEST_MAX_COOPERATIVE_GROUP_COUNT_EXP
  desc: Enumerator for $xKernelSuggestMaxCooperativeGroupCountExp
  value: '215'
- name: PROGRAM_GET_GLOBAL_VARIABLE_POINTER
  desc: Enumerator for $xProgramGetGlobalVariablePointer
  value: '216'
- name: DEVICE_GET_SELECTED
  desc: Enumerator for $xDeviceGetSelected
  value: '217'
- name: COMMAND_BUFFER_UPDATE_KERNEL_LAUNCH_EXP
  desc: Enumerator for $xCommandBufferUpdateKernelLaunchExp
  value: '220'
- name: COMMAND_BUFFER_GET_INFO_EXP
  desc: Enumerator for $xCommandBufferGetInfoExp
  value: '221'
- name: ENQUEUE_TIMESTAMP_RECORDING_EXP
  desc: Enumerator for $xEnqueueTimestampRecordingExp
  value: '223'
- name: ENQUEUE_KERNEL_LAUNCH_CUSTOM_EXP
  desc: Enumerator for $xEnqueueKernelLaunchCustomExp
  value: '224'
- name: KERNEL_GET_SUGGESTED_LOCAL_WORK_SIZE
  desc: Enumerator for $xKernelGetSuggestedLocalWorkSize
  value: '225'
- name: BINDLESS_IMAGES_IMPORT_EXTERNAL_MEMORY_EXP
  desc: Enumerator for $xBindlessImagesImportExternalMemoryExp
  value: '226'
- name: BINDLESS_IMAGES_IMPORT_EXTERNAL_SEMAPHORE_EXP
  desc: Enumerator for $xBindlessImagesImportExternalSemaphoreExp
  value: '227'
- name: ENQUEUE_NATIVE_COMMAND_EXP
  desc: Enumerator for $xEnqueueNativeCommandExp
  value: '228'
- name: LOADER_CONFIG_SET_MOCKING_ENABLED
  desc: Enumerator for $xLoaderConfigSetMockingEnabled
  value: '229'
- name: BINDLESS_IMAGES_RELEASE_EXTERNAL_MEMORY_EXP
  desc: Enumerator for $xBindlessImagesReleaseExternalMemoryExp
  value: '230'
- name: COMMAND_BUFFER_APPEND_USM_MEMCPY_EXP
  desc: Enumerator for $xCommandBufferAppendUSMMemcpyExp
  value: '231'
- name: COMMAND_BUFFER_APPEND_USM_FILL_EXP
  desc: Enumerator for $xCommandBufferAppendUSMFillExp
  value: '232'
- name: COMMAND_BUFFER_APPEND_MEM_BUFFER_COPY_EXP
  desc: Enumerator for $xCommandBufferAppendMemBufferCopyExp
  value: '233'
- name: COMMAND_BUFFER_APPEND_MEM_BUFFER_WRITE_EXP
  desc: Enumerator for $xCommandBufferAppendMemBufferWriteExp
  value: '234'
- name: COMMAND_BUFFER_APPEND_MEM_BUFFER_READ_EXP
  desc: Enumerator for $xCommandBufferAppendMemBufferReadExp
  value: '235'
- name: COMMAND_BUFFER_APPEND_MEM_BUFFER_COPY_RECT_EXP
  desc: Enumerator for $xCommandBufferAppendMemBufferCopyRectExp
  value: '236'
- name: COMMAND_BUFFER_APPEND_MEM_BUFFER_WRITE_RECT_EXP
  desc: Enumerator for $xCommandBufferAppendMemBufferWriteRectExp
  value: '237'
- name: COMMAND_BUFFER_APPEND_MEM_BUFFER_READ_RECT_EXP
  desc: Enumerator for $xCommandBufferAppendMemBufferReadRectExp
  value: '238'
- name: COMMAND_BUFFER_APPEND_MEM_BUFFER_FILL_EXP
  desc: Enumerator for $xCommandBufferAppendMemBufferFillExp
  value: '239'
- name: COMMAND_BUFFER_APPEND_USM_PREFETCH_EXP
  desc: Enumerator for $xCommandBufferAppendUSMPrefetchExp
  value: '240'
- name: COMMAND_BUFFER_APPEND_USM_ADVISE_EXP
  desc: Enumerator for $xCommandBufferAppendUSMAdviseExp
  value: '241'
- name: ENQUEUE_COMMAND_BUFFER_EXP
  desc: Enumerator for $xEnqueueCommandBufferExp
  value: '242'
- name: COMMAND_BUFFER_UPDATE_SIGNAL_EVENT_EXP
  desc: Enumerator for $xCommandBufferUpdateSignalEventExp
  value: '243'
- name: COMMAND_BUFFER_UPDATE_WAIT_EVENTS_EXP
  desc: Enumerator for $xCommandBufferUpdateWaitEventsExp
  value: '244'
- name: BINDLESS_IMAGES_MAP_EXTERNAL_LINEAR_MEMORY_EXP
  desc: Enumerator for $xBindlessImagesMapExternalLinearMemoryExp
  value: '245'
- name: ENQUEUE_EVENTS_WAIT_WITH_BARRIER_EXT
  desc: Enumerator for $xEnqueueEventsWaitWithBarrierExt
  value: '246'
- name: PHYSICAL_MEM_GET_INFO
  desc: Enumerator for $xPhysicalMemGetInfo
  value: '249'
- name: ENQUEUE_USM_DEVICE_ALLOC_EXP
  desc: Enumerator for $xEnqueueUSMDeviceAllocExp
  value: '250'
- name: ENQUEUE_USM_SHARED_ALLOC_EXP
  desc: Enumerator for $xEnqueueUSMSharedAllocExp
  value: '251'
- name: ENQUEUE_USM_HOST_ALLOC_EXP
  desc: Enumerator for $xEnqueueUSMHostAllocExp
  value: '252'
- name: ENQUEUE_USM_FREE_EXP
  desc: Enumerator for $xEnqueueUSMFreeExp
  value: '253'
- name: USM_POOL_CREATE_EXP
  desc: Enumerator for $xUSMPoolCreateExp
  value: '254'
- name: USM_POOL_DESTROY_EXP
  desc: Enumerator for $xUSMPoolDestroyExp
  value: '255'
- name: USM_POOL_GET_DEFAULT_DEVICE_POOL_EXP
  desc: Enumerator for $xUSMPoolGetDefaultDevicePoolExp
  value: '257'
- name: USM_POOL_SET_DEVICE_POOL_EXP
  desc: Enumerator for $xUSMPoolSetDevicePoolExp
  value: '259'
- name: USM_POOL_GET_DEVICE_POOL_EXP
  desc: Enumerator for $xUSMPoolGetDevicePoolExp
  value: '260'
- name: USM_POOL_TRIM_TO_EXP
  desc: Enumerator for $xUSMPoolTrimToExp
  value: '261'
- name: USM_POOL_GET_INFO_EXP
  desc: Enumerator for $xUSMPoolGetInfoExp
  value: '262'
- name: COMMAND_BUFFER_APPEND_NATIVE_COMMAND_EXP
  desc: Enumerator for $xCommandBufferAppendNativeCommandExp
  value: '263'
- name: COMMAND_BUFFER_GET_NATIVE_HANDLE_EXP
  desc: Enumerator for $xCommandBufferGetNativeHandleExp
  value: '264'
- name: USM_POOL_SET_INFO_EXP
  desc: Enumerator for $xUSMPoolSetInfoExp
  value: '265'
<<<<<<< HEAD
- name: EVENT_HOST_SIGNAL
  desc: Enumerator for $xEventHostSignal
  value: '266'
=======
- name: ADAPTER_SET_LOGGER_CALLBACK
  desc: Enumerator for $xAdapterSetLoggerCallback
  value: '266'
- name: ADAPTER_SET_LOGGER_CALLBACK_LEVEL
  desc: Enumerator for $xAdapterSetLoggerCallbackLevel
  value: '267'
>>>>>>> da6b33ad
---
type: enum
desc: Defines structure types
name: $x_structure_type_t
etors:
- name: CONTEXT_PROPERTIES
  desc: $x_context_properties_t
  value: '0'
- name: IMAGE_DESC
  desc: $x_image_desc_t
  value: '1'
- name: BUFFER_PROPERTIES
  desc: $x_buffer_properties_t
  value: '2'
- name: BUFFER_REGION
  desc: $x_buffer_region_t
  value: '3'
- name: BUFFER_CHANNEL_PROPERTIES
  desc: $x_buffer_channel_properties_t
  value: '4'
- name: BUFFER_ALLOC_LOCATION_PROPERTIES
  desc: $x_buffer_alloc_location_properties_t
  value: '5'
- name: PROGRAM_PROPERTIES
  desc: $x_program_properties_t
  value: '6'
- name: USM_DESC
  desc: $x_usm_desc_t
  value: '7'
- name: USM_HOST_DESC
  desc: $x_usm_host_desc_t
  value: '8'
- name: USM_DEVICE_DESC
  desc: $x_usm_device_desc_t
  value: '9'
- name: USM_POOL_DESC
  desc: $x_usm_pool_desc_t
  value: '10'
- name: USM_POOL_LIMITS_DESC
  desc: $x_usm_pool_limits_desc_t
  value: '11'
- name: DEVICE_BINARY
  desc: $x_device_binary_t
  value: '12'
- name: SAMPLER_DESC
  desc: $x_sampler_desc_t
  value: '13'
- name: QUEUE_PROPERTIES
  desc: $x_queue_properties_t
  value: '14'
- name: QUEUE_INDEX_PROPERTIES
  desc: $x_queue_index_properties_t
  value: '15'
- name: CONTEXT_NATIVE_PROPERTIES
  desc: $x_context_native_properties_t
  value: '16'
- name: KERNEL_NATIVE_PROPERTIES
  desc: $x_kernel_native_properties_t
  value: '17'
- name: QUEUE_NATIVE_PROPERTIES
  desc: $x_queue_native_properties_t
  value: '18'
- name: MEM_NATIVE_PROPERTIES
  desc: $x_mem_native_properties_t
  value: '19'
- name: EVENT_NATIVE_PROPERTIES
  desc: $x_event_native_properties_t
  value: '20'
- name: PLATFORM_NATIVE_PROPERTIES
  desc: $x_platform_native_properties_t
  value: '21'
- name: DEVICE_NATIVE_PROPERTIES
  desc: $x_device_native_properties_t
  value: '22'
- name: PROGRAM_NATIVE_PROPERTIES
  desc: $x_program_native_properties_t
  value: '23'
- name: SAMPLER_NATIVE_PROPERTIES
  desc: $x_sampler_native_properties_t
  value: '24'
- name: QUEUE_NATIVE_DESC
  desc: $x_queue_native_desc_t
  value: '25'
- name: DEVICE_PARTITION_PROPERTIES
  desc: $x_device_partition_properties_t
  value: '26'
- name: KERNEL_ARG_MEM_OBJ_PROPERTIES
  desc: $x_kernel_arg_mem_obj_properties_t
  value: '27'
- name: PHYSICAL_MEM_PROPERTIES
  desc: $x_physical_mem_properties_t
  value: '28'
- name: KERNEL_ARG_POINTER_PROPERTIES
  desc: $x_kernel_arg_pointer_properties_t
  value: '29'
- name: KERNEL_ARG_SAMPLER_PROPERTIES
  desc: $x_kernel_arg_sampler_properties_t
  value: '30'
- name: KERNEL_EXEC_INFO_PROPERTIES
  desc: $x_kernel_exec_info_properties_t
  value: '31'
- name: KERNEL_ARG_VALUE_PROPERTIES
  desc: $x_kernel_arg_value_properties_t
  value: '32'
- name: KERNEL_ARG_LOCAL_PROPERTIES
  desc: $x_kernel_arg_local_properties_t
  value: '33'
- name: USM_ALLOC_LOCATION_DESC
  desc: $x_usm_alloc_location_desc_t
  value: '35'
- name: USM_POOL_BUFFER_DESC
  desc: $x_usm_pool_buffer_desc_t
  value: '36'<|MERGE_RESOLUTION|>--- conflicted
+++ resolved
@@ -643,18 +643,15 @@
 - name: USM_POOL_SET_INFO_EXP
   desc: Enumerator for $xUSMPoolSetInfoExp
   value: '265'
-<<<<<<< HEAD
-- name: EVENT_HOST_SIGNAL
-  desc: Enumerator for $xEventHostSignal
-  value: '266'
-=======
 - name: ADAPTER_SET_LOGGER_CALLBACK
   desc: Enumerator for $xAdapterSetLoggerCallback
   value: '266'
 - name: ADAPTER_SET_LOGGER_CALLBACK_LEVEL
   desc: Enumerator for $xAdapterSetLoggerCallbackLevel
   value: '267'
->>>>>>> da6b33ad
+- name: EVENT_HOST_SIGNAL
+  desc: Enumerator for $xEventHostSignal
+  value: '268'
 ---
 type: enum
 desc: Defines structure types
