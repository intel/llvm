--- conflicted
+++ resolved
@@ -682,15 +682,13 @@
 - name: IPC_CLOSE_MEM_HANDLE_EXP
   desc: Enumerator for $xIPCCloseMemHandleExp
   value: '292'
-<<<<<<< HEAD
+- name: DEVICE_WAIT_EXP
+  desc: Enumerator for $xDeviceWaitExp
+  value: '293'
 - name: PROGRAM_DYNAMIC_LINK_EXP
   desc: Enumerator for $xProgramDynamicLinkExp
-=======
-- name: DEVICE_WAIT_EXP
-  desc: Enumerator for $xDeviceWaitExp
->>>>>>> 25d2e789
-  value: '293'
-max_id: '293'
+  value: '294'
+max_id: '294'
 ---
 type: enum
 desc: Defines structure types
