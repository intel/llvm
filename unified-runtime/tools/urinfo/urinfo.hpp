--- conflicted
+++ resolved
@@ -424,18 +424,17 @@
   printDeviceInfo<ur_bool_t>(hDevice, UR_DEVICE_INFO_ASYNC_USM_ALLOCATIONS_EXP);
   std::cout << prefix;
   printDeviceInfo<ur_bool_t>(hDevice,
-<<<<<<< HEAD
+                             UR_DEVICE_INFO_LAUNCH_PROPERTIES_SUPPORT_EXP);
+  std::cout << prefix;
+  printDeviceInfo<ur_bool_t>(hDevice, UR_DEVICE_INFO_USM_P2P_SUPPORT_EXP);
+  std::cout << prefix;
+  printDeviceInfo<ur_bool_t>(hDevice,
+                             UR_DEVICE_INFO_COOPERATIVE_KERNEL_SUPPORT_EXP);
+  std::cout << prefix;
+  printDeviceInfo<ur_bool_t>(hDevice,
+                             UR_DEVICE_INFO_MULTI_DEVICE_COMPILE_SUPPORT_EXP);
+  std::cout << prefix;
+  printDeviceInfo<ur_bool_t>(hDevice,
                              UR_DEVICE_INFO_USM_CONTEXT_MEMCPY_SUPPORT_EXP);
-=======
-                             UR_DEVICE_INFO_LAUNCH_PROPERTIES_SUPPORT_EXP);
-  std::cout << prefix;
-  printDeviceInfo<ur_bool_t>(hDevice, UR_DEVICE_INFO_USM_P2P_SUPPORT_EXP);
-  std::cout << prefix;
-  printDeviceInfo<ur_bool_t>(hDevice,
-                             UR_DEVICE_INFO_COOPERATIVE_KERNEL_SUPPORT_EXP);
-  std::cout << prefix;
-  printDeviceInfo<ur_bool_t>(hDevice,
-                             UR_DEVICE_INFO_MULTI_DEVICE_COMPILE_SUPPORT_EXP);
->>>>>>> 6bdde33f
 }
 } // namespace urinfo