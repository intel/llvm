--- conflicted
+++ resolved
@@ -421,7 +421,8 @@
   printDeviceInfo<ur_exp_device_2d_block_array_capability_flags_t>(
       hDevice, UR_DEVICE_INFO_2D_BLOCK_ARRAY_CAPABILITIES_EXP);
   std::cout << prefix;
-<<<<<<< HEAD
+  printDeviceInfo<ur_bool_t>(hDevice, UR_DEVICE_INFO_ASYNC_USM_ALLOCATIONS_EXP);
+  std::cout << prefix;
   printDeviceInfo<ur_bool_t>(hDevice,
                              UR_DEVICE_INFO_LAUNCH_PROPERTIES_SUPPORT_EXP);
   std::cout << prefix;
@@ -432,8 +433,5 @@
   std::cout << prefix;
   printDeviceInfo<ur_bool_t>(hDevice,
                              UR_DEVICE_INFO_MULTI_DEVICE_COMPILE_SUPPORT_EXP);
-=======
-  printDeviceInfo<ur_bool_t>(hDevice, UR_DEVICE_INFO_ASYNC_USM_ALLOCATIONS_EXP);
->>>>>>> 29ea7a6a
 }
 } // namespace urinfo