import argparse
import os
import subprocess
import sys
import platform

# TODO:
# 1. Make all required options optional
# 2. Create obj_dir from the script if it doesn't exist

def do_configure(args):
    ret = False

    # Get absolute paths
    abs_src_dir = os.path.abspath(args.src_dir)
    abs_obj_dir = os.path.abspath(args.obj_dir)

    llvm_dir = os.path.join(abs_src_dir, "llvm")
    sycl_dir = os.path.join(abs_src_dir, "sycl")
    spirv_dir = os.path.join(abs_src_dir, "llvm-spirv")
    xpti_dir = os.path.join(abs_src_dir, "xpti")
    libdevice_dir = os.path.join(abs_src_dir, "libdevice")
    ocl_header_dir = os.path.join(abs_obj_dir, "OpenCL-Headers")
    icd_loader_lib = os.path.join(abs_obj_dir, "OpenCL-ICD-Loader", "build")
    llvm_targets_to_build = 'X86'
    llvm_enable_projects = 'clang;llvm-spirv;sycl;opencl-aot;xpti;libdevice'
    libclc_targets_to_build = ''
    sycl_build_pi_cuda = 'OFF'
    sycl_werror = 'ON'
    llvm_enable_assertions = 'ON'
    llvm_enable_doxygen = 'OFF'
    llvm_enable_sphinx = 'OFF'
    llvm_build_shared_libs = 'OFF'

    if platform.system() == 'Linux':
        icd_loader_lib = os.path.join(icd_loader_lib, "libOpenCL.so")
    else:
        icd_loader_lib = os.path.join(icd_loader_lib, "OpenCL.lib")

    if args.cuda:
        llvm_targets_to_build += ';NVPTX'
        llvm_enable_projects += ';libclc'
        libclc_targets_to_build = 'nvptx64--;nvptx64--nvidiacl'
        sycl_build_pi_cuda = 'ON'

<<<<<<< HEAD
    if args.no_werror:
        sycl_werror = 'OFF'

    if args.assertions:
        llvm_enable_assertions = 'ON'
=======
    if args.no_assertions:
        llvm_enable_assertions = 'OFF'
>>>>>>> 9de1a482

    if args.docs:
        llvm_enable_doxygen = 'ON'
        llvm_enable_sphinx = 'ON'

    if args.shared_libs:
        llvm_build_shared_libs = 'ON'

    install_dir = os.path.join(abs_obj_dir, "install")

    cmake_cmd = [
        "cmake",
        "-G", "Ninja",
        "-DCMAKE_BUILD_TYPE={}".format(args.build_type),
        "-DLLVM_ENABLE_ASSERTIONS={}".format(llvm_enable_assertions),
        "-DLLVM_TARGETS_TO_BUILD={}".format(llvm_targets_to_build),
        "-DLLVM_EXTERNAL_PROJECTS=sycl;llvm-spirv;opencl-aot;xpti;libdevice",
        "-DLLVM_EXTERNAL_SYCL_SOURCE_DIR={}".format(sycl_dir),
        "-DLLVM_EXTERNAL_LLVM_SPIRV_SOURCE_DIR={}".format(spirv_dir),
        "-DLLVM_EXTERNAL_XPTI_SOURCE_DIR={}".format(xpti_dir),
        "-DLLVM_EXTERNAL_LIBDEVICE_SOURCE_DIR={}".format(libdevice_dir),
        "-DLLVM_ENABLE_PROJECTS={}".format(llvm_enable_projects),
        "-DLIBCLC_TARGETS_TO_BUILD={}".format(libclc_targets_to_build),
        "-DSYCL_BUILD_PI_CUDA={}".format(sycl_build_pi_cuda),
        "-DLLVM_BUILD_TOOLS=ON",
        "-DSYCL_ENABLE_WERROR={}".format(sycl_werror),
        "-DCMAKE_INSTALL_PREFIX={}".format(install_dir),
        "-DSYCL_INCLUDE_TESTS=ON", # Explicitly include all kinds of SYCL tests.
        "-DLLVM_ENABLE_DOXYGEN={}".format(llvm_enable_doxygen),
        "-DLLVM_ENABLE_SPHINX={}".format(llvm_enable_sphinx),
        "-DBUILD_SHARED_LIBS={}".format(llvm_build_shared_libs),
        "-DSYCL_ENABLE_XPTI_TRACING=ON" # Explicitly turn on XPTI tracing
    ]

    if args.system_ocl:
      cmake_cmd.extend([
            "-DOpenCL_INCLUDE_DIR={}".format(ocl_header_dir),
            "-DOpenCL_LIBRARY={}".format(icd_loader_lib)])

    # Add additional CMake options if provided
    if args.cmake_opt:
      cmake_cmd += args.cmake_opt

    # Add path to root CMakeLists.txt
    cmake_cmd.append(llvm_dir)

    print(cmake_cmd)

    try:
        subprocess.check_call(cmake_cmd, cwd=abs_obj_dir)
    except subprocess.CalledProcessError:
        cmake_cache = os.path.join(abs_obj_dir, "CMakeCache.txt")
        if os.path.isfile(cmake_cache):
            os.remove(cmake_cache)
        subprocess.check_call(cmake_cmd, cwd=abs_obj_dir)

    ret = True
    return ret

def main():
    parser = argparse.ArgumentParser(prog="configure.py",
                                     description="Generate build files from CMake configuration files",
                                     formatter_class=argparse.RawTextHelpFormatter)
    parser.add_argument("-n", "--build-number", metavar="BUILD_NUM", help="build number")
    parser.add_argument("-b", "--branch", metavar="BRANCH", help="pull request branch")
    parser.add_argument("-d", "--base-branch", metavar="BASE_BRANCH", help="pull request base branch")
    parser.add_argument("-r", "--pr-number", metavar="PR_NUM", help="pull request number")
    parser.add_argument("-w", "--builder-dir", metavar="BUILDER_DIR",
                        help="builder directory, which is the directory contains source and build directories")
    parser.add_argument("-s", "--src-dir", metavar="SRC_DIR", required=True, help="source directory")
    parser.add_argument("-o", "--obj-dir", metavar="OBJ_DIR", required=True, help="build directory")
    parser.add_argument("-t", "--build-type",
                        metavar="BUILD_TYPE", required=True, help="build type, debug or release")
    parser.add_argument("--cuda", action='store_true', help="switch from OpenCL to CUDA")
    parser.add_argument("--no-assertions", action='store_true', help="build without assertions")
    parser.add_argument("--docs", action='store_true', help="build Doxygen documentation")
    parser.add_argument("--system-ocl", action='store_true', help="use OpenCL deps from system (no download)")
    parser.add_argument("--no-werror", action='store_true', help="Don't treat warnings as errors")
    parser.add_argument("--shared-libs", action='store_true', help="Build shared libraries")
    parser.add_argument("--cmake-opt", action='append', help="Additional CMake option not configured via script parameters")

    args = parser.parse_args()

    print("args:{}".format(args))

    return do_configure(args)

if __name__ == "__main__":
    ret = main()
    exit_code = 0 if ret else 1
    sys.exit(exit_code)<|MERGE_RESOLUTION|>--- conflicted
+++ resolved
@@ -43,16 +43,11 @@
         libclc_targets_to_build = 'nvptx64--;nvptx64--nvidiacl'
         sycl_build_pi_cuda = 'ON'
 
-<<<<<<< HEAD
     if args.no_werror:
         sycl_werror = 'OFF'
 
-    if args.assertions:
-        llvm_enable_assertions = 'ON'
-=======
     if args.no_assertions:
         llvm_enable_assertions = 'OFF'
->>>>>>> 9de1a482
 
     if args.docs:
         llvm_enable_doxygen = 'ON'
