import argparse
import os
import platform
import subprocess
import sys

def do_configure(args):
    # Get absolute path to source directory
    abs_src_dir = os.path.abspath(args.src_dir if args.src_dir else os.path.join(__file__, "../.."))
    # Get absolute path to build directory
    abs_obj_dir = os.path.abspath(args.obj_dir) if args.obj_dir else os.path.join(abs_src_dir, "build")
    # Create build directory if it doesn't exist
    if not os.path.isdir(abs_obj_dir):
      os.makedirs(abs_obj_dir)

    llvm_external_projects = 'sycl;llvm-spirv;opencl-aot;libdevice'
    if not args.use_libcxx:
        llvm_external_projects += ';xpti;xptifw'

    llvm_dir = os.path.join(abs_src_dir, "llvm")
    sycl_dir = os.path.join(abs_src_dir, "sycl")
    spirv_dir = os.path.join(abs_src_dir, "llvm-spirv")
    xpti_dir = os.path.join(abs_src_dir, "xpti")
    libdevice_dir = os.path.join(abs_src_dir, "libdevice")
    ocl_header_dir = os.path.join(abs_obj_dir, "OpenCL-Headers")
    icd_loader_lib = os.path.join(abs_obj_dir, "OpenCL-ICD-Loader", "build")
    llvm_targets_to_build = 'X86'
<<<<<<< HEAD
    llvm_enable_projects = 'clang;' + llvm_external_projects
=======
    llvm_enable_projects = 'clang;llvm-spirv;sycl;opencl-aot;xpti;libdevice'
>>>>>>> 935a68f9
    libclc_targets_to_build = ''
    sycl_build_pi_cuda = 'OFF'
    sycl_werror = 'ON'
    llvm_enable_assertions = 'ON'
    llvm_enable_doxygen = 'OFF'
    llvm_enable_sphinx = 'OFF'
    llvm_build_shared_libs = 'OFF'
    sycl_enable_xpti_tracing = 'OFF' if args.use_libcxx else 'ON'

    icd_loader_lib = os.path.join(icd_loader_lib, "libOpenCL.so" if platform.system() == 'Linux' else "OpenCL.lib")

    # replace not append, so ARM ^ X86
    if args.arm:
        llvm_targets_to_build = 'ARM;AArch64'

    if args.cuda:
        llvm_targets_to_build += ';NVPTX'
        llvm_enable_projects += ';libclc'
        libclc_targets_to_build = 'nvptx64--;nvptx64--nvidiacl'
        sycl_build_pi_cuda = 'ON'

    if args.no_werror:
        sycl_werror = 'OFF'

    if args.no_assertions:
        llvm_enable_assertions = 'OFF'

    if args.docs:
        llvm_enable_doxygen = 'ON'
        llvm_enable_sphinx = 'ON'

    if args.shared_libs:
        llvm_build_shared_libs = 'ON'

    install_dir = os.path.join(abs_obj_dir, "install")

    cmake_cmd = [
        "cmake",
        "-G", args.cmake_gen,
        "-DCMAKE_BUILD_TYPE={}".format(args.build_type),
        "-DLLVM_ENABLE_ASSERTIONS={}".format(llvm_enable_assertions),
        "-DLLVM_TARGETS_TO_BUILD={}".format(llvm_targets_to_build),
<<<<<<< HEAD
        "-DLLVM_EXTERNAL_PROJECTS={}".format(llvm_external_projects),
=======
        "-DLLVM_EXTERNAL_PROJECTS=sycl;llvm-spirv;opencl-aot;xpti;libdevice",
>>>>>>> 935a68f9
        "-DLLVM_EXTERNAL_SYCL_SOURCE_DIR={}".format(sycl_dir),
        "-DLLVM_EXTERNAL_LLVM_SPIRV_SOURCE_DIR={}".format(spirv_dir),
        "-DLLVM_EXTERNAL_XPTI_SOURCE_DIR={}".format(xpti_dir),
        "-DLLVM_EXTERNAL_LIBDEVICE_SOURCE_DIR={}".format(libdevice_dir),
        "-DLLVM_ENABLE_PROJECTS={}".format(llvm_enable_projects),
        "-DLIBCLC_TARGETS_TO_BUILD={}".format(libclc_targets_to_build),
        "-DSYCL_BUILD_PI_CUDA={}".format(sycl_build_pi_cuda),
        "-DLLVM_BUILD_TOOLS=ON",
        "-DSYCL_ENABLE_WERROR={}".format(sycl_werror),
        "-DCMAKE_INSTALL_PREFIX={}".format(install_dir),
        "-DSYCL_INCLUDE_TESTS=ON", # Explicitly include all kinds of SYCL tests.
        "-DLLVM_ENABLE_DOXYGEN={}".format(llvm_enable_doxygen),
        "-DLLVM_ENABLE_SPHINX={}".format(llvm_enable_sphinx),
        "-DBUILD_SHARED_LIBS={}".format(llvm_build_shared_libs),
        "-DSYCL_ENABLE_XPTI_TRACING={}".format(sycl_enable_xpti_tracing)
    ]

    if args.system_ocl:
      cmake_cmd.extend([
            "-DOpenCL_INCLUDE_DIR={}".format(ocl_header_dir),
            "-DOpenCL_LIBRARY={}".format(icd_loader_lib)])

    if args.l0_headers and args.l0_loader:
      cmake_cmd.extend([
            "-DL0_INCLUDE_DIR={}".format(args.l0_headers),
            "-DL0_LIBRARY={}".format(args.l0_loader)])
    elif args.l0_headers or args.l0_loader:
      sys.exit("Please specify both Level Zero headers and loader or don't specify "
               "none of them to let download from github.com")

    # Add additional CMake options if provided
    if args.cmake_opt:
      cmake_cmd += args.cmake_opt

    # Add path to root CMakeLists.txt
    cmake_cmd.append(llvm_dir)

    if args.use_libcxx:
      if not (args.libcxx_include and args.libcxx_library):
        sys.exit("Please specify include and library path of libc++ when building sycl "
                 "runtime with it")
      cmake_cmd.extend([
            "-DSYCL_USE_LIBCXX=ON",
            "-DSYCL_LIBCXX_INCLUDE_PATH={}".format(args.libcxx_include),
            "-DSYCL_LIBCXX_LIBRARY_PATH={}".format(args.libcxx_library)])

    print("[Cmake Command]: {}".format(" ".join(cmake_cmd)))

    try:
        subprocess.check_call(cmake_cmd, cwd=abs_obj_dir)
    except subprocess.CalledProcessError:
        cmake_cache = os.path.join(abs_obj_dir, "CMakeCache.txt")
        if os.path.isfile(cmake_cache):
            os.remove(cmake_cache)
        subprocess.check_call(cmake_cmd, cwd=abs_obj_dir)

    return True

def main():
    parser = argparse.ArgumentParser(prog="configure.py",
                                     description="Generate build files from CMake configuration files",
                                     formatter_class=argparse.RawTextHelpFormatter)
    # CI system options
    parser.add_argument("-n", "--build-number", metavar="BUILD_NUM", help="build number")
    parser.add_argument("-b", "--branch", metavar="BRANCH", help="pull request branch")
    parser.add_argument("-d", "--base-branch", metavar="BASE_BRANCH", help="pull request base branch")
    parser.add_argument("-r", "--pr-number", metavar="PR_NUM", help="pull request number")
    parser.add_argument("-w", "--builder-dir", metavar="BUILDER_DIR",
                        help="builder directory, which is the directory contains source and build directories")
    # User options
    parser.add_argument("-s", "--src-dir", metavar="SRC_DIR", help="source directory (autodetected by default)")
    parser.add_argument("-o", "--obj-dir", metavar="OBJ_DIR", help="build directory. (<src>/build by default)")
    parser.add_argument("--l0-headers", metavar="L0_HEADER_DIR", help="directory with Level Zero headers")
    parser.add_argument("--l0-loader", metavar="L0_LOADER", help="path to the Level Zero loader")
    parser.add_argument("-t", "--build-type",
                        metavar="BUILD_TYPE", default="Release", help="build type: Debug, Release")
    parser.add_argument("--cuda", action='store_true', help="switch from OpenCL to CUDA")
    parser.add_argument("--arm", action='store_true', help="build ARM support rather than x86")
    parser.add_argument("--no-assertions", action='store_true', help="build without assertions")
    parser.add_argument("--docs", action='store_true', help="build Doxygen documentation")
    parser.add_argument("--system-ocl", action='store_true', help="use OpenCL deps from system (no download)")
    parser.add_argument("--no-werror", action='store_true', help="Don't treat warnings as errors")
    parser.add_argument("--shared-libs", action='store_true', help="Build shared libraries")
    parser.add_argument("--cmake-opt", action='append', help="Additional CMake option not configured via script parameters")
    parser.add_argument("--cmake-gen", default="Ninja", help="CMake generator")
    parser.add_argument("--use-libcxx", action="store_true", help="build sycl runtime with libcxx")
    parser.add_argument("--libcxx-include", metavar="LIBCXX_INCLUDE_PATH", help="libcxx include path")
    parser.add_argument("--libcxx-library", metavar="LIBCXX_LIBRARY_PATH", help="libcxx library path")
    args = parser.parse_args()

    print("args:{}".format(args))

    return do_configure(args)

if __name__ == "__main__":
    ret = main()
    exit_code = 0 if ret else 1
    sys.exit(exit_code)<|MERGE_RESOLUTION|>--- conflicted
+++ resolved
@@ -15,7 +15,7 @@
 
     llvm_external_projects = 'sycl;llvm-spirv;opencl-aot;libdevice'
     if not args.use_libcxx:
-        llvm_external_projects += ';xpti;xptifw'
+        llvm_external_projects += ';xpti'
 
     llvm_dir = os.path.join(abs_src_dir, "llvm")
     sycl_dir = os.path.join(abs_src_dir, "sycl")
@@ -25,11 +25,7 @@
     ocl_header_dir = os.path.join(abs_obj_dir, "OpenCL-Headers")
     icd_loader_lib = os.path.join(abs_obj_dir, "OpenCL-ICD-Loader", "build")
     llvm_targets_to_build = 'X86'
-<<<<<<< HEAD
     llvm_enable_projects = 'clang;' + llvm_external_projects
-=======
-    llvm_enable_projects = 'clang;llvm-spirv;sycl;opencl-aot;xpti;libdevice'
->>>>>>> 935a68f9
     libclc_targets_to_build = ''
     sycl_build_pi_cuda = 'OFF'
     sycl_werror = 'ON'
@@ -72,11 +68,7 @@
         "-DCMAKE_BUILD_TYPE={}".format(args.build_type),
         "-DLLVM_ENABLE_ASSERTIONS={}".format(llvm_enable_assertions),
         "-DLLVM_TARGETS_TO_BUILD={}".format(llvm_targets_to_build),
-<<<<<<< HEAD
         "-DLLVM_EXTERNAL_PROJECTS={}".format(llvm_external_projects),
-=======
-        "-DLLVM_EXTERNAL_PROJECTS=sycl;llvm-spirv;opencl-aot;xpti;libdevice",
->>>>>>> 935a68f9
         "-DLLVM_EXTERNAL_SYCL_SOURCE_DIR={}".format(sycl_dir),
         "-DLLVM_EXTERNAL_LLVM_SPIRV_SOURCE_DIR={}".format(spirv_dir),
         "-DLLVM_EXTERNAL_XPTI_SOURCE_DIR={}".format(xpti_dir),
