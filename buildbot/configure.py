import argparse
import os
import subprocess
import sys
import platform

def do_configure(args):
    ret = False

    llvm_dir = os.path.join(args.src_dir, "llvm")
    sycl_dir = os.path.join(args.src_dir, "sycl")
    spirv_dir = os.path.join(args.src_dir, "llvm-spirv")
    xpti_dir = os.path.join(args.src_dir, "xpti")
    ocl_header_dir = os.path.join(args.obj_dir, "OpenCL-Headers")
    icd_loader_lib = os.path.join(args.obj_dir, "OpenCL-ICD-Loader", "build")
    llvm_targets_to_build = 'X86'
    llvm_enable_projects = 'clang;llvm-spirv;sycl;opencl-aot;xpti'
    libclc_targets_to_build = ''
    sycl_build_pi_cuda = 'OFF'
    llvm_enable_assertions = 'ON'
    llvm_enable_doxygen = 'OFF'
    llvm_build_shared_libs = 'OFF'

    if platform.system() == 'Linux':
        icd_loader_lib = os.path.join(icd_loader_lib, "libOpenCL.so")
    else:
        icd_loader_lib = os.path.join(icd_loader_lib, "OpenCL.lib")

    if args.cuda:
        llvm_targets_to_build += ';NVPTX'
        llvm_enable_projects += ';libclc'
        libclc_targets_to_build = 'nvptx64--;nvptx64--nvidiacl'
        sycl_build_pi_cuda = 'ON'

    if args.assertions:
        llvm_enable_assertions = 'ON'

    if args.docs:
        llvm_enable_doxygen = 'ON'

    if args.shared_libs:
        llvm_build_shared_libs = 'ON'

    install_dir = os.path.join(args.obj_dir, "install")

    cmake_cmd = [
        "cmake",
        "-G", "Ninja",
        "-DCMAKE_BUILD_TYPE={}".format(args.build_type),
        "-DLLVM_ENABLE_ASSERTIONS={}".format(llvm_enable_assertions),
        "-DLLVM_TARGETS_TO_BUILD={}".format(llvm_targets_to_build),
        "-DLLVM_EXTERNAL_PROJECTS=sycl;llvm-spirv;opencl-aot;xpti",
        "-DLLVM_EXTERNAL_SYCL_SOURCE_DIR={}".format(sycl_dir),
        "-DLLVM_EXTERNAL_LLVM_SPIRV_SOURCE_DIR={}".format(spirv_dir),
        "-DLLVM_EXTERNAL_XPTI_SOURCE_DIR={}".format(xpti_dir),
        "-DLLVM_ENABLE_PROJECTS={}".format(llvm_enable_projects),
        "-DLIBCLC_TARGETS_TO_BUILD={}".format(libclc_targets_to_build),
        "-DOpenCL_INCLUDE_DIR={}".format(ocl_header_dir),
        "-DOpenCL_LIBRARY={}".format(icd_loader_lib),
        "-DSYCL_BUILD_PI_CUDA={}".format(sycl_build_pi_cuda),
        "-DLLVM_BUILD_TOOLS=ON",
        "-DSYCL_ENABLE_WERROR=ON",
        "-DCMAKE_INSTALL_PREFIX={}".format(install_dir),
        "-DSYCL_INCLUDE_TESTS=ON", # Explicitly include all kinds of SYCL tests.
        "-DLLVM_ENABLE_DOXYGEN={}".format(llvm_enable_doxygen),
<<<<<<< HEAD
         "-DBUILD_SHARED_LIBS={}".format(llvm_build_shared_libs),
=======
        "-DSYCL_ENABLE_XPTI_TRACING=ON", # Explicitly turn on XPTI tracing
>>>>>>> eb373c49
        llvm_dir
    ]

    if not args.no_ocl:
      cmake_cmd.extend([
            "-DOpenCL_INCLUDE_DIR={}".format(ocl_header_dir),
            "-DOpenCL_LIBRARY={}".format(icd_loader_lib)])

    print(cmake_cmd)

    try:
        subprocess.check_call(cmake_cmd, cwd=args.obj_dir)
    except subprocess.CalledProcessError:
        cmake_cache = os.path.join(args.obj_dir, "CMakeCache.txt")
        if os.path.isfile(cmake_cache):
            os.remove(cmake_cache)
        subprocess.check_call(cmake_cmd, cwd=args.obj_dir)

    ret = True
    return ret

def main():
    parser = argparse.ArgumentParser(prog="configure.py",
                                     description="script to do configure",
                                     formatter_class=argparse.RawTextHelpFormatter)
    parser.add_argument("-n", "--build-number", metavar="BUILD_NUM", help="build number")
    parser.add_argument("-b", "--branch", metavar="BRANCH", help="pull request branch")
    parser.add_argument("-d", "--base-branch", metavar="BASE_BRANCH", help="pull request base branch")
    parser.add_argument("-r", "--pr-number", metavar="PR_NUM", help="pull request number")
    parser.add_argument("-w", "--builder-dir", metavar="BUILDER_DIR",
                        help="builder directory, which is the directory contains source and build directories")
    parser.add_argument("-s", "--src-dir", metavar="SRC_DIR", required=True, help="source directory")
    parser.add_argument("-o", "--obj-dir", metavar="OBJ_DIR", required=True, help="build directory")
    parser.add_argument("-t", "--build-type",
                        metavar="BUILD_TYPE", required=True, help="build type, debug or release")
    parser.add_argument("--cuda", action='store_true', help="switch from OpenCL to CUDA")
    parser.add_argument("--assertions", action='store_true', help="build with assertions")
    parser.add_argument("--docs", action='store_true', help="build Doxygen documentation")
    parser.add_argument("--no-ocl", action='store_true', help="download OpenCL deps via CMake")
    parser.add_argument("--shared-libs", action='store_true', help="Build shared libraries")

    args = parser.parse_args()

    print("args:{}".format(args))

    return do_configure(args)

if __name__ == "__main__":
    ret = main()
    exit_code = 0 if ret else 1
    sys.exit(exit_code)<|MERGE_RESOLUTION|>--- conflicted
+++ resolved
@@ -63,11 +63,8 @@
         "-DCMAKE_INSTALL_PREFIX={}".format(install_dir),
         "-DSYCL_INCLUDE_TESTS=ON", # Explicitly include all kinds of SYCL tests.
         "-DLLVM_ENABLE_DOXYGEN={}".format(llvm_enable_doxygen),
-<<<<<<< HEAD
-         "-DBUILD_SHARED_LIBS={}".format(llvm_build_shared_libs),
-=======
+        "-DBUILD_SHARED_LIBS={}".format(llvm_build_shared_libs),
         "-DSYCL_ENABLE_XPTI_TRACING=ON", # Explicitly turn on XPTI tracing
->>>>>>> eb373c49
         llvm_dir
     ]
 
