import argparse
import os
import platform
import shlex
import subprocess
import sys


def do_configure(args, passthrough_args):
    # Get absolute path to source directory
    abs_src_dir = os.path.abspath(
        args.src_dir if args.src_dir else os.path.join(__file__, "../..")
    )
    # Get absolute path to build directory
    abs_obj_dir = (
        os.path.abspath(args.obj_dir)
        if args.obj_dir
        else os.path.join(abs_src_dir, "build")
    )
    # Create build directory if it doesn't exist
    if not os.path.isdir(abs_obj_dir):
        os.makedirs(abs_obj_dir)

    llvm_external_projects = "sycl;llvm-spirv;opencl;xpti;xptifw"

    # libdevice build requires a working SYCL toolchain, which is not the case
    # with macOS target right now.
    if sys.platform != "darwin":
        llvm_external_projects += ";libdevice"

    libclc_amd_target_names = ";amdgcn--amdhsa"
    libclc_nvidia_target_names = ";nvptx64--nvidiacl"

    sycl_enable_jit = "OFF"
    if not args.disable_jit:
        llvm_external_projects += ";sycl-jit"
        sycl_enable_jit = "ON"

    if args.llvm_external_projects:
        llvm_external_projects += ";" + args.llvm_external_projects.replace(",", ";")

    llvm_dir = os.path.join(abs_src_dir, "llvm")
    sycl_dir = os.path.join(abs_src_dir, "sycl")
    spirv_dir = os.path.join(abs_src_dir, "llvm-spirv")
    xpti_dir = os.path.join(abs_src_dir, "xpti")
    xptifw_dir = os.path.join(abs_src_dir, "xptifw")
    libdevice_dir = os.path.join(abs_src_dir, "libdevice")
    jit_dir = os.path.join(abs_src_dir, "sycl-jit")
    llvm_targets_to_build = args.host_target + ";SPIRV"
    llvm_enable_projects = "clang;" + llvm_external_projects
    libclc_build_native = "OFF"
    libclc_targets_to_build = ""
    libclc_gen_remangled_variants = "OFF"
    sycl_build_pi_hip_platform = "AMD"
    sycl_clang_extra_flags = ""
    sycl_werror = "OFF"
    llvm_enable_assertions = "ON"
    llvm_enable_doxygen = "OFF"
    llvm_enable_sphinx = "OFF"
    llvm_build_shared_libs = "OFF"
    llvm_enable_lld = "OFF"
    sycl_enabled_backends = ["opencl"]
    sycl_preview_lib = "ON"

    sycl_enable_xpti_tracing = "ON"
    xpti_enable_werror = "OFF"
    llvm_enable_zstd = "OFF"
    spirv_enable_dis = "OFF"

    if sys.platform != "darwin":
        # For more info on the enablement of level_zero_v2 refer to this document:
        # https://github.com/intel/llvm/blob/sycl/unified-runtime/source/adapters/level_zero/v2/README.md
        if args.level_zero_adapter_version == "V1":
            sycl_enabled_backends.append("level_zero")
        if args.level_zero_adapter_version == "V2":
            sycl_enabled_backends.append("level_zero_v2")
        if args.level_zero_adapter_version == "ALL":
            sycl_enabled_backends.append("level_zero")
            sycl_enabled_backends.append("level_zero_v2")

    libclc_enabled = args.cuda or args.hip or args.native_cpu
    if libclc_enabled:
        llvm_enable_projects += ";libclc"

    # DeviceRTL uses -fuse-ld=lld, so enable lld.
    if args.offload:
        llvm_enable_projects += ";lld"
        sycl_enabled_backends.append("offload")

    if args.cuda:
        llvm_targets_to_build += ";NVPTX"
        libclc_targets_to_build = libclc_nvidia_target_names
        libclc_gen_remangled_variants = "ON"
        sycl_enabled_backends.append("cuda")

    if args.hip:
        if args.hip_platform == "AMD":
            llvm_targets_to_build += ";AMDGPU"
            libclc_targets_to_build += libclc_amd_target_names

        elif args.hip_platform == "NVIDIA" and not args.cuda:
            llvm_targets_to_build += ";NVPTX"
            libclc_targets_to_build += libclc_nvidia_target_names
        libclc_gen_remangled_variants = "ON"

        sycl_build_pi_hip_platform = args.hip_platform
        sycl_enabled_backends.append("hip")

    if args.native_cpu:
        if args.native_cpu_libclc_targets:
            libclc_targets_to_build += ";" + args.native_cpu_libclc_targets
        else:
            libclc_build_native = "ON"
        libclc_gen_remangled_variants = "ON"
        sycl_enabled_backends.append("native_cpu")

    # all llvm compiler targets don't require 3rd party dependencies, so can be
    # built/tested even if specific runtimes are not available
    if args.enable_all_llvm_targets:
        llvm_targets_to_build += ";NVPTX;AMDGPU"

    if args.werror or args.ci_defaults:
        sycl_werror = "ON"
        xpti_enable_werror = "ON"

    if args.no_assertions:
        llvm_enable_assertions = "OFF"

    if args.docs:
        llvm_enable_sphinx = "ON"

    if args.shared_libs:
        llvm_build_shared_libs = "ON"

    if args.use_lld:
        llvm_enable_lld = "ON"

    if args.use_zstd:
        llvm_enable_zstd = "FORCE_ON"

    # CI Default conditionally appends to options, keep it at the bottom of
    # args handling
    if args.ci_defaults:
        if not args.print_cmake_flags:
            print("#############################################")
            print("# Default CI configuration will be applied. #")
            print("#############################################")

        # For clang-format, clang-tidy and code coverage
        llvm_enable_projects += ";clang-tools-extra;compiler-rt"
        if sys.platform != "darwin":
            # libclc is required for CI validation
            libclc_enabled = True
            if "libclc" not in llvm_enable_projects:
                llvm_enable_projects += ";libclc"
            # libclc passes `--nvvm-reflect-enable=false`, build NVPTX to enable it
            if "NVPTX" not in llvm_targets_to_build:
                llvm_targets_to_build += ";NVPTX"
            # since we are building AMD libclc target we must have AMDGPU target
            if "AMDGPU" not in llvm_targets_to_build:
                llvm_targets_to_build += ";AMDGPU"
            # Add both NVIDIA and AMD libclc targets
            if libclc_amd_target_names not in libclc_targets_to_build:
                libclc_targets_to_build += libclc_amd_target_names
            if libclc_nvidia_target_names not in libclc_targets_to_build:
                libclc_targets_to_build += libclc_nvidia_target_names
            libclc_gen_remangled_variants = "ON"
            spirv_enable_dis = "ON"

    if args.enable_backends:
        sycl_enabled_backends += args.enable_backends

    if args.disable_preview_lib:
        sycl_preview_lib = "OFF"

    # lld is needed on Windows or when building AMDGPU
    if platform.system() == "Windows" or "AMDGPU" in llvm_targets_to_build:
        llvm_enable_projects += ";lld"

    install_dir = os.path.join(abs_obj_dir, "install")

    cmake_cmd = [
        "cmake",
        "-G",
        args.cmake_gen,
        "-DCMAKE_BUILD_TYPE={}".format(args.build_type),
        "-DLLVM_ENABLE_ASSERTIONS={}".format(llvm_enable_assertions),
        "-DLLVM_TARGETS_TO_BUILD={}".format(llvm_targets_to_build),
        "-DLLVM_EXTERNAL_PROJECTS={}".format(llvm_external_projects),
        "-DLLVM_EXTERNAL_SYCL_SOURCE_DIR={}".format(sycl_dir),
        "-DLLVM_EXTERNAL_LLVM_SPIRV_SOURCE_DIR={}".format(spirv_dir),
        "-DLLVM_EXTERNAL_XPTI_SOURCE_DIR={}".format(xpti_dir),
        "-DXPTI_SOURCE_DIR={}".format(xpti_dir),
        "-DLLVM_EXTERNAL_XPTIFW_SOURCE_DIR={}".format(xptifw_dir),
        "-DLLVM_EXTERNAL_LIBDEVICE_SOURCE_DIR={}".format(libdevice_dir),
        "-DLLVM_EXTERNAL_SYCL_JIT_SOURCE_DIR={}".format(jit_dir),
        "-DLLVM_ENABLE_PROJECTS={}".format(llvm_enable_projects),
        "-DSYCL_BUILD_PI_HIP_PLATFORM={}".format(sycl_build_pi_hip_platform),
        "-DLLVM_BUILD_TOOLS=ON",
        "-DLLVM_ENABLE_ZSTD={}".format(llvm_enable_zstd),
        "-DLLVM_USE_STATIC_ZSTD=ON",
        "-DSYCL_ENABLE_WERROR={}".format(sycl_werror),
        "-DCMAKE_INSTALL_PREFIX={}".format(install_dir),
        "-DSYCL_INCLUDE_TESTS=ON",  # Explicitly include all kinds of SYCL tests.
        "-DLLVM_ENABLE_DOXYGEN={}".format(llvm_enable_doxygen),
        "-DLLVM_ENABLE_SPHINX={}".format(llvm_enable_sphinx),
        "-DBUILD_SHARED_LIBS={}".format(llvm_build_shared_libs),
        "-DSYCL_ENABLE_XPTI_TRACING={}".format(sycl_enable_xpti_tracing),
        "-DLLVM_ENABLE_LLD={}".format(llvm_enable_lld),
        "-DLLVM_SPIRV_ENABLE_LIBSPIRV_DIS={}".format(spirv_enable_dis),
        "-DXPTI_ENABLE_WERROR={}".format(xpti_enable_werror),
        "-DSYCL_CLANG_EXTRA_FLAGS={}".format(sycl_clang_extra_flags),
        "-DSYCL_ENABLE_BACKENDS={}".format(";".join(set(sycl_enabled_backends))),
        "-DSYCL_ENABLE_EXTENSION_JIT={}".format(sycl_enable_jit),
        "-DSYCL_ENABLE_MAJOR_RELEASE_PREVIEW_LIB={}".format(sycl_preview_lib),
        "-DBUG_REPORT_URL=https://github.com/intel/llvm/issues",
    ]
    if args.offload:
        cmake_cmd.extend(
            [
                "-DUR_BUILD_ADAPTER_OFFLOAD=ON",
            ]
        )

    if libclc_enabled:
        cmake_cmd.extend(
            [
                "-DLIBCLC_TARGETS_TO_BUILD={}".format(libclc_targets_to_build),
                "-DLIBCLC_GENERATE_REMANGLED_VARIANTS={}".format(
                    libclc_gen_remangled_variants
                ),
                "-DLIBCLC_NATIVECPU_HOST_TARGET={}".format(libclc_build_native),
            ]
        )

    if args.l0_headers and args.l0_loader:
        cmake_cmd.extend(
            [
                "-DLEVEL_ZERO_INCLUDE_DIR={}".format(args.l0_headers),
                "-DLEVEL_ZERO_LIBRARY={}".format(args.l0_loader),
            ]
        )
    elif args.l0_headers or args.l0_loader:
        sys.exit(
            "Please specify both Level Zero headers and loader or don't specify "
            "none of them to let download from github.com"
        )

    if args.use_debug_crt_dll:
        cmake_cmd.extend(["-DCMAKE_MSVC_RUNTIME_LIBRARY=MultiThreadedDebugDLL"])

    # Add additional CMake options if provided
    if args.cmake_opt:
        cmake_cmd += args.cmake_opt

    if args.add_security_flags:
        cmake_cmd.extend(["-DEXTRA_SECURITY_FLAGS={}".format(args.add_security_flags)])

    # Add path to root CMakeLists.txt
    cmake_cmd.append(llvm_dir)

    if args.use_libcxx:
        cmake_cmd.extend(
            [
                "-DLLVM_ENABLE_LIBCXX=ON",
            ]
        )

    cmake_cmd += passthrough_args

    if args.print_cmake_flags:
        print(" ".join(map(shlex.quote, cmake_cmd[1:])))
    else:
        print("[Cmake Command]: {}".format(" ".join(map(shlex.quote, cmake_cmd))))

        try:
            subprocess.check_call(cmake_cmd, cwd=abs_obj_dir)
        except subprocess.CalledProcessError:
            cmake_cache = os.path.join(abs_obj_dir, "CMakeCache.txt")
            if os.path.isfile(cmake_cache):
                print(
                    "There is CMakeCache.txt at "
                    + cmake_cache
                    + " ... you can try to remove it and rerun."
                )
                print("Configure failed!")
            return False

    return True


def main():
    parser = argparse.ArgumentParser(
        prog="configure.py",
        description="Generate build files from CMake configuration files",
        formatter_class=argparse.RawTextHelpFormatter,
    )
    # CI system options
    parser.add_argument(
        "-n", "--build-number", metavar="BUILD_NUM", help="build number"
    )
    parser.add_argument("-b", "--branch", metavar="BRANCH", help="pull request branch")
    parser.add_argument(
        "-d", "--base-branch", metavar="BASE_BRANCH", help="pull request base branch"
    )
    parser.add_argument(
        "-r", "--pr-number", metavar="PR_NUM", help="pull request number"
    )
    parser.add_argument(
        "-w",
        "--builder-dir",
        metavar="BUILDER_DIR",
        help="builder directory, which is the directory containing source and build directories",
    )
    # User options
    parser.add_argument(
        "-s",
        "--src-dir",
        metavar="SRC_DIR",
        help="source directory (autodetected by default)",
    )
    parser.add_argument(
        "-o",
        "--obj-dir",
        metavar="OBJ_DIR",
        help="build directory. (<src>/build by default)",
    )
    parser.add_argument(
        "--l0-headers",
        metavar="L0_HEADER_DIR",
        help="directory with Level Zero headers",
    )
    parser.add_argument(
        "--l0-loader", metavar="L0_LOADER", help="path to the Level Zero loader"
    )
    parser.add_argument(
        "-t",
        "--build-type",
        metavar="BUILD_TYPE",
        default="Release",
        help="build type: Debug, Release",
    )
    parser.add_argument(
        "--cuda", action="store_true", help="switch from OpenCL to CUDA"
    )
    parser.add_argument(
        "--native_cpu", action="store_true", help="Enable SYCL Native CPU"
    )
    parser.add_argument("--hip", action="store_true", help="switch from OpenCL to HIP")
    parser.add_argument(
        "--hip-platform",
        type=str,
        choices=["AMD", "NVIDIA"],
        default="AMD",
        help="choose hardware platform for HIP backend",
    )
    parser.add_argument(
        "--offload",
        action="store_true",
        help="Enable UR liboffload adapter (experimental)",
    )
    parser.add_argument(
        "--level_zero_adapter_version",
        type=str,
        choices=["V1", "V2", "ALL"],
        default="ALL",
        help="Choose version of Level Zero adapter to build",
    )
    parser.add_argument(
        "--host-target",
        default="host",
        help="host LLVM target architecture, defaults to 'host', multiple targets may be provided as a semi-colon separated string",
    )
    parser.add_argument(
        "--enable-all-llvm-targets",
        action="store_true",
        help="build compiler with all supported targets, it doesn't change runtime build",
    )
    parser.add_argument(
        "--no-assertions", action="store_true", help="build without assertions"
    )
    parser.add_argument(
        "--docs", action="store_true", help="build Doxygen documentation"
    )
    parser.add_argument(
        "--werror", action="store_true", help="Treat warnings as errors"
    )
    parser.add_argument(
        "--shared-libs", action="store_true", help="Build shared libraries"
    )
    parser.add_argument(
        "--cmake-opt",
        action="append",
        help="Additional CMake option not configured via script parameters",
    )
    parser.add_argument("--cmake-gen", default="Ninja", help="CMake generator")
    parser.add_argument("--use-libcxx", action="store_true", help="build with libcxx")
    parser.add_argument(
        "--use-lld", action="store_true", help="Use LLD linker for build"
    )
    parser.add_argument(
        "--llvm-external-projects",
        help="Add external projects to build. Add as comma seperated list.",
    )
    parser.add_argument(
        "--ci-defaults", action="store_true", help="Enable default CI parameters"
    )
    parser.add_argument(
        "--enable-backends", action="append", help="Enable SYCL backend"
    )
    parser.add_argument(
        "--disable-preview-lib",
        action="store_true",
        help="Disable building of the SYCL runtime major release preview library",
    )
    parser.add_argument(
        "--disable-jit",
        action="store_true",
        help="Disable the kernel JIT compiler for AMD and Nvidia",
    )
    parser.add_argument(
        "--add_security_flags",
        type=str,
        choices=["none", "default", "sanitize"],
        default=None,
        help="Enables security flags for compile & link. Two values are supported: 'default' and 'sanitize'. 'Sanitize' option is an extension of 'default' set.",
    )
    parser.add_argument(
        "--native-cpu-libclc-targets",
        help="Target triples for libclc, used by the Native CPU backend",
    )
    parser.add_argument(
        "--use-zstd", action="store_true", help="Force zstd linkage while building."
    )
    parser.add_argument(
<<<<<<< HEAD
        "--use-debug-crt-dll",
        action="store_true",
        help="Link libraries with MSVC debug dll in release mode.",
=======
        "--print-cmake-flags",
        action="store_true",
        help="Print the generated CMake flags to a single line on standard output and exit. Suppresses all other output and does not run the cmake command.",
>>>>>>> 10342060
    )
    args, passthrough_args = parser.parse_known_intermixed_args()

    if not args.print_cmake_flags:
        print("args:{}".format(args))

    return do_configure(args, passthrough_args)


if __name__ == "__main__":
    ret = main()
    exit_code = 0 if ret else 1
    sys.exit(exit_code)<|MERGE_RESOLUTION|>--- conflicted
+++ resolved
@@ -433,15 +433,14 @@
         "--use-zstd", action="store_true", help="Force zstd linkage while building."
     )
     parser.add_argument(
-<<<<<<< HEAD
+        "--print-cmake-flags",
+        action="store_true",
+        help="Print the generated CMake flags to a single line on standard output and exit. Suppresses all other output and does not run the cmake command.",
+    )
+    parser.add_argument(
         "--use-debug-crt-dll",
         action="store_true",
         help="Link libraries with MSVC debug dll in release mode.",
-=======
-        "--print-cmake-flags",
-        action="store_true",
-        help="Print the generated CMake flags to a single line on standard output and exit. Suppresses all other output and does not run the cmake command.",
->>>>>>> 10342060
     )
     args, passthrough_args = parser.parse_known_intermixed_args()
 
