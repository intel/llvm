--- conflicted
+++ resolved
@@ -88,16 +88,11 @@
         sycl_enabled_plugins.append("hip")
 
     if args.native_cpu:
-<<<<<<< HEAD
         #Todo: we should set whatever targets we support for native cpu
         libclc_targets_to_build += ';x86_64-unknown-linux-gnu'
         if args.native_cpu_libclc_targets:
             libclc_targets_to_build += ';' + args.native_cpu_libclc_targets
-=======
-        # Todo: we should set whatever targets we support for native cpu
-        libclc_targets_to_build += ";x86_64-unknown-linux-gnu"
         libclc_gen_remangled_variants = "ON"
->>>>>>> bdaf1e27
         sycl_enabled_plugins.append("native_cpu")
 
 
