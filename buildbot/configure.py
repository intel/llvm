import argparse
import os
import platform
import subprocess
import sys

def do_configure(args):
    # Get absolute path to source directory
    abs_src_dir = os.path.abspath(args.src_dir if args.src_dir else os.path.join(__file__, "../.."))
    # Get absolute path to build directory
    abs_obj_dir = os.path.abspath(args.obj_dir) if args.obj_dir else os.path.join(abs_src_dir, "build")
    # Create build directory if it doesn't exist
    if not os.path.isdir(abs_obj_dir):
      os.makedirs(abs_obj_dir)

    llvm_external_projects = 'sycl;llvm-spirv;opencl;libdevice;xpti;xptifw'

    libclc_amd_target_names = ';amdgcn--;amdgcn--amdhsa'
    libclc_nvidia_target_names = 'nvptx64--;nvptx64--nvidiacl'

    if args.llvm_external_projects:
        llvm_external_projects += ";" + args.llvm_external_projects.replace(",", ";")

    llvm_dir = os.path.join(abs_src_dir, "llvm")
    sycl_dir = os.path.join(abs_src_dir, "sycl")
    spirv_dir = os.path.join(abs_src_dir, "llvm-spirv")
    xpti_dir = os.path.join(abs_src_dir, "xpti")
    xptifw_dir = os.path.join(abs_src_dir, "xptifw")
    libdevice_dir = os.path.join(abs_src_dir, "libdevice")
    llvm_targets_to_build = args.host_target
    llvm_enable_projects = 'clang;' + llvm_external_projects
    libclc_targets_to_build = ''
    libclc_gen_remangled_variants = 'OFF'
    sycl_build_pi_hip_platform = 'AMD'
    sycl_clang_extra_flags = ''
    sycl_werror = 'OFF'
    llvm_enable_assertions = 'ON'
    llvm_enable_doxygen = 'OFF'
    llvm_enable_sphinx = 'OFF'
    llvm_build_shared_libs = 'OFF'
    llvm_enable_lld = 'OFF'
    sycl_enabled_plugins = ["opencl", "level_zero"]

    sycl_enable_xpti_tracing = 'ON'
    xpti_enable_werror = 'OFF'

<<<<<<< HEAD
=======
    # lld is needed on Windows or for the HIP plugin on AMD
    if platform.system() == 'Windows' or (args.hip and args.hip_platform == 'AMD'):
        llvm_enable_projects += ';lld'

    # replace not append, so ARM ^ X86
    if args.arm:
        llvm_targets_to_build = 'ARM;AArch64'

>>>>>>> 084f34c1
    if args.enable_esimd_emulator:
        sycl_enabled_plugins.append("esimd_emulator")

    if args.cuda or args.hip:
        llvm_enable_projects += ';libclc'

    if args.cuda:
        llvm_targets_to_build += ';NVPTX'
        libclc_targets_to_build = libclc_nvidia_target_names
        libclc_gen_remangled_variants = 'ON'
        sycl_enabled_plugins.append("cuda")

    if args.hip:
        if args.hip_platform == 'AMD':
            llvm_targets_to_build += ';AMDGPU'
            libclc_targets_to_build += libclc_amd_target_names

        elif args.hip_platform == 'NVIDIA' and not args.cuda:
            llvm_targets_to_build += ';NVPTX'
            libclc_targets_to_build += libclc_nvidia_target_names
        libclc_gen_remangled_variants = 'ON'

        sycl_build_pi_hip_platform = args.hip_platform
        sycl_enabled_plugins.append("hip")

    # all llvm compiler targets don't require 3rd party dependencies, so can be
    # built/tested even if specific runtimes are not available
    if args.enable_all_llvm_targets:
        llvm_targets_to_build += ';NVPTX;AMDGPU'

    if args.werror or args.ci_defaults:
        sycl_werror = 'ON'
        xpti_enable_werror = 'ON'

    if args.no_assertions:
        llvm_enable_assertions = 'OFF'

    if args.docs:
        llvm_enable_doxygen = 'ON'
        llvm_enable_sphinx = 'ON'

    if args.shared_libs:
        llvm_build_shared_libs = 'ON'

    if args.use_lld:
        llvm_enable_lld = 'ON'

    # CI Default conditionally appends to options, keep it at the bottom of
    # args handling
    if args.ci_defaults:
        print("#############################################")
        print("# Default CI configuration will be applied. #")
        print("#############################################")

        # For clang-format, clang-tidy and code coverage
        llvm_enable_projects += ";clang-tools-extra;compiler-rt"
        # libclc is required for CI validation
        if 'libclc' not in llvm_enable_projects:
            llvm_enable_projects += ';libclc'
        # libclc passes `--nvvm-reflect-enable=false`, build NVPTX to enable it
        if 'NVPTX' not in llvm_targets_to_build:
            llvm_targets_to_build += ';NVPTX'
        # Add both NVIDIA and AMD libclc targets
        if libclc_amd_target_names not in libclc_targets_to_build:
            libclc_targets_to_build += libclc_amd_target_names
        if libclc_nvidia_target_names not in libclc_targets_to_build:
            libclc_targets_to_build += libclc_nvidia_target_names

    if args.enable_plugin:
        sycl_enabled_plugins += args.enable_plugin

    install_dir = os.path.join(abs_obj_dir, "install")

    cmake_cmd = [
        "cmake",
        "-G", args.cmake_gen,
        "-DCMAKE_BUILD_TYPE={}".format(args.build_type),
        "-DLLVM_ENABLE_ASSERTIONS={}".format(llvm_enable_assertions),
        "-DLLVM_TARGETS_TO_BUILD={}".format(llvm_targets_to_build),
        "-DLLVM_EXTERNAL_PROJECTS={}".format(llvm_external_projects),
        "-DLLVM_EXTERNAL_SYCL_SOURCE_DIR={}".format(sycl_dir),
        "-DLLVM_EXTERNAL_LLVM_SPIRV_SOURCE_DIR={}".format(spirv_dir),
        "-DLLVM_EXTERNAL_XPTI_SOURCE_DIR={}".format(xpti_dir),
        "-DXPTI_SOURCE_DIR={}".format(xpti_dir),
        "-DLLVM_EXTERNAL_XPTIFW_SOURCE_DIR={}".format(xptifw_dir),
        "-DLLVM_EXTERNAL_LIBDEVICE_SOURCE_DIR={}".format(libdevice_dir),
        "-DLLVM_ENABLE_PROJECTS={}".format(llvm_enable_projects),
        "-DLIBCLC_TARGETS_TO_BUILD={}".format(libclc_targets_to_build),
        "-DLIBCLC_GENERATE_REMANGLED_VARIANTS={}".format(libclc_gen_remangled_variants),
        "-DSYCL_BUILD_PI_HIP_PLATFORM={}".format(sycl_build_pi_hip_platform),
        "-DLLVM_BUILD_TOOLS=ON",
        "-DSYCL_ENABLE_WERROR={}".format(sycl_werror),
        "-DCMAKE_INSTALL_PREFIX={}".format(install_dir),
        "-DSYCL_INCLUDE_TESTS=ON", # Explicitly include all kinds of SYCL tests.
        "-DLLVM_ENABLE_DOXYGEN={}".format(llvm_enable_doxygen),
        "-DLLVM_ENABLE_SPHINX={}".format(llvm_enable_sphinx),
        "-DBUILD_SHARED_LIBS={}".format(llvm_build_shared_libs),
        "-DSYCL_ENABLE_XPTI_TRACING={}".format(sycl_enable_xpti_tracing),
        "-DLLVM_ENABLE_LLD={}".format(llvm_enable_lld),
        "-DXPTI_ENABLE_WERROR={}".format(xpti_enable_werror),
        "-DSYCL_CLANG_EXTRA_FLAGS={}".format(sycl_clang_extra_flags),
        "-DSYCL_ENABLE_PLUGINS={}".format(';'.join(set(sycl_enabled_plugins)))
    ]

    if args.l0_headers and args.l0_loader:
      cmake_cmd.extend([
            "-DL0_INCLUDE_DIR={}".format(args.l0_headers),
            "-DL0_LIBRARY={}".format(args.l0_loader)])
    elif args.l0_headers or args.l0_loader:
      sys.exit("Please specify both Level Zero headers and loader or don't specify "
               "none of them to let download from github.com")

    # Add additional CMake options if provided
    if args.cmake_opt:
      cmake_cmd += args.cmake_opt

    # Add path to root CMakeLists.txt
    cmake_cmd.append(llvm_dir)

    if args.use_libcxx:
      if not (args.libcxx_include and args.libcxx_library):
        sys.exit("Please specify include and library path of libc++ when building sycl "
                 "runtime with it")
      cmake_cmd.extend([
            "-DSYCL_USE_LIBCXX=ON",
            "-DSYCL_LIBCXX_INCLUDE_PATH={}".format(args.libcxx_include),
            "-DSYCL_LIBCXX_LIBRARY_PATH={}".format(args.libcxx_library)])

    print("[Cmake Command]: {}".format(" ".join(cmake_cmd)))

    try:
        subprocess.check_call(cmake_cmd, cwd=abs_obj_dir)
    except subprocess.CalledProcessError:
        cmake_cache = os.path.join(abs_obj_dir, "CMakeCache.txt")
        if os.path.isfile(cmake_cache):
           print("There is CMakeCache.txt at " + cmake_cache +
             " ... you can try to remove it and rerun.")
           print("Configure failed!")
        return False

    return True

def main():
    parser = argparse.ArgumentParser(prog="configure.py",
                                     description="Generate build files from CMake configuration files",
                                     formatter_class=argparse.RawTextHelpFormatter)
    # CI system options
    parser.add_argument("-n", "--build-number", metavar="BUILD_NUM", help="build number")
    parser.add_argument("-b", "--branch", metavar="BRANCH", help="pull request branch")
    parser.add_argument("-d", "--base-branch", metavar="BASE_BRANCH", help="pull request base branch")
    parser.add_argument("-r", "--pr-number", metavar="PR_NUM", help="pull request number")
    parser.add_argument("-w", "--builder-dir", metavar="BUILDER_DIR",
                        help="builder directory, which is the directory containing source and build directories")
    # User options
    parser.add_argument("-s", "--src-dir", metavar="SRC_DIR", help="source directory (autodetected by default)")
    parser.add_argument("-o", "--obj-dir", metavar="OBJ_DIR", help="build directory. (<src>/build by default)")
    parser.add_argument("--l0-headers", metavar="L0_HEADER_DIR", help="directory with Level Zero headers")
    parser.add_argument("--l0-loader", metavar="L0_LOADER", help="path to the Level Zero loader")
    parser.add_argument("-t", "--build-type",
                        metavar="BUILD_TYPE", default="Release", help="build type: Debug, Release")
    parser.add_argument("--cuda", action='store_true', help="switch from OpenCL to CUDA")
    parser.add_argument("--hip", action='store_true', help="switch from OpenCL to HIP")
    parser.add_argument("--hip-platform", type=str, choices=['AMD', 'NVIDIA'], default='AMD', help="choose hardware platform for HIP backend")
    parser.add_argument("--host-target", default='X86',
                        help="host LLVM target architecture, defaults to X86, multiple targets may be provided as a semi-colon separated string")
    parser.add_argument("--enable-esimd-emulator", action='store_true', help="build with ESIMD emulation support")
    parser.add_argument("--enable-all-llvm-targets", action='store_true', help="build compiler with all supported targets, it doesn't change runtime build")
    parser.add_argument("--no-assertions", action='store_true', help="build without assertions")
    parser.add_argument("--docs", action='store_true', help="build Doxygen documentation")
    parser.add_argument("--werror", action='store_true', help="Treat warnings as errors")
    parser.add_argument("--shared-libs", action='store_true', help="Build shared libraries")
    parser.add_argument("--cmake-opt", action='append', help="Additional CMake option not configured via script parameters")
    parser.add_argument("--cmake-gen", default="Ninja", help="CMake generator")
    parser.add_argument("--use-libcxx", action="store_true", help="build sycl runtime with libcxx")
    parser.add_argument("--libcxx-include", metavar="LIBCXX_INCLUDE_PATH", help="libcxx include path")
    parser.add_argument("--libcxx-library", metavar="LIBCXX_LIBRARY_PATH", help="libcxx library path")
    parser.add_argument("--use-lld", action="store_true", help="Use LLD linker for build")
    parser.add_argument("--llvm-external-projects", help="Add external projects to build. Add as comma seperated list.")
    parser.add_argument("--ci-defaults", action="store_true", help="Enable default CI parameters")
    parser.add_argument("--enable-plugin", action='append', help="Enable SYCL plugin")
    args = parser.parse_args()

    print("args:{}".format(args))

    return do_configure(args)

if __name__ == "__main__":
    ret = main()
    exit_code = 0 if ret else 1
    sys.exit(exit_code)<|MERGE_RESOLUTION|>--- conflicted
+++ resolved
@@ -44,17 +44,10 @@
     sycl_enable_xpti_tracing = 'ON'
     xpti_enable_werror = 'OFF'
 
-<<<<<<< HEAD
-=======
     # lld is needed on Windows or for the HIP plugin on AMD
     if platform.system() == 'Windows' or (args.hip and args.hip_platform == 'AMD'):
         llvm_enable_projects += ';lld'
 
-    # replace not append, so ARM ^ X86
-    if args.arm:
-        llvm_targets_to_build = 'ARM;AArch64'
-
->>>>>>> 084f34c1
     if args.enable_esimd_emulator:
         sycl_enabled_plugins.append("esimd_emulator")
 
