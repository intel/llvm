--- conflicted
+++ resolved
@@ -25,11 +25,8 @@
     llvm_enable_projects = 'clang;' + llvm_external_projects
     libclc_targets_to_build = ''
     sycl_build_pi_cuda = 'OFF'
-<<<<<<< HEAD
+    sycl_build_pi_esimd_cpu = 'ON'
     sycl_build_pi_rocm = 'OFF'
-=======
-    sycl_build_pi_esimd_cpu = 'ON'
->>>>>>> 2e978482
     sycl_werror = 'ON'
     llvm_enable_assertions = 'ON'
     llvm_enable_doxygen = 'OFF'
@@ -49,7 +46,9 @@
         libclc_targets_to_build = 'nvptx64--;nvptx64--nvidiacl'
         sycl_build_pi_cuda = 'ON'
 
-<<<<<<< HEAD
+    if args.disable_esimd_cpu:
+        sycl_build_pi_esimd_cpu = 'OFF'
+    
     if args.rocm:
         llvm_targets_to_build += ';AMDGPU'
         # TODO libclc should be added once,
@@ -57,10 +56,6 @@
         llvm_enable_projects += ';libclc'
         libclc_targets_to_build = 'amdgcn--;amdgcn--amdhsa'
         sycl_build_pi_rocm = 'ON'
-=======
-    if args.disable_esimd_cpu:
-        sycl_build_pi_esimd_cpu = 'OFF'
->>>>>>> 2e978482
 
     if args.no_werror:
         sycl_werror = 'OFF'
