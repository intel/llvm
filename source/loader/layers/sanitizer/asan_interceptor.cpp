//===----------------------------------------------------------------------===//
/*
 *
 * Copyright (C) 2023 Intel Corporation
 *
 * Part of the Unified-Runtime Project, under the Apache License v2.0 with LLVM Exceptions.
 * See LICENSE.TXT
 * SPDX-License-Identifier: Apache-2.0 WITH LLVM-exception
 *
 * @file asan_interceptor.cpp
 *
 */

#include "asan_interceptor.hpp"
#include "asan_quarantine.hpp"
#include "asan_report.hpp"
#include "asan_shadow_setup.hpp"
#include "stacktrace.hpp"
#include "ur_sanitizer_utils.hpp"

namespace ur_sanitizer_layer {

namespace {

uptr MemToShadow_CPU(uptr USM_SHADOW_BASE, uptr UPtr) {
    return USM_SHADOW_BASE + (UPtr >> 3);
}

uptr MemToShadow_PVC(uptr USM_SHADOW_BASE, uptr UPtr) {
    if (UPtr & 0xFF00000000000000ULL) { // Device USM
        return USM_SHADOW_BASE + 0x200000000000ULL +
               ((UPtr & 0xFFFFFFFFFFFFULL) >> 3);
    } else { // Only consider 47bit VA
        return USM_SHADOW_BASE + ((UPtr & 0x7FFFFFFFFFFFULL) >> 3);
    }
}

ur_result_t urEnqueueUSMSet(ur_queue_handle_t Queue, void *Ptr, char Value,
                            size_t Size, uint32_t NumEvents = 0,
                            const ur_event_handle_t *EventWaitList = nullptr,
                            ur_event_handle_t *OutEvent = nullptr) {
    if (Size == 0) {
        return UR_RESULT_SUCCESS;
    }
    return context.urDdiTable.Enqueue.pfnUSMFill(
        Queue, Ptr, 1, &Value, Size, NumEvents, EventWaitList, OutEvent);
}

ur_result_t enqueueMemSetShadow(ur_context_handle_t Context,
                                std::shared_ptr<DeviceInfo> &DeviceInfo,
                                ur_queue_handle_t Queue, uptr Ptr, uptr Size,
                                u8 Value) {
    if (Size == 0) {
        return UR_RESULT_SUCCESS;
    }
    if (DeviceInfo->Type == DeviceType::CPU) {
        uptr ShadowBegin = MemToShadow_CPU(DeviceInfo->ShadowOffset, Ptr);
        uptr ShadowEnd =
            MemToShadow_CPU(DeviceInfo->ShadowOffset, Ptr + Size - 1);

        // Poison shadow memory outside of asan runtime is not allowed, so we
        // need to avoid memset's call from being intercepted.
        static auto MemSet =
            (void *(*)(void *, int, size_t))GetMemFunctionPointer("memset");
        if (!MemSet) {
            return UR_RESULT_ERROR_UNKNOWN;
        }
        context.logger.debug("enqueueMemSetShadow(addr={}, count={}, value={})",
                             (void *)ShadowBegin, ShadowEnd - ShadowBegin + 1,
                             (void *)(size_t)Value);
        MemSet((void *)ShadowBegin, Value, ShadowEnd - ShadowBegin + 1);
    } else if (DeviceInfo->Type == DeviceType::GPU_PVC) {
        uptr ShadowBegin = MemToShadow_PVC(DeviceInfo->ShadowOffset, Ptr);
        uptr ShadowEnd =
            MemToShadow_PVC(DeviceInfo->ShadowOffset, Ptr + Size - 1);
        assert(ShadowBegin <= ShadowEnd);
        {
            static const size_t PageSize =
                GetVirtualMemGranularity(Context, DeviceInfo->Handle);

            ur_physical_mem_properties_t Desc{
                UR_STRUCTURE_TYPE_PHYSICAL_MEM_PROPERTIES, nullptr, 0};
            static ur_physical_mem_handle_t PhysicalMem{};

            // Make sure [Ptr, Ptr + Size] is mapped to physical memory
            for (auto MappedPtr = RoundDownTo(ShadowBegin, PageSize);
                 MappedPtr <= ShadowEnd; MappedPtr += PageSize) {
                if (!PhysicalMem) {
                    auto URes = context.urDdiTable.PhysicalMem.pfnCreate(
                        Context, DeviceInfo->Handle, PageSize, &Desc,
                        &PhysicalMem);
                    if (URes != UR_RESULT_SUCCESS) {
                        context.logger.error("urPhysicalMemCreate(): {}", URes);
                        return URes;
                    }
                }

                context.logger.debug("urVirtualMemMap: {} ~ {}",
                                     (void *)MappedPtr,
                                     (void *)(MappedPtr + PageSize - 1));

                // FIXME: No flag to check the failed reason is VA is already mapped
                auto URes = context.urDdiTable.VirtualMem.pfnMap(
                    Context, (void *)MappedPtr, PageSize, PhysicalMem, 0,
                    UR_VIRTUAL_MEM_ACCESS_FLAG_READ_WRITE);
                if (URes != UR_RESULT_SUCCESS) {
                    context.logger.debug("urVirtualMemMap(): {}", URes);
                }

                // Initialize to zero
                if (URes == UR_RESULT_SUCCESS) {
                    // Reset PhysicalMem to null since it's been mapped
                    PhysicalMem = nullptr;

                    auto URes =
                        urEnqueueUSMSet(Queue, (void *)MappedPtr, 0, PageSize);
                    if (URes != UR_RESULT_SUCCESS) {
                        context.logger.error("urEnqueueUSMFill(): {}", URes);
                        return URes;
                    }
                }
            }
        }

        auto URes = urEnqueueUSMSet(Queue, (void *)ShadowBegin, Value,
                                    ShadowEnd - ShadowBegin + 1);
        context.logger.debug(
            "enqueueMemSetShadow (addr={}, count={}, value={}): {}",
            (void *)ShadowBegin, ShadowEnd - ShadowBegin + 1,
            (void *)(size_t)Value, URes);
        if (URes != UR_RESULT_SUCCESS) {
            context.logger.error("urEnqueueUSMFill(): {}", URes);
            return URes;
        }
    } else {
        context.logger.error("Unsupport device type");
        return UR_RESULT_ERROR_INVALID_ARGUMENT;
    }
    return UR_RESULT_SUCCESS;
}

} // namespace

SanitizerInterceptor::SanitizerInterceptor() {
    auto Options = getenv_to_map("UR_LAYER_ASAN_OPTIONS");
    if (!Options.has_value()) {
        return;
    }

    auto KV = Options->find("debug");
    if (KV != Options->end()) {
        auto Value = KV->second.front();
        cl_Debug = Value == "1" || Value == "true" ? 1 : 0;
    }

    KV = Options->find("redzone");
    if (KV != Options->end()) {
        auto Value = KV->second.front();
        try {
            cl_MinRZSize = std::stoul(Value);
            if (cl_MinRZSize < 16) {
                cl_MinRZSize = 16;
                context.logger.warning("Trying to set redzone size to a value "
                                       "less than 16 is ignored");
            }
        } catch (...) {
            die("<SANITIZER>[ERROR]: \"redzone\" should be an integer");
        }
    }
    KV = Options->find("max_redzone");
    if (KV != Options->end()) {
        auto Value = KV->second.front();
        try {
            cl_MaxRZSize = std::stoul(Value);
            if (cl_MaxRZSize > 2048) {
                cl_MaxRZSize = 2048;
                context.logger.warning("Trying to set max redzone size to a "
                                       "value greater than 2048 is ignored");
            }
        } catch (...) {
            die("<SANITIZER>[ERROR]: \"max_redzone\" should be an integer");
        }
    }

    KV = Options->find("quarantine_size_mb");
    if (KV != Options->end()) {
        auto Value = KV->second.front();
        try {
            cl_MaxQuarantineSizeMB = std::stoul(Value);
        } catch (...) {
            die("<SANITIZER>[ERROR]: \"cl_MaxQuarantineSizeMB\" should be an "
                "integer");
        }
    }
    if (cl_MaxQuarantineSizeMB) {
        m_Quarantine =
            std::make_unique<Quarantine>(cl_MaxQuarantineSizeMB * 1024 * 1024);
    }

    KV = Options->find("detect_locals");
    if (KV != Options->end()) {
        auto Value = KV->second.front();
        cl_DetectLocals = Value == "1" || Value == "true" ? true : false;
    }
}

SanitizerInterceptor::~SanitizerInterceptor() {
    DestroyShadowMemoryOnCPU();
    DestroyShadowMemoryOnPVC();
}

/// The memory chunk allocated from the underlying allocator looks like this:
/// L L L L L L U U U U U U R R
///   L -- left redzone words (0 or more bytes)
///   U -- user memory.
///   R -- right redzone (0 or more bytes)
///
/// ref: "compiler-rt/lib/asan/asan_allocator.cpp" Allocator::Allocate
ur_result_t SanitizerInterceptor::allocateMemory(
    ur_context_handle_t Context, ur_device_handle_t Device,
    const ur_usm_desc_t *Properties, ur_usm_pool_handle_t Pool, size_t Size,
    AllocType Type, void **ResultPtr) {

    auto ContextInfo = getContextInfo(Context);
    std::shared_ptr<DeviceInfo> DeviceInfo =
        Device ? getDeviceInfo(Device) : nullptr;

    /// Modified from llvm/compiler-rt/lib/asan/asan_allocator.cpp
    uint32_t Alignment = Properties ? Properties->align : 0;
    // Alignment must be zero or a power-of-two
    if (0 != (Alignment & (Alignment - 1))) {
        return UR_RESULT_ERROR_INVALID_ARGUMENT;
    }

    const uint32_t MinAlignment = ASAN_SHADOW_GRANULARITY;
    if (Alignment == 0) {
        Alignment = DeviceInfo ? DeviceInfo->Alignment : MinAlignment;
    }
    if (Alignment < MinAlignment) {
        Alignment = MinAlignment;
    }

    uptr RZLog = ComputeRZLog(Size, cl_MinRZSize, cl_MaxRZSize);
    uptr RZSize = RZLog2Size(RZLog);
    uptr RoundedSize = RoundUpTo(Size, Alignment);
    uptr NeededSize = RoundedSize + RZSize * 2;
    if (Alignment > MinAlignment) {
        NeededSize += Alignment;
    }

    void *Allocated = nullptr;

    if (Type == AllocType::DEVICE_USM) {
        UR_CALL(context.urDdiTable.USM.pfnDeviceAlloc(
            Context, Device, Properties, Pool, NeededSize, &Allocated));
    } else if (Type == AllocType::HOST_USM) {
        UR_CALL(context.urDdiTable.USM.pfnHostAlloc(Context, Properties, Pool,
                                                    NeededSize, &Allocated));
    } else if (Type == AllocType::SHARED_USM) {
        UR_CALL(context.urDdiTable.USM.pfnSharedAlloc(
            Context, Device, Properties, Pool, NeededSize, &Allocated));
    } else if (Type == AllocType::MEM_BUFFER) {
        UR_CALL(context.urDdiTable.USM.pfnDeviceAlloc(
            Context, Device, Properties, Pool, NeededSize, &Allocated));
    } else {
        context.logger.error("Unsupport memory type");
        return UR_RESULT_ERROR_INVALID_ARGUMENT;
    }

    uptr AllocBegin = reinterpret_cast<uptr>(Allocated);
    [[maybe_unused]] uptr AllocEnd = AllocBegin + NeededSize;
    uptr UserBegin = AllocBegin + RZSize;
    if (!IsAligned(UserBegin, Alignment)) {
        UserBegin = RoundUpTo(UserBegin, Alignment);
    }
    uptr UserEnd = UserBegin + Size;
    assert(UserEnd <= AllocEnd);

    *ResultPtr = reinterpret_cast<void *>(UserBegin);

    auto AI = std::make_shared<AllocInfo>(AllocInfo{AllocBegin,
                                                    UserBegin,
                                                    UserEnd,
                                                    NeededSize,
                                                    Type,
                                                    false,
                                                    Context,
                                                    Device,
                                                    GetCurrentBacktrace(),
                                                    {}});

    AI->print();

    // For updating shadow memory
    if (Device) { // Device/Shared USM
        ContextInfo->insertAllocInfo({Device}, AI);
    } else { // Host USM
        ContextInfo->insertAllocInfo(ContextInfo->DeviceList, AI);
    }

    // For memory release
    {
        std::scoped_lock<ur_shared_mutex> Guard(m_AllocationMapMutex);
        m_AllocationMap.emplace(AI->AllocBegin, std::move(AI));
    }

    return UR_RESULT_SUCCESS;
}

ur_result_t SanitizerInterceptor::releaseMemory(ur_context_handle_t Context,
                                                void *Ptr) {
    auto ContextInfo = getContextInfo(Context);

    auto Addr = reinterpret_cast<uptr>(Ptr);
    auto AllocInfoItOp = findAllocInfoByAddress(Addr);

    if (!AllocInfoItOp) {
        // "Addr" might be a host pointer
        ReportBadFree(Addr, GetCurrentBacktrace(), nullptr);
        return UR_RESULT_ERROR_INVALID_ARGUMENT;
    }

    auto AllocInfoIt = *AllocInfoItOp;
    auto &AllocInfo = AllocInfoIt->second;

    if (AllocInfo->Context != Context) {
        if (AllocInfo->UserBegin == Addr) {
            ReportBadContext(Addr, GetCurrentBacktrace(), AllocInfo);
        } else {
            // "Addr" might be a host pointer
            ReportBadFree(Addr, GetCurrentBacktrace(), nullptr);
        }
        return UR_RESULT_ERROR_INVALID_ARGUMENT;
    }

    if (Addr != AllocInfo->UserBegin) {
        ReportBadFree(Addr, GetCurrentBacktrace(), AllocInfo);
        return UR_RESULT_ERROR_INVALID_ARGUMENT;
    }

    if (AllocInfo->IsReleased) {
        ReportDoubleFree(Addr, GetCurrentBacktrace(), AllocInfo);
        return UR_RESULT_ERROR_INVALID_ARGUMENT;
    }

    AllocInfo->IsReleased = true;
    AllocInfo->ReleaseStack = GetCurrentBacktrace();

    if (AllocInfo->Type == AllocType::HOST_USM) {
        ContextInfo->insertAllocInfo(ContextInfo->DeviceList, AllocInfo);
    } else {
        ContextInfo->insertAllocInfo({AllocInfo->Device}, AllocInfo);
    }

    // If quarantine is disabled, USM is freed immediately
    if (!m_Quarantine) {
        context.logger.debug("Free: {}", (void *)AllocInfo->AllocBegin);
        std::scoped_lock<ur_shared_mutex> Guard(m_AllocationMapMutex);
        m_AllocationMap.erase(AllocInfoIt);
        return context.urDdiTable.USM.pfnFree(Context,
                                              (void *)(AllocInfo->AllocBegin));
    }

    auto ReleaseList = m_Quarantine->put(AllocInfo->Device, AllocInfoIt);
    if (ReleaseList.size()) {
        std::scoped_lock<ur_shared_mutex> Guard(m_AllocationMapMutex);
        for (auto &It : ReleaseList) {
            context.logger.info("Quarantine Free: {}",
                                (void *)It->second->AllocBegin);
            m_AllocationMap.erase(It);
            UR_CALL(context.urDdiTable.USM.pfnFree(
                Context, (void *)(It->second->AllocBegin)));
        }
    }

    return UR_RESULT_SUCCESS;
}

ur_result_t SanitizerInterceptor::preLaunchKernel(ur_kernel_handle_t Kernel,
                                                  ur_queue_handle_t Queue,
                                                  USMLaunchInfo &LaunchInfo) {
    auto Context = GetContext(Queue);
    auto Device = GetDevice(Queue);
    auto ContextInfo = getContextInfo(Context);
    auto DeviceInfo = getDeviceInfo(Device);
    auto KernelInfo = getKernelInfo(Kernel);

    UR_CALL(LaunchInfo.updateKernelInfo(*KernelInfo.get()));

    ManagedQueue InternalQueue(Context, Device);
    if (!InternalQueue) {
        context.logger.error("Failed to create internal queue");
        return UR_RESULT_ERROR_INVALID_QUEUE;
    }

    UR_CALL(
        prepareLaunch(Context, DeviceInfo, InternalQueue, Kernel, LaunchInfo));

    UR_CALL(updateShadowMemory(ContextInfo, DeviceInfo, InternalQueue));

    return UR_RESULT_SUCCESS;
}

ur_result_t SanitizerInterceptor::postLaunchKernel(ur_kernel_handle_t Kernel,
                                                   ur_queue_handle_t Queue,
                                                   USMLaunchInfo &LaunchInfo) {
    // FIXME: We must use block operation here, until we support urEventSetCallback
    auto Result = context.urDdiTable.Queue.pfnFinish(Queue);

    if (Result == UR_RESULT_SUCCESS) {
        const auto &AH = LaunchInfo.Data->SanitizerReport;
        if (!AH.Flag) {
            return UR_RESULT_SUCCESS;
        }
        if (AH.ErrorType == DeviceSanitizerErrorType::USE_AFTER_FREE) {
            ReportUseAfterFree(AH, Kernel, GetContext(Queue));
        } else if (AH.ErrorType == DeviceSanitizerErrorType::OUT_OF_BOUNDS) {
            ReportOutOfBoundsError(AH, Kernel);
        } else {
            ReportGenericError(AH);
        }
    }

    return Result;
}

ur_result_t DeviceInfo::allocShadowMemory(ur_context_handle_t Context) {
    if (Type == DeviceType::CPU) {
        UR_CALL(SetupShadowMemoryOnCPU(ShadowOffset, ShadowOffsetEnd));
    } else if (Type == DeviceType::GPU_PVC) {
        UR_CALL(SetupShadowMemoryOnPVC(Context, ShadowOffset, ShadowOffsetEnd));
    } else {
        context.logger.error("Unsupport device type");
        return UR_RESULT_ERROR_INVALID_ARGUMENT;
    }
    context.logger.info("ShadowMemory(Global): {} - {}", (void *)ShadowOffset,
                        (void *)ShadowOffsetEnd);
    return UR_RESULT_SUCCESS;
}

/// Each 8 bytes of application memory are mapped into one byte of shadow memory
/// The meaning of that byte:
///  - Negative: All bytes are not accessible (poisoned)
///  - 0: All bytes are accessible
///  - 1 <= k <= 7: Only the first k bytes is accessible
///
/// ref: https://github.com/google/sanitizers/wiki/AddressSanitizerAlgorithm#mapping
ur_result_t SanitizerInterceptor::enqueueAllocInfo(
    ur_context_handle_t Context, std::shared_ptr<DeviceInfo> &DeviceInfo,
    ur_queue_handle_t Queue, std::shared_ptr<AllocInfo> &AI) {
    if (AI->IsReleased) {
        int ShadowByte;
        switch (AI->Type) {
        case AllocType::HOST_USM:
            ShadowByte = kUsmHostDeallocatedMagic;
            break;
        case AllocType::DEVICE_USM:
            ShadowByte = kUsmDeviceDeallocatedMagic;
            break;
        case AllocType::SHARED_USM:
            ShadowByte = kUsmSharedDeallocatedMagic;
            break;
        case AllocType::MEM_BUFFER:
            ShadowByte = kMemBufferDeallocatedMagic;
            break;
        default:
            ShadowByte = 0xff;
            assert(false && "Unknow AllocInfo Type");
        }
        UR_CALL(enqueueMemSetShadow(Context, DeviceInfo, Queue, AI->AllocBegin,
                                    AI->AllocSize, ShadowByte));
        return UR_RESULT_SUCCESS;
    }

    // Init zero
    UR_CALL(enqueueMemSetShadow(Context, DeviceInfo, Queue, AI->AllocBegin,
                                AI->AllocSize, 0));

    uptr TailBegin = RoundUpTo(AI->UserEnd, ASAN_SHADOW_GRANULARITY);
    uptr TailEnd = AI->AllocBegin + AI->AllocSize;

    // User tail
    if (TailBegin != AI->UserEnd) {
        auto Value =
            AI->UserEnd - RoundDownTo(AI->UserEnd, ASAN_SHADOW_GRANULARITY);
        UR_CALL(enqueueMemSetShadow(Context, DeviceInfo, Queue, AI->UserEnd, 1,
                                    static_cast<u8>(Value)));
    }

    int ShadowByte;
    switch (AI->Type) {
    case AllocType::HOST_USM:
        ShadowByte = kUsmHostRedzoneMagic;
        break;
    case AllocType::DEVICE_USM:
        ShadowByte = kUsmDeviceRedzoneMagic;
        break;
    case AllocType::SHARED_USM:
        ShadowByte = kUsmSharedRedzoneMagic;
        break;
    case AllocType::MEM_BUFFER:
        ShadowByte = kMemBufferRedzoneMagic;
        break;
    case AllocType::DEVICE_GLOBAL:
        ShadowByte = kDeviceGlobalRedzoneMagic;
        break;
    default:
        ShadowByte = 0xff;
        assert(false && "Unknow AllocInfo Type");
    }

    // Left red zone
    UR_CALL(enqueueMemSetShadow(Context, DeviceInfo, Queue, AI->AllocBegin,
                                AI->UserBegin - AI->AllocBegin, ShadowByte));

    // Right red zone
    UR_CALL(enqueueMemSetShadow(Context, DeviceInfo, Queue, TailBegin,
                                TailEnd - TailBegin, ShadowByte));

    return UR_RESULT_SUCCESS;
}

ur_result_t SanitizerInterceptor::updateShadowMemory(
    std::shared_ptr<ContextInfo> &ContextInfo,
    std::shared_ptr<DeviceInfo> &DeviceInfo, ur_queue_handle_t Queue) {
    auto &AllocInfos = ContextInfo->AllocInfosMap[DeviceInfo->Handle];
    std::scoped_lock<ur_shared_mutex> Guard(AllocInfos.Mutex);

    for (auto &AI : AllocInfos.List) {
        UR_CALL(enqueueAllocInfo(ContextInfo->Handle, DeviceInfo, Queue, AI));
    }
    AllocInfos.List.clear();

    return UR_RESULT_SUCCESS;
}

ur_result_t
SanitizerInterceptor::registerDeviceGlobals(ur_context_handle_t Context,
                                            ur_program_handle_t Program) {
    std::vector<ur_device_handle_t> Devices = GetProgramDevices(Program);

    auto ContextInfo = getContextInfo(Context);

    for (auto Device : Devices) {
        ManagedQueue Queue(Context, Device);

        uint64_t NumOfDeviceGlobal;
        auto Result = context.urDdiTable.Enqueue.pfnDeviceGlobalVariableRead(
            Queue, Program, kSPIR_AsanDeviceGlobalCount, true,
            sizeof(NumOfDeviceGlobal), 0, &NumOfDeviceGlobal, 0, nullptr,
            nullptr);
        if (Result != UR_RESULT_SUCCESS) {
            context.logger.info("No device globals");
            continue;
        }

        std::vector<DeviceGlobalInfo> GVInfos(NumOfDeviceGlobal);
        Result = context.urDdiTable.Enqueue.pfnDeviceGlobalVariableRead(
            Queue, Program, kSPIR_AsanDeviceGlobalMetadata, true,
            sizeof(DeviceGlobalInfo) * NumOfDeviceGlobal, 0, &GVInfos[0], 0,
            nullptr, nullptr);
        if (Result != UR_RESULT_SUCCESS) {
            context.logger.error("Device Global[{}] Read Failed: {}",
                                 kSPIR_AsanDeviceGlobalMetadata, Result);
            return Result;
        }

        auto DeviceInfo = getDeviceInfo(Device);
        for (size_t i = 0; i < NumOfDeviceGlobal; i++) {
            auto AI = std::make_shared<AllocInfo>(
                AllocInfo{GVInfos[i].Addr,
                          GVInfos[i].Addr,
                          GVInfos[i].Addr + GVInfos[i].Size,
                          GVInfos[i].SizeWithRedZone,
                          AllocType::DEVICE_GLOBAL,
                          false,
                          Context,
                          Device,
                          GetCurrentBacktrace(),
                          {}});

            ContextInfo->insertAllocInfo({Device}, AI);
        }
    }

    return UR_RESULT_SUCCESS;
}

ur_result_t
SanitizerInterceptor::insertContext(ur_context_handle_t Context,
                                    std::shared_ptr<ContextInfo> &CI) {
    std::scoped_lock<ur_shared_mutex> Guard(m_ContextMapMutex);

    if (m_ContextMap.find(Context) != m_ContextMap.end()) {
        CI = m_ContextMap.at(Context);
        return UR_RESULT_SUCCESS;
    }

    CI = std::make_shared<ContextInfo>(Context);

    // Don't move CI, since it's a return value as well
    m_ContextMap.emplace(Context, CI);

    return UR_RESULT_SUCCESS;
}

ur_result_t SanitizerInterceptor::eraseContext(ur_context_handle_t Context) {
    std::scoped_lock<ur_shared_mutex> Guard(m_ContextMapMutex);
    assert(m_ContextMap.find(Context) != m_ContextMap.end());
    m_ContextMap.erase(Context);
    // TODO: Remove devices in each context
    return UR_RESULT_SUCCESS;
}

ur_result_t
SanitizerInterceptor::insertDevice(ur_device_handle_t Device,
                                   std::shared_ptr<DeviceInfo> &DI) {
    std::scoped_lock<ur_shared_mutex> Guard(m_DeviceMapMutex);

    if (m_DeviceMap.find(Device) != m_DeviceMap.end()) {
        DI = m_DeviceMap.at(Device);
        return UR_RESULT_SUCCESS;
    }

    DI = std::make_shared<ur_sanitizer_layer::DeviceInfo>(Device);

    // Query device type
    DI->Type = GetDeviceType(Device);
    if (DI->Type == DeviceType::UNKNOWN) {
        return UR_RESULT_ERROR_UNSUPPORTED_FEATURE;
    }

    // Query alignment
    UR_CALL(context.urDdiTable.Device.pfnGetInfo(
        Device, UR_DEVICE_INFO_MEM_BASE_ADDR_ALIGN, sizeof(DI->Alignment),
        &DI->Alignment, nullptr));

    // Don't move DI, since it's a return value as well
    m_DeviceMap.emplace(Device, DI);

    return UR_RESULT_SUCCESS;
}

ur_result_t SanitizerInterceptor::eraseDevice(ur_device_handle_t Device) {
    std::scoped_lock<ur_shared_mutex> Guard(m_DeviceMapMutex);
    assert(m_DeviceMap.find(Device) != m_DeviceMap.end());
    m_DeviceMap.erase(Device);
    // TODO: Remove devices in each context
    return UR_RESULT_SUCCESS;
}

ur_result_t SanitizerInterceptor::insertKernel(ur_kernel_handle_t Kernel) {
    std::scoped_lock<ur_shared_mutex> Guard(m_KernelMapMutex);
    if (m_KernelMap.find(Kernel) != m_KernelMap.end()) {
        return UR_RESULT_SUCCESS;
    }
    m_KernelMap.emplace(Kernel, std::make_shared<KernelInfo>(Kernel));
    return UR_RESULT_SUCCESS;
}

ur_result_t SanitizerInterceptor::eraseKernel(ur_kernel_handle_t Kernel) {
    std::scoped_lock<ur_shared_mutex> Guard(m_KernelMapMutex);
    assert(m_KernelMap.find(Kernel) != m_KernelMap.end());
    m_KernelMap.erase(Kernel);
    return UR_RESULT_SUCCESS;
}

<<<<<<< HEAD
ur_result_t
SanitizerInterceptor::insertMemBuffer(std::shared_ptr<MemBuffer> MemBuffer) {
    std::scoped_lock<ur_shared_mutex> Guard(m_MemBufferMapMutex);
    assert(m_MemBufferMap.find(ur_cast<ur_mem_handle_t>(MemBuffer.get())) ==
           m_MemBufferMap.end());
    m_MemBufferMap.emplace(reinterpret_cast<ur_mem_handle_t>(MemBuffer.get()),
                           MemBuffer);
    return UR_RESULT_SUCCESS;
}

ur_result_t SanitizerInterceptor::eraseMemBuffer(ur_mem_handle_t MemHandle) {
    std::scoped_lock<ur_shared_mutex> Guard(m_MemBufferMapMutex);
    assert(m_MemBufferMap.find(MemHandle) != m_MemBufferMap.end());
    m_MemBufferMap.erase(MemHandle);
    return UR_RESULT_SUCCESS;
}

std::shared_ptr<MemBuffer>
SanitizerInterceptor::getMemBuffer(ur_mem_handle_t MemHandle) {
    std::shared_lock<ur_shared_mutex> Guard(m_MemBufferMapMutex);
    if (m_MemBufferMap.find(MemHandle) != m_MemBufferMap.end()) {
        return m_MemBufferMap[MemHandle];
    }
    return nullptr;
}

=======
>>>>>>> 0f7374e6
ur_result_t SanitizerInterceptor::prepareLaunch(
    ur_context_handle_t Context, std::shared_ptr<DeviceInfo> &DeviceInfo,
    ur_queue_handle_t Queue, ur_kernel_handle_t Kernel,
    USMLaunchInfo &LaunchInfo) {
    auto Program = GetProgram(Kernel);

    do {
<<<<<<< HEAD
        // Set membuffer arguments
        auto KernelInfo = getKernelInfo(Kernel);
        for (const auto &[ArgIndex, MemBuffer] : KernelInfo->BufferArgs) {
            char *ArgPointer = nullptr;
            UR_CALL(MemBuffer->getHandle(DeviceInfo->Handle, ArgPointer));
            ur_result_t URes = context.urDdiTable.Kernel.pfnSetArgPointer(
                Kernel, ArgIndex, nullptr, &ArgPointer);
            if (URes != UR_RESULT_SUCCESS) {
                context.logger.error(
                    "Failed to set buffer {} as the {} arg to kernel {}: {}",
                    ur_cast<ur_mem_handle_t>(MemBuffer.get()), ArgIndex, Kernel,
                    URes);
=======
        // Set launch info argument
        auto ArgNums = GetKernelNumArgs(Kernel);
        if (ArgNums) {
            context.logger.debug(
                "launch_info {} (numLocalArgs={}, localArgs={})",
                (void *)LaunchInfo.Data, LaunchInfo.Data->NumLocalArgs,
                (void *)LaunchInfo.Data->LocalArgs);
            ur_result_t URes = context.urDdiTable.Kernel.pfnSetArgPointer(
                Kernel, ArgNums - 1, nullptr, &LaunchInfo.Data);
            if (URes != UR_RESULT_SUCCESS) {
                context.logger.error("Failed to set launch info: {}", URes);
>>>>>>> 0f7374e6
                return URes;
            }
        }

        // Write global variable to program
        auto EnqueueWriteGlobal = [Queue, Program](const char *Name,
                                                   const void *Value,
                                                   size_t Size) {
            auto Result =
                context.urDdiTable.Enqueue.pfnDeviceGlobalVariableWrite(
                    Queue, Program, Name, false, Size, 0, Value, 0, nullptr,
                    nullptr);
            if (Result != UR_RESULT_SUCCESS) {
                context.logger.warning(
                    "Failed to write device global \"{}\": {}", Name, Result);
                return false;
            }
            return true;
        };

        // Write debug
        EnqueueWriteGlobal(kSPIR_AsanDebug, &cl_Debug, sizeof(cl_Debug));

        // Write shadow memory offset for global memory
        EnqueueWriteGlobal(kSPIR_AsanShadowMemoryGlobalStart,
                           &DeviceInfo->ShadowOffset,
                           sizeof(DeviceInfo->ShadowOffset));
        EnqueueWriteGlobal(kSPIR_AsanShadowMemoryGlobalEnd,
                           &DeviceInfo->ShadowOffsetEnd,
                           sizeof(DeviceInfo->ShadowOffsetEnd));

        // Write device type
        EnqueueWriteGlobal(kSPIR_DeviceType, &DeviceInfo->Type,
                           sizeof(DeviceInfo->Type));

        if (DeviceInfo->Type == DeviceType::CPU) {
            break;
        }

        if (LaunchInfo.LocalWorkSize.empty()) {
            LaunchInfo.LocalWorkSize.reserve(3);
            // FIXME: This is W/A until urKernelSuggestGroupSize is added
            LaunchInfo.LocalWorkSize[0] = 1;
            LaunchInfo.LocalWorkSize[1] = 1;
            LaunchInfo.LocalWorkSize[2] = 1;
        }

        const size_t *LocalWorkSize = LaunchInfo.LocalWorkSize.data();
        uint32_t NumWG = 1;
        for (uint32_t Dim = 0; Dim < LaunchInfo.WorkDim; ++Dim) {
            NumWG *= (LaunchInfo.GlobalWorkSize[Dim] + LocalWorkSize[Dim] - 1) /
                     LocalWorkSize[Dim];
        }

        auto EnqueueAllocateDevice = [Context, &DeviceInfo, Queue,
                                      NumWG](size_t Size, uptr &Ptr) {
            auto URes = context.urDdiTable.USM.pfnDeviceAlloc(
                Context, DeviceInfo->Handle, nullptr, nullptr, Size,
                (void **)&Ptr);
            if (URes != UR_RESULT_SUCCESS) {
                context.logger.error(
                    "Failed to allocate shadow memory for local memory: {}",
                    URes);
                context.logger.error(
                    "Maybe the number of workgroup ({}) too large", NumWG);
                return URes;
            }
            // Initialize shadow memory of local memory
            URes = urEnqueueUSMSet(Queue, (void *)Ptr, 0, Size);
            if (URes == UR_RESULT_ERROR_OUT_OF_DEVICE_MEMORY) {
                context.logger.error(
                    "Failed to allocate shadow memory for local memory: {}",
                    URes);
                context.logger.error(
                    "Maybe the number of workgroup ({}) too large", NumWG);
                return URes;
            }
            return URes;
        };

        // Write shadow memory offset for local memory
        if (cl_DetectLocals) {
            // CPU needn't this
            if (DeviceInfo->Type == DeviceType::GPU_PVC) {
                size_t LocalMemorySize = GetLocalMemorySize(DeviceInfo->Handle);
                size_t LocalShadowMemorySize =
                    (NumWG * LocalMemorySize) >> ASAN_SHADOW_SCALE;

                context.logger.debug(
                    "LocalMemoryInfo(WorkGroup={}, LocalMemorySize={}, "
                    "LocalShadowMemorySize={})",
                    NumWG, LocalMemorySize, LocalShadowMemorySize);

                UR_CALL(EnqueueAllocateDevice(
                    LocalShadowMemorySize, LaunchInfo.Data->LocalShadowOffset));

                LaunchInfo.Data->LocalShadowOffsetEnd =
                    LaunchInfo.Data->LocalShadowOffset + LocalShadowMemorySize -
                    1;

                context.logger.info(
                    "ShadowMemory(Local, {} - {})",
                    (void *)LaunchInfo.Data->LocalShadowOffset,
                    (void *)LaunchInfo.Data->LocalShadowOffsetEnd);
            }
        }
    } while (false);

    return UR_RESULT_SUCCESS;
}

std::optional<AllocationIterator>
SanitizerInterceptor::findAllocInfoByAddress(uptr Address) {
    std::shared_lock<ur_shared_mutex> Guard(m_AllocationMapMutex);
    auto It = m_AllocationMap.upper_bound(Address);
    if (It == m_AllocationMap.begin()) {
        return std::optional<AllocationIterator>{};
    }
    return --It;
}

ur_result_t USMLaunchInfo::initialize() {
    UR_CALL(context.urDdiTable.Context.pfnRetain(Context));
    UR_CALL(context.urDdiTable.Device.pfnRetain(Device));
    UR_CALL(context.urDdiTable.USM.pfnSharedAlloc(
        Context, Device, nullptr, nullptr, sizeof(LaunchInfo), (void **)&Data));
    *Data = LaunchInfo{};
    return UR_RESULT_SUCCESS;
}

ur_result_t USMLaunchInfo::updateKernelInfo(const KernelInfo &KI) {
    auto NumArgs = KI.LocalArgs.size();
    if (NumArgs) {
        Data->NumLocalArgs = NumArgs;
        UR_CALL(context.urDdiTable.USM.pfnSharedAlloc(
            Context, Device, nullptr, nullptr, sizeof(LocalArgsInfo) * NumArgs,
            (void **)&Data->LocalArgs));
        uint32_t i = 0;
        for (auto [ArgIndex, ArgInfo] : KI.LocalArgs) {
            Data->LocalArgs[i++] = ArgInfo;
            context.logger.debug(
                "local_args (argIndex={}, size={}, sizeWithRZ={})", ArgIndex,
                ArgInfo.Size, ArgInfo.SizeWithRedZone);
        }
    }
    return UR_RESULT_SUCCESS;
}

USMLaunchInfo::~USMLaunchInfo() {
    [[maybe_unused]] ur_result_t Result;
    if (Data) {
        auto Type = GetDeviceType(Device);
        if (Type == DeviceType::GPU_PVC) {
            if (Data->PrivateShadowOffset) {
                Result = context.urDdiTable.USM.pfnFree(
                    Context, (void *)Data->PrivateShadowOffset);
                assert(Result == UR_RESULT_SUCCESS);
            }
            if (Data->LocalShadowOffset) {
                Result = context.urDdiTable.USM.pfnFree(
                    Context, (void *)Data->LocalShadowOffset);
                assert(Result == UR_RESULT_SUCCESS);
            }
        }
        if (Data->LocalArgs) {
            Result = context.urDdiTable.USM.pfnFree(Context,
                                                    (void *)Data->LocalArgs);
            assert(Result == UR_RESULT_SUCCESS);
        }
        Result = context.urDdiTable.USM.pfnFree(Context, (void *)Data);
        assert(Result == UR_RESULT_SUCCESS);
    }
    Result = context.urDdiTable.Context.pfnRelease(Context);
    assert(Result == UR_RESULT_SUCCESS);
    Result = context.urDdiTable.Device.pfnRelease(Device);
    assert(Result == UR_RESULT_SUCCESS);
}

} // namespace ur_sanitizer_layer<|MERGE_RESOLUTION|>--- conflicted
+++ resolved
@@ -665,7 +665,6 @@
     return UR_RESULT_SUCCESS;
 }
 
-<<<<<<< HEAD
 ur_result_t
 SanitizerInterceptor::insertMemBuffer(std::shared_ptr<MemBuffer> MemBuffer) {
     std::scoped_lock<ur_shared_mutex> Guard(m_MemBufferMapMutex);
@@ -692,8 +691,6 @@
     return nullptr;
 }
 
-=======
->>>>>>> 0f7374e6
 ur_result_t SanitizerInterceptor::prepareLaunch(
     ur_context_handle_t Context, std::shared_ptr<DeviceInfo> &DeviceInfo,
     ur_queue_handle_t Queue, ur_kernel_handle_t Kernel,
@@ -701,7 +698,6 @@
     auto Program = GetProgram(Kernel);
 
     do {
-<<<<<<< HEAD
         // Set membuffer arguments
         auto KernelInfo = getKernelInfo(Kernel);
         for (const auto &[ArgIndex, MemBuffer] : KernelInfo->BufferArgs) {
@@ -714,7 +710,9 @@
                     "Failed to set buffer {} as the {} arg to kernel {}: {}",
                     ur_cast<ur_mem_handle_t>(MemBuffer.get()), ArgIndex, Kernel,
                     URes);
-=======
+            }
+        }
+
         // Set launch info argument
         auto ArgNums = GetKernelNumArgs(Kernel);
         if (ArgNums) {
@@ -726,7 +724,6 @@
                 Kernel, ArgNums - 1, nullptr, &LaunchInfo.Data);
             if (URes != UR_RESULT_SUCCESS) {
                 context.logger.error("Failed to set launch info: {}", URes);
->>>>>>> 0f7374e6
                 return URes;
             }
         }
