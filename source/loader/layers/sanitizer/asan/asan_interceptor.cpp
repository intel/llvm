--- conflicted
+++ resolved
@@ -681,7 +681,6 @@
     std::shared_ptr<ContextInfo> &ContextInfo,
     std::shared_ptr<DeviceInfo> &DeviceInfo, ur_queue_handle_t Queue,
     ur_kernel_handle_t Kernel, LaunchInfo &LaunchInfo) {
-<<<<<<< HEAD
     auto KernelInfo = getKernelInfo(Kernel);
 
     auto ArgNums = GetKernelNumArgs(Kernel);
@@ -695,11 +694,6 @@
         "LocalMemory={}, PrivateMemory={})",
         (void *)Kernel, GetKernelName(Kernel), ArgNums,
         KernelInfo->IsInstrumented, LocalMemoryUsage, PrivateMemoryUsage);
-=======
-
-    auto KernelInfo = getKernelInfo(Kernel);
-    assert(KernelInfo && "Kernel should be instrumented");
->>>>>>> 75d5b8d2
 
     // Validate pointer arguments
     if (getOptions().DetectKernelArguments) {
@@ -707,7 +701,6 @@
             auto Ptr = PtrPair.first;
             if (Ptr == nullptr) {
                 continue;
-<<<<<<< HEAD
             }
             if (auto ValidateResult = ValidateUSMPointer(
                     ContextInfo->Handle, DeviceInfo->Handle, (uptr)Ptr)) {
@@ -742,37 +735,7 @@
     {
         assert(ArgNums >= 1 &&
                "Sanitized Kernel should have at least one argument");
-=======
-            }
-            if (auto ValidateResult = ValidateUSMPointer(
-                    ContextInfo->Handle, DeviceInfo->Handle, (uptr)Ptr)) {
-                ReportInvalidKernelArgument(Kernel, ArgIndex, (uptr)Ptr,
-                                            ValidateResult, PtrPair.second);
-                exitWithErrors();
-            }
-        }
-    }
-
-    // Set membuffer arguments
-    for (const auto &[ArgIndex, MemBuffer] : KernelInfo->BufferArgs) {
-        char *ArgPointer = nullptr;
-        UR_CALL(MemBuffer->getHandle(DeviceInfo->Handle, ArgPointer));
-        ur_result_t URes = getContext()->urDdiTable.Kernel.pfnSetArgPointer(
-            Kernel, ArgIndex, nullptr, ArgPointer);
-        if (URes != UR_RESULT_SUCCESS) {
-            getContext()->logger.error(
-                "Failed to set buffer {} as the {} arg to kernel {}: {}",
-                ur_cast<ur_mem_handle_t>(MemBuffer.get()), ArgIndex, Kernel,
-                URes);
-        }
-    }
-
-    auto ArgNums = GetKernelNumArgs(Kernel);
-    // We must prepare all kernel args before call
-    // urKernelGetSuggestedLocalWorkSize, otherwise the call will fail on
-    // CPU device.
-    if (ArgNums) {
->>>>>>> 75d5b8d2
+
         ur_result_t URes = getContext()->urDdiTable.Kernel.pfnSetArgPointer(
             Kernel, ArgNums - 1, nullptr, LaunchInfo.Data.getDevicePtr());
         if (URes != UR_RESULT_SUCCESS) {
@@ -812,18 +775,6 @@
     LaunchInfo.Data.Host.DeviceTy = DeviceInfo->Type;
     LaunchInfo.Data.Host.Debug = getOptions().Debug ? 1 : 0;
 
-<<<<<<< HEAD
-=======
-    auto LocalMemoryUsage =
-        GetKernelLocalMemorySize(Kernel, DeviceInfo->Handle);
-    auto PrivateMemoryUsage =
-        GetKernelPrivateMemorySize(Kernel, DeviceInfo->Handle);
-
-    getContext()->logger.info(
-        "KernelInfo {} (LocalMemory={}, PrivateMemory={})", (void *)Kernel,
-        LocalMemoryUsage, PrivateMemoryUsage);
-
->>>>>>> 75d5b8d2
     // Write shadow memory offset for local memory
     if (getOptions().DetectLocals) {
         if (DeviceInfo->Shadow->AllocLocalShadow(
@@ -867,7 +818,6 @@
                 (void *)LaunchInfo.Data.Host.PrivateShadowOffsetEnd);
         }
     }
-<<<<<<< HEAD
 
     // Write local arguments info
     if (!KernelInfo->LocalArgs.empty()) {
@@ -884,29 +834,11 @@
     // sync asan runtime data to device side
     UR_CALL(LaunchInfo.Data.syncToDevice(Queue));
 
-    getContext()->logger.debug("LaunchInfo {} (numLocalArgs={}, localArgs={})",
-=======
-
-    // Write local arguments info
-    if (!KernelInfo->LocalArgs.empty()) {
-        std::vector<LocalArgsInfo> LocalArgsInfo;
-        for (auto [ArgIndex, ArgInfo] : KernelInfo->LocalArgs) {
-            LocalArgsInfo.push_back(ArgInfo);
-            getContext()->logger.debug(
-                "local_args (argIndex={}, size={}, sizeWithRZ={})", ArgIndex,
-                ArgInfo.Size, ArgInfo.SizeWithRedZone);
-        }
-        UR_CALL(LaunchInfo.Data.importLocalArgsInfo(Queue, LocalArgsInfo));
-    }
-
-    // sync asan runtime data to device side
-    UR_CALL(LaunchInfo.Data.syncToDevice(Queue));
-
-    getContext()->logger.debug("launch_info {} (numLocalArgs={}, localArgs={})",
->>>>>>> 75d5b8d2
-                               (void *)LaunchInfo.Data.getDevicePtr(),
-                               LaunchInfo.Data.Host.NumLocalArgs,
-                               (void *)LaunchInfo.Data.Host.LocalArgs);
+    getContext()->logger.info(
+        "LaunchInfo {} (device={}, debug={}, numLocalArgs={}, localArgs={})",
+        (void *)LaunchInfo.Data.getDevicePtr(), LaunchInfo.Data.Host.DeviceTy,
+        LaunchInfo.Data.Host.Debug, LaunchInfo.Data.Host.NumLocalArgs,
+        (void *)LaunchInfo.Data.Host.LocalArgs);
 
     return UR_RESULT_SUCCESS;
 }
