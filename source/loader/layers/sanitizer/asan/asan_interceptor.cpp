//===----------------------------------------------------------------------===//
/*
 *
 * Copyright (C) 2024 Intel Corporation
 *
 * Part of the Unified-Runtime Project, under the Apache License v2.0 with LLVM Exceptions.
 * See LICENSE.TXT
 * SPDX-License-Identifier: Apache-2.0 WITH LLVM-exception
 *
 * @file asan_interceptor.cpp
 *
 */

#include "asan_interceptor.hpp"
#include "asan_ddi.hpp"
#include "asan_options.hpp"
#include "asan_quarantine.hpp"
#include "asan_report.hpp"
#include "asan_shadow.hpp"
#include "asan_validator.hpp"
#include "sanitizer_common/sanitizer_stacktrace.hpp"
#include "sanitizer_common/sanitizer_utils.hpp"

namespace ur_sanitizer_layer {
namespace asan {

AsanInterceptor::AsanInterceptor() {
    if (getOptions().MaxQuarantineSizeMB) {
        m_Quarantine = std::make_unique<Quarantine>(
            static_cast<uint64_t>(getOptions().MaxQuarantineSizeMB) * 1024 *
            1024);
    }
}

AsanInterceptor::~AsanInterceptor() {
    // We must release these objects before releasing adapters, since
    // they may use the adapter in their destructor
    for (const auto &[_, DeviceInfo] : m_DeviceMap) {
        DeviceInfo->Shadow->Destory();
    }

    m_Quarantine = nullptr;
    m_MemBufferMap.clear();
    m_KernelMap.clear();
    m_ContextMap.clear();
    // AllocationMap need to be cleared after ContextMap because memory leak
    // detection depends on it.
    m_AllocationMap.clear();

    for (auto Adapter : m_Adapters) {
        getContext()->urDdiTable.Global.pfnAdapterRelease(Adapter);
    }
}

/// The memory chunk allocated from the underlying allocator looks like this:
/// L L L L L L U U U U U U R R
///   L -- left redzone words (0 or more bytes)
///   U -- user memory.
///   R -- right redzone (0 or more bytes)
///
/// ref: "compiler-rt/lib/asan/asan_allocator.cpp" Allocator::Allocate
ur_result_t AsanInterceptor::allocateMemory(ur_context_handle_t Context,
                                            ur_device_handle_t Device,
                                            const ur_usm_desc_t *Properties,
                                            ur_usm_pool_handle_t Pool,
                                            size_t Size, AllocType Type,
                                            void **ResultPtr) {

    auto ContextInfo = getContextInfo(Context);
    std::shared_ptr<DeviceInfo> DeviceInfo =
        Device ? getDeviceInfo(Device) : nullptr;

    /// Modified from llvm/compiler-rt/lib/asan/asan_allocator.cpp
    uint32_t Alignment = Properties ? Properties->align : 0;
    // Alignment must be zero or a power-of-two
    if (0 != (Alignment & (Alignment - 1))) {
        return UR_RESULT_ERROR_INVALID_ARGUMENT;
    }

    const uint32_t MinAlignment = ASAN_SHADOW_GRANULARITY;
    if (Alignment == 0) {
        Alignment = DeviceInfo ? DeviceInfo->Alignment : MinAlignment;
    }
    if (Alignment < MinAlignment) {
        Alignment = MinAlignment;
    }

    uptr RZLog =
        ComputeRZLog(Size, getOptions().MinRZSize, getOptions().MaxRZSize);
    uptr RZSize = RZLog2Size(RZLog);
    uptr RoundedSize = RoundUpTo(Size, Alignment);
    uptr NeededSize = RoundedSize + RZSize * 2;
    if (Alignment > MinAlignment) {
        NeededSize += Alignment;
    }

    void *Allocated = nullptr;

    if (Type == AllocType::DEVICE_USM) {
        UR_CALL(getContext()->urDdiTable.USM.pfnDeviceAlloc(
            Context, Device, Properties, Pool, NeededSize, &Allocated));
    } else if (Type == AllocType::HOST_USM) {
        UR_CALL(getContext()->urDdiTable.USM.pfnHostAlloc(
            Context, Properties, Pool, NeededSize, &Allocated));
    } else if (Type == AllocType::SHARED_USM) {
        UR_CALL(getContext()->urDdiTable.USM.pfnSharedAlloc(
            Context, Device, Properties, Pool, NeededSize, &Allocated));
    } else if (Type == AllocType::MEM_BUFFER) {
        UR_CALL(getContext()->urDdiTable.USM.pfnDeviceAlloc(
            Context, Device, Properties, Pool, NeededSize, &Allocated));
    } else {
        getContext()->logger.error("Unsupport memory type");
        return UR_RESULT_ERROR_INVALID_ARGUMENT;
    }

    // Udpate statistics
    ContextInfo->Stats.UpdateUSMMalloced(NeededSize, NeededSize - Size);

    uptr AllocBegin = reinterpret_cast<uptr>(Allocated);
    [[maybe_unused]] uptr AllocEnd = AllocBegin + NeededSize;
    uptr UserBegin = AllocBegin + RZSize;
    if (!IsAligned(UserBegin, Alignment)) {
        UserBegin = RoundUpTo(UserBegin, Alignment);
    }
    uptr UserEnd = UserBegin + Size;
    assert(UserEnd <= AllocEnd);

    *ResultPtr = reinterpret_cast<void *>(UserBegin);

    auto AI = std::make_shared<AllocInfo>(AllocInfo{AllocBegin,
                                                    UserBegin,
                                                    UserEnd,
                                                    NeededSize,
                                                    Type,
                                                    false,
                                                    Context,
                                                    Device,
                                                    GetCurrentBacktrace(),
                                                    {}});

    AI->print();

    // For updating shadow memory
    if (Device) { // Device/Shared USM
        ContextInfo->insertAllocInfo({Device}, AI);
    } else { // Host USM
        ContextInfo->insertAllocInfo(ContextInfo->DeviceList, AI);
    }

    // For memory release
    {
        std::scoped_lock<ur_shared_mutex> Guard(m_AllocationMapMutex);
        m_AllocationMap.emplace(AI->AllocBegin, std::move(AI));
    }

    return UR_RESULT_SUCCESS;
}

ur_result_t AsanInterceptor::releaseMemory(ur_context_handle_t Context,
                                           void *Ptr) {
    auto ContextInfo = getContextInfo(Context);

    auto Addr = reinterpret_cast<uptr>(Ptr);
    auto AllocInfoItOp = findAllocInfoByAddress(Addr);

    if (!AllocInfoItOp) {
        // "Addr" might be a host pointer
        ReportBadFree(Addr, GetCurrentBacktrace(), nullptr);
        return UR_RESULT_ERROR_INVALID_ARGUMENT;
    }

    auto AllocInfoIt = *AllocInfoItOp;
    // NOTE: AllocInfoIt will be erased later, so "AllocInfo" must be a new reference here
    auto AllocInfo = AllocInfoIt->second;

    if (AllocInfo->Context != Context) {
        if (AllocInfo->UserBegin == Addr) {
            ReportBadContext(Addr, GetCurrentBacktrace(), AllocInfo);
        } else {
            // "Addr" might be a host pointer
            ReportBadFree(Addr, GetCurrentBacktrace(), nullptr);
        }
        return UR_RESULT_ERROR_INVALID_ARGUMENT;
    }

    if (Addr != AllocInfo->UserBegin) {
        ReportBadFree(Addr, GetCurrentBacktrace(), AllocInfo);
        return UR_RESULT_ERROR_INVALID_ARGUMENT;
    }

    if (AllocInfo->IsReleased) {
        ReportDoubleFree(Addr, GetCurrentBacktrace(), AllocInfo);
        return UR_RESULT_ERROR_INVALID_ARGUMENT;
    }

    AllocInfo->IsReleased = true;
    AllocInfo->ReleaseStack = GetCurrentBacktrace();

    if (AllocInfo->Type == AllocType::HOST_USM) {
        ContextInfo->insertAllocInfo(ContextInfo->DeviceList, AllocInfo);
    } else {
        ContextInfo->insertAllocInfo({AllocInfo->Device}, AllocInfo);
    }

    // If quarantine is disabled, USM is freed immediately
    if (!m_Quarantine) {
        getContext()->logger.debug("Free: {}", (void *)AllocInfo->AllocBegin);

        ContextInfo->Stats.UpdateUSMRealFreed(AllocInfo->AllocSize,
                                              AllocInfo->getRedzoneSize());

        std::scoped_lock<ur_shared_mutex> Guard(m_AllocationMapMutex);
        m_AllocationMap.erase(AllocInfoIt);

        return getContext()->urDdiTable.USM.pfnFree(
            Context, (void *)(AllocInfo->AllocBegin));
    }

    // If quarantine is enabled, cache it
    auto ReleaseList = m_Quarantine->put(AllocInfo->Device, AllocInfoIt);
    if (ReleaseList.size()) {
        std::scoped_lock<ur_shared_mutex> Guard(m_AllocationMapMutex);
        for (auto &It : ReleaseList) {
            auto ToFreeAllocInfo = It->second;
            getContext()->logger.info("Quarantine Free: {}",
                                      (void *)ToFreeAllocInfo->AllocBegin);

            ContextInfo->Stats.UpdateUSMRealFreed(
                ToFreeAllocInfo->AllocSize, ToFreeAllocInfo->getRedzoneSize());

            if (ToFreeAllocInfo->Type == AllocType::HOST_USM) {
                for (auto &Device : ContextInfo->DeviceList) {
                    UR_CALL(getDeviceInfo(Device)->Shadow->ReleaseShadow(
                        ToFreeAllocInfo));
                }
            } else {
                UR_CALL(getDeviceInfo(ToFreeAllocInfo->Device)
                            ->Shadow->ReleaseShadow(ToFreeAllocInfo));
            }

            UR_CALL(getContext()->urDdiTable.USM.pfnFree(
                Context, (void *)(ToFreeAllocInfo->AllocBegin)));

            // Erase it at last to avoid use-after-free.
            m_AllocationMap.erase(It);
        }
    }
    ContextInfo->Stats.UpdateUSMFreed(AllocInfo->AllocSize);

    return UR_RESULT_SUCCESS;
}

ur_result_t AsanInterceptor::preLaunchKernel(ur_kernel_handle_t Kernel,
                                             ur_queue_handle_t Queue,
                                             LaunchInfo &LaunchInfo) {
    auto Context = GetContext(Queue);
    auto Device = GetDevice(Queue);
    auto ContextInfo = getContextInfo(Context);
    auto DeviceInfo = getDeviceInfo(Device);
<<<<<<< HEAD
    auto KernelInfo = getKernelInfo(Kernel);
=======
>>>>>>> 51f8152e

    ManagedQueue InternalQueue(Context, Device);
    if (!InternalQueue) {
        getContext()->logger.error("Failed to create internal queue");
        return UR_RESULT_ERROR_INVALID_QUEUE;
    }

    UR_CALL(prepareLaunch(ContextInfo, DeviceInfo, InternalQueue, Kernel,
                          LaunchInfo));

    UR_CALL(updateShadowMemory(ContextInfo, DeviceInfo, InternalQueue));

    return UR_RESULT_SUCCESS;
}

ur_result_t AsanInterceptor::postLaunchKernel(ur_kernel_handle_t Kernel,
                                              ur_queue_handle_t Queue,
                                              LaunchInfo &LaunchInfo) {
    // FIXME: We must use block operation here, until we support urEventSetCallback
    auto Result = getContext()->urDdiTable.Queue.pfnFinish(Queue);

    UR_CALL(LaunchInfo.Data.syncFromDevice(Queue));

    if (Result == UR_RESULT_SUCCESS) {
        for (const auto &Report : LaunchInfo.Data.Host.Report) {
            if (!Report.Flag) {
                continue;
            }
            switch (Report.ErrorTy) {
            case ErrorType::USE_AFTER_FREE:
                ReportUseAfterFree(Report, Kernel, GetContext(Queue));
                break;
            case ErrorType::OUT_OF_BOUNDS:
            case ErrorType::MISALIGNED:
            case ErrorType::NULL_POINTER:
                ReportGenericError(Report, Kernel);
                break;
            default:
                ReportFatalError(Report);
            }
            if (!Report.IsRecover) {
                exitWithErrors();
            }
        }
    }

    return Result;
}

ur_result_t DeviceInfo::allocShadowMemory(ur_context_handle_t Context) {
    Shadow = GetShadowMemory(Context, Handle, Type);
    assert(Shadow && "Failed to get shadow memory");
    UR_CALL(Shadow->Setup());
    getContext()->logger.info("ShadowMemory(Global): {} - {}",
                              (void *)Shadow->ShadowBegin,
                              (void *)Shadow->ShadowEnd);
    return UR_RESULT_SUCCESS;
}

/// Each 8 bytes of application memory are mapped into one byte of shadow memory
/// The meaning of that byte:
///  - Negative: All bytes are not accessible (poisoned)
///  - 0: All bytes are accessible
///  - 1 <= k <= 7: Only the first k bytes is accessible
///
/// ref: https://github.com/google/sanitizers/wiki/AddressSanitizerAlgorithm#mapping
ur_result_t
AsanInterceptor::enqueueAllocInfo(std::shared_ptr<DeviceInfo> &DeviceInfo,
                                  ur_queue_handle_t Queue,
                                  std::shared_ptr<AllocInfo> &AI) {
    if (AI->IsReleased) {
        int ShadowByte;
        switch (AI->Type) {
        case AllocType::HOST_USM:
            ShadowByte = kUsmHostDeallocatedMagic;
            break;
        case AllocType::DEVICE_USM:
            ShadowByte = kUsmDeviceDeallocatedMagic;
            break;
        case AllocType::SHARED_USM:
            ShadowByte = kUsmSharedDeallocatedMagic;
            break;
        case AllocType::MEM_BUFFER:
            ShadowByte = kMemBufferDeallocatedMagic;
            break;
        default:
            ShadowByte = 0xff;
            assert(false && "Unknow AllocInfo Type");
        }
        UR_CALL(DeviceInfo->Shadow->EnqueuePoisonShadow(
            Queue, AI->AllocBegin, AI->AllocSize, ShadowByte));
        return UR_RESULT_SUCCESS;
    }

    // Init zero
    UR_CALL(DeviceInfo->Shadow->EnqueuePoisonShadow(Queue, AI->AllocBegin,
                                                    AI->AllocSize, 0));

    uptr TailBegin = RoundUpTo(AI->UserEnd, ASAN_SHADOW_GRANULARITY);
    uptr TailEnd = AI->AllocBegin + AI->AllocSize;

    // User tail
    if (TailBegin != AI->UserEnd) {
        auto Value =
            AI->UserEnd - RoundDownTo(AI->UserEnd, ASAN_SHADOW_GRANULARITY);
        UR_CALL(DeviceInfo->Shadow->EnqueuePoisonShadow(
            Queue, AI->UserEnd, 1, static_cast<u8>(Value)));
    }

    int ShadowByte;
    switch (AI->Type) {
    case AllocType::HOST_USM:
        ShadowByte = kUsmHostRedzoneMagic;
        break;
    case AllocType::DEVICE_USM:
        ShadowByte = kUsmDeviceRedzoneMagic;
        break;
    case AllocType::SHARED_USM:
        ShadowByte = kUsmSharedRedzoneMagic;
        break;
    case AllocType::MEM_BUFFER:
        ShadowByte = kMemBufferRedzoneMagic;
        break;
    case AllocType::DEVICE_GLOBAL:
        ShadowByte = kDeviceGlobalRedzoneMagic;
        break;
    default:
        ShadowByte = 0xff;
        assert(false && "Unknow AllocInfo Type");
    }

    // Left red zone
    UR_CALL(DeviceInfo->Shadow->EnqueuePoisonShadow(
        Queue, AI->AllocBegin, AI->UserBegin - AI->AllocBegin, ShadowByte));

    // Right red zone
    UR_CALL(DeviceInfo->Shadow->EnqueuePoisonShadow(
        Queue, TailBegin, TailEnd - TailBegin, ShadowByte));

    return UR_RESULT_SUCCESS;
}

ur_result_t
AsanInterceptor::updateShadowMemory(std::shared_ptr<ContextInfo> &ContextInfo,
                                    std::shared_ptr<DeviceInfo> &DeviceInfo,
                                    ur_queue_handle_t Queue) {
    auto &AllocInfos = ContextInfo->AllocInfosMap[DeviceInfo->Handle];
    std::scoped_lock<ur_shared_mutex> Guard(AllocInfos.Mutex);

    for (auto &AI : AllocInfos.List) {
        UR_CALL(enqueueAllocInfo(DeviceInfo, Queue, AI));
    }
    AllocInfos.List.clear();

    return UR_RESULT_SUCCESS;
}

ur_result_t AsanInterceptor::registerProgram(ur_program_handle_t Program) {
    ur_result_t Result = UR_RESULT_SUCCESS;

    getContext()->logger.info("registerSpirKernels");
    Result = registerSpirKernels(Program);
    if (Result != UR_RESULT_SUCCESS) {
        return Result;
    }

    getContext()->logger.info("registerDeviceGlobals");
    Result = registerDeviceGlobals(Program);
    if (Result != UR_RESULT_SUCCESS) {
        return Result;
    }

    return Result;
}

ur_result_t AsanInterceptor::unregisterProgram(ur_program_handle_t Program) {
    auto ProgramInfo = getProgramInfo(Program);
    assert(ProgramInfo != nullptr && "unregistered program!");

    for (auto AI : ProgramInfo->AllocInfoForGlobals) {
        UR_CALL(getDeviceInfo(AI->Device)->Shadow->ReleaseShadow(AI));
        m_AllocationMap.erase(AI->AllocBegin);
    }
    ProgramInfo->AllocInfoForGlobals.clear();

    ProgramInfo->InstrumentedKernels.clear();

    return UR_RESULT_SUCCESS;
}

ur_result_t AsanInterceptor::registerSpirKernels(ur_program_handle_t Program) {
    auto Context = GetContext(Program);
    std::vector<ur_device_handle_t> Devices = GetDevices(Program);

    for (auto Device : Devices) {
        size_t MetadataSize;
        void *MetadataPtr;
        ur_result_t Result =
            getContext()->urDdiTable.Program.pfnGetGlobalVariablePointer(
                Device, Program, kSPIR_AsanSpirKernelMetadata, &MetadataSize,
                &MetadataPtr);
        if (Result != UR_RESULT_SUCCESS) {
            continue;
        }

        const uint64_t NumOfSpirKernel = MetadataSize / sizeof(SpirKernelInfo);
        assert((MetadataSize % sizeof(SpirKernelInfo) == 0) &&
               "SpirKernelMetadata size is not correct");

        ManagedQueue Queue(Context, Device);

        std::vector<SpirKernelInfo> SKInfo(NumOfSpirKernel);
        Result = getContext()->urDdiTable.Enqueue.pfnUSMMemcpy(
            Queue, true, &SKInfo[0], MetadataPtr,
            sizeof(SpirKernelInfo) * NumOfSpirKernel, 0, nullptr, nullptr);
        if (Result != UR_RESULT_SUCCESS) {
            getContext()->logger.error("Can't read the value of <{}>: {}",
                                       kSPIR_AsanSpirKernelMetadata, Result);
            return Result;
        }

        auto PI = getProgramInfo(Program);
        assert(PI != nullptr && "unregistered program!");
        for (const auto &SKI : SKInfo) {
            if (SKI.Size == 0) {
                continue;
            }
            std::vector<char> KernelNameV(SKI.Size);
            Result = getContext()->urDdiTable.Enqueue.pfnUSMMemcpy(
                Queue, true, KernelNameV.data(), (void *)SKI.KernelName,
                sizeof(char) * SKI.Size, 0, nullptr, nullptr);
            if (Result != UR_RESULT_SUCCESS) {
                getContext()->logger.error("Can't read kernel name: {}",
                                           Result);
                return Result;
            }

            std::string KernelName =
                std::string(KernelNameV.begin(), KernelNameV.end());

            getContext()->logger.info(
                "SpirKernel(name='{}', isInstrumented={})", KernelName, true);

            PI->InstrumentedKernels.insert(KernelName);
        }
        getContext()->logger.info("Number of sanitized kernel: {}",
                                  PI->InstrumentedKernels.size());
    }

    return UR_RESULT_SUCCESS;
}

ur_result_t
AsanInterceptor::registerDeviceGlobals(ur_program_handle_t Program) {
    std::vector<ur_device_handle_t> Devices = GetDevices(Program);
    assert(Devices.size() != 0 && "No devices in registerDeviceGlobals");
    auto Context = GetContext(Program);
    auto ContextInfo = getContextInfo(Context);
    auto ProgramInfo = getProgramInfo(Program);
    assert(ProgramInfo != nullptr && "unregistered program!");

    for (auto Device : Devices) {
        ManagedQueue Queue(Context, Device);

        size_t MetadataSize;
        void *MetadataPtr;
        auto Result =
            getContext()->urDdiTable.Program.pfnGetGlobalVariablePointer(
                Device, Program, kSPIR_AsanDeviceGlobalMetadata, &MetadataSize,
                &MetadataPtr);
        if (Result != UR_RESULT_SUCCESS) {
            getContext()->logger.info("No device globals");
            continue;
        }

        const uint64_t NumOfDeviceGlobal =
            MetadataSize / sizeof(DeviceGlobalInfo);
        assert((MetadataSize % sizeof(DeviceGlobalInfo) == 0) &&
               "DeviceGlobal metadata size is not correct");
        std::vector<DeviceGlobalInfo> GVInfos(NumOfDeviceGlobal);
        Result = getContext()->urDdiTable.Enqueue.pfnUSMMemcpy(
            Queue, true, &GVInfos[0], MetadataPtr,
            sizeof(DeviceGlobalInfo) * NumOfDeviceGlobal, 0, nullptr, nullptr);
        if (Result != UR_RESULT_SUCCESS) {
            getContext()->logger.error("Device Global[{}] Read Failed: {}",
                                       kSPIR_AsanDeviceGlobalMetadata, Result);
            return Result;
        }

        for (size_t i = 0; i < NumOfDeviceGlobal; i++) {
            auto AI = std::make_shared<AllocInfo>(
                AllocInfo{GVInfos[i].Addr,
                          GVInfos[i].Addr,
                          GVInfos[i].Addr + GVInfos[i].Size,
                          GVInfos[i].SizeWithRedZone,
                          AllocType::DEVICE_GLOBAL,
                          false,
                          Context,
                          Device,
                          GetCurrentBacktrace(),
                          {}});

            ContextInfo->insertAllocInfo({Device}, AI);
            ProgramInfo->AllocInfoForGlobals.emplace(AI);

            std::scoped_lock<ur_shared_mutex> Guard(m_AllocationMapMutex);
            m_AllocationMap.emplace(AI->AllocBegin, std::move(AI));
        }
    }

    return UR_RESULT_SUCCESS;
}

ur_result_t AsanInterceptor::insertContext(ur_context_handle_t Context,
                                           std::shared_ptr<ContextInfo> &CI) {
    std::scoped_lock<ur_shared_mutex> Guard(m_ContextMapMutex);

    if (m_ContextMap.find(Context) != m_ContextMap.end()) {
        CI = m_ContextMap.at(Context);
        return UR_RESULT_SUCCESS;
    }

    CI = std::make_shared<ContextInfo>(Context);

    // Don't move CI, since it's a return value as well
    m_ContextMap.emplace(Context, CI);

    return UR_RESULT_SUCCESS;
}

ur_result_t AsanInterceptor::eraseContext(ur_context_handle_t Context) {
    std::scoped_lock<ur_shared_mutex> Guard(m_ContextMapMutex);
    assert(m_ContextMap.find(Context) != m_ContextMap.end());
    m_ContextMap.erase(Context);
    // TODO: Remove devices in each context
    return UR_RESULT_SUCCESS;
}

ur_result_t AsanInterceptor::insertDevice(ur_device_handle_t Device,
                                          std::shared_ptr<DeviceInfo> &DI) {
    std::scoped_lock<ur_shared_mutex> Guard(m_DeviceMapMutex);

    if (m_DeviceMap.find(Device) != m_DeviceMap.end()) {
        DI = m_DeviceMap.at(Device);
        return UR_RESULT_SUCCESS;
    }

    DI = std::make_shared<DeviceInfo>(Device);

    DI->IsSupportSharedSystemUSM = GetDeviceUSMCapability(
        Device, UR_DEVICE_INFO_USM_SYSTEM_SHARED_SUPPORT);

    // Query alignment
    UR_CALL(getContext()->urDdiTable.Device.pfnGetInfo(
        Device, UR_DEVICE_INFO_MEM_BASE_ADDR_ALIGN, sizeof(DI->Alignment),
        &DI->Alignment, nullptr));

    // Don't move DI, since it's a return value as well
    m_DeviceMap.emplace(Device, DI);

    return UR_RESULT_SUCCESS;
}

ur_result_t AsanInterceptor::eraseDevice(ur_device_handle_t Device) {
    std::scoped_lock<ur_shared_mutex> Guard(m_DeviceMapMutex);
    assert(m_DeviceMap.find(Device) != m_DeviceMap.end());
    m_DeviceMap.erase(Device);
    // TODO: Remove devices in each context
    return UR_RESULT_SUCCESS;
}

ur_result_t AsanInterceptor::insertProgram(ur_program_handle_t Program) {
    std::scoped_lock<ur_shared_mutex> Guard(m_ProgramMapMutex);
    if (m_ProgramMap.find(Program) != m_ProgramMap.end()) {
        return UR_RESULT_SUCCESS;
    }
    m_ProgramMap.emplace(Program, std::make_shared<ProgramInfo>(Program));
    return UR_RESULT_SUCCESS;
}

ur_result_t AsanInterceptor::eraseProgram(ur_program_handle_t Program) {
    std::scoped_lock<ur_shared_mutex> Guard(m_ProgramMapMutex);
    assert(m_ProgramMap.find(Program) != m_ProgramMap.end());
    m_ProgramMap.erase(Program);
    return UR_RESULT_SUCCESS;
}

ur_result_t AsanInterceptor::insertKernel(ur_kernel_handle_t Kernel) {
    std::scoped_lock<ur_shared_mutex> Guard(m_KernelMapMutex);
    if (m_KernelMap.find(Kernel) != m_KernelMap.end()) {
        return UR_RESULT_SUCCESS;
    }

    auto hProgram = GetProgram(Kernel);
    auto PI = getAsanInterceptor()->getProgramInfo(hProgram);
    bool IsInstrumented = PI->isKernelInstrumented(Kernel);

    m_KernelMap.emplace(Kernel,
                        std::make_shared<KernelInfo>(Kernel, IsInstrumented));
    return UR_RESULT_SUCCESS;
}

ur_result_t AsanInterceptor::eraseKernel(ur_kernel_handle_t Kernel) {
    std::scoped_lock<ur_shared_mutex> Guard(m_KernelMapMutex);
    assert(m_KernelMap.find(Kernel) != m_KernelMap.end());
    m_KernelMap.erase(Kernel);
    return UR_RESULT_SUCCESS;
}

ur_result_t
AsanInterceptor::insertMemBuffer(std::shared_ptr<MemBuffer> MemBuffer) {
    std::scoped_lock<ur_shared_mutex> Guard(m_MemBufferMapMutex);
    assert(m_MemBufferMap.find(ur_cast<ur_mem_handle_t>(MemBuffer.get())) ==
           m_MemBufferMap.end());
    m_MemBufferMap.emplace(reinterpret_cast<ur_mem_handle_t>(MemBuffer.get()),
                           MemBuffer);
    return UR_RESULT_SUCCESS;
}

ur_result_t AsanInterceptor::eraseMemBuffer(ur_mem_handle_t MemHandle) {
    std::scoped_lock<ur_shared_mutex> Guard(m_MemBufferMapMutex);
    assert(m_MemBufferMap.find(MemHandle) != m_MemBufferMap.end());
    m_MemBufferMap.erase(MemHandle);
    return UR_RESULT_SUCCESS;
}

std::shared_ptr<MemBuffer>
AsanInterceptor::getMemBuffer(ur_mem_handle_t MemHandle) {
    std::shared_lock<ur_shared_mutex> Guard(m_MemBufferMapMutex);
    if (m_MemBufferMap.find(MemHandle) != m_MemBufferMap.end()) {
        return m_MemBufferMap[MemHandle];
    }
    return nullptr;
}

ur_result_t AsanInterceptor::prepareLaunch(
    std::shared_ptr<ContextInfo> &ContextInfo,
    std::shared_ptr<DeviceInfo> &DeviceInfo, ur_queue_handle_t Queue,
<<<<<<< HEAD
    ur_kernel_handle_t Kernel, USMLaunchInfo &LaunchInfo) {
    auto KernelInfo = getKernelInfo(Kernel);
=======
    ur_kernel_handle_t Kernel, LaunchInfo &LaunchInfo) {
>>>>>>> 51f8152e

    auto ArgNums = GetKernelNumArgs(Kernel);
    auto LocalMemoryUsage =
        GetKernelLocalMemorySize(Kernel, DeviceInfo->Handle);
    auto PrivateMemoryUsage =
        GetKernelPrivateMemorySize(Kernel, DeviceInfo->Handle);

    getContext()->logger.info(
        "KernelInfo {} (Name={}, ArgNums={}, IsInstrumented={}, "
        "LocalMemory={}, PrivateMemory={})",
        (void *)Kernel, GetKernelName(Kernel), ArgNums,
        KernelInfo->IsInstrumented, LocalMemoryUsage, PrivateMemoryUsage);

    // Validate pointer arguments
    if (getOptions().DetectKernelArguments) {
        for (const auto &[ArgIndex, PtrPair] : KernelInfo->PointerArgs) {
            auto Ptr = PtrPair.first;
            if (Ptr == nullptr) {
                continue;
            }
            if (auto ValidateResult = ValidateUSMPointer(
                    ContextInfo->Handle, DeviceInfo->Handle, (uptr)Ptr)) {
                ReportInvalidKernelArgument(Kernel, ArgIndex, (uptr)Ptr,
                                            ValidateResult, PtrPair.second);
                exitWithErrors();
            }
        }
    }

<<<<<<< HEAD
    // Set membuffer arguments
    for (const auto &[ArgIndex, MemBuffer] : KernelInfo->BufferArgs) {
        char *ArgPointer = nullptr;
        UR_CALL(MemBuffer->getHandle(DeviceInfo->Handle, ArgPointer));
        ur_result_t URes = getContext()->urDdiTable.Kernel.pfnSetArgPointer(
            Kernel, ArgIndex, nullptr, ArgPointer);
        if (URes != UR_RESULT_SUCCESS) {
            getContext()->logger.error(
                "Failed to set buffer {} as the {} arg to kernel {}: {}",
                ur_cast<ur_mem_handle_t>(MemBuffer.get()), ArgIndex, Kernel,
                URes);
            return URes;
=======
        auto ArgNums = GetKernelNumArgs(Kernel);
        // We must prepare all kernel args before call
        // urKernelGetSuggestedLocalWorkSize, otherwise the call will fail on
        // CPU device.
        if (ArgNums) {
            ur_result_t URes = getContext()->urDdiTable.Kernel.pfnSetArgPointer(
                Kernel, ArgNums - 1, nullptr, LaunchInfo.Data.getDevicePtr());
            if (URes != UR_RESULT_SUCCESS) {
                getContext()->logger.error("Failed to set launch info: {}",
                                           URes);
                return URes;
            }
>>>>>>> 51f8152e
        }
    }

<<<<<<< HEAD
    if (!KernelInfo->IsInstrumented) {
        return UR_RESULT_SUCCESS;
    }
=======
        if (LaunchInfo.LocalWorkSize.empty()) {
            LaunchInfo.LocalWorkSize.resize(LaunchInfo.WorkDim);
            auto URes =
                getContext()->urDdiTable.Kernel.pfnGetSuggestedLocalWorkSize(
                    Kernel, Queue, LaunchInfo.WorkDim,
                    LaunchInfo.GlobalWorkOffset, LaunchInfo.GlobalWorkSize,
                    LaunchInfo.LocalWorkSize.data());
            if (URes != UR_RESULT_SUCCESS) {
                if (URes != UR_RESULT_ERROR_UNSUPPORTED_FEATURE) {
                    return URes;
                }
                // If urKernelGetSuggestedLocalWorkSize is not supported by driver, we fallback
                // to inefficient implementation
                for (size_t Dim = 0; Dim < LaunchInfo.WorkDim; ++Dim) {
                    LaunchInfo.LocalWorkSize[Dim] = 1;
                }
            }
        }
>>>>>>> 51f8152e

    // Set launch info argument
    {
        assert(ArgNums >= 1 &&
               "Sanitized Kernel should have at least one argument");
        ur_result_t URes = getContext()->urDdiTable.Kernel.pfnSetArgPointer(
            Kernel, ArgNums - 1, nullptr, LaunchInfo.Data);
        if (URes != UR_RESULT_SUCCESS) {
            getContext()->logger.error("Failed to set launch info: {}", URes);
            return URes;
        }
    }

<<<<<<< HEAD
    UR_CALL(LaunchInfo.updateKernelInfo(*KernelInfo.get()));

    LaunchInfo.Data->GlobalShadowOffset = DeviceInfo->Shadow->ShadowBegin;
    LaunchInfo.Data->GlobalShadowOffsetEnd = DeviceInfo->Shadow->ShadowEnd;
    LaunchInfo.Data->DeviceTy = DeviceInfo->Type;
    LaunchInfo.Data->Debug = getOptions().Debug ? 1 : 0;

    getContext()->logger.info(
        "LaunchInfo {} (device={}, debug={}, numLocalArgs={}, localArgs={})",
        (void *)LaunchInfo.Data, ToString(LaunchInfo.Data->DeviceTy),
        LaunchInfo.Data->Debug, LaunchInfo.Data->NumLocalArgs,
        (void *)LaunchInfo.Data->LocalArgs);

    // urKernelGetSuggestedLocalWorkSize must be called after urKernelSetArgPointer
    if (LaunchInfo.LocalWorkSize.empty()) {
        LaunchInfo.LocalWorkSize.resize(LaunchInfo.WorkDim);
        auto URes =
            getContext()->urDdiTable.Kernel.pfnGetSuggestedLocalWorkSize(
                Kernel, Queue, LaunchInfo.WorkDim, LaunchInfo.GlobalWorkOffset,
                LaunchInfo.GlobalWorkSize, LaunchInfo.LocalWorkSize.data());
        if (URes != UR_RESULT_SUCCESS) {
            if (URes != UR_RESULT_ERROR_UNSUPPORTED_FEATURE) {
                return URes;
            }
            // If urKernelGetSuggestedLocalWorkSize is not supported by driver, we fallback
            // to inefficient implementation
            for (size_t Dim = 0; Dim < LaunchInfo.WorkDim; ++Dim) {
                LaunchInfo.LocalWorkSize[Dim] = 1;
            }
        }
    }

    const size_t *LocalWorkSize = LaunchInfo.LocalWorkSize.data();
    uint32_t NumWG = 1;
    for (uint32_t Dim = 0; Dim < LaunchInfo.WorkDim; ++Dim) {
        NumWG *= (LaunchInfo.GlobalWorkSize[Dim] + LocalWorkSize[Dim] - 1) /
                 LocalWorkSize[Dim];
    }

    auto EnqueueAllocateShadowMemory = [Context = ContextInfo->Handle,
                                        Device = DeviceInfo->Handle,
                                        Queue](size_t Size, uptr &Ptr) {
        void *Allocated = nullptr;
        auto URes = getContext()->urDdiTable.USM.pfnDeviceAlloc(
            Context, Device, nullptr, nullptr, Size, &Allocated);
        if (URes != UR_RESULT_SUCCESS) {
            return URes;
        }
        // Initialize shadow memory
        URes = EnqueueUSMBlockingSet(Queue, Allocated, 0, Size);
        if (URes != UR_RESULT_SUCCESS) {
            [[maybe_unused]] auto URes =
                getContext()->urDdiTable.USM.pfnFree(Context, Allocated);
            assert(URes == UR_RESULT_SUCCESS &&
                   "urUSMFree failed at allocating shadow memory");
            Allocated = nullptr;
        }
        Ptr = (uptr)Allocated;
        return URes;
    };

    // Write shadow memory offset for local memory
    if (getOptions().DetectLocals) {
        // CPU needn't this
        if (DeviceInfo->Type == DeviceType::GPU_PVC ||
            DeviceInfo->Type == DeviceType::GPU_DG2) {
            const size_t LocalMemorySize =
                GetDeviceLocalMemorySize(DeviceInfo->Handle);
            const size_t LocalShadowMemorySize =
                (NumWG * LocalMemorySize) >> ASAN_SHADOW_SCALE;

            getContext()->logger.debug(
                "LocalMemory(WorkGroup={}, LocalMemorySize={}, "
                "LocalShadowMemorySize={})",
                NumWG, LocalMemorySize, LocalShadowMemorySize);

            if (EnqueueAllocateShadowMemory(
                    LocalShadowMemorySize,
                    LaunchInfo.Data->LocalShadowOffset) != UR_RESULT_SUCCESS) {
=======
        // Prepare asan runtime data
        LaunchInfo.Data.Host.GlobalShadowOffset =
            DeviceInfo->Shadow->ShadowBegin;
        LaunchInfo.Data.Host.GlobalShadowOffsetEnd =
            DeviceInfo->Shadow->ShadowEnd;
        LaunchInfo.Data.Host.DeviceTy = DeviceInfo->Type;
        LaunchInfo.Data.Host.Debug = getOptions().Debug ? 1 : 0;

        auto LocalMemoryUsage =
            GetKernelLocalMemorySize(Kernel, DeviceInfo->Handle);
        auto PrivateMemoryUsage =
            GetKernelPrivateMemorySize(Kernel, DeviceInfo->Handle);

        getContext()->logger.info(
            "KernelInfo {} (LocalMemory={}, PrivateMemory={})", (void *)Kernel,
            LocalMemoryUsage, PrivateMemoryUsage);

        // Write shadow memory offset for local memory
        if (getOptions().DetectLocals) {
            if (DeviceInfo->Shadow->AllocLocalShadow(
                    Queue, NumWG, LaunchInfo.Data.Host.LocalShadowOffset,
                    LaunchInfo.Data.Host.LocalShadowOffsetEnd) !=
                UR_RESULT_SUCCESS) {
>>>>>>> 51f8152e
                getContext()->logger.warning(
                    "Failed to allocate shadow memory for local "
                    "memory, maybe the number of workgroup ({}) is too "
                    "large",
                    NumWG);
                getContext()->logger.warning(
                    "Skip checking local memory of kernel <{}>",
                    GetKernelName(Kernel));
            } else {
<<<<<<< HEAD
                LaunchInfo.Data->LocalShadowOffsetEnd =
                    LaunchInfo.Data->LocalShadowOffset + LocalShadowMemorySize -
                    1;

                ContextInfo->Stats.UpdateShadowMalloced(LocalShadowMemorySize);

                getContext()->logger.info(
                    "ShadowMemory(Local, {} - {})",
                    (void *)LaunchInfo.Data->LocalShadowOffset,
                    (void *)LaunchInfo.Data->LocalShadowOffsetEnd);
=======
                getContext()->logger.info(
                    "ShadowMemory(Local, WorkGroup{}, {} - {})", NumWG,
                    (void *)LaunchInfo.Data.Host.LocalShadowOffset,
                    (void *)LaunchInfo.Data.Host.LocalShadowOffsetEnd);
>>>>>>> 51f8152e
            }
        }
    }

<<<<<<< HEAD
    // Write shadow memory offset for private memory
    if (getOptions().DetectPrivates) {
        if (DeviceInfo->Type == DeviceType::CPU) {
            LaunchInfo.Data->PrivateShadowOffset =
                DeviceInfo->Shadow->ShadowBegin;
        } else if (DeviceInfo->Type == DeviceType::GPU_PVC ||
                   DeviceInfo->Type == DeviceType::GPU_DG2) {
            const size_t PrivateShadowMemorySize =
                (NumWG * ASAN_PRIVATE_SIZE) >> ASAN_SHADOW_SCALE;

            getContext()->logger.debug("PrivateMemory(WorkGroup={}, "
                                       "PrivateShadowMemorySize={})",
                                       NumWG, PrivateShadowMemorySize);

            if (EnqueueAllocateShadowMemory(
                    PrivateShadowMemorySize,
                    LaunchInfo.Data->PrivateShadowOffset) !=
=======
        // Write shadow memory offset for private memory
        if (getOptions().DetectPrivates) {
            if (DeviceInfo->Shadow->AllocPrivateShadow(
                    Queue, NumWG, LaunchInfo.Data.Host.PrivateShadowOffset,
                    LaunchInfo.Data.Host.PrivateShadowOffsetEnd) !=
>>>>>>> 51f8152e
                UR_RESULT_SUCCESS) {
                getContext()->logger.warning(
                    "Failed to allocate shadow memory for private "
                    "memory, maybe the number of workgroup ({}) is too "
                    "large",
                    NumWG);
                getContext()->logger.warning(
                    "Skip checking private memory of kernel <{}>",
                    GetKernelName(Kernel));
            } else {
<<<<<<< HEAD
                LaunchInfo.Data->PrivateShadowOffsetEnd =
                    LaunchInfo.Data->PrivateShadowOffset +
                    PrivateShadowMemorySize - 1;

                ContextInfo->Stats.UpdateShadowMalloced(
                    PrivateShadowMemorySize);

                getContext()->logger.info(
                    "ShadowMemory(Private, {} - {})",
                    (void *)LaunchInfo.Data->PrivateShadowOffset,
                    (void *)LaunchInfo.Data->PrivateShadowOffsetEnd);
            }
        }
    }
=======
                getContext()->logger.info(
                    "ShadowMemory(Private, WorkGroup{}, {} - {})", NumWG,
                    (void *)LaunchInfo.Data.Host.PrivateShadowOffset,
                    (void *)LaunchInfo.Data.Host.PrivateShadowOffsetEnd);
            }
        }

        // Write local arguments info
        if (!KernelInfo->LocalArgs.empty()) {
            std::vector<LocalArgsInfo> LocalArgsInfo;
            for (auto [ArgIndex, ArgInfo] : KernelInfo->LocalArgs) {
                LocalArgsInfo.push_back(ArgInfo);
                getContext()->logger.debug(
                    "local_args (argIndex={}, size={}, sizeWithRZ={})",
                    ArgIndex, ArgInfo.Size, ArgInfo.SizeWithRedZone);
            }
            UR_CALL(LaunchInfo.Data.importLocalArgsInfo(Queue, LocalArgsInfo));
        }

        // sync asan runtime data to device side
        UR_CALL(LaunchInfo.Data.syncToDevice(Queue));

        getContext()->logger.debug(
            "launch_info {} (numLocalArgs={}, localArgs={})",
            (void *)LaunchInfo.Data.getDevicePtr(),
            LaunchInfo.Data.Host.NumLocalArgs,
            (void *)LaunchInfo.Data.Host.LocalArgs);
    } while (false);
>>>>>>> 51f8152e

    return UR_RESULT_SUCCESS;
}

std::optional<AllocationIterator>
AsanInterceptor::findAllocInfoByAddress(uptr Address) {
    std::shared_lock<ur_shared_mutex> Guard(m_AllocationMapMutex);
    auto It = m_AllocationMap.upper_bound(Address);
    if (It == m_AllocationMap.begin()) {
        return std::optional<AllocationIterator>{};
    }
    --It;
    // Make sure we got the right AllocInfo
    assert(Address >= It->second->AllocBegin &&
           Address < It->second->AllocBegin + It->second->AllocSize &&
           "Wrong AllocInfo for the address");
    return It;
}

std::vector<AllocationIterator>
AsanInterceptor::findAllocInfoByContext(ur_context_handle_t Context) {
    std::shared_lock<ur_shared_mutex> Guard(m_AllocationMapMutex);
    std::vector<AllocationIterator> AllocInfos;
    for (auto It = m_AllocationMap.begin(); It != m_AllocationMap.end(); It++) {
        const auto &[_, AI] = *It;
        if (AI->Context == Context) {
            AllocInfos.emplace_back(It);
        }
    }
    return AllocInfos;
}

bool ProgramInfo::isKernelInstrumented(ur_kernel_handle_t Kernel) const {
    const auto Name = GetKernelName(Kernel);
    return InstrumentedKernels.find(Name) != InstrumentedKernels.end();
}

ContextInfo::~ContextInfo() {
    Stats.Print(Handle);

    [[maybe_unused]] auto Result =
        getContext()->urDdiTable.Context.pfnRelease(Handle);
    assert(Result == UR_RESULT_SUCCESS);

    // check memory leaks
    if (getAsanInterceptor()->getOptions().DetectLeaks &&
        getAsanInterceptor()->isNormalExit()) {
        std::vector<AllocationIterator> AllocInfos =
            getAsanInterceptor()->findAllocInfoByContext(Handle);
        for (const auto &It : AllocInfos) {
            const auto &[_, AI] = *It;
            if (!AI->IsReleased) {
                ReportMemoryLeak(AI);
            }
        }
    }
}

AsanRuntimeDataWrapper::~AsanRuntimeDataWrapper() {
    [[maybe_unused]] ur_result_t Result;
    if (Host.LocalArgs) {
        Result = getContext()->urDdiTable.USM.pfnFree(Context,
                                                      (void *)Host.LocalArgs);
        assert(Result == UR_RESULT_SUCCESS);
    }
    if (DevicePtr) {
        Result = getContext()->urDdiTable.USM.pfnFree(Context, DevicePtr);
        assert(Result == UR_RESULT_SUCCESS);
    }
}

LaunchInfo::~LaunchInfo() {
    [[maybe_unused]] ur_result_t Result;
    Result = getContext()->urDdiTable.Context.pfnRelease(Context);
    assert(Result == UR_RESULT_SUCCESS);
    Result = getContext()->urDdiTable.Device.pfnRelease(Device);
    assert(Result == UR_RESULT_SUCCESS);
}

} // namespace asan

using namespace asan;

static AsanInterceptor *interceptor;

AsanInterceptor *getAsanInterceptor() { return interceptor; }

void initAsanInterceptor() {
    if (interceptor) {
        return;
    }
    interceptor = new AsanInterceptor();
}

void destroyAsanInterceptor() {
    delete interceptor;
    interceptor = nullptr;
}

} // namespace ur_sanitizer_layer<|MERGE_RESOLUTION|>--- conflicted
+++ resolved
@@ -257,10 +257,6 @@
     auto Device = GetDevice(Queue);
     auto ContextInfo = getContextInfo(Context);
     auto DeviceInfo = getDeviceInfo(Device);
-<<<<<<< HEAD
-    auto KernelInfo = getKernelInfo(Kernel);
-=======
->>>>>>> 51f8152e
 
     ManagedQueue InternalQueue(Context, Device);
     if (!InternalQueue) {
@@ -699,12 +695,8 @@
 ur_result_t AsanInterceptor::prepareLaunch(
     std::shared_ptr<ContextInfo> &ContextInfo,
     std::shared_ptr<DeviceInfo> &DeviceInfo, ur_queue_handle_t Queue,
-<<<<<<< HEAD
-    ur_kernel_handle_t Kernel, USMLaunchInfo &LaunchInfo) {
+    ur_kernel_handle_t Kernel, LaunchInfo &LaunchInfo) {
     auto KernelInfo = getKernelInfo(Kernel);
-=======
-    ur_kernel_handle_t Kernel, LaunchInfo &LaunchInfo) {
->>>>>>> 51f8152e
 
     auto ArgNums = GetKernelNumArgs(Kernel);
     auto LocalMemoryUsage =
@@ -734,7 +726,6 @@
         }
     }
 
-<<<<<<< HEAD
     // Set membuffer arguments
     for (const auto &[ArgIndex, MemBuffer] : KernelInfo->BufferArgs) {
         char *ArgPointer = nullptr;
@@ -746,76 +737,27 @@
                 "Failed to set buffer {} as the {} arg to kernel {}: {}",
                 ur_cast<ur_mem_handle_t>(MemBuffer.get()), ArgIndex, Kernel,
                 URes);
-            return URes;
-=======
-        auto ArgNums = GetKernelNumArgs(Kernel);
-        // We must prepare all kernel args before call
-        // urKernelGetSuggestedLocalWorkSize, otherwise the call will fail on
-        // CPU device.
-        if (ArgNums) {
-            ur_result_t URes = getContext()->urDdiTable.Kernel.pfnSetArgPointer(
-                Kernel, ArgNums - 1, nullptr, LaunchInfo.Data.getDevicePtr());
-            if (URes != UR_RESULT_SUCCESS) {
-                getContext()->logger.error("Failed to set launch info: {}",
-                                           URes);
-                return URes;
-            }
->>>>>>> 51f8152e
-        }
-    }
-
-<<<<<<< HEAD
+        }
+    }
+
     if (!KernelInfo->IsInstrumented) {
         return UR_RESULT_SUCCESS;
     }
-=======
-        if (LaunchInfo.LocalWorkSize.empty()) {
-            LaunchInfo.LocalWorkSize.resize(LaunchInfo.WorkDim);
-            auto URes =
-                getContext()->urDdiTable.Kernel.pfnGetSuggestedLocalWorkSize(
-                    Kernel, Queue, LaunchInfo.WorkDim,
-                    LaunchInfo.GlobalWorkOffset, LaunchInfo.GlobalWorkSize,
-                    LaunchInfo.LocalWorkSize.data());
-            if (URes != UR_RESULT_SUCCESS) {
-                if (URes != UR_RESULT_ERROR_UNSUPPORTED_FEATURE) {
-                    return URes;
-                }
-                // If urKernelGetSuggestedLocalWorkSize is not supported by driver, we fallback
-                // to inefficient implementation
-                for (size_t Dim = 0; Dim < LaunchInfo.WorkDim; ++Dim) {
-                    LaunchInfo.LocalWorkSize[Dim] = 1;
-                }
-            }
-        }
->>>>>>> 51f8152e
-
-    // Set launch info argument
+
+    // We must prepare all kernel args before call
+    // urKernelGetSuggestedLocalWorkSize, otherwise the call will fail on
+    // CPU device.
     {
         assert(ArgNums >= 1 &&
                "Sanitized Kernel should have at least one argument");
         ur_result_t URes = getContext()->urDdiTable.Kernel.pfnSetArgPointer(
-            Kernel, ArgNums - 1, nullptr, LaunchInfo.Data);
+            Kernel, ArgNums - 1, nullptr, LaunchInfo.Data.getDevicePtr());
         if (URes != UR_RESULT_SUCCESS) {
             getContext()->logger.error("Failed to set launch info: {}", URes);
             return URes;
         }
     }
 
-<<<<<<< HEAD
-    UR_CALL(LaunchInfo.updateKernelInfo(*KernelInfo.get()));
-
-    LaunchInfo.Data->GlobalShadowOffset = DeviceInfo->Shadow->ShadowBegin;
-    LaunchInfo.Data->GlobalShadowOffsetEnd = DeviceInfo->Shadow->ShadowEnd;
-    LaunchInfo.Data->DeviceTy = DeviceInfo->Type;
-    LaunchInfo.Data->Debug = getOptions().Debug ? 1 : 0;
-
-    getContext()->logger.info(
-        "LaunchInfo {} (device={}, debug={}, numLocalArgs={}, localArgs={})",
-        (void *)LaunchInfo.Data, ToString(LaunchInfo.Data->DeviceTy),
-        LaunchInfo.Data->Debug, LaunchInfo.Data->NumLocalArgs,
-        (void *)LaunchInfo.Data->LocalArgs);
-
-    // urKernelGetSuggestedLocalWorkSize must be called after urKernelSetArgPointer
     if (LaunchInfo.LocalWorkSize.empty()) {
         LaunchInfo.LocalWorkSize.resize(LaunchInfo.WorkDim);
         auto URes =
@@ -841,181 +783,75 @@
                  LocalWorkSize[Dim];
     }
 
-    auto EnqueueAllocateShadowMemory = [Context = ContextInfo->Handle,
-                                        Device = DeviceInfo->Handle,
-                                        Queue](size_t Size, uptr &Ptr) {
-        void *Allocated = nullptr;
-        auto URes = getContext()->urDdiTable.USM.pfnDeviceAlloc(
-            Context, Device, nullptr, nullptr, Size, &Allocated);
-        if (URes != UR_RESULT_SUCCESS) {
-            return URes;
-        }
-        // Initialize shadow memory
-        URes = EnqueueUSMBlockingSet(Queue, Allocated, 0, Size);
-        if (URes != UR_RESULT_SUCCESS) {
-            [[maybe_unused]] auto URes =
-                getContext()->urDdiTable.USM.pfnFree(Context, Allocated);
-            assert(URes == UR_RESULT_SUCCESS &&
-                   "urUSMFree failed at allocating shadow memory");
-            Allocated = nullptr;
-        }
-        Ptr = (uptr)Allocated;
-        return URes;
-    };
+    // Prepare asan runtime data
+    LaunchInfo.Data.Host.GlobalShadowOffset = DeviceInfo->Shadow->ShadowBegin;
+    LaunchInfo.Data.Host.GlobalShadowOffsetEnd = DeviceInfo->Shadow->ShadowEnd;
+    LaunchInfo.Data.Host.DeviceTy = DeviceInfo->Type;
+    LaunchInfo.Data.Host.Debug = getOptions().Debug ? 1 : 0;
 
     // Write shadow memory offset for local memory
     if (getOptions().DetectLocals) {
-        // CPU needn't this
-        if (DeviceInfo->Type == DeviceType::GPU_PVC ||
-            DeviceInfo->Type == DeviceType::GPU_DG2) {
-            const size_t LocalMemorySize =
-                GetDeviceLocalMemorySize(DeviceInfo->Handle);
-            const size_t LocalShadowMemorySize =
-                (NumWG * LocalMemorySize) >> ASAN_SHADOW_SCALE;
-
-            getContext()->logger.debug(
-                "LocalMemory(WorkGroup={}, LocalMemorySize={}, "
-                "LocalShadowMemorySize={})",
-                NumWG, LocalMemorySize, LocalShadowMemorySize);
-
-            if (EnqueueAllocateShadowMemory(
-                    LocalShadowMemorySize,
-                    LaunchInfo.Data->LocalShadowOffset) != UR_RESULT_SUCCESS) {
-=======
-        // Prepare asan runtime data
-        LaunchInfo.Data.Host.GlobalShadowOffset =
-            DeviceInfo->Shadow->ShadowBegin;
-        LaunchInfo.Data.Host.GlobalShadowOffsetEnd =
-            DeviceInfo->Shadow->ShadowEnd;
-        LaunchInfo.Data.Host.DeviceTy = DeviceInfo->Type;
-        LaunchInfo.Data.Host.Debug = getOptions().Debug ? 1 : 0;
-
-        auto LocalMemoryUsage =
-            GetKernelLocalMemorySize(Kernel, DeviceInfo->Handle);
-        auto PrivateMemoryUsage =
-            GetKernelPrivateMemorySize(Kernel, DeviceInfo->Handle);
-
-        getContext()->logger.info(
-            "KernelInfo {} (LocalMemory={}, PrivateMemory={})", (void *)Kernel,
-            LocalMemoryUsage, PrivateMemoryUsage);
-
-        // Write shadow memory offset for local memory
-        if (getOptions().DetectLocals) {
-            if (DeviceInfo->Shadow->AllocLocalShadow(
-                    Queue, NumWG, LaunchInfo.Data.Host.LocalShadowOffset,
-                    LaunchInfo.Data.Host.LocalShadowOffsetEnd) !=
-                UR_RESULT_SUCCESS) {
->>>>>>> 51f8152e
-                getContext()->logger.warning(
-                    "Failed to allocate shadow memory for local "
-                    "memory, maybe the number of workgroup ({}) is too "
-                    "large",
-                    NumWG);
-                getContext()->logger.warning(
-                    "Skip checking local memory of kernel <{}>",
-                    GetKernelName(Kernel));
-            } else {
-<<<<<<< HEAD
-                LaunchInfo.Data->LocalShadowOffsetEnd =
-                    LaunchInfo.Data->LocalShadowOffset + LocalShadowMemorySize -
-                    1;
-
-                ContextInfo->Stats.UpdateShadowMalloced(LocalShadowMemorySize);
-
-                getContext()->logger.info(
-                    "ShadowMemory(Local, {} - {})",
-                    (void *)LaunchInfo.Data->LocalShadowOffset,
-                    (void *)LaunchInfo.Data->LocalShadowOffsetEnd);
-=======
-                getContext()->logger.info(
-                    "ShadowMemory(Local, WorkGroup{}, {} - {})", NumWG,
-                    (void *)LaunchInfo.Data.Host.LocalShadowOffset,
-                    (void *)LaunchInfo.Data.Host.LocalShadowOffsetEnd);
->>>>>>> 51f8152e
-            }
-        }
-    }
-
-<<<<<<< HEAD
+        if (DeviceInfo->Shadow->AllocLocalShadow(
+                Queue, NumWG, LaunchInfo.Data.Host.LocalShadowOffset,
+                LaunchInfo.Data.Host.LocalShadowOffsetEnd) !=
+            UR_RESULT_SUCCESS) {
+            getContext()->logger.warning(
+                "Failed to allocate shadow memory for local "
+                "memory, maybe the number of workgroup ({}) is too "
+                "large",
+                NumWG);
+            getContext()->logger.warning(
+                "Skip checking local memory of kernel <{}>",
+                GetKernelName(Kernel));
+        } else {
+            getContext()->logger.info(
+                "ShadowMemory(Local, WorkGroup{}, {} - {})", NumWG,
+                (void *)LaunchInfo.Data.Host.LocalShadowOffset,
+                (void *)LaunchInfo.Data.Host.LocalShadowOffsetEnd);
+        }
+    }
+
     // Write shadow memory offset for private memory
     if (getOptions().DetectPrivates) {
-        if (DeviceInfo->Type == DeviceType::CPU) {
-            LaunchInfo.Data->PrivateShadowOffset =
-                DeviceInfo->Shadow->ShadowBegin;
-        } else if (DeviceInfo->Type == DeviceType::GPU_PVC ||
-                   DeviceInfo->Type == DeviceType::GPU_DG2) {
-            const size_t PrivateShadowMemorySize =
-                (NumWG * ASAN_PRIVATE_SIZE) >> ASAN_SHADOW_SCALE;
-
-            getContext()->logger.debug("PrivateMemory(WorkGroup={}, "
-                                       "PrivateShadowMemorySize={})",
-                                       NumWG, PrivateShadowMemorySize);
-
-            if (EnqueueAllocateShadowMemory(
-                    PrivateShadowMemorySize,
-                    LaunchInfo.Data->PrivateShadowOffset) !=
-=======
-        // Write shadow memory offset for private memory
-        if (getOptions().DetectPrivates) {
-            if (DeviceInfo->Shadow->AllocPrivateShadow(
-                    Queue, NumWG, LaunchInfo.Data.Host.PrivateShadowOffset,
-                    LaunchInfo.Data.Host.PrivateShadowOffsetEnd) !=
->>>>>>> 51f8152e
-                UR_RESULT_SUCCESS) {
-                getContext()->logger.warning(
-                    "Failed to allocate shadow memory for private "
-                    "memory, maybe the number of workgroup ({}) is too "
-                    "large",
-                    NumWG);
-                getContext()->logger.warning(
-                    "Skip checking private memory of kernel <{}>",
-                    GetKernelName(Kernel));
-            } else {
-<<<<<<< HEAD
-                LaunchInfo.Data->PrivateShadowOffsetEnd =
-                    LaunchInfo.Data->PrivateShadowOffset +
-                    PrivateShadowMemorySize - 1;
-
-                ContextInfo->Stats.UpdateShadowMalloced(
-                    PrivateShadowMemorySize);
-
-                getContext()->logger.info(
-                    "ShadowMemory(Private, {} - {})",
-                    (void *)LaunchInfo.Data->PrivateShadowOffset,
-                    (void *)LaunchInfo.Data->PrivateShadowOffsetEnd);
-            }
-        }
-    }
-=======
-                getContext()->logger.info(
-                    "ShadowMemory(Private, WorkGroup{}, {} - {})", NumWG,
-                    (void *)LaunchInfo.Data.Host.PrivateShadowOffset,
-                    (void *)LaunchInfo.Data.Host.PrivateShadowOffsetEnd);
-            }
-        }
-
-        // Write local arguments info
-        if (!KernelInfo->LocalArgs.empty()) {
-            std::vector<LocalArgsInfo> LocalArgsInfo;
-            for (auto [ArgIndex, ArgInfo] : KernelInfo->LocalArgs) {
-                LocalArgsInfo.push_back(ArgInfo);
-                getContext()->logger.debug(
-                    "local_args (argIndex={}, size={}, sizeWithRZ={})",
-                    ArgIndex, ArgInfo.Size, ArgInfo.SizeWithRedZone);
-            }
-            UR_CALL(LaunchInfo.Data.importLocalArgsInfo(Queue, LocalArgsInfo));
-        }
-
-        // sync asan runtime data to device side
-        UR_CALL(LaunchInfo.Data.syncToDevice(Queue));
-
-        getContext()->logger.debug(
-            "launch_info {} (numLocalArgs={}, localArgs={})",
-            (void *)LaunchInfo.Data.getDevicePtr(),
-            LaunchInfo.Data.Host.NumLocalArgs,
-            (void *)LaunchInfo.Data.Host.LocalArgs);
-    } while (false);
->>>>>>> 51f8152e
+        if (DeviceInfo->Shadow->AllocPrivateShadow(
+                Queue, NumWG, LaunchInfo.Data.Host.PrivateShadowOffset,
+                LaunchInfo.Data.Host.PrivateShadowOffsetEnd) !=
+            UR_RESULT_SUCCESS) {
+            getContext()->logger.warning(
+                "Failed to allocate shadow memory for private "
+                "memory, maybe the number of workgroup ({}) is too "
+                "large",
+                NumWG);
+            getContext()->logger.warning(
+                "Skip checking private memory of kernel <{}>",
+                GetKernelName(Kernel));
+        } else {
+            getContext()->logger.info(
+                "ShadowMemory(Private, WorkGroup{}, {} - {})", NumWG,
+                (void *)LaunchInfo.Data.Host.PrivateShadowOffset,
+                (void *)LaunchInfo.Data.Host.PrivateShadowOffsetEnd);
+        }
+    }
+
+    // Write local arguments info
+    if (!KernelInfo->LocalArgs.empty()) {
+        std::vector<LocalArgsInfo> LocalArgsInfo;
+        for (auto [ArgIndex, ArgInfo] : KernelInfo->LocalArgs) {
+            LocalArgsInfo.push_back(ArgInfo);
+            getContext()->logger.debug(
+                "local_args (argIndex={}, size={}, sizeWithRZ={})", ArgIndex,
+                ArgInfo.Size, ArgInfo.SizeWithRedZone);
+        }
+        UR_CALL(LaunchInfo.Data.importLocalArgsInfo(Queue, LocalArgsInfo));
+    }
+
+    // sync asan runtime data to device side
+    UR_CALL(LaunchInfo.Data.syncToDevice(Queue));
+
+    getContext()->logger.debug("LaunchInfo {} (numLocalArgs={}, localArgs={})",
+                               (void *)LaunchInfo.Data.getDevicePtr(),
+                               LaunchInfo.Data.Host.NumLocalArgs,
+                               (void *)LaunchInfo.Data.Host.LocalArgs);
 
     return UR_RESULT_SUCCESS;
 }
