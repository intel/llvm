--- conflicted
+++ resolved
@@ -1408,23 +1408,13 @@
     return UR_RESULT_ERROR_UNSUPPORTED_FEATURE;
   }
 
-<<<<<<< HEAD
-    getContext()->logger.debug("==== urKernelRelease");
-
-    auto &KernelInfo = getAsanInterceptor()->getOrCreateKernelInfo(hKernel);
-    if (--KernelInfo.RefCount == 0) {
-        UR_CALL(getAsanInterceptor()->eraseKernelInfo(hKernel));
-    }
-    UR_CALL(pfnRelease(hKernel));
-=======
   getContext()->logger.debug("==== urKernelRelease");
-  UR_CALL(pfnRelease(hKernel));
 
   auto &KernelInfo = getAsanInterceptor()->getOrCreateKernelInfo(hKernel);
   if (--KernelInfo.RefCount == 0) {
     UR_CALL(getAsanInterceptor()->eraseKernelInfo(hKernel));
   }
->>>>>>> ed095412
+  UR_CALL(pfnRelease(hKernel));
 
   return UR_RESULT_SUCCESS;
 }
