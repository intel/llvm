--- conflicted
+++ resolved
@@ -249,16 +249,6 @@
     AllocationMap m_AllocationMap;
     ur_shared_mutex m_AllocationMapMutex;
 
-<<<<<<< HEAD
-=======
-    // We use "uint64_t" here because EnqueueWriteGlobal will fail when it's "uint32_t"
-    uint64_t cl_Debug = 0;
-    uint64_t cl_MinRZSize = 16;
-    uint64_t cl_MaxRZSize = 2048;
-    uint32_t cl_MaxQuarantineSizeMB = 0;
-    bool cl_DetectLocals = true;
-
->>>>>>> aa857f36
     std::unique_ptr<Quarantine> m_Quarantine;
 };
 
