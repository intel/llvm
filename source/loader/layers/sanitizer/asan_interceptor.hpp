/*
 *
 * Copyright (C) 2023 Intel Corporation
 *
 * Part of the Unified-Runtime Project, under the Apache License v2.0 with LLVM Exceptions.
 * See LICENSE.TXT
 * SPDX-License-Identifier: Apache-2.0 WITH LLVM-exception
 *
 * @file asan_interceptor.hpp
 *
 */

#pragma once

#include "common.hpp"
#include "device_sanitizer_report.hpp"

#include <map>
#include <memory>
#include <unordered_map>
#include <vector>

namespace ur_sanitizer_layer {

enum USMMemoryType { DEVICE, SHARE, HOST, MEM_BUFFER };

struct USMAllocInfo {
    uptr AllocBegin;
    uptr UserBegin;
    uptr UserEnd;
    size_t AllocSize;
    USMMemoryType Type;
};

enum class DeviceType { UNKNOWN, CPU, GPU_PVC, GPU_DG2 };

struct DeviceInfo {
    DeviceType Type;
    size_t Alignment;
    uptr ShadowOffset;
    uptr ShadowOffsetEnd;

    // Lock InitPool & AllocInfos
    ur_shared_mutex Mutex;
    std::vector<std::shared_ptr<USMAllocInfo>> AllocInfos;
};

struct QueueInfo {
    ur_mutex Mutex;
    ur_event_handle_t LastEvent;
};

struct ContextInfo {

    std::shared_ptr<DeviceInfo> getDeviceInfo(ur_device_handle_t Device) {
        std::shared_lock<ur_shared_mutex> Guard(Mutex);
        assert(DeviceMap.find(Device) != DeviceMap.end());
        return DeviceMap[Device];
    }

    std::shared_ptr<QueueInfo> getQueueInfo(ur_queue_handle_t Queue) {
        std::shared_lock<ur_shared_mutex> Guard(Mutex);
        assert(QueueMap.find(Queue) != QueueMap.end());
        return QueueMap[Queue];
    }

    std::shared_ptr<USMAllocInfo> getUSMAllocInfo(uptr Address) {
        std::shared_lock<ur_shared_mutex> Guard(Mutex);
        assert(AllocatedUSMMap.find(Address) != AllocatedUSMMap.end());
        return AllocatedUSMMap[Address];
    }

    ur_shared_mutex Mutex;
    std::unordered_map<ur_device_handle_t, std::shared_ptr<DeviceInfo>>
        DeviceMap;
    std::unordered_map<ur_queue_handle_t, std::shared_ptr<QueueInfo>> QueueMap;

    /// key: USMAllocInfo.AllocBegin
    /// value: USMAllocInfo
    /// Use AllocBegin as key can help to detect underflow pointer
    std::map<uptr, std::shared_ptr<USMAllocInfo>> AllocatedUSMMap;
};

struct LaunchInfo {
    uptr LocalShadowOffset;
    uptr LocalShadowOffsetEnd;
    ur_context_handle_t Context;

    DeviceSanitizerReport SPIR_DeviceSanitizerReportMem;

    size_t LocalWorkSize[3];

    LaunchInfo()
        : LocalShadowOffset(0), LocalShadowOffsetEnd(0), Context(nullptr) {}
    ~LaunchInfo();
};

class SanitizerInterceptor {
  public:
<<<<<<< HEAD
    SanitizerInterceptor();

=======
>>>>>>> f2a6c245
    ur_result_t allocateMemory(ur_context_handle_t Context,
                               ur_device_handle_t Device,
                               const ur_usm_desc_t *Properties,
                               ur_usm_pool_handle_t Pool, size_t Size,
                               void **ResultPtr, USMMemoryType Type);
    ur_result_t releaseMemory(ur_context_handle_t Context, void *Ptr);

    ur_result_t preLaunchKernel(ur_kernel_handle_t Kernel,
                                ur_queue_handle_t Queue,
                                ur_event_handle_t &Event,
                                LaunchInfo &LaunchInfo, uint32_t numWorkgroup);
    void postLaunchKernel(ur_kernel_handle_t Kernel, ur_queue_handle_t Queue,
                          ur_event_handle_t &Event, LaunchInfo &LaunchInfo);

    ur_result_t insertContext(ur_context_handle_t Context);
    ur_result_t eraseContext(ur_context_handle_t Context);

    ur_result_t insertDevice(ur_context_handle_t Context,
                             ur_device_handle_t Device);

    ur_result_t insertQueue(ur_context_handle_t Context,
                            ur_queue_handle_t Queue);
    ur_result_t eraseQueue(ur_context_handle_t Context,
                           ur_queue_handle_t Queue);

  private:
    ur_result_t updateShadowMemory(ur_queue_handle_t Queue);
    ur_result_t enqueueAllocInfo(ur_context_handle_t Context,
                                 ur_device_handle_t Device,
                                 ur_queue_handle_t Queue,
                                 std::shared_ptr<USMAllocInfo> &AlloccInfo,
                                 ur_event_handle_t &LastEvent);

    /// Initialize Global Variables & Kernel Name at first Launch
    ur_result_t prepareLaunch(ur_queue_handle_t Queue,
                              ur_kernel_handle_t Kernel, LaunchInfo &LaunchInfo,
                              uint32_t numWorkgroup);

    ur_result_t allocShadowMemory(ur_context_handle_t Context,
                                  std::shared_ptr<DeviceInfo> &DeviceInfo);
    ur_result_t enqueueMemSetShadow(ur_context_handle_t Context,
                                    ur_device_handle_t Device,
                                    ur_queue_handle_t Queue, uptr Addr,
                                    uptr Size, u8 Value,
                                    ur_event_handle_t DepEvent,
                                    ur_event_handle_t *OutEvent);

    std::shared_ptr<ContextInfo> getContextInfo(ur_context_handle_t Context) {
        std::shared_lock<ur_shared_mutex> Guard(m_ContextMapMutex);
        assert(m_ContextMap.find(Context) != m_ContextMap.end());
        return m_ContextMap[Context];
    }

  private:
    std::unordered_map<ur_context_handle_t, std::shared_ptr<ContextInfo>>
        m_ContextMap;
    ur_shared_mutex m_ContextMapMutex;

    bool m_IsInASanContext;
};

} // namespace ur_sanitizer_layer<|MERGE_RESOLUTION|>--- conflicted
+++ resolved
@@ -97,11 +97,8 @@
 
 class SanitizerInterceptor {
   public:
-<<<<<<< HEAD
     SanitizerInterceptor();
 
-=======
->>>>>>> f2a6c245
     ur_result_t allocateMemory(ur_context_handle_t Context,
                                ur_device_handle_t Device,
                                const ur_usm_desc_t *Properties,
