/*
 *
 * Copyright (C) 2024 Intel Corporation
 *
 * Part of the Unified-Runtime Project, under the Apache License v2.0 with LLVM
 * Exceptions. See LICENSE.TXT
 *
 * SPDX-License-Identifier: Apache-2.0 WITH LLVM-exception
 *
 * @file msan_ddi.cpp
 *
 */

#include "msan_ddi.hpp"
#include "msan_interceptor.hpp"
#include "sanitizer_common/sanitizer_utils.hpp"
#include "ur_sanitizer_layer.hpp"

#include <memory>

namespace ur_sanitizer_layer {
namespace msan {

namespace {

ur_result_t setupContext(ur_context_handle_t Context, uint32_t numDevices,
                         const ur_device_handle_t *phDevices) {
  std::shared_ptr<ContextInfo> CI;
  UR_CALL(getMsanInterceptor()->insertContext(Context, CI));
  for (uint32_t i = 0; i < numDevices; ++i) {
    auto hDevice = phDevices[i];
    std::shared_ptr<DeviceInfo> DI;
    UR_CALL(getMsanInterceptor()->insertDevice(hDevice, DI));
    DI->Type = GetDeviceType(Context, hDevice);
    if (DI->Type == DeviceType::UNKNOWN) {
      getContext()->logger.error("Unsupport device");
      return UR_RESULT_ERROR_INVALID_DEVICE;
    }
    getContext()->logger.info(
        "DeviceInfo {} (Type={}, IsSupportSharedSystemUSM={})",
        (void *)DI->Handle, ToString(DI->Type), DI->IsSupportSharedSystemUSM);
    getContext()->logger.info("Add {} into context {}", (void *)DI->Handle,
                              (void *)Context);
    if (!DI->Shadow) {
      UR_CALL(DI->allocShadowMemory(Context));
    }
    CI->DeviceList.emplace_back(hDevice);
  }
  return UR_RESULT_SUCCESS;
}

} // namespace

///////////////////////////////////////////////////////////////////////////////
/// @brief Intercept function for urAdapterGet
ur_result_t urAdapterGet(
    /// [in] the number of adapters to be added to phAdapters. If phAdapters
    /// is not NULL, then NumEntries should be greater than zero, otherwise
    /// ::UR_RESULT_ERROR_INVALID_SIZE, will be returned.
    uint32_t NumEntries,
    /// [out][optional][range(0, NumEntries)] array of handle of adapters. If
    /// NumEntries is less than the number of adapters available, then
    /// ::urAdapterGet shall only retrieve that number of platforms.
    ur_adapter_handle_t *phAdapters,
    /// [out][optional] returns the total number of adapters available.
    uint32_t *pNumAdapters) {
  auto pfnAdapterGet = getContext()->urDdiTable.Global.pfnAdapterGet;

  // FIXME: This is a W/A to disable heap extended for MSAN so that we can
  // reserve large VA of GPU.
  setenv("NEOReadDebugKeys", "1", 1);
  setenv("AllocateHostAllocationsInHeapExtendedHost", "0", 1);
  setenv("UseHighAlignmentForHeapExtended", "0", 1);

  ur_result_t result = pfnAdapterGet(NumEntries, phAdapters, pNumAdapters);
  if (result == UR_RESULT_SUCCESS && phAdapters) {
    const uint32_t NumAdapters = pNumAdapters ? *pNumAdapters : NumEntries;
    for (uint32_t i = 0; i < NumAdapters; ++i) {
      UR_CALL(getMsanInterceptor()->holdAdapter(phAdapters[i]));
    }
  }

  return result;
}

///////////////////////////////////////////////////////////////////////////////
/// @brief Intercept function for urUSMDeviceAlloc
ur_result_t urUSMDeviceAlloc(
    /// [in] handle of the context object
    ur_context_handle_t hContext,
    /// [in] handle of the device object
    ur_device_handle_t hDevice,
    /// [in][optional] USM memory allocation descriptor
    const ur_usm_desc_t *pUSMDesc,
    /// [in][optional] Pointer to a pool created using urUSMPoolCreate
    ur_usm_pool_handle_t pool,
    /// [in] size in bytes of the USM memory object to be allocated
    size_t size,
    /// [out] pointer to USM device memory object
    void **ppMem) {
  getContext()->logger.debug("==== urUSMDeviceAlloc");

  return getMsanInterceptor()->allocateMemory(
      hContext, hDevice, pUSMDesc, pool, size, AllocType::DEVICE_USM, ppMem);
}

///////////////////////////////////////////////////////////////////////////////
/// @brief Intercept function for urUSMHostAlloc
ur_result_t UR_APICALL urUSMHostAlloc(
    ur_context_handle_t hContext, ///< [in] handle of the context object
    const ur_usm_desc_t
        *pUSMDesc, ///< [in][optional] USM memory allocation descriptor
    ur_usm_pool_handle_t pool, ///< [in][optional] Pointer to a pool created
                               ///< using urUSMPoolCreate
    size_t
        size, ///< [in] size in bytes of the USM memory object to be allocated
    void **ppMem ///< [out] pointer to USM host memory object
) {
  getContext()->logger.debug("==== urUSMHostAlloc");

  return getMsanInterceptor()->allocateMemory(hContext, nullptr, pUSMDesc, pool,
                                              size, AllocType::HOST_USM, ppMem);
}

///////////////////////////////////////////////////////////////////////////////
/// @brief Intercept function for urUSMSharedAlloc
ur_result_t UR_APICALL urUSMSharedAlloc(
    ur_context_handle_t hContext,  ///< [in] handle of the context object
    ur_device_handle_t hDevice,    ///< [in] handle of the device object
    const ur_usm_desc_t *pUSMDesc, ///< [in][optional] Pointer to USM memory
                                   ///< allocation descriptor.
    ur_usm_pool_handle_t pool,     ///< [in][optional] Pointer to a pool created
                                   ///< using urUSMPoolCreate
    size_t
        size, ///< [in] size in bytes of the USM memory object to be allocated
    void **ppMem ///< [out] pointer to USM shared memory object
) {
  getContext()->logger.debug("==== urUSMSharedAlloc");

  return getMsanInterceptor()->allocateMemory(
      hContext, hDevice, pUSMDesc, pool, size, AllocType::SHARED_USM, ppMem);
}

///////////////////////////////////////////////////////////////////////////////
/// @brief Intercept function for urUSMFree
ur_result_t UR_APICALL urUSMFree(
    /// [in] handle of the context object
    ur_context_handle_t hContext,
    /// [in] pointer to USM memory object
    void *pMem) {
  getContext()->logger.debug("==== urUSMFree");

  return getMsanInterceptor()->releaseMemory(hContext, pMem);
}

///////////////////////////////////////////////////////////////////////////////
/// @brief Intercept function for urProgramCreateWithIL
ur_result_t urProgramCreateWithIL(
    /// [in] handle of the context instance
    ur_context_handle_t hContext,
    /// [in] pointer to IL binary.
    const void *pIL,
    /// [in] length of `pIL` in bytes.
    size_t length,
    /// [in][optional] pointer to program creation properties.
    const ur_program_properties_t *pProperties,
    /// [out] pointer to handle of program object created.
    ur_program_handle_t *phProgram) {
  auto pfnProgramCreateWithIL =
      getContext()->urDdiTable.Program.pfnCreateWithIL;

  getContext()->logger.debug("==== urProgramCreateWithIL");

  UR_CALL(
      pfnProgramCreateWithIL(hContext, pIL, length, pProperties, phProgram));
  UR_CALL(getMsanInterceptor()->insertProgram(*phProgram));

  return UR_RESULT_SUCCESS;
}

///////////////////////////////////////////////////////////////////////////////
/// @brief Intercept function for urProgramCreateWithBinary
ur_result_t urProgramCreateWithBinary(
    /// [in] handle of the context instance
    ur_context_handle_t hContext,
    /// [in] number of devices
    uint32_t numDevices,
    /// [in][range(0, numDevices)] a pointer to a list of device handles.
    /// The binaries are loaded for devices specified in this list.
    ur_device_handle_t *phDevices,
    /// [in][range(0, numDevices)] array of sizes of program binaries specified
    /// by `pBinaries` (in bytes).
    size_t *pLengths,
    /// [in][range(0, numDevices)] pointer to program binaries to be loaded
    /// for devices specified by `phDevices`.
    const uint8_t **ppBinaries,
    /// [in][optional] pointer to program creation properties.
    const ur_program_properties_t *pProperties,
    /// [out] pointer to handle of Program object created.
    ur_program_handle_t *phProgram) {
  auto pfnProgramCreateWithBinary =
      getContext()->urDdiTable.Program.pfnCreateWithBinary;

  getContext()->logger.debug("==== urProgramCreateWithBinary");

  UR_CALL(pfnProgramCreateWithBinary(hContext, numDevices, phDevices, pLengths,
                                     ppBinaries, pProperties, phProgram));
  UR_CALL(getMsanInterceptor()->insertProgram(*phProgram));

  return UR_RESULT_SUCCESS;
}

///////////////////////////////////////////////////////////////////////////////
/// @brief Intercept function for urProgramCreateWithNativeHandle
ur_result_t urProgramCreateWithNativeHandle(
    /// [in][nocheck] the native handle of the program.
    ur_native_handle_t hNativeProgram,
    /// [in] handle of the context instance
    ur_context_handle_t hContext,
    /// [in][optional] pointer to native program properties struct.
    const ur_program_native_properties_t *pProperties,
    /// [out] pointer to the handle of the program object created.
    ur_program_handle_t *phProgram) {
  auto pfnProgramCreateWithNativeHandle =
      getContext()->urDdiTable.Program.pfnCreateWithNativeHandle;

  getContext()->logger.debug("==== urProgramCreateWithNativeHandle");

  UR_CALL(pfnProgramCreateWithNativeHandle(hNativeProgram, hContext,
                                           pProperties, phProgram));
  UR_CALL(getMsanInterceptor()->insertProgram(*phProgram));

  return UR_RESULT_SUCCESS;
}

///////////////////////////////////////////////////////////////////////////////
/// @brief Intercept function for urProgramRetain
ur_result_t
urProgramRetain(ur_program_handle_t
                    /// [in][retain] handle for the Program to retain
                    hProgram) {
  auto pfnRetain = getContext()->urDdiTable.Program.pfnRetain;

  getContext()->logger.debug("==== urProgramRetain");

  UR_CALL(pfnRetain(hProgram));

  auto ProgramInfo = getMsanInterceptor()->getProgramInfo(hProgram);
  UR_ASSERT(ProgramInfo != nullptr, UR_RESULT_ERROR_INVALID_VALUE);
  ProgramInfo->RefCount++;

  return UR_RESULT_SUCCESS;
}

///////////////////////////////////////////////////////////////////////////////
/// @brief Intercept function for urProgramBuild
ur_result_t urProgramBuild(
    /// [in] handle of the context object
    ur_context_handle_t hContext,
    /// [in] handle of the program object
    ur_program_handle_t hProgram,
    /// [in] string of build options
    const char *pOptions) {
  auto pfnProgramBuild = getContext()->urDdiTable.Program.pfnBuild;

  getContext()->logger.debug("==== urProgramBuild");

  UR_CALL(pfnProgramBuild(hContext, hProgram, pOptions));

  UR_CALL(getMsanInterceptor()->registerProgram(hProgram));

  return UR_RESULT_SUCCESS;
}

///////////////////////////////////////////////////////////////////////////////
/// @brief Intercept function for urProgramBuildExp
ur_result_t urProgramBuildExp(
    /// [in] Handle of the program to build.
    ur_program_handle_t hProgram,
    /// [in] number of devices
    uint32_t numDevices,
    /// [in][range(0, numDevices)] pointer to array of device handles
    ur_device_handle_t *phDevices,
    /// [in][optional] pointer to build options null-terminated string.
    const char *pOptions) {
  auto pfnBuildExp = getContext()->urDdiTable.ProgramExp.pfnBuildExp;

  getContext()->logger.debug("==== urProgramBuildExp");

  UR_CALL(pfnBuildExp(hProgram, numDevices, phDevices, pOptions));
  UR_CALL(getMsanInterceptor()->registerProgram(hProgram));

  return UR_RESULT_SUCCESS;
}

///////////////////////////////////////////////////////////////////////////////
/// @brief Intercept function for urProgramLink
ur_result_t urProgramLink(
    /// [in] handle of the context instance.
    ur_context_handle_t hContext,
    /// [in] number of program handles in `phPrograms`.
    uint32_t count,
    /// [in][range(0, count)] pointer to array of program handles.
    const ur_program_handle_t *phPrograms,
    /// [in][optional] pointer to linker options null-terminated string.
    const char *pOptions,
    /// [out] pointer to handle of program object created.
    ur_program_handle_t *phProgram) {
  auto pfnProgramLink = getContext()->urDdiTable.Program.pfnLink;

  getContext()->logger.debug("==== urProgramLink");

  UR_CALL(pfnProgramLink(hContext, count, phPrograms, pOptions, phProgram));

  UR_CALL(getMsanInterceptor()->insertProgram(*phProgram));
  UR_CALL(getMsanInterceptor()->registerProgram(*phProgram));

  return UR_RESULT_SUCCESS;
}

///////////////////////////////////////////////////////////////////////////////
/// @brief Intercept function for urProgramLinkExp
ur_result_t urProgramLinkExp(
    /// [in] handle of the context instance.
    ur_context_handle_t hContext,
    /// [in] number of devices
    uint32_t numDevices,
    /// [in][range(0, numDevices)] pointer to array of device handles
    ur_device_handle_t *phDevices,
    /// [in] number of program handles in `phPrograms`.
    uint32_t count,
    /// [in][range(0, count)] pointer to array of program handles.
    const ur_program_handle_t *phPrograms,
    /// [in][optional] pointer to linker options null-terminated string.
    const char *pOptions,
    /// [out] pointer to handle of program object created.
    ur_program_handle_t *phProgram) {
  auto pfnProgramLinkExp = getContext()->urDdiTable.ProgramExp.pfnLinkExp;

  getContext()->logger.debug("==== urProgramLinkExp");

  UR_CALL(pfnProgramLinkExp(hContext, numDevices, phDevices, count, phPrograms,
                            pOptions, phProgram));

  UR_CALL(getMsanInterceptor()->insertProgram(*phProgram));
  UR_CALL(getMsanInterceptor()->registerProgram(*phProgram));

  return UR_RESULT_SUCCESS;
}

///////////////////////////////////////////////////////////////////////////////
/// @brief Intercept function for urProgramRelease
ur_result_t urProgramRelease(
    /// [in][release] handle for the Program to release
    ur_program_handle_t hProgram) {
  auto pfnProgramRelease = getContext()->urDdiTable.Program.pfnRelease;

  getContext()->logger.debug("==== urProgramRelease");

  UR_CALL(pfnProgramRelease(hProgram));

  auto ProgramInfo = getMsanInterceptor()->getProgramInfo(hProgram);
  UR_ASSERT(ProgramInfo != nullptr, UR_RESULT_ERROR_INVALID_VALUE);
  if (--ProgramInfo->RefCount == 0) {
    UR_CALL(getMsanInterceptor()->unregisterProgram(hProgram));
    UR_CALL(getMsanInterceptor()->eraseProgram(hProgram));
  }

  return UR_RESULT_SUCCESS;
}

///////////////////////////////////////////////////////////////////////////////
/// @brief Intercept function for urEnqueueKernelLaunch
ur_result_t urEnqueueKernelLaunch(
    /// [in] handle of the queue object
    ur_queue_handle_t hQueue,
    /// [in] handle of the kernel object
    ur_kernel_handle_t hKernel,
    /// [in] number of dimensions, from 1 to 3, to specify the global and
    /// work-group work-items
    uint32_t workDim,
    /// [in] pointer to an array of workDim unsigned values that specify the
    /// offset used to calculate the global ID of a work-item
    const size_t *pGlobalWorkOffset,
    /// [in] pointer to an array of workDim unsigned values that specify the
    /// number of global work-items in workDim that will execute the kernel
    /// function
    const size_t *pGlobalWorkSize,
    /// [in][optional] pointer to an array of workDim unsigned values that
    /// specify the number of local work-items forming a work-group that will
    /// execute the kernel function. If nullptr, the runtime implementation will
    /// choose the work-group size.
    const size_t *pLocalWorkSize,
    /// [in] size of the event wait list
    uint32_t numEventsInWaitList,
    /// [in][optional][range(0, numEventsInWaitList)] pointer to a list of
    /// events that must be complete before the kernel execution. If
    /// nullptr, the numEventsInWaitList must be 0, indicating that no wait
    /// event.
    const ur_event_handle_t *phEventWaitList,
    /// [out][optional] return an event object that identifies this
    /// particular kernel execution instance.
    ur_event_handle_t *phEvent) {
  auto pfnKernelLaunch = getContext()->urDdiTable.Enqueue.pfnKernelLaunch;

  getContext()->logger.debug("==== urEnqueueKernelLaunch");

  USMLaunchInfo LaunchInfo(GetContext(hQueue), GetDevice(hQueue),
                           pGlobalWorkSize, pLocalWorkSize, pGlobalWorkOffset,
                           workDim);
  UR_CALL(LaunchInfo.initialize());

  UR_CALL(getMsanInterceptor()->preLaunchKernel(hKernel, hQueue, LaunchInfo));

  ur_event_handle_t hEvent{};
  ur_result_t result =
      pfnKernelLaunch(hQueue, hKernel, workDim, pGlobalWorkOffset,
                      pGlobalWorkSize, LaunchInfo.LocalWorkSize.data(),
                      numEventsInWaitList, phEventWaitList, &hEvent);

  if (result == UR_RESULT_SUCCESS) {
    UR_CALL(
        getMsanInterceptor()->postLaunchKernel(hKernel, hQueue, LaunchInfo));
  }

  if (phEvent) {
    *phEvent = hEvent;
  }

  return result;
}

///////////////////////////////////////////////////////////////////////////////
/// @brief Intercept function for urContextCreate
ur_result_t urContextCreate(
    /// [in] the number of devices given in phDevices
    uint32_t numDevices,
    /// [in][range(0, numDevices)] array of handle of devices.
    const ur_device_handle_t *phDevices,
    /// [in][optional] pointer to context creation properties.
    const ur_context_properties_t *pProperties,
    /// [out] pointer to handle of context object created
    ur_context_handle_t *phContext) {
  auto pfnCreate = getContext()->urDdiTable.Context.pfnCreate;

  getContext()->logger.debug("==== urContextCreate");

  ur_result_t result = pfnCreate(numDevices, phDevices, pProperties, phContext);

  if (result == UR_RESULT_SUCCESS) {
    UR_CALL(setupContext(*phContext, numDevices, phDevices));
  }

  return result;
}

///////////////////////////////////////////////////////////////////////////////
/// @brief Intercept function for urContextCreateWithNativeHandle
ur_result_t urContextCreateWithNativeHandle(
    /// [in][nocheck] the native handle of the getContext()->
    ur_native_handle_t hNativeContext, ur_adapter_handle_t hAdapter,
    /// [in] number of devices associated with the context
    uint32_t numDevices,
    /// [in][range(0, numDevices)] list of devices associated with the
    /// context
    const ur_device_handle_t *phDevices,
    /// [in][optional] pointer to native context properties struct
    const ur_context_native_properties_t *pProperties,
    /// [out] pointer to the handle of the context object created.
    ur_context_handle_t *phContext) {
  auto pfnCreateWithNativeHandle =
      getContext()->urDdiTable.Context.pfnCreateWithNativeHandle;

  getContext()->logger.debug("==== urContextCreateWithNativeHandle");

  ur_result_t result = pfnCreateWithNativeHandle(
      hNativeContext, hAdapter, numDevices, phDevices, pProperties, phContext);

  if (result == UR_RESULT_SUCCESS) {
    UR_CALL(setupContext(*phContext, numDevices, phDevices));
  }

  return result;
}

///////////////////////////////////////////////////////////////////////////////
/// @brief Intercept function for urContextRetain
ur_result_t urContextRetain(

    /// [in] handle of the context to get a reference of.
    ur_context_handle_t hContext) {
  auto pfnRetain = getContext()->urDdiTable.Context.pfnRetain;

  getContext()->logger.debug("==== urContextRetain");

  UR_CALL(pfnRetain(hContext));

  auto ContextInfo = getMsanInterceptor()->getContextInfo(hContext);
  UR_ASSERT(ContextInfo != nullptr, UR_RESULT_ERROR_INVALID_VALUE);
  ContextInfo->RefCount++;

  return UR_RESULT_SUCCESS;
}

///////////////////////////////////////////////////////////////////////////////
/// @brief Intercept function for urContextRelease
ur_result_t urContextRelease(
    /// [in] handle of the context to release.
    ur_context_handle_t hContext) {
  auto pfnRelease = getContext()->urDdiTable.Context.pfnRelease;

  getContext()->logger.debug("==== urContextRelease");

  UR_CALL(pfnRelease(hContext));

  auto ContextInfo = getMsanInterceptor()->getContextInfo(hContext);
  UR_ASSERT(ContextInfo != nullptr, UR_RESULT_ERROR_INVALID_VALUE);
  if (--ContextInfo->RefCount == 0) {
    UR_CALL(getMsanInterceptor()->eraseContext(hContext));
  }

  return UR_RESULT_SUCCESS;
}

///////////////////////////////////////////////////////////////////////////////
/// @brief Intercept function for urMemBufferCreate
ur_result_t urMemBufferCreate(
    /// [in] handle of the context object
    ur_context_handle_t hContext,
    /// [in] allocation and usage information flags
    ur_mem_flags_t flags,
    /// [in] size in bytes of the memory object to be allocated
    size_t size,
    /// [in][optional] pointer to buffer creation properties
    const ur_buffer_properties_t *pProperties,
    /// [out] pointer to handle of the memory buffer created
    ur_mem_handle_t *phBuffer) {
  if (nullptr == phBuffer) {
    return UR_RESULT_ERROR_INVALID_NULL_POINTER;
  }

  getContext()->logger.debug("==== urMemBufferCreate");

  void *Host = nullptr;
  if (pProperties) {
    Host = pProperties->pHost;
  }

  char *hostPtrOrNull =
      (flags & UR_MEM_FLAG_USE_HOST_POINTER) ? ur_cast<char *>(Host) : nullptr;

  std::shared_ptr<MemBuffer> pMemBuffer =
      std::make_shared<MemBuffer>(hContext, size, hostPtrOrNull);

  if (Host && (flags & UR_MEM_FLAG_ALLOC_COPY_HOST_POINTER)) {
    std::shared_ptr<ContextInfo> CtxInfo =
        getMsanInterceptor()->getContextInfo(hContext);
    for (const auto &hDevice : CtxInfo->DeviceList) {
      ManagedQueue InternalQueue(hContext, hDevice);
      char *Handle = nullptr;
      UR_CALL(pMemBuffer->getHandle(hDevice, Handle));
      UR_CALL(getContext()->urDdiTable.Enqueue.pfnUSMMemcpy(
          InternalQueue, true, Handle, Host, size, 0, nullptr, nullptr));

      // Update shadow memory
      std::shared_ptr<DeviceInfo> DeviceInfo =
          getMsanInterceptor()->getDeviceInfo(hDevice);
      UR_CALL(DeviceInfo->Shadow->EnqueuePoisonShadow(InternalQueue,
                                                      (uptr)Handle, size, 0));
    }
  }

  ur_result_t result = getMsanInterceptor()->insertMemBuffer(pMemBuffer);
  *phBuffer = ur_cast<ur_mem_handle_t>(pMemBuffer.get());

  return result;
}

///////////////////////////////////////////////////////////////////////////////
/// @brief Intercept function for urMemGetInfo
ur_result_t urMemGetInfo(
    /// [in] handle to the memory object being queried.
    ur_mem_handle_t hMemory,
    /// [in] type of the info to retrieve.
    ur_mem_info_t propName,
    /// [in] the number of bytes of memory pointed to by pPropValue.
    size_t propSize,
    /// [out][optional][typename(propName, propSize)] array of bytes holding the
    /// info. If propSize is less than the real number of bytes needed to return
    /// the info then the ::UR_RESULT_ERROR_INVALID_SIZE error is returned and
    /// pPropValue is not used.
    void *pPropValue,
    /// [out][optional] pointer to the actual size in bytes of the queried
    /// propName.
    size_t *pPropSizeRet) {
  auto pfnGetInfo = getContext()->urDdiTable.Mem.pfnGetInfo;

  getContext()->logger.debug("==== urMemGetInfo");

  if (auto MemBuffer = getMsanInterceptor()->getMemBuffer(hMemory)) {
    UrReturnHelper ReturnValue(propSize, pPropValue, pPropSizeRet);
    switch (propName) {
    case UR_MEM_INFO_CONTEXT: {
      return ReturnValue(MemBuffer->Context);
    }
    case UR_MEM_INFO_SIZE: {
      return ReturnValue(size_t{MemBuffer->Size});
    }
    default: {
      return UR_RESULT_ERROR_UNSUPPORTED_ENUMERATION;
    }
    }
  } else {
    UR_CALL(pfnGetInfo(hMemory, propName, propSize, pPropValue, pPropSizeRet));
  }

  return UR_RESULT_SUCCESS;
}

///////////////////////////////////////////////////////////////////////////////
/// @brief Intercept function for urMemRetain
ur_result_t urMemRetain(
    /// [in] handle of the memory object to get access
    ur_mem_handle_t hMem) {
  auto pfnRetain = getContext()->urDdiTable.Mem.pfnRetain;

  getContext()->logger.debug("==== urMemRetain");

  if (auto MemBuffer = getMsanInterceptor()->getMemBuffer(hMem)) {
    MemBuffer->RefCount++;
  } else {
    UR_CALL(pfnRetain(hMem));
  }

  return UR_RESULT_SUCCESS;
}

///////////////////////////////////////////////////////////////////////////////
/// @brief Intercept function for urMemRelease
ur_result_t urMemRelease(
    /// [in] handle of the memory object to release
    ur_mem_handle_t hMem) {
  auto pfnRelease = getContext()->urDdiTable.Mem.pfnRelease;

  getContext()->logger.debug("==== urMemRelease");

  if (auto MemBuffer = getMsanInterceptor()->getMemBuffer(hMem)) {
    if (--MemBuffer->RefCount != 0) {
      return UR_RESULT_SUCCESS;
    }
    UR_CALL(MemBuffer->free());
    UR_CALL(getMsanInterceptor()->eraseMemBuffer(hMem));
  } else {
    UR_CALL(pfnRelease(hMem));
  }

  return UR_RESULT_SUCCESS;
}

///////////////////////////////////////////////////////////////////////////////
/// @brief Intercept function for urMemBufferPartition
ur_result_t urMemBufferPartition(

    /// [in] handle of the buffer object to allocate from
    ur_mem_handle_t hBuffer,
    /// [in] allocation and usage information flags
    ur_mem_flags_t flags,
    /// [in] buffer creation type
    ur_buffer_create_type_t bufferCreateType,
    /// [in] pointer to buffer create region information
    const ur_buffer_region_t *pRegion,
    /// [out] pointer to the handle of sub buffer created
    ur_mem_handle_t *phMem) {
  auto pfnBufferPartition = getContext()->urDdiTable.Mem.pfnBufferPartition;

  getContext()->logger.debug("==== urMemBufferPartition");

  if (auto ParentBuffer = getMsanInterceptor()->getMemBuffer(hBuffer)) {
    if (ParentBuffer->Size < (pRegion->origin + pRegion->size)) {
      return UR_RESULT_ERROR_INVALID_BUFFER_SIZE;
    }
    std::shared_ptr<MemBuffer> SubBuffer = std::make_shared<MemBuffer>(
        ParentBuffer, pRegion->origin, pRegion->size);
    UR_CALL(getMsanInterceptor()->insertMemBuffer(SubBuffer));
    *phMem = reinterpret_cast<ur_mem_handle_t>(SubBuffer.get());
  } else {
    UR_CALL(
        pfnBufferPartition(hBuffer, flags, bufferCreateType, pRegion, phMem));
  }

  return UR_RESULT_SUCCESS;
}

///////////////////////////////////////////////////////////////////////////////
/// @brief Intercept function for urMemGetNativeHandle
ur_result_t urMemGetNativeHandle(
    /// [in] handle of the mem.
    ur_mem_handle_t hMem, ur_device_handle_t hDevice,
    /// [out] a pointer to the native handle of the mem.
    ur_native_handle_t *phNativeMem) {
  auto pfnGetNativeHandle = getContext()->urDdiTable.Mem.pfnGetNativeHandle;

  getContext()->logger.debug("==== urMemGetNativeHandle");

  if (auto MemBuffer = getMsanInterceptor()->getMemBuffer(hMem)) {
    char *Handle = nullptr;
    UR_CALL(MemBuffer->getHandle(hDevice, Handle));
    *phNativeMem = ur_cast<ur_native_handle_t>(Handle);
  } else {
    UR_CALL(pfnGetNativeHandle(hMem, hDevice, phNativeMem));
  }

  return UR_RESULT_SUCCESS;
}

///////////////////////////////////////////////////////////////////////////////
/// @brief Intercept function for urEnqueueMemBufferRead
ur_result_t urEnqueueMemBufferRead(
    /// [in] handle of the queue object
    ur_queue_handle_t hQueue,
    /// [in][bounds(offset, size)] handle of the buffer object
    ur_mem_handle_t hBuffer,
    /// [in] indicates blocking (true), non-blocking (false)
    bool blockingRead,
    /// [in] offset in bytes in the buffer object
    size_t offset,
    /// [in] size in bytes of data being read
    size_t size,
    /// [in] pointer to host memory where data is to be read into
    void *pDst,
    /// [in] size of the event wait list
    uint32_t numEventsInWaitList,
    /// [in][optional][range(0, numEventsInWaitList)] pointer to a list of
    /// events that must be complete before this command can be executed. If
    /// nullptr, the numEventsInWaitList must be 0, indicating that this
    /// command does not wait on any event to complete.
    const ur_event_handle_t *phEventWaitList,
    /// [out][optional] return an event object that identifies this particular
    /// command instance.
    ur_event_handle_t *phEvent) {
  auto pfnMemBufferRead = getContext()->urDdiTable.Enqueue.pfnMemBufferRead;

  getContext()->logger.debug("==== urEnqueueMemBufferRead");

  if (auto MemBuffer = getMsanInterceptor()->getMemBuffer(hBuffer)) {
    ur_device_handle_t Device = GetDevice(hQueue);
    char *pSrc = nullptr;
    UR_CALL(MemBuffer->getHandle(Device, pSrc));
    UR_CALL(getContext()->urDdiTable.Enqueue.pfnUSMMemcpy(
        hQueue, blockingRead, pDst, pSrc + offset, size, numEventsInWaitList,
        phEventWaitList, phEvent));
  } else {
    UR_CALL(pfnMemBufferRead(hQueue, hBuffer, blockingRead, offset, size, pDst,
                             numEventsInWaitList, phEventWaitList, phEvent));
  }

  return UR_RESULT_SUCCESS;
}

///////////////////////////////////////////////////////////////////////////////
/// @brief Intercept function for urEnqueueMemBufferWrite
ur_result_t urEnqueueMemBufferWrite(
    /// [in] handle of the queue object
    ur_queue_handle_t hQueue,
    /// [in][bounds(offset, size)] handle of the buffer object
    ur_mem_handle_t hBuffer,
    /// [in] indicates blocking (true), non-blocking (false)
    bool blockingWrite,
    /// [in] offset in bytes in the buffer object
    size_t offset,
    /// [in] size in bytes of data being written
    size_t size,
    /// [in] pointer to host memory where data is to be written from
    const void *pSrc,
    /// [in] size of the event wait list
    uint32_t numEventsInWaitList,
    /// [in][optional][range(0, numEventsInWaitList)] pointer to a list of
    /// events that must be complete before this command can be executed. If
    /// nullptr, the numEventsInWaitList must be 0, indicating that this
    /// command does not wait on any event to complete.
    const ur_event_handle_t *phEventWaitList,
    /// [out][optional] return an event object that identifies this particular
    /// command instance.
    ur_event_handle_t *phEvent) {
  auto pfnMemBufferWrite = getContext()->urDdiTable.Enqueue.pfnMemBufferWrite;

  getContext()->logger.debug("==== urEnqueueMemBufferWrite");

  if (auto MemBuffer = getMsanInterceptor()->getMemBuffer(hBuffer)) {
    ur_device_handle_t Device = GetDevice(hQueue);
    char *pDst = nullptr;
    std::vector<ur_event_handle_t> Events;
    ur_event_handle_t Event{};
    UR_CALL(MemBuffer->getHandle(Device, pDst));
    UR_CALL(getContext()->urDdiTable.Enqueue.pfnUSMMemcpy(
        hQueue, blockingWrite, pDst + offset, pSrc, size, numEventsInWaitList,
        phEventWaitList, &Event));
    Events.push_back(Event);

    // Update shadow memory
    std::shared_ptr<DeviceInfo> DeviceInfo =
        getMsanInterceptor()->getDeviceInfo(Device);
    const char Val = 0;
    uptr ShadowAddr = DeviceInfo->Shadow->MemToShadow((uptr)pDst + offset);
    Event = nullptr;
    UR_CALL(getContext()->urDdiTable.Enqueue.pfnUSMFill(
        hQueue, (void *)ShadowAddr, 1, &Val, size, numEventsInWaitList,
        phEventWaitList, &Event));
    Events.push_back(Event);

    if (phEvent) {
      UR_CALL(getContext()->urDdiTable.Enqueue.pfnEventsWait(
          hQueue, Events.size(), Events.data(), phEvent));
    }
  } else {
    UR_CALL(pfnMemBufferWrite(hQueue, hBuffer, blockingWrite, offset, size,
                              pSrc, numEventsInWaitList, phEventWaitList,
                              phEvent));
  }

  return UR_RESULT_SUCCESS;
}

///////////////////////////////////////////////////////////////////////////////
/// @brief Intercept function for urEnqueueMemBufferReadRect
ur_result_t urEnqueueMemBufferReadRect(
    /// [in] handle of the queue object
    ur_queue_handle_t hQueue,
    /// [in][bounds(bufferOrigin, region)] handle of the buffer object
    ur_mem_handle_t hBuffer,
    /// [in] indicates blocking (true), non-blocking (false)
    bool blockingRead,
    /// [in] 3D offset in the buffer
    ur_rect_offset_t bufferOrigin,
    /// [in] 3D offset in the host region
    ur_rect_offset_t hostOrigin,
    /// [in] 3D rectangular region descriptor: width, height, depth
    ur_rect_region_t region,
    /// [in] length of each row in bytes in the buffer object
    size_t bufferRowPitch,
    /// [in] length of each 2D slice in bytes in the buffer object being read
    size_t bufferSlicePitch,
    /// [in] length of each row in bytes in the host memory region pointed by
    /// dst
    size_t hostRowPitch,
    /// [in] length of each 2D slice in bytes in the host memory region pointed
    /// by dst
    size_t hostSlicePitch,
    /// [in] pointer to host memory where data is to be read into
    void *pDst,
    /// [in] size of the event wait list
    uint32_t numEventsInWaitList,
    /// [in][optional][range(0, numEventsInWaitList)] pointer to a list of
    /// events that must be complete before this command can be executed. If
    /// nullptr, the numEventsInWaitList must be 0, indicating that this
    /// command does not wait on any event to complete.
    const ur_event_handle_t *phEventWaitList,
    /// [out][optional] return an event object that identifies this particular
    /// command instance.
    ur_event_handle_t *phEvent) {
  auto pfnMemBufferReadRect =
      getContext()->urDdiTable.Enqueue.pfnMemBufferReadRect;

  getContext()->logger.debug("==== urEnqueueMemBufferReadRect");

  if (auto MemBuffer = getMsanInterceptor()->getMemBuffer(hBuffer)) {
    char *SrcHandle = nullptr;
    ur_device_handle_t Device = GetDevice(hQueue);
    UR_CALL(MemBuffer->getHandle(Device, SrcHandle));

    UR_CALL(EnqueueMemCopyRectHelper(
        hQueue, SrcHandle, ur_cast<char *>(pDst), bufferOrigin, hostOrigin,
        region, bufferRowPitch, bufferSlicePitch, hostRowPitch, hostSlicePitch,
        blockingRead, numEventsInWaitList, phEventWaitList, phEvent));
  } else {
    UR_CALL(pfnMemBufferReadRect(
        hQueue, hBuffer, blockingRead, bufferOrigin, hostOrigin, region,
        bufferRowPitch, bufferSlicePitch, hostRowPitch, hostSlicePitch, pDst,
        numEventsInWaitList, phEventWaitList, phEvent));
  }

  return UR_RESULT_SUCCESS;
}

///////////////////////////////////////////////////////////////////////////////
/// @brief Intercept function for urEnqueueMemBufferWriteRect
ur_result_t urEnqueueMemBufferWriteRect(
    /// [in] handle of the queue object
    ur_queue_handle_t hQueue,
    /// [in][bounds(bufferOrigin, region)] handle of the buffer object
    ur_mem_handle_t hBuffer,
    /// [in] indicates blocking (true), non-blocking (false)
    bool blockingWrite,
    /// [in] 3D offset in the buffer
    ur_rect_offset_t bufferOrigin,
    /// [in] 3D offset in the host region
    ur_rect_offset_t hostOrigin,
    /// [in] 3D rectangular region descriptor: width, height, depth
    ur_rect_region_t region,
    /// [in] length of each row in bytes in the buffer object
    size_t bufferRowPitch,
    /// [in] length of each 2D slice in bytes in the buffer object being written
    size_t bufferSlicePitch,
    /// [in] length of each row in bytes in the host memory region pointed by
    /// src
    size_t hostRowPitch,
    /// [in] length of each 2D slice in bytes in the host memory region pointed
    /// by src
    size_t hostSlicePitch,
    /// [in] pointer to host memory where data is to be written from
    void *pSrc,
    /// [in] size of the event wait list
    uint32_t numEventsInWaitList,
    /// [in][optional][range(0, numEventsInWaitList)] points to a list of
    /// events that must be complete before this command can be executed. If
    /// nullptr, the numEventsInWaitList must be 0, indicating that this
    /// command does not wait on any event to complete.
    const ur_event_handle_t *phEventWaitList,
    /// [out][optional] return an event object that identifies this particular
    /// command instance.
    ur_event_handle_t *phEvent) {
  auto pfnMemBufferWriteRect =
      getContext()->urDdiTable.Enqueue.pfnMemBufferWriteRect;

  getContext()->logger.debug("==== urEnqueueMemBufferWriteRect");

  if (auto MemBuffer = getMsanInterceptor()->getMemBuffer(hBuffer)) {
    char *DstHandle = nullptr;
    ur_device_handle_t Device = GetDevice(hQueue);
    UR_CALL(MemBuffer->getHandle(Device, DstHandle));

    UR_CALL(EnqueueMemCopyRectHelper(
        hQueue, ur_cast<char *>(pSrc), DstHandle, hostOrigin, bufferOrigin,
        region, hostRowPitch, hostSlicePitch, bufferRowPitch, bufferSlicePitch,
        blockingWrite, numEventsInWaitList, phEventWaitList, phEvent));
  } else {
    UR_CALL(pfnMemBufferWriteRect(
        hQueue, hBuffer, blockingWrite, bufferOrigin, hostOrigin, region,
        bufferRowPitch, bufferSlicePitch, hostRowPitch, hostSlicePitch, pSrc,
        numEventsInWaitList, phEventWaitList, phEvent));
  }

  return UR_RESULT_SUCCESS;
}

///////////////////////////////////////////////////////////////////////////////
/// @brief Intercept function for urEnqueueMemBufferCopy
ur_result_t urEnqueueMemBufferCopy(
    /// [in] handle of the queue object
    ur_queue_handle_t hQueue,
    /// [in][bounds(srcOffset, size)] handle of the src buffer object
    ur_mem_handle_t hBufferSrc,
    /// [in][bounds(dstOffset, size)] handle of the dest buffer object
    ur_mem_handle_t hBufferDst,
    /// [in] offset into hBufferSrc to begin copying from
    size_t srcOffset,
    /// [in] offset info hBufferDst to begin copying into
    size_t dstOffset,
    /// [in] size in bytes of data being copied
    size_t size,
    /// [in] size of the event wait list
    uint32_t numEventsInWaitList,
    /// [in][optional][range(0, numEventsInWaitList)] pointer to a list of
    /// events that must be complete before this command can be executed. If
    /// nullptr, the numEventsInWaitList must be 0, indicating that this
    /// command does not wait on any event to complete.
    const ur_event_handle_t *phEventWaitList,
    /// [out][optional] return an event object that identifies this particular
    /// command instance.
    ur_event_handle_t *phEvent) {
  auto pfnMemBufferCopy = getContext()->urDdiTable.Enqueue.pfnMemBufferCopy;

  getContext()->logger.debug("==== urEnqueueMemBufferCopy");

  auto SrcBuffer = getMsanInterceptor()->getMemBuffer(hBufferSrc);
  auto DstBuffer = getMsanInterceptor()->getMemBuffer(hBufferDst);

  UR_ASSERT((SrcBuffer && DstBuffer) || (!SrcBuffer && !DstBuffer),
            UR_RESULT_ERROR_INVALID_MEM_OBJECT);

  if (SrcBuffer && DstBuffer) {
    ur_device_handle_t Device = GetDevice(hQueue);
    std::shared_ptr<DeviceInfo> DeviceInfo =
        getMsanInterceptor()->getDeviceInfo(Device);
    char *SrcHandle = nullptr;
    UR_CALL(SrcBuffer->getHandle(Device, SrcHandle));

    char *DstHandle = nullptr;
    UR_CALL(DstBuffer->getHandle(Device, DstHandle));

    std::vector<ur_event_handle_t> Events;
    ur_event_handle_t Event{};
    UR_CALL(getContext()->urDdiTable.Enqueue.pfnUSMMemcpy(
        hQueue, false, DstHandle + dstOffset, SrcHandle + srcOffset, size,
        numEventsInWaitList, phEventWaitList, &Event));
    Events.push_back(Event);

    // Update shadow memory
    uptr DstShadowAddr =
        DeviceInfo->Shadow->MemToShadow((uptr)DstHandle + dstOffset);
    uptr SrcShadowAddr =
        DeviceInfo->Shadow->MemToShadow((uptr)SrcHandle + srcOffset);
    Event = nullptr;
    UR_CALL(getContext()->urDdiTable.Enqueue.pfnUSMMemcpy(
        hQueue, false, (void *)DstShadowAddr, (void *)SrcShadowAddr, size,
        numEventsInWaitList, phEventWaitList, &Event));
    Events.push_back(Event);

    if (phEvent) {
      UR_CALL(getContext()->urDdiTable.Enqueue.pfnEventsWait(
          hQueue, Events.size(), Events.data(), phEvent));
    }
  } else {
    UR_CALL(pfnMemBufferCopy(hQueue, hBufferSrc, hBufferDst, srcOffset,
                             dstOffset, size, numEventsInWaitList,
                             phEventWaitList, phEvent));
  }

  return UR_RESULT_SUCCESS;
}

///////////////////////////////////////////////////////////////////////////////
/// @brief Intercept function for urEnqueueMemBufferCopyRect
ur_result_t urEnqueueMemBufferCopyRect(
    /// [in] handle of the queue object
    ur_queue_handle_t hQueue,
    /// [in][bounds(srcOrigin, region)] handle of the source buffer object
    ur_mem_handle_t hBufferSrc,
    /// [in][bounds(dstOrigin, region)] handle of the dest buffer object
    ur_mem_handle_t hBufferDst,
    /// [in] 3D offset in the source buffer
    ur_rect_offset_t srcOrigin,
    /// [in] 3D offset in the destination buffer
    ur_rect_offset_t dstOrigin,
    /// [in] source 3D rectangular region descriptor: width, height, depth
    ur_rect_region_t region,
    /// [in] length of each row in bytes in the source buffer object
    size_t srcRowPitch,
    /// [in] length of each 2D slice in bytes in the source buffer object
    size_t srcSlicePitch,
    /// [in] length of each row in bytes in the destination buffer object
    size_t dstRowPitch,
    /// [in] length of each 2D slice in bytes in the destination buffer object
    size_t dstSlicePitch,
    /// [in] size of the event wait list
    uint32_t numEventsInWaitList,
    /// [in][optional][range(0, numEventsInWaitList)] pointer to a list of
    /// events that must be complete before this command can be executed. If
    /// nullptr, the numEventsInWaitList must be 0, indicating that this
    /// command does not wait on any event to complete.
    const ur_event_handle_t *phEventWaitList,
    /// [out][optional] return an event object that identifies this particular
    /// command instance.
    ur_event_handle_t *phEvent) {
  auto pfnMemBufferCopyRect =
      getContext()->urDdiTable.Enqueue.pfnMemBufferCopyRect;

  getContext()->logger.debug("==== urEnqueueMemBufferCopyRect");

  auto SrcBuffer = getMsanInterceptor()->getMemBuffer(hBufferSrc);
  auto DstBuffer = getMsanInterceptor()->getMemBuffer(hBufferDst);

  UR_ASSERT((SrcBuffer && DstBuffer) || (!SrcBuffer && !DstBuffer),
            UR_RESULT_ERROR_INVALID_MEM_OBJECT);

  if (SrcBuffer && DstBuffer) {
    ur_device_handle_t Device = GetDevice(hQueue);
    char *SrcHandle = nullptr;
    UR_CALL(SrcBuffer->getHandle(Device, SrcHandle));

    char *DstHandle = nullptr;
    UR_CALL(DstBuffer->getHandle(Device, DstHandle));

    UR_CALL(EnqueueMemCopyRectHelper(
        hQueue, SrcHandle, DstHandle, srcOrigin, dstOrigin, region, srcRowPitch,
        srcSlicePitch, dstRowPitch, dstSlicePitch, false, numEventsInWaitList,
        phEventWaitList, phEvent));
  } else {
    UR_CALL(pfnMemBufferCopyRect(
        hQueue, hBufferSrc, hBufferDst, srcOrigin, dstOrigin, region,
        srcRowPitch, srcSlicePitch, dstRowPitch, dstSlicePitch,
        numEventsInWaitList, phEventWaitList, phEvent));
  }

  return UR_RESULT_SUCCESS;
}

///////////////////////////////////////////////////////////////////////////////
/// @brief Intercept function for urEnqueueMemBufferFill
ur_result_t urEnqueueMemBufferFill(
    /// [in] handle of the queue object
    ur_queue_handle_t hQueue,
    /// [in][bounds(offset, size)] handle of the buffer object
    ur_mem_handle_t hBuffer,
    /// [in] pointer to the fill pattern
    const void *pPattern,
    /// [in] size in bytes of the pattern
    size_t patternSize,
    /// [in] offset into the buffer
    size_t offset,
    /// [in] fill size in bytes, must be a multiple of patternSize
    size_t size,
    /// [in] size of the event wait list
    uint32_t numEventsInWaitList,
    /// [in][optional][range(0, numEventsInWaitList)] pointer to a list of
    /// events that must be complete before this command can be executed. If
    /// nullptr, the numEventsInWaitList must be 0, indicating that this
    /// command does not wait on any event to complete.
    const ur_event_handle_t *phEventWaitList,
    /// [out][optional] return an event object that identifies this particular
    /// command instance.
    ur_event_handle_t *phEvent) {
  auto pfnMemBufferFill = getContext()->urDdiTable.Enqueue.pfnMemBufferFill;

  getContext()->logger.debug("==== urEnqueueMemBufferFill");

  if (auto MemBuffer = getMsanInterceptor()->getMemBuffer(hBuffer)) {
    char *Handle = nullptr;
    std::vector<ur_event_handle_t> Events;
    ur_event_handle_t Event{};
    ur_device_handle_t Device = GetDevice(hQueue);
    UR_CALL(MemBuffer->getHandle(Device, Handle));
    UR_CALL(getContext()->urDdiTable.Enqueue.pfnUSMFill(
        hQueue, Handle + offset, patternSize, pPattern, size,
        numEventsInWaitList, phEventWaitList, &Event));
    Events.push_back(Event);

    // Update shadow memory
    std::shared_ptr<DeviceInfo> DeviceInfo =
        getMsanInterceptor()->getDeviceInfo(Device);
    const char Val = 0;
    uptr ShadowAddr = DeviceInfo->Shadow->MemToShadow((uptr)Handle + offset);
    Event = nullptr;
    UR_CALL(getContext()->urDdiTable.Enqueue.pfnUSMFill(
        hQueue, (void *)ShadowAddr, 1, &Val, size, numEventsInWaitList,
        phEventWaitList, &Event));
    Events.push_back(Event);

    if (phEvent) {
      UR_CALL(getContext()->urDdiTable.Enqueue.pfnEventsWait(
          hQueue, Events.size(), Events.data(), phEvent));
    }
  } else {
    UR_CALL(pfnMemBufferFill(hQueue, hBuffer, pPattern, patternSize, offset,
                             size, numEventsInWaitList, phEventWaitList,
                             phEvent));
  }

  return UR_RESULT_SUCCESS;
}

///////////////////////////////////////////////////////////////////////////////
/// @brief Intercept function for urEnqueueMemBufferMap
ur_result_t urEnqueueMemBufferMap(
    /// [in] handle of the queue object
    ur_queue_handle_t hQueue,
    ur_mem_handle_t
        /// [in][bounds(offset, size)] handle of the buffer object
        hBuffer,
    /// [in] indicates blocking (true), non-blocking (false)
    bool blockingMap,
    /// [in] flags for read, write, readwrite mapping
    ur_map_flags_t mapFlags,
    /// [in] offset in bytes of the buffer region being mapped
    size_t offset,
    /// [in] size in bytes of the buffer region being mapped
    size_t size,
    /// [in] size of the event wait list
    uint32_t numEventsInWaitList,
    /// [in][optional][range(0, numEventsInWaitList)] pointer to a list of
    /// events that must be complete before this command can be executed. If
    /// nullptr, the numEventsInWaitList must be 0, indicating that this
    /// command does not wait on any event to complete.
    const ur_event_handle_t *phEventWaitList,
    /// [out][optional] return an event object that identifies this
    /// particular command instance.
    ur_event_handle_t *phEvent,
    /// [out] return mapped pointer. TODO: move it before numEventsInWaitList?
    void **ppRetMap) {
  auto pfnMemBufferMap = getContext()->urDdiTable.Enqueue.pfnMemBufferMap;

  getContext()->logger.debug("==== urEnqueueMemBufferMap");

  if (auto MemBuffer = getMsanInterceptor()->getMemBuffer(hBuffer)) {

    // Translate the host access mode info.
    MemBuffer::AccessMode AccessMode = MemBuffer::UNKNOWN;
    if (mapFlags & UR_MAP_FLAG_WRITE_INVALIDATE_REGION) {
      AccessMode = MemBuffer::WRITE_ONLY;
    } else {
      if (mapFlags & UR_MAP_FLAG_READ) {
        AccessMode = MemBuffer::READ_ONLY;
        if (mapFlags & UR_MAP_FLAG_WRITE) {
          AccessMode = MemBuffer::READ_WRITE;
        }
      } else if (mapFlags & UR_MAP_FLAG_WRITE) {
        AccessMode = MemBuffer::WRITE_ONLY;
      }
    }

    UR_ASSERT(AccessMode != MemBuffer::UNKNOWN,
              UR_RESULT_ERROR_INVALID_ARGUMENT);

    ur_device_handle_t Device = GetDevice(hQueue);
    // If the buffer used host pointer, then we just reuse it. If not, we
    // need to manually allocate a new host USM.
    if (MemBuffer->HostPtr) {
      *ppRetMap = MemBuffer->HostPtr + offset;
    } else {
      ur_context_handle_t Context = GetContext(hQueue);
      ur_usm_desc_t USMDesc{};
      USMDesc.align = MemBuffer->getAlignment();
      ur_usm_pool_handle_t Pool{};
      UR_CALL(getContext()->urDdiTable.USM.pfnHostAlloc(Context, &USMDesc, Pool,
                                                        size, ppRetMap));
    }

    // Actually, if the access mode is write only, we don't need to do this
    // copy. However, in that way, we cannot generate a event to user. So,
    // we'll aways do copy here.
    char *SrcHandle = nullptr;
    UR_CALL(MemBuffer->getHandle(Device, SrcHandle));
    UR_CALL(getContext()->urDdiTable.Enqueue.pfnUSMMemcpy(
        hQueue, blockingMap, *ppRetMap, SrcHandle + offset, size,
        numEventsInWaitList, phEventWaitList, phEvent));

    {
      std::scoped_lock<ur_shared_mutex> Guard(MemBuffer->Mutex);
      UR_ASSERT(MemBuffer->Mappings.find(*ppRetMap) ==
                    MemBuffer->Mappings.end(),
                UR_RESULT_ERROR_INVALID_VALUE);
      MemBuffer->Mappings[*ppRetMap] = {offset, size};
    }
  } else {
    UR_CALL(pfnMemBufferMap(hQueue, hBuffer, blockingMap, mapFlags, offset,
                            size, numEventsInWaitList, phEventWaitList, phEvent,
                            ppRetMap));
  }

  return UR_RESULT_SUCCESS;
}

///////////////////////////////////////////////////////////////////////////////
/// @brief Intercept function for urEnqueueMemUnmap
ur_result_t urEnqueueMemUnmap(
    /// [in] handle of the queue object
    ur_queue_handle_t hQueue,
    /// [in] handle of the memory (buffer or image) object
    ur_mem_handle_t hMem,
    /// [in] mapped host address
    void *pMappedPtr,
    /// [in] size of the event wait list
    uint32_t numEventsInWaitList,
    /// [in][optional][range(0, numEventsInWaitList)] pointer to a list of
    /// events that must be complete before this command can be executed. If
    /// nullptr, the numEventsInWaitList must be 0, indicating that this
    /// command does not wait on any event to complete.
    const ur_event_handle_t *phEventWaitList,
    /// [out][optional] return an event object that identifies this particular
    /// command instance.
    ur_event_handle_t *phEvent) {
  auto pfnMemUnmap = getContext()->urDdiTable.Enqueue.pfnMemUnmap;

  getContext()->logger.debug("==== urEnqueueMemUnmap");

  if (auto MemBuffer = getMsanInterceptor()->getMemBuffer(hMem)) {
    MemBuffer::Mapping Mapping{};
    {
      std::scoped_lock<ur_shared_mutex> Guard(MemBuffer->Mutex);
      auto It = MemBuffer->Mappings.find(pMappedPtr);
      UR_ASSERT(It != MemBuffer->Mappings.end(), UR_RESULT_ERROR_INVALID_VALUE);
      Mapping = It->second;
      MemBuffer->Mappings.erase(It);
    }

    // Write back mapping memory data to device and release mapping memory
    // if we allocated a host USM. But for now, UR doesn't support event
    // call back, we can only do blocking copy here.
    char *DstHandle = nullptr;
    ur_context_handle_t Context = GetContext(hQueue);
    ur_device_handle_t Device = GetDevice(hQueue);
    UR_CALL(MemBuffer->getHandle(Device, DstHandle));
    UR_CALL(getContext()->urDdiTable.Enqueue.pfnUSMMemcpy(
        hQueue, true, DstHandle + Mapping.Offset, pMappedPtr, Mapping.Size,
        numEventsInWaitList, phEventWaitList, phEvent));

    if (!MemBuffer->HostPtr) {
      UR_CALL(getContext()->urDdiTable.USM.pfnFree(Context, pMappedPtr));
    }
  } else {
    UR_CALL(pfnMemUnmap(hQueue, hMem, pMappedPtr, numEventsInWaitList,
                        phEventWaitList, phEvent));
  }

  return UR_RESULT_SUCCESS;
}

///////////////////////////////////////////////////////////////////////////////
/// @brief Intercept function for urKernelRetain
ur_result_t urKernelRetain(
    /// [in] handle for the Kernel to retain
    ur_kernel_handle_t hKernel) {
  auto pfnRetain = getContext()->urDdiTable.Kernel.pfnRetain;

  getContext()->logger.debug("==== urKernelRetain");

  UR_CALL(pfnRetain(hKernel));

  auto &KernelInfo = getMsanInterceptor()->getOrCreateKernelInfo(hKernel);
  KernelInfo.RefCount++;

  return UR_RESULT_SUCCESS;
}

///////////////////////////////////////////////////////////////////////////////
/// @brief Intercept function for urKernelRelease
ur_result_t urKernelRelease(
    /// [in] handle for the Kernel to release
    ur_kernel_handle_t hKernel) {
  auto pfnRelease = getContext()->urDdiTable.Kernel.pfnRelease;

<<<<<<< HEAD
    getContext()->logger.debug("==== urKernelRelease");

    auto &KernelInfo = getMsanInterceptor()->getOrCreateKernelInfo(hKernel);
    if (--KernelInfo.RefCount == 0) {
        UR_CALL(getMsanInterceptor()->eraseKernelInfo(hKernel));
    }
    UR_CALL(pfnRelease(hKernel));
=======
  getContext()->logger.debug("==== urKernelRelease");
  UR_CALL(pfnRelease(hKernel));

  auto &KernelInfo = getMsanInterceptor()->getOrCreateKernelInfo(hKernel);
  if (--KernelInfo.RefCount == 0) {
    UR_CALL(getMsanInterceptor()->eraseKernelInfo(hKernel));
  }
>>>>>>> ed095412

  return UR_RESULT_SUCCESS;
}

///////////////////////////////////////////////////////////////////////////////
/// @brief Intercept function for urKernelSetArgValue
ur_result_t urKernelSetArgValue(
    /// [in] handle of the kernel object
    ur_kernel_handle_t hKernel,
    /// [in] argument index in range [0, num args - 1]
    uint32_t argIndex,
    /// [in] size of argument type
    size_t argSize,
    /// [in][optional] pointer to value properties.
    const ur_kernel_arg_value_properties_t *pProperties,
    /// [in] argument value represented as matching arg type.
    const void *pArgValue) {
  auto pfnSetArgValue = getContext()->urDdiTable.Kernel.pfnSetArgValue;

  getContext()->logger.debug("==== urKernelSetArgValue");

  std::shared_ptr<MemBuffer> MemBuffer;
  if (argSize == sizeof(ur_mem_handle_t) &&
      (MemBuffer = getMsanInterceptor()->getMemBuffer(
           *ur_cast<const ur_mem_handle_t *>(pArgValue)))) {
    auto &KernelInfo = getMsanInterceptor()->getOrCreateKernelInfo(hKernel);
    std::scoped_lock<ur_shared_mutex> Guard(KernelInfo.Mutex);
    KernelInfo.BufferArgs[argIndex] = std::move(MemBuffer);
  } else {
    UR_CALL(pfnSetArgValue(hKernel, argIndex, argSize, pProperties, pArgValue));
  }

  return UR_RESULT_SUCCESS;
}

///////////////////////////////////////////////////////////////////////////////
/// @brief Intercept function for urKernelSetArgMemObj
ur_result_t urKernelSetArgMemObj(
    /// [in] handle of the kernel object
    ur_kernel_handle_t hKernel,
    /// [in] argument index in range [0, num args - 1]
    uint32_t argIndex,
    /// [in][optional] pointer to Memory object properties.
    const ur_kernel_arg_mem_obj_properties_t *pProperties,
    /// [in][optional] handle of Memory object.
    ur_mem_handle_t hArgValue) {
  auto pfnSetArgMemObj = getContext()->urDdiTable.Kernel.pfnSetArgMemObj;

  getContext()->logger.debug("==== urKernelSetArgMemObj");

  std::shared_ptr<MemBuffer> MemBuffer;
  std::shared_ptr<KernelInfo> KernelInfo;
  if ((MemBuffer = getMsanInterceptor()->getMemBuffer(hArgValue))) {
    auto &KernelInfo = getMsanInterceptor()->getOrCreateKernelInfo(hKernel);
    std::scoped_lock<ur_shared_mutex> Guard(KernelInfo.Mutex);
    KernelInfo.BufferArgs[argIndex] = std::move(MemBuffer);
  } else {
    UR_CALL(pfnSetArgMemObj(hKernel, argIndex, pProperties, hArgValue));
  }

  return UR_RESULT_SUCCESS;
}

///////////////////////////////////////////////////////////////////////////////
/// @brief Intercept function for urEnqueueUSMFill
ur_result_t UR_APICALL urEnqueueUSMFill(
    /// [in] handle of the queue object
    ur_queue_handle_t hQueue,
    /// [in][bounds(0, size)] pointer to USM memory object
    void *pMem,
    /// [in] the size in bytes of the pattern. Must be a power of 2 and less
    /// than or equal to width.
    size_t patternSize,
    /// [in] pointer with the bytes of the pattern to set.
    const void *pPattern,
    /// [in] size in bytes to be set. Must be a multiple of patternSize.
    size_t size,
    /// [in] size of the event wait list
    uint32_t numEventsInWaitList,
    /// [in][optional][range(0, numEventsInWaitList)] pointer to a list of
    /// events that must be complete before this command can be executed. If
    /// nullptr, the numEventsInWaitList must be 0, indicating that this
    /// command does not wait on any event to complete.
    const ur_event_handle_t *phEventWaitList,
    /// [out][optional] return an event object that identifies this particular
    /// command instance. If phEventWaitList and phEvent are not NULL, phEvent
    /// must not refer to an element of the phEventWaitList array.
    ur_event_handle_t *phEvent) {
  auto pfnUSMFill = getContext()->urDdiTable.Enqueue.pfnUSMFill;
  getContext()->logger.debug("==== urEnqueueUSMFill");

  std::vector<ur_event_handle_t> Events;
  ur_event_handle_t Event{};
  UR_CALL(pfnUSMFill(hQueue, pMem, patternSize, pPattern, size,
                     numEventsInWaitList, phEventWaitList, &Event));
  Events.push_back(Event);

  const auto Mem = (uptr)pMem;
  auto MemInfoItOp = getMsanInterceptor()->findAllocInfoByAddress(Mem);
  if (MemInfoItOp) {
    auto MemInfo = (*MemInfoItOp)->second;

    const auto &DeviceInfo =
        getMsanInterceptor()->getDeviceInfo(MemInfo->Device);
    const auto MemShadow = DeviceInfo->Shadow->MemToShadow(Mem);

    Event = nullptr;
    UR_CALL(EnqueueUSMBlockingSet(hQueue, (void *)MemShadow, 0, size, 0,
                                  nullptr, &Event));
    Events.push_back(Event);
  }

  if (phEvent) {
    UR_CALL(getContext()->urDdiTable.Enqueue.pfnEventsWait(
        hQueue, Events.size(), Events.data(), phEvent));
  }

  return UR_RESULT_SUCCESS;
}

///////////////////////////////////////////////////////////////////////////////
/// @brief Intercept function for urEnqueueUSMMemcpy
ur_result_t UR_APICALL urEnqueueUSMMemcpy(
    /// [in] handle of the queue object
    ur_queue_handle_t hQueue,
    /// [in] blocking or non-blocking copy
    bool blocking,
    /// [in][bounds(0, size)] pointer to the destination USM memory object
    void *pDst,
    /// [in][bounds(0, size)] pointer to the source USM memory object
    const void *pSrc,
    /// [in] size in bytes to be copied
    size_t size,
    /// [in] size of the event wait list
    uint32_t numEventsInWaitList,
    /// [in][optional][range(0, numEventsInWaitList)] pointer to a list of
    /// events that must be complete before this command can be executed. If
    /// nullptr, the numEventsInWaitList must be 0, indicating that this
    /// command does not wait on any event to complete.
    const ur_event_handle_t *phEventWaitList,
    /// [out][optional] return an event object that identifies this particular
    /// command instance. If phEventWaitList and phEvent are not NULL, phEvent
    /// must not refer to an element of the phEventWaitList array.
    ur_event_handle_t *phEvent) {
  auto pfnUSMMemcpy = getContext()->urDdiTable.Enqueue.pfnUSMMemcpy;
  getContext()->logger.debug("==== pfnUSMMemcpy");

  std::vector<ur_event_handle_t> Events;
  ur_event_handle_t Event{};
  UR_CALL(pfnUSMMemcpy(hQueue, blocking, pDst, pSrc, size, numEventsInWaitList,
                       phEventWaitList, &Event));
  Events.push_back(Event);

  const auto Src = (uptr)pSrc, Dst = (uptr)pDst;
  auto SrcInfoItOp = getMsanInterceptor()->findAllocInfoByAddress(Src);
  auto DstInfoItOp = getMsanInterceptor()->findAllocInfoByAddress(Dst);

  if (SrcInfoItOp && DstInfoItOp) {
    auto SrcInfo = (*SrcInfoItOp)->second;
    auto DstInfo = (*DstInfoItOp)->second;

    const auto &DeviceInfo =
        getMsanInterceptor()->getDeviceInfo(SrcInfo->Device);
    const auto SrcShadow = DeviceInfo->Shadow->MemToShadow(Src);
    const auto DstShadow = DeviceInfo->Shadow->MemToShadow(Dst);

    Event = nullptr;
    UR_CALL(pfnUSMMemcpy(hQueue, blocking, (void *)DstShadow, (void *)SrcShadow,
                         size, 0, nullptr, &Event));
    Events.push_back(Event);
  } else if (DstInfoItOp) {
    auto DstInfo = (*DstInfoItOp)->second;

    const auto &DeviceInfo =
        getMsanInterceptor()->getDeviceInfo(DstInfo->Device);
    auto DstShadow = DeviceInfo->Shadow->MemToShadow(Dst);

    Event = nullptr;
    UR_CALL(EnqueueUSMBlockingSet(hQueue, (void *)DstShadow, 0, size, 0,
                                  nullptr, &Event));
    Events.push_back(Event);
  }

  if (phEvent) {
    UR_CALL(getContext()->urDdiTable.Enqueue.pfnEventsWait(
        hQueue, Events.size(), Events.data(), phEvent));
  }

  return UR_RESULT_SUCCESS;
}

///////////////////////////////////////////////////////////////////////////////
/// @brief Intercept function for urEnqueueUSMFill2D
ur_result_t UR_APICALL urEnqueueUSMFill2D(
    /// [in] handle of the queue to submit to.
    ur_queue_handle_t hQueue,
    /// [in][bounds(0, pitch * height)] pointer to memory to be filled.
    void *pMem,
    /// [in] the total width of the destination memory including padding.
    size_t pitch,
    /// [in] the size in bytes of the pattern. Must be a power of 2 and less
    /// than or equal to width.
    size_t patternSize,
    /// [in] pointer with the bytes of the pattern to set.
    const void *pPattern,
    /// [in] the width in bytes of each row to fill. Must be a multiple of
    /// patternSize.
    size_t width,
    /// [in] the height of the columns to fill.
    size_t height,
    /// [in] size of the event wait list
    uint32_t numEventsInWaitList,
    /// [in][optional][range(0, numEventsInWaitList)] pointer to a list of
    /// events that must be complete before the kernel execution. If
    /// nullptr, the numEventsInWaitList must be 0, indicating that no wait
    /// event.
    const ur_event_handle_t *phEventWaitList,
    /// [out][optional] return an event object that identifies this particular
    /// kernel execution instance. If phEventWaitList and phEvent are not NULL,
    /// phEvent must not refer to an element of the phEventWaitList array.
    ur_event_handle_t *phEvent) {
  auto pfnUSMFill2D = getContext()->urDdiTable.Enqueue.pfnUSMFill2D;
  getContext()->logger.debug("==== urEnqueueUSMFill2D");

  std::vector<ur_event_handle_t> Events;
  ur_event_handle_t Event{};
  UR_CALL(pfnUSMFill2D(hQueue, pMem, pitch, patternSize, pPattern, width,
                       height, numEventsInWaitList, phEventWaitList, &Event));
  Events.push_back(Event);

  const auto Mem = (uptr)pMem;
  auto MemInfoItOp = getMsanInterceptor()->findAllocInfoByAddress(Mem);
  if (MemInfoItOp) {
    auto MemInfo = (*MemInfoItOp)->second;

    const auto &DeviceInfo =
        getMsanInterceptor()->getDeviceInfo(MemInfo->Device);
    const auto MemShadow = DeviceInfo->Shadow->MemToShadow(Mem);

    const char Pattern = 0;
    Event = nullptr;
    UR_CALL(pfnUSMFill2D(hQueue, (void *)MemShadow, pitch, 1, &Pattern, width,
                         height, 0, nullptr, &Event));
    Events.push_back(Event);
  }

  if (phEvent) {
    UR_CALL(getContext()->urDdiTable.Enqueue.pfnEventsWait(
        hQueue, Events.size(), Events.data(), phEvent));
  }

  return UR_RESULT_SUCCESS;
}

///////////////////////////////////////////////////////////////////////////////
/// @brief Intercept function for urEnqueueUSMMemcpy2D
ur_result_t UR_APICALL urEnqueueUSMMemcpy2D(
    /// [in] handle of the queue to submit to.
    ur_queue_handle_t hQueue,
    /// [in] indicates if this operation should block the host.
    bool blocking,
    /// [in][bounds(0, dstPitch * height)] pointer to memory where data will be
    /// copied.
    void *pDst,
    /// [in] the total width of the source memory including padding.
    size_t dstPitch,
    /// [in][bounds(0, srcPitch * height)] pointer to memory to be copied.
    const void *pSrc,
    /// [in] the total width of the source memory including padding.
    size_t srcPitch,
    /// [in] the width in bytes of each row to be copied.
    size_t width,
    /// [in] the height of columns to be copied.
    size_t height,
    /// [in] size of the event wait list
    uint32_t numEventsInWaitList,
    /// [in][optional][range(0, numEventsInWaitList)] pointer to a list of
    /// events that must be complete before the kernel execution. If
    /// nullptr, the numEventsInWaitList must be 0, indicating that no wait
    /// event.
    const ur_event_handle_t *phEventWaitList,
    /// [out][optional] return an event object that identifies this particular
    /// kernel execution instance. If phEventWaitList and phEvent are not NULL,
    /// phEvent must not refer to an element of the phEventWaitList array.
    ur_event_handle_t *phEvent) {
  auto pfnUSMMemcpy2D = getContext()->urDdiTable.Enqueue.pfnUSMMemcpy2D;
  getContext()->logger.debug("==== pfnUSMMemcpy2D");

  std::vector<ur_event_handle_t> Events;
  ur_event_handle_t Event{};
  UR_CALL(pfnUSMMemcpy2D(hQueue, blocking, pDst, dstPitch, pSrc, srcPitch,
                         width, height, numEventsInWaitList, phEventWaitList,
                         &Event));
  Events.push_back(Event);

  const auto Src = (uptr)pSrc, Dst = (uptr)pDst;
  auto SrcInfoItOp = getMsanInterceptor()->findAllocInfoByAddress(Src);
  auto DstInfoItOp = getMsanInterceptor()->findAllocInfoByAddress(Dst);

  if (SrcInfoItOp && DstInfoItOp) {
    auto SrcInfo = (*SrcInfoItOp)->second;
    auto DstInfo = (*DstInfoItOp)->second;

    const auto &DeviceInfo =
        getMsanInterceptor()->getDeviceInfo(SrcInfo->Device);
    const auto SrcShadow = DeviceInfo->Shadow->MemToShadow(Src);
    const auto DstShadow = DeviceInfo->Shadow->MemToShadow(Dst);

    Event = nullptr;
    UR_CALL(pfnUSMMemcpy2D(hQueue, blocking, (void *)DstShadow, dstPitch,
                           (void *)SrcShadow, srcPitch, width, height, 0,
                           nullptr, &Event));
    Events.push_back(Event);
  } else if (DstInfoItOp) {
    auto DstInfo = (*DstInfoItOp)->second;

    const auto &DeviceInfo =
        getMsanInterceptor()->getDeviceInfo(DstInfo->Device);
    const auto DstShadow = DeviceInfo->Shadow->MemToShadow(Dst);

    const char Pattern = 0;
    Event = nullptr;
    UR_CALL(getContext()->urDdiTable.Enqueue.pfnUSMFill2D(
        hQueue, (void *)DstShadow, dstPitch, 1, &Pattern, width, height, 0,
        nullptr, &Event));
    Events.push_back(Event);
  }

  if (phEvent) {
    UR_CALL(getContext()->urDdiTable.Enqueue.pfnEventsWait(
        hQueue, Events.size(), Events.data(), phEvent));
  }

  return UR_RESULT_SUCCESS;
}

///////////////////////////////////////////////////////////////////////////////
/// @brief Exported function for filling application's Global table
///        with current process' addresses
///
/// @returns
///     - ::UR_RESULT_SUCCESS
///     - ::UR_RESULT_ERROR_INVALID_NULL_POINTER
ur_result_t urGetGlobalProcAddrTable(
    /// [in,out] pointer to table of DDI function pointers
    ur_global_dditable_t *pDdiTable) {
  ur_result_t result = UR_RESULT_SUCCESS;

  pDdiTable->pfnAdapterGet = ur_sanitizer_layer::msan::urAdapterGet;

  return result;
}
///////////////////////////////////////////////////////////////////////////////
/// @brief Exported function for filling application's Context table
///        with current process' addresses
///
/// @returns
///     - ::UR_RESULT_SUCCESS
///     - ::UR_RESULT_ERROR_INVALID_NULL_POINTER
ur_result_t urGetContextProcAddrTable(
    /// [in,out] pointer to table of DDI function pointers
    ur_context_dditable_t *pDdiTable) {
  ur_result_t result = UR_RESULT_SUCCESS;

  pDdiTable->pfnCreate = ur_sanitizer_layer::msan::urContextCreate;
  pDdiTable->pfnRetain = ur_sanitizer_layer::msan::urContextRetain;
  pDdiTable->pfnRelease = ur_sanitizer_layer::msan::urContextRelease;

  pDdiTable->pfnCreateWithNativeHandle =
      ur_sanitizer_layer::msan::urContextCreateWithNativeHandle;

  return result;
}
///////////////////////////////////////////////////////////////////////////////
/// @brief Exported function for filling application's Program table
///        with current process' addresses
///
/// @returns
///     - ::UR_RESULT_SUCCESS
///     - ::UR_RESULT_ERROR_INVALID_NULL_POINTER
ur_result_t urGetProgramProcAddrTable(
    /// [in,out] pointer to table of DDI function pointers
    ur_program_dditable_t *pDdiTable) {
  pDdiTable->pfnCreateWithIL = ur_sanitizer_layer::msan::urProgramCreateWithIL;
  pDdiTable->pfnCreateWithBinary =
      ur_sanitizer_layer::msan::urProgramCreateWithBinary;
  pDdiTable->pfnCreateWithNativeHandle =
      ur_sanitizer_layer::msan::urProgramCreateWithNativeHandle;
  pDdiTable->pfnBuild = ur_sanitizer_layer::msan::urProgramBuild;
  pDdiTable->pfnLink = ur_sanitizer_layer::msan::urProgramLink;
  pDdiTable->pfnRetain = ur_sanitizer_layer::msan::urProgramRetain;
  pDdiTable->pfnRelease = ur_sanitizer_layer::msan::urProgramRelease;

  return UR_RESULT_SUCCESS;
}

///////////////////////////////////////////////////////////////////////////////
/// @brief Exported function for filling application's Kernel table
///        with current process' addresses
///
/// @returns
///     - ::UR_RESULT_SUCCESS
///     - ::UR_RESULT_ERROR_INVALID_NULL_POINTER
ur_result_t urGetKernelProcAddrTable(
    /// [in,out] pointer to table of DDI function pointers
    ur_kernel_dditable_t *pDdiTable) {
  ur_result_t result = UR_RESULT_SUCCESS;

  pDdiTable->pfnRetain = ur_sanitizer_layer::msan::urKernelRetain;
  pDdiTable->pfnRelease = ur_sanitizer_layer::msan::urKernelRelease;
  pDdiTable->pfnSetArgValue = ur_sanitizer_layer::msan::urKernelSetArgValue;
  pDdiTable->pfnSetArgMemObj = ur_sanitizer_layer::msan::urKernelSetArgMemObj;

  return result;
}
///////////////////////////////////////////////////////////////////////////////
/// @brief Exported function for filling application's Mem table
///        with current process' addresses
///
/// @returns
///     - ::UR_RESULT_SUCCESS
///     - ::UR_RESULT_ERROR_INVALID_NULL_POINTER
ur_result_t urGetMemProcAddrTable(
    /// [in,out] pointer to table of DDI function pointers
    ur_mem_dditable_t *pDdiTable) {
  ur_result_t result = UR_RESULT_SUCCESS;

  pDdiTable->pfnBufferCreate = ur_sanitizer_layer::msan::urMemBufferCreate;
  pDdiTable->pfnRetain = ur_sanitizer_layer::msan::urMemRetain;
  pDdiTable->pfnRelease = ur_sanitizer_layer::msan::urMemRelease;
  pDdiTable->pfnBufferPartition =
      ur_sanitizer_layer::msan::urMemBufferPartition;
  pDdiTable->pfnGetNativeHandle =
      ur_sanitizer_layer::msan::urMemGetNativeHandle;
  pDdiTable->pfnGetInfo = ur_sanitizer_layer::msan::urMemGetInfo;

  return result;
}
/// @brief Exported function for filling application's ProgramExp table
///        with current process' addresses
///
/// @returns
///     - ::UR_RESULT_SUCCESS
///     - ::UR_RESULT_ERROR_INVALID_NULL_POINTER
ur_result_t urGetProgramExpProcAddrTable(
    /// [in,out] pointer to table of DDI function pointers
    ur_program_exp_dditable_t *pDdiTable) {
  ur_result_t result = UR_RESULT_SUCCESS;

  pDdiTable->pfnBuildExp = ur_sanitizer_layer::msan::urProgramBuildExp;
  pDdiTable->pfnLinkExp = ur_sanitizer_layer::msan::urProgramLinkExp;

  return result;
}
///////////////////////////////////////////////////////////////////////////////
/// @brief Exported function for filling application's Enqueue table
///        with current process' addresses
///
/// @returns
///     - ::UR_RESULT_SUCCESS
///     - ::UR_RESULT_ERROR_INVALID_NULL_POINTER
ur_result_t urGetEnqueueProcAddrTable(
    /// [in,out] pointer to table of DDI function pointers
    ur_enqueue_dditable_t *pDdiTable) {
  ur_result_t result = UR_RESULT_SUCCESS;

  pDdiTable->pfnMemBufferRead =
      ur_sanitizer_layer::msan::urEnqueueMemBufferRead;
  pDdiTable->pfnMemBufferWrite =
      ur_sanitizer_layer::msan::urEnqueueMemBufferWrite;
  pDdiTable->pfnMemBufferReadRect =
      ur_sanitizer_layer::msan::urEnqueueMemBufferReadRect;
  pDdiTable->pfnMemBufferWriteRect =
      ur_sanitizer_layer::msan::urEnqueueMemBufferWriteRect;
  pDdiTable->pfnMemBufferCopy =
      ur_sanitizer_layer::msan::urEnqueueMemBufferCopy;
  pDdiTable->pfnMemBufferCopyRect =
      ur_sanitizer_layer::msan::urEnqueueMemBufferCopyRect;
  pDdiTable->pfnMemBufferFill =
      ur_sanitizer_layer::msan::urEnqueueMemBufferFill;
  pDdiTable->pfnMemBufferMap = ur_sanitizer_layer::msan::urEnqueueMemBufferMap;
  pDdiTable->pfnMemUnmap = ur_sanitizer_layer::msan::urEnqueueMemUnmap;
  pDdiTable->pfnKernelLaunch = ur_sanitizer_layer::msan::urEnqueueKernelLaunch;
  pDdiTable->pfnUSMFill = ur_sanitizer_layer::msan::urEnqueueUSMFill;
  pDdiTable->pfnUSMMemcpy = ur_sanitizer_layer::msan::urEnqueueUSMMemcpy;
  pDdiTable->pfnUSMFill2D = ur_sanitizer_layer::msan::urEnqueueUSMFill2D;
  pDdiTable->pfnUSMMemcpy2D = ur_sanitizer_layer::msan::urEnqueueUSMMemcpy2D;

  return result;
}
///////////////////////////////////////////////////////////////////////////////
/// @brief Exported function for filling application's USM table
///        with current process' addresses
///
/// @returns
///     - ::UR_RESULT_SUCCESS
///     - ::UR_RESULT_ERROR_INVALID_NULL_POINTER
ur_result_t urGetUSMProcAddrTable(
    /// [in,out] pointer to table of DDI function pointers
    ur_usm_dditable_t *pDdiTable) {
  ur_result_t result = UR_RESULT_SUCCESS;

  pDdiTable->pfnDeviceAlloc = ur_sanitizer_layer::msan::urUSMDeviceAlloc;
  pDdiTable->pfnHostAlloc = ur_sanitizer_layer::msan::urUSMHostAlloc;
  pDdiTable->pfnSharedAlloc = ur_sanitizer_layer::msan::urUSMSharedAlloc;
  pDdiTable->pfnFree = ur_sanitizer_layer::msan::urUSMFree;

  return result;
}

ur_result_t urCheckVersion(ur_api_version_t version) {
  if (UR_MAJOR_VERSION(ur_sanitizer_layer::getContext()->version) !=
          UR_MAJOR_VERSION(version) ||
      UR_MINOR_VERSION(ur_sanitizer_layer::getContext()->version) >
          UR_MINOR_VERSION(version)) {
    return UR_RESULT_ERROR_UNSUPPORTED_VERSION;
  }
  return UR_RESULT_SUCCESS;
}

} // namespace msan

ur_result_t initMsanDDITable(ur_dditable_t *dditable) {
  ur_result_t result = UR_RESULT_SUCCESS;

  getContext()->logger.always("==== DeviceSanitizer: MSAN");

  if (UR_RESULT_SUCCESS == result) {
    result = ur_sanitizer_layer::msan::urCheckVersion(UR_API_VERSION_CURRENT);
  }

  if (UR_RESULT_SUCCESS == result) {
    result =
        ur_sanitizer_layer::msan::urGetGlobalProcAddrTable(&dditable->Global);
  }

  if (UR_RESULT_SUCCESS == result) {
    result =
        ur_sanitizer_layer::msan::urGetContextProcAddrTable(&dditable->Context);
  }

  if (UR_RESULT_SUCCESS == result) {
    result =
        ur_sanitizer_layer::msan::urGetKernelProcAddrTable(&dditable->Kernel);
  }

  if (UR_RESULT_SUCCESS == result) {
    result =
        ur_sanitizer_layer::msan::urGetProgramProcAddrTable(&dditable->Program);
  }

  if (UR_RESULT_SUCCESS == result) {
    result =
        ur_sanitizer_layer::msan::urGetKernelProcAddrTable(&dditable->Kernel);
  }

  if (UR_RESULT_SUCCESS == result) {
    result = ur_sanitizer_layer::msan::urGetMemProcAddrTable(&dditable->Mem);
  }

  if (UR_RESULT_SUCCESS == result) {
    result = ur_sanitizer_layer::msan::urGetProgramExpProcAddrTable(
        &dditable->ProgramExp);
  }

  if (UR_RESULT_SUCCESS == result) {
    result =
        ur_sanitizer_layer::msan::urGetEnqueueProcAddrTable(&dditable->Enqueue);
  }

  if (UR_RESULT_SUCCESS == result) {
    result = ur_sanitizer_layer::msan::urGetUSMProcAddrTable(&dditable->USM);
  }

  if (result != UR_RESULT_SUCCESS) {
    getContext()->logger.error("Initialize MSAN DDI table failed: {}", result);
  }

  return result;
}

} // namespace ur_sanitizer_layer<|MERGE_RESOLUTION|>--- conflicted
+++ resolved
@@ -1319,23 +1319,13 @@
     ur_kernel_handle_t hKernel) {
   auto pfnRelease = getContext()->urDdiTable.Kernel.pfnRelease;
 
-<<<<<<< HEAD
-    getContext()->logger.debug("==== urKernelRelease");
-
-    auto &KernelInfo = getMsanInterceptor()->getOrCreateKernelInfo(hKernel);
-    if (--KernelInfo.RefCount == 0) {
-        UR_CALL(getMsanInterceptor()->eraseKernelInfo(hKernel));
-    }
-    UR_CALL(pfnRelease(hKernel));
-=======
   getContext()->logger.debug("==== urKernelRelease");
-  UR_CALL(pfnRelease(hKernel));
 
   auto &KernelInfo = getMsanInterceptor()->getOrCreateKernelInfo(hKernel);
   if (--KernelInfo.RefCount == 0) {
     UR_CALL(getMsanInterceptor()->eraseKernelInfo(hKernel));
   }
->>>>>>> ed095412
+  UR_CALL(pfnRelease(hKernel));
 
   return UR_RESULT_SUCCESS;
 }
