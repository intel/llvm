--- conflicted
+++ resolved
@@ -5621,7 +5621,54 @@
 }
 
 ///////////////////////////////////////////////////////////////////////////////
-<<<<<<< HEAD
+/// @brief Import memory into USM
+///
+/// @details
+///     - Import memory into USM
+///
+/// @returns
+///     - ::UR_RESULT_SUCCESS
+///     - ::UR_RESULT_ERROR_UNINITIALIZED
+///     - ::UR_RESULT_ERROR_DEVICE_LOST
+///     - ::UR_RESULT_ERROR_INVALID_NULL_HANDLE
+///         + `NULL == hContext`
+///     - ::UR_RESULT_ERROR_INVALID_NULL_POINTER
+///         + `NULL == pMem`
+///     - ::UR_RESULT_ERROR_INVALID_CONTEXT
+///     - ::UR_RESULT_ERROR_INVALID_SIZE
+ur_result_t UR_APICALL urUSMImportExp(
+    ur_context_handle_t hContext, ///< [in] handle of the context object
+    void *pMem,                   ///< [in] pointer to host memory object
+    size_t size ///< [in] size in bytes of the host memory object to be imported
+) {
+    ur_result_t result = UR_RESULT_SUCCESS;
+    return result;
+}
+
+///////////////////////////////////////////////////////////////////////////////
+/// @brief Release memory from USM
+///
+/// @details
+///     - Release memory from USM
+///
+/// @returns
+///     - ::UR_RESULT_SUCCESS
+///     - ::UR_RESULT_ERROR_UNINITIALIZED
+///     - ::UR_RESULT_ERROR_DEVICE_LOST
+///     - ::UR_RESULT_ERROR_INVALID_NULL_HANDLE
+///         + `NULL == hContext`
+///     - ::UR_RESULT_ERROR_INVALID_NULL_POINTER
+///         + `NULL == pMem`
+///     - ::UR_RESULT_ERROR_INVALID_CONTEXT
+ur_result_t UR_APICALL urUSMReleaseExp(
+    ur_context_handle_t hContext, ///< [in] handle of the context object
+    void *pMem                    ///< [in] pointer to host memory object
+) {
+    ur_result_t result = UR_RESULT_SUCCESS;
+    return result;
+}
+
+///////////////////////////////////////////////////////////////////////////////
 /// @brief Enable access to peer device memory
 ///
 /// @details
@@ -5630,7 +5677,7 @@
 ///       between the two devices is available.
 ///     - When Peer Access is successfully enabled, P2P memory accesses are
 ///       guaranteed to be allowed on the peer device until
-///       `DisablePeerAccessExp` is called.
+///       `${x}UsmP2PDisablePeerAccessExp` is called.
 ///     - Note that the function operands may, but aren't guaranteed to, commute
 ///       for a given adapter: the peer device is not guaranteed to have access
 ///       to device memory allocations located on the command device.
@@ -5690,19 +5737,12 @@
 /// @remarks
 ///   _Analogues_
 ///     - **cuCtxDisablePeerAccess**
-=======
-/// @brief Import memory into USM
-///
-/// @details
-///     - Import memory into USM
->>>>>>> d5b20dc8
-///
-/// @returns
-///     - ::UR_RESULT_SUCCESS
-///     - ::UR_RESULT_ERROR_UNINITIALIZED
-///     - ::UR_RESULT_ERROR_DEVICE_LOST
-///     - ::UR_RESULT_ERROR_INVALID_NULL_HANDLE
-<<<<<<< HEAD
+///
+/// @returns
+///     - ::UR_RESULT_SUCCESS
+///     - ::UR_RESULT_ERROR_UNINITIALIZED
+///     - ::UR_RESULT_ERROR_DEVICE_LOST
+///     - ::UR_RESULT_ERROR_INVALID_NULL_HANDLE
 ///         + `NULL == commandDevice`
 ///         + `NULL == peerDevice`
 ///     - ::UR_RESULT_SUCCESS
@@ -5712,24 +5752,12 @@
     ur_device_handle_t
         commandDevice,            ///< [in] handle of the command device object
     ur_device_handle_t peerDevice ///< [in] handle of the peer device object
-=======
-///         + `NULL == hContext`
-///     - ::UR_RESULT_ERROR_INVALID_NULL_POINTER
-///         + `NULL == pMem`
-///     - ::UR_RESULT_ERROR_INVALID_CONTEXT
-///     - ::UR_RESULT_ERROR_INVALID_SIZE
-ur_result_t UR_APICALL urUSMImportExp(
-    ur_context_handle_t hContext, ///< [in] handle of the context object
-    void *pMem,                   ///< [in] pointer to host memory object
-    size_t size ///< [in] size in bytes of the host memory object to be imported
->>>>>>> d5b20dc8
-) {
-    ur_result_t result = UR_RESULT_SUCCESS;
-    return result;
-}
-
-///////////////////////////////////////////////////////////////////////////////
-<<<<<<< HEAD
+) {
+    ur_result_t result = UR_RESULT_SUCCESS;
+    return result;
+}
+
+///////////////////////////////////////////////////////////////////////////////
 /// @brief Disable access to peer device memory
 ///
 /// @details
@@ -5739,23 +5767,24 @@
 /// @remarks
 ///   _Analogues_
 ///     - **cuDeviceGetP2PAttribute**
-=======
-/// @brief Release memory from USM
-///
-/// @details
-///     - Release memory from USM
->>>>>>> d5b20dc8
-///
-/// @returns
-///     - ::UR_RESULT_SUCCESS
-///     - ::UR_RESULT_ERROR_UNINITIALIZED
-///     - ::UR_RESULT_ERROR_DEVICE_LOST
-///     - ::UR_RESULT_ERROR_INVALID_NULL_HANDLE
-<<<<<<< HEAD
+///
+/// @returns
+///     - ::UR_RESULT_SUCCESS
+///     - ::UR_RESULT_ERROR_UNINITIALIZED
+///     - ::UR_RESULT_ERROR_DEVICE_LOST
+///     - ::UR_RESULT_ERROR_INVALID_NULL_HANDLE
 ///         + `NULL == commandDevice`
 ///         + `NULL == peerDevice`
 ///     - ::UR_RESULT_ERROR_INVALID_ENUMERATION
-///         + `::UR_EXP_PEER_INFO_PI_PEER_ATOMICS_SUPPORTED < propName`
+///         + `::UR_EXP_PEER_INFO_UR_PEER_ATOMICS_SUPPORTED < propName`
+///     - ::UR_RESULT_ERROR_UNSUPPORTED_ENUMERATION
+///         + If `propName` is not supported by the adapter.
+///     - ::UR_RESULT_ERROR_INVALID_SIZE
+///         + `propSize == 0 && pPropValue != NULL`
+///         + If `propSize` is less than the real number of bytes needed to return the info.
+///     - ::UR_RESULT_ERROR_INVALID_NULL_POINTER
+///         + `propSize != 0 && pPropValue == NULL`
+///         + `pPropValue == NULL && pPropSizeRet == NULL`
 ///     - ::UR_RESULT_SUCCESS
 ///     - ::UR_RESULT_ERROR_ADAPTER_SPECIFIC
 ///         + Returned if a native error code is returned by the adapter driver function querying the property. Consult the UR documentation for details on retrieving the corresponding native error code.
@@ -5774,15 +5803,6 @@
     ///< pPropValue is not used.
     size_t *
         pPropSizeRet ///< [out][optional] pointer to the actual size in bytes of the queried propName.
-=======
-///         + `NULL == hContext`
-///     - ::UR_RESULT_ERROR_INVALID_NULL_POINTER
-///         + `NULL == pMem`
-///     - ::UR_RESULT_ERROR_INVALID_CONTEXT
-ur_result_t UR_APICALL urUSMReleaseExp(
-    ur_context_handle_t hContext, ///< [in] handle of the context object
-    void *pMem                    ///< [in] pointer to host memory object
->>>>>>> d5b20dc8
 ) {
     ur_result_t result = UR_RESULT_SUCCESS;
     return result;
