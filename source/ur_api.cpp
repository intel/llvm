--- conflicted
+++ resolved
@@ -7,11 +7,7 @@
  * SPDX-License-Identifier: Apache-2.0 WITH LLVM-exception
  *
  * @file ur_api.cpp
-<<<<<<< HEAD
- * @version v0.8-r0
-=======
  * @version v0.9-r0
->>>>>>> 41228d30
  *
  */
 #include "ur_api.h"
@@ -6598,7 +6594,6 @@
 }
 
 ///////////////////////////////////////////////////////////////////////////////
-<<<<<<< HEAD
 /// @brief Enqueue a command to execute a cooperative kernel
 ///
 /// @returns
@@ -6679,8 +6674,6 @@
 }
 
 ///////////////////////////////////////////////////////////////////////////////
-=======
->>>>>>> 41228d30
 /// @brief Produces an executable program from one program, negates need for the
 ///        linking step.
 ///
