//===--------- ur_interface_loader.cpp - Level Zero Adapter----------------===//
//
// Copyright (C) 2023 Intel Corporation
//
// Part of the Unified-Runtime Project, under the Apache License v2.0 with LLVM
// Exceptions. See LICENSE.TXT
// SPDX-License-Identifier: Apache-2.0 WITH LLVM-exception
//
//===----------------------------------------------------------------------===//

#include <ur_api.h>
#include <ur_ddi.h>

namespace {

ur_result_t validateProcInputs(ur_api_version_t version, void *pDdiTable) {
  if (nullptr == pDdiTable) {
    return UR_RESULT_ERROR_INVALID_NULL_POINTER;
  }
  // Pre 1.0 we enforce loader and adapter must have same version.
  // Post 1.0 only major version match should be required.
  if (version != UR_API_VERSION_CURRENT) {
    return UR_RESULT_ERROR_UNSUPPORTED_VERSION;
  }
  return UR_RESULT_SUCCESS;
}
} // namespace

#if defined(__cplusplus)
extern "C" {
#endif

UR_DLLEXPORT ur_result_t UR_APICALL urGetGlobalProcAddrTable(
    ur_api_version_t version, ///< [in] API version requested
    ur_global_dditable_t
        *pDdiTable ///< [in,out] pointer to table of DDI function pointers
) {
  auto retVal = validateProcInputs(version, pDdiTable);
  if (UR_RESULT_SUCCESS != retVal) {
    return retVal;
  }
  pDdiTable->pfnAdapterGet = urAdapterGet;
  pDdiTable->pfnAdapterRelease = urAdapterRelease;
  pDdiTable->pfnAdapterRetain = urAdapterRetain;
  pDdiTable->pfnAdapterGetLastError = urAdapterGetLastError;
  pDdiTable->pfnAdapterGetInfo = urAdapterGetInfo;

  return retVal;
}

UR_DLLEXPORT ur_result_t UR_APICALL urGetContextProcAddrTable(
    ur_api_version_t version, ///< [in] API version requested
    ur_context_dditable_t
        *pDdiTable ///< [in,out] pointer to table of DDI function pointers
) {
  auto retVal = validateProcInputs(version, pDdiTable);
  if (UR_RESULT_SUCCESS != retVal) {
    return retVal;
  }

  pDdiTable->pfnCreate = urContextCreate;
  pDdiTable->pfnRetain = urContextRetain;
  pDdiTable->pfnRelease = urContextRelease;
  pDdiTable->pfnGetInfo = urContextGetInfo;
  pDdiTable->pfnGetNativeHandle = urContextGetNativeHandle;
  pDdiTable->pfnCreateWithNativeHandle = urContextCreateWithNativeHandle;
  pDdiTable->pfnSetExtendedDeleter = urContextSetExtendedDeleter;

  return retVal;
}

UR_DLLEXPORT ur_result_t UR_APICALL urGetEnqueueProcAddrTable(
    ur_api_version_t version, ///< [in] API version requested
    ur_enqueue_dditable_t
        *pDdiTable ///< [in,out] pointer to table of DDI function pointers
) {
  auto retVal = validateProcInputs(version, pDdiTable);
  if (UR_RESULT_SUCCESS != retVal) {
    return retVal;
  }

  pDdiTable->pfnKernelLaunch = urEnqueueKernelLaunch;
  pDdiTable->pfnEventsWait = urEnqueueEventsWait;
  pDdiTable->pfnEventsWaitWithBarrier = urEnqueueEventsWaitWithBarrier;
  pDdiTable->pfnMemBufferRead = urEnqueueMemBufferRead;
  pDdiTable->pfnMemBufferWrite = urEnqueueMemBufferWrite;
  pDdiTable->pfnMemBufferReadRect = urEnqueueMemBufferReadRect;
  pDdiTable->pfnMemBufferWriteRect = urEnqueueMemBufferWriteRect;
  pDdiTable->pfnMemBufferCopy = urEnqueueMemBufferCopy;
  pDdiTable->pfnMemBufferCopyRect = urEnqueueMemBufferCopyRect;
  pDdiTable->pfnMemBufferFill = urEnqueueMemBufferFill;
  pDdiTable->pfnMemImageRead = urEnqueueMemImageRead;
  pDdiTable->pfnMemImageWrite = urEnqueueMemImageWrite;
  pDdiTable->pfnMemImageCopy = urEnqueueMemImageCopy;
  pDdiTable->pfnMemBufferMap = urEnqueueMemBufferMap;
  pDdiTable->pfnMemUnmap = urEnqueueMemUnmap;
  pDdiTable->pfnUSMFill = urEnqueueUSMFill;
  pDdiTable->pfnUSMMemcpy = urEnqueueUSMMemcpy;
  pDdiTable->pfnUSMPrefetch = urEnqueueUSMPrefetch;
  pDdiTable->pfnUSMAdvise = urEnqueueUSMAdvise;
  pDdiTable->pfnUSMFill2D = urEnqueueUSMFill2D;
  pDdiTable->pfnUSMMemcpy2D = urEnqueueUSMMemcpy2D;
  pDdiTable->pfnDeviceGlobalVariableWrite = urEnqueueDeviceGlobalVariableWrite;
  pDdiTable->pfnDeviceGlobalVariableRead = urEnqueueDeviceGlobalVariableRead;

  return retVal;
}

UR_DLLEXPORT ur_result_t UR_APICALL urGetEventProcAddrTable(
    ur_api_version_t version, ///< [in] API version requested
    ur_event_dditable_t
        *pDdiTable ///< [in,out] pointer to table of DDI function pointers
) {
  auto retVal = validateProcInputs(version, pDdiTable);
  if (UR_RESULT_SUCCESS != retVal) {
    return retVal;
  }
  pDdiTable->pfnGetInfo = urEventGetInfo;
  pDdiTable->pfnGetProfilingInfo = urEventGetProfilingInfo;
  pDdiTable->pfnWait = urEventWait;
  pDdiTable->pfnRetain = urEventRetain;
  pDdiTable->pfnRelease = urEventRelease;
  pDdiTable->pfnGetNativeHandle = urEventGetNativeHandle;
  pDdiTable->pfnCreateWithNativeHandle = urEventCreateWithNativeHandle;
  pDdiTable->pfnSetCallback = urEventSetCallback;

  return retVal;
}

UR_DLLEXPORT ur_result_t UR_APICALL urGetKernelProcAddrTable(
    ur_api_version_t version, ///< [in] API version requested
    ur_kernel_dditable_t
        *pDdiTable ///< [in,out] pointer to table of DDI function pointers
) {
  auto retVal = validateProcInputs(version, pDdiTable);
  if (UR_RESULT_SUCCESS != retVal) {
    return retVal;
  }
  pDdiTable->pfnCreate = urKernelCreate;
  pDdiTable->pfnGetInfo = urKernelGetInfo;
  pDdiTable->pfnGetGroupInfo = urKernelGetGroupInfo;
  pDdiTable->pfnGetSubGroupInfo = urKernelGetSubGroupInfo;
  pDdiTable->pfnRetain = urKernelRetain;
  pDdiTable->pfnRelease = urKernelRelease;
  pDdiTable->pfnGetNativeHandle = urKernelGetNativeHandle;
  pDdiTable->pfnCreateWithNativeHandle = urKernelCreateWithNativeHandle;
  pDdiTable->pfnSetArgValue = urKernelSetArgValue;
  pDdiTable->pfnSetArgLocal = urKernelSetArgLocal;
  pDdiTable->pfnSetArgPointer = urKernelSetArgPointer;
  pDdiTable->pfnSetExecInfo = urKernelSetExecInfo;
  pDdiTable->pfnSetArgSampler = urKernelSetArgSampler;
  pDdiTable->pfnSetArgMemObj = urKernelSetArgMemObj;
  pDdiTable->pfnSetSpecializationConstants = urKernelSetSpecializationConstants;
  return retVal;
}

UR_DLLEXPORT ur_result_t UR_APICALL urGetMemProcAddrTable(
    ur_api_version_t version, ///< [in] API version requested
    ur_mem_dditable_t
        *pDdiTable ///< [in,out] pointer to table of DDI function pointers
) {
  auto retVal = validateProcInputs(version, pDdiTable);
  if (UR_RESULT_SUCCESS != retVal) {
    return retVal;
  }
  pDdiTable->pfnImageCreate = urMemImageCreate;
  pDdiTable->pfnBufferCreate = urMemBufferCreate;
  pDdiTable->pfnRetain = urMemRetain;
  pDdiTable->pfnRelease = urMemRelease;
  pDdiTable->pfnBufferPartition = urMemBufferPartition;
  pDdiTable->pfnGetNativeHandle = urMemGetNativeHandle;
  pDdiTable->pfnBufferCreateWithNativeHandle =
      urMemBufferCreateWithNativeHandle;
  pDdiTable->pfnImageCreateWithNativeHandle = urMemImageCreateWithNativeHandle;
  pDdiTable->pfnGetInfo = urMemGetInfo;
  pDdiTable->pfnImageGetInfo = urMemImageGetInfo;

  return retVal;
}

UR_DLLEXPORT ur_result_t UR_APICALL urGetPlatformProcAddrTable(
    ur_api_version_t version, ///< [in] API version requested
    ur_platform_dditable_t
        *pDdiTable ///< [in,out] pointer to table of DDI function pointers
) {
  auto retVal = validateProcInputs(version, pDdiTable);
  if (UR_RESULT_SUCCESS != retVal) {
    return retVal;
  }
  pDdiTable->pfnGet = urPlatformGet;
  pDdiTable->pfnGetInfo = urPlatformGetInfo;
  pDdiTable->pfnGetNativeHandle = urPlatformGetNativeHandle;
  pDdiTable->pfnCreateWithNativeHandle = urPlatformCreateWithNativeHandle;
  pDdiTable->pfnGetApiVersion = urPlatformGetApiVersion;
  pDdiTable->pfnGetBackendOption = urPlatformGetBackendOption;

  return retVal;
}

UR_DLLEXPORT ur_result_t UR_APICALL urGetProgramProcAddrTable(
    ur_api_version_t version, ///< [in] API version requested
    ur_program_dditable_t
        *pDdiTable ///< [in,out] pointer to table of DDI function pointers
) {

  auto retVal = validateProcInputs(version, pDdiTable);
  if (UR_RESULT_SUCCESS != retVal) {
    return retVal;
  }
  pDdiTable->pfnCreateWithIL = urProgramCreateWithIL;
  pDdiTable->pfnCreateWithBinary = urProgramCreateWithBinary;
  pDdiTable->pfnBuild = urProgramBuild;
  pDdiTable->pfnCompile = urProgramCompile;
  pDdiTable->pfnLink = urProgramLink;
  pDdiTable->pfnRetain = urProgramRetain;
  pDdiTable->pfnRelease = urProgramRelease;
  pDdiTable->pfnGetFunctionPointer = urProgramGetFunctionPointer;
  pDdiTable->pfnGetInfo = urProgramGetInfo;
  pDdiTable->pfnGetBuildInfo = urProgramGetBuildInfo;
  pDdiTable->pfnSetSpecializationConstants =
      urProgramSetSpecializationConstants;
  pDdiTable->pfnGetNativeHandle = urProgramGetNativeHandle;
  pDdiTable->pfnCreateWithNativeHandle = urProgramCreateWithNativeHandle;

  return retVal;
}

UR_DLLEXPORT ur_result_t UR_APICALL urGetQueueProcAddrTable(
    ur_api_version_t version, ///< [in] API version requested
    ur_queue_dditable_t
        *pDdiTable ///< [in,out] pointer to table of DDI function pointers
) {
  auto retVal = validateProcInputs(version, pDdiTable);
  if (UR_RESULT_SUCCESS != retVal) {
    return retVal;
  }

  pDdiTable->pfnGetInfo = urQueueGetInfo;
  pDdiTable->pfnCreate = urQueueCreate;
  pDdiTable->pfnRetain = urQueueRetain;
  pDdiTable->pfnRelease = urQueueRelease;
  pDdiTable->pfnGetNativeHandle = urQueueGetNativeHandle;
  pDdiTable->pfnCreateWithNativeHandle = urQueueCreateWithNativeHandle;
  pDdiTable->pfnFinish = urQueueFinish;
  pDdiTable->pfnFlush = urQueueFlush;

  return retVal;
}

UR_DLLEXPORT ur_result_t UR_APICALL urGetSamplerProcAddrTable(
    ur_api_version_t version, ///< [in] API version requested
    ur_sampler_dditable_t
        *pDdiTable ///< [in,out] pointer to table of DDI function pointers
) {
  auto retVal = validateProcInputs(version, pDdiTable);
  if (UR_RESULT_SUCCESS != retVal) {
    return retVal;
  }
  pDdiTable->pfnCreate = urSamplerCreate;
  pDdiTable->pfnRetain = urSamplerRetain;
  pDdiTable->pfnRelease = urSamplerRelease;
  pDdiTable->pfnGetInfo = urSamplerGetInfo;
  pDdiTable->pfnGetNativeHandle = urSamplerGetNativeHandle;
  pDdiTable->pfnCreateWithNativeHandle = urSamplerCreateWithNativeHandle;

  return retVal;
}

UR_DLLEXPORT ur_result_t UR_APICALL urGetUSMProcAddrTable(
    ur_api_version_t version, ///< [in] API version requested
    ur_usm_dditable_t
        *pDdiTable ///< [in,out] pointer to table of DDI function pointers
) {
  auto retVal = validateProcInputs(version, pDdiTable);
  if (UR_RESULT_SUCCESS != retVal) {
    return retVal;
  }

  pDdiTable->pfnHostAlloc = urUSMHostAlloc;
  pDdiTable->pfnDeviceAlloc = urUSMDeviceAlloc;
  pDdiTable->pfnSharedAlloc = urUSMSharedAlloc;
  pDdiTable->pfnFree = urUSMFree;
  pDdiTable->pfnGetMemAllocInfo = urUSMGetMemAllocInfo;
  pDdiTable->pfnPoolCreate = urUSMPoolCreate;
  pDdiTable->pfnPoolRetain = urUSMPoolRetain;
  pDdiTable->pfnPoolRelease = urUSMPoolRelease;
  pDdiTable->pfnPoolGetInfo = urUSMPoolGetInfo;

  return retVal;
}

UR_DLLEXPORT ur_result_t UR_APICALL urGetDeviceProcAddrTable(
    ur_api_version_t version, ///< [in] API version requested
    ur_device_dditable_t
        *pDdiTable ///< [in,out] pointer to table of DDI function pointers
) {
  auto retVal = validateProcInputs(version, pDdiTable);
  if (UR_RESULT_SUCCESS != retVal) {
    return retVal;
  }
  pDdiTable->pfnGet = urDeviceGet;
  pDdiTable->pfnGetInfo = urDeviceGetInfo;
  pDdiTable->pfnRetain = urDeviceRetain;
  pDdiTable->pfnRelease = urDeviceRelease;
  pDdiTable->pfnPartition = urDevicePartition;
  pDdiTable->pfnSelectBinary = urDeviceSelectBinary;
  pDdiTable->pfnGetNativeHandle = urDeviceGetNativeHandle;
  pDdiTable->pfnCreateWithNativeHandle = urDeviceCreateWithNativeHandle;
  pDdiTable->pfnGetGlobalTimestamps = urDeviceGetGlobalTimestamps;

  return retVal;
}

UR_DLLEXPORT ur_result_t UR_APICALL urGetCommandBufferExpProcAddrTable(
    ur_api_version_t version, ///< [in] API version requested
    ur_command_buffer_exp_dditable_t
        *pDdiTable ///< [in,out] pointer to table of DDI function pointers
) {
  auto retVal = validateProcInputs(version, pDdiTable);
  if (UR_RESULT_SUCCESS != retVal) {
    return retVal;
  }
  pDdiTable->pfnCreateExp = urCommandBufferCreateExp;
  pDdiTable->pfnRetainExp = urCommandBufferRetainExp;
  pDdiTable->pfnReleaseExp = urCommandBufferReleaseExp;
  pDdiTable->pfnFinalizeExp = urCommandBufferFinalizeExp;
  pDdiTable->pfnAppendKernelLaunchExp = urCommandBufferAppendKernelLaunchExp;
  pDdiTable->pfnAppendUSMMemcpyExp = urCommandBufferAppendUSMMemcpyExp;
  pDdiTable->pfnAppendMemBufferCopyExp = urCommandBufferAppendMemBufferCopyExp;
  pDdiTable->pfnAppendMemBufferCopyRectExp =
      urCommandBufferAppendMemBufferCopyRectExp;
  pDdiTable->pfnAppendMemBufferReadExp = urCommandBufferAppendMemBufferReadExp;
  pDdiTable->pfnAppendMemBufferReadRectExp =
      urCommandBufferAppendMemBufferReadRectExp;
  pDdiTable->pfnAppendMemBufferWriteExp =
      urCommandBufferAppendMemBufferWriteExp;
  pDdiTable->pfnAppendMemBufferWriteRectExp =
      urCommandBufferAppendMemBufferWriteRectExp;
  pDdiTable->pfnEnqueueExp = urCommandBufferEnqueueExp;

  return retVal;
}

UR_DLLEXPORT ur_result_t UR_APICALL urGetUsmP2PExpProcAddrTable(
    ur_api_version_t version, ur_usm_p2p_exp_dditable_t *pDdiTable) {
  auto retVal = validateProcInputs(version, pDdiTable);
  if (UR_RESULT_SUCCESS != retVal) {
    return retVal;
  }
  pDdiTable->pfnEnablePeerAccessExp = urUsmP2PEnablePeerAccessExp;
  pDdiTable->pfnDisablePeerAccessExp = urUsmP2PDisablePeerAccessExp;
  pDdiTable->pfnPeerAccessGetInfoExp = urUsmP2PPeerAccessGetInfoExp;

  return retVal;
}

UR_DLLEXPORT ur_result_t UR_APICALL urGetBindlessImagesExpProcAddrTable(
    ur_api_version_t version, ur_bindless_images_exp_dditable_t *pDdiTable) {
  auto result = validateProcInputs(version, pDdiTable);
  if (UR_RESULT_SUCCESS != result) {
    return result;
  }
  pDdiTable->pfnUnsampledImageHandleDestroyExp =
      urBindlessImagesUnsampledImageHandleDestroyExp;
  pDdiTable->pfnSampledImageHandleDestroyExp =
      urBindlessImagesSampledImageHandleDestroyExp;
  pDdiTable->pfnImageAllocateExp = urBindlessImagesImageAllocateExp;
  pDdiTable->pfnImageFreeExp = urBindlessImagesImageFreeExp;
  pDdiTable->pfnUnsampledImageCreateExp =
      urBindlessImagesUnsampledImageCreateExp;
  pDdiTable->pfnSampledImageCreateExp = urBindlessImagesSampledImageCreateExp;
  pDdiTable->pfnImageCopyExp = urBindlessImagesImageCopyExp;
  pDdiTable->pfnImageGetInfoExp = urBindlessImagesImageGetInfoExp;
  pDdiTable->pfnMipmapGetLevelExp = urBindlessImagesMipmapGetLevelExp;
  pDdiTable->pfnMipmapFreeExp = urBindlessImagesMipmapFreeExp;
  pDdiTable->pfnImportOpaqueFDExp = urBindlessImagesImportOpaqueFDExp;
  pDdiTable->pfnMapExternalArrayExp = urBindlessImagesMapExternalArrayExp;
  pDdiTable->pfnReleaseInteropExp = urBindlessImagesReleaseInteropExp;
  pDdiTable->pfnImportExternalSemaphoreOpaqueFDExp =
      urBindlessImagesImportExternalSemaphoreOpaqueFDExp;
  pDdiTable->pfnDestroyExternalSemaphoreExp =
      urBindlessImagesDestroyExternalSemaphoreExp;
  pDdiTable->pfnWaitExternalSemaphoreExp =
      urBindlessImagesWaitExternalSemaphoreExp;
  pDdiTable->pfnSignalExternalSemaphoreExp =
      urBindlessImagesSignalExternalSemaphoreExp;
  return UR_RESULT_SUCCESS;
}

UR_DLLEXPORT ur_result_t UR_APICALL urGetUSMExpProcAddrTable(
    ur_api_version_t version, ur_usm_exp_dditable_t *pDdiTable) {
  auto result = validateProcInputs(version, pDdiTable);
  if (UR_RESULT_SUCCESS != result) {
    return result;
  }
  pDdiTable->pfnPitchedAllocExp = urUSMPitchedAllocExp;
  return UR_RESULT_SUCCESS;
}

UR_DLLEXPORT ur_result_t UR_APICALL urGetVirtualMemProcAddrTable(
    ur_api_version_t version, ///< [in] API version requested
    ur_virtual_mem_dditable_t
        *pDdiTable ///< [in,out] pointer to table of DDI function pointers
) {
  auto retVal = validateProcInputs(version, pDdiTable);
  if (UR_RESULT_SUCCESS != retVal) {
    return retVal;
  }

  pDdiTable->pfnFree = nullptr;
  pDdiTable->pfnGetInfo = nullptr;
  pDdiTable->pfnGranularityGetInfo = nullptr;
  pDdiTable->pfnMap = nullptr;
  pDdiTable->pfnReserve = nullptr;
  pDdiTable->pfnSetAccess = nullptr;
  pDdiTable->pfnUnmap = nullptr;

  return retVal;
}

UR_DLLEXPORT ur_result_t UR_APICALL urGetPhysicalMemProcAddrTable(
    ur_api_version_t version, ///< [in] API version requested
    ur_physical_mem_dditable_t
        *pDdiTable ///< [in,out] pointer to table of DDI function pointers
) {
  auto retVal = validateProcInputs(version, pDdiTable);
  if (UR_RESULT_SUCCESS != retVal) {
    return retVal;
  }

  pDdiTable->pfnCreate = nullptr;
  pDdiTable->pfnRelease = nullptr;
  pDdiTable->pfnRetain = nullptr;

  return retVal;
}

<<<<<<< HEAD
UR_DLLEXPORT ur_result_t UR_APICALL urGetEnqueueExpProcAddrTable(
    ur_api_version_t version, ur_enqueue_exp_dditable_t *pDdiTable) {
  auto result = validateProcInputs(version, pDdiTable);
  if (UR_RESULT_SUCCESS != result) {
    return result;
  }

  pDdiTable->pfnCooperativeKernelLaunchExp = nullptr;

  return UR_RESULT_SUCCESS;
}

UR_DLLEXPORT ur_result_t UR_APICALL urGetKernelExpProcAddrTable(
    ur_api_version_t version, ur_kernel_exp_dditable_t *pDdiTable) {
  auto result = validateProcInputs(version, pDdiTable);
  if (UR_RESULT_SUCCESS != result) {
    return result;
  }

  pDdiTable->pfnSuggestMaxCooperativeGroupCountExp = nullptr;

  return UR_RESULT_SUCCESS;
}

UR_DLLEXPORT ur_result_t UR_APICALL urGetProgramExpProcAddrTable(
    ur_api_version_t version, ur_program_exp_dditable_t *pDdiTable) {
  auto result = validateProcInputs(version, pDdiTable);
  if (UR_RESULT_SUCCESS != result) {
    return result;
  }

  pDdiTable->pfnBuildExp = nullptr;
  pDdiTable->pfnCompileExp = nullptr;
  pDdiTable->pfnLinkExp = nullptr;

  return UR_RESULT_SUCCESS;
}
#if defined(__cplusplus)
} // extern "C"
#endif
=======
UR_DLLEXPORT ur_result_t UR_APICALL urGetProgramExpProcAddrTable(
    ur_api_version_t version, ///< [in] API version requested
    ur_program_exp_dditable_t
        *pDdiTable ///< [in,out] pointer to table of DDI function pointers
) {
  auto retVal = validateProcInputs(version, pDdiTable);
  if (UR_RESULT_SUCCESS != retVal) {
    return retVal;
  }
  pDdiTable->pfnBuildExp = urProgramBuildExp;
  pDdiTable->pfnCompileExp = urProgramCompileExp;
  pDdiTable->pfnLinkExp = urProgramLinkExp;
  return retVal;
}
>>>>>>> 41228d30
<|MERGE_RESOLUTION|>--- conflicted
+++ resolved
@@ -435,7 +435,6 @@
   return retVal;
 }
 
-<<<<<<< HEAD
 UR_DLLEXPORT ur_result_t UR_APICALL urGetEnqueueExpProcAddrTable(
     ur_api_version_t version, ur_enqueue_exp_dditable_t *pDdiTable) {
   auto result = validateProcInputs(version, pDdiTable);
@@ -467,28 +466,12 @@
     return result;
   }
 
-  pDdiTable->pfnBuildExp = nullptr;
-  pDdiTable->pfnCompileExp = nullptr;
-  pDdiTable->pfnLinkExp = nullptr;
-
-  return UR_RESULT_SUCCESS;
-}
-#if defined(__cplusplus)
-} // extern "C"
-#endif
-=======
-UR_DLLEXPORT ur_result_t UR_APICALL urGetProgramExpProcAddrTable(
-    ur_api_version_t version, ///< [in] API version requested
-    ur_program_exp_dditable_t
-        *pDdiTable ///< [in,out] pointer to table of DDI function pointers
-) {
-  auto retVal = validateProcInputs(version, pDdiTable);
-  if (UR_RESULT_SUCCESS != retVal) {
-    return retVal;
-  }
   pDdiTable->pfnBuildExp = urProgramBuildExp;
   pDdiTable->pfnCompileExp = urProgramCompileExp;
   pDdiTable->pfnLinkExp = urProgramLinkExp;
-  return retVal;
-}
->>>>>>> 41228d30
+
+  return UR_RESULT_SUCCESS;
+}
+#if defined(__cplusplus)
+} // extern "C"
+#endif