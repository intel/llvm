//===--------- ur_interface_loader.cpp - Level Zero Adapter----------------===//
//
// Copyright (C) 2023 Intel Corporation
//
// Part of the Unified-Runtime Project, under the Apache License v2.0 with LLVM
// Exceptions. See LICENSE.TXT
// SPDX-License-Identifier: Apache-2.0 WITH LLVM-exception
//
//===----------------------------------------------------------------------===//

#include <ur_api.h>
#include <ur_ddi.h>

namespace {

ur_result_t validateProcInputs(ur_api_version_t version, void *pDdiTable) {
  if (nullptr == pDdiTable) {
    return UR_RESULT_ERROR_INVALID_NULL_POINTER;
  }
  // Pre 1.0 we enforce loader and adapter must have same version.
  // Post 1.0 only major version match should be required.
  if (version != UR_API_VERSION_CURRENT) {
    return UR_RESULT_ERROR_UNSUPPORTED_VERSION;
  }
  return UR_RESULT_SUCCESS;
}
} // namespace

#if defined(__cplusplus)
extern "C" {
#endif

UR_DLLEXPORT ur_result_t UR_APICALL urGetGlobalProcAddrTable(
    ur_api_version_t version, ///< [in] API version requested
    ur_global_dditable_t
        *pDdiTable ///< [in,out] pointer to table of DDI function pointers
) {
  auto retVal = validateProcInputs(version, pDdiTable);
  if (UR_RESULT_SUCCESS != retVal) {
    return retVal;
  }
  pDdiTable->pfnAdapterGet = urAdapterGet;
  pDdiTable->pfnAdapterRelease = urAdapterRelease;
  pDdiTable->pfnAdapterRetain = urAdapterRetain;
  pDdiTable->pfnAdapterGetLastError = urAdapterGetLastError;
  pDdiTable->pfnAdapterGetInfo = urAdapterGetInfo;

  return retVal;
}

UR_DLLEXPORT ur_result_t UR_APICALL urGetContextProcAddrTable(
    ur_api_version_t version, ///< [in] API version requested
    ur_context_dditable_t
        *pDdiTable ///< [in,out] pointer to table of DDI function pointers
) {
  auto retVal = validateProcInputs(version, pDdiTable);
  if (UR_RESULT_SUCCESS != retVal) {
    return retVal;
  }

  pDdiTable->pfnCreate = urContextCreate;
  pDdiTable->pfnRetain = urContextRetain;
  pDdiTable->pfnRelease = urContextRelease;
  pDdiTable->pfnGetInfo = urContextGetInfo;
  pDdiTable->pfnGetNativeHandle = urContextGetNativeHandle;
  pDdiTable->pfnCreateWithNativeHandle = urContextCreateWithNativeHandle;
  pDdiTable->pfnSetExtendedDeleter = urContextSetExtendedDeleter;

  return retVal;
}

UR_DLLEXPORT ur_result_t UR_APICALL urGetEnqueueProcAddrTable(
    ur_api_version_t version, ///< [in] API version requested
    ur_enqueue_dditable_t
        *pDdiTable ///< [in,out] pointer to table of DDI function pointers
) {
  auto retVal = validateProcInputs(version, pDdiTable);
  if (UR_RESULT_SUCCESS != retVal) {
    return retVal;
  }

  pDdiTable->pfnKernelLaunch = urEnqueueKernelLaunch;
  pDdiTable->pfnEventsWait = urEnqueueEventsWait;
  pDdiTable->pfnEventsWaitWithBarrier = urEnqueueEventsWaitWithBarrier;
  pDdiTable->pfnMemBufferRead = urEnqueueMemBufferRead;
  pDdiTable->pfnMemBufferWrite = urEnqueueMemBufferWrite;
  pDdiTable->pfnMemBufferReadRect = urEnqueueMemBufferReadRect;
  pDdiTable->pfnMemBufferWriteRect = urEnqueueMemBufferWriteRect;
  pDdiTable->pfnMemBufferCopy = urEnqueueMemBufferCopy;
  pDdiTable->pfnMemBufferCopyRect = urEnqueueMemBufferCopyRect;
  pDdiTable->pfnMemBufferFill = urEnqueueMemBufferFill;
  pDdiTable->pfnMemImageRead = urEnqueueMemImageRead;
  pDdiTable->pfnMemImageWrite = urEnqueueMemImageWrite;
  pDdiTable->pfnMemImageCopy = urEnqueueMemImageCopy;
  pDdiTable->pfnMemBufferMap = urEnqueueMemBufferMap;
  pDdiTable->pfnMemUnmap = urEnqueueMemUnmap;
  pDdiTable->pfnUSMFill = urEnqueueUSMFill;
  pDdiTable->pfnUSMMemcpy = urEnqueueUSMMemcpy;
  pDdiTable->pfnUSMPrefetch = urEnqueueUSMPrefetch;
  pDdiTable->pfnUSMAdvise = urEnqueueUSMAdvise;
  pDdiTable->pfnUSMFill2D = urEnqueueUSMFill2D;
  pDdiTable->pfnUSMMemcpy2D = urEnqueueUSMMemcpy2D;
  pDdiTable->pfnDeviceGlobalVariableWrite = urEnqueueDeviceGlobalVariableWrite;
  pDdiTable->pfnDeviceGlobalVariableRead = urEnqueueDeviceGlobalVariableRead;

  return retVal;
}

UR_DLLEXPORT ur_result_t UR_APICALL urGetEventProcAddrTable(
    ur_api_version_t version, ///< [in] API version requested
    ur_event_dditable_t
        *pDdiTable ///< [in,out] pointer to table of DDI function pointers
) {
  auto retVal = validateProcInputs(version, pDdiTable);
  if (UR_RESULT_SUCCESS != retVal) {
    return retVal;
  }
  pDdiTable->pfnGetInfo = urEventGetInfo;
  pDdiTable->pfnGetProfilingInfo = urEventGetProfilingInfo;
  pDdiTable->pfnWait = urEventWait;
  pDdiTable->pfnRetain = urEventRetain;
  pDdiTable->pfnRelease = urEventRelease;
  pDdiTable->pfnGetNativeHandle = urEventGetNativeHandle;
  pDdiTable->pfnCreateWithNativeHandle = urEventCreateWithNativeHandle;
  pDdiTable->pfnSetCallback = urEventSetCallback;

  return retVal;
}

UR_DLLEXPORT ur_result_t UR_APICALL urGetKernelProcAddrTable(
    ur_api_version_t version, ///< [in] API version requested
    ur_kernel_dditable_t
        *pDdiTable ///< [in,out] pointer to table of DDI function pointers
) {
  auto retVal = validateProcInputs(version, pDdiTable);
  if (UR_RESULT_SUCCESS != retVal) {
    return retVal;
  }
  pDdiTable->pfnCreate = urKernelCreate;
  pDdiTable->pfnGetInfo = urKernelGetInfo;
  pDdiTable->pfnGetGroupInfo = urKernelGetGroupInfo;
  pDdiTable->pfnGetSubGroupInfo = urKernelGetSubGroupInfo;
  pDdiTable->pfnRetain = urKernelRetain;
  pDdiTable->pfnRelease = urKernelRelease;
  pDdiTable->pfnGetNativeHandle = urKernelGetNativeHandle;
  pDdiTable->pfnCreateWithNativeHandle = urKernelCreateWithNativeHandle;
  pDdiTable->pfnSetArgValue = urKernelSetArgValue;
  pDdiTable->pfnSetArgLocal = urKernelSetArgLocal;
  pDdiTable->pfnSetArgPointer = urKernelSetArgPointer;
  pDdiTable->pfnSetExecInfo = urKernelSetExecInfo;
  pDdiTable->pfnSetArgSampler = urKernelSetArgSampler;
  pDdiTable->pfnSetArgMemObj = urKernelSetArgMemObj;
  pDdiTable->pfnSetSpecializationConstants = urKernelSetSpecializationConstants;
  pDdiTable->pfnGetSuggestedLocalWorkSize = urKernelGetSuggestedLocalWorkSize;
  return retVal;
}

UR_DLLEXPORT ur_result_t UR_APICALL urGetMemProcAddrTable(
    ur_api_version_t version, ///< [in] API version requested
    ur_mem_dditable_t
        *pDdiTable ///< [in,out] pointer to table of DDI function pointers
) {
  auto retVal = validateProcInputs(version, pDdiTable);
  if (UR_RESULT_SUCCESS != retVal) {
    return retVal;
  }
  pDdiTable->pfnImageCreate = urMemImageCreate;
  pDdiTable->pfnBufferCreate = urMemBufferCreate;
  pDdiTable->pfnRetain = urMemRetain;
  pDdiTable->pfnRelease = urMemRelease;
  pDdiTable->pfnBufferPartition = urMemBufferPartition;
  pDdiTable->pfnGetNativeHandle = urMemGetNativeHandle;
  pDdiTable->pfnBufferCreateWithNativeHandle =
      urMemBufferCreateWithNativeHandle;
  pDdiTable->pfnImageCreateWithNativeHandle = urMemImageCreateWithNativeHandle;
  pDdiTable->pfnGetInfo = urMemGetInfo;
  pDdiTable->pfnImageGetInfo = urMemImageGetInfo;

  return retVal;
}

UR_DLLEXPORT ur_result_t UR_APICALL urGetPlatformProcAddrTable(
    ur_api_version_t version, ///< [in] API version requested
    ur_platform_dditable_t
        *pDdiTable ///< [in,out] pointer to table of DDI function pointers
) {
  auto retVal = validateProcInputs(version, pDdiTable);
  if (UR_RESULT_SUCCESS != retVal) {
    return retVal;
  }
  pDdiTable->pfnGet = urPlatformGet;
  pDdiTable->pfnGetInfo = urPlatformGetInfo;
  pDdiTable->pfnGetNativeHandle = urPlatformGetNativeHandle;
  pDdiTable->pfnCreateWithNativeHandle = urPlatformCreateWithNativeHandle;
  pDdiTable->pfnGetApiVersion = urPlatformGetApiVersion;
  pDdiTable->pfnGetBackendOption = urPlatformGetBackendOption;

  return retVal;
}

UR_DLLEXPORT ur_result_t UR_APICALL urGetProgramProcAddrTable(
    ur_api_version_t version, ///< [in] API version requested
    ur_program_dditable_t
        *pDdiTable ///< [in,out] pointer to table of DDI function pointers
) {

  auto retVal = validateProcInputs(version, pDdiTable);
  if (UR_RESULT_SUCCESS != retVal) {
    return retVal;
  }
  pDdiTable->pfnCreateWithIL = urProgramCreateWithIL;
  pDdiTable->pfnCreateWithBinary = urProgramCreateWithBinary;
  pDdiTable->pfnBuild = urProgramBuild;
  pDdiTable->pfnCompile = urProgramCompile;
  pDdiTable->pfnLink = urProgramLink;
  pDdiTable->pfnRetain = urProgramRetain;
  pDdiTable->pfnRelease = urProgramRelease;
  pDdiTable->pfnGetFunctionPointer = urProgramGetFunctionPointer;
  pDdiTable->pfnGetGlobalVariablePointer = urProgramGetGlobalVariablePointer;
  pDdiTable->pfnGetInfo = urProgramGetInfo;
  pDdiTable->pfnGetBuildInfo = urProgramGetBuildInfo;
  pDdiTable->pfnSetSpecializationConstants =
      urProgramSetSpecializationConstants;
  pDdiTable->pfnGetNativeHandle = urProgramGetNativeHandle;
  pDdiTable->pfnCreateWithNativeHandle = urProgramCreateWithNativeHandle;

  return retVal;
}

UR_DLLEXPORT ur_result_t UR_APICALL urGetQueueProcAddrTable(
    ur_api_version_t version, ///< [in] API version requested
    ur_queue_dditable_t
        *pDdiTable ///< [in,out] pointer to table of DDI function pointers
) {
  auto retVal = validateProcInputs(version, pDdiTable);
  if (UR_RESULT_SUCCESS != retVal) {
    return retVal;
  }

  pDdiTable->pfnGetInfo = urQueueGetInfo;
  pDdiTable->pfnCreate = urQueueCreate;
  pDdiTable->pfnRetain = urQueueRetain;
  pDdiTable->pfnRelease = urQueueRelease;
  pDdiTable->pfnGetNativeHandle = urQueueGetNativeHandle;
  pDdiTable->pfnCreateWithNativeHandle = urQueueCreateWithNativeHandle;
  pDdiTable->pfnFinish = urQueueFinish;
  pDdiTable->pfnFlush = urQueueFlush;

  return retVal;
}

UR_DLLEXPORT ur_result_t UR_APICALL urGetSamplerProcAddrTable(
    ur_api_version_t version, ///< [in] API version requested
    ur_sampler_dditable_t
        *pDdiTable ///< [in,out] pointer to table of DDI function pointers
) {
  auto retVal = validateProcInputs(version, pDdiTable);
  if (UR_RESULT_SUCCESS != retVal) {
    return retVal;
  }
  pDdiTable->pfnCreate = urSamplerCreate;
  pDdiTable->pfnRetain = urSamplerRetain;
  pDdiTable->pfnRelease = urSamplerRelease;
  pDdiTable->pfnGetInfo = urSamplerGetInfo;
  pDdiTable->pfnGetNativeHandle = urSamplerGetNativeHandle;
  pDdiTable->pfnCreateWithNativeHandle = urSamplerCreateWithNativeHandle;

  return retVal;
}

UR_DLLEXPORT ur_result_t UR_APICALL urGetUSMProcAddrTable(
    ur_api_version_t version, ///< [in] API version requested
    ur_usm_dditable_t
        *pDdiTable ///< [in,out] pointer to table of DDI function pointers
) {
  auto retVal = validateProcInputs(version, pDdiTable);
  if (UR_RESULT_SUCCESS != retVal) {
    return retVal;
  }

  pDdiTable->pfnHostAlloc = urUSMHostAlloc;
  pDdiTable->pfnDeviceAlloc = urUSMDeviceAlloc;
  pDdiTable->pfnSharedAlloc = urUSMSharedAlloc;
  pDdiTable->pfnFree = urUSMFree;
  pDdiTable->pfnGetMemAllocInfo = urUSMGetMemAllocInfo;
  pDdiTable->pfnPoolCreate = urUSMPoolCreate;
  pDdiTable->pfnPoolRetain = urUSMPoolRetain;
  pDdiTable->pfnPoolRelease = urUSMPoolRelease;
  pDdiTable->pfnPoolGetInfo = urUSMPoolGetInfo;

  return retVal;
}

UR_DLLEXPORT ur_result_t UR_APICALL urGetDeviceProcAddrTable(
    ur_api_version_t version, ///< [in] API version requested
    ur_device_dditable_t
        *pDdiTable ///< [in,out] pointer to table of DDI function pointers
) {
  auto retVal = validateProcInputs(version, pDdiTable);
  if (UR_RESULT_SUCCESS != retVal) {
    return retVal;
  }
  pDdiTable->pfnGet = urDeviceGet;
  pDdiTable->pfnGetInfo = urDeviceGetInfo;
  pDdiTable->pfnRetain = urDeviceRetain;
  pDdiTable->pfnRelease = urDeviceRelease;
  pDdiTable->pfnPartition = urDevicePartition;
  pDdiTable->pfnSelectBinary = urDeviceSelectBinary;
  pDdiTable->pfnGetNativeHandle = urDeviceGetNativeHandle;
  pDdiTable->pfnCreateWithNativeHandle = urDeviceCreateWithNativeHandle;
  pDdiTable->pfnGetGlobalTimestamps = urDeviceGetGlobalTimestamps;

  return retVal;
}

UR_DLLEXPORT ur_result_t UR_APICALL urGetCommandBufferExpProcAddrTable(
    ur_api_version_t version, ///< [in] API version requested
    ur_command_buffer_exp_dditable_t
        *pDdiTable ///< [in,out] pointer to table of DDI function pointers
) {
  auto retVal = validateProcInputs(version, pDdiTable);
  if (UR_RESULT_SUCCESS != retVal) {
    return retVal;
  }
  pDdiTable->pfnCreateExp = urCommandBufferCreateExp;
  pDdiTable->pfnRetainExp = urCommandBufferRetainExp;
  pDdiTable->pfnReleaseExp = urCommandBufferReleaseExp;
  pDdiTable->pfnFinalizeExp = urCommandBufferFinalizeExp;
  pDdiTable->pfnAppendKernelLaunchExp = urCommandBufferAppendKernelLaunchExp;
  pDdiTable->pfnAppendUSMMemcpyExp = urCommandBufferAppendUSMMemcpyExp;
  pDdiTable->pfnAppendUSMFillExp = urCommandBufferAppendUSMFillExp;
  pDdiTable->pfnAppendMemBufferCopyExp = urCommandBufferAppendMemBufferCopyExp;
  pDdiTable->pfnAppendMemBufferCopyRectExp =
      urCommandBufferAppendMemBufferCopyRectExp;
  pDdiTable->pfnAppendMemBufferReadExp = urCommandBufferAppendMemBufferReadExp;
  pDdiTable->pfnAppendMemBufferReadRectExp =
      urCommandBufferAppendMemBufferReadRectExp;
  pDdiTable->pfnAppendMemBufferWriteExp =
      urCommandBufferAppendMemBufferWriteExp;
  pDdiTable->pfnAppendMemBufferWriteRectExp =
      urCommandBufferAppendMemBufferWriteRectExp;
  pDdiTable->pfnAppendUSMPrefetchExp = urCommandBufferAppendUSMPrefetchExp;
  pDdiTable->pfnAppendUSMAdviseExp = urCommandBufferAppendUSMAdviseExp;
  pDdiTable->pfnAppendMemBufferFillExp = urCommandBufferAppendMemBufferFillExp;
  pDdiTable->pfnEnqueueExp = urCommandBufferEnqueueExp;
  pDdiTable->pfnUpdateKernelLaunchExp = urCommandBufferUpdateKernelLaunchExp;
  pDdiTable->pfnGetInfoExp = urCommandBufferGetInfoExp;
  pDdiTable->pfnCommandGetInfoExp = urCommandBufferCommandGetInfoExp;
  pDdiTable->pfnReleaseCommandExp = urCommandBufferReleaseCommandExp;
  pDdiTable->pfnRetainCommandExp = urCommandBufferRetainCommandExp;

  return retVal;
}

UR_DLLEXPORT ur_result_t UR_APICALL urGetUsmP2PExpProcAddrTable(
    ur_api_version_t version, ur_usm_p2p_exp_dditable_t *pDdiTable) {
  auto retVal = validateProcInputs(version, pDdiTable);
  if (UR_RESULT_SUCCESS != retVal) {
    return retVal;
  }
  pDdiTable->pfnEnablePeerAccessExp = urUsmP2PEnablePeerAccessExp;
  pDdiTable->pfnDisablePeerAccessExp = urUsmP2PDisablePeerAccessExp;
  pDdiTable->pfnPeerAccessGetInfoExp = urUsmP2PPeerAccessGetInfoExp;

  return retVal;
}

UR_DLLEXPORT ur_result_t UR_APICALL urGetBindlessImagesExpProcAddrTable(
    ur_api_version_t version, ur_bindless_images_exp_dditable_t *pDdiTable) {
  auto result = validateProcInputs(version, pDdiTable);
  if (UR_RESULT_SUCCESS != result) {
    return result;
  }
  pDdiTable->pfnUnsampledImageHandleDestroyExp =
      urBindlessImagesUnsampledImageHandleDestroyExp;
  pDdiTable->pfnSampledImageHandleDestroyExp =
      urBindlessImagesSampledImageHandleDestroyExp;
  pDdiTable->pfnImageAllocateExp = urBindlessImagesImageAllocateExp;
  pDdiTable->pfnImageFreeExp = urBindlessImagesImageFreeExp;
  pDdiTable->pfnUnsampledImageCreateExp =
      urBindlessImagesUnsampledImageCreateExp;
  pDdiTable->pfnSampledImageCreateExp = urBindlessImagesSampledImageCreateExp;
  pDdiTable->pfnImageCopyExp = urBindlessImagesImageCopyExp;
  pDdiTable->pfnImageGetInfoExp = urBindlessImagesImageGetInfoExp;
  pDdiTable->pfnMipmapGetLevelExp = urBindlessImagesMipmapGetLevelExp;
  pDdiTable->pfnMipmapFreeExp = urBindlessImagesMipmapFreeExp;
  pDdiTable->pfnImportExternalMemoryExp =
      urBindlessImagesImportExternalMemoryExp;
  pDdiTable->pfnMapExternalArrayExp = urBindlessImagesMapExternalArrayExp;
<<<<<<< HEAD
  pDdiTable->pfnMapExternalLinearMemoryExp =
      urBindlessImagesMapExternalLinearMemoryExp;
  pDdiTable->pfnReleaseInteropExp = urBindlessImagesReleaseInteropExp;
=======
  pDdiTable->pfnReleaseExternalMemoryExp =
      urBindlessImagesReleaseExternalMemoryExp;
>>>>>>> 7980f59c
  pDdiTable->pfnImportExternalSemaphoreExp =
      urBindlessImagesImportExternalSemaphoreExp;
  pDdiTable->pfnReleaseExternalSemaphoreExp =
      urBindlessImagesReleaseExternalSemaphoreExp;
  pDdiTable->pfnWaitExternalSemaphoreExp =
      urBindlessImagesWaitExternalSemaphoreExp;
  pDdiTable->pfnSignalExternalSemaphoreExp =
      urBindlessImagesSignalExternalSemaphoreExp;
  return UR_RESULT_SUCCESS;
}

UR_DLLEXPORT ur_result_t UR_APICALL urGetUSMExpProcAddrTable(
    ur_api_version_t version, ur_usm_exp_dditable_t *pDdiTable) {
  auto result = validateProcInputs(version, pDdiTable);
  if (UR_RESULT_SUCCESS != result) {
    return result;
  }
  pDdiTable->pfnPitchedAllocExp = urUSMPitchedAllocExp;
  pDdiTable->pfnImportExp = urUSMImportExp;
  pDdiTable->pfnReleaseExp = urUSMReleaseExp;
  return UR_RESULT_SUCCESS;
}

UR_DLLEXPORT ur_result_t UR_APICALL urGetVirtualMemProcAddrTable(
    ur_api_version_t version, ///< [in] API version requested
    ur_virtual_mem_dditable_t
        *pDdiTable ///< [in,out] pointer to table of DDI function pointers
) {
  auto retVal = validateProcInputs(version, pDdiTable);
  if (UR_RESULT_SUCCESS != retVal) {
    return retVal;
  }

  pDdiTable->pfnFree = urVirtualMemFree;
  pDdiTable->pfnGetInfo = urVirtualMemGetInfo;
  pDdiTable->pfnGranularityGetInfo = urVirtualMemGranularityGetInfo;
  pDdiTable->pfnMap = urVirtualMemMap;
  pDdiTable->pfnReserve = urVirtualMemReserve;
  pDdiTable->pfnSetAccess = urVirtualMemSetAccess;
  pDdiTable->pfnUnmap = urVirtualMemUnmap;

  return retVal;
}

UR_DLLEXPORT ur_result_t UR_APICALL urGetPhysicalMemProcAddrTable(
    ur_api_version_t version, ///< [in] API version requested
    ur_physical_mem_dditable_t
        *pDdiTable ///< [in,out] pointer to table of DDI function pointers
) {
  auto retVal = validateProcInputs(version, pDdiTable);
  if (UR_RESULT_SUCCESS != retVal) {
    return retVal;
  }

  pDdiTable->pfnCreate = urPhysicalMemCreate;
  pDdiTable->pfnRelease = urPhysicalMemRelease;
  pDdiTable->pfnRetain = urPhysicalMemRetain;

  return retVal;
}

UR_DLLEXPORT ur_result_t UR_APICALL urGetEnqueueExpProcAddrTable(
    ur_api_version_t version, ur_enqueue_exp_dditable_t *pDdiTable) {
  auto result = validateProcInputs(version, pDdiTable);
  if (UR_RESULT_SUCCESS != result) {
    return result;
  }

  pDdiTable->pfnCooperativeKernelLaunchExp =
      urEnqueueCooperativeKernelLaunchExp;
  pDdiTable->pfnTimestampRecordingExp = urEnqueueTimestampRecordingExp;
  pDdiTable->pfnNativeCommandExp = urEnqueueNativeCommandExp;

  return UR_RESULT_SUCCESS;
}

UR_DLLEXPORT ur_result_t UR_APICALL urGetKernelExpProcAddrTable(
    ur_api_version_t version, ur_kernel_exp_dditable_t *pDdiTable) {
  auto result = validateProcInputs(version, pDdiTable);
  if (UR_RESULT_SUCCESS != result) {
    return result;
  }

  pDdiTable->pfnSuggestMaxCooperativeGroupCountExp =
      urKernelSuggestMaxCooperativeGroupCountExp;

  return UR_RESULT_SUCCESS;
}

UR_DLLEXPORT ur_result_t UR_APICALL urGetProgramExpProcAddrTable(
    ur_api_version_t version, ur_program_exp_dditable_t *pDdiTable) {
  auto result = validateProcInputs(version, pDdiTable);
  if (UR_RESULT_SUCCESS != result) {
    return result;
  }

  pDdiTable->pfnBuildExp = urProgramBuildExp;
  pDdiTable->pfnCompileExp = urProgramCompileExp;
  pDdiTable->pfnLinkExp = urProgramLinkExp;

  return UR_RESULT_SUCCESS;
}
#if defined(__cplusplus)
} // extern "C"
#endif<|MERGE_RESOLUTION|>--- conflicted
+++ resolved
@@ -387,14 +387,10 @@
   pDdiTable->pfnImportExternalMemoryExp =
       urBindlessImagesImportExternalMemoryExp;
   pDdiTable->pfnMapExternalArrayExp = urBindlessImagesMapExternalArrayExp;
-<<<<<<< HEAD
   pDdiTable->pfnMapExternalLinearMemoryExp =
       urBindlessImagesMapExternalLinearMemoryExp;
-  pDdiTable->pfnReleaseInteropExp = urBindlessImagesReleaseInteropExp;
-=======
   pDdiTable->pfnReleaseExternalMemoryExp =
       urBindlessImagesReleaseExternalMemoryExp;
->>>>>>> 7980f59c
   pDdiTable->pfnImportExternalSemaphoreExp =
       urBindlessImagesImportExternalSemaphoreExp;
   pDdiTable->pfnReleaseExternalSemaphoreExp =
