--- conflicted
+++ resolved
@@ -38,17 +38,12 @@
         set(CMAKE_CXX_FLAGS "${CMAKE_CXX_FLAGS} -Wno-unknown-warning-option")
     endif()
 
-<<<<<<< HEAD
-    set(LEVEL_ZERO_LOADER_REPO "https://github.com/oneapi-src/level-zero.git")
-    set(LEVEL_ZERO_LOADER_TAG v1.17.0)
-=======
     if (UR_LEVEL_ZERO_LOADER_REPO STREQUAL "")
         set(UR_LEVEL_ZERO_LOADER_REPO "https://github.com/oneapi-src/level-zero.git")
     endif()
     if (UR_LEVEL_ZERO_LOADER_TAG STREQUAL "")
-        set(UR_LEVEL_ZERO_LOADER_TAG v1.16.1)
+        set(UR_LEVEL_ZERO_LOADER_TAG v1.17.0)
     endif()
->>>>>>> 3077fd4f
 
     # Disable due to a bug https://github.com/oneapi-src/level-zero/issues/104
     set(CMAKE_INCLUDE_CURRENT_DIR OFF)
