--- conflicted
+++ resolved
@@ -132,7 +132,6 @@
   return UR_RESULT_ERROR_UNSUPPORTED_FEATURE;
 }
 
-<<<<<<< HEAD
 UR_APIEXPORT ur_result_t UR_APICALL urBindlessImagesMapExternalLinearMemoryExp(
     [[maybe_unused]] ur_context_handle_t hContext,
     [[maybe_unused]] ur_device_handle_t hDevice,
@@ -142,10 +141,7 @@
   return UR_RESULT_ERROR_UNSUPPORTED_FEATURE;
 }
 
-UR_APIEXPORT ur_result_t UR_APICALL urBindlessImagesReleaseInteropExp(
-=======
 UR_APIEXPORT ur_result_t UR_APICALL urBindlessImagesReleaseExternalMemoryExp(
->>>>>>> 47ab963b
     [[maybe_unused]] ur_context_handle_t hContext,
     [[maybe_unused]] ur_device_handle_t hDevice,
     [[maybe_unused]] ur_exp_external_mem_handle_t hExternalMem) {
