//==----------------------- KernelTranslation.cpp  -------------------------==//
//
// Part of the LLVM Project, under the Apache License v2.0 with LLVM Exceptions.
// See https://llvm.org/LICENSE.txt for license information.
// SPDX-License-Identifier: Apache-2.0 WITH LLVM-exception
//
//===----------------------------------------------------------------------===//

#include "KernelTranslation.h"
#include "helper/ConfigHelper.h"

#include "SPIRVLLVMTranslation.h"
#include "llvm/Bitcode/BitcodeReader.h"
#include "llvm/IR/Constants.h"
#include "llvm/IR/LegacyPassManager.h"
#include "llvm/Linker/Linker.h"
#include "llvm/MC/TargetRegistry.h"
#include "llvm/Support/MemoryBuffer.h"
#include "llvm/Support/TargetSelect.h"
#include "llvm/Support/TimeProfiler.h"
#include "llvm/Target/TargetMachine.h"
#include "llvm/Target/TargetOptions.h"

using namespace jit_compiler;
using namespace jit_compiler::translation;
using namespace llvm;

///
/// Get an `Indices` object from the MDNode's three constant integer operands.
static Indices getAttributeValues(MDNode *MD) {
  assert(MD->getNumOperands() == Indices::size());
  Indices Res;
  std::transform(MD->op_begin(), MD->op_end(), Res.begin(),
                 [](const auto &MDOp) {
                   auto *ConstantMD = cast<ConstantAsMetadata>(MDOp);
                   auto *ConstInt = cast<ConstantInt>(ConstantMD->getValue());
                   return ConstInt->getZExtValue();
                 });
  return Res;
}

///
/// Restore kernel attributes for the kernel in Info from the metadata
/// attached to its kernel function in the LLVM module Mod.
/// Currently supported attributes:
///   - reqd_work_group_size
///   - work_group_size_hint
static void restoreKernelAttributes(Module *Mod, SYCLKernelInfo &Info) {
  auto *KernelFunction = Mod->getFunction(Info.Name.c_str());
  assert(KernelFunction && "Kernel function not present in module");
  SmallVector<SYCLKernelAttribute, 2> Attrs;
  using AttrKind = SYCLKernelAttribute::AttrKind;
  if (auto *MD = KernelFunction->getMetadata(
          SYCLKernelAttribute::ReqdWorkGroupSizeName)) {
    Attrs.emplace_back(AttrKind::ReqdWorkGroupSize, getAttributeValues(MD));
  }
  if (auto *MD = KernelFunction->getMetadata(
          SYCLKernelAttribute::WorkGroupSizeHintName)) {
    Attrs.emplace_back(AttrKind::WorkGroupSizeHint, getAttributeValues(MD));
  }
  if (Attrs.empty())
    return;
  Info.Attributes = SYCLAttributeList{Attrs.size()};
  llvm::copy(Attrs, Info.Attributes.begin());
}

llvm::Expected<std::unique_ptr<llvm::Module>>
KernelTranslator::loadKernels(llvm::LLVMContext &LLVMCtx,
                              std::vector<SYCLKernelInfo> &Kernels) {
  std::unique_ptr<Module> Result{nullptr};
  bool First = true;
  DenseSet<BinaryBlob> ParsedBinaries;
  size_t AddressBits = 0;
  for (auto &Kernel : Kernels) {
    // FIXME: Currently, we use the front of the list.
    // Do we need to iterate to find the most suitable
    // SPIR-V module?
    SYCLKernelBinaryInfo &BinInfo = Kernel.BinaryInfo;

    const unsigned char *ModulePtr = BinInfo.BinaryStart;
    size_t ModuleSize = BinInfo.BinarySize;
    BinaryBlob BinBlob{ModulePtr, ModuleSize};
    if (!ParsedBinaries.contains(BinBlob)) {
      // Multiple kernels can be stored in the same SPIR-V or LLVM IR module.
      // We only load if we did not encounter the same binary module before.
      // NOTE: We compare the pointer as well as the size, in case
      // a previous kernel only referenced part of the SPIR-V/LLVM IR module.
      // Not sure this can actually happen, but better safe than sorry.
      // Simply load and translate the SPIR-V into the currently still empty
      // module.
      std::unique_ptr<llvm::Module> NewMod;

      switch (BinInfo.Format) {
      case BinaryFormat::LLVM: {
        auto ModOrError = loadLLVMKernel(LLVMCtx, Kernel);
        if (auto Err = ModOrError.takeError()) {
          return std::move(Err);
        }
        NewMod = std::move(*ModOrError);
        break;
      }
      case BinaryFormat::SPIRV: {
        auto ModOrError = loadSPIRVKernel(LLVMCtx, Kernel);
        if (auto Err = ModOrError.takeError()) {
          return std::move(Err);
        }
        NewMod = std::move(*ModOrError);
        break;
      }
      default: {
        return createStringError(
            inconvertibleErrorCode(),
            "Failed to load kernel from unsupported input format");
      }
      }

      // We do not assume that the input binary information has the address bits
      // set, but rather retrieve this information from the SPIR-V/LLVM module's
      // data-layout.
      BinInfo.AddressBits = NewMod->getDataLayout().getPointerSizeInBits();

      if (First) {
        // We can simply assign the module we just loaded from SPIR-V to the
        // empty pointer on the first iteration.
        Result = std::move(NewMod);
        // The first module will dictate the address bits for the remaining.
        AddressBits = BinInfo.AddressBits;
        First = false;
      } else {
        // We have already loaded some module, so now we need to
        // link the module we just loaded with the result so far.
        // FIXME: We allow duplicates to be overridden by the module
        // read last. This could cause problems if different modules contain
        // definitions with the same name, but different body/content.
        // Check that this is not problematic.
        const bool HasErrors = Linker::linkModules(
            *Result, std::move(NewMod), Linker::Flags::OverrideFromSrc);
        if (HasErrors) {
          return createStringError(inconvertibleErrorCode(),
                                   "Failed to link modules");
        }

        if (AddressBits != BinInfo.AddressBits) {
          return createStringError(
              inconvertibleErrorCode(),
              "Number of address bits between SPIR-V modules does not match");
        }
      }
      ParsedBinaries.insert(BinBlob);
    }
    // Restore SYCL/OpenCL kernel attributes such as 'reqd_work_group_size' or
    // 'work_group_size_hint' from metadata attached to the kernel function and
    // store it in the SYCLKernelInfo.
    restoreKernelAttributes(Result.get(), Kernel);
  }
  return std::move(Result);
}

llvm::Expected<std::unique_ptr<llvm::Module>>
KernelTranslator::loadLLVMKernel(llvm::LLVMContext &LLVMCtx,
                                 SYCLKernelInfo &Kernel) {
  auto &BinInfo = Kernel.BinaryInfo;
  llvm::StringRef RawData(reinterpret_cast<const char *>(BinInfo.BinaryStart),
                          BinInfo.BinarySize);
  return llvm::parseBitcodeFile(
      MemoryBuffer::getMemBuffer(RawData, Kernel.Name.c_str(),
                                 /* RequiresNullTermnator*/ false)
          ->getMemBufferRef(),
      LLVMCtx);
}

llvm::Expected<std::unique_ptr<llvm::Module>>
KernelTranslator::loadSPIRVKernel(llvm::LLVMContext &LLVMCtx,
                                  SYCLKernelInfo &Kernel) {
  return SPIRVLLVMTranslator::loadSPIRVKernel(LLVMCtx, Kernel);
}

llvm::Error KernelTranslator::translateKernel(SYCLKernelInfo &Kernel,
                                              llvm::Module &Mod,
                                              JITContext &JITCtx,
                                              BinaryFormat Format) {

  KernelBinary *KernelBin = nullptr;
  switch (Format) {
  case BinaryFormat::SPIRV: {
    llvm::Expected<KernelBinary *> BinaryOrError =
        translateToSPIRV(Mod, JITCtx);
    if (auto Error = BinaryOrError.takeError()) {
      return Error;
    }
    KernelBin = *BinaryOrError;
    break;
  }
  case BinaryFormat::PTX: {
    llvm::Expected<KernelBinary *> BinaryOrError =
        translateToPTX(Kernel, Mod, JITCtx);
    if (auto Error = BinaryOrError.takeError()) {
      return Error;
    }
    KernelBin = *BinaryOrError;
    break;
  }
  case BinaryFormat::AMDGCN: {
    llvm::Expected<KernelBinary *> BinaryOrError =
        translateToAMDGCN(Kernel, Mod, JITCtx);
    if (auto Error = BinaryOrError.takeError())
      return Error;
    KernelBin = *BinaryOrError;
    break;
  }
  default: {
    return createStringError(
        inconvertibleErrorCode(),
        "Failed to translate kernel to unsupported output format");
  }
  }

  // Update the KernelInfo for the fused kernel with the address and size of the
  // SPIR-V binary resulting from translation.
  SYCLKernelBinaryInfo &FusedBinaryInfo = Kernel.BinaryInfo;
  FusedBinaryInfo.Format = Format;
  // Output SPIR-V should use the same number of address bits as the input
  // SPIR-V. SPIR-V translation requires all modules to use the same number of
  // address bits, so it's safe to take the value from the first one.
  FusedBinaryInfo.AddressBits = Mod.getDataLayout().getPointerSizeInBits();
  FusedBinaryInfo.BinaryStart = KernelBin->address();
  FusedBinaryInfo.BinarySize = KernelBin->size();
  return Error::success();
}

llvm::Expected<RTCDevImgBinaryInfo>
KernelTranslator::translateDevImgToSPIRV(llvm::Module &Mod,
                                         JITContext &JITCtx) {
  llvm::TimeTraceScope TTS{"translateDevImgToSPIRV"};

  llvm::Expected<KernelBinary *> BinaryOrError = translateToSPIRV(Mod, JITCtx);
  if (auto Error = BinaryOrError.takeError()) {
    return Error;
  }
  KernelBinary *Binary = *BinaryOrError;
  RTCDevImgBinaryInfo DIBI{BinaryFormat::SPIRV,
                           Mod.getDataLayout().getPointerSizeInBits(),
                           Binary->address(), Binary->size()};
  return DIBI;
}

llvm::Expected<KernelBinary *>
KernelTranslator::translateToSPIRV(llvm::Module &Mod, JITContext &JITCtx) {
  return SPIRVLLVMTranslator::translateLLVMtoSPIRV(Mod, JITCtx);
}

llvm::Expected<KernelBinary *>
KernelTranslator::translateToPTX(SYCLKernelInfo &KernelInfo, llvm::Module &Mod,
                                 JITContext &JITCtx) {
#ifndef JIT_SUPPORT_PTX
  (void)KernelInfo;
  (void)Mod;
  (void)JITCtx;
  return createStringError(inconvertibleErrorCode(),
                           "PTX translation not supported in this build");
#else  // JIT_SUPPORT_PTX
  LLVMInitializeNVPTXTargetInfo();
  LLVMInitializeNVPTXTarget();
  LLVMInitializeNVPTXAsmPrinter();
  LLVMInitializeNVPTXTargetMC();

  static const char *TARGET_CPU_ATTRIBUTE = "target-cpu";
  static const char *TARGET_FEATURE_ATTRIBUTE = "target-features";

  std::string TargetTriple{"nvptx64-nvidia-cuda"};

  std::string ErrorMessage;
  const auto *Target =
      llvm::TargetRegistry::lookupTarget(TargetTriple, ErrorMessage);

  if (!Target) {
    return createStringError(
        inconvertibleErrorCode(),
        "Failed to load and translate PTX LLVM IR module with error %s",
        ErrorMessage.c_str());
  }

  // Give priority to user specified values (through environment variables:
  // SYCL_JIT_AMDGCN_PTX_TARGET_CPU and SYCL_JIT_AMDGCN_PTX_TARGET_FEATURES).
  auto CPUVal = ConfigHelper::get<option::JITTargetCPU>();
  auto FeaturesVal = ConfigHelper::get<option::JITTargetFeatures>();
  llvm::StringRef CPU = CPUVal.begin();
  llvm::StringRef Features = FeaturesVal.begin();

  auto *KernelFunc = Mod.getFunction(KernelInfo.Name.c_str());
  // If they were not set, use default and consult the module for alternatives
  // (if present).
  if (CPU.empty()) {
    CPU = "sm_50";
    if (KernelFunc && KernelFunc->hasFnAttribute(TARGET_CPU_ATTRIBUTE)) {
      CPU = KernelFunc->getFnAttribute(TARGET_CPU_ATTRIBUTE).getValueAsString();
    }
  }
  if (Features.empty()) {
    Features = "+sm_50,+ptx76";
    if (KernelFunc && KernelFunc->hasFnAttribute(TARGET_FEATURE_ATTRIBUTE)) {
      Features = KernelFunc->getFnAttribute(TARGET_FEATURE_ATTRIBUTE)
                     .getValueAsString();
    }
  }

<<<<<<< HEAD
  auto *TargetMachine = Target->createTargetMachine(
      Mod.getTargetTriple(), CPU, Features, {}, llvm::Reloc::PIC_, std::nullopt,
      llvm::CodeGenOptLevel::Default);
=======
  // FIXME: Check whether we can provide more accurate target information here
  std::unique_ptr<TargetMachine> TargetMachine(Target->createTargetMachine(
      TargetTriple, CPU, Features, {}, llvm::Reloc::PIC_, std::nullopt,
      llvm::CodeGenOptLevel::Default));
>>>>>>> 0a406c91

  llvm::legacy::PassManager PM;

  std::string PTXASM;

  {
    llvm::raw_string_ostream ASMStream{PTXASM};
    llvm::buffer_ostream BufferedASM{ASMStream};

    if (TargetMachine->addPassesToEmitFile(
            PM, BufferedASM, nullptr, llvm::CodeGenFileType::AssemblyFile)) {
      return createStringError(
          inconvertibleErrorCode(),
          "Failed to construct pass pipeline to emit output");
    }

    PM.run(Mod);
    ASMStream.flush();
  }

  return &JITCtx.emplaceKernelBinary(std::move(PTXASM), BinaryFormat::PTX);
#endif // JIT_SUPPORT_PTX
}

llvm::Expected<KernelBinary *>
KernelTranslator::translateToAMDGCN(SYCLKernelInfo &KernelInfo,
                                    llvm::Module &Mod, JITContext &JITCtx) {
#ifndef JIT_SUPPORT_AMDGCN
  (void)KernelInfo;
  (void)Mod;
  (void)JITCtx;
  return createStringError(inconvertibleErrorCode(),
                           "AMDGPU translation not supported in this build");
#else  // JIT_SUPPORT_AMDGCN

  LLVMInitializeAMDGPUTargetInfo();
  LLVMInitializeAMDGPUTarget();
  LLVMInitializeAMDGPUAsmPrinter();
  LLVMInitializeAMDGPUTargetMC();

  static const char *TARGET_CPU_ATTRIBUTE = "target-cpu";
  static const char *TARGET_FEATURE_ATTRIBUTE = "target-features";

  std::string TargetTriple{"amdgcn-amd-amdhsa"};

  std::string ErrorMessage;
  const auto *Target =
      llvm::TargetRegistry::lookupTarget(TargetTriple, ErrorMessage);

  if (!Target)
    return createStringError(
        inconvertibleErrorCode(),
        "Failed to load and translate AMDGCN LLVM IR module with error %s",
        ErrorMessage.c_str());

  auto CPUVal = ConfigHelper::get<option::JITTargetCPU>();
  auto FeaturesVal = ConfigHelper::get<option::JITTargetFeatures>();
  llvm::StringRef CPU = CPUVal.begin();
  llvm::StringRef Features = FeaturesVal.begin();

  auto *KernelFunc = Mod.getFunction(KernelInfo.Name.c_str());
  if (CPU.empty()) {
    // Set to the lowest tested target according to the GetStartedGuide, section
    // "Build DPC++ toolchain with support for HIP AMD"
    CPU = "gfx906";
    if (KernelFunc && KernelFunc->hasFnAttribute(TARGET_CPU_ATTRIBUTE)) {
      CPU = KernelFunc->getFnAttribute(TARGET_CPU_ATTRIBUTE).getValueAsString();
    }
  }
  if (Features.empty()) {
    if (KernelFunc && KernelFunc->hasFnAttribute(TARGET_FEATURE_ATTRIBUTE)) {
      Features = KernelFunc->getFnAttribute(TARGET_FEATURE_ATTRIBUTE)
                     .getValueAsString();
    }
  }

<<<<<<< HEAD
  auto *TargetMachine = Target->createTargetMachine(
      Mod.getTargetTriple(), CPU, Features, {}, llvm::Reloc::PIC_, std::nullopt,
      llvm::CodeGenOptLevel::Default);
=======
  // FIXME: Check whether we can provide more accurate target information here
  std::unique_ptr<TargetMachine> TargetMachine(Target->createTargetMachine(
      TargetTriple, CPU, Features, {}, llvm::Reloc::PIC_, std::nullopt,
      llvm::CodeGenOptLevel::Default));
>>>>>>> 0a406c91

  std::string AMDObj;
  {
    llvm::legacy::PassManager PM;
    llvm::raw_string_ostream OBJStream{AMDObj};
    llvm::buffer_ostream BufferedOBJ{OBJStream};

    if (TargetMachine->addPassesToEmitFile(PM, BufferedOBJ, nullptr,
                                           llvm::CodeGenFileType::ObjectFile)) {
      return createStringError(
          inconvertibleErrorCode(),
          "Failed to construct pass pipeline to emit output");
    }

    PM.run(Mod);
    OBJStream.flush();
  }

  return &JITCtx.emplaceKernelBinary(std::move(AMDObj), BinaryFormat::AMDGCN);
#endif // JIT_SUPPORT_AMDGCN
}<|MERGE_RESOLUTION|>--- conflicted
+++ resolved
@@ -304,16 +304,10 @@
     }
   }
 
-<<<<<<< HEAD
-  auto *TargetMachine = Target->createTargetMachine(
-      Mod.getTargetTriple(), CPU, Features, {}, llvm::Reloc::PIC_, std::nullopt,
-      llvm::CodeGenOptLevel::Default);
-=======
   // FIXME: Check whether we can provide more accurate target information here
   std::unique_ptr<TargetMachine> TargetMachine(Target->createTargetMachine(
-      TargetTriple, CPU, Features, {}, llvm::Reloc::PIC_, std::nullopt,
+      Mod.getTargetTriple(), CPU, Features, {}, llvm::Reloc::PIC_, std::nullopt,
       llvm::CodeGenOptLevel::Default));
->>>>>>> 0a406c91
 
   llvm::legacy::PassManager PM;
 
@@ -390,16 +384,10 @@
     }
   }
 
-<<<<<<< HEAD
-  auto *TargetMachine = Target->createTargetMachine(
-      Mod.getTargetTriple(), CPU, Features, {}, llvm::Reloc::PIC_, std::nullopt,
-      llvm::CodeGenOptLevel::Default);
-=======
   // FIXME: Check whether we can provide more accurate target information here
   std::unique_ptr<TargetMachine> TargetMachine(Target->createTargetMachine(
-      TargetTriple, CPU, Features, {}, llvm::Reloc::PIC_, std::nullopt,
+      Mod.getTargetTriple(), CPU, Features, {}, llvm::Reloc::PIC_, std::nullopt,
       llvm::CodeGenOptLevel::Default));
->>>>>>> 0a406c91
 
   std::string AMDObj;
   {
