--- conflicted
+++ resolved
@@ -490,17 +490,18 @@
   using SYCLDeviceLibsList = SmallVector<DeviceLibOptInfo, 5>;
 
   const SYCLDeviceLibsList SYCLDeviceWrapperLibs = {
-      {"libsycl-crt", "libc"},
-      {"libsycl-complex", "libm-fp32"},
-      {"libsycl-complex-fp64", "libm-fp64"},
-      {"libsycl-cmath", "libm-fp32"},
-      {"libsycl-cmath-fp64", "libm-fp64"},
+    {"libsycl-crt", "libc"},
+    {"libsycl-complex", "libm-fp32"},
+    {"libsycl-complex-fp64", "libm-fp64"},
+    {"libsycl-cmath", "libm-fp32"},
+    {"libsycl-cmath-fp64", "libm-fp64"},
 #if defined(_WIN32)
-      {"libsycl-msvc-math", "libm-fp32"},
+    {"libsycl-msvc-math", "libm-fp32"},
 #endif
-      {"libsycl-imf", "libimf-fp32"},
-      {"libsycl-imf-fp64", "libimf-fp64"},
-      {"libsycl-imf-bf16", "libimf-bf16"}};
+    {"libsycl-imf", "libimf-fp32"},
+    {"libsycl-imf-fp64", "libimf-fp64"},
+    {"libsycl-imf-bf16", "libimf-bf16"}
+  };
   // ITT annotation libraries are linked in separately whenever the device
   // code instrumentation is enabled.
   const SYCLDeviceLibsList SYCLDeviceAnnotationLibs = {
@@ -659,25 +660,13 @@
   // TODO: Call `verifyNoCrossModuleDeviceGlobalUsage` if device globals shall
   //       be processed.
 
-<<<<<<< HEAD
-  SmallVector<RTCDevImgInfo> DevImgInfos;
+  SmallVector<RTCDevImgInfo> DevImgInfoVec;
   SmallVector<std::unique_ptr<llvm::Module>> Modules;
 
   // TODO: The following logic is missing the ability to link ESIMD and SYCL
   //       modules back together, which would be requested via
   //       `-fno-sycl-device-code-split-esimd` as a prerequisite for compiling
   //       `invoke_simd` code.
-=======
-  // TODO: This allocation assumes that there are no further splits required,
-  //       i.e. there are no mixed SYCL/ESIMD modules.
-  RTCBundleInfo BundleInfo;
-  BundleInfo.DevImgInfos = DynArray<RTCDevImgInfo>{Splitter->remainingSplits()};
-  SmallVector<std::unique_ptr<llvm::Module>> Modules;
-
-  auto *DevImgInfoIt = BundleInfo.DevImgInfos.begin();
-  while (Splitter->hasMoreSplits()) {
-    assert(DevImgInfoIt != BundleInfo.DevImgInfos.end());
->>>>>>> aabbbe8b
 
   while (Splitter->hasMoreSplits()) {
     ModuleDesc MDesc = Splitter->nextSplit();
@@ -700,7 +689,7 @@
 
       MDesc.saveSplitInformationAsMetadata();
 
-      RTCDevImgInfo &DevImgInfo = DevImgInfos.emplace_back();
+      RTCDevImgInfo &DevImgInfo = DevImgInfoVec.emplace_back();
       DevImgInfo.SymbolTable = FrozenSymbolTable{MDesc.entries().size()};
       transform(MDesc.entries(), DevImgInfo.SymbolTable.begin(),
                 [](Function *F) { return F->getName(); });
@@ -741,9 +730,11 @@
     }
   }
 
-  assert(DevImgInfos.size() == Modules.size());
-  RTCBundleInfo BundleInfo{DevImgInfos.size()};
-  std::move(DevImgInfos.begin(), DevImgInfos.end(), BundleInfo.begin());
+  assert(DevImgInfoVec.size() == Modules.size());
+  RTCBundleInfo BundleInfo;
+  BundleInfo.DevImgInfos = DynArray<RTCDevImgInfo>{DevImgInfoVec.size()};
+  std::move(DevImgInfoVec.begin(), DevImgInfoVec.end(),
+            BundleInfo.DevImgInfos.begin());
 
   return PostLinkResult{std::move(BundleInfo), std::move(Modules)};
 }
