--- conflicted
+++ resolved
@@ -627,42 +627,6 @@
   // For GPU targets we need to link against vendor provided libdevice.
   if (IsCudaHIP) {
     Triple T{Module.getTargetTriple()};
-<<<<<<< HEAD
-    IntrusiveRefCntPtr<OverlayFileSystem> OFS{
-        new OverlayFileSystem{getRealFileSystem()}};
-    IntrusiveRefCntPtr<InMemoryFileSystem> VFS{new InMemoryFileSystem};
-    std::string CppFileName{"a.cpp"};
-    VFS->addFile(CppFileName, /*ModificationTime=*/0,
-                 MemoryBuffer::getMemBuffer("", ""));
-    OFS->pushOverlay(VFS);
-    Driver D{Argv0, T.getTriple(), Diags, "dpcpp compiler driver", OFS};
-
-    SmallVector<std::string> CommandLine;
-    CommandLine.push_back(Argv0);
-    adjustArgs(UserArgList, DPCPPRoot, Format, CommandLine);
-    CommandLine.push_back(CppFileName);
-    SmallVector<const char *> CommandLineCStr(CommandLine.size());
-    llvm::transform(CommandLine, CommandLineCStr.begin(),
-                    [](const auto &S) { return S.c_str(); });
-
-    Compilation *C = D.BuildCompilation(CommandLineCStr);
-    if (!C) {
-      return createStringError("Unable to construct driver for CUDA/HIP");
-    }
-
-    const ToolChain *OffloadTC =
-        C->getSingleOffloadToolChain<Action::OFK_SYCL>();
-    InputArgList EmptyArgList;
-    auto Archs =
-        D.getOffloadArchs(*C, EmptyArgList, Action::OFK_SYCL, *OffloadTC);
-    assert(Archs.size() == 1 &&
-           "Offload toolchain should be configured to single architecture");
-    StringRef CPU = *Archs.begin();
-
-    // Pass only `-march=` or `-mcpu=` with the GPU arch determined by the
-    // driver to `getDeviceLibs`.
-    DerivedArgList CPUArgList{EmptyArgList};
-=======
     Driver D{(Twine(DPCPPRoot) + "/bin/clang++").str(), T.getTriple(), Diags};
     auto [CPU, Features] =
         Translator::getTargetCPUAndFeatureAttrs(&Module, "", Format);
@@ -682,7 +646,6 @@
       return Error::success();
     };
     SmallVector<std::string, 12> LibDeviceFiles;
->>>>>>> 7973d80a
     if (Format == BinaryFormat::PTX) {
       // For NVPTX we can get away with CudaInstallationDetector.
       LazyDetector<CudaInstallationDetector> CudaInstallation{D, T,
