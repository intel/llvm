--- conflicted
+++ resolved
@@ -21,22 +21,6 @@
 using s16 = short;
 using u16 = unsigned short;
 
-<<<<<<< HEAD
-#if OMP_LIBDEVICE && INTEL_COLLAB
-
-#pragma omp declare target
-uptr __AsanShadowMemoryGlobalStart;
-uptr __AsanShadowMemoryGlobalEnd;
-DeviceType __DeviceType;
-uint64_t __AsanDebug;
-// Save the pointer to LaunchInfo
-__SYCL_GLOBAL__ uptr *__SYCL_LOCAL__ __AsanLaunchInfo;
-#pragma omp end declare target
-
-#else
-
-=======
->>>>>>> dd8e7c83
 DeviceGlobal<uptr> __AsanShadowMemoryGlobalStart;
 DeviceGlobal<uptr> __AsanShadowMemoryGlobalEnd;
 DeviceGlobal<DeviceType> __DeviceType;
@@ -675,7 +659,6 @@
   }
 }
 
-<<<<<<< HEAD
 static __SYCL_CONSTANT__ const char __mem_local_arg[] =
     "[kernel] local_arg(index=%d, size=%d, size_rz=%d)\n";
 
@@ -719,11 +702,4 @@
     __spirv_ocl_printf(__mem_set_shadow_dynamic_local_end);
 }
 
-#if OMP_LIBDEVICE && INTEL_COLLAB
-#pragma omp end declare target
-#endif // OMP_LIBDEVICE && INTEL_COLLAB
-
-#endif // __SPIR__
-=======
-#endif // __SPIR__ || __SPIRV__
->>>>>>> dd8e7c83
+#endif // __SPIR__ || __SPIRV__