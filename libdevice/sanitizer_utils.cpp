--- conflicted
+++ resolved
@@ -23,19 +23,10 @@
 
 DeviceGlobal<uptr> __AsanShadowMemoryGlobalStart;
 DeviceGlobal<uptr> __AsanShadowMemoryGlobalEnd;
-<<<<<<< HEAD
 DeviceGlobal<DeviceType> __DeviceType;
 DeviceGlobal<uint64_t> __AsanDebug;
-
 // Save the pointer to LaunchInfo
 __SYCL_GLOBAL__ uptr *__SYCL_LOCAL__ __AsanLaunchInfo;
-=======
-DeviceGlobal<uptr> __AsanShadowMemoryLocalStart;
-DeviceGlobal<uptr> __AsanShadowMemoryLocalEnd;
-DeviceGlobal<DeviceType> __DeviceType;
-DeviceGlobal<uint64_t> __AsanDebug;
-DeviceGlobal<DeviceSanitizerReport> __DeviceSanitizerReportMem;
->>>>>>> 723b7b7b
 
 #if defined(__SPIR__) || defined(__SPIRV__)
 
@@ -142,7 +133,6 @@
   return shadow_ptr;
 }
 
-<<<<<<< HEAD
 static __SYCL_CONSTANT__ const char __mem_launch_info[] =
     "[kernel] launch_info: %p (offset=%p, offset_end=%p, argLocalArgs=%d, "
     "localArgs=%p)\n";
@@ -155,10 +145,6 @@
 
 inline uptr MemToShadow_PVC(uptr addr, uint32_t as) {
 
-=======
-inline uptr MemToShadow_PVC(uptr addr, uint32_t as) {
-
->>>>>>> 723b7b7b
   if (as == ADDRESS_SPACE_GENERIC) {
     auto old = addr;
     if ((addr = (uptr)ToPrivate((void *)old))) {
@@ -192,18 +178,9 @@
                            (uptr)__AsanShadowMemoryGlobalStart);
       }
       return 0;
-<<<<<<< HEAD
     }
     return shadow_ptr;
   } else if (as == ADDRESS_SPACE_LOCAL) { // local
-=======
-    }
-    return shadow_ptr;
-  } else if (as == ADDRESS_SPACE_LOCAL) { // local
-    if (__AsanShadowMemoryLocalStart == 0) {
-      return 0;
-    }
->>>>>>> 723b7b7b
     // The size of SLM is 128KB on PVC
     constexpr unsigned SLM_SIZE = 128 * 1024;
     // work-group linear id
@@ -213,30 +190,27 @@
         __spirv_BuiltInWorkgroupId.y * __spirv_BuiltInNumWorkgroups.z +
         __spirv_BuiltInWorkgroupId.z;
 
-<<<<<<< HEAD
     auto launch_info = (__SYCL_GLOBAL__ const LaunchInfo *)__AsanLaunchInfo;
-    const auto __AsanShadowMemoryLocalStart = launch_info->LocalShadowOffset;
-    const auto __AsanShadowMemoryLocalEnd = launch_info->LocalShadowOffsetEnd;
-
-    if (__AsanShadowMemoryLocalStart == 0) {
+    const auto shadow_offset = launch_info->LocalShadowOffset;
+    const auto shadow_offset_end = launch_info->LocalShadowOffsetEnd;
+
+    if (shadow_offset == 0) {
       return 0;
     }
 
     if (__AsanDebug)
-      __spirv_ocl_printf(__mem_launch_info, __AsanShadowMemoryLocalStart,
-                         __AsanShadowMemoryLocalEnd, launch_info->NumLocalArgs,
+      __spirv_ocl_printf(__mem_launch_info, shadow_offset,
+                         shadow_offset_end, launch_info->NumLocalArgs,
                          launch_info->LocalArgs);
 
-=======
->>>>>>> 723b7b7b
-    uptr shadow_ptr = __AsanShadowMemoryLocalStart +
+    uptr shadow_ptr = shadow_offset +
                       ((wg_lid * SLM_SIZE) >> ASAN_SHADOW_SCALE) +
                       ((addr & (SLM_SIZE - 1)) >> 3);
 
     if (shadow_ptr > __AsanShadowMemoryLocalEnd) {
       if (__asan_report_out_of_shadow_bounds() && __AsanDebug) {
         __spirv_ocl_printf(__local_shadow_out_of_bound, addr, shadow_ptr,
-                           wg_lid, (uptr)__AsanShadowMemoryLocalStart);
+                           wg_lid, (uptr)shadow_offset);
       }
       return 0;
     }
@@ -313,7 +287,6 @@
 bool __asan_internal_report_save(DeviceSanitizerErrorType error_type) {
   const int Expected = ASAN_REPORT_NONE;
   int Desired = ASAN_REPORT_START;
-<<<<<<< HEAD
   auto &SanitizerReport =
       ((__SYCL_GLOBAL__ LaunchInfo *)__AsanLaunchInfo)->SanitizerReport;
   if (atomicCompareAndSet(&SanitizerReport.Flag, Desired, Expected) ==
@@ -321,27 +294,11 @@
     SanitizerReport.ErrorType = error_type;
     // Show we've done copying
     atomicStore(&SanitizerReport.Flag, ASAN_REPORT_FINISH);
-=======
-  if (atomicCompareAndSet(&__DeviceSanitizerReportMem.get().Flag, Desired,
-                          Expected) == Expected) {
-    __DeviceSanitizerReportMem.get().ErrorType = error_type;
-    // Show we've done copying
-    atomicStore(&__DeviceSanitizerReportMem.get().Flag, ASAN_REPORT_FINISH);
->>>>>>> 723b7b7b
     return true;
   }
   return false;
 }
 
-<<<<<<< HEAD
-=======
-#ifdef __SYCL_DEVICE_ONLY__
-#define __DEVICE_SANITIZER_REPORT_ACCESSOR __DeviceSanitizerReportMem.get()
-#else // __SYCL_DEVICE_ONLY__
-#define __DEVICE_SANITIZER_REPORT_ACCESSOR
-#endif // __SYCL_DEVICE_ONLY__
-
->>>>>>> 723b7b7b
 bool __asan_internal_report_save(
     uptr ptr, uint32_t as, const char __SYCL_CONSTANT__ *file, uint32_t line,
     const char __SYCL_CONSTANT__ *func, bool is_write, uint32_t access_size,
@@ -380,7 +337,6 @@
     SanitizerReport.File[MaxFileIdx] = '\0';
 
     for (int Idx = 0; Idx < MaxFuncIdx; ++Idx)
-<<<<<<< HEAD
       SanitizerReport.Func[Idx] = func[Idx];
     SanitizerReport.Func[MaxFuncIdx] = '\0';
 
@@ -398,25 +354,6 @@
     SanitizerReport.ErrorType = error_type;
     SanitizerReport.MemoryType = memory_type;
     SanitizerReport.IsRecover = is_recover;
-=======
-      __DEVICE_SANITIZER_REPORT_ACCESSOR.Func[Idx] = func[Idx];
-    __DEVICE_SANITIZER_REPORT_ACCESSOR.Func[MaxFuncIdx] = '\0';
-
-    __DEVICE_SANITIZER_REPORT_ACCESSOR.Line = line;
-    __DEVICE_SANITIZER_REPORT_ACCESSOR.GID0 = __spirv_GlobalInvocationId_x();
-    __DEVICE_SANITIZER_REPORT_ACCESSOR.GID1 = __spirv_GlobalInvocationId_y();
-    __DEVICE_SANITIZER_REPORT_ACCESSOR.GID2 = __spirv_GlobalInvocationId_z();
-    __DEVICE_SANITIZER_REPORT_ACCESSOR.LID0 = __spirv_LocalInvocationId_x();
-    __DEVICE_SANITIZER_REPORT_ACCESSOR.LID1 = __spirv_LocalInvocationId_y();
-    __DEVICE_SANITIZER_REPORT_ACCESSOR.LID2 = __spirv_LocalInvocationId_z();
-
-    __DEVICE_SANITIZER_REPORT_ACCESSOR.Address = ptr;
-    __DEVICE_SANITIZER_REPORT_ACCESSOR.IsWrite = is_write;
-    __DEVICE_SANITIZER_REPORT_ACCESSOR.AccessSize = access_size;
-    __DEVICE_SANITIZER_REPORT_ACCESSOR.ErrorType = error_type;
-    __DEVICE_SANITIZER_REPORT_ACCESSOR.MemoryType = memory_type;
-    __DEVICE_SANITIZER_REPORT_ACCESSOR.IsRecover = is_recover;
->>>>>>> 723b7b7b
 
     // Show we've done copying
     atomicStore(&SanitizerReport.Flag, ASAN_REPORT_FINISH);
@@ -628,11 +565,7 @@
   DEVICE_EXTERN_C_NOINLINE void __asan_##type##size(                           \
       uptr addr, uint32_t as, const char __SYCL_CONSTANT__ *file,              \
       uint32_t line, const char __SYCL_CONSTANT__ *func) {                     \
-<<<<<<< HEAD
     auto *shadow_address = (__SYCL_GLOBAL__ u##size *)MemToShadow(addr, as);   \
-=======
-    u##size *shadow_address = (u##size *)MemToShadow(addr, as);                \
->>>>>>> 723b7b7b
     if (shadow_address && *shadow_address) {                                   \
       __asan_report_access_error(addr, as, size, is_write, addr, file, line,   \
                                  func);                                        \
@@ -641,11 +574,7 @@
   DEVICE_EXTERN_C_NOINLINE void __asan_##type##size##_noabort(                 \
       uptr addr, uint32_t as, const char __SYCL_CONSTANT__ *file,              \
       uint32_t line, const char __SYCL_CONSTANT__ *func) {                     \
-<<<<<<< HEAD
     auto *shadow_address = (__SYCL_GLOBAL__ u##size *)MemToShadow(addr, as);   \
-=======
-    u##size *shadow_address = (u##size *)MemToShadow(addr, as);                \
->>>>>>> 723b7b7b
     if (shadow_address && *shadow_address) {                                   \
       __asan_report_access_error(addr, as, size, is_write, addr, file, line,   \
                                  func, true);                                  \
@@ -693,7 +622,6 @@
   uptr aligned_size = RoundUpTo(size, ASAN_SHADOW_GRANULARITY);
 
   // Set user zone to zero
-<<<<<<< HEAD
   {
     auto shadow_begin = MemToShadow(ptr, ADDRESS_SPACE_LOCAL);
     auto shadow_end = MemToShadow(ptr + size, ADDRESS_SPACE_LOCAL);
@@ -707,21 +635,6 @@
 
   // Set left red zone
   {
-=======
-  {
-    auto shadow_begin = MemToShadow(ptr, ADDRESS_SPACE_LOCAL);
-    auto shadow_end = MemToShadow(ptr + size, ADDRESS_SPACE_LOCAL);
-    if (__AsanDebug)
-      __spirv_ocl_printf(__mem_set_shadow_local, shadow_begin, shadow_end, 0);
-    while (shadow_begin <= shadow_end) {
-      *((__SYCL_GLOBAL__ u8 *)shadow_begin) = 0;
-      ++shadow_begin;
-    }
-  }
-
-  // Set left red zone
-  {
->>>>>>> 723b7b7b
     auto shadow_address = MemToShadow(ptr + aligned_size, ADDRESS_SPACE_LOCAL);
     auto count = (size_with_redzone - aligned_size) >> ASAN_SHADOW_SCALE;
     if (__AsanDebug)
@@ -745,7 +658,6 @@
   }
 }
 
-<<<<<<< HEAD
 static __SYCL_CONSTANT__ const char __mem_local_arg[] =
     "[kernel] local_arg(index=%d, size=%d, size_rz=%d)\n";
 
@@ -789,6 +701,4 @@
     __spirv_ocl_printf(__mem_set_shadow_dynamic_local_end);
 }
 
-=======
->>>>>>> 723b7b7b
 #endif // __SPIR__ || __SPIRV__