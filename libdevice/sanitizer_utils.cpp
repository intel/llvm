--- conflicted
+++ resolved
@@ -596,44 +596,8 @@
 ASAN_REPORT_ERROR(store, true, 1)
 ASAN_REPORT_ERROR(store, true, 2)
 ASAN_REPORT_ERROR(store, true, 4)
-<<<<<<< HEAD
-
-#define ASAN_REPORT_ERROR_BYTE(type, is_write, size)                           \
-  DEVICE_EXTERN_C_NOINLINE void __asan_##type##size(                           \
-      uptr addr, uint32_t as, const char __SYCL_CONSTANT__ *file,              \
-      uint32_t line, const char __SYCL_CONSTANT__ *func) {                     \
-    if (addr & AlignMask(size)) {                                              \
-      __asan_report_misalign_error(addr, as, size, is_write, addr, file, line, \
-                                   func);                                      \
-    }                                                                          \
-    auto *shadow_address = (__SYCL_GLOBAL__ u##size *)MemToShadow(addr, as);   \
-    if (shadow_address && *shadow_address) {                                   \
-      __asan_report_access_error(addr, as, size, is_write, addr, file, line,   \
-                                 func);                                        \
-    }                                                                          \
-  }                                                                            \
-  DEVICE_EXTERN_C_NOINLINE void __asan_##type##size##_noabort(                 \
-      uptr addr, uint32_t as, const char __SYCL_CONSTANT__ *file,              \
-      uint32_t line, const char __SYCL_CONSTANT__ *func) {                     \
-    if (addr & AlignMask(size)) {                                              \
-      __asan_report_misalign_error(addr, as, size, is_write, addr, file, line, \
-                                   func);                                      \
-    }                                                                          \
-    auto *shadow_address = (__SYCL_GLOBAL__ u##size *)MemToShadow(addr, as);   \
-    if (shadow_address && *shadow_address) {                                   \
-      __asan_report_access_error(addr, as, size, is_write, addr, file, line,   \
-                                 func, true);                                  \
-    }                                                                          \
-  }
-
-ASAN_REPORT_ERROR_BYTE(load, false, 8)
-ASAN_REPORT_ERROR_BYTE(load, false, 16)
-ASAN_REPORT_ERROR_BYTE(store, true, 8)
-ASAN_REPORT_ERROR_BYTE(store, true, 16)
-=======
 ASAN_REPORT_ERROR(store, true, 8)
 ASAN_REPORT_ERROR(store, true, 16)
->>>>>>> 8e3b8ce7
 
 #define ASAN_REPORT_ERROR_N(type, is_write)                                    \
   DEVICE_EXTERN_C_NOINLINE void __asan_##type##N(                              \
