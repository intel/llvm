--- conflicted
+++ resolved
@@ -105,7 +105,6 @@
 
 inline uptr MemToShadow_CPU(uptr addr, int32_t as) {
   return __AsanShadowMemoryGlobalStart + (addr >> 3);
-<<<<<<< HEAD
 }
 
 inline uptr MemToShadow_DG2(uptr addr, int32_t as) {
@@ -226,122 +225,6 @@
   return all == 0;
 }
 
-=======
-}
-
-inline uptr MemToShadow_DG2(uptr addr, int32_t as) {
-  uptr shadow_ptr = 0;
-  if (addr & (~0xffffffffffff)) {
-    shadow_ptr =
-        (((addr & 0xffffffffffff) >> 3) + __AsanShadowMemoryGlobalStart) |
-        (~0xffffffffffff);
-  } else {
-    shadow_ptr = (addr >> 3) + __AsanShadowMemoryGlobalStart;
-  }
-
-  if (shadow_ptr > __AsanShadowMemoryGlobalEnd) {
-    __spirv_ocl_printf(__global_shadow_out_of_bound, addr, shadow_ptr);
-  }
-
-  return shadow_ptr;
-}
-
-inline uptr MemToShadow_PVC(uptr addr, int32_t as) {
-  uptr shadow_ptr = 0;
-
-  if (as == AS_GENERIC) {
-    if ((shadow_ptr = (uptr)ToGlobal((void *)addr))) {
-      as = AS_GLOBAL;
-    } else if ((shadow_ptr = (uptr)ToPrivate((void *)addr))) {
-      as = AS_PRIVATE;
-    } else if ((shadow_ptr = (uptr)ToLocal((void *)addr))) {
-      as = AS_LOCAL;
-    } else {
-      return 0;
-    }
-  }
-
-  if (as == AS_PRIVATE) {            // private
-  } else if (as == AS_GLOBAL) {      // global
-    if (addr & 0xFF00000000000000) { // Device USM
-      shadow_ptr = __AsanShadowMemoryGlobalStart + 0x200000000000 +
-                   ((addr & 0xFFFFFFFFFFFF) >> 3);
-    } else { // Only consider 47bit VA
-      shadow_ptr =
-          __AsanShadowMemoryGlobalStart + ((addr & 0x7FFFFFFFFFFF) >> 3);
-    }
-
-    if (shadow_ptr > __AsanShadowMemoryGlobalEnd) {
-      __spirv_ocl_printf(__global_shadow_out_of_bound, addr, shadow_ptr,
-                         (uptr)__AsanShadowMemoryGlobalStart);
-      shadow_ptr = 0;
-    }
-  } else if (as == AS_CONSTANT) { // constant
-  } else if (as == AS_LOCAL) {    // local
-    // The size of SLM is 128KB on PVC
-    constexpr unsigned slm_size = 128 * 1024;
-    const auto wg_lid =
-        __spirv_BuiltInWorkgroupId.x * __spirv_BuiltInNumWorkgroups.y *
-            __spirv_BuiltInNumWorkgroups.z +
-        __spirv_BuiltInWorkgroupId.y * __spirv_BuiltInNumWorkgroups.z +
-        __spirv_BuiltInWorkgroupId.z;
-
-    shadow_ptr = __AsanShadowMemoryLocalStart + ((wg_lid * slm_size) >> 3) +
-                 ((addr & (slm_size - 1)) >> 3);
-
-    if (shadow_ptr > __AsanShadowMemoryLocalEnd) {
-      __spirv_ocl_printf(__local_shadow_out_of_bound, addr, shadow_ptr, wg_lid,
-                         (uptr)__AsanShadowMemoryLocalStart);
-      shadow_ptr = 0;
-    }
-  }
-
-  return shadow_ptr;
-}
-
-inline uptr MemToShadow(uptr addr, int32_t as) {
-  uptr shadow_ptr = 0;
-
-  if (__DeviceType == DeviceType::CPU) {
-    shadow_ptr = MemToShadow_CPU(addr, as);
-  } else if (__DeviceType == DeviceType::GPU_PVC) {
-    shadow_ptr = MemToShadow_PVC(addr, as);
-  } else {
-    __spirv_ocl_printf(__unsupport_device_type, (int)__DeviceType);
-    return shadow_ptr;
-  }
-
-  return shadow_ptr;
-}
-
-inline constexpr uptr RoundUpTo(uptr size, uptr boundary) {
-  return (size + boundary - 1) & ~(boundary - 1);
-}
-
-inline constexpr uptr RoundDownTo(uptr x, uptr boundary) {
-  return x & ~(boundary - 1);
-}
-
-bool MemIsZero(const char *beg, uptr size) {
-  const char *end = beg + size;
-  uptr *aligned_beg = (uptr *)RoundUpTo((uptr)beg, sizeof(uptr));
-  uptr *aligned_end = (uptr *)RoundDownTo((uptr)end, sizeof(uptr));
-  uptr all = 0;
-  // Prologue.
-  for (const char *mem = beg; mem < (char *)aligned_beg && mem < end; mem++)
-    all |= *mem;
-  // Aligned loop.
-  for (; aligned_beg < aligned_end; aligned_beg++)
-    all |= *aligned_beg;
-  // Epilogue.
-  if ((char *)aligned_end >= beg) {
-    for (const char *mem = (char *)aligned_end; mem < end; mem++)
-      all |= *mem;
-  }
-  return all == 0;
-}
-
->>>>>>> 93040d0c
 void print_shadow_memory(uptr addr, int32_t as) {
   uptr shadow_address = MemToShadow(addr, as);
   uptr p = shadow_address & (~0xf);
@@ -418,10 +301,7 @@
     __DeviceSanitizerReportMem.get().LID1 = __spirv_LocalInvocationId_y();
     __DeviceSanitizerReportMem.get().LID2 = __spirv_LocalInvocationId_z();
 
-<<<<<<< HEAD
-    __DeviceSanitizerReportMem.get().Addr = ptr;
-=======
->>>>>>> 93040d0c
+    __DeviceSanitizerReportMem.get().Address = ptr;
     __DeviceSanitizerReportMem.get().IsWrite = is_write;
     __DeviceSanitizerReportMem.get().AccessSize = access_size;
     __DeviceSanitizerReportMem.get().ErrorType = error_type;
@@ -457,7 +337,6 @@
   switch (shadow_value) {
   case kUsmDeviceRedzoneMagic:
     memory_type = DeviceSanitizerMemoryType::USM_DEVICE;
-<<<<<<< HEAD
     error_type = DeviceSanitizerErrorType::OUT_OF_BOUNDS;
     break;
   case kUsmHostRedzoneMagic:
@@ -467,17 +346,6 @@
   case kUsmSharedRedzoneMagic:
     memory_type = DeviceSanitizerMemoryType::USM_SHARED;
     error_type = DeviceSanitizerErrorType::OUT_OF_BOUNDS;
-=======
-    error_type = DeviceSanitizerErrorType::OUT_OF_BOUND;
-    break;
-  case kUsmHostRedzoneMagic:
-    memory_type = DeviceSanitizerMemoryType::USM_HOST;
-    error_type = DeviceSanitizerErrorType::OUT_OF_BOUND;
-    break;
-  case kUsmSharedRedzoneMagic:
-    memory_type = DeviceSanitizerMemoryType::USM_SHARED;
-    error_type = DeviceSanitizerErrorType::OUT_OF_BOUND;
->>>>>>> 93040d0c
     break;
   case kUsmDeviceDeallocatedMagic:
     memory_type = DeviceSanitizerMemoryType::USM_DEVICE;
@@ -495,7 +363,6 @@
   case kPrivateMidRedzoneMagic:
   case kPrivateRightRedzoneMagic:
     memory_type = DeviceSanitizerMemoryType::PRIVATE;
-<<<<<<< HEAD
     error_type = DeviceSanitizerErrorType::OUT_OF_BOUNDS;
     break;
   case kMemBufferRedzoneMagic:
@@ -505,17 +372,6 @@
   case kSharedLocalRedzoneMagic:
     memory_type = DeviceSanitizerMemoryType::LOCAL;
     error_type = DeviceSanitizerErrorType::OUT_OF_BOUNDS;
-=======
-    error_type = DeviceSanitizerErrorType::OUT_OF_BOUND;
-    break;
-  case kMemBufferRedzoneMagic:
-    memory_type = DeviceSanitizerMemoryType::MEM_BUFFER;
-    error_type = DeviceSanitizerErrorType::OUT_OF_BOUND;
-    break;
-  case kSharedLocalRedzoneMagic:
-    memory_type = DeviceSanitizerMemoryType::LOCAL;
-    error_type = DeviceSanitizerErrorType::OUT_OF_BOUND;
->>>>>>> 93040d0c
     break;
   default:
     memory_type = DeviceSanitizerMemoryType::UNKNOWN;
