--- conflicted
+++ resolved
@@ -43,13 +43,9 @@
 
 #endif // OMP_LIBDEVICE && INTEL_COLLAB
 
-<<<<<<< HEAD
-#ifdef __SPIR__
+#if defined(__SPIR__) || defined(__SPIRV__)
 
 #if defined(__SYCL_DEVICE_ONLY__) || (OMP_LIBDEVICE && INTEL_COLLAB)
-=======
-#if defined(__SPIR__) || defined(__SPIRV__)
->>>>>>> 1bd076b1
 
 #define __USE_SPIR_BUILTIN__ 1
 #ifndef SYCL_EXTERNAL
