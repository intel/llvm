--- conflicted
+++ resolved
@@ -102,15 +102,9 @@
 DefSubgroupBlockINTEL(uint8_t) DefSubgroupBlockINTEL(uint16_t)
 
 #define DefineGOp1(spir_sfx, name)\
-<<<<<<< HEAD
-DEVICE_EXTERN_C bool __mux_sub_group_##name##_i1(bool);\
-DEVICE_EXTERN_C bool __mux_work_group_##name##_i1(uint32_t id, bool val);\
-DEVICE_EXTERNAL bool __spirv_Group ## spir_sfx(int32_t g, bool val) {\
-=======
 DEVICE_EXTERN_C bool __mux_sub_group_##name##_i1(bool) noexcept;\
 DEVICE_EXTERN_C bool __mux_work_group_##name##_i1(uint32_t id, bool val) noexcept;\
-DEVICE_EXTERNAL bool __spirv_Group ## spir_sfx(unsigned g, bool val) noexcept {\
->>>>>>> 33e7f735
+DEVICE_EXTERNAL bool __spirv_Group ## spir_sfx(int32_t g, bool val) noexcept {\
   if (__spv::Scope::Flag::Subgroup == g)\
     return __mux_sub_group_##name##_i1(val);\
   else if (__spv::Scope::Flag::Workgroup == g)\
@@ -125,21 +119,14 @@
 #define DefineGOp(Type, MuxType, spir_sfx, mux_sfx)                            \
   DEVICE_EXTERN_C MuxType __mux_sub_group_scan_inclusive_##mux_sfx(MuxType) noexcept;   \
   DEVICE_EXTERN_C MuxType __mux_sub_group_scan_exclusive_##mux_sfx(MuxType) noexcept;   \
-  DEVICE_EXTERN_C MuxType __mux_sub_group_reduce_##mux_sfx(MuxType) noexcept;           \
+  DEVICE_EXTERN_C MuxType __mux_sub_group_reduce_##mux_sfx(MuxType) noexcept;  \
   DEVICE_EXTERN_C MuxType __mux_work_group_scan_exclusive_##mux_sfx(uint32_t,  \
                                                                     MuxType) noexcept;  \
   DEVICE_EXTERN_C MuxType __mux_work_group_scan_inclusive_##mux_sfx(uint32_t,  \
-<<<<<<< HEAD
-                                                                    MuxType);  \
-  DEVICE_EXTERN_C MuxType __mux_work_group_reduce_##mux_sfx(uint32_t, MuxType);\
+                                                                    MuxType) noexcept;  \
+  DEVICE_EXTERN_C MuxType __mux_work_group_reduce_##mux_sfx(uint32_t, MuxType); noexcept\
   DEVICE_EXTERNAL Type __spirv_Group##spir_sfx(int32_t g, int32_t id,          \
-                                               Type v) {                       \
-=======
-                                                                    MuxType) noexcept;  \
-  DEVICE_EXTERN_C MuxType __mux_work_group_reduce_##mux_sfx(uint32_t, MuxType) noexcept;\
-  DEVICE_EXTERNAL Type __spirv_Group##spir_sfx(uint32_t g, uint32_t id,        \
                                                Type v) noexcept {              \
->>>>>>> 33e7f735
     if (__spv::Scope::Flag::Subgroup == g) {                                   \
       if (static_cast<unsigned>(__spv::GroupOperation::InclusiveScan) == id)   \
         return __mux_sub_group_scan_inclusive_##mux_sfx(v);                    \
@@ -216,39 +203,24 @@
                                                           int32_t sg_lid) noexcept;
 
 #define DefineBroadCastImpl(Type, Sfx, MuxType, IDType)                       \
-<<<<<<< HEAD
   DEVICE_EXTERNAL Type __spirv_GroupBroadcast(int32_t g, Type v,              \
-                                              IDType l) {                     \
-=======
-  DEVICE_EXTERNAL Type __spirv_GroupBroadcast(uint32_t g, Type v,             \
                                               IDType l) noexcept {            \
->>>>>>> 33e7f735
     if (__spv::Scope::Flag::Subgroup == g)                                    \
       return __mux_sub_group_broadcast_##Sfx(v, l);                           \
     else                                                                      \
       return __mux_work_group_broadcast_##Sfx(0, v, l, 0, 0);                 \
   }                                                                           \
                                                                               \
-<<<<<<< HEAD
   DEVICE_EXTERNAL Type __spirv_GroupBroadcast(int32_t g, Type v,              \
-                                         sycl::vec<IDType, 2>::vector_t l) {  \
-=======
-  DEVICE_EXTERNAL Type __spirv_GroupBroadcast(uint32_t g, Type v,             \
-                                  sycl::vec<IDType, 2>::vector_t l) noexcept{ \
->>>>>>> 33e7f735
+                                         sycl::vec<IDType, 2>::vector_t l) noexcept {  \
     if (__spv::Scope::Flag::Subgroup == g)                                    \
       return __mux_sub_group_broadcast_##Sfx(v, l[0]);                        \
     else                                                                      \
       return __mux_work_group_broadcast_##Sfx(0, v, l[0], l[1], 0);           \
   }                                                                           \
                                                                               \
-<<<<<<< HEAD
   DEVICE_EXTERNAL Type __spirv_GroupBroadcast(int32_t g, Type v,              \
-                                          sycl::vec<IDType, 3>::vector_t l) { \
-=======
-  DEVICE_EXTERNAL Type __spirv_GroupBroadcast(uint32_t g, Type v,             \
-                                  sycl::vec<IDType, 3>::vector_t l) noexcept{ \
->>>>>>> 33e7f735
+                                          sycl::vec<IDType, 3>::vector_t l) noexcept { \
     if (__spv::Scope::Flag::Subgroup == g)                                    \
       return __mux_sub_group_broadcast_##Sfx(v, l[0]);                        \
     else                                                                      \
