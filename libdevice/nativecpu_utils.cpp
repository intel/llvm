--- conflicted
+++ resolved
@@ -98,7 +98,6 @@
 };
 } // namespace ncpu_types
 
-<<<<<<< HEAD
 DefSubgroupBlockINTEL(uint32_t);
 DefSubgroupBlockINTEL(uint64_t);
 DefSubgroupBlockINTEL(uint8_t);
@@ -108,8 +107,7 @@
   DEVICE_EXTERN_C bool __mux_sub_group_##name##_i1(bool) noexcept;             \
   DEVICE_EXTERN_C bool __mux_work_group_##name##_i1(uint32_t id,               \
                                                     bool val) noexcept;        \
-  DEVICE_EXTERNAL bool __spirv_Group##spir_sfx(unsigned g,                     \
-                                               bool val) noexcept {            \
+  DEVICE_EXTERNAL bool __spirv_Group##spir_sfx(int32_t g, bool val) noexcept { \
     if (__spv::Scope::Flag::Subgroup == g)                                     \
       return __mux_sub_group_##name##_i1(val);                                 \
     else if (__spv::Scope::Flag::Workgroup == g)                               \
@@ -117,30 +115,11 @@
     return false;                                                              \
   }                                                                            \
   static_assert(true)
-=======
-DefSubgroupBlockINTEL(uint32_t) DefSubgroupBlockINTEL(uint64_t)
-DefSubgroupBlockINTEL(uint8_t) DefSubgroupBlockINTEL(uint16_t)
-
-#define DefineGOp1(spir_sfx, name)\
-DEVICE_EXTERN_C bool __mux_sub_group_##name##_i1(bool) noexcept;\
-DEVICE_EXTERN_C bool __mux_work_group_##name##_i1(uint32_t id, bool val) noexcept;\
-DEVICE_EXTERNAL bool __spirv_Group ## spir_sfx(int32_t g, bool val) noexcept {\
-  if (__spv::Scope::Flag::Subgroup == g)\
-    return __mux_sub_group_##name##_i1(val);\
-  else if (__spv::Scope::Flag::Workgroup == g)\
-    return __mux_work_group_##name##_i1(0, val);\
-  return false;\
-}
-
-DefineGOp1(Any, any)
-DefineGOp1(All, all)
->>>>>>> 7515943f
 
 DefineGOp1(Any, any);
 DefineGOp1(All, all);
 
 #define DefineGOp(Type, MuxType, spir_sfx, mux_sfx)                            \
-<<<<<<< HEAD
   DEVICE_EXTERN_C MuxType __mux_sub_group_scan_inclusive_##mux_sfx(            \
       MuxType) noexcept;                                                       \
   DEVICE_EXTERN_C MuxType __mux_sub_group_scan_exclusive_##mux_sfx(            \
@@ -152,18 +131,7 @@
       uint32_t, MuxType) noexcept;                                             \
   DEVICE_EXTERN_C MuxType __mux_work_group_reduce_##mux_sfx(uint32_t,          \
                                                             MuxType) noexcept; \
-  DEVICE_EXTERNAL Type __spirv_Group##spir_sfx(uint32_t g, uint32_t id,        \
-=======
-  DEVICE_EXTERN_C MuxType __mux_sub_group_scan_inclusive_##mux_sfx(MuxType) noexcept;   \
-  DEVICE_EXTERN_C MuxType __mux_sub_group_scan_exclusive_##mux_sfx(MuxType) noexcept;   \
-  DEVICE_EXTERN_C MuxType __mux_sub_group_reduce_##mux_sfx(MuxType) noexcept;  \
-  DEVICE_EXTERN_C MuxType __mux_work_group_scan_exclusive_##mux_sfx(uint32_t,  \
-                                                                    MuxType) noexcept;  \
-  DEVICE_EXTERN_C MuxType __mux_work_group_scan_inclusive_##mux_sfx(uint32_t,  \
-                                                                    MuxType) noexcept;  \
-  DEVICE_EXTERN_C MuxType __mux_work_group_reduce_##mux_sfx(uint32_t, MuxType) noexcept;\
   DEVICE_EXTERNAL Type __spirv_Group##spir_sfx(int32_t g, int32_t id,          \
->>>>>>> 7515943f
                                                Type v) noexcept {              \
     if (__spv::Scope::Flag::Subgroup == g) {                                   \
       if (static_cast<unsigned>(__spv::GroupOperation::InclusiveScan) == id)   \
@@ -233,7 +201,6 @@
   DefineGOp(Type, MuxType, LogicalXorKHR, logical_xor_##mux_sfx);              \
   DefineGOp(Type, MuxType, LogicalAndKHR, logical_and_##mux_sfx)
 
-<<<<<<< HEAD
 DefineLogicalGroupOp(bool, bool, i1);
 
 #define DefineBroadcastMuxType(Type, Sfx, MuxType, IDType)                     \
@@ -244,7 +211,7 @@
       MuxType val, int32_t sg_lid) noexcept
 
 #define DefineBroadCastImpl(Type, Sfx, MuxType, IDType)                        \
-  DEVICE_EXTERNAL Type __spirv_GroupBroadcast(uint32_t g, Type v,              \
+  DEVICE_EXTERNAL Type __spirv_GroupBroadcast(int32_t g, Type v,               \
                                               IDType l) noexcept {             \
     if (__spv::Scope::Flag::Subgroup == g)                                     \
       return __mux_sub_group_broadcast_##Sfx(v, l);                            \
@@ -253,7 +220,7 @@
   }                                                                            \
                                                                                \
   DEVICE_EXTERNAL Type __spirv_GroupBroadcast(                                 \
-      uint32_t g, Type v, sycl::vec<IDType, 2>::vector_t l) noexcept {         \
+      int32_t g, Type v, sycl::vec<IDType, 2>::vector_t l) noexcept {          \
     if (__spv::Scope::Flag::Subgroup == g)                                     \
       return __mux_sub_group_broadcast_##Sfx(v, l[0]);                         \
     else                                                                       \
@@ -261,7 +228,7 @@
   }                                                                            \
                                                                                \
   DEVICE_EXTERNAL Type __spirv_GroupBroadcast(                                 \
-      uint32_t g, Type v, sycl::vec<IDType, 3>::vector_t l) noexcept {         \
+      int32_t g, Type v, sycl::vec<IDType, 3>::vector_t l) noexcept {          \
     if (__spv::Scope::Flag::Subgroup == g)                                     \
       return __mux_sub_group_broadcast_##Sfx(v, l[0]);                         \
     else                                                                       \
@@ -274,53 +241,6 @@
   DefineBroadcastMuxType(Type, Sfx, MuxType, uint64_t);                        \
   DefineBroadCastImpl(Type, Sfx, MuxType, uint32_t);                           \
   DefineBroadCastImpl(Type, Sfx, MuxType, uint64_t)
-=======
-DefineLogicalGroupOp(bool, bool, i1)
-
-#define DefineBroadcastMuxType(Type, Sfx, MuxType, IDType)                    \
-  DEVICE_EXTERN_C MuxType __mux_work_group_broadcast_##Sfx(                   \
-      int32_t id, MuxType val, uint64_t lidx, uint64_t lidy, uint64_t lidz) noexcept; \
-  DEVICE_EXTERN_C MuxType __mux_sub_group_broadcast_##Sfx(MuxType val,        \
-                                                          int32_t sg_lid) noexcept;
-
-#define DefineBroadCastImpl(Type, Sfx, MuxType, IDType)                       \
-  DEVICE_EXTERNAL Type __spirv_GroupBroadcast(int32_t g, Type v,              \
-                                              IDType l) noexcept {            \
-    if (__spv::Scope::Flag::Subgroup == g)                                    \
-      return __mux_sub_group_broadcast_##Sfx(v, l);                           \
-    else                                                                      \
-      return __mux_work_group_broadcast_##Sfx(0, v, l, 0, 0);                 \
-  }                                                                           \
-                                                                              \
-  DEVICE_EXTERNAL Type __spirv_GroupBroadcast(int32_t g, Type v,              \
-                                sycl::vec<IDType, 2>::vector_t l) noexcept {  \
-    if (__spv::Scope::Flag::Subgroup == g)                                    \
-      return __mux_sub_group_broadcast_##Sfx(v, l[0]);                        \
-    else                                                                      \
-      return __mux_work_group_broadcast_##Sfx(0, v, l[0], l[1], 0);           \
-  }                                                                           \
-                                                                              \
-  DEVICE_EXTERNAL Type __spirv_GroupBroadcast(int32_t g, Type v,              \
-                                 sycl::vec<IDType, 3>::vector_t l) noexcept { \
-    if (__spv::Scope::Flag::Subgroup == g)                                    \
-      return __mux_sub_group_broadcast_##Sfx(v, l[0]);                        \
-    else                                                                      \
-      return __mux_work_group_broadcast_##Sfx(0, v, l[0], l[1], l[2]);        \
-  }                                                                           \
-
-#define DefineBroadCast(Type, Sfx, MuxType) \
-   DefineBroadcastMuxType(Type, Sfx, MuxType, uint32_t) \
-   DefineBroadcastMuxType(Type, Sfx, MuxType, uint64_t) \
-   DefineBroadCastImpl(Type, Sfx, MuxType, uint32_t)    \
-   DefineBroadCastImpl(Type, Sfx, MuxType, uint64_t)    \
-
-DefineBroadCast(uint32_t, i32, int32_t)
-DefineBroadCast(int32_t, i32, int32_t)
-DefineBroadCast(float, f32, float)
-DefineBroadCast(double, f64, double)
-DefineBroadCast(uint64_t, i64, int64_t)
-DefineBroadCast(int64_t, i64, int64_t)
->>>>>>> 7515943f
 
 DefineBroadCast(uint32_t, i32, int32_t);
 DefineBroadCast(int32_t, i32, int32_t);
