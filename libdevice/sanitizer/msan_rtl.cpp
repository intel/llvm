//==--- msan_rtl.cpp - device memory sanitizer runtime library -------------==//
//
// Part of the LLVM Project, under the Apache License v2.0 with LLVM Exceptions.
// See https://llvm.org/LICENSE.txt for license information.
// SPDX-License-Identifier: Apache-2.0 WITH LLVM-exception
//
//===----------------------------------------------------------------------===//

#include "include/msan_rtl.hpp"
#include "atomic.hpp"
#include "device.h"
#include "msan/msan_libdevice.hpp"
#include "spirv_vars.h"

DeviceGlobal<void *> __MsanLaunchInfo;
#define GetMsanLaunchInfo                                                      \
  ((__SYCL_GLOBAL__ MsanRuntimeData *)__MsanLaunchInfo.get())

namespace {

constexpr int MSAN_REPORT_NONE = 0;
constexpr int MSAN_REPORT_START = 1;
constexpr int MSAN_REPORT_FINISH = 2;

constexpr uptr PVC_DEVICE_USM_MASK = 0xff00'0000'0000'0000ULL;
constexpr uptr PVC_DEVICE_USM_BEGIN = 0xff00'0000'0000'0000ULL;
constexpr uptr PVC_DEVICE_USM_END = 0xff00'ffff'ffff'ffffULL;

constexpr uptr DG2_DEVICE_USM_MASK = 0xffff'0000'0000'0000ULL;
constexpr uptr DG2_DEVICE_USM_BEGIN = 0xffff'8000'0000'0000ULL;
constexpr uptr DG2_DEVICE_USM_END = 0xffff'ffff'ffff'ffffULL;

const __SYCL_CONSTANT__ char __msan_print_shadow[] =
    "[kernel] __msan_get_shadow(addr=%p, as=%d) = %p: %02X <%s>\n";

const __SYCL_CONSTANT__ char __msan_print_unsupport_device_type[] =
    "[kernel] Unsupport device type: %d\n";

const __SYCL_CONSTANT__ char __msan_print_generic_to[] =
    "[kernel] %p(4) - %p(%d)\n";

const __SYCL_CONSTANT__ char __msan_print_func_beg[] =
    "[kernel] ===== BEGIN %s()\n";

const __SYCL_CONSTANT__ char __msan_print_func_end[] =
    "[kernel] ===== END   %s()\n";

const __SYCL_CONSTANT__ char __msan_print_private_shadow_out_of_bound[] =
    "[kernel] Private shadow memory out-of-bound(ptr: %p -> %p, wid: %llu, "
    "sid: %llu, base: "
    "%p)\n";

const __SYCL_CONSTANT__ char __msan_print_unknown[] = "unknown";
} // namespace

#if defined(__SPIR__) || defined(__SPIRV__)

#define MSAN_DEBUG(X)                                                          \
  do {                                                                         \
    if (GetMsanLaunchInfo->Debug) {                                            \
      X;                                                                       \
    }                                                                          \
  } while (false)

namespace {

inline void ConvertGenericPointer(uptr &addr, uint32_t &as) {
  auto old = addr;
  if ((addr = (uptr)ToPrivate((void *)old))) {
    as = ADDRESS_SPACE_PRIVATE;
  } else if ((addr = (uptr)ToLocal((void *)old))) {
    as = ADDRESS_SPACE_LOCAL;
  } else {
    // FIXME: I'm not sure if we need to check ADDRESS_SPACE_CONSTANT,
    // but this can really simplify the generic pointer conversion logic
    as = ADDRESS_SPACE_GLOBAL;
    addr = old;
  }
  MSAN_DEBUG(__spirv_ocl_printf(__msan_print_generic_to, old, addr, as));
}

void __msan_internal_report_save(const uint32_t size,
                                 const char __SYCL_CONSTANT__ *file,
                                 const uint32_t line,
                                 const char __SYCL_CONSTANT__ *func,
                                 const uptr origin) {
  const int Expected = MSAN_REPORT_NONE;
  int Desired = MSAN_REPORT_START;

  auto &SanitizerReport = GetMsanLaunchInfo->Report;

  if (atomicCompareAndSet(&SanitizerReport.Flag, Desired, Expected) ==
      Expected) {

    int FileLength = 0;
    int FuncLength = 0;

    if (file)
      for (auto *C = file; *C != '\0'; ++C, ++FileLength)
        ;
    if (func)
      for (auto *C = func; *C != '\0'; ++C, ++FuncLength)
        ;

    int MaxFileIdx = sizeof(SanitizerReport.File) - 1;
    int MaxFuncIdx = sizeof(SanitizerReport.Func) - 1;

    if (FileLength < MaxFileIdx)
      MaxFileIdx = FileLength;
    if (FuncLength < MaxFuncIdx)
      MaxFuncIdx = FuncLength;

    for (int Idx = 0; Idx < MaxFileIdx; ++Idx)
      SanitizerReport.File[Idx] = file[Idx];
    SanitizerReport.File[MaxFileIdx] = '\0';

    for (int Idx = 0; Idx < MaxFuncIdx; ++Idx)
      SanitizerReport.Func[Idx] = func[Idx];
    SanitizerReport.Func[MaxFuncIdx] = '\0';

    SanitizerReport.AccessSize = size;
    SanitizerReport.Origin = origin;
    SanitizerReport.Line = line;
    SanitizerReport.GID0 = __spirv_GlobalInvocationId_x();
    SanitizerReport.GID1 = __spirv_GlobalInvocationId_y();
    SanitizerReport.GID2 = __spirv_GlobalInvocationId_z();
    SanitizerReport.LID0 = __spirv_LocalInvocationId_x();
    SanitizerReport.LID1 = __spirv_LocalInvocationId_y();
    SanitizerReport.LID2 = __spirv_LocalInvocationId_z();

    // Show we've done copying
    atomicStore(&SanitizerReport.Flag, MSAN_REPORT_FINISH);
  }
}

void __msan_report_error(const uint32_t size,
                         const char __SYCL_CONSTANT__ *file,
                         const uint32_t line,
                         const char __SYCL_CONSTANT__ *func, uptr origin = 0) {
  __msan_internal_report_save(size, file, line, func, origin);
}

inline uptr __msan_get_shadow_cpu(uptr addr) {
  return addr ^ 0x500000000000ULL;
}

inline uptr __msan_get_shadow_dg2(uptr addr, uint32_t as) {
  if (as == ADDRESS_SPACE_GENERIC) {
    ConvertGenericPointer(addr, as);
  }

  if (as != ADDRESS_SPACE_GLOBAL || !(addr & DG2_DEVICE_USM_MASK))
    return (uptr)GetMsanLaunchInfo->CleanShadow;

  // Device USM only
  auto shadow_begin = GetMsanLaunchInfo->GlobalShadowOffset;
  auto shadow_end = GetMsanLaunchInfo->GlobalShadowOffsetEnd;
  if (addr < shadow_begin) {
    return addr + (shadow_begin - DG2_DEVICE_USM_BEGIN);
  } else {
    return addr - (DG2_DEVICE_USM_END - shadow_end + 1);
  }
}

inline uptr __msan_get_shadow_pvc(uptr addr, uint32_t as) {
  if (as == ADDRESS_SPACE_GENERIC) {
    ConvertGenericPointer(addr, as);
  }

  // Device USM only
  if (as == ADDRESS_SPACE_GLOBAL && (addr & PVC_DEVICE_USM_MASK)) {
    auto shadow_begin = GetMsanLaunchInfo->GlobalShadowOffset;
    auto shadow_end = GetMsanLaunchInfo->GlobalShadowOffsetEnd;
    if (addr < shadow_begin) {
      return addr + (shadow_begin - PVC_DEVICE_USM_BEGIN);
    } else {
      return addr - (PVC_DEVICE_USM_END - shadow_end + 1);
    }
  } else if (as == ADDRESS_SPACE_LOCAL) {
    const auto shadow_offset = GetMsanLaunchInfo->LocalShadowOffset;
    if (shadow_offset != 0) {
      // The size of SLM is 128KB on PVC
      constexpr unsigned SLM_SIZE = 128 * 1024;
      const size_t wid = WorkGroupLinearId();
      return shadow_offset + (wid * SLM_SIZE) + (addr & (SLM_SIZE - 1));
    }
  } else if (as == ADDRESS_SPACE_PRIVATE) {
    const auto shadow_offset = GetMsanLaunchInfo->PrivateShadowOffset;
    if (shadow_offset != 0) {
      const size_t wid = WorkGroupLinearId();
      const size_t sid = SubGroupLinearId();
      const uptr private_base = GetMsanLaunchInfo->PrivateBase[sid];

      // FIXME: The recorded private_base may not be the most bottom one,
      // ideally there should have a build-in to get this information
      if (addr < private_base) {
        return GetMsanLaunchInfo->CleanShadow;
      }

      uptr shadow_ptr =
          shadow_offset + (wid * MSAN_PRIVATE_SIZE) + (addr - private_base);

      const auto shadow_offset_end = GetMsanLaunchInfo->PrivateShadowOffsetEnd;
      if (shadow_ptr > shadow_offset_end) {
        __spirv_ocl_printf(__msan_print_private_shadow_out_of_bound, addr,
                           shadow_ptr, wid, sid, private_base);
        return GetMsanLaunchInfo->CleanShadow;
      };

      return shadow_ptr;
    }
  }

  return GetMsanLaunchInfo->CleanShadow;
}

inline void __msan_exit() {
  if (!GetMsanLaunchInfo->IsRecover)
    __devicelib_exit();
}

template <typename dataT>
void GroupAsyncCopy(dataT *Dest, const dataT *Src, size_t NumElements,
                    size_t Stride) {
  for (size_t i = 0; i < NumElements; i++) {
    Dest[i] = Src[i * Stride];
  }
}

} // namespace

#define MSAN_MAYBE_WARNING(type, size)                                         \
  DEVICE_EXTERN_C_NOINLINE void __msan_maybe_warning_##size(                   \
      type s, uptr o, const char __SYCL_CONSTANT__ *file, uint32_t line,       \
      const char __SYCL_CONSTANT__ *func) {                                    \
    if (!GetMsanLaunchInfo)                                                    \
      return;                                                                  \
    if (UNLIKELY(s)) {                                                         \
      __msan_report_error(size, file, line, func, o);                          \
      __msan_exit();                                                           \
    }                                                                          \
  }

MSAN_MAYBE_WARNING(u8, 1)
MSAN_MAYBE_WARNING(u16, 2)
MSAN_MAYBE_WARNING(u32, 4)
MSAN_MAYBE_WARNING(u64, 8)

DEVICE_EXTERN_C_NOINLINE void
__msan_warning(const char __SYCL_CONSTANT__ *file, uint32_t line,
               const char __SYCL_CONSTANT__ *func) {
  if (!GetMsanLaunchInfo)
    return;
  __msan_report_error(1, file, line, func);
  __msan_exit();
}

DEVICE_EXTERN_C_NOINLINE void
__msan_warning_noreturn(const char __SYCL_CONSTANT__ *file, uint32_t line,
                        const char __SYCL_CONSTANT__ *func) {
  if (!GetMsanLaunchInfo)
    return;
  __msan_internal_report_save(1, file, line, func, 0);
  __msan_exit();
}

// For mapping detail, ref to
// "unified-runtime/source/loader/layers/sanitizer/msan/msan_shadow.hpp"
DEVICE_EXTERN_C_NOINLINE __SYCL_GLOBAL__ void *
__msan_get_shadow(uptr addr, uint32_t as,
                  const char __SYCL_CONSTANT__ *func = nullptr) {
  // Return clean shadow (0s) by default
  uptr shadow_ptr = GetMsanLaunchInfo->CleanShadow;

  if (!GetMsanLaunchInfo)
    return (__SYCL_GLOBAL__ void *)shadow_ptr;

#if defined(__LIBDEVICE_PVC__)
  shadow_ptr = __msan_get_shadow_pvc(addr, as);
#elif defined(__LIBDEVICE_CPU__)
  shadow_ptr = __msan_get_shadow_cpu(addr);
#else
  if (LIKELY(GetMsanLaunchInfo->DeviceTy == DeviceType::CPU)) {
    shadow_ptr = __msan_get_shadow_cpu(addr);
  } else if (GetMsanLaunchInfo->DeviceTy == DeviceType::GPU_PVC) {
    shadow_ptr = __msan_get_shadow_pvc(addr, as);
  } else if (GetMsanLaunchInfo->DeviceTy == DeviceType::GPU_DG2) {
    shadow_ptr = __msan_get_shadow_dg2(addr, as);
  } else {
    MSAN_DEBUG(__spirv_ocl_printf(__msan_print_unsupport_device_type,
                                  GetMsanLaunchInfo->DeviceTy));
  }
#endif

  MSAN_DEBUG(__spirv_ocl_printf(__msan_print_shadow, (void *)addr, as,
                                (void *)shadow_ptr, *(u8 *)shadow_ptr,
                                func ? func : __msan_print_unknown));

  return (__SYCL_GLOBAL__ void *)shadow_ptr;
}

static __SYCL_CONSTANT__ const char __msan_print_memset[] =
    "[kernel] memset(beg=%p, shadow_beg=%p, shadow_end=%p)\n";

#define MSAN_MEMSET(as)                                                        \
  DEVICE_EXTERN_C_NOINLINE                                                     \
  __attribute__((address_space(as))) void *__msan_memset_p##as(                \
      __attribute__((address_space(as))) char *dest, int val, size_t size) {   \
    MSAN_DEBUG(__spirv_ocl_printf(__msan_print_func_beg, "__msan_memset"));    \
    uptr shadow = (uptr)__msan_get_shadow((uptr)dest, as);                     \
    for (size_t i = 0; i < size; i++) {                                        \
      dest[i] = val;                                                           \
      ((__SYCL_GLOBAL__ char *)shadow)[i] = 0;                                 \
    }                                                                          \
    MSAN_DEBUG(__spirv_ocl_printf(__msan_print_memset, dest, shadow,           \
                                  shadow + size - 1));                         \
    MSAN_DEBUG(__spirv_ocl_printf(__msan_print_func_end, "__msan_memset"));    \
    return dest;                                                               \
  }

MSAN_MEMSET(0)
MSAN_MEMSET(1)
MSAN_MEMSET(3)
MSAN_MEMSET(4)

static __SYCL_CONSTANT__ const char __msan_print_memmove[] =
    "[kernel] memmove(dst=%p, src=%p, shadow_dst=%p, shadow_src=%p, size=%p)\n";

#define MSAN_MEMMOVE_BASE(dst_as, src_as)                                      \
  DEVICE_EXTERN_C_NOINLINE __attribute__((address_space(dst_as))) void         \
      *__msan_memmove_p##dst_as##_p##src_as(                                   \
          __attribute__((address_space(dst_as))) char *dest,                   \
          __attribute__((address_space(src_as))) char *src, size_t size) {     \
    MSAN_DEBUG(__spirv_ocl_printf(__msan_print_func_beg, "__msan_memmove"));   \
    uptr dest_shadow = (uptr)__msan_get_shadow((uptr)dest, dst_as);            \
    uptr src_shadow = (uptr)__msan_get_shadow((uptr)src, src_as);              \
    if ((uptr)dest > (uptr)src) {                                              \
      for (size_t i = size - 1; i < size; i--) {                               \
        dest[i] = src[i];                                                      \
        ((__SYCL_GLOBAL__ char *)dest_shadow)[i] =                             \
            ((__SYCL_GLOBAL__ char *)src_shadow)[i];                           \
      }                                                                        \
    } else {                                                                   \
      for (size_t i = 0; i < size; i++) {                                      \
        dest[i] = src[i];                                                      \
        ((__SYCL_GLOBAL__ char *)dest_shadow)[i] =                             \
            ((__SYCL_GLOBAL__ char *)src_shadow)[i];                           \
      }                                                                        \
    }                                                                          \
    MSAN_DEBUG(__spirv_ocl_printf(__msan_print_memmove, dest, src,             \
                                  dest_shadow, src_shadow, size));             \
    MSAN_DEBUG(__spirv_ocl_printf(__msan_print_func_end, "__msan_memmove"));   \
    return dest;                                                               \
  }

#define MSAN_MEMMOVE(dst_as)                                                   \
  MSAN_MEMMOVE_BASE(dst_as, 0)                                                 \
  MSAN_MEMMOVE_BASE(dst_as, 1)                                                 \
  MSAN_MEMMOVE_BASE(dst_as, 2)                                                 \
  MSAN_MEMMOVE_BASE(dst_as, 3)                                                 \
  MSAN_MEMMOVE_BASE(dst_as, 4)

MSAN_MEMMOVE(0)
MSAN_MEMMOVE(1)
MSAN_MEMMOVE(3)
MSAN_MEMMOVE(4)

static __SYCL_CONSTANT__ const char __msan_print_memcpy[] =
    "[kernel] memcpy(dst=%p, src=%p, shadow_dst=%p, shadow_src=%p, size=%p)\n";

#define MSAN_MEMCPY_BASE(dst_as, src_as)                                       \
  DEVICE_EXTERN_C_NOINLINE __attribute__((address_space(dst_as))) void         \
      *__msan_memcpy_p##dst_as##_p##src_as(                                    \
          __attribute__((address_space(dst_as))) char *dest,                   \
          __attribute__((address_space(src_as))) char *src, size_t size) {     \
    MSAN_DEBUG(__spirv_ocl_printf(__msan_print_func_beg, "__msan_memcpy"));    \
    uptr dest_shadow = (uptr)__msan_get_shadow((uptr)dest, dst_as);            \
    uptr src_shadow = (uptr)__msan_get_shadow((uptr)src, src_as);              \
    for (size_t i = 0; i < size; i++) {                                        \
      dest[i] = src[i];                                                        \
      ((__SYCL_GLOBAL__ char *)dest_shadow)[i] =                               \
          ((__SYCL_GLOBAL__ char *)src_shadow)[i];                             \
    }                                                                          \
    MSAN_DEBUG(__spirv_ocl_printf(__msan_print_memmove, dest, src,             \
                                  dest_shadow, src_shadow, size));             \
    MSAN_DEBUG(__spirv_ocl_printf(__msan_print_func_end, "__msan_memcpy"));    \
    return dest;                                                               \
  }

#define MSAN_MEMCPY(dst_as)                                                    \
  MSAN_MEMCPY_BASE(dst_as, 0)                                                  \
  MSAN_MEMCPY_BASE(dst_as, 1)                                                  \
  MSAN_MEMCPY_BASE(dst_as, 2)                                                  \
  MSAN_MEMCPY_BASE(dst_as, 3)                                                  \
  MSAN_MEMCPY_BASE(dst_as, 4)

MSAN_MEMCPY(0)
MSAN_MEMCPY(1)
MSAN_MEMCPY(3)
MSAN_MEMCPY(4)

///
/// Initialize shadow memory of local memory
///

static __SYCL_CONSTANT__ const char __mem_set_shadow_local[] =
    "[kernel] set_shadow_local(beg=%p, end=%p, val:%02X)\n";

DEVICE_EXTERN_C_NOINLINE void __msan_poison_shadow_static_local(uptr ptr,
                                                                size_t size) {
  // Update shadow memory of local memory only on first work-item
  if (__spirv_LocalInvocationId_x() + __spirv_LocalInvocationId_y() +
          __spirv_LocalInvocationId_z() ==
      0) {
    if (!GetMsanLaunchInfo)
      return;

    MSAN_DEBUG(__spirv_ocl_printf(__msan_print_func_beg,
                                  "__msan_poison_shadow_static_local"));

    auto shadow_address = (uptr)__msan_get_shadow(ptr, ADDRESS_SPACE_LOCAL);
    if (shadow_address == GetMsanLaunchInfo->CleanShadow)
      return;

    for (size_t i = 0; i < size; ++i) {
      ((__SYCL_GLOBAL__ u8 *)shadow_address)[i] = 0xff;
    }

    MSAN_DEBUG(__spirv_ocl_printf(__mem_set_shadow_local, shadow_address,
                                  shadow_address + size, 0xff));
    MSAN_DEBUG(__spirv_ocl_printf(__msan_print_func_end,
                                  "__msan_poison_shadow_static_local"));
  }
}

DEVICE_EXTERN_C_NOINLINE void __msan_unpoison_shadow_static_local(uptr ptr,
                                                                  size_t size) {
  // Update shadow memory of local memory only on first work-item
  if (__spirv_LocalInvocationId_x() + __spirv_LocalInvocationId_y() +
          __spirv_LocalInvocationId_z() ==
      0) {
    if (!GetMsanLaunchInfo || GetMsanLaunchInfo->LocalShadowOffset == 0)
      return;

    MSAN_DEBUG(__spirv_ocl_printf(__msan_print_func_beg,
                                  "__msan_unpoison_shadow_static_local"));

    auto shadow_address = (uptr)__msan_get_shadow(ptr, ADDRESS_SPACE_LOCAL);
    for (size_t i = 0; i < size; ++i) {
      ((__SYCL_GLOBAL__ u8 *)shadow_address)[i] = 0;
    }

    MSAN_DEBUG(__spirv_ocl_printf(__mem_set_shadow_local, shadow_address,
                                  shadow_address + size, 0));
    MSAN_DEBUG(__spirv_ocl_printf(__msan_print_func_end,
                                  "__msan_unpoison_shadow_static_local"));
  }
}

DEVICE_EXTERN_C_INLINE void __msan_barrier() {
  __spirv_ControlBarrier(__spv::Scope::Workgroup, __spv::Scope::Workgroup,
                         __spv::MemorySemanticsMask::SequentiallyConsistent |
                             __spv::MemorySemanticsMask::WorkgroupMemory);
}

static __SYCL_CONSTANT__ const char __msan_print_local_arg[] =
    "[kernel] local_arg(index=%d, size=%d)\n";

static __SYCL_CONSTANT__ const char
    __msan_print_set_shadow_dynamic_local_begin[] =
        "[kernel] BEGIN __msan_poison_shadow_dynamic_local\n";
static __SYCL_CONSTANT__ const char
    __msan_print_set_shadow_dynamic_local_end[] =
        "[kernel] END   __msan_poison_shadow_dynamic_local\n";
static __SYCL_CONSTANT__ const char __msan_print_report_arg_count_incorrect[] =
    "[kernel] ERROR: The number of local args is incorrect, expect %d, actual "
    "%d\n";

DEVICE_EXTERN_C_NOINLINE void
__msan_poison_shadow_dynamic_local(uptr ptr, uint32_t num_args) {
  if (!GetMsanLaunchInfo)
    return;

  MSAN_DEBUG(__spirv_ocl_printf(__msan_print_func_beg,
                                "__msan_poison_shadow_dynamic_local"));

  if (num_args != GetMsanLaunchInfo->NumLocalArgs) {
    __spirv_ocl_printf(__msan_print_report_arg_count_incorrect, num_args,
                       GetMsanLaunchInfo->NumLocalArgs);
    return;
  }

  uptr *args = (uptr *)ptr;

  for (uint32_t i = 0; i < num_args; ++i) {
    auto *local_arg = &GetMsanLaunchInfo->LocalArgs[i];
    MSAN_DEBUG(__spirv_ocl_printf(__msan_print_local_arg, i, local_arg->Size));

    __msan_poison_shadow_static_local(args[i], local_arg->Size);
  }

  MSAN_DEBUG(__spirv_ocl_printf(__msan_print_func_end,
                                "__msan_poison_shadow_dynamic_local"));
}

static __SYCL_CONSTANT__ const char
    __mem_unpoison_shadow_dynamic_local_begin[] =
        "[kernel] BEGIN __msan_unpoison_shadow_dynamic_local\n";
static __SYCL_CONSTANT__ const char __mem_unpoison_shadow_dynamic_local_end[] =
    "[kernel] END   __msan_unpoison_shadow_dynamic_local\n";

DEVICE_EXTERN_C_NOINLINE void
__msan_unpoison_shadow_dynamic_local(uptr ptr, uint32_t num_args) {
  if (!GetMsanLaunchInfo)
    return;

  MSAN_DEBUG(__spirv_ocl_printf(__msan_print_func_beg,
                                "__msan_unpoison_shadow_dynamic_local"));

  if (num_args != GetMsanLaunchInfo->NumLocalArgs) {
    __spirv_ocl_printf(__msan_print_report_arg_count_incorrect, num_args,
                       GetMsanLaunchInfo->NumLocalArgs);
    return;
  }

  uptr *args = (uptr *)ptr;

  for (uint32_t i = 0; i < num_args; ++i) {
    auto *local_arg = &GetMsanLaunchInfo->LocalArgs[i];
    MSAN_DEBUG(__spirv_ocl_printf(__msan_print_local_arg, i, local_arg->Size));

    __msan_unpoison_shadow_static_local(args[i], local_arg->Size);
  }

  MSAN_DEBUG(__spirv_ocl_printf(__msan_print_func_end,
                                "__msan_unpoison_shadow_dynamic_local"));
}

static __SYCL_CONSTANT__ const char __msan_print_set_shadow_private[] =
    "[kernel] __msan_set_value(beg=%p, end=%p, val=%02X)\n";

// We outline the function of setting shadow memory of private memory, because
// it may allocate failed on UR
DEVICE_EXTERN_C_NOINLINE void __msan_poison_stack(__SYCL_PRIVATE__ void *ptr,
                                                  uptr size) {
  if (!GetMsanLaunchInfo || GetMsanLaunchInfo->PrivateShadowOffset == 0)
    return;

  MSAN_DEBUG(__spirv_ocl_printf(__msan_print_func_beg, "__msan_poison_stack"));

  auto shadow_address =
      (uptr)__msan_get_shadow((uptr)ptr, ADDRESS_SPACE_PRIVATE);
  MSAN_DEBUG(__spirv_ocl_printf(__msan_print_set_shadow_private,
                                (void *)shadow_address,
                                (void *)(shadow_address + size), 0xff));

  for (size_t i = 0; i < size; i++)
    ((__SYCL_GLOBAL__ u8 *)shadow_address)[i] = 0xff;

  MSAN_DEBUG(__spirv_ocl_printf(__msan_print_func_end, "__msan_poison_stack"));
}

DEVICE_EXTERN_C_NOINLINE void __msan_unpoison_stack(__SYCL_PRIVATE__ void *ptr,
                                                    uptr size) {
  if (!GetMsanLaunchInfo || GetMsanLaunchInfo->PrivateShadowOffset == 0)
    return;

  MSAN_DEBUG(
      __spirv_ocl_printf(__msan_print_func_beg, "__msan_unpoison_stack"));

  auto shadow_address =
      (uptr)__msan_get_shadow((uptr)ptr, ADDRESS_SPACE_PRIVATE);
  MSAN_DEBUG(__spirv_ocl_printf(__msan_print_set_shadow_private,
                                (void *)shadow_address,
                                (void *)(shadow_address + size), 0x0));

  for (size_t i = 0; i < size; i++)
    ((__SYCL_GLOBAL__ u8 *)shadow_address)[i] = 0;

  MSAN_DEBUG(
      __spirv_ocl_printf(__msan_print_func_end, "__msan_unpoison_stack"));
}

<<<<<<< HEAD
static __SYCL_CONSTANT__ const char __msan_print_strided_copy_unsupport_type[] =
    "[kernel] __msan_unpoison_strided_copy: unsupport type(%d)\n";

DEVICE_EXTERN_C_NOINLINE void
__msan_unpoison_strided_copy(uptr dest, uint32_t dest_as, uptr src,
                             uint32_t src_as, uint32_t element_size,
                             uptr counts, uptr stride) {
  if (!GetMsanLaunchInfo)
    return;

  MSAN_DEBUG(__spirv_ocl_printf(__msan_print_func_beg,
                                "__msan_unpoison_strided_copy"));

  uptr shadow_dest = __msan_get_shadow(dest, dest_as);
  uptr shadow_src = __msan_get_shadow(src, src_as);

  switch (element_size) {
  case 1:
    GroupAsyncCopy<int8_t>((int8_t *)shadow_dest, (int8_t *)shadow_src, counts,
                           stride);
    break;
  case 2:
    GroupAsyncCopy<int16_t>((int16_t *)shadow_dest, (int16_t *)shadow_src,
                            counts, stride);
    break;
  case 4:
    GroupAsyncCopy<int32_t>((int32_t *)shadow_dest, (int32_t *)shadow_src,
                            counts, stride);
    break;
  case 8:
    GroupAsyncCopy<int64_t>((int64_t *)shadow_dest, (int64_t *)shadow_src,
                            counts, stride);
    break;
  default:
    MSAN_DEBUG(__spirv_ocl_printf(__msan_print_strided_copy_unsupport_type,
                                  element_size));
  }

  MSAN_DEBUG(__spirv_ocl_printf(__msan_print_func_end,
                                "__msan_unpoison_strided_copy"));
=======
static __SYCL_CONSTANT__ const char __msan_print_private_base[] =
    "[kernel] __msan_set_private_base: %llu -> %p\n";

DEVICE_EXTERN_C_NOINLINE void
__msan_set_private_base(__SYCL_PRIVATE__ void *ptr) {
  if (!GetMsanLaunchInfo || GetMsanLaunchInfo->PrivateShadowOffset == 0)
    return;
  // Only set on the first sub-group item
  if (__spirv_BuiltInSubgroupLocalInvocationId != 0)
    return;
  const size_t sid = SubGroupLinearId();
  GetMsanLaunchInfo->PrivateBase[sid] = (uptr)ptr;
  SubGroupBarrier();
  MSAN_DEBUG(__spirv_ocl_printf(__msan_print_private_base, sid, ptr));
>>>>>>> f9a7cc8a
}

#endif // __SPIR__ || __SPIRV__<|MERGE_RESOLUTION|>--- conflicted
+++ resolved
@@ -581,7 +581,22 @@
       __spirv_ocl_printf(__msan_print_func_end, "__msan_unpoison_stack"));
 }
 
-<<<<<<< HEAD
+static __SYCL_CONSTANT__ const char __msan_print_private_base[] =
+    "[kernel] __msan_set_private_base: %llu -> %p\n";
+
+DEVICE_EXTERN_C_NOINLINE void
+__msan_set_private_base(__SYCL_PRIVATE__ void *ptr) {
+  if (!GetMsanLaunchInfo || GetMsanLaunchInfo->PrivateShadowOffset == 0)
+    return;
+  // Only set on the first sub-group item
+  if (__spirv_BuiltInSubgroupLocalInvocationId != 0)
+    return;
+  const size_t sid = SubGroupLinearId();
+  GetMsanLaunchInfo->PrivateBase[sid] = (uptr)ptr;
+  SubGroupBarrier();
+  MSAN_DEBUG(__spirv_ocl_printf(__msan_print_private_base, sid, ptr));
+}
+
 static __SYCL_CONSTANT__ const char __msan_print_strided_copy_unsupport_type[] =
     "[kernel] __msan_unpoison_strided_copy: unsupport type(%d)\n";
 
@@ -595,8 +610,8 @@
   MSAN_DEBUG(__spirv_ocl_printf(__msan_print_func_beg,
                                 "__msan_unpoison_strided_copy"));
 
-  uptr shadow_dest = __msan_get_shadow(dest, dest_as);
-  uptr shadow_src = __msan_get_shadow(src, src_as);
+  uptr shadow_dest = (uptr)__msan_get_shadow(dest, dest_as);
+  uptr shadow_src = (uptr)__msan_get_shadow(src, src_as);
 
   switch (element_size) {
   case 1:
@@ -622,22 +637,6 @@
 
   MSAN_DEBUG(__spirv_ocl_printf(__msan_print_func_end,
                                 "__msan_unpoison_strided_copy"));
-=======
-static __SYCL_CONSTANT__ const char __msan_print_private_base[] =
-    "[kernel] __msan_set_private_base: %llu -> %p\n";
-
-DEVICE_EXTERN_C_NOINLINE void
-__msan_set_private_base(__SYCL_PRIVATE__ void *ptr) {
-  if (!GetMsanLaunchInfo || GetMsanLaunchInfo->PrivateShadowOffset == 0)
-    return;
-  // Only set on the first sub-group item
-  if (__spirv_BuiltInSubgroupLocalInvocationId != 0)
-    return;
-  const size_t sid = SubGroupLinearId();
-  GetMsanLaunchInfo->PrivateBase[sid] = (uptr)ptr;
-  SubGroupBarrier();
-  MSAN_DEBUG(__spirv_ocl_printf(__msan_print_private_base, sid, ptr));
->>>>>>> f9a7cc8a
 }
 
 #endif // __SPIR__ || __SPIRV__