//==------------- sanitizer_utils.hpp - utils for sanitizers ---------------==//
//
// Part of the LLVM Project, under the Apache License v2.0 with LLVM Exceptions.
// See https://llvm.org/LICENSE.txt for license information.
// SPDX-License-Identifier: Apache-2.0 WITH LLVM-exception
//
//===----------------------------------------------------------------------===//
#pragma once

#include "sanitizer_defs.hpp"
#include "spirv_vars.h"

#if defined(__SPIR__) || defined(__SPIRV__)

inline size_t WorkGroupLinearId() {
  return __spirv_BuiltInWorkgroupId(0) * __spirv_BuiltInNumWorkgroups(1) *
             __spirv_BuiltInNumWorkgroups(2) +
         __spirv_BuiltInWorkgroupId(1) * __spirv_BuiltInNumWorkgroups(2) +
         __spirv_BuiltInWorkgroupId(2);
}

static inline size_t LocalLinearId() {
  return __spirv_BuiltInLocalInvocationId(0) * __spirv_BuiltInWorkgroupSize(1) *
             __spirv_BuiltInWorkgroupSize(2) +
         __spirv_BuiltInLocalInvocationId(1) * __spirv_BuiltInWorkgroupSize(2) +
         __spirv_BuiltInLocalInvocationId(2);
}

// For GPU device, each sub group is a hardware thread
inline size_t SubGroupLinearId() {
<<<<<<< HEAD
  return __spirv_BuiltInGlobalLinearId() / __spirv_BuiltInSubgroupSize();
=======
  return WorkGroupLinearId() * __spirv_BuiltInNumSubgroups +
         __spirv_BuiltInSubgroupId;
>>>>>>> 8f06a1de
}

inline void SubGroupBarrier() {
  __spirv_ControlBarrier(__spv::Scope::Subgroup, __spv::Scope::Subgroup,
                         __spv::MemorySemanticsMask::SequentiallyConsistent |
                             __spv::MemorySemanticsMask::CrossWorkgroupMemory |
                             __spv::MemorySemanticsMask::WorkgroupMemory);
}

inline __SYCL_GLOBAL__ void *ToGlobal(void *ptr) {
  return __spirv_GenericCastToPtrExplicit_ToGlobal(ptr, 5);
}
inline __SYCL_LOCAL__ void *ToLocal(void *ptr) {
  return __spirv_GenericCastToPtrExplicit_ToLocal(ptr, 4);
}
inline __SYCL_PRIVATE__ void *ToPrivate(void *ptr) {
  return __spirv_GenericCastToPtrExplicit_ToPrivate(ptr, 7);
}

template <typename T> T Memset(T ptr, int value, size_t size) {
  for (size_t i = 0; i < size; i++) {
    ptr[i] = value;
  }
  return ptr;
}

template <typename DstT, typename SrcT>
DstT Memcpy(DstT dst, SrcT src, size_t size) {
  for (size_t i = 0; i < size; i++) {
    dst[i] = src[i];
  }
  return dst;
}

template <typename DstT, typename SrcT>
DstT Memmove(DstT dst, SrcT src, size_t size) {
  if ((uptr)dst < (uptr)src) {
    for (size_t i = 0; i < size; i++) {
      dst[i] = src[i];
    }
  } else {
    for (size_t i = size; i > 0; i--) {
      dst[i - 1] = src[i - 1];
    }
  }
  return dst;
}

#endif // __SPIR__ || __SPIRV__<|MERGE_RESOLUTION|>--- conflicted
+++ resolved
@@ -28,12 +28,8 @@
 
 // For GPU device, each sub group is a hardware thread
 inline size_t SubGroupLinearId() {
-<<<<<<< HEAD
-  return __spirv_BuiltInGlobalLinearId() / __spirv_BuiltInSubgroupSize();
-=======
-  return WorkGroupLinearId() * __spirv_BuiltInNumSubgroups +
-         __spirv_BuiltInSubgroupId;
->>>>>>> 8f06a1de
+  return WorkGroupLinearId() * __spirv_BuiltInNumSubgroups() +
+         __spirv_BuiltInSubgroupId();
 }
 
 inline void SubGroupBarrier() {
