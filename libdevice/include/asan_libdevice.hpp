--- conflicted
+++ resolved
@@ -66,13 +66,8 @@
 constexpr std::size_t ASAN_MAX_NUM_REPORTS = 10;
 
 struct LaunchInfo {
-<<<<<<< HEAD
   uintptr_t PrivateShadowOffset = 0;
   uintptr_t PrivateShadowOffsetEnd = 0;
-=======
-  // Don't move this field, we use it in AddressSanitizerPass
-  uintptr_t PrivateShadowOffset = 0;
->>>>>>> f4220d7c
 
   uintptr_t LocalShadowOffset = 0;
   uintptr_t LocalShadowOffsetEnd = 0;
