//==--- device.h - device definitions ------------------------*- C++ -*-----==//
//
// Part of the LLVM Project, under the Apache License v2.0 with LLVM Exceptions.
// See https://llvm.org/LICENSE.txt for license information.
// SPDX-License-Identifier: Apache-2.0 WITH LLVM-exception
//
//===----------------------------------------------------------------------===//

#ifndef __LIBDEVICE_DEVICE_H__
#define __LIBDEVICE_DEVICE_H__

#ifdef __cplusplus
#define EXTERN_C extern "C"
#else // __cplusplus
#define EXTERN_C
#endif // __cplusplus

#if defined(__SPIR__) || defined(__NVPTX__)
#ifdef __SYCL_DEVICE_ONLY__
#define DEVICE_EXTERNAL SYCL_EXTERNAL __attribute__((weak))
#else // __SYCL_DEVICE_ONLY__
#define DEVICE_EXTERNAL __attribute__((weak))
#endif // __SYCL_DEVICE_ONLY__

#define DEVICE_EXTERN_C DEVICE_EXTERNAL EXTERN_C
#define DEVICE_EXTERN_C_INLINE                                                 \
  DEVICE_EXTERNAL EXTERN_C __attribute__((always_inline))
#endif // __SPIR__ || __NVPTX__

#if defined(__SPIR__) || defined(__LIBDEVICE_HOST_IMPL__)
#define __LIBDEVICE_IMF_ENABLED__
#endif // __SPIR__ || __LIBDEVICE_HOST_IMPL__

#ifdef __LIBDEVICE_HOST_IMPL__
// For host implementation, all functions will be located in a static library
// and it will be linked with user's host code by default. If those functions
// are decorated with "weak" attribute, compiler will use PLT entry to call
// all __device_imf_* functions, this will lead to crash.
#define DEVICE_EXTERN_C EXTERN_C
#define DEVICE_EXTERN_C_INLINE DEVICE_EXTERN_C __attribute__((always_inline))
#endif // __LIBDEVICE_HOST_IMPL__

<<<<<<< HEAD
// Rounding mode is used by type cast functions in imf libdevice and we don't
// want involve system's fenv.h, so define ourselves' here.
=======
// Rounding mode are used internally by type convert functions in imf libdevice
//  and we don't want to include system's fenv.h, so we define ourselves'.
>>>>>>> fc782183
typedef enum {
  __IML_RTE, // round to nearest-even
  __IML_RTZ, // round to zero
  __IML_RTP, // round to +inf
  __IML_RTN, // round to -inf
} __iml_rounding_mode;

#endif // __LIBDEVICE_DEVICE_H__<|MERGE_RESOLUTION|>--- conflicted
+++ resolved
@@ -40,13 +40,8 @@
 #define DEVICE_EXTERN_C_INLINE DEVICE_EXTERN_C __attribute__((always_inline))
 #endif // __LIBDEVICE_HOST_IMPL__
 
-<<<<<<< HEAD
-// Rounding mode is used by type cast functions in imf libdevice and we don't
-// want involve system's fenv.h, so define ourselves' here.
-=======
 // Rounding mode are used internally by type convert functions in imf libdevice
 //  and we don't want to include system's fenv.h, so we define ourselves'.
->>>>>>> fc782183
 typedef enum {
   __IML_RTE, // round to nearest-even
   __IML_RTZ, // round to zero
