--- conflicted
+++ resolved
@@ -7,83 +7,9 @@
 //===----------------------------------------------------------------------===//
 #pragma once
 
-<<<<<<< HEAD
 #include "spirv_decls.hpp"
-=======
-#include <cstdint>
-
-#include "device.h"
 
 #if defined(__SPIR__) || defined(__SPIRV__)
-
-#define SPIR_GLOBAL __attribute__((opencl_global))
-
-namespace __spv {
-struct Scope {
-
-  enum Flag : uint32_t {
-    CrossDevice = 0,
-    Device = 1,
-    Workgroup = 2,
-    Subgroup = 3,
-    Invocation = 4,
-  };
-
-  constexpr Scope(Flag flag) : flag_value(flag) {}
-
-  constexpr operator uint32_t() const { return flag_value; }
-
-  Flag flag_value;
-};
-
-struct MemorySemanticsMask {
-
-  enum Flag : uint32_t {
-    None = 0x0,
-    Acquire = 0x2,
-    Release = 0x4,
-    AcquireRelease = 0x8,
-    SequentiallyConsistent = 0x10,
-    UniformMemory = 0x40,
-    SubgroupMemory = 0x80,
-    WorkgroupMemory = 0x100,
-    CrossWorkgroupMemory = 0x200,
-    AtomicCounterMemory = 0x400,
-    ImageMemory = 0x800,
-  };
-
-  constexpr MemorySemanticsMask(Flag flag) : flag_value(flag) {}
-
-  constexpr operator uint32_t() const { return flag_value; }
-
-  Flag flag_value;
-};
-} // namespace __spv
-
-extern DEVICE_EXTERNAL int
-__spirv_AtomicCompareExchange(int SPIR_GLOBAL *, __spv::Scope::Flag,
-                              __spv::MemorySemanticsMask::Flag,
-                              __spv::MemorySemanticsMask::Flag, int, int);
-
-extern DEVICE_EXTERNAL int
-__spirv_AtomicCompareExchange(int *, __spv::Scope::Flag,
-                              __spv::MemorySemanticsMask::Flag,
-                              __spv::MemorySemanticsMask::Flag, int, int);
-
-extern DEVICE_EXTERNAL int __spirv_AtomicLoad(const int SPIR_GLOBAL *,
-                                              __spv::Scope::Flag,
-                                              __spv::MemorySemanticsMask::Flag);
-
-extern DEVICE_EXTERNAL void
-__spirv_AtomicStore(int SPIR_GLOBAL *, __spv::Scope::Flag,
-                    __spv::MemorySemanticsMask::Flag, int);
-
-extern DEVICE_EXTERNAL void
-__spirv_AtomicStore(int *, __spv::Scope::Flag, __spv::MemorySemanticsMask::Flag,
-                    int);
->>>>>>> da02e023
-
-#if defined(__SPIR__)
 /// Atomically set the value in *Ptr with Desired if and only if it is Expected
 /// Return the value which already was in *Ptr
 static inline int atomicCompareAndSet(SPIR_GLOBAL int *Ptr, int Desired,
