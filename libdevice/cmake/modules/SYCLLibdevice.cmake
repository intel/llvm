set(obj_binary_dir "${CMAKE_LIBRARY_OUTPUT_DIRECTORY}")
if (WIN32)
  set(lib-suffix obj)
  set(spv_binary_dir "${CMAKE_RUNTIME_OUTPUT_DIRECTORY}")
  set(install_dest_spv bin)
else()
  set(lib-suffix o)
  set(spv_binary_dir "${CMAKE_LIBRARY_OUTPUT_DIRECTORY}")
  set(install_dest_spv lib${LLVM_LIBDIR_SUFFIX})
endif()
set(install_dest_lib lib${LLVM_LIBDIR_SUFFIX})
set(clang $<TARGET_FILE:clang>)
set(llvm-link $<TARGET_FILE:llvm-link>)
set(llc $<TARGET_FILE:llc>)

string(CONCAT sycl_targets_opt
  "-fsycl-targets="
  "spir64_x86_64-unknown-unknown,"
  "spir64_gen-unknown-unknown,"
  "spir64_fpga-unknown-unknown,"
  "spir64-unknown-unknown")

set(compile_opts
  # suppress an error about SYCL_EXTERNAL being used for
  # a function with a raw pointer parameter.
  -Wno-sycl-strict
  # Disable warnings for the host compilation, where
  # we declare all functions as 'static'.
  -Wno-undefined-internal
  -sycl-std=2020
  )

if (WIN32)
  list(APPEND compile_opts -D_ALLOW_RUNTIME_LIBRARY_MISMATCH)
  list(APPEND compile_opts -D_ALLOW_ITERATOR_DEBUG_LEVEL_MISMATCH)
endif()

<<<<<<< HEAD
set(devicelib-obj-file ${obj_binary_dir}/libsycl-crt.${lib-suffix})
add_custom_command(OUTPUT ${devicelib-obj-file}
                   COMMAND ${clang} -fsycl -c
                           ${compile_opts} ${sycl_targets_opt}
                           ${CMAKE_CURRENT_SOURCE_DIR}/crt_wrapper.cpp
                           -o ${devicelib-obj-file}
                   MAIN_DEPENDENCY crt_wrapper.cpp
                   DEPENDS wrapper.h device.h spirv_vars.h sycl-compiler
                   VERBATIM)

set(devicelib-obj-complex ${obj_binary_dir}/libsycl-complex.${lib-suffix})
add_custom_command(OUTPUT ${devicelib-obj-complex}
                   COMMAND ${clang} -fsycl -c
                           ${compile_opts} ${sycl_targets_opt}
                           ${CMAKE_CURRENT_SOURCE_DIR}/complex_wrapper.cpp
                           -o ${devicelib-obj-complex}
                   MAIN_DEPENDENCY complex_wrapper.cpp
                   DEPENDS device_complex.h device.h sycl-compiler
                   VERBATIM)

set(devicelib-obj-complex-fp64 ${obj_binary_dir}/libsycl-complex-fp64.${lib-suffix})
add_custom_command(OUTPUT ${devicelib-obj-complex-fp64}
                   COMMAND ${clang} -fsycl -c
                           ${compile_opts} ${sycl_targets_opt}
                           ${CMAKE_CURRENT_SOURCE_DIR}/complex_wrapper_fp64.cpp
                           -o ${devicelib-obj-complex-fp64}
                   MAIN_DEPENDENCY complex_wrapper_fp64.cpp
                   DEPENDS device_complex.h device.h sycl-compiler
                   VERBATIM)

set(devicelib-obj-cmath ${obj_binary_dir}/libsycl-cmath.${lib-suffix})
add_custom_command(OUTPUT ${devicelib-obj-cmath}
                   COMMAND ${clang} -fsycl -c
                           ${compile_opts} ${sycl_targets_opt}
                           ${CMAKE_CURRENT_SOURCE_DIR}/cmath_wrapper.cpp
                           -o ${devicelib-obj-cmath}
                   MAIN_DEPENDENCY cmath_wrapper.cpp
                   DEPENDS device_math.h device.h sycl-compiler
                   VERBATIM)

set(devicelib-obj-cmath-fp64 ${obj_binary_dir}/libsycl-cmath-fp64.${lib-suffix})
add_custom_command(OUTPUT ${devicelib-obj-cmath-fp64}
                   COMMAND ${clang} -fsycl -c
                           ${compile_opts} ${sycl_targets_opt}
                           ${CMAKE_CURRENT_SOURCE_DIR}/cmath_wrapper_fp64.cpp
                           -o ${devicelib-obj-cmath-fp64}
                   MAIN_DEPENDENCY cmath_wrapper_fp64.cpp
                   DEPENDS device_math.h device.h sycl-compiler
                   VERBATIM)

set(devicelib-obj-imf ${obj_binary_dir}/libsycl-imf.${lib-suffix})
add_custom_command(OUTPUT ${devicelib-obj-imf}
                   COMMAND ${clang} -fsycl -c
                           ${compile_opts} ${sycl_targets_opt}
                           ${CMAKE_CURRENT_SOURCE_DIR}/imf_wrapper.cpp
                           -o ${devicelib-obj-imf}
                   MAIN_DEPENDENCY imf_wrapper.cpp
                   DEPENDS device_math.h device.h sycl-compiler
                   VERBATIM)

set(devicelib-host-imf-wrapper-bc ${obj_binary_dir}/sycl-libdevice-host-imf-wrapper.bc)
add_custom_command(OUTPUT ${devicelib-host-imf-wrapper-bc}
                   COMMAND ${clang} -c -emit-llvm -D__LIBDEVICE_HOST_IMPL__ -O2
                           ${CMAKE_CURRENT_SOURCE_DIR}/imf_wrapper.cpp
                           -o ${devicelib-host-imf-wrapper-bc}
                   MAIN_DEPENDENCY imf_wrapper.cpp
                   DEPENDS device_math.h device.h sycl-compiler
                   VERBATIM)

add_custom_command(OUTPUT ${spv_binary_dir}/libsycl-fallback-cassert.spv
                   COMMAND ${clang} -fsycl-device-only -fno-sycl-use-bitcode
                           ${compile_opts}
                           ${CMAKE_CURRENT_SOURCE_DIR}/fallback-cassert.cpp
                           -o ${spv_binary_dir}/libsycl-fallback-cassert.spv
                   MAIN_DEPENDENCY fallback-cassert.cpp
                   DEPENDS wrapper.h device.h spirv_vars.h sycl-compiler
                   VERBATIM)

add_custom_command(OUTPUT ${spv_binary_dir}/libsycl-fallback-cstring.spv
                   COMMAND ${clang} -fsycl-device-only -fno-sycl-use-bitcode
                           ${compile_opts}
                           ${CMAKE_CURRENT_SOURCE_DIR}/fallback-cstring.cpp
                           -o ${spv_binary_dir}/libsycl-fallback-cstring.spv
                   MAIN_DEPENDENCY fallback-cstring.cpp
                   DEPENDS wrapper.h device.h spirv_vars.h sycl-compiler
                   VERBATIM)

add_custom_command(OUTPUT ${obj_binary_dir}/libsycl-fallback-cassert.${lib-suffix}
                   COMMAND ${clang} -fsycl -c
                           ${compile_opts} ${sycl_targets_opt}
                           ${CMAKE_CURRENT_SOURCE_DIR}/fallback-cassert.cpp
                           -o ${obj_binary_dir}/libsycl-fallback-cassert.${lib-suffix}
                   MAIN_DEPENDENCY fallback-cassert.cpp
                   DEPENDS wrapper.h device.h spirv_vars.h sycl-compiler
                   VERBATIM)

add_custom_command(OUTPUT ${obj_binary_dir}/libsycl-fallback-cstring.${lib-suffix}
                   COMMAND ${clang} -fsycl -c
                           ${compile_opts} ${sycl_targets_opt}
                           ${CMAKE_CURRENT_SOURCE_DIR}/fallback-cstring.cpp
                           -o ${obj_binary_dir}/libsycl-fallback-cstring.${lib-suffix}
                   MAIN_DEPENDENCY fallback-cstring.cpp
                   DEPENDS wrapper.h device.h spirv_vars.h sycl-compiler
                   VERBATIM)

add_custom_command(OUTPUT ${spv_binary_dir}/libsycl-fallback-complex.spv
                   COMMAND ${clang} -fsycl-device-only -fno-sycl-use-bitcode
                           ${compile_opts}
                           ${CMAKE_CURRENT_SOURCE_DIR}/fallback-complex.cpp
                           -o ${spv_binary_dir}/libsycl-fallback-complex.spv
                   MAIN_DEPENDENCY fallback-complex.cpp
                   DEPENDS device_math.h device_complex.h device.h sycl-compiler
                   VERBATIM)

add_custom_command(OUTPUT ${obj_binary_dir}/libsycl-fallback-complex.${lib-suffix}
                   COMMAND ${clang} -fsycl -c
                           ${compile_opts} ${sycl_targets_opt}
                           ${CMAKE_CURRENT_SOURCE_DIR}/fallback-complex.cpp
                           -o ${obj_binary_dir}/libsycl-fallback-complex.${lib-suffix}
                   MAIN_DEPENDENCY fallback-complex.cpp
                   DEPENDS device_math.h device_complex.h device.h sycl-compiler
                   VERBATIM)

add_custom_command(OUTPUT ${spv_binary_dir}/libsycl-fallback-complex-fp64.spv
                   COMMAND ${clang} -fsycl-device-only -fno-sycl-use-bitcode
                           ${compile_opts}
                           ${CMAKE_CURRENT_SOURCE_DIR}/fallback-complex-fp64.cpp
                           -o ${spv_binary_dir}/libsycl-fallback-complex-fp64.spv
                   MAIN_DEPENDENCY fallback-complex-fp64.cpp
                   DEPENDS device_math.h device_complex.h device.h sycl-compiler
                   VERBATIM)

add_custom_command(OUTPUT ${obj_binary_dir}/libsycl-fallback-complex-fp64.${lib-suffix}
                   COMMAND ${clang} -fsycl -c
                           ${compile_opts} ${sycl_targets_opt}
                           ${CMAKE_CURRENT_SOURCE_DIR}/fallback-complex-fp64.cpp
                           -o ${obj_binary_dir}/libsycl-fallback-complex-fp64.${lib-suffix}
                   MAIN_DEPENDENCY fallback-complex-fp64.cpp
                   DEPENDS device_math.h device_complex.h device.h sycl-compiler
                   VERBATIM)

add_custom_command(OUTPUT ${spv_binary_dir}/libsycl-fallback-cmath.spv
                   COMMAND ${clang} -fsycl-device-only -fno-sycl-use-bitcode
                           ${compile_opts}
                           ${CMAKE_CURRENT_SOURCE_DIR}/fallback-cmath.cpp
                           -o ${spv_binary_dir}/libsycl-fallback-cmath.spv
                   MAIN_DEPENDENCY fallback-cmath.cpp
                   DEPENDS device_math.h device.h sycl-compiler
                   VERBATIM)

add_custom_command(OUTPUT ${obj_binary_dir}/libsycl-fallback-cmath.${lib-suffix}
                   COMMAND ${clang} -fsycl -c
                           ${compile_opts} ${sycl_targets_opt}
                           ${CMAKE_CURRENT_SOURCE_DIR}/fallback-cmath.cpp
                           -o ${obj_binary_dir}/libsycl-fallback-cmath.${lib-suffix}
                   MAIN_DEPENDENCY fallback-cmath.cpp
                   DEPENDS device_math.h device.h sycl-compiler
                   VERBATIM)

add_custom_command(OUTPUT ${spv_binary_dir}/libsycl-fallback-cmath-fp64.spv
                   COMMAND ${clang} -fsycl-device-only -fno-sycl-use-bitcode
                           ${compile_opts}
                           ${CMAKE_CURRENT_SOURCE_DIR}/fallback-cmath-fp64.cpp
                           -o ${spv_binary_dir}/libsycl-fallback-cmath-fp64.spv
                   MAIN_DEPENDENCY fallback-cmath-fp64.cpp
                   DEPENDS device_math.h device.h sycl-compiler
                   VERBATIM)

add_custom_command(OUTPUT ${obj_binary_dir}/libsycl-fallback-cmath-fp64.${lib-suffix}
                   COMMAND ${clang} -fsycl -c
                           ${compile_opts} ${sycl_targets_opt}
                           ${CMAKE_CURRENT_SOURCE_DIR}/fallback-cmath-fp64.cpp
                           -o ${obj_binary_dir}/libsycl-fallback-cmath-fp64.${lib-suffix}
                   MAIN_DEPENDENCY fallback-cmath-fp64.cpp
                   DEPENDS device_math.h device.h sycl-compiler
                   VERBATIM)

add_custom_command(OUTPUT ${spv_binary_dir}/libsycl-fallback-imf.spv
                   COMMAND ${clang} -fsycl-device-only -fno-sycl-use-bitcode
                           ${compile_opts}
                           ${CMAKE_CURRENT_SOURCE_DIR}/fallback-imf.cpp
                           -o ${spv_binary_dir}/libsycl-fallback-imf.spv
                   MAIN_DEPENDENCY fallback-imf.cpp
                   DEPENDS device_math.h device.h sycl-compiler
                   VERBATIM)

add_custom_command(OUTPUT ${obj_binary_dir}/libsycl-fallback-imf.${lib-suffix}
                   COMMAND ${clang} -fsycl -c
                           ${compile_opts} ${sycl_targets_opt}
                           ${CMAKE_CURRENT_SOURCE_DIR}/fallback-imf.cpp
                           -o ${obj_binary_dir}/libsycl-fallback-imf.${lib-suffix}
                   MAIN_DEPENDENCY fallback-imf.cpp
                   DEPENDS device_math.h device.h sycl-compiler
                   VERBATIM)

set(devicelib-host-imf-fallback-bc ${obj_binary_dir}/sycl-libdevice-host-imf-fallback.bc)
add_custom_command(OUTPUT ${devicelib-host-imf-fallback-bc}
                   COMMAND ${clang} -c -emit-llvm -D__LIBDEVICE_HOST_IMPL__ -O2
                           ${CMAKE_CURRENT_SOURCE_DIR}/fallback-imf.cpp
                           -o ${devicelib-host-imf-fallback-bc}
                   MAIN_DEPENDENCY fallback-imf.cpp
                   DEPENDS device_math.h device.h sycl-compiler
                   VERBATIM)

add_custom_command(OUTPUT ${obj_binary_dir}/libsycl-itt-stubs.${lib-suffix}
                   COMMAND ${clang} -fsycl -c
                           ${compile_opts} ${sycl_targets_opt}
                           ${CMAKE_CURRENT_SOURCE_DIR}/itt_stubs.cpp
                           -o ${obj_binary_dir}/libsycl-itt-stubs.${lib-suffix}
                   MAIN_DEPENDENCY itt_stubs.cpp
                   DEPENDS device_itt.h spirv_vars.h device.h sycl-compiler
                   VERBATIM)

add_custom_command(OUTPUT ${obj_binary_dir}/libsycl-itt-compiler-wrappers.${lib-suffix}
                   COMMAND ${clang} -fsycl -c
                           ${compile_opts} ${sycl_targets_opt}
                           ${CMAKE_CURRENT_SOURCE_DIR}/itt_compiler_wrappers.cpp
                           -o ${obj_binary_dir}/libsycl-itt-compiler-wrappers.${lib-suffix}
                   MAIN_DEPENDENCY itt_compiler_wrappers.cpp
                   DEPENDS device_itt.h spirv_vars.h device.h sycl-compiler
                   VERBATIM)

add_custom_command(OUTPUT ${obj_binary_dir}/libsycl-itt-user-wrappers.${lib-suffix}
                   COMMAND ${clang} -fsycl -c
                           ${compile_opts} ${sycl_targets_opt}
                           ${CMAKE_CURRENT_SOURCE_DIR}/itt_user_wrappers.cpp
                           -o ${obj_binary_dir}/libsycl-itt-user-wrappers.${lib-suffix}
                   MAIN_DEPENDENCY itt_user_wrappers.cpp
                   DEPENDS device_itt.h spirv_vars.h device.h sycl-compiler
                   VERBATIM)


set(devicelib-host-imf-bc ${obj_binary_dir}/sycl-devicelib-host-imf.bc)
set(devicelib-host-imf-obj ${obj_binary_dir}/sycl-devicelib-host-imf.${lib-suffix})
add_custom_command(OUTPUT ${devicelib-host-imf-bc}
                   COMMAND ${llvm-link} ${devicelib-host-imf-wrapper-bc} ${devicelib-host-imf-fallback-bc}
                           -o ${devicelib-host-imf-bc}
                   DEPENDS ${devicelib-host-imf-wrapper-bc} ${devicelib-host-imf-fallback-bc} sycl-compiler
                   VERBATIM)

add_custom_command(OUTPUT ${devicelib-host-imf-obj}
                   COMMAND ${llc} -filetype=obj ${devicelib-host-imf-bc} -o ${devicelib-host-imf-obj}
                   DEPENDS ${devicelib-host-imf-bc}  sycl-compiler
                   VERBATIM)

if (WIN32)
set(devicelib-host ${obj_binary_dir}/sycl-devicelib-host.lib)
add_custom_command(OUTPUT ${devicelib-host}
                   COMMAND lib ${devicelib-host-imf-obj} /OUT:${devicelib-host}
                   DEPENDS ${devicelib-host-imf-obj} sycl-compiler
                   VERBATIM)
else()
set(devicelib-host ${obj_binary_dir}/libsycl-devicelib-host.a)
add_custom_command(OUTPUT ${devicelib-host}
                   COMMAND ar rcs ${devicelib-host}
                           ${devicelib-host-imf-obj}
                   DEPENDS ${devicelib-host-imf-obj} sycl-compiler
                   VERBATIM)
endif()

set(devicelib-obj-itt-files
  ${obj_binary_dir}/libsycl-itt-stubs.${lib-suffix}
  ${obj_binary_dir}/libsycl-itt-compiler-wrappers.${lib-suffix}
  ${obj_binary_dir}/libsycl-itt-user-wrappers.${lib-suffix}
  )

add_custom_target(libsycldevice-obj DEPENDS
  ${devicelib-obj-file}
  ${devicelib-obj-complex}
  ${devicelib-obj-complex-fp64}
  ${devicelib-obj-cmath}
  ${devicelib-obj-cmath-fp64}
  ${devicelib-obj-itt-files}
  ${devicelib-obj-imf}
)

add_custom_target(libsycldevice-host DEPENDS
 ${devicelib-host}
)

add_custom_target(libsycldevice-spv DEPENDS
  ${spv_binary_dir}/libsycl-fallback-cassert.spv
  ${spv_binary_dir}/libsycl-fallback-cstring.spv
  ${spv_binary_dir}/libsycl-fallback-complex.spv
  ${spv_binary_dir}/libsycl-fallback-complex-fp64.spv
  ${spv_binary_dir}/libsycl-fallback-cmath.spv
  ${spv_binary_dir}/libsycl-fallback-cmath-fp64.spv
  ${spv_binary_dir}/libsycl-fallback-imf.spv
  )
add_custom_target(libsycldevice-fallback-obj DEPENDS
  ${obj_binary_dir}/libsycl-fallback-cassert.${lib-suffix}
  ${obj_binary_dir}/libsycl-fallback-cstring.${lib-suffix}
  ${obj_binary_dir}/libsycl-fallback-complex.${lib-suffix}
  ${obj_binary_dir}/libsycl-fallback-complex-fp64.${lib-suffix}
  ${obj_binary_dir}/libsycl-fallback-cmath.${lib-suffix}
  ${obj_binary_dir}/libsycl-fallback-cmath-fp64.${lib-suffix}
  ${obj_binary_dir}/libsycl-fallback-imf.${lib-suffix}
)
add_custom_target(libsycldevice DEPENDS
  libsycldevice-obj
  libsycldevice-fallback-obj
  libsycldevice-spv
  libsycldevice-host)

# Place device libraries near the libsycl.so library in an install
# directory as well
if (WIN32)
  set(install_dest_spv bin)
else()
  set(install_dest_spv lib${LLVM_LIBDIR_SUFFIX})
endif()

set(install_dest_lib lib${LLVM_LIBDIR_SUFFIX})

install(FILES ${devicelib-obj-file}
              ${obj_binary_dir}/libsycl-fallback-cassert.${lib-suffix}
              ${obj_binary_dir}/libsycl-fallback-cstring.${lib-suffix}
              ${devicelib-obj-complex}
              ${obj_binary_dir}/libsycl-fallback-complex.${lib-suffix}
              ${devicelib-obj-complex-fp64}
              ${obj_binary_dir}/libsycl-fallback-complex-fp64.${lib-suffix}
              ${devicelib-obj-cmath}
              ${obj_binary_dir}/libsycl-fallback-cmath.${lib-suffix}
              ${devicelib-obj-cmath-fp64}
              ${obj_binary_dir}/libsycl-fallback-cmath-fp64.${lib-suffix}
              ${devicelib-obj-itt-files}
              ${devicelib-obj-imf}
              ${obj_binary_dir}/libsycl-fallback-imf.${lib-suffix}
              ${devicelib-host}
        DESTINATION ${install_dest_lib}
        COMPONENT libsycldevice)

install(FILES ${spv_binary_dir}/libsycl-fallback-cassert.spv
              ${spv_binary_dir}/libsycl-fallback-cstring.spv
              ${spv_binary_dir}/libsycl-fallback-complex.spv
              ${spv_binary_dir}/libsycl-fallback-complex-fp64.spv
              ${spv_binary_dir}/libsycl-fallback-cmath.spv
              ${spv_binary_dir}/libsycl-fallback-cmath-fp64.spv
              ${spv_binary_dir}/libsycl-fallback-imf.spv
        DESTINATION ${install_dest_spv}
        COMPONENT libsycldevice)
=======
add_custom_target(libsycldevice-obj)
add_custom_target(libsycldevice-spv)

add_custom_target(libsycldevice DEPENDS
  libsycldevice-obj
  libsycldevice-spv)

function(add_devicelib_obj obj_filename)
  cmake_parse_arguments(OBJ  "" "" "SRC;DEP" ${ARGN})
  set(devicelib-obj-file ${obj_binary_dir}/${obj_filename}.${lib-suffix})
  add_custom_command(OUTPUT ${devicelib-obj-file}
                     COMMAND ${clang} -fsycl -c
                             ${compile_opts} ${sycl_targets_opt}
                             ${CMAKE_CURRENT_SOURCE_DIR}/${OBJ_SRC}
                             -o ${devicelib-obj-file}
                     MAIN_DEPENDENCY ${OBJ_SRC}
                     DEPENDS ${OBJ_DEP}
                     VERBATIM)
  set(devicelib-obj-target ${obj_filename}-obj)
  add_custom_target(${devicelib-obj-target} DEPENDS ${devicelib-obj-file})
  add_dependencies(libsycldevice-obj ${devicelib-obj-target})
  install(FILES ${devicelib-obj-file}
          DESTINATION ${install_dest_lib}
          COMPONENT libsycldevice)
endfunction()

function(add_devicelib_spv spv_filename)
  cmake_parse_arguments(SPV  "" "" "SRC;DEP" ${ARGN})
  set(devicelib-spv-file ${spv_binary_dir}/${spv_filename}.spv)
  add_custom_command(OUTPUT ${devicelib-spv-file}
                     COMMAND ${clang} -fsycl-device-only -fno-sycl-use-bitcode
                             ${compile_opts}
                             ${CMAKE_CURRENT_SOURCE_DIR}/${SPV_SRC}
                             -o ${devicelib-spv-file}
                     MAIN_DEPENDENCY ${SPV_SRC}
                     DEPENDS ${SPV_DEP}
                     VERBATIM)
  set(devicelib-spv-target ${spv_filename}-spv)
  add_custom_target(${devicelib-spv-target} DEPENDS ${devicelib-spv-file})
  add_dependencies(libsycldevice-spv ${devicelib-spv-target})
  install(FILES ${devicelib-spv-file}
          DESTINATION ${install_dest_spv}
          COMPONENT libsycldevice)
endfunction()

function(add_fallback_devicelib fallback_filename)
  cmake_parse_arguments(FB "" "" "SRC;DEP" ${ARGN})
  add_devicelib_spv(${fallback_filename} SRC ${FB_SRC} DEP ${FB_DEP})
  add_devicelib_obj(${fallback_filename} SRC ${FB_SRC} DEP ${FB_DEP})
endfunction()

set(crt_obj_deps wrapper.h device.h spirv_vars.h sycl-compiler)
set(complex_obj_deps device_complex.h device.h sycl-compiler)
set(cmath_obj_deps device_math.h device.h sycl-compiler)
set(itt_obj_deps device_itt.h spirv_vars.h device.h sycl-compiler)

add_devicelib_obj(libsycl-itt-stubs SRC itt_stubs.cpp DEP ${itt_obj_deps})
add_devicelib_obj(libsycl-itt-compiler-wrappers SRC itt_compiler_wrappers.cpp DEP ${itt_obj_deps})
add_devicelib_obj(libsycl-itt-user-wrappers SRC itt_user_wrappers.cpp DEP ${itt_obj_deps})

add_devicelib_obj(libsycl-crt SRC crt_wrapper.cpp DEP ${crt_obj_deps})
add_devicelib_obj(libsycl-complex SRC complex_wrapper.cpp DEP ${complex_obj_deps})
add_devicelib_obj(libsycl-complex-fp64 SRC complex_wrapper_fp64.cpp DEP ${complex_obj_deps} )
add_devicelib_obj(libsycl-cmath SRC cmath_wrapper.cpp DEP ${cmath_obj_deps})
add_devicelib_obj(libsycl-cmath-fp64 SRC cmath_wrapper_fp64.cpp DEP ${cmath_obj_deps} )

add_fallback_devicelib(libsycl-fallback-cassert SRC fallback-cassert.cpp DEP ${crt_obj_deps})
add_fallback_devicelib(libsycl-fallback-cstring SRC fallback-cstring.cpp DEP ${crt_obj_deps})
add_fallback_devicelib(libsycl-fallback-complex SRC fallback-complex.cpp DEP ${complex_obj_deps})
add_fallback_devicelib(libsycl-fallback-complex-fp64 SRC fallback-complex-fp64.cpp DEP ${complex_obj_deps} )
add_fallback_devicelib(libsycl-fallback-cmath SRC fallback-cmath.cpp DEP ${cmath_obj_deps})
add_fallback_devicelib(libsycl-fallback-cmath-fp64 SRC fallback-cmath-fp64.cpp DEP ${cmath_obj_deps})
>>>>>>> caa696f0
<|MERGE_RESOLUTION|>--- conflicted
+++ resolved
@@ -3,15 +3,21 @@
   set(lib-suffix obj)
   set(spv_binary_dir "${CMAKE_RUNTIME_OUTPUT_DIRECTORY}")
   set(install_dest_spv bin)
+  set(devicelib_host_static sycl-devicelib-host.lib)
 else()
   set(lib-suffix o)
   set(spv_binary_dir "${CMAKE_LIBRARY_OUTPUT_DIRECTORY}")
   set(install_dest_spv lib${LLVM_LIBDIR_SUFFIX})
+  set(devicelib_host_static libsycl-devicelib-host.a)
 endif()
 set(install_dest_lib lib${LLVM_LIBDIR_SUFFIX})
+
 set(clang $<TARGET_FILE:clang>)
 set(llvm-link $<TARGET_FILE:llvm-link>)
 set(llc $<TARGET_FILE:llc>)
+set(llvm-spirv $<TARGET_FILE:llvm-spirv>)
+set(llvm-ar $<TARGET_FILE:llvm-ar>)
+set(clang-offload-bundler $<TARGET_FILE:clang-offload-bundler>)
 
 string(CONCAT sycl_targets_opt
   "-fsycl-targets="
@@ -35,349 +41,6 @@
   list(APPEND compile_opts -D_ALLOW_ITERATOR_DEBUG_LEVEL_MISMATCH)
 endif()
 
-<<<<<<< HEAD
-set(devicelib-obj-file ${obj_binary_dir}/libsycl-crt.${lib-suffix})
-add_custom_command(OUTPUT ${devicelib-obj-file}
-                   COMMAND ${clang} -fsycl -c
-                           ${compile_opts} ${sycl_targets_opt}
-                           ${CMAKE_CURRENT_SOURCE_DIR}/crt_wrapper.cpp
-                           -o ${devicelib-obj-file}
-                   MAIN_DEPENDENCY crt_wrapper.cpp
-                   DEPENDS wrapper.h device.h spirv_vars.h sycl-compiler
-                   VERBATIM)
-
-set(devicelib-obj-complex ${obj_binary_dir}/libsycl-complex.${lib-suffix})
-add_custom_command(OUTPUT ${devicelib-obj-complex}
-                   COMMAND ${clang} -fsycl -c
-                           ${compile_opts} ${sycl_targets_opt}
-                           ${CMAKE_CURRENT_SOURCE_DIR}/complex_wrapper.cpp
-                           -o ${devicelib-obj-complex}
-                   MAIN_DEPENDENCY complex_wrapper.cpp
-                   DEPENDS device_complex.h device.h sycl-compiler
-                   VERBATIM)
-
-set(devicelib-obj-complex-fp64 ${obj_binary_dir}/libsycl-complex-fp64.${lib-suffix})
-add_custom_command(OUTPUT ${devicelib-obj-complex-fp64}
-                   COMMAND ${clang} -fsycl -c
-                           ${compile_opts} ${sycl_targets_opt}
-                           ${CMAKE_CURRENT_SOURCE_DIR}/complex_wrapper_fp64.cpp
-                           -o ${devicelib-obj-complex-fp64}
-                   MAIN_DEPENDENCY complex_wrapper_fp64.cpp
-                   DEPENDS device_complex.h device.h sycl-compiler
-                   VERBATIM)
-
-set(devicelib-obj-cmath ${obj_binary_dir}/libsycl-cmath.${lib-suffix})
-add_custom_command(OUTPUT ${devicelib-obj-cmath}
-                   COMMAND ${clang} -fsycl -c
-                           ${compile_opts} ${sycl_targets_opt}
-                           ${CMAKE_CURRENT_SOURCE_DIR}/cmath_wrapper.cpp
-                           -o ${devicelib-obj-cmath}
-                   MAIN_DEPENDENCY cmath_wrapper.cpp
-                   DEPENDS device_math.h device.h sycl-compiler
-                   VERBATIM)
-
-set(devicelib-obj-cmath-fp64 ${obj_binary_dir}/libsycl-cmath-fp64.${lib-suffix})
-add_custom_command(OUTPUT ${devicelib-obj-cmath-fp64}
-                   COMMAND ${clang} -fsycl -c
-                           ${compile_opts} ${sycl_targets_opt}
-                           ${CMAKE_CURRENT_SOURCE_DIR}/cmath_wrapper_fp64.cpp
-                           -o ${devicelib-obj-cmath-fp64}
-                   MAIN_DEPENDENCY cmath_wrapper_fp64.cpp
-                   DEPENDS device_math.h device.h sycl-compiler
-                   VERBATIM)
-
-set(devicelib-obj-imf ${obj_binary_dir}/libsycl-imf.${lib-suffix})
-add_custom_command(OUTPUT ${devicelib-obj-imf}
-                   COMMAND ${clang} -fsycl -c
-                           ${compile_opts} ${sycl_targets_opt}
-                           ${CMAKE_CURRENT_SOURCE_DIR}/imf_wrapper.cpp
-                           -o ${devicelib-obj-imf}
-                   MAIN_DEPENDENCY imf_wrapper.cpp
-                   DEPENDS device_math.h device.h sycl-compiler
-                   VERBATIM)
-
-set(devicelib-host-imf-wrapper-bc ${obj_binary_dir}/sycl-libdevice-host-imf-wrapper.bc)
-add_custom_command(OUTPUT ${devicelib-host-imf-wrapper-bc}
-                   COMMAND ${clang} -c -emit-llvm -D__LIBDEVICE_HOST_IMPL__ -O2
-                           ${CMAKE_CURRENT_SOURCE_DIR}/imf_wrapper.cpp
-                           -o ${devicelib-host-imf-wrapper-bc}
-                   MAIN_DEPENDENCY imf_wrapper.cpp
-                   DEPENDS device_math.h device.h sycl-compiler
-                   VERBATIM)
-
-add_custom_command(OUTPUT ${spv_binary_dir}/libsycl-fallback-cassert.spv
-                   COMMAND ${clang} -fsycl-device-only -fno-sycl-use-bitcode
-                           ${compile_opts}
-                           ${CMAKE_CURRENT_SOURCE_DIR}/fallback-cassert.cpp
-                           -o ${spv_binary_dir}/libsycl-fallback-cassert.spv
-                   MAIN_DEPENDENCY fallback-cassert.cpp
-                   DEPENDS wrapper.h device.h spirv_vars.h sycl-compiler
-                   VERBATIM)
-
-add_custom_command(OUTPUT ${spv_binary_dir}/libsycl-fallback-cstring.spv
-                   COMMAND ${clang} -fsycl-device-only -fno-sycl-use-bitcode
-                           ${compile_opts}
-                           ${CMAKE_CURRENT_SOURCE_DIR}/fallback-cstring.cpp
-                           -o ${spv_binary_dir}/libsycl-fallback-cstring.spv
-                   MAIN_DEPENDENCY fallback-cstring.cpp
-                   DEPENDS wrapper.h device.h spirv_vars.h sycl-compiler
-                   VERBATIM)
-
-add_custom_command(OUTPUT ${obj_binary_dir}/libsycl-fallback-cassert.${lib-suffix}
-                   COMMAND ${clang} -fsycl -c
-                           ${compile_opts} ${sycl_targets_opt}
-                           ${CMAKE_CURRENT_SOURCE_DIR}/fallback-cassert.cpp
-                           -o ${obj_binary_dir}/libsycl-fallback-cassert.${lib-suffix}
-                   MAIN_DEPENDENCY fallback-cassert.cpp
-                   DEPENDS wrapper.h device.h spirv_vars.h sycl-compiler
-                   VERBATIM)
-
-add_custom_command(OUTPUT ${obj_binary_dir}/libsycl-fallback-cstring.${lib-suffix}
-                   COMMAND ${clang} -fsycl -c
-                           ${compile_opts} ${sycl_targets_opt}
-                           ${CMAKE_CURRENT_SOURCE_DIR}/fallback-cstring.cpp
-                           -o ${obj_binary_dir}/libsycl-fallback-cstring.${lib-suffix}
-                   MAIN_DEPENDENCY fallback-cstring.cpp
-                   DEPENDS wrapper.h device.h spirv_vars.h sycl-compiler
-                   VERBATIM)
-
-add_custom_command(OUTPUT ${spv_binary_dir}/libsycl-fallback-complex.spv
-                   COMMAND ${clang} -fsycl-device-only -fno-sycl-use-bitcode
-                           ${compile_opts}
-                           ${CMAKE_CURRENT_SOURCE_DIR}/fallback-complex.cpp
-                           -o ${spv_binary_dir}/libsycl-fallback-complex.spv
-                   MAIN_DEPENDENCY fallback-complex.cpp
-                   DEPENDS device_math.h device_complex.h device.h sycl-compiler
-                   VERBATIM)
-
-add_custom_command(OUTPUT ${obj_binary_dir}/libsycl-fallback-complex.${lib-suffix}
-                   COMMAND ${clang} -fsycl -c
-                           ${compile_opts} ${sycl_targets_opt}
-                           ${CMAKE_CURRENT_SOURCE_DIR}/fallback-complex.cpp
-                           -o ${obj_binary_dir}/libsycl-fallback-complex.${lib-suffix}
-                   MAIN_DEPENDENCY fallback-complex.cpp
-                   DEPENDS device_math.h device_complex.h device.h sycl-compiler
-                   VERBATIM)
-
-add_custom_command(OUTPUT ${spv_binary_dir}/libsycl-fallback-complex-fp64.spv
-                   COMMAND ${clang} -fsycl-device-only -fno-sycl-use-bitcode
-                           ${compile_opts}
-                           ${CMAKE_CURRENT_SOURCE_DIR}/fallback-complex-fp64.cpp
-                           -o ${spv_binary_dir}/libsycl-fallback-complex-fp64.spv
-                   MAIN_DEPENDENCY fallback-complex-fp64.cpp
-                   DEPENDS device_math.h device_complex.h device.h sycl-compiler
-                   VERBATIM)
-
-add_custom_command(OUTPUT ${obj_binary_dir}/libsycl-fallback-complex-fp64.${lib-suffix}
-                   COMMAND ${clang} -fsycl -c
-                           ${compile_opts} ${sycl_targets_opt}
-                           ${CMAKE_CURRENT_SOURCE_DIR}/fallback-complex-fp64.cpp
-                           -o ${obj_binary_dir}/libsycl-fallback-complex-fp64.${lib-suffix}
-                   MAIN_DEPENDENCY fallback-complex-fp64.cpp
-                   DEPENDS device_math.h device_complex.h device.h sycl-compiler
-                   VERBATIM)
-
-add_custom_command(OUTPUT ${spv_binary_dir}/libsycl-fallback-cmath.spv
-                   COMMAND ${clang} -fsycl-device-only -fno-sycl-use-bitcode
-                           ${compile_opts}
-                           ${CMAKE_CURRENT_SOURCE_DIR}/fallback-cmath.cpp
-                           -o ${spv_binary_dir}/libsycl-fallback-cmath.spv
-                   MAIN_DEPENDENCY fallback-cmath.cpp
-                   DEPENDS device_math.h device.h sycl-compiler
-                   VERBATIM)
-
-add_custom_command(OUTPUT ${obj_binary_dir}/libsycl-fallback-cmath.${lib-suffix}
-                   COMMAND ${clang} -fsycl -c
-                           ${compile_opts} ${sycl_targets_opt}
-                           ${CMAKE_CURRENT_SOURCE_DIR}/fallback-cmath.cpp
-                           -o ${obj_binary_dir}/libsycl-fallback-cmath.${lib-suffix}
-                   MAIN_DEPENDENCY fallback-cmath.cpp
-                   DEPENDS device_math.h device.h sycl-compiler
-                   VERBATIM)
-
-add_custom_command(OUTPUT ${spv_binary_dir}/libsycl-fallback-cmath-fp64.spv
-                   COMMAND ${clang} -fsycl-device-only -fno-sycl-use-bitcode
-                           ${compile_opts}
-                           ${CMAKE_CURRENT_SOURCE_DIR}/fallback-cmath-fp64.cpp
-                           -o ${spv_binary_dir}/libsycl-fallback-cmath-fp64.spv
-                   MAIN_DEPENDENCY fallback-cmath-fp64.cpp
-                   DEPENDS device_math.h device.h sycl-compiler
-                   VERBATIM)
-
-add_custom_command(OUTPUT ${obj_binary_dir}/libsycl-fallback-cmath-fp64.${lib-suffix}
-                   COMMAND ${clang} -fsycl -c
-                           ${compile_opts} ${sycl_targets_opt}
-                           ${CMAKE_CURRENT_SOURCE_DIR}/fallback-cmath-fp64.cpp
-                           -o ${obj_binary_dir}/libsycl-fallback-cmath-fp64.${lib-suffix}
-                   MAIN_DEPENDENCY fallback-cmath-fp64.cpp
-                   DEPENDS device_math.h device.h sycl-compiler
-                   VERBATIM)
-
-add_custom_command(OUTPUT ${spv_binary_dir}/libsycl-fallback-imf.spv
-                   COMMAND ${clang} -fsycl-device-only -fno-sycl-use-bitcode
-                           ${compile_opts}
-                           ${CMAKE_CURRENT_SOURCE_DIR}/fallback-imf.cpp
-                           -o ${spv_binary_dir}/libsycl-fallback-imf.spv
-                   MAIN_DEPENDENCY fallback-imf.cpp
-                   DEPENDS device_math.h device.h sycl-compiler
-                   VERBATIM)
-
-add_custom_command(OUTPUT ${obj_binary_dir}/libsycl-fallback-imf.${lib-suffix}
-                   COMMAND ${clang} -fsycl -c
-                           ${compile_opts} ${sycl_targets_opt}
-                           ${CMAKE_CURRENT_SOURCE_DIR}/fallback-imf.cpp
-                           -o ${obj_binary_dir}/libsycl-fallback-imf.${lib-suffix}
-                   MAIN_DEPENDENCY fallback-imf.cpp
-                   DEPENDS device_math.h device.h sycl-compiler
-                   VERBATIM)
-
-set(devicelib-host-imf-fallback-bc ${obj_binary_dir}/sycl-libdevice-host-imf-fallback.bc)
-add_custom_command(OUTPUT ${devicelib-host-imf-fallback-bc}
-                   COMMAND ${clang} -c -emit-llvm -D__LIBDEVICE_HOST_IMPL__ -O2
-                           ${CMAKE_CURRENT_SOURCE_DIR}/fallback-imf.cpp
-                           -o ${devicelib-host-imf-fallback-bc}
-                   MAIN_DEPENDENCY fallback-imf.cpp
-                   DEPENDS device_math.h device.h sycl-compiler
-                   VERBATIM)
-
-add_custom_command(OUTPUT ${obj_binary_dir}/libsycl-itt-stubs.${lib-suffix}
-                   COMMAND ${clang} -fsycl -c
-                           ${compile_opts} ${sycl_targets_opt}
-                           ${CMAKE_CURRENT_SOURCE_DIR}/itt_stubs.cpp
-                           -o ${obj_binary_dir}/libsycl-itt-stubs.${lib-suffix}
-                   MAIN_DEPENDENCY itt_stubs.cpp
-                   DEPENDS device_itt.h spirv_vars.h device.h sycl-compiler
-                   VERBATIM)
-
-add_custom_command(OUTPUT ${obj_binary_dir}/libsycl-itt-compiler-wrappers.${lib-suffix}
-                   COMMAND ${clang} -fsycl -c
-                           ${compile_opts} ${sycl_targets_opt}
-                           ${CMAKE_CURRENT_SOURCE_DIR}/itt_compiler_wrappers.cpp
-                           -o ${obj_binary_dir}/libsycl-itt-compiler-wrappers.${lib-suffix}
-                   MAIN_DEPENDENCY itt_compiler_wrappers.cpp
-                   DEPENDS device_itt.h spirv_vars.h device.h sycl-compiler
-                   VERBATIM)
-
-add_custom_command(OUTPUT ${obj_binary_dir}/libsycl-itt-user-wrappers.${lib-suffix}
-                   COMMAND ${clang} -fsycl -c
-                           ${compile_opts} ${sycl_targets_opt}
-                           ${CMAKE_CURRENT_SOURCE_DIR}/itt_user_wrappers.cpp
-                           -o ${obj_binary_dir}/libsycl-itt-user-wrappers.${lib-suffix}
-                   MAIN_DEPENDENCY itt_user_wrappers.cpp
-                   DEPENDS device_itt.h spirv_vars.h device.h sycl-compiler
-                   VERBATIM)
-
-
-set(devicelib-host-imf-bc ${obj_binary_dir}/sycl-devicelib-host-imf.bc)
-set(devicelib-host-imf-obj ${obj_binary_dir}/sycl-devicelib-host-imf.${lib-suffix})
-add_custom_command(OUTPUT ${devicelib-host-imf-bc}
-                   COMMAND ${llvm-link} ${devicelib-host-imf-wrapper-bc} ${devicelib-host-imf-fallback-bc}
-                           -o ${devicelib-host-imf-bc}
-                   DEPENDS ${devicelib-host-imf-wrapper-bc} ${devicelib-host-imf-fallback-bc} sycl-compiler
-                   VERBATIM)
-
-add_custom_command(OUTPUT ${devicelib-host-imf-obj}
-                   COMMAND ${llc} -filetype=obj ${devicelib-host-imf-bc} -o ${devicelib-host-imf-obj}
-                   DEPENDS ${devicelib-host-imf-bc}  sycl-compiler
-                   VERBATIM)
-
-if (WIN32)
-set(devicelib-host ${obj_binary_dir}/sycl-devicelib-host.lib)
-add_custom_command(OUTPUT ${devicelib-host}
-                   COMMAND lib ${devicelib-host-imf-obj} /OUT:${devicelib-host}
-                   DEPENDS ${devicelib-host-imf-obj} sycl-compiler
-                   VERBATIM)
-else()
-set(devicelib-host ${obj_binary_dir}/libsycl-devicelib-host.a)
-add_custom_command(OUTPUT ${devicelib-host}
-                   COMMAND ar rcs ${devicelib-host}
-                           ${devicelib-host-imf-obj}
-                   DEPENDS ${devicelib-host-imf-obj} sycl-compiler
-                   VERBATIM)
-endif()
-
-set(devicelib-obj-itt-files
-  ${obj_binary_dir}/libsycl-itt-stubs.${lib-suffix}
-  ${obj_binary_dir}/libsycl-itt-compiler-wrappers.${lib-suffix}
-  ${obj_binary_dir}/libsycl-itt-user-wrappers.${lib-suffix}
-  )
-
-add_custom_target(libsycldevice-obj DEPENDS
-  ${devicelib-obj-file}
-  ${devicelib-obj-complex}
-  ${devicelib-obj-complex-fp64}
-  ${devicelib-obj-cmath}
-  ${devicelib-obj-cmath-fp64}
-  ${devicelib-obj-itt-files}
-  ${devicelib-obj-imf}
-)
-
-add_custom_target(libsycldevice-host DEPENDS
- ${devicelib-host}
-)
-
-add_custom_target(libsycldevice-spv DEPENDS
-  ${spv_binary_dir}/libsycl-fallback-cassert.spv
-  ${spv_binary_dir}/libsycl-fallback-cstring.spv
-  ${spv_binary_dir}/libsycl-fallback-complex.spv
-  ${spv_binary_dir}/libsycl-fallback-complex-fp64.spv
-  ${spv_binary_dir}/libsycl-fallback-cmath.spv
-  ${spv_binary_dir}/libsycl-fallback-cmath-fp64.spv
-  ${spv_binary_dir}/libsycl-fallback-imf.spv
-  )
-add_custom_target(libsycldevice-fallback-obj DEPENDS
-  ${obj_binary_dir}/libsycl-fallback-cassert.${lib-suffix}
-  ${obj_binary_dir}/libsycl-fallback-cstring.${lib-suffix}
-  ${obj_binary_dir}/libsycl-fallback-complex.${lib-suffix}
-  ${obj_binary_dir}/libsycl-fallback-complex-fp64.${lib-suffix}
-  ${obj_binary_dir}/libsycl-fallback-cmath.${lib-suffix}
-  ${obj_binary_dir}/libsycl-fallback-cmath-fp64.${lib-suffix}
-  ${obj_binary_dir}/libsycl-fallback-imf.${lib-suffix}
-)
-add_custom_target(libsycldevice DEPENDS
-  libsycldevice-obj
-  libsycldevice-fallback-obj
-  libsycldevice-spv
-  libsycldevice-host)
-
-# Place device libraries near the libsycl.so library in an install
-# directory as well
-if (WIN32)
-  set(install_dest_spv bin)
-else()
-  set(install_dest_spv lib${LLVM_LIBDIR_SUFFIX})
-endif()
-
-set(install_dest_lib lib${LLVM_LIBDIR_SUFFIX})
-
-install(FILES ${devicelib-obj-file}
-              ${obj_binary_dir}/libsycl-fallback-cassert.${lib-suffix}
-              ${obj_binary_dir}/libsycl-fallback-cstring.${lib-suffix}
-              ${devicelib-obj-complex}
-              ${obj_binary_dir}/libsycl-fallback-complex.${lib-suffix}
-              ${devicelib-obj-complex-fp64}
-              ${obj_binary_dir}/libsycl-fallback-complex-fp64.${lib-suffix}
-              ${devicelib-obj-cmath}
-              ${obj_binary_dir}/libsycl-fallback-cmath.${lib-suffix}
-              ${devicelib-obj-cmath-fp64}
-              ${obj_binary_dir}/libsycl-fallback-cmath-fp64.${lib-suffix}
-              ${devicelib-obj-itt-files}
-              ${devicelib-obj-imf}
-              ${obj_binary_dir}/libsycl-fallback-imf.${lib-suffix}
-              ${devicelib-host}
-        DESTINATION ${install_dest_lib}
-        COMPONENT libsycldevice)
-
-install(FILES ${spv_binary_dir}/libsycl-fallback-cassert.spv
-              ${spv_binary_dir}/libsycl-fallback-cstring.spv
-              ${spv_binary_dir}/libsycl-fallback-complex.spv
-              ${spv_binary_dir}/libsycl-fallback-complex-fp64.spv
-              ${spv_binary_dir}/libsycl-fallback-cmath.spv
-              ${spv_binary_dir}/libsycl-fallback-cmath-fp64.spv
-              ${spv_binary_dir}/libsycl-fallback-imf.spv
-        DESTINATION ${install_dest_spv}
-        COMPONENT libsycldevice)
-=======
 add_custom_target(libsycldevice-obj)
 add_custom_target(libsycldevice-spv)
 
@@ -432,6 +95,7 @@
 set(crt_obj_deps wrapper.h device.h spirv_vars.h sycl-compiler)
 set(complex_obj_deps device_complex.h device.h sycl-compiler)
 set(cmath_obj_deps device_math.h device.h sycl-compiler)
+set(imf_obj_deps device_imf.hpp imf_half.hpp device.h sycl-compiler)
 set(itt_obj_deps device_itt.h spirv_vars.h device.h sycl-compiler)
 
 add_devicelib_obj(libsycl-itt-stubs SRC itt_stubs.cpp DEP ${itt_obj_deps})
@@ -443,6 +107,8 @@
 add_devicelib_obj(libsycl-complex-fp64 SRC complex_wrapper_fp64.cpp DEP ${complex_obj_deps} )
 add_devicelib_obj(libsycl-cmath SRC cmath_wrapper.cpp DEP ${cmath_obj_deps})
 add_devicelib_obj(libsycl-cmath-fp64 SRC cmath_wrapper_fp64.cpp DEP ${cmath_obj_deps} )
+add_devicelib_obj(libsycl-imf SRC imf_wrapper.cpp DEP ${imf_obj_deps})
+add_devicelib_obj(libsycl-imf-fp64 SRC imf_wrapper_fp64.cpp DEP ${imf_obj_deps})
 
 add_fallback_devicelib(libsycl-fallback-cassert SRC fallback-cassert.cpp DEP ${crt_obj_deps})
 add_fallback_devicelib(libsycl-fallback-cstring SRC fallback-cstring.cpp DEP ${crt_obj_deps})
@@ -450,4 +116,157 @@
 add_fallback_devicelib(libsycl-fallback-complex-fp64 SRC fallback-complex-fp64.cpp DEP ${complex_obj_deps} )
 add_fallback_devicelib(libsycl-fallback-cmath SRC fallback-cmath.cpp DEP ${cmath_obj_deps})
 add_fallback_devicelib(libsycl-fallback-cmath-fp64 SRC fallback-cmath-fp64.cpp DEP ${cmath_obj_deps})
->>>>>>> caa696f0
+
+# imf fallback is different, we have many separate sources instead of single one including all functions.
+# So, we need to combine all LLVM IR to a complete one and run llvm-spirv for it.
+file(MAKE_DIRECTORY ${obj_binary_dir}/libdevice)
+set(bc_binary_dir ${obj_binary_dir}/libdevice)
+
+set(fallback-imf-src imf_utils/saturatef.cpp
+                     imf_utils/float_convert.cpp
+                     imf_utils/half_convert.cpp)
+set(fallback-imf-fp64-src imf_utils/double_convert.cpp)
+set(wrapper-imf-src imf_wrapper.cpp imf_wrapper_fp64.cpp)
+set(imf-src ${wrapper-imf-src} ${fallback-imf-src} ${fallback-imf-fp64-src})
+
+add_custom_target(imf-fallback-spv
+                  COMMAND ${llvm-spirv}
+                           ${bc_binary_dir}/fallback-imf-spir64-unknown-unknown.bc
+                           -o ${spv_binary_dir}/libsycl-fallback-imf.spv)
+add_custom_target(imf-fp64-fallback-spv
+                  COMMAND ${llvm-spirv}
+                  ${bc_binary_dir}/fallback-imf-fp64-spir64-unknown-unknown.bc
+                  -o ${spv_binary_dir}/libsycl-fallback-imf-fp64.spv)
+     
+add_dependencies(libsycldevice-spv imf-fallback-spv)
+add_dependencies(libsycldevice-spv imf-fp64-fallback-spv)
+install(FILES ${spv_binary_dir}/libsycl-fallback-imf.spv
+              ${spv_binary_dir}/libsycl-fallback-imf-fp64.spv
+        DESTINATION ${install_dest_spv}
+        COMPONENT libsycldevice)
+
+set(sycl_offload_targets sycl-spir64_x86_64-unknown-unknown
+    sycl-spir64_gen-unknown-unknown
+    sycl-spir64_fpga-unknown-unknown
+    sycl-spir64-unknown-unknow
+    host-x86_64-unknown-linux-gnu)
+
+string(REPLACE ";" "," sycl_offload_targets "${sycl_offload_targets}")
+set(imf-offload-inputs ${bc_binary_dir}/fallback-imf-spir64-unknown-unknown.bc
+                       ${bc_binary_dir}/fallback-imf-spir64_x86_64-unknown-unknown.bc
+                       ${bc_binary_dir}/fallback-imf-spir64_gen-unknown-unknown.bc
+                       ${bc_binary_dir}/fallback-imf-spir64_fpga-unknown-unknown.bc
+                       ${bc_binary_dir}/fallback-imf-dummy-host.bc)
+string(REPLACE ";" "," imf-offload-inputs "${imf-offload-inputs}")
+add_custom_target(imf-fallback-obj
+                 COMMAND ${clang-offload-bundler} -type=o -targets=${sycl_offload_targets}
+                 -outputs=${obj_binary_dir}/libsycl-fallback-imf.${lib-suffix}
+                 -inputs=${imf-offload-inputs})
+
+add_dependencies(libsycldevice-obj imf-fallback-obj)
+
+set(imf-fp64-offload-inputs ${bc_binary_dir}/fallback-imf-fp64-spir64-unknown-unknown.bc
+                            ${bc_binary_dir}/fallback-imf-fp64-spir64_x86_64-unknown-unknown.bc
+                            ${bc_binary_dir}/fallback-imf-fp64-spir64_gen-unknown-unknown.bc
+                            ${bc_binary_dir}/fallback-imf-fp64-spir64_fpga-unknown-unknown.bc
+                            ${bc_binary_dir}/fallback-imf-fp64-dummy-host.bc)
+string(REPLACE ";" "," imf-fp64-offload-inputs "${imf-fp64-offload-inputs}")
+add_custom_target(imf-fp64-fallback-obj
+                 COMMAND ${clang-offload-bundler} -type=o -targets=${sycl_offload_targets}
+                 -outputs=${obj_binary_dir}/libsycl-fallback-imf-fp64.${lib-suffix}
+                 -inputs=${imf-fp64-offload-inputs})
+
+add_dependencies(libsycldevice-obj imf-fp64-fallback-obj)
+
+install(FILES ${obj_binary_dir}/libsycl-fallback-imf.${lib-suffix}
+              ${obj_binary_dir}/libsycl-fallback-imf-fp64.${lib-suffix}
+        DESTINATION ${install_dest_lib}
+        COMPONENT libsycldevice)
+
+function(add_devicelib_bc src_file sycl_target)
+  cmake_parse_arguments(BC "" "" "DEPS;DEPED" ${ARGN})
+  get_filename_component(fn ${src_file} NAME_WE)
+  set(temp_bc_fn ${fn}-${sycl_target}.bc)
+  set(devicelib-bc ${bc_binary_dir}/${temp_bc_fn})
+  if(sycl_target STREQUAL "dummy-host")
+    set(bc_compile_flags -c -emit-llvm)
+  elseif(sycl_target STREQUAL "host")
+    set(bc_compile_flags -c -emit-llvm -D__LIBDEVICE_HOST_IMPL__)
+  else()
+    set(bc_compile_flags -fsycl -fsycl-device-only -fsycl-targets=${sycl_target})
+  endif()
+  add_custom_command(OUTPUT ${devicelib-bc}
+                     COMMAND ${clang} ${bc_compile_flags}
+                             ${CMAKE_CURRENT_SOURCE_DIR}/${src_file}
+                             -o ${devicelib-bc}
+                     MAIN_DEPENDENCY ${src_file}
+                     DEPENDS ${BC_DEPS}
+                     VERBATIM)
+  add_custom_target(${temp_bc_fn} DEPENDS ${devicelib-bc})
+  add_dependencies(${BC_DEPED} ${temp_bc_fn})
+endfunction()
+
+function(merge_devicelib_bc bc_filename sycl_target)
+  cmake_parse_arguments(FBC  "" "" "SRCS;DEPS;DEPED" ${ARGN})
+  set(bc_file_list)
+  foreach(src ${FBC_SRCS})
+    get_filename_component(fn ${src} NAME_WE)
+    set(temp_bc_fn ${fn}-${sycl_target}.bc)
+    list(APPEND bc_file_list ${bc_binary_dir}/${temp_bc_fn})
+  endforeach()
+  set(bc_target ${bc_filename}-${sycl_target})
+  add_custom_target(${bc_target}
+                    COMMAND ${llvm-link} ${bc_file_list} -o ${bc_binary_dir}/${bc_target}.bc
+                    VERBATIM)
+  foreach(src ${FBC_SRCS})
+    add_devicelib_bc(${src} ${sycl_target}
+                  DEPS ${FBC_DEPS}
+                  DEPED ${bc_target})
+  endforeach()
+  foreach(deped ${FBC_DEPED})
+    add_dependencies(${deped} ${bc_target})
+  endforeach()
+endfunction()
+
+set(imf_sycl_targets spir64_x86_64-unknown-unknown
+    spir64_gen-unknown-unknown
+    spir64_fpga-unknown-unknown
+    spir64-unknown-unknown
+    dummy-host)
+
+foreach(imf_target ${imf_sycl_targets})
+  if(imf_target STREQUAL "spir64-unknown-unknown")
+    set(deped_list imf-fallback-obj imf-fallback-spv)
+    set(deped64_list imf-fp64-fallback-obj imf-fp64-fallback-spv)
+  else()
+    set(deped_list imf-fallback-obj)
+    set(deped64_list imf-fp64-fallback-obj)
+  endif()
+  merge_devicelib_bc(fallback-imf ${imf_target}
+                     SRCS ${fallback-imf-src}
+                     DEPS ${imf_obj_deps}
+                     DEPED ${deped_list})
+
+  merge_devicelib_bc(fallback-imf-fp64 ${imf_target}
+                     SRCS ${fallback-imf-fp64-src}
+                     DEPS ${imf_obj_deps}
+                     DEPED ${deped64_list})
+endforeach()
+
+add_custom_target(imf-host-obj
+                  COMMAND ${llc} -filetype=obj
+                          ${bc_binary_dir}/imf-host.bc -o
+                          ${bc_binary_dir}/imf-host.${lib-suffix}
+                  COMMAND ${llvm-ar} rcs ${obj_binary_dir}/${devicelib_host_static} ${bc_binary_dir}/imf-host.${lib-suffix}
+                  VERBATIM)
+
+add_dependencies(libsycldevice imf-host-obj)
+
+install(FILES ${obj_binary_dir}/${devicelib_host_static}
+        DESTINATION ${install_dest_lib}
+        COMPONENT libsycldevice)
+
+merge_devicelib_bc(imf host
+                   SRCS ${imf-src}
+                   DEPS ${imf_obj_deps}
+                   DEPED imf-host-obj)