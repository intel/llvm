set(obj_binary_dir "${CMAKE_LIBRARY_OUTPUT_DIRECTORY}")
set(obj-new-offload_binary_dir "${CMAKE_LIBRARY_OUTPUT_DIRECTORY}")
if (MSVC)
  set(obj-suffix obj)
  set(obj-new-offload-suffix new.obj)
  set(spv_binary_dir "${CMAKE_RUNTIME_OUTPUT_DIRECTORY}")
  set(install_dest_spv bin)
  set(devicelib_host_static_obj sycl-devicelib-host.lib)
  set(devicelib_host_static_obj-new-offload sycl-devicelib-host.new.lib)
else()
  set(obj-suffix o)
  set(obj-new-offload-suffix new.o)
  set(spv_binary_dir "${CMAKE_LIBRARY_OUTPUT_DIRECTORY}")
  set(install_dest_spv lib${LLVM_LIBDIR_SUFFIX})
  set(devicelib_host_static_obj libsycl-devicelib-host.a)
  set(devicelib_host_static_obj-new-offload libsycl-devicelib-host.new.a)
endif()
set(spv-suffix spv)
set(bc-suffix bc)
set(bc_binary_dir "${CMAKE_LIBRARY_OUTPUT_DIRECTORY}")
set(install_dest_obj lib${LLVM_LIBDIR_SUFFIX})
set(install_dest_obj-new-offload lib${LLVM_LIBDIR_SUFFIX})
set(install_dest_bc lib${LLVM_LIBDIR_SUFFIX})

set(clang $<TARGET_FILE:clang>)
set(llvm-ar $<TARGET_FILE:llvm-ar>)
set(llvm-link $<TARGET_FILE:llvm-link>)
set(llvm-opt $<TARGET_FILE:opt>)

string(CONCAT sycl_targets_opt
  "-fsycl-targets="
  "spir64_x86_64-unknown-unknown,"
  "spir64_gen-unknown-unknown,"
  "spir64_fpga-unknown-unknown,"
  "spir64-unknown-unknown,"
  "spirv64-unknown-unknown")

string(CONCAT sycl_pvc_target_opt
  "-fsycl-targets="
  "intel_gpu_pvc")

string(CONCAT sycl_cpu_target_opt
  "-fsycl-targets="
  "spir64_x86_64-unknown-unknown")

string(CONCAT sycl_dg2_target_opt
  "-fsycl-targets="
  "spir64_gen-unknown-unknown")

set(compile_opts
  # suppress an error about SYCL_EXTERNAL being used for
  # a function with a raw pointer parameter.
  -Wno-sycl-strict
  # Disable warnings for the host compilation, where
  # we declare all functions as 'static'.
  -Wno-undefined-internal
  -sycl-std=2020
  )

set(SYCL_LIBDEVICE_GCC_TOOLCHAIN "" CACHE PATH "Path to GCC installation")

if (NOT SYCL_LIBDEVICE_GCC_TOOLCHAIN STREQUAL "")
  list(APPEND compile_opts "--gcc-toolchain=${SYCL_LIBDEVICE_GCC_TOOLCHAIN}")
endif()

if (WIN32)
  list(APPEND compile_opts -D_ALLOW_RUNTIME_LIBRARY_MISMATCH)
  list(APPEND compile_opts -D_ALLOW_ITERATOR_DEBUG_LEVEL_MISMATCH)
endif()

add_custom_target(libsycldevice)

set(filetypes obj obj-new-offload spv bc)

foreach(filetype IN LISTS filetypes)
  add_custom_target(libsycldevice-${filetype})
  add_dependencies(libsycldevice libsycldevice-${filetype})
endforeach()

# For NVPTX and AMDGCN each device libary is compiled into a single bitcode
# file and all files created this way are linked into one large bitcode
# library.
# Additional compilation options are needed for compiling each device library.
set(devicelib_arch)
if ("NVPTX" IN_LIST LLVM_TARGETS_TO_BUILD)
  list(APPEND devicelib_arch nvptx64-nvidia-cuda)
  set(compile_opts_nvptx64-nvidia-cuda "-fsycl-targets=nvptx64-nvidia-cuda"
  "-Xsycl-target-backend" "--cuda-gpu-arch=sm_50" "-nocudalib")
  set(opt_flags_nvptx64-nvidia-cuda "-O3" "--nvvm-reflect-enable=false")
endif()
if("AMDGPU" IN_LIST LLVM_TARGETS_TO_BUILD)
  list(APPEND devicelib_arch amdgcn-amd-amdhsa)
  set(compile_opts_amdgcn-amd-amdhsa "-nogpulib" "-fsycl-targets=amdgcn-amd-amdhsa"
  "-Xsycl-target-backend" "--offload-arch=gfx940")
  set(opt_flags_amdgcn-amd-amdhsa "-O3" "--amdgpu-oclc-reflect-enable=false")
endif()


set(spv_device_compile_opts -fsycl-device-only -fsycl-device-obj=spirv)
set(bc_device_compile_opts -fsycl-device-only -fsycl-device-obj=llvmir)
set(obj-new-offload_device_compile_opts -fsycl -c --offload-new-driver
  -foffload-lto=thin ${sycl_targets_opt})
set(obj_device_compile_opts -fsycl -c ${sycl_targets_opt})

# Compiles and installs a single device library.
#
# Arguments:
# * FILETYPE <string>
#     Specifies the output file type of the compilation and its repsective
#     installation directory.
#     Adds a new target that the libsycldevice-FILETYPE target will depend on.
# * SRC <string> ...
#    Source code files needed for the compilation.
# * EXTRA_OPTS <string> ...
#     List of extra compiler options to use.
#     Note that the ones specified by the compile_opts var are always used.
# * DEPENDENCIES <string> ...
#     List of extra dependencies to inject
#
# Depends on the clang target for compiling.
function(compile_lib filename)
  cmake_parse_arguments(ARG
    ""
    "FILETYPE"
    "SRC;EXTRA_OPTS;DEPENDENCIES"
    ${ARGN})
    set(compile_opt_list ${compile_opts}
                         ${${ARG_FILETYPE}_device_compile_opts}
                         ${ARG_EXTRA_OPTS})
    compile_lib_ext(${filename}
      FILETYPE ${ARG_FILETYPE}
      SRC ${ARG_SRC}
      DEPENDENCIES ${ARG_DEPENDENCIES}
      OPTS ${compile_opt_list})
endfunction()

function(compile_lib_ext filename)
  cmake_parse_arguments(ARG
    ""
    "FILETYPE"
    "SRC;OPTS;DEPENDENCIES"
    ${ARGN})

  set(devicelib-file
    ${${ARG_FILETYPE}_binary_dir}/${filename}.${${ARG_FILETYPE}-suffix})

  add_custom_command(
    OUTPUT ${devicelib-file}
    COMMAND ${clang} ${ARG_OPTS}
            ${CMAKE_CURRENT_SOURCE_DIR}/${ARG_SRC} -o ${devicelib-file}
    MAIN_DEPENDENCY ${ARG_SRC}
    DEPENDS ${ARG_DEPENDENCIES}
    VERBATIM
  )
  set(devicelib-${ARG_FILETYPE}-target ${filename}-${ARG_FILETYPE})
  add_custom_target(${devicelib-${ARG_FILETYPE}-target}
    DEPENDS ${devicelib-file})
  add_dependencies(libsycldevice-${ARG_FILETYPE}
    ${devicelib-${ARG_FILETYPE}-target})

  install( FILES ${devicelib-file}
           DESTINATION ${install_dest_${ARG_FILETYPE}}
           COMPONENT libsycldevice)
endfunction()

# Appends a list to a global property.
#
# Arguments:
# * PROPERTY_NAME <string>
#     The name of the property to append to.
function(append_to_property list)
  cmake_parse_arguments(ARG
    ""
    "PROPERTY_NAME"
    ""
    ${ARGN})
  get_property(new_property GLOBAL PROPERTY ${ARG_PROPERTY_NAME})
  list(APPEND new_property ${list})
  set_property(GLOBAL PROPERTY ${ARG_PROPERTY_NAME} ${new_property})
endfunction()

# Creates device libaries for all filetypes.
# Adds bitcode library files additionally for each devicelib_arch target and
# adds the created file to an arch specific global property.
#
# Arguments:
# * SRC <string> ...
#    Source code files needed for the compilation.
# * EXTRA_OPTS <string> ...
#     List of extra compiler options to use.
#     Note that the ones specified by the compile_opts var are always used.
# * DEPENDENCIES <string> ...
#     List of extra dependencies to inject
#
# Depends on the clang target for compiling.
function(add_devicelibs filename)
  cmake_parse_arguments(ARG
    ""
    ""
    "SRC;EXTRA_OPTS;DEPENDENCIES;SKIP_ARCHS"
    ${ARGN})

  foreach(filetype IN LISTS filetypes)
    compile_lib(${filename}
      FILETYPE ${filetype}
      SRC ${ARG_SRC}
      DEPENDENCIES ${ARG_DEPENDENCIES}
      EXTRA_OPTS ${ARG_EXTRA_OPTS} ${${filetype}_device_compile_opts})
  endforeach()

  foreach(arch IN LISTS devicelib_arch)
<<<<<<< HEAD
    set(skip_idx -1)
    set(skip_arch_list ${ARG_SKIP_ARCHS})
    if (skip_arch_list)
      list(FIND skip_arch_list ${arch} skip_idx)
    endif()
    if (skip_idx EQUAL -1)
      compile_lib(${filename}-${arch}
        FILETYPE bc
        SRC ${ARG_SRC}
        DEPENDENCIES ${ARG_DEPENDENCIES}
        EXTRA_OPTS ${ARG_EXTRA_OPTS} ${bc_device_compile_opts}
                   ${compile_opts_${arch}})

      append_to_property(${bc_binary_dir}/${filename}-${arch}.bc
        PROPERTY_NAME BC_DEVICE_LIBS_${arch})
    endif()
=======
    if(arch IN_LIST ARG_SKIP_ARCHS)
      continue()
    endif()
    compile_lib(${filename}-${arch}
      FILETYPE bc
      SRC ${ARG_SRC}
      DEPENDENCIES ${ARG_DEPENDENCIES}
      EXTRA_OPTS ${ARG_EXTRA_OPTS} ${bc_device_compile_opts}
                 ${compile_opts_${arch}})

    append_to_property(${bc_binary_dir}/${filename}-${arch}.bc
      PROPERTY_NAME BC_DEVICE_LIBS_${arch})
>>>>>>> c58affd2
  endforeach()
endfunction()

# Set up the dependency lists for the libdevice libraries
set(crt_obj_deps wrapper.h device.h spirv_vars.h sycl-compiler)
set(complex_obj_deps device_complex.h device.h sycl-compiler)
set(cmath_obj_deps device_math.h device.h sycl-compiler)
set(imf_obj_deps device_imf.hpp imf_half.hpp imf_bf16.hpp imf_rounding_op.hpp imf_impl_utils.hpp device.h sycl-compiler)
set(itt_obj_deps device_itt.h spirv_vars.h device.h sycl-compiler)
set(bfloat16_obj_deps sycl-headers sycl-compiler)
if (NOT MSVC AND UR_SANITIZER_INCLUDE_DIR)
<<<<<<< HEAD
  set(sanitizer_obj_deps
    device.h atomic.hpp spirv_vars.h spirv_decls.hpp
    ${UR_SANITIZER_INCLUDE_DIR}/asan_libdevice.hpp
    include/sanitizer_utils.hpp
=======
  set(asan_obj_deps
    device.h atomic.hpp spirv_vars.h
    ${UR_SANITIZER_INCLUDE_DIR}/asan/asan_libdevice.hpp
    include/asan_rtl.hpp
>>>>>>> c58affd2
    include/spir_global_var.hpp
    sycl-compiler)

  set(sanitizer_generic_compile_opts ${compile_opts}
                            -fno-sycl-instrument-device-code
                            -I${UR_SANITIZER_INCLUDE_DIR}
                            -I${CMAKE_CURRENT_SOURCE_DIR})

  set(asan_pvc_compile_opts_obj -fsycl -c
                                ${sanitizer_generic_compile_opts}
                                ${sycl_pvc_target_opt}
                                -D__LIBDEVICE_PVC__)

  set(asan_cpu_compile_opts_obj -fsycl -c
                                ${sanitizer_generic_compile_opts}
                                ${sycl_cpu_target_opt}
                                -D__LIBDEVICE_CPU__)

  set(asan_dg2_compile_opts_obj -fsycl -c
                                ${sanitizer_generic_compile_opts}
                                ${sycl_dg2_target_opt}
                                -D__LIBDEVICE_DG2__)

  set(asan_pvc_compile_opts_bc  ${bc_device_compile_opts}
                                ${sanitizer_generic_compile_opts}
                                -D__LIBDEVICE_PVC__)

  set(asan_cpu_compile_opts_bc  ${bc_device_compile_opts}
                                ${sanitizer_generic_compile_opts}
                                -D__LIBDEVICE_CPU__)

  set(asan_dg2_compile_opts_bc  ${bc_device_compile_opts}
                                ${sanitizer_generic_compile_opts}
                                -D__LIBDEVICE_DG2__)

  set(asan_pvc_compile_opts_obj-new-offload -fsycl -c --offload-new-driver
                                            -foffload-lto=thin
                                            ${sanitizer_generic_compile_opts}
                                            ${sycl_pvc_target_opt}
                                            -D__LIBDEVICE_PVC__)

  set(asan_cpu_compile_opts_obj-new-offload -fsycl -c --offload-new-driver
                                            -foffload-lto=thin
                                            ${sanitizer_generic_compile_opts}
                                            ${sycl_cpu_target_opt}
                                            -D__LIBDEVICE_CPU__)

  set(asan_dg2_compile_opts_obj-new-offload -fsycl -c --offload-new-driver
                                            -foffload-lto=thin
                                            ${sanitizer_generic_compile_opts}
                                            ${sycl_dg2_target_opt}
                                            -D__LIBDEVICE_DG2__)
endif()
set(gsort_obj_deps device.h spirv_decls.hpp spirv_vars.h group_helper.hpp sort_helper.hpp sycl-compiler)

if("native_cpu" IN_LIST SYCL_ENABLE_BACKENDS)
  if (NOT DEFINED NATIVE_CPU_DIR)
    message( FATAL_ERROR "Undefined UR variable NATIVE_CPU_DIR. The name may have changed." )
  endif()
  # Include NativeCPU UR adapter path to enable finding header file with state struct.
  # libsycl-nativecpu_utils is only needed as BC file by NativeCPU.
  # Todo: add versions for other targets (for cross-compilation)
  compile_lib(libsycl-nativecpu_utils
    FILETYPE bc
    SRC nativecpu_utils.cpp
    DEPENDENCIES ${itt_obj_deps}
    EXTRA_OPTS -I ${NATIVE_CPU_DIR} -fsycl-targets=native_cpu -fsycl-device-only
               -fsycl-device-obj=llvmir)
endif()

# Add all device libraries for each filetype except for the Intel math function
# ones.
add_devicelibs(libsycl-itt-stubs
  SRC itt_stubs.cpp
  DEPENDENCIES ${itt_obj_deps})
add_devicelibs(libsycl-itt-compiler-wrappers
  SRC itt_compiler_wrappers.cpp
  DEPENDENCIES ${itt_obj_deps})
add_devicelibs(libsycl-itt-user-wrappers
  SRC itt_user_wrappers.cpp
  DEPENDENCIES ${itt_obj_deps})

add_devicelibs(libsycl-crt
  SRC crt_wrapper.cpp
  DEPENDENCIES ${crt_obj_deps})
add_devicelibs(libsycl-complex
  SRC complex_wrapper.cpp
  DEPENDENCIES ${complex_obj_deps})
add_devicelibs(libsycl-complex-fp64
  SRC complex_wrapper_fp64.cpp
  DEPENDENCIES ${complex_obj_deps} )
add_devicelibs(libsycl-cmath
  SRC cmath_wrapper.cpp
  DEPENDENCIES ${cmath_obj_deps})
add_devicelibs(libsycl-cmath-fp64
  SRC cmath_wrapper_fp64.cpp
  DEPENDENCIES ${cmath_obj_deps} )
add_devicelibs(libsycl-imf
  SRC imf_wrapper.cpp
  DEPENDENCIES ${imf_obj_deps})
add_devicelibs(libsycl-imf-fp64
  SRC imf_wrapper_fp64.cpp
  DEPENDENCIES ${imf_obj_deps})
add_devicelibs(libsycl-imf-bf16
  SRC imf_wrapper_bf16.cpp
  DEPENDENCIES ${imf_obj_deps})
add_devicelibs(libsycl-bfloat16
  SRC bfloat16_wrapper.cpp
  DEPENDENCIES ${cmath_obj_deps})
if(MSVC)
  add_devicelibs(libsycl-msvc-math
    SRC msvc_math.cpp
    DEPENDENCIES ${cmath_obj_deps})
else()
  if(UR_SANITIZER_INCLUDE_DIR)
    # asan jit
    add_devicelibs(libsycl-asan
      SRC sanitizer/asan_rtl.cpp
      DEPENDENCIES ${asan_obj_deps}
      SKIP_ARCHS nvptx64-nvidia-cuda
                 amdgcn-amd-amdhsa
      EXTRA_OPTS -fno-sycl-instrument-device-code
                 -I${UR_SANITIZER_INCLUDE_DIR}
                 -I${CMAKE_CURRENT_SOURCE_DIR})

    # asan aot
    set(asan_filetypes obj obj-new-offload bc)
    set(asan_devicetypes pvc cpu dg2)

    foreach(asan_ft IN LISTS asan_filetypes)
      foreach(asan_device IN LISTS asan_devicetypes)
        compile_lib_ext(libsycl-asan-${asan_device}
                        SRC sanitizer/asan_rtl.cpp
                        FILETYPE ${asan_ft}
                        DEPENDENCIES ${asan_obj_deps}
                        OPTS ${asan_${asan_device}_compile_opts_${asan_ft}})
      endforeach()
    endforeach()
  endif()
endif()

add_devicelibs(libsycl-fallback-cassert
  SRC fallback-cassert.cpp
  DEPENDENCIES ${crt_obj_deps}
  EXTRA_OPTS -fno-sycl-instrument-device-code)
add_devicelibs(libsycl-fallback-cstring
  SRC fallback-cstring.cpp
  DEPENDENCIES ${crt_obj_deps})
add_devicelibs(libsycl-fallback-complex
  SRC fallback-complex.cpp
  DEPENDENCIES ${complex_obj_deps})
add_devicelibs(libsycl-fallback-complex-fp64
  SRC fallback-complex-fp64.cpp
  DEPENDENCIES ${complex_obj_deps})
add_devicelibs(libsycl-fallback-cmath
  SRC fallback-cmath.cpp
  DEPENDENCIES ${cmath_obj_deps})
add_devicelibs(libsycl-fallback-cmath-fp64
  SRC fallback-cmath-fp64.cpp
  DEPENDENCIES ${cmath_obj_deps})
add_devicelibs(libsycl-fallback-bfloat16
  SRC fallback-bfloat16.cpp
  DEPENDENCIES ${bfloat16_obj_deps})
add_devicelibs(libsycl-native-bfloat16
  SRC bfloat16_wrapper.cpp
  DEPENDENCIES ${bfloat16_obj_deps})
add_devicelibs(libsycl-fallback-gsort
  SRC fallback-gsort.cpp
  DEPENDENCIES ${gsort_obj_deps}
  EXTRA_OPTS -fno-sycl-instrument-device-code
  SKIP_ARCHS amdgcn-amd-amdhsa)

# Create dependency and source lists for Intel math function libraries.
file(MAKE_DIRECTORY ${obj_binary_dir}/libdevice)
set(imf_fallback_src_dir ${obj_binary_dir}/libdevice)
set(imf_src_dir ${CMAKE_CURRENT_SOURCE_DIR})
set(imf_fallback_fp32_deps device.h device_imf.hpp imf_half.hpp imf_rounding_op.hpp imf_impl_utils.hpp
                           imf_utils/integer_misc.cpp
                           imf_utils/float_convert.cpp
                           imf_utils/half_convert.cpp
                           imf_utils/simd_emulate.cpp
                           imf_utils/fp32_round.cpp
                           imf/imf_inline_fp32.cpp
                           imf/imf_fp32_dl.cpp)
set(imf_fallback_fp64_deps device.h device_imf.hpp imf_half.hpp imf_rounding_op.hpp imf_impl_utils.hpp
                           imf_utils/double_convert.cpp imf_utils/fp64_round.cpp
                           imf/imf_inline_fp64.cpp
                           imf/imf_fp64_dl.cpp)
set(imf_fallback_bf16_deps device.h device_imf.hpp imf_bf16.hpp
                           imf_utils/bfloat16_convert.cpp
                           imf/imf_inline_bf16.cpp)

set(imf_fp32_fallback_src ${imf_fallback_src_dir}/imf_fp32_fallback.cpp)
set(imf_fp64_fallback_src ${imf_fallback_src_dir}/imf_fp64_fallback.cpp)
set(imf_bf16_fallback_src ${imf_fallback_src_dir}/imf_bf16_fallback.cpp)

set(imf_host_cxx_flags -c
  -D__LIBDEVICE_HOST_IMPL__
)

macro(mangle_name str output)
  string(STRIP "${str}" strippedStr)
  string(REGEX REPLACE "^/" "" strippedStr "${strippedStr}")
  string(REGEX REPLACE "^-+" "" strippedStr "${strippedStr}")
  string(REGEX REPLACE "-+$" "" strippedStr "${strippedStr}")
  string(REPLACE "-" "_" strippedStr "${strippedStr}")
  string(REPLACE "=" "_EQ_" strippedStr "${strippedStr}")
  string(REPLACE "+" "X" strippedStr "${strippedStr}")
  string(TOUPPER "${strippedStr}" ${output})
endmacro()

# Add a list of flags to 'imf_host_cxx_flags'.
macro(add_imf_host_cxx_flags_compile_flags)
  foreach(f ${ARGN})
    list(APPEND imf_host_cxx_flags ${f})
  endforeach()
endmacro()

# If 'condition' is true then add the specified list of flags to
# 'imf_host_cxx_flags'
macro(add_imf_host_cxx_flags_compile_flags_if condition)
  if (${condition})
    add_imf_host_cxx_flags_compile_flags(${ARGN})
  endif()
endmacro()

# For each specified flag, add that flag to 'imf_host_cxx_flags' if the
# flag is supported by the C++ compiler.
macro(add_imf_host_cxx_flags_compile_flags_if_supported)
  foreach(flag ${ARGN})
      mangle_name("${flag}" flagname)
      check_cxx_compiler_flag("${flag}" "CXX_SUPPORTS_${flagname}_FLAG")
      add_imf_host_cxx_flags_compile_flags_if(CXX_SUPPORTS_${flagname}_FLAG ${flag})
  endforeach()
endmacro()


if (NOT WIN32)
  list(APPEND imf_host_cxx_flags -fPIC)
  add_imf_host_cxx_flags_compile_flags_if_supported("-fcf-protection=full")
endif()

set(obj-new-offload_host_compile_opts ${imf_host_cxx_flags} --offload-new-driver
  -foffload-lto=thin)
set(obj_host_compile_opts ${imf_host_cxx_flags})

foreach(datatype IN ITEMS fp32 fp64 bf16)
  string(TOUPPER ${datatype} upper_datatype)

  add_custom_command(
    OUTPUT ${imf_${datatype}_fallback_src}
    COMMAND ${CMAKE_COMMAND}
            -D SRC_DIR=${imf_src_dir}
            -D DEST_DIR=${imf_fallback_src_dir}
            -D IMF_TARGET=${upper_datatype}
            -P ${CMAKE_CURRENT_SOURCE_DIR}/cmake/modules/ImfSrcConcate.cmake
    DEPENDS ${imf_fallback_${datatype}_deps})

  add_custom_target(get_imf_fallback_${datatype}
     DEPENDS ${imf_${datatype}_fallback_src})
endforeach()

# Adds Intel math functions libraries.
#
# Arguments:
# * SRC <string> ...
#    Source code files needed for the compilation.
# * DIR <string>
#    The directory where the output file should be located in.
# * FTYPE <string>
#    Filetype of the output library file (e.g. 'bc').
# * DTYPE <string>
#   The datatype of the library, which determines the input source
#   and dependencies of the compilation command.
# * TGT_NAME <string>
#   Name of the new target that depends on the compilation of the library.
# * EXTRA_OPTS <string> ...
#     List of extra compiler options to use.
#     Note that the ones specified by the compile_opts var are always used.
#
# Depends on the clang target for compiling.
function(add_lib_imf name)
  cmake_parse_arguments(ARG
    ""
    "DIR;FTYPE;DTYPE;TGT_NAME"
    "EXTRA_OPTS"
    ${ARGN})

  add_custom_command(
    OUTPUT ${ARG_DIR}/${name}.${${ARG_FTYPE}-suffix}
    COMMAND ${clang} ${compile_opts} ${ARG_EXTRA_OPTS}
            -I ${CMAKE_CURRENT_SOURCE_DIR}/imf
            ${imf_${ARG_DTYPE}_fallback_src}
            -o
            ${ARG_DIR}/${name}.${${ARG_FTYPE}-suffix}
            DEPENDS ${imf_fallback_${ARG_DTYPE}_deps}
            get_imf_fallback_${ARG_DTYPE} sycl-compiler
    VERBATIM)

  add_custom_target(${ARG_TGT_NAME}
    DEPENDS ${ARG_DIR}/${name}.${${ARG_FTYPE}-suffix})

  add_dependencies(libsycldevice-${ARG_FTYPE} ${ARG_TGT_NAME})
endfunction()

# Add device fallback imf libraries for the SPIRV targets and all filetypes.
foreach(dtype IN ITEMS bf16 fp32 fp64)
  foreach(ftype IN LISTS filetypes)
    set(libsycl_name libsycl-fallback-imf)
    if (NOT (dtype STREQUAL "fp32"))
      set(libsycl_name libsycl-fallback-imf-${dtype})
    endif()
    set(tgt_name imf_fallback_${dtype}_${ftype})

    add_lib_imf(${libsycl_name}
      DIR ${${ftype}_binary_dir}
      FTYPE ${ftype}
      DTYPE ${dtype}
      EXTRA_OPTS ${${ftype}_device_compile_opts}
      TGT_NAME ${tgt_name})
  endforeach()
endforeach()

# Add device fallback imf libraries for the NVPTX and AMD targets.
# The output files are bitcode.
foreach(arch IN LISTS devicelib_arch)
  foreach(dtype IN ITEMS bf16 fp32 fp64)
    set(tgt_name imf_fallback_${dtype}_bc_${arch})

    add_lib_imf(libsycl-fallback-imf-${arch}-${dtype}
      ARCH ${arch}
      DIR ${bc_binary_dir}
      FTYPE bc
      DTYPE ${dtype}
      EXTRA_OPTS ${bc_device_compile_opts} ${compile_opts_${arch}}
      TGT_NAME ${tgt_name})

    append_to_property(
      ${bc_binary_dir}/libsycl-fallback-imf-${arch}-${dtype}.${bc-suffix}
      PROPERTY_NAME ${arch})
  endforeach()
endforeach()

# Create one large bitcode file for the NVPTX and AMD targets.
# Use all the files collected in the respective global properties.
foreach(arch IN LISTS devicelib_arch)
  get_property(BC_DEVICE_LIBS_${arch} GLOBAL PROPERTY BC_DEVICE_LIBS_${arch})
  # Link the bitcode files together.
  link_bc(TARGET device_lib_device_${arch}
          RSP_DIR ${CMAKE_CURRENT_BINARY_DIR}
          INPUTS ${BC_DEVICE_LIBS_${arch}})
  set( builtins_link_lib_${arch}
    $<TARGET_PROPERTY:device_lib_device_${arch},TARGET_FILE>)
  add_dependencies(libsycldevice-bc device_lib_device_${arch})
  set( builtins_opt_lib_tgt_${arch} builtins_${arch}.opt)

  # Run the optimizer on the resulting bitcode file and call prepare_builtins
  # on it, which strips away debug and arch information.
  process_bc(devicelib-${arch}.bc
    LIB_TGT builtins_${arch}.opt
    IN_FILE ${builtins_link_lib_${arch}}
    OUT_DIR ${bc_binary_dir}
    OPT_FLAGS ${opt_flags_${arch}}
    DEPENDENCIES device_lib_device_${arch})
  add_dependencies(libsycldevice-bc prepare-devicelib-${arch}.bc)
  set(complete_${arch}_libdev
    $<TARGET_PROPERTY:prepare-devicelib-${arch}.bc,TARGET_FILE>)
  install( FILES ${complete_${arch}_libdev}
           DESTINATION ${install_dest_bc}
           COMPONENT libsycldevice)
endforeach()

# Add host device imf libraries for obj and new offload objects.
foreach(dtype IN ITEMS bf16 fp32 fp64)
  foreach(ftype IN ITEMS obj obj-new-offload)
    set(tgt_name imf_fallback_${dtype}_host_${ftype})

    add_lib_imf(fallback-imf-${dtype}-host
      DIR ${${ftype}_binary_dir}
      FTYPE ${ftype}
      DTYPE ${dtype}
      EXTRA_OPTS ${${ftype}_host_compile_opts}
      TGT_NAME ${tgt_name})

    set(wrapper_name imf_wrapper.cpp)
    if (NOT ("${dtype}" STREQUAL "fp32"))
      set(wrapper_name imf_wrapper_${dtype}.cpp)
    endif()
    add_custom_command(
      OUTPUT ${${ftype}_binary_dir}/imf-${dtype}-host.${${ftype}-suffix}
      COMMAND ${clang} ${${ftype}_host_compile_opts}
              ${CMAKE_CURRENT_SOURCE_DIR}/${wrapper_name}
              -o ${${ftype}_binary_dir}/imf-${dtype}-host.${${ftype}-suffix}
      MAIN_DEPENDENCY ${CMAKE_CURRENT_SOURCE_DIR}/${wrapper_name}
      DEPENDS ${imf_obj_deps}
      VERBATIM)

    add_custom_target(imf_${dtype}_host_${ftype} DEPENDS
      ${obj_binary_dir}/imf-${dtype}-host.${${ftype}-suffix})
  endforeach()
endforeach()

foreach(ftype IN ITEMS obj obj-new-offload)
  add_custom_target(imf_host_${ftype}
    DEPENDS ${${ftype}_binary_dir}/${devicelib_host_static_${ftype}})
  add_custom_command(
    OUTPUT ${${ftype}_binary_dir}/${devicelib_host_static_${ftype}}
    COMMAND ${llvm-ar} rcs
            ${${ftype}_binary_dir}/${devicelib_host_static_${ftype}}
            ${${ftype}_binary_dir}/imf-fp32-host.${${ftype}-suffix}
            ${${ftype}_binary_dir}/fallback-imf-fp32-host.${${ftype}-suffix}
            ${${ftype}_binary_dir}/imf-fp64-host.${${ftype}-suffix}
            ${${ftype}_binary_dir}/fallback-imf-fp64-host.${${ftype}-suffix}
            ${${ftype}_binary_dir}/imf-bf16-host.${${ftype}-suffix}
            ${${ftype}_binary_dir}/fallback-imf-bf16-host.${${ftype}-suffix}
    DEPENDS imf_fp32_host_${ftype} imf_fallback_fp32_host_${ftype}
    DEPENDS imf_fp64_host_${ftype} imf_fallback_fp64_host_${ftype}
    DEPENDS imf_bf16_host_${ftype} imf_fallback_bf16_host_${ftype}
    DEPENDS sycl-compiler
    VERBATIM)
  add_dependencies(libsycldevice-obj imf_host_${ftype})

  install( FILES ${obj_binary_dir}/${devicelib_host_static_${ftype}}
           DESTINATION ${install_dest_obj}
           COMPONENT libsycldevice)
endforeach()

foreach(ftype IN LISTS filetypes)
  install(
    FILES ${${ftype}_binary_dir}/libsycl-fallback-imf.${${ftype}-suffix}
          ${${ftype}_binary_dir}/libsycl-fallback-imf-fp64.${${ftype}-suffix}
          ${${ftype}_binary_dir}/libsycl-fallback-imf-bf16.${${ftype}-suffix}
    DESTINATION ${install_dest_${ftype}}
    COMPONENT libsycldevice)
endforeach()
<|MERGE_RESOLUTION|>--- conflicted
+++ resolved
@@ -209,24 +209,6 @@
   endforeach()
 
   foreach(arch IN LISTS devicelib_arch)
-<<<<<<< HEAD
-    set(skip_idx -1)
-    set(skip_arch_list ${ARG_SKIP_ARCHS})
-    if (skip_arch_list)
-      list(FIND skip_arch_list ${arch} skip_idx)
-    endif()
-    if (skip_idx EQUAL -1)
-      compile_lib(${filename}-${arch}
-        FILETYPE bc
-        SRC ${ARG_SRC}
-        DEPENDENCIES ${ARG_DEPENDENCIES}
-        EXTRA_OPTS ${ARG_EXTRA_OPTS} ${bc_device_compile_opts}
-                   ${compile_opts_${arch}})
-
-      append_to_property(${bc_binary_dir}/${filename}-${arch}.bc
-        PROPERTY_NAME BC_DEVICE_LIBS_${arch})
-    endif()
-=======
     if(arch IN_LIST ARG_SKIP_ARCHS)
       continue()
     endif()
@@ -236,10 +218,8 @@
       DEPENDENCIES ${ARG_DEPENDENCIES}
       EXTRA_OPTS ${ARG_EXTRA_OPTS} ${bc_device_compile_opts}
                  ${compile_opts_${arch}})
-
-    append_to_property(${bc_binary_dir}/${filename}-${arch}.bc
-      PROPERTY_NAME BC_DEVICE_LIBS_${arch})
->>>>>>> c58affd2
+      append_to_property(${bc_binary_dir}/${filename}-${arch}.bc
+        PROPERTY_NAME BC_DEVICE_LIBS_${arch})
   endforeach()
 endfunction()
 
@@ -251,17 +231,10 @@
 set(itt_obj_deps device_itt.h spirv_vars.h device.h sycl-compiler)
 set(bfloat16_obj_deps sycl-headers sycl-compiler)
 if (NOT MSVC AND UR_SANITIZER_INCLUDE_DIR)
-<<<<<<< HEAD
-  set(sanitizer_obj_deps
+  set(asan_obj_deps
     device.h atomic.hpp spirv_vars.h spirv_decls.hpp
-    ${UR_SANITIZER_INCLUDE_DIR}/asan_libdevice.hpp
-    include/sanitizer_utils.hpp
-=======
-  set(asan_obj_deps
-    device.h atomic.hpp spirv_vars.h
     ${UR_SANITIZER_INCLUDE_DIR}/asan/asan_libdevice.hpp
     include/asan_rtl.hpp
->>>>>>> c58affd2
     include/spir_global_var.hpp
     sycl-compiler)
 
