--- conflicted
+++ resolved
@@ -159,16 +159,12 @@
 set(itt_obj_deps device_itt.h spirv_vars.h device.h sycl-compiler)
 set(bfloat16_obj_deps sycl-headers sycl-compiler)
 if (NOT MSVC)
-<<<<<<< HEAD
   set(sanitizer_obj_deps
     device.h atomic.hpp spirv_vars.h
     include/asan_libdevice.hpp
-    include/sanitizer_device_utils.hpp
+    include/sanitizer_utils.hpp
     include/spir_global_var.hpp
     sycl-compiler)
-=======
-  set(sanitizer_obj_deps device.h atomic.hpp spirv_vars.h include/sanitizer_utils.hpp include/spir_global_var.hpp sycl-compiler)
->>>>>>> ec1e92a7
 endif()
 
 add_devicelib(libsycl-itt-stubs SRC itt_stubs.cpp DEP ${itt_obj_deps})
