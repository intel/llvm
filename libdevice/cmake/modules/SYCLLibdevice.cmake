set(obj_binary_dir "${CMAKE_LIBRARY_OUTPUT_DIRECTORY}")
set(obj_new_offload_binary_dir "${CMAKE_LIBRARY_OUTPUT_DIRECTORY}")
if (MSVC)
  set(lib-suffix obj)
  set(new-offload-lib-suffix new.obj)
  set(spv_binary_dir "${CMAKE_RUNTIME_OUTPUT_DIRECTORY}")
  set(bc_binary_dir "${CMAKE_RUNTIME_OUTPUT_DIRECTORY}")
  set(install_dest_spv bin)
  set(install_dest_bc bin)
  set(devicelib_host_static sycl-devicelib-host.lib)
  set(devicelib_host_static_new_offload sycl-devicelib-host.new.lib)
else()
  set(lib-suffix o)
  set(new-offload-lib-suffix new.o)
  set(spv_binary_dir "${CMAKE_LIBRARY_OUTPUT_DIRECTORY}")
  set(bc_binary_dir "${CMAKE_LIBRARY_OUTPUT_DIRECTORY}")
  set(install_dest_spv lib${LLVM_LIBDIR_SUFFIX})
  set(install_dest_bc lib${LLVM_LIBDIR_SUFFIX})
  set(devicelib_host_static libsycl-devicelib-host.a)
  set(devicelib_host_static_new_offload libsycl-devicelib-host.new.a)
endif()
set(bc_binary_dir "${CMAKE_LIBRARY_OUTPUT_DIRECTORY}")
set(install_dest_lib lib${LLVM_LIBDIR_SUFFIX})
set(install_dest_bc lib${LLVM_LIBDIR_SUFFIX})

set(clang $<TARGET_FILE:clang>)
set(llvm-ar $<TARGET_FILE:llvm-ar>)

string(CONCAT sycl_targets_opt
  "-fsycl-targets="
  "spir64_x86_64-unknown-unknown,"
  "spir64_gen-unknown-unknown,"
  "spir64_fpga-unknown-unknown,"
  "spir64-unknown-unknown,"
  "spirv64-unknown-unknown")

set(compile_opts
  # suppress an error about SYCL_EXTERNAL being used for
  # a function with a raw pointer parameter.
  -Wno-sycl-strict
  # Disable warnings for the host compilation, where
  # we declare all functions as 'static'.
  -Wno-undefined-internal
  -sycl-std=2020
  )

set(SYCL_LIBDEVICE_GCC_TOOLCHAIN "" CACHE PATH "Path to GCC installation")

if (NOT SYCL_LIBDEVICE_GCC_TOOLCHAIN STREQUAL "")
  list(APPEND compile_opts "--gcc-toolchain=${SYCL_LIBDEVICE_GCC_TOOLCHAIN}")
endif()

if ("NVPTX" IN_LIST LLVM_TARGETS_TO_BUILD)
  string(APPEND sycl_targets_opt ",nvptx64-nvidia-cuda")
  list(APPEND compile_opts
    "-fno-sycl-libspirv"
    "-fno-bundle-offload-arch"
    "-nocudalib"
    "--cuda-gpu-arch=sm_50")
endif()

if (WIN32)
  list(APPEND compile_opts -D_ALLOW_RUNTIME_LIBRARY_MISMATCH)
  list(APPEND compile_opts -D_ALLOW_ITERATOR_DEBUG_LEVEL_MISMATCH)
endif()

add_custom_target(libsycldevice-obj)
add_custom_target(libsycldevice-obj-new-offload)
add_custom_target(libsycldevice-spv)
add_custom_target(libsycldevice-bc)

add_custom_target(libsycldevice DEPENDS
  libsycldevice-obj
<<<<<<< HEAD
  libsycldevice-spv
  libsycldevice-bc)
=======
  libsycldevice-bc
  libsycldevice-obj-new-offload
  libsycldevice-spv)
>>>>>>> e4620f6a

function(add_devicelib_obj obj_filename)
  cmake_parse_arguments(OBJ  "" "" "SRC;DEP;EXTRA_ARGS" ${ARGN})
  set(devicelib-obj-file ${obj_binary_dir}/${obj_filename}.${lib-suffix})
  add_custom_command(OUTPUT ${devicelib-obj-file}
                     COMMAND ${clang} -fsycl -c
                             ${compile_opts} ${sycl_targets_opt} ${OBJ_EXTRA_ARGS}
                             ${CMAKE_CURRENT_SOURCE_DIR}/${OBJ_SRC}
                             -o ${devicelib-obj-file}
                     MAIN_DEPENDENCY ${OBJ_SRC}
                     DEPENDS ${OBJ_DEP}
                     VERBATIM)
  set(devicelib-obj-target ${obj_filename}-obj)
  add_custom_target(${devicelib-obj-target} DEPENDS ${devicelib-obj-file})
  add_dependencies(libsycldevice-obj ${devicelib-obj-target})
  install(FILES ${devicelib-obj-file}
          DESTINATION ${install_dest_lib}
          COMPONENT libsycldevice)

  set(devicelib-obj-file-new-offload ${obj_new_offload_binary_dir}/${obj_filename}.${new-offload-lib-suffix})
  add_custom_command(OUTPUT ${devicelib-obj-file-new-offload}
                     COMMAND ${clang} -fsycl -c --offload-new-driver -foffload-lto=thin
                             ${compile_opts} ${sycl_targets_opt} ${OBJ_EXTRA_ARGS}
                             ${CMAKE_CURRENT_SOURCE_DIR}/${OBJ_SRC}
                             -o ${devicelib-obj-file-new-offload}
                     MAIN_DEPENDENCY ${OBJ_SRC}
                     DEPENDS ${OBJ_DEP}
                     VERBATIM)
  set(devicelib-obj-target-new-offload ${obj_filename}-new-offload-obj)
  add_custom_target(${devicelib-obj-target-new-offload} DEPENDS ${devicelib-obj-file-new-offload})
  add_dependencies(libsycldevice-obj ${devicelib-obj-target-new-offload})
  install(FILES ${devicelib-obj-file-new-offload}
          DESTINATION ${install_dest_lib}
          COMPONENT libsycldevice)
endfunction()

function(add_devicelib_spv spv_filename)
  cmake_parse_arguments(SPV  "" "" "SRC;DEP;EXTRA_ARGS" ${ARGN})
  set(devicelib-spv-file ${spv_binary_dir}/${spv_filename}.spv)
  add_custom_command(OUTPUT ${devicelib-spv-file}
                     COMMAND ${clang} -fsycl-device-only -fsycl-device-obj=spirv
                             ${compile_opts} ${SPV_EXTRA_ARGS}
                             ${CMAKE_CURRENT_SOURCE_DIR}/${SPV_SRC}
                             -o ${devicelib-spv-file}
                     MAIN_DEPENDENCY ${SPV_SRC}
                     DEPENDS ${SPV_DEP}
                     VERBATIM)
  set(devicelib-spv-target ${spv_filename}-spv)
  add_custom_target(${devicelib-spv-target} DEPENDS ${devicelib-spv-file})
  add_dependencies(libsycldevice-spv ${devicelib-spv-target})
  install(FILES ${devicelib-spv-file}
          DESTINATION ${install_dest_spv}
          COMPONENT libsycldevice)
endfunction()

function(add_devicelib_bc bc_filename)
  cmake_parse_arguments(BC  "" "" "SRC;DEP;EXTRA_ARGS" ${ARGN})
  set(devicelib-bc-file ${bc_binary_dir}/${bc_filename}.bc)
  add_custom_command(OUTPUT ${devicelib-bc-file}
                     COMMAND ${clang} -fsycl-device-only
                             -fsycl-device-obj=llvmir ${compile_opts}
                             ${BC_EXTRA_ARGS}
                             ${CMAKE_CURRENT_SOURCE_DIR}/${BC_SRC}
                             -o ${devicelib-bc-file}
                     MAIN_DEPENDENCY ${BC_SRC}
                     DEPENDS ${BC_DEP}
                     VERBATIM)
  set(devicelib-bc-target ${bc_filename}-bc)
  add_custom_target(${devicelib-bc-target} DEPENDS ${devicelib-bc-file})
  add_dependencies(libsycldevice-bc ${devicelib-bc-target})
  install(FILES ${devicelib-bc-file}
          DESTINATION ${install_dest_bc}
          COMPONENT libsycldevice)
endfunction()

function(add_devicelib filename)
  cmake_parse_arguments(DL "" "" "SRC;DEP;EXTRA_ARGS" ${ARGN})
  add_devicelib_spv(${filename} SRC ${DL_SRC} DEP ${DL_DEP} EXTRA_ARGS ${DL_EXTRA_ARGS})
  add_devicelib_bc(${filename} SRC ${DL_SRC} DEP ${DL_DEP} EXTRA_ARGS ${DL_EXTRA_ARGS})
  add_devicelib_obj(${filename} SRC ${DL_SRC} DEP ${DL_DEP} EXTRA_ARGS ${DL_EXTRA_ARGS})
endfunction()

set(crt_obj_deps wrapper.h device.h spirv_vars.h sycl-compiler)
set(complex_obj_deps device_complex.h device.h sycl-compiler)
set(cmath_obj_deps device_math.h device.h sycl-compiler)
set(imf_obj_deps device_imf.hpp imf_half.hpp imf_bf16.hpp imf_rounding_op.hpp imf_impl_utils.hpp device.h sycl-compiler)
set(itt_obj_deps device_itt.h spirv_vars.h device.h sycl-compiler)
set(bfloat16_obj_deps sycl-headers sycl-compiler)
if (NOT MSVC)
  set(sanitizer_obj_deps
    device.h atomic.hpp spirv_vars.h
    include/asan_libdevice.hpp
    include/sanitizer_utils.hpp
    include/spir_global_var.hpp
    sycl-compiler)
endif()

<<<<<<< HEAD
=======
if("native_cpu" IN_LIST SYCL_ENABLE_PLUGINS)
  if (NOT DEFINED NATIVE_CPU_DIR)
    message( FATAL_ERROR "Undefined UR variable NATIVE_CPU_DIR. The name may have changed." )
  endif()
  # Include NativeCPU UR adapter path to enable finding header file with state struct.
  # libsycl-nativecpu_utils is only needed as BC file by NativeCPU.
  # Todo: add versions for other targets (for cross-compilation)
  add_devicelib_bc(libsycl-nativecpu_utils SRC nativecpu_utils.cpp DEP ${itt_obj_deps} EXTRA_ARGS -I ${NATIVE_CPU_DIR} -fsycl-targets=native_cpu)
endif()

>>>>>>> e4620f6a
add_devicelib(libsycl-itt-stubs SRC itt_stubs.cpp DEP ${itt_obj_deps})
add_devicelib(libsycl-itt-compiler-wrappers SRC itt_compiler_wrappers.cpp DEP ${itt_obj_deps})
add_devicelib(libsycl-itt-user-wrappers SRC itt_user_wrappers.cpp DEP ${itt_obj_deps})

add_devicelib(libsycl-crt SRC crt_wrapper.cpp DEP ${crt_obj_deps})
add_devicelib(libsycl-complex SRC complex_wrapper.cpp DEP ${complex_obj_deps})
add_devicelib(libsycl-complex-fp64 SRC complex_wrapper_fp64.cpp DEP ${complex_obj_deps} )
add_devicelib(libsycl-cmath SRC cmath_wrapper.cpp DEP ${cmath_obj_deps})
add_devicelib(libsycl-cmath-fp64 SRC cmath_wrapper_fp64.cpp DEP ${cmath_obj_deps} )
add_devicelib(libsycl-imf SRC imf_wrapper.cpp DEP ${imf_obj_deps})
add_devicelib(libsycl-imf-fp64 SRC imf_wrapper_fp64.cpp DEP ${imf_obj_deps})
add_devicelib(libsycl-imf-bf16 SRC imf_wrapper_bf16.cpp DEP ${imf_obj_deps})
add_devicelib(libsycl-bfloat16 SRC bfloat16_wrapper.cpp DEP ${cmath_obj_deps} )
if(MSVC)
  add_devicelib(libsycl-msvc-math SRC msvc_math.cpp DEP ${cmath_obj_deps})
else()
  add_devicelib(libsycl-sanitizer SRC sanitizer_utils.cpp DEP ${sanitizer_obj_deps} EXTRA_ARGS -fno-sycl-instrument-device-code)
endif()

add_devicelib(libsycl-fallback-cassert SRC fallback-cassert.cpp DEP ${crt_obj_deps} EXTRA_ARGS -fno-sycl-instrument-device-code)
add_devicelib(libsycl-fallback-cstring SRC fallback-cstring.cpp DEP ${crt_obj_deps})
add_devicelib(libsycl-fallback-complex SRC fallback-complex.cpp DEP ${complex_obj_deps})
add_devicelib(libsycl-fallback-complex-fp64 SRC fallback-complex-fp64.cpp DEP ${complex_obj_deps} )
add_devicelib(libsycl-fallback-cmath SRC fallback-cmath.cpp DEP ${cmath_obj_deps})
add_devicelib(libsycl-fallback-cmath-fp64 SRC fallback-cmath-fp64.cpp DEP ${cmath_obj_deps})
add_devicelib(libsycl-fallback-bfloat16 SRC fallback-bfloat16.cpp DEP ${bfloat16_obj_deps})
add_devicelib(libsycl-native-bfloat16 SRC bfloat16_wrapper.cpp DEP ${bfloat16_obj_deps})

file(MAKE_DIRECTORY ${obj_binary_dir}/libdevice)
set(imf_fallback_src_dir ${obj_binary_dir}/libdevice)
set(imf_src_dir ${CMAKE_CURRENT_SOURCE_DIR})
set(imf_fallback_fp32_deps device.h device_imf.hpp imf_half.hpp imf_rounding_op.hpp imf_impl_utils.hpp
                           imf_utils/integer_misc.cpp
                           imf_utils/float_convert.cpp
                           imf_utils/half_convert.cpp
                           imf_utils/simd_emulate.cpp
                           imf_utils/fp32_round.cpp
                           imf/imf_inline_fp32.cpp
                           imf/imf_fp32_dl.cpp)
set(imf_fallback_fp64_deps device.h device_imf.hpp imf_half.hpp imf_rounding_op.hpp imf_impl_utils.hpp
                           imf_utils/double_convert.cpp
                           imf_utils/fp64_round.cpp
                           imf/imf_inline_fp64.cpp
                           imf/imf_fp64_dl.cpp)
set(imf_fallback_bf16_deps device.h device_imf.hpp imf_bf16.hpp
                           imf_utils/bfloat16_convert.cpp
                           imf/imf_inline_bf16.cpp)

set(imf_fp32_fallback_src ${imf_fallback_src_dir}/imf_fp32_fallback.cpp)
set(imf_fp64_fallback_src ${imf_fallback_src_dir}/imf_fp64_fallback.cpp)
set(imf_bf16_fallback_src ${imf_fallback_src_dir}/imf_bf16_fallback.cpp)

set(imf_host_cxx_flags -c
  -D__LIBDEVICE_HOST_IMPL__
)

macro(mangle_name str output)
  string(STRIP "${str}" strippedStr)
  string(REGEX REPLACE "^/" "" strippedStr "${strippedStr}")
  string(REGEX REPLACE "^-+" "" strippedStr "${strippedStr}")
  string(REGEX REPLACE "-+$" "" strippedStr "${strippedStr}")
  string(REPLACE "-" "_" strippedStr "${strippedStr}")
  string(REPLACE "=" "_EQ_" strippedStr "${strippedStr}")
  string(REPLACE "+" "X" strippedStr "${strippedStr}")
  string(TOUPPER "${strippedStr}" ${output})
endmacro()

# Add a list of flags to 'imf_host_cxx_flags'.
macro(add_imf_host_cxx_flags_compile_flags)
  foreach(f ${ARGN})
    list(APPEND imf_host_cxx_flags ${f})
  endforeach()
endmacro()

# If 'condition' is true then add the specified list of flags to
# 'imf_host_cxx_flags'
macro(add_imf_host_cxx_flags_compile_flags_if condition)
  if (${condition})
    add_imf_host_cxx_flags_compile_flags(${ARGN})
  endif()
endmacro()

# For each specified flag, add that flag to 'imf_host_cxx_flags' if the
# flag is supported by the C++ compiler.
macro(add_imf_host_cxx_flags_compile_flags_if_supported)
  foreach(flag ${ARGN})
      mangle_name("${flag}" flagname)
      check_cxx_compiler_flag("${flag}" "CXX_SUPPORTS_${flagname}_FLAG")
      add_imf_host_cxx_flags_compile_flags_if(CXX_SUPPORTS_${flagname}_FLAG ${flag})
  endforeach()
endmacro()


if (NOT WIN32)
  list(APPEND imf_host_cxx_flags -fPIC)
  add_imf_host_cxx_flags_compile_flags_if_supported("-fcf-protection=full")
endif()

add_custom_command(OUTPUT ${imf_fp32_fallback_src}
                   COMMAND ${CMAKE_COMMAND} -D SRC_DIR=${imf_src_dir}
                                            -D DEST_DIR=${imf_fallback_src_dir}
                                            -D IMF_TARGET=FP32
                                            -P ${CMAKE_CURRENT_SOURCE_DIR}/cmake/modules/ImfSrcConcate.cmake
                   DEPENDS ${imf_fallback_fp32_deps})

add_custom_command(OUTPUT ${imf_fp64_fallback_src}
                   COMMAND ${CMAKE_COMMAND} -D SRC_DIR=${imf_src_dir}
                                            -D DEST_DIR=${imf_fallback_src_dir}
                                            -D IMF_TARGET=FP64
                                            -P ${CMAKE_CURRENT_SOURCE_DIR}/cmake/modules/ImfSrcConcate.cmake
                   DEPENDS ${imf_fallback_fp64_deps})

add_custom_command(OUTPUT ${imf_bf16_fallback_src}
                   COMMAND ${CMAKE_COMMAND} -D SRC_DIR=${imf_src_dir}
                                            -D DEST_DIR=${imf_fallback_src_dir}
                                            -D IMF_TARGET=BF16
                                            -P ${CMAKE_CURRENT_SOURCE_DIR}/cmake/modules/ImfSrcConcate.cmake
                   DEPENDS ${imf_fallback_bf16_deps})

add_custom_target(get_imf_fallback_fp32  DEPENDS ${imf_fp32_fallback_src})
add_custom_command(OUTPUT ${spv_binary_dir}/libsycl-fallback-imf.spv
                   COMMAND ${clang} -fsycl-device-only -fsycl-device-obj=spirv
                           ${compile_opts} -I ${CMAKE_CURRENT_SOURCE_DIR}/imf
                           ${imf_fp32_fallback_src}
                           -o ${spv_binary_dir}/libsycl-fallback-imf.spv
                   DEPENDS ${imf_fallback_fp32_deps} get_imf_fallback_fp32 sycl-compiler
                   VERBATIM)

add_custom_command(OUTPUT ${bc_binary_dir}/libsycl-fallback-imf.bc
                   COMMAND ${clang} -fsycl-device-only -fsycl-device-obj=llvmir
                           ${compile_opts} -I ${CMAKE_CURRENT_SOURCE_DIR}/imf
                           ${imf_fp32_fallback_src}
                           -o ${bc_binary_dir}/libsycl-fallback-imf.bc
                   DEPENDS ${imf_fallback_fp32_deps} get_imf_fallback_fp32
                           sycl-compiler
                   VERBATIM)

add_custom_command(OUTPUT ${obj_binary_dir}/libsycl-fallback-imf.${lib-suffix}
                   COMMAND ${clang} -fsycl -c
                           ${compile_opts} ${sycl_targets_opt}
                           ${imf_fp32_fallback_src} -I ${CMAKE_CURRENT_SOURCE_DIR}/imf
                           -o ${obj_binary_dir}/libsycl-fallback-imf.${lib-suffix}
                   DEPENDS ${imf_fallback_fp32_deps} get_imf_fallback_fp32 sycl-compiler
                   VERBATIM)

add_custom_command(OUTPUT ${obj_binary_dir}/libsycl-fallback-imf.${new-offload-lib-suffix}
                   COMMAND ${clang} -fsycl -c --offload-new-driver -foffload-lto=thin
                           ${compile_opts} ${sycl_targets_opt}
                           ${imf_fp32_fallback_src} -I ${CMAKE_CURRENT_SOURCE_DIR}/imf
                           -o ${obj_binary_dir}/libsycl-fallback-imf.${new-offload-lib-suffix}
                   DEPENDS ${imf_fallback_fp32_deps} get_imf_fallback_fp32 sycl-compiler
                   VERBATIM)

add_custom_command(OUTPUT ${obj_binary_dir}/fallback-imf-fp32-host.${lib-suffix}
                   COMMAND ${clang} ${imf_host_cxx_flags}
                           -I ${CMAKE_CURRENT_SOURCE_DIR}/imf
                           ${imf_fp32_fallback_src}
                           -o ${obj_binary_dir}/fallback-imf-fp32-host.${lib-suffix}
                   DEPENDS ${imf_fallback_fp32_deps} get_imf_fallback_fp32 sycl-compiler
                   VERBATIM)

add_custom_command(OUTPUT ${obj_binary_dir}/fallback-imf-fp32-host.${new-offload-lib-suffix}
                   COMMAND ${clang} ${imf_host_cxx_flags} --offload-new-driver -foffload-lto=thin
                           -I ${CMAKE_CURRENT_SOURCE_DIR}/imf
                           ${imf_fp32_fallback_src}
                           -o ${obj_binary_dir}/fallback-imf-fp32-host.${new-offload-lib-suffix}
                   DEPENDS ${imf_fallback_fp32_deps} get_imf_fallback_fp32 sycl-compiler
                   VERBATIM)

add_custom_target(get_imf_fallback_fp64  DEPENDS ${imf_fp64_fallback_src})
add_custom_command(OUTPUT ${spv_binary_dir}/libsycl-fallback-imf-fp64.spv
                   COMMAND ${clang} -fsycl-device-only -fsycl-device-obj=spirv
                           ${compile_opts} -I ${CMAKE_CURRENT_SOURCE_DIR}/imf
                           ${imf_fp64_fallback_src}
                           -o ${spv_binary_dir}/libsycl-fallback-imf-fp64.spv
                   DEPENDS ${imf_fallback_fp64_deps} get_imf_fallback_fp64 sycl-compiler
                   VERBATIM)

add_custom_command(OUTPUT ${bc_binary_dir}/libsycl-fallback-imf-fp64.bc
                   COMMAND ${clang} -fsycl-device-only -fsycl-device-obj=llvmir
                           ${compile_opts} -I ${CMAKE_CURRENT_SOURCE_DIR}/imf
                           ${imf_fp64_fallback_src}
                           -o ${bc_binary_dir}/libsycl-fallback-imf-fp64.bc
                   DEPENDS ${imf_fallback_fp64_deps} get_imf_fallback_fp64
                           sycl-compiler
                   VERBATIM)

add_custom_command(OUTPUT ${obj_binary_dir}/libsycl-fallback-imf-fp64.${lib-suffix}
                   COMMAND ${clang} -fsycl -c -I ${CMAKE_CURRENT_SOURCE_DIR}/imf
                           ${compile_opts} ${sycl_targets_opt}
                           ${imf_fp64_fallback_src}
                           -o ${obj_binary_dir}/libsycl-fallback-imf-fp64.${lib-suffix}
                   DEPENDS ${imf_fallback_fp64_deps} get_imf_fallback_fp64 sycl-compiler
                   VERBATIM)

add_custom_command(OUTPUT ${obj_binary_dir}/libsycl-fallback-imf-fp64.${new-offload-lib-suffix}
                   COMMAND ${clang} -fsycl -c -I ${CMAKE_CURRENT_SOURCE_DIR}/imf
                           --offload-new-driver -foffload-lto=thin
                           ${compile_opts} ${sycl_targets_opt}
                           ${imf_fp64_fallback_src}
                           -o ${obj_binary_dir}/libsycl-fallback-imf-fp64.${new-offload-lib-suffix}
                   DEPENDS ${imf_fallback_fp64_deps} get_imf_fallback_fp64 sycl-compiler
                   VERBATIM)

add_custom_command(OUTPUT ${obj_binary_dir}/fallback-imf-fp64-host.${lib-suffix}
                   COMMAND ${clang} ${imf_host_cxx_flags}
                           -I ${CMAKE_CURRENT_SOURCE_DIR}/imf
                           ${imf_fp64_fallback_src}
                           -o ${obj_binary_dir}/fallback-imf-fp64-host.${lib-suffix}
                   DEPENDS ${imf_fallback_fp64_deps} get_imf_fallback_fp64 sycl-compiler
                   VERBATIM)

add_custom_command(OUTPUT ${obj_binary_dir}/fallback-imf-fp64-host.${new-offload-lib-suffix}
                   COMMAND ${clang} ${imf_host_cxx_flags} --offload-new-driver -foffload-lto=thin
                           -I ${CMAKE_CURRENT_SOURCE_DIR}/imf
                           ${imf_fp64_fallback_src}
                           -o ${obj_binary_dir}/fallback-imf-fp64-host.${new-offload-lib-suffix}
                   DEPENDS ${imf_fallback_fp64_deps} get_imf_fallback_fp64 sycl-compiler
                   VERBATIM)

add_custom_target(get_imf_fallback_bf16  DEPENDS ${imf_bf16_fallback_src})
add_custom_command(OUTPUT ${spv_binary_dir}/libsycl-fallback-imf-bf16.spv
                   COMMAND ${clang} -fsycl-device-only -fsycl-device-obj=spirv
                           ${compile_opts} -I ${CMAKE_CURRENT_SOURCE_DIR}/imf
                           ${imf_bf16_fallback_src}
                           -o ${spv_binary_dir}/libsycl-fallback-imf-bf16.spv
                   DEPENDS ${imf_fallback_bf16_deps} get_imf_fallback_bf16 sycl-compiler
                   VERBATIM)

add_custom_command(OUTPUT ${bc_binary_dir}/libsycl-fallback-imf-bf16.bc
                   COMMAND ${clang} -fsycl-device-only -fsycl-device-obj=llvmir
                           ${compile_opts} -I ${CMAKE_CURRENT_SOURCE_DIR}/imf
                           ${imf_bf16_fallback_src}
                           -o ${bc_binary_dir}/libsycl-fallback-imf-bf16.bc
                   DEPENDS ${imf_fallback_bf16_deps} get_imf_fallback_bf16
                           sycl-compiler
                   VERBATIM)

add_custom_command(OUTPUT ${obj_binary_dir}/libsycl-fallback-imf-bf16.${lib-suffix}
                   COMMAND ${clang} -fsycl -c -I ${CMAKE_CURRENT_SOURCE_DIR}/imf
                           ${compile_opts} ${sycl_targets_opt}
                           ${imf_bf16_fallback_src}
                           -o ${obj_binary_dir}/libsycl-fallback-imf-bf16.${lib-suffix}
                   DEPENDS ${imf_fallback_bf16_deps} get_imf_fallback_bf16 sycl-compiler
                   VERBATIM)

add_custom_command(OUTPUT ${obj_binary_dir}/libsycl-fallback-imf-bf16.${new-offload-lib-suffix}
                   COMMAND ${clang} -fsycl -c -I ${CMAKE_CURRENT_SOURCE_DIR}/imf
                           --offload-new-driver -foffload-lto=thin
                           ${compile_opts} ${sycl_targets_opt}
                           ${imf_bf16_fallback_src}
                           -o ${obj_binary_dir}/libsycl-fallback-imf-bf16.${new-offload-lib-suffix}
                   DEPENDS ${imf_fallback_bf16_deps} get_imf_fallback_bf16 sycl-compiler
                   VERBATIM)

add_custom_command(OUTPUT ${obj_binary_dir}/fallback-imf-bf16-host.${lib-suffix}
                   COMMAND ${clang} ${imf_host_cxx_flags}
                           -I ${CMAKE_CURRENT_SOURCE_DIR}/imf
                           ${imf_bf16_fallback_src}
                           -o ${obj_binary_dir}/fallback-imf-bf16-host.${lib-suffix}
                   DEPENDS ${imf_fallback_bf16_deps} get_imf_fallback_bf16 sycl-compiler
                   VERBATIM)

add_custom_command(OUTPUT ${obj_binary_dir}/fallback-imf-bf16-host.${new-offload-lib-suffix}
                   COMMAND ${clang} ${imf_host_cxx_flags} --offload-new-driver -foffload-lto=thin
                           -I ${CMAKE_CURRENT_SOURCE_DIR}/imf
                           ${imf_bf16_fallback_src}
                           -o ${obj_binary_dir}/fallback-imf-bf16-host.${new-offload-lib-suffix}
                   DEPENDS ${imf_fallback_bf16_deps} get_imf_fallback_bf16 sycl-compiler
                   VERBATIM)

add_custom_target(imf_fallback_fp32_spv DEPENDS ${spv_binary_dir}/libsycl-fallback-imf.spv)
add_custom_target(imf_fallback_fp32_bc DEPENDS ${bc_binary_dir}/libsycl-fallback-imf.bc)
add_custom_target(imf_fallback_fp32_obj DEPENDS ${obj_binary_dir}/libsycl-fallback-imf.${lib-suffix})
add_custom_target(imf_fallback_fp32_host_obj DEPENDS ${obj_binary_dir}/fallback-imf-fp32-host.${lib-suffix})
add_custom_target(imf_fallback_fp32_new_offload_obj DEPENDS ${obj_binary_dir}/libsycl-fallback-imf.${new-offload-lib-suffix})
add_custom_target(imf_fallback_fp32_host_new_offload_obj DEPENDS ${obj_binary_dir}/fallback-imf-fp32-host.${new-offload-lib-suffix})
add_dependencies(libsycldevice-spv imf_fallback_fp32_spv)
add_dependencies(libsycldevice-bc imf_fallback_fp32_bc)
add_dependencies(libsycldevice-obj imf_fallback_fp32_obj)
add_dependencies(libsycldevice-obj imf_fallback_fp32_new_offload_obj)

add_custom_target(imf_fallback_fp64_spv DEPENDS ${spv_binary_dir}/libsycl-fallback-imf-fp64.spv)
add_custom_target(imf_fallback_fp64_bc DEPENDS ${bc_binary_dir}/libsycl-fallback-imf-fp64.bc)
add_custom_target(imf_fallback_fp64_obj DEPENDS ${obj_binary_dir}/libsycl-fallback-imf-fp64.${lib-suffix})
add_custom_target(imf_fallback_fp64_host_obj DEPENDS ${obj_binary_dir}/fallback-imf-fp64-host.${lib-suffix})
add_custom_target(imf_fallback_fp64_new_offload_obj DEPENDS ${obj_binary_dir}/libsycl-fallback-imf-fp64.${new-offload-lib-suffix})
add_custom_target(imf_fallback_fp64_host_new_offload_obj DEPENDS ${obj_binary_dir}/fallback-imf-fp64-host.${new-offload-lib-suffix})
add_dependencies(libsycldevice-spv imf_fallback_fp64_spv)
add_dependencies(libsycldevice-bc imf_fallback_fp64_bc)
add_dependencies(libsycldevice-obj imf_fallback_fp64_obj)
add_dependencies(libsycldevice-obj imf_fallback_fp64_new_offload_obj)

add_custom_target(imf_fallback_bf16_spv DEPENDS ${spv_binary_dir}/libsycl-fallback-imf-bf16.spv)
add_custom_target(imf_fallback_bf16_bc DEPENDS ${bc_binary_dir}/libsycl-fallback-imf-bf16.bc)
add_custom_target(imf_fallback_bf16_obj DEPENDS ${obj_binary_dir}/libsycl-fallback-imf-bf16.${lib-suffix})
add_custom_target(imf_fallback_bf16_host_obj DEPENDS ${obj_binary_dir}/fallback-imf-bf16-host.${lib-suffix})
add_custom_target(imf_fallback_bf16_new_offload_obj DEPENDS ${obj_binary_dir}/libsycl-fallback-imf-bf16.${new-offload-lib-suffix})
add_custom_target(imf_fallback_bf16_host_new_offload_obj DEPENDS ${obj_binary_dir}/fallback-imf-bf16-host.${new-offload-lib-suffix})
add_dependencies(libsycldevice-spv imf_fallback_bf16_spv)
add_dependencies(libsycldevice-bc imf_fallback_bf16_bc)
add_dependencies(libsycldevice-obj imf_fallback_bf16_obj)
add_dependencies(libsycldevice-obj imf_fallback_bf16_new_offload_obj)

add_custom_command(OUTPUT ${obj_binary_dir}/imf-fp32-host.${lib-suffix}
                   COMMAND ${clang} ${imf_host_cxx_flags}
                           ${CMAKE_CURRENT_SOURCE_DIR}/imf_wrapper.cpp
                           -o ${obj_binary_dir}/imf-fp32-host.${lib-suffix}
                   MAIN_DEPENDENCY ${CMAKE_CURRENT_SOURCE_DIR}/imf_wrapper.cpp
                   DEPENDS ${imf_obj_deps}
                   VERBATIM)

add_custom_command(OUTPUT ${obj_binary_dir}/imf-fp32-host.${new-offload-lib-suffix}
                   COMMAND ${clang} ${imf_host_cxx_flags} --offload-new-driver -foffload-lto=thin
                           ${CMAKE_CURRENT_SOURCE_DIR}/imf_wrapper.cpp
                           -o ${obj_binary_dir}/imf-fp32-host.${new-offload-lib-suffix}
                   MAIN_DEPENDENCY ${CMAKE_CURRENT_SOURCE_DIR}/imf_wrapper.cpp
                   DEPENDS ${imf_obj_deps}
                   VERBATIM)

add_custom_command(OUTPUT ${obj_binary_dir}/imf-fp64-host.${lib-suffix}
                   COMMAND ${clang} ${imf_host_cxx_flags}
                           ${CMAKE_CURRENT_SOURCE_DIR}/imf_wrapper_fp64.cpp
                           -o ${obj_binary_dir}/imf-fp64-host.${lib-suffix}
                   MAIN_DEPENDENCY ${CMAKE_CURRENT_SOURCE_DIR}/imf_wrapper_fp64.cpp
                   DEPENDS ${imf_obj_deps}
                   VERBATIM)

add_custom_command(OUTPUT ${obj_binary_dir}/imf-fp64-host.${new-offload-lib-suffix}
                   COMMAND ${clang} ${imf_host_cxx_flags} --offload-new-driver -foffload-lto=thin
                           ${CMAKE_CURRENT_SOURCE_DIR}/imf_wrapper_fp64.cpp
                           -o ${obj_binary_dir}/imf-fp64-host.${new-offload-lib-suffix}
                   MAIN_DEPENDENCY ${CMAKE_CURRENT_SOURCE_DIR}/imf_wrapper_fp64.cpp
                   DEPENDS ${imf_obj_deps}
                   VERBATIM)

add_custom_command(OUTPUT ${obj_binary_dir}/imf-bf16-host.${lib-suffix}
                   COMMAND ${clang} ${imf_host_cxx_flags}
                           ${CMAKE_CURRENT_SOURCE_DIR}/imf_wrapper_bf16.cpp
                           -o ${obj_binary_dir}/imf-bf16-host.${lib-suffix}
                   MAIN_DEPENDENCY ${CMAKE_CURRENT_SOURCE_DIR}/imf_wrapper_bf16.cpp
                   DEPENDS ${imf_obj_deps}
                   VERBATIM)

add_custom_command(OUTPUT ${obj_binary_dir}/imf-bf16-host.${new-offload-lib-suffix}
                   COMMAND ${clang} ${imf_host_cxx_flags} --offload-new-driver -foffload-lto=thin
                           ${CMAKE_CURRENT_SOURCE_DIR}/imf_wrapper_bf16.cpp
                           -o ${obj_binary_dir}/imf-bf16-host.${new-offload-lib-suffix}
                   MAIN_DEPENDENCY ${CMAKE_CURRENT_SOURCE_DIR}/imf_wrapper_bf16.cpp
                   DEPENDS ${imf_obj_deps}
                   VERBATIM)

add_custom_target(imf_fp32_host_obj DEPENDS ${obj_binary_dir}/imf-fp32-host.${lib-suffix})
add_custom_target(imf_fp64_host_obj DEPENDS ${obj_binary_dir}/imf-fp64-host.${lib-suffix})
add_custom_target(imf_bf16_host_obj DEPENDS ${obj_binary_dir}/imf-bf16-host.${lib-suffix})

add_custom_target(imf_fp32_host_new_offload_obj DEPENDS ${obj_binary_dir}/imf-fp32-host.${new-offload-lib-suffix})
add_custom_target(imf_fp64_host_new_offload_obj DEPENDS ${obj_binary_dir}/imf-fp64-host.${new-offload-lib-suffix})
add_custom_target(imf_bf16_host_new_offload_obj DEPENDS ${obj_binary_dir}/imf-bf16-host.${new-offload-lib-suffix})

add_custom_target(imf_host_obj DEPENDS ${obj_binary_dir}/${devicelib_host_static})
add_custom_command(OUTPUT ${obj_binary_dir}/${devicelib_host_static}
                  COMMAND ${llvm-ar} rcs ${obj_binary_dir}/${devicelib_host_static}
                          ${obj_binary_dir}/imf-fp32-host.${lib-suffix}
                          ${obj_binary_dir}/fallback-imf-fp32-host.${lib-suffix}
                          ${obj_binary_dir}/imf-fp64-host.${lib-suffix}
                          ${obj_binary_dir}/fallback-imf-fp64-host.${lib-suffix}
                          ${obj_binary_dir}/imf-bf16-host.${lib-suffix}
                          ${obj_binary_dir}/fallback-imf-bf16-host.${lib-suffix}
                  DEPENDS imf_fp32_host_obj imf_fallback_fp32_host_obj
                  DEPENDS imf_fp64_host_obj imf_fallback_fp64_host_obj
                  DEPENDS imf_bf16_host_obj imf_fallback_bf16_host_obj
                  DEPENDS sycl-compiler
                  VERBATIM)
add_custom_target(imf_host_new_offload_obj DEPENDS ${obj_binary_dir}/${devicelib_host_static_new_offload})
add_custom_command(OUTPUT ${obj_binary_dir}/${devicelib_host_static_new_offload}
                  COMMAND ${llvm-ar} rcs ${obj_binary_dir}/${devicelib_host_static_new_offload}
                          ${obj_binary_dir}/imf-fp32-host.${new-offload-lib-suffix}
                          ${obj_binary_dir}/fallback-imf-fp32-host.${new-offload-lib-suffix}
                          ${obj_binary_dir}/imf-fp64-host.${new-offload-lib-suffix}
                          ${obj_binary_dir}/fallback-imf-fp64-host.${new-offload-lib-suffix}
                          ${obj_binary_dir}/imf-bf16-host.${new-offload-lib-suffix}
                          ${obj_binary_dir}/fallback-imf-bf16-host.${new-offload-lib-suffix}
                  DEPENDS imf_fp32_host_new_offload_obj imf_fallback_fp32_host_new_offload_obj
                  DEPENDS imf_fp64_host_new_offload_obj imf_fallback_fp64_host_new_offload_obj
                  DEPENDS imf_bf16_host_new_offload_obj imf_fallback_bf16_host_new_offload_obj
                  DEPENDS sycl-compiler
                  VERBATIM)
add_dependencies(libsycldevice-obj imf_host_obj)
add_dependencies(libsycldevice-obj imf_host_new_offload_obj)
install(FILES ${spv_binary_dir}/libsycl-fallback-imf.spv
              ${spv_binary_dir}/libsycl-fallback-imf-fp64.spv
              ${spv_binary_dir}/libsycl-fallback-imf-bf16.spv
        DESTINATION ${install_dest_spv}
        COMPONENT libsycldevice)

install(FILES ${bc_binary_dir}/libsycl-fallback-imf.bc
              ${bc_binary_dir}/libsycl-fallback-imf-fp64.bc
              ${bc_binary_dir}/libsycl-fallback-imf-bf16.bc
        DESTINATION ${install_dest_bc}
        COMPONENT libsycldevice)

install(FILES ${obj_binary_dir}/libsycl-fallback-imf.${lib-suffix}
              ${obj_binary_dir}/libsycl-fallback-imf-fp64.${lib-suffix}
              ${obj_binary_dir}/libsycl-fallback-imf-bf16.${lib-suffix}
              ${obj_binary_dir}/${devicelib_host_static}
        DESTINATION ${install_dest_lib}
        COMPONENT libsycldevice)

install(FILES ${obj_binary_dir}/libsycl-fallback-imf.${new-offload-lib-suffix}
              ${obj_binary_dir}/libsycl-fallback-imf-fp64.${new-offload-lib-suffix}
              ${obj_binary_dir}/libsycl-fallback-imf-bf16.${new-offload-lib-suffix}
              ${obj_binary_dir}/${devicelib_host_static_new_offload}
        DESTINATION ${install_dest_lib}
        COMPONENT libsycldevice)<|MERGE_RESOLUTION|>--- conflicted
+++ resolved
@@ -71,14 +71,9 @@
 
 add_custom_target(libsycldevice DEPENDS
   libsycldevice-obj
-<<<<<<< HEAD
-  libsycldevice-spv
-  libsycldevice-bc)
-=======
   libsycldevice-bc
   libsycldevice-obj-new-offload
   libsycldevice-spv)
->>>>>>> e4620f6a
 
 function(add_devicelib_obj obj_filename)
   cmake_parse_arguments(OBJ  "" "" "SRC;DEP;EXTRA_ARGS" ${ARGN})
@@ -176,8 +171,6 @@
     sycl-compiler)
 endif()
 
-<<<<<<< HEAD
-=======
 if("native_cpu" IN_LIST SYCL_ENABLE_PLUGINS)
   if (NOT DEFINED NATIVE_CPU_DIR)
     message( FATAL_ERROR "Undefined UR variable NATIVE_CPU_DIR. The name may have changed." )
@@ -188,7 +181,6 @@
   add_devicelib_bc(libsycl-nativecpu_utils SRC nativecpu_utils.cpp DEP ${itt_obj_deps} EXTRA_ARGS -I ${NATIVE_CPU_DIR} -fsycl-targets=native_cpu)
 endif()
 
->>>>>>> e4620f6a
 add_devicelib(libsycl-itt-stubs SRC itt_stubs.cpp DEP ${itt_obj_deps})
 add_devicelib(libsycl-itt-compiler-wrappers SRC itt_compiler_wrappers.cpp DEP ${itt_obj_deps})
 add_devicelib(libsycl-itt-user-wrappers SRC itt_user_wrappers.cpp DEP ${itt_obj_deps})
