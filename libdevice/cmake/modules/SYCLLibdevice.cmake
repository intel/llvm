--- conflicted
+++ resolved
@@ -232,17 +232,10 @@
 set(itt_obj_deps device_itt.h spirv_vars.h device.h sycl-compiler)
 set(bfloat16_obj_deps sycl-headers sycl-compiler)
 if (NOT MSVC AND UR_SANITIZER_INCLUDE_DIR)
-<<<<<<< HEAD
-  set(sanitizer_obj_deps
-    device.h atomic.hpp spirv_vars.h
-    ${UR_SANITIZER_INCLUDE_DIR}/asan_libdevice.hpp
-    include/sanitizer_utils.hpp
-=======
   set(asan_obj_deps
     device.h atomic.hpp spirv_vars.h
     ${UR_SANITIZER_INCLUDE_DIR}/asan/asan_libdevice.hpp
     include/asan_rtl.hpp
->>>>>>> e95b34bb
     include/spir_global_var.hpp
     sycl-compiler)
 
@@ -357,12 +350,6 @@
     DEPENDENCIES ${cmath_obj_deps})
 else()
   if(UR_SANITIZER_INCLUDE_DIR)
-<<<<<<< HEAD
-    add_devicelibs(libsycl-sanitizer
-      SRC sanitizer_utils.cpp
-      DEPENDENCIES ${sanitizer_obj_deps}
-      EXTRA_OPTS -fno-sycl-instrument-device-code -I${UR_SANITIZER_INCLUDE_DIR})
-=======
     # asan jit
     add_devicelibs(libsycl-asan
       SRC sanitizer/asan_rtl.cpp
@@ -386,7 +373,6 @@
                         OPTS ${asan_${asan_device}_compile_opts_${asan_ft}})
       endforeach()
     endforeach()
->>>>>>> e95b34bb
   endif()
 endif()
 
