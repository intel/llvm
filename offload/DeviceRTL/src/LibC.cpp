--- conflicted
+++ resolved
@@ -38,10 +38,6 @@
 #endif // OMPTARGET_HAS_LIBC
 
 extern "C" {
-<<<<<<< HEAD
-
-=======
->>>>>>> 9c4aab8c
 [[gnu::weak]] int memcmp(const void *lhs, const void *rhs, size_t count) {
   auto *L = reinterpret_cast<const unsigned char *>(lhs);
   auto *R = reinterpret_cast<const unsigned char *>(rhs);
