set(LIBOMPTARGET_BUILD_DEVICERTL_BCLIB TRUE CACHE BOOL
  "Can be set to false to disable building this library.")

if (NOT LIBOMPTARGET_BUILD_DEVICERTL_BCLIB)
  message(STATUS "Not building DeviceRTL: Disabled by LIBOMPTARGET_BUILD_DEVICERTL_BCLIB")
  return()
endif()

# Check to ensure the host system is a supported host architecture.
if(NOT ${CMAKE_SIZEOF_VOID_P} EQUAL "8")
  message(STATUS "Not building DeviceRTL: Runtime does not support 32-bit hosts")
  return()
endif()

if (LLVM_DIR)
  # Builds that use pre-installed LLVM have LLVM_DIR set.
  # A standalone or LLVM_ENABLE_RUNTIMES=openmp build takes this route
  find_program(CLANG_TOOL clang PATHS ${LLVM_TOOLS_BINARY_DIR} NO_DEFAULT_PATH)
  find_program(PACKAGER_TOOL clang-offload-packager PATHS ${LLVM_TOOLS_BINARY_DIR} NO_DEFAULT_PATH)
  find_program(LINK_TOOL llvm-link PATHS ${LLVM_TOOLS_BINARY_DIR} NO_DEFAULT_PATH)
  find_program(OPT_TOOL opt PATHS ${LLVM_TOOLS_BINARY_DIR} NO_DEFAULT_PATH)
  if ((NOT CLANG_TOOL) OR (NOT LINK_TOOL) OR (NOT OPT_TOOL) OR (NOT PACKAGER_TOOL))
    message(STATUS "Not building DeviceRTL. Missing clang: ${CLANG_TOOL}, llvm-link: ${LINK_TOOL}, opt: ${OPT_TOOL}, or clang-offload-packager: ${PACKAGER_TOOL}")
    return()
  else()
    message(STATUS "Building DeviceRTL. Using clang: ${CLANG_TOOL}, llvm-link: ${LINK_TOOL} and opt: ${OPT_TOOL}")
  endif()
elseif (LLVM_TOOL_CLANG_BUILD AND NOT CMAKE_CROSSCOMPILING AND NOT OPENMP_STANDALONE_BUILD)
  # LLVM in-tree builds may use CMake target names to discover the tools.
  # A LLVM_ENABLE_PROJECTS=openmp build takes this route
  set(CLANG_TOOL $<TARGET_FILE:clang>)
  set(PACKAGER_TOOL $<TARGET_FILE:clang-offload-packager>)
  set(LINK_TOOL $<TARGET_FILE:llvm-link>)
  set(OPT_TOOL $<TARGET_FILE:opt>)
  message(STATUS "Building DeviceRTL. Using clang from in-tree build")
else()
  message(STATUS "Not building DeviceRTL. No appropriate clang found")
  return()
endif()

set(devicertl_base_directory ${CMAKE_CURRENT_SOURCE_DIR})
set(include_directory ${devicertl_base_directory}/include)
set(source_directory ${devicertl_base_directory}/src)

set(all_amdgpu_architectures "gfx700;gfx701;gfx801;gfx803;gfx900;gfx902;gfx906"
                             "gfx908;gfx90a;gfx90c;gfx940;gfx941;gfx942;gfx950;gfx1010"
<<<<<<< HEAD
                             "gfx1030;gfx1031;gfx1032;gfx1033;gfx1034;gfx1035"
=======
                             "gfx1012;gfx1030;gfx1031;gfx1032;gfx1033;gfx1034;gfx1035"
>>>>>>> 93e44d24
                             "gfx1036;gfx1100;gfx1101;gfx1102;gfx1103;gfx1150"
                             "gfx1151;gfx1152;gfx1153")
set(all_nvptx_architectures "sm_35;sm_37;sm_50;sm_52;sm_53;sm_60;sm_61;sm_62"
                            "sm_70;sm_72;sm_75;sm_80;sm_86;sm_87;sm_89;sm_90")
set(all_gpu_architectures
    "${all_amdgpu_architectures};${all_nvptx_architectures}")

set(LIBOMPTARGET_DEVICE_ARCHITECTURES "all" CACHE STRING
    "List of device architectures to be used to compile the OpenMP DeviceRTL.")

if(LIBOMPTARGET_DEVICE_ARCHITECTURES STREQUAL "all")
  set(LIBOMPTARGET_DEVICE_ARCHITECTURES ${all_gpu_architectures})
elseif(LIBOMPTARGET_DEVICE_ARCHITECTURES STREQUAL "amdgpu")
  set(LIBOMPTARGET_DEVICE_ARCHITECTURES ${all_amdgpu_architectures})
elseif(LIBOMPTARGET_DEVICE_ARCHITECTURES STREQUAL "nvptx")
  set(LIBOMPTARGET_DEVICE_ARCHITECTURES ${all_nvptx_architectures})
elseif(LIBOMPTARGET_DEVICE_ARCHITECTURES STREQUAL "auto" OR
       LIBOMPTARGET_DEVICE_ARCHITECTURES STREQUAL "native")
  if(NOT LIBOMPTARGET_NVPTX_ARCH AND NOT LIBOMPTARGET_AMDGPU_ARCH)
    message(FATAL_ERROR
      "Could not find 'amdgpu-arch' and 'nvptx-arch' tools required for 'auto'")
  elseif(NOT LIBOMPTARGET_FOUND_NVIDIA_GPU AND NOT LIBOMPTARGET_FOUND_AMDGPU_GPU)
    message(FATAL_ERROR "No AMD or NVIDIA GPU found on the system when using 'auto'")
  endif()
  set(LIBOMPTARGET_DEVICE_ARCHITECTURES
      "${LIBOMPTARGET_NVPTX_DETECTED_ARCH_LIST};${LIBOMPTARGET_AMDGPU_DETECTED_ARCH_LIST}")
endif()
list(REMOVE_DUPLICATES LIBOMPTARGET_DEVICE_ARCHITECTURES)

set(include_files
  ${include_directory}/Allocator.h
  ${include_directory}/Configuration.h
  ${include_directory}/Debug.h
  ${include_directory}/Interface.h
  ${include_directory}/LibC.h
  ${include_directory}/Mapping.h
  ${include_directory}/Profiling.h
  ${include_directory}/State.h
  ${include_directory}/Synchronization.h
  ${include_directory}/DeviceTypes.h
  ${include_directory}/DeviceUtils.h
  ${include_directory}/Workshare.h
)

set(src_files
  ${source_directory}/Allocator.cpp
  ${source_directory}/Configuration.cpp
  ${source_directory}/Debug.cpp
  ${source_directory}/Kernel.cpp
  ${source_directory}/LibC.cpp
  ${source_directory}/Mapping.cpp
  ${source_directory}/Misc.cpp
  ${source_directory}/Parallelism.cpp
  ${source_directory}/Profiling.cpp
  ${source_directory}/Reduction.cpp
  ${source_directory}/State.cpp
  ${source_directory}/Synchronization.cpp
  ${source_directory}/Tasking.cpp
  ${source_directory}/DeviceUtils.cpp
  ${source_directory}/Workshare.cpp
)

# We disable the slp vectorizer during the runtime optimization to avoid
# vectorized accesses to the shared state. Generally, those are "good" but
# the optimizer pipeline (esp. Attributor) does not fully support vectorized
# instructions yet and we end up missing out on way more important constant
# propagation. That said, we will run the vectorizer again after the runtime
# has been linked into the user program.
set(clang_opt_flags -O3 -mllvm -openmp-opt-disable -DSHARED_SCRATCHPAD_SIZE=512 -mllvm -vectorize-slp=false )
set(link_opt_flags  -O3        -openmp-opt-disable -attributor-enable=module -vectorize-slp=false )
set(link_export_flag -passes=internalize -internalize-public-api-file=${source_directory}/exports)

# If the user built with the GPU C library enabled we will use that instead.
if(${LIBOMPTARGET_GPU_LIBC_SUPPORT})
  list(APPEND clang_opt_flags -DOMPTARGET_HAS_LIBC)
endif()

# Prepend -I to each list element
set (LIBOMPTARGET_LLVM_INCLUDE_DIRS_DEVICERTL "${LIBOMPTARGET_LLVM_INCLUDE_DIRS}")
list(TRANSFORM LIBOMPTARGET_LLVM_INCLUDE_DIRS_DEVICERTL PREPEND "-I")

# Set flags for LLVM Bitcode compilation.
set(bc_flags -c -foffload-lto -std=c++17 -fvisibility=hidden
              ${clang_opt_flags} --offload-device-only
             -nocudalib -nogpulib -nogpuinc -nostdlibinc
             -fopenmp -fopenmp-cuda-mode
             -Wno-unknown-cuda-version
             -DOMPTARGET_DEVICE_RUNTIME
             -I${include_directory}
             -I${devicertl_base_directory}/../include
             -I${devicertl_base_directory}/../../libc
             ${LIBOMPTARGET_LLVM_INCLUDE_DIRS_DEVICERTL}
)

# first create an object target
add_library(omptarget.devicertl.all_objs OBJECT IMPORTED)
function(compileDeviceRTLLibrary target_cpu target_name target_triple)
  set(target_bc_flags ${ARGN})

  set(bc_files "")
  foreach(src ${src_files})
    get_filename_component(infile ${src} ABSOLUTE)
    get_filename_component(outfile ${src} NAME)
    set(outfile "${outfile}-${target_cpu}.bc")
    set(depfile "${outfile}.d")

    add_custom_command(OUTPUT ${outfile}
      COMMAND ${CLANG_TOOL}
      ${bc_flags}
      --offload-arch=${target_cpu}
      ${target_bc_flags}
      -MD -MF ${depfile}
      ${infile} -o ${outfile}
      DEPENDS ${infile}
      DEPFILE ${depfile}
      COMMENT "Building LLVM bitcode ${outfile}"
      VERBATIM
    )
    if(TARGET clang)
      # Add a file-level dependency to ensure that clang is up-to-date.
      # By default, add_custom_command only builds clang if the
      # executable is missing.
      add_custom_command(OUTPUT ${outfile}
        DEPENDS clang
        APPEND
      )
    endif()
    set_property(DIRECTORY APPEND PROPERTY ADDITIONAL_MAKE_CLEAN_FILES ${outfile})

    list(APPEND bc_files ${outfile})
  endforeach()

  set(bclib_name "libomptarget-${target_name}-${target_cpu}.bc")

  # Link to a bitcode library.
  add_custom_command(OUTPUT ${CMAKE_CURRENT_BINARY_DIR}/linked_${bclib_name}
      COMMAND ${LINK_TOOL}
        -o ${CMAKE_CURRENT_BINARY_DIR}/linked_${bclib_name} ${bc_files}
      DEPENDS ${bc_files}
      COMMENT "Linking LLVM bitcode ${bclib_name}"
  )

  if(TARGET llvm-link)
    add_custom_command(OUTPUT ${CMAKE_CURRENT_BINARY_DIR}/linked_${bclib_name}
      DEPENDS llvm-link
      APPEND)
  endif()

  add_custom_command(OUTPUT ${CMAKE_CURRENT_BINARY_DIR}/internalized_${bclib_name}
      COMMAND ${OPT_TOOL} ${link_export_flag} ${CMAKE_CURRENT_BINARY_DIR}/linked_${bclib_name}
                      -o ${CMAKE_CURRENT_BINARY_DIR}/internalized_${bclib_name}
      DEPENDS ${source_directory}/exports ${CMAKE_CURRENT_BINARY_DIR}/linked_${bclib_name}
      COMMENT "Internalizing LLVM bitcode ${bclib_name}"
  )
  if(TARGET opt)
    add_custom_command(OUTPUT ${CMAKE_CURRENT_BINARY_DIR}/internalized_${bclib_name}
      DEPENDS opt
      APPEND)
  endif()

  add_custom_command(OUTPUT ${CMAKE_CURRENT_BINARY_DIR}/${bclib_name}
      COMMAND ${OPT_TOOL} ${link_opt_flags} ${CMAKE_CURRENT_BINARY_DIR}/internalized_${bclib_name}
                      -o ${CMAKE_CURRENT_BINARY_DIR}/${bclib_name}
      DEPENDS ${CMAKE_CURRENT_BINARY_DIR}/internalized_${bclib_name}
      COMMENT "Optimizing LLVM bitcode ${bclib_name}"
  )
  if(TARGET opt)
    add_custom_command(OUTPUT ${CMAKE_CURRENT_BINARY_DIR}/${bclib_name}
      DEPENDS opt
      APPEND)
  endif()

  set(bclib_target_name "omptarget-${target_name}-${target_cpu}-bc")
  add_custom_target(${bclib_target_name} DEPENDS ${CMAKE_CURRENT_BINARY_DIR}/${bclib_name})

  # Copy library to destination.
  add_custom_command(TARGET ${bclib_target_name} POST_BUILD
                    COMMAND ${CMAKE_COMMAND} -E copy ${CMAKE_CURRENT_BINARY_DIR}/${bclib_name}
                    ${LIBOMPTARGET_LIBRARY_DIR})
  add_dependencies(omptarget.devicertl.${target_name} ${bclib_target_name})

  set_property(DIRECTORY APPEND PROPERTY ADDITIONAL_MAKE_CLEAN_FILES ${bclib_name} ${LIBOMPTARGET_LIBRARY_DIR}/${bclib_name})

  # Install bitcode library under the lib destination folder.
  install(FILES ${CMAKE_CURRENT_BINARY_DIR}/${bclib_name} DESTINATION "${OFFLOAD_INSTALL_LIBDIR}")

  set(target_feature "")
  if("${target_triple}" STREQUAL "nvptx64-nvidia-cuda")
    set(target_feature "feature=+ptx63")
  endif()

  # Package the bitcode in the bitcode and embed it in an ELF for the static library
  add_custom_command(OUTPUT ${CMAKE_CURRENT_BINARY_DIR}/packaged_${bclib_name}
      COMMAND ${PACKAGER_TOOL} -o ${CMAKE_CURRENT_BINARY_DIR}/packaged_${bclib_name}
        "--image=file=${CMAKE_CURRENT_BINARY_DIR}/${bclib_name},${target_feature},triple=${target_triple},arch=${target_cpu},kind=openmp"
      DEPENDS ${CMAKE_CURRENT_BINARY_DIR}/${bclib_name}
      COMMENT "Packaging LLVM offloading binary ${bclib_name}.out"
  )
  if(TARGET clang-offload-packager)
    add_custom_command(OUTPUT ${CMAKE_CURRENT_BINARY_DIR}/packaged_${bclib_name}
      DEPENDS clang-offload-packager
      APPEND)
  endif()

  set(output_name "${CMAKE_CURRENT_BINARY_DIR}/devicertl-${target_name}-${target_cpu}.o")
  add_custom_command(OUTPUT ${output_name}
    COMMAND ${CLANG_TOOL} --std=c++17 -c -nostdlib
            -Xclang -fembed-offload-object=${CMAKE_CURRENT_BINARY_DIR}/packaged_${bclib_name}
            -o ${output_name}
            ${source_directory}/Stub.cpp
    DEPENDS ${CMAKE_CURRENT_BINARY_DIR}/packaged_${bclib_name} ${source_directory}/Stub.cpp
    COMMENT "Embedding LLVM offloading binary in devicertl-${target_name}-${target_cpu}.o"
    VERBATIM
  )
  if(TARGET clang)
    add_custom_command(OUTPUT ${output_name}
      DEPENDS clang
      APPEND)
  endif()

  set_property(DIRECTORY APPEND PROPERTY ADDITIONAL_MAKE_CLEAN_FILES ${output_name})
  set_property(TARGET omptarget.devicertl.all_objs APPEND PROPERTY IMPORTED_OBJECTS ${output_name})

  if (CMAKE_EXPORT_COMPILE_COMMANDS)
    set(ide_target_name omptarget-ide-${target_name}-${target_cpu})
    add_library(${ide_target_name} STATIC EXCLUDE_FROM_ALL ${src_files})
    target_compile_options(${ide_target_name} PRIVATE
      -fopenmp --offload-arch=${target_cpu} -fopenmp-cuda-mode
      -mllvm -openmp-opt-disable
      -foffload-lto -fvisibility=hidden --offload-device-only
      -nocudalib -nogpulib -nogpuinc -nostdlibinc -Wno-unknown-cuda-version
    )
    target_compile_definitions(${ide_target_name} PRIVATE SHARED_SCRATCHPAD_SIZE=512)
    target_include_directories(${ide_target_name} PRIVATE
      ${include_directory}
      ${devicertl_base_directory}/../../libc
      ${devicertl_base_directory}/../include
      ${LIBOMPTARGET_LLVM_INCLUDE_DIRS}
    )
    install(TARGETS ${ide_target_name} EXCLUDE_FROM_ALL)
  endif()
endfunction()

# Generate a Bitcode library for all the gpu architectures the user requested.
add_custom_target(omptarget.devicertl.nvptx)
add_custom_target(omptarget.devicertl.amdgpu)
foreach(gpu_arch ${LIBOMPTARGET_DEVICE_ARCHITECTURES})
  if("${gpu_arch}" IN_LIST all_amdgpu_architectures)
    compileDeviceRTLLibrary(${gpu_arch} amdgpu amdgcn-amd-amdhsa -Xclang -mcode-object-version=none)
  elseif("${gpu_arch}" IN_LIST all_nvptx_architectures)
    compileDeviceRTLLibrary(${gpu_arch} nvptx nvptx64-nvidia-cuda --cuda-feature=+ptx63)
  else()
    message(FATAL_ERROR "Unknown GPU architecture '${gpu_arch}'")
  endif()
endforeach()

# Archive all the object files generated above into a static library
add_library(omptarget.devicertl STATIC)
set_target_properties(omptarget.devicertl PROPERTIES
  ARCHIVE_OUTPUT_DIRECTORY "${LIBOMPTARGET_LLVM_LIBRARY_INTDIR}"
  LINKER_LANGUAGE CXX
)
target_link_libraries(omptarget.devicertl PRIVATE omptarget.devicertl.all_objs)

install(TARGETS omptarget.devicertl ARCHIVE DESTINATION ${OFFLOAD_INSTALL_LIBDIR})<|MERGE_RESOLUTION|>--- conflicted
+++ resolved
@@ -44,11 +44,7 @@
 
 set(all_amdgpu_architectures "gfx700;gfx701;gfx801;gfx803;gfx900;gfx902;gfx906"
                              "gfx908;gfx90a;gfx90c;gfx940;gfx941;gfx942;gfx950;gfx1010"
-<<<<<<< HEAD
-                             "gfx1030;gfx1031;gfx1032;gfx1033;gfx1034;gfx1035"
-=======
                              "gfx1012;gfx1030;gfx1031;gfx1032;gfx1033;gfx1034;gfx1035"
->>>>>>> 93e44d24
                              "gfx1036;gfx1100;gfx1101;gfx1102;gfx1103;gfx1150"
                              "gfx1151;gfx1152;gfx1153")
 set(all_nvptx_architectures "sm_35;sm_37;sm_50;sm_52;sm_53;sm_60;sm_61;sm_62"
