--- conflicted
+++ resolved
@@ -97,14 +97,10 @@
 
 // Global shared state for liboffload
 struct OffloadContext;
-<<<<<<< HEAD
-static OffloadContext *OffloadContextVal;
-=======
 // This pointer is non-null if and only if the context is valid and fully
 // initialized
 static std::atomic<OffloadContext *> OffloadContextVal;
 std::mutex OffloadContextValMutex;
->>>>>>> 5ee67ebe
 struct OffloadContext {
   OffloadContext(OffloadContext &) = delete;
   OffloadContext(OffloadContext &&) = delete;
@@ -115,10 +111,7 @@
   bool ValidationEnabled = true;
   DenseMap<void *, AllocInfo> AllocInfoMap{};
   SmallVector<ol_platform_impl_t, 4> Platforms{};
-<<<<<<< HEAD
-=======
   size_t RefCount;
->>>>>>> 5ee67ebe
 
   ol_device_handle_t HostDevice() {
     // The host platform is always inserted last
@@ -157,32 +150,18 @@
 #define PLUGIN_TARGET(Name) extern "C" GenericPluginTy *createPlugin_##Name();
 #include "Shared/Targets.def"
 
-<<<<<<< HEAD
-void initPlugins() {
-  auto *Context = new OffloadContext{};
-
-  // Attempt to create an instance of each supported plugin.
-#define PLUGIN_TARGET(Name)                                                    \
-  do {                                                                         \
-    Context->Platforms.emplace_back(ol_platform_impl_t{                        \
-=======
 Error initPlugins(OffloadContext &Context) {
   // Attempt to create an instance of each supported plugin.
 #define PLUGIN_TARGET(Name)                                                    \
   do {                                                                         \
     Context.Platforms.emplace_back(ol_platform_impl_t{                         \
->>>>>>> 5ee67ebe
         std::unique_ptr<GenericPluginTy>(createPlugin_##Name()),               \
         pluginNameToBackend(#Name)});                                          \
   } while (false);
 #include "Shared/Targets.def"
 
   // Preemptively initialize all devices in the plugin
-<<<<<<< HEAD
-  for (auto &Platform : Context->Platforms) {
-=======
   for (auto &Platform : Context.Platforms) {
->>>>>>> 5ee67ebe
     // Do not use the host plugin - it isn't supported.
     if (Platform.BackendType == OL_PLATFORM_BACKEND_UNKNOWN)
       continue;
@@ -202,18 +181,6 @@
   }
 
   // Add the special host device
-<<<<<<< HEAD
-  auto &HostPlatform = Context->Platforms.emplace_back(
-      ol_platform_impl_t{nullptr,
-                         {ol_device_impl_t{-1, nullptr, nullptr}},
-                         OL_PLATFORM_BACKEND_HOST});
-  Context->HostDevice()->Platform = &HostPlatform;
-
-  Context->TracingEnabled = std::getenv("OFFLOAD_TRACE");
-  Context->ValidationEnabled = !std::getenv("OFFLOAD_DISABLE_VALIDATION");
-
-  OffloadContextVal = Context;
-=======
   auto &HostPlatform = Context.Platforms.emplace_back(
       ol_platform_impl_t{nullptr, OL_PLATFORM_BACKEND_HOST});
   HostPlatform.Devices.emplace_back(-1, nullptr, nullptr, InfoTreeNode{});
@@ -223,7 +190,6 @@
   Context.ValidationEnabled = !std::getenv("OFFLOAD_DISABLE_VALIDATION");
 
   return Plugin::success();
->>>>>>> 5ee67ebe
 }
 
 Error olInit_impl() {
@@ -321,25 +287,6 @@
   };
 
   // Find the info if it exists under any of the given names
-<<<<<<< HEAD
-  auto GetInfoString = [&](std::vector<std::string> Names) {
-    if (Device == OffloadContext::get().HostDevice())
-      return "Host";
-
-    if (!Device->Device)
-      return "";
-
-    auto Info = Device->Device->obtainInfoImpl();
-    if (auto Err = Info.takeError())
-      return "";
-
-    for (auto Name : Names) {
-      if (auto Entry = Info->get(Name))
-        return std::get<std::string>((*Entry)->Value).c_str();
-    }
-
-    return "";
-=======
   auto getInfoString =
       [&](std::vector<std::string> Names) -> llvm::Expected<const char *> {
     for (auto &Name : Names) {
@@ -353,7 +300,6 @@
 
     return makeError(ErrorCode::UNIMPLEMENTED,
                      "plugin did not provide a response for this information");
->>>>>>> 5ee67ebe
   };
 
   auto getInfoXyz =
@@ -424,18 +370,6 @@
   case OL_DEVICE_INFO_PLATFORM:
     return Info.write<void *>(Device->Platform);
   case OL_DEVICE_INFO_TYPE:
-<<<<<<< HEAD
-    return Device == OffloadContext::get().HostDevice()
-               ? ReturnValue(OL_DEVICE_TYPE_HOST)
-               : ReturnValue(OL_DEVICE_TYPE_GPU);
-  case OL_DEVICE_INFO_NAME:
-    return ReturnValue(GetInfoString({"Device Name"}));
-  case OL_DEVICE_INFO_VENDOR:
-    return ReturnValue(GetInfoString({"Vendor Name"}));
-  case OL_DEVICE_INFO_DRIVER_VERSION:
-    return ReturnValue(
-        GetInfoString({"CUDA Driver Version", "HSA Runtime Version"}));
-=======
     return Info.write<ol_device_type_t>(OL_DEVICE_TYPE_HOST);
   case OL_DEVICE_INFO_NAME:
     return Info.writeString("Virtual Host Device");
@@ -445,7 +379,6 @@
     return Info.writeString(LLVM_VERSION_STRING);
   case OL_DEVICE_INFO_MAX_WORK_GROUP_SIZE:
     return Info.write<ol_dimensions_t>(ol_dimensions_t{1, 1, 1});
->>>>>>> 5ee67ebe
   default:
     return createOffloadError(ErrorCode::INVALID_ENUMERATION,
                               "getDeviceInfo enum '%i' is invalid", PropName);
