//===-- Memory.td - Memory definitions for Offload ---------*- tablegen -*-===//
//
// Part of the LLVM Project, under the Apache License v2.0 with LLVM Exceptions.
// See https://llvm.org/LICENSE.txt for license information.
// SPDX-License-Identifier: Apache-2.0 WITH LLVM-exception
//
//===----------------------------------------------------------------------===//
//
// This file contains Offload API definitions related to memory allocations
//
//===----------------------------------------------------------------------===//

def ol_alloc_type_t : Enum {
  let desc = "Represents the type of allocation made with olMemAlloc.";
  let etors = [
    Etor<"HOST", "Host allocation">,
    Etor<"DEVICE", "Device allocation">,
    Etor<"MANAGED", "Managed allocation">
  ];
}

def olMemAlloc : Function {
  let desc = "Creates a memory allocation on the specified device.";
  let params = [
    Param<"ol_device_handle_t", "Device", "handle of the device to allocate on", PARAM_IN>,
    Param<"ol_alloc_type_t", "Type", "type of the allocation", PARAM_IN>,
    Param<"size_t", "Size", "size of the allocation in bytes", PARAM_IN>,
    Param<"void**", "AllocationOut", "output for the allocated pointer", PARAM_OUT>
  ];
  let returns = [
    Return<"OL_ERRC_INVALID_SIZE", [
      "`Size == 0`"
    ]>
  ];
}

def olMemFree : Function {
  let desc = "Frees a memory allocation previously made by olMemAlloc.";
  let params = [
    Param<"void*", "Address", "address of the allocation to free", PARAM_IN>,
  ];
  let returns = [];
}

def olMemcpy : Function {
    let desc = "Enqueue a memcpy operation.";
    let details = [
        "For host pointers, use the host device belonging to the OL_PLATFORM_BACKEND_HOST platform.",
        "If a queue is specified, at least one device must be a non-host device",
        "If a queue is not specified, the memcpy happens synchronously"
    ];
    let params = [
        Param<"ol_queue_handle_t", "Queue", "handle of the queue.", PARAM_IN_OPTIONAL>,
        Param<"void*", "DstPtr", "pointer to copy to", PARAM_IN>,
        Param<"ol_device_handle_t", "DstDevice", "device that DstPtr belongs to", PARAM_IN>,
        Param<"const void*", "SrcPtr", "pointer to copy from", PARAM_IN>,
        Param<"ol_device_handle_t", "SrcDevice", "device that SrcPtr belongs to", PARAM_IN>,
        Param<"size_t", "Size", "size in bytes of data to copy", PARAM_IN>,
    ];
    let returns = [];
<<<<<<< HEAD
=======
}

def olMemFill : Function {
  let desc = "Fill memory with copies of the given pattern";
  let details = [
    "Filling with patterns larger than 4 bytes may be less performant",
    "The destination pointer and queue must be associated with the same device",
    "The fill size must be a multiple of the pattern size",
  ];
  let params = [
      Param<"ol_queue_handle_t", "Queue", "handle of the queue", PARAM_IN_OPTIONAL>,
      Param<"void*", "Ptr", "destination pointer to start filling at", PARAM_IN>,
      Param<"size_t", "PatternSize", "the size of the pattern in bytes", PARAM_IN>,
      Param<"const void*", "PatternPtr", "", PARAM_IN>,
      Param<"size_t", "FillSize", "number of bytes to fill", PARAM_IN>,
  ];
  let returns = [
    Return<"OL_ERRC_INVALID_SIZE", ["`FillSize % PatternSize != 0`"]>
  ];
>>>>>>> 35227056
}<|MERGE_RESOLUTION|>--- conflicted
+++ resolved
@@ -58,8 +58,6 @@
         Param<"size_t", "Size", "size in bytes of data to copy", PARAM_IN>,
     ];
     let returns = [];
-<<<<<<< HEAD
-=======
 }
 
 def olMemFill : Function {
@@ -79,5 +77,4 @@
   let returns = [
     Return<"OL_ERRC_INVALID_SIZE", ["`FillSize % PatternSize != 0`"]>
   ];
->>>>>>> 35227056
 }