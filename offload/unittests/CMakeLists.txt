--- conflicted
+++ resolved
@@ -1,8 +1,6 @@
 add_custom_target(OffloadUnitTests)
 set_target_properties(OffloadUnitTests PROPERTIES FOLDER "Tests/UnitTests")
 
-<<<<<<< HEAD
-=======
 if (CMAKE_CROSSCOMPILING)
   # TODO: It is possible that LLVM_GTEST_RUN_UNDER defines an emulator or
   #       ssh remote command invocation; for this case provide an option to
@@ -17,7 +15,6 @@
   return ()
 endif ()
 
->>>>>>> 10a576f7
 function(add_offload_test_device_code test_filename test_name)
   set(SRC_PATH ${CMAKE_CURRENT_SOURCE_DIR}/${test_filename})
   set(CMAKE_TRY_COMPILE_TARGET_TYPE STATIC_LIBRARY)
