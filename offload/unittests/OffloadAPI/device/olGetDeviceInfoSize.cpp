//===------- Offload API tests - olGetDeviceInfoSize -----------------===//
//
// Part of the LLVM Project, under the Apache License v2.0 with LLVM Exceptions.
// See https://llvm.org/LICENSE.txt for license information.
// SPDX-License-Identifier: Apache-2.0 WITH LLVM-exception
//
//===----------------------------------------------------------------------===//

#include <OffloadAPI.h>

#include "../common/Fixtures.hpp"

using olGetDeviceInfoSizeTest = OffloadDeviceTest;
OFFLOAD_TESTS_INSTANTIATE_DEVICE_FIXTURE(olGetDeviceInfoSizeTest);

#define OL_DEVICE_INFO_SIZE_TEST(TestName, PropName, Expr)                     \
  TEST_P(olGetDeviceInfoSizeTest, Success##TestName) {                         \
    size_t Size = 0;                                                           \
    ASSERT_SUCCESS(olGetDeviceInfoSize(Device, PropName, &Size));              \
    Expr;                                                                      \
  }

#define OL_DEVICE_INFO_SIZE_TEST_EQ(TestName, PropType, PropName)              \
  OL_DEVICE_INFO_SIZE_TEST(TestName, PropName,                                 \
                           ASSERT_EQ(Size, sizeof(PropType)));

#define OL_DEVICE_INFO_SIZE_TEST_NONZERO(TestName, PropName)                   \
  OL_DEVICE_INFO_SIZE_TEST(TestName, PropName, ASSERT_NE(Size, 0ul));

OL_DEVICE_INFO_SIZE_TEST_EQ(Type, ol_device_type_t, OL_DEVICE_INFO_TYPE);
OL_DEVICE_INFO_SIZE_TEST_EQ(Platform, ol_platform_handle_t,
                            OL_DEVICE_INFO_PLATFORM);
OL_DEVICE_INFO_SIZE_TEST_NONZERO(Name, OL_DEVICE_INFO_NAME);
OL_DEVICE_INFO_SIZE_TEST_NONZERO(ProductName, OL_DEVICE_INFO_PRODUCT_NAME);
OL_DEVICE_INFO_SIZE_TEST_NONZERO(Vendor, OL_DEVICE_INFO_VENDOR);
OL_DEVICE_INFO_SIZE_TEST_NONZERO(DriverVersion, OL_DEVICE_INFO_DRIVER_VERSION);
OL_DEVICE_INFO_SIZE_TEST_EQ(MaxWorkGroupSize, uint32_t,
                            OL_DEVICE_INFO_MAX_WORK_GROUP_SIZE);
OL_DEVICE_INFO_SIZE_TEST_EQ(MaxWorkSize, uint32_t,
                            OL_DEVICE_INFO_MAX_WORK_SIZE);
OL_DEVICE_INFO_SIZE_TEST_EQ(VendorId, uint32_t, OL_DEVICE_INFO_VENDOR_ID);
OL_DEVICE_INFO_SIZE_TEST_EQ(NumComputeUnits, uint32_t,
                            OL_DEVICE_INFO_NUM_COMPUTE_UNITS);
OL_DEVICE_INFO_SIZE_TEST_EQ(SingleFPConfig, ol_device_fp_capability_flags_t,
                            OL_DEVICE_INFO_SINGLE_FP_CONFIG);
OL_DEVICE_INFO_SIZE_TEST_EQ(HalfFPConfig, ol_device_fp_capability_flags_t,
                            OL_DEVICE_INFO_HALF_FP_CONFIG);
OL_DEVICE_INFO_SIZE_TEST_EQ(DoubleFPConfig, ol_device_fp_capability_flags_t,
                            OL_DEVICE_INFO_DOUBLE_FP_CONFIG);
OL_DEVICE_INFO_SIZE_TEST_EQ(NativeVectorWidthChar, uint32_t,
                            OL_DEVICE_INFO_NATIVE_VECTOR_WIDTH_CHAR);
OL_DEVICE_INFO_SIZE_TEST_EQ(NativeVectorWidthShort, uint32_t,
                            OL_DEVICE_INFO_NATIVE_VECTOR_WIDTH_SHORT);
OL_DEVICE_INFO_SIZE_TEST_EQ(NativeVectorWidthInt, uint32_t,
                            OL_DEVICE_INFO_NATIVE_VECTOR_WIDTH_INT);
OL_DEVICE_INFO_SIZE_TEST_EQ(NativeVectorWidthLong, uint32_t,
                            OL_DEVICE_INFO_NATIVE_VECTOR_WIDTH_LONG);
OL_DEVICE_INFO_SIZE_TEST_EQ(NativeVectorWidthFloat, uint32_t,
                            OL_DEVICE_INFO_NATIVE_VECTOR_WIDTH_FLOAT);
OL_DEVICE_INFO_SIZE_TEST_EQ(NativeVectorWidthDouble, uint32_t,
                            OL_DEVICE_INFO_NATIVE_VECTOR_WIDTH_DOUBLE);
OL_DEVICE_INFO_SIZE_TEST_EQ(NativeVectorWidthHalf, uint32_t,
                            OL_DEVICE_INFO_NATIVE_VECTOR_WIDTH_HALF);
OL_DEVICE_INFO_SIZE_TEST_EQ(MaxClockFrequency, uint32_t,
                            OL_DEVICE_INFO_MAX_CLOCK_FREQUENCY);
OL_DEVICE_INFO_SIZE_TEST_EQ(MemoryClockRate, uint32_t,
                            OL_DEVICE_INFO_MEMORY_CLOCK_RATE);
OL_DEVICE_INFO_SIZE_TEST_EQ(AddressBits, uint32_t, OL_DEVICE_INFO_ADDRESS_BITS);
OL_DEVICE_INFO_SIZE_TEST_EQ(MaxMemAllocSize, uint64_t,
                            OL_DEVICE_INFO_MAX_MEM_ALLOC_SIZE);
OL_DEVICE_INFO_SIZE_TEST_EQ(GlobalMemSize, uint64_t,
                            OL_DEVICE_INFO_GLOBAL_MEM_SIZE);

TEST_P(olGetDeviceInfoSizeTest, SuccessMaxWorkGroupSizePerDimension) {
  size_t Size = 0;
  ASSERT_SUCCESS(olGetDeviceInfoSize(
      Device, OL_DEVICE_INFO_MAX_WORK_GROUP_SIZE_PER_DIMENSION, &Size));
  ASSERT_EQ(Size, sizeof(ol_dimensions_t));
  ASSERT_EQ(Size, sizeof(uint32_t) * 3);
}

TEST_P(olGetDeviceInfoSizeTest, SuccessMaxWorkSizePerDimension) {
  size_t Size = 0;
<<<<<<< HEAD
  ASSERT_SUCCESS(
      olGetDeviceInfoSize(Device, OL_DEVICE_INFO_MAX_WORK_GROUP_SIZE, &Size));
  ASSERT_EQ(Size, sizeof(uint32_t));
}

TEST_P(olGetDeviceInfoSizeTest, SuccessMaxWorkGroupSizePerDimension) {
  size_t Size = 0;
  ASSERT_SUCCESS(olGetDeviceInfoSize(
      Device, OL_DEVICE_INFO_MAX_WORK_GROUP_SIZE_PER_DIMENSION, &Size));
=======
  ASSERT_SUCCESS(olGetDeviceInfoSize(
      Device, OL_DEVICE_INFO_MAX_WORK_SIZE_PER_DIMENSION, &Size));
>>>>>>> 35227056
  ASSERT_EQ(Size, sizeof(ol_dimensions_t));
  ASSERT_EQ(Size, sizeof(uint32_t) * 3);
}

TEST_P(olGetDeviceInfoSizeTest, InvalidNullHandle) {
  size_t Size = 0;
  ASSERT_ERROR(OL_ERRC_INVALID_NULL_HANDLE,
               olGetDeviceInfoSize(nullptr, OL_DEVICE_INFO_TYPE, &Size));
}

TEST_P(olGetDeviceInfoSizeTest, InvalidDeviceInfoEnumeration) {
  size_t Size = 0;
  ASSERT_ERROR(OL_ERRC_INVALID_ENUMERATION,
               olGetDeviceInfoSize(Device, OL_DEVICE_INFO_FORCE_UINT32, &Size));
}

TEST_P(olGetDeviceInfoSizeTest, InvalidNullPointer) {
  ASSERT_ERROR(OL_ERRC_INVALID_NULL_POINTER,
               olGetDeviceInfoSize(Device, OL_DEVICE_INFO_TYPE, nullptr));
}<|MERGE_RESOLUTION|>--- conflicted
+++ resolved
@@ -81,20 +81,8 @@
 
 TEST_P(olGetDeviceInfoSizeTest, SuccessMaxWorkSizePerDimension) {
   size_t Size = 0;
-<<<<<<< HEAD
-  ASSERT_SUCCESS(
-      olGetDeviceInfoSize(Device, OL_DEVICE_INFO_MAX_WORK_GROUP_SIZE, &Size));
-  ASSERT_EQ(Size, sizeof(uint32_t));
-}
-
-TEST_P(olGetDeviceInfoSizeTest, SuccessMaxWorkGroupSizePerDimension) {
-  size_t Size = 0;
-  ASSERT_SUCCESS(olGetDeviceInfoSize(
-      Device, OL_DEVICE_INFO_MAX_WORK_GROUP_SIZE_PER_DIMENSION, &Size));
-=======
   ASSERT_SUCCESS(olGetDeviceInfoSize(
       Device, OL_DEVICE_INFO_MAX_WORK_SIZE_PER_DIMENSION, &Size));
->>>>>>> 35227056
   ASSERT_EQ(Size, sizeof(ol_dimensions_t));
   ASSERT_EQ(Size, sizeof(uint32_t) * 3);
 }
