
// clang-format off
// RUN: %libomptarget-compile-generic
// RUN: %not --crash env -u LLVM_DISABLE_SYMBOLIZATION OFFLOAD_TRACK_NUM_KERNEL_LAUNCH_TRACES=1 %libomptarget-run-generic 2>&1 | %fcheck-generic --check-prefixes=CHECK,TRACE
// RUN: %not --crash %libomptarget-run-generic 2>&1 | %fcheck-generic --check-prefixes=CHECK
// RUN: %libomptarget-compile-generic -g
// RUN: %not --crash env -u LLVM_DISABLE_SYMBOLIZATION OFFLOAD_TRACK_NUM_KERNEL_LAUNCH_TRACES=1 %libomptarget-run-generic 2>&1 | %fcheck-generic --check-prefixes=CHECK,TRACE
// RUN: %not --crash %libomptarget-run-generic 2>&1 | %fcheck-generic --check-prefixes=CHECK
// clang-format on

// UNSUPPORTED: nvptx64-nvidia-cuda
// UNSUPPORTED: nvptx64-nvidia-cuda-LTO
// UNSUPPORTED: aarch64-unknown-linux-gnu
// UNSUPPORTED: aarch64-unknown-linux-gnu-LTO
// UNSUPPORTED: x86_64-unknown-linux-gnu
// UNSUPPORTED: x86_64-unknown-linux-gnu-LTO
// UNSUPPORTED: s390x-ibm-linux-gnu
// UNSUPPORTED: s390x-ibm-linux-gnu-LTO

#include <omp.h>

int main(void) {

#pragma omp target
  {
  }
#pragma omp target
  {
  }
#pragma omp target
  {
    __builtin_trap();
  }
#pragma omp target
  {
  }
}
// clang-format off
// CHECK: OFFLOAD ERROR: Kernel 'omp target in main @ 30 (__omp_offloading_{{.*}}_main_l30)'
// CHECK: OFFLOAD ERROR: execution interrupted by hardware trap instruction
// TRACE:     launchKernel
<<<<<<< HEAD
// TRACE:     main
=======
>>>>>>> d465594a
// clang-format on<|MERGE_RESOLUTION|>--- conflicted
+++ resolved
@@ -39,8 +39,4 @@
 // CHECK: OFFLOAD ERROR: Kernel 'omp target in main @ 30 (__omp_offloading_{{.*}}_main_l30)'
 // CHECK: OFFLOAD ERROR: execution interrupted by hardware trap instruction
 // TRACE:     launchKernel
-<<<<<<< HEAD
-// TRACE:     main
-=======
->>>>>>> d465594a
 // clang-format on