--- conflicted
+++ resolved
@@ -169,13 +169,9 @@
     if config.cuda_libdir:
         config.test_flags += " -Wl,-rpath," + config.cuda_libdir
     if config.libomptarget_current_target.startswith('nvptx'):
-<<<<<<< HEAD
-        config.test_flags_clang += " --libomptarget-nvptx-bc-path=" + config.llvm_library_intdir
+        config.test_flags_clang += " --libomptarget-nvptx-bc-path=" + config.llvm_library_intdir + "/nvptx64-nvidia-cuda"
     if config.libomptarget_current_target.endswith('-oldDriver'):
         config.test_flags += " -fno-openmp-new-driver"
-=======
-        config.test_flags_clang += " --libomptarget-nvptx-bc-path=" + config.llvm_library_intdir + "/nvptx64-nvidia-cuda"
->>>>>>> 6d032c4d
     if config.libomptarget_current_target.endswith('-LTO'):
         config.test_flags += " -foffload-lto"
     if config.libomptarget_current_target.endswith('-JIT-LTO') and evaluate_bool_env(
