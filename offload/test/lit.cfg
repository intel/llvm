# -*- Python -*- vim: set ft=python ts=4 sw=4 expandtab tw=79:
# Configuration file for the 'lit' test runner.

import os
import lit.formats

# Tell pylint that we know config and lit_config exist somewhere.
if 'PYLINT_IMPORT' in os.environ:
    config = object()
    lit_config = object()

# Use the CUDA device as suggested by the env
if 'CUDA_VISIBLE_DEVICES' in os.environ:
    config.environment['CUDA_VISIBLE_DEVICES'] = os.environ['CUDA_VISIBLE_DEVICES']

# Use the ROCR device as suggested by the env
if 'ROCR_VISIBLE_DEVICES' in os.environ:
    config.environment['ROCR_VISIBLE_DEVICES'] = os.environ['ROCR_VISIBLE_DEVICES']

# Allow running the tests with omptarget debug output
if 'LIBOMPTARGET_DEBUG' in os.environ:
    config.environment['LIBOMPTARGET_DEBUG'] = os.environ['LIBOMPTARGET_DEBUG']

# Allow running the tests with nextgen plugins when available
if 'LIBOMPTARGET_NEXTGEN_PLUGINS' in os.environ:
    config.environment['LIBOMPTARGET_NEXTGEN_PLUGINS'] = os.environ['LIBOMPTARGET_NEXTGEN_PLUGINS']

if 'LIBOMPTARGET_LOCK_MAPPED_HOST_BUFFERS' in os.environ:
    config.environment['LIBOMPTARGET_LOCK_MAPPED_HOST_BUFFERS'] = os.environ['LIBOMPTARGET_LOCK_MAPPED_HOST_BUFFERS']

if 'OMP_TARGET_OFFLOAD' in os.environ:
    config.environment['OMP_TARGET_OFFLOAD'] = os.environ['OMP_TARGET_OFFLOAD']

if 'HSA_ENABLE_SDMA' in os.environ:
    config.environment['HSA_ENABLE_SDMA'] = os.environ['HSA_ENABLE_SDMA']

# Architectures like gfx942 may or may not be APUs so an additional environment
# variable is required as some tests can be APU specific.
if 'IS_APU' in os.environ:
    config.environment['IS_APU'] = os.environ['IS_APU']

# set default environment variables for test
if 'CHECK_OPENMP_ENV' in os.environ:
    test_env = os.environ['CHECK_OPENMP_ENV'].split()
    for env in test_env:
        name = env.split('=')[0]
        value = env.split('=')[1]
        config.environment[name] = value

def append_dynamic_library_path(name, value, sep):
    if name in config.environment:
        config.environment[name] = value + sep + config.environment[name]
    else:
        config.environment[name] = value

# Evaluate the environment variable which is a string boolean value.
def evaluate_bool_env(env):
    env = env.lower()
    possible_true_values = ["on", "true", "1"]
    for v in possible_true_values:
        if env == v:
            return True
    return False

# name: The name of this test suite.
config.name = 'libomptarget :: ' + config.libomptarget_current_target

# suffixes: A list of file extensions to treat as test files.
config.suffixes = ['.c', '.cpp', '.cc', '.f90', '.cu', '.td']

# excludes: A list of directories to exclude from the testuites.
config.excludes = ['Inputs']

# test_source_root: The root path where tests are located.
config.test_source_root = os.path.dirname(__file__)

# test_exec_root: The root object directory where output is placed
config.test_exec_root = config.libomptarget_obj_root

# test format
config.test_format = lit.formats.ShTest()

# compiler flags
config.test_flags = " -I " + config.test_source_root + \
    " -I " + config.omp_header_directory + \
    " -L " + config.library_dir + \
    " -L " + config.llvm_lib_directory

# compiler specific flags
config.test_flags_clang = ""
config.test_flags_flang = "-fopenmp-version=52"

if config.omp_host_rtl_directory:
    config.test_flags = config.test_flags + " -L " + \
        config.omp_host_rtl_directory

config.test_flags = config.test_flags + " " + config.test_extra_flags

# Allow REQUIRES / UNSUPPORTED / XFAIL to work
config.target_triple = [ ]
for feature in config.test_compiler_features:
    config.available_features.add(feature)

if config.libomptarget_debug:
  config.available_features.add('libomptarget-debug')

if config.has_libomptarget_ompt:
  config.available_features.add('ompt')

config.available_features.add(config.libomptarget_current_target)

if config.libomptarget_has_libc:
  config.available_features.add('libc')

profdata_path = os.path.join(config.bin_llvm_tools_dir, "llvm-profdata")
if config.libomptarget_test_pgo:
  config.available_features.add('pgo')
  config.substitutions.append(("%profdata", profdata_path))

# Determine whether the test system supports unified memory.
# For CUDA, this is the case with compute capability 70 (Volta) or higher.
# For all other targets, we currently assume it is.
supports_unified_shared_memory = True
supports_apu = False
if config.libomptarget_current_target.startswith('nvptx'):
  try:
    cuda_arch = int(config.cuda_test_arch[:3])
    if cuda_arch < 70:
      supports_unified_shared_memory = False
  except ValueError:
    # If the architecture is invalid, assume it is supported.
    supports_unified_shared_memory = True
elif config.libomptarget_current_target.startswith('amdgcn'):
    # amdgpu_test_arch contains a list of AMD GPUs in the system
    # only check the first one assuming that we will run the test on it.
    if not (config.amdgpu_test_arch.startswith("gfx90a") or
            config.amdgpu_test_arch.startswith("gfx942")):
       supports_unified_shared_memory = False
    # check if AMD architecture is an APU:
    if ((config.amdgpu_test_arch.startswith("gfx942") and
         evaluate_bool_env(config.environment['IS_APU']))):
       supports_apu = True
if supports_unified_shared_memory:
   config.available_features.add('unified_shared_memory')
if supports_apu:
   config.available_features.add('apu')

# Setup environment to find dynamic library at runtime
if config.operating_system == 'Windows':
    append_dynamic_library_path('PATH', config.library_dir, ";")
    append_dynamic_library_path('PATH', config.omp_host_rtl_directory, ";")
elif config.operating_system == 'Darwin':
    append_dynamic_library_path('DYLD_LIBRARY_PATH', config.library_dir, ":")
    append_dynamic_library_path('DYLD_LIBRARY_PATH', \
        config.omp_host_rtl_directory, ";")
    config.test_flags += " -Wl,-rpath," + config.library_dir
    config.test_flags += " -Wl,-rpath," + config.omp_host_rtl_directory
else: # Unices
    if config.libomptarget_current_target != "nvptx64-nvidia-cuda":
        config.test_flags += " -nogpulib"
    config.test_flags += " -Wl,-rpath," + config.library_dir
    config.test_flags += " -Wl,-rpath," + config.omp_host_rtl_directory
    config.test_flags += " -Wl,-rpath," + config.llvm_lib_directory
    if config.cuda_libdir:
        config.test_flags += " -Wl,-rpath," + config.cuda_libdir
    if config.libomptarget_current_target.startswith('nvptx'):
<<<<<<< HEAD
        config.test_flags_clang += " --libomptarget-nvptx-bc-path=" + config.library_dir + '/DeviceRTL'
    if config.libomptarget_current_target.endswith('-oldDriver'):
        config.test_flags += " -fno-openmp-new-driver"
=======
        config.test_flags_clang += " --libomptarget-nvptx-bc-path=" + config.llvm_library_intdir
>>>>>>> db0f754c
    if config.libomptarget_current_target.endswith('-LTO'):
        config.test_flags += " -foffload-lto"
    if config.libomptarget_current_target.endswith('-JIT-LTO') and evaluate_bool_env(
        config.environment['LIBOMPTARGET_NEXTGEN_PLUGINS']
    ):
        config.test_flags += " -foffload-lto"
        config.test_flags += " -Wl,--embed-bitcode"

<<<<<<< HEAD
def remove_suffix_if_present(name):
    if name.endswith('-oldDriver'):
        return name[:-10]
    if name.endswith('-LTO'):
        return name[:-4]
    elif name.endswith('-JIT-LTO'):
        return name[:-8]
    else:
        return name

def add_libraries(source):
    if config.libomptarget_has_libc:
        return source + " -Xoffload-linker " + "-lc " + \
               "-Xoffload-linker " + "-lm " + \
               config.llvm_library_intdir + "/libomptarget.devicertl.a"
    else:
        return source + " " + config.llvm_library_intdir + "/libomptarget.devicertl.a"

=======
>>>>>>> db0f754c
# Add platform targets
host_targets = [
    "aarch64-unknown-linux-gnu",
    "aarch64-unknown-linux-gnu-LTO",
    "x86_64-unknown-linux-gnu",
    "x86_64-unknown-linux-gnu-LTO",
    "s390x-ibm-linux-gnu",
    "s390x-ibm-linux-gnu-LTO",
]
if config.libomptarget_current_target.startswith('nvptx'):
    config.available_features.add('gpu')
    config.available_features.add('nvidiagpu')
if config.libomptarget_current_target.startswith('amdgcn'):
    config.available_features.add('gpu')
    config.available_features.add('amdgpu')
if config.libomptarget_current_target in host_targets:
    config.available_features.add('host')

def remove_suffix_if_present(name):
    if name.endswith('-LTO'):
        return name[:-4]
    elif name.endswith('-JIT-LTO'):
        return name[:-8]
    else:
        return name

def add_libraries(source):
    if "gpu" not in config.available_features:
        return source
    if config.libomptarget_has_libc:
        return source + " -Xoffload-linker -lc " + \
               "-Xoffload-linker -lm " + \
               "-Xoffload-linker -lompdevice"
    else:
        return source + " " + "-Xoffload-lnker -lompdevice"

# substitutions
# - for targets that exist in the system create the actual command.
# - for valid targets that do not exist in the system, return false, so that the
#   same test can be used for different targets.

# Scan all the valid targets.
for libomptarget_target in config.libomptarget_all_targets:
    # Is this target in the current system? If so create a compile, run and test
    # command. Otherwise create command that return false.
    if libomptarget_target == config.libomptarget_current_target:
        config.substitutions.append(("%libomptarget-compilexx-run-and-check-generic",
            "%libomptarget-compilexx-run-and-check-" + libomptarget_target))
        config.substitutions.append(("%libomptarget-compile-run-and-check-generic",
            "%libomptarget-compile-run-and-check-" + libomptarget_target))
        config.substitutions.append(("%libomptarget-compile-fortran-run-and-check-generic",
            "%libomptarget-compile-fortran-run-and-check-" + libomptarget_target))
        config.substitutions.append(("%libomptarget-compilexx-and-run-generic",
            "%libomptarget-compilexx-and-run-" + libomptarget_target))
        config.substitutions.append(("%libomptarget-compile-and-run-generic",
            "%libomptarget-compile-and-run-" + libomptarget_target))
        config.substitutions.append(("%libomptarget-compilexx-generic",
            "%libomptarget-compilexx-" + libomptarget_target))
        config.substitutions.append(("%libomptarget-compilexxx-generic-force-usm",
            "%libomptarget-compilexxx-force-usm-" + libomptarget_target))
        config.substitutions.append(("%libomptarget-compile-generic",
            "%libomptarget-compile-" + libomptarget_target))
        config.substitutions.append(("%libomptarget-compile-fortran-generic",
            "%libomptarget-compile-fortran-" + libomptarget_target))
        config.substitutions.append(("%libomptarget-compileoptxx-run-and-check-generic",
            "%libomptarget-compileoptxx-run-and-check-" + libomptarget_target))
        config.substitutions.append(("%libomptarget-compileopt-run-and-check-generic",
            "%libomptarget-compileopt-run-and-check-" + libomptarget_target))
        config.substitutions.append(("%libomptarget-compileoptxx-and-run-generic",
            "%libomptarget-compileoptxx-and-run-" + libomptarget_target))
        config.substitutions.append(("%libomptarget-compileopt-and-run-generic",
            "%libomptarget-compileopt-and-run-" + libomptarget_target))
        config.substitutions.append(("%libomptarget-compileoptxx-generic",
            "%libomptarget-compileoptxx-" + libomptarget_target))
        config.substitutions.append(("%libomptarget-compileopt-generic",
            "%libomptarget-compileopt-" + libomptarget_target))
        config.substitutions.append(("%libomptarget-run-generic",
            "%libomptarget-run-" + libomptarget_target))
        config.substitutions.append(("%libomptarget-run-fail-generic",
            "%libomptarget-run-fail-" + libomptarget_target))
        config.substitutions.append(("%clangxx-generic",
            "%clangxx-" + libomptarget_target))
        config.substitutions.append(("%clang-generic",
            "%clang-" + libomptarget_target))
        config.substitutions.append(("%fcheck-generic",
            config.libomptarget_filecheck + " %s"))
        config.substitutions.append(("%fcheck-plain-generic",
            config.libomptarget_filecheck))


        config.substitutions.append(("%libomptarget-compilexx-run-and-check-" + \
            libomptarget_target, \
            "%libomptarget-compilexx-and-run-" + libomptarget_target + \
            " | " + config.libomptarget_filecheck + " %s"))
        config.substitutions.append(("%libomptarget-compile-run-and-check-" + \
            libomptarget_target, \
            "%libomptarget-compile-and-run-" + libomptarget_target + \
            " | " + config.libomptarget_filecheck + " %s"))
        config.substitutions.append(("%libomptarget-compile-fortran-run-and-check-" + \
            libomptarget_target, \
            "%libomptarget-compile-fortran-and-run-" + libomptarget_target + \
            " | " + config.libomptarget_filecheck + " %s"))
        config.substitutions.append(("%libomptarget-compilexx-and-run-" + \
            libomptarget_target, \
            "%libomptarget-compilexx-" + libomptarget_target + " && " + \
            "%libomptarget-run-" + libomptarget_target))
        config.substitutions.append(("%libomptarget-compile-and-run-" + \
            libomptarget_target, \
            "%libomptarget-compile-" + libomptarget_target + " && " + \
            "%libomptarget-run-" + libomptarget_target))
        config.substitutions.append(("%libomptarget-compile-fortran-and-run-" + \
            libomptarget_target, \
            "%libomptarget-compile-fortran-" + libomptarget_target + " && " + \
            "%libomptarget-run-" + libomptarget_target))
        config.substitutions.append(("%libomptarget-compilexx-" + \
            libomptarget_target, \
            "%clangxx-" + libomptarget_target + add_libraries(" %s -o %t")))
        config.substitutions.append(("%libomptarget-compilexxx-force-usm-" +
            libomptarget_target, "%clangxxx-force-usm-" + libomptarget_target + \
                                     add_libraries(" %s -o %t")))
        config.substitutions.append(("%libomptarget-compile-" + \
            libomptarget_target, \
            "%clang-" + libomptarget_target + add_libraries(" %s -o %t")))
        config.substitutions.append(("%libomptarget-compile-fortran-" + \
            libomptarget_target, \
            "%flang-" + libomptarget_target + add_libraries(" %s -o %t")))
        config.substitutions.append(("%libomptarget-compileoptxx-run-and-check-" + \
            libomptarget_target, \
            "%libomptarget-compileoptxx-and-run-" + libomptarget_target + \
            " | " + config.libomptarget_filecheck + " %s"))
        config.substitutions.append(("%libomptarget-compileopt-run-and-check-" + \
            libomptarget_target, \
            "%libomptarget-compileopt-and-run-" + libomptarget_target + \
            " | " + config.libomptarget_filecheck + " %s"))
        config.substitutions.append(("%libomptarget-compileoptxx-and-run-" + \
            libomptarget_target, \
            "%libomptarget-compileoptxx-" + libomptarget_target + " && " + \
            "%libomptarget-run-" + libomptarget_target))
        config.substitutions.append(("%libomptarget-compileopt-and-run-" + \
            libomptarget_target, \
            "%libomptarget-compileopt-" + libomptarget_target + " && " + \
            "%libomptarget-run-" + libomptarget_target))
        config.substitutions.append(("%libomptarget-compileoptxx-" + \
            libomptarget_target, \
            "%clangxx-" + libomptarget_target + add_libraries(" -O3 %s -o %t")))
        config.substitutions.append(("%libomptarget-compileopt-" + \
            libomptarget_target, \
            "%clang-" + libomptarget_target + add_libraries(" -O3 %s -o %t")))
        config.substitutions.append(("%libomptarget-run-" + \
            libomptarget_target, \
            "%t"))
        config.substitutions.append(("%libomptarget-run-fail-" + \
            libomptarget_target, \
            "%not --crash %t"))
        config.substitutions.append(("%clangxx-" + libomptarget_target, \
                                     "%clangxx %openmp_flags %cuda_flags %flags %flags_clang -fopenmp-targets=" +\
                                     remove_suffix_if_present(libomptarget_target)))
        config.substitutions.append(("%clangxxx-force-usm-" + libomptarget_target, \
                                     "%clangxx %openmp_flags -fopenmp-force-usm  %cuda_flags %flags %flags_clang -fopenmp-targets=" +\
                                     remove_suffix_if_present(libomptarget_target)))
        config.substitutions.append(("%clang-" + libomptarget_target, \
                                     "%clang %openmp_flags %cuda_flags %flags %flags_clang -fopenmp-targets=" +\
                                     remove_suffix_if_present(libomptarget_target)))
        config.substitutions.append(("%flang-" + libomptarget_target, \
                                     "%flang %openmp_flags %flags %flags_flang -fopenmp-targets=" +\
                                     remove_suffix_if_present(libomptarget_target)))
        config.substitutions.append(("%fcheck-" + libomptarget_target, \
            config.libomptarget_filecheck + " %s"))
    else:
        config.substitutions.append(("%libomptarget-compile-run-and-check-" + \
            libomptarget_target, \
            "echo ignored-command"))
        config.substitutions.append(("%libomptarget-compile-fortran-run-and-check-" + \
            libomptarget_target, \
            "echo ignored-command"))
        config.substitutions.append(("%libomptarget-compilexx-run-and-check-" + \
            libomptarget_target, \
            "echo ignored-command"))
        config.substitutions.append(("%libomptarget-compile-and-run-" + \
            libomptarget_target, \
            "echo ignored-command"))
        config.substitutions.append(("%libomptarget-compile-fortran-and-run-" + \
            libomptarget_target, \
            "echo ignored-command"))
        config.substitutions.append(("%libomptarget-compilexx-and-run-" + \
            libomptarget_target, \
            "echo ignored-command"))
        config.substitutions.append(("%libomptarget-compilexx-" + \
            libomptarget_target, \
            "echo ignored-command"))
        config.substitutions.append(("%libomptarget-compile-" + \
            libomptarget_target, \
            "echo ignored-command"))
        config.substitutions.append(("%libomptarget-compile-fortran-" + \
            libomptarget_target, \
            "echo ignored-command"))
        config.substitutions.append(("%libomptarget-compileopt-run-and-check-" + \
            libomptarget_target, \
            "echo ignored-command"))
        config.substitutions.append(("%libomptarget-compileoptxx-run-and-check-" + \
            libomptarget_target, \
            "echo ignored-command"))
        config.substitutions.append(("%libomptarget-compileopt-and-run-" + \
            libomptarget_target, \
            "echo ignored-command"))
        config.substitutions.append(("%libomptarget-compileoptxx-and-run-" + \
            libomptarget_target, \
            "echo ignored-command"))
        config.substitutions.append(("%libomptarget-compileoptxx-" + \
            libomptarget_target, \
            "echo ignored-command"))
        config.substitutions.append(("%libomptarget-compileopt-" + \
            libomptarget_target, \
            "echo ignored-command"))
        config.substitutions.append(("%libomptarget-run-" + \
            libomptarget_target, \
            "echo ignored-command"))
        config.substitutions.append(("%libomptarget-run-fail-" + \
            libomptarget_target, \
            "echo ignored-command"))
        config.substitutions.append(("%clang-" + libomptarget_target, \
            "echo ignored-command"))
        config.substitutions.append(("%clangxx-" + libomptarget_target, \
            "echo ignored-command"))
        config.substitutions.append(("%fcheck-" + libomptarget_target, \
            "echo ignored-command"))
        config.substitutions.append(("%flang-" + libomptarget_target, \
            "echo ignored-command"))

config.substitutions.append(("%clangxx", config.test_cxx_compiler))
config.substitutions.append(("%clang", config.test_c_compiler))

if config.test_fortran_compiler:
    config.available_features.add('flang')
    config.substitutions.append(("%flang", config.test_fortran_compiler))

config.substitutions.append(("%target_triple", config.libomptarget_current_target))

config.substitutions.append(("%openmp_flags", config.test_openmp_flags))
if config.libomptarget_current_target.startswith('nvptx') and config.cuda_path:
    config.substitutions.append(("%cuda_flags", "--cuda-path=" + config.cuda_path))
else:
    config.substitutions.append(("%cuda_flags", ""))
config.substitutions.append(("%flags_clang", config.test_flags_clang))
config.substitutions.append(("%flags_flang", config.test_flags_flang))
config.substitutions.append(("%flags", config.test_flags))
config.substitutions.append(("%not", config.libomptarget_not))
config.substitutions.append(("%offload-device-info",
                             config.offload_device_info))
config.substitutions.append(("%offload-tblgen", config.offload_tblgen))<|MERGE_RESOLUTION|>--- conflicted
+++ resolved
@@ -164,13 +164,9 @@
     if config.cuda_libdir:
         config.test_flags += " -Wl,-rpath," + config.cuda_libdir
     if config.libomptarget_current_target.startswith('nvptx'):
-<<<<<<< HEAD
-        config.test_flags_clang += " --libomptarget-nvptx-bc-path=" + config.library_dir + '/DeviceRTL'
+        config.test_flags_clang += " --libomptarget-nvptx-bc-path=" + config.llvm_library_intdir
     if config.libomptarget_current_target.endswith('-oldDriver'):
         config.test_flags += " -fno-openmp-new-driver"
-=======
-        config.test_flags_clang += " --libomptarget-nvptx-bc-path=" + config.llvm_library_intdir
->>>>>>> db0f754c
     if config.libomptarget_current_target.endswith('-LTO'):
         config.test_flags += " -foffload-lto"
     if config.libomptarget_current_target.endswith('-JIT-LTO') and evaluate_bool_env(
@@ -179,27 +175,6 @@
         config.test_flags += " -foffload-lto"
         config.test_flags += " -Wl,--embed-bitcode"
 
-<<<<<<< HEAD
-def remove_suffix_if_present(name):
-    if name.endswith('-oldDriver'):
-        return name[:-10]
-    if name.endswith('-LTO'):
-        return name[:-4]
-    elif name.endswith('-JIT-LTO'):
-        return name[:-8]
-    else:
-        return name
-
-def add_libraries(source):
-    if config.libomptarget_has_libc:
-        return source + " -Xoffload-linker " + "-lc " + \
-               "-Xoffload-linker " + "-lm " + \
-               config.llvm_library_intdir + "/libomptarget.devicertl.a"
-    else:
-        return source + " " + config.llvm_library_intdir + "/libomptarget.devicertl.a"
-
-=======
->>>>>>> db0f754c
 # Add platform targets
 host_targets = [
     "aarch64-unknown-linux-gnu",
@@ -219,6 +194,8 @@
     config.available_features.add('host')
 
 def remove_suffix_if_present(name):
+    if name.endswith('-oldDriver'):
+        return name[:-10]
     if name.endswith('-LTO'):
         return name[:-4]
     elif name.endswith('-JIT-LTO'):
