--- conflicted
+++ resolved
@@ -164,10 +164,6 @@
   int size() const { return Interops.size(); }
   iterator begin() { return Interops.begin(); }
   iterator end() { return Interops.end(); }
-<<<<<<< HEAD
-  iterator erase(iterator it) { return Interops.erase(it); }
-=======
->>>>>>> a14ee62b
   void clear() { Interops.clear(); }
 };
 
