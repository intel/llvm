--- conflicted
+++ resolved
@@ -34,7 +34,6 @@
 #if !defined(__BYTE_ORDER__) || !defined(__ORDER_LITTLE_ENDIAN__) ||           \
     !defined(__ORDER_BIG_ENDIAN__)
 #error "Missing preprocessor definitions for endianness detection."
-<<<<<<< HEAD
 #endif
 
 #if defined(__BYTE_ORDER__) && (__BYTE_ORDER__ == __ORDER_LITTLE_ENDIAN__)
@@ -46,24 +45,6 @@
 // The number of devices in this plugin.
 #define NUM_DEVICES 4
 
-// The ELF ID should be defined at compile-time by the build system.
-#ifndef TARGET_ELF_ID
-#define TARGET_ELF_ID EM_NONE
-#endif
-
-=======
-#endif
-
-#if defined(__BYTE_ORDER__) && (__BYTE_ORDER__ == __ORDER_LITTLE_ENDIAN__)
-#define LITTLEENDIAN_CPU
-#elif defined(__BYTE_ORDER__) && (__BYTE_ORDER__ == __ORDER_BIG_ENDIAN__)
-#define BIGENDIAN_CPU
-#endif
-
-// The number of devices in this plugin.
-#define NUM_DEVICES 4
-
->>>>>>> 6e4c5224
 namespace llvm {
 namespace omp {
 namespace target {
@@ -446,11 +427,7 @@
     return llvm::Triple::systemz;
 #elif defined(__aarch64__)
 #ifdef LITTLEENDIAN_CPU
-<<<<<<< HEAD
-    return llvm::Triple::aarch64_le;
-=======
     return llvm::Triple::aarch64;
->>>>>>> 6e4c5224
 #else
     return llvm::Triple::aarch64_be;
 #endif
