//===-RTLs/generic-64bit/src/rtl.cpp - Target RTLs Implementation - C++ -*-===//
//
// Part of the LLVM Project, under the Apache License v2.0 with LLVM Exceptions.
// See https://llvm.org/LICENSE.txt for license information.
// SPDX-License-Identifier: Apache-2.0 WITH LLVM-exception
//
//===----------------------------------------------------------------------===//
//
// RTL NextGen for generic 64-bit machine
//
//===----------------------------------------------------------------------===//

#include <cassert>
#include <cstddef>
#include <ffi.h>
#include <string>
#include <unordered_map>

#include "Shared/Debug.h"
#include "Shared/Environment.h"
#include "Utils/ELF.h"

#include "GlobalHandler.h"
#include "OpenMP/OMPT/Callback.h"
#include "PluginInterface.h"
#include "omptarget.h"

#include "llvm/ADT/SmallVector.h"
#include "llvm/Frontend/OpenMP/OMPConstants.h"
#include "llvm/Frontend/OpenMP/OMPDeviceConstants.h"
#include "llvm/Frontend/OpenMP/OMPGridValues.h"
#include "llvm/Support/DynamicLibrary.h"

#if !defined(__BYTE_ORDER__) || !defined(__ORDER_LITTLE_ENDIAN__) ||           \
    !defined(__ORDER_BIG_ENDIAN__)
#error "Missing preprocessor definitions for endianness detection."
#endif

#if defined(__BYTE_ORDER__) && (__BYTE_ORDER__ == __ORDER_LITTLE_ENDIAN__)
#define LITTLEENDIAN_CPU
#elif defined(__BYTE_ORDER__) && (__BYTE_ORDER__ == __ORDER_BIG_ENDIAN__)
#define BIGENDIAN_CPU
#endif

// The number of devices in this plugin.
#define NUM_DEVICES 4

namespace llvm {
namespace omp {
namespace target {
namespace plugin {

/// Forward declarations for all specialized data structures.
struct GenELF64KernelTy;
struct GenELF64DeviceTy;
struct GenELF64PluginTy;

using llvm::sys::DynamicLibrary;
using namespace error;

/// Class implementing kernel functionalities for GenELF64.
struct GenELF64KernelTy : public GenericKernelTy {
  /// Construct the kernel with a name and an execution mode.
  GenELF64KernelTy(const char *Name) : GenericKernelTy(Name), Func(nullptr) {}

  /// Initialize the kernel.
  Error initImpl(GenericDeviceTy &Device, DeviceImageTy &Image) override {
    // Functions have zero size.
    GlobalTy Global(getName(), 0);

    // Get the metadata (address) of the kernel function.
    GenericGlobalHandlerTy &GHandler = Device.Plugin.getGlobalHandler();
    if (auto Err = GHandler.getGlobalMetadataFromDevice(Device, Image, Global))
      return Err;

    // Check that the function pointer is valid.
    if (!Global.getPtr())
      return Plugin::error(ErrorCode::INVALID_BINARY,
                           "invalid function for kernel %s", getName());

    // Save the function pointer.
    Func = (void (*)())Global.getPtr();

    KernelEnvironment.Configuration.ExecMode = OMP_TGT_EXEC_MODE_GENERIC;
    KernelEnvironment.Configuration.MayUseNestedParallelism = /*Unknown=*/2;
    KernelEnvironment.Configuration.UseGenericStateMachine = /*Unknown=*/2;

    // Set the maximum number of threads to a single.
    MaxNumThreads = 1;
    return Plugin::success();
  }

  /// Launch the kernel using the libffi.
  Error launchImpl(GenericDeviceTy &GenericDevice, uint32_t NumThreads[3],
                   uint32_t NumBlocks[3], KernelArgsTy &KernelArgs,
                   KernelLaunchParamsTy LaunchParams,
                   AsyncInfoWrapperTy &AsyncInfoWrapper) const override {
    // Create a vector of ffi_types, one per argument.
    SmallVector<ffi_type *, 16> ArgTypes(KernelArgs.NumArgs, &ffi_type_pointer);
    ffi_type **ArgTypesPtr = (ArgTypes.size()) ? &ArgTypes[0] : nullptr;

    // Prepare the cif structure before running the kernel function.
    ffi_cif Cif;
    ffi_status Status = ffi_prep_cif(&Cif, FFI_DEFAULT_ABI, KernelArgs.NumArgs,
                                     &ffi_type_void, ArgTypesPtr);
    if (Status != FFI_OK)
      return Plugin::error(ErrorCode::UNKNOWN, "error in ffi_prep_cif: %d",
                           Status);

    // Call the kernel function through libffi.
    long Return;
    ffi_call(&Cif, Func, &Return, (void **)LaunchParams.Ptrs);

    return Plugin::success();
  }

  /// Return maximum block size for maximum occupancy
  Expected<uint64_t> maxGroupSize(GenericDeviceTy &Device,
                                  uint64_t DynamicMemSize) const override {
    return Plugin::error(
        ErrorCode::UNSUPPORTED,
        "occupancy calculations are not implemented for the host device");
  }

private:
  /// The kernel function to execute.
  void (*Func)(void);
};

/// Class implementing the GenELF64 device images properties.
struct GenELF64DeviceImageTy : public DeviceImageTy {
  /// Create the GenELF64 image with the id and the target image pointer.
  GenELF64DeviceImageTy(int32_t ImageId, GenericDeviceTy &Device,
                        const __tgt_device_image *TgtImage)
      : DeviceImageTy(ImageId, Device, TgtImage), DynLib() {}

  /// Getter and setter for the dynamic library.
  DynamicLibrary &getDynamicLibrary() { return DynLib; }
  void setDynamicLibrary(const DynamicLibrary &Lib) { DynLib = Lib; }

private:
  /// The dynamic library that loaded the image.
  DynamicLibrary DynLib;
};

/// Class implementing the device functionalities for GenELF64.
struct GenELF64DeviceTy : public GenericDeviceTy {
  /// Create the device with a specific id.
  GenELF64DeviceTy(GenericPluginTy &Plugin, int32_t DeviceId,
                   int32_t NumDevices)
      : GenericDeviceTy(Plugin, DeviceId, NumDevices, GenELF64GridValues) {}

  ~GenELF64DeviceTy() {}

  /// Initialize the device, which is a no-op
  Error initImpl(GenericPluginTy &Plugin) override { return Plugin::success(); }

  /// Unload the binary image
  ///
  /// TODO: This currently does nothing, and should be implemented as part of
  /// broader memory handling logic for this plugin
  Error unloadBinaryImpl(DeviceImageTy *Image) override {
    auto Elf = reinterpret_cast<GenELF64DeviceImageTy *>(Image);
    DynamicLibrary::closeLibrary(Elf->getDynamicLibrary());
    Plugin.free(Elf);
    return Plugin::success();
  }

  /// Deinitialize the device, which is a no-op
  Error deinitImpl() override { return Plugin::success(); }

  /// See GenericDeviceTy::getComputeUnitKind().
  std::string getComputeUnitKind() const override { return "generic-64bit"; }

  /// Construct the kernel for a specific image on the device.
  Expected<GenericKernelTy &> constructKernel(const char *Name) override {
    // Allocate and construct the kernel.
    GenELF64KernelTy *GenELF64Kernel = Plugin.allocate<GenELF64KernelTy>();
    if (!GenELF64Kernel)
      return Plugin::error(ErrorCode::OUT_OF_RESOURCES,
                           "failed to allocate memory for GenELF64 kernel");

    new (GenELF64Kernel) GenELF64KernelTy(Name);

    return *GenELF64Kernel;
  }

  /// Set the current context to this device, which is a no-op.
  Error setContext() override { return Plugin::success(); }

  /// Load the binary image into the device and allocate an image object.
  Expected<DeviceImageTy *> loadBinaryImpl(const __tgt_device_image *TgtImage,
                                           int32_t ImageId) override {
    // Allocate and initialize the image object.
    GenELF64DeviceImageTy *Image = Plugin.allocate<GenELF64DeviceImageTy>();
    new (Image) GenELF64DeviceImageTy(ImageId, *this, TgtImage);

    // Create a temporary file.
    char TmpFileName[] = "/tmp/tmpfile_XXXXXX";
    int TmpFileFd = mkstemp(TmpFileName);
    if (TmpFileFd == -1)
      return Plugin::error(ErrorCode::HOST_IO,
                           "failed to create tmpfile for loading target image");

    // Open the temporary file.
    FILE *TmpFile = fdopen(TmpFileFd, "wb");
    if (!TmpFile)
      return Plugin::error(ErrorCode::HOST_IO,
                           "failed to open tmpfile %s for loading target image",
                           TmpFileName);

    // Write the image into the temporary file.
    size_t Written = fwrite(Image->getStart(), Image->getSize(), 1, TmpFile);
    if (Written != 1)
      return Plugin::error(ErrorCode::HOST_IO,
                           "failed to write target image to tmpfile %s",
                           TmpFileName);

    // Close the temporary file.
    int Ret = fclose(TmpFile);
    if (Ret)
      return Plugin::error(ErrorCode::HOST_IO,
                           "failed to close tmpfile %s with the target image",
                           TmpFileName);

    // Load the temporary file as a dynamic library.
    std::string ErrMsg;
    DynamicLibrary DynLib = DynamicLibrary::getLibrary(TmpFileName, &ErrMsg);

    // Check if the loaded library is valid.
    if (!DynLib.isValid())
      return Plugin::error(ErrorCode::INVALID_BINARY,
                           "failed to load target image: %s", ErrMsg.c_str());

    // Save a reference of the image's dynamic library.
    Image->setDynamicLibrary(DynLib);

    return Image;
  }

  /// Allocate memory. Use std::malloc in all cases.
  void *allocate(size_t Size, void *, TargetAllocTy Kind) override {
    if (Size == 0)
      return nullptr;

    void *MemAlloc = nullptr;
    switch (Kind) {
    case TARGET_ALLOC_DEFAULT:
    case TARGET_ALLOC_DEVICE:
    case TARGET_ALLOC_HOST:
    case TARGET_ALLOC_SHARED:
    case TARGET_ALLOC_DEVICE_NON_BLOCKING:
      MemAlloc = std::malloc(Size);
      break;
    }
    return MemAlloc;
  }

  /// Free the memory. Use std::free in all cases.
  int free(void *TgtPtr, TargetAllocTy Kind) override {
    std::free(TgtPtr);
    return OFFLOAD_SUCCESS;
  }

  /// This plugin does nothing to lock buffers. Do not return an error, just
  /// return the same pointer as the device pointer.
  Expected<void *> dataLockImpl(void *HstPtr, int64_t Size) override {
    return HstPtr;
  }

  /// Nothing to do when unlocking the buffer.
  Error dataUnlockImpl(void *HstPtr) override { return Plugin::success(); }

  /// Indicate that the buffer is not pinned.
  Expected<bool> isPinnedPtrImpl(void *HstPtr, void *&BaseHstPtr,
                                 void *&BaseDevAccessiblePtr,
                                 size_t &BaseSize) const override {
    return false;
  }

  /// Submit data to the device (host to device transfer).
  Error dataSubmitImpl(void *TgtPtr, const void *HstPtr, int64_t Size,
                       AsyncInfoWrapperTy &AsyncInfoWrapper) override {
    std::memcpy(TgtPtr, HstPtr, Size);
    return Plugin::success();
  }

  /// Retrieve data from the device (device to host transfer).
  Error dataRetrieveImpl(void *HstPtr, const void *TgtPtr, int64_t Size,
                         AsyncInfoWrapperTy &AsyncInfoWrapper) override {
    std::memcpy(HstPtr, TgtPtr, Size);
    return Plugin::success();
  }

  /// Exchange data between two devices within the plugin. This function is not
  /// supported in this plugin.
  Error dataExchangeImpl(const void *SrcPtr, GenericDeviceTy &DstGenericDevice,
                         void *DstPtr, int64_t Size,
                         AsyncInfoWrapperTy &AsyncInfoWrapper) override {
    // This function should never be called because the function
    // GenELF64PluginTy::isDataExchangable() returns false.
    return Plugin::error(ErrorCode::UNSUPPORTED,
                         "dataExchangeImpl not supported");
  }

  /// Insert a data fence between previous data operations and the following
  /// operations. This is a no-op for Host devices as operations inserted into
  /// a queue are in-order.
  Error dataFence(__tgt_async_info *Async) override {
    return Plugin::success();
  }

<<<<<<< HEAD
=======
  Error dataFillImpl(void *TgtPtr, const void *PatternPtr, int64_t PatternSize,
                     int64_t Size,
                     AsyncInfoWrapperTy &AsyncInfoWrapper) override {
    if (PatternSize == 1) {
      std::memset(TgtPtr, *static_cast<const char *>(PatternPtr), Size);
    } else {
      for (unsigned int Step = 0; Step < Size; Step += PatternSize) {
        auto *Dst = static_cast<char *>(TgtPtr) + Step;
        std::memcpy(Dst, PatternPtr, PatternSize);
      }
    }

    return Plugin::success();
  }

>>>>>>> 35227056
  /// All functions are already synchronous. No need to do anything on this
  /// synchronization function.
  Error synchronizeImpl(__tgt_async_info &AsyncInfo,
                        bool ReleaseQueue) override {
    return Plugin::success();
  }

  /// All functions are already synchronous. No need to do anything on this
  /// query function.
  Error queryAsyncImpl(__tgt_async_info &AsyncInfo) override {
    return Plugin::success();
  }

  /// This plugin does not support interoperability
  Error initAsyncInfoImpl(AsyncInfoWrapperTy &AsyncInfoWrapper) override {
    return Plugin::error(ErrorCode::UNSUPPORTED,
                         "initAsyncInfoImpl not supported");
  }

  /// This plugin does not support interoperability
  Error initDeviceInfoImpl(__tgt_device_info *DeviceInfo) override {
    return Plugin::error(ErrorCode::UNSUPPORTED,
                         "initDeviceInfoImpl not supported");
  }

  Error enqueueHostCallImpl(void (*Callback)(void *), void *UserData,
                            AsyncInfoWrapperTy &AsyncInfo) override {
    Callback(UserData);
    return Plugin::success();
  };

  /// This plugin does not support the event API. Do nothing without failing.
  Error createEventImpl(void **EventPtrStorage) override {
    *EventPtrStorage = nullptr;
    return Plugin::success();
  }
  Error destroyEventImpl(void *EventPtr) override { return Plugin::success(); }
  Error recordEventImpl(void *EventPtr,
                        AsyncInfoWrapperTy &AsyncInfoWrapper) override {
    return Plugin::success();
  }
  Error waitEventImpl(void *EventPtr,
                      AsyncInfoWrapperTy &AsyncInfoWrapper) override {
    return Plugin::success();
  }
  Expected<bool> hasPendingWorkImpl(AsyncInfoWrapperTy &AsyncInfo) override {
    return true;
  }
<<<<<<< HEAD
=======
  Expected<bool> isEventCompleteImpl(void *Event,
                                     AsyncInfoWrapperTy &AsyncInfo) override {
    return true;
  }
>>>>>>> 35227056
  Error syncEventImpl(void *EventPtr) override { return Plugin::success(); }

  /// Print information about the device.
  Expected<InfoTreeNode> obtainInfoImpl() override {
    InfoTreeNode Info;
    Info.add("Device Type", "Generic-elf-64bit");
    return Info;
  }

  /// This plugin should not setup the device environment or memory pool.
  virtual bool shouldSetupDeviceMemoryPool() const override { return false; };

  /// Getters and setters for stack size and heap size not relevant.
  Error getDeviceStackSize(uint64_t &Value) override {
    Value = 0;
    return Plugin::success();
  }
  Error setDeviceStackSize(uint64_t Value) override {
    return Plugin::success();
  }
  Error getDeviceHeapSize(uint64_t &Value) override {
    Value = 0;
    return Plugin::success();
  }
  Error setDeviceHeapSize(uint64_t Value) override { return Plugin::success(); }

private:
  /// Grid values for Generic ELF64 plugins.
  static constexpr GV GenELF64GridValues = {
      1, // GV_Slot_Size
      1, // GV_Warp_Size
      1, // GV_Max_Teams
      1, // GV_Default_Num_Teams
      1, // GV_SimpleBufferSize
      1, // GV_Max_WG_Size
      1, // GV_Default_WG_Size
  };
};

class GenELF64GlobalHandlerTy final : public GenericGlobalHandlerTy {
public:
  Error getGlobalMetadataFromDevice(GenericDeviceTy &GenericDevice,
                                    DeviceImageTy &Image,
                                    GlobalTy &DeviceGlobal) override {
    const char *GlobalName = DeviceGlobal.getName().data();
    GenELF64DeviceImageTy &GenELF64Image =
        static_cast<GenELF64DeviceImageTy &>(Image);

    // Get dynamic library that has loaded the device image.
    DynamicLibrary &DynLib = GenELF64Image.getDynamicLibrary();

    // Get the address of the symbol.
    void *Addr = DynLib.getAddressOfSymbol(GlobalName);
    if (Addr == nullptr) {
      return Plugin::error(ErrorCode::NOT_FOUND, "failed to load global '%s'",
                           GlobalName);
    }

    // Save the pointer to the symbol.
    DeviceGlobal.setPtr(Addr);

    return Plugin::success();
  }
};

/// Class implementing the plugin functionalities for GenELF64.
struct GenELF64PluginTy final : public GenericPluginTy {
  /// Create the GenELF64 plugin.
  GenELF64PluginTy() : GenericPluginTy(getTripleArch()) {}

  /// This class should not be copied.
  GenELF64PluginTy(const GenELF64PluginTy &) = delete;
  GenELF64PluginTy(GenELF64PluginTy &&) = delete;

  /// Initialize the plugin and return the number of devices.
  Expected<int32_t> initImpl() override {
#ifdef USES_DYNAMIC_FFI
    if (auto Err = Plugin::check(ffi_init(), "failed to initialize libffi"))
      return std::move(Err);
#endif

    return NUM_DEVICES;
  }

  /// Deinitialize the plugin.
  Error deinitImpl() override { return Plugin::success(); }

  /// Creates a generic ELF device.
  GenericDeviceTy *createDevice(GenericPluginTy &Plugin, int32_t DeviceId,
                                int32_t NumDevices) override {
    return new GenELF64DeviceTy(Plugin, DeviceId, NumDevices);
  }

  /// Creates a generic global handler.
  GenericGlobalHandlerTy *createGlobalHandler() override {
    return new GenELF64GlobalHandlerTy();
  }

  /// Get the ELF code to recognize the compatible binary images.
  uint16_t getMagicElfBits() const override {
    return utils::elf::getTargetMachine();
  }

  /// This plugin does not support exchanging data between two devices.
  bool isDataExchangable(int32_t SrcDeviceId, int32_t DstDeviceId) override {
    return false;
  }

  /// All images (ELF-compatible) should be compatible with this plugin.
  Expected<bool> isELFCompatible(uint32_t, StringRef) const override {
    return true;
  }

  Triple::ArchType getTripleArch() const override {
#if defined(__x86_64__)
    return llvm::Triple::x86_64;
#elif defined(__s390x__)
    return llvm::Triple::systemz;
#elif defined(__aarch64__)
#ifdef LITTLEENDIAN_CPU
    return llvm::Triple::aarch64;
#else
    return llvm::Triple::aarch64_be;
#endif
#elif defined(__powerpc64__)
#ifdef LITTLEENDIAN_CPU
    return llvm::Triple::ppc64le;
#else
    return llvm::Triple::ppc64;
#endif
#elif defined(__riscv) && (__riscv_xlen == 64)
    return llvm::Triple::riscv64;
#elif defined(__loongarch__) && (__loongarch_grlen == 64)
    return llvm::Triple::loongarch64;
#else
    return llvm::Triple::UnknownArch;
#endif
  }

  const char *getName() const override { return GETNAME(TARGET_NAME); }
};

template <typename... ArgsTy>
static Error Plugin::check(int32_t Code, const char *ErrMsg, ArgsTy... Args) {
  if (Code == 0)
    return Plugin::success();

  return Plugin::error(ErrorCode::UNKNOWN, ErrMsg, Args...,
                       std::to_string(Code).data());
}

} // namespace plugin
} // namespace target
} // namespace omp
} // namespace llvm

extern "C" {
llvm::omp::target::plugin::GenericPluginTy *createPlugin_host() {
  return new llvm::omp::target::plugin::GenELF64PluginTy();
}
}<|MERGE_RESOLUTION|>--- conflicted
+++ resolved
@@ -310,8 +310,6 @@
     return Plugin::success();
   }
 
-<<<<<<< HEAD
-=======
   Error dataFillImpl(void *TgtPtr, const void *PatternPtr, int64_t PatternSize,
                      int64_t Size,
                      AsyncInfoWrapperTy &AsyncInfoWrapper) override {
@@ -327,7 +325,6 @@
     return Plugin::success();
   }
 
->>>>>>> 35227056
   /// All functions are already synchronous. No need to do anything on this
   /// synchronization function.
   Error synchronizeImpl(__tgt_async_info &AsyncInfo,
@@ -376,13 +373,10 @@
   Expected<bool> hasPendingWorkImpl(AsyncInfoWrapperTy &AsyncInfo) override {
     return true;
   }
-<<<<<<< HEAD
-=======
   Expected<bool> isEventCompleteImpl(void *Event,
                                      AsyncInfoWrapperTy &AsyncInfo) override {
     return true;
   }
->>>>>>> 35227056
   Error syncEventImpl(void *EventPtr) override { return Plugin::success(); }
 
   /// Print information about the device.
