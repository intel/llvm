--- conflicted
+++ resolved
@@ -1252,19 +1252,6 @@
 
 Error GenericDeviceTy::synchronize(__tgt_async_info *AsyncInfo,
                                    bool ReleaseQueue) {
-<<<<<<< HEAD
-  SmallVector<void *> AllocsToDelete{};
-  {
-    std::lock_guard<std::mutex> AllocationGuard{AsyncInfo->Mutex};
-
-    if (!AsyncInfo || !AsyncInfo->Queue)
-      return Plugin::error(ErrorCode::INVALID_ARGUMENT,
-                           "invalid async info queue");
-
-    if (auto Err = synchronizeImpl(*AsyncInfo, ReleaseQueue))
-      return Err;
-
-=======
   if (!AsyncInfo)
     return Plugin::error(ErrorCode::INVALID_ARGUMENT,
                          "invalid async info queue");
@@ -1279,7 +1266,6 @@
       if (auto Err = synchronizeImpl(*AsyncInfo, ReleaseQueue))
         return Err;
 
->>>>>>> 35227056
     std::swap(AllocsToDelete, AsyncInfo->AssociatedAllocations);
   }
 
@@ -1599,8 +1585,6 @@
   return Res;
 }
 
-<<<<<<< HEAD
-=======
 Expected<bool> GenericDeviceTy::isEventComplete(void *Event,
                                                 __tgt_async_info *AsyncInfo) {
   AsyncInfoWrapperTy AsyncInfoWrapper(*this, AsyncInfo);
@@ -1617,7 +1601,6 @@
   return Res;
 }
 
->>>>>>> 35227056
 Error GenericDeviceTy::syncEvent(void *EventPtr) {
   return syncEventImpl(EventPtr);
 }
