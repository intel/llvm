//===- PluginInterface.cpp - Target independent plugin device interface ---===//
//
// Part of the LLVM Project, under the Apache License v2.0 with LLVM Exceptions.
// See https://llvm.org/LICENSE.txt for license information.
// SPDX-License-Identifier: Apache-2.0 WITH LLVM-exception
//
//===----------------------------------------------------------------------===//
//
//===----------------------------------------------------------------------===//

#include "PluginInterface.h"

#include "Shared/APITypes.h"
#include "Shared/Debug.h"
#include "Shared/Environment.h"

#include "ErrorReporting.h"
#include "GlobalHandler.h"
#include "JIT.h"
#include "Shared/Utils.h"
#include "Utils/ELF.h"
#include "omptarget.h"

#ifdef OMPT_SUPPORT
#include "OpenMP/OMPT/Callback.h"
#include "omp-tools.h"
#endif

#include "llvm/Bitcode/BitcodeReader.h"
#include "llvm/Frontend/OpenMP/OMPConstants.h"
#include "llvm/Support/Error.h"
#include "llvm/Support/JSON.h"
#include "llvm/Support/MathExtras.h"
#include "llvm/Support/MemoryBuffer.h"
#include "llvm/Support/Signals.h"
#include "llvm/Support/raw_ostream.h"

#include <cstdint>
#include <limits>

using namespace llvm;
using namespace omp;
using namespace target;
using namespace plugin;
using namespace error;

// TODO: Fix any thread safety issues for multi-threaded kernel recording.
namespace llvm::omp::target::plugin {
struct RecordReplayTy {

  // Describes the state of the record replay mechanism.
  enum RRStatusTy { RRDeactivated = 0, RRRecording, RRReplaying };

private:
  // Memory pointers for recording, replaying memory.
  void *MemoryStart = nullptr;
  void *MemoryPtr = nullptr;
  size_t MemorySize = 0;
  size_t TotalSize = 0;
  GenericDeviceTy *Device = nullptr;
  std::mutex AllocationLock;

  RRStatusTy Status = RRDeactivated;
  bool ReplaySaveOutput = false;
  bool UsedVAMap = false;
  uintptr_t MemoryOffset = 0;

  // A list of all globals mapped to the device.
  struct GlobalEntry {
    const char *Name;
    uint64_t Size;
    void *Addr;
  };
  llvm::SmallVector<GlobalEntry> GlobalEntries{};

  Expected<void *> suggestAddress(uint64_t MaxMemoryAllocation) {
    // Get a valid pointer address for this system
    auto AddrOrErr =
        Device->allocate(1024, /*HstPtr=*/nullptr, TARGET_ALLOC_DEFAULT);
    if (!AddrOrErr)
      return AddrOrErr.takeError();

    void *Addr = *AddrOrErr;
    if (auto Err = Device->free(Addr))
      return std::move(Err);

    // Align Address to MaxMemoryAllocation
    Addr = (void *)utils::alignPtr((Addr), MaxMemoryAllocation);
    return Addr;
  }

  Error preAllocateVAMemory(uint64_t MaxMemoryAllocation, void *VAddr) {
    size_t ASize = MaxMemoryAllocation;

    if (!VAddr && isRecording()) {
      auto VAddrOrErr = suggestAddress(MaxMemoryAllocation);
      if (!VAddrOrErr)
        return VAddrOrErr.takeError();
      VAddr = *VAddrOrErr;
    }

    DP("Request %ld bytes allocated at %p\n", MaxMemoryAllocation, VAddr);

    if (auto Err = Device->memoryVAMap(&MemoryStart, VAddr, &ASize))
      return Err;

    if (isReplaying() && VAddr != MemoryStart) {
      return Plugin::error(ErrorCode::INVALID_ARGUMENT,
                           "record-Replay cannot assign the"
                           "requested recorded address (%p, %p)",
                           VAddr, MemoryStart);
    }

    INFO(OMP_INFOTYPE_PLUGIN_KERNEL, Device->getDeviceId(),
         "Allocated %" PRIu64 " bytes at %p for replay.\n", ASize, MemoryStart);

    MemoryPtr = MemoryStart;
    MemorySize = 0;
    TotalSize = ASize;
    UsedVAMap = true;
    return Plugin::success();
  }

  Error preAllocateHeuristic(uint64_t MaxMemoryAllocation,
                             uint64_t RequiredMemoryAllocation, void *VAddr) {
    const size_t MAX_MEMORY_ALLOCATION = MaxMemoryAllocation;
    constexpr size_t STEP = 1024 * 1024 * 1024ULL;
    MemoryStart = nullptr;
    for (TotalSize = MAX_MEMORY_ALLOCATION; TotalSize > 0; TotalSize -= STEP) {
      auto MemoryStartOrErr =
          Device->allocate(TotalSize, /*HstPtr=*/nullptr, TARGET_ALLOC_DEFAULT);
      if (!MemoryStartOrErr)
        return MemoryStartOrErr.takeError();
      MemoryStart = *MemoryStartOrErr;
      if (MemoryStart)
        break;
    }
    if (!MemoryStart)
      return Plugin::error(ErrorCode::INVALID_ARGUMENT,
                           "allocating record/replay memory");

    if (VAddr && VAddr != MemoryStart)
      MemoryOffset = uintptr_t(VAddr) - uintptr_t(MemoryStart);

    MemoryPtr = MemoryStart;
    MemorySize = 0;

    // Check if we need adjustment.
    if (MemoryOffset > 0 &&
        TotalSize >= RequiredMemoryAllocation + MemoryOffset) {
      // If we are off but "before" the required address and with enough space,
      // we just "allocate" the offset to match the required address.
      MemoryPtr = (char *)MemoryPtr + MemoryOffset;
      MemorySize += MemoryOffset;
      MemoryOffset = 0;
      assert(MemoryPtr == VAddr && "Expected offset adjustment to work");
    } else if (MemoryOffset) {
      // If we are off and in a situation we cannot just "waste" memory to force
      // a match, we hope adjusting the arguments is sufficient.
      REPORT(
          "WARNING Failed to allocate replay memory at required location %p, "
          "got %p, trying to offset argument pointers by %" PRIi64 "\n",
          VAddr, MemoryStart, MemoryOffset);
    }

    INFO(OMP_INFOTYPE_PLUGIN_KERNEL, Device->getDeviceId(),
         "Allocated %" PRIu64 " bytes at %p for replay.\n", TotalSize,
         MemoryStart);

    return Plugin::success();
  }

  Error preallocateDeviceMemory(uint64_t DeviceMemorySize, void *ReqVAddr) {
    if (Device->supportVAManagement()) {
      auto Err = preAllocateVAMemory(DeviceMemorySize, ReqVAddr);
      if (Err) {
        REPORT("WARNING VA mapping failed, fallback to heuristic: "
               "(Error: %s)\n",
               toString(std::move(Err)).data());
      }
    }

    uint64_t DevMemSize;
    if (Device->getDeviceMemorySize(DevMemSize))
      return Plugin::error(ErrorCode::UNKNOWN,
                           "cannot determine Device Memory Size");

    return preAllocateHeuristic(DevMemSize, DeviceMemorySize, ReqVAddr);
  }

  void dumpDeviceMemory(StringRef Filename) {
    ErrorOr<std::unique_ptr<WritableMemoryBuffer>> DeviceMemoryMB =
        WritableMemoryBuffer::getNewUninitMemBuffer(MemorySize);
    if (!DeviceMemoryMB)
      report_fatal_error("Error creating MemoryBuffer for device memory");

    auto Err = Device->dataRetrieve(DeviceMemoryMB.get()->getBufferStart(),
                                    MemoryStart, MemorySize, nullptr);
    if (Err)
      report_fatal_error("Error retrieving data for target pointer");

    StringRef DeviceMemory(DeviceMemoryMB.get()->getBufferStart(), MemorySize);
    std::error_code EC;
    raw_fd_ostream OS(Filename, EC);
    if (EC)
      report_fatal_error("Error dumping memory to file " + Filename + " :" +
                         EC.message());
    OS << DeviceMemory;
    OS.close();
  }

public:
  bool isRecording() const { return Status == RRStatusTy::RRRecording; }
  bool isReplaying() const { return Status == RRStatusTy::RRReplaying; }
  bool isRecordingOrReplaying() const {
    return (Status != RRStatusTy::RRDeactivated);
  }
  void setStatus(RRStatusTy Status) { this->Status = Status; }
  bool isSaveOutputEnabled() const { return ReplaySaveOutput; }
  void addEntry(const char *Name, uint64_t Size, void *Addr) {
    GlobalEntries.emplace_back(GlobalEntry{Name, Size, Addr});
  }

  void saveImage(const char *Name, const DeviceImageTy &Image) {
    SmallString<128> ImageName = {Name, ".image"};
    std::error_code EC;
    raw_fd_ostream OS(ImageName, EC);
    if (EC)
      report_fatal_error("Error saving image : " + StringRef(EC.message()));
    OS << Image.getMemoryBuffer().getBuffer();
    OS.close();
  }

  void dumpGlobals(StringRef Filename, DeviceImageTy &Image) {
    int32_t Size = 0;

    for (auto &OffloadEntry : GlobalEntries) {
      if (!OffloadEntry.Size)
        continue;
      // Get the total size of the string and entry including the null byte.
      Size += std::strlen(OffloadEntry.Name) + 1 + sizeof(uint32_t) +
              OffloadEntry.Size;
    }

    ErrorOr<std::unique_ptr<WritableMemoryBuffer>> GlobalsMB =
        WritableMemoryBuffer::getNewUninitMemBuffer(Size);
    if (!GlobalsMB)
      report_fatal_error("Error creating MemoryBuffer for globals memory");

    void *BufferPtr = GlobalsMB.get()->getBufferStart();
    for (auto &OffloadEntry : GlobalEntries) {
      if (!OffloadEntry.Size)
        continue;

      int32_t NameLength = std::strlen(OffloadEntry.Name) + 1;
      memcpy(BufferPtr, OffloadEntry.Name, NameLength);
      BufferPtr = utils::advancePtr(BufferPtr, NameLength);

      *((uint32_t *)(BufferPtr)) = OffloadEntry.Size;
      BufferPtr = utils::advancePtr(BufferPtr, sizeof(uint32_t));

      auto Err = Plugin::success();
      {
        if (auto Err = Device->dataRetrieve(BufferPtr, OffloadEntry.Addr,
                                            OffloadEntry.Size, nullptr))
          report_fatal_error("Error retrieving data for global");
      }
      if (Err)
        report_fatal_error("Error retrieving data for global");
      BufferPtr = utils::advancePtr(BufferPtr, OffloadEntry.Size);
    }
    assert(BufferPtr == GlobalsMB->get()->getBufferEnd() &&
           "Buffer over/under-filled.");
    assert(Size == utils::getPtrDiff(BufferPtr,
                                     GlobalsMB->get()->getBufferStart()) &&
           "Buffer size mismatch");

    StringRef GlobalsMemory(GlobalsMB.get()->getBufferStart(), Size);
    std::error_code EC;
    raw_fd_ostream OS(Filename, EC);
    OS << GlobalsMemory;
    OS.close();
  }

  void saveKernelDescr(const char *Name, KernelLaunchParamsTy LaunchParams,
                       int32_t NumArgs, uint64_t NumTeamsClause,
                       uint32_t ThreadLimitClause, uint64_t LoopTripCount) {
    json::Object JsonKernelInfo;
    JsonKernelInfo["Name"] = Name;
    JsonKernelInfo["NumArgs"] = NumArgs;
    JsonKernelInfo["NumTeamsClause"] = NumTeamsClause;
    JsonKernelInfo["ThreadLimitClause"] = ThreadLimitClause;
    JsonKernelInfo["LoopTripCount"] = LoopTripCount;
    JsonKernelInfo["DeviceMemorySize"] = MemorySize;
    JsonKernelInfo["DeviceId"] = Device->getDeviceId();
    JsonKernelInfo["BumpAllocVAStart"] = (intptr_t)MemoryStart;

    json::Array JsonArgPtrs;
    for (int I = 0; I < NumArgs; ++I)
      JsonArgPtrs.push_back((intptr_t)LaunchParams.Ptrs[I]);
    JsonKernelInfo["ArgPtrs"] = json::Value(std::move(JsonArgPtrs));

    json::Array JsonArgOffsets;
    for (int I = 0; I < NumArgs; ++I)
      JsonArgOffsets.push_back(0);
    JsonKernelInfo["ArgOffsets"] = json::Value(std::move(JsonArgOffsets));

    SmallString<128> JsonFilename = {Name, ".json"};
    std::error_code EC;
    raw_fd_ostream JsonOS(JsonFilename.str(), EC);
    if (EC)
      report_fatal_error("Error saving kernel json file : " +
                         StringRef(EC.message()));
    JsonOS << json::Value(std::move(JsonKernelInfo));
    JsonOS.close();
  }

  void saveKernelInput(const char *Name, DeviceImageTy &Image) {
    SmallString<128> GlobalsFilename = {Name, ".globals"};
    dumpGlobals(GlobalsFilename, Image);

    SmallString<128> MemoryFilename = {Name, ".memory"};
    dumpDeviceMemory(MemoryFilename);
  }

  void saveKernelOutputInfo(const char *Name) {
    SmallString<128> OutputFilename = {
        Name, (isRecording() ? ".original.output" : ".replay.output")};
    dumpDeviceMemory(OutputFilename);
  }

  void *alloc(uint64_t Size) {
    assert(MemoryStart && "Expected memory has been pre-allocated");
    void *Alloc = nullptr;
    constexpr int Alignment = 16;
    // Assumes alignment is a power of 2.
    int64_t AlignedSize = (Size + (Alignment - 1)) & (~(Alignment - 1));
    std::lock_guard<std::mutex> LG(AllocationLock);
    Alloc = MemoryPtr;
    MemoryPtr = (char *)MemoryPtr + AlignedSize;
    MemorySize += AlignedSize;
    DP("Memory Allocator return " DPxMOD "\n", DPxPTR(Alloc));
    return Alloc;
  }

  Error init(GenericDeviceTy *Device, uint64_t MemSize, void *VAddr,
             RRStatusTy Status, bool SaveOutput, uint64_t &ReqPtrArgOffset) {
    this->Device = Device;
    this->Status = Status;
    this->ReplaySaveOutput = SaveOutput;

    if (auto Err = preallocateDeviceMemory(MemSize, VAddr))
      return Err;

    INFO(OMP_INFOTYPE_PLUGIN_KERNEL, Device->getDeviceId(),
         "Record Replay Initialized (%p)"
         " as starting address, %lu Memory Size"
         " and set on status %s\n",
         MemoryStart, TotalSize,
         Status == RRStatusTy::RRRecording ? "Recording" : "Replaying");

    // Tell the user to offset pointer arguments as the memory allocation does
    // not match.
    ReqPtrArgOffset = MemoryOffset;
    return Plugin::success();
  }

  Error deinit() {
    if (UsedVAMap) {
      if (auto Err = Device->memoryVAUnMap(MemoryStart, TotalSize))
        return Err;
    } else {
      if (auto Err = Device->free(MemoryStart))
        return Err;
    }
    return Plugin::success();
  }
};
} // namespace llvm::omp::target::plugin

AsyncInfoWrapperTy::AsyncInfoWrapperTy(GenericDeviceTy &Device,
                                       __tgt_async_info *AsyncInfoPtr)
    : Device(Device),
      AsyncInfoPtr(AsyncInfoPtr ? AsyncInfoPtr : &LocalAsyncInfo) {}

void AsyncInfoWrapperTy::finalize(Error &Err) {
  assert(AsyncInfoPtr && "AsyncInfoWrapperTy already finalized");

  // If we used a local async info object we want synchronous behavior. In that
  // case, and assuming the current status code is correct, we will synchronize
  // explicitly when the object is deleted. Update the error with the result of
  // the synchronize operation.
  if (AsyncInfoPtr == &LocalAsyncInfo && LocalAsyncInfo.Queue && !Err)
    Err = Device.synchronize(&LocalAsyncInfo);

  // Invalidate the wrapper object.
  AsyncInfoPtr = nullptr;
}

Error GenericKernelTy::init(GenericDeviceTy &GenericDevice,
                            DeviceImageTy &Image) {

  ImagePtr = &Image;

  // Retrieve kernel environment object for the kernel.
  std::string EnvironmentName = std::string(Name) + "_kernel_environment";
  GenericGlobalHandlerTy &GHandler = GenericDevice.Plugin.getGlobalHandler();
  if (GHandler.isSymbolInImage(GenericDevice, Image, EnvironmentName)) {
    GlobalTy KernelEnv(EnvironmentName, sizeof(KernelEnvironment),
                       &KernelEnvironment);
    if (auto Err =
            GHandler.readGlobalFromImage(GenericDevice, *ImagePtr, KernelEnv))
      return Err;
  } else {
    KernelEnvironment = KernelEnvironmentTy{};
    DP("Failed to read kernel environment for '%s' Using default Bare (0) "
       "execution mode\n",
       getName());
  }

  // Max = Config.Max > 0 ? min(Config.Max, Device.Max) : Device.Max;
  MaxNumThreads = KernelEnvironment.Configuration.MaxThreads > 0
                      ? std::min(KernelEnvironment.Configuration.MaxThreads,
                                 int32_t(GenericDevice.getThreadLimit()))
                      : GenericDevice.getThreadLimit();

  // Pref = Config.Pref > 0 ? max(Config.Pref, Device.Pref) : Device.Pref;
  PreferredNumThreads =
      KernelEnvironment.Configuration.MinThreads > 0
          ? std::max(KernelEnvironment.Configuration.MinThreads,
                     int32_t(GenericDevice.getDefaultNumThreads()))
          : GenericDevice.getDefaultNumThreads();

  return initImpl(GenericDevice, Image);
}

Expected<KernelLaunchEnvironmentTy *>
GenericKernelTy::getKernelLaunchEnvironment(
    GenericDeviceTy &GenericDevice, uint32_t Version,
    AsyncInfoWrapperTy &AsyncInfoWrapper) const {
  // Ctor/Dtor have no arguments, replaying uses the original kernel launch
  // environment. Older versions of the compiler do not generate a kernel
  // launch environment.
  if (GenericDevice.Plugin.getRecordReplay().isReplaying() ||
      Version < OMP_KERNEL_ARG_MIN_VERSION_WITH_DYN_PTR)
    return nullptr;

  if (!KernelEnvironment.Configuration.ReductionDataSize ||
      !KernelEnvironment.Configuration.ReductionBufferLength)
    return reinterpret_cast<KernelLaunchEnvironmentTy *>(~0);

  // TODO: Check if the kernel needs a launch environment.
  auto AllocOrErr = GenericDevice.dataAlloc(sizeof(KernelLaunchEnvironmentTy),
                                            /*HostPtr=*/nullptr,
                                            TargetAllocTy::TARGET_ALLOC_DEVICE);
  if (!AllocOrErr)
    return AllocOrErr.takeError();

  // Remember to free the memory later.
  AsyncInfoWrapper.freeAllocationAfterSynchronization(*AllocOrErr);

  /// Use the KLE in the __tgt_async_info to ensure a stable address for the
  /// async data transfer.
  auto &LocalKLE = (*AsyncInfoWrapper).KernelLaunchEnvironment;
  LocalKLE = KernelLaunchEnvironment;
  {
    auto AllocOrErr = GenericDevice.dataAlloc(
        KernelEnvironment.Configuration.ReductionDataSize *
            KernelEnvironment.Configuration.ReductionBufferLength,
        /*HostPtr=*/nullptr, TargetAllocTy::TARGET_ALLOC_DEVICE);
    if (!AllocOrErr)
      return AllocOrErr.takeError();
    LocalKLE.ReductionBuffer = *AllocOrErr;
    // Remember to free the memory later.
    AsyncInfoWrapper.freeAllocationAfterSynchronization(*AllocOrErr);
  }

  INFO(OMP_INFOTYPE_DATA_TRANSFER, GenericDevice.getDeviceId(),
       "Copying data from host to device, HstPtr=" DPxMOD ", TgtPtr=" DPxMOD
       ", Size=%" PRId64 ", Name=KernelLaunchEnv\n",
       DPxPTR(&LocalKLE), DPxPTR(*AllocOrErr),
       sizeof(KernelLaunchEnvironmentTy));

  auto Err = GenericDevice.dataSubmit(*AllocOrErr, &LocalKLE,
                                      sizeof(KernelLaunchEnvironmentTy),
                                      AsyncInfoWrapper);
  if (Err)
    return Err;
  return static_cast<KernelLaunchEnvironmentTy *>(*AllocOrErr);
}

Error GenericKernelTy::printLaunchInfo(GenericDeviceTy &GenericDevice,
                                       KernelArgsTy &KernelArgs,
                                       uint32_t NumThreads[3],
                                       uint32_t NumBlocks[3]) const {
  INFO(OMP_INFOTYPE_PLUGIN_KERNEL, GenericDevice.getDeviceId(),
       "Launching kernel %s with [%u,%u,%u] blocks and [%u,%u,%u] threads in "
       "%s mode\n",
       getName(), NumBlocks[0], NumBlocks[1], NumBlocks[2], NumThreads[0],
       NumThreads[1], NumThreads[2], getExecutionModeName());
  return printLaunchInfoDetails(GenericDevice, KernelArgs, NumThreads,
                                NumBlocks);
}

Error GenericKernelTy::printLaunchInfoDetails(GenericDeviceTy &GenericDevice,
                                              KernelArgsTy &KernelArgs,
                                              uint32_t NumThreads[3],
                                              uint32_t NumBlocks[3]) const {
  return Plugin::success();
}

Error GenericKernelTy::launch(GenericDeviceTy &GenericDevice, void **ArgPtrs,
                              ptrdiff_t *ArgOffsets, KernelArgsTy &KernelArgs,
                              AsyncInfoWrapperTy &AsyncInfoWrapper) const {
  llvm::SmallVector<void *, 16> Args;
  llvm::SmallVector<void *, 16> Ptrs;

  auto KernelLaunchEnvOrErr = getKernelLaunchEnvironment(
      GenericDevice, KernelArgs.Version, AsyncInfoWrapper);
  if (!KernelLaunchEnvOrErr)
    return KernelLaunchEnvOrErr.takeError();

  KernelLaunchParamsTy LaunchParams;

  // Kernel languages don't use indirection.
  if (KernelArgs.Flags.IsCUDA) {
    LaunchParams =
        *reinterpret_cast<KernelLaunchParamsTy *>(KernelArgs.ArgPtrs);
  } else {
    LaunchParams =
        prepareArgs(GenericDevice, ArgPtrs, ArgOffsets, KernelArgs.NumArgs,
                    Args, Ptrs, *KernelLaunchEnvOrErr);
  }

  uint32_t NumThreads[3] = {KernelArgs.ThreadLimit[0],
                            KernelArgs.ThreadLimit[1],
                            KernelArgs.ThreadLimit[2]};
  uint32_t NumBlocks[3] = {KernelArgs.NumTeams[0], KernelArgs.NumTeams[1],
                           KernelArgs.NumTeams[2]};
  if (!isBareMode()) {
    NumThreads[0] = getNumThreads(GenericDevice, NumThreads);
    NumBlocks[0] = getNumBlocks(GenericDevice, NumBlocks, KernelArgs.Tripcount,
                                NumThreads[0], KernelArgs.ThreadLimit[0] > 0);
  }

  // Record the kernel description after we modified the argument count and num
  // blocks/threads.
  RecordReplayTy &RecordReplay = GenericDevice.Plugin.getRecordReplay();
  if (RecordReplay.isRecording()) {
    RecordReplay.saveImage(getName(), getImage());
    RecordReplay.saveKernelInput(getName(), getImage());
    RecordReplay.saveKernelDescr(getName(), LaunchParams, KernelArgs.NumArgs,
                                 NumBlocks[0], NumThreads[0],
                                 KernelArgs.Tripcount);
  }

  if (auto Err =
          printLaunchInfo(GenericDevice, KernelArgs, NumThreads, NumBlocks))
    return Err;

  return launchImpl(GenericDevice, NumThreads, NumBlocks, KernelArgs,
                    LaunchParams, AsyncInfoWrapper);
}

KernelLaunchParamsTy GenericKernelTy::prepareArgs(
    GenericDeviceTy &GenericDevice, void **ArgPtrs, ptrdiff_t *ArgOffsets,
    uint32_t &NumArgs, llvm::SmallVectorImpl<void *> &Args,
    llvm::SmallVectorImpl<void *> &Ptrs,
    KernelLaunchEnvironmentTy *KernelLaunchEnvironment) const {
  uint32_t KLEOffset = !!KernelLaunchEnvironment;
  NumArgs += KLEOffset;

  if (NumArgs == 0)
    return KernelLaunchParamsTy{};

  Args.resize(NumArgs);
  Ptrs.resize(NumArgs);

  if (KernelLaunchEnvironment) {
    Args[0] = KernelLaunchEnvironment;
    Ptrs[0] = &Args[0];
  }

  for (uint32_t I = KLEOffset; I < NumArgs; ++I) {
    Args[I] =
        (void *)((intptr_t)ArgPtrs[I - KLEOffset] + ArgOffsets[I - KLEOffset]);
    Ptrs[I] = &Args[I];
  }
  return KernelLaunchParamsTy{sizeof(void *) * NumArgs, &Args[0], &Ptrs[0]};
}

uint32_t GenericKernelTy::getNumThreads(GenericDeviceTy &GenericDevice,
                                        uint32_t ThreadLimitClause[3]) const {
  assert(!isBareMode() && "bare kernel should not call this function");

  assert(ThreadLimitClause[1] == 1 && ThreadLimitClause[2] == 1 &&
         "Multi dimensional launch not supported yet.");

  if (ThreadLimitClause[0] > 0 && isGenericMode())
    ThreadLimitClause[0] += GenericDevice.getWarpSize();

  return std::min(MaxNumThreads, (ThreadLimitClause[0] > 0)
                                     ? ThreadLimitClause[0]
                                     : PreferredNumThreads);
}

uint32_t GenericKernelTy::getNumBlocks(GenericDeviceTy &GenericDevice,
                                       uint32_t NumTeamsClause[3],
                                       uint64_t LoopTripCount,
                                       uint32_t &NumThreads,
                                       bool IsNumThreadsFromUser) const {
  assert(!isBareMode() && "bare kernel should not call this function");

  assert(NumTeamsClause[1] == 1 && NumTeamsClause[2] == 1 &&
         "Multi dimensional launch not supported yet.");

  if (NumTeamsClause[0] > 0) {
    // TODO: We need to honor any value and consequently allow more than the
    // block limit. For this we might need to start multiple kernels or let the
    // blocks start again until the requested number has been started.
    return std::min(NumTeamsClause[0], GenericDevice.getBlockLimit());
  }

  // Return the number of teams required to cover the loop iterations.
  if (isNoLoopMode())
    return LoopTripCount > 0 ? (((LoopTripCount - 1) / NumThreads) + 1) : 1;

  uint64_t DefaultNumBlocks = GenericDevice.getDefaultNumBlocks();
  uint64_t TripCountNumBlocks = std::numeric_limits<uint64_t>::max();
  if (LoopTripCount > 0) {
    if (isSPMDMode()) {
      // We have a combined construct, i.e. `target teams distribute
      // parallel for [simd]`. We launch so many teams so that each thread
      // will execute one iteration of the loop; rounded up to the nearest
      // integer. However, if that results in too few teams, we artificially
      // reduce the thread count per team to increase the outer parallelism.
      auto MinThreads = GenericDevice.getMinThreadsForLowTripCountLoop();
      MinThreads = std::min(MinThreads, NumThreads);

      // Honor the thread_limit clause; only lower the number of threads.
      [[maybe_unused]] auto OldNumThreads = NumThreads;
      if (LoopTripCount >= DefaultNumBlocks * NumThreads ||
          IsNumThreadsFromUser) {
        // Enough parallelism for teams and threads.
        TripCountNumBlocks = ((LoopTripCount - 1) / NumThreads) + 1;
        assert(IsNumThreadsFromUser ||
               TripCountNumBlocks >= DefaultNumBlocks &&
                   "Expected sufficient outer parallelism.");
      } else if (LoopTripCount >= DefaultNumBlocks * MinThreads) {
        // Enough parallelism for teams, limit threads.

        // This case is hard; for now, we force "full warps":
        // First, compute a thread count assuming DefaultNumBlocks.
        auto NumThreadsDefaultBlocks =
            (LoopTripCount + DefaultNumBlocks - 1) / DefaultNumBlocks;
        // Now get a power of two that is larger or equal.
        auto NumThreadsDefaultBlocksP2 =
            llvm::PowerOf2Ceil(NumThreadsDefaultBlocks);
        // Do not increase a thread limit given be the user.
        NumThreads = std::min(NumThreads, uint32_t(NumThreadsDefaultBlocksP2));
        assert(NumThreads >= MinThreads &&
               "Expected sufficient inner parallelism.");
        TripCountNumBlocks = ((LoopTripCount - 1) / NumThreads) + 1;
      } else {
        // Not enough parallelism for teams and threads, limit both.
        NumThreads = std::min(NumThreads, MinThreads);
        TripCountNumBlocks = ((LoopTripCount - 1) / NumThreads) + 1;
      }

      assert(NumThreads * TripCountNumBlocks >= LoopTripCount &&
             "Expected sufficient parallelism");
      assert(OldNumThreads >= NumThreads &&
             "Number of threads cannot be increased!");
    } else {
      assert((isGenericMode() || isGenericSPMDMode()) &&
             "Unexpected execution mode!");
      // If we reach this point, then we have a non-combined construct, i.e.
      // `teams distribute` with a nested `parallel for` and each team is
      // assigned one iteration of the `distribute` loop. E.g.:
      //
      // #pragma omp target teams distribute
      // for(...loop_tripcount...) {
      //   #pragma omp parallel for
      //   for(...) {}
      // }
      //
      // Threads within a team will execute the iterations of the `parallel`
      // loop.
      TripCountNumBlocks = LoopTripCount;
    }
  }

  uint32_t PreferredNumBlocks = TripCountNumBlocks;
  // If the loops are long running we rather reuse blocks than spawn too many.
  if (GenericDevice.getReuseBlocksForHighTripCount())
    PreferredNumBlocks = std::min(TripCountNumBlocks, DefaultNumBlocks);
  return std::min(PreferredNumBlocks, GenericDevice.getBlockLimit());
}

GenericDeviceTy::GenericDeviceTy(GenericPluginTy &Plugin, int32_t DeviceId,
                                 int32_t NumDevices,
                                 const llvm::omp::GV &OMPGridValues)
    : Plugin(Plugin), MemoryManager(nullptr), OMP_TeamLimit("OMP_TEAM_LIMIT"),
      OMP_NumTeams("OMP_NUM_TEAMS"),
      OMP_TeamsThreadLimit("OMP_TEAMS_THREAD_LIMIT"),
      OMPX_DebugKind("LIBOMPTARGET_DEVICE_RTL_DEBUG"),
      OMPX_SharedMemorySize("LIBOMPTARGET_SHARED_MEMORY_SIZE"),
      // Do not initialize the following two envars since they depend on the
      // device initialization. These cannot be consulted until the device is
      // initialized correctly. We initialize them in GenericDeviceTy::init().
      OMPX_TargetStackSize(), OMPX_TargetHeapSize(),
      // By default, the initial number of streams and events is 1.
      OMPX_InitialNumStreams("LIBOMPTARGET_NUM_INITIAL_STREAMS", 1),
      OMPX_InitialNumEvents("LIBOMPTARGET_NUM_INITIAL_EVENTS", 1),
      DeviceId(DeviceId), GridValues(OMPGridValues),
      PeerAccesses(NumDevices, PeerAccessState::PENDING), PeerAccessesLock(),
      PinnedAllocs(*this), RPCServer(nullptr) {
  // Conservative fall-back to the plugin's device uid for the case that no real
  // vendor (u)uid will become available later.
  setDeviceUidFromVendorUid(std::to_string(static_cast<uint64_t>(DeviceId)));

#ifdef OMPT_SUPPORT
  OmptInitialized.store(false);
  // Bind the callbacks to this device's member functions
#define bindOmptCallback(Name, Type, Code)                                     \
  if (ompt::Initialized && ompt::lookupCallbackByCode) {                       \
    ompt::lookupCallbackByCode((ompt_callbacks_t)(Code),                       \
                               ((ompt_callback_t *)&(Name##_fn)));             \
    DP("OMPT: class bound %s=%p\n", #Name, ((void *)(uint64_t)Name##_fn));     \
  }

  FOREACH_OMPT_DEVICE_EVENT(bindOmptCallback);
#undef bindOmptCallback

#endif
}

Error GenericDeviceTy::init(GenericPluginTy &Plugin) {
  if (auto Err = initImpl(Plugin))
    return Err;

#ifdef OMPT_SUPPORT
  if (ompt::Initialized) {
    bool ExpectedStatus = false;
    if (OmptInitialized.compare_exchange_strong(ExpectedStatus, true))
      performOmptCallback(device_initialize, Plugin.getUserId(DeviceId),
                          /*type=*/getComputeUnitKind().c_str(),
                          /*device=*/reinterpret_cast<ompt_device_t *>(this),
                          /*lookup=*/ompt::lookupCallbackByName,
                          /*documentation=*/nullptr);
  }
#endif

  // Read and reinitialize the envars that depend on the device initialization.
  // Notice these two envars may change the stack size and heap size of the
  // device, so they need the device properly initialized.
  auto StackSizeEnvarOrErr = UInt64Envar::create(
      "LIBOMPTARGET_STACK_SIZE",
      [this](uint64_t &V) -> Error { return getDeviceStackSize(V); },
      [this](uint64_t V) -> Error { return setDeviceStackSize(V); });
  if (!StackSizeEnvarOrErr)
    return StackSizeEnvarOrErr.takeError();
  OMPX_TargetStackSize = std::move(*StackSizeEnvarOrErr);

  if (hasDeviceHeapSize()) {
    auto HeapSizeEnvarOrErr = UInt64Envar::create(
        "LIBOMPTARGET_HEAP_SIZE",
        [this](uint64_t &V) -> Error { return getDeviceHeapSize(V); },
        [this](uint64_t V) -> Error { return setDeviceHeapSize(V); });
    if (!HeapSizeEnvarOrErr)
      return HeapSizeEnvarOrErr.takeError();
    OMPX_TargetHeapSize = std::move(*HeapSizeEnvarOrErr);
  }

  // Update the maximum number of teams and threads after the device
  // initialization sets the corresponding hardware limit.
  if (OMP_NumTeams > 0)
    GridValues.GV_Max_Teams =
        std::min(GridValues.GV_Max_Teams, uint32_t(OMP_NumTeams));

  if (OMP_TeamsThreadLimit > 0)
    GridValues.GV_Max_WG_Size =
        std::min(GridValues.GV_Max_WG_Size, uint32_t(OMP_TeamsThreadLimit));

  // Enable the memory manager if required.
  auto [ThresholdMM, EnableMM] = MemoryManagerTy::getSizeThresholdFromEnv();
  if (EnableMM) {
    if (ThresholdMM == 0)
      ThresholdMM = getMemoryManagerSizeThreshold();
    MemoryManager = new MemoryManagerTy(*this, ThresholdMM);
  }

  return Plugin::success();
}

Error GenericDeviceTy::unloadBinary(DeviceImageTy *Image) {
  if (auto Err = callGlobalDestructors(Plugin, *Image))
    return Err;

  GenericGlobalHandlerTy &Handler = Plugin.getGlobalHandler();
  auto ProfOrErr = Handler.readProfilingGlobals(*this, *Image);
  if (!ProfOrErr)
    return ProfOrErr.takeError();

  if (!ProfOrErr->empty()) {
    // Dump out profdata
    if ((OMPX_DebugKind.get() & uint32_t(DeviceDebugKind::PGODump)) ==
        uint32_t(DeviceDebugKind::PGODump))
      ProfOrErr->dump();

    // Write data to profiling file
    if (auto Err = ProfOrErr->write())
      return Err;
  }

  return unloadBinaryImpl(Image);
}

Error GenericDeviceTy::deinit(GenericPluginTy &Plugin) {
  for (auto &I : LoadedImages)
    if (auto Err = unloadBinary(I))
      return Err;
  LoadedImages.clear();

  // Delete the memory manager before deinitializing the device. Otherwise,
  // we may delete device allocations after the device is deinitialized.
  if (MemoryManager)
    delete MemoryManager;
  MemoryManager = nullptr;

  RecordReplayTy &RecordReplay = Plugin.getRecordReplay();
  if (RecordReplay.isRecordingOrReplaying())
    if (auto Err = RecordReplay.deinit())
      return Err;

  if (RPCServer)
    if (auto Err = RPCServer->deinitDevice(*this))
      return Err;

#ifdef OMPT_SUPPORT
  if (ompt::Initialized) {
    bool ExpectedStatus = true;
    if (OmptInitialized.compare_exchange_strong(ExpectedStatus, false))
      performOmptCallback(device_finalize, Plugin.getUserId(DeviceId));
  }
#endif

  return deinitImpl();
}
Expected<DeviceImageTy *> GenericDeviceTy::loadBinary(GenericPluginTy &Plugin,
                                                      StringRef InputTgtImage) {
  DP("Load data from image " DPxMOD "\n", DPxPTR(InputTgtImage.bytes_begin()));

  std::unique_ptr<MemoryBuffer> Buffer;
  if (identify_magic(InputTgtImage) == file_magic::bitcode) {
    auto CompiledImageOrErr = Plugin.getJIT().process(InputTgtImage, *this);
    if (!CompiledImageOrErr) {
      return Plugin::error(ErrorCode::COMPILE_FAILURE,
                           CompiledImageOrErr.takeError(),
                           "failure to jit IR image");
    }
    Buffer = std::move(*CompiledImageOrErr);
  } else {
    Buffer = MemoryBuffer::getMemBufferCopy(InputTgtImage);
  }

  // Load the binary and allocate the image object. Use the next available id
  // for the image id, which is the number of previously loaded images.
  auto ImageOrErr = loadBinaryImpl(std::move(Buffer), LoadedImages.size());
  if (!ImageOrErr)
    return ImageOrErr.takeError();
  DeviceImageTy *Image = *ImageOrErr;

  // Add the image to list.
  LoadedImages.push_back(Image);

  if (auto Err = setupRPCServer(Plugin, *Image))
    return std::move(Err);

#ifdef OMPT_SUPPORT
  if (ompt::Initialized) {
    size_t Bytes = InputTgtImage.size();
    performOmptCallback(
        device_load, Plugin.getUserId(DeviceId),
        /*FileName=*/nullptr, /*FileOffset=*/0, /*VmaInFile=*/nullptr,
        /*ImgSize=*/Bytes,
        /*HostAddr=*/const_cast<unsigned char *>(InputTgtImage.bytes_begin()),
        /*DeviceAddr=*/nullptr, /* FIXME: ModuleId */ 0);
  }
#endif

  // Call any global constructors present on the device.
  if (auto Err = callGlobalConstructors(Plugin, *Image))
    return std::move(Err);

  // Return the pointer to the table of entries.
  return Image;
}

Error GenericDeviceTy::setupRPCServer(GenericPluginTy &Plugin,
                                      DeviceImageTy &Image) {
  // The plugin either does not need an RPC server or it is unavailable.
  if (!shouldSetupRPCServer())
    return Plugin::success();

  // Check if this device needs to run an RPC server.
  RPCServerTy &Server = Plugin.getRPCServer();
  auto UsingOrErr =
      Server.isDeviceUsingRPC(*this, Plugin.getGlobalHandler(), Image);
  if (!UsingOrErr)
    return UsingOrErr.takeError();

  if (!UsingOrErr.get())
    return Plugin::success();

  if (auto Err = Server.initDevice(*this, Plugin.getGlobalHandler(), Image))
    return Err;

  if (auto Err = Server.startThread())
    return Err;

  RPCServer = &Server;
  DP("Running an RPC server on device %d\n", getDeviceId());
  return Plugin::success();
}

Error PinnedAllocationMapTy::insertEntry(void *HstPtr, void *DevAccessiblePtr,
                                         size_t Size, bool ExternallyLocked) {
  // Insert the new entry into the map.
  auto Res = Allocs.insert({HstPtr, DevAccessiblePtr, Size, ExternallyLocked});
  if (!Res.second)
    return Plugin::error(ErrorCode::INVALID_ARGUMENT,
                         "cannot insert locked buffer entry");

  // Check whether the next entry overlaps with the inserted entry.
  auto It = std::next(Res.first);
  if (It == Allocs.end())
    return Plugin::success();

  const EntryTy *NextEntry = &(*It);
  if (intersects(NextEntry->HstPtr, NextEntry->Size, HstPtr, Size))
    return Plugin::error(ErrorCode::INVALID_ARGUMENT,
                         "partial overlapping not allowed in locked buffers");

  return Plugin::success();
}

Error PinnedAllocationMapTy::eraseEntry(const EntryTy &Entry) {
  // Erase the existing entry. Notice this requires an additional map lookup,
  // but this should not be a performance issue. Using iterators would make
  // the code more difficult to read.
  size_t Erased = Allocs.erase({Entry.HstPtr});
  if (!Erased)
    return Plugin::error(ErrorCode::INVALID_ARGUMENT,
                         "cannot erase locked buffer entry");
  return Plugin::success();
}

Error PinnedAllocationMapTy::registerEntryUse(const EntryTy &Entry,
                                              void *HstPtr, size_t Size) {
  if (!contains(Entry.HstPtr, Entry.Size, HstPtr, Size))
    return Plugin::error(ErrorCode::INVALID_ARGUMENT,
                         "partial overlapping not allowed in locked buffers");

  ++Entry.References;
  return Plugin::success();
}

Expected<bool> PinnedAllocationMapTy::unregisterEntryUse(const EntryTy &Entry) {
  if (Entry.References == 0)
    return Plugin::error(ErrorCode::INVALID_ARGUMENT,
                         "invalid number of references");

  // Return whether this was the last user.
  return (--Entry.References == 0);
}

Error PinnedAllocationMapTy::registerHostBuffer(void *HstPtr,
                                                void *DevAccessiblePtr,
                                                size_t Size) {
  assert(HstPtr && "Invalid pointer");
  assert(DevAccessiblePtr && "Invalid pointer");
  assert(Size && "Invalid size");

  std::lock_guard<std::shared_mutex> Lock(Mutex);

  // No pinned allocation should intersect.
  const EntryTy *Entry = findIntersecting(HstPtr);
  if (Entry)
    return Plugin::error(ErrorCode::INVALID_ARGUMENT,
                         "cannot insert entry due to an existing one");

  // Now insert the new entry.
  return insertEntry(HstPtr, DevAccessiblePtr, Size);
}

Error PinnedAllocationMapTy::unregisterHostBuffer(void *HstPtr) {
  assert(HstPtr && "Invalid pointer");

  std::lock_guard<std::shared_mutex> Lock(Mutex);

  const EntryTy *Entry = findIntersecting(HstPtr);
  if (!Entry)
    return Plugin::error(ErrorCode::INVALID_ARGUMENT,
                         "cannot find locked buffer");

  // The address in the entry should be the same we are unregistering.
  if (Entry->HstPtr != HstPtr)
    return Plugin::error(ErrorCode::INVALID_ARGUMENT,
                         "unexpected host pointer in locked buffer entry");

  // Unregister from the entry.
  auto LastUseOrErr = unregisterEntryUse(*Entry);
  if (!LastUseOrErr)
    return LastUseOrErr.takeError();

  // There should be no other references to the pinned allocation.
  if (!(*LastUseOrErr))
    return Plugin::error(ErrorCode::INVALID_ARGUMENT,
                         "the locked buffer is still being used");

  // Erase the entry from the map.
  return eraseEntry(*Entry);
}

Expected<void *> PinnedAllocationMapTy::lockHostBuffer(void *HstPtr,
                                                       size_t Size) {
  assert(HstPtr && "Invalid pointer");
  assert(Size && "Invalid size");

  std::lock_guard<std::shared_mutex> Lock(Mutex);

  const EntryTy *Entry = findIntersecting(HstPtr);

  if (Entry) {
    // An already registered intersecting buffer was found. Register a new use.
    if (auto Err = registerEntryUse(*Entry, HstPtr, Size))
      return std::move(Err);

    // Return the device accessible pointer with the correct offset.
    return utils::advancePtr(Entry->DevAccessiblePtr,
                             utils::getPtrDiff(HstPtr, Entry->HstPtr));
  }

  // No intersecting registered allocation found in the map. First, lock the
  // host buffer and retrieve the device accessible pointer.
  auto DevAccessiblePtrOrErr = Device.dataLockImpl(HstPtr, Size);
  if (!DevAccessiblePtrOrErr)
    return DevAccessiblePtrOrErr.takeError();

  // Now insert the new entry into the map.
  if (auto Err = insertEntry(HstPtr, *DevAccessiblePtrOrErr, Size))
    return std::move(Err);

  // Return the device accessible pointer.
  return *DevAccessiblePtrOrErr;
}

Error PinnedAllocationMapTy::unlockHostBuffer(void *HstPtr) {
  assert(HstPtr && "Invalid pointer");

  std::lock_guard<std::shared_mutex> Lock(Mutex);

  const EntryTy *Entry = findIntersecting(HstPtr);
  if (!Entry)
    return Plugin::error(ErrorCode::INVALID_ARGUMENT,
                         "cannot find locked buffer");

  // Unregister from the locked buffer. No need to do anything if there are
  // others using the allocation.
  auto LastUseOrErr = unregisterEntryUse(*Entry);
  if (!LastUseOrErr)
    return LastUseOrErr.takeError();

  // No need to do anything if there are others using the allocation.
  if (!(*LastUseOrErr))
    return Plugin::success();

  // This was the last user of the allocation. Unlock the original locked buffer
  // if it was locked by the plugin. Do not unlock it if it was locked by an
  // external entity. Unlock the buffer using the host pointer of the entry.
  if (!Entry->ExternallyLocked)
    if (auto Err = Device.dataUnlockImpl(Entry->HstPtr))
      return Err;

  // Erase the entry from the map.
  return eraseEntry(*Entry);
}

Error PinnedAllocationMapTy::lockMappedHostBuffer(void *HstPtr, size_t Size) {
  assert(HstPtr && "Invalid pointer");
  assert(Size && "Invalid size");

  std::lock_guard<std::shared_mutex> Lock(Mutex);

  // If previously registered, just register a new user on the entry.
  const EntryTy *Entry = findIntersecting(HstPtr);
  if (Entry)
    return registerEntryUse(*Entry, HstPtr, Size);

  size_t BaseSize;
  void *BaseHstPtr, *BaseDevAccessiblePtr;

  // Check if it was externally pinned by a vendor-specific API.
  auto IsPinnedOrErr = Device.isPinnedPtrImpl(HstPtr, BaseHstPtr,
                                              BaseDevAccessiblePtr, BaseSize);
  if (!IsPinnedOrErr)
    return IsPinnedOrErr.takeError();

  // If pinned, just insert the entry representing the whole pinned buffer.
  if (*IsPinnedOrErr)
    return insertEntry(BaseHstPtr, BaseDevAccessiblePtr, BaseSize,
                       /*Externallylocked=*/true);

  // Not externally pinned. Do nothing if locking of mapped buffers is disabled.
  if (!LockMappedBuffers)
    return Plugin::success();

  // Otherwise, lock the buffer and insert the new entry.
  auto DevAccessiblePtrOrErr = Device.dataLockImpl(HstPtr, Size);
  if (!DevAccessiblePtrOrErr) {
    // Errors may be tolerated.
    if (!IgnoreLockMappedFailures)
      return DevAccessiblePtrOrErr.takeError();

    consumeError(DevAccessiblePtrOrErr.takeError());
    return Plugin::success();
  }

  return insertEntry(HstPtr, *DevAccessiblePtrOrErr, Size);
}

Error PinnedAllocationMapTy::unlockUnmappedHostBuffer(void *HstPtr) {
  assert(HstPtr && "Invalid pointer");

  std::lock_guard<std::shared_mutex> Lock(Mutex);

  // Check whether there is any intersecting entry.
  const EntryTy *Entry = findIntersecting(HstPtr);

  // No entry but automatic locking of mapped buffers is disabled, so
  // nothing to do.
  if (!Entry && !LockMappedBuffers)
    return Plugin::success();

  // No entry, automatic locking is enabled, but the locking may have failed, so
  // do nothing.
  if (!Entry && IgnoreLockMappedFailures)
    return Plugin::success();

  // No entry, but the automatic locking is enabled, so this is an error.
  if (!Entry)
    return Plugin::error(ErrorCode::INVALID_ARGUMENT,
                         "locked buffer not found");

  // There is entry, so unregister a user and check whether it was the last one.
  auto LastUseOrErr = unregisterEntryUse(*Entry);
  if (!LastUseOrErr)
    return LastUseOrErr.takeError();

  // If it is not the last one, there is nothing to do.
  if (!(*LastUseOrErr))
    return Plugin::success();

  // Otherwise, if it was the last and the buffer was locked by the plugin,
  // unlock it.
  if (!Entry->ExternallyLocked)
    if (auto Err = Device.dataUnlockImpl(Entry->HstPtr))
      return Err;

  // Finally erase the entry from the map.
  return eraseEntry(*Entry);
}

Error GenericDeviceTy::synchronize(__tgt_async_info *AsyncInfo,
                                   bool ReleaseQueue) {
  if (!AsyncInfo)
    return Plugin::error(ErrorCode::INVALID_ARGUMENT,
                         "invalid async info queue");

  SmallVector<void *> AllocsToDelete{};
  {
    std::lock_guard<std::mutex> AllocationGuard{AsyncInfo->Mutex};

    // This can be false when no work has been added to the AsyncInfo. In which
    // case, the device has nothing to synchronize.
    if (AsyncInfo->Queue)
      if (auto Err = synchronizeImpl(*AsyncInfo, ReleaseQueue))
        return Err;

    std::swap(AllocsToDelete, AsyncInfo->AssociatedAllocations);
  }

  for (auto *Ptr : AllocsToDelete)
    if (auto Err = dataDelete(Ptr, TargetAllocTy::TARGET_ALLOC_DEVICE))
      return Err;

  return Plugin::success();
}

Error GenericDeviceTy::queryAsync(__tgt_async_info *AsyncInfo) {
  if (!AsyncInfo || !AsyncInfo->Queue)
    return Plugin::error(ErrorCode::INVALID_ARGUMENT,
                         "invalid async info queue");

  return queryAsyncImpl(*AsyncInfo);
}

Error GenericDeviceTy::memoryVAMap(void **Addr, void *VAddr, size_t *RSize) {
  return Plugin::error(ErrorCode::UNSUPPORTED,
                       "device does not support VA Management");
}

Error GenericDeviceTy::memoryVAUnMap(void *VAddr, size_t Size) {
  return Plugin::error(ErrorCode::UNSUPPORTED,
                       "device does not support VA Management");
}

Error GenericDeviceTy::getDeviceMemorySize(uint64_t &DSize) {
  return Plugin::error(
      ErrorCode::UNIMPLEMENTED,
      "missing getDeviceMemorySize implementation (required by RR-heuristic");
}

Expected<void *> GenericDeviceTy::dataAlloc(int64_t Size, void *HostPtr,
                                            TargetAllocTy Kind) {
  void *Alloc = nullptr;

  if (Plugin.getRecordReplay().isRecordingOrReplaying())
    return Plugin.getRecordReplay().alloc(Size);

  switch (Kind) {
  case TARGET_ALLOC_DEFAULT:
  case TARGET_ALLOC_DEVICE:
    if (MemoryManager) {
      auto AllocOrErr = MemoryManager->allocate(Size, HostPtr);
      if (!AllocOrErr)
        return AllocOrErr.takeError();
      Alloc = *AllocOrErr;
      if (!Alloc)
        return Plugin::error(ErrorCode::OUT_OF_RESOURCES,
                             "failed to allocate from memory manager");
      break;
    }
    [[fallthrough]];
  case TARGET_ALLOC_HOST:
  case TARGET_ALLOC_SHARED: {
    auto AllocOrErr = allocate(Size, HostPtr, Kind);
    if (!AllocOrErr)
      return AllocOrErr.takeError();
    Alloc = *AllocOrErr;
    if (!Alloc)
      return Plugin::error(ErrorCode::OUT_OF_RESOURCES,
                           "failed to allocate from device allocator");
  }
  }

  // Report error if the memory manager or the device allocator did not return
  // any memory buffer.
  if (!Alloc)
    return Plugin::error(ErrorCode::UNIMPLEMENTED,
                         "invalid target data allocation kind or requested "
                         "allocator not implemented yet");

  // Register allocated buffer as pinned memory if the type is host memory.
  if (Kind == TARGET_ALLOC_HOST)
    if (auto Err = PinnedAllocs.registerHostBuffer(Alloc, Alloc, Size))
      return std::move(Err);

  // Keep track of the allocation stack if we track allocation traces.
  if (OMPX_TrackAllocationTraces) {
    std::string StackTrace;
    llvm::raw_string_ostream OS(StackTrace);
    llvm::sys::PrintStackTrace(OS);

    AllocationTraceInfoTy *ATI = new AllocationTraceInfoTy();
    ATI->AllocationTrace = std::move(StackTrace);
    ATI->DevicePtr = Alloc;
    ATI->HostPtr = HostPtr;
    ATI->Size = Size;
    ATI->Kind = Kind;

    auto AllocationTraceMap = AllocationTraces.getExclusiveAccessor();
    auto *&MapATI = (*AllocationTraceMap)[Alloc];
    ATI->LastAllocationInfo = MapATI;
    MapATI = ATI;
  }

  return Alloc;
}

Error GenericDeviceTy::dataDelete(void *TgtPtr, TargetAllocTy Kind) {
  // Free is a noop when recording or replaying.
  if (Plugin.getRecordReplay().isRecordingOrReplaying())
    return Plugin::success();

  // Keep track of the deallocation stack if we track allocation traces.
  if (OMPX_TrackAllocationTraces) {
    AllocationTraceInfoTy *ATI = nullptr;
    {
      auto AllocationTraceMap = AllocationTraces.getExclusiveAccessor();
      ATI = (*AllocationTraceMap)[TgtPtr];
    }

    std::string StackTrace;
    llvm::raw_string_ostream OS(StackTrace);
    llvm::sys::PrintStackTrace(OS);

    if (!ATI)
      ErrorReporter::reportDeallocationOfNonAllocatedPtr(TgtPtr, Kind, ATI,
                                                         StackTrace);

    // ATI is not null, thus we can lock it to inspect and modify it further.
    std::lock_guard<std::mutex> LG(ATI->Lock);
    if (!ATI->DeallocationTrace.empty())
      ErrorReporter::reportDeallocationOfDeallocatedPtr(TgtPtr, Kind, ATI,
                                                        StackTrace);

    if (ATI->Kind != Kind)
      ErrorReporter::reportDeallocationOfWrongPtrKind(TgtPtr, Kind, ATI,
                                                      StackTrace);

    ATI->DeallocationTrace = StackTrace;

#undef DEALLOCATION_ERROR
  }

  switch (Kind) {
  case TARGET_ALLOC_DEFAULT:
  case TARGET_ALLOC_DEVICE:
    if (MemoryManager) {
      if (auto Err = MemoryManager->free(TgtPtr))
        return Err;
      break;
    }
    [[fallthrough]];
  case TARGET_ALLOC_HOST:
  case TARGET_ALLOC_SHARED:
    if (auto Err = free(TgtPtr, Kind))
      return Err;
  }

  // Unregister deallocated pinned memory buffer if the type is host memory.
  if (Kind == TARGET_ALLOC_HOST)
    if (auto Err = PinnedAllocs.unregisterHostBuffer(TgtPtr))
      return Err;

  return Plugin::success();
}

Error GenericDeviceTy::dataSubmit(void *TgtPtr, const void *HstPtr,
                                  int64_t Size, __tgt_async_info *AsyncInfo) {
  AsyncInfoWrapperTy AsyncInfoWrapper(*this, AsyncInfo);

  auto Err = dataSubmitImpl(TgtPtr, HstPtr, Size, AsyncInfoWrapper);
  AsyncInfoWrapper.finalize(Err);
  return Err;
}

Error GenericDeviceTy::dataRetrieve(void *HstPtr, const void *TgtPtr,
                                    int64_t Size, __tgt_async_info *AsyncInfo) {
  AsyncInfoWrapperTy AsyncInfoWrapper(*this, AsyncInfo);

  auto Err = dataRetrieveImpl(HstPtr, TgtPtr, Size, AsyncInfoWrapper);
  AsyncInfoWrapper.finalize(Err);
  return Err;
}

Error GenericDeviceTy::dataExchange(const void *SrcPtr, GenericDeviceTy &DstDev,
                                    void *DstPtr, int64_t Size,
                                    __tgt_async_info *AsyncInfo) {
  AsyncInfoWrapperTy AsyncInfoWrapper(*this, AsyncInfo);

  auto Err = dataExchangeImpl(SrcPtr, DstDev, DstPtr, Size, AsyncInfoWrapper);
  AsyncInfoWrapper.finalize(Err);
  return Err;
}

Error GenericDeviceTy::dataFill(void *TgtPtr, const void *PatternPtr,
                                int64_t PatternSize, int64_t Size,
                                __tgt_async_info *AsyncInfo) {
  AsyncInfoWrapperTy AsyncInfoWrapper(*this, AsyncInfo);
  auto Err =
      dataFillImpl(TgtPtr, PatternPtr, PatternSize, Size, AsyncInfoWrapper);
  AsyncInfoWrapper.finalize(Err);
  return Err;
}

Error GenericDeviceTy::launchKernel(void *EntryPtr, void **ArgPtrs,
                                    ptrdiff_t *ArgOffsets,
                                    KernelArgsTy &KernelArgs,
                                    __tgt_async_info *AsyncInfo) {
  AsyncInfoWrapperTy AsyncInfoWrapper(
      *this,
      Plugin.getRecordReplay().isRecordingOrReplaying() ? nullptr : AsyncInfo);

  GenericKernelTy &GenericKernel =
      *reinterpret_cast<GenericKernelTy *>(EntryPtr);

  {
    std::string StackTrace;
    if (OMPX_TrackNumKernelLaunches) {
      llvm::raw_string_ostream OS(StackTrace);
      llvm::sys::PrintStackTrace(OS);
    }

    auto KernelTraceInfoRecord = KernelLaunchTraces.getExclusiveAccessor();
    (*KernelTraceInfoRecord)
        .emplace(&GenericKernel, std::move(StackTrace), AsyncInfo);
  }

  auto Err = GenericKernel.launch(*this, ArgPtrs, ArgOffsets, KernelArgs,
                                  AsyncInfoWrapper);

  // 'finalize' here to guarantee next record-replay actions are in-sync
  AsyncInfoWrapper.finalize(Err);

  RecordReplayTy &RecordReplay = Plugin.getRecordReplay();
  if (RecordReplay.isRecordingOrReplaying() &&
      RecordReplay.isSaveOutputEnabled())
    RecordReplay.saveKernelOutputInfo(GenericKernel.getName());

  return Err;
}

Error GenericDeviceTy::initAsyncInfo(__tgt_async_info **AsyncInfoPtr) {
  assert(AsyncInfoPtr && "Invalid async info");

  *AsyncInfoPtr = new __tgt_async_info();

  AsyncInfoWrapperTy AsyncInfoWrapper(*this, *AsyncInfoPtr);

  auto Err = initAsyncInfoImpl(AsyncInfoWrapper);
  AsyncInfoWrapper.finalize(Err);
  return Err;
}

Error GenericDeviceTy::enqueueHostCall(void (*Callback)(void *), void *UserData,
                                       __tgt_async_info *AsyncInfo) {
  AsyncInfoWrapperTy AsyncInfoWrapper(*this, AsyncInfo);

  auto Err = enqueueHostCallImpl(Callback, UserData, AsyncInfoWrapper);
  AsyncInfoWrapper.finalize(Err);
  return Err;
}

<<<<<<< HEAD
=======
Expected<InfoTreeNode> GenericDeviceTy::obtainInfo() {
  auto InfoOrErr = obtainInfoImpl();
  if (InfoOrErr)
    InfoOrErr->add("UID", getDeviceUid(), "", DeviceInfo::UID);
  return InfoOrErr;
}

>>>>>>> 811fe024
Error GenericDeviceTy::printInfo() {
  auto InfoOrErr = obtainInfo();

  // Get the vendor-specific info entries describing the device properties.
  if (auto Err = InfoOrErr.takeError())
    return Err;

  // Print all info entries.
  InfoOrErr->print();

  return Plugin::success();
}

Error GenericDeviceTy::createEvent(void **EventPtrStorage) {
  return createEventImpl(EventPtrStorage);
}

Error GenericDeviceTy::destroyEvent(void *EventPtr) {
  return destroyEventImpl(EventPtr);
}

Error GenericDeviceTy::recordEvent(void *EventPtr,
                                   __tgt_async_info *AsyncInfo) {
  AsyncInfoWrapperTy AsyncInfoWrapper(*this, AsyncInfo);

  auto Err = recordEventImpl(EventPtr, AsyncInfoWrapper);
  AsyncInfoWrapper.finalize(Err);
  return Err;
}

Error GenericDeviceTy::waitEvent(void *EventPtr, __tgt_async_info *AsyncInfo) {
  AsyncInfoWrapperTy AsyncInfoWrapper(*this, AsyncInfo);

  auto Err = waitEventImpl(EventPtr, AsyncInfoWrapper);
  AsyncInfoWrapper.finalize(Err);
  return Err;
}

Expected<bool> GenericDeviceTy::hasPendingWork(__tgt_async_info *AsyncInfo) {
  AsyncInfoWrapperTy AsyncInfoWrapper(*this, AsyncInfo);
  auto Res = hasPendingWorkImpl(AsyncInfoWrapper);
  if (auto Err = Res.takeError()) {
    AsyncInfoWrapper.finalize(Err);
    return Err;
  }

  auto Err = Plugin::success();
  AsyncInfoWrapper.finalize(Err);
  if (Err)
    return Err;
  return Res;
}

Expected<bool> GenericDeviceTy::isEventComplete(void *Event,
                                                __tgt_async_info *AsyncInfo) {
  AsyncInfoWrapperTy AsyncInfoWrapper(*this, AsyncInfo);
  auto Res = isEventCompleteImpl(Event, AsyncInfoWrapper);
  if (auto Err = Res.takeError()) {
    AsyncInfoWrapper.finalize(Err);
    return Err;
  }

  auto Err = Plugin::success();
  AsyncInfoWrapper.finalize(Err);
  if (Err)
    return Err;
  return Res;
}

Error GenericDeviceTy::syncEvent(void *EventPtr) {
  return syncEventImpl(EventPtr);
}

bool GenericDeviceTy::useAutoZeroCopy() { return useAutoZeroCopyImpl(); }

Expected<bool> GenericDeviceTy::isAccessiblePtr(const void *Ptr, size_t Size) {
  return isAccessiblePtrImpl(Ptr, Size);
}

<<<<<<< HEAD
=======
void GenericDeviceTy::setDeviceUidFromVendorUid(StringRef VendorUid) {
  DeviceUid = std::string(Plugin.getName()) + "-" + std::string(VendorUid);
}

>>>>>>> 811fe024
Error GenericPluginTy::init() {
  if (Initialized)
    return Plugin::success();

  auto NumDevicesOrErr = initImpl();
  if (!NumDevicesOrErr)
    return NumDevicesOrErr.takeError();
  Initialized = true;

  NumDevices = *NumDevicesOrErr;
  if (NumDevices == 0)
    return Plugin::success();

  assert(Devices.size() == 0 && "Plugin already initialized");
  Devices.resize(NumDevices, nullptr);

  GlobalHandler = createGlobalHandler();
  assert(GlobalHandler && "Invalid global handler");

  RPCServer = new RPCServerTy(*this);
  assert(RPCServer && "Invalid RPC server");

  RecordReplay = new RecordReplayTy();
  assert(RecordReplay && "Invalid RR interface");

  return Plugin::success();
}

Error GenericPluginTy::deinit() {
  assert(Initialized && "Plugin was not initialized!");

  // Deinitialize all active devices.
  for (int32_t DeviceId = 0; DeviceId < NumDevices; ++DeviceId) {
    if (Devices[DeviceId]) {
      if (auto Err = deinitDevice(DeviceId))
        return Err;
    }
    assert(!Devices[DeviceId] && "Device was not deinitialized");
  }

  // There is no global handler if no device is available.
  if (GlobalHandler)
    delete GlobalHandler;

  if (RPCServer) {
    if (Error Err = RPCServer->shutDown())
      return Err;
    delete RPCServer;
  }

  if (RecordReplay)
    delete RecordReplay;

  // Perform last deinitializations on the plugin.
  if (Error Err = deinitImpl())
    return Err;
  Initialized = false;

  return Plugin::success();
}

Error GenericPluginTy::initDevice(int32_t DeviceId) {
  assert(!Devices[DeviceId] && "Device already initialized");

  // Create the device and save the reference.
  GenericDeviceTy *Device = createDevice(*this, DeviceId, NumDevices);
  assert(Device && "Invalid device");

  // Save the device reference into the list.
  Devices[DeviceId] = Device;

  // Initialize the device and its resources.
  return Device->init(*this);
}

Error GenericPluginTy::deinitDevice(int32_t DeviceId) {
  // The device may be already deinitialized.
  if (Devices[DeviceId] == nullptr)
    return Plugin::success();

  // Deinitialize the device and release its resources.
  if (auto Err = Devices[DeviceId]->deinit(*this))
    return Err;

  // Delete the device and invalidate its reference.
  delete Devices[DeviceId];
  Devices[DeviceId] = nullptr;

  return Plugin::success();
}

Expected<bool> GenericPluginTy::checkELFImage(StringRef Image) const {
  // First check if this image is a regular ELF file.
  if (!utils::elf::isELF(Image))
    return false;

  // Check if this image is an ELF with a matching machine value.
  auto MachineOrErr = utils::elf::checkMachine(Image, getMagicElfBits());
  if (!MachineOrErr)
    return MachineOrErr.takeError();

  return MachineOrErr;
}

Expected<bool> GenericPluginTy::checkBitcodeImage(StringRef Image) const {
  if (identify_magic(Image) != file_magic::bitcode)
    return false;

  LLVMContext Context;
  auto ModuleOrErr = getLazyBitcodeModule(MemoryBufferRef(Image, ""), Context,
                                          /*ShouldLazyLoadMetadata=*/true);
  if (!ModuleOrErr)
    return ModuleOrErr.takeError();
  Module &M = **ModuleOrErr;

  return M.getTargetTriple().getArch() == getTripleArch();
}

int32_t GenericPluginTy::is_initialized() const { return Initialized; }

int32_t GenericPluginTy::isPluginCompatible(StringRef Image) {
  auto HandleError = [&](Error Err) -> bool {
    [[maybe_unused]] std::string ErrStr = toString(std::move(Err));
    DP("Failure to check validity of image %p: %s", Image.data(),
       ErrStr.c_str());
    return false;
  };
  switch (identify_magic(Image)) {
  case file_magic::elf:
  case file_magic::elf_relocatable:
  case file_magic::elf_executable:
  case file_magic::elf_shared_object:
  case file_magic::elf_core: {
    auto MatchOrErr = checkELFImage(Image);
    if (Error Err = MatchOrErr.takeError())
      return HandleError(std::move(Err));
    return *MatchOrErr;
  }
  case file_magic::bitcode: {
    auto MatchOrErr = checkBitcodeImage(Image);
    if (Error Err = MatchOrErr.takeError())
      return HandleError(std::move(Err));
    return *MatchOrErr;
  }
  default:
    return false;
  }
}

int32_t GenericPluginTy::isDeviceCompatible(int32_t DeviceId, StringRef Image) {
  auto HandleError = [&](Error Err) -> bool {
    [[maybe_unused]] std::string ErrStr = toString(std::move(Err));
    DP("Failure to check validity of image %p: %s", Image.data(),
       ErrStr.c_str());
    return false;
  };
  switch (identify_magic(Image)) {
  case file_magic::elf:
  case file_magic::elf_relocatable:
  case file_magic::elf_executable:
  case file_magic::elf_shared_object:
  case file_magic::elf_core: {
    auto MatchOrErr = checkELFImage(Image);
    if (Error Err = MatchOrErr.takeError())
      return HandleError(std::move(Err));
    if (!*MatchOrErr)
      return false;

    // Perform plugin-dependent checks for the specific architecture if needed.
    auto CompatibleOrErr = isELFCompatible(DeviceId, Image);
    if (Error Err = CompatibleOrErr.takeError())
      return HandleError(std::move(Err));
    return *CompatibleOrErr;
  }
  case file_magic::bitcode: {
    auto MatchOrErr = checkBitcodeImage(Image);
    if (Error Err = MatchOrErr.takeError())
      return HandleError(std::move(Err));
    return *MatchOrErr;
  }
  default:
    return false;
  }
}

int32_t GenericPluginTy::is_device_initialized(int32_t DeviceId) const {
  return isValidDeviceId(DeviceId) && Devices[DeviceId] != nullptr;
}

int32_t GenericPluginTy::init_device(int32_t DeviceId) {
  auto Err = initDevice(DeviceId);
  if (Err) {
    REPORT("Failure to initialize device %d: %s\n", DeviceId,
           toString(std::move(Err)).data());
    return OFFLOAD_FAIL;
  }

  return OFFLOAD_SUCCESS;
}

int32_t GenericPluginTy::number_of_devices() { return getNumDevices(); }

int32_t GenericPluginTy::is_data_exchangable(int32_t SrcDeviceId,
                                             int32_t DstDeviceId) {
  return isDataExchangable(SrcDeviceId, DstDeviceId);
}

int32_t GenericPluginTy::initialize_record_replay(int32_t DeviceId,
                                                  int64_t MemorySize,
                                                  void *VAddr, bool isRecord,
                                                  bool SaveOutput,
                                                  uint64_t &ReqPtrArgOffset) {
  GenericDeviceTy &Device = getDevice(DeviceId);
  RecordReplayTy::RRStatusTy Status =
      isRecord ? RecordReplayTy::RRStatusTy::RRRecording
               : RecordReplayTy::RRStatusTy::RRReplaying;

  if (auto Err = RecordReplay->init(&Device, MemorySize, VAddr, Status,
                                    SaveOutput, ReqPtrArgOffset)) {
    REPORT("WARNING RR did not initialize RR-properly with %lu bytes"
           "(Error: %s)\n",
           MemorySize, toString(std::move(Err)).data());
    RecordReplay->setStatus(RecordReplayTy::RRStatusTy::RRDeactivated);

    if (!isRecord) {
      return OFFLOAD_FAIL;
    }
  }
  return OFFLOAD_SUCCESS;
}

int32_t GenericPluginTy::load_binary(int32_t DeviceId,
                                     __tgt_device_image *TgtImage,
                                     __tgt_device_binary *Binary) {
  GenericDeviceTy &Device = getDevice(DeviceId);

  StringRef Buffer(reinterpret_cast<const char *>(TgtImage->ImageStart),
                   utils::getPtrDiff(TgtImage->ImageEnd, TgtImage->ImageStart));
  auto ImageOrErr = Device.loadBinary(*this, Buffer);
  if (!ImageOrErr) {
    auto Err = ImageOrErr.takeError();
    REPORT("Failure to load binary image %p on device %d: %s\n", TgtImage,
           DeviceId, toString(std::move(Err)).data());
    return OFFLOAD_FAIL;
  }

  DeviceImageTy *Image = *ImageOrErr;
  assert(Image != nullptr && "Invalid Image");

  *Binary = __tgt_device_binary{reinterpret_cast<uint64_t>(Image)};

  return OFFLOAD_SUCCESS;
}

void *GenericPluginTy::data_alloc(int32_t DeviceId, int64_t Size, void *HostPtr,
                                  int32_t Kind) {
  auto AllocOrErr =
      getDevice(DeviceId).dataAlloc(Size, HostPtr, (TargetAllocTy)Kind);
  if (!AllocOrErr) {
    auto Err = AllocOrErr.takeError();
    REPORT("Failure to allocate device memory: %s\n",
           toString(std::move(Err)).data());
    return nullptr;
  }
  assert(*AllocOrErr && "Null pointer upon successful allocation");

  return *AllocOrErr;
}

int32_t GenericPluginTy::data_delete(int32_t DeviceId, void *TgtPtr,
                                     int32_t Kind) {
  auto Err =
      getDevice(DeviceId).dataDelete(TgtPtr, static_cast<TargetAllocTy>(Kind));
  if (Err) {
    REPORT("Failure to deallocate device pointer %p: %s\n", TgtPtr,
           toString(std::move(Err)).data());
    return OFFLOAD_FAIL;
  }

  return OFFLOAD_SUCCESS;
}

int32_t GenericPluginTy::data_lock(int32_t DeviceId, void *Ptr, int64_t Size,
                                   void **LockedPtr) {
  auto LockedPtrOrErr = getDevice(DeviceId).dataLock(Ptr, Size);
  if (!LockedPtrOrErr) {
    auto Err = LockedPtrOrErr.takeError();
    REPORT("Failure to lock memory %p: %s\n", Ptr,
           toString(std::move(Err)).data());
    return OFFLOAD_FAIL;
  }

  if (!(*LockedPtrOrErr)) {
    REPORT("Failure to lock memory %p: obtained a null locked pointer\n", Ptr);
    return OFFLOAD_FAIL;
  }
  *LockedPtr = *LockedPtrOrErr;

  return OFFLOAD_SUCCESS;
}

int32_t GenericPluginTy::data_unlock(int32_t DeviceId, void *Ptr) {
  auto Err = getDevice(DeviceId).dataUnlock(Ptr);
  if (Err) {
    REPORT("Failure to unlock memory %p: %s\n", Ptr,
           toString(std::move(Err)).data());
    return OFFLOAD_FAIL;
  }

  return OFFLOAD_SUCCESS;
}

int32_t GenericPluginTy::data_notify_mapped(int32_t DeviceId, void *HstPtr,
                                            int64_t Size) {
  auto Err = getDevice(DeviceId).notifyDataMapped(HstPtr, Size);
  if (Err) {
    REPORT("Failure to notify data mapped %p: %s\n", HstPtr,
           toString(std::move(Err)).data());
    return OFFLOAD_FAIL;
  }

  return OFFLOAD_SUCCESS;
}

int32_t GenericPluginTy::data_notify_unmapped(int32_t DeviceId, void *HstPtr) {
  auto Err = getDevice(DeviceId).notifyDataUnmapped(HstPtr);
  if (Err) {
    REPORT("Failure to notify data unmapped %p: %s\n", HstPtr,
           toString(std::move(Err)).data());
    return OFFLOAD_FAIL;
  }

  return OFFLOAD_SUCCESS;
}

int32_t GenericPluginTy::data_submit(int32_t DeviceId, void *TgtPtr,
                                     void *HstPtr, int64_t Size) {
  return data_submit_async(DeviceId, TgtPtr, HstPtr, Size,
                           /*AsyncInfoPtr=*/nullptr);
}

int32_t GenericPluginTy::data_submit_async(int32_t DeviceId, void *TgtPtr,
                                           void *HstPtr, int64_t Size,
                                           __tgt_async_info *AsyncInfoPtr) {
  auto Err = getDevice(DeviceId).dataSubmit(TgtPtr, HstPtr, Size, AsyncInfoPtr);
  if (Err) {
    REPORT("Failure to copy data from host to device. Pointers: host "
           "= " DPxMOD ", device = " DPxMOD ", size = %" PRId64 ": %s\n",
           DPxPTR(HstPtr), DPxPTR(TgtPtr), Size,
           toString(std::move(Err)).data());
    return OFFLOAD_FAIL;
  }

  return OFFLOAD_SUCCESS;
}

int32_t GenericPluginTy::data_retrieve(int32_t DeviceId, void *HstPtr,
                                       void *TgtPtr, int64_t Size) {
  return data_retrieve_async(DeviceId, HstPtr, TgtPtr, Size,
                             /*AsyncInfoPtr=*/nullptr);
}

int32_t GenericPluginTy::data_retrieve_async(int32_t DeviceId, void *HstPtr,
                                             void *TgtPtr, int64_t Size,
                                             __tgt_async_info *AsyncInfoPtr) {
  auto Err =
      getDevice(DeviceId).dataRetrieve(HstPtr, TgtPtr, Size, AsyncInfoPtr);
  if (Err) {
    REPORT("Failure to copy data from device to host. Pointers: host "
           "= " DPxMOD ", device = " DPxMOD ", size = %" PRId64 ": %s\n",
           DPxPTR(HstPtr), DPxPTR(TgtPtr), Size,
           toString(std::move(Err)).data());
    return OFFLOAD_FAIL;
  }

  return OFFLOAD_SUCCESS;
}

int32_t GenericPluginTy::data_exchange(int32_t SrcDeviceId, void *SrcPtr,
                                       int32_t DstDeviceId, void *DstPtr,
                                       int64_t Size) {
  return data_exchange_async(SrcDeviceId, SrcPtr, DstDeviceId, DstPtr, Size,
                             /*AsyncInfoPtr=*/nullptr);
}

int32_t GenericPluginTy::data_exchange_async(int32_t SrcDeviceId, void *SrcPtr,
                                             int DstDeviceId, void *DstPtr,
                                             int64_t Size,
                                             __tgt_async_info *AsyncInfo) {
  GenericDeviceTy &SrcDevice = getDevice(SrcDeviceId);
  GenericDeviceTy &DstDevice = getDevice(DstDeviceId);
  auto Err = SrcDevice.dataExchange(SrcPtr, DstDevice, DstPtr, Size, AsyncInfo);
  if (Err) {
    REPORT("Failure to copy data from device (%d) to device (%d). Pointers: "
           "host = " DPxMOD ", device = " DPxMOD ", size = %" PRId64 ": %s\n",
           SrcDeviceId, DstDeviceId, DPxPTR(SrcPtr), DPxPTR(DstPtr), Size,
           toString(std::move(Err)).data());
    return OFFLOAD_FAIL;
  }

  return OFFLOAD_SUCCESS;
}

int32_t GenericPluginTy::launch_kernel(int32_t DeviceId, void *TgtEntryPtr,
                                       void **TgtArgs, ptrdiff_t *TgtOffsets,
                                       KernelArgsTy *KernelArgs,
                                       __tgt_async_info *AsyncInfoPtr) {
  auto Err = getDevice(DeviceId).launchKernel(TgtEntryPtr, TgtArgs, TgtOffsets,
                                              *KernelArgs, AsyncInfoPtr);
  if (Err) {
    REPORT("Failure to run target region " DPxMOD " in device %d: %s\n",
           DPxPTR(TgtEntryPtr), DeviceId, toString(std::move(Err)).data());
    return OFFLOAD_FAIL;
  }

  return OFFLOAD_SUCCESS;
}

int32_t GenericPluginTy::synchronize(int32_t DeviceId,
                                     __tgt_async_info *AsyncInfoPtr) {
  auto Err = getDevice(DeviceId).synchronize(AsyncInfoPtr);
  if (Err) {
    REPORT("Failure to synchronize stream %p: %s\n", AsyncInfoPtr->Queue,
           toString(std::move(Err)).data());
    return OFFLOAD_FAIL;
  }

  return OFFLOAD_SUCCESS;
}

int32_t GenericPluginTy::query_async(int32_t DeviceId,
                                     __tgt_async_info *AsyncInfoPtr) {
  auto Err = getDevice(DeviceId).queryAsync(AsyncInfoPtr);
  if (Err) {
    REPORT("Failure to query stream %p: %s\n", AsyncInfoPtr->Queue,
           toString(std::move(Err)).data());
    return OFFLOAD_FAIL;
  }

  return OFFLOAD_SUCCESS;
}

void GenericPluginTy::print_device_info(int32_t DeviceId) {
  if (auto Err = getDevice(DeviceId).printInfo())
    REPORT("Failure to print device %d info: %s\n", DeviceId,
           toString(std::move(Err)).data());
}

int32_t GenericPluginTy::create_event(int32_t DeviceId, void **EventPtr) {
  auto Err = getDevice(DeviceId).createEvent(EventPtr);
  if (Err) {
    REPORT("Failure to create event: %s\n", toString(std::move(Err)).data());
    return OFFLOAD_FAIL;
  }

  return OFFLOAD_SUCCESS;
}

int32_t GenericPluginTy::record_event(int32_t DeviceId, void *EventPtr,
                                      __tgt_async_info *AsyncInfoPtr) {
  auto Err = getDevice(DeviceId).recordEvent(EventPtr, AsyncInfoPtr);
  if (Err) {
    REPORT("Failure to record event %p: %s\n", EventPtr,
           toString(std::move(Err)).data());
    return OFFLOAD_FAIL;
  }

  return OFFLOAD_SUCCESS;
}

int32_t GenericPluginTy::wait_event(int32_t DeviceId, void *EventPtr,
                                    __tgt_async_info *AsyncInfoPtr) {
  auto Err = getDevice(DeviceId).waitEvent(EventPtr, AsyncInfoPtr);
  if (Err) {
    REPORT("Failure to wait event %p: %s\n", EventPtr,
           toString(std::move(Err)).data());
    return OFFLOAD_FAIL;
  }

  return OFFLOAD_SUCCESS;
}

int32_t GenericPluginTy::sync_event(int32_t DeviceId, void *EventPtr) {
  auto Err = getDevice(DeviceId).syncEvent(EventPtr);
  if (Err) {
    REPORT("Failure to synchronize event %p: %s\n", EventPtr,
           toString(std::move(Err)).data());
    return OFFLOAD_FAIL;
  }

  return OFFLOAD_SUCCESS;
}

int32_t GenericPluginTy::destroy_event(int32_t DeviceId, void *EventPtr) {
  auto Err = getDevice(DeviceId).destroyEvent(EventPtr);
  if (Err) {
    REPORT("Failure to destroy event %p: %s\n", EventPtr,
           toString(std::move(Err)).data());
    return OFFLOAD_FAIL;
  }

  return OFFLOAD_SUCCESS;
}

void GenericPluginTy::set_info_flag(uint32_t NewInfoLevel) {
  std::atomic<uint32_t> &InfoLevel = getInfoLevelInternal();
  InfoLevel.store(NewInfoLevel);
}

int32_t GenericPluginTy::init_async_info(int32_t DeviceId,
                                         __tgt_async_info **AsyncInfoPtr) {
  assert(AsyncInfoPtr && "Invalid async info");

  auto Err = getDevice(DeviceId).initAsyncInfo(AsyncInfoPtr);
  if (Err) {
    REPORT("Failure to initialize async info at " DPxMOD " on device %d: %s\n",
           DPxPTR(*AsyncInfoPtr), DeviceId, toString(std::move(Err)).data());
    return OFFLOAD_FAIL;
  }

  return OFFLOAD_SUCCESS;
}

int32_t GenericPluginTy::set_device_identifier(int32_t UserId,
                                               int32_t DeviceId) {
  UserDeviceIds[DeviceId] = UserId;

  return OFFLOAD_SUCCESS;
}

int32_t GenericPluginTy::use_auto_zero_copy(int32_t DeviceId) {
  return getDevice(DeviceId).useAutoZeroCopy();
}

int32_t GenericPluginTy::is_accessible_ptr(int32_t DeviceId, const void *Ptr,
                                           size_t Size) {
  auto HandleError = [&](Error Err) -> bool {
    [[maybe_unused]] std::string ErrStr = toString(std::move(Err));
    DP("Failure while checking accessibility of pointer %p for device %d: %s",
       Ptr, DeviceId, ErrStr.c_str());
    return false;
  };

  auto AccessibleOrErr = getDevice(DeviceId).isAccessiblePtr(Ptr, Size);
  if (Error Err = AccessibleOrErr.takeError())
    return HandleError(std::move(Err));

  return *AccessibleOrErr;
}

int32_t GenericPluginTy::get_global(__tgt_device_binary Binary, uint64_t Size,
                                    const char *Name, void **DevicePtr) {
  assert(Binary.handle && "Invalid device binary handle");
  DeviceImageTy &Image = *reinterpret_cast<DeviceImageTy *>(Binary.handle);

  GenericDeviceTy &Device = Image.getDevice();

  GlobalTy DeviceGlobal(Name, Size);
  GenericGlobalHandlerTy &GHandler = getGlobalHandler();
  if (auto Err =
          GHandler.getGlobalMetadataFromDevice(Device, Image, DeviceGlobal)) {
    consumeError(std::move(Err));
    return OFFLOAD_FAIL;
  }

  *DevicePtr = DeviceGlobal.getPtr();
  assert(DevicePtr && "Invalid device global's address");

  // Save the loaded globals if we are recording.
  RecordReplayTy &RecordReplay = Device.Plugin.getRecordReplay();
  if (RecordReplay.isRecording())
    RecordReplay.addEntry(Name, Size, *DevicePtr);

  return OFFLOAD_SUCCESS;
}

int32_t GenericPluginTy::get_function(__tgt_device_binary Binary,
                                      const char *Name, void **KernelPtr) {
  assert(Binary.handle && "Invalid device binary handle");
  DeviceImageTy &Image = *reinterpret_cast<DeviceImageTy *>(Binary.handle);

  GenericDeviceTy &Device = Image.getDevice();

  auto KernelOrErr = Device.constructKernel(Name);
  if (Error Err = KernelOrErr.takeError()) {
    REPORT("Failure to look up kernel: %s\n", toString(std::move(Err)).data());
    return OFFLOAD_FAIL;
  }

  GenericKernelTy &Kernel = *KernelOrErr;
  if (auto Err = Kernel.init(Device, Image)) {
    REPORT("Failure to init kernel: %s\n", toString(std::move(Err)).data());
    return OFFLOAD_FAIL;
  }

  // Note that this is not the kernel's device address.
  *KernelPtr = &Kernel;
  return OFFLOAD_SUCCESS;
}

/// Create OpenMP interop with the given interop context
omp_interop_val_t *
GenericPluginTy::create_interop(int32_t ID, int32_t InteropContext,
                                interop_spec_t *InteropSpec) {
  assert(InteropSpec && "Interop spec is null");
  auto &Device = getDevice(ID);
  auto InteropOrErr = Device.createInterop(InteropContext, *InteropSpec);
  if (!InteropOrErr) {
    REPORT("Failure to create interop object for device " DPxMOD ": %s\n",
           DPxPTR(InteropSpec), toString(InteropOrErr.takeError()).c_str());
    return nullptr;
  }
  return *InteropOrErr;
}

/// Release OpenMP interop object
int32_t GenericPluginTy::release_interop(int32_t ID,
                                         omp_interop_val_t *Interop) {
  assert(Interop && "Interop is null");
  assert(Interop->device_id == ID && "Interop does not match device id");
  auto &Device = getDevice(ID);
  auto Err = Device.releaseInterop(Interop);
  if (Err) {
    REPORT("Failure to release interop object " DPxMOD ": %s\n",
           DPxPTR(Interop), toString(std::move(Err)).c_str());
    return OFFLOAD_FAIL;
  }
  return OFFLOAD_SUCCESS;
}

/// Flush the queue associated with the interop object if necessary
int32_t GenericPluginTy::flush_queue(omp_interop_val_t *Interop) {
  assert(Interop && "Interop is null");
  auto Err = flushQueueImpl(Interop);
  if (Err) {
    REPORT("Failure to flush interop object " DPxMOD " queue: %s\n",
           DPxPTR(Interop), toString(std::move(Err)).c_str());
    return OFFLOAD_FAIL;
  }
  return OFFLOAD_SUCCESS;
}

/// Perform a host synchronization with the queue associated with the interop
/// object and wait for it to complete.
int32_t GenericPluginTy::sync_barrier(omp_interop_val_t *Interop) {
  assert(Interop && "Interop is null");
  auto Err = syncBarrierImpl(Interop);
  if (Err) {
    REPORT("Failure to synchronize interop object " DPxMOD ": %s\n",
           DPxPTR(Interop), toString(std::move(Err)).c_str());
    return OFFLOAD_FAIL;
  }
  return OFFLOAD_SUCCESS;
}

/// Queue an asynchronous barrier in the queue associated with the interop
/// object and return immediately.
int32_t GenericPluginTy::async_barrier(omp_interop_val_t *Interop) {
  assert(Interop && "Interop is null");
  auto Err = asyncBarrierImpl(Interop);
  if (Err) {
    REPORT("Failure to queue barrier in interop object " DPxMOD ": %s\n",
           DPxPTR(Interop), toString(std::move(Err)).c_str());
    return OFFLOAD_FAIL;
  }
  return OFFLOAD_SUCCESS;
}

int32_t GenericPluginTy::data_fence(int32_t DeviceId,
                                    __tgt_async_info *AsyncInfo) {
  auto Err = getDevice(DeviceId).dataFence(AsyncInfo);
  if (Err) {
    REPORT("failure to place data fence on device %d: %s\n", DeviceId,
           toString(std::move(Err)).data());
    return OFFLOAD_FAIL;
  }

  return OFFLOAD_SUCCESS;
}<|MERGE_RESOLUTION|>--- conflicted
+++ resolved
@@ -1444,8 +1444,6 @@
   return Err;
 }
 
-<<<<<<< HEAD
-=======
 Expected<InfoTreeNode> GenericDeviceTy::obtainInfo() {
   auto InfoOrErr = obtainInfoImpl();
   if (InfoOrErr)
@@ -1453,7 +1451,6 @@
   return InfoOrErr;
 }
 
->>>>>>> 811fe024
 Error GenericDeviceTy::printInfo() {
   auto InfoOrErr = obtainInfo();
 
@@ -1533,13 +1530,10 @@
   return isAccessiblePtrImpl(Ptr, Size);
 }
 
-<<<<<<< HEAD
-=======
 void GenericDeviceTy::setDeviceUidFromVendorUid(StringRef VendorUid) {
   DeviceUid = std::string(Plugin.getName()) + "-" + std::string(VendorUid);
 }
 
->>>>>>> 811fe024
 Error GenericPluginTy::init() {
   if (Initialized)
     return Plugin::success();
