//===- PluginInterface.cpp - Target independent plugin device interface ---===//
//
// Part of the LLVM Project, under the Apache License v2.0 with LLVM Exceptions.
// See https://llvm.org/LICENSE.txt for license information.
// SPDX-License-Identifier: Apache-2.0 WITH LLVM-exception
//
//===----------------------------------------------------------------------===//
//
//===----------------------------------------------------------------------===//

#include "PluginInterface.h"

#include "Shared/APITypes.h"
#include "Shared/Debug.h"
#include "Shared/Environment.h"

#include "ErrorReporting.h"
#include "GlobalHandler.h"
#include "JIT.h"
#include "Shared/Utils.h"
#include "Utils/ELF.h"
#include "omptarget.h"

#ifdef OMPT_SUPPORT
#include "OpenMP/OMPT/Callback.h"
#include "omp-tools.h"
#endif

#include "llvm/Bitcode/BitcodeReader.h"
#include "llvm/Frontend/OpenMP/OMPConstants.h"
#include "llvm/Support/Error.h"
#include "llvm/Support/JSON.h"
#include "llvm/Support/MathExtras.h"
#include "llvm/Support/MemoryBuffer.h"
#include "llvm/Support/Signals.h"
#include "llvm/Support/raw_ostream.h"

#include <cstdint>
#include <limits>

using namespace llvm;
using namespace omp;
using namespace target;
using namespace plugin;
using namespace error;

// TODO: Fix any thread safety issues for multi-threaded kernel recording.
namespace llvm::omp::target::plugin {
struct RecordReplayTy {

  // Describes the state of the record replay mechanism.
  enum RRStatusTy { RRDeactivated = 0, RRRecording, RRReplaying };

private:
  // Memory pointers for recording, replaying memory.
  void *MemoryStart = nullptr;
  void *MemoryPtr = nullptr;
  size_t MemorySize = 0;
  size_t TotalSize = 0;
  GenericDeviceTy *Device = nullptr;
  std::mutex AllocationLock;

  RRStatusTy Status = RRDeactivated;
  bool ReplaySaveOutput = false;
  bool UsedVAMap = false;
  uintptr_t MemoryOffset = 0;

  // A list of all globals mapped to the device.
  struct GlobalEntry {
    const char *Name;
    uint64_t Size;
    void *Addr;
  };
  llvm::SmallVector<GlobalEntry> GlobalEntries{};

  void *suggestAddress(uint64_t MaxMemoryAllocation) {
    // Get a valid pointer address for this system
    void *Addr =
        Device->allocate(1024, /*HstPtr=*/nullptr, TARGET_ALLOC_DEFAULT);
    Device->free(Addr);
    // Align Address to MaxMemoryAllocation
    Addr = (void *)utils::alignPtr((Addr), MaxMemoryAllocation);
    return Addr;
  }

  Error preAllocateVAMemory(uint64_t MaxMemoryAllocation, void *VAddr) {
    size_t ASize = MaxMemoryAllocation;

    if (!VAddr && isRecording())
      VAddr = suggestAddress(MaxMemoryAllocation);

    DP("Request %ld bytes allocated at %p\n", MaxMemoryAllocation, VAddr);

    if (auto Err = Device->memoryVAMap(&MemoryStart, VAddr, &ASize))
      return Err;

    if (isReplaying() && VAddr != MemoryStart) {
      return Plugin::error(ErrorCode::INVALID_ARGUMENT,
                           "record-Replay cannot assign the"
                           "requested recorded address (%p, %p)",
                           VAddr, MemoryStart);
    }

    INFO(OMP_INFOTYPE_PLUGIN_KERNEL, Device->getDeviceId(),
         "Allocated %" PRIu64 " bytes at %p for replay.\n", ASize, MemoryStart);

    MemoryPtr = MemoryStart;
    MemorySize = 0;
    TotalSize = ASize;
    UsedVAMap = true;
    return Plugin::success();
  }

  Error preAllocateHeuristic(uint64_t MaxMemoryAllocation,
                             uint64_t RequiredMemoryAllocation, void *VAddr) {
    const size_t MAX_MEMORY_ALLOCATION = MaxMemoryAllocation;
    constexpr size_t STEP = 1024 * 1024 * 1024ULL;
    MemoryStart = nullptr;
    for (TotalSize = MAX_MEMORY_ALLOCATION; TotalSize > 0; TotalSize -= STEP) {
      MemoryStart =
          Device->allocate(TotalSize, /*HstPtr=*/nullptr, TARGET_ALLOC_DEFAULT);
      if (MemoryStart)
        break;
    }
    if (!MemoryStart)
      return Plugin::error(ErrorCode::INVALID_ARGUMENT,
                           "allocating record/replay memory");

    if (VAddr && VAddr != MemoryStart)
      MemoryOffset = uintptr_t(VAddr) - uintptr_t(MemoryStart);

    MemoryPtr = MemoryStart;
    MemorySize = 0;

    // Check if we need adjustment.
    if (MemoryOffset > 0 &&
        TotalSize >= RequiredMemoryAllocation + MemoryOffset) {
      // If we are off but "before" the required address and with enough space,
      // we just "allocate" the offset to match the required address.
      MemoryPtr = (char *)MemoryPtr + MemoryOffset;
      MemorySize += MemoryOffset;
      MemoryOffset = 0;
      assert(MemoryPtr == VAddr && "Expected offset adjustment to work");
    } else if (MemoryOffset) {
      // If we are off and in a situation we cannot just "waste" memory to force
      // a match, we hope adjusting the arguments is sufficient.
      REPORT(
          "WARNING Failed to allocate replay memory at required location %p, "
          "got %p, trying to offset argument pointers by %" PRIi64 "\n",
          VAddr, MemoryStart, MemoryOffset);
    }

    INFO(OMP_INFOTYPE_PLUGIN_KERNEL, Device->getDeviceId(),
         "Allocated %" PRIu64 " bytes at %p for replay.\n", TotalSize,
         MemoryStart);

    return Plugin::success();
  }

  Error preallocateDeviceMemory(uint64_t DeviceMemorySize, void *ReqVAddr) {
    if (Device->supportVAManagement()) {
      auto Err = preAllocateVAMemory(DeviceMemorySize, ReqVAddr);
      if (Err) {
        REPORT("WARNING VA mapping failed, fallback to heuristic: "
               "(Error: %s)\n",
               toString(std::move(Err)).data());
      }
    }

    uint64_t DevMemSize;
    if (Device->getDeviceMemorySize(DevMemSize))
      return Plugin::error(ErrorCode::UNKNOWN,
                           "cannot determine Device Memory Size");

    return preAllocateHeuristic(DevMemSize, DeviceMemorySize, ReqVAddr);
  }

  void dumpDeviceMemory(StringRef Filename) {
    ErrorOr<std::unique_ptr<WritableMemoryBuffer>> DeviceMemoryMB =
        WritableMemoryBuffer::getNewUninitMemBuffer(MemorySize);
    if (!DeviceMemoryMB)
      report_fatal_error("Error creating MemoryBuffer for device memory");

    auto Err = Device->dataRetrieve(DeviceMemoryMB.get()->getBufferStart(),
                                    MemoryStart, MemorySize, nullptr);
    if (Err)
      report_fatal_error("Error retrieving data for target pointer");

    StringRef DeviceMemory(DeviceMemoryMB.get()->getBufferStart(), MemorySize);
    std::error_code EC;
    raw_fd_ostream OS(Filename, EC);
    if (EC)
      report_fatal_error("Error dumping memory to file " + Filename + " :" +
                         EC.message());
    OS << DeviceMemory;
    OS.close();
  }

public:
  bool isRecording() const { return Status == RRStatusTy::RRRecording; }
  bool isReplaying() const { return Status == RRStatusTy::RRReplaying; }
  bool isRecordingOrReplaying() const {
    return (Status != RRStatusTy::RRDeactivated);
  }
  void setStatus(RRStatusTy Status) { this->Status = Status; }
  bool isSaveOutputEnabled() const { return ReplaySaveOutput; }
  void addEntry(const char *Name, uint64_t Size, void *Addr) {
    GlobalEntries.emplace_back(GlobalEntry{Name, Size, Addr});
  }

  void saveImage(const char *Name, const DeviceImageTy &Image) {
    SmallString<128> ImageName = {Name, ".image"};
    std::error_code EC;
    raw_fd_ostream OS(ImageName, EC);
    if (EC)
      report_fatal_error("Error saving image : " + StringRef(EC.message()));
    if (const auto *TgtImageBitcode = Image.getTgtImageBitcode()) {
      size_t Size = utils::getPtrDiff(TgtImageBitcode->ImageEnd,
                                      TgtImageBitcode->ImageStart);
      MemoryBufferRef MBR = MemoryBufferRef(
          StringRef((const char *)TgtImageBitcode->ImageStart, Size), "");
      OS << MBR.getBuffer();
    } else {
      OS << Image.getMemoryBuffer().getBuffer();
    }
    OS.close();
  }

  void dumpGlobals(StringRef Filename, DeviceImageTy &Image) {
    int32_t Size = 0;

    for (auto &OffloadEntry : GlobalEntries) {
      if (!OffloadEntry.Size)
        continue;
      // Get the total size of the string and entry including the null byte.
      Size += std::strlen(OffloadEntry.Name) + 1 + sizeof(uint32_t) +
              OffloadEntry.Size;
    }

    ErrorOr<std::unique_ptr<WritableMemoryBuffer>> GlobalsMB =
        WritableMemoryBuffer::getNewUninitMemBuffer(Size);
    if (!GlobalsMB)
      report_fatal_error("Error creating MemoryBuffer for globals memory");

    void *BufferPtr = GlobalsMB.get()->getBufferStart();
    for (auto &OffloadEntry : GlobalEntries) {
      if (!OffloadEntry.Size)
        continue;

      int32_t NameLength = std::strlen(OffloadEntry.Name) + 1;
      memcpy(BufferPtr, OffloadEntry.Name, NameLength);
      BufferPtr = utils::advancePtr(BufferPtr, NameLength);

      *((uint32_t *)(BufferPtr)) = OffloadEntry.Size;
      BufferPtr = utils::advancePtr(BufferPtr, sizeof(uint32_t));

      auto Err = Plugin::success();
      {
        if (auto Err = Device->dataRetrieve(BufferPtr, OffloadEntry.Addr,
                                            OffloadEntry.Size, nullptr))
          report_fatal_error("Error retrieving data for global");
      }
      if (Err)
        report_fatal_error("Error retrieving data for global");
      BufferPtr = utils::advancePtr(BufferPtr, OffloadEntry.Size);
    }
    assert(BufferPtr == GlobalsMB->get()->getBufferEnd() &&
           "Buffer over/under-filled.");
    assert(Size == utils::getPtrDiff(BufferPtr,
                                     GlobalsMB->get()->getBufferStart()) &&
           "Buffer size mismatch");

    StringRef GlobalsMemory(GlobalsMB.get()->getBufferStart(), Size);
    std::error_code EC;
    raw_fd_ostream OS(Filename, EC);
    OS << GlobalsMemory;
    OS.close();
  }

  void saveKernelDescr(const char *Name, KernelLaunchParamsTy LaunchParams,
                       int32_t NumArgs, uint64_t NumTeamsClause,
                       uint32_t ThreadLimitClause, uint64_t LoopTripCount) {
    json::Object JsonKernelInfo;
    JsonKernelInfo["Name"] = Name;
    JsonKernelInfo["NumArgs"] = NumArgs;
    JsonKernelInfo["NumTeamsClause"] = NumTeamsClause;
    JsonKernelInfo["ThreadLimitClause"] = ThreadLimitClause;
    JsonKernelInfo["LoopTripCount"] = LoopTripCount;
    JsonKernelInfo["DeviceMemorySize"] = MemorySize;
    JsonKernelInfo["DeviceId"] = Device->getDeviceId();
    JsonKernelInfo["BumpAllocVAStart"] = (intptr_t)MemoryStart;

    json::Array JsonArgPtrs;
    for (int I = 0; I < NumArgs; ++I)
      JsonArgPtrs.push_back((intptr_t)LaunchParams.Ptrs[I]);
    JsonKernelInfo["ArgPtrs"] = json::Value(std::move(JsonArgPtrs));

    json::Array JsonArgOffsets;
    for (int I = 0; I < NumArgs; ++I)
      JsonArgOffsets.push_back(0);
    JsonKernelInfo["ArgOffsets"] = json::Value(std::move(JsonArgOffsets));

    SmallString<128> JsonFilename = {Name, ".json"};
    std::error_code EC;
    raw_fd_ostream JsonOS(JsonFilename.str(), EC);
    if (EC)
      report_fatal_error("Error saving kernel json file : " +
                         StringRef(EC.message()));
    JsonOS << json::Value(std::move(JsonKernelInfo));
    JsonOS.close();
  }

  void saveKernelInput(const char *Name, DeviceImageTy &Image) {
    SmallString<128> GlobalsFilename = {Name, ".globals"};
    dumpGlobals(GlobalsFilename, Image);

    SmallString<128> MemoryFilename = {Name, ".memory"};
    dumpDeviceMemory(MemoryFilename);
  }

  void saveKernelOutputInfo(const char *Name) {
    SmallString<128> OutputFilename = {
        Name, (isRecording() ? ".original.output" : ".replay.output")};
    dumpDeviceMemory(OutputFilename);
  }

  void *alloc(uint64_t Size) {
    assert(MemoryStart && "Expected memory has been pre-allocated");
    void *Alloc = nullptr;
    constexpr int Alignment = 16;
    // Assumes alignment is a power of 2.
    int64_t AlignedSize = (Size + (Alignment - 1)) & (~(Alignment - 1));
    std::lock_guard<std::mutex> LG(AllocationLock);
    Alloc = MemoryPtr;
    MemoryPtr = (char *)MemoryPtr + AlignedSize;
    MemorySize += AlignedSize;
    DP("Memory Allocator return " DPxMOD "\n", DPxPTR(Alloc));
    return Alloc;
  }

  Error init(GenericDeviceTy *Device, uint64_t MemSize, void *VAddr,
             RRStatusTy Status, bool SaveOutput, uint64_t &ReqPtrArgOffset) {
    this->Device = Device;
    this->Status = Status;
    this->ReplaySaveOutput = SaveOutput;

    if (auto Err = preallocateDeviceMemory(MemSize, VAddr))
      return Err;

    INFO(OMP_INFOTYPE_PLUGIN_KERNEL, Device->getDeviceId(),
         "Record Replay Initialized (%p)"
         " as starting address, %lu Memory Size"
         " and set on status %s\n",
         MemoryStart, TotalSize,
         Status == RRStatusTy::RRRecording ? "Recording" : "Replaying");

    // Tell the user to offset pointer arguments as the memory allocation does
    // not match.
    ReqPtrArgOffset = MemoryOffset;
    return Plugin::success();
  }

  void deinit() {
    if (UsedVAMap) {
      if (auto Err = Device->memoryVAUnMap(MemoryStart, TotalSize))
        report_fatal_error("Error on releasing virtual memory space");
    } else {
      Device->free(MemoryStart);
    }
  }
};
} // namespace llvm::omp::target::plugin

// Extract the mapping of host function pointers to device function pointers
// from the entry table. Functions marked as 'indirect' in OpenMP will have
// offloading entries generated for them which map the host's function pointer
// to a global containing the corresponding function pointer on the device.
static Expected<std::pair<void *, uint64_t>>
setupIndirectCallTable(GenericPluginTy &Plugin, GenericDeviceTy &Device,
                       DeviceImageTy &Image) {
  GenericGlobalHandlerTy &Handler = Plugin.getGlobalHandler();

  llvm::ArrayRef<llvm::offloading::EntryTy> Entries(
      Image.getTgtImage()->EntriesBegin, Image.getTgtImage()->EntriesEnd);
  llvm::SmallVector<std::pair<void *, void *>> IndirectCallTable;
  for (const auto &Entry : Entries) {
    if (Entry.Kind != object::OffloadKind::OFK_OpenMP || Entry.Size == 0 ||
        !(Entry.Flags & OMP_DECLARE_TARGET_INDIRECT))
      continue;

    assert(Entry.Size == sizeof(void *) && "Global not a function pointer?");
    auto &[HstPtr, DevPtr] = IndirectCallTable.emplace_back();

    GlobalTy DeviceGlobal(Entry.SymbolName, Entry.Size);
    if (auto Err =
            Handler.getGlobalMetadataFromDevice(Device, Image, DeviceGlobal))
      return std::move(Err);

    HstPtr = Entry.Address;
    if (auto Err = Device.dataRetrieve(&DevPtr, DeviceGlobal.getPtr(),
                                       Entry.Size, nullptr))
      return std::move(Err);
  }

  // If we do not have any indirect globals we exit early.
  if (IndirectCallTable.empty())
    return std::pair{nullptr, 0};

  // Sort the array to allow for more efficient lookup of device pointers.
  llvm::sort(IndirectCallTable,
             [](const auto &x, const auto &y) { return x.first < y.first; });

  uint64_t TableSize =
      IndirectCallTable.size() * sizeof(std::pair<void *, void *>);
  void *DevicePtr = Device.allocate(TableSize, nullptr, TARGET_ALLOC_DEVICE);
  if (auto Err = Device.dataSubmit(DevicePtr, IndirectCallTable.data(),
                                   TableSize, nullptr))
    return std::move(Err);
  return std::pair<void *, uint64_t>(DevicePtr, IndirectCallTable.size());
}

AsyncInfoWrapperTy::AsyncInfoWrapperTy(GenericDeviceTy &Device,
                                       __tgt_async_info *AsyncInfoPtr)
    : Device(Device),
      AsyncInfoPtr(AsyncInfoPtr ? AsyncInfoPtr : &LocalAsyncInfo) {}

void AsyncInfoWrapperTy::finalize(Error &Err) {
  assert(AsyncInfoPtr && "AsyncInfoWrapperTy already finalized");

  // If we used a local async info object we want synchronous behavior. In that
  // case, and assuming the current status code is correct, we will synchronize
  // explicitly when the object is deleted. Update the error with the result of
  // the synchronize operation.
  if (AsyncInfoPtr == &LocalAsyncInfo && LocalAsyncInfo.Queue && !Err)
    Err = Device.synchronize(&LocalAsyncInfo);

  // Invalidate the wrapper object.
  AsyncInfoPtr = nullptr;
}

Error GenericKernelTy::init(GenericDeviceTy &GenericDevice,
                            DeviceImageTy &Image) {

  ImagePtr = &Image;

  // Retrieve kernel environment object for the kernel.
  std::string EnvironmentName = std::string(Name) + "_kernel_environment";
  GenericGlobalHandlerTy &GHandler = GenericDevice.Plugin.getGlobalHandler();
  if (GHandler.isSymbolInImage(GenericDevice, Image, EnvironmentName)) {
    GlobalTy KernelEnv(EnvironmentName, sizeof(KernelEnvironment),
                       &KernelEnvironment);
    if (auto Err =
            GHandler.readGlobalFromImage(GenericDevice, *ImagePtr, KernelEnv))
      return Err;
  } else {
    KernelEnvironment = KernelEnvironmentTy{};
    DP("Failed to read kernel environment for '%s' Using default Bare (0) "
       "execution mode\n",
       getName());
  }

  // Max = Config.Max > 0 ? min(Config.Max, Device.Max) : Device.Max;
  MaxNumThreads = KernelEnvironment.Configuration.MaxThreads > 0
                      ? std::min(KernelEnvironment.Configuration.MaxThreads,
                                 int32_t(GenericDevice.getThreadLimit()))
                      : GenericDevice.getThreadLimit();

  // Pref = Config.Pref > 0 ? max(Config.Pref, Device.Pref) : Device.Pref;
  PreferredNumThreads =
      KernelEnvironment.Configuration.MinThreads > 0
          ? std::max(KernelEnvironment.Configuration.MinThreads,
                     int32_t(GenericDevice.getDefaultNumThreads()))
          : GenericDevice.getDefaultNumThreads();

  return initImpl(GenericDevice, Image);
}

Expected<KernelLaunchEnvironmentTy *>
GenericKernelTy::getKernelLaunchEnvironment(
    GenericDeviceTy &GenericDevice, uint32_t Version,
    AsyncInfoWrapperTy &AsyncInfoWrapper) const {
  // Ctor/Dtor have no arguments, replaying uses the original kernel launch
  // environment. Older versions of the compiler do not generate a kernel
  // launch environment.
  if (GenericDevice.Plugin.getRecordReplay().isReplaying() ||
      Version < OMP_KERNEL_ARG_MIN_VERSION_WITH_DYN_PTR)
    return nullptr;

  if (!KernelEnvironment.Configuration.ReductionDataSize ||
      !KernelEnvironment.Configuration.ReductionBufferLength)
    return reinterpret_cast<KernelLaunchEnvironmentTy *>(~0);

  // TODO: Check if the kernel needs a launch environment.
  auto AllocOrErr = GenericDevice.dataAlloc(sizeof(KernelLaunchEnvironmentTy),
                                            /*HostPtr=*/nullptr,
                                            TargetAllocTy::TARGET_ALLOC_DEVICE);
  if (!AllocOrErr)
    return AllocOrErr.takeError();

  // Remember to free the memory later.
  AsyncInfoWrapper.freeAllocationAfterSynchronization(*AllocOrErr);

  /// Use the KLE in the __tgt_async_info to ensure a stable address for the
  /// async data transfer.
  auto &LocalKLE = (*AsyncInfoWrapper).KernelLaunchEnvironment;
  LocalKLE = KernelLaunchEnvironment;
  {
    auto AllocOrErr = GenericDevice.dataAlloc(
        KernelEnvironment.Configuration.ReductionDataSize *
            KernelEnvironment.Configuration.ReductionBufferLength,
        /*HostPtr=*/nullptr, TargetAllocTy::TARGET_ALLOC_DEVICE);
    if (!AllocOrErr)
      return AllocOrErr.takeError();
    LocalKLE.ReductionBuffer = *AllocOrErr;
    // Remember to free the memory later.
    AsyncInfoWrapper.freeAllocationAfterSynchronization(*AllocOrErr);
  }

  INFO(OMP_INFOTYPE_DATA_TRANSFER, GenericDevice.getDeviceId(),
       "Copying data from host to device, HstPtr=" DPxMOD ", TgtPtr=" DPxMOD
       ", Size=%" PRId64 ", Name=KernelLaunchEnv\n",
       DPxPTR(&LocalKLE), DPxPTR(*AllocOrErr),
       sizeof(KernelLaunchEnvironmentTy));

  auto Err = GenericDevice.dataSubmit(*AllocOrErr, &LocalKLE,
                                      sizeof(KernelLaunchEnvironmentTy),
                                      AsyncInfoWrapper);
  if (Err)
    return Err;
  return static_cast<KernelLaunchEnvironmentTy *>(*AllocOrErr);
}

Error GenericKernelTy::printLaunchInfo(GenericDeviceTy &GenericDevice,
                                       KernelArgsTy &KernelArgs,
                                       uint32_t NumThreads[3],
                                       uint32_t NumBlocks[3]) const {
  INFO(OMP_INFOTYPE_PLUGIN_KERNEL, GenericDevice.getDeviceId(),
       "Launching kernel %s with [%u,%u,%u] blocks and [%u,%u,%u] threads in "
       "%s mode\n",
       getName(), NumBlocks[0], NumBlocks[1], NumBlocks[2], NumThreads[0],
       NumThreads[1], NumThreads[2], getExecutionModeName());
  return printLaunchInfoDetails(GenericDevice, KernelArgs, NumThreads,
                                NumBlocks);
}

Error GenericKernelTy::printLaunchInfoDetails(GenericDeviceTy &GenericDevice,
                                              KernelArgsTy &KernelArgs,
                                              uint32_t NumThreads[3],
                                              uint32_t NumBlocks[3]) const {
  return Plugin::success();
}

Error GenericKernelTy::launch(GenericDeviceTy &GenericDevice, void **ArgPtrs,
                              ptrdiff_t *ArgOffsets, KernelArgsTy &KernelArgs,
                              AsyncInfoWrapperTy &AsyncInfoWrapper) const {
  llvm::SmallVector<void *, 16> Args;
  llvm::SmallVector<void *, 16> Ptrs;

  auto KernelLaunchEnvOrErr = getKernelLaunchEnvironment(
      GenericDevice, KernelArgs.Version, AsyncInfoWrapper);
  if (!KernelLaunchEnvOrErr)
    return KernelLaunchEnvOrErr.takeError();

  KernelLaunchParamsTy LaunchParams;

  // Kernel languages don't use indirection.
  if (KernelArgs.Flags.IsCUDA) {
    LaunchParams =
        *reinterpret_cast<KernelLaunchParamsTy *>(KernelArgs.ArgPtrs);
  } else {
    LaunchParams =
        prepareArgs(GenericDevice, ArgPtrs, ArgOffsets, KernelArgs.NumArgs,
                    Args, Ptrs, *KernelLaunchEnvOrErr);
  }

  uint32_t NumThreads[3] = {KernelArgs.ThreadLimit[0],
                            KernelArgs.ThreadLimit[1],
                            KernelArgs.ThreadLimit[2]};
  uint32_t NumBlocks[3] = {KernelArgs.NumTeams[0], KernelArgs.NumTeams[1],
                           KernelArgs.NumTeams[2]};
  if (!isBareMode()) {
    NumThreads[0] = getNumThreads(GenericDevice, NumThreads);
    NumBlocks[0] = getNumBlocks(GenericDevice, NumBlocks, KernelArgs.Tripcount,
                                NumThreads[0], KernelArgs.ThreadLimit[0] > 0);
  }

  // Record the kernel description after we modified the argument count and num
  // blocks/threads.
  RecordReplayTy &RecordReplay = GenericDevice.Plugin.getRecordReplay();
  if (RecordReplay.isRecording()) {
    RecordReplay.saveImage(getName(), getImage());
    RecordReplay.saveKernelInput(getName(), getImage());
    RecordReplay.saveKernelDescr(getName(), LaunchParams, KernelArgs.NumArgs,
                                 NumBlocks[0], NumThreads[0],
                                 KernelArgs.Tripcount);
  }

  if (auto Err =
          printLaunchInfo(GenericDevice, KernelArgs, NumThreads, NumBlocks))
    return Err;

  return launchImpl(GenericDevice, NumThreads, NumBlocks, KernelArgs,
                    LaunchParams, AsyncInfoWrapper);
}

KernelLaunchParamsTy GenericKernelTy::prepareArgs(
    GenericDeviceTy &GenericDevice, void **ArgPtrs, ptrdiff_t *ArgOffsets,
    uint32_t &NumArgs, llvm::SmallVectorImpl<void *> &Args,
    llvm::SmallVectorImpl<void *> &Ptrs,
    KernelLaunchEnvironmentTy *KernelLaunchEnvironment) const {
  uint32_t KLEOffset = !!KernelLaunchEnvironment;
  NumArgs += KLEOffset;

  if (NumArgs == 0)
    return KernelLaunchParamsTy{};

  Args.resize(NumArgs);
  Ptrs.resize(NumArgs);

  if (KernelLaunchEnvironment) {
    Args[0] = KernelLaunchEnvironment;
    Ptrs[0] = &Args[0];
  }

  for (uint32_t I = KLEOffset; I < NumArgs; ++I) {
    Args[I] =
        (void *)((intptr_t)ArgPtrs[I - KLEOffset] + ArgOffsets[I - KLEOffset]);
    Ptrs[I] = &Args[I];
  }
  return KernelLaunchParamsTy{sizeof(void *) * NumArgs, &Args[0], &Ptrs[0]};
}

uint32_t GenericKernelTy::getNumThreads(GenericDeviceTy &GenericDevice,
                                        uint32_t ThreadLimitClause[3]) const {
  assert(!isBareMode() && "bare kernel should not call this function");

  assert(ThreadLimitClause[1] == 1 && ThreadLimitClause[2] == 1 &&
         "Multi dimensional launch not supported yet.");

  if (ThreadLimitClause[0] > 0 && isGenericMode())
    ThreadLimitClause[0] += GenericDevice.getWarpSize();

  return std::min(MaxNumThreads, (ThreadLimitClause[0] > 0)
                                     ? ThreadLimitClause[0]
                                     : PreferredNumThreads);
}

uint32_t GenericKernelTy::getNumBlocks(GenericDeviceTy &GenericDevice,
                                       uint32_t NumTeamsClause[3],
                                       uint64_t LoopTripCount,
                                       uint32_t &NumThreads,
                                       bool IsNumThreadsFromUser) const {
  assert(!isBareMode() && "bare kernel should not call this function");

  assert(NumTeamsClause[1] == 1 && NumTeamsClause[2] == 1 &&
         "Multi dimensional launch not supported yet.");

  if (NumTeamsClause[0] > 0) {
    // TODO: We need to honor any value and consequently allow more than the
    // block limit. For this we might need to start multiple kernels or let the
    // blocks start again until the requested number has been started.
    return std::min(NumTeamsClause[0], GenericDevice.getBlockLimit());
  }

  uint64_t DefaultNumBlocks = GenericDevice.getDefaultNumBlocks();
  uint64_t TripCountNumBlocks = std::numeric_limits<uint64_t>::max();
  if (LoopTripCount > 0) {
    if (isSPMDMode()) {
      // We have a combined construct, i.e. `target teams distribute
      // parallel for [simd]`. We launch so many teams so that each thread
      // will execute one iteration of the loop; rounded up to the nearest
      // integer. However, if that results in too few teams, we artificially
      // reduce the thread count per team to increase the outer parallelism.
      auto MinThreads = GenericDevice.getMinThreadsForLowTripCountLoop();
      MinThreads = std::min(MinThreads, NumThreads);

      // Honor the thread_limit clause; only lower the number of threads.
      [[maybe_unused]] auto OldNumThreads = NumThreads;
      if (LoopTripCount >= DefaultNumBlocks * NumThreads ||
          IsNumThreadsFromUser) {
        // Enough parallelism for teams and threads.
        TripCountNumBlocks = ((LoopTripCount - 1) / NumThreads) + 1;
        assert(IsNumThreadsFromUser ||
               TripCountNumBlocks >= DefaultNumBlocks &&
                   "Expected sufficient outer parallelism.");
      } else if (LoopTripCount >= DefaultNumBlocks * MinThreads) {
        // Enough parallelism for teams, limit threads.

        // This case is hard; for now, we force "full warps":
        // First, compute a thread count assuming DefaultNumBlocks.
        auto NumThreadsDefaultBlocks =
            (LoopTripCount + DefaultNumBlocks - 1) / DefaultNumBlocks;
        // Now get a power of two that is larger or equal.
        auto NumThreadsDefaultBlocksP2 =
            llvm::PowerOf2Ceil(NumThreadsDefaultBlocks);
        // Do not increase a thread limit given be the user.
        NumThreads = std::min(NumThreads, uint32_t(NumThreadsDefaultBlocksP2));
        assert(NumThreads >= MinThreads &&
               "Expected sufficient inner parallelism.");
        TripCountNumBlocks = ((LoopTripCount - 1) / NumThreads) + 1;
      } else {
        // Not enough parallelism for teams and threads, limit both.
        NumThreads = std::min(NumThreads, MinThreads);
        TripCountNumBlocks = ((LoopTripCount - 1) / NumThreads) + 1;
      }

      assert(NumThreads * TripCountNumBlocks >= LoopTripCount &&
             "Expected sufficient parallelism");
      assert(OldNumThreads >= NumThreads &&
             "Number of threads cannot be increased!");
    } else {
      assert((isGenericMode() || isGenericSPMDMode()) &&
             "Unexpected execution mode!");
      // If we reach this point, then we have a non-combined construct, i.e.
      // `teams distribute` with a nested `parallel for` and each team is
      // assigned one iteration of the `distribute` loop. E.g.:
      //
      // #pragma omp target teams distribute
      // for(...loop_tripcount...) {
      //   #pragma omp parallel for
      //   for(...) {}
      // }
      //
      // Threads within a team will execute the iterations of the `parallel`
      // loop.
      TripCountNumBlocks = LoopTripCount;
    }
  }

  uint32_t PreferredNumBlocks = TripCountNumBlocks;
  // If the loops are long running we rather reuse blocks than spawn too many.
  if (GenericDevice.getReuseBlocksForHighTripCount())
    PreferredNumBlocks = std::min(TripCountNumBlocks, DefaultNumBlocks);
  return std::min(PreferredNumBlocks, GenericDevice.getBlockLimit());
}

GenericDeviceTy::GenericDeviceTy(GenericPluginTy &Plugin, int32_t DeviceId,
                                 int32_t NumDevices,
                                 const llvm::omp::GV &OMPGridValues)
    : Plugin(Plugin), MemoryManager(nullptr), OMP_TeamLimit("OMP_TEAM_LIMIT"),
      OMP_NumTeams("OMP_NUM_TEAMS"),
      OMP_TeamsThreadLimit("OMP_TEAMS_THREAD_LIMIT"),
      OMPX_DebugKind("LIBOMPTARGET_DEVICE_RTL_DEBUG"),
      OMPX_SharedMemorySize("LIBOMPTARGET_SHARED_MEMORY_SIZE"),
      // Do not initialize the following two envars since they depend on the
      // device initialization. These cannot be consulted until the device is
      // initialized correctly. We initialize them in GenericDeviceTy::init().
      OMPX_TargetStackSize(), OMPX_TargetHeapSize(),
      // By default, the initial number of streams and events is 1.
      OMPX_InitialNumStreams("LIBOMPTARGET_NUM_INITIAL_STREAMS", 1),
      OMPX_InitialNumEvents("LIBOMPTARGET_NUM_INITIAL_EVENTS", 1),
      DeviceId(DeviceId), GridValues(OMPGridValues),
      PeerAccesses(NumDevices, PeerAccessState::PENDING), PeerAccessesLock(),
      PinnedAllocs(*this), RPCServer(nullptr) {
#ifdef OMPT_SUPPORT
  OmptInitialized.store(false);
  // Bind the callbacks to this device's member functions
#define bindOmptCallback(Name, Type, Code)                                     \
  if (ompt::Initialized && ompt::lookupCallbackByCode) {                       \
    ompt::lookupCallbackByCode((ompt_callbacks_t)(Code),                       \
                               ((ompt_callback_t *)&(Name##_fn)));             \
    DP("OMPT: class bound %s=%p\n", #Name, ((void *)(uint64_t)Name##_fn));     \
  }

  FOREACH_OMPT_DEVICE_EVENT(bindOmptCallback);
#undef bindOmptCallback

#endif
}

Error GenericDeviceTy::init(GenericPluginTy &Plugin) {
  if (auto Err = initImpl(Plugin))
    return Err;

#ifdef OMPT_SUPPORT
  if (ompt::Initialized) {
    bool ExpectedStatus = false;
    if (OmptInitialized.compare_exchange_strong(ExpectedStatus, true))
      performOmptCallback(device_initialize, Plugin.getUserId(DeviceId),
                          /*type=*/getComputeUnitKind().c_str(),
                          /*device=*/reinterpret_cast<ompt_device_t *>(this),
                          /*lookup=*/ompt::lookupCallbackByName,
                          /*documentation=*/nullptr);
  }
#endif

  // Read and reinitialize the envars that depend on the device initialization.
  // Notice these two envars may change the stack size and heap size of the
  // device, so they need the device properly initialized.
  auto StackSizeEnvarOrErr = UInt64Envar::create(
      "LIBOMPTARGET_STACK_SIZE",
      [this](uint64_t &V) -> Error { return getDeviceStackSize(V); },
      [this](uint64_t V) -> Error { return setDeviceStackSize(V); });
  if (!StackSizeEnvarOrErr)
    return StackSizeEnvarOrErr.takeError();
  OMPX_TargetStackSize = std::move(*StackSizeEnvarOrErr);

  auto HeapSizeEnvarOrErr = UInt64Envar::create(
      "LIBOMPTARGET_HEAP_SIZE",
      [this](uint64_t &V) -> Error { return getDeviceHeapSize(V); },
      [this](uint64_t V) -> Error { return setDeviceHeapSize(V); });
  if (!HeapSizeEnvarOrErr)
    return HeapSizeEnvarOrErr.takeError();
  OMPX_TargetHeapSize = std::move(*HeapSizeEnvarOrErr);

  // Update the maximum number of teams and threads after the device
  // initialization sets the corresponding hardware limit.
  if (OMP_NumTeams > 0)
    GridValues.GV_Max_Teams =
        std::min(GridValues.GV_Max_Teams, uint32_t(OMP_NumTeams));

  if (OMP_TeamsThreadLimit > 0)
    GridValues.GV_Max_WG_Size =
        std::min(GridValues.GV_Max_WG_Size, uint32_t(OMP_TeamsThreadLimit));

  // Enable the memory manager if required.
  auto [ThresholdMM, EnableMM] = MemoryManagerTy::getSizeThresholdFromEnv();
  if (EnableMM)
    MemoryManager = new MemoryManagerTy(*this, ThresholdMM);

  return Plugin::success();
}

Error GenericDeviceTy::unloadBinary(DeviceImageTy *Image) {
  if (auto Err = callGlobalDestructors(Plugin, *Image))
    return Err;

  if (OMPX_DebugKind.get() & uint32_t(DeviceDebugKind::AllocationTracker)) {
    GenericGlobalHandlerTy &GHandler = Plugin.getGlobalHandler();
    DeviceMemoryPoolTrackingTy ImageDeviceMemoryPoolTracking = {0, 0, ~0U, 0};
    GlobalTy TrackerGlobal("__omp_rtl_device_memory_pool_tracker",
                           sizeof(DeviceMemoryPoolTrackingTy),
                           &ImageDeviceMemoryPoolTracking);
    if (auto Err =
            GHandler.readGlobalFromDevice(*this, *Image, TrackerGlobal)) {
      consumeError(std::move(Err));
    }
    DeviceMemoryPoolTracking.combine(ImageDeviceMemoryPoolTracking);
  }

  GenericGlobalHandlerTy &Handler = Plugin.getGlobalHandler();
  auto ProfOrErr = Handler.readProfilingGlobals(*this, *Image);
  if (!ProfOrErr)
    return ProfOrErr.takeError();

  if (!ProfOrErr->empty()) {
    // Dump out profdata
    if ((OMPX_DebugKind.get() & uint32_t(DeviceDebugKind::PGODump)) ==
        uint32_t(DeviceDebugKind::PGODump))
      ProfOrErr->dump();

    // Write data to profiling file
    if (auto Err = ProfOrErr->write())
      return Err;
  }

  return unloadBinaryImpl(Image);
}

Error GenericDeviceTy::deinit(GenericPluginTy &Plugin) {
  for (auto &I : LoadedImages)
    if (auto Err = unloadBinary(I))
      return Err;
  LoadedImages.clear();

  if (OMPX_DebugKind.get() & uint32_t(DeviceDebugKind::AllocationTracker)) {
    // TODO: Write this by default into a file.
    printf("\n\n|-----------------------\n"
           "| Device memory tracker:\n"
           "|-----------------------\n"
           "| #Allocations: %lu\n"
           "| Byes allocated: %lu\n"
           "| Minimal allocation: %lu\n"
           "| Maximal allocation: %lu\n"
           "|-----------------------\n\n\n",
           DeviceMemoryPoolTracking.NumAllocations,
           DeviceMemoryPoolTracking.AllocationTotal,
           DeviceMemoryPoolTracking.AllocationMin,
           DeviceMemoryPoolTracking.AllocationMax);
  }

<<<<<<< HEAD
  for (auto *Image : LoadedImages) {
    GenericGlobalHandlerTy &Handler = Plugin.getGlobalHandler();
    auto ProfOrErr = Handler.readProfilingGlobals(*this, *Image);
    if (!ProfOrErr)
      return ProfOrErr.takeError();

    if (ProfOrErr->empty())
      continue;

    // Dump out profdata
    if ((OMPX_DebugKind.get() & uint32_t(DeviceDebugKind::PGODump)) ==
        uint32_t(DeviceDebugKind::PGODump))
      ProfOrErr->dump();

    // Write data to profiling file
    if (auto Err = ProfOrErr->write())
      return Err;
  }

=======
>>>>>>> 5ee67ebe
  // Delete the memory manager before deinitializing the device. Otherwise,
  // we may delete device allocations after the device is deinitialized.
  if (MemoryManager)
    delete MemoryManager;
  MemoryManager = nullptr;

  RecordReplayTy &RecordReplay = Plugin.getRecordReplay();
  if (RecordReplay.isRecordingOrReplaying())
    RecordReplay.deinit();

  if (RPCServer)
    if (auto Err = RPCServer->deinitDevice(*this))
      return Err;

#ifdef OMPT_SUPPORT
  if (ompt::Initialized) {
    bool ExpectedStatus = true;
    if (OmptInitialized.compare_exchange_strong(ExpectedStatus, false))
      performOmptCallback(device_finalize, Plugin.getUserId(DeviceId));
  }
#endif

  return deinitImpl();
}
Expected<DeviceImageTy *>
GenericDeviceTy::loadBinary(GenericPluginTy &Plugin,
                            const __tgt_device_image *InputTgtImage) {
  assert(InputTgtImage && "Expected non-null target image");
  DP("Load data from image " DPxMOD "\n", DPxPTR(InputTgtImage->ImageStart));

  auto PostJITImageOrErr = Plugin.getJIT().process(*InputTgtImage, *this);
  if (!PostJITImageOrErr) {
    auto Err = PostJITImageOrErr.takeError();
    REPORT("Failure to jit IR image %p on device %d: %s\n", InputTgtImage,
           DeviceId, toStringWithoutConsuming(Err).data());
    return Plugin::error(ErrorCode::COMPILE_FAILURE, std::move(Err),
                         "failure to jit IR image");
  }

  // Load the binary and allocate the image object. Use the next available id
  // for the image id, which is the number of previously loaded images.
  auto ImageOrErr =
      loadBinaryImpl(PostJITImageOrErr.get(), LoadedImages.size());
  if (!ImageOrErr)
    return ImageOrErr.takeError();

  DeviceImageTy *Image = *ImageOrErr;
  assert(Image != nullptr && "Invalid image");
  if (InputTgtImage != PostJITImageOrErr.get())
    Image->setTgtImageBitcode(InputTgtImage);

  // Add the image to list.
  LoadedImages.push_back(Image);

  // Setup the device environment if needed.
  if (auto Err = setupDeviceEnvironment(Plugin, *Image))
    return std::move(Err);

  // Setup the global device memory pool if needed.
  if (!Plugin.getRecordReplay().isReplaying() &&
      shouldSetupDeviceMemoryPool()) {
    uint64_t HeapSize;
    auto SizeOrErr = getDeviceHeapSize(HeapSize);
    if (SizeOrErr) {
      REPORT("No global device memory pool due to error: %s\n",
             toString(std::move(SizeOrErr)).data());
    } else if (auto Err = setupDeviceMemoryPool(Plugin, *Image, HeapSize))
      return std::move(Err);
  }

  if (auto Err = setupRPCServer(Plugin, *Image))
    return std::move(Err);

#ifdef OMPT_SUPPORT
  if (ompt::Initialized) {
    size_t Bytes =
        utils::getPtrDiff(InputTgtImage->ImageEnd, InputTgtImage->ImageStart);
    performOmptCallback(
        device_load, Plugin.getUserId(DeviceId),
        /*FileName=*/nullptr, /*FileOffset=*/0, /*VmaInFile=*/nullptr,
        /*ImgSize=*/Bytes, /*HostAddr=*/InputTgtImage->ImageStart,
        /*DeviceAddr=*/nullptr, /* FIXME: ModuleId */ 0);
  }
#endif

  // Call any global constructors present on the device.
  if (auto Err = callGlobalConstructors(Plugin, *Image))
    return std::move(Err);

  // Return the pointer to the table of entries.
  return Image;
}

Error GenericDeviceTy::setupDeviceEnvironment(GenericPluginTy &Plugin,
                                              DeviceImageTy &Image) {
  // There are some plugins that do not need this step.
  if (!shouldSetupDeviceEnvironment())
    return Plugin::success();

  // Obtain a table mapping host function pointers to device function pointers.
  auto CallTablePairOrErr = setupIndirectCallTable(Plugin, *this, Image);
  if (!CallTablePairOrErr)
    return CallTablePairOrErr.takeError();

  DeviceEnvironmentTy DeviceEnvironment;
  DeviceEnvironment.DeviceDebugKind = OMPX_DebugKind;
  DeviceEnvironment.NumDevices = Plugin.getNumDevices();
  // TODO: The device ID used here is not the real device ID used by OpenMP.
  DeviceEnvironment.DeviceNum = DeviceId;
  DeviceEnvironment.DynamicMemSize = OMPX_SharedMemorySize;
  DeviceEnvironment.ClockFrequency = getClockFrequency();
  DeviceEnvironment.IndirectCallTable =
      reinterpret_cast<uintptr_t>(CallTablePairOrErr->first);
  DeviceEnvironment.IndirectCallTableSize = CallTablePairOrErr->second;
  DeviceEnvironment.HardwareParallelism = getHardwareParallelism();

  // Create the metainfo of the device environment global.
  GlobalTy DevEnvGlobal("__omp_rtl_device_environment",
                        sizeof(DeviceEnvironmentTy), &DeviceEnvironment);

  // Write device environment values to the device.
  GenericGlobalHandlerTy &GHandler = Plugin.getGlobalHandler();
  if (auto Err = GHandler.writeGlobalToDevice(*this, Image, DevEnvGlobal)) {
    DP("Missing symbol %s, continue execution anyway.\n",
       DevEnvGlobal.getName().data());
    consumeError(std::move(Err));
  }
  return Plugin::success();
}

Error GenericDeviceTy::setupDeviceMemoryPool(GenericPluginTy &Plugin,
                                             DeviceImageTy &Image,
                                             uint64_t PoolSize) {
  // Free the old pool, if any.
  if (DeviceMemoryPool.Ptr) {
    if (auto Err = dataDelete(DeviceMemoryPool.Ptr,
                              TargetAllocTy::TARGET_ALLOC_DEVICE))
      return Err;
  }

  DeviceMemoryPool.Size = PoolSize;
  auto AllocOrErr = dataAlloc(PoolSize, /*HostPtr=*/nullptr,
                              TargetAllocTy::TARGET_ALLOC_DEVICE);
  if (AllocOrErr) {
    DeviceMemoryPool.Ptr = *AllocOrErr;
  } else {
    auto Err = AllocOrErr.takeError();
    REPORT("Failure to allocate device memory for global memory pool: %s\n",
           toString(std::move(Err)).data());
    DeviceMemoryPool.Ptr = nullptr;
    DeviceMemoryPool.Size = 0;
  }

  // Create the metainfo of the device environment global.
  GenericGlobalHandlerTy &GHandler = Plugin.getGlobalHandler();
  if (!GHandler.isSymbolInImage(*this, Image,
                                "__omp_rtl_device_memory_pool_tracker")) {
    DP("Skip the memory pool as there is no tracker symbol in the image.");
    return Error::success();
  }

  GlobalTy TrackerGlobal("__omp_rtl_device_memory_pool_tracker",
                         sizeof(DeviceMemoryPoolTrackingTy),
                         &DeviceMemoryPoolTracking);
  if (auto Err = GHandler.writeGlobalToDevice(*this, Image, TrackerGlobal))
    return Err;

  // Create the metainfo of the device environment global.
  GlobalTy DevEnvGlobal("__omp_rtl_device_memory_pool",
                        sizeof(DeviceMemoryPoolTy), &DeviceMemoryPool);

  // Write device environment values to the device.
  return GHandler.writeGlobalToDevice(*this, Image, DevEnvGlobal);
}

Error GenericDeviceTy::setupRPCServer(GenericPluginTy &Plugin,
                                      DeviceImageTy &Image) {
  // The plugin either does not need an RPC server or it is unavailable.
  if (!shouldSetupRPCServer())
    return Plugin::success();

  // Check if this device needs to run an RPC server.
  RPCServerTy &Server = Plugin.getRPCServer();
  auto UsingOrErr =
      Server.isDeviceUsingRPC(*this, Plugin.getGlobalHandler(), Image);
  if (!UsingOrErr)
    return UsingOrErr.takeError();

  if (!UsingOrErr.get())
    return Plugin::success();

  if (auto Err = Server.initDevice(*this, Plugin.getGlobalHandler(), Image))
    return Err;

  if (auto Err = Server.startThread())
    return Err;

  RPCServer = &Server;
  DP("Running an RPC server on device %d\n", getDeviceId());
  return Plugin::success();
}

Error PinnedAllocationMapTy::insertEntry(void *HstPtr, void *DevAccessiblePtr,
                                         size_t Size, bool ExternallyLocked) {
  // Insert the new entry into the map.
  auto Res = Allocs.insert({HstPtr, DevAccessiblePtr, Size, ExternallyLocked});
  if (!Res.second)
    return Plugin::error(ErrorCode::INVALID_ARGUMENT,
                         "cannot insert locked buffer entry");

  // Check whether the next entry overlaps with the inserted entry.
  auto It = std::next(Res.first);
  if (It == Allocs.end())
    return Plugin::success();

  const EntryTy *NextEntry = &(*It);
  if (intersects(NextEntry->HstPtr, NextEntry->Size, HstPtr, Size))
    return Plugin::error(ErrorCode::INVALID_ARGUMENT,
                         "partial overlapping not allowed in locked buffers");

  return Plugin::success();
}

Error PinnedAllocationMapTy::eraseEntry(const EntryTy &Entry) {
  // Erase the existing entry. Notice this requires an additional map lookup,
  // but this should not be a performance issue. Using iterators would make
  // the code more difficult to read.
  size_t Erased = Allocs.erase({Entry.HstPtr});
  if (!Erased)
    return Plugin::error(ErrorCode::INVALID_ARGUMENT,
                         "cannot erase locked buffer entry");
  return Plugin::success();
}

Error PinnedAllocationMapTy::registerEntryUse(const EntryTy &Entry,
                                              void *HstPtr, size_t Size) {
  if (!contains(Entry.HstPtr, Entry.Size, HstPtr, Size))
    return Plugin::error(ErrorCode::INVALID_ARGUMENT,
                         "partial overlapping not allowed in locked buffers");

  ++Entry.References;
  return Plugin::success();
}

Expected<bool> PinnedAllocationMapTy::unregisterEntryUse(const EntryTy &Entry) {
  if (Entry.References == 0)
    return Plugin::error(ErrorCode::INVALID_ARGUMENT,
                         "invalid number of references");

  // Return whether this was the last user.
  return (--Entry.References == 0);
}

Error PinnedAllocationMapTy::registerHostBuffer(void *HstPtr,
                                                void *DevAccessiblePtr,
                                                size_t Size) {
  assert(HstPtr && "Invalid pointer");
  assert(DevAccessiblePtr && "Invalid pointer");
  assert(Size && "Invalid size");

  std::lock_guard<std::shared_mutex> Lock(Mutex);

  // No pinned allocation should intersect.
  const EntryTy *Entry = findIntersecting(HstPtr);
  if (Entry)
    return Plugin::error(ErrorCode::INVALID_ARGUMENT,
                         "cannot insert entry due to an existing one");

  // Now insert the new entry.
  return insertEntry(HstPtr, DevAccessiblePtr, Size);
}

Error PinnedAllocationMapTy::unregisterHostBuffer(void *HstPtr) {
  assert(HstPtr && "Invalid pointer");

  std::lock_guard<std::shared_mutex> Lock(Mutex);

  const EntryTy *Entry = findIntersecting(HstPtr);
  if (!Entry)
    return Plugin::error(ErrorCode::INVALID_ARGUMENT,
                         "cannot find locked buffer");

  // The address in the entry should be the same we are unregistering.
  if (Entry->HstPtr != HstPtr)
    return Plugin::error(ErrorCode::INVALID_ARGUMENT,
                         "unexpected host pointer in locked buffer entry");

  // Unregister from the entry.
  auto LastUseOrErr = unregisterEntryUse(*Entry);
  if (!LastUseOrErr)
    return LastUseOrErr.takeError();

  // There should be no other references to the pinned allocation.
  if (!(*LastUseOrErr))
    return Plugin::error(ErrorCode::INVALID_ARGUMENT,
                         "the locked buffer is still being used");

  // Erase the entry from the map.
  return eraseEntry(*Entry);
}

Expected<void *> PinnedAllocationMapTy::lockHostBuffer(void *HstPtr,
                                                       size_t Size) {
  assert(HstPtr && "Invalid pointer");
  assert(Size && "Invalid size");

  std::lock_guard<std::shared_mutex> Lock(Mutex);

  const EntryTy *Entry = findIntersecting(HstPtr);

  if (Entry) {
    // An already registered intersecting buffer was found. Register a new use.
    if (auto Err = registerEntryUse(*Entry, HstPtr, Size))
      return std::move(Err);

    // Return the device accessible pointer with the correct offset.
    return utils::advancePtr(Entry->DevAccessiblePtr,
                             utils::getPtrDiff(HstPtr, Entry->HstPtr));
  }

  // No intersecting registered allocation found in the map. First, lock the
  // host buffer and retrieve the device accessible pointer.
  auto DevAccessiblePtrOrErr = Device.dataLockImpl(HstPtr, Size);
  if (!DevAccessiblePtrOrErr)
    return DevAccessiblePtrOrErr.takeError();

  // Now insert the new entry into the map.
  if (auto Err = insertEntry(HstPtr, *DevAccessiblePtrOrErr, Size))
    return std::move(Err);

  // Return the device accessible pointer.
  return *DevAccessiblePtrOrErr;
}

Error PinnedAllocationMapTy::unlockHostBuffer(void *HstPtr) {
  assert(HstPtr && "Invalid pointer");

  std::lock_guard<std::shared_mutex> Lock(Mutex);

  const EntryTy *Entry = findIntersecting(HstPtr);
  if (!Entry)
    return Plugin::error(ErrorCode::INVALID_ARGUMENT,
                         "cannot find locked buffer");

  // Unregister from the locked buffer. No need to do anything if there are
  // others using the allocation.
  auto LastUseOrErr = unregisterEntryUse(*Entry);
  if (!LastUseOrErr)
    return LastUseOrErr.takeError();

  // No need to do anything if there are others using the allocation.
  if (!(*LastUseOrErr))
    return Plugin::success();

  // This was the last user of the allocation. Unlock the original locked buffer
  // if it was locked by the plugin. Do not unlock it if it was locked by an
  // external entity. Unlock the buffer using the host pointer of the entry.
  if (!Entry->ExternallyLocked)
    if (auto Err = Device.dataUnlockImpl(Entry->HstPtr))
      return Err;

  // Erase the entry from the map.
  return eraseEntry(*Entry);
}

Error PinnedAllocationMapTy::lockMappedHostBuffer(void *HstPtr, size_t Size) {
  assert(HstPtr && "Invalid pointer");
  assert(Size && "Invalid size");

  std::lock_guard<std::shared_mutex> Lock(Mutex);

  // If previously registered, just register a new user on the entry.
  const EntryTy *Entry = findIntersecting(HstPtr);
  if (Entry)
    return registerEntryUse(*Entry, HstPtr, Size);

  size_t BaseSize;
  void *BaseHstPtr, *BaseDevAccessiblePtr;

  // Check if it was externally pinned by a vendor-specific API.
  auto IsPinnedOrErr = Device.isPinnedPtrImpl(HstPtr, BaseHstPtr,
                                              BaseDevAccessiblePtr, BaseSize);
  if (!IsPinnedOrErr)
    return IsPinnedOrErr.takeError();

  // If pinned, just insert the entry representing the whole pinned buffer.
  if (*IsPinnedOrErr)
    return insertEntry(BaseHstPtr, BaseDevAccessiblePtr, BaseSize,
                       /*Externallylocked=*/true);

  // Not externally pinned. Do nothing if locking of mapped buffers is disabled.
  if (!LockMappedBuffers)
    return Plugin::success();

  // Otherwise, lock the buffer and insert the new entry.
  auto DevAccessiblePtrOrErr = Device.dataLockImpl(HstPtr, Size);
  if (!DevAccessiblePtrOrErr) {
    // Errors may be tolerated.
    if (!IgnoreLockMappedFailures)
      return DevAccessiblePtrOrErr.takeError();

    consumeError(DevAccessiblePtrOrErr.takeError());
    return Plugin::success();
  }

  return insertEntry(HstPtr, *DevAccessiblePtrOrErr, Size);
}

Error PinnedAllocationMapTy::unlockUnmappedHostBuffer(void *HstPtr) {
  assert(HstPtr && "Invalid pointer");

  std::lock_guard<std::shared_mutex> Lock(Mutex);

  // Check whether there is any intersecting entry.
  const EntryTy *Entry = findIntersecting(HstPtr);

  // No entry but automatic locking of mapped buffers is disabled, so
  // nothing to do.
  if (!Entry && !LockMappedBuffers)
    return Plugin::success();

  // No entry, automatic locking is enabled, but the locking may have failed, so
  // do nothing.
  if (!Entry && IgnoreLockMappedFailures)
    return Plugin::success();

  // No entry, but the automatic locking is enabled, so this is an error.
  if (!Entry)
    return Plugin::error(ErrorCode::INVALID_ARGUMENT,
                         "locked buffer not found");

  // There is entry, so unregister a user and check whether it was the last one.
  auto LastUseOrErr = unregisterEntryUse(*Entry);
  if (!LastUseOrErr)
    return LastUseOrErr.takeError();

  // If it is not the last one, there is nothing to do.
  if (!(*LastUseOrErr))
    return Plugin::success();

  // Otherwise, if it was the last and the buffer was locked by the plugin,
  // unlock it.
  if (!Entry->ExternallyLocked)
    if (auto Err = Device.dataUnlockImpl(Entry->HstPtr))
      return Err;

  // Finally erase the entry from the map.
  return eraseEntry(*Entry);
}

Error GenericDeviceTy::synchronize(__tgt_async_info *AsyncInfo) {
  if (!AsyncInfo || !AsyncInfo->Queue)
    return Plugin::error(ErrorCode::INVALID_ARGUMENT,
                         "invalid async info queue");

  if (auto Err = synchronizeImpl(*AsyncInfo))
    return Err;

  for (auto *Ptr : AsyncInfo->AssociatedAllocations)
    if (auto Err = dataDelete(Ptr, TargetAllocTy::TARGET_ALLOC_DEVICE))
      return Err;
  AsyncInfo->AssociatedAllocations.clear();

  return Plugin::success();
}

Error GenericDeviceTy::queryAsync(__tgt_async_info *AsyncInfo) {
  if (!AsyncInfo || !AsyncInfo->Queue)
    return Plugin::error(ErrorCode::INVALID_ARGUMENT,
                         "invalid async info queue");

  return queryAsyncImpl(*AsyncInfo);
}

Error GenericDeviceTy::memoryVAMap(void **Addr, void *VAddr, size_t *RSize) {
  return Plugin::error(ErrorCode::UNSUPPORTED,
                       "device does not support VA Management");
}

Error GenericDeviceTy::memoryVAUnMap(void *VAddr, size_t Size) {
  return Plugin::error(ErrorCode::UNSUPPORTED,
                       "device does not support VA Management");
}

Error GenericDeviceTy::getDeviceMemorySize(uint64_t &DSize) {
  return Plugin::error(
      ErrorCode::UNIMPLEMENTED,
      "missing getDeviceMemorySize implementation (required by RR-heuristic");
}

Expected<void *> GenericDeviceTy::dataAlloc(int64_t Size, void *HostPtr,
                                            TargetAllocTy Kind) {
  void *Alloc = nullptr;

  if (Plugin.getRecordReplay().isRecordingOrReplaying())
    return Plugin.getRecordReplay().alloc(Size);

  switch (Kind) {
  case TARGET_ALLOC_DEFAULT:
  case TARGET_ALLOC_DEVICE_NON_BLOCKING:
  case TARGET_ALLOC_DEVICE:
    if (MemoryManager) {
      Alloc = MemoryManager->allocate(Size, HostPtr);
      if (!Alloc)
        return Plugin::error(ErrorCode::OUT_OF_RESOURCES,
                             "failed to allocate from memory manager");
      break;
    }
    [[fallthrough]];
  case TARGET_ALLOC_HOST:
  case TARGET_ALLOC_SHARED:
    Alloc = allocate(Size, HostPtr, Kind);
    if (!Alloc)
      return Plugin::error(ErrorCode::OUT_OF_RESOURCES,
                           "failed to allocate from device allocator");
  }

  // Report error if the memory manager or the device allocator did not return
  // any memory buffer.
  if (!Alloc)
    return Plugin::error(ErrorCode::UNIMPLEMENTED,
                         "invalid target data allocation kind or requested "
                         "allocator not implemented yet");

  // Register allocated buffer as pinned memory if the type is host memory.
  if (Kind == TARGET_ALLOC_HOST)
    if (auto Err = PinnedAllocs.registerHostBuffer(Alloc, Alloc, Size))
      return std::move(Err);

  // Keep track of the allocation stack if we track allocation traces.
  if (OMPX_TrackAllocationTraces) {
    std::string StackTrace;
    llvm::raw_string_ostream OS(StackTrace);
    llvm::sys::PrintStackTrace(OS);

    AllocationTraceInfoTy *ATI = new AllocationTraceInfoTy();
    ATI->AllocationTrace = std::move(StackTrace);
    ATI->DevicePtr = Alloc;
    ATI->HostPtr = HostPtr;
    ATI->Size = Size;
    ATI->Kind = Kind;

    auto AllocationTraceMap = AllocationTraces.getExclusiveAccessor();
    auto *&MapATI = (*AllocationTraceMap)[Alloc];
    ATI->LastAllocationInfo = MapATI;
    MapATI = ATI;
  }

  return Alloc;
}

Error GenericDeviceTy::dataDelete(void *TgtPtr, TargetAllocTy Kind) {
  // Free is a noop when recording or replaying.
  if (Plugin.getRecordReplay().isRecordingOrReplaying())
    return Plugin::success();

  // Keep track of the deallocation stack if we track allocation traces.
  if (OMPX_TrackAllocationTraces) {
    AllocationTraceInfoTy *ATI = nullptr;
    {
      auto AllocationTraceMap = AllocationTraces.getExclusiveAccessor();
      ATI = (*AllocationTraceMap)[TgtPtr];
    }

    std::string StackTrace;
    llvm::raw_string_ostream OS(StackTrace);
    llvm::sys::PrintStackTrace(OS);

    if (!ATI)
      ErrorReporter::reportDeallocationOfNonAllocatedPtr(TgtPtr, Kind, ATI,
                                                         StackTrace);

    // ATI is not null, thus we can lock it to inspect and modify it further.
    std::lock_guard<std::mutex> LG(ATI->Lock);
    if (!ATI->DeallocationTrace.empty())
      ErrorReporter::reportDeallocationOfDeallocatedPtr(TgtPtr, Kind, ATI,
                                                        StackTrace);

    if (ATI->Kind != Kind)
      ErrorReporter::reportDeallocationOfWrongPtrKind(TgtPtr, Kind, ATI,
                                                      StackTrace);

    ATI->DeallocationTrace = StackTrace;

#undef DEALLOCATION_ERROR
  }

  int Res;
  switch (Kind) {
  case TARGET_ALLOC_DEFAULT:
  case TARGET_ALLOC_DEVICE_NON_BLOCKING:
  case TARGET_ALLOC_DEVICE:
    if (MemoryManager) {
      Res = MemoryManager->free(TgtPtr);
      if (Res)
        return Plugin::error(
            ErrorCode::OUT_OF_RESOURCES,
            "failure to deallocate device pointer %p via memory manager",
            TgtPtr);
      break;
    }
    [[fallthrough]];
  case TARGET_ALLOC_HOST:
  case TARGET_ALLOC_SHARED:
    Res = free(TgtPtr, Kind);
    if (Res)
      return Plugin::error(
          ErrorCode::UNKNOWN,
          "failure to deallocate device pointer %p via device deallocator",
          TgtPtr);
  }

  // Unregister deallocated pinned memory buffer if the type is host memory.
  if (Kind == TARGET_ALLOC_HOST)
    if (auto Err = PinnedAllocs.unregisterHostBuffer(TgtPtr))
      return Err;

  return Plugin::success();
}

Error GenericDeviceTy::dataSubmit(void *TgtPtr, const void *HstPtr,
                                  int64_t Size, __tgt_async_info *AsyncInfo) {
  AsyncInfoWrapperTy AsyncInfoWrapper(*this, AsyncInfo);

  auto Err = dataSubmitImpl(TgtPtr, HstPtr, Size, AsyncInfoWrapper);
  AsyncInfoWrapper.finalize(Err);
  return Err;
}

Error GenericDeviceTy::dataRetrieve(void *HstPtr, const void *TgtPtr,
                                    int64_t Size, __tgt_async_info *AsyncInfo) {
  AsyncInfoWrapperTy AsyncInfoWrapper(*this, AsyncInfo);

  auto Err = dataRetrieveImpl(HstPtr, TgtPtr, Size, AsyncInfoWrapper);
  AsyncInfoWrapper.finalize(Err);
  return Err;
}

Error GenericDeviceTy::dataExchange(const void *SrcPtr, GenericDeviceTy &DstDev,
                                    void *DstPtr, int64_t Size,
                                    __tgt_async_info *AsyncInfo) {
  AsyncInfoWrapperTy AsyncInfoWrapper(*this, AsyncInfo);

  auto Err = dataExchangeImpl(SrcPtr, DstDev, DstPtr, Size, AsyncInfoWrapper);
  AsyncInfoWrapper.finalize(Err);
  return Err;
}

Error GenericDeviceTy::launchKernel(void *EntryPtr, void **ArgPtrs,
                                    ptrdiff_t *ArgOffsets,
                                    KernelArgsTy &KernelArgs,
                                    __tgt_async_info *AsyncInfo) {
  AsyncInfoWrapperTy AsyncInfoWrapper(
      *this,
      Plugin.getRecordReplay().isRecordingOrReplaying() ? nullptr : AsyncInfo);

  GenericKernelTy &GenericKernel =
      *reinterpret_cast<GenericKernelTy *>(EntryPtr);

  {
    std::string StackTrace;
    if (OMPX_TrackNumKernelLaunches) {
      llvm::raw_string_ostream OS(StackTrace);
      llvm::sys::PrintStackTrace(OS);
    }

    auto KernelTraceInfoRecord = KernelLaunchTraces.getExclusiveAccessor();
    (*KernelTraceInfoRecord)
        .emplace(&GenericKernel, std::move(StackTrace), AsyncInfo);
  }

  auto Err = GenericKernel.launch(*this, ArgPtrs, ArgOffsets, KernelArgs,
                                  AsyncInfoWrapper);

  // 'finalize' here to guarantee next record-replay actions are in-sync
  AsyncInfoWrapper.finalize(Err);

  RecordReplayTy &RecordReplay = Plugin.getRecordReplay();
  if (RecordReplay.isRecordingOrReplaying() &&
      RecordReplay.isSaveOutputEnabled())
    RecordReplay.saveKernelOutputInfo(GenericKernel.getName());

  return Err;
}

Error GenericDeviceTy::initAsyncInfo(__tgt_async_info **AsyncInfoPtr) {
  assert(AsyncInfoPtr && "Invalid async info");

  *AsyncInfoPtr = new __tgt_async_info();

  AsyncInfoWrapperTy AsyncInfoWrapper(*this, *AsyncInfoPtr);

  auto Err = initAsyncInfoImpl(AsyncInfoWrapper);
  AsyncInfoWrapper.finalize(Err);
  return Err;
}

Error GenericDeviceTy::initDeviceInfo(__tgt_device_info *DeviceInfo) {
  assert(DeviceInfo && "Invalid device info");

  return initDeviceInfoImpl(DeviceInfo);
}

Error GenericDeviceTy::printInfo() {
  auto Info = obtainInfoImpl();

  // Get the vendor-specific info entries describing the device properties.
  if (auto Err = Info.takeError())
    return Err;

  // Print all info entries.
  Info->print();

  return Plugin::success();
}

Error GenericDeviceTy::createEvent(void **EventPtrStorage) {
  return createEventImpl(EventPtrStorage);
}

Error GenericDeviceTy::destroyEvent(void *EventPtr) {
  return destroyEventImpl(EventPtr);
}

Error GenericDeviceTy::recordEvent(void *EventPtr,
                                   __tgt_async_info *AsyncInfo) {
  AsyncInfoWrapperTy AsyncInfoWrapper(*this, AsyncInfo);

  auto Err = recordEventImpl(EventPtr, AsyncInfoWrapper);
  AsyncInfoWrapper.finalize(Err);
  return Err;
}

Error GenericDeviceTy::waitEvent(void *EventPtr, __tgt_async_info *AsyncInfo) {
  AsyncInfoWrapperTy AsyncInfoWrapper(*this, AsyncInfo);

  auto Err = waitEventImpl(EventPtr, AsyncInfoWrapper);
  AsyncInfoWrapper.finalize(Err);
  return Err;
}

Error GenericDeviceTy::syncEvent(void *EventPtr) {
  return syncEventImpl(EventPtr);
}

bool GenericDeviceTy::useAutoZeroCopy() { return useAutoZeroCopyImpl(); }

Error GenericPluginTy::init() {
  if (Initialized)
    return Plugin::success();

  auto NumDevicesOrErr = initImpl();
  if (!NumDevicesOrErr)
    return NumDevicesOrErr.takeError();
  Initialized = true;

  NumDevices = *NumDevicesOrErr;
  if (NumDevices == 0)
    return Plugin::success();

  assert(Devices.size() == 0 && "Plugin already initialized");
  Devices.resize(NumDevices, nullptr);

  GlobalHandler = createGlobalHandler();
  assert(GlobalHandler && "Invalid global handler");

  RPCServer = new RPCServerTy(*this);
  assert(RPCServer && "Invalid RPC server");

  RecordReplay = new RecordReplayTy();
  assert(RecordReplay && "Invalid RR interface");

  return Plugin::success();
}

Error GenericPluginTy::deinit() {
  assert(Initialized && "Plugin was not initialized!");

  // Deinitialize all active devices.
  for (int32_t DeviceId = 0; DeviceId < NumDevices; ++DeviceId) {
    if (Devices[DeviceId]) {
      if (auto Err = deinitDevice(DeviceId))
        return Err;
    }
    assert(!Devices[DeviceId] && "Device was not deinitialized");
  }

  // There is no global handler if no device is available.
  if (GlobalHandler)
    delete GlobalHandler;

  if (RPCServer) {
    if (Error Err = RPCServer->shutDown())
      return Err;
    delete RPCServer;
  }

  if (RecordReplay)
    delete RecordReplay;

  // Perform last deinitializations on the plugin.
  if (Error Err = deinitImpl())
    return Err;
  Initialized = false;

  return Plugin::success();
}

Error GenericPluginTy::initDevice(int32_t DeviceId) {
  assert(!Devices[DeviceId] && "Device already initialized");

  // Create the device and save the reference.
  GenericDeviceTy *Device = createDevice(*this, DeviceId, NumDevices);
  assert(Device && "Invalid device");

  // Save the device reference into the list.
  Devices[DeviceId] = Device;

  // Initialize the device and its resources.
  return Device->init(*this);
}

Error GenericPluginTy::deinitDevice(int32_t DeviceId) {
  // The device may be already deinitialized.
  if (Devices[DeviceId] == nullptr)
    return Plugin::success();

  // Deinitialize the device and release its resources.
  if (auto Err = Devices[DeviceId]->deinit(*this))
    return Err;

  // Delete the device and invalidate its reference.
  delete Devices[DeviceId];
  Devices[DeviceId] = nullptr;

  return Plugin::success();
}

Expected<bool> GenericPluginTy::checkELFImage(StringRef Image) const {
  // First check if this image is a regular ELF file.
  if (!utils::elf::isELF(Image))
    return false;

  // Check if this image is an ELF with a matching machine value.
  auto MachineOrErr = utils::elf::checkMachine(Image, getMagicElfBits());
  if (!MachineOrErr)
    return MachineOrErr.takeError();

  return MachineOrErr;
}

Expected<bool> GenericPluginTy::checkBitcodeImage(StringRef Image) const {
  if (identify_magic(Image) != file_magic::bitcode)
    return false;

  LLVMContext Context;
  auto ModuleOrErr = getLazyBitcodeModule(MemoryBufferRef(Image, ""), Context,
                                          /*ShouldLazyLoadMetadata=*/true);
  if (!ModuleOrErr)
    return ModuleOrErr.takeError();
  Module &M = **ModuleOrErr;

  return M.getTargetTriple().getArch() == getTripleArch();
}

int32_t GenericPluginTy::is_initialized() const { return Initialized; }

int32_t GenericPluginTy::is_plugin_compatible(__tgt_device_image *Image) {
  StringRef Buffer(reinterpret_cast<const char *>(Image->ImageStart),
                   utils::getPtrDiff(Image->ImageEnd, Image->ImageStart));

  auto HandleError = [&](Error Err) -> bool {
    [[maybe_unused]] std::string ErrStr = toString(std::move(Err));
    DP("Failure to check validity of image %p: %s", Image, ErrStr.c_str());
    return false;
  };
  switch (identify_magic(Buffer)) {
  case file_magic::elf:
  case file_magic::elf_relocatable:
  case file_magic::elf_executable:
  case file_magic::elf_shared_object:
  case file_magic::elf_core: {
    auto MatchOrErr = checkELFImage(Buffer);
    if (Error Err = MatchOrErr.takeError())
      return HandleError(std::move(Err));
    return *MatchOrErr;
  }
  case file_magic::bitcode: {
    auto MatchOrErr = checkBitcodeImage(Buffer);
    if (Error Err = MatchOrErr.takeError())
      return HandleError(std::move(Err));
    return *MatchOrErr;
  }
  default:
    return false;
  }
}

int32_t GenericPluginTy::is_device_compatible(int32_t DeviceId,
                                              __tgt_device_image *Image) {
  StringRef Buffer(reinterpret_cast<const char *>(Image->ImageStart),
                   utils::getPtrDiff(Image->ImageEnd, Image->ImageStart));

  auto HandleError = [&](Error Err) -> bool {
    [[maybe_unused]] std::string ErrStr = toString(std::move(Err));
    DP("Failure to check validity of image %p: %s", Image, ErrStr.c_str());
    return false;
  };
  switch (identify_magic(Buffer)) {
  case file_magic::elf:
  case file_magic::elf_relocatable:
  case file_magic::elf_executable:
  case file_magic::elf_shared_object:
  case file_magic::elf_core: {
    auto MatchOrErr = checkELFImage(Buffer);
    if (Error Err = MatchOrErr.takeError())
      return HandleError(std::move(Err));
    if (!*MatchOrErr)
      return false;

    // Perform plugin-dependent checks for the specific architecture if needed.
    auto CompatibleOrErr = isELFCompatible(DeviceId, Buffer);
    if (Error Err = CompatibleOrErr.takeError())
      return HandleError(std::move(Err));
    return *CompatibleOrErr;
  }
  case file_magic::bitcode: {
    auto MatchOrErr = checkBitcodeImage(Buffer);
    if (Error Err = MatchOrErr.takeError())
      return HandleError(std::move(Err));
    return *MatchOrErr;
  }
  default:
    return false;
  }
}

int32_t GenericPluginTy::is_device_initialized(int32_t DeviceId) const {
  return isValidDeviceId(DeviceId) && Devices[DeviceId] != nullptr;
}

int32_t GenericPluginTy::init_device(int32_t DeviceId) {
  auto Err = initDevice(DeviceId);
  if (Err) {
    REPORT("Failure to initialize device %d: %s\n", DeviceId,
           toString(std::move(Err)).data());
    return OFFLOAD_FAIL;
  }

  return OFFLOAD_SUCCESS;
}

int32_t GenericPluginTy::number_of_devices() { return getNumDevices(); }

int32_t GenericPluginTy::is_data_exchangable(int32_t SrcDeviceId,
                                             int32_t DstDeviceId) {
  return isDataExchangable(SrcDeviceId, DstDeviceId);
}

int32_t GenericPluginTy::initialize_record_replay(int32_t DeviceId,
                                                  int64_t MemorySize,
                                                  void *VAddr, bool isRecord,
                                                  bool SaveOutput,
                                                  uint64_t &ReqPtrArgOffset) {
  GenericDeviceTy &Device = getDevice(DeviceId);
  RecordReplayTy::RRStatusTy Status =
      isRecord ? RecordReplayTy::RRStatusTy::RRRecording
               : RecordReplayTy::RRStatusTy::RRReplaying;

  if (auto Err = RecordReplay->init(&Device, MemorySize, VAddr, Status,
                                    SaveOutput, ReqPtrArgOffset)) {
    REPORT("WARNING RR did not initialize RR-properly with %lu bytes"
           "(Error: %s)\n",
           MemorySize, toString(std::move(Err)).data());
    RecordReplay->setStatus(RecordReplayTy::RRStatusTy::RRDeactivated);

    if (!isRecord) {
      return OFFLOAD_FAIL;
    }
  }
  return OFFLOAD_SUCCESS;
}

int32_t GenericPluginTy::load_binary(int32_t DeviceId,
                                     __tgt_device_image *TgtImage,
                                     __tgt_device_binary *Binary) {
  GenericDeviceTy &Device = getDevice(DeviceId);

  auto ImageOrErr = Device.loadBinary(*this, TgtImage);
  if (!ImageOrErr) {
    auto Err = ImageOrErr.takeError();
    REPORT("Failure to load binary image %p on device %d: %s\n", TgtImage,
           DeviceId, toString(std::move(Err)).data());
    return OFFLOAD_FAIL;
  }

  DeviceImageTy *Image = *ImageOrErr;
  assert(Image != nullptr && "Invalid Image");

  *Binary = __tgt_device_binary{reinterpret_cast<uint64_t>(Image)};

  return OFFLOAD_SUCCESS;
}

void *GenericPluginTy::data_alloc(int32_t DeviceId, int64_t Size, void *HostPtr,
                                  int32_t Kind) {
  auto AllocOrErr =
      getDevice(DeviceId).dataAlloc(Size, HostPtr, (TargetAllocTy)Kind);
  if (!AllocOrErr) {
    auto Err = AllocOrErr.takeError();
    REPORT("Failure to allocate device memory: %s\n",
           toString(std::move(Err)).data());
    return nullptr;
  }
  assert(*AllocOrErr && "Null pointer upon successful allocation");

  return *AllocOrErr;
}

int32_t GenericPluginTy::data_delete(int32_t DeviceId, void *TgtPtr,
                                     int32_t Kind) {
  auto Err =
      getDevice(DeviceId).dataDelete(TgtPtr, static_cast<TargetAllocTy>(Kind));
  if (Err) {
    REPORT("Failure to deallocate device pointer %p: %s\n", TgtPtr,
           toString(std::move(Err)).data());
    return OFFLOAD_FAIL;
  }

  return OFFLOAD_SUCCESS;
}

int32_t GenericPluginTy::data_lock(int32_t DeviceId, void *Ptr, int64_t Size,
                                   void **LockedPtr) {
  auto LockedPtrOrErr = getDevice(DeviceId).dataLock(Ptr, Size);
  if (!LockedPtrOrErr) {
    auto Err = LockedPtrOrErr.takeError();
    REPORT("Failure to lock memory %p: %s\n", Ptr,
           toString(std::move(Err)).data());
    return OFFLOAD_FAIL;
  }

  if (!(*LockedPtrOrErr)) {
    REPORT("Failure to lock memory %p: obtained a null locked pointer\n", Ptr);
    return OFFLOAD_FAIL;
  }
  *LockedPtr = *LockedPtrOrErr;

  return OFFLOAD_SUCCESS;
}

int32_t GenericPluginTy::data_unlock(int32_t DeviceId, void *Ptr) {
  auto Err = getDevice(DeviceId).dataUnlock(Ptr);
  if (Err) {
    REPORT("Failure to unlock memory %p: %s\n", Ptr,
           toString(std::move(Err)).data());
    return OFFLOAD_FAIL;
  }

  return OFFLOAD_SUCCESS;
}

int32_t GenericPluginTy::data_notify_mapped(int32_t DeviceId, void *HstPtr,
                                            int64_t Size) {
  auto Err = getDevice(DeviceId).notifyDataMapped(HstPtr, Size);
  if (Err) {
    REPORT("Failure to notify data mapped %p: %s\n", HstPtr,
           toString(std::move(Err)).data());
    return OFFLOAD_FAIL;
  }

  return OFFLOAD_SUCCESS;
}

int32_t GenericPluginTy::data_notify_unmapped(int32_t DeviceId, void *HstPtr) {
  auto Err = getDevice(DeviceId).notifyDataUnmapped(HstPtr);
  if (Err) {
    REPORT("Failure to notify data unmapped %p: %s\n", HstPtr,
           toString(std::move(Err)).data());
    return OFFLOAD_FAIL;
  }

  return OFFLOAD_SUCCESS;
}

int32_t GenericPluginTy::data_submit(int32_t DeviceId, void *TgtPtr,
                                     void *HstPtr, int64_t Size) {
  return data_submit_async(DeviceId, TgtPtr, HstPtr, Size,
                           /*AsyncInfoPtr=*/nullptr);
}

int32_t GenericPluginTy::data_submit_async(int32_t DeviceId, void *TgtPtr,
                                           void *HstPtr, int64_t Size,
                                           __tgt_async_info *AsyncInfoPtr) {
  auto Err = getDevice(DeviceId).dataSubmit(TgtPtr, HstPtr, Size, AsyncInfoPtr);
  if (Err) {
    REPORT("Failure to copy data from host to device. Pointers: host "
           "= " DPxMOD ", device = " DPxMOD ", size = %" PRId64 ": %s\n",
           DPxPTR(HstPtr), DPxPTR(TgtPtr), Size,
           toString(std::move(Err)).data());
    return OFFLOAD_FAIL;
  }

  return OFFLOAD_SUCCESS;
}

int32_t GenericPluginTy::data_retrieve(int32_t DeviceId, void *HstPtr,
                                       void *TgtPtr, int64_t Size) {
  return data_retrieve_async(DeviceId, HstPtr, TgtPtr, Size,
                             /*AsyncInfoPtr=*/nullptr);
}

int32_t GenericPluginTy::data_retrieve_async(int32_t DeviceId, void *HstPtr,
                                             void *TgtPtr, int64_t Size,
                                             __tgt_async_info *AsyncInfoPtr) {
  auto Err =
      getDevice(DeviceId).dataRetrieve(HstPtr, TgtPtr, Size, AsyncInfoPtr);
  if (Err) {
    REPORT("Failure to copy data from device to host. Pointers: host "
           "= " DPxMOD ", device = " DPxMOD ", size = %" PRId64 ": %s\n",
           DPxPTR(HstPtr), DPxPTR(TgtPtr), Size,
           toString(std::move(Err)).data());
    return OFFLOAD_FAIL;
  }

  return OFFLOAD_SUCCESS;
}

int32_t GenericPluginTy::data_exchange(int32_t SrcDeviceId, void *SrcPtr,
                                       int32_t DstDeviceId, void *DstPtr,
                                       int64_t Size) {
  return data_exchange_async(SrcDeviceId, SrcPtr, DstDeviceId, DstPtr, Size,
                             /*AsyncInfoPtr=*/nullptr);
}

int32_t GenericPluginTy::data_exchange_async(int32_t SrcDeviceId, void *SrcPtr,
                                             int DstDeviceId, void *DstPtr,
                                             int64_t Size,
                                             __tgt_async_info *AsyncInfo) {
  GenericDeviceTy &SrcDevice = getDevice(SrcDeviceId);
  GenericDeviceTy &DstDevice = getDevice(DstDeviceId);
  auto Err = SrcDevice.dataExchange(SrcPtr, DstDevice, DstPtr, Size, AsyncInfo);
  if (Err) {
    REPORT("Failure to copy data from device (%d) to device (%d). Pointers: "
           "host = " DPxMOD ", device = " DPxMOD ", size = %" PRId64 ": %s\n",
           SrcDeviceId, DstDeviceId, DPxPTR(SrcPtr), DPxPTR(DstPtr), Size,
           toString(std::move(Err)).data());
    return OFFLOAD_FAIL;
  }

  return OFFLOAD_SUCCESS;
}

int32_t GenericPluginTy::launch_kernel(int32_t DeviceId, void *TgtEntryPtr,
                                       void **TgtArgs, ptrdiff_t *TgtOffsets,
                                       KernelArgsTy *KernelArgs,
                                       __tgt_async_info *AsyncInfoPtr) {
  auto Err = getDevice(DeviceId).launchKernel(TgtEntryPtr, TgtArgs, TgtOffsets,
                                              *KernelArgs, AsyncInfoPtr);
  if (Err) {
    REPORT("Failure to run target region " DPxMOD " in device %d: %s\n",
           DPxPTR(TgtEntryPtr), DeviceId, toString(std::move(Err)).data());
    return OFFLOAD_FAIL;
  }

  return OFFLOAD_SUCCESS;
}

int32_t GenericPluginTy::synchronize(int32_t DeviceId,
                                     __tgt_async_info *AsyncInfoPtr) {
  auto Err = getDevice(DeviceId).synchronize(AsyncInfoPtr);
  if (Err) {
    REPORT("Failure to synchronize stream %p: %s\n", AsyncInfoPtr->Queue,
           toString(std::move(Err)).data());
    return OFFLOAD_FAIL;
  }

  return OFFLOAD_SUCCESS;
}

int32_t GenericPluginTy::query_async(int32_t DeviceId,
                                     __tgt_async_info *AsyncInfoPtr) {
  auto Err = getDevice(DeviceId).queryAsync(AsyncInfoPtr);
  if (Err) {
    REPORT("Failure to query stream %p: %s\n", AsyncInfoPtr->Queue,
           toString(std::move(Err)).data());
    return OFFLOAD_FAIL;
  }

  return OFFLOAD_SUCCESS;
}

void GenericPluginTy::print_device_info(int32_t DeviceId) {
  if (auto Err = getDevice(DeviceId).printInfo())
    REPORT("Failure to print device %d info: %s\n", DeviceId,
           toString(std::move(Err)).data());
}

int32_t GenericPluginTy::create_event(int32_t DeviceId, void **EventPtr) {
  auto Err = getDevice(DeviceId).createEvent(EventPtr);
  if (Err) {
    REPORT("Failure to create event: %s\n", toString(std::move(Err)).data());
    return OFFLOAD_FAIL;
  }

  return OFFLOAD_SUCCESS;
}

int32_t GenericPluginTy::record_event(int32_t DeviceId, void *EventPtr,
                                      __tgt_async_info *AsyncInfoPtr) {
  auto Err = getDevice(DeviceId).recordEvent(EventPtr, AsyncInfoPtr);
  if (Err) {
    REPORT("Failure to record event %p: %s\n", EventPtr,
           toString(std::move(Err)).data());
    return OFFLOAD_FAIL;
  }

  return OFFLOAD_SUCCESS;
}

int32_t GenericPluginTy::wait_event(int32_t DeviceId, void *EventPtr,
                                    __tgt_async_info *AsyncInfoPtr) {
  auto Err = getDevice(DeviceId).waitEvent(EventPtr, AsyncInfoPtr);
  if (Err) {
    REPORT("Failure to wait event %p: %s\n", EventPtr,
           toString(std::move(Err)).data());
    return OFFLOAD_FAIL;
  }

  return OFFLOAD_SUCCESS;
}

int32_t GenericPluginTy::sync_event(int32_t DeviceId, void *EventPtr) {
  auto Err = getDevice(DeviceId).syncEvent(EventPtr);
  if (Err) {
    REPORT("Failure to synchronize event %p: %s\n", EventPtr,
           toString(std::move(Err)).data());
    return OFFLOAD_FAIL;
  }

  return OFFLOAD_SUCCESS;
}

int32_t GenericPluginTy::destroy_event(int32_t DeviceId, void *EventPtr) {
  auto Err = getDevice(DeviceId).destroyEvent(EventPtr);
  if (Err) {
    REPORT("Failure to destroy event %p: %s\n", EventPtr,
           toString(std::move(Err)).data());
    return OFFLOAD_FAIL;
  }

  return OFFLOAD_SUCCESS;
}

void GenericPluginTy::set_info_flag(uint32_t NewInfoLevel) {
  std::atomic<uint32_t> &InfoLevel = getInfoLevelInternal();
  InfoLevel.store(NewInfoLevel);
}

int32_t GenericPluginTy::init_async_info(int32_t DeviceId,
                                         __tgt_async_info **AsyncInfoPtr) {
  assert(AsyncInfoPtr && "Invalid async info");

  auto Err = getDevice(DeviceId).initAsyncInfo(AsyncInfoPtr);
  if (Err) {
    REPORT("Failure to initialize async info at " DPxMOD " on device %d: %s\n",
           DPxPTR(*AsyncInfoPtr), DeviceId, toString(std::move(Err)).data());
    return OFFLOAD_FAIL;
  }

  return OFFLOAD_SUCCESS;
}

int32_t GenericPluginTy::init_device_info(int32_t DeviceId,
                                          __tgt_device_info *DeviceInfo,
                                          const char **ErrStr) {
  *ErrStr = "";

  auto Err = getDevice(DeviceId).initDeviceInfo(DeviceInfo);
  if (Err) {
    REPORT("Failure to initialize device info at " DPxMOD " on device %d: %s\n",
           DPxPTR(DeviceInfo), DeviceId, toString(std::move(Err)).data());
    return OFFLOAD_FAIL;
  }

  return OFFLOAD_SUCCESS;
}

int32_t GenericPluginTy::set_device_identifier(int32_t UserId,
                                               int32_t DeviceId) {
  UserDeviceIds[DeviceId] = UserId;

  return OFFLOAD_SUCCESS;
}

int32_t GenericPluginTy::use_auto_zero_copy(int32_t DeviceId) {
  return getDevice(DeviceId).useAutoZeroCopy();
}

int32_t GenericPluginTy::get_global(__tgt_device_binary Binary, uint64_t Size,
                                    const char *Name, void **DevicePtr) {
  assert(Binary.handle && "Invalid device binary handle");
  DeviceImageTy &Image = *reinterpret_cast<DeviceImageTy *>(Binary.handle);

  GenericDeviceTy &Device = Image.getDevice();

  GlobalTy DeviceGlobal(Name, Size);
  GenericGlobalHandlerTy &GHandler = getGlobalHandler();
  if (auto Err =
          GHandler.getGlobalMetadataFromDevice(Device, Image, DeviceGlobal)) {
    REPORT("Failure to look up global address: %s\n",
           toString(std::move(Err)).data());
    return OFFLOAD_FAIL;
  }

  *DevicePtr = DeviceGlobal.getPtr();
  assert(DevicePtr && "Invalid device global's address");

  // Save the loaded globals if we are recording.
  RecordReplayTy &RecordReplay = Device.Plugin.getRecordReplay();
  if (RecordReplay.isRecording())
    RecordReplay.addEntry(Name, Size, *DevicePtr);

  return OFFLOAD_SUCCESS;
}

int32_t GenericPluginTy::get_function(__tgt_device_binary Binary,
                                      const char *Name, void **KernelPtr) {
  assert(Binary.handle && "Invalid device binary handle");
  DeviceImageTy &Image = *reinterpret_cast<DeviceImageTy *>(Binary.handle);

  GenericDeviceTy &Device = Image.getDevice();

  auto KernelOrErr = Device.constructKernel(Name);
  if (Error Err = KernelOrErr.takeError()) {
    REPORT("Failure to look up kernel: %s\n", toString(std::move(Err)).data());
    return OFFLOAD_FAIL;
  }

  GenericKernelTy &Kernel = *KernelOrErr;
  if (auto Err = Kernel.init(Device, Image)) {
    REPORT("Failure to init kernel: %s\n", toString(std::move(Err)).data());
    return OFFLOAD_FAIL;
  }

  // Note that this is not the kernel's device address.
  *KernelPtr = &Kernel;
  return OFFLOAD_SUCCESS;
}<|MERGE_RESOLUTION|>--- conflicted
+++ resolved
@@ -879,28 +879,6 @@
            DeviceMemoryPoolTracking.AllocationMax);
   }
 
-<<<<<<< HEAD
-  for (auto *Image : LoadedImages) {
-    GenericGlobalHandlerTy &Handler = Plugin.getGlobalHandler();
-    auto ProfOrErr = Handler.readProfilingGlobals(*this, *Image);
-    if (!ProfOrErr)
-      return ProfOrErr.takeError();
-
-    if (ProfOrErr->empty())
-      continue;
-
-    // Dump out profdata
-    if ((OMPX_DebugKind.get() & uint32_t(DeviceDebugKind::PGODump)) ==
-        uint32_t(DeviceDebugKind::PGODump))
-      ProfOrErr->dump();
-
-    // Write data to profiling file
-    if (auto Err = ProfOrErr->write())
-      return Err;
-  }
-
-=======
->>>>>>> 5ee67ebe
   // Delete the memory manager before deinitializing the device. Otherwise,
   // we may delete device allocations after the device is deinitialized.
   if (MemoryManager)
