--- conflicted
+++ resolved
@@ -13,17 +13,8 @@
 
 #include "PluginInterface.h"
 
-<<<<<<< HEAD
-// TODO: This should be included unconditionally and cleaned up.
-#if defined(LIBOMPTARGET_RPC_SUPPORT)
-#include "llvmlibc_rpc_server.h"
 #include "shared/rpc.h"
 #include "shared/rpc_opcodes.h"
-#endif
-=======
-#include "shared/rpc.h"
-#include "shared/rpc_opcodes.h"
->>>>>>> 93e44d24
 
 using namespace llvm;
 using namespace omp;
@@ -91,24 +82,12 @@
 RPCServerTy::isDeviceUsingRPC(plugin::GenericDeviceTy &Device,
                               plugin::GenericGlobalHandlerTy &Handler,
                               plugin::DeviceImageTy &Image) {
-<<<<<<< HEAD
-#ifdef LIBOMPTARGET_RPC_SUPPORT
-  return Handler.isSymbolInImage(Device, Image, "__llvm_libc_rpc_client");
-#else
-  return false;
-#endif
-=======
   return Handler.isSymbolInImage(Device, Image, "__llvm_rpc_client");
->>>>>>> 93e44d24
 }
 
 Error RPCServerTy::initDevice(plugin::GenericDeviceTy &Device,
                               plugin::GenericGlobalHandlerTy &Handler,
                               plugin::DeviceImageTy &Image) {
-<<<<<<< HEAD
-#ifdef LIBOMPTARGET_RPC_SUPPORT
-=======
->>>>>>> 93e44d24
   uint64_t NumPorts =
       std::min(Device.requestedRPCPortCount(), rpc::MAX_PORT_COUNT);
   void *RPCBuffer = Device.allocate(
@@ -119,12 +98,7 @@
         "Failed to initialize RPC server for device %d", Device.getDeviceId());
 
   // Get the address of the RPC client from the device.
-<<<<<<< HEAD
-  void *ClientPtr;
-  plugin::GlobalTy ClientGlobal("__llvm_libc_rpc_client", sizeof(void *));
-=======
   plugin::GlobalTy ClientGlobal("__llvm_rpc_client", sizeof(rpc::Client));
->>>>>>> 93e44d24
   if (auto Err =
           Handler.getGlobalMetadataFromDevice(Device, Image, ClientGlobal))
     return Err;
@@ -135,18 +109,6 @@
     return Err;
   Buffers[Device.getDeviceId()] = RPCBuffer;
 
-<<<<<<< HEAD
-  rpc::Client client(NumPorts, RPCBuffer);
-  if (auto Err =
-          Device.dataSubmit(ClientPtr, &client, sizeof(rpc::Client), nullptr))
-    return Err;
-  Buffers[Device.getDeviceId()] = RPCBuffer;
-
-  return Error::success();
-
-#endif
-=======
->>>>>>> 93e44d24
   return Error::success();
 }
 
@@ -163,46 +125,8 @@
 
   // Let the `libc` library handle any other unhandled opcodes.
 #ifdef LIBOMPTARGET_RPC_SUPPORT
-<<<<<<< HEAD
-  uint64_t NumPorts =
-      std::min(Device.requestedRPCPortCount(), rpc::MAX_PORT_COUNT);
-  rpc::Server Server(NumPorts, Buffers[Device.getDeviceId()]);
-
-  auto port = Server.try_open(Device.getWarpSize());
-  if (!port)
-    return Error::success();
-
-  int Status = rpc::SUCCESS;
-  switch (port->get_opcode()) {
-  case RPC_MALLOC: {
-    port->recv_and_send([&](rpc::Buffer *Buffer, uint32_t) {
-      Buffer->data[0] = reinterpret_cast<uintptr_t>(Device.allocate(
-          Buffer->data[0], nullptr, TARGET_ALLOC_DEVICE_NON_BLOCKING));
-    });
-    break;
-  }
-  case RPC_FREE: {
-    port->recv([&](rpc::Buffer *Buffer, uint32_t) {
-      Device.free(reinterpret_cast<void *>(Buffer->data[0]),
-                  TARGET_ALLOC_DEVICE_NON_BLOCKING);
-    });
-    break;
-  }
-  default:
-    // Let the `libc` library handle any other unhandled opcodes.
-    Status = libc_handle_rpc_port(&*port, Device.getWarpSize());
-    break;
-  }
-  port->close();
-
-  if (Status != rpc::SUCCESS)
-    return createStringError("RPC server given invalid opcode!");
-
-  return Error::success();
-=======
   if (Status == rpc::UNHANDLED_OPCODE)
     Status = handle_libc_opcodes(*Port, Device.getWarpSize());
->>>>>>> 93e44d24
 #endif
 
   Port->close();
@@ -213,13 +137,6 @@
 }
 
 Error RPCServerTy::deinitDevice(plugin::GenericDeviceTy &Device) {
-<<<<<<< HEAD
-#ifdef LIBOMPTARGET_RPC_SUPPORT
   Device.free(Buffers[Device.getDeviceId()], TARGET_ALLOC_HOST);
   return Error::success();
-#endif
-=======
-  Device.free(Buffers[Device.getDeviceId()], TARGET_ALLOC_HOST);
->>>>>>> 93e44d24
-  return Error::success();
 }