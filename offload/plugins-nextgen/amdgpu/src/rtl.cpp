//===----RTLs/amdgpu/src/rtl.cpp - Target RTLs Implementation ----- C++ -*-===//
//
// Part of the LLVM Project, under the Apache License v2.0 with LLVM Exceptions.
// See https://llvm.org/LICENSE.txt for license information.
// SPDX-License-Identifier: Apache-2.0 WITH LLVM-exception
//
//===----------------------------------------------------------------------===//
//
// RTL NextGen for AMDGPU machine
//
//===----------------------------------------------------------------------===//

#include <atomic>
#include <cassert>
#include <cstddef>
#include <cstdint>
#include <deque>
#include <functional>
#include <mutex>
#include <string>
#include <system_error>
#include <unistd.h>
#include <unordered_map>

#include "ErrorReporting.h"
#include "Shared/APITypes.h"
#include "Shared/Debug.h"
#include "Shared/Environment.h"
#include "Shared/RefCnt.h"
#include "Shared/Utils.h"
#include "Utils/ELF.h"

#include "GlobalHandler.h"
#include "OpenMP/OMPT/Callback.h"
#include "PluginInterface.h"
#include "UtilitiesRTL.h"
#include "omptarget.h"

#include "llvm/ADT/SmallString.h"
#include "llvm/ADT/SmallVector.h"
#include "llvm/ADT/StringRef.h"
#include "llvm/BinaryFormat/ELF.h"
#include "llvm/Frontend/OpenMP/OMPConstants.h"
#include "llvm/Frontend/OpenMP/OMPGridValues.h"
#include "llvm/Support/Error.h"
#include "llvm/Support/FileOutputBuffer.h"
#include "llvm/Support/FileSystem.h"
#include "llvm/Support/MemoryBuffer.h"
#include "llvm/Support/Program.h"
#include "llvm/Support/Signals.h"
#include "llvm/Support/raw_ostream.h"

#if !defined(__BYTE_ORDER__) || !defined(__ORDER_LITTLE_ENDIAN__) ||           \
    !defined(__ORDER_BIG_ENDIAN__)
#error "Missing preprocessor definitions for endianness detection."
#endif

// The HSA headers require these definitions.
#if defined(__BYTE_ORDER__) && (__BYTE_ORDER__ == __ORDER_LITTLE_ENDIAN__)
#define LITTLEENDIAN_CPU
#elif defined(__BYTE_ORDER__) && (__BYTE_ORDER__ == __ORDER_BIG_ENDIAN__)
#define BIGENDIAN_CPU
#endif

#if defined(__has_include)
#if __has_include("hsa.h")
#include "hsa.h"
#include "hsa_ext_amd.h"
#elif __has_include("hsa/hsa.h")
#include "hsa/hsa.h"
#include "hsa/hsa_ext_amd.h"
#endif
#else
#include "hsa/hsa.h"
#include "hsa/hsa_ext_amd.h"
#endif

using namespace error;

namespace llvm {
namespace omp {
namespace target {
namespace plugin {

/// Forward declarations for all specialized data structures.
struct AMDGPUKernelTy;
struct AMDGPUDeviceTy;
struct AMDGPUPluginTy;
struct AMDGPUStreamTy;
struct AMDGPUEventTy;
struct AMDGPUStreamManagerTy;
struct AMDGPUEventManagerTy;
struct AMDGPUDeviceImageTy;
struct AMDGPUMemoryManagerTy;
struct AMDGPUMemoryPoolTy;

namespace hsa_utils {

/// Iterate elements using an HSA iterate function. Do not use this function
/// directly but the specialized ones below instead.
template <typename ElemTy, typename IterFuncTy, typename CallbackTy>
hsa_status_t iterate(IterFuncTy Func, CallbackTy Cb) {
  auto L = [](ElemTy Elem, void *Data) -> hsa_status_t {
    CallbackTy *Unwrapped = static_cast<CallbackTy *>(Data);
    return (*Unwrapped)(Elem);
  };
  return Func(L, static_cast<void *>(&Cb));
}

/// Iterate elements using an HSA iterate function passing a parameter. Do not
/// use this function directly but the specialized ones below instead.
template <typename ElemTy, typename IterFuncTy, typename IterFuncArgTy,
          typename CallbackTy>
hsa_status_t iterate(IterFuncTy Func, IterFuncArgTy FuncArg, CallbackTy Cb) {
  auto L = [](ElemTy Elem, void *Data) -> hsa_status_t {
    CallbackTy *Unwrapped = static_cast<CallbackTy *>(Data);
    return (*Unwrapped)(Elem);
  };
  return Func(FuncArg, L, static_cast<void *>(&Cb));
}

/// Iterate elements using an HSA iterate function passing a parameter. Do not
/// use this function directly but the specialized ones below instead.
template <typename Elem1Ty, typename Elem2Ty, typename IterFuncTy,
          typename IterFuncArgTy, typename CallbackTy>
hsa_status_t iterate(IterFuncTy Func, IterFuncArgTy FuncArg, CallbackTy Cb) {
  auto L = [](Elem1Ty Elem1, Elem2Ty Elem2, void *Data) -> hsa_status_t {
    CallbackTy *Unwrapped = static_cast<CallbackTy *>(Data);
    return (*Unwrapped)(Elem1, Elem2);
  };
  return Func(FuncArg, L, static_cast<void *>(&Cb));
}

/// Iterate agents.
template <typename CallbackTy> Error iterateAgents(CallbackTy Callback) {
  hsa_status_t Status = iterate<hsa_agent_t>(hsa_iterate_agents, Callback);
  return Plugin::check(Status, "error in hsa_iterate_agents: %s");
}

/// Iterate ISAs of an agent.
template <typename CallbackTy>
Error iterateAgentISAs(hsa_agent_t Agent, CallbackTy Cb) {
  hsa_status_t Status = iterate<hsa_isa_t>(hsa_agent_iterate_isas, Agent, Cb);
  return Plugin::check(Status, "error in hsa_agent_iterate_isas: %s");
}

/// Iterate memory pools of an agent.
template <typename CallbackTy>
Error iterateAgentMemoryPools(hsa_agent_t Agent, CallbackTy Cb) {
  hsa_status_t Status = iterate<hsa_amd_memory_pool_t>(
      hsa_amd_agent_iterate_memory_pools, Agent, Cb);
  return Plugin::check(Status,
                       "error in hsa_amd_agent_iterate_memory_pools: %s");
}

/// Dispatches an asynchronous memory copy.
/// Enables different SDMA engines for the dispatch in a round-robin fashion.
Error asyncMemCopy(bool UseMultipleSdmaEngines, void *Dst, hsa_agent_t DstAgent,
                   const void *Src, hsa_agent_t SrcAgent, size_t Size,
                   uint32_t NumDepSignals, const hsa_signal_t *DepSignals,
                   hsa_signal_t CompletionSignal) {
  if (!UseMultipleSdmaEngines) {
    hsa_status_t S =
        hsa_amd_memory_async_copy(Dst, DstAgent, Src, SrcAgent, Size,
                                  NumDepSignals, DepSignals, CompletionSignal);
    return Plugin::check(S, "error in hsa_amd_memory_async_copy: %s");
  }

// This solution is probably not the best
#if !(HSA_AMD_INTERFACE_VERSION_MAJOR >= 1 &&                                  \
      HSA_AMD_INTERFACE_VERSION_MINOR >= 2)
  return Plugin::error(ErrorCode::UNSUPPORTED,
                       "async copy on selected SDMA requires ROCm 5.7");
#else
  static std::atomic<int> SdmaEngine{1};

  // This atomics solution is probably not the best, but should be sufficient
  // for now.
  // In a worst case scenario, in which threads read the same value, they will
  // dispatch to the same SDMA engine. This may result in sub-optimal
  // performance. However, I think the possibility to be fairly low.
  int LocalSdmaEngine = SdmaEngine.load(std::memory_order_acquire);
  // This call is only avail in ROCm >= 5.7
  hsa_status_t S = hsa_amd_memory_async_copy_on_engine(
      Dst, DstAgent, Src, SrcAgent, Size, NumDepSignals, DepSignals,
      CompletionSignal, (hsa_amd_sdma_engine_id_t)LocalSdmaEngine,
      /*force_copy_on_sdma=*/true);
  // Increment to use one of two SDMA engines: 0x1, 0x2
  LocalSdmaEngine = (LocalSdmaEngine << 1) % 3;
  SdmaEngine.store(LocalSdmaEngine, std::memory_order_relaxed);

  return Plugin::check(S, "error in hsa_amd_memory_async_copy_on_engine: %s");
#endif
}

Error getTargetTripleAndFeatures(hsa_agent_t Agent,
                                 SmallVector<SmallString<32>> &Targets) {
  auto Err = hsa_utils::iterateAgentISAs(Agent, [&](hsa_isa_t ISA) {
    uint32_t Length;
    hsa_status_t Status;
    Status = hsa_isa_get_info_alt(ISA, HSA_ISA_INFO_NAME_LENGTH, &Length);
    if (Status != HSA_STATUS_SUCCESS)
      return Status;

    llvm::SmallVector<char> ISAName(Length);
    Status = hsa_isa_get_info_alt(ISA, HSA_ISA_INFO_NAME, ISAName.begin());
    if (Status != HSA_STATUS_SUCCESS)
      return Status;

    llvm::StringRef TripleTarget(ISAName.begin(), Length);
    if (TripleTarget.consume_front("amdgcn-amd-amdhsa")) {
      auto Target = TripleTarget.ltrim('-').rtrim('\0');
      Targets.push_back(Target);
    }
    return HSA_STATUS_SUCCESS;
  });
  return Err;
}
} // namespace hsa_utils

/// Utility class representing generic resource references to AMDGPU resources.
template <typename ResourceTy>
struct AMDGPUResourceRef : public GenericDeviceResourceRef {
  /// The underlying handle type for resources.
  using HandleTy = ResourceTy *;

  /// Create an empty reference to an invalid resource.
  AMDGPUResourceRef() : Resource(nullptr) {}

  /// Create a reference to an existing resource.
  AMDGPUResourceRef(HandleTy Resource) : Resource(Resource) {}

  virtual ~AMDGPUResourceRef() {}

  /// Create a new resource and save the reference. The reference must be empty
  /// before calling to this function.
  Error create(GenericDeviceTy &Device) override;

  /// Destroy the referenced resource and invalidate the reference. The
  /// reference must be to a valid resource before calling to this function.
  Error destroy(GenericDeviceTy &Device) override {
    if (!Resource)
      return Plugin::error(ErrorCode::INVALID_ARGUMENT,
                           "destroying an invalid resource");

    if (auto Err = Resource->deinit())
      return Err;

    delete Resource;

    Resource = nullptr;
    return Plugin::success();
  }

  /// Get the underlying resource handle.
  operator HandleTy() const { return Resource; }

private:
  /// The handle to the actual resource.
  HandleTy Resource;
};

/// Class holding an HSA memory pool.
struct AMDGPUMemoryPoolTy {
  /// Create a memory pool from an HSA memory pool.
  AMDGPUMemoryPoolTy(hsa_amd_memory_pool_t MemoryPool)
      : MemoryPool(MemoryPool), GlobalFlags(0) {}

  /// Initialize the memory pool retrieving its properties.
  Error init() {
    if (auto Err = getAttr(HSA_AMD_MEMORY_POOL_INFO_SEGMENT, Segment))
      return Err;

    if (auto Err = getAttr(HSA_AMD_MEMORY_POOL_INFO_GLOBAL_FLAGS, GlobalFlags))
      return Err;

    return Plugin::success();
  }

  /// Getter of the HSA memory pool.
  hsa_amd_memory_pool_t get() const { return MemoryPool; }

  /// Indicate the segment which belongs to.
  bool isGlobal() const { return (Segment == HSA_AMD_SEGMENT_GLOBAL); }
  bool isReadOnly() const { return (Segment == HSA_AMD_SEGMENT_READONLY); }
  bool isPrivate() const { return (Segment == HSA_AMD_SEGMENT_PRIVATE); }
  bool isGroup() const { return (Segment == HSA_AMD_SEGMENT_GROUP); }

  /// Indicate if it is fine-grained memory. Valid only for global.
  bool isFineGrained() const {
    assert(isGlobal() && "Not global memory");
    return (GlobalFlags & HSA_AMD_MEMORY_POOL_GLOBAL_FLAG_FINE_GRAINED);
  }

  /// Indicate if it is coarse-grained memory. Valid only for global.
  bool isCoarseGrained() const {
    assert(isGlobal() && "Not global memory");
    return (GlobalFlags & HSA_AMD_MEMORY_POOL_GLOBAL_FLAG_COARSE_GRAINED);
  }

  /// Indicate if it supports storing kernel arguments. Valid only for global.
  bool supportsKernelArgs() const {
    assert(isGlobal() && "Not global memory");
    return (GlobalFlags & HSA_AMD_MEMORY_POOL_GLOBAL_FLAG_KERNARG_INIT);
  }

  /// Allocate memory on the memory pool.
  Error allocate(size_t Size, void **PtrStorage) {
    hsa_status_t Status =
        hsa_amd_memory_pool_allocate(MemoryPool, Size, 0, PtrStorage);
    return Plugin::check(Status, "error in hsa_amd_memory_pool_allocate: %s");
  }

  /// Return memory to the memory pool.
  Error deallocate(void *Ptr) {
    hsa_status_t Status = hsa_amd_memory_pool_free(Ptr);
    return Plugin::check(Status, "error in hsa_amd_memory_pool_free: %s");
  }

  /// Returns if the \p Agent can access the memory pool.
  bool canAccess(hsa_agent_t Agent) {
    hsa_amd_memory_pool_access_t Access;
    if (hsa_amd_agent_memory_pool_get_info(
            Agent, MemoryPool, HSA_AMD_AGENT_MEMORY_POOL_INFO_ACCESS, &Access))
      return false;
    return Access != HSA_AMD_MEMORY_POOL_ACCESS_NEVER_ALLOWED;
  }

  /// Allow the device to access a specific allocation.
  Error enableAccess(void *Ptr, int64_t Size,
                     const llvm::SmallVector<hsa_agent_t> &Agents) const {
#ifdef OMPTARGET_DEBUG
    for (hsa_agent_t Agent : Agents) {
      hsa_amd_memory_pool_access_t Access;
      if (auto Err =
              getAttr(Agent, HSA_AMD_AGENT_MEMORY_POOL_INFO_ACCESS, Access))
        return Err;

      // The agent is not allowed to access the memory pool in any case. Do not
      // continue because otherwise it result in undefined behavior.
      if (Access == HSA_AMD_MEMORY_POOL_ACCESS_NEVER_ALLOWED)
        return Plugin::error(ErrorCode::INVALID_VALUE,
                             "an agent is not allowed to access a memory pool");
    }
#endif

    // We can access but it is disabled by default. Enable the access then.
    hsa_status_t Status =
        hsa_amd_agents_allow_access(Agents.size(), Agents.data(), nullptr, Ptr);
    return Plugin::check(Status, "error in hsa_amd_agents_allow_access: %s");
  }

  /// Get attribute from the memory pool.
  template <typename Ty>
  Error getAttr(hsa_amd_memory_pool_info_t Kind, Ty &Value) const {
    hsa_status_t Status;
    Status = hsa_amd_memory_pool_get_info(MemoryPool, Kind, &Value);
    return Plugin::check(Status, "error in hsa_amd_memory_pool_get_info: %s");
  }

  template <typename Ty>
  hsa_status_t getAttrRaw(hsa_amd_memory_pool_info_t Kind, Ty &Value) const {
    return hsa_amd_memory_pool_get_info(MemoryPool, Kind, &Value);
  }

  /// Get attribute from the memory pool relating to an agent.
  template <typename Ty>
  Error getAttr(hsa_agent_t Agent, hsa_amd_agent_memory_pool_info_t Kind,
                Ty &Value) const {
    hsa_status_t Status;
    Status =
        hsa_amd_agent_memory_pool_get_info(Agent, MemoryPool, Kind, &Value);
    return Plugin::check(Status,
                         "error in hsa_amd_agent_memory_pool_get_info: %s");
  }

private:
  /// The HSA memory pool.
  hsa_amd_memory_pool_t MemoryPool;

  /// The segment where the memory pool belongs to.
  hsa_amd_segment_t Segment;

  /// The global flags of memory pool. Only valid if the memory pool belongs to
  /// the global segment.
  uint32_t GlobalFlags;
};

/// Class that implements a memory manager that gets memory from a specific
/// memory pool.
struct AMDGPUMemoryManagerTy : public DeviceAllocatorTy {

  /// Create an empty memory manager.
  AMDGPUMemoryManagerTy(AMDGPUPluginTy &Plugin)
      : Plugin(Plugin), MemoryPool(nullptr), MemoryManager(nullptr) {}

  /// Initialize the memory manager from a memory pool.
  Error init(AMDGPUMemoryPoolTy &MemoryPool) {
    const uint32_t Threshold = 1 << 30;
    this->MemoryManager = new MemoryManagerTy(*this, Threshold);
    this->MemoryPool = &MemoryPool;
    return Plugin::success();
  }

  /// Deinitialize the memory manager and free its allocations.
  Error deinit() {
    assert(MemoryManager && "Invalid memory manager");

    // Delete and invalidate the memory manager. At this point, the memory
    // manager will deallocate all its allocations.
    delete MemoryManager;
    MemoryManager = nullptr;

    return Plugin::success();
  }

  /// Reuse or allocate memory through the memory manager.
  Error allocate(size_t Size, void **PtrStorage) {
    assert(MemoryManager && "Invalid memory manager");
    assert(PtrStorage && "Invalid pointer storage");

    *PtrStorage = MemoryManager->allocate(Size, nullptr);
    if (Size && *PtrStorage == nullptr)
      return Plugin::error(ErrorCode::OUT_OF_RESOURCES,
                           "failure to allocate from AMDGPU memory manager");

    return Plugin::success();
  }

  /// Release an allocation to be reused.
  Error deallocate(void *Ptr) {
    if (MemoryManager->free(Ptr))
      return Plugin::error(ErrorCode::UNKNOWN,
                           "failure to deallocate from AMDGPU memory manager");

    return Plugin::success();
  }

private:
  /// Allocation callback that will be called once the memory manager does not
  /// have more previously allocated buffers.
  void *allocate(size_t Size, void *HstPtr, TargetAllocTy Kind) override;

  /// Deallocation callback that will be called by the memory manager.
  int free(void *TgtPtr, TargetAllocTy Kind) override {
    if (auto Err = MemoryPool->deallocate(TgtPtr)) {
      consumeError(std::move(Err));
      return OFFLOAD_FAIL;
    }
    return OFFLOAD_SUCCESS;
  }

  /// The underlying plugin that owns this memory manager.
  AMDGPUPluginTy &Plugin;

  /// The memory pool used to allocate memory.
  AMDGPUMemoryPoolTy *MemoryPool;

  /// Reference to the actual memory manager.
  MemoryManagerTy *MemoryManager;
};

/// Class implementing the AMDGPU device images' properties.
struct AMDGPUDeviceImageTy : public DeviceImageTy {
  /// Create the AMDGPU image with the id and the target image pointer.
  AMDGPUDeviceImageTy(int32_t ImageId, GenericDeviceTy &Device,
                      const __tgt_device_image *TgtImage)
      : DeviceImageTy(ImageId, Device, TgtImage) {}

  /// Prepare and load the executable corresponding to the image.
  Error loadExecutable(const AMDGPUDeviceTy &Device);

  /// Unload the executable.
  Error unloadExecutable() {
    hsa_status_t Status = hsa_executable_destroy(Executable);
    return Plugin::check(Status, "error in hsa_executable_destroy: %s");
  }

  /// Get the executable.
  hsa_executable_t getExecutable() const { return Executable; }

  /// Get to Code Object Version of the ELF
  uint16_t getELFABIVersion() const { return ELFABIVersion; }

  /// Find an HSA device symbol by its name on the executable.
  Expected<hsa_executable_symbol_t>
  findDeviceSymbol(GenericDeviceTy &Device, StringRef SymbolName) const;

  /// Get additional info for kernel, e.g., register spill counts
  std::optional<offloading::amdgpu::AMDGPUKernelMetaData>
  getKernelInfo(StringRef Identifier) const {
    auto It = KernelInfoMap.find(Identifier);

    if (It == KernelInfoMap.end())
      return {};

    return It->second;
  }

private:
  /// The executable loaded on the agent.
  hsa_executable_t Executable;
  StringMap<offloading::amdgpu::AMDGPUKernelMetaData> KernelInfoMap;
  uint16_t ELFABIVersion;
};

/// Class implementing the AMDGPU kernel functionalities which derives from the
/// generic kernel class.
struct AMDGPUKernelTy : public GenericKernelTy {
  /// Create an AMDGPU kernel with a name and an execution mode.
  AMDGPUKernelTy(const char *Name) : GenericKernelTy(Name) {}

  /// Initialize the AMDGPU kernel.
  Error initImpl(GenericDeviceTy &Device, DeviceImageTy &Image) override {
    AMDGPUDeviceImageTy &AMDImage = static_cast<AMDGPUDeviceImageTy &>(Image);

    // Kernel symbols have a ".kd" suffix.
    std::string KernelName(getName());
    KernelName += ".kd";

    // Find the symbol on the device executable.
    auto SymbolOrErr = AMDImage.findDeviceSymbol(Device, KernelName);
    if (!SymbolOrErr)
      return SymbolOrErr.takeError();

    hsa_executable_symbol_t Symbol = *SymbolOrErr;
    hsa_symbol_kind_t SymbolType;
    hsa_status_t Status;

    // Retrieve different properties of the kernel symbol.
    std::pair<hsa_executable_symbol_info_t, void *> RequiredInfos[] = {
        {HSA_EXECUTABLE_SYMBOL_INFO_TYPE, &SymbolType},
        {HSA_EXECUTABLE_SYMBOL_INFO_KERNEL_OBJECT, &KernelObject},
        {HSA_EXECUTABLE_SYMBOL_INFO_KERNEL_KERNARG_SEGMENT_SIZE, &ArgsSize},
        {HSA_EXECUTABLE_SYMBOL_INFO_KERNEL_GROUP_SEGMENT_SIZE, &GroupSize},
        {HSA_EXECUTABLE_SYMBOL_INFO_KERNEL_DYNAMIC_CALLSTACK, &DynamicStack},
        {HSA_EXECUTABLE_SYMBOL_INFO_KERNEL_PRIVATE_SEGMENT_SIZE, &PrivateSize}};

    for (auto &Info : RequiredInfos) {
      Status = hsa_executable_symbol_get_info(Symbol, Info.first, Info.second);
      if (auto Err = Plugin::check(
              Status, "error in hsa_executable_symbol_get_info: %s"))
        return Err;
    }

    // Make sure it is a kernel symbol.
    if (SymbolType != HSA_SYMBOL_KIND_KERNEL)
      return Plugin::error(ErrorCode::INVALID_BINARY,
                           "symbol %s is not a kernel function");

    // TODO: Read the kernel descriptor for the max threads per block. May be
    // read from the image.

    ImplicitArgsSize =
        hsa_utils::getImplicitArgsSize(AMDImage.getELFABIVersion());
    DP("ELFABIVersion: %d\n", AMDImage.getELFABIVersion());

    // Get additional kernel info read from image
    KernelInfo = AMDImage.getKernelInfo(getName());
    if (!KernelInfo.has_value())
      INFO(OMP_INFOTYPE_PLUGIN_KERNEL, Device.getDeviceId(),
           "Could not read extra information for kernel %s.", getName());

    return Plugin::success();
  }

  /// Launch the AMDGPU kernel function.
  Error launchImpl(GenericDeviceTy &GenericDevice, uint32_t NumThreads[3],
                   uint32_t NumBlocks[3], KernelArgsTy &KernelArgs,
                   KernelLaunchParamsTy LaunchParams,
                   AsyncInfoWrapperTy &AsyncInfoWrapper) const override;

  /// Return maximum block size for maximum occupancy
  ///
  /// TODO: This needs to be implemented for amdgpu
  Expected<uint64_t> maxGroupSize(GenericDeviceTy &GenericDevice,
                                  uint64_t DynamicMemSize) const override {
    return Plugin::error(
        ErrorCode::UNSUPPORTED,
        "occupancy calculations for AMDGPU are not yet implemented");
  }

  /// Print more elaborate kernel launch info for AMDGPU
  Error printLaunchInfoDetails(GenericDeviceTy &GenericDevice,
                               KernelArgsTy &KernelArgs, uint32_t NumThreads[3],
                               uint32_t NumBlocks[3]) const override;

  /// Get group and private segment kernel size.
  uint32_t getGroupSize() const { return GroupSize; }
  uint32_t getPrivateSize() const { return PrivateSize; }

  /// Get the HSA kernel object representing the kernel function.
  uint64_t getKernelObject() const { return KernelObject; }

  /// Get the size of implicitargs based on the code object version.
  uint32_t getImplicitArgsSize() const { return ImplicitArgsSize; }

  /// Indicates whether or not we need to set up our own private segment size.
  bool usesDynamicStack() const { return DynamicStack; }

private:
  /// The kernel object to execute.
  uint64_t KernelObject;

  /// The args, group and private segments sizes required by a kernel instance.
  uint32_t ArgsSize;
  uint32_t GroupSize;
  uint32_t PrivateSize;
  bool DynamicStack;

  /// The size of implicit kernel arguments.
  uint32_t ImplicitArgsSize;

  /// Additional Info for the AMD GPU Kernel
  std::optional<offloading::amdgpu::AMDGPUKernelMetaData> KernelInfo;
};

/// Class representing an HSA signal. Signals are used to define dependencies
/// between asynchronous operations: kernel launches and memory transfers.
struct AMDGPUSignalTy {
  /// Create an empty signal.
  AMDGPUSignalTy() : HSASignal({0}), UseCount() {}
  AMDGPUSignalTy(AMDGPUDeviceTy &Device) : HSASignal({0}), UseCount() {}

  /// Initialize the signal with an initial value.
  Error init(uint32_t InitialValue = 1) {
    hsa_status_t Status =
        hsa_amd_signal_create(InitialValue, 0, nullptr, 0, &HSASignal);
    return Plugin::check(Status, "error in hsa_signal_create: %s");
  }

  /// Deinitialize the signal.
  Error deinit() {
    hsa_status_t Status = hsa_signal_destroy(HSASignal);
    return Plugin::check(Status, "error in hsa_signal_destroy: %s");
  }

  /// Wait until the signal gets a zero value.
  Error wait(const uint64_t ActiveTimeout = 0,
             GenericDeviceTy *Device = nullptr) const {
    if (ActiveTimeout) {
      hsa_signal_value_t Got = 1;
      Got = hsa_signal_wait_scacquire(HSASignal, HSA_SIGNAL_CONDITION_EQ, 0,
                                      ActiveTimeout, HSA_WAIT_STATE_ACTIVE);
      if (Got == 0)
        return Plugin::success();
    }

    // If there is an RPC device attached to this stream we run it as a server.
    uint64_t Timeout = UINT64_MAX;
    auto WaitState = HSA_WAIT_STATE_BLOCKED;
    while (hsa_signal_wait_scacquire(HSASignal, HSA_SIGNAL_CONDITION_EQ, 0,
                                     Timeout, WaitState) != 0)
      ;
    return Plugin::success();
  }

  /// Load the value on the signal.
  hsa_signal_value_t load() const {
    return hsa_signal_load_scacquire(HSASignal);
  }

  /// Signal decrementing by one.
  void signal() {
    assert(load() > 0 && "Invalid signal value");
    hsa_signal_subtract_screlease(HSASignal, 1);
  }

  /// Reset the signal value before reusing the signal. Do not call this
  /// function if the signal is being currently used by any watcher, such as a
  /// plugin thread or the HSA runtime.
  void reset() { hsa_signal_store_screlease(HSASignal, 1); }

  /// Increase the number of concurrent uses.
  void increaseUseCount() { UseCount.increase(); }

  /// Decrease the number of concurrent uses and return whether was the last.
  bool decreaseUseCount() { return UseCount.decrease(); }

  hsa_signal_t get() const { return HSASignal; }

private:
  /// The underlying HSA signal.
  hsa_signal_t HSASignal;

  /// Reference counter for tracking the concurrent use count. This is mainly
  /// used for knowing how many streams are using the signal.
  RefCountTy<> UseCount;
};

/// Classes for holding AMDGPU signals and managing signals.
using AMDGPUSignalRef = AMDGPUResourceRef<AMDGPUSignalTy>;
using AMDGPUSignalManagerTy = GenericDeviceResourceManagerTy<AMDGPUSignalRef>;

/// Class holding an HSA queue to submit kernel and barrier packets.
struct AMDGPUQueueTy {
  /// Create an empty queue.
  AMDGPUQueueTy() : Queue(nullptr), Mutex(), NumUsers(0) {}

  /// Lazily initialize a new queue belonging to a specific agent.
  Error init(GenericDeviceTy &Device, hsa_agent_t Agent, int32_t QueueSize) {
    if (Queue)
      return Plugin::success();
    hsa_status_t Status =
        hsa_queue_create(Agent, QueueSize, HSA_QUEUE_TYPE_MULTI, callbackError,
                         &Device, UINT32_MAX, UINT32_MAX, &Queue);
    return Plugin::check(Status, "error in hsa_queue_create: %s");
  }

  /// Deinitialize the queue and destroy its resources.
  Error deinit() {
    std::lock_guard<std::mutex> Lock(Mutex);
    if (!Queue)
      return Plugin::success();
    hsa_status_t Status = hsa_queue_destroy(Queue);
    return Plugin::check(Status, "error in hsa_queue_destroy: %s");
  }

  /// Returns the number of streams, this queue is currently assigned to.
  bool getUserCount() const { return NumUsers; }

  /// Returns if the underlying HSA queue is initialized.
  bool isInitialized() { return Queue != nullptr; }

  /// Decrement user count of the queue object.
  void removeUser() { --NumUsers; }

  /// Increase user count of the queue object.
  void addUser() { ++NumUsers; }

  /// Push a kernel launch to the queue. The kernel launch requires an output
  /// signal and can define an optional input signal (nullptr if none).
  Error pushKernelLaunch(const AMDGPUKernelTy &Kernel, void *KernelArgs,
                         uint32_t NumThreads[3], uint32_t NumBlocks[3],
                         uint32_t GroupSize, uint64_t StackSize,
                         AMDGPUSignalTy *OutputSignal,
                         AMDGPUSignalTy *InputSignal) {
    assert(OutputSignal && "Invalid kernel output signal");

    // Lock the queue during the packet publishing process. Notice this blocks
    // the addition of other packets to the queue. The following piece of code
    // should be lightweight; do not block the thread, allocate memory, etc.
    std::lock_guard<std::mutex> Lock(Mutex);
    assert(Queue && "Interacted with a non-initialized queue!");

    // Add a barrier packet before the kernel packet in case there is a pending
    // preceding operation. The barrier packet will delay the processing of
    // subsequent queue's packets until the barrier input signal are satisfied.
    // No need output signal needed because the dependency is already guaranteed
    // by the queue barrier itself.
    if (InputSignal && InputSignal->load())
      if (auto Err = pushBarrierImpl(nullptr, InputSignal))
        return Err;

    // Now prepare the kernel packet.
    uint64_t PacketId;
    hsa_kernel_dispatch_packet_t *Packet = acquirePacket(PacketId);
    assert(Packet && "Invalid packet");

    // The first 32 bits of the packet are written after the other fields
    uint16_t Dims = NumBlocks[2] * NumThreads[2] > 1
                        ? 3
                        : 1 + (NumBlocks[1] * NumThreads[1] != 1);
    uint16_t Setup = UINT16_C(Dims)
                     << HSA_KERNEL_DISPATCH_PACKET_SETUP_DIMENSIONS;
    Packet->workgroup_size_x = NumThreads[0];
    Packet->workgroup_size_y = NumThreads[1];
    Packet->workgroup_size_z = NumThreads[2];
    Packet->reserved0 = 0;
    Packet->grid_size_x = NumBlocks[0] * NumThreads[0];
    Packet->grid_size_y = NumBlocks[1] * NumThreads[1];
    Packet->grid_size_z = NumBlocks[2] * NumThreads[2];
    Packet->private_segment_size =
        Kernel.usesDynamicStack() ? StackSize : Kernel.getPrivateSize();
    Packet->group_segment_size = GroupSize;
    Packet->kernel_object = Kernel.getKernelObject();
    Packet->kernarg_address = KernelArgs;
    Packet->reserved2 = 0;
    Packet->completion_signal = OutputSignal->get();

    // Publish the packet. Do not modify the packet after this point.
    publishKernelPacket(PacketId, Setup, Packet);

    return Plugin::success();
  }

  /// Push a barrier packet that will wait up to two input signals. All signals
  /// are optional (nullptr if none).
  Error pushBarrier(AMDGPUSignalTy *OutputSignal,
                    const AMDGPUSignalTy *InputSignal1,
                    const AMDGPUSignalTy *InputSignal2) {
    // Lock the queue during the packet publishing process.
    std::lock_guard<std::mutex> Lock(Mutex);
    assert(Queue && "Interacted with a non-initialized queue!");

    // Push the barrier with the lock acquired.
    return pushBarrierImpl(OutputSignal, InputSignal1, InputSignal2);
  }

private:
  /// Push a barrier packet that will wait up to two input signals. Assumes the
  /// the queue lock is acquired.
  Error pushBarrierImpl(AMDGPUSignalTy *OutputSignal,
                        const AMDGPUSignalTy *InputSignal1,
                        const AMDGPUSignalTy *InputSignal2 = nullptr) {
    // Add a queue barrier waiting on both the other stream's operation and the
    // last operation on the current stream (if any).
    uint64_t PacketId;
    hsa_barrier_and_packet_t *Packet =
        (hsa_barrier_and_packet_t *)acquirePacket(PacketId);
    assert(Packet && "Invalid packet");

    Packet->reserved0 = 0;
    Packet->reserved1 = 0;
    Packet->dep_signal[0] = {0};
    Packet->dep_signal[1] = {0};
    Packet->dep_signal[2] = {0};
    Packet->dep_signal[3] = {0};
    Packet->dep_signal[4] = {0};
    Packet->reserved2 = 0;
    Packet->completion_signal = {0};

    // Set input and output dependencies if needed.
    if (OutputSignal)
      Packet->completion_signal = OutputSignal->get();
    if (InputSignal1)
      Packet->dep_signal[0] = InputSignal1->get();
    if (InputSignal2)
      Packet->dep_signal[1] = InputSignal2->get();

    // Publish the packet. Do not modify the packet after this point.
    publishBarrierPacket(PacketId, Packet);

    return Plugin::success();
  }

  /// Acquire a packet from the queue. This call may block the thread if there
  /// is no space in the underlying HSA queue. It may need to wait until the HSA
  /// runtime processes some packets. Assumes the queue lock is acquired.
  hsa_kernel_dispatch_packet_t *acquirePacket(uint64_t &PacketId) {
    // Increase the queue index with relaxed memory order. Notice this will need
    // another subsequent atomic operation with acquire order.
    PacketId = hsa_queue_add_write_index_relaxed(Queue, 1);

    // Wait for the package to be available. Notice the atomic operation uses
    // the acquire memory order.
    while (PacketId - hsa_queue_load_read_index_scacquire(Queue) >= Queue->size)
      ;

    // Return the packet reference.
    const uint32_t Mask = Queue->size - 1; // The size is a power of 2.
    return (hsa_kernel_dispatch_packet_t *)Queue->base_address +
           (PacketId & Mask);
  }

  /// Publish the kernel packet so that the HSA runtime can start processing
  /// the kernel launch. Do not modify the packet once this function is called.
  /// Assumes the queue lock is acquired.
  void publishKernelPacket(uint64_t PacketId, uint16_t Setup,
                           hsa_kernel_dispatch_packet_t *Packet) {
    uint32_t *PacketPtr = reinterpret_cast<uint32_t *>(Packet);

    uint16_t Header = HSA_PACKET_TYPE_KERNEL_DISPATCH << HSA_PACKET_HEADER_TYPE;
    Header |= HSA_FENCE_SCOPE_SYSTEM << HSA_PACKET_HEADER_ACQUIRE_FENCE_SCOPE;
    Header |= HSA_FENCE_SCOPE_SYSTEM << HSA_PACKET_HEADER_RELEASE_FENCE_SCOPE;

    // Publish the packet. Do not modify the package after this point.
    uint32_t HeaderWord = Header | (Setup << 16u);
    __atomic_store_n(PacketPtr, HeaderWord, __ATOMIC_RELEASE);

    // Signal the doorbell about the published packet.
    hsa_signal_store_relaxed(Queue->doorbell_signal, PacketId);
  }

  /// Publish the barrier packet so that the HSA runtime can start processing
  /// the barrier. Next packets in the queue will not be processed until all
  /// barrier dependencies (signals) are satisfied. Assumes the queue is locked
  void publishBarrierPacket(uint64_t PacketId,
                            hsa_barrier_and_packet_t *Packet) {
    uint32_t *PacketPtr = reinterpret_cast<uint32_t *>(Packet);
    uint16_t Setup = 0;
    uint16_t Header = HSA_PACKET_TYPE_BARRIER_AND << HSA_PACKET_HEADER_TYPE;
    Header |= HSA_FENCE_SCOPE_SYSTEM << HSA_PACKET_HEADER_ACQUIRE_FENCE_SCOPE;
    Header |= HSA_FENCE_SCOPE_SYSTEM << HSA_PACKET_HEADER_RELEASE_FENCE_SCOPE;

    // Publish the packet. Do not modify the package after this point.
    uint32_t HeaderWord = Header | (Setup << 16u);
    __atomic_store_n(PacketPtr, HeaderWord, __ATOMIC_RELEASE);

    // Signal the doorbell about the published packet.
    hsa_signal_store_relaxed(Queue->doorbell_signal, PacketId);
  }

  /// Callback that will be called when an error is detected on the HSA queue.
  static void callbackError(hsa_status_t Status, hsa_queue_t *Source,
                            void *Data);

  /// The HSA queue.
  hsa_queue_t *Queue;

  /// Mutex to protect the acquiring and publishing of packets. For the moment,
  /// we need this mutex to prevent publishing packets that are not ready to be
  /// published in a multi-thread scenario. Without a queue lock, a thread T1
  /// could acquire packet P and thread T2 acquire packet P+1. Thread T2 could
  /// publish its packet P+1 (signaling the queue's doorbell) before packet P
  /// from T1 is ready to be processed. That scenario should be invalid. Thus,
  /// we use the following mutex to make packet acquiring and publishing atomic.
  /// TODO: There are other more advanced approaches to avoid this mutex using
  /// atomic operations. We can further investigate it if this is a bottleneck.
  std::mutex Mutex;

  /// The number of streams, this queue is currently assigned to. A queue is
  /// considered idle when this is zero, otherwise: busy.
  uint32_t NumUsers;
};

/// Struct that implements a stream of asynchronous operations for AMDGPU
/// devices. This class relies on signals to implement streams and define the
/// dependencies between asynchronous operations.
struct AMDGPUStreamTy {
private:
  /// Utility struct holding arguments for async H2H memory copies.
  struct MemcpyArgsTy {
    void *Dst;
    const void *Src;
    size_t Size;
    size_t NumTimes;
  };

  /// Utility struct holding arguments for freeing buffers to memory managers.
  struct ReleaseBufferArgsTy {
    void *Buffer;
    AMDGPUMemoryManagerTy *MemoryManager;
  };

  /// Utility struct holding arguments for releasing signals to signal managers.
  struct ReleaseSignalArgsTy {
    AMDGPUSignalTy *Signal;
    AMDGPUSignalManagerTy *SignalManager;
  };

  using AMDGPUStreamCallbackTy = Error(void *Data);

  /// The stream is composed of N stream's slots. The struct below represents
  /// the fields of each slot. Each slot has a signal and an optional action
  /// function. When appending an HSA asynchronous operation to the stream, one
  /// slot is consumed and used to store the operation's information. The
  /// operation's output signal is set to the consumed slot's signal. If there
  /// is a previous asynchronous operation on the previous slot, the HSA async
  /// operation's input signal is set to the signal of the previous slot. This
  /// way, we obtain a chain of dependent async operations. The action is a
  /// function that will be executed eventually after the operation is
  /// completed, e.g., for releasing a buffer.
  struct StreamSlotTy {
    /// The output signal of the stream operation. May be used by the subsequent
    /// operation as input signal.
    AMDGPUSignalTy *Signal;

    /// The actions that must be performed after the operation's completion. Set
    /// to nullptr when there is no action to perform.
    llvm::SmallVector<AMDGPUStreamCallbackTy *> Callbacks;

    /// Space for the action's arguments. A pointer to these arguments is passed
    /// to the action function. Notice the space of arguments is limited.
    union ActionArgsTy {
      MemcpyArgsTy MemcpyArgs;
      ReleaseBufferArgsTy ReleaseBufferArgs;
      ReleaseSignalArgsTy ReleaseSignalArgs;
      void *CallbackArgs;
    };

    llvm::SmallVector<ActionArgsTy> ActionArgs;

    /// Create an empty slot.
    StreamSlotTy() : Signal(nullptr), Callbacks({}), ActionArgs({}) {}

    /// Schedule a host memory copy action on the slot.
    ///
    /// Num times will repeat the copy that many times, sequentually in the dest
    /// buffer.
    Error schedHostMemoryCopy(void *Dst, const void *Src, size_t Size,
                              size_t NumTimes = 1) {
      Callbacks.emplace_back(memcpyAction);
      ActionArgs.emplace_back().MemcpyArgs =
          MemcpyArgsTy{Dst, Src, Size, NumTimes};
      return Plugin::success();
    }

    /// Schedule a release buffer action on the slot.
    Error schedReleaseBuffer(void *Buffer, AMDGPUMemoryManagerTy &Manager) {
      Callbacks.emplace_back(releaseBufferAction);
      ActionArgs.emplace_back().ReleaseBufferArgs =
          ReleaseBufferArgsTy{Buffer, &Manager};
      return Plugin::success();
    }

    /// Schedule a signal release action on the slot.
    Error schedReleaseSignal(AMDGPUSignalTy *SignalToRelease,
                             AMDGPUSignalManagerTy *SignalManager) {
      Callbacks.emplace_back(releaseSignalAction);
      ActionArgs.emplace_back().ReleaseSignalArgs =
          ReleaseSignalArgsTy{SignalToRelease, SignalManager};
      return Plugin::success();
    }

    /// Register a callback to be called on compleition
    Error schedCallback(AMDGPUStreamCallbackTy *Func, void *Data) {
      Callbacks.emplace_back(Func);
      ActionArgs.emplace_back().CallbackArgs = Data;

      return Plugin::success();
    }

    // Perform the action if needed.
    Error performAction() {
      if (Callbacks.empty())
        return Plugin::success();

      assert(Callbacks.size() == ActionArgs.size() && "Size mismatch");
      for (auto [Callback, ActionArg] : llvm::zip(Callbacks, ActionArgs)) {
        // Perform the action.
        if (Callback == memcpyAction) {
          if (auto Err = memcpyAction(&ActionArg))
            return Err;
        } else if (Callback == releaseBufferAction) {
          if (auto Err = releaseBufferAction(&ActionArg))
            return Err;
        } else if (Callback == releaseSignalAction) {
          if (auto Err = releaseSignalAction(&ActionArg))
            return Err;
        } else if (Callback) {
          if (auto Err = Callback(ActionArg.CallbackArgs))
            return Err;
        }
      }

      // Invalidate the action.
      Callbacks.clear();
      ActionArgs.clear();

      return Plugin::success();
    }
  };

  /// The device agent where the stream was created.
  hsa_agent_t Agent;

  /// The queue that the stream uses to launch kernels.
  AMDGPUQueueTy *Queue;

  /// The manager of signals to reuse signals.
  AMDGPUSignalManagerTy &SignalManager;

  /// A reference to the associated device.
  GenericDeviceTy &Device;

  /// Array of stream slots. Use std::deque because it can dynamically grow
  /// without invalidating the already inserted elements. For instance, the
  /// std::vector may invalidate the elements by reallocating the internal
  /// array if there is not enough space on new insertions.
  std::deque<StreamSlotTy> Slots;

  /// The next available slot on the queue. This is reset to zero each time the
  /// stream is synchronized. It also indicates the current number of consumed
  /// slots at a given time.
  uint32_t NextSlot;

  /// The synchronization id. This number is increased each time the stream is
  /// synchronized. It is useful to detect if an AMDGPUEventTy points to an
  /// operation that was already finalized in a previous stream sycnhronize.
  uint32_t SyncCycle;

  /// Mutex to protect stream's management.
  mutable std::mutex Mutex;

  /// Timeout hint for HSA actively waiting for signal value to change
  const uint64_t StreamBusyWaitMicroseconds;

  /// Indicate to spread data transfers across all available SDMAs
  bool UseMultipleSdmaEngines;

  /// Wrapper function for implementing host callbacks
  static void CallbackWrapper(AMDGPUSignalTy *InputSignal,
                              AMDGPUSignalTy *OutputSignal,
                              void (*Callback)(void *), void *UserData) {
    // The wait call will not error in this context.
    if (InputSignal)
      if (auto Err = InputSignal->wait())
        reportFatalInternalError(std::move(Err));

    Callback(UserData);

    OutputSignal->signal();
  }

  /// Return the current number of asynchronous operations on the stream.
  uint32_t size() const { return NextSlot; }

  /// Return the last valid slot on the stream.
  uint32_t last() const { return size() - 1; }

  /// Consume one slot from the stream. Since the stream uses signals on demand
  /// and releases them once the slot is no longer used, the function requires
  /// an idle signal for the new consumed slot.
  std::pair<uint32_t, AMDGPUSignalTy *> consume(AMDGPUSignalTy *OutputSignal) {
    // Double the stream size if needed. Since we use std::deque, this operation
    // does not invalidate the already added slots.
    if (Slots.size() == NextSlot)
      Slots.resize(Slots.size() * 2);

    // Update the next available slot and the stream size.
    uint32_t Curr = NextSlot++;

    // Retrieve the input signal, if any, of the current operation.
    AMDGPUSignalTy *InputSignal = (Curr > 0) ? Slots[Curr - 1].Signal : nullptr;

    // Set the output signal of the current slot.
    Slots[Curr].Signal = OutputSignal;

    return std::make_pair(Curr, InputSignal);
  }

  /// Complete all pending post actions and reset the stream after synchronizing
  /// or positively querying the stream.
  Error complete() {
    for (uint32_t Slot = 0; Slot < NextSlot; ++Slot) {
      // Take the post action of the operation if any.
      if (auto Err = Slots[Slot].performAction())
        return Err;

      // Release the slot's signal if possible. Otherwise, another user will.
      if (Slots[Slot].Signal->decreaseUseCount())
        if (auto Err = SignalManager.returnResource(Slots[Slot].Signal))
          return Err;

      Slots[Slot].Signal = nullptr;
    }

    // Reset the stream slots to zero.
    NextSlot = 0;

    // Increase the synchronization id since the stream completed a sync cycle.
    SyncCycle += 1;

    return Plugin::success();
  }

  /// Complete pending post actions until and including the event in target
  /// slot.
  Error completeUntil(uint32_t TargetSlot) {
    for (uint32_t Slot = 0; Slot <= TargetSlot; ++Slot) {
      // Take the post action of the operation if any.
      if (auto Err = Slots[Slot].performAction())
        return Err;
    }

    return Plugin::success();
  }

  /// Make the current stream wait on a specific operation of another stream.
  /// The idea is to make the current stream waiting on two signals: 1) the last
  /// signal of the current stream, and 2) the last signal of the other stream.
  /// Use a barrier packet with two input signals.
  Error waitOnStreamOperation(AMDGPUStreamTy &OtherStream, uint32_t Slot) {
    if (Queue == nullptr)
      return Plugin::error(ErrorCode::INVALID_NULL_POINTER,
                           "target queue was nullptr");

    /// The signal that we must wait from the other stream.
    AMDGPUSignalTy *OtherSignal = OtherStream.Slots[Slot].Signal;

    // Prevent the release of the other stream's signal.
    OtherSignal->increaseUseCount();

    // Retrieve an available signal for the operation's output.
    AMDGPUSignalTy *OutputSignal = nullptr;
    if (auto Err = SignalManager.getResource(OutputSignal))
      return Err;
    OutputSignal->reset();
    OutputSignal->increaseUseCount();

    // Consume stream slot and compute dependencies.
    auto [Curr, InputSignal] = consume(OutputSignal);

    // Setup the post action to release the signal.
    if (auto Err = Slots[Curr].schedReleaseSignal(OtherSignal, &SignalManager))
      return Err;

    // Push a barrier into the queue with both input signals.
    return Queue->pushBarrier(OutputSignal, InputSignal, OtherSignal);
  }

  /// Callback for running a specific asynchronous operation. This callback is
  /// used for hsa_amd_signal_async_handler. The argument is the operation that
  /// should be executed. Notice we use the post action mechanism to codify the
  /// asynchronous operation.
  static bool asyncActionCallback(hsa_signal_value_t Value, void *Args) {
    StreamSlotTy *Slot = reinterpret_cast<StreamSlotTy *>(Args);
    assert(Slot && "Invalid slot");
    assert(Slot->Signal && "Invalid signal");

    // This thread is outside the stream mutex. Make sure the thread sees the
    // changes on the slot.
    std::atomic_thread_fence(std::memory_order_acquire);

    // Perform the operation.
    if (auto Err = Slot->performAction())
      FATAL_MESSAGE(1, "Error performing post action: %s",
                    toString(std::move(Err)).data());

    // Signal the output signal to notify the asynchronous operation finalized.
    Slot->Signal->signal();

    // Unregister callback.
    return false;
  }

  // Callback for host-to-host memory copies. This is an asynchronous action.
  static Error memcpyAction(void *Data) {
    MemcpyArgsTy *Args = reinterpret_cast<MemcpyArgsTy *>(Data);
    assert(Args && "Invalid arguments");
    assert(Args->Dst && "Invalid destination buffer");
    assert(Args->Src && "Invalid source buffer");

    auto BasePtr = Args->Dst;
    for (size_t I = 0; I < Args->NumTimes; I++) {
      std::memcpy(BasePtr, Args->Src, Args->Size);
      BasePtr = reinterpret_cast<uint8_t *>(BasePtr) + Args->Size;
    }

    return Plugin::success();
  }

  /// Releasing a memory buffer to a memory manager. This is a post completion
  /// action. There are two kinds of memory buffers:
  ///   1. For kernel arguments. This buffer can be freed after receiving the
  ///   kernel completion signal.
  ///   2. For H2D transfers that need pinned memory space for staging. This
  ///   buffer can be freed after receiving the transfer completion signal.
  ///   3. For D2H transfers that need pinned memory space for staging. This
  ///   buffer cannot be freed after receiving the transfer completion signal
  ///   because of the following asynchronous H2H callback.
  ///      For this reason, This action can only be taken at
  ///      AMDGPUStreamTy::complete()
  /// Because of the case 3, all releaseBufferActions are taken at
  /// AMDGPUStreamTy::complete() in the current implementation.
  static Error releaseBufferAction(void *Data) {
    ReleaseBufferArgsTy *Args = reinterpret_cast<ReleaseBufferArgsTy *>(Data);
    assert(Args && "Invalid arguments");
    assert(Args->MemoryManager && "Invalid memory manager");

    // Release the allocation to the memory manager.
    return Args->MemoryManager->deallocate(Args->Buffer);
  }

  /// Releasing a signal object back to SignalManager. This is a post completion
  /// action. This action can only be taken at AMDGPUStreamTy::complete()
  static Error releaseSignalAction(void *Data) {
    ReleaseSignalArgsTy *Args = reinterpret_cast<ReleaseSignalArgsTy *>(Data);
    assert(Args && "Invalid arguments");
    assert(Args->Signal && "Invalid signal");
    assert(Args->SignalManager && "Invalid signal manager");

    // Release the signal if needed.
    if (Args->Signal->decreaseUseCount())
      if (auto Err = Args->SignalManager->returnResource(Args->Signal))
        return Err;

    return Plugin::success();
  }

public:
  /// Create an empty stream associated with a specific device.
  AMDGPUStreamTy(AMDGPUDeviceTy &Device);

  /// Initialize the stream's signals.
  Error init() { return Plugin::success(); }

  /// Deinitialize the stream's signals.
  Error deinit() { return Plugin::success(); }

  /// Push a asynchronous kernel to the stream. The kernel arguments must be
  /// placed in a special allocation for kernel args and must keep alive until
  /// the kernel finalizes. Once the kernel is finished, the stream will release
  /// the kernel args buffer to the specified memory manager.
  Error pushKernelLaunch(const AMDGPUKernelTy &Kernel, void *KernelArgs,
                         uint32_t NumThreads[3], uint32_t NumBlocks[3],
                         uint32_t GroupSize, uint64_t StackSize,
                         AMDGPUMemoryManagerTy &MemoryManager) {
    if (Queue == nullptr)
      return Plugin::error(ErrorCode::INVALID_NULL_POINTER,
                           "target queue was nullptr");

    // Retrieve an available signal for the operation's output.
    AMDGPUSignalTy *OutputSignal = nullptr;
    if (auto Err = SignalManager.getResource(OutputSignal))
      return Err;
    OutputSignal->reset();
    OutputSignal->increaseUseCount();

    std::lock_guard<std::mutex> StreamLock(Mutex);

    // Consume stream slot and compute dependencies.
    auto [Curr, InputSignal] = consume(OutputSignal);

    // Setup the post action to release the kernel args buffer.
    if (auto Err = Slots[Curr].schedReleaseBuffer(KernelArgs, MemoryManager))
      return Err;

    // If we are running an RPC server we want to wake up the server thread
    // whenever there is a kernel running and let it sleep otherwise.
    if (Device.getRPCServer())
      Device.Plugin.getRPCServer().Thread->notify();

    // Push the kernel with the output signal and an input signal (optional)
    if (auto Err = Queue->pushKernelLaunch(Kernel, KernelArgs, NumThreads,
                                           NumBlocks, GroupSize, StackSize,
                                           OutputSignal, InputSignal))
      return Err;

    // Register a callback to indicate when the kernel is complete.
    if (Device.getRPCServer()) {
      if (auto Err = Slots[Curr].schedCallback(
              [](void *Data) -> llvm::Error {
                GenericPluginTy &Plugin =
                    *reinterpret_cast<GenericPluginTy *>(Data);
                Plugin.getRPCServer().Thread->finish();
                return Error::success();
              },
              &Device.Plugin))
        return Err;
    }
    return Plugin::success();
  }

  /// Push an asynchronous memory copy between pinned memory buffers.
  Error pushPinnedMemoryCopyAsync(void *Dst, const void *Src,
                                  uint64_t CopySize) {
    // Retrieve an available signal for the operation's output.
    AMDGPUSignalTy *OutputSignal = nullptr;
    if (auto Err = SignalManager.getResource(OutputSignal))
      return Err;
    OutputSignal->reset();
    OutputSignal->increaseUseCount();

    std::lock_guard<std::mutex> Lock(Mutex);

    // Consume stream slot and compute dependencies.
    auto [Curr, InputSignal] = consume(OutputSignal);

    // Issue the async memory copy.
    if (InputSignal && InputSignal->load()) {
      hsa_signal_t InputSignalRaw = InputSignal->get();
      return hsa_utils::asyncMemCopy(UseMultipleSdmaEngines, Dst, Agent, Src,
                                     Agent, CopySize, 1, &InputSignalRaw,
                                     OutputSignal->get());
    }

    return hsa_utils::asyncMemCopy(UseMultipleSdmaEngines, Dst, Agent, Src,
                                   Agent, CopySize, 0, nullptr,
                                   OutputSignal->get());
  }

  /// Push an asynchronous memory copy device-to-host involving an unpinned
  /// memory buffer. The operation consists of a two-step copy from the
  /// device buffer to an intermediate pinned host buffer, and then, to a
  /// unpinned host buffer. Both operations are asynchronous and dependent.
  /// The intermediate pinned buffer will be released to the specified memory
  /// manager once the operation completes.
  Error pushMemoryCopyD2HAsync(void *Dst, const void *Src, void *Inter,
                               uint64_t CopySize,
                               AMDGPUMemoryManagerTy &MemoryManager) {
    // Retrieve available signals for the operation's outputs.
    AMDGPUSignalTy *OutputSignals[2] = {};
    if (auto Err = SignalManager.getResources(/*Num=*/2, OutputSignals))
      return Err;
    for (auto *Signal : OutputSignals) {
      Signal->reset();
      Signal->increaseUseCount();
    }

    std::lock_guard<std::mutex> Lock(Mutex);

    // Consume stream slot and compute dependencies.
    auto [Curr, InputSignal] = consume(OutputSignals[0]);

    // Setup the post action for releasing the intermediate buffer.
    if (auto Err = Slots[Curr].schedReleaseBuffer(Inter, MemoryManager))
      return Err;

    // Issue the first step: device to host transfer. Avoid defining the input
    // dependency if already satisfied.
    if (InputSignal && InputSignal->load()) {
      hsa_signal_t InputSignalRaw = InputSignal->get();
      if (auto Err = hsa_utils::asyncMemCopy(
              UseMultipleSdmaEngines, Inter, Agent, Src, Agent, CopySize, 1,
              &InputSignalRaw, OutputSignals[0]->get()))
        return Err;
    } else {
      if (auto Err = hsa_utils::asyncMemCopy(UseMultipleSdmaEngines, Inter,
                                             Agent, Src, Agent, CopySize, 0,
                                             nullptr, OutputSignals[0]->get()))
        return Err;
    }

    // Consume another stream slot and compute dependencies.
    std::tie(Curr, InputSignal) = consume(OutputSignals[1]);
    assert(InputSignal && "Invalid input signal");

    // The std::memcpy is done asynchronously using an async handler. We store
    // the function's information in the action but it's not actually an action.
    if (auto Err = Slots[Curr].schedHostMemoryCopy(Dst, Inter, CopySize))
      return Err;

    // Make changes on this slot visible to the async handler's thread.
    std::atomic_thread_fence(std::memory_order_release);

    // Issue the second step: host to host transfer.
    hsa_status_t Status = hsa_amd_signal_async_handler(
        InputSignal->get(), HSA_SIGNAL_CONDITION_EQ, 0, asyncActionCallback,
        (void *)&Slots[Curr]);

    return Plugin::check(Status, "error in hsa_amd_signal_async_handler: %s");
  }

  /// Push an asynchronous memory copy host-to-device involving an unpinned
  /// memory buffer. The operation consists of a two-step copy from the
  /// unpinned host buffer to an intermediate pinned host buffer, and then, to
  /// the pinned host buffer. Both operations are asynchronous and dependent.
  /// The intermediate pinned buffer will be released to the specified memory
  /// manager once the operation completes.
  Error pushMemoryCopyH2DAsync(void *Dst, const void *Src, void *Inter,
                               uint64_t CopySize,
                               AMDGPUMemoryManagerTy &MemoryManager,
                               size_t NumTimes = 1) {
    // Retrieve available signals for the operation's outputs.
    AMDGPUSignalTy *OutputSignals[2] = {};
    if (auto Err = SignalManager.getResources(/*Num=*/2, OutputSignals))
      return Err;
    for (auto *Signal : OutputSignals) {
      Signal->reset();
      Signal->increaseUseCount();
    }

    AMDGPUSignalTy *OutputSignal = OutputSignals[0];

    std::lock_guard<std::mutex> Lock(Mutex);

    // Consume stream slot and compute dependencies.
    auto [Curr, InputSignal] = consume(OutputSignal);

    // Issue the first step: host to host transfer.
    if (InputSignal && InputSignal->load()) {
      // The std::memcpy is done asynchronously using an async handler. We store
      // the function's information in the action but it is not actually a
      // post action.
      if (auto Err =
              Slots[Curr].schedHostMemoryCopy(Inter, Src, CopySize, NumTimes))
        return Err;

      // Make changes on this slot visible to the async handler's thread.
      std::atomic_thread_fence(std::memory_order_release);

      hsa_status_t Status = hsa_amd_signal_async_handler(
          InputSignal->get(), HSA_SIGNAL_CONDITION_EQ, 0, asyncActionCallback,
          (void *)&Slots[Curr]);

      if (auto Err = Plugin::check(Status,
                                   "error in hsa_amd_signal_async_handler: %s"))
        return Err;

      // Let's use now the second output signal.
      OutputSignal = OutputSignals[1];

      // Consume another stream slot and compute dependencies.
      std::tie(Curr, InputSignal) = consume(OutputSignal);
    } else {
      // All preceding operations completed, copy the memory synchronously.
      auto *InterPtr = Inter;
      for (size_t I = 0; I < NumTimes; I++) {
        std::memcpy(InterPtr, Src, CopySize);
        InterPtr = reinterpret_cast<uint8_t *>(InterPtr) + CopySize;
      }

      // Return the second signal because it will not be used.
      OutputSignals[1]->decreaseUseCount();
      if (auto Err = SignalManager.returnResource(OutputSignals[1]))
        return Err;
    }

    // Setup the post action to release the intermediate pinned buffer.
    if (auto Err = Slots[Curr].schedReleaseBuffer(Inter, MemoryManager))
      return Err;

    // Issue the second step: host to device transfer. Avoid defining the input
    // dependency if already satisfied.
    if (InputSignal && InputSignal->load()) {
      hsa_signal_t InputSignalRaw = InputSignal->get();
      return hsa_utils::asyncMemCopy(UseMultipleSdmaEngines, Dst, Agent, Inter,
                                     Agent, CopySize * NumTimes, 1,
                                     &InputSignalRaw, OutputSignal->get());
    }
    return hsa_utils::asyncMemCopy(UseMultipleSdmaEngines, Dst, Agent, Inter,
                                   Agent, CopySize * NumTimes, 0, nullptr,
                                   OutputSignal->get());
  }

  // AMDGPUDeviceTy is incomplete here, passing the underlying agent instead
  Error pushMemoryCopyD2DAsync(void *Dst, hsa_agent_t DstAgent, const void *Src,
                               hsa_agent_t SrcAgent, uint64_t CopySize) {
    AMDGPUSignalTy *OutputSignal;
    if (auto Err = SignalManager.getResources(/*Num=*/1, &OutputSignal))
      return Err;
    OutputSignal->reset();
    OutputSignal->increaseUseCount();

    std::lock_guard<std::mutex> Lock(Mutex);

    // Consume stream slot and compute dependencies.
    auto [Curr, InputSignal] = consume(OutputSignal);

    // The agents need to have access to the corresponding memory
    // This is presently only true if the pointers were originally
    // allocated by this runtime or the caller made the appropriate
    // access calls.

    if (InputSignal && InputSignal->load()) {
      hsa_signal_t InputSignalRaw = InputSignal->get();
      return hsa_utils::asyncMemCopy(UseMultipleSdmaEngines, Dst, DstAgent, Src,
                                     SrcAgent, CopySize, 1, &InputSignalRaw,
                                     OutputSignal->get());
    }
    return hsa_utils::asyncMemCopy(UseMultipleSdmaEngines, Dst, DstAgent, Src,
                                   SrcAgent, CopySize, 0, nullptr,
                                   OutputSignal->get());
  }

  Error pushHostCallback(void (*Callback)(void *), void *UserData) {
    // Retrieve an available signal for the operation's output.
    AMDGPUSignalTy *OutputSignal = nullptr;
    if (auto Err = SignalManager.getResource(OutputSignal))
      return Err;
    OutputSignal->reset();
    OutputSignal->increaseUseCount();

    AMDGPUSignalTy *InputSignal;
    {
      std::lock_guard<std::mutex> Lock(Mutex);

      // Consume stream slot and compute dependencies.
      InputSignal = consume(OutputSignal).second;
    }

    // "Leaking" the thread here is consistent with other work added to the
    // queue. The input and output signals will remain valid until the output is
    // signaled.
    std::thread(CallbackWrapper, InputSignal, OutputSignal, Callback, UserData)
        .detach();

    return Plugin::success();
  }

  /// Synchronize with the stream. The current thread waits until all operations
  /// are finalized and it performs the pending post actions (i.e., releasing
  /// intermediate buffers).
  Error synchronize() {
    std::lock_guard<std::mutex> Lock(Mutex);

    // No need to synchronize anything.
    if (size() == 0)
      return Plugin::success();

    // Wait until all previous operations on the stream have completed.
    if (auto Err =
            Slots[last()].Signal->wait(StreamBusyWaitMicroseconds, &Device))
      return Err;

    // Reset the stream and perform all pending post actions.
    return complete();
  }

  /// Synchronize the stream until the given event. The current thread waits
  /// until the provided event is finalized, and it performs the pending post
  /// actions for that and prior events.
  Error synchronizeOn(AMDGPUEventTy &Event);

<<<<<<< HEAD
=======
  /// Return true if the event from this queue is complete
  Expected<bool> isEventComplete(const AMDGPUEventTy &Event);

>>>>>>> 35227056
  /// Query the stream and complete pending post actions if operations finished.
  /// Return whether all the operations completed. This operation does not block
  /// the calling thread.
  Expected<bool> query() {
    std::lock_guard<std::mutex> Lock(Mutex);

    // No need to query anything.
    if (size() == 0)
      return true;

    // The last operation did not complete yet. Return directly.
    if (Slots[last()].Signal->load())
      return false;

    // Reset the stream and perform all pending post actions.
    if (auto Err = complete())
      return std::move(Err);

    return true;
  }

  const AMDGPUQueueTy *getQueue() const { return Queue; }

  /// Record the state of the stream on an event.
  Error recordEvent(AMDGPUEventTy &Event) const;

  /// Make the stream wait on an event.
  Error waitEvent(const AMDGPUEventTy &Event);

  friend struct AMDGPUStreamManagerTy;
};

/// Class representing an event on AMDGPU. The event basically stores some
/// information regarding the state of the recorded stream.
struct AMDGPUEventTy {
  /// Create an empty event.
  AMDGPUEventTy(AMDGPUDeviceTy &Device)
      : RecordedStream(nullptr), RecordedSlot(-1), RecordedSyncCycle(-1) {}

  /// Initialize and deinitialize.
  Error init() { return Plugin::success(); }
  Error deinit() { return Plugin::success(); }

  /// Record the state of a stream on the event.
  Error record(AMDGPUStreamTy &Stream) {
    std::lock_guard<std::mutex> Lock(Mutex);

    // Ignore the last recorded stream.
    RecordedStream = &Stream;

    return Stream.recordEvent(*this);
  }

  /// Make a stream wait on the current event.
  Error wait(AMDGPUStreamTy &Stream) {
    std::lock_guard<std::mutex> Lock(Mutex);

    if (!RecordedStream)
      return Plugin::error(ErrorCode::INVALID_ARGUMENT,
                           "event does not have any recorded stream");

    // Synchronizing the same stream. Do nothing.
    if (RecordedStream == &Stream)
      return Plugin::success();

    // No need to wait anything, the recorded stream already finished the
    // corresponding operation.
    if (RecordedSlot < 0)
      return Plugin::success();

    return Stream.waitEvent(*this);
  }

  Error sync() {
    std::lock_guard<std::mutex> Lock(Mutex);

    if (!RecordedStream)
      return Plugin::error(ErrorCode::INVALID_ARGUMENT,
                           "event does not have any recorded stream");

    // No need to wait on anything, the recorded stream already finished the
    // corresponding operation.
    if (RecordedSlot < 0)
      return Plugin::success();

    return RecordedStream->synchronizeOn(*this);
  }

protected:
  /// The stream registered in this event.
  AMDGPUStreamTy *RecordedStream;

  /// The recordered operation on the recorded stream.
  int64_t RecordedSlot;

  /// The sync cycle when the stream was recorded. Used to detect stale events.
  int64_t RecordedSyncCycle;

  /// Mutex to safely access event fields.
  mutable std::mutex Mutex;

  friend struct AMDGPUStreamTy;
};

Error AMDGPUStreamTy::recordEvent(AMDGPUEventTy &Event) const {
  std::lock_guard<std::mutex> Lock(Mutex);

  if (size() > 0) {
    // Record the synchronize identifier (to detect stale recordings) and
    // the last valid stream's operation.
    Event.RecordedSyncCycle = SyncCycle;
    Event.RecordedSlot = last();

    assert(Event.RecordedSyncCycle >= 0 && "Invalid recorded sync cycle");
    assert(Event.RecordedSlot >= 0 && "Invalid recorded slot");
  } else {
    // The stream is empty, everything already completed, record nothing.
    Event.RecordedSyncCycle = -1;
    Event.RecordedSlot = -1;
  }
  return Plugin::success();
}

Error AMDGPUStreamTy::waitEvent(const AMDGPUEventTy &Event) {
  // Retrieve the recorded stream on the event.
  AMDGPUStreamTy &RecordedStream = *Event.RecordedStream;

  std::scoped_lock<std::mutex, std::mutex> Lock(Mutex, RecordedStream.Mutex);

  // The recorded stream already completed the operation because the synchronize
  // identifier is already outdated.
  if (RecordedStream.SyncCycle != (uint32_t)Event.RecordedSyncCycle)
    return Plugin::success();

  // Again, the recorded stream already completed the operation, the last
  // operation's output signal is satisfied.
  if (!RecordedStream.Slots[Event.RecordedSlot].Signal->load())
    return Plugin::success();

  // Otherwise, make the current stream wait on the other stream's operation.
  return waitOnStreamOperation(RecordedStream, Event.RecordedSlot);
}

Error AMDGPUStreamTy::synchronizeOn(AMDGPUEventTy &Event) {
  std::lock_guard<std::mutex> Lock(Mutex);

  // If this event was for an older sync cycle, it has already been finalized
  if (Event.RecordedSyncCycle < SyncCycle)
    return Plugin::success();
  assert(Event.RecordedSyncCycle == SyncCycle && "event is from the future?");

  // Wait until the requested slot has completed
  if (auto Err = Slots[Event.RecordedSlot].Signal->wait(
          StreamBusyWaitMicroseconds, &Device))
    return Err;

  // If the event is the last one in the stream, just do a full finalize
  if (Event.RecordedSlot == last())
    return complete();

  // Otherwise, only finalize until the appropriate event
  return completeUntil(Event.RecordedSlot);
}

<<<<<<< HEAD
=======
Expected<bool> AMDGPUStreamTy::isEventComplete(const AMDGPUEventTy &Event) {
  std::lock_guard<std::mutex> Lock(Mutex);
  assert(Event.RecordedStream == this && "event is for a different stream");

  if (Event.RecordedSyncCycle < SyncCycle) {
    return true;
  }
  assert(Event.RecordedSyncCycle == SyncCycle && "event is from the future?");

  return !Slots[Event.RecordedSlot].Signal->load();
}

>>>>>>> 35227056
struct AMDGPUStreamManagerTy final
    : GenericDeviceResourceManagerTy<AMDGPUResourceRef<AMDGPUStreamTy>> {
  using ResourceRef = AMDGPUResourceRef<AMDGPUStreamTy>;
  using ResourcePoolTy = GenericDeviceResourceManagerTy<ResourceRef>;

  AMDGPUStreamManagerTy(GenericDeviceTy &Device, hsa_agent_t HSAAgent)
      : GenericDeviceResourceManagerTy(Device), Device(Device),
        OMPX_QueueTracking("LIBOMPTARGET_AMDGPU_HSA_QUEUE_BUSY_TRACKING", true),
        NextQueue(0), Agent(HSAAgent) {}

  Error init(uint32_t InitialSize, int NumHSAQueues, int HSAQueueSize) {
    Queues = std::vector<AMDGPUQueueTy>(NumHSAQueues);
    QueueSize = HSAQueueSize;
    MaxNumQueues = NumHSAQueues;
    // Initialize one queue eagerly
    if (auto Err = Queues.front().init(Device, Agent, QueueSize))
      return Err;

    return GenericDeviceResourceManagerTy::init(InitialSize);
  }

  /// Deinitialize the resource pool and delete all resources. This function
  /// must be called before the destructor.
  Error deinit() override {
    // De-init all queues
    for (AMDGPUQueueTy &Queue : Queues) {
      if (auto Err = Queue.deinit())
        return Err;
    }

    return GenericDeviceResourceManagerTy::deinit();
  }

  /// Get a single stream from the pool or create new resources.
  virtual Error getResource(AMDGPUStreamTy *&StreamHandle) override {
    return getResourcesImpl(1, &StreamHandle, [this](AMDGPUStreamTy *&Handle) {
      return assignNextQueue(Handle);
    });
  }

  /// Return stream to the pool.
  virtual Error returnResource(AMDGPUStreamTy *StreamHandle) override {
    return returnResourceImpl(StreamHandle, [](AMDGPUStreamTy *Handle) {
      Handle->Queue->removeUser();
      return Plugin::success();
    });
  }

private:
  /// Search for and assign an preferably idle queue to the given Stream. If
  /// there is no queue without current users, choose the queue with the lowest
  /// user count. If utilization is ignored: use round robin selection.
  inline Error assignNextQueue(AMDGPUStreamTy *Stream) {
    // Start from zero when tracking utilization, otherwise: round robin policy.
    uint32_t Index = OMPX_QueueTracking ? 0 : NextQueue++ % MaxNumQueues;

    if (OMPX_QueueTracking) {
      // Find the least used queue.
      for (uint32_t I = 0; I < MaxNumQueues; ++I) {
        // Early exit when an initialized queue is idle.
        if (Queues[I].isInitialized() && Queues[I].getUserCount() == 0) {
          Index = I;
          break;
        }

        // Update the least used queue.
        if (Queues[Index].getUserCount() > Queues[I].getUserCount())
          Index = I;
      }
    }

    // Make sure the queue is initialized, then add user & assign.
    if (auto Err = Queues[Index].init(Device, Agent, QueueSize))
      return Err;
    Queues[Index].addUser();
    Stream->Queue = &Queues[Index];

    return Plugin::success();
  }

  /// The device associated with this stream.
  GenericDeviceTy &Device;

  /// Envar for controlling the tracking of busy HSA queues.
  BoolEnvar OMPX_QueueTracking;

  /// The next queue index to use for round robin selection.
  uint32_t NextQueue;

  /// The queues which are assigned to requested streams.
  std::vector<AMDGPUQueueTy> Queues;

  /// The corresponding device as HSA agent.
  hsa_agent_t Agent;

  /// The maximum number of queues.
  uint32_t MaxNumQueues;

  /// The size of created queues.
  uint32_t QueueSize;
};

/// Abstract class that holds the common members of the actual kernel devices
/// and the host device. Both types should inherit from this class.
struct AMDGenericDeviceTy {
  AMDGenericDeviceTy() {}

  virtual ~AMDGenericDeviceTy() {}

  /// Create all memory pools which the device has access to and classify them.
  Error initMemoryPools() {
    // Retrieve all memory pools from the device agent(s).
    Error Err = retrieveAllMemoryPools();
    if (Err)
      return Err;

    for (AMDGPUMemoryPoolTy *MemoryPool : AllMemoryPools) {
      // Initialize the memory pool and retrieve some basic info.
      Error Err = MemoryPool->init();
      if (Err)
        return Err;

      if (!MemoryPool->isGlobal())
        continue;

      // Classify the memory pools depending on their properties.
      if (MemoryPool->isFineGrained()) {
        FineGrainedMemoryPools.push_back(MemoryPool);
        if (MemoryPool->supportsKernelArgs())
          ArgsMemoryPools.push_back(MemoryPool);
      } else if (MemoryPool->isCoarseGrained()) {
        CoarseGrainedMemoryPools.push_back(MemoryPool);
      }
    }
    return Plugin::success();
  }

  /// Destroy all memory pools.
  Error deinitMemoryPools() {
    for (AMDGPUMemoryPoolTy *Pool : AllMemoryPools)
      delete Pool;

    AllMemoryPools.clear();
    FineGrainedMemoryPools.clear();
    CoarseGrainedMemoryPools.clear();
    ArgsMemoryPools.clear();

    return Plugin::success();
  }

  /// Retrieve and construct all memory pools from the device agent(s).
  virtual Error retrieveAllMemoryPools() = 0;

  /// Get the device agent.
  virtual hsa_agent_t getAgent() const = 0;

protected:
  /// Array of all memory pools available to the host agents.
  llvm::SmallVector<AMDGPUMemoryPoolTy *> AllMemoryPools;

  /// Array of fine-grained memory pools available to the host agents.
  llvm::SmallVector<AMDGPUMemoryPoolTy *> FineGrainedMemoryPools;

  /// Array of coarse-grained memory pools available to the host agents.
  llvm::SmallVector<AMDGPUMemoryPoolTy *> CoarseGrainedMemoryPools;

  /// Array of kernel args memory pools available to the host agents.
  llvm::SmallVector<AMDGPUMemoryPoolTy *> ArgsMemoryPools;
};

/// Class representing the host device. This host device may have more than one
/// HSA host agent. We aggregate all its resources into the same instance.
struct AMDHostDeviceTy : public AMDGenericDeviceTy {
  /// Create a host device from an array of host agents.
  AMDHostDeviceTy(AMDGPUPluginTy &Plugin,
                  const llvm::SmallVector<hsa_agent_t> &HostAgents)
      : AMDGenericDeviceTy(), Agents(HostAgents), ArgsMemoryManager(Plugin),
        PinnedMemoryManager(Plugin) {
    assert(HostAgents.size() && "No host agent found");
  }

  /// Initialize the host device memory pools and the memory managers for
  /// kernel args and host pinned memory allocations.
  Error init() {
    if (auto Err = initMemoryPools())
      return Err;

    if (auto Err = ArgsMemoryManager.init(getArgsMemoryPool()))
      return Err;

    if (auto Err = PinnedMemoryManager.init(getFineGrainedMemoryPool()))
      return Err;

    return Plugin::success();
  }

  /// Deinitialize memory pools and managers.
  Error deinit() {
    if (auto Err = deinitMemoryPools())
      return Err;

    if (auto Err = ArgsMemoryManager.deinit())
      return Err;

    if (auto Err = PinnedMemoryManager.deinit())
      return Err;

    return Plugin::success();
  }

  /// Retrieve and construct all memory pools from the host agents.
  Error retrieveAllMemoryPools() override {
    // Iterate through the available pools across the host agents.
    for (hsa_agent_t Agent : Agents) {
      Error Err = hsa_utils::iterateAgentMemoryPools(
          Agent, [&](hsa_amd_memory_pool_t HSAMemoryPool) {
            AMDGPUMemoryPoolTy *MemoryPool =
                new AMDGPUMemoryPoolTy(HSAMemoryPool);
            AllMemoryPools.push_back(MemoryPool);
            return HSA_STATUS_SUCCESS;
          });
      if (Err)
        return Err;
    }
    return Plugin::success();
  }

  /// Get one of the host agents. Return always the first agent.
  hsa_agent_t getAgent() const override { return Agents[0]; }

  /// Get a memory pool for fine-grained allocations.
  AMDGPUMemoryPoolTy &getFineGrainedMemoryPool() {
    assert(!FineGrainedMemoryPools.empty() && "No fine-grained mempool");
    // Retrieve any memory pool.
    return *FineGrainedMemoryPools[0];
  }

  AMDGPUMemoryPoolTy &getCoarseGrainedMemoryPool() {
    assert(!CoarseGrainedMemoryPools.empty() && "No coarse-grained mempool");
    // Retrieve any memory pool.
    return *CoarseGrainedMemoryPools[0];
  }

  /// Get a memory pool for kernel args allocations.
  AMDGPUMemoryPoolTy &getArgsMemoryPool() {
    assert(!ArgsMemoryPools.empty() && "No kernelargs mempool");
    // Retrieve any memory pool.
    return *ArgsMemoryPools[0];
  }

  /// Getters for kernel args and host pinned memory managers.
  AMDGPUMemoryManagerTy &getArgsMemoryManager() { return ArgsMemoryManager; }
  AMDGPUMemoryManagerTy &getPinnedMemoryManager() {
    return PinnedMemoryManager;
  }

private:
  /// Array of agents on the host side.
  const llvm::SmallVector<hsa_agent_t> Agents;

  // Memory manager for kernel arguments.
  AMDGPUMemoryManagerTy ArgsMemoryManager;

  // Memory manager for pinned memory.
  AMDGPUMemoryManagerTy PinnedMemoryManager;
};

/// Class implementing the AMDGPU device functionalities which derives from the
/// generic device class.
struct AMDGPUDeviceTy : public GenericDeviceTy, AMDGenericDeviceTy {
  // Create an AMDGPU device with a device id and default AMDGPU grid values.
  AMDGPUDeviceTy(GenericPluginTy &Plugin, int32_t DeviceId, int32_t NumDevices,
                 AMDHostDeviceTy &HostDevice, hsa_agent_t Agent)
      : GenericDeviceTy(Plugin, DeviceId, NumDevices, {}), AMDGenericDeviceTy(),
        OMPX_NumQueues("LIBOMPTARGET_AMDGPU_NUM_HSA_QUEUES", 4),
        OMPX_QueueSize("LIBOMPTARGET_AMDGPU_HSA_QUEUE_SIZE", 512),
        OMPX_DefaultTeamsPerCU("LIBOMPTARGET_AMDGPU_TEAMS_PER_CU", 4),
        OMPX_MaxAsyncCopyBytes("LIBOMPTARGET_AMDGPU_MAX_ASYNC_COPY_BYTES",
                               1 * 1024 * 1024), // 1MB
        OMPX_InitialNumSignals("LIBOMPTARGET_AMDGPU_NUM_INITIAL_HSA_SIGNALS",
                               64),
        OMPX_StreamBusyWait("LIBOMPTARGET_AMDGPU_STREAM_BUSYWAIT", 2000000),
        OMPX_UseMultipleSdmaEngines(
            "LIBOMPTARGET_AMDGPU_USE_MULTIPLE_SDMA_ENGINES", false),
        OMPX_ApuMaps("OMPX_APU_MAPS", false), AMDGPUStreamManager(*this, Agent),
        AMDGPUEventManager(*this), AMDGPUSignalManager(*this), Agent(Agent),
        HostDevice(HostDevice) {}

  ~AMDGPUDeviceTy() {}

  /// Initialize the device, its resources and get its properties.
  Error initImpl(GenericPluginTy &Plugin) override {
    // First setup all the memory pools.
    if (auto Err = initMemoryPools())
      return Err;

    char GPUName[64];
    if (auto Err = getDeviceAttr(HSA_AGENT_INFO_NAME, GPUName))
      return Err;
    ComputeUnitKind = GPUName;

    // Get the wavefront size.
    uint32_t WavefrontSize = 0;
    if (auto Err = getDeviceAttr(HSA_AGENT_INFO_WAVEFRONT_SIZE, WavefrontSize))
      return Err;
    GridValues.GV_Warp_Size = WavefrontSize;

    // Get the frequency of the steady clock. If the attribute is missing
    // assume running on an older libhsa and default to 0, omp_get_wtime
    // will be inaccurate but otherwise programs can still run.
    if (getDeviceAttrRaw(HSA_AMD_AGENT_INFO_TIMESTAMP_FREQUENCY,
                         ClockFrequency) != HSA_STATUS_SUCCESS)
      ClockFrequency = 0;

    // Load the grid values depending on the wavefront.
    if (WavefrontSize == 32)
      GridValues = getAMDGPUGridValues<32>();
    else if (WavefrontSize == 64)
      GridValues = getAMDGPUGridValues<64>();
    else
      return Plugin::error(ErrorCode::UNSUPPORTED,
                           "unexpected AMDGPU wavefront %d", WavefrontSize);

    // Get maximum number of workitems per workgroup.
    uint16_t WorkgroupMaxDim[3];
    if (auto Err =
            getDeviceAttr(HSA_AGENT_INFO_WORKGROUP_MAX_DIM, WorkgroupMaxDim))
      return Err;
    GridValues.GV_Max_WG_Size = WorkgroupMaxDim[0];

    // Get maximum number of workgroups.
    hsa_dim3_t GridMaxDim;
    if (auto Err = getDeviceAttr(HSA_AGENT_INFO_GRID_MAX_DIM, GridMaxDim))
      return Err;

    GridValues.GV_Max_Teams = GridMaxDim.x / GridValues.GV_Max_WG_Size;
    if (GridValues.GV_Max_Teams == 0)
      return Plugin::error(ErrorCode::INVALID_ARGUMENT,
                           "maximum number of teams cannot be zero");

    // Compute the default number of teams.
    uint32_t ComputeUnits = 0;
    if (auto Err =
            getDeviceAttr(HSA_AMD_AGENT_INFO_COMPUTE_UNIT_COUNT, ComputeUnits))
      return Err;
    GridValues.GV_Default_Num_Teams = ComputeUnits * OMPX_DefaultTeamsPerCU;

    uint32_t WavesPerCU = 0;
    if (auto Err =
            getDeviceAttr(HSA_AMD_AGENT_INFO_MAX_WAVES_PER_CU, WavesPerCU))
      return Err;
    HardwareParallelism = ComputeUnits * WavesPerCU;

    // Get maximum size of any device queues and maximum number of queues.
    uint32_t MaxQueueSize;
    if (auto Err = getDeviceAttr(HSA_AGENT_INFO_QUEUE_MAX_SIZE, MaxQueueSize))
      return Err;

    uint32_t MaxQueues;
    if (auto Err = getDeviceAttr(HSA_AGENT_INFO_QUEUES_MAX, MaxQueues))
      return Err;

    // Compute the number of queues and their size.
    OMPX_NumQueues = std::max(1U, std::min(OMPX_NumQueues.get(), MaxQueues));
    OMPX_QueueSize = std::min(OMPX_QueueSize.get(), MaxQueueSize);

    // Initialize stream pool.
    if (auto Err = AMDGPUStreamManager.init(OMPX_InitialNumStreams,
                                            OMPX_NumQueues, OMPX_QueueSize))
      return Err;

    // Initialize event pool.
    if (auto Err = AMDGPUEventManager.init(OMPX_InitialNumEvents))
      return Err;

    // Initialize signal pool.
    if (auto Err = AMDGPUSignalManager.init(OMPX_InitialNumSignals))
      return Err;

    // Detect if XNACK is enabled
    SmallVector<SmallString<32>> Targets;
    if (auto Err = hsa_utils::getTargetTripleAndFeatures(Agent, Targets))
      return Err;
    if (!Targets.empty() && Targets[0].str().contains("xnack+"))
      IsXnackEnabled = true;

    // detect if device is an APU.
    if (auto Err = checkIfAPU())
      return Err;

    return Plugin::success();
  }

  Error unloadBinaryImpl(DeviceImageTy *Image) override {
    AMDGPUDeviceImageTy &AMDImage = static_cast<AMDGPUDeviceImageTy &>(*Image);

    // Unload the executable of the image.
    return AMDImage.unloadExecutable();
  }

  /// Deinitialize the device and release its resources.
  Error deinitImpl() override {
    // Deinitialize the stream and event pools.
    if (auto Err = AMDGPUStreamManager.deinit())
      return Err;

    if (auto Err = AMDGPUEventManager.deinit())
      return Err;

    if (auto Err = AMDGPUSignalManager.deinit())
      return Err;

    // Invalidate agent reference.
    Agent = {0};

    return Plugin::success();
  }

  virtual Error callGlobalConstructors(GenericPluginTy &Plugin,
                                       DeviceImageTy &Image) override {
    GenericGlobalHandlerTy &Handler = Plugin.getGlobalHandler();
    if (Handler.isSymbolInImage(*this, Image, "amdgcn.device.fini"))
      Image.setPendingGlobalDtors();

    return callGlobalCtorDtorCommon(Plugin, Image, /*IsCtor=*/true);
  }

  virtual Error callGlobalDestructors(GenericPluginTy &Plugin,
                                      DeviceImageTy &Image) override {
    if (Image.hasPendingGlobalDtors())
      return callGlobalCtorDtorCommon(Plugin, Image, /*IsCtor=*/false);
    return Plugin::success();
  }

  uint64_t getStreamBusyWaitMicroseconds() const { return OMPX_StreamBusyWait; }

  Expected<std::unique_ptr<MemoryBuffer>>
  doJITPostProcessing(std::unique_ptr<MemoryBuffer> MB) const override {

    // TODO: We should try to avoid materialization but there seems to be no
    // good linker interface w/o file i/o.
    SmallString<128> LinkerInputFilePath;
    std::error_code EC = sys::fs::createTemporaryFile("amdgpu-pre-link-jit",
                                                      "o", LinkerInputFilePath);
    if (EC)
      return Plugin::error(ErrorCode::HOST_IO,
                           "failed to create temporary file for linker");

    // Write the file's contents to the output file.
    Expected<std::unique_ptr<FileOutputBuffer>> OutputOrErr =
        FileOutputBuffer::create(LinkerInputFilePath, MB->getBuffer().size());
    if (!OutputOrErr)
      return OutputOrErr.takeError();
    std::unique_ptr<FileOutputBuffer> Output = std::move(*OutputOrErr);
    llvm::copy(MB->getBuffer(), Output->getBufferStart());
    if (Error E = Output->commit())
      return std::move(E);

    SmallString<128> LinkerOutputFilePath;
    EC = sys::fs::createTemporaryFile("amdgpu-pre-link-jit", "so",
                                      LinkerOutputFilePath);
    if (EC)
      return Plugin::error(ErrorCode::HOST_IO,
                           "failed to create temporary file for linker");

    const auto &ErrorOrPath = sys::findProgramByName("lld");
    if (!ErrorOrPath)
      return createStringError(ErrorCode::HOST_TOOL_NOT_FOUND,
                               "failed to find `lld` on the PATH.");

    std::string LLDPath = ErrorOrPath.get();
    INFO(OMP_INFOTYPE_PLUGIN_KERNEL, getDeviceId(),
         "Using `%s` to link JITed amdgcn output.", LLDPath.c_str());

    std::string MCPU = "-plugin-opt=mcpu=" + getComputeUnitKind();
    StringRef Args[] = {LLDPath,
                        "-flavor",
                        "gnu",
                        "--no-undefined",
                        "-shared",
                        MCPU,
                        "-o",
                        LinkerOutputFilePath.data(),
                        LinkerInputFilePath.data()};

    std::string Error;
    int RC = sys::ExecuteAndWait(LLDPath, Args, std::nullopt, {}, 0, 0, &Error);
    if (RC)
      return Plugin::error(ErrorCode::LINK_FAILURE,
                           "linking optimized bitcode failed: %s",
                           Error.c_str());

    auto BufferOrErr = MemoryBuffer::getFileOrSTDIN(LinkerOutputFilePath);
    if (!BufferOrErr)
      return Plugin::error(ErrorCode::HOST_IO,
                           "failed to open temporary file for lld");

    // Clean up the temporary files afterwards.
    if (sys::fs::remove(LinkerOutputFilePath))
      return Plugin::error(ErrorCode::HOST_IO,
                           "failed to remove temporary output file for lld");
    if (sys::fs::remove(LinkerInputFilePath))
      return Plugin::error(ErrorCode::HOST_IO,
                           "failed to remove temporary input file for lld");

    return std::move(*BufferOrErr);
  }

  /// See GenericDeviceTy::getComputeUnitKind().
  std::string getComputeUnitKind() const override { return ComputeUnitKind; }

  /// Returns the clock frequency for the given AMDGPU device.
  uint64_t getClockFrequency() const override { return ClockFrequency; }

  /// Allocate and construct an AMDGPU kernel.
  Expected<GenericKernelTy &> constructKernel(const char *Name) override {
    // Allocate and construct the AMDGPU kernel.
    AMDGPUKernelTy *AMDGPUKernel = Plugin.allocate<AMDGPUKernelTy>();
    if (!AMDGPUKernel)
      return Plugin::error(ErrorCode::OUT_OF_RESOURCES,
                           "failed to allocate memory for AMDGPU kernel");

    new (AMDGPUKernel) AMDGPUKernelTy(Name);

    return *AMDGPUKernel;
  }

  /// Set the current context to this device's context. Do nothing since the
  /// AMDGPU devices do not have the concept of contexts.
  Error setContext() override { return Plugin::success(); }

  /// AMDGPU returns the product of the number of compute units and the waves
  /// per compute unit.
  uint64_t getHardwareParallelism() const override {
    return HardwareParallelism;
  }

  /// We want to set up the RPC server for host services to the GPU if it is
  /// available.
  bool shouldSetupRPCServer() const override { return true; }

  /// The RPC interface should have enough space for all available parallelism.
  uint64_t requestedRPCPortCount() const override {
    return getHardwareParallelism();
  }

  /// Get the stream of the asynchronous info structure or get a new one.
  Error getStream(AsyncInfoWrapperTy &AsyncInfoWrapper,
                  AMDGPUStreamTy *&Stream) {
    auto WrapperStream =
        AsyncInfoWrapper.getOrInitQueue<AMDGPUStreamTy *>(AMDGPUStreamManager);
    if (!WrapperStream)
      return WrapperStream.takeError();
    Stream = *WrapperStream;
    return Plugin::success();
  }

  /// Load the binary image into the device and allocate an image object.
  Expected<DeviceImageTy *> loadBinaryImpl(const __tgt_device_image *TgtImage,
                                           int32_t ImageId) override {
    // Allocate and initialize the image object.
    AMDGPUDeviceImageTy *AMDImage = Plugin.allocate<AMDGPUDeviceImageTy>();
    new (AMDImage) AMDGPUDeviceImageTy(ImageId, *this, TgtImage);

    // Load the HSA executable.
    if (Error Err = AMDImage->loadExecutable(*this))
      return std::move(Err);

    return AMDImage;
  }

  /// Allocate memory on the device or related to the device.
  void *allocate(size_t Size, void *, TargetAllocTy Kind) override;

  /// Deallocate memory on the device or related to the device.
  int free(void *TgtPtr, TargetAllocTy Kind) override {
    if (TgtPtr == nullptr)
      return OFFLOAD_SUCCESS;

    AMDGPUMemoryPoolTy *MemoryPool = nullptr;
    switch (Kind) {
    case TARGET_ALLOC_DEFAULT:
    case TARGET_ALLOC_DEVICE:
    case TARGET_ALLOC_DEVICE_NON_BLOCKING:
      MemoryPool = CoarseGrainedMemoryPools[0];
      break;
    case TARGET_ALLOC_HOST:
      MemoryPool = &HostDevice.getFineGrainedMemoryPool();
      break;
    case TARGET_ALLOC_SHARED:
      MemoryPool = &HostDevice.getFineGrainedMemoryPool();
      break;
    }

    if (!MemoryPool) {
      REPORT("No memory pool for the specified allocation kind\n");
      return OFFLOAD_FAIL;
    }

    if (Error Err = MemoryPool->deallocate(TgtPtr)) {
      REPORT("%s\n", toString(std::move(Err)).data());
      return OFFLOAD_FAIL;
    }

    return OFFLOAD_SUCCESS;
  }

  /// Synchronize current thread with the pending operations on the async info.
  Error synchronizeImpl(__tgt_async_info &AsyncInfo,
                        bool ReleaseQueue) override {
    AMDGPUStreamTy *Stream =
        reinterpret_cast<AMDGPUStreamTy *>(AsyncInfo.Queue);
    assert(Stream && "Invalid stream");

    if (auto Err = Stream->synchronize())
      return Err;

    // Once the stream is synchronized, return it to stream pool and reset
    // AsyncInfo. This is to make sure the synchronization only works for its
    // own tasks.
    if (ReleaseQueue) {
      AsyncInfo.Queue = nullptr;
      return AMDGPUStreamManager.returnResource(Stream);
    }
    return Plugin::success();
  }

  /// Query for the completion of the pending operations on the async info.
  Error queryAsyncImpl(__tgt_async_info &AsyncInfo) override {
    AMDGPUStreamTy *Stream =
        reinterpret_cast<AMDGPUStreamTy *>(AsyncInfo.Queue);
    assert(Stream && "Invalid stream");

    auto CompletedOrErr = Stream->query();
    if (!CompletedOrErr)
      return CompletedOrErr.takeError();

    // Return if it the stream did not complete yet.
    if (!(*CompletedOrErr))
      return Plugin::success();

    // Once the stream is completed, return it to stream pool and reset
    // AsyncInfo. This is to make sure the synchronization only works for its
    // own tasks.
    AsyncInfo.Queue = nullptr;
    return AMDGPUStreamManager.returnResource(Stream);
  }

  /// Pin the host buffer and return the device pointer that should be used for
  /// device transfers.
  Expected<void *> dataLockImpl(void *HstPtr, int64_t Size) override {
    void *PinnedPtr = nullptr;

    hsa_status_t Status =
        hsa_amd_memory_lock(HstPtr, Size, nullptr, 0, &PinnedPtr);
    if (auto Err = Plugin::check(Status, "error in hsa_amd_memory_lock: %s\n"))
      return std::move(Err);

    return PinnedPtr;
  }

  /// Unpin the host buffer.
  Error dataUnlockImpl(void *HstPtr) override {
    hsa_status_t Status = hsa_amd_memory_unlock(HstPtr);
    return Plugin::check(Status, "error in hsa_amd_memory_unlock: %s\n");
  }

  /// Check through the HSA runtime whether the \p HstPtr buffer is pinned.
  Expected<bool> isPinnedPtrImpl(void *HstPtr, void *&BaseHstPtr,
                                 void *&BaseDevAccessiblePtr,
                                 size_t &BaseSize) const override {
    hsa_amd_pointer_info_t Info;
    Info.size = sizeof(hsa_amd_pointer_info_t);

    hsa_status_t Status = hsa_amd_pointer_info(
        HstPtr, &Info, /*Allocator=*/nullptr, /*num_agents_accessible=*/nullptr,
        /*accessible=*/nullptr);
    if (auto Err = Plugin::check(Status, "error in hsa_amd_pointer_info: %s"))
      return std::move(Err);

    // The buffer may be locked or allocated through HSA allocators. Assume that
    // the buffer is host pinned if the runtime reports a HSA type.
    if (Info.type != HSA_EXT_POINTER_TYPE_LOCKED &&
        Info.type != HSA_EXT_POINTER_TYPE_HSA)
      return false;

    assert(Info.hostBaseAddress && "Invalid host pinned address");
    assert(Info.agentBaseAddress && "Invalid agent pinned address");
    assert(Info.sizeInBytes > 0 && "Invalid pinned allocation size");

    // Save the allocation info in the output parameters.
    BaseHstPtr = Info.hostBaseAddress;
    BaseDevAccessiblePtr = Info.agentBaseAddress;
    BaseSize = Info.sizeInBytes;

    return true;
  }

  /// Submit data to the device (host to device transfer).
  Error dataSubmitImpl(void *TgtPtr, const void *HstPtr, int64_t Size,
                       AsyncInfoWrapperTy &AsyncInfoWrapper) override {
    AMDGPUStreamTy *Stream = nullptr;
    void *PinnedPtr = nullptr;

    // Use one-step asynchronous operation when host memory is already pinned.
    if (void *PinnedPtr =
            PinnedAllocs.getDeviceAccessiblePtrFromPinnedBuffer(HstPtr)) {
      if (auto Err = getStream(AsyncInfoWrapper, Stream))
        return Err;
      return Stream->pushPinnedMemoryCopyAsync(TgtPtr, PinnedPtr, Size);
    }

    // For large transfers use synchronous behavior.
    if (Size >= OMPX_MaxAsyncCopyBytes) {
      if (AsyncInfoWrapper.hasQueue())
        if (auto Err = synchronize(AsyncInfoWrapper))
          return Err;

      hsa_status_t Status;
      Status = hsa_amd_memory_lock(const_cast<void *>(HstPtr), Size, nullptr, 0,
                                   &PinnedPtr);
      if (auto Err =
              Plugin::check(Status, "error in hsa_amd_memory_lock: %s\n"))
        return Err;

      AMDGPUSignalTy Signal;
      if (auto Err = Signal.init())
        return Err;

      if (auto Err = hsa_utils::asyncMemCopy(useMultipleSdmaEngines(), TgtPtr,
                                             Agent, PinnedPtr, Agent, Size, 0,
                                             nullptr, Signal.get()))
        return Err;

      if (auto Err = Signal.wait(getStreamBusyWaitMicroseconds()))
        return Err;

      if (auto Err = Signal.deinit())
        return Err;

      Status = hsa_amd_memory_unlock(const_cast<void *>(HstPtr));
      return Plugin::check(Status, "error in hsa_amd_memory_unlock: %s\n");
    }

    // Otherwise, use two-step copy with an intermediate pinned host buffer.
    AMDGPUMemoryManagerTy &PinnedMemoryManager =
        HostDevice.getPinnedMemoryManager();
    if (auto Err = PinnedMemoryManager.allocate(Size, &PinnedPtr))
      return Err;

    if (auto Err = getStream(AsyncInfoWrapper, Stream))
      return Err;

    return Stream->pushMemoryCopyH2DAsync(TgtPtr, HstPtr, PinnedPtr, Size,
                                          PinnedMemoryManager);
  }

  /// Retrieve data from the device (device to host transfer).
  Error dataRetrieveImpl(void *HstPtr, const void *TgtPtr, int64_t Size,
                         AsyncInfoWrapperTy &AsyncInfoWrapper) override {
    AMDGPUStreamTy *Stream = nullptr;
    void *PinnedPtr = nullptr;

    // Use one-step asynchronous operation when host memory is already pinned.
    if (void *PinnedPtr =
            PinnedAllocs.getDeviceAccessiblePtrFromPinnedBuffer(HstPtr)) {
      if (auto Err = getStream(AsyncInfoWrapper, Stream))
        return Err;

      return Stream->pushPinnedMemoryCopyAsync(PinnedPtr, TgtPtr, Size);
    }

    // For large transfers use synchronous behavior.
    if (Size >= OMPX_MaxAsyncCopyBytes) {
      if (AsyncInfoWrapper.hasQueue())
        if (auto Err = synchronize(AsyncInfoWrapper))
          return Err;

      hsa_status_t Status;
      Status = hsa_amd_memory_lock(const_cast<void *>(HstPtr), Size, nullptr, 0,
                                   &PinnedPtr);
      if (auto Err =
              Plugin::check(Status, "error in hsa_amd_memory_lock: %s\n"))
        return Err;

      AMDGPUSignalTy Signal;
      if (auto Err = Signal.init())
        return Err;

      if (auto Err = hsa_utils::asyncMemCopy(useMultipleSdmaEngines(),
                                             PinnedPtr, Agent, TgtPtr, Agent,
                                             Size, 0, nullptr, Signal.get()))
        return Err;

      if (auto Err = Signal.wait(getStreamBusyWaitMicroseconds()))
        return Err;

      if (auto Err = Signal.deinit())
        return Err;

      Status = hsa_amd_memory_unlock(const_cast<void *>(HstPtr));
      return Plugin::check(Status, "error in hsa_amd_memory_unlock: %s\n");
    }

    // Otherwise, use two-step copy with an intermediate pinned host buffer.
    AMDGPUMemoryManagerTy &PinnedMemoryManager =
        HostDevice.getPinnedMemoryManager();
    if (auto Err = PinnedMemoryManager.allocate(Size, &PinnedPtr))
      return Err;

    if (auto Err = getStream(AsyncInfoWrapper, Stream))
      return Err;

    return Stream->pushMemoryCopyD2HAsync(HstPtr, TgtPtr, PinnedPtr, Size,
                                          PinnedMemoryManager);
  }

  /// Exchange data between two devices within the plugin.
  Error dataExchangeImpl(const void *SrcPtr, GenericDeviceTy &DstGenericDevice,
                         void *DstPtr, int64_t Size,
                         AsyncInfoWrapperTy &AsyncInfoWrapper) override {
    AMDGPUDeviceTy &DstDevice = static_cast<AMDGPUDeviceTy &>(DstGenericDevice);

    // For large transfers use synchronous behavior.
    if (Size >= OMPX_MaxAsyncCopyBytes) {
      if (AsyncInfoWrapper.hasQueue())
        if (auto Err = synchronize(AsyncInfoWrapper))
          return Err;

      AMDGPUSignalTy Signal;
      if (auto Err = Signal.init())
        return Err;

      if (auto Err = hsa_utils::asyncMemCopy(
              useMultipleSdmaEngines(), DstPtr, DstDevice.getAgent(), SrcPtr,
              getAgent(), (uint64_t)Size, 0, nullptr, Signal.get()))
        return Err;

      if (auto Err = Signal.wait(getStreamBusyWaitMicroseconds()))
        return Err;

      return Signal.deinit();
    }

    AMDGPUStreamTy *Stream = nullptr;
    if (auto Err = getStream(AsyncInfoWrapper, Stream))
      return Err;
    if (Size <= 0)
      return Plugin::success();

    return Stream->pushMemoryCopyD2DAsync(DstPtr, DstDevice.getAgent(), SrcPtr,
                                          getAgent(), (uint64_t)Size);
  }

  /// Insert a data fence between previous data operations and the following
  /// operations. This is a no-op for AMDGPU devices as operations inserted into
  /// a queue are in-order.
  Error dataFence(__tgt_async_info *Async) override {
    return Plugin::success();
  }

<<<<<<< HEAD
=======
  Error dataFillImpl(void *TgtPtr, const void *PatternPtr, int64_t PatternSize,
                     int64_t Size,
                     AsyncInfoWrapperTy &AsyncInfoWrapper) override {
    // Fast case, where we can use the 4 byte hsa_amd_memory_fill
    if (Size % 4 == 0 &&
        (PatternSize == 4 || PatternSize == 2 || PatternSize == 1)) {
      uint32_t Pattern;
      if (PatternSize == 1) {
        auto *Byte = reinterpret_cast<const uint8_t *>(PatternPtr);
        Pattern = *Byte | *Byte << 8 | *Byte << 16 | *Byte << 24;
      } else if (PatternSize == 2) {
        auto *Word = reinterpret_cast<const uint16_t *>(PatternPtr);
        Pattern = *Word | (*Word << 16);
      } else if (PatternSize == 4) {
        Pattern = *reinterpret_cast<const uint32_t *>(PatternPtr);
      } else {
        // Shouldn't be here if the pattern size is outwith those values
        llvm_unreachable("Invalid pattern size");
      }

      if (hasPendingWorkImpl(AsyncInfoWrapper)) {
        AMDGPUStreamTy *Stream = nullptr;
        if (auto Err = getStream(AsyncInfoWrapper, Stream))
          return Err;

        struct MemFillArgsTy {
          void *Dst;
          uint32_t Pattern;
          int64_t Size;
        };
        auto *Args = new MemFillArgsTy{TgtPtr, Pattern, Size / 4};
        auto Fill = [](void *Data) {
          MemFillArgsTy *Args = reinterpret_cast<MemFillArgsTy *>(Data);
          assert(Args && "Invalid arguments");

          auto Status =
              hsa_amd_memory_fill(Args->Dst, Args->Pattern, Args->Size);
          delete Args;
          auto Err =
              Plugin::check(Status, "error in hsa_amd_memory_fill: %s\n");
          if (Err) {
            FATAL_MESSAGE(1, "error performing async fill: %s",
                          toString(std::move(Err)).data());
          }
        };

        // hsa_amd_memory_fill doesn't signal completion using a signal, so use
        // the existing host callback logic to handle that instead
        return Stream->pushHostCallback(Fill, Args);
      } else {
        // If there is no pending work, do the fill synchronously
        auto Status = hsa_amd_memory_fill(TgtPtr, Pattern, Size / 4);
        return Plugin::check(Status, "error in hsa_amd_memory_fill: %s\n");
      }
    }

    // Slow case; allocate an appropriate memory size and enqueue copies
    void *PinnedPtr = nullptr;
    AMDGPUMemoryManagerTy &PinnedMemoryManager =
        HostDevice.getPinnedMemoryManager();
    if (auto Err = PinnedMemoryManager.allocate(Size, &PinnedPtr))
      return Err;

    AMDGPUStreamTy *Stream = nullptr;
    if (auto Err = getStream(AsyncInfoWrapper, Stream))
      return Err;

    return Stream->pushMemoryCopyH2DAsync(TgtPtr, PatternPtr, PinnedPtr,
                                          PatternSize, PinnedMemoryManager,
                                          Size / PatternSize);
  }

>>>>>>> 35227056
  /// Initialize the async info for interoperability purposes.
  Error initAsyncInfoImpl(AsyncInfoWrapperTy &AsyncInfoWrapper) override {
    // TODO: Implement this function.
    return Plugin::success();
  }

  /// Initialize the device info for interoperability purposes.
  Error initDeviceInfoImpl(__tgt_device_info *DeviceInfo) override {
    DeviceInfo->Context = nullptr;

    if (!DeviceInfo->Device)
      DeviceInfo->Device = reinterpret_cast<void *>(Agent.handle);

    return Plugin::success();
  }

  Error enqueueHostCallImpl(void (*Callback)(void *), void *UserData,
                            AsyncInfoWrapperTy &AsyncInfo) override {
    AMDGPUStreamTy *Stream = nullptr;
    if (auto Err = getStream(AsyncInfo, Stream))
      return Err;

    return Stream->pushHostCallback(Callback, UserData);
  };

  /// Create an event.
  Error createEventImpl(void **EventPtrStorage) override {
    AMDGPUEventTy **Event = reinterpret_cast<AMDGPUEventTy **>(EventPtrStorage);
    return AMDGPUEventManager.getResource(*Event);
  }

  /// Destroy a previously created event.
  Error destroyEventImpl(void *EventPtr) override {
    AMDGPUEventTy *Event = reinterpret_cast<AMDGPUEventTy *>(EventPtr);
    return AMDGPUEventManager.returnResource(Event);
  }

  /// Record the event.
  Error recordEventImpl(void *EventPtr,
                        AsyncInfoWrapperTy &AsyncInfoWrapper) override {
    AMDGPUEventTy *Event = reinterpret_cast<AMDGPUEventTy *>(EventPtr);
    assert(Event && "Invalid event");

    AMDGPUStreamTy *Stream = nullptr;
    if (auto Err = getStream(AsyncInfoWrapper, Stream))
      return Err;

    return Event->record(*Stream);
  }

  /// Make the stream wait on the event.
  Error waitEventImpl(void *EventPtr,
                      AsyncInfoWrapperTy &AsyncInfoWrapper) override {
    AMDGPUEventTy *Event = reinterpret_cast<AMDGPUEventTy *>(EventPtr);

    AMDGPUStreamTy *Stream = nullptr;
    if (auto Err = getStream(AsyncInfoWrapper, Stream))
      return Err;

    return Event->wait(*Stream);
  }

  Expected<bool> hasPendingWorkImpl(AsyncInfoWrapperTy &AsyncInfo) override {
    auto Stream = AsyncInfo.getQueueAs<AMDGPUStreamTy *>();
    if (!Stream)
      return false;

    auto Query = Stream->query();
    if (Query)
      return !*Query;
    return Query.takeError();
  }

<<<<<<< HEAD
=======
  Expected<bool> isEventCompleteImpl(void *EventPtr,
                                     AsyncInfoWrapperTy &AsyncInfo) override {
    AMDGPUEventTy *Event = reinterpret_cast<AMDGPUEventTy *>(EventPtr);
    auto Stream = AsyncInfo.getQueueAs<AMDGPUStreamTy *>();
    return Stream && Stream->isEventComplete(*Event);
  }

>>>>>>> 35227056
  /// Synchronize the current thread with the event.
  Error syncEventImpl(void *EventPtr) override {
    AMDGPUEventTy *Event = reinterpret_cast<AMDGPUEventTy *>(EventPtr);
    return Event->sync();
  }

  /// Print information about the device.
  Expected<InfoTreeNode> obtainInfoImpl() override {
    char TmpChar[1000];
    const char *TmpCharPtr = "Unknown";
    uint16_t Major, Minor;
    uint32_t TmpUInt, TmpUInt2;
    uint32_t CacheSize[4];
    size_t TmpSt;
    bool TmpBool;
    uint16_t WorkgrpMaxDim[3];
    hsa_dim3_t GridMaxDim;
    hsa_status_t Status, Status2;
    InfoTreeNode Info;

    Status = hsa_system_get_info(HSA_SYSTEM_INFO_VERSION_MAJOR, &Major);
    Status2 = hsa_system_get_info(HSA_SYSTEM_INFO_VERSION_MINOR, &Minor);
    if (Status == HSA_STATUS_SUCCESS && Status2 == HSA_STATUS_SUCCESS)
      Info.add("HSA Runtime Version",
               std::to_string(Major) + "." + std::to_string(Minor), "",
               DeviceInfo::DRIVER_VERSION);

    Info.add("HSA OpenMP Device Number", DeviceId);

    Status = getDeviceAttrRaw(HSA_AMD_AGENT_INFO_PRODUCT_NAME, TmpChar);
    if (Status == HSA_STATUS_SUCCESS)
      Info.add("Product Name", TmpChar, "", DeviceInfo::PRODUCT_NAME);

    Status = getDeviceAttrRaw(HSA_AGENT_INFO_NAME, TmpChar);
    if (Status == HSA_STATUS_SUCCESS)
      Info.add("Device Name", TmpChar, "", DeviceInfo::NAME);

    Status = getDeviceAttrRaw(HSA_AGENT_INFO_VENDOR_NAME, TmpChar);
    if (Status == HSA_STATUS_SUCCESS)
      Info.add("Vendor Name", TmpChar, "", DeviceInfo::VENDOR);
<<<<<<< HEAD
=======

    Info.add("Vendor ID", uint64_t{4130}, "", DeviceInfo::VENDOR_ID);

    hsa_machine_model_t MachineModel;
    Status = getDeviceAttrRaw(HSA_AGENT_INFO_MACHINE_MODEL, MachineModel);
    if (Status == HSA_STATUS_SUCCESS)
      Info.add("Memory Address Size",
               uint64_t{MachineModel == HSA_MACHINE_MODEL_SMALL ? 32u : 64u},
               "bits", DeviceInfo::ADDRESS_BITS);
>>>>>>> 35227056

    hsa_device_type_t DevType;
    Status = getDeviceAttrRaw(HSA_AGENT_INFO_DEVICE, DevType);
    if (Status == HSA_STATUS_SUCCESS) {
      switch (DevType) {
      case HSA_DEVICE_TYPE_CPU:
        TmpCharPtr = "CPU";
        break;
      case HSA_DEVICE_TYPE_GPU:
        TmpCharPtr = "GPU";
        break;
      case HSA_DEVICE_TYPE_DSP:
        TmpCharPtr = "DSP";
        break;
      default:
        TmpCharPtr = "Unknown";
        break;
      }
      Info.add("Device Type", TmpCharPtr);
    }

    Status = getDeviceAttrRaw(HSA_AGENT_INFO_QUEUES_MAX, TmpUInt);
    if (Status == HSA_STATUS_SUCCESS)
      Info.add("Max Queues", TmpUInt);

    Status = getDeviceAttrRaw(HSA_AGENT_INFO_QUEUE_MIN_SIZE, TmpUInt);
    if (Status == HSA_STATUS_SUCCESS)
      Info.add("Queue Min Size", TmpUInt);

    Status = getDeviceAttrRaw(HSA_AGENT_INFO_QUEUE_MAX_SIZE, TmpUInt);
    if (Status == HSA_STATUS_SUCCESS)
      Info.add("Queue Max Size", TmpUInt);

    // FIXME: This is deprecated according to HSA documentation. But using
    // hsa_agent_iterate_caches and hsa_cache_get_info breaks execution during
    // runtime.
    Status = getDeviceAttrRaw(HSA_AGENT_INFO_CACHE_SIZE, CacheSize);
    if (Status == HSA_STATUS_SUCCESS) {
      auto &Cache = *Info.add("Cache");

      for (int I = 0; I < 4; I++)
        if (CacheSize[I])
          Cache.add("L" + std::to_string(I), CacheSize[I]);
    }

    Status = getDeviceAttrRaw(HSA_AMD_AGENT_INFO_CACHELINE_SIZE, TmpUInt);
    if (Status == HSA_STATUS_SUCCESS)
      Info.add("Cacheline Size", TmpUInt);

    Status = getDeviceAttrRaw(HSA_AMD_AGENT_INFO_MAX_CLOCK_FREQUENCY, TmpUInt);
    if (Status == HSA_STATUS_SUCCESS)
      Info.add("Max Clock Freq", TmpUInt, "MHz",
               DeviceInfo::MAX_CLOCK_FREQUENCY);

    Status = getDeviceAttrRaw(HSA_AMD_AGENT_INFO_MEMORY_MAX_FREQUENCY, TmpUInt);
    if (Status == HSA_STATUS_SUCCESS)
      Info.add("Max Memory Clock Freq", TmpUInt, "MHz",
               DeviceInfo::MEMORY_CLOCK_RATE);

    Status = getDeviceAttrRaw(HSA_AMD_AGENT_INFO_COMPUTE_UNIT_COUNT, TmpUInt);
    if (Status == HSA_STATUS_SUCCESS)
      Info.add("Compute Units", TmpUInt, "", DeviceInfo::NUM_COMPUTE_UNITS);

    Status = getDeviceAttrRaw(HSA_AMD_AGENT_INFO_NUM_SIMDS_PER_CU, TmpUInt);
    if (Status == HSA_STATUS_SUCCESS)
      Info.add("SIMD per CU", TmpUInt);

    Status = getDeviceAttrRaw(HSA_AGENT_INFO_FAST_F16_OPERATION, TmpBool);
    if (Status == HSA_STATUS_SUCCESS)
      Info.add("Fast F16 Operation", TmpBool);

    Status = getDeviceAttrRaw(HSA_AGENT_INFO_WAVEFRONT_SIZE, TmpUInt2);
    if (Status == HSA_STATUS_SUCCESS)
      Info.add("Wavefront Size", TmpUInt2);

    Status = getDeviceAttrRaw(HSA_AGENT_INFO_WORKGROUP_MAX_SIZE, TmpUInt);
    if (Status == HSA_STATUS_SUCCESS)
      Info.add("Workgroup Max Size", TmpUInt, "",
               DeviceInfo::MAX_WORK_GROUP_SIZE);

    Status = getDeviceAttrRaw(HSA_AGENT_INFO_WORKGROUP_MAX_DIM, WorkgrpMaxDim);
    if (Status == HSA_STATUS_SUCCESS) {
      auto &MaxSize =
          *Info.add("Workgroup Max Size per Dimension", std::monostate{}, "",
                    DeviceInfo::MAX_WORK_GROUP_SIZE_PER_DIMENSION);
      MaxSize.add("x", WorkgrpMaxDim[0]);
      MaxSize.add("y", WorkgrpMaxDim[1]);
      MaxSize.add("z", WorkgrpMaxDim[2]);
    }

    Status = getDeviceAttrRaw(
        (hsa_agent_info_t)HSA_AMD_AGENT_INFO_MAX_WAVES_PER_CU, TmpUInt);
    if (Status == HSA_STATUS_SUCCESS) {
      Info.add("Max Waves Per CU", TmpUInt);
      Info.add("Max Work-item Per CU", TmpUInt * TmpUInt2);
    }

    Status = getDeviceAttrRaw(HSA_AGENT_INFO_GRID_MAX_SIZE, TmpUInt);
    if (Status == HSA_STATUS_SUCCESS)
      Info.add("Grid Max Size", TmpUInt, "", DeviceInfo::MAX_WORK_SIZE);

    Status = getDeviceAttrRaw(HSA_AGENT_INFO_GRID_MAX_DIM, GridMaxDim);
    if (Status == HSA_STATUS_SUCCESS) {
      auto &MaxDim = *Info.add("Grid Max Size per Dimension", std::monostate{},
                               "", DeviceInfo::MAX_WORK_SIZE_PER_DIMENSION);
      MaxDim.add("x", GridMaxDim.x);
      MaxDim.add("y", GridMaxDim.y);
      MaxDim.add("z", GridMaxDim.z);
    }

    Status = getDeviceAttrRaw(HSA_AGENT_INFO_FBARRIER_MAX_SIZE, TmpUInt);
    if (Status == HSA_STATUS_SUCCESS)
      Info.add("Max fbarriers/Workgrp", TmpUInt);

    auto &RootPool = *Info.add("Memory Pools");
    for (AMDGPUMemoryPoolTy *Pool : AllMemoryPools) {
      std::string TmpStr, TmpStr2;

      if (Pool->isGlobal())
        TmpStr = "Global";
      else if (Pool->isReadOnly())
        TmpStr = "ReadOnly";
      else if (Pool->isPrivate())
        TmpStr = "Private";
      else if (Pool->isGroup())
        TmpStr = "Group";
      else
        TmpStr = "Unknown";

      auto &PoolNode = *RootPool.add(std::string("Pool ") + TmpStr);

      if (Pool->isGlobal()) {
        if (Pool->isFineGrained())
          TmpStr2 += "Fine Grained ";
        if (Pool->isCoarseGrained())
          TmpStr2 += "Coarse Grained ";
        if (Pool->supportsKernelArgs())
          TmpStr2 += "Kernarg ";

        PoolNode.add("Flags", TmpStr2);
      }

      Status = Pool->getAttrRaw(HSA_AMD_MEMORY_POOL_INFO_SIZE, TmpSt);
      if (Status == HSA_STATUS_SUCCESS)
        PoolNode.add(
            "Size", TmpSt, "bytes",
            (Pool->isGlobal() && Pool->isCoarseGrained())
                ? std::optional<DeviceInfo>{DeviceInfo::GLOBAL_MEM_SIZE}
                : std::nullopt);

      Status = Pool->getAttrRaw(HSA_AMD_MEMORY_POOL_INFO_RUNTIME_ALLOC_ALLOWED,
                                TmpBool);
      if (Status == HSA_STATUS_SUCCESS)
        PoolNode.add("Allocatable", TmpBool);

      Status = Pool->getAttrRaw(HSA_AMD_MEMORY_POOL_INFO_RUNTIME_ALLOC_GRANULE,
                                TmpSt);
      if (Status == HSA_STATUS_SUCCESS)
        PoolNode.add("Runtime Alloc Granule", TmpSt, "bytes");

      Status = Pool->getAttrRaw(
          HSA_AMD_MEMORY_POOL_INFO_RUNTIME_ALLOC_ALIGNMENT, TmpSt);
      if (Status == HSA_STATUS_SUCCESS)
        PoolNode.add("Runtime Alloc Alignment", TmpSt, "bytes");

      Status =
          Pool->getAttrRaw(HSA_AMD_MEMORY_POOL_INFO_ACCESSIBLE_BY_ALL, TmpBool);
      if (Status == HSA_STATUS_SUCCESS)
        PoolNode.add("Accessible by all", TmpBool);
    }

    auto &ISAs = *Info.add("ISAs");
    auto Err = hsa_utils::iterateAgentISAs(getAgent(), [&](hsa_isa_t ISA) {
      Status = hsa_isa_get_info_alt(ISA, HSA_ISA_INFO_NAME, TmpChar);
      if (Status == HSA_STATUS_SUCCESS)
        ISAs.add("Name", TmpChar);

      return Status;
    });

    // Silently consume the error.
    if (Err)
      consumeError(std::move(Err));

    return Info;
  }

  /// Returns true if auto zero-copy the best configuration for the current
  /// arch.
  /// On AMDGPUs, automatic zero-copy is turned on
  /// when running on an APU with XNACK (unified memory) support
  /// enabled. On discrete GPUs, automatic zero-copy is triggered
  /// if the user sets the environment variable OMPX_APU_MAPS=1
  /// and if XNACK is enabled. The rationale is that zero-copy
  /// is the best configuration (performance, memory footprint) on APUs,
  /// while it is often not the best on discrete GPUs.
  /// XNACK can be enabled with a kernel boot parameter or with
  /// the HSA_XNACK environment variable.
  bool useAutoZeroCopyImpl() override {
    return ((IsAPU || OMPX_ApuMaps) && IsXnackEnabled);
  }

  /// Getters and setters for stack and heap sizes.
  Error getDeviceStackSize(uint64_t &Value) override {
    Value = StackSize;
    return Plugin::success();
  }
  Error setDeviceStackSize(uint64_t Value) override {
    StackSize = Value;
    return Plugin::success();
  }
  Error getDeviceHeapSize(uint64_t &Value) override {
    Value = DeviceMemoryPoolSize;
    return Plugin::success();
  }
  Error setDeviceHeapSize(uint64_t Value) override {
    for (DeviceImageTy *Image : LoadedImages)
      if (auto Err = setupDeviceMemoryPool(Plugin, *Image, Value))
        return Err;
    DeviceMemoryPoolSize = Value;
    return Plugin::success();
  }
  Error getDeviceMemorySize(uint64_t &Value) override {
    for (AMDGPUMemoryPoolTy *Pool : AllMemoryPools) {
      if (Pool->isGlobal()) {
        hsa_status_t Status =
            Pool->getAttrRaw(HSA_AMD_MEMORY_POOL_INFO_SIZE, Value);
        return Plugin::check(Status, "error in getting device memory size: %s");
      }
    }
    return Plugin::error(ErrorCode::UNSUPPORTED,
                         "getDeviceMemorySize:: no global pool");
  }

  /// AMDGPU-specific function to get device attributes.
  template <typename Ty> Error getDeviceAttr(uint32_t Kind, Ty &Value) {
    hsa_status_t Status =
        hsa_agent_get_info(Agent, (hsa_agent_info_t)Kind, &Value);
    return Plugin::check(Status, "Error in hsa_agent_get_info: %s");
  }

  template <typename Ty>
  hsa_status_t getDeviceAttrRaw(uint32_t Kind, Ty &Value) {
    return hsa_agent_get_info(Agent, (hsa_agent_info_t)Kind, &Value);
  }

  /// Get the device agent.
  hsa_agent_t getAgent() const override { return Agent; }

  /// Get the signal manager.
  AMDGPUSignalManagerTy &getSignalManager() { return AMDGPUSignalManager; }

  /// Retrieve and construct all memory pools of the device agent.
  Error retrieveAllMemoryPools() override {
    // Iterate through the available pools of the device agent.
    return hsa_utils::iterateAgentMemoryPools(
        Agent, [&](hsa_amd_memory_pool_t HSAMemoryPool) {
          AMDGPUMemoryPoolTy *MemoryPool =
              Plugin.allocate<AMDGPUMemoryPoolTy>();
          new (MemoryPool) AMDGPUMemoryPoolTy(HSAMemoryPool);
          AllMemoryPools.push_back(MemoryPool);
          return HSA_STATUS_SUCCESS;
        });
  }

  bool useMultipleSdmaEngines() const { return OMPX_UseMultipleSdmaEngines; }

private:
  using AMDGPUEventRef = AMDGPUResourceRef<AMDGPUEventTy>;
  using AMDGPUEventManagerTy = GenericDeviceResourceManagerTy<AMDGPUEventRef>;

  /// Common method to invoke a single threaded constructor or destructor
  /// kernel by name.
  Error callGlobalCtorDtorCommon(GenericPluginTy &Plugin, DeviceImageTy &Image,
                                 bool IsCtor) {
    const char *KernelName =
        IsCtor ? "amdgcn.device.init" : "amdgcn.device.fini";
    // Perform a quick check for the named kernel in the image. The kernel
    // should be created by the 'amdgpu-lower-ctor-dtor' pass.
    GenericGlobalHandlerTy &Handler = Plugin.getGlobalHandler();
    if (IsCtor && !Handler.isSymbolInImage(*this, Image, KernelName))
      return Plugin::success();

    // Allocate and construct the AMDGPU kernel.
    AMDGPUKernelTy AMDGPUKernel(KernelName);
    if (auto Err = AMDGPUKernel.init(*this, Image))
      return Err;

    AsyncInfoWrapperTy AsyncInfoWrapper(*this, nullptr);

    KernelArgsTy KernelArgs = {};
    uint32_t NumBlocksAndThreads[3] = {1u, 1u, 1u};
    if (auto Err = AMDGPUKernel.launchImpl(
            *this, NumBlocksAndThreads, NumBlocksAndThreads, KernelArgs,
            KernelLaunchParamsTy{}, AsyncInfoWrapper))
      return Err;

    Error Err = Plugin::success();
    AsyncInfoWrapper.finalize(Err);

    return Err;
  }

  /// Detect if current architecture is an APU.
  Error checkIfAPU() {
    // TODO: replace with ROCr API once it becomes available.
    llvm::StringRef StrGfxName(ComputeUnitKind);
    bool MayBeAPU = llvm::StringSwitch<bool>(StrGfxName)
                        .Case("gfx942", true)
                        .Default(false);
    if (!MayBeAPU)
      return Plugin::success();

    // can be MI300A or MI300X
    uint32_t ChipID = 0;
    if (auto Err = getDeviceAttr(HSA_AMD_AGENT_INFO_CHIP_ID, ChipID))
      return Err;

    if (!(ChipID & 0x1)) {
      IsAPU = true;
      return Plugin::success();
    }
    return Plugin::success();
  }

  bool checkIfCoarseGrainMemoryNearOrAbove64GB() {
    for (AMDGPUMemoryPoolTy *Pool : AllMemoryPools) {
      if (!Pool->isGlobal() || !Pool->isCoarseGrained())
        continue;
      uint64_t Value;
      hsa_status_t Status =
          Pool->getAttrRaw(HSA_AMD_MEMORY_POOL_INFO_SIZE, Value);
      if (Status != HSA_STATUS_SUCCESS)
        continue;
      constexpr uint64_t Almost64Gig = 0xFF0000000;
      if (Value >= Almost64Gig)
        return true;
    }
    return false; // CoarseGrain pool w/ 64GB or more capacity not found
  }

  size_t getMemoryManagerSizeThreshold() override {
    // Targeting high memory capacity GPUs such as
    // data center GPUs.
    if (checkIfCoarseGrainMemoryNearOrAbove64GB()) {
      // Set GenericDeviceTy::MemoryManager's Threshold to 3GiB,
      // if threshold is not already set by ENV var
      // LIBOMPTARGET_MEMORY_MANAGER_THRESHOLD.
      // This MemoryManager is used for omp_target_alloc(), OpenMP
      // (non-usm) map clause, etc.
      //
      // Ideally, this kind of pooling is best performed at
      // a common level (e.g, user side of HSA) between OpenMP and HIP
      // but that feature does not exist (yet).
      return 3ul * 1024 * 1024 * 1024 /* 3 GiB */;
    }
    return 0;
  }

  /// Envar for controlling the number of HSA queues per device. High number of
  /// queues may degrade performance.
  UInt32Envar OMPX_NumQueues;

  /// Envar for controlling the size of each HSA queue. The size is the number
  /// of HSA packets a queue is expected to hold. It is also the number of HSA
  /// packets that can be pushed into each queue without waiting the driver to
  /// process them.
  UInt32Envar OMPX_QueueSize;

  /// Envar for controlling the default number of teams relative to the number
  /// of compute units (CUs) the device has:
  ///   #default_teams = OMPX_DefaultTeamsPerCU * #CUs.
  UInt32Envar OMPX_DefaultTeamsPerCU;

  /// Envar specifying the maximum size in bytes where the memory copies are
  /// asynchronous operations. Up to this transfer size, the memory copies are
  /// asynchronous operations pushed to the corresponding stream. For larger
  /// transfers, they are synchronous transfers.
  UInt32Envar OMPX_MaxAsyncCopyBytes;

  /// Envar controlling the initial number of HSA signals per device. There is
  /// one manager of signals per device managing several pre-allocated signals.
  /// These signals are mainly used by AMDGPU streams. If needed, more signals
  /// will be created.
  UInt32Envar OMPX_InitialNumSignals;

  /// Environment variables to set the time to wait in active state before
  /// switching to blocked state. The default 2000000 busywaits for 2 seconds
  /// before going into a blocking HSA wait state. The unit for these variables
  /// are microseconds.
  UInt32Envar OMPX_StreamBusyWait;

  /// Use ROCm 5.7 interface for multiple SDMA engines
  BoolEnvar OMPX_UseMultipleSdmaEngines;

  /// Value of OMPX_APU_MAPS env var used to force
  /// automatic zero-copy behavior on non-APU GPUs.
  BoolEnvar OMPX_ApuMaps;

  /// Stream manager for AMDGPU streams.
  AMDGPUStreamManagerTy AMDGPUStreamManager;

  /// Event manager for AMDGPU events.
  AMDGPUEventManagerTy AMDGPUEventManager;

  /// Signal manager for AMDGPU signals.
  AMDGPUSignalManagerTy AMDGPUSignalManager;

  /// The agent handler corresponding to the device.
  hsa_agent_t Agent;

  /// The GPU architecture.
  std::string ComputeUnitKind;

  /// The frequency of the steady clock inside the device.
  uint64_t ClockFrequency;

  /// The total number of concurrent work items that can be running on the GPU.
  uint64_t HardwareParallelism;

  /// Reference to the host device.
  AMDHostDeviceTy &HostDevice;

  /// The current size of the global device memory pool (managed by us).
  uint64_t DeviceMemoryPoolSize = 1L << 29L /*512MB=*/;

  /// The current size of the stack that will be used in cases where it could
  /// not be statically determined.
  uint64_t StackSize = 16 * 1024 /* 16 KB */;

  /// Is the plugin associated with an APU?
  bool IsAPU = false;

  /// True is the system is configured with XNACK-Enabled.
  /// False otherwise.
  bool IsXnackEnabled = false;
};

Error AMDGPUDeviceImageTy::loadExecutable(const AMDGPUDeviceTy &Device) {
  hsa_code_object_reader_t Reader;
  hsa_status_t Status =
      hsa_code_object_reader_create_from_memory(getStart(), getSize(), &Reader);
  if (auto Err = Plugin::check(
          Status, "error in hsa_code_object_reader_create_from_memory: %s"))
    return Err;

  Status = hsa_executable_create_alt(
      HSA_PROFILE_FULL, HSA_DEFAULT_FLOAT_ROUNDING_MODE_ZERO, "", &Executable);
  if (auto Err =
          Plugin::check(Status, "error in hsa_executable_create_alt: %s"))
    return Err;

  hsa_loaded_code_object_t Object;
  Status = hsa_executable_load_agent_code_object(Executable, Device.getAgent(),
                                                 Reader, "", &Object);
  if (auto Err = Plugin::check(
          Status, "error in hsa_executable_load_agent_code_object: %s"))
    return Err;

  Status = hsa_executable_freeze(Executable, "");
  if (auto Err = Plugin::check(Status, "error in hsa_executable_freeze: %s"))
    return Err;

  uint32_t Result;
  Status = hsa_executable_validate(Executable, &Result);
  if (auto Err = Plugin::check(Status, "error in hsa_executable_validate: %s"))
    return Err;

  if (Result)
    return Plugin::error(ErrorCode::INVALID_BINARY,
                         "loaded HSA executable does not validate");

  Status = hsa_code_object_reader_destroy(Reader);
  if (auto Err =
          Plugin::check(Status, "error in hsa_code_object_reader_destroy: %s"))
    return Err;

  if (auto Err = hsa_utils::readAMDGPUMetaDataFromImage(
          getMemoryBuffer(), KernelInfoMap, ELFABIVersion))
    return Err;

  return Plugin::success();
}

Expected<hsa_executable_symbol_t>
AMDGPUDeviceImageTy::findDeviceSymbol(GenericDeviceTy &Device,
                                      StringRef SymbolName) const {

  AMDGPUDeviceTy &AMDGPUDevice = static_cast<AMDGPUDeviceTy &>(Device);
  hsa_agent_t Agent = AMDGPUDevice.getAgent();

  hsa_executable_symbol_t Symbol;
  hsa_status_t Status = hsa_executable_get_symbol_by_name(
      Executable, SymbolName.data(), &Agent, &Symbol);
  if (auto Err = Plugin::check(
          Status, "error in hsa_executable_get_symbol_by_name(%s): %s",
          SymbolName.data()))
    return std::move(Err);

  return Symbol;
}

template <typename ResourceTy>
Error AMDGPUResourceRef<ResourceTy>::create(GenericDeviceTy &Device) {
  if (Resource)
    return Plugin::error(ErrorCode::INVALID_ARGUMENT,
                         "creating an existing resource");

  AMDGPUDeviceTy &AMDGPUDevice = static_cast<AMDGPUDeviceTy &>(Device);

  Resource = new ResourceTy(AMDGPUDevice);

  return Resource->init();
}

AMDGPUStreamTy::AMDGPUStreamTy(AMDGPUDeviceTy &Device)
    : Agent(Device.getAgent()), Queue(nullptr),
      SignalManager(Device.getSignalManager()), Device(Device),
      // Initialize the std::deque with some empty positions.
      Slots(32), NextSlot(0), SyncCycle(0),
      StreamBusyWaitMicroseconds(Device.getStreamBusyWaitMicroseconds()),
      UseMultipleSdmaEngines(Device.useMultipleSdmaEngines()) {}

/// Class implementing the AMDGPU-specific functionalities of the global
/// handler.
struct AMDGPUGlobalHandlerTy final : public GenericGlobalHandlerTy {
  /// Get the metadata of a global from the device. The name and size of the
  /// global is read from DeviceGlobal and the address of the global is written
  /// to DeviceGlobal.
  Error getGlobalMetadataFromDevice(GenericDeviceTy &Device,
                                    DeviceImageTy &Image,
                                    GlobalTy &DeviceGlobal) override {
    AMDGPUDeviceImageTy &AMDImage = static_cast<AMDGPUDeviceImageTy &>(Image);

    // Find the symbol on the device executable.
    auto SymbolOrErr =
        AMDImage.findDeviceSymbol(Device, DeviceGlobal.getName());
    if (!SymbolOrErr)
      return SymbolOrErr.takeError();

    hsa_executable_symbol_t Symbol = *SymbolOrErr;
    hsa_symbol_kind_t SymbolType;
    hsa_status_t Status;
    uint64_t SymbolAddr;
    uint32_t SymbolSize;

    // Retrieve the type, address and size of the symbol.
    std::pair<hsa_executable_symbol_info_t, void *> RequiredInfos[] = {
        {HSA_EXECUTABLE_SYMBOL_INFO_TYPE, &SymbolType},
        {HSA_EXECUTABLE_SYMBOL_INFO_VARIABLE_ADDRESS, &SymbolAddr},
        {HSA_EXECUTABLE_SYMBOL_INFO_VARIABLE_SIZE, &SymbolSize}};

    for (auto &Info : RequiredInfos) {
      Status = hsa_executable_symbol_get_info(Symbol, Info.first, Info.second);
      if (auto Err = Plugin::check(
              Status, "error in hsa_executable_symbol_get_info: %s"))
        return Err;
    }

    // Check the size of the symbol.
    if (DeviceGlobal.getSize() && SymbolSize != DeviceGlobal.getSize())
      return Plugin::error(
          ErrorCode::INVALID_BINARY,
          "failed to load global '%s' due to size mismatch (%zu != %zu)",
          DeviceGlobal.getName().data(), SymbolSize,
          (size_t)DeviceGlobal.getSize());

    // Store the symbol address and size on the device global metadata.
    DeviceGlobal.setPtr(reinterpret_cast<void *>(SymbolAddr));
    DeviceGlobal.setSize(SymbolSize);

    return Plugin::success();
  }
};

/// Class implementing the AMDGPU-specific functionalities of the plugin.
struct AMDGPUPluginTy final : public GenericPluginTy {
  /// Create an AMDGPU plugin and initialize the AMDGPU driver.
  AMDGPUPluginTy()
      : GenericPluginTy(getTripleArch()), Initialized(false),
        HostDevice(nullptr) {}

  /// This class should not be copied.
  AMDGPUPluginTy(const AMDGPUPluginTy &) = delete;
  AMDGPUPluginTy(AMDGPUPluginTy &&) = delete;

  /// Initialize the plugin and return the number of devices.
  Expected<int32_t> initImpl() override {
    hsa_status_t Status = hsa_init();
    if (Status != HSA_STATUS_SUCCESS) {
      // Cannot call hsa_success_string.
      DP("Failed to initialize AMDGPU's HSA library\n");
      return 0;
    }

    // The initialization of HSA was successful. It should be safe to call
    // HSA functions from now on, e.g., hsa_shut_down.
    Initialized = true;

    // Register event handler to detect memory errors on the devices.
    Status = hsa_amd_register_system_event_handler(eventHandler, this);
    if (auto Err = Plugin::check(
            Status, "error in hsa_amd_register_system_event_handler: %s"))
      return std::move(Err);

    // List of host (CPU) agents.
    llvm::SmallVector<hsa_agent_t> HostAgents;

    // Count the number of available agents.
    auto Err = hsa_utils::iterateAgents([&](hsa_agent_t Agent) {
      // Get the device type of the agent.
      hsa_device_type_t DeviceType;
      hsa_status_t Status =
          hsa_agent_get_info(Agent, HSA_AGENT_INFO_DEVICE, &DeviceType);
      if (Status != HSA_STATUS_SUCCESS)
        return Status;

      // Classify the agents into kernel (GPU) and host (CPU) kernels.
      if (DeviceType == HSA_DEVICE_TYPE_GPU) {
        // Ensure that the GPU agent supports kernel dispatch packets.
        hsa_agent_feature_t Features;
        Status = hsa_agent_get_info(Agent, HSA_AGENT_INFO_FEATURE, &Features);
        if (Features & HSA_AGENT_FEATURE_KERNEL_DISPATCH)
          KernelAgents.push_back(Agent);
      } else if (DeviceType == HSA_DEVICE_TYPE_CPU) {
        HostAgents.push_back(Agent);
      }
      return HSA_STATUS_SUCCESS;
    });

    if (Err)
      return std::move(Err);

    int32_t NumDevices = KernelAgents.size();
    if (NumDevices == 0) {
      // Do not initialize if there are no devices.
      DP("There are no devices supporting AMDGPU.\n");
      return 0;
    }

    // There are kernel agents but there is no host agent. That should be
    // treated as an error.
    if (HostAgents.empty())
      return Plugin::error(ErrorCode::BACKEND_FAILURE, "no AMDGPU host agents");

    // Initialize the host device using host agents.
    HostDevice = allocate<AMDHostDeviceTy>();
    new (HostDevice) AMDHostDeviceTy(*this, HostAgents);

    // Setup the memory pools of available for the host.
    if (auto Err = HostDevice->init())
      return std::move(Err);

    return NumDevices;
  }

  /// Deinitialize the plugin.
  Error deinitImpl() override {
    // The HSA runtime was not initialized, so nothing from the plugin was
    // actually initialized.
    if (!Initialized)
      return Plugin::success();

    if (HostDevice)
      if (auto Err = HostDevice->deinit())
        return Err;

    // Finalize the HSA runtime.
    hsa_status_t Status = hsa_shut_down();
    return Plugin::check(Status, "error in hsa_shut_down: %s");
  }

  /// Creates an AMDGPU device.
  GenericDeviceTy *createDevice(GenericPluginTy &Plugin, int32_t DeviceId,
                                int32_t NumDevices) override {
    return new AMDGPUDeviceTy(Plugin, DeviceId, NumDevices, getHostDevice(),
                              getKernelAgent(DeviceId));
  }

  /// Creates an AMDGPU global handler.
  GenericGlobalHandlerTy *createGlobalHandler() override {
    return new AMDGPUGlobalHandlerTy();
  }

  Triple::ArchType getTripleArch() const override { return Triple::amdgcn; }

  const char *getName() const override { return GETNAME(TARGET_NAME); }

  /// Get the ELF code for recognizing the compatible image binary.
  uint16_t getMagicElfBits() const override { return ELF::EM_AMDGPU; }

  /// Check whether the image is compatible with an AMDGPU device.
  Expected<bool> isELFCompatible(uint32_t DeviceId,
                                 StringRef Image) const override {
    // Get the associated architecture and flags from the ELF.
    auto ElfOrErr = ELF64LEObjectFile::create(
        MemoryBufferRef(Image, /*Identifier=*/""), /*InitContent=*/false);
    if (!ElfOrErr)
      return ElfOrErr.takeError();
    std::optional<StringRef> Processor = ElfOrErr->tryGetCPUName();
    if (!Processor)
      return false;

    SmallVector<SmallString<32>> Targets;
    if (auto Err = hsa_utils::getTargetTripleAndFeatures(
            getKernelAgent(DeviceId), Targets))
      return Err;
    for (auto &Target : Targets)
      if (offloading::amdgpu::isImageCompatibleWithEnv(
              Processor ? *Processor : "", ElfOrErr->getPlatformFlags(),
              Target.str()))
        return true;
    return false;
  }

  bool isDataExchangable(int32_t SrcDeviceId, int32_t DstDeviceId) override {
    return true;
  }

  /// Get the host device instance.
  AMDHostDeviceTy &getHostDevice() {
    assert(HostDevice && "Host device not initialized");
    return *HostDevice;
  }

  /// Get the kernel agent with the corresponding agent id.
  hsa_agent_t getKernelAgent(int32_t AgentId) const {
    assert((uint32_t)AgentId < KernelAgents.size() && "Invalid agent id");
    return KernelAgents[AgentId];
  }

  /// Get the list of the available kernel agents.
  const llvm::SmallVector<hsa_agent_t> &getKernelAgents() const {
    return KernelAgents;
  }

private:
  /// Event handler that will be called by ROCr if an event is detected.
  static hsa_status_t eventHandler(const hsa_amd_event_t *Event,
                                   void *PluginPtr) {
    if (Event->event_type != HSA_AMD_GPU_MEMORY_FAULT_EVENT)
      return HSA_STATUS_SUCCESS;

    SmallVector<std::string> Reasons;
    uint32_t ReasonsMask = Event->memory_fault.fault_reason_mask;
    if (ReasonsMask & HSA_AMD_MEMORY_FAULT_PAGE_NOT_PRESENT)
      Reasons.emplace_back("Page not present or supervisor privilege");
    if (ReasonsMask & HSA_AMD_MEMORY_FAULT_READ_ONLY)
      Reasons.emplace_back("Write access to a read-only page");
    if (ReasonsMask & HSA_AMD_MEMORY_FAULT_NX)
      Reasons.emplace_back("Execute access to a page marked NX");
    if (ReasonsMask & HSA_AMD_MEMORY_FAULT_HOST_ONLY)
      Reasons.emplace_back("GPU attempted access to a host only page");
    if (ReasonsMask & HSA_AMD_MEMORY_FAULT_DRAMECC)
      Reasons.emplace_back("DRAM ECC failure");
    if (ReasonsMask & HSA_AMD_MEMORY_FAULT_IMPRECISE)
      Reasons.emplace_back("Can't determine the exact fault address");
    if (ReasonsMask & HSA_AMD_MEMORY_FAULT_SRAMECC)
      Reasons.emplace_back("SRAM ECC failure (ie registers, no fault address)");
    if (ReasonsMask & HSA_AMD_MEMORY_FAULT_HANG)
      Reasons.emplace_back("GPU reset following unspecified hang");

    // If we do not know the reason, say so, otherwise remove the trailing comma
    // and space.
    if (Reasons.empty())
      Reasons.emplace_back("Unknown (" + std::to_string(ReasonsMask) + ")");

    uint32_t Node = -1;
    hsa_agent_get_info(Event->memory_fault.agent, HSA_AGENT_INFO_NODE, &Node);

    AMDGPUPluginTy &Plugin = *reinterpret_cast<AMDGPUPluginTy *>(PluginPtr);
    for (uint32_t I = 0, E = Plugin.getNumDevices();
         Node != uint32_t(-1) && I < E; ++I) {
      AMDGPUDeviceTy &AMDGPUDevice =
          reinterpret_cast<AMDGPUDeviceTy &>(Plugin.getDevice(I));
      auto KernelTraceInfoRecord =
          AMDGPUDevice.KernelLaunchTraces.getExclusiveAccessor();

      uint32_t DeviceNode = -1;
      if (auto Err =
              AMDGPUDevice.getDeviceAttr(HSA_AGENT_INFO_NODE, DeviceNode)) {
        consumeError(std::move(Err));
        continue;
      }
      if (DeviceNode != Node)
        continue;
      void *DevicePtr = (void *)Event->memory_fault.virtual_address;
      std::string S;
      llvm::raw_string_ostream OS(S);
      OS << llvm::format("memory access fault by GPU %" PRIu32
                         " (agent 0x%" PRIx64
                         ") at virtual address %p. Reasons: %s",
                         Node, Event->memory_fault.agent.handle,
                         (void *)Event->memory_fault.virtual_address,
                         llvm::join(Reasons, ", ").c_str());
      ErrorReporter::reportKernelTraces(AMDGPUDevice, *KernelTraceInfoRecord);
      ErrorReporter::reportMemoryAccessError(AMDGPUDevice, DevicePtr, S,
                                             /*Abort*/ true);
    }

    // Abort the execution since we do not recover from this error.
    FATAL_MESSAGE(1,
                  "memory access fault by GPU %" PRIu32 " (agent 0x%" PRIx64
                  ") at virtual address %p. Reasons: %s",
                  Node, Event->memory_fault.agent.handle,
                  (void *)Event->memory_fault.virtual_address,
                  llvm::join(Reasons, ", ").c_str());

    return HSA_STATUS_ERROR;
  }

  /// Indicate whether the HSA runtime was correctly initialized. Even if there
  /// is no available devices this boolean will be true. It indicates whether
  /// we can safely call HSA functions (e.g., hsa_shut_down).
  bool Initialized;

  /// Arrays of the available GPU and CPU agents. These arrays of handles should
  /// not be here but in the AMDGPUDeviceTy structures directly. However, the
  /// HSA standard does not provide API functions to retirve agents directly,
  /// only iterating functions. We cache the agents here for convenience.
  llvm::SmallVector<hsa_agent_t> KernelAgents;

  /// The device representing all HSA host agents.
  AMDHostDeviceTy *HostDevice;
};

Error AMDGPUKernelTy::launchImpl(GenericDeviceTy &GenericDevice,
                                 uint32_t NumThreads[3], uint32_t NumBlocks[3],
                                 KernelArgsTy &KernelArgs,
                                 KernelLaunchParamsTy LaunchParams,
                                 AsyncInfoWrapperTy &AsyncInfoWrapper) const {
  if (ArgsSize != LaunchParams.Size &&
      ArgsSize > LaunchParams.Size + getImplicitArgsSize())
    return Plugin::error(ErrorCode::INVALID_ARGUMENT,
                         "invalid kernel arguments size");

  AMDGPUPluginTy &AMDGPUPlugin =
      static_cast<AMDGPUPluginTy &>(GenericDevice.Plugin);
  AMDHostDeviceTy &HostDevice = AMDGPUPlugin.getHostDevice();
  AMDGPUMemoryManagerTy &ArgsMemoryManager = HostDevice.getArgsMemoryManager();

  void *AllArgs = nullptr;
  if (auto Err = ArgsMemoryManager.allocate(ArgsSize, &AllArgs))
    return Err;

  // Account for user requested dynamic shared memory.
  uint32_t GroupSize = getGroupSize();
  if (uint32_t MaxDynCGroupMem = std::max(
          KernelArgs.DynCGroupMem, GenericDevice.getDynamicMemorySize())) {
    GroupSize += MaxDynCGroupMem;
  }

  uint64_t StackSize;
  if (auto Err = GenericDevice.getDeviceStackSize(StackSize))
    return Err;

  // Copy the explicit arguments.
  // TODO: We should expose the args memory manager alloc to the common part as
  // 	   alternative to copying them twice.
  if (LaunchParams.Size)
    std::memcpy(AllArgs, LaunchParams.Data, LaunchParams.Size);

  AMDGPUDeviceTy &AMDGPUDevice = static_cast<AMDGPUDeviceTy &>(GenericDevice);

  AMDGPUStreamTy *Stream = nullptr;
  if (auto Err = AMDGPUDevice.getStream(AsyncInfoWrapper, Stream))
    return Err;

  uint64_t ImplArgsOffset = utils::roundUp(
      LaunchParams.Size, alignof(hsa_utils::AMDGPUImplicitArgsTy));
  if (ArgsSize > ImplArgsOffset) {
    hsa_utils::AMDGPUImplicitArgsTy *ImplArgs =
        reinterpret_cast<hsa_utils::AMDGPUImplicitArgsTy *>(
            utils::advancePtr(AllArgs, ImplArgsOffset));

    // Set the COV5+ implicit arguments to the appropriate values if present.
    uint64_t ImplArgsSize = ArgsSize - ImplArgsOffset;
    std::memset(ImplArgs, 0, ImplArgsSize);

    using ImplArgsTy = hsa_utils::AMDGPUImplicitArgsTy;
    hsa_utils::initImplArg(ImplArgs, &ImplArgsTy::BlockCountX, ImplArgsSize,
                           NumBlocks[0]);
    hsa_utils::initImplArg(ImplArgs, &ImplArgsTy::BlockCountY, ImplArgsSize,
                           NumBlocks[1]);
    hsa_utils::initImplArg(ImplArgs, &ImplArgsTy::BlockCountZ, ImplArgsSize,
                           NumBlocks[2]);

    hsa_utils::initImplArg(ImplArgs, &ImplArgsTy::GroupSizeX, ImplArgsSize,
                           NumThreads[0]);
    hsa_utils::initImplArg(ImplArgs, &ImplArgsTy::GroupSizeY, ImplArgsSize,
                           NumThreads[1]);
    hsa_utils::initImplArg(ImplArgs, &ImplArgsTy::GroupSizeZ, ImplArgsSize,
                           NumThreads[2]);

    hsa_utils::initImplArg(ImplArgs, &ImplArgsTy::GridDims, ImplArgsSize,
                           NumBlocks[2] * NumThreads[2] > 1
                               ? 3
                               : 1 + (NumBlocks[1] * NumThreads[1] != 1));

    hsa_utils::initImplArg(ImplArgs, &ImplArgsTy::DynamicLdsSize, ImplArgsSize,
                           KernelArgs.DynCGroupMem);
  }

  // Push the kernel launch into the stream.
  return Stream->pushKernelLaunch(*this, AllArgs, NumThreads, NumBlocks,
                                  GroupSize, StackSize, ArgsMemoryManager);
}

Error AMDGPUKernelTy::printLaunchInfoDetails(GenericDeviceTy &GenericDevice,
                                             KernelArgsTy &KernelArgs,
                                             uint32_t NumThreads[3],
                                             uint32_t NumBlocks[3]) const {
  // Only do all this when the output is requested
  if (!(getInfoLevel() & OMP_INFOTYPE_PLUGIN_KERNEL))
    return Plugin::success();

  // We don't have data to print additional info, but no hard error
  if (!KernelInfo.has_value())
    return Plugin::success();

  // General Info
  auto NumGroups = NumBlocks;
  auto ThreadsPerGroup = NumThreads;

  // Kernel Arguments Info
  auto ArgNum = KernelArgs.NumArgs;
  auto LoopTripCount = KernelArgs.Tripcount;

  // Details for AMDGPU kernels (read from image)
  // https://www.llvm.org/docs/AMDGPUUsage.html#code-object-v4-metadata
  auto GroupSegmentSize = (*KernelInfo).GroupSegmentList;
  auto SGPRCount = (*KernelInfo).SGPRCount;
  auto VGPRCount = (*KernelInfo).VGPRCount;
  auto SGPRSpillCount = (*KernelInfo).SGPRSpillCount;
  auto VGPRSpillCount = (*KernelInfo).VGPRSpillCount;
  auto MaxFlatWorkgroupSize = (*KernelInfo).MaxFlatWorkgroupSize;

  // Prints additional launch info that contains the following.
  // Num Args: The number of kernel arguments
  // Teams x Thrds: The number of teams and the number of threads actually
  // running.
  // MaxFlatWorkgroupSize: Maximum flat work-group size supported by the
  // kernel in work-items
  // LDS Usage: Amount of bytes used in LDS storage
  // S/VGPR Count: the number of S/V GPRs occupied by the kernel
  // S/VGPR Spill Count: how many S/VGPRs are spilled by the kernel
  // Tripcount: loop tripcount for the kernel
  INFO(OMP_INFOTYPE_PLUGIN_KERNEL, GenericDevice.getDeviceId(),
       "#Args: %d Teams x Thrds: %4ux%4u (MaxFlatWorkGroupSize: %u) LDS "
       "Usage: %uB #SGPRs/VGPRs: %u/%u #SGPR/VGPR Spills: %u/%u Tripcount: "
       "%lu\n",
       ArgNum, NumGroups[0] * NumGroups[1] * NumGroups[2],
       ThreadsPerGroup[0] * ThreadsPerGroup[1] * ThreadsPerGroup[2],
       MaxFlatWorkgroupSize, GroupSegmentSize, SGPRCount, VGPRCount,
       SGPRSpillCount, VGPRSpillCount, LoopTripCount);

  return Plugin::success();
}

template <typename... ArgsTy>
static Error Plugin::check(int32_t Code, const char *ErrFmt, ArgsTy... Args) {
  hsa_status_t ResultCode = static_cast<hsa_status_t>(Code);
  if (ResultCode == HSA_STATUS_SUCCESS || ResultCode == HSA_STATUS_INFO_BREAK)
    return Plugin::success();

  const char *Desc = "unknown error";
  hsa_status_t Ret = hsa_status_string(ResultCode, &Desc);
  if (Ret != HSA_STATUS_SUCCESS)
    REPORT("Unrecognized " GETNAME(TARGET_NAME) " error code %d\n", Code);

  // TODO: Add more entries to this switch
  ErrorCode OffloadErrCode;
  switch (ResultCode) {
  case HSA_STATUS_ERROR_INVALID_SYMBOL_NAME:
    OffloadErrCode = ErrorCode::NOT_FOUND;
    break;
  case HSA_STATUS_ERROR_INVALID_CODE_OBJECT:
    OffloadErrCode = ErrorCode::INVALID_BINARY;
    break;
  default:
    OffloadErrCode = ErrorCode::UNKNOWN;
  }

  return Plugin::error(OffloadErrCode, ErrFmt, Args..., Desc);
}

void *AMDGPUMemoryManagerTy::allocate(size_t Size, void *HstPtr,
                                      TargetAllocTy Kind) {
  // Allocate memory from the pool.
  void *Ptr = nullptr;
  if (auto Err = MemoryPool->allocate(Size, &Ptr)) {
    consumeError(std::move(Err));
    return nullptr;
  }
  assert(Ptr && "Invalid pointer");

  // Get a list of agents that can access this memory pool.
  llvm::SmallVector<hsa_agent_t> Agents;
  llvm::copy_if(
      Plugin.getKernelAgents(), std::back_inserter(Agents),
      [&](hsa_agent_t Agent) { return MemoryPool->canAccess(Agent); });

  // Allow all valid kernel agents to access the allocation.
  if (auto Err = MemoryPool->enableAccess(Ptr, Size, Agents)) {
    REPORT("%s\n", toString(std::move(Err)).data());
    return nullptr;
  }
  return Ptr;
}

void *AMDGPUDeviceTy::allocate(size_t Size, void *, TargetAllocTy Kind) {
  if (Size == 0)
    return nullptr;

  // Find the correct memory pool.
  AMDGPUMemoryPoolTy *MemoryPool = nullptr;
  switch (Kind) {
  case TARGET_ALLOC_DEFAULT:
  case TARGET_ALLOC_DEVICE:
  case TARGET_ALLOC_DEVICE_NON_BLOCKING:
    MemoryPool = CoarseGrainedMemoryPools[0];
    break;
  case TARGET_ALLOC_HOST:
    MemoryPool = &HostDevice.getFineGrainedMemoryPool();
    break;
  case TARGET_ALLOC_SHARED:
    MemoryPool = &HostDevice.getFineGrainedMemoryPool();
    break;
  }

  if (!MemoryPool) {
    REPORT("No memory pool for the specified allocation kind\n");
    return nullptr;
  }

  // Allocate from the corresponding memory pool.
  void *Alloc = nullptr;
  if (Error Err = MemoryPool->allocate(Size, &Alloc)) {
    REPORT("%s\n", toString(std::move(Err)).data());
    return nullptr;
  }

  if (Alloc) {
    // Get a list of agents that can access this memory pool. Inherently
    // necessary for host or shared allocations Also enabled for device memory
    // to allow device to device memcpy
    llvm::SmallVector<hsa_agent_t> Agents;
    llvm::copy_if(static_cast<AMDGPUPluginTy &>(Plugin).getKernelAgents(),
                  std::back_inserter(Agents), [&](hsa_agent_t Agent) {
                    return MemoryPool->canAccess(Agent);
                  });

    // Enable all valid kernel agents to access the buffer.
    if (auto Err = MemoryPool->enableAccess(Alloc, Size, Agents)) {
      REPORT("%s\n", toString(std::move(Err)).data());
      return nullptr;
    }
  }

  return Alloc;
}

void AMDGPUQueueTy::callbackError(hsa_status_t Status, hsa_queue_t *Source,
                                  void *Data) {
  auto &AMDGPUDevice = *reinterpret_cast<AMDGPUDeviceTy *>(Data);

  if (Status == HSA_STATUS_ERROR_EXCEPTION) {
    auto KernelTraceInfoRecord =
        AMDGPUDevice.KernelLaunchTraces.getExclusiveAccessor();
    std::function<bool(__tgt_async_info &)> AsyncInfoWrapperMatcher =
        [=](__tgt_async_info &AsyncInfo) {
          auto *Stream = reinterpret_cast<AMDGPUStreamTy *>(AsyncInfo.Queue);
          if (!Stream || !Stream->getQueue())
            return false;
          return Stream->getQueue()->Queue == Source;
        };
    ErrorReporter::reportTrapInKernel(AMDGPUDevice, *KernelTraceInfoRecord,
                                      AsyncInfoWrapperMatcher);
  }

  auto Err = Plugin::check(Status, "received error in queue %p: %s", Source);
  FATAL_MESSAGE(1, "%s", toString(std::move(Err)).data());
}

} // namespace plugin
} // namespace target
} // namespace omp
} // namespace llvm

extern "C" {
llvm::omp::target::plugin::GenericPluginTy *createPlugin_amdgpu() {
  return new llvm::omp::target::plugin::AMDGPUPluginTy();
}
}<|MERGE_RESOLUTION|>--- conflicted
+++ resolved
@@ -1584,12 +1584,9 @@
   /// actions for that and prior events.
   Error synchronizeOn(AMDGPUEventTy &Event);
 
-<<<<<<< HEAD
-=======
   /// Return true if the event from this queue is complete
   Expected<bool> isEventComplete(const AMDGPUEventTy &Event);
 
->>>>>>> 35227056
   /// Query the stream and complete pending post actions if operations finished.
   /// Return whether all the operations completed. This operation does not block
   /// the calling thread.
@@ -1754,8 +1751,6 @@
   return completeUntil(Event.RecordedSlot);
 }
 
-<<<<<<< HEAD
-=======
 Expected<bool> AMDGPUStreamTy::isEventComplete(const AMDGPUEventTy &Event) {
   std::lock_guard<std::mutex> Lock(Mutex);
   assert(Event.RecordedStream == this && "event is for a different stream");
@@ -1768,7 +1763,6 @@
   return !Slots[Event.RecordedSlot].Signal->load();
 }
 
->>>>>>> 35227056
 struct AMDGPUStreamManagerTy final
     : GenericDeviceResourceManagerTy<AMDGPUResourceRef<AMDGPUStreamTy>> {
   using ResourceRef = AMDGPUResourceRef<AMDGPUStreamTy>;
@@ -2630,8 +2624,6 @@
     return Plugin::success();
   }
 
-<<<<<<< HEAD
-=======
   Error dataFillImpl(void *TgtPtr, const void *PatternPtr, int64_t PatternSize,
                      int64_t Size,
                      AsyncInfoWrapperTy &AsyncInfoWrapper) override {
@@ -2704,7 +2696,6 @@
                                           Size / PatternSize);
   }
 
->>>>>>> 35227056
   /// Initialize the async info for interoperability purposes.
   Error initAsyncInfoImpl(AsyncInfoWrapperTy &AsyncInfoWrapper) override {
     // TODO: Implement this function.
@@ -2778,8 +2769,6 @@
     return Query.takeError();
   }
 
-<<<<<<< HEAD
-=======
   Expected<bool> isEventCompleteImpl(void *EventPtr,
                                      AsyncInfoWrapperTy &AsyncInfo) override {
     AMDGPUEventTy *Event = reinterpret_cast<AMDGPUEventTy *>(EventPtr);
@@ -2787,7 +2776,6 @@
     return Stream && Stream->isEventComplete(*Event);
   }
 
->>>>>>> 35227056
   /// Synchronize the current thread with the event.
   Error syncEventImpl(void *EventPtr) override {
     AMDGPUEventTy *Event = reinterpret_cast<AMDGPUEventTy *>(EventPtr);
@@ -2828,8 +2816,6 @@
     Status = getDeviceAttrRaw(HSA_AGENT_INFO_VENDOR_NAME, TmpChar);
     if (Status == HSA_STATUS_SUCCESS)
       Info.add("Vendor Name", TmpChar, "", DeviceInfo::VENDOR);
-<<<<<<< HEAD
-=======
 
     Info.add("Vendor ID", uint64_t{4130}, "", DeviceInfo::VENDOR_ID);
 
@@ -2839,7 +2825,6 @@
       Info.add("Memory Address Size",
                uint64_t{MachineModel == HSA_MACHINE_MODEL_SMALL ? 32u : 64u},
                "bits", DeviceInfo::ADDRESS_BITS);
->>>>>>> 35227056
 
     hsa_device_type_t DevType;
     Status = getDeviceAttrRaw(HSA_AGENT_INFO_DEVICE, DevType);
