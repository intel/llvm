--- conflicted
+++ resolved
@@ -2747,42 +2747,7 @@
     return Plugin::success();
   }
 
-<<<<<<< HEAD
-  interop_spec_t selectInteropPreference(int32_t InteropType,
-                                         int32_t NumPrefers,
-                                         interop_spec_t *Prefers) override {
-    // TODO: update once targetsync is supported
-    if (InteropType == kmp_interop_type_target)
-      return interop_spec_t{tgt_fr_hsa, {false, 0}, 0};
-    return interop_spec_t{tgt_fr_none, {false, 0}, 0};
-  }
-
-  Expected<omp_interop_val_t *>
-  createInterop(int32_t InteropType, interop_spec_t &InteropSpec) override {
-    auto *Ret = new omp_interop_val_t(
-        DeviceId, static_cast<kmp_interop_type_t>(InteropType));
-    Ret->fr_id = tgt_fr_hsa;
-    Ret->vendor_id = omp_vendor_amd;
-
-    // TODO: implement targetsync support
-
-    Ret->device_info.Platform = nullptr;
-    Ret->device_info.Device = reinterpret_cast<void *>(Agent.handle);
-    Ret->device_info.Context = nullptr;
-
-    return Ret;
-  }
-
-  Error releaseInterop(omp_interop_val_t *Interop) override {
-    if (Interop)
-      delete Interop;
-    return Plugin::success();
-  }
-
-  Error enqueueHostCallImpl(void (*Callback)(void *), void *UserData,
-=======
   Error enqueueHostCallImpl(AMDGPUStreamTy::HostFnType Callback, void *UserData,
->>>>>>> 54c4ef26
                             AsyncInfoWrapperTy &AsyncInfo) override {
     AMDGPUStreamTy *Stream = nullptr;
     if (auto Err = getStream(AsyncInfo, Stream))
