# SYCL Tracing - Part I

In order to understand the various language constructs that are available
in the SYCL layer, instrumenting them to provide a correlation between the
end-user source code and the kernels that execute on a device must be made.
A lightweight tracing framework (XPTI) was developed to facilitate this
through explicit instrumentation of all the language constructs. The goal
of this framework is to provide a low-overhead solution that tools can use
to build performance analytical models. Based on tests, simulations and
projections, the framework API can capture telemetry information for
~60-70,000 events/sec with overheads less than 1% of the application runtime.

This document outlines the use of this framework API at various points in
the SYCL runtime to trace the language constructs. Each language construct
used/expressed by the developer is associated with a source location payload
information that includes the function name, source file name and line
number where the construct is expressed. Using the source location
information, a hash is created for the language construct along with a
corresponding unique ID. The framework provides the ability to propagate
this ID all the way to the driver layers for the device.

This document discusses where in the SYCL runtime instrumentation has been
added and the reasons behind adding this instrumentation.

> **NOTE:** This document is better viewed with [Markdown Reader](https://chrome.google.com/webstore/detail/markdown-reader/gpoigdifkoadgajcincpilkjmejcaanc?hl=en) plugin for chrome or the [Markdown Preview Extension](https://github.com/shd101wyy/vscode-markdown-preview-enhanced/releases) for Visual Studio Code.

## Instrumentation Trace Points

This section will document all the places in the SYCL runtime that have been
instrumented to capture the asynchronous task graphs created by the runtime.
The task graphs are captured as graph, nodes and edges:

>  - The graph encapsulates all of the disjoint task graphs generated by the application.
>  - The nodes capture operations that are performed, such as kernel
executions or memory transfers
>  - The edges represent dependence relationships, the representation of
which mimics control flow as opposed to a dependence graph. The source node
in an edge must complete before the target node can begin execution.

 All code changes to enable this have been guarded by
 `XPTI_ENABLE_INSTRUMENTATION` macro and the CMake files have been updated to
 have this as an option which is enabled by default and this change is under
 `llvm/sycl/CMakeLists.txt`.

```cmake
...
# Create a soft option for enabling or disabling the instrumentation
# of the SYCL runtime
option(SYCL_ENABLE_XPTI_TRACING "Enable tracing of SYCL constructs" ON)
```

### The Graph

Any SYCL/DPC++ application can submit command groups to any active queue
during the lifetime of the application. Each submission is handled by the
runtime and the asynchronous task graphs are updated to reflect the new
submission. This may be as simple as adding a new node to the task-graph or
adding multiple nodes to the graph, where one of the nodes represents the
computation and the others dependent memory transfers.

<<<<<<< HEAD
To model this, we create a global graph for every application instantiation and
all kernel executions in the applications are added as nodes in this global
graph. In the SYCL runtime, there is no obvious location where the creation of
the global graph can be inserted as many objects are instantiated statically.
Currently, we perform the graph creation during UR initialization, in the
`initializePlugins()` call. In this call, we will perform two operations:
=======
To model this, we create a global graph for every application instantiation
and all kernel executions in the applications are added as nodes in this
global graph. In the SYCL runtime, there is no obvious location where the
creation of the global graph can be inserted as many objects are
instantiated statically. Currently, we embed the graph creation in the
Unified Runtime (UR) layer `initializePlugins()` call. In this call, we will
perform two operations:
>>>>>>> 5b2f1d2f

1. Initialize all listeners and create a trace event to represent the graph.
This is done in `sycl/include/sycl/detail/ur.cpp`.
2. Send a `graph_create` event to all subscribers. This notification
will only be sent once.

### The Nodes

The command group lambdas are captured and encapsulated in a `Command`
object. This object is evaluated for dependencies on data/memory or external
OpenCL events and an asynchronous task graph is built by mapping all these
dependencies, before it is enqueued on the device. In order to capture the
command groups (nodes) and the dependencies (edges), the base class
`Command` and any derived classes that are of interest are instrumented.

In this section, we discuss the instrumentation of the Command object in two
parts: (1) The changes made to capture end-user source code details for
language constructs (2) The instrumentation that handles capturing the
relevant metadata.

1. In order to capture end-user source code information, we have implemented
`sycl::detail::code_location` class that uses the builtin functions
in the compiler. However, equivalent implementations are unavailable on
Windows and separate cross-platform implementation might be used in the
future. To mitigate this, the Windows implementation will always report
`unknown_file`, `unknown_func` and a line number of 0 for source
file, function name and line number. We handle this case while processing
this information.

   The source information of a language construct, such as source file,
   function name, line number and column number allow us to determine if a
   Command that was previously created for a construct is being created
   again. In such cases, we will not emit a `node_create` event, but we
   will bump up the instance count recording the number of instances
   created. Secondly, the source information allows us to associate a unique
   ID with the source location and propagate it all the way to the driver,
   if possible. This will allow us to associate a Kernel event with a source
   location at all times. All instrumentation that identifies a command
   object of a given type and emits the `node_create` event is located
   in the `emitInstrumentationData()` and must be implemented by all
   derived classes.

   To enable this source location information, we start with enabling the
   public methods in the queue class, such as `queue.submit()`,
   `queue.parallel_for()`, `queue.wait()`, etc to include a default
   argument that captures the source location information. The location of
   the line in the caller that makes the call to `queue.submit()`,
   `queue.parallel_for()`, etc is represented in this default argument.
   These changes are present in `queue.hpp` and `ordered_queue.hpp`.
   The default arguments for all public functions are guarded by
   `#ifdef SYCL_INSTRUMENTATION_METADATA` that is currently enabled by
   default.

   The location information, when captured, is propagated all the way to the
   `CommandGroup` object. So, for every `CommandGroup` object, we
   will have the corresponding source location in end-user code where the
   command group is submitted to the queue. This metadata is propagated by
   the instrumentation to the subscribers of the stream.

2. The base `Command class` and all derived classes are instrumented to capture
   the relevant information for each command object and a `node_create` event is
   generated.

### The Node instance

Once a command object is created, it is enqueued on the device for
execution. To capture the execution of this node instance, we instrument the
`enqueue()` method to determine the cost of this computation or memory
related kernel. As the commands are enqueued, the enqueue method emits a
pair of events indicating the `task_begin` and `task_end`events that
capture the duration of the enqueued command.  For commands that are
asynchronous, the pair of events capture just the kernel submission and the
actual execution of the command on the device is tracked through the
`cl_event` returned by the enqueue operation. In the case of host kernel
execution or commands that are synchronous, the cost is measured directly.

In the case of the command being submitted to an OpenCL device, we capture
the event of the submitted kernel and propagate it to the subscriber tool.
It is up to the tool to register a callback for this event completion and
close the task opened for the command object.

### The Edges

As discussed in the previous section, the command groups submitted to the
device queues form nodes in the asynchronous tasks graphs created by
the SYCL runtime. In addition to these nodes, based on the memory references
(through accessors or USM pointers), additional nodes to `allocate`,
`copy` and `release` are created and they are necessary for the
computation kernels to run. The computation kernel has dependencies on the
memory objects and these dependencies are recorded as `event`s and in
our model we represent them as edges between the dependent nodes.

Tools monitoring the event stream then can start capturing the asynchronous
task graph as it is being built. As dependencies are added to a command
object, the instrumentation emits these dependencies as `edge_create`
events. Each of these `edge_create`events encapsulate the two command
objects that have a dependency through this edge. The source object of this
edge event must complete execution first before the target object of the
edge can begin execution.

To instrument this part of the code, the `Command::addDep` methods of
the Command object are instrumented to create the trace points and notify
all subscribers.

The `Release` command, as implemented in the SYCL runtime, has a
reference to the memory object, but no explicit dependencies are created. To
model the edges correctly, we instrument the `waitForRecordToFinish` method in
the `Scheduler` where the release operation waits on all the
dependent operations to complete to capture the edges.

This concludes all the changes that were made to the SYCL runtime to support
tracing. The next section talks about the XPTI framework that allows
applications and runtimes to efficiently capture, record and emit trace
notifications for important events during the run.

# SYCL Tracing - Part II
The architecture of the XPTI, when described at a rudimentary level, allows
you to instrument any runtime or application and link it with the static
stub library that implements all the functions in the library. If the
tracing is enabled through the environment variable
`XPTI_TRACE_ENABLE=1`, the stub library checks to see if the framework
dispatcher is registered. This dispatcher is registered through an
environment variable `XPTI_FRAMEWORK_DISPATCHER=/path/to/libxptifw.so`.
If tracing is turned on and the dynamic loading of the framework dispatcher
is successful, then the proxy library creates a dispatch table for all the
trampoline functions used in the instrumentation of the application or
runtime.

The static library is the only dependency for building the SYCL runtime (or
any application/runtime that uses this instrumentation mechanism) and is
currently available under `llvm/xpti`. In the current organization at
the file system level, the API specification for the instrumentation
framework is available with the static library under `llvm/xpti/include`.
The framework is divided into two parts: (1) the implementation of the proxy/
stub library that will be compiled to create a static library to be linked
with SYCL runtime and (2) a dynamic library with can be registered as the
framework dispatcher and is not required by the SYCL runtime that is not a
part of the `llvm` project. The dynamic library depends on the API
specification that is a part of the static proxy library. Using the
specification in the `llvm/xpti`, an implementation of the dynamic
library can be built.

## The Proxy library

The proxy library implements all of the public functions that are a part of
the XPTI tracing infrastructure. Each function however is a stub that checks
to see if tracing has been enabled. If so, it forwards the call to the same
function in the framework dispatcher or the dynamic component of this
framework.

   ```c++
   XPTI_EXPORT_API xpti::result_t xptiInitialize(const char *stream,
      uint32_t maj,
      uint32_t min,
      const char *version) {
      // Static object g_loader will return true if
      // XPTI_TRACE_ENABLE=1 and the dynamic dispatcher
      // library in XPTI_FRAMEWORK_DISPATCHER is valid
      // and successfully loaded.
      //
      if (xpti::g_loader.noErrors()) {
          void *f = xpti::g_loader.functionByIndex(XPTI_INITIALIZE);
          if (f) {
              return (*(xpti_initialize_t)f)(stream, maj, min, version);
          }
      }
      return xpti::result_t::XPTI_RESULT_FAIL;
   }
   ```<|MERGE_RESOLUTION|>--- conflicted
+++ resolved
@@ -58,14 +58,6 @@
 adding multiple nodes to the graph, where one of the nodes represents the
 computation and the others dependent memory transfers.
 
-<<<<<<< HEAD
-To model this, we create a global graph for every application instantiation and
-all kernel executions in the applications are added as nodes in this global
-graph. In the SYCL runtime, there is no obvious location where the creation of
-the global graph can be inserted as many objects are instantiated statically.
-Currently, we perform the graph creation during UR initialization, in the
-`initializePlugins()` call. In this call, we will perform two operations:
-=======
 To model this, we create a global graph for every application instantiation
 and all kernel executions in the applications are added as nodes in this
 global graph. In the SYCL runtime, there is no obvious location where the
@@ -73,7 +65,6 @@
 instantiated statically. Currently, we embed the graph creation in the
 Unified Runtime (UR) layer `initializePlugins()` call. In this call, we will
 perform two operations:
->>>>>>> 5b2f1d2f
 
 1. Initialize all listeners and create a trace event to represent the graph.
 This is done in `sycl/include/sycl/detail/ur.cpp`.
