//
//
// Part of the LLVM Project, under the Apache License v2.0 with LLVM Exceptions.
// See https://llvm.org/LICENSE.txt for license information.
// SPDX-License-Identifier: Apache-2.0 WITH LLVM-exception
//
//
#include "xpti/xpti_trace_framework.hpp"

#include <atomic>
#include <iostream>
#include <memory>
#include <unordered_map>
#include <vector>

enum functions_t {
  XPTI_FRAMEWORK_INITIALIZE,
  XPTI_FRAMEWORK_FINALIZE,
  XPTI_INITIALIZE,
  XPTI_FINALIZE,
  XPTI_GET_UNIQUE_ID,
  XPTI_REGISTER_STRING,
  XPTI_LOOKUP_STRING,
  XPTI_REGISTER_OBJECT,
  XPTI_LOOKUP_OBJECT,
  XPTI_REGISTER_STREAM,
  XPTI_UNREGISTER_STREAM,
  XPTI_REGISTER_USER_DEFINED_TP,
  XPTI_REGISTER_USER_DEFINED_ET,
  XPTI_MAKE_EVENT,
  XPTI_FIND_EVENT,
  XPTI_QUERY_PAYLOAD,
  XPTI_REGISTER_CALLBACK,
  XPTI_UNREGISTER_CALLBACK,
  XPTI_NOTIFY_SUBSCRIBERS,
  XPTI_ADD_METADATA,
  XPTI_QUERY_METADATA,
  XPTI_TRACE_ENABLED,
  XPTI_REGISTER_PAYLOAD,
  XPTI_QUERY_PAYLOAD_BY_UID,

  // All additional functions need to appear before
  // the XPTI_FW_API_COUNT enum
  XPTI_FW_API_COUNT ///< This enum must always be the last one in the list
};

namespace xpti {
class ProxyLoader {
  std::unordered_map<int, const char *> m_function_names = {
      {XPTI_FRAMEWORK_INITIALIZE, "xptiFrameworkInitialize"},
      {XPTI_FRAMEWORK_FINALIZE, "xptiFrameworkFinalize"},
      {XPTI_INITIALIZE, "xptiInitialize"},
      {XPTI_FINALIZE, "xptiFinalize"},
      {XPTI_GET_UNIQUE_ID, "xptiGetUniqueId"},
      {XPTI_REGISTER_STRING, "xptiRegisterString"},
      {XPTI_LOOKUP_STRING, "xptiLookupString"},
      {XPTI_REGISTER_OBJECT, "xptiRegisterObject"},
      {XPTI_LOOKUP_OBJECT, "xptiLookupObject"},
      {XPTI_REGISTER_PAYLOAD, "xptiRegisterPayload"},
      {XPTI_REGISTER_STREAM, "xptiRegisterStream"},
      {XPTI_UNREGISTER_STREAM, "xptiUnregisterStream"},
      {XPTI_REGISTER_USER_DEFINED_TP, "xptiRegisterUserDefinedTracePoint"},
      {XPTI_REGISTER_USER_DEFINED_ET, "xptiRegisterUserDefinedEventType"},
      {XPTI_MAKE_EVENT, "xptiMakeEvent"},
      {XPTI_FIND_EVENT, "xptiFindEvent"},
      {XPTI_QUERY_PAYLOAD, "xptiQueryPayload"},
      {XPTI_QUERY_PAYLOAD_BY_UID, "xptiQueryPayloadByUID"},
      {XPTI_REGISTER_CALLBACK, "xptiRegisterCallback"},
      {XPTI_UNREGISTER_CALLBACK, "xptiUnregisterCallback"},
      {XPTI_NOTIFY_SUBSCRIBERS, "xptiNotifySubscribers"},
      {XPTI_ADD_METADATA, "xptiAddMetadata"},
      {XPTI_QUERY_METADATA, "xptiQueryMetadata"},
      {XPTI_TRACE_ENABLED, "xptiTraceEnabled"}};

public:
  typedef std::vector<xpti_plugin_function_t> dispatch_table_t;

  ProxyLoader() : m_loaded(false), m_fw_plugin_handle(nullptr) {
    // When this object is created, we attempt to load
    // the share object implementation. We look for the
    // environment variable XPTI_FRAMEWORK_DISPATCHER to
    // see if it has been set. If not, all methods in
    // the proxy should end up being close to no-ops
    //
    std::string env =
        m_loader.getEnvironmentVariable("XPTI_FRAMEWORK_DISPATCHER");
    if (env.empty())
      return;
    std::string error;
    m_fw_plugin_handle = m_loader.loadLibrary(env.c_str(), error);
    if (m_fw_plugin_handle) {
      // We will defer changing m_loaded = true until the
      // end of this block after we are able to resolve
      // all of the entry points
      //
      m_dispatch_table.resize(XPTI_FW_API_COUNT);
      for (auto &func_name : m_function_names) {
        xpti_plugin_function_t func =
            m_loader.findFunction(m_fw_plugin_handle, func_name.second);
        if (!func) { // Return if we fail on even one function
          m_loader.unloadLibrary(m_fw_plugin_handle);
          m_fw_plugin_handle = nullptr;
          return;
        }
        m_dispatch_table[func_name.first] = func;
      }
      // Only if all the functions are found and loaded,
      // do we set the m_loaded = true
      //
      m_loaded = true;
    }
  }

  ~ProxyLoader() {
    // If the loading of the framework library was
    // successful, we should close the handle in the
    // destructor to decrement the reference count
    // maintained by the loader.
    //
    if (m_fw_plugin_handle) {
      m_loader.unloadLibrary(m_fw_plugin_handle);
    }
  }

  inline bool noErrors() { return m_loaded; }

  void *functionByIndex(int index) {
    if (index >= XPTI_FRAMEWORK_INITIALIZE && index < XPTI_FW_API_COUNT) {
      return reinterpret_cast<void *>(m_dispatch_table[index]);
    }
    return nullptr;
  }

  static ProxyLoader &instance() {
    static ProxyLoader *loader = new ProxyLoader();
    return *loader;
  }

private:
  bool m_loaded;
  xpti_plugin_handle_t m_fw_plugin_handle;
  dispatch_table_t m_dispatch_table;
  xpti::utils::PlatformHelper m_loader;
};
} // namespace xpti

XPTI_EXPORT_API void xptiFrameworkInitialize() {
  if (xpti::ProxyLoader::instance().noErrors()) {
    void *f = xpti::ProxyLoader::instance().functionByIndex(
        XPTI_FRAMEWORK_INITIALIZE);
    if (f) {
      (*reinterpret_cast<xpti_framework_initialize_t>(f))();
    }
  }
}

XPTI_EXPORT_API void xptiFrameworkFinalize() {
  if (xpti::ProxyLoader::instance().noErrors()) {
    void *f =
        xpti::ProxyLoader::instance().functionByIndex(XPTI_FRAMEWORK_FINALIZE);
    if (f) {
      (*reinterpret_cast<xpti_framework_finalize_t>(f))();
    }
  }

  delete &xpti::ProxyLoader::instance();
}

XPTI_EXPORT_API uint16_t xptiRegisterUserDefinedTracePoint(
    const char *tool_name, uint8_t user_defined_tp) {
  if (xpti::ProxyLoader::instance().noErrors()) {
    auto f = xpti::ProxyLoader::instance().functionByIndex(
        XPTI_REGISTER_USER_DEFINED_TP);
    if (f) {
      return (*(xpti_register_user_defined_tp_t)f)(tool_name, user_defined_tp);
    }
  }
  return xpti::invalid_id;
}

XPTI_EXPORT_API uint16_t xptiRegisterUserDefinedEventType(
    const char *tool_name, uint8_t user_defined_event) {
  if (xpti::ProxyLoader::instance().noErrors()) {
    auto f = xpti::ProxyLoader::instance().functionByIndex(
        XPTI_REGISTER_USER_DEFINED_ET);
    if (f) {
      return (*(xpti_register_user_defined_et_t)f)(tool_name,
                                                   user_defined_event);
    }
  }
  return xpti::invalid_id;
}

XPTI_EXPORT_API xpti::result_t xptiInitialize(const char *stream, uint32_t maj,
                                              uint32_t min,
                                              const char *version) {
  if (xpti::ProxyLoader::instance().noErrors()) {
    auto f = xpti::ProxyLoader::instance().functionByIndex(XPTI_INITIALIZE);
    if (f) {
      return (*(xpti_initialize_t)f)(stream, maj, min, version);
    }
  }
  return xpti::result_t::XPTI_RESULT_FAIL;
}

XPTI_EXPORT_API void xptiFinalize(const char *stream) {
  if (xpti::ProxyLoader::instance().noErrors()) {
    auto f = xpti::ProxyLoader::instance().functionByIndex(XPTI_FINALIZE);
    if (f) {
      (*(xpti_finalize_t)f)(stream);
    }
  }
}

XPTI_EXPORT_API uint64_t xptiGetUniqueId() {
  if (xpti::ProxyLoader::instance().noErrors()) {
    auto f = xpti::ProxyLoader::instance().functionByIndex(XPTI_GET_UNIQUE_ID);
    if (f) {
      return (*(xpti_get_unique_id_t)f)();
    }
  }
  return xpti::invalid_id;
}

XPTI_EXPORT_API xpti::string_id_t xptiRegisterString(const char *string,
                                                     char **table_string) {
  if (xpti::ProxyLoader::instance().noErrors()) {
    auto f =
        xpti::ProxyLoader::instance().functionByIndex(XPTI_REGISTER_STRING);
    if (f) {
      return (*(xpti_register_string_t)f)(string, table_string);
    }
  }
  return xpti::invalid_id;
}

XPTI_EXPORT_API const char *xptiLookupString(xpti::string_id_t id) {
  if (xpti::ProxyLoader::instance().noErrors()) {
    auto f = xpti::ProxyLoader::instance().functionByIndex(XPTI_LOOKUP_STRING);
    if (f) {
      return (*(xpti_lookup_string_t)f)(id);
    }
  }
  return nullptr;
}

XPTI_EXPORT_API xpti::object_id_t
xptiRegisterObject(const char *data, size_t size, uint8_t type) {
  if (xpti::g_loader.noErrors()) {
    auto f = xpti::g_loader.functionByIndex(XPTI_REGISTER_OBJECT);
    if (f) {
      return (*(xpti_register_object_t)f)(data, size, type);
    }
  }
  return xpti::invalid_id;
}

XPTI_EXPORT_API xpti::object_data_t xptiLookupObject(xpti::object_id_t id) {
  if (xpti::g_loader.noErrors()) {
    auto f = xpti::g_loader.functionByIndex(XPTI_LOOKUP_OBJECT);
    if (f) {
      return (*(xpti_lookup_object_t)f)(id);
    }
  }
  return xpti::object_data_t{0, nullptr, 0};
}

XPTI_EXPORT_API uint64_t xptiRegisterPayload(xpti::payload_t *payload) {
  if (xpti::ProxyLoader::instance().noErrors()) {
    auto f =
        xpti::ProxyLoader::instance().functionByIndex(XPTI_REGISTER_PAYLOAD);
    if (f) {
      return (*(xpti_register_payload_t)f)(payload);
    }
  }
  return xpti::invalid_uid;
}

XPTI_EXPORT_API uint8_t xptiRegisterStream(const char *stream_name) {
  if (xpti::ProxyLoader::instance().noErrors()) {
    auto f =
        xpti::ProxyLoader::instance().functionByIndex(XPTI_REGISTER_STREAM);
    if (f) {
      return (*(xpti_register_stream_t)f)(stream_name);
    }
  }
  return xpti::invalid_id;
}

XPTI_EXPORT_API xpti::result_t xptiUnregisterStream(const char *stream_name) {
  if (xpti::ProxyLoader::instance().noErrors()) {
    auto f =
        xpti::ProxyLoader::instance().functionByIndex(XPTI_UNREGISTER_STREAM);
    if (f) {
      return (*(xpti_unregister_stream_t)f)(stream_name);
    }
  }
  return xpti::result_t::XPTI_RESULT_FAIL;
}
XPTI_EXPORT_API xpti::trace_event_data_t *
xptiMakeEvent(const char *name, xpti::payload_t *payload, uint16_t event,
              xpti::trace_activity_type_t activity, uint64_t *instance_no) {
  if (xpti::ProxyLoader::instance().noErrors()) {
    auto f = xpti::ProxyLoader::instance().functionByIndex(XPTI_MAKE_EVENT);
    if (f) {
      return (*(xpti_make_event_t)f)(name, payload, event, activity,
                                     instance_no);
    }
  }
  return nullptr;
}

XPTI_EXPORT_API const xpti::trace_event_data_t *xptiFindEvent(uint64_t uid) {
  if (xpti::ProxyLoader::instance().noErrors()) {
    auto f = xpti::ProxyLoader::instance().functionByIndex(XPTI_FIND_EVENT);
    if (f) {
      return (*(xpti_find_event_t)f)(uid);
    }
  }
  return nullptr;
}

XPTI_EXPORT_API const xpti::payload_t *
xptiQueryPayload(xpti::trace_event_data_t *lookup_object) {
  if (xpti::ProxyLoader::instance().noErrors()) {
    auto f = xpti::ProxyLoader::instance().functionByIndex(XPTI_QUERY_PAYLOAD);
    if (f) {
      return (*(xpti_query_payload_t)f)(lookup_object);
    }
  }
  return nullptr;
}

XPTI_EXPORT_API const xpti::payload_t *xptiQueryPayloadByUID(uint64_t uid) {
  if (xpti::ProxyLoader::instance().noErrors()) {
    auto f = xpti::ProxyLoader::instance().functionByIndex(
        XPTI_QUERY_PAYLOAD_BY_UID);
    if (f) {
      return (*(xpti_query_payload_by_uid_t)f)(uid);
    }
  }
  return nullptr;
}

XPTI_EXPORT_API xpti::result_t
xptiRegisterCallback(uint8_t stream_id, uint16_t trace_type,
                     xpti::tracepoint_callback_api_t cb) {
  if (xpti::ProxyLoader::instance().noErrors()) {
    auto f =
        xpti::ProxyLoader::instance().functionByIndex(XPTI_REGISTER_CALLBACK);
    if (f) {
      return (*(xpti_register_cb_t)f)(stream_id, trace_type, cb);
    }
  }
  return xpti::result_t::XPTI_RESULT_FAIL;
}

XPTI_EXPORT_API xpti::result_t
xptiUnregisterCallback(uint8_t stream_id, uint16_t trace_type,
                       xpti::tracepoint_callback_api_t cb) {
  if (xpti::ProxyLoader::instance().noErrors()) {
    auto f =
        xpti::ProxyLoader::instance().functionByIndex(XPTI_UNREGISTER_CALLBACK);
    if (f) {
      return (*(xpti_unregister_cb_t)f)(stream_id, trace_type, cb);
    }
  }
  return xpti::result_t::XPTI_RESULT_FAIL;
}

XPTI_EXPORT_API xpti::result_t
xptiNotifySubscribers(uint8_t stream_id, uint16_t trace_type,
                      xpti::trace_event_data_t *parent,
                      xpti::trace_event_data_t *object, uint64_t instance,
                      const void *user_data) {
  if (xpti::ProxyLoader::instance().noErrors()) {
    auto f =
        xpti::ProxyLoader::instance().functionByIndex(XPTI_NOTIFY_SUBSCRIBERS);
    if (f) {
      return (*(xpti_notify_subscribers_t)f)(stream_id, trace_type, parent,
                                             object, instance, user_data);
    }
  }
  return xpti::result_t::XPTI_RESULT_FAIL;
}

XPTI_EXPORT_API bool xptiTraceEnabled() {
  if (xpti::ProxyLoader::instance().noErrors()) {
    auto f = xpti::ProxyLoader::instance().functionByIndex(XPTI_TRACE_ENABLED);
    if (f) {
      return (*(xpti_trace_enabled_t)f)();
    }
  }
  return false;
}

XPTI_EXPORT_API xpti::result_t xptiAddMetadata(xpti::trace_event_data_t *e,
                                               const char *key,
<<<<<<< HEAD
                                               xpti::object_id_t value_id) {
  if (xpti::g_loader.noErrors()) {
    auto f = xpti::g_loader.functionByIndex(XPTI_ADD_METADATA);
=======
                                               const char *value) {
  if (xpti::ProxyLoader::instance().noErrors()) {
    auto f = xpti::ProxyLoader::instance().functionByIndex(XPTI_ADD_METADATA);
>>>>>>> 7e5bd8f9
    if (f) {
      return (*(xpti_add_metadata_t)f)(e, key, value_id);
    }
  }
  return xpti::result_t::XPTI_RESULT_FAIL;
}

XPTI_EXPORT_API xpti::metadata_t *
xptiQueryMetadata(xpti::trace_event_data_t *lookup_object) {
  if (xpti::ProxyLoader::instance().noErrors()) {
    auto f = xpti::ProxyLoader::instance().functionByIndex(XPTI_QUERY_METADATA);
    if (f) {
      return (*(xpti_query_metadata_t)f)(lookup_object);
    }
  }
  return nullptr;
}<|MERGE_RESOLUTION|>--- conflicted
+++ resolved
@@ -396,15 +396,9 @@
 
 XPTI_EXPORT_API xpti::result_t xptiAddMetadata(xpti::trace_event_data_t *e,
                                                const char *key,
-<<<<<<< HEAD
                                                xpti::object_id_t value_id) {
-  if (xpti::g_loader.noErrors()) {
-    auto f = xpti::g_loader.functionByIndex(XPTI_ADD_METADATA);
-=======
-                                               const char *value) {
   if (xpti::ProxyLoader::instance().noErrors()) {
     auto f = xpti::ProxyLoader::instance().functionByIndex(XPTI_ADD_METADATA);
->>>>>>> 7e5bd8f9
     if (f) {
       return (*(xpti_add_metadata_t)f)(e, key, value_id);
     }
