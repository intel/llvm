cmake_minimum_required(VERSION 3.20.0)

set(XPTI_VERSION 1.0.0)
project (xpti VERSION "${XPTI_VERSION}" LANGUAGES CXX)

set(XPTI_DIR ${CMAKE_CURRENT_LIST_DIR})
# Setting the same version as SYCL
set(CMAKE_CXX_STANDARD 17)

option(XPTI_ENABLE_WERROR OFF)

if (XPTI_ENABLE_WERROR)
  if(MSVC)
    set(CMAKE_CXX_FLAGS "/WX ${CMAKE_CXX_FLAGS}")
  else()
    set(CMAKE_CXX_FLAGS "-Werror ${CMAKE_CXX_FLAGS}")
  endif()
endif()

if (NOT CMAKE_BUILD_TYPE AND NOT CMAKE_CONFIGURATION_TYPES)
  message(STATUS "No build type selected, default to Release")
  set(CMAKE_BUILD_TYPE "Release" CACHE STRING "Build type (default Release)" FORCE)
endif()

<<<<<<< HEAD
if (SYCL_USE_LIBCXX)
  if ((CMAKE_CXX_COMPILER_ID STREQUAL "GNU") OR
    (CMAKE_CXX_COMPILER_ID STREQUAL "Clang"))
    if ((NOT (DEFINED SYCL_LIBCXX_INCLUDE_PATH)) OR (NOT (DEFINED SYCL_LIBCXX_LIBRARY_PATH)))
      message(FATAL_ERROR "When building with libc++ SYCL_LIBCXX_INCLUDE_PATHS and"
                          "SYCL_LIBCXX_LIBRARY_PATH should be set")
    endif()
    set(CMAKE_CXX_FLAGS "-nostdinc++ -I ${SYCL_LIBCXX_INCLUDE_PATH} ${CMAKE_CXX_FLAGS}")
  else()
    message(FATAL_ERROR "Build with libc++ is not yet supported for this compiler")
  endif()
endif()
=======
if (MSVC)
  # MSVC provides two incompatible build variants for its CRT: release and debug
  # To avoid potential issues in user code we also need to provide two kinds
  # of SYCL Runtime Library for release and debug configurations.
  set(XPTI_CXX_FLAGS "")
  if (CMAKE_BUILD_TYPE MATCHES "Debug")
    set(XPTI_CXX_FLAGS "${CMAKE_CXX_FLAGS_DEBUG}")
    string(REPLACE "/MDd" "" XPTI_CXX_FLAGS "${XPTI_CXX_FLAGS}")
    string(REPLACE "/MTd" "" XPTI_CXX_FLAGS "${XPTI_CXX_FLAGS}")
  else()
    if (CMAKE_BUILD_TYPE MATCHES "Release")
      set(XPTI_CXX_FLAGS "${CMAKE_CXX_FLAGS_RELEASE}")
    elseif (CMAKE_BUILD_TYPE MATCHES "RelWithDebInfo")
      set(XPTI_CXX_FLAGS "${CMAKE_CXX_FLAGS_RELWITHDEBINFO}")
    elseif (CMAKE_BUILD_TYPE MATCHES "MinSizeRel")
      set(XPTI_CXX_FLAGS "${CMAKE_CXX_FLAGS_MINSIZEREL}")
    endif()
    string(REPLACE "/MD" "" XPTI_CXX_FLAGS "${XPTI_CXX_FLAGS}")
    string(REPLACE "/MT" "" XPTI_CXX_FLAGS "${XPTI_CXX_FLAGS}")
  endif()

  # target_compile_options requires list of options, not a string
  string(REPLACE " " ";" XPTI_CXX_FLAGS "${XPTI_CXX_FLAGS}")

  set(XPTI_CXX_FLAGS_RELEASE "${XPTI_CXX_FLAGS};/MD")
  set(XPTI_CXX_FLAGS_DEBUG "${XPTI_CXX_FLAGS};/MDd")

  # CMake automatically applies these flags to all targets. To override this
  # behavior, options lists are reset.
  set(CMAKE_CXX_FLAGS_RELEASE "")
  set(CMAKE_CXX_FLAGS_MINSIZEREL "")
  set(CMAKE_CXX_FLAGS_RELWITHDEBINFO "")
  set(CMAKE_CXX_FLAGS_DEBUG "")
endif()

>>>>>>> 10342060
set(CMAKE_BINARY_DIR ${CMAKE_SOURCE_DIR}/lib/${CMAKE_BUILD_TYPE})
set(EXECUTABLE_OUTPUT_PATH ${CMAKE_BINARY_DIR})
set(LIBRARY_OUTPUT_PATH ${CMAKE_BINARY_DIR})

add_subdirectory(src)

if (LLVM_BINARY_DIR)
  file(GLOB_RECURSE XPTI_HEADERS_LIST CONFIGURE_DEPENDS "${CMAKE_CURRENT_SOURCE_DIR}/include/xpti/*")
  string(REPLACE "${CMAKE_CURRENT_SOURCE_DIR}" "${LLVM_BINARY_DIR}"
    XPTI_HEADERS_OUT_LIST "${XPTI_HEADERS_LIST}")
  add_custom_target(xpti-headers
    DEPENDS ${XPTI_HEADERS_OUT_LIST})

  add_custom_command(
    OUTPUT  ${XPTI_HEADERS_OUT_LIST}
    DEPENDS ${XPTI_HEADERS_LIST}
    COMMAND ${CMAKE_COMMAND} -E copy_directory
      ${CMAKE_CURRENT_SOURCE_DIR}/include/xpti
      ${LLVM_BINARY_DIR}/include/xpti
    COMMENT "Copying XPTI headers ..."
  )
  add_dependencies(xpti xpti-headers)
endif()

include(GNUInstallDirs)
install(DIRECTORY ${CMAKE_CURRENT_SOURCE_DIR}/include/xpti
  DESTINATION ${CMAKE_INSTALL_INCLUDEDIR}
  COMPONENT xpti
)<|MERGE_RESOLUTION|>--- conflicted
+++ resolved
@@ -22,56 +22,6 @@
   set(CMAKE_BUILD_TYPE "Release" CACHE STRING "Build type (default Release)" FORCE)
 endif()
 
-<<<<<<< HEAD
-if (SYCL_USE_LIBCXX)
-  if ((CMAKE_CXX_COMPILER_ID STREQUAL "GNU") OR
-    (CMAKE_CXX_COMPILER_ID STREQUAL "Clang"))
-    if ((NOT (DEFINED SYCL_LIBCXX_INCLUDE_PATH)) OR (NOT (DEFINED SYCL_LIBCXX_LIBRARY_PATH)))
-      message(FATAL_ERROR "When building with libc++ SYCL_LIBCXX_INCLUDE_PATHS and"
-                          "SYCL_LIBCXX_LIBRARY_PATH should be set")
-    endif()
-    set(CMAKE_CXX_FLAGS "-nostdinc++ -I ${SYCL_LIBCXX_INCLUDE_PATH} ${CMAKE_CXX_FLAGS}")
-  else()
-    message(FATAL_ERROR "Build with libc++ is not yet supported for this compiler")
-  endif()
-endif()
-=======
-if (MSVC)
-  # MSVC provides two incompatible build variants for its CRT: release and debug
-  # To avoid potential issues in user code we also need to provide two kinds
-  # of SYCL Runtime Library for release and debug configurations.
-  set(XPTI_CXX_FLAGS "")
-  if (CMAKE_BUILD_TYPE MATCHES "Debug")
-    set(XPTI_CXX_FLAGS "${CMAKE_CXX_FLAGS_DEBUG}")
-    string(REPLACE "/MDd" "" XPTI_CXX_FLAGS "${XPTI_CXX_FLAGS}")
-    string(REPLACE "/MTd" "" XPTI_CXX_FLAGS "${XPTI_CXX_FLAGS}")
-  else()
-    if (CMAKE_BUILD_TYPE MATCHES "Release")
-      set(XPTI_CXX_FLAGS "${CMAKE_CXX_FLAGS_RELEASE}")
-    elseif (CMAKE_BUILD_TYPE MATCHES "RelWithDebInfo")
-      set(XPTI_CXX_FLAGS "${CMAKE_CXX_FLAGS_RELWITHDEBINFO}")
-    elseif (CMAKE_BUILD_TYPE MATCHES "MinSizeRel")
-      set(XPTI_CXX_FLAGS "${CMAKE_CXX_FLAGS_MINSIZEREL}")
-    endif()
-    string(REPLACE "/MD" "" XPTI_CXX_FLAGS "${XPTI_CXX_FLAGS}")
-    string(REPLACE "/MT" "" XPTI_CXX_FLAGS "${XPTI_CXX_FLAGS}")
-  endif()
-
-  # target_compile_options requires list of options, not a string
-  string(REPLACE " " ";" XPTI_CXX_FLAGS "${XPTI_CXX_FLAGS}")
-
-  set(XPTI_CXX_FLAGS_RELEASE "${XPTI_CXX_FLAGS};/MD")
-  set(XPTI_CXX_FLAGS_DEBUG "${XPTI_CXX_FLAGS};/MDd")
-
-  # CMake automatically applies these flags to all targets. To override this
-  # behavior, options lists are reset.
-  set(CMAKE_CXX_FLAGS_RELEASE "")
-  set(CMAKE_CXX_FLAGS_MINSIZEREL "")
-  set(CMAKE_CXX_FLAGS_RELWITHDEBINFO "")
-  set(CMAKE_CXX_FLAGS_DEBUG "")
-endif()
-
->>>>>>> 10342060
 set(CMAKE_BINARY_DIR ${CMAKE_SOURCE_DIR}/lib/${CMAKE_BUILD_TYPE})
 set(EXECUTABLE_OUTPUT_PATH ${CMAKE_BINARY_DIR})
 set(LIBRARY_OUTPUT_PATH ${CMAKE_BINARY_DIR})
