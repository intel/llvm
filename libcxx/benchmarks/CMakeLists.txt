--- conflicted
+++ resolved
@@ -186,10 +186,7 @@
     formatter_int.bench.cpp
     function.bench.cpp
     join_view.bench.cpp
-<<<<<<< HEAD
-=======
     lexicographical_compare_three_way.bench.cpp
->>>>>>> cd74f4a4
     map.bench.cpp
     monotonic_buffer.bench.cpp
     ordered_set.bench.cpp
