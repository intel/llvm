//===----------------------------------------------------------------------===//
//
// Part of the LLVM Project, under the Apache License v2.0 with LLVM Exceptions.
// See https://llvm.org/LICENSE.txt for license information.
// SPDX-License-Identifier: Apache-2.0 WITH LLVM-exception
//
//===----------------------------------------------------------------------===//

//
// POSIX-like portability helper functions.
//
// These generally behave like the proper posix functions, with these
// exceptions:
// On Windows, they take paths in wchar_t* form, instead of char* form.
// The symlink() function is split into two frontends, symlink_file()
// and symlink_dir().
//
// These are provided within an anonymous namespace within the detail
// namespace - callers need to include this header and call them as
// detail::function(), regardless of platform.
//

#ifndef POSIX_COMPAT_H
#define POSIX_COMPAT_H

#include <__assert>
#include <__config>
#include <filesystem>

#include "error.h"
<<<<<<< HEAD
=======
#include "time_utils.h"
>>>>>>> bac3a63c

#if defined(_LIBCPP_WIN32API)
# define WIN32_LEAN_AND_MEAN
# define NOMINMAX
# include <windows.h>
# include <io.h>
# include <winioctl.h>
#else
# include <fcntl.h>
# include <unistd.h>
# include <sys/stat.h>
# include <sys/statvfs.h>
# include <sys/time.h>
#endif
#include <stdlib.h>
#include <time.h>

#if defined(_LIBCPP_WIN32API)
// This struct isn't defined in the normal Windows SDK, but only in the
// Windows Driver Kit.
struct LIBCPP_REPARSE_DATA_BUFFER {
  unsigned long  ReparseTag;
  unsigned short ReparseDataLength;
  unsigned short Reserved;
  union {
    struct {
      unsigned short SubstituteNameOffset;
      unsigned short SubstituteNameLength;
      unsigned short PrintNameOffset;
      unsigned short PrintNameLength;
      unsigned long  Flags;
      wchar_t        PathBuffer[1];
    } SymbolicLinkReparseBuffer;
    struct {
      unsigned short SubstituteNameOffset;
      unsigned short SubstituteNameLength;
      unsigned short PrintNameOffset;
      unsigned short PrintNameLength;
      wchar_t        PathBuffer[1];
    } MountPointReparseBuffer;
    struct {
      unsigned char DataBuffer[1];
    } GenericReparseBuffer;
  };
};
#endif

// TODO: Check whether these functions actually need internal linkage, or if they can be made normal header functions
_LIBCPP_DIAGNOSTIC_PUSH
_LIBCPP_GCC_DIAGNOSTIC_IGNORED("-Wunused-function")
_LIBCPP_CLANG_DIAGNOSTIC_IGNORED("-Wunused-function")
_LIBCPP_CLANG_DIAGNOSTIC_IGNORED("-Wunused-template")

_LIBCPP_BEGIN_NAMESPACE_FILESYSTEM

namespace detail {

#if defined(_LIBCPP_WIN32API)
// Various C runtime versions (UCRT, or the legacy msvcrt.dll used by
// some mingw toolchains) provide different stat function implementations,
// with a number of limitations with respect to what we want from the
// stat function. Instead provide our own which does exactly what we want,
// along with our own stat structure and flag macros.

struct TimeSpec {
  int64_t tv_sec;
  int64_t tv_nsec;
};
struct StatT {
  unsigned st_mode;
  TimeSpec st_atim;
  TimeSpec st_mtim;
  uint64_t st_dev; // FILE_ID_INFO::VolumeSerialNumber
  struct FileIdStruct {
    unsigned char id[16]; // FILE_ID_INFO::FileId
    bool operator==(const FileIdStruct &other) const {
      for (int i = 0; i < 16; i++)
        if (id[i] != other.id[i])
          return false;
      return true;
    }
  } st_ino;
  uint32_t st_nlink;
  uintmax_t st_size;
};

#else
using TimeSpec = struct timespec;
using TimeVal = struct timeval;
using StatT = struct stat;
#endif

#if defined(_LIBCPP_WIN32API)

// Various C runtime header sets provide more or less of these. As we
// provide our own implementation, undef all potential defines from the
// C runtime headers and provide a complete set of macros of our own.

#undef _S_IFMT
#undef _S_IFDIR
#undef _S_IFCHR
#undef _S_IFIFO
#undef _S_IFREG
#undef _S_IFBLK
#undef _S_IFLNK
#undef _S_IFSOCK

#define _S_IFMT   0xF000
#define _S_IFDIR  0x4000
#define _S_IFCHR  0x2000
#define _S_IFIFO  0x1000
#define _S_IFREG  0x8000
#define _S_IFBLK  0x6000
#define _S_IFLNK  0xA000
#define _S_IFSOCK 0xC000

#undef S_ISDIR
#undef S_ISFIFO
#undef S_ISCHR
#undef S_ISREG
#undef S_ISLNK
#undef S_ISBLK
#undef S_ISSOCK

#define S_ISDIR(m)      (((m) & _S_IFMT) == _S_IFDIR)
#define S_ISCHR(m)      (((m) & _S_IFMT) == _S_IFCHR)
#define S_ISFIFO(m)     (((m) & _S_IFMT) == _S_IFIFO)
#define S_ISREG(m)      (((m) & _S_IFMT) == _S_IFREG)
#define S_ISBLK(m)      (((m) & _S_IFMT) == _S_IFBLK)
#define S_ISLNK(m)      (((m) & _S_IFMT) == _S_IFLNK)
#define S_ISSOCK(m)     (((m) & _S_IFMT) == _S_IFSOCK)

#define O_NONBLOCK 0

inline int set_errno(int e = GetLastError()) {
  errno = static_cast<int>(__win_err_to_errc(e));
  return -1;
}

class WinHandle {
public:
  WinHandle(const wchar_t *p, DWORD access, DWORD flags) {
    h = CreateFileW(
        p, access, FILE_SHARE_READ | FILE_SHARE_WRITE | FILE_SHARE_DELETE,
        nullptr, OPEN_EXISTING, FILE_FLAG_BACKUP_SEMANTICS | flags, nullptr);
  }
  ~WinHandle() {
    if (h != INVALID_HANDLE_VALUE)
      CloseHandle(h);
  }
  operator HANDLE() const { return h; }
  operator bool() const { return h != INVALID_HANDLE_VALUE; }

private:
  HANDLE h;
};

inline int stat_handle(HANDLE h, StatT *buf) {
  FILE_BASIC_INFO basic;
  if (!GetFileInformationByHandleEx(h, FileBasicInfo, &basic, sizeof(basic)))
    return set_errno();
  memset(buf, 0, sizeof(*buf));
  buf->st_mtim = filetime_to_timespec(basic.LastWriteTime);
  buf->st_atim = filetime_to_timespec(basic.LastAccessTime);
  buf->st_mode = 0555; // Read-only
  if (!(basic.FileAttributes & FILE_ATTRIBUTE_READONLY))
    buf->st_mode |= 0222; // Write
  if (basic.FileAttributes & FILE_ATTRIBUTE_DIRECTORY) {
    buf->st_mode |= _S_IFDIR;
  } else {
    buf->st_mode |= _S_IFREG;
  }
  if (basic.FileAttributes & FILE_ATTRIBUTE_REPARSE_POINT) {
    FILE_ATTRIBUTE_TAG_INFO tag;
    if (!GetFileInformationByHandleEx(h, FileAttributeTagInfo, &tag,
                                      sizeof(tag)))
      return set_errno();
    if (tag.ReparseTag == IO_REPARSE_TAG_SYMLINK)
      buf->st_mode = (buf->st_mode & ~_S_IFMT) | _S_IFLNK;
  }
  FILE_STANDARD_INFO standard;
  if (!GetFileInformationByHandleEx(h, FileStandardInfo, &standard,
                                    sizeof(standard)))
    return set_errno();
  buf->st_nlink = standard.NumberOfLinks;
  buf->st_size = standard.EndOfFile.QuadPart;
  BY_HANDLE_FILE_INFORMATION info;
  if (!GetFileInformationByHandle(h, &info))
    return set_errno();
  buf->st_dev = info.dwVolumeSerialNumber;
  memcpy(&buf->st_ino.id[0], &info.nFileIndexHigh, 4);
  memcpy(&buf->st_ino.id[4], &info.nFileIndexLow, 4);
  return 0;
}

inline int stat_file(const wchar_t *path, StatT *buf, DWORD flags) {
  WinHandle h(path, FILE_READ_ATTRIBUTES, flags);
  if (!h)
    return set_errno();
  int ret = stat_handle(h, buf);
  return ret;
}

inline int stat(const wchar_t *path, StatT *buf) { return stat_file(path, buf, 0); }

inline int lstat(const wchar_t *path, StatT *buf) {
  return stat_file(path, buf, FILE_FLAG_OPEN_REPARSE_POINT);
}

inline int fstat(int fd, StatT *buf) {
  HANDLE h = reinterpret_cast<HANDLE>(_get_osfhandle(fd));
  return stat_handle(h, buf);
}

inline int mkdir(const wchar_t *path, int permissions) {
  (void)permissions;
  if (!CreateDirectoryW(path, nullptr))
    return set_errno();
  return 0;
}

inline int symlink_file_dir(const wchar_t *oldname, const wchar_t *newname,
                            bool is_dir) {
  path dest(oldname);
  dest.make_preferred();
  oldname = dest.c_str();
  DWORD flags = is_dir ? SYMBOLIC_LINK_FLAG_DIRECTORY : 0;
  if (CreateSymbolicLinkW(newname, oldname,
                          flags | SYMBOLIC_LINK_FLAG_ALLOW_UNPRIVILEGED_CREATE))
    return 0;
  int e = GetLastError();
  if (e != ERROR_INVALID_PARAMETER)
    return set_errno(e);
  if (CreateSymbolicLinkW(newname, oldname, flags))
    return 0;
  return set_errno();
}

inline int symlink_file(const wchar_t *oldname, const wchar_t *newname) {
  return symlink_file_dir(oldname, newname, false);
}

inline int symlink_dir(const wchar_t *oldname, const wchar_t *newname) {
  return symlink_file_dir(oldname, newname, true);
}

inline int link(const wchar_t *oldname, const wchar_t *newname) {
  if (CreateHardLinkW(newname, oldname, nullptr))
    return 0;
  return set_errno();
}

inline int remove(const wchar_t *path) {
  detail::WinHandle h(path, DELETE, FILE_FLAG_OPEN_REPARSE_POINT);
  if (!h)
    return set_errno();
  FILE_DISPOSITION_INFO info;
  info.DeleteFile = TRUE;
  if (!SetFileInformationByHandle(h, FileDispositionInfo, &info, sizeof(info)))
    return set_errno();
  return 0;
}

inline int truncate_handle(HANDLE h, off_t length) {
  LARGE_INTEGER size_param;
  size_param.QuadPart = length;
  if (!SetFilePointerEx(h, size_param, 0, FILE_BEGIN))
    return set_errno();
  if (!SetEndOfFile(h))
    return set_errno();
  return 0;
}

inline int ftruncate(int fd, off_t length) {
  HANDLE h = reinterpret_cast<HANDLE>(_get_osfhandle(fd));
  return truncate_handle(h, length);
}

inline int truncate(const wchar_t *path, off_t length) {
  detail::WinHandle h(path, GENERIC_WRITE, 0);
  if (!h)
    return set_errno();
  return truncate_handle(h, length);
}

inline int rename(const wchar_t *from, const wchar_t *to) {
  if (!(MoveFileExW(from, to,
                    MOVEFILE_COPY_ALLOWED | MOVEFILE_REPLACE_EXISTING |
                        MOVEFILE_WRITE_THROUGH)))
    return set_errno();
  return 0;
}

inline int chdir(const wchar_t* path) {
  if (!SetCurrentDirectoryW(path))
    return set_errno();
  return 0;
}

struct StatVFS {
  uint64_t f_frsize;
  uint64_t f_blocks;
  uint64_t f_bfree;
  uint64_t f_bavail;
};

inline int statvfs(const wchar_t *p, StatVFS *buf) {
  path dir = p;
  while (true) {
    error_code local_ec;
    const file_status st = status(dir, local_ec);
    if (!exists(st) || is_directory(st))
      break;
    path parent = dir.parent_path();
    if (parent == dir) {
      errno = ENOENT;
      return -1;
    }
    dir = parent;
  }
  ULARGE_INTEGER free_bytes_available_to_caller, total_number_of_bytes,
      total_number_of_free_bytes;
  if (!GetDiskFreeSpaceExW(dir.c_str(), &free_bytes_available_to_caller,
                           &total_number_of_bytes, &total_number_of_free_bytes))
    return set_errno();
  buf->f_frsize = 1;
  buf->f_blocks = total_number_of_bytes.QuadPart;
  buf->f_bfree = total_number_of_free_bytes.QuadPart;
  buf->f_bavail = free_bytes_available_to_caller.QuadPart;
  return 0;
}

inline wchar_t* getcwd([[maybe_unused]] wchar_t* in_buf, [[maybe_unused]] size_t in_size) {
  // Only expected to be used with us allocating the buffer.
  _LIBCPP_ASSERT(in_buf == nullptr, "Windows getcwd() assumes in_buf==nullptr");
  _LIBCPP_ASSERT(in_size == 0, "Windows getcwd() assumes in_size==0");

  size_t buff_size = MAX_PATH + 10;
  std::unique_ptr<wchar_t, decltype(&::free)> buff(static_cast<wchar_t*>(malloc(buff_size * sizeof(wchar_t))), &::free);
  DWORD retval = GetCurrentDirectoryW(buff_size, buff.get());
  if (retval > buff_size) {
    buff_size = retval;
    buff.reset(static_cast<wchar_t*>(malloc(buff_size * sizeof(wchar_t))));
    retval = GetCurrentDirectoryW(buff_size, buff.get());
  }
  if (!retval) {
    set_errno();
    return nullptr;
  }
  return buff.release();
}

inline wchar_t *realpath(const wchar_t *path, [[maybe_unused]] wchar_t *resolved_name) {
  // Only expected to be used with us allocating the buffer.
  _LIBCPP_ASSERT_UNCATEGORIZED(resolved_name == nullptr,
                 "Windows realpath() assumes a null resolved_name");

  WinHandle h(path, FILE_READ_ATTRIBUTES, 0);
  if (!h) {
    set_errno();
    return nullptr;
  }
  size_t buff_size = MAX_PATH + 10;
  std::unique_ptr<wchar_t, decltype(&::free)> buff(
      static_cast<wchar_t *>(malloc(buff_size * sizeof(wchar_t))), &::free);
  DWORD retval = GetFinalPathNameByHandleW(
      h, buff.get(), buff_size, FILE_NAME_NORMALIZED | VOLUME_NAME_DOS);
  if (retval > buff_size) {
    buff_size = retval;
    buff.reset(static_cast<wchar_t *>(malloc(buff_size * sizeof(wchar_t))));
    retval = GetFinalPathNameByHandleW(h, buff.get(), buff_size,
                                       FILE_NAME_NORMALIZED | VOLUME_NAME_DOS);
  }
  if (!retval) {
    set_errno();
    return nullptr;
  }
  wchar_t *ptr = buff.get();
  if (!wcsncmp(ptr, L"\\\\?\\", 4)) {
    if (ptr[5] == ':') { // \\?\X: -> X:
      memmove(&ptr[0], &ptr[4], (wcslen(&ptr[4]) + 1) * sizeof(wchar_t));
    } else if (!wcsncmp(&ptr[4], L"UNC\\", 4)) { // \\?\UNC\server -> \\server
      wcscpy(&ptr[0], L"\\\\");
      memmove(&ptr[2], &ptr[8], (wcslen(&ptr[8]) + 1) * sizeof(wchar_t));
    }
  }
  return buff.release();
}

#define AT_FDCWD -1
#define AT_SYMLINK_NOFOLLOW 1
using ModeT = int;

inline int fchmod_handle(HANDLE h, int perms) {
  FILE_BASIC_INFO basic;
  if (!GetFileInformationByHandleEx(h, FileBasicInfo, &basic, sizeof(basic)))
    return set_errno();
  DWORD orig_attributes = basic.FileAttributes;
  basic.FileAttributes &= ~FILE_ATTRIBUTE_READONLY;
  if ((perms & 0222) == 0)
    basic.FileAttributes |= FILE_ATTRIBUTE_READONLY;
  if (basic.FileAttributes != orig_attributes &&
      !SetFileInformationByHandle(h, FileBasicInfo, &basic, sizeof(basic)))
    return set_errno();
  return 0;
}

<<<<<<< HEAD
int fchmodat(int /*fd*/, const wchar_t *path, int perms, int flag) {
=======
inline int fchmodat(int /*fd*/, const wchar_t *path, int perms, int flag) {
>>>>>>> bac3a63c
  DWORD attributes = GetFileAttributesW(path);
  if (attributes == INVALID_FILE_ATTRIBUTES)
    return set_errno();
  if (attributes & FILE_ATTRIBUTE_REPARSE_POINT &&
      !(flag & AT_SYMLINK_NOFOLLOW)) {
    // If the file is a symlink, and we are supposed to operate on the target
    // of the symlink, we need to open a handle to it, without the
    // FILE_FLAG_OPEN_REPARSE_POINT flag, to open the destination of the
    // symlink, and operate on it via the handle.
    detail::WinHandle h(path, FILE_READ_ATTRIBUTES | FILE_WRITE_ATTRIBUTES, 0);
    if (!h)
      return set_errno();
    return fchmod_handle(h, perms);
  } else {
    // For a non-symlink, or if operating on the symlink itself instead of
    // its target, we can use SetFileAttributesW, saving a few calls.
    DWORD orig_attributes = attributes;
    attributes &= ~FILE_ATTRIBUTE_READONLY;
    if ((perms & 0222) == 0)
      attributes |= FILE_ATTRIBUTE_READONLY;
    if (attributes != orig_attributes && !SetFileAttributesW(path, attributes))
      return set_errno();
  }
  return 0;
}

inline int fchmod(int fd, int perms) {
  HANDLE h = reinterpret_cast<HANDLE>(_get_osfhandle(fd));
  return fchmod_handle(h, perms);
}

#define MAX_SYMLINK_SIZE MAXIMUM_REPARSE_DATA_BUFFER_SIZE
using SSizeT = ::int64_t;

inline SSizeT readlink(const wchar_t *path, wchar_t *ret_buf, size_t bufsize) {
  uint8_t buf[MAXIMUM_REPARSE_DATA_BUFFER_SIZE];
  detail::WinHandle h(path, FILE_READ_ATTRIBUTES, FILE_FLAG_OPEN_REPARSE_POINT);
  if (!h)
    return set_errno();
  DWORD out;
  if (!DeviceIoControl(h, FSCTL_GET_REPARSE_POINT, nullptr, 0, buf, sizeof(buf),
                       &out, 0))
    return set_errno();
  const auto *reparse = reinterpret_cast<LIBCPP_REPARSE_DATA_BUFFER *>(buf);
  size_t path_buf_offset = offsetof(LIBCPP_REPARSE_DATA_BUFFER,
                                    SymbolicLinkReparseBuffer.PathBuffer[0]);
  if (out < path_buf_offset) {
    errno = EINVAL;
    return -1;
  }
  if (reparse->ReparseTag != IO_REPARSE_TAG_SYMLINK) {
    errno = EINVAL;
    return -1;
  }
  const auto &symlink = reparse->SymbolicLinkReparseBuffer;
  unsigned short name_offset, name_length;
  if (symlink.PrintNameLength == 0) {
    name_offset = symlink.SubstituteNameOffset;
    name_length = symlink.SubstituteNameLength;
  } else {
    name_offset = symlink.PrintNameOffset;
    name_length = symlink.PrintNameLength;
  }
  // name_offset/length are expressed in bytes, not in wchar_t
  if (path_buf_offset + name_offset + name_length > out) {
    errno = EINVAL;
    return -1;
  }
  if (name_length / sizeof(wchar_t) > bufsize) {
    errno = ENOMEM;
    return -1;
  }
  memcpy(ret_buf, &symlink.PathBuffer[name_offset / sizeof(wchar_t)],
         name_length);
  return name_length / sizeof(wchar_t);
}

#else
inline int symlink_file(const char *oldname, const char *newname) {
  return ::symlink(oldname, newname);
}
inline int symlink_dir(const char *oldname, const char *newname) {
  return ::symlink(oldname, newname);
}
using ::chdir;
using ::fchmod;
#if defined(AT_SYMLINK_NOFOLLOW) && defined(AT_FDCWD)
using ::fchmodat;
#endif
using ::fstat;
using ::ftruncate;
using ::getcwd;
using ::link;
using ::lstat;
using ::mkdir;
using ::readlink;
using ::realpath;
using ::remove;
using ::rename;
using ::stat;
using ::statvfs;
using ::truncate;

#define O_BINARY 0

using StatVFS = struct statvfs;
using ModeT = ::mode_t;
using SSizeT = ::ssize_t;

#endif

} // end namespace detail

_LIBCPP_END_NAMESPACE_FILESYSTEM

_LIBCPP_DIAGNOSTIC_POP

#endif // POSIX_COMPAT_H<|MERGE_RESOLUTION|>--- conflicted
+++ resolved
@@ -28,10 +28,7 @@
 #include <filesystem>
 
 #include "error.h"
-<<<<<<< HEAD
-=======
 #include "time_utils.h"
->>>>>>> bac3a63c
 
 #if defined(_LIBCPP_WIN32API)
 # define WIN32_LEAN_AND_MEAN
@@ -79,50 +76,9 @@
 };
 #endif
 
-// TODO: Check whether these functions actually need internal linkage, or if they can be made normal header functions
-_LIBCPP_DIAGNOSTIC_PUSH
-_LIBCPP_GCC_DIAGNOSTIC_IGNORED("-Wunused-function")
-_LIBCPP_CLANG_DIAGNOSTIC_IGNORED("-Wunused-function")
-_LIBCPP_CLANG_DIAGNOSTIC_IGNORED("-Wunused-template")
-
 _LIBCPP_BEGIN_NAMESPACE_FILESYSTEM
 
 namespace detail {
-
-#if defined(_LIBCPP_WIN32API)
-// Various C runtime versions (UCRT, or the legacy msvcrt.dll used by
-// some mingw toolchains) provide different stat function implementations,
-// with a number of limitations with respect to what we want from the
-// stat function. Instead provide our own which does exactly what we want,
-// along with our own stat structure and flag macros.
-
-struct TimeSpec {
-  int64_t tv_sec;
-  int64_t tv_nsec;
-};
-struct StatT {
-  unsigned st_mode;
-  TimeSpec st_atim;
-  TimeSpec st_mtim;
-  uint64_t st_dev; // FILE_ID_INFO::VolumeSerialNumber
-  struct FileIdStruct {
-    unsigned char id[16]; // FILE_ID_INFO::FileId
-    bool operator==(const FileIdStruct &other) const {
-      for (int i = 0; i < 16; i++)
-        if (id[i] != other.id[i])
-          return false;
-      return true;
-    }
-  } st_ino;
-  uint32_t st_nlink;
-  uintmax_t st_size;
-};
-
-#else
-using TimeSpec = struct timespec;
-using TimeVal = struct timeval;
-using StatT = struct stat;
-#endif
 
 #if defined(_LIBCPP_WIN32API)
 
@@ -439,11 +395,7 @@
   return 0;
 }
 
-<<<<<<< HEAD
-int fchmodat(int /*fd*/, const wchar_t *path, int perms, int flag) {
-=======
 inline int fchmodat(int /*fd*/, const wchar_t *path, int perms, int flag) {
->>>>>>> bac3a63c
   DWORD attributes = GetFileAttributesW(path);
   if (attributes == INVALID_FILE_ATTRIBUTES)
     return set_errno();
@@ -559,6 +511,4 @@
 
 _LIBCPP_END_NAMESPACE_FILESYSTEM
 
-_LIBCPP_DIAGNOSTIC_POP
-
 #endif // POSIX_COMPAT_H