// -*- C++ -*-
//===----------------------------------------------------------------------===//
//
// Part of the LLVM Project, under the Apache License v2.0 with LLVM Exceptions.
// See https://llvm.org/LICENSE.txt for license information.
// SPDX-License-Identifier: Apache-2.0 WITH LLVM-exception
//
//===----------------------------------------------------------------------===//

#ifndef _LIBCPP_MEMORY_RESOURCE
#define _LIBCPP_MEMORY_RESOURCE

/**
    memory_resource synopsis

// C++17

namespace std::pmr {

  class memory_resource;

  bool operator==(const memory_resource& a,
                  const memory_resource& b) noexcept;
  bool operator!=(const memory_resource& a,
                  const memory_resource& b) noexcept;           // removed in C++20

  template <class Tp> class polymorphic_allocator;

  template <class T1, class T2>
  bool operator==(const polymorphic_allocator<T1>& a,
                  const polymorphic_allocator<T2>& b) noexcept;
  template <class T1, class T2>
  bool operator!=(const polymorphic_allocator<T1>& a,
                  const polymorphic_allocator<T2>& b) noexcept; // removed in C++20

  // Global memory resources
  memory_resource* set_default_resource(memory_resource* r) noexcept;
  memory_resource* get_default_resource() noexcept;
  memory_resource* new_delete_resource() noexcept;
  memory_resource* null_memory_resource() noexcept;

  // Pool resource classes
  struct pool_options;
  class synchronized_pool_resource;
  class unsynchronized_pool_resource;
  class monotonic_buffer_resource;

} // namespace std::pmr

 */

<<<<<<< HEAD
#if 0
#else // 0
=======
#if __cplusplus < 201103L && defined(_LIBCPP_USE_FROZEN_CXX03_HEADERS)
#  include <__cxx03/memory_resource>
#else
>>>>>>> 49fd7d4f
#  include <__config>

#  if _LIBCPP_STD_VER >= 17
#    include <__memory_resource/memory_resource.h>
#    include <__memory_resource/monotonic_buffer_resource.h>
#    include <__memory_resource/polymorphic_allocator.h>
#    include <__memory_resource/pool_options.h>
#    include <__memory_resource/synchronized_pool_resource.h>
#    include <__memory_resource/unsynchronized_pool_resource.h>
#  endif

#  include <version>

#  if !defined(_LIBCPP_HAS_NO_PRAGMA_SYSTEM_HEADER)
#    pragma GCC system_header
#  endif

#  if !defined(_LIBCPP_REMOVE_TRANSITIVE_INCLUDES) && _LIBCPP_STD_VER >= 17 && _LIBCPP_STD_VER <= 20
#    include <mutex>
#  endif

#  if !defined(_LIBCPP_REMOVE_TRANSITIVE_INCLUDES) && _LIBCPP_STD_VER <= 20
#    include <stdexcept>
#  endif
<<<<<<< HEAD
#endif // 0
=======
#endif // __cplusplus < 201103L && defined(_LIBCPP_USE_FROZEN_CXX03_HEADERS)
>>>>>>> 49fd7d4f

#endif /* _LIBCPP_MEMORY_RESOURCE */<|MERGE_RESOLUTION|>--- conflicted
+++ resolved
@@ -49,14 +49,9 @@
 
  */
 
-<<<<<<< HEAD
-#if 0
-#else // 0
-=======
 #if __cplusplus < 201103L && defined(_LIBCPP_USE_FROZEN_CXX03_HEADERS)
 #  include <__cxx03/memory_resource>
 #else
->>>>>>> 49fd7d4f
 #  include <__config>
 
 #  if _LIBCPP_STD_VER >= 17
@@ -81,10 +76,6 @@
 #  if !defined(_LIBCPP_REMOVE_TRANSITIVE_INCLUDES) && _LIBCPP_STD_VER <= 20
 #    include <stdexcept>
 #  endif
-<<<<<<< HEAD
-#endif // 0
-=======
 #endif // __cplusplus < 201103L && defined(_LIBCPP_USE_FROZEN_CXX03_HEADERS)
->>>>>>> 49fd7d4f
 
 #endif /* _LIBCPP_MEMORY_RESOURCE */