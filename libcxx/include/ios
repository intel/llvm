// -*- C++ -*-
//===----------------------------------------------------------------------===//
//
// Part of the LLVM Project, under the Apache License v2.0 with LLVM Exceptions.
// See https://llvm.org/LICENSE.txt for license information.
// SPDX-License-Identifier: Apache-2.0 WITH LLVM-exception
//
//===----------------------------------------------------------------------===//

#ifndef _LIBCPP_IOS
#define _LIBCPP_IOS

/*
    ios synopsis

#include <iosfwd>

namespace std
{

typedef OFF_T streamoff;
typedef SZ_T streamsize;
template <class stateT> class fpos;

class ios_base
{
public:
    class failure;

    typedef T1 fmtflags;
    static constexpr fmtflags boolalpha;
    static constexpr fmtflags dec;
    static constexpr fmtflags fixed;
    static constexpr fmtflags hex;
    static constexpr fmtflags internal;
    static constexpr fmtflags left;
    static constexpr fmtflags oct;
    static constexpr fmtflags right;
    static constexpr fmtflags scientific;
    static constexpr fmtflags showbase;
    static constexpr fmtflags showpoint;
    static constexpr fmtflags showpos;
    static constexpr fmtflags skipws;
    static constexpr fmtflags unitbuf;
    static constexpr fmtflags uppercase;
    static constexpr fmtflags adjustfield;
    static constexpr fmtflags basefield;
    static constexpr fmtflags floatfield;

    typedef T2 iostate;
    static constexpr iostate badbit;
    static constexpr iostate eofbit;
    static constexpr iostate failbit;
    static constexpr iostate goodbit;

    typedef T3 openmode;
    static constexpr openmode app;
    static constexpr openmode ate;
    static constexpr openmode binary;
    static constexpr openmode in;
    static constexpr openmode noreplace; // since C++23
    static constexpr openmode out;
    static constexpr openmode trunc;

    typedef T4 seekdir;
    static constexpr seekdir beg;
    static constexpr seekdir cur;
    static constexpr seekdir end;

    class Init;

    // 27.5.2.2 fmtflags state:
    fmtflags flags() const;
    fmtflags flags(fmtflags fmtfl);
    fmtflags setf(fmtflags fmtfl);
    fmtflags setf(fmtflags fmtfl, fmtflags mask);
    void unsetf(fmtflags mask);

    streamsize precision() const;
    streamsize precision(streamsize prec);
    streamsize width() const;
    streamsize width(streamsize wide);

    // 27.5.2.3 locales:
    locale imbue(const locale& loc);
    locale getloc() const;

    // 27.5.2.5 storage:
    static int xalloc();
    long& iword(int index);
    void*& pword(int index);

    // destructor
    virtual ~ios_base();

    // 27.5.2.6 callbacks;
    enum event { erase_event, imbue_event, copyfmt_event };
    typedef void (*event_callback)(event, ios_base&, int index);
    void register_callback(event_callback fn, int index);

    ios_base(const ios_base&) = delete;
    ios_base& operator=(const ios_base&) = delete;

    static bool sync_with_stdio(bool sync = true);

protected:
    ios_base();
};

template <class charT, class traits = char_traits<charT> >
class basic_ios
    : public ios_base
{
public:
    // types:
    typedef charT char_type;
    typedef typename traits::int_type int_type;  // removed in C++17
    typedef typename traits::pos_type pos_type;  // removed in C++17
    typedef typename traits::off_type off_type;  // removed in C++17
    typedef traits traits_type;

    operator unspecified-bool-type() const;
    bool operator!() const;
    iostate rdstate() const;
    void clear(iostate state = goodbit);
    void setstate(iostate state);
    bool good() const;
    bool eof() const;
    bool fail() const;
    bool bad() const;

    iostate exceptions() const;
    void exceptions(iostate except);

    // 27.5.4.1 Constructor/destructor:
    explicit basic_ios(basic_streambuf<charT,traits>* sb);
    virtual ~basic_ios();

    // 27.5.4.2 Members:
    basic_ostream<charT,traits>* tie() const;
    basic_ostream<charT,traits>* tie(basic_ostream<charT,traits>* tiestr);

    basic_streambuf<charT,traits>* rdbuf() const;
    basic_streambuf<charT,traits>* rdbuf(basic_streambuf<charT,traits>* sb);

    basic_ios& copyfmt(const basic_ios& rhs);

    char_type fill() const;
    char_type fill(char_type ch);

    locale imbue(const locale& loc);

    char narrow(char_type c, char dfault) const;
    char_type widen(char c) const;

    basic_ios(const basic_ios& ) = delete;
    basic_ios& operator=(const basic_ios&) = delete;

protected:
    basic_ios();
    void init(basic_streambuf<charT,traits>* sb);
    void move(basic_ios& rhs);
    void swap(basic_ios& rhs) noexcept;
    void set_rdbuf(basic_streambuf<charT, traits>* sb);
};

// 27.5.5, manipulators:
ios_base& boolalpha (ios_base& str);
ios_base& noboolalpha(ios_base& str);
ios_base& showbase (ios_base& str);
ios_base& noshowbase (ios_base& str);
ios_base& showpoint (ios_base& str);
ios_base& noshowpoint(ios_base& str);
ios_base& showpos (ios_base& str);
ios_base& noshowpos (ios_base& str);
ios_base& skipws (ios_base& str);
ios_base& noskipws (ios_base& str);
ios_base& uppercase (ios_base& str);
ios_base& nouppercase(ios_base& str);
ios_base& unitbuf (ios_base& str);
ios_base& nounitbuf (ios_base& str);

// 27.5.5.2 adjustfield:
ios_base& internal (ios_base& str);
ios_base& left (ios_base& str);
ios_base& right (ios_base& str);

// 27.5.5.3 basefield:
ios_base& dec (ios_base& str);
ios_base& hex (ios_base& str);
ios_base& oct (ios_base& str);

// 27.5.5.4 floatfield:
ios_base& fixed (ios_base& str);
ios_base& scientific (ios_base& str);
ios_base& hexfloat (ios_base& str);
ios_base& defaultfloat(ios_base& str);

// 27.5.5.5 error reporting:
enum class io_errc
{
    stream = 1
};

concept_map ErrorCodeEnum<io_errc> { };
error_code make_error_code(io_errc e) noexcept;
error_condition make_error_condition(io_errc e) noexcept;
storage-class-specifier const error_category& iostream_category() noexcept;

}  // std

*/

<<<<<<< HEAD
#if 0
#else // 0
=======
#if __cplusplus < 201103L && defined(_LIBCPP_USE_FROZEN_CXX03_HEADERS)
#  include <__cxx03/ios>
#else
>>>>>>> 49fd7d4f
#  include <__config>

#  if _LIBCPP_HAS_LOCALIZATION

#    include <__fwd/ios.h>
#    include <__ios/fpos.h>
#    include <__locale>
#    include <__memory/addressof.h>
#    include <__system_error/error_category.h>
#    include <__system_error/error_code.h>
#    include <__system_error/error_condition.h>
#    include <__system_error/system_error.h>
#    include <__utility/swap.h>
#    include <__verbose_abort>
#    include <version>

// standard-mandated includes

// [ios.syn]
#    include <iosfwd>

#    if _LIBCPP_HAS_ATOMIC_HEADER
#      include <__atomic/atomic.h> // for __xindex_
#    endif

#    if !defined(_LIBCPP_HAS_NO_PRAGMA_SYSTEM_HEADER)
#      pragma GCC system_header
#    endif

_LIBCPP_PUSH_MACROS
#    include <__undef_macros>

_LIBCPP_BEGIN_NAMESPACE_STD

typedef ptrdiff_t streamsize;

class _LIBCPP_EXPORTED_FROM_ABI ios_base {
public:
  class _LIBCPP_EXPORTED_FROM_ABI failure;

  typedef unsigned int fmtflags;
  static const fmtflags boolalpha   = 0x0001;
  static const fmtflags dec         = 0x0002;
  static const fmtflags fixed       = 0x0004;
  static const fmtflags hex         = 0x0008;
  static const fmtflags internal    = 0x0010;
  static const fmtflags left        = 0x0020;
  static const fmtflags oct         = 0x0040;
  static const fmtflags right       = 0x0080;
  static const fmtflags scientific  = 0x0100;
  static const fmtflags showbase    = 0x0200;
  static const fmtflags showpoint   = 0x0400;
  static const fmtflags showpos     = 0x0800;
  static const fmtflags skipws      = 0x1000;
  static const fmtflags unitbuf     = 0x2000;
  static const fmtflags uppercase   = 0x4000;
  static const fmtflags adjustfield = left | right | internal;
  static const fmtflags basefield   = dec | oct | hex;
  static const fmtflags floatfield  = scientific | fixed;

  typedef unsigned int iostate;
  static const iostate badbit  = 0x1;
  static const iostate eofbit  = 0x2;
  static const iostate failbit = 0x4;
  static const iostate goodbit = 0x0;

  typedef unsigned int openmode;
  static const openmode app    = 0x01;
  static const openmode ate    = 0x02;
  static const openmode binary = 0x04;
  static const openmode in     = 0x08;
  static const openmode out    = 0x10;
  static const openmode trunc  = 0x20;
#    if _LIBCPP_STD_VER >= 23
  static const openmode noreplace = 0x40;
#    endif

  enum seekdir { beg, cur, end };

#    if _LIBCPP_STD_VER <= 14
  typedef iostate io_state;
  typedef openmode open_mode;
  typedef seekdir seek_dir;

  typedef std::streamoff streamoff;
  typedef std::streampos streampos;
#    endif

  class _LIBCPP_EXPORTED_FROM_ABI Init;

  // 27.5.2.2 fmtflags state:
  _LIBCPP_HIDE_FROM_ABI fmtflags flags() const;
  _LIBCPP_HIDE_FROM_ABI fmtflags flags(fmtflags __fmtfl);
  _LIBCPP_HIDE_FROM_ABI fmtflags setf(fmtflags __fmtfl);
  _LIBCPP_HIDE_FROM_ABI fmtflags setf(fmtflags __fmtfl, fmtflags __mask);
  _LIBCPP_HIDE_FROM_ABI void unsetf(fmtflags __mask);

  _LIBCPP_HIDE_FROM_ABI streamsize precision() const;
  _LIBCPP_HIDE_FROM_ABI streamsize precision(streamsize __prec);
  _LIBCPP_HIDE_FROM_ABI streamsize width() const;
  _LIBCPP_HIDE_FROM_ABI streamsize width(streamsize __wide);

  // 27.5.2.3 locales:
  locale imbue(const locale& __loc);
  locale getloc() const;

  // 27.5.2.5 storage:
  static int xalloc();
  long& iword(int __index);
  void*& pword(int __index);

  // destructor
  virtual ~ios_base();

  // 27.5.2.6 callbacks;
  enum event { erase_event, imbue_event, copyfmt_event };
  typedef void (*event_callback)(event, ios_base&, int __index);
  void register_callback(event_callback __fn, int __index);

  ios_base(const ios_base&)            = delete;
  ios_base& operator=(const ios_base&) = delete;

  static bool sync_with_stdio(bool __sync = true);

  _LIBCPP_HIDE_FROM_ABI iostate rdstate() const;
  void clear(iostate __state = goodbit);
  _LIBCPP_HIDE_FROM_ABI void setstate(iostate __state);

  _LIBCPP_HIDE_FROM_ABI bool good() const;
  _LIBCPP_HIDE_FROM_ABI bool eof() const;
  _LIBCPP_HIDE_FROM_ABI bool fail() const;
  _LIBCPP_HIDE_FROM_ABI bool bad() const;

  _LIBCPP_HIDE_FROM_ABI iostate exceptions() const;
  _LIBCPP_HIDE_FROM_ABI void exceptions(iostate __iostate);

  void __set_badbit_and_consider_rethrow();
  void __set_failbit_and_consider_rethrow();

  _LIBCPP_HIDE_FROM_ABI void __setstate_nothrow(iostate __state) {
    if (__rdbuf_)
      __rdstate_ |= __state;
    else
      __rdstate_ |= __state | ios_base::badbit;
  }

protected:
  _LIBCPP_HIDE_FROM_ABI ios_base() : __loc_(nullptr) {
    // Purposefully does no initialization
    //
    // Except for the locale, this is a sentinel to avoid destroying
    // an uninitialized object. See
    // test/libcxx/input.output/iostreams.base/ios.base/ios.base.cons/dtor.uninitialized.pass.cpp
    // for the details.
  }

  void init(void* __sb);
  _LIBCPP_HIDE_FROM_ABI void* rdbuf() const { return __rdbuf_; }

  _LIBCPP_HIDE_FROM_ABI void rdbuf(void* __sb) {
    __rdbuf_ = __sb;
    clear();
  }

  void __call_callbacks(event);
  void copyfmt(const ios_base&);
  void move(ios_base&);
  void swap(ios_base&) _NOEXCEPT;

  _LIBCPP_HIDE_FROM_ABI void set_rdbuf(void* __sb) { __rdbuf_ = __sb; }

private:
  // All data members must be scalars
  fmtflags __fmtflags_;
  streamsize __precision_;
  streamsize __width_;
  iostate __rdstate_;
  iostate __exceptions_;
  void* __rdbuf_;
  void* __loc_;
  event_callback* __fn_;
  int* __index_;
  size_t __event_size_;
  size_t __event_cap_;
// TODO(EricWF): Enable this for both Clang and GCC. Currently it is only
// enabled with clang.
#    if _LIBCPP_HAS_C_ATOMIC_IMP && _LIBCPP_HAS_THREADS
  static atomic<int> __xindex_;
#    else
  static int __xindex_;
#    endif
  long* __iarray_;
  size_t __iarray_size_;
  size_t __iarray_cap_;
  void** __parray_;
  size_t __parray_size_;
  size_t __parray_cap_;
};

// enum class io_errc
_LIBCPP_DECLARE_STRONG_ENUM(io_errc){stream = 1};
_LIBCPP_DECLARE_STRONG_ENUM_EPILOG(io_errc)

template <>
struct _LIBCPP_TEMPLATE_VIS is_error_code_enum<io_errc> : public true_type {};

#    ifdef _LIBCPP_CXX03_LANG
template <>
struct _LIBCPP_TEMPLATE_VIS is_error_code_enum<io_errc::__lx> : public true_type {};
#    endif

_LIBCPP_EXPORTED_FROM_ABI const error_category& iostream_category() _NOEXCEPT;

inline _LIBCPP_HIDE_FROM_ABI error_code make_error_code(io_errc __e) _NOEXCEPT {
  return error_code(static_cast<int>(__e), iostream_category());
}

inline _LIBCPP_HIDE_FROM_ABI error_condition make_error_condition(io_errc __e) _NOEXCEPT {
  return error_condition(static_cast<int>(__e), iostream_category());
}

class _LIBCPP_EXPORTED_FROM_ABI ios_base::failure : public system_error {
public:
  explicit failure(const string& __msg, const error_code& __ec = io_errc::stream);
  explicit failure(const char* __msg, const error_code& __ec = io_errc::stream);
  _LIBCPP_HIDE_FROM_ABI failure(const failure&) _NOEXCEPT = default;
  ~failure() _NOEXCEPT override;
};

[[__noreturn__]] inline _LIBCPP_HIDE_FROM_ABI void __throw_failure(char const* __msg) {
#    if _LIBCPP_HAS_EXCEPTIONS
  throw ios_base::failure(__msg);
#    else
  _LIBCPP_VERBOSE_ABORT("ios_base::failure was thrown in -fno-exceptions mode with message \"%s\"", __msg);
#    endif
}

class _LIBCPP_EXPORTED_FROM_ABI ios_base::Init {
public:
  Init();
  ~Init();
};

// fmtflags

inline _LIBCPP_HIDE_FROM_ABI ios_base::fmtflags ios_base::flags() const { return __fmtflags_; }

inline _LIBCPP_HIDE_FROM_ABI ios_base::fmtflags ios_base::flags(fmtflags __fmtfl) {
  fmtflags __r = __fmtflags_;
  __fmtflags_  = __fmtfl;
  return __r;
}

inline _LIBCPP_HIDE_FROM_ABI ios_base::fmtflags ios_base::setf(fmtflags __fmtfl) {
  fmtflags __r = __fmtflags_;
  __fmtflags_ |= __fmtfl;
  return __r;
}

inline _LIBCPP_HIDE_FROM_ABI void ios_base::unsetf(fmtflags __mask) { __fmtflags_ &= ~__mask; }

inline _LIBCPP_HIDE_FROM_ABI ios_base::fmtflags ios_base::setf(fmtflags __fmtfl, fmtflags __mask) {
  fmtflags __r = __fmtflags_;
  unsetf(__mask);
  __fmtflags_ |= __fmtfl & __mask;
  return __r;
}

// precision

inline _LIBCPP_HIDE_FROM_ABI streamsize ios_base::precision() const { return __precision_; }

inline _LIBCPP_HIDE_FROM_ABI streamsize ios_base::precision(streamsize __prec) {
  streamsize __r = __precision_;
  __precision_   = __prec;
  return __r;
}

// width

inline _LIBCPP_HIDE_FROM_ABI streamsize ios_base::width() const { return __width_; }

inline _LIBCPP_HIDE_FROM_ABI streamsize ios_base::width(streamsize __wide) {
  streamsize __r = __width_;
  __width_       = __wide;
  return __r;
}

// iostate

inline _LIBCPP_HIDE_FROM_ABI ios_base::iostate ios_base::rdstate() const { return __rdstate_; }

inline _LIBCPP_HIDE_FROM_ABI void ios_base::setstate(iostate __state) { clear(__rdstate_ | __state); }

inline _LIBCPP_HIDE_FROM_ABI bool ios_base::good() const { return __rdstate_ == 0; }

inline _LIBCPP_HIDE_FROM_ABI bool ios_base::eof() const { return (__rdstate_ & eofbit) != 0; }

inline _LIBCPP_HIDE_FROM_ABI bool ios_base::fail() const { return (__rdstate_ & (failbit | badbit)) != 0; }

inline _LIBCPP_HIDE_FROM_ABI bool ios_base::bad() const { return (__rdstate_ & badbit) != 0; }

inline _LIBCPP_HIDE_FROM_ABI ios_base::iostate ios_base::exceptions() const { return __exceptions_; }

inline _LIBCPP_HIDE_FROM_ABI void ios_base::exceptions(iostate __iostate) {
  __exceptions_ = __iostate;
  clear(__rdstate_);
}

template <class _Traits>
// Attribute 'packed' is used to keep the layout compatible with the previous
// definition of the '__fill_' and '_set_' pair in basic_ios on AIX & z/OS.
struct _LIBCPP_PACKED _FillHelper {
  _LIBCPP_HIDE_FROM_ABI void __init() {
    __set_      = false;
    __fill_val_ = _Traits::eof();
  }
  _LIBCPP_HIDE_FROM_ABI _FillHelper& operator=(typename _Traits::int_type __x) {
    __set_      = true;
    __fill_val_ = __x;
    return *this;
  }
  _LIBCPP_HIDE_FROM_ABI bool __is_set() const { return __set_; }
  _LIBCPP_HIDE_FROM_ABI typename _Traits::int_type __get() const { return __fill_val_; }

private:
  typename _Traits::int_type __fill_val_;
  bool __set_;
};

template <class _Traits>
struct _LIBCPP_PACKED _SentinelValueFill {
  _LIBCPP_HIDE_FROM_ABI void __init() { __fill_val_ = _Traits::eof(); }
  _LIBCPP_HIDE_FROM_ABI _SentinelValueFill& operator=(typename _Traits::int_type __x) {
    __fill_val_ = __x;
    return *this;
  }
  _LIBCPP_HIDE_FROM_ABI bool __is_set() const { return __fill_val_ != _Traits::eof(); }
  _LIBCPP_HIDE_FROM_ABI typename _Traits::int_type __get() const { return __fill_val_; }

private:
  typename _Traits::int_type __fill_val_;
};

template <class _CharT, class _Traits>
class _LIBCPP_TEMPLATE_VIS basic_ios : public ios_base {
public:
  // types:
  typedef _CharT char_type;
  typedef _Traits traits_type;

  typedef typename traits_type::int_type int_type;
  typedef typename traits_type::pos_type pos_type;
  typedef typename traits_type::off_type off_type;

  static_assert(is_same<_CharT, typename traits_type::char_type>::value,
                "traits_type::char_type must be the same type as CharT");

#    ifdef _LIBCPP_CXX03_LANG
  // Preserve the ability to compare with literal 0,
  // and implicitly convert to bool, but not implicitly convert to int.
  _LIBCPP_HIDE_FROM_ABI operator void*() const { return fail() ? nullptr : (void*)this; }
#    else
  _LIBCPP_HIDE_FROM_ABI explicit operator bool() const { return !fail(); }
#    endif

  _LIBCPP_HIDE_FROM_ABI bool operator!() const { return fail(); }
  _LIBCPP_HIDE_FROM_ABI iostate rdstate() const { return ios_base::rdstate(); }
  _LIBCPP_HIDE_FROM_ABI void clear(iostate __state = goodbit) { ios_base::clear(__state); }
  _LIBCPP_HIDE_FROM_ABI void setstate(iostate __state) { ios_base::setstate(__state); }
  _LIBCPP_HIDE_FROM_ABI bool good() const { return ios_base::good(); }
  _LIBCPP_HIDE_FROM_ABI bool eof() const { return ios_base::eof(); }
  _LIBCPP_HIDE_FROM_ABI bool fail() const { return ios_base::fail(); }
  _LIBCPP_HIDE_FROM_ABI bool bad() const { return ios_base::bad(); }

  _LIBCPP_HIDE_FROM_ABI iostate exceptions() const { return ios_base::exceptions(); }
  _LIBCPP_HIDE_FROM_ABI void exceptions(iostate __iostate) { ios_base::exceptions(__iostate); }

  // 27.5.4.1 Constructor/destructor:
  _LIBCPP_HIDE_FROM_ABI explicit basic_ios(basic_streambuf<char_type, traits_type>* __sb);
  ~basic_ios() override;

  // 27.5.4.2 Members:
  _LIBCPP_HIDE_FROM_ABI basic_ostream<char_type, traits_type>* tie() const;
  _LIBCPP_HIDE_FROM_ABI basic_ostream<char_type, traits_type>* tie(basic_ostream<char_type, traits_type>* __tiestr);

  _LIBCPP_HIDE_FROM_ABI basic_streambuf<char_type, traits_type>* rdbuf() const;
  _LIBCPP_HIDE_FROM_ABI basic_streambuf<char_type, traits_type>* rdbuf(basic_streambuf<char_type, traits_type>* __sb);

  basic_ios& copyfmt(const basic_ios& __rhs);

  _LIBCPP_HIDE_FROM_ABI char_type fill() const;
  _LIBCPP_HIDE_FROM_ABI char_type fill(char_type __ch);

  _LIBCPP_HIDE_FROM_ABI locale imbue(const locale& __loc);

  _LIBCPP_HIDE_FROM_ABI char narrow(char_type __c, char __dfault) const;
  _LIBCPP_HIDE_FROM_ABI char_type widen(char __c) const;

protected:
  _LIBCPP_HIDE_FROM_ABI basic_ios() {
    // purposefully does no initialization
    // since the destructor does nothing this does not have ios_base issues.
  }
  _LIBCPP_HIDE_FROM_ABI void init(basic_streambuf<char_type, traits_type>* __sb);

  _LIBCPP_HIDE_FROM_ABI void move(basic_ios& __rhs);
  _LIBCPP_HIDE_FROM_ABI void move(basic_ios&& __rhs) { move(__rhs); }
  _LIBCPP_HIDE_FROM_ABI void swap(basic_ios& __rhs) _NOEXCEPT;
  _LIBCPP_HIDE_FROM_ABI void set_rdbuf(basic_streambuf<char_type, traits_type>* __sb);

private:
  basic_ostream<char_type, traits_type>* __tie_;

#    if defined(_LIBCPP_ABI_IOS_ALLOW_ARBITRARY_FILL_VALUE)
  using _FillType = _FillHelper<traits_type>;
#    else
  using _FillType = _SentinelValueFill<traits_type>;
#    endif
  mutable _FillType __fill_;
};

template <class _CharT, class _Traits>
inline _LIBCPP_HIDE_FROM_ABI basic_ios<_CharT, _Traits>::basic_ios(basic_streambuf<char_type, traits_type>* __sb) {
  init(__sb);
}

template <class _CharT, class _Traits>
basic_ios<_CharT, _Traits>::~basic_ios() {}

template <class _CharT, class _Traits>
inline _LIBCPP_HIDE_FROM_ABI void basic_ios<_CharT, _Traits>::init(basic_streambuf<char_type, traits_type>* __sb) {
  ios_base::init(__sb);
  __tie_ = nullptr;
  __fill_.__init();
}

template <class _CharT, class _Traits>
inline _LIBCPP_HIDE_FROM_ABI basic_ostream<_CharT, _Traits>* basic_ios<_CharT, _Traits>::tie() const {
  return __tie_;
}

template <class _CharT, class _Traits>
inline _LIBCPP_HIDE_FROM_ABI basic_ostream<_CharT, _Traits>*
basic_ios<_CharT, _Traits>::tie(basic_ostream<char_type, traits_type>* __tiestr) {
  basic_ostream<char_type, traits_type>* __r = __tie_;
  __tie_                                     = __tiestr;
  return __r;
}

template <class _CharT, class _Traits>
inline _LIBCPP_HIDE_FROM_ABI basic_streambuf<_CharT, _Traits>* basic_ios<_CharT, _Traits>::rdbuf() const {
  return static_cast<basic_streambuf<char_type, traits_type>*>(ios_base::rdbuf());
}

template <class _CharT, class _Traits>
inline _LIBCPP_HIDE_FROM_ABI basic_streambuf<_CharT, _Traits>*
basic_ios<_CharT, _Traits>::rdbuf(basic_streambuf<char_type, traits_type>* __sb) {
  basic_streambuf<char_type, traits_type>* __r = rdbuf();
  ios_base::rdbuf(__sb);
  return __r;
}

template <class _CharT, class _Traits>
inline _LIBCPP_HIDE_FROM_ABI locale basic_ios<_CharT, _Traits>::imbue(const locale& __loc) {
  locale __r = getloc();
  ios_base::imbue(__loc);
  if (rdbuf())
    rdbuf()->pubimbue(__loc);
  return __r;
}

template <class _CharT, class _Traits>
inline _LIBCPP_HIDE_FROM_ABI char basic_ios<_CharT, _Traits>::narrow(char_type __c, char __dfault) const {
  return std::use_facet<ctype<char_type> >(getloc()).narrow(__c, __dfault);
}

template <class _CharT, class _Traits>
inline _LIBCPP_HIDE_FROM_ABI _CharT basic_ios<_CharT, _Traits>::widen(char __c) const {
  return std::use_facet<ctype<char_type> >(getloc()).widen(__c);
}

template <class _CharT, class _Traits>
inline _LIBCPP_HIDE_FROM_ABI _CharT basic_ios<_CharT, _Traits>::fill() const {
  if (!__fill_.__is_set())
    __fill_ = widen(' ');
  return __fill_.__get();
}

template <class _CharT, class _Traits>
inline _LIBCPP_HIDE_FROM_ABI _CharT basic_ios<_CharT, _Traits>::fill(char_type __ch) {
  if (!__fill_.__is_set())
    __fill_ = widen(' ');
  char_type __r = __fill_.__get();
  __fill_       = __ch;
  return __r;
}

template <class _CharT, class _Traits>
basic_ios<_CharT, _Traits>& basic_ios<_CharT, _Traits>::copyfmt(const basic_ios& __rhs) {
  if (this != std::addressof(__rhs)) {
    __call_callbacks(erase_event);
    ios_base::copyfmt(__rhs);
    __tie_  = __rhs.__tie_;
    __fill_ = __rhs.__fill_;
    __call_callbacks(copyfmt_event);
    exceptions(__rhs.exceptions());
  }
  return *this;
}

template <class _CharT, class _Traits>
inline _LIBCPP_HIDE_FROM_ABI void basic_ios<_CharT, _Traits>::move(basic_ios& __rhs) {
  ios_base::move(__rhs);
  __tie_       = __rhs.__tie_;
  __rhs.__tie_ = nullptr;
  __fill_      = __rhs.__fill_;
}

template <class _CharT, class _Traits>
inline _LIBCPP_HIDE_FROM_ABI void basic_ios<_CharT, _Traits>::swap(basic_ios& __rhs) _NOEXCEPT {
  ios_base::swap(__rhs);
  std::swap(__tie_, __rhs.__tie_);
  std::swap(__fill_, __rhs.__fill_);
}

template <class _CharT, class _Traits>
inline _LIBCPP_HIDE_FROM_ABI void basic_ios<_CharT, _Traits>::set_rdbuf(basic_streambuf<char_type, traits_type>* __sb) {
  ios_base::set_rdbuf(__sb);
}

extern template class _LIBCPP_EXTERN_TEMPLATE_TYPE_VIS basic_ios<char>;

#    if _LIBCPP_HAS_WIDE_CHARACTERS
extern template class _LIBCPP_EXTERN_TEMPLATE_TYPE_VIS basic_ios<wchar_t>;
#    endif

_LIBCPP_HIDE_FROM_ABI inline ios_base& boolalpha(ios_base& __str) {
  __str.setf(ios_base::boolalpha);
  return __str;
}

_LIBCPP_HIDE_FROM_ABI inline ios_base& noboolalpha(ios_base& __str) {
  __str.unsetf(ios_base::boolalpha);
  return __str;
}

_LIBCPP_HIDE_FROM_ABI inline ios_base& showbase(ios_base& __str) {
  __str.setf(ios_base::showbase);
  return __str;
}

_LIBCPP_HIDE_FROM_ABI inline ios_base& noshowbase(ios_base& __str) {
  __str.unsetf(ios_base::showbase);
  return __str;
}

_LIBCPP_HIDE_FROM_ABI inline ios_base& showpoint(ios_base& __str) {
  __str.setf(ios_base::showpoint);
  return __str;
}

_LIBCPP_HIDE_FROM_ABI inline ios_base& noshowpoint(ios_base& __str) {
  __str.unsetf(ios_base::showpoint);
  return __str;
}

_LIBCPP_HIDE_FROM_ABI inline ios_base& showpos(ios_base& __str) {
  __str.setf(ios_base::showpos);
  return __str;
}

_LIBCPP_HIDE_FROM_ABI inline ios_base& noshowpos(ios_base& __str) {
  __str.unsetf(ios_base::showpos);
  return __str;
}

_LIBCPP_HIDE_FROM_ABI inline ios_base& skipws(ios_base& __str) {
  __str.setf(ios_base::skipws);
  return __str;
}

_LIBCPP_HIDE_FROM_ABI inline ios_base& noskipws(ios_base& __str) {
  __str.unsetf(ios_base::skipws);
  return __str;
}

_LIBCPP_HIDE_FROM_ABI inline ios_base& uppercase(ios_base& __str) {
  __str.setf(ios_base::uppercase);
  return __str;
}

_LIBCPP_HIDE_FROM_ABI inline ios_base& nouppercase(ios_base& __str) {
  __str.unsetf(ios_base::uppercase);
  return __str;
}

_LIBCPP_HIDE_FROM_ABI inline ios_base& unitbuf(ios_base& __str) {
  __str.setf(ios_base::unitbuf);
  return __str;
}

_LIBCPP_HIDE_FROM_ABI inline ios_base& nounitbuf(ios_base& __str) {
  __str.unsetf(ios_base::unitbuf);
  return __str;
}

_LIBCPP_HIDE_FROM_ABI inline ios_base& internal(ios_base& __str) {
  __str.setf(ios_base::internal, ios_base::adjustfield);
  return __str;
}

_LIBCPP_HIDE_FROM_ABI inline ios_base& left(ios_base& __str) {
  __str.setf(ios_base::left, ios_base::adjustfield);
  return __str;
}

_LIBCPP_HIDE_FROM_ABI inline ios_base& right(ios_base& __str) {
  __str.setf(ios_base::right, ios_base::adjustfield);
  return __str;
}

_LIBCPP_HIDE_FROM_ABI inline ios_base& dec(ios_base& __str) {
  __str.setf(ios_base::dec, ios_base::basefield);
  return __str;
}

_LIBCPP_HIDE_FROM_ABI inline ios_base& hex(ios_base& __str) {
  __str.setf(ios_base::hex, ios_base::basefield);
  return __str;
}

_LIBCPP_HIDE_FROM_ABI inline ios_base& oct(ios_base& __str) {
  __str.setf(ios_base::oct, ios_base::basefield);
  return __str;
}

_LIBCPP_HIDE_FROM_ABI inline ios_base& fixed(ios_base& __str) {
  __str.setf(ios_base::fixed, ios_base::floatfield);
  return __str;
}

_LIBCPP_HIDE_FROM_ABI inline ios_base& scientific(ios_base& __str) {
  __str.setf(ios_base::scientific, ios_base::floatfield);
  return __str;
}

_LIBCPP_HIDE_FROM_ABI inline ios_base& hexfloat(ios_base& __str) {
  __str.setf(ios_base::fixed | ios_base::scientific, ios_base::floatfield);
  return __str;
}

_LIBCPP_HIDE_FROM_ABI inline ios_base& defaultfloat(ios_base& __str) {
  __str.unsetf(ios_base::floatfield);
  return __str;
}

_LIBCPP_END_NAMESPACE_STD

_LIBCPP_POP_MACROS

#  endif // _LIBCPP_HAS_LOCALIZATION

#  if !defined(_LIBCPP_REMOVE_TRANSITIVE_INCLUDES) && _LIBCPP_STD_VER <= 20
#    include <atomic>
#    include <concepts>
#    include <cstddef>
#    include <cstdlib>
#    include <cstring>
#    include <initializer_list>
#    include <limits>
#    include <mutex>
#    include <new>
#    include <stdexcept>
#    include <system_error>
#    include <type_traits>
#    include <typeinfo>
#  endif
<<<<<<< HEAD
#endif // 0
=======
#endif // __cplusplus < 201103L && defined(_LIBCPP_USE_FROZEN_CXX03_HEADERS)
>>>>>>> 49fd7d4f

#endif // _LIBCPP_IOS<|MERGE_RESOLUTION|>--- conflicted
+++ resolved
@@ -211,14 +211,9 @@
 
 */
 
-<<<<<<< HEAD
-#if 0
-#else // 0
-=======
 #if __cplusplus < 201103L && defined(_LIBCPP_USE_FROZEN_CXX03_HEADERS)
 #  include <__cxx03/ios>
 #else
->>>>>>> 49fd7d4f
 #  include <__config>
 
 #  if _LIBCPP_HAS_LOCALIZATION
@@ -897,10 +892,6 @@
 #    include <type_traits>
 #    include <typeinfo>
 #  endif
-<<<<<<< HEAD
-#endif // 0
-=======
 #endif // __cplusplus < 201103L && defined(_LIBCPP_USE_FROZEN_CXX03_HEADERS)
->>>>>>> 49fd7d4f
 
 #endif // _LIBCPP_IOS