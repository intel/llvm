// -*- C++ -*-
//===----------------------------------------------------------------------===//
//
// Part of the LLVM Project, under the Apache License v2.0 with LLVM Exceptions.
// See https://llvm.org/LICENSE.txt for license information.
// SPDX-License-Identifier: Apache-2.0 WITH LLVM-exception
//
//===---------------------------------------------------------------------===//

#ifndef _LIBCPP_BIT
#define _LIBCPP_BIT

/*
    bit synopsis

namespace std {
  // [bit.cast], bit_cast
  template<class To, class From>
    constexpr To bit_cast(const From& from) noexcept; // C++20

  // [bit.byteswap], byteswap
  template<class T>
    constexpr T byteswap(T value) noexcept;      // C++23

  // [bit.pow.two], integral powers of 2
  template <class T>
    constexpr bool has_single_bit(T x) noexcept; // C++20
  template <class T>
    constexpr T bit_ceil(T x);                   // C++20
  template <class T>
    constexpr T bit_floor(T x) noexcept;         // C++20
  template <class T>
    constexpr int bit_width(T x) noexcept;       // C++20

  // [bit.rotate], rotating
  template<class T>
    constexpr T rotl(T x, int s) noexcept; // C++20
  template<class T>
    constexpr T rotr(T x, int s) noexcept; // C++20

  // [bit.count], counting
  template<class T>
    constexpr int countl_zero(T x) noexcept;  // C++20
  template<class T>
    constexpr int countl_one(T x) noexcept;   // C++20
  template<class T>
    constexpr int countr_zero(T x) noexcept;  // C++20
  template<class T>
    constexpr int countr_one(T x) noexcept;   // C++20
  template<class T>
    constexpr int popcount(T x) noexcept;     // C++20

  // [bit.endian], endian
  enum class endian {
    little = see below,        // C++20
    big = see below,           // C++20
    native = see below         // C++20
  };

} // namespace std

*/

<<<<<<< HEAD
#if 0
#else // 0
=======
#if __cplusplus < 201103L && defined(_LIBCPP_USE_FROZEN_CXX03_HEADERS)
#  include <__cxx03/bit>
#else
>>>>>>> 49fd7d4f
#  include <__config>

#  if _LIBCPP_STD_VER >= 20
#    include <__bit/bit_cast.h>
#    include <__bit/bit_ceil.h>
#    include <__bit/bit_floor.h>
#    include <__bit/bit_log2.h>
#    include <__bit/bit_width.h>
#    include <__bit/countl.h>
#    include <__bit/countr.h>
#    include <__bit/endian.h>
#    include <__bit/has_single_bit.h>
#    include <__bit/popcount.h>
#    include <__bit/rotate.h>
#  endif

#  if _LIBCPP_STD_VER >= 23
#    include <__bit/byteswap.h>
#  endif

#  include <version>

#  if !defined(_LIBCPP_HAS_NO_PRAGMA_SYSTEM_HEADER)
#    pragma GCC system_header
#  endif

#  if !defined(_LIBCPP_REMOVE_TRANSITIVE_INCLUDES) && _LIBCPP_STD_VER <= 20
#    include <cstdlib>
#    include <iosfwd>
#    include <limits>
#    include <type_traits>
#  endif
<<<<<<< HEAD
#endif // 0
=======
#endif // __cplusplus < 201103L && defined(_LIBCPP_USE_FROZEN_CXX03_HEADERS)
>>>>>>> 49fd7d4f

#endif // _LIBCPP_BIT<|MERGE_RESOLUTION|>--- conflicted
+++ resolved
@@ -61,14 +61,9 @@
 
 */
 
-<<<<<<< HEAD
-#if 0
-#else // 0
-=======
 #if __cplusplus < 201103L && defined(_LIBCPP_USE_FROZEN_CXX03_HEADERS)
 #  include <__cxx03/bit>
 #else
->>>>>>> 49fd7d4f
 #  include <__config>
 
 #  if _LIBCPP_STD_VER >= 20
@@ -101,10 +96,6 @@
 #    include <limits>
 #    include <type_traits>
 #  endif
-<<<<<<< HEAD
-#endif // 0
-=======
 #endif // __cplusplus < 201103L && defined(_LIBCPP_USE_FROZEN_CXX03_HEADERS)
->>>>>>> 49fd7d4f
 
 #endif // _LIBCPP_BIT