--- conflicted
+++ resolved
@@ -117,14 +117,9 @@
 
 */
 
-<<<<<<< HEAD
-#if 0
-#else // 0
-=======
 #if defined(__cplusplus) && __cplusplus < 201103L && defined(_LIBCPP_USE_FROZEN_CXX03_HEADERS)
 #  include <__cxx03/stdatomic.h>
 #else
->>>>>>> 49fd7d4f
 #  include <__config>
 
 #  if !defined(_LIBCPP_HAS_NO_PRAGMA_SYSTEM_HEADER)
@@ -243,10 +238,6 @@
 #    endif
 
 #  endif // defined(__cplusplus)
-<<<<<<< HEAD
-#endif   // 0
-=======
 #endif   // defined(__cplusplus) && __cplusplus < 201103L && defined(_LIBCPP_USE_FROZEN_CXX03_HEADERS)
->>>>>>> 49fd7d4f
 
 #endif // _LIBCPP_STDATOMIC_H