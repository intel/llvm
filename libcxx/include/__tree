--- conflicted
+++ resolved
@@ -1176,7 +1176,6 @@
     return __result;
   }
 
-<<<<<<< HEAD
   template <class _Key>
   _LIBCPP_HIDE_FROM_ABI iterator __lower_bound_unique(const _Key& __v) {
     return iterator(__lower_upper_bound_unique_impl<true>(__v));
@@ -1197,28 +1196,6 @@
     return iterator(__lower_upper_bound_unique_impl<false>(__v));
   }
 
-=======
-  template <class _Key>
-  _LIBCPP_HIDE_FROM_ABI iterator __lower_bound_unique(const _Key& __v) {
-    return iterator(__lower_upper_bound_unique_impl<true>(__v));
-  }
-
-  template <class _Key>
-  _LIBCPP_HIDE_FROM_ABI const_iterator __lower_bound_unique(const _Key& __v) const {
-    return const_iterator(__lower_upper_bound_unique_impl<true>(__v));
-  }
-
-  template <class _Key>
-  _LIBCPP_HIDE_FROM_ABI iterator __upper_bound_unique(const _Key& __v) {
-    return iterator(__lower_upper_bound_unique_impl<false>(__v));
-  }
-
-  template <class _Key>
-  _LIBCPP_HIDE_FROM_ABI const_iterator __upper_bound_unique(const _Key& __v) const {
-    return iterator(__lower_upper_bound_unique_impl<false>(__v));
-  }
-
->>>>>>> 811fe024
 private:
   template <class _Key>
   _LIBCPP_HIDE_FROM_ABI iterator
@@ -1238,7 +1215,6 @@
     return __lower_bound_multi(__v, __root(), __end_node());
   }
 
-<<<<<<< HEAD
   template <class _Key>
   _LIBCPP_HIDE_FROM_ABI iterator __upper_bound_multi(const _Key& __v) {
     return __upper_bound_multi(__v, __root(), __end_node());
@@ -1249,18 +1225,6 @@
     return __upper_bound_multi(__v, __root(), __end_node());
   }
 
-=======
-  template <class _Key>
-  _LIBCPP_HIDE_FROM_ABI iterator __upper_bound_multi(const _Key& __v) {
-    return __upper_bound_multi(__v, __root(), __end_node());
-  }
-
-  template <class _Key>
-  _LIBCPP_HIDE_FROM_ABI const_iterator __upper_bound_multi(const _Key& __v) const {
-    return __upper_bound_multi(__v, __root(), __end_node());
-  }
-
->>>>>>> 811fe024
 private:
   template <class _Key>
   _LIBCPP_HIDE_FROM_ABI iterator
