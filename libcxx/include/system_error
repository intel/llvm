--- conflicted
+++ resolved
@@ -144,14 +144,9 @@
 
 */
 
-<<<<<<< HEAD
-#if 0
-#else // 0
-=======
 #if __cplusplus < 201103L && defined(_LIBCPP_USE_FROZEN_CXX03_HEADERS)
 #  include <__cxx03/system_error>
 #else
->>>>>>> 49fd7d4f
 #  include <__config>
 #  include <__system_error/errc.h>
 #  include <__system_error/error_category.h>
@@ -175,10 +170,6 @@
 #    include <limits>
 #    include <type_traits>
 #  endif
-<<<<<<< HEAD
-#endif // 0
-=======
 #endif // __cplusplus < 201103L && defined(_LIBCPP_USE_FROZEN_CXX03_HEADERS)
->>>>>>> 49fd7d4f
 
 #endif // _LIBCPP_SYSTEM_ERROR