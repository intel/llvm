// -*- C++ -*-
//===----------------------------------------------------------------------===//
//
// Part of the LLVM Project, under the Apache License v2.0 with LLVM Exceptions.
// See https://llvm.org/LICENSE.txt for license information.
// SPDX-License-Identifier: Apache-2.0 WITH LLVM-exception
//
//===----------------------------------------------------------------------===//

#ifndef _LIBCPP_FORWARD_LIST
#define _LIBCPP_FORWARD_LIST

/*
    forward_list synopsis

namespace std
{

template <class T, class Allocator = allocator<T>>
class forward_list
{
public:
    typedef T         value_type;
    typedef Allocator allocator_type;

    typedef value_type&                                                reference;
    typedef const value_type&                                          const_reference;
    typedef typename allocator_traits<allocator_type>::pointer         pointer;
    typedef typename allocator_traits<allocator_type>::const_pointer   const_pointer;
    typedef typename allocator_traits<allocator_type>::size_type       size_type;
    typedef typename allocator_traits<allocator_type>::difference_type difference_type;

    typedef <details> iterator;
    typedef <details> const_iterator;

    forward_list()
        noexcept(is_nothrow_default_constructible<allocator_type>::value);
    explicit forward_list(const allocator_type& a);
    explicit forward_list(size_type n);
    explicit forward_list(size_type n, const allocator_type& a); // C++14
    forward_list(size_type n, const value_type& v);
    forward_list(size_type n, const value_type& v, const allocator_type& a);
    template <class InputIterator>
        forward_list(InputIterator first, InputIterator last);
    template <class InputIterator>
        forward_list(InputIterator first, InputIterator last, const allocator_type& a);
    template<container-compatible-range<T> R>
        forward_list(from_range_t, R&& rg, const Allocator& = Allocator()); // C++23
    forward_list(const forward_list& x);
    forward_list(const forward_list& x, const allocator_type& a);
    forward_list(forward_list&& x)
        noexcept(is_nothrow_move_constructible<allocator_type>::value);
    forward_list(forward_list&& x, const allocator_type& a);
    forward_list(initializer_list<value_type> il);
    forward_list(initializer_list<value_type> il, const allocator_type& a);

    ~forward_list();

    forward_list& operator=(const forward_list& x);
    forward_list& operator=(forward_list&& x)
        noexcept((__node_traits::propagate_on_container_move_assignment::value &&
                  is_nothrow_move_assignable<allocator_type>::value) ||
                 allocator_traits<allocator_type>::is_always_equal::value);
    forward_list& operator=(initializer_list<value_type> il);

    template <class InputIterator>
        void assign(InputIterator first, InputIterator last);
    template<container-compatible-range<T> R>
      void assign_range(R&& rg); // C++23
    void assign(size_type n, const value_type& v);
    void assign(initializer_list<value_type> il);

    allocator_type get_allocator() const noexcept;

    iterator       begin() noexcept;
    const_iterator begin() const noexcept;
    iterator       end() noexcept;
    const_iterator end() const noexcept;

    const_iterator cbegin() const noexcept;
    const_iterator cend() const noexcept;

    iterator       before_begin() noexcept;
    const_iterator before_begin() const noexcept;
    const_iterator cbefore_begin() const noexcept;

    bool empty() const noexcept;
    size_type max_size() const noexcept;

    reference       front();
    const_reference front() const;

    template <class... Args> reference emplace_front(Args&&... args);  // reference in C++17
    void push_front(const value_type& v);
    void push_front(value_type&& v);
    template<container-compatible-range<T> R>
      void prepend_range(R&& rg); // C++23

    void pop_front();

    template <class... Args>
        iterator emplace_after(const_iterator p, Args&&... args);
    iterator insert_after(const_iterator p, const value_type& v);
    iterator insert_after(const_iterator p, value_type&& v);
    iterator insert_after(const_iterator p, size_type n, const value_type& v);
    template <class InputIterator>
        iterator insert_after(const_iterator p,
                              InputIterator first, InputIterator last);
    template<container-compatible-range<T> R>
      iterator insert_range_after(const_iterator position, R&& rg); // C++23
    iterator insert_after(const_iterator p, initializer_list<value_type> il);

    iterator erase_after(const_iterator p);
    iterator erase_after(const_iterator first, const_iterator last);

    void swap(forward_list& x)
        noexcept(allocator_traits<allocator_type>::is_always_equal::value);  // C++17

    void resize(size_type n);
    void resize(size_type n, const value_type& v);
    void clear() noexcept;

    void splice_after(const_iterator p, forward_list& x);
    void splice_after(const_iterator p, forward_list&& x);
    void splice_after(const_iterator p, forward_list& x, const_iterator i);
    void splice_after(const_iterator p, forward_list&& x, const_iterator i);
    void splice_after(const_iterator p, forward_list& x,
                      const_iterator first, const_iterator last);
    void splice_after(const_iterator p, forward_list&& x,
                      const_iterator first, const_iterator last);
    size_type remove(const value_type& v);           // void before C++20
    template <class Predicate>
      size_type remove_if(Predicate pred);           // void before C++20
    size_type unique();                              // void before C++20
    template <class BinaryPredicate>
      size_type unique(BinaryPredicate binary_pred); // void before C++20
    void merge(forward_list& x);
    void merge(forward_list&& x);
    template <class Compare> void merge(forward_list& x, Compare comp);
    template <class Compare> void merge(forward_list&& x, Compare comp);
    void sort();
    template <class Compare> void sort(Compare comp);
    void reverse() noexcept;
};


template <class InputIterator, class Allocator = allocator<typename iterator_traits<InputIterator>::value_type>>
    forward_list(InputIterator, InputIterator, Allocator = Allocator())
    -> forward_list<typename iterator_traits<InputIterator>::value_type, Allocator>;  // C++17

template<ranges::input_range R, class Allocator = allocator<ranges::range_value_t<R>>>
  forward_list(from_range_t, R&&, Allocator = Allocator())
      -> forward_list<ranges::range_value_t<R>, Allocator>; // C++23

template <class T, class Allocator>
    bool operator==(const forward_list<T, Allocator>& x,
                    const forward_list<T, Allocator>& y);

template <class T, class Allocator>
    bool operator< (const forward_list<T, Allocator>& x,
                    const forward_list<T, Allocator>& y); // removed in C++20

template <class T, class Allocator>
    bool operator!=(const forward_list<T, Allocator>& x,
                    const forward_list<T, Allocator>& y); // removed in C++20

template <class T, class Allocator>
    bool operator> (const forward_list<T, Allocator>& x,
                    const forward_list<T, Allocator>& y); // removed in C++20

template <class T, class Allocator>
    bool operator>=(const forward_list<T, Allocator>& x,
                    const forward_list<T, Allocator>& y); // removed in C++20

template <class T, class Allocator>
    bool operator<=(const forward_list<T, Allocator>& x,
                    const forward_list<T, Allocator>& y); // removed in C++20

template<class T, class Allocator>
    synth-three-way-result<T> operator<=>(const forward_list<T, Allocator>& x,
                                          const forward_list<T, Allocator>& y); // since C++20

template <class T, class Allocator>
    void swap(forward_list<T, Allocator>& x, forward_list<T, Allocator>& y)
         noexcept(noexcept(x.swap(y)));

template <class T, class Allocator, class U>
    typename forward_list<T, Allocator>::size_type
    erase(forward_list<T, Allocator>& c, const U& value);       // C++20
template <class T, class Allocator, class Predicate>
    typename forward_list<T, Allocator>::size_type
    erase_if(forward_list<T, Allocator>& c, Predicate pred);    // C++20

}  // std

*/

#if __cplusplus < 201103L && defined(_LIBCPP_USE_FROZEN_CXX03_HEADERS)
#  include <__cxx03/forward_list>
#else
#  include <__algorithm/comp.h>
#  include <__algorithm/lexicographical_compare.h>
#  include <__algorithm/lexicographical_compare_three_way.h>
#  include <__algorithm/min.h>
#  include <__assert>
#  include <__config>
#  include <__cstddef/nullptr_t.h>
#  include <__iterator/distance.h>
#  include <__iterator/iterator_traits.h>
#  include <__iterator/move_iterator.h>
#  include <__iterator/next.h>
#  include <__memory/addressof.h>
#  include <__memory/allocation_guard.h>
#  include <__memory/allocator.h>
#  include <__memory/allocator_traits.h>
#  include <__memory/compressed_pair.h>
#  include <__memory/construct_at.h>
#  include <__memory/pointer_traits.h>
#  include <__memory/swap_allocator.h>
#  include <__memory_resource/polymorphic_allocator.h>
#  include <__new/launder.h>
#  include <__ranges/access.h>
#  include <__ranges/concepts.h>
#  include <__ranges/container_compatible_range.h>
#  include <__ranges/from_range.h>
#  include <__type_traits/conditional.h>
#  include <__type_traits/container_traits.h>
#  include <__type_traits/enable_if.h>
#  include <__type_traits/is_allocator.h>
#  include <__type_traits/is_const.h>
#  include <__type_traits/is_nothrow_assignable.h>
#  include <__type_traits/is_nothrow_constructible.h>
#  include <__type_traits/is_pointer.h>
#  include <__type_traits/is_same.h>
#  include <__type_traits/is_swappable.h>
#  include <__type_traits/remove_cv.h>
#  include <__type_traits/type_identity.h>
#  include <__utility/exception_guard.h>
#  include <__utility/forward.h>
#  include <__utility/move.h>
#  include <__utility/swap.h>
#  include <limits>
#  include <version>

// standard-mandated includes

// [iterator.range]
#  include <__iterator/access.h>
#  include <__iterator/data.h>
#  include <__iterator/empty.h>
#  include <__iterator/reverse_access.h>
#  include <__iterator/size.h>

// [forward.list.syn]
#  include <compare>
#  include <initializer_list>

#  if !defined(_LIBCPP_HAS_NO_PRAGMA_SYSTEM_HEADER)
#    pragma GCC system_header
#  endif

_LIBCPP_PUSH_MACROS
#  include <__undef_macros>

_LIBCPP_BEGIN_NAMESPACE_STD

template <class _Tp, class _VoidPtr>
struct __forward_list_node;
template <class _NodePtr>
struct __forward_begin_node;

template <class>
struct __forward_list_node_value_type;

template <class _Tp, class _VoidPtr>
struct __forward_list_node_value_type<__forward_list_node<_Tp, _VoidPtr> > {
  typedef _Tp type;
};

template <class _NodePtr>
struct __forward_node_traits {
  typedef __remove_cv_t<typename pointer_traits<_NodePtr>::element_type> __node_type;
  typedef typename __forward_list_node_value_type<__node_type>::type __node_value_type;
  typedef _NodePtr __node_pointer;
  typedef __forward_begin_node<_NodePtr> __begin_node;
  typedef __rebind_pointer_t<_NodePtr, __begin_node> __begin_node_pointer;

// TODO(LLVM 22): Remove this check
#  ifndef _LIBCPP_ABI_FORWARD_LIST_REMOVE_NODE_POINTER_UB
  static_assert(sizeof(__begin_node_pointer) == sizeof(__node_pointer) && _LIBCPP_ALIGNOF(__begin_node_pointer) ==
                    _LIBCPP_ALIGNOF(__node_pointer),
                "It looks like you are using std::forward_list with a fancy pointer type that thas a different "
                "representation depending on whether it points to a forward_list base pointer or a forward_list node "
                "pointer (both of which are implementation details of the standard library). This means that your ABI "
                "is being broken between LLVM 19 and LLVM 20. If you don't care about your ABI being broken, define "
                "the _LIBCPP_ABI_FORWARD_LIST_REMOVE_NODE_POINTER_UB macro to silence this diagnostic.");
#  endif
};

template <class _NodePtr>
struct __forward_begin_node {
  typedef _NodePtr pointer;
  typedef __rebind_pointer_t<_NodePtr, __forward_begin_node> __begin_node_pointer;

  pointer __next_;

  _LIBCPP_CONSTEXPR_SINCE_CXX26 _LIBCPP_HIDE_FROM_ABI __forward_begin_node() : __next_(nullptr) {}
  _LIBCPP_CONSTEXPR_SINCE_CXX26 _LIBCPP_HIDE_FROM_ABI explicit __forward_begin_node(pointer __n) : __next_(__n) {}
};

template <class _Tp, class _VoidPtr>
using __begin_node_of _LIBCPP_NODEBUG =
    __forward_begin_node<__rebind_pointer_t<_VoidPtr, __forward_list_node<_Tp, _VoidPtr> > >;

template <class _Tp, class _VoidPtr>
struct __forward_list_node : public __begin_node_of<_Tp, _VoidPtr> {
  typedef _Tp value_type;
  typedef __begin_node_of<_Tp, _VoidPtr> _Base;
  typedef typename _Base::pointer _NodePtr;

  // We allow starting the lifetime of nodes without initializing the value held by the node,
  // since that is handled by the list itself in order to be allocator-aware.
#  ifndef _LIBCPP_CXX03_LANG

private:
  union {
    _Tp __value_;
  };

public:
  _LIBCPP_CONSTEXPR_SINCE_CXX26 _LIBCPP_HIDE_FROM_ABI _Tp& __get_value() { return __value_; }
#  else

private:
  _ALIGNAS_TYPE(_Tp) char __buffer_[sizeof(_Tp)];

public:
  _LIBCPP_HIDE_FROM_ABI _Tp& __get_value() { return *std::__launder(reinterpret_cast<_Tp*>(&__buffer_)); }
#  endif

  _LIBCPP_CONSTEXPR_SINCE_CXX26 _LIBCPP_HIDE_FROM_ABI explicit __forward_list_node(_NodePtr __next) : _Base(__next) {}
  _LIBCPP_CONSTEXPR_SINCE_CXX26 _LIBCPP_HIDE_FROM_ABI ~__forward_list_node() {}
};

template <class _Tp, class _Alloc = allocator<_Tp> >
class forward_list;
template <class _NodeConstPtr>
class __forward_list_const_iterator;

template <class _NodePtr>
class __forward_list_iterator {
  typedef __forward_node_traits<_NodePtr> __traits;
  typedef typename __traits::__node_type __node_type;
  typedef typename __traits::__begin_node __begin_node_type;
  typedef typename __traits::__node_pointer __node_pointer;
  typedef typename __traits::__begin_node_pointer __begin_node_pointer;

  __begin_node_pointer __ptr_;

  _LIBCPP_CONSTEXPR_SINCE_CXX26 _LIBCPP_HIDE_FROM_ABI explicit __forward_list_iterator(nullptr_t) _NOEXCEPT
      : __ptr_(nullptr) {}

  _LIBCPP_CONSTEXPR_SINCE_CXX26
  _LIBCPP_HIDE_FROM_ABI explicit __forward_list_iterator(__begin_node_pointer __p) _NOEXCEPT : __ptr_(__p) {}

  _LIBCPP_CONSTEXPR_SINCE_CXX26 _LIBCPP_HIDE_FROM_ABI explicit __forward_list_iterator(__node_pointer __p) _NOEXCEPT
      : __ptr_(std::__static_fancy_pointer_cast<__begin_node_pointer>(__p)) {}

  template <class, class>
  friend class forward_list;
  template <class>
  friend class __forward_list_const_iterator;

public:
  typedef forward_iterator_tag iterator_category;
  typedef typename __traits::__node_value_type value_type;
  typedef value_type& reference;
  typedef typename pointer_traits<__node_pointer>::difference_type difference_type;
  typedef __rebind_pointer_t<__node_pointer, value_type> pointer;

  _LIBCPP_CONSTEXPR_SINCE_CXX26 _LIBCPP_HIDE_FROM_ABI __forward_list_iterator() _NOEXCEPT : __ptr_(nullptr) {}

  _LIBCPP_CONSTEXPR_SINCE_CXX26 _LIBCPP_HIDE_FROM_ABI reference operator*() const {
    return std::__static_fancy_pointer_cast<__node_pointer>(__ptr_)->__get_value();
  }
  _LIBCPP_CONSTEXPR_SINCE_CXX26 _LIBCPP_HIDE_FROM_ABI pointer operator->() const {
    return pointer_traits<pointer>::pointer_to(std::__static_fancy_pointer_cast<__node_pointer>(__ptr_)->__get_value());
  }

  _LIBCPP_CONSTEXPR_SINCE_CXX26 _LIBCPP_HIDE_FROM_ABI __forward_list_iterator& operator++() {
    __ptr_ = std::__static_fancy_pointer_cast<__begin_node_pointer>(__ptr_->__next_);
    return *this;
  }
  _LIBCPP_CONSTEXPR_SINCE_CXX26 _LIBCPP_HIDE_FROM_ABI __forward_list_iterator operator++(int) {
    __forward_list_iterator __t(*this);
    ++(*this);
    return __t;
  }

  friend _LIBCPP_CONSTEXPR_SINCE_CXX26 _LIBCPP_HIDE_FROM_ABI bool
  operator==(const __forward_list_iterator& __x, const __forward_list_iterator& __y) {
    return __x.__ptr_ == __y.__ptr_;
  }
  friend _LIBCPP_CONSTEXPR_SINCE_CXX26 _LIBCPP_HIDE_FROM_ABI bool
  operator!=(const __forward_list_iterator& __x, const __forward_list_iterator& __y) {
    return !(__x == __y);
  }
};

template <class _NodeConstPtr>
class __forward_list_const_iterator {
  static_assert(!is_const<typename pointer_traits<_NodeConstPtr>::element_type>::value, "");
  typedef _NodeConstPtr _NodePtr;

  typedef __forward_node_traits<_NodePtr> __traits;
  typedef typename __traits::__node_type __node_type;
  typedef typename __traits::__begin_node __begin_node_type;
  typedef typename __traits::__node_pointer __node_pointer;
  typedef typename __traits::__begin_node_pointer __begin_node_pointer;

  __begin_node_pointer __ptr_;

  _LIBCPP_CONSTEXPR_SINCE_CXX26 _LIBCPP_HIDE_FROM_ABI explicit __forward_list_const_iterator(nullptr_t) _NOEXCEPT
      : __ptr_(nullptr) {}

  _LIBCPP_CONSTEXPR_SINCE_CXX26
  _LIBCPP_HIDE_FROM_ABI explicit __forward_list_const_iterator(__begin_node_pointer __p) _NOEXCEPT : __ptr_(__p) {}

  _LIBCPP_CONSTEXPR_SINCE_CXX26
  _LIBCPP_HIDE_FROM_ABI explicit __forward_list_const_iterator(__node_pointer __p) _NOEXCEPT
      : __ptr_(std::__static_fancy_pointer_cast<__begin_node_pointer>(__p)) {}

  template <class, class>
  friend class forward_list;

public:
  typedef forward_iterator_tag iterator_category;
  typedef typename __traits::__node_value_type value_type;
  typedef const value_type& reference;
  typedef typename pointer_traits<__node_pointer>::difference_type difference_type;
  typedef __rebind_pointer_t<__node_pointer, const value_type> pointer;

  _LIBCPP_CONSTEXPR_SINCE_CXX26 _LIBCPP_HIDE_FROM_ABI __forward_list_const_iterator() _NOEXCEPT : __ptr_(nullptr) {}
  _LIBCPP_CONSTEXPR_SINCE_CXX26 _LIBCPP_HIDE_FROM_ABI
  __forward_list_const_iterator(__forward_list_iterator<__node_pointer> __p) _NOEXCEPT : __ptr_(__p.__ptr_) {}

  _LIBCPP_CONSTEXPR_SINCE_CXX26 _LIBCPP_HIDE_FROM_ABI reference operator*() const {
    return std::__static_fancy_pointer_cast<__node_pointer>(__ptr_)->__get_value();
  }
  _LIBCPP_CONSTEXPR_SINCE_CXX26 _LIBCPP_HIDE_FROM_ABI pointer operator->() const {
    return pointer_traits<pointer>::pointer_to(std::__static_fancy_pointer_cast<__node_pointer>(__ptr_)->__get_value());
  }

  _LIBCPP_CONSTEXPR_SINCE_CXX26 _LIBCPP_HIDE_FROM_ABI __forward_list_const_iterator& operator++() {
    __ptr_ = std::__static_fancy_pointer_cast<__begin_node_pointer>(__ptr_->__next_);
    return *this;
  }
  _LIBCPP_CONSTEXPR_SINCE_CXX26 _LIBCPP_HIDE_FROM_ABI __forward_list_const_iterator operator++(int) {
    __forward_list_const_iterator __t(*this);
    ++(*this);
    return __t;
  }

  friend _LIBCPP_CONSTEXPR_SINCE_CXX26 _LIBCPP_HIDE_FROM_ABI bool
  operator==(const __forward_list_const_iterator& __x, const __forward_list_const_iterator& __y) {
    return __x.__ptr_ == __y.__ptr_;
  }
  friend _LIBCPP_CONSTEXPR_SINCE_CXX26 _LIBCPP_HIDE_FROM_ABI bool
  operator!=(const __forward_list_const_iterator& __x, const __forward_list_const_iterator& __y) {
    return !(__x == __y);
  }
};

template <class _Tp, class _Alloc>
class __forward_list_base {
protected:
  typedef _Tp value_type;
  typedef _Alloc allocator_type;

  typedef typename allocator_traits<allocator_type>::void_pointer void_pointer;
  typedef __forward_list_node<value_type, void_pointer> __node_type;
  typedef __begin_node_of<value_type, void_pointer> __begin_node;
  typedef __rebind_alloc<allocator_traits<allocator_type>, __node_type> __node_allocator;
  typedef allocator_traits<__node_allocator> __node_traits;
  typedef typename __node_traits::pointer __node_pointer;

  typedef __rebind_alloc<allocator_traits<allocator_type>, __begin_node> __begin_node_allocator;
  typedef typename allocator_traits<__begin_node_allocator>::pointer __begin_node_pointer;

  _LIBCPP_COMPRESSED_PAIR(__begin_node, __before_begin_, __node_allocator, __alloc_);

  _LIBCPP_CONSTEXPR_SINCE_CXX26 _LIBCPP_HIDE_FROM_ABI __begin_node_pointer __before_begin() _NOEXCEPT {
    return pointer_traits<__begin_node_pointer>::pointer_to(__before_begin_);
  }

  _LIBCPP_CONSTEXPR_SINCE_CXX26 _LIBCPP_HIDE_FROM_ABI __begin_node_pointer __before_begin() const _NOEXCEPT {
    return pointer_traits<__begin_node_pointer>::pointer_to(
        *const_cast<__begin_node*>(std::addressof(__before_begin_)));
  }

  typedef __forward_list_iterator<__node_pointer> iterator;
  typedef __forward_list_const_iterator<__node_pointer> const_iterator;

  _LIBCPP_CONSTEXPR_SINCE_CXX26 _LIBCPP_HIDE_FROM_ABI __forward_list_base()
      _NOEXCEPT_(is_nothrow_default_constructible<__node_allocator>::value)
      : __before_begin_(__begin_node()) {}
  _LIBCPP_CONSTEXPR_SINCE_CXX26 _LIBCPP_HIDE_FROM_ABI explicit __forward_list_base(const allocator_type& __a)
      : __before_begin_(__begin_node()), __alloc_(__node_allocator(__a)) {}
  _LIBCPP_CONSTEXPR_SINCE_CXX26 _LIBCPP_HIDE_FROM_ABI explicit __forward_list_base(const __node_allocator& __a)
      : __before_begin_(__begin_node()), __alloc_(__a) {}

public:
#  ifndef _LIBCPP_CXX03_LANG
  _LIBCPP_CONSTEXPR_SINCE_CXX26 _LIBCPP_HIDE_FROM_ABI
  __forward_list_base(__forward_list_base&& __x) noexcept(is_nothrow_move_constructible<__node_allocator>::value);
  _LIBCPP_CONSTEXPR_SINCE_CXX26 _LIBCPP_HIDE_FROM_ABI
  __forward_list_base(__forward_list_base&& __x, const allocator_type& __a);
#  endif // _LIBCPP_CXX03_LANG

  __forward_list_base(const __forward_list_base&)            = delete;
  __forward_list_base& operator=(const __forward_list_base&) = delete;

  _LIBCPP_CONSTEXPR_SINCE_CXX26 _LIBCPP_HIDE_FROM_ABI ~__forward_list_base();

protected:
  _LIBCPP_CONSTEXPR_SINCE_CXX26 _LIBCPP_HIDE_FROM_ABI void __copy_assign_alloc(const __forward_list_base& __x) {
    __copy_assign_alloc(__x, integral_constant<bool, __node_traits::propagate_on_container_copy_assignment::value>());
  }

  _LIBCPP_CONSTEXPR_SINCE_CXX26 _LIBCPP_HIDE_FROM_ABI void __move_assign_alloc(__forward_list_base& __x)
      _NOEXCEPT_(!__node_traits::propagate_on_container_move_assignment::value ||
                 is_nothrow_move_assignable<__node_allocator>::value) {
    __move_assign_alloc(__x, integral_constant<bool, __node_traits::propagate_on_container_move_assignment::value>());
  }

  template <class... _Args>
  _LIBCPP_CONSTEXPR_SINCE_CXX26 _LIBCPP_HIDE_FROM_ABI __node_pointer
  __create_node(__node_pointer __next, _Args&&... __args) {
    __allocation_guard<__node_allocator> __guard(__alloc_, 1);
    // Begin the lifetime of the node itself. Note that this doesn't begin the lifetime of the value
    // held inside the node, since we need to use the allocator's construct() method for that.
    //
    // We don't use the allocator's construct() method to construct the node itself since the
    // Cpp17FooInsertable named requirements don't require the allocator's construct() method
    // to work on anything other than the value_type.
    std::__construct_at(std::addressof(*__guard.__get()), __next);

    // Now construct the value_type using the allocator's construct() method.
    __node_traits::construct(__alloc_, std::addressof(__guard.__get()->__get_value()), std::forward<_Args>(__args)...);
    return __guard.__release_ptr();
  }

  _LIBCPP_CONSTEXPR_SINCE_CXX26 _LIBCPP_HIDE_FROM_ABI void __delete_node(__node_pointer __node) {
    // For the same reason as above, we use the allocator's destroy() method for the value_type,
    // but not for the node itself.
    __node_traits::destroy(__alloc_, std::addressof(__node->__get_value()));
    std::__destroy_at(std::addressof(*__node));
    __node_traits::deallocate(__alloc_, __node, 1);
  }

public:
  _LIBCPP_CONSTEXPR_SINCE_CXX26 _LIBCPP_HIDE_FROM_ABI void swap(__forward_list_base& __x)
#  if _LIBCPP_STD_VER >= 14
      _NOEXCEPT;
#  else
      _NOEXCEPT_(!__node_traits::propagate_on_container_swap::value || __is_nothrow_swappable_v<__node_allocator>);
#  endif

protected:
  _LIBCPP_CONSTEXPR_SINCE_CXX26 _LIBCPP_HIDE_FROM_ABI void clear() _NOEXCEPT;

private:
  _LIBCPP_CONSTEXPR_SINCE_CXX26 _LIBCPP_HIDE_FROM_ABI void __copy_assign_alloc(const __forward_list_base&, false_type) {
  }
  _LIBCPP_CONSTEXPR_SINCE_CXX26 _LIBCPP_HIDE_FROM_ABI void
  __copy_assign_alloc(const __forward_list_base& __x, true_type) {
    if (__alloc_ != __x.__alloc_)
      clear();
    __alloc_ = __x.__alloc_;
  }

  _LIBCPP_CONSTEXPR_SINCE_CXX26 _LIBCPP_HIDE_FROM_ABI void
  __move_assign_alloc(__forward_list_base&, false_type) _NOEXCEPT {}
  _LIBCPP_CONSTEXPR_SINCE_CXX26 _LIBCPP_HIDE_FROM_ABI void __move_assign_alloc(__forward_list_base& __x, true_type)
      _NOEXCEPT_(is_nothrow_move_assignable<__node_allocator>::value) {
    __alloc_ = std::move(__x.__alloc_);
  }
};

#  ifndef _LIBCPP_CXX03_LANG

template <class _Tp, class _Alloc>
_LIBCPP_CONSTEXPR_SINCE_CXX26 inline __forward_list_base<_Tp, _Alloc>::__forward_list_base(
    __forward_list_base&& __x) noexcept(is_nothrow_move_constructible<__node_allocator>::value)
    : __before_begin_(std::move(__x.__before_begin_)), __alloc_(std::move(__x.__alloc_)) {
  __x.__before_begin()->__next_ = nullptr;
}

template <class _Tp, class _Alloc>
_LIBCPP_CONSTEXPR_SINCE_CXX26 inline __forward_list_base<_Tp, _Alloc>::__forward_list_base(
    __forward_list_base&& __x, const allocator_type& __a)
    : __before_begin_(__begin_node()), __alloc_(__node_allocator(__a)) {
  if (__alloc_ == __x.__alloc_) {
    __before_begin()->__next_     = __x.__before_begin()->__next_;
    __x.__before_begin()->__next_ = nullptr;
  }
}

#  endif // _LIBCPP_CXX03_LANG

template <class _Tp, class _Alloc>
_LIBCPP_CONSTEXPR_SINCE_CXX26 __forward_list_base<_Tp, _Alloc>::~__forward_list_base() {
  clear();
}

template <class _Tp, class _Alloc>
_LIBCPP_CONSTEXPR_SINCE_CXX26 inline void __forward_list_base<_Tp, _Alloc>::swap(__forward_list_base& __x)
#  if _LIBCPP_STD_VER >= 14
    _NOEXCEPT
#  else
    _NOEXCEPT_(!__node_traits::propagate_on_container_swap::value || __is_nothrow_swappable_v<__node_allocator>)
#  endif
{
  std::__swap_allocator(__alloc_, __x.__alloc_);
  using std::swap;
  swap(__before_begin()->__next_, __x.__before_begin()->__next_);
}

template <class _Tp, class _Alloc>
_LIBCPP_CONSTEXPR_SINCE_CXX26 void __forward_list_base<_Tp, _Alloc>::clear() _NOEXCEPT {
  for (__node_pointer __p = __before_begin()->__next_; __p != nullptr;) {
    __node_pointer __next = __p->__next_;
    __delete_node(__p);
    __p = __next;
  }
  __before_begin()->__next_ = nullptr;
}

template <class _Tp, class _Alloc /*= allocator<_Tp>*/>
class forward_list : private __forward_list_base<_Tp, _Alloc> {
  typedef __forward_list_base<_Tp, _Alloc> __base;
  typedef typename __base::__node_allocator __node_allocator;
  typedef typename __base::__node_type __node_type;
  typedef typename __base::__node_traits __node_traits;
  typedef typename __base::__node_pointer __node_pointer;
  typedef typename __base::__begin_node_pointer __begin_node_pointer;

public:
  typedef _Tp value_type;
  typedef _Alloc allocator_type;

  static_assert(__check_valid_allocator<allocator_type>::value, "");

  static_assert(is_same<value_type, typename allocator_type::value_type>::value,
                "Allocator::value_type must be same type as value_type");

  static_assert(!is_same<allocator_type, __node_allocator>::value,
                "internal allocator type must differ from user-specified type; otherwise overload resolution breaks");

  typedef value_type& reference;
  typedef const value_type& const_reference;
  typedef typename allocator_traits<allocator_type>::pointer pointer;
  typedef typename allocator_traits<allocator_type>::const_pointer const_pointer;
  typedef typename allocator_traits<allocator_type>::size_type size_type;
  typedef typename allocator_traits<allocator_type>::difference_type difference_type;

  typedef typename __base::iterator iterator;
  typedef typename __base::const_iterator const_iterator;
#  if _LIBCPP_STD_VER >= 20
  typedef size_type __remove_return_type;
#  else
  typedef void __remove_return_type;
#  endif

  _LIBCPP_CONSTEXPR_SINCE_CXX26 _LIBCPP_HIDE_FROM_ABI forward_list()
      _NOEXCEPT_(is_nothrow_default_constructible<__node_allocator>::value) {} // = default;
  _LIBCPP_CONSTEXPR_SINCE_CXX26 _LIBCPP_HIDE_FROM_ABI explicit forward_list(const allocator_type& __a);
  _LIBCPP_CONSTEXPR_SINCE_CXX26 _LIBCPP_HIDE_FROM_ABI explicit forward_list(size_type __n);
#  if _LIBCPP_STD_VER >= 14
  _LIBCPP_CONSTEXPR_SINCE_CXX26 _LIBCPP_HIDE_FROM_ABI explicit forward_list(size_type __n, const allocator_type& __a);
#  endif
  _LIBCPP_CONSTEXPR_SINCE_CXX26 _LIBCPP_HIDE_FROM_ABI forward_list(size_type __n, const value_type& __v);

  template <__enable_if_t<__is_allocator_v<_Alloc>, int> = 0>
  _LIBCPP_CONSTEXPR_SINCE_CXX26 _LIBCPP_HIDE_FROM_ABI
  forward_list(size_type __n, const value_type& __v, const allocator_type& __a)
      : __base(__a) {
    insert_after(cbefore_begin(), __n, __v);
  }

  template <class _InputIterator, __enable_if_t<__has_input_iterator_category<_InputIterator>::value, int> = 0>
  _LIBCPP_CONSTEXPR_SINCE_CXX26 _LIBCPP_HIDE_FROM_ABI forward_list(_InputIterator __f, _InputIterator __l);

  template <class _InputIterator, __enable_if_t<__has_input_iterator_category<_InputIterator>::value, int> = 0>
  _LIBCPP_CONSTEXPR_SINCE_CXX26 _LIBCPP_HIDE_FROM_ABI
  forward_list(_InputIterator __f, _InputIterator __l, const allocator_type& __a);

#  if _LIBCPP_STD_VER >= 23
  template <_ContainerCompatibleRange<_Tp> _Range>
  _LIBCPP_CONSTEXPR_SINCE_CXX26 _LIBCPP_HIDE_FROM_ABI
  forward_list(from_range_t, _Range&& __range, const allocator_type& __a = allocator_type())
      : __base(__a) {
    prepend_range(std::forward<_Range>(__range));
  }
#  endif

  _LIBCPP_CONSTEXPR_SINCE_CXX26 _LIBCPP_HIDE_FROM_ABI forward_list(const forward_list& __x);
  _LIBCPP_CONSTEXPR_SINCE_CXX26 _LIBCPP_HIDE_FROM_ABI
  forward_list(const forward_list& __x, const __type_identity_t<allocator_type>& __a);

  _LIBCPP_CONSTEXPR_SINCE_CXX26 _LIBCPP_HIDE_FROM_ABI forward_list& operator=(const forward_list& __x);

#  ifndef _LIBCPP_CXX03_LANG
  _LIBCPP_CONSTEXPR_SINCE_CXX26 _LIBCPP_HIDE_FROM_ABI
  forward_list(forward_list&& __x) noexcept(is_nothrow_move_constructible<__base>::value)
      : __base(std::move(__x)) {}
  _LIBCPP_CONSTEXPR_SINCE_CXX26 _LIBCPP_HIDE_FROM_ABI
  forward_list(forward_list&& __x, const __type_identity_t<allocator_type>& __a);

  _LIBCPP_CONSTEXPR_SINCE_CXX26 _LIBCPP_HIDE_FROM_ABI forward_list(initializer_list<value_type> __il);
  _LIBCPP_CONSTEXPR_SINCE_CXX26 _LIBCPP_HIDE_FROM_ABI
  forward_list(initializer_list<value_type> __il, const allocator_type& __a);

  _LIBCPP_CONSTEXPR_SINCE_CXX26 _LIBCPP_HIDE_FROM_ABI forward_list& operator=(forward_list&& __x) noexcept(
      (__node_traits::propagate_on_container_move_assignment::value &&
       is_nothrow_move_assignable<allocator_type>::value) ||
      allocator_traits<allocator_type>::is_always_equal::value);

  _LIBCPP_CONSTEXPR_SINCE_CXX26 _LIBCPP_HIDE_FROM_ABI forward_list& operator=(initializer_list<value_type> __il);

  _LIBCPP_CONSTEXPR_SINCE_CXX26 _LIBCPP_HIDE_FROM_ABI void assign(initializer_list<value_type> __il);
#  endif // _LIBCPP_CXX03_LANG

  // ~forward_list() = default;

  template <class _InputIterator, __enable_if_t<__has_input_iterator_category<_InputIterator>::value, int> = 0>
  _LIBCPP_CONSTEXPR_SINCE_CXX26 void _LIBCPP_HIDE_FROM_ABI assign(_InputIterator __f, _InputIterator __l);

#  if _LIBCPP_STD_VER >= 23
  template <_ContainerCompatibleRange<_Tp> _Range>
  _LIBCPP_CONSTEXPR_SINCE_CXX26 _LIBCPP_HIDE_FROM_ABI void assign_range(_Range&& __range) {
    __assign_with_sentinel(ranges::begin(__range), ranges::end(__range));
  }
#  endif

  _LIBCPP_CONSTEXPR_SINCE_CXX26 _LIBCPP_HIDE_FROM_ABI void assign(size_type __n, const value_type& __v);

  _LIBCPP_CONSTEXPR_SINCE_CXX26 _LIBCPP_HIDE_FROM_ABI allocator_type get_allocator() const _NOEXCEPT {
    return allocator_type(this->__alloc_);
  }

  _LIBCPP_CONSTEXPR_SINCE_CXX26 _LIBCPP_HIDE_FROM_ABI iterator begin() _NOEXCEPT {
    return iterator(__base::__before_begin()->__next_);
  }
  _LIBCPP_CONSTEXPR_SINCE_CXX26 _LIBCPP_HIDE_FROM_ABI const_iterator begin() const _NOEXCEPT {
    return const_iterator(__base::__before_begin()->__next_);
  }
  _LIBCPP_CONSTEXPR_SINCE_CXX26 _LIBCPP_HIDE_FROM_ABI iterator end() _NOEXCEPT { return iterator(nullptr); }
  _LIBCPP_CONSTEXPR_SINCE_CXX26 _LIBCPP_HIDE_FROM_ABI const_iterator end() const _NOEXCEPT {
    return const_iterator(nullptr);
  }

  _LIBCPP_CONSTEXPR_SINCE_CXX26 _LIBCPP_HIDE_FROM_ABI const_iterator cbegin() const _NOEXCEPT {
    return const_iterator(__base::__before_begin()->__next_);
  }
  _LIBCPP_CONSTEXPR_SINCE_CXX26 _LIBCPP_HIDE_FROM_ABI const_iterator cend() const _NOEXCEPT {
    return const_iterator(nullptr);
  }

  _LIBCPP_CONSTEXPR_SINCE_CXX26 _LIBCPP_HIDE_FROM_ABI iterator before_begin() _NOEXCEPT {
    return iterator(__base::__before_begin());
  }
  _LIBCPP_CONSTEXPR_SINCE_CXX26 _LIBCPP_HIDE_FROM_ABI const_iterator before_begin() const _NOEXCEPT {
    return const_iterator(__base::__before_begin());
  }
  _LIBCPP_CONSTEXPR_SINCE_CXX26 _LIBCPP_HIDE_FROM_ABI const_iterator cbefore_begin() const _NOEXCEPT {
    return const_iterator(__base::__before_begin());
  }

  [[__nodiscard__]] _LIBCPP_CONSTEXPR_SINCE_CXX26 _LIBCPP_HIDE_FROM_ABI bool empty() const _NOEXCEPT {
    return __base::__before_begin()->__next_ == nullptr;
  }
  _LIBCPP_CONSTEXPR_SINCE_CXX26 _LIBCPP_HIDE_FROM_ABI size_type max_size() const _NOEXCEPT {
    return std::min<size_type>(__node_traits::max_size(this->__alloc_), numeric_limits<difference_type>::max());
  }

  _LIBCPP_CONSTEXPR_SINCE_CXX26 _LIBCPP_HIDE_FROM_ABI reference front() {
    _LIBCPP_ASSERT_NON_NULL(!empty(), "forward_list::front called on an empty list");
    return __base::__before_begin()->__next_->__get_value();
  }
  _LIBCPP_CONSTEXPR_SINCE_CXX26 _LIBCPP_HIDE_FROM_ABI const_reference front() const {
    _LIBCPP_ASSERT_NON_NULL(!empty(), "forward_list::front called on an empty list");
    return __base::__before_begin()->__next_->__get_value();
  }

#  ifndef _LIBCPP_CXX03_LANG
#    if _LIBCPP_STD_VER >= 17
  template <class... _Args>
  _LIBCPP_CONSTEXPR_SINCE_CXX26 _LIBCPP_HIDE_FROM_ABI reference emplace_front(_Args&&... __args);
#    else
  template <class... _Args>
  _LIBCPP_CONSTEXPR_SINCE_CXX26 _LIBCPP_HIDE_FROM_ABI void emplace_front(_Args&&... __args);
#    endif
  _LIBCPP_CONSTEXPR_SINCE_CXX26 _LIBCPP_HIDE_FROM_ABI void push_front(value_type&& __v);
#  endif // _LIBCPP_CXX03_LANG
  _LIBCPP_CONSTEXPR_SINCE_CXX26 _LIBCPP_HIDE_FROM_ABI void push_front(const value_type& __v);

#  if _LIBCPP_STD_VER >= 23
  template <_ContainerCompatibleRange<_Tp> _Range>
  _LIBCPP_CONSTEXPR_SINCE_CXX26 _LIBCPP_HIDE_FROM_ABI void prepend_range(_Range&& __range) {
    insert_range_after(cbefore_begin(), std::forward<_Range>(__range));
  }
#  endif

  _LIBCPP_CONSTEXPR_SINCE_CXX26 _LIBCPP_HIDE_FROM_ABI void pop_front();

#  ifndef _LIBCPP_CXX03_LANG
  template <class... _Args>
  _LIBCPP_CONSTEXPR_SINCE_CXX26 _LIBCPP_HIDE_FROM_ABI iterator emplace_after(const_iterator __p, _Args&&... __args);

  _LIBCPP_CONSTEXPR_SINCE_CXX26 _LIBCPP_HIDE_FROM_ABI iterator insert_after(const_iterator __p, value_type&& __v);
  _LIBCPP_CONSTEXPR_SINCE_CXX26 _LIBCPP_HIDE_FROM_ABI iterator
  insert_after(const_iterator __p, initializer_list<value_type> __il) {
    return insert_after(__p, __il.begin(), __il.end());
  }
#  endif // _LIBCPP_CXX03_LANG
  _LIBCPP_CONSTEXPR_SINCE_CXX26 _LIBCPP_HIDE_FROM_ABI iterator insert_after(const_iterator __p, const value_type& __v);
  _LIBCPP_CONSTEXPR_SINCE_CXX26 _LIBCPP_HIDE_FROM_ABI iterator
  insert_after(const_iterator __p, size_type __n, const value_type& __v) {
    return __insert_after(__p, __n, __v);
  }
  template <class _InputIterator, __enable_if_t<__has_input_iterator_category<_InputIterator>::value, int> = 0>
  _LIBCPP_CONSTEXPR_SINCE_CXX26 _LIBCPP_HIDE_FROM_ABI iterator
  insert_after(const_iterator __p, _InputIterator __f, _InputIterator __l);

#  if _LIBCPP_STD_VER >= 23
  template <_ContainerCompatibleRange<_Tp> _Range>
  _LIBCPP_CONSTEXPR_SINCE_CXX26 _LIBCPP_HIDE_FROM_ABI iterator
  insert_range_after(const_iterator __position, _Range&& __range) {
    return __insert_after_with_sentinel(__position, ranges::begin(__range), ranges::end(__range));
  }
#  endif

  template <class _InputIterator, class _Sentinel>
  _LIBCPP_CONSTEXPR_SINCE_CXX26 _LIBCPP_HIDE_FROM_ABI iterator
  __insert_after_with_sentinel(const_iterator __p, _InputIterator __f, _Sentinel __l);

  _LIBCPP_CONSTEXPR_SINCE_CXX26 _LIBCPP_HIDE_FROM_ABI iterator erase_after(const_iterator __p);
  _LIBCPP_CONSTEXPR_SINCE_CXX26 _LIBCPP_HIDE_FROM_ABI iterator erase_after(const_iterator __f, const_iterator __l);

  _LIBCPP_CONSTEXPR_SINCE_CXX26 _LIBCPP_HIDE_FROM_ABI void swap(forward_list& __x)
#  if _LIBCPP_STD_VER >= 14
      _NOEXCEPT
#  else
      _NOEXCEPT_(!__node_traits::propagate_on_container_swap::value || __is_nothrow_swappable_v<__node_allocator>)
#  endif
  {
    __base::swap(__x);
  }

  _LIBCPP_CONSTEXPR_SINCE_CXX26 _LIBCPP_HIDE_FROM_ABI void resize(size_type __n);
  _LIBCPP_CONSTEXPR_SINCE_CXX26 _LIBCPP_HIDE_FROM_ABI void resize(size_type __n, const value_type& __v);
  _LIBCPP_CONSTEXPR_SINCE_CXX26 _LIBCPP_HIDE_FROM_ABI void clear() _NOEXCEPT { __base::clear(); }

  _LIBCPP_CONSTEXPR_SINCE_CXX26 _LIBCPP_HIDE_FROM_ABI void splice_after(const_iterator __p, forward_list&& __x);
  _LIBCPP_CONSTEXPR_SINCE_CXX26 _LIBCPP_HIDE_FROM_ABI void
  splice_after(const_iterator __p, forward_list&& __x, const_iterator __i);
  _LIBCPP_CONSTEXPR_SINCE_CXX26 _LIBCPP_HIDE_FROM_ABI void
  splice_after(const_iterator __p, forward_list&& __x, const_iterator __f, const_iterator __l);
  _LIBCPP_CONSTEXPR_SINCE_CXX26 _LIBCPP_HIDE_FROM_ABI void splice_after(const_iterator __p, forward_list& __x);
  _LIBCPP_CONSTEXPR_SINCE_CXX26 _LIBCPP_HIDE_FROM_ABI void
  splice_after(const_iterator __p, forward_list& __x, const_iterator __i);
  _LIBCPP_CONSTEXPR_SINCE_CXX26 _LIBCPP_HIDE_FROM_ABI void
  splice_after(const_iterator __p, forward_list& __x, const_iterator __f, const_iterator __l);
  _LIBCPP_CONSTEXPR_SINCE_CXX26 _LIBCPP_HIDE_FROM_ABI __remove_return_type remove(const value_type& __v);
  template <class _Predicate>
  _LIBCPP_CONSTEXPR_SINCE_CXX26 _LIBCPP_HIDE_FROM_ABI __remove_return_type remove_if(_Predicate __pred);
  _LIBCPP_CONSTEXPR_SINCE_CXX26 _LIBCPP_HIDE_FROM_ABI __remove_return_type unique() { return unique(__equal_to()); }
  template <class _BinaryPredicate>
  _LIBCPP_CONSTEXPR_SINCE_CXX26 _LIBCPP_HIDE_FROM_ABI __remove_return_type unique(_BinaryPredicate __binary_pred);
#  ifndef _LIBCPP_CXX03_LANG
  _LIBCPP_CONSTEXPR_SINCE_CXX26 _LIBCPP_HIDE_FROM_ABI void merge(forward_list&& __x) { merge(__x, __less<>()); }
  template <class _Compare>
  _LIBCPP_CONSTEXPR_SINCE_CXX26 _LIBCPP_HIDE_FROM_ABI void merge(forward_list&& __x, _Compare __comp) {
    merge(__x, std::move(__comp));
  }
#  endif // _LIBCPP_CXX03_LANG
  _LIBCPP_CONSTEXPR_SINCE_CXX26 _LIBCPP_HIDE_FROM_ABI void merge(forward_list& __x) { merge(__x, __less<>()); }
  template <class _Compare>
  _LIBCPP_CONSTEXPR_SINCE_CXX26 _LIBCPP_HIDE_FROM_ABI void merge(forward_list& __x, _Compare __comp);
  _LIBCPP_CONSTEXPR_SINCE_CXX26 _LIBCPP_HIDE_FROM_ABI void sort() { sort(__less<>()); }
  template <class _Compare>
  _LIBCPP_CONSTEXPR_SINCE_CXX26 _LIBCPP_HIDE_FROM_ABI void sort(_Compare __comp);
  _LIBCPP_CONSTEXPR_SINCE_CXX26 _LIBCPP_HIDE_FROM_ABI void reverse() _NOEXCEPT;

private:
#  ifndef _LIBCPP_CXX03_LANG
  _LIBCPP_CONSTEXPR_SINCE_CXX26 _LIBCPP_HIDE_FROM_ABI void __move_assign(forward_list& __x, true_type)
      _NOEXCEPT_(is_nothrow_move_assignable<allocator_type>::value);
  _LIBCPP_CONSTEXPR_SINCE_CXX26 _LIBCPP_HIDE_FROM_ABI void __move_assign(forward_list& __x, false_type);
#  endif // _LIBCPP_CXX03_LANG

  template <class _Iter, class _Sent>
  _LIBCPP_CONSTEXPR_SINCE_CXX26 _LIBCPP_HIDE_FROM_ABI void __assign_with_sentinel(_Iter __f, _Sent __l);

  template <class... _Args>
  _LIBCPP_CONSTEXPR_SINCE_CXX26 _LIBCPP_HIDE_FROM_ABI iterator
  __insert_after(const_iterator __p, size_type __n, _Args&&... __args);

  template <class _Compare>
  _LIBCPP_CONSTEXPR_SINCE_CXX26 static _LIBCPP_HIDE_FROM_ABI __node_pointer
  __merge(__node_pointer __f1, __node_pointer __f2, _Compare& __comp);

  // TODO: Make this _LIBCPP_HIDE_FROM_ABI
  template <class _Compare>
  _LIBCPP_CONSTEXPR_SINCE_CXX26 static _LIBCPP_HIDDEN __node_pointer
  __sort(__node_pointer __f, difference_type __sz, _Compare& __comp);
};

#  if _LIBCPP_STD_VER >= 17
template <class _InputIterator,
          class _Alloc = allocator<__iterator_value_type<_InputIterator>>,
          class        = enable_if_t<__has_input_iterator_category<_InputIterator>::value>,
          class        = enable_if_t<__is_allocator_v<_Alloc>>>
<<<<<<< HEAD
forward_list(_InputIterator, _InputIterator) -> forward_list<__iter_value_type<_InputIterator>, _Alloc>;
=======
forward_list(_InputIterator, _InputIterator) -> forward_list<__iterator_value_type<_InputIterator>, _Alloc>;
>>>>>>> 54c4ef26

template <class _InputIterator,
          class _Alloc,
          class = enable_if_t<__has_input_iterator_category<_InputIterator>::value>,
          class = enable_if_t<__is_allocator_v<_Alloc>>>
<<<<<<< HEAD
forward_list(_InputIterator, _InputIterator, _Alloc) -> forward_list<__iter_value_type<_InputIterator>, _Alloc>;
=======
forward_list(_InputIterator, _InputIterator, _Alloc) -> forward_list<__iterator_value_type<_InputIterator>, _Alloc>;
>>>>>>> 54c4ef26
#  endif

#  if _LIBCPP_STD_VER >= 23
template <ranges::input_range _Range,
          class _Alloc = allocator<ranges::range_value_t<_Range>>,
          class        = enable_if_t<__is_allocator_v<_Alloc>>>
forward_list(from_range_t, _Range&&, _Alloc = _Alloc()) -> forward_list<ranges::range_value_t<_Range>, _Alloc>;
#  endif

template <class _Tp, class _Alloc>
_LIBCPP_CONSTEXPR_SINCE_CXX26 inline forward_list<_Tp, _Alloc>::forward_list(const allocator_type& __a) : __base(__a) {}

template <class _Tp, class _Alloc>
_LIBCPP_CONSTEXPR_SINCE_CXX26 forward_list<_Tp, _Alloc>::forward_list(size_type __n) {
  if (__n > 0) {
    for (__begin_node_pointer __p = __base::__before_begin(); __n > 0;
         --__n, __p = std::__static_fancy_pointer_cast<__begin_node_pointer>(__p->__next_)) {
      __p->__next_ = this->__create_node(/* next = */ nullptr);
    }
  }
}

#  if _LIBCPP_STD_VER >= 14
template <class _Tp, class _Alloc>
_LIBCPP_CONSTEXPR_SINCE_CXX26 forward_list<_Tp, _Alloc>::forward_list(size_type __n, const allocator_type& __base_alloc)
    : __base(__base_alloc) {
  if (__n > 0) {
    for (__begin_node_pointer __p = __base::__before_begin(); __n > 0;
         --__n, __p = std::__static_fancy_pointer_cast<__begin_node_pointer>(__p->__next_)) {
      __p->__next_ = this->__create_node(/* next = */ nullptr);
    }
  }
}
#  endif

template <class _Tp, class _Alloc>
_LIBCPP_CONSTEXPR_SINCE_CXX26 forward_list<_Tp, _Alloc>::forward_list(size_type __n, const value_type& __v) {
  insert_after(cbefore_begin(), __n, __v);
}

template <class _Tp, class _Alloc>
template <class _InputIterator, __enable_if_t<__has_input_iterator_category<_InputIterator>::value, int> >
_LIBCPP_CONSTEXPR_SINCE_CXX26 forward_list<_Tp, _Alloc>::forward_list(_InputIterator __f, _InputIterator __l) {
  insert_after(cbefore_begin(), __f, __l);
}

template <class _Tp, class _Alloc>
template <class _InputIterator, __enable_if_t<__has_input_iterator_category<_InputIterator>::value, int> >
_LIBCPP_CONSTEXPR_SINCE_CXX26
forward_list<_Tp, _Alloc>::forward_list(_InputIterator __f, _InputIterator __l, const allocator_type& __a)
    : __base(__a) {
  insert_after(cbefore_begin(), __f, __l);
}

template <class _Tp, class _Alloc>
_LIBCPP_CONSTEXPR_SINCE_CXX26 forward_list<_Tp, _Alloc>::forward_list(const forward_list& __x)
    : __base(__node_traits::select_on_container_copy_construction(__x.__alloc_)) {
  insert_after(cbefore_begin(), __x.begin(), __x.end());
}

template <class _Tp, class _Alloc>
_LIBCPP_CONSTEXPR_SINCE_CXX26
forward_list<_Tp, _Alloc>::forward_list(const forward_list& __x, const __type_identity_t<allocator_type>& __a)
    : __base(__a) {
  insert_after(cbefore_begin(), __x.begin(), __x.end());
}

template <class _Tp, class _Alloc>
_LIBCPP_CONSTEXPR_SINCE_CXX26 forward_list<_Tp, _Alloc>& forward_list<_Tp, _Alloc>::operator=(const forward_list& __x) {
  if (this != std::addressof(__x)) {
    __base::__copy_assign_alloc(__x);
    assign(__x.begin(), __x.end());
  }
  return *this;
}

#  ifndef _LIBCPP_CXX03_LANG
template <class _Tp, class _Alloc>
_LIBCPP_CONSTEXPR_SINCE_CXX26
forward_list<_Tp, _Alloc>::forward_list(forward_list&& __x, const __type_identity_t<allocator_type>& __a)
    : __base(std::move(__x), __a) {
  if (this->__alloc_ != __x.__alloc_) {
    typedef move_iterator<iterator> _Ip;
    insert_after(cbefore_begin(), _Ip(__x.begin()), _Ip(__x.end()));
  }
}

template <class _Tp, class _Alloc>
_LIBCPP_CONSTEXPR_SINCE_CXX26 forward_list<_Tp, _Alloc>::forward_list(initializer_list<value_type> __il) {
  insert_after(cbefore_begin(), __il.begin(), __il.end());
}

template <class _Tp, class _Alloc>
_LIBCPP_CONSTEXPR_SINCE_CXX26
forward_list<_Tp, _Alloc>::forward_list(initializer_list<value_type> __il, const allocator_type& __a)
    : __base(__a) {
  insert_after(cbefore_begin(), __il.begin(), __il.end());
}

template <class _Tp, class _Alloc>
_LIBCPP_CONSTEXPR_SINCE_CXX26 void forward_list<_Tp, _Alloc>::__move_assign(forward_list& __x, true_type)
    _NOEXCEPT_(is_nothrow_move_assignable<allocator_type>::value) {
  clear();
  __base::__move_assign_alloc(__x);
  __base::__before_begin()->__next_ = __x.__before_begin()->__next_;
  __x.__before_begin()->__next_     = nullptr;
}

template <class _Tp, class _Alloc>
_LIBCPP_CONSTEXPR_SINCE_CXX26 void forward_list<_Tp, _Alloc>::__move_assign(forward_list& __x, false_type) {
  if (this->__alloc_ == __x.__alloc_)
    __move_assign(__x, true_type());
  else {
    typedef move_iterator<iterator> _Ip;
    assign(_Ip(__x.begin()), _Ip(__x.end()));
  }
}

template <class _Tp, class _Alloc>
_LIBCPP_CONSTEXPR_SINCE_CXX26 inline forward_list<_Tp, _Alloc>&
forward_list<_Tp, _Alloc>::operator=(forward_list&& __x) noexcept(
    (__node_traits::propagate_on_container_move_assignment::value &&
     is_nothrow_move_assignable<allocator_type>::value) ||
    allocator_traits<allocator_type>::is_always_equal::value) {
  __move_assign(__x, integral_constant<bool, __node_traits::propagate_on_container_move_assignment::value>());
  return *this;
}

template <class _Tp, class _Alloc>
_LIBCPP_CONSTEXPR_SINCE_CXX26 inline forward_list<_Tp, _Alloc>&
forward_list<_Tp, _Alloc>::operator=(initializer_list<value_type> __il) {
  assign(__il.begin(), __il.end());
  return *this;
}

#  endif // _LIBCPP_CXX03_LANG

template <class _Tp, class _Alloc>
template <class _InputIterator, __enable_if_t<__has_input_iterator_category<_InputIterator>::value, int> >
_LIBCPP_CONSTEXPR_SINCE_CXX26 void forward_list<_Tp, _Alloc>::assign(_InputIterator __f, _InputIterator __l) {
  __assign_with_sentinel(__f, __l);
}

template <class _Tp, class _Alloc>
template <class _Iter, class _Sent>
_LIBCPP_CONSTEXPR_SINCE_CXX26 _LIBCPP_HIDE_FROM_ABI void
forward_list<_Tp, _Alloc>::__assign_with_sentinel(_Iter __f, _Sent __l) {
  iterator __i = before_begin();
  iterator __j = std::next(__i);
  iterator __e = end();
  for (; __j != __e && __f != __l; ++__i, (void)++__j, ++__f)
    *__j = *__f;
  if (__j == __e)
    __insert_after_with_sentinel(__i, std::move(__f), std::move(__l));
  else
    erase_after(__i, __e);
}

template <class _Tp, class _Alloc>
_LIBCPP_CONSTEXPR_SINCE_CXX26 void forward_list<_Tp, _Alloc>::assign(size_type __n, const value_type& __v) {
  iterator __i = before_begin();
  iterator __j = std::next(__i);
  iterator __e = end();
  for (; __j != __e && __n > 0; --__n, ++__i, ++__j)
    *__j = __v;
  if (__j == __e)
    insert_after(__i, __n, __v);
  else
    erase_after(__i, __e);
}

#  ifndef _LIBCPP_CXX03_LANG

template <class _Tp, class _Alloc>
_LIBCPP_CONSTEXPR_SINCE_CXX26 inline void forward_list<_Tp, _Alloc>::assign(initializer_list<value_type> __il) {
  assign(__il.begin(), __il.end());
}

template <class _Tp, class _Alloc>
template <class... _Args>
_LIBCPP_CONSTEXPR_SINCE_CXX26
#    if _LIBCPP_STD_VER >= 17
    typename forward_list<_Tp, _Alloc>::reference
#    else
    void
#    endif
    forward_list<_Tp, _Alloc>::emplace_front(_Args&&... __args) {
  __base::__before_begin()->__next_ =
      this->__create_node(/* next = */ __base::__before_begin()->__next_, std::forward<_Args>(__args)...);
#    if _LIBCPP_STD_VER >= 17
  return __base::__before_begin()->__next_->__get_value();
#    endif
}

template <class _Tp, class _Alloc>
_LIBCPP_CONSTEXPR_SINCE_CXX26 void forward_list<_Tp, _Alloc>::push_front(value_type&& __v) {
  __base::__before_begin()->__next_ =
      this->__create_node(/* next = */ __base::__before_begin()->__next_, std::move(__v));
}

#  endif // _LIBCPP_CXX03_LANG

template <class _Tp, class _Alloc>
_LIBCPP_CONSTEXPR_SINCE_CXX26 void forward_list<_Tp, _Alloc>::push_front(const value_type& __v) {
  __base::__before_begin()->__next_ = this->__create_node(/* next = */ __base::__before_begin()->__next_, __v);
}

template <class _Tp, class _Alloc>
_LIBCPP_CONSTEXPR_SINCE_CXX26 void forward_list<_Tp, _Alloc>::pop_front() {
  _LIBCPP_ASSERT_NON_NULL(!empty(), "forward_list::pop_front called on an empty list");
  __node_pointer __p                = __base::__before_begin()->__next_;
  __base::__before_begin()->__next_ = __p->__next_;
  this->__delete_node(__p);
}

#  ifndef _LIBCPP_CXX03_LANG

template <class _Tp, class _Alloc>
template <class... _Args>
_LIBCPP_CONSTEXPR_SINCE_CXX26 typename forward_list<_Tp, _Alloc>::iterator
forward_list<_Tp, _Alloc>::emplace_after(const_iterator __p, _Args&&... __args) {
  __begin_node_pointer const __r = __p.__ptr_;
  __r->__next_                   = this->__create_node(/* next = */ __r->__next_, std::forward<_Args>(__args)...);
  return iterator(__r->__next_);
}

template <class _Tp, class _Alloc>
_LIBCPP_CONSTEXPR_SINCE_CXX26 typename forward_list<_Tp, _Alloc>::iterator
forward_list<_Tp, _Alloc>::insert_after(const_iterator __p, value_type&& __v) {
  __begin_node_pointer const __r = __p.__ptr_;
  __r->__next_                   = this->__create_node(/* next = */ __r->__next_, std::move(__v));
  return iterator(__r->__next_);
}

#  endif // _LIBCPP_CXX03_LANG

template <class _Tp, class _Alloc>
_LIBCPP_CONSTEXPR_SINCE_CXX26 typename forward_list<_Tp, _Alloc>::iterator
forward_list<_Tp, _Alloc>::insert_after(const_iterator __p, const value_type& __v) {
  __begin_node_pointer const __r = __p.__ptr_;
  __r->__next_                   = this->__create_node(/* next = */ __r->__next_, __v);
  return iterator(__r->__next_);
}

template <class _Tp, class _Alloc>
template <class... _Args>
_LIBCPP_CONSTEXPR_SINCE_CXX26 typename forward_list<_Tp, _Alloc>::iterator
forward_list<_Tp, _Alloc>::__insert_after(const_iterator __p, size_type __n, _Args&&... __args) {
  __begin_node_pointer __r = __p.__ptr_;
  if (__n > 0) {
    __node_pointer __first = this->__create_node(/* next = */ nullptr, std::forward<_Args>(__args)...);
    __node_pointer __last  = __first;
    auto __guard           = std::__make_exception_guard([&] {
      while (__first != nullptr) {
        __node_pointer __next = __first->__next_;
        this->__delete_node(__first);
        __first = __next;
      }
    });
    for (--__n; __n != 0; --__n, __last = __last->__next_) {
      __last->__next_ = this->__create_node(/* next = */ nullptr, std::forward<_Args>(__args)...);
    }
    __guard.__complete();
    __last->__next_ = __r->__next_;
    __r->__next_    = __first;
    __r             = std::__static_fancy_pointer_cast<__begin_node_pointer>(__last);
  }
  return iterator(__r);
}

template <class _Tp, class _Alloc>
template <class _InputIterator, __enable_if_t<__has_input_iterator_category<_InputIterator>::value, int> >
_LIBCPP_CONSTEXPR_SINCE_CXX26 typename forward_list<_Tp, _Alloc>::iterator
forward_list<_Tp, _Alloc>::insert_after(const_iterator __p, _InputIterator __f, _InputIterator __l) {
  return __insert_after_with_sentinel(__p, std::move(__f), std::move(__l));
}

template <class _Tp, class _Alloc>
template <class _InputIterator, class _Sentinel>
_LIBCPP_CONSTEXPR_SINCE_CXX26 _LIBCPP_HIDE_FROM_ABI typename forward_list<_Tp, _Alloc>::iterator
forward_list<_Tp, _Alloc>::__insert_after_with_sentinel(const_iterator __p, _InputIterator __f, _Sentinel __l) {
  __begin_node_pointer __r = __p.__ptr_;

  if (__f != __l) {
    __node_pointer __first = this->__create_node(/* next = */ nullptr, *__f);
    __node_pointer __last  = __first;

    auto __guard = std::__make_exception_guard([&] {
      while (__first != nullptr) {
        __node_pointer __next = __first->__next_;
        this->__delete_node(__first);
        __first = __next;
      }
    });
    for (++__f; __f != __l; ++__f, ((void)(__last = __last->__next_))) {
      __last->__next_ = this->__create_node(/* next = */ nullptr, *__f);
    }
    __guard.__complete();

    __last->__next_ = __r->__next_;
    __r->__next_    = __first;
    __r             = std::__static_fancy_pointer_cast<__begin_node_pointer>(__last);
  }

  return iterator(__r);
}

template <class _Tp, class _Alloc>
_LIBCPP_CONSTEXPR_SINCE_CXX26 typename forward_list<_Tp, _Alloc>::iterator
forward_list<_Tp, _Alloc>::erase_after(const_iterator __f) {
  __begin_node_pointer __p = __f.__ptr_;
  __node_pointer __n       = __p->__next_;
  __p->__next_             = __n->__next_;
  this->__delete_node(__n);
  return iterator(__p->__next_);
}

template <class _Tp, class _Alloc>
_LIBCPP_CONSTEXPR_SINCE_CXX26 typename forward_list<_Tp, _Alloc>::iterator
forward_list<_Tp, _Alloc>::erase_after(const_iterator __f, const_iterator __l) {
  __node_pointer __e = std::__static_fancy_pointer_cast<__node_pointer>(__l.__ptr_);
  if (__f != __l) {
    __begin_node_pointer __bp = __f.__ptr_;

    __node_pointer __n = __bp->__next_;
    if (__n != __e) {
      __bp->__next_ = __e;
      do {
        __node_pointer __tmp = __n->__next_;
        this->__delete_node(__n);
        __n = __tmp;
      } while (__n != __e);
    }
  }
  return iterator(__e);
}

template <class _Tp, class _Alloc>
_LIBCPP_CONSTEXPR_SINCE_CXX26 void forward_list<_Tp, _Alloc>::resize(size_type __n) {
  size_type __sz = 0;
  iterator __p   = before_begin();
  iterator __i   = begin();
  iterator __e   = end();
  for (; __i != __e && __sz < __n; ++__p, ++__i, ++__sz)
    ;
  if (__i != __e)
    erase_after(__p, __e);
  else
    __insert_after(__p, __n - __sz);
}

template <class _Tp, class _Alloc>
_LIBCPP_CONSTEXPR_SINCE_CXX26 void forward_list<_Tp, _Alloc>::resize(size_type __n, const value_type& __v) {
  size_type __sz = 0;
  iterator __p   = before_begin();
  iterator __i   = begin();
  iterator __e   = end();
  for (; __i != __e && __sz < __n; ++__p, ++__i, ++__sz)
    ;
  if (__i != __e)
    erase_after(__p, __e);
  else
    __insert_after(__p, __n - __sz, __v);
}

template <class _Tp, class _Alloc>
_LIBCPP_CONSTEXPR_SINCE_CXX26 void forward_list<_Tp, _Alloc>::splice_after(const_iterator __p, forward_list& __x) {
  if (!__x.empty()) {
    if (__p.__ptr_->__next_ != nullptr) {
      const_iterator __lm1 = __x.before_begin();
      while (__lm1.__ptr_->__next_ != nullptr)
        ++__lm1;
      __lm1.__ptr_->__next_ = __p.__ptr_->__next_;
    }
    __p.__ptr_->__next_           = __x.__before_begin()->__next_;
    __x.__before_begin()->__next_ = nullptr;
  }
}

template <class _Tp, class _Alloc>
_LIBCPP_CONSTEXPR_SINCE_CXX26 void
forward_list<_Tp, _Alloc>::splice_after(const_iterator __p, forward_list& /*__other*/, const_iterator __i) {
  const_iterator __lm1 = std::next(__i);
  if (__p != __i && __p != __lm1) {
    __i.__ptr_->__next_   = __lm1.__ptr_->__next_;
    __lm1.__ptr_->__next_ = __p.__ptr_->__next_;
    __p.__ptr_->__next_   = std::__static_fancy_pointer_cast<__node_pointer>(__lm1.__ptr_);
  }
}

template <class _Tp, class _Alloc>
_LIBCPP_CONSTEXPR_SINCE_CXX26 void forward_list<_Tp, _Alloc>::splice_after(
    const_iterator __p, forward_list& /*__other*/, const_iterator __f, const_iterator __l) {
  if (__f != __l && __p != __f) {
    const_iterator __lm1 = __f;
    while (__lm1.__ptr_->__next_ != __l.__ptr_)
      ++__lm1;
    if (__f != __lm1) {
      __lm1.__ptr_->__next_ = __p.__ptr_->__next_;
      __p.__ptr_->__next_   = __f.__ptr_->__next_;
      __f.__ptr_->__next_   = std::__static_fancy_pointer_cast<__node_pointer>(__l.__ptr_);
    }
  }
}

template <class _Tp, class _Alloc>
_LIBCPP_CONSTEXPR_SINCE_CXX26 inline _LIBCPP_HIDE_FROM_ABI void
forward_list<_Tp, _Alloc>::splice_after(const_iterator __p, forward_list&& __x) {
  splice_after(__p, __x);
}

template <class _Tp, class _Alloc>
_LIBCPP_CONSTEXPR_SINCE_CXX26 inline _LIBCPP_HIDE_FROM_ABI void
forward_list<_Tp, _Alloc>::splice_after(const_iterator __p, forward_list&& __x, const_iterator __i) {
  splice_after(__p, __x, __i);
}

template <class _Tp, class _Alloc>
_LIBCPP_CONSTEXPR_SINCE_CXX26 inline _LIBCPP_HIDE_FROM_ABI void forward_list<_Tp, _Alloc>::splice_after(
    const_iterator __p, forward_list&& __x, const_iterator __f, const_iterator __l) {
  splice_after(__p, __x, __f, __l);
}

template <class _Tp, class _Alloc>
_LIBCPP_CONSTEXPR_SINCE_CXX26 typename forward_list<_Tp, _Alloc>::__remove_return_type
forward_list<_Tp, _Alloc>::remove(const value_type& __v) {
  forward_list<_Tp, _Alloc> __deleted_nodes(get_allocator()); // collect the nodes we're removing
  typename forward_list<_Tp, _Alloc>::size_type __count_removed = 0;
  const iterator __e                                            = end();
  for (iterator __i = before_begin(); __i.__ptr_->__next_ != nullptr;) {
    if (__i.__ptr_->__next_->__get_value() == __v) {
      ++__count_removed;
      iterator __j = std::next(__i, 2);
      for (; __j != __e && *__j == __v; ++__j)
        ++__count_removed;
      __deleted_nodes.splice_after(__deleted_nodes.before_begin(), *this, __i, __j);
      if (__j == __e)
        break;
      __i = __j;
    } else
      ++__i;
  }

  return (__remove_return_type)__count_removed;
}

template <class _Tp, class _Alloc>
template <class _Predicate>
_LIBCPP_CONSTEXPR_SINCE_CXX26 typename forward_list<_Tp, _Alloc>::__remove_return_type
forward_list<_Tp, _Alloc>::remove_if(_Predicate __pred) {
  forward_list<_Tp, _Alloc> __deleted_nodes(get_allocator()); // collect the nodes we're removing
  typename forward_list<_Tp, _Alloc>::size_type __count_removed = 0;
  const iterator __e                                            = end();
  for (iterator __i = before_begin(); __i.__ptr_->__next_ != nullptr;) {
    if (__pred(__i.__ptr_->__next_->__get_value())) {
      ++__count_removed;
      iterator __j = std::next(__i, 2);
      for (; __j != __e && __pred(*__j); ++__j)
        ++__count_removed;
      __deleted_nodes.splice_after(__deleted_nodes.before_begin(), *this, __i, __j);
      if (__j == __e)
        break;
      __i = __j;
    } else
      ++__i;
  }

  return (__remove_return_type)__count_removed;
}

template <class _Tp, class _Alloc>
template <class _BinaryPredicate>
_LIBCPP_CONSTEXPR_SINCE_CXX26 typename forward_list<_Tp, _Alloc>::__remove_return_type
forward_list<_Tp, _Alloc>::unique(_BinaryPredicate __binary_pred) {
  forward_list<_Tp, _Alloc> __deleted_nodes(get_allocator()); // collect the nodes we're removing
  typename forward_list<_Tp, _Alloc>::size_type __count_removed = 0;
  for (iterator __i = begin(), __e = end(); __i != __e;) {
    iterator __j = std::next(__i);
    for (; __j != __e && __binary_pred(*__i, *__j); ++__j)
      ++__count_removed;
    if (__i.__ptr_->__next_ != std::__static_fancy_pointer_cast<__node_pointer>(__j.__ptr_))
      __deleted_nodes.splice_after(__deleted_nodes.before_begin(), *this, __i, __j);
    __i = __j;
  }

  return (__remove_return_type)__count_removed;
}

template <class _Tp, class _Alloc>
template <class _Compare>
_LIBCPP_CONSTEXPR_SINCE_CXX26 void forward_list<_Tp, _Alloc>::merge(forward_list& __x, _Compare __comp) {
  if (this != std::addressof(__x)) {
    __base::__before_begin()->__next_ =
        __merge(__base::__before_begin()->__next_, __x.__before_begin()->__next_, __comp);
    __x.__before_begin()->__next_ = nullptr;
  }
}

template <class _Tp, class _Alloc>
template <class _Compare>
_LIBCPP_CONSTEXPR_SINCE_CXX26 typename forward_list<_Tp, _Alloc>::__node_pointer
forward_list<_Tp, _Alloc>::__merge(__node_pointer __f1, __node_pointer __f2, _Compare& __comp) {
  if (__f1 == nullptr)
    return __f2;
  if (__f2 == nullptr)
    return __f1;
  __node_pointer __r;
  if (__comp(__f2->__get_value(), __f1->__get_value())) {
    __node_pointer __t = __f2;
    while (__t->__next_ != nullptr && __comp(__t->__next_->__get_value(), __f1->__get_value()))
      __t = __t->__next_;
    __r          = __f2;
    __f2         = __t->__next_;
    __t->__next_ = __f1;
  } else
    __r = __f1;
  __node_pointer __p = __f1;
  __f1               = __f1->__next_;
  while (__f1 != nullptr && __f2 != nullptr) {
    if (__comp(__f2->__get_value(), __f1->__get_value())) {
      __node_pointer __t = __f2;
      while (__t->__next_ != nullptr && __comp(__t->__next_->__get_value(), __f1->__get_value()))
        __t = __t->__next_;
      __p->__next_ = __f2;
      __f2         = __t->__next_;
      __t->__next_ = __f1;
    }
    __p  = __f1;
    __f1 = __f1->__next_;
  }
  if (__f2 != nullptr)
    __p->__next_ = __f2;
  return __r;
}

template <class _Tp, class _Alloc>
template <class _Compare>
_LIBCPP_CONSTEXPR_SINCE_CXX26 inline void forward_list<_Tp, _Alloc>::sort(_Compare __comp) {
  __base::__before_begin()->__next_ = __sort(__base::__before_begin()->__next_, std::distance(begin(), end()), __comp);
}

template <class _Tp, class _Alloc>
template <class _Compare>
_LIBCPP_CONSTEXPR_SINCE_CXX26 typename forward_list<_Tp, _Alloc>::__node_pointer
forward_list<_Tp, _Alloc>::__sort(__node_pointer __f1, difference_type __sz, _Compare& __comp) {
  switch (__sz) {
  case 0:
  case 1:
    return __f1;
  case 2:
    if (__comp(__f1->__next_->__get_value(), __f1->__get_value())) {
      __node_pointer __t = __f1->__next_;
      __t->__next_       = __f1;
      __f1->__next_      = nullptr;
      __f1               = __t;
    }
    return __f1;
  }
  difference_type __sz1 = __sz / 2;
  difference_type __sz2 = __sz - __sz1;
  __node_pointer __t    = std::__static_fancy_pointer_cast<__node_pointer>(std::next(iterator(__f1), __sz1 - 1).__ptr_);
  __node_pointer __f2   = __t->__next_;
  __t->__next_          = nullptr;
  return __merge(__sort(__f1, __sz1, __comp), __sort(__f2, __sz2, __comp), __comp);
}

template <class _Tp, class _Alloc>
_LIBCPP_CONSTEXPR_SINCE_CXX26 void forward_list<_Tp, _Alloc>::reverse() _NOEXCEPT {
  __node_pointer __p = __base::__before_begin()->__next_;
  if (__p != nullptr) {
    __node_pointer __f = __p->__next_;
    __p->__next_       = nullptr;
    while (__f != nullptr) {
      __node_pointer __t = __f->__next_;
      __f->__next_       = __p;
      __p                = __f;
      __f                = __t;
    }
    __base::__before_begin()->__next_ = __p;
  }
}

template <class _Tp, class _Alloc>
_LIBCPP_CONSTEXPR_SINCE_CXX26 _LIBCPP_HIDE_FROM_ABI bool
operator==(const forward_list<_Tp, _Alloc>& __x, const forward_list<_Tp, _Alloc>& __y) {
  typedef forward_list<_Tp, _Alloc> _Cp;
  typedef typename _Cp::const_iterator _Ip;
  _Ip __ix = __x.begin();
  _Ip __ex = __x.end();
  _Ip __iy = __y.begin();
  _Ip __ey = __y.end();
  for (; __ix != __ex && __iy != __ey; ++__ix, ++__iy)
    if (!(*__ix == *__iy))
      return false;
  return (__ix == __ex) == (__iy == __ey);
}

#  if _LIBCPP_STD_VER <= 17

template <class _Tp, class _Alloc>
_LIBCPP_CONSTEXPR_SINCE_CXX26 inline _LIBCPP_HIDE_FROM_ABI bool
operator!=(const forward_list<_Tp, _Alloc>& __x, const forward_list<_Tp, _Alloc>& __y) {
  return !(__x == __y);
}

template <class _Tp, class _Alloc>
_LIBCPP_CONSTEXPR_SINCE_CXX26 inline _LIBCPP_HIDE_FROM_ABI bool
operator<(const forward_list<_Tp, _Alloc>& __x, const forward_list<_Tp, _Alloc>& __y) {
  return std::lexicographical_compare(__x.begin(), __x.end(), __y.begin(), __y.end());
}

template <class _Tp, class _Alloc>
_LIBCPP_CONSTEXPR_SINCE_CXX26 inline _LIBCPP_HIDE_FROM_ABI bool
operator>(const forward_list<_Tp, _Alloc>& __x, const forward_list<_Tp, _Alloc>& __y) {
  return __y < __x;
}

template <class _Tp, class _Alloc>
_LIBCPP_CONSTEXPR_SINCE_CXX26 inline _LIBCPP_HIDE_FROM_ABI bool
operator>=(const forward_list<_Tp, _Alloc>& __x, const forward_list<_Tp, _Alloc>& __y) {
  return !(__x < __y);
}

template <class _Tp, class _Alloc>
_LIBCPP_CONSTEXPR_SINCE_CXX26 inline _LIBCPP_HIDE_FROM_ABI bool
operator<=(const forward_list<_Tp, _Alloc>& __x, const forward_list<_Tp, _Alloc>& __y) {
  return !(__y < __x);
}

#  else // #if _LIBCPP_STD_VER <= 17

template <class _Tp, class _Allocator>
_LIBCPP_CONSTEXPR_SINCE_CXX26 _LIBCPP_HIDE_FROM_ABI __synth_three_way_result<_Tp>
operator<=>(const forward_list<_Tp, _Allocator>& __x, const forward_list<_Tp, _Allocator>& __y) {
  return std::lexicographical_compare_three_way(__x.begin(), __x.end(), __y.begin(), __y.end(), std::__synth_three_way);
}

#  endif // #if _LIBCPP_STD_VER <= 17

template <class _Tp, class _Alloc>
_LIBCPP_CONSTEXPR_SINCE_CXX26 inline _LIBCPP_HIDE_FROM_ABI void
swap(forward_list<_Tp, _Alloc>& __x, forward_list<_Tp, _Alloc>& __y) _NOEXCEPT_(_NOEXCEPT_(__x.swap(__y))) {
  __x.swap(__y);
}

#  if _LIBCPP_STD_VER >= 20
template <class _Tp, class _Allocator, class _Predicate>
_LIBCPP_CONSTEXPR_SINCE_CXX26 inline _LIBCPP_HIDE_FROM_ABI typename forward_list<_Tp, _Allocator>::size_type
erase_if(forward_list<_Tp, _Allocator>& __c, _Predicate __pred) {
  return __c.remove_if(__pred);
}

template <class _Tp, class _Allocator, class _Up>
_LIBCPP_CONSTEXPR_SINCE_CXX26 inline _LIBCPP_HIDE_FROM_ABI typename forward_list<_Tp, _Allocator>::size_type
erase(forward_list<_Tp, _Allocator>& __c, const _Up& __v) {
  return std::erase_if(__c, [&](const auto& __elem) -> bool { return __elem == __v; });
}
#  endif

template <class _Tp, class _Allocator>
struct __container_traits<forward_list<_Tp, _Allocator> > {
  // http://eel.is/c++draft/container.reqmts
  // Unless otherwise specified (see [associative.reqmts.except], [unord.req.except], [deque.modifiers],
  // [inplace.vector.modifiers], and [vector.modifiers]) all container types defined in this Clause meet the following
  // additional requirements:
  // - If an exception is thrown by an insert() or emplace() function while inserting a single element, that
  // function has no effects.
  static _LIBCPP_CONSTEXPR const bool __emplacement_has_strong_exception_safety_guarantee = true;

  static _LIBCPP_CONSTEXPR const bool __reservable = false;
};

_LIBCPP_END_NAMESPACE_STD

#  if _LIBCPP_STD_VER >= 17
_LIBCPP_BEGIN_NAMESPACE_STD
namespace pmr {
template <class _ValueT>
using forward_list _LIBCPP_AVAILABILITY_PMR = std::forward_list<_ValueT, polymorphic_allocator<_ValueT>>;
} // namespace pmr
_LIBCPP_END_NAMESPACE_STD
#  endif

_LIBCPP_POP_MACROS

#  if !defined(_LIBCPP_REMOVE_TRANSITIVE_INCLUDES) && _LIBCPP_STD_VER <= 20
#    include <algorithm>
#    include <atomic>
#    include <concepts>
#    include <cstdint>
#    include <cstdlib>
#    include <cstring>
#    include <functional>
#    include <iosfwd>
#    include <iterator>
#    include <stdexcept>
#    include <type_traits>
#    include <typeinfo>
#  endif
#endif // __cplusplus < 201103L && defined(_LIBCPP_USE_FROZEN_CXX03_HEADERS)

#endif // _LIBCPP_FORWARD_LIST<|MERGE_RESOLUTION|>--- conflicted
+++ resolved
@@ -922,21 +922,13 @@
           class _Alloc = allocator<__iterator_value_type<_InputIterator>>,
           class        = enable_if_t<__has_input_iterator_category<_InputIterator>::value>,
           class        = enable_if_t<__is_allocator_v<_Alloc>>>
-<<<<<<< HEAD
-forward_list(_InputIterator, _InputIterator) -> forward_list<__iter_value_type<_InputIterator>, _Alloc>;
-=======
 forward_list(_InputIterator, _InputIterator) -> forward_list<__iterator_value_type<_InputIterator>, _Alloc>;
->>>>>>> 54c4ef26
 
 template <class _InputIterator,
           class _Alloc,
           class = enable_if_t<__has_input_iterator_category<_InputIterator>::value>,
           class = enable_if_t<__is_allocator_v<_Alloc>>>
-<<<<<<< HEAD
-forward_list(_InputIterator, _InputIterator, _Alloc) -> forward_list<__iter_value_type<_InputIterator>, _Alloc>;
-=======
 forward_list(_InputIterator, _InputIterator, _Alloc) -> forward_list<__iterator_value_type<_InputIterator>, _Alloc>;
->>>>>>> 54c4ef26
 #  endif
 
 #  if _LIBCPP_STD_VER >= 23
