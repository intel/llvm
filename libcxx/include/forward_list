// -*- C++ -*-
//===----------------------------------------------------------------------===//
//
// Part of the LLVM Project, under the Apache License v2.0 with LLVM Exceptions.
// See https://llvm.org/LICENSE.txt for license information.
// SPDX-License-Identifier: Apache-2.0 WITH LLVM-exception
//
//===----------------------------------------------------------------------===//

#ifndef _LIBCPP_FORWARD_LIST
#define _LIBCPP_FORWARD_LIST

/*
    forward_list synopsis

namespace std
{

template <class T, class Allocator = allocator<T>>
class forward_list
{
public:
    typedef T         value_type;
    typedef Allocator allocator_type;

    typedef value_type&                                                reference;
    typedef const value_type&                                          const_reference;
    typedef typename allocator_traits<allocator_type>::pointer         pointer;
    typedef typename allocator_traits<allocator_type>::const_pointer   const_pointer;
    typedef typename allocator_traits<allocator_type>::size_type       size_type;
    typedef typename allocator_traits<allocator_type>::difference_type difference_type;

    typedef <details> iterator;
    typedef <details> const_iterator;

    forward_list()
        noexcept(is_nothrow_default_constructible<allocator_type>::value);
    explicit forward_list(const allocator_type& a);
    explicit forward_list(size_type n);
    explicit forward_list(size_type n, const allocator_type& a); // C++14
    forward_list(size_type n, const value_type& v);
    forward_list(size_type n, const value_type& v, const allocator_type& a);
    template <class InputIterator>
        forward_list(InputIterator first, InputIterator last);
    template <class InputIterator>
        forward_list(InputIterator first, InputIterator last, const allocator_type& a);
    template<container-compatible-range<T> R>
        forward_list(from_range_t, R&& rg, const Allocator& = Allocator()); // C++23
    forward_list(const forward_list& x);
    forward_list(const forward_list& x, const allocator_type& a);
    forward_list(forward_list&& x)
        noexcept(is_nothrow_move_constructible<allocator_type>::value);
    forward_list(forward_list&& x, const allocator_type& a);
    forward_list(initializer_list<value_type> il);
    forward_list(initializer_list<value_type> il, const allocator_type& a);

    ~forward_list();

    forward_list& operator=(const forward_list& x);
    forward_list& operator=(forward_list&& x)
        noexcept(
             allocator_type::propagate_on_container_move_assignment::value &&
             is_nothrow_move_assignable<allocator_type>::value);
    forward_list& operator=(initializer_list<value_type> il);

    template <class InputIterator>
        void assign(InputIterator first, InputIterator last);
    template<container-compatible-range<T> R>
      void assign_range(R&& rg); // C++23
    void assign(size_type n, const value_type& v);
    void assign(initializer_list<value_type> il);

    allocator_type get_allocator() const noexcept;

    iterator       begin() noexcept;
    const_iterator begin() const noexcept;
    iterator       end() noexcept;
    const_iterator end() const noexcept;

    const_iterator cbegin() const noexcept;
    const_iterator cend() const noexcept;

    iterator       before_begin() noexcept;
    const_iterator before_begin() const noexcept;
    const_iterator cbefore_begin() const noexcept;

    bool empty() const noexcept;
    size_type max_size() const noexcept;

    reference       front();
    const_reference front() const;

    template <class... Args> reference emplace_front(Args&&... args);  // reference in C++17
    void push_front(const value_type& v);
    void push_front(value_type&& v);
    template<container-compatible-range<T> R>
      void prepend_range(R&& rg); // C++23

    void pop_front();

    template <class... Args>
        iterator emplace_after(const_iterator p, Args&&... args);
    iterator insert_after(const_iterator p, const value_type& v);
    iterator insert_after(const_iterator p, value_type&& v);
    iterator insert_after(const_iterator p, size_type n, const value_type& v);
    template <class InputIterator>
        iterator insert_after(const_iterator p,
                              InputIterator first, InputIterator last);
    template<container-compatible-range<T> R>
      iterator insert_range_after(const_iterator position, R&& rg); // C++23
    iterator insert_after(const_iterator p, initializer_list<value_type> il);

    iterator erase_after(const_iterator p);
    iterator erase_after(const_iterator first, const_iterator last);

    void swap(forward_list& x)
        noexcept(allocator_traits<allocator_type>::is_always_equal::value);  // C++17

    void resize(size_type n);
    void resize(size_type n, const value_type& v);
    void clear() noexcept;

    void splice_after(const_iterator p, forward_list& x);
    void splice_after(const_iterator p, forward_list&& x);
    void splice_after(const_iterator p, forward_list& x, const_iterator i);
    void splice_after(const_iterator p, forward_list&& x, const_iterator i);
    void splice_after(const_iterator p, forward_list& x,
                      const_iterator first, const_iterator last);
    void splice_after(const_iterator p, forward_list&& x,
                      const_iterator first, const_iterator last);
    size_type remove(const value_type& v);           // void before C++20
    template <class Predicate>
      size_type remove_if(Predicate pred);           // void before C++20
    size_type unique();                              // void before C++20
    template <class BinaryPredicate>
      size_type unique(BinaryPredicate binary_pred); // void before C++20
    void merge(forward_list& x);
    void merge(forward_list&& x);
    template <class Compare> void merge(forward_list& x, Compare comp);
    template <class Compare> void merge(forward_list&& x, Compare comp);
    void sort();
    template <class Compare> void sort(Compare comp);
    void reverse() noexcept;
};


template <class InputIterator, class Allocator = allocator<typename iterator_traits<InputIterator>::value_type>>
    forward_list(InputIterator, InputIterator, Allocator = Allocator())
    -> forward_list<typename iterator_traits<InputIterator>::value_type, Allocator>;  // C++17

template<ranges::input_range R, class Allocator = allocator<ranges::range_value_t<R>>>
  forward_list(from_range_t, R&&, Allocator = Allocator())
      -> forward_list<ranges::range_value_t<R>, Allocator>; // C++23

template <class T, class Allocator>
    bool operator==(const forward_list<T, Allocator>& x,
                    const forward_list<T, Allocator>& y);

template <class T, class Allocator>
    bool operator< (const forward_list<T, Allocator>& x,
                    const forward_list<T, Allocator>& y); // removed in C++20

template <class T, class Allocator>
    bool operator!=(const forward_list<T, Allocator>& x,
                    const forward_list<T, Allocator>& y); // removed in C++20

template <class T, class Allocator>
    bool operator> (const forward_list<T, Allocator>& x,
                    const forward_list<T, Allocator>& y); // removed in C++20

template <class T, class Allocator>
    bool operator>=(const forward_list<T, Allocator>& x,
                    const forward_list<T, Allocator>& y); // removed in C++20

template <class T, class Allocator>
    bool operator<=(const forward_list<T, Allocator>& x,
                    const forward_list<T, Allocator>& y); // removed in C++20

template<class T, class Allocator>
    synth-three-way-result<T> operator<=>(const forward_list<T, Allocator>& x,
                                          const forward_list<T, Allocator>& y); // since C++20

template <class T, class Allocator>
    void swap(forward_list<T, Allocator>& x, forward_list<T, Allocator>& y)
         noexcept(noexcept(x.swap(y)));

template <class T, class Allocator, class U>
    typename forward_list<T, Allocator>::size_type
    erase(forward_list<T, Allocator>& c, const U& value);       // C++20
template <class T, class Allocator, class Predicate>
    typename forward_list<T, Allocator>::size_type
    erase_if(forward_list<T, Allocator>& c, Predicate pred);    // C++20

}  // std

*/

<<<<<<< HEAD
#if 0
#else // 0
=======
#if __cplusplus < 201103L && defined(_LIBCPP_USE_FROZEN_CXX03_HEADERS)
#  include <__cxx03/forward_list>
#else
>>>>>>> 49fd7d4f
#  include <__algorithm/comp.h>
#  include <__algorithm/lexicographical_compare.h>
#  include <__algorithm/lexicographical_compare_three_way.h>
#  include <__algorithm/min.h>
#  include <__config>
#  include <__cstddef/nullptr_t.h>
#  include <__iterator/distance.h>
#  include <__iterator/iterator_traits.h>
#  include <__iterator/move_iterator.h>
#  include <__iterator/next.h>
#  include <__memory/addressof.h>
#  include <__memory/allocation_guard.h>
#  include <__memory/allocator.h>
#  include <__memory/allocator_traits.h>
#  include <__memory/compressed_pair.h>
#  include <__memory/construct_at.h>
#  include <__memory/pointer_traits.h>
#  include <__memory/swap_allocator.h>
#  include <__memory_resource/polymorphic_allocator.h>
<<<<<<< HEAD
=======
#  include <__new/launder.h>
>>>>>>> 49fd7d4f
#  include <__ranges/access.h>
#  include <__ranges/concepts.h>
#  include <__ranges/container_compatible_range.h>
#  include <__ranges/from_range.h>
#  include <__type_traits/conditional.h>
#  include <__type_traits/container_traits.h>
#  include <__type_traits/enable_if.h>
#  include <__type_traits/is_allocator.h>
#  include <__type_traits/is_const.h>
#  include <__type_traits/is_nothrow_assignable.h>
#  include <__type_traits/is_nothrow_constructible.h>
#  include <__type_traits/is_pointer.h>
#  include <__type_traits/is_same.h>
#  include <__type_traits/is_swappable.h>
#  include <__type_traits/type_identity.h>
#  include <__utility/forward.h>
#  include <__utility/move.h>
#  include <__utility/swap.h>
#  include <limits>
<<<<<<< HEAD
#  include <new> // __launder
=======
>>>>>>> 49fd7d4f
#  include <version>

// standard-mandated includes

// [iterator.range]
#  include <__iterator/access.h>
#  include <__iterator/data.h>
#  include <__iterator/empty.h>
#  include <__iterator/reverse_access.h>
#  include <__iterator/size.h>

// [forward.list.syn]
#  include <compare>
#  include <initializer_list>

#  if !defined(_LIBCPP_HAS_NO_PRAGMA_SYSTEM_HEADER)
#    pragma GCC system_header
#  endif

_LIBCPP_PUSH_MACROS
#  include <__undef_macros>

_LIBCPP_BEGIN_NAMESPACE_STD

template <class _Tp, class _VoidPtr>
struct __forward_list_node;
template <class _NodePtr>
struct __forward_begin_node;

template <class>
struct __forward_list_node_value_type;

template <class _Tp, class _VoidPtr>
struct __forward_list_node_value_type<__forward_list_node<_Tp, _VoidPtr> > {
  typedef _Tp type;
};

template <class _NodePtr>
struct __forward_node_traits {
  typedef __remove_cv_t<typename pointer_traits<_NodePtr>::element_type> __node_type;
  typedef typename __forward_list_node_value_type<__node_type>::type __node_value_type;
  typedef _NodePtr __node_pointer;
  typedef __forward_begin_node<_NodePtr> __begin_node;
  typedef __rebind_pointer_t<_NodePtr, __begin_node> __begin_node_pointer;
  typedef __rebind_pointer_t<_NodePtr, void> __void_pointer;

// TODO(LLVM 22): Remove this check
#  ifndef _LIBCPP_ABI_FORWARD_LIST_REMOVE_NODE_POINTER_UB
  static_assert(sizeof(__begin_node_pointer) == sizeof(__node_pointer) && _LIBCPP_ALIGNOF(__begin_node_pointer) ==
                    _LIBCPP_ALIGNOF(__node_pointer),
                "It looks like you are using std::forward_list with a fancy pointer type that thas a different "
                "representation depending on whether it points to a forward_list base pointer or a forward_list node "
                "pointer (both of which are implementation details of the standard library). This means that your ABI "
                "is being broken between LLVM 19 and LLVM 20. If you don't care about your ABI being broken, define "
                "the _LIBCPP_ABI_FORWARD_LIST_REMOVE_NODE_POINTER_UB macro to silence this diagnostic.");
#  endif

  _LIBCPP_HIDE_FROM_ABI static __begin_node_pointer __as_iter_node(__begin_node_pointer __p) { return __p; }
  _LIBCPP_HIDE_FROM_ABI static __begin_node_pointer __as_iter_node(__node_pointer __p) {
    return static_cast<__begin_node_pointer>(static_cast<__void_pointer>(__p));
  }
};

template <class _NodePtr>
struct __forward_begin_node {
  typedef _NodePtr pointer;
  typedef __rebind_pointer_t<_NodePtr, __forward_begin_node> __begin_node_pointer;

  pointer __next_;

  _LIBCPP_HIDE_FROM_ABI __forward_begin_node() : __next_(nullptr) {}
  _LIBCPP_HIDE_FROM_ABI explicit __forward_begin_node(pointer __n) : __next_(__n) {}

  _LIBCPP_HIDE_FROM_ABI __begin_node_pointer __next_as_begin() const {
    return static_cast<__begin_node_pointer>(__next_);
  }
};

template <class _Tp, class _VoidPtr>
using __begin_node_of = __forward_begin_node<__rebind_pointer_t<_VoidPtr, __forward_list_node<_Tp, _VoidPtr> > >;

template <class _Tp, class _VoidPtr>
struct __forward_list_node : public __begin_node_of<_Tp, _VoidPtr> {
  typedef _Tp value_type;
  typedef __begin_node_of<_Tp, _VoidPtr> _Base;
  typedef typename _Base::pointer _NodePtr;

  // We allow starting the lifetime of nodes without initializing the value held by the node,
  // since that is handled by the list itself in order to be allocator-aware.
#  ifndef _LIBCPP_CXX03_LANG

private:
  union {
    _Tp __value_;
  };

public:
  _LIBCPP_HIDE_FROM_ABI _Tp& __get_value() { return __value_; }
#  else

private:
  _ALIGNAS_TYPE(_Tp) char __buffer_[sizeof(_Tp)];

public:
  _LIBCPP_HIDE_FROM_ABI _Tp& __get_value() { return *std::__launder(reinterpret_cast<_Tp*>(&__buffer_)); }
#  endif

  _LIBCPP_HIDE_FROM_ABI explicit __forward_list_node(_NodePtr __next) : _Base(__next) {}
  _LIBCPP_HIDE_FROM_ABI ~__forward_list_node() {}
};

template <class _Tp, class _Alloc = allocator<_Tp> >
class _LIBCPP_TEMPLATE_VIS forward_list;
template <class _NodeConstPtr>
class _LIBCPP_TEMPLATE_VIS __forward_list_const_iterator;

template <class _NodePtr>
class _LIBCPP_TEMPLATE_VIS __forward_list_iterator {
  typedef __forward_node_traits<_NodePtr> __traits;
  typedef typename __traits::__node_pointer __node_pointer;
  typedef typename __traits::__begin_node_pointer __begin_node_pointer;
  typedef typename __traits::__void_pointer __void_pointer;

  __begin_node_pointer __ptr_;

  _LIBCPP_HIDE_FROM_ABI __begin_node_pointer __get_begin() const {
    return static_cast<__begin_node_pointer>(static_cast<__void_pointer>(__ptr_));
  }
  _LIBCPP_HIDE_FROM_ABI __node_pointer __get_unsafe_node_pointer() const {
    return static_cast<__node_pointer>(static_cast<__void_pointer>(__ptr_));
  }

  _LIBCPP_HIDE_FROM_ABI explicit __forward_list_iterator(nullptr_t) _NOEXCEPT : __ptr_(nullptr) {}

  _LIBCPP_HIDE_FROM_ABI explicit __forward_list_iterator(__begin_node_pointer __p) _NOEXCEPT
      : __ptr_(__traits::__as_iter_node(__p)) {}

  _LIBCPP_HIDE_FROM_ABI explicit __forward_list_iterator(__node_pointer __p) _NOEXCEPT
      : __ptr_(__traits::__as_iter_node(__p)) {}

  template <class, class>
  friend class _LIBCPP_TEMPLATE_VIS forward_list;
  template <class>
  friend class _LIBCPP_TEMPLATE_VIS __forward_list_const_iterator;

public:
  typedef forward_iterator_tag iterator_category;
  typedef typename __traits::__node_value_type value_type;
  typedef value_type& reference;
  typedef typename pointer_traits<__node_pointer>::difference_type difference_type;
  typedef __rebind_pointer_t<__node_pointer, value_type> pointer;

  _LIBCPP_HIDE_FROM_ABI __forward_list_iterator() _NOEXCEPT : __ptr_(nullptr) {}

  _LIBCPP_HIDE_FROM_ABI reference operator*() const { return __get_unsafe_node_pointer()->__get_value(); }
  _LIBCPP_HIDE_FROM_ABI pointer operator->() const {
    return pointer_traits<pointer>::pointer_to(__get_unsafe_node_pointer()->__get_value());
  }

  _LIBCPP_HIDE_FROM_ABI __forward_list_iterator& operator++() {
    __ptr_ = __traits::__as_iter_node(__ptr_->__next_);
    return *this;
  }
  _LIBCPP_HIDE_FROM_ABI __forward_list_iterator operator++(int) {
    __forward_list_iterator __t(*this);
    ++(*this);
    return __t;
  }

  friend _LIBCPP_HIDE_FROM_ABI bool operator==(const __forward_list_iterator& __x, const __forward_list_iterator& __y) {
    return __x.__ptr_ == __y.__ptr_;
  }
  friend _LIBCPP_HIDE_FROM_ABI bool operator!=(const __forward_list_iterator& __x, const __forward_list_iterator& __y) {
    return !(__x == __y);
  }
};

template <class _NodeConstPtr>
class _LIBCPP_TEMPLATE_VIS __forward_list_const_iterator {
  static_assert(!is_const<typename pointer_traits<_NodeConstPtr>::element_type>::value, "");
  typedef _NodeConstPtr _NodePtr;

  typedef __forward_node_traits<_NodePtr> __traits;
  typedef typename __traits::__node_type __node_type;
  typedef typename __traits::__node_pointer __node_pointer;
  typedef typename __traits::__begin_node_pointer __begin_node_pointer;
  typedef typename __traits::__void_pointer __void_pointer;

  __begin_node_pointer __ptr_;

  _LIBCPP_HIDE_FROM_ABI __begin_node_pointer __get_begin() const {
    return static_cast<__begin_node_pointer>(static_cast<__void_pointer>(__ptr_));
  }
  _LIBCPP_HIDE_FROM_ABI __node_pointer __get_unsafe_node_pointer() const {
    return static_cast<__node_pointer>(static_cast<__void_pointer>(__ptr_));
  }

  _LIBCPP_HIDE_FROM_ABI explicit __forward_list_const_iterator(nullptr_t) _NOEXCEPT : __ptr_(nullptr) {}

  _LIBCPP_HIDE_FROM_ABI explicit __forward_list_const_iterator(__begin_node_pointer __p) _NOEXCEPT
      : __ptr_(__traits::__as_iter_node(__p)) {}

  _LIBCPP_HIDE_FROM_ABI explicit __forward_list_const_iterator(__node_pointer __p) _NOEXCEPT
      : __ptr_(__traits::__as_iter_node(__p)) {}

  template <class, class>
  friend class forward_list;

public:
  typedef forward_iterator_tag iterator_category;
  typedef typename __traits::__node_value_type value_type;
  typedef const value_type& reference;
  typedef typename pointer_traits<__node_pointer>::difference_type difference_type;
  typedef __rebind_pointer_t<__node_pointer, const value_type> pointer;

  _LIBCPP_HIDE_FROM_ABI __forward_list_const_iterator() _NOEXCEPT : __ptr_(nullptr) {}
  _LIBCPP_HIDE_FROM_ABI __forward_list_const_iterator(__forward_list_iterator<__node_pointer> __p) _NOEXCEPT
      : __ptr_(__p.__ptr_) {}

  _LIBCPP_HIDE_FROM_ABI reference operator*() const { return __get_unsafe_node_pointer()->__get_value(); }
  _LIBCPP_HIDE_FROM_ABI pointer operator->() const {
    return pointer_traits<pointer>::pointer_to(__get_unsafe_node_pointer()->__get_value());
  }

  _LIBCPP_HIDE_FROM_ABI __forward_list_const_iterator& operator++() {
    __ptr_ = __traits::__as_iter_node(__ptr_->__next_);
    return *this;
  }
  _LIBCPP_HIDE_FROM_ABI __forward_list_const_iterator operator++(int) {
    __forward_list_const_iterator __t(*this);
    ++(*this);
    return __t;
  }

  friend _LIBCPP_HIDE_FROM_ABI bool
  operator==(const __forward_list_const_iterator& __x, const __forward_list_const_iterator& __y) {
    return __x.__ptr_ == __y.__ptr_;
  }
  friend _LIBCPP_HIDE_FROM_ABI bool
  operator!=(const __forward_list_const_iterator& __x, const __forward_list_const_iterator& __y) {
    return !(__x == __y);
  }
};

template <class _Tp, class _Alloc>
class __forward_list_base {
protected:
  typedef _Tp value_type;
  typedef _Alloc allocator_type;

  typedef typename allocator_traits<allocator_type>::void_pointer void_pointer;
  typedef __forward_list_node<value_type, void_pointer> __node_type;
  typedef __begin_node_of<value_type, void_pointer> __begin_node;
  typedef __rebind_alloc<allocator_traits<allocator_type>, __node_type> __node_allocator;
  typedef allocator_traits<__node_allocator> __node_traits;
  typedef typename __node_traits::pointer __node_pointer;

  typedef __rebind_alloc<allocator_traits<allocator_type>, __begin_node> __begin_node_allocator;
  typedef typename allocator_traits<__begin_node_allocator>::pointer __begin_node_pointer;

  _LIBCPP_COMPRESSED_PAIR(__begin_node, __before_begin_, __node_allocator, __alloc_);

  _LIBCPP_HIDE_FROM_ABI __begin_node_pointer __before_begin() _NOEXCEPT {
    return pointer_traits<__begin_node_pointer>::pointer_to(__before_begin_);
  }
  _LIBCPP_HIDE_FROM_ABI __begin_node_pointer __before_begin() const _NOEXCEPT {
    return pointer_traits<__begin_node_pointer>::pointer_to(const_cast<__begin_node&>(__before_begin_));
  }

  typedef __forward_list_iterator<__node_pointer> iterator;
  typedef __forward_list_const_iterator<__node_pointer> const_iterator;

  _LIBCPP_HIDE_FROM_ABI __forward_list_base() _NOEXCEPT_(is_nothrow_default_constructible<__node_allocator>::value)
      : __before_begin_(__begin_node()) {}
  _LIBCPP_HIDE_FROM_ABI explicit __forward_list_base(const allocator_type& __a)
      : __before_begin_(__begin_node()), __alloc_(__node_allocator(__a)) {}
  _LIBCPP_HIDE_FROM_ABI explicit __forward_list_base(const __node_allocator& __a)
      : __before_begin_(__begin_node()), __alloc_(__a) {}

public:
#  ifndef _LIBCPP_CXX03_LANG
  _LIBCPP_HIDE_FROM_ABI
  __forward_list_base(__forward_list_base&& __x) noexcept(is_nothrow_move_constructible<__node_allocator>::value);
  _LIBCPP_HIDE_FROM_ABI __forward_list_base(__forward_list_base&& __x, const allocator_type& __a);
#  endif // _LIBCPP_CXX03_LANG

  __forward_list_base(const __forward_list_base&)            = delete;
  __forward_list_base& operator=(const __forward_list_base&) = delete;

  _LIBCPP_HIDE_FROM_ABI ~__forward_list_base();

protected:
  _LIBCPP_HIDE_FROM_ABI void __copy_assign_alloc(const __forward_list_base& __x) {
    __copy_assign_alloc(__x, integral_constant<bool, __node_traits::propagate_on_container_copy_assignment::value>());
  }

  _LIBCPP_HIDE_FROM_ABI void __move_assign_alloc(__forward_list_base& __x)
      _NOEXCEPT_(!__node_traits::propagate_on_container_move_assignment::value ||
                 is_nothrow_move_assignable<__node_allocator>::value) {
    __move_assign_alloc(__x, integral_constant<bool, __node_traits::propagate_on_container_move_assignment::value>());
  }

  template <class... _Args>
  _LIBCPP_HIDE_FROM_ABI __node_pointer __create_node(__node_pointer __next, _Args&&... __args) {
    __allocation_guard<__node_allocator> __guard(__alloc_, 1);
    // Begin the lifetime of the node itself. Note that this doesn't begin the lifetime of the value
    // held inside the node, since we need to use the allocator's construct() method for that.
    //
    // We don't use the allocator's construct() method to construct the node itself since the
    // Cpp17FooInsertable named requirements don't require the allocator's construct() method
    // to work on anything other than the value_type.
    std::__construct_at(std::addressof(*__guard.__get()), __next);

    // Now construct the value_type using the allocator's construct() method.
    __node_traits::construct(__alloc_, std::addressof(__guard.__get()->__get_value()), std::forward<_Args>(__args)...);
    return __guard.__release_ptr();
  }

  _LIBCPP_HIDE_FROM_ABI void __delete_node(__node_pointer __node) {
    // For the same reason as above, we use the allocator's destroy() method for the value_type,
    // but not for the node itself.
    __node_traits::destroy(__alloc_, std::addressof(__node->__get_value()));
    std::__destroy_at(std::addressof(*__node));
    __node_traits::deallocate(__alloc_, __node, 1);
  }

public:
  _LIBCPP_HIDE_FROM_ABI void swap(__forward_list_base& __x)
#  if _LIBCPP_STD_VER >= 14
      _NOEXCEPT;
#  else
      _NOEXCEPT_(!__node_traits::propagate_on_container_swap::value || __is_nothrow_swappable_v<__node_allocator>);
#  endif

protected:
  _LIBCPP_HIDE_FROM_ABI void clear() _NOEXCEPT;

private:
  _LIBCPP_HIDE_FROM_ABI void __copy_assign_alloc(const __forward_list_base&, false_type) {}
  _LIBCPP_HIDE_FROM_ABI void __copy_assign_alloc(const __forward_list_base& __x, true_type) {
    if (__alloc_ != __x.__alloc_)
      clear();
    __alloc_ = __x.__alloc_;
  }

  _LIBCPP_HIDE_FROM_ABI void __move_assign_alloc(__forward_list_base&, false_type) _NOEXCEPT {}
  _LIBCPP_HIDE_FROM_ABI void __move_assign_alloc(__forward_list_base& __x, true_type)
      _NOEXCEPT_(is_nothrow_move_assignable<__node_allocator>::value) {
    __alloc_ = std::move(__x.__alloc_);
  }
};

#  ifndef _LIBCPP_CXX03_LANG

template <class _Tp, class _Alloc>
inline __forward_list_base<_Tp, _Alloc>::__forward_list_base(__forward_list_base&& __x) noexcept(
    is_nothrow_move_constructible<__node_allocator>::value)
    : __before_begin_(std::move(__x.__before_begin_)), __alloc_(std::move(__x.__alloc_)) {
  __x.__before_begin()->__next_ = nullptr;
}

template <class _Tp, class _Alloc>
inline __forward_list_base<_Tp, _Alloc>::__forward_list_base(__forward_list_base&& __x, const allocator_type& __a)
    : __before_begin_(__begin_node()), __alloc_(__node_allocator(__a)) {
  if (__alloc_ == __x.__alloc_) {
    __before_begin()->__next_     = __x.__before_begin()->__next_;
    __x.__before_begin()->__next_ = nullptr;
  }
}

#  endif // _LIBCPP_CXX03_LANG

template <class _Tp, class _Alloc>
__forward_list_base<_Tp, _Alloc>::~__forward_list_base() {
  clear();
}

template <class _Tp, class _Alloc>
inline void __forward_list_base<_Tp, _Alloc>::swap(__forward_list_base& __x)
#  if _LIBCPP_STD_VER >= 14
    _NOEXCEPT
#  else
    _NOEXCEPT_(!__node_traits::propagate_on_container_swap::value || __is_nothrow_swappable_v<__node_allocator>)
#  endif
{
  std::__swap_allocator(__alloc_, __x.__alloc_);
  using std::swap;
  swap(__before_begin()->__next_, __x.__before_begin()->__next_);
}

template <class _Tp, class _Alloc>
void __forward_list_base<_Tp, _Alloc>::clear() _NOEXCEPT {
  for (__node_pointer __p = __before_begin()->__next_; __p != nullptr;) {
    __node_pointer __next = __p->__next_;
    __delete_node(__p);
    __p = __next;
  }
  __before_begin()->__next_ = nullptr;
}

template <class _Tp, class _Alloc /*= allocator<_Tp>*/>
class _LIBCPP_TEMPLATE_VIS forward_list : private __forward_list_base<_Tp, _Alloc> {
  typedef __forward_list_base<_Tp, _Alloc> __base;
  typedef typename __base::__node_allocator __node_allocator;
  typedef typename __base::__node_type __node_type;
  typedef typename __base::__node_traits __node_traits;
  typedef typename __base::__node_pointer __node_pointer;
  typedef typename __base::__begin_node_pointer __begin_node_pointer;

public:
  typedef _Tp value_type;
  typedef _Alloc allocator_type;

  static_assert(__check_valid_allocator<allocator_type>::value, "");

  static_assert(is_same<value_type, typename allocator_type::value_type>::value,
                "Allocator::value_type must be same type as value_type");

  static_assert(!is_same<allocator_type, __node_allocator>::value,
                "internal allocator type must differ from user-specified type; otherwise overload resolution breaks");

  typedef value_type& reference;
  typedef const value_type& const_reference;
  typedef typename allocator_traits<allocator_type>::pointer pointer;
  typedef typename allocator_traits<allocator_type>::const_pointer const_pointer;
  typedef typename allocator_traits<allocator_type>::size_type size_type;
  typedef typename allocator_traits<allocator_type>::difference_type difference_type;

  typedef typename __base::iterator iterator;
  typedef typename __base::const_iterator const_iterator;
#  if _LIBCPP_STD_VER >= 20
  typedef size_type __remove_return_type;
#  else
  typedef void __remove_return_type;
#  endif

  _LIBCPP_HIDE_FROM_ABI forward_list() _NOEXCEPT_(is_nothrow_default_constructible<__node_allocator>::value) {
  } // = default;
  _LIBCPP_HIDE_FROM_ABI explicit forward_list(const allocator_type& __a);
  _LIBCPP_HIDE_FROM_ABI explicit forward_list(size_type __n);
#  if _LIBCPP_STD_VER >= 14
  _LIBCPP_HIDE_FROM_ABI explicit forward_list(size_type __n, const allocator_type& __a);
#  endif
  _LIBCPP_HIDE_FROM_ABI forward_list(size_type __n, const value_type& __v);

  template <__enable_if_t<__is_allocator<_Alloc>::value, int> = 0>
  _LIBCPP_HIDE_FROM_ABI forward_list(size_type __n, const value_type& __v, const allocator_type& __a) : __base(__a) {
    insert_after(cbefore_begin(), __n, __v);
  }

  template <class _InputIterator, __enable_if_t<__has_input_iterator_category<_InputIterator>::value, int> = 0>
  _LIBCPP_HIDE_FROM_ABI forward_list(_InputIterator __f, _InputIterator __l);

  template <class _InputIterator, __enable_if_t<__has_input_iterator_category<_InputIterator>::value, int> = 0>
  _LIBCPP_HIDE_FROM_ABI forward_list(_InputIterator __f, _InputIterator __l, const allocator_type& __a);

#  if _LIBCPP_STD_VER >= 23
  template <_ContainerCompatibleRange<_Tp> _Range>
  _LIBCPP_HIDE_FROM_ABI forward_list(from_range_t, _Range&& __range, const allocator_type& __a = allocator_type())
      : __base(__a) {
    prepend_range(std::forward<_Range>(__range));
  }
#  endif

  _LIBCPP_HIDE_FROM_ABI forward_list(const forward_list& __x);
  _LIBCPP_HIDE_FROM_ABI forward_list(const forward_list& __x, const __type_identity_t<allocator_type>& __a);

  _LIBCPP_HIDE_FROM_ABI forward_list& operator=(const forward_list& __x);

#  ifndef _LIBCPP_CXX03_LANG
  _LIBCPP_HIDE_FROM_ABI forward_list(forward_list&& __x) noexcept(is_nothrow_move_constructible<__base>::value)
      : __base(std::move(__x)) {}
  _LIBCPP_HIDE_FROM_ABI forward_list(forward_list&& __x, const __type_identity_t<allocator_type>& __a);

  _LIBCPP_HIDE_FROM_ABI forward_list(initializer_list<value_type> __il);
  _LIBCPP_HIDE_FROM_ABI forward_list(initializer_list<value_type> __il, const allocator_type& __a);

  _LIBCPP_HIDE_FROM_ABI forward_list& operator=(forward_list&& __x) noexcept(
      __node_traits::propagate_on_container_move_assignment::value &&
      is_nothrow_move_assignable<allocator_type>::value);

  _LIBCPP_HIDE_FROM_ABI forward_list& operator=(initializer_list<value_type> __il);

  _LIBCPP_HIDE_FROM_ABI void assign(initializer_list<value_type> __il);
#  endif // _LIBCPP_CXX03_LANG

  // ~forward_list() = default;

  template <class _InputIterator, __enable_if_t<__has_input_iterator_category<_InputIterator>::value, int> = 0>
  void _LIBCPP_HIDE_FROM_ABI assign(_InputIterator __f, _InputIterator __l);

#  if _LIBCPP_STD_VER >= 23
  template <_ContainerCompatibleRange<_Tp> _Range>
  _LIBCPP_HIDE_FROM_ABI void assign_range(_Range&& __range) {
    __assign_with_sentinel(ranges::begin(__range), ranges::end(__range));
  }
#  endif

  _LIBCPP_HIDE_FROM_ABI void assign(size_type __n, const value_type& __v);

  _LIBCPP_HIDE_FROM_ABI allocator_type get_allocator() const _NOEXCEPT { return allocator_type(this->__alloc_); }

  _LIBCPP_HIDE_FROM_ABI iterator begin() _NOEXCEPT { return iterator(__base::__before_begin()->__next_); }
  _LIBCPP_HIDE_FROM_ABI const_iterator begin() const _NOEXCEPT {
    return const_iterator(__base::__before_begin()->__next_);
  }
  _LIBCPP_HIDE_FROM_ABI iterator end() _NOEXCEPT { return iterator(nullptr); }
  _LIBCPP_HIDE_FROM_ABI const_iterator end() const _NOEXCEPT { return const_iterator(nullptr); }

  _LIBCPP_HIDE_FROM_ABI const_iterator cbegin() const _NOEXCEPT {
    return const_iterator(__base::__before_begin()->__next_);
  }
  _LIBCPP_HIDE_FROM_ABI const_iterator cend() const _NOEXCEPT { return const_iterator(nullptr); }

  _LIBCPP_HIDE_FROM_ABI iterator before_begin() _NOEXCEPT { return iterator(__base::__before_begin()); }
  _LIBCPP_HIDE_FROM_ABI const_iterator before_begin() const _NOEXCEPT {
    return const_iterator(__base::__before_begin());
  }
  _LIBCPP_HIDE_FROM_ABI const_iterator cbefore_begin() const _NOEXCEPT {
    return const_iterator(__base::__before_begin());
  }

  [[__nodiscard__]] _LIBCPP_HIDE_FROM_ABI bool empty() const _NOEXCEPT {
    return __base::__before_begin()->__next_ == nullptr;
  }
  _LIBCPP_HIDE_FROM_ABI size_type max_size() const _NOEXCEPT {
    return std::min<size_type>(__node_traits::max_size(this->__alloc_), numeric_limits<difference_type>::max());
  }

  _LIBCPP_HIDE_FROM_ABI reference front() { return __base::__before_begin()->__next_->__get_value(); }
  _LIBCPP_HIDE_FROM_ABI const_reference front() const { return __base::__before_begin()->__next_->__get_value(); }

#  ifndef _LIBCPP_CXX03_LANG
#    if _LIBCPP_STD_VER >= 17
  template <class... _Args>
  _LIBCPP_HIDE_FROM_ABI reference emplace_front(_Args&&... __args);
#    else
  template <class... _Args>
  _LIBCPP_HIDE_FROM_ABI void emplace_front(_Args&&... __args);
#    endif
  _LIBCPP_HIDE_FROM_ABI void push_front(value_type&& __v);
#  endif // _LIBCPP_CXX03_LANG
  _LIBCPP_HIDE_FROM_ABI void push_front(const value_type& __v);

#  if _LIBCPP_STD_VER >= 23
  template <_ContainerCompatibleRange<_Tp> _Range>
  _LIBCPP_HIDE_FROM_ABI void prepend_range(_Range&& __range) {
    insert_range_after(cbefore_begin(), std::forward<_Range>(__range));
  }
#  endif

  _LIBCPP_HIDE_FROM_ABI void pop_front();

#  ifndef _LIBCPP_CXX03_LANG
  template <class... _Args>
  _LIBCPP_HIDE_FROM_ABI iterator emplace_after(const_iterator __p, _Args&&... __args);

  _LIBCPP_HIDE_FROM_ABI iterator insert_after(const_iterator __p, value_type&& __v);
  _LIBCPP_HIDE_FROM_ABI iterator insert_after(const_iterator __p, initializer_list<value_type> __il) {
    return insert_after(__p, __il.begin(), __il.end());
  }
#  endif // _LIBCPP_CXX03_LANG
  _LIBCPP_HIDE_FROM_ABI iterator insert_after(const_iterator __p, const value_type& __v);
  _LIBCPP_HIDE_FROM_ABI iterator insert_after(const_iterator __p, size_type __n, const value_type& __v);
  template <class _InputIterator, __enable_if_t<__has_input_iterator_category<_InputIterator>::value, int> = 0>
  _LIBCPP_HIDE_FROM_ABI iterator insert_after(const_iterator __p, _InputIterator __f, _InputIterator __l);

#  if _LIBCPP_STD_VER >= 23
  template <_ContainerCompatibleRange<_Tp> _Range>
  _LIBCPP_HIDE_FROM_ABI iterator insert_range_after(const_iterator __position, _Range&& __range) {
    return __insert_after_with_sentinel(__position, ranges::begin(__range), ranges::end(__range));
  }
#  endif

  template <class _InputIterator, class _Sentinel>
  _LIBCPP_HIDE_FROM_ABI iterator __insert_after_with_sentinel(const_iterator __p, _InputIterator __f, _Sentinel __l);

  _LIBCPP_HIDE_FROM_ABI iterator erase_after(const_iterator __p);
  _LIBCPP_HIDE_FROM_ABI iterator erase_after(const_iterator __f, const_iterator __l);

  _LIBCPP_HIDE_FROM_ABI void swap(forward_list& __x)
#  if _LIBCPP_STD_VER >= 14
      _NOEXCEPT
#  else
      _NOEXCEPT_(!__node_traits::propagate_on_container_swap::value || __is_nothrow_swappable_v<__node_allocator>)
#  endif
  {
    __base::swap(__x);
  }

  _LIBCPP_HIDE_FROM_ABI void resize(size_type __n);
  _LIBCPP_HIDE_FROM_ABI void resize(size_type __n, const value_type& __v);
  _LIBCPP_HIDE_FROM_ABI void clear() _NOEXCEPT { __base::clear(); }

  _LIBCPP_HIDE_FROM_ABI void splice_after(const_iterator __p, forward_list&& __x);
  _LIBCPP_HIDE_FROM_ABI void splice_after(const_iterator __p, forward_list&& __x, const_iterator __i);
  _LIBCPP_HIDE_FROM_ABI void
  splice_after(const_iterator __p, forward_list&& __x, const_iterator __f, const_iterator __l);
  _LIBCPP_HIDE_FROM_ABI void splice_after(const_iterator __p, forward_list& __x);
  _LIBCPP_HIDE_FROM_ABI void splice_after(const_iterator __p, forward_list& __x, const_iterator __i);
  _LIBCPP_HIDE_FROM_ABI void
  splice_after(const_iterator __p, forward_list& __x, const_iterator __f, const_iterator __l);
  _LIBCPP_HIDE_FROM_ABI __remove_return_type remove(const value_type& __v);
  template <class _Predicate>
  _LIBCPP_HIDE_FROM_ABI __remove_return_type remove_if(_Predicate __pred);
  _LIBCPP_HIDE_FROM_ABI __remove_return_type unique() { return unique(__equal_to()); }
  template <class _BinaryPredicate>
  _LIBCPP_HIDE_FROM_ABI __remove_return_type unique(_BinaryPredicate __binary_pred);
#  ifndef _LIBCPP_CXX03_LANG
  _LIBCPP_HIDE_FROM_ABI void merge(forward_list&& __x) { merge(__x, __less<>()); }
  template <class _Compare>
  _LIBCPP_HIDE_FROM_ABI void merge(forward_list&& __x, _Compare __comp) {
    merge(__x, std::move(__comp));
  }
#  endif // _LIBCPP_CXX03_LANG
  _LIBCPP_HIDE_FROM_ABI void merge(forward_list& __x) { merge(__x, __less<>()); }
  template <class _Compare>
  _LIBCPP_HIDE_FROM_ABI void merge(forward_list& __x, _Compare __comp);
  _LIBCPP_HIDE_FROM_ABI void sort() { sort(__less<>()); }
  template <class _Compare>
  _LIBCPP_HIDE_FROM_ABI void sort(_Compare __comp);
  _LIBCPP_HIDE_FROM_ABI void reverse() _NOEXCEPT;

private:
#  ifndef _LIBCPP_CXX03_LANG
  _LIBCPP_HIDE_FROM_ABI void __move_assign(forward_list& __x, true_type)
      _NOEXCEPT_(is_nothrow_move_assignable<allocator_type>::value);
  _LIBCPP_HIDE_FROM_ABI void __move_assign(forward_list& __x, false_type);
#  endif // _LIBCPP_CXX03_LANG

  template <class _Iter, class _Sent>
  _LIBCPP_HIDE_FROM_ABI void __assign_with_sentinel(_Iter __f, _Sent __l);

  template <class _Compare>
  static _LIBCPP_HIDE_FROM_ABI __node_pointer __merge(__node_pointer __f1, __node_pointer __f2, _Compare& __comp);

  // TODO: Make this _LIBCPP_HIDE_FROM_ABI
  template <class _Compare>
  static _LIBCPP_HIDDEN __node_pointer __sort(__node_pointer __f, difference_type __sz, _Compare& __comp);
};

#  if _LIBCPP_STD_VER >= 17
template <class _InputIterator,
          class _Alloc = allocator<__iter_value_type<_InputIterator>>,
          class        = enable_if_t<__has_input_iterator_category<_InputIterator>::value>,
          class        = enable_if_t<__is_allocator<_Alloc>::value> >
forward_list(_InputIterator, _InputIterator) -> forward_list<__iter_value_type<_InputIterator>, _Alloc>;

template <class _InputIterator,
          class _Alloc,
          class = enable_if_t<__has_input_iterator_category<_InputIterator>::value>,
          class = enable_if_t<__is_allocator<_Alloc>::value> >
forward_list(_InputIterator, _InputIterator, _Alloc) -> forward_list<__iter_value_type<_InputIterator>, _Alloc>;
#  endif

#  if _LIBCPP_STD_VER >= 23
template <ranges::input_range _Range,
          class _Alloc = allocator<ranges::range_value_t<_Range>>,
          class        = enable_if_t<__is_allocator<_Alloc>::value> >
forward_list(from_range_t, _Range&&, _Alloc = _Alloc()) -> forward_list<ranges::range_value_t<_Range>, _Alloc>;
#  endif

template <class _Tp, class _Alloc>
inline forward_list<_Tp, _Alloc>::forward_list(const allocator_type& __a) : __base(__a) {}

template <class _Tp, class _Alloc>
forward_list<_Tp, _Alloc>::forward_list(size_type __n) {
  if (__n > 0) {
    for (__begin_node_pointer __p = __base::__before_begin(); __n > 0; --__n, __p = __p->__next_as_begin()) {
      __p->__next_ = this->__create_node(/* next = */ nullptr);
    }
  }
}

#  if _LIBCPP_STD_VER >= 14
template <class _Tp, class _Alloc>
forward_list<_Tp, _Alloc>::forward_list(size_type __n, const allocator_type& __base_alloc) : __base(__base_alloc) {
  if (__n > 0) {
    for (__begin_node_pointer __p = __base::__before_begin(); __n > 0; --__n, __p = __p->__next_as_begin()) {
      __p->__next_ = this->__create_node(/* next = */ nullptr);
    }
  }
}
#  endif

template <class _Tp, class _Alloc>
forward_list<_Tp, _Alloc>::forward_list(size_type __n, const value_type& __v) {
  insert_after(cbefore_begin(), __n, __v);
}

template <class _Tp, class _Alloc>
template <class _InputIterator, __enable_if_t<__has_input_iterator_category<_InputIterator>::value, int> >
forward_list<_Tp, _Alloc>::forward_list(_InputIterator __f, _InputIterator __l) {
  insert_after(cbefore_begin(), __f, __l);
}

template <class _Tp, class _Alloc>
template <class _InputIterator, __enable_if_t<__has_input_iterator_category<_InputIterator>::value, int> >
forward_list<_Tp, _Alloc>::forward_list(_InputIterator __f, _InputIterator __l, const allocator_type& __a)
    : __base(__a) {
  insert_after(cbefore_begin(), __f, __l);
}

template <class _Tp, class _Alloc>
forward_list<_Tp, _Alloc>::forward_list(const forward_list& __x)
    : __base(__node_traits::select_on_container_copy_construction(__x.__alloc_)) {
  insert_after(cbefore_begin(), __x.begin(), __x.end());
}

template <class _Tp, class _Alloc>
forward_list<_Tp, _Alloc>::forward_list(const forward_list& __x, const __type_identity_t<allocator_type>& __a)
    : __base(__a) {
  insert_after(cbefore_begin(), __x.begin(), __x.end());
}

template <class _Tp, class _Alloc>
forward_list<_Tp, _Alloc>& forward_list<_Tp, _Alloc>::operator=(const forward_list& __x) {
  if (this != std::addressof(__x)) {
    __base::__copy_assign_alloc(__x);
    assign(__x.begin(), __x.end());
  }
  return *this;
}

#  ifndef _LIBCPP_CXX03_LANG
template <class _Tp, class _Alloc>
forward_list<_Tp, _Alloc>::forward_list(forward_list&& __x, const __type_identity_t<allocator_type>& __a)
    : __base(std::move(__x), __a) {
  if (this->__alloc_ != __x.__alloc_) {
    typedef move_iterator<iterator> _Ip;
    insert_after(cbefore_begin(), _Ip(__x.begin()), _Ip(__x.end()));
  }
}

template <class _Tp, class _Alloc>
forward_list<_Tp, _Alloc>::forward_list(initializer_list<value_type> __il) {
  insert_after(cbefore_begin(), __il.begin(), __il.end());
}

template <class _Tp, class _Alloc>
forward_list<_Tp, _Alloc>::forward_list(initializer_list<value_type> __il, const allocator_type& __a) : __base(__a) {
  insert_after(cbefore_begin(), __il.begin(), __il.end());
}

template <class _Tp, class _Alloc>
void forward_list<_Tp, _Alloc>::__move_assign(forward_list& __x, true_type)
    _NOEXCEPT_(is_nothrow_move_assignable<allocator_type>::value) {
  clear();
  __base::__move_assign_alloc(__x);
  __base::__before_begin()->__next_ = __x.__before_begin()->__next_;
  __x.__before_begin()->__next_     = nullptr;
}

template <class _Tp, class _Alloc>
void forward_list<_Tp, _Alloc>::__move_assign(forward_list& __x, false_type) {
  if (this->__alloc_ == __x.__alloc_)
    __move_assign(__x, true_type());
  else {
    typedef move_iterator<iterator> _Ip;
    assign(_Ip(__x.begin()), _Ip(__x.end()));
  }
}

template <class _Tp, class _Alloc>
inline forward_list<_Tp, _Alloc>& forward_list<_Tp, _Alloc>::operator=(forward_list&& __x) _NOEXCEPT_(
    __node_traits::propagate_on_container_move_assignment::value&& is_nothrow_move_assignable<allocator_type>::value) {
  __move_assign(__x, integral_constant<bool, __node_traits::propagate_on_container_move_assignment::value>());
  return *this;
}

template <class _Tp, class _Alloc>
inline forward_list<_Tp, _Alloc>& forward_list<_Tp, _Alloc>::operator=(initializer_list<value_type> __il) {
  assign(__il.begin(), __il.end());
  return *this;
}

#  endif // _LIBCPP_CXX03_LANG

template <class _Tp, class _Alloc>
template <class _InputIterator, __enable_if_t<__has_input_iterator_category<_InputIterator>::value, int> >
void forward_list<_Tp, _Alloc>::assign(_InputIterator __f, _InputIterator __l) {
  __assign_with_sentinel(__f, __l);
}

template <class _Tp, class _Alloc>
template <class _Iter, class _Sent>
_LIBCPP_HIDE_FROM_ABI void forward_list<_Tp, _Alloc>::__assign_with_sentinel(_Iter __f, _Sent __l) {
  iterator __i = before_begin();
  iterator __j = std::next(__i);
  iterator __e = end();
  for (; __j != __e && __f != __l; ++__i, (void)++__j, ++__f)
    *__j = *__f;
  if (__j == __e)
    __insert_after_with_sentinel(__i, std::move(__f), std::move(__l));
  else
    erase_after(__i, __e);
}

template <class _Tp, class _Alloc>
void forward_list<_Tp, _Alloc>::assign(size_type __n, const value_type& __v) {
  iterator __i = before_begin();
  iterator __j = std::next(__i);
  iterator __e = end();
  for (; __j != __e && __n > 0; --__n, ++__i, ++__j)
    *__j = __v;
  if (__j == __e)
    insert_after(__i, __n, __v);
  else
    erase_after(__i, __e);
}

#  ifndef _LIBCPP_CXX03_LANG

template <class _Tp, class _Alloc>
inline void forward_list<_Tp, _Alloc>::assign(initializer_list<value_type> __il) {
  assign(__il.begin(), __il.end());
}

template <class _Tp, class _Alloc>
template <class... _Args>
#    if _LIBCPP_STD_VER >= 17
typename forward_list<_Tp, _Alloc>::reference
#    else
void
#    endif
forward_list<_Tp, _Alloc>::emplace_front(_Args&&... __args) {
  __base::__before_begin()->__next_ =
      this->__create_node(/* next = */ __base::__before_begin()->__next_, std::forward<_Args>(__args)...);
#    if _LIBCPP_STD_VER >= 17
  return __base::__before_begin()->__next_->__get_value();
#    endif
}

template <class _Tp, class _Alloc>
void forward_list<_Tp, _Alloc>::push_front(value_type&& __v) {
  __base::__before_begin()->__next_ =
      this->__create_node(/* next = */ __base::__before_begin()->__next_, std::move(__v));
}

#  endif // _LIBCPP_CXX03_LANG

template <class _Tp, class _Alloc>
void forward_list<_Tp, _Alloc>::push_front(const value_type& __v) {
  __base::__before_begin()->__next_ = this->__create_node(/* next = */ __base::__before_begin()->__next_, __v);
}

template <class _Tp, class _Alloc>
void forward_list<_Tp, _Alloc>::pop_front() {
  __node_pointer __p                = __base::__before_begin()->__next_;
  __base::__before_begin()->__next_ = __p->__next_;
  this->__delete_node(__p);
}

#  ifndef _LIBCPP_CXX03_LANG

template <class _Tp, class _Alloc>
template <class... _Args>
typename forward_list<_Tp, _Alloc>::iterator
forward_list<_Tp, _Alloc>::emplace_after(const_iterator __p, _Args&&... __args) {
  __begin_node_pointer const __r = __p.__get_begin();
  __r->__next_                   = this->__create_node(/* next = */ __r->__next_, std::forward<_Args>(__args)...);
  return iterator(__r->__next_);
}

template <class _Tp, class _Alloc>
typename forward_list<_Tp, _Alloc>::iterator
forward_list<_Tp, _Alloc>::insert_after(const_iterator __p, value_type&& __v) {
  __begin_node_pointer const __r = __p.__get_begin();
  __r->__next_                   = this->__create_node(/* next = */ __r->__next_, std::move(__v));
  return iterator(__r->__next_);
}

#  endif // _LIBCPP_CXX03_LANG

template <class _Tp, class _Alloc>
typename forward_list<_Tp, _Alloc>::iterator
forward_list<_Tp, _Alloc>::insert_after(const_iterator __p, const value_type& __v) {
  __begin_node_pointer const __r = __p.__get_begin();
  __r->__next_                   = this->__create_node(/* next = */ __r->__next_, __v);
  return iterator(__r->__next_);
}

template <class _Tp, class _Alloc>
typename forward_list<_Tp, _Alloc>::iterator
forward_list<_Tp, _Alloc>::insert_after(const_iterator __p, size_type __n, const value_type& __v) {
  __begin_node_pointer __r = __p.__get_begin();
  if (__n > 0) {
    __node_pointer __first = this->__create_node(/* next = */ nullptr, __v);
    __node_pointer __last  = __first;
#  if _LIBCPP_HAS_EXCEPTIONS
    try {
#  endif // _LIBCPP_HAS_EXCEPTIONS
      for (--__n; __n != 0; --__n, __last = __last->__next_) {
        __last->__next_ = this->__create_node(/* next = */ nullptr, __v);
      }
#  if _LIBCPP_HAS_EXCEPTIONS
    } catch (...) {
      while (__first != nullptr) {
        __node_pointer __next = __first->__next_;
        this->__delete_node(__first);
        __first = __next;
      }
      throw;
    }
#  endif // _LIBCPP_HAS_EXCEPTIONS
    __last->__next_ = __r->__next_;
    __r->__next_    = __first;
    __r             = static_cast<__begin_node_pointer>(__last);
  }
  return iterator(__r);
}

template <class _Tp, class _Alloc>
template <class _InputIterator, __enable_if_t<__has_input_iterator_category<_InputIterator>::value, int> >
typename forward_list<_Tp, _Alloc>::iterator
forward_list<_Tp, _Alloc>::insert_after(const_iterator __p, _InputIterator __f, _InputIterator __l) {
  return __insert_after_with_sentinel(__p, std::move(__f), std::move(__l));
}

template <class _Tp, class _Alloc>
template <class _InputIterator, class _Sentinel>
_LIBCPP_HIDE_FROM_ABI typename forward_list<_Tp, _Alloc>::iterator
forward_list<_Tp, _Alloc>::__insert_after_with_sentinel(const_iterator __p, _InputIterator __f, _Sentinel __l) {
  __begin_node_pointer __r = __p.__get_begin();

  if (__f != __l) {
    __node_pointer __first = this->__create_node(/* next = */ nullptr, *__f);
    __node_pointer __last  = __first;

#  if _LIBCPP_HAS_EXCEPTIONS
    try {
#  endif // _LIBCPP_HAS_EXCEPTIONS
      for (++__f; __f != __l; ++__f, ((void)(__last = __last->__next_))) {
        __last->__next_ = this->__create_node(/* next = */ nullptr, *__f);
      }
#  if _LIBCPP_HAS_EXCEPTIONS
    } catch (...) {
      while (__first != nullptr) {
        __node_pointer __next = __first->__next_;
        this->__delete_node(__first);
        __first = __next;
      }
      throw;
    }
#  endif // _LIBCPP_HAS_EXCEPTIONS

    __last->__next_ = __r->__next_;
    __r->__next_    = __first;
    __r             = static_cast<__begin_node_pointer>(__last);
  }

  return iterator(__r);
}

template <class _Tp, class _Alloc>
typename forward_list<_Tp, _Alloc>::iterator forward_list<_Tp, _Alloc>::erase_after(const_iterator __f) {
  __begin_node_pointer __p = __f.__get_begin();
  __node_pointer __n       = __p->__next_;
  __p->__next_             = __n->__next_;
  this->__delete_node(__n);
  return iterator(__p->__next_);
}

template <class _Tp, class _Alloc>
typename forward_list<_Tp, _Alloc>::iterator
forward_list<_Tp, _Alloc>::erase_after(const_iterator __f, const_iterator __l) {
  __node_pointer __e = __l.__get_unsafe_node_pointer();
  if (__f != __l) {
    __begin_node_pointer __bp = __f.__get_begin();

    __node_pointer __n = __bp->__next_;
    if (__n != __e) {
      __bp->__next_ = __e;
      do {
        __node_pointer __tmp = __n->__next_;
        this->__delete_node(__n);
        __n = __tmp;
      } while (__n != __e);
    }
  }
  return iterator(__e);
}

template <class _Tp, class _Alloc>
void forward_list<_Tp, _Alloc>::resize(size_type __n) {
  size_type __sz = 0;
  iterator __p   = before_begin();
  iterator __i   = begin();
  iterator __e   = end();
  for (; __i != __e && __sz < __n; ++__p, ++__i, ++__sz)
    ;
  if (__i != __e)
    erase_after(__p, __e);
  else {
    __n -= __sz;
    if (__n > 0) {
      for (__begin_node_pointer __ptr = __p.__get_begin(); __n > 0; --__n, __ptr = __ptr->__next_as_begin()) {
        __ptr->__next_ = this->__create_node(/* next = */ nullptr);
      }
    }
  }
}

template <class _Tp, class _Alloc>
void forward_list<_Tp, _Alloc>::resize(size_type __n, const value_type& __v) {
  size_type __sz = 0;
  iterator __p   = before_begin();
  iterator __i   = begin();
  iterator __e   = end();
  for (; __i != __e && __sz < __n; ++__p, ++__i, ++__sz)
    ;
  if (__i != __e)
    erase_after(__p, __e);
  else {
    __n -= __sz;
    if (__n > 0) {
      for (__begin_node_pointer __ptr = __p.__get_begin(); __n > 0; --__n, __ptr = __ptr->__next_as_begin()) {
        __ptr->__next_ = this->__create_node(/* next = */ nullptr, __v);
      }
    }
  }
}

template <class _Tp, class _Alloc>
void forward_list<_Tp, _Alloc>::splice_after(const_iterator __p, forward_list& __x) {
  if (!__x.empty()) {
    if (__p.__get_begin()->__next_ != nullptr) {
      const_iterator __lm1 = __x.before_begin();
      while (__lm1.__get_begin()->__next_ != nullptr)
        ++__lm1;
      __lm1.__get_begin()->__next_ = __p.__get_begin()->__next_;
    }
    __p.__get_begin()->__next_    = __x.__before_begin()->__next_;
    __x.__before_begin()->__next_ = nullptr;
  }
}

template <class _Tp, class _Alloc>
void forward_list<_Tp, _Alloc>::splice_after(const_iterator __p, forward_list& /*__other*/, const_iterator __i) {
  const_iterator __lm1 = std::next(__i);
  if (__p != __i && __p != __lm1) {
    __i.__get_begin()->__next_   = __lm1.__get_begin()->__next_;
    __lm1.__get_begin()->__next_ = __p.__get_begin()->__next_;
    __p.__get_begin()->__next_   = __lm1.__get_unsafe_node_pointer();
  }
}

template <class _Tp, class _Alloc>
void forward_list<_Tp, _Alloc>::splice_after(
    const_iterator __p, forward_list& /*__other*/, const_iterator __f, const_iterator __l) {
  if (__f != __l && __p != __f) {
    const_iterator __lm1 = __f;
    while (__lm1.__get_begin()->__next_ != __l.__get_begin())
      ++__lm1;
    if (__f != __lm1) {
      __lm1.__get_begin()->__next_ = __p.__get_begin()->__next_;
      __p.__get_begin()->__next_   = __f.__get_begin()->__next_;
      __f.__get_begin()->__next_   = __l.__get_unsafe_node_pointer();
    }
  }
}

template <class _Tp, class _Alloc>
inline _LIBCPP_HIDE_FROM_ABI void forward_list<_Tp, _Alloc>::splice_after(const_iterator __p, forward_list&& __x) {
  splice_after(__p, __x);
}

template <class _Tp, class _Alloc>
inline _LIBCPP_HIDE_FROM_ABI void
forward_list<_Tp, _Alloc>::splice_after(const_iterator __p, forward_list&& __x, const_iterator __i) {
  splice_after(__p, __x, __i);
}

template <class _Tp, class _Alloc>
inline _LIBCPP_HIDE_FROM_ABI void forward_list<_Tp, _Alloc>::splice_after(
    const_iterator __p, forward_list&& __x, const_iterator __f, const_iterator __l) {
  splice_after(__p, __x, __f, __l);
}

template <class _Tp, class _Alloc>
typename forward_list<_Tp, _Alloc>::__remove_return_type forward_list<_Tp, _Alloc>::remove(const value_type& __v) {
  forward_list<_Tp, _Alloc> __deleted_nodes(get_allocator()); // collect the nodes we're removing
  typename forward_list<_Tp, _Alloc>::size_type __count_removed = 0;
  const iterator __e                                            = end();
  for (iterator __i = before_begin(); __i.__get_begin()->__next_ != nullptr;) {
    if (__i.__get_begin()->__next_->__get_value() == __v) {
      ++__count_removed;
      iterator __j = std::next(__i, 2);
      for (; __j != __e && *__j == __v; ++__j)
        ++__count_removed;
      __deleted_nodes.splice_after(__deleted_nodes.before_begin(), *this, __i, __j);
      if (__j == __e)
        break;
      __i = __j;
    } else
      ++__i;
  }

  return (__remove_return_type)__count_removed;
}

template <class _Tp, class _Alloc>
template <class _Predicate>
typename forward_list<_Tp, _Alloc>::__remove_return_type forward_list<_Tp, _Alloc>::remove_if(_Predicate __pred) {
  forward_list<_Tp, _Alloc> __deleted_nodes(get_allocator()); // collect the nodes we're removing
  typename forward_list<_Tp, _Alloc>::size_type __count_removed = 0;
  const iterator __e                                            = end();
  for (iterator __i = before_begin(); __i.__get_begin()->__next_ != nullptr;) {
    if (__pred(__i.__get_begin()->__next_->__get_value())) {
      ++__count_removed;
      iterator __j = std::next(__i, 2);
      for (; __j != __e && __pred(*__j); ++__j)
        ++__count_removed;
      __deleted_nodes.splice_after(__deleted_nodes.before_begin(), *this, __i, __j);
      if (__j == __e)
        break;
      __i = __j;
    } else
      ++__i;
  }

  return (__remove_return_type)__count_removed;
}

template <class _Tp, class _Alloc>
template <class _BinaryPredicate>
typename forward_list<_Tp, _Alloc>::__remove_return_type
forward_list<_Tp, _Alloc>::unique(_BinaryPredicate __binary_pred) {
  forward_list<_Tp, _Alloc> __deleted_nodes(get_allocator()); // collect the nodes we're removing
  typename forward_list<_Tp, _Alloc>::size_type __count_removed = 0;
  for (iterator __i = begin(), __e = end(); __i != __e;) {
    iterator __j = std::next(__i);
    for (; __j != __e && __binary_pred(*__i, *__j); ++__j)
      ++__count_removed;
    if (__i.__get_begin()->__next_ != __j.__get_unsafe_node_pointer())
      __deleted_nodes.splice_after(__deleted_nodes.before_begin(), *this, __i, __j);
    __i = __j;
  }

  return (__remove_return_type)__count_removed;
}

template <class _Tp, class _Alloc>
template <class _Compare>
void forward_list<_Tp, _Alloc>::merge(forward_list& __x, _Compare __comp) {
  if (this != std::addressof(__x)) {
    __base::__before_begin()->__next_ =
        __merge(__base::__before_begin()->__next_, __x.__before_begin()->__next_, __comp);
    __x.__before_begin()->__next_ = nullptr;
  }
}

template <class _Tp, class _Alloc>
template <class _Compare>
typename forward_list<_Tp, _Alloc>::__node_pointer
forward_list<_Tp, _Alloc>::__merge(__node_pointer __f1, __node_pointer __f2, _Compare& __comp) {
  if (__f1 == nullptr)
    return __f2;
  if (__f2 == nullptr)
    return __f1;
  __node_pointer __r;
  if (__comp(__f2->__get_value(), __f1->__get_value())) {
    __node_pointer __t = __f2;
    while (__t->__next_ != nullptr && __comp(__t->__next_->__get_value(), __f1->__get_value()))
      __t = __t->__next_;
    __r          = __f2;
    __f2         = __t->__next_;
    __t->__next_ = __f1;
  } else
    __r = __f1;
  __node_pointer __p = __f1;
  __f1               = __f1->__next_;
  while (__f1 != nullptr && __f2 != nullptr) {
    if (__comp(__f2->__get_value(), __f1->__get_value())) {
      __node_pointer __t = __f2;
      while (__t->__next_ != nullptr && __comp(__t->__next_->__get_value(), __f1->__get_value()))
        __t = __t->__next_;
      __p->__next_ = __f2;
      __f2         = __t->__next_;
      __t->__next_ = __f1;
    }
    __p  = __f1;
    __f1 = __f1->__next_;
  }
  if (__f2 != nullptr)
    __p->__next_ = __f2;
  return __r;
}

template <class _Tp, class _Alloc>
template <class _Compare>
inline void forward_list<_Tp, _Alloc>::sort(_Compare __comp) {
  __base::__before_begin()->__next_ = __sort(__base::__before_begin()->__next_, std::distance(begin(), end()), __comp);
}

template <class _Tp, class _Alloc>
template <class _Compare>
typename forward_list<_Tp, _Alloc>::__node_pointer
forward_list<_Tp, _Alloc>::__sort(__node_pointer __f1, difference_type __sz, _Compare& __comp) {
  switch (__sz) {
  case 0:
  case 1:
    return __f1;
  case 2:
    if (__comp(__f1->__next_->__get_value(), __f1->__get_value())) {
      __node_pointer __t = __f1->__next_;
      __t->__next_       = __f1;
      __f1->__next_      = nullptr;
      __f1               = __t;
    }
    return __f1;
  }
  difference_type __sz1 = __sz / 2;
  difference_type __sz2 = __sz - __sz1;
  __node_pointer __t    = std::next(iterator(__f1), __sz1 - 1).__get_unsafe_node_pointer();
  __node_pointer __f2   = __t->__next_;
  __t->__next_          = nullptr;
  return __merge(__sort(__f1, __sz1, __comp), __sort(__f2, __sz2, __comp), __comp);
}

template <class _Tp, class _Alloc>
void forward_list<_Tp, _Alloc>::reverse() _NOEXCEPT {
  __node_pointer __p = __base::__before_begin()->__next_;
  if (__p != nullptr) {
    __node_pointer __f = __p->__next_;
    __p->__next_       = nullptr;
    while (__f != nullptr) {
      __node_pointer __t = __f->__next_;
      __f->__next_       = __p;
      __p                = __f;
      __f                = __t;
    }
    __base::__before_begin()->__next_ = __p;
  }
}

template <class _Tp, class _Alloc>
_LIBCPP_HIDE_FROM_ABI bool operator==(const forward_list<_Tp, _Alloc>& __x, const forward_list<_Tp, _Alloc>& __y) {
  typedef forward_list<_Tp, _Alloc> _Cp;
  typedef typename _Cp::const_iterator _Ip;
  _Ip __ix = __x.begin();
  _Ip __ex = __x.end();
  _Ip __iy = __y.begin();
  _Ip __ey = __y.end();
  for (; __ix != __ex && __iy != __ey; ++__ix, ++__iy)
    if (!(*__ix == *__iy))
      return false;
  return (__ix == __ex) == (__iy == __ey);
}

#  if _LIBCPP_STD_VER <= 17

template <class _Tp, class _Alloc>
inline _LIBCPP_HIDE_FROM_ABI bool
operator!=(const forward_list<_Tp, _Alloc>& __x, const forward_list<_Tp, _Alloc>& __y) {
  return !(__x == __y);
}

template <class _Tp, class _Alloc>
inline _LIBCPP_HIDE_FROM_ABI bool
operator<(const forward_list<_Tp, _Alloc>& __x, const forward_list<_Tp, _Alloc>& __y) {
  return std::lexicographical_compare(__x.begin(), __x.end(), __y.begin(), __y.end());
}

template <class _Tp, class _Alloc>
inline _LIBCPP_HIDE_FROM_ABI bool
operator>(const forward_list<_Tp, _Alloc>& __x, const forward_list<_Tp, _Alloc>& __y) {
  return __y < __x;
}

template <class _Tp, class _Alloc>
inline _LIBCPP_HIDE_FROM_ABI bool
operator>=(const forward_list<_Tp, _Alloc>& __x, const forward_list<_Tp, _Alloc>& __y) {
  return !(__x < __y);
}

template <class _Tp, class _Alloc>
inline _LIBCPP_HIDE_FROM_ABI bool
operator<=(const forward_list<_Tp, _Alloc>& __x, const forward_list<_Tp, _Alloc>& __y) {
  return !(__y < __x);
}

#  else // #if _LIBCPP_STD_VER <= 17

template <class _Tp, class _Allocator>
_LIBCPP_HIDE_FROM_ABI __synth_three_way_result<_Tp>
operator<=>(const forward_list<_Tp, _Allocator>& __x, const forward_list<_Tp, _Allocator>& __y) {
  return std::lexicographical_compare_three_way(__x.begin(), __x.end(), __y.begin(), __y.end(), std::__synth_three_way);
}

#  endif // #if _LIBCPP_STD_VER <= 17

template <class _Tp, class _Alloc>
inline _LIBCPP_HIDE_FROM_ABI void swap(forward_list<_Tp, _Alloc>& __x, forward_list<_Tp, _Alloc>& __y)
    _NOEXCEPT_(_NOEXCEPT_(__x.swap(__y))) {
  __x.swap(__y);
}

#  if _LIBCPP_STD_VER >= 20
template <class _Tp, class _Allocator, class _Predicate>
inline _LIBCPP_HIDE_FROM_ABI typename forward_list<_Tp, _Allocator>::size_type
erase_if(forward_list<_Tp, _Allocator>& __c, _Predicate __pred) {
  return __c.remove_if(__pred);
}

template <class _Tp, class _Allocator, class _Up>
inline _LIBCPP_HIDE_FROM_ABI typename forward_list<_Tp, _Allocator>::size_type
erase(forward_list<_Tp, _Allocator>& __c, const _Up& __v) {
  return std::erase_if(__c, [&](auto& __elem) { return __elem == __v; });
}
#  endif

template <class _Tp, class _Allocator>
struct __container_traits<forward_list<_Tp, _Allocator> > {
  // http://eel.is/c++draft/container.reqmts
  // Unless otherwise specified (see [associative.reqmts.except], [unord.req.except], [deque.modifiers],
  // [inplace.vector.modifiers], and [vector.modifiers]) all container types defined in this Clause meet the following
  // additional requirements:
  // - If an exception is thrown by an insert() or emplace() function while inserting a single element, that
  // function has no effects.
  static _LIBCPP_CONSTEXPR const bool __emplacement_has_strong_exception_safety_guarantee = true;
};

_LIBCPP_END_NAMESPACE_STD

#  if _LIBCPP_STD_VER >= 17
_LIBCPP_BEGIN_NAMESPACE_STD
namespace pmr {
template <class _ValueT>
using forward_list _LIBCPP_AVAILABILITY_PMR = std::forward_list<_ValueT, polymorphic_allocator<_ValueT>>;
} // namespace pmr
_LIBCPP_END_NAMESPACE_STD
#  endif

_LIBCPP_POP_MACROS

#  if !defined(_LIBCPP_REMOVE_TRANSITIVE_INCLUDES) && _LIBCPP_STD_VER <= 20
#    include <algorithm>
#    include <atomic>
#    include <concepts>
#    include <cstdint>
#    include <cstdlib>
#    include <cstring>
#    include <functional>
#    include <iosfwd>
#    include <iterator>
#    include <stdexcept>
#    include <type_traits>
#    include <typeinfo>
#  endif
<<<<<<< HEAD
#endif // 0
=======
#endif // __cplusplus < 201103L && defined(_LIBCPP_USE_FROZEN_CXX03_HEADERS)
>>>>>>> 49fd7d4f

#endif // _LIBCPP_FORWARD_LIST<|MERGE_RESOLUTION|>--- conflicted
+++ resolved
@@ -195,14 +195,9 @@
 
 */
 
-<<<<<<< HEAD
-#if 0
-#else // 0
-=======
 #if __cplusplus < 201103L && defined(_LIBCPP_USE_FROZEN_CXX03_HEADERS)
 #  include <__cxx03/forward_list>
 #else
->>>>>>> 49fd7d4f
 #  include <__algorithm/comp.h>
 #  include <__algorithm/lexicographical_compare.h>
 #  include <__algorithm/lexicographical_compare_three_way.h>
@@ -222,10 +217,7 @@
 #  include <__memory/pointer_traits.h>
 #  include <__memory/swap_allocator.h>
 #  include <__memory_resource/polymorphic_allocator.h>
-<<<<<<< HEAD
-=======
 #  include <__new/launder.h>
->>>>>>> 49fd7d4f
 #  include <__ranges/access.h>
 #  include <__ranges/concepts.h>
 #  include <__ranges/container_compatible_range.h>
@@ -245,10 +237,6 @@
 #  include <__utility/move.h>
 #  include <__utility/swap.h>
 #  include <limits>
-<<<<<<< HEAD
-#  include <new> // __launder
-=======
->>>>>>> 49fd7d4f
 #  include <version>
 
 // standard-mandated includes
@@ -1599,10 +1587,6 @@
 #    include <type_traits>
 #    include <typeinfo>
 #  endif
-<<<<<<< HEAD
-#endif // 0
-=======
 #endif // __cplusplus < 201103L && defined(_LIBCPP_USE_FROZEN_CXX03_HEADERS)
->>>>>>> 49fd7d4f
 
 #endif // _LIBCPP_FORWARD_LIST