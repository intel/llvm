// -*- C++ -*-
//===----------------------------------------------------------------------===//
//
// Part of the LLVM Project, under the Apache License v2.0 with LLVM Exceptions.
// See https://llvm.org/LICENSE.txt for license information.
// SPDX-License-Identifier: Apache-2.0 WITH LLVM-exception
//
//===----------------------------------------------------------------------===//

#ifndef _LIBCPP_SET
#define _LIBCPP_SET

/*

    set synopsis

namespace std
{

template <class Key, class Compare = less<Key>,
          class Allocator = allocator<Key>>
class set
{
public:
    // types:
    typedef Key                                      key_type;
    typedef key_type                                 value_type;
    typedef Compare                                  key_compare;
    typedef key_compare                              value_compare;
    typedef Allocator                                allocator_type;
    typedef typename allocator_type::reference       reference;
    typedef typename allocator_type::const_reference const_reference;
    typedef typename allocator_type::size_type       size_type;
    typedef typename allocator_type::difference_type difference_type;
    typedef typename allocator_type::pointer         pointer;
    typedef typename allocator_type::const_pointer   const_pointer;

    typedef implementation-defined                   iterator;
    typedef implementation-defined                   const_iterator;
    typedef std::reverse_iterator<iterator>          reverse_iterator;
    typedef std::reverse_iterator<const_iterator>    const_reverse_iterator;
    typedef unspecified                              node_type;               // C++17
    typedef INSERT_RETURN_TYPE<iterator, node_type>  insert_return_type;      // C++17

    // construct/copy/destroy:
    set()
        noexcept(
            is_nothrow_default_constructible<allocator_type>::value &&
            is_nothrow_default_constructible<key_compare>::value &&
            is_nothrow_copy_constructible<key_compare>::value);
    explicit set(const value_compare& comp);
    set(const value_compare& comp, const allocator_type& a);
    template <class InputIterator>
        set(InputIterator first, InputIterator last,
            const value_compare& comp = value_compare());
    template <class InputIterator>
        set(InputIterator first, InputIterator last, const value_compare& comp,
            const allocator_type& a);
    template<container-compatible-range<value_type> R>
      set(from_range_t, R&& rg, const Compare& comp = Compare(), const Allocator& = Allocator()); // C++23
    set(const set& s);
    set(set&& s)
        noexcept(
            is_nothrow_move_constructible<allocator_type>::value &&
            is_nothrow_move_constructible<key_compare>::value);
    explicit set(const allocator_type& a);
    set(const set& s, const allocator_type& a);
    set(set&& s, const allocator_type& a);
    set(initializer_list<value_type> il, const value_compare& comp = value_compare());
    set(initializer_list<value_type> il, const value_compare& comp,
        const allocator_type& a);
    template <class InputIterator>
        set(InputIterator first, InputIterator last, const allocator_type& a)
            : set(first, last, Compare(), a) {}  // C++14
    template<container-compatible-range<value_type> R>
      set(from_range_t, R&& rg, const Allocator& a))
        : set(from_range, std::forward<R>(rg), Compare(), a) { } // C++23
    set(initializer_list<value_type> il, const allocator_type& a)
        : set(il, Compare(), a) {}  // C++14
    ~set();

    set& operator=(const set& s);
    set& operator=(set&& s)
        noexcept(
            allocator_type::propagate_on_container_move_assignment::value &&
            is_nothrow_move_assignable<allocator_type>::value &&
            is_nothrow_move_assignable<key_compare>::value);
    set& operator=(initializer_list<value_type> il);

    // iterators:
          iterator begin() noexcept;
    const_iterator begin() const noexcept;
          iterator end() noexcept;
    const_iterator end()   const noexcept;

          reverse_iterator rbegin() noexcept;
    const_reverse_iterator rbegin() const noexcept;
          reverse_iterator rend() noexcept;
    const_reverse_iterator rend()   const noexcept;

    const_iterator         cbegin()  const noexcept;
    const_iterator         cend()    const noexcept;
    const_reverse_iterator crbegin() const noexcept;
    const_reverse_iterator crend()   const noexcept;

    // capacity:
    bool      empty()    const noexcept;
    size_type size()     const noexcept;
    size_type max_size() const noexcept;

    // modifiers:
    template <class... Args>
        pair<iterator, bool> emplace(Args&&... args);
    template <class... Args>
        iterator emplace_hint(const_iterator position, Args&&... args);
    pair<iterator,bool> insert(const value_type& v);
    pair<iterator,bool> insert(value_type&& v);
    iterator insert(const_iterator position, const value_type& v);
    iterator insert(const_iterator position, value_type&& v);
    template <class InputIterator>
        void insert(InputIterator first, InputIterator last);
    template<container-compatible-range<value_type> R>
      void insert_range(R&& rg);                                                      // C++23
    void insert(initializer_list<value_type> il);

    node_type extract(const_iterator position);                                       // C++17
    node_type extract(const key_type& x);                                             // C++17
    insert_return_type insert(node_type&& nh);                                        // C++17
    iterator insert(const_iterator hint, node_type&& nh);                             // C++17

    iterator  erase(const_iterator position);
    iterator  erase(iterator position);  // C++14
    size_type erase(const key_type& k);
    iterator  erase(const_iterator first, const_iterator last);
    void clear() noexcept;

    template<class C2>
      void merge(set<Key, C2, Allocator>& source);         // C++17
    template<class C2>
      void merge(set<Key, C2, Allocator>&& source);        // C++17
    template<class C2>
      void merge(multiset<Key, C2, Allocator>& source);    // C++17
    template<class C2>
      void merge(multiset<Key, C2, Allocator>&& source);   // C++17

    void swap(set& s)
        noexcept(
            __is_nothrow_swappable<key_compare>::value &&
            (!allocator_type::propagate_on_container_swap::value ||
             __is_nothrow_swappable<allocator_type>::value));

    // observers:
    allocator_type get_allocator() const noexcept;
    key_compare    key_comp()      const;
    value_compare  value_comp()    const;

    // set operations:
          iterator find(const key_type& k);
    const_iterator find(const key_type& k) const;
    template<typename K>
        iterator find(const K& x);
    template<typename K>
        const_iterator find(const K& x) const;  // C++14

    template<typename K>
        size_type count(const K& x) const;        // C++14
    size_type      count(const key_type& k) const;

    bool           contains(const key_type& x) const;  // C++20
    template<class K> bool contains(const K& x) const; // C++20

          iterator lower_bound(const key_type& k);
    const_iterator lower_bound(const key_type& k) const;
    template<typename K>
        iterator lower_bound(const K& x);              // C++14
    template<typename K>
        const_iterator lower_bound(const K& x) const;  // C++14

          iterator upper_bound(const key_type& k);
    const_iterator upper_bound(const key_type& k) const;
    template<typename K>
        iterator upper_bound(const K& x);              // C++14
    template<typename K>
        const_iterator upper_bound(const K& x) const;  // C++14
    pair<iterator,iterator>             equal_range(const key_type& k);
    pair<const_iterator,const_iterator> equal_range(const key_type& k) const;
    template<typename K>
        pair<iterator,iterator>             equal_range(const K& x);        // C++14
    template<typename K>
        pair<const_iterator,const_iterator> equal_range(const K& x) const;  // C++14
};

template <class InputIterator,
      class Compare = less<typename iterator_traits<InputIterator>::value_type>,
      class Allocator = allocator<typename iterator_traits<InputIterator>::value_type>>
set(InputIterator, InputIterator,
    Compare = Compare(), Allocator = Allocator())
  -> set<typename iterator_traits<InputIterator>::value_type, Compare, Allocator>; // C++17

template<ranges::input_range R, class Compare = less<ranges::range_value_t<R>>,
         class Allocator = allocator<ranges::range_value_t<R>>>
  set(from_range_t, R&&, Compare = Compare(), Allocator = Allocator())
    -> set<ranges::range_value_t<R>, Compare, Allocator>; // C++23

template<class Key, class Compare = less<Key>, class Allocator = allocator<Key>>
set(initializer_list<Key>, Compare = Compare(), Allocator = Allocator())
  -> set<Key, Compare, Allocator>; // C++17

template<class InputIterator, class Allocator>
set(InputIterator, InputIterator, Allocator)
  -> set<typename iterator_traits<InputIterator>::value_type,
          less<typename iterator_traits<InputIterator>::value_type>, Allocator>; // C++17

template<ranges::input_range R, class Allocator>
  set(from_range_t, R&&, Allocator)
    -> set<ranges::range_value_t<R>, less<ranges::range_value_t<R>>, Allocator>; // C++23

template<class Key, class Allocator>
set(initializer_list<Key>, Allocator) -> set<Key, less<Key>, Allocator>; // C++17

template <class Key, class Compare, class Allocator>
bool
operator==(const set<Key, Compare, Allocator>& x,
           const set<Key, Compare, Allocator>& y);

template <class Key, class Compare, class Allocator>
bool
operator< (const set<Key, Compare, Allocator>& x,
           const set<Key, Compare, Allocator>& y);                                // removed in C++20

template <class Key, class Compare, class Allocator>
bool
operator!=(const set<Key, Compare, Allocator>& x,
           const set<Key, Compare, Allocator>& y);                                // removed in C++20

template <class Key, class Compare, class Allocator>
bool
operator> (const set<Key, Compare, Allocator>& x,
           const set<Key, Compare, Allocator>& y);                                // removed in C++20

template <class Key, class Compare, class Allocator>
bool
operator>=(const set<Key, Compare, Allocator>& x,
           const set<Key, Compare, Allocator>& y);                                // removed in C++20

template <class Key, class Compare, class Allocator>
bool
operator<=(const set<Key, Compare, Allocator>& x,
           const set<Key, Compare, Allocator>& y);                                // removed in C++20

template<class Key, class Compare, class Allocator>
  synth-three-way-result<Key> operator<=>(const set<Key, Compare, Allocator>& x,
                                          const set<Key, Compare, Allocator>& y); // since C++20

// specialized algorithms:
template <class Key, class Compare, class Allocator>
void
swap(set<Key, Compare, Allocator>& x, set<Key, Compare, Allocator>& y)
    noexcept(noexcept(x.swap(y)));

template <class Key, class Compare, class Allocator, class Predicate>
typename set<Key, Compare, Allocator>::size_type
erase_if(set<Key, Compare, Allocator>& c, Predicate pred);  // C++20

template <class Key, class Compare = less<Key>,
          class Allocator = allocator<Key>>
class multiset
{
public:
    // types:
    typedef Key                                      key_type;
    typedef key_type                                 value_type;
    typedef Compare                                  key_compare;
    typedef key_compare                              value_compare;
    typedef Allocator                                allocator_type;
    typedef typename allocator_type::reference       reference;
    typedef typename allocator_type::const_reference const_reference;
    typedef typename allocator_type::size_type       size_type;
    typedef typename allocator_type::difference_type difference_type;
    typedef typename allocator_type::pointer         pointer;
    typedef typename allocator_type::const_pointer   const_pointer;

    typedef implementation-defined                   iterator;
    typedef implementation-defined                   const_iterator;
    typedef std::reverse_iterator<iterator>          reverse_iterator;
    typedef std::reverse_iterator<const_iterator>    const_reverse_iterator;
    typedef unspecified                              node_type;               // C++17

    // construct/copy/destroy:
    multiset()
        noexcept(
            is_nothrow_default_constructible<allocator_type>::value &&
            is_nothrow_default_constructible<key_compare>::value &&
            is_nothrow_copy_constructible<key_compare>::value);
    explicit multiset(const value_compare& comp);
    multiset(const value_compare& comp, const allocator_type& a);
    template <class InputIterator>
        multiset(InputIterator first, InputIterator last,
                 const value_compare& comp = value_compare());
    template <class InputIterator>
        multiset(InputIterator first, InputIterator last,
                 const value_compare& comp, const allocator_type& a);
    template<container-compatible-range<value_type> R>
      multiset(from_range_t, R&& rg,
               const Compare& comp = Compare(), const Allocator& = Allocator()); // C++23
    multiset(const multiset& s);
    multiset(multiset&& s)
        noexcept(
            is_nothrow_move_constructible<allocator_type>::value &&
            is_nothrow_move_constructible<key_compare>::value);
    explicit multiset(const allocator_type& a);
    multiset(const multiset& s, const allocator_type& a);
    multiset(multiset&& s, const allocator_type& a);
    multiset(initializer_list<value_type> il, const value_compare& comp = value_compare());
    multiset(initializer_list<value_type> il, const value_compare& comp,
             const allocator_type& a);
    template <class InputIterator>
        multiset(InputIterator first, InputIterator last, const allocator_type& a)
            : set(first, last, Compare(), a) {}  // C++14
    template<container-compatible-range<value_type> R>
      multiset(from_range_t, R&& rg, const Allocator& a))
        : multiset(from_range, std::forward<R>(rg), Compare(), a) { } // C++23
    multiset(initializer_list<value_type> il, const allocator_type& a)
        : set(il, Compare(), a) {}  // C++14
    ~multiset();

    multiset& operator=(const multiset& s);
    multiset& operator=(multiset&& s)
        noexcept(
            allocator_type::propagate_on_container_move_assignment::value &&
            is_nothrow_move_assignable<allocator_type>::value &&
            is_nothrow_move_assignable<key_compare>::value);
    multiset& operator=(initializer_list<value_type> il);

    // iterators:
          iterator begin() noexcept;
    const_iterator begin() const noexcept;
          iterator end() noexcept;
    const_iterator end()   const noexcept;

          reverse_iterator rbegin() noexcept;
    const_reverse_iterator rbegin() const noexcept;
          reverse_iterator rend() noexcept;
    const_reverse_iterator rend()   const noexcept;

    const_iterator         cbegin()  const noexcept;
    const_iterator         cend()    const noexcept;
    const_reverse_iterator crbegin() const noexcept;
    const_reverse_iterator crend()   const noexcept;

    // capacity:
    bool      empty()    const noexcept;
    size_type size()     const noexcept;
    size_type max_size() const noexcept;

    // modifiers:
    template <class... Args>
        iterator emplace(Args&&... args);
    template <class... Args>
        iterator emplace_hint(const_iterator position, Args&&... args);
    iterator insert(const value_type& v);
    iterator insert(value_type&& v);
    iterator insert(const_iterator position, const value_type& v);
    iterator insert(const_iterator position, value_type&& v);
    template <class InputIterator>
        void insert(InputIterator first, InputIterator last);
    template<container-compatible-range<value_type> R>
      void insert_range(R&& rg);                                                      // C++23
    void insert(initializer_list<value_type> il);

    node_type extract(const_iterator position);                                       // C++17
    node_type extract(const key_type& x);                                             // C++17
    iterator insert(node_type&& nh);                                                  // C++17
    iterator insert(const_iterator hint, node_type&& nh);                             // C++17

    iterator  erase(const_iterator position);
    iterator  erase(iterator position);  // C++14
    size_type erase(const key_type& k);
    iterator  erase(const_iterator first, const_iterator last);
    void clear() noexcept;

    template<class C2>
      void merge(multiset<Key, C2, Allocator>& source);    // C++17
    template<class C2>
      void merge(multiset<Key, C2, Allocator>&& source);   // C++17
    template<class C2>
      void merge(set<Key, C2, Allocator>& source);         // C++17
    template<class C2>
      void merge(set<Key, C2, Allocator>&& source);        // C++17

    void swap(multiset& s)
        noexcept(
            __is_nothrow_swappable<key_compare>::value &&
            (!allocator_type::propagate_on_container_swap::value ||
             __is_nothrow_swappable<allocator_type>::value));

    // observers:
    allocator_type get_allocator() const noexcept;
    key_compare    key_comp()      const;
    value_compare  value_comp()    const;

    // set operations:
          iterator find(const key_type& k);
    const_iterator find(const key_type& k) const;
    template<typename K>
        iterator find(const K& x);
    template<typename K>
        const_iterator find(const K& x) const;  // C++14

    template<typename K>
        size_type count(const K& x) const;      // C++14
    size_type      count(const key_type& k) const;

    bool           contains(const key_type& x) const;  // C++20
    template<class K> bool contains(const K& x) const; // C++20

          iterator lower_bound(const key_type& k);
    const_iterator lower_bound(const key_type& k) const;
    template<typename K>
        iterator lower_bound(const K& x);              // C++14
    template<typename K>
        const_iterator lower_bound(const K& x) const;  // C++14

          iterator upper_bound(const key_type& k);
    const_iterator upper_bound(const key_type& k) const;
    template<typename K>
        iterator upper_bound(const K& x);              // C++14
    template<typename K>
        const_iterator upper_bound(const K& x) const;  // C++14

    pair<iterator,iterator>             equal_range(const key_type& k);
    pair<const_iterator,const_iterator> equal_range(const key_type& k) const;
    template<typename K>
        pair<iterator,iterator>             equal_range(const K& x);        // C++14
    template<typename K>
        pair<const_iterator,const_iterator> equal_range(const K& x) const;  // C++14
};

template <class InputIterator,
      class Compare = less<typename iterator_traits<InputIterator>::value_type>,
      class Allocator = allocator<typename iterator_traits<InputIterator>::value_type>>
multiset(InputIterator, InputIterator,
    Compare = Compare(), Allocator = Allocator())
  -> multiset<typename iterator_traits<InputIterator>::value_type, Compare, Allocator>; // C++17

template<ranges::input_range R, class Compare = less<ranges::range_value_t<R>>,
          class Allocator = allocator<ranges::range_value_t<R>>>
  multiset(from_range_t, R&&, Compare = Compare(), Allocator = Allocator())
    -> multiset<ranges::range_value_t<R>, Compare, Allocator>;

template<class Key, class Compare = less<Key>, class Allocator = allocator<Key>>
multiset(initializer_list<Key>, Compare = Compare(), Allocator = Allocator())
  -> multiset<Key, Compare, Allocator>; // C++17

template<class InputIterator, class Allocator>
multiset(InputIterator, InputIterator, Allocator)
  -> multiset<typename iterator_traits<InputIterator>::value_type,
          less<typename iterator_traits<InputIterator>::value_type>, Allocator>; // C++17

template<ranges::input_range R, class Allocator>
  multiset(from_range_t, R&&, Allocator)
    -> multiset<ranges::range_value_t<R>, less<ranges::range_value_t<R>>, Allocator>;

template<class Key, class Allocator>
multiset(initializer_list<Key>, Allocator) -> multiset<Key, less<Key>, Allocator>; // C++17

template <class Key, class Compare, class Allocator>
bool
operator==(const multiset<Key, Compare, Allocator>& x,
           const multiset<Key, Compare, Allocator>& y);

template <class Key, class Compare, class Allocator>
bool
operator< (const multiset<Key, Compare, Allocator>& x,
           const multiset<Key, Compare, Allocator>& y);                                // removed in C++20

template <class Key, class Compare, class Allocator>
bool
operator!=(const multiset<Key, Compare, Allocator>& x,
           const multiset<Key, Compare, Allocator>& y);                                // removed in C++20

template <class Key, class Compare, class Allocator>
bool
operator> (const multiset<Key, Compare, Allocator>& x,
           const multiset<Key, Compare, Allocator>& y);                                // removed in C++20

template <class Key, class Compare, class Allocator>
bool
operator>=(const multiset<Key, Compare, Allocator>& x,
           const multiset<Key, Compare, Allocator>& y);                                // removed in C++20

template <class Key, class Compare, class Allocator>
bool
operator<=(const multiset<Key, Compare, Allocator>& x,
           const multiset<Key, Compare, Allocator>& y);                                // removed in C++20

template<class Key, class Compare, class Allocator>
  synth-three-way-result<Key> operator<=>(const multiset<Key, Compare, Allocator>& x,
                                          const multiset<Key, Compare, Allocator>& y); // since C++20

// specialized algorithms:
template <class Key, class Compare, class Allocator>
void
swap(multiset<Key, Compare, Allocator>& x, multiset<Key, Compare, Allocator>& y)
    noexcept(noexcept(x.swap(y)));

template <class Key, class Compare, class Allocator, class Predicate>
typename multiset<Key, Compare, Allocator>::size_type
erase_if(multiset<Key, Compare, Allocator>& c, Predicate pred);  // C++20

}  // std

*/

#if __cplusplus < 201103L && defined(_LIBCPP_USE_FROZEN_CXX03_HEADERS)
#  include <__cxx03/set>
#else
#  include <__algorithm/equal.h>
#  include <__algorithm/lexicographical_compare.h>
#  include <__algorithm/lexicographical_compare_three_way.h>
#  include <__assert>
#  include <__config>
#  include <__functional/is_transparent.h>
#  include <__functional/operations.h>
#  include <__iterator/erase_if_container.h>
#  include <__iterator/iterator_traits.h>
#  include <__iterator/ranges_iterator_traits.h>
#  include <__iterator/reverse_iterator.h>
#  include <__memory/allocator.h>
#  include <__memory/allocator_traits.h>
#  include <__memory_resource/polymorphic_allocator.h>
#  include <__node_handle>
#  include <__ranges/access.h>
#  include <__ranges/concepts.h>
#  include <__ranges/container_compatible_range.h>
#  include <__ranges/from_range.h>
#  include <__tree>
#  include <__type_traits/container_traits.h>
#  include <__type_traits/enable_if.h>
#  include <__type_traits/is_allocator.h>
#  include <__type_traits/is_nothrow_assignable.h>
#  include <__type_traits/is_nothrow_constructible.h>
#  include <__type_traits/is_same.h>
#  include <__type_traits/is_swappable.h>
#  include <__type_traits/type_identity.h>
#  include <__utility/forward.h>
#  include <__utility/move.h>
#  include <__utility/pair.h>
#  include <version>

// standard-mandated includes

// [iterator.range]
#  include <__iterator/access.h>
#  include <__iterator/data.h>
#  include <__iterator/empty.h>
#  include <__iterator/reverse_access.h>
#  include <__iterator/size.h>

// [associative.set.syn]
#  include <compare>
#  include <initializer_list>

#  if !defined(_LIBCPP_HAS_NO_PRAGMA_SYSTEM_HEADER)
#    pragma GCC system_header
#  endif

_LIBCPP_PUSH_MACROS
#  include <__undef_macros>

_LIBCPP_BEGIN_NAMESPACE_STD

template <class _Key, class _Compare = less<_Key>, class _Allocator = allocator<_Key> >
class multiset;

template <class _Key, class _Compare = less<_Key>, class _Allocator = allocator<_Key> >
class set {
public:
  // types:
  typedef _Key key_type;
  typedef key_type value_type;
  typedef __type_identity_t<_Compare> key_compare;
  typedef key_compare value_compare;
  typedef __type_identity_t<_Allocator> allocator_type;
  typedef value_type& reference;
  typedef const value_type& const_reference;

  static_assert(is_same<typename allocator_type::value_type, value_type>::value,
                "Allocator::value_type must be same type as value_type");

private:
  typedef __tree<value_type, value_compare, allocator_type> __base;
  typedef allocator_traits<allocator_type> __alloc_traits;

  static_assert(__check_valid_allocator<allocator_type>::value, "");

  __base __tree_;

public:
  typedef typename __base::pointer pointer;
  typedef typename __base::const_pointer const_pointer;
  typedef typename __base::size_type size_type;
  typedef typename __base::difference_type difference_type;
  typedef typename __base::const_iterator iterator;
  typedef typename __base::const_iterator const_iterator;
  typedef std::reverse_iterator<iterator> reverse_iterator;
  typedef std::reverse_iterator<const_iterator> const_reverse_iterator;

#  if _LIBCPP_STD_VER >= 17
  typedef __set_node_handle<typename __base::__node, allocator_type> node_type;
  typedef __insert_return_type<iterator, node_type> insert_return_type;
#  endif

  template <class _Key2, class _Compare2, class _Alloc2>
  friend class set;
  template <class _Key2, class _Compare2, class _Alloc2>
  friend class multiset;

  _LIBCPP_HIDE_FROM_ABI set() _NOEXCEPT_(
      is_nothrow_default_constructible<allocator_type>::value&& is_nothrow_default_constructible<key_compare>::value&&
          is_nothrow_copy_constructible<key_compare>::value)
      : __tree_(value_compare()) {}

  _LIBCPP_HIDE_FROM_ABI explicit set(const value_compare& __comp) _NOEXCEPT_(
      is_nothrow_default_constructible<allocator_type>::value&& is_nothrow_copy_constructible<key_compare>::value)
      : __tree_(__comp) {}

  _LIBCPP_HIDE_FROM_ABI explicit set(const value_compare& __comp, const allocator_type& __a) : __tree_(__comp, __a) {}
  template <class _InputIterator>
  _LIBCPP_HIDE_FROM_ABI set(_InputIterator __f, _InputIterator __l, const value_compare& __comp = value_compare())
      : __tree_(__comp) {
    insert(__f, __l);
  }

  template <class _InputIterator>
  _LIBCPP_HIDE_FROM_ABI
  set(_InputIterator __f, _InputIterator __l, const value_compare& __comp, const allocator_type& __a)
      : __tree_(__comp, __a) {
    insert(__f, __l);
  }

#  if _LIBCPP_STD_VER >= 23
  template <_ContainerCompatibleRange<value_type> _Range>
  _LIBCPP_HIDE_FROM_ABI
  set(from_range_t,
      _Range&& __range,
      const key_compare& __comp = key_compare(),
      const allocator_type& __a = allocator_type())
      : __tree_(__comp, __a) {
    insert_range(std::forward<_Range>(__range));
  }
#  endif

#  if _LIBCPP_STD_VER >= 14
  template <class _InputIterator>
  _LIBCPP_HIDE_FROM_ABI set(_InputIterator __f, _InputIterator __l, const allocator_type& __a)
      : set(__f, __l, key_compare(), __a) {}
#  endif

#  if _LIBCPP_STD_VER >= 23
  template <_ContainerCompatibleRange<value_type> _Range>
  _LIBCPP_HIDE_FROM_ABI set(from_range_t, _Range&& __range, const allocator_type& __a)
      : set(from_range, std::forward<_Range>(__range), key_compare(), __a) {}
#  endif

  _LIBCPP_HIDE_FROM_ABI set(const set& __s) = default;

  _LIBCPP_HIDE_FROM_ABI set& operator=(const set& __s) = default;

#  ifndef _LIBCPP_CXX03_LANG
  _LIBCPP_HIDE_FROM_ABI set(set&& __s) = default;
#  endif // _LIBCPP_CXX03_LANG

  _LIBCPP_HIDE_FROM_ABI explicit set(const allocator_type& __a) : __tree_(__a) {}

  _LIBCPP_HIDE_FROM_ABI set(const set& __s, const allocator_type& __a) : __tree_(__s.__tree_.value_comp(), __a) {
    insert(__s.begin(), __s.end());
  }

#  ifndef _LIBCPP_CXX03_LANG
  _LIBCPP_HIDE_FROM_ABI set(set&& __s, const allocator_type& __a);

  _LIBCPP_HIDE_FROM_ABI set(initializer_list<value_type> __il, const value_compare& __comp = value_compare())
      : __tree_(__comp) {
    insert(__il.begin(), __il.end());
  }

  _LIBCPP_HIDE_FROM_ABI set(initializer_list<value_type> __il, const value_compare& __comp, const allocator_type& __a)
      : __tree_(__comp, __a) {
    insert(__il.begin(), __il.end());
  }

#    if _LIBCPP_STD_VER >= 14
  _LIBCPP_HIDE_FROM_ABI set(initializer_list<value_type> __il, const allocator_type& __a)
      : set(__il, key_compare(), __a) {}
#    endif

  _LIBCPP_HIDE_FROM_ABI set& operator=(initializer_list<value_type> __il) {
    __tree_.__assign_unique(__il.begin(), __il.end());
    return *this;
  }

  _LIBCPP_HIDE_FROM_ABI set& operator=(set&& __s) = default;
#  endif // _LIBCPP_CXX03_LANG

  _LIBCPP_HIDE_FROM_ABI ~set() { static_assert(sizeof(std::__diagnose_non_const_comparator<_Key, _Compare>()), ""); }

  _LIBCPP_HIDE_FROM_ABI iterator begin() _NOEXCEPT { return __tree_.begin(); }
  _LIBCPP_HIDE_FROM_ABI const_iterator begin() const _NOEXCEPT { return __tree_.begin(); }
  _LIBCPP_HIDE_FROM_ABI iterator end() _NOEXCEPT { return __tree_.end(); }
  _LIBCPP_HIDE_FROM_ABI const_iterator end() const _NOEXCEPT { return __tree_.end(); }

  _LIBCPP_HIDE_FROM_ABI reverse_iterator rbegin() _NOEXCEPT { return reverse_iterator(end()); }
  _LIBCPP_HIDE_FROM_ABI const_reverse_iterator rbegin() const _NOEXCEPT { return const_reverse_iterator(end()); }
  _LIBCPP_HIDE_FROM_ABI reverse_iterator rend() _NOEXCEPT { return reverse_iterator(begin()); }
  _LIBCPP_HIDE_FROM_ABI const_reverse_iterator rend() const _NOEXCEPT { return const_reverse_iterator(begin()); }

  _LIBCPP_HIDE_FROM_ABI const_iterator cbegin() const _NOEXCEPT { return begin(); }
  _LIBCPP_HIDE_FROM_ABI const_iterator cend() const _NOEXCEPT { return end(); }
  _LIBCPP_HIDE_FROM_ABI const_reverse_iterator crbegin() const _NOEXCEPT { return rbegin(); }
  _LIBCPP_HIDE_FROM_ABI const_reverse_iterator crend() const _NOEXCEPT { return rend(); }

  [[__nodiscard__]] _LIBCPP_HIDE_FROM_ABI bool empty() const _NOEXCEPT { return __tree_.size() == 0; }
  _LIBCPP_HIDE_FROM_ABI size_type size() const _NOEXCEPT { return __tree_.size(); }
  _LIBCPP_HIDE_FROM_ABI size_type max_size() const _NOEXCEPT { return __tree_.max_size(); }

  // modifiers:
#  ifndef _LIBCPP_CXX03_LANG
  template <class... _Args>
  _LIBCPP_HIDE_FROM_ABI pair<iterator, bool> emplace(_Args&&... __args) {
    return __tree_.__emplace_unique(std::forward<_Args>(__args)...);
  }
  template <class... _Args>
  _LIBCPP_HIDE_FROM_ABI iterator emplace_hint(const_iterator __p, _Args&&... __args) {
    return __tree_.__emplace_hint_unique(__p, std::forward<_Args>(__args)...).first;
  }
#  endif // _LIBCPP_CXX03_LANG

  _LIBCPP_HIDE_FROM_ABI pair<iterator, bool> insert(const value_type& __v) { return __tree_.__emplace_unique(__v); }
  _LIBCPP_HIDE_FROM_ABI iterator insert(const_iterator __p, const value_type& __v) {
    return __tree_.__emplace_hint_unique(__p, __v).first;
  }

  template <class _InputIterator>
  _LIBCPP_HIDE_FROM_ABI void insert(_InputIterator __first, _InputIterator __last) {
    __tree_.__insert_range_unique(__first, __last);
  }

#  if _LIBCPP_STD_VER >= 23
  template <_ContainerCompatibleRange<value_type> _Range>
  _LIBCPP_HIDE_FROM_ABI void insert_range(_Range&& __range) {
    __tree_.__insert_range_unique(ranges::begin(__range), ranges::end(__range));
  }
#  endif

#  ifndef _LIBCPP_CXX03_LANG
  _LIBCPP_HIDE_FROM_ABI pair<iterator, bool> insert(value_type&& __v) {
    return __tree_.__emplace_unique(std::move(__v));
  }

  _LIBCPP_HIDE_FROM_ABI iterator insert(const_iterator __p, value_type&& __v) {
    return __tree_.__emplace_hint_unique(__p, std::move(__v)).first;
  }

  _LIBCPP_HIDE_FROM_ABI void insert(initializer_list<value_type> __il) { insert(__il.begin(), __il.end()); }
#  endif // _LIBCPP_CXX03_LANG

  _LIBCPP_HIDE_FROM_ABI iterator erase(const_iterator __p) { return __tree_.erase(__p); }
  _LIBCPP_HIDE_FROM_ABI size_type erase(const key_type& __k) { return __tree_.__erase_unique(__k); }
  _LIBCPP_HIDE_FROM_ABI iterator erase(const_iterator __f, const_iterator __l) { return __tree_.erase(__f, __l); }
  _LIBCPP_HIDE_FROM_ABI void clear() _NOEXCEPT { __tree_.clear(); }

#  if _LIBCPP_STD_VER >= 17
  _LIBCPP_HIDE_FROM_ABI insert_return_type insert(node_type&& __nh) {
    _LIBCPP_ASSERT_COMPATIBLE_ALLOCATOR(__nh.empty() || __nh.get_allocator() == get_allocator(),
                                        "node_type with incompatible allocator passed to set::insert()");
    return __tree_.template __node_handle_insert_unique< node_type, insert_return_type>(std::move(__nh));
  }
  _LIBCPP_HIDE_FROM_ABI iterator insert(const_iterator __hint, node_type&& __nh) {
    _LIBCPP_ASSERT_COMPATIBLE_ALLOCATOR(__nh.empty() || __nh.get_allocator() == get_allocator(),
                                        "node_type with incompatible allocator passed to set::insert()");
    return __tree_.template __node_handle_insert_unique<node_type>(__hint, std::move(__nh));
  }
  _LIBCPP_HIDE_FROM_ABI node_type extract(key_type const& __key) {
    return __tree_.template __node_handle_extract<node_type>(__key);
  }
  _LIBCPP_HIDE_FROM_ABI node_type extract(const_iterator __it) {
    return __tree_.template __node_handle_extract<node_type>(__it);
  }
  template <class _Compare2>
  _LIBCPP_HIDE_FROM_ABI void merge(set<key_type, _Compare2, allocator_type>& __source) {
    _LIBCPP_ASSERT_COMPATIBLE_ALLOCATOR(
        __source.get_allocator() == get_allocator(), "merging container with incompatible allocator");
    __tree_.__node_handle_merge_unique(__source.__tree_);
  }
  template <class _Compare2>
  _LIBCPP_HIDE_FROM_ABI void merge(set<key_type, _Compare2, allocator_type>&& __source) {
    _LIBCPP_ASSERT_COMPATIBLE_ALLOCATOR(
        __source.get_allocator() == get_allocator(), "merging container with incompatible allocator");
    __tree_.__node_handle_merge_unique(__source.__tree_);
  }
  template <class _Compare2>
  _LIBCPP_HIDE_FROM_ABI void merge(multiset<key_type, _Compare2, allocator_type>& __source) {
    _LIBCPP_ASSERT_COMPATIBLE_ALLOCATOR(
        __source.get_allocator() == get_allocator(), "merging container with incompatible allocator");
    __tree_.__node_handle_merge_unique(__source.__tree_);
  }
  template <class _Compare2>
  _LIBCPP_HIDE_FROM_ABI void merge(multiset<key_type, _Compare2, allocator_type>&& __source) {
    _LIBCPP_ASSERT_COMPATIBLE_ALLOCATOR(
        __source.get_allocator() == get_allocator(), "merging container with incompatible allocator");
    __tree_.__node_handle_merge_unique(__source.__tree_);
  }
#  endif

  _LIBCPP_HIDE_FROM_ABI void swap(set& __s) _NOEXCEPT_(__is_nothrow_swappable_v<__base>) { __tree_.swap(__s.__tree_); }

  _LIBCPP_HIDE_FROM_ABI allocator_type get_allocator() const _NOEXCEPT { return __tree_.__alloc(); }
  _LIBCPP_HIDE_FROM_ABI key_compare key_comp() const { return __tree_.value_comp(); }
  _LIBCPP_HIDE_FROM_ABI value_compare value_comp() const { return __tree_.value_comp(); }

  // set operations:
  _LIBCPP_HIDE_FROM_ABI iterator find(const key_type& __k) { return __tree_.find(__k); }
  _LIBCPP_HIDE_FROM_ABI const_iterator find(const key_type& __k) const { return __tree_.find(__k); }
#  if _LIBCPP_STD_VER >= 14
  template <typename _K2, enable_if_t<__is_transparent_v<_Compare, _K2>, int> = 0>
  _LIBCPP_HIDE_FROM_ABI iterator find(const _K2& __k) {
    return __tree_.find(__k);
  }
  template <typename _K2, enable_if_t<__is_transparent_v<_Compare, _K2>, int> = 0>
  _LIBCPP_HIDE_FROM_ABI const_iterator find(const _K2& __k) const {
    return __tree_.find(__k);
  }
#  endif

  _LIBCPP_HIDE_FROM_ABI size_type count(const key_type& __k) const { return __tree_.__count_unique(__k); }
#  if _LIBCPP_STD_VER >= 14
  template <typename _K2, enable_if_t<__is_transparent_v<_Compare, _K2>, int> = 0>
  _LIBCPP_HIDE_FROM_ABI size_type count(const _K2& __k) const {
    return __tree_.__count_multi(__k);
  }
#  endif

#  if _LIBCPP_STD_VER >= 20
  _LIBCPP_HIDE_FROM_ABI bool contains(const key_type& __k) const { return find(__k) != end(); }
  template <typename _K2, enable_if_t<__is_transparent_v<_Compare, _K2>, int> = 0>
  _LIBCPP_HIDE_FROM_ABI bool contains(const _K2& __k) const {
    return find(__k) != end();
  }
#  endif // _LIBCPP_STD_VER >= 20

  _LIBCPP_HIDE_FROM_ABI iterator lower_bound(const key_type& __k) { return __tree_.__lower_bound_unique(__k); }

  _LIBCPP_HIDE_FROM_ABI const_iterator lower_bound(const key_type& __k) const {
    return __tree_.__lower_bound_unique(__k);
  }

  // The transparent versions of the lookup functions use the _multi version, since a non-element key is allowed to
  // match multiple elements.
#  if _LIBCPP_STD_VER >= 14
  template <typename _K2, enable_if_t<__is_transparent_v<_Compare, _K2>, int> = 0>
  _LIBCPP_HIDE_FROM_ABI iterator lower_bound(const _K2& __k) {
    return __tree_.__lower_bound_multi(__k);
  }

  template <typename _K2, enable_if_t<__is_transparent_v<_Compare, _K2>, int> = 0>
  _LIBCPP_HIDE_FROM_ABI const_iterator lower_bound(const _K2& __k) const {
    return __tree_.__lower_bound_multi(__k);
  }
#  endif

  _LIBCPP_HIDE_FROM_ABI iterator upper_bound(const key_type& __k) { return __tree_.__upper_bound_unique(__k); }

  _LIBCPP_HIDE_FROM_ABI const_iterator upper_bound(const key_type& __k) const {
    return __tree_.__upper_bound_unique(__k);
  }

#  if _LIBCPP_STD_VER >= 14
  template <typename _K2, enable_if_t<__is_transparent_v<_Compare, _K2>, int> = 0>
  _LIBCPP_HIDE_FROM_ABI iterator upper_bound(const _K2& __k) {
    return __tree_.__upper_bound_multi(__k);
  }
  template <typename _K2, enable_if_t<__is_transparent_v<_Compare, _K2>, int> = 0>
  _LIBCPP_HIDE_FROM_ABI const_iterator upper_bound(const _K2& __k) const {
    return __tree_.__upper_bound_multi(__k);
  }
#  endif

  _LIBCPP_HIDE_FROM_ABI pair<iterator, iterator> equal_range(const key_type& __k) {
    return __tree_.__equal_range_unique(__k);
  }
  _LIBCPP_HIDE_FROM_ABI pair<const_iterator, const_iterator> equal_range(const key_type& __k) const {
    return __tree_.__equal_range_unique(__k);
  }
#  if _LIBCPP_STD_VER >= 14
  template <typename _K2, enable_if_t<__is_transparent_v<_Compare, _K2>, int> = 0>
  _LIBCPP_HIDE_FROM_ABI pair<iterator, iterator> equal_range(const _K2& __k) {
    return __tree_.__equal_range_multi(__k);
  }
  template <typename _K2, enable_if_t<__is_transparent_v<_Compare, _K2>, int> = 0>
  _LIBCPP_HIDE_FROM_ABI pair<const_iterator, const_iterator> equal_range(const _K2& __k) const {
    return __tree_.__equal_range_multi(__k);
  }
#  endif
};

#  if _LIBCPP_STD_VER >= 17
template <class _InputIterator,
          class _Compare   = less<__iterator_value_type<_InputIterator>>,
          class _Allocator = allocator<__iterator_value_type<_InputIterator>>,
          class            = enable_if_t<__has_input_iterator_category<_InputIterator>::value, void>,
          class            = enable_if_t<__is_allocator_v<_Allocator>>,
          class            = enable_if_t<!__is_allocator_v<_Compare>>>
set(_InputIterator, _InputIterator, _Compare = _Compare(), _Allocator = _Allocator())
    -> set<__iterator_value_type<_InputIterator>, _Compare, _Allocator>;

#    if _LIBCPP_STD_VER >= 23
template <ranges::input_range _Range,
          class _Compare   = less<ranges::range_value_t<_Range>>,
          class _Allocator = allocator<ranges::range_value_t<_Range>>,
          class            = enable_if_t<__is_allocator_v<_Allocator>>,
          class            = enable_if_t<!__is_allocator_v<_Compare>>>
set(from_range_t, _Range&&, _Compare = _Compare(), _Allocator = _Allocator())
    -> set<ranges::range_value_t<_Range>, _Compare, _Allocator>;
#    endif

template <class _Key,
          class _Compare   = less<_Key>,
          class _Allocator = allocator<_Key>,
          class            = enable_if_t<!__is_allocator_v<_Compare>>,
          class            = enable_if_t<__is_allocator_v<_Allocator>>>
set(initializer_list<_Key>, _Compare = _Compare(), _Allocator = _Allocator()) -> set<_Key, _Compare, _Allocator>;

template <class _InputIterator,
          class _Allocator,
          class = enable_if_t<__has_input_iterator_category<_InputIterator>::value, void>,
          class = enable_if_t<__is_allocator_v<_Allocator>>>
set(_InputIterator, _InputIterator, _Allocator)
<<<<<<< HEAD
    -> set<__iter_value_type<_InputIterator>, less<__iter_value_type<_InputIterator>>, _Allocator>;
=======
    -> set<__iterator_value_type<_InputIterator>, less<__iterator_value_type<_InputIterator>>, _Allocator>;
>>>>>>> 54c4ef26

#    if _LIBCPP_STD_VER >= 23
template <ranges::input_range _Range, class _Allocator, class = enable_if_t<__is_allocator_v<_Allocator>>>
set(from_range_t, _Range&&, _Allocator)
    -> set<ranges::range_value_t<_Range>, less<ranges::range_value_t<_Range>>, _Allocator>;
#    endif

template <class _Key, class _Allocator, class = enable_if_t<__is_allocator_v<_Allocator>>>
set(initializer_list<_Key>, _Allocator) -> set<_Key, less<_Key>, _Allocator>;
#  endif

#  ifndef _LIBCPP_CXX03_LANG

template <class _Key, class _Compare, class _Allocator>
set<_Key, _Compare, _Allocator>::set(set&& __s, const allocator_type& __a) : __tree_(std::move(__s.__tree_), __a) {
  if (__a != __s.get_allocator()) {
    const_iterator __e = cend();
    while (!__s.empty())
      insert(__e, std::move(__s.__tree_.remove(__s.begin())->__get_value()));
  }
}

#  endif // _LIBCPP_CXX03_LANG

template <class _Key, class _Compare, class _Allocator>
inline _LIBCPP_HIDE_FROM_ABI bool
operator==(const set<_Key, _Compare, _Allocator>& __x, const set<_Key, _Compare, _Allocator>& __y) {
  return __x.size() == __y.size() && std::equal(__x.begin(), __x.end(), __y.begin());
}

#  if _LIBCPP_STD_VER <= 17

template <class _Key, class _Compare, class _Allocator>
inline _LIBCPP_HIDE_FROM_ABI bool
operator<(const set<_Key, _Compare, _Allocator>& __x, const set<_Key, _Compare, _Allocator>& __y) {
  return std::lexicographical_compare(__x.begin(), __x.end(), __y.begin(), __y.end());
}

template <class _Key, class _Compare, class _Allocator>
inline _LIBCPP_HIDE_FROM_ABI bool
operator!=(const set<_Key, _Compare, _Allocator>& __x, const set<_Key, _Compare, _Allocator>& __y) {
  return !(__x == __y);
}

template <class _Key, class _Compare, class _Allocator>
inline _LIBCPP_HIDE_FROM_ABI bool
operator>(const set<_Key, _Compare, _Allocator>& __x, const set<_Key, _Compare, _Allocator>& __y) {
  return __y < __x;
}

template <class _Key, class _Compare, class _Allocator>
inline _LIBCPP_HIDE_FROM_ABI bool
operator>=(const set<_Key, _Compare, _Allocator>& __x, const set<_Key, _Compare, _Allocator>& __y) {
  return !(__x < __y);
}

template <class _Key, class _Compare, class _Allocator>
inline _LIBCPP_HIDE_FROM_ABI bool
operator<=(const set<_Key, _Compare, _Allocator>& __x, const set<_Key, _Compare, _Allocator>& __y) {
  return !(__y < __x);
}

#  else // _LIBCPP_STD_VER <= 17

template <class _Key, class _Compare, class _Allocator>
_LIBCPP_HIDE_FROM_ABI __synth_three_way_result<_Key>
operator<=>(const set<_Key, _Compare, _Allocator>& __x, const set<_Key, _Compare, _Allocator>& __y) {
  return std::lexicographical_compare_three_way(__x.begin(), __x.end(), __y.begin(), __y.end(), std::__synth_three_way);
}

#  endif // _LIBCPP_STD_VER <= 17

// specialized algorithms:
template <class _Key, class _Compare, class _Allocator>
inline _LIBCPP_HIDE_FROM_ABI void swap(set<_Key, _Compare, _Allocator>& __x, set<_Key, _Compare, _Allocator>& __y)
    _NOEXCEPT_(_NOEXCEPT_(__x.swap(__y))) {
  __x.swap(__y);
}

#  if _LIBCPP_STD_VER >= 20
template <class _Key, class _Compare, class _Allocator, class _Predicate>
inline _LIBCPP_HIDE_FROM_ABI typename set<_Key, _Compare, _Allocator>::size_type
erase_if(set<_Key, _Compare, _Allocator>& __c, _Predicate __pred) {
  return std::__libcpp_erase_if_container(__c, __pred);
}
#  endif

template <class _Key, class _Compare, class _Allocator>
struct __container_traits<set<_Key, _Compare, _Allocator> > {
  // http://eel.is/c++draft/associative.reqmts.except#2
  // For associative containers, if an exception is thrown by any operation from within
  // an insert or emplace function inserting a single element, the insertion has no effect.
  static _LIBCPP_CONSTEXPR const bool __emplacement_has_strong_exception_safety_guarantee = true;

  static _LIBCPP_CONSTEXPR const bool __reservable = false;
};

template <class _Key, class _Compare, class _Allocator>
class multiset {
public:
  // types:
  typedef _Key key_type;
  typedef key_type value_type;
  typedef __type_identity_t<_Compare> key_compare;
  typedef key_compare value_compare;
  typedef __type_identity_t<_Allocator> allocator_type;
  typedef value_type& reference;
  typedef const value_type& const_reference;

  static_assert(is_same<typename allocator_type::value_type, value_type>::value,
                "Allocator::value_type must be same type as value_type");

private:
  typedef __tree<value_type, value_compare, allocator_type> __base;
  typedef allocator_traits<allocator_type> __alloc_traits;

  static_assert(__check_valid_allocator<allocator_type>::value, "");

  __base __tree_;

public:
  typedef typename __base::pointer pointer;
  typedef typename __base::const_pointer const_pointer;
  typedef typename __base::size_type size_type;
  typedef typename __base::difference_type difference_type;
  typedef typename __base::const_iterator iterator;
  typedef typename __base::const_iterator const_iterator;
  typedef std::reverse_iterator<iterator> reverse_iterator;
  typedef std::reverse_iterator<const_iterator> const_reverse_iterator;

#  if _LIBCPP_STD_VER >= 17
  typedef __set_node_handle<typename __base::__node, allocator_type> node_type;
#  endif

  template <class _Key2, class _Compare2, class _Alloc2>
  friend class set;
  template <class _Key2, class _Compare2, class _Alloc2>
  friend class multiset;

  // construct/copy/destroy:
  _LIBCPP_HIDE_FROM_ABI multiset() _NOEXCEPT_(
      is_nothrow_default_constructible<allocator_type>::value&& is_nothrow_default_constructible<key_compare>::value&&
          is_nothrow_copy_constructible<key_compare>::value)
      : __tree_(value_compare()) {}

  _LIBCPP_HIDE_FROM_ABI explicit multiset(const value_compare& __comp) _NOEXCEPT_(
      is_nothrow_default_constructible<allocator_type>::value&& is_nothrow_copy_constructible<key_compare>::value)
      : __tree_(__comp) {}

  _LIBCPP_HIDE_FROM_ABI explicit multiset(const value_compare& __comp, const allocator_type& __a)
      : __tree_(__comp, __a) {}
  template <class _InputIterator>
  _LIBCPP_HIDE_FROM_ABI multiset(_InputIterator __f, _InputIterator __l, const value_compare& __comp = value_compare())
      : __tree_(__comp) {
    insert(__f, __l);
  }

#  if _LIBCPP_STD_VER >= 14
  template <class _InputIterator>
  _LIBCPP_HIDE_FROM_ABI multiset(_InputIterator __f, _InputIterator __l, const allocator_type& __a)
      : multiset(__f, __l, key_compare(), __a) {}
#  endif

  template <class _InputIterator>
  _LIBCPP_HIDE_FROM_ABI
  multiset(_InputIterator __f, _InputIterator __l, const value_compare& __comp, const allocator_type& __a)
      : __tree_(__comp, __a) {
    insert(__f, __l);
  }

#  if _LIBCPP_STD_VER >= 23
  template <_ContainerCompatibleRange<value_type> _Range>
  _LIBCPP_HIDE_FROM_ABI
  multiset(from_range_t,
           _Range&& __range,
           const key_compare& __comp = key_compare(),
           const allocator_type& __a = allocator_type())
      : __tree_(__comp, __a) {
    insert_range(std::forward<_Range>(__range));
  }

  template <_ContainerCompatibleRange<value_type> _Range>
  _LIBCPP_HIDE_FROM_ABI multiset(from_range_t, _Range&& __range, const allocator_type& __a)
      : multiset(from_range, std::forward<_Range>(__range), key_compare(), __a) {}
#  endif

  _LIBCPP_HIDE_FROM_ABI multiset(const multiset& __s) = default;

  _LIBCPP_HIDE_FROM_ABI multiset& operator=(const multiset& __s) = default;

#  ifndef _LIBCPP_CXX03_LANG
  _LIBCPP_HIDE_FROM_ABI multiset(multiset&& __s) = default;

  _LIBCPP_HIDE_FROM_ABI multiset(multiset&& __s, const allocator_type& __a);
#  endif // _LIBCPP_CXX03_LANG
  _LIBCPP_HIDE_FROM_ABI explicit multiset(const allocator_type& __a) : __tree_(__a) {}
  _LIBCPP_HIDE_FROM_ABI multiset(const multiset& __s, const allocator_type& __a)
      : __tree_(__s.__tree_.value_comp(), __a) {
    insert(__s.begin(), __s.end());
  }

#  ifndef _LIBCPP_CXX03_LANG
  _LIBCPP_HIDE_FROM_ABI multiset(initializer_list<value_type> __il, const value_compare& __comp = value_compare())
      : __tree_(__comp) {
    insert(__il.begin(), __il.end());
  }

  _LIBCPP_HIDE_FROM_ABI
  multiset(initializer_list<value_type> __il, const value_compare& __comp, const allocator_type& __a)
      : __tree_(__comp, __a) {
    insert(__il.begin(), __il.end());
  }

#    if _LIBCPP_STD_VER >= 14
  _LIBCPP_HIDE_FROM_ABI multiset(initializer_list<value_type> __il, const allocator_type& __a)
      : multiset(__il, key_compare(), __a) {}
#    endif

  _LIBCPP_HIDE_FROM_ABI multiset& operator=(initializer_list<value_type> __il) {
    __tree_.__assign_multi(__il.begin(), __il.end());
    return *this;
  }

  _LIBCPP_HIDE_FROM_ABI multiset& operator=(multiset&& __s) = default;
#  endif // _LIBCPP_CXX03_LANG

  _LIBCPP_HIDE_FROM_ABI ~multiset() {
    static_assert(sizeof(std::__diagnose_non_const_comparator<_Key, _Compare>()), "");
  }

  _LIBCPP_HIDE_FROM_ABI iterator begin() _NOEXCEPT { return __tree_.begin(); }
  _LIBCPP_HIDE_FROM_ABI const_iterator begin() const _NOEXCEPT { return __tree_.begin(); }
  _LIBCPP_HIDE_FROM_ABI iterator end() _NOEXCEPT { return __tree_.end(); }
  _LIBCPP_HIDE_FROM_ABI const_iterator end() const _NOEXCEPT { return __tree_.end(); }

  _LIBCPP_HIDE_FROM_ABI reverse_iterator rbegin() _NOEXCEPT { return reverse_iterator(end()); }
  _LIBCPP_HIDE_FROM_ABI const_reverse_iterator rbegin() const _NOEXCEPT { return const_reverse_iterator(end()); }
  _LIBCPP_HIDE_FROM_ABI reverse_iterator rend() _NOEXCEPT { return reverse_iterator(begin()); }
  _LIBCPP_HIDE_FROM_ABI const_reverse_iterator rend() const _NOEXCEPT { return const_reverse_iterator(begin()); }

  _LIBCPP_HIDE_FROM_ABI const_iterator cbegin() const _NOEXCEPT { return begin(); }
  _LIBCPP_HIDE_FROM_ABI const_iterator cend() const _NOEXCEPT { return end(); }
  _LIBCPP_HIDE_FROM_ABI const_reverse_iterator crbegin() const _NOEXCEPT { return rbegin(); }
  _LIBCPP_HIDE_FROM_ABI const_reverse_iterator crend() const _NOEXCEPT { return rend(); }

  [[__nodiscard__]] _LIBCPP_HIDE_FROM_ABI bool empty() const _NOEXCEPT { return __tree_.size() == 0; }
  _LIBCPP_HIDE_FROM_ABI size_type size() const _NOEXCEPT { return __tree_.size(); }
  _LIBCPP_HIDE_FROM_ABI size_type max_size() const _NOEXCEPT { return __tree_.max_size(); }

  // modifiers:
#  ifndef _LIBCPP_CXX03_LANG
  template <class... _Args>
  _LIBCPP_HIDE_FROM_ABI iterator emplace(_Args&&... __args) {
    return __tree_.__emplace_multi(std::forward<_Args>(__args)...);
  }
  template <class... _Args>
  _LIBCPP_HIDE_FROM_ABI iterator emplace_hint(const_iterator __p, _Args&&... __args) {
    return __tree_.__emplace_hint_multi(__p, std::forward<_Args>(__args)...);
  }
#  endif // _LIBCPP_CXX03_LANG

  _LIBCPP_HIDE_FROM_ABI iterator insert(const value_type& __v) { return __tree_.__emplace_multi(__v); }
  _LIBCPP_HIDE_FROM_ABI iterator insert(const_iterator __p, const value_type& __v) {
    return __tree_.__emplace_hint_multi(__p, __v);
  }

  template <class _InputIterator>
  _LIBCPP_HIDE_FROM_ABI void insert(_InputIterator __first, _InputIterator __last) {
    __tree_.__insert_range_multi(__first, __last);
  }

#  if _LIBCPP_STD_VER >= 23
  template <_ContainerCompatibleRange<value_type> _Range>
  _LIBCPP_HIDE_FROM_ABI void insert_range(_Range&& __range) {
    __tree_.__insert_range_multi(ranges::begin(__range), ranges::end(__range));
  }
#  endif

#  ifndef _LIBCPP_CXX03_LANG
  _LIBCPP_HIDE_FROM_ABI iterator insert(value_type&& __v) { return __tree_.__emplace_multi(std::move(__v)); }

  _LIBCPP_HIDE_FROM_ABI iterator insert(const_iterator __p, value_type&& __v) {
    return __tree_.__emplace_hint_multi(__p, std::move(__v));
  }

  _LIBCPP_HIDE_FROM_ABI void insert(initializer_list<value_type> __il) { insert(__il.begin(), __il.end()); }
#  endif // _LIBCPP_CXX03_LANG

  _LIBCPP_HIDE_FROM_ABI iterator erase(const_iterator __p) { return __tree_.erase(__p); }
  _LIBCPP_HIDE_FROM_ABI size_type erase(const key_type& __k) { return __tree_.__erase_multi(__k); }
  _LIBCPP_HIDE_FROM_ABI iterator erase(const_iterator __f, const_iterator __l) { return __tree_.erase(__f, __l); }
  _LIBCPP_HIDE_FROM_ABI void clear() _NOEXCEPT { __tree_.clear(); }

#  if _LIBCPP_STD_VER >= 17
  _LIBCPP_HIDE_FROM_ABI iterator insert(node_type&& __nh) {
    _LIBCPP_ASSERT_COMPATIBLE_ALLOCATOR(__nh.empty() || __nh.get_allocator() == get_allocator(),
                                        "node_type with incompatible allocator passed to multiset::insert()");
    return __tree_.template __node_handle_insert_multi<node_type>(std::move(__nh));
  }
  _LIBCPP_HIDE_FROM_ABI iterator insert(const_iterator __hint, node_type&& __nh) {
    _LIBCPP_ASSERT_COMPATIBLE_ALLOCATOR(__nh.empty() || __nh.get_allocator() == get_allocator(),
                                        "node_type with incompatible allocator passed to multiset::insert()");
    return __tree_.template __node_handle_insert_multi<node_type>(__hint, std::move(__nh));
  }
  _LIBCPP_HIDE_FROM_ABI node_type extract(key_type const& __key) {
    return __tree_.template __node_handle_extract<node_type>(__key);
  }
  _LIBCPP_HIDE_FROM_ABI node_type extract(const_iterator __it) {
    return __tree_.template __node_handle_extract<node_type>(__it);
  }
  template <class _Compare2>
  _LIBCPP_HIDE_FROM_ABI void merge(multiset<key_type, _Compare2, allocator_type>& __source) {
    _LIBCPP_ASSERT_COMPATIBLE_ALLOCATOR(
        __source.get_allocator() == get_allocator(), "merging container with incompatible allocator");
    __tree_.__node_handle_merge_multi(__source.__tree_);
  }
  template <class _Compare2>
  _LIBCPP_HIDE_FROM_ABI void merge(multiset<key_type, _Compare2, allocator_type>&& __source) {
    _LIBCPP_ASSERT_COMPATIBLE_ALLOCATOR(
        __source.get_allocator() == get_allocator(), "merging container with incompatible allocator");
    __tree_.__node_handle_merge_multi(__source.__tree_);
  }
  template <class _Compare2>
  _LIBCPP_HIDE_FROM_ABI void merge(set<key_type, _Compare2, allocator_type>& __source) {
    _LIBCPP_ASSERT_COMPATIBLE_ALLOCATOR(
        __source.get_allocator() == get_allocator(), "merging container with incompatible allocator");
    __tree_.__node_handle_merge_multi(__source.__tree_);
  }
  template <class _Compare2>
  _LIBCPP_HIDE_FROM_ABI void merge(set<key_type, _Compare2, allocator_type>&& __source) {
    _LIBCPP_ASSERT_COMPATIBLE_ALLOCATOR(
        __source.get_allocator() == get_allocator(), "merging container with incompatible allocator");
    __tree_.__node_handle_merge_multi(__source.__tree_);
  }
#  endif

  _LIBCPP_HIDE_FROM_ABI void swap(multiset& __s) _NOEXCEPT_(__is_nothrow_swappable_v<__base>) {
    __tree_.swap(__s.__tree_);
  }

  _LIBCPP_HIDE_FROM_ABI allocator_type get_allocator() const _NOEXCEPT { return __tree_.__alloc(); }
  _LIBCPP_HIDE_FROM_ABI key_compare key_comp() const { return __tree_.value_comp(); }
  _LIBCPP_HIDE_FROM_ABI value_compare value_comp() const { return __tree_.value_comp(); }

  // set operations:
  _LIBCPP_HIDE_FROM_ABI iterator find(const key_type& __k) { return __tree_.find(__k); }
  _LIBCPP_HIDE_FROM_ABI const_iterator find(const key_type& __k) const { return __tree_.find(__k); }
#  if _LIBCPP_STD_VER >= 14
  template <typename _K2, enable_if_t<__is_transparent_v<_Compare, _K2>, int> = 0>
  _LIBCPP_HIDE_FROM_ABI iterator find(const _K2& __k) {
    return __tree_.find(__k);
  }
  template <typename _K2, enable_if_t<__is_transparent_v<_Compare, _K2>, int> = 0>
  _LIBCPP_HIDE_FROM_ABI const_iterator find(const _K2& __k) const {
    return __tree_.find(__k);
  }
#  endif

  _LIBCPP_HIDE_FROM_ABI size_type count(const key_type& __k) const { return __tree_.__count_multi(__k); }
#  if _LIBCPP_STD_VER >= 14
  template <typename _K2, enable_if_t<__is_transparent_v<_Compare, _K2>, int> = 0>
  _LIBCPP_HIDE_FROM_ABI size_type count(const _K2& __k) const {
    return __tree_.__count_multi(__k);
  }
#  endif

#  if _LIBCPP_STD_VER >= 20
  _LIBCPP_HIDE_FROM_ABI bool contains(const key_type& __k) const { return find(__k) != end(); }
  template <typename _K2, enable_if_t<__is_transparent_v<_Compare, _K2>, int> = 0>
  _LIBCPP_HIDE_FROM_ABI bool contains(const _K2& __k) const {
    return find(__k) != end();
  }
#  endif // _LIBCPP_STD_VER >= 20

  _LIBCPP_HIDE_FROM_ABI iterator lower_bound(const key_type& __k) { return __tree_.__lower_bound_multi(__k); }

  _LIBCPP_HIDE_FROM_ABI const_iterator lower_bound(const key_type& __k) const {
    return __tree_.__lower_bound_multi(__k);
  }

#  if _LIBCPP_STD_VER >= 14
  template <typename _K2, enable_if_t<__is_transparent_v<_Compare, _K2>, int> = 0>
  _LIBCPP_HIDE_FROM_ABI iterator lower_bound(const _K2& __k) {
    return __tree_.__lower_bound_multi(__k);
  }

  template <typename _K2, enable_if_t<__is_transparent_v<_Compare, _K2>, int> = 0>
  _LIBCPP_HIDE_FROM_ABI const_iterator lower_bound(const _K2& __k) const {
    return __tree_.__lower_bound_multi(__k);
  }
#  endif

  _LIBCPP_HIDE_FROM_ABI iterator upper_bound(const key_type& __k) { return __tree_.__upper_bound_multi(__k); }

  _LIBCPP_HIDE_FROM_ABI const_iterator upper_bound(const key_type& __k) const {
    return __tree_.__upper_bound_multi(__k);
  }

#  if _LIBCPP_STD_VER >= 14
  template <typename _K2, enable_if_t<__is_transparent_v<_Compare, _K2>, int> = 0>
  _LIBCPP_HIDE_FROM_ABI iterator upper_bound(const _K2& __k) {
    return __tree_.__upper_bound_multi(__k);
  }
  template <typename _K2, enable_if_t<__is_transparent_v<_Compare, _K2>, int> = 0>
  _LIBCPP_HIDE_FROM_ABI const_iterator upper_bound(const _K2& __k) const {
    return __tree_.__upper_bound_multi(__k);
  }
#  endif

  _LIBCPP_HIDE_FROM_ABI pair<iterator, iterator> equal_range(const key_type& __k) {
    return __tree_.__equal_range_multi(__k);
  }
  _LIBCPP_HIDE_FROM_ABI pair<const_iterator, const_iterator> equal_range(const key_type& __k) const {
    return __tree_.__equal_range_multi(__k);
  }
#  if _LIBCPP_STD_VER >= 14
  template <typename _K2, enable_if_t<__is_transparent_v<_Compare, _K2>, int> = 0>
  _LIBCPP_HIDE_FROM_ABI pair<iterator, iterator> equal_range(const _K2& __k) {
    return __tree_.__equal_range_multi(__k);
  }
  template <typename _K2, enable_if_t<__is_transparent_v<_Compare, _K2>, int> = 0>
  _LIBCPP_HIDE_FROM_ABI pair<const_iterator, const_iterator> equal_range(const _K2& __k) const {
    return __tree_.__equal_range_multi(__k);
  }
#  endif
};

#  if _LIBCPP_STD_VER >= 17
template <class _InputIterator,
          class _Compare   = less<__iterator_value_type<_InputIterator>>,
          class _Allocator = allocator<__iterator_value_type<_InputIterator>>,
          class            = enable_if_t<__has_input_iterator_category<_InputIterator>::value, void>,
          class            = enable_if_t<__is_allocator_v<_Allocator>>,
          class            = enable_if_t<!__is_allocator_v<_Compare>>>
multiset(_InputIterator, _InputIterator, _Compare = _Compare(), _Allocator = _Allocator())
    -> multiset<__iterator_value_type<_InputIterator>, _Compare, _Allocator>;

#    if _LIBCPP_STD_VER >= 23
template <ranges::input_range _Range,
          class _Compare   = less<ranges::range_value_t<_Range>>,
          class _Allocator = allocator<ranges::range_value_t<_Range>>,
          class            = enable_if_t<__is_allocator_v<_Allocator>>,
          class            = enable_if_t<!__is_allocator_v<_Compare>>>
multiset(from_range_t, _Range&&, _Compare = _Compare(), _Allocator = _Allocator())
    -> multiset<ranges::range_value_t<_Range>, _Compare, _Allocator>;
#    endif

template <class _Key,
          class _Compare   = less<_Key>,
          class _Allocator = allocator<_Key>,
          class            = enable_if_t<__is_allocator_v<_Allocator>>,
          class            = enable_if_t<!__is_allocator_v<_Compare>>>
multiset(initializer_list<_Key>, _Compare = _Compare(), _Allocator = _Allocator())
    -> multiset<_Key, _Compare, _Allocator>;

template <class _InputIterator,
          class _Allocator,
          class = enable_if_t<__has_input_iterator_category<_InputIterator>::value, void>,
          class = enable_if_t<__is_allocator_v<_Allocator>>>
multiset(_InputIterator, _InputIterator, _Allocator)
    -> multiset<__iterator_value_type<_InputIterator>, less<__iterator_value_type<_InputIterator>>, _Allocator>;

#    if _LIBCPP_STD_VER >= 23
template <ranges::input_range _Range, class _Allocator, class = enable_if_t<__is_allocator_v<_Allocator>>>
multiset(from_range_t, _Range&&, _Allocator)
    -> multiset<ranges::range_value_t<_Range>, less<ranges::range_value_t<_Range>>, _Allocator>;
#    endif

template <class _Key, class _Allocator, class = enable_if_t<__is_allocator_v<_Allocator>>>
multiset(initializer_list<_Key>, _Allocator) -> multiset<_Key, less<_Key>, _Allocator>;
#  endif

#  ifndef _LIBCPP_CXX03_LANG

template <class _Key, class _Compare, class _Allocator>
multiset<_Key, _Compare, _Allocator>::multiset(multiset&& __s, const allocator_type& __a)
    : __tree_(std::move(__s.__tree_), __a) {
  if (__a != __s.get_allocator()) {
    const_iterator __e = cend();
    while (!__s.empty())
      insert(__e, std::move(__s.__tree_.remove(__s.begin())->__get_value()));
  }
}

#  endif // _LIBCPP_CXX03_LANG

template <class _Key, class _Compare, class _Allocator>
inline _LIBCPP_HIDE_FROM_ABI bool
operator==(const multiset<_Key, _Compare, _Allocator>& __x, const multiset<_Key, _Compare, _Allocator>& __y) {
  return __x.size() == __y.size() && std::equal(__x.begin(), __x.end(), __y.begin());
}

#  if _LIBCPP_STD_VER <= 17

template <class _Key, class _Compare, class _Allocator>
inline _LIBCPP_HIDE_FROM_ABI bool
operator<(const multiset<_Key, _Compare, _Allocator>& __x, const multiset<_Key, _Compare, _Allocator>& __y) {
  return std::lexicographical_compare(__x.begin(), __x.end(), __y.begin(), __y.end());
}

template <class _Key, class _Compare, class _Allocator>
inline _LIBCPP_HIDE_FROM_ABI bool
operator!=(const multiset<_Key, _Compare, _Allocator>& __x, const multiset<_Key, _Compare, _Allocator>& __y) {
  return !(__x == __y);
}

template <class _Key, class _Compare, class _Allocator>
inline _LIBCPP_HIDE_FROM_ABI bool
operator>(const multiset<_Key, _Compare, _Allocator>& __x, const multiset<_Key, _Compare, _Allocator>& __y) {
  return __y < __x;
}

template <class _Key, class _Compare, class _Allocator>
inline _LIBCPP_HIDE_FROM_ABI bool
operator>=(const multiset<_Key, _Compare, _Allocator>& __x, const multiset<_Key, _Compare, _Allocator>& __y) {
  return !(__x < __y);
}

template <class _Key, class _Compare, class _Allocator>
inline _LIBCPP_HIDE_FROM_ABI bool
operator<=(const multiset<_Key, _Compare, _Allocator>& __x, const multiset<_Key, _Compare, _Allocator>& __y) {
  return !(__y < __x);
}

#  else // _LIBCPP_STD_VER <= 17

template <class _Key, class _Compare, class _Allocator>
_LIBCPP_HIDE_FROM_ABI __synth_three_way_result<_Key>
operator<=>(const multiset<_Key, _Compare, _Allocator>& __x, const multiset<_Key, _Compare, _Allocator>& __y) {
  return std::lexicographical_compare_three_way(__x.begin(), __x.end(), __y.begin(), __y.end(), __synth_three_way);
}

#  endif // _LIBCPP_STD_VER <= 17

template <class _Key, class _Compare, class _Allocator>
inline _LIBCPP_HIDE_FROM_ABI void
swap(multiset<_Key, _Compare, _Allocator>& __x, multiset<_Key, _Compare, _Allocator>& __y)
    _NOEXCEPT_(_NOEXCEPT_(__x.swap(__y))) {
  __x.swap(__y);
}

#  if _LIBCPP_STD_VER >= 20
template <class _Key, class _Compare, class _Allocator, class _Predicate>
inline _LIBCPP_HIDE_FROM_ABI typename multiset<_Key, _Compare, _Allocator>::size_type
erase_if(multiset<_Key, _Compare, _Allocator>& __c, _Predicate __pred) {
  return std::__libcpp_erase_if_container(__c, __pred);
}
#  endif

template <class _Key, class _Compare, class _Allocator>
struct __container_traits<multiset<_Key, _Compare, _Allocator> > {
  // http://eel.is/c++draft/associative.reqmts.except#2
  // For associative containers, if an exception is thrown by any operation from within
  // an insert or emplace function inserting a single element, the insertion has no effect.
  static _LIBCPP_CONSTEXPR const bool __emplacement_has_strong_exception_safety_guarantee = true;

  static _LIBCPP_CONSTEXPR const bool __reservable = false;
};

_LIBCPP_END_NAMESPACE_STD

#  if _LIBCPP_STD_VER >= 17
_LIBCPP_BEGIN_NAMESPACE_STD
namespace pmr {
template <class _KeyT, class _CompareT = std::less<_KeyT>>
using set _LIBCPP_AVAILABILITY_PMR = std::set<_KeyT, _CompareT, polymorphic_allocator<_KeyT>>;

template <class _KeyT, class _CompareT = std::less<_KeyT>>
using multiset _LIBCPP_AVAILABILITY_PMR = std::multiset<_KeyT, _CompareT, polymorphic_allocator<_KeyT>>;
} // namespace pmr
_LIBCPP_END_NAMESPACE_STD
#  endif

_LIBCPP_POP_MACROS

#  if !defined(_LIBCPP_REMOVE_TRANSITIVE_INCLUDES) && _LIBCPP_STD_VER <= 20
#    include <concepts>
#    include <cstdlib>
#    include <functional>
#    include <iterator>
#    include <stdexcept>
#    include <type_traits>
#  endif
#endif // __cplusplus < 201103L && defined(_LIBCPP_USE_FROZEN_CXX03_HEADERS)

#endif // _LIBCPP_SET<|MERGE_RESOLUTION|>--- conflicted
+++ resolved
@@ -936,11 +936,7 @@
           class = enable_if_t<__has_input_iterator_category<_InputIterator>::value, void>,
           class = enable_if_t<__is_allocator_v<_Allocator>>>
 set(_InputIterator, _InputIterator, _Allocator)
-<<<<<<< HEAD
-    -> set<__iter_value_type<_InputIterator>, less<__iter_value_type<_InputIterator>>, _Allocator>;
-=======
     -> set<__iterator_value_type<_InputIterator>, less<__iterator_value_type<_InputIterator>>, _Allocator>;
->>>>>>> 54c4ef26
 
 #    if _LIBCPP_STD_VER >= 23
 template <ranges::input_range _Range, class _Allocator, class = enable_if_t<__is_allocator_v<_Allocator>>>
