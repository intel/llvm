--- conflicted
+++ resolved
@@ -37,14 +37,9 @@
 
 */
 
-<<<<<<< HEAD
-#if 0
-#else // 0
-=======
 #if __cplusplus < 201103L && defined(_LIBCPP_USE_FROZEN_CXX03_HEADERS)
 #  include <__cxx03/climits>
 #else
->>>>>>> 49fd7d4f
 #  include <__config>
 
 #  include <limits.h>
@@ -53,10 +48,6 @@
 #    pragma GCC system_header
 #  endif
 
-<<<<<<< HEAD
-#endif // 0
-=======
 #endif // __cplusplus < 201103L && defined(_LIBCPP_USE_FROZEN_CXX03_HEADERS)
->>>>>>> 49fd7d4f
 
 #endif // _LIBCPP_CLIMITS