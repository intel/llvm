--- conflicted
+++ resolved
@@ -847,21 +847,13 @@
           class _Alloc = allocator<__iterator_value_type<_InputIterator>>,
           class        = enable_if_t<__has_input_iterator_category<_InputIterator>::value>,
           class        = enable_if_t<__is_allocator_v<_Alloc>>>
-<<<<<<< HEAD
-vector(_InputIterator, _InputIterator) -> vector<__iter_value_type<_InputIterator>, _Alloc>;
-=======
 vector(_InputIterator, _InputIterator) -> vector<__iterator_value_type<_InputIterator>, _Alloc>;
->>>>>>> 54c4ef26
 
 template <class _InputIterator,
           class _Alloc,
           class = enable_if_t<__has_input_iterator_category<_InputIterator>::value>,
           class = enable_if_t<__is_allocator_v<_Alloc>>>
-<<<<<<< HEAD
-vector(_InputIterator, _InputIterator, _Alloc) -> vector<__iter_value_type<_InputIterator>, _Alloc>;
-=======
 vector(_InputIterator, _InputIterator, _Alloc) -> vector<__iterator_value_type<_InputIterator>, _Alloc>;
->>>>>>> 54c4ef26
 #endif
 
 #if _LIBCPP_STD_VER >= 23
