--- conflicted
+++ resolved
@@ -390,27 +390,12 @@
   template <class _InputIterator, class _Sentinel>
   _LIBCPP_HIDE_FROM_ABI _LIBCPP_CONSTEXPR_SINCE_CXX20 void
   __init_with_sentinel(_InputIterator __first, _Sentinel __last) {
-<<<<<<< HEAD
-#if _LIBCPP_HAS_EXCEPTIONS
-    try {
-#endif // _LIBCPP_HAS_EXCEPTIONS
-      for (; __first != __last; ++__first)
-        push_back(*__first);
-#if _LIBCPP_HAS_EXCEPTIONS
-    } catch (...) {
-      if (__begin_ != nullptr)
-        __storage_traits::deallocate(__alloc_, __begin_, __cap_);
-      throw;
-    }
-#endif // _LIBCPP_HAS_EXCEPTIONS
-=======
     auto __guard = std::__make_exception_guard(__destroy_vector(*this));
 
     for (; __first != __last; ++__first)
       push_back(*__first);
 
     __guard.__complete();
->>>>>>> 93e44d24
   }
 
   template <class _Iterator, class _Sentinel>
