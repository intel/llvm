--- conflicted
+++ resolved
@@ -93,11 +93,7 @@
     };
 };
 
-<<<<<<< HEAD
-#if _LIBCPP_STD_VER > 11
-=======
 #if _LIBCPP_STD_VER >= 14
->>>>>>> cd74f4a4
 
   _LIBCPP_SUPPRESS_DEPRECATED_PUSH
 template <size_t _Len, size_t _Align = __find_max_align<__all_types, _Len>::value>
