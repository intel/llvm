//===----------------------------------------------------------------------===//
//
// Part of the LLVM Project, under the Apache License v2.0 with LLVM Exceptions.
// See https://llvm.org/LICENSE.txt for license information.
// SPDX-License-Identifier: Apache-2.0 WITH LLVM-exception
//
//===----------------------------------------------------------------------===//

#ifndef _LIBCPP___TYPE_TRAITS_ALIGNED_UNION_H
#define _LIBCPP___TYPE_TRAITS_ALIGNED_UNION_H

#include <__config>
#include <__type_traits/aligned_storage.h>
#include <__type_traits/integral_constant.h>
#include <cstddef>

#if !defined(_LIBCPP_HAS_NO_PRAGMA_SYSTEM_HEADER)
#  pragma GCC system_header
#endif

_LIBCPP_BEGIN_NAMESPACE_STD

template <size_t _I0, size_t ..._In>
struct __static_max;

template <size_t _I0>
struct __static_max<_I0>
{
    static const size_t value = _I0;
};

template <size_t _I0, size_t _I1, size_t ..._In>
struct __static_max<_I0, _I1, _In...>
{
    static const size_t value = _I0 >= _I1 ? __static_max<_I0, _In...>::value :
                                             __static_max<_I1, _In...>::value;
};

template <size_t _Len, class _Type0, class ..._Types>
struct _LIBCPP_DEPRECATED_IN_CXX23 aligned_union
{
    static const size_t alignment_value = __static_max<_LIBCPP_PREFERRED_ALIGNOF(_Type0),
                                                       _LIBCPP_PREFERRED_ALIGNOF(_Types)...>::value;
    static const size_t __len = __static_max<_Len, sizeof(_Type0),
                                             sizeof(_Types)...>::value;
    typedef typename aligned_storage<__len, alignment_value>::type type;
};

<<<<<<< HEAD
#if _LIBCPP_STD_VER > 11
=======
#if _LIBCPP_STD_VER >= 14
>>>>>>> cd74f4a4
template <size_t _Len, class... _Types>
using aligned_union_t _LIBCPP_DEPRECATED_IN_CXX23 = typename aligned_union<_Len, _Types...>::type;
#endif

_LIBCPP_END_NAMESPACE_STD

#endif // _LIBCPP___TYPE_TRAITS_ALIGNED_UNION_H<|MERGE_RESOLUTION|>--- conflicted
+++ resolved
@@ -46,11 +46,7 @@
     typedef typename aligned_storage<__len, alignment_value>::type type;
 };
 
-<<<<<<< HEAD
-#if _LIBCPP_STD_VER > 11
-=======
 #if _LIBCPP_STD_VER >= 14
->>>>>>> cd74f4a4
 template <size_t _Len, class... _Types>
 using aligned_union_t _LIBCPP_DEPRECATED_IN_CXX23 = typename aligned_union<_Len, _Types...>::type;
 #endif
