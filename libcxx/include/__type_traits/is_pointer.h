//===----------------------------------------------------------------------===//
//
// Part of the LLVM Project, under the Apache License v2.0 with LLVM Exceptions.
// See https://llvm.org/LICENSE.txt for license information.
// SPDX-License-Identifier: Apache-2.0 WITH LLVM-exception
//
//===----------------------------------------------------------------------===//

#ifndef _LIBCPP___TYPE_TRAITS_IS_POINTER_H
#define _LIBCPP___TYPE_TRAITS_IS_POINTER_H

#include <__config>
#include <__type_traits/integral_constant.h>

#if !defined(_LIBCPP_HAS_NO_PRAGMA_SYSTEM_HEADER)
#  pragma GCC system_header
#endif

_LIBCPP_BEGIN_NAMESPACE_STD

template <class _Tp>
struct _LIBCPP_NO_SPECIALIZATIONS is_pointer : _BoolConstant<__is_pointer(_Tp)> {};

#  if _LIBCPP_STD_VER >= 17
template <class _Tp>
_LIBCPP_NO_SPECIALIZATIONS inline constexpr bool is_pointer_v = __is_pointer(_Tp);
#  endif

<<<<<<< HEAD
#else // __has_builtin(__is_pointer)

template <class _Tp>
struct __libcpp_is_pointer : false_type {};
template <class _Tp>
struct __libcpp_is_pointer<_Tp*> : true_type {};

template <class _Tp>
struct __libcpp_remove_objc_qualifiers {
  typedef _Tp type;
};
#  if __has_feature(objc_arc)
// clang-format off
template <class _Tp> struct __libcpp_remove_objc_qualifiers<_Tp __strong> { typedef _Tp type; };
template <class _Tp> struct __libcpp_remove_objc_qualifiers<_Tp __weak> { typedef _Tp type; };
template <class _Tp> struct __libcpp_remove_objc_qualifiers<_Tp __autoreleasing> { typedef _Tp type; };
template <class _Tp> struct __libcpp_remove_objc_qualifiers<_Tp __unsafe_unretained> { typedef _Tp type; };
// clang-format on
#  endif

template <class _Tp>
struct is_pointer : __libcpp_is_pointer<typename __libcpp_remove_objc_qualifiers<__remove_cv_t<_Tp> >::type> {};

#  if _LIBCPP_STD_VER >= 17
template <class _Tp>
inline constexpr bool is_pointer_v = is_pointer<_Tp>::value;
#  endif

#endif // __has_builtin(__is_pointer)

=======
>>>>>>> 5ee67ebe
_LIBCPP_END_NAMESPACE_STD

#endif // _LIBCPP___TYPE_TRAITS_IS_POINTER_H<|MERGE_RESOLUTION|>--- conflicted
+++ resolved
@@ -26,39 +26,6 @@
 _LIBCPP_NO_SPECIALIZATIONS inline constexpr bool is_pointer_v = __is_pointer(_Tp);
 #  endif
 
-<<<<<<< HEAD
-#else // __has_builtin(__is_pointer)
-
-template <class _Tp>
-struct __libcpp_is_pointer : false_type {};
-template <class _Tp>
-struct __libcpp_is_pointer<_Tp*> : true_type {};
-
-template <class _Tp>
-struct __libcpp_remove_objc_qualifiers {
-  typedef _Tp type;
-};
-#  if __has_feature(objc_arc)
-// clang-format off
-template <class _Tp> struct __libcpp_remove_objc_qualifiers<_Tp __strong> { typedef _Tp type; };
-template <class _Tp> struct __libcpp_remove_objc_qualifiers<_Tp __weak> { typedef _Tp type; };
-template <class _Tp> struct __libcpp_remove_objc_qualifiers<_Tp __autoreleasing> { typedef _Tp type; };
-template <class _Tp> struct __libcpp_remove_objc_qualifiers<_Tp __unsafe_unretained> { typedef _Tp type; };
-// clang-format on
-#  endif
-
-template <class _Tp>
-struct is_pointer : __libcpp_is_pointer<typename __libcpp_remove_objc_qualifiers<__remove_cv_t<_Tp> >::type> {};
-
-#  if _LIBCPP_STD_VER >= 17
-template <class _Tp>
-inline constexpr bool is_pointer_v = is_pointer<_Tp>::value;
-#  endif
-
-#endif // __has_builtin(__is_pointer)
-
-=======
->>>>>>> 5ee67ebe
 _LIBCPP_END_NAMESPACE_STD
 
 #endif // _LIBCPP___TYPE_TRAITS_IS_POINTER_H