// -*- C++ -*-
//===----------------------------------------------------------------------===//
//
// Part of the LLVM Project, under the Apache License v2.0 with LLVM Exceptions.
// See https://llvm.org/LICENSE.txt for license information.
// SPDX-License-Identifier: Apache-2.0 WITH LLVM-exception
//
//===----------------------------------------------------------------------===//

#ifndef _LIBCPP___TYPE_TRAITS_INVOKE_H
#define _LIBCPP___TYPE_TRAITS_INVOKE_H

#include <__config>
#include <__type_traits/conditional.h>
#include <__type_traits/decay.h>
#include <__type_traits/enable_if.h>
#include <__type_traits/integral_constant.h>
#include <__type_traits/is_base_of.h>
#include <__type_traits/is_core_convertible.h>
#include <__type_traits/is_member_pointer.h>
#include <__type_traits/is_reference_wrapper.h>
#include <__type_traits/is_same.h>
#include <__type_traits/is_void.h>
#include <__type_traits/nat.h>
#include <__type_traits/void_t.h>
#include <__utility/declval.h>
#include <__utility/forward.h>

#if !defined(_LIBCPP_HAS_NO_PRAGMA_SYSTEM_HEADER)
#  pragma GCC system_header
#endif

// This file defines the following libc++-internal API (back-ported to C++03):
//
// template <class... Args>
// decltype(auto) __invoke(Args&&... args) noexcept(noexcept(std::invoke(std::forward<Args>(args...)))) {
//   return std::invoke(std::forward<Args>(args)...);
// }
//
// template <class Ret, class... Args>
// Ret __invoke_r(Args&&... args) {
//   return std::invoke_r(std::forward<Args>(args)...);
// }
//
// template <class Func, class... Args>
// struct __is_invocable : is_invocable<Func, Args...> {};
//
// template <class Func, class... Args>
// inline const bool __is_invocable_v = is_invocable_v<Func, Args...>;
//
// template <class Ret, class Func, class... Args>
// inline const bool __is_invocable_r_v = is_invocable_r_v<Ret, Func, Args...>;
//
// template <class Func, class... Args>
// inline const bool __is_nothrow_invocable_v = is_nothrow_invocable_v<Func, Args...>;
//
// template <class Func, class... Args>
// inline const bool __is_nothrow_invocable_r_v = is_nothrow_invocable_r_v<Func, Args...>;
//
// template <class Func, class... Args>
// struct __invoke_result : invoke_result {};
//
// template <class Func, class... Args>
// using __invoke_result_t = invoke_result_t<Func, Args...>;

_LIBCPP_BEGIN_NAMESPACE_STD

#if __has_builtin(__builtin_invoke)

template <class... _Args>
using __invoke_result_t _LIBCPP_NODEBUG = decltype(__builtin_invoke(std::declval<_Args>()...));

template <class, class... _Args>
struct __invoke_result_impl {};

template <class... _Args>
struct __invoke_result_impl<__void_t<__invoke_result_t<_Args...> >, _Args...> {
  using type _LIBCPP_NODEBUG = __invoke_result_t<_Args...>;
};

template <class... _Args>
using __invoke_result _LIBCPP_NODEBUG = __invoke_result_impl<void, _Args...>;

template <class... _Args>
_LIBCPP_HIDE_FROM_ABI _LIBCPP_CONSTEXPR __invoke_result_t<_Args...> __invoke(_Args&&... __args)
    _NOEXCEPT_(noexcept(__builtin_invoke(std::forward<_Args>(__args)...))) {
  return __builtin_invoke(std::forward<_Args>(__args)...);
}

template <class _Void, class... _Args>
inline const bool __is_invocable_impl = false;

template <class... _Args>
inline const bool __is_invocable_impl<__void_t<__invoke_result_t<_Args...> >, _Args...> = true;

template <class... _Args>
inline const bool __is_invocable_v = __is_invocable_impl<void, _Args...>;

template <class... _Args>
struct __is_invocable : integral_constant<bool, __is_invocable_v<_Args...> > {};

template <class _Ret, bool, class... _Args>
inline const bool __is_invocable_r_impl = false;

template <class _Ret, class... _Args>
inline const bool __is_invocable_r_impl<_Ret, true, _Args...> =
    __is_core_convertible<__invoke_result_t<_Args...>, _Ret>::value || is_void<_Ret>::value;

template <class _Ret, class... _Args>
inline const bool __is_invocable_r_v = __is_invocable_r_impl<_Ret, __is_invocable_v<_Args...>, _Args...>;

template <bool __is_invocable, class... _Args>
inline const bool __is_nothrow_invocable_impl = false;

template <class... _Args>
inline const bool __is_nothrow_invocable_impl<true, _Args...> = noexcept(__builtin_invoke(std::declval<_Args>()...));

template <class... _Args>
inline const bool __is_nothrow_invocable_v = __is_nothrow_invocable_impl<__is_invocable_v<_Args...>, _Args...>;

template <bool __is_invocable, class _Ret, class... _Args>
inline const bool __is_nothrow_invocable_r_impl = false;

template <class _Ret, class... _Args>
inline const bool __is_nothrow_invocable_r_impl<true, _Ret, _Args...> =
    __is_nothrow_core_convertible_v<__invoke_result_t<_Args...>, _Ret> || is_void<_Ret>::value;

template <class _Ret, class... _Args>
inline const bool __is_nothrow_invocable_r_v =
    __is_nothrow_invocable_r_impl<__is_nothrow_invocable_v<_Args...>, _Ret, _Args...>;

<<<<<<< HEAD
#  if _LIBCPP_STD_VER >= 17

// is_invocable

template <class _Fn, class... _Args>
struct _LIBCPP_NO_SPECIALIZATIONS is_invocable : bool_constant<__is_invocable_v<_Fn, _Args...> > {};

template <class _Ret, class _Fn, class... _Args>
struct _LIBCPP_NO_SPECIALIZATIONS is_invocable_r : bool_constant<__is_invocable_r_v<_Ret, _Fn, _Args...>> {};

template <class _Fn, class... _Args>
_LIBCPP_NO_SPECIALIZATIONS inline constexpr bool is_invocable_v = __is_invocable_v<_Fn, _Args...>;

template <class _Ret, class _Fn, class... _Args>
_LIBCPP_NO_SPECIALIZATIONS inline constexpr bool is_invocable_r_v = is_invocable_r<_Ret, _Fn, _Args...>::value;

// is_nothrow_invocable

template <class _Fn, class... _Args>
struct _LIBCPP_NO_SPECIALIZATIONS is_nothrow_invocable : bool_constant<__is_nothrow_invocable_v<_Fn, _Args...> > {};

template <class _Ret, class _Fn, class... _Args>
struct _LIBCPP_NO_SPECIALIZATIONS is_nothrow_invocable_r
    : integral_constant<bool, __is_nothrow_invocable_r_v<_Ret, _Fn, _Args...>> {};

template <class _Fn, class... _Args>
_LIBCPP_NO_SPECIALIZATIONS inline constexpr bool is_nothrow_invocable_v = __is_nothrow_invocable_v<_Fn, _Args...>;

template <class _Ret, class _Fn, class... _Args>
_LIBCPP_NO_SPECIALIZATIONS inline constexpr bool is_nothrow_invocable_r_v =
    __is_nothrow_invocable_r_v<_Ret, _Fn, _Args...>;

template <class _Fn, class... _Args>
struct _LIBCPP_NO_SPECIALIZATIONS invoke_result : __invoke_result<_Fn, _Args...> {};

template <class _Fn, class... _Args>
using invoke_result_t = __invoke_result_t<_Fn, _Args...>;

#  endif // _LIBCPP_STD_VER >= 17

=======
>>>>>>> 10a576f7
#else // __has_builtin(__builtin_invoke)

template <class _DecayedFp>
struct __member_pointer_class_type {};

template <class _Ret, class _ClassType>
struct __member_pointer_class_type<_Ret _ClassType::*> {
  typedef _ClassType type;
};

template <class _Fp,
          class _A0,
          class _DecayFp = __decay_t<_Fp>,
          class _DecayA0 = __decay_t<_A0>,
          class _ClassT  = typename __member_pointer_class_type<_DecayFp>::type>
using __enable_if_bullet1 _LIBCPP_NODEBUG =
    __enable_if_t<is_member_function_pointer<_DecayFp>::value &&
                  (is_same<_ClassT, _DecayA0>::value || is_base_of<_ClassT, _DecayA0>::value)>;

template <class _Fp, class _A0, class _DecayFp = __decay_t<_Fp>, class _DecayA0 = __decay_t<_A0> >
using __enable_if_bullet2 _LIBCPP_NODEBUG =
    __enable_if_t<is_member_function_pointer<_DecayFp>::value && __is_reference_wrapper<_DecayA0>::value>;

template <class _Fp,
          class _A0,
          class _DecayFp = __decay_t<_Fp>,
          class _DecayA0 = __decay_t<_A0>,
          class _ClassT  = typename __member_pointer_class_type<_DecayFp>::type>
using __enable_if_bullet3 _LIBCPP_NODEBUG =
    __enable_if_t<is_member_function_pointer<_DecayFp>::value &&
                  !(is_same<_ClassT, _DecayA0>::value || is_base_of<_ClassT, _DecayA0>::value) &&
                  !__is_reference_wrapper<_DecayA0>::value>;

template <class _Fp,
          class _A0,
          class _DecayFp = __decay_t<_Fp>,
          class _DecayA0 = __decay_t<_A0>,
          class _ClassT  = typename __member_pointer_class_type<_DecayFp>::type>
using __enable_if_bullet4 _LIBCPP_NODEBUG =
    __enable_if_t<is_member_object_pointer<_DecayFp>::value &&
                  (is_same<_ClassT, _DecayA0>::value || is_base_of<_ClassT, _DecayA0>::value)>;

template <class _Fp, class _A0, class _DecayFp = __decay_t<_Fp>, class _DecayA0 = __decay_t<_A0> >
using __enable_if_bullet5 _LIBCPP_NODEBUG =
    __enable_if_t<is_member_object_pointer<_DecayFp>::value && __is_reference_wrapper<_DecayA0>::value>;

template <class _Fp,
          class _A0,
          class _DecayFp = __decay_t<_Fp>,
          class _DecayA0 = __decay_t<_A0>,
          class _ClassT  = typename __member_pointer_class_type<_DecayFp>::type>
using __enable_if_bullet6 _LIBCPP_NODEBUG =
    __enable_if_t<is_member_object_pointer<_DecayFp>::value &&
                  !(is_same<_ClassT, _DecayA0>::value || is_base_of<_ClassT, _DecayA0>::value) &&
                  !__is_reference_wrapper<_DecayA0>::value>;

// __invoke forward declarations

// fall back - none of the bullets

template <class... _Args>
__nat __invoke(_Args&&... __args);

// bullets 1, 2 and 3

// clang-format off
template <class _Fp, class _A0, class... _Args, class = __enable_if_bullet1<_Fp, _A0> >
inline _LIBCPP_HIDE_FROM_ABI _LIBCPP_CONSTEXPR
decltype((std::declval<_A0>().*std::declval<_Fp>())(std::declval<_Args>()...))
__invoke(_Fp&& __f, _A0&& __a0, _Args&&... __args)
    _NOEXCEPT_(noexcept((static_cast<_A0&&>(__a0).*__f)(static_cast<_Args&&>(__args)...)))
               { return (static_cast<_A0&&>(__a0).*__f)(static_cast<_Args&&>(__args)...); }

template <class _Fp, class _A0, class... _Args, class = __enable_if_bullet2<_Fp, _A0> >
inline _LIBCPP_HIDE_FROM_ABI _LIBCPP_CONSTEXPR
decltype((std::declval<_A0>().get().*std::declval<_Fp>())(std::declval<_Args>()...))
__invoke(_Fp&& __f, _A0&& __a0, _Args&&... __args)
    _NOEXCEPT_(noexcept((__a0.get().*__f)(static_cast<_Args&&>(__args)...)))
               { return (__a0.get().*__f)(static_cast<_Args&&>(__args)...); }

template <class _Fp, class _A0, class... _Args, class = __enable_if_bullet3<_Fp, _A0> >
inline _LIBCPP_HIDE_FROM_ABI _LIBCPP_CONSTEXPR
decltype(((*std::declval<_A0>()).*std::declval<_Fp>())(std::declval<_Args>()...))
__invoke(_Fp&& __f, _A0&& __a0, _Args&&... __args)
    _NOEXCEPT_(noexcept(((*static_cast<_A0&&>(__a0)).*__f)(static_cast<_Args&&>(__args)...)))
               { return ((*static_cast<_A0&&>(__a0)).*__f)(static_cast<_Args&&>(__args)...); }

// bullets 4, 5 and 6

template <class _Fp, class _A0, class = __enable_if_bullet4<_Fp, _A0> >
inline _LIBCPP_HIDE_FROM_ABI _LIBCPP_CONSTEXPR
decltype(std::declval<_A0>().*std::declval<_Fp>())
__invoke(_Fp&& __f, _A0&& __a0)
    _NOEXCEPT_(noexcept(static_cast<_A0&&>(__a0).*__f))
               { return static_cast<_A0&&>(__a0).*__f; }

template <class _Fp, class _A0, class = __enable_if_bullet5<_Fp, _A0> >
inline _LIBCPP_HIDE_FROM_ABI _LIBCPP_CONSTEXPR
decltype(std::declval<_A0>().get().*std::declval<_Fp>())
__invoke(_Fp&& __f, _A0&& __a0)
    _NOEXCEPT_(noexcept(__a0.get().*__f))
               { return __a0.get().*__f; }

template <class _Fp, class _A0, class = __enable_if_bullet6<_Fp, _A0> >
inline _LIBCPP_HIDE_FROM_ABI _LIBCPP_CONSTEXPR
decltype((*std::declval<_A0>()).*std::declval<_Fp>())
__invoke(_Fp&& __f, _A0&& __a0)
    _NOEXCEPT_(noexcept((*static_cast<_A0&&>(__a0)).*__f))
               { return (*static_cast<_A0&&>(__a0)).*__f; }

// bullet 7

template <class _Fp, class... _Args>
inline _LIBCPP_HIDE_FROM_ABI _LIBCPP_CONSTEXPR
decltype(std::declval<_Fp>()(std::declval<_Args>()...))
__invoke(_Fp&& __f, _Args&&... __args)
    _NOEXCEPT_(noexcept(static_cast<_Fp&&>(__f)(static_cast<_Args&&>(__args)...)))
               { return static_cast<_Fp&&>(__f)(static_cast<_Args&&>(__args)...); }
// clang-format on

// __invokable
template <class _Ret, class _Fp, class... _Args>
struct __invokable_r {
  template <class _XFp, class... _XArgs>
  static decltype(std::__invoke(std::declval<_XFp>(), std::declval<_XArgs>()...)) __try_call(int);
  template <class _XFp, class... _XArgs>
  static __nat __try_call(...);

  // FIXME: Check that _Ret, _Fp, and _Args... are all complete types, cv void,
  // or incomplete array types as required by the standard.
  using _Result _LIBCPP_NODEBUG = decltype(__try_call<_Fp, _Args...>(0));

  using type              = __conditional_t<_IsNotSame<_Result, __nat>::value,
                                            __conditional_t<is_void<_Ret>::value, true_type, __is_core_convertible<_Result, _Ret> >,
                                            false_type>;
  static const bool value = type::value;
};
template <class _Fp, class... _Args>
using __is_invocable _LIBCPP_NODEBUG = __invokable_r<void, _Fp, _Args...>;

template <bool _IsInvokable, bool _IsCVVoid, class _Ret, class _Fp, class... _Args>
struct __nothrow_invokable_r_imp {
  static const bool value = false;
};

template <class _Ret, class _Fp, class... _Args>
struct __nothrow_invokable_r_imp<true, false, _Ret, _Fp, _Args...> {
  typedef __nothrow_invokable_r_imp _ThisT;

  template <class _Tp>
  static void __test_noexcept(_Tp) _NOEXCEPT;

#  ifdef _LIBCPP_CXX03_LANG
  static const bool value = false;
#  else
  static const bool value =
      noexcept(_ThisT::__test_noexcept<_Ret>(std::__invoke(std::declval<_Fp>(), std::declval<_Args>()...)));
#  endif
};

template <class _Ret, class _Fp, class... _Args>
struct __nothrow_invokable_r_imp<true, true, _Ret, _Fp, _Args...> {
#  ifdef _LIBCPP_CXX03_LANG
  static const bool value = false;
#  else
  static const bool value = noexcept(std::__invoke(std::declval<_Fp>(), std::declval<_Args>()...));
#  endif
};

template <class _Ret, class _Fp, class... _Args>
using __nothrow_invokable_r _LIBCPP_NODEBUG =
    __nothrow_invokable_r_imp<__invokable_r<_Ret, _Fp, _Args...>::value, is_void<_Ret>::value, _Ret, _Fp, _Args...>;

template <class _Fp, class... _Args>
using __nothrow_invokable _LIBCPP_NODEBUG =
    __nothrow_invokable_r_imp<__is_invocable<_Fp, _Args...>::value, true, void, _Fp, _Args...>;

template <class _Func, class... _Args>
inline const bool __is_invocable_v = __is_invocable<_Func, _Args...>::value;

template <class _Ret, class _Func, class... _Args>
inline const bool __is_invocable_r_v = __invokable_r<_Ret, _Func, _Args...>::value;

template <class _Func, class... _Args>
inline const bool __is_nothrow_invocable_v = __nothrow_invokable<_Func, _Args...>::value;

template <class _Ret, class _Func, class... _Args>
inline const bool __is_nothrow_invocable_r_v = __nothrow_invokable_r<_Ret, _Func, _Args...>::value;

template <class _Func, class... _Args>
struct __invoke_result
    : enable_if<__is_invocable_v<_Func, _Args...>, typename __invokable_r<void, _Func, _Args...>::_Result> {};

template <class _Func, class... _Args>
using __invoke_result_t _LIBCPP_NODEBUG = typename __invoke_result<_Func, _Args...>::type;

<<<<<<< HEAD
#  if _LIBCPP_STD_VER >= 17
=======
#endif // __has_builtin(__builtin_invoke_r)

template <class _Ret, bool = is_void<_Ret>::value>
struct __invoke_void_return_wrapper {
  template <class... _Args>
  _LIBCPP_HIDE_FROM_ABI _LIBCPP_CONSTEXPR_SINCE_CXX20 static _Ret __call(_Args&&... __args) {
    return std::__invoke(std::forward<_Args>(__args)...);
  }
};

template <class _Ret>
struct __invoke_void_return_wrapper<_Ret, true> {
  template <class... _Args>
  _LIBCPP_HIDE_FROM_ABI _LIBCPP_CONSTEXPR_SINCE_CXX20 static void __call(_Args&&... __args) {
    std::__invoke(std::forward<_Args>(__args)...);
  }
};

template <class _Ret, class... _Args>
_LIBCPP_HIDE_FROM_ABI _LIBCPP_CONSTEXPR_SINCE_CXX20 _Ret __invoke_r(_Args&&... __args) {
  return __invoke_void_return_wrapper<_Ret>::__call(std::forward<_Args>(__args)...);
}

#if _LIBCPP_STD_VER >= 17
>>>>>>> 10a576f7

// is_invocable

template <class _Fn, class... _Args>
struct _LIBCPP_NO_SPECIALIZATIONS is_invocable : bool_constant<__is_invocable_v<_Fn, _Args...> > {};

template <class _Ret, class _Fn, class... _Args>
struct _LIBCPP_NO_SPECIALIZATIONS is_invocable_r : bool_constant<__is_invocable_r_v<_Ret, _Fn, _Args...>> {};

template <class _Fn, class... _Args>
_LIBCPP_NO_SPECIALIZATIONS inline constexpr bool is_invocable_v = __is_invocable_v<_Fn, _Args...>;

template <class _Ret, class _Fn, class... _Args>
_LIBCPP_NO_SPECIALIZATIONS inline constexpr bool is_invocable_r_v = __is_invocable_r_v<_Ret, _Fn, _Args...>;

// is_nothrow_invocable

template <class _Fn, class... _Args>
struct _LIBCPP_NO_SPECIALIZATIONS is_nothrow_invocable : bool_constant<__is_nothrow_invocable_v<_Fn, _Args...> > {};

template <class _Ret, class _Fn, class... _Args>
struct _LIBCPP_NO_SPECIALIZATIONS is_nothrow_invocable_r
    : bool_constant<__is_nothrow_invocable_r_v<_Ret, _Fn, _Args...>> {};

template <class _Fn, class... _Args>
_LIBCPP_NO_SPECIALIZATIONS inline constexpr bool is_nothrow_invocable_v = __is_nothrow_invocable_v<_Fn, _Args...>;

template <class _Ret, class _Fn, class... _Args>
_LIBCPP_NO_SPECIALIZATIONS inline constexpr bool is_nothrow_invocable_r_v =
    __is_nothrow_invocable_r_v<_Ret, _Fn, _Args...>;

template <class _Fn, class... _Args>
struct _LIBCPP_NO_SPECIALIZATIONS invoke_result : __invoke_result<_Fn, _Args...> {};

template <class _Fn, class... _Args>
using invoke_result_t = __invoke_result_t<_Fn, _Args...>;

<<<<<<< HEAD
#  endif // _LIBCPP_STD_VER >= 17

#endif // __has_builtin(__builtin_invoke_r)

template <class _Ret, bool = is_void<_Ret>::value>
struct __invoke_void_return_wrapper {
  template <class... _Args>
  _LIBCPP_HIDE_FROM_ABI _LIBCPP_CONSTEXPR_SINCE_CXX20 static _Ret __call(_Args&&... __args) {
    return std::__invoke(std::forward<_Args>(__args)...);
  }
};

template <class _Ret>
struct __invoke_void_return_wrapper<_Ret, true> {
  template <class... _Args>
  _LIBCPP_HIDE_FROM_ABI _LIBCPP_CONSTEXPR_SINCE_CXX20 static void __call(_Args&&... __args) {
    std::__invoke(std::forward<_Args>(__args)...);
  }
};

template <class _Ret, class... _Args>
_LIBCPP_HIDE_FROM_ABI _LIBCPP_CONSTEXPR_SINCE_CXX20 _Ret __invoke_r(_Args&&... __args) {
  return __invoke_void_return_wrapper<_Ret>::__call(std::forward<_Args>(__args)...);
}
=======
#endif
>>>>>>> 10a576f7

_LIBCPP_END_NAMESPACE_STD

#endif // _LIBCPP___TYPE_TRAITS_INVOKE_H<|MERGE_RESOLUTION|>--- conflicted
+++ resolved
@@ -129,49 +129,6 @@
 inline const bool __is_nothrow_invocable_r_v =
     __is_nothrow_invocable_r_impl<__is_nothrow_invocable_v<_Args...>, _Ret, _Args...>;
 
-<<<<<<< HEAD
-#  if _LIBCPP_STD_VER >= 17
-
-// is_invocable
-
-template <class _Fn, class... _Args>
-struct _LIBCPP_NO_SPECIALIZATIONS is_invocable : bool_constant<__is_invocable_v<_Fn, _Args...> > {};
-
-template <class _Ret, class _Fn, class... _Args>
-struct _LIBCPP_NO_SPECIALIZATIONS is_invocable_r : bool_constant<__is_invocable_r_v<_Ret, _Fn, _Args...>> {};
-
-template <class _Fn, class... _Args>
-_LIBCPP_NO_SPECIALIZATIONS inline constexpr bool is_invocable_v = __is_invocable_v<_Fn, _Args...>;
-
-template <class _Ret, class _Fn, class... _Args>
-_LIBCPP_NO_SPECIALIZATIONS inline constexpr bool is_invocable_r_v = is_invocable_r<_Ret, _Fn, _Args...>::value;
-
-// is_nothrow_invocable
-
-template <class _Fn, class... _Args>
-struct _LIBCPP_NO_SPECIALIZATIONS is_nothrow_invocable : bool_constant<__is_nothrow_invocable_v<_Fn, _Args...> > {};
-
-template <class _Ret, class _Fn, class... _Args>
-struct _LIBCPP_NO_SPECIALIZATIONS is_nothrow_invocable_r
-    : integral_constant<bool, __is_nothrow_invocable_r_v<_Ret, _Fn, _Args...>> {};
-
-template <class _Fn, class... _Args>
-_LIBCPP_NO_SPECIALIZATIONS inline constexpr bool is_nothrow_invocable_v = __is_nothrow_invocable_v<_Fn, _Args...>;
-
-template <class _Ret, class _Fn, class... _Args>
-_LIBCPP_NO_SPECIALIZATIONS inline constexpr bool is_nothrow_invocable_r_v =
-    __is_nothrow_invocable_r_v<_Ret, _Fn, _Args...>;
-
-template <class _Fn, class... _Args>
-struct _LIBCPP_NO_SPECIALIZATIONS invoke_result : __invoke_result<_Fn, _Args...> {};
-
-template <class _Fn, class... _Args>
-using invoke_result_t = __invoke_result_t<_Fn, _Args...>;
-
-#  endif // _LIBCPP_STD_VER >= 17
-
-=======
->>>>>>> 10a576f7
 #else // __has_builtin(__builtin_invoke)
 
 template <class _DecayedFp>
@@ -368,9 +325,6 @@
 template <class _Func, class... _Args>
 using __invoke_result_t _LIBCPP_NODEBUG = typename __invoke_result<_Func, _Args...>::type;
 
-<<<<<<< HEAD
-#  if _LIBCPP_STD_VER >= 17
-=======
 #endif // __has_builtin(__builtin_invoke_r)
 
 template <class _Ret, bool = is_void<_Ret>::value>
@@ -395,7 +349,6 @@
 }
 
 #if _LIBCPP_STD_VER >= 17
->>>>>>> 10a576f7
 
 // is_invocable
 
@@ -433,34 +386,7 @@
 template <class _Fn, class... _Args>
 using invoke_result_t = __invoke_result_t<_Fn, _Args...>;
 
-<<<<<<< HEAD
-#  endif // _LIBCPP_STD_VER >= 17
-
-#endif // __has_builtin(__builtin_invoke_r)
-
-template <class _Ret, bool = is_void<_Ret>::value>
-struct __invoke_void_return_wrapper {
-  template <class... _Args>
-  _LIBCPP_HIDE_FROM_ABI _LIBCPP_CONSTEXPR_SINCE_CXX20 static _Ret __call(_Args&&... __args) {
-    return std::__invoke(std::forward<_Args>(__args)...);
-  }
-};
-
-template <class _Ret>
-struct __invoke_void_return_wrapper<_Ret, true> {
-  template <class... _Args>
-  _LIBCPP_HIDE_FROM_ABI _LIBCPP_CONSTEXPR_SINCE_CXX20 static void __call(_Args&&... __args) {
-    std::__invoke(std::forward<_Args>(__args)...);
-  }
-};
-
-template <class _Ret, class... _Args>
-_LIBCPP_HIDE_FROM_ABI _LIBCPP_CONSTEXPR_SINCE_CXX20 _Ret __invoke_r(_Args&&... __args) {
-  return __invoke_void_return_wrapper<_Ret>::__call(std::forward<_Args>(__args)...);
-}
-=======
 #endif
->>>>>>> 10a576f7
 
 _LIBCPP_END_NAMESPACE_STD
 
