// -*- C++ -*-
//===----------------------------------------------------------------------===//
//
// Part of the LLVM Project, under the Apache License v2.0 with LLVM Exceptions.
// See https://llvm.org/LICENSE.txt for license information.
// SPDX-License-Identifier: Apache-2.0 WITH LLVM-exception
//
//===----------------------------------------------------------------------===//

#ifndef _LIBCPP_VECTOR
#define _LIBCPP_VECTOR

// clang-format off

/*
    vector synopsis

namespace std
{

template <class T, class Allocator = allocator<T> >
class vector
{
public:
    typedef T                                        value_type;
    typedef Allocator                                allocator_type;
    typedef typename allocator_type::reference       reference;
    typedef typename allocator_type::const_reference const_reference;
    typedef implementation-defined                   iterator;
    typedef implementation-defined                   const_iterator;
    typedef typename allocator_type::size_type       size_type;
    typedef typename allocator_type::difference_type difference_type;
    typedef typename allocator_type::pointer         pointer;
    typedef typename allocator_type::const_pointer   const_pointer;
    typedef std::reverse_iterator<iterator>          reverse_iterator;
    typedef std::reverse_iterator<const_iterator>    const_reverse_iterator;

    vector()
        noexcept(is_nothrow_default_constructible<allocator_type>::value);
    explicit vector(const allocator_type&);
    explicit vector(size_type n);
    explicit vector(size_type n, const allocator_type&); // C++14
    vector(size_type n, const value_type& value, const allocator_type& = allocator_type());
    template <class InputIterator>
        vector(InputIterator first, InputIterator last, const allocator_type& = allocator_type());
    template<container-compatible-range<T> R>
      constexpr vector(from_range_t, R&& rg, const Allocator& = Allocator()); // C++23
    vector(const vector& x);
    vector(vector&& x)
        noexcept(is_nothrow_move_constructible<allocator_type>::value);
    vector(initializer_list<value_type> il);
    vector(initializer_list<value_type> il, const allocator_type& a);
    ~vector();
    vector& operator=(const vector& x);
    vector& operator=(vector&& x)
        noexcept(
             allocator_type::propagate_on_container_move_assignment::value ||
             allocator_type::is_always_equal::value); // C++17
    vector& operator=(initializer_list<value_type> il);
    template <class InputIterator>
        void assign(InputIterator first, InputIterator last);
    template<container-compatible-range<T> R>
      constexpr void assign_range(R&& rg); // C++23
    void assign(size_type n, const value_type& u);
    void assign(initializer_list<value_type> il);

    allocator_type get_allocator() const noexcept;

    iterator               begin() noexcept;
    const_iterator         begin()   const noexcept;
    iterator               end() noexcept;
    const_iterator         end()     const noexcept;

    reverse_iterator       rbegin() noexcept;
    const_reverse_iterator rbegin()  const noexcept;
    reverse_iterator       rend() noexcept;
    const_reverse_iterator rend()    const noexcept;

    const_iterator         cbegin()  const noexcept;
    const_iterator         cend()    const noexcept;
    const_reverse_iterator crbegin() const noexcept;
    const_reverse_iterator crend()   const noexcept;

    size_type size() const noexcept;
    size_type max_size() const noexcept;
    size_type capacity() const noexcept;
    bool empty() const noexcept;
    void reserve(size_type n);
    void shrink_to_fit() noexcept;

    reference       operator[](size_type n);
    const_reference operator[](size_type n) const;
    reference       at(size_type n);
    const_reference at(size_type n) const;

    reference       front();
    const_reference front() const;
    reference       back();
    const_reference back() const;

    value_type*       data() noexcept;
    const value_type* data() const noexcept;

    void push_back(const value_type& x);
    void push_back(value_type&& x);
    template <class... Args>
        reference emplace_back(Args&&... args); // reference in C++17
    template<container-compatible-range<T> R>
      constexpr void append_range(R&& rg); // C++23
    void pop_back();

    template <class... Args> iterator emplace(const_iterator position, Args&&... args);
    iterator insert(const_iterator position, const value_type& x);
    iterator insert(const_iterator position, value_type&& x);
    iterator insert(const_iterator position, size_type n, const value_type& x);
    template <class InputIterator>
        iterator insert(const_iterator position, InputIterator first, InputIterator last);
    template<container-compatible-range<T> R>
      constexpr iterator insert_range(const_iterator position, R&& rg); // C++23
    iterator insert(const_iterator position, initializer_list<value_type> il);

    iterator erase(const_iterator position);
    iterator erase(const_iterator first, const_iterator last);

    void clear() noexcept;

    void resize(size_type sz);
    void resize(size_type sz, const value_type& c);

    void swap(vector&)
        noexcept(allocator_traits<allocator_type>::propagate_on_container_swap::value ||
                 allocator_traits<allocator_type>::is_always_equal::value);  // C++17

    bool __invariants() const;
};

template <class Allocator = allocator<T> >
class vector<bool, Allocator>
{
public:
    typedef bool                                     value_type;
    typedef Allocator                                allocator_type;
    typedef implementation-defined                   iterator;
    typedef implementation-defined                   const_iterator;
    typedef typename allocator_type::size_type       size_type;
    typedef typename allocator_type::difference_type difference_type;
    typedef iterator                                 pointer;
    typedef const_iterator                           const_pointer;
    typedef std::reverse_iterator<iterator>          reverse_iterator;
    typedef std::reverse_iterator<const_iterator>    const_reverse_iterator;

    class reference
    {
    public:
        reference(const reference&) noexcept;
        operator bool() const noexcept;
        reference& operator=(bool x) noexcept;
        reference& operator=(const reference& x) noexcept;
        iterator operator&() const noexcept;
        void flip() noexcept;
    };

    class const_reference
    {
    public:
        const_reference(const reference&) noexcept;
        operator bool() const noexcept;
        const_iterator operator&() const noexcept;
    };

    vector()
        noexcept(is_nothrow_default_constructible<allocator_type>::value);
    explicit vector(const allocator_type&) noexcept;
    explicit vector(size_type n, const allocator_type& a = allocator_type()); // C++14
    vector(size_type n, const value_type& value, const allocator_type& = allocator_type());
    template <class InputIterator>
        vector(InputIterator first, InputIterator last, const allocator_type& = allocator_type());
    template<container-compatible-range<bool> R>
      constexpr vector(from_range_t, R&& rg, const Allocator& = Allocator());
    vector(const vector& x);
    vector(vector&& x) noexcept;
    vector(initializer_list<value_type> il);
    vector(initializer_list<value_type> il, const allocator_type& a);
    ~vector();
    vector& operator=(const vector& x);
    vector& operator=(vector&& x)
        noexcept(
             allocator_type::propagate_on_container_move_assignment::value ||
             allocator_type::is_always_equal::value); // C++17
    vector& operator=(initializer_list<value_type> il);
    template <class InputIterator>
        void assign(InputIterator first, InputIterator last);
    template<container-compatible-range<T> R>
      constexpr void assign_range(R&& rg); // C++23
    void assign(size_type n, const value_type& u);
    void assign(initializer_list<value_type> il);

    allocator_type get_allocator() const noexcept;

    iterator               begin() noexcept;
    const_iterator         begin()   const noexcept;
    iterator               end() noexcept;
    const_iterator         end()     const noexcept;

    reverse_iterator       rbegin() noexcept;
    const_reverse_iterator rbegin()  const noexcept;
    reverse_iterator       rend() noexcept;
    const_reverse_iterator rend()    const noexcept;

    const_iterator         cbegin()  const noexcept;
    const_iterator         cend()    const noexcept;
    const_reverse_iterator crbegin() const noexcept;
    const_reverse_iterator crend()   const noexcept;

    size_type size() const noexcept;
    size_type max_size() const noexcept;
    size_type capacity() const noexcept;
    bool empty() const noexcept;
    void reserve(size_type n);
    void shrink_to_fit() noexcept;

    reference       operator[](size_type n);
    const_reference operator[](size_type n) const;
    reference       at(size_type n);
    const_reference at(size_type n) const;

    reference       front();
    const_reference front() const;
    reference       back();
    const_reference back() const;

    void push_back(const value_type& x);
    template <class... Args> reference emplace_back(Args&&... args);  // C++14; reference in C++17
    template<container-compatible-range<T> R>
      constexpr void append_range(R&& rg); // C++23
    void pop_back();

    template <class... Args> iterator emplace(const_iterator position, Args&&... args);  // C++14
    iterator insert(const_iterator position, const value_type& x);
    iterator insert(const_iterator position, size_type n, const value_type& x);
    template <class InputIterator>
        iterator insert(const_iterator position, InputIterator first, InputIterator last);
    template<container-compatible-range<T> R>
      constexpr iterator insert_range(const_iterator position, R&& rg); // C++23
    iterator insert(const_iterator position, initializer_list<value_type> il);

    iterator erase(const_iterator position);
    iterator erase(const_iterator first, const_iterator last);

    void clear() noexcept;

    void resize(size_type sz);
    void resize(size_type sz, value_type x);

    void swap(vector&)
        noexcept(allocator_traits<allocator_type>::propagate_on_container_swap::value ||
                 allocator_traits<allocator_type>::is_always_equal::value);  // C++17
    void flip() noexcept;

    bool __invariants() const;
};

template <class InputIterator, class Allocator = allocator<typename iterator_traits<InputIterator>::value_type>>
   vector(InputIterator, InputIterator, Allocator = Allocator())
   -> vector<typename iterator_traits<InputIterator>::value_type, Allocator>; // C++17

template<ranges::input_range R, class Allocator = allocator<ranges::range_value_t<R>>>
  vector(from_range_t, R&&, Allocator = Allocator())
    -> vector<ranges::range_value_t<R>, Allocator>; // C++23

template <class Allocator> struct hash<std::vector<bool, Allocator>>;

template <class T, class Allocator> bool operator==(const vector<T,Allocator>& x, const vector<T,Allocator>& y);   // constexpr since C++20
template <class T, class Allocator> bool operator!=(const vector<T,Allocator>& x, const vector<T,Allocator>& y);   // removed in C++20
template <class T, class Allocator> bool operator< (const vector<T,Allocator>& x, const vector<T,Allocator>& y);   // removed in C++20
template <class T, class Allocator> bool operator> (const vector<T,Allocator>& x, const vector<T,Allocator>& y);   // removed in C++20
template <class T, class Allocator> bool operator>=(const vector<T,Allocator>& x, const vector<T,Allocator>& y);   // removed in C++20
template <class T, class Allocator> bool operator<=(const vector<T,Allocator>& x, const vector<T,Allocator>& y);   // removed in C++20
template <class T, class Allocator> constexpr
  constexpr synth-three-way-result<T> operator<=>(const vector<T, Allocator>& x,
                                                  const vector<T, Allocator>& y);                                  // since C++20

template <class T, class Allocator>
void swap(vector<T,Allocator>& x, vector<T,Allocator>& y)
    noexcept(noexcept(x.swap(y)));

template <class T, class Allocator, class U>
typename vector<T, Allocator>::size_type
erase(vector<T, Allocator>& c, const U& value);       // since C++20
template <class T, class Allocator, class Predicate>
typename vector<T, Allocator>::size_type
erase_if(vector<T, Allocator>& c, Predicate pred);    // since C++20


template<class T>
 inline constexpr bool is-vector-bool-reference = see below;        // exposition only, since C++23

template<class T, class charT> requires is-vector-bool-reference<T> // Since C++23
 struct formatter<T, charT>;

}  // std

*/

// clang-format on

<<<<<<< HEAD
#if 0
#else // 0
=======
#if __cplusplus < 201103L && defined(_LIBCPP_USE_FROZEN_CXX03_HEADERS)
#  include <__cxx03/vector>
#else
>>>>>>> 49fd7d4f
#  include <__config>

#  include <__vector/comparison.h>
#  include <__vector/swap.h>
#  include <__vector/vector.h>
#  include <__vector/vector_bool.h>

#  if _LIBCPP_STD_VER >= 17
#    include <__vector/pmr.h>
#  endif

#  if _LIBCPP_STD_VER >= 20
#    include <__vector/erase.h>
#  endif

#  if _LIBCPP_STD_VER >= 23
#    include <__vector/vector_bool_formatter.h>
#  endif

#  include <version>

// standard-mandated includes

// [iterator.range]
#  include <__iterator/access.h>
#  include <__iterator/data.h>
#  include <__iterator/empty.h>
#  include <__iterator/reverse_access.h>
#  include <__iterator/size.h>

// [vector.syn]
#  include <compare>
#  include <initializer_list>

// [vector.syn], [unord.hash]
#  include <__functional/hash.h>

#  if !defined(_LIBCPP_HAS_NO_PRAGMA_SYSTEM_HEADER)
#    pragma GCC system_header
#  endif

#  if !defined(_LIBCPP_REMOVE_TRANSITIVE_INCLUDES) && _LIBCPP_STD_VER <= 20
#    include <algorithm>
#    include <array>
#    include <atomic>
#    include <cctype>
#    include <cerrno>
#    include <clocale>
#    include <concepts>
#    include <cstdint>
#    include <cstdlib>
#    include <iosfwd>
#    if _LIBCPP_HAS_LOCALIZATION
#      include <locale>
#    endif
#    include <string>
#    include <string_view>
#    include <tuple>
#    include <type_traits>
#    include <typeinfo>
#    include <utility>
#  endif
<<<<<<< HEAD
#endif // 0
=======
#endif // __cplusplus < 201103L && defined(_LIBCPP_USE_FROZEN_CXX03_HEADERS)
>>>>>>> 49fd7d4f

#endif // _LIBCPP_VECTOR<|MERGE_RESOLUTION|>--- conflicted
+++ resolved
@@ -304,14 +304,9 @@
 
 // clang-format on
 
-<<<<<<< HEAD
-#if 0
-#else // 0
-=======
 #if __cplusplus < 201103L && defined(_LIBCPP_USE_FROZEN_CXX03_HEADERS)
 #  include <__cxx03/vector>
 #else
->>>>>>> 49fd7d4f
 #  include <__config>
 
 #  include <__vector/comparison.h>
@@ -374,10 +369,6 @@
 #    include <typeinfo>
 #    include <utility>
 #  endif
-<<<<<<< HEAD
-#endif // 0
-=======
 #endif // __cplusplus < 201103L && defined(_LIBCPP_USE_FROZEN_CXX03_HEADERS)
->>>>>>> 49fd7d4f
 
 #endif // _LIBCPP_VECTOR