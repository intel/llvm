--- conflicted
+++ resolved
@@ -186,14 +186,9 @@
 
 */
 
-<<<<<<< HEAD
-#if 0
-#else // 0
-=======
 #if __cplusplus < 201103L && defined(_LIBCPP_USE_FROZEN_CXX03_HEADERS)
 #  include <__cxx03/mutex>
 #else
->>>>>>> 49fd7d4f
 #  include <__chrono/steady_clock.h>
 #  include <__chrono/time_point.h>
 #  include <__condition_variable/condition_variable.h>
@@ -518,10 +513,6 @@
 #    include <type_traits>
 #    include <typeinfo>
 #  endif
-<<<<<<< HEAD
-#endif // 0
-=======
 #endif // __cplusplus < 201103L && defined(_LIBCPP_USE_FROZEN_CXX03_HEADERS)
->>>>>>> 49fd7d4f
 
 #endif // _LIBCPP_MUTEX