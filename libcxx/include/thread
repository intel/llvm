// -*- C++ -*-
//===----------------------------------------------------------------------===//
//
// Part of the LLVM Project, under the Apache License v2.0 with LLVM Exceptions.
// See https://llvm.org/LICENSE.txt for license information.
// SPDX-License-Identifier: Apache-2.0 WITH LLVM-exception
//
//===----------------------------------------------------------------------===//

#ifndef _LIBCPP_THREAD
#define _LIBCPP_THREAD

/*

    thread synopsis

namespace std
{

class thread
{
public:
    class id;
    typedef pthread_t native_handle_type;

    thread() noexcept;
    template <class F, class ...Args> explicit thread(F&& f, Args&&... args);
    ~thread();

    thread(const thread&) = delete;
    thread(thread&& t) noexcept;

    thread& operator=(const thread&) = delete;
    thread& operator=(thread&& t) noexcept;

    void swap(thread& t) noexcept;

    bool joinable() const noexcept;
    void join();
    void detach();
    id get_id() const noexcept;
    native_handle_type native_handle();

    static unsigned hardware_concurrency() noexcept;
};

void swap(thread& x, thread& y) noexcept;

class thread::id
{
public:
    id() noexcept;
};

bool operator==(thread::id x, thread::id y) noexcept;
bool operator!=(thread::id x, thread::id y) noexcept;             // removed in C++20
bool operator< (thread::id x, thread::id y) noexcept;             // removed in C++20
bool operator<=(thread::id x, thread::id y) noexcept;             // removed in C++20
bool operator> (thread::id x, thread::id y) noexcept;             // removed in C++20
bool operator>=(thread::id x, thread::id y) noexcept;             // removed in C++20
strong_ordering operator<=>(thread::id x, thread::id y) noexcept; // C++20

template<class charT, class traits>
basic_ostream<charT, traits>&
operator<<(basic_ostream<charT, traits>& out, thread::id id);

template<class charT>
struct formatter<thread::id, charT>;

namespace this_thread
{

thread::id get_id() noexcept;

void yield() noexcept;

template <class Clock, class Duration>
void sleep_until(const chrono::time_point<Clock, Duration>& abs_time);

template <class Rep, class Period>
void sleep_for(const chrono::duration<Rep, Period>& rel_time);

}  // this_thread

}  // std

*/

#include <__config>

#if _LIBCPP_HAS_THREADS

#  include <__thread/this_thread.h>
#  include <__thread/thread.h>

#  if _LIBCPP_STD_VER >= 20
#    include <__thread/jthread.h>
#  endif

#  if _LIBCPP_STD_VER >= 23
#    include <__thread/formatter.h>
#  endif

#  include <version>

// standard-mandated includes

// [thread.syn]
#  include <compare>

#  if !defined(_LIBCPP_HAS_NO_PRAGMA_SYSTEM_HEADER)
#    pragma GCC system_header
#  endif

#endif // _LIBCPP_HAS_THREADS
<<<<<<< HEAD

#if !defined(_LIBCPP_REMOVE_TRANSITIVE_INCLUDES)
#  include <cstddef>
#  include <ctime>
#  include <iosfwd>
#  include <ratio>
#endif
=======
>>>>>>> a8d96e15

#if !defined(_LIBCPP_REMOVE_TRANSITIVE_INCLUDES) && _LIBCPP_STD_VER <= 17
#  include <chrono>
#endif

#if !defined(_LIBCPP_REMOVE_TRANSITIVE_INCLUDES) && _LIBCPP_STD_VER <= 20
#  include <cstring>
#  include <functional>
#  include <new>
#  include <system_error>
#  include <type_traits>
#endif

#endif // _LIBCPP_THREAD<|MERGE_RESOLUTION|>--- conflicted
+++ resolved
@@ -113,16 +113,6 @@
 #  endif
 
 #endif // _LIBCPP_HAS_THREADS
-<<<<<<< HEAD
-
-#if !defined(_LIBCPP_REMOVE_TRANSITIVE_INCLUDES)
-#  include <cstddef>
-#  include <ctime>
-#  include <iosfwd>
-#  include <ratio>
-#endif
-=======
->>>>>>> a8d96e15
 
 #if !defined(_LIBCPP_REMOVE_TRANSITIVE_INCLUDES) && _LIBCPP_STD_VER <= 17
 #  include <chrono>
