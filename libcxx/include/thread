// -*- C++ -*-
//===----------------------------------------------------------------------===//
//
// Part of the LLVM Project, under the Apache License v2.0 with LLVM Exceptions.
// See https://llvm.org/LICENSE.txt for license information.
// SPDX-License-Identifier: Apache-2.0 WITH LLVM-exception
//
//===----------------------------------------------------------------------===//

#ifndef _LIBCPP_THREAD
#define _LIBCPP_THREAD

/*

    thread synopsis

namespace std
{

class thread
{
public:
    class id;
    typedef pthread_t native_handle_type;

    thread() noexcept;
    template <class F, class ...Args> explicit thread(F&& f, Args&&... args);
    ~thread();

    thread(const thread&) = delete;
    thread(thread&& t) noexcept;

    thread& operator=(const thread&) = delete;
    thread& operator=(thread&& t) noexcept;

    void swap(thread& t) noexcept;

    bool joinable() const noexcept;
    void join();
    void detach();
    id get_id() const noexcept;
    native_handle_type native_handle();

    static unsigned hardware_concurrency() noexcept;
};

void swap(thread& x, thread& y) noexcept;

class thread::id
{
public:
    id() noexcept;
};

bool operator==(thread::id x, thread::id y) noexcept;
bool operator!=(thread::id x, thread::id y) noexcept;             // removed in C++20
bool operator< (thread::id x, thread::id y) noexcept;             // removed in C++20
bool operator<=(thread::id x, thread::id y) noexcept;             // removed in C++20
bool operator> (thread::id x, thread::id y) noexcept;             // removed in C++20
bool operator>=(thread::id x, thread::id y) noexcept;             // removed in C++20
strong_ordering operator<=>(thread::id x, thread::id y) noexcept; // C++20

template<class charT, class traits>
basic_ostream<charT, traits>&
operator<<(basic_ostream<charT, traits>& out, thread::id id);

template<class charT>
struct formatter<thread::id, charT>;

namespace this_thread
{

thread::id get_id() noexcept;

void yield() noexcept;

template <class Clock, class Duration>
void sleep_until(const chrono::time_point<Clock, Duration>& abs_time);

template <class Rep, class Period>
void sleep_for(const chrono::duration<Rep, Period>& rel_time);

}  // this_thread

}  // std

*/

<<<<<<< HEAD
#if 0
#else // 0
=======
#if __cplusplus < 201103L && defined(_LIBCPP_USE_FROZEN_CXX03_HEADERS)
#  include <__cxx03/thread>
#else
>>>>>>> 49fd7d4f
#  include <__config>

#  if _LIBCPP_HAS_THREADS

#    include <__thread/this_thread.h>
#    include <__thread/thread.h>

#    if _LIBCPP_STD_VER >= 20
#      include <__thread/jthread.h>
#    endif

#    if _LIBCPP_STD_VER >= 23
#      include <__thread/formatter.h>
#    endif

#    include <version>

// standard-mandated includes

// [thread.syn]
#    include <compare>

#    if !defined(_LIBCPP_HAS_NO_PRAGMA_SYSTEM_HEADER)
#      pragma GCC system_header
#    endif

#  endif // _LIBCPP_HAS_THREADS

#  if !defined(_LIBCPP_REMOVE_TRANSITIVE_INCLUDES) && _LIBCPP_STD_VER <= 17
#    include <chrono>
#  endif

#  if !defined(_LIBCPP_REMOVE_TRANSITIVE_INCLUDES) && _LIBCPP_STD_VER <= 20
#    include <cstring>
#    include <functional>
#    include <new>
#    include <system_error>
#    include <type_traits>
#  endif
<<<<<<< HEAD
#endif // 0
=======
#endif // __cplusplus < 201103L && defined(_LIBCPP_USE_FROZEN_CXX03_HEADERS)
>>>>>>> 49fd7d4f

#endif // _LIBCPP_THREAD<|MERGE_RESOLUTION|>--- conflicted
+++ resolved
@@ -86,14 +86,9 @@
 
 */
 
-<<<<<<< HEAD
-#if 0
-#else // 0
-=======
 #if __cplusplus < 201103L && defined(_LIBCPP_USE_FROZEN_CXX03_HEADERS)
 #  include <__cxx03/thread>
 #else
->>>>>>> 49fd7d4f
 #  include <__config>
 
 #  if _LIBCPP_HAS_THREADS
@@ -133,10 +128,6 @@
 #    include <system_error>
 #    include <type_traits>
 #  endif
-<<<<<<< HEAD
-#endif // 0
-=======
 #endif // __cplusplus < 201103L && defined(_LIBCPP_USE_FROZEN_CXX03_HEADERS)
->>>>>>> 49fd7d4f
 
 #endif // _LIBCPP_THREAD