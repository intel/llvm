--- conflicted
+++ resolved
@@ -30,14 +30,9 @@
 
 */
 
-<<<<<<< HEAD
-#if 0
-#else // 0
-=======
 #if __cplusplus < 201103L && defined(_LIBCPP_USE_FROZEN_CXX03_HEADERS)
 #  include <__cxx03/csetjmp>
 #else
->>>>>>> 49fd7d4f
 #  include <__config>
 
 // <setjmp.h> is not provided by libc++
@@ -59,10 +54,6 @@
 
 _LIBCPP_END_NAMESPACE_STD
 
-<<<<<<< HEAD
-#endif // 0
-=======
 #endif // __cplusplus < 201103L && defined(_LIBCPP_USE_FROZEN_CXX03_HEADERS)
->>>>>>> 49fd7d4f
 
 #endif // _LIBCPP_CSETJMP