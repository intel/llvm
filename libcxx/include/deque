--- conflicted
+++ resolved
@@ -2073,11 +2073,7 @@
     std::swap(__map_.__first_, __buf.__first_);
     std::swap(__map_.__begin_, __buf.__begin_);
     std::swap(__map_.__end_, __buf.__end_);
-<<<<<<< HEAD
-    std::swap(__map_.__end_cap_, __buf.__end_cap_);
-=======
     std::swap(__map_.__cap_, __buf.__cap_);
->>>>>>> a8d96e15
     __start_ = __map_.size() == 1 ? __block_size / 2 : __start_ + __block_size;
   }
   __annotate_whole_block(0, __asan_poison);
@@ -2154,11 +2150,7 @@
     std::swap(__map_.__first_, __buf.__first_);
     std::swap(__map_.__begin_, __buf.__begin_);
     std::swap(__map_.__end_, __buf.__end_);
-<<<<<<< HEAD
-    std::swap(__map_.__end_cap_, __buf.__end_cap_);
-=======
     std::swap(__map_.__cap_, __buf.__cap_);
->>>>>>> a8d96e15
     __start_ += __ds;
   }
 }
@@ -2204,11 +2196,7 @@
     std::swap(__map_.__first_, __buf.__first_);
     std::swap(__map_.__begin_, __buf.__begin_);
     std::swap(__map_.__end_, __buf.__end_);
-<<<<<<< HEAD
-    std::swap(__map_.__end_cap_, __buf.__end_cap_);
-=======
     std::swap(__map_.__cap_, __buf.__cap_);
->>>>>>> a8d96e15
     __annotate_whole_block(__map_.size() - 1, __asan_poison);
   }
 }
@@ -2287,11 +2275,7 @@
     std::swap(__map_.__first_, __buf.__first_);
     std::swap(__map_.__begin_, __buf.__begin_);
     std::swap(__map_.__end_, __buf.__end_);
-<<<<<<< HEAD
-    std::swap(__map_.__end_cap_, __buf.__end_cap_);
-=======
     std::swap(__map_.__cap_, __buf.__cap_);
->>>>>>> a8d96e15
     __start_ -= __ds;
   }
 }
