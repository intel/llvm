// -*- C++ -*-
//===----------------------------------------------------------------------===//
//
// Part of the LLVM Project, under the Apache License v2.0 with LLVM Exceptions.
// See https://llvm.org/LICENSE.txt for license information.
// SPDX-License-Identifier: Apache-2.0 WITH LLVM-exception
//
//===----------------------------------------------------------------------===//

#ifndef _LIBCPP_DEQUE
#define _LIBCPP_DEQUE

/*
    deque synopsis

namespace std
{

template <class T, class Allocator = allocator<T> >
class deque
{
public:
    // types:
    typedef T value_type;
    typedef Allocator allocator_type;

    typedef typename allocator_type::reference       reference;
    typedef typename allocator_type::const_reference const_reference;
    typedef implementation-defined                   iterator;
    typedef implementation-defined                   const_iterator;
    typedef typename allocator_type::size_type       size_type;
    typedef typename allocator_type::difference_type difference_type;

    typedef typename allocator_type::pointer         pointer;
    typedef typename allocator_type::const_pointer   const_pointer;
    typedef std::reverse_iterator<iterator>          reverse_iterator;
    typedef std::reverse_iterator<const_iterator>    const_reverse_iterator;

    // construct/copy/destroy:
    deque() noexcept(is_nothrow_default_constructible<allocator_type>::value);
    explicit deque(const allocator_type& a);
    explicit deque(size_type n);
    explicit deque(size_type n, const allocator_type& a); // C++14
    deque(size_type n, const value_type& v);
    deque(size_type n, const value_type& v, const allocator_type& a);
    template <class InputIterator>
        deque(InputIterator f, InputIterator l);
    template <class InputIterator>
        deque(InputIterator f, InputIterator l, const allocator_type& a);
    template<container-compatible-range<T> R>
        deque(from_range_t, R&& rg, const Allocator& = Allocator()); // C++23
    deque(const deque& c);
    deque(deque&& c)
        noexcept(is_nothrow_move_constructible<allocator_type>::value);
    deque(initializer_list<value_type> il, const Allocator& a = allocator_type());
    deque(const deque& c, const allocator_type& a);
    deque(deque&& c, const allocator_type& a);
    ~deque();

    deque& operator=(const deque& c);
    deque& operator=(deque&& c)
        noexcept((allocator_traits<allocator_type>::propagate_on_container_move_assignment::value &&
                  is_nothrow_move_assignable<allocator_type>::value) ||
                 allocator_traits<allocator_type>::is_always_equal::value);
    deque& operator=(initializer_list<value_type> il);

    template <class InputIterator>
        void assign(InputIterator f, InputIterator l);
    template<container-compatible-range<T> R>
      void assign_range(R&& rg); // C++23
    void assign(size_type n, const value_type& v);
    void assign(initializer_list<value_type> il);

    allocator_type get_allocator() const noexcept;

    // iterators:

    iterator       begin() noexcept;
    const_iterator begin() const noexcept;
    iterator       end() noexcept;
    const_iterator end() const noexcept;

    reverse_iterator       rbegin() noexcept;
    const_reverse_iterator rbegin() const noexcept;
    reverse_iterator       rend() noexcept;
    const_reverse_iterator rend() const noexcept;

    const_iterator         cbegin() const noexcept;
    const_iterator         cend() const noexcept;
    const_reverse_iterator crbegin() const noexcept;
    const_reverse_iterator crend() const noexcept;

    // capacity:
    size_type size() const noexcept;
    size_type max_size() const noexcept;
    void resize(size_type n);
    void resize(size_type n, const value_type& v);
    void shrink_to_fit();
    bool empty() const noexcept;

    // element access:
    reference operator[](size_type i);
    const_reference operator[](size_type i) const;
    reference at(size_type i);
    const_reference at(size_type i) const;
    reference front();
    const_reference front() const;
    reference back();
    const_reference back() const;

    // modifiers:
    void push_front(const value_type& v);
    void push_front(value_type&& v);
    template<container-compatible-range<T> R>
      void prepend_range(R&& rg); // C++23
    void push_back(const value_type& v);
    void push_back(value_type&& v);
    template<container-compatible-range<T> R>
      void append_range(R&& rg); // C++23
    template <class... Args> reference emplace_front(Args&&... args);  // reference in C++17
    template <class... Args> reference emplace_back(Args&&... args);   // reference in C++17
    template <class... Args> iterator emplace(const_iterator p, Args&&... args);
    iterator insert(const_iterator p, const value_type& v);
    iterator insert(const_iterator p, value_type&& v);
    iterator insert(const_iterator p, size_type n, const value_type& v);
    template <class InputIterator>
        iterator insert(const_iterator p, InputIterator f, InputIterator l);
    template<container-compatible-range<T> R>
      iterator insert_range(const_iterator position, R&& rg); // C++23
    iterator insert(const_iterator p, initializer_list<value_type> il);
    void pop_front();
    void pop_back();
    iterator erase(const_iterator p);
    iterator erase(const_iterator f, const_iterator l);
    void swap(deque& c)
        noexcept(allocator_traits<allocator_type>::is_always_equal::value);  // C++17
    void clear() noexcept;
};

template <class InputIterator, class Allocator = allocator<typename iterator_traits<InputIterator>::value_type>>
   deque(InputIterator, InputIterator, Allocator = Allocator())
   -> deque<typename iterator_traits<InputIterator>::value_type, Allocator>; // C++17

template<ranges::input_range R, class Allocator = allocator<ranges::range_value_t<R>>>
  deque(from_range_t, R&&, Allocator = Allocator())
    -> deque<ranges::range_value_t<R>, Allocator>; // C++23

template <class T, class Allocator>
    bool operator==(const deque<T,Allocator>& x, const deque<T,Allocator>& y);
template <class T, class Allocator>
    bool operator< (const deque<T,Allocator>& x, const deque<T,Allocator>& y); // removed in C++20
template <class T, class Allocator>
    bool operator!=(const deque<T,Allocator>& x, const deque<T,Allocator>& y); // removed in C++20
template <class T, class Allocator>
    bool operator> (const deque<T,Allocator>& x, const deque<T,Allocator>& y); // removed in C++20
template <class T, class Allocator>
    bool operator>=(const deque<T,Allocator>& x, const deque<T,Allocator>& y); // removed in C++20
template <class T, class Allocator>
    bool operator<=(const deque<T,Allocator>& x, const deque<T,Allocator>& y); // removed in C++20
template<class T, class Allocator>
    synth-three-way-result<T> operator<=>(const deque<T, Allocator>& x,
                                          const deque<T, Allocator>& y);       // since C++20

// specialized algorithms:
template <class T, class Allocator>
    void swap(deque<T,Allocator>& x, deque<T,Allocator>& y)
         noexcept(noexcept(x.swap(y)));

template <class T, class Allocator, class U>
    typename deque<T, Allocator>::size_type
    erase(deque<T, Allocator>& c, const U& value);       // C++20
template <class T, class Allocator, class Predicate>
    typename deque<T, Allocator>::size_type
    erase_if(deque<T, Allocator>& c, Predicate pred);    // C++20

}  // std

*/

#if __cplusplus < 201103L && defined(_LIBCPP_USE_FROZEN_CXX03_HEADERS)
#  include <__cxx03/deque>
#else
#  include <__algorithm/copy.h>
#  include <__algorithm/copy_backward.h>
#  include <__algorithm/copy_n.h>
#  include <__algorithm/equal.h>
#  include <__algorithm/fill_n.h>
#  include <__algorithm/lexicographical_compare.h>
#  include <__algorithm/lexicographical_compare_three_way.h>
#  include <__algorithm/max.h>
#  include <__algorithm/min.h>
#  include <__algorithm/move.h>
#  include <__algorithm/move_backward.h>
#  include <__algorithm/remove.h>
#  include <__algorithm/remove_if.h>
#  include <__algorithm/unwrap_iter.h>
#  include <__assert>
#  include <__config>
#  include <__debug_utils/sanitizers.h>
#  include <__format/enable_insertable.h>
#  include <__fwd/deque.h>
#  include <__iterator/distance.h>
#  include <__iterator/iterator_traits.h>
#  include <__iterator/move_iterator.h>
#  include <__iterator/next.h>
#  include <__iterator/prev.h>
#  include <__iterator/reverse_iterator.h>
#  include <__iterator/segmented_iterator.h>
#  include <__memory/addressof.h>
#  include <__memory/allocator.h>
#  include <__memory/allocator_destructor.h>
#  include <__memory/allocator_traits.h>
#  include <__memory/compressed_pair.h>
#  include <__memory/pointer_traits.h>
#  include <__memory/swap_allocator.h>
#  include <__memory/temp_value.h>
#  include <__memory/unique_ptr.h>
#  include <__memory_resource/polymorphic_allocator.h>
#  include <__ranges/access.h>
#  include <__ranges/concepts.h>
#  include <__ranges/container_compatible_range.h>
#  include <__ranges/from_range.h>
#  include <__ranges/size.h>
#  include <__split_buffer>
#  include <__type_traits/conditional.h>
#  include <__type_traits/container_traits.h>
#  include <__type_traits/disjunction.h>
#  include <__type_traits/enable_if.h>
#  include <__type_traits/is_allocator.h>
#  include <__type_traits/is_convertible.h>
#  include <__type_traits/is_nothrow_assignable.h>
#  include <__type_traits/is_nothrow_constructible.h>
#  include <__type_traits/is_replaceable.h>
#  include <__type_traits/is_same.h>
#  include <__type_traits/is_swappable.h>
#  include <__type_traits/is_trivially_relocatable.h>
#  include <__type_traits/type_identity.h>
#  include <__utility/exception_guard.h>
#  include <__utility/forward.h>
#  include <__utility/move.h>
#  include <__utility/pair.h>
#  include <__utility/swap.h>
#  include <limits>
#  include <stdexcept>
#  include <version>

// standard-mandated includes

// [iterator.range]
#  include <__iterator/access.h>
#  include <__iterator/data.h>
#  include <__iterator/empty.h>
#  include <__iterator/reverse_access.h>
#  include <__iterator/size.h>

// [deque.syn]
#  include <compare>
#  include <initializer_list>

#  if !defined(_LIBCPP_HAS_NO_PRAGMA_SYSTEM_HEADER)
#    pragma GCC system_header
#  endif

_LIBCPP_PUSH_MACROS
#  include <__undef_macros>

_LIBCPP_BEGIN_NAMESPACE_STD

template <class _ValueType, class _DiffType>
struct __deque_block_size {
  static const _DiffType value = sizeof(_ValueType) < 256 ? 4096 / sizeof(_ValueType) : 16;
};

template <class _ValueType,
          class _Pointer,
          class _Reference,
          class _MapPointer,
          class _DiffType,
          _DiffType _BS =
#  ifdef _LIBCPP_ABI_INCOMPLETE_TYPES_IN_DEQUE
              // Keep template parameter to avoid changing all template declarations thoughout
              // this file.
          0
#  else
              __deque_block_size<_ValueType, _DiffType>::value
#  endif
          >
class __deque_iterator {
  typedef _MapPointer __map_iterator;

public:
  typedef _Pointer pointer;
  typedef _DiffType difference_type;

private:
  __map_iterator __m_iter_;
  pointer __ptr_;

  static const difference_type __block_size;

public:
  typedef _ValueType value_type;
  typedef random_access_iterator_tag iterator_category;
  typedef _Reference reference;

  _LIBCPP_HIDE_FROM_ABI __deque_iterator() _NOEXCEPT
#  if _LIBCPP_STD_VER >= 14
      : __m_iter_(nullptr),
        __ptr_(nullptr)
#  endif
  {
  }

  template <class _Pp, class _Rp, class _MP, __enable_if_t<is_convertible<_Pp, pointer>::value, int> = 0>
  _LIBCPP_HIDE_FROM_ABI
  __deque_iterator(const __deque_iterator<value_type, _Pp, _Rp, _MP, difference_type, _BS>& __it) _NOEXCEPT
      : __m_iter_(__it.__m_iter_),
        __ptr_(__it.__ptr_) {}

  _LIBCPP_HIDE_FROM_ABI reference operator*() const { return *__ptr_; }
  _LIBCPP_HIDE_FROM_ABI pointer operator->() const { return __ptr_; }

  _LIBCPP_HIDE_FROM_ABI __deque_iterator& operator++() {
    if (++__ptr_ - *__m_iter_ == __block_size) {
      ++__m_iter_;
      __ptr_ = *__m_iter_;
    }
    return *this;
  }

  _LIBCPP_HIDE_FROM_ABI __deque_iterator operator++(int) {
    __deque_iterator __tmp = *this;
    ++(*this);
    return __tmp;
  }

  _LIBCPP_HIDE_FROM_ABI __deque_iterator& operator--() {
    if (__ptr_ == *__m_iter_) {
      --__m_iter_;
      __ptr_ = *__m_iter_ + __block_size;
    }
    --__ptr_;
    return *this;
  }

  _LIBCPP_HIDE_FROM_ABI __deque_iterator operator--(int) {
    __deque_iterator __tmp = *this;
    --(*this);
    return __tmp;
  }

  _LIBCPP_HIDE_FROM_ABI __deque_iterator& operator+=(difference_type __n) {
    if (__n != 0) {
      __n += __ptr_ - *__m_iter_;
      if (__n > 0) {
        __m_iter_ += __n / __block_size;
        __ptr_ = *__m_iter_ + __n % __block_size;
      } else // (__n < 0)
      {
        difference_type __z = __block_size - 1 - __n;
        __m_iter_ -= __z / __block_size;
        __ptr_ = *__m_iter_ + (__block_size - 1 - __z % __block_size);
      }
    }
    return *this;
  }

  _LIBCPP_HIDE_FROM_ABI __deque_iterator& operator-=(difference_type __n) { return *this += -__n; }

  _LIBCPP_HIDE_FROM_ABI __deque_iterator operator+(difference_type __n) const {
    __deque_iterator __t(*this);
    __t += __n;
    return __t;
  }

  _LIBCPP_HIDE_FROM_ABI __deque_iterator operator-(difference_type __n) const {
    __deque_iterator __t(*this);
    __t -= __n;
    return __t;
  }

  _LIBCPP_HIDE_FROM_ABI friend __deque_iterator operator+(difference_type __n, const __deque_iterator& __it) {
    return __it + __n;
  }

  _LIBCPP_HIDE_FROM_ABI friend difference_type operator-(const __deque_iterator& __x, const __deque_iterator& __y) {
    if (__x != __y)
      return (__x.__m_iter_ - __y.__m_iter_) * __block_size + (__x.__ptr_ - *__x.__m_iter_) -
             (__y.__ptr_ - *__y.__m_iter_);
    return 0;
  }

  _LIBCPP_HIDE_FROM_ABI reference operator[](difference_type __n) const { return *(*this + __n); }

  _LIBCPP_HIDE_FROM_ABI friend bool operator==(const __deque_iterator& __x, const __deque_iterator& __y) {
    return __x.__ptr_ == __y.__ptr_;
  }

#  if _LIBCPP_STD_VER <= 17
  _LIBCPP_HIDE_FROM_ABI friend bool operator!=(const __deque_iterator& __x, const __deque_iterator& __y) {
    return !(__x == __y);
  }
  _LIBCPP_HIDE_FROM_ABI friend bool operator<(const __deque_iterator& __x, const __deque_iterator& __y) {
    return __x.__m_iter_ < __y.__m_iter_ || (__x.__m_iter_ == __y.__m_iter_ && __x.__ptr_ < __y.__ptr_);
  }

  _LIBCPP_HIDE_FROM_ABI friend bool operator>(const __deque_iterator& __x, const __deque_iterator& __y) {
    return __y < __x;
  }

  _LIBCPP_HIDE_FROM_ABI friend bool operator<=(const __deque_iterator& __x, const __deque_iterator& __y) {
    return !(__y < __x);
  }

  _LIBCPP_HIDE_FROM_ABI friend bool operator>=(const __deque_iterator& __x, const __deque_iterator& __y) {
    return !(__x < __y);
  }

#  else

  _LIBCPP_HIDE_FROM_ABI friend strong_ordering operator<=>(const __deque_iterator& __x, const __deque_iterator& __y) {
    if (__x.__m_iter_ < __y.__m_iter_)
      return strong_ordering::less;

    if (__x.__m_iter_ == __y.__m_iter_) {
      if constexpr (three_way_comparable<pointer, strong_ordering>) {
        return __x.__ptr_ <=> __y.__ptr_;
      } else {
        if (__x.__ptr_ < __y.__ptr_)
          return strong_ordering::less;

        if (__x.__ptr_ == __y.__ptr_)
          return strong_ordering::equal;

        return strong_ordering::greater;
      }
    }

    return strong_ordering::greater;
  }
#  endif // _LIBCPP_STD_VER >= 20

private:
  _LIBCPP_HIDE_FROM_ABI explicit __deque_iterator(__map_iterator __m, pointer __p) _NOEXCEPT
      : __m_iter_(__m),
        __ptr_(__p) {}

  template <class _Tp, class _Ap>
  friend class deque;
  template <class _Vp, class _Pp, class _Rp, class _MP, class _Dp, _Dp>
  friend class __deque_iterator;

  template <class>
  friend struct __segmented_iterator_traits;
};

template <class _ValueType, class _Pointer, class _Reference, class _MapPointer, class _DiffType, _DiffType _BlockSize>
struct __segmented_iterator_traits<
    __deque_iterator<_ValueType, _Pointer, _Reference, _MapPointer, _DiffType, _BlockSize> > {
private:
  using _Iterator _LIBCPP_NODEBUG =
      __deque_iterator<_ValueType, _Pointer, _Reference, _MapPointer, _DiffType, _BlockSize>;

public:
  using __segment_iterator _LIBCPP_NODEBUG = _MapPointer;
  using __local_iterator _LIBCPP_NODEBUG   = _Pointer;

  static _LIBCPP_HIDE_FROM_ABI __segment_iterator __segment(_Iterator __iter) { return __iter.__m_iter_; }
  static _LIBCPP_HIDE_FROM_ABI __local_iterator __local(_Iterator __iter) { return __iter.__ptr_; }
  static _LIBCPP_HIDE_FROM_ABI __local_iterator __begin(__segment_iterator __iter) { return *__iter; }

  static _LIBCPP_HIDE_FROM_ABI __local_iterator __end(__segment_iterator __iter) {
    return *__iter + _Iterator::__block_size;
  }

  static _LIBCPP_HIDE_FROM_ABI _Iterator __compose(__segment_iterator __segment, __local_iterator __local) {
    if (__segment && __local == __end(__segment)) {
      ++__segment;
      return _Iterator(__segment, *__segment);
    }
    return _Iterator(__segment, __local);
  }
};

template <class _ValueType, class _Pointer, class _Reference, class _MapPointer, class _DiffType, _DiffType _BlockSize>
const _DiffType __deque_iterator<_ValueType, _Pointer, _Reference, _MapPointer, _DiffType, _BlockSize>::__block_size =
    __deque_block_size<_ValueType, _DiffType>::value;

template <class _Tp, class _Allocator /*= allocator<_Tp>*/>
class deque {
  template <class _Up, class _Alloc>
  using __split_buffer _LIBCPP_NODEBUG = std::__split_buffer<_Up, _Alloc, __split_buffer_pointer_layout>;

public:
  // types:

  using value_type = _Tp;

  using allocator_type                 = _Allocator;
  using __alloc_traits _LIBCPP_NODEBUG = allocator_traits<allocator_type>;
  static_assert(__check_valid_allocator<allocator_type>::value, "");
  static_assert(is_same<typename allocator_type::value_type, value_type>::value,
                "Allocator::value_type must be same type as value_type");

  using size_type       = typename __alloc_traits::size_type;
  using difference_type = typename __alloc_traits::difference_type;

  using pointer       = typename __alloc_traits::pointer;
  using const_pointer = typename __alloc_traits::const_pointer;

  using __pointer_allocator _LIBCPP_NODEBUG       = __rebind_alloc<__alloc_traits, pointer>;
  using __const_pointer_allocator _LIBCPP_NODEBUG = __rebind_alloc<__alloc_traits, const_pointer>;
  using __map _LIBCPP_NODEBUG                     = __split_buffer<pointer, __pointer_allocator>;
  using __map_alloc_traits _LIBCPP_NODEBUG        = allocator_traits<__pointer_allocator>;
  using __map_pointer _LIBCPP_NODEBUG             = typename __map_alloc_traits::pointer;
  using __map_const_pointer _LIBCPP_NODEBUG       = typename allocator_traits<__const_pointer_allocator>::const_pointer;
  using __map_const_iterator _LIBCPP_NODEBUG      = typename __map::const_iterator;

  using reference       = value_type&;
  using const_reference = const value_type&;

  using iterator = __deque_iterator<value_type, pointer, reference, __map_pointer, difference_type>;
  using const_iterator =
      __deque_iterator<value_type, const_pointer, const_reference, __map_const_pointer, difference_type>;
  using reverse_iterator       = std::reverse_iterator<iterator>;
  using const_reverse_iterator = std::reverse_iterator<const_iterator>;

  // A deque contains the following members which may be trivially relocatable:
  // - __map: is a `__split_buffer`, see `__split_buffer` for more information on when it is trivially relocatable
  // - size_type: is always trivially relocatable, since it is required to be an integral type
  // - allocator_type: may not be trivially relocatable, so it's checked
  // None of these are referencing the `deque` itself, so if all of them are trivially relocatable, `deque` is too.
  using __trivially_relocatable _LIBCPP_NODEBUG = __conditional_t<
      __libcpp_is_trivially_relocatable<__map>::value && __libcpp_is_trivially_relocatable<allocator_type>::value,
      deque,
      void>;
  using __replaceable _LIBCPP_NODEBUG =
      __conditional_t<__is_replaceable_v<__map> && __container_allocator_is_replaceable<__alloc_traits>::value,
                      deque,
                      void>;

  static_assert(is_nothrow_default_constructible<allocator_type>::value ==
                    is_nothrow_default_constructible<__pointer_allocator>::value,
                "rebinding an allocator should not change exception guarantees");
  static_assert(is_nothrow_move_constructible<allocator_type>::value ==
                    is_nothrow_move_constructible<typename __map::allocator_type>::value,
                "rebinding an allocator should not change exception guarantees");

private:
  struct __deque_block_range {
    explicit _LIBCPP_HIDE_FROM_ABI __deque_block_range(pointer __b, pointer __e) _NOEXCEPT
        : __begin_(__b),
          __end_(__e) {}
    const pointer __begin_;
    const pointer __end_;
  };

  struct __deque_range {
    iterator __pos_;
    const iterator __end_;

    _LIBCPP_HIDE_FROM_ABI __deque_range(iterator __pos, iterator __e) _NOEXCEPT : __pos_(__pos), __end_(__e) {}

    explicit _LIBCPP_HIDE_FROM_ABI operator bool() const _NOEXCEPT { return __pos_ != __end_; }

    _LIBCPP_HIDE_FROM_ABI __deque_range begin() const { return *this; }

    _LIBCPP_HIDE_FROM_ABI __deque_range end() const { return __deque_range(__end_, __end_); }
    _LIBCPP_HIDE_FROM_ABI __deque_block_range operator*() const _NOEXCEPT {
      if (__pos_.__m_iter_ == __end_.__m_iter_) {
        return __deque_block_range(__pos_.__ptr_, __end_.__ptr_);
      }
      return __deque_block_range(__pos_.__ptr_, *__pos_.__m_iter_ + __block_size);
    }

    _LIBCPP_HIDE_FROM_ABI __deque_range& operator++() _NOEXCEPT {
      if (__pos_.__m_iter_ == __end_.__m_iter_) {
        __pos_ = __end_;
      } else {
        ++__pos_.__m_iter_;
        __pos_.__ptr_ = *__pos_.__m_iter_;
      }
      return *this;
    }

    _LIBCPP_HIDE_FROM_ABI friend bool operator==(__deque_range const& __lhs, __deque_range const& __rhs) {
      return __lhs.__pos_ == __rhs.__pos_;
    }
    _LIBCPP_HIDE_FROM_ABI friend bool operator!=(__deque_range const& __lhs, __deque_range const& __rhs) {
      return !(__lhs == __rhs);
    }
  };

  struct _ConstructTransaction {
    _LIBCPP_HIDE_FROM_ABI _ConstructTransaction(deque* __db, __deque_block_range& __r)
        : __pos_(__r.__begin_), __end_(__r.__end_), __begin_(__r.__begin_), __base_(__db) {}

    _LIBCPP_HIDE_FROM_ABI ~_ConstructTransaction() { __base_->__size() += (__pos_ - __begin_); }

    pointer __pos_;
    const pointer __end_;

  private:
    const pointer __begin_;
    deque* const __base_;
  };

  static const difference_type __block_size;

  __map __map_;
  size_type __start_;
  _LIBCPP_COMPRESSED_PAIR(size_type, __size_, allocator_type, __alloc_);

public:
  // construct/copy/destroy:
  _LIBCPP_HIDE_FROM_ABI deque() _NOEXCEPT_(is_nothrow_default_constructible<allocator_type>::value)
      : __start_(0), __size_(0) {
    __annotate_new(0);
  }

  _LIBCPP_HIDE_FROM_ABI ~deque() {
    clear();
    __annotate_delete();
    typename __map::iterator __i = __map_.begin();
    typename __map::iterator __e = __map_.end();
    for (; __i != __e; ++__i)
      __alloc_traits::deallocate(__alloc(), *__i, __block_size);
  }

  _LIBCPP_HIDE_FROM_ABI explicit deque(const allocator_type& __a)
      : __map_(__pointer_allocator(__a)), __start_(0), __size_(0), __alloc_(__a) {
    __annotate_new(0);
  }

  explicit _LIBCPP_HIDE_FROM_ABI deque(size_type __n);
#  if _LIBCPP_STD_VER >= 14
  explicit _LIBCPP_HIDE_FROM_ABI deque(size_type __n, const _Allocator& __a);
#  endif
  _LIBCPP_HIDE_FROM_ABI deque(size_type __n, const value_type& __v);

  template <__enable_if_t<__is_allocator_v<_Allocator>, int> = 0>
  _LIBCPP_HIDE_FROM_ABI deque(size_type __n, const value_type& __v, const allocator_type& __a)
      : __map_(__pointer_allocator(__a)), __start_(0), __size_(0), __alloc_(__a) {
    __annotate_new(0);
    if (__n > 0)
      __append(__n, __v);
  }

  template <class _InputIter, __enable_if_t<__has_input_iterator_category<_InputIter>::value, int> = 0>
  _LIBCPP_HIDE_FROM_ABI deque(_InputIter __f, _InputIter __l);
  template <class _InputIter, __enable_if_t<__has_input_iterator_category<_InputIter>::value, int> = 0>
  _LIBCPP_HIDE_FROM_ABI deque(_InputIter __f, _InputIter __l, const allocator_type& __a);

#  if _LIBCPP_STD_VER >= 23
  template <_ContainerCompatibleRange<_Tp> _Range>
  _LIBCPP_HIDE_FROM_ABI deque(from_range_t, _Range&& __range, const allocator_type& __a = allocator_type())
      : __map_(__pointer_allocator(__a)), __start_(0), __size_(0), __alloc_(__a) {
    if constexpr (ranges::forward_range<_Range> || ranges::sized_range<_Range>) {
      __append_with_size(ranges::begin(__range), ranges::distance(__range));

    } else {
      for (auto&& __e : __range) {
        emplace_back(std::forward<decltype(__e)>(__e));
      }
    }
  }
#  endif

  _LIBCPP_HIDE_FROM_ABI deque(const deque& __c);
  _LIBCPP_HIDE_FROM_ABI deque(const deque& __c, const __type_identity_t<allocator_type>& __a);

  _LIBCPP_HIDE_FROM_ABI deque& operator=(const deque& __c);

#  ifndef _LIBCPP_CXX03_LANG
  _LIBCPP_HIDE_FROM_ABI deque(initializer_list<value_type> __il);
  _LIBCPP_HIDE_FROM_ABI deque(initializer_list<value_type> __il, const allocator_type& __a);

  _LIBCPP_HIDE_FROM_ABI deque& operator=(initializer_list<value_type> __il) {
    assign(__il);
    return *this;
  }

  _LIBCPP_HIDE_FROM_ABI deque(deque&& __c) noexcept(is_nothrow_move_constructible<allocator_type>::value);
  _LIBCPP_HIDE_FROM_ABI deque(deque&& __c, const __type_identity_t<allocator_type>& __a);
  _LIBCPP_HIDE_FROM_ABI deque& operator=(deque&& __c) noexcept(
      (__alloc_traits::propagate_on_container_move_assignment::value &&
       is_nothrow_move_assignable<allocator_type>::value) ||
      __alloc_traits::is_always_equal::value);

  _LIBCPP_HIDE_FROM_ABI void assign(initializer_list<value_type> __il) { assign(__il.begin(), __il.end()); }
#  endif // _LIBCPP_CXX03_LANG

  template <class _InputIter,
            __enable_if_t<__has_input_iterator_category<_InputIter>::value &&
                              !__has_random_access_iterator_category<_InputIter>::value,
                          int> = 0>
  _LIBCPP_HIDE_FROM_ABI void assign(_InputIter __f, _InputIter __l);
  template <class _RAIter, __enable_if_t<__has_random_access_iterator_category<_RAIter>::value, int> = 0>
  _LIBCPP_HIDE_FROM_ABI void assign(_RAIter __f, _RAIter __l);

#  if _LIBCPP_STD_VER >= 23
  template <_ContainerCompatibleRange<_Tp> _Range>
  _LIBCPP_HIDE_FROM_ABI void assign_range(_Range&& __range) {
    if constexpr (ranges::random_access_range<_Range>) {
      auto __n = static_cast<size_type>(ranges::distance(__range));
      __assign_with_size_random_access(ranges::begin(__range), __n);

    } else if constexpr (ranges::forward_range<_Range> || ranges::sized_range<_Range>) {
      auto __n = static_cast<size_type>(ranges::distance(__range));
      __assign_with_size(ranges::begin(__range), __n);

    } else {
      __assign_with_sentinel(ranges::begin(__range), ranges::end(__range));
    }
  }
#  endif

  _LIBCPP_HIDE_FROM_ABI void assign(size_type __n, const value_type& __v);

  _LIBCPP_HIDE_FROM_ABI allocator_type get_allocator() const _NOEXCEPT;
  _LIBCPP_HIDE_FROM_ABI allocator_type& __alloc() _NOEXCEPT { return __alloc_; }
  _LIBCPP_HIDE_FROM_ABI const allocator_type& __alloc() const _NOEXCEPT { return __alloc_; }

  // iterators:

  _LIBCPP_HIDE_FROM_ABI iterator begin() _NOEXCEPT {
    __map_pointer __mp = __map_.begin() + __start_ / __block_size;
    return iterator(__mp, __map_.empty() ? 0 : *__mp + __start_ % __block_size);
  }

  _LIBCPP_HIDE_FROM_ABI const_iterator begin() const _NOEXCEPT {
    __map_const_pointer __mp = static_cast<__map_const_pointer>(__map_.begin() + __start_ / __block_size);
    return const_iterator(__mp, __map_.empty() ? 0 : *__mp + __start_ % __block_size);
  }

  _LIBCPP_HIDE_FROM_ABI iterator end() _NOEXCEPT {
    size_type __p      = size() + __start_;
    __map_pointer __mp = __map_.begin() + __p / __block_size;
    return iterator(__mp, __map_.empty() ? 0 : *__mp + __p % __block_size);
  }

  _LIBCPP_HIDE_FROM_ABI const_iterator end() const _NOEXCEPT {
    size_type __p            = size() + __start_;
    __map_const_pointer __mp = static_cast<__map_const_pointer>(__map_.begin() + __p / __block_size);
    return const_iterator(__mp, __map_.empty() ? 0 : *__mp + __p % __block_size);
  }

  _LIBCPP_HIDE_FROM_ABI reverse_iterator rbegin() _NOEXCEPT { return reverse_iterator(end()); }
  _LIBCPP_HIDE_FROM_ABI const_reverse_iterator rbegin() const _NOEXCEPT { return const_reverse_iterator(end()); }
  _LIBCPP_HIDE_FROM_ABI reverse_iterator rend() _NOEXCEPT { return reverse_iterator(begin()); }
  _LIBCPP_HIDE_FROM_ABI const_reverse_iterator rend() const _NOEXCEPT { return const_reverse_iterator(begin()); }

  _LIBCPP_HIDE_FROM_ABI const_iterator cbegin() const _NOEXCEPT { return begin(); }
  _LIBCPP_HIDE_FROM_ABI const_iterator cend() const _NOEXCEPT { return end(); }
  _LIBCPP_HIDE_FROM_ABI const_reverse_iterator crbegin() const _NOEXCEPT { return const_reverse_iterator(end()); }
  _LIBCPP_HIDE_FROM_ABI const_reverse_iterator crend() const _NOEXCEPT { return const_reverse_iterator(begin()); }

  // capacity:
  _LIBCPP_HIDE_FROM_ABI size_type size() const _NOEXCEPT { return __size(); }

  _LIBCPP_HIDE_FROM_ABI size_type& __size() _NOEXCEPT { return __size_; }
  _LIBCPP_HIDE_FROM_ABI const size_type& __size() const _NOEXCEPT { return __size_; }

  _LIBCPP_HIDE_FROM_ABI size_type max_size() const _NOEXCEPT {
    return std::min<size_type>(__alloc_traits::max_size(__alloc()), numeric_limits<difference_type>::max());
  }
  _LIBCPP_HIDE_FROM_ABI void resize(size_type __n);
  _LIBCPP_HIDE_FROM_ABI void resize(size_type __n, const value_type& __v);
  _LIBCPP_HIDE_FROM_ABI void shrink_to_fit() _NOEXCEPT;
  [[__nodiscard__]] _LIBCPP_HIDE_FROM_ABI bool empty() const _NOEXCEPT { return size() == 0; }

  // element access:
  _LIBCPP_HIDE_FROM_ABI reference operator[](size_type __i) _NOEXCEPT;
  _LIBCPP_HIDE_FROM_ABI const_reference operator[](size_type __i) const _NOEXCEPT;
  _LIBCPP_HIDE_FROM_ABI reference at(size_type __i);
  _LIBCPP_HIDE_FROM_ABI const_reference at(size_type __i) const;
  _LIBCPP_HIDE_FROM_ABI reference front() _NOEXCEPT;
  _LIBCPP_HIDE_FROM_ABI const_reference front() const _NOEXCEPT;
  _LIBCPP_HIDE_FROM_ABI reference back() _NOEXCEPT;
  _LIBCPP_HIDE_FROM_ABI const_reference back() const _NOEXCEPT;

  // 23.2.2.3 modifiers:
  _LIBCPP_HIDE_FROM_ABI void push_front(const value_type& __v);
  _LIBCPP_HIDE_FROM_ABI void push_back(const value_type& __v);
#  ifndef _LIBCPP_CXX03_LANG
#    if _LIBCPP_STD_VER >= 17
  template <class... _Args>
  _LIBCPP_HIDE_FROM_ABI reference emplace_front(_Args&&... __args);
  template <class... _Args>
  _LIBCPP_HIDE_FROM_ABI reference emplace_back(_Args&&... __args);
#    else
  template <class... _Args>
  _LIBCPP_HIDE_FROM_ABI void emplace_front(_Args&&... __args);
  template <class... _Args>
  _LIBCPP_HIDE_FROM_ABI void emplace_back(_Args&&... __args);
#    endif
  template <class... _Args>
  _LIBCPP_HIDE_FROM_ABI iterator emplace(const_iterator __p, _Args&&... __args);

  _LIBCPP_HIDE_FROM_ABI void push_front(value_type&& __v);
  _LIBCPP_HIDE_FROM_ABI void push_back(value_type&& __v);

#    if _LIBCPP_STD_VER >= 23
  template <_ContainerCompatibleRange<_Tp> _Range>
  _LIBCPP_HIDE_FROM_ABI void prepend_range(_Range&& __range) {
    insert_range(begin(), std::forward<_Range>(__range));
  }

  template <_ContainerCompatibleRange<_Tp> _Range>
  _LIBCPP_HIDE_FROM_ABI void append_range(_Range&& __range) {
    insert_range(end(), std::forward<_Range>(__range));
  }
#    endif

  _LIBCPP_HIDE_FROM_ABI iterator insert(const_iterator __p, value_type&& __v);

  _LIBCPP_HIDE_FROM_ABI iterator insert(const_iterator __p, initializer_list<value_type> __il) {
    return insert(__p, __il.begin(), __il.end());
  }
#  endif // _LIBCPP_CXX03_LANG
  _LIBCPP_HIDE_FROM_ABI iterator insert(const_iterator __p, const value_type& __v);
  _LIBCPP_HIDE_FROM_ABI iterator insert(const_iterator __p, size_type __n, const value_type& __v);
  template <class _InputIter, __enable_if_t<__has_exactly_input_iterator_category<_InputIter>::value, int> = 0>
  _LIBCPP_HIDE_FROM_ABI iterator insert(const_iterator __p, _InputIter __f, _InputIter __l);
  template <class _ForwardIterator,
            __enable_if_t<__has_exactly_forward_iterator_category<_ForwardIterator>::value, int> = 0>
  _LIBCPP_HIDE_FROM_ABI iterator insert(const_iterator __p, _ForwardIterator __f, _ForwardIterator __l);
  template <class _BiIter, __enable_if_t<__has_bidirectional_iterator_category<_BiIter>::value, int> = 0>
  _LIBCPP_HIDE_FROM_ABI iterator insert(const_iterator __p, _BiIter __f, _BiIter __l);

#  if _LIBCPP_STD_VER >= 23
  template <_ContainerCompatibleRange<_Tp> _Range>
  _LIBCPP_HIDE_FROM_ABI iterator insert_range(const_iterator __position, _Range&& __range) {
    if constexpr (ranges::bidirectional_range<_Range>) {
      auto __n = static_cast<size_type>(ranges::distance(__range));
      return __insert_bidirectional(__position, ranges::begin(__range), ranges::end(__range), __n);

    } else if constexpr (ranges::forward_range<_Range> || ranges::sized_range<_Range>) {
      auto __n = static_cast<size_type>(ranges::distance(__range));
      return __insert_with_size(__position, ranges::begin(__range), __n);

    } else {
      return __insert_with_sentinel(__position, ranges::begin(__range), ranges::end(__range));
    }
  }
#  endif

  _LIBCPP_HIDE_FROM_ABI void pop_front();
  _LIBCPP_HIDE_FROM_ABI void pop_back();
  _LIBCPP_HIDE_FROM_ABI iterator erase(const_iterator __p);
  _LIBCPP_HIDE_FROM_ABI iterator erase(const_iterator __f, const_iterator __l);

  _LIBCPP_HIDE_FROM_ABI void swap(deque& __c)
#  if _LIBCPP_STD_VER >= 14
      _NOEXCEPT;
#  else
      _NOEXCEPT_(!__alloc_traits::propagate_on_container_swap::value || __is_nothrow_swappable_v<allocator_type>);
#  endif
  _LIBCPP_HIDE_FROM_ABI void clear() _NOEXCEPT;

  _LIBCPP_HIDE_FROM_ABI bool __invariants() const {
    if (!__map_.__invariants())
      return false;
    if (__map_.size() >= size_type(-1) / __block_size)
      return false;
    for (__map_const_iterator __i = __map_.begin(), __e = __map_.end(); __i != __e; ++__i)
      if (*__i == nullptr)
        return false;
    if (__map_.size() != 0) {
      if (size() >= __map_.size() * __block_size)
        return false;
      if (__start_ >= __map_.size() * __block_size - size())
        return false;
    } else {
      if (size() != 0)
        return false;
      if (__start_ != 0)
        return false;
    }
    return true;
  }

  _LIBCPP_HIDE_FROM_ABI void __move_assign_alloc(deque& __c)
      _NOEXCEPT_(!__alloc_traits::propagate_on_container_move_assignment::value ||
                 is_nothrow_move_assignable<allocator_type>::value) {
    __move_assign_alloc(__c, integral_constant<bool, __alloc_traits::propagate_on_container_move_assignment::value>());
  }

  _LIBCPP_HIDE_FROM_ABI void __move_assign_alloc(deque& __c, true_type)
      _NOEXCEPT_(is_nothrow_move_assignable<allocator_type>::value) {
    __alloc() = std::move(__c.__alloc());
  }

  _LIBCPP_HIDE_FROM_ABI void __move_assign_alloc(deque&, false_type) _NOEXCEPT {}

  _LIBCPP_HIDE_FROM_ABI void __move_assign(deque& __c)
      _NOEXCEPT_(__alloc_traits::propagate_on_container_move_assignment::value&&
                     is_nothrow_move_assignable<allocator_type>::value) {
    __map_   = std::move(__c.__map_);
    __start_ = __c.__start_;
    __size() = __c.size();
    __move_assign_alloc(__c);
    __c.__start_ = __c.__size() = 0;
  }

  _LIBCPP_HIDE_FROM_ABI static size_type __recommend_blocks(size_type __n) {
    return __n / __block_size + (__n % __block_size != 0);
  }
  _LIBCPP_HIDE_FROM_ABI size_type __capacity() const {
    return __map_.size() == 0 ? 0 : __map_.size() * __block_size - 1;
  }
  _LIBCPP_HIDE_FROM_ABI size_type __block_count() const { return __map_.size(); }

  _LIBCPP_HIDE_FROM_ABI size_type __front_spare() const { return __start_; }
  _LIBCPP_HIDE_FROM_ABI size_type __front_spare_blocks() const { return __front_spare() / __block_size; }
  _LIBCPP_HIDE_FROM_ABI size_type __back_spare() const { return __capacity() - (__start_ + size()); }
  _LIBCPP_HIDE_FROM_ABI size_type __back_spare_blocks() const { return __back_spare() / __block_size; }

private:
  enum __asan_annotation_type { __asan_unposion, __asan_poison };

  enum __asan_annotation_place {
    __asan_front_moved,
    __asan_back_moved,
  };

  _LIBCPP_HIDE_FROM_ABI void __annotate_from_to(
      size_type __beg,
      size_type __end,
      __asan_annotation_type __annotation_type,
      __asan_annotation_place __place) const _NOEXCEPT {
    (void)__beg;
    (void)__end;
    (void)__annotation_type;
    (void)__place;
#  if __has_feature(address_sanitizer)
    // __beg - index of the first item to annotate
    // __end - index behind the last item to annotate (so last item + 1)
    // __annotation_type - __asan_unposion or __asan_poison
    // __place - __asan_front_moved or __asan_back_moved
    // Note: All indexes in __map_
    if (__beg == __end)
      return;
    // __annotations_beg_map - first chunk which annotations we want to modify
    // __annotations_end_map - last chunk which annotations we want to modify
    // NOTE: if __end % __block_size == 0, __annotations_end_map points at the next block, which may not exist
    __map_const_iterator __annotations_beg_map = __map_.begin() + __beg / __block_size;
    __map_const_iterator __annotations_end_map = __map_.begin() + __end / __block_size;

    bool const __poisoning = __annotation_type == __asan_poison;
    // __old_c_beg_index - index of the first element in old container
    // __old_c_end_index - index of the end of old container (last + 1)
    // Note: may be outside the area we are annotating
    size_t __old_c_beg_index = (__poisoning && __place == __asan_front_moved) ? __beg : __start_;
    size_t __old_c_end_index = (__poisoning && __place == __asan_back_moved) ? __end : __start_ + size();
    bool const __front       = __place == __asan_front_moved;

    if (__poisoning && empty()) {
      // Special case: we shouldn't trust __start_
      __old_c_beg_index = __beg;
      __old_c_end_index = __end;
    }
    // __old_c_beg_map - memory block (chunk) with first element
    // __old_c_end_map - memory block (chunk) with end of old container
    // Note: if __old_c_end_index % __block_size == 0, __old_c_end_map points at the next block,
    // which may not exist
    __map_const_iterator __old_c_beg_map = __map_.begin() + __old_c_beg_index / __block_size;
    __map_const_iterator __old_c_end_map = __map_.begin() + __old_c_end_index / __block_size;

    // One edge (front/end) of the container was moved and one was not modified.
    // __new_edge_index - index of new edge
    // __new_edge_map    - memory block (chunk) with new edge, it always equals to
    //                    __annotations_beg_map or __annotations_end_map
    // __old_edge_map    - memory block (chunk) with old edge, it always equals to
    //                    __old_c_beg_map or __old_c_end_map
    size_t __new_edge_index             = (__poisoning ^ __front) ? __beg : __end;
    __map_const_iterator __new_edge_map = __map_.begin() + __new_edge_index / __block_size;
    __map_const_iterator __old_edge_map = __front ? __old_c_end_map : __old_c_beg_map;

    // We iterate over map pointers (chunks) and fully poison all memory blocks between the first and the last.
    // First and last chunk may be partially poisoned.
    // __annotate_end_map may point at not existing chunk, therefore we have to have a check for it.
    for (__map_const_iterator __map_it = __annotations_beg_map; __map_it <= __annotations_end_map; ++__map_it) {
      if (__map_it == __annotations_end_map && __end % __block_size == 0)
        // Chunk may not exist, but nothing to do here anyway
        break;

      // The beginning and the end of the current memory block
      const void* __mem_beg = std::__to_address(*__map_it);
      const void* __mem_end = std::__to_address(*__map_it + __block_size);

      // The beginning of memory-in-use in the memory block before container modification
      const void* __old_beg =
          (__map_it == __old_c_beg_map) ? std::__to_address(*__map_it + (__old_c_beg_index % __block_size)) : __mem_beg;

      // The end of memory-in-use in the memory block before container modification
      const void* __old_end;
      if (__map_it < __old_c_beg_map || __map_it > __old_c_end_map || (!__poisoning && empty()))
        __old_end = __old_beg;
      else
        __old_end = (__map_it == __old_c_end_map)
                      ? std::__to_address(*__map_it + (__old_c_end_index % __block_size))
                      : __mem_end;

      // New edge of the container in current memory block
      // If the edge is in a different chunk it points on corresponding end of the memory block
      const void* __new_edge;
      if (__map_it == __new_edge_map)
        __new_edge = std::__to_address(*__map_it + (__new_edge_index % __block_size));
      else
        __new_edge = (__poisoning ^ __front) ? __mem_beg : __mem_end;

      // Not modified edge of the container
      // If the edge is in a different chunk it points on corresponding end of the memory block
      const void* __old_edge;
      if (__map_it == __old_edge_map)
        __old_edge = __front ? __old_end : __old_beg;
      else
        __old_edge = __front ? __mem_end : __mem_beg;

      // __new_beg - the beginning of memory-in-use in the memory block after container modification
      // __new_end - the end of memory-in-use in the memory block after container modification
      const void* __new_beg = __front ? __new_edge : __old_edge;
      const void* __new_end = __front ? __old_edge : __new_edge;

      std::__annotate_double_ended_contiguous_container<_Allocator>(
          __mem_beg, __mem_end, __old_beg, __old_end, __new_beg, __new_end);
    }
#  endif // __has_feature(address_sanitizer)
  }

  _LIBCPP_HIDE_FROM_ABI void __annotate_new(size_type __current_size) const _NOEXCEPT {
    (void)__current_size;
#  if __has_feature(address_sanitizer)
    if (__current_size == 0)
      __annotate_from_to(0, __map_.size() * __block_size, __asan_poison, __asan_back_moved);
    else {
      __annotate_from_to(0, __start_, __asan_poison, __asan_front_moved);
      __annotate_from_to(__start_ + __current_size, __map_.size() * __block_size, __asan_poison, __asan_back_moved);
    }
#  endif // __has_feature(address_sanitizer)
  }

  _LIBCPP_HIDE_FROM_ABI void __annotate_delete() const _NOEXCEPT {
#  if __has_feature(address_sanitizer)
    if (empty()) {
      for (size_t __i = 0; __i < __map_.size(); ++__i) {
        __annotate_whole_block(__i, __asan_unposion);
      }
    } else {
      __annotate_from_to(0, __start_, __asan_unposion, __asan_front_moved);
      __annotate_from_to(__start_ + size(), __map_.size() * __block_size, __asan_unposion, __asan_back_moved);
    }
#  endif // __has_feature(address_sanitizer)
  }

  _LIBCPP_HIDE_FROM_ABI void __annotate_increase_front(size_type __n) const _NOEXCEPT {
    (void)__n;
#  if __has_feature(address_sanitizer)
    __annotate_from_to(__start_ - __n, __start_, __asan_unposion, __asan_front_moved);
#  endif
  }

  _LIBCPP_HIDE_FROM_ABI void __annotate_increase_back(size_type __n) const _NOEXCEPT {
    (void)__n;
#  if __has_feature(address_sanitizer)
    __annotate_from_to(__start_ + size(), __start_ + size() + __n, __asan_unposion, __asan_back_moved);
#  endif
  }

  _LIBCPP_HIDE_FROM_ABI void __annotate_shrink_front(size_type __old_size, size_type __old_start) const _NOEXCEPT {
    (void)__old_size;
    (void)__old_start;
#  if __has_feature(address_sanitizer)
    __annotate_from_to(__old_start, __old_start + (__old_size - size()), __asan_poison, __asan_front_moved);
#  endif
  }

  _LIBCPP_HIDE_FROM_ABI void __annotate_shrink_back(size_type __old_size, size_type __old_start) const _NOEXCEPT {
    (void)__old_size;
    (void)__old_start;
#  if __has_feature(address_sanitizer)
    __annotate_from_to(__old_start + size(), __old_start + __old_size, __asan_poison, __asan_back_moved);
#  endif
  }

  _LIBCPP_HIDE_FROM_ABI void __annotate_poison_block(const void* __beginning, const void* __end) const _NOEXCEPT {
    std::__annotate_double_ended_contiguous_container<_Allocator>(__beginning, __end, __beginning, __end, __end, __end);
  }

  _LIBCPP_HIDE_FROM_ABI void
  __annotate_whole_block(size_t __block_index, __asan_annotation_type __annotation_type) const _NOEXCEPT {
    (void)__block_index;
    (void)__annotation_type;
#  if __has_feature(address_sanitizer)
    __map_const_iterator __block_it = __map_.begin() + __block_index;
    const void* __block_start       = std::__to_address(*__block_it);
    const void* __block_end         = std::__to_address(*__block_it + __block_size);

    if (__annotation_type == __asan_poison)
      __annotate_poison_block(__block_start, __block_end);
    else {
      std::__annotate_double_ended_contiguous_container<_Allocator>(
          __block_start, __block_end, __block_start, __block_start, __block_start, __block_end);
    }
#  endif
  }
#  if __has_feature(address_sanitizer)

public:
  _LIBCPP_HIDE_FROM_ABI bool __verify_asan_annotations() const _NOEXCEPT {
    // This function tests deque object annotations.
    if (empty()) {
      for (__map_const_iterator __it = __map_.begin(); __it != __map_.end(); ++__it) {
        if (!__sanitizer_verify_double_ended_contiguous_container(
                std::__to_address(*__it),
                std::__to_address(*__it),
                std::__to_address(*__it),
                std::__to_address(*__it + __block_size)))
          return false;
      }

      return true;
    }

    size_type __end                 = __start_ + size();
    __map_const_iterator __first_mp = __map_.begin() + __start_ / __block_size;
    __map_const_iterator __last_mp  = __map_.begin() + (__end - 1) / __block_size;

    // Pointers to first and after last elements
    // Those can be in different deque blocks
    const void* __p_beg = std::__to_address(*__first_mp + (__start_ % __block_size));
    const void* __p_end =
        std::__to_address(*__last_mp + ((__end % __block_size == 0) ? __block_size : __end % __block_size));

    for (__map_const_iterator __it = __map_.begin(); __it != __map_.end(); ++__it) {
      // Go over all blocks, find the place we are in and verify its annotations
      // Note that __p_end points *behind* the last item.

      // - blocks before the first block with container elements
      // - first block with items
      // - last block with items
      // - blocks after last block with ciontainer elements

      // Is the block before or after deque blocks that contain elements?
      if (__it < __first_mp || __it > __last_mp) {
        if (!__sanitizer_verify_double_ended_contiguous_container(
                std::__to_address(*__it),
                std::__to_address(*__it),
                std::__to_address(*__it),
                std::__to_address(*__it + __block_size)))
          return false;
      } else {
        const void* __containers_buffer_beg = (__it == __first_mp) ? __p_beg : (const void*)std::__to_address(*__it);
        const void* __containers_buffer_end =
            (__it == __last_mp) ? __p_end : (const void*)std::__to_address(*__it + __block_size);
        if (!__sanitizer_verify_double_ended_contiguous_container(
                std::__to_address(*__it),
                __containers_buffer_beg,
                __containers_buffer_end,
                std::__to_address(*__it + __block_size))) {
          return false;
        }
      }
    }
    return true;
  }

private:
#  endif // __has_feature(address_sanitizer)
  _LIBCPP_HIDE_FROM_ABI bool __maybe_remove_front_spare(bool __keep_one = true) {
    if (__front_spare_blocks() >= 2 || (!__keep_one && __front_spare_blocks())) {
      __annotate_whole_block(0, __asan_unposion);
      __alloc_traits::deallocate(__alloc(), __map_.front(), __block_size);
      __map_.pop_front();
      __start_ -= __block_size;
      return true;
    }
    return false;
  }

  _LIBCPP_HIDE_FROM_ABI bool __maybe_remove_back_spare(bool __keep_one = true) {
    if (__back_spare_blocks() >= 2 || (!__keep_one && __back_spare_blocks())) {
      __annotate_whole_block(__map_.size() - 1, __asan_unposion);
      __alloc_traits::deallocate(__alloc(), __map_.back(), __block_size);
      __map_.pop_back();
      return true;
    }
    return false;
  }

  template <class _Iterator, class _Sentinel>
  _LIBCPP_HIDE_FROM_ABI void __assign_with_sentinel(_Iterator __f, _Sentinel __l);

  template <class _RandomAccessIterator>
  _LIBCPP_HIDE_FROM_ABI void __assign_with_size_random_access(_RandomAccessIterator __f, difference_type __n);
  template <class _Iterator>
  _LIBCPP_HIDE_FROM_ABI void __assign_with_size(_Iterator __f, difference_type __n);

  template <class _Iterator, class _Sentinel>
  _LIBCPP_HIDE_FROM_ABI iterator __insert_with_sentinel(const_iterator __p, _Iterator __f, _Sentinel __l);

  template <class _Iterator>
  _LIBCPP_HIDE_FROM_ABI iterator __insert_with_size(const_iterator __p, _Iterator __f, size_type __n);

  template <class _BiIter, class _Sentinel>
  _LIBCPP_HIDE_FROM_ABI iterator
  __insert_bidirectional(const_iterator __p, _BiIter __f, _Sentinel __sent, size_type __n);
  template <class _BiIter>
  _LIBCPP_HIDE_FROM_ABI iterator __insert_bidirectional(const_iterator __p, _BiIter __f, _BiIter __l, size_type __n);

  template <class _InpIter, __enable_if_t<__has_exactly_input_iterator_category<_InpIter>::value, int> = 0>
  _LIBCPP_HIDE_FROM_ABI void __append(_InpIter __f, _InpIter __l);
  template <class _ForIter, __enable_if_t<__has_forward_iterator_category<_ForIter>::value, int> = 0>
  _LIBCPP_HIDE_FROM_ABI void __append(_ForIter __f, _ForIter __l);

  template <class _InputIterator>
  _LIBCPP_HIDE_FROM_ABI void __append_with_size(_InputIterator __from, size_type __n);
  template <class _InputIterator, class _Sentinel>
  _LIBCPP_HIDE_FROM_ABI void __append_with_sentinel(_InputIterator __f, _Sentinel __l);

  _LIBCPP_HIDE_FROM_ABI void __append(size_type __n);
  _LIBCPP_HIDE_FROM_ABI void __append(size_type __n, const value_type& __v);
  _LIBCPP_HIDE_FROM_ABI void __erase_to_end(const_iterator __f);
  _LIBCPP_HIDE_FROM_ABI void __add_front_capacity();
  _LIBCPP_HIDE_FROM_ABI void __add_front_capacity(size_type __n);
  _LIBCPP_HIDE_FROM_ABI void __add_back_capacity();
  _LIBCPP_HIDE_FROM_ABI void __add_back_capacity(size_type __n);
  _LIBCPP_HIDE_FROM_ABI iterator __move_and_check(iterator __f, iterator __l, iterator __r, const_pointer& __vt);
  _LIBCPP_HIDE_FROM_ABI iterator
  __move_backward_and_check(iterator __f, iterator __l, iterator __r, const_pointer& __vt);
  _LIBCPP_HIDE_FROM_ABI void __move_construct_and_check(iterator __f, iterator __l, iterator __r, const_pointer& __vt);
  _LIBCPP_HIDE_FROM_ABI void
  __move_construct_backward_and_check(iterator __f, iterator __l, iterator __r, const_pointer& __vt);

  _LIBCPP_HIDE_FROM_ABI void __copy_assign_alloc(const deque& __c) {
    __copy_assign_alloc(__c, integral_constant<bool, __alloc_traits::propagate_on_container_copy_assignment::value>());
  }

  _LIBCPP_HIDE_FROM_ABI void __copy_assign_alloc(const deque& __c, true_type) {
    if (__alloc() != __c.__alloc()) {
      clear();
      shrink_to_fit();
    }
    __alloc()                = __c.__alloc();
    __map_.__get_allocator() = __c.__map_.__get_allocator();
  }

  _LIBCPP_HIDE_FROM_ABI void __copy_assign_alloc(const deque&, false_type) {}

  _LIBCPP_HIDE_FROM_ABI void __move_assign(deque& __c, true_type)
      _NOEXCEPT_(is_nothrow_move_assignable<allocator_type>::value);
  _LIBCPP_HIDE_FROM_ABI void __move_assign(deque& __c, false_type);
};

template <class _Tp, class _Alloc>
_LIBCPP_CONSTEXPR const typename allocator_traits<_Alloc>::difference_type deque<_Tp, _Alloc>::__block_size =
    __deque_block_size<value_type, difference_type>::value;

#  if _LIBCPP_STD_VER >= 17
template <class _InputIterator,
          class _Alloc = allocator<__iterator_value_type<_InputIterator>>,
          class        = enable_if_t<__has_input_iterator_category<_InputIterator>::value>,
          class        = enable_if_t<__is_allocator_v<_Alloc>>>
<<<<<<< HEAD
deque(_InputIterator, _InputIterator) -> deque<__iter_value_type<_InputIterator>, _Alloc>;
=======
deque(_InputIterator, _InputIterator) -> deque<__iterator_value_type<_InputIterator>, _Alloc>;
>>>>>>> 54c4ef26

template <class _InputIterator,
          class _Alloc,
          class = enable_if_t<__has_input_iterator_category<_InputIterator>::value>,
          class = enable_if_t<__is_allocator_v<_Alloc>>>
<<<<<<< HEAD
deque(_InputIterator, _InputIterator, _Alloc) -> deque<__iter_value_type<_InputIterator>, _Alloc>;
=======
deque(_InputIterator, _InputIterator, _Alloc) -> deque<__iterator_value_type<_InputIterator>, _Alloc>;
>>>>>>> 54c4ef26
#  endif

#  if _LIBCPP_STD_VER >= 23
template <ranges::input_range _Range,
          class _Alloc = allocator<ranges::range_value_t<_Range>>,
          class        = enable_if_t<__is_allocator_v<_Alloc>>>
deque(from_range_t, _Range&&, _Alloc = _Alloc()) -> deque<ranges::range_value_t<_Range>, _Alloc>;
#  endif

template <class _Tp, class _Allocator>
deque<_Tp, _Allocator>::deque(size_type __n) : __start_(0), __size_(0) {
  __annotate_new(0);
  if (__n > 0)
    __append(__n);
}

#  if _LIBCPP_STD_VER >= 14
template <class _Tp, class _Allocator>
deque<_Tp, _Allocator>::deque(size_type __n, const _Allocator& __a)
    : __map_(__pointer_allocator(__a)), __start_(0), __size_(0), __alloc_(__a) {
  __annotate_new(0);
  if (__n > 0)
    __append(__n);
}
#  endif

template <class _Tp, class _Allocator>
deque<_Tp, _Allocator>::deque(size_type __n, const value_type& __v) : __start_(0), __size_(0) {
  __annotate_new(0);
  if (__n > 0)
    __append(__n, __v);
}

template <class _Tp, class _Allocator>
template <class _InputIter, __enable_if_t<__has_input_iterator_category<_InputIter>::value, int> >
deque<_Tp, _Allocator>::deque(_InputIter __f, _InputIter __l) : __start_(0), __size_(0) {
  __annotate_new(0);
  __append(__f, __l);
}

template <class _Tp, class _Allocator>
template <class _InputIter, __enable_if_t<__has_input_iterator_category<_InputIter>::value, int> >
deque<_Tp, _Allocator>::deque(_InputIter __f, _InputIter __l, const allocator_type& __a)
    : __map_(__pointer_allocator(__a)), __start_(0), __size_(0), __alloc_(__a) {
  __annotate_new(0);
  __append(__f, __l);
}

template <class _Tp, class _Allocator>
deque<_Tp, _Allocator>::deque(const deque& __c)
    : __map_(__pointer_allocator(__alloc_traits::select_on_container_copy_construction(__c.__alloc()))),
      __start_(0),
      __size_(0),
      __alloc_(__map_.__get_allocator()) {
  __annotate_new(0);
  __append(__c.begin(), __c.end());
}

template <class _Tp, class _Allocator>
deque<_Tp, _Allocator>::deque(const deque& __c, const __type_identity_t<allocator_type>& __a)
    : __map_(__pointer_allocator(__a)), __start_(0), __size_(0), __alloc_(__a) {
  __annotate_new(0);
  __append(__c.begin(), __c.end());
}

template <class _Tp, class _Allocator>
deque<_Tp, _Allocator>& deque<_Tp, _Allocator>::operator=(const deque& __c) {
  if (this != std::addressof(__c)) {
    __copy_assign_alloc(__c);
    assign(__c.begin(), __c.end());
  }
  return *this;
}

#  ifndef _LIBCPP_CXX03_LANG

template <class _Tp, class _Allocator>
deque<_Tp, _Allocator>::deque(initializer_list<value_type> __il) : __start_(0), __size_(0) {
  __annotate_new(0);
  __append(__il.begin(), __il.end());
}

template <class _Tp, class _Allocator>
deque<_Tp, _Allocator>::deque(initializer_list<value_type> __il, const allocator_type& __a)
    : __map_(__pointer_allocator(__a)), __start_(0), __size_(0), __alloc_(__a) {
  __annotate_new(0);
  __append(__il.begin(), __il.end());
}

template <class _Tp, class _Allocator>
inline deque<_Tp, _Allocator>::deque(deque&& __c) noexcept(is_nothrow_move_constructible<allocator_type>::value)
    : __map_(std::move(__c.__map_)),
      __start_(std::move(__c.__start_)),
      __size_(std::move(__c.__size_)),
      __alloc_(std::move(__c.__alloc_)) {
  __c.__start_ = 0;
  __c.__size() = 0;
}

template <class _Tp, class _Allocator>
inline deque<_Tp, _Allocator>::deque(deque&& __c, const __type_identity_t<allocator_type>& __a)
    : __map_(std::move(__c.__map_), __pointer_allocator(__a)),
      __start_(std::move(__c.__start_)),
      __size_(std::move(__c.__size_)),
      __alloc_(__a) {
  if (__a == __c.__alloc()) {
    __c.__start_ = 0;
    __c.__size() = 0;
  } else {
    __map_.clear();
    __start_ = 0;
    __size() = 0;
    typedef move_iterator<iterator> _Ip;
    assign(_Ip(__c.begin()), _Ip(__c.end()));
  }
}

template <class _Tp, class _Allocator>
inline deque<_Tp, _Allocator>& deque<_Tp, _Allocator>::operator=(deque&& __c) noexcept(
    (__alloc_traits::propagate_on_container_move_assignment::value &&
     is_nothrow_move_assignable<allocator_type>::value) ||
    __alloc_traits::is_always_equal::value) {
  __move_assign(__c, integral_constant<bool, __alloc_traits::propagate_on_container_move_assignment::value>());
  return *this;
}

template <class _Tp, class _Allocator>
void deque<_Tp, _Allocator>::__move_assign(deque& __c, false_type) {
  if (__alloc() != __c.__alloc()) {
    typedef move_iterator<iterator> _Ip;
    assign(_Ip(__c.begin()), _Ip(__c.end()));
  } else
    __move_assign(__c, true_type());
}

template <class _Tp, class _Allocator>
void deque<_Tp, _Allocator>::__move_assign(deque& __c,
                                           true_type) noexcept(is_nothrow_move_assignable<allocator_type>::value) {
  clear();
  shrink_to_fit();
  __move_assign(__c);
}

#  endif // _LIBCPP_CXX03_LANG

template <class _Tp, class _Allocator>
template <class _InputIter,
          __enable_if_t<__has_input_iterator_category<_InputIter>::value &&
                            !__has_random_access_iterator_category<_InputIter>::value,
                        int> >
void deque<_Tp, _Allocator>::assign(_InputIter __f, _InputIter __l) {
  __assign_with_sentinel(__f, __l);
}

template <class _Tp, class _Allocator>
template <class _Iterator, class _Sentinel>
_LIBCPP_HIDE_FROM_ABI void deque<_Tp, _Allocator>::__assign_with_sentinel(_Iterator __f, _Sentinel __l) {
  iterator __i = begin();
  iterator __e = end();
  for (; __f != __l && __i != __e; ++__f, (void)++__i)
    *__i = *__f;
  if (__f != __l)
    __append_with_sentinel(std::move(__f), std::move(__l));
  else
    __erase_to_end(__i);
}

template <class _Tp, class _Allocator>
template <class _RAIter, __enable_if_t<__has_random_access_iterator_category<_RAIter>::value, int> >
void deque<_Tp, _Allocator>::assign(_RAIter __f, _RAIter __l) {
  __assign_with_size_random_access(__f, __l - __f);
}

template <class _Tp, class _Allocator>
template <class _RandomAccessIterator>
_LIBCPP_HIDE_FROM_ABI void
deque<_Tp, _Allocator>::__assign_with_size_random_access(_RandomAccessIterator __f, difference_type __n) {
  if (static_cast<size_type>(__n) > size()) {
    auto __l = __f + size();
    std::copy(__f, __l, begin());
    __append_with_size(__l, __n - size());
  } else
    __erase_to_end(std::copy_n(__f, __n, begin()));
}

template <class _Tp, class _Allocator>
template <class _Iterator>
_LIBCPP_HIDE_FROM_ABI void deque<_Tp, _Allocator>::__assign_with_size(_Iterator __f, difference_type __n) {
  if (static_cast<size_type>(__n) > size()) {
    auto __added_size = __n - size();

    auto __i = begin();
    for (auto __count = size(); __count != 0; --__count) {
      *__i++ = *__f++;
    }

    __append_with_size(__f, __added_size);

  } else {
    __erase_to_end(std::copy_n(__f, __n, begin()));
  }
}

template <class _Tp, class _Allocator>
void deque<_Tp, _Allocator>::assign(size_type __n, const value_type& __v) {
  if (__n > size()) {
    std::fill_n(begin(), size(), __v);
    __n -= size();
    __append(__n, __v);
  } else
    __erase_to_end(std::fill_n(begin(), __n, __v));
}

template <class _Tp, class _Allocator>
inline _Allocator deque<_Tp, _Allocator>::get_allocator() const _NOEXCEPT {
  return __alloc();
}

template <class _Tp, class _Allocator>
void deque<_Tp, _Allocator>::resize(size_type __n) {
  if (__n > size())
    __append(__n - size());
  else if (__n < size())
    __erase_to_end(begin() + __n);
}

template <class _Tp, class _Allocator>
void deque<_Tp, _Allocator>::resize(size_type __n, const value_type& __v) {
  if (__n > size())
    __append(__n - size(), __v);
  else if (__n < size())
    __erase_to_end(begin() + __n);
}

template <class _Tp, class _Allocator>
void deque<_Tp, _Allocator>::shrink_to_fit() _NOEXCEPT {
  allocator_type& __a = __alloc();
  if (empty()) {
    __annotate_delete();
    while (__map_.size() > 0) {
      __alloc_traits::deallocate(__a, __map_.back(), __block_size);
      __map_.pop_back();
    }
    __start_ = 0;
  } else {
    __maybe_remove_front_spare(/*__keep_one=*/false);
    __maybe_remove_back_spare(/*__keep_one=*/false);
  }
  __map_.shrink_to_fit();
}

template <class _Tp, class _Allocator>
inline typename deque<_Tp, _Allocator>::reference deque<_Tp, _Allocator>::operator[](size_type __i) _NOEXCEPT {
  _LIBCPP_ASSERT_VALID_ELEMENT_ACCESS(__i < size(), "deque::operator[] index out of bounds");
  size_type __p = __start_ + __i;
  return *(*(__map_.begin() + __p / __block_size) + __p % __block_size);
}

template <class _Tp, class _Allocator>
inline typename deque<_Tp, _Allocator>::const_reference
deque<_Tp, _Allocator>::operator[](size_type __i) const _NOEXCEPT {
  _LIBCPP_ASSERT_VALID_ELEMENT_ACCESS(__i < size(), "deque::operator[] index out of bounds");
  size_type __p = __start_ + __i;
  return *(*(__map_.begin() + __p / __block_size) + __p % __block_size);
}

template <class _Tp, class _Allocator>
inline typename deque<_Tp, _Allocator>::reference deque<_Tp, _Allocator>::at(size_type __i) {
  if (__i >= size())
    std::__throw_out_of_range("deque");
  size_type __p = __start_ + __i;
  return *(*(__map_.begin() + __p / __block_size) + __p % __block_size);
}

template <class _Tp, class _Allocator>
inline typename deque<_Tp, _Allocator>::const_reference deque<_Tp, _Allocator>::at(size_type __i) const {
  if (__i >= size())
    std::__throw_out_of_range("deque");
  size_type __p = __start_ + __i;
  return *(*(__map_.begin() + __p / __block_size) + __p % __block_size);
}

template <class _Tp, class _Allocator>
inline typename deque<_Tp, _Allocator>::reference deque<_Tp, _Allocator>::front() _NOEXCEPT {
  _LIBCPP_ASSERT_VALID_ELEMENT_ACCESS(!empty(), "deque::front called on an empty deque");
  return *(*(__map_.begin() + __start_ / __block_size) + __start_ % __block_size);
}

template <class _Tp, class _Allocator>
inline typename deque<_Tp, _Allocator>::const_reference deque<_Tp, _Allocator>::front() const _NOEXCEPT {
  _LIBCPP_ASSERT_VALID_ELEMENT_ACCESS(!empty(), "deque::front called on an empty deque");
  return *(*(__map_.begin() + __start_ / __block_size) + __start_ % __block_size);
}

template <class _Tp, class _Allocator>
inline typename deque<_Tp, _Allocator>::reference deque<_Tp, _Allocator>::back() _NOEXCEPT {
  _LIBCPP_ASSERT_VALID_ELEMENT_ACCESS(!empty(), "deque::back called on an empty deque");
  size_type __p = size() + __start_ - 1;
  return *(*(__map_.begin() + __p / __block_size) + __p % __block_size);
}

template <class _Tp, class _Allocator>
inline typename deque<_Tp, _Allocator>::const_reference deque<_Tp, _Allocator>::back() const _NOEXCEPT {
  _LIBCPP_ASSERT_VALID_ELEMENT_ACCESS(!empty(), "deque::back called on an empty deque");
  size_type __p = size() + __start_ - 1;
  return *(*(__map_.begin() + __p / __block_size) + __p % __block_size);
}

template <class _Tp, class _Allocator>
void deque<_Tp, _Allocator>::push_back(const value_type& __v) {
  allocator_type& __a = __alloc();
  if (__back_spare() == 0)
    __add_back_capacity();
  // __back_spare() >= 1
  __annotate_increase_back(1);
  __alloc_traits::construct(__a, std::addressof(*end()), __v);
  ++__size();
}

template <class _Tp, class _Allocator>
void deque<_Tp, _Allocator>::push_front(const value_type& __v) {
  allocator_type& __a = __alloc();
  if (__front_spare() == 0)
    __add_front_capacity();
  // __front_spare() >= 1
  __annotate_increase_front(1);
  __alloc_traits::construct(__a, std::addressof(*--begin()), __v);
  --__start_;
  ++__size();
}

#  ifndef _LIBCPP_CXX03_LANG
template <class _Tp, class _Allocator>
void deque<_Tp, _Allocator>::push_back(value_type&& __v) {
  allocator_type& __a = __alloc();
  if (__back_spare() == 0)
    __add_back_capacity();
  // __back_spare() >= 1
  __annotate_increase_back(1);
  __alloc_traits::construct(__a, std::addressof(*end()), std::move(__v));
  ++__size();
}

template <class _Tp, class _Allocator>
template <class... _Args>
#    if _LIBCPP_STD_VER >= 17
typename deque<_Tp, _Allocator>::reference
#    else
void
#    endif
deque<_Tp, _Allocator>::emplace_back(_Args&&... __args) {
  allocator_type& __a = __alloc();
  if (__back_spare() == 0)
    __add_back_capacity();
  // __back_spare() >= 1
  __annotate_increase_back(1);
  __alloc_traits::construct(__a, std::addressof(*end()), std::forward<_Args>(__args)...);
  ++__size();
#    if _LIBCPP_STD_VER >= 17
  return *--end();
#    endif
}

template <class _Tp, class _Allocator>
void deque<_Tp, _Allocator>::push_front(value_type&& __v) {
  allocator_type& __a = __alloc();
  if (__front_spare() == 0)
    __add_front_capacity();
  // __front_spare() >= 1
  __annotate_increase_front(1);
  __alloc_traits::construct(__a, std::addressof(*--begin()), std::move(__v));
  --__start_;
  ++__size();
}

template <class _Tp, class _Allocator>
template <class... _Args>
#    if _LIBCPP_STD_VER >= 17
typename deque<_Tp, _Allocator>::reference
#    else
void
#    endif
deque<_Tp, _Allocator>::emplace_front(_Args&&... __args) {
  allocator_type& __a = __alloc();
  if (__front_spare() == 0)
    __add_front_capacity();
  // __front_spare() >= 1
  __annotate_increase_front(1);
  __alloc_traits::construct(__a, std::addressof(*--begin()), std::forward<_Args>(__args)...);
  --__start_;
  ++__size();
#    if _LIBCPP_STD_VER >= 17
  return *begin();
#    endif
}

template <class _Tp, class _Allocator>
typename deque<_Tp, _Allocator>::iterator deque<_Tp, _Allocator>::insert(const_iterator __p, value_type&& __v) {
  size_type __pos     = __p - begin();
  size_type __to_end  = size() - __pos;
  allocator_type& __a = __alloc();
  if (__pos < __to_end) { // insert by shifting things backward
    if (__front_spare() == 0)
      __add_front_capacity();
    // __front_spare() >= 1
    __annotate_increase_front(1);
    if (__pos == 0) {
      __alloc_traits::construct(__a, std::addressof(*--begin()), std::move(__v));
      --__start_;
      ++__size();
    } else {
      iterator __b   = begin();
      iterator __bm1 = std::prev(__b);
      __alloc_traits::construct(__a, std::addressof(*__bm1), std::move(*__b));
      --__start_;
      ++__size();
      if (__pos > 1)
        __b = std::move(std::next(__b), __b + __pos, __b);
      *__b = std::move(__v);
    }
  } else { // insert by shifting things forward
    if (__back_spare() == 0)
      __add_back_capacity();
    // __back_capacity >= 1
    __annotate_increase_back(1);
    size_type __de = size() - __pos;
    if (__de == 0) {
      __alloc_traits::construct(__a, std::addressof(*end()), std::move(__v));
      ++__size();
    } else {
      iterator __e   = end();
      iterator __em1 = std::prev(__e);
      __alloc_traits::construct(__a, std::addressof(*__e), std::move(*__em1));
      ++__size();
      if (__de > 1)
        __e = std::move_backward(__e - __de, __em1, __e);
      *--__e = std::move(__v);
    }
  }
  return begin() + __pos;
}

template <class _Tp, class _Allocator>
template <class... _Args>
typename deque<_Tp, _Allocator>::iterator deque<_Tp, _Allocator>::emplace(const_iterator __p, _Args&&... __args) {
  size_type __pos     = __p - begin();
  size_type __to_end  = size() - __pos;
  allocator_type& __a = __alloc();
  if (__pos < __to_end) { // insert by shifting things backward
    if (__front_spare() == 0)
      __add_front_capacity();
    // __front_spare() >= 1
    __annotate_increase_front(1);
    if (__pos == 0) {
      __alloc_traits::construct(__a, std::addressof(*--begin()), std::forward<_Args>(__args)...);
      --__start_;
      ++__size();
    } else {
      __temp_value<value_type, _Allocator> __tmp(__alloc(), std::forward<_Args>(__args)...);
      iterator __b   = begin();
      iterator __bm1 = std::prev(__b);
      __alloc_traits::construct(__a, std::addressof(*__bm1), std::move(*__b));
      --__start_;
      ++__size();
      if (__pos > 1)
        __b = std::move(std::next(__b), __b + __pos, __b);
      *__b = std::move(__tmp.get());
    }
  } else { // insert by shifting things forward
    if (__back_spare() == 0)
      __add_back_capacity();
    // __back_capacity >= 1
    __annotate_increase_back(1);
    size_type __de = size() - __pos;
    if (__de == 0) {
      __alloc_traits::construct(__a, std::addressof(*end()), std::forward<_Args>(__args)...);
      ++__size();
    } else {
      __temp_value<value_type, _Allocator> __tmp(__alloc(), std::forward<_Args>(__args)...);
      iterator __e   = end();
      iterator __em1 = std::prev(__e);
      __alloc_traits::construct(__a, std::addressof(*__e), std::move(*__em1));
      ++__size();
      if (__de > 1)
        __e = std::move_backward(__e - __de, __em1, __e);
      *--__e = std::move(__tmp.get());
    }
  }
  return begin() + __pos;
}

#  endif // _LIBCPP_CXX03_LANG

template <class _Tp, class _Allocator>
typename deque<_Tp, _Allocator>::iterator deque<_Tp, _Allocator>::insert(const_iterator __p, const value_type& __v) {
  size_type __pos     = __p - begin();
  size_type __to_end  = size() - __pos;
  allocator_type& __a = __alloc();
  if (__pos < __to_end) { // insert by shifting things backward
    if (__front_spare() == 0)
      __add_front_capacity();
    // __front_spare() >= 1
    __annotate_increase_front(1);
    if (__pos == 0) {
      __alloc_traits::construct(__a, std::addressof(*--begin()), __v);
      --__start_;
      ++__size();
    } else {
      const_pointer __vt = pointer_traits<const_pointer>::pointer_to(__v);
      iterator __b       = begin();
      iterator __bm1     = std::prev(__b);
      if (__vt == pointer_traits<const_pointer>::pointer_to(*__b))
        __vt = pointer_traits<const_pointer>::pointer_to(*__bm1);
      __alloc_traits::construct(__a, std::addressof(*__bm1), std::move(*__b));
      --__start_;
      ++__size();
      if (__pos > 1)
        __b = __move_and_check(std::next(__b), __b + __pos, __b, __vt);
      *__b = *__vt;
    }
  } else { // insert by shifting things forward
    if (__back_spare() == 0)
      __add_back_capacity();
    // __back_capacity >= 1
    __annotate_increase_back(1);
    size_type __de = size() - __pos;
    if (__de == 0) {
      __alloc_traits::construct(__a, std::addressof(*end()), __v);
      ++__size();
    } else {
      const_pointer __vt = pointer_traits<const_pointer>::pointer_to(__v);
      iterator __e       = end();
      iterator __em1     = std::prev(__e);
      if (__vt == pointer_traits<const_pointer>::pointer_to(*__em1))
        __vt = pointer_traits<const_pointer>::pointer_to(*__e);
      __alloc_traits::construct(__a, std::addressof(*__e), std::move(*__em1));
      ++__size();
      if (__de > 1)
        __e = __move_backward_and_check(__e - __de, __em1, __e, __vt);
      *--__e = *__vt;
    }
  }
  return begin() + __pos;
}

template <class _Tp, class _Allocator>
typename deque<_Tp, _Allocator>::iterator
deque<_Tp, _Allocator>::insert(const_iterator __p, size_type __n, const value_type& __v) {
  size_type __pos     = __p - begin();
  size_type __to_end  = __size() - __pos;
  allocator_type& __a = __alloc();
  if (__pos < __to_end) { // insert by shifting things backward
    if (__n > __front_spare())
      __add_front_capacity(__n - __front_spare());
    // __n <= __front_spare()
    __annotate_increase_front(__n);
    iterator __old_begin = begin();
    iterator __i         = __old_begin;
    if (__n > __pos) {
      for (size_type __m = __n - __pos; __m; --__m, --__start_, ++__size())
        __alloc_traits::construct(__a, std::addressof(*--__i), __v);
      __n = __pos;
    }
    if (__n > 0) {
      const_pointer __vt = pointer_traits<const_pointer>::pointer_to(__v);
      iterator __obn     = __old_begin + __n;
      __move_construct_backward_and_check(__old_begin, __obn, __i, __vt);
      if (__n < __pos)
        __old_begin = __move_and_check(__obn, __old_begin + __pos, __old_begin, __vt);
      std::fill_n(__old_begin, __n, *__vt);
    }
  } else { // insert by shifting things forward
    size_type __back_capacity = __back_spare();
    if (__n > __back_capacity)
      __add_back_capacity(__n - __back_capacity);
    // __n <= __back_capacity
    __annotate_increase_back(__n);
    iterator __old_end = end();
    iterator __i       = __old_end;
    size_type __de     = size() - __pos;
    if (__n > __de) {
      for (size_type __m = __n - __de; __m; --__m, (void)++__i, ++__size())
        __alloc_traits::construct(__a, std::addressof(*__i), __v);
      __n = __de;
    }
    if (__n > 0) {
      const_pointer __vt = pointer_traits<const_pointer>::pointer_to(__v);
      iterator __oen     = __old_end - __n;
      __move_construct_and_check(__oen, __old_end, __i, __vt);
      if (__n < __de)
        __old_end = __move_backward_and_check(__old_end - __de, __oen, __old_end, __vt);
      std::fill_n(__old_end - __n, __n, *__vt);
    }
  }
  return begin() + __pos;
}

template <class _Tp, class _Allocator>
template <class _InputIter, __enable_if_t<__has_exactly_input_iterator_category<_InputIter>::value, int> >
typename deque<_Tp, _Allocator>::iterator
deque<_Tp, _Allocator>::insert(const_iterator __p, _InputIter __f, _InputIter __l) {
  return __insert_with_sentinel(__p, __f, __l);
}

template <class _Tp, class _Allocator>
template <class _Iterator, class _Sentinel>
_LIBCPP_HIDE_FROM_ABI typename deque<_Tp, _Allocator>::iterator
deque<_Tp, _Allocator>::__insert_with_sentinel(const_iterator __p, _Iterator __f, _Sentinel __l) {
  __split_buffer<value_type, allocator_type&> __buf(__alloc());
  __buf.__construct_at_end_with_sentinel(std::move(__f), std::move(__l));
  typedef typename __split_buffer<value_type, allocator_type&>::iterator __bi;
  return insert(__p, move_iterator<__bi>(__buf.begin()), move_iterator<__bi>(__buf.end()));
}

template <class _Tp, class _Allocator>
template <class _ForwardIterator, __enable_if_t<__has_exactly_forward_iterator_category<_ForwardIterator>::value, int> >
typename deque<_Tp, _Allocator>::iterator
deque<_Tp, _Allocator>::insert(const_iterator __p, _ForwardIterator __f, _ForwardIterator __l) {
  return __insert_with_size(__p, __f, std::distance(__f, __l));
}

template <class _Tp, class _Allocator>
template <class _Iterator>
_LIBCPP_HIDE_FROM_ABI typename deque<_Tp, _Allocator>::iterator
deque<_Tp, _Allocator>::__insert_with_size(const_iterator __p, _Iterator __f, size_type __n) {
  __split_buffer<value_type, allocator_type&> __buf(__n, 0, __alloc());
  __buf.__construct_at_end_with_size(__f, __n);
  typedef typename __split_buffer<value_type, allocator_type&>::iterator __fwd;
  return insert(__p, move_iterator<__fwd>(__buf.begin()), move_iterator<__fwd>(__buf.end()));
}

template <class _Tp, class _Allocator>
template <class _BiIter, __enable_if_t<__has_bidirectional_iterator_category<_BiIter>::value, int> >
typename deque<_Tp, _Allocator>::iterator deque<_Tp, _Allocator>::insert(const_iterator __p, _BiIter __f, _BiIter __l) {
  return __insert_bidirectional(__p, __f, __l, std::distance(__f, __l));
}

template <class _Tp, class _Allocator>
template <class _BiIter, class _Sentinel>
_LIBCPP_HIDE_FROM_ABI typename deque<_Tp, _Allocator>::iterator
deque<_Tp, _Allocator>::__insert_bidirectional(const_iterator __p, _BiIter __f, _Sentinel, size_type __n) {
  return __insert_bidirectional(__p, __f, std::next(__f, __n), __n);
}

template <class _Tp, class _Allocator>
template <class _BiIter>
_LIBCPP_HIDE_FROM_ABI typename deque<_Tp, _Allocator>::iterator
deque<_Tp, _Allocator>::__insert_bidirectional(const_iterator __p, _BiIter __f, _BiIter __l, size_type __n) {
  size_type __pos     = __p - begin();
  size_type __to_end  = size() - __pos;
  allocator_type& __a = __alloc();
  if (__pos < __to_end) { // insert by shifting things backward
    if (__n > __front_spare())
      __add_front_capacity(__n - __front_spare());
    // __n <= __front_spare()
    __annotate_increase_front(__n);
    iterator __old_begin = begin();
    iterator __i         = __old_begin;
    _BiIter __m          = __f;
    if (__n > __pos) {
      __m = __pos < __n / 2 ? std::prev(__l, __pos) : std::next(__f, __n - __pos);
      for (_BiIter __j = __m; __j != __f; --__start_, ++__size())
        __alloc_traits::construct(__a, std::addressof(*--__i), *--__j);
      __n = __pos;
    }
    if (__n > 0) {
      iterator __obn = __old_begin + __n;
      for (iterator __j = __obn; __j != __old_begin;) {
        __alloc_traits::construct(__a, std::addressof(*--__i), std::move(*--__j));
        --__start_;
        ++__size();
      }
      if (__n < __pos)
        __old_begin = std::move(__obn, __old_begin + __pos, __old_begin);
      std::copy(__m, __l, __old_begin);
    }
  } else { // insert by shifting things forward
    size_type __back_capacity = __back_spare();
    if (__n > __back_capacity)
      __add_back_capacity(__n - __back_capacity);
    // __n <= __back_capacity
    __annotate_increase_back(__n);
    iterator __old_end = end();
    iterator __i       = __old_end;
    _BiIter __m        = __l;
    size_type __de     = size() - __pos;
    if (__n > __de) {
      __m = __de < __n / 2 ? std::next(__f, __de) : std::prev(__l, __n - __de);
      for (_BiIter __j = __m; __j != __l; ++__i, (void)++__j, ++__size())
        __alloc_traits::construct(__a, std::addressof(*__i), *__j);
      __n = __de;
    }
    if (__n > 0) {
      iterator __oen = __old_end - __n;
      for (iterator __j = __oen; __j != __old_end; ++__i, (void)++__j, ++__size())
        __alloc_traits::construct(__a, std::addressof(*__i), std::move(*__j));
      if (__n < __de)
        __old_end = std::move_backward(__old_end - __de, __oen, __old_end);
      std::copy_backward(__f, __m, __old_end);
    }
  }
  return begin() + __pos;
}

template <class _Tp, class _Allocator>
template <class _InpIter, __enable_if_t<__has_exactly_input_iterator_category<_InpIter>::value, int> >
void deque<_Tp, _Allocator>::__append(_InpIter __f, _InpIter __l) {
  __append_with_sentinel(__f, __l);
}

template <class _Tp, class _Allocator>
template <class _InputIterator, class _Sentinel>
_LIBCPP_HIDE_FROM_ABI void deque<_Tp, _Allocator>::__append_with_sentinel(_InputIterator __f, _Sentinel __l) {
  for (; __f != __l; ++__f)
#  ifdef _LIBCPP_CXX03_LANG
    push_back(*__f);
#  else
    emplace_back(*__f);
#  endif
}

template <class _Tp, class _Allocator>
template <class _ForIter, __enable_if_t<__has_forward_iterator_category<_ForIter>::value, int> >
void deque<_Tp, _Allocator>::__append(_ForIter __f, _ForIter __l) {
  __append_with_size(__f, std::distance(__f, __l));
}

template <class _Tp, class _Allocator>
template <class _InputIterator>
_LIBCPP_HIDE_FROM_ABI void deque<_Tp, _Allocator>::__append_with_size(_InputIterator __f, size_type __n) {
  allocator_type& __a       = __alloc();
  size_type __back_capacity = __back_spare();
  if (__n > __back_capacity)
    __add_back_capacity(__n - __back_capacity);

  // __n <= __back_capacity
  __annotate_increase_back(__n);
  for (__deque_block_range __br : __deque_range(end(), end() + __n)) {
    _ConstructTransaction __tx(this, __br);
    for (; __tx.__pos_ != __tx.__end_; ++__tx.__pos_, (void)++__f) {
      __alloc_traits::construct(__a, std::__to_address(__tx.__pos_), *__f);
    }
  }
}

template <class _Tp, class _Allocator>
void deque<_Tp, _Allocator>::__append(size_type __n) {
  allocator_type& __a       = __alloc();
  size_type __back_capacity = __back_spare();
  if (__n > __back_capacity)
    __add_back_capacity(__n - __back_capacity);
  // __n <= __back_capacity
  __annotate_increase_back(__n);
  for (__deque_block_range __br : __deque_range(end(), end() + __n)) {
    _ConstructTransaction __tx(this, __br);
    for (; __tx.__pos_ != __tx.__end_; ++__tx.__pos_) {
      __alloc_traits::construct(__a, std::__to_address(__tx.__pos_));
    }
  }
}

template <class _Tp, class _Allocator>
void deque<_Tp, _Allocator>::__append(size_type __n, const value_type& __v) {
  allocator_type& __a       = __alloc();
  size_type __back_capacity = __back_spare();
  if (__n > __back_capacity)
    __add_back_capacity(__n - __back_capacity);
  // __n <= __back_capacity
  __annotate_increase_back(__n);
  for (__deque_block_range __br : __deque_range(end(), end() + __n)) {
    _ConstructTransaction __tx(this, __br);
    for (; __tx.__pos_ != __tx.__end_; ++__tx.__pos_) {
      __alloc_traits::construct(__a, std::__to_address(__tx.__pos_), __v);
    }
  }
}

// Create front capacity for one block of elements.
// Strong guarantee.  Either do it or don't touch anything.
template <class _Tp, class _Allocator>
void deque<_Tp, _Allocator>::__add_front_capacity() {
  allocator_type& __a = __alloc();
  if (__back_spare() >= __block_size) {
    __start_ += __block_size;
    pointer __pt = __map_.back();
    __map_.pop_back();
    __map_.emplace_front(__pt);
  }
  // Else if __map_.size() < __map_.capacity() then we need to allocate 1 buffer
  else if (__map_.size() < __map_.capacity()) { // we can put the new buffer into the map, but don't shift things around
    // until all buffers are allocated.  If we throw, we don't need to fix
    // anything up (any added buffers are undetectible)
    if (__map_.__front_spare() > 0)
      __map_.emplace_front(__alloc_traits::allocate(__a, __block_size));
    else {
      __map_.emplace_back(__alloc_traits::allocate(__a, __block_size));
      // Done allocating, reorder capacity
      pointer __pt = __map_.back();
      __map_.pop_back();
      __map_.emplace_front(__pt);
    }
    __start_ = __map_.size() == 1 ? __block_size / 2 : __start_ + __block_size;
  }
  // Else need to allocate 1 buffer, *and* we need to reallocate __map_.
  else {
    __split_buffer<pointer, __pointer_allocator&> __buf(
        std::max<size_type>(2 * __map_.capacity(), 1), 0, __map_.__get_allocator());

    typedef __allocator_destructor<_Allocator> _Dp;
    unique_ptr<pointer, _Dp> __hold(__alloc_traits::allocate(__a, __block_size), _Dp(__a, __block_size));
    __buf.emplace_back(__hold.get());
    __hold.release();

    for (__map_pointer __i = __map_.begin(); __i != __map_.end(); ++__i)
      __buf.emplace_back(*__i);
    __map_.__swap_without_allocator(__buf);
    __start_ = __map_.size() == 1 ? __block_size / 2 : __start_ + __block_size;
  }
  __annotate_whole_block(0, __asan_poison);
}

// Create front capacity for __n elements.
// Strong guarantee.  Either do it or don't touch anything.
template <class _Tp, class _Allocator>
void deque<_Tp, _Allocator>::__add_front_capacity(size_type __n) {
  allocator_type& __a = __alloc();
  size_type __nb      = __recommend_blocks(__n + __map_.empty());
  // Number of unused blocks at back:
  size_type __back_capacity = __back_spare() / __block_size;
  __back_capacity           = std::min(__back_capacity, __nb); // don't take more than you need
  __nb -= __back_capacity;                                     // number of blocks need to allocate
  // If __nb == 0, then we have sufficient capacity.
  if (__nb == 0) {
    __start_ += __block_size * __back_capacity;
    for (; __back_capacity > 0; --__back_capacity) {
      pointer __pt = __map_.back();
      __map_.pop_back();
      __map_.emplace_front(__pt);
    }
  }
  // Else if __nb <= __map_.capacity() - __map_.size() then we need to allocate __nb buffers
  else if (__nb <= __map_.capacity() -
                       __map_.size()) { // we can put the new buffers into the map, but don't shift things around
    // until all buffers are allocated.  If we throw, we don't need to fix
    // anything up (any added buffers are undetectible)
    for (; __nb > 0; --__nb, __start_ += __block_size - (__map_.size() == 1)) {
      if (__map_.__front_spare() == 0)
        break;
      __map_.emplace_front(__alloc_traits::allocate(__a, __block_size));
      __annotate_whole_block(0, __asan_poison);
    }
    for (; __nb > 0; --__nb, ++__back_capacity)
      __map_.emplace_back(__alloc_traits::allocate(__a, __block_size));
    // Done allocating, reorder capacity
    __start_ += __back_capacity * __block_size;
    for (; __back_capacity > 0; --__back_capacity) {
      pointer __pt = __map_.back();
      __map_.pop_back();
      __map_.emplace_front(__pt);
      __annotate_whole_block(0, __asan_poison);
    }
  }
  // Else need to allocate __nb buffers, *and* we need to reallocate __map_.
  else {
    size_type __ds = (__nb + __back_capacity) * __block_size - __map_.empty();
    __split_buffer<pointer, __pointer_allocator&> __buf(
        std::max<size_type>(2 * __map_.capacity(), __nb + __map_.size()), 0, __map_.__get_allocator());
<<<<<<< HEAD
#  if _LIBCPP_HAS_EXCEPTIONS
    try {
#  endif // _LIBCPP_HAS_EXCEPTIONS
      for (; __nb > 0; --__nb) {
        __buf.emplace_back(__alloc_traits::allocate(__a, __block_size));
        // ASan: this is empty container, we have to poison whole block
        __annotate_poison_block(std::__to_address(__buf.back()), std::__to_address(__buf.back() + __block_size));
      }
#  if _LIBCPP_HAS_EXCEPTIONS
    } catch (...) {
=======
    auto __guard = std::__make_exception_guard([&] {
>>>>>>> 54c4ef26
      __annotate_delete();
      for (__map_pointer __i = __buf.begin(); __i != __buf.end(); ++__i)
        __alloc_traits::deallocate(__a, *__i, __block_size);
    });
    for (; __nb > 0; --__nb) {
      __buf.emplace_back(__alloc_traits::allocate(__a, __block_size));
      // ASan: this is empty container, we have to poison whole block
      __annotate_poison_block(std::__to_address(__buf.back()), std::__to_address(__buf.back() + __block_size));
    }
    __guard.__complete();
    for (; __back_capacity > 0; --__back_capacity) {
      __buf.emplace_back(__map_.back());
      __map_.pop_back();
    }
    for (__map_pointer __i = __map_.begin(); __i != __map_.end(); ++__i)
      __buf.emplace_back(*__i);
    __map_.__swap_without_allocator(__buf);
    __start_ += __ds;
  }
}

// Create back capacity for one block of elements.
// Strong guarantee.  Either do it or don't touch anything.
template <class _Tp, class _Allocator>
void deque<_Tp, _Allocator>::__add_back_capacity() {
  allocator_type& __a = __alloc();
  if (__front_spare() >= __block_size) {
    __start_ -= __block_size;
    pointer __pt = __map_.front();
    __map_.pop_front();
    __map_.emplace_back(__pt);
  }
  // Else if __nb <= __map_.capacity() - __map_.size() then we need to allocate __nb buffers
  else if (__map_.size() < __map_.capacity()) { // we can put the new buffer into the map, but don't shift things around
    // until it is allocated.  If we throw, we don't need to fix
    // anything up (any added buffers are undetectible)
    if (__map_.__back_spare() != 0)
      __map_.emplace_back(__alloc_traits::allocate(__a, __block_size));
    else {
      __map_.emplace_front(__alloc_traits::allocate(__a, __block_size));
      // Done allocating, reorder capacity
      pointer __pt = __map_.front();
      __map_.pop_front();
      __map_.emplace_back(__pt);
    }
    __annotate_whole_block(__map_.size() - 1, __asan_poison);
  }
  // Else need to allocate 1 buffer, *and* we need to reallocate __map_.
  else {
    __split_buffer<pointer, __pointer_allocator&> __buf(
        std::max<size_type>(2 * __map_.capacity(), 1), __map_.size(), __map_.__get_allocator());

    typedef __allocator_destructor<_Allocator> _Dp;
    unique_ptr<pointer, _Dp> __hold(__alloc_traits::allocate(__a, __block_size), _Dp(__a, __block_size));
    __buf.emplace_back(__hold.get());
    __hold.release();

    for (__map_pointer __i = __map_.end(); __i != __map_.begin();)
      __buf.emplace_front(*--__i);
    __map_.__swap_without_allocator(__buf);
    __annotate_whole_block(__map_.size() - 1, __asan_poison);
  }
}

// Create back capacity for __n elements.
// Strong guarantee.  Either do it or don't touch anything.
template <class _Tp, class _Allocator>
void deque<_Tp, _Allocator>::__add_back_capacity(size_type __n) {
  allocator_type& __a = __alloc();
  size_type __nb      = __recommend_blocks(__n + __map_.empty());
  // Number of unused blocks at front:
  size_type __front_capacity = __front_spare() / __block_size;
  __front_capacity           = std::min(__front_capacity, __nb); // don't take more than you need
  __nb -= __front_capacity;                                      // number of blocks need to allocate
  // If __nb == 0, then we have sufficient capacity.
  if (__nb == 0) {
    __start_ -= __block_size * __front_capacity;
    for (; __front_capacity > 0; --__front_capacity) {
      pointer __pt = __map_.front();
      __map_.pop_front();
      __map_.emplace_back(__pt);
    }
  }
  // Else if __nb <= __map_.capacity() - __map_.size() then we need to allocate __nb buffers
  else if (__nb <= __map_.capacity() -
                       __map_.size()) { // we can put the new buffers into the map, but don't shift things around
    // until all buffers are allocated.  If we throw, we don't need to fix
    // anything up (any added buffers are undetectible)
    for (; __nb > 0; --__nb) {
      if (__map_.__back_spare() == 0)
        break;
      __map_.emplace_back(__alloc_traits::allocate(__a, __block_size));
      __annotate_whole_block(__map_.size() - 1, __asan_poison);
    }
    for (; __nb > 0; --__nb, ++__front_capacity, __start_ += __block_size - (__map_.size() == 1)) {
      __map_.emplace_front(__alloc_traits::allocate(__a, __block_size));
      __annotate_whole_block(0, __asan_poison);
    }
    // Done allocating, reorder capacity
    __start_ -= __block_size * __front_capacity;
    for (; __front_capacity > 0; --__front_capacity) {
      pointer __pt = __map_.front();
      __map_.pop_front();
      __map_.emplace_back(__pt);
    }
  }
  // Else need to allocate __nb buffers, *and* we need to reallocate __map_.
  else {
    size_type __ds = __front_capacity * __block_size;
    __split_buffer<pointer, __pointer_allocator&> __buf(
        std::max<size_type>(2 * __map_.capacity(), __nb + __map_.size()),
        __map_.size() - __front_capacity,
        __map_.__get_allocator());
<<<<<<< HEAD
#  if _LIBCPP_HAS_EXCEPTIONS
    try {
#  endif // _LIBCPP_HAS_EXCEPTIONS
      for (; __nb > 0; --__nb) {
        __buf.emplace_back(__alloc_traits::allocate(__a, __block_size));
        // ASan: this is an empty container, we have to poison the whole block
        __annotate_poison_block(std::__to_address(__buf.back()), std::__to_address(__buf.back() + __block_size));
      }
#  if _LIBCPP_HAS_EXCEPTIONS
    } catch (...) {
=======
    auto __guard = std::__make_exception_guard([&] {
>>>>>>> 54c4ef26
      __annotate_delete();
      for (__map_pointer __i = __buf.begin(); __i != __buf.end(); ++__i)
        __alloc_traits::deallocate(__a, *__i, __block_size);
    });
    for (; __nb > 0; --__nb) {
      __buf.emplace_back(__alloc_traits::allocate(__a, __block_size));
      // ASan: this is an empty container, we have to poison the whole block
      __annotate_poison_block(std::__to_address(__buf.back()), std::__to_address(__buf.back() + __block_size));
    }
    __guard.__complete();
    for (; __front_capacity > 0; --__front_capacity) {
      __buf.emplace_back(__map_.front());
      __map_.pop_front();
    }
    for (__map_pointer __i = __map_.end(); __i != __map_.begin();)
      __buf.emplace_front(*--__i);
    __map_.__swap_without_allocator(__buf);
    __start_ -= __ds;
  }
}

template <class _Tp, class _Allocator>
void deque<_Tp, _Allocator>::pop_front() {
  _LIBCPP_ASSERT_VALID_ELEMENT_ACCESS(!empty(), "deque::pop_front called on an empty deque");
  size_type __old_sz    = size();
  size_type __old_start = __start_;
  allocator_type& __a   = __alloc();
  __alloc_traits::destroy(
      __a, std::__to_address(*(__map_.begin() + __start_ / __block_size) + __start_ % __block_size));
  --__size();
  ++__start_;
  __annotate_shrink_front(__old_sz, __old_start);
  __maybe_remove_front_spare();
}

template <class _Tp, class _Allocator>
void deque<_Tp, _Allocator>::pop_back() {
  _LIBCPP_ASSERT_VALID_ELEMENT_ACCESS(!empty(), "deque::pop_back called on an empty deque");
  size_type __old_sz    = size();
  size_type __old_start = __start_;
  allocator_type& __a   = __alloc();
  size_type __p         = size() + __start_ - 1;
  __alloc_traits::destroy(__a, std::__to_address(*(__map_.begin() + __p / __block_size) + __p % __block_size));
  --__size();
  __annotate_shrink_back(__old_sz, __old_start);
  __maybe_remove_back_spare();
}

// move assign [__f, __l) to [__r, __r + (__l-__f)).
// If __vt points into [__f, __l), then subtract (__f - __r) from __vt.
template <class _Tp, class _Allocator>
typename deque<_Tp, _Allocator>::iterator
deque<_Tp, _Allocator>::__move_and_check(iterator __f, iterator __l, iterator __r, const_pointer& __vt) {
  // as if
  //   for (; __f != __l; ++__f, ++__r)
  //       *__r = std::move(*__f);
  difference_type __n = __l - __f;
  while (__n > 0) {
    pointer __fb         = __f.__ptr_;
    pointer __fe         = *__f.__m_iter_ + __block_size;
    difference_type __bs = __fe - __fb;
    if (__bs > __n) {
      __bs = __n;
      __fe = __fb + __bs;
    }
    if (__fb <= __vt && __vt < __fe)
      __vt = (const_iterator(static_cast<__map_const_pointer>(__f.__m_iter_), __vt) -= __f - __r).__ptr_;
    __r = std::move(__fb, __fe, __r);
    __n -= __bs;
    __f += __bs;
  }
  return __r;
}

// move assign [__f, __l) to [__r - (__l-__f), __r) backwards.
// If __vt points into [__f, __l), then add (__r - __l) to __vt.
template <class _Tp, class _Allocator>
typename deque<_Tp, _Allocator>::iterator
deque<_Tp, _Allocator>::__move_backward_and_check(iterator __f, iterator __l, iterator __r, const_pointer& __vt) {
  // as if
  //   while (__f != __l)
  //       *--__r = std::move(*--__l);
  difference_type __n = __l - __f;
  while (__n > 0) {
    --__l;
    pointer __lb         = *__l.__m_iter_;
    pointer __le         = __l.__ptr_ + 1;
    difference_type __bs = __le - __lb;
    if (__bs > __n) {
      __bs = __n;
      __lb = __le - __bs;
    }
    if (__lb <= __vt && __vt < __le)
      __vt = (const_iterator(static_cast<__map_const_pointer>(__l.__m_iter_), __vt) += __r - __l - 1).__ptr_;
    __r = std::move_backward(__lb, __le, __r);
    __n -= __bs;
    __l -= __bs - 1;
  }
  return __r;
}

// move construct [__f, __l) to [__r, __r + (__l-__f)).
// If __vt points into [__f, __l), then add (__r - __f) to __vt.
template <class _Tp, class _Allocator>
void deque<_Tp, _Allocator>::__move_construct_and_check(iterator __f, iterator __l, iterator __r, const_pointer& __vt) {
  allocator_type& __a = __alloc();
  // as if
  //   for (; __f != __l; ++__r, ++__f, ++__size())
  //       __alloc_traits::construct(__a, std::addressof(*__r), std::move(*__f));
  difference_type __n = __l - __f;
  while (__n > 0) {
    pointer __fb         = __f.__ptr_;
    pointer __fe         = *__f.__m_iter_ + __block_size;
    difference_type __bs = __fe - __fb;
    if (__bs > __n) {
      __bs = __n;
      __fe = __fb + __bs;
    }
    if (__fb <= __vt && __vt < __fe)
      __vt = (const_iterator(static_cast<__map_const_pointer>(__f.__m_iter_), __vt) += __r - __f).__ptr_;
    for (; __fb != __fe; ++__fb, ++__r, ++__size())
      __alloc_traits::construct(__a, std::addressof(*__r), std::move(*__fb));
    __n -= __bs;
    __f += __bs;
  }
}

// move construct [__f, __l) to [__r - (__l-__f), __r) backwards.
// If __vt points into [__f, __l), then subtract (__l - __r) from __vt.
template <class _Tp, class _Allocator>
void deque<_Tp, _Allocator>::__move_construct_backward_and_check(
    iterator __f, iterator __l, iterator __r, const_pointer& __vt) {
  allocator_type& __a = __alloc();
  // as if
  //   for (iterator __j = __l; __j != __f;)
  //   {
  //       __alloc_traitsconstruct(__a, std::addressof(*--__r), std::move(*--__j));
  //       --__start_;
  //       ++__size();
  //   }
  difference_type __n = __l - __f;
  while (__n > 0) {
    --__l;
    pointer __lb         = *__l.__m_iter_;
    pointer __le         = __l.__ptr_ + 1;
    difference_type __bs = __le - __lb;
    if (__bs > __n) {
      __bs = __n;
      __lb = __le - __bs;
    }
    if (__lb <= __vt && __vt < __le)
      __vt = (const_iterator(static_cast<__map_const_pointer>(__l.__m_iter_), __vt) -= __l - __r + 1).__ptr_;
    while (__le != __lb) {
      __alloc_traits::construct(__a, std::addressof(*--__r), std::move(*--__le));
      --__start_;
      ++__size();
    }
    __n -= __bs;
    __l -= __bs - 1;
  }
}

template <class _Tp, class _Allocator>
typename deque<_Tp, _Allocator>::iterator deque<_Tp, _Allocator>::erase(const_iterator __f) {
  _LIBCPP_ASSERT_VALID_ELEMENT_ACCESS(
      __f != end(), "deque::erase(iterator) called with a non-dereferenceable iterator");
  size_type __old_sz    = size();
  size_type __old_start = __start_;
  iterator __b          = begin();
  difference_type __pos = __f - __b;
  iterator __p          = __b + __pos;
  allocator_type& __a   = __alloc();
  if (static_cast<size_type>(__pos) <= (size() - 1) / 2) { // erase from front
    std::move_backward(__b, __p, std::next(__p));
    __alloc_traits::destroy(__a, std::addressof(*__b));
    --__size();
    ++__start_;
    __annotate_shrink_front(__old_sz, __old_start);
    __maybe_remove_front_spare();
  } else { // erase from back
    iterator __i = std::move(std::next(__p), end(), __p);
    __alloc_traits::destroy(__a, std::addressof(*__i));
    --__size();
    __annotate_shrink_back(__old_sz, __old_start);
    __maybe_remove_back_spare();
  }
  return begin() + __pos;
}

template <class _Tp, class _Allocator>
typename deque<_Tp, _Allocator>::iterator deque<_Tp, _Allocator>::erase(const_iterator __f, const_iterator __l) {
  _LIBCPP_ASSERT_VALID_INPUT_RANGE(__f <= __l, "deque::erase(first, last) called with an invalid range");
  size_type __old_sz    = size();
  size_type __old_start = __start_;
  difference_type __n   = __l - __f;
  iterator __b          = begin();
  difference_type __pos = __f - __b;
  iterator __p          = __b + __pos;
  if (__n > 0) {
    allocator_type& __a = __alloc();
    if (static_cast<size_type>(__pos) <= (size() - __n) / 2) { // erase from front
      iterator __i = std::move_backward(__b, __p, __p + __n);
      for (; __b != __i; ++__b)
        __alloc_traits::destroy(__a, std::addressof(*__b));
      __size() -= __n;
      __start_ += __n;
      __annotate_shrink_front(__old_sz, __old_start);
      while (__maybe_remove_front_spare()) {
      }
    } else { // erase from back
      iterator __i = std::move(__p + __n, end(), __p);
      for (iterator __e = end(); __i != __e; ++__i)
        __alloc_traits::destroy(__a, std::addressof(*__i));
      __size() -= __n;
      __annotate_shrink_back(__old_sz, __old_start);
      while (__maybe_remove_back_spare()) {
      }
    }
  }
  return begin() + __pos;
}

template <class _Tp, class _Allocator>
void deque<_Tp, _Allocator>::__erase_to_end(const_iterator __f) {
  size_type __old_sz    = size();
  size_type __old_start = __start_;
  iterator __e          = end();
  difference_type __n   = __e - __f;
  if (__n > 0) {
    allocator_type& __a   = __alloc();
    iterator __b          = begin();
    difference_type __pos = __f - __b;
    for (iterator __p = __b + __pos; __p != __e; ++__p)
      __alloc_traits::destroy(__a, std::addressof(*__p));
    __size() -= __n;
    __annotate_shrink_back(__old_sz, __old_start);
    while (__maybe_remove_back_spare()) {
    }
  }
}

template <class _Tp, class _Allocator>
inline void deque<_Tp, _Allocator>::swap(deque& __c)
#  if _LIBCPP_STD_VER >= 14
    _NOEXCEPT
#  else
    _NOEXCEPT_(!__alloc_traits::propagate_on_container_swap::value || __is_nothrow_swappable_v<allocator_type>)
#  endif
{
  __map_.swap(__c.__map_);
  std::swap(__start_, __c.__start_);
  std::swap(__size(), __c.__size());
  std::__swap_allocator(__alloc(), __c.__alloc());
}

template <class _Tp, class _Allocator>
inline void deque<_Tp, _Allocator>::clear() _NOEXCEPT {
  __annotate_delete();
  allocator_type& __a = __alloc();
  for (iterator __i = begin(), __e = end(); __i != __e; ++__i)
    __alloc_traits::destroy(__a, std::addressof(*__i));
  __size() = 0;
  while (__map_.size() > 2) {
    __alloc_traits::deallocate(__a, __map_.front(), __block_size);
    __map_.pop_front();
  }
  switch (__map_.size()) {
  case 1:
    __start_ = __block_size / 2;
    break;
  case 2:
    __start_ = __block_size;
    break;
  }
  __annotate_new(0);
}

template <class _Tp, class _Allocator>
inline _LIBCPP_HIDE_FROM_ABI bool operator==(const deque<_Tp, _Allocator>& __x, const deque<_Tp, _Allocator>& __y) {
  const typename deque<_Tp, _Allocator>::size_type __sz = __x.size();
  return __sz == __y.size() && std::equal(__x.begin(), __x.end(), __y.begin());
}

#  if _LIBCPP_STD_VER <= 17

template <class _Tp, class _Allocator>
inline _LIBCPP_HIDE_FROM_ABI bool operator!=(const deque<_Tp, _Allocator>& __x, const deque<_Tp, _Allocator>& __y) {
  return !(__x == __y);
}

template <class _Tp, class _Allocator>
inline _LIBCPP_HIDE_FROM_ABI bool operator<(const deque<_Tp, _Allocator>& __x, const deque<_Tp, _Allocator>& __y) {
  return std::lexicographical_compare(__x.begin(), __x.end(), __y.begin(), __y.end());
}

template <class _Tp, class _Allocator>
inline _LIBCPP_HIDE_FROM_ABI bool operator>(const deque<_Tp, _Allocator>& __x, const deque<_Tp, _Allocator>& __y) {
  return __y < __x;
}

template <class _Tp, class _Allocator>
inline _LIBCPP_HIDE_FROM_ABI bool operator>=(const deque<_Tp, _Allocator>& __x, const deque<_Tp, _Allocator>& __y) {
  return !(__x < __y);
}

template <class _Tp, class _Allocator>
inline _LIBCPP_HIDE_FROM_ABI bool operator<=(const deque<_Tp, _Allocator>& __x, const deque<_Tp, _Allocator>& __y) {
  return !(__y < __x);
}

#  else // _LIBCPP_STD_VER <= 17

template <class _Tp, class _Allocator>
_LIBCPP_HIDE_FROM_ABI __synth_three_way_result<_Tp>
operator<=>(const deque<_Tp, _Allocator>& __x, const deque<_Tp, _Allocator>& __y) {
  return std::lexicographical_compare_three_way(__x.begin(), __x.end(), __y.begin(), __y.end(), std::__synth_three_way);
}

#  endif // _LIBCPP_STD_VER <= 17

template <class _Tp, class _Allocator>
inline _LIBCPP_HIDE_FROM_ABI void swap(deque<_Tp, _Allocator>& __x, deque<_Tp, _Allocator>& __y)
    _NOEXCEPT_(_NOEXCEPT_(__x.swap(__y))) {
  __x.swap(__y);
}

#  if _LIBCPP_STD_VER >= 20
template <class _Tp, class _Allocator, class _Up>
inline _LIBCPP_HIDE_FROM_ABI typename deque<_Tp, _Allocator>::size_type
erase(deque<_Tp, _Allocator>& __c, const _Up& __v) {
  auto __old_size = __c.size();
  __c.erase(std::remove(__c.begin(), __c.end(), __v), __c.end());
  return __old_size - __c.size();
}

template <class _Tp, class _Allocator, class _Predicate>
inline _LIBCPP_HIDE_FROM_ABI typename deque<_Tp, _Allocator>::size_type
erase_if(deque<_Tp, _Allocator>& __c, _Predicate __pred) {
  auto __old_size = __c.size();
  __c.erase(std::remove_if(__c.begin(), __c.end(), __pred), __c.end());
  return __old_size - __c.size();
}

template <>
inline constexpr bool __format::__enable_insertable<std::deque<char>> = true;
#    if _LIBCPP_HAS_WIDE_CHARACTERS
template <>
inline constexpr bool __format::__enable_insertable<std::deque<wchar_t>> = true;
#    endif

#  endif // _LIBCPP_STD_VER >= 20

template <class _Tp, class _Allocator>
struct __container_traits<deque<_Tp, _Allocator> > {
  // http://eel.is/c++draft/deque.modifiers#3
  //  If an exception is thrown other than by the copy constructor, move constructor, assignment operator, or move
  //  assignment operator of T, there are no effects. If an exception is thrown while inserting a single element at
  //  either end, there are no effects. Otherwise, if an exception is thrown by the move constructor of a
  //  non-Cpp17CopyInsertable T, the effects are unspecified.
  static _LIBCPP_CONSTEXPR const bool __emplacement_has_strong_exception_safety_guarantee =
      is_nothrow_move_constructible<_Tp>::value || __is_cpp17_copy_insertable_v<_Allocator>;

  static _LIBCPP_CONSTEXPR const bool __reservable = false;
};

_LIBCPP_END_NAMESPACE_STD

#  if _LIBCPP_STD_VER >= 17
_LIBCPP_BEGIN_NAMESPACE_STD
namespace pmr {
template <class _ValueT>
using deque _LIBCPP_AVAILABILITY_PMR = std::deque<_ValueT, polymorphic_allocator<_ValueT>>;
} // namespace pmr
_LIBCPP_END_NAMESPACE_STD
#  endif

_LIBCPP_POP_MACROS

#  if !defined(_LIBCPP_REMOVE_TRANSITIVE_INCLUDES) && _LIBCPP_STD_VER <= 20
#    include <algorithm>
#    include <atomic>
#    include <concepts>
#    include <cstdlib>
#    include <functional>
#    include <iosfwd>
#    include <iterator>
#    include <type_traits>
#    include <typeinfo>
#  endif
#endif // __cplusplus < 201103L && defined(_LIBCPP_USE_FROZEN_CXX03_HEADERS)

#endif // _LIBCPP_DEQUE<|MERGE_RESOLUTION|>--- conflicted
+++ resolved
@@ -1262,21 +1262,13 @@
           class _Alloc = allocator<__iterator_value_type<_InputIterator>>,
           class        = enable_if_t<__has_input_iterator_category<_InputIterator>::value>,
           class        = enable_if_t<__is_allocator_v<_Alloc>>>
-<<<<<<< HEAD
-deque(_InputIterator, _InputIterator) -> deque<__iter_value_type<_InputIterator>, _Alloc>;
-=======
 deque(_InputIterator, _InputIterator) -> deque<__iterator_value_type<_InputIterator>, _Alloc>;
->>>>>>> 54c4ef26
 
 template <class _InputIterator,
           class _Alloc,
           class = enable_if_t<__has_input_iterator_category<_InputIterator>::value>,
           class = enable_if_t<__is_allocator_v<_Alloc>>>
-<<<<<<< HEAD
-deque(_InputIterator, _InputIterator, _Alloc) -> deque<__iter_value_type<_InputIterator>, _Alloc>;
-=======
 deque(_InputIterator, _InputIterator, _Alloc) -> deque<__iterator_value_type<_InputIterator>, _Alloc>;
->>>>>>> 54c4ef26
 #  endif
 
 #  if _LIBCPP_STD_VER >= 23
@@ -2144,20 +2136,7 @@
     size_type __ds = (__nb + __back_capacity) * __block_size - __map_.empty();
     __split_buffer<pointer, __pointer_allocator&> __buf(
         std::max<size_type>(2 * __map_.capacity(), __nb + __map_.size()), 0, __map_.__get_allocator());
-<<<<<<< HEAD
-#  if _LIBCPP_HAS_EXCEPTIONS
-    try {
-#  endif // _LIBCPP_HAS_EXCEPTIONS
-      for (; __nb > 0; --__nb) {
-        __buf.emplace_back(__alloc_traits::allocate(__a, __block_size));
-        // ASan: this is empty container, we have to poison whole block
-        __annotate_poison_block(std::__to_address(__buf.back()), std::__to_address(__buf.back() + __block_size));
-      }
-#  if _LIBCPP_HAS_EXCEPTIONS
-    } catch (...) {
-=======
     auto __guard = std::__make_exception_guard([&] {
->>>>>>> 54c4ef26
       __annotate_delete();
       for (__map_pointer __i = __buf.begin(); __i != __buf.end(); ++__i)
         __alloc_traits::deallocate(__a, *__i, __block_size);
@@ -2271,20 +2250,7 @@
         std::max<size_type>(2 * __map_.capacity(), __nb + __map_.size()),
         __map_.size() - __front_capacity,
         __map_.__get_allocator());
-<<<<<<< HEAD
-#  if _LIBCPP_HAS_EXCEPTIONS
-    try {
-#  endif // _LIBCPP_HAS_EXCEPTIONS
-      for (; __nb > 0; --__nb) {
-        __buf.emplace_back(__alloc_traits::allocate(__a, __block_size));
-        // ASan: this is an empty container, we have to poison the whole block
-        __annotate_poison_block(std::__to_address(__buf.back()), std::__to_address(__buf.back() + __block_size));
-      }
-#  if _LIBCPP_HAS_EXCEPTIONS
-    } catch (...) {
-=======
     auto __guard = std::__make_exception_guard([&] {
->>>>>>> 54c4ef26
       __annotate_delete();
       for (__map_pointer __i = __buf.begin(); __i != __buf.end(); ++__i)
         __alloc_traits::deallocate(__a, *__i, __block_size);
