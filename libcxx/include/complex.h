--- conflicted
+++ resolved
@@ -17,14 +17,9 @@
 
 */
 
-<<<<<<< HEAD
-#if 0
-#else // 0
-=======
 #if defined(__cplusplus) && __cplusplus < 201103L && defined(_LIBCPP_USE_FROZEN_CXX03_HEADERS)
 #  include <__cxx03/complex.h>
 #else
->>>>>>> 49fd7d4f
 #  include <__config>
 
 #  if !defined(_LIBCPP_HAS_NO_PRAGMA_SYSTEM_HEADER)
@@ -36,10 +31,6 @@
 #  elif __has_include_next(<complex.h>)
 #    include_next <complex.h>
 #  endif
-<<<<<<< HEAD
-#endif // 0
-=======
 #endif // defined(__cplusplus) && __cplusplus < 201103L && defined(_LIBCPP_USE_FROZEN_CXX03_HEADERS)
->>>>>>> 49fd7d4f
 
 #endif // _LIBCPP_COMPLEX_H