// -*- C++ -*-
//===----------------------------------------------------------------------===//
//
// Part of the LLVM Project, under the Apache License v2.0 with LLVM Exceptions.
// See https://llvm.org/LICENSE.txt for license information.
// SPDX-License-Identifier: Apache-2.0 WITH LLVM-exception
//
//===----------------------------------------------------------------------===//

#ifndef _LIBCPP_IOMANIP
#define _LIBCPP_IOMANIP

/*
    iomanip synopsis

namespace std {

// types T1, T2, ... are unspecified implementation types
T1 resetiosflags(ios_base::fmtflags mask);
T2 setiosflags (ios_base::fmtflags mask);
T3 setbase(int base);
template<charT> T4 setfill(charT c);
T5 setprecision(int n);
T6 setw(int n);
template <class moneyT> T7 get_money(moneyT& mon, bool intl = false);
template <class charT, class moneyT> T8 put_money(const moneyT& mon, bool intl = false);
template <class charT> T9 get_time(struct tm* tmb, const charT* fmt);
template <class charT> T10 put_time(const struct tm* tmb, const charT* fmt);

template <class charT>
  T11 quoted(const charT* s, charT delim=charT('"'), charT escape=charT('\\')); // C++14

template <class charT, class traits, class Allocator>
  T12 quoted(const basic_string<charT, traits, Allocator>& s,
             charT delim=charT('"'), charT escape=charT('\\')); // C++14

template <class charT, class traits, class Allocator>
  T13 quoted(basic_string<charT, traits, Allocator>& s,
             charT delim=charT('"'), charT escape=charT('\\')); // C++14

}  // std

*/

#include <__config>

#if _LIBCPP_HAS_LOCALIZATION

#  include <__ostream/put_character_sequence.h>
#  include <ios>
#  include <iosfwd>
#  include <locale>
#  include <version>

#  if !defined(_LIBCPP_HAS_NO_PRAGMA_SYSTEM_HEADER)
#    pragma GCC system_header
#  endif

_LIBCPP_BEGIN_NAMESPACE_STD

// resetiosflags

class __iom_t1 {
  ios_base::fmtflags __mask_;

public:
  _LIBCPP_HIDE_FROM_ABI explicit __iom_t1(ios_base::fmtflags __m) : __mask_(__m) {}

  template <class _CharT, class _Traits>
  friend _LIBCPP_HIDE_FROM_ABI basic_istream<_CharT, _Traits>&
  operator>>(basic_istream<_CharT, _Traits>& __is, const __iom_t1& __x) {
    __is.unsetf(__x.__mask_);
    return __is;
  }

  template <class _CharT, class _Traits>
  friend _LIBCPP_HIDE_FROM_ABI basic_ostream<_CharT, _Traits>&
  operator<<(basic_ostream<_CharT, _Traits>& __os, const __iom_t1& __x) {
    __os.unsetf(__x.__mask_);
    return __os;
  }
};

inline _LIBCPP_HIDE_FROM_ABI __iom_t1 resetiosflags(ios_base::fmtflags __mask) { return __iom_t1(__mask); }

// setiosflags

class __iom_t2 {
  ios_base::fmtflags __mask_;

public:
  _LIBCPP_HIDE_FROM_ABI explicit __iom_t2(ios_base::fmtflags __m) : __mask_(__m) {}

  template <class _CharT, class _Traits>
  friend _LIBCPP_HIDE_FROM_ABI basic_istream<_CharT, _Traits>&
  operator>>(basic_istream<_CharT, _Traits>& __is, const __iom_t2& __x) {
    __is.setf(__x.__mask_);
    return __is;
  }

  template <class _CharT, class _Traits>
  friend _LIBCPP_HIDE_FROM_ABI basic_ostream<_CharT, _Traits>&
  operator<<(basic_ostream<_CharT, _Traits>& __os, const __iom_t2& __x) {
    __os.setf(__x.__mask_);
    return __os;
  }
};

inline _LIBCPP_HIDE_FROM_ABI __iom_t2 setiosflags(ios_base::fmtflags __mask) { return __iom_t2(__mask); }

// setbase

class __iom_t3 {
  int __base_;

public:
  _LIBCPP_HIDE_FROM_ABI explicit __iom_t3(int __b) : __base_(__b) {}

  template <class _CharT, class _Traits>
  friend _LIBCPP_HIDE_FROM_ABI basic_istream<_CharT, _Traits>&
  operator>>(basic_istream<_CharT, _Traits>& __is, const __iom_t3& __x) {
    __is.setf(__x.__base_ == 8    ? ios_base::oct
              : __x.__base_ == 10 ? ios_base::dec
              : __x.__base_ == 16 ? ios_base::hex
                                  : ios_base::fmtflags(0),
              ios_base::basefield);
    return __is;
  }

  template <class _CharT, class _Traits>
  friend _LIBCPP_HIDE_FROM_ABI basic_ostream<_CharT, _Traits>&
  operator<<(basic_ostream<_CharT, _Traits>& __os, const __iom_t3& __x) {
    __os.setf(__x.__base_ == 8    ? ios_base::oct
              : __x.__base_ == 10 ? ios_base::dec
              : __x.__base_ == 16 ? ios_base::hex
                                  : ios_base::fmtflags(0),
              ios_base::basefield);
    return __os;
  }
};

inline _LIBCPP_HIDE_FROM_ABI __iom_t3 setbase(int __base) { return __iom_t3(__base); }

// setfill

template <class _CharT>
class __iom_t4 {
  _CharT __fill_;

public:
  _LIBCPP_HIDE_FROM_ABI explicit __iom_t4(_CharT __c) : __fill_(__c) {}

  template <class _Traits>
  friend _LIBCPP_HIDE_FROM_ABI basic_ostream<_CharT, _Traits>&
  operator<<(basic_ostream<_CharT, _Traits>& __os, const __iom_t4& __x) {
    __os.fill(__x.__fill_);
    return __os;
  }
};

template <class _CharT>
inline _LIBCPP_HIDE_FROM_ABI __iom_t4<_CharT> setfill(_CharT __c) {
  return __iom_t4<_CharT>(__c);
}

// setprecision

class __iom_t5 {
  int __n_;

public:
  _LIBCPP_HIDE_FROM_ABI explicit __iom_t5(int __n) : __n_(__n) {}

  template <class _CharT, class _Traits>
  friend _LIBCPP_HIDE_FROM_ABI basic_istream<_CharT, _Traits>&
  operator>>(basic_istream<_CharT, _Traits>& __is, const __iom_t5& __x) {
    __is.precision(__x.__n_);
    return __is;
  }

  template <class _CharT, class _Traits>
  friend _LIBCPP_HIDE_FROM_ABI basic_ostream<_CharT, _Traits>&
  operator<<(basic_ostream<_CharT, _Traits>& __os, const __iom_t5& __x) {
    __os.precision(__x.__n_);
    return __os;
  }
};

inline _LIBCPP_HIDE_FROM_ABI __iom_t5 setprecision(int __n) { return __iom_t5(__n); }

// setw

class __iom_t6 {
  int __n_;

public:
  _LIBCPP_HIDE_FROM_ABI explicit __iom_t6(int __n) : __n_(__n) {}

  template <class _CharT, class _Traits>
  friend _LIBCPP_HIDE_FROM_ABI basic_istream<_CharT, _Traits>&
  operator>>(basic_istream<_CharT, _Traits>& __is, const __iom_t6& __x) {
    __is.width(__x.__n_);
    return __is;
  }

  template <class _CharT, class _Traits>
  friend _LIBCPP_HIDE_FROM_ABI basic_ostream<_CharT, _Traits>&
  operator<<(basic_ostream<_CharT, _Traits>& __os, const __iom_t6& __x) {
    __os.width(__x.__n_);
    return __os;
  }
};

inline _LIBCPP_HIDE_FROM_ABI __iom_t6 setw(int __n) { return __iom_t6(__n); }

// get_money

template <class _MoneyT>
class __iom_t7;

template <class _CharT, class _Traits, class _MoneyT>
_LIBCPP_HIDE_FROM_ABI basic_istream<_CharT, _Traits>&
operator>>(basic_istream<_CharT, _Traits>& __is, const __iom_t7<_MoneyT>& __x);

template <class _MoneyT>
class __iom_t7 {
  _MoneyT& __mon_;
  bool __intl_;

public:
  _LIBCPP_HIDE_FROM_ABI __iom_t7(_MoneyT& __mon, bool __intl) : __mon_(__mon), __intl_(__intl) {}

  template <class _CharT, class _Traits, class _Mp>
  friend basic_istream<_CharT, _Traits>& operator>>(basic_istream<_CharT, _Traits>& __is, const __iom_t7<_Mp>& __x);
};

template <class _CharT, class _Traits, class _MoneyT>
_LIBCPP_HIDE_FROM_ABI basic_istream<_CharT, _Traits>&
operator>>(basic_istream<_CharT, _Traits>& __is, const __iom_t7<_MoneyT>& __x) {
#  if _LIBCPP_HAS_EXCEPTIONS
  try {
#  endif // _LIBCPP_HAS_EXCEPTIONS
    typename basic_istream<_CharT, _Traits>::sentry __s(__is);
    if (__s) {
      typedef istreambuf_iterator<_CharT, _Traits> _Ip;
      typedef money_get<_CharT, _Ip> _Fp;
      ios_base::iostate __err = ios_base::goodbit;
      const _Fp& __mf         = std::use_facet<_Fp>(__is.getloc());
      __mf.get(_Ip(__is), _Ip(), __x.__intl_, __is, __err, __x.__mon_);
      __is.setstate(__err);
    }
#  if _LIBCPP_HAS_EXCEPTIONS
  } catch (...) {
    __is.__set_badbit_and_consider_rethrow();
  }
#  endif // _LIBCPP_HAS_EXCEPTIONS
  return __is;
}

template <class _MoneyT>
inline _LIBCPP_HIDE_FROM_ABI __iom_t7<_MoneyT> get_money(_MoneyT& __mon, bool __intl = false) {
  return __iom_t7<_MoneyT>(__mon, __intl);
}

// put_money

template <class _MoneyT>
class __iom_t8;

template <class _CharT, class _Traits, class _MoneyT>
_LIBCPP_HIDE_FROM_ABI basic_ostream<_CharT, _Traits>&
operator<<(basic_ostream<_CharT, _Traits>& __os, const __iom_t8<_MoneyT>& __x);

template <class _MoneyT>
class __iom_t8 {
  const _MoneyT& __mon_;
  bool __intl_;

public:
  _LIBCPP_HIDE_FROM_ABI __iom_t8(const _MoneyT& __mon, bool __intl) : __mon_(__mon), __intl_(__intl) {}

  template <class _CharT, class _Traits, class _Mp>
  friend basic_ostream<_CharT, _Traits>& operator<<(basic_ostream<_CharT, _Traits>& __os, const __iom_t8<_Mp>& __x);
};

template <class _CharT, class _Traits, class _MoneyT>
_LIBCPP_HIDE_FROM_ABI basic_ostream<_CharT, _Traits>&
operator<<(basic_ostream<_CharT, _Traits>& __os, const __iom_t8<_MoneyT>& __x) {
#  if _LIBCPP_HAS_EXCEPTIONS
  try {
#  endif // _LIBCPP_HAS_EXCEPTIONS
    typename basic_ostream<_CharT, _Traits>::sentry __s(__os);
    if (__s) {
      typedef ostreambuf_iterator<_CharT, _Traits> _Op;
      typedef money_put<_CharT, _Op> _Fp;
      const _Fp& __mf = std::use_facet<_Fp>(__os.getloc());
      if (__mf.put(_Op(__os), __x.__intl_, __os, __os.fill(), __x.__mon_).failed())
        __os.setstate(ios_base::badbit);
    }
#  if _LIBCPP_HAS_EXCEPTIONS
  } catch (...) {
    __os.__set_badbit_and_consider_rethrow();
  }
#  endif // _LIBCPP_HAS_EXCEPTIONS
  return __os;
}

template <class _MoneyT>
inline _LIBCPP_HIDE_FROM_ABI __iom_t8<_MoneyT> put_money(const _MoneyT& __mon, bool __intl = false) {
  return __iom_t8<_MoneyT>(__mon, __intl);
}

// get_time

template <class _CharT>
class __iom_t9;

template <class _CharT, class _Traits>
_LIBCPP_HIDE_FROM_ABI basic_istream<_CharT, _Traits>&
operator>>(basic_istream<_CharT, _Traits>& __is, const __iom_t9<_CharT>& __x);

template <class _CharT>
class __iom_t9 {
  tm* __tm_;
  const _CharT* __fmt_;

public:
  _LIBCPP_HIDE_FROM_ABI __iom_t9(tm* __tm, const _CharT* __fmt) : __tm_(__tm), __fmt_(__fmt) {}

  template <class _Cp, class _Traits>
  friend basic_istream<_Cp, _Traits>& operator>>(basic_istream<_Cp, _Traits>& __is, const __iom_t9<_Cp>& __x);
};

template <class _CharT, class _Traits>
_LIBCPP_HIDE_FROM_ABI basic_istream<_CharT, _Traits>&
operator>>(basic_istream<_CharT, _Traits>& __is, const __iom_t9<_CharT>& __x) {
#  if _LIBCPP_HAS_EXCEPTIONS
  try {
#  endif // _LIBCPP_HAS_EXCEPTIONS
    typename basic_istream<_CharT, _Traits>::sentry __s(__is);
    if (__s) {
      typedef istreambuf_iterator<_CharT, _Traits> _Ip;
      typedef time_get<_CharT, _Ip> _Fp;
      ios_base::iostate __err = ios_base::goodbit;
      const _Fp& __tf         = std::use_facet<_Fp>(__is.getloc());
      __tf.get(_Ip(__is), _Ip(), __is, __err, __x.__tm_, __x.__fmt_, __x.__fmt_ + _Traits::length(__x.__fmt_));
      __is.setstate(__err);
    }
#  if _LIBCPP_HAS_EXCEPTIONS
  } catch (...) {
    __is.__set_badbit_and_consider_rethrow();
  }
#  endif // _LIBCPP_HAS_EXCEPTIONS
  return __is;
}

template <class _CharT>
inline _LIBCPP_HIDE_FROM_ABI __iom_t9<_CharT> get_time(tm* __tm, const _CharT* __fmt) {
  return __iom_t9<_CharT>(__tm, __fmt);
}

// put_time

template <class _CharT>
class __iom_t10;

template <class _CharT, class _Traits>
_LIBCPP_HIDE_FROM_ABI basic_ostream<_CharT, _Traits>&
operator<<(basic_ostream<_CharT, _Traits>& __os, const __iom_t10<_CharT>& __x);

template <class _CharT>
class __iom_t10 {
  const tm* __tm_;
  const _CharT* __fmt_;

public:
  _LIBCPP_HIDE_FROM_ABI __iom_t10(const tm* __tm, const _CharT* __fmt) : __tm_(__tm), __fmt_(__fmt) {}

  template <class _Cp, class _Traits>
  friend basic_ostream<_Cp, _Traits>& operator<<(basic_ostream<_Cp, _Traits>& __os, const __iom_t10<_Cp>& __x);
};

template <class _CharT, class _Traits>
_LIBCPP_HIDE_FROM_ABI basic_ostream<_CharT, _Traits>&
operator<<(basic_ostream<_CharT, _Traits>& __os, const __iom_t10<_CharT>& __x) {
#  if _LIBCPP_HAS_EXCEPTIONS
  try {
#  endif // _LIBCPP_HAS_EXCEPTIONS
    typename basic_ostream<_CharT, _Traits>::sentry __s(__os);
    if (__s) {
      typedef ostreambuf_iterator<_CharT, _Traits> _Op;
      typedef time_put<_CharT, _Op> _Fp;
      const _Fp& __tf = std::use_facet<_Fp>(__os.getloc());
      if (__tf.put(_Op(__os), __os, __os.fill(), __x.__tm_, __x.__fmt_, __x.__fmt_ + _Traits::length(__x.__fmt_))
              .failed())
        __os.setstate(ios_base::badbit);
    }
#  if _LIBCPP_HAS_EXCEPTIONS
  } catch (...) {
    __os.__set_badbit_and_consider_rethrow();
  }
#  endif // _LIBCPP_HAS_EXCEPTIONS
  return __os;
}

template <class _CharT>
inline _LIBCPP_HIDE_FROM_ABI __iom_t10<_CharT> put_time(const tm* __tm, const _CharT* __fmt) {
  return __iom_t10<_CharT>(__tm, __fmt);
}

template <class _CharT, class _Traits>
_LIBCPP_HIDE_FROM_ABI basic_ostream<_CharT, _Traits>& __quoted_output(
    basic_ostream<_CharT, _Traits>& __os,
    const _CharT* __first,
    const _CharT* __last,
    _CharT __delim,
    _CharT __escape) {
  basic_string<_CharT, _Traits> __str;
  __str.push_back(__delim);
  for (; __first != __last; ++__first) {
    if (_Traits::eq(*__first, __escape) || _Traits::eq(*__first, __delim))
      __str.push_back(__escape);
    __str.push_back(*__first);
  }
  __str.push_back(__delim);
  return std::__put_character_sequence(__os, __str.data(), __str.size());
}

template <class _CharT, class _Traits, class _String>
_LIBCPP_HIDE_FROM_ABI basic_istream<_CharT, _Traits>&
__quoted_input(basic_istream<_CharT, _Traits>& __is, _String& __string, _CharT __delim, _CharT __escape) {
  __string.clear();
  _CharT __c;
  __is >> __c;
  if (__is.fail())
    return __is;

  if (!_Traits::eq(__c, __delim)) {
    // no delimiter, read the whole string
    __is.unget();
    __is >> __string;
    return __is;
  }

  __save_flags<_CharT, _Traits> __sf(__is);
  std::noskipws(__is);
  while (true) {
    __is >> __c;
    if (__is.fail())
      break;
    if (_Traits::eq(__c, __escape)) {
      __is >> __c;
      if (__is.fail())
        break;
    } else if (_Traits::eq(__c, __delim))
      break;
    __string.push_back(__c);
  }
  return __is;
}

template <class _CharT, class _Traits>
struct _LIBCPP_HIDDEN __quoted_output_proxy {
  const _CharT* __first_;
  const _CharT* __last_;
  _CharT __delim_;
  _CharT __escape_;

  _LIBCPP_HIDE_FROM_ABI explicit __quoted_output_proxy(const _CharT* __f, const _CharT* __l, _CharT __d, _CharT __e)
      : __first_(__f), __last_(__l), __delim_(__d), __escape_(__e) {}

  template <class _T2, __enable_if_t<_IsSame<_Traits, void>::value || _IsSame<_Traits, _T2>::value, int> = 0>
  friend _LIBCPP_HIDE_FROM_ABI basic_ostream<_CharT, _T2>&
  operator<<(basic_ostream<_CharT, _T2>& __os, const __quoted_output_proxy& __p) {
    return std::__quoted_output(__os, __p.__first_, __p.__last_, __p.__delim_, __p.__escape_);
  }
};

template <class _CharT, class _Traits, class _Allocator>
struct _LIBCPP_HIDDEN __quoted_proxy {
  basic_string<_CharT, _Traits, _Allocator>& __string_;
  _CharT __delim_;
  _CharT __escape_;

  _LIBCPP_HIDE_FROM_ABI explicit __quoted_proxy(basic_string<_CharT, _Traits, _Allocator>& __s, _CharT __d, _CharT __e)
      : __string_(__s), __delim_(__d), __escape_(__e) {}

  friend _LIBCPP_HIDE_FROM_ABI basic_ostream<_CharT, _Traits>&
  operator<<(basic_ostream<_CharT, _Traits>& __os, const __quoted_proxy& __p) {
    return std::__quoted_output(
        __os, __p.__string_.data(), __p.__string_.data() + __p.__string_.size(), __p.__delim_, __p.__escape_);
  }

  friend _LIBCPP_HIDE_FROM_ABI basic_istream<_CharT, _Traits>&
  operator>>(basic_istream<_CharT, _Traits>& __is, const __quoted_proxy& __p) {
    return std::__quoted_input(__is, __p.__string_, __p.__delim_, __p.__escape_);
  }
};

template <class _CharT, class _Traits, class _Allocator>
_LIBCPP_HIDE_FROM_ABI __quoted_output_proxy<_CharT, _Traits>
__quoted(const basic_string<_CharT, _Traits, _Allocator>& __s,
         _CharT __delim  = _CharT('"'),
         _CharT __escape = _CharT('\\')) {
  return __quoted_output_proxy<_CharT, _Traits>(__s.data(), __s.data() + __s.size(), __delim, __escape);
}

template <class _CharT, class _Traits, class _Allocator>
_LIBCPP_HIDE_FROM_ABI __quoted_proxy<_CharT, _Traits, _Allocator>
__quoted(basic_string<_CharT, _Traits, _Allocator>& __s, _CharT __delim = _CharT('"'), _CharT __escape = _CharT('\\')) {
  return __quoted_proxy<_CharT, _Traits, _Allocator>(__s, __delim, __escape);
}

#  if _LIBCPP_STD_VER >= 14

template <class _CharT>
_LIBCPP_HIDE_FROM_ABI auto quoted(const _CharT* __s, _CharT __delim = _CharT('"'), _CharT __escape = _CharT('\\')) {
  const _CharT* __end = __s;
  while (*__end)
    ++__end;
  return __quoted_output_proxy<_CharT, void>(__s, __end, __delim, __escape);
}

template <class _CharT, class _Traits, class _Allocator>
_LIBCPP_HIDE_FROM_ABI auto
quoted(const basic_string<_CharT, _Traits, _Allocator>& __s,
       _CharT __delim  = _CharT('"'),
       _CharT __escape = _CharT('\\')) {
  return __quoted_output_proxy<_CharT, _Traits>(__s.data(), __s.data() + __s.size(), __delim, __escape);
}

template <class _CharT, class _Traits, class _Allocator>
_LIBCPP_HIDE_FROM_ABI auto
quoted(basic_string<_CharT, _Traits, _Allocator>& __s, _CharT __delim = _CharT('"'), _CharT __escape = _CharT('\\')) {
  return __quoted_proxy<_CharT, _Traits, _Allocator>(__s, __delim, __escape);
}

template <class _CharT, class _Traits>
_LIBCPP_HIDE_FROM_ABI auto
quoted(basic_string_view<_CharT, _Traits> __sv, _CharT __delim = _CharT('"'), _CharT __escape = _CharT('\\')) {
  return __quoted_output_proxy<_CharT, _Traits>(__sv.data(), __sv.data() + __sv.size(), __delim, __escape);
}

#  endif // _LIBCPP_STD_VER >= 14

_LIBCPP_END_NAMESPACE_STD

#endif // _LIBCPP_HAS_LOCALIZATION
<<<<<<< HEAD
=======

#if !defined(_LIBCPP_REMOVE_TRANSITIVE_INCLUDES) && _LIBCPP_STD_VER <= 20
#  include <array>
#  include <bitset>
#  include <deque>
#  include <format>
#  include <functional>
#  include <istream>
#  include <ostream>
#  include <print>
#  include <queue>
#  include <stack>
#  include <unordered_map>
#  include <vector>
#endif
>>>>>>> a8d96e15

#endif // _LIBCPP_IOMANIP<|MERGE_RESOLUTION|>--- conflicted
+++ resolved
@@ -546,8 +546,6 @@
 _LIBCPP_END_NAMESPACE_STD
 
 #endif // _LIBCPP_HAS_LOCALIZATION
-<<<<<<< HEAD
-=======
 
 #if !defined(_LIBCPP_REMOVE_TRANSITIVE_INCLUDES) && _LIBCPP_STD_VER <= 20
 #  include <array>
@@ -563,6 +561,5 @@
 #  include <unordered_map>
 #  include <vector>
 #endif
->>>>>>> a8d96e15
 
 #endif // _LIBCPP_IOMANIP