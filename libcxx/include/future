// -*- C++ -*-
//===----------------------------------------------------------------------===//
//
// Part of the LLVM Project, under the Apache License v2.0 with LLVM Exceptions.
// See https://llvm.org/LICENSE.txt for license information.
// SPDX-License-Identifier: Apache-2.0 WITH LLVM-exception
//
//===----------------------------------------------------------------------===//

#ifndef _LIBCPP_FUTURE
#define _LIBCPP_FUTURE

/*
    future synopsis

namespace std
{

enum class future_errc
{
    future_already_retrieved = 1,
    promise_already_satisfied,
    no_state,
    broken_promise
};

enum class launch
{
    async = 1,
    deferred = 2,
    any = async | deferred
};

enum class future_status
{
    ready,
    timeout,
    deferred
};

template <> struct is_error_code_enum<future_errc> : public true_type { };
error_code make_error_code(future_errc e) noexcept;
error_condition make_error_condition(future_errc e) noexcept;

const error_category& future_category() noexcept;

class future_error : public logic_error {
public:
    explicit future_error(future_errc e); // since C++17

    const error_code& code() const noexcept;
    const char*       what() const noexcept;

private:
    error_code ec_;             // exposition only
};

template <class R>
class promise
{
public:
    promise();
    template <class Allocator>
        promise(allocator_arg_t, const Allocator& a);
    promise(promise&& rhs) noexcept;
    promise(const promise& rhs) = delete;
    ~promise();

    // assignment
    promise& operator=(promise&& rhs) noexcept;
    promise& operator=(const promise& rhs) = delete;
    void swap(promise& other) noexcept;

    // retrieving the result
    future<R> get_future();

    // setting the result
    void set_value(const R& r);
    void set_value(R&& r);
    void set_exception(exception_ptr p);

    // setting the result with deferred notification
    void set_value_at_thread_exit(const R& r);
    void set_value_at_thread_exit(R&& r);
    void set_exception_at_thread_exit(exception_ptr p);
};

template <class R>
class promise<R&>
{
public:
    promise();
    template <class Allocator>
        promise(allocator_arg_t, const Allocator& a);
    promise(promise&& rhs) noexcept;
    promise(const promise& rhs) = delete;
    ~promise();

    // assignment
    promise& operator=(promise&& rhs) noexcept;
    promise& operator=(const promise& rhs) = delete;
    void swap(promise& other) noexcept;

    // retrieving the result
    future<R&> get_future();

    // setting the result
    void set_value(R& r);
    void set_exception(exception_ptr p);

    // setting the result with deferred notification
    void set_value_at_thread_exit(R&);
    void set_exception_at_thread_exit(exception_ptr p);
};

template <>
class promise<void>
{
public:
    promise();
    template <class Allocator>
        promise(allocator_arg_t, const Allocator& a);
    promise(promise&& rhs) noexcept;
    promise(const promise& rhs) = delete;
    ~promise();

    // assignment
    promise& operator=(promise&& rhs) noexcept;
    promise& operator=(const promise& rhs) = delete;
    void swap(promise& other) noexcept;

    // retrieving the result
    future<void> get_future();

    // setting the result
    void set_value();
    void set_exception(exception_ptr p);

    // setting the result with deferred notification
    void set_value_at_thread_exit();
    void set_exception_at_thread_exit(exception_ptr p);
};

template <class R> void swap(promise<R>& x, promise<R>& y) noexcept;

template <class R, class Alloc>
    struct uses_allocator<promise<R>, Alloc> : public true_type {};

template <class R>
class future
{
public:
    future() noexcept;
    future(future&&) noexcept;
    future(const future& rhs) = delete;
    ~future();
    future& operator=(const future& rhs) = delete;
    future& operator=(future&&) noexcept;
    shared_future<R> share() noexcept;

    // retrieving the value
    R get();

    // functions to check state
    bool valid() const noexcept;

    void wait() const;
    template <class Rep, class Period>
        future_status
        wait_for(const chrono::duration<Rep, Period>& rel_time) const;
    template <class Clock, class Duration>
        future_status
        wait_until(const chrono::time_point<Clock, Duration>& abs_time) const;
};

template <class R>
class future<R&>
{
public:
    future() noexcept;
    future(future&&) noexcept;
    future(const future& rhs) = delete;
    ~future();
    future& operator=(const future& rhs) = delete;
    future& operator=(future&&) noexcept;
    shared_future<R&> share() noexcept;

    // retrieving the value
    R& get();

    // functions to check state
    bool valid() const noexcept;

    void wait() const;
    template <class Rep, class Period>
        future_status
        wait_for(const chrono::duration<Rep, Period>& rel_time) const;
    template <class Clock, class Duration>
        future_status
        wait_until(const chrono::time_point<Clock, Duration>& abs_time) const;
};

template <>
class future<void>
{
public:
    future() noexcept;
    future(future&&) noexcept;
    future(const future& rhs) = delete;
    ~future();
    future& operator=(const future& rhs) = delete;
    future& operator=(future&&) noexcept;
    shared_future<void> share() noexcept;

    // retrieving the value
    void get();

    // functions to check state
    bool valid() const noexcept;

    void wait() const;
    template <class Rep, class Period>
        future_status
        wait_for(const chrono::duration<Rep, Period>& rel_time) const;
    template <class Clock, class Duration>
        future_status
        wait_until(const chrono::time_point<Clock, Duration>& abs_time) const;
};

template <class R>
class shared_future
{
public:
    shared_future() noexcept;
    shared_future(const shared_future& rhs);
    shared_future(future<R>&&) noexcept;
    shared_future(shared_future&& rhs) noexcept;
    ~shared_future();
    shared_future& operator=(const shared_future& rhs);
    shared_future& operator=(shared_future&& rhs) noexcept;

    // retrieving the value
    const R& get() const;

    // functions to check state
    bool valid() const noexcept;

    void wait() const;
    template <class Rep, class Period>
        future_status
        wait_for(const chrono::duration<Rep, Period>& rel_time) const;
    template <class Clock, class Duration>
        future_status
        wait_until(const chrono::time_point<Clock, Duration>& abs_time) const;
};

template <class R>
class shared_future<R&>
{
public:
    shared_future() noexcept;
    shared_future(const shared_future& rhs);
    shared_future(future<R&>&&) noexcept;
    shared_future(shared_future&& rhs) noexcept;
    ~shared_future();
    shared_future& operator=(const shared_future& rhs);
    shared_future& operator=(shared_future&& rhs) noexcept;

    // retrieving the value
    R& get() const;

    // functions to check state
    bool valid() const noexcept;

    void wait() const;
    template <class Rep, class Period>
        future_status
        wait_for(const chrono::duration<Rep, Period>& rel_time) const;
    template <class Clock, class Duration>
        future_status
        wait_until(const chrono::time_point<Clock, Duration>& abs_time) const;
};

template <>
class shared_future<void>
{
public:
    shared_future() noexcept;
    shared_future(const shared_future& rhs);
    shared_future(future<void>&&) noexcept;
    shared_future(shared_future&& rhs) noexcept;
    ~shared_future();
    shared_future& operator=(const shared_future& rhs);
    shared_future& operator=(shared_future&& rhs) noexcept;

    // retrieving the value
    void get() const;

    // functions to check state
    bool valid() const noexcept;

    void wait() const;
    template <class Rep, class Period>
        future_status
        wait_for(const chrono::duration<Rep, Period>& rel_time) const;
    template <class Clock, class Duration>
        future_status
        wait_until(const chrono::time_point<Clock, Duration>& abs_time) const;
};

template <class F, class... Args>
  future<typename result_of<typename decay<F>::type(typename decay<Args>::type...)>::type>
  async(F&& f, Args&&... args);

template <class F, class... Args>
  future<typename result_of<typename decay<F>::type(typename decay<Args>::type...)>::type>
  async(launch policy, F&& f, Args&&... args);

template <class> class packaged_task; // undefined

template <class R, class... ArgTypes>
class packaged_task<R(ArgTypes...)>
{
public:
    typedef R result_type; // extension

    // construction and destruction
    packaged_task() noexcept;
    template <class F>
        explicit packaged_task(F&& f);
    template <class F, class Allocator>
        packaged_task(allocator_arg_t, const Allocator& a, F&& f);              // removed in C++17
    ~packaged_task();

    // no copy
    packaged_task(const packaged_task&) = delete;
    packaged_task& operator=(const packaged_task&) = delete;

    // move support
    packaged_task(packaged_task&& other) noexcept;
    packaged_task& operator=(packaged_task&& other) noexcept;
    void swap(packaged_task& other) noexcept;

    bool valid() const noexcept;

    // result retrieval
    future<R> get_future();

    // execution
    void operator()(ArgTypes... );
    void make_ready_at_thread_exit(ArgTypes...);

    void reset();
};

template <class R>
  void swap(packaged_task<R(ArgTypes...)&, packaged_task<R(ArgTypes...)>&) noexcept;

template <class R, class Alloc> struct uses_allocator<packaged_task<R>, Alloc>; // removed in C++17

}  // std

*/

<<<<<<< HEAD
#if 0
#else // 0
=======
#if __cplusplus < 201103L && defined(_LIBCPP_USE_FROZEN_CXX03_HEADERS)
#  include <__cxx03/future>
#else
>>>>>>> 49fd7d4f
#  include <__config>

#  if _LIBCPP_HAS_THREADS

#    include <__assert>
#    include <__chrono/duration.h>
#    include <__chrono/steady_clock.h>
#    include <__chrono/time_point.h>
#    include <__condition_variable/condition_variable.h>
<<<<<<< HEAD
=======
#    include <__cstddef/nullptr_t.h>
>>>>>>> 49fd7d4f
#    include <__exception/exception_ptr.h>
#    include <__memory/addressof.h>
#    include <__memory/allocator.h>
#    include <__memory/allocator_arg_t.h>
#    include <__memory/allocator_destructor.h>
#    include <__memory/allocator_traits.h>
#    include <__memory/compressed_pair.h>
#    include <__memory/pointer_traits.h>
#    include <__memory/shared_count.h>
#    include <__memory/unique_ptr.h>
#    include <__memory/uses_allocator.h>
#    include <__mutex/lock_guard.h>
#    include <__mutex/mutex.h>
#    include <__mutex/unique_lock.h>
#    include <__system_error/error_category.h>
#    include <__system_error/error_code.h>
#    include <__system_error/error_condition.h>
#    include <__thread/thread.h>
#    include <__type_traits/add_lvalue_reference.h>
#    include <__type_traits/aligned_storage.h>
#    include <__type_traits/conditional.h>
#    include <__type_traits/decay.h>
#    include <__type_traits/enable_if.h>
#    include <__type_traits/invoke.h>
#    include <__type_traits/is_same.h>
#    include <__type_traits/remove_cvref.h>
#    include <__type_traits/remove_reference.h>
#    include <__type_traits/strip_signature.h>
#    include <__type_traits/underlying_type.h>
#    include <__utility/auto_cast.h>
#    include <__utility/forward.h>
#    include <__utility/move.h>
#    include <__utility/swap.h>
<<<<<<< HEAD
#    include <new>
=======
>>>>>>> 49fd7d4f
#    include <stdexcept>
#    include <tuple>
#    include <version>

#    if !defined(_LIBCPP_HAS_NO_PRAGMA_SYSTEM_HEADER)
#      pragma GCC system_header
#    endif

_LIBCPP_PUSH_MACROS
#    include <__undef_macros>

_LIBCPP_BEGIN_NAMESPACE_STD

// enum class future_errc
_LIBCPP_DECLARE_STRONG_ENUM(future_errc){
    future_already_retrieved = 1, promise_already_satisfied, no_state, broken_promise};
_LIBCPP_DECLARE_STRONG_ENUM_EPILOG(future_errc)

template <>
struct _LIBCPP_TEMPLATE_VIS is_error_code_enum<future_errc> : public true_type {};

#    ifdef _LIBCPP_CXX03_LANG
template <>
struct _LIBCPP_TEMPLATE_VIS is_error_code_enum<future_errc::__lx> : public true_type {};
#    endif

// enum class launch
_LIBCPP_DECLARE_STRONG_ENUM(launch){async = 1, deferred = 2, any = async | deferred};
_LIBCPP_DECLARE_STRONG_ENUM_EPILOG(launch)

#    ifndef _LIBCPP_CXX03_LANG

typedef underlying_type<launch>::type __launch_underlying_type;

inline _LIBCPP_HIDE_FROM_ABI constexpr launch operator&(launch __x, launch __y) {
  return static_cast<launch>(static_cast<__launch_underlying_type>(__x) & static_cast<__launch_underlying_type>(__y));
}

inline _LIBCPP_HIDE_FROM_ABI constexpr launch operator|(launch __x, launch __y) {
  return static_cast<launch>(static_cast<__launch_underlying_type>(__x) | static_cast<__launch_underlying_type>(__y));
}

inline _LIBCPP_HIDE_FROM_ABI constexpr launch operator^(launch __x, launch __y) {
  return static_cast<launch>(static_cast<__launch_underlying_type>(__x) ^ static_cast<__launch_underlying_type>(__y));
}

inline _LIBCPP_HIDE_FROM_ABI constexpr launch operator~(launch __x) {
  return static_cast<launch>(~static_cast<__launch_underlying_type>(__x) & 3);
}

inline _LIBCPP_HIDE_FROM_ABI launch& operator&=(launch& __x, launch __y) {
  __x = __x & __y;
  return __x;
}

inline _LIBCPP_HIDE_FROM_ABI launch& operator|=(launch& __x, launch __y) {
  __x = __x | __y;
  return __x;
}

inline _LIBCPP_HIDE_FROM_ABI launch& operator^=(launch& __x, launch __y) {
  __x = __x ^ __y;
  return __x;
}

#    endif // !_LIBCPP_CXX03_LANG

// enum class future_status
_LIBCPP_DECLARE_STRONG_ENUM(future_status){ready, timeout, deferred};
_LIBCPP_DECLARE_STRONG_ENUM_EPILOG(future_status)

_LIBCPP_EXPORTED_FROM_ABI const error_category& future_category() _NOEXCEPT;

inline _LIBCPP_HIDE_FROM_ABI error_code make_error_code(future_errc __e) _NOEXCEPT {
  return error_code(static_cast<int>(__e), future_category());
}

inline _LIBCPP_HIDE_FROM_ABI error_condition make_error_condition(future_errc __e) _NOEXCEPT {
  return error_condition(static_cast<int>(__e), future_category());
}

[[__noreturn__]] inline _LIBCPP_HIDE_FROM_ABI void __throw_future_error(future_errc __ev);

class _LIBCPP_EXPORTED_FROM_ABI future_error : public logic_error {
  error_code __ec_;

  future_error(error_code);
  friend void __throw_future_error(future_errc);
  template <class>
  friend class promise;

public:
#    if _LIBCPP_STD_VER >= 17
  _LIBCPP_HIDE_FROM_ABI explicit future_error(future_errc __ec) : future_error(std::make_error_code(__ec)) {}
#    endif

  _LIBCPP_HIDE_FROM_ABI const error_code& code() const _NOEXCEPT { return __ec_; }

  _LIBCPP_HIDE_FROM_ABI future_error(const future_error&) _NOEXCEPT = default;
  ~future_error() _NOEXCEPT override;
};

// Declared above std::future_error
void __throw_future_error(future_errc __ev) {
#    if _LIBCPP_HAS_EXCEPTIONS
  throw future_error(make_error_code(__ev));
#    else
  (void)__ev;
  _LIBCPP_VERBOSE_ABORT("future_error was thrown in -fno-exceptions mode");
#    endif
}

class _LIBCPP_EXPORTED_FROM_ABI __assoc_sub_state : public __shared_count {
protected:
  exception_ptr __exception_;
  mutable mutex __mut_;
  mutable condition_variable __cv_;
  unsigned __state_;

  void __on_zero_shared() _NOEXCEPT override;
  void __sub_wait(unique_lock<mutex>& __lk);

public:
  enum { __constructed = 1, __future_attached = 2, ready = 4, deferred = 8 };

  _LIBCPP_HIDE_FROM_ABI __assoc_sub_state() : __state_(0) {}

  _LIBCPP_HIDE_FROM_ABI bool __has_value() const { return (__state_ & __constructed) || (__exception_ != nullptr); }

  _LIBCPP_HIDE_FROM_ABI void __attach_future() {
    lock_guard<mutex> __lk(__mut_);
    bool __has_future_attached = (__state_ & __future_attached) != 0;
    if (__has_future_attached)
      __throw_future_error(future_errc::future_already_retrieved);
    this->__add_shared();
    __state_ |= __future_attached;
  }

  _LIBCPP_HIDE_FROM_ABI void __set_deferred() { __state_ |= deferred; }

  void __make_ready();
  _LIBCPP_HIDE_FROM_ABI bool __is_ready() const { return (__state_ & ready) != 0; }

  void set_value();
  void set_value_at_thread_exit();

  void set_exception(exception_ptr __p);
  void set_exception_at_thread_exit(exception_ptr __p);

  void copy();

  void wait();
  template <class _Rep, class _Period>
  future_status _LIBCPP_HIDE_FROM_ABI wait_for(const chrono::duration<_Rep, _Period>& __rel_time) const;
  template <class _Clock, class _Duration>
  _LIBCPP_METHOD_TEMPLATE_IMPLICIT_INSTANTIATION_VIS future_status
  wait_until(const chrono::time_point<_Clock, _Duration>& __abs_time) const;

  virtual void __execute();
};

template <class _Clock, class _Duration>
future_status __assoc_sub_state::wait_until(const chrono::time_point<_Clock, _Duration>& __abs_time) const {
  unique_lock<mutex> __lk(__mut_);
  if (__state_ & deferred)
    return future_status::deferred;
  while (!(__state_ & ready) && _Clock::now() < __abs_time)
    __cv_.wait_until(__lk, __abs_time);
  if (__state_ & ready)
    return future_status::ready;
  return future_status::timeout;
}

template <class _Rep, class _Period>
inline future_status __assoc_sub_state::wait_for(const chrono::duration<_Rep, _Period>& __rel_time) const {
  return wait_until(chrono::steady_clock::now() + __rel_time);
}

template <class _Rp>
class _LIBCPP_HIDDEN __assoc_state : public __assoc_sub_state {
  typedef __assoc_sub_state base;
  _LIBCPP_SUPPRESS_DEPRECATED_PUSH
  typedef typename aligned_storage<sizeof(_Rp), _LIBCPP_ALIGNOF(_Rp)>::type _Up;
  _LIBCPP_SUPPRESS_DEPRECATED_POP

protected:
  _Up __value_;

  _LIBCPP_HIDE_FROM_ABI_VIRTUAL void __on_zero_shared() _NOEXCEPT override;

public:
  template <class _Arg>
  _LIBCPP_HIDE_FROM_ABI void set_value(_Arg&& __arg);

  template <class _Arg>
  _LIBCPP_HIDE_FROM_ABI void set_value_at_thread_exit(_Arg&& __arg);

  _LIBCPP_HIDE_FROM_ABI _Rp move();
  _LIBCPP_HIDE_FROM_ABI _Rp& copy();
};

template <class _Rp>
void __assoc_state<_Rp>::__on_zero_shared() _NOEXCEPT {
  if (this->__state_ & base::__constructed)
    reinterpret_cast<_Rp*>(&__value_)->~_Rp();
  delete this;
}

template <class _Rp>
template <class _Arg>
void __assoc_state<_Rp>::set_value(_Arg&& __arg) {
  unique_lock<mutex> __lk(this->__mut_);
  if (this->__has_value())
    __throw_future_error(future_errc::promise_already_satisfied);
  ::new ((void*)&__value_) _Rp(std::forward<_Arg>(__arg));
  this->__state_ |= base::__constructed | base::ready;
  __cv_.notify_all();
}

template <class _Rp>
template <class _Arg>
void __assoc_state<_Rp>::set_value_at_thread_exit(_Arg&& __arg) {
  unique_lock<mutex> __lk(this->__mut_);
  if (this->__has_value())
    __throw_future_error(future_errc::promise_already_satisfied);
  ::new ((void*)&__value_) _Rp(std::forward<_Arg>(__arg));
  this->__state_ |= base::__constructed;
  __thread_local_data()->__make_ready_at_thread_exit(this);
}

template <class _Rp>
_Rp __assoc_state<_Rp>::move() {
  unique_lock<mutex> __lk(this->__mut_);
  this->__sub_wait(__lk);
  if (this->__exception_ != nullptr)
    std::rethrow_exception(this->__exception_);
  return std::move(*reinterpret_cast<_Rp*>(&__value_));
}

template <class _Rp>
_Rp& __assoc_state<_Rp>::copy() {
  unique_lock<mutex> __lk(this->__mut_);
  this->__sub_wait(__lk);
  if (this->__exception_ != nullptr)
    std::rethrow_exception(this->__exception_);
  return *reinterpret_cast<_Rp*>(&__value_);
}

template <class _Rp>
class __assoc_state<_Rp&> : public __assoc_sub_state {
  typedef __assoc_sub_state base;
  typedef _Rp* _Up;

protected:
  _Up __value_;

  _LIBCPP_HIDE_FROM_ABI_VIRTUAL void __on_zero_shared() _NOEXCEPT override;

public:
  _LIBCPP_HIDE_FROM_ABI void set_value(_Rp& __arg);
  _LIBCPP_HIDE_FROM_ABI void set_value_at_thread_exit(_Rp& __arg);

  _LIBCPP_HIDE_FROM_ABI _Rp& copy();
};

template <class _Rp>
void __assoc_state<_Rp&>::__on_zero_shared() _NOEXCEPT {
  delete this;
}

template <class _Rp>
void __assoc_state<_Rp&>::set_value(_Rp& __arg) {
  unique_lock<mutex> __lk(this->__mut_);
  if (this->__has_value())
    __throw_future_error(future_errc::promise_already_satisfied);
  __value_ = std::addressof(__arg);
  this->__state_ |= base::__constructed | base::ready;
  __cv_.notify_all();
}

template <class _Rp>
void __assoc_state<_Rp&>::set_value_at_thread_exit(_Rp& __arg) {
  unique_lock<mutex> __lk(this->__mut_);
  if (this->__has_value())
    __throw_future_error(future_errc::promise_already_satisfied);
  __value_ = std::addressof(__arg);
  this->__state_ |= base::__constructed;
  __thread_local_data()->__make_ready_at_thread_exit(this);
}

template <class _Rp>
_Rp& __assoc_state<_Rp&>::copy() {
  unique_lock<mutex> __lk(this->__mut_);
  this->__sub_wait(__lk);
  if (this->__exception_ != nullptr)
    std::rethrow_exception(this->__exception_);
  return *__value_;
}

template <class _Rp, class _Alloc>
class __assoc_state_alloc : public __assoc_state<_Rp> {
  typedef __assoc_state<_Rp> base;
  _Alloc __alloc_;

  _LIBCPP_HIDE_FROM_ABI_VIRTUAL virtual void __on_zero_shared() _NOEXCEPT;

public:
  _LIBCPP_HIDE_FROM_ABI explicit __assoc_state_alloc(const _Alloc& __a) : __alloc_(__a) {}
};

template <class _Rp, class _Alloc>
void __assoc_state_alloc<_Rp, _Alloc>::__on_zero_shared() _NOEXCEPT {
  if (this->__state_ & base::__constructed)
    reinterpret_cast<_Rp*>(std::addressof(this->__value_))->~_Rp();
  typedef typename __allocator_traits_rebind<_Alloc, __assoc_state_alloc>::type _Al;
  typedef allocator_traits<_Al> _ATraits;
  typedef pointer_traits<typename _ATraits::pointer> _PTraits;
  _Al __a(__alloc_);
  this->~__assoc_state_alloc();
  __a.deallocate(_PTraits::pointer_to(*this), 1);
}

template <class _Rp, class _Alloc>
class __assoc_state_alloc<_Rp&, _Alloc> : public __assoc_state<_Rp&> {
  typedef __assoc_state<_Rp&> base;
  _Alloc __alloc_;

  _LIBCPP_HIDE_FROM_ABI_VIRTUAL virtual void __on_zero_shared() _NOEXCEPT;

public:
  _LIBCPP_HIDE_FROM_ABI explicit __assoc_state_alloc(const _Alloc& __a) : __alloc_(__a) {}
};

template <class _Rp, class _Alloc>
void __assoc_state_alloc<_Rp&, _Alloc>::__on_zero_shared() _NOEXCEPT {
  typedef typename __allocator_traits_rebind<_Alloc, __assoc_state_alloc>::type _Al;
  typedef allocator_traits<_Al> _ATraits;
  typedef pointer_traits<typename _ATraits::pointer> _PTraits;
  _Al __a(__alloc_);
  this->~__assoc_state_alloc();
  __a.deallocate(_PTraits::pointer_to(*this), 1);
}

template <class _Alloc>
class __assoc_sub_state_alloc : public __assoc_sub_state {
  typedef __assoc_sub_state base;
  _Alloc __alloc_;

  _LIBCPP_HIDE_FROM_ABI_VIRTUAL void __on_zero_shared() _NOEXCEPT override;

public:
  _LIBCPP_HIDE_FROM_ABI explicit __assoc_sub_state_alloc(const _Alloc& __a) : __alloc_(__a) {}
};

template <class _Alloc>
void __assoc_sub_state_alloc<_Alloc>::__on_zero_shared() _NOEXCEPT {
  typedef typename __allocator_traits_rebind<_Alloc, __assoc_sub_state_alloc>::type _Al;
  typedef allocator_traits<_Al> _ATraits;
  typedef pointer_traits<typename _ATraits::pointer> _PTraits;
  _Al __a(__alloc_);
  this->~__assoc_sub_state_alloc();
  __a.deallocate(_PTraits::pointer_to(*this), 1);
}

template <class _Rp, class _Fp>
class __deferred_assoc_state : public __assoc_state<_Rp> {
  typedef __assoc_state<_Rp> base;

  _Fp __func_;

public:
  _LIBCPP_HIDE_FROM_ABI explicit __deferred_assoc_state(_Fp&& __f);

  _LIBCPP_HIDE_FROM_ABI_VIRTUAL virtual void __execute();
};

template <class _Rp, class _Fp>
inline __deferred_assoc_state<_Rp, _Fp>::__deferred_assoc_state(_Fp&& __f) : __func_(std::forward<_Fp>(__f)) {
  this->__set_deferred();
}

template <class _Rp, class _Fp>
void __deferred_assoc_state<_Rp, _Fp>::__execute() {
#    if _LIBCPP_HAS_EXCEPTIONS
  try {
#    endif // _LIBCPP_HAS_EXCEPTIONS
    this->set_value(__func_());
#    if _LIBCPP_HAS_EXCEPTIONS
  } catch (...) {
    this->set_exception(current_exception());
  }
#    endif // _LIBCPP_HAS_EXCEPTIONS
}

template <class _Fp>
class __deferred_assoc_state<void, _Fp> : public __assoc_sub_state {
  typedef __assoc_sub_state base;

  _Fp __func_;

public:
  _LIBCPP_HIDE_FROM_ABI explicit __deferred_assoc_state(_Fp&& __f);

  _LIBCPP_HIDE_FROM_ABI_VIRTUAL void __execute() override;
};

template <class _Fp>
inline __deferred_assoc_state<void, _Fp>::__deferred_assoc_state(_Fp&& __f) : __func_(std::forward<_Fp>(__f)) {
  this->__set_deferred();
}

template <class _Fp>
void __deferred_assoc_state<void, _Fp>::__execute() {
#    if _LIBCPP_HAS_EXCEPTIONS
  try {
#    endif // _LIBCPP_HAS_EXCEPTIONS
    __func_();
    this->set_value();
#    if _LIBCPP_HAS_EXCEPTIONS
  } catch (...) {
    this->set_exception(current_exception());
  }
#    endif // _LIBCPP_HAS_EXCEPTIONS
}

template <class _Rp, class _Fp>
class __async_assoc_state : public __assoc_state<_Rp> {
  typedef __assoc_state<_Rp> base;

  _Fp __func_;

  _LIBCPP_HIDE_FROM_ABI_VIRTUAL virtual void __on_zero_shared() _NOEXCEPT;

public:
  _LIBCPP_HIDE_FROM_ABI explicit __async_assoc_state(_Fp&& __f);

  _LIBCPP_HIDE_FROM_ABI_VIRTUAL virtual void __execute();
};

template <class _Rp, class _Fp>
inline __async_assoc_state<_Rp, _Fp>::__async_assoc_state(_Fp&& __f) : __func_(std::forward<_Fp>(__f)) {}

template <class _Rp, class _Fp>
void __async_assoc_state<_Rp, _Fp>::__execute() {
#    if _LIBCPP_HAS_EXCEPTIONS
  try {
#    endif // _LIBCPP_HAS_EXCEPTIONS
    this->set_value(__func_());
#    if _LIBCPP_HAS_EXCEPTIONS
  } catch (...) {
    this->set_exception(current_exception());
  }
#    endif // _LIBCPP_HAS_EXCEPTIONS
}

template <class _Rp, class _Fp>
void __async_assoc_state<_Rp, _Fp>::__on_zero_shared() _NOEXCEPT {
  this->wait();
  base::__on_zero_shared();
}

template <class _Fp>
class __async_assoc_state<void, _Fp> : public __assoc_sub_state {
  typedef __assoc_sub_state base;

  _Fp __func_;

  _LIBCPP_HIDE_FROM_ABI_VIRTUAL void __on_zero_shared() _NOEXCEPT override;

public:
  _LIBCPP_HIDE_FROM_ABI explicit __async_assoc_state(_Fp&& __f);

  _LIBCPP_HIDE_FROM_ABI_VIRTUAL void __execute() override;
};

template <class _Fp>
inline __async_assoc_state<void, _Fp>::__async_assoc_state(_Fp&& __f) : __func_(std::forward<_Fp>(__f)) {}

template <class _Fp>
void __async_assoc_state<void, _Fp>::__execute() {
#    if _LIBCPP_HAS_EXCEPTIONS
  try {
#    endif // _LIBCPP_HAS_EXCEPTIONS
    __func_();
    this->set_value();
#    if _LIBCPP_HAS_EXCEPTIONS
  } catch (...) {
    this->set_exception(current_exception());
  }
#    endif // _LIBCPP_HAS_EXCEPTIONS
}

template <class _Fp>
void __async_assoc_state<void, _Fp>::__on_zero_shared() _NOEXCEPT {
  this->wait();
  base::__on_zero_shared();
}

template <class _Rp>
class _LIBCPP_TEMPLATE_VIS promise;
template <class _Rp>
class _LIBCPP_TEMPLATE_VIS shared_future;

// future

template <class _Rp>
class _LIBCPP_TEMPLATE_VIS future;

template <class _Rp, class _Fp>
_LIBCPP_HIDE_FROM_ABI future<_Rp> __make_deferred_assoc_state(_Fp&& __f);

template <class _Rp, class _Fp>
_LIBCPP_HIDE_FROM_ABI future<_Rp> __make_async_assoc_state(_Fp&& __f);

template <class _Rp>
class _LIBCPP_TEMPLATE_VIS future {
  __assoc_state<_Rp>* __state_;

  explicit _LIBCPP_HIDE_FROM_ABI future(__assoc_state<_Rp>* __state);

  template <class>
  friend class promise;
  template <class>
  friend class shared_future;

  template <class _R1, class _Fp>
  friend future<_R1> __make_deferred_assoc_state(_Fp&& __f);
  template <class _R1, class _Fp>
  friend future<_R1> __make_async_assoc_state(_Fp&& __f);

public:
  _LIBCPP_HIDE_FROM_ABI future() _NOEXCEPT : __state_(nullptr) {}
  _LIBCPP_HIDE_FROM_ABI future(future&& __rhs) _NOEXCEPT : __state_(__rhs.__state_) { __rhs.__state_ = nullptr; }
  future(const future&)            = delete;
  future& operator=(const future&) = delete;
  _LIBCPP_HIDE_FROM_ABI future& operator=(future&& __rhs) _NOEXCEPT {
    future(std::move(__rhs)).swap(*this);
    return *this;
  }

  _LIBCPP_HIDE_FROM_ABI ~future();
  _LIBCPP_HIDE_FROM_ABI shared_future<_Rp> share() _NOEXCEPT;

  // retrieving the value
  _LIBCPP_HIDE_FROM_ABI _Rp get();

  _LIBCPP_HIDE_FROM_ABI void swap(future& __rhs) _NOEXCEPT { std::swap(__state_, __rhs.__state_); }

  // functions to check state
  _LIBCPP_HIDE_FROM_ABI bool valid() const _NOEXCEPT { return __state_ != nullptr; }

  _LIBCPP_HIDE_FROM_ABI void wait() const { __state_->wait(); }
  template <class _Rep, class _Period>
  _LIBCPP_HIDE_FROM_ABI future_status wait_for(const chrono::duration<_Rep, _Period>& __rel_time) const {
    return __state_->wait_for(__rel_time);
  }
  template <class _Clock, class _Duration>
  _LIBCPP_HIDE_FROM_ABI future_status wait_until(const chrono::time_point<_Clock, _Duration>& __abs_time) const {
    return __state_->wait_until(__abs_time);
  }
};

template <class _Rp>
future<_Rp>::future(__assoc_state<_Rp>* __state) : __state_(__state) {
  __state_->__attach_future();
}

struct __release_shared_count {
  _LIBCPP_HIDE_FROM_ABI void operator()(__shared_count* __p) { __p->__release_shared(); }
};

template <class _Rp>
future<_Rp>::~future() {
  if (__state_)
    __state_->__release_shared();
}

template <class _Rp>
_Rp future<_Rp>::get() {
  unique_ptr<__shared_count, __release_shared_count> __guard(__state_);
  __assoc_state<_Rp>* __s = __state_;
  __state_                = nullptr;
  return __s->move();
}

template <class _Rp>
class _LIBCPP_TEMPLATE_VIS future<_Rp&> {
  __assoc_state<_Rp&>* __state_;

  explicit _LIBCPP_HIDE_FROM_ABI future(__assoc_state<_Rp&>* __state);

  template <class>
  friend class promise;
  template <class>
  friend class shared_future;

  template <class _R1, class _Fp>
  friend future<_R1> __make_deferred_assoc_state(_Fp&& __f);
  template <class _R1, class _Fp>
  friend future<_R1> __make_async_assoc_state(_Fp&& __f);

public:
  _LIBCPP_HIDE_FROM_ABI future() _NOEXCEPT : __state_(nullptr) {}
  _LIBCPP_HIDE_FROM_ABI future(future&& __rhs) _NOEXCEPT : __state_(__rhs.__state_) { __rhs.__state_ = nullptr; }
  future(const future&)            = delete;
  future& operator=(const future&) = delete;
  _LIBCPP_HIDE_FROM_ABI future& operator=(future&& __rhs) _NOEXCEPT {
    future(std::move(__rhs)).swap(*this);
    return *this;
  }

  _LIBCPP_HIDE_FROM_ABI ~future();
  _LIBCPP_HIDE_FROM_ABI shared_future<_Rp&> share() _NOEXCEPT;

  // retrieving the value
  _LIBCPP_HIDE_FROM_ABI _Rp& get();

  _LIBCPP_HIDE_FROM_ABI void swap(future& __rhs) _NOEXCEPT { std::swap(__state_, __rhs.__state_); }

  // functions to check state
  _LIBCPP_HIDE_FROM_ABI bool valid() const _NOEXCEPT { return __state_ != nullptr; }

  _LIBCPP_HIDE_FROM_ABI void wait() const { __state_->wait(); }
  template <class _Rep, class _Period>
  _LIBCPP_HIDE_FROM_ABI future_status wait_for(const chrono::duration<_Rep, _Period>& __rel_time) const {
    return __state_->wait_for(__rel_time);
  }
  template <class _Clock, class _Duration>
  _LIBCPP_HIDE_FROM_ABI future_status wait_until(const chrono::time_point<_Clock, _Duration>& __abs_time) const {
    return __state_->wait_until(__abs_time);
  }
};

template <class _Rp>
future<_Rp&>::future(__assoc_state<_Rp&>* __state) : __state_(__state) {
  __state_->__attach_future();
}

template <class _Rp>
future<_Rp&>::~future() {
  if (__state_)
    __state_->__release_shared();
}

template <class _Rp>
_Rp& future<_Rp&>::get() {
  unique_ptr<__shared_count, __release_shared_count> __guard(__state_);
  __assoc_state<_Rp&>* __s = __state_;
  __state_                 = nullptr;
  return __s->copy();
}

template <>
class _LIBCPP_EXPORTED_FROM_ABI future<void> {
  __assoc_sub_state* __state_;

  explicit future(__assoc_sub_state* __state);

  template <class>
  friend class promise;
  template <class>
  friend class shared_future;

  template <class _R1, class _Fp>
  friend future<_R1> __make_deferred_assoc_state(_Fp&& __f);
  template <class _R1, class _Fp>
  friend future<_R1> __make_async_assoc_state(_Fp&& __f);

public:
  _LIBCPP_HIDE_FROM_ABI future() _NOEXCEPT : __state_(nullptr) {}
  _LIBCPP_HIDE_FROM_ABI future(future&& __rhs) _NOEXCEPT : __state_(__rhs.__state_) { __rhs.__state_ = nullptr; }
  future(const future&)            = delete;
  future& operator=(const future&) = delete;
  _LIBCPP_HIDE_FROM_ABI future& operator=(future&& __rhs) _NOEXCEPT {
    future(std::move(__rhs)).swap(*this);
    return *this;
  }

  ~future();
  _LIBCPP_HIDE_FROM_ABI shared_future<void> share() _NOEXCEPT;

  // retrieving the value
  void get();

  _LIBCPP_HIDE_FROM_ABI void swap(future& __rhs) _NOEXCEPT { std::swap(__state_, __rhs.__state_); }

  // functions to check state
  _LIBCPP_HIDE_FROM_ABI bool valid() const _NOEXCEPT { return __state_ != nullptr; }

  _LIBCPP_HIDE_FROM_ABI void wait() const { __state_->wait(); }
  template <class _Rep, class _Period>
  _LIBCPP_HIDE_FROM_ABI future_status wait_for(const chrono::duration<_Rep, _Period>& __rel_time) const {
    return __state_->wait_for(__rel_time);
  }
  template <class _Clock, class _Duration>
  _LIBCPP_HIDE_FROM_ABI future_status wait_until(const chrono::time_point<_Clock, _Duration>& __abs_time) const {
    return __state_->wait_until(__abs_time);
  }
};

template <class _Rp>
inline _LIBCPP_HIDE_FROM_ABI void swap(future<_Rp>& __x, future<_Rp>& __y) _NOEXCEPT {
  __x.swap(__y);
}

// promise<R>

template <class _Callable>
class packaged_task;

template <class _Rp>
class _LIBCPP_TEMPLATE_VIS promise {
  __assoc_state<_Rp>* __state_;

  _LIBCPP_HIDE_FROM_ABI explicit promise(nullptr_t) _NOEXCEPT : __state_(nullptr) {}

  template <class>
  friend class packaged_task;

public:
  _LIBCPP_HIDE_FROM_ABI promise();
  template <class _Alloc>
  _LIBCPP_HIDE_FROM_ABI promise(allocator_arg_t, const _Alloc& __a);
  _LIBCPP_HIDE_FROM_ABI promise(promise&& __rhs) _NOEXCEPT : __state_(__rhs.__state_) { __rhs.__state_ = nullptr; }
  promise(const promise& __rhs) = delete;
  _LIBCPP_HIDE_FROM_ABI ~promise();

  // assignment
  _LIBCPP_HIDE_FROM_ABI promise& operator=(promise&& __rhs) _NOEXCEPT {
    promise(std::move(__rhs)).swap(*this);
    return *this;
  }
  promise& operator=(const promise& __rhs) = delete;

  _LIBCPP_HIDE_FROM_ABI void swap(promise& __rhs) _NOEXCEPT { std::swap(__state_, __rhs.__state_); }

  // retrieving the result
  _LIBCPP_HIDE_FROM_ABI future<_Rp> get_future();

  // setting the result
  _LIBCPP_HIDE_FROM_ABI void set_value(const _Rp& __r);
  _LIBCPP_HIDE_FROM_ABI void set_value(_Rp&& __r);
  _LIBCPP_HIDE_FROM_ABI void set_exception(exception_ptr __p);

  // setting the result with deferred notification
  _LIBCPP_HIDE_FROM_ABI void set_value_at_thread_exit(const _Rp& __r);
  _LIBCPP_HIDE_FROM_ABI void set_value_at_thread_exit(_Rp&& __r);
  _LIBCPP_HIDE_FROM_ABI void set_exception_at_thread_exit(exception_ptr __p);
};

template <class _Rp>
promise<_Rp>::promise() : __state_(new __assoc_state<_Rp>) {}

template <class _Rp>
template <class _Alloc>
promise<_Rp>::promise(allocator_arg_t, const _Alloc& __a0) {
  typedef __assoc_state_alloc<_Rp, _Alloc> _State;
  typedef typename __allocator_traits_rebind<_Alloc, _State>::type _A2;
  typedef __allocator_destructor<_A2> _D2;
  _A2 __a(__a0);
  unique_ptr<_State, _D2> __hold(__a.allocate(1), _D2(__a, 1));
  ::new ((void*)std::addressof(*__hold.get())) _State(__a0);
  __state_ = std::addressof(*__hold.release());
}

template <class _Rp>
promise<_Rp>::~promise() {
  if (__state_) {
    if (!__state_->__has_value() && __state_->use_count() > 1)
      __state_->set_exception(make_exception_ptr(future_error(make_error_code(future_errc::broken_promise))));
    __state_->__release_shared();
  }
}

template <class _Rp>
future<_Rp> promise<_Rp>::get_future() {
  if (__state_ == nullptr)
    __throw_future_error(future_errc::no_state);
  return future<_Rp>(__state_);
}

template <class _Rp>
void promise<_Rp>::set_value(const _Rp& __r) {
  if (__state_ == nullptr)
    __throw_future_error(future_errc::no_state);
  __state_->set_value(__r);
}

template <class _Rp>
void promise<_Rp>::set_value(_Rp&& __r) {
  if (__state_ == nullptr)
    __throw_future_error(future_errc::no_state);
  __state_->set_value(std::move(__r));
}

template <class _Rp>
void promise<_Rp>::set_exception(exception_ptr __p) {
  _LIBCPP_ASSERT_NON_NULL(__p != nullptr, "promise::set_exception: received nullptr");
  if (__state_ == nullptr)
    __throw_future_error(future_errc::no_state);
  __state_->set_exception(__p);
}

template <class _Rp>
void promise<_Rp>::set_value_at_thread_exit(const _Rp& __r) {
  if (__state_ == nullptr)
    __throw_future_error(future_errc::no_state);
  __state_->set_value_at_thread_exit(__r);
}

template <class _Rp>
void promise<_Rp>::set_value_at_thread_exit(_Rp&& __r) {
  if (__state_ == nullptr)
    __throw_future_error(future_errc::no_state);
  __state_->set_value_at_thread_exit(std::move(__r));
}

template <class _Rp>
void promise<_Rp>::set_exception_at_thread_exit(exception_ptr __p) {
  _LIBCPP_ASSERT_NON_NULL(__p != nullptr, "promise::set_exception_at_thread_exit: received nullptr");
  if (__state_ == nullptr)
    __throw_future_error(future_errc::no_state);
  __state_->set_exception_at_thread_exit(__p);
}

// promise<R&>

template <class _Rp>
class _LIBCPP_TEMPLATE_VIS promise<_Rp&> {
  __assoc_state<_Rp&>* __state_;

  _LIBCPP_HIDE_FROM_ABI explicit promise(nullptr_t) _NOEXCEPT : __state_(nullptr) {}

  template <class>
  friend class packaged_task;

public:
  _LIBCPP_HIDE_FROM_ABI promise();
  template <class _Allocator>
  _LIBCPP_HIDE_FROM_ABI promise(allocator_arg_t, const _Allocator& __a);
  _LIBCPP_HIDE_FROM_ABI promise(promise&& __rhs) _NOEXCEPT : __state_(__rhs.__state_) { __rhs.__state_ = nullptr; }
  promise(const promise& __rhs) = delete;
  _LIBCPP_HIDE_FROM_ABI ~promise();

  // assignment
  _LIBCPP_HIDE_FROM_ABI promise& operator=(promise&& __rhs) _NOEXCEPT {
    promise(std::move(__rhs)).swap(*this);
    return *this;
  }
  promise& operator=(const promise& __rhs) = delete;

  _LIBCPP_HIDE_FROM_ABI void swap(promise& __rhs) _NOEXCEPT { std::swap(__state_, __rhs.__state_); }

  // retrieving the result
  _LIBCPP_HIDE_FROM_ABI future<_Rp&> get_future();

  // setting the result
  _LIBCPP_HIDE_FROM_ABI void set_value(_Rp& __r);
  _LIBCPP_HIDE_FROM_ABI void set_exception(exception_ptr __p);

  // setting the result with deferred notification
  _LIBCPP_HIDE_FROM_ABI void set_value_at_thread_exit(_Rp&);
  _LIBCPP_HIDE_FROM_ABI void set_exception_at_thread_exit(exception_ptr __p);
};

template <class _Rp>
promise<_Rp&>::promise() : __state_(new __assoc_state<_Rp&>) {}

template <class _Rp>
template <class _Alloc>
promise<_Rp&>::promise(allocator_arg_t, const _Alloc& __a0) {
  typedef __assoc_state_alloc<_Rp&, _Alloc> _State;
  typedef typename __allocator_traits_rebind<_Alloc, _State>::type _A2;
  typedef __allocator_destructor<_A2> _D2;
  _A2 __a(__a0);
  unique_ptr<_State, _D2> __hold(__a.allocate(1), _D2(__a, 1));
  ::new ((void*)std::addressof(*__hold.get())) _State(__a0);
  __state_ = std::addressof(*__hold.release());
}

template <class _Rp>
promise<_Rp&>::~promise() {
  if (__state_) {
    if (!__state_->__has_value() && __state_->use_count() > 1)
      __state_->set_exception(make_exception_ptr(future_error(make_error_code(future_errc::broken_promise))));
    __state_->__release_shared();
  }
}

template <class _Rp>
future<_Rp&> promise<_Rp&>::get_future() {
  if (__state_ == nullptr)
    __throw_future_error(future_errc::no_state);
  return future<_Rp&>(__state_);
}

template <class _Rp>
void promise<_Rp&>::set_value(_Rp& __r) {
  if (__state_ == nullptr)
    __throw_future_error(future_errc::no_state);
  __state_->set_value(__r);
}

template <class _Rp>
void promise<_Rp&>::set_exception(exception_ptr __p) {
  _LIBCPP_ASSERT_NON_NULL(__p != nullptr, "promise::set_exception: received nullptr");
  if (__state_ == nullptr)
    __throw_future_error(future_errc::no_state);
  __state_->set_exception(__p);
}

template <class _Rp>
void promise<_Rp&>::set_value_at_thread_exit(_Rp& __r) {
  if (__state_ == nullptr)
    __throw_future_error(future_errc::no_state);
  __state_->set_value_at_thread_exit(__r);
}

template <class _Rp>
void promise<_Rp&>::set_exception_at_thread_exit(exception_ptr __p) {
  _LIBCPP_ASSERT_NON_NULL(__p != nullptr, "promise::set_exception_at_thread_exit: received nullptr");
  if (__state_ == nullptr)
    __throw_future_error(future_errc::no_state);
  __state_->set_exception_at_thread_exit(__p);
}

// promise<void>

template <>
class _LIBCPP_EXPORTED_FROM_ABI promise<void> {
  __assoc_sub_state* __state_;

  _LIBCPP_HIDE_FROM_ABI explicit promise(nullptr_t) _NOEXCEPT : __state_(nullptr) {}

  template <class>
  friend class packaged_task;

public:
  promise();
  template <class _Allocator>
  _LIBCPP_METHOD_TEMPLATE_IMPLICIT_INSTANTIATION_VIS promise(allocator_arg_t, const _Allocator& __a);
  _LIBCPP_HIDE_FROM_ABI promise(promise&& __rhs) _NOEXCEPT : __state_(__rhs.__state_) { __rhs.__state_ = nullptr; }
  promise(const promise& __rhs) = delete;
  ~promise();

  // assignment
  _LIBCPP_HIDE_FROM_ABI promise& operator=(promise&& __rhs) _NOEXCEPT {
    promise(std::move(__rhs)).swap(*this);
    return *this;
  }
  promise& operator=(const promise& __rhs) = delete;

  _LIBCPP_HIDE_FROM_ABI void swap(promise& __rhs) _NOEXCEPT { std::swap(__state_, __rhs.__state_); }

  // retrieving the result
  future<void> get_future();

  // setting the result
  void set_value();
  void set_exception(exception_ptr __p);

  // setting the result with deferred notification
  void set_value_at_thread_exit();
  void set_exception_at_thread_exit(exception_ptr __p);
};

template <class _Alloc>
promise<void>::promise(allocator_arg_t, const _Alloc& __a0) {
  typedef __assoc_sub_state_alloc<_Alloc> _State;
  typedef typename __allocator_traits_rebind<_Alloc, _State>::type _A2;
  typedef __allocator_destructor<_A2> _D2;
  _A2 __a(__a0);
  unique_ptr<_State, _D2> __hold(__a.allocate(1), _D2(__a, 1));
  ::new ((void*)std::addressof(*__hold.get())) _State(__a0);
  __state_ = std::addressof(*__hold.release());
}

template <class _Rp>
inline _LIBCPP_HIDE_FROM_ABI void swap(promise<_Rp>& __x, promise<_Rp>& __y) _NOEXCEPT {
  __x.swap(__y);
}

template <class _Rp, class _Alloc>
struct _LIBCPP_TEMPLATE_VIS uses_allocator<promise<_Rp>, _Alloc> : public true_type {};

// packaged_task

template <class _Fp>
class __packaged_task_base;

template <class _Rp, class... _ArgTypes>
class __packaged_task_base<_Rp(_ArgTypes...)> {
public:
  _LIBCPP_HIDE_FROM_ABI __packaged_task_base() {}
  __packaged_task_base(const __packaged_task_base&)            = delete;
  __packaged_task_base& operator=(const __packaged_task_base&) = delete;
  _LIBCPP_HIDE_FROM_ABI_VIRTUAL
  virtual ~__packaged_task_base() {}
  virtual void __move_to(__packaged_task_base*) _NOEXCEPT = 0;
  virtual void destroy()                                  = 0;
  virtual void destroy_deallocate()                       = 0;
  virtual _Rp operator()(_ArgTypes&&...)                  = 0;
};

template <class _FD, class _Alloc, class _FB>
class __packaged_task_func;

template <class _Fp, class _Alloc, class _Rp, class... _ArgTypes>
class __packaged_task_func<_Fp, _Alloc, _Rp(_ArgTypes...)> : public __packaged_task_base<_Rp(_ArgTypes...)> {
  _LIBCPP_COMPRESSED_PAIR(_Fp, __func_, _Alloc, __alloc_);

public:
  _LIBCPP_HIDE_FROM_ABI explicit __packaged_task_func(const _Fp& __f) : __func_(__f) {}
  _LIBCPP_HIDE_FROM_ABI explicit __packaged_task_func(_Fp&& __f) : __func_(std::move(__f)) {}
  _LIBCPP_HIDE_FROM_ABI __packaged_task_func(const _Fp& __f, const _Alloc& __a) : __func_(__f), __alloc_(__a) {}
  _LIBCPP_HIDE_FROM_ABI __packaged_task_func(_Fp&& __f, const _Alloc& __a) : __func_(std::move(__f)), __alloc_(__a) {}
  _LIBCPP_HIDE_FROM_ABI_VIRTUAL virtual void __move_to(__packaged_task_base<_Rp(_ArgTypes...)>*) _NOEXCEPT;
  _LIBCPP_HIDE_FROM_ABI_VIRTUAL virtual void destroy();
  _LIBCPP_HIDE_FROM_ABI_VIRTUAL virtual void destroy_deallocate();
  _LIBCPP_HIDE_FROM_ABI_VIRTUAL virtual _Rp operator()(_ArgTypes&&... __args);
};

template <class _Fp, class _Alloc, class _Rp, class... _ArgTypes>
void __packaged_task_func<_Fp, _Alloc, _Rp(_ArgTypes...)>::__move_to(
    __packaged_task_base<_Rp(_ArgTypes...)>* __p) _NOEXCEPT {
  ::new ((void*)__p) __packaged_task_func(std::move(__func_), std::move(__alloc_));
}

template <class _Fp, class _Alloc, class _Rp, class... _ArgTypes>
void __packaged_task_func<_Fp, _Alloc, _Rp(_ArgTypes...)>::destroy() {
  __func_.~_Fp();
  __alloc_.~_Alloc();
}

template <class _Fp, class _Alloc, class _Rp, class... _ArgTypes>
void __packaged_task_func<_Fp, _Alloc, _Rp(_ArgTypes...)>::destroy_deallocate() {
  typedef typename __allocator_traits_rebind<_Alloc, __packaged_task_func>::type _Ap;
  typedef allocator_traits<_Ap> _ATraits;
  typedef pointer_traits<typename _ATraits::pointer> _PTraits;
  _Ap __a(__alloc_);
  __func_.~_Fp();
  __alloc_.~_Alloc();
  __a.deallocate(_PTraits::pointer_to(*this), 1);
}

template <class _Fp, class _Alloc, class _Rp, class... _ArgTypes>
_Rp __packaged_task_func<_Fp, _Alloc, _Rp(_ArgTypes...)>::operator()(_ArgTypes&&... __arg) {
  return std::__invoke(__func_, std::forward<_ArgTypes>(__arg)...);
}

template <class _Callable>
class __packaged_task_function;

template <class _Rp, class... _ArgTypes>
class __packaged_task_function<_Rp(_ArgTypes...)> {
  typedef __packaged_task_base<_Rp(_ArgTypes...)> __base;

  _LIBCPP_HIDE_FROM_ABI _LIBCPP_NO_CFI __base* __get_buf() { return (__base*)&__buf_; }

  _LIBCPP_SUPPRESS_DEPRECATED_PUSH
  typename aligned_storage<3 * sizeof(void*)>::type __buf_;
  _LIBCPP_SUPPRESS_DEPRECATED_POP
  __base* __f_;

public:
  typedef _Rp result_type;

  // construct/copy/destroy:
  _LIBCPP_HIDE_FROM_ABI __packaged_task_function() _NOEXCEPT : __f_(nullptr) {}
  template <class _Fp>
  _LIBCPP_HIDE_FROM_ABI __packaged_task_function(_Fp&& __f);
  template <class _Fp, class _Alloc>
  _LIBCPP_HIDE_FROM_ABI __packaged_task_function(allocator_arg_t, const _Alloc& __a, _Fp&& __f);

  _LIBCPP_HIDE_FROM_ABI __packaged_task_function(__packaged_task_function&&) _NOEXCEPT;
  _LIBCPP_HIDE_FROM_ABI __packaged_task_function& operator=(__packaged_task_function&&) _NOEXCEPT;

  __packaged_task_function(const __packaged_task_function&)            = delete;
  __packaged_task_function& operator=(const __packaged_task_function&) = delete;

  _LIBCPP_HIDE_FROM_ABI ~__packaged_task_function();

  _LIBCPP_HIDE_FROM_ABI void swap(__packaged_task_function&) _NOEXCEPT;

  _LIBCPP_HIDE_FROM_ABI _LIBCPP_HIDE_FROM_ABI _Rp operator()(_ArgTypes...) const;
};

template <class _Rp, class... _ArgTypes>
__packaged_task_function<_Rp(_ArgTypes...)>::__packaged_task_function(__packaged_task_function&& __f) _NOEXCEPT {
  if (__f.__f_ == nullptr)
    __f_ = nullptr;
  else if (__f.__f_ == __f.__get_buf()) {
    __f.__f_->__move_to(__get_buf());
    __f_ = (__base*)&__buf_;
  } else {
    __f_     = __f.__f_;
    __f.__f_ = nullptr;
  }
}

template <class _Rp, class... _ArgTypes>
template <class _Fp>
__packaged_task_function<_Rp(_ArgTypes...)>::__packaged_task_function(_Fp&& __f) : __f_(nullptr) {
  typedef __libcpp_remove_reference_t<__decay_t<_Fp> > _FR;
  typedef __packaged_task_func<_FR, allocator<_FR>, _Rp(_ArgTypes...)> _FF;
  if (sizeof(_FF) <= sizeof(__buf_)) {
    ::new ((void*)&__buf_) _FF(std::forward<_Fp>(__f));
    __f_ = (__base*)&__buf_;
  } else {
    typedef allocator<_FF> _Ap;
    _Ap __a;
    typedef __allocator_destructor<_Ap> _Dp;
    unique_ptr<__base, _Dp> __hold(__a.allocate(1), _Dp(__a, 1));
    ::new ((void*)__hold.get()) _FF(std::forward<_Fp>(__f), allocator<_FR>(__a));
    __f_ = __hold.release();
  }
}

template <class _Rp, class... _ArgTypes>
template <class _Fp, class _Alloc>
__packaged_task_function<_Rp(_ArgTypes...)>::__packaged_task_function(allocator_arg_t, const _Alloc& __a0, _Fp&& __f)
    : __f_(nullptr) {
  typedef __libcpp_remove_reference_t<__decay_t<_Fp> > _FR;
  typedef __packaged_task_func<_FR, _Alloc, _Rp(_ArgTypes...)> _FF;
  if (sizeof(_FF) <= sizeof(__buf_)) {
    __f_ = (__base*)&__buf_;
    ::new ((void*)__f_) _FF(std::forward<_Fp>(__f));
  } else {
    typedef typename __allocator_traits_rebind<_Alloc, _FF>::type _Ap;
    _Ap __a(__a0);
    typedef __allocator_destructor<_Ap> _Dp;
    unique_ptr<__base, _Dp> __hold(__a.allocate(1), _Dp(__a, 1));
    ::new ((void*)std::addressof(*__hold.get())) _FF(std::forward<_Fp>(__f), _Alloc(__a));
    __f_ = std::addressof(*__hold.release());
  }
}

template <class _Rp, class... _ArgTypes>
__packaged_task_function<_Rp(_ArgTypes...)>&
__packaged_task_function<_Rp(_ArgTypes...)>::operator=(__packaged_task_function&& __f) _NOEXCEPT {
  if (__f_ == __get_buf())
    __f_->destroy();
  else if (__f_)
    __f_->destroy_deallocate();
  __f_ = nullptr;
  if (__f.__f_ == nullptr)
    __f_ = nullptr;
  else if (__f.__f_ == __f.__get_buf()) {
    __f.__f_->__move_to(__get_buf());
    __f_ = __get_buf();
  } else {
    __f_     = __f.__f_;
    __f.__f_ = nullptr;
  }
  return *this;
}

template <class _Rp, class... _ArgTypes>
__packaged_task_function<_Rp(_ArgTypes...)>::~__packaged_task_function() {
  if (__f_ == __get_buf())
    __f_->destroy();
  else if (__f_)
    __f_->destroy_deallocate();
}

template <class _Rp, class... _ArgTypes>
_LIBCPP_NO_CFI void __packaged_task_function<_Rp(_ArgTypes...)>::swap(__packaged_task_function& __f) _NOEXCEPT {
  if (__f_ == (__base*)&__buf_ && __f.__f_ == (__base*)&__f.__buf_) {
    _LIBCPP_SUPPRESS_DEPRECATED_PUSH
    typename aligned_storage<sizeof(__buf_)>::type __tempbuf;
    _LIBCPP_SUPPRESS_DEPRECATED_POP
    __base* __t = (__base*)&__tempbuf;
    __f_->__move_to(__t);
    __f_->destroy();
    __f_ = nullptr;
    __f.__f_->__move_to((__base*)&__buf_);
    __f.__f_->destroy();
    __f.__f_ = nullptr;
    __f_     = (__base*)&__buf_;
    __t->__move_to((__base*)&__f.__buf_);
    __t->destroy();
    __f.__f_ = (__base*)&__f.__buf_;
  } else if (__f_ == (__base*)&__buf_) {
    __f_->__move_to((__base*)&__f.__buf_);
    __f_->destroy();
    __f_     = __f.__f_;
    __f.__f_ = (__base*)&__f.__buf_;
  } else if (__f.__f_ == (__base*)&__f.__buf_) {
    __f.__f_->__move_to((__base*)&__buf_);
    __f.__f_->destroy();
    __f.__f_ = __f_;
    __f_     = (__base*)&__buf_;
  } else
    std::swap(__f_, __f.__f_);
}

template <class _Rp, class... _ArgTypes>
inline _Rp __packaged_task_function<_Rp(_ArgTypes...)>::operator()(_ArgTypes... __arg) const {
  return (*__f_)(std::forward<_ArgTypes>(__arg)...);
}

template <class _Rp, class... _ArgTypes>
class _LIBCPP_TEMPLATE_VIS packaged_task<_Rp(_ArgTypes...)> {
public:
  typedef _Rp result_type; // extension

private:
  __packaged_task_function<result_type(_ArgTypes...)> __f_;
  promise<result_type> __p_;

public:
  // construction and destruction
  _LIBCPP_HIDE_FROM_ABI packaged_task() _NOEXCEPT : __p_(nullptr) {}

  template <class _Fp, __enable_if_t<!is_same<__remove_cvref_t<_Fp>, packaged_task>::value, int> = 0>
  _LIBCPP_HIDE_FROM_ABI explicit packaged_task(_Fp&& __f) : __f_(std::forward<_Fp>(__f)) {}

#    if _LIBCPP_STD_VER <= 14
  template <class _Fp, class _Allocator, __enable_if_t<!is_same<__remove_cvref_t<_Fp>, packaged_task>::value, int> = 0>
  _LIBCPP_HIDE_FROM_ABI packaged_task(allocator_arg_t, const _Allocator& __a, _Fp&& __f)
      : __f_(allocator_arg_t(), __a, std::forward<_Fp>(__f)), __p_(allocator_arg_t(), __a) {}
#    endif
  // ~packaged_task() = default;

  // no copy
  packaged_task(const packaged_task&)            = delete;
  packaged_task& operator=(const packaged_task&) = delete;

  // move support
  _LIBCPP_HIDE_FROM_ABI packaged_task(packaged_task&& __other) _NOEXCEPT
      : __f_(std::move(__other.__f_)),
        __p_(std::move(__other.__p_)) {}
  _LIBCPP_HIDE_FROM_ABI packaged_task& operator=(packaged_task&& __other) _NOEXCEPT {
    __f_ = std::move(__other.__f_);
    __p_ = std::move(__other.__p_);
    return *this;
  }
  _LIBCPP_HIDE_FROM_ABI void swap(packaged_task& __other) _NOEXCEPT {
    __f_.swap(__other.__f_);
    __p_.swap(__other.__p_);
  }

  _LIBCPP_HIDE_FROM_ABI bool valid() const _NOEXCEPT { return __p_.__state_ != nullptr; }

  // result retrieval
  _LIBCPP_HIDE_FROM_ABI future<result_type> get_future() { return __p_.get_future(); }

  // execution
  _LIBCPP_HIDE_FROM_ABI void operator()(_ArgTypes... __args);
  _LIBCPP_HIDE_FROM_ABI void make_ready_at_thread_exit(_ArgTypes... __args);

  _LIBCPP_HIDE_FROM_ABI void reset();
};

template <class _Rp, class... _ArgTypes>
void packaged_task<_Rp(_ArgTypes...)>::operator()(_ArgTypes... __args) {
  if (__p_.__state_ == nullptr)
    __throw_future_error(future_errc::no_state);
  if (__p_.__state_->__has_value())
    __throw_future_error(future_errc::promise_already_satisfied);
#    if _LIBCPP_HAS_EXCEPTIONS
  try {
#    endif // _LIBCPP_HAS_EXCEPTIONS
    __p_.set_value(__f_(std::forward<_ArgTypes>(__args)...));
#    if _LIBCPP_HAS_EXCEPTIONS
  } catch (...) {
    __p_.set_exception(current_exception());
  }
#    endif // _LIBCPP_HAS_EXCEPTIONS
}

template <class _Rp, class... _ArgTypes>
void packaged_task<_Rp(_ArgTypes...)>::make_ready_at_thread_exit(_ArgTypes... __args) {
  if (__p_.__state_ == nullptr)
    __throw_future_error(future_errc::no_state);
  if (__p_.__state_->__has_value())
    __throw_future_error(future_errc::promise_already_satisfied);
#    if _LIBCPP_HAS_EXCEPTIONS
  try {
#    endif // _LIBCPP_HAS_EXCEPTIONS
    __p_.set_value_at_thread_exit(__f_(std::forward<_ArgTypes>(__args)...));
#    if _LIBCPP_HAS_EXCEPTIONS
  } catch (...) {
    __p_.set_exception_at_thread_exit(current_exception());
  }
#    endif // _LIBCPP_HAS_EXCEPTIONS
}

template <class _Rp, class... _ArgTypes>
void packaged_task<_Rp(_ArgTypes...)>::reset() {
  if (!valid())
    __throw_future_error(future_errc::no_state);
  __p_ = promise<result_type>();
}

template <class... _ArgTypes>
class _LIBCPP_TEMPLATE_VIS packaged_task<void(_ArgTypes...)> {
public:
  typedef void result_type; // extension

private:
  __packaged_task_function<result_type(_ArgTypes...)> __f_;
  promise<result_type> __p_;

public:
  // construction and destruction
  _LIBCPP_HIDE_FROM_ABI packaged_task() _NOEXCEPT : __p_(nullptr) {}
  template <class _Fp, __enable_if_t<!is_same<__remove_cvref_t<_Fp>, packaged_task>::value, int> = 0>
  _LIBCPP_HIDE_FROM_ABI explicit packaged_task(_Fp&& __f) : __f_(std::forward<_Fp>(__f)) {}
#    if _LIBCPP_STD_VER <= 14
  template <class _Fp, class _Allocator, __enable_if_t<!is_same<__remove_cvref_t<_Fp>, packaged_task>::value, int> = 0>
  _LIBCPP_HIDE_FROM_ABI packaged_task(allocator_arg_t, const _Allocator& __a, _Fp&& __f)
      : __f_(allocator_arg_t(), __a, std::forward<_Fp>(__f)), __p_(allocator_arg_t(), __a) {}
#    endif
  // ~packaged_task() = default;

  // no copy
  packaged_task(const packaged_task&)            = delete;
  packaged_task& operator=(const packaged_task&) = delete;

  // move support
  _LIBCPP_HIDE_FROM_ABI packaged_task(packaged_task&& __other) _NOEXCEPT
      : __f_(std::move(__other.__f_)),
        __p_(std::move(__other.__p_)) {}
  _LIBCPP_HIDE_FROM_ABI packaged_task& operator=(packaged_task&& __other) _NOEXCEPT {
    __f_ = std::move(__other.__f_);
    __p_ = std::move(__other.__p_);
    return *this;
  }
  _LIBCPP_HIDE_FROM_ABI void swap(packaged_task& __other) _NOEXCEPT {
    __f_.swap(__other.__f_);
    __p_.swap(__other.__p_);
  }

  _LIBCPP_HIDE_FROM_ABI bool valid() const _NOEXCEPT { return __p_.__state_ != nullptr; }

  // result retrieval
  _LIBCPP_HIDE_FROM_ABI future<result_type> get_future() { return __p_.get_future(); }

  // execution
  _LIBCPP_HIDE_FROM_ABI void operator()(_ArgTypes... __args);
  _LIBCPP_HIDE_FROM_ABI void make_ready_at_thread_exit(_ArgTypes... __args);

  _LIBCPP_HIDE_FROM_ABI void reset();
};

#    if _LIBCPP_STD_VER >= 17

template <class _Rp, class... _Args>
packaged_task(_Rp (*)(_Args...)) -> packaged_task<_Rp(_Args...)>;

template <class _Fp, class _Stripped = typename __strip_signature<decltype(&_Fp::operator())>::type>
packaged_task(_Fp) -> packaged_task<_Stripped>;

#    endif

template <class... _ArgTypes>
void packaged_task<void(_ArgTypes...)>::operator()(_ArgTypes... __args) {
  if (__p_.__state_ == nullptr)
    __throw_future_error(future_errc::no_state);
  if (__p_.__state_->__has_value())
    __throw_future_error(future_errc::promise_already_satisfied);
#    if _LIBCPP_HAS_EXCEPTIONS
  try {
#    endif // _LIBCPP_HAS_EXCEPTIONS
    __f_(std::forward<_ArgTypes>(__args)...);
    __p_.set_value();
#    if _LIBCPP_HAS_EXCEPTIONS
  } catch (...) {
    __p_.set_exception(current_exception());
  }
#    endif // _LIBCPP_HAS_EXCEPTIONS
}

template <class... _ArgTypes>
void packaged_task<void(_ArgTypes...)>::make_ready_at_thread_exit(_ArgTypes... __args) {
  if (__p_.__state_ == nullptr)
    __throw_future_error(future_errc::no_state);
  if (__p_.__state_->__has_value())
    __throw_future_error(future_errc::promise_already_satisfied);
#    if _LIBCPP_HAS_EXCEPTIONS
  try {
#    endif // _LIBCPP_HAS_EXCEPTIONS
    __f_(std::forward<_ArgTypes>(__args)...);
    __p_.set_value_at_thread_exit();
#    if _LIBCPP_HAS_EXCEPTIONS
  } catch (...) {
    __p_.set_exception_at_thread_exit(current_exception());
  }
#    endif // _LIBCPP_HAS_EXCEPTIONS
}

template <class... _ArgTypes>
void packaged_task<void(_ArgTypes...)>::reset() {
  if (!valid())
    __throw_future_error(future_errc::no_state);
  __p_ = promise<result_type>();
}

template <class _Rp, class... _ArgTypes>
inline _LIBCPP_HIDE_FROM_ABI void
swap(packaged_task<_Rp(_ArgTypes...)>& __x, packaged_task<_Rp(_ArgTypes...)>& __y) _NOEXCEPT {
  __x.swap(__y);
}

#    if _LIBCPP_STD_VER <= 14
template <class _Callable, class _Alloc>
struct _LIBCPP_TEMPLATE_VIS uses_allocator<packaged_task<_Callable>, _Alloc> : public true_type {};
#    endif

template <class _Rp, class _Fp>
_LIBCPP_HIDE_FROM_ABI future<_Rp> __make_deferred_assoc_state(_Fp&& __f) {
  unique_ptr<__deferred_assoc_state<_Rp, _Fp>, __release_shared_count> __h(
      new __deferred_assoc_state<_Rp, _Fp>(std::forward<_Fp>(__f)));
  return future<_Rp>(__h.get());
}

template <class _Rp, class _Fp>
_LIBCPP_HIDE_FROM_ABI future<_Rp> __make_async_assoc_state(_Fp&& __f) {
  unique_ptr<__async_assoc_state<_Rp, _Fp>, __release_shared_count> __h(
      new __async_assoc_state<_Rp, _Fp>(std::forward<_Fp>(__f)));
  std::thread(&__async_assoc_state<_Rp, _Fp>::__execute, __h.get()).detach();
  return future<_Rp>(__h.get());
}

#    ifndef _LIBCPP_CXX03_LANG

template <class _Fp, class... _Args>
class _LIBCPP_HIDDEN __async_func {
  tuple<_Fp, _Args...> __f_;

public:
  typedef typename __invoke_of<_Fp, _Args...>::type _Rp;

  _LIBCPP_HIDE_FROM_ABI explicit __async_func(_Fp&& __f, _Args&&... __args)
      : __f_(std::move(__f), std::move(__args)...) {}

  _LIBCPP_HIDE_FROM_ABI __async_func(__async_func&& __f) : __f_(std::move(__f.__f_)) {}

  _LIBCPP_HIDE_FROM_ABI _Rp operator()() {
    typedef typename __make_tuple_indices<1 + sizeof...(_Args), 1>::type _Index;
    return __execute(_Index());
  }

private:
  template <size_t... _Indices>
  _LIBCPP_HIDE_FROM_ABI _Rp __execute(__tuple_indices<_Indices...>) {
    return std::__invoke(std::move(std::get<0>(__f_)), std::move(std::get<_Indices>(__f_))...);
  }
};

inline _LIBCPP_HIDE_FROM_ABI bool __does_policy_contain(launch __policy, launch __value) {
  return (int(__policy) & int(__value)) != 0;
}

template <class _Fp, class... _Args>
[[__nodiscard__]] _LIBCPP_HIDE_FROM_ABI future<typename __invoke_of<__decay_t<_Fp>, __decay_t<_Args>...>::type>
async(launch __policy, _Fp&& __f, _Args&&... __args) {
  typedef __async_func<__decay_t<_Fp>, __decay_t<_Args>...> _BF;
  typedef typename _BF::_Rp _Rp;

#      if _LIBCPP_HAS_EXCEPTIONS
  try {
#      endif
    if (__does_policy_contain(__policy, launch::async))
      return std::__make_async_assoc_state<_Rp>(
          _BF(_LIBCPP_AUTO_CAST(std::forward<_Fp>(__f)), _LIBCPP_AUTO_CAST(std::forward<_Args>(__args))...));
#      if _LIBCPP_HAS_EXCEPTIONS
  } catch (...) {
    if (__policy == launch::async)
      throw;
  }
#      endif

  if (__does_policy_contain(__policy, launch::deferred))
    return std::__make_deferred_assoc_state<_Rp>(
        _BF(_LIBCPP_AUTO_CAST(std::forward<_Fp>(__f)), _LIBCPP_AUTO_CAST(std::forward<_Args>(__args))...));
  return future<_Rp>{};
}

template <class _Fp, class... _Args>
[[__nodiscard__]] inline _LIBCPP_HIDE_FROM_ABI future<typename __invoke_of<__decay_t<_Fp>, __decay_t<_Args>...>::type>
async(_Fp&& __f, _Args&&... __args) {
  return std::async(launch::any, std::forward<_Fp>(__f), std::forward<_Args>(__args)...);
}

#    endif // C++03

// shared_future

template <class _Rp>
class _LIBCPP_TEMPLATE_VIS shared_future {
  __assoc_state<_Rp>* __state_;

public:
  _LIBCPP_HIDE_FROM_ABI shared_future() _NOEXCEPT : __state_(nullptr) {}
  _LIBCPP_HIDE_FROM_ABI shared_future(const shared_future& __rhs) _NOEXCEPT : __state_(__rhs.__state_) {
    if (__state_)
      __state_->__add_shared();
  }
  _LIBCPP_HIDE_FROM_ABI shared_future(future<_Rp>&& __f) _NOEXCEPT : __state_(__f.__state_) { __f.__state_ = nullptr; }
  _LIBCPP_HIDE_FROM_ABI shared_future(shared_future&& __rhs) _NOEXCEPT : __state_(__rhs.__state_) {
    __rhs.__state_ = nullptr;
  }
  _LIBCPP_HIDE_FROM_ABI ~shared_future();
  _LIBCPP_HIDE_FROM_ABI shared_future& operator=(const shared_future& __rhs) _NOEXCEPT;
  _LIBCPP_HIDE_FROM_ABI shared_future& operator=(shared_future&& __rhs) _NOEXCEPT {
    shared_future(std::move(__rhs)).swap(*this);
    return *this;
  }

  // retrieving the value
  _LIBCPP_HIDE_FROM_ABI const _Rp& get() const { return __state_->copy(); }

  _LIBCPP_HIDE_FROM_ABI void swap(shared_future& __rhs) _NOEXCEPT { std::swap(__state_, __rhs.__state_); }

  // functions to check state
  _LIBCPP_HIDE_FROM_ABI bool valid() const _NOEXCEPT { return __state_ != nullptr; }

  _LIBCPP_HIDE_FROM_ABI void wait() const { __state_->wait(); }
  template <class _Rep, class _Period>
  _LIBCPP_HIDE_FROM_ABI future_status wait_for(const chrono::duration<_Rep, _Period>& __rel_time) const {
    return __state_->wait_for(__rel_time);
  }
  template <class _Clock, class _Duration>
  _LIBCPP_HIDE_FROM_ABI future_status wait_until(const chrono::time_point<_Clock, _Duration>& __abs_time) const {
    return __state_->wait_until(__abs_time);
  }
};

template <class _Rp>
shared_future<_Rp>::~shared_future() {
  if (__state_)
    __state_->__release_shared();
}

template <class _Rp>
shared_future<_Rp>& shared_future<_Rp>::operator=(const shared_future& __rhs) _NOEXCEPT {
  if (__rhs.__state_)
    __rhs.__state_->__add_shared();
  if (__state_)
    __state_->__release_shared();
  __state_ = __rhs.__state_;
  return *this;
}

template <class _Rp>
class _LIBCPP_TEMPLATE_VIS shared_future<_Rp&> {
  __assoc_state<_Rp&>* __state_;

public:
  _LIBCPP_HIDE_FROM_ABI shared_future() _NOEXCEPT : __state_(nullptr) {}
  _LIBCPP_HIDE_FROM_ABI shared_future(const shared_future& __rhs) : __state_(__rhs.__state_) {
    if (__state_)
      __state_->__add_shared();
  }
  _LIBCPP_HIDE_FROM_ABI shared_future(future<_Rp&>&& __f) _NOEXCEPT : __state_(__f.__state_) { __f.__state_ = nullptr; }
  _LIBCPP_HIDE_FROM_ABI shared_future(shared_future&& __rhs) _NOEXCEPT : __state_(__rhs.__state_) {
    __rhs.__state_ = nullptr;
  }
  _LIBCPP_HIDE_FROM_ABI ~shared_future();
  _LIBCPP_HIDE_FROM_ABI shared_future& operator=(const shared_future& __rhs);
  _LIBCPP_HIDE_FROM_ABI shared_future& operator=(shared_future&& __rhs) _NOEXCEPT {
    shared_future(std::move(__rhs)).swap(*this);
    return *this;
  }

  // retrieving the value
  _LIBCPP_HIDE_FROM_ABI _Rp& get() const { return __state_->copy(); }

  _LIBCPP_HIDE_FROM_ABI void swap(shared_future& __rhs) _NOEXCEPT { std::swap(__state_, __rhs.__state_); }

  // functions to check state
  _LIBCPP_HIDE_FROM_ABI bool valid() const _NOEXCEPT { return __state_ != nullptr; }

  _LIBCPP_HIDE_FROM_ABI void wait() const { __state_->wait(); }
  template <class _Rep, class _Period>
  _LIBCPP_HIDE_FROM_ABI future_status wait_for(const chrono::duration<_Rep, _Period>& __rel_time) const {
    return __state_->wait_for(__rel_time);
  }
  template <class _Clock, class _Duration>
  _LIBCPP_HIDE_FROM_ABI future_status wait_until(const chrono::time_point<_Clock, _Duration>& __abs_time) const {
    return __state_->wait_until(__abs_time);
  }
};

template <class _Rp>
shared_future<_Rp&>::~shared_future() {
  if (__state_)
    __state_->__release_shared();
}

template <class _Rp>
shared_future<_Rp&>& shared_future<_Rp&>::operator=(const shared_future& __rhs) {
  if (__rhs.__state_)
    __rhs.__state_->__add_shared();
  if (__state_)
    __state_->__release_shared();
  __state_ = __rhs.__state_;
  return *this;
}

template <>
class _LIBCPP_EXPORTED_FROM_ABI shared_future<void> {
  __assoc_sub_state* __state_;

public:
  _LIBCPP_HIDE_FROM_ABI shared_future() _NOEXCEPT : __state_(nullptr) {}
  _LIBCPP_HIDE_FROM_ABI shared_future(const shared_future& __rhs) : __state_(__rhs.__state_) {
    if (__state_)
      __state_->__add_shared();
  }
  _LIBCPP_HIDE_FROM_ABI shared_future(future<void>&& __f) _NOEXCEPT : __state_(__f.__state_) { __f.__state_ = nullptr; }
  _LIBCPP_HIDE_FROM_ABI shared_future(shared_future&& __rhs) _NOEXCEPT : __state_(__rhs.__state_) {
    __rhs.__state_ = nullptr;
  }
  ~shared_future();
  shared_future& operator=(const shared_future& __rhs);
  _LIBCPP_HIDE_FROM_ABI shared_future& operator=(shared_future&& __rhs) _NOEXCEPT {
    shared_future(std::move(__rhs)).swap(*this);
    return *this;
  }

  // retrieving the value
  _LIBCPP_HIDE_FROM_ABI void get() const { __state_->copy(); }

  _LIBCPP_HIDE_FROM_ABI void swap(shared_future& __rhs) _NOEXCEPT { std::swap(__state_, __rhs.__state_); }

  // functions to check state
  _LIBCPP_HIDE_FROM_ABI bool valid() const _NOEXCEPT { return __state_ != nullptr; }

  _LIBCPP_HIDE_FROM_ABI void wait() const { __state_->wait(); }
  template <class _Rep, class _Period>
  _LIBCPP_HIDE_FROM_ABI future_status wait_for(const chrono::duration<_Rep, _Period>& __rel_time) const {
    return __state_->wait_for(__rel_time);
  }
  template <class _Clock, class _Duration>
  _LIBCPP_HIDE_FROM_ABI future_status wait_until(const chrono::time_point<_Clock, _Duration>& __abs_time) const {
    return __state_->wait_until(__abs_time);
  }
};

template <class _Rp>
inline _LIBCPP_HIDE_FROM_ABI void swap(shared_future<_Rp>& __x, shared_future<_Rp>& __y) _NOEXCEPT {
  __x.swap(__y);
}

template <class _Rp>
inline shared_future<_Rp> future<_Rp>::share() _NOEXCEPT {
  return shared_future<_Rp>(std::move(*this));
}

template <class _Rp>
inline shared_future<_Rp&> future<_Rp&>::share() _NOEXCEPT {
  return shared_future<_Rp&>(std::move(*this));
}

inline shared_future<void> future<void>::share() _NOEXCEPT { return shared_future<void>(std::move(*this)); }

_LIBCPP_END_NAMESPACE_STD

_LIBCPP_POP_MACROS

#  endif // _LIBCPP_HAS_THREADS

#  if !defined(_LIBCPP_REMOVE_TRANSITIVE_INCLUDES) && _LIBCPP_STD_VER <= 17
#    include <chrono>
#  endif

#  if !defined(_LIBCPP_REMOVE_TRANSITIVE_INCLUDES) && _LIBCPP_STD_VER <= 20
#    include <atomic>
#    include <cstdlib>
#    include <exception>
#    include <iosfwd>
#    include <system_error>
#    include <thread>
#  endif
<<<<<<< HEAD
#endif // 0
=======
#endif // __cplusplus < 201103L && defined(_LIBCPP_USE_FROZEN_CXX03_HEADERS)
>>>>>>> 49fd7d4f

#endif // _LIBCPP_FUTURE<|MERGE_RESOLUTION|>--- conflicted
+++ resolved
@@ -362,14 +362,9 @@
 
 */
 
-<<<<<<< HEAD
-#if 0
-#else // 0
-=======
 #if __cplusplus < 201103L && defined(_LIBCPP_USE_FROZEN_CXX03_HEADERS)
 #  include <__cxx03/future>
 #else
->>>>>>> 49fd7d4f
 #  include <__config>
 
 #  if _LIBCPP_HAS_THREADS
@@ -379,10 +374,7 @@
 #    include <__chrono/steady_clock.h>
 #    include <__chrono/time_point.h>
 #    include <__condition_variable/condition_variable.h>
-<<<<<<< HEAD
-=======
 #    include <__cstddef/nullptr_t.h>
->>>>>>> 49fd7d4f
 #    include <__exception/exception_ptr.h>
 #    include <__memory/addressof.h>
 #    include <__memory/allocator.h>
@@ -416,10 +408,6 @@
 #    include <__utility/forward.h>
 #    include <__utility/move.h>
 #    include <__utility/swap.h>
-<<<<<<< HEAD
-#    include <new>
-=======
->>>>>>> 49fd7d4f
 #    include <stdexcept>
 #    include <tuple>
 #    include <version>
@@ -2097,10 +2085,6 @@
 #    include <system_error>
 #    include <thread>
 #  endif
-<<<<<<< HEAD
-#endif // 0
-=======
 #endif // __cplusplus < 201103L && defined(_LIBCPP_USE_FROZEN_CXX03_HEADERS)
->>>>>>> 49fd7d4f
 
 #endif // _LIBCPP_FUTURE