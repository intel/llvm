// -*- C++ -*-
//===----------------------------------------------------------------------===//
//
// Part of the LLVM Project, under the Apache License v2.0 with LLVM Exceptions.
// See https://llvm.org/LICENSE.txt for license information.
// SPDX-License-Identifier: Apache-2.0 WITH LLVM-exception
//
//===----------------------------------------------------------------------===//

#ifndef _LIBCPP___SPLIT_BUFFER
#define _LIBCPP___SPLIT_BUFFER

#include <__algorithm/max.h>
#include <__algorithm/move.h>
#include <__algorithm/move_backward.h>
#include <__config>
#include <__cstddef/size_t.h>
#include <__iterator/distance.h>
#include <__iterator/iterator_traits.h>
#include <__iterator/move_iterator.h>
#include <__memory/allocate_at_least.h>
#include <__memory/allocator.h>
#include <__memory/allocator_traits.h>
#include <__memory/compressed_pair.h>
#include <__memory/pointer_traits.h>
#include <__memory/swap_allocator.h>
#include <__type_traits/add_lvalue_reference.h>
#include <__type_traits/conditional.h>
#include <__type_traits/enable_if.h>
#include <__type_traits/integral_constant.h>
#include <__type_traits/is_nothrow_assignable.h>
#include <__type_traits/is_nothrow_constructible.h>
#include <__type_traits/is_swappable.h>
#include <__type_traits/is_trivially_destructible.h>
#include <__type_traits/is_trivially_relocatable.h>
#include <__type_traits/remove_reference.h>
#include <__utility/forward.h>
#include <__utility/move.h>

#if !defined(_LIBCPP_HAS_NO_PRAGMA_SYSTEM_HEADER)
#  pragma GCC system_header
#endif

_LIBCPP_PUSH_MACROS
#include <__undef_macros>

_LIBCPP_BEGIN_NAMESPACE_STD

// __split_buffer allocates a contiguous chunk of memory and stores objects in the range [__begin_, __end_).
// It has uninitialized memory in the ranges  [__first_, __begin_) and [__end_, __cap_). That allows
// it to grow both in the front and back without having to move the data.

template <class _Tp, class _Allocator = allocator<_Tp> >
struct __split_buffer {
public:
  using value_type      = _Tp;
  using allocator_type  = _Allocator;
  using __alloc_rr      = __libcpp_remove_reference_t<allocator_type>;
  using __alloc_traits  = allocator_traits<__alloc_rr>;
  using reference       = value_type&;
  using const_reference = const value_type&;
  using size_type       = typename __alloc_traits::size_type;
  using difference_type = typename __alloc_traits::difference_type;
  using pointer         = typename __alloc_traits::pointer;
  using const_pointer   = typename __alloc_traits::const_pointer;
  using iterator        = pointer;
  using const_iterator  = const_pointer;

  // A __split_buffer contains the following members which may be trivially relocatable:
  // - pointer: may be trivially relocatable, so it's checked
  // - allocator_type: may be trivially relocatable, so it's checked
  // __split_buffer doesn't have any self-references, so it's trivially relocatable if its members are.
  using __trivially_relocatable = __conditional_t<
      __libcpp_is_trivially_relocatable<pointer>::value && __libcpp_is_trivially_relocatable<allocator_type>::value,
      __split_buffer,
      void>;

  pointer __first_;
  pointer __begin_;
  pointer __end_;
  _LIBCPP_COMPRESSED_PAIR(pointer, __cap_, allocator_type, __alloc_);

  __split_buffer(const __split_buffer&)            = delete;
  __split_buffer& operator=(const __split_buffer&) = delete;

  _LIBCPP_CONSTEXPR_SINCE_CXX20 _LIBCPP_HIDE_FROM_ABI __split_buffer()
      _NOEXCEPT_(is_nothrow_default_constructible<allocator_type>::value)
      : __first_(nullptr), __begin_(nullptr), __end_(nullptr), __cap_(nullptr) {}

  _LIBCPP_CONSTEXPR_SINCE_CXX20 _LIBCPP_HIDE_FROM_ABI explicit __split_buffer(__alloc_rr& __a)
      : __first_(nullptr), __begin_(nullptr), __end_(nullptr), __cap_(nullptr), __alloc_(__a) {}

  _LIBCPP_CONSTEXPR_SINCE_CXX20 _LIBCPP_HIDE_FROM_ABI explicit __split_buffer(const __alloc_rr& __a)
      : __first_(nullptr), __begin_(nullptr), __end_(nullptr), __cap_(nullptr), __alloc_(__a) {}

  _LIBCPP_CONSTEXPR_SINCE_CXX20 _LIBCPP_HIDE_FROM_ABI
  __split_buffer(size_type __cap, size_type __start, __alloc_rr& __a);

  _LIBCPP_CONSTEXPR_SINCE_CXX20 _LIBCPP_HIDE_FROM_ABI __split_buffer(__split_buffer&& __c)
      _NOEXCEPT_(is_nothrow_move_constructible<allocator_type>::value);

  _LIBCPP_CONSTEXPR_SINCE_CXX20 _LIBCPP_HIDE_FROM_ABI __split_buffer(__split_buffer&& __c, const __alloc_rr& __a);

  _LIBCPP_CONSTEXPR_SINCE_CXX20 _LIBCPP_HIDE_FROM_ABI __split_buffer& operator=(__split_buffer&& __c)
      _NOEXCEPT_((__alloc_traits::propagate_on_container_move_assignment::value &&
                  is_nothrow_move_assignable<allocator_type>::value) ||
                 !__alloc_traits::propagate_on_container_move_assignment::value);

  _LIBCPP_CONSTEXPR_SINCE_CXX20 _LIBCPP_HIDE_FROM_ABI ~__split_buffer();

  _LIBCPP_CONSTEXPR_SINCE_CXX20 _LIBCPP_HIDE_FROM_ABI iterator begin() _NOEXCEPT { return __begin_; }
  _LIBCPP_CONSTEXPR_SINCE_CXX20 _LIBCPP_HIDE_FROM_ABI const_iterator begin() const _NOEXCEPT { return __begin_; }

  _LIBCPP_CONSTEXPR_SINCE_CXX20 _LIBCPP_HIDE_FROM_ABI iterator end() _NOEXCEPT { return __end_; }
  _LIBCPP_CONSTEXPR_SINCE_CXX20 _LIBCPP_HIDE_FROM_ABI const_iterator end() const _NOEXCEPT { return __end_; }

  _LIBCPP_CONSTEXPR_SINCE_CXX20 _LIBCPP_HIDE_FROM_ABI void clear() _NOEXCEPT { __destruct_at_end(__begin_); }

  _LIBCPP_CONSTEXPR_SINCE_CXX20 _LIBCPP_HIDE_FROM_ABI size_type size() const {
    return static_cast<size_type>(__end_ - __begin_);
  }

  _LIBCPP_CONSTEXPR_SINCE_CXX20 _LIBCPP_HIDE_FROM_ABI bool empty() const { return __end_ == __begin_; }

  _LIBCPP_CONSTEXPR_SINCE_CXX20 _LIBCPP_HIDE_FROM_ABI size_type capacity() const {
<<<<<<< HEAD
    return static_cast<size_type>(__end_cap_ - __first_);
=======
    return static_cast<size_type>(__cap_ - __first_);
>>>>>>> a8d96e15
  }

  _LIBCPP_CONSTEXPR_SINCE_CXX20 _LIBCPP_HIDE_FROM_ABI size_type __front_spare() const {
    return static_cast<size_type>(__begin_ - __first_);
  }

  _LIBCPP_CONSTEXPR_SINCE_CXX20 _LIBCPP_HIDE_FROM_ABI size_type __back_spare() const {
<<<<<<< HEAD
    return static_cast<size_type>(__end_cap_ - __end_);
=======
    return static_cast<size_type>(__cap_ - __end_);
>>>>>>> a8d96e15
  }

  _LIBCPP_CONSTEXPR_SINCE_CXX20 _LIBCPP_HIDE_FROM_ABI reference front() { return *__begin_; }
  _LIBCPP_CONSTEXPR_SINCE_CXX20 _LIBCPP_HIDE_FROM_ABI const_reference front() const { return *__begin_; }
  _LIBCPP_CONSTEXPR_SINCE_CXX20 _LIBCPP_HIDE_FROM_ABI reference back() { return *(__end_ - 1); }
  _LIBCPP_CONSTEXPR_SINCE_CXX20 _LIBCPP_HIDE_FROM_ABI const_reference back() const { return *(__end_ - 1); }

  _LIBCPP_CONSTEXPR_SINCE_CXX20 _LIBCPP_HIDE_FROM_ABI void shrink_to_fit() _NOEXCEPT;

  template <class... _Args>
  _LIBCPP_CONSTEXPR_SINCE_CXX20 _LIBCPP_HIDE_FROM_ABI void emplace_front(_Args&&... __args);
  template <class... _Args>
  _LIBCPP_CONSTEXPR_SINCE_CXX20 _LIBCPP_HIDE_FROM_ABI void emplace_back(_Args&&... __args);

  _LIBCPP_CONSTEXPR_SINCE_CXX20 _LIBCPP_HIDE_FROM_ABI void pop_front() { __destruct_at_begin(__begin_ + 1); }
  _LIBCPP_CONSTEXPR_SINCE_CXX20 _LIBCPP_HIDE_FROM_ABI void pop_back() { __destruct_at_end(__end_ - 1); }

  _LIBCPP_CONSTEXPR_SINCE_CXX20 _LIBCPP_HIDE_FROM_ABI void __construct_at_end(size_type __n);
  _LIBCPP_CONSTEXPR_SINCE_CXX20 _LIBCPP_HIDE_FROM_ABI void __construct_at_end(size_type __n, const_reference __x);

  template <class _ForwardIterator, __enable_if_t<__has_forward_iterator_category<_ForwardIterator>::value, int> = 0>
  _LIBCPP_CONSTEXPR_SINCE_CXX20 _LIBCPP_HIDE_FROM_ABI void
  __construct_at_end(_ForwardIterator __first, _ForwardIterator __last);

  template <class _Iterator, class _Sentinel>
  _LIBCPP_CONSTEXPR_SINCE_CXX20 _LIBCPP_HIDE_FROM_ABI void
  __construct_at_end_with_sentinel(_Iterator __first, _Sentinel __last);

  template <class _Iterator>
  _LIBCPP_CONSTEXPR_SINCE_CXX20 _LIBCPP_HIDE_FROM_ABI void
  __construct_at_end_with_size(_Iterator __first, size_type __n);

  _LIBCPP_CONSTEXPR_SINCE_CXX20 _LIBCPP_HIDE_FROM_ABI void __destruct_at_begin(pointer __new_begin) {
    __destruct_at_begin(__new_begin, is_trivially_destructible<value_type>());
  }

  _LIBCPP_CONSTEXPR_SINCE_CXX20 _LIBCPP_HIDE_FROM_ABI void __destruct_at_begin(pointer __new_begin, false_type);
  _LIBCPP_CONSTEXPR_SINCE_CXX20 _LIBCPP_HIDE_FROM_ABI void __destruct_at_begin(pointer __new_begin, true_type);

  _LIBCPP_CONSTEXPR_SINCE_CXX20 _LIBCPP_HIDE_FROM_ABI void __destruct_at_end(pointer __new_last) _NOEXCEPT {
    __destruct_at_end(__new_last, false_type());
  }

  _LIBCPP_CONSTEXPR_SINCE_CXX20 _LIBCPP_HIDE_FROM_ABI void __destruct_at_end(pointer __new_last, false_type) _NOEXCEPT;
  _LIBCPP_CONSTEXPR_SINCE_CXX20 _LIBCPP_HIDE_FROM_ABI void __destruct_at_end(pointer __new_last, true_type) _NOEXCEPT;

  _LIBCPP_CONSTEXPR_SINCE_CXX20 _LIBCPP_HIDE_FROM_ABI void swap(__split_buffer& __x)
      _NOEXCEPT_(!__alloc_traits::propagate_on_container_swap::value || __is_nothrow_swappable_v<__alloc_rr>);

  _LIBCPP_CONSTEXPR_SINCE_CXX20 _LIBCPP_HIDE_FROM_ABI bool __invariants() const;

private:
  _LIBCPP_CONSTEXPR_SINCE_CXX20 _LIBCPP_HIDE_FROM_ABI void __move_assign_alloc(__split_buffer& __c, true_type)
      _NOEXCEPT_(is_nothrow_move_assignable<allocator_type>::value) {
    __alloc_ = std::move(__c.__alloc_);
  }

  _LIBCPP_CONSTEXPR_SINCE_CXX20 _LIBCPP_HIDE_FROM_ABI void __move_assign_alloc(__split_buffer&, false_type) _NOEXCEPT {}

  struct _ConstructTransaction {
    _LIBCPP_CONSTEXPR_SINCE_CXX20
    _LIBCPP_HIDE_FROM_ABI explicit _ConstructTransaction(pointer* __p, size_type __n) _NOEXCEPT
        : __pos_(*__p),
          __end_(*__p + __n),
          __dest_(__p) {}

    _LIBCPP_CONSTEXPR_SINCE_CXX20 _LIBCPP_HIDE_FROM_ABI ~_ConstructTransaction() { *__dest_ = __pos_; }

    pointer __pos_;
    const pointer __end_;

  private:
    pointer* __dest_;
  };
};

template <class _Tp, class _Allocator>
_LIBCPP_CONSTEXPR_SINCE_CXX20 bool __split_buffer<_Tp, _Allocator>::__invariants() const {
  if (__first_ == nullptr) {
    if (__begin_ != nullptr)
      return false;
    if (__end_ != nullptr)
      return false;
<<<<<<< HEAD
    if (__end_cap_ != nullptr)
=======
    if (__cap_ != nullptr)
>>>>>>> a8d96e15
      return false;
  } else {
    if (__begin_ < __first_)
      return false;
    if (__end_ < __begin_)
      return false;
<<<<<<< HEAD
    if (__end_cap_ < __end_)
=======
    if (__cap_ < __end_)
>>>>>>> a8d96e15
      return false;
  }
  return true;
}

//  Default constructs __n objects starting at __end_
//  throws if construction throws
//  Precondition:  __n > 0
//  Precondition:  size() + __n <= capacity()
//  Postcondition:  size() == size() + __n
template <class _Tp, class _Allocator>
_LIBCPP_CONSTEXPR_SINCE_CXX20 void __split_buffer<_Tp, _Allocator>::__construct_at_end(size_type __n) {
  _ConstructTransaction __tx(&this->__end_, __n);
  for (; __tx.__pos_ != __tx.__end_; ++__tx.__pos_) {
    __alloc_traits::construct(__alloc_, std::__to_address(__tx.__pos_));
  }
}

//  Copy constructs __n objects starting at __end_ from __x
//  throws if construction throws
//  Precondition:  __n > 0
//  Precondition:  size() + __n <= capacity()
//  Postcondition:  size() == old size() + __n
//  Postcondition:  [i] == __x for all i in [size() - __n, __n)
template <class _Tp, class _Allocator>
_LIBCPP_CONSTEXPR_SINCE_CXX20 void
__split_buffer<_Tp, _Allocator>::__construct_at_end(size_type __n, const_reference __x) {
  _ConstructTransaction __tx(&this->__end_, __n);
  for (; __tx.__pos_ != __tx.__end_; ++__tx.__pos_) {
    __alloc_traits::construct(__alloc_, std::__to_address(__tx.__pos_), __x);
  }
}

template <class _Tp, class _Allocator>
template <class _Iterator, class _Sentinel>
_LIBCPP_CONSTEXPR_SINCE_CXX20 void
__split_buffer<_Tp, _Allocator>::__construct_at_end_with_sentinel(_Iterator __first, _Sentinel __last) {
  __alloc_rr& __a = __alloc_;
  for (; __first != __last; ++__first) {
<<<<<<< HEAD
    if (__end_ == __end_cap_) {
      size_type __old_cap = __end_cap_ - __first_;
=======
    if (__end_ == __cap_) {
      size_type __old_cap = __cap_ - __first_;
>>>>>>> a8d96e15
      size_type __new_cap = std::max<size_type>(2 * __old_cap, 8);
      __split_buffer __buf(__new_cap, 0, __a);
      for (pointer __p = __begin_; __p != __end_; ++__p, (void)++__buf.__end_)
        __alloc_traits::construct(__buf.__alloc_, std::__to_address(__buf.__end_), std::move(*__p));
      swap(__buf);
    }
    __alloc_traits::construct(__a, std::__to_address(this->__end_), *__first);
    ++this->__end_;
  }
}
template <class _Tp, class _Allocator>
template <class _ForwardIterator, __enable_if_t<__has_forward_iterator_category<_ForwardIterator>::value, int> >
_LIBCPP_CONSTEXPR_SINCE_CXX20 void
__split_buffer<_Tp, _Allocator>::__construct_at_end(_ForwardIterator __first, _ForwardIterator __last) {
  __construct_at_end_with_size(__first, std::distance(__first, __last));
}

template <class _Tp, class _Allocator>
template <class _ForwardIterator>
_LIBCPP_CONSTEXPR_SINCE_CXX20 void
__split_buffer<_Tp, _Allocator>::__construct_at_end_with_size(_ForwardIterator __first, size_type __n) {
  _ConstructTransaction __tx(&this->__end_, __n);
  for (; __tx.__pos_ != __tx.__end_; ++__tx.__pos_, (void)++__first) {
    __alloc_traits::construct(__alloc_, std::__to_address(__tx.__pos_), *__first);
  }
}

template <class _Tp, class _Allocator>
_LIBCPP_CONSTEXPR_SINCE_CXX20 inline void
__split_buffer<_Tp, _Allocator>::__destruct_at_begin(pointer __new_begin, false_type) {
  while (__begin_ != __new_begin)
    __alloc_traits::destroy(__alloc_, std::__to_address(__begin_++));
}

template <class _Tp, class _Allocator>
_LIBCPP_CONSTEXPR_SINCE_CXX20 inline void
__split_buffer<_Tp, _Allocator>::__destruct_at_begin(pointer __new_begin, true_type) {
  __begin_ = __new_begin;
}

template <class _Tp, class _Allocator>
_LIBCPP_CONSTEXPR_SINCE_CXX20 inline _LIBCPP_HIDE_FROM_ABI void
__split_buffer<_Tp, _Allocator>::__destruct_at_end(pointer __new_last, false_type) _NOEXCEPT {
  while (__new_last != __end_)
    __alloc_traits::destroy(__alloc_, std::__to_address(--__end_));
}

template <class _Tp, class _Allocator>
_LIBCPP_CONSTEXPR_SINCE_CXX20 inline _LIBCPP_HIDE_FROM_ABI void
__split_buffer<_Tp, _Allocator>::__destruct_at_end(pointer __new_last, true_type) _NOEXCEPT {
  __end_ = __new_last;
}

template <class _Tp, class _Allocator>
_LIBCPP_CONSTEXPR_SINCE_CXX20
__split_buffer<_Tp, _Allocator>::__split_buffer(size_type __cap, size_type __start, __alloc_rr& __a)
    : __cap_(nullptr), __alloc_(__a) {
  if (__cap == 0) {
    __first_ = nullptr;
  } else {
    auto __allocation = std::__allocate_at_least(__alloc_, __cap);
    __first_          = __allocation.ptr;
    __cap             = __allocation.count;
  }
  __begin_ = __end_ = __first_ + __start;
<<<<<<< HEAD
  __end_cap_        = __first_ + __cap;
=======
  __cap_            = __first_ + __cap;
>>>>>>> a8d96e15
}

template <class _Tp, class _Allocator>
_LIBCPP_CONSTEXPR_SINCE_CXX20 __split_buffer<_Tp, _Allocator>::~__split_buffer() {
  clear();
  if (__first_)
    __alloc_traits::deallocate(__alloc_, __first_, capacity());
}

template <class _Tp, class _Allocator>
_LIBCPP_CONSTEXPR_SINCE_CXX20 __split_buffer<_Tp, _Allocator>::__split_buffer(__split_buffer&& __c)
    _NOEXCEPT_(is_nothrow_move_constructible<allocator_type>::value)
    : __first_(std::move(__c.__first_)),
      __begin_(std::move(__c.__begin_)),
      __end_(std::move(__c.__end_)),
      __cap_(std::move(__c.__cap_)),
      __alloc_(std::move(__c.__alloc_)) {
<<<<<<< HEAD
  __c.__first_   = nullptr;
  __c.__begin_   = nullptr;
  __c.__end_     = nullptr;
  __c.__end_cap_ = nullptr;
=======
  __c.__first_ = nullptr;
  __c.__begin_ = nullptr;
  __c.__end_   = nullptr;
  __c.__cap_   = nullptr;
>>>>>>> a8d96e15
}

template <class _Tp, class _Allocator>
_LIBCPP_CONSTEXPR_SINCE_CXX20
__split_buffer<_Tp, _Allocator>::__split_buffer(__split_buffer&& __c, const __alloc_rr& __a)
<<<<<<< HEAD
    : __end_cap_(nullptr), __alloc_(__a) {
  if (__a == __c.__alloc_) {
    __first_       = __c.__first_;
    __begin_       = __c.__begin_;
    __end_         = __c.__end_;
    __end_cap_     = __c.__end_cap_;
    __c.__first_   = nullptr;
    __c.__begin_   = nullptr;
    __c.__end_     = nullptr;
    __c.__end_cap_ = nullptr;
=======
    : __cap_(nullptr), __alloc_(__a) {
  if (__a == __c.__alloc_) {
    __first_     = __c.__first_;
    __begin_     = __c.__begin_;
    __end_       = __c.__end_;
    __cap_       = __c.__cap_;
    __c.__first_ = nullptr;
    __c.__begin_ = nullptr;
    __c.__end_   = nullptr;
    __c.__cap_   = nullptr;
>>>>>>> a8d96e15
  } else {
    auto __allocation = std::__allocate_at_least(__alloc_, __c.size());
    __first_          = __allocation.ptr;
    __begin_ = __end_ = __first_;
<<<<<<< HEAD
    __end_cap_        = __first_ + __allocation.count;
=======
    __cap_            = __first_ + __allocation.count;
>>>>>>> a8d96e15
    typedef move_iterator<iterator> _Ip;
    __construct_at_end(_Ip(__c.begin()), _Ip(__c.end()));
  }
}

template <class _Tp, class _Allocator>
_LIBCPP_CONSTEXPR_SINCE_CXX20 __split_buffer<_Tp, _Allocator>&
__split_buffer<_Tp, _Allocator>::operator=(__split_buffer&& __c)
    _NOEXCEPT_((__alloc_traits::propagate_on_container_move_assignment::value &&
                is_nothrow_move_assignable<allocator_type>::value) ||
               !__alloc_traits::propagate_on_container_move_assignment::value) {
  clear();
  shrink_to_fit();
<<<<<<< HEAD
  __first_   = __c.__first_;
  __begin_   = __c.__begin_;
  __end_     = __c.__end_;
  __end_cap_ = __c.__end_cap_;
  __move_assign_alloc(__c, integral_constant<bool, __alloc_traits::propagate_on_container_move_assignment::value>());
  __c.__first_ = __c.__begin_ = __c.__end_ = __c.__end_cap_ = nullptr;
=======
  __first_ = __c.__first_;
  __begin_ = __c.__begin_;
  __end_   = __c.__end_;
  __cap_   = __c.__cap_;
  __move_assign_alloc(__c, integral_constant<bool, __alloc_traits::propagate_on_container_move_assignment::value>());
  __c.__first_ = __c.__begin_ = __c.__end_ = __c.__cap_ = nullptr;
>>>>>>> a8d96e15
  return *this;
}

template <class _Tp, class _Allocator>
_LIBCPP_CONSTEXPR_SINCE_CXX20 void __split_buffer<_Tp, _Allocator>::swap(__split_buffer& __x)
    _NOEXCEPT_(!__alloc_traits::propagate_on_container_swap::value || __is_nothrow_swappable_v<__alloc_rr>) {
  std::swap(__first_, __x.__first_);
  std::swap(__begin_, __x.__begin_);
  std::swap(__end_, __x.__end_);
<<<<<<< HEAD
  std::swap(__end_cap_, __x.__end_cap_);
  std::__swap_allocator(__alloc_, __x.__alloc_);
}

template <class _Tp, class _Allocator>
_LIBCPP_CONSTEXPR_SINCE_CXX20 void __split_buffer<_Tp, _Allocator>::reserve(size_type __n) {
  if (__n < capacity()) {
    __split_buffer<value_type, __alloc_rr&> __t(__n, 0, __alloc_);
    __t.__construct_at_end(move_iterator<pointer>(__begin_), move_iterator<pointer>(__end_));
    std::swap(__first_, __t.__first_);
    std::swap(__begin_, __t.__begin_);
    std::swap(__end_, __t.__end_);
    std::swap(__end_cap_, __t.__end_cap_);
  }
=======
  std::swap(__cap_, __x.__cap_);
  std::__swap_allocator(__alloc_, __x.__alloc_);
>>>>>>> a8d96e15
}

template <class _Tp, class _Allocator>
_LIBCPP_CONSTEXPR_SINCE_CXX20 void __split_buffer<_Tp, _Allocator>::shrink_to_fit() _NOEXCEPT {
  if (capacity() > size()) {
#if _LIBCPP_HAS_EXCEPTIONS
    try {
#endif // _LIBCPP_HAS_EXCEPTIONS
      __split_buffer<value_type, __alloc_rr&> __t(size(), 0, __alloc_);
      __t.__construct_at_end(move_iterator<pointer>(__begin_), move_iterator<pointer>(__end_));
      __t.__end_ = __t.__begin_ + (__end_ - __begin_);
      std::swap(__first_, __t.__first_);
      std::swap(__begin_, __t.__begin_);
      std::swap(__end_, __t.__end_);
<<<<<<< HEAD
      std::swap(__end_cap_, __t.__end_cap_);
=======
      std::swap(__cap_, __t.__cap_);
>>>>>>> a8d96e15
#if _LIBCPP_HAS_EXCEPTIONS
    } catch (...) {
    }
#endif // _LIBCPP_HAS_EXCEPTIONS
  }
}

template <class _Tp, class _Allocator>
template <class... _Args>
_LIBCPP_CONSTEXPR_SINCE_CXX20 void __split_buffer<_Tp, _Allocator>::emplace_front(_Args&&... __args) {
  if (__begin_ == __first_) {
<<<<<<< HEAD
    if (__end_ < __end_cap_) {
      difference_type __d = __end_cap_ - __end_;
=======
    if (__end_ < __cap_) {
      difference_type __d = __cap_ - __end_;
>>>>>>> a8d96e15
      __d                 = (__d + 1) / 2;
      __begin_            = std::move_backward(__begin_, __end_, __end_ + __d);
      __end_ += __d;
    } else {
<<<<<<< HEAD
      size_type __c = std::max<size_type>(2 * static_cast<size_t>(__end_cap_ - __first_), 1);
=======
      size_type __c = std::max<size_type>(2 * static_cast<size_t>(__cap_ - __first_), 1);
>>>>>>> a8d96e15
      __split_buffer<value_type, __alloc_rr&> __t(__c, (__c + 3) / 4, __alloc_);
      __t.__construct_at_end(move_iterator<pointer>(__begin_), move_iterator<pointer>(__end_));
      std::swap(__first_, __t.__first_);
      std::swap(__begin_, __t.__begin_);
      std::swap(__end_, __t.__end_);
<<<<<<< HEAD
      std::swap(__end_cap_, __t.__end_cap_);
=======
      std::swap(__cap_, __t.__cap_);
>>>>>>> a8d96e15
    }
  }
  __alloc_traits::construct(__alloc_, std::__to_address(__begin_ - 1), std::forward<_Args>(__args)...);
  --__begin_;
}

template <class _Tp, class _Allocator>
template <class... _Args>
_LIBCPP_CONSTEXPR_SINCE_CXX20 void __split_buffer<_Tp, _Allocator>::emplace_back(_Args&&... __args) {
<<<<<<< HEAD
  if (__end_ == __end_cap_) {
=======
  if (__end_ == __cap_) {
>>>>>>> a8d96e15
    if (__begin_ > __first_) {
      difference_type __d = __begin_ - __first_;
      __d                 = (__d + 1) / 2;
      __end_              = std::move(__begin_, __end_, __begin_ - __d);
      __begin_ -= __d;
    } else {
<<<<<<< HEAD
      size_type __c = std::max<size_type>(2 * static_cast<size_t>(__end_cap_ - __first_), 1);
=======
      size_type __c = std::max<size_type>(2 * static_cast<size_t>(__cap_ - __first_), 1);
>>>>>>> a8d96e15
      __split_buffer<value_type, __alloc_rr&> __t(__c, __c / 4, __alloc_);
      __t.__construct_at_end(move_iterator<pointer>(__begin_), move_iterator<pointer>(__end_));
      std::swap(__first_, __t.__first_);
      std::swap(__begin_, __t.__begin_);
      std::swap(__end_, __t.__end_);
<<<<<<< HEAD
      std::swap(__end_cap_, __t.__end_cap_);
=======
      std::swap(__cap_, __t.__cap_);
>>>>>>> a8d96e15
    }
  }
  __alloc_traits::construct(__alloc_, std::__to_address(__end_), std::forward<_Args>(__args)...);
  ++__end_;
}

template <class _Tp, class _Allocator>
_LIBCPP_CONSTEXPR_SINCE_CXX20 inline _LIBCPP_HIDE_FROM_ABI void
swap(__split_buffer<_Tp, _Allocator>& __x, __split_buffer<_Tp, _Allocator>& __y) _NOEXCEPT_(_NOEXCEPT_(__x.swap(__y))) {
  __x.swap(__y);
}

_LIBCPP_END_NAMESPACE_STD

_LIBCPP_POP_MACROS

#endif // _LIBCPP___SPLIT_BUFFER<|MERGE_RESOLUTION|>--- conflicted
+++ resolved
@@ -123,11 +123,7 @@
   _LIBCPP_CONSTEXPR_SINCE_CXX20 _LIBCPP_HIDE_FROM_ABI bool empty() const { return __end_ == __begin_; }
 
   _LIBCPP_CONSTEXPR_SINCE_CXX20 _LIBCPP_HIDE_FROM_ABI size_type capacity() const {
-<<<<<<< HEAD
-    return static_cast<size_type>(__end_cap_ - __first_);
-=======
     return static_cast<size_type>(__cap_ - __first_);
->>>>>>> a8d96e15
   }
 
   _LIBCPP_CONSTEXPR_SINCE_CXX20 _LIBCPP_HIDE_FROM_ABI size_type __front_spare() const {
@@ -135,11 +131,7 @@
   }
 
   _LIBCPP_CONSTEXPR_SINCE_CXX20 _LIBCPP_HIDE_FROM_ABI size_type __back_spare() const {
-<<<<<<< HEAD
-    return static_cast<size_type>(__end_cap_ - __end_);
-=======
     return static_cast<size_type>(__cap_ - __end_);
->>>>>>> a8d96e15
   }
 
   _LIBCPP_CONSTEXPR_SINCE_CXX20 _LIBCPP_HIDE_FROM_ABI reference front() { return *__begin_; }
@@ -223,22 +215,14 @@
       return false;
     if (__end_ != nullptr)
       return false;
-<<<<<<< HEAD
-    if (__end_cap_ != nullptr)
-=======
     if (__cap_ != nullptr)
->>>>>>> a8d96e15
       return false;
   } else {
     if (__begin_ < __first_)
       return false;
     if (__end_ < __begin_)
       return false;
-<<<<<<< HEAD
-    if (__end_cap_ < __end_)
-=======
     if (__cap_ < __end_)
->>>>>>> a8d96e15
       return false;
   }
   return true;
@@ -278,13 +262,8 @@
 __split_buffer<_Tp, _Allocator>::__construct_at_end_with_sentinel(_Iterator __first, _Sentinel __last) {
   __alloc_rr& __a = __alloc_;
   for (; __first != __last; ++__first) {
-<<<<<<< HEAD
-    if (__end_ == __end_cap_) {
-      size_type __old_cap = __end_cap_ - __first_;
-=======
     if (__end_ == __cap_) {
       size_type __old_cap = __cap_ - __first_;
->>>>>>> a8d96e15
       size_type __new_cap = std::max<size_type>(2 * __old_cap, 8);
       __split_buffer __buf(__new_cap, 0, __a);
       for (pointer __p = __begin_; __p != __end_; ++__p, (void)++__buf.__end_)
@@ -350,11 +329,7 @@
     __cap             = __allocation.count;
   }
   __begin_ = __end_ = __first_ + __start;
-<<<<<<< HEAD
-  __end_cap_        = __first_ + __cap;
-=======
   __cap_            = __first_ + __cap;
->>>>>>> a8d96e15
 }
 
 template <class _Tp, class _Allocator>
@@ -372,34 +347,15 @@
       __end_(std::move(__c.__end_)),
       __cap_(std::move(__c.__cap_)),
       __alloc_(std::move(__c.__alloc_)) {
-<<<<<<< HEAD
-  __c.__first_   = nullptr;
-  __c.__begin_   = nullptr;
-  __c.__end_     = nullptr;
-  __c.__end_cap_ = nullptr;
-=======
   __c.__first_ = nullptr;
   __c.__begin_ = nullptr;
   __c.__end_   = nullptr;
   __c.__cap_   = nullptr;
->>>>>>> a8d96e15
 }
 
 template <class _Tp, class _Allocator>
 _LIBCPP_CONSTEXPR_SINCE_CXX20
 __split_buffer<_Tp, _Allocator>::__split_buffer(__split_buffer&& __c, const __alloc_rr& __a)
-<<<<<<< HEAD
-    : __end_cap_(nullptr), __alloc_(__a) {
-  if (__a == __c.__alloc_) {
-    __first_       = __c.__first_;
-    __begin_       = __c.__begin_;
-    __end_         = __c.__end_;
-    __end_cap_     = __c.__end_cap_;
-    __c.__first_   = nullptr;
-    __c.__begin_   = nullptr;
-    __c.__end_     = nullptr;
-    __c.__end_cap_ = nullptr;
-=======
     : __cap_(nullptr), __alloc_(__a) {
   if (__a == __c.__alloc_) {
     __first_     = __c.__first_;
@@ -410,16 +366,11 @@
     __c.__begin_ = nullptr;
     __c.__end_   = nullptr;
     __c.__cap_   = nullptr;
->>>>>>> a8d96e15
   } else {
     auto __allocation = std::__allocate_at_least(__alloc_, __c.size());
     __first_          = __allocation.ptr;
     __begin_ = __end_ = __first_;
-<<<<<<< HEAD
-    __end_cap_        = __first_ + __allocation.count;
-=======
     __cap_            = __first_ + __allocation.count;
->>>>>>> a8d96e15
     typedef move_iterator<iterator> _Ip;
     __construct_at_end(_Ip(__c.begin()), _Ip(__c.end()));
   }
@@ -433,21 +384,12 @@
                !__alloc_traits::propagate_on_container_move_assignment::value) {
   clear();
   shrink_to_fit();
-<<<<<<< HEAD
-  __first_   = __c.__first_;
-  __begin_   = __c.__begin_;
-  __end_     = __c.__end_;
-  __end_cap_ = __c.__end_cap_;
-  __move_assign_alloc(__c, integral_constant<bool, __alloc_traits::propagate_on_container_move_assignment::value>());
-  __c.__first_ = __c.__begin_ = __c.__end_ = __c.__end_cap_ = nullptr;
-=======
   __first_ = __c.__first_;
   __begin_ = __c.__begin_;
   __end_   = __c.__end_;
   __cap_   = __c.__cap_;
   __move_assign_alloc(__c, integral_constant<bool, __alloc_traits::propagate_on_container_move_assignment::value>());
   __c.__first_ = __c.__begin_ = __c.__end_ = __c.__cap_ = nullptr;
->>>>>>> a8d96e15
   return *this;
 }
 
@@ -457,25 +399,8 @@
   std::swap(__first_, __x.__first_);
   std::swap(__begin_, __x.__begin_);
   std::swap(__end_, __x.__end_);
-<<<<<<< HEAD
-  std::swap(__end_cap_, __x.__end_cap_);
-  std::__swap_allocator(__alloc_, __x.__alloc_);
-}
-
-template <class _Tp, class _Allocator>
-_LIBCPP_CONSTEXPR_SINCE_CXX20 void __split_buffer<_Tp, _Allocator>::reserve(size_type __n) {
-  if (__n < capacity()) {
-    __split_buffer<value_type, __alloc_rr&> __t(__n, 0, __alloc_);
-    __t.__construct_at_end(move_iterator<pointer>(__begin_), move_iterator<pointer>(__end_));
-    std::swap(__first_, __t.__first_);
-    std::swap(__begin_, __t.__begin_);
-    std::swap(__end_, __t.__end_);
-    std::swap(__end_cap_, __t.__end_cap_);
-  }
-=======
   std::swap(__cap_, __x.__cap_);
   std::__swap_allocator(__alloc_, __x.__alloc_);
->>>>>>> a8d96e15
 }
 
 template <class _Tp, class _Allocator>
@@ -490,11 +415,7 @@
       std::swap(__first_, __t.__first_);
       std::swap(__begin_, __t.__begin_);
       std::swap(__end_, __t.__end_);
-<<<<<<< HEAD
-      std::swap(__end_cap_, __t.__end_cap_);
-=======
       std::swap(__cap_, __t.__cap_);
->>>>>>> a8d96e15
 #if _LIBCPP_HAS_EXCEPTIONS
     } catch (...) {
     }
@@ -506,32 +427,19 @@
 template <class... _Args>
 _LIBCPP_CONSTEXPR_SINCE_CXX20 void __split_buffer<_Tp, _Allocator>::emplace_front(_Args&&... __args) {
   if (__begin_ == __first_) {
-<<<<<<< HEAD
-    if (__end_ < __end_cap_) {
-      difference_type __d = __end_cap_ - __end_;
-=======
     if (__end_ < __cap_) {
       difference_type __d = __cap_ - __end_;
->>>>>>> a8d96e15
       __d                 = (__d + 1) / 2;
       __begin_            = std::move_backward(__begin_, __end_, __end_ + __d);
       __end_ += __d;
     } else {
-<<<<<<< HEAD
-      size_type __c = std::max<size_type>(2 * static_cast<size_t>(__end_cap_ - __first_), 1);
-=======
       size_type __c = std::max<size_type>(2 * static_cast<size_t>(__cap_ - __first_), 1);
->>>>>>> a8d96e15
       __split_buffer<value_type, __alloc_rr&> __t(__c, (__c + 3) / 4, __alloc_);
       __t.__construct_at_end(move_iterator<pointer>(__begin_), move_iterator<pointer>(__end_));
       std::swap(__first_, __t.__first_);
       std::swap(__begin_, __t.__begin_);
       std::swap(__end_, __t.__end_);
-<<<<<<< HEAD
-      std::swap(__end_cap_, __t.__end_cap_);
-=======
       std::swap(__cap_, __t.__cap_);
->>>>>>> a8d96e15
     }
   }
   __alloc_traits::construct(__alloc_, std::__to_address(__begin_ - 1), std::forward<_Args>(__args)...);
@@ -541,32 +449,20 @@
 template <class _Tp, class _Allocator>
 template <class... _Args>
 _LIBCPP_CONSTEXPR_SINCE_CXX20 void __split_buffer<_Tp, _Allocator>::emplace_back(_Args&&... __args) {
-<<<<<<< HEAD
-  if (__end_ == __end_cap_) {
-=======
   if (__end_ == __cap_) {
->>>>>>> a8d96e15
     if (__begin_ > __first_) {
       difference_type __d = __begin_ - __first_;
       __d                 = (__d + 1) / 2;
       __end_              = std::move(__begin_, __end_, __begin_ - __d);
       __begin_ -= __d;
     } else {
-<<<<<<< HEAD
-      size_type __c = std::max<size_type>(2 * static_cast<size_t>(__end_cap_ - __first_), 1);
-=======
       size_type __c = std::max<size_type>(2 * static_cast<size_t>(__cap_ - __first_), 1);
->>>>>>> a8d96e15
       __split_buffer<value_type, __alloc_rr&> __t(__c, __c / 4, __alloc_);
       __t.__construct_at_end(move_iterator<pointer>(__begin_), move_iterator<pointer>(__end_));
       std::swap(__first_, __t.__first_);
       std::swap(__begin_, __t.__begin_);
       std::swap(__end_, __t.__end_);
-<<<<<<< HEAD
-      std::swap(__end_cap_, __t.__end_cap_);
-=======
       std::swap(__cap_, __t.__cap_);
->>>>>>> a8d96e15
     }
   }
   __alloc_traits::construct(__alloc_, std::__to_address(__end_), std::forward<_Args>(__args)...);
