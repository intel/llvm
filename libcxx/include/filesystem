// -*- C++ -*-
//===----------------------------------------------------------------------===//
//
// Part of the LLVM Project, under the Apache License v2.0 with LLVM Exceptions.
// See https://llvm.org/LICENSE.txt for license information.
// SPDX-License-Identifier: Apache-2.0 WITH LLVM-exception
//
//===----------------------------------------------------------------------===//

#ifndef _LIBCPP_FILESYSTEM
#define _LIBCPP_FILESYSTEM

/*
    filesystem synopsis

    namespace std::filesystem {

    // `class path` from http://eel.is/c++draft/fs.class.path.general#6
    class path {
      public:
        using value_type  = see below;
        using string_type = basic_string<value_type>;
        static constexpr value_type preferred_separator = see below;

        enum format;

        path() noexcept;
        path(const path& p);
        path(path&& p) noexcept;
        path(string_type&& source, format fmt = auto_format);
        template<class Source>
          path(const Source& source, format fmt = auto_format);
        template<class InputIterator>
          path(InputIterator first, InputIterator last, format fmt = auto_format);
        template<class Source>
          path(const Source& source, const locale& loc, format fmt = auto_format);
        template<class InputIterator>
          path(InputIterator first, InputIterator last, const locale& loc, format fmt = auto_format);
        ~path();

        path& operator=(const path& p);
        path& operator=(path&& p) noexcept;
        path& operator=(string_type&& source);
        path& assign(string_type&& source);
        template<class Source>
          path& operator=(const Source& source);
        template<class Source>
          path& assign(const Source& source);
        template<class InputIterator>
          path& assign(InputIterator first, InputIterator last);

        path& operator/=(const path& p);
        template<class Source>
          path& operator/=(const Source& source);
        template<class Source>
          path& append(const Source& source);
        template<class InputIterator>
          path& append(InputIterator first, InputIterator last);

        path& operator+=(const path& x);
        path& operator+=(const string_type& x);
        path& operator+=(basic_string_view<value_type> x);
        path& operator+=(const value_type* x);
        path& operator+=(value_type x);
        template<class Source>
          path& operator+=(const Source& x);
        template<class EcharT>
          path& operator+=(EcharT x);
        template<class Source>
          path& concat(const Source& x);
        template<class InputIterator>
          path& concat(InputIterator first, InputIterator last);

        void  clear() noexcept;
        path& make_preferred();
        path& remove_filename();
        path& replace_filename(const path& replacement);
        path& replace_extension(const path& replacement = path());
        void  swap(path& rhs) noexcept;

        friend bool operator==(const path& lhs, const path& rhs) noexcept;
        friend bool operator!=(const path& lhs, const path& rhs) noexcept;             // removed in C++20
        friend bool operator< (const path& lhs, const path& rhs) noexcept;             // removed in C++20
        friend bool operator<=(const path& lhs, const path& rhs) noexcept;             // removed in C++20
        friend bool operator> (const path& lhs, const path& rhs) noexcept;             // removed in C++20
        friend bool operator>=(const path& lhs, const path& rhs) noexcept;             // removed in C++20
        friend strong_ordering operator<=>(const path& lhs, const path& rhs) noexcept; // C++20

        friend path operator/(const path& lhs, const path& rhs);

        const string_type& native() const noexcept;
        const value_type*  c_str() const noexcept;
        operator string_type() const;

        template<class EcharT, class traits = char_traits<EcharT>,
                 class Allocator = allocator<EcharT>>
          basic_string<EcharT, traits, Allocator>
            string(const Allocator& a = Allocator()) const;
        std::string    string() const;
        std::wstring   wstring() const;
        std::u8string  u8string() const;
        std::u16string u16string() const;
        std::u32string u32string() const;

        template<class EcharT, class traits = char_traits<EcharT>,
                 class Allocator = allocator<EcharT>>
          basic_string<EcharT, traits, Allocator>
            generic_string(const Allocator& a = Allocator()) const;
        std::string    generic_string() const;
        std::wstring   generic_wstring() const;
        std::u8string  generic_u8string() const;
        std::u16string generic_u16string() const;
        std::u32string generic_u32string() const;

        int compare(const path& p) const noexcept;
        int compare(const string_type& s) const;
        int compare(basic_string_view<value_type> s) const;
        int compare(const value_type* s) const;

        path root_name() const;
        path root_directory() const;
        path root_path() const;
        path relative_path() const;
        path parent_path() const;
        path filename() const;
        path stem() const;
        path extension() const;

        [[nodiscard]] bool empty() const noexcept;
        bool has_root_name() const;
        bool has_root_directory() const;
        bool has_root_path() const;
        bool has_relative_path() const;
        bool has_parent_path() const;
        bool has_filename() const;
        bool has_stem() const;
        bool has_extension() const;
        bool is_absolute() const;
        bool is_relative() const;

        path lexically_normal() const;
        path lexically_relative(const path& base) const;
        path lexically_proximate(const path& base) const;

        class iterator;
        using const_iterator = iterator;

        iterator begin() const;
        iterator end() const;

        template<class charT, class traits>
          friend basic_ostream<charT, traits>&
            operator<<(basic_ostream<charT, traits>& os, const path& p);
        template<class charT, class traits>
          friend basic_istream<charT, traits>&
            operator>>(basic_istream<charT, traits>& is, path& p);
    };

    void swap(path& lhs, path& rhs) noexcept;
    size_t hash_value(const path& p) noexcept;

    // [fs.path.hash], hash support
    template<> struct hash<filesystem::path>;

    template <class Source>
      path u8path(const Source& source);
    template <class InputIterator>
      path u8path(InputIterator first, InputIterator last);

    class filesystem_error;

    class directory_entry {
    public:
      directory_entry() noexcept = default;
      directory_entry(const directory_entry&) = default;
      directory_entry(directory_entry&&) noexcept = default;
      explicit directory_entry(const filesystem::path& p);
      directory_entry(const filesystem::path& p, error_code& ec);
      ~directory_entry();

      directory_entry& operator=(const directory_entry&) = default;
      directory_entry& operator=(directory_entry&&) noexcept = default;

      void assign(const filesystem::path& p);
      void assign(const filesystem::path& p, error_code& ec);
      void replace_filename(const filesystem::path& p);
      void replace_filename(const filesystem::path& p, error_code& ec);
      void refresh();
      void refresh(error_code& ec) noexcept;

      const filesystem::path& path() const noexcept;
      operator const filesystem::path&() const noexcept;
      bool exists() const;
      bool exists(error_code& ec) const noexcept;
      bool is_block_file() const;
      bool is_block_file(error_code& ec) const noexcept;
      bool is_character_file() const;
      bool is_character_file(error_code& ec) const noexcept;
      bool is_directory() const;
      bool is_directory(error_code& ec) const noexcept;
      bool is_fifo() const;
      bool is_fifo(error_code& ec) const noexcept;
      bool is_other() const;
      bool is_other(error_code& ec) const noexcept;
      bool is_regular_file() const;
      bool is_regular_file(error_code& ec) const noexcept;
      bool is_socket() const;
      bool is_socket(error_code& ec) const noexcept;
      bool is_symlink() const;
      bool is_symlink(error_code& ec) const noexcept;
      uintmax_t file_size() const;
      uintmax_t file_size(error_code& ec) const noexcept;
      uintmax_t hard_link_count() const;
      uintmax_t hard_link_count(error_code& ec) const noexcept;
      file_time_type last_write_time() const;
      file_time_type last_write_time(error_code& ec) const noexcept;
      file_status status() const;
      file_status status(error_code& ec) const noexcept;
      file_status symlink_status() const;
      file_status symlink_status(error_code& ec) const noexcept;

      bool operator==(const directory_entry& rhs) const noexcept;
      bool operator!=(const directory_entry& rhs) const noexcept;             // removed  in C++20
      bool operator< (const directory_entry& rhs) const noexcept;             // removed  in C++20
      bool operator<=(const directory_entry& rhs) const noexcept;             // removed  in C++20
      bool operator> (const directory_entry& rhs) const noexcept;             // removed  in C++20
      bool operator>=(const directory_entry& rhs) const noexcept;             // removed  in C++20
      strong_ordering operator<=>(const directory_entry& rhs) const noexcept; // since C++20

      template<class charT, class traits>
        friend basic_ostream<charT, traits>&
          operator<<(basic_ostream<charT, traits>& os, const directory_entry& d);

    private:
      filesystem::path pathobject;        // exposition only
      friend class directory_iterator;    // exposition only
    };

  class directory_iterator {
  public:
    using iterator_category = input_iterator_tag;
    using value_type        = directory_entry;
    using difference_type   = ptrdiff_t;
    using pointer           = const directory_entry*;
    using reference         = const directory_entry&;

    // [fs.dir.itr.members], member functions
    directory_iterator() noexcept;
    explicit directory_iterator(const path& p);
    directory_iterator(const path& p, directory_options options);
    directory_iterator(const path& p, error_code& ec);
    directory_iterator(const path& p, directory_options options,
                       error_code& ec);
    directory_iterator(const directory_iterator& rhs);
    directory_iterator(directory_iterator&& rhs) noexcept;
    ~directory_iterator();

    directory_iterator& operator=(const directory_iterator& rhs);
    directory_iterator& operator=(directory_iterator&& rhs) noexcept;

    const directory_entry& operator*() const;
    const directory_entry* operator->() const;
    directory_iterator&    operator++();
    directory_iterator&    increment(error_code& ec);

    bool operator==(default_sentinel_t) const noexcept {          // since C++20
      return *this == directory_iterator();
    }

    // other members as required by [input.iterators], input iterators
  };

    // enable directory_iterator range-based for statements
    directory_iterator begin(directory_iterator iter) noexcept;
    directory_iterator end(directory_iterator) noexcept;

class recursive_directory_iterator {
  public:
    using iterator_category = input_iterator_tag;
    using value_type        = directory_entry;
    using difference_type   = ptrdiff_t;
    using pointer           = const directory_entry*;
    using reference         = const directory_entry&;

    // [fs.rec.dir.itr.members], constructors and destructor
    recursive_directory_iterator() noexcept;
    explicit recursive_directory_iterator(const path& p);
    recursive_directory_iterator(const path& p, directory_options options);
    recursive_directory_iterator(const path& p, directory_options options,
                                 error_code& ec);
    recursive_directory_iterator(const path& p, error_code& ec);
    recursive_directory_iterator(const recursive_directory_iterator& rhs);
    recursive_directory_iterator(recursive_directory_iterator&& rhs) noexcept;
    ~recursive_directory_iterator();

    // [fs.rec.dir.itr.members], observers
    directory_options  options() const;
    int                depth() const;
    bool               recursion_pending() const;

    const directory_entry& operator*() const;
    const directory_entry* operator->() const;

    // [fs.rec.dir.itr.members], modifiers
    recursive_directory_iterator&
      operator=(const recursive_directory_iterator& rhs);
    recursive_directory_iterator&
      operator=(recursive_directory_iterator&& rhs) noexcept;

    recursive_directory_iterator& operator++();
    recursive_directory_iterator& increment(error_code& ec);

    void pop();
    void pop(error_code& ec);
    void disable_recursion_pending();

    bool operator==(default_sentinel_t) const noexcept {          // since C++20
      return *this == recursive_directory_iterator();
    }

    // other members as required by [input.iterators], input iterators
  };

    // enable recursive_directory_iterator range-based for statements
    recursive_directory_iterator begin(recursive_directory_iterator iter) noexcept;
    recursive_directory_iterator end(recursive_directory_iterator) noexcept;

  class file_status {
  public:
    // [fs.file.status.cons], constructors and destructor
    file_status() noexcept : file_status(file_type::none) {}
    explicit file_status(file_type ft,
                         perms prms = perms::unknown) noexcept;
    file_status(const file_status&) noexcept = default;
    file_status(file_status&&) noexcept = default;
    ~file_status();

    // assignments
    file_status& operator=(const file_status&) noexcept = default;
    file_status& operator=(file_status&&) noexcept = default;

    // [fs.file.status.mods], modifiers
    void       type(file_type ft) noexcept;
    void       permissions(perms prms) noexcept;

    // [fs.file.status.obs], observers
    file_type  type() const noexcept;
    perms      permissions() const noexcept;

    friend bool operator==(const file_status& lhs, const file_status& rhs) noexcept
      { return lhs.type() == rhs.type() && lhs.permissions() == rhs.permissions(); } // C++20
  };

    struct space_info
    {
      uintmax_t capacity;
      uintmax_t free;
      uintmax_t available;

      friend bool operator==(const space_info&, const space_info&) = default; // C++20
    };

    enum class file_type;
    enum class perms;
    enum class perm_options;
    enum class copy_options;
    enum class directory_options;

    typedef chrono::time_point<trivial-clock>  file_time_type;

    // operational functions

    path absolute(const path& p);
    path absolute(const path& p, error_code &ec);

    path canonical(const path& p);
    path canonical(const path& p, error_code& ec);

    void copy(const path& from, const path& to);
    void copy(const path& from, const path& to, error_code& ec);
    void copy(const path& from, const path& to, copy_options options);
    void copy(const path& from, const path& to, copy_options options,
                   error_code& ec);

    bool copy_file(const path& from, const path& to);
    bool copy_file(const path& from, const path& to, error_code& ec);
    bool copy_file(const path& from, const path& to, copy_options option);
    bool copy_file(const path& from, const path& to, copy_options option,
                           error_code& ec);

    void copy_symlink(const path& existing_symlink, const path& new_symlink);
    void copy_symlink(const path& existing_symlink, const path& new_symlink,
                              error_code& ec) noexcept;

    bool create_directories(const path& p);
    bool create_directories(const path& p, error_code& ec);

    bool create_directory(const path& p);
    bool create_directory(const path& p, error_code& ec) noexcept;

    bool create_directory(const path& p, const path& attributes);
    bool create_directory(const path& p, const path& attributes,
                                  error_code& ec) noexcept;

    void create_directory_symlink(const path& to, const path& new_symlink);
    void create_directory_symlink(const path& to, const path& new_symlink,
                                          error_code& ec) noexcept;

    void create_hard_link(const path& to, const path& new_hard_link);
    void create_hard_link(const path& to, const path& new_hard_link,
                                  error_code& ec) noexcept;

    void create_symlink(const path& to, const path& new_symlink);
    void create_symlink(const path& to, const path& new_symlink,
                                error_code& ec) noexcept;

    path current_path();
    path current_path(error_code& ec);
    void current_path(const path& p);
    void current_path(const path& p, error_code& ec) noexcept;

    bool exists(file_status s) noexcept;
    bool exists(const path& p);
    bool exists(const path& p, error_code& ec) noexcept;

    bool equivalent(const path& p1, const path& p2);
    bool equivalent(const path& p1, const path& p2, error_code& ec) noexcept;

    uintmax_t    file_size(const path& p);
    uintmax_t    file_size(const path& p, error_code& ec) noexcept;

    uintmax_t    hard_link_count(const path& p);
    uintmax_t    hard_link_count(const path& p, error_code& ec) noexcept;

    bool is_block_file(file_status s) noexcept;
    bool is_block_file(const path& p);
    bool is_block_file(const path& p, error_code& ec) noexcept;

    bool is_character_file(file_status s) noexcept;
    bool is_character_file(const path& p);
    bool is_character_file(const path& p, error_code& ec) noexcept;

    bool is_directory(file_status s) noexcept;
    bool is_directory(const path& p);
    bool is_directory(const path& p, error_code& ec) noexcept;

    bool is_empty(const path& p);
    bool is_empty(const path& p, error_code& ec) noexcept;

    bool is_fifo(file_status s) noexcept;
    bool is_fifo(const path& p);
    bool is_fifo(const path& p, error_code& ec) noexcept;

    bool is_other(file_status s) noexcept;
    bool is_other(const path& p);
    bool is_other(const path& p, error_code& ec) noexcept;

    bool is_regular_file(file_status s) noexcept;
    bool is_regular_file(const path& p);
    bool is_regular_file(const path& p, error_code& ec) noexcept;

    bool is_socket(file_status s) noexcept;
    bool is_socket(const path& p);
    bool is_socket(const path& p, error_code& ec) noexcept;

    bool is_symlink(file_status s) noexcept;
    bool is_symlink(const path& p);
    bool is_symlink(const path& p, error_code& ec) noexcept;

    file_time_type  last_write_time(const path& p);
    file_time_type  last_write_time(const path& p, error_code& ec) noexcept;
    void last_write_time(const path& p, file_time_type new_time);
    void last_write_time(const path& p, file_time_type new_time,
                                 error_code& ec) noexcept;

    void permissions(const path& p, perms prms,
                     perm_options opts=perm_options::replace);
    void permissions(const path& p, perms prms, error_code& ec) noexcept;
    void permissions(const path& p, perms prms, perm_options opts,
                     error_code& ec);

    path proximate(const path& p, error_code& ec);
    path proximate(const path& p, const path& base = current_path());
    path proximate(const path& p, const path& base, error_code &ec);

    path read_symlink(const path& p);
    path read_symlink(const path& p, error_code& ec);

    path relative(const path& p, error_code& ec);
    path relative(const path& p, const path& base=current_path());
    path relative(const path& p, const path& base, error_code& ec);

    bool remove(const path& p);
    bool remove(const path& p, error_code& ec) noexcept;

    uintmax_t    remove_all(const path& p);
    uintmax_t    remove_all(const path& p, error_code& ec);

    void rename(const path& from, const path& to);
    void rename(const path& from, const path& to, error_code& ec) noexcept;

    void resize_file(const path& p, uintmax_t size);
    void resize_file(const path& p, uintmax_t size, error_code& ec) noexcept;

    space_info   space(const path& p);
    space_info   space(const path& p, error_code& ec) noexcept;

    file_status  status(const path& p);
    file_status  status(const path& p, error_code& ec) noexcept;

    bool status_known(file_status s) noexcept;

    file_status  symlink_status(const path& p);
    file_status  symlink_status(const path& p, error_code& ec) noexcept;

    path temp_directory_path();
    path temp_directory_path(error_code& ec);

    path weakly_canonical(path const& p);
    path weakly_canonical(path const& p, error_code& ec);

} // namespace std::filesystem

template <>
inline constexpr bool std::ranges::enable_borrowed_range<std::filesystem::directory_iterator> = true;
template <>
inline constexpr bool std::ranges::enable_borrowed_range<std::filesystem::recursive_directory_iterator> = true;

template <>
inline constexpr bool std::ranges::enable_view<std::filesystem::directory_iterator> = true;
template <>
inline constexpr bool std::ranges::enable_view<std::filesystem::recursive_directory_iterator> = true;

*/

<<<<<<< HEAD
#if 0
#else // 0
=======
#if __cplusplus < 201103L && defined(_LIBCPP_USE_FROZEN_CXX03_HEADERS)
#  include <__cxx03/filesystem>
#else
>>>>>>> 49fd7d4f
#  include <__config>

#  if _LIBCPP_STD_VER >= 17
#    include <__filesystem/copy_options.h>
#    include <__filesystem/directory_entry.h>
#    include <__filesystem/directory_iterator.h>
#    include <__filesystem/directory_options.h>
#    include <__filesystem/file_status.h>
#    include <__filesystem/file_time_type.h>
#    include <__filesystem/file_type.h>
#    include <__filesystem/filesystem_error.h>
#    include <__filesystem/operations.h>
#    include <__filesystem/path.h>
#    include <__filesystem/path_iterator.h>
#    include <__filesystem/perm_options.h>
#    include <__filesystem/perms.h>
#    include <__filesystem/recursive_directory_iterator.h>
#    include <__filesystem/space_info.h>
#    include <__filesystem/u8path.h>
#  endif

#  include <version>

// standard-mandated includes

// [fs.filesystem.syn]
#  include <compare>

#  if !defined(_LIBCPP_HAS_NO_PRAGMA_SYSTEM_HEADER)
#    pragma GCC system_header
#  endif

#  if !defined(_LIBCPP_REMOVE_TRANSITIVE_INCLUDES) && _LIBCPP_STD_VER <= 20
#    include <concepts>
#    include <cstdlib>
#    include <cstring>
#    include <iosfwd>
#    include <new>
#    include <system_error>
#  endif
<<<<<<< HEAD
#endif // 0
=======
#endif // __cplusplus < 201103L && defined(_LIBCPP_USE_FROZEN_CXX03_HEADERS)
>>>>>>> 49fd7d4f

#endif // _LIBCPP_FILESYSTEM<|MERGE_RESOLUTION|>--- conflicted
+++ resolved
@@ -533,14 +533,9 @@
 
 */
 
-<<<<<<< HEAD
-#if 0
-#else // 0
-=======
 #if __cplusplus < 201103L && defined(_LIBCPP_USE_FROZEN_CXX03_HEADERS)
 #  include <__cxx03/filesystem>
 #else
->>>>>>> 49fd7d4f
 #  include <__config>
 
 #  if _LIBCPP_STD_VER >= 17
@@ -581,10 +576,6 @@
 #    include <new>
 #    include <system_error>
 #  endif
-<<<<<<< HEAD
-#endif // 0
-=======
 #endif // __cplusplus < 201103L && defined(_LIBCPP_USE_FROZEN_CXX03_HEADERS)
->>>>>>> 49fd7d4f
 
 #endif // _LIBCPP_FILESYSTEM