// -*- C++ -*-
//===--------------------------- filesystem -------------------------------===//
//
// Part of the LLVM Project, under the Apache License v2.0 with LLVM Exceptions.
// See https://llvm.org/LICENSE.txt for license information.
// SPDX-License-Identifier: Apache-2.0 WITH LLVM-exception
//
//===----------------------------------------------------------------------===//
#ifndef _LIBCPP_FILESYSTEM
#define _LIBCPP_FILESYSTEM
/*
    filesystem synopsis

    namespace std { namespace filesystem {

    class path;

    void swap(path& lhs, path& rhs) noexcept;
    size_t hash_value(const path& p) noexcept;

    bool operator==(const path& lhs, const path& rhs) noexcept;
    bool operator!=(const path& lhs, const path& rhs) noexcept;
    bool operator< (const path& lhs, const path& rhs) noexcept;
    bool operator<=(const path& lhs, const path& rhs) noexcept;
    bool operator> (const path& lhs, const path& rhs) noexcept;
    bool operator>=(const path& lhs, const path& rhs) noexcept;

    path operator/ (const path& lhs, const path& rhs);

    // fs.path.io operators are friends of path.
    template <class charT, class traits>
    friend basic_ostream<charT, traits>&
    operator<<(basic_ostream<charT, traits>& os, const path& p);

    template <class charT, class traits>
    friend basic_istream<charT, traits>&
    operator>>(basic_istream<charT, traits>& is, path& p);

    template <class Source>
      path u8path(const Source& source);
    template <class InputIterator>
      path u8path(InputIterator first, InputIterator last);

    class filesystem_error;
    class directory_entry;

    class directory_iterator;

    // enable directory_iterator range-based for statements
    directory_iterator begin(directory_iterator iter) noexcept;
    directory_iterator end(const directory_iterator&) noexcept;

    class recursive_directory_iterator;

    // enable recursive_directory_iterator range-based for statements
    recursive_directory_iterator begin(recursive_directory_iterator iter) noexcept;
    recursive_directory_iterator end(const recursive_directory_iterator&) noexcept;

    class file_status;

    struct space_info
    {
      uintmax_t capacity;
      uintmax_t free;
      uintmax_t available;
    };

    enum class file_type;
    enum class perms;
    enum class perm_options;
    enum class copy_options;
    enum class directory_options;

    typedef chrono::time_point<trivial-clock>  file_time_type;

    // operational functions

    path absolute(const path& p);
    path absolute(const path& p, error_code &ec);

    path canonical(const path& p);
    path canonical(const path& p, error_code& ec);

    void copy(const path& from, const path& to);
    void copy(const path& from, const path& to, error_code& ec);
    void copy(const path& from, const path& to, copy_options options);
    void copy(const path& from, const path& to, copy_options options,
                   error_code& ec);

    bool copy_file(const path& from, const path& to);
    bool copy_file(const path& from, const path& to, error_code& ec);
    bool copy_file(const path& from, const path& to, copy_options option);
    bool copy_file(const path& from, const path& to, copy_options option,
                           error_code& ec);

    void copy_symlink(const path& existing_symlink, const path& new_symlink);
    void copy_symlink(const path& existing_symlink, const path& new_symlink,
                              error_code& ec) noexcept;

    bool create_directories(const path& p);
    bool create_directories(const path& p, error_code& ec);

    bool create_directory(const path& p);
    bool create_directory(const path& p, error_code& ec) noexcept;

    bool create_directory(const path& p, const path& attributes);
    bool create_directory(const path& p, const path& attributes,
                                  error_code& ec) noexcept;

    void create_directory_symlink(const path& to, const path& new_symlink);
    void create_directory_symlink(const path& to, const path& new_symlink,
                                          error_code& ec) noexcept;

    void create_hard_link(const path& to, const path& new_hard_link);
    void create_hard_link(const path& to, const path& new_hard_link,
                                  error_code& ec) noexcept;

    void create_symlink(const path& to, const path& new_symlink);
    void create_symlink(const path& to, const path& new_symlink,
                                error_code& ec) noexcept;

    path current_path();
    path current_path(error_code& ec);
    void current_path(const path& p);
    void current_path(const path& p, error_code& ec) noexcept;

    bool exists(file_status s) noexcept;
    bool exists(const path& p);
    bool exists(const path& p, error_code& ec) noexcept;

    bool equivalent(const path& p1, const path& p2);
    bool equivalent(const path& p1, const path& p2, error_code& ec) noexcept;

    uintmax_t    file_size(const path& p);
    uintmax_t    file_size(const path& p, error_code& ec) noexcept;

    uintmax_t    hard_link_count(const path& p);
    uintmax_t    hard_link_count(const path& p, error_code& ec) noexcept;

    bool is_block_file(file_status s) noexcept;
    bool is_block_file(const path& p);
    bool is_block_file(const path& p, error_code& ec) noexcept;

    bool is_character_file(file_status s) noexcept;
    bool is_character_file(const path& p);
    bool is_character_file(const path& p, error_code& ec) noexcept;

    bool is_directory(file_status s) noexcept;
    bool is_directory(const path& p);
    bool is_directory(const path& p, error_code& ec) noexcept;

    bool is_empty(const path& p);
    bool is_empty(const path& p, error_code& ec) noexcept;

    bool is_fifo(file_status s) noexcept;
    bool is_fifo(const path& p);
    bool is_fifo(const path& p, error_code& ec) noexcept;

    bool is_other(file_status s) noexcept;
    bool is_other(const path& p);
    bool is_other(const path& p, error_code& ec) noexcept;

    bool is_regular_file(file_status s) noexcept;
    bool is_regular_file(const path& p);
    bool is_regular_file(const path& p, error_code& ec) noexcept;

    bool is_socket(file_status s) noexcept;
    bool is_socket(const path& p);
    bool is_socket(const path& p, error_code& ec) noexcept;

    bool is_symlink(file_status s) noexcept;
    bool is_symlink(const path& p);
    bool is_symlink(const path& p, error_code& ec) noexcept;

    file_time_type  last_write_time(const path& p);
    file_time_type  last_write_time(const path& p, error_code& ec) noexcept;
    void last_write_time(const path& p, file_time_type new_time);
    void last_write_time(const path& p, file_time_type new_time,
                                 error_code& ec) noexcept;

    void permissions(const path& p, perms prms,
                     perm_options opts=perm_options::replace);
    void permissions(const path& p, perms prms, error_code& ec) noexcept;
    void permissions(const path& p, perms prms, perm_options opts,
                     error_code& ec);

    path proximate(const path& p, error_code& ec);
    path proximate(const path& p, const path& base = current_path());
    path proximate(const path& p, const path& base, error_code &ec);

    path read_symlink(const path& p);
    path read_symlink(const path& p, error_code& ec);

    path relative(const path& p, error_code& ec);
    path relative(const path& p, const path& base=current_path());
    path relative(const path& p, const path& base, error_code& ec);

    bool remove(const path& p);
    bool remove(const path& p, error_code& ec) noexcept;

    uintmax_t    remove_all(const path& p);
    uintmax_t    remove_all(const path& p, error_code& ec);

    void rename(const path& from, const path& to);
    void rename(const path& from, const path& to, error_code& ec) noexcept;

    void resize_file(const path& p, uintmax_t size);
    void resize_file(const path& p, uintmax_t size, error_code& ec) noexcept;

    space_info   space(const path& p);
    space_info   space(const path& p, error_code& ec) noexcept;

    file_status  status(const path& p);
    file_status  status(const path& p, error_code& ec) noexcept;

    bool status_known(file_status s) noexcept;

    file_status  symlink_status(const path& p);
    file_status  symlink_status(const path& p, error_code& ec) noexcept;

    path temp_directory_path();
    path temp_directory_path(error_code& ec);

    path weakly_canonical(path const& p);
    path weakly_canonical(path const& p, error_code& ec);


} }  // namespaces std::filesystem

*/

#include <__config>
#include <__availability>
#include <cstddef>
#include <cstdlib>
#include <chrono>
#include <iterator>
#include <iosfwd>
#include <memory>
#include <stack>
#include <string>
#include <system_error>
#include <utility>
#include <string_view>
#include <version>

#if !defined(_LIBCPP_HAS_NO_LOCALIZATION)
# include <locale>
# include <iomanip> // for quoted
#endif

#include <__debug>

#if !defined(_LIBCPP_HAS_NO_PRAGMA_SYSTEM_HEADER)
#pragma GCC system_header
#endif

_LIBCPP_PUSH_MACROS
#include <__undef_macros>

#ifndef _LIBCPP_CXX03_LANG

_LIBCPP_BEGIN_NAMESPACE_FILESYSTEM

_LIBCPP_AVAILABILITY_FILESYSTEM_PUSH

typedef chrono::time_point<_FilesystemClock> file_time_type;

struct _LIBCPP_TYPE_VIS space_info {
  uintmax_t capacity;
  uintmax_t free;
  uintmax_t available;
};

enum class _LIBCPP_ENUM_VIS file_type : signed char {
  none = 0,
  not_found = -1,
  regular = 1,
  directory = 2,
  symlink = 3,
  block = 4,
  character = 5,
  fifo = 6,
  socket = 7,
  unknown = 8
};

enum class _LIBCPP_ENUM_VIS perms : unsigned {
  none = 0,

  owner_read = 0400,
  owner_write = 0200,
  owner_exec = 0100,
  owner_all = 0700,

  group_read = 040,
  group_write = 020,
  group_exec = 010,
  group_all = 070,

  others_read = 04,
  others_write = 02,
  others_exec = 01,
  others_all = 07,

  all = 0777,

  set_uid = 04000,
  set_gid = 02000,
  sticky_bit = 01000,
  mask = 07777,
  unknown = 0xFFFF,
};

_LIBCPP_INLINE_VISIBILITY
inline constexpr perms operator&(perms _LHS, perms _RHS) {
  return static_cast<perms>(static_cast<unsigned>(_LHS) &
                            static_cast<unsigned>(_RHS));
}

_LIBCPP_INLINE_VISIBILITY
inline constexpr perms operator|(perms _LHS, perms _RHS) {
  return static_cast<perms>(static_cast<unsigned>(_LHS) |
                            static_cast<unsigned>(_RHS));
}

_LIBCPP_INLINE_VISIBILITY
inline constexpr perms operator^(perms _LHS, perms _RHS) {
  return static_cast<perms>(static_cast<unsigned>(_LHS) ^
                            static_cast<unsigned>(_RHS));
}

_LIBCPP_INLINE_VISIBILITY
inline constexpr perms operator~(perms _LHS) {
  return static_cast<perms>(~static_cast<unsigned>(_LHS));
}

_LIBCPP_INLINE_VISIBILITY
inline perms& operator&=(perms& _LHS, perms _RHS) { return _LHS = _LHS & _RHS; }

_LIBCPP_INLINE_VISIBILITY
inline perms& operator|=(perms& _LHS, perms _RHS) { return _LHS = _LHS | _RHS; }

_LIBCPP_INLINE_VISIBILITY
inline perms& operator^=(perms& _LHS, perms _RHS) { return _LHS = _LHS ^ _RHS; }

enum class _LIBCPP_ENUM_VIS perm_options : unsigned char {
  replace = 1,
  add = 2,
  remove = 4,
  nofollow = 8
};

_LIBCPP_INLINE_VISIBILITY
inline constexpr perm_options operator&(perm_options _LHS, perm_options _RHS) {
  return static_cast<perm_options>(static_cast<unsigned>(_LHS) &
                                   static_cast<unsigned>(_RHS));
}

_LIBCPP_INLINE_VISIBILITY
inline constexpr perm_options operator|(perm_options _LHS, perm_options _RHS) {
  return static_cast<perm_options>(static_cast<unsigned>(_LHS) |
                                   static_cast<unsigned>(_RHS));
}

_LIBCPP_INLINE_VISIBILITY
inline constexpr perm_options operator^(perm_options _LHS, perm_options _RHS) {
  return static_cast<perm_options>(static_cast<unsigned>(_LHS) ^
                                   static_cast<unsigned>(_RHS));
}

_LIBCPP_INLINE_VISIBILITY
inline constexpr perm_options operator~(perm_options _LHS) {
  return static_cast<perm_options>(~static_cast<unsigned>(_LHS));
}

_LIBCPP_INLINE_VISIBILITY
inline perm_options& operator&=(perm_options& _LHS, perm_options _RHS) {
  return _LHS = _LHS & _RHS;
}

_LIBCPP_INLINE_VISIBILITY
inline perm_options& operator|=(perm_options& _LHS, perm_options _RHS) {
  return _LHS = _LHS | _RHS;
}

_LIBCPP_INLINE_VISIBILITY
inline perm_options& operator^=(perm_options& _LHS, perm_options _RHS) {
  return _LHS = _LHS ^ _RHS;
}

enum class _LIBCPP_ENUM_VIS copy_options : unsigned short {
  none = 0,
  skip_existing = 1,
  overwrite_existing = 2,
  update_existing = 4,
  recursive = 8,
  copy_symlinks = 16,
  skip_symlinks = 32,
  directories_only = 64,
  create_symlinks = 128,
  create_hard_links = 256,
  __in_recursive_copy = 512,
};

_LIBCPP_INLINE_VISIBILITY
inline constexpr copy_options operator&(copy_options _LHS, copy_options _RHS) {
  return static_cast<copy_options>(static_cast<unsigned short>(_LHS) &
                                   static_cast<unsigned short>(_RHS));
}

_LIBCPP_INLINE_VISIBILITY
inline constexpr copy_options operator|(copy_options _LHS, copy_options _RHS) {
  return static_cast<copy_options>(static_cast<unsigned short>(_LHS) |
                                   static_cast<unsigned short>(_RHS));
}

_LIBCPP_INLINE_VISIBILITY
inline constexpr copy_options operator^(copy_options _LHS, copy_options _RHS) {
  return static_cast<copy_options>(static_cast<unsigned short>(_LHS) ^
                                   static_cast<unsigned short>(_RHS));
}

_LIBCPP_INLINE_VISIBILITY
inline constexpr copy_options operator~(copy_options _LHS) {
  return static_cast<copy_options>(~static_cast<unsigned short>(_LHS));
}

_LIBCPP_INLINE_VISIBILITY
inline copy_options& operator&=(copy_options& _LHS, copy_options _RHS) {
  return _LHS = _LHS & _RHS;
}

_LIBCPP_INLINE_VISIBILITY
inline copy_options& operator|=(copy_options& _LHS, copy_options _RHS) {
  return _LHS = _LHS | _RHS;
}

_LIBCPP_INLINE_VISIBILITY
inline copy_options& operator^=(copy_options& _LHS, copy_options _RHS) {
  return _LHS = _LHS ^ _RHS;
}

enum class _LIBCPP_ENUM_VIS directory_options : unsigned char {
  none = 0,
  follow_directory_symlink = 1,
  skip_permission_denied = 2
};

_LIBCPP_INLINE_VISIBILITY
inline constexpr directory_options operator&(directory_options _LHS,
                                             directory_options _RHS) {
  return static_cast<directory_options>(static_cast<unsigned char>(_LHS) &
                                        static_cast<unsigned char>(_RHS));
}

_LIBCPP_INLINE_VISIBILITY
inline constexpr directory_options operator|(directory_options _LHS,
                                             directory_options _RHS) {
  return static_cast<directory_options>(static_cast<unsigned char>(_LHS) |
                                        static_cast<unsigned char>(_RHS));
}

_LIBCPP_INLINE_VISIBILITY
inline constexpr directory_options operator^(directory_options _LHS,
                                             directory_options _RHS) {
  return static_cast<directory_options>(static_cast<unsigned char>(_LHS) ^
                                        static_cast<unsigned char>(_RHS));
}

_LIBCPP_INLINE_VISIBILITY
inline constexpr directory_options operator~(directory_options _LHS) {
  return static_cast<directory_options>(~static_cast<unsigned char>(_LHS));
}

_LIBCPP_INLINE_VISIBILITY
inline directory_options& operator&=(directory_options& _LHS,
                                     directory_options _RHS) {
  return _LHS = _LHS & _RHS;
}

_LIBCPP_INLINE_VISIBILITY
inline directory_options& operator|=(directory_options& _LHS,
                                     directory_options _RHS) {
  return _LHS = _LHS | _RHS;
}

_LIBCPP_INLINE_VISIBILITY
inline directory_options& operator^=(directory_options& _LHS,
                                     directory_options _RHS) {
  return _LHS = _LHS ^ _RHS;
}

class _LIBCPP_TYPE_VIS file_status {
public:
  // constructors
  _LIBCPP_INLINE_VISIBILITY
  file_status() noexcept : file_status(file_type::none) {}
  _LIBCPP_INLINE_VISIBILITY
  explicit file_status(file_type __ft, perms __prms = perms::unknown) noexcept
      : __ft_(__ft),
        __prms_(__prms) {}

  file_status(const file_status&) noexcept = default;
  file_status(file_status&&) noexcept = default;

  _LIBCPP_INLINE_VISIBILITY
  ~file_status() {}

  file_status& operator=(const file_status&) noexcept = default;
  file_status& operator=(file_status&&) noexcept = default;

  // observers
  _LIBCPP_INLINE_VISIBILITY
  file_type type() const noexcept { return __ft_; }

  _LIBCPP_INLINE_VISIBILITY
  perms permissions() const noexcept { return __prms_; }

  // modifiers
  _LIBCPP_INLINE_VISIBILITY
  void type(file_type __ft) noexcept { __ft_ = __ft; }

  _LIBCPP_INLINE_VISIBILITY
  void permissions(perms __p) noexcept { __prms_ = __p; }

private:
  file_type __ft_;
  perms __prms_;
};

class _LIBCPP_TYPE_VIS directory_entry;

template <class _Tp>
struct __can_convert_char {
  static const bool value = false;
};
template <class _Tp>
struct __can_convert_char<const _Tp> : public __can_convert_char<_Tp> {};
template <>
struct __can_convert_char<char> {
  static const bool value = true;
  using __char_type = char;
};
template <>
struct __can_convert_char<wchar_t> {
  static const bool value = true;
  using __char_type = wchar_t;
};
#ifndef _LIBCPP_NO_HAS_CHAR8_T
template <>
struct __can_convert_char<char8_t> {
  static const bool value = true;
  using __char_type = char8_t;
};
#endif
template <>
struct __can_convert_char<char16_t> {
  static const bool value = true;
  using __char_type = char16_t;
};
template <>
struct __can_convert_char<char32_t> {
  static const bool value = true;
  using __char_type = char32_t;
};

template <class _ECharT>
typename enable_if<__can_convert_char<_ECharT>::value, bool>::type
__is_separator(_ECharT __e) {
#if defined(_LIBCPP_WIN32API)
  return __e == _ECharT('/') || __e == _ECharT('\\');
#else
  return __e == _ECharT('/');
#endif
}

#ifndef _LIBCPP_NO_HAS_CHAR8_T
typedef u8string __u8_string;
#else
typedef string __u8_string;
#endif

struct _NullSentinel {};

template <class _Tp>
using _Void = void;

template <class _Tp, class = void>
struct __is_pathable_string : public false_type {};

template <class _ECharT, class _Traits, class _Alloc>
struct __is_pathable_string<
    basic_string<_ECharT, _Traits, _Alloc>,
    _Void<typename __can_convert_char<_ECharT>::__char_type> >
    : public __can_convert_char<_ECharT> {
  using _Str = basic_string<_ECharT, _Traits, _Alloc>;
  using _Base = __can_convert_char<_ECharT>;
  static _ECharT const* __range_begin(_Str const& __s) { return __s.data(); }
  static _ECharT const* __range_end(_Str const& __s) {
    return __s.data() + __s.length();
  }
  static _ECharT __first_or_null(_Str const& __s) {
    return __s.empty() ? _ECharT{} : __s[0];
  }
};

template <class _ECharT, class _Traits>
struct __is_pathable_string<
    basic_string_view<_ECharT, _Traits>,
    _Void<typename __can_convert_char<_ECharT>::__char_type> >
    : public __can_convert_char<_ECharT> {
  using _Str = basic_string_view<_ECharT, _Traits>;
  using _Base = __can_convert_char<_ECharT>;
  static _ECharT const* __range_begin(_Str const& __s) { return __s.data(); }
  static _ECharT const* __range_end(_Str const& __s) {
    return __s.data() + __s.length();
  }
  static _ECharT __first_or_null(_Str const& __s) {
    return __s.empty() ? _ECharT{} : __s[0];
  }
};

template <class _Source, class _DS = typename decay<_Source>::type,
          class _UnqualPtrType =
              typename remove_const<typename remove_pointer<_DS>::type>::type,
          bool _IsCharPtr = is_pointer<_DS>::value&&
              __can_convert_char<_UnqualPtrType>::value>
struct __is_pathable_char_array : false_type {};

template <class _Source, class _ECharT, class _UPtr>
struct __is_pathable_char_array<_Source, _ECharT*, _UPtr, true>
    : __can_convert_char<typename remove_const<_ECharT>::type> {
  using _Base = __can_convert_char<typename remove_const<_ECharT>::type>;

  static _ECharT const* __range_begin(const _ECharT* __b) { return __b; }
  static _ECharT const* __range_end(const _ECharT* __b) {
    using _Iter = const _ECharT*;
    const _ECharT __sentinel = _ECharT{};
    _Iter __e = __b;
    for (; *__e != __sentinel; ++__e)
      ;
    return __e;
  }

  static _ECharT __first_or_null(const _ECharT* __b) { return *__b; }
};

template <class _Iter, bool _IsIt = __is_cpp17_input_iterator<_Iter>::value,
          class = void>
struct __is_pathable_iter : false_type {};

template <class _Iter>
struct __is_pathable_iter<
    _Iter, true,
    _Void<typename __can_convert_char<
        typename iterator_traits<_Iter>::value_type>::__char_type> >
    : __can_convert_char<typename iterator_traits<_Iter>::value_type> {
  using _ECharT = typename iterator_traits<_Iter>::value_type;
  using _Base = __can_convert_char<_ECharT>;

  static _Iter __range_begin(_Iter __b) { return __b; }
  static _NullSentinel __range_end(_Iter) { return _NullSentinel{}; }

  static _ECharT __first_or_null(_Iter __b) { return *__b; }
};

template <class _Tp, bool _IsStringT = __is_pathable_string<_Tp>::value,
          bool _IsCharIterT = __is_pathable_char_array<_Tp>::value,
          bool _IsIterT = !_IsCharIterT && __is_pathable_iter<_Tp>::value>
struct __is_pathable : false_type {
  static_assert(!_IsStringT && !_IsCharIterT && !_IsIterT, "Must all be false");
};

template <class _Tp>
struct __is_pathable<_Tp, true, false, false> : __is_pathable_string<_Tp> {};

template <class _Tp>
struct __is_pathable<_Tp, false, true, false> : __is_pathable_char_array<_Tp> {
};

template <class _Tp>
struct __is_pathable<_Tp, false, false, true> : __is_pathable_iter<_Tp> {};

#if defined(_LIBCPP_WIN32API)
typedef wstring __path_string;
typedef wchar_t __path_value;
#else
typedef string __path_string;
typedef char __path_value;
#endif

#if defined(_LIBCPP_WIN32API)
_LIBCPP_FUNC_VIS
size_t __wide_to_char(const wstring&, char*, size_t);
_LIBCPP_FUNC_VIS
size_t __char_to_wide(const string&, wchar_t*, size_t);
#endif

template <class _ECharT>
struct _PathCVT;

#if !defined(_LIBCPP_HAS_NO_LOCALIZATION)
template <class _ECharT>
struct _PathCVT {
  static_assert(__can_convert_char<_ECharT>::value,
                "Char type not convertible");

  typedef __narrow_to_utf8<sizeof(_ECharT) * __CHAR_BIT__> _Narrower;
#if defined(_LIBCPP_WIN32API)
  typedef __widen_from_utf8<sizeof(wchar_t) * __CHAR_BIT__> _Widener;
#endif

  static void __append_range(__path_string& __dest, _ECharT const* __b,
                             _ECharT const* __e) {
#if defined(_LIBCPP_WIN32API)
    string __utf8;
    _Narrower()(back_inserter(__utf8), __b, __e);
    _Widener()(back_inserter(__dest), __utf8.data(), __utf8.data() + __utf8.size());
#else
    _Narrower()(back_inserter(__dest), __b, __e);
#endif
  }

  template <class _Iter>
  static void __append_range(__path_string& __dest, _Iter __b, _Iter __e) {
    static_assert(!is_same<_Iter, _ECharT*>::value, "Call const overload");
    if (__b == __e)
      return;
    basic_string<_ECharT> __tmp(__b, __e);
#if defined(_LIBCPP_WIN32API)
    string __utf8;
    _Narrower()(back_inserter(__utf8), __tmp.data(),
                __tmp.data() + __tmp.length());
    _Widener()(back_inserter(__dest), __utf8.data(), __utf8.data() + __utf8.size());
#else
    _Narrower()(back_inserter(__dest), __tmp.data(),
                __tmp.data() + __tmp.length());
#endif
  }

  template <class _Iter>
  static void __append_range(__path_string& __dest, _Iter __b, _NullSentinel) {
    static_assert(!is_same<_Iter, _ECharT*>::value, "Call const overload");
    const _ECharT __sentinel = _ECharT{};
    if (*__b == __sentinel)
      return;
    basic_string<_ECharT> __tmp;
    for (; *__b != __sentinel; ++__b)
      __tmp.push_back(*__b);
#if defined(_LIBCPP_WIN32API)
    string __utf8;
    _Narrower()(back_inserter(__utf8), __tmp.data(),
                __tmp.data() + __tmp.length());
    _Widener()(back_inserter(__dest), __utf8.data(), __utf8.data() + __utf8.size());
#else
    _Narrower()(back_inserter(__dest), __tmp.data(),
                __tmp.data() + __tmp.length());
#endif
  }

  template <class _Source>
  static void __append_source(__path_string& __dest, _Source const& __s) {
    using _Traits = __is_pathable<_Source>;
    __append_range(__dest, _Traits::__range_begin(__s),
                   _Traits::__range_end(__s));
  }
};
#endif // !_LIBCPP_HAS_NO_LOCALIZATION

template <>
struct _PathCVT<__path_value> {

  template <class _Iter>
  static typename enable_if<__is_exactly_cpp17_input_iterator<_Iter>::value>::type
  __append_range(__path_string& __dest, _Iter __b, _Iter __e) {
    for (; __b != __e; ++__b)
      __dest.push_back(*__b);
  }

  template <class _Iter>
  static typename enable_if<__is_cpp17_forward_iterator<_Iter>::value>::type
  __append_range(__path_string& __dest, _Iter __b, _Iter __e) {
    __dest.__append_forward_unsafe(__b, __e);
  }

  template <class _Iter>
  static void __append_range(__path_string& __dest, _Iter __b, _NullSentinel) {
    const char __sentinel = char{};
    for (; *__b != __sentinel; ++__b)
      __dest.push_back(*__b);
  }

  template <class _Source>
  static void __append_source(__path_string& __dest, _Source const& __s) {
    using _Traits = __is_pathable<_Source>;
    __append_range(__dest, _Traits::__range_begin(__s),
                   _Traits::__range_end(__s));
  }
};

#if defined(_LIBCPP_WIN32API)
template <>
struct _PathCVT<char> {

  static void
  __append_string(__path_string& __dest, const basic_string<char> &__str) {
      size_t __size = __char_to_wide(__str, nullptr, 0);
      size_t __pos = __dest.size();
      __dest.resize(__pos + __size);
      __char_to_wide(__str, const_cast<__path_value*>(__dest.data()) + __pos, __size);
  }

  template <class _Iter>
  static typename enable_if<__is_exactly_cpp17_input_iterator<_Iter>::value>::type
  __append_range(__path_string& __dest, _Iter __b, _Iter __e) {
    basic_string<char> __tmp(__b, __e);
    __append_string(__dest, __tmp);
  }

  template <class _Iter>
  static typename enable_if<__is_cpp17_forward_iterator<_Iter>::value>::type
  __append_range(__path_string& __dest, _Iter __b, _Iter __e) {
    basic_string<char> __tmp(__b, __e);
    __append_string(__dest, __tmp);
  }

  template <class _Iter>
  static void __append_range(__path_string& __dest, _Iter __b, _NullSentinel) {
    const char __sentinel = char{};
    basic_string<char> __tmp;
    for (; *__b != __sentinel; ++__b)
      __tmp.push_back(*__b);
    __append_string(__dest, __tmp);
  }

  template <class _Source>
  static void __append_source(__path_string& __dest, _Source const& __s) {
    using _Traits = __is_pathable<_Source>;
    __append_range(__dest, _Traits::__range_begin(__s),
                   _Traits::__range_end(__s));
  }
};

template <class _ECharT>
struct _PathExport {
  typedef __narrow_to_utf8<sizeof(wchar_t) * __CHAR_BIT__> _Narrower;
  typedef __widen_from_utf8<sizeof(_ECharT) * __CHAR_BIT__> _Widener;

  template <class _Str>
  static void __append(_Str& __dest, const __path_string& __src) {
    string __utf8;
    _Narrower()(back_inserter(__utf8), __src.data(), __src.data() + __src.size());
    _Widener()(back_inserter(__dest), __utf8.data(), __utf8.data() + __utf8.size());
  }
};

template <>
struct _PathExport<char> {
  template <class _Str>
  static void __append(_Str& __dest, const __path_string& __src) {
    size_t __size = __wide_to_char(__src, nullptr, 0);
    size_t __pos = __dest.size();
    __dest.resize(__size);
    __wide_to_char(__src, const_cast<char*>(__dest.data()) + __pos, __size);
  }
};

template <>
struct _PathExport<wchar_t> {
  template <class _Str>
  static void __append(_Str& __dest, const __path_string& __src) {
    __dest.append(__src.begin(), __src.end());
  }
};

template <>
struct _PathExport<char16_t> {
  template <class _Str>
  static void __append(_Str& __dest, const __path_string& __src) {
    __dest.append(__src.begin(), __src.end());
  }
};

#ifndef _LIBCPP_NO_HAS_CHAR8_T
template <>
struct _PathExport<char8_t> {
  typedef __narrow_to_utf8<sizeof(wchar_t) * __CHAR_BIT__> _Narrower;

  template <class _Str>
  static void __append(_Str& __dest, const __path_string& __src) {
    _Narrower()(back_inserter(__dest), __src.data(), __src.data() + __src.size());
  }
};
#endif /* !_LIBCPP_NO_HAS_CHAR8_T */
#endif /* _LIBCPP_WIN32API */

class _LIBCPP_TYPE_VIS path {
  template <class _SourceOrIter, class _Tp = path&>
  using _EnableIfPathable =
      typename enable_if<__is_pathable<_SourceOrIter>::value, _Tp>::type;

  template <class _Tp>
  using _SourceChar = typename __is_pathable<_Tp>::__char_type;

  template <class _Tp>
  using _SourceCVT = _PathCVT<_SourceChar<_Tp> >;

public:
#if defined(_LIBCPP_WIN32API)
  typedef wchar_t value_type;
  static constexpr value_type preferred_separator = L'\\';
#else
  typedef char value_type;
  static constexpr value_type preferred_separator = '/';
#endif
  typedef basic_string<value_type> string_type;
  typedef basic_string_view<value_type> __string_view;

  enum class _LIBCPP_ENUM_VIS format : unsigned char {
    auto_format,
    native_format,
    generic_format
  };

  // constructors and destructor
  _LIBCPP_INLINE_VISIBILITY path() noexcept {}
  _LIBCPP_INLINE_VISIBILITY path(const path& __p) : __pn_(__p.__pn_) {}
  _LIBCPP_INLINE_VISIBILITY path(path&& __p) noexcept
      : __pn_(_VSTD::move(__p.__pn_)) {}

  _LIBCPP_INLINE_VISIBILITY
  path(string_type&& __s, format = format::auto_format) noexcept
      : __pn_(_VSTD::move(__s)) {}

  template <class _Source, class = _EnableIfPathable<_Source, void> >
  path(const _Source& __src, format = format::auto_format) {
    _SourceCVT<_Source>::__append_source(__pn_, __src);
  }

  template <class _InputIt>
  path(_InputIt __first, _InputIt __last, format = format::auto_format) {
    typedef typename iterator_traits<_InputIt>::value_type _ItVal;
    _PathCVT<_ItVal>::__append_range(__pn_, __first, __last);
  }

#if !defined(_LIBCPP_HAS_NO_LOCALIZATION)
  // TODO Implement locale conversions.
  template <class _Source, class = _EnableIfPathable<_Source, void> >
  path(const _Source& __src, const locale& __loc, format = format::auto_format);
  template <class _InputIt>
  path(_InputIt __first, _InputIt _last, const locale& __loc,
       format = format::auto_format);
#endif

  _LIBCPP_INLINE_VISIBILITY
  ~path() = default;

  // assignments
  _LIBCPP_INLINE_VISIBILITY
  path& operator=(const path& __p) {
    __pn_ = __p.__pn_;
    return *this;
  }

  _LIBCPP_INLINE_VISIBILITY
  path& operator=(path&& __p) noexcept {
    __pn_ = _VSTD::move(__p.__pn_);
    return *this;
  }

  template <class = void>
  _LIBCPP_INLINE_VISIBILITY path& operator=(string_type&& __s) noexcept {
    __pn_ = _VSTD::move(__s);
    return *this;
  }

  _LIBCPP_INLINE_VISIBILITY
  path& assign(string_type&& __s) noexcept {
    __pn_ = _VSTD::move(__s);
    return *this;
  }

  template <class _Source>
  _LIBCPP_INLINE_VISIBILITY _EnableIfPathable<_Source>
  operator=(const _Source& __src) {
    return this->assign(__src);
  }

  template <class _Source>
  _EnableIfPathable<_Source> assign(const _Source& __src) {
    __pn_.clear();
    _SourceCVT<_Source>::__append_source(__pn_, __src);
    return *this;
  }

  template <class _InputIt>
  path& assign(_InputIt __first, _InputIt __last) {
    typedef typename iterator_traits<_InputIt>::value_type _ItVal;
    __pn_.clear();
    _PathCVT<_ItVal>::__append_range(__pn_, __first, __last);
    return *this;
  }

private:
  template <class _ECharT>
  static bool __source_is_absolute(_ECharT __first_or_null) {
    return __is_separator(__first_or_null);
  }

public:
  // appends
  path& operator/=(const path& __p) {
    if (__p.is_absolute()) {
      __pn_ = __p.__pn_;
      return *this;
    }
    if (has_filename())
      __pn_ += preferred_separator;
    __pn_ += __p.native();
    return *this;
  }

  // FIXME: Use _LIBCPP_DIAGNOSE_WARNING to produce a diagnostic when __src
  // is known at compile time to be "/' since the user almost certainly intended
  // to append a separator instead of overwriting the path with "/"
  template <class _Source>
  _LIBCPP_INLINE_VISIBILITY _EnableIfPathable<_Source>
  operator/=(const _Source& __src) {
    return this->append(__src);
  }

  template <class _Source>
  _EnableIfPathable<_Source> append(const _Source& __src) {
    using _Traits = __is_pathable<_Source>;
    using _CVT = _PathCVT<_SourceChar<_Source> >;
    if (__source_is_absolute(_Traits::__first_or_null(__src)))
      __pn_.clear();
    else if (has_filename())
      __pn_ += preferred_separator;
    _CVT::__append_source(__pn_, __src);
    return *this;
  }

  template <class _InputIt>
  path& append(_InputIt __first, _InputIt __last) {
    typedef typename iterator_traits<_InputIt>::value_type _ItVal;
    static_assert(__can_convert_char<_ItVal>::value, "Must convertible");
    using _CVT = _PathCVT<_ItVal>;
    if (__first != __last && __source_is_absolute(*__first))
      __pn_.clear();
    else if (has_filename())
      __pn_ += preferred_separator;
    _CVT::__append_range(__pn_, __first, __last);
    return *this;
  }

  // concatenation
  _LIBCPP_INLINE_VISIBILITY
  path& operator+=(const path& __x) {
    __pn_ += __x.__pn_;
    return *this;
  }

  _LIBCPP_INLINE_VISIBILITY
  path& operator+=(const string_type& __x) {
    __pn_ += __x;
    return *this;
  }

  _LIBCPP_INLINE_VISIBILITY
  path& operator+=(__string_view __x) {
    __pn_ += __x;
    return *this;
  }

  _LIBCPP_INLINE_VISIBILITY
  path& operator+=(const value_type* __x) {
    __pn_ += __x;
    return *this;
  }

  _LIBCPP_INLINE_VISIBILITY
  path& operator+=(value_type __x) {
    __pn_ += __x;
    return *this;
  }

  template <class _ECharT>
  typename enable_if<__can_convert_char<_ECharT>::value, path&>::type
  operator+=(_ECharT __x) {
    _PathCVT<_ECharT>::__append_source(__pn_,
                                       basic_string_view<_ECharT>(&__x, 1));
    return *this;
  }

  template <class _Source>
  _EnableIfPathable<_Source> operator+=(const _Source& __x) {
    return this->concat(__x);
  }

  template <class _Source>
  _EnableIfPathable<_Source> concat(const _Source& __x) {
    _SourceCVT<_Source>::__append_source(__pn_, __x);
    return *this;
  }

  template <class _InputIt>
  path& concat(_InputIt __first, _InputIt __last) {
    typedef typename iterator_traits<_InputIt>::value_type _ItVal;
    _PathCVT<_ItVal>::__append_range(__pn_, __first, __last);
    return *this;
  }

  // modifiers
  _LIBCPP_INLINE_VISIBILITY
  void clear() noexcept { __pn_.clear(); }

  path& make_preferred() { return *this; }

  _LIBCPP_INLINE_VISIBILITY
  path& remove_filename() {
    auto __fname = __filename();
    if (!__fname.empty())
      __pn_.erase(__fname.data() - __pn_.data());
    return *this;
  }

  path& replace_filename(const path& __replacement) {
    remove_filename();
    return (*this /= __replacement);
  }

  path& replace_extension(const path& __replacement = path());

  _LIBCPP_INLINE_VISIBILITY
  void swap(path& __rhs) noexcept { __pn_.swap(__rhs.__pn_); }

  // private helper to allow reserving memory in the path
  _LIBCPP_INLINE_VISIBILITY
  void __reserve(size_t __s) { __pn_.reserve(__s); }

  // native format observers
  _LIBCPP_INLINE_VISIBILITY
  const string_type& native() const noexcept { return __pn_; }

  _LIBCPP_INLINE_VISIBILITY
  const value_type* c_str() const noexcept { return __pn_.c_str(); }

  _LIBCPP_INLINE_VISIBILITY operator string_type() const { return __pn_; }

#if defined(_LIBCPP_WIN32API)
  _LIBCPP_INLINE_VISIBILITY _VSTD::wstring wstring() const { return __pn_; }

  _VSTD::wstring generic_wstring() const { return __pn_; }

#if !defined(_LIBCPP_HAS_NO_LOCALIZATION)
  template <class _ECharT, class _Traits = char_traits<_ECharT>,
            class _Allocator = allocator<_ECharT> >
  basic_string<_ECharT, _Traits, _Allocator>
  string(const _Allocator& __a = _Allocator()) const {
    using _Str = basic_string<_ECharT, _Traits, _Allocator>;
    _Str __s(__a);
    __s.reserve(__pn_.size());
    _PathExport<_ECharT>::__append(__s, __pn_);
    return __s;
  }

  _LIBCPP_INLINE_VISIBILITY _VSTD::string string() const {
    return string<char>();
  }
  _LIBCPP_INLINE_VISIBILITY __u8_string u8string() const {
    using _CVT = __narrow_to_utf8<sizeof(wchar_t) * __CHAR_BIT__>;
    __u8_string __s;
    __s.reserve(__pn_.size());
    _CVT()(back_inserter(__s), __pn_.data(), __pn_.data() + __pn_.size());
    return __s;
  }

  _LIBCPP_INLINE_VISIBILITY _VSTD::u16string u16string() const {
    return string<char16_t>();
  }
  _LIBCPP_INLINE_VISIBILITY _VSTD::u32string u32string() const {
    return string<char32_t>();
  }

  // generic format observers
  template <class _ECharT, class _Traits = char_traits<_ECharT>,
            class _Allocator = allocator<_ECharT> >
  basic_string<_ECharT, _Traits, _Allocator>
  generic_string(const _Allocator& __a = _Allocator()) const {
    return string<_ECharT, _Traits, _Allocator>(__a);
  }

  _VSTD::string generic_string() const { return generic_string<char>(); }
  _VSTD::u16string generic_u16string() const { return generic_string<char16_t>(); }
  _VSTD::u32string generic_u32string() const { return generic_string<char32_t>(); }
  __u8_string generic_u8string() const { return u8string(); }
#endif /* !_LIBCPP_HAS_NO_LOCALIZATION */
#else /* _LIBCPP_WIN32API */

  _LIBCPP_INLINE_VISIBILITY _VSTD::string string() const { return __pn_; }
#ifndef _LIBCPP_NO_HAS_CHAR8_T
  _LIBCPP_INLINE_VISIBILITY _VSTD::u8string u8string() const { return _VSTD::u8string(__pn_.begin(), __pn_.end()); }
#else
  _LIBCPP_INLINE_VISIBILITY _VSTD::string u8string() const { return __pn_; }
#endif

#if !defined(_LIBCPP_HAS_NO_LOCALIZATION)
  template <class _ECharT, class _Traits = char_traits<_ECharT>,
            class _Allocator = allocator<_ECharT> >
  basic_string<_ECharT, _Traits, _Allocator>
  string(const _Allocator& __a = _Allocator()) const {
    using _CVT = __widen_from_utf8<sizeof(_ECharT) * __CHAR_BIT__>;
    using _Str = basic_string<_ECharT, _Traits, _Allocator>;
    _Str __s(__a);
    __s.reserve(__pn_.size());
    _CVT()(back_inserter(__s), __pn_.data(), __pn_.data() + __pn_.size());
    return __s;
  }

  _LIBCPP_INLINE_VISIBILITY _VSTD::wstring wstring() const {
    return string<wchar_t>();
  }
  _LIBCPP_INLINE_VISIBILITY _VSTD::u16string u16string() const {
    return string<char16_t>();
  }
  _LIBCPP_INLINE_VISIBILITY _VSTD::u32string u32string() const {
    return string<char32_t>();
  }
#endif /* !_LIBCPP_HAS_NO_LOCALIZATION */

  // generic format observers
  _VSTD::string generic_string() const { return __pn_; }
#ifndef _LIBCPP_NO_HAS_CHAR8_T
  _VSTD::u8string generic_u8string() const { return _VSTD::u8string(__pn_.begin(), __pn_.end()); }
#else
  _VSTD::string generic_u8string() const { return __pn_; }
#endif

#if !defined(_LIBCPP_HAS_NO_LOCALIZATION)
  template <class _ECharT, class _Traits = char_traits<_ECharT>,
            class _Allocator = allocator<_ECharT> >
  basic_string<_ECharT, _Traits, _Allocator>
  generic_string(const _Allocator& __a = _Allocator()) const {
    return string<_ECharT, _Traits, _Allocator>(__a);
  }

  _VSTD::wstring generic_wstring() const { return string<wchar_t>(); }
  _VSTD::u16string generic_u16string() const { return string<char16_t>(); }
  _VSTD::u32string generic_u32string() const { return string<char32_t>(); }
#endif /* !_LIBCPP_HAS_NO_LOCALIZATION */
#endif /* !_LIBCPP_WIN32API */

private:
  int __compare(__string_view) const;
  __string_view __root_name() const;
  __string_view __root_directory() const;
  __string_view __root_path_raw() const;
  __string_view __relative_path() const;
  __string_view __parent_path() const;
  __string_view __filename() const;
  __string_view __stem() const;
  __string_view __extension() const;

public:
  // compare
  _LIBCPP_INLINE_VISIBILITY int compare(const path& __p) const noexcept {
    return __compare(__p.__pn_);
  }
  _LIBCPP_INLINE_VISIBILITY int compare(const string_type& __s) const {
    return __compare(__s);
  }
  _LIBCPP_INLINE_VISIBILITY int compare(__string_view __s) const {
    return __compare(__s);
  }
  _LIBCPP_INLINE_VISIBILITY int compare(const value_type* __s) const {
    return __compare(__s);
  }

  // decomposition
  _LIBCPP_INLINE_VISIBILITY path root_name() const {
    return string_type(__root_name());
  }
  _LIBCPP_INLINE_VISIBILITY path root_directory() const {
    return string_type(__root_directory());
  }
  _LIBCPP_INLINE_VISIBILITY path root_path() const {
    return root_name().append(string_type(__root_directory()));
  }
  _LIBCPP_INLINE_VISIBILITY path relative_path() const {
    return string_type(__relative_path());
  }
  _LIBCPP_INLINE_VISIBILITY path parent_path() const {
    return string_type(__parent_path());
  }
  _LIBCPP_INLINE_VISIBILITY path filename() const {
    return string_type(__filename());
  }
  _LIBCPP_INLINE_VISIBILITY path stem() const { return string_type(__stem()); }
  _LIBCPP_INLINE_VISIBILITY path extension() const {
    return string_type(__extension());
  }

  // query
  _LIBCPP_NODISCARD_AFTER_CXX17 _LIBCPP_INLINE_VISIBILITY bool
  empty() const noexcept {
    return __pn_.empty();
  }

  _LIBCPP_INLINE_VISIBILITY bool has_root_name() const {
    return !__root_name().empty();
  }
  _LIBCPP_INLINE_VISIBILITY bool has_root_directory() const {
    return !__root_directory().empty();
  }
  _LIBCPP_INLINE_VISIBILITY bool has_root_path() const {
    return !__root_path_raw().empty();
  }
  _LIBCPP_INLINE_VISIBILITY bool has_relative_path() const {
    return !__relative_path().empty();
  }
  _LIBCPP_INLINE_VISIBILITY bool has_parent_path() const {
    return !__parent_path().empty();
  }
  _LIBCPP_INLINE_VISIBILITY bool has_filename() const {
    return !__filename().empty();
  }
  _LIBCPP_INLINE_VISIBILITY bool has_stem() const { return !__stem().empty(); }
  _LIBCPP_INLINE_VISIBILITY bool has_extension() const {
    return !__extension().empty();
  }

  _LIBCPP_INLINE_VISIBILITY bool is_absolute() const {
    return has_root_directory();
  }
  _LIBCPP_INLINE_VISIBILITY bool is_relative() const { return !is_absolute(); }

  // relative paths
  path lexically_normal() const;
  path lexically_relative(const path& __base) const;

  _LIBCPP_INLINE_VISIBILITY path lexically_proximate(const path& __base) const {
    path __result = this->lexically_relative(__base);
    if (__result.native().empty())
      return *this;
    return __result;
  }

  // iterators
  class _LIBCPP_TYPE_VIS iterator;
  typedef iterator const_iterator;

  iterator begin() const;
  iterator end() const;

#if !defined(_LIBCPP_HAS_NO_LOCALIZATION)
  template <class _CharT, class _Traits>
  _LIBCPP_INLINE_VISIBILITY friend
      typename enable_if<is_same<_CharT, value_type>::value &&
                             is_same<_Traits, char_traits<value_type> >::value,
                         basic_ostream<_CharT, _Traits>&>::type
      operator<<(basic_ostream<_CharT, _Traits>& __os, const path& __p) {
    __os << _VSTD::__quoted(__p.native());
    return __os;
  }

  template <class _CharT, class _Traits>
  _LIBCPP_INLINE_VISIBILITY friend
      typename enable_if<!is_same<_CharT, value_type>::value ||
                             !is_same<_Traits, char_traits<value_type> >::value,
                         basic_ostream<_CharT, _Traits>&>::type
      operator<<(basic_ostream<_CharT, _Traits>& __os, const path& __p) {
    __os << _VSTD::__quoted(__p.string<_CharT, _Traits>());
    return __os;
  }

  template <class _CharT, class _Traits>
  _LIBCPP_INLINE_VISIBILITY friend basic_istream<_CharT, _Traits>&
  operator>>(basic_istream<_CharT, _Traits>& __is, path& __p) {
    basic_string<_CharT, _Traits> __tmp;
    __is >> __quoted(__tmp);
    __p = __tmp;
    return __is;
  }
#endif // !_LIBCPP_HAS_NO_LOCALIZATION

  friend _LIBCPP_INLINE_VISIBILITY bool operator==(const path& __lhs, const path& __rhs) noexcept {
    return __lhs.compare(__rhs) == 0;
  }
  friend _LIBCPP_INLINE_VISIBILITY bool operator!=(const path& __lhs, const path& __rhs) noexcept {
    return __lhs.compare(__rhs) != 0;
  }
  friend _LIBCPP_INLINE_VISIBILITY bool operator<(const path& __lhs, const path& __rhs) noexcept {
    return __lhs.compare(__rhs) < 0;
  }
  friend _LIBCPP_INLINE_VISIBILITY bool operator<=(const path& __lhs, const path& __rhs) noexcept {
    return __lhs.compare(__rhs) <= 0;
  }
  friend _LIBCPP_INLINE_VISIBILITY bool operator>(const path& __lhs, const path& __rhs) noexcept {
    return __lhs.compare(__rhs) > 0;
  }
  friend _LIBCPP_INLINE_VISIBILITY bool operator>=(const path& __lhs, const path& __rhs) noexcept {
    return __lhs.compare(__rhs) >= 0;
  }

  friend _LIBCPP_INLINE_VISIBILITY path operator/(const path& __lhs,
                                                  const path& __rhs) {
    path __result(__lhs);
    __result /= __rhs;
    return __result;
  }
private:
  inline _LIBCPP_INLINE_VISIBILITY path&
  __assign_view(__string_view const& __s) noexcept {
    __pn_ = string_type(__s);
    return *this;
  }
  string_type __pn_;
};

inline _LIBCPP_INLINE_VISIBILITY void swap(path& __lhs, path& __rhs) noexcept {
  __lhs.swap(__rhs);
}

_LIBCPP_FUNC_VIS
size_t hash_value(const path& __p) noexcept;

<<<<<<< HEAD
template <class _Source>
_LIBCPP_INLINE_VISIBILITY _LIBCPP_DEPRECATED_WITH_CHAR8_T
    typename enable_if<__is_pathable<_Source>::value, path>::type
    u8path(const _Source& __s) {
  static_assert(
#ifndef _LIBCPP_NO_HAS_CHAR8_T
      is_same<typename __is_pathable<_Source>::__char_type, char8_t>::value ||
#endif
      is_same<typename __is_pathable<_Source>::__char_type, char>::value,
      "u8path(Source const&) requires Source have a character type of type "
      "'char'"
#ifndef _LIBCPP_NO_HAS_CHAR8_T
      " or 'char8_t'"
#endif
      );
  return path(__s);
=======
template <class _InputIt>
_LIBCPP_INLINE_VISIBILITY _LIBCPP_DEPRECATED_WITH_CHAR8_T
    typename enable_if<__is_pathable<_InputIt>::value, path>::type
    u8path(_InputIt __f, _InputIt __l) {
  static_assert(
#ifndef _LIBCPP_NO_HAS_CHAR8_T
      is_same<typename __is_pathable<_InputIt>::__char_type, char8_t>::value ||
#endif
      is_same<typename __is_pathable<_InputIt>::__char_type, char>::value,
      "u8path(Iter, Iter) requires Iter have a value_type of type 'char'"
      " or 'char8_t'");
#if defined(_LIBCPP_WIN32API)
  string __tmp(__f, __l);
  using _CVT = __widen_from_utf8<sizeof(wchar_t) * __CHAR_BIT__>;
  _VSTD::wstring __w;
  __w.reserve(__tmp.size());
  _CVT()(back_inserter(__w), __tmp.data(), __tmp.data() + __tmp.size());
  return path(__w);
#else
  return path(__f, __l);
#endif /* !_LIBCPP_WIN32API */
>>>>>>> e1e3308f
}

#if defined(_LIBCPP_WIN32API)
template <class _InputIt>
_LIBCPP_INLINE_VISIBILITY _LIBCPP_DEPRECATED_WITH_CHAR8_T
    typename enable_if<__is_pathable<_InputIt>::value, path>::type
    u8path(_InputIt __f, _NullSentinel) {
  static_assert(
#ifndef _LIBCPP_NO_HAS_CHAR8_T
      is_same<typename __is_pathable<_InputIt>::__char_type, char8_t>::value ||
#endif
      is_same<typename __is_pathable<_InputIt>::__char_type, char>::value,
      "u8path(Iter, Iter) requires Iter have a value_type of type 'char'"
<<<<<<< HEAD
#ifndef _LIBCPP_NO_HAS_CHAR8_T
      " or 'char8_t'"
#endif
      );
  return path(__f, __l);
=======
      " or 'char8_t'");
  string __tmp;
  const char __sentinel = char{};
  for (; *__f != __sentinel; ++__f)
    __tmp.push_back(*__f);
  using _CVT = __widen_from_utf8<sizeof(wchar_t) * __CHAR_BIT__>;
  _VSTD::wstring __w;
  __w.reserve(__tmp.size());
  _CVT()(back_inserter(__w), __tmp.data(), __tmp.data() + __tmp.size());
  return path(__w);
}
#endif /* _LIBCPP_WIN32API */

template <class _Source>
_LIBCPP_INLINE_VISIBILITY _LIBCPP_DEPRECATED_WITH_CHAR8_T
    typename enable_if<__is_pathable<_Source>::value, path>::type
    u8path(const _Source& __s) {
  static_assert(
#ifndef _LIBCPP_NO_HAS_CHAR8_T
      is_same<typename __is_pathable<_Source>::__char_type, char8_t>::value ||
#endif
      is_same<typename __is_pathable<_Source>::__char_type, char>::value,
      "u8path(Source const&) requires Source have a character type of type "
      "'char' or 'char8_t'");
#if defined(_LIBCPP_WIN32API)
  using _Traits = __is_pathable<_Source>;
  return u8path(__unwrap_iter(_Traits::__range_begin(__s)), __unwrap_iter(_Traits::__range_end(__s)));
#else
  return path(__s);
#endif
>>>>>>> e1e3308f
}

class _LIBCPP_TYPE_VIS path::iterator {
public:
  enum _ParserState : unsigned char {
    _Singular,
    _BeforeBegin,
    _InRootName,
    _InRootDir,
    _InFilenames,
    _InTrailingSep,
    _AtEnd
  };

public:
  typedef bidirectional_iterator_tag iterator_category;

  typedef path value_type;
  typedef ptrdiff_t difference_type;
  typedef const path* pointer;
  typedef const path& reference;

  typedef void
      __stashing_iterator_tag; // See reverse_iterator and __is_stashing_iterator

public:
  _LIBCPP_INLINE_VISIBILITY
  iterator()
      : __stashed_elem_(), __path_ptr_(nullptr), __entry_(),
        __state_(_Singular) {}

  iterator(const iterator&) = default;
  ~iterator() = default;

  iterator& operator=(const iterator&) = default;

  _LIBCPP_INLINE_VISIBILITY
  reference operator*() const { return __stashed_elem_; }

  _LIBCPP_INLINE_VISIBILITY
  pointer operator->() const { return &__stashed_elem_; }

  _LIBCPP_INLINE_VISIBILITY
  iterator& operator++() {
    _LIBCPP_ASSERT(__state_ != _Singular,
                   "attempting to increment a singular iterator");
    _LIBCPP_ASSERT(__state_ != _AtEnd,
                   "attempting to increment the end iterator");
    return __increment();
  }

  _LIBCPP_INLINE_VISIBILITY
  iterator operator++(int) {
    iterator __it(*this);
    this->operator++();
    return __it;
  }

  _LIBCPP_INLINE_VISIBILITY
  iterator& operator--() {
    _LIBCPP_ASSERT(__state_ != _Singular,
                   "attempting to decrement a singular iterator");
    _LIBCPP_ASSERT(__entry_.data() != __path_ptr_->native().data(),
                   "attempting to decrement the begin iterator");
    return __decrement();
  }

  _LIBCPP_INLINE_VISIBILITY
  iterator operator--(int) {
    iterator __it(*this);
    this->operator--();
    return __it;
  }

private:
  friend class path;

  inline _LIBCPP_INLINE_VISIBILITY friend bool operator==(const iterator&,
                                                          const iterator&);

  iterator& __increment();
  iterator& __decrement();

  path __stashed_elem_;
  const path* __path_ptr_;
  path::__string_view __entry_;
  _ParserState __state_;
};

inline _LIBCPP_INLINE_VISIBILITY bool operator==(const path::iterator& __lhs,
                                                 const path::iterator& __rhs) {
  return __lhs.__path_ptr_ == __rhs.__path_ptr_ &&
         __lhs.__entry_.data() == __rhs.__entry_.data();
}

inline _LIBCPP_INLINE_VISIBILITY bool operator!=(const path::iterator& __lhs,
                                                 const path::iterator& __rhs) {
  return !(__lhs == __rhs);
}

// TODO(ldionne): We need to pop the pragma and push it again after
//                filesystem_error to work around PR41078.
_LIBCPP_AVAILABILITY_FILESYSTEM_POP

class _LIBCPP_AVAILABILITY_FILESYSTEM _LIBCPP_EXCEPTION_ABI filesystem_error : public system_error {
public:
  _LIBCPP_INLINE_VISIBILITY
  filesystem_error(const string& __what, error_code __ec)
      : system_error(__ec, __what),
        __storage_(make_shared<_Storage>(path(), path())) {
    __create_what(0);
  }

  _LIBCPP_INLINE_VISIBILITY
  filesystem_error(const string& __what, const path& __p1, error_code __ec)
      : system_error(__ec, __what),
        __storage_(make_shared<_Storage>(__p1, path())) {
    __create_what(1);
  }

  _LIBCPP_INLINE_VISIBILITY
  filesystem_error(const string& __what, const path& __p1, const path& __p2,
                   error_code __ec)
      : system_error(__ec, __what),
        __storage_(make_shared<_Storage>(__p1, __p2)) {
    __create_what(2);
  }

  _LIBCPP_INLINE_VISIBILITY
  const path& path1() const noexcept { return __storage_->__p1_; }

  _LIBCPP_INLINE_VISIBILITY
  const path& path2() const noexcept { return __storage_->__p2_; }

  filesystem_error(const filesystem_error&) = default;
  ~filesystem_error() override; // key function

  _LIBCPP_INLINE_VISIBILITY
  const char* what() const noexcept override {
    return __storage_->__what_.c_str();
  }

  void __create_what(int __num_paths);

private:
  struct _LIBCPP_HIDDEN _Storage {
    _LIBCPP_INLINE_VISIBILITY
    _Storage(const path& __p1, const path& __p2) : __p1_(__p1), __p2_(__p2) {}

    path __p1_;
    path __p2_;
    string __what_;
  };
  shared_ptr<_Storage> __storage_;
};

_LIBCPP_AVAILABILITY_FILESYSTEM_PUSH

template <class... _Args>
_LIBCPP_NORETURN inline _LIBCPP_INLINE_VISIBILITY
#ifndef _LIBCPP_NO_EXCEPTIONS
void __throw_filesystem_error(_Args&&... __args) {
  throw filesystem_error(_VSTD::forward<_Args>(__args)...);
}
#else
void __throw_filesystem_error(_Args&&...) {
  _VSTD::abort();
}
#endif

// operational functions

_LIBCPP_FUNC_VIS
path __absolute(const path&, error_code* __ec = nullptr);
_LIBCPP_FUNC_VIS
path __canonical(const path&, error_code* __ec = nullptr);
_LIBCPP_FUNC_VIS
void __copy(const path& __from, const path& __to, copy_options __opt,
            error_code* __ec = nullptr);
_LIBCPP_FUNC_VIS
bool __copy_file(const path& __from, const path& __to, copy_options __opt,
                 error_code* __ec = nullptr);
_LIBCPP_FUNC_VIS
void __copy_symlink(const path& __existing_symlink, const path& __new_symlink,
                    error_code* __ec = nullptr);
_LIBCPP_FUNC_VIS
bool __create_directories(const path& p, error_code* ec = nullptr);
_LIBCPP_FUNC_VIS
bool __create_directory(const path& p, error_code* ec = nullptr);
_LIBCPP_FUNC_VIS
bool __create_directory(const path& p, const path& attributes,
                        error_code* ec = nullptr);
_LIBCPP_FUNC_VIS
void __create_directory_symlink(const path& __to, const path& __new_symlink,
                                error_code* __ec = nullptr);
_LIBCPP_FUNC_VIS
void __create_hard_link(const path& __to, const path& __new_hard_link,
                        error_code* __ec = nullptr);
_LIBCPP_FUNC_VIS
void __create_symlink(const path& __to, const path& __new_symlink,
                      error_code* __ec = nullptr);
_LIBCPP_FUNC_VIS
path __current_path(error_code* __ec = nullptr);
_LIBCPP_FUNC_VIS
void __current_path(const path&, error_code* __ec = nullptr);
_LIBCPP_FUNC_VIS
bool __equivalent(const path&, const path&, error_code* __ec = nullptr);
_LIBCPP_FUNC_VIS
uintmax_t __file_size(const path&, error_code* __ec = nullptr);
_LIBCPP_FUNC_VIS
uintmax_t __hard_link_count(const path&, error_code* __ec = nullptr);
_LIBCPP_FUNC_VIS
bool __fs_is_empty(const path& p, error_code* ec = nullptr);
_LIBCPP_FUNC_VIS
file_time_type __last_write_time(const path& p, error_code* ec = nullptr);
_LIBCPP_FUNC_VIS
void __last_write_time(const path& p, file_time_type new_time,
                       error_code* ec = nullptr);
_LIBCPP_FUNC_VIS
void __permissions(const path&, perms, perm_options, error_code* = nullptr);
_LIBCPP_FUNC_VIS
path __read_symlink(const path& p, error_code* ec = nullptr);
_LIBCPP_FUNC_VIS
bool __remove(const path& p, error_code* ec = nullptr);
_LIBCPP_FUNC_VIS
uintmax_t __remove_all(const path& p, error_code* ec = nullptr);
_LIBCPP_FUNC_VIS
void __rename(const path& from, const path& to, error_code* ec = nullptr);
_LIBCPP_FUNC_VIS
void __resize_file(const path& p, uintmax_t size, error_code* ec = nullptr);
_LIBCPP_FUNC_VIS
space_info __space(const path&, error_code* __ec = nullptr);
_LIBCPP_FUNC_VIS
file_status __status(const path&, error_code* __ec = nullptr);
_LIBCPP_FUNC_VIS
file_status __symlink_status(const path&, error_code* __ec = nullptr);
_LIBCPP_FUNC_VIS
path __system_complete(const path&, error_code* __ec = nullptr);
_LIBCPP_FUNC_VIS
path __temp_directory_path(error_code* __ec = nullptr);
_LIBCPP_FUNC_VIS
path __weakly_canonical(path const& __p, error_code* __ec = nullptr);

inline _LIBCPP_INLINE_VISIBILITY path current_path() {
  return __current_path();
}

inline _LIBCPP_INLINE_VISIBILITY path current_path(error_code& __ec) {
  return __current_path(&__ec);
}

inline _LIBCPP_INLINE_VISIBILITY void current_path(const path& __p) {
  __current_path(__p);
}

inline _LIBCPP_INLINE_VISIBILITY void current_path(const path& __p,
                                                   error_code& __ec) noexcept {
  __current_path(__p, &__ec);
}

inline _LIBCPP_INLINE_VISIBILITY path absolute(const path& __p) {
  return __absolute(__p);
}

inline _LIBCPP_INLINE_VISIBILITY path absolute(const path& __p,
                                               error_code& __ec) {
  return __absolute(__p, &__ec);
}

inline _LIBCPP_INLINE_VISIBILITY path canonical(const path& __p) {
  return __canonical(__p);
}

inline _LIBCPP_INLINE_VISIBILITY path canonical(const path& __p,
                                                error_code& __ec) {
  return __canonical(__p, &__ec);
}

inline _LIBCPP_INLINE_VISIBILITY void copy(const path& __from,
                                           const path& __to) {
  __copy(__from, __to, copy_options::none);
}

inline _LIBCPP_INLINE_VISIBILITY void copy(const path& __from, const path& __to,
                                           error_code& __ec) {
  __copy(__from, __to, copy_options::none, &__ec);
}

inline _LIBCPP_INLINE_VISIBILITY void copy(const path& __from, const path& __to,
                                           copy_options __opt) {
  __copy(__from, __to, __opt);
}

inline _LIBCPP_INLINE_VISIBILITY void copy(const path& __from, const path& __to,
                                           copy_options __opt,
                                           error_code& __ec) {
  __copy(__from, __to, __opt, &__ec);
}

inline _LIBCPP_INLINE_VISIBILITY bool copy_file(const path& __from,
                                                const path& __to) {
  return __copy_file(__from, __to, copy_options::none);
}

inline _LIBCPP_INLINE_VISIBILITY bool
copy_file(const path& __from, const path& __to, error_code& __ec) {
  return __copy_file(__from, __to, copy_options::none, &__ec);
}

inline _LIBCPP_INLINE_VISIBILITY bool
copy_file(const path& __from, const path& __to, copy_options __opt) {
  return __copy_file(__from, __to, __opt);
}

inline _LIBCPP_INLINE_VISIBILITY bool copy_file(const path& __from,
                                                const path& __to,
                                                copy_options __opt,
                                                error_code& __ec) {
  return __copy_file(__from, __to, __opt, &__ec);
}

inline _LIBCPP_INLINE_VISIBILITY void copy_symlink(const path& __existing,
                                                   const path& __new) {
  __copy_symlink(__existing, __new);
}

inline _LIBCPP_INLINE_VISIBILITY void
copy_symlink(const path& __ext, const path& __new, error_code& __ec) noexcept {
  __copy_symlink(__ext, __new, &__ec);
}

inline _LIBCPP_INLINE_VISIBILITY bool create_directories(const path& __p) {
  return __create_directories(__p);
}

inline _LIBCPP_INLINE_VISIBILITY bool create_directories(const path& __p,
                                                         error_code& __ec) {
  return __create_directories(__p, &__ec);
}

inline _LIBCPP_INLINE_VISIBILITY bool create_directory(const path& __p) {
  return __create_directory(__p);
}

inline _LIBCPP_INLINE_VISIBILITY bool
create_directory(const path& __p, error_code& __ec) noexcept {
  return __create_directory(__p, &__ec);
}

inline _LIBCPP_INLINE_VISIBILITY bool create_directory(const path& __p,
                                                       const path& __attrs) {
  return __create_directory(__p, __attrs);
}

inline _LIBCPP_INLINE_VISIBILITY bool
create_directory(const path& __p, const path& __attrs,
                 error_code& __ec) noexcept {
  return __create_directory(__p, __attrs, &__ec);
}

inline _LIBCPP_INLINE_VISIBILITY void
create_directory_symlink(const path& __to, const path& __new) {
  __create_directory_symlink(__to, __new);
}

inline _LIBCPP_INLINE_VISIBILITY void
create_directory_symlink(const path& __to, const path& __new,
                         error_code& __ec) noexcept {
  __create_directory_symlink(__to, __new, &__ec);
}

inline _LIBCPP_INLINE_VISIBILITY void create_hard_link(const path& __to,
                                                       const path& __new) {
  __create_hard_link(__to, __new);
}

inline _LIBCPP_INLINE_VISIBILITY void
create_hard_link(const path& __to, const path& __new,
                 error_code& __ec) noexcept {
  __create_hard_link(__to, __new, &__ec);
}

inline _LIBCPP_INLINE_VISIBILITY void create_symlink(const path& __to,
                                                     const path& __new) {
  __create_symlink(__to, __new);
}

inline _LIBCPP_INLINE_VISIBILITY void
create_symlink(const path& __to, const path& __new, error_code& __ec) noexcept {
  return __create_symlink(__to, __new, &__ec);
}

inline _LIBCPP_INLINE_VISIBILITY bool status_known(file_status __s) noexcept {
  return __s.type() != file_type::none;
}

inline _LIBCPP_INLINE_VISIBILITY bool exists(file_status __s) noexcept {
  return status_known(__s) && __s.type() != file_type::not_found;
}

inline _LIBCPP_INLINE_VISIBILITY bool exists(const path& __p) {
  return exists(__status(__p));
}

inline _LIBCPP_INLINE_VISIBILITY bool exists(const path& __p,
                                             error_code& __ec) noexcept {
  auto __s = __status(__p, &__ec);
  if (status_known(__s))
    __ec.clear();
  return exists(__s);
}

inline _LIBCPP_INLINE_VISIBILITY bool equivalent(const path& __p1,
                                                 const path& __p2) {
  return __equivalent(__p1, __p2);
}

inline _LIBCPP_INLINE_VISIBILITY bool
equivalent(const path& __p1, const path& __p2, error_code& __ec) noexcept {
  return __equivalent(__p1, __p2, &__ec);
}

inline _LIBCPP_INLINE_VISIBILITY uintmax_t file_size(const path& __p) {
  return __file_size(__p);
}

inline _LIBCPP_INLINE_VISIBILITY uintmax_t
file_size(const path& __p, error_code& __ec) noexcept {
  return __file_size(__p, &__ec);
}

inline _LIBCPP_INLINE_VISIBILITY uintmax_t hard_link_count(const path& __p) {
  return __hard_link_count(__p);
}

inline _LIBCPP_INLINE_VISIBILITY uintmax_t
hard_link_count(const path& __p, error_code& __ec) noexcept {
  return __hard_link_count(__p, &__ec);
}

inline _LIBCPP_INLINE_VISIBILITY bool is_block_file(file_status __s) noexcept {
  return __s.type() == file_type::block;
}

inline _LIBCPP_INLINE_VISIBILITY bool is_block_file(const path& __p) {
  return is_block_file(__status(__p));
}

inline _LIBCPP_INLINE_VISIBILITY bool is_block_file(const path& __p,
                                                    error_code& __ec) noexcept {
  return is_block_file(__status(__p, &__ec));
}

inline _LIBCPP_INLINE_VISIBILITY bool
is_character_file(file_status __s) noexcept {
  return __s.type() == file_type::character;
}

inline _LIBCPP_INLINE_VISIBILITY bool is_character_file(const path& __p) {
  return is_character_file(__status(__p));
}

inline _LIBCPP_INLINE_VISIBILITY bool
is_character_file(const path& __p, error_code& __ec) noexcept {
  return is_character_file(__status(__p, &__ec));
}

inline _LIBCPP_INLINE_VISIBILITY bool is_directory(file_status __s) noexcept {
  return __s.type() == file_type::directory;
}

inline _LIBCPP_INLINE_VISIBILITY bool is_directory(const path& __p) {
  return is_directory(__status(__p));
}

inline _LIBCPP_INLINE_VISIBILITY bool is_directory(const path& __p,
                                                   error_code& __ec) noexcept {
  return is_directory(__status(__p, &__ec));
}

inline _LIBCPP_INLINE_VISIBILITY bool is_empty(const path& __p) {
  return __fs_is_empty(__p);
}

inline _LIBCPP_INLINE_VISIBILITY bool is_empty(const path& __p,
                                               error_code& __ec) {
  return __fs_is_empty(__p, &__ec);
}

inline _LIBCPP_INLINE_VISIBILITY bool is_fifo(file_status __s) noexcept {
  return __s.type() == file_type::fifo;
}
inline _LIBCPP_INLINE_VISIBILITY bool is_fifo(const path& __p) {
  return is_fifo(__status(__p));
}

inline _LIBCPP_INLINE_VISIBILITY bool is_fifo(const path& __p,
                                              error_code& __ec) noexcept {
  return is_fifo(__status(__p, &__ec));
}

inline _LIBCPP_INLINE_VISIBILITY bool
is_regular_file(file_status __s) noexcept {
  return __s.type() == file_type::regular;
}

inline _LIBCPP_INLINE_VISIBILITY bool is_regular_file(const path& __p) {
  return is_regular_file(__status(__p));
}

inline _LIBCPP_INLINE_VISIBILITY bool
is_regular_file(const path& __p, error_code& __ec) noexcept {
  return is_regular_file(__status(__p, &__ec));
}

inline _LIBCPP_INLINE_VISIBILITY bool is_socket(file_status __s) noexcept {
  return __s.type() == file_type::socket;
}

inline _LIBCPP_INLINE_VISIBILITY bool is_socket(const path& __p) {
  return is_socket(__status(__p));
}

inline _LIBCPP_INLINE_VISIBILITY bool is_socket(const path& __p,
                                                error_code& __ec) noexcept {
  return is_socket(__status(__p, &__ec));
}

inline _LIBCPP_INLINE_VISIBILITY bool is_symlink(file_status __s) noexcept {
  return __s.type() == file_type::symlink;
}

inline _LIBCPP_INLINE_VISIBILITY bool is_symlink(const path& __p) {
  return is_symlink(__symlink_status(__p));
}

inline _LIBCPP_INLINE_VISIBILITY bool is_symlink(const path& __p,
                                                 error_code& __ec) noexcept {
  return is_symlink(__symlink_status(__p, &__ec));
}

inline _LIBCPP_INLINE_VISIBILITY bool is_other(file_status __s) noexcept {
  return exists(__s) && !is_regular_file(__s) && !is_directory(__s) &&
         !is_symlink(__s);
}

inline _LIBCPP_INLINE_VISIBILITY bool is_other(const path& __p) {
  return is_other(__status(__p));
}

inline _LIBCPP_INLINE_VISIBILITY bool is_other(const path& __p,
                                               error_code& __ec) noexcept {
  return is_other(__status(__p, &__ec));
}

inline _LIBCPP_INLINE_VISIBILITY file_time_type
last_write_time(const path& __p) {
  return __last_write_time(__p);
}

inline _LIBCPP_INLINE_VISIBILITY file_time_type
last_write_time(const path& __p, error_code& __ec) noexcept {
  return __last_write_time(__p, &__ec);
}

inline _LIBCPP_INLINE_VISIBILITY void last_write_time(const path& __p,
                                                      file_time_type __t) {
  __last_write_time(__p, __t);
}

inline _LIBCPP_INLINE_VISIBILITY void
last_write_time(const path& __p, file_time_type __t,
                error_code& __ec) noexcept {
  __last_write_time(__p, __t, &__ec);
}

inline _LIBCPP_INLINE_VISIBILITY void
permissions(const path& __p, perms __prms,
            perm_options __opts = perm_options::replace) {
  __permissions(__p, __prms, __opts);
}

inline _LIBCPP_INLINE_VISIBILITY void permissions(const path& __p, perms __prms,
                                                  error_code& __ec) noexcept {
  __permissions(__p, __prms, perm_options::replace, &__ec);
}

inline _LIBCPP_INLINE_VISIBILITY void permissions(const path& __p, perms __prms,
                                                  perm_options __opts,
                                                  error_code& __ec) {
  __permissions(__p, __prms, __opts, &__ec);
}

inline _LIBCPP_INLINE_VISIBILITY path proximate(const path& __p,
                                                const path& __base,
                                                error_code& __ec) {
  path __tmp = __weakly_canonical(__p, &__ec);
  if (__ec)
    return {};
  path __tmp_base = __weakly_canonical(__base, &__ec);
  if (__ec)
    return {};
  return __tmp.lexically_proximate(__tmp_base);
}

inline _LIBCPP_INLINE_VISIBILITY path proximate(const path& __p,
                                                error_code& __ec) {
  return proximate(__p, current_path(), __ec);
}

inline _LIBCPP_INLINE_VISIBILITY path
proximate(const path& __p, const path& __base = current_path()) {
  return __weakly_canonical(__p).lexically_proximate(
      __weakly_canonical(__base));
}

inline _LIBCPP_INLINE_VISIBILITY path read_symlink(const path& __p) {
  return __read_symlink(__p);
}

inline _LIBCPP_INLINE_VISIBILITY path read_symlink(const path& __p,
                                                   error_code& __ec) {
  return __read_symlink(__p, &__ec);
}

inline _LIBCPP_INLINE_VISIBILITY path relative(const path& __p,
                                               const path& __base,
                                               error_code& __ec) {
  path __tmp = __weakly_canonical(__p, &__ec);
  if (__ec)
    return path();
  path __tmpbase = __weakly_canonical(__base, &__ec);
  if (__ec)
    return path();
  return __tmp.lexically_relative(__tmpbase);
}

inline _LIBCPP_INLINE_VISIBILITY path relative(const path& __p,
                                               error_code& __ec) {
  return relative(__p, current_path(), __ec);
}

inline _LIBCPP_INLINE_VISIBILITY path
relative(const path& __p, const path& __base = current_path()) {
  return __weakly_canonical(__p).lexically_relative(__weakly_canonical(__base));
}

inline _LIBCPP_INLINE_VISIBILITY bool remove(const path& __p) {
  return __remove(__p);
}

inline _LIBCPP_INLINE_VISIBILITY bool remove(const path& __p,
                                             error_code& __ec) noexcept {
  return __remove(__p, &__ec);
}

inline _LIBCPP_INLINE_VISIBILITY uintmax_t remove_all(const path& __p) {
  return __remove_all(__p);
}

inline _LIBCPP_INLINE_VISIBILITY uintmax_t remove_all(const path& __p,
                                                      error_code& __ec) {
  return __remove_all(__p, &__ec);
}

inline _LIBCPP_INLINE_VISIBILITY void rename(const path& __from,
                                             const path& __to) {
  return __rename(__from, __to);
}

inline _LIBCPP_INLINE_VISIBILITY void
rename(const path& __from, const path& __to, error_code& __ec) noexcept {
  return __rename(__from, __to, &__ec);
}

inline _LIBCPP_INLINE_VISIBILITY void resize_file(const path& __p,
                                                  uintmax_t __ns) {
  return __resize_file(__p, __ns);
}

inline _LIBCPP_INLINE_VISIBILITY void
resize_file(const path& __p, uintmax_t __ns, error_code& __ec) noexcept {
  return __resize_file(__p, __ns, &__ec);
}

inline _LIBCPP_INLINE_VISIBILITY space_info space(const path& __p) {
  return __space(__p);
}

inline _LIBCPP_INLINE_VISIBILITY space_info space(const path& __p,
                                                  error_code& __ec) noexcept {
  return __space(__p, &__ec);
}

inline _LIBCPP_INLINE_VISIBILITY file_status status(const path& __p) {
  return __status(__p);
}

inline _LIBCPP_INLINE_VISIBILITY file_status status(const path& __p,
                                                    error_code& __ec) noexcept {
  return __status(__p, &__ec);
}

inline _LIBCPP_INLINE_VISIBILITY file_status symlink_status(const path& __p) {
  return __symlink_status(__p);
}

inline _LIBCPP_INLINE_VISIBILITY file_status
symlink_status(const path& __p, error_code& __ec) noexcept {
  return __symlink_status(__p, &__ec);
}

inline _LIBCPP_INLINE_VISIBILITY path temp_directory_path() {
  return __temp_directory_path();
}

inline _LIBCPP_INLINE_VISIBILITY path temp_directory_path(error_code& __ec) {
  return __temp_directory_path(&__ec);
}

inline _LIBCPP_INLINE_VISIBILITY path weakly_canonical(path const& __p) {
  return __weakly_canonical(__p);
}

inline _LIBCPP_INLINE_VISIBILITY path weakly_canonical(path const& __p,
                                                       error_code& __ec) {
  return __weakly_canonical(__p, &__ec);
}

class directory_iterator;
class recursive_directory_iterator;
class _LIBCPP_HIDDEN __dir_stream;

class directory_entry {
  typedef _VSTD_FS::path _Path;

public:
  // constructors and destructors
  directory_entry() noexcept = default;
  directory_entry(directory_entry const&) = default;
  directory_entry(directory_entry&&) noexcept = default;

  _LIBCPP_INLINE_VISIBILITY
  explicit directory_entry(_Path const& __p) : __p_(__p) {
    error_code __ec;
    __refresh(&__ec);
  }

  _LIBCPP_INLINE_VISIBILITY
  directory_entry(_Path const& __p, error_code& __ec) : __p_(__p) {
    __refresh(&__ec);
  }

  ~directory_entry() {}

  directory_entry& operator=(directory_entry const&) = default;
  directory_entry& operator=(directory_entry&&) noexcept = default;

  _LIBCPP_INLINE_VISIBILITY
  void assign(_Path const& __p) {
    __p_ = __p;
    error_code __ec;
    __refresh(&__ec);
  }

  _LIBCPP_INLINE_VISIBILITY
  void assign(_Path const& __p, error_code& __ec) {
    __p_ = __p;
    __refresh(&__ec);
  }

  _LIBCPP_INLINE_VISIBILITY
  void replace_filename(_Path const& __p) {
    __p_.replace_filename(__p);
    error_code __ec;
    __refresh(&__ec);
  }

  _LIBCPP_INLINE_VISIBILITY
  void replace_filename(_Path const& __p, error_code& __ec) {
    __p_ = __p_.parent_path() / __p;
    __refresh(&__ec);
  }

  _LIBCPP_INLINE_VISIBILITY
  void refresh() { __refresh(); }

  _LIBCPP_INLINE_VISIBILITY
  void refresh(error_code& __ec) noexcept { __refresh(&__ec); }

  _LIBCPP_INLINE_VISIBILITY
  _Path const& path() const noexcept { return __p_; }

  _LIBCPP_INLINE_VISIBILITY
  operator const _Path&() const noexcept { return __p_; }

  _LIBCPP_INLINE_VISIBILITY
  bool exists() const { return _VSTD_FS::exists(file_status{__get_ft()}); }

  _LIBCPP_INLINE_VISIBILITY
  bool exists(error_code& __ec) const noexcept {
    return _VSTD_FS::exists(file_status{__get_ft(&__ec)});
  }

  _LIBCPP_INLINE_VISIBILITY
  bool is_block_file() const { return __get_ft() == file_type::block; }

  _LIBCPP_INLINE_VISIBILITY
  bool is_block_file(error_code& __ec) const noexcept {
    return __get_ft(&__ec) == file_type::block;
  }

  _LIBCPP_INLINE_VISIBILITY
  bool is_character_file() const { return __get_ft() == file_type::character; }

  _LIBCPP_INLINE_VISIBILITY
  bool is_character_file(error_code& __ec) const noexcept {
    return __get_ft(&__ec) == file_type::character;
  }

  _LIBCPP_INLINE_VISIBILITY
  bool is_directory() const { return __get_ft() == file_type::directory; }

  _LIBCPP_INLINE_VISIBILITY
  bool is_directory(error_code& __ec) const noexcept {
    return __get_ft(&__ec) == file_type::directory;
  }

  _LIBCPP_INLINE_VISIBILITY
  bool is_fifo() const { return __get_ft() == file_type::fifo; }

  _LIBCPP_INLINE_VISIBILITY
  bool is_fifo(error_code& __ec) const noexcept {
    return __get_ft(&__ec) == file_type::fifo;
  }

  _LIBCPP_INLINE_VISIBILITY
  bool is_other() const { return _VSTD_FS::is_other(file_status{__get_ft()}); }

  _LIBCPP_INLINE_VISIBILITY
  bool is_other(error_code& __ec) const noexcept {
    return _VSTD_FS::is_other(file_status{__get_ft(&__ec)});
  }

  _LIBCPP_INLINE_VISIBILITY
  bool is_regular_file() const { return __get_ft() == file_type::regular; }

  _LIBCPP_INLINE_VISIBILITY
  bool is_regular_file(error_code& __ec) const noexcept {
    return __get_ft(&__ec) == file_type::regular;
  }

  _LIBCPP_INLINE_VISIBILITY
  bool is_socket() const { return __get_ft() == file_type::socket; }

  _LIBCPP_INLINE_VISIBILITY
  bool is_socket(error_code& __ec) const noexcept {
    return __get_ft(&__ec) == file_type::socket;
  }

  _LIBCPP_INLINE_VISIBILITY
  bool is_symlink() const { return __get_sym_ft() == file_type::symlink; }

  _LIBCPP_INLINE_VISIBILITY
  bool is_symlink(error_code& __ec) const noexcept {
    return __get_sym_ft(&__ec) == file_type::symlink;
  }
  _LIBCPP_INLINE_VISIBILITY
  uintmax_t file_size() const { return __get_size(); }

  _LIBCPP_INLINE_VISIBILITY
  uintmax_t file_size(error_code& __ec) const noexcept {
    return __get_size(&__ec);
  }

  _LIBCPP_INLINE_VISIBILITY
  uintmax_t hard_link_count() const { return __get_nlink(); }

  _LIBCPP_INLINE_VISIBILITY
  uintmax_t hard_link_count(error_code& __ec) const noexcept {
    return __get_nlink(&__ec);
  }

  _LIBCPP_INLINE_VISIBILITY
  file_time_type last_write_time() const { return __get_write_time(); }

  _LIBCPP_INLINE_VISIBILITY
  file_time_type last_write_time(error_code& __ec) const noexcept {
    return __get_write_time(&__ec);
  }

  _LIBCPP_INLINE_VISIBILITY
  file_status status() const { return __get_status(); }

  _LIBCPP_INLINE_VISIBILITY
  file_status status(error_code& __ec) const noexcept {
    return __get_status(&__ec);
  }

  _LIBCPP_INLINE_VISIBILITY
  file_status symlink_status() const { return __get_symlink_status(); }

  _LIBCPP_INLINE_VISIBILITY
  file_status symlink_status(error_code& __ec) const noexcept {
    return __get_symlink_status(&__ec);
  }

  _LIBCPP_INLINE_VISIBILITY
  bool operator<(directory_entry const& __rhs) const noexcept {
    return __p_ < __rhs.__p_;
  }

  _LIBCPP_INLINE_VISIBILITY
  bool operator==(directory_entry const& __rhs) const noexcept {
    return __p_ == __rhs.__p_;
  }

  _LIBCPP_INLINE_VISIBILITY
  bool operator!=(directory_entry const& __rhs) const noexcept {
    return __p_ != __rhs.__p_;
  }

  _LIBCPP_INLINE_VISIBILITY
  bool operator<=(directory_entry const& __rhs) const noexcept {
    return __p_ <= __rhs.__p_;
  }

  _LIBCPP_INLINE_VISIBILITY
  bool operator>(directory_entry const& __rhs) const noexcept {
    return __p_ > __rhs.__p_;
  }

  _LIBCPP_INLINE_VISIBILITY
  bool operator>=(directory_entry const& __rhs) const noexcept {
    return __p_ >= __rhs.__p_;
  }

private:
  friend class directory_iterator;
  friend class recursive_directory_iterator;
  friend class __dir_stream;

  enum _CacheType : unsigned char {
    _Empty,
    _IterSymlink,
    _IterNonSymlink,
    _RefreshSymlink,
    _RefreshSymlinkUnresolved,
    _RefreshNonSymlink
  };

  struct __cached_data {
    uintmax_t __size_;
    uintmax_t __nlink_;
    file_time_type __write_time_;
    perms __sym_perms_;
    perms __non_sym_perms_;
    file_type __type_;
    _CacheType __cache_type_;

    _LIBCPP_INLINE_VISIBILITY
    __cached_data() noexcept { __reset(); }

    _LIBCPP_INLINE_VISIBILITY
    void __reset() {
      __cache_type_ = _Empty;
      __type_ = file_type::none;
      __sym_perms_ = __non_sym_perms_ = perms::unknown;
      __size_ = __nlink_ = uintmax_t(-1);
      __write_time_ = file_time_type::min();
    }
  };

  _LIBCPP_INLINE_VISIBILITY
  static __cached_data __create_iter_result(file_type __ft) {
    __cached_data __data;
    __data.__type_ = __ft;
    __data.__cache_type_ = [&]() {
      switch (__ft) {
      case file_type::none:
        return _Empty;
      case file_type::symlink:
        return _IterSymlink;
      default:
        return _IterNonSymlink;
      }
    }();
    return __data;
  }

  _LIBCPP_INLINE_VISIBILITY
  void __assign_iter_entry(_Path&& __p, __cached_data __dt) {
    __p_ = _VSTD::move(__p);
    __data_ = __dt;
  }

  _LIBCPP_FUNC_VIS
  error_code __do_refresh() noexcept;

  _LIBCPP_INLINE_VISIBILITY
  static bool __is_dne_error(error_code const& __ec) {
    if (!__ec)
      return true;
    switch (static_cast<errc>(__ec.value())) {
    case errc::no_such_file_or_directory:
    case errc::not_a_directory:
      return true;
    default:
      return false;
    }
  }

  _LIBCPP_INLINE_VISIBILITY
  void __handle_error(const char* __msg, error_code* __dest_ec,
                      error_code const& __ec, bool __allow_dne = false) const {
    if (__dest_ec) {
      *__dest_ec = __ec;
      return;
    }
    if (__ec && (!__allow_dne || !__is_dne_error(__ec)))
      __throw_filesystem_error(__msg, __p_, __ec);
  }

  _LIBCPP_INLINE_VISIBILITY
  void __refresh(error_code* __ec = nullptr) {
    __handle_error("in directory_entry::refresh", __ec, __do_refresh(),
                   /*allow_dne*/ true);
  }

  _LIBCPP_INLINE_VISIBILITY
  file_type __get_sym_ft(error_code* __ec = nullptr) const {
    switch (__data_.__cache_type_) {
    case _Empty:
      return __symlink_status(__p_, __ec).type();
    case _IterSymlink:
    case _RefreshSymlink:
    case _RefreshSymlinkUnresolved:
      if (__ec)
        __ec->clear();
      return file_type::symlink;
    case _IterNonSymlink:
    case _RefreshNonSymlink:
      file_status __st(__data_.__type_);
      if (__ec && !_VSTD_FS::exists(__st))
        *__ec = make_error_code(errc::no_such_file_or_directory);
      else if (__ec)
        __ec->clear();
      return __data_.__type_;
    }
    _LIBCPP_UNREACHABLE();
  }

  _LIBCPP_INLINE_VISIBILITY
  file_type __get_ft(error_code* __ec = nullptr) const {
    switch (__data_.__cache_type_) {
    case _Empty:
    case _IterSymlink:
    case _RefreshSymlinkUnresolved:
      return __status(__p_, __ec).type();
    case _IterNonSymlink:
    case _RefreshNonSymlink:
    case _RefreshSymlink: {
      file_status __st(__data_.__type_);
      if (__ec && !_VSTD_FS::exists(__st))
        *__ec = make_error_code(errc::no_such_file_or_directory);
      else if (__ec)
        __ec->clear();
      return __data_.__type_;
    }
    }
    _LIBCPP_UNREACHABLE();
  }

  _LIBCPP_INLINE_VISIBILITY
  file_status __get_status(error_code* __ec = nullptr) const {
    switch (__data_.__cache_type_) {
    case _Empty:
    case _IterNonSymlink:
    case _IterSymlink:
    case _RefreshSymlinkUnresolved:
      return __status(__p_, __ec);
    case _RefreshNonSymlink:
    case _RefreshSymlink:
      return file_status(__get_ft(__ec), __data_.__non_sym_perms_);
    }
    _LIBCPP_UNREACHABLE();
  }

  _LIBCPP_INLINE_VISIBILITY
  file_status __get_symlink_status(error_code* __ec = nullptr) const {
    switch (__data_.__cache_type_) {
    case _Empty:
    case _IterNonSymlink:
    case _IterSymlink:
      return __symlink_status(__p_, __ec);
    case _RefreshNonSymlink:
      return file_status(__get_sym_ft(__ec), __data_.__non_sym_perms_);
    case _RefreshSymlink:
    case _RefreshSymlinkUnresolved:
      return file_status(__get_sym_ft(__ec), __data_.__sym_perms_);
    }
    _LIBCPP_UNREACHABLE();
  }

  _LIBCPP_INLINE_VISIBILITY
  uintmax_t __get_size(error_code* __ec = nullptr) const {
    switch (__data_.__cache_type_) {
    case _Empty:
    case _IterNonSymlink:
    case _IterSymlink:
    case _RefreshSymlinkUnresolved:
      return _VSTD_FS::__file_size(__p_, __ec);
    case _RefreshSymlink:
    case _RefreshNonSymlink: {
      error_code __m_ec;
      file_status __st(__get_ft(&__m_ec));
      __handle_error("in directory_entry::file_size", __ec, __m_ec);
      if (_VSTD_FS::exists(__st) && !_VSTD_FS::is_regular_file(__st)) {
        errc __err_kind = _VSTD_FS::is_directory(__st) ? errc::is_a_directory
                                                       : errc::not_supported;
        __handle_error("in directory_entry::file_size", __ec,
                       make_error_code(__err_kind));
      }
      return __data_.__size_;
    }
    }
    _LIBCPP_UNREACHABLE();
  }

  _LIBCPP_INLINE_VISIBILITY
  uintmax_t __get_nlink(error_code* __ec = nullptr) const {
    switch (__data_.__cache_type_) {
    case _Empty:
    case _IterNonSymlink:
    case _IterSymlink:
    case _RefreshSymlinkUnresolved:
      return _VSTD_FS::__hard_link_count(__p_, __ec);
    case _RefreshSymlink:
    case _RefreshNonSymlink: {
      error_code __m_ec;
      (void)__get_ft(&__m_ec);
      __handle_error("in directory_entry::hard_link_count", __ec, __m_ec);
      return __data_.__nlink_;
    }
    }
    _LIBCPP_UNREACHABLE();
  }

  _LIBCPP_INLINE_VISIBILITY
  file_time_type __get_write_time(error_code* __ec = nullptr) const {
    switch (__data_.__cache_type_) {
    case _Empty:
    case _IterNonSymlink:
    case _IterSymlink:
    case _RefreshSymlinkUnresolved:
      return _VSTD_FS::__last_write_time(__p_, __ec);
    case _RefreshSymlink:
    case _RefreshNonSymlink: {
      error_code __m_ec;
      file_status __st(__get_ft(&__m_ec));
      __handle_error("in directory_entry::last_write_time", __ec, __m_ec);
      if (_VSTD_FS::exists(__st) &&
          __data_.__write_time_ == file_time_type::min())
        __handle_error("in directory_entry::last_write_time", __ec,
                       make_error_code(errc::value_too_large));
      return __data_.__write_time_;
    }
    }
    _LIBCPP_UNREACHABLE();
  }

private:
  _Path __p_;
  __cached_data __data_;
};

class __dir_element_proxy {
public:
  inline _LIBCPP_INLINE_VISIBILITY directory_entry operator*() {
    return _VSTD::move(__elem_);
  }

private:
  friend class directory_iterator;
  friend class recursive_directory_iterator;
  explicit __dir_element_proxy(directory_entry const& __e) : __elem_(__e) {}
  __dir_element_proxy(__dir_element_proxy&& __o)
      : __elem_(_VSTD::move(__o.__elem_)) {}
  directory_entry __elem_;
};

class directory_iterator {
public:
  typedef directory_entry value_type;
  typedef ptrdiff_t difference_type;
  typedef value_type const* pointer;
  typedef value_type const& reference;
  typedef input_iterator_tag iterator_category;

public:
  //ctor & dtor
  directory_iterator() noexcept {}

  explicit directory_iterator(const path& __p)
      : directory_iterator(__p, nullptr) {}

  directory_iterator(const path& __p, directory_options __opts)
      : directory_iterator(__p, nullptr, __opts) {}

  directory_iterator(const path& __p, error_code& __ec)
      : directory_iterator(__p, &__ec) {}

  directory_iterator(const path& __p, directory_options __opts,
                     error_code& __ec)
      : directory_iterator(__p, &__ec, __opts) {}

  directory_iterator(const directory_iterator&) = default;
  directory_iterator(directory_iterator&&) = default;
  directory_iterator& operator=(const directory_iterator&) = default;

  directory_iterator& operator=(directory_iterator&& __o) noexcept {
    // non-default implementation provided to support self-move assign.
    if (this != &__o) {
      __imp_ = _VSTD::move(__o.__imp_);
    }
    return *this;
  }

  ~directory_iterator() = default;

  const directory_entry& operator*() const {
    _LIBCPP_ASSERT(__imp_, "The end iterator cannot be dereferenced");
    return __dereference();
  }

  const directory_entry* operator->() const { return &**this; }

  directory_iterator& operator++() { return __increment(); }

  __dir_element_proxy operator++(int) {
    __dir_element_proxy __p(**this);
    __increment();
    return __p;
  }

  directory_iterator& increment(error_code& __ec) { return __increment(&__ec); }

private:
  inline _LIBCPP_INLINE_VISIBILITY friend bool
  operator==(const directory_iterator& __lhs,
             const directory_iterator& __rhs) noexcept;

  // construct the dir_stream
  _LIBCPP_FUNC_VIS
  directory_iterator(const path&, error_code*,
                     directory_options = directory_options::none);

  _LIBCPP_FUNC_VIS
  directory_iterator& __increment(error_code* __ec = nullptr);

  _LIBCPP_FUNC_VIS
  const directory_entry& __dereference() const;

private:
  shared_ptr<__dir_stream> __imp_;
};

inline _LIBCPP_INLINE_VISIBILITY bool
operator==(const directory_iterator& __lhs,
           const directory_iterator& __rhs) noexcept {
  return __lhs.__imp_ == __rhs.__imp_;
}

inline _LIBCPP_INLINE_VISIBILITY bool
operator!=(const directory_iterator& __lhs,
           const directory_iterator& __rhs) noexcept {
  return !(__lhs == __rhs);
}

// enable directory_iterator range-based for statements
inline _LIBCPP_INLINE_VISIBILITY directory_iterator
begin(directory_iterator __iter) noexcept {
  return __iter;
}

inline _LIBCPP_INLINE_VISIBILITY directory_iterator
end(const directory_iterator&) noexcept {
  return directory_iterator();
}

class recursive_directory_iterator {
public:
  using value_type = directory_entry;
  using difference_type = ptrdiff_t;
  using pointer = directory_entry const*;
  using reference = directory_entry const&;
  using iterator_category = input_iterator_tag;

public:
  // constructors and destructor
  _LIBCPP_INLINE_VISIBILITY
  recursive_directory_iterator() noexcept : __rec_(false) {}

  _LIBCPP_INLINE_VISIBILITY
  explicit recursive_directory_iterator(
      const path& __p, directory_options __xoptions = directory_options::none)
      : recursive_directory_iterator(__p, __xoptions, nullptr) {}

  _LIBCPP_INLINE_VISIBILITY
  recursive_directory_iterator(const path& __p, directory_options __xoptions,
                               error_code& __ec)
      : recursive_directory_iterator(__p, __xoptions, &__ec) {}

  _LIBCPP_INLINE_VISIBILITY
  recursive_directory_iterator(const path& __p, error_code& __ec)
      : recursive_directory_iterator(__p, directory_options::none, &__ec) {}

  recursive_directory_iterator(const recursive_directory_iterator&) = default;
  recursive_directory_iterator(recursive_directory_iterator&&) = default;

  recursive_directory_iterator&
  operator=(const recursive_directory_iterator&) = default;

  _LIBCPP_INLINE_VISIBILITY
  recursive_directory_iterator&
  operator=(recursive_directory_iterator&& __o) noexcept {
    // non-default implementation provided to support self-move assign.
    if (this != &__o) {
      __imp_ = _VSTD::move(__o.__imp_);
      __rec_ = __o.__rec_;
    }
    return *this;
  }

  ~recursive_directory_iterator() = default;

  _LIBCPP_INLINE_VISIBILITY
  const directory_entry& operator*() const { return __dereference(); }

  _LIBCPP_INLINE_VISIBILITY
  const directory_entry* operator->() const { return &__dereference(); }

  recursive_directory_iterator& operator++() { return __increment(); }

  _LIBCPP_INLINE_VISIBILITY
  __dir_element_proxy operator++(int) {
    __dir_element_proxy __p(**this);
    __increment();
    return __p;
  }

  _LIBCPP_INLINE_VISIBILITY
  recursive_directory_iterator& increment(error_code& __ec) {
    return __increment(&__ec);
  }

  _LIBCPP_FUNC_VIS directory_options options() const;
  _LIBCPP_FUNC_VIS int depth() const;

  _LIBCPP_INLINE_VISIBILITY
  void pop() { __pop(); }

  _LIBCPP_INLINE_VISIBILITY
  void pop(error_code& __ec) { __pop(&__ec); }

  _LIBCPP_INLINE_VISIBILITY
  bool recursion_pending() const { return __rec_; }

  _LIBCPP_INLINE_VISIBILITY
  void disable_recursion_pending() { __rec_ = false; }

private:
  _LIBCPP_FUNC_VIS
  recursive_directory_iterator(const path& __p, directory_options __opt,
                               error_code* __ec);

  _LIBCPP_FUNC_VIS
  const directory_entry& __dereference() const;

  _LIBCPP_FUNC_VIS
  bool __try_recursion(error_code* __ec);

  _LIBCPP_FUNC_VIS
  void __advance(error_code* __ec = nullptr);

  _LIBCPP_FUNC_VIS
  recursive_directory_iterator& __increment(error_code* __ec = nullptr);

  _LIBCPP_FUNC_VIS
  void __pop(error_code* __ec = nullptr);

  inline _LIBCPP_INLINE_VISIBILITY friend bool
  operator==(const recursive_directory_iterator&,
             const recursive_directory_iterator&) noexcept;

  struct _LIBCPP_HIDDEN __shared_imp;
  shared_ptr<__shared_imp> __imp_;
  bool __rec_;
}; // class recursive_directory_iterator

inline _LIBCPP_INLINE_VISIBILITY bool
operator==(const recursive_directory_iterator& __lhs,
           const recursive_directory_iterator& __rhs) noexcept {
  return __lhs.__imp_ == __rhs.__imp_;
}

_LIBCPP_INLINE_VISIBILITY
inline bool operator!=(const recursive_directory_iterator& __lhs,
                       const recursive_directory_iterator& __rhs) noexcept {
  return !(__lhs == __rhs);
}
// enable recursive_directory_iterator range-based for statements
inline _LIBCPP_INLINE_VISIBILITY recursive_directory_iterator
begin(recursive_directory_iterator __iter) noexcept {
  return __iter;
}

inline _LIBCPP_INLINE_VISIBILITY recursive_directory_iterator
end(const recursive_directory_iterator&) noexcept {
  return recursive_directory_iterator();
}

_LIBCPP_AVAILABILITY_FILESYSTEM_POP

_LIBCPP_END_NAMESPACE_FILESYSTEM

#endif // !_LIBCPP_CXX03_LANG

_LIBCPP_POP_MACROS

#endif // _LIBCPP_FILESYSTEM<|MERGE_RESOLUTION|>--- conflicted
+++ resolved
@@ -1426,24 +1426,6 @@
 _LIBCPP_FUNC_VIS
 size_t hash_value(const path& __p) noexcept;
 
-<<<<<<< HEAD
-template <class _Source>
-_LIBCPP_INLINE_VISIBILITY _LIBCPP_DEPRECATED_WITH_CHAR8_T
-    typename enable_if<__is_pathable<_Source>::value, path>::type
-    u8path(const _Source& __s) {
-  static_assert(
-#ifndef _LIBCPP_NO_HAS_CHAR8_T
-      is_same<typename __is_pathable<_Source>::__char_type, char8_t>::value ||
-#endif
-      is_same<typename __is_pathable<_Source>::__char_type, char>::value,
-      "u8path(Source const&) requires Source have a character type of type "
-      "'char'"
-#ifndef _LIBCPP_NO_HAS_CHAR8_T
-      " or 'char8_t'"
-#endif
-      );
-  return path(__s);
-=======
 template <class _InputIt>
 _LIBCPP_INLINE_VISIBILITY _LIBCPP_DEPRECATED_WITH_CHAR8_T
     typename enable_if<__is_pathable<_InputIt>::value, path>::type
@@ -1465,7 +1447,6 @@
 #else
   return path(__f, __l);
 #endif /* !_LIBCPP_WIN32API */
->>>>>>> e1e3308f
 }
 
 #if defined(_LIBCPP_WIN32API)
@@ -1479,13 +1460,6 @@
 #endif
       is_same<typename __is_pathable<_InputIt>::__char_type, char>::value,
       "u8path(Iter, Iter) requires Iter have a value_type of type 'char'"
-<<<<<<< HEAD
-#ifndef _LIBCPP_NO_HAS_CHAR8_T
-      " or 'char8_t'"
-#endif
-      );
-  return path(__f, __l);
-=======
       " or 'char8_t'");
   string __tmp;
   const char __sentinel = char{};
@@ -1516,7 +1490,6 @@
 #else
   return path(__s);
 #endif
->>>>>>> e1e3308f
 }
 
 class _LIBCPP_TYPE_VIS path::iterator {
