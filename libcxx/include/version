// -*- C++ -*-
//===----------------------------------------------------------------------===//
//
// Part of the LLVM Project, under the Apache License v2.0 with LLVM Exceptions.
// See https://llvm.org/LICENSE.txt for license information.
// SPDX-License-Identifier: Apache-2.0 WITH LLVM-exception
//
//===----------------------------------------------------------------------===//

#ifndef _LIBCPP_VERSIONH
#define _LIBCPP_VERSIONH

/*
  version synopsis

Macro name                                              Value   Headers
__cpp_lib_adaptor_iterator_pair_constructor             202106L <queue> <stack>
__cpp_lib_addressof_constexpr                           201603L <memory>
__cpp_lib_allocate_at_least                             202106L <memory>
__cpp_lib_allocator_traits_is_always_equal              201411L <deque> <forward_list> <list>
                                                                <map> <memory> <scoped_allocator>
                                                                <set> <string> <unordered_map>
                                                                <unordered_set> <vector>
__cpp_lib_any                                           201606L <any>
__cpp_lib_apply                                         201603L <tuple>
__cpp_lib_array_constexpr                               201811L <array> <iterator>
                                                        201603L // C++17
__cpp_lib_as_const                                      201510L <utility>
__cpp_lib_associative_heterogeneous_erasure             202110L <map> <set> <unordered_map>
                                                                <unordered_set>
__cpp_lib_associative_heterogeneous_insertion           202306L <map> <set> <unordered_map>
                                                                <unordered_set>
__cpp_lib_assume_aligned                                201811L <memory>
__cpp_lib_atomic_flag_test                              201907L <atomic>
__cpp_lib_atomic_float                                  201711L <atomic>
__cpp_lib_atomic_is_always_lock_free                    201603L <atomic>
__cpp_lib_atomic_lock_free_type_aliases                 201907L <atomic>
__cpp_lib_atomic_ref                                    201806L <atomic>
__cpp_lib_atomic_shared_ptr                             201711L <atomic>
__cpp_lib_atomic_value_initialization                   201911L <atomic> <memory>
__cpp_lib_atomic_wait                                   201907L <atomic>
__cpp_lib_barrier                                       201907L <barrier>
__cpp_lib_bind_back                                     202306L <functional>
                                                        202202L // C++23
__cpp_lib_bind_front                                    202306L <functional>
                                                        201907L // C++20
__cpp_lib_bit_cast                                      201806L <bit>
__cpp_lib_bitops                                        201907L <bit>
__cpp_lib_bitset                                        202306L <bitset>
__cpp_lib_bool_constant                                 201505L <type_traits>
__cpp_lib_bounded_array_traits                          201902L <type_traits>
__cpp_lib_boyer_moore_searcher                          201603L <functional>
__cpp_lib_byte                                          201603L <cstddef>
__cpp_lib_byteswap                                      202110L <bit>
__cpp_lib_char8_t                                       201907L <atomic> <filesystem> <istream>
                                                                <limits> <locale> <ostream>
                                                                <string> <string_view>
__cpp_lib_chrono                                        201611L <chrono>
__cpp_lib_chrono_udls                                   201304L <chrono>
__cpp_lib_clamp                                         201603L <algorithm>
__cpp_lib_complex_udls                                  201309L <complex>
__cpp_lib_concepts                                      202002L <concepts>
__cpp_lib_constexpr_algorithms                          201806L <algorithm> <utility>
__cpp_lib_constexpr_bitset                              202207L <bitset>
__cpp_lib_constexpr_charconv                            202207L <charconv>
__cpp_lib_constexpr_cmath                               202202L <cmath> <cstdlib>
__cpp_lib_constexpr_complex                             201711L <complex>
__cpp_lib_constexpr_dynamic_alloc                       201907L <memory>
__cpp_lib_constexpr_functional                          201907L <functional>
__cpp_lib_constexpr_iterator                            201811L <iterator>
__cpp_lib_constexpr_memory                              202202L <memory>
                                                        201811L // C++20
__cpp_lib_constexpr_numeric                             201911L <numeric>
__cpp_lib_constexpr_string                              201907L <string>
__cpp_lib_constexpr_string_view                         201811L <string_view>
__cpp_lib_constexpr_tuple                               201811L <tuple>
__cpp_lib_constexpr_typeinfo                            202106L <typeinfo>
__cpp_lib_constexpr_utility                             201811L <utility>
__cpp_lib_constexpr_vector                              201907L <vector>
__cpp_lib_copyable_function                             202306L <functional>
__cpp_lib_coroutine                                     201902L <coroutine>
__cpp_lib_destroying_delete                             201806L <new>
__cpp_lib_enable_shared_from_this                       201603L <memory>
__cpp_lib_endian                                        201907L <bit>
__cpp_lib_erase_if                                      202002L <deque> <forward_list> <list>
                                                                <map> <set> <string>
                                                                <unordered_map> <unordered_set> <vector>
__cpp_lib_exchange_function                             201304L <utility>
__cpp_lib_execution                                     201902L <execution>
                                                        201603L // C++17
__cpp_lib_expected                                      202211L <expected>
__cpp_lib_filesystem                                    201703L <filesystem>
__cpp_lib_format                                        202106L <format>
__cpp_lib_format_ranges                                 202207L <format>
__cpp_lib_formatters                                    202302L <stacktrace> <thread>
__cpp_lib_forward_like                                  202207L <utility>
__cpp_lib_fstream_native_handle                         202306L <fstream>
__cpp_lib_function_ref                                  202306L <functional>
__cpp_lib_gcd_lcm                                       201606L <numeric>
__cpp_lib_generic_associative_lookup                    201304L <map> <set>
__cpp_lib_generic_unordered_lookup                      201811L <unordered_map> <unordered_set>
__cpp_lib_hardware_interference_size                    201703L <new>
__cpp_lib_has_unique_object_representations             201606L <type_traits>
__cpp_lib_hazard_pointer                                202306L <hazard_pointer>
__cpp_lib_hypot                                         201603L <cmath>
__cpp_lib_incomplete_container_elements                 201505L <forward_list> <list> <vector>
__cpp_lib_int_pow2                                      202002L <bit>
__cpp_lib_integer_comparison_functions                  202002L <utility>
__cpp_lib_integer_sequence                              201304L <utility>
__cpp_lib_integral_constant_callable                    201304L <type_traits>
__cpp_lib_interpolate                                   201902L <cmath> <numeric>
__cpp_lib_invoke                                        201411L <functional>
__cpp_lib_invoke_r                                      202106L <functional>
__cpp_lib_is_aggregate                                  201703L <type_traits>
__cpp_lib_is_constant_evaluated                         201811L <type_traits>
__cpp_lib_is_final                                      201402L <type_traits>
__cpp_lib_is_invocable                                  201703L <type_traits>
__cpp_lib_is_layout_compatible                          201907L <type_traits>
__cpp_lib_is_nothrow_convertible                        201806L <type_traits>
__cpp_lib_is_null_pointer                               201309L <type_traits>
__cpp_lib_is_pointer_interconvertible                   201907L <type_traits>
__cpp_lib_is_scoped_enum                                202011L <type_traits>
__cpp_lib_is_swappable                                  201603L <type_traits>
__cpp_lib_jthread                                       201911L <stop_token> <thread>
__cpp_lib_latch                                         201907L <latch>
__cpp_lib_launder                                       201606L <new>
__cpp_lib_list_remove_return_type                       201806L <forward_list> <list>
__cpp_lib_logical_traits                                201510L <type_traits>
__cpp_lib_make_from_tuple                               201606L <tuple>
__cpp_lib_make_reverse_iterator                         201402L <iterator>
__cpp_lib_make_unique                                   201304L <memory>
__cpp_lib_map_try_emplace                               201411L <map>
__cpp_lib_math_constants                                201907L <numbers>
__cpp_lib_math_special_functions                        201603L <cmath>
__cpp_lib_mdspan                                        202207L <mdspan>
__cpp_lib_memory_resource                               201603L <memory_resource>
__cpp_lib_move_iterator_concept                         202207L <iterator>
__cpp_lib_move_only_function                            202110L <functional>
__cpp_lib_node_extract                                  201606L <map> <set> <unordered_map>
                                                                <unordered_set>
__cpp_lib_nonmember_container_access                    201411L <array> <deque> <forward_list>
                                                                <iterator> <list> <map>
                                                                <regex> <set> <string>
                                                                <unordered_map> <unordered_set> <vector>
__cpp_lib_not_fn                                        201603L <functional>
__cpp_lib_null_iterators                                201304L <iterator>
__cpp_lib_optional                                      202110L <optional>
                                                        201606L // C++17
__cpp_lib_out_ptr                                       202106L <memory>
__cpp_lib_parallel_algorithm                            201603L <algorithm> <numeric>
__cpp_lib_polymorphic_allocator                         201902L <memory_resource>
__cpp_lib_quoted_string_io                              201304L <iomanip>
__cpp_lib_ranges                                        202207L <algorithm> <functional> <iterator>
                                                                <memory> <ranges>
__cpp_lib_ranges_as_rvalue                              202207L <ranges>
__cpp_lib_ranges_chunk                                  202202L <ranges>
__cpp_lib_ranges_chunk_by                               202202L <ranges>
__cpp_lib_ranges_iota                                   202202L <numeric>
__cpp_lib_ranges_join_with                              202202L <ranges>
__cpp_lib_ranges_slide                                  202202L <ranges>
__cpp_lib_ranges_starts_ends_with                       202106L <algorithm>
__cpp_lib_ranges_to_container                           202202L <deque> <forward_list> <list>
                                                                <map> <priority_queue> <queue>
                                                                <set> <stack> <string>
                                                                <unordered_map> <unordered_set> <vector>
__cpp_lib_ranges_zip                                    202110L <ranges> <tuple> <utility>
__cpp_lib_ratio                                         202306L <ratio>
__cpp_lib_raw_memory_algorithms                         201606L <memory>
__cpp_lib_rcu                                           202306L <rcu>
__cpp_lib_reference_from_temporary                      202202L <type_traits>
__cpp_lib_remove_cvref                                  201711L <type_traits>
__cpp_lib_result_of_sfinae                              201210L <functional> <type_traits>
__cpp_lib_robust_nonmodifying_seq_ops                   201304L <algorithm>
__cpp_lib_sample                                        201603L <algorithm>
__cpp_lib_scoped_lock                                   201703L <mutex>
__cpp_lib_semaphore                                     201907L <semaphore>
__cpp_lib_shared_mutex                                  201505L <shared_mutex>
__cpp_lib_shared_ptr_arrays                             201707L <memory>
                                                        201611L // C++17
__cpp_lib_shared_ptr_weak_type                          201606L <memory>
__cpp_lib_shared_timed_mutex                            201402L <shared_mutex>
__cpp_lib_shift                                         201806L <algorithm>
__cpp_lib_smart_ptr_for_overwrite                       202002L <memory>
__cpp_lib_smart_ptr_owner_equality                      202306L <memory>
__cpp_lib_source_location                               201907L <source_location>
__cpp_lib_span                                          202002L <span>
__cpp_lib_spanstream                                    202106L <spanstream>
__cpp_lib_ssize                                         201902L <iterator>
__cpp_lib_sstream_from_string_view                      202306L <sstream>
__cpp_lib_stacktrace                                    202011L <stacktrace>
__cpp_lib_starts_ends_with                              201711L <string> <string_view>
__cpp_lib_stdatomic_h                                   202011L <stdatomic.h>
__cpp_lib_string_contains                               202011L <string> <string_view>
__cpp_lib_string_resize_and_overwrite                   202110L <string>
__cpp_lib_string_udls                                   201304L <string>
__cpp_lib_string_view                                   201803L <string> <string_view>
                                                        201606L // C++17
__cpp_lib_submdspan                                     202306L <mdspan>
__cpp_lib_syncbuf                                       201803L <syncstream>
__cpp_lib_text_encoding                                 202306L <text_encoding>
__cpp_lib_three_way_comparison                          201907L <compare>
__cpp_lib_to_address                                    201711L <memory>
__cpp_lib_to_array                                      201907L <array>
__cpp_lib_to_chars                                      201611L <charconv>
__cpp_lib_to_string                                     202306L <string>
__cpp_lib_to_underlying                                 202102L <utility>
__cpp_lib_transformation_trait_aliases                  201304L <type_traits>
__cpp_lib_transparent_operators                         201510L <functional> <memory>
                                                        201210L // C++14
__cpp_lib_tuple_element_t                               201402L <tuple>
__cpp_lib_tuples_by_type                                201304L <tuple> <utility>
__cpp_lib_type_identity                                 201806L <type_traits>
__cpp_lib_type_trait_variable_templates                 201510L <type_traits>
__cpp_lib_uncaught_exceptions                           201411L <exception>
__cpp_lib_unordered_map_try_emplace                     201411L <unordered_map>
__cpp_lib_unreachable                                   202202L <utility>
__cpp_lib_unwrap_ref                                    201811L <functional>
__cpp_lib_variant                                       202102L <variant>
__cpp_lib_void_t                                        201411L <type_traits>
__cpp_lib_within_lifetime                               202306L <type_traits>

*/

#include <__assert> // all public C++ headers provide the assertion handler
#include <__config>

#if !defined(_LIBCPP_HAS_NO_PRAGMA_SYSTEM_HEADER)
#  pragma GCC system_header
#endif

// clang-format off

#if _LIBCPP_STD_VER >= 14
# define __cpp_lib_chrono_udls                          201304L
# define __cpp_lib_complex_udls                         201309L
# define __cpp_lib_exchange_function                    201304L
# define __cpp_lib_generic_associative_lookup           201304L
# define __cpp_lib_integer_sequence                     201304L
# define __cpp_lib_integral_constant_callable           201304L
# define __cpp_lib_is_final                             201402L
# define __cpp_lib_is_null_pointer                      201309L
# define __cpp_lib_make_reverse_iterator                201402L
# define __cpp_lib_make_unique                          201304L
# define __cpp_lib_null_iterators                       201304L
# define __cpp_lib_quoted_string_io                     201304L
# define __cpp_lib_result_of_sfinae                     201210L
# define __cpp_lib_robust_nonmodifying_seq_ops          201304L
# if !defined(_LIBCPP_HAS_NO_THREADS) && !defined(_LIBCPP_AVAILABILITY_HAS_NO_SHARED_MUTEX)
#   define __cpp_lib_shared_timed_mutex                 201402L
# endif
# define __cpp_lib_string_udls                          201304L
# define __cpp_lib_transformation_trait_aliases         201304L
# define __cpp_lib_transparent_operators                201210L
# define __cpp_lib_tuple_element_t                      201402L
# define __cpp_lib_tuples_by_type                       201304L
#endif

#if _LIBCPP_STD_VER >= 17
# define __cpp_lib_addressof_constexpr                  201603L
# define __cpp_lib_allocator_traits_is_always_equal     201411L
# define __cpp_lib_any                                  201606L
# define __cpp_lib_apply                                201603L
# define __cpp_lib_array_constexpr                      201603L
# define __cpp_lib_as_const                             201510L
# define __cpp_lib_atomic_is_always_lock_free           201603L
# define __cpp_lib_bool_constant                        201505L
# define __cpp_lib_boyer_moore_searcher                 201603L
# define __cpp_lib_byte                                 201603L
# define __cpp_lib_chrono                               201611L
# define __cpp_lib_clamp                                201603L
# define __cpp_lib_enable_shared_from_this              201603L
// # define __cpp_lib_execution                            201603L
# if !defined(_LIBCPP_AVAILABILITY_HAS_NO_FILESYSTEM_LIBRARY)
#   define __cpp_lib_filesystem                         201703L
# endif
# define __cpp_lib_gcd_lcm                              201606L
# if defined(__GCC_DESTRUCTIVE_SIZE) && defined(__GCC_CONSTRUCTIVE_SIZE)
#   define __cpp_lib_hardware_interference_size         201703L
# endif
# define __cpp_lib_has_unique_object_representations    201606L
# define __cpp_lib_hypot                                201603L
# define __cpp_lib_incomplete_container_elements        201505L
# define __cpp_lib_invoke                               201411L
# define __cpp_lib_is_aggregate                         201703L
# define __cpp_lib_is_invocable                         201703L
# define __cpp_lib_is_swappable                         201603L
# define __cpp_lib_launder                              201606L
# define __cpp_lib_logical_traits                       201510L
# define __cpp_lib_make_from_tuple                      201606L
# define __cpp_lib_map_try_emplace                      201411L
// # define __cpp_lib_math_special_functions               201603L
# if !defined(_LIBCPP_AVAILABILITY_HAS_NO_PMR)
#   define __cpp_lib_memory_resource                    201603L
# endif
# define __cpp_lib_node_extract                         201606L
# define __cpp_lib_nonmember_container_access           201411L
# define __cpp_lib_not_fn                               201603L
# define __cpp_lib_optional                             201606L
// # define __cpp_lib_parallel_algorithm                   201603L
# define __cpp_lib_raw_memory_algorithms                201606L
# define __cpp_lib_sample                               201603L
# define __cpp_lib_scoped_lock                          201703L
# if !defined(_LIBCPP_HAS_NO_THREADS) && !defined(_LIBCPP_AVAILABILITY_HAS_NO_SHARED_MUTEX)
#   define __cpp_lib_shared_mutex                       201505L
# endif
# define __cpp_lib_shared_ptr_arrays                    201611L
# define __cpp_lib_shared_ptr_weak_type                 201606L
# define __cpp_lib_string_view                          201606L
// # define __cpp_lib_to_chars                             201611L
# undef  __cpp_lib_transparent_operators
# define __cpp_lib_transparent_operators                201510L
# define __cpp_lib_type_trait_variable_templates        201510L
# define __cpp_lib_uncaught_exceptions                  201411L
# define __cpp_lib_unordered_map_try_emplace            201411L
# define __cpp_lib_variant                              202102L
# define __cpp_lib_void_t                               201411L
#endif

#if _LIBCPP_STD_VER >= 20
# undef  __cpp_lib_array_constexpr
# define __cpp_lib_array_constexpr                      201811L
# define __cpp_lib_assume_aligned                       201811L
# define __cpp_lib_atomic_flag_test                     201907L
// # define __cpp_lib_atomic_float                         201711L
# define __cpp_lib_atomic_lock_free_type_aliases        201907L
// # define __cpp_lib_atomic_ref                           201806L
// # define __cpp_lib_atomic_shared_ptr                    201711L
# define __cpp_lib_atomic_value_initialization          201911L
# if !defined(_LIBCPP_AVAILABILITY_HAS_NO_SYNC)
#   define __cpp_lib_atomic_wait                        201907L
# endif
# if !defined(_LIBCPP_HAS_NO_THREADS) && !defined(_LIBCPP_AVAILABILITY_HAS_NO_SYNC)
#   define __cpp_lib_barrier                            201907L
# endif
# define __cpp_lib_bind_front                           201907L
# define __cpp_lib_bit_cast                             201806L
# define __cpp_lib_bitops                               201907L
# define __cpp_lib_bounded_array_traits                 201902L
# if !defined(_LIBCPP_HAS_NO_CHAR8_T)
#   define __cpp_lib_char8_t                            201907L
# endif
# define __cpp_lib_concepts                             202002L
# define __cpp_lib_constexpr_algorithms                 201806L
# define __cpp_lib_constexpr_complex                    201711L
# define __cpp_lib_constexpr_dynamic_alloc              201907L
# define __cpp_lib_constexpr_functional                 201907L
# define __cpp_lib_constexpr_iterator                   201811L
# define __cpp_lib_constexpr_memory                     201811L
# define __cpp_lib_constexpr_numeric                    201911L
# define __cpp_lib_constexpr_string                     201907L
# define __cpp_lib_constexpr_string_view                201811L
# define __cpp_lib_constexpr_tuple                      201811L
# define __cpp_lib_constexpr_utility                    201811L
# define __cpp_lib_constexpr_vector                     201907L
# define __cpp_lib_coroutine                            201902L
# if _LIBCPP_STD_VER >= 20 && defined(__cpp_impl_destroying_delete) && __cpp_impl_destroying_delete >= 201806L
#   define __cpp_lib_destroying_delete                  201806L
# endif
# define __cpp_lib_endian                               201907L
# define __cpp_lib_erase_if                             202002L
# undef  __cpp_lib_execution
// # define __cpp_lib_execution                            201902L
// # define __cpp_lib_format                               202106L
# define __cpp_lib_generic_unordered_lookup             201811L
# define __cpp_lib_int_pow2                             202002L
# define __cpp_lib_integer_comparison_functions         202002L
# define __cpp_lib_interpolate                          201902L
# define __cpp_lib_is_constant_evaluated                201811L
// # define __cpp_lib_is_layout_compatible                 201907L
# define __cpp_lib_is_nothrow_convertible               201806L
// # define __cpp_lib_is_pointer_interconvertible          201907L
# if !defined(_LIBCPP_HAS_NO_THREADS)
// #   define __cpp_lib_jthread                            201911L
# endif
# if !defined(_LIBCPP_HAS_NO_THREADS) && !defined(_LIBCPP_AVAILABILITY_HAS_NO_SYNC)
#   define __cpp_lib_latch                              201907L
# endif
# define __cpp_lib_list_remove_return_type              201806L
# define __cpp_lib_math_constants                       201907L
# define __cpp_lib_move_iterator_concept                202207L
# if !defined(_LIBCPP_AVAILABILITY_HAS_NO_PMR)
#   define __cpp_lib_polymorphic_allocator              201902L
# endif
<<<<<<< HEAD
# define __cpp_lib_ranges                               202106L
=======
# define __cpp_lib_ranges                               202207L
>>>>>>> bac3a63c
# define __cpp_lib_remove_cvref                         201711L
# if !defined(_LIBCPP_HAS_NO_THREADS) && !defined(_LIBCPP_AVAILABILITY_HAS_NO_SYNC)
#   define __cpp_lib_semaphore                          201907L
# endif
# undef  __cpp_lib_shared_ptr_arrays
# define __cpp_lib_shared_ptr_arrays                    201707L
# define __cpp_lib_shift                                201806L
// # define __cpp_lib_smart_ptr_for_overwrite              202002L
# if __has_builtin(__builtin_source_location) && !(defined(_LIBCPP_APPLE_CLANG_VER) && _LIBCPP_APPLE_CLANG_VER <= 1403)
#   define __cpp_lib_source_location                    201907L
# endif
# define __cpp_lib_span                                 202002L
# define __cpp_lib_ssize                                201902L
# define __cpp_lib_starts_ends_with                     201711L
# undef  __cpp_lib_string_view
# define __cpp_lib_string_view                          201803L
// # define __cpp_lib_syncbuf                              201803L
// # define __cpp_lib_three_way_comparison                 201907L
# define __cpp_lib_to_address                           201711L
# define __cpp_lib_to_array                             201907L
# define __cpp_lib_type_identity                        201806L
# define __cpp_lib_unwrap_ref                           201811L
#endif

#if _LIBCPP_STD_VER >= 23
# define __cpp_lib_adaptor_iterator_pair_constructor    202106L
# define __cpp_lib_allocate_at_least                    202106L
// # define __cpp_lib_associative_heterogeneous_erasure    202110L
// # define __cpp_lib_bind_back                            202202L
# define __cpp_lib_byteswap                             202110L
# define __cpp_lib_constexpr_bitset                     202207L
# define __cpp_lib_constexpr_charconv                   202207L
// # define __cpp_lib_constexpr_cmath                      202202L
# undef  __cpp_lib_constexpr_memory
# define __cpp_lib_constexpr_memory                     202202L
# define __cpp_lib_constexpr_typeinfo                   202106L
# define __cpp_lib_expected                             202211L
# define __cpp_lib_format_ranges                        202207L
// # define __cpp_lib_formatters                           202302L
# define __cpp_lib_forward_like                         202207L
# define __cpp_lib_invoke_r                             202106L
# define __cpp_lib_is_scoped_enum                       202011L
// # define __cpp_lib_mdspan                               202207L
// # define __cpp_lib_move_only_function                   202110L
# undef  __cpp_lib_optional
# define __cpp_lib_optional                             202110L
// # define __cpp_lib_out_ptr                              202106L
# define __cpp_lib_ranges_as_rvalue                     202207L
// # define __cpp_lib_ranges_chunk                         202202L
// # define __cpp_lib_ranges_chunk_by                      202202L
// # define __cpp_lib_ranges_iota                          202202L
// # define __cpp_lib_ranges_join_with                     202202L
// # define __cpp_lib_ranges_slide                         202202L
// # define __cpp_lib_ranges_starts_ends_with              202106L
// # define __cpp_lib_ranges_to_container                  202202L
// # define __cpp_lib_ranges_zip                           202110L
// # define __cpp_lib_reference_from_temporary             202202L
// # define __cpp_lib_spanstream                           202106L
// # define __cpp_lib_stacktrace                           202011L
# define __cpp_lib_stdatomic_h                          202011L
# define __cpp_lib_string_contains                      202011L
# define __cpp_lib_string_resize_and_overwrite          202110L
// # define __cpp_lib_to_string                            202306L
# define __cpp_lib_to_underlying                        202102L
# define __cpp_lib_unreachable                          202202L
#endif

#if _LIBCPP_STD_VER >= 26
// # define __cpp_lib_associative_heterogeneous_insertion  202306L
# undef  __cpp_lib_bind_back
// # define __cpp_lib_bind_back                            202306L
# undef  __cpp_lib_bind_front
# define __cpp_lib_bind_front                           202306L
// # define __cpp_lib_bitset                               202306L
// # define __cpp_lib_copyable_function                    202306L
// # define __cpp_lib_fstream_native_handle                202306L
// # define __cpp_lib_function_ref                         202306L
// # define __cpp_lib_hazard_pointer                       202306L
# define __cpp_lib_ratio                                202306L
// # define __cpp_lib_rcu                                  202306L
// # define __cpp_lib_smart_ptr_owner_equality             202306L
// # define __cpp_lib_sstream_from_string_view             202306L
// # define __cpp_lib_submdspan                            202306L
// # define __cpp_lib_text_encoding                        202306L
// # define __cpp_lib_within_lifetime                      202306L
#endif

// clang-format on

#endif // _LIBCPP_VERSIONH<|MERGE_RESOLUTION|>--- conflicted
+++ resolved
@@ -381,11 +381,7 @@
 # if !defined(_LIBCPP_AVAILABILITY_HAS_NO_PMR)
 #   define __cpp_lib_polymorphic_allocator              201902L
 # endif
-<<<<<<< HEAD
-# define __cpp_lib_ranges                               202106L
-=======
 # define __cpp_lib_ranges                               202207L
->>>>>>> bac3a63c
 # define __cpp_lib_remove_cvref                         201711L
 # if !defined(_LIBCPP_HAS_NO_THREADS) && !defined(_LIBCPP_AVAILABILITY_HAS_NO_SYNC)
 #   define __cpp_lib_semaphore                          201907L
