// -*-C++ - *-
//===----------------------------------------------------------------------===//
//
// Part of the LLVM Project, under the Apache License v2.0 with LLVM Exceptions.
// See https://llvm.org/LICENSE.txt for license information.
// SPDX-License-Identifier: Apache-2.0 WITH LLVM-exception
//
//===---------------------------------------------------------------------===//

/*

// Overall mdspan synopsis

namespace std {
  // [mdspan.extents], class template extents
  template<class IndexType, size_t... Extents>
    class extents;

  // [mdspan.extents.dextents], alias template dextents
  template<class IndexType, size_t Rank>
    using dextents = see below;

  // [mdspan.layout], layout mapping
  struct layout_left;
  struct layout_right;
  struct layout_stride; // not implemented yet

  // [mdspan.accessor.default], class template default_accessor
  template<class ElementType>
<<<<<<< HEAD
    class default_accessor; // not implemented yet
=======
    class default_accessor;
>>>>>>> 6241a64e

  // [mdspan.mdspan], class template mdspan
  template<class ElementType, class Extents, class LayoutPolicy = layout_right,
           class AccessorPolicy = default_accessor<ElementType>>
    class mdspan; // not implemented yet
}

// extents synopsis

namespace std {
  template<class _IndexType, size_t... _Extents>
  class extents {
  public:
    using index_type = _IndexType;
    using size_type = make_unsigned_t<index_type>;
    using rank_type = size_t;

    // [mdspan.extents.obs], observers of the multidimensional index space
    static constexpr rank_type rank() noexcept { return sizeof...(_Extents); }
    static constexpr rank_type rank_dynamic() noexcept { return dynamic-index(rank()); }
    static constexpr size_t static_extent(rank_type) noexcept;
    constexpr index_type extent(rank_type) const noexcept;

    // [mdspan.extents.cons], constructors
    constexpr extents() noexcept = default;

    template<class _OtherIndexType, size_t... _OtherExtents>
      constexpr explicit(see below)
        extents(const extents<_OtherIndexType, _OtherExtents...>&) noexcept;
    template<class... _OtherIndexTypes>
      constexpr explicit extents(_OtherIndexTypes...) noexcept;
    template<class _OtherIndexType, size_t N>
      constexpr explicit(N != rank_dynamic())
        extents(span<_OtherIndexType, N>) noexcept;
    template<class _OtherIndexType, size_t N>
      constexpr explicit(N != rank_dynamic())
        extents(const array<_OtherIndexType, N>&) noexcept;

    // [mdspan.extents.cmp], comparison operators
    template<class _OtherIndexType, size_t... _OtherExtents>
      friend constexpr bool operator==(const extents&,
                                       const extents<_OtherIndexType, _OtherExtents...>&) noexcept;

  private:
    // libcxx note: we do not use an array here, but we need to preserve the as-if behavior
    // for example the default constructor must zero initialize dynamic extents
    array<index_type, rank_dynamic()> dynamic-extents{};                // exposition only
  };

  template<class... Integrals>
    explicit extents(Integrals...)
      -> see below;
}

// layout_left synopsis

namespace std {
  template<class Extents>
  class layout_left::mapping {
  public:
    using extents_type = Extents;
    using index_type = typename extents_type::index_type;
    using size_type = typename extents_type::size_type;
    using rank_type = typename extents_type::rank_type;
    using layout_type = layout_left;

    // [mdspan.layout.right.cons], constructors
    constexpr mapping() noexcept = default;
    constexpr mapping(const mapping&) noexcept = default;
    constexpr mapping(const extents_type&) noexcept;
    template<class OtherExtents>
      constexpr explicit(!is_convertible_v<OtherExtents, extents_type>)
        mapping(const mapping<OtherExtents>&) noexcept;
    template<class OtherExtents>
      constexpr explicit(!is_convertible_v<OtherExtents, extents_type>)
        mapping(const layout_right::mapping<OtherExtents>&) noexcept;
    template<class OtherExtents>
      constexpr explicit(extents_type::rank() > 0)
        mapping(const layout_stride::mapping<OtherExtents>&) noexcept;

    constexpr mapping& operator=(const mapping&) noexcept = default;

    // [mdspan.layout.right.obs], observers
    constexpr const extents_type& extents() const noexcept { return extents_; }

    constexpr index_type required_span_size() const noexcept;

    template<class... Indices>
      constexpr index_type operator()(Indices...) const noexcept;

    static constexpr bool is_always_unique() noexcept { return true; }
    static constexpr bool is_always_exhaustive() noexcept { return true; }
    static constexpr bool is_always_strided() noexcept { return true; }

    static constexpr bool is_unique() noexcept { return true; }
    static constexpr bool is_exhaustive() noexcept { return true; }
    static constexpr bool is_strided() noexcept { return true; }

    constexpr index_type stride(rank_type) const noexcept;

    template<class OtherExtents>
      friend constexpr bool operator==(const mapping&, const mapping<OtherExtents>&) noexcept;

  private:
    extents_type extents_{};    // exposition only
  };
}

// layout_right synopsis

namespace std {
  template<class Extents>
  class layout_right::mapping {
  public:
    using extents_type = Extents;
    using index_type = typename extents_type::index_type;
    using size_type = typename extents_type::size_type;
    using rank_type = typename extents_type::rank_type;
    using layout_type = layout_right;

    // [mdspan.layout.right.cons], constructors
    constexpr mapping() noexcept = default;
    constexpr mapping(const mapping&) noexcept = default;
    constexpr mapping(const extents_type&) noexcept;
    template<class OtherExtents>
      constexpr explicit(!is_convertible_v<OtherExtents, extents_type>)
        mapping(const mapping<OtherExtents>&) noexcept;
    template<class OtherExtents>
      constexpr explicit(!is_convertible_v<OtherExtents, extents_type>)
        mapping(const layout_left::mapping<OtherExtents>&) noexcept;
    template<class OtherExtents>
      constexpr explicit(extents_type::rank() > 0)
        mapping(const layout_stride::mapping<OtherExtents>&) noexcept;

    constexpr mapping& operator=(const mapping&) noexcept = default;

    // [mdspan.layout.right.obs], observers
    constexpr const extents_type& extents() const noexcept { return extents_; }

    constexpr index_type required_span_size() const noexcept;

    template<class... Indices>
      constexpr index_type operator()(Indices...) const noexcept;

    static constexpr bool is_always_unique() noexcept { return true; }
    static constexpr bool is_always_exhaustive() noexcept { return true; }
    static constexpr bool is_always_strided() noexcept { return true; }

    static constexpr bool is_unique() noexcept { return true; }
    static constexpr bool is_exhaustive() noexcept { return true; }
    static constexpr bool is_strided() noexcept { return true; }

    constexpr index_type stride(rank_type) const noexcept;

    template<class OtherExtents>
      friend constexpr bool operator==(const mapping&, const mapping<OtherExtents>&) noexcept;

  private:
    extents_type extents_{};    // exposition only
  };
}

<<<<<<< HEAD
=======
// default_accessor synopsis

namespace std {
  template<class ElementType>
  struct default_accessor {
    using offset_policy = default_accessor;
    using element_type = ElementType;
    using reference = ElementType&;
    using data_handle_type = ElementType*;

    constexpr default_accessor() noexcept = default;
    template<class OtherElementType>
      constexpr default_accessor(default_accessor<OtherElementType>) noexcept;
    constexpr reference access(data_handle_type p, size_t i) const noexcept;
    constexpr data_handle_type offset(data_handle_type p, size_t i) const noexcept;
  };
}

>>>>>>> 6241a64e
*/

#ifndef _LIBCPP_MDSPAN
#define _LIBCPP_MDSPAN

#include <__config>
#include <__fwd/mdspan.h>
<<<<<<< HEAD
=======
#include <__mdspan/default_accessor.h>
>>>>>>> 6241a64e
#include <__mdspan/extents.h>
#include <__mdspan/layout_left.h>
#include <__mdspan/layout_right.h>

#if !defined(_LIBCPP_HAS_NO_PRAGMA_SYSTEM_HEADER)
#  pragma GCC system_header
#endif

#endif // _LIBCPP_MDSPAN<|MERGE_RESOLUTION|>--- conflicted
+++ resolved
@@ -27,11 +27,7 @@
 
   // [mdspan.accessor.default], class template default_accessor
   template<class ElementType>
-<<<<<<< HEAD
-    class default_accessor; // not implemented yet
-=======
     class default_accessor;
->>>>>>> 6241a64e
 
   // [mdspan.mdspan], class template mdspan
   template<class ElementType, class Extents, class LayoutPolicy = layout_right,
@@ -194,8 +190,6 @@
   };
 }
 
-<<<<<<< HEAD
-=======
 // default_accessor synopsis
 
 namespace std {
@@ -214,7 +208,6 @@
   };
 }
 
->>>>>>> 6241a64e
 */
 
 #ifndef _LIBCPP_MDSPAN
@@ -222,10 +215,7 @@
 
 #include <__config>
 #include <__fwd/mdspan.h>
-<<<<<<< HEAD
-=======
 #include <__mdspan/default_accessor.h>
->>>>>>> 6241a64e
 #include <__mdspan/extents.h>
 #include <__mdspan/layout_left.h>
 #include <__mdspan/layout_right.h>
