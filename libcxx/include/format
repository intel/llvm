// -*- C++ -*-
//===----------------------------------------------------------------------===//
//
// Part of the LLVM Project, under the Apache License v2.0 with LLVM Exceptions.
// See https://llvm.org/LICENSE.txt for license information.
// SPDX-License-Identifier: Apache-2.0 WITH LLVM-exception
//
//===----------------------------------------------------------------------===//

#ifndef _LIBCPP_FORMAT
#define _LIBCPP_FORMAT

/*

namespace std {
  // [format.context], class template basic_format_context
  template<class Out, class charT> class basic_format_context;
  using format_context = basic_format_context<unspecified, char>;
  using wformat_context = basic_format_context<unspecified, wchar_t>;

  // [format.args], class template basic_format_args
  template<class Context> class basic_format_args;
  using format_args = basic_format_args<format_context>;
  using wformat_args = basic_format_args<wformat_context>;

  // [format.fmt.string], class template basic_format_string
  template<class charT, class... Args>
    struct basic_format_string {                                // since C++23, exposition only before C++23
    private:
      basic_string_view<charT> str;                             // exposition only

    public:
      template<class T> consteval basic_format_string(const T& s);
      basic_format_string(runtime-format-string<charT> s) noexcept : str(s.str) {}   // since C++26

      constexpr basic_string_view<charT> get() const noexcept { return str; }
    };
  template<class... Args>
    using format_string =                                       // since C++23, exposition only before C++23
      basic_format_string<char, type_identity_t<Args>...>;
  template<class... Args>
    using wformat_string =                                      // since C++23, exposition only before C++23
      basic_format_string<wchar_t, type_identity_t<Args>...>;

  template<class charT> struct runtime-format-string {          // since C++26, exposition-only
  private:
    basic_string_view<charT> str;                               // exposition-only

  public:
    runtime-format-string(basic_string_view<charT> s) noexcept : str(s) {}

    runtime-format-string(const runtime-format-string&) = delete;
    runtime-format-string& operator=(const runtime-format-string&) = delete;
  };

  runtime-format-string<char> runtime_format(string_view fmt) noexcept {
    return fmt;
  }
  runtime-format-string<wchar_t> runtime_format(wstring_view fmt) noexcept {
    return fmt;
  }

  // [format.functions], formatting functions
  template<class... Args>
    string format(format-string<Args...> fmt, Args&&... args);
  template<class... Args>
    wstring format(wformat-string<Args...> fmt, Args&&... args);
  template<class... Args>
    string format(const locale& loc, format-string<Args...> fmt, Args&&... args);
  template<class... Args>
    wstring format(const locale& loc, wformat-string<Args...> fmt, Args&&... args);

  string vformat(string_view fmt, format_args args);
  wstring vformat(wstring_view fmt, wformat_args args);
  string vformat(const locale& loc, string_view fmt, format_args args);
  wstring vformat(const locale& loc, wstring_view fmt, wformat_args args);

  template<class Out, class... Args>
    Out format_to(Out out, format-string<Args...> fmt, Args&&... args);
  template<class Out, class... Args>
    Out format_to(Out out, wformat-string<Args...> fmt, Args&&... args);
  template<class Out, class... Args>
    Out format_to(Out out, const locale& loc, format-string<Args...> fmt, Args&&... args);
  template<class Out, class... Args>
    Out format_to(Out out, const locale& loc, wformat-string<Args...> fmt, Args&&... args);

  template<class Out>
    Out vformat_to(Out out, string_view fmt, format_args args);
  template<class Out>
    Out vformat_to(Out out, wstring_view fmt, wformat_args args);
  template<class Out>
    Out vformat_to(Out out, const locale& loc, string_view fmt,
                   format_args char> args);
  template<class Out>
    Out vformat_to(Out out, const locale& loc, wstring_view fmt,
                   wformat_args args);

  template<class Out> struct format_to_n_result {
    Out out;
    iter_difference_t<Out> size;
  };
  template<class Out, class... Args>
    format_to_n_result<Out> format_to_n(Out out, iter_difference_t<Out> n,
                                        format-string<Args...> fmt, Args&&... args);
  template<class Out, class... Args>
    format_to_n_result<Out> format_to_n(Out out, iter_difference_t<Out> n,
                                        wformat-string<Args...> fmt, Args&&... args);
  template<class Out, class... Args>
    format_to_n_result<Out> format_to_n(Out out, iter_difference_t<Out> n,
                                        const locale& loc, format-string<Args...> fmt,
                                        Args&&... args);
  template<class Out, class... Args>
    format_to_n_result<Out> format_to_n(Out out, iter_difference_t<Out> n,
                                        const locale& loc, wformat-string<Args...> fmt,
                                        Args&&... args);

  template<class... Args>
    size_t formatted_size(format-string<Args...> fmt, Args&&... args);
  template<class... Args>
    size_t formatted_size(wformat-string<Args...> fmt, Args&&... args);
  template<class... Args>
    size_t formatted_size(const locale& loc, format-string<Args...> fmt, Args&&... args);
  template<class... Args>
    size_t formatted_size(const locale& loc, wformat-string<Args...> fmt, Args&&... args);

  // [format.formatter], formatter
  template<class T, class charT = char> struct formatter;

  template<class T>
  constexpr bool enable_nonlocking_formatter_optimization = false;   // since C++23

  // [format.parse.ctx], class template basic_format_parse_context
  template<class charT> class basic_format_parse_context;
  using format_parse_context = basic_format_parse_context<char>;
  using wformat_parse_context = basic_format_parse_context<wchar_t>;

  // [format.range], formatting of ranges
  // [format.range.fmtkind], variable template format_kind
  enum class range_format {                                          // since C++23
    disabled,
    map,
    set,
    sequence,
    string,
    debug_string
  };

  template<class R>
    constexpr unspecified format_kind = unspecified;                 // since C++23

  template<ranges::input_range R>
      requires same_as<R, remove_cvref_t<R>>
    constexpr range_format format_kind<R> = see below;               // since C++23

  // [format.range.formatter], class template range_formatter
  template<class T, class charT = char>
    requires same_as<remove_cvref_t<T>, T> && formattable<T, charT>
  class range_formatter;                                             // since C++23

  // [format.range.fmtdef], class template range-default-formatter
  template<range_format K, ranges::input_range R, class charT>
    struct range-default-formatter;                                  // exposition only, since C++23

  // [format.range.fmtmap], [format.range.fmtset], [format.range.fmtstr],
  // specializations for maps, sets, and strings
  template<ranges::input_range R, class charT>
    requires (format_kind<R> != range_format::disabled) &&
             formattable<ranges::range_reference_t<R>, charT>
  struct formatter<R, charT> : range-default-formatter<format_kind<R>, R, charT> { }; // since C++23

  // [format.arguments], arguments
  // [format.arg], class template basic_format_arg
  template<class Context> class basic_format_arg;

  template<class Visitor, class Context>
    see below visit_format_arg(Visitor&& vis, basic_format_arg<Context> arg); // Deprecated in C++26

  // [format.arg.store], class template format-arg-store
  template<class Context, class... Args> struct format-arg-store;    // exposition only

  template<class Context = format_context, class... Args>
    format-arg-store<Context, Args...>
      make_format_args(Args&... args);
  template<class... Args>
    format-arg-store<wformat_context, Args...>
      make_wformat_args(Args&... args);

  // [format.error], class format_error
  class format_error;
}

*/

<<<<<<< HEAD
#if 0
#else // 0
=======
#if __cplusplus < 201103L && defined(_LIBCPP_USE_FROZEN_CXX03_HEADERS)
#  include <__cxx03/format>
#else
>>>>>>> 49fd7d4f
#  include <__config>

#  if _LIBCPP_STD_VER >= 20
#    include <__format/buffer.h>
#    include <__format/concepts.h>
#    include <__format/container_adaptor.h>
#    include <__format/enable_insertable.h>
#    include <__format/escaped_output_table.h>
#    include <__format/extended_grapheme_cluster_table.h>
#    include <__format/format_arg.h>
#    include <__format/format_arg_store.h>
#    include <__format/format_args.h>
#    include <__format/format_context.h>
#    include <__format/format_error.h>
#    include <__format/format_functions.h>
#    include <__format/format_parse_context.h>
#    include <__format/format_string.h>
#    include <__format/format_to_n_result.h>
#    include <__format/formatter.h>
#    include <__format/formatter_bool.h>
#    include <__format/formatter_char.h>
#    include <__format/formatter_floating_point.h>
#    include <__format/formatter_integer.h>
#    include <__format/formatter_pointer.h>
#    include <__format/formatter_string.h>
#    include <__format/formatter_tuple.h>
#    include <__format/parser_std_format_spec.h>
#    include <__format/range_default_formatter.h>
#    include <__format/range_formatter.h>
#    include <__format/unicode.h>
#    include <__fwd/format.h>
#  endif

#  include <version>

#  if !defined(_LIBCPP_HAS_NO_PRAGMA_SYSTEM_HEADER)
#    pragma GCC system_header
#  endif

#  if !defined(_LIBCPP_REMOVE_TRANSITIVE_INCLUDES) && _LIBCPP_STD_VER <= 20
#    include <array>
#    include <cctype>
#    include <cerrno>
#    include <clocale>
#    include <cmath>
#    include <cstddef>
#    include <cstdint>
#    include <cstdlib>
#    include <cstring>
#    include <initializer_list>
#    include <limits>
#    include <locale>
#    include <new>
#    include <optional>
#    include <queue>
#    include <stack>
#    include <stdexcept>
#    include <string>
#    include <string_view>
#    include <tuple>

#    if _LIBCPP_HAS_WIDE_CHARACTERS
#      include <cwchar>
#    endif
#  endif
<<<<<<< HEAD
#endif // 0
=======
#endif // __cplusplus < 201103L && defined(_LIBCPP_USE_FROZEN_CXX03_HEADERS)
>>>>>>> 49fd7d4f

#endif // _LIBCPP_FORMAT<|MERGE_RESOLUTION|>--- conflicted
+++ resolved
@@ -191,14 +191,9 @@
 
 */
 
-<<<<<<< HEAD
-#if 0
-#else // 0
-=======
 #if __cplusplus < 201103L && defined(_LIBCPP_USE_FROZEN_CXX03_HEADERS)
 #  include <__cxx03/format>
 #else
->>>>>>> 49fd7d4f
 #  include <__config>
 
 #  if _LIBCPP_STD_VER >= 20
@@ -264,10 +259,6 @@
 #      include <cwchar>
 #    endif
 #  endif
-<<<<<<< HEAD
-#endif // 0
-=======
 #endif // __cplusplus < 201103L && defined(_LIBCPP_USE_FROZEN_CXX03_HEADERS)
->>>>>>> 49fd7d4f
 
 #endif // _LIBCPP_FORMAT