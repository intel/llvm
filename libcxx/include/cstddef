// -*- C++ -*-
//===----------------------------------------------------------------------===//
//
// Part of the LLVM Project, under the Apache License v2.0 with LLVM Exceptions.
// See https://llvm.org/LICENSE.txt for license information.
// SPDX-License-Identifier: Apache-2.0 WITH LLVM-exception
//
//===----------------------------------------------------------------------===//

#ifndef _LIBCPP_CSTDDEF
#define _LIBCPP_CSTDDEF

/*
    cstddef synopsis

Macros:

    offsetof(type,member-designator)
    NULL

namespace std
{

Types:

    ptrdiff_t
    size_t
    max_align_t // C++11
    nullptr_t
    byte // C++17

}  // std

*/

<<<<<<< HEAD
#if 0
#else // 0
=======
#if __cplusplus < 201103L && defined(_LIBCPP_USE_FROZEN_CXX03_HEADERS)
#  include <__cxx03/cstddef>
#else
>>>>>>> 49fd7d4f
#  include <__config>
#  include <version>

#  include <stddef.h>

#  ifndef _LIBCPP_STDDEF_H
#   error <cstddef> tried including <stddef.h> but didn't find libc++'s <stddef.h> header. \
          This usually means that your header search paths are not configured properly. \
          The header search paths should contain the C++ Standard Library headers before \
          any C Standard Library, and you are probably using compiler flags that make that \
          not be the case.
#  endif

#  if !defined(_LIBCPP_HAS_NO_PRAGMA_SYSTEM_HEADER)
#    pragma GCC system_header
#  endif

#  include <__cstddef/byte.h>
#  include <__cstddef/max_align_t.h>
#  include <__cstddef/nullptr_t.h>
#  include <__cstddef/ptrdiff_t.h>
#  include <__cstddef/size_t.h>
<<<<<<< HEAD
#endif // 0
=======
#endif // __cplusplus < 201103L && defined(_LIBCPP_USE_FROZEN_CXX03_HEADERS)
>>>>>>> 49fd7d4f

#endif // _LIBCPP_CSTDDEF<|MERGE_RESOLUTION|>--- conflicted
+++ resolved
@@ -33,14 +33,9 @@
 
 */
 
-<<<<<<< HEAD
-#if 0
-#else // 0
-=======
 #if __cplusplus < 201103L && defined(_LIBCPP_USE_FROZEN_CXX03_HEADERS)
 #  include <__cxx03/cstddef>
 #else
->>>>>>> 49fd7d4f
 #  include <__config>
 #  include <version>
 
@@ -63,10 +58,6 @@
 #  include <__cstddef/nullptr_t.h>
 #  include <__cstddef/ptrdiff_t.h>
 #  include <__cstddef/size_t.h>
-<<<<<<< HEAD
-#endif // 0
-=======
 #endif // __cplusplus < 201103L && defined(_LIBCPP_USE_FROZEN_CXX03_HEADERS)
->>>>>>> 49fd7d4f
 
 #endif // _LIBCPP_CSTDDEF