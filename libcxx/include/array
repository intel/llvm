// -*- C++ -*-
//===----------------------------------------------------------------------===//
//
// Part of the LLVM Project, under the Apache License v2.0 with LLVM Exceptions.
// See https://llvm.org/LICENSE.txt for license information.
// SPDX-License-Identifier: Apache-2.0 WITH LLVM-exception
//
//===----------------------------------------------------------------------===//

#ifndef _LIBCPP_ARRAY
#define _LIBCPP_ARRAY

/*
    array synopsis

namespace std
{
template <class T, size_t N >
struct array
{
    // types:
    typedef T & reference;
    typedef const T & const_reference;
    typedef implementation defined iterator;
    typedef implementation defined const_iterator;
    typedef size_t size_type;
    typedef ptrdiff_t difference_type;
    typedef T value_type;
    typedef T* pointer;
    typedef const T* const_pointer;
    typedef std::reverse_iterator<iterator> reverse_iterator;
    typedef std::reverse_iterator<const_iterator> const_reverse_iterator;

    // No explicit construct/copy/destroy for aggregate type
    void fill(const T& u);                                      // constexpr in C++20
    void swap(array& a) noexcept(is_nothrow_swappable_v<T>);    // constexpr in C++20

    // iterators:
    iterator begin() noexcept;                                  // constexpr in C++17
    const_iterator begin() const noexcept;                      // constexpr in C++17
    iterator end() noexcept;                                    // constexpr in C++17
    const_iterator end() const noexcept;                        // constexpr in C++17

    reverse_iterator rbegin() noexcept;                         // constexpr in C++17
    const_reverse_iterator rbegin() const noexcept;             // constexpr in C++17
    reverse_iterator rend() noexcept;                           // constexpr in C++17
    const_reverse_iterator rend() const noexcept;               // constexpr in C++17

    const_iterator cbegin() const noexcept;                     // constexpr in C++17
    const_iterator cend() const noexcept;                       // constexpr in C++17
    const_reverse_iterator crbegin() const noexcept;            // constexpr in C++17
    const_reverse_iterator crend() const noexcept;              // constexpr in C++17

    // capacity:
    constexpr size_type size() const noexcept;
    constexpr size_type max_size() const noexcept;
    constexpr bool empty() const noexcept;

    // element access:
    reference operator[](size_type n);                          // constexpr in C++17
    const_reference operator[](size_type n) const;              // constexpr in C++14
    reference at(size_type n);                                  // constexpr in C++17
    const_reference at(size_type n) const;                      // constexpr in C++14

    reference front();                                          // constexpr in C++17
    const_reference front() const;                              // constexpr in C++14
    reference back();                                           // constexpr in C++17
    const_reference back() const;                               // constexpr in C++14

    T* data() noexcept;                                         // constexpr in C++17
    const T* data() const noexcept;                             // constexpr in C++17
};

template <class T, class... U>
  array(T, U...) -> array<T, 1 + sizeof...(U)>;                 // C++17

template <class T, size_t N>
  bool operator==(const array<T,N>& x, const array<T,N>& y);    // constexpr in C++20
template <class T, size_t N>
  bool operator!=(const array<T,N>& x, const array<T,N>& y);    // constexpr in C++20
template <class T, size_t N>
  bool operator<(const array<T,N>& x, const array<T,N>& y);     // constexpr in C++20
template <class T, size_t N>
  bool operator>(const array<T,N>& x, const array<T,N>& y);     // constexpr in C++20
template <class T, size_t N>
  bool operator<=(const array<T,N>& x, const array<T,N>& y);    // constexpr in C++20
template <class T, size_t N>
  bool operator>=(const array<T,N>& x, const array<T,N>& y);    // constexpr in C++20

template <class T, size_t N >
  void swap(array<T,N>& x, array<T,N>& y) noexcept(noexcept(x.swap(y))); // constexpr in C++20

template <class T, size_t N>
  constexpr array<remove_cv_t<T>, N> to_array(T (&a)[N]);  // C++20
template <class T, size_t N>
  constexpr array<remove_cv_t<T>, N> to_array(T (&&a)[N]); // C++20

template <class T> struct tuple_size;
template <size_t I, class T> struct tuple_element;
template <class T, size_t N> struct tuple_size<array<T, N>>;
template <size_t I, class T, size_t N> struct tuple_element<I, array<T, N>>;
template <size_t I, class T, size_t N> T& get(array<T, N>&) noexcept;               // constexpr in C++14
template <size_t I, class T, size_t N> const T& get(const array<T, N>&) noexcept;   // constexpr in C++14
template <size_t I, class T, size_t N> T&& get(array<T, N>&&) noexcept;             // constexpr in C++14
template <size_t I, class T, size_t N> const T&& get(const array<T, N>&&) noexcept; // constexpr in C++14

}  // std

*/

#include <__algorithm/equal.h>
#include <__algorithm/fill_n.h>
#include <__algorithm/lexicographical_compare.h>
#include <__algorithm/swap_ranges.h>
#include <__assert> // all public C++ headers provide the assertion handler
#include <__config>
#include <__iterator/reverse_iterator.h>
#include <__tuple>
#include <__utility/integer_sequence.h>
#include <__utility/move.h>
#include <__utility/unreachable.h>
#include <stdexcept>
#include <type_traits>
#include <version>

<<<<<<< HEAD
=======
#ifndef _LIBCPP_REMOVE_TRANSITIVE_INCLUDES
#  include <algorithm>
#  include <iterator>
#  include <utility>
#endif

>>>>>>> 3de04b6d
// standard-mandated includes

// [iterator.range]
#include <__iterator/access.h>
#include <__iterator/data.h>
#include <__iterator/empty.h>
#include <__iterator/reverse_access.h>
#include <__iterator/size.h>

// [array.syn]
#include <compare>
#include <initializer_list>

#if !defined(_LIBCPP_HAS_NO_PRAGMA_SYSTEM_HEADER)
#  pragma GCC system_header
#endif

_LIBCPP_BEGIN_NAMESPACE_STD

template <class _Tp, size_t _Size>
struct _LIBCPP_TEMPLATE_VIS array
{
    // types:
    typedef array __self;
    typedef _Tp                                   value_type;
    typedef value_type&                           reference;
    typedef const value_type&                     const_reference;
    typedef value_type*                           iterator;
    typedef const value_type*                     const_iterator;
    typedef value_type*                           pointer;
    typedef const value_type*                     const_pointer;
    typedef size_t                                size_type;
    typedef ptrdiff_t                             difference_type;
    typedef _VSTD::reverse_iterator<iterator>       reverse_iterator;
    typedef _VSTD::reverse_iterator<const_iterator> const_reverse_iterator;

    _Tp __elems_[_Size];

    // No explicit construct/copy/destroy for aggregate type
    _LIBCPP_INLINE_VISIBILITY _LIBCPP_CONSTEXPR_AFTER_CXX17
    void fill(const value_type& __u) {
        _VSTD::fill_n(data(), _Size, __u);
    }

    _LIBCPP_INLINE_VISIBILITY _LIBCPP_CONSTEXPR_AFTER_CXX17
    void swap(array& __a) _NOEXCEPT_(__is_nothrow_swappable<_Tp>::value) {
        _VSTD::swap_ranges(data(), data() + _Size, __a.data());
    }

    // iterators:
    _LIBCPP_INLINE_VISIBILITY _LIBCPP_CONSTEXPR_AFTER_CXX14
    iterator begin() _NOEXCEPT {return iterator(data());}
    _LIBCPP_INLINE_VISIBILITY _LIBCPP_CONSTEXPR_AFTER_CXX14
    const_iterator begin() const _NOEXCEPT {return const_iterator(data());}
    _LIBCPP_INLINE_VISIBILITY _LIBCPP_CONSTEXPR_AFTER_CXX14
    iterator end() _NOEXCEPT {return iterator(data() + _Size);}
    _LIBCPP_INLINE_VISIBILITY _LIBCPP_CONSTEXPR_AFTER_CXX14
    const_iterator end() const _NOEXCEPT {return const_iterator(data() + _Size);}

    _LIBCPP_INLINE_VISIBILITY _LIBCPP_CONSTEXPR_AFTER_CXX14
    reverse_iterator rbegin() _NOEXCEPT {return reverse_iterator(end());}
    _LIBCPP_INLINE_VISIBILITY _LIBCPP_CONSTEXPR_AFTER_CXX14
    const_reverse_iterator rbegin() const _NOEXCEPT {return const_reverse_iterator(end());}
    _LIBCPP_INLINE_VISIBILITY _LIBCPP_CONSTEXPR_AFTER_CXX14
    reverse_iterator rend() _NOEXCEPT {return reverse_iterator(begin());}
    _LIBCPP_INLINE_VISIBILITY _LIBCPP_CONSTEXPR_AFTER_CXX14
    const_reverse_iterator rend() const _NOEXCEPT {return const_reverse_iterator(begin());}

    _LIBCPP_INLINE_VISIBILITY _LIBCPP_CONSTEXPR_AFTER_CXX14
    const_iterator cbegin() const _NOEXCEPT {return begin();}
    _LIBCPP_INLINE_VISIBILITY _LIBCPP_CONSTEXPR_AFTER_CXX14
    const_iterator cend() const _NOEXCEPT {return end();}
    _LIBCPP_INLINE_VISIBILITY _LIBCPP_CONSTEXPR_AFTER_CXX14
    const_reverse_iterator crbegin() const _NOEXCEPT {return rbegin();}
    _LIBCPP_INLINE_VISIBILITY _LIBCPP_CONSTEXPR_AFTER_CXX14
    const_reverse_iterator crend() const _NOEXCEPT {return rend();}

    // capacity:
    _LIBCPP_INLINE_VISIBILITY
    _LIBCPP_CONSTEXPR size_type size() const _NOEXCEPT {return _Size;}
    _LIBCPP_INLINE_VISIBILITY
    _LIBCPP_CONSTEXPR size_type max_size() const _NOEXCEPT {return _Size;}
    _LIBCPP_NODISCARD_AFTER_CXX17 _LIBCPP_INLINE_VISIBILITY
    _LIBCPP_CONSTEXPR bool empty() const _NOEXCEPT {return _Size == 0;}

    // element access:
    _LIBCPP_INLINE_VISIBILITY _LIBCPP_CONSTEXPR_AFTER_CXX14
    reference operator[](size_type __n) _NOEXCEPT {
        _LIBCPP_ASSERT(__n < _Size, "out-of-bounds access in std::array<T, N>");
        return __elems_[__n];
    }
    _LIBCPP_INLINE_VISIBILITY _LIBCPP_CONSTEXPR_AFTER_CXX11
    const_reference operator[](size_type __n) const _NOEXCEPT {
        _LIBCPP_ASSERT(__n < _Size, "out-of-bounds access in std::array<T, N>");
        return __elems_[__n];
    }

    _LIBCPP_CONSTEXPR_AFTER_CXX14 reference at(size_type __n)
    {
        if (__n >= _Size)
            __throw_out_of_range("array::at");
        return __elems_[__n];
    }

    _LIBCPP_CONSTEXPR_AFTER_CXX11 const_reference at(size_type __n) const
    {
        if (__n >= _Size)
            __throw_out_of_range("array::at");
        return __elems_[__n];
    }

    _LIBCPP_INLINE_VISIBILITY _LIBCPP_CONSTEXPR_AFTER_CXX14 reference front()             _NOEXCEPT {return (*this)[0];}
    _LIBCPP_INLINE_VISIBILITY _LIBCPP_CONSTEXPR_AFTER_CXX11 const_reference front() const _NOEXCEPT {return (*this)[0];}
    _LIBCPP_INLINE_VISIBILITY _LIBCPP_CONSTEXPR_AFTER_CXX14 reference back()              _NOEXCEPT {return (*this)[_Size - 1];}
    _LIBCPP_INLINE_VISIBILITY _LIBCPP_CONSTEXPR_AFTER_CXX11 const_reference back() const  _NOEXCEPT {return (*this)[_Size - 1];}

    _LIBCPP_INLINE_VISIBILITY _LIBCPP_CONSTEXPR_AFTER_CXX14
    value_type* data() _NOEXCEPT {return __elems_;}
    _LIBCPP_INLINE_VISIBILITY _LIBCPP_CONSTEXPR_AFTER_CXX14
    const value_type* data() const _NOEXCEPT {return __elems_;}
};

template <class _Tp>
struct _LIBCPP_TEMPLATE_VIS array<_Tp, 0>
{
    // types:
    typedef array __self;
    typedef _Tp                                   value_type;
    typedef value_type&                           reference;
    typedef const value_type&                     const_reference;
    typedef value_type*                           iterator;
    typedef const value_type*                     const_iterator;
    typedef value_type*                           pointer;
    typedef const value_type*                     const_pointer;
    typedef size_t                                size_type;
    typedef ptrdiff_t                             difference_type;
    typedef _VSTD::reverse_iterator<iterator>       reverse_iterator;
    typedef _VSTD::reverse_iterator<const_iterator> const_reverse_iterator;

    typedef typename conditional<is_const<_Tp>::value, const char,
                                char>::type _CharType;

    struct  _ArrayInStructT { _Tp __data_[1]; };
    _ALIGNAS_TYPE(_ArrayInStructT) _CharType __elems_[sizeof(_ArrayInStructT)];

    _LIBCPP_INLINE_VISIBILITY _LIBCPP_CONSTEXPR_AFTER_CXX14
    value_type* data() _NOEXCEPT {return nullptr;}
    _LIBCPP_INLINE_VISIBILITY _LIBCPP_CONSTEXPR_AFTER_CXX14
    const value_type* data() const _NOEXCEPT {return nullptr;}

    // No explicit construct/copy/destroy for aggregate type
    _LIBCPP_INLINE_VISIBILITY _LIBCPP_CONSTEXPR_AFTER_CXX17
    void fill(const value_type&) {
      static_assert(!is_const<_Tp>::value,
                    "cannot fill zero-sized array of type 'const T'");
    }

    _LIBCPP_INLINE_VISIBILITY _LIBCPP_CONSTEXPR_AFTER_CXX17
    void swap(array&) _NOEXCEPT {
      static_assert(!is_const<_Tp>::value,
                    "cannot swap zero-sized array of type 'const T'");
    }

    // iterators:
    _LIBCPP_INLINE_VISIBILITY _LIBCPP_CONSTEXPR_AFTER_CXX14
    iterator begin() _NOEXCEPT {return iterator(data());}
    _LIBCPP_INLINE_VISIBILITY _LIBCPP_CONSTEXPR_AFTER_CXX14
    const_iterator begin() const _NOEXCEPT {return const_iterator(data());}
    _LIBCPP_INLINE_VISIBILITY _LIBCPP_CONSTEXPR_AFTER_CXX14
    iterator end() _NOEXCEPT {return iterator(data());}
    _LIBCPP_INLINE_VISIBILITY _LIBCPP_CONSTEXPR_AFTER_CXX14
    const_iterator end() const _NOEXCEPT {return const_iterator(data());}

    _LIBCPP_INLINE_VISIBILITY _LIBCPP_CONSTEXPR_AFTER_CXX14
    reverse_iterator rbegin() _NOEXCEPT {return reverse_iterator(end());}
    _LIBCPP_INLINE_VISIBILITY _LIBCPP_CONSTEXPR_AFTER_CXX14
    const_reverse_iterator rbegin() const _NOEXCEPT {return const_reverse_iterator(end());}
    _LIBCPP_INLINE_VISIBILITY _LIBCPP_CONSTEXPR_AFTER_CXX14
    reverse_iterator rend() _NOEXCEPT {return reverse_iterator(begin());}
    _LIBCPP_INLINE_VISIBILITY _LIBCPP_CONSTEXPR_AFTER_CXX14
    const_reverse_iterator rend() const _NOEXCEPT {return const_reverse_iterator(begin());}

    _LIBCPP_INLINE_VISIBILITY _LIBCPP_CONSTEXPR_AFTER_CXX14
    const_iterator cbegin() const _NOEXCEPT {return begin();}
    _LIBCPP_INLINE_VISIBILITY _LIBCPP_CONSTEXPR_AFTER_CXX14
    const_iterator cend() const _NOEXCEPT {return end();}
    _LIBCPP_INLINE_VISIBILITY _LIBCPP_CONSTEXPR_AFTER_CXX14
    const_reverse_iterator crbegin() const _NOEXCEPT {return rbegin();}
    _LIBCPP_INLINE_VISIBILITY _LIBCPP_CONSTEXPR_AFTER_CXX14
    const_reverse_iterator crend() const _NOEXCEPT {return rend();}

    // capacity:
    _LIBCPP_INLINE_VISIBILITY
    _LIBCPP_CONSTEXPR size_type size() const _NOEXCEPT {return 0; }
    _LIBCPP_INLINE_VISIBILITY
    _LIBCPP_CONSTEXPR size_type max_size() const _NOEXCEPT {return 0;}
    _LIBCPP_NODISCARD_AFTER_CXX17 _LIBCPP_INLINE_VISIBILITY
    _LIBCPP_CONSTEXPR bool empty() const _NOEXCEPT {return true;}

    // element access:
    _LIBCPP_INLINE_VISIBILITY _LIBCPP_CONSTEXPR_AFTER_CXX14
    reference operator[](size_type) _NOEXCEPT {
      _LIBCPP_ASSERT(false, "cannot call array<T, 0>::operator[] on a zero-sized array");
      __libcpp_unreachable();
    }

    _LIBCPP_INLINE_VISIBILITY _LIBCPP_CONSTEXPR_AFTER_CXX11
    const_reference operator[](size_type) const _NOEXCEPT {
      _LIBCPP_ASSERT(false, "cannot call array<T, 0>::operator[] on a zero-sized array");
      __libcpp_unreachable();
    }

    _LIBCPP_INLINE_VISIBILITY _LIBCPP_CONSTEXPR_AFTER_CXX14
    reference at(size_type) {
      __throw_out_of_range("array<T, 0>::at");
      __libcpp_unreachable();
    }

    _LIBCPP_INLINE_VISIBILITY _LIBCPP_CONSTEXPR_AFTER_CXX11
    const_reference at(size_type) const {
      __throw_out_of_range("array<T, 0>::at");
      __libcpp_unreachable();
    }

    _LIBCPP_INLINE_VISIBILITY _LIBCPP_CONSTEXPR_AFTER_CXX14
    reference front() _NOEXCEPT {
      _LIBCPP_ASSERT(false, "cannot call array<T, 0>::front() on a zero-sized array");
      __libcpp_unreachable();
    }

    _LIBCPP_INLINE_VISIBILITY _LIBCPP_CONSTEXPR_AFTER_CXX11
    const_reference front() const _NOEXCEPT {
      _LIBCPP_ASSERT(false, "cannot call array<T, 0>::front() on a zero-sized array");
      __libcpp_unreachable();
    }

    _LIBCPP_INLINE_VISIBILITY _LIBCPP_CONSTEXPR_AFTER_CXX14
    reference back() _NOEXCEPT {
      _LIBCPP_ASSERT(false, "cannot call array<T, 0>::back() on a zero-sized array");
      __libcpp_unreachable();
    }

    _LIBCPP_INLINE_VISIBILITY _LIBCPP_CONSTEXPR_AFTER_CXX11
    const_reference back() const _NOEXCEPT {
      _LIBCPP_ASSERT(false, "cannot call array<T, 0>::back() on a zero-sized array");
      __libcpp_unreachable();
    }
};


#if _LIBCPP_STD_VER > 14
template<class _Tp, class... _Args,
         class = enable_if_t<__all<_IsSame<_Tp, _Args>::value...>::value>
         >
array(_Tp, _Args...)
  -> array<_Tp, 1 + sizeof...(_Args)>;
#endif

template <class _Tp, size_t _Size>
inline _LIBCPP_INLINE_VISIBILITY
_LIBCPP_CONSTEXPR_AFTER_CXX17 bool
operator==(const array<_Tp, _Size>& __x, const array<_Tp, _Size>& __y)
{
    return _VSTD::equal(__x.begin(), __x.end(), __y.begin());
}

template <class _Tp, size_t _Size>
inline _LIBCPP_INLINE_VISIBILITY
_LIBCPP_CONSTEXPR_AFTER_CXX17 bool
operator!=(const array<_Tp, _Size>& __x, const array<_Tp, _Size>& __y)
{
    return !(__x == __y);
}

template <class _Tp, size_t _Size>
inline _LIBCPP_INLINE_VISIBILITY
_LIBCPP_CONSTEXPR_AFTER_CXX17 bool
operator<(const array<_Tp, _Size>& __x, const array<_Tp, _Size>& __y)
{
    return _VSTD::lexicographical_compare(__x.begin(), __x.end(),
                                          __y.begin(), __y.end());
}

template <class _Tp, size_t _Size>
inline _LIBCPP_INLINE_VISIBILITY
_LIBCPP_CONSTEXPR_AFTER_CXX17 bool
operator>(const array<_Tp, _Size>& __x, const array<_Tp, _Size>& __y)
{
    return __y < __x;
}

template <class _Tp, size_t _Size>
inline _LIBCPP_INLINE_VISIBILITY
_LIBCPP_CONSTEXPR_AFTER_CXX17 bool
operator<=(const array<_Tp, _Size>& __x, const array<_Tp, _Size>& __y)
{
    return !(__y < __x);
}

template <class _Tp, size_t _Size>
inline _LIBCPP_INLINE_VISIBILITY
_LIBCPP_CONSTEXPR_AFTER_CXX17 bool
operator>=(const array<_Tp, _Size>& __x, const array<_Tp, _Size>& __y)
{
    return !(__x < __y);
}

template <class _Tp, size_t _Size>
inline _LIBCPP_INLINE_VISIBILITY _LIBCPP_CONSTEXPR_AFTER_CXX17
__enable_if_t<_Size == 0 || __is_swappable<_Tp>::value, void>
swap(array<_Tp, _Size>& __x, array<_Tp, _Size>& __y)
                                  _NOEXCEPT_(noexcept(__x.swap(__y)))
{
    __x.swap(__y);
}

template <class _Tp, size_t _Size>
struct _LIBCPP_TEMPLATE_VIS tuple_size<array<_Tp, _Size> >
    : public integral_constant<size_t, _Size> {};

template <size_t _Ip, class _Tp, size_t _Size>
struct _LIBCPP_TEMPLATE_VIS tuple_element<_Ip, array<_Tp, _Size> >
{
    static_assert(_Ip < _Size, "Index out of bounds in std::tuple_element<> (std::array)");
    typedef _Tp type;
};

template <size_t _Ip, class _Tp, size_t _Size>
inline _LIBCPP_INLINE_VISIBILITY _LIBCPP_CONSTEXPR_AFTER_CXX11
_Tp&
get(array<_Tp, _Size>& __a) _NOEXCEPT
{
    static_assert(_Ip < _Size, "Index out of bounds in std::get<> (std::array)");
    return __a.__elems_[_Ip];
}

template <size_t _Ip, class _Tp, size_t _Size>
inline _LIBCPP_INLINE_VISIBILITY _LIBCPP_CONSTEXPR_AFTER_CXX11
const _Tp&
get(const array<_Tp, _Size>& __a) _NOEXCEPT
{
    static_assert(_Ip < _Size, "Index out of bounds in std::get<> (const std::array)");
    return __a.__elems_[_Ip];
}

template <size_t _Ip, class _Tp, size_t _Size>
inline _LIBCPP_INLINE_VISIBILITY _LIBCPP_CONSTEXPR_AFTER_CXX11
_Tp&&
get(array<_Tp, _Size>&& __a) _NOEXCEPT
{
    static_assert(_Ip < _Size, "Index out of bounds in std::get<> (std::array &&)");
    return _VSTD::move(__a.__elems_[_Ip]);
}

template <size_t _Ip, class _Tp, size_t _Size>
inline _LIBCPP_INLINE_VISIBILITY _LIBCPP_CONSTEXPR_AFTER_CXX11
const _Tp&&
get(const array<_Tp, _Size>&& __a) _NOEXCEPT
{
    static_assert(_Ip < _Size, "Index out of bounds in std::get<> (const std::array &&)");
    return _VSTD::move(__a.__elems_[_Ip]);
}

#if _LIBCPP_STD_VER > 17

template <typename _Tp, size_t _Size, size_t... _Index>
_LIBCPP_INLINE_VISIBILITY constexpr array<remove_cv_t<_Tp>, _Size>
__to_array_lvalue_impl(_Tp (&__arr)[_Size], index_sequence<_Index...>) {
  return {{__arr[_Index]...}};
}

template <typename _Tp, size_t _Size, size_t... _Index>
_LIBCPP_INLINE_VISIBILITY constexpr array<remove_cv_t<_Tp>, _Size>
__to_array_rvalue_impl(_Tp(&&__arr)[_Size], index_sequence<_Index...>) {
  return {{_VSTD::move(__arr[_Index])...}};
}

template <typename _Tp, size_t _Size>
_LIBCPP_INLINE_VISIBILITY constexpr array<remove_cv_t<_Tp>, _Size>
to_array(_Tp (&__arr)[_Size]) noexcept(is_nothrow_constructible_v<_Tp, _Tp&>) {
  static_assert(
      !is_array_v<_Tp>,
      "[array.creation]/1: to_array does not accept multidimensional arrays.");
  static_assert(
      is_constructible_v<_Tp, _Tp&>,
      "[array.creation]/1: to_array requires copy constructible elements.");
  return _VSTD::__to_array_lvalue_impl(__arr, make_index_sequence<_Size>());
}

template <typename _Tp, size_t _Size>
_LIBCPP_INLINE_VISIBILITY constexpr array<remove_cv_t<_Tp>, _Size>
to_array(_Tp(&&__arr)[_Size]) noexcept(is_nothrow_move_constructible_v<_Tp>) {
  static_assert(
      !is_array_v<_Tp>,
      "[array.creation]/4: to_array does not accept multidimensional arrays.");
  static_assert(
      is_move_constructible_v<_Tp>,
      "[array.creation]/4: to_array requires move constructible elements.");
  return _VSTD::__to_array_rvalue_impl(_VSTD::move(__arr),
                                       make_index_sequence<_Size>());
}

#endif // _LIBCPP_STD_VER > 17

_LIBCPP_END_NAMESPACE_STD

#endif // _LIBCPP_ARRAY<|MERGE_RESOLUTION|>--- conflicted
+++ resolved
@@ -123,15 +123,12 @@
 #include <type_traits>
 #include <version>
 
-<<<<<<< HEAD
-=======
 #ifndef _LIBCPP_REMOVE_TRANSITIVE_INCLUDES
 #  include <algorithm>
 #  include <iterator>
 #  include <utility>
 #endif
 
->>>>>>> 3de04b6d
 // standard-mandated includes
 
 // [iterator.range]
