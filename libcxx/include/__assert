--- conflicted
+++ resolved
@@ -33,18 +33,11 @@
 #endif
 
 #if _LIBCPP_ENABLE_ASSERTIONS
-<<<<<<< HEAD
-# define _LIBCPP_ASSERT(expression, message)                                        \
-    (__builtin_expect(static_cast<bool>(expression), 1) ?                           \
-      (void)0 :                                                                     \
-      _LIBCPP_VERBOSE_ABORT("%s:%d: assertion %s failed: %s", __FILE__, __LINE__, #expression, message))
-=======
 #  define _LIBCPP_ASSERT(expression, message)                                                                          \
     (__builtin_expect(static_cast<bool>(expression), 1)                                                                \
          ? (void)0                                                                                                     \
          : _LIBCPP_VERBOSE_ABORT(                                                                                      \
                "%s:%d: assertion %s failed: %s", __builtin_FILE(), __builtin_LINE(), #expression, message))
->>>>>>> cd74f4a4
 #elif !defined(_LIBCPP_ASSERTIONS_DISABLE_ASSUME) && __has_builtin(__builtin_assume)
 #  define _LIBCPP_ASSERT(expression, message)                                                                          \
     (_LIBCPP_DIAGNOSTIC_PUSH _LIBCPP_CLANG_DIAGNOSTIC_IGNORED("-Wassume")                                              \
