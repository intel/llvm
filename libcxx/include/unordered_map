--- conflicted
+++ resolved
@@ -844,13 +844,8 @@
 
 public:
   typedef forward_iterator_tag iterator_category;
-<<<<<<< HEAD
-  using value_type = typename _HashIterator::value_type;
-  typedef typename _NodeTypes::difference_type difference_type;
-=======
   using value_type      = typename _HashIterator::value_type;
   using difference_type = ptrdiff_t;
->>>>>>> 35227056
   typedef value_type& reference;
   using pointer = typename _HashIterator::pointer;
 
@@ -900,13 +895,8 @@
 
 public:
   typedef forward_iterator_tag iterator_category;
-<<<<<<< HEAD
-  using value_type = typename _HashIterator::value_type;
-  typedef typename _NodeTypes::difference_type difference_type;
-=======
   using value_type      = typename _HashIterator::value_type;
   using difference_type = ptrdiff_t;
->>>>>>> 35227056
   typedef const value_type& reference;
   using pointer = typename _HashIterator::pointer;
 
@@ -1056,12 +1046,7 @@
   _LIBCPP_HIDE_FROM_ABI unordered_map(const unordered_map& __u) = default;
   _LIBCPP_HIDE_FROM_ABI unordered_map(const unordered_map& __u, const allocator_type& __a);
 #  ifndef _LIBCPP_CXX03_LANG
-<<<<<<< HEAD
-  _LIBCPP_HIDE_FROM_ABI unordered_map(unordered_map&& __u)
-      _NOEXCEPT_(is_nothrow_move_constructible<__table>::value) = default;
-=======
   _LIBCPP_HIDE_FROM_ABI unordered_map(unordered_map&& __u) = default;
->>>>>>> 35227056
   _LIBCPP_HIDE_FROM_ABI unordered_map(unordered_map&& __u, const allocator_type& __a);
   _LIBCPP_HIDE_FROM_ABI unordered_map(initializer_list<value_type> __il);
   _LIBCPP_HIDE_FROM_ABI
@@ -1113,12 +1098,7 @@
 
   _LIBCPP_HIDE_FROM_ABI unordered_map& operator=(const unordered_map& __u) = default;
 #  ifndef _LIBCPP_CXX03_LANG
-<<<<<<< HEAD
-  _LIBCPP_HIDE_FROM_ABI unordered_map& operator=(unordered_map&& __u)
-      _NOEXCEPT_(is_nothrow_move_assignable<__table>::value) = default;
-=======
   _LIBCPP_HIDE_FROM_ABI unordered_map& operator=(unordered_map&& __u) = default;
->>>>>>> 35227056
   _LIBCPP_HIDE_FROM_ABI unordered_map& operator=(initializer_list<value_type> __il);
 #  endif // _LIBCPP_CXX03_LANG
 
@@ -1830,12 +1810,7 @@
   _LIBCPP_HIDE_FROM_ABI unordered_multimap(const unordered_multimap& __u) = default;
   _LIBCPP_HIDE_FROM_ABI unordered_multimap(const unordered_multimap& __u, const allocator_type& __a);
 #  ifndef _LIBCPP_CXX03_LANG
-<<<<<<< HEAD
-  _LIBCPP_HIDE_FROM_ABI unordered_multimap(unordered_multimap&& __u)
-      _NOEXCEPT_(is_nothrow_move_constructible<__table>::value) = default;
-=======
   _LIBCPP_HIDE_FROM_ABI unordered_multimap(unordered_multimap&& __u) = default;
->>>>>>> 35227056
   _LIBCPP_HIDE_FROM_ABI unordered_multimap(unordered_multimap&& __u, const allocator_type& __a);
   _LIBCPP_HIDE_FROM_ABI unordered_multimap(initializer_list<value_type> __il);
   _LIBCPP_HIDE_FROM_ABI unordered_multimap(
@@ -1887,12 +1862,7 @@
 
   _LIBCPP_HIDE_FROM_ABI unordered_multimap& operator=(const unordered_multimap& __u) = default;
 #  ifndef _LIBCPP_CXX03_LANG
-<<<<<<< HEAD
-  _LIBCPP_HIDE_FROM_ABI unordered_multimap& operator=(unordered_multimap&& __u)
-      _NOEXCEPT_(is_nothrow_move_assignable<__table>::value) = default;
-=======
   _LIBCPP_HIDE_FROM_ABI unordered_multimap& operator=(unordered_multimap&& __u) = default;
->>>>>>> 35227056
   _LIBCPP_HIDE_FROM_ABI unordered_multimap& operator=(initializer_list<value_type> __il);
 #  endif // _LIBCPP_CXX03_LANG
 
