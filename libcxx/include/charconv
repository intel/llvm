--- conflicted
+++ resolved
@@ -75,14 +75,9 @@
 
 */
 
-<<<<<<< HEAD
-#if 0
-#else // 0
-=======
 #if __cplusplus < 201103L && defined(_LIBCPP_USE_FROZEN_CXX03_HEADERS)
 #  include <__cxx03/charconv>
 #else
->>>>>>> 49fd7d4f
 #  include <__config>
 
 #  if _LIBCPP_STD_VER >= 17
@@ -118,15 +113,9 @@
 #    include <cstring>
 #    include <iosfwd>
 #    include <limits>
-<<<<<<< HEAD
-#    include <type_traits>
-#  endif
-#endif // 0
-=======
 #    include <new>
 #    include <type_traits>
 #  endif
 #endif // __cplusplus < 201103L && defined(_LIBCPP_USE_FROZEN_CXX03_HEADERS)
->>>>>>> 49fd7d4f
 
 #endif // _LIBCPP_CHARCONV