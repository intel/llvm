--- conflicted
+++ resolved
@@ -710,12 +710,8 @@
     regex_iterator& operator=(const regex_iterator&);
 
     bool operator==(const regex_iterator&) const;
-<<<<<<< HEAD
-    bool operator!=(const regex_iterator&) const;                                // Removed in C++20
-=======
     bool operator==(default_sentinel_t) const { return *this == regex_iterator(); } // since C++20
     bool operator!=(const regex_iterator&) const;                                   // Removed in C++20
->>>>>>> bac3a63c
 
     const value_type& operator*() const;
     const value_type* operator->() const;
@@ -773,12 +769,8 @@
     regex_token_iterator& operator=(const regex_token_iterator&);
 
     bool operator==(const regex_token_iterator&) const;
-<<<<<<< HEAD
-    bool operator!=(const regex_token_iterator&) const;                  // Removed in C++20
-=======
     bool operator==(default_sentinel_t) const { return *this == regex_token_iterator(); } // since C++20
     bool operator!=(const regex_token_iterator&) const;                                   // Removed in C++20
->>>>>>> bac3a63c
 
     const value_type& operator*() const;
     const value_type* operator->() const;
@@ -6441,14 +6433,10 @@
                                      = regex_constants::match_default) = delete;
 #endif
 
-<<<<<<< HEAD
-    bool operator==(const regex_iterator& __x) const;
-=======
     _LIBCPP_HIDE_FROM_ABI bool operator==(const regex_iterator& __x) const;
 #if _LIBCPP_STD_VER >= 20
     _LIBCPP_HIDE_FROM_ABI bool operator==(default_sentinel_t) const { return *this == regex_iterator(); }
 #endif
->>>>>>> bac3a63c
 #if _LIBCPP_STD_VER < 20
     _LIBCPP_INLINE_VISIBILITY
     bool operator!=(const regex_iterator& __x) const {return !(*this == __x);}
@@ -6636,7 +6624,6 @@
 #endif
 #if _LIBCPP_STD_VER < 20
     _LIBCPP_INLINE_VISIBILITY
-#if _LIBCPP_STD_VER < 20
     bool operator!=(const regex_token_iterator& __x) const {return !(*this == __x);}
 #endif
 
