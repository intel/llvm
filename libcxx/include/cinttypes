--- conflicted
+++ resolved
@@ -234,14 +234,9 @@
 }  // std
 */
 
-<<<<<<< HEAD
-#if 0
-#else // 0
-=======
 #if __cplusplus < 201103L && defined(_LIBCPP_USE_FROZEN_CXX03_HEADERS)
 #  include <__cxx03/cinttypes>
 #else
->>>>>>> 49fd7d4f
 #  include <__config>
 
 // standard-mandated includes
@@ -275,10 +270,6 @@
 
 _LIBCPP_END_NAMESPACE_STD
 
-<<<<<<< HEAD
-#endif // 0
-=======
 #endif // __cplusplus < 201103L && defined(_LIBCPP_USE_FROZEN_CXX03_HEADERS)
->>>>>>> 49fd7d4f
 
 #endif // _LIBCPP_CINTTYPES