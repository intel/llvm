// -*- C++ -*-
//===----------------------------------------------------------------------===//
//
// Part of the LLVM Project, under the Apache License v2.0 with LLVM Exceptions.
// See https://llvm.org/LICENSE.txt for license information.
// SPDX-License-Identifier: Apache-2.0 WITH LLVM-exception
//
//===----------------------------------------------------------------------===//

#ifndef _LIBCPP_LIST
#define _LIBCPP_LIST

/*
    list synopsis

namespace std
{

template <class T, class Alloc = allocator<T> >
class list
{
public:

    // types:
    typedef T value_type;
    typedef Alloc allocator_type;
    typedef typename allocator_type::reference reference;
    typedef typename allocator_type::const_reference const_reference;
    typedef typename allocator_type::pointer pointer;
    typedef typename allocator_type::const_pointer const_pointer;
    typedef implementation-defined iterator;
    typedef implementation-defined const_iterator;
    typedef implementation-defined size_type;
    typedef implementation-defined difference_type;
    typedef reverse_iterator<iterator> reverse_iterator;
    typedef reverse_iterator<const_iterator> const_reverse_iterator;

    list()
        noexcept(is_nothrow_default_constructible<allocator_type>::value);
    explicit list(const allocator_type& a);
    explicit list(size_type n);
    explicit list(size_type n, const allocator_type& a); // C++14
    list(size_type n, const value_type& value);
    list(size_type n, const value_type& value, const allocator_type& a);
    template <class Iter>
        list(Iter first, Iter last);
    template <class Iter>
        list(Iter first, Iter last, const allocator_type& a);
    template<container-compatible-range<T> R>
      list(from_range_t, R&& rg, const Allocator& = Allocator()); // C++23
    list(const list& x);
    list(const list&, const allocator_type& a);
    list(list&& x)
        noexcept(is_nothrow_move_constructible<allocator_type>::value);
    list(list&&, const allocator_type& a);
    list(initializer_list<value_type>);
    list(initializer_list<value_type>, const allocator_type& a);

    ~list();

    list& operator=(const list& x);
    list& operator=(list&& x)
        noexcept((__node_alloc_traits::propagate_on_container_move_assignment::value &&
                  is_nothrow_move_assignable<__node_allocator>::value) ||
                 allocator_traits<allocator_type>::is_always_equal::value);
    list& operator=(initializer_list<value_type>);
    template <class Iter>
        void assign(Iter first, Iter last);
    template<container-compatible-range<T> R>
      void assign_range(R&& rg); // C++23
    void assign(size_type n, const value_type& t);
    void assign(initializer_list<value_type>);

    allocator_type get_allocator() const noexcept;

    iterator begin() noexcept;
    const_iterator begin() const noexcept;
    iterator end() noexcept;
    const_iterator end() const noexcept;
    reverse_iterator rbegin() noexcept;
    const_reverse_iterator rbegin() const noexcept;
    reverse_iterator rend() noexcept;
    const_reverse_iterator rend() const noexcept;
    const_iterator cbegin() const noexcept;
    const_iterator cend() const noexcept;
    const_reverse_iterator crbegin() const noexcept;
    const_reverse_iterator crend() const noexcept;

    reference front();
    const_reference front() const;
    reference back();
    const_reference back() const;

    bool empty() const noexcept;
    size_type size() const noexcept;
    size_type max_size() const noexcept;

    template <class... Args>
        reference emplace_front(Args&&... args); // reference in C++17
    void pop_front();
    template <class... Args>
        reference emplace_back(Args&&... args);  // reference in C++17
    void pop_back();
    void push_front(const value_type& x);
    void push_front(value_type&& x);
    template<container-compatible-range<T> R>
      void prepend_range(R&& rg); // C++23
    void push_back(const value_type& x);
    void push_back(value_type&& x);
    template<container-compatible-range<T> R>
      void append_range(R&& rg); // C++23
    template <class... Args>
        iterator emplace(const_iterator position, Args&&... args);
    iterator insert(const_iterator position, const value_type& x);
    iterator insert(const_iterator position, value_type&& x);
    iterator insert(const_iterator position, size_type n, const value_type& x);
    template <class Iter>
        iterator insert(const_iterator position, Iter first, Iter last);
    template<container-compatible-range<T> R>
      iterator insert_range(const_iterator position, R&& rg); // C++23
    iterator insert(const_iterator position, initializer_list<value_type> il);

    iterator erase(const_iterator position);
    iterator erase(const_iterator position, const_iterator last);

    void resize(size_type sz);
    void resize(size_type sz, const value_type& c);

    void swap(list&)
        noexcept(allocator_traits<allocator_type>::is_always_equal::value);  // C++17
    void clear() noexcept;

    void splice(const_iterator position, list& x);
    void splice(const_iterator position, list&& x);
    void splice(const_iterator position, list& x, const_iterator i);
    void splice(const_iterator position, list&& x, const_iterator i);
    void splice(const_iterator position, list& x, const_iterator first,
                                                  const_iterator last);
    void splice(const_iterator position, list&& x, const_iterator first,
                                                  const_iterator last);

    size_type remove(const value_type& value);       // void before C++20
    template <class Pred>
      size_type remove_if(Pred pred);                // void before C++20
    size_type unique();                              // void before C++20
    template <class BinaryPredicate>
      size_type unique(BinaryPredicate binary_pred); // void before C++20
    void merge(list& x);
    void merge(list&& x);
    template <class Compare>
        void merge(list& x, Compare comp);
    template <class Compare>
        void merge(list&& x, Compare comp);
    void sort();
    template <class Compare>
        void sort(Compare comp);
    void reverse() noexcept;
};


template <class InputIterator, class Allocator = allocator<typename iterator_traits<InputIterator>::value_type>>
    list(InputIterator, InputIterator, Allocator = Allocator())
    -> list<typename iterator_traits<InputIterator>::value_type, Allocator>;  // C++17

template<ranges::input_range R, class Allocator = allocator<ranges::range_value_t<R>>>
  list(from_range_t, R&&, Allocator = Allocator())
    -> list<ranges::range_value_t<R>, Allocator>; // C++23

template <class T, class Alloc>
    bool operator==(const list<T,Alloc>& x, const list<T,Alloc>& y);
template <class T, class Alloc>
    bool operator< (const list<T,Alloc>& x, const list<T,Alloc>& y);     // removed in C++20
template <class T, class Alloc>
    bool operator!=(const list<T,Alloc>& x, const list<T,Alloc>& y);     // removed in C++20
template <class T, class Alloc>
    bool operator> (const list<T,Alloc>& x, const list<T,Alloc>& y);     // removed in C++20
template <class T, class Alloc>
    bool operator>=(const list<T,Alloc>& x, const list<T,Alloc>& y);     // removed in C++20
template <class T, class Alloc>
    bool operator<=(const list<T,Alloc>& x, const list<T,Alloc>& y);     // removed in C++20
template<class T, class Allocator>
  synth-three-way-result<T> operator<=>(const list<T, Allocator>& x,
                                        const list<T, Allocator>& y);    // since C++20

template <class T, class Alloc>
    void swap(list<T,Alloc>& x, list<T,Alloc>& y)
         noexcept(noexcept(x.swap(y)));

template <class T, class Allocator, class U>
    typename list<T, Allocator>::size_type
    erase(list<T, Allocator>& c, const U& value);       // since C++20
template <class T, class Allocator, class Predicate>
    typename list<T, Allocator>::size_type
    erase_if(list<T, Allocator>& c, Predicate pred);    // since C++20

}  // std

*/

#if __cplusplus < 201103L && defined(_LIBCPP_USE_FROZEN_CXX03_HEADERS)
#  include <__cxx03/list>
#else
#  include <__algorithm/comp.h>
#  include <__algorithm/equal.h>
#  include <__algorithm/lexicographical_compare.h>
#  include <__algorithm/lexicographical_compare_three_way.h>
#  include <__algorithm/min.h>
#  include <__assert>
#  include <__config>
#  include <__format/enable_insertable.h>
#  include <__iterator/distance.h>
#  include <__iterator/iterator_traits.h>
#  include <__iterator/move_iterator.h>
#  include <__iterator/next.h>
#  include <__iterator/prev.h>
#  include <__iterator/reverse_iterator.h>
#  include <__memory/addressof.h>
#  include <__memory/allocation_guard.h>
#  include <__memory/allocator.h>
#  include <__memory/allocator_traits.h>
#  include <__memory/compressed_pair.h>
#  include <__memory/construct_at.h>
#  include <__memory/pointer_traits.h>
#  include <__memory/swap_allocator.h>
#  include <__memory_resource/polymorphic_allocator.h>
#  include <__new/launder.h>
#  include <__ranges/access.h>
#  include <__ranges/concepts.h>
#  include <__ranges/container_compatible_range.h>
#  include <__ranges/from_range.h>
#  include <__type_traits/conditional.h>
#  include <__type_traits/container_traits.h>
#  include <__type_traits/enable_if.h>
#  include <__type_traits/is_allocator.h>
#  include <__type_traits/is_nothrow_assignable.h>
#  include <__type_traits/is_nothrow_constructible.h>
#  include <__type_traits/is_pointer.h>
#  include <__type_traits/is_same.h>
#  include <__type_traits/type_identity.h>
#  include <__utility/exception_guard.h>
#  include <__utility/forward.h>
#  include <__utility/move.h>
#  include <__utility/swap.h>
#  include <cstring>
#  include <limits>
#  include <version>

// standard-mandated includes

// [iterator.range]
#  include <__iterator/access.h>
#  include <__iterator/data.h>
#  include <__iterator/empty.h>
#  include <__iterator/reverse_access.h>
#  include <__iterator/size.h>

// [list.syn]
#  include <compare>
#  include <initializer_list>

#  if !defined(_LIBCPP_HAS_NO_PRAGMA_SYSTEM_HEADER)
#    pragma GCC system_header
#  endif

_LIBCPP_PUSH_MACROS
#  include <__undef_macros>

_LIBCPP_BEGIN_NAMESPACE_STD

template <class _Tp, class _VoidPtr>
struct __list_node;
template <class _Tp, class _VoidPtr>
struct __list_node_base;

template <class _Tp, class _VoidPtr>
struct __list_node_pointer_traits {
  typedef __rebind_pointer_t<_VoidPtr, __list_node<_Tp, _VoidPtr> > __node_pointer;
  typedef __rebind_pointer_t<_VoidPtr, __list_node_base<_Tp, _VoidPtr> > __base_pointer;

// TODO(LLVM 22): Remove this check
#  ifndef _LIBCPP_ABI_LIST_REMOVE_NODE_POINTER_UB
  static_assert(sizeof(__node_pointer) == sizeof(__node_pointer) && _LIBCPP_ALIGNOF(__base_pointer) ==
                    _LIBCPP_ALIGNOF(__node_pointer),
                "It looks like you are using std::list with a fancy pointer type that thas a different representation "
                "depending on whether it points to a list base pointer or a list node pointer (both of which are "
                "implementation details of the standard library). This means that your ABI is being broken between "
                "LLVM 19 and LLVM 20. If you don't care about your ABI being broken, define the "
                "_LIBCPP_ABI_LIST_REMOVE_NODE_POINTER_UB macro to silence this diagnostic.");
#  endif
};

template <class _Tp, class _VoidPtr>
struct __list_node_base {
  typedef __list_node_pointer_traits<_Tp, _VoidPtr> _NodeTraits;
  typedef typename _NodeTraits::__node_pointer __node_pointer;
  typedef typename _NodeTraits::__base_pointer __base_pointer;

  __base_pointer __prev_;
  __base_pointer __next_;

  _LIBCPP_CONSTEXPR_SINCE_CXX26 _LIBCPP_HIDE_FROM_ABI __list_node_base() : __prev_(__self()), __next_(__self()) {}

  _LIBCPP_CONSTEXPR_SINCE_CXX26
  _LIBCPP_HIDE_FROM_ABI explicit __list_node_base(__base_pointer __prev, __base_pointer __next)
      : __prev_(__prev), __next_(__next) {}

  _LIBCPP_CONSTEXPR_SINCE_CXX26 _LIBCPP_HIDE_FROM_ABI __base_pointer __self() {
    return pointer_traits<__base_pointer>::pointer_to(*this);
  }

  _LIBCPP_CONSTEXPR_SINCE_CXX26 _LIBCPP_HIDE_FROM_ABI __node_pointer __as_node() {
    return pointer_traits<__node_pointer>::pointer_to(
        *static_cast<typename pointer_traits<__node_pointer>::element_type*>(this));
  }
};

template <class _Tp, class _VoidPtr>
struct __list_node : public __list_node_base<_Tp, _VoidPtr> {
  // We allow starting the lifetime of nodes without initializing the value held by the node,
  // since that is handled by the list itself in order to be allocator-aware.
#  ifndef _LIBCPP_CXX03_LANG

private:
  union {
    _Tp __value_;
  };

public:
  _LIBCPP_CONSTEXPR_SINCE_CXX26 _LIBCPP_HIDE_FROM_ABI _Tp& __get_value() { return __value_; }
#  else

private:
  _ALIGNAS_TYPE(_Tp) char __buffer_[sizeof(_Tp)];

public:
  _LIBCPP_HIDE_FROM_ABI _Tp& __get_value() { return *std::__launder(reinterpret_cast<_Tp*>(&__buffer_)); }
#  endif

  typedef __list_node_base<_Tp, _VoidPtr> __base;
  typedef typename __base::__base_pointer __base_pointer;

  _LIBCPP_CONSTEXPR_SINCE_CXX26 _LIBCPP_HIDE_FROM_ABI explicit __list_node(__base_pointer __prev, __base_pointer __next)
      : __base(__prev, __next) {}
  _LIBCPP_CONSTEXPR_SINCE_CXX26 _LIBCPP_HIDE_FROM_ABI ~__list_node() {}

  _LIBCPP_CONSTEXPR_SINCE_CXX26 _LIBCPP_HIDE_FROM_ABI __base_pointer __as_link() {
    return pointer_traits<__base_pointer>::pointer_to(
        *static_cast<typename pointer_traits<__base_pointer>::element_type*>(std::addressof(*this)));
  }
};

template <class _Tp, class _Alloc = allocator<_Tp> >
class list;
template <class _Tp, class _Alloc>
class __list_imp;
template <class _Tp, class _VoidPtr>
class __list_const_iterator;

template <class _Tp, class _VoidPtr>
class __list_iterator {
  typedef __list_node_pointer_traits<_Tp, _VoidPtr> _NodeTraits;
  typedef typename _NodeTraits::__base_pointer __base_pointer;

  __base_pointer __ptr_;

  _LIBCPP_CONSTEXPR_SINCE_CXX26 _LIBCPP_HIDE_FROM_ABI explicit __list_iterator(__base_pointer __p) _NOEXCEPT
      : __ptr_(__p) {}

  template <class, class>
  friend class list;
  template <class, class>
  friend class __list_imp;
  template <class, class>
  friend class __list_const_iterator;

public:
  typedef bidirectional_iterator_tag iterator_category;
  typedef _Tp value_type;
  typedef value_type& reference;
  typedef __rebind_pointer_t<_VoidPtr, value_type> pointer;
  typedef typename pointer_traits<pointer>::difference_type difference_type;

  _LIBCPP_CONSTEXPR_SINCE_CXX26 _LIBCPP_HIDE_FROM_ABI __list_iterator() _NOEXCEPT : __ptr_(nullptr) {}

  _LIBCPP_CONSTEXPR_SINCE_CXX26 _LIBCPP_HIDE_FROM_ABI reference operator*() const {
    return __ptr_->__as_node()->__get_value();
  }
  _LIBCPP_CONSTEXPR_SINCE_CXX26 _LIBCPP_HIDE_FROM_ABI pointer operator->() const {
    return pointer_traits<pointer>::pointer_to(__ptr_->__as_node()->__get_value());
  }

  _LIBCPP_CONSTEXPR_SINCE_CXX26 _LIBCPP_HIDE_FROM_ABI __list_iterator& operator++() {
    __ptr_ = __ptr_->__next_;
    return *this;
  }
  _LIBCPP_CONSTEXPR_SINCE_CXX26 _LIBCPP_HIDE_FROM_ABI __list_iterator operator++(int) {
    __list_iterator __t(*this);
    ++(*this);
    return __t;
  }

  _LIBCPP_CONSTEXPR_SINCE_CXX26 _LIBCPP_HIDE_FROM_ABI __list_iterator& operator--() {
    __ptr_ = __ptr_->__prev_;
    return *this;
  }
  _LIBCPP_CONSTEXPR_SINCE_CXX26 _LIBCPP_HIDE_FROM_ABI __list_iterator operator--(int) {
    __list_iterator __t(*this);
    --(*this);
    return __t;
  }

  friend _LIBCPP_CONSTEXPR_SINCE_CXX26 _LIBCPP_HIDE_FROM_ABI bool
  operator==(const __list_iterator& __x, const __list_iterator& __y) {
    return __x.__ptr_ == __y.__ptr_;
  }
  friend _LIBCPP_CONSTEXPR_SINCE_CXX26 _LIBCPP_HIDE_FROM_ABI bool
  operator!=(const __list_iterator& __x, const __list_iterator& __y) {
    return !(__x == __y);
  }
};

template <class _Tp, class _VoidPtr>
class __list_const_iterator {
  typedef __list_node_pointer_traits<_Tp, _VoidPtr> _NodeTraits;
  typedef typename _NodeTraits::__base_pointer __base_pointer;

  __base_pointer __ptr_;

  _LIBCPP_CONSTEXPR_SINCE_CXX26 _LIBCPP_HIDE_FROM_ABI explicit __list_const_iterator(__base_pointer __p) _NOEXCEPT
      : __ptr_(__p) {}

  template <class, class>
  friend class list;
  template <class, class>
  friend class __list_imp;

public:
  typedef bidirectional_iterator_tag iterator_category;
  typedef _Tp value_type;
  typedef const value_type& reference;
  typedef __rebind_pointer_t<_VoidPtr, const value_type> pointer;
  typedef typename pointer_traits<pointer>::difference_type difference_type;

  _LIBCPP_CONSTEXPR_SINCE_CXX26 _LIBCPP_HIDE_FROM_ABI __list_const_iterator() _NOEXCEPT : __ptr_(nullptr) {}
  _LIBCPP_CONSTEXPR_SINCE_CXX26 _LIBCPP_HIDE_FROM_ABI
  __list_const_iterator(const __list_iterator<_Tp, _VoidPtr>& __p) _NOEXCEPT : __ptr_(__p.__ptr_) {}

  _LIBCPP_CONSTEXPR_SINCE_CXX26 _LIBCPP_HIDE_FROM_ABI reference operator*() const {
    return __ptr_->__as_node()->__get_value();
  }
  _LIBCPP_CONSTEXPR_SINCE_CXX26 _LIBCPP_HIDE_FROM_ABI pointer operator->() const {
    return pointer_traits<pointer>::pointer_to(__ptr_->__as_node()->__get_value());
  }

  _LIBCPP_CONSTEXPR_SINCE_CXX26 _LIBCPP_HIDE_FROM_ABI __list_const_iterator& operator++() {
    __ptr_ = __ptr_->__next_;
    return *this;
  }
  _LIBCPP_CONSTEXPR_SINCE_CXX26 _LIBCPP_HIDE_FROM_ABI __list_const_iterator operator++(int) {
    __list_const_iterator __t(*this);
    ++(*this);
    return __t;
  }

  _LIBCPP_CONSTEXPR_SINCE_CXX26 _LIBCPP_HIDE_FROM_ABI __list_const_iterator& operator--() {
    __ptr_ = __ptr_->__prev_;
    return *this;
  }
  _LIBCPP_CONSTEXPR_SINCE_CXX26 _LIBCPP_HIDE_FROM_ABI __list_const_iterator operator--(int) {
    __list_const_iterator __t(*this);
    --(*this);
    return __t;
  }

  friend _LIBCPP_CONSTEXPR_SINCE_CXX26 _LIBCPP_HIDE_FROM_ABI bool
  operator==(const __list_const_iterator& __x, const __list_const_iterator& __y) {
    return __x.__ptr_ == __y.__ptr_;
  }
  friend _LIBCPP_CONSTEXPR_SINCE_CXX26 _LIBCPP_HIDE_FROM_ABI bool
  operator!=(const __list_const_iterator& __x, const __list_const_iterator& __y) {
    return !(__x == __y);
  }
};

template <class _Tp, class _Alloc>
class __list_imp {
public:
  __list_imp(const __list_imp&)            = delete;
  __list_imp& operator=(const __list_imp&) = delete;

  typedef _Alloc allocator_type;
  typedef allocator_traits<allocator_type> __alloc_traits;
  typedef typename __alloc_traits::size_type size_type;

protected:
  typedef _Tp value_type;
  typedef typename __alloc_traits::void_pointer __void_pointer;
  typedef __list_iterator<value_type, __void_pointer> iterator;
  typedef __list_const_iterator<value_type, __void_pointer> const_iterator;
  typedef __list_node_base<value_type, __void_pointer> __node_base;
  typedef __list_node<value_type, __void_pointer> __node_type;
  typedef __rebind_alloc<__alloc_traits, __node_type> __node_allocator;
  typedef allocator_traits<__node_allocator> __node_alloc_traits;
  typedef typename __node_alloc_traits::pointer __node_pointer;
  typedef typename __node_alloc_traits::pointer __node_const_pointer;
  typedef __list_node_pointer_traits<value_type, __void_pointer> __node_pointer_traits;
  typedef typename __node_pointer_traits::__base_pointer __base_pointer;
  typedef __base_pointer __link_const_pointer;
  typedef typename __alloc_traits::pointer pointer;
  typedef typename __alloc_traits::const_pointer const_pointer;
  typedef typename __alloc_traits::difference_type difference_type;

  typedef __rebind_alloc<__alloc_traits, __node_base> __node_base_allocator;
  typedef typename allocator_traits<__node_base_allocator>::pointer __node_base_pointer;
  static_assert(!is_same<allocator_type, __node_allocator>::value,
                "internal allocator type must differ from user-specified type; otherwise overload resolution breaks");

  __node_base __end_;
  _LIBCPP_COMPRESSED_PAIR(size_type, __size_, __node_allocator, __node_alloc_);

  _LIBCPP_CONSTEXPR_SINCE_CXX26 _LIBCPP_HIDE_FROM_ABI __base_pointer __end_as_link() const _NOEXCEPT {
    return pointer_traits<__base_pointer>::pointer_to(const_cast<__node_base&>(__end_));
  }

  _LIBCPP_CONSTEXPR_SINCE_CXX26 _LIBCPP_HIDE_FROM_ABI size_type __node_alloc_max_size() const _NOEXCEPT {
    return __node_alloc_traits::max_size(__node_alloc_);
  }
  _LIBCPP_CONSTEXPR_SINCE_CXX26 _LIBCPP_HIDE_FROM_ABI static void
  __unlink_nodes(__base_pointer __f, __base_pointer __l) _NOEXCEPT;

  _LIBCPP_CONSTEXPR_SINCE_CXX26 _LIBCPP_HIDE_FROM_ABI __list_imp()
      _NOEXCEPT_(is_nothrow_default_constructible<__node_allocator>::value);
  _LIBCPP_CONSTEXPR_SINCE_CXX26 _LIBCPP_HIDE_FROM_ABI __list_imp(const allocator_type& __a);
  _LIBCPP_CONSTEXPR_SINCE_CXX26 _LIBCPP_HIDE_FROM_ABI __list_imp(const __node_allocator& __a);
#  ifndef _LIBCPP_CXX03_LANG
  _LIBCPP_CONSTEXPR_SINCE_CXX26 _LIBCPP_HIDE_FROM_ABI __list_imp(__node_allocator&& __a) _NOEXCEPT;
#  endif
  _LIBCPP_CONSTEXPR_SINCE_CXX26 _LIBCPP_HIDE_FROM_ABI ~__list_imp();
  _LIBCPP_CONSTEXPR_SINCE_CXX26 _LIBCPP_HIDE_FROM_ABI void clear() _NOEXCEPT;
  _LIBCPP_CONSTEXPR_SINCE_CXX26 _LIBCPP_HIDE_FROM_ABI bool empty() const _NOEXCEPT { return __size_ == 0; }

  _LIBCPP_CONSTEXPR_SINCE_CXX26 _LIBCPP_HIDE_FROM_ABI iterator begin() _NOEXCEPT { return iterator(__end_.__next_); }
  _LIBCPP_CONSTEXPR_SINCE_CXX26 _LIBCPP_HIDE_FROM_ABI const_iterator begin() const _NOEXCEPT {
    return const_iterator(__end_.__next_);
  }
  _LIBCPP_CONSTEXPR_SINCE_CXX26 _LIBCPP_HIDE_FROM_ABI iterator end() _NOEXCEPT { return iterator(__end_as_link()); }
  _LIBCPP_CONSTEXPR_SINCE_CXX26 _LIBCPP_HIDE_FROM_ABI const_iterator end() const _NOEXCEPT {
    return const_iterator(__end_as_link());
  }

  _LIBCPP_CONSTEXPR_SINCE_CXX26 _LIBCPP_HIDE_FROM_ABI void swap(__list_imp& __c)
#  if _LIBCPP_STD_VER >= 14
      _NOEXCEPT;
#  else
      _NOEXCEPT_(!__alloc_traits::propagate_on_container_swap::value || __is_nothrow_swappable_v<allocator_type>);
#  endif

  _LIBCPP_CONSTEXPR_SINCE_CXX26 _LIBCPP_HIDE_FROM_ABI void __copy_assign_alloc(const __list_imp& __c) {
    __copy_assign_alloc(
        __c, integral_constant<bool, __node_alloc_traits::propagate_on_container_copy_assignment::value>());
  }

  _LIBCPP_CONSTEXPR_SINCE_CXX26 _LIBCPP_HIDE_FROM_ABI void __move_assign_alloc(__list_imp& __c)
      _NOEXCEPT_(!__node_alloc_traits::propagate_on_container_move_assignment::value ||
                 is_nothrow_move_assignable<__node_allocator>::value) {
    __move_assign_alloc(
        __c, integral_constant<bool, __node_alloc_traits::propagate_on_container_move_assignment::value>());
  }

  template <class... _Args>
  _LIBCPP_CONSTEXPR_SINCE_CXX26 _LIBCPP_HIDE_FROM_ABI __node_pointer
  __create_node(__base_pointer __prev, __base_pointer __next, _Args&&... __args) {
    __allocation_guard<__node_allocator> __guard(__node_alloc_, 1);
    // Begin the lifetime of the node itself. Note that this doesn't begin the lifetime of the value
    // held inside the node, since we need to use the allocator's construct() method for that.
    //
    // We don't use the allocator's construct() method to construct the node itself since the
    // Cpp17FooInsertable named requirements don't require the allocator's construct() method
    // to work on anything other than the value_type.
    std::__construct_at(std::addressof(*__guard.__get()), __prev, __next);

    // Now construct the value_type using the allocator's construct() method.
    __node_alloc_traits::construct(
        __node_alloc_, std::addressof(__guard.__get()->__get_value()), std::forward<_Args>(__args)...);
    return __guard.__release_ptr();
  }

  _LIBCPP_CONSTEXPR_SINCE_CXX26 _LIBCPP_HIDE_FROM_ABI void __delete_node(__node_pointer __node) {
    // For the same reason as above, we use the allocator's destroy() method for the value_type,
    // but not for the node itself.
    __node_alloc_traits::destroy(__node_alloc_, std::addressof(__node->__get_value()));
    std::__destroy_at(std::addressof(*__node));
    __node_alloc_traits::deallocate(__node_alloc_, __node, 1);
  }

private:
  _LIBCPP_CONSTEXPR_SINCE_CXX26 _LIBCPP_HIDE_FROM_ABI void __copy_assign_alloc(const __list_imp& __c, true_type) {
    if (__node_alloc_ != __c.__node_alloc_)
      clear();
    __node_alloc_ = __c.__node_alloc_;
  }

  _LIBCPP_CONSTEXPR_SINCE_CXX26 _LIBCPP_HIDE_FROM_ABI void __copy_assign_alloc(const __list_imp&, false_type) {}

  _LIBCPP_CONSTEXPR_SINCE_CXX26 _LIBCPP_HIDE_FROM_ABI void __move_assign_alloc(__list_imp& __c, true_type)
      _NOEXCEPT_(is_nothrow_move_assignable<__node_allocator>::value) {
    __node_alloc_ = std::move(__c.__node_alloc_);
  }

  _LIBCPP_CONSTEXPR_SINCE_CXX26 _LIBCPP_HIDE_FROM_ABI void __move_assign_alloc(__list_imp&, false_type) _NOEXCEPT {}
};

// Unlink nodes [__f, __l]
template <class _Tp, class _Alloc>
_LIBCPP_CONSTEXPR_SINCE_CXX26 inline void
__list_imp<_Tp, _Alloc>::__unlink_nodes(__base_pointer __f, __base_pointer __l) _NOEXCEPT {
  __f->__prev_->__next_ = __l->__next_;
  __l->__next_->__prev_ = __f->__prev_;
}

template <class _Tp, class _Alloc>
_LIBCPP_CONSTEXPR_SINCE_CXX26 inline __list_imp<_Tp, _Alloc>::__list_imp()
    _NOEXCEPT_(is_nothrow_default_constructible<__node_allocator>::value)
    : __size_(0) {}

template <class _Tp, class _Alloc>
_LIBCPP_CONSTEXPR_SINCE_CXX26 inline __list_imp<_Tp, _Alloc>::__list_imp(const allocator_type& __a)
    : __size_(0), __node_alloc_(__node_allocator(__a)) {}

template <class _Tp, class _Alloc>
_LIBCPP_CONSTEXPR_SINCE_CXX26 inline __list_imp<_Tp, _Alloc>::__list_imp(const __node_allocator& __a)
    : __size_(0), __node_alloc_(__a) {}

#  ifndef _LIBCPP_CXX03_LANG
template <class _Tp, class _Alloc>
_LIBCPP_CONSTEXPR_SINCE_CXX26 inline __list_imp<_Tp, _Alloc>::__list_imp(__node_allocator&& __a) _NOEXCEPT
    : __size_(0),
      __node_alloc_(std::move(__a)) {}
#  endif

template <class _Tp, class _Alloc>
_LIBCPP_CONSTEXPR_SINCE_CXX26 __list_imp<_Tp, _Alloc>::~__list_imp() {
  clear();
}

template <class _Tp, class _Alloc>
_LIBCPP_CONSTEXPR_SINCE_CXX26 void __list_imp<_Tp, _Alloc>::clear() _NOEXCEPT {
  if (!empty()) {
    __base_pointer __f = __end_.__next_;
    __base_pointer __l = __end_as_link();
    __unlink_nodes(__f, __l->__prev_);
    __size_ = 0;
    while (__f != __l) {
      __node_pointer __np = __f->__as_node();
      __f                 = __f->__next_;
      __delete_node(__np);
    }
  }
}

template <class _Tp, class _Alloc>
_LIBCPP_CONSTEXPR_SINCE_CXX26 void __list_imp<_Tp, _Alloc>::swap(__list_imp& __c)
#  if _LIBCPP_STD_VER >= 14
    _NOEXCEPT
#  else
    _NOEXCEPT_(!__alloc_traits::propagate_on_container_swap::value || __is_nothrow_swappable_v<allocator_type>)
#  endif
{
  _LIBCPP_ASSERT_COMPATIBLE_ALLOCATOR(
      __alloc_traits::propagate_on_container_swap::value || this->__node_alloc_ == __c.__node_alloc_,
      "list::swap: Either propagate_on_container_swap must be true"
      " or the allocators must compare equal");
  using std::swap;
  std::__swap_allocator(__node_alloc_, __c.__node_alloc_);
  swap(__size_, __c.__size_);
  swap(__end_, __c.__end_);
  if (__size_ == 0)
    __end_.__next_ = __end_.__prev_ = __end_as_link();
  else
    __end_.__prev_->__next_ = __end_.__next_->__prev_ = __end_as_link();
  if (__c.__size_ == 0)
    __c.__end_.__next_ = __c.__end_.__prev_ = __c.__end_as_link();
  else
    __c.__end_.__prev_->__next_ = __c.__end_.__next_->__prev_ = __c.__end_as_link();
}

template <class _Tp, class _Alloc /*= allocator<_Tp>*/>
class list : private __list_imp<_Tp, _Alloc> {
  typedef __list_imp<_Tp, _Alloc> __base;
  typedef typename __base::__node_type __node_type;
  typedef typename __base::__node_allocator __node_allocator;
  typedef typename __base::__node_pointer __node_pointer;
  typedef typename __base::__node_alloc_traits __node_alloc_traits;
  typedef typename __base::__node_base __node_base;
  typedef typename __base::__node_base_pointer __node_base_pointer;
  typedef typename __base::__base_pointer __base_pointer;

public:
  typedef _Tp value_type;
  typedef _Alloc allocator_type;
  static_assert(__check_valid_allocator<allocator_type>::value);
  static_assert(is_same<value_type, typename allocator_type::value_type>::value,
                "Allocator::value_type must be same type as value_type");
  typedef value_type& reference;
  typedef const value_type& const_reference;
  typedef typename __base::pointer pointer;
  typedef typename __base::const_pointer const_pointer;
  typedef typename __base::size_type size_type;
  typedef typename __base::difference_type difference_type;
  typedef typename __base::iterator iterator;
  typedef typename __base::const_iterator const_iterator;
  typedef std::reverse_iterator<iterator> reverse_iterator;
  typedef std::reverse_iterator<const_iterator> const_reverse_iterator;
#  if _LIBCPP_STD_VER >= 20
  typedef size_type __remove_return_type;
#  else
  typedef void __remove_return_type;
#  endif

  _LIBCPP_CONSTEXPR_SINCE_CXX26 _LIBCPP_HIDE_FROM_ABI list()
      _NOEXCEPT_(is_nothrow_default_constructible<__node_allocator>::value) {}
  _LIBCPP_CONSTEXPR_SINCE_CXX26 _LIBCPP_HIDE_FROM_ABI explicit list(const allocator_type& __a) : __base(__a) {}
  _LIBCPP_CONSTEXPR_SINCE_CXX26 _LIBCPP_HIDE_FROM_ABI explicit list(size_type __n);
#  if _LIBCPP_STD_VER >= 14
  _LIBCPP_CONSTEXPR_SINCE_CXX26 _LIBCPP_HIDE_FROM_ABI explicit list(size_type __n, const allocator_type& __a);
#  endif
  _LIBCPP_CONSTEXPR_SINCE_CXX26 _LIBCPP_HIDE_FROM_ABI list(size_type __n, const value_type& __x);
  template <__enable_if_t<__is_allocator_v<_Alloc>, int> = 0>
  _LIBCPP_CONSTEXPR_SINCE_CXX26 _LIBCPP_HIDE_FROM_ABI
  list(size_type __n, const value_type& __x, const allocator_type& __a)
      : __base(__a) {
    for (; __n > 0; --__n)
      push_back(__x);
  }

  template <class _InpIter, __enable_if_t<__has_input_iterator_category<_InpIter>::value, int> = 0>
  _LIBCPP_CONSTEXPR_SINCE_CXX26 _LIBCPP_HIDE_FROM_ABI list(_InpIter __f, _InpIter __l);

  template <class _InpIter, __enable_if_t<__has_input_iterator_category<_InpIter>::value, int> = 0>
  _LIBCPP_CONSTEXPR_SINCE_CXX26 _LIBCPP_HIDE_FROM_ABI list(_InpIter __f, _InpIter __l, const allocator_type& __a);

#  if _LIBCPP_STD_VER >= 23
  template <_ContainerCompatibleRange<_Tp> _Range>
  _LIBCPP_CONSTEXPR_SINCE_CXX26 _LIBCPP_HIDE_FROM_ABI
  list(from_range_t, _Range&& __range, const allocator_type& __a = allocator_type())
      : __base(__a) {
    prepend_range(std::forward<_Range>(__range));
  }
#  endif

  _LIBCPP_CONSTEXPR_SINCE_CXX26 _LIBCPP_HIDE_FROM_ABI list(const list& __c);
  _LIBCPP_CONSTEXPR_SINCE_CXX26 _LIBCPP_HIDE_FROM_ABI
  list(const list& __c, const __type_identity_t<allocator_type>& __a);
  _LIBCPP_CONSTEXPR_SINCE_CXX26 _LIBCPP_HIDE_FROM_ABI list& operator=(const list& __c);
#  ifndef _LIBCPP_CXX03_LANG
  _LIBCPP_CONSTEXPR_SINCE_CXX26 _LIBCPP_HIDE_FROM_ABI list(initializer_list<value_type> __il);
  _LIBCPP_CONSTEXPR_SINCE_CXX26 _LIBCPP_HIDE_FROM_ABI
  list(initializer_list<value_type> __il, const allocator_type& __a);

  _LIBCPP_CONSTEXPR_SINCE_CXX26 _LIBCPP_HIDE_FROM_ABI list(list&& __c)
      _NOEXCEPT_(is_nothrow_move_constructible<__node_allocator>::value);
  _LIBCPP_CONSTEXPR_SINCE_CXX26 _LIBCPP_HIDE_FROM_ABI list(list&& __c, const __type_identity_t<allocator_type>& __a);
  _LIBCPP_CONSTEXPR_SINCE_CXX26 _LIBCPP_HIDE_FROM_ABI list& operator=(list&& __c) noexcept(
      (__node_alloc_traits::propagate_on_container_move_assignment::value &&
       is_nothrow_move_assignable<__node_allocator>::value) ||
      allocator_traits<allocator_type>::is_always_equal::value);

  _LIBCPP_CONSTEXPR_SINCE_CXX26 _LIBCPP_HIDE_FROM_ABI list& operator=(initializer_list<value_type> __il) {
    assign(__il.begin(), __il.end());
    return *this;
  }

  _LIBCPP_CONSTEXPR_SINCE_CXX26 _LIBCPP_HIDE_FROM_ABI void assign(initializer_list<value_type> __il) {
    assign(__il.begin(), __il.end());
  }
#  endif // _LIBCPP_CXX03_LANG

  template <class _InpIter, __enable_if_t<__has_input_iterator_category<_InpIter>::value, int> = 0>
  _LIBCPP_CONSTEXPR_SINCE_CXX26 _LIBCPP_HIDE_FROM_ABI void assign(_InpIter __f, _InpIter __l);

#  if _LIBCPP_STD_VER >= 23
  template <_ContainerCompatibleRange<_Tp> _Range>
  _LIBCPP_CONSTEXPR_SINCE_CXX26 _LIBCPP_HIDE_FROM_ABI void assign_range(_Range&& __range) {
    __assign_with_sentinel(ranges::begin(__range), ranges::end(__range));
  }
#  endif

  _LIBCPP_CONSTEXPR_SINCE_CXX26 _LIBCPP_HIDE_FROM_ABI void assign(size_type __n, const value_type& __x);

  _LIBCPP_CONSTEXPR_SINCE_CXX26 _LIBCPP_HIDE_FROM_ABI allocator_type get_allocator() const _NOEXCEPT;

  _LIBCPP_CONSTEXPR_SINCE_CXX26 _LIBCPP_HIDE_FROM_ABI size_type size() const _NOEXCEPT { return this->__size_; }
  [[__nodiscard__]] _LIBCPP_CONSTEXPR_SINCE_CXX26 _LIBCPP_HIDE_FROM_ABI bool empty() const _NOEXCEPT {
    return __base::empty();
  }
  _LIBCPP_CONSTEXPR_SINCE_CXX26 _LIBCPP_HIDE_FROM_ABI size_type max_size() const _NOEXCEPT {
    return std::min<size_type>(this->__node_alloc_max_size(), numeric_limits<difference_type >::max());
  }

  _LIBCPP_CONSTEXPR_SINCE_CXX26 _LIBCPP_HIDE_FROM_ABI iterator begin() _NOEXCEPT { return __base::begin(); }
  _LIBCPP_CONSTEXPR_SINCE_CXX26 _LIBCPP_HIDE_FROM_ABI const_iterator begin() const _NOEXCEPT { return __base::begin(); }
  _LIBCPP_CONSTEXPR_SINCE_CXX26 _LIBCPP_HIDE_FROM_ABI iterator end() _NOEXCEPT { return __base::end(); }
  _LIBCPP_CONSTEXPR_SINCE_CXX26 _LIBCPP_HIDE_FROM_ABI const_iterator end() const _NOEXCEPT { return __base::end(); }
  _LIBCPP_CONSTEXPR_SINCE_CXX26 _LIBCPP_HIDE_FROM_ABI const_iterator cbegin() const _NOEXCEPT {
    return __base::begin();
  }
  _LIBCPP_CONSTEXPR_SINCE_CXX26 _LIBCPP_HIDE_FROM_ABI const_iterator cend() const _NOEXCEPT { return __base::end(); }

  _LIBCPP_CONSTEXPR_SINCE_CXX26 _LIBCPP_HIDE_FROM_ABI reverse_iterator rbegin() _NOEXCEPT {
    return reverse_iterator(end());
  }
  _LIBCPP_CONSTEXPR_SINCE_CXX26 _LIBCPP_HIDE_FROM_ABI const_reverse_iterator rbegin() const _NOEXCEPT {
    return const_reverse_iterator(end());
  }
  _LIBCPP_CONSTEXPR_SINCE_CXX26 _LIBCPP_HIDE_FROM_ABI reverse_iterator rend() _NOEXCEPT {
    return reverse_iterator(begin());
  }
  _LIBCPP_CONSTEXPR_SINCE_CXX26 _LIBCPP_HIDE_FROM_ABI const_reverse_iterator rend() const _NOEXCEPT {
    return const_reverse_iterator(begin());
  }
  _LIBCPP_CONSTEXPR_SINCE_CXX26 _LIBCPP_HIDE_FROM_ABI const_reverse_iterator crbegin() const _NOEXCEPT {
    return const_reverse_iterator(end());
  }
  _LIBCPP_CONSTEXPR_SINCE_CXX26 _LIBCPP_HIDE_FROM_ABI const_reverse_iterator crend() const _NOEXCEPT {
    return const_reverse_iterator(begin());
  }

  _LIBCPP_CONSTEXPR_SINCE_CXX26 _LIBCPP_HIDE_FROM_ABI reference front() {
    _LIBCPP_ASSERT_VALID_ELEMENT_ACCESS(!empty(), "list::front called on empty list");
    return __base::__end_.__next_->__as_node()->__get_value();
  }
  _LIBCPP_CONSTEXPR_SINCE_CXX26 _LIBCPP_HIDE_FROM_ABI const_reference front() const {
    _LIBCPP_ASSERT_VALID_ELEMENT_ACCESS(!empty(), "list::front called on empty list");
    return __base::__end_.__next_->__as_node()->__get_value();
  }
  _LIBCPP_CONSTEXPR_SINCE_CXX26 _LIBCPP_HIDE_FROM_ABI reference back() {
    _LIBCPP_ASSERT_VALID_ELEMENT_ACCESS(!empty(), "list::back called on empty list");
    return __base::__end_.__prev_->__as_node()->__get_value();
  }
  _LIBCPP_CONSTEXPR_SINCE_CXX26 _LIBCPP_HIDE_FROM_ABI const_reference back() const {
    _LIBCPP_ASSERT_VALID_ELEMENT_ACCESS(!empty(), "list::back called on empty list");
    return __base::__end_.__prev_->__as_node()->__get_value();
  }

#  ifndef _LIBCPP_CXX03_LANG
  _LIBCPP_CONSTEXPR_SINCE_CXX26 _LIBCPP_HIDE_FROM_ABI void push_front(value_type&& __x);
  _LIBCPP_CONSTEXPR_SINCE_CXX26 _LIBCPP_HIDE_FROM_ABI void push_back(value_type&& __x);

#    if _LIBCPP_STD_VER >= 23
  template <_ContainerCompatibleRange<_Tp> _Range>
  _LIBCPP_CONSTEXPR_SINCE_CXX26 _LIBCPP_HIDE_FROM_ABI void prepend_range(_Range&& __range) {
    insert_range(begin(), std::forward<_Range>(__range));
  }

  template <_ContainerCompatibleRange<_Tp> _Range>
  _LIBCPP_CONSTEXPR_SINCE_CXX26 _LIBCPP_HIDE_FROM_ABI void append_range(_Range&& __range) {
    insert_range(end(), std::forward<_Range>(__range));
  }
#    endif

  template <class... _Args>
  _LIBCPP_CONSTEXPR_SINCE_CXX26
#    if _LIBCPP_STD_VER >= 17
      _LIBCPP_HIDE_FROM_ABI reference
      emplace_front(_Args&&... __args);
#    else
      _LIBCPP_HIDE_FROM_ABI void
      emplace_front(_Args&&... __args);
#    endif
  template <class... _Args>
  _LIBCPP_CONSTEXPR_SINCE_CXX26
#    if _LIBCPP_STD_VER >= 17
      _LIBCPP_HIDE_FROM_ABI reference
      emplace_back(_Args&&... __args);
#    else
      _LIBCPP_HIDE_FROM_ABI void
      emplace_back(_Args&&... __args);
#    endif
  template <class... _Args>
  _LIBCPP_CONSTEXPR_SINCE_CXX26 _LIBCPP_HIDE_FROM_ABI iterator emplace(const_iterator __p, _Args&&... __args);

  _LIBCPP_CONSTEXPR_SINCE_CXX26 _LIBCPP_HIDE_FROM_ABI iterator insert(const_iterator __p, value_type&& __x);

  _LIBCPP_CONSTEXPR_SINCE_CXX26 _LIBCPP_HIDE_FROM_ABI iterator
  insert(const_iterator __p, initializer_list<value_type> __il) {
    return insert(__p, __il.begin(), __il.end());
  }
#  endif // _LIBCPP_CXX03_LANG

  _LIBCPP_CONSTEXPR_SINCE_CXX26 _LIBCPP_HIDE_FROM_ABI void push_front(const value_type& __x);
  _LIBCPP_CONSTEXPR_SINCE_CXX26 _LIBCPP_HIDE_FROM_ABI void push_back(const value_type& __x);

#  ifndef _LIBCPP_CXX03_LANG
  template <class _Arg>
  _LIBCPP_CONSTEXPR_SINCE_CXX26 _LIBCPP_HIDE_FROM_ABI void __emplace_back(_Arg&& __arg) {
    emplace_back(std::forward<_Arg>(__arg));
  }
#  else
  _LIBCPP_HIDE_FROM_ABI void __emplace_back(value_type const& __arg) { push_back(__arg); }
#  endif

  _LIBCPP_CONSTEXPR_SINCE_CXX26 _LIBCPP_HIDE_FROM_ABI iterator insert(const_iterator __p, const value_type& __x);
  _LIBCPP_CONSTEXPR_SINCE_CXX26 _LIBCPP_HIDE_FROM_ABI iterator
  insert(const_iterator __p, size_type __n, const value_type& __x);

  template <class _InpIter, __enable_if_t<__has_input_iterator_category<_InpIter>::value, int> = 0>
  _LIBCPP_CONSTEXPR_SINCE_CXX26 _LIBCPP_HIDE_FROM_ABI iterator insert(const_iterator __p, _InpIter __f, _InpIter __l);

#  if _LIBCPP_STD_VER >= 23
  template <_ContainerCompatibleRange<_Tp> _Range>
  _LIBCPP_CONSTEXPR_SINCE_CXX26 _LIBCPP_HIDE_FROM_ABI iterator
  insert_range(const_iterator __position, _Range&& __range) {
    return __insert_with_sentinel(__position, ranges::begin(__range), ranges::end(__range));
  }
#  endif

  _LIBCPP_CONSTEXPR_SINCE_CXX26 _LIBCPP_HIDE_FROM_ABI void swap(list& __c)
#  if _LIBCPP_STD_VER >= 14
      _NOEXCEPT
#  else
      _NOEXCEPT_(!__node_alloc_traits::propagate_on_container_swap::value || __is_nothrow_swappable_v<__node_allocator>)
#  endif
  {
    __base::swap(__c);
  }
  _LIBCPP_CONSTEXPR_SINCE_CXX26 _LIBCPP_HIDE_FROM_ABI void clear() _NOEXCEPT { __base::clear(); }

  _LIBCPP_CONSTEXPR_SINCE_CXX26 _LIBCPP_HIDE_FROM_ABI void pop_front();
  _LIBCPP_CONSTEXPR_SINCE_CXX26 _LIBCPP_HIDE_FROM_ABI void pop_back();

  _LIBCPP_CONSTEXPR_SINCE_CXX26 _LIBCPP_HIDE_FROM_ABI iterator erase(const_iterator __p);
  _LIBCPP_CONSTEXPR_SINCE_CXX26 _LIBCPP_HIDE_FROM_ABI iterator erase(const_iterator __f, const_iterator __l);

  _LIBCPP_CONSTEXPR_SINCE_CXX26 _LIBCPP_HIDE_FROM_ABI void resize(size_type __n);
  _LIBCPP_CONSTEXPR_SINCE_CXX26 _LIBCPP_HIDE_FROM_ABI void resize(size_type __n, const value_type& __x);

  _LIBCPP_CONSTEXPR_SINCE_CXX26 _LIBCPP_HIDE_FROM_ABI void splice(const_iterator __p, list& __c);
#  ifndef _LIBCPP_CXX03_LANG
  _LIBCPP_CONSTEXPR_SINCE_CXX26 _LIBCPP_HIDE_FROM_ABI void splice(const_iterator __p, list&& __c) { splice(__p, __c); }
  _LIBCPP_CONSTEXPR_SINCE_CXX26 _LIBCPP_HIDE_FROM_ABI void splice(const_iterator __p, list&& __c, const_iterator __i) {
    splice(__p, __c, __i);
  }
  _LIBCPP_CONSTEXPR_SINCE_CXX26 _LIBCPP_HIDE_FROM_ABI void
  splice(const_iterator __p, list&& __c, const_iterator __f, const_iterator __l) {
    splice(__p, __c, __f, __l);
  }
#  endif
  _LIBCPP_CONSTEXPR_SINCE_CXX26 _LIBCPP_HIDE_FROM_ABI void splice(const_iterator __p, list& __c, const_iterator __i);
  _LIBCPP_CONSTEXPR_SINCE_CXX26 _LIBCPP_HIDE_FROM_ABI void
  splice(const_iterator __p, list& __c, const_iterator __f, const_iterator __l);

  _LIBCPP_CONSTEXPR_SINCE_CXX26 _LIBCPP_HIDE_FROM_ABI __remove_return_type remove(const value_type& __x);
  template <class _Pred>
  _LIBCPP_CONSTEXPR_SINCE_CXX26 _LIBCPP_HIDE_FROM_ABI __remove_return_type remove_if(_Pred __pred);
  _LIBCPP_CONSTEXPR_SINCE_CXX26 _LIBCPP_HIDE_FROM_ABI __remove_return_type unique() { return unique(__equal_to()); }
  template <class _BinaryPred>
  _LIBCPP_CONSTEXPR_SINCE_CXX26 _LIBCPP_HIDE_FROM_ABI __remove_return_type unique(_BinaryPred __binary_pred);
  _LIBCPP_CONSTEXPR_SINCE_CXX26 _LIBCPP_HIDE_FROM_ABI void merge(list& __c);
#  ifndef _LIBCPP_CXX03_LANG
  _LIBCPP_CONSTEXPR_SINCE_CXX26 _LIBCPP_HIDE_FROM_ABI void merge(list&& __c) { merge(__c); }

  template <class _Comp>
  _LIBCPP_CONSTEXPR_SINCE_CXX26 _LIBCPP_HIDE_FROM_ABI void merge(list&& __c, _Comp __comp) {
    merge(__c, __comp);
  }
#  endif
  template <class _Comp>
  _LIBCPP_CONSTEXPR_SINCE_CXX26 _LIBCPP_HIDE_FROM_ABI void merge(list& __c, _Comp __comp);

  _LIBCPP_CONSTEXPR_SINCE_CXX26 _LIBCPP_HIDE_FROM_ABI void sort();
  template <class _Comp>
  _LIBCPP_CONSTEXPR_SINCE_CXX26 _LIBCPP_HIDE_FROM_ABI void sort(_Comp __comp);

  _LIBCPP_CONSTEXPR_SINCE_CXX26 _LIBCPP_HIDE_FROM_ABI void reverse() _NOEXCEPT;

  _LIBCPP_CONSTEXPR_SINCE_CXX26 _LIBCPP_HIDE_FROM_ABI bool __invariants() const;

private:
  template <class _Iterator, class _Sentinel>
  _LIBCPP_CONSTEXPR_SINCE_CXX26 _LIBCPP_HIDE_FROM_ABI void __assign_with_sentinel(_Iterator __f, _Sentinel __l);

  template <class _Iterator, class _Sentinel>
  _LIBCPP_CONSTEXPR_SINCE_CXX26 _LIBCPP_HIDE_FROM_ABI iterator
  __insert_with_sentinel(const_iterator __p, _Iterator __f, _Sentinel __l);

  _LIBCPP_CONSTEXPR_SINCE_CXX26 _LIBCPP_HIDE_FROM_ABI static void
  __link_nodes(__base_pointer __p, __base_pointer __f, __base_pointer __l);
  _LIBCPP_CONSTEXPR_SINCE_CXX26 _LIBCPP_HIDE_FROM_ABI void
  __link_nodes_at_front(__base_pointer __f, __base_pointer __l);
  _LIBCPP_CONSTEXPR_SINCE_CXX26 _LIBCPP_HIDE_FROM_ABI void __link_nodes_at_back(__base_pointer __f, __base_pointer __l);
  _LIBCPP_CONSTEXPR_SINCE_CXX26 _LIBCPP_HIDE_FROM_ABI iterator __iterator(size_type __n);
  // TODO: Make this _LIBCPP_HIDE_FROM_ABI
  template <class _Comp>
  _LIBCPP_CONSTEXPR_SINCE_CXX26 _LIBCPP_HIDDEN static iterator
  __sort(iterator __f1, iterator __e2, size_type __n, _Comp& __comp);

  _LIBCPP_CONSTEXPR_SINCE_CXX26 _LIBCPP_HIDE_FROM_ABI void __move_assign(list& __c, true_type)
      _NOEXCEPT_(is_nothrow_move_assignable<__node_allocator>::value);
  _LIBCPP_CONSTEXPR_SINCE_CXX26 _LIBCPP_HIDE_FROM_ABI void __move_assign(list& __c, false_type);
};

#  if _LIBCPP_STD_VER >= 17
template <class _InputIterator,
          class _Alloc = allocator<__iterator_value_type<_InputIterator>>,
          class        = enable_if_t<__has_input_iterator_category<_InputIterator>::value>,
          class        = enable_if_t<__is_allocator_v<_Alloc>>>
<<<<<<< HEAD
list(_InputIterator, _InputIterator) -> list<__iter_value_type<_InputIterator>, _Alloc>;
=======
list(_InputIterator, _InputIterator) -> list<__iterator_value_type<_InputIterator>, _Alloc>;
>>>>>>> 54c4ef26

template <class _InputIterator,
          class _Alloc,
          class = enable_if_t<__has_input_iterator_category<_InputIterator>::value>,
          class = enable_if_t<__is_allocator_v<_Alloc>>>
<<<<<<< HEAD
list(_InputIterator, _InputIterator, _Alloc) -> list<__iter_value_type<_InputIterator>, _Alloc>;
=======
list(_InputIterator, _InputIterator, _Alloc) -> list<__iterator_value_type<_InputIterator>, _Alloc>;
>>>>>>> 54c4ef26
#  endif

#  if _LIBCPP_STD_VER >= 23
template <ranges::input_range _Range,
          class _Alloc = allocator<ranges::range_value_t<_Range>>,
          class        = enable_if_t<__is_allocator_v<_Alloc>>>
list(from_range_t, _Range&&, _Alloc = _Alloc()) -> list<ranges::range_value_t<_Range>, _Alloc>;
#  endif

// Link in nodes [__f, __l] just prior to __p
template <class _Tp, class _Alloc>
_LIBCPP_CONSTEXPR_SINCE_CXX26 inline void
list<_Tp, _Alloc>::__link_nodes(__base_pointer __p, __base_pointer __f, __base_pointer __l) {
  __p->__prev_->__next_ = __f;
  __f->__prev_          = __p->__prev_;
  __p->__prev_          = __l;
  __l->__next_          = __p;
}

// Link in nodes [__f, __l] at the front of the list
template <class _Tp, class _Alloc>
_LIBCPP_CONSTEXPR_SINCE_CXX26 inline void
list<_Tp, _Alloc>::__link_nodes_at_front(__base_pointer __f, __base_pointer __l) {
  __f->__prev_           = __base::__end_as_link();
  __l->__next_           = __base::__end_.__next_;
  __l->__next_->__prev_  = __l;
  __base::__end_.__next_ = __f;
}

// Link in nodes [__f, __l] at the back of the list
template <class _Tp, class _Alloc>
_LIBCPP_CONSTEXPR_SINCE_CXX26 inline void
list<_Tp, _Alloc>::__link_nodes_at_back(__base_pointer __f, __base_pointer __l) {
  __l->__next_           = __base::__end_as_link();
  __f->__prev_           = __base::__end_.__prev_;
  __f->__prev_->__next_  = __f;
  __base::__end_.__prev_ = __l;
}

template <class _Tp, class _Alloc>
_LIBCPP_CONSTEXPR_SINCE_CXX26 inline typename list<_Tp, _Alloc>::iterator list<_Tp, _Alloc>::__iterator(size_type __n) {
  return __n <= this->__size_ / 2 ? std::next(begin(), __n) : std::prev(end(), this->__size_ - __n);
}

template <class _Tp, class _Alloc>
_LIBCPP_CONSTEXPR_SINCE_CXX26 list<_Tp, _Alloc>::list(size_type __n) {
  for (; __n > 0; --__n)
#  ifndef _LIBCPP_CXX03_LANG
    emplace_back();
#  else
    push_back(value_type());
#  endif
}

#  if _LIBCPP_STD_VER >= 14
template <class _Tp, class _Alloc>
_LIBCPP_CONSTEXPR_SINCE_CXX26 list<_Tp, _Alloc>::list(size_type __n, const allocator_type& __a) : __base(__a) {
  for (; __n > 0; --__n)
    emplace_back();
}
#  endif

template <class _Tp, class _Alloc>
_LIBCPP_CONSTEXPR_SINCE_CXX26 list<_Tp, _Alloc>::list(size_type __n, const value_type& __x) {
  for (; __n > 0; --__n)
    push_back(__x);
}

template <class _Tp, class _Alloc>
template <class _InpIter, __enable_if_t<__has_input_iterator_category<_InpIter>::value, int> >
_LIBCPP_CONSTEXPR_SINCE_CXX26 list<_Tp, _Alloc>::list(_InpIter __f, _InpIter __l) {
  for (; __f != __l; ++__f)
    __emplace_back(*__f);
}

template <class _Tp, class _Alloc>
template <class _InpIter, __enable_if_t<__has_input_iterator_category<_InpIter>::value, int> >
_LIBCPP_CONSTEXPR_SINCE_CXX26 list<_Tp, _Alloc>::list(_InpIter __f, _InpIter __l, const allocator_type& __a)
    : __base(__a) {
  for (; __f != __l; ++__f)
    __emplace_back(*__f);
}

template <class _Tp, class _Alloc>
_LIBCPP_CONSTEXPR_SINCE_CXX26 list<_Tp, _Alloc>::list(const list& __c)
    : __base(__node_alloc_traits::select_on_container_copy_construction(__c.__node_alloc_)) {
  for (const_iterator __i = __c.begin(), __e = __c.end(); __i != __e; ++__i)
    push_back(*__i);
}

template <class _Tp, class _Alloc>
_LIBCPP_CONSTEXPR_SINCE_CXX26 list<_Tp, _Alloc>::list(const list& __c, const __type_identity_t<allocator_type>& __a)
    : __base(__a) {
  for (const_iterator __i = __c.begin(), __e = __c.end(); __i != __e; ++__i)
    push_back(*__i);
}

#  ifndef _LIBCPP_CXX03_LANG

template <class _Tp, class _Alloc>
_LIBCPP_CONSTEXPR_SINCE_CXX26 list<_Tp, _Alloc>::list(initializer_list<value_type> __il, const allocator_type& __a)
    : __base(__a) {
  for (typename initializer_list<value_type>::const_iterator __i = __il.begin(), __e = __il.end(); __i != __e; ++__i)
    push_back(*__i);
}

template <class _Tp, class _Alloc>
_LIBCPP_CONSTEXPR_SINCE_CXX26 list<_Tp, _Alloc>::list(initializer_list<value_type> __il) {
  for (typename initializer_list<value_type>::const_iterator __i = __il.begin(), __e = __il.end(); __i != __e; ++__i)
    push_back(*__i);
}

template <class _Tp, class _Alloc>
_LIBCPP_CONSTEXPR_SINCE_CXX26 inline list<_Tp, _Alloc>::list(list&& __c) noexcept(
    is_nothrow_move_constructible<__node_allocator>::value)
    : __base(std::move(__c.__node_alloc_)) {
  splice(end(), __c);
}

template <class _Tp, class _Alloc>
_LIBCPP_CONSTEXPR_SINCE_CXX26 inline list<_Tp, _Alloc>::list(list&& __c, const __type_identity_t<allocator_type>& __a)
    : __base(__a) {
  if (__a == __c.get_allocator())
    splice(end(), __c);
  else {
    typedef move_iterator<iterator> _Ip;
    assign(_Ip(__c.begin()), _Ip(__c.end()));
  }
}

template <class _Tp, class _Alloc>
_LIBCPP_CONSTEXPR_SINCE_CXX26 inline list<_Tp, _Alloc>& list<_Tp, _Alloc>::operator=(list&& __c) noexcept(
    (__node_alloc_traits::propagate_on_container_move_assignment::value &&
     is_nothrow_move_assignable<__node_allocator>::value) ||
    allocator_traits<allocator_type>::is_always_equal::value) {
  __move_assign(__c, integral_constant<bool, __node_alloc_traits::propagate_on_container_move_assignment::value>());
  return *this;
}

template <class _Tp, class _Alloc>
_LIBCPP_CONSTEXPR_SINCE_CXX26 void list<_Tp, _Alloc>::__move_assign(list& __c, false_type) {
  if (this->__node_alloc_ != __c.__node_alloc_) {
    typedef move_iterator<iterator> _Ip;
    assign(_Ip(__c.begin()), _Ip(__c.end()));
  } else
    __move_assign(__c, true_type());
}

template <class _Tp, class _Alloc>
_LIBCPP_CONSTEXPR_SINCE_CXX26 void
list<_Tp, _Alloc>::__move_assign(list& __c, true_type) noexcept(is_nothrow_move_assignable<__node_allocator>::value) {
  clear();
  __base::__move_assign_alloc(__c);
  splice(end(), __c);
}

#  endif // _LIBCPP_CXX03_LANG

template <class _Tp, class _Alloc>
_LIBCPP_CONSTEXPR_SINCE_CXX26 inline list<_Tp, _Alloc>& list<_Tp, _Alloc>::operator=(const list& __c) {
  if (this != std::addressof(__c)) {
    __base::__copy_assign_alloc(__c);
    assign(__c.begin(), __c.end());
  }
  return *this;
}

template <class _Tp, class _Alloc>
template <class _InpIter, __enable_if_t<__has_input_iterator_category<_InpIter>::value, int> >
_LIBCPP_CONSTEXPR_SINCE_CXX26 void list<_Tp, _Alloc>::assign(_InpIter __f, _InpIter __l) {
  __assign_with_sentinel(__f, __l);
}

template <class _Tp, class _Alloc>
template <class _Iterator, class _Sentinel>
_LIBCPP_CONSTEXPR_SINCE_CXX26 _LIBCPP_HIDE_FROM_ABI void
list<_Tp, _Alloc>::__assign_with_sentinel(_Iterator __f, _Sentinel __l) {
  iterator __i = begin();
  iterator __e = end();
  for (; __f != __l && __i != __e; ++__f, (void)++__i)
    *__i = *__f;
  if (__i == __e)
    __insert_with_sentinel(__e, std::move(__f), std::move(__l));
  else
    erase(__i, __e);
}

template <class _Tp, class _Alloc>
_LIBCPP_CONSTEXPR_SINCE_CXX26 void list<_Tp, _Alloc>::assign(size_type __n, const value_type& __x) {
  iterator __i = begin();
  iterator __e = end();
  for (; __n > 0 && __i != __e; --__n, (void)++__i)
    *__i = __x;
  if (__i == __e)
    insert(__e, __n, __x);
  else
    erase(__i, __e);
}

template <class _Tp, class _Alloc>
_LIBCPP_CONSTEXPR_SINCE_CXX26 inline _Alloc list<_Tp, _Alloc>::get_allocator() const _NOEXCEPT {
  return allocator_type(this->__node_alloc_);
}

template <class _Tp, class _Alloc>
_LIBCPP_CONSTEXPR_SINCE_CXX26 typename list<_Tp, _Alloc>::iterator
list<_Tp, _Alloc>::insert(const_iterator __p, const value_type& __x) {
  __node_pointer __node = this->__create_node(/* prev = */ nullptr, /* next = */ nullptr, __x);
  __link_nodes(__p.__ptr_, __node->__as_link(), __node->__as_link());
  ++this->__size_;
  return iterator(__node->__as_link());
}

template <class _Tp, class _Alloc>
_LIBCPP_CONSTEXPR_SINCE_CXX26 typename list<_Tp, _Alloc>::iterator
list<_Tp, _Alloc>::insert(const_iterator __p, size_type __n, const value_type& __x) {
  iterator __r(__p.__ptr_);
  if (__n > 0) {
    size_type __ds        = 0;
    __node_pointer __node = this->__create_node(/* prev = */ nullptr, /* next = */ nullptr, __x);
    ++__ds;
    __r          = iterator(__node->__as_link());
    iterator __e = __r;
    auto __guard = std::__make_exception_guard([&] {
      while (true) {
        __base_pointer __prev    = __e.__ptr_->__prev_;
        __node_pointer __current = __e.__ptr_->__as_node();
        this->__delete_node(__current);
        if (__prev == 0)
          break;
        __e = iterator(__prev);
      }
    });
    for (--__n; __n != 0; --__n, (void)++__e, ++__ds) {
      __e.__ptr_->__next_ = this->__create_node(/* prev = */ __e.__ptr_, /* next = */ nullptr, __x)->__as_link();
    }
    __guard.__complete();
    __link_nodes(__p.__ptr_, __r.__ptr_, __e.__ptr_);
    this->__size_ += __ds;
  }
  return __r;
}

template <class _Tp, class _Alloc>
template <class _InpIter, __enable_if_t<__has_input_iterator_category<_InpIter>::value, int> >
_LIBCPP_CONSTEXPR_SINCE_CXX26 typename list<_Tp, _Alloc>::iterator
list<_Tp, _Alloc>::insert(const_iterator __p, _InpIter __f, _InpIter __l) {
  return __insert_with_sentinel(__p, __f, __l);
}

template <class _Tp, class _Alloc>
template <class _Iterator, class _Sentinel>
_LIBCPP_CONSTEXPR_SINCE_CXX26 _LIBCPP_HIDE_FROM_ABI typename list<_Tp, _Alloc>::iterator
list<_Tp, _Alloc>::__insert_with_sentinel(const_iterator __p, _Iterator __f, _Sentinel __l) {
  iterator __r(__p.__ptr_);
  if (__f != __l) {
    size_type __ds        = 0;
    __node_pointer __node = this->__create_node(/* prev = */ nullptr, /* next = */ nullptr, *__f);
    ++__ds;
    __r          = iterator(__node->__as_link());
    iterator __e = __r;
    auto __guard = std::__make_exception_guard([&] {
      while (true) {
        __base_pointer __prev    = __e.__ptr_->__prev_;
        __node_pointer __current = __e.__ptr_->__as_node();
        this->__delete_node(__current);
        if (__prev == 0)
          break;
        __e = iterator(__prev);
      }
    });
    for (++__f; __f != __l; ++__f, (void)++__e, ++__ds) {
      __e.__ptr_->__next_ = this->__create_node(/* prev = */ __e.__ptr_, /* next = */ nullptr, *__f)->__as_link();
    }
    __guard.__complete();
    __link_nodes(__p.__ptr_, __r.__ptr_, __e.__ptr_);
    this->__size_ += __ds;
  }
  return __r;
}

template <class _Tp, class _Alloc>
_LIBCPP_CONSTEXPR_SINCE_CXX26 void list<_Tp, _Alloc>::push_front(const value_type& __x) {
  __node_pointer __node = this->__create_node(/* prev = */ nullptr, /* next = */ nullptr, __x);
  __base_pointer __nl   = __node->__as_link();
  __link_nodes_at_front(__nl, __nl);
  ++this->__size_;
}

template <class _Tp, class _Alloc>
_LIBCPP_CONSTEXPR_SINCE_CXX26 void list<_Tp, _Alloc>::push_back(const value_type& __x) {
  __node_pointer __node = this->__create_node(/* prev = */ nullptr, /* next = */ nullptr, __x);
  __base_pointer __nl   = __node->__as_link();
  __link_nodes_at_back(__nl, __nl);
  ++this->__size_;
}

#  ifndef _LIBCPP_CXX03_LANG

template <class _Tp, class _Alloc>
_LIBCPP_CONSTEXPR_SINCE_CXX26 void list<_Tp, _Alloc>::push_front(value_type&& __x) {
  __node_pointer __node = this->__create_node(/* prev = */ nullptr, /* next = */ nullptr, std::move(__x));
  __base_pointer __nl   = __node->__as_link();
  __link_nodes_at_front(__nl, __nl);
  ++this->__size_;
}

template <class _Tp, class _Alloc>
_LIBCPP_CONSTEXPR_SINCE_CXX26 void list<_Tp, _Alloc>::push_back(value_type&& __x) {
  __node_pointer __node = this->__create_node(/* prev = */ nullptr, /* next = */ nullptr, std::move(__x));
  __base_pointer __nl   = __node->__as_link();
  __link_nodes_at_back(__nl, __nl);
  ++this->__size_;
}

template <class _Tp, class _Alloc>
template <class... _Args>
_LIBCPP_CONSTEXPR_SINCE_CXX26
#    if _LIBCPP_STD_VER >= 17
    typename list<_Tp, _Alloc>::reference
#    else
    void
#    endif
    list<_Tp, _Alloc>::emplace_front(_Args&&... __args) {
  __node_pointer __node =
      this->__create_node(/* prev = */ nullptr, /* next = */ nullptr, std::forward<_Args>(__args)...);
  __base_pointer __nl = __node->__as_link();
  __link_nodes_at_front(__nl, __nl);
  ++this->__size_;
#    if _LIBCPP_STD_VER >= 17
  return __node->__get_value();
#    endif
}

template <class _Tp, class _Alloc>
template <class... _Args>
_LIBCPP_CONSTEXPR_SINCE_CXX26
#    if _LIBCPP_STD_VER >= 17
    typename list<_Tp, _Alloc>::reference
#    else
    void
#    endif
    list<_Tp, _Alloc>::emplace_back(_Args&&... __args) {
  __node_pointer __node =
      this->__create_node(/* prev = */ nullptr, /* next = */ nullptr, std::forward<_Args>(__args)...);
  __base_pointer __nl = __node->__as_link();
  __link_nodes_at_back(__nl, __nl);
  ++this->__size_;
#    if _LIBCPP_STD_VER >= 17
  return __node->__get_value();
#    endif
}

template <class _Tp, class _Alloc>
template <class... _Args>
_LIBCPP_CONSTEXPR_SINCE_CXX26 typename list<_Tp, _Alloc>::iterator
list<_Tp, _Alloc>::emplace(const_iterator __p, _Args&&... __args) {
  __node_pointer __node =
      this->__create_node(/* prev = */ nullptr, /* next = */ nullptr, std::forward<_Args>(__args)...);
  __base_pointer __nl = __node->__as_link();
  __link_nodes(__p.__ptr_, __nl, __nl);
  ++this->__size_;
  return iterator(__nl);
}

template <class _Tp, class _Alloc>
_LIBCPP_CONSTEXPR_SINCE_CXX26 typename list<_Tp, _Alloc>::iterator
list<_Tp, _Alloc>::insert(const_iterator __p, value_type&& __x) {
  __node_pointer __node = this->__create_node(/* prev = */ nullptr, /* next = */ nullptr, std::move(__x));
  __base_pointer __nl   = __node->__as_link();
  __link_nodes(__p.__ptr_, __nl, __nl);
  ++this->__size_;
  return iterator(__nl);
}

#  endif // _LIBCPP_CXX03_LANG

template <class _Tp, class _Alloc>
_LIBCPP_CONSTEXPR_SINCE_CXX26 void list<_Tp, _Alloc>::pop_front() {
  _LIBCPP_ASSERT_VALID_ELEMENT_ACCESS(!empty(), "list::pop_front() called with empty list");
  __base_pointer __n = __base::__end_.__next_;
  __base::__unlink_nodes(__n, __n);
  --this->__size_;
  this->__delete_node(__n->__as_node());
}

template <class _Tp, class _Alloc>
_LIBCPP_CONSTEXPR_SINCE_CXX26 void list<_Tp, _Alloc>::pop_back() {
  _LIBCPP_ASSERT_VALID_ELEMENT_ACCESS(!empty(), "list::pop_back() called on an empty list");
  __base_pointer __n = __base::__end_.__prev_;
  __base::__unlink_nodes(__n, __n);
  --this->__size_;
  this->__delete_node(__n->__as_node());
}

template <class _Tp, class _Alloc>
_LIBCPP_CONSTEXPR_SINCE_CXX26 typename list<_Tp, _Alloc>::iterator list<_Tp, _Alloc>::erase(const_iterator __p) {
  _LIBCPP_ASSERT_VALID_ELEMENT_ACCESS(__p != end(), "list::erase(iterator) called with a non-dereferenceable iterator");
  __base_pointer __n = __p.__ptr_;
  __base_pointer __r = __n->__next_;
  __base::__unlink_nodes(__n, __n);
  --this->__size_;
  this->__delete_node(__n->__as_node());
  return iterator(__r);
}

template <class _Tp, class _Alloc>
_LIBCPP_CONSTEXPR_SINCE_CXX26 typename list<_Tp, _Alloc>::iterator
list<_Tp, _Alloc>::erase(const_iterator __f, const_iterator __l) {
  if (__f != __l) {
    __base::__unlink_nodes(__f.__ptr_, __l.__ptr_->__prev_);
    while (__f != __l) {
      __base_pointer __n = __f.__ptr_;
      ++__f;
      --this->__size_;
      this->__delete_node(__n->__as_node());
    }
  }
  return iterator(__l.__ptr_);
}

template <class _Tp, class _Alloc>
_LIBCPP_CONSTEXPR_SINCE_CXX26 void list<_Tp, _Alloc>::resize(size_type __n) {
  if (__n < this->__size_)
    erase(__iterator(__n), end());
  else if (__n > this->__size_) {
    __n -= this->__size_;
    size_type __ds        = 0;
    __node_pointer __node = this->__create_node(/* prev = */ nullptr, /* next = */ nullptr);
    ++__ds;
    iterator __r = iterator(__node->__as_link());
    iterator __e = __r;
    auto __guard = std::__make_exception_guard([&] {
      while (true) {
        __base_pointer __prev    = __e.__ptr_->__prev_;
        __node_pointer __current = __e.__ptr_->__as_node();
        this->__delete_node(__current);
        if (__prev == 0)
          break;
        __e = iterator(__prev);
      }
    });
    for (--__n; __n != 0; --__n, (void)++__e, ++__ds) {
      __e.__ptr_->__next_ = this->__create_node(/* prev = */ __e.__ptr_, /* next = */ nullptr)->__as_link();
    }
    __guard.__complete();
    __link_nodes_at_back(__r.__ptr_, __e.__ptr_);
    this->__size_ += __ds;
  }
}

template <class _Tp, class _Alloc>
_LIBCPP_CONSTEXPR_SINCE_CXX26 void list<_Tp, _Alloc>::resize(size_type __n, const value_type& __x) {
  if (__n < this->__size_)
    erase(__iterator(__n), end());
  else if (__n > this->__size_) {
    __n -= this->__size_;
    size_type __ds        = 0;
    __node_pointer __node = this->__create_node(/* prev = */ nullptr, /* next = */ nullptr, __x);
    ++__ds;
    __base_pointer __nl = __node->__as_link();
    iterator __r        = iterator(__nl);
    iterator __e        = __r;
    auto __guard        = std::__make_exception_guard([&] {
      while (true) {
        __base_pointer __prev    = __e.__ptr_->__prev_;
        __node_pointer __current = __e.__ptr_->__as_node();
        this->__delete_node(__current);
        if (__prev == 0)
          break;
        __e = iterator(__prev);
      }
    });
    for (--__n; __n != 0; --__n, (void)++__e, ++__ds) {
      __e.__ptr_->__next_ = this->__create_node(/* prev = */ __e.__ptr_, /* next = */ nullptr, __x)->__as_link();
    }
    __guard.__complete();
    __link_nodes(__base::__end_as_link(), __r.__ptr_, __e.__ptr_);
    this->__size_ += __ds;
  }
}

template <class _Tp, class _Alloc>
_LIBCPP_CONSTEXPR_SINCE_CXX26 void list<_Tp, _Alloc>::splice(const_iterator __p, list& __c) {
  _LIBCPP_ASSERT_VALID_INPUT_RANGE(
      this != std::addressof(__c), "list::splice(iterator, list) called with this == &list");
  if (!__c.empty()) {
    __base_pointer __f = __c.__end_.__next_;
    __base_pointer __l = __c.__end_.__prev_;
    __base::__unlink_nodes(__f, __l);
    __link_nodes(__p.__ptr_, __f, __l);
    this->__size_ += __c.__size_;
    __c.__size_ = 0;
  }
}

template <class _Tp, class _Alloc>
_LIBCPP_CONSTEXPR_SINCE_CXX26 void list<_Tp, _Alloc>::splice(const_iterator __p, list& __c, const_iterator __i) {
  if (__p.__ptr_ != __i.__ptr_ && __p.__ptr_ != __i.__ptr_->__next_) {
    __base_pointer __f = __i.__ptr_;
    __base::__unlink_nodes(__f, __f);
    __link_nodes(__p.__ptr_, __f, __f);
    --__c.__size_;
    ++this->__size_;
  }
}

template <class _Tp, class _Alloc>
_LIBCPP_CONSTEXPR_SINCE_CXX26 void
list<_Tp, _Alloc>::splice(const_iterator __p, list& __c, const_iterator __f, const_iterator __l) {
  if (__f != __l) {
    __base_pointer __first = __f.__ptr_;
    --__l;
    __base_pointer __last = __l.__ptr_;
    if (this != std::addressof(__c)) {
      size_type __s = std::distance(__f, __l) + 1;
      __c.__size_ -= __s;
      this->__size_ += __s;
    }
    __base::__unlink_nodes(__first, __last);
    __link_nodes(__p.__ptr_, __first, __last);
  }
}

template <class _Tp, class _Alloc>
_LIBCPP_CONSTEXPR_SINCE_CXX26 typename list<_Tp, _Alloc>::__remove_return_type
list<_Tp, _Alloc>::remove(const value_type& __x) {
  list<_Tp, _Alloc> __deleted_nodes(get_allocator()); // collect the nodes we're removing
  for (const_iterator __i = begin(), __e = end(); __i != __e;) {
    if (*__i == __x) {
      const_iterator __j = std::next(__i);
      for (; __j != __e && *__j == __x; ++__j)
        ;
      __deleted_nodes.splice(__deleted_nodes.end(), *this, __i, __j);
      __i = __j;
      if (__i != __e)
        ++__i;
    } else
      ++__i;
  }

  return (__remove_return_type)__deleted_nodes.size();
}

template <class _Tp, class _Alloc>
template <class _Pred>
_LIBCPP_CONSTEXPR_SINCE_CXX26 typename list<_Tp, _Alloc>::__remove_return_type
list<_Tp, _Alloc>::remove_if(_Pred __pred) {
  list<_Tp, _Alloc> __deleted_nodes(get_allocator()); // collect the nodes we're removing
  for (iterator __i = begin(), __e = end(); __i != __e;) {
    if (__pred(*__i)) {
      iterator __j = std::next(__i);
      for (; __j != __e && __pred(*__j); ++__j)
        ;
      __deleted_nodes.splice(__deleted_nodes.end(), *this, __i, __j);
      __i = __j;
      if (__i != __e)
        ++__i;
    } else
      ++__i;
  }

  return (__remove_return_type)__deleted_nodes.size();
}

template <class _Tp, class _Alloc>
template <class _BinaryPred>
_LIBCPP_CONSTEXPR_SINCE_CXX26 typename list<_Tp, _Alloc>::__remove_return_type
list<_Tp, _Alloc>::unique(_BinaryPred __binary_pred) {
  list<_Tp, _Alloc> __deleted_nodes(get_allocator()); // collect the nodes we're removing
  for (iterator __i = begin(), __e = end(); __i != __e;) {
    iterator __j = std::next(__i);
    for (; __j != __e && __binary_pred(*__i, *__j); ++__j)
      ;
    if (++__i != __j) {
      __deleted_nodes.splice(__deleted_nodes.end(), *this, __i, __j);
      __i = __j;
    }
  }

  return (__remove_return_type)__deleted_nodes.size();
}

template <class _Tp, class _Alloc>
_LIBCPP_CONSTEXPR_SINCE_CXX26 inline void list<_Tp, _Alloc>::merge(list& __c) {
  merge(__c, __less<>());
}

template <class _Tp, class _Alloc>
template <class _Comp>
_LIBCPP_CONSTEXPR_SINCE_CXX26 void list<_Tp, _Alloc>::merge(list& __c, _Comp __comp) {
  if (this != std::addressof(__c)) {
    iterator __f1 = begin();
    iterator __e1 = end();
    iterator __f2 = __c.begin();
    iterator __e2 = __c.end();
    while (__f1 != __e1 && __f2 != __e2) {
      if (__comp(*__f2, *__f1)) {
        size_type __ds = 1;
        iterator __m2  = std::next(__f2);
        for (; __m2 != __e2 && __comp(*__m2, *__f1); ++__m2, (void)++__ds)
          ;
        this->__size_ += __ds;
        __c.__size_ -= __ds;
        __base_pointer __f = __f2.__ptr_;
        __base_pointer __l = __m2.__ptr_->__prev_;
        __f2               = __m2;
        __base::__unlink_nodes(__f, __l);
        __m2 = std::next(__f1);
        __link_nodes(__f1.__ptr_, __f, __l);
        __f1 = __m2;
      } else
        ++__f1;
    }
    splice(__e1, __c);
  }
}

template <class _Tp, class _Alloc>
_LIBCPP_CONSTEXPR_SINCE_CXX26 inline void list<_Tp, _Alloc>::sort() {
  sort(__less<>());
}

template <class _Tp, class _Alloc>
template <class _Comp>
_LIBCPP_CONSTEXPR_SINCE_CXX26 inline void list<_Tp, _Alloc>::sort(_Comp __comp) {
  __sort(begin(), end(), this->__size_, __comp);
}

template <class _Tp, class _Alloc>
template <class _Comp>
_LIBCPP_CONSTEXPR_SINCE_CXX26 typename list<_Tp, _Alloc>::iterator
list<_Tp, _Alloc>::__sort(iterator __f1, iterator __e2, size_type __n, _Comp& __comp) {
  switch (__n) {
  case 0:
  case 1:
    return __f1;
  case 2:
    if (__comp(*--__e2, *__f1)) {
      __base_pointer __f = __e2.__ptr_;
      __base::__unlink_nodes(__f, __f);
      __link_nodes(__f1.__ptr_, __f, __f);
      return __e2;
    }
    return __f1;
  }
  size_type __n2 = __n / 2;
  iterator __e1  = std::next(__f1, __n2);
  iterator __r = __f1 = __sort(__f1, __e1, __n2, __comp);
  iterator __f2 = __e1 = __sort(__e1, __e2, __n - __n2, __comp);
  if (__comp(*__f2, *__f1)) {
    iterator __m2 = std::next(__f2);
    for (; __m2 != __e2 && __comp(*__m2, *__f1); ++__m2)
      ;
    __base_pointer __f = __f2.__ptr_;
    __base_pointer __l = __m2.__ptr_->__prev_;
    __r                = __f2;
    __e1 = __f2 = __m2;
    __base::__unlink_nodes(__f, __l);
    __m2 = std::next(__f1);
    __link_nodes(__f1.__ptr_, __f, __l);
    __f1 = __m2;
  } else
    ++__f1;
  while (__f1 != __e1 && __f2 != __e2) {
    if (__comp(*__f2, *__f1)) {
      iterator __m2 = std::next(__f2);
      for (; __m2 != __e2 && __comp(*__m2, *__f1); ++__m2)
        ;
      __base_pointer __f = __f2.__ptr_;
      __base_pointer __l = __m2.__ptr_->__prev_;
      if (__e1 == __f2)
        __e1 = __m2;
      __f2 = __m2;
      __base::__unlink_nodes(__f, __l);
      __m2 = std::next(__f1);
      __link_nodes(__f1.__ptr_, __f, __l);
      __f1 = __m2;
    } else
      ++__f1;
  }
  return __r;
}

template <class _Tp, class _Alloc>
_LIBCPP_CONSTEXPR_SINCE_CXX26 void list<_Tp, _Alloc>::reverse() _NOEXCEPT {
  if (this->__size_ > 1) {
    iterator __e = end();
    for (iterator __i = begin(); __i.__ptr_ != __e.__ptr_;) {
      std::swap(__i.__ptr_->__prev_, __i.__ptr_->__next_);
      __i.__ptr_ = __i.__ptr_->__prev_;
    }
    std::swap(__e.__ptr_->__prev_, __e.__ptr_->__next_);
  }
}

template <class _Tp, class _Alloc>
_LIBCPP_CONSTEXPR_SINCE_CXX26 bool list<_Tp, _Alloc>::__invariants() const {
  return size() == std::distance(begin(), end());
}

template <class _Tp, class _Alloc>
_LIBCPP_CONSTEXPR_SINCE_CXX26 inline _LIBCPP_HIDE_FROM_ABI bool
operator==(const list<_Tp, _Alloc>& __x, const list<_Tp, _Alloc>& __y) {
  return __x.size() == __y.size() && std::equal(__x.begin(), __x.end(), __y.begin());
}

#  if _LIBCPP_STD_VER <= 17

template <class _Tp, class _Alloc>
_LIBCPP_CONSTEXPR_SINCE_CXX26 inline _LIBCPP_HIDE_FROM_ABI bool
operator<(const list<_Tp, _Alloc>& __x, const list<_Tp, _Alloc>& __y) {
  return std::lexicographical_compare(__x.begin(), __x.end(), __y.begin(), __y.end());
}

template <class _Tp, class _Alloc>
_LIBCPP_CONSTEXPR_SINCE_CXX26 inline _LIBCPP_HIDE_FROM_ABI bool
operator!=(const list<_Tp, _Alloc>& __x, const list<_Tp, _Alloc>& __y) {
  return !(__x == __y);
}

template <class _Tp, class _Alloc>
_LIBCPP_CONSTEXPR_SINCE_CXX26 inline _LIBCPP_HIDE_FROM_ABI bool
operator>(const list<_Tp, _Alloc>& __x, const list<_Tp, _Alloc>& __y) {
  return __y < __x;
}

template <class _Tp, class _Alloc>
_LIBCPP_CONSTEXPR_SINCE_CXX26 inline _LIBCPP_HIDE_FROM_ABI bool
operator>=(const list<_Tp, _Alloc>& __x, const list<_Tp, _Alloc>& __y) {
  return !(__x < __y);
}

template <class _Tp, class _Alloc>
_LIBCPP_CONSTEXPR_SINCE_CXX26 inline _LIBCPP_HIDE_FROM_ABI bool
operator<=(const list<_Tp, _Alloc>& __x, const list<_Tp, _Alloc>& __y) {
  return !(__y < __x);
}

#  else // _LIBCPP_STD_VER <= 17

template <class _Tp, class _Allocator>
_LIBCPP_CONSTEXPR_SINCE_CXX26 _LIBCPP_HIDE_FROM_ABI __synth_three_way_result<_Tp>
operator<=>(const list<_Tp, _Allocator>& __x, const list<_Tp, _Allocator>& __y) {
  return std::lexicographical_compare_three_way(__x.begin(), __x.end(), __y.begin(), __y.end(), std::__synth_three_way);
}

#  endif // _LIBCPP_STD_VER <= 17

template <class _Tp, class _Alloc>
_LIBCPP_CONSTEXPR_SINCE_CXX26 inline _LIBCPP_HIDE_FROM_ABI void swap(list<_Tp, _Alloc>& __x, list<_Tp, _Alloc>& __y)
    _NOEXCEPT_(_NOEXCEPT_(__x.swap(__y))) {
  __x.swap(__y);
}

#  if _LIBCPP_STD_VER >= 20
template <class _Tp, class _Allocator, class _Predicate>
_LIBCPP_CONSTEXPR_SINCE_CXX26 inline _LIBCPP_HIDE_FROM_ABI typename list<_Tp, _Allocator>::size_type
erase_if(list<_Tp, _Allocator>& __c, _Predicate __pred) {
  return __c.remove_if(__pred);
}

template <class _Tp, class _Allocator, class _Up>
_LIBCPP_CONSTEXPR_SINCE_CXX26 inline _LIBCPP_HIDE_FROM_ABI typename list<_Tp, _Allocator>::size_type
erase(list<_Tp, _Allocator>& __c, const _Up& __v) {
  return std::erase_if(__c, [&](const auto& __elem) -> bool { return __elem == __v; });
}

template <>
inline constexpr bool __format::__enable_insertable<std::list<char>> = true;
#    if _LIBCPP_HAS_WIDE_CHARACTERS
template <>
inline constexpr bool __format::__enable_insertable<std::list<wchar_t>> = true;
#    endif

#  endif // _LIBCPP_STD_VER >= 20

template <class _Tp, class _Allocator>
struct __container_traits<list<_Tp, _Allocator> > {
  // http://eel.is/c++draft/container.reqmts
  // Unless otherwise specified (see [associative.reqmts.except], [unord.req.except], [deque.modifiers],
  // [inplace.vector.modifiers], and [vector.modifiers]) all container types defined in this Clause meet the following
  // additional requirements:
  // - If an exception is thrown by an insert() or emplace() function while inserting a single element, that
  // function has no effects.
  static _LIBCPP_CONSTEXPR const bool __emplacement_has_strong_exception_safety_guarantee = true;

  static _LIBCPP_CONSTEXPR const bool __reservable = false;
};

_LIBCPP_END_NAMESPACE_STD

#  if _LIBCPP_STD_VER >= 17
_LIBCPP_BEGIN_NAMESPACE_STD
namespace pmr {
template <class _ValueT>
using list _LIBCPP_AVAILABILITY_PMR = std::list<_ValueT, polymorphic_allocator<_ValueT>>;
} // namespace pmr
_LIBCPP_END_NAMESPACE_STD
#  endif

_LIBCPP_POP_MACROS

#  if !defined(_LIBCPP_REMOVE_TRANSITIVE_INCLUDES) && _LIBCPP_STD_VER <= 20
#    include <algorithm>
#    include <atomic>
#    include <concepts>
#    include <cstdint>
#    include <cstdlib>
#    include <functional>
#    include <iosfwd>
#    include <iterator>
#    include <stdexcept>
#    include <type_traits>
#    include <typeinfo>
#  endif
#endif // __cplusplus < 201103L && defined(_LIBCPP_USE_FROZEN_CXX03_HEADERS)

#endif // _LIBCPP_LIST<|MERGE_RESOLUTION|>--- conflicted
+++ resolved
@@ -1004,21 +1004,13 @@
           class _Alloc = allocator<__iterator_value_type<_InputIterator>>,
           class        = enable_if_t<__has_input_iterator_category<_InputIterator>::value>,
           class        = enable_if_t<__is_allocator_v<_Alloc>>>
-<<<<<<< HEAD
-list(_InputIterator, _InputIterator) -> list<__iter_value_type<_InputIterator>, _Alloc>;
-=======
 list(_InputIterator, _InputIterator) -> list<__iterator_value_type<_InputIterator>, _Alloc>;
->>>>>>> 54c4ef26
 
 template <class _InputIterator,
           class _Alloc,
           class = enable_if_t<__has_input_iterator_category<_InputIterator>::value>,
           class = enable_if_t<__is_allocator_v<_Alloc>>>
-<<<<<<< HEAD
-list(_InputIterator, _InputIterator, _Alloc) -> list<__iter_value_type<_InputIterator>, _Alloc>;
-=======
 list(_InputIterator, _InputIterator, _Alloc) -> list<__iterator_value_type<_InputIterator>, _Alloc>;
->>>>>>> 54c4ef26
 #  endif
 
 #  if _LIBCPP_STD_VER >= 23
