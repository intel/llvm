--- conflicted
+++ resolved
@@ -111,19 +111,6 @@
 //  int     __sscanf(const char*, __locale_t, const char*, ...);     // required by the headers
 // }
 
-<<<<<<< HEAD
-#if defined(__APPLE__)
-#  include <__locale_dir/support/apple.h>
-#elif defined(__FreeBSD__)
-#  include <__locale_dir/support/freebsd.h>
-#elif defined(_LIBCPP_MSVCRT_LIKE)
-#  include <__locale_dir/support/windows.h>
-#elif defined(__Fuchsia__)
-#  include <__locale_dir/support/fuchsia.h>
-#elif defined(__linux__)
-#  include <__locale_dir/support/linux.h>
-#else
-=======
 #if _LIBCPP_HAS_LOCALIZATION
 
 #  if defined(__APPLE__)
@@ -137,7 +124,6 @@
 #  elif defined(__linux__)
 #    include <__locale_dir/support/linux.h>
 #  else
->>>>>>> d465594a
 
 // TODO: This is a temporary definition to bridge between the old way we defined the locale base API
 //       (by providing global non-reserved names) and the new API. As we move individual platforms
@@ -168,20 +154,6 @@
 //
 // Locale management
 //
-<<<<<<< HEAD
-#  define _LIBCPP_COLLATE_MASK LC_COLLATE_MASK
-#  define _LIBCPP_CTYPE_MASK LC_CTYPE_MASK
-#  define _LIBCPP_MONETARY_MASK LC_MONETARY_MASK
-#  define _LIBCPP_NUMERIC_MASK LC_NUMERIC_MASK
-#  define _LIBCPP_TIME_MASK LC_TIME_MASK
-#  define _LIBCPP_MESSAGES_MASK LC_MESSAGES_MASK
-#  define _LIBCPP_ALL_MASK LC_ALL_MASK
-#  define _LIBCPP_LC_ALL LC_ALL
-
-using __locale_t _LIBCPP_NODEBUG = locale_t;
-
-#  if defined(_LIBCPP_BUILDING_LIBRARY)
-=======
 #    define _LIBCPP_COLLATE_MASK LC_COLLATE_MASK
 #    define _LIBCPP_CTYPE_MASK LC_CTYPE_MASK
 #    define _LIBCPP_MONETARY_MASK LC_MONETARY_MASK
@@ -194,7 +166,6 @@
 using __locale_t _LIBCPP_NODEBUG = locale_t;
 
 #    if defined(_LIBCPP_BUILDING_LIBRARY)
->>>>>>> d465594a
 using __lconv_t _LIBCPP_NODEBUG = lconv;
 
 inline _LIBCPP_HIDE_FROM_ABI __locale_t __newlocale(int __category_mask, const char* __name, __locale_t __loc) {
@@ -208,11 +179,7 @@
 inline _LIBCPP_HIDE_FROM_ABI void __freelocale(__locale_t __loc) { freelocale(__loc); }
 
 inline _LIBCPP_HIDE_FROM_ABI __lconv_t* __localeconv(__locale_t& __loc) { return __libcpp_localeconv_l(__loc); }
-<<<<<<< HEAD
-#  endif // _LIBCPP_BUILDING_LIBRARY
-=======
 #    endif // _LIBCPP_BUILDING_LIBRARY
->>>>>>> d465594a
 
 //
 // Strtonum functions
@@ -241,26 +208,15 @@
 //
 // Character manipulation functions
 //
-<<<<<<< HEAD
-#  if defined(_LIBCPP_BUILDING_LIBRARY)
-inline _LIBCPP_HIDE_FROM_ABI int __islower(int __ch, __locale_t __loc) { return islower_l(__ch, __loc); }
-inline _LIBCPP_HIDE_FROM_ABI int __isupper(int __ch, __locale_t __loc) { return isupper_l(__ch, __loc); }
-#  endif
-=======
 #    if defined(_LIBCPP_BUILDING_LIBRARY)
 inline _LIBCPP_HIDE_FROM_ABI int __islower(int __ch, __locale_t __loc) { return islower_l(__ch, __loc); }
 inline _LIBCPP_HIDE_FROM_ABI int __isupper(int __ch, __locale_t __loc) { return isupper_l(__ch, __loc); }
 #    endif
->>>>>>> d465594a
 
 inline _LIBCPP_HIDE_FROM_ABI int __isdigit(int __ch, __locale_t __loc) { return isdigit_l(__ch, __loc); }
 inline _LIBCPP_HIDE_FROM_ABI int __isxdigit(int __ch, __locale_t __loc) { return isxdigit_l(__ch, __loc); }
 
-<<<<<<< HEAD
-#  if defined(_LIBCPP_BUILDING_LIBRARY)
-=======
 #    if defined(_LIBCPP_BUILDING_LIBRARY)
->>>>>>> d465594a
 inline _LIBCPP_HIDE_FROM_ABI int __strcoll(const char* __s1, const char* __s2, __locale_t __loc) {
   return strcoll_l(__s1, __s2, __loc);
 }
@@ -270,11 +226,7 @@
 inline _LIBCPP_HIDE_FROM_ABI int __toupper(int __ch, __locale_t __loc) { return toupper_l(__ch, __loc); }
 inline _LIBCPP_HIDE_FROM_ABI int __tolower(int __ch, __locale_t __loc) { return tolower_l(__ch, __loc); }
 
-<<<<<<< HEAD
-#    if _LIBCPP_HAS_WIDE_CHARACTERS
-=======
 #      if _LIBCPP_HAS_WIDE_CHARACTERS
->>>>>>> d465594a
 inline _LIBCPP_HIDE_FROM_ABI int __wcscoll(const wchar_t* __s1, const wchar_t* __s2, __locale_t __loc) {
   return wcscoll_l(__s1, __s2, __loc);
 }
@@ -296,11 +248,7 @@
 inline _LIBCPP_HIDE_FROM_ABI int __iswxdigit(wint_t __ch, __locale_t __loc) { return iswxdigit_l(__ch, __loc); }
 inline _LIBCPP_HIDE_FROM_ABI wint_t __towupper(wint_t __ch, __locale_t __loc) { return towupper_l(__ch, __loc); }
 inline _LIBCPP_HIDE_FROM_ABI wint_t __towlower(wint_t __ch, __locale_t __loc) { return towlower_l(__ch, __loc); }
-<<<<<<< HEAD
-#    endif
-=======
 #      endif
->>>>>>> d465594a
 
 inline _LIBCPP_HIDE_FROM_ABI size_t
 __strftime(char* __s, size_t __max, const char* __format, const tm* __tm, __locale_t __loc) {
@@ -313,11 +261,7 @@
 inline _LIBCPP_HIDE_FROM_ABI decltype(__libcpp_mb_cur_max_l(__locale_t())) __mb_len_max(__locale_t __loc) {
   return __libcpp_mb_cur_max_l(__loc);
 }
-<<<<<<< HEAD
-#    if _LIBCPP_HAS_WIDE_CHARACTERS
-=======
 #      if _LIBCPP_HAS_WIDE_CHARACTERS
->>>>>>> d465594a
 inline _LIBCPP_HIDE_FROM_ABI wint_t __btowc(int __ch, __locale_t __loc) { return __libcpp_btowc_l(__ch, __loc); }
 inline _LIBCPP_HIDE_FROM_ABI int __wctob(wint_t __ch, __locale_t __loc) { return __libcpp_wctob_l(__ch, __loc); }
 inline _LIBCPP_HIDE_FROM_ABI size_t
@@ -345,13 +289,8 @@
 __mbsrtowcs(wchar_t* __dest, const char** __src, size_t __len, mbstate_t* __ps, __locale_t __loc) {
   return __libcpp_mbsrtowcs_l(__dest, __src, __len, __ps, __loc);
 }
-<<<<<<< HEAD
-#    endif // _LIBCPP_HAS_WIDE_CHARACTERS
-#  endif   // _LIBCPP_BUILDING_LIBRARY
-=======
 #      endif // _LIBCPP_HAS_WIDE_CHARACTERS
 #    endif   // _LIBCPP_BUILDING_LIBRARY
->>>>>>> d465594a
 
 _LIBCPP_DIAGNOSTIC_PUSH
 _LIBCPP_CLANG_DIAGNOSTIC_IGNORED("-Wgcc-compat")
