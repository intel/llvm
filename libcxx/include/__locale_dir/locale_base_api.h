//===-----------------------------------------------------------------------===//
//
// Part of the LLVM Project, under the Apache License v2.0 with LLVM Exceptions.
// See https://llvm.org/LICENSE.txt for license information.
// SPDX-License-Identifier: Apache-2.0 WITH LLVM-exception
//
//===----------------------------------------------------------------------===//

#ifndef _LIBCPP___LOCALE_DIR_LOCALE_BASE_API_H
#define _LIBCPP___LOCALE_DIR_LOCALE_BASE_API_H

#include <__config>
<<<<<<< HEAD

#if !defined(_LIBCPP_HAS_NO_PRAGMA_SYSTEM_HEADER)
#  pragma GCC system_header
#endif

// The platform-specific headers have to provide the following interface.
//
// These functions are equivalent to their C counterparts, except that __locale::__locale_t
// is used instead of the current global locale.
//
// Variadic functions may be implemented as templates with a parameter pack instead
// of C-style variadic functions.
//
// TODO: I think __uselocale() is not necessary if we refactor a bit.
// TODO: __localeconv shouldn't take a reference, but the Windows implementation doesn't allow copying __locale_t
//
// Locale management
// -----------------
// namespace __locale {
//  using __locale_t = implementation-defined;
//  __locale_t  __uselocale(__locale_t);
//  __locale_t  __newlocale(int, const char*, __locale_t);
//  void        __freelocale(__locale_t);
//  lconv*      __localeconv(__locale_t&);
// }
//
// Strtonum functions
// ------------------
// namespace __locale {
//  float               __strtof(const char*, char**, __locale_t);
//  double              __strtod(const char*, char**, __locale_t);
//  long double         __strtold(const char*, char**, __locale_t);
//  long long           __strtoll(const char*, char**, __locale_t);
//  unsigned long long  __strtoull(const char*, char**, __locale_t);
// }
//
// Character manipulation functions
// --------------------------------
// namespace __locale {
//  int     __islower(int, __locale_t);
//  int     __isupper(int, __locale_t);
//  int     __isdigit(int, __locale_t);
//  int     __isxdigit(int, __locale_t);
//  int     __toupper(int, __locale_t);
//  int     __tolower(int, __locale_t);
//  int     __strcoll(const char*, const char*, __locale_t);
//  size_t  __strxfrm(char*, const char*, size_t, __locale_t);
//
//  int     __iswspace(wint_t, __locale_t);
//  int     __iswprint(wint_t, __locale_t);
//  int     __iswcntrl(wint_t, __locale_t);
//  int     __iswupper(wint_t, __locale_t);
//  int     __iswlower(wint_t, __locale_t);
//  int     __iswalpha(wint_t, __locale_t);
//  int     __iswblank(wint_t, __locale_t);
//  int     __iswdigit(wint_t, __locale_t);
//  int     __iswpunct(wint_t, __locale_t);
//  int     __iswxdigit(wint_t, __locale_t);
//  wint_t  __towupper(wint_t, __locale_t);
//  wint_t  __towlower(wint_t, __locale_t);
//  int     __wcscoll(const wchar_t*, const wchar_t*, __locale_t);
//  size_t  __wcsxfrm(wchar_t*, const wchar_t*, size_t, __locale_t);
//
//  size_t  __strftime(char*, size_t, const char*, const tm*, __locale_t);
// }
//
// Other functions
// ---------------
// namespace __locale {
//  implementation-defined __mb_len_max(__locale_t);
//  wint_t  __btowc(int, __locale_t);
//  int     __wctob(wint_t, __locale_t);
//  size_t  __wcsnrtombs(char*, const wchar_t**, size_t, size_t, mbstate_t*, __locale_t);
//  size_t  __wcrtomb(char*, wchar_t, mbstate_t*, __locale_t);
//  size_t  __mbsnrtowcs(wchar_t*, const char**, size_t, size_t, mbstate_t*, __locale_t);
//  size_t  __mbrtowc(wchar_t*, const char*, size_t, mbstate_t*, __locale_t);
//  int     __mbtowc(wchar_t*, const char*, size_t, __locale_t);
//  size_t  __mbrlen(const char*, size_t, mbstate_t*, __locale_t);
//  size_t  __mbsrtowcs(wchar_t*, const char**, size_t, mbstate_t*, __locale_t);
//  int     __snprintf(char*, size_t, __locale_t, const char*, ...);
//  int     __asprintf(char**, __locale_t, const char*, ...);
//  int     __sscanf(const char*, __locale_t, const char*, ...);
// }

// TODO: This is a temporary definition to bridge between the old way we defined the locale base API
//       (by providing global non-reserved names) and the new API. As we move individual platforms
//       towards the new way of defining the locale base API, this should disappear since each platform
//       will define those directly.
#if defined(_LIBCPP_MSVCRT_LIKE)
#  include <__locale_dir/locale_base_api/win32.h>
#elif defined(_AIX) || defined(__MVS__)
#  include <__locale_dir/locale_base_api/ibm.h>
#elif defined(__ANDROID__)
#  include <__locale_dir/locale_base_api/android.h>
#elif defined(__OpenBSD__)
#  include <__locale_dir/locale_base_api/openbsd.h>
#elif defined(__Fuchsia__)
#  include <__locale_dir/locale_base_api/fuchsia.h>
#elif defined(__wasi__) || _LIBCPP_HAS_MUSL_LIBC
#  include <__locale_dir/locale_base_api/musl.h>
#elif defined(__APPLE__)
#  include <__locale_dir/locale_base_api/apple.h>
#elif defined(__FreeBSD__)
#  include <__locale_dir/locale_base_api/freebsd.h>
#endif
=======
>>>>>>> a8d96e15

#ifdef _LIBCPP_LOCALE__L_EXTENSIONS
#  include <__locale_dir/locale_base_api/bsd_locale_defaults.h>
#else
#  include <__locale_dir/locale_base_api/bsd_locale_fallbacks.h>
#endif

#include <__cstddef/size_t.h>
#include <__utility/forward.h>
#include <ctype.h>
#include <string.h>
#include <time.h>
#if _LIBCPP_HAS_WIDE_CHARACTERS
#  include <wctype.h>
#endif
_LIBCPP_BEGIN_NAMESPACE_STD
namespace __locale {
//
// Locale management
//
using __locale_t = locale_t;

#ifndef _LIBCPP_MSVCRT_LIKE
inline _LIBCPP_HIDE_FROM_ABI __locale_t __uselocale(__locale_t __loc) { return uselocale(__loc); }
#endif

<<<<<<< HEAD
=======
// The platform-specific headers have to provide the following interface.
//
// These functions are equivalent to their C counterparts, except that __locale::__locale_t
// is used instead of the current global locale.
//
// Variadic functions may be implemented as templates with a parameter pack instead
// of C-style variadic functions.
//
// TODO: I think __uselocale() is not necessary if we refactor a bit.
// TODO: __localeconv shouldn't take a reference, but the Windows implementation doesn't allow copying __locale_t
//
// Locale management
// -----------------
// namespace __locale {
//  using __locale_t = implementation-defined;
//  __locale_t  __uselocale(__locale_t);
//  __locale_t  __newlocale(int, const char*, __locale_t);
//  void        __freelocale(__locale_t);
//  lconv*      __localeconv(__locale_t&);
// }
//
// Strtonum functions
// ------------------
// namespace __locale {
//  float               __strtof(const char*, char**, __locale_t);
//  double              __strtod(const char*, char**, __locale_t);
//  long double         __strtold(const char*, char**, __locale_t);
//  long long           __strtoll(const char*, char**, __locale_t);
//  unsigned long long  __strtoull(const char*, char**, __locale_t);
// }
//
// Character manipulation functions
// --------------------------------
// namespace __locale {
//  int     __islower(int, __locale_t);
//  int     __isupper(int, __locale_t);
//  int     __isdigit(int, __locale_t);
//  int     __isxdigit(int, __locale_t);
//  int     __toupper(int, __locale_t);
//  int     __tolower(int, __locale_t);
//  int     __strcoll(const char*, const char*, __locale_t);
//  size_t  __strxfrm(char*, const char*, size_t, __locale_t);
//
//  int     __iswspace(wint_t, __locale_t);
//  int     __iswprint(wint_t, __locale_t);
//  int     __iswcntrl(wint_t, __locale_t);
//  int     __iswupper(wint_t, __locale_t);
//  int     __iswlower(wint_t, __locale_t);
//  int     __iswalpha(wint_t, __locale_t);
//  int     __iswblank(wint_t, __locale_t);
//  int     __iswdigit(wint_t, __locale_t);
//  int     __iswpunct(wint_t, __locale_t);
//  int     __iswxdigit(wint_t, __locale_t);
//  wint_t  __towupper(wint_t, __locale_t);
//  wint_t  __towlower(wint_t, __locale_t);
//  int     __wcscoll(const wchar_t*, const wchar_t*, __locale_t);
//  size_t  __wcsxfrm(wchar_t*, const wchar_t*, size_t, __locale_t);
//
//  size_t  __strftime(char*, size_t, const char*, const tm*, __locale_t);
// }
//
// Other functions
// ---------------
// namespace __locale {
//  implementation-defined __mb_len_max(__locale_t);
//  wint_t  __btowc(int, __locale_t);
//  int     __wctob(wint_t, __locale_t);
//  size_t  __wcsnrtombs(char*, const wchar_t**, size_t, size_t, mbstate_t*, __locale_t);
//  size_t  __wcrtomb(char*, wchar_t, mbstate_t*, __locale_t);
//  size_t  __mbsnrtowcs(wchar_t*, const char**, size_t, size_t, mbstate_t*, __locale_t);
//  size_t  __mbrtowc(wchar_t*, const char*, size_t, mbstate_t*, __locale_t);
//  int     __mbtowc(wchar_t*, const char*, size_t, __locale_t);
//  size_t  __mbrlen(const char*, size_t, mbstate_t*, __locale_t);
//  size_t  __mbsrtowcs(wchar_t*, const char**, size_t, mbstate_t*, __locale_t);
//  int     __snprintf(char*, size_t, __locale_t, const char*, ...);
//  int     __asprintf(char**, __locale_t, const char*, ...);
//  int     __sscanf(const char*, __locale_t, const char*, ...);
// }

#if defined(__APPLE__)
#  include <__locale_dir/support/apple.h>
#elif defined(__FreeBSD__)
#  include <__locale_dir/support/freebsd.h>
#else

// TODO: This is a temporary definition to bridge between the old way we defined the locale base API
//       (by providing global non-reserved names) and the new API. As we move individual platforms
//       towards the new way of defining the locale base API, this should disappear since each platform
//       will define those directly.
#  if defined(_LIBCPP_MSVCRT_LIKE)
#    include <__locale_dir/locale_base_api/win32.h>
#  elif defined(_AIX) || defined(__MVS__)
#    include <__locale_dir/locale_base_api/ibm.h>
#  elif defined(__ANDROID__)
#    include <__locale_dir/locale_base_api/android.h>
#  elif defined(__OpenBSD__)
#    include <__locale_dir/locale_base_api/openbsd.h>
#  elif defined(__Fuchsia__)
#    include <__locale_dir/locale_base_api/fuchsia.h>
#  elif defined(__wasi__) || _LIBCPP_HAS_MUSL_LIBC
#    include <__locale_dir/locale_base_api/musl.h>
#  endif

#  ifdef _LIBCPP_LOCALE__L_EXTENSIONS
#    include <__locale_dir/locale_base_api/bsd_locale_defaults.h>
#  else
#    include <__locale_dir/locale_base_api/bsd_locale_fallbacks.h>
#  endif

#  include <__cstddef/size_t.h>
#  include <__utility/forward.h>
#  include <ctype.h>
#  include <string.h>
#  include <time.h>
#  if _LIBCPP_HAS_WIDE_CHARACTERS
#    include <wctype.h>
#  endif
_LIBCPP_BEGIN_NAMESPACE_STD
namespace __locale {
//
// Locale management
//
using __locale_t = locale_t;

#  ifndef _LIBCPP_MSVCRT_LIKE
inline _LIBCPP_HIDE_FROM_ABI __locale_t __uselocale(__locale_t __loc) { return uselocale(__loc); }
#  endif

>>>>>>> a8d96e15
inline _LIBCPP_HIDE_FROM_ABI __locale_t __newlocale(int __category_mask, const char* __name, __locale_t __loc) {
  return newlocale(__category_mask, __name, __loc);
}

inline _LIBCPP_HIDE_FROM_ABI void __freelocale(__locale_t __loc) { freelocale(__loc); }

inline _LIBCPP_HIDE_FROM_ABI lconv* __localeconv(__locale_t& __loc) { return __libcpp_localeconv_l(__loc); }

//
// Strtonum functions
//
inline _LIBCPP_HIDE_FROM_ABI float __strtof(const char* __nptr, char** __endptr, __locale_t __loc) {
  return strtof_l(__nptr, __endptr, __loc);
}

inline _LIBCPP_HIDE_FROM_ABI double __strtod(const char* __nptr, char** __endptr, __locale_t __loc) {
  return strtod_l(__nptr, __endptr, __loc);
}

inline _LIBCPP_HIDE_FROM_ABI long double __strtold(const char* __nptr, char** __endptr, __locale_t __loc) {
  return strtold_l(__nptr, __endptr, __loc);
}

inline _LIBCPP_HIDE_FROM_ABI long long __strtoll(const char* __nptr, char** __endptr, int __base, __locale_t __loc) {
  return strtoll_l(__nptr, __endptr, __base, __loc);
}

inline _LIBCPP_HIDE_FROM_ABI unsigned long long
__strtoull(const char* __nptr, char** __endptr, int __base, __locale_t __loc) {
  return strtoull_l(__nptr, __endptr, __base, __loc);
}

//
// Character manipulation functions
//
inline _LIBCPP_HIDE_FROM_ABI int __islower(int __ch, __locale_t __loc) { return islower_l(__ch, __loc); }
inline _LIBCPP_HIDE_FROM_ABI int __isupper(int __ch, __locale_t __loc) { return isupper_l(__ch, __loc); }
inline _LIBCPP_HIDE_FROM_ABI int __isdigit(int __ch, __locale_t __loc) { return isdigit_l(__ch, __loc); }
inline _LIBCPP_HIDE_FROM_ABI int __isxdigit(int __ch, __locale_t __loc) { return isxdigit_l(__ch, __loc); }
inline _LIBCPP_HIDE_FROM_ABI int __strcoll(const char* __s1, const char* __s2, __locale_t __loc) {
  return strcoll_l(__s1, __s2, __loc);
}
inline _LIBCPP_HIDE_FROM_ABI size_t __strxfrm(char* __dest, const char* __src, size_t __n, __locale_t __loc) {
  return strxfrm_l(__dest, __src, __n, __loc);
}
inline _LIBCPP_HIDE_FROM_ABI int __toupper(int __ch, __locale_t __loc) { return toupper_l(__ch, __loc); }
inline _LIBCPP_HIDE_FROM_ABI int __tolower(int __ch, __locale_t __loc) { return tolower_l(__ch, __loc); }

<<<<<<< HEAD
#if _LIBCPP_HAS_WIDE_CHARACTERS
=======
#  if _LIBCPP_HAS_WIDE_CHARACTERS
>>>>>>> a8d96e15
inline _LIBCPP_HIDE_FROM_ABI int __wcscoll(const wchar_t* __s1, const wchar_t* __s2, __locale_t __loc) {
  return wcscoll_l(__s1, __s2, __loc);
}
inline _LIBCPP_HIDE_FROM_ABI size_t __wcsxfrm(wchar_t* __dest, const wchar_t* __src, size_t __n, __locale_t __loc) {
  return wcsxfrm_l(__dest, __src, __n, __loc);
}
inline _LIBCPP_HIDE_FROM_ABI int __iswspace(wint_t __ch, __locale_t __loc) { return iswspace_l(__ch, __loc); }
inline _LIBCPP_HIDE_FROM_ABI int __iswprint(wint_t __ch, __locale_t __loc) { return iswprint_l(__ch, __loc); }
inline _LIBCPP_HIDE_FROM_ABI int __iswcntrl(wint_t __ch, __locale_t __loc) { return iswcntrl_l(__ch, __loc); }
inline _LIBCPP_HIDE_FROM_ABI int __iswupper(wint_t __ch, __locale_t __loc) { return iswupper_l(__ch, __loc); }
inline _LIBCPP_HIDE_FROM_ABI int __iswlower(wint_t __ch, __locale_t __loc) { return iswlower_l(__ch, __loc); }
inline _LIBCPP_HIDE_FROM_ABI int __iswalpha(wint_t __ch, __locale_t __loc) { return iswalpha_l(__ch, __loc); }
inline _LIBCPP_HIDE_FROM_ABI int __iswblank(wint_t __ch, __locale_t __loc) { return iswblank_l(__ch, __loc); }
inline _LIBCPP_HIDE_FROM_ABI int __iswdigit(wint_t __ch, __locale_t __loc) { return iswdigit_l(__ch, __loc); }
inline _LIBCPP_HIDE_FROM_ABI int __iswpunct(wint_t __ch, __locale_t __loc) { return iswpunct_l(__ch, __loc); }
inline _LIBCPP_HIDE_FROM_ABI int __iswxdigit(wint_t __ch, __locale_t __loc) { return iswxdigit_l(__ch, __loc); }
inline _LIBCPP_HIDE_FROM_ABI wint_t __towupper(wint_t __ch, __locale_t __loc) { return towupper_l(__ch, __loc); }
inline _LIBCPP_HIDE_FROM_ABI wint_t __towlower(wint_t __ch, __locale_t __loc) { return towlower_l(__ch, __loc); }
<<<<<<< HEAD
#endif
=======
#  endif
>>>>>>> a8d96e15

inline _LIBCPP_HIDE_FROM_ABI size_t
__strftime(char* __s, size_t __max, const char* __format, const tm* __tm, __locale_t __loc) {
  return strftime_l(__s, __max, __format, __tm, __loc);
}

//
// Other functions
//
inline _LIBCPP_HIDE_FROM_ABI decltype(__libcpp_mb_cur_max_l(__locale_t())) __mb_len_max(__locale_t __loc) {
  return __libcpp_mb_cur_max_l(__loc);
}
<<<<<<< HEAD
#if _LIBCPP_HAS_WIDE_CHARACTERS
=======
#  if _LIBCPP_HAS_WIDE_CHARACTERS
>>>>>>> a8d96e15
inline _LIBCPP_HIDE_FROM_ABI wint_t __btowc(int __ch, __locale_t __loc) { return __libcpp_btowc_l(__ch, __loc); }
inline _LIBCPP_HIDE_FROM_ABI int __wctob(wint_t __ch, __locale_t __loc) { return __libcpp_wctob_l(__ch, __loc); }
inline _LIBCPP_HIDE_FROM_ABI size_t
__wcsnrtombs(char* __dest, const wchar_t** __src, size_t __nwc, size_t __len, mbstate_t* __ps, __locale_t __loc) {
  return __libcpp_wcsnrtombs_l(__dest, __src, __nwc, __len, __ps, __loc);
}
inline _LIBCPP_HIDE_FROM_ABI size_t __wcrtomb(char* __s, wchar_t __ch, mbstate_t* __ps, __locale_t __loc) {
  return __libcpp_wcrtomb_l(__s, __ch, __ps, __loc);
}
inline _LIBCPP_HIDE_FROM_ABI size_t
__mbsnrtowcs(wchar_t* __dest, const char** __src, size_t __nms, size_t __len, mbstate_t* __ps, __locale_t __loc) {
  return __libcpp_mbsnrtowcs_l(__dest, __src, __nms, __len, __ps, __loc);
}
inline _LIBCPP_HIDE_FROM_ABI size_t
__mbrtowc(wchar_t* __pwc, const char* __s, size_t __n, mbstate_t* __ps, __locale_t __loc) {
  return __libcpp_mbrtowc_l(__pwc, __s, __n, __ps, __loc);
}
inline _LIBCPP_HIDE_FROM_ABI int __mbtowc(wchar_t* __pwc, const char* __pmb, size_t __max, __locale_t __loc) {
  return __libcpp_mbtowc_l(__pwc, __pmb, __max, __loc);
}
inline _LIBCPP_HIDE_FROM_ABI size_t __mbrlen(const char* __s, size_t __n, mbstate_t* __ps, __locale_t __loc) {
  return __libcpp_mbrlen_l(__s, __n, __ps, __loc);
}
inline _LIBCPP_HIDE_FROM_ABI size_t
__mbsrtowcs(wchar_t* __dest, const char** __src, size_t __len, mbstate_t* __ps, __locale_t __loc) {
  return __libcpp_mbsrtowcs_l(__dest, __src, __len, __ps, __loc);
}
<<<<<<< HEAD
#endif
=======
#  endif
>>>>>>> a8d96e15

_LIBCPP_DIAGNOSTIC_PUSH
_LIBCPP_CLANG_DIAGNOSTIC_IGNORED("-Wgcc-compat")
_LIBCPP_GCC_DIAGNOSTIC_IGNORED("-Wformat-nonliteral") // GCC doesn't support [[gnu::format]] on variadic templates
<<<<<<< HEAD
#ifdef _LIBCPP_COMPILER_CLANG_BASED
#  define _LIBCPP_VARIADIC_ATTRIBUTE_FORMAT(...) _LIBCPP_ATTRIBUTE_FORMAT(__VA_ARGS__)
#else
#  define _LIBCPP_VARIADIC_ATTRIBUTE_FORMAT(...) /* nothing */
#endif
=======
#  ifdef _LIBCPP_COMPILER_CLANG_BASED
#    define _LIBCPP_VARIADIC_ATTRIBUTE_FORMAT(...) _LIBCPP_ATTRIBUTE_FORMAT(__VA_ARGS__)
#  else
#    define _LIBCPP_VARIADIC_ATTRIBUTE_FORMAT(...) /* nothing */
#  endif
>>>>>>> a8d96e15

template <class... _Args>
_LIBCPP_HIDE_FROM_ABI _LIBCPP_VARIADIC_ATTRIBUTE_FORMAT(__printf__, 4, 5) int __snprintf(
    char* __s, size_t __n, __locale_t __loc, const char* __format, _Args&&... __args) {
<<<<<<< HEAD
  return __libcpp_snprintf_l(__s, __n, __loc, __format, std::forward<_Args>(__args)...);
=======
  return std::__libcpp_snprintf_l(__s, __n, __loc, __format, std::forward<_Args>(__args)...);
>>>>>>> a8d96e15
}
template <class... _Args>
_LIBCPP_HIDE_FROM_ABI _LIBCPP_VARIADIC_ATTRIBUTE_FORMAT(__printf__, 3, 4) int __asprintf(
    char** __s, __locale_t __loc, const char* __format, _Args&&... __args) {
<<<<<<< HEAD
  return __libcpp_asprintf_l(__s, __loc, __format, std::forward<_Args>(__args)...);
=======
  return std::__libcpp_asprintf_l(__s, __loc, __format, std::forward<_Args>(__args)...);
>>>>>>> a8d96e15
}
template <class... _Args>
_LIBCPP_HIDE_FROM_ABI _LIBCPP_VARIADIC_ATTRIBUTE_FORMAT(__scanf__, 3, 4) int __sscanf(
    const char* __s, __locale_t __loc, const char* __format, _Args&&... __args) {
<<<<<<< HEAD
  return __libcpp_sscanf_l(__s, __loc, __format, std::forward<_Args>(__args)...);
}
_LIBCPP_DIAGNOSTIC_POP
#undef _LIBCPP_VARIADIC_ATTRIBUTE_FORMAT

} // namespace __locale
_LIBCPP_END_NAMESPACE_STD
=======
  return std::__libcpp_sscanf_l(__s, __loc, __format, std::forward<_Args>(__args)...);
}
_LIBCPP_DIAGNOSTIC_POP
#  undef _LIBCPP_VARIADIC_ATTRIBUTE_FORMAT

} // namespace __locale
_LIBCPP_END_NAMESPACE_STD

#endif // Compatibility definition of locale base APIs
>>>>>>> a8d96e15

#endif // _LIBCPP___LOCALE_DIR_LOCALE_BASE_API_H<|MERGE_RESOLUTION|>--- conflicted
+++ resolved
@@ -10,142 +10,11 @@
 #define _LIBCPP___LOCALE_DIR_LOCALE_BASE_API_H
 
 #include <__config>
-<<<<<<< HEAD
 
 #if !defined(_LIBCPP_HAS_NO_PRAGMA_SYSTEM_HEADER)
 #  pragma GCC system_header
 #endif
 
-// The platform-specific headers have to provide the following interface.
-//
-// These functions are equivalent to their C counterparts, except that __locale::__locale_t
-// is used instead of the current global locale.
-//
-// Variadic functions may be implemented as templates with a parameter pack instead
-// of C-style variadic functions.
-//
-// TODO: I think __uselocale() is not necessary if we refactor a bit.
-// TODO: __localeconv shouldn't take a reference, but the Windows implementation doesn't allow copying __locale_t
-//
-// Locale management
-// -----------------
-// namespace __locale {
-//  using __locale_t = implementation-defined;
-//  __locale_t  __uselocale(__locale_t);
-//  __locale_t  __newlocale(int, const char*, __locale_t);
-//  void        __freelocale(__locale_t);
-//  lconv*      __localeconv(__locale_t&);
-// }
-//
-// Strtonum functions
-// ------------------
-// namespace __locale {
-//  float               __strtof(const char*, char**, __locale_t);
-//  double              __strtod(const char*, char**, __locale_t);
-//  long double         __strtold(const char*, char**, __locale_t);
-//  long long           __strtoll(const char*, char**, __locale_t);
-//  unsigned long long  __strtoull(const char*, char**, __locale_t);
-// }
-//
-// Character manipulation functions
-// --------------------------------
-// namespace __locale {
-//  int     __islower(int, __locale_t);
-//  int     __isupper(int, __locale_t);
-//  int     __isdigit(int, __locale_t);
-//  int     __isxdigit(int, __locale_t);
-//  int     __toupper(int, __locale_t);
-//  int     __tolower(int, __locale_t);
-//  int     __strcoll(const char*, const char*, __locale_t);
-//  size_t  __strxfrm(char*, const char*, size_t, __locale_t);
-//
-//  int     __iswspace(wint_t, __locale_t);
-//  int     __iswprint(wint_t, __locale_t);
-//  int     __iswcntrl(wint_t, __locale_t);
-//  int     __iswupper(wint_t, __locale_t);
-//  int     __iswlower(wint_t, __locale_t);
-//  int     __iswalpha(wint_t, __locale_t);
-//  int     __iswblank(wint_t, __locale_t);
-//  int     __iswdigit(wint_t, __locale_t);
-//  int     __iswpunct(wint_t, __locale_t);
-//  int     __iswxdigit(wint_t, __locale_t);
-//  wint_t  __towupper(wint_t, __locale_t);
-//  wint_t  __towlower(wint_t, __locale_t);
-//  int     __wcscoll(const wchar_t*, const wchar_t*, __locale_t);
-//  size_t  __wcsxfrm(wchar_t*, const wchar_t*, size_t, __locale_t);
-//
-//  size_t  __strftime(char*, size_t, const char*, const tm*, __locale_t);
-// }
-//
-// Other functions
-// ---------------
-// namespace __locale {
-//  implementation-defined __mb_len_max(__locale_t);
-//  wint_t  __btowc(int, __locale_t);
-//  int     __wctob(wint_t, __locale_t);
-//  size_t  __wcsnrtombs(char*, const wchar_t**, size_t, size_t, mbstate_t*, __locale_t);
-//  size_t  __wcrtomb(char*, wchar_t, mbstate_t*, __locale_t);
-//  size_t  __mbsnrtowcs(wchar_t*, const char**, size_t, size_t, mbstate_t*, __locale_t);
-//  size_t  __mbrtowc(wchar_t*, const char*, size_t, mbstate_t*, __locale_t);
-//  int     __mbtowc(wchar_t*, const char*, size_t, __locale_t);
-//  size_t  __mbrlen(const char*, size_t, mbstate_t*, __locale_t);
-//  size_t  __mbsrtowcs(wchar_t*, const char**, size_t, mbstate_t*, __locale_t);
-//  int     __snprintf(char*, size_t, __locale_t, const char*, ...);
-//  int     __asprintf(char**, __locale_t, const char*, ...);
-//  int     __sscanf(const char*, __locale_t, const char*, ...);
-// }
-
-// TODO: This is a temporary definition to bridge between the old way we defined the locale base API
-//       (by providing global non-reserved names) and the new API. As we move individual platforms
-//       towards the new way of defining the locale base API, this should disappear since each platform
-//       will define those directly.
-#if defined(_LIBCPP_MSVCRT_LIKE)
-#  include <__locale_dir/locale_base_api/win32.h>
-#elif defined(_AIX) || defined(__MVS__)
-#  include <__locale_dir/locale_base_api/ibm.h>
-#elif defined(__ANDROID__)
-#  include <__locale_dir/locale_base_api/android.h>
-#elif defined(__OpenBSD__)
-#  include <__locale_dir/locale_base_api/openbsd.h>
-#elif defined(__Fuchsia__)
-#  include <__locale_dir/locale_base_api/fuchsia.h>
-#elif defined(__wasi__) || _LIBCPP_HAS_MUSL_LIBC
-#  include <__locale_dir/locale_base_api/musl.h>
-#elif defined(__APPLE__)
-#  include <__locale_dir/locale_base_api/apple.h>
-#elif defined(__FreeBSD__)
-#  include <__locale_dir/locale_base_api/freebsd.h>
-#endif
-=======
->>>>>>> a8d96e15
-
-#ifdef _LIBCPP_LOCALE__L_EXTENSIONS
-#  include <__locale_dir/locale_base_api/bsd_locale_defaults.h>
-#else
-#  include <__locale_dir/locale_base_api/bsd_locale_fallbacks.h>
-#endif
-
-#include <__cstddef/size_t.h>
-#include <__utility/forward.h>
-#include <ctype.h>
-#include <string.h>
-#include <time.h>
-#if _LIBCPP_HAS_WIDE_CHARACTERS
-#  include <wctype.h>
-#endif
-_LIBCPP_BEGIN_NAMESPACE_STD
-namespace __locale {
-//
-// Locale management
-//
-using __locale_t = locale_t;
-
-#ifndef _LIBCPP_MSVCRT_LIKE
-inline _LIBCPP_HIDE_FROM_ABI __locale_t __uselocale(__locale_t __loc) { return uselocale(__loc); }
-#endif
-
-<<<<<<< HEAD
-=======
 // The platform-specific headers have to provide the following interface.
 //
 // These functions are equivalent to their C counterparts, except that __locale::__locale_t
@@ -274,7 +143,6 @@
 inline _LIBCPP_HIDE_FROM_ABI __locale_t __uselocale(__locale_t __loc) { return uselocale(__loc); }
 #  endif
 
->>>>>>> a8d96e15
 inline _LIBCPP_HIDE_FROM_ABI __locale_t __newlocale(int __category_mask, const char* __name, __locale_t __loc) {
   return newlocale(__category_mask, __name, __loc);
 }
@@ -323,11 +191,7 @@
 inline _LIBCPP_HIDE_FROM_ABI int __toupper(int __ch, __locale_t __loc) { return toupper_l(__ch, __loc); }
 inline _LIBCPP_HIDE_FROM_ABI int __tolower(int __ch, __locale_t __loc) { return tolower_l(__ch, __loc); }
 
-<<<<<<< HEAD
-#if _LIBCPP_HAS_WIDE_CHARACTERS
-=======
 #  if _LIBCPP_HAS_WIDE_CHARACTERS
->>>>>>> a8d96e15
 inline _LIBCPP_HIDE_FROM_ABI int __wcscoll(const wchar_t* __s1, const wchar_t* __s2, __locale_t __loc) {
   return wcscoll_l(__s1, __s2, __loc);
 }
@@ -346,11 +210,7 @@
 inline _LIBCPP_HIDE_FROM_ABI int __iswxdigit(wint_t __ch, __locale_t __loc) { return iswxdigit_l(__ch, __loc); }
 inline _LIBCPP_HIDE_FROM_ABI wint_t __towupper(wint_t __ch, __locale_t __loc) { return towupper_l(__ch, __loc); }
 inline _LIBCPP_HIDE_FROM_ABI wint_t __towlower(wint_t __ch, __locale_t __loc) { return towlower_l(__ch, __loc); }
-<<<<<<< HEAD
-#endif
-=======
-#  endif
->>>>>>> a8d96e15
+#  endif
 
 inline _LIBCPP_HIDE_FROM_ABI size_t
 __strftime(char* __s, size_t __max, const char* __format, const tm* __tm, __locale_t __loc) {
@@ -363,11 +223,7 @@
 inline _LIBCPP_HIDE_FROM_ABI decltype(__libcpp_mb_cur_max_l(__locale_t())) __mb_len_max(__locale_t __loc) {
   return __libcpp_mb_cur_max_l(__loc);
 }
-<<<<<<< HEAD
-#if _LIBCPP_HAS_WIDE_CHARACTERS
-=======
 #  if _LIBCPP_HAS_WIDE_CHARACTERS
->>>>>>> a8d96e15
 inline _LIBCPP_HIDE_FROM_ABI wint_t __btowc(int __ch, __locale_t __loc) { return __libcpp_btowc_l(__ch, __loc); }
 inline _LIBCPP_HIDE_FROM_ABI int __wctob(wint_t __ch, __locale_t __loc) { return __libcpp_wctob_l(__ch, __loc); }
 inline _LIBCPP_HIDE_FROM_ABI size_t
@@ -395,68 +251,38 @@
 __mbsrtowcs(wchar_t* __dest, const char** __src, size_t __len, mbstate_t* __ps, __locale_t __loc) {
   return __libcpp_mbsrtowcs_l(__dest, __src, __len, __ps, __loc);
 }
-<<<<<<< HEAD
-#endif
-=======
-#  endif
->>>>>>> a8d96e15
+#  endif
 
 _LIBCPP_DIAGNOSTIC_PUSH
 _LIBCPP_CLANG_DIAGNOSTIC_IGNORED("-Wgcc-compat")
 _LIBCPP_GCC_DIAGNOSTIC_IGNORED("-Wformat-nonliteral") // GCC doesn't support [[gnu::format]] on variadic templates
-<<<<<<< HEAD
-#ifdef _LIBCPP_COMPILER_CLANG_BASED
-#  define _LIBCPP_VARIADIC_ATTRIBUTE_FORMAT(...) _LIBCPP_ATTRIBUTE_FORMAT(__VA_ARGS__)
-#else
-#  define _LIBCPP_VARIADIC_ATTRIBUTE_FORMAT(...) /* nothing */
-#endif
-=======
 #  ifdef _LIBCPP_COMPILER_CLANG_BASED
 #    define _LIBCPP_VARIADIC_ATTRIBUTE_FORMAT(...) _LIBCPP_ATTRIBUTE_FORMAT(__VA_ARGS__)
 #  else
 #    define _LIBCPP_VARIADIC_ATTRIBUTE_FORMAT(...) /* nothing */
 #  endif
->>>>>>> a8d96e15
 
 template <class... _Args>
 _LIBCPP_HIDE_FROM_ABI _LIBCPP_VARIADIC_ATTRIBUTE_FORMAT(__printf__, 4, 5) int __snprintf(
     char* __s, size_t __n, __locale_t __loc, const char* __format, _Args&&... __args) {
-<<<<<<< HEAD
-  return __libcpp_snprintf_l(__s, __n, __loc, __format, std::forward<_Args>(__args)...);
-=======
   return std::__libcpp_snprintf_l(__s, __n, __loc, __format, std::forward<_Args>(__args)...);
->>>>>>> a8d96e15
 }
 template <class... _Args>
 _LIBCPP_HIDE_FROM_ABI _LIBCPP_VARIADIC_ATTRIBUTE_FORMAT(__printf__, 3, 4) int __asprintf(
     char** __s, __locale_t __loc, const char* __format, _Args&&... __args) {
-<<<<<<< HEAD
-  return __libcpp_asprintf_l(__s, __loc, __format, std::forward<_Args>(__args)...);
-=======
   return std::__libcpp_asprintf_l(__s, __loc, __format, std::forward<_Args>(__args)...);
->>>>>>> a8d96e15
 }
 template <class... _Args>
 _LIBCPP_HIDE_FROM_ABI _LIBCPP_VARIADIC_ATTRIBUTE_FORMAT(__scanf__, 3, 4) int __sscanf(
     const char* __s, __locale_t __loc, const char* __format, _Args&&... __args) {
-<<<<<<< HEAD
-  return __libcpp_sscanf_l(__s, __loc, __format, std::forward<_Args>(__args)...);
+  return std::__libcpp_sscanf_l(__s, __loc, __format, std::forward<_Args>(__args)...);
 }
 _LIBCPP_DIAGNOSTIC_POP
-#undef _LIBCPP_VARIADIC_ATTRIBUTE_FORMAT
+#  undef _LIBCPP_VARIADIC_ATTRIBUTE_FORMAT
 
 } // namespace __locale
 _LIBCPP_END_NAMESPACE_STD
-=======
-  return std::__libcpp_sscanf_l(__s, __loc, __format, std::forward<_Args>(__args)...);
-}
-_LIBCPP_DIAGNOSTIC_POP
-#  undef _LIBCPP_VARIADIC_ATTRIBUTE_FORMAT
-
-} // namespace __locale
-_LIBCPP_END_NAMESPACE_STD
 
 #endif // Compatibility definition of locale base APIs
->>>>>>> a8d96e15
 
 #endif // _LIBCPP___LOCALE_DIR_LOCALE_BASE_API_H