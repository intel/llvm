// -*- C++ -*-
//===----------------------------------------------------------------------===//
//
// Part of the LLVM Project, under the Apache License v2.0 with LLVM Exceptions.
// See https://llvm.org/LICENSE.txt for license information.
// SPDX-License-Identifier: Apache-2.0 WITH LLVM-exception
//
//===----------------------------------------------------------------------===//

#ifndef _LIBCPP_QUEUE
#define _LIBCPP_QUEUE

/*
    queue synopsis

namespace std
{

template <class T, class Container = deque<T>>
class queue
{
public:
    typedef Container                                container_type;
    typedef typename container_type::value_type      value_type;
    typedef typename container_type::reference       reference;
    typedef typename container_type::const_reference const_reference;
    typedef typename container_type::size_type       size_type;

protected:
    container_type c;

public:
    queue() = default;
    ~queue() = default;

    queue(const queue& q) = default;
    queue(queue&& q) = default;

    queue& operator=(const queue& q) = default;
    queue& operator=(queue&& q) = default;

    explicit queue(const container_type& c);
    explicit queue(container_type&& c)
    template<class InputIterator>
        queue(InputIterator first, InputIterator last); // since C++23
    template<container-compatible-range<T> R> queue(from_range_t, R&& rg); // since C++23
    template <class Alloc>
        explicit queue(const Alloc& a);
    template <class Alloc>
        queue(const container_type& c, const Alloc& a);
    template <class Alloc>
        queue(container_type&& c, const Alloc& a);
    template <class Alloc>
        queue(const queue& q, const Alloc& a);
    template <class Alloc>
        queue(queue&& q, const Alloc& a);
    template <class InputIterator, class Alloc>
        queue(InputIterator first, InputIterator last, const Alloc&); // since C++23
    template<container-compatible-range<T> R, class Alloc>
        queue(from_range_t, R&& rg, const Alloc&); // since C++23

    bool      empty() const;
    size_type size() const;

    reference       front();
    const_reference front() const;
    reference       back();
    const_reference back() const;

    void push(const value_type& v);
    void push(value_type&& v);
    template<container-compatible-range<T> R>
      void push_range(R&& rg); // C++23
    template <class... Args> reference emplace(Args&&... args); // reference in C++17
    void pop();

    void swap(queue& q) noexcept(is_nothrow_swappable_v<Container>)
};

template<class Container>
  queue(Container) -> queue<typename Container::value_type, Container>; // C++17

template<class InputIterator>
  queue(InputIterator, InputIterator) -> queue<iter-value-type<InputIterator>>; // since C++23

template<ranges::input_range R>
  queue(from_range_t, R&&) -> queue<ranges::range_value_t<R>>; // since C++23

template<class Container, class Allocator>
  queue(Container, Allocator) -> queue<typename Container::value_type, Container>; // C++17

template<class InputIterator, class Allocator>
  queue(InputIterator, InputIterator, Allocator)
  -> queue<iter-value-type<InputIterator>,
           deque<iter-value-type<InputIterator>, Allocator>>; // since C++23

template<ranges::input_range R, class Allocator>
    queue(from_range_t, R&&, Allocator)
      -> queue<ranges::range_value_t<R>, deque<ranges::range_value_t<R>, Allocator>>; // since C++23

template <class T, class Container>
  bool operator==(const queue<T, Container>& x,const queue<T, Container>& y);

template <class T, class Container>
  bool operator< (const queue<T, Container>& x,const queue<T, Container>& y);

template <class T, class Container>
  bool operator!=(const queue<T, Container>& x,const queue<T, Container>& y);

template <class T, class Container>
  bool operator> (const queue<T, Container>& x,const queue<T, Container>& y);

template <class T, class Container>
  bool operator>=(const queue<T, Container>& x,const queue<T, Container>& y);

template <class T, class Container>
  bool operator<=(const queue<T, Container>& x,const queue<T, Container>& y);

template<class T, three_way_comparable Container>
  compare_three_way_result_t<Container>
    operator<=>(const queue<T, Container>& x, const queue<T, Container>& y);  // since C++20

template <class T, class Container>
  void swap(queue<T, Container>& x, queue<T, Container>& y)
  noexcept(noexcept(x.swap(y)));

template <class T, class Container = vector<T>,
          class Compare = less<typename Container::value_type>>
class priority_queue
{
public:
    typedef Container                                container_type;
    typedef typename container_type::value_type      value_type;
    typedef typename container_type::reference       reference;
    typedef typename container_type::const_reference const_reference;
    typedef typename container_type::size_type       size_type;

protected:
    container_type c;
    Compare comp;

public:
    priority_queue() : priority_queue(Compare()) {} // C++20
    explicit priority_queue(const Compare& x) : priority_queue(x, Container()) {}
    priority_queue(const Compare& x, const Container&);
    explicit priority_queue(const Compare& x = Compare(), Container&& = Container()); // before C++20
    priority_queue(const Compare& x, Container&&); // C++20
    template <class InputIterator>
        priority_queue(InputIterator first, InputIterator last,
                       const Compare& comp = Compare());
    template <class InputIterator>
        priority_queue(InputIterator first, InputIterator last,
                       const Compare& comp, const Container& c);
    template <class InputIterator>
        priority_queue(InputIterator first, InputIterator last,
                       const Compare& comp, Container&& c);
    template <container-compatible-range<T> R>
        priority_queue(from_range_t, R&& rg, const Compare& x = Compare()); // since C++23
    template <class Alloc>
        explicit priority_queue(const Alloc& a);
    template <class Alloc>
        priority_queue(const Compare& comp, const Alloc& a);
    template <class Alloc>
        priority_queue(const Compare& comp, const Container& c,
                       const Alloc& a);
    template <class Alloc>
        priority_queue(const Compare& comp, Container&& c,
                       const Alloc& a);
    template <class InputIterator>
        priority_queue(InputIterator first, InputIterator last,
                       const Alloc& a);
    template <class InputIterator>
        priority_queue(InputIterator first, InputIterator last,
                       const Compare& comp, const Alloc& a);
    template <class InputIterator>
        priority_queue(InputIterator first, InputIterator last,
                       const Compare& comp, const Container& c, const Alloc& a);
    template <class InputIterator>
        priority_queue(InputIterator first, InputIterator last,
                       const Compare& comp, Container&& c, const Alloc& a);
    template <container-compatible-range<T> R, class Alloc>
      priority_queue(from_range_t, R&& rg, const Compare&, const Alloc&); // since C++23
    template <container-compatible-range<T> R, class Alloc>
      priority_queue(from_range_t, R&& rg, const Alloc&); // since C++23
    template <class Alloc>
        priority_queue(const priority_queue& q, const Alloc& a);
    template <class Alloc>
        priority_queue(priority_queue&& q, const Alloc& a);

    bool            empty() const;
    size_type       size() const;
    const_reference top() const;

    void push(const value_type& v);
    void push(value_type&& v);
    template<container-compatible-range<T> R>
      void push_range(R&& rg); // C++23
    template <class... Args> void emplace(Args&&... args);
    void pop();

    void swap(priority_queue& q)
        noexcept(is_nothrow_swappable_v<Container> &&
                 is_nothrow_swappable_v<Comp>)
};

template <class Compare, class Container>
priority_queue(Compare, Container)
    -> priority_queue<typename Container::value_type, Container, Compare>; // C++17

template<class InputIterator,
         class Compare = less<iter-value-type<InputIterator>>,
         class Container = vector<iter-value-type<InputIterator>>>
priority_queue(InputIterator, InputIterator, Compare = Compare(), Container = Container())
    -> priority_queue<iter-value-type<InputIterator>, Container, Compare>; // C++17

template<ranges::input_range R, class Compare = less<ranges::range_value_t<R>>>
  priority_queue(from_range_t, R&&, Compare = Compare())
    -> priority_queue<ranges::range_value_t<R>, vector<ranges::range_value_t<R>>, Compare>; // C++23

template<class Compare, class Container, class Allocator>
priority_queue(Compare, Container, Allocator)
    -> priority_queue<typename Container::value_type, Container, Compare>; // C++17

template<class InputIterator, class Allocator>
priority_queue(InputIterator, InputIterator, Allocator)
    -> priority_queue<iter-value-type<InputIterator>,
                      vector<iter-value-type<InputIterator>, Allocator>,
                      less<iter-value-type<InputIterator>>>; // C++17

template<class InputIterator, class Compare, class Allocator>
priority_queue(InputIterator, InputIterator, Compare, Allocator)
    -> priority_queue<iter-value-type<InputIterator>,
                      vector<iter-value-type<InputIterator>, Allocator>, Compare>; // C++17

template<class InputIterator, class Compare, class Container, class Allocator>
priority_queue(InputIterator, InputIterator, Compare, Container, Allocator)
    -> priority_queue<typename Container::value_type, Container, Compare>; // C++17

template<ranges::input_range R, class Compare, class Allocator>
  priority_queue(from_range_t, R&&, Compare, Allocator)
    -> priority_queue<ranges::range_value_t<R>, vector<ranges::range_value_t<R>, Allocator>,
                        Compare>; // C++23

template<ranges::input_range R, class Allocator>
  priority_queue(from_range_t, R&&, Allocator)
    -> priority_queue<ranges::range_value_t<R>, vector<ranges::range_value_t<R>, Allocator>>; // C++23

template <class T, class Container, class Compare>
  void swap(priority_queue<T, Container, Compare>& x,
            priority_queue<T, Container, Compare>& y)
            noexcept(noexcept(x.swap(y)));

}  // std

*/

<<<<<<< HEAD
#if 0
#else // 0
=======
#if __cplusplus < 201103L && defined(_LIBCPP_USE_FROZEN_CXX03_HEADERS)
#  include <__cxx03/queue>
#else
>>>>>>> 49fd7d4f
#  include <__algorithm/make_heap.h>
#  include <__algorithm/pop_heap.h>
#  include <__algorithm/push_heap.h>
#  include <__algorithm/ranges_copy.h>
#  include <__config>
#  include <__functional/operations.h>
#  include <__fwd/deque.h>
#  include <__fwd/queue.h>
#  include <__iterator/back_insert_iterator.h>
#  include <__iterator/iterator_traits.h>
#  include <__memory/uses_allocator.h>
#  include <__ranges/access.h>
#  include <__ranges/concepts.h>
#  include <__ranges/container_compatible_range.h>
#  include <__ranges/from_range.h>
#  include <__utility/forward.h>
#  include <deque>
#  include <vector>
#  include <version>

// standard-mandated includes

// [queue.syn]
#  include <compare>
#  include <initializer_list>

#  if !defined(_LIBCPP_HAS_NO_PRAGMA_SYSTEM_HEADER)
#    pragma GCC system_header
#  endif

_LIBCPP_PUSH_MACROS
#  include <__undef_macros>

_LIBCPP_BEGIN_NAMESPACE_STD

template <class _Tp, class _Container>
_LIBCPP_HIDE_FROM_ABI bool operator==(const queue<_Tp, _Container>& __x, const queue<_Tp, _Container>& __y);

template <class _Tp, class _Container>
_LIBCPP_HIDE_FROM_ABI bool operator<(const queue<_Tp, _Container>& __x, const queue<_Tp, _Container>& __y);

template <class _Tp, class _Container /*= deque<_Tp>*/>
class _LIBCPP_TEMPLATE_VIS queue {
public:
  typedef _Container container_type;
  typedef typename container_type::value_type value_type;
  typedef typename container_type::reference reference;
  typedef typename container_type::const_reference const_reference;
  typedef typename container_type::size_type size_type;
  static_assert(is_same<_Tp, value_type>::value, "");

protected:
  container_type c;

public:
  _LIBCPP_HIDE_FROM_ABI queue() _NOEXCEPT_(is_nothrow_default_constructible<container_type>::value) : c() {}

  _LIBCPP_HIDE_FROM_ABI queue(const queue& __q) : c(__q.c) {}

#  if _LIBCPP_STD_VER >= 23
  template <class _InputIterator, __enable_if_t<__has_input_iterator_category<_InputIterator>::value, int> = 0>
  _LIBCPP_HIDE_FROM_ABI queue(_InputIterator __first, _InputIterator __last) : c(__first, __last) {}

  template <_ContainerCompatibleRange<_Tp> _Range>
  _LIBCPP_HIDE_FROM_ABI queue(from_range_t, _Range&& __range) : c(from_range, std::forward<_Range>(__range)) {}

  template <class _InputIterator,
            class _Alloc,
            __enable_if_t<__has_input_iterator_category<_InputIterator>::value, int> = 0,
            __enable_if_t<uses_allocator<container_type, _Alloc>::value, int>        = 0>
  _LIBCPP_HIDE_FROM_ABI queue(_InputIterator __first, _InputIterator __second, const _Alloc& __alloc)
      : c(__first, __second, __alloc) {}

  template <_ContainerCompatibleRange<_Tp> _Range,
            class _Alloc,
            __enable_if_t<uses_allocator<container_type, _Alloc>::value, int> = 0>
  _LIBCPP_HIDE_FROM_ABI queue(from_range_t, _Range&& __range, const _Alloc& __alloc)
      : c(from_range, std::forward<_Range>(__range), __alloc) {}

#  endif

  _LIBCPP_HIDE_FROM_ABI queue& operator=(const queue& __q) {
    c = __q.c;
    return *this;
  }

#  ifndef _LIBCPP_CXX03_LANG
  _LIBCPP_HIDE_FROM_ABI queue(queue&& __q) noexcept(is_nothrow_move_constructible<container_type>::value)
      : c(std::move(__q.c)) {}

  _LIBCPP_HIDE_FROM_ABI queue& operator=(queue&& __q) noexcept(is_nothrow_move_assignable<container_type>::value) {
    c = std::move(__q.c);
    return *this;
  }
#  endif // _LIBCPP_CXX03_LANG

  _LIBCPP_HIDE_FROM_ABI explicit queue(const container_type& __c) : c(__c) {}
#  ifndef _LIBCPP_CXX03_LANG
  _LIBCPP_HIDE_FROM_ABI explicit queue(container_type&& __c) : c(std::move(__c)) {}
#  endif // _LIBCPP_CXX03_LANG

  template <class _Alloc, __enable_if_t<uses_allocator<container_type, _Alloc>::value, int> = 0>
  _LIBCPP_HIDE_FROM_ABI explicit queue(const _Alloc& __a) : c(__a) {}

  template <class _Alloc, __enable_if_t<uses_allocator<container_type, _Alloc>::value, int> = 0>
  _LIBCPP_HIDE_FROM_ABI queue(const queue& __q, const _Alloc& __a) : c(__q.c, __a) {}

  template <class _Alloc, __enable_if_t<uses_allocator<container_type, _Alloc>::value, int> = 0>
  _LIBCPP_HIDE_FROM_ABI queue(const container_type& __c, const _Alloc& __a) : c(__c, __a) {}

#  ifndef _LIBCPP_CXX03_LANG
  template <class _Alloc, __enable_if_t<uses_allocator<container_type, _Alloc>::value, int> = 0>
  _LIBCPP_HIDE_FROM_ABI queue(container_type&& __c, const _Alloc& __a) : c(std::move(__c), __a) {}

  template <class _Alloc, __enable_if_t<uses_allocator<container_type, _Alloc>::value, int> = 0>
  _LIBCPP_HIDE_FROM_ABI queue(queue&& __q, const _Alloc& __a) : c(std::move(__q.c), __a) {}
#  endif // _LIBCPP_CXX03_LANG

  [[__nodiscard__]] _LIBCPP_HIDE_FROM_ABI bool empty() const { return c.empty(); }
  _LIBCPP_HIDE_FROM_ABI size_type size() const { return c.size(); }

  _LIBCPP_HIDE_FROM_ABI reference front() { return c.front(); }
  _LIBCPP_HIDE_FROM_ABI const_reference front() const { return c.front(); }
  _LIBCPP_HIDE_FROM_ABI reference back() { return c.back(); }
  _LIBCPP_HIDE_FROM_ABI const_reference back() const { return c.back(); }

  _LIBCPP_HIDE_FROM_ABI void push(const value_type& __v) { c.push_back(__v); }
#  ifndef _LIBCPP_CXX03_LANG
  _LIBCPP_HIDE_FROM_ABI void push(value_type&& __v) { c.push_back(std::move(__v)); }

#    if _LIBCPP_STD_VER >= 23
  template <_ContainerCompatibleRange<_Tp> _Range>
  _LIBCPP_HIDE_FROM_ABI void push_range(_Range&& __range) {
    if constexpr (requires(container_type& __c) { __c.append_range(std::forward<_Range>(__range)); }) {
      c.append_range(std::forward<_Range>(__range));
    } else {
      ranges::copy(std::forward<_Range>(__range), std::back_inserter(c));
    }
  }
#    endif

  template <class... _Args>
  _LIBCPP_HIDE_FROM_ABI
#    if _LIBCPP_STD_VER >= 17
  decltype(auto)
  emplace(_Args&&... __args) {
    return c.emplace_back(std::forward<_Args>(__args)...);
  }
#    else
  void
  emplace(_Args&&... __args) {
    c.emplace_back(std::forward<_Args>(__args)...);
  }
#    endif
#  endif // _LIBCPP_CXX03_LANG
  _LIBCPP_HIDE_FROM_ABI void pop() { c.pop_front(); }

  _LIBCPP_HIDE_FROM_ABI void swap(queue& __q) _NOEXCEPT_(__is_nothrow_swappable_v<container_type>) {
    using std::swap;
    swap(c, __q.c);
  }

  [[__nodiscard__]] _LIBCPP_HIDE_FROM_ABI const _Container& __get_container() const { return c; }

  template <class _T1, class _OtherContainer>
  friend _LIBCPP_HIDE_FROM_ABI bool
  operator==(const queue<_T1, _OtherContainer>& __x, const queue<_T1, _OtherContainer>& __y);

  template <class _T1, class _OtherContainer>
  friend _LIBCPP_HIDE_FROM_ABI bool
  operator<(const queue<_T1, _OtherContainer>& __x, const queue<_T1, _OtherContainer>& __y);
};

#  if _LIBCPP_STD_VER >= 17
template <class _Container, class = enable_if_t<!__is_allocator<_Container>::value> >
queue(_Container) -> queue<typename _Container::value_type, _Container>;

template <class _Container,
          class _Alloc,
          class = enable_if_t<!__is_allocator<_Container>::value>,
          class = enable_if_t<uses_allocator<_Container, _Alloc>::value> >
queue(_Container, _Alloc) -> queue<typename _Container::value_type, _Container>;
#  endif

#  if _LIBCPP_STD_VER >= 23
template <class _InputIterator, __enable_if_t<__has_input_iterator_category<_InputIterator>::value, int> = 0>
queue(_InputIterator, _InputIterator) -> queue<__iter_value_type<_InputIterator>>;

template <ranges::input_range _Range>
queue(from_range_t, _Range&&) -> queue<ranges::range_value_t<_Range>>;

template <class _InputIterator,
          class _Alloc,
          __enable_if_t<__has_input_iterator_category<_InputIterator>::value, int> = 0,
          __enable_if_t<__is_allocator<_Alloc>::value, int>                        = 0>
queue(_InputIterator,
      _InputIterator,
      _Alloc) -> queue<__iter_value_type<_InputIterator>, deque<__iter_value_type<_InputIterator>, _Alloc>>;

template <ranges::input_range _Range, class _Alloc, __enable_if_t<__is_allocator<_Alloc>::value, int> = 0>
queue(from_range_t,
      _Range&&,
      _Alloc) -> queue<ranges::range_value_t<_Range>, deque<ranges::range_value_t<_Range>, _Alloc>>;
#  endif

template <class _Tp, class _Container>
inline _LIBCPP_HIDE_FROM_ABI bool operator==(const queue<_Tp, _Container>& __x, const queue<_Tp, _Container>& __y) {
  return __x.c == __y.c;
}

template <class _Tp, class _Container>
inline _LIBCPP_HIDE_FROM_ABI bool operator<(const queue<_Tp, _Container>& __x, const queue<_Tp, _Container>& __y) {
  return __x.c < __y.c;
}

template <class _Tp, class _Container>
inline _LIBCPP_HIDE_FROM_ABI bool operator!=(const queue<_Tp, _Container>& __x, const queue<_Tp, _Container>& __y) {
  return !(__x == __y);
}

template <class _Tp, class _Container>
inline _LIBCPP_HIDE_FROM_ABI bool operator>(const queue<_Tp, _Container>& __x, const queue<_Tp, _Container>& __y) {
  return __y < __x;
}

template <class _Tp, class _Container>
inline _LIBCPP_HIDE_FROM_ABI bool operator>=(const queue<_Tp, _Container>& __x, const queue<_Tp, _Container>& __y) {
  return !(__x < __y);
}

template <class _Tp, class _Container>
inline _LIBCPP_HIDE_FROM_ABI bool operator<=(const queue<_Tp, _Container>& __x, const queue<_Tp, _Container>& __y) {
  return !(__y < __x);
}

#  if _LIBCPP_STD_VER >= 20

template <class _Tp, three_way_comparable _Container>
_LIBCPP_HIDE_FROM_ABI compare_three_way_result_t<_Container>
operator<=>(const queue<_Tp, _Container>& __x, const queue<_Tp, _Container>& __y) {
  // clang 16 bug: declaring `friend operator<=>` causes "use of overloaded operator '*' is ambiguous" errors
  return __x.__get_container() <=> __y.__get_container();
}

#  endif

template <class _Tp, class _Container, __enable_if_t<__is_swappable_v<_Container>, int> = 0>
inline _LIBCPP_HIDE_FROM_ABI void swap(queue<_Tp, _Container>& __x, queue<_Tp, _Container>& __y)
    _NOEXCEPT_(_NOEXCEPT_(__x.swap(__y))) {
  __x.swap(__y);
}

template <class _Tp, class _Container, class _Alloc>
struct _LIBCPP_TEMPLATE_VIS uses_allocator<queue<_Tp, _Container>, _Alloc> : public uses_allocator<_Container, _Alloc> {
};

template <class _Tp, class _Container, class _Compare>
class _LIBCPP_TEMPLATE_VIS priority_queue {
public:
  typedef _Container container_type;
  typedef _Compare value_compare;
  typedef typename container_type::value_type value_type;
  typedef typename container_type::reference reference;
  typedef typename container_type::const_reference const_reference;
  typedef typename container_type::size_type size_type;
  static_assert(is_same<_Tp, value_type>::value, "");

protected:
  container_type c;
  value_compare comp;

public:
  _LIBCPP_HIDE_FROM_ABI priority_queue() _NOEXCEPT_(
      is_nothrow_default_constructible<container_type>::value&& is_nothrow_default_constructible<value_compare>::value)
      : c(), comp() {}

  _LIBCPP_HIDE_FROM_ABI priority_queue(const priority_queue& __q) : c(__q.c), comp(__q.comp) {}

  _LIBCPP_HIDE_FROM_ABI priority_queue& operator=(const priority_queue& __q) {
    c    = __q.c;
    comp = __q.comp;
    return *this;
  }

#  ifndef _LIBCPP_CXX03_LANG
  _LIBCPP_HIDE_FROM_ABI priority_queue(priority_queue&& __q) noexcept(
      is_nothrow_move_constructible<container_type>::value && is_nothrow_move_constructible<value_compare>::value)
      : c(std::move(__q.c)), comp(std::move(__q.comp)) {}

  _LIBCPP_HIDE_FROM_ABI priority_queue& operator=(priority_queue&& __q) noexcept(
      is_nothrow_move_assignable<container_type>::value && is_nothrow_move_assignable<value_compare>::value) {
    c    = std::move(__q.c);
    comp = std::move(__q.comp);
    return *this;
  }
#  endif // _LIBCPP_CXX03_LANG

  _LIBCPP_HIDE_FROM_ABI explicit priority_queue(const value_compare& __comp) : c(), comp(__comp) {}
  _LIBCPP_HIDE_FROM_ABI priority_queue(const value_compare& __comp, const container_type& __c);
#  ifndef _LIBCPP_CXX03_LANG
  _LIBCPP_HIDE_FROM_ABI priority_queue(const value_compare& __comp, container_type&& __c);
#  endif
  template <class _InputIter, __enable_if_t<__has_input_iterator_category<_InputIter>::value, int> = 0>
  _LIBCPP_HIDE_FROM_ABI priority_queue(_InputIter __f, _InputIter __l, const value_compare& __comp = value_compare());

  template <class _InputIter, __enable_if_t<__has_input_iterator_category<_InputIter>::value, int> = 0>
  _LIBCPP_HIDE_FROM_ABI
  priority_queue(_InputIter __f, _InputIter __l, const value_compare& __comp, const container_type& __c);

#  ifndef _LIBCPP_CXX03_LANG
  template <class _InputIter, __enable_if_t<__has_input_iterator_category<_InputIter>::value, int> = 0>
  _LIBCPP_HIDE_FROM_ABI
  priority_queue(_InputIter __f, _InputIter __l, const value_compare& __comp, container_type&& __c);
#  endif // _LIBCPP_CXX03_LANG

#  if _LIBCPP_STD_VER >= 23
  template <_ContainerCompatibleRange<_Tp> _Range>
  _LIBCPP_HIDE_FROM_ABI priority_queue(from_range_t, _Range&& __range, const value_compare& __comp = value_compare())
      : c(from_range, std::forward<_Range>(__range)), comp(__comp) {
    std::make_heap(c.begin(), c.end(), comp);
  }
#  endif

  template <class _Alloc, __enable_if_t<uses_allocator<container_type, _Alloc>::value, int> = 0>
  _LIBCPP_HIDE_FROM_ABI explicit priority_queue(const _Alloc& __a);

  template <class _Alloc, __enable_if_t<uses_allocator<container_type, _Alloc>::value, int> = 0>
  _LIBCPP_HIDE_FROM_ABI priority_queue(const value_compare& __comp, const _Alloc& __a);

  template <class _Alloc, __enable_if_t<uses_allocator<container_type, _Alloc>::value, int> = 0>
  _LIBCPP_HIDE_FROM_ABI priority_queue(const value_compare& __comp, const container_type& __c, const _Alloc& __a);

  template <class _Alloc, __enable_if_t<uses_allocator<container_type, _Alloc>::value, int> = 0>
  _LIBCPP_HIDE_FROM_ABI priority_queue(const priority_queue& __q, const _Alloc& __a);

#  ifndef _LIBCPP_CXX03_LANG
  template <class _Alloc, __enable_if_t<uses_allocator<container_type, _Alloc>::value, int> = 0>
  _LIBCPP_HIDE_FROM_ABI priority_queue(const value_compare& __comp, container_type&& __c, const _Alloc& __a);

  template <class _Alloc, __enable_if_t<uses_allocator<container_type, _Alloc>::value, int> = 0>
  _LIBCPP_HIDE_FROM_ABI priority_queue(priority_queue&& __q, const _Alloc& __a);
#  endif // _LIBCPP_CXX03_LANG

  template <
      class _InputIter,
      class _Alloc,
      __enable_if_t<__has_input_iterator_category<_InputIter>::value && uses_allocator<container_type, _Alloc>::value,
                    int> = 0>
  _LIBCPP_HIDE_FROM_ABI priority_queue(_InputIter __f, _InputIter __l, const _Alloc& __a);

  template <
      class _InputIter,
      class _Alloc,
      __enable_if_t<__has_input_iterator_category<_InputIter>::value && uses_allocator<container_type, _Alloc>::value,
                    int> = 0>
  _LIBCPP_HIDE_FROM_ABI priority_queue(_InputIter __f, _InputIter __l, const value_compare& __comp, const _Alloc& __a);

  template <
      class _InputIter,
      class _Alloc,
      __enable_if_t<__has_input_iterator_category<_InputIter>::value && uses_allocator<container_type, _Alloc>::value,
                    int> = 0>
  _LIBCPP_HIDE_FROM_ABI priority_queue(
      _InputIter __f, _InputIter __l, const value_compare& __comp, const container_type& __c, const _Alloc& __a);

#  ifndef _LIBCPP_CXX03_LANG
  template <
      class _InputIter,
      class _Alloc,
      __enable_if_t<__has_input_iterator_category<_InputIter>::value && uses_allocator<container_type, _Alloc>::value,
                    int> = 0>
  _LIBCPP_HIDE_FROM_ABI
  priority_queue(_InputIter __f, _InputIter __l, const value_compare& __comp, container_type&& __c, const _Alloc& __a);
#  endif // _LIBCPP_CXX03_LANG

#  if _LIBCPP_STD_VER >= 23

  template <_ContainerCompatibleRange<_Tp> _Range,
            class _Alloc,
            class = enable_if_t<uses_allocator<_Container, _Alloc>::value>>
  _LIBCPP_HIDE_FROM_ABI priority_queue(from_range_t, _Range&& __range, const value_compare& __comp, const _Alloc& __a)
      : c(from_range, std::forward<_Range>(__range), __a), comp(__comp) {
    std::make_heap(c.begin(), c.end(), comp);
  }

  template <_ContainerCompatibleRange<_Tp> _Range,
            class _Alloc,
            class = enable_if_t<uses_allocator<_Container, _Alloc>::value>>
  _LIBCPP_HIDE_FROM_ABI priority_queue(from_range_t, _Range&& __range, const _Alloc& __a)
      : c(from_range, std::forward<_Range>(__range), __a), comp() {
    std::make_heap(c.begin(), c.end(), comp);
  }

#  endif

  [[__nodiscard__]] _LIBCPP_HIDE_FROM_ABI bool empty() const { return c.empty(); }
  _LIBCPP_HIDE_FROM_ABI size_type size() const { return c.size(); }
  _LIBCPP_HIDE_FROM_ABI const_reference top() const { return c.front(); }

  _LIBCPP_HIDE_FROM_ABI void push(const value_type& __v);
#  ifndef _LIBCPP_CXX03_LANG
  _LIBCPP_HIDE_FROM_ABI void push(value_type&& __v);

#    if _LIBCPP_STD_VER >= 23
  template <_ContainerCompatibleRange<_Tp> _Range>
  _LIBCPP_HIDE_FROM_ABI void push_range(_Range&& __range) {
    if constexpr (requires(container_type& __c) { __c.append_range(std::forward<_Range>(__range)); }) {
      c.append_range(std::forward<_Range>(__range));
    } else {
      ranges::copy(std::forward<_Range>(__range), std::back_inserter(c));
    }

    std::make_heap(c.begin(), c.end(), comp);
  }
#    endif

  template <class... _Args>
  _LIBCPP_HIDE_FROM_ABI void emplace(_Args&&... __args);
#  endif // _LIBCPP_CXX03_LANG
  _LIBCPP_HIDE_FROM_ABI void pop();

  _LIBCPP_HIDE_FROM_ABI void swap(priority_queue& __q)
      _NOEXCEPT_(__is_nothrow_swappable_v<container_type>&& __is_nothrow_swappable_v<value_compare>);

  [[__nodiscard__]] _LIBCPP_HIDE_FROM_ABI const _Container& __get_container() const { return c; }
};

#  if _LIBCPP_STD_VER >= 17
template <class _Compare,
          class _Container,
          class = enable_if_t<!__is_allocator<_Compare>::value>,
          class = enable_if_t<!__is_allocator<_Container>::value> >
priority_queue(_Compare, _Container) -> priority_queue<typename _Container::value_type, _Container, _Compare>;

template <class _InputIterator,
          class _Compare   = less<__iter_value_type<_InputIterator>>,
          class _Container = vector<__iter_value_type<_InputIterator>>,
          class            = enable_if_t<__has_input_iterator_category<_InputIterator>::value>,
          class            = enable_if_t<!__is_allocator<_Compare>::value>,
          class            = enable_if_t<!__is_allocator<_Container>::value> >
priority_queue(_InputIterator, _InputIterator, _Compare = _Compare(), _Container = _Container())
    -> priority_queue<__iter_value_type<_InputIterator>, _Container, _Compare>;

template <class _Compare,
          class _Container,
          class _Alloc,
          class = enable_if_t<!__is_allocator<_Compare>::value>,
          class = enable_if_t<!__is_allocator<_Container>::value>,
          class = enable_if_t<uses_allocator<_Container, _Alloc>::value> >
priority_queue(_Compare, _Container, _Alloc) -> priority_queue<typename _Container::value_type, _Container, _Compare>;

template <class _InputIterator,
          class _Allocator,
          class = enable_if_t<__has_input_iterator_category<_InputIterator>::value>,
          class = enable_if_t<__is_allocator<_Allocator>::value> >
priority_queue(_InputIterator, _InputIterator, _Allocator)
    -> priority_queue<__iter_value_type<_InputIterator>,
                      vector<__iter_value_type<_InputIterator>, _Allocator>,
                      less<__iter_value_type<_InputIterator>>>;

template <class _InputIterator,
          class _Compare,
          class _Allocator,
          class = enable_if_t<__has_input_iterator_category<_InputIterator>::value>,
          class = enable_if_t<!__is_allocator<_Compare>::value>,
          class = enable_if_t<__is_allocator<_Allocator>::value> >
priority_queue(_InputIterator, _InputIterator, _Compare, _Allocator)
    -> priority_queue<__iter_value_type<_InputIterator>,
                      vector<__iter_value_type<_InputIterator>, _Allocator>,
                      _Compare>;

template <class _InputIterator,
          class _Compare,
          class _Container,
          class _Alloc,
          class = enable_if_t<__has_input_iterator_category<_InputIterator>::value>,
          class = enable_if_t<!__is_allocator<_Compare>::value>,
          class = enable_if_t<!__is_allocator<_Container>::value>,
          class = enable_if_t<uses_allocator<_Container, _Alloc>::value> >
priority_queue(_InputIterator, _InputIterator, _Compare, _Container, _Alloc)
    -> priority_queue<typename _Container::value_type, _Container, _Compare>;
#  endif

#  if _LIBCPP_STD_VER >= 23

template <ranges::input_range _Range,
          class _Compare = less<ranges::range_value_t<_Range>>,
          class          = enable_if_t<!__is_allocator<_Compare>::value>>
priority_queue(from_range_t, _Range&&, _Compare = _Compare())
    -> priority_queue<ranges::range_value_t<_Range>, vector<ranges::range_value_t<_Range>>, _Compare>;

template <ranges::input_range _Range,
          class _Compare,
          class _Alloc,
          class = enable_if_t<!__is_allocator<_Compare>::value>,
          class = enable_if_t<__is_allocator<_Alloc>::value>>
priority_queue(from_range_t, _Range&&, _Compare, _Alloc)
    -> priority_queue<ranges::range_value_t<_Range>, vector<ranges::range_value_t<_Range>, _Alloc>, _Compare>;

template <ranges::input_range _Range, class _Alloc, class = enable_if_t<__is_allocator<_Alloc>::value>>
priority_queue(from_range_t, _Range&&, _Alloc)
    -> priority_queue<ranges::range_value_t<_Range>, vector<ranges::range_value_t<_Range>, _Alloc>>;

#  endif

template <class _Tp, class _Container, class _Compare>
inline priority_queue<_Tp, _Container, _Compare>::priority_queue(const _Compare& __comp, const container_type& __c)
    : c(__c), comp(__comp) {
  std::make_heap(c.begin(), c.end(), comp);
}

#  ifndef _LIBCPP_CXX03_LANG

template <class _Tp, class _Container, class _Compare>
inline priority_queue<_Tp, _Container, _Compare>::priority_queue(const value_compare& __comp, container_type&& __c)
    : c(std::move(__c)), comp(__comp) {
  std::make_heap(c.begin(), c.end(), comp);
}

#  endif // _LIBCPP_CXX03_LANG

template <class _Tp, class _Container, class _Compare>
template <class _InputIter, __enable_if_t<__has_input_iterator_category<_InputIter>::value, int> >
inline priority_queue<_Tp, _Container, _Compare>::priority_queue(
    _InputIter __f, _InputIter __l, const value_compare& __comp)
    : c(__f, __l), comp(__comp) {
  std::make_heap(c.begin(), c.end(), comp);
}

template <class _Tp, class _Container, class _Compare>
template <class _InputIter, __enable_if_t<__has_input_iterator_category<_InputIter>::value, int> >
inline priority_queue<_Tp, _Container, _Compare>::priority_queue(
    _InputIter __f, _InputIter __l, const value_compare& __comp, const container_type& __c)
    : c(__c), comp(__comp) {
  c.insert(c.end(), __f, __l);
  std::make_heap(c.begin(), c.end(), comp);
}

#  ifndef _LIBCPP_CXX03_LANG

template <class _Tp, class _Container, class _Compare>
template <class _InputIter, __enable_if_t<__has_input_iterator_category<_InputIter>::value, int> >
inline priority_queue<_Tp, _Container, _Compare>::priority_queue(
    _InputIter __f, _InputIter __l, const value_compare& __comp, container_type&& __c)
    : c(std::move(__c)), comp(__comp) {
  c.insert(c.end(), __f, __l);
  std::make_heap(c.begin(), c.end(), comp);
}

#  endif // _LIBCPP_CXX03_LANG

template <class _Tp, class _Container, class _Compare>
template <class _Alloc, __enable_if_t<uses_allocator<_Container, _Alloc>::value, int> >
inline priority_queue<_Tp, _Container, _Compare>::priority_queue(const _Alloc& __a) : c(__a) {}

template <class _Tp, class _Container, class _Compare>
template <class _Alloc, __enable_if_t<uses_allocator<_Container, _Alloc>::value, int> >
inline priority_queue<_Tp, _Container, _Compare>::priority_queue(const value_compare& __comp, const _Alloc& __a)
    : c(__a), comp(__comp) {}

template <class _Tp, class _Container, class _Compare>
template <class _Alloc, __enable_if_t<uses_allocator<_Container, _Alloc>::value, int> >
inline priority_queue<_Tp, _Container, _Compare>::priority_queue(
    const value_compare& __comp, const container_type& __c, const _Alloc& __a)
    : c(__c, __a), comp(__comp) {
  std::make_heap(c.begin(), c.end(), comp);
}

template <class _Tp, class _Container, class _Compare>
template <class _Alloc, __enable_if_t<uses_allocator<_Container, _Alloc>::value, int> >
inline priority_queue<_Tp, _Container, _Compare>::priority_queue(const priority_queue& __q, const _Alloc& __a)
    : c(__q.c, __a), comp(__q.comp) {}

#  ifndef _LIBCPP_CXX03_LANG

template <class _Tp, class _Container, class _Compare>
template <class _Alloc, __enable_if_t<uses_allocator<_Container, _Alloc>::value, int> >
inline priority_queue<_Tp, _Container, _Compare>::priority_queue(
    const value_compare& __comp, container_type&& __c, const _Alloc& __a)
    : c(std::move(__c), __a), comp(__comp) {
  std::make_heap(c.begin(), c.end(), comp);
}

template <class _Tp, class _Container, class _Compare>
template <class _Alloc, __enable_if_t<uses_allocator<_Container, _Alloc>::value, int> >
inline priority_queue<_Tp, _Container, _Compare>::priority_queue(priority_queue&& __q, const _Alloc& __a)
    : c(std::move(__q.c), __a), comp(std::move(__q.comp)) {}

#  endif // _LIBCPP_CXX03_LANG

template <class _Tp, class _Container, class _Compare>
template <
    class _InputIter,
    class _Alloc,
    __enable_if_t<__has_input_iterator_category<_InputIter>::value && uses_allocator<_Container, _Alloc>::value, int> >
inline priority_queue<_Tp, _Container, _Compare>::priority_queue(_InputIter __f, _InputIter __l, const _Alloc& __a)
    : c(__f, __l, __a), comp() {
  std::make_heap(c.begin(), c.end(), comp);
}

template <class _Tp, class _Container, class _Compare>
template <
    class _InputIter,
    class _Alloc,
    __enable_if_t<__has_input_iterator_category<_InputIter>::value && uses_allocator<_Container, _Alloc>::value, int> >
inline priority_queue<_Tp, _Container, _Compare>::priority_queue(
    _InputIter __f, _InputIter __l, const value_compare& __comp, const _Alloc& __a)
    : c(__f, __l, __a), comp(__comp) {
  std::make_heap(c.begin(), c.end(), comp);
}

template <class _Tp, class _Container, class _Compare>
template <
    class _InputIter,
    class _Alloc,
    __enable_if_t<__has_input_iterator_category<_InputIter>::value && uses_allocator<_Container, _Alloc>::value, int> >
inline priority_queue<_Tp, _Container, _Compare>::priority_queue(
    _InputIter __f, _InputIter __l, const value_compare& __comp, const container_type& __c, const _Alloc& __a)
    : c(__c, __a), comp(__comp) {
  c.insert(c.end(), __f, __l);
  std::make_heap(c.begin(), c.end(), comp);
}

#  ifndef _LIBCPP_CXX03_LANG
template <class _Tp, class _Container, class _Compare>
template <
    class _InputIter,
    class _Alloc,
    __enable_if_t<__has_input_iterator_category<_InputIter>::value && uses_allocator<_Container, _Alloc>::value, int> >
inline priority_queue<_Tp, _Container, _Compare>::priority_queue(
    _InputIter __f, _InputIter __l, const value_compare& __comp, container_type&& __c, const _Alloc& __a)
    : c(std::move(__c), __a), comp(__comp) {
  c.insert(c.end(), __f, __l);
  std::make_heap(c.begin(), c.end(), comp);
}
#  endif // _LIBCPP_CXX03_LANG

template <class _Tp, class _Container, class _Compare>
inline void priority_queue<_Tp, _Container, _Compare>::push(const value_type& __v) {
  c.push_back(__v);
  std::push_heap(c.begin(), c.end(), comp);
}

#  ifndef _LIBCPP_CXX03_LANG

template <class _Tp, class _Container, class _Compare>
inline void priority_queue<_Tp, _Container, _Compare>::push(value_type&& __v) {
  c.push_back(std::move(__v));
  std::push_heap(c.begin(), c.end(), comp);
}

template <class _Tp, class _Container, class _Compare>
template <class... _Args>
inline void priority_queue<_Tp, _Container, _Compare>::emplace(_Args&&... __args) {
  c.emplace_back(std::forward<_Args>(__args)...);
  std::push_heap(c.begin(), c.end(), comp);
}

#  endif // _LIBCPP_CXX03_LANG

template <class _Tp, class _Container, class _Compare>
inline void priority_queue<_Tp, _Container, _Compare>::pop() {
  std::pop_heap(c.begin(), c.end(), comp);
  c.pop_back();
}

template <class _Tp, class _Container, class _Compare>
inline void priority_queue<_Tp, _Container, _Compare>::swap(priority_queue& __q)
    _NOEXCEPT_(__is_nothrow_swappable_v<container_type>&& __is_nothrow_swappable_v<value_compare>) {
  using std::swap;
  swap(c, __q.c);
  swap(comp, __q.comp);
}

template <class _Tp,
          class _Container,
          class _Compare,
          __enable_if_t<__is_swappable_v<_Container> && __is_swappable_v<_Compare>, int> = 0>
inline _LIBCPP_HIDE_FROM_ABI void
swap(priority_queue<_Tp, _Container, _Compare>& __x, priority_queue<_Tp, _Container, _Compare>& __y)
    _NOEXCEPT_(_NOEXCEPT_(__x.swap(__y))) {
  __x.swap(__y);
}

template <class _Tp, class _Container, class _Compare, class _Alloc>
struct _LIBCPP_TEMPLATE_VIS uses_allocator<priority_queue<_Tp, _Container, _Compare>, _Alloc>
    : public uses_allocator<_Container, _Alloc> {};

_LIBCPP_END_NAMESPACE_STD

_LIBCPP_POP_MACROS

#  if !defined(_LIBCPP_REMOVE_TRANSITIVE_INCLUDES) && _LIBCPP_STD_VER <= 20
#    include <concepts>
#    include <cstdlib>
#    include <functional>
#    include <type_traits>
#  endif
<<<<<<< HEAD
#endif // 0
=======
#endif // __cplusplus < 201103L && defined(_LIBCPP_USE_FROZEN_CXX03_HEADERS)
>>>>>>> 49fd7d4f

#endif // _LIBCPP_QUEUE<|MERGE_RESOLUTION|>--- conflicted
+++ resolved
@@ -254,14 +254,9 @@
 
 */
 
-<<<<<<< HEAD
-#if 0
-#else // 0
-=======
 #if __cplusplus < 201103L && defined(_LIBCPP_USE_FROZEN_CXX03_HEADERS)
 #  include <__cxx03/queue>
 #else
->>>>>>> 49fd7d4f
 #  include <__algorithm/make_heap.h>
 #  include <__algorithm/pop_heap.h>
 #  include <__algorithm/push_heap.h>
@@ -960,10 +955,6 @@
 #    include <functional>
 #    include <type_traits>
 #  endif
-<<<<<<< HEAD
-#endif // 0
-=======
 #endif // __cplusplus < 201103L && defined(_LIBCPP_USE_FROZEN_CXX03_HEADERS)
->>>>>>> 49fd7d4f
 
 #endif // _LIBCPP_QUEUE