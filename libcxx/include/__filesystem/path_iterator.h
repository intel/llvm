// -*- C++ -*-
//===----------------------------------------------------------------------===//
//
// Part of the LLVM Project, under the Apache License v2.0 with LLVM Exceptions.
// See https://llvm.org/LICENSE.txt for license information.
// SPDX-License-Identifier: Apache-2.0 WITH LLVM-exception
//
//===----------------------------------------------------------------------===//

#ifndef _LIBCPP___FILESYSTEM_PATH_ITERATOR_H
#define _LIBCPP___FILESYSTEM_PATH_ITERATOR_H

#include <__assert>
#include <__availability>
#include <__config>
#include <__filesystem/path.h>
#include <__iterator/iterator_traits.h>
#include <cstddef>
#include <string>
#include <string_view>

#if !defined(_LIBCPP_HAS_NO_PRAGMA_SYSTEM_HEADER)
#  pragma GCC system_header
#endif

#ifndef _LIBCPP_CXX03_LANG

_LIBCPP_BEGIN_NAMESPACE_FILESYSTEM

<<<<<<< HEAD
_LIBCPP_AVAILABILITY_FILESYSTEM_LIBRARY_PUSH

=======
>>>>>>> bac3a63c
class _LIBCPP_EXPORTED_FROM_ABI path::iterator {
public:
  enum _ParserState : unsigned char {
    _Singular,
    _BeforeBegin,
    _InRootName,
    _InRootDir,
    _InFilenames,
    _InTrailingSep,
    _AtEnd
  };

public:
  typedef input_iterator_tag iterator_category;
  typedef bidirectional_iterator_tag iterator_concept;

  typedef path value_type;
  typedef ptrdiff_t difference_type;
  typedef const path* pointer;
  typedef path reference;

public:
  _LIBCPP_INLINE_VISIBILITY
  iterator()
      : __stashed_elem_(), __path_ptr_(nullptr), __entry_(),
        __state_(_Singular) {}

  _LIBCPP_HIDE_FROM_ABI iterator(const iterator&) = default;
  _LIBCPP_HIDE_FROM_ABI ~iterator() = default;

  _LIBCPP_HIDE_FROM_ABI iterator& operator=(const iterator&) = default;

  _LIBCPP_INLINE_VISIBILITY
  reference operator*() const { return __stashed_elem_; }

  _LIBCPP_INLINE_VISIBILITY
  pointer operator->() const { return &__stashed_elem_; }

  _LIBCPP_INLINE_VISIBILITY
  iterator& operator++() {
    _LIBCPP_ASSERT_UNCATEGORIZED(__state_ != _Singular,
                                 "attempting to increment a singular iterator");
    _LIBCPP_ASSERT_UNCATEGORIZED(__state_ != _AtEnd,
                                 "attempting to increment the end iterator");
    return __increment();
  }

  _LIBCPP_INLINE_VISIBILITY
  iterator operator++(int) {
    iterator __it(*this);
    this->operator++();
    return __it;
  }

  _LIBCPP_INLINE_VISIBILITY
  iterator& operator--() {
    _LIBCPP_ASSERT_UNCATEGORIZED(__state_ != _Singular,
                                 "attempting to decrement a singular iterator");
    _LIBCPP_ASSERT_UNCATEGORIZED(__entry_.data() != __path_ptr_->native().data(),
                                 "attempting to decrement the begin iterator");
    return __decrement();
  }

  _LIBCPP_INLINE_VISIBILITY
  iterator operator--(int) {
    iterator __it(*this);
    this->operator--();
    return __it;
  }

private:
  friend class path;

  inline _LIBCPP_INLINE_VISIBILITY friend bool operator==(const iterator&,
                                                          const iterator&);

  iterator& __increment();
  iterator& __decrement();

  path __stashed_elem_;
  const path* __path_ptr_;
  path::__string_view __entry_;
  _ParserState __state_;
};

_LIBCPP_AVAILABILITY_FILESYSTEM_LIBRARY
inline _LIBCPP_INLINE_VISIBILITY bool operator==(const path::iterator& __lhs,
                                                 const path::iterator& __rhs) {
  return __lhs.__path_ptr_ == __rhs.__path_ptr_ &&
         __lhs.__entry_.data() == __rhs.__entry_.data();
}

_LIBCPP_AVAILABILITY_FILESYSTEM_LIBRARY
inline _LIBCPP_INLINE_VISIBILITY bool operator!=(const path::iterator& __lhs,
                                                 const path::iterator& __rhs) {
  return !(__lhs == __rhs);
}

<<<<<<< HEAD
_LIBCPP_AVAILABILITY_FILESYSTEM_LIBRARY_POP

=======
>>>>>>> bac3a63c
_LIBCPP_END_NAMESPACE_FILESYSTEM

#endif // _LIBCPP_CXX03_LANG

#endif // _LIBCPP___FILESYSTEM_PATH_ITERATOR_H<|MERGE_RESOLUTION|>--- conflicted
+++ resolved
@@ -27,11 +27,6 @@
 
 _LIBCPP_BEGIN_NAMESPACE_FILESYSTEM
 
-<<<<<<< HEAD
-_LIBCPP_AVAILABILITY_FILESYSTEM_LIBRARY_PUSH
-
-=======
->>>>>>> bac3a63c
 class _LIBCPP_EXPORTED_FROM_ABI path::iterator {
 public:
   enum _ParserState : unsigned char {
@@ -130,11 +125,6 @@
   return !(__lhs == __rhs);
 }
 
-<<<<<<< HEAD
-_LIBCPP_AVAILABILITY_FILESYSTEM_LIBRARY_POP
-
-=======
->>>>>>> bac3a63c
 _LIBCPP_END_NAMESPACE_FILESYSTEM
 
 #endif // _LIBCPP_CXX03_LANG
