// -*- C++ -*-
//===----------------------------------------------------------------------===//
//
// Part of the LLVM Project, under the Apache License v2.0 with LLVM Exceptions.
// See https://llvm.org/LICENSE.txt for license information.
// SPDX-License-Identifier: Apache-2.0 WITH LLVM-exception
//
//===----------------------------------------------------------------------===//

#ifndef _LIBCPP___FILESYSTEM_RECURSIVE_DIRECTORY_ITERATOR_H
#define _LIBCPP___FILESYSTEM_RECURSIVE_DIRECTORY_ITERATOR_H

#include <__availability>
#include <__config>
#include <__filesystem/directory_entry.h>
#include <__filesystem/directory_options.h>
#include <__filesystem/path.h>
#include <__iterator/default_sentinel.h>
#include <__iterator/iterator_traits.h>
#include <__memory/shared_ptr.h>
#include <__ranges/enable_borrowed_range.h>
#include <__ranges/enable_view.h>
#include <__system_error/error_code.h>
#include <__utility/move.h>
#include <cstddef>

#if !defined(_LIBCPP_HAS_NO_PRAGMA_SYSTEM_HEADER)
#  pragma GCC system_header
#endif

#if !defined(_LIBCPP_CXX03_LANG) && !defined(_LIBCPP_HAS_NO_FILESYSTEM)

_LIBCPP_BEGIN_NAMESPACE_FILESYSTEM

_LIBCPP_AVAILABILITY_FILESYSTEM_LIBRARY_PUSH

class recursive_directory_iterator {
public:
  using value_type = directory_entry;
  using difference_type = ptrdiff_t;
  using pointer = directory_entry const*;
  using reference = directory_entry const&;
  using iterator_category = input_iterator_tag;

public:
  // constructors and destructor
  _LIBCPP_INLINE_VISIBILITY
  recursive_directory_iterator() noexcept : __rec_(false) {}

  _LIBCPP_INLINE_VISIBILITY
  explicit recursive_directory_iterator(
      const path& __p, directory_options __xoptions = directory_options::none)
      : recursive_directory_iterator(__p, __xoptions, nullptr) {}

  _LIBCPP_INLINE_VISIBILITY
  recursive_directory_iterator(const path& __p, directory_options __xoptions,
                               error_code& __ec)
      : recursive_directory_iterator(__p, __xoptions, &__ec) {}

  _LIBCPP_INLINE_VISIBILITY
  recursive_directory_iterator(const path& __p, error_code& __ec)
      : recursive_directory_iterator(__p, directory_options::none, &__ec) {}

  _LIBCPP_HIDE_FROM_ABI recursive_directory_iterator(const recursive_directory_iterator&) = default;
  _LIBCPP_HIDE_FROM_ABI recursive_directory_iterator(recursive_directory_iterator&&) = default;

  _LIBCPP_HIDE_FROM_ABI recursive_directory_iterator&
  operator=(const recursive_directory_iterator&) = default;

  _LIBCPP_INLINE_VISIBILITY
  recursive_directory_iterator&
  operator=(recursive_directory_iterator&& __o) noexcept {
    // non-default implementation provided to support self-move assign.
    if (this != &__o) {
      __imp_ = _VSTD::move(__o.__imp_);
      __rec_ = __o.__rec_;
    }
    return *this;
  }

  _LIBCPP_HIDE_FROM_ABI ~recursive_directory_iterator() = default;

  _LIBCPP_INLINE_VISIBILITY
  const directory_entry& operator*() const { return __dereference(); }

  _LIBCPP_INLINE_VISIBILITY
  const directory_entry* operator->() const { return &__dereference(); }

  _LIBCPP_HIDE_FROM_ABI recursive_directory_iterator& operator++() { return __increment(); }

  _LIBCPP_INLINE_VISIBILITY
  __dir_element_proxy operator++(int) {
    __dir_element_proxy __p(**this);
    __increment();
    return __p;
  }

  _LIBCPP_INLINE_VISIBILITY
  recursive_directory_iterator& increment(error_code& __ec) {
    return __increment(&__ec);
  }

  _LIBCPP_EXPORTED_FROM_ABI directory_options options() const;
  _LIBCPP_EXPORTED_FROM_ABI int depth() const;

  _LIBCPP_INLINE_VISIBILITY
  void pop() { __pop(); }

  _LIBCPP_INLINE_VISIBILITY
  void pop(error_code& __ec) { __pop(&__ec); }

  _LIBCPP_INLINE_VISIBILITY
  bool recursion_pending() const { return __rec_; }

  _LIBCPP_INLINE_VISIBILITY
  void disable_recursion_pending() { __rec_ = false; }

<<<<<<< HEAD
=======
#  if _LIBCPP_STD_VER >= 20

  _LIBCPP_HIDE_FROM_ABI bool operator==(default_sentinel_t) const noexcept {
    return *this == recursive_directory_iterator();
  }

#  endif

>>>>>>> bac3a63c
private:
  _LIBCPP_EXPORTED_FROM_ABI recursive_directory_iterator(const path& __p, directory_options __opt, error_code* __ec);
  _LIBCPP_EXPORTED_FROM_ABI const directory_entry& __dereference() const;
  _LIBCPP_EXPORTED_FROM_ABI bool __try_recursion(error_code* __ec);
  _LIBCPP_EXPORTED_FROM_ABI void __advance(error_code* __ec = nullptr);
  _LIBCPP_EXPORTED_FROM_ABI recursive_directory_iterator& __increment(error_code* __ec = nullptr);
  _LIBCPP_EXPORTED_FROM_ABI void __pop(error_code* __ec = nullptr);

  inline _LIBCPP_INLINE_VISIBILITY friend bool
  operator==(const recursive_directory_iterator&,
             const recursive_directory_iterator&) noexcept;

  struct _LIBCPP_HIDDEN __shared_imp;
  shared_ptr<__shared_imp> __imp_;
  bool __rec_;
}; // class recursive_directory_iterator

inline _LIBCPP_INLINE_VISIBILITY bool
operator==(const recursive_directory_iterator& __lhs,
           const recursive_directory_iterator& __rhs) noexcept {
  return __lhs.__imp_ == __rhs.__imp_;
}

_LIBCPP_INLINE_VISIBILITY
inline bool operator!=(const recursive_directory_iterator& __lhs,
                       const recursive_directory_iterator& __rhs) noexcept {
  return !(__lhs == __rhs);
}
// enable recursive_directory_iterator range-based for statements
inline _LIBCPP_INLINE_VISIBILITY recursive_directory_iterator
begin(recursive_directory_iterator __iter) noexcept {
  return __iter;
}

inline _LIBCPP_INLINE_VISIBILITY recursive_directory_iterator
end(recursive_directory_iterator) noexcept {
  return recursive_directory_iterator();
}

_LIBCPP_AVAILABILITY_FILESYSTEM_LIBRARY_POP

_LIBCPP_END_NAMESPACE_FILESYSTEM

#if _LIBCPP_STD_VER >= 20

template <>
_LIBCPP_AVAILABILITY_FILESYSTEM_LIBRARY
inline constexpr bool _VSTD::ranges::enable_borrowed_range<_VSTD_FS::recursive_directory_iterator> = true;

template <>
_LIBCPP_AVAILABILITY_FILESYSTEM_LIBRARY
inline constexpr bool _VSTD::ranges::enable_view<_VSTD_FS::recursive_directory_iterator> = true;

#endif // _LIBCPP_STD_VER >= 20

#endif // !defined(_LIBCPP_CXX03_LANG) && !defined(_LIBCPP_HAS_NO_FILESYSTEM)

#endif // _LIBCPP___FILESYSTEM_RECURSIVE_DIRECTORY_ITERATOR_H<|MERGE_RESOLUTION|>--- conflicted
+++ resolved
@@ -115,8 +115,6 @@
   _LIBCPP_INLINE_VISIBILITY
   void disable_recursion_pending() { __rec_ = false; }
 
-<<<<<<< HEAD
-=======
 #  if _LIBCPP_STD_VER >= 20
 
   _LIBCPP_HIDE_FROM_ABI bool operator==(default_sentinel_t) const noexcept {
@@ -125,7 +123,6 @@
 
 #  endif
 
->>>>>>> bac3a63c
 private:
   _LIBCPP_EXPORTED_FROM_ABI recursive_directory_iterator(const path& __p, directory_options __opt, error_code* __ec);
   _LIBCPP_EXPORTED_FROM_ABI const directory_entry& __dereference() const;
