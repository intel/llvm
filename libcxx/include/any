--- conflicted
+++ resolved
@@ -80,14 +80,9 @@
 
 */
 
-<<<<<<< HEAD
-#if 0
-#else // 0
-=======
 #if __cplusplus < 201103L && defined(_LIBCPP_USE_FROZEN_CXX03_HEADERS)
 #  include <__cxx03/any>
 #else
->>>>>>> 49fd7d4f
 #  include <__config>
 #  include <__memory/allocator.h>
 #  include <__memory/allocator_destructor.h>
@@ -617,10 +612,6 @@
 #    include <type_traits>
 #    include <variant>
 #  endif
-<<<<<<< HEAD
-#endif // 0
-=======
 #endif // __cplusplus < 201103L && defined(_LIBCPP_USE_FROZEN_CXX03_HEADERS)
->>>>>>> 49fd7d4f
 
 #endif // _LIBCPP_ANY