--- conflicted
+++ resolved
@@ -20,14 +20,9 @@
 
 */
 
-<<<<<<< HEAD
-#if 0
-#else // 0
-=======
 #if __cplusplus < 201103L && defined(_LIBCPP_USE_FROZEN_CXX03_HEADERS)
 #  include <__cxx03/__config>
 #else
->>>>>>> 49fd7d4f
 #  include <__config>
 
 // <stdalign.h> is not provided by libc++
@@ -59,10 +54,6 @@
 using __use_standard_header_cstdalign                = __standard_header_cstdalign;
 
 #  endif
-<<<<<<< HEAD
-#endif // 0
-=======
 #endif // __cplusplus < 201103L && defined(_LIBCPP_USE_FROZEN_CXX03_HEADERS)
->>>>>>> 49fd7d4f
 
 #endif // _LIBCPP_CSTDALIGN