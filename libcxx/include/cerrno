// -*- C++ -*-
//===----------------------------------------------------------------------===//
//
// Part of the LLVM Project, under the Apache License v2.0 with LLVM Exceptions.
// See https://llvm.org/LICENSE.txt for license information.
// SPDX-License-Identifier: Apache-2.0 WITH LLVM-exception
//
//===----------------------------------------------------------------------===//

#ifndef _LIBCPP_CERRNO
#define _LIBCPP_CERRNO

/*
    cerrno synopsis

Macros:

    EDOM
    EILSEQ  // C99
    ERANGE
    errno

*/

<<<<<<< HEAD
#if 0
#else // 0
=======
#if __cplusplus < 201103L && defined(_LIBCPP_USE_FROZEN_CXX03_HEADERS)
#  include <__cxx03/cerrno>
#else
>>>>>>> 49fd7d4f
#  include <__config>

#  include <errno.h>

#  ifndef _LIBCPP_ERRNO_H
#   error <cerrno> tried including <errno.h> but didn't find libc++'s <errno.h> header. \
          This usually means that your header search paths are not configured properly. \
          The header search paths should contain the C++ Standard Library headers before \
          any C Standard Library, and you are probably using compiler flags that make that \
          not be the case.
#  endif

#  if !defined(_LIBCPP_HAS_NO_PRAGMA_SYSTEM_HEADER)
#    pragma GCC system_header
#  endif

// LWG3869 Deprecate std::errc constants related to UNIX STREAMS
//
// This LWG issue deprecates the POSIX macros ENODATA, ENOSR, ENOSTR, and ETIME. These were
// deprecated in libc++ in https://github.com/llvm/llvm-project/pull/80542.
// Based on the post commit feedback the macro are no longer deprecated.
// Instead libc++ leaves the deprecation to the provider of errno.h.
<<<<<<< HEAD
#endif // 0
=======
#endif // __cplusplus < 201103L && defined(_LIBCPP_USE_FROZEN_CXX03_HEADERS)
>>>>>>> 49fd7d4f

#endif // _LIBCPP_CERRNO<|MERGE_RESOLUTION|>--- conflicted
+++ resolved
@@ -22,14 +22,9 @@
 
 */
 
-<<<<<<< HEAD
-#if 0
-#else // 0
-=======
 #if __cplusplus < 201103L && defined(_LIBCPP_USE_FROZEN_CXX03_HEADERS)
 #  include <__cxx03/cerrno>
 #else
->>>>>>> 49fd7d4f
 #  include <__config>
 
 #  include <errno.h>
@@ -52,10 +47,6 @@
 // deprecated in libc++ in https://github.com/llvm/llvm-project/pull/80542.
 // Based on the post commit feedback the macro are no longer deprecated.
 // Instead libc++ leaves the deprecation to the provider of errno.h.
-<<<<<<< HEAD
-#endif // 0
-=======
 #endif // __cplusplus < 201103L && defined(_LIBCPP_USE_FROZEN_CXX03_HEADERS)
->>>>>>> 49fd7d4f
 
 #endif // _LIBCPP_CERRNO