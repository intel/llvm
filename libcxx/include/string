// -*- C++ -*-
//===----------------------------------------------------------------------===//
//
// Part of the LLVM Project, under the Apache License v2.0 with LLVM Exceptions.
// See https://llvm.org/LICENSE.txt for license information.
// SPDX-License-Identifier: Apache-2.0 WITH LLVM-exception
//
//===----------------------------------------------------------------------===//

#ifndef _LIBCPP_STRING
#define _LIBCPP_STRING

/*
    string synopsis

#include <compare>
#include <initializer_list>

namespace std
{

template <class stateT>
class fpos
{
private:
    stateT st;
public:
    fpos(streamoff = streamoff());

    operator streamoff() const;

    stateT state() const;
    void state(stateT);

    fpos& operator+=(streamoff);
    fpos  operator+ (streamoff) const;
    fpos& operator-=(streamoff);
    fpos  operator- (streamoff) const;
};

template <class stateT> streamoff operator-(const fpos<stateT>& x, const fpos<stateT>& y);

template <class stateT> bool operator==(const fpos<stateT>& x, const fpos<stateT>& y);
template <class stateT> bool operator!=(const fpos<stateT>& x, const fpos<stateT>& y);

template <class charT>
struct char_traits
{
    using char_type           = charT;
    using int_type            = ...;
    using off_type            = streamoff;
    using pos_type            = streampos;
    using state_type          = mbstate_t;
    using comparison_category = strong_ordering; // Since C++20 only for the specializations
                                                 // char, wchar_t, char8_t, char16_t, and char32_t.

    static void assign(char_type& c1, const char_type& c2) noexcept;
    static constexpr bool eq(char_type c1, char_type c2) noexcept;
    static constexpr bool lt(char_type c1, char_type c2) noexcept;

    static int              compare(const char_type* s1, const char_type* s2, size_t n);
    static size_t           length(const char_type* s);
    static const char_type* find(const char_type* s, size_t n, const char_type& a);
    static char_type*       move(char_type* s1, const char_type* s2, size_t n);
    static char_type*       copy(char_type* s1, const char_type* s2, size_t n);
    static char_type*       assign(char_type* s, size_t n, char_type a);

    static constexpr int_type  not_eof(int_type c) noexcept;
    static constexpr char_type to_char_type(int_type c) noexcept;
    static constexpr int_type  to_int_type(char_type c) noexcept;
    static constexpr bool      eq_int_type(int_type c1, int_type c2) noexcept;
    static constexpr int_type  eof() noexcept;
};

template <> struct char_traits<char>;
template <> struct char_traits<wchar_t>;
template <> struct char_traits<char8_t>;  // C++20
template <> struct char_traits<char16_t>;
template <> struct char_traits<char32_t>;

template<class charT, class traits = char_traits<charT>, class Allocator = allocator<charT> >
class basic_string
{
public:
// types:
    typedef traits traits_type;
    typedef typename traits_type::char_type value_type;
    typedef Allocator allocator_type;
    typedef typename allocator_type::size_type size_type;
    typedef typename allocator_type::difference_type difference_type;
    typedef typename allocator_type::reference reference;
    typedef typename allocator_type::const_reference const_reference;
    typedef typename allocator_type::pointer pointer;
    typedef typename allocator_type::const_pointer const_pointer;
    typedef implementation-defined iterator;
    typedef implementation-defined const_iterator;
    typedef std::reverse_iterator<iterator> reverse_iterator;
    typedef std::reverse_iterator<const_iterator> const_reverse_iterator;

    static const size_type npos = -1;

    basic_string()
        noexcept(is_nothrow_default_constructible<allocator_type>::value);                      // constexpr since C++20
    explicit basic_string(const allocator_type& a);                                             // constexpr since C++20
    basic_string(const basic_string& str);                                                      // constexpr since C++20
    basic_string(basic_string&& str)
        noexcept(is_nothrow_move_constructible<allocator_type>::value);                         // constexpr since C++20
    basic_string(const basic_string& str, size_type pos,
                 const allocator_type& a = allocator_type());                                   // constexpr since C++20
    basic_string(const basic_string& str, size_type pos, size_type n,
                 const Allocator& a = Allocator());                                             // constexpr since C++20
    constexpr basic_string(
        basic_string&& str, size_type pos, const Allocator& a = Allocator());                   // since C++23
    constexpr basic_string(
        basic_string&& str, size_type pos, size_type n, const Allocator& a = Allocator());      // since C++23
    template<class T>
        basic_string(const T& t, size_type pos, size_type n, const Allocator& a = Allocator()); // C++17, constexpr since C++20
    template <class T>
        explicit basic_string(const T& t, const Allocator& a = Allocator());                    // C++17, constexpr since C++20
    basic_string(const value_type* s, const allocator_type& a = allocator_type());              // constexpr since C++20
    basic_string(const value_type* s, size_type n, const allocator_type& a = allocator_type()); // constexpr since C++20
    basic_string(nullptr_t) = delete; // C++23
    basic_string(size_type n, value_type c, const allocator_type& a = allocator_type());        // constexpr since C++20
    template<class InputIterator>
        basic_string(InputIterator begin, InputIterator end,
                     const allocator_type& a = allocator_type());                               // constexpr since C++20
    template<container-compatible-range<charT> R>
      constexpr basic_string(from_range_t, R&& rg, const Allocator& a = Allocator());           // since C++23
    basic_string(initializer_list<value_type>, const Allocator& = Allocator());                 // constexpr since C++20
    basic_string(const basic_string&, const Allocator&);                                        // constexpr since C++20
    basic_string(basic_string&&, const Allocator&);                                             // constexpr since C++20

    ~basic_string();                                                                            // constexpr since C++20

    operator basic_string_view<charT, traits>() const noexcept;                                 // constexpr since C++20

    basic_string& operator=(const basic_string& str);                                           // constexpr since C++20
    template <class T>
        basic_string& operator=(const T& t);                                                    // C++17, constexpr since C++20
    basic_string& operator=(basic_string&& str)
        noexcept(
             allocator_type::propagate_on_container_move_assignment::value ||
             allocator_type::is_always_equal::value );                                          // C++17, constexpr since C++20
    basic_string& operator=(const value_type* s);                                               // constexpr since C++20
    basic_string& operator=(nullptr_t) = delete; // C++23
    basic_string& operator=(value_type c);                                                      // constexpr since C++20
    basic_string& operator=(initializer_list<value_type>);                                      // constexpr since C++20

    iterator       begin() noexcept;                                                            // constexpr since C++20
    const_iterator begin() const noexcept;                                                      // constexpr since C++20
    iterator       end() noexcept;                                                              // constexpr since C++20
    const_iterator end() const noexcept;                                                        // constexpr since C++20

    reverse_iterator       rbegin() noexcept;                                                   // constexpr since C++20
    const_reverse_iterator rbegin() const noexcept;                                             // constexpr since C++20
    reverse_iterator       rend() noexcept;                                                     // constexpr since C++20
    const_reverse_iterator rend() const noexcept;                                               // constexpr since C++20

    const_iterator         cbegin() const noexcept;                                             // constexpr since C++20
    const_iterator         cend() const noexcept;                                               // constexpr since C++20
    const_reverse_iterator crbegin() const noexcept;                                            // constexpr since C++20
    const_reverse_iterator crend() const noexcept;                                              // constexpr since C++20

    size_type size() const noexcept;                                                            // constexpr since C++20
    size_type length() const noexcept;                                                          // constexpr since C++20
    size_type max_size() const noexcept;                                                        // constexpr since C++20
    size_type capacity() const noexcept;                                                        // constexpr since C++20

    void resize(size_type n, value_type c);                                                     // constexpr since C++20
    void resize(size_type n);                                                                   // constexpr since C++20

    template<class Operation>
    constexpr void resize_and_overwrite(size_type n, Operation op); // since C++23

    void reserve(size_type res_arg);                                                            // constexpr since C++20
    void reserve(); // deprecated in C++20
    void shrink_to_fit();                                                                       // constexpr since C++20
    void clear() noexcept;                                                                      // constexpr since C++20
    bool empty() const noexcept;                                                                // constexpr since C++20

    const_reference operator[](size_type pos) const;                                            // constexpr since C++20
    reference       operator[](size_type pos);                                                  // constexpr since C++20

    const_reference at(size_type n) const;                                                      // constexpr since C++20
    reference       at(size_type n);                                                            // constexpr since C++20

    basic_string& operator+=(const basic_string& str);                                          // constexpr since C++20
    template <class T>
        basic_string& operator+=(const T& t);                                                   // C++17, constexpr since C++20
    basic_string& operator+=(const value_type* s);                                              // constexpr since C++20
    basic_string& operator+=(value_type c);                                                     // constexpr since C++20
    basic_string& operator+=(initializer_list<value_type>);                                     // constexpr since C++20

    basic_string& append(const basic_string& str);                                              // constexpr since C++20
    template <class T>
        basic_string& append(const T& t);                                                       // C++17, constexpr since C++20
    basic_string& append(const basic_string& str, size_type pos, size_type n=npos);             // C++14, constexpr since C++20
    template <class T>
        basic_string& append(const T& t, size_type pos, size_type n=npos);                      // C++17, constexpr since C++20
    basic_string& append(const value_type* s, size_type n);                                     // constexpr since C++20
    basic_string& append(const value_type* s);                                                  // constexpr since C++20
    basic_string& append(size_type n, value_type c);                                            // constexpr since C++20
    template<class InputIterator>
        basic_string& append(InputIterator first, InputIterator last);                          // constexpr since C++20
    template<container-compatible-range<charT> R>
      constexpr basic_string& append_range(R&& rg);                                             // C++23
    basic_string& append(initializer_list<value_type>);                                         // constexpr since C++20

    void push_back(value_type c);                                                               // constexpr since C++20
    void pop_back();                                                                            // constexpr since C++20
    reference       front();                                                                    // constexpr since C++20
    const_reference front() const;                                                              // constexpr since C++20
    reference       back();                                                                     // constexpr since C++20
    const_reference back() const;                                                               // constexpr since C++20

    basic_string& assign(const basic_string& str);                                              // constexpr since C++20
    template <class T>
        basic_string& assign(const T& t);                                                       // C++17, constexpr since C++20
    basic_string& assign(basic_string&& str);                                                   // constexpr since C++20
    basic_string& assign(const basic_string& str, size_type pos, size_type n=npos);             // C++14, constexpr since C++20
    template <class T>
        basic_string& assign(const T& t, size_type pos, size_type n=npos);                      // C++17, constexpr since C++20
    basic_string& assign(const value_type* s, size_type n);                                     // constexpr since C++20
    basic_string& assign(const value_type* s);                                                  // constexpr since C++20
    basic_string& assign(size_type n, value_type c);                                            // constexpr since C++20
    template<class InputIterator>
        basic_string& assign(InputIterator first, InputIterator last);                          // constexpr since C++20
    template<container-compatible-range<charT> R>
      constexpr basic_string& assign_range(R&& rg);                                             // C++23
    basic_string& assign(initializer_list<value_type>);                                         // constexpr since C++20

    basic_string& insert(size_type pos1, const basic_string& str);                              // constexpr since C++20
    template <class T>
        basic_string& insert(size_type pos1, const T& t);                                       // constexpr since C++20
    basic_string& insert(size_type pos1, const basic_string& str,
                         size_type pos2, size_type n);                                          // constexpr since C++20
    template <class T>
        basic_string& insert(size_type pos1, const T& t, size_type pos2, size_type n);          // C++17, constexpr since C++20
    basic_string& insert(size_type pos, const value_type* s, size_type n=npos);                 // C++14, constexpr since C++20
    basic_string& insert(size_type pos, const value_type* s);                                   // constexpr since C++20
    basic_string& insert(size_type pos, size_type n, value_type c);                             // constexpr since C++20
    iterator      insert(const_iterator p, value_type c);                                       // constexpr since C++20
    iterator      insert(const_iterator p, size_type n, value_type c);                          // constexpr since C++20
    template<class InputIterator>
        iterator insert(const_iterator p, InputIterator first, InputIterator last);             // constexpr since C++20
    template<container-compatible-range<charT> R>
      constexpr iterator insert_range(const_iterator p, R&& rg);                                // C++23
    iterator      insert(const_iterator p, initializer_list<value_type>);                       // constexpr since C++20

    basic_string& erase(size_type pos = 0, size_type n = npos);                                 // constexpr since C++20
    iterator      erase(const_iterator position);                                               // constexpr since C++20
    iterator      erase(const_iterator first, const_iterator last);                             // constexpr since C++20

    basic_string& replace(size_type pos1, size_type n1, const basic_string& str);               // constexpr since C++20
    template <class T>
    basic_string& replace(size_type pos1, size_type n1, const T& t);                            // C++17, constexpr since C++20
    basic_string& replace(size_type pos1, size_type n1, const basic_string& str,
                          size_type pos2, size_type n2=npos);                                   // C++14, constexpr since C++20
    template <class T>
        basic_string& replace(size_type pos1, size_type n1, const T& t,
                              size_type pos2, size_type n);                                     // C++17, constexpr since C++20
    basic_string& replace(size_type pos, size_type n1, const value_type* s, size_type n2);      // constexpr since C++20
    basic_string& replace(size_type pos, size_type n1, const value_type* s);                    // constexpr since C++20
    basic_string& replace(size_type pos, size_type n1, size_type n2, value_type c);             // constexpr since C++20
    basic_string& replace(const_iterator i1, const_iterator i2, const basic_string& str);       // constexpr since C++20
    template <class T>
        basic_string& replace(const_iterator i1, const_iterator i2, const T& t);                // C++17, constexpr since C++20
    basic_string& replace(const_iterator i1, const_iterator i2, const value_type* s, size_type n); // constexpr since C++20
    basic_string& replace(const_iterator i1, const_iterator i2, const value_type* s);           // constexpr since C++20
    basic_string& replace(const_iterator i1, const_iterator i2, size_type n, value_type c);     // constexpr since C++20
    template<class InputIterator>
        basic_string& replace(const_iterator i1, const_iterator i2, InputIterator j1, InputIterator j2); // constexpr since C++20
    template<container-compatible-range<charT> R>
      constexpr basic_string& replace_with_range(const_iterator i1, const_iterator i2, R&& rg); // C++23
    basic_string& replace(const_iterator i1, const_iterator i2, initializer_list<value_type>);  // constexpr since C++20

    size_type copy(value_type* s, size_type n, size_type pos = 0) const;                        // constexpr since C++20
    basic_string substr(size_type pos = 0, size_type n = npos) const;                           // constexpr in C++20, removed in C++23
    basic_string substr(size_type pos = 0, size_type n = npos) const&;                          // since C++23
    constexpr basic_string substr(size_type pos = 0, size_type n = npos) &&;                    // since C++23
    void swap(basic_string& str)
        noexcept(allocator_traits<allocator_type>::propagate_on_container_swap::value ||
                 allocator_traits<allocator_type>::is_always_equal::value);                     // C++17, constexpr since C++20

    const value_type* c_str() const noexcept;                                                   // constexpr since C++20
    const value_type* data() const noexcept;                                                    // constexpr since C++20
          value_type* data()       noexcept;                                                    // C++17, constexpr since C++20

    allocator_type get_allocator() const noexcept;                                              // constexpr since C++20

    size_type find(const basic_string& str, size_type pos = 0) const noexcept;                  // constexpr since C++20
    template <class T>
        size_type find(const T& t, size_type pos = 0) const noexcept;                           // C++17, noexcept as an extension, constexpr since C++20
    size_type find(const value_type* s, size_type pos, size_type n) const noexcept;             // constexpr since C++20
    size_type find(const value_type* s, size_type pos = 0) const noexcept;                      // constexpr since C++20
    size_type find(value_type c, size_type pos = 0) const noexcept;                             // constexpr since C++20

    size_type rfind(const basic_string& str, size_type pos = npos) const noexcept;              // constexpr since C++20
    template <class T>
        size_type rfind(const T& t, size_type pos = npos) const noexcept;                       // C++17, noexcept as an extension, constexpr since C++20
    size_type rfind(const value_type* s, size_type pos, size_type n) const noexcept;            // constexpr since C++20
    size_type rfind(const value_type* s, size_type pos = npos) const noexcept;                  // constexpr since C++20
    size_type rfind(value_type c, size_type pos = npos) const noexcept;                         // constexpr since C++20

    size_type find_first_of(const basic_string& str, size_type pos = 0) const noexcept;         // constexpr since C++20
    template <class T>
        size_type find_first_of(const T& t, size_type pos = 0) const noexcept;                  // C++17, noexcept as an extension, constexpr since C++20
    size_type find_first_of(const value_type* s, size_type pos, size_type n) const noexcept;    // constexpr since C++20
    size_type find_first_of(const value_type* s, size_type pos = 0) const noexcept;             // constexpr since C++20
    size_type find_first_of(value_type c, size_type pos = 0) const noexcept;                    // constexpr since C++20

    size_type find_last_of(const basic_string& str, size_type pos = npos) const noexcept;       // constexpr since C++20
    template <class T>
        size_type find_last_of(const T& t, size_type pos = npos) const noexcept noexcept;       // C++17, noexcept as an extension, constexpr since C++20
    size_type find_last_of(const value_type* s, size_type pos, size_type n) const noexcept;     // constexpr since C++20
    size_type find_last_of(const value_type* s, size_type pos = npos) const noexcept;           // constexpr since C++20
    size_type find_last_of(value_type c, size_type pos = npos) const noexcept;                  // constexpr since C++20

    size_type find_first_not_of(const basic_string& str, size_type pos = 0) const noexcept;     // constexpr since C++20
    template <class T>
        size_type find_first_not_of(const T& t, size_type pos = 0) const noexcept;              // C++17, noexcept as an extension, constexpr since C++20
    size_type find_first_not_of(const value_type* s, size_type pos, size_type n) const noexcept; // constexpr since C++20
    size_type find_first_not_of(const value_type* s, size_type pos = 0) const noexcept;         // constexpr since C++20
    size_type find_first_not_of(value_type c, size_type pos = 0) const noexcept;                // constexpr since C++20

    size_type find_last_not_of(const basic_string& str, size_type pos = npos) const noexcept;   // constexpr since C++20
    template <class T>
        size_type find_last_not_of(const T& t, size_type pos = npos) const noexcept;            // C++17, noexcept as an extension, constexpr since C++20
    size_type find_last_not_of(const value_type* s, size_type pos, size_type n) const noexcept; // constexpr since C++20
    size_type find_last_not_of(const value_type* s, size_type pos = npos) const noexcept;       // constexpr since C++20
    size_type find_last_not_of(value_type c, size_type pos = npos) const noexcept;              // constexpr since C++20

    int compare(const basic_string& str) const noexcept;                                        // constexpr since C++20
    template <class T>
        int compare(const T& t) const noexcept;                                                 // C++17, noexcept as an extension, constexpr since C++20
    int compare(size_type pos1, size_type n1, const basic_string& str) const;                   // constexpr since C++20
    template <class T>
        int compare(size_type pos1, size_type n1, const T& t) const;                            // C++17, constexpr since C++20
    int compare(size_type pos1, size_type n1, const basic_string& str,
                size_type pos2, size_type n2=npos) const;                                       // C++14, constexpr since C++20
    template <class T>
        int compare(size_type pos1, size_type n1, const T& t,
                    size_type pos2, size_type n2=npos) const;                                   // C++17, constexpr since C++20
    int compare(const value_type* s) const noexcept;                                            // constexpr since C++20
    int compare(size_type pos1, size_type n1, const value_type* s) const;                       // constexpr since C++20
    int compare(size_type pos1, size_type n1, const value_type* s, size_type n2) const;         // constexpr since C++20

    constexpr bool starts_with(basic_string_view<charT, traits> sv) const noexcept;             // C++20
    constexpr bool starts_with(charT c) const noexcept;                                         // C++20
    constexpr bool starts_with(const charT* s) const;                                           // C++20
    constexpr bool ends_with(basic_string_view<charT, traits> sv) const noexcept;               // C++20
    constexpr bool ends_with(charT c) const noexcept;                                           // C++20
    constexpr bool ends_with(const charT* s) const;                                             // C++20

    constexpr bool contains(basic_string_view<charT, traits> sv) const noexcept;                // C++23
    constexpr bool contains(charT c) const noexcept;                                            // C++23
    constexpr bool contains(const charT* s) const;                                              // C++23
};

template<class InputIterator,
         class Allocator = allocator<typename iterator_traits<InputIterator>::value_type>>
basic_string(InputIterator, InputIterator, Allocator = Allocator())
   -> basic_string<typename iterator_traits<InputIterator>::value_type,
                  char_traits<typename iterator_traits<InputIterator>::value_type>,
                  Allocator>;   // C++17

template<ranges::input_range R,
         class Allocator = allocator<ranges::range_value_t<R>>>
  basic_string(from_range_t, R&&, Allocator = Allocator())
    -> basic_string<ranges::range_value_t<R>, char_traits<ranges::range_value_t<R>>,
                    Allocator>; // C++23

template<class charT,
         class traits,
         class Allocator = allocator<charT>>
  explicit basic_string(basic_string_view<charT, traits>, const Allocator& = Allocator())
    -> basic_string<charT, traits, Allocator>; // C++17

template<class charT,
         class traits,
         class Allocator = allocator<charT>>
  basic_string(basic_string_view<charT, traits>,
                typename see below::size_type, typename see below::size_type,
                const Allocator& = Allocator())
    -> basic_string<charT, traits, Allocator>; // C++17

template<class charT, class traits, class Allocator>
basic_string<charT, traits, Allocator>
operator+(const basic_string<charT, traits, Allocator>& lhs,
          const basic_string<charT, traits, Allocator>& rhs);                                   // constexpr since C++20

template<class charT, class traits, class Allocator>
basic_string<charT, traits, Allocator>
operator+(const charT* lhs , const basic_string<charT,traits,Allocator>&rhs);                   // constexpr since C++20

template<class charT, class traits, class Allocator>
basic_string<charT, traits, Allocator>
operator+(charT lhs, const basic_string<charT,traits,Allocator>& rhs);                          // constexpr since C++20

template<class charT, class traits, class Allocator>
basic_string<charT, traits, Allocator>
operator+(const basic_string<charT, traits, Allocator>& lhs, const charT* rhs);                 // constexpr since C++20

template<class charT, class traits, class Allocator>
basic_string<charT, traits, Allocator>
operator+(const basic_string<charT, traits, Allocator>& lhs, charT rhs);                        // constexpr since C++20

template<class charT, class traits, class Allocator>
bool operator==(const basic_string<charT, traits, Allocator>& lhs,
                const basic_string<charT, traits, Allocator>& rhs) noexcept;                    // constexpr since C++20

template<class charT, class traits, class Allocator>
bool operator==(const charT* lhs, const basic_string<charT, traits, Allocator>& rhs) noexcept;  // removed in C++20

template<class charT, class traits, class Allocator>
bool operator==(const basic_string<charT,traits,Allocator>& lhs, const charT* rhs) noexcept;    // constexpr since C++20

template<class charT, class traits, class Allocator>
bool operator!=(const basic_string<charT,traits,Allocator>& lhs,
                const basic_string<charT, traits, Allocator>& rhs) noexcept;                    // removed in C++20

template<class charT, class traits, class Allocator>
bool operator!=(const charT* lhs, const basic_string<charT, traits, Allocator>& rhs) noexcept;  // removed in C++20

template<class charT, class traits, class Allocator>
bool operator!=(const basic_string<charT, traits, Allocator>& lhs, const charT* rhs) noexcept;  // removed in C++20

template<class charT, class traits, class Allocator>
bool operator< (const basic_string<charT, traits, Allocator>& lhs,
                const basic_string<charT, traits, Allocator>& rhs) noexcept;                    // removed in C++20

template<class charT, class traits, class Allocator>
bool operator< (const basic_string<charT, traits, Allocator>& lhs, const charT* rhs) noexcept;  // removed in C++20

template<class charT, class traits, class Allocator>
bool operator< (const charT* lhs, const basic_string<charT, traits, Allocator>& rhs) noexcept;  // removed in C++20

template<class charT, class traits, class Allocator>
bool operator> (const basic_string<charT, traits, Allocator>& lhs,
                const basic_string<charT, traits, Allocator>& rhs) noexcept;                    // removed in C++20

template<class charT, class traits, class Allocator>
bool operator> (const basic_string<charT, traits, Allocator>& lhs, const charT* rhs) noexcept;  // removed in C++20

template<class charT, class traits, class Allocator>
bool operator> (const charT* lhs, const basic_string<charT, traits, Allocator>& rhs) noexcept;  // removed in C++20

template<class charT, class traits, class Allocator>
bool operator<=(const basic_string<charT, traits, Allocator>& lhs,
                const basic_string<charT, traits, Allocator>& rhs) noexcept;                    // removed in C++20

template<class charT, class traits, class Allocator>
bool operator<=(const basic_string<charT, traits, Allocator>& lhs, const charT* rhs) noexcept;  // removed in C++20

template<class charT, class traits, class Allocator>
bool operator<=(const charT* lhs, const basic_string<charT, traits, Allocator>& rhs) noexcept;  // removed in C++20

template<class charT, class traits, class Allocator>
bool operator>=(const basic_string<charT, traits, Allocator>& lhs,
                const basic_string<charT, traits, Allocator>& rhs) noexcept;                    // removed in C++20

template<class charT, class traits, class Allocator>
bool operator>=(const basic_string<charT, traits, Allocator>& lhs, const charT* rhs) noexcept;  // removed in C++20

template<class charT, class traits, class Allocator>
bool operator>=(const charT* lhs, const basic_string<charT, traits, Allocator>& rhs) noexcept;  // removed in C++20

template<class charT, class traits, class Allocator>                                            // since C++20
constexpr see below operator<=>(const basic_string<charT, traits, Allocator>& lhs,
                                const basic_string<charT, traits, Allocator>& rhs) noexcept;

template<class charT, class traits, class Allocator>                                            // since C++20
constexpr see below operator<=>(const basic_string<charT, traits, Allocator>& lhs,
                                const charT* rhs) noexcept;

template<class charT, class traits, class Allocator>
void swap(basic_string<charT, traits, Allocator>& lhs,
          basic_string<charT, traits, Allocator>& rhs)
            noexcept(noexcept(lhs.swap(rhs)));                                                  // constexpr since C++20

template<class charT, class traits, class Allocator>
basic_istream<charT, traits>&
operator>>(basic_istream<charT, traits>& is, basic_string<charT, traits, Allocator>& str);

template<class charT, class traits, class Allocator>
basic_ostream<charT, traits>&
operator<<(basic_ostream<charT, traits>& os, const basic_string<charT, traits, Allocator>& str);

template<class charT, class traits, class Allocator>
basic_istream<charT, traits>&
getline(basic_istream<charT, traits>& is, basic_string<charT, traits, Allocator>& str,
        charT delim);

template<class charT, class traits, class Allocator>
basic_istream<charT, traits>&
getline(basic_istream<charT, traits>& is, basic_string<charT, traits, Allocator>& str);

template<class charT, class traits, class Allocator, class U>
typename basic_string<charT, traits, Allocator>::size_type
erase(basic_string<charT, traits, Allocator>& c, const U& value);    // C++20
template<class charT, class traits, class Allocator, class Predicate>
typename basic_string<charT, traits, Allocator>::size_type
erase_if(basic_string<charT, traits, Allocator>& c, Predicate pred); // C++20

typedef basic_string<char>    string;
typedef basic_string<wchar_t> wstring;
typedef basic_string<char8_t> u8string; // C++20
typedef basic_string<char16_t> u16string;
typedef basic_string<char32_t> u32string;

int                stoi  (const string& str, size_t* idx = nullptr, int base = 10);
long               stol  (const string& str, size_t* idx = nullptr, int base = 10);
unsigned long      stoul (const string& str, size_t* idx = nullptr, int base = 10);
long long          stoll (const string& str, size_t* idx = nullptr, int base = 10);
unsigned long long stoull(const string& str, size_t* idx = nullptr, int base = 10);

float       stof (const string& str, size_t* idx = nullptr);
double      stod (const string& str, size_t* idx = nullptr);
long double stold(const string& str, size_t* idx = nullptr);

string to_string(int val);
string to_string(unsigned val);
string to_string(long val);
string to_string(unsigned long val);
string to_string(long long val);
string to_string(unsigned long long val);
string to_string(float val);
string to_string(double val);
string to_string(long double val);

int                stoi  (const wstring& str, size_t* idx = nullptr, int base = 10);
long               stol  (const wstring& str, size_t* idx = nullptr, int base = 10);
unsigned long      stoul (const wstring& str, size_t* idx = nullptr, int base = 10);
long long          stoll (const wstring& str, size_t* idx = nullptr, int base = 10);
unsigned long long stoull(const wstring& str, size_t* idx = nullptr, int base = 10);

float       stof (const wstring& str, size_t* idx = nullptr);
double      stod (const wstring& str, size_t* idx = nullptr);
long double stold(const wstring& str, size_t* idx = nullptr);

wstring to_wstring(int val);
wstring to_wstring(unsigned val);
wstring to_wstring(long val);
wstring to_wstring(unsigned long val);
wstring to_wstring(long long val);
wstring to_wstring(unsigned long long val);
wstring to_wstring(float val);
wstring to_wstring(double val);
wstring to_wstring(long double val);

template <> struct hash<string>;
template <> struct hash<u8string>; // C++20
template <> struct hash<u16string>;
template <> struct hash<u32string>;
template <> struct hash<wstring>;

basic_string<char>     operator "" s( const char *str,     size_t len );           // C++14, constexpr since C++20
basic_string<wchar_t>  operator "" s( const wchar_t *str,  size_t len );           // C++14, constexpr since C++20
constexpr basic_string<char8_t>  operator "" s( const char8_t *str,  size_t len ); // C++20
basic_string<char16_t> operator "" s( const char16_t *str, size_t len );           // C++14, constexpr since C++20
basic_string<char32_t> operator "" s( const char32_t *str, size_t len );           // C++14, constexpr since C++20

}  // std

*/

#include <__algorithm/max.h>
#include <__algorithm/min.h>
#include <__algorithm/remove.h>
#include <__algorithm/remove_if.h>
#include <__assert> // all public C++ headers provide the assertion handler
#include <__config>
#include <__format/enable_insertable.h>
#include <__functional/hash.h>
#include <__functional/unary_function.h>
#include <__fwd/string.h>
#include <__ios/fpos.h>
#include <__iterator/distance.h>
#include <__iterator/iterator_traits.h>
#include <__iterator/reverse_iterator.h>
#include <__iterator/wrap_iter.h>
#include <__memory/addressof.h>
#include <__memory/allocate_at_least.h>
#include <__memory/allocator.h>
#include <__memory/allocator_traits.h>
#include <__memory/compressed_pair.h>
#include <__memory/construct_at.h>
#include <__memory/pointer_traits.h>
#include <__memory/swap_allocator.h>
#include <__memory_resource/polymorphic_allocator.h>
#include <__ranges/access.h>
#include <__ranges/concepts.h>
#include <__ranges/container_compatible_range.h>
#include <__ranges/from_range.h>
#include <__ranges/size.h>
#include <__string/char_traits.h>
#include <__string/extern_template_lists.h>
#include <__type_traits/is_allocator.h>
#include <__type_traits/is_array.h>
#include <__type_traits/is_convertible.h>
#include <__type_traits/is_nothrow_default_constructible.h>
#include <__type_traits/is_nothrow_move_assignable.h>
#include <__type_traits/is_same.h>
#include <__type_traits/is_standard_layout.h>
#include <__type_traits/is_trivial.h>
#include <__type_traits/noexcept_move_assign_container.h>
#include <__type_traits/remove_cvref.h>
#include <__type_traits/void_t.h>
#include <__utility/auto_cast.h>
#include <__utility/declval.h>
<<<<<<< HEAD
=======
#include <__utility/forward.h>
>>>>>>> bac3a63c
#include <__utility/is_pointer_in_range.h>
#include <__utility/move.h>
#include <__utility/swap.h>
#include <__utility/unreachable.h>
#include <climits>
#include <cstdint>
#include <cstdio>  // EOF
#include <cstring>
#include <limits>
#include <stdexcept>
#include <string_view>
#include <version>

#ifndef _LIBCPP_HAS_NO_WIDE_CHARACTERS
#  include <cwchar>
#endif

// standard-mandated includes

// [iterator.range]
#include <__iterator/access.h>
#include <__iterator/data.h>
#include <__iterator/empty.h>
#include <__iterator/reverse_access.h>
#include <__iterator/size.h>

// [string.syn]
#include <compare>
#include <initializer_list>

#if !defined(_LIBCPP_HAS_NO_PRAGMA_SYSTEM_HEADER)
#  pragma GCC system_header
#endif

_LIBCPP_PUSH_MACROS
#include <__undef_macros>


_LIBCPP_BEGIN_NAMESPACE_STD

// basic_string

template<class _CharT, class _Traits, class _Allocator>
basic_string<_CharT, _Traits, _Allocator>
_LIBCPP_HIDE_FROM_ABI _LIBCPP_CONSTEXPR_SINCE_CXX20
operator+(const basic_string<_CharT, _Traits, _Allocator>& __x,
          const basic_string<_CharT, _Traits, _Allocator>& __y);

template<class _CharT, class _Traits, class _Allocator>
_LIBCPP_HIDDEN _LIBCPP_CONSTEXPR_SINCE_CXX20
basic_string<_CharT, _Traits, _Allocator>
operator+(const _CharT* __x, const basic_string<_CharT,_Traits,_Allocator>& __y);

template<class _CharT, class _Traits, class _Allocator>
_LIBCPP_HIDE_FROM_ABI _LIBCPP_CONSTEXPR_SINCE_CXX20
basic_string<_CharT, _Traits, _Allocator>
operator+(_CharT __x, const basic_string<_CharT,_Traits,_Allocator>& __y);

template<class _CharT, class _Traits, class _Allocator>
inline _LIBCPP_HIDE_FROM_ABI _LIBCPP_CONSTEXPR_SINCE_CXX20
basic_string<_CharT, _Traits, _Allocator>
operator+(const basic_string<_CharT, _Traits, _Allocator>& __x, const _CharT* __y);

template<class _CharT, class _Traits, class _Allocator>
_LIBCPP_HIDE_FROM_ABI _LIBCPP_CONSTEXPR_SINCE_CXX20
basic_string<_CharT, _Traits, _Allocator>
operator+(const basic_string<_CharT, _Traits, _Allocator>& __x, _CharT __y);

extern template _LIBCPP_EXPORTED_FROM_ABI string operator+
    <char, char_traits<char>, allocator<char> >(char const*, string const&);

template <class _Iter>
struct __string_is_trivial_iterator : public false_type {};

template <class _Tp>
struct __string_is_trivial_iterator<_Tp*>
    : public is_arithmetic<_Tp> {};

template <class _Iter>
struct __string_is_trivial_iterator<__wrap_iter<_Iter> >
    : public __string_is_trivial_iterator<_Iter> {};

template <class _CharT, class _Traits, class _Tp>
struct __can_be_converted_to_string_view : public _BoolConstant<
      is_convertible<const _Tp&, basic_string_view<_CharT, _Traits> >::value &&
     !is_convertible<const _Tp&, const _CharT*>::value
    > {};

struct __uninitialized_size_tag {};
struct __init_with_sentinel_tag {};

template <class _Tp, class _Up, class = void>
struct __is_less_than_comparable : false_type {};

template <class _Tp, class _Up>
struct __is_less_than_comparable<_Tp, _Up, __void_t<decltype(std::declval<_Tp>() < std::declval<_Up>())> > : true_type {
};

template<class _CharT, class _Traits, class _Allocator>
class basic_string
{
public:
    typedef basic_string                                 __self;
    typedef basic_string_view<_CharT, _Traits>           __self_view;
    typedef _Traits                                      traits_type;
    typedef _CharT                                       value_type;
    typedef _Allocator                                   allocator_type;
    typedef allocator_traits<allocator_type>             __alloc_traits;
    typedef typename __alloc_traits::size_type           size_type;
    typedef typename __alloc_traits::difference_type     difference_type;
    typedef value_type&                                  reference;
    typedef const value_type&                            const_reference;
    typedef typename __alloc_traits::pointer             pointer;
    typedef typename __alloc_traits::const_pointer       const_pointer;

    static_assert((!is_array<value_type>::value), "Character type of basic_string must not be an array");
    static_assert(( is_standard_layout<value_type>::value), "Character type of basic_string must be standard-layout");
    static_assert(( is_trivial<value_type>::value), "Character type of basic_string must be trivial");
    static_assert(( is_same<_CharT, typename traits_type::char_type>::value),
                  "traits_type::char_type must be the same type as CharT");
    static_assert(( is_same<typename allocator_type::value_type, value_type>::value),
                  "Allocator::value_type must be same type as value_type");

    static_assert(is_same<allocator_type, __rebind_alloc<__alloc_traits, value_type> >::value,
                  "[allocator.requirements] states that rebinding an allocator to the same type should result in the "
                  "original allocator");

    // TODO: Implement iterator bounds checking without requiring the global database.
    typedef __wrap_iter<pointer>                         iterator;
    typedef __wrap_iter<const_pointer>                   const_iterator;
    typedef std::reverse_iterator<iterator>              reverse_iterator;
    typedef std::reverse_iterator<const_iterator>        const_reverse_iterator;

private:
    static_assert(CHAR_BIT == 8, "This implementation assumes that one byte contains 8 bits");

#ifdef _LIBCPP_ABI_ALTERNATE_STRING_LAYOUT

    struct __long
    {
        pointer   __data_;
        size_type __size_;
        size_type __cap_ : sizeof(size_type) * CHAR_BIT - 1;
        size_type __is_long_ : 1;
    };

    enum {__min_cap = (sizeof(__long) - 1)/sizeof(value_type) > 2 ?
                      (sizeof(__long) - 1)/sizeof(value_type) : 2};

    struct __short
    {
        value_type __data_[__min_cap];
        unsigned char __padding_[sizeof(value_type) - 1];
        unsigned char __size_ : 7;
        unsigned char __is_long_ : 1;
    };

// The __endian_factor is required because the field we use to store the size
// has one fewer bit than it would if it were not a bitfield.
//
// If the LSB is used to store the short-flag in the short string representation,
// we have to multiply the size by two when it is stored and divide it by two when
// it is loaded to make sure that we always store an even number. In the long string
// representation, we can ignore this because we can assume that we always allocate
// an even amount of value_types.
//
// If the MSB is used for the short-flag, the max_size() is numeric_limits<size_type>::max() / 2.
// This does not impact the short string representation, since we never need the MSB
// for representing the size of a short string anyway.

#ifdef _LIBCPP_BIG_ENDIAN
    static const size_type __endian_factor = 2;
#else
    static const size_type __endian_factor = 1;
#endif

#else // _LIBCPP_ABI_ALTERNATE_STRING_LAYOUT

#ifdef _LIBCPP_BIG_ENDIAN
    static const size_type __endian_factor = 1;
#else
    static const size_type __endian_factor = 2;
#endif

    // Attribute 'packed' is used to keep the layout compatible with the
    // previous definition that did not use bit fields. This is because on
    // some platforms bit fields have a default size rather than the actual
    // size used, e.g., it is 4 bytes on AIX. See D128285 for details.
    struct __long
    {
        struct _LIBCPP_PACKED {
            size_type __is_long_ : 1;
            size_type __cap_ : sizeof(size_type) * CHAR_BIT - 1;
        };
        size_type __size_;
        pointer   __data_;
    };

    enum {__min_cap = (sizeof(__long) - 1)/sizeof(value_type) > 2 ?
                      (sizeof(__long) - 1)/sizeof(value_type) : 2};

    struct __short
    {
        struct _LIBCPP_PACKED {
            unsigned char __is_long_ : 1;
            unsigned char __size_ : 7;
        };
        char __padding_[sizeof(value_type) - 1];
        value_type __data_[__min_cap];
    };

#endif // _LIBCPP_ABI_ALTERNATE_STRING_LAYOUT

    static_assert(sizeof(__short) == (sizeof(value_type) * (__min_cap + 1)), "__short has an unexpected size.");

    union __ulx{__long __lx; __short __lxx;};

    enum {__n_words = sizeof(__ulx) / sizeof(size_type)};

    struct __raw
    {
        size_type __words[__n_words];
    };

    struct __rep
    {
        union
        {
            __long  __l;
            __short __s;
            __raw   __r;
        };
    };

    __compressed_pair<__rep, allocator_type> __r_;

    // Construct a string with the given allocator and enough storage to hold `__size` characters, but
    // don't initialize the characters. The contents of the string, including the null terminator, must be
    // initialized separately.
    _LIBCPP_HIDE_FROM_ABI _LIBCPP_CONSTEXPR_SINCE_CXX20
    explicit basic_string(__uninitialized_size_tag, size_type __size, const allocator_type& __a)
            : __r_(__default_init_tag(), __a) {
        if (__size > max_size())
            __throw_length_error();
        if (__fits_in_sso(__size)) {
            __r_.first() = __rep();
            __set_short_size(__size);
        } else {
            auto __capacity = __recommend(__size) + 1;
            auto __allocation = __alloc_traits::allocate(__alloc(), __capacity);
            __begin_lifetime(__allocation, __capacity);
            __set_long_cap(__capacity);
            __set_long_pointer(__allocation);
            __set_long_size(__size);
        }
    }

    template <class _Iter, class _Sent>
    _LIBCPP_HIDE_FROM_ABI _LIBCPP_CONSTEXPR_SINCE_CXX20
    basic_string(__init_with_sentinel_tag, _Iter __first, _Sent __last, const allocator_type& __a)
        : __r_(__default_init_tag(), __a) {
      __init_with_sentinel(std::move(__first), std::move(__last));
    }

    _LIBCPP_HIDE_FROM_ABI _LIBCPP_CONSTEXPR_SINCE_CXX20 iterator __make_iterator(pointer __p) {
        return iterator(__p);
    }

    _LIBCPP_HIDE_FROM_ABI _LIBCPP_CONSTEXPR_SINCE_CXX20 const_iterator __make_const_iterator(const_pointer __p) const {
        return const_iterator(__p);
    }

public:
  _LIBCPP_TEMPLATE_DATA_VIS static const size_type npos = -1;

  _LIBCPP_HIDE_FROM_ABI _LIBCPP_CONSTEXPR_SINCE_CXX20 basic_string()
      _NOEXCEPT_(is_nothrow_default_constructible<allocator_type>::value)
      : __r_(__default_init_tag(), __default_init_tag()) {
    __default_init();
  }

  _LIBCPP_HIDE_FROM_ABI _LIBCPP_CONSTEXPR_SINCE_CXX20 explicit basic_string(const allocator_type& __a)
#if _LIBCPP_STD_VER <= 14
      _NOEXCEPT_(is_nothrow_copy_constructible<allocator_type>::value)
#else
      _NOEXCEPT
#endif
      : __r_(__default_init_tag(), __a) {
    __default_init();
  }

  _LIBCPP_CONSTEXPR_SINCE_CXX20 basic_string(const basic_string& __str)
      : __r_(__default_init_tag(), __alloc_traits::select_on_container_copy_construction(__str.__alloc())) {
    if (!__str.__is_long())
      __r_.first() = __str.__r_.first();
    else
      __init_copy_ctor_external(std::__to_address(__str.__get_long_pointer()), __str.__get_long_size());
  }

  _LIBCPP_CONSTEXPR_SINCE_CXX20 basic_string(const basic_string& __str, const allocator_type& __a)
      : __r_(__default_init_tag(), __a) {
    if (!__str.__is_long())
      __r_.first() = __str.__r_.first();
    else
      __init_copy_ctor_external(std::__to_address(__str.__get_long_pointer()), __str.__get_long_size());
  }

#ifndef _LIBCPP_CXX03_LANG
  _LIBCPP_HIDE_FROM_ABI _LIBCPP_CONSTEXPR_SINCE_CXX20 basic_string(basic_string&& __str)
#  if _LIBCPP_STD_VER <= 14
      _NOEXCEPT_(is_nothrow_move_constructible<allocator_type>::value)
#  else
      _NOEXCEPT
#  endif
      : __r_(std::move(__str.__r_)) {
    __str.__default_init();
  }

  _LIBCPP_HIDE_FROM_ABI _LIBCPP_CONSTEXPR_SINCE_CXX20 basic_string(basic_string&& __str, const allocator_type& __a)
      : __r_(__default_init_tag(), __a) {
    if (__str.__is_long() && __a != __str.__alloc()) // copy, not move
      __init(std::__to_address(__str.__get_long_pointer()), __str.__get_long_size());
    else {
      if (__libcpp_is_constant_evaluated())
        __r_.first() = __rep();
      __r_.first() = __str.__r_.first();
      __str.__default_init();
    }
  }
#endif // _LIBCPP_CXX03_LANG

  template <__enable_if_t<__is_allocator<_Allocator>::value, int> = 0>
  _LIBCPP_HIDE_FROM_ABI _LIBCPP_CONSTEXPR_SINCE_CXX20 basic_string(const _CharT* __s)
      : __r_(__default_init_tag(), __default_init_tag()) {
    _LIBCPP_ASSERT_UNCATEGORIZED(__s != nullptr, "basic_string(const char*) detected nullptr");
    __init(__s, traits_type::length(__s));
  }

  template <__enable_if_t<__is_allocator<_Allocator>::value, int> = 0>
  _LIBCPP_HIDE_FROM_ABI _LIBCPP_CONSTEXPR_SINCE_CXX20 basic_string(const _CharT* __s, const _Allocator& __a)
      : __r_(__default_init_tag(), __a) {
    _LIBCPP_ASSERT_UNCATEGORIZED(__s != nullptr, "basic_string(const char*, allocator) detected nullptr");
    __init(__s, traits_type::length(__s));
  }

#if _LIBCPP_STD_VER >= 23
  basic_string(nullptr_t) = delete;
#endif

  _LIBCPP_HIDE_FROM_ABI _LIBCPP_CONSTEXPR_SINCE_CXX20 basic_string(const _CharT* __s, size_type __n)
      : __r_(__default_init_tag(), __default_init_tag()) {
    _LIBCPP_ASSERT_UNCATEGORIZED(__n == 0 || __s != nullptr, "basic_string(const char*, n) detected nullptr");
    __init(__s, __n);
  }

  _LIBCPP_HIDE_FROM_ABI _LIBCPP_CONSTEXPR_SINCE_CXX20
  basic_string(const _CharT* __s, size_type __n, const _Allocator& __a)
      : __r_(__default_init_tag(), __a) {
    _LIBCPP_ASSERT_UNCATEGORIZED(__n == 0 || __s != nullptr,
                                 "basic_string(const char*, n, allocator) detected nullptr");
    __init(__s, __n);
  }

  _LIBCPP_HIDE_FROM_ABI _LIBCPP_CONSTEXPR_SINCE_CXX20 basic_string(size_type __n, _CharT __c)
      : __r_(__default_init_tag(), __default_init_tag()) {
    __init(__n, __c);
  }

#if _LIBCPP_STD_VER >= 23
  _LIBCPP_HIDE_FROM_ABI constexpr
  basic_string(basic_string&& __str, size_type __pos, const _Allocator& __alloc = _Allocator())
      : basic_string(std::move(__str), __pos, npos, __alloc) {}

  _LIBCPP_HIDE_FROM_ABI constexpr
  basic_string(basic_string&& __str, size_type __pos, size_type __n, const _Allocator& __alloc = _Allocator())
      : __r_(__default_init_tag(), __alloc) {
    if (__pos > __str.size())
      __throw_out_of_range();

    auto __len = std::min<size_type>(__n, __str.size() - __pos);
    if (__alloc_traits::is_always_equal::value || __alloc == __str.__alloc()) {
      __r_.first() = __str.__r_.first();
      __str.__default_init();

      _Traits::move(data(), data() + __pos, __len);
      __set_size(__len);
      _Traits::assign(data()[__len], value_type());
    } else {
      // Perform a copy because the allocators are not compatible.
      __init(__str.data() + __pos, __len);
    }
  }
#endif

  template <__enable_if_t<__is_allocator<_Allocator>::value, int> = 0>
  _LIBCPP_HIDE_FROM_ABI _LIBCPP_CONSTEXPR_SINCE_CXX20 basic_string(size_type __n, _CharT __c, const _Allocator& __a)
      : __r_(__default_init_tag(), __a) {
    __init(__n, __c);
  }

  _LIBCPP_CONSTEXPR_SINCE_CXX20
  basic_string(const basic_string& __str, size_type __pos, size_type __n, const _Allocator& __a = _Allocator())
      : __r_(__default_init_tag(), __a) {
    size_type __str_sz = __str.size();
    if (__pos > __str_sz)
      __throw_out_of_range();
    __init(__str.data() + __pos, std::min(__n, __str_sz - __pos));
  }

  _LIBCPP_HIDE_FROM_ABI _LIBCPP_CONSTEXPR_SINCE_CXX20
  basic_string(const basic_string& __str, size_type __pos, const _Allocator& __a = _Allocator())
      : __r_(__default_init_tag(), __a) {
    size_type __str_sz = __str.size();
    if (__pos > __str_sz)
      __throw_out_of_range();
    __init(__str.data() + __pos, __str_sz - __pos);
  }

  template <class _Tp,
            __enable_if_t<__can_be_converted_to_string_view<_CharT, _Traits, _Tp>::value &&
                              !__is_same_uncvref<_Tp, basic_string>::value,
                          int> = 0>
  _LIBCPP_METHOD_TEMPLATE_IMPLICIT_INSTANTIATION_VIS _LIBCPP_CONSTEXPR_SINCE_CXX20
  basic_string(const _Tp& __t, size_type __pos, size_type __n, const allocator_type& __a = allocator_type())
      : __r_(__default_init_tag(), __a) {
    __self_view __sv0 = __t;
    __self_view __sv  = __sv0.substr(__pos, __n);
    __init(__sv.data(), __sv.size());
  }

  template <class _Tp,
            __enable_if_t<__can_be_converted_to_string_view<_CharT, _Traits, _Tp>::value &&
                              !__is_same_uncvref<_Tp, basic_string>::value,
                          int> = 0>
  _LIBCPP_METHOD_TEMPLATE_IMPLICIT_INSTANTIATION_VIS _LIBCPP_CONSTEXPR_SINCE_CXX20 explicit basic_string(const _Tp& __t)
      : __r_(__default_init_tag(), __default_init_tag()) {
    __self_view __sv = __t;
    __init(__sv.data(), __sv.size());
  }

  template <class _Tp,
            __enable_if_t<__can_be_converted_to_string_view<_CharT, _Traits, _Tp>::value &&
                              !__is_same_uncvref<_Tp, basic_string>::value,
                          int> = 0>
  _LIBCPP_METHOD_TEMPLATE_IMPLICIT_INSTANTIATION_VIS _LIBCPP_CONSTEXPR_SINCE_CXX20 explicit basic_string(
      const _Tp& __t, const allocator_type& __a)
      : __r_(__default_init_tag(), __a) {
    __self_view __sv = __t;
    __init(__sv.data(), __sv.size());
  }

  template <class _InputIterator, __enable_if_t<__has_input_iterator_category<_InputIterator>::value, int> = 0>
  _LIBCPP_HIDE_FROM_ABI _LIBCPP_CONSTEXPR_SINCE_CXX20 basic_string(_InputIterator __first, _InputIterator __last)
      : __r_(__default_init_tag(), __default_init_tag()) {
    __init(__first, __last);
  }

  template <class _InputIterator, __enable_if_t<__has_input_iterator_category<_InputIterator>::value, int> = 0>
  _LIBCPP_HIDE_FROM_ABI _LIBCPP_CONSTEXPR_SINCE_CXX20
  basic_string(_InputIterator __first, _InputIterator __last, const allocator_type& __a)
      : __r_(__default_init_tag(), __a) {
    __init(__first, __last);
  }

#if _LIBCPP_STD_VER >= 23
  template <_ContainerCompatibleRange<_CharT> _Range>
  _LIBCPP_HIDE_FROM_ABI constexpr
  basic_string(from_range_t, _Range&& __range, const allocator_type& __a = allocator_type())
      : __r_(__default_init_tag(), __a) {
    if constexpr (ranges::forward_range<_Range> || ranges::sized_range<_Range>) {
      __init_with_size(ranges::begin(__range), ranges::end(__range), ranges::distance(__range));
    } else {
      __init_with_sentinel(ranges::begin(__range), ranges::end(__range));
    }
  }
#endif

#ifndef _LIBCPP_CXX03_LANG
  _LIBCPP_HIDE_FROM_ABI _LIBCPP_CONSTEXPR_SINCE_CXX20 basic_string(initializer_list<_CharT> __il)
      : __r_(__default_init_tag(), __default_init_tag()) {
    __init(__il.begin(), __il.end());
  }

  _LIBCPP_HIDE_FROM_ABI _LIBCPP_CONSTEXPR_SINCE_CXX20 basic_string(initializer_list<_CharT> __il, const _Allocator& __a)
      : __r_(__default_init_tag(), __a) {
    __init(__il.begin(), __il.end());
  }
#endif // _LIBCPP_CXX03_LANG

  inline _LIBCPP_CONSTEXPR_SINCE_CXX20 ~basic_string() {
    if (__is_long())
      __alloc_traits::deallocate(__alloc(), __get_long_pointer(), __get_long_cap());
  }

    _LIBCPP_HIDE_FROM_ABI _LIBCPP_CONSTEXPR_SINCE_CXX20
    operator __self_view() const _NOEXCEPT { return __self_view(data(), size()); }

    _LIBCPP_CONSTEXPR_SINCE_CXX20 basic_string& operator=(const basic_string& __str);

    template <class _Tp, __enable_if_t<__can_be_converted_to_string_view<_CharT, _Traits, _Tp>::value &&
                                           !__is_same_uncvref<_Tp, basic_string>::value, int> = 0>
    _LIBCPP_CONSTEXPR_SINCE_CXX20 basic_string& operator=(const _Tp& __t) {
      __self_view __sv = __t;
      return assign(__sv);
    }

#ifndef _LIBCPP_CXX03_LANG
  _LIBCPP_HIDE_FROM_ABI _LIBCPP_CONSTEXPR_SINCE_CXX20 basic_string& operator=(basic_string&& __str)
      _NOEXCEPT_((__noexcept_move_assign_container<_Allocator, __alloc_traits>::value)) {
    __move_assign(__str, integral_constant<bool, __alloc_traits::propagate_on_container_move_assignment::value>());
    return *this;
  }

     _LIBCPP_HIDE_FROM_ABI _LIBCPP_CONSTEXPR_SINCE_CXX20
    basic_string& operator=(initializer_list<value_type> __il) {return assign(__il.begin(), __il.size());}
#endif
    _LIBCPP_HIDE_FROM_ABI _LIBCPP_CONSTEXPR_SINCE_CXX20
    basic_string& operator=(const value_type* __s) {return assign(__s);}
#if _LIBCPP_STD_VER >= 23
    basic_string& operator=(nullptr_t) = delete;
#endif
    _LIBCPP_CONSTEXPR_SINCE_CXX20 basic_string& operator=(value_type __c);

    _LIBCPP_HIDE_FROM_ABI _LIBCPP_CONSTEXPR_SINCE_CXX20
    iterator begin() _NOEXCEPT
        {return __make_iterator(__get_pointer());}
    _LIBCPP_HIDE_FROM_ABI _LIBCPP_CONSTEXPR_SINCE_CXX20
    const_iterator begin() const _NOEXCEPT
        {return __make_const_iterator(__get_pointer());}
    _LIBCPP_HIDE_FROM_ABI _LIBCPP_CONSTEXPR_SINCE_CXX20
    iterator end() _NOEXCEPT
        {return __make_iterator(__get_pointer() + size());}
    _LIBCPP_HIDE_FROM_ABI _LIBCPP_CONSTEXPR_SINCE_CXX20
    const_iterator end() const _NOEXCEPT
        {return __make_const_iterator(__get_pointer() + size());}

    _LIBCPP_HIDE_FROM_ABI _LIBCPP_CONSTEXPR_SINCE_CXX20
    reverse_iterator rbegin() _NOEXCEPT
        {return reverse_iterator(end());}
    _LIBCPP_HIDE_FROM_ABI _LIBCPP_CONSTEXPR_SINCE_CXX20
    const_reverse_iterator rbegin() const _NOEXCEPT
        {return const_reverse_iterator(end());}
    _LIBCPP_HIDE_FROM_ABI _LIBCPP_CONSTEXPR_SINCE_CXX20
    reverse_iterator rend() _NOEXCEPT
        {return reverse_iterator(begin());}
    _LIBCPP_HIDE_FROM_ABI _LIBCPP_CONSTEXPR_SINCE_CXX20
    const_reverse_iterator rend() const _NOEXCEPT
        {return const_reverse_iterator(begin());}

    _LIBCPP_HIDE_FROM_ABI _LIBCPP_CONSTEXPR_SINCE_CXX20
    const_iterator cbegin() const _NOEXCEPT
        {return begin();}
    _LIBCPP_HIDE_FROM_ABI _LIBCPP_CONSTEXPR_SINCE_CXX20
    const_iterator cend() const _NOEXCEPT
        {return end();}
    _LIBCPP_HIDE_FROM_ABI _LIBCPP_CONSTEXPR_SINCE_CXX20
    const_reverse_iterator crbegin() const _NOEXCEPT
        {return rbegin();}
    _LIBCPP_HIDE_FROM_ABI _LIBCPP_CONSTEXPR_SINCE_CXX20
    const_reverse_iterator crend() const _NOEXCEPT
        {return rend();}

    _LIBCPP_HIDE_FROM_ABI _LIBCPP_CONSTEXPR_SINCE_CXX20 size_type size() const _NOEXCEPT
        {return __is_long() ? __get_long_size() : __get_short_size();}
    _LIBCPP_HIDE_FROM_ABI _LIBCPP_CONSTEXPR_SINCE_CXX20 size_type length() const _NOEXCEPT {return size();}

  _LIBCPP_HIDE_FROM_ABI _LIBCPP_CONSTEXPR_SINCE_CXX20 size_type max_size() const _NOEXCEPT {
    size_type __m = __alloc_traits::max_size(__alloc());
    if (__m <= std::numeric_limits<size_type>::max() / 2) {
      return __m - __alignment;
    } else {
    bool __uses_lsb = __endian_factor == 2;
      return __uses_lsb ? __m - __alignment : (__m / 2) - __alignment;
    }
  }

    _LIBCPP_HIDE_FROM_ABI _LIBCPP_CONSTEXPR_SINCE_CXX20 size_type capacity() const _NOEXCEPT {
        return (__is_long() ? __get_long_cap() : static_cast<size_type>(__min_cap)) - 1;
    }

    _LIBCPP_CONSTEXPR_SINCE_CXX20 void resize(size_type __n, value_type __c);
    _LIBCPP_HIDE_FROM_ABI _LIBCPP_CONSTEXPR_SINCE_CXX20 void resize(size_type __n) { resize(__n, value_type()); }

    _LIBCPP_CONSTEXPR_SINCE_CXX20 void reserve(size_type __requested_capacity);

#if _LIBCPP_STD_VER >= 23
    template <class _Op>
    _LIBCPP_HIDE_FROM_ABI constexpr
    void resize_and_overwrite(size_type __n, _Op __op) {
      __resize_default_init(__n);
      __erase_to_end(std::move(__op)(data(), _LIBCPP_AUTO_CAST(__n)));
    }
#endif

    _LIBCPP_HIDE_FROM_ABI _LIBCPP_CONSTEXPR_SINCE_CXX20 void __resize_default_init(size_type __n);

    _LIBCPP_DEPRECATED_IN_CXX20 _LIBCPP_HIDE_FROM_ABI void reserve() _NOEXCEPT { shrink_to_fit(); }
    _LIBCPP_HIDE_FROM_ABI _LIBCPP_CONSTEXPR_SINCE_CXX20 void shrink_to_fit() _NOEXCEPT;
    _LIBCPP_HIDE_FROM_ABI _LIBCPP_CONSTEXPR_SINCE_CXX20 void clear() _NOEXCEPT;

    _LIBCPP_NODISCARD_AFTER_CXX17 _LIBCPP_HIDE_FROM_ABI _LIBCPP_CONSTEXPR_SINCE_CXX20
    bool empty() const _NOEXCEPT {return size() == 0;}

  _LIBCPP_HIDE_FROM_ABI _LIBCPP_CONSTEXPR_SINCE_CXX20 const_reference operator[](size_type __pos) const _NOEXCEPT {
    _LIBCPP_ASSERT_UNCATEGORIZED(__pos <= size(), "string index out of bounds");
    return *(data() + __pos);
  }

  _LIBCPP_HIDE_FROM_ABI _LIBCPP_CONSTEXPR_SINCE_CXX20 reference operator[](size_type __pos) _NOEXCEPT {
    _LIBCPP_ASSERT_UNCATEGORIZED(__pos <= size(), "string index out of bounds");
    return *(__get_pointer() + __pos);
  }

    _LIBCPP_CONSTEXPR_SINCE_CXX20 const_reference at(size_type __n) const;
    _LIBCPP_CONSTEXPR_SINCE_CXX20 reference       at(size_type __n);

    _LIBCPP_HIDE_FROM_ABI _LIBCPP_CONSTEXPR_SINCE_CXX20 basic_string& operator+=(const basic_string& __str) {
        return append(__str);
    }

    template <class _Tp,
              __enable_if_t<__can_be_converted_to_string_view<_CharT, _Traits, _Tp>::value &&
                                !__is_same_uncvref<_Tp, basic_string >::value,
                            int> = 0>
    _LIBCPP_METHOD_TEMPLATE_IMPLICIT_INSTANTIATION_VIS _LIBCPP_CONSTEXPR_SINCE_CXX20 basic_string&
    operator+=(const _Tp& __t) {
        __self_view __sv = __t; return append(__sv);
    }

    _LIBCPP_HIDE_FROM_ABI _LIBCPP_CONSTEXPR_SINCE_CXX20 basic_string& operator+=(const value_type* __s) {
        return append(__s);
    }

    _LIBCPP_HIDE_FROM_ABI _LIBCPP_CONSTEXPR_SINCE_CXX20 basic_string& operator+=(value_type __c) {
        push_back(__c);
        return *this;
    }

#ifndef _LIBCPP_CXX03_LANG
    _LIBCPP_HIDE_FROM_ABI _LIBCPP_CONSTEXPR_SINCE_CXX20
    basic_string& operator+=(initializer_list<value_type> __il) { return append(__il); }
#endif // _LIBCPP_CXX03_LANG

  _LIBCPP_HIDE_FROM_ABI _LIBCPP_CONSTEXPR_SINCE_CXX20 basic_string& append(const basic_string& __str) {
        return append(__str.data(), __str.size());
  }

  template <class _Tp,
            __enable_if_t<__can_be_converted_to_string_view<_CharT, _Traits, _Tp>::value &&
                              !__is_same_uncvref<_Tp, basic_string>::value,
                          int> = 0>
  _LIBCPP_METHOD_TEMPLATE_IMPLICIT_INSTANTIATION_VIS _LIBCPP_CONSTEXPR_SINCE_CXX20 basic_string&
  append(const _Tp& __t) {
        __self_view __sv = __t;
        return append(__sv.data(), __sv.size());
  }

    _LIBCPP_CONSTEXPR_SINCE_CXX20 basic_string& append(const basic_string& __str, size_type __pos, size_type __n=npos);

    template <class _Tp,
              __enable_if_t<__can_be_converted_to_string_view<_CharT, _Traits, _Tp>::value &&
                                !__is_same_uncvref<_Tp, basic_string>::value,
                            int> = 0>
    _LIBCPP_METHOD_TEMPLATE_IMPLICIT_INSTANTIATION_VIS _LIBCPP_CONSTEXPR_SINCE_CXX20

        basic_string&
        append(const _Tp& __t, size_type __pos, size_type __n = npos);

    _LIBCPP_CONSTEXPR_SINCE_CXX20 basic_string& append(const value_type* __s, size_type __n);
    _LIBCPP_CONSTEXPR_SINCE_CXX20 basic_string& append(const value_type* __s);
    _LIBCPP_CONSTEXPR_SINCE_CXX20 basic_string& append(size_type __n, value_type __c);

    _LIBCPP_HIDE_FROM_ABI _LIBCPP_CONSTEXPR_SINCE_CXX20
    void __append_default_init(size_type __n);

    template <class _InputIterator, __enable_if_t<__has_exactly_input_iterator_category<_InputIterator>::value, int> = 0>
    _LIBCPP_METHOD_TEMPLATE_IMPLICIT_INSTANTIATION_VIS _LIBCPP_HIDE_FROM_ABI _LIBCPP_CONSTEXPR_SINCE_CXX20 basic_string&
    append(_InputIterator __first, _InputIterator __last) {
        const basic_string __temp(__first, __last, __alloc());
        append(__temp.data(), __temp.size());
        return *this;
    }

    template <class _ForwardIterator, __enable_if_t<__has_forward_iterator_category<_ForwardIterator>::value, int> = 0>
    _LIBCPP_METHOD_TEMPLATE_IMPLICIT_INSTANTIATION_VIS _LIBCPP_HIDE_FROM_ABI _LIBCPP_CONSTEXPR_SINCE_CXX20 basic_string&
    append(_ForwardIterator __first, _ForwardIterator __last);

#if _LIBCPP_STD_VER >= 23
    template <_ContainerCompatibleRange<_CharT> _Range>
    _LIBCPP_HIDE_FROM_ABI
    constexpr basic_string& append_range(_Range&& __range) {
      insert_range(end(), std::forward<_Range>(__range));
      return *this;
    }
#endif

#ifndef _LIBCPP_CXX03_LANG
    _LIBCPP_HIDE_FROM_ABI _LIBCPP_CONSTEXPR_SINCE_CXX20
    basic_string& append(initializer_list<value_type> __il) {return append(__il.begin(), __il.size());}
#endif // _LIBCPP_CXX03_LANG

    _LIBCPP_CONSTEXPR_SINCE_CXX20 void push_back(value_type __c);
    _LIBCPP_HIDE_FROM_ABI _LIBCPP_CONSTEXPR_SINCE_CXX20 void pop_back();

  _LIBCPP_HIDE_FROM_ABI _LIBCPP_CONSTEXPR_SINCE_CXX20 reference front() _NOEXCEPT {
    _LIBCPP_ASSERT_UNCATEGORIZED(!empty(), "string::front(): string is empty");
    return *__get_pointer();
  }

  _LIBCPP_HIDE_FROM_ABI _LIBCPP_CONSTEXPR_SINCE_CXX20 const_reference front() const _NOEXCEPT {
    _LIBCPP_ASSERT_UNCATEGORIZED(!empty(), "string::front(): string is empty");
    return *data();
  }

  _LIBCPP_HIDE_FROM_ABI _LIBCPP_CONSTEXPR_SINCE_CXX20 reference back() _NOEXCEPT {
    _LIBCPP_ASSERT_UNCATEGORIZED(!empty(), "string::back(): string is empty");
    return *(__get_pointer() + size() - 1);
  }

  _LIBCPP_HIDE_FROM_ABI _LIBCPP_CONSTEXPR_SINCE_CXX20 const_reference back() const _NOEXCEPT {
    _LIBCPP_ASSERT_UNCATEGORIZED(!empty(), "string::back(): string is empty");
    return *(data() + size() - 1);
  }

  template <class _Tp, __enable_if_t<__can_be_converted_to_string_view<_CharT, _Traits, _Tp>::value, int> = 0>
  _LIBCPP_METHOD_TEMPLATE_IMPLICIT_INSTANTIATION_VIS _LIBCPP_CONSTEXPR_SINCE_CXX20 basic_string&
  assign(const _Tp& __t) {
    __self_view __sv = __t;
    return assign(__sv.data(), __sv.size());
  }

    _LIBCPP_HIDE_FROM_ABI _LIBCPP_CONSTEXPR_SINCE_CXX20
    basic_string& assign(const basic_string& __str) { return *this = __str; }
#ifndef _LIBCPP_CXX03_LANG
    _LIBCPP_HIDE_FROM_ABI _LIBCPP_CONSTEXPR_SINCE_CXX20
    basic_string& assign(basic_string&& __str)
        _NOEXCEPT_((__noexcept_move_assign_container<_Allocator, __alloc_traits>::value))
        {*this = std::move(__str); return *this;}
#endif
    _LIBCPP_CONSTEXPR_SINCE_CXX20 basic_string& assign(const basic_string& __str, size_type __pos, size_type __n=npos);

    template <class _Tp,
              __enable_if_t<__can_be_converted_to_string_view<_CharT, _Traits, _Tp>::value &&
                                !__is_same_uncvref<_Tp, basic_string>::value,
                            int> = 0>
    _LIBCPP_METHOD_TEMPLATE_IMPLICIT_INSTANTIATION_VIS _LIBCPP_CONSTEXPR_SINCE_CXX20 basic_string&
    assign(const _Tp& __t, size_type __pos, size_type __n = npos);

    _LIBCPP_CONSTEXPR_SINCE_CXX20 basic_string& assign(const value_type* __s, size_type __n);
    _LIBCPP_CONSTEXPR_SINCE_CXX20 basic_string& assign(const value_type* __s);
    _LIBCPP_CONSTEXPR_SINCE_CXX20 basic_string& assign(size_type __n, value_type __c);
    template <class _InputIterator, __enable_if_t<__has_exactly_input_iterator_category<_InputIterator>::value, int> = 0>
    _LIBCPP_METHOD_TEMPLATE_IMPLICIT_INSTANTIATION_VIS _LIBCPP_CONSTEXPR_SINCE_CXX20 basic_string&
    assign(_InputIterator __first, _InputIterator __last);

    template <class _ForwardIterator, __enable_if_t<__has_forward_iterator_category<_ForwardIterator>::value, int> = 0>
    _LIBCPP_METHOD_TEMPLATE_IMPLICIT_INSTANTIATION_VIS _LIBCPP_CONSTEXPR_SINCE_CXX20 basic_string&
    assign(_ForwardIterator __first, _ForwardIterator __last);

#if _LIBCPP_STD_VER >= 23
    template <_ContainerCompatibleRange<_CharT> _Range>
    _LIBCPP_HIDE_FROM_ABI
    constexpr basic_string& assign_range(_Range&& __range) {
      if constexpr (__string_is_trivial_iterator<ranges::iterator_t<_Range>>::value &&
          (ranges::forward_range<_Range> || ranges::sized_range<_Range>)) {
        size_type __n = static_cast<size_type>(ranges::distance(__range));
        __assign_trivial(ranges::begin(__range), ranges::end(__range), __n);

      } else {
        __assign_with_sentinel(ranges::begin(__range), ranges::end(__range));
      }

      return *this;
    }
#endif

#ifndef _LIBCPP_CXX03_LANG
    _LIBCPP_HIDE_FROM_ABI _LIBCPP_CONSTEXPR_SINCE_CXX20
    basic_string& assign(initializer_list<value_type> __il) {return assign(__il.begin(), __il.size());}
#endif // _LIBCPP_CXX03_LANG

  _LIBCPP_HIDE_FROM_ABI _LIBCPP_CONSTEXPR_SINCE_CXX20 basic_string&
  insert(size_type __pos1, const basic_string& __str) {
    return insert(__pos1, __str.data(), __str.size());
  }

  template <class _Tp, __enable_if_t<__can_be_converted_to_string_view<_CharT, _Traits, _Tp>::value, int> = 0>
  _LIBCPP_METHOD_TEMPLATE_IMPLICIT_INSTANTIATION_VIS _LIBCPP_CONSTEXPR_SINCE_CXX20 basic_string&
  insert(size_type __pos1, const _Tp& __t) {
    __self_view __sv = __t;
    return insert(__pos1, __sv.data(), __sv.size());
  }

  template <class _Tp,
            __enable_if_t<__can_be_converted_to_string_view<_CharT, _Traits, _Tp>::value &&
                              !__is_same_uncvref<_Tp, basic_string>::value,
                          int> = 0>
  _LIBCPP_METHOD_TEMPLATE_IMPLICIT_INSTANTIATION_VIS _LIBCPP_CONSTEXPR_SINCE_CXX20 basic_string&
  insert(size_type __pos1, const _Tp& __t, size_type __pos2, size_type __n = npos);

  _LIBCPP_CONSTEXPR_SINCE_CXX20 basic_string&
  insert(size_type __pos1, const basic_string& __str, size_type __pos2, size_type __n = npos);
  _LIBCPP_CONSTEXPR_SINCE_CXX20 basic_string& insert(size_type __pos, const value_type* __s, size_type __n);
  _LIBCPP_CONSTEXPR_SINCE_CXX20 basic_string& insert(size_type __pos, const value_type* __s);
  _LIBCPP_CONSTEXPR_SINCE_CXX20 basic_string& insert(size_type __pos, size_type __n, value_type __c);
  _LIBCPP_CONSTEXPR_SINCE_CXX20 iterator insert(const_iterator __pos, value_type __c);

#if _LIBCPP_STD_VER >= 23
    template <_ContainerCompatibleRange<_CharT> _Range>
    _LIBCPP_HIDE_FROM_ABI
    constexpr iterator insert_range(const_iterator __position, _Range&& __range) {
      if constexpr (ranges::forward_range<_Range> || ranges::sized_range<_Range>) {
        auto __n = static_cast<size_type>(ranges::distance(__range));
        return __insert_with_size(__position, ranges::begin(__range), ranges::end(__range), __n);

      } else {
        basic_string __temp(from_range, std::forward<_Range>(__range), __alloc());
        return insert(__position, __temp.data(), __temp.data() + __temp.size());
      }
    }
#endif

  _LIBCPP_HIDE_FROM_ABI _LIBCPP_CONSTEXPR_SINCE_CXX20 iterator
  insert(const_iterator __pos, size_type __n, value_type __c) {
    difference_type __p = __pos - begin();
    insert(static_cast<size_type>(__p), __n, __c);
    return begin() + __p;
  }

  template <class _InputIterator, __enable_if_t<__has_exactly_input_iterator_category<_InputIterator>::value, int> = 0>
  _LIBCPP_METHOD_TEMPLATE_IMPLICIT_INSTANTIATION_VIS _LIBCPP_CONSTEXPR_SINCE_CXX20 iterator
  insert(const_iterator __pos, _InputIterator __first, _InputIterator __last);

  template <class _ForwardIterator, __enable_if_t<__has_forward_iterator_category<_ForwardIterator>::value, int> = 0>
  _LIBCPP_METHOD_TEMPLATE_IMPLICIT_INSTANTIATION_VIS _LIBCPP_CONSTEXPR_SINCE_CXX20 iterator
  insert(const_iterator __pos, _ForwardIterator __first, _ForwardIterator __last);

#ifndef _LIBCPP_CXX03_LANG
    _LIBCPP_HIDE_FROM_ABI _LIBCPP_CONSTEXPR_SINCE_CXX20
    iterator insert(const_iterator __pos, initializer_list<value_type> __il)
                    {return insert(__pos, __il.begin(), __il.end());}
#endif // _LIBCPP_CXX03_LANG

    _LIBCPP_CONSTEXPR_SINCE_CXX20 basic_string& erase(size_type __pos = 0, size_type __n = npos);
    _LIBCPP_HIDE_FROM_ABI _LIBCPP_CONSTEXPR_SINCE_CXX20
    iterator      erase(const_iterator __pos);
    _LIBCPP_HIDE_FROM_ABI _LIBCPP_CONSTEXPR_SINCE_CXX20
    iterator      erase(const_iterator __first, const_iterator __last);

  _LIBCPP_HIDE_FROM_ABI _LIBCPP_CONSTEXPR_SINCE_CXX20 basic_string&
  replace(size_type __pos1, size_type __n1, const basic_string& __str) {
    return replace(__pos1, __n1, __str.data(), __str.size());
  }

  template <class _Tp, __enable_if_t<__can_be_converted_to_string_view<_CharT, _Traits, _Tp>::value, int> = 0>
  _LIBCPP_METHOD_TEMPLATE_IMPLICIT_INSTANTIATION_VIS _LIBCPP_CONSTEXPR_SINCE_CXX20 basic_string&
  replace(size_type __pos1, size_type __n1, const _Tp& __t) {
    __self_view __sv = __t;
    return replace(__pos1, __n1, __sv.data(), __sv.size());
  }

  _LIBCPP_CONSTEXPR_SINCE_CXX20 basic_string&
  replace(size_type __pos1, size_type __n1, const basic_string& __str, size_type __pos2, size_type __n2 = npos);

  template <class _Tp,
            __enable_if_t<__can_be_converted_to_string_view<_CharT, _Traits, _Tp>::value &&
                              !__is_same_uncvref<_Tp, basic_string>::value,
                          int> = 0>
  _LIBCPP_METHOD_TEMPLATE_IMPLICIT_INSTANTIATION_VIS _LIBCPP_CONSTEXPR_SINCE_CXX20 basic_string&
  replace(size_type __pos1, size_type __n1, const _Tp& __t, size_type __pos2, size_type __n2 = npos);

  _LIBCPP_CONSTEXPR_SINCE_CXX20 basic_string&
  replace(size_type __pos, size_type __n1, const value_type* __s, size_type __n2);
  _LIBCPP_CONSTEXPR_SINCE_CXX20 basic_string& replace(size_type __pos, size_type __n1, const value_type* __s);
  _LIBCPP_CONSTEXPR_SINCE_CXX20 basic_string& replace(size_type __pos, size_type __n1, size_type __n2, value_type __c);

  _LIBCPP_HIDE_FROM_ABI _LIBCPP_CONSTEXPR_SINCE_CXX20 basic_string&
  replace(const_iterator __i1, const_iterator __i2, const basic_string& __str) {
    return replace(
        static_cast<size_type>(__i1 - begin()), static_cast<size_type>(__i2 - __i1), __str.data(), __str.size());
  }

  template <class _Tp, __enable_if_t<__can_be_converted_to_string_view<_CharT, _Traits, _Tp>::value, int> = 0>
  _LIBCPP_METHOD_TEMPLATE_IMPLICIT_INSTANTIATION_VIS _LIBCPP_CONSTEXPR_SINCE_CXX20 basic_string&
  replace(const_iterator __i1, const_iterator __i2, const _Tp& __t) {
    __self_view __sv = __t;
    return replace(__i1 - begin(), __i2 - __i1, __sv);
  }

  _LIBCPP_HIDE_FROM_ABI _LIBCPP_CONSTEXPR_SINCE_CXX20 basic_string&
  replace(const_iterator __i1, const_iterator __i2, const value_type* __s, size_type __n) {
    return replace(static_cast<size_type>(__i1 - begin()), static_cast<size_type>(__i2 - __i1), __s, __n);
  }

  _LIBCPP_HIDE_FROM_ABI _LIBCPP_CONSTEXPR_SINCE_CXX20 basic_string&
  replace(const_iterator __i1, const_iterator __i2, const value_type* __s) {
    return replace(static_cast<size_type>(__i1 - begin()), static_cast<size_type>(__i2 - __i1), __s);
  }

  _LIBCPP_HIDE_FROM_ABI _LIBCPP_CONSTEXPR_SINCE_CXX20 basic_string&
  replace(const_iterator __i1, const_iterator __i2, size_type __n, value_type __c) {
    return replace(static_cast<size_type>(__i1 - begin()), static_cast<size_type>(__i2 - __i1), __n, __c);
  }

  template <class _InputIterator, __enable_if_t<__has_input_iterator_category<_InputIterator>::value, int> = 0>
  _LIBCPP_METHOD_TEMPLATE_IMPLICIT_INSTANTIATION_VIS _LIBCPP_CONSTEXPR_SINCE_CXX20 basic_string&
  replace(const_iterator __i1, const_iterator __i2, _InputIterator __j1, _InputIterator __j2);

#if _LIBCPP_STD_VER >= 23
  template <_ContainerCompatibleRange<_CharT> _Range>
  _LIBCPP_HIDE_FROM_ABI
  constexpr basic_string& replace_with_range(const_iterator __i1, const_iterator __i2, _Range&& __range) {
    basic_string __temp(from_range, std::forward<_Range>(__range), __alloc());
    return replace(__i1, __i2, __temp);
  }
#endif

#ifndef _LIBCPP_CXX03_LANG
    _LIBCPP_HIDE_FROM_ABI _LIBCPP_CONSTEXPR_SINCE_CXX20
    basic_string& replace(const_iterator __i1, const_iterator __i2, initializer_list<value_type> __il)
        {return replace(__i1, __i2, __il.begin(), __il.end());}
#endif // _LIBCPP_CXX03_LANG

    _LIBCPP_CONSTEXPR_SINCE_CXX20 size_type copy(value_type* __s, size_type __n, size_type __pos = 0) const;

#if _LIBCPP_STD_VER <= 20
    _LIBCPP_HIDE_FROM_ABI _LIBCPP_CONSTEXPR_SINCE_CXX20
    basic_string substr(size_type __pos = 0, size_type __n = npos) const {
      return basic_string(*this, __pos, __n);
    }
#else
    _LIBCPP_HIDE_FROM_ABI constexpr
    basic_string substr(size_type __pos = 0, size_type __n = npos) const& {
      return basic_string(*this, __pos, __n);
    }

    _LIBCPP_HIDE_FROM_ABI constexpr
    basic_string substr(size_type __pos = 0, size_type __n = npos) && {
      return basic_string(std::move(*this), __pos, __n);
    }
#endif

    _LIBCPP_HIDE_FROM_ABI _LIBCPP_CONSTEXPR_SINCE_CXX20
    void swap(basic_string& __str)
#if _LIBCPP_STD_VER >= 14
        _NOEXCEPT;
#else
        _NOEXCEPT_(!__alloc_traits::propagate_on_container_swap::value ||
                    __is_nothrow_swappable<allocator_type>::value);
#endif

    _LIBCPP_HIDE_FROM_ABI _LIBCPP_CONSTEXPR_SINCE_CXX20
    const value_type* c_str() const _NOEXCEPT {return data();}
    _LIBCPP_HIDE_FROM_ABI _LIBCPP_CONSTEXPR_SINCE_CXX20
    const value_type* data() const _NOEXCEPT  {return std::__to_address(__get_pointer());}
#if _LIBCPP_STD_VER >= 17 || defined(_LIBCPP_BUILDING_LIBRARY)
    _LIBCPP_HIDE_FROM_ABI _LIBCPP_CONSTEXPR_SINCE_CXX20
    value_type* data()             _NOEXCEPT  {return std::__to_address(__get_pointer());}
#endif

    _LIBCPP_HIDE_FROM_ABI _LIBCPP_CONSTEXPR_SINCE_CXX20
    allocator_type get_allocator() const _NOEXCEPT {return __alloc();}

    _LIBCPP_HIDE_FROM_ABI _LIBCPP_CONSTEXPR_SINCE_CXX20
    size_type find(const basic_string& __str, size_type __pos = 0) const _NOEXCEPT;

    template <class _Tp, __enable_if_t<__can_be_converted_to_string_view<_CharT, _Traits, _Tp>::value, int> = 0>
    _LIBCPP_METHOD_TEMPLATE_IMPLICIT_INSTANTIATION_VIS _LIBCPP_CONSTEXPR_SINCE_CXX20 size_type
    find(const _Tp& __t, size_type __pos = 0) const _NOEXCEPT;

    _LIBCPP_CONSTEXPR_SINCE_CXX20 size_type find(const value_type* __s, size_type __pos, size_type __n) const _NOEXCEPT;
    _LIBCPP_HIDE_FROM_ABI _LIBCPP_CONSTEXPR_SINCE_CXX20
    size_type find(const value_type* __s, size_type __pos = 0) const _NOEXCEPT;
    _LIBCPP_CONSTEXPR_SINCE_CXX20 size_type find(value_type __c, size_type __pos = 0) const _NOEXCEPT;

    _LIBCPP_HIDE_FROM_ABI _LIBCPP_CONSTEXPR_SINCE_CXX20
    size_type rfind(const basic_string& __str, size_type __pos = npos) const _NOEXCEPT;

    template <class _Tp, __enable_if_t<__can_be_converted_to_string_view<_CharT, _Traits, _Tp>::value, int> = 0>
    _LIBCPP_METHOD_TEMPLATE_IMPLICIT_INSTANTIATION_VIS _LIBCPP_CONSTEXPR_SINCE_CXX20 size_type
    rfind(const _Tp& __t, size_type __pos = npos) const _NOEXCEPT;

    _LIBCPP_CONSTEXPR_SINCE_CXX20
    size_type rfind(const value_type* __s, size_type __pos, size_type __n) const _NOEXCEPT;
    _LIBCPP_HIDE_FROM_ABI _LIBCPP_CONSTEXPR_SINCE_CXX20
    size_type rfind(const value_type* __s, size_type __pos = npos) const _NOEXCEPT;
    _LIBCPP_CONSTEXPR_SINCE_CXX20 size_type rfind(value_type __c, size_type __pos = npos) const _NOEXCEPT;

    _LIBCPP_HIDE_FROM_ABI _LIBCPP_CONSTEXPR_SINCE_CXX20
    size_type find_first_of(const basic_string& __str, size_type __pos = 0) const _NOEXCEPT;

    template <class _Tp, __enable_if_t<__can_be_converted_to_string_view<_CharT, _Traits, _Tp>::value, int> = 0>
    _LIBCPP_METHOD_TEMPLATE_IMPLICIT_INSTANTIATION_VIS _LIBCPP_CONSTEXPR_SINCE_CXX20 size_type
    find_first_of(const _Tp& __t, size_type __pos = 0) const _NOEXCEPT;

    _LIBCPP_CONSTEXPR_SINCE_CXX20
    size_type find_first_of(const value_type* __s, size_type __pos, size_type __n) const _NOEXCEPT;
    _LIBCPP_HIDE_FROM_ABI _LIBCPP_CONSTEXPR_SINCE_CXX20
    size_type find_first_of(const value_type* __s, size_type __pos = 0) const _NOEXCEPT;
    _LIBCPP_HIDE_FROM_ABI _LIBCPP_CONSTEXPR_SINCE_CXX20
    size_type find_first_of(value_type __c, size_type __pos = 0) const _NOEXCEPT;

    _LIBCPP_HIDE_FROM_ABI _LIBCPP_CONSTEXPR_SINCE_CXX20
    size_type find_last_of(const basic_string& __str, size_type __pos = npos) const _NOEXCEPT;

    template <class _Tp, __enable_if_t<__can_be_converted_to_string_view<_CharT, _Traits, _Tp>::value, int> = 0>
    _LIBCPP_METHOD_TEMPLATE_IMPLICIT_INSTANTIATION_VIS _LIBCPP_CONSTEXPR_SINCE_CXX20 size_type
    find_last_of(const _Tp& __t, size_type __pos = npos) const _NOEXCEPT;

    _LIBCPP_CONSTEXPR_SINCE_CXX20
    size_type find_last_of(const value_type* __s, size_type __pos, size_type __n) const _NOEXCEPT;
    _LIBCPP_HIDE_FROM_ABI _LIBCPP_CONSTEXPR_SINCE_CXX20
    size_type find_last_of(const value_type* __s, size_type __pos = npos) const _NOEXCEPT;
    _LIBCPP_HIDE_FROM_ABI _LIBCPP_CONSTEXPR_SINCE_CXX20
    size_type find_last_of(value_type __c, size_type __pos = npos) const _NOEXCEPT;

    _LIBCPP_HIDE_FROM_ABI _LIBCPP_CONSTEXPR_SINCE_CXX20
    size_type find_first_not_of(const basic_string& __str, size_type __pos = 0) const _NOEXCEPT;

    template <class _Tp, __enable_if_t<__can_be_converted_to_string_view<_CharT, _Traits, _Tp>::value, int> = 0>
    _LIBCPP_METHOD_TEMPLATE_IMPLICIT_INSTANTIATION_VIS _LIBCPP_CONSTEXPR_SINCE_CXX20 size_type
    find_first_not_of(const _Tp& __t, size_type __pos = 0) const _NOEXCEPT;

    _LIBCPP_CONSTEXPR_SINCE_CXX20
    size_type find_first_not_of(const value_type* __s, size_type __pos, size_type __n) const _NOEXCEPT;
    _LIBCPP_HIDE_FROM_ABI _LIBCPP_CONSTEXPR_SINCE_CXX20
    size_type find_first_not_of(const value_type* __s, size_type __pos = 0) const _NOEXCEPT;
    _LIBCPP_HIDE_FROM_ABI _LIBCPP_CONSTEXPR_SINCE_CXX20
    size_type find_first_not_of(value_type __c, size_type __pos = 0) const _NOEXCEPT;

    _LIBCPP_HIDE_FROM_ABI _LIBCPP_CONSTEXPR_SINCE_CXX20
    size_type find_last_not_of(const basic_string& __str, size_type __pos = npos) const _NOEXCEPT;

    template <class _Tp, __enable_if_t<__can_be_converted_to_string_view<_CharT, _Traits, _Tp>::value, int> = 0>
    _LIBCPP_METHOD_TEMPLATE_IMPLICIT_INSTANTIATION_VIS _LIBCPP_CONSTEXPR_SINCE_CXX20 size_type
    find_last_not_of(const _Tp& __t, size_type __pos = npos) const _NOEXCEPT;

    _LIBCPP_CONSTEXPR_SINCE_CXX20
    size_type find_last_not_of(const value_type* __s, size_type __pos, size_type __n) const _NOEXCEPT;
    _LIBCPP_HIDE_FROM_ABI _LIBCPP_CONSTEXPR_SINCE_CXX20
    size_type find_last_not_of(const value_type* __s, size_type __pos = npos) const _NOEXCEPT;
    _LIBCPP_HIDE_FROM_ABI _LIBCPP_CONSTEXPR_SINCE_CXX20
    size_type find_last_not_of(value_type __c, size_type __pos = npos) const _NOEXCEPT;

    _LIBCPP_HIDE_FROM_ABI _LIBCPP_CONSTEXPR_SINCE_CXX20
    int compare(const basic_string& __str) const _NOEXCEPT;

    template <class _Tp, __enable_if_t<__can_be_converted_to_string_view<_CharT, _Traits, _Tp>::value, int> = 0>
    _LIBCPP_METHOD_TEMPLATE_IMPLICIT_INSTANTIATION_VIS _LIBCPP_CONSTEXPR_SINCE_CXX20 int
    compare(const _Tp& __t) const _NOEXCEPT;

    template <class _Tp, __enable_if_t<__can_be_converted_to_string_view<_CharT, _Traits, _Tp>::value, int> = 0>
    _LIBCPP_METHOD_TEMPLATE_IMPLICIT_INSTANTIATION_VIS _LIBCPP_CONSTEXPR_SINCE_CXX20 int
    compare(size_type __pos1, size_type __n1, const _Tp& __t) const;

    _LIBCPP_HIDE_FROM_ABI _LIBCPP_CONSTEXPR_SINCE_CXX20
    int compare(size_type __pos1, size_type __n1, const basic_string& __str) const;
    _LIBCPP_CONSTEXPR_SINCE_CXX20
    int compare(size_type __pos1, size_type __n1, const basic_string& __str, size_type __pos2,
                size_type __n2 = npos) const;

    template <class _Tp,
              __enable_if_t<__can_be_converted_to_string_view<_CharT, _Traits, _Tp>::value &&
                                !__is_same_uncvref<_Tp, basic_string>::value,
                            int> = 0>
    inline _LIBCPP_HIDE_FROM_ABI _LIBCPP_CONSTEXPR_SINCE_CXX20 int
    compare(size_type __pos1, size_type __n1, const _Tp& __t, size_type __pos2, size_type __n2 = npos) const;

    _LIBCPP_CONSTEXPR_SINCE_CXX20 int compare(const value_type* __s) const _NOEXCEPT;
    _LIBCPP_CONSTEXPR_SINCE_CXX20 int compare(size_type __pos1, size_type __n1, const value_type* __s) const;
    _LIBCPP_CONSTEXPR_SINCE_CXX20
    int compare(size_type __pos1, size_type __n1, const value_type* __s, size_type __n2) const;

#if _LIBCPP_STD_VER >= 20
    constexpr _LIBCPP_HIDE_FROM_ABI
    bool starts_with(__self_view __sv) const noexcept
    { return __self_view(data(), size()).starts_with(__sv); }

    constexpr _LIBCPP_HIDE_FROM_ABI
    bool starts_with(value_type __c) const noexcept
    { return !empty() && _Traits::eq(front(), __c); }

    constexpr _LIBCPP_HIDE_FROM_ABI
    bool starts_with(const value_type* __s) const noexcept
    { return starts_with(__self_view(__s)); }

    constexpr _LIBCPP_HIDE_FROM_ABI
    bool ends_with(__self_view __sv) const noexcept
    { return __self_view(data(), size()).ends_with( __sv); }

    constexpr _LIBCPP_HIDE_FROM_ABI
    bool ends_with(value_type __c) const noexcept
    { return !empty() && _Traits::eq(back(), __c); }

    constexpr _LIBCPP_HIDE_FROM_ABI
    bool ends_with(const value_type* __s) const noexcept
    { return ends_with(__self_view(__s)); }
#endif

#if _LIBCPP_STD_VER >= 23
    constexpr _LIBCPP_HIDE_FROM_ABI
    bool contains(__self_view __sv) const noexcept
    { return __self_view(data(), size()).contains(__sv); }

    constexpr _LIBCPP_HIDE_FROM_ABI
    bool contains(value_type __c) const noexcept
    { return __self_view(data(), size()).contains(__c); }

    constexpr _LIBCPP_HIDE_FROM_ABI
    bool contains(const value_type* __s) const
    { return __self_view(data(), size()).contains(__s); }
#endif

    _LIBCPP_HIDE_FROM_ABI _LIBCPP_CONSTEXPR_SINCE_CXX20 bool __invariants() const;

    _LIBCPP_HIDE_FROM_ABI _LIBCPP_CONSTEXPR_SINCE_CXX20 void __clear_and_shrink() _NOEXCEPT;

private:
    template<class _Alloc>
    inline _LIBCPP_HIDE_FROM_ABI _LIBCPP_CONSTEXPR_SINCE_CXX20
    bool friend operator==(const basic_string<char, char_traits<char>, _Alloc>& __lhs,
                           const basic_string<char, char_traits<char>, _Alloc>& __rhs) _NOEXCEPT;

    _LIBCPP_HIDE_FROM_ABI _LIBCPP_CONSTEXPR_SINCE_CXX20 void __shrink_or_extend(size_type __target_capacity);

    _LIBCPP_HIDE_FROM_ABI _LIBCPP_CONSTEXPR_SINCE_CXX20
    bool __is_long() const _NOEXCEPT {
        if (__libcpp_is_constant_evaluated())
            return true;
        return __r_.first().__s.__is_long_;
    }

    static _LIBCPP_HIDE_FROM_ABI _LIBCPP_CONSTEXPR_SINCE_CXX20 void __begin_lifetime(pointer __begin, size_type __n) {
#if _LIBCPP_STD_VER >= 20
        if (__libcpp_is_constant_evaluated()) {
            for (size_type __i = 0; __i != __n; ++__i)
                std::construct_at(std::addressof(__begin[__i]));
        }
#else
        (void)__begin;
        (void)__n;
#endif // _LIBCPP_STD_VER >= 20
    }

    _LIBCPP_HIDE_FROM_ABI _LIBCPP_CONSTEXPR_SINCE_CXX20 void __default_init() {
        __r_.first() = __rep();
        if (__libcpp_is_constant_evaluated()) {
            size_type __sz = __recommend(0) + 1;
            pointer __ptr = __alloc_traits::allocate(__alloc(), __sz);
            __begin_lifetime(__ptr, __sz);
            __set_long_pointer(__ptr);
            __set_long_cap(__sz);
            __set_long_size(0);
        }
    }

    _LIBCPP_HIDE_FROM_ABI _LIBCPP_CONSTEXPR_SINCE_CXX20 void __deallocate_constexpr() {
        if (__libcpp_is_constant_evaluated() && __get_pointer() != nullptr)
            __alloc_traits::deallocate(__alloc(), __get_pointer(), __get_long_cap());
    }

    _LIBCPP_CONSTEXPR _LIBCPP_HIDE_FROM_ABI static bool __fits_in_sso(size_type __sz) {
        // SSO is disabled during constant evaluation because `__is_long` isn't constexpr friendly
        return !__libcpp_is_constant_evaluated() && (__sz < __min_cap);
    }

    template <class _Iterator, class _Sentinel>
    _LIBCPP_CONSTEXPR_SINCE_CXX20 _LIBCPP_HIDE_FROM_ABI
    void __assign_trivial(_Iterator __first, _Sentinel __last, size_type __n);

    template <class _Iterator, class _Sentinel>
    _LIBCPP_CONSTEXPR_SINCE_CXX20 _LIBCPP_HIDE_FROM_ABI
    void __assign_with_sentinel(_Iterator __first, _Sentinel __last);

    template <class _ForwardIterator, class _Sentinel>
    _LIBCPP_HIDE_FROM_ABI _LIBCPP_CONSTEXPR_SINCE_CXX14
    iterator __insert_from_safe_copy(size_type __n, size_type __ip, _ForwardIterator __first, _Sentinel __last) {
        size_type __sz = size();
        size_type __cap = capacity();
        value_type* __p;
        if (__cap - __sz >= __n)
        {
            __p = std::__to_address(__get_pointer());
            size_type __n_move = __sz - __ip;
            if (__n_move != 0)
                traits_type::move(__p + __ip + __n, __p + __ip, __n_move);
        }
        else
        {
            __grow_by(__cap, __sz + __n - __cap, __sz, __ip, 0, __n);
            __p = std::__to_address(__get_long_pointer());
        }
        __sz += __n;
        __set_size(__sz);
        traits_type::assign(__p[__sz], value_type());
        for (__p += __ip; __first != __last; ++__p, ++__first)
            traits_type::assign(*__p, *__first);

        return begin() + __ip;
    }

    template<class _Iterator, class _Sentinel>
    _LIBCPP_CONSTEXPR_SINCE_CXX20
    iterator __insert_with_size(const_iterator __pos, _Iterator __first, _Sentinel __last, size_type __n);

    _LIBCPP_HIDE_FROM_ABI _LIBCPP_CONSTEXPR_SINCE_CXX14 allocator_type& __alloc() _NOEXCEPT { return __r_.second(); }
    _LIBCPP_HIDE_FROM_ABI _LIBCPP_CONSTEXPR const allocator_type& __alloc() const _NOEXCEPT { return __r_.second(); }

    _LIBCPP_HIDE_FROM_ABI _LIBCPP_CONSTEXPR_SINCE_CXX20
    void __set_short_size(size_type __s) _NOEXCEPT {
        _LIBCPP_ASSERT_UNCATEGORIZED(__s < __min_cap,
                                     "__s should never be greater than or equal to the short string capacity");
        __r_.first().__s.__size_ = __s;
        __r_.first().__s.__is_long_ = false;
    }

    _LIBCPP_HIDE_FROM_ABI _LIBCPP_CONSTEXPR_SINCE_CXX20
    size_type __get_short_size() const _NOEXCEPT {
        _LIBCPP_ASSERT_UNCATEGORIZED(!__r_.first().__s.__is_long_,
                                     "String has to be short when trying to get the short size");
        return __r_.first().__s.__size_;
    }

    _LIBCPP_HIDE_FROM_ABI _LIBCPP_CONSTEXPR_SINCE_CXX20
    void __set_long_size(size_type __s) _NOEXCEPT
        {__r_.first().__l.__size_ = __s;}
    _LIBCPP_HIDE_FROM_ABI _LIBCPP_CONSTEXPR_SINCE_CXX20
    size_type __get_long_size() const _NOEXCEPT
        {return __r_.first().__l.__size_;}
    _LIBCPP_HIDE_FROM_ABI _LIBCPP_CONSTEXPR_SINCE_CXX20
    void __set_size(size_type __s) _NOEXCEPT
        {if (__is_long()) __set_long_size(__s); else __set_short_size(__s);}

    _LIBCPP_HIDE_FROM_ABI _LIBCPP_CONSTEXPR_SINCE_CXX20
    void __set_long_cap(size_type __s) _NOEXCEPT {
        __r_.first().__l.__cap_ = __s / __endian_factor;
        __r_.first().__l.__is_long_ = true;
    }

    _LIBCPP_HIDE_FROM_ABI _LIBCPP_CONSTEXPR_SINCE_CXX20
    size_type __get_long_cap() const _NOEXCEPT {
        return __r_.first().__l.__cap_ * __endian_factor;
    }

    _LIBCPP_HIDE_FROM_ABI _LIBCPP_CONSTEXPR_SINCE_CXX20
    void __set_long_pointer(pointer __p) _NOEXCEPT
        {__r_.first().__l.__data_ = __p;}
    _LIBCPP_HIDE_FROM_ABI _LIBCPP_CONSTEXPR_SINCE_CXX20
    pointer __get_long_pointer() _NOEXCEPT
        {return __r_.first().__l.__data_;}
    _LIBCPP_HIDE_FROM_ABI _LIBCPP_CONSTEXPR_SINCE_CXX20
    const_pointer __get_long_pointer() const _NOEXCEPT
        {return __r_.first().__l.__data_;}
    _LIBCPP_HIDE_FROM_ABI _LIBCPP_CONSTEXPR_SINCE_CXX20
    pointer __get_short_pointer() _NOEXCEPT
        {return pointer_traits<pointer>::pointer_to(__r_.first().__s.__data_[0]);}
    _LIBCPP_HIDE_FROM_ABI _LIBCPP_CONSTEXPR_SINCE_CXX20
    const_pointer __get_short_pointer() const _NOEXCEPT
        {return pointer_traits<const_pointer>::pointer_to(__r_.first().__s.__data_[0]);}
    _LIBCPP_HIDE_FROM_ABI _LIBCPP_CONSTEXPR_SINCE_CXX20
    pointer __get_pointer() _NOEXCEPT
        {return __is_long() ? __get_long_pointer() : __get_short_pointer();}
    _LIBCPP_HIDE_FROM_ABI _LIBCPP_CONSTEXPR_SINCE_CXX20
    const_pointer __get_pointer() const _NOEXCEPT
        {return __is_long() ? __get_long_pointer() : __get_short_pointer();}

    template <size_type __a> static
        _LIBCPP_HIDE_FROM_ABI _LIBCPP_CONSTEXPR_SINCE_CXX20
        size_type __align_it(size_type __s) _NOEXCEPT
            {return (__s + (__a-1)) & ~(__a-1);}
    enum {__alignment = 16};
    static _LIBCPP_HIDE_FROM_ABI _LIBCPP_CONSTEXPR_SINCE_CXX20
    size_type __recommend(size_type __s) _NOEXCEPT
    {
        if (__s < __min_cap) {
            if (__libcpp_is_constant_evaluated())
                return static_cast<size_type>(__min_cap);
            else
                return static_cast<size_type>(__min_cap) - 1;
        }
        size_type __guess = __align_it<sizeof(value_type) < __alignment ?
                     __alignment/sizeof(value_type) : 1 > (__s+1) - 1;
        if (__guess == __min_cap) ++__guess;
        return __guess;
    }

    inline _LIBCPP_CONSTEXPR_SINCE_CXX20
    void __init(const value_type* __s, size_type __sz, size_type __reserve);
    inline _LIBCPP_CONSTEXPR_SINCE_CXX20
    void __init(const value_type* __s, size_type __sz);
    inline _LIBCPP_CONSTEXPR_SINCE_CXX20
    void __init(size_type __n, value_type __c);

    // Slow path for the (inlined) copy constructor for 'long' strings.
    // Always externally instantiated and not inlined.
    // Requires that __s is zero terminated.
    // The main reason for this function to exist is because for unstable, we
    // want to allow inlining of the copy constructor. However, we don't want
    // to call the __init() functions as those are marked as inline which may
    // result in over-aggressive inlining by the compiler, where our aim is
    // to only inline the fast path code directly in the ctor.
    _LIBCPP_CONSTEXPR_SINCE_CXX20 void __init_copy_ctor_external(const value_type* __s, size_type __sz);

    template <class _InputIterator, __enable_if_t<__has_exactly_input_iterator_category<_InputIterator>::value, int> = 0>
    inline _LIBCPP_CONSTEXPR_SINCE_CXX20 void __init(_InputIterator __first, _InputIterator __last);

    template <class _ForwardIterator, __enable_if_t<__has_forward_iterator_category<_ForwardIterator>::value, int> = 0>
    inline _LIBCPP_CONSTEXPR_SINCE_CXX20 void __init(_ForwardIterator __first, _ForwardIterator __last);

    template <class _InputIterator, class _Sentinel>
    _LIBCPP_HIDE_FROM_ABI _LIBCPP_CONSTEXPR_SINCE_CXX20
    void __init_with_sentinel(_InputIterator __first, _Sentinel __last);
    template <class _InputIterator, class _Sentinel>
    _LIBCPP_HIDE_FROM_ABI _LIBCPP_CONSTEXPR_SINCE_CXX20
    void __init_with_size(_InputIterator __first, _Sentinel __last, size_type __sz);

    _LIBCPP_CONSTEXPR_SINCE_CXX20
    void __grow_by(size_type __old_cap, size_type __delta_cap, size_type __old_sz,
                   size_type __n_copy,  size_type __n_del,     size_type __n_add = 0);
    _LIBCPP_CONSTEXPR_SINCE_CXX20
    void __grow_by_and_replace(size_type __old_cap, size_type __delta_cap, size_type __old_sz,
                               size_type __n_copy,  size_type __n_del,
                               size_type __n_add, const value_type* __p_new_stuff);

    // __assign_no_alias is invoked for assignment operations where we
    // have proof that the input does not alias the current instance.
    // For example, operator=(basic_string) performs a 'self' check.
    template <bool __is_short>
    _LIBCPP_CONSTEXPR_SINCE_CXX20 basic_string& __assign_no_alias(const value_type* __s, size_type __n);

  _LIBCPP_HIDE_FROM_ABI _LIBCPP_CONSTEXPR_SINCE_CXX20 void __erase_to_end(size_type __pos) {
    __null_terminate_at(std::__to_address(__get_pointer()), __pos);
  }

    // __erase_external_with_move is invoked for erase() invocations where
    // `n ~= npos`, likely requiring memory moves on the string data.
    _LIBCPP_CONSTEXPR_SINCE_CXX20 void __erase_external_with_move(size_type __pos, size_type __n);

    _LIBCPP_HIDE_FROM_ABI _LIBCPP_CONSTEXPR_SINCE_CXX20
    void __copy_assign_alloc(const basic_string& __str)
        {__copy_assign_alloc(__str, integral_constant<bool,
                      __alloc_traits::propagate_on_container_copy_assignment::value>());}

    _LIBCPP_HIDE_FROM_ABI _LIBCPP_CONSTEXPR_SINCE_CXX20
    void __copy_assign_alloc(const basic_string& __str, true_type)
        {
            if (__alloc() == __str.__alloc())
                __alloc() = __str.__alloc();
            else
            {
                if (!__str.__is_long())
                {
                    __clear_and_shrink();
                    __alloc() = __str.__alloc();
                }
                else
                {
                    allocator_type __a = __str.__alloc();
                    auto __allocation = std::__allocate_at_least(__a, __str.__get_long_cap());
                    __begin_lifetime(__allocation.ptr, __allocation.count);
                    __alloc_traits::deallocate(__alloc(), __get_long_pointer(), __get_long_cap());
                    __alloc() = std::move(__a);
                    __set_long_pointer(__allocation.ptr);
                    __set_long_cap(__allocation.count);
                    __set_long_size(__str.size());
                }
            }
        }

    _LIBCPP_HIDE_FROM_ABI _LIBCPP_CONSTEXPR_SINCE_CXX20
    void __copy_assign_alloc(const basic_string&, false_type) _NOEXCEPT
        {}

#ifndef _LIBCPP_CXX03_LANG
    _LIBCPP_HIDE_FROM_ABI _LIBCPP_CONSTEXPR_SINCE_CXX20
    void __move_assign(basic_string& __str, false_type)
        _NOEXCEPT_(__alloc_traits::is_always_equal::value);
    _LIBCPP_HIDE_FROM_ABI _LIBCPP_CONSTEXPR_SINCE_CXX20
    void __move_assign(basic_string& __str, true_type)
#if _LIBCPP_STD_VER >= 17
        _NOEXCEPT;
#else
        _NOEXCEPT_(is_nothrow_move_assignable<allocator_type>::value);
#endif
#endif

    _LIBCPP_HIDE_FROM_ABI _LIBCPP_CONSTEXPR_SINCE_CXX20
    void
    __move_assign_alloc(basic_string& __str)
        _NOEXCEPT_(
            !__alloc_traits::propagate_on_container_move_assignment::value ||
            is_nothrow_move_assignable<allocator_type>::value)
    {__move_assign_alloc(__str, integral_constant<bool,
                      __alloc_traits::propagate_on_container_move_assignment::value>());}

    _LIBCPP_HIDE_FROM_ABI _LIBCPP_CONSTEXPR_SINCE_CXX20
    void __move_assign_alloc(basic_string& __c, true_type)
        _NOEXCEPT_(is_nothrow_move_assignable<allocator_type>::value)
        {
            __alloc() = std::move(__c.__alloc());
        }

    _LIBCPP_HIDE_FROM_ABI _LIBCPP_CONSTEXPR_SINCE_CXX20
    void __move_assign_alloc(basic_string&, false_type)
        _NOEXCEPT
        {}

    _LIBCPP_CONSTEXPR_SINCE_CXX20 basic_string& __assign_external(const value_type* __s);
    _LIBCPP_CONSTEXPR_SINCE_CXX20 basic_string& __assign_external(const value_type* __s, size_type __n);

    // Assigns the value in __s, guaranteed to be __n < __min_cap in length.
    inline basic_string& __assign_short(const value_type* __s, size_type __n) {
      pointer __p = __is_long()
                        ? (__set_long_size(__n), __get_long_pointer())
                        : (__set_short_size(__n), __get_short_pointer());
      traits_type::move(std::__to_address(__p), __s, __n);
      traits_type::assign(__p[__n], value_type());
      return *this;
    }

    _LIBCPP_HIDE_FROM_ABI _LIBCPP_CONSTEXPR_SINCE_CXX20
    basic_string& __null_terminate_at(value_type* __p, size_type __newsz) {
      __set_size(__newsz);
      traits_type::assign(__p[__newsz], value_type());
      return *this;
    }

<<<<<<< HEAD
    _LIBCPP_HIDE_FROM_ABI _LIBCPP_CONSTEXPR_SINCE_CXX20 void __invalidate_iterators_past(size_type);

    template <
        class _Tp,
        __enable_if_t<__is_less_than_comparable<const __remove_cvref_t<_Tp>*, const value_type*>::value, int> = 0>
    _LIBCPP_HIDE_FROM_ABI _LIBCPP_CONSTEXPR_SINCE_CXX20 bool __addr_in_range(const _Tp& __v) const {
      return std::__is_pointer_in_range(data(), data() + size() + 1, std::addressof(__v));
    }

    template <
        class _Tp,
        __enable_if_t<!__is_less_than_comparable<const __remove_cvref_t<_Tp>*, const value_type*>::value, int> = 0>
    _LIBCPP_HIDE_FROM_ABI _LIBCPP_CONSTEXPR_SINCE_CXX20 bool __addr_in_range(const _Tp& __v) const {
      if (__libcpp_is_constant_evaluated())
                return false;

      auto __t_ptr = reinterpret_cast<const char*>(std::addressof(__v));
      return reinterpret_cast<const char*>(data()) <= __t_ptr &&
             __t_ptr < reinterpret_cast<const char*>(data() + size() + 1);
=======
    template <class _Tp>
    _LIBCPP_HIDE_FROM_ABI _LIBCPP_CONSTEXPR_SINCE_CXX20 bool __addr_in_range(const _Tp& __v) const {
      return std::__is_pointer_in_range(data(), data() + size() + 1, std::addressof(__v));
>>>>>>> bac3a63c
    }

    _LIBCPP_NORETURN _LIBCPP_HIDE_FROM_ABI
    void __throw_length_error() const {
        std::__throw_length_error("basic_string");
    }

    _LIBCPP_NORETURN _LIBCPP_HIDE_FROM_ABI
    void __throw_out_of_range() const {
        std::__throw_out_of_range("basic_string");
    }

    friend _LIBCPP_CONSTEXPR_SINCE_CXX20 basic_string operator+<>(const basic_string&, const basic_string&);
    friend _LIBCPP_CONSTEXPR_SINCE_CXX20 basic_string operator+<>(const value_type*, const basic_string&);
    friend _LIBCPP_CONSTEXPR_SINCE_CXX20 basic_string operator+<>(value_type, const basic_string&);
    friend _LIBCPP_CONSTEXPR_SINCE_CXX20 basic_string operator+<>(const basic_string&, const value_type*);
    friend _LIBCPP_CONSTEXPR_SINCE_CXX20 basic_string operator+<>(const basic_string&, value_type);
};

// These declarations must appear before any functions are implicitly used
// so that they have the correct visibility specifier.
#define _LIBCPP_DECLARE(...) extern template __VA_ARGS__;
#ifdef _LIBCPP_ABI_STRING_OPTIMIZED_EXTERNAL_INSTANTIATION
    _LIBCPP_STRING_UNSTABLE_EXTERN_TEMPLATE_LIST(_LIBCPP_DECLARE, char)
#   ifndef _LIBCPP_HAS_NO_WIDE_CHARACTERS
        _LIBCPP_STRING_UNSTABLE_EXTERN_TEMPLATE_LIST(_LIBCPP_DECLARE, wchar_t)
#   endif
#else
    _LIBCPP_STRING_V1_EXTERN_TEMPLATE_LIST(_LIBCPP_DECLARE, char)
#   ifndef _LIBCPP_HAS_NO_WIDE_CHARACTERS
        _LIBCPP_STRING_V1_EXTERN_TEMPLATE_LIST(_LIBCPP_DECLARE, wchar_t)
#   endif
#endif
#undef _LIBCPP_DECLARE


#if _LIBCPP_STD_VER >= 17
template<class _InputIterator,
         class _CharT = __iter_value_type<_InputIterator>,
         class _Allocator = allocator<_CharT>,
         class = enable_if_t<__has_input_iterator_category<_InputIterator>::value>,
         class = enable_if_t<__is_allocator<_Allocator>::value>
         >
basic_string(_InputIterator, _InputIterator, _Allocator = _Allocator())
  -> basic_string<_CharT, char_traits<_CharT>, _Allocator>;

template<class _CharT,
         class _Traits,
         class _Allocator = allocator<_CharT>,
         class = enable_if_t<__is_allocator<_Allocator>::value>
         >
explicit basic_string(basic_string_view<_CharT, _Traits>, const _Allocator& = _Allocator())
  -> basic_string<_CharT, _Traits, _Allocator>;

template<class _CharT,
         class _Traits,
         class _Allocator = allocator<_CharT>,
         class = enable_if_t<__is_allocator<_Allocator>::value>,
         class _Sz = typename allocator_traits<_Allocator>::size_type
         >
basic_string(basic_string_view<_CharT, _Traits>, _Sz, _Sz, const _Allocator& = _Allocator())
  -> basic_string<_CharT, _Traits, _Allocator>;
#endif

#if _LIBCPP_STD_VER >= 23
template <ranges::input_range _Range,
          class _Allocator = allocator<ranges::range_value_t<_Range>>,
          class = enable_if_t<__is_allocator<_Allocator>::value>
          >
basic_string(from_range_t, _Range&&, _Allocator = _Allocator())
  -> basic_string<ranges::range_value_t<_Range>, char_traits<ranges::range_value_t<_Range>>, _Allocator>;
#endif

template <class _CharT, class _Traits, class _Allocator>
_LIBCPP_CONSTEXPR_SINCE_CXX20
void basic_string<_CharT, _Traits, _Allocator>::__init(const value_type* __s,
                                                       size_type __sz,
                                                       size_type __reserve)
{
    if (__libcpp_is_constant_evaluated())
        __r_.first() = __rep();
    if (__reserve > max_size())
        __throw_length_error();
    pointer __p;
    if (__fits_in_sso(__reserve))
    {
        __set_short_size(__sz);
        __p = __get_short_pointer();
    }
    else
    {
        auto __allocation = std::__allocate_at_least(__alloc(), __recommend(__reserve) + 1);
        __p = __allocation.ptr;
        __begin_lifetime(__p, __allocation.count);
        __set_long_pointer(__p);
        __set_long_cap(__allocation.count);
        __set_long_size(__sz);
    }
    traits_type::copy(std::__to_address(__p), __s, __sz);
    traits_type::assign(__p[__sz], value_type());
}

template <class _CharT, class _Traits, class _Allocator>
_LIBCPP_CONSTEXPR_SINCE_CXX20
void
basic_string<_CharT, _Traits, _Allocator>::__init(const value_type* __s, size_type __sz)
{
    if (__libcpp_is_constant_evaluated())
        __r_.first() = __rep();
    if (__sz > max_size())
        __throw_length_error();
    pointer __p;
    if (__fits_in_sso(__sz))
    {
        __set_short_size(__sz);
        __p = __get_short_pointer();
    }
    else
    {
        auto __allocation = std::__allocate_at_least(__alloc(), __recommend(__sz) + 1);
        __p = __allocation.ptr;
        __begin_lifetime(__p, __allocation.count);
        __set_long_pointer(__p);
        __set_long_cap(__allocation.count);
        __set_long_size(__sz);
    }
    traits_type::copy(std::__to_address(__p), __s, __sz);
    traits_type::assign(__p[__sz], value_type());
}

template <class _CharT, class _Traits, class _Allocator>
_LIBCPP_CONSTEXPR_SINCE_CXX20
void basic_string<_CharT, _Traits, _Allocator>::__init_copy_ctor_external(
    const value_type* __s, size_type __sz) {
  if (__libcpp_is_constant_evaluated())
    __r_.first() = __rep();

  pointer __p;
  if (__fits_in_sso(__sz)) {
    __p = __get_short_pointer();
    __set_short_size(__sz);
  } else {
    if (__sz > max_size())
      __throw_length_error();
    auto __allocation = std::__allocate_at_least(__alloc(), __recommend(__sz) + 1);
    __p = __allocation.ptr;
    __begin_lifetime(__p, __allocation.count);
    __set_long_pointer(__p);
    __set_long_cap(__allocation.count);
    __set_long_size(__sz);
  }
  traits_type::copy(std::__to_address(__p), __s, __sz + 1);
}

template <class _CharT, class _Traits, class _Allocator>
_LIBCPP_CONSTEXPR_SINCE_CXX20
void
basic_string<_CharT, _Traits, _Allocator>::__init(size_type __n, value_type __c)
{
    if (__libcpp_is_constant_evaluated())
        __r_.first() = __rep();

    if (__n > max_size())
        __throw_length_error();
    pointer __p;
    if (__fits_in_sso(__n))
    {
        __set_short_size(__n);
        __p = __get_short_pointer();
    }
    else
    {
        auto __allocation = std::__allocate_at_least(__alloc(), __recommend(__n) + 1);
        __p = __allocation.ptr;
        __begin_lifetime(__p, __allocation.count);
        __set_long_pointer(__p);
        __set_long_cap(__allocation.count);
        __set_long_size(__n);
    }
    traits_type::assign(std::__to_address(__p), __n, __c);
    traits_type::assign(__p[__n], value_type());
}

template <class _CharT, class _Traits, class _Allocator>
template <class _InputIterator, __enable_if_t<__has_exactly_input_iterator_category<_InputIterator>::value, int> >
_LIBCPP_CONSTEXPR_SINCE_CXX20
void basic_string<_CharT, _Traits, _Allocator>::__init(_InputIterator __first, _InputIterator __last)
{
  __init_with_sentinel(std::move(__first), std::move(__last));
}

template <class _CharT, class _Traits, class _Allocator>
template <class _InputIterator, class _Sentinel>
_LIBCPP_HIDE_FROM_ABI _LIBCPP_CONSTEXPR_SINCE_CXX20
void basic_string<_CharT, _Traits, _Allocator>::__init_with_sentinel(_InputIterator __first, _Sentinel __last) {
    __default_init();

#ifndef _LIBCPP_HAS_NO_EXCEPTIONS
    try
    {
#endif // _LIBCPP_HAS_NO_EXCEPTIONS
    for (; __first != __last; ++__first)
        push_back(*__first);
#ifndef _LIBCPP_HAS_NO_EXCEPTIONS
    }
    catch (...)
    {
        if (__is_long())
            __alloc_traits::deallocate(__alloc(), __get_long_pointer(), __get_long_cap());
        throw;
    }
#endif // _LIBCPP_HAS_NO_EXCEPTIONS
}

template <class _CharT, class _Traits, class _Allocator>
template <class _ForwardIterator, __enable_if_t<__has_forward_iterator_category<_ForwardIterator>::value, int> >
_LIBCPP_CONSTEXPR_SINCE_CXX20 void
basic_string<_CharT, _Traits, _Allocator>::__init(_ForwardIterator __first, _ForwardIterator __last)
{
  size_type __sz = static_cast<size_type>(std::distance(__first, __last));
  __init_with_size(__first, __last, __sz);
}

template <class _CharT, class _Traits, class _Allocator>
template <class _InputIterator, class _Sentinel>
_LIBCPP_HIDE_FROM_ABI _LIBCPP_CONSTEXPR_SINCE_CXX20
void basic_string<_CharT, _Traits, _Allocator>::__init_with_size(
    _InputIterator __first, _Sentinel __last, size_type __sz) {
    if (__libcpp_is_constant_evaluated())
        __r_.first() = __rep();

    if (__sz > max_size())
        __throw_length_error();

    pointer __p;
    if (__fits_in_sso(__sz))
    {
        __set_short_size(__sz);
        __p = __get_short_pointer();

    }
    else
    {
        auto __allocation = std::__allocate_at_least(__alloc(), __recommend(__sz) + 1);
        __p = __allocation.ptr;
        __begin_lifetime(__p, __allocation.count);
        __set_long_pointer(__p);
        __set_long_cap(__allocation.count);
        __set_long_size(__sz);
    }

#ifndef _LIBCPP_HAS_NO_EXCEPTIONS
    try
    {
#endif  // _LIBCPP_HAS_NO_EXCEPTIONS
    for (; __first != __last; ++__first, (void) ++__p)
        traits_type::assign(*__p, *__first);
    traits_type::assign(*__p, value_type());
#ifndef _LIBCPP_HAS_NO_EXCEPTIONS
    }
    catch (...)
    {
        if (__is_long())
            __alloc_traits::deallocate(__alloc(), __get_long_pointer(), __get_long_cap());
        throw;
    }
#endif  // _LIBCPP_HAS_NO_EXCEPTIONS
}

template <class _CharT, class _Traits, class _Allocator>
_LIBCPP_CONSTEXPR_SINCE_CXX20
void
basic_string<_CharT, _Traits, _Allocator>::__grow_by_and_replace
    (size_type __old_cap, size_type __delta_cap, size_type __old_sz,
     size_type __n_copy,  size_type __n_del,     size_type __n_add, const value_type* __p_new_stuff)
{
    size_type __ms = max_size();
    if (__delta_cap > __ms - __old_cap - 1)
        __throw_length_error();
    pointer __old_p = __get_pointer();
    size_type __cap = __old_cap < __ms / 2 - __alignment ?
                          __recommend(std::max(__old_cap + __delta_cap, 2 * __old_cap)) :
                          __ms - 1;
    auto __allocation = std::__allocate_at_least(__alloc(), __cap + 1);
    pointer __p = __allocation.ptr;
    __begin_lifetime(__p, __allocation.count);
    if (__n_copy != 0)
        traits_type::copy(std::__to_address(__p),
                          std::__to_address(__old_p), __n_copy);
    if (__n_add != 0)
        traits_type::copy(std::__to_address(__p) + __n_copy, __p_new_stuff, __n_add);
    size_type __sec_cp_sz = __old_sz - __n_del - __n_copy;
    if (__sec_cp_sz != 0)
        traits_type::copy(std::__to_address(__p) + __n_copy + __n_add,
                          std::__to_address(__old_p) + __n_copy + __n_del, __sec_cp_sz);
    if (__old_cap+1 != __min_cap || __libcpp_is_constant_evaluated())
        __alloc_traits::deallocate(__alloc(), __old_p, __old_cap+1);
    __set_long_pointer(__p);
    __set_long_cap(__allocation.count);
    __old_sz = __n_copy + __n_add + __sec_cp_sz;
    __set_long_size(__old_sz);
    traits_type::assign(__p[__old_sz], value_type());
}

template <class _CharT, class _Traits, class _Allocator>
void
_LIBCPP_CONSTEXPR_SINCE_CXX20
basic_string<_CharT, _Traits, _Allocator>::__grow_by(size_type __old_cap, size_type __delta_cap, size_type __old_sz,
                                                     size_type __n_copy,  size_type __n_del,     size_type __n_add)
{
    size_type __ms = max_size();
    if (__delta_cap > __ms - __old_cap)
        __throw_length_error();
    pointer __old_p = __get_pointer();
    size_type __cap = __old_cap < __ms / 2 - __alignment ?
                          __recommend(std::max(__old_cap + __delta_cap, 2 * __old_cap)) :
                          __ms - 1;
    auto __allocation = std::__allocate_at_least(__alloc(), __cap + 1);
    pointer __p = __allocation.ptr;
    __begin_lifetime(__p, __allocation.count);
    if (__n_copy != 0)
        traits_type::copy(std::__to_address(__p),
                          std::__to_address(__old_p), __n_copy);
    size_type __sec_cp_sz = __old_sz - __n_del - __n_copy;
    if (__sec_cp_sz != 0)
        traits_type::copy(std::__to_address(__p) + __n_copy + __n_add,
                          std::__to_address(__old_p) + __n_copy + __n_del,
                          __sec_cp_sz);
    if (__libcpp_is_constant_evaluated() || __old_cap + 1 != __min_cap)
        __alloc_traits::deallocate(__alloc(), __old_p, __old_cap + 1);
    __set_long_pointer(__p);
    __set_long_cap(__allocation.count);
}

// assign

template <class _CharT, class _Traits, class _Allocator>
template <bool __is_short>
_LIBCPP_CONSTEXPR_SINCE_CXX20
basic_string<_CharT, _Traits, _Allocator>&
basic_string<_CharT, _Traits, _Allocator>::__assign_no_alias(
    const value_type* __s, size_type __n) {
  size_type __cap = __is_short ? static_cast<size_type>(__min_cap) : __get_long_cap();
  if (__n < __cap) {
    pointer __p = __is_short ? __get_short_pointer() : __get_long_pointer();
    __is_short ? __set_short_size(__n) : __set_long_size(__n);
    traits_type::copy(std::__to_address(__p), __s, __n);
    traits_type::assign(__p[__n], value_type());
  } else {
    size_type __sz = __is_short ? __get_short_size() : __get_long_size();
    __grow_by_and_replace(__cap - 1, __n - __cap + 1, __sz, 0, __sz, __n, __s);
  }
  return *this;
}

template <class _CharT, class _Traits, class _Allocator>
_LIBCPP_CONSTEXPR_SINCE_CXX20
basic_string<_CharT, _Traits, _Allocator>&
basic_string<_CharT, _Traits, _Allocator>::__assign_external(
    const value_type* __s, size_type __n) {
  size_type __cap = capacity();
  if (__cap >= __n) {
    value_type* __p = std::__to_address(__get_pointer());
    traits_type::move(__p, __s, __n);
    return __null_terminate_at(__p, __n);
  } else {
    size_type __sz = size();
    __grow_by_and_replace(__cap, __n - __cap, __sz, 0, __sz, __n, __s);
    return *this;
  }
}

template <class _CharT, class _Traits, class _Allocator>
_LIBCPP_CONSTEXPR_SINCE_CXX20
basic_string<_CharT, _Traits, _Allocator>&
basic_string<_CharT, _Traits, _Allocator>::assign(const value_type* __s, size_type __n)
{
    _LIBCPP_ASSERT_UNCATEGORIZED(__n == 0 || __s != nullptr, "string::assign received nullptr");
    return (__builtin_constant_p(__n) && __fits_in_sso(__n))
               ? __assign_short(__s, __n)
               : __assign_external(__s, __n);
}

template <class _CharT, class _Traits, class _Allocator>
_LIBCPP_CONSTEXPR_SINCE_CXX20
basic_string<_CharT, _Traits, _Allocator>&
basic_string<_CharT, _Traits, _Allocator>::assign(size_type __n, value_type __c)
{
    size_type __cap = capacity();
    if (__cap < __n)
    {
        size_type __sz = size();
        __grow_by(__cap, __n - __cap, __sz, 0, __sz);
    }
    value_type* __p = std::__to_address(__get_pointer());
    traits_type::assign(__p, __n, __c);
    return __null_terminate_at(__p, __n);
}

template <class _CharT, class _Traits, class _Allocator>
_LIBCPP_CONSTEXPR_SINCE_CXX20
basic_string<_CharT, _Traits, _Allocator>&
basic_string<_CharT, _Traits, _Allocator>::operator=(value_type __c)
{
    pointer __p;
    if (__is_long())
    {
        __p = __get_long_pointer();
        __set_long_size(1);
    }
    else
    {
        __p = __get_short_pointer();
        __set_short_size(1);
    }
    traits_type::assign(*__p, __c);
    traits_type::assign(*++__p, value_type());
    return *this;
}

template <class _CharT, class _Traits, class _Allocator>
_LIBCPP_CONSTEXPR_SINCE_CXX20
basic_string<_CharT, _Traits, _Allocator>&
basic_string<_CharT, _Traits, _Allocator>::operator=(const basic_string& __str)
{
  if (this != std::addressof(__str)) {
    __copy_assign_alloc(__str);
    if (!__is_long()) {
      if (!__str.__is_long()) {
        __r_.first() = __str.__r_.first();
      } else {
        return __assign_no_alias<true>(__str.data(), __str.size());
      }
    } else {
      return __assign_no_alias<false>(__str.data(), __str.size());
    }
  }
  return *this;
}

#ifndef _LIBCPP_CXX03_LANG

template <class _CharT, class _Traits, class _Allocator>
inline _LIBCPP_CONSTEXPR_SINCE_CXX20
void
basic_string<_CharT, _Traits, _Allocator>::__move_assign(basic_string& __str, false_type)
    _NOEXCEPT_(__alloc_traits::is_always_equal::value)
{
    if (__alloc() != __str.__alloc())
        assign(__str);
    else
        __move_assign(__str, true_type());
}

template <class _CharT, class _Traits, class _Allocator>
inline _LIBCPP_CONSTEXPR_SINCE_CXX20
void
basic_string<_CharT, _Traits, _Allocator>::__move_assign(basic_string& __str, true_type)
#if _LIBCPP_STD_VER >= 17
    _NOEXCEPT
#else
    _NOEXCEPT_(is_nothrow_move_assignable<allocator_type>::value)
#endif
{
  if (__is_long()) {
    __alloc_traits::deallocate(__alloc(), __get_long_pointer(),
                               __get_long_cap());
#if _LIBCPP_STD_VER <= 14
    if (!is_nothrow_move_assignable<allocator_type>::value) {
      __set_short_size(0);
      traits_type::assign(__get_short_pointer()[0], value_type());
    }
#endif
  }
  __move_assign_alloc(__str);
  __r_.first() = __str.__r_.first();
  if (__libcpp_is_constant_evaluated()) {
    __str.__default_init();
  } else {
    __str.__set_short_size(0);
    traits_type::assign(__str.__get_short_pointer()[0], value_type());
  }
}

#endif

template <class _CharT, class _Traits, class _Allocator>
template<class _InputIterator, __enable_if_t<__has_exactly_input_iterator_category<_InputIterator>::value, int> >
_LIBCPP_CONSTEXPR_SINCE_CXX20 basic_string<_CharT, _Traits, _Allocator>&
basic_string<_CharT, _Traits, _Allocator>::assign(_InputIterator __first, _InputIterator __last)
{
  __assign_with_sentinel(__first, __last);
  return *this;
}

template <class _CharT, class _Traits, class _Allocator>
template <class _InputIterator, class _Sentinel>
_LIBCPP_HIDE_FROM_ABI _LIBCPP_CONSTEXPR_SINCE_CXX20
void
basic_string<_CharT, _Traits, _Allocator>::__assign_with_sentinel(_InputIterator __first, _Sentinel __last) {
  const basic_string __temp(__init_with_sentinel_tag(), std::move(__first), std::move(__last), __alloc());
  assign(__temp.data(), __temp.size());
}

template <class _CharT, class _Traits, class _Allocator>
template<class _ForwardIterator, __enable_if_t<__has_forward_iterator_category<_ForwardIterator>::value, int> >
_LIBCPP_CONSTEXPR_SINCE_CXX20 basic_string<_CharT, _Traits, _Allocator>&
basic_string<_CharT, _Traits, _Allocator>::assign(_ForwardIterator __first, _ForwardIterator __last)
{
  if (__string_is_trivial_iterator<_ForwardIterator>::value) {
    size_type __n = static_cast<size_type>(std::distance(__first, __last));
    __assign_trivial(__first, __last, __n);
  } else {
    __assign_with_sentinel(__first, __last);
  }

  return *this;
}

template <class _CharT, class _Traits, class _Allocator>
template <class _Iterator, class _Sentinel>
_LIBCPP_CONSTEXPR_SINCE_CXX20 _LIBCPP_HIDE_FROM_ABI
void
basic_string<_CharT, _Traits, _Allocator>::__assign_trivial(_Iterator __first, _Sentinel __last, size_type __n) {
  _LIBCPP_ASSERT_UNCATEGORIZED(
      __string_is_trivial_iterator<_Iterator>::value, "The iterator type given to `__assign_trivial` must be trivial");

  size_type __cap = capacity();
  if (__cap < __n) {
    // Unlike `append` functions, if the input range points into the string itself, there is no case that the input
    // range could get invalidated by reallocation:
    // 1. If the input range is a subset of the string itself, its size cannot exceed the capacity of the string,
    //    thus no reallocation would happen.
    // 2. In the exotic case where the input range is the byte representation of the string itself, the string
    //    object itself stays valid even if reallocation happens.
    size_type __sz = size();
    __grow_by(__cap, __n - __cap, __sz, 0, __sz);
    }
    pointer __p = __get_pointer();
    for (; __first != __last; ++__p, (void) ++__first)
        traits_type::assign(*__p, *__first);
    traits_type::assign(*__p, value_type());
    __set_size(__n);
}

template <class _CharT, class _Traits, class _Allocator>
_LIBCPP_CONSTEXPR_SINCE_CXX20
basic_string<_CharT, _Traits, _Allocator>&
basic_string<_CharT, _Traits, _Allocator>::assign(const basic_string& __str, size_type __pos, size_type __n)
{
    size_type __sz = __str.size();
    if (__pos > __sz)
        __throw_out_of_range();
    return assign(__str.data() + __pos, std::min(__n, __sz - __pos));
}

template <class _CharT, class _Traits, class _Allocator>
template <class _Tp,
          __enable_if_t<__can_be_converted_to_string_view<_CharT, _Traits, _Tp>::value &&
                            !__is_same_uncvref<_Tp, basic_string<_CharT, _Traits, _Allocator> >::value,
                        int> >
_LIBCPP_CONSTEXPR_SINCE_CXX20 basic_string<_CharT, _Traits, _Allocator>&
basic_string<_CharT, _Traits, _Allocator>::assign(const _Tp& __t, size_type __pos, size_type __n) {
    __self_view __sv = __t;
    size_type __sz = __sv.size();
    if (__pos > __sz)
        __throw_out_of_range();
    return assign(__sv.data() + __pos, std::min(__n, __sz - __pos));
}

template <class _CharT, class _Traits, class _Allocator>
_LIBCPP_CONSTEXPR_SINCE_CXX20
basic_string<_CharT, _Traits, _Allocator>&
basic_string<_CharT, _Traits, _Allocator>::__assign_external(const value_type* __s) {
  return __assign_external(__s, traits_type::length(__s));
}

template <class _CharT, class _Traits, class _Allocator>
_LIBCPP_CONSTEXPR_SINCE_CXX20
basic_string<_CharT, _Traits, _Allocator>&
basic_string<_CharT, _Traits, _Allocator>::assign(const value_type* __s)
{
    _LIBCPP_ASSERT_UNCATEGORIZED(__s != nullptr, "string::assign received nullptr");
    return __builtin_constant_p(*__s)
               ? (__fits_in_sso(traits_type::length(__s))
                      ? __assign_short(__s, traits_type::length(__s))
                      : __assign_external(__s, traits_type::length(__s)))
               : __assign_external(__s);
}
// append

template <class _CharT, class _Traits, class _Allocator>
_LIBCPP_CONSTEXPR_SINCE_CXX20
basic_string<_CharT, _Traits, _Allocator>&
basic_string<_CharT, _Traits, _Allocator>::append(const value_type* __s, size_type __n)
{
    _LIBCPP_ASSERT_UNCATEGORIZED(__n == 0 || __s != nullptr, "string::append received nullptr");
    size_type __cap = capacity();
    size_type __sz = size();
    if (__cap - __sz >= __n)
    {
        if (__n)
        {
            value_type* __p = std::__to_address(__get_pointer());
            traits_type::copy(__p + __sz, __s, __n);
            __sz += __n;
            __set_size(__sz);
            traits_type::assign(__p[__sz], value_type());
        }
    }
    else
        __grow_by_and_replace(__cap, __sz + __n - __cap, __sz, __sz, 0, __n, __s);
    return *this;
}

template <class _CharT, class _Traits, class _Allocator>
_LIBCPP_CONSTEXPR_SINCE_CXX20
basic_string<_CharT, _Traits, _Allocator>&
basic_string<_CharT, _Traits, _Allocator>::append(size_type __n, value_type __c)
{
    if (__n)
    {
        size_type __cap = capacity();
        size_type __sz = size();
        if (__cap - __sz < __n)
            __grow_by(__cap, __sz + __n - __cap, __sz, __sz, 0);
        pointer __p = __get_pointer();
        traits_type::assign(std::__to_address(__p) + __sz, __n, __c);
        __sz += __n;
        __set_size(__sz);
        traits_type::assign(__p[__sz], value_type());
    }
    return *this;
}

template <class _CharT, class _Traits, class _Allocator>
_LIBCPP_CONSTEXPR_SINCE_CXX20 inline void
basic_string<_CharT, _Traits, _Allocator>::__append_default_init(size_type __n)
{
    if (__n)
    {
        size_type __cap = capacity();
        size_type __sz = size();
        if (__cap - __sz < __n)
            __grow_by(__cap, __sz + __n - __cap, __sz, __sz, 0);
        pointer __p = __get_pointer();
        __sz += __n;
        __set_size(__sz);
        traits_type::assign(__p[__sz], value_type());
    }
}

template <class _CharT, class _Traits, class _Allocator>
_LIBCPP_CONSTEXPR_SINCE_CXX20
void
basic_string<_CharT, _Traits, _Allocator>::push_back(value_type __c)
{
    bool __is_short = !__is_long();
    size_type __cap;
    size_type __sz;
    if (__is_short)
    {
        __cap = __min_cap - 1;
        __sz = __get_short_size();
    }
    else
    {
        __cap = __get_long_cap() - 1;
        __sz = __get_long_size();
    }
    if (__sz == __cap)
    {
        __grow_by(__cap, 1, __sz, __sz, 0);
        __is_short = false; // the string is always long after __grow_by
    }
    pointer __p = __get_pointer();
    if (__is_short)
    {
        __p = __get_short_pointer() + __sz;
        __set_short_size(__sz+1);
    }
    else
    {
        __p = __get_long_pointer() + __sz;
        __set_long_size(__sz+1);
    }
    traits_type::assign(*__p, __c);
    traits_type::assign(*++__p, value_type());
}

template <class _CharT, class _Traits, class _Allocator>
template<class _ForwardIterator, __enable_if_t<__has_forward_iterator_category<_ForwardIterator>::value, int> >
_LIBCPP_CONSTEXPR_SINCE_CXX20 basic_string<_CharT, _Traits, _Allocator>&
basic_string<_CharT, _Traits, _Allocator>::append(
    _ForwardIterator __first, _ForwardIterator __last)
{
    size_type __sz = size();
    size_type __cap = capacity();
    size_type __n = static_cast<size_type>(std::distance(__first, __last));
    if (__n)
    {
        if (__string_is_trivial_iterator<_ForwardIterator>::value &&
            !__addr_in_range(*__first))
        {
            if (__cap - __sz < __n)
                __grow_by(__cap, __sz + __n - __cap, __sz, __sz, 0);
            pointer __p = __get_pointer() + __sz;
            for (; __first != __last; ++__p, (void) ++__first)
                traits_type::assign(*__p, *__first);
            traits_type::assign(*__p, value_type());
            __set_size(__sz + __n);
        }
        else
        {
            const basic_string __temp(__first, __last, __alloc());
            append(__temp.data(), __temp.size());
        }
    }
    return *this;
}

template <class _CharT, class _Traits, class _Allocator>
_LIBCPP_CONSTEXPR_SINCE_CXX20
basic_string<_CharT, _Traits, _Allocator>&
basic_string<_CharT, _Traits, _Allocator>::append(const basic_string& __str, size_type __pos, size_type __n)
{
    size_type __sz = __str.size();
    if (__pos > __sz)
        __throw_out_of_range();
    return append(__str.data() + __pos, std::min(__n, __sz - __pos));
}

template <class _CharT, class _Traits, class _Allocator>
template <class _Tp,
          __enable_if_t<__can_be_converted_to_string_view<_CharT, _Traits, _Tp>::value &&
                            !__is_same_uncvref<_Tp, basic_string<_CharT, _Traits, _Allocator> >::value,
                        int> >
_LIBCPP_CONSTEXPR_SINCE_CXX20 basic_string<_CharT, _Traits, _Allocator>&
basic_string<_CharT, _Traits, _Allocator>::append(const _Tp& __t, size_type __pos, size_type __n) {
    __self_view __sv = __t;
    size_type __sz = __sv.size();
    if (__pos > __sz)
        __throw_out_of_range();
    return append(__sv.data() + __pos, std::min(__n, __sz - __pos));
}

template <class _CharT, class _Traits, class _Allocator>
_LIBCPP_CONSTEXPR_SINCE_CXX20
basic_string<_CharT, _Traits, _Allocator>&
basic_string<_CharT, _Traits, _Allocator>::append(const value_type* __s)
{
    _LIBCPP_ASSERT_UNCATEGORIZED(__s != nullptr, "string::append received nullptr");
    return append(__s, traits_type::length(__s));
}

// insert

template <class _CharT, class _Traits, class _Allocator>
_LIBCPP_CONSTEXPR_SINCE_CXX20
basic_string<_CharT, _Traits, _Allocator>&
basic_string<_CharT, _Traits, _Allocator>::insert(size_type __pos, const value_type* __s, size_type __n)
{
    _LIBCPP_ASSERT_UNCATEGORIZED(__n == 0 || __s != nullptr, "string::insert received nullptr");
    size_type __sz = size();
    if (__pos > __sz)
        __throw_out_of_range();
    size_type __cap = capacity();
    if (__libcpp_is_constant_evaluated()) {
        if (__cap - __sz >= __n)
            __grow_by_and_replace(__cap, 0, __sz, __pos, 0, __n, __s);
        else
            __grow_by_and_replace(__cap, __sz + __n - __cap, __sz, __pos, 0, __n, __s);
        return *this;
    }
    if (__cap - __sz >= __n)
    {
        if (__n)
        {
            value_type* __p = std::__to_address(__get_pointer());
            size_type __n_move = __sz - __pos;
            if (__n_move != 0)
            {
                if (__p + __pos <= __s && __s < __p + __sz)
                    __s += __n;
                traits_type::move(__p + __pos + __n, __p + __pos, __n_move);
            }
            traits_type::move(__p + __pos, __s, __n);
            __sz += __n;
            __set_size(__sz);
            traits_type::assign(__p[__sz], value_type());
        }
    }
    else
        __grow_by_and_replace(__cap, __sz + __n - __cap, __sz, __pos, 0, __n, __s);
    return *this;
}

template <class _CharT, class _Traits, class _Allocator>
_LIBCPP_CONSTEXPR_SINCE_CXX20
basic_string<_CharT, _Traits, _Allocator>&
basic_string<_CharT, _Traits, _Allocator>::insert(size_type __pos, size_type __n, value_type __c)
{
    size_type __sz = size();
    if (__pos > __sz)
        __throw_out_of_range();
    if (__n)
    {
        size_type __cap = capacity();
        value_type* __p;
        if (__cap - __sz >= __n)
        {
            __p = std::__to_address(__get_pointer());
            size_type __n_move = __sz - __pos;
            if (__n_move != 0)
                traits_type::move(__p + __pos + __n, __p + __pos, __n_move);
        }
        else
        {
            __grow_by(__cap, __sz + __n - __cap, __sz, __pos, 0, __n);
            __p = std::__to_address(__get_long_pointer());
        }
        traits_type::assign(__p + __pos, __n, __c);
        __sz += __n;
        __set_size(__sz);
        traits_type::assign(__p[__sz], value_type());
    }
    return *this;
}

template <class _CharT, class _Traits, class _Allocator>
template<class _InputIterator, __enable_if_t<__has_exactly_input_iterator_category<_InputIterator>::value, int> >
_LIBCPP_CONSTEXPR_SINCE_CXX20 typename basic_string<_CharT, _Traits, _Allocator>::iterator
basic_string<_CharT, _Traits, _Allocator>::insert(const_iterator __pos, _InputIterator __first, _InputIterator __last)
{
  const basic_string __temp(__first, __last, __alloc());
  return insert(__pos, __temp.data(), __temp.data() + __temp.size());
}

template <class _CharT, class _Traits, class _Allocator>
template<class _ForwardIterator, __enable_if_t<__has_forward_iterator_category<_ForwardIterator>::value, int> >
_LIBCPP_CONSTEXPR_SINCE_CXX20 typename basic_string<_CharT, _Traits, _Allocator>::iterator
basic_string<_CharT, _Traits, _Allocator>::insert(const_iterator __pos, _ForwardIterator __first, _ForwardIterator __last)
{
    auto __n = static_cast<size_type>(std::distance(__first, __last));
    return __insert_with_size(__pos, __first, __last, __n);
}

template <class _CharT, class _Traits, class _Allocator>
template<class _Iterator, class _Sentinel>
_LIBCPP_CONSTEXPR_SINCE_CXX20
typename basic_string<_CharT, _Traits, _Allocator>::iterator
basic_string<_CharT, _Traits, _Allocator>::__insert_with_size(
    const_iterator __pos, _Iterator __first, _Sentinel __last, size_type __n) {
    size_type __ip = static_cast<size_type>(__pos - begin());
    if (__n == 0)
        return begin() + __ip;

    if (__string_is_trivial_iterator<_Iterator>::value && !__addr_in_range(*__first))
    {
        return __insert_from_safe_copy(__n, __ip, __first, __last);
    }
    else
    {
        const basic_string __temp(__init_with_sentinel_tag(), __first, __last, __alloc());
        return __insert_from_safe_copy(__n, __ip, __temp.begin(), __temp.end());
    }
}

template <class _CharT, class _Traits, class _Allocator>
_LIBCPP_CONSTEXPR_SINCE_CXX20
basic_string<_CharT, _Traits, _Allocator>&
basic_string<_CharT, _Traits, _Allocator>::insert(size_type __pos1, const basic_string& __str,
                                                  size_type __pos2, size_type __n)
{
    size_type __str_sz = __str.size();
    if (__pos2 > __str_sz)
        __throw_out_of_range();
    return insert(__pos1, __str.data() + __pos2, std::min(__n, __str_sz - __pos2));
}

template <class _CharT, class _Traits, class _Allocator>
template <class _Tp,
          __enable_if_t<__can_be_converted_to_string_view<_CharT, _Traits, _Tp>::value &&
                            !__is_same_uncvref<_Tp, basic_string<_CharT, _Traits, _Allocator> >::value,
                        int> >
_LIBCPP_CONSTEXPR_SINCE_CXX20 basic_string<_CharT, _Traits, _Allocator>&
basic_string<_CharT, _Traits, _Allocator>::insert(size_type __pos1, const _Tp& __t, size_type __pos2, size_type __n) {
    __self_view __sv = __t;
    size_type __str_sz = __sv.size();
    if (__pos2 > __str_sz)
        __throw_out_of_range();
    return insert(__pos1, __sv.data() + __pos2, std::min(__n, __str_sz - __pos2));
}

template <class _CharT, class _Traits, class _Allocator>
_LIBCPP_CONSTEXPR_SINCE_CXX20
basic_string<_CharT, _Traits, _Allocator>&
basic_string<_CharT, _Traits, _Allocator>::insert(size_type __pos, const value_type* __s)
{
    _LIBCPP_ASSERT_UNCATEGORIZED(__s != nullptr, "string::insert received nullptr");
    return insert(__pos, __s, traits_type::length(__s));
}

template <class _CharT, class _Traits, class _Allocator>
_LIBCPP_CONSTEXPR_SINCE_CXX20
typename basic_string<_CharT, _Traits, _Allocator>::iterator
basic_string<_CharT, _Traits, _Allocator>::insert(const_iterator __pos, value_type __c)
{
    size_type __ip = static_cast<size_type>(__pos - begin());
    size_type __sz = size();
    size_type __cap = capacity();
    value_type* __p;
    if (__cap == __sz)
    {
        __grow_by(__cap, 1, __sz, __ip, 0, 1);
        __p = std::__to_address(__get_long_pointer());
    }
    else
    {
        __p = std::__to_address(__get_pointer());
        size_type __n_move = __sz - __ip;
        if (__n_move != 0)
            traits_type::move(__p + __ip + 1, __p + __ip, __n_move);
    }
    traits_type::assign(__p[__ip], __c);
    traits_type::assign(__p[++__sz], value_type());
    __set_size(__sz);
    return begin() + static_cast<difference_type>(__ip);
}

// replace

template <class _CharT, class _Traits, class _Allocator>
_LIBCPP_CONSTEXPR_SINCE_CXX20
basic_string<_CharT, _Traits, _Allocator>&
basic_string<_CharT, _Traits, _Allocator>::replace(size_type __pos, size_type __n1, const value_type* __s, size_type __n2)
    _LIBCPP_DISABLE_UBSAN_UNSIGNED_INTEGER_CHECK
{
    _LIBCPP_ASSERT_UNCATEGORIZED(__n2 == 0 || __s != nullptr, "string::replace received nullptr");
    size_type __sz = size();
    if (__pos > __sz)
        __throw_out_of_range();
    __n1 = std::min(__n1, __sz - __pos);
    size_type __cap = capacity();
    if (__cap - __sz + __n1 >= __n2)
    {
        value_type* __p = std::__to_address(__get_pointer());
        if (__n1 != __n2)
        {
            size_type __n_move = __sz - __pos - __n1;
            if (__n_move != 0)
            {
                if (__n1 > __n2)
                {
                    traits_type::move(__p + __pos, __s, __n2);
                    traits_type::move(__p + __pos + __n2, __p + __pos + __n1, __n_move);
                    return __null_terminate_at(__p, __sz + (__n2 - __n1));
                }
                if (std::__is_pointer_in_range(__p + __pos + 1, __p + __sz, __s))
                {
                    if (__p + __pos + __n1 <= __s)
                        __s += __n2 - __n1;
                    else // __p + __pos < __s < __p + __pos + __n1
                    {
                        traits_type::move(__p + __pos, __s, __n1);
                        __pos += __n1;
                        __s += __n2;
                        __n2 -= __n1;
                        __n1 = 0;
                    }
                }
                traits_type::move(__p + __pos + __n2, __p + __pos + __n1, __n_move);
            }
        }
        traits_type::move(__p + __pos, __s, __n2);
        return __null_terminate_at(__p, __sz + (__n2 - __n1));
    }
    else
        __grow_by_and_replace(__cap, __sz - __n1 + __n2 - __cap, __sz, __pos, __n1, __n2, __s);
    return *this;
}

template <class _CharT, class _Traits, class _Allocator>
_LIBCPP_CONSTEXPR_SINCE_CXX20
basic_string<_CharT, _Traits, _Allocator>&
basic_string<_CharT, _Traits, _Allocator>::replace(size_type __pos, size_type __n1, size_type __n2, value_type __c)
{
    size_type __sz = size();
    if (__pos > __sz)
        __throw_out_of_range();
    __n1 = std::min(__n1, __sz - __pos);
    size_type __cap = capacity();
    value_type* __p;
    if (__cap - __sz + __n1 >= __n2)
    {
        __p = std::__to_address(__get_pointer());
        if (__n1 != __n2)
        {
            size_type __n_move = __sz - __pos - __n1;
            if (__n_move != 0)
                traits_type::move(__p + __pos + __n2, __p + __pos + __n1, __n_move);
        }
    }
    else
    {
        __grow_by(__cap, __sz - __n1 + __n2 - __cap, __sz, __pos, __n1, __n2);
        __p = std::__to_address(__get_long_pointer());
    }
    traits_type::assign(__p + __pos, __n2, __c);
    return __null_terminate_at(__p, __sz - (__n1 - __n2));
}

template <class _CharT, class _Traits, class _Allocator>
template<class _InputIterator, __enable_if_t<__has_input_iterator_category<_InputIterator>::value, int> >
_LIBCPP_CONSTEXPR_SINCE_CXX20 basic_string<_CharT, _Traits, _Allocator>&
basic_string<_CharT, _Traits, _Allocator>::replace(const_iterator __i1, const_iterator __i2,
                                                   _InputIterator __j1, _InputIterator __j2)
{
    const basic_string __temp(__j1, __j2, __alloc());
    return replace(__i1, __i2, __temp);
}

template <class _CharT, class _Traits, class _Allocator>
_LIBCPP_CONSTEXPR_SINCE_CXX20
basic_string<_CharT, _Traits, _Allocator>&
basic_string<_CharT, _Traits, _Allocator>::replace(size_type __pos1, size_type __n1, const basic_string& __str,
                                                   size_type __pos2, size_type __n2)
{
    size_type __str_sz = __str.size();
    if (__pos2 > __str_sz)
        __throw_out_of_range();
    return replace(__pos1, __n1, __str.data() + __pos2, std::min(__n2, __str_sz - __pos2));
}

template <class _CharT, class _Traits, class _Allocator>
template <class _Tp,
          __enable_if_t<__can_be_converted_to_string_view<_CharT, _Traits, _Tp>::value &&
                            !__is_same_uncvref<_Tp, basic_string<_CharT, _Traits, _Allocator> >::value,
                        int> >
_LIBCPP_CONSTEXPR_SINCE_CXX20 basic_string<_CharT, _Traits, _Allocator>&
basic_string<_CharT, _Traits, _Allocator>::replace(
    size_type __pos1, size_type __n1, const _Tp& __t, size_type __pos2, size_type __n2) {
    __self_view __sv = __t;
    size_type __str_sz = __sv.size();
    if (__pos2 > __str_sz)
        __throw_out_of_range();
    return replace(__pos1, __n1, __sv.data() + __pos2, std::min(__n2, __str_sz - __pos2));
}

template <class _CharT, class _Traits, class _Allocator>
_LIBCPP_CONSTEXPR_SINCE_CXX20
basic_string<_CharT, _Traits, _Allocator>&
basic_string<_CharT, _Traits, _Allocator>::replace(size_type __pos, size_type __n1, const value_type* __s)
{
    _LIBCPP_ASSERT_UNCATEGORIZED(__s != nullptr, "string::replace received nullptr");
    return replace(__pos, __n1, __s, traits_type::length(__s));
}

// erase

// 'externally instantiated' erase() implementation, called when __n != npos.
// Does not check __pos against size()
template <class _CharT, class _Traits, class _Allocator>
_LIBCPP_CONSTEXPR_SINCE_CXX20
void
basic_string<_CharT, _Traits, _Allocator>::__erase_external_with_move(
    size_type __pos, size_type __n)
{
    if (__n)
    {
        size_type __sz = size();
        value_type* __p = std::__to_address(__get_pointer());
        __n = std::min(__n, __sz - __pos);
        size_type __n_move = __sz - __pos - __n;
        if (__n_move != 0)
            traits_type::move(__p + __pos, __p + __pos + __n, __n_move);
        __null_terminate_at(__p, __sz - __n);
    }
}

template <class _CharT, class _Traits, class _Allocator>
_LIBCPP_CONSTEXPR_SINCE_CXX20
basic_string<_CharT, _Traits, _Allocator>&
basic_string<_CharT, _Traits, _Allocator>::erase(size_type __pos,
                                                 size_type __n) {
  if (__pos > size())
    __throw_out_of_range();
  if (__n == npos) {
    __erase_to_end(__pos);
  } else {
    __erase_external_with_move(__pos, __n);
  }
  return *this;
}

template <class _CharT, class _Traits, class _Allocator>
inline _LIBCPP_CONSTEXPR_SINCE_CXX20
typename basic_string<_CharT, _Traits, _Allocator>::iterator
basic_string<_CharT, _Traits, _Allocator>::erase(const_iterator __pos)
{
  _LIBCPP_ASSERT_UNCATEGORIZED(__pos != end(), "string::erase(iterator) called with a non-dereferenceable iterator");
  iterator __b = begin();
  size_type __r = static_cast<size_type>(__pos - __b);
  erase(__r, 1);
  return __b + static_cast<difference_type>(__r);
}

template <class _CharT, class _Traits, class _Allocator>
inline _LIBCPP_CONSTEXPR_SINCE_CXX20
typename basic_string<_CharT, _Traits, _Allocator>::iterator
basic_string<_CharT, _Traits, _Allocator>::erase(const_iterator __first, const_iterator __last)
{
  _LIBCPP_ASSERT_UNCATEGORIZED(__first <= __last, "string::erase(first, last) called with invalid range");
  iterator __b = begin();
  size_type __r = static_cast<size_type>(__first - __b);
  erase(__r, static_cast<size_type>(__last - __first));
  return __b + static_cast<difference_type>(__r);
}

template <class _CharT, class _Traits, class _Allocator>
inline _LIBCPP_CONSTEXPR_SINCE_CXX20
void
basic_string<_CharT, _Traits, _Allocator>::pop_back()
{
    _LIBCPP_ASSERT_UNCATEGORIZED(!empty(), "string::pop_back(): string is already empty");
    __erase_to_end(size() - 1);
}

template <class _CharT, class _Traits, class _Allocator>
inline _LIBCPP_CONSTEXPR_SINCE_CXX20
void
basic_string<_CharT, _Traits, _Allocator>::clear() _NOEXCEPT
{
    if (__is_long())
    {
        traits_type::assign(*__get_long_pointer(), value_type());
        __set_long_size(0);
    }
    else
    {
        traits_type::assign(*__get_short_pointer(), value_type());
        __set_short_size(0);
    }
}

template <class _CharT, class _Traits, class _Allocator>
_LIBCPP_CONSTEXPR_SINCE_CXX20
void
basic_string<_CharT, _Traits, _Allocator>::resize(size_type __n, value_type __c)
{
    size_type __sz = size();
    if (__n > __sz)
        append(__n - __sz, __c);
    else
        __erase_to_end(__n);
}

template <class _CharT, class _Traits, class _Allocator>
_LIBCPP_CONSTEXPR_SINCE_CXX20 inline void
basic_string<_CharT, _Traits, _Allocator>::__resize_default_init(size_type __n)
{
    size_type __sz = size();
    if (__n > __sz) {
       __append_default_init(__n - __sz);
    } else
        __erase_to_end(__n);
}

template <class _CharT, class _Traits, class _Allocator>
_LIBCPP_CONSTEXPR_SINCE_CXX20
void
basic_string<_CharT, _Traits, _Allocator>::reserve(size_type __requested_capacity)
{
    if (__requested_capacity > max_size())
        __throw_length_error();

    // Make sure reserve(n) never shrinks. This is technically only required in C++20
    // and later (since P0966R1), however we provide consistent behavior in all Standard
    // modes because this function is instantiated in the shared library.
    if (__requested_capacity <= capacity())
        return;

    size_type __target_capacity = std::max(__requested_capacity, size());
    __target_capacity = __recommend(__target_capacity);
    if (__target_capacity == capacity()) return;

    __shrink_or_extend(__target_capacity);
}

template <class _CharT, class _Traits, class _Allocator>
inline _LIBCPP_CONSTEXPR_SINCE_CXX20
void
basic_string<_CharT, _Traits, _Allocator>::shrink_to_fit() _NOEXCEPT
{
    size_type __target_capacity = __recommend(size());
    if (__target_capacity == capacity()) return;

    __shrink_or_extend(__target_capacity);
}

template <class _CharT, class _Traits, class _Allocator>
inline _LIBCPP_CONSTEXPR_SINCE_CXX20
void
basic_string<_CharT, _Traits, _Allocator>::__shrink_or_extend(size_type __target_capacity)
{
    size_type __cap = capacity();
    size_type __sz = size();

    pointer __new_data, __p;
    bool __was_long, __now_long;
    if (__fits_in_sso(__target_capacity))
    {
        __was_long = true;
        __now_long = false;
        __new_data = __get_short_pointer();
        __p = __get_long_pointer();
    }
    else
    {
        if (__target_capacity > __cap) {
            auto __allocation = std::__allocate_at_least(__alloc(), __target_capacity + 1);
            __new_data = __allocation.ptr;
            __target_capacity = __allocation.count - 1;
        }
        else
        {
        #ifndef _LIBCPP_HAS_NO_EXCEPTIONS
            try
            {
        #endif // _LIBCPP_HAS_NO_EXCEPTIONS
                auto __allocation = std::__allocate_at_least(__alloc(), __target_capacity + 1);
                __new_data = __allocation.ptr;
                __target_capacity = __allocation.count - 1;
        #ifndef _LIBCPP_HAS_NO_EXCEPTIONS
            }
            catch (...)
            {
                return;
            }
        #else  // _LIBCPP_HAS_NO_EXCEPTIONS
            if (__new_data == nullptr)
                return;
        #endif // _LIBCPP_HAS_NO_EXCEPTIONS
        }
        __begin_lifetime(__new_data, __target_capacity + 1);
        __now_long = true;
        __was_long = __is_long();
        __p = __get_pointer();
    }
    traits_type::copy(std::__to_address(__new_data),
                      std::__to_address(__p), size()+1);
    if (__was_long)
        __alloc_traits::deallocate(__alloc(), __p, __cap+1);
    if (__now_long)
    {
        __set_long_cap(__target_capacity+1);
        __set_long_size(__sz);
        __set_long_pointer(__new_data);
    }
    else
        __set_short_size(__sz);
}

template <class _CharT, class _Traits, class _Allocator>
_LIBCPP_CONSTEXPR_SINCE_CXX20
typename basic_string<_CharT, _Traits, _Allocator>::const_reference
basic_string<_CharT, _Traits, _Allocator>::at(size_type __n) const
{
    if (__n >= size())
        __throw_out_of_range();
    return (*this)[__n];
}

template <class _CharT, class _Traits, class _Allocator>
_LIBCPP_CONSTEXPR_SINCE_CXX20
typename basic_string<_CharT, _Traits, _Allocator>::reference
basic_string<_CharT, _Traits, _Allocator>::at(size_type __n)
{
    if (__n >= size())
        __throw_out_of_range();
    return (*this)[__n];
}

template <class _CharT, class _Traits, class _Allocator>
_LIBCPP_CONSTEXPR_SINCE_CXX20
typename basic_string<_CharT, _Traits, _Allocator>::size_type
basic_string<_CharT, _Traits, _Allocator>::copy(value_type* __s, size_type __n, size_type __pos) const
{
    size_type __sz = size();
    if (__pos > __sz)
        __throw_out_of_range();
    size_type __rlen = std::min(__n, __sz - __pos);
    traits_type::copy(__s, data() + __pos, __rlen);
    return __rlen;
}

template <class _CharT, class _Traits, class _Allocator>
inline _LIBCPP_CONSTEXPR_SINCE_CXX20
void
basic_string<_CharT, _Traits, _Allocator>::swap(basic_string& __str)
#if _LIBCPP_STD_VER >= 14
        _NOEXCEPT
#else
        _NOEXCEPT_(!__alloc_traits::propagate_on_container_swap::value ||
                    __is_nothrow_swappable<allocator_type>::value)
#endif
{
    _LIBCPP_ASSERT_UNCATEGORIZED(
        __alloc_traits::propagate_on_container_swap::value ||
        __alloc_traits::is_always_equal::value ||
        __alloc() == __str.__alloc(), "swapping non-equal allocators");
    std::swap(__r_.first(), __str.__r_.first());
    std::__swap_allocator(__alloc(), __str.__alloc());
}

// find

template <class _Traits>
struct _LIBCPP_HIDDEN __traits_eq
{
    typedef typename _Traits::char_type char_type;
    _LIBCPP_HIDE_FROM_ABI
    bool operator()(const char_type& __x, const char_type& __y) _NOEXCEPT
        {return _Traits::eq(__x, __y);}
};

template<class _CharT, class _Traits, class _Allocator>
_LIBCPP_CONSTEXPR_SINCE_CXX20
typename basic_string<_CharT, _Traits, _Allocator>::size_type
basic_string<_CharT, _Traits, _Allocator>::find(const value_type* __s,
                                                size_type __pos,
                                                size_type __n) const _NOEXCEPT
{
    _LIBCPP_ASSERT_UNCATEGORIZED(__n == 0 || __s != nullptr, "string::find(): received nullptr");
    return std::__str_find<value_type, size_type, traits_type, npos>
        (data(), size(), __s, __pos, __n);
}

template<class _CharT, class _Traits, class _Allocator>
inline _LIBCPP_CONSTEXPR_SINCE_CXX20
typename basic_string<_CharT, _Traits, _Allocator>::size_type
basic_string<_CharT, _Traits, _Allocator>::find(const basic_string& __str,
                                                size_type __pos) const _NOEXCEPT
{
    return std::__str_find<value_type, size_type, traits_type, npos>
        (data(), size(), __str.data(), __pos, __str.size());
}

template<class _CharT, class _Traits, class _Allocator>
template <class _Tp, __enable_if_t<__can_be_converted_to_string_view<_CharT, _Traits, _Tp>::value, int> >
_LIBCPP_CONSTEXPR_SINCE_CXX20 typename basic_string<_CharT, _Traits, _Allocator>::size_type
basic_string<_CharT, _Traits, _Allocator>::find(const _Tp &__t,
                                                size_type __pos) const _NOEXCEPT
{
    __self_view __sv = __t;
    return std::__str_find<value_type, size_type, traits_type, npos>
        (data(), size(), __sv.data(), __pos, __sv.size());
}

template<class _CharT, class _Traits, class _Allocator>
inline _LIBCPP_CONSTEXPR_SINCE_CXX20
typename basic_string<_CharT, _Traits, _Allocator>::size_type
basic_string<_CharT, _Traits, _Allocator>::find(const value_type* __s,
                                                size_type __pos) const _NOEXCEPT
{
    _LIBCPP_ASSERT_UNCATEGORIZED(__s != nullptr, "string::find(): received nullptr");
    return std::__str_find<value_type, size_type, traits_type, npos>
        (data(), size(), __s, __pos, traits_type::length(__s));
}

template<class _CharT, class _Traits, class _Allocator>
_LIBCPP_CONSTEXPR_SINCE_CXX20
typename basic_string<_CharT, _Traits, _Allocator>::size_type
basic_string<_CharT, _Traits, _Allocator>::find(value_type __c,
                                                size_type __pos) const _NOEXCEPT
{
    return std::__str_find<value_type, size_type, traits_type, npos>
        (data(), size(), __c, __pos);
}

// rfind

template<class _CharT, class _Traits, class _Allocator>
_LIBCPP_CONSTEXPR_SINCE_CXX20
typename basic_string<_CharT, _Traits, _Allocator>::size_type
basic_string<_CharT, _Traits, _Allocator>::rfind(const value_type* __s,
                                                 size_type __pos,
                                                 size_type __n) const _NOEXCEPT
{
    _LIBCPP_ASSERT_UNCATEGORIZED(__n == 0 || __s != nullptr, "string::rfind(): received nullptr");
    return std::__str_rfind<value_type, size_type, traits_type, npos>
        (data(), size(), __s, __pos, __n);
}

template<class _CharT, class _Traits, class _Allocator>
inline _LIBCPP_CONSTEXPR_SINCE_CXX20
typename basic_string<_CharT, _Traits, _Allocator>::size_type
basic_string<_CharT, _Traits, _Allocator>::rfind(const basic_string& __str,
                                                 size_type __pos) const _NOEXCEPT
{
    return std::__str_rfind<value_type, size_type, traits_type, npos>
        (data(), size(), __str.data(), __pos, __str.size());
}

template<class _CharT, class _Traits, class _Allocator>
template <class _Tp, __enable_if_t<__can_be_converted_to_string_view<_CharT, _Traits, _Tp>::value, int> >
_LIBCPP_CONSTEXPR_SINCE_CXX20 typename basic_string<_CharT, _Traits, _Allocator>::size_type
basic_string<_CharT, _Traits, _Allocator>::rfind(const _Tp& __t,
                                                size_type __pos) const _NOEXCEPT
{
    __self_view __sv = __t;
    return std::__str_rfind<value_type, size_type, traits_type, npos>
        (data(), size(), __sv.data(), __pos, __sv.size());
}

template<class _CharT, class _Traits, class _Allocator>
inline _LIBCPP_CONSTEXPR_SINCE_CXX20
typename basic_string<_CharT, _Traits, _Allocator>::size_type
basic_string<_CharT, _Traits, _Allocator>::rfind(const value_type* __s,
                                                 size_type __pos) const _NOEXCEPT
{
    _LIBCPP_ASSERT_UNCATEGORIZED(__s != nullptr, "string::rfind(): received nullptr");
    return std::__str_rfind<value_type, size_type, traits_type, npos>
        (data(), size(), __s, __pos, traits_type::length(__s));
}

template<class _CharT, class _Traits, class _Allocator>
_LIBCPP_CONSTEXPR_SINCE_CXX20
typename basic_string<_CharT, _Traits, _Allocator>::size_type
basic_string<_CharT, _Traits, _Allocator>::rfind(value_type __c,
                                                 size_type __pos) const _NOEXCEPT
{
    return std::__str_rfind<value_type, size_type, traits_type, npos>
        (data(), size(), __c, __pos);
}

// find_first_of

template<class _CharT, class _Traits, class _Allocator>
_LIBCPP_CONSTEXPR_SINCE_CXX20
typename basic_string<_CharT, _Traits, _Allocator>::size_type
basic_string<_CharT, _Traits, _Allocator>::find_first_of(const value_type* __s,
                                                         size_type __pos,
                                                         size_type __n) const _NOEXCEPT
{
    _LIBCPP_ASSERT_UNCATEGORIZED(__n == 0 || __s != nullptr, "string::find_first_of(): received nullptr");
    return std::__str_find_first_of<value_type, size_type, traits_type, npos>
        (data(), size(), __s, __pos, __n);
}

template<class _CharT, class _Traits, class _Allocator>
inline _LIBCPP_CONSTEXPR_SINCE_CXX20
typename basic_string<_CharT, _Traits, _Allocator>::size_type
basic_string<_CharT, _Traits, _Allocator>::find_first_of(const basic_string& __str,
                                                         size_type __pos) const _NOEXCEPT
{
    return std::__str_find_first_of<value_type, size_type, traits_type, npos>
        (data(), size(), __str.data(), __pos, __str.size());
}

template<class _CharT, class _Traits, class _Allocator>
template <class _Tp, __enable_if_t<__can_be_converted_to_string_view<_CharT, _Traits, _Tp>::value, int> >
_LIBCPP_CONSTEXPR_SINCE_CXX20 typename basic_string<_CharT, _Traits, _Allocator>::size_type
basic_string<_CharT, _Traits, _Allocator>::find_first_of(const _Tp& __t,
                                                size_type __pos) const _NOEXCEPT
{
    __self_view __sv = __t;
    return std::__str_find_first_of<value_type, size_type, traits_type, npos>
        (data(), size(), __sv.data(), __pos, __sv.size());
}

template<class _CharT, class _Traits, class _Allocator>
inline _LIBCPP_CONSTEXPR_SINCE_CXX20
typename basic_string<_CharT, _Traits, _Allocator>::size_type
basic_string<_CharT, _Traits, _Allocator>::find_first_of(const value_type* __s,
                                                         size_type __pos) const _NOEXCEPT
{
    _LIBCPP_ASSERT_UNCATEGORIZED(__s != nullptr, "string::find_first_of(): received nullptr");
    return std::__str_find_first_of<value_type, size_type, traits_type, npos>
        (data(), size(), __s, __pos, traits_type::length(__s));
}

template<class _CharT, class _Traits, class _Allocator>
inline _LIBCPP_CONSTEXPR_SINCE_CXX20
typename basic_string<_CharT, _Traits, _Allocator>::size_type
basic_string<_CharT, _Traits, _Allocator>::find_first_of(value_type __c,
                                                         size_type __pos) const _NOEXCEPT
{
    return find(__c, __pos);
}

// find_last_of

template<class _CharT, class _Traits, class _Allocator>
inline _LIBCPP_CONSTEXPR_SINCE_CXX20
typename basic_string<_CharT, _Traits, _Allocator>::size_type
basic_string<_CharT, _Traits, _Allocator>::find_last_of(const value_type* __s,
                                                        size_type __pos,
                                                        size_type __n) const _NOEXCEPT
{
    _LIBCPP_ASSERT_UNCATEGORIZED(__n == 0 || __s != nullptr, "string::find_last_of(): received nullptr");
    return std::__str_find_last_of<value_type, size_type, traits_type, npos>
        (data(), size(), __s, __pos, __n);
}

template<class _CharT, class _Traits, class _Allocator>
inline _LIBCPP_CONSTEXPR_SINCE_CXX20
typename basic_string<_CharT, _Traits, _Allocator>::size_type
basic_string<_CharT, _Traits, _Allocator>::find_last_of(const basic_string& __str,
                                                        size_type __pos) const _NOEXCEPT
{
    return std::__str_find_last_of<value_type, size_type, traits_type, npos>
        (data(), size(), __str.data(), __pos, __str.size());
}

template<class _CharT, class _Traits, class _Allocator>
template <class _Tp, __enable_if_t<__can_be_converted_to_string_view<_CharT, _Traits, _Tp>::value, int> >
_LIBCPP_CONSTEXPR_SINCE_CXX20 typename basic_string<_CharT, _Traits, _Allocator>::size_type
basic_string<_CharT, _Traits, _Allocator>::find_last_of(const _Tp& __t,
                                                size_type __pos) const _NOEXCEPT
{
    __self_view __sv = __t;
    return std::__str_find_last_of<value_type, size_type, traits_type, npos>
        (data(), size(), __sv.data(), __pos, __sv.size());
}

template<class _CharT, class _Traits, class _Allocator>
inline _LIBCPP_CONSTEXPR_SINCE_CXX20
typename basic_string<_CharT, _Traits, _Allocator>::size_type
basic_string<_CharT, _Traits, _Allocator>::find_last_of(const value_type* __s,
                                                        size_type __pos) const _NOEXCEPT
{
    _LIBCPP_ASSERT_UNCATEGORIZED(__s != nullptr, "string::find_last_of(): received nullptr");
    return std::__str_find_last_of<value_type, size_type, traits_type, npos>
        (data(), size(), __s, __pos, traits_type::length(__s));
}

template<class _CharT, class _Traits, class _Allocator>
inline _LIBCPP_CONSTEXPR_SINCE_CXX20
typename basic_string<_CharT, _Traits, _Allocator>::size_type
basic_string<_CharT, _Traits, _Allocator>::find_last_of(value_type __c,
                                                        size_type __pos) const _NOEXCEPT
{
    return rfind(__c, __pos);
}

// find_first_not_of

template<class _CharT, class _Traits, class _Allocator>
_LIBCPP_CONSTEXPR_SINCE_CXX20
typename basic_string<_CharT, _Traits, _Allocator>::size_type
basic_string<_CharT, _Traits, _Allocator>::find_first_not_of(const value_type* __s,
                                                             size_type __pos,
                                                             size_type __n) const _NOEXCEPT
{
    _LIBCPP_ASSERT_UNCATEGORIZED(__n == 0 || __s != nullptr, "string::find_first_not_of(): received nullptr");
    return std::__str_find_first_not_of<value_type, size_type, traits_type, npos>
        (data(), size(), __s, __pos, __n);
}

template<class _CharT, class _Traits, class _Allocator>
inline _LIBCPP_CONSTEXPR_SINCE_CXX20
typename basic_string<_CharT, _Traits, _Allocator>::size_type
basic_string<_CharT, _Traits, _Allocator>::find_first_not_of(const basic_string& __str,
                                                             size_type __pos) const _NOEXCEPT
{
    return std::__str_find_first_not_of<value_type, size_type, traits_type, npos>
        (data(), size(), __str.data(), __pos, __str.size());
}

template<class _CharT, class _Traits, class _Allocator>
template <class _Tp, __enable_if_t<__can_be_converted_to_string_view<_CharT, _Traits, _Tp>::value, int> >
_LIBCPP_CONSTEXPR_SINCE_CXX20 typename basic_string<_CharT, _Traits, _Allocator>::size_type
basic_string<_CharT, _Traits, _Allocator>::find_first_not_of(const _Tp& __t,
                                                size_type __pos) const _NOEXCEPT
{
    __self_view __sv = __t;
    return std::__str_find_first_not_of<value_type, size_type, traits_type, npos>
        (data(), size(), __sv.data(), __pos, __sv.size());
}

template<class _CharT, class _Traits, class _Allocator>
inline _LIBCPP_CONSTEXPR_SINCE_CXX20
typename basic_string<_CharT, _Traits, _Allocator>::size_type
basic_string<_CharT, _Traits, _Allocator>::find_first_not_of(const value_type* __s,
                                                             size_type __pos) const _NOEXCEPT
{
    _LIBCPP_ASSERT_UNCATEGORIZED(__s != nullptr, "string::find_first_not_of(): received nullptr");
    return std::__str_find_first_not_of<value_type, size_type, traits_type, npos>
        (data(), size(), __s, __pos, traits_type::length(__s));
}

template<class _CharT, class _Traits, class _Allocator>
inline _LIBCPP_CONSTEXPR_SINCE_CXX20
typename basic_string<_CharT, _Traits, _Allocator>::size_type
basic_string<_CharT, _Traits, _Allocator>::find_first_not_of(value_type __c,
                                                             size_type __pos) const _NOEXCEPT
{
    return std::__str_find_first_not_of<value_type, size_type, traits_type, npos>
        (data(), size(), __c, __pos);
}

// find_last_not_of

template<class _CharT, class _Traits, class _Allocator>
_LIBCPP_CONSTEXPR_SINCE_CXX20
typename basic_string<_CharT, _Traits, _Allocator>::size_type
basic_string<_CharT, _Traits, _Allocator>::find_last_not_of(const value_type* __s,
                                                            size_type __pos,
                                                            size_type __n) const _NOEXCEPT
{
    _LIBCPP_ASSERT_UNCATEGORIZED(__n == 0 || __s != nullptr, "string::find_last_not_of(): received nullptr");
    return std::__str_find_last_not_of<value_type, size_type, traits_type, npos>
        (data(), size(), __s, __pos, __n);
}

template<class _CharT, class _Traits, class _Allocator>
inline _LIBCPP_CONSTEXPR_SINCE_CXX20
typename basic_string<_CharT, _Traits, _Allocator>::size_type
basic_string<_CharT, _Traits, _Allocator>::find_last_not_of(const basic_string& __str,
                                                            size_type __pos) const _NOEXCEPT
{
    return std::__str_find_last_not_of<value_type, size_type, traits_type, npos>
        (data(), size(), __str.data(), __pos, __str.size());
}

template<class _CharT, class _Traits, class _Allocator>
template <class _Tp, __enable_if_t<__can_be_converted_to_string_view<_CharT, _Traits, _Tp>::value, int> >
_LIBCPP_CONSTEXPR_SINCE_CXX20 typename basic_string<_CharT, _Traits, _Allocator>::size_type
basic_string<_CharT, _Traits, _Allocator>::find_last_not_of(const _Tp& __t,
                                                size_type __pos) const _NOEXCEPT
{
    __self_view __sv = __t;
    return std::__str_find_last_not_of<value_type, size_type, traits_type, npos>
        (data(), size(), __sv.data(), __pos, __sv.size());
}

template<class _CharT, class _Traits, class _Allocator>
inline _LIBCPP_CONSTEXPR_SINCE_CXX20
typename basic_string<_CharT, _Traits, _Allocator>::size_type
basic_string<_CharT, _Traits, _Allocator>::find_last_not_of(const value_type* __s,
                                                            size_type __pos) const _NOEXCEPT
{
    _LIBCPP_ASSERT_UNCATEGORIZED(__s != nullptr, "string::find_last_not_of(): received nullptr");
    return std::__str_find_last_not_of<value_type, size_type, traits_type, npos>
        (data(), size(), __s, __pos, traits_type::length(__s));
}

template<class _CharT, class _Traits, class _Allocator>
inline _LIBCPP_CONSTEXPR_SINCE_CXX20
typename basic_string<_CharT, _Traits, _Allocator>::size_type
basic_string<_CharT, _Traits, _Allocator>::find_last_not_of(value_type __c,
                                                            size_type __pos) const _NOEXCEPT
{
    return std::__str_find_last_not_of<value_type, size_type, traits_type, npos>
        (data(), size(), __c, __pos);
}

// compare

template <class _CharT, class _Traits, class _Allocator>
template <class _Tp, __enable_if_t<__can_be_converted_to_string_view<_CharT, _Traits, _Tp>::value, int> >
_LIBCPP_CONSTEXPR_SINCE_CXX20 int
basic_string<_CharT, _Traits, _Allocator>::compare(const _Tp& __t) const _NOEXCEPT
{
    __self_view __sv = __t;
    size_t __lhs_sz = size();
    size_t __rhs_sz = __sv.size();
    int __result = traits_type::compare(data(), __sv.data(),
                                        std::min(__lhs_sz, __rhs_sz));
    if (__result != 0)
        return __result;
    if (__lhs_sz < __rhs_sz)
        return -1;
    if (__lhs_sz > __rhs_sz)
        return 1;
    return 0;
}

template <class _CharT, class _Traits, class _Allocator>
inline _LIBCPP_CONSTEXPR_SINCE_CXX20
int
basic_string<_CharT, _Traits, _Allocator>::compare(const basic_string& __str) const _NOEXCEPT
{
    return compare(__self_view(__str));
}

template <class _CharT, class _Traits, class _Allocator>
inline _LIBCPP_CONSTEXPR_SINCE_CXX20
int
basic_string<_CharT, _Traits, _Allocator>::compare(size_type __pos1,
                                                   size_type __n1,
                                                   const value_type* __s,
                                                   size_type __n2) const
{
    _LIBCPP_ASSERT_UNCATEGORIZED(__n2 == 0 || __s != nullptr, "string::compare(): received nullptr");
    size_type __sz = size();
    if (__pos1 > __sz || __n2 == npos)
        __throw_out_of_range();
    size_type __rlen = std::min(__n1, __sz - __pos1);
    int __r = traits_type::compare(data() + __pos1, __s, std::min(__rlen, __n2));
    if (__r == 0)
    {
        if (__rlen < __n2)
            __r = -1;
        else if (__rlen > __n2)
            __r = 1;
    }
    return __r;
}

template <class _CharT, class _Traits, class _Allocator>
template <class _Tp, __enable_if_t<__can_be_converted_to_string_view<_CharT, _Traits, _Tp>::value, int> >
_LIBCPP_CONSTEXPR_SINCE_CXX20 int
basic_string<_CharT, _Traits, _Allocator>::compare(size_type __pos1,
                                                   size_type __n1,
                                                   const _Tp& __t) const
{
    __self_view __sv = __t;
    return compare(__pos1, __n1, __sv.data(), __sv.size());
}

template <class _CharT, class _Traits, class _Allocator>
inline _LIBCPP_CONSTEXPR_SINCE_CXX20
int
basic_string<_CharT, _Traits, _Allocator>::compare(size_type __pos1,
                                                   size_type __n1,
                                                   const basic_string& __str) const
{
    return compare(__pos1, __n1, __str.data(), __str.size());
}

template <class _CharT, class _Traits, class _Allocator>
template <class _Tp,
          __enable_if_t<__can_be_converted_to_string_view<_CharT, _Traits, _Tp>::value &&
                            !__is_same_uncvref<_Tp, basic_string<_CharT, _Traits, _Allocator> >::value,
                        int> >
_LIBCPP_CONSTEXPR_SINCE_CXX20 int basic_string<_CharT, _Traits, _Allocator>::compare(
    size_type __pos1, size_type __n1, const _Tp& __t, size_type __pos2, size_type __n2) const {
    __self_view __sv = __t;
    return __self_view(*this).substr(__pos1, __n1).compare(__sv.substr(__pos2, __n2));
}

template <class _CharT, class _Traits, class _Allocator>
_LIBCPP_CONSTEXPR_SINCE_CXX20
int
basic_string<_CharT, _Traits, _Allocator>::compare(size_type __pos1,
                                                   size_type __n1,
                                                   const basic_string& __str,
                                                   size_type __pos2,
                                                   size_type __n2) const
{
    return compare(__pos1, __n1, __self_view(__str), __pos2, __n2);
}

template <class _CharT, class _Traits, class _Allocator>
_LIBCPP_CONSTEXPR_SINCE_CXX20
int
basic_string<_CharT, _Traits, _Allocator>::compare(const value_type* __s) const _NOEXCEPT
{
    _LIBCPP_ASSERT_UNCATEGORIZED(__s != nullptr, "string::compare(): received nullptr");
    return compare(0, npos, __s, traits_type::length(__s));
}

template <class _CharT, class _Traits, class _Allocator>
_LIBCPP_CONSTEXPR_SINCE_CXX20
int
basic_string<_CharT, _Traits, _Allocator>::compare(size_type __pos1,
                                                   size_type __n1,
                                                   const value_type* __s) const
{
    _LIBCPP_ASSERT_UNCATEGORIZED(__s != nullptr, "string::compare(): received nullptr");
    return compare(__pos1, __n1, __s, traits_type::length(__s));
}

// __invariants

template<class _CharT, class _Traits, class _Allocator>
inline _LIBCPP_CONSTEXPR_SINCE_CXX20
bool
basic_string<_CharT, _Traits, _Allocator>::__invariants() const
{
    if (size() > capacity())
        return false;
    if (capacity() < __min_cap - 1)
        return false;
    if (data() == nullptr)
        return false;
    if (!_Traits::eq(data()[size()], value_type()))
        return false;
    return true;
}

// __clear_and_shrink

template<class _CharT, class _Traits, class _Allocator>
inline _LIBCPP_CONSTEXPR_SINCE_CXX20
void
basic_string<_CharT, _Traits, _Allocator>::__clear_and_shrink() _NOEXCEPT
{
    clear();
    if(__is_long())
    {
        __alloc_traits::deallocate(__alloc(), __get_long_pointer(), capacity() + 1);
        __default_init();
    }
}

// operator==

template<class _CharT, class _Traits, class _Allocator>
inline _LIBCPP_CONSTEXPR_SINCE_CXX20 _LIBCPP_HIDE_FROM_ABI
bool
operator==(const basic_string<_CharT, _Traits, _Allocator>& __lhs,
           const basic_string<_CharT, _Traits, _Allocator>& __rhs) _NOEXCEPT
{
#if _LIBCPP_STD_VER >= 20
    return basic_string_view<_CharT, _Traits>(__lhs) == basic_string_view<_CharT, _Traits>(__rhs);
#else
    size_t __lhs_sz = __lhs.size();
    return __lhs_sz == __rhs.size() && _Traits::compare(__lhs.data(),
                                                        __rhs.data(),
                                                        __lhs_sz) == 0;
#endif
}

template<class _Allocator>
inline _LIBCPP_CONSTEXPR_SINCE_CXX20 _LIBCPP_HIDE_FROM_ABI
bool
operator==(const basic_string<char, char_traits<char>, _Allocator>& __lhs,
           const basic_string<char, char_traits<char>, _Allocator>& __rhs) _NOEXCEPT
{
    size_t __lhs_sz = __lhs.size();
    if (__lhs_sz != __rhs.size())
        return false;
    const char* __lp = __lhs.data();
    const char* __rp = __rhs.data();
    if (__lhs.__is_long())
        return char_traits<char>::compare(__lp, __rp, __lhs_sz) == 0;
    for (; __lhs_sz != 0; --__lhs_sz, ++__lp, ++__rp)
        if (*__lp != *__rp)
            return false;
    return true;
}

#if _LIBCPP_STD_VER <= 17
template<class _CharT, class _Traits, class _Allocator>
inline _LIBCPP_HIDE_FROM_ABI
bool
operator==(const _CharT* __lhs,
           const basic_string<_CharT, _Traits, _Allocator>& __rhs) _NOEXCEPT
{
    typedef basic_string<_CharT, _Traits, _Allocator> _String;
    _LIBCPP_ASSERT_UNCATEGORIZED(__lhs != nullptr, "operator==(char*, basic_string): received nullptr");
    size_t __lhs_len = _Traits::length(__lhs);
    if (__lhs_len != __rhs.size()) return false;
    return __rhs.compare(0, _String::npos, __lhs, __lhs_len) == 0;
}
#endif // _LIBCPP_STD_VER <= 17

template<class _CharT, class _Traits, class _Allocator>
inline _LIBCPP_CONSTEXPR_SINCE_CXX20 _LIBCPP_HIDE_FROM_ABI
bool
operator==(const basic_string<_CharT,_Traits,_Allocator>& __lhs,
           const _CharT* __rhs) _NOEXCEPT
{
#if _LIBCPP_STD_VER >= 20
    return basic_string_view<_CharT, _Traits>(__lhs) == basic_string_view<_CharT, _Traits>(__rhs);
#else
    typedef basic_string<_CharT, _Traits, _Allocator> _String;
    _LIBCPP_ASSERT_UNCATEGORIZED(__rhs != nullptr, "operator==(basic_string, char*): received nullptr");
    size_t __rhs_len = _Traits::length(__rhs);
    if (__rhs_len != __lhs.size()) return false;
    return __lhs.compare(0, _String::npos, __rhs, __rhs_len) == 0;
#endif
}

#if _LIBCPP_STD_VER >= 20

template <class _CharT, class _Traits, class _Allocator>
_LIBCPP_HIDE_FROM_ABI constexpr auto operator<=>(
    const basic_string<_CharT, _Traits, _Allocator>& __lhs,
    const basic_string<_CharT, _Traits, _Allocator>& __rhs) noexcept {
    return basic_string_view<_CharT, _Traits>(__lhs) <=> basic_string_view<_CharT, _Traits>(__rhs);
}

template <class _CharT, class _Traits, class _Allocator>
_LIBCPP_HIDE_FROM_ABI constexpr auto
operator<=>(const basic_string<_CharT, _Traits, _Allocator>& __lhs, const _CharT* __rhs) {
    return basic_string_view<_CharT, _Traits>(__lhs) <=> basic_string_view<_CharT, _Traits>(__rhs);
}

#else // _LIBCPP_STD_VER >= 20

template<class _CharT, class _Traits, class _Allocator>
inline _LIBCPP_HIDE_FROM_ABI
bool
operator!=(const basic_string<_CharT,_Traits,_Allocator>& __lhs,
           const basic_string<_CharT, _Traits, _Allocator>& __rhs) _NOEXCEPT
{
    return !(__lhs == __rhs);
}

template<class _CharT, class _Traits, class _Allocator>
inline _LIBCPP_HIDE_FROM_ABI
bool
operator!=(const _CharT* __lhs,
           const basic_string<_CharT, _Traits, _Allocator>& __rhs) _NOEXCEPT
{
    return !(__lhs == __rhs);
}

template<class _CharT, class _Traits, class _Allocator>
inline _LIBCPP_HIDE_FROM_ABI
bool
operator!=(const basic_string<_CharT, _Traits, _Allocator>& __lhs,
           const _CharT* __rhs) _NOEXCEPT
{
    return !(__lhs == __rhs);
}

// operator<

template<class _CharT, class _Traits, class _Allocator>
inline _LIBCPP_HIDE_FROM_ABI
bool
operator< (const basic_string<_CharT, _Traits, _Allocator>& __lhs,
           const basic_string<_CharT, _Traits, _Allocator>& __rhs) _NOEXCEPT
{
    return __lhs.compare(__rhs) < 0;
}

template<class _CharT, class _Traits, class _Allocator>
inline _LIBCPP_HIDE_FROM_ABI
bool
operator< (const basic_string<_CharT, _Traits, _Allocator>& __lhs,
           const _CharT* __rhs) _NOEXCEPT
{
    return __lhs.compare(__rhs) < 0;
}

template<class _CharT, class _Traits, class _Allocator>
inline _LIBCPP_HIDE_FROM_ABI
bool
operator< (const _CharT* __lhs,
           const basic_string<_CharT, _Traits, _Allocator>& __rhs) _NOEXCEPT
{
    return __rhs.compare(__lhs) > 0;
}

// operator>

template<class _CharT, class _Traits, class _Allocator>
inline _LIBCPP_HIDE_FROM_ABI
bool
operator> (const basic_string<_CharT, _Traits, _Allocator>& __lhs,
           const basic_string<_CharT, _Traits, _Allocator>& __rhs) _NOEXCEPT
{
    return __rhs < __lhs;
}

template<class _CharT, class _Traits, class _Allocator>
inline _LIBCPP_HIDE_FROM_ABI
bool
operator> (const basic_string<_CharT, _Traits, _Allocator>& __lhs,
           const _CharT* __rhs) _NOEXCEPT
{
    return __rhs < __lhs;
}

template<class _CharT, class _Traits, class _Allocator>
inline _LIBCPP_HIDE_FROM_ABI
bool
operator> (const _CharT* __lhs,
           const basic_string<_CharT, _Traits, _Allocator>& __rhs) _NOEXCEPT
{
    return __rhs < __lhs;
}

// operator<=

template<class _CharT, class _Traits, class _Allocator>
inline _LIBCPP_HIDE_FROM_ABI
bool
operator<=(const basic_string<_CharT, _Traits, _Allocator>& __lhs,
           const basic_string<_CharT, _Traits, _Allocator>& __rhs) _NOEXCEPT
{
    return !(__rhs < __lhs);
}

template<class _CharT, class _Traits, class _Allocator>
inline _LIBCPP_HIDE_FROM_ABI
bool
operator<=(const basic_string<_CharT, _Traits, _Allocator>& __lhs,
           const _CharT* __rhs) _NOEXCEPT
{
    return !(__rhs < __lhs);
}

template<class _CharT, class _Traits, class _Allocator>
inline _LIBCPP_HIDE_FROM_ABI
bool
operator<=(const _CharT* __lhs,
           const basic_string<_CharT, _Traits, _Allocator>& __rhs) _NOEXCEPT
{
    return !(__rhs < __lhs);
}

// operator>=

template<class _CharT, class _Traits, class _Allocator>
inline _LIBCPP_HIDE_FROM_ABI
bool
operator>=(const basic_string<_CharT, _Traits, _Allocator>& __lhs,
           const basic_string<_CharT, _Traits, _Allocator>& __rhs) _NOEXCEPT
{
    return !(__lhs < __rhs);
}

template<class _CharT, class _Traits, class _Allocator>
inline _LIBCPP_HIDE_FROM_ABI
bool
operator>=(const basic_string<_CharT, _Traits, _Allocator>& __lhs,
           const _CharT* __rhs) _NOEXCEPT
{
    return !(__lhs < __rhs);
}

template<class _CharT, class _Traits, class _Allocator>
inline _LIBCPP_HIDE_FROM_ABI
bool
operator>=(const _CharT* __lhs,
           const basic_string<_CharT, _Traits, _Allocator>& __rhs) _NOEXCEPT
{
    return !(__lhs < __rhs);
}
#endif // _LIBCPP_STD_VER >= 20

// operator +

template<class _CharT, class _Traits, class _Allocator>
_LIBCPP_HIDE_FROM_ABI _LIBCPP_CONSTEXPR_SINCE_CXX20
basic_string<_CharT, _Traits, _Allocator>
operator+(const basic_string<_CharT, _Traits, _Allocator>& __lhs,
          const basic_string<_CharT, _Traits, _Allocator>& __rhs)
{
    using _String = basic_string<_CharT, _Traits, _Allocator>;
    auto __lhs_sz = __lhs.size();
    auto __rhs_sz = __rhs.size();
    _String __r(__uninitialized_size_tag(),
                __lhs_sz + __rhs_sz,
                _String::__alloc_traits::select_on_container_copy_construction(__lhs.get_allocator()));
    auto __ptr = std::__to_address(__r.__get_pointer());
    _Traits::copy(__ptr, __lhs.data(), __lhs_sz);
    _Traits::copy(__ptr + __lhs_sz, __rhs.data(), __rhs_sz);
    _Traits::assign(__ptr + __lhs_sz + __rhs_sz, 1, _CharT());
    return __r;
}

template<class _CharT, class _Traits, class _Allocator>
_LIBCPP_HIDDEN _LIBCPP_CONSTEXPR_SINCE_CXX20
basic_string<_CharT, _Traits, _Allocator>
operator+(const _CharT* __lhs , const basic_string<_CharT,_Traits,_Allocator>& __rhs)
{
    using _String = basic_string<_CharT, _Traits, _Allocator>;
    auto __lhs_sz = _Traits::length(__lhs);
    auto __rhs_sz = __rhs.size();
    _String __r(__uninitialized_size_tag(),
                __lhs_sz + __rhs_sz,
                _String::__alloc_traits::select_on_container_copy_construction(__rhs.get_allocator()));
    auto __ptr = std::__to_address(__r.__get_pointer());
    _Traits::copy(__ptr, __lhs, __lhs_sz);
    _Traits::copy(__ptr + __lhs_sz, __rhs.data(), __rhs_sz);
    _Traits::assign(__ptr + __lhs_sz + __rhs_sz, 1, _CharT());
    return __r;
}

template<class _CharT, class _Traits, class _Allocator>
_LIBCPP_HIDE_FROM_ABI _LIBCPP_CONSTEXPR_SINCE_CXX20
basic_string<_CharT, _Traits, _Allocator>
operator+(_CharT __lhs, const basic_string<_CharT,_Traits,_Allocator>& __rhs)
{
    using _String = basic_string<_CharT, _Traits, _Allocator>;
    typename _String::size_type __rhs_sz = __rhs.size();
    _String __r(__uninitialized_size_tag(),
                __rhs_sz + 1,
                _String::__alloc_traits::select_on_container_copy_construction(__rhs.get_allocator()));
    auto __ptr = std::__to_address(__r.__get_pointer());
    _Traits::assign(__ptr, 1, __lhs);
    _Traits::copy(__ptr + 1, __rhs.data(), __rhs_sz);
    _Traits::assign(__ptr + 1 + __rhs_sz, 1, _CharT());
    return __r;
}

template<class _CharT, class _Traits, class _Allocator>
inline _LIBCPP_CONSTEXPR_SINCE_CXX20
basic_string<_CharT, _Traits, _Allocator>
operator+(const basic_string<_CharT, _Traits, _Allocator>& __lhs, const _CharT* __rhs)
{
    using _String = basic_string<_CharT, _Traits, _Allocator>;
    typename _String::size_type __lhs_sz = __lhs.size();
    typename _String::size_type __rhs_sz = _Traits::length(__rhs);
    _String __r(__uninitialized_size_tag(),
                __lhs_sz + __rhs_sz,
                _String::__alloc_traits::select_on_container_copy_construction(__lhs.get_allocator()));
    auto __ptr = std::__to_address(__r.__get_pointer());
    _Traits::copy(__ptr, __lhs.data(), __lhs_sz);
    _Traits::copy(__ptr + __lhs_sz, __rhs, __rhs_sz);
    _Traits::assign(__ptr + __lhs_sz + __rhs_sz, 1, _CharT());
    return __r;
}

template<class _CharT, class _Traits, class _Allocator>
_LIBCPP_HIDE_FROM_ABI _LIBCPP_CONSTEXPR_SINCE_CXX20
basic_string<_CharT, _Traits, _Allocator>
operator+(const basic_string<_CharT, _Traits, _Allocator>& __lhs, _CharT __rhs)
{
    using _String = basic_string<_CharT, _Traits, _Allocator>;
    typename _String::size_type __lhs_sz = __lhs.size();
    _String __r(__uninitialized_size_tag(),
                __lhs_sz + 1,
                _String::__alloc_traits::select_on_container_copy_construction(__lhs.get_allocator()));
    auto __ptr = std::__to_address(__r.__get_pointer());
    _Traits::copy(__ptr, __lhs.data(), __lhs_sz);
    _Traits::assign(__ptr + __lhs_sz, 1, __rhs);
    _Traits::assign(__ptr + 1 + __lhs_sz, 1, _CharT());
    return __r;
}

#ifndef _LIBCPP_CXX03_LANG

template<class _CharT, class _Traits, class _Allocator>
inline _LIBCPP_HIDE_FROM_ABI _LIBCPP_CONSTEXPR_SINCE_CXX20
basic_string<_CharT, _Traits, _Allocator>
operator+(basic_string<_CharT, _Traits, _Allocator>&& __lhs, const basic_string<_CharT, _Traits, _Allocator>& __rhs)
{
    return std::move(__lhs.append(__rhs));
}

template<class _CharT, class _Traits, class _Allocator>
inline _LIBCPP_HIDE_FROM_ABI _LIBCPP_CONSTEXPR_SINCE_CXX20
basic_string<_CharT, _Traits, _Allocator>
operator+(const basic_string<_CharT, _Traits, _Allocator>& __lhs, basic_string<_CharT, _Traits, _Allocator>&& __rhs)
{
    return std::move(__rhs.insert(0, __lhs));
}

template<class _CharT, class _Traits, class _Allocator>
inline _LIBCPP_HIDE_FROM_ABI _LIBCPP_CONSTEXPR_SINCE_CXX20
basic_string<_CharT, _Traits, _Allocator>
operator+(basic_string<_CharT, _Traits, _Allocator>&& __lhs, basic_string<_CharT, _Traits, _Allocator>&& __rhs)
{
    return std::move(__lhs.append(__rhs));
}

template<class _CharT, class _Traits, class _Allocator>
inline _LIBCPP_HIDE_FROM_ABI _LIBCPP_CONSTEXPR_SINCE_CXX20
basic_string<_CharT, _Traits, _Allocator>
operator+(const _CharT* __lhs , basic_string<_CharT,_Traits,_Allocator>&& __rhs)
{
    return std::move(__rhs.insert(0, __lhs));
}

template<class _CharT, class _Traits, class _Allocator>
inline _LIBCPP_HIDE_FROM_ABI _LIBCPP_CONSTEXPR_SINCE_CXX20
basic_string<_CharT, _Traits, _Allocator>
operator+(_CharT __lhs, basic_string<_CharT,_Traits,_Allocator>&& __rhs)
{
    __rhs.insert(__rhs.begin(), __lhs);
    return std::move(__rhs);
}

template<class _CharT, class _Traits, class _Allocator>
inline _LIBCPP_HIDE_FROM_ABI _LIBCPP_CONSTEXPR_SINCE_CXX20
basic_string<_CharT, _Traits, _Allocator>
operator+(basic_string<_CharT, _Traits, _Allocator>&& __lhs, const _CharT* __rhs)
{
    return std::move(__lhs.append(__rhs));
}

template<class _CharT, class _Traits, class _Allocator>
inline _LIBCPP_HIDE_FROM_ABI _LIBCPP_CONSTEXPR_SINCE_CXX20
basic_string<_CharT, _Traits, _Allocator>
operator+(basic_string<_CharT, _Traits, _Allocator>&& __lhs, _CharT __rhs)
{
    __lhs.push_back(__rhs);
    return std::move(__lhs);
}

#endif // _LIBCPP_CXX03_LANG

// swap

template<class _CharT, class _Traits, class _Allocator>
inline _LIBCPP_HIDE_FROM_ABI _LIBCPP_CONSTEXPR_SINCE_CXX20
void
swap(basic_string<_CharT, _Traits, _Allocator>& __lhs,
     basic_string<_CharT, _Traits, _Allocator>& __rhs)
     _NOEXCEPT_(_NOEXCEPT_(__lhs.swap(__rhs)))
{
    __lhs.swap(__rhs);
}

_LIBCPP_EXPORTED_FROM_ABI int                stoi  (const string& __str, size_t* __idx = nullptr, int __base = 10);
_LIBCPP_EXPORTED_FROM_ABI long               stol  (const string& __str, size_t* __idx = nullptr, int __base = 10);
_LIBCPP_EXPORTED_FROM_ABI unsigned long      stoul (const string& __str, size_t* __idx = nullptr, int __base = 10);
_LIBCPP_EXPORTED_FROM_ABI long long          stoll (const string& __str, size_t* __idx = nullptr, int __base = 10);
_LIBCPP_EXPORTED_FROM_ABI unsigned long long stoull(const string& __str, size_t* __idx = nullptr, int __base = 10);

_LIBCPP_EXPORTED_FROM_ABI float       stof (const string& __str, size_t* __idx = nullptr);
_LIBCPP_EXPORTED_FROM_ABI double      stod (const string& __str, size_t* __idx = nullptr);
_LIBCPP_EXPORTED_FROM_ABI long double stold(const string& __str, size_t* __idx = nullptr);

_LIBCPP_EXPORTED_FROM_ABI string to_string(int __val);
_LIBCPP_EXPORTED_FROM_ABI string to_string(unsigned __val);
_LIBCPP_EXPORTED_FROM_ABI string to_string(long __val);
_LIBCPP_EXPORTED_FROM_ABI string to_string(unsigned long __val);
_LIBCPP_EXPORTED_FROM_ABI string to_string(long long __val);
_LIBCPP_EXPORTED_FROM_ABI string to_string(unsigned long long __val);
_LIBCPP_EXPORTED_FROM_ABI string to_string(float __val);
_LIBCPP_EXPORTED_FROM_ABI string to_string(double __val);
_LIBCPP_EXPORTED_FROM_ABI string to_string(long double __val);

#ifndef _LIBCPP_HAS_NO_WIDE_CHARACTERS
_LIBCPP_EXPORTED_FROM_ABI int                stoi  (const wstring& __str, size_t* __idx = nullptr, int __base = 10);
_LIBCPP_EXPORTED_FROM_ABI long               stol  (const wstring& __str, size_t* __idx = nullptr, int __base = 10);
_LIBCPP_EXPORTED_FROM_ABI unsigned long      stoul (const wstring& __str, size_t* __idx = nullptr, int __base = 10);
_LIBCPP_EXPORTED_FROM_ABI long long          stoll (const wstring& __str, size_t* __idx = nullptr, int __base = 10);
_LIBCPP_EXPORTED_FROM_ABI unsigned long long stoull(const wstring& __str, size_t* __idx = nullptr, int __base = 10);

_LIBCPP_EXPORTED_FROM_ABI float       stof (const wstring& __str, size_t* __idx = nullptr);
_LIBCPP_EXPORTED_FROM_ABI double      stod (const wstring& __str, size_t* __idx = nullptr);
_LIBCPP_EXPORTED_FROM_ABI long double stold(const wstring& __str, size_t* __idx = nullptr);

_LIBCPP_EXPORTED_FROM_ABI wstring to_wstring(int __val);
_LIBCPP_EXPORTED_FROM_ABI wstring to_wstring(unsigned __val);
_LIBCPP_EXPORTED_FROM_ABI wstring to_wstring(long __val);
_LIBCPP_EXPORTED_FROM_ABI wstring to_wstring(unsigned long __val);
_LIBCPP_EXPORTED_FROM_ABI wstring to_wstring(long long __val);
_LIBCPP_EXPORTED_FROM_ABI wstring to_wstring(unsigned long long __val);
_LIBCPP_EXPORTED_FROM_ABI wstring to_wstring(float __val);
_LIBCPP_EXPORTED_FROM_ABI wstring to_wstring(double __val);
_LIBCPP_EXPORTED_FROM_ABI wstring to_wstring(long double __val);
#endif // _LIBCPP_HAS_NO_WIDE_CHARACTERS

template<class _CharT, class _Traits, class _Allocator>
_LIBCPP_TEMPLATE_DATA_VIS
const typename basic_string<_CharT, _Traits, _Allocator>::size_type
               basic_string<_CharT, _Traits, _Allocator>::npos;

template <class _CharT, class _Allocator>
struct __string_hash : public __unary_function<basic_string<_CharT, char_traits<_CharT>, _Allocator>, size_t> {
    _LIBCPP_HIDE_FROM_ABI size_t
    operator()(const basic_string<_CharT, char_traits<_CharT>, _Allocator>& __val) const _NOEXCEPT {
        return std::__do_string_hash(__val.data(), __val.data() + __val.size());
    }
};

template <class _Allocator>
struct hash<basic_string<char, char_traits<char>, _Allocator> > : __string_hash<char, _Allocator> {};

#ifndef _LIBCPP_HAS_NO_CHAR8_T
template <class _Allocator>
struct hash<basic_string<char8_t, char_traits<char8_t>, _Allocator> > : __string_hash<char8_t, _Allocator> {};
#endif

template <class _Allocator>
struct hash<basic_string<char16_t, char_traits<char16_t>, _Allocator> > : __string_hash<char16_t, _Allocator> {};

template <class _Allocator>
struct hash<basic_string<char32_t, char_traits<char32_t>, _Allocator> > : __string_hash<char32_t, _Allocator> {};

#ifndef _LIBCPP_HAS_NO_WIDE_CHARACTERS
template <class _Allocator>
struct hash<basic_string<wchar_t, char_traits<wchar_t>, _Allocator> > : __string_hash<wchar_t, _Allocator> {};
#endif

template<class _CharT, class _Traits, class _Allocator>
_LIBCPP_HIDE_FROM_ABI basic_ostream<_CharT, _Traits>&
operator<<(basic_ostream<_CharT, _Traits>& __os,
           const basic_string<_CharT, _Traits, _Allocator>& __str);

template<class _CharT, class _Traits, class _Allocator>
_LIBCPP_HIDE_FROM_ABI basic_istream<_CharT, _Traits>&
operator>>(basic_istream<_CharT, _Traits>& __is,
           basic_string<_CharT, _Traits, _Allocator>& __str);

template<class _CharT, class _Traits, class _Allocator>
_LIBCPP_HIDE_FROM_ABI basic_istream<_CharT, _Traits>&
getline(basic_istream<_CharT, _Traits>& __is,
        basic_string<_CharT, _Traits, _Allocator>& __str, _CharT __dlm);

template<class _CharT, class _Traits, class _Allocator>
inline _LIBCPP_HIDE_FROM_ABI
basic_istream<_CharT, _Traits>&
getline(basic_istream<_CharT, _Traits>& __is,
        basic_string<_CharT, _Traits, _Allocator>& __str);

template<class _CharT, class _Traits, class _Allocator>
inline _LIBCPP_HIDE_FROM_ABI
basic_istream<_CharT, _Traits>&
getline(basic_istream<_CharT, _Traits>&& __is,
        basic_string<_CharT, _Traits, _Allocator>& __str, _CharT __dlm);

template<class _CharT, class _Traits, class _Allocator>
inline _LIBCPP_HIDE_FROM_ABI
basic_istream<_CharT, _Traits>&
getline(basic_istream<_CharT, _Traits>&& __is,
        basic_string<_CharT, _Traits, _Allocator>& __str);

#if _LIBCPP_STD_VER >= 20
template <class _CharT, class _Traits, class _Allocator, class _Up>
inline _LIBCPP_HIDE_FROM_ABI
    typename basic_string<_CharT, _Traits, _Allocator>::size_type
    erase(basic_string<_CharT, _Traits, _Allocator>& __str, const _Up& __v) {
  auto __old_size = __str.size();
  __str.erase(std::remove(__str.begin(), __str.end(), __v), __str.end());
  return __old_size - __str.size();
}

template <class _CharT, class _Traits, class _Allocator, class _Predicate>
inline _LIBCPP_HIDE_FROM_ABI
    typename basic_string<_CharT, _Traits, _Allocator>::size_type
    erase_if(basic_string<_CharT, _Traits, _Allocator>& __str,
             _Predicate __pred) {
  auto __old_size = __str.size();
  __str.erase(std::remove_if(__str.begin(), __str.end(), __pred),
              __str.end());
  return __old_size - __str.size();
}
#endif

#if _LIBCPP_STD_VER >= 14
// Literal suffixes for basic_string [basic.string.literals]
inline namespace literals
{
  inline namespace string_literals
  {
    inline _LIBCPP_HIDE_FROM_ABI _LIBCPP_CONSTEXPR_SINCE_CXX20
    basic_string<char> operator "" s( const char *__str, size_t __len )
    {
        return basic_string<char> (__str, __len);
    }

#ifndef _LIBCPP_HAS_NO_WIDE_CHARACTERS
    inline _LIBCPP_HIDE_FROM_ABI _LIBCPP_CONSTEXPR_SINCE_CXX20
    basic_string<wchar_t> operator "" s( const wchar_t *__str, size_t __len )
    {
        return basic_string<wchar_t> (__str, __len);
    }
#endif

#ifndef _LIBCPP_HAS_NO_CHAR8_T
    inline _LIBCPP_HIDE_FROM_ABI constexpr
    basic_string<char8_t> operator "" s(const char8_t *__str, size_t __len)
    {
        return basic_string<char8_t> (__str, __len);
    }
#endif

    inline _LIBCPP_HIDE_FROM_ABI _LIBCPP_CONSTEXPR_SINCE_CXX20
    basic_string<char16_t> operator "" s( const char16_t *__str, size_t __len )
    {
        return basic_string<char16_t> (__str, __len);
    }

    inline _LIBCPP_HIDE_FROM_ABI _LIBCPP_CONSTEXPR_SINCE_CXX20
    basic_string<char32_t> operator "" s( const char32_t *__str, size_t __len )
    {
        return basic_string<char32_t> (__str, __len);
    }
  } // namespace string_literals
} // namespace literals

#if _LIBCPP_STD_VER >= 20
template <>
inline constexpr bool __format::__enable_insertable<std::basic_string<char>> = true;
#ifndef _LIBCPP_HAS_NO_WIDE_CHARACTERS
template <>
inline constexpr bool __format::__enable_insertable<std::basic_string<wchar_t>> = true;
#endif
#endif

#endif

_LIBCPP_END_NAMESPACE_STD

_LIBCPP_POP_MACROS

#if !defined(_LIBCPP_REMOVE_TRANSITIVE_INCLUDES) && _LIBCPP_STD_VER <= 20
#  include <algorithm>
#  include <concepts>
#  include <cstdlib>
#  include <iterator>
#  include <new>
#  include <type_traits>
#  include <typeinfo>
#  include <utility>
#endif

#endif // _LIBCPP_STRING<|MERGE_RESOLUTION|>--- conflicted
+++ resolved
@@ -608,10 +608,7 @@
 #include <__type_traits/void_t.h>
 #include <__utility/auto_cast.h>
 #include <__utility/declval.h>
-<<<<<<< HEAD
-=======
 #include <__utility/forward.h>
->>>>>>> bac3a63c
 #include <__utility/is_pointer_in_range.h>
 #include <__utility/move.h>
 #include <__utility/swap.h>
@@ -702,13 +699,6 @@
 
 struct __uninitialized_size_tag {};
 struct __init_with_sentinel_tag {};
-
-template <class _Tp, class _Up, class = void>
-struct __is_less_than_comparable : false_type {};
-
-template <class _Tp, class _Up>
-struct __is_less_than_comparable<_Tp, _Up, __void_t<decltype(std::declval<_Tp>() < std::declval<_Up>())> > : true_type {
-};
 
 template<class _CharT, class _Traits, class _Allocator>
 class basic_string
@@ -2039,31 +2029,9 @@
       return *this;
     }
 
-<<<<<<< HEAD
-    _LIBCPP_HIDE_FROM_ABI _LIBCPP_CONSTEXPR_SINCE_CXX20 void __invalidate_iterators_past(size_type);
-
-    template <
-        class _Tp,
-        __enable_if_t<__is_less_than_comparable<const __remove_cvref_t<_Tp>*, const value_type*>::value, int> = 0>
-    _LIBCPP_HIDE_FROM_ABI _LIBCPP_CONSTEXPR_SINCE_CXX20 bool __addr_in_range(const _Tp& __v) const {
-      return std::__is_pointer_in_range(data(), data() + size() + 1, std::addressof(__v));
-    }
-
-    template <
-        class _Tp,
-        __enable_if_t<!__is_less_than_comparable<const __remove_cvref_t<_Tp>*, const value_type*>::value, int> = 0>
-    _LIBCPP_HIDE_FROM_ABI _LIBCPP_CONSTEXPR_SINCE_CXX20 bool __addr_in_range(const _Tp& __v) const {
-      if (__libcpp_is_constant_evaluated())
-                return false;
-
-      auto __t_ptr = reinterpret_cast<const char*>(std::addressof(__v));
-      return reinterpret_cast<const char*>(data()) <= __t_ptr &&
-             __t_ptr < reinterpret_cast<const char*>(data() + size() + 1);
-=======
     template <class _Tp>
     _LIBCPP_HIDE_FROM_ABI _LIBCPP_CONSTEXPR_SINCE_CXX20 bool __addr_in_range(const _Tp& __v) const {
       return std::__is_pointer_in_range(data(), data() + size() + 1, std::addressof(__v));
->>>>>>> bac3a63c
     }
 
     _LIBCPP_NORETURN _LIBCPP_HIDE_FROM_ABI
