--- conflicted
+++ resolved
@@ -586,14 +586,9 @@
 
 // clang-format on
 
-<<<<<<< HEAD
-#if 0
-#else // 0
-=======
 #if __cplusplus < 201103L && defined(_LIBCPP_USE_FROZEN_CXX03_HEADERS)
 #  include <__cxx03/string>
 #else
->>>>>>> 49fd7d4f
 #  include <__algorithm/max.h>
 #  include <__algorithm/min.h>
 #  include <__algorithm/remove.h>
@@ -2501,11 +2496,7 @@
       __alloc_traits::deallocate(__alloc_, __get_long_pointer(), __get_long_cap());
     throw;
   }
-<<<<<<< HEAD
-#  endif // _LIBCPP_HAS_EXCEPTIONS
-=======
 #  endif                       // _LIBCPP_HAS_EXCEPTIONS
->>>>>>> 49fd7d4f
   __annotate_new(__sz);
 }
 
@@ -3847,42 +3838,9 @@
 inline _LIBCPP_CONSTEXPR_SINCE_CXX20 _LIBCPP_HIDE_FROM_ABI bool
 operator==(const basic_string<_CharT, _Traits, _Allocator>& __lhs,
            const basic_string<_CharT, _Traits, _Allocator>& __rhs) _NOEXCEPT {
-<<<<<<< HEAD
-#  if _LIBCPP_STD_VER >= 20
-  return basic_string_view<_CharT, _Traits>(__lhs) == basic_string_view<_CharT, _Traits>(__rhs);
-#  else
   size_t __lhs_sz = __lhs.size();
   return __lhs_sz == __rhs.size() && _Traits::compare(__lhs.data(), __rhs.data(), __lhs_sz) == 0;
-#  endif
-}
-
-template <class _Allocator>
-inline _LIBCPP_CONSTEXPR_SINCE_CXX20 _LIBCPP_HIDE_FROM_ABI bool
-operator==(const basic_string<char, char_traits<char>, _Allocator>& __lhs,
-           const basic_string<char, char_traits<char>, _Allocator>& __rhs) _NOEXCEPT {
-  size_t __sz = __lhs.size();
-  if (__sz != __rhs.size())
-    return false;
-  return char_traits<char>::compare(__lhs.data(), __rhs.data(), __sz) == 0;
-}
-
-#  if _LIBCPP_STD_VER <= 17
-template <class _CharT, class _Traits, class _Allocator>
-inline _LIBCPP_HIDE_FROM_ABI bool
-operator==(const _CharT* __lhs, const basic_string<_CharT, _Traits, _Allocator>& __rhs) _NOEXCEPT {
-  typedef basic_string<_CharT, _Traits, _Allocator> _String;
-  _LIBCPP_ASSERT_NON_NULL(__lhs != nullptr, "operator==(char*, basic_string): received nullptr");
-  size_t __lhs_len = _Traits::length(__lhs);
-  if (__lhs_len != __rhs.size())
-    return false;
-  return __rhs.compare(0, _String::npos, __lhs, __lhs_len) == 0;
-}
-#  endif // _LIBCPP_STD_VER <= 17
-=======
-  size_t __lhs_sz = __lhs.size();
-  return __lhs_sz == __rhs.size() && _Traits::compare(__lhs.data(), __rhs.data(), __lhs_sz) == 0;
-}
->>>>>>> 49fd7d4f
+}
 
 template <class _CharT, class _Traits, class _Allocator>
 inline _LIBCPP_CONSTEXPR_SINCE_CXX20 _LIBCPP_HIDE_FROM_ABI bool
@@ -3901,8 +3859,6 @@
   return __lhs.compare(0, _String::npos, __rhs, __rhs_len) == 0;
 }
 
-<<<<<<< HEAD
-=======
 #  if _LIBCPP_STD_VER <= 17
 template <class _CharT, class _Traits, class _Allocator>
 inline _LIBCPP_HIDE_FROM_ABI bool
@@ -3911,7 +3867,6 @@
 }
 #  endif // _LIBCPP_STD_VER <= 17
 
->>>>>>> 49fd7d4f
 #  if _LIBCPP_STD_VER >= 20
 
 template <class _CharT, class _Traits, class _Allocator>
@@ -4393,10 +4348,6 @@
 #    include <typeinfo>
 #    include <utility>
 #  endif
-<<<<<<< HEAD
-#endif // 0
-=======
 #endif // __cplusplus < 201103L && defined(_LIBCPP_USE_FROZEN_CXX03_HEADERS)
->>>>>>> 49fd7d4f
 
 #endif // _LIBCPP_STRING