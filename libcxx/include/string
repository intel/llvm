// -*- C++ -*-
//===----------------------------------------------------------------------===//
//
// Part of the LLVM Project, under the Apache License v2.0 with LLVM Exceptions.
// See https://llvm.org/LICENSE.txt for license information.
// SPDX-License-Identifier: Apache-2.0 WITH LLVM-exception
//
//===----------------------------------------------------------------------===//

#ifndef _LIBCPP_STRING
#define _LIBCPP_STRING

// clang-format off

/*
    string synopsis

#include <compare>
#include <initializer_list>

namespace std
{

template <class stateT>
class fpos
{
private:
    stateT st;
public:
    fpos(streamoff = streamoff());

    operator streamoff() const;

    stateT state() const;
    void state(stateT);

    fpos& operator+=(streamoff);
    fpos  operator+ (streamoff) const;
    fpos& operator-=(streamoff);
    fpos  operator- (streamoff) const;
};

template <class stateT> streamoff operator-(const fpos<stateT>& x, const fpos<stateT>& y);

template <class stateT> bool operator==(const fpos<stateT>& x, const fpos<stateT>& y);
template <class stateT> bool operator!=(const fpos<stateT>& x, const fpos<stateT>& y);

template <class charT>
struct char_traits
{
    using char_type           = charT;
    using int_type            = ...;
    using off_type            = streamoff;
    using pos_type            = streampos;
    using state_type          = mbstate_t;
    using comparison_category = strong_ordering; // Since C++20 only for the specializations
                                                 // char, wchar_t, char8_t, char16_t, and char32_t.

    static void assign(char_type& c1, const char_type& c2) noexcept;
    static constexpr bool eq(char_type c1, char_type c2) noexcept;
    static constexpr bool lt(char_type c1, char_type c2) noexcept;

    static int              compare(const char_type* s1, const char_type* s2, size_t n);
    static size_t           length(const char_type* s);
    static const char_type* find(const char_type* s, size_t n, const char_type& a);
    static char_type*       move(char_type* s1, const char_type* s2, size_t n);
    static char_type*       copy(char_type* s1, const char_type* s2, size_t n);
    static char_type*       assign(char_type* s, size_t n, char_type a);

    static constexpr int_type  not_eof(int_type c) noexcept;
    static constexpr char_type to_char_type(int_type c) noexcept;
    static constexpr int_type  to_int_type(char_type c) noexcept;
    static constexpr bool      eq_int_type(int_type c1, int_type c2) noexcept;
    static constexpr int_type  eof() noexcept;
};

template <> struct char_traits<char>;
template <> struct char_traits<wchar_t>;
template <> struct char_traits<char8_t>;  // C++20
template <> struct char_traits<char16_t>;
template <> struct char_traits<char32_t>;

template<class charT, class traits = char_traits<charT>, class Allocator = allocator<charT> >
class basic_string
{
public:
// types:
    typedef traits traits_type;
    typedef typename traits_type::char_type value_type;
    typedef Allocator allocator_type;
    typedef typename allocator_type::size_type size_type;
    typedef typename allocator_type::difference_type difference_type;
    typedef typename allocator_type::reference reference;
    typedef typename allocator_type::const_reference const_reference;
    typedef typename allocator_type::pointer pointer;
    typedef typename allocator_type::const_pointer const_pointer;
    typedef implementation-defined iterator;
    typedef implementation-defined const_iterator;
    typedef std::reverse_iterator<iterator> reverse_iterator;
    typedef std::reverse_iterator<const_iterator> const_reverse_iterator;

    static const size_type npos = -1;

    basic_string()
        noexcept(is_nothrow_default_constructible<allocator_type>::value);                      // constexpr since C++20
    explicit basic_string(const allocator_type& a);                                             // constexpr since C++20
    basic_string(const basic_string& str);                                                      // constexpr since C++20
    basic_string(basic_string&& str)
        noexcept(is_nothrow_move_constructible<allocator_type>::value);                         // constexpr since C++20
    basic_string(const basic_string& str, size_type pos,
                 const allocator_type& a = allocator_type());                                   // constexpr since C++20
    basic_string(const basic_string& str, size_type pos, size_type n,
                 const Allocator& a = Allocator());                                             // constexpr since C++20
    constexpr basic_string(
        basic_string&& str, size_type pos, const Allocator& a = Allocator());                   // since C++23
    constexpr basic_string(
        basic_string&& str, size_type pos, size_type n, const Allocator& a = Allocator());      // since C++23
    template<class T>
        basic_string(const T& t, size_type pos, size_type n, const Allocator& a = Allocator()); // C++17, constexpr since C++20
    template <class T>
        explicit basic_string(const T& t, const Allocator& a = Allocator());                    // C++17, constexpr since C++20
    basic_string(const value_type* s, const allocator_type& a = allocator_type());              // constexpr since C++20
    basic_string(const value_type* s, size_type n, const allocator_type& a = allocator_type()); // constexpr since C++20
    basic_string(nullptr_t) = delete; // C++23
    basic_string(size_type n, value_type c, const allocator_type& a = allocator_type());        // constexpr since C++20
    template<class InputIterator>
        basic_string(InputIterator begin, InputIterator end,
                     const allocator_type& a = allocator_type());                               // constexpr since C++20
    template<container-compatible-range<charT> R>
      constexpr basic_string(from_range_t, R&& rg, const Allocator& a = Allocator());           // since C++23
    basic_string(initializer_list<value_type>, const Allocator& = Allocator());                 // constexpr since C++20
    basic_string(const basic_string&, const Allocator&);                                        // constexpr since C++20
    basic_string(basic_string&&, const Allocator&);                                             // constexpr since C++20

    ~basic_string();                                                                            // constexpr since C++20

    operator basic_string_view<charT, traits>() const noexcept;                                 // constexpr since C++20

    basic_string& operator=(const basic_string& str);                                           // constexpr since C++20
    template <class T>
        basic_string& operator=(const T& t);                                                    // C++17, constexpr since C++20
    basic_string& operator=(basic_string&& str)
        noexcept(
             allocator_type::propagate_on_container_move_assignment::value ||
             allocator_type::is_always_equal::value );                                          // C++17, constexpr since C++20
    basic_string& operator=(const value_type* s);                                               // constexpr since C++20
    basic_string& operator=(nullptr_t) = delete; // C++23
    basic_string& operator=(value_type c);                                                      // constexpr since C++20
    basic_string& operator=(initializer_list<value_type>);                                      // constexpr since C++20

    iterator       begin() noexcept;                                                            // constexpr since C++20
    const_iterator begin() const noexcept;                                                      // constexpr since C++20
    iterator       end() noexcept;                                                              // constexpr since C++20
    const_iterator end() const noexcept;                                                        // constexpr since C++20

    reverse_iterator       rbegin() noexcept;                                                   // constexpr since C++20
    const_reverse_iterator rbegin() const noexcept;                                             // constexpr since C++20
    reverse_iterator       rend() noexcept;                                                     // constexpr since C++20
    const_reverse_iterator rend() const noexcept;                                               // constexpr since C++20

    const_iterator         cbegin() const noexcept;                                             // constexpr since C++20
    const_iterator         cend() const noexcept;                                               // constexpr since C++20
    const_reverse_iterator crbegin() const noexcept;                                            // constexpr since C++20
    const_reverse_iterator crend() const noexcept;                                              // constexpr since C++20

    size_type size() const noexcept;                                                            // constexpr since C++20
    size_type length() const noexcept;                                                          // constexpr since C++20
    size_type max_size() const noexcept;                                                        // constexpr since C++20
    size_type capacity() const noexcept;                                                        // constexpr since C++20

    void resize(size_type n, value_type c);                                                     // constexpr since C++20
    void resize(size_type n);                                                                   // constexpr since C++20

    template<class Operation>
    constexpr void resize_and_overwrite(size_type n, Operation op); // since C++23

    void reserve(size_type res_arg);                                                            // constexpr since C++20
    void reserve();                                                                             // deprecated in C++20, removed in C++26
    void shrink_to_fit();                                                                       // constexpr since C++20
    void clear() noexcept;                                                                      // constexpr since C++20
    bool empty() const noexcept;                                                                // constexpr since C++20

    const_reference operator[](size_type pos) const;                                            // constexpr since C++20
    reference       operator[](size_type pos);                                                  // constexpr since C++20

    const_reference at(size_type n) const;                                                      // constexpr since C++20
    reference       at(size_type n);                                                            // constexpr since C++20

    basic_string& operator+=(const basic_string& str);                                          // constexpr since C++20
    template <class T>
        basic_string& operator+=(const T& t);                                                   // C++17, constexpr since C++20
    basic_string& operator+=(const value_type* s);                                              // constexpr since C++20
    basic_string& operator+=(value_type c);                                                     // constexpr since C++20
    basic_string& operator+=(initializer_list<value_type>);                                     // constexpr since C++20

    basic_string& append(const basic_string& str);                                              // constexpr since C++20
    template <class T>
        basic_string& append(const T& t);                                                       // C++17, constexpr since C++20
    basic_string& append(const basic_string& str, size_type pos, size_type n=npos);             // C++14, constexpr since C++20
    template <class T>
        basic_string& append(const T& t, size_type pos, size_type n=npos);                      // C++17, constexpr since C++20
    basic_string& append(const value_type* s, size_type n);                                     // constexpr since C++20
    basic_string& append(const value_type* s);                                                  // constexpr since C++20
    basic_string& append(size_type n, value_type c);                                            // constexpr since C++20
    template<class InputIterator>
        basic_string& append(InputIterator first, InputIterator last);                          // constexpr since C++20
    template<container-compatible-range<charT> R>
      constexpr basic_string& append_range(R&& rg);                                             // C++23
    basic_string& append(initializer_list<value_type>);                                         // constexpr since C++20

    void push_back(value_type c);                                                               // constexpr since C++20
    void pop_back();                                                                            // constexpr since C++20
    reference       front();                                                                    // constexpr since C++20
    const_reference front() const;                                                              // constexpr since C++20
    reference       back();                                                                     // constexpr since C++20
    const_reference back() const;                                                               // constexpr since C++20

    basic_string& assign(const basic_string& str);                                              // constexpr since C++20
    template <class T>
        basic_string& assign(const T& t);                                                       // C++17, constexpr since C++20
    basic_string& assign(basic_string&& str);                                                   // constexpr since C++20
    basic_string& assign(const basic_string& str, size_type pos, size_type n=npos);             // C++14, constexpr since C++20
    template <class T>
        basic_string& assign(const T& t, size_type pos, size_type n=npos);                      // C++17, constexpr since C++20
    basic_string& assign(const value_type* s, size_type n);                                     // constexpr since C++20
    basic_string& assign(const value_type* s);                                                  // constexpr since C++20
    basic_string& assign(size_type n, value_type c);                                            // constexpr since C++20
    template<class InputIterator>
        basic_string& assign(InputIterator first, InputIterator last);                          // constexpr since C++20
    template<container-compatible-range<charT> R>
      constexpr basic_string& assign_range(R&& rg);                                             // C++23
    basic_string& assign(initializer_list<value_type>);                                         // constexpr since C++20

    basic_string& insert(size_type pos1, const basic_string& str);                              // constexpr since C++20
    template <class T>
        basic_string& insert(size_type pos1, const T& t);                                       // constexpr since C++20
    basic_string& insert(size_type pos1, const basic_string& str,
                         size_type pos2, size_type n);                                          // constexpr since C++20
    template <class T>
        basic_string& insert(size_type pos1, const T& t, size_type pos2, size_type n);          // C++17, constexpr since C++20
    basic_string& insert(size_type pos, const value_type* s, size_type n=npos);                 // C++14, constexpr since C++20
    basic_string& insert(size_type pos, const value_type* s);                                   // constexpr since C++20
    basic_string& insert(size_type pos, size_type n, value_type c);                             // constexpr since C++20
    iterator      insert(const_iterator p, value_type c);                                       // constexpr since C++20
    iterator      insert(const_iterator p, size_type n, value_type c);                          // constexpr since C++20
    template<class InputIterator>
        iterator insert(const_iterator p, InputIterator first, InputIterator last);             // constexpr since C++20
    template<container-compatible-range<charT> R>
      constexpr iterator insert_range(const_iterator p, R&& rg);                                // C++23
    iterator      insert(const_iterator p, initializer_list<value_type>);                       // constexpr since C++20

    basic_string& erase(size_type pos = 0, size_type n = npos);                                 // constexpr since C++20
    iterator      erase(const_iterator position);                                               // constexpr since C++20
    iterator      erase(const_iterator first, const_iterator last);                             // constexpr since C++20

    basic_string& replace(size_type pos1, size_type n1, const basic_string& str);               // constexpr since C++20
    template <class T>
    basic_string& replace(size_type pos1, size_type n1, const T& t);                            // C++17, constexpr since C++20
    basic_string& replace(size_type pos1, size_type n1, const basic_string& str,
                          size_type pos2, size_type n2=npos);                                   // C++14, constexpr since C++20
    template <class T>
        basic_string& replace(size_type pos1, size_type n1, const T& t,
                              size_type pos2, size_type n);                                     // C++17, constexpr since C++20
    basic_string& replace(size_type pos, size_type n1, const value_type* s, size_type n2);      // constexpr since C++20
    basic_string& replace(size_type pos, size_type n1, const value_type* s);                    // constexpr since C++20
    basic_string& replace(size_type pos, size_type n1, size_type n2, value_type c);             // constexpr since C++20
    basic_string& replace(const_iterator i1, const_iterator i2, const basic_string& str);       // constexpr since C++20
    template <class T>
        basic_string& replace(const_iterator i1, const_iterator i2, const T& t);                // C++17, constexpr since C++20
    basic_string& replace(const_iterator i1, const_iterator i2, const value_type* s, size_type n); // constexpr since C++20
    basic_string& replace(const_iterator i1, const_iterator i2, const value_type* s);           // constexpr since C++20
    basic_string& replace(const_iterator i1, const_iterator i2, size_type n, value_type c);     // constexpr since C++20
    template<class InputIterator>
        basic_string& replace(const_iterator i1, const_iterator i2, InputIterator j1, InputIterator j2); // constexpr since C++20
    template<container-compatible-range<charT> R>
      constexpr basic_string& replace_with_range(const_iterator i1, const_iterator i2, R&& rg); // C++23
    basic_string& replace(const_iterator i1, const_iterator i2, initializer_list<value_type>);  // constexpr since C++20

    size_type copy(value_type* s, size_type n, size_type pos = 0) const;                        // constexpr since C++20
    basic_string substr(size_type pos = 0, size_type n = npos) const;                           // constexpr in C++20, removed in C++23
    basic_string substr(size_type pos = 0, size_type n = npos) const&;                          // since C++23
    constexpr basic_string substr(size_type pos = 0, size_type n = npos) &&;                    // since C++23
    void swap(basic_string& str)
        noexcept(allocator_traits<allocator_type>::propagate_on_container_swap::value ||
                 allocator_traits<allocator_type>::is_always_equal::value);                     // C++17, constexpr since C++20

    const value_type* c_str() const noexcept;                                                   // constexpr since C++20
    const value_type* data() const noexcept;                                                    // constexpr since C++20
          value_type* data()       noexcept;                                                    // C++17, constexpr since C++20

    allocator_type get_allocator() const noexcept;                                              // constexpr since C++20

    size_type find(const basic_string& str, size_type pos = 0) const noexcept;                  // constexpr since C++20
    template <class T>
        size_type find(const T& t, size_type pos = 0) const noexcept;                           // C++17, noexcept as an extension, constexpr since C++20
    size_type find(const value_type* s, size_type pos, size_type n) const noexcept;             // constexpr since C++20
    size_type find(const value_type* s, size_type pos = 0) const noexcept;                      // constexpr since C++20
    size_type find(value_type c, size_type pos = 0) const noexcept;                             // constexpr since C++20

    size_type rfind(const basic_string& str, size_type pos = npos) const noexcept;              // constexpr since C++20
    template <class T>
        size_type rfind(const T& t, size_type pos = npos) const noexcept;                       // C++17, noexcept as an extension, constexpr since C++20
    size_type rfind(const value_type* s, size_type pos, size_type n) const noexcept;            // constexpr since C++20
    size_type rfind(const value_type* s, size_type pos = npos) const noexcept;                  // constexpr since C++20
    size_type rfind(value_type c, size_type pos = npos) const noexcept;                         // constexpr since C++20

    size_type find_first_of(const basic_string& str, size_type pos = 0) const noexcept;         // constexpr since C++20
    template <class T>
        size_type find_first_of(const T& t, size_type pos = 0) const noexcept;                  // C++17, noexcept as an extension, constexpr since C++20
    size_type find_first_of(const value_type* s, size_type pos, size_type n) const noexcept;    // constexpr since C++20
    size_type find_first_of(const value_type* s, size_type pos = 0) const noexcept;             // constexpr since C++20
    size_type find_first_of(value_type c, size_type pos = 0) const noexcept;                    // constexpr since C++20

    size_type find_last_of(const basic_string& str, size_type pos = npos) const noexcept;       // constexpr since C++20
    template <class T>
        size_type find_last_of(const T& t, size_type pos = npos) const noexcept noexcept;       // C++17, noexcept as an extension, constexpr since C++20
    size_type find_last_of(const value_type* s, size_type pos, size_type n) const noexcept;     // constexpr since C++20
    size_type find_last_of(const value_type* s, size_type pos = npos) const noexcept;           // constexpr since C++20
    size_type find_last_of(value_type c, size_type pos = npos) const noexcept;                  // constexpr since C++20

    size_type find_first_not_of(const basic_string& str, size_type pos = 0) const noexcept;     // constexpr since C++20
    template <class T>
        size_type find_first_not_of(const T& t, size_type pos = 0) const noexcept;              // C++17, noexcept as an extension, constexpr since C++20
    size_type find_first_not_of(const value_type* s, size_type pos, size_type n) const noexcept; // constexpr since C++20
    size_type find_first_not_of(const value_type* s, size_type pos = 0) const noexcept;         // constexpr since C++20
    size_type find_first_not_of(value_type c, size_type pos = 0) const noexcept;                // constexpr since C++20

    size_type find_last_not_of(const basic_string& str, size_type pos = npos) const noexcept;   // constexpr since C++20
    template <class T>
        size_type find_last_not_of(const T& t, size_type pos = npos) const noexcept;            // C++17, noexcept as an extension, constexpr since C++20
    size_type find_last_not_of(const value_type* s, size_type pos, size_type n) const noexcept; // constexpr since C++20
    size_type find_last_not_of(const value_type* s, size_type pos = npos) const noexcept;       // constexpr since C++20
    size_type find_last_not_of(value_type c, size_type pos = npos) const noexcept;              // constexpr since C++20

    int compare(const basic_string& str) const noexcept;                                        // constexpr since C++20
    template <class T>
        int compare(const T& t) const noexcept;                                                 // C++17, noexcept as an extension, constexpr since C++20
    int compare(size_type pos1, size_type n1, const basic_string& str) const;                   // constexpr since C++20
    template <class T>
        int compare(size_type pos1, size_type n1, const T& t) const;                            // C++17, constexpr since C++20
    int compare(size_type pos1, size_type n1, const basic_string& str,
                size_type pos2, size_type n2=npos) const;                                       // C++14, constexpr since C++20
    template <class T>
        int compare(size_type pos1, size_type n1, const T& t,
                    size_type pos2, size_type n2=npos) const;                                   // C++17, constexpr since C++20
    int compare(const value_type* s) const noexcept;                                            // constexpr since C++20
    int compare(size_type pos1, size_type n1, const value_type* s) const;                       // constexpr since C++20
    int compare(size_type pos1, size_type n1, const value_type* s, size_type n2) const;         // constexpr since C++20

    constexpr bool starts_with(basic_string_view<charT, traits> sv) const noexcept;             // C++20
    constexpr bool starts_with(charT c) const noexcept;                                         // C++20
    constexpr bool starts_with(const charT* s) const;                                           // C++20
    constexpr bool ends_with(basic_string_view<charT, traits> sv) const noexcept;               // C++20
    constexpr bool ends_with(charT c) const noexcept;                                           // C++20
    constexpr bool ends_with(const charT* s) const;                                             // C++20

    constexpr bool contains(basic_string_view<charT, traits> sv) const noexcept;                // C++23
    constexpr bool contains(charT c) const noexcept;                                            // C++23
    constexpr bool contains(const charT* s) const;                                              // C++23
};

template<class InputIterator,
         class Allocator = allocator<typename iterator_traits<InputIterator>::value_type>>
basic_string(InputIterator, InputIterator, Allocator = Allocator())
   -> basic_string<typename iterator_traits<InputIterator>::value_type,
                  char_traits<typename iterator_traits<InputIterator>::value_type>,
                  Allocator>;   // C++17

template<ranges::input_range R,
         class Allocator = allocator<ranges::range_value_t<R>>>
  basic_string(from_range_t, R&&, Allocator = Allocator())
    -> basic_string<ranges::range_value_t<R>, char_traits<ranges::range_value_t<R>>,
                    Allocator>; // C++23

template<class charT,
         class traits,
         class Allocator = allocator<charT>>
  explicit basic_string(basic_string_view<charT, traits>, const Allocator& = Allocator())
    -> basic_string<charT, traits, Allocator>; // C++17

template<class charT,
         class traits,
         class Allocator = allocator<charT>>
  basic_string(basic_string_view<charT, traits>,
                typename see below::size_type, typename see below::size_type,
                const Allocator& = Allocator())
    -> basic_string<charT, traits, Allocator>; // C++17

template<class charT, class traits, class Allocator>
basic_string<charT, traits, Allocator>
operator+(const basic_string<charT, traits, Allocator>& lhs,
          const basic_string<charT, traits, Allocator>& rhs);                                   // constexpr since C++20

template<class charT, class traits, class Allocator>
basic_string<charT, traits, Allocator>
operator+(const charT* lhs , const basic_string<charT,traits,Allocator>&rhs);                   // constexpr since C++20

template<class charT, class traits, class Allocator>
basic_string<charT, traits, Allocator>
operator+(charT lhs, const basic_string<charT,traits,Allocator>& rhs);                          // constexpr since C++20

template<class charT, class traits, class Allocator>
basic_string<charT, traits, Allocator>
operator+(const basic_string<charT, traits, Allocator>& lhs, const charT* rhs);                 // constexpr since C++20

template<class charT, class traits, class Allocator>
basic_string<charT, traits, Allocator>
operator+(const basic_string<charT, traits, Allocator>& lhs, charT rhs);                        // constexpr since C++20

template<class charT, class traits, class Allocator>
bool operator==(const basic_string<charT, traits, Allocator>& lhs,
                const basic_string<charT, traits, Allocator>& rhs) noexcept;                    // constexpr since C++20

template<class charT, class traits, class Allocator>
bool operator==(const charT* lhs, const basic_string<charT, traits, Allocator>& rhs) noexcept;  // removed in C++20

template<class charT, class traits, class Allocator>
bool operator==(const basic_string<charT,traits,Allocator>& lhs, const charT* rhs) noexcept;    // constexpr since C++20

template<class charT, class traits, class Allocator>
bool operator!=(const basic_string<charT,traits,Allocator>& lhs,
                const basic_string<charT, traits, Allocator>& rhs) noexcept;                    // removed in C++20

template<class charT, class traits, class Allocator>
bool operator!=(const charT* lhs, const basic_string<charT, traits, Allocator>& rhs) noexcept;  // removed in C++20

template<class charT, class traits, class Allocator>
bool operator!=(const basic_string<charT, traits, Allocator>& lhs, const charT* rhs) noexcept;  // removed in C++20

template<class charT, class traits, class Allocator>
bool operator< (const basic_string<charT, traits, Allocator>& lhs,
                const basic_string<charT, traits, Allocator>& rhs) noexcept;                    // removed in C++20

template<class charT, class traits, class Allocator>
bool operator< (const basic_string<charT, traits, Allocator>& lhs, const charT* rhs) noexcept;  // removed in C++20

template<class charT, class traits, class Allocator>
bool operator< (const charT* lhs, const basic_string<charT, traits, Allocator>& rhs) noexcept;  // removed in C++20

template<class charT, class traits, class Allocator>
bool operator> (const basic_string<charT, traits, Allocator>& lhs,
                const basic_string<charT, traits, Allocator>& rhs) noexcept;                    // removed in C++20

template<class charT, class traits, class Allocator>
bool operator> (const basic_string<charT, traits, Allocator>& lhs, const charT* rhs) noexcept;  // removed in C++20

template<class charT, class traits, class Allocator>
bool operator> (const charT* lhs, const basic_string<charT, traits, Allocator>& rhs) noexcept;  // removed in C++20

template<class charT, class traits, class Allocator>
bool operator<=(const basic_string<charT, traits, Allocator>& lhs,
                const basic_string<charT, traits, Allocator>& rhs) noexcept;                    // removed in C++20

template<class charT, class traits, class Allocator>
bool operator<=(const basic_string<charT, traits, Allocator>& lhs, const charT* rhs) noexcept;  // removed in C++20

template<class charT, class traits, class Allocator>
bool operator<=(const charT* lhs, const basic_string<charT, traits, Allocator>& rhs) noexcept;  // removed in C++20

template<class charT, class traits, class Allocator>
bool operator>=(const basic_string<charT, traits, Allocator>& lhs,
                const basic_string<charT, traits, Allocator>& rhs) noexcept;                    // removed in C++20

template<class charT, class traits, class Allocator>
bool operator>=(const basic_string<charT, traits, Allocator>& lhs, const charT* rhs) noexcept;  // removed in C++20

template<class charT, class traits, class Allocator>
bool operator>=(const charT* lhs, const basic_string<charT, traits, Allocator>& rhs) noexcept;  // removed in C++20

template<class charT, class traits, class Allocator>                                            // since C++20
constexpr see below operator<=>(const basic_string<charT, traits, Allocator>& lhs,
                                const basic_string<charT, traits, Allocator>& rhs) noexcept;

template<class charT, class traits, class Allocator>                                            // since C++20
constexpr see below operator<=>(const basic_string<charT, traits, Allocator>& lhs,
                                const charT* rhs) noexcept;

template<class charT, class traits, class Allocator>
void swap(basic_string<charT, traits, Allocator>& lhs,
          basic_string<charT, traits, Allocator>& rhs)
            noexcept(noexcept(lhs.swap(rhs)));                                                  // constexpr since C++20

template<class charT, class traits, class Allocator>
basic_istream<charT, traits>&
operator>>(basic_istream<charT, traits>& is, basic_string<charT, traits, Allocator>& str);

template<class charT, class traits, class Allocator>
basic_ostream<charT, traits>&
operator<<(basic_ostream<charT, traits>& os, const basic_string<charT, traits, Allocator>& str);

template<class charT, class traits, class Allocator>
basic_istream<charT, traits>&
getline(basic_istream<charT, traits>& is, basic_string<charT, traits, Allocator>& str,
        charT delim);

template<class charT, class traits, class Allocator>
basic_istream<charT, traits>&
getline(basic_istream<charT, traits>& is, basic_string<charT, traits, Allocator>& str);

template<class charT, class traits, class Allocator, class U>
typename basic_string<charT, traits, Allocator>::size_type
erase(basic_string<charT, traits, Allocator>& c, const U& value);    // C++20
template<class charT, class traits, class Allocator, class Predicate>
typename basic_string<charT, traits, Allocator>::size_type
erase_if(basic_string<charT, traits, Allocator>& c, Predicate pred); // C++20

typedef basic_string<char>    string;
typedef basic_string<wchar_t> wstring;
typedef basic_string<char8_t> u8string; // C++20
typedef basic_string<char16_t> u16string;
typedef basic_string<char32_t> u32string;

int                stoi  (const string& str, size_t* idx = nullptr, int base = 10);
long               stol  (const string& str, size_t* idx = nullptr, int base = 10);
unsigned long      stoul (const string& str, size_t* idx = nullptr, int base = 10);
long long          stoll (const string& str, size_t* idx = nullptr, int base = 10);
unsigned long long stoull(const string& str, size_t* idx = nullptr, int base = 10);

float       stof (const string& str, size_t* idx = nullptr);
double      stod (const string& str, size_t* idx = nullptr);
long double stold(const string& str, size_t* idx = nullptr);

string to_string(int val);
string to_string(unsigned val);
string to_string(long val);
string to_string(unsigned long val);
string to_string(long long val);
string to_string(unsigned long long val);
string to_string(float val);
string to_string(double val);
string to_string(long double val);

int                stoi  (const wstring& str, size_t* idx = nullptr, int base = 10);
long               stol  (const wstring& str, size_t* idx = nullptr, int base = 10);
unsigned long      stoul (const wstring& str, size_t* idx = nullptr, int base = 10);
long long          stoll (const wstring& str, size_t* idx = nullptr, int base = 10);
unsigned long long stoull(const wstring& str, size_t* idx = nullptr, int base = 10);

float       stof (const wstring& str, size_t* idx = nullptr);
double      stod (const wstring& str, size_t* idx = nullptr);
long double stold(const wstring& str, size_t* idx = nullptr);

wstring to_wstring(int val);
wstring to_wstring(unsigned val);
wstring to_wstring(long val);
wstring to_wstring(unsigned long val);
wstring to_wstring(long long val);
wstring to_wstring(unsigned long long val);
wstring to_wstring(float val);
wstring to_wstring(double val);
wstring to_wstring(long double val);

template <> struct hash<string>;
template <> struct hash<u8string>; // C++20
template <> struct hash<u16string>;
template <> struct hash<u32string>;
template <> struct hash<wstring>;

basic_string<char>     operator""s( const char *str,     size_t len );           // C++14, constexpr since C++20
basic_string<wchar_t>  operator""s( const wchar_t *str,  size_t len );           // C++14, constexpr since C++20
constexpr basic_string<char8_t>  operator""s( const char8_t *str,  size_t len ); // C++20
basic_string<char16_t> operator""s( const char16_t *str, size_t len );           // C++14, constexpr since C++20
basic_string<char32_t> operator""s( const char32_t *str, size_t len );           // C++14, constexpr since C++20

}  // std

*/

// clang-format on

#include <__algorithm/max.h>
#include <__algorithm/min.h>
#include <__algorithm/remove.h>
#include <__algorithm/remove_if.h>
#include <__assert>
#include <__config>
#include <__debug_utils/sanitizers.h>
#include <__format/enable_insertable.h>
#include <__functional/hash.h>
#include <__functional/unary_function.h>
#include <__fwd/string.h>
#include <__ios/fpos.h>
#include <__iterator/distance.h>
#include <__iterator/iterator_traits.h>
#include <__iterator/reverse_iterator.h>
#include <__iterator/wrap_iter.h>
#include <__memory/addressof.h>
#include <__memory/allocate_at_least.h>
#include <__memory/allocator.h>
#include <__memory/allocator_traits.h>
#include <__memory/compressed_pair.h>
#include <__memory/construct_at.h>
#include <__memory/pointer_traits.h>
#include <__memory/swap_allocator.h>
#include <__memory_resource/polymorphic_allocator.h>
#include <__ranges/access.h>
#include <__ranges/concepts.h>
#include <__ranges/container_compatible_range.h>
#include <__ranges/from_range.h>
#include <__ranges/size.h>
#include <__string/char_traits.h>
#include <__string/extern_template_lists.h>
#include <__type_traits/conditional.h>
#include <__type_traits/is_allocator.h>
#include <__type_traits/is_array.h>
#include <__type_traits/is_convertible.h>
#include <__type_traits/is_nothrow_assignable.h>
#include <__type_traits/is_nothrow_constructible.h>
#include <__type_traits/is_same.h>
#include <__type_traits/is_standard_layout.h>
#include <__type_traits/is_trivial.h>
#include <__type_traits/is_trivially_relocatable.h>
#include <__type_traits/noexcept_move_assign_container.h>
#include <__type_traits/remove_cvref.h>
#include <__type_traits/void_t.h>
#include <__utility/auto_cast.h>
#include <__utility/declval.h>
#include <__utility/forward.h>
#include <__utility/is_pointer_in_range.h>
#include <__utility/move.h>
#include <__utility/swap.h>
#include <__utility/unreachable.h>
#include <climits>
#include <cstdio> // EOF
#include <cstring>
#include <limits>
#include <stdexcept>
#include <string_view>
#include <version>

#ifndef _LIBCPP_HAS_NO_WIDE_CHARACTERS
#  include <cwchar>
#endif

// standard-mandated includes

// [iterator.range]
#include <__iterator/access.h>
#include <__iterator/data.h>
#include <__iterator/empty.h>
#include <__iterator/reverse_access.h>
#include <__iterator/size.h>

// [string.syn]
#include <compare>
#include <initializer_list>

#if !defined(_LIBCPP_HAS_NO_PRAGMA_SYSTEM_HEADER)
#  pragma GCC system_header
#endif

_LIBCPP_PUSH_MACROS
#include <__undef_macros>

#if !defined(_LIBCPP_HAS_NO_ASAN) && defined(_LIBCPP_INSTRUMENTED_WITH_ASAN)
#  define _LIBCPP_STRING_INTERNAL_MEMORY_ACCESS __attribute__((__no_sanitize__("address")))
// This macro disables AddressSanitizer (ASan) instrumentation for a specific function,
// allowing memory accesses that would normally trigger ASan errors to proceed without crashing.
// This is useful for accessing parts of objects memory, which should not be accessed,
// such as unused bytes in short strings, that should never be accessed
// by other parts of the program.
#else
#  define _LIBCPP_STRING_INTERNAL_MEMORY_ACCESS
#endif

_LIBCPP_BEGIN_NAMESPACE_STD

// basic_string

template <class _CharT, class _Traits, class _Allocator>
basic_string<_CharT, _Traits, _Allocator> _LIBCPP_HIDE_FROM_ABI _LIBCPP_CONSTEXPR_SINCE_CXX20
operator+(const basic_string<_CharT, _Traits, _Allocator>& __x, const basic_string<_CharT, _Traits, _Allocator>& __y);

template <class _CharT, class _Traits, class _Allocator>
_LIBCPP_HIDDEN _LIBCPP_CONSTEXPR_SINCE_CXX20 basic_string<_CharT, _Traits, _Allocator>
operator+(const _CharT* __x, const basic_string<_CharT, _Traits, _Allocator>& __y);

template <class _CharT, class _Traits, class _Allocator>
_LIBCPP_HIDE_FROM_ABI _LIBCPP_CONSTEXPR_SINCE_CXX20 basic_string<_CharT, _Traits, _Allocator>
operator+(_CharT __x, const basic_string<_CharT, _Traits, _Allocator>& __y);

template <class _CharT, class _Traits, class _Allocator>
inline _LIBCPP_HIDE_FROM_ABI _LIBCPP_CONSTEXPR_SINCE_CXX20 basic_string<_CharT, _Traits, _Allocator>
operator+(const basic_string<_CharT, _Traits, _Allocator>& __x, const _CharT* __y);

template <class _CharT, class _Traits, class _Allocator>
_LIBCPP_HIDE_FROM_ABI _LIBCPP_CONSTEXPR_SINCE_CXX20 basic_string<_CharT, _Traits, _Allocator>
operator+(const basic_string<_CharT, _Traits, _Allocator>& __x, _CharT __y);

extern template _LIBCPP_EXPORTED_FROM_ABI string operator+
    <char, char_traits<char>, allocator<char> >(char const*, string const&);

template <class _Iter>
struct __string_is_trivial_iterator : public false_type {};

template <class _Tp>
struct __string_is_trivial_iterator<_Tp*> : public is_arithmetic<_Tp> {};

template <class _Iter>
struct __string_is_trivial_iterator<__wrap_iter<_Iter> > : public __string_is_trivial_iterator<_Iter> {};

template <class _CharT, class _Traits, class _Tp>
struct __can_be_converted_to_string_view
    : public _BoolConstant< is_convertible<const _Tp&, basic_string_view<_CharT, _Traits> >::value &&
                            !is_convertible<const _Tp&, const _CharT*>::value > {};

struct __uninitialized_size_tag {};
struct __init_with_sentinel_tag {};

template <class _CharT, class _Traits, class _Allocator>
class basic_string {
private:
  using __default_allocator_type = allocator<_CharT>;

public:
  typedef basic_string __self;
  typedef basic_string_view<_CharT, _Traits> __self_view;
  typedef _Traits traits_type;
  typedef _CharT value_type;
  typedef _Allocator allocator_type;
  typedef allocator_traits<allocator_type> __alloc_traits;
  typedef typename __alloc_traits::size_type size_type;
  typedef typename __alloc_traits::difference_type difference_type;
  typedef value_type& reference;
  typedef const value_type& const_reference;
  typedef typename __alloc_traits::pointer pointer;
  typedef typename __alloc_traits::const_pointer const_pointer;

  // A basic_string contains the following members which may be trivially relocatable:
  // - pointer: is currently assumed to be trivially relocatable, but is still checked in case that changes
  // - size_type: is always trivially relocatable, since it has to be an integral type
  // - value_type: is always trivially relocatable, since it has to be trivial
  // - unsigned char: is a fundamental type, so it's trivially relocatable
  // - allocator_type: may or may not be trivially relocatable, so it's checked
  //
  // This string implementation doesn't contain any references into itself. It only contains a bit that says whether
  // it is in small or large string mode, so the entire structure is trivially relocatable if its members are.
#if !defined(_LIBCPP_HAS_NO_ASAN) && defined(_LIBCPP_INSTRUMENTED_WITH_ASAN)
  // When compiling with AddressSanitizer (ASan), basic_string cannot be trivially
  // relocatable. Because the object's memory might be poisoned when its content
  // is kept inside objects memory (short string optimization), instead of in allocated
  // external memory. In such cases, the destructor is responsible for unpoisoning
  // the memory to avoid triggering false positives.
<<<<<<< HEAD
  // Therefore it's crucial to ensure the destructor is called
  using __trivially_relocatable = false_type;
=======
  // Therefore it's crucial to ensure the destructor is called.
  using __trivially_relocatable = void;
>>>>>>> 6e4c5224
#else
  using __trivially_relocatable = __conditional_t<
      __libcpp_is_trivially_relocatable<allocator_type>::value && __libcpp_is_trivially_relocatable<pointer>::value,
      basic_string,
      void>;
#endif
#if !defined(_LIBCPP_HAS_NO_ASAN) && defined(_LIBCPP_INSTRUMENTED_WITH_ASAN)
  _LIBCPP_HIDE_FROM_ABI _LIBCPP_CONSTEXPR_SINCE_CXX20
  pointer __asan_volatile_wrapper(pointer const &__ptr) const {
    if (__libcpp_is_constant_evaluated())
      return __ptr;

    pointer volatile __copy_ptr = __ptr;

    return const_cast<pointer &>(__copy_ptr);
  }

  _LIBCPP_HIDE_FROM_ABI _LIBCPP_CONSTEXPR_SINCE_CXX20
  const_pointer __asan_volatile_wrapper(const_pointer const &__ptr) const {
    if (__libcpp_is_constant_evaluated())
      return __ptr;

    const_pointer volatile __copy_ptr = __ptr;

    return const_cast<const_pointer &>(__copy_ptr);
  }
#define _LIBCPP_ASAN_VOLATILE_WRAPPER(PTR) __asan_volatile_wrapper(PTR)
#else
#define _LIBCPP_ASAN_VOLATILE_WRAPPER(PTR) PTR
#endif

  static_assert((!is_array<value_type>::value), "Character type of basic_string must not be an array");
  static_assert((is_standard_layout<value_type>::value), "Character type of basic_string must be standard-layout");
  static_assert((is_trivial<value_type>::value), "Character type of basic_string must be trivial");
  static_assert((is_same<_CharT, typename traits_type::char_type>::value),
                "traits_type::char_type must be the same type as CharT");
  static_assert((is_same<typename allocator_type::value_type, value_type>::value),
                "Allocator::value_type must be same type as value_type");

  static_assert(is_same<allocator_type, __rebind_alloc<__alloc_traits, value_type> >::value,
                "[allocator.requirements] states that rebinding an allocator to the same type should result in the "
                "original allocator");

  // TODO: Implement iterator bounds checking without requiring the global database.
  typedef __wrap_iter<pointer> iterator;
  typedef __wrap_iter<const_pointer> const_iterator;
  typedef std::reverse_iterator<iterator> reverse_iterator;
  typedef std::reverse_iterator<const_iterator> const_reverse_iterator;

private:
  static_assert(CHAR_BIT == 8, "This implementation assumes that one byte contains 8 bits");

#ifdef _LIBCPP_ABI_ALTERNATE_STRING_LAYOUT

  struct __long {
    pointer __data_;
    size_type __size_;
    size_type __cap_ : sizeof(size_type) * CHAR_BIT - 1;
    size_type __is_long_ : 1;
  };

  enum { __min_cap = (sizeof(__long) - 1) / sizeof(value_type) > 2 ? (sizeof(__long) - 1) / sizeof(value_type) : 2 };

  struct __short {
    value_type __data_[__min_cap];
    unsigned char __padding_[sizeof(value_type) - 1];
    unsigned char __size_    : 7;
    unsigned char __is_long_ : 1;
  };

  // The __endian_factor is required because the field we use to store the size
  // has one fewer bit than it would if it were not a bitfield.
  //
  // If the LSB is used to store the short-flag in the short string representation,
  // we have to multiply the size by two when it is stored and divide it by two when
  // it is loaded to make sure that we always store an even number. In the long string
  // representation, we can ignore this because we can assume that we always allocate
  // an even amount of value_types.
  //
  // If the MSB is used for the short-flag, the max_size() is numeric_limits<size_type>::max() / 2.
  // This does not impact the short string representation, since we never need the MSB
  // for representing the size of a short string anyway.

#  ifdef _LIBCPP_BIG_ENDIAN
  static const size_type __endian_factor = 2;
#  else
  static const size_type __endian_factor = 1;
#  endif

#else // _LIBCPP_ABI_ALTERNATE_STRING_LAYOUT

#  ifdef _LIBCPP_BIG_ENDIAN
  static const size_type __endian_factor = 1;
#  else
  static const size_type __endian_factor = 2;
#  endif

  // Attribute 'packed' is used to keep the layout compatible with the
  // previous definition that did not use bit fields. This is because on
  // some platforms bit fields have a default size rather than the actual
  // size used, e.g., it is 4 bytes on AIX. See D128285 for details.
  struct __long {
    struct _LIBCPP_PACKED {
      size_type __is_long_ : 1;
      size_type __cap_ : sizeof(size_type) * CHAR_BIT - 1;
    };
    size_type __size_;
    pointer __data_;
  };

  enum { __min_cap = (sizeof(__long) - 1) / sizeof(value_type) > 2 ? (sizeof(__long) - 1) / sizeof(value_type) : 2 };

  struct __short {
    struct _LIBCPP_PACKED {
      unsigned char __is_long_ : 1;
      unsigned char __size_    : 7;
    };
    char __padding_[sizeof(value_type) - 1];
    value_type __data_[__min_cap];
  };

#endif // _LIBCPP_ABI_ALTERNATE_STRING_LAYOUT

  static_assert(sizeof(__short) == (sizeof(value_type) * (__min_cap + 1)), "__short has an unexpected size.");

  union __ulx {
    __long __lx;
    __short __lxx;
  };

  enum { __n_words = sizeof(__ulx) / sizeof(size_type) };

  struct __raw {
    size_type __words[__n_words];
  };

  struct __rep {
    union {
      __short __s;
      __long __l;
      __raw __r;
    };
  };

  __compressed_pair<__rep, allocator_type> __r_;

  // Construct a string with the given allocator and enough storage to hold `__size` characters, but
  // don't initialize the characters. The contents of the string, including the null terminator, must be
  // initialized separately.
  _LIBCPP_HIDE_FROM_ABI _LIBCPP_CONSTEXPR_SINCE_CXX20 explicit basic_string(
      __uninitialized_size_tag, size_type __size, const allocator_type& __a)
      : __r_(__default_init_tag(), __a) {
    if (__size > max_size())
      __throw_length_error();
    if (__fits_in_sso(__size)) {
      __r_.first() = __rep();
      __set_short_size(__size);
    } else {
      auto __capacity   = __recommend(__size) + 1;
      auto __allocation = __alloc_traits::allocate(__alloc(), __capacity);
      __begin_lifetime(__allocation, __capacity);
      __set_long_cap(__capacity);
      __set_long_pointer(__allocation);
      __set_long_size(__size);
    }
    __annotate_new(__size);
  }

  template <class _Iter, class _Sent>
  _LIBCPP_HIDE_FROM_ABI _LIBCPP_CONSTEXPR_SINCE_CXX20
  basic_string(__init_with_sentinel_tag, _Iter __first, _Sent __last, const allocator_type& __a)
      : __r_(__default_init_tag(), __a) {
    __init_with_sentinel(std::move(__first), std::move(__last));
  }

  _LIBCPP_HIDE_FROM_ABI _LIBCPP_CONSTEXPR_SINCE_CXX20 iterator __make_iterator(pointer __p) { return iterator(__p); }

  _LIBCPP_HIDE_FROM_ABI _LIBCPP_CONSTEXPR_SINCE_CXX20 const_iterator __make_const_iterator(const_pointer __p) const {
    return const_iterator(__p);
  }

public:
  _LIBCPP_TEMPLATE_DATA_VIS static const size_type npos = -1;

  _LIBCPP_HIDE_FROM_ABI _LIBCPP_CONSTEXPR_SINCE_CXX20 basic_string()
      _NOEXCEPT_(is_nothrow_default_constructible<allocator_type>::value)
      : __r_(__value_init_tag(), __default_init_tag()) {
    __annotate_new(0);
  }

  _LIBCPP_HIDE_FROM_ABI _LIBCPP_CONSTEXPR_SINCE_CXX20 explicit basic_string(const allocator_type& __a)
#if _LIBCPP_STD_VER <= 14
      _NOEXCEPT_(is_nothrow_copy_constructible<allocator_type>::value)
#else
      _NOEXCEPT
#endif
      : __r_(__value_init_tag(), __a) {
    __annotate_new(0);
  }

  _LIBCPP_CONSTEXPR_SINCE_CXX20 _LIBCPP_STRING_INTERNAL_MEMORY_ACCESS basic_string(const basic_string& __str)
      : __r_(__default_init_tag(), __alloc_traits::select_on_container_copy_construction(__str.__alloc())) {
    if (!__str.__is_long()) {
      __r_.first() = __str.__r_.first();
      __annotate_new(__get_short_size());
    } else
      __init_copy_ctor_external(std::__to_address(__str.__get_long_pointer()), __str.__get_long_size());
  }

  _LIBCPP_CONSTEXPR_SINCE_CXX20 _LIBCPP_STRING_INTERNAL_MEMORY_ACCESS
  basic_string(const basic_string& __str, const allocator_type& __a)
      : __r_(__default_init_tag(), __a) {
    if (!__str.__is_long()) {
      __r_.first() = __str.__r_.first();
      __annotate_new(__get_short_size());
    } else
      __init_copy_ctor_external(std::__to_address(__str.__get_long_pointer()), __str.__get_long_size());
  }

#ifndef _LIBCPP_CXX03_LANG
  _LIBCPP_HIDE_FROM_ABI _LIBCPP_CONSTEXPR_SINCE_CXX20 basic_string(basic_string&& __str)
#  if _LIBCPP_STD_VER <= 14
      _NOEXCEPT_(is_nothrow_move_constructible<allocator_type>::value)
#  else
      _NOEXCEPT
#  endif
      // Turning off ASan instrumentation for variable initialization with _LIBCPP_STRING_INTERNAL_MEMORY_ACCESS
      // does not work consistently during initialization of __r_, so we instead unpoison __str's memory manually first.
      // __str's memory needs to be unpoisoned only in the case where it's a short string.
      : __r_([](basic_string& __s) -> decltype(__s.__r_)&& {
          if (!__s.__is_long())
            __s.__annotate_delete();
          return std::move(__s.__r_);
        }(__str)) {
    __str.__r_.first() = __rep();
    __str.__annotate_new(0);
    if (!__is_long())
      __annotate_new(size());
  }

  _LIBCPP_HIDE_FROM_ABI _LIBCPP_CONSTEXPR_SINCE_CXX20 basic_string(basic_string&& __str, const allocator_type& __a)
      : __r_(__default_init_tag(), __a) {
    if (__str.__is_long() && __a != __str.__alloc()) // copy, not move
      __init(std::__to_address(__str.__get_long_pointer()), __str.__get_long_size());
    else {
      if (__libcpp_is_constant_evaluated())
        __r_.first() = __rep();
      if (!__str.__is_long())
        __str.__annotate_delete();
      __r_.first()       = __str.__r_.first();
      __str.__r_.first() = __rep();
      __str.__annotate_new(0);
      if (!__is_long() && this != &__str)
        __annotate_new(size());
    }
  }
#endif // _LIBCPP_CXX03_LANG

  template <__enable_if_t<__is_allocator<_Allocator>::value, int> = 0>
  _LIBCPP_HIDE_FROM_ABI _LIBCPP_CONSTEXPR_SINCE_CXX20 basic_string(const _CharT* __s)
      : __r_(__default_init_tag(), __default_init_tag()) {
    _LIBCPP_ASSERT_NON_NULL(__s != nullptr, "basic_string(const char*) detected nullptr");
    __init(__s, traits_type::length(__s));
  }

  template <__enable_if_t<__is_allocator<_Allocator>::value, int> = 0>
  _LIBCPP_HIDE_FROM_ABI _LIBCPP_CONSTEXPR_SINCE_CXX20 basic_string(const _CharT* __s, const _Allocator& __a)
      : __r_(__default_init_tag(), __a) {
    _LIBCPP_ASSERT_NON_NULL(__s != nullptr, "basic_string(const char*, allocator) detected nullptr");
    __init(__s, traits_type::length(__s));
  }

#if _LIBCPP_STD_VER >= 23
  basic_string(nullptr_t) = delete;
#endif

  _LIBCPP_HIDE_FROM_ABI _LIBCPP_CONSTEXPR_SINCE_CXX20 basic_string(const _CharT* __s, size_type __n)
      : __r_(__default_init_tag(), __default_init_tag()) {
    _LIBCPP_ASSERT_NON_NULL(__n == 0 || __s != nullptr, "basic_string(const char*, n) detected nullptr");
    __init(__s, __n);
  }

  _LIBCPP_HIDE_FROM_ABI _LIBCPP_CONSTEXPR_SINCE_CXX20
  basic_string(const _CharT* __s, size_type __n, const _Allocator& __a)
      : __r_(__default_init_tag(), __a) {
    _LIBCPP_ASSERT_NON_NULL(__n == 0 || __s != nullptr, "basic_string(const char*, n, allocator) detected nullptr");
    __init(__s, __n);
  }

  _LIBCPP_HIDE_FROM_ABI _LIBCPP_CONSTEXPR_SINCE_CXX20 basic_string(size_type __n, _CharT __c)
      : __r_(__default_init_tag(), __default_init_tag()) {
    __init(__n, __c);
  }

#if _LIBCPP_STD_VER >= 23
  _LIBCPP_HIDE_FROM_ABI constexpr basic_string(
      basic_string&& __str, size_type __pos, const _Allocator& __alloc = _Allocator())
      : basic_string(std::move(__str), __pos, npos, __alloc) {}

  _LIBCPP_HIDE_FROM_ABI constexpr basic_string(
      basic_string&& __str, size_type __pos, size_type __n, const _Allocator& __alloc = _Allocator())
      : __r_(__default_init_tag(), __alloc) {
    if (__pos > __str.size())
      __throw_out_of_range();

    auto __len = std::min<size_type>(__n, __str.size() - __pos);
    if (__alloc_traits::is_always_equal::value || __alloc == __str.__alloc()) {
      __move_assign(std::move(__str), __pos, __len);
    } else {
      // Perform a copy because the allocators are not compatible.
      __init(__str.data() + __pos, __len);
    }
  }
#endif

  template <__enable_if_t<__is_allocator<_Allocator>::value, int> = 0>
  _LIBCPP_HIDE_FROM_ABI _LIBCPP_CONSTEXPR_SINCE_CXX20 basic_string(size_type __n, _CharT __c, const _Allocator& __a)
      : __r_(__default_init_tag(), __a) {
    __init(__n, __c);
  }

  _LIBCPP_CONSTEXPR_SINCE_CXX20
  basic_string(const basic_string& __str, size_type __pos, size_type __n, const _Allocator& __a = _Allocator())
      : __r_(__default_init_tag(), __a) {
    size_type __str_sz = __str.size();
    if (__pos > __str_sz)
      __throw_out_of_range();
    __init(__str.data() + __pos, std::min(__n, __str_sz - __pos));
  }

  _LIBCPP_HIDE_FROM_ABI _LIBCPP_CONSTEXPR_SINCE_CXX20
  basic_string(const basic_string& __str, size_type __pos, const _Allocator& __a = _Allocator())
      : __r_(__default_init_tag(), __a) {
    size_type __str_sz = __str.size();
    if (__pos > __str_sz)
      __throw_out_of_range();
    __init(__str.data() + __pos, __str_sz - __pos);
  }

  template <class _Tp,
            __enable_if_t<__can_be_converted_to_string_view<_CharT, _Traits, _Tp>::value &&
                              !__is_same_uncvref<_Tp, basic_string>::value,
                          int> = 0>
  _LIBCPP_METHOD_TEMPLATE_IMPLICIT_INSTANTIATION_VIS _LIBCPP_CONSTEXPR_SINCE_CXX20
  basic_string(const _Tp& __t, size_type __pos, size_type __n, const allocator_type& __a = allocator_type())
      : __r_(__default_init_tag(), __a) {
    __self_view __sv0 = __t;
    __self_view __sv  = __sv0.substr(__pos, __n);
    __init(__sv.data(), __sv.size());
  }

  template <class _Tp,
            __enable_if_t<__can_be_converted_to_string_view<_CharT, _Traits, _Tp>::value &&
                              !__is_same_uncvref<_Tp, basic_string>::value,
                          int> = 0>
  _LIBCPP_METHOD_TEMPLATE_IMPLICIT_INSTANTIATION_VIS _LIBCPP_CONSTEXPR_SINCE_CXX20 explicit basic_string(const _Tp& __t)
      : __r_(__default_init_tag(), __default_init_tag()) {
    __self_view __sv = __t;
    __init(__sv.data(), __sv.size());
  }

  template <class _Tp,
            __enable_if_t<__can_be_converted_to_string_view<_CharT, _Traits, _Tp>::value &&
                              !__is_same_uncvref<_Tp, basic_string>::value,
                          int> = 0>
  _LIBCPP_METHOD_TEMPLATE_IMPLICIT_INSTANTIATION_VIS _LIBCPP_CONSTEXPR_SINCE_CXX20 explicit basic_string(
      const _Tp& __t, const allocator_type& __a)
      : __r_(__default_init_tag(), __a) {
    __self_view __sv = __t;
    __init(__sv.data(), __sv.size());
  }

  template <class _InputIterator, __enable_if_t<__has_input_iterator_category<_InputIterator>::value, int> = 0>
  _LIBCPP_HIDE_FROM_ABI _LIBCPP_CONSTEXPR_SINCE_CXX20 basic_string(_InputIterator __first, _InputIterator __last)
      : __r_(__default_init_tag(), __default_init_tag()) {
    __init(__first, __last);
  }

  template <class _InputIterator, __enable_if_t<__has_input_iterator_category<_InputIterator>::value, int> = 0>
  _LIBCPP_HIDE_FROM_ABI _LIBCPP_CONSTEXPR_SINCE_CXX20
  basic_string(_InputIterator __first, _InputIterator __last, const allocator_type& __a)
      : __r_(__default_init_tag(), __a) {
    __init(__first, __last);
  }

#if _LIBCPP_STD_VER >= 23
  template <_ContainerCompatibleRange<_CharT> _Range>
  _LIBCPP_HIDE_FROM_ABI constexpr basic_string(
      from_range_t, _Range&& __range, const allocator_type& __a = allocator_type())
      : __r_(__default_init_tag(), __a) {
    if constexpr (ranges::forward_range<_Range> || ranges::sized_range<_Range>) {
      __init_with_size(ranges::begin(__range), ranges::end(__range), ranges::distance(__range));
    } else {
      __init_with_sentinel(ranges::begin(__range), ranges::end(__range));
    }
  }
#endif

#ifndef _LIBCPP_CXX03_LANG
  _LIBCPP_HIDE_FROM_ABI _LIBCPP_CONSTEXPR_SINCE_CXX20 basic_string(initializer_list<_CharT> __il)
      : __r_(__default_init_tag(), __default_init_tag()) {
    __init(__il.begin(), __il.end());
  }

  _LIBCPP_HIDE_FROM_ABI _LIBCPP_CONSTEXPR_SINCE_CXX20 basic_string(initializer_list<_CharT> __il, const _Allocator& __a)
      : __r_(__default_init_tag(), __a) {
    __init(__il.begin(), __il.end());
  }
#endif // _LIBCPP_CXX03_LANG

  inline _LIBCPP_CONSTEXPR_SINCE_CXX20 ~basic_string() {
    __annotate_delete();
    if (__is_long())
      __alloc_traits::deallocate(__alloc(), __get_long_pointer(), __get_long_cap());
  }

  _LIBCPP_HIDE_FROM_ABI _LIBCPP_CONSTEXPR_SINCE_CXX20 operator __self_view() const _NOEXCEPT {
    return __self_view(data(), size());
  }

  _LIBCPP_CONSTEXPR_SINCE_CXX20 _LIBCPP_STRING_INTERNAL_MEMORY_ACCESS basic_string&
  operator=(const basic_string& __str);

  template <class _Tp,
            __enable_if_t<__can_be_converted_to_string_view<_CharT, _Traits, _Tp>::value &&
                              !__is_same_uncvref<_Tp, basic_string>::value,
                          int> = 0>
  _LIBCPP_CONSTEXPR_SINCE_CXX20 basic_string& operator=(const _Tp& __t) {
    __self_view __sv = __t;
    return assign(__sv);
  }

#ifndef _LIBCPP_CXX03_LANG
  _LIBCPP_HIDE_FROM_ABI _LIBCPP_CONSTEXPR_SINCE_CXX20 basic_string& operator=(basic_string&& __str)
      _NOEXCEPT_(__noexcept_move_assign_container<_Allocator, __alloc_traits>::value) {
    __move_assign(__str, integral_constant<bool, __alloc_traits::propagate_on_container_move_assignment::value>());
    return *this;
  }

  _LIBCPP_HIDE_FROM_ABI _LIBCPP_CONSTEXPR_SINCE_CXX20 basic_string& operator=(initializer_list<value_type> __il) {
    return assign(__il.begin(), __il.size());
  }
#endif
  _LIBCPP_HIDE_FROM_ABI _LIBCPP_CONSTEXPR_SINCE_CXX20 basic_string& operator=(const value_type* __s) {
    return assign(__s);
  }
#if _LIBCPP_STD_VER >= 23
  basic_string& operator=(nullptr_t) = delete;
#endif
  _LIBCPP_CONSTEXPR_SINCE_CXX20 basic_string& operator=(value_type __c);

  _LIBCPP_HIDE_FROM_ABI _LIBCPP_CONSTEXPR_SINCE_CXX20 iterator begin() _NOEXCEPT {
    return __make_iterator(__get_pointer());
  }
  _LIBCPP_HIDE_FROM_ABI _LIBCPP_CONSTEXPR_SINCE_CXX20 const_iterator begin() const _NOEXCEPT {
    return __make_const_iterator(__get_pointer());
  }
  _LIBCPP_HIDE_FROM_ABI _LIBCPP_CONSTEXPR_SINCE_CXX20 iterator end() _NOEXCEPT {
    return __make_iterator(__get_pointer() + size());
  }
  _LIBCPP_HIDE_FROM_ABI _LIBCPP_CONSTEXPR_SINCE_CXX20 const_iterator end() const _NOEXCEPT {
    return __make_const_iterator(__get_pointer() + size());
  }

  _LIBCPP_HIDE_FROM_ABI _LIBCPP_CONSTEXPR_SINCE_CXX20 reverse_iterator rbegin() _NOEXCEPT {
    return reverse_iterator(end());
  }
  _LIBCPP_HIDE_FROM_ABI _LIBCPP_CONSTEXPR_SINCE_CXX20 const_reverse_iterator rbegin() const _NOEXCEPT {
    return const_reverse_iterator(end());
  }
  _LIBCPP_HIDE_FROM_ABI _LIBCPP_CONSTEXPR_SINCE_CXX20 reverse_iterator rend() _NOEXCEPT {
    return reverse_iterator(begin());
  }
  _LIBCPP_HIDE_FROM_ABI _LIBCPP_CONSTEXPR_SINCE_CXX20 const_reverse_iterator rend() const _NOEXCEPT {
    return const_reverse_iterator(begin());
  }

  _LIBCPP_HIDE_FROM_ABI _LIBCPP_CONSTEXPR_SINCE_CXX20 const_iterator cbegin() const _NOEXCEPT { return begin(); }
  _LIBCPP_HIDE_FROM_ABI _LIBCPP_CONSTEXPR_SINCE_CXX20 const_iterator cend() const _NOEXCEPT { return end(); }
  _LIBCPP_HIDE_FROM_ABI _LIBCPP_CONSTEXPR_SINCE_CXX20 const_reverse_iterator crbegin() const _NOEXCEPT {
    return rbegin();
  }
  _LIBCPP_HIDE_FROM_ABI _LIBCPP_CONSTEXPR_SINCE_CXX20 const_reverse_iterator crend() const _NOEXCEPT { return rend(); }

  _LIBCPP_HIDE_FROM_ABI _LIBCPP_CONSTEXPR_SINCE_CXX20 size_type size() const _NOEXCEPT {
    return __is_long() ? __get_long_size() : __get_short_size();
  }
  _LIBCPP_HIDE_FROM_ABI _LIBCPP_CONSTEXPR_SINCE_CXX20 size_type length() const _NOEXCEPT { return size(); }

  _LIBCPP_HIDE_FROM_ABI _LIBCPP_CONSTEXPR_SINCE_CXX20 size_type max_size() const _NOEXCEPT {
    size_type __m = __alloc_traits::max_size(__alloc());
    if (__m <= std::numeric_limits<size_type>::max() / 2) {
      return __m - __alignment;
    } else {
      bool __uses_lsb = __endian_factor == 2;
      return __uses_lsb ? __m - __alignment : (__m / 2) - __alignment;
    }
  }

  _LIBCPP_HIDE_FROM_ABI _LIBCPP_CONSTEXPR_SINCE_CXX20 size_type capacity() const _NOEXCEPT {
    return (__is_long() ? __get_long_cap() : static_cast<size_type>(__min_cap)) - 1;
  }

  _LIBCPP_CONSTEXPR_SINCE_CXX20 void resize(size_type __n, value_type __c);
  _LIBCPP_HIDE_FROM_ABI _LIBCPP_CONSTEXPR_SINCE_CXX20 void resize(size_type __n) { resize(__n, value_type()); }

  _LIBCPP_CONSTEXPR_SINCE_CXX20 void reserve(size_type __requested_capacity);

#if _LIBCPP_STD_VER >= 23
  template <class _Op>
  _LIBCPP_HIDE_FROM_ABI constexpr void resize_and_overwrite(size_type __n, _Op __op) {
    __resize_default_init(__n);
    __erase_to_end(std::move(__op)(data(), _LIBCPP_AUTO_CAST(__n)));
  }
#endif

  _LIBCPP_HIDE_FROM_ABI _LIBCPP_CONSTEXPR_SINCE_CXX20 void __resize_default_init(size_type __n);

#if _LIBCPP_STD_VER < 26 || defined(_LIBCPP_ENABLE_CXX26_REMOVED_STRING_RESERVE)
  _LIBCPP_DEPRECATED_IN_CXX20 _LIBCPP_HIDE_FROM_ABI void reserve() _NOEXCEPT { shrink_to_fit(); }
#endif
  _LIBCPP_HIDE_FROM_ABI _LIBCPP_CONSTEXPR_SINCE_CXX20 void shrink_to_fit() _NOEXCEPT;
  _LIBCPP_HIDE_FROM_ABI _LIBCPP_CONSTEXPR_SINCE_CXX20 void clear() _NOEXCEPT;

  _LIBCPP_NODISCARD _LIBCPP_HIDE_FROM_ABI _LIBCPP_CONSTEXPR_SINCE_CXX20 bool empty() const _NOEXCEPT {
    return size() == 0;
  }

  _LIBCPP_HIDE_FROM_ABI _LIBCPP_CONSTEXPR_SINCE_CXX20 const_reference operator[](size_type __pos) const _NOEXCEPT {
    _LIBCPP_ASSERT_VALID_ELEMENT_ACCESS(__pos <= size(), "string index out of bounds");
    if (__builtin_constant_p(__pos) && !__fits_in_sso(__pos)) {
      return *(__get_long_pointer() + __pos);
    }
    return *(data() + __pos);
  }

  _LIBCPP_HIDE_FROM_ABI _LIBCPP_CONSTEXPR_SINCE_CXX20 reference operator[](size_type __pos) _NOEXCEPT {
    _LIBCPP_ASSERT_VALID_ELEMENT_ACCESS(__pos <= size(), "string index out of bounds");
    if (__builtin_constant_p(__pos) && !__fits_in_sso(__pos)) {
      return *(__get_long_pointer() + __pos);
    }
    return *(__get_pointer() + __pos);
  }

  _LIBCPP_CONSTEXPR_SINCE_CXX20 const_reference at(size_type __n) const;
  _LIBCPP_CONSTEXPR_SINCE_CXX20 reference at(size_type __n);

  _LIBCPP_HIDE_FROM_ABI _LIBCPP_CONSTEXPR_SINCE_CXX20 basic_string& operator+=(const basic_string& __str) {
    return append(__str);
  }

  template <class _Tp,
            __enable_if_t<__can_be_converted_to_string_view<_CharT, _Traits, _Tp>::value &&
                              !__is_same_uncvref<_Tp, basic_string >::value,
                          int> = 0>
  _LIBCPP_METHOD_TEMPLATE_IMPLICIT_INSTANTIATION_VIS _LIBCPP_CONSTEXPR_SINCE_CXX20 basic_string&
  operator+=(const _Tp& __t) {
    __self_view __sv = __t;
    return append(__sv);
  }

  _LIBCPP_HIDE_FROM_ABI _LIBCPP_CONSTEXPR_SINCE_CXX20 basic_string& operator+=(const value_type* __s) {
    return append(__s);
  }

  _LIBCPP_HIDE_FROM_ABI _LIBCPP_CONSTEXPR_SINCE_CXX20 basic_string& operator+=(value_type __c) {
    push_back(__c);
    return *this;
  }

#ifndef _LIBCPP_CXX03_LANG
  _LIBCPP_HIDE_FROM_ABI _LIBCPP_CONSTEXPR_SINCE_CXX20 basic_string& operator+=(initializer_list<value_type> __il) {
    return append(__il);
  }
#endif // _LIBCPP_CXX03_LANG

  _LIBCPP_HIDE_FROM_ABI _LIBCPP_CONSTEXPR_SINCE_CXX20 basic_string& append(const basic_string& __str) {
    return append(__str.data(), __str.size());
  }

  template <class _Tp,
            __enable_if_t<__can_be_converted_to_string_view<_CharT, _Traits, _Tp>::value &&
                              !__is_same_uncvref<_Tp, basic_string>::value,
                          int> = 0>
  _LIBCPP_METHOD_TEMPLATE_IMPLICIT_INSTANTIATION_VIS _LIBCPP_CONSTEXPR_SINCE_CXX20 basic_string&
  append(const _Tp& __t) {
    __self_view __sv = __t;
    return append(__sv.data(), __sv.size());
  }

  _LIBCPP_CONSTEXPR_SINCE_CXX20 basic_string& append(const basic_string& __str, size_type __pos, size_type __n = npos);

  template <class _Tp,
            __enable_if_t<__can_be_converted_to_string_view<_CharT, _Traits, _Tp>::value &&
                              !__is_same_uncvref<_Tp, basic_string>::value,
                          int> = 0>
  _LIBCPP_METHOD_TEMPLATE_IMPLICIT_INSTANTIATION_VIS _LIBCPP_CONSTEXPR_SINCE_CXX20

      basic_string&
      append(const _Tp& __t, size_type __pos, size_type __n = npos);

  _LIBCPP_CONSTEXPR_SINCE_CXX20 basic_string& append(const value_type* __s, size_type __n);
  _LIBCPP_CONSTEXPR_SINCE_CXX20 basic_string& append(const value_type* __s);
  _LIBCPP_CONSTEXPR_SINCE_CXX20 basic_string& append(size_type __n, value_type __c);

  _LIBCPP_HIDE_FROM_ABI _LIBCPP_CONSTEXPR_SINCE_CXX20 void __append_default_init(size_type __n);

  template <class _InputIterator, __enable_if_t<__has_exactly_input_iterator_category<_InputIterator>::value, int> = 0>
  _LIBCPP_METHOD_TEMPLATE_IMPLICIT_INSTANTIATION_VIS _LIBCPP_HIDE_FROM_ABI _LIBCPP_CONSTEXPR_SINCE_CXX20 basic_string&
  append(_InputIterator __first, _InputIterator __last) {
    const basic_string __temp(__first, __last, __alloc());
    append(__temp.data(), __temp.size());
    return *this;
  }

  template <class _ForwardIterator, __enable_if_t<__has_forward_iterator_category<_ForwardIterator>::value, int> = 0>
  _LIBCPP_METHOD_TEMPLATE_IMPLICIT_INSTANTIATION_VIS _LIBCPP_HIDE_FROM_ABI _LIBCPP_CONSTEXPR_SINCE_CXX20 basic_string&
  append(_ForwardIterator __first, _ForwardIterator __last);

#if _LIBCPP_STD_VER >= 23
  template <_ContainerCompatibleRange<_CharT> _Range>
  _LIBCPP_HIDE_FROM_ABI constexpr basic_string& append_range(_Range&& __range) {
    insert_range(end(), std::forward<_Range>(__range));
    return *this;
  }
#endif

#ifndef _LIBCPP_CXX03_LANG
  _LIBCPP_HIDE_FROM_ABI _LIBCPP_CONSTEXPR_SINCE_CXX20 basic_string& append(initializer_list<value_type> __il) {
    return append(__il.begin(), __il.size());
  }
#endif // _LIBCPP_CXX03_LANG

  _LIBCPP_CONSTEXPR_SINCE_CXX20 void push_back(value_type __c);
  _LIBCPP_HIDE_FROM_ABI _LIBCPP_CONSTEXPR_SINCE_CXX20 void pop_back();

  _LIBCPP_HIDE_FROM_ABI _LIBCPP_CONSTEXPR_SINCE_CXX20 reference front() _NOEXCEPT {
    _LIBCPP_ASSERT_VALID_ELEMENT_ACCESS(!empty(), "string::front(): string is empty");
    return *__get_pointer();
  }

  _LIBCPP_HIDE_FROM_ABI _LIBCPP_CONSTEXPR_SINCE_CXX20 const_reference front() const _NOEXCEPT {
    _LIBCPP_ASSERT_VALID_ELEMENT_ACCESS(!empty(), "string::front(): string is empty");
    return *data();
  }

  _LIBCPP_HIDE_FROM_ABI _LIBCPP_CONSTEXPR_SINCE_CXX20 reference back() _NOEXCEPT {
    _LIBCPP_ASSERT_VALID_ELEMENT_ACCESS(!empty(), "string::back(): string is empty");
    return *(__get_pointer() + size() - 1);
  }

  _LIBCPP_HIDE_FROM_ABI _LIBCPP_CONSTEXPR_SINCE_CXX20 const_reference back() const _NOEXCEPT {
    _LIBCPP_ASSERT_VALID_ELEMENT_ACCESS(!empty(), "string::back(): string is empty");
    return *(data() + size() - 1);
  }

  template <class _Tp, __enable_if_t<__can_be_converted_to_string_view<_CharT, _Traits, _Tp>::value, int> = 0>
  _LIBCPP_METHOD_TEMPLATE_IMPLICIT_INSTANTIATION_VIS _LIBCPP_CONSTEXPR_SINCE_CXX20 basic_string&
  assign(const _Tp& __t) {
    __self_view __sv = __t;
    return assign(__sv.data(), __sv.size());
  }

#if _LIBCPP_STD_VER >= 20
  _LIBCPP_HIDE_FROM_ABI constexpr void __move_assign(basic_string&& __str, size_type __pos, size_type __len) {
    // Pilfer the allocation from __str.
    _LIBCPP_ASSERT_INTERNAL(__alloc() == __str.__alloc(), "__move_assign called with wrong allocator");
    size_type __old_sz = __str.size();
    if (!__str.__is_long())
      __str.__annotate_delete();
    __r_.first()       = __str.__r_.first();
    __str.__r_.first() = __rep();
    __str.__annotate_new(0);

    _Traits::move(data(), data() + __pos, __len);
    __set_size(__len);
    _Traits::assign(data()[__len], value_type());

    if (!__is_long()) {
      __annotate_new(__len);
    } else if (__old_sz > __len) {
      __annotate_shrink(__old_sz);
    }
  }
#endif

  _LIBCPP_HIDE_FROM_ABI _LIBCPP_CONSTEXPR_SINCE_CXX20 basic_string& assign(const basic_string& __str) {
    return *this = __str;
  }
#ifndef _LIBCPP_CXX03_LANG
  _LIBCPP_HIDE_FROM_ABI _LIBCPP_CONSTEXPR_SINCE_CXX20 basic_string& assign(basic_string&& __str)
      _NOEXCEPT_(__noexcept_move_assign_container<_Allocator, __alloc_traits>::value) {
    *this = std::move(__str);
    return *this;
  }
#endif
  _LIBCPP_CONSTEXPR_SINCE_CXX20 basic_string& assign(const basic_string& __str, size_type __pos, size_type __n = npos);

  template <class _Tp,
            __enable_if_t<__can_be_converted_to_string_view<_CharT, _Traits, _Tp>::value &&
                              !__is_same_uncvref<_Tp, basic_string>::value,
                          int> = 0>
  _LIBCPP_METHOD_TEMPLATE_IMPLICIT_INSTANTIATION_VIS _LIBCPP_CONSTEXPR_SINCE_CXX20 basic_string&
  assign(const _Tp& __t, size_type __pos, size_type __n = npos);

  _LIBCPP_CONSTEXPR_SINCE_CXX20 basic_string& assign(const value_type* __s, size_type __n);
  _LIBCPP_CONSTEXPR_SINCE_CXX20 basic_string& assign(const value_type* __s);
  _LIBCPP_CONSTEXPR_SINCE_CXX20 basic_string& assign(size_type __n, value_type __c);
  template <class _InputIterator, __enable_if_t<__has_exactly_input_iterator_category<_InputIterator>::value, int> = 0>
  _LIBCPP_METHOD_TEMPLATE_IMPLICIT_INSTANTIATION_VIS _LIBCPP_CONSTEXPR_SINCE_CXX20 basic_string&
  assign(_InputIterator __first, _InputIterator __last);

  template <class _ForwardIterator, __enable_if_t<__has_forward_iterator_category<_ForwardIterator>::value, int> = 0>
  _LIBCPP_METHOD_TEMPLATE_IMPLICIT_INSTANTIATION_VIS _LIBCPP_CONSTEXPR_SINCE_CXX20 basic_string&
  assign(_ForwardIterator __first, _ForwardIterator __last);

#if _LIBCPP_STD_VER >= 23
  template <_ContainerCompatibleRange<_CharT> _Range>
  _LIBCPP_HIDE_FROM_ABI constexpr basic_string& assign_range(_Range&& __range) {
    if constexpr (__string_is_trivial_iterator<ranges::iterator_t<_Range>>::value &&
                  (ranges::forward_range<_Range> || ranges::sized_range<_Range>)) {
      size_type __n = static_cast<size_type>(ranges::distance(__range));
      __assign_trivial(ranges::begin(__range), ranges::end(__range), __n);

    } else {
      __assign_with_sentinel(ranges::begin(__range), ranges::end(__range));
    }

    return *this;
  }
#endif

#ifndef _LIBCPP_CXX03_LANG
  _LIBCPP_HIDE_FROM_ABI _LIBCPP_CONSTEXPR_SINCE_CXX20 basic_string& assign(initializer_list<value_type> __il) {
    return assign(__il.begin(), __il.size());
  }
#endif // _LIBCPP_CXX03_LANG

  _LIBCPP_HIDE_FROM_ABI _LIBCPP_CONSTEXPR_SINCE_CXX20 basic_string&
  insert(size_type __pos1, const basic_string& __str) {
    return insert(__pos1, __str.data(), __str.size());
  }

  template <class _Tp, __enable_if_t<__can_be_converted_to_string_view<_CharT, _Traits, _Tp>::value, int> = 0>
  _LIBCPP_METHOD_TEMPLATE_IMPLICIT_INSTANTIATION_VIS _LIBCPP_CONSTEXPR_SINCE_CXX20 basic_string&
  insert(size_type __pos1, const _Tp& __t) {
    __self_view __sv = __t;
    return insert(__pos1, __sv.data(), __sv.size());
  }

  template <class _Tp,
            __enable_if_t<__can_be_converted_to_string_view<_CharT, _Traits, _Tp>::value &&
                              !__is_same_uncvref<_Tp, basic_string>::value,
                          int> = 0>
  _LIBCPP_METHOD_TEMPLATE_IMPLICIT_INSTANTIATION_VIS _LIBCPP_CONSTEXPR_SINCE_CXX20 basic_string&
  insert(size_type __pos1, const _Tp& __t, size_type __pos2, size_type __n = npos);

  _LIBCPP_CONSTEXPR_SINCE_CXX20 basic_string&
  insert(size_type __pos1, const basic_string& __str, size_type __pos2, size_type __n = npos);
  _LIBCPP_CONSTEXPR_SINCE_CXX20 basic_string& insert(size_type __pos, const value_type* __s, size_type __n);
  _LIBCPP_CONSTEXPR_SINCE_CXX20 basic_string& insert(size_type __pos, const value_type* __s);
  _LIBCPP_CONSTEXPR_SINCE_CXX20 basic_string& insert(size_type __pos, size_type __n, value_type __c);
  _LIBCPP_CONSTEXPR_SINCE_CXX20 iterator insert(const_iterator __pos, value_type __c);

#if _LIBCPP_STD_VER >= 23
  template <_ContainerCompatibleRange<_CharT> _Range>
  _LIBCPP_HIDE_FROM_ABI constexpr iterator insert_range(const_iterator __position, _Range&& __range) {
    if constexpr (ranges::forward_range<_Range> || ranges::sized_range<_Range>) {
      auto __n = static_cast<size_type>(ranges::distance(__range));
      return __insert_with_size(__position, ranges::begin(__range), ranges::end(__range), __n);

    } else {
      basic_string __temp(from_range, std::forward<_Range>(__range), __alloc());
      return insert(__position, __temp.data(), __temp.data() + __temp.size());
    }
  }
#endif

  _LIBCPP_HIDE_FROM_ABI _LIBCPP_CONSTEXPR_SINCE_CXX20 iterator
  insert(const_iterator __pos, size_type __n, value_type __c) {
    difference_type __p = __pos - begin();
    insert(static_cast<size_type>(__p), __n, __c);
    return begin() + __p;
  }

  template <class _InputIterator, __enable_if_t<__has_exactly_input_iterator_category<_InputIterator>::value, int> = 0>
  _LIBCPP_METHOD_TEMPLATE_IMPLICIT_INSTANTIATION_VIS _LIBCPP_CONSTEXPR_SINCE_CXX20 iterator
  insert(const_iterator __pos, _InputIterator __first, _InputIterator __last);

  template <class _ForwardIterator, __enable_if_t<__has_forward_iterator_category<_ForwardIterator>::value, int> = 0>
  _LIBCPP_METHOD_TEMPLATE_IMPLICIT_INSTANTIATION_VIS _LIBCPP_CONSTEXPR_SINCE_CXX20 iterator
  insert(const_iterator __pos, _ForwardIterator __first, _ForwardIterator __last);

#ifndef _LIBCPP_CXX03_LANG
  _LIBCPP_HIDE_FROM_ABI _LIBCPP_CONSTEXPR_SINCE_CXX20 iterator
  insert(const_iterator __pos, initializer_list<value_type> __il) {
    return insert(__pos, __il.begin(), __il.end());
  }
#endif // _LIBCPP_CXX03_LANG

  _LIBCPP_CONSTEXPR_SINCE_CXX20 basic_string& erase(size_type __pos = 0, size_type __n = npos);
  _LIBCPP_HIDE_FROM_ABI _LIBCPP_CONSTEXPR_SINCE_CXX20 iterator erase(const_iterator __pos);
  _LIBCPP_HIDE_FROM_ABI _LIBCPP_CONSTEXPR_SINCE_CXX20 iterator erase(const_iterator __first, const_iterator __last);

  _LIBCPP_HIDE_FROM_ABI _LIBCPP_CONSTEXPR_SINCE_CXX20 basic_string&
  replace(size_type __pos1, size_type __n1, const basic_string& __str) {
    return replace(__pos1, __n1, __str.data(), __str.size());
  }

  template <class _Tp, __enable_if_t<__can_be_converted_to_string_view<_CharT, _Traits, _Tp>::value, int> = 0>
  _LIBCPP_METHOD_TEMPLATE_IMPLICIT_INSTANTIATION_VIS _LIBCPP_CONSTEXPR_SINCE_CXX20 basic_string&
  replace(size_type __pos1, size_type __n1, const _Tp& __t) {
    __self_view __sv = __t;
    return replace(__pos1, __n1, __sv.data(), __sv.size());
  }

  _LIBCPP_CONSTEXPR_SINCE_CXX20 basic_string&
  replace(size_type __pos1, size_type __n1, const basic_string& __str, size_type __pos2, size_type __n2 = npos);

  template <class _Tp,
            __enable_if_t<__can_be_converted_to_string_view<_CharT, _Traits, _Tp>::value &&
                              !__is_same_uncvref<_Tp, basic_string>::value,
                          int> = 0>
  _LIBCPP_METHOD_TEMPLATE_IMPLICIT_INSTANTIATION_VIS _LIBCPP_CONSTEXPR_SINCE_CXX20 basic_string&
  replace(size_type __pos1, size_type __n1, const _Tp& __t, size_type __pos2, size_type __n2 = npos);

  _LIBCPP_CONSTEXPR_SINCE_CXX20 basic_string&
  replace(size_type __pos, size_type __n1, const value_type* __s, size_type __n2);
  _LIBCPP_CONSTEXPR_SINCE_CXX20 basic_string& replace(size_type __pos, size_type __n1, const value_type* __s);
  _LIBCPP_CONSTEXPR_SINCE_CXX20 basic_string& replace(size_type __pos, size_type __n1, size_type __n2, value_type __c);

  _LIBCPP_HIDE_FROM_ABI _LIBCPP_CONSTEXPR_SINCE_CXX20 basic_string&
  replace(const_iterator __i1, const_iterator __i2, const basic_string& __str) {
    return replace(
        static_cast<size_type>(__i1 - begin()), static_cast<size_type>(__i2 - __i1), __str.data(), __str.size());
  }

  template <class _Tp, __enable_if_t<__can_be_converted_to_string_view<_CharT, _Traits, _Tp>::value, int> = 0>
  _LIBCPP_METHOD_TEMPLATE_IMPLICIT_INSTANTIATION_VIS _LIBCPP_CONSTEXPR_SINCE_CXX20 basic_string&
  replace(const_iterator __i1, const_iterator __i2, const _Tp& __t) {
    __self_view __sv = __t;
    return replace(__i1 - begin(), __i2 - __i1, __sv);
  }

  _LIBCPP_HIDE_FROM_ABI _LIBCPP_CONSTEXPR_SINCE_CXX20 basic_string&
  replace(const_iterator __i1, const_iterator __i2, const value_type* __s, size_type __n) {
    return replace(static_cast<size_type>(__i1 - begin()), static_cast<size_type>(__i2 - __i1), __s, __n);
  }

  _LIBCPP_HIDE_FROM_ABI _LIBCPP_CONSTEXPR_SINCE_CXX20 basic_string&
  replace(const_iterator __i1, const_iterator __i2, const value_type* __s) {
    return replace(static_cast<size_type>(__i1 - begin()), static_cast<size_type>(__i2 - __i1), __s);
  }

  _LIBCPP_HIDE_FROM_ABI _LIBCPP_CONSTEXPR_SINCE_CXX20 basic_string&
  replace(const_iterator __i1, const_iterator __i2, size_type __n, value_type __c) {
    return replace(static_cast<size_type>(__i1 - begin()), static_cast<size_type>(__i2 - __i1), __n, __c);
  }

  template <class _InputIterator, __enable_if_t<__has_input_iterator_category<_InputIterator>::value, int> = 0>
  _LIBCPP_METHOD_TEMPLATE_IMPLICIT_INSTANTIATION_VIS _LIBCPP_CONSTEXPR_SINCE_CXX20 basic_string&
  replace(const_iterator __i1, const_iterator __i2, _InputIterator __j1, _InputIterator __j2);

#if _LIBCPP_STD_VER >= 23
  template <_ContainerCompatibleRange<_CharT> _Range>
  _LIBCPP_HIDE_FROM_ABI constexpr basic_string&
  replace_with_range(const_iterator __i1, const_iterator __i2, _Range&& __range) {
    basic_string __temp(from_range, std::forward<_Range>(__range), __alloc());
    return replace(__i1, __i2, __temp);
  }
#endif

#ifndef _LIBCPP_CXX03_LANG
  _LIBCPP_HIDE_FROM_ABI _LIBCPP_CONSTEXPR_SINCE_CXX20 basic_string&
  replace(const_iterator __i1, const_iterator __i2, initializer_list<value_type> __il) {
    return replace(__i1, __i2, __il.begin(), __il.end());
  }
#endif // _LIBCPP_CXX03_LANG

  _LIBCPP_CONSTEXPR_SINCE_CXX20 size_type copy(value_type* __s, size_type __n, size_type __pos = 0) const;

#if _LIBCPP_STD_VER <= 20
  _LIBCPP_HIDE_FROM_ABI _LIBCPP_CONSTEXPR_SINCE_CXX20 basic_string
  substr(size_type __pos = 0, size_type __n = npos) const {
    return basic_string(*this, __pos, __n);
  }
#else
  _LIBCPP_HIDE_FROM_ABI constexpr basic_string substr(size_type __pos = 0, size_type __n = npos) const& {
    return basic_string(*this, __pos, __n);
  }

  _LIBCPP_HIDE_FROM_ABI constexpr basic_string substr(size_type __pos = 0, size_type __n = npos) && {
    return basic_string(std::move(*this), __pos, __n);
  }
#endif

  _LIBCPP_HIDE_FROM_ABI _LIBCPP_CONSTEXPR_SINCE_CXX20 void swap(basic_string& __str)
#if _LIBCPP_STD_VER >= 14
      _NOEXCEPT;
#else
      _NOEXCEPT_(!__alloc_traits::propagate_on_container_swap::value || __is_nothrow_swappable<allocator_type>::value);
#endif

  _LIBCPP_HIDE_FROM_ABI _LIBCPP_CONSTEXPR_SINCE_CXX20 const value_type* c_str() const _NOEXCEPT { return data(); }
  _LIBCPP_HIDE_FROM_ABI _LIBCPP_CONSTEXPR_SINCE_CXX20 const value_type* data() const _NOEXCEPT {
    return std::__to_address(__get_pointer());
  }
#if _LIBCPP_STD_VER >= 17
  _LIBCPP_HIDE_FROM_ABI _LIBCPP_CONSTEXPR_SINCE_CXX20 value_type* data() _NOEXCEPT {
    return std::__to_address(__get_pointer());
  }
#endif

  _LIBCPP_HIDE_FROM_ABI _LIBCPP_CONSTEXPR_SINCE_CXX20 allocator_type get_allocator() const _NOEXCEPT {
    return __alloc();
  }

  _LIBCPP_HIDE_FROM_ABI _LIBCPP_CONSTEXPR_SINCE_CXX20 size_type
  find(const basic_string& __str, size_type __pos = 0) const _NOEXCEPT;

  template <class _Tp, __enable_if_t<__can_be_converted_to_string_view<_CharT, _Traits, _Tp>::value, int> = 0>
  _LIBCPP_METHOD_TEMPLATE_IMPLICIT_INSTANTIATION_VIS _LIBCPP_CONSTEXPR_SINCE_CXX20 size_type
  find(const _Tp& __t, size_type __pos = 0) const _NOEXCEPT;

  _LIBCPP_CONSTEXPR_SINCE_CXX20 size_type find(const value_type* __s, size_type __pos, size_type __n) const _NOEXCEPT;
  _LIBCPP_HIDE_FROM_ABI _LIBCPP_CONSTEXPR_SINCE_CXX20 size_type
  find(const value_type* __s, size_type __pos = 0) const _NOEXCEPT;
  _LIBCPP_CONSTEXPR_SINCE_CXX20 size_type find(value_type __c, size_type __pos = 0) const _NOEXCEPT;

  _LIBCPP_HIDE_FROM_ABI _LIBCPP_CONSTEXPR_SINCE_CXX20 size_type
  rfind(const basic_string& __str, size_type __pos = npos) const _NOEXCEPT;

  template <class _Tp, __enable_if_t<__can_be_converted_to_string_view<_CharT, _Traits, _Tp>::value, int> = 0>
  _LIBCPP_METHOD_TEMPLATE_IMPLICIT_INSTANTIATION_VIS _LIBCPP_CONSTEXPR_SINCE_CXX20 size_type
  rfind(const _Tp& __t, size_type __pos = npos) const _NOEXCEPT;

  _LIBCPP_CONSTEXPR_SINCE_CXX20 size_type rfind(const value_type* __s, size_type __pos, size_type __n) const _NOEXCEPT;
  _LIBCPP_HIDE_FROM_ABI _LIBCPP_CONSTEXPR_SINCE_CXX20 size_type
  rfind(const value_type* __s, size_type __pos = npos) const _NOEXCEPT;
  _LIBCPP_CONSTEXPR_SINCE_CXX20 size_type rfind(value_type __c, size_type __pos = npos) const _NOEXCEPT;

  _LIBCPP_HIDE_FROM_ABI _LIBCPP_CONSTEXPR_SINCE_CXX20 size_type
  find_first_of(const basic_string& __str, size_type __pos = 0) const _NOEXCEPT;

  template <class _Tp, __enable_if_t<__can_be_converted_to_string_view<_CharT, _Traits, _Tp>::value, int> = 0>
  _LIBCPP_METHOD_TEMPLATE_IMPLICIT_INSTANTIATION_VIS _LIBCPP_CONSTEXPR_SINCE_CXX20 size_type
  find_first_of(const _Tp& __t, size_type __pos = 0) const _NOEXCEPT;

  _LIBCPP_CONSTEXPR_SINCE_CXX20 size_type
  find_first_of(const value_type* __s, size_type __pos, size_type __n) const _NOEXCEPT;
  _LIBCPP_HIDE_FROM_ABI _LIBCPP_CONSTEXPR_SINCE_CXX20 size_type
  find_first_of(const value_type* __s, size_type __pos = 0) const _NOEXCEPT;
  _LIBCPP_HIDE_FROM_ABI _LIBCPP_CONSTEXPR_SINCE_CXX20 size_type
  find_first_of(value_type __c, size_type __pos = 0) const _NOEXCEPT;

  _LIBCPP_HIDE_FROM_ABI _LIBCPP_CONSTEXPR_SINCE_CXX20 size_type
  find_last_of(const basic_string& __str, size_type __pos = npos) const _NOEXCEPT;

  template <class _Tp, __enable_if_t<__can_be_converted_to_string_view<_CharT, _Traits, _Tp>::value, int> = 0>
  _LIBCPP_METHOD_TEMPLATE_IMPLICIT_INSTANTIATION_VIS _LIBCPP_CONSTEXPR_SINCE_CXX20 size_type
  find_last_of(const _Tp& __t, size_type __pos = npos) const _NOEXCEPT;

  _LIBCPP_CONSTEXPR_SINCE_CXX20 size_type
  find_last_of(const value_type* __s, size_type __pos, size_type __n) const _NOEXCEPT;
  _LIBCPP_HIDE_FROM_ABI _LIBCPP_CONSTEXPR_SINCE_CXX20 size_type
  find_last_of(const value_type* __s, size_type __pos = npos) const _NOEXCEPT;
  _LIBCPP_HIDE_FROM_ABI _LIBCPP_CONSTEXPR_SINCE_CXX20 size_type
  find_last_of(value_type __c, size_type __pos = npos) const _NOEXCEPT;

  _LIBCPP_HIDE_FROM_ABI _LIBCPP_CONSTEXPR_SINCE_CXX20 size_type
  find_first_not_of(const basic_string& __str, size_type __pos = 0) const _NOEXCEPT;

  template <class _Tp, __enable_if_t<__can_be_converted_to_string_view<_CharT, _Traits, _Tp>::value, int> = 0>
  _LIBCPP_METHOD_TEMPLATE_IMPLICIT_INSTANTIATION_VIS _LIBCPP_CONSTEXPR_SINCE_CXX20 size_type
  find_first_not_of(const _Tp& __t, size_type __pos = 0) const _NOEXCEPT;

  _LIBCPP_CONSTEXPR_SINCE_CXX20 size_type
  find_first_not_of(const value_type* __s, size_type __pos, size_type __n) const _NOEXCEPT;
  _LIBCPP_HIDE_FROM_ABI _LIBCPP_CONSTEXPR_SINCE_CXX20 size_type
  find_first_not_of(const value_type* __s, size_type __pos = 0) const _NOEXCEPT;
  _LIBCPP_HIDE_FROM_ABI _LIBCPP_CONSTEXPR_SINCE_CXX20 size_type
  find_first_not_of(value_type __c, size_type __pos = 0) const _NOEXCEPT;

  _LIBCPP_HIDE_FROM_ABI _LIBCPP_CONSTEXPR_SINCE_CXX20 size_type
  find_last_not_of(const basic_string& __str, size_type __pos = npos) const _NOEXCEPT;

  template <class _Tp, __enable_if_t<__can_be_converted_to_string_view<_CharT, _Traits, _Tp>::value, int> = 0>
  _LIBCPP_METHOD_TEMPLATE_IMPLICIT_INSTANTIATION_VIS _LIBCPP_CONSTEXPR_SINCE_CXX20 size_type
  find_last_not_of(const _Tp& __t, size_type __pos = npos) const _NOEXCEPT;

  _LIBCPP_CONSTEXPR_SINCE_CXX20 size_type
  find_last_not_of(const value_type* __s, size_type __pos, size_type __n) const _NOEXCEPT;
  _LIBCPP_HIDE_FROM_ABI _LIBCPP_CONSTEXPR_SINCE_CXX20 size_type
  find_last_not_of(const value_type* __s, size_type __pos = npos) const _NOEXCEPT;
  _LIBCPP_HIDE_FROM_ABI _LIBCPP_CONSTEXPR_SINCE_CXX20 size_type
  find_last_not_of(value_type __c, size_type __pos = npos) const _NOEXCEPT;

  _LIBCPP_HIDE_FROM_ABI _LIBCPP_CONSTEXPR_SINCE_CXX20 int compare(const basic_string& __str) const _NOEXCEPT;

  template <class _Tp, __enable_if_t<__can_be_converted_to_string_view<_CharT, _Traits, _Tp>::value, int> = 0>
  _LIBCPP_METHOD_TEMPLATE_IMPLICIT_INSTANTIATION_VIS _LIBCPP_CONSTEXPR_SINCE_CXX20 int
  compare(const _Tp& __t) const _NOEXCEPT;

  template <class _Tp, __enable_if_t<__can_be_converted_to_string_view<_CharT, _Traits, _Tp>::value, int> = 0>
  _LIBCPP_METHOD_TEMPLATE_IMPLICIT_INSTANTIATION_VIS _LIBCPP_CONSTEXPR_SINCE_CXX20 int
  compare(size_type __pos1, size_type __n1, const _Tp& __t) const;

  _LIBCPP_HIDE_FROM_ABI _LIBCPP_CONSTEXPR_SINCE_CXX20 int
  compare(size_type __pos1, size_type __n1, const basic_string& __str) const;
  _LIBCPP_CONSTEXPR_SINCE_CXX20 int
  compare(size_type __pos1, size_type __n1, const basic_string& __str, size_type __pos2, size_type __n2 = npos) const;

  template <class _Tp,
            __enable_if_t<__can_be_converted_to_string_view<_CharT, _Traits, _Tp>::value &&
                              !__is_same_uncvref<_Tp, basic_string>::value,
                          int> = 0>
  inline _LIBCPP_HIDE_FROM_ABI _LIBCPP_CONSTEXPR_SINCE_CXX20 int
  compare(size_type __pos1, size_type __n1, const _Tp& __t, size_type __pos2, size_type __n2 = npos) const;

  _LIBCPP_CONSTEXPR_SINCE_CXX20 int compare(const value_type* __s) const _NOEXCEPT;
  _LIBCPP_CONSTEXPR_SINCE_CXX20 int compare(size_type __pos1, size_type __n1, const value_type* __s) const;
  _LIBCPP_CONSTEXPR_SINCE_CXX20 int
  compare(size_type __pos1, size_type __n1, const value_type* __s, size_type __n2) const;

#if _LIBCPP_STD_VER >= 20
  constexpr _LIBCPP_HIDE_FROM_ABI bool starts_with(__self_view __sv) const noexcept {
    return __self_view(data(), size()).starts_with(__sv);
  }

  constexpr _LIBCPP_HIDE_FROM_ABI bool starts_with(value_type __c) const noexcept {
    return !empty() && _Traits::eq(front(), __c);
  }

  constexpr _LIBCPP_HIDE_FROM_ABI bool starts_with(const value_type* __s) const noexcept {
    return starts_with(__self_view(__s));
  }

  constexpr _LIBCPP_HIDE_FROM_ABI bool ends_with(__self_view __sv) const noexcept {
    return __self_view(data(), size()).ends_with(__sv);
  }

  constexpr _LIBCPP_HIDE_FROM_ABI bool ends_with(value_type __c) const noexcept {
    return !empty() && _Traits::eq(back(), __c);
  }

  constexpr _LIBCPP_HIDE_FROM_ABI bool ends_with(const value_type* __s) const noexcept {
    return ends_with(__self_view(__s));
  }
#endif

#if _LIBCPP_STD_VER >= 23
  constexpr _LIBCPP_HIDE_FROM_ABI bool contains(__self_view __sv) const noexcept {
    return __self_view(data(), size()).contains(__sv);
  }

  constexpr _LIBCPP_HIDE_FROM_ABI bool contains(value_type __c) const noexcept {
    return __self_view(data(), size()).contains(__c);
  }

  constexpr _LIBCPP_HIDE_FROM_ABI bool contains(const value_type* __s) const {
    return __self_view(data(), size()).contains(__s);
  }
#endif

  _LIBCPP_HIDE_FROM_ABI _LIBCPP_CONSTEXPR_SINCE_CXX20 bool __invariants() const;

  _LIBCPP_HIDE_FROM_ABI _LIBCPP_CONSTEXPR_SINCE_CXX20 void __clear_and_shrink() _NOEXCEPT;

private:
  template <class _Alloc>
  inline _LIBCPP_HIDE_FROM_ABI _LIBCPP_CONSTEXPR_SINCE_CXX20 bool friend
  operator==(const basic_string<char, char_traits<char>, _Alloc>& __lhs,
             const basic_string<char, char_traits<char>, _Alloc>& __rhs) _NOEXCEPT;

  _LIBCPP_HIDE_FROM_ABI _LIBCPP_CONSTEXPR_SINCE_CXX20 void __shrink_or_extend(size_type __target_capacity);

  _LIBCPP_HIDE_FROM_ABI _LIBCPP_CONSTEXPR_SINCE_CXX20 _LIBCPP_STRING_INTERNAL_MEMORY_ACCESS bool
  __is_long() const _NOEXCEPT {
    if (__libcpp_is_constant_evaluated() && __builtin_constant_p(__r_.first().__l.__is_long_)) {
      return __r_.first().__l.__is_long_;
    }
    return __r_.first().__s.__is_long_;
  }

  static _LIBCPP_HIDE_FROM_ABI _LIBCPP_CONSTEXPR_SINCE_CXX20 void __begin_lifetime(pointer __begin, size_type __n) {
#if _LIBCPP_STD_VER >= 20
    if (__libcpp_is_constant_evaluated()) {
      for (size_type __i = 0; __i != __n; ++__i)
        std::construct_at(std::addressof(__begin[__i]));
    }
#else
    (void)__begin;
    (void)__n;
#endif // _LIBCPP_STD_VER >= 20
  }

  _LIBCPP_CONSTEXPR _LIBCPP_HIDE_FROM_ABI static bool __fits_in_sso(size_type __sz) { return __sz < __min_cap; }

  template <class _Iterator, class _Sentinel>
  _LIBCPP_CONSTEXPR_SINCE_CXX20 _LIBCPP_HIDE_FROM_ABI void
  __assign_trivial(_Iterator __first, _Sentinel __last, size_type __n);

  template <class _Iterator, class _Sentinel>
  _LIBCPP_CONSTEXPR_SINCE_CXX20 _LIBCPP_HIDE_FROM_ABI void __assign_with_sentinel(_Iterator __first, _Sentinel __last);

  template <class _ForwardIterator, class _Sentinel>
  _LIBCPP_HIDE_FROM_ABI _LIBCPP_CONSTEXPR_SINCE_CXX14 iterator
  __insert_from_safe_copy(size_type __n, size_type __ip, _ForwardIterator __first, _Sentinel __last) {
    size_type __sz  = size();
    size_type __cap = capacity();
    value_type* __p;
    if (__cap - __sz >= __n) {
      __annotate_increase(__n);
      __p                = std::__to_address(__get_pointer());
      size_type __n_move = __sz - __ip;
      if (__n_move != 0)
        traits_type::move(__p + __ip + __n, __p + __ip, __n_move);
    } else {
      __grow_by_without_replace(__cap, __sz + __n - __cap, __sz, __ip, 0, __n);
      __p = std::__to_address(__get_long_pointer());
    }
    __sz += __n;
    __set_size(__sz);
    traits_type::assign(__p[__sz], value_type());
    for (__p += __ip; __first != __last; ++__p, ++__first)
      traits_type::assign(*__p, *__first);

    return begin() + __ip;
  }

  template <class _Iterator, class _Sentinel>
  _LIBCPP_CONSTEXPR_SINCE_CXX20 iterator
  __insert_with_size(const_iterator __pos, _Iterator __first, _Sentinel __last, size_type __n);

  _LIBCPP_HIDE_FROM_ABI _LIBCPP_CONSTEXPR_SINCE_CXX14 allocator_type& __alloc() _NOEXCEPT { return __r_.second(); }
  _LIBCPP_HIDE_FROM_ABI _LIBCPP_CONSTEXPR const allocator_type& __alloc() const _NOEXCEPT { return __r_.second(); }

  _LIBCPP_HIDE_FROM_ABI _LIBCPP_CONSTEXPR_SINCE_CXX20 _LIBCPP_STRING_INTERNAL_MEMORY_ACCESS void
  __set_short_size(size_type __s) _NOEXCEPT {
    _LIBCPP_ASSERT_INTERNAL(__s < __min_cap, "__s should never be greater than or equal to the short string capacity");
    __r_.first().__s.__size_    = __s;
    __r_.first().__s.__is_long_ = false;
  }

  _LIBCPP_HIDE_FROM_ABI _LIBCPP_CONSTEXPR_SINCE_CXX20 _LIBCPP_STRING_INTERNAL_MEMORY_ACCESS size_type
  __get_short_size() const _NOEXCEPT {
    _LIBCPP_ASSERT_INTERNAL(!__r_.first().__s.__is_long_, "String has to be short when trying to get the short size");
    return __r_.first().__s.__size_;
  }

  _LIBCPP_HIDE_FROM_ABI _LIBCPP_CONSTEXPR_SINCE_CXX20 void __set_long_size(size_type __s) _NOEXCEPT {
    __r_.first().__l.__size_ = __s;
  }
  _LIBCPP_HIDE_FROM_ABI _LIBCPP_CONSTEXPR_SINCE_CXX20 size_type __get_long_size() const _NOEXCEPT {
    return __r_.first().__l.__size_;
  }
  _LIBCPP_HIDE_FROM_ABI _LIBCPP_CONSTEXPR_SINCE_CXX20 void __set_size(size_type __s) _NOEXCEPT {
    if (__is_long())
      __set_long_size(__s);
    else
      __set_short_size(__s);
  }

  _LIBCPP_HIDE_FROM_ABI _LIBCPP_CONSTEXPR_SINCE_CXX20 void __set_long_cap(size_type __s) _NOEXCEPT {
    __r_.first().__l.__cap_     = __s / __endian_factor;
    __r_.first().__l.__is_long_ = true;
  }

  _LIBCPP_HIDE_FROM_ABI _LIBCPP_CONSTEXPR_SINCE_CXX20 size_type __get_long_cap() const _NOEXCEPT {
    return __r_.first().__l.__cap_ * __endian_factor;
  }

  _LIBCPP_HIDE_FROM_ABI _LIBCPP_CONSTEXPR_SINCE_CXX20 void __set_long_pointer(pointer __p) _NOEXCEPT {
    __r_.first().__l.__data_ = __p;
  }
  _LIBCPP_HIDE_FROM_ABI _LIBCPP_CONSTEXPR_SINCE_CXX20 pointer __get_long_pointer() _NOEXCEPT {
    return _LIBCPP_ASAN_VOLATILE_WRAPPER(__r_.first().__l.__data_);
  }
  _LIBCPP_HIDE_FROM_ABI _LIBCPP_CONSTEXPR_SINCE_CXX20 const_pointer __get_long_pointer() const _NOEXCEPT {
    return _LIBCPP_ASAN_VOLATILE_WRAPPER(__r_.first().__l.__data_);
  }
  _LIBCPP_HIDE_FROM_ABI _LIBCPP_CONSTEXPR_SINCE_CXX20 _LIBCPP_STRING_INTERNAL_MEMORY_ACCESS pointer __get_short_pointer() _NOEXCEPT {
    return _LIBCPP_ASAN_VOLATILE_WRAPPER(pointer_traits<pointer>::pointer_to(__r_.first().__s.__data_[0]));
  }
  _LIBCPP_HIDE_FROM_ABI _LIBCPP_CONSTEXPR_SINCE_CXX20 _LIBCPP_STRING_INTERNAL_MEMORY_ACCESS const_pointer __get_short_pointer() const _NOEXCEPT {
    return _LIBCPP_ASAN_VOLATILE_WRAPPER(pointer_traits<const_pointer>::pointer_to(__r_.first().__s.__data_[0]));
  }
  _LIBCPP_HIDE_FROM_ABI _LIBCPP_CONSTEXPR_SINCE_CXX20 pointer __get_pointer() _NOEXCEPT {
    return __is_long() ? __get_long_pointer() : __get_short_pointer();
  }
  _LIBCPP_HIDE_FROM_ABI _LIBCPP_CONSTEXPR_SINCE_CXX20 const_pointer __get_pointer() const _NOEXCEPT {
    return __is_long() ? __get_long_pointer() : __get_short_pointer();
  }

  // The following functions are no-ops outside of AddressSanitizer mode.
  _LIBCPP_HIDE_FROM_ABI _LIBCPP_CONSTEXPR_SINCE_CXX20 void
  __annotate_contiguous_container(const void* __old_mid, const void* __new_mid) const {
    (void)__old_mid;
    (void)__new_mid;
#if !defined(_LIBCPP_HAS_NO_ASAN) && defined(_LIBCPP_INSTRUMENTED_WITH_ASAN)
    std::__annotate_contiguous_container<_Allocator>(data(), data() + capacity() + 1, __old_mid, __new_mid);
#endif
  }

  _LIBCPP_HIDE_FROM_ABI _LIBCPP_CONSTEXPR_SINCE_CXX20 void __annotate_new(size_type __current_size) const _NOEXCEPT {
    (void)__current_size;
#if !defined(_LIBCPP_HAS_NO_ASAN) && defined(_LIBCPP_INSTRUMENTED_WITH_ASAN)
    if (!__libcpp_is_constant_evaluated())
      __annotate_contiguous_container(data() + capacity() + 1, data() + __current_size + 1);
#endif
  }

  _LIBCPP_HIDE_FROM_ABI _LIBCPP_CONSTEXPR_SINCE_CXX20 void __annotate_delete() const _NOEXCEPT {
#if !defined(_LIBCPP_HAS_NO_ASAN) && defined(_LIBCPP_INSTRUMENTED_WITH_ASAN)
    if (!__libcpp_is_constant_evaluated())
      __annotate_contiguous_container(data() + size() + 1, data() + capacity() + 1);
#endif
  }

  _LIBCPP_HIDE_FROM_ABI _LIBCPP_CONSTEXPR_SINCE_CXX20 void __annotate_increase(size_type __n) const _NOEXCEPT {
    (void)__n;
#if !defined(_LIBCPP_HAS_NO_ASAN) && defined(_LIBCPP_INSTRUMENTED_WITH_ASAN)
    if (!__libcpp_is_constant_evaluated())
      __annotate_contiguous_container(data() + size() + 1, data() + size() + 1 + __n);
#endif
  }

  _LIBCPP_HIDE_FROM_ABI _LIBCPP_CONSTEXPR_SINCE_CXX20 void __annotate_shrink(size_type __old_size) const _NOEXCEPT {
    (void)__old_size;
#if !defined(_LIBCPP_HAS_NO_ASAN) && defined(_LIBCPP_INSTRUMENTED_WITH_ASAN)
    if (!__libcpp_is_constant_evaluated())
      __annotate_contiguous_container(data() + __old_size + 1, data() + size() + 1);
#endif
  }

  template <size_type __a>
  static _LIBCPP_HIDE_FROM_ABI _LIBCPP_CONSTEXPR_SINCE_CXX20 size_type __align_it(size_type __s) _NOEXCEPT {
    return (__s + (__a - 1)) & ~(__a - 1);
  }
  enum { __alignment = 8 };
  static _LIBCPP_HIDE_FROM_ABI _LIBCPP_CONSTEXPR_SINCE_CXX20 size_type __recommend(size_type __s) _NOEXCEPT {
    if (__s < __min_cap) {
      return static_cast<size_type>(__min_cap) - 1;
    }
    const size_type __boundary = sizeof(value_type) < __alignment ? __alignment / sizeof(value_type) : __endian_factor;
    size_type __guess          = __align_it<__boundary>(__s + 1) - 1;
    if (__guess == __min_cap)
      __guess += __endian_factor;
    return __guess;
  }

  inline _LIBCPP_CONSTEXPR_SINCE_CXX20 void __init(const value_type* __s, size_type __sz, size_type __reserve);
  inline _LIBCPP_CONSTEXPR_SINCE_CXX20 void __init(const value_type* __s, size_type __sz);
  inline _LIBCPP_CONSTEXPR_SINCE_CXX20 void __init(size_type __n, value_type __c);

  // Slow path for the (inlined) copy constructor for 'long' strings.
  // Always externally instantiated and not inlined.
  // Requires that __s is zero terminated.
  // The main reason for this function to exist is because for unstable, we
  // want to allow inlining of the copy constructor. However, we don't want
  // to call the __init() functions as those are marked as inline which may
  // result in over-aggressive inlining by the compiler, where our aim is
  // to only inline the fast path code directly in the ctor.
  _LIBCPP_CONSTEXPR_SINCE_CXX20 _LIBCPP_NOINLINE void __init_copy_ctor_external(const value_type* __s, size_type __sz);

  template <class _InputIterator, __enable_if_t<__has_exactly_input_iterator_category<_InputIterator>::value, int> = 0>
  inline _LIBCPP_CONSTEXPR_SINCE_CXX20 void __init(_InputIterator __first, _InputIterator __last);

  template <class _ForwardIterator, __enable_if_t<__has_forward_iterator_category<_ForwardIterator>::value, int> = 0>
  inline _LIBCPP_CONSTEXPR_SINCE_CXX20 void __init(_ForwardIterator __first, _ForwardIterator __last);

  template <class _InputIterator, class _Sentinel>
  _LIBCPP_HIDE_FROM_ABI _LIBCPP_CONSTEXPR_SINCE_CXX20 void
  __init_with_sentinel(_InputIterator __first, _Sentinel __last);
  template <class _InputIterator, class _Sentinel>
  _LIBCPP_HIDE_FROM_ABI _LIBCPP_CONSTEXPR_SINCE_CXX20 void
  __init_with_size(_InputIterator __first, _Sentinel __last, size_type __sz);

  _LIBCPP_CONSTEXPR_SINCE_CXX20
#if _LIBCPP_ABI_VERSION >= 2 //  We want to use the function in the dylib in ABIv1
      _LIBCPP_HIDE_FROM_ABI
#endif
          _LIBCPP_DEPRECATED_("use __grow_by_without_replace") void __grow_by(
              size_type __old_cap,
              size_type __delta_cap,
              size_type __old_sz,
              size_type __n_copy,
              size_type __n_del,
              size_type __n_add = 0);
  _LIBCPP_CONSTEXPR_SINCE_CXX20 _LIBCPP_HIDE_FROM_ABI void __grow_by_without_replace(
      size_type __old_cap,
      size_type __delta_cap,
      size_type __old_sz,
      size_type __n_copy,
      size_type __n_del,
      size_type __n_add = 0);
  _LIBCPP_CONSTEXPR_SINCE_CXX20 void __grow_by_and_replace(
      size_type __old_cap,
      size_type __delta_cap,
      size_type __old_sz,
      size_type __n_copy,
      size_type __n_del,
      size_type __n_add,
      const value_type* __p_new_stuff);

  // __assign_no_alias is invoked for assignment operations where we
  // have proof that the input does not alias the current instance.
  // For example, operator=(basic_string) performs a 'self' check.
  template <bool __is_short>
  _LIBCPP_CONSTEXPR_SINCE_CXX20 _LIBCPP_NOINLINE basic_string& __assign_no_alias(const value_type* __s, size_type __n);

  _LIBCPP_HIDE_FROM_ABI _LIBCPP_CONSTEXPR_SINCE_CXX20 void __erase_to_end(size_type __pos) {
    __null_terminate_at(std::__to_address(__get_pointer()), __pos);
  }

  // __erase_external_with_move is invoked for erase() invocations where
  // `n ~= npos`, likely requiring memory moves on the string data.
  _LIBCPP_CONSTEXPR_SINCE_CXX20 _LIBCPP_NOINLINE void __erase_external_with_move(size_type __pos, size_type __n);

  _LIBCPP_HIDE_FROM_ABI _LIBCPP_CONSTEXPR_SINCE_CXX20 void __copy_assign_alloc(const basic_string& __str) {
    __copy_assign_alloc(
        __str, integral_constant<bool, __alloc_traits::propagate_on_container_copy_assignment::value>());
  }

  _LIBCPP_HIDE_FROM_ABI _LIBCPP_CONSTEXPR_SINCE_CXX20 void __copy_assign_alloc(const basic_string& __str, true_type) {
    if (__alloc() == __str.__alloc())
      __alloc() = __str.__alloc();
    else {
      if (!__str.__is_long()) {
        __clear_and_shrink();
        __alloc() = __str.__alloc();
      } else {
        __annotate_delete();
        allocator_type __a = __str.__alloc();
        auto __allocation  = std::__allocate_at_least(__a, __str.__get_long_cap());
        __begin_lifetime(__allocation.ptr, __allocation.count);
        if (__is_long())
          __alloc_traits::deallocate(__alloc(), __get_long_pointer(), __get_long_cap());
        __alloc() = std::move(__a);
        __set_long_pointer(__allocation.ptr);
        __set_long_cap(__allocation.count);
        __set_long_size(__str.size());
        __annotate_new(__get_long_size());
      }
    }
  }

  _LIBCPP_HIDE_FROM_ABI _LIBCPP_CONSTEXPR_SINCE_CXX20 void
  __copy_assign_alloc(const basic_string&, false_type) _NOEXCEPT {}

#ifndef _LIBCPP_CXX03_LANG
  _LIBCPP_HIDE_FROM_ABI _LIBCPP_CONSTEXPR_SINCE_CXX20 void __move_assign(basic_string& __str, false_type)
      _NOEXCEPT_(__alloc_traits::is_always_equal::value);
  _LIBCPP_HIDE_FROM_ABI _LIBCPP_CONSTEXPR_SINCE_CXX20 _LIBCPP_STRING_INTERNAL_MEMORY_ACCESS void
  __move_assign(basic_string& __str, true_type)
#  if _LIBCPP_STD_VER >= 17
      _NOEXCEPT;
#  else
      _NOEXCEPT_(is_nothrow_move_assignable<allocator_type>::value);
#  endif
#endif

  _LIBCPP_HIDE_FROM_ABI _LIBCPP_CONSTEXPR_SINCE_CXX20 void __move_assign_alloc(basic_string& __str)
      _NOEXCEPT_(!__alloc_traits::propagate_on_container_move_assignment::value ||
                 is_nothrow_move_assignable<allocator_type>::value) {
    __move_assign_alloc(
        __str, integral_constant<bool, __alloc_traits::propagate_on_container_move_assignment::value>());
  }

  _LIBCPP_HIDE_FROM_ABI _LIBCPP_CONSTEXPR_SINCE_CXX20 void __move_assign_alloc(basic_string& __c, true_type)
      _NOEXCEPT_(is_nothrow_move_assignable<allocator_type>::value) {
    __alloc() = std::move(__c.__alloc());
  }

  _LIBCPP_HIDE_FROM_ABI _LIBCPP_CONSTEXPR_SINCE_CXX20 void __move_assign_alloc(basic_string&, false_type) _NOEXCEPT {}

  _LIBCPP_CONSTEXPR_SINCE_CXX20 _LIBCPP_NOINLINE basic_string& __assign_external(const value_type* __s);
  _LIBCPP_CONSTEXPR_SINCE_CXX20 _LIBCPP_NOINLINE basic_string& __assign_external(const value_type* __s, size_type __n);

  // Assigns the value in __s, guaranteed to be __n < __min_cap in length.
  inline _LIBCPP_CONSTEXPR_SINCE_CXX20 basic_string& __assign_short(const value_type* __s, size_type __n) {
    size_type __old_size = size();
    if (__n > __old_size)
      __annotate_increase(__n - __old_size);
    pointer __p =
        __is_long() ? (__set_long_size(__n), __get_long_pointer()) : (__set_short_size(__n), __get_short_pointer());
    traits_type::move(std::__to_address(__p), __s, __n);
    traits_type::assign(__p[__n], value_type());
    if (__old_size > __n)
      __annotate_shrink(__old_size);
    return *this;
  }

  _LIBCPP_HIDE_FROM_ABI _LIBCPP_CONSTEXPR_SINCE_CXX20 basic_string&
  __null_terminate_at(value_type* __p, size_type __newsz) {
    size_type __old_size = size();
    if (__newsz > __old_size)
      __annotate_increase(__newsz - __old_size);
    __set_size(__newsz);
    traits_type::assign(__p[__newsz], value_type());
    if (__old_size > __newsz)
      __annotate_shrink(__old_size);
    return *this;
  }

  template <class _Tp>
  _LIBCPP_HIDE_FROM_ABI _LIBCPP_CONSTEXPR_SINCE_CXX20 bool __addr_in_range(const _Tp& __v) const {
    return std::__is_pointer_in_range(data(), data() + size() + 1, std::addressof(__v));
  }

  _LIBCPP_NORETURN _LIBCPP_HIDE_FROM_ABI void __throw_length_error() const {
    std::__throw_length_error("basic_string");
  }

  _LIBCPP_NORETURN _LIBCPP_HIDE_FROM_ABI void __throw_out_of_range() const {
    std::__throw_out_of_range("basic_string");
  }

  friend _LIBCPP_CONSTEXPR_SINCE_CXX20 basic_string operator+ <>(const basic_string&, const basic_string&);
  friend _LIBCPP_CONSTEXPR_SINCE_CXX20 basic_string operator+ <>(const value_type*, const basic_string&);
  friend _LIBCPP_CONSTEXPR_SINCE_CXX20 basic_string operator+ <>(value_type, const basic_string&);
  friend _LIBCPP_CONSTEXPR_SINCE_CXX20 basic_string operator+ <>(const basic_string&, const value_type*);
  friend _LIBCPP_CONSTEXPR_SINCE_CXX20 basic_string operator+ <>(const basic_string&, value_type);
};

// These declarations must appear before any functions are implicitly used
// so that they have the correct visibility specifier.
#define _LIBCPP_DECLARE(...) extern template __VA_ARGS__;
#ifdef _LIBCPP_ABI_STRING_OPTIMIZED_EXTERNAL_INSTANTIATION
_LIBCPP_STRING_UNSTABLE_EXTERN_TEMPLATE_LIST(_LIBCPP_DECLARE, char)
#  ifndef _LIBCPP_HAS_NO_WIDE_CHARACTERS
_LIBCPP_STRING_UNSTABLE_EXTERN_TEMPLATE_LIST(_LIBCPP_DECLARE, wchar_t)
#  endif
#else
_LIBCPP_STRING_V1_EXTERN_TEMPLATE_LIST(_LIBCPP_DECLARE, char)
#  ifndef _LIBCPP_HAS_NO_WIDE_CHARACTERS
_LIBCPP_STRING_V1_EXTERN_TEMPLATE_LIST(_LIBCPP_DECLARE, wchar_t)
#  endif
#endif
#undef _LIBCPP_DECLARE

#if _LIBCPP_STD_VER >= 17
template <class _InputIterator,
          class _CharT     = __iter_value_type<_InputIterator>,
          class _Allocator = allocator<_CharT>,
          class            = enable_if_t<__has_input_iterator_category<_InputIterator>::value>,
          class            = enable_if_t<__is_allocator<_Allocator>::value> >
basic_string(_InputIterator, _InputIterator, _Allocator = _Allocator())
    -> basic_string<_CharT, char_traits<_CharT>, _Allocator>;

template <class _CharT,
          class _Traits,
          class _Allocator = allocator<_CharT>,
          class            = enable_if_t<__is_allocator<_Allocator>::value> >
explicit basic_string(basic_string_view<_CharT, _Traits>, const _Allocator& = _Allocator())
    -> basic_string<_CharT, _Traits, _Allocator>;

template <class _CharT,
          class _Traits,
          class _Allocator = allocator<_CharT>,
          class            = enable_if_t<__is_allocator<_Allocator>::value>,
          class _Sz        = typename allocator_traits<_Allocator>::size_type >
basic_string(basic_string_view<_CharT, _Traits>, _Sz, _Sz, const _Allocator& = _Allocator())
    -> basic_string<_CharT, _Traits, _Allocator>;
#endif

#if _LIBCPP_STD_VER >= 23
template <ranges::input_range _Range,
          class _Allocator = allocator<ranges::range_value_t<_Range>>,
          class            = enable_if_t<__is_allocator<_Allocator>::value> >
basic_string(from_range_t, _Range&&, _Allocator = _Allocator())
    -> basic_string<ranges::range_value_t<_Range>, char_traits<ranges::range_value_t<_Range>>, _Allocator>;
#endif

template <class _CharT, class _Traits, class _Allocator>
_LIBCPP_CONSTEXPR_SINCE_CXX20 void
basic_string<_CharT, _Traits, _Allocator>::__init(const value_type* __s, size_type __sz, size_type __reserve) {
  if (__libcpp_is_constant_evaluated())
    __r_.first() = __rep();
  if (__reserve > max_size())
    __throw_length_error();
  pointer __p;
  if (__fits_in_sso(__reserve)) {
    __set_short_size(__sz);
    __p = __get_short_pointer();
  } else {
    auto __allocation = std::__allocate_at_least(__alloc(), __recommend(__reserve) + 1);
    __p               = __allocation.ptr;
    __begin_lifetime(__p, __allocation.count);
    __set_long_pointer(__p);
    __set_long_cap(__allocation.count);
    __set_long_size(__sz);
  }
  traits_type::copy(std::__to_address(__p), __s, __sz);
  traits_type::assign(__p[__sz], value_type());
  __annotate_new(__sz);
}

template <class _CharT, class _Traits, class _Allocator>
_LIBCPP_CONSTEXPR_SINCE_CXX20 void
basic_string<_CharT, _Traits, _Allocator>::__init(const value_type* __s, size_type __sz) {
  if (__libcpp_is_constant_evaluated())
    __r_.first() = __rep();
  if (__sz > max_size())
    __throw_length_error();
  pointer __p;
  if (__fits_in_sso(__sz)) {
    __set_short_size(__sz);
    __p = __get_short_pointer();
  } else {
    auto __allocation = std::__allocate_at_least(__alloc(), __recommend(__sz) + 1);
    __p               = __allocation.ptr;
    __begin_lifetime(__p, __allocation.count);
    __set_long_pointer(__p);
    __set_long_cap(__allocation.count);
    __set_long_size(__sz);
  }
  traits_type::copy(std::__to_address(__p), __s, __sz);
  traits_type::assign(__p[__sz], value_type());
  __annotate_new(__sz);
}

template <class _CharT, class _Traits, class _Allocator>
_LIBCPP_CONSTEXPR_SINCE_CXX20 _LIBCPP_NOINLINE void
basic_string<_CharT, _Traits, _Allocator>::__init_copy_ctor_external(const value_type* __s, size_type __sz) {
  if (__libcpp_is_constant_evaluated())
    __r_.first() = __rep();

  pointer __p;
  if (__fits_in_sso(__sz)) {
    __p = __get_short_pointer();
    __set_short_size(__sz);
  } else {
    if (__sz > max_size())
      __throw_length_error();
    auto __allocation = std::__allocate_at_least(__alloc(), __recommend(__sz) + 1);
    __p               = __allocation.ptr;
    __begin_lifetime(__p, __allocation.count);
    __set_long_pointer(__p);
    __set_long_cap(__allocation.count);
    __set_long_size(__sz);
  }
  traits_type::copy(std::__to_address(__p), __s, __sz + 1);
  __annotate_new(__sz);
}

template <class _CharT, class _Traits, class _Allocator>
_LIBCPP_CONSTEXPR_SINCE_CXX20 void basic_string<_CharT, _Traits, _Allocator>::__init(size_type __n, value_type __c) {
  if (__libcpp_is_constant_evaluated())
    __r_.first() = __rep();

  if (__n > max_size())
    __throw_length_error();
  pointer __p;
  if (__fits_in_sso(__n)) {
    __set_short_size(__n);
    __p = __get_short_pointer();
  } else {
    auto __allocation = std::__allocate_at_least(__alloc(), __recommend(__n) + 1);
    __p               = __allocation.ptr;
    __begin_lifetime(__p, __allocation.count);
    __set_long_pointer(__p);
    __set_long_cap(__allocation.count);
    __set_long_size(__n);
  }
  traits_type::assign(std::__to_address(__p), __n, __c);
  traits_type::assign(__p[__n], value_type());
  __annotate_new(__n);
}

template <class _CharT, class _Traits, class _Allocator>
template <class _InputIterator, __enable_if_t<__has_exactly_input_iterator_category<_InputIterator>::value, int> >
_LIBCPP_CONSTEXPR_SINCE_CXX20 void
basic_string<_CharT, _Traits, _Allocator>::__init(_InputIterator __first, _InputIterator __last) {
  __init_with_sentinel(std::move(__first), std::move(__last));
}

template <class _CharT, class _Traits, class _Allocator>
template <class _InputIterator, class _Sentinel>
_LIBCPP_HIDE_FROM_ABI _LIBCPP_CONSTEXPR_SINCE_CXX20 void
basic_string<_CharT, _Traits, _Allocator>::__init_with_sentinel(_InputIterator __first, _Sentinel __last) {
  __r_.first() = __rep();
  __annotate_new(0);

#ifndef _LIBCPP_HAS_NO_EXCEPTIONS
  try {
#endif // _LIBCPP_HAS_NO_EXCEPTIONS
    for (; __first != __last; ++__first)
      push_back(*__first);
#ifndef _LIBCPP_HAS_NO_EXCEPTIONS
  } catch (...) {
    __annotate_delete();
    if (__is_long())
      __alloc_traits::deallocate(__alloc(), __get_long_pointer(), __get_long_cap());
    throw;
  }
#endif // _LIBCPP_HAS_NO_EXCEPTIONS
}

template <class _CharT, class _Traits, class _Allocator>
template <class _ForwardIterator, __enable_if_t<__has_forward_iterator_category<_ForwardIterator>::value, int> >
_LIBCPP_CONSTEXPR_SINCE_CXX20 void
basic_string<_CharT, _Traits, _Allocator>::__init(_ForwardIterator __first, _ForwardIterator __last) {
  size_type __sz = static_cast<size_type>(std::distance(__first, __last));
  __init_with_size(__first, __last, __sz);
}

template <class _CharT, class _Traits, class _Allocator>
template <class _InputIterator, class _Sentinel>
_LIBCPP_HIDE_FROM_ABI _LIBCPP_CONSTEXPR_SINCE_CXX20 void
basic_string<_CharT, _Traits, _Allocator>::__init_with_size(_InputIterator __first, _Sentinel __last, size_type __sz) {
  if (__libcpp_is_constant_evaluated())
    __r_.first() = __rep();

  if (__sz > max_size())
    __throw_length_error();

  pointer __p;
  if (__fits_in_sso(__sz)) {
    __set_short_size(__sz);
    __p = __get_short_pointer();

  } else {
    auto __allocation = std::__allocate_at_least(__alloc(), __recommend(__sz) + 1);
    __p               = __allocation.ptr;
    __begin_lifetime(__p, __allocation.count);
    __set_long_pointer(__p);
    __set_long_cap(__allocation.count);
    __set_long_size(__sz);
  }

#ifndef _LIBCPP_HAS_NO_EXCEPTIONS
  try {
#endif // _LIBCPP_HAS_NO_EXCEPTIONS
    for (; __first != __last; ++__first, (void)++__p)
      traits_type::assign(*__p, *__first);
    traits_type::assign(*__p, value_type());
#ifndef _LIBCPP_HAS_NO_EXCEPTIONS
  } catch (...) {
    if (__is_long())
      __alloc_traits::deallocate(__alloc(), __get_long_pointer(), __get_long_cap());
    throw;
  }
#endif // _LIBCPP_HAS_NO_EXCEPTIONS
  __annotate_new(__sz);
}

template <class _CharT, class _Traits, class _Allocator>
_LIBCPP_CONSTEXPR_SINCE_CXX20 void basic_string<_CharT, _Traits, _Allocator>::__grow_by_and_replace(
    size_type __old_cap,
    size_type __delta_cap,
    size_type __old_sz,
    size_type __n_copy,
    size_type __n_del,
    size_type __n_add,
    const value_type* __p_new_stuff) {
  size_type __ms = max_size();
  if (__delta_cap > __ms - __old_cap - 1)
    __throw_length_error();
  pointer __old_p = __get_pointer();
  size_type __cap =
      __old_cap < __ms / 2 - __alignment ? __recommend(std::max(__old_cap + __delta_cap, 2 * __old_cap)) : __ms - 1;
  __annotate_delete();
  auto __allocation = std::__allocate_at_least(__alloc(), __cap + 1);
  pointer __p       = __allocation.ptr;
  __begin_lifetime(__p, __allocation.count);
  if (__n_copy != 0)
    traits_type::copy(std::__to_address(__p), std::__to_address(__old_p), __n_copy);
  if (__n_add != 0)
    traits_type::copy(std::__to_address(__p) + __n_copy, __p_new_stuff, __n_add);
  size_type __sec_cp_sz = __old_sz - __n_del - __n_copy;
  if (__sec_cp_sz != 0)
    traits_type::copy(
        std::__to_address(__p) + __n_copy + __n_add, std::__to_address(__old_p) + __n_copy + __n_del, __sec_cp_sz);
  if (__old_cap + 1 != __min_cap)
    __alloc_traits::deallocate(__alloc(), __old_p, __old_cap + 1);
  __set_long_pointer(__p);
  __set_long_cap(__allocation.count);
  __old_sz = __n_copy + __n_add + __sec_cp_sz;
  __set_long_size(__old_sz);
  traits_type::assign(__p[__old_sz], value_type());
  __annotate_new(__old_sz);
}

// __grow_by is deprecated because it does not set the size. It may not update the size when the size is changed, and it
// may also not set the size at all when the string was short initially. This leads to unpredictable size value. It is
// not removed or changed to avoid breaking the ABI.
template <class _CharT, class _Traits, class _Allocator>
void _LIBCPP_CONSTEXPR_SINCE_CXX20
#if _LIBCPP_ABI_VERSION >= 2 // We want to use the function in the dylib in ABIv1
    _LIBCPP_HIDE_FROM_ABI
#endif
    _LIBCPP_DEPRECATED_("use __grow_by_without_replace") basic_string<_CharT, _Traits, _Allocator>::__grow_by(
        size_type __old_cap,
        size_type __delta_cap,
        size_type __old_sz,
        size_type __n_copy,
        size_type __n_del,
        size_type __n_add) {
  size_type __ms = max_size();
  if (__delta_cap > __ms - __old_cap)
    __throw_length_error();
  pointer __old_p = __get_pointer();
  size_type __cap =
      __old_cap < __ms / 2 - __alignment ? __recommend(std::max(__old_cap + __delta_cap, 2 * __old_cap)) : __ms - 1;
  __annotate_delete();
  auto __allocation = std::__allocate_at_least(__alloc(), __cap + 1);
  pointer __p       = __allocation.ptr;
  __begin_lifetime(__p, __allocation.count);
  if (__n_copy != 0)
    traits_type::copy(std::__to_address(__p), std::__to_address(__old_p), __n_copy);
  size_type __sec_cp_sz = __old_sz - __n_del - __n_copy;
  if (__sec_cp_sz != 0)
    traits_type::copy(
        std::__to_address(__p) + __n_copy + __n_add, std::__to_address(__old_p) + __n_copy + __n_del, __sec_cp_sz);
  if (__old_cap + 1 != __min_cap)
    __alloc_traits::deallocate(__alloc(), __old_p, __old_cap + 1);
  __set_long_pointer(__p);
  __set_long_cap(__allocation.count);
}

template <class _CharT, class _Traits, class _Allocator>
void _LIBCPP_CONSTEXPR_SINCE_CXX20 _LIBCPP_HIDE_FROM_ABI
basic_string<_CharT, _Traits, _Allocator>::__grow_by_without_replace(
    size_type __old_cap,
    size_type __delta_cap,
    size_type __old_sz,
    size_type __n_copy,
    size_type __n_del,
    size_type __n_add) {
  _LIBCPP_SUPPRESS_DEPRECATED_PUSH
  __grow_by(__old_cap, __delta_cap, __old_sz, __n_copy, __n_del, __n_add);
  _LIBCPP_SUPPRESS_DEPRECATED_POP
  __set_long_size(__old_sz - __n_del + __n_add);
  __annotate_new(__old_sz - __n_del + __n_add);
}

// assign

template <class _CharT, class _Traits, class _Allocator>
template <bool __is_short>
_LIBCPP_CONSTEXPR_SINCE_CXX20 _LIBCPP_NOINLINE basic_string<_CharT, _Traits, _Allocator>&
basic_string<_CharT, _Traits, _Allocator>::__assign_no_alias(const value_type* __s, size_type __n) {
  size_type __cap = __is_short ? static_cast<size_type>(__min_cap) : __get_long_cap();
  if (__n < __cap) {
    size_type __old_size = __is_short ? __get_short_size() : __get_long_size();
    if (__n > __old_size)
      __annotate_increase(__n - __old_size);
    pointer __p = __is_short ? __get_short_pointer() : __get_long_pointer();
    __is_short ? __set_short_size(__n) : __set_long_size(__n);
    traits_type::copy(std::__to_address(__p), __s, __n);
    traits_type::assign(__p[__n], value_type());
    if (__old_size > __n)
      __annotate_shrink(__old_size);
  } else {
    size_type __sz = __is_short ? __get_short_size() : __get_long_size();
    __grow_by_and_replace(__cap - 1, __n - __cap + 1, __sz, 0, __sz, __n, __s);
  }
  return *this;
}

template <class _CharT, class _Traits, class _Allocator>
_LIBCPP_CONSTEXPR_SINCE_CXX20 _LIBCPP_NOINLINE basic_string<_CharT, _Traits, _Allocator>&
basic_string<_CharT, _Traits, _Allocator>::__assign_external(const value_type* __s, size_type __n) {
  size_type __cap = capacity();
  if (__cap >= __n) {
    size_type __old_size = size();
    if (__n > __old_size)
      __annotate_increase(__n - __old_size);
    value_type* __p = std::__to_address(__get_pointer());
    traits_type::move(__p, __s, __n);
    return __null_terminate_at(__p, __n);
  } else {
    size_type __sz = size();
    __grow_by_and_replace(__cap, __n - __cap, __sz, 0, __sz, __n, __s);
    return *this;
  }
}

template <class _CharT, class _Traits, class _Allocator>
_LIBCPP_CONSTEXPR_SINCE_CXX20 basic_string<_CharT, _Traits, _Allocator>&
basic_string<_CharT, _Traits, _Allocator>::assign(const value_type* __s, size_type __n) {
  _LIBCPP_ASSERT_NON_NULL(__n == 0 || __s != nullptr, "string::assign received nullptr");
  return (__builtin_constant_p(__n) && __fits_in_sso(__n)) ? __assign_short(__s, __n) : __assign_external(__s, __n);
}

template <class _CharT, class _Traits, class _Allocator>
_LIBCPP_CONSTEXPR_SINCE_CXX20 basic_string<_CharT, _Traits, _Allocator>&
basic_string<_CharT, _Traits, _Allocator>::assign(size_type __n, value_type __c) {
  size_type __cap      = capacity();
  size_type __old_size = size();
  if (__cap < __n) {
    size_type __sz = size();
    __grow_by_without_replace(__cap, __n - __cap, __sz, 0, __sz);
    __annotate_increase(__n);
  } else if (__n > __old_size)
    __annotate_increase(__n - __old_size);
  value_type* __p = std::__to_address(__get_pointer());
  traits_type::assign(__p, __n, __c);
  return __null_terminate_at(__p, __n);
}

template <class _CharT, class _Traits, class _Allocator>
_LIBCPP_CONSTEXPR_SINCE_CXX20 basic_string<_CharT, _Traits, _Allocator>&
basic_string<_CharT, _Traits, _Allocator>::operator=(value_type __c) {
  pointer __p;
  size_type __old_size = size();
  if (__old_size == 0)
    __annotate_increase(1);
  if (__is_long()) {
    __p = __get_long_pointer();
    __set_long_size(1);
  } else {
    __p = __get_short_pointer();
    __set_short_size(1);
  }
  traits_type::assign(*__p, __c);
  traits_type::assign(*++__p, value_type());
  if (__old_size > 1)
    __annotate_shrink(__old_size);
  return *this;
}

template <class _CharT, class _Traits, class _Allocator>
_LIBCPP_CONSTEXPR_SINCE_CXX20 _LIBCPP_STRING_INTERNAL_MEMORY_ACCESS basic_string<_CharT, _Traits, _Allocator>&
basic_string<_CharT, _Traits, _Allocator>::operator=(const basic_string& __str) {
  if (this != std::addressof(__str)) {
    __copy_assign_alloc(__str);
    if (!__is_long()) {
      if (!__str.__is_long()) {
        size_type __old_size = __get_short_size();
        if (__get_short_size() < __str.__get_short_size())
          __annotate_increase(__str.__get_short_size() - __get_short_size());
        __r_.first() = __str.__r_.first();
        if (__old_size > __get_short_size())
          __annotate_shrink(__old_size);
      } else {
        return __assign_no_alias<true>(__str.data(), __str.size());
      }
    } else {
      return __assign_no_alias<false>(__str.data(), __str.size());
    }
  }
  return *this;
}

#ifndef _LIBCPP_CXX03_LANG

template <class _CharT, class _Traits, class _Allocator>
inline _LIBCPP_CONSTEXPR_SINCE_CXX20 void
basic_string<_CharT, _Traits, _Allocator>::__move_assign(basic_string& __str, false_type)
    _NOEXCEPT_(__alloc_traits::is_always_equal::value) {
  if (__alloc() != __str.__alloc())
    assign(__str);
  else
    __move_assign(__str, true_type());
}

template <class _CharT, class _Traits, class _Allocator>
inline _LIBCPP_CONSTEXPR_SINCE_CXX20 _LIBCPP_STRING_INTERNAL_MEMORY_ACCESS void
basic_string<_CharT, _Traits, _Allocator>::__move_assign(basic_string& __str, true_type)
#  if _LIBCPP_STD_VER >= 17
    _NOEXCEPT
#  else
    _NOEXCEPT_(is_nothrow_move_assignable<allocator_type>::value)
#  endif
{
  __annotate_delete();
  if (__is_long()) {
    __alloc_traits::deallocate(__alloc(), __get_long_pointer(), __get_long_cap());
#  if _LIBCPP_STD_VER <= 14
    if (!is_nothrow_move_assignable<allocator_type>::value) {
      __set_short_size(0);
      traits_type::assign(__get_short_pointer()[0], value_type());
      __annotate_new(0);
    }
#  endif
  }
  size_type __str_old_size = __str.size();
  bool __str_was_short     = !__str.__is_long();

  __move_assign_alloc(__str);
  __r_.first() = __str.__r_.first();
  __str.__set_short_size(0);
  traits_type::assign(__str.__get_short_pointer()[0], value_type());

  if (__str_was_short && this != &__str)
    __str.__annotate_shrink(__str_old_size);
  else
    // ASan annotations: was long, so object memory is unpoisoned as new.
    // Or is same as *this, and __annotate_delete() was called.
    __str.__annotate_new(0);

  // ASan annotations: Guard against `std::string s; s = std::move(s);`
  // You can find more here: https://en.cppreference.com/w/cpp/utility/move
  // Quote: "Unless otherwise specified, all standard library objects that have been moved
  // from are placed in a "valid but unspecified state", meaning the object's class
  // invariants hold (so functions without preconditions, such as the assignment operator,
  // can be safely used on the object after it was moved from):"
  // Quote: "v = std::move(v); // the value of v is unspecified"
  if (!__is_long() && &__str != this)
    // If it is long string, delete was never called on original __str's buffer.
    __annotate_new(__get_short_size());
}

#endif

template <class _CharT, class _Traits, class _Allocator>
template <class _InputIterator, __enable_if_t<__has_exactly_input_iterator_category<_InputIterator>::value, int> >
_LIBCPP_CONSTEXPR_SINCE_CXX20 basic_string<_CharT, _Traits, _Allocator>&
basic_string<_CharT, _Traits, _Allocator>::assign(_InputIterator __first, _InputIterator __last) {
  __assign_with_sentinel(__first, __last);
  return *this;
}

template <class _CharT, class _Traits, class _Allocator>
template <class _InputIterator, class _Sentinel>
_LIBCPP_HIDE_FROM_ABI _LIBCPP_CONSTEXPR_SINCE_CXX20 void
basic_string<_CharT, _Traits, _Allocator>::__assign_with_sentinel(_InputIterator __first, _Sentinel __last) {
  const basic_string __temp(__init_with_sentinel_tag(), std::move(__first), std::move(__last), __alloc());
  assign(__temp.data(), __temp.size());
}

template <class _CharT, class _Traits, class _Allocator>
template <class _ForwardIterator, __enable_if_t<__has_forward_iterator_category<_ForwardIterator>::value, int> >
_LIBCPP_CONSTEXPR_SINCE_CXX20 basic_string<_CharT, _Traits, _Allocator>&
basic_string<_CharT, _Traits, _Allocator>::assign(_ForwardIterator __first, _ForwardIterator __last) {
  if (__string_is_trivial_iterator<_ForwardIterator>::value) {
    size_type __n = static_cast<size_type>(std::distance(__first, __last));
    __assign_trivial(__first, __last, __n);
  } else {
    __assign_with_sentinel(__first, __last);
  }

  return *this;
}

template <class _CharT, class _Traits, class _Allocator>
template <class _Iterator, class _Sentinel>
_LIBCPP_CONSTEXPR_SINCE_CXX20 _LIBCPP_HIDE_FROM_ABI void
basic_string<_CharT, _Traits, _Allocator>::__assign_trivial(_Iterator __first, _Sentinel __last, size_type __n) {
  _LIBCPP_ASSERT_INTERNAL(
      __string_is_trivial_iterator<_Iterator>::value, "The iterator type given to `__assign_trivial` must be trivial");

  size_type __old_size = size();
  size_type __cap      = capacity();
  if (__cap < __n) {
    // Unlike `append` functions, if the input range points into the string itself, there is no case that the input
    // range could get invalidated by reallocation:
    // 1. If the input range is a subset of the string itself, its size cannot exceed the capacity of the string,
    //    thus no reallocation would happen.
    // 2. In the exotic case where the input range is the byte representation of the string itself, the string
    //    object itself stays valid even if reallocation happens.
    size_type __sz = size();
    __grow_by_without_replace(__cap, __n - __cap, __sz, 0, __sz);
    __annotate_increase(__n);
  } else if (__n > __old_size)
    __annotate_increase(__n - __old_size);
  pointer __p = __get_pointer();
  for (; __first != __last; ++__p, (void)++__first)
    traits_type::assign(*__p, *__first);
  traits_type::assign(*__p, value_type());
  __set_size(__n);
  if (__n < __old_size)
    __annotate_shrink(__old_size);
}

template <class _CharT, class _Traits, class _Allocator>
_LIBCPP_CONSTEXPR_SINCE_CXX20 basic_string<_CharT, _Traits, _Allocator>&
basic_string<_CharT, _Traits, _Allocator>::assign(const basic_string& __str, size_type __pos, size_type __n) {
  size_type __sz = __str.size();
  if (__pos > __sz)
    __throw_out_of_range();
  return assign(__str.data() + __pos, std::min(__n, __sz - __pos));
}

template <class _CharT, class _Traits, class _Allocator>
template <class _Tp,
          __enable_if_t<__can_be_converted_to_string_view<_CharT, _Traits, _Tp>::value &&
                            !__is_same_uncvref<_Tp, basic_string<_CharT, _Traits, _Allocator> >::value,
                        int> >
_LIBCPP_CONSTEXPR_SINCE_CXX20 basic_string<_CharT, _Traits, _Allocator>&
basic_string<_CharT, _Traits, _Allocator>::assign(const _Tp& __t, size_type __pos, size_type __n) {
  __self_view __sv = __t;
  size_type __sz   = __sv.size();
  if (__pos > __sz)
    __throw_out_of_range();
  return assign(__sv.data() + __pos, std::min(__n, __sz - __pos));
}

template <class _CharT, class _Traits, class _Allocator>
_LIBCPP_CONSTEXPR_SINCE_CXX20 _LIBCPP_NOINLINE basic_string<_CharT, _Traits, _Allocator>&
basic_string<_CharT, _Traits, _Allocator>::__assign_external(const value_type* __s) {
  return __assign_external(__s, traits_type::length(__s));
}

template <class _CharT, class _Traits, class _Allocator>
_LIBCPP_CONSTEXPR_SINCE_CXX20 basic_string<_CharT, _Traits, _Allocator>&
basic_string<_CharT, _Traits, _Allocator>::assign(const value_type* __s) {
  _LIBCPP_ASSERT_NON_NULL(__s != nullptr, "string::assign received nullptr");
  return __builtin_constant_p(*__s)
           ? (__fits_in_sso(traits_type::length(__s)) ? __assign_short(__s, traits_type::length(__s))
                                                      : __assign_external(__s, traits_type::length(__s)))
           : __assign_external(__s);
}
// append

template <class _CharT, class _Traits, class _Allocator>
_LIBCPP_CONSTEXPR_SINCE_CXX20 basic_string<_CharT, _Traits, _Allocator>&
basic_string<_CharT, _Traits, _Allocator>::append(const value_type* __s, size_type __n) {
  _LIBCPP_ASSERT_NON_NULL(__n == 0 || __s != nullptr, "string::append received nullptr");
  size_type __cap = capacity();
  size_type __sz  = size();
  if (__cap - __sz >= __n) {
    if (__n) {
      __annotate_increase(__n);
      value_type* __p = std::__to_address(__get_pointer());
      traits_type::copy(__p + __sz, __s, __n);
      __sz += __n;
      __set_size(__sz);
      traits_type::assign(__p[__sz], value_type());
    }
  } else
    __grow_by_and_replace(__cap, __sz + __n - __cap, __sz, __sz, 0, __n, __s);
  return *this;
}

template <class _CharT, class _Traits, class _Allocator>
_LIBCPP_CONSTEXPR_SINCE_CXX20 basic_string<_CharT, _Traits, _Allocator>&
basic_string<_CharT, _Traits, _Allocator>::append(size_type __n, value_type __c) {
  if (__n) {
    size_type __cap = capacity();
    size_type __sz  = size();
    if (__cap - __sz < __n)
      __grow_by_without_replace(__cap, __sz + __n - __cap, __sz, __sz, 0);
    __annotate_increase(__n);
    pointer __p = __get_pointer();
    traits_type::assign(std::__to_address(__p) + __sz, __n, __c);
    __sz += __n;
    __set_size(__sz);
    traits_type::assign(__p[__sz], value_type());
  }
  return *this;
}

template <class _CharT, class _Traits, class _Allocator>
_LIBCPP_CONSTEXPR_SINCE_CXX20 inline void
basic_string<_CharT, _Traits, _Allocator>::__append_default_init(size_type __n) {
  if (__n) {
    size_type __cap = capacity();
    size_type __sz  = size();
    if (__cap - __sz < __n)
      __grow_by_without_replace(__cap, __sz + __n - __cap, __sz, __sz, 0);
    __annotate_increase(__n);
    pointer __p = __get_pointer();
    __sz += __n;
    __set_size(__sz);
    traits_type::assign(__p[__sz], value_type());
  }
}

template <class _CharT, class _Traits, class _Allocator>
_LIBCPP_CONSTEXPR_SINCE_CXX20 void basic_string<_CharT, _Traits, _Allocator>::push_back(value_type __c) {
  bool __is_short = !__is_long();
  size_type __cap;
  size_type __sz;
  if (__is_short) {
    __cap = __min_cap - 1;
    __sz  = __get_short_size();
  } else {
    __cap = __get_long_cap() - 1;
    __sz  = __get_long_size();
  }
  if (__sz == __cap) {
    __grow_by_without_replace(__cap, 1, __sz, __sz, 0);
    __annotate_increase(1);
    __is_short = false; // the string is always long after __grow_by
  } else
    __annotate_increase(1);
  pointer __p = __get_pointer();
  if (__is_short) {
    __p = __get_short_pointer() + __sz;
    __set_short_size(__sz + 1);
  } else {
    __p = __get_long_pointer() + __sz;
    __set_long_size(__sz + 1);
  }
  traits_type::assign(*__p, __c);
  traits_type::assign(*++__p, value_type());
}

template <class _CharT, class _Traits, class _Allocator>
template <class _ForwardIterator, __enable_if_t<__has_forward_iterator_category<_ForwardIterator>::value, int> >
_LIBCPP_CONSTEXPR_SINCE_CXX20 basic_string<_CharT, _Traits, _Allocator>&
basic_string<_CharT, _Traits, _Allocator>::append(_ForwardIterator __first, _ForwardIterator __last) {
  size_type __sz  = size();
  size_type __cap = capacity();
  size_type __n   = static_cast<size_type>(std::distance(__first, __last));
  if (__n) {
    if (__string_is_trivial_iterator<_ForwardIterator>::value && !__addr_in_range(*__first)) {
      if (__cap - __sz < __n)
        __grow_by_without_replace(__cap, __sz + __n - __cap, __sz, __sz, 0);
      __annotate_increase(__n);
      pointer __p = __get_pointer() + __sz;
      for (; __first != __last; ++__p, (void)++__first)
        traits_type::assign(*__p, *__first);
      traits_type::assign(*__p, value_type());
      __set_size(__sz + __n);
    } else {
      const basic_string __temp(__first, __last, __alloc());
      append(__temp.data(), __temp.size());
    }
  }
  return *this;
}

template <class _CharT, class _Traits, class _Allocator>
_LIBCPP_CONSTEXPR_SINCE_CXX20 basic_string<_CharT, _Traits, _Allocator>&
basic_string<_CharT, _Traits, _Allocator>::append(const basic_string& __str, size_type __pos, size_type __n) {
  size_type __sz = __str.size();
  if (__pos > __sz)
    __throw_out_of_range();
  return append(__str.data() + __pos, std::min(__n, __sz - __pos));
}

template <class _CharT, class _Traits, class _Allocator>
template <class _Tp,
          __enable_if_t<__can_be_converted_to_string_view<_CharT, _Traits, _Tp>::value &&
                            !__is_same_uncvref<_Tp, basic_string<_CharT, _Traits, _Allocator> >::value,
                        int> >
_LIBCPP_CONSTEXPR_SINCE_CXX20 basic_string<_CharT, _Traits, _Allocator>&
basic_string<_CharT, _Traits, _Allocator>::append(const _Tp& __t, size_type __pos, size_type __n) {
  __self_view __sv = __t;
  size_type __sz   = __sv.size();
  if (__pos > __sz)
    __throw_out_of_range();
  return append(__sv.data() + __pos, std::min(__n, __sz - __pos));
}

template <class _CharT, class _Traits, class _Allocator>
_LIBCPP_CONSTEXPR_SINCE_CXX20 basic_string<_CharT, _Traits, _Allocator>&
basic_string<_CharT, _Traits, _Allocator>::append(const value_type* __s) {
  _LIBCPP_ASSERT_NON_NULL(__s != nullptr, "string::append received nullptr");
  return append(__s, traits_type::length(__s));
}

// insert

template <class _CharT, class _Traits, class _Allocator>
_LIBCPP_CONSTEXPR_SINCE_CXX20 basic_string<_CharT, _Traits, _Allocator>&
basic_string<_CharT, _Traits, _Allocator>::insert(size_type __pos, const value_type* __s, size_type __n) {
  _LIBCPP_ASSERT_NON_NULL(__n == 0 || __s != nullptr, "string::insert received nullptr");
  size_type __sz = size();
  if (__pos > __sz)
    __throw_out_of_range();
  size_type __cap = capacity();
  if (__cap - __sz >= __n) {
    if (__n) {
      __annotate_increase(__n);
      value_type* __p    = std::__to_address(__get_pointer());
      size_type __n_move = __sz - __pos;
      if (__n_move != 0) {
        if (std::__is_pointer_in_range(__p + __pos, __p + __sz, __s))
          __s += __n;
        traits_type::move(__p + __pos + __n, __p + __pos, __n_move);
      }
      traits_type::move(__p + __pos, __s, __n);
      __sz += __n;
      __set_size(__sz);
      traits_type::assign(__p[__sz], value_type());
    }
  } else
    __grow_by_and_replace(__cap, __sz + __n - __cap, __sz, __pos, 0, __n, __s);
  return *this;
}

template <class _CharT, class _Traits, class _Allocator>
_LIBCPP_CONSTEXPR_SINCE_CXX20 basic_string<_CharT, _Traits, _Allocator>&
basic_string<_CharT, _Traits, _Allocator>::insert(size_type __pos, size_type __n, value_type __c) {
  size_type __sz = size();
  if (__pos > __sz)
    __throw_out_of_range();
  if (__n) {
    size_type __cap = capacity();
    value_type* __p;
    if (__cap - __sz >= __n) {
      __annotate_increase(__n);
      __p                = std::__to_address(__get_pointer());
      size_type __n_move = __sz - __pos;
      if (__n_move != 0)
        traits_type::move(__p + __pos + __n, __p + __pos, __n_move);
    } else {
      __grow_by_without_replace(__cap, __sz + __n - __cap, __sz, __pos, 0, __n);
      __p = std::__to_address(__get_long_pointer());
    }
    traits_type::assign(__p + __pos, __n, __c);
    __sz += __n;
    __set_size(__sz);
    traits_type::assign(__p[__sz], value_type());
  }
  return *this;
}

template <class _CharT, class _Traits, class _Allocator>
template <class _InputIterator, __enable_if_t<__has_exactly_input_iterator_category<_InputIterator>::value, int> >
_LIBCPP_CONSTEXPR_SINCE_CXX20 typename basic_string<_CharT, _Traits, _Allocator>::iterator
basic_string<_CharT, _Traits, _Allocator>::insert(const_iterator __pos, _InputIterator __first, _InputIterator __last) {
  const basic_string __temp(__first, __last, __alloc());
  return insert(__pos, __temp.data(), __temp.data() + __temp.size());
}

template <class _CharT, class _Traits, class _Allocator>
template <class _ForwardIterator, __enable_if_t<__has_forward_iterator_category<_ForwardIterator>::value, int> >
_LIBCPP_CONSTEXPR_SINCE_CXX20 typename basic_string<_CharT, _Traits, _Allocator>::iterator
basic_string<_CharT, _Traits, _Allocator>::insert(
    const_iterator __pos, _ForwardIterator __first, _ForwardIterator __last) {
  auto __n = static_cast<size_type>(std::distance(__first, __last));
  return __insert_with_size(__pos, __first, __last, __n);
}

template <class _CharT, class _Traits, class _Allocator>
template <class _Iterator, class _Sentinel>
_LIBCPP_CONSTEXPR_SINCE_CXX20 typename basic_string<_CharT, _Traits, _Allocator>::iterator
basic_string<_CharT, _Traits, _Allocator>::__insert_with_size(
    const_iterator __pos, _Iterator __first, _Sentinel __last, size_type __n) {
  size_type __ip = static_cast<size_type>(__pos - begin());
  if (__n == 0)
    return begin() + __ip;

  if (__string_is_trivial_iterator<_Iterator>::value && !__addr_in_range(*__first)) {
    return __insert_from_safe_copy(__n, __ip, __first, __last);
  } else {
    const basic_string __temp(__init_with_sentinel_tag(), __first, __last, __alloc());
    return __insert_from_safe_copy(__n, __ip, __temp.begin(), __temp.end());
  }
}

template <class _CharT, class _Traits, class _Allocator>
_LIBCPP_CONSTEXPR_SINCE_CXX20 basic_string<_CharT, _Traits, _Allocator>&
basic_string<_CharT, _Traits, _Allocator>::insert(
    size_type __pos1, const basic_string& __str, size_type __pos2, size_type __n) {
  size_type __str_sz = __str.size();
  if (__pos2 > __str_sz)
    __throw_out_of_range();
  return insert(__pos1, __str.data() + __pos2, std::min(__n, __str_sz - __pos2));
}

template <class _CharT, class _Traits, class _Allocator>
template <class _Tp,
          __enable_if_t<__can_be_converted_to_string_view<_CharT, _Traits, _Tp>::value &&
                            !__is_same_uncvref<_Tp, basic_string<_CharT, _Traits, _Allocator> >::value,
                        int> >
_LIBCPP_CONSTEXPR_SINCE_CXX20 basic_string<_CharT, _Traits, _Allocator>&
basic_string<_CharT, _Traits, _Allocator>::insert(size_type __pos1, const _Tp& __t, size_type __pos2, size_type __n) {
  __self_view __sv   = __t;
  size_type __str_sz = __sv.size();
  if (__pos2 > __str_sz)
    __throw_out_of_range();
  return insert(__pos1, __sv.data() + __pos2, std::min(__n, __str_sz - __pos2));
}

template <class _CharT, class _Traits, class _Allocator>
_LIBCPP_CONSTEXPR_SINCE_CXX20 basic_string<_CharT, _Traits, _Allocator>&
basic_string<_CharT, _Traits, _Allocator>::insert(size_type __pos, const value_type* __s) {
  _LIBCPP_ASSERT_NON_NULL(__s != nullptr, "string::insert received nullptr");
  return insert(__pos, __s, traits_type::length(__s));
}

template <class _CharT, class _Traits, class _Allocator>
_LIBCPP_CONSTEXPR_SINCE_CXX20 typename basic_string<_CharT, _Traits, _Allocator>::iterator
basic_string<_CharT, _Traits, _Allocator>::insert(const_iterator __pos, value_type __c) {
  size_type __ip  = static_cast<size_type>(__pos - begin());
  size_type __sz  = size();
  size_type __cap = capacity();
  value_type* __p;
  if (__cap == __sz) {
    __grow_by_without_replace(__cap, 1, __sz, __ip, 0, 1);
    __p = std::__to_address(__get_long_pointer());
  } else {
    __annotate_increase(1);
    __p                = std::__to_address(__get_pointer());
    size_type __n_move = __sz - __ip;
    if (__n_move != 0)
      traits_type::move(__p + __ip + 1, __p + __ip, __n_move);
  }
  traits_type::assign(__p[__ip], __c);
  traits_type::assign(__p[++__sz], value_type());
  __set_size(__sz);
  return begin() + static_cast<difference_type>(__ip);
}

// replace

template <class _CharT, class _Traits, class _Allocator>
_LIBCPP_CONSTEXPR_SINCE_CXX20 basic_string<_CharT, _Traits, _Allocator>&
basic_string<_CharT, _Traits, _Allocator>::replace(
    size_type __pos, size_type __n1, const value_type* __s, size_type __n2)
    _LIBCPP_DISABLE_UBSAN_UNSIGNED_INTEGER_CHECK {
  _LIBCPP_ASSERT_NON_NULL(__n2 == 0 || __s != nullptr, "string::replace received nullptr");
  size_type __sz = size();
  if (__pos > __sz)
    __throw_out_of_range();
  __n1            = std::min(__n1, __sz - __pos);
  size_type __cap = capacity();
  if (__cap - __sz + __n1 >= __n2) {
    value_type* __p = std::__to_address(__get_pointer());
    if (__n1 != __n2) {
      if (__n2 > __n1)
        __annotate_increase(__n2 - __n1);
      size_type __n_move = __sz - __pos - __n1;
      if (__n_move != 0) {
        if (__n1 > __n2) {
          traits_type::move(__p + __pos, __s, __n2);
          traits_type::move(__p + __pos + __n2, __p + __pos + __n1, __n_move);
          return __null_terminate_at(__p, __sz + (__n2 - __n1));
        }
        if (std::__is_pointer_in_range(__p + __pos + 1, __p + __sz, __s)) {
          if (__p + __pos + __n1 <= __s)
            __s += __n2 - __n1;
          else // __p + __pos < __s < __p + __pos + __n1
          {
            traits_type::move(__p + __pos, __s, __n1);
            __pos += __n1;
            __s += __n2;
            __n2 -= __n1;
            __n1 = 0;
          }
        }
        traits_type::move(__p + __pos + __n2, __p + __pos + __n1, __n_move);
      }
    }
    traits_type::move(__p + __pos, __s, __n2);
    return __null_terminate_at(__p, __sz + (__n2 - __n1));
  } else
    __grow_by_and_replace(__cap, __sz - __n1 + __n2 - __cap, __sz, __pos, __n1, __n2, __s);
  return *this;
}

template <class _CharT, class _Traits, class _Allocator>
_LIBCPP_CONSTEXPR_SINCE_CXX20 basic_string<_CharT, _Traits, _Allocator>&
basic_string<_CharT, _Traits, _Allocator>::replace(size_type __pos, size_type __n1, size_type __n2, value_type __c) {
  size_type __sz = size();
  if (__pos > __sz)
    __throw_out_of_range();
  __n1            = std::min(__n1, __sz - __pos);
  size_type __cap = capacity();
  value_type* __p;
  if (__cap - __sz + __n1 >= __n2) {
    __p = std::__to_address(__get_pointer());
    if (__n1 != __n2) {
      if (__n2 > __n1)
        __annotate_increase(__n2 - __n1);
      size_type __n_move = __sz - __pos - __n1;
      if (__n_move != 0)
        traits_type::move(__p + __pos + __n2, __p + __pos + __n1, __n_move);
    }
  } else {
    __grow_by_without_replace(__cap, __sz - __n1 + __n2 - __cap, __sz, __pos, __n1, __n2);
    __p = std::__to_address(__get_long_pointer());
  }
  traits_type::assign(__p + __pos, __n2, __c);
  return __null_terminate_at(__p, __sz - (__n1 - __n2));
}

template <class _CharT, class _Traits, class _Allocator>
template <class _InputIterator, __enable_if_t<__has_input_iterator_category<_InputIterator>::value, int> >
_LIBCPP_CONSTEXPR_SINCE_CXX20 basic_string<_CharT, _Traits, _Allocator>&
basic_string<_CharT, _Traits, _Allocator>::replace(
    const_iterator __i1, const_iterator __i2, _InputIterator __j1, _InputIterator __j2) {
  const basic_string __temp(__j1, __j2, __alloc());
  return replace(__i1, __i2, __temp);
}

template <class _CharT, class _Traits, class _Allocator>
_LIBCPP_CONSTEXPR_SINCE_CXX20 basic_string<_CharT, _Traits, _Allocator>&
basic_string<_CharT, _Traits, _Allocator>::replace(
    size_type __pos1, size_type __n1, const basic_string& __str, size_type __pos2, size_type __n2) {
  size_type __str_sz = __str.size();
  if (__pos2 > __str_sz)
    __throw_out_of_range();
  return replace(__pos1, __n1, __str.data() + __pos2, std::min(__n2, __str_sz - __pos2));
}

template <class _CharT, class _Traits, class _Allocator>
template <class _Tp,
          __enable_if_t<__can_be_converted_to_string_view<_CharT, _Traits, _Tp>::value &&
                            !__is_same_uncvref<_Tp, basic_string<_CharT, _Traits, _Allocator> >::value,
                        int> >
_LIBCPP_CONSTEXPR_SINCE_CXX20 basic_string<_CharT, _Traits, _Allocator>&
basic_string<_CharT, _Traits, _Allocator>::replace(
    size_type __pos1, size_type __n1, const _Tp& __t, size_type __pos2, size_type __n2) {
  __self_view __sv   = __t;
  size_type __str_sz = __sv.size();
  if (__pos2 > __str_sz)
    __throw_out_of_range();
  return replace(__pos1, __n1, __sv.data() + __pos2, std::min(__n2, __str_sz - __pos2));
}

template <class _CharT, class _Traits, class _Allocator>
_LIBCPP_CONSTEXPR_SINCE_CXX20 basic_string<_CharT, _Traits, _Allocator>&
basic_string<_CharT, _Traits, _Allocator>::replace(size_type __pos, size_type __n1, const value_type* __s) {
  _LIBCPP_ASSERT_NON_NULL(__s != nullptr, "string::replace received nullptr");
  return replace(__pos, __n1, __s, traits_type::length(__s));
}

// erase

// 'externally instantiated' erase() implementation, called when __n != npos.
// Does not check __pos against size()
template <class _CharT, class _Traits, class _Allocator>
_LIBCPP_CONSTEXPR_SINCE_CXX20 _LIBCPP_NOINLINE void
basic_string<_CharT, _Traits, _Allocator>::__erase_external_with_move(size_type __pos, size_type __n) {
  if (__n) {
    size_type __sz     = size();
    value_type* __p    = std::__to_address(__get_pointer());
    __n                = std::min(__n, __sz - __pos);
    size_type __n_move = __sz - __pos - __n;
    if (__n_move != 0)
      traits_type::move(__p + __pos, __p + __pos + __n, __n_move);
    __null_terminate_at(__p, __sz - __n);
  }
}

template <class _CharT, class _Traits, class _Allocator>
_LIBCPP_CONSTEXPR_SINCE_CXX20 basic_string<_CharT, _Traits, _Allocator>&
basic_string<_CharT, _Traits, _Allocator>::erase(size_type __pos, size_type __n) {
  if (__pos > size())
    __throw_out_of_range();
  if (__n == npos) {
    __erase_to_end(__pos);
  } else {
    __erase_external_with_move(__pos, __n);
  }
  return *this;
}

template <class _CharT, class _Traits, class _Allocator>
inline _LIBCPP_CONSTEXPR_SINCE_CXX20 typename basic_string<_CharT, _Traits, _Allocator>::iterator
basic_string<_CharT, _Traits, _Allocator>::erase(const_iterator __pos) {
  _LIBCPP_ASSERT_VALID_ELEMENT_ACCESS(
      __pos != end(), "string::erase(iterator) called with a non-dereferenceable iterator");
  iterator __b  = begin();
  size_type __r = static_cast<size_type>(__pos - __b);
  erase(__r, 1);
  return __b + static_cast<difference_type>(__r);
}

template <class _CharT, class _Traits, class _Allocator>
inline _LIBCPP_CONSTEXPR_SINCE_CXX20 typename basic_string<_CharT, _Traits, _Allocator>::iterator
basic_string<_CharT, _Traits, _Allocator>::erase(const_iterator __first, const_iterator __last) {
  _LIBCPP_ASSERT_VALID_INPUT_RANGE(__first <= __last, "string::erase(first, last) called with invalid range");
  iterator __b  = begin();
  size_type __r = static_cast<size_type>(__first - __b);
  erase(__r, static_cast<size_type>(__last - __first));
  return __b + static_cast<difference_type>(__r);
}

template <class _CharT, class _Traits, class _Allocator>
inline _LIBCPP_CONSTEXPR_SINCE_CXX20 void basic_string<_CharT, _Traits, _Allocator>::pop_back() {
  _LIBCPP_ASSERT_VALID_ELEMENT_ACCESS(!empty(), "string::pop_back(): string is already empty");
  __erase_to_end(size() - 1);
}

template <class _CharT, class _Traits, class _Allocator>
inline _LIBCPP_CONSTEXPR_SINCE_CXX20 void basic_string<_CharT, _Traits, _Allocator>::clear() _NOEXCEPT {
  size_type __old_size = size();
  if (__is_long()) {
    traits_type::assign(*__get_long_pointer(), value_type());
    __set_long_size(0);
  } else {
    traits_type::assign(*__get_short_pointer(), value_type());
    __set_short_size(0);
  }
  __annotate_shrink(__old_size);
}

template <class _CharT, class _Traits, class _Allocator>
_LIBCPP_CONSTEXPR_SINCE_CXX20 void basic_string<_CharT, _Traits, _Allocator>::resize(size_type __n, value_type __c) {
  size_type __sz = size();
  if (__n > __sz)
    append(__n - __sz, __c);
  else
    __erase_to_end(__n);
}

template <class _CharT, class _Traits, class _Allocator>
_LIBCPP_CONSTEXPR_SINCE_CXX20 inline void
basic_string<_CharT, _Traits, _Allocator>::__resize_default_init(size_type __n) {
  size_type __sz = size();
  if (__n > __sz) {
    __append_default_init(__n - __sz);
  } else
    __erase_to_end(__n);
}

template <class _CharT, class _Traits, class _Allocator>
_LIBCPP_CONSTEXPR_SINCE_CXX20 void basic_string<_CharT, _Traits, _Allocator>::reserve(size_type __requested_capacity) {
  if (__requested_capacity > max_size())
    __throw_length_error();

  // Make sure reserve(n) never shrinks. This is technically only required in C++20
  // and later (since P0966R1), however we provide consistent behavior in all Standard
  // modes because this function is instantiated in the shared library.
  if (__requested_capacity <= capacity())
    return;

  size_type __target_capacity = std::max(__requested_capacity, size());
  __target_capacity           = __recommend(__target_capacity);
  if (__target_capacity == capacity())
    return;

  __shrink_or_extend(__target_capacity);
}

template <class _CharT, class _Traits, class _Allocator>
inline _LIBCPP_CONSTEXPR_SINCE_CXX20 void basic_string<_CharT, _Traits, _Allocator>::shrink_to_fit() _NOEXCEPT {
  size_type __target_capacity = __recommend(size());
  if (__target_capacity == capacity())
    return;

  __shrink_or_extend(__target_capacity);
}

template <class _CharT, class _Traits, class _Allocator>
inline _LIBCPP_CONSTEXPR_SINCE_CXX20 void
basic_string<_CharT, _Traits, _Allocator>::__shrink_or_extend(size_type __target_capacity) {
  __annotate_delete();
  size_type __cap = capacity();
  size_type __sz  = size();

  pointer __new_data, __p;
  bool __was_long, __now_long;
  if (__fits_in_sso(__target_capacity)) {
    __was_long = true;
    __now_long = false;
    __new_data = __get_short_pointer();
    __p        = __get_long_pointer();
  } else {
    if (__target_capacity > __cap) {
      auto __allocation = std::__allocate_at_least(__alloc(), __target_capacity + 1);
      __new_data        = __allocation.ptr;
      __target_capacity = __allocation.count - 1;
    } else {
#ifndef _LIBCPP_HAS_NO_EXCEPTIONS
      try {
#endif // _LIBCPP_HAS_NO_EXCEPTIONS
        auto __allocation = std::__allocate_at_least(__alloc(), __target_capacity + 1);
        __new_data        = __allocation.ptr;
        __target_capacity = __allocation.count - 1;
#ifndef _LIBCPP_HAS_NO_EXCEPTIONS
      } catch (...) {
        return;
      }
#else  // _LIBCPP_HAS_NO_EXCEPTIONS
      if (__new_data == nullptr)
        return;
#endif // _LIBCPP_HAS_NO_EXCEPTIONS
    }
    __begin_lifetime(__new_data, __target_capacity + 1);
    __now_long = true;
    __was_long = __is_long();
    __p        = __get_pointer();
  }
  traits_type::copy(std::__to_address(__new_data), std::__to_address(__p), size() + 1);
  if (__was_long)
    __alloc_traits::deallocate(__alloc(), __p, __cap + 1);
  if (__now_long) {
    __set_long_cap(__target_capacity + 1);
    __set_long_size(__sz);
    __set_long_pointer(__new_data);
  } else
    __set_short_size(__sz);
  __annotate_new(__sz);
}

template <class _CharT, class _Traits, class _Allocator>
_LIBCPP_CONSTEXPR_SINCE_CXX20 typename basic_string<_CharT, _Traits, _Allocator>::const_reference
basic_string<_CharT, _Traits, _Allocator>::at(size_type __n) const {
  if (__n >= size())
    __throw_out_of_range();
  return (*this)[__n];
}

template <class _CharT, class _Traits, class _Allocator>
_LIBCPP_CONSTEXPR_SINCE_CXX20 typename basic_string<_CharT, _Traits, _Allocator>::reference
basic_string<_CharT, _Traits, _Allocator>::at(size_type __n) {
  if (__n >= size())
    __throw_out_of_range();
  return (*this)[__n];
}

template <class _CharT, class _Traits, class _Allocator>
_LIBCPP_CONSTEXPR_SINCE_CXX20 typename basic_string<_CharT, _Traits, _Allocator>::size_type
basic_string<_CharT, _Traits, _Allocator>::copy(value_type* __s, size_type __n, size_type __pos) const {
  size_type __sz = size();
  if (__pos > __sz)
    __throw_out_of_range();
  size_type __rlen = std::min(__n, __sz - __pos);
  traits_type::copy(__s, data() + __pos, __rlen);
  return __rlen;
}

template <class _CharT, class _Traits, class _Allocator>
inline _LIBCPP_CONSTEXPR_SINCE_CXX20 void basic_string<_CharT, _Traits, _Allocator>::swap(basic_string& __str)
#if _LIBCPP_STD_VER >= 14
    _NOEXCEPT
#else
    _NOEXCEPT_(!__alloc_traits::propagate_on_container_swap::value || __is_nothrow_swappable<allocator_type>::value)
#endif
{
  _LIBCPP_ASSERT_COMPATIBLE_ALLOCATOR(
      __alloc_traits::propagate_on_container_swap::value || __alloc_traits::is_always_equal::value ||
          __alloc() == __str.__alloc(),
      "swapping non-equal allocators");
  if (!__is_long())
    __annotate_delete();
  if (this != &__str && !__str.__is_long())
    __str.__annotate_delete();
  std::swap(__r_.first(), __str.__r_.first());
  std::__swap_allocator(__alloc(), __str.__alloc());
  if (!__is_long())
    __annotate_new(__get_short_size());
  if (this != &__str && !__str.__is_long())
    __str.__annotate_new(__str.__get_short_size());
}

// find

template <class _Traits>
struct _LIBCPP_HIDDEN __traits_eq {
  typedef typename _Traits::char_type char_type;
  _LIBCPP_HIDE_FROM_ABI bool operator()(const char_type& __x, const char_type& __y) _NOEXCEPT {
    return _Traits::eq(__x, __y);
  }
};

template <class _CharT, class _Traits, class _Allocator>
_LIBCPP_CONSTEXPR_SINCE_CXX20 typename basic_string<_CharT, _Traits, _Allocator>::size_type
basic_string<_CharT, _Traits, _Allocator>::find(const value_type* __s, size_type __pos, size_type __n) const _NOEXCEPT {
  _LIBCPP_ASSERT_NON_NULL(__n == 0 || __s != nullptr, "string::find(): received nullptr");
  return std::__str_find<value_type, size_type, traits_type, npos>(data(), size(), __s, __pos, __n);
}

template <class _CharT, class _Traits, class _Allocator>
inline _LIBCPP_CONSTEXPR_SINCE_CXX20 typename basic_string<_CharT, _Traits, _Allocator>::size_type
basic_string<_CharT, _Traits, _Allocator>::find(const basic_string& __str, size_type __pos) const _NOEXCEPT {
  return std::__str_find<value_type, size_type, traits_type, npos>(data(), size(), __str.data(), __pos, __str.size());
}

template <class _CharT, class _Traits, class _Allocator>
template <class _Tp, __enable_if_t<__can_be_converted_to_string_view<_CharT, _Traits, _Tp>::value, int> >
_LIBCPP_CONSTEXPR_SINCE_CXX20 typename basic_string<_CharT, _Traits, _Allocator>::size_type
basic_string<_CharT, _Traits, _Allocator>::find(const _Tp& __t, size_type __pos) const _NOEXCEPT {
  __self_view __sv = __t;
  return std::__str_find<value_type, size_type, traits_type, npos>(data(), size(), __sv.data(), __pos, __sv.size());
}

template <class _CharT, class _Traits, class _Allocator>
inline _LIBCPP_CONSTEXPR_SINCE_CXX20 typename basic_string<_CharT, _Traits, _Allocator>::size_type
basic_string<_CharT, _Traits, _Allocator>::find(const value_type* __s, size_type __pos) const _NOEXCEPT {
  _LIBCPP_ASSERT_NON_NULL(__s != nullptr, "string::find(): received nullptr");
  return std::__str_find<value_type, size_type, traits_type, npos>(
      data(), size(), __s, __pos, traits_type::length(__s));
}

template <class _CharT, class _Traits, class _Allocator>
_LIBCPP_CONSTEXPR_SINCE_CXX20 typename basic_string<_CharT, _Traits, _Allocator>::size_type
basic_string<_CharT, _Traits, _Allocator>::find(value_type __c, size_type __pos) const _NOEXCEPT {
  return std::__str_find<value_type, size_type, traits_type, npos>(data(), size(), __c, __pos);
}

// rfind

template <class _CharT, class _Traits, class _Allocator>
_LIBCPP_CONSTEXPR_SINCE_CXX20 typename basic_string<_CharT, _Traits, _Allocator>::size_type
basic_string<_CharT, _Traits, _Allocator>::rfind(
    const value_type* __s, size_type __pos, size_type __n) const _NOEXCEPT {
  _LIBCPP_ASSERT_NON_NULL(__n == 0 || __s != nullptr, "string::rfind(): received nullptr");
  return std::__str_rfind<value_type, size_type, traits_type, npos>(data(), size(), __s, __pos, __n);
}

template <class _CharT, class _Traits, class _Allocator>
inline _LIBCPP_CONSTEXPR_SINCE_CXX20 typename basic_string<_CharT, _Traits, _Allocator>::size_type
basic_string<_CharT, _Traits, _Allocator>::rfind(const basic_string& __str, size_type __pos) const _NOEXCEPT {
  return std::__str_rfind<value_type, size_type, traits_type, npos>(data(), size(), __str.data(), __pos, __str.size());
}

template <class _CharT, class _Traits, class _Allocator>
template <class _Tp, __enable_if_t<__can_be_converted_to_string_view<_CharT, _Traits, _Tp>::value, int> >
_LIBCPP_CONSTEXPR_SINCE_CXX20 typename basic_string<_CharT, _Traits, _Allocator>::size_type
basic_string<_CharT, _Traits, _Allocator>::rfind(const _Tp& __t, size_type __pos) const _NOEXCEPT {
  __self_view __sv = __t;
  return std::__str_rfind<value_type, size_type, traits_type, npos>(data(), size(), __sv.data(), __pos, __sv.size());
}

template <class _CharT, class _Traits, class _Allocator>
inline _LIBCPP_CONSTEXPR_SINCE_CXX20 typename basic_string<_CharT, _Traits, _Allocator>::size_type
basic_string<_CharT, _Traits, _Allocator>::rfind(const value_type* __s, size_type __pos) const _NOEXCEPT {
  _LIBCPP_ASSERT_NON_NULL(__s != nullptr, "string::rfind(): received nullptr");
  return std::__str_rfind<value_type, size_type, traits_type, npos>(
      data(), size(), __s, __pos, traits_type::length(__s));
}

template <class _CharT, class _Traits, class _Allocator>
_LIBCPP_CONSTEXPR_SINCE_CXX20 typename basic_string<_CharT, _Traits, _Allocator>::size_type
basic_string<_CharT, _Traits, _Allocator>::rfind(value_type __c, size_type __pos) const _NOEXCEPT {
  return std::__str_rfind<value_type, size_type, traits_type, npos>(data(), size(), __c, __pos);
}

// find_first_of

template <class _CharT, class _Traits, class _Allocator>
_LIBCPP_CONSTEXPR_SINCE_CXX20 typename basic_string<_CharT, _Traits, _Allocator>::size_type
basic_string<_CharT, _Traits, _Allocator>::find_first_of(
    const value_type* __s, size_type __pos, size_type __n) const _NOEXCEPT {
  _LIBCPP_ASSERT_NON_NULL(__n == 0 || __s != nullptr, "string::find_first_of(): received nullptr");
  return std::__str_find_first_of<value_type, size_type, traits_type, npos>(data(), size(), __s, __pos, __n);
}

template <class _CharT, class _Traits, class _Allocator>
inline _LIBCPP_CONSTEXPR_SINCE_CXX20 typename basic_string<_CharT, _Traits, _Allocator>::size_type
basic_string<_CharT, _Traits, _Allocator>::find_first_of(const basic_string& __str, size_type __pos) const _NOEXCEPT {
  return std::__str_find_first_of<value_type, size_type, traits_type, npos>(
      data(), size(), __str.data(), __pos, __str.size());
}

template <class _CharT, class _Traits, class _Allocator>
template <class _Tp, __enable_if_t<__can_be_converted_to_string_view<_CharT, _Traits, _Tp>::value, int> >
_LIBCPP_CONSTEXPR_SINCE_CXX20 typename basic_string<_CharT, _Traits, _Allocator>::size_type
basic_string<_CharT, _Traits, _Allocator>::find_first_of(const _Tp& __t, size_type __pos) const _NOEXCEPT {
  __self_view __sv = __t;
  return std::__str_find_first_of<value_type, size_type, traits_type, npos>(
      data(), size(), __sv.data(), __pos, __sv.size());
}

template <class _CharT, class _Traits, class _Allocator>
inline _LIBCPP_CONSTEXPR_SINCE_CXX20 typename basic_string<_CharT, _Traits, _Allocator>::size_type
basic_string<_CharT, _Traits, _Allocator>::find_first_of(const value_type* __s, size_type __pos) const _NOEXCEPT {
  _LIBCPP_ASSERT_NON_NULL(__s != nullptr, "string::find_first_of(): received nullptr");
  return std::__str_find_first_of<value_type, size_type, traits_type, npos>(
      data(), size(), __s, __pos, traits_type::length(__s));
}

template <class _CharT, class _Traits, class _Allocator>
inline _LIBCPP_CONSTEXPR_SINCE_CXX20 typename basic_string<_CharT, _Traits, _Allocator>::size_type
basic_string<_CharT, _Traits, _Allocator>::find_first_of(value_type __c, size_type __pos) const _NOEXCEPT {
  return find(__c, __pos);
}

// find_last_of

template <class _CharT, class _Traits, class _Allocator>
inline _LIBCPP_CONSTEXPR_SINCE_CXX20 typename basic_string<_CharT, _Traits, _Allocator>::size_type
basic_string<_CharT, _Traits, _Allocator>::find_last_of(
    const value_type* __s, size_type __pos, size_type __n) const _NOEXCEPT {
  _LIBCPP_ASSERT_NON_NULL(__n == 0 || __s != nullptr, "string::find_last_of(): received nullptr");
  return std::__str_find_last_of<value_type, size_type, traits_type, npos>(data(), size(), __s, __pos, __n);
}

template <class _CharT, class _Traits, class _Allocator>
inline _LIBCPP_CONSTEXPR_SINCE_CXX20 typename basic_string<_CharT, _Traits, _Allocator>::size_type
basic_string<_CharT, _Traits, _Allocator>::find_last_of(const basic_string& __str, size_type __pos) const _NOEXCEPT {
  return std::__str_find_last_of<value_type, size_type, traits_type, npos>(
      data(), size(), __str.data(), __pos, __str.size());
}

template <class _CharT, class _Traits, class _Allocator>
template <class _Tp, __enable_if_t<__can_be_converted_to_string_view<_CharT, _Traits, _Tp>::value, int> >
_LIBCPP_CONSTEXPR_SINCE_CXX20 typename basic_string<_CharT, _Traits, _Allocator>::size_type
basic_string<_CharT, _Traits, _Allocator>::find_last_of(const _Tp& __t, size_type __pos) const _NOEXCEPT {
  __self_view __sv = __t;
  return std::__str_find_last_of<value_type, size_type, traits_type, npos>(
      data(), size(), __sv.data(), __pos, __sv.size());
}

template <class _CharT, class _Traits, class _Allocator>
inline _LIBCPP_CONSTEXPR_SINCE_CXX20 typename basic_string<_CharT, _Traits, _Allocator>::size_type
basic_string<_CharT, _Traits, _Allocator>::find_last_of(const value_type* __s, size_type __pos) const _NOEXCEPT {
  _LIBCPP_ASSERT_NON_NULL(__s != nullptr, "string::find_last_of(): received nullptr");
  return std::__str_find_last_of<value_type, size_type, traits_type, npos>(
      data(), size(), __s, __pos, traits_type::length(__s));
}

template <class _CharT, class _Traits, class _Allocator>
inline _LIBCPP_CONSTEXPR_SINCE_CXX20 typename basic_string<_CharT, _Traits, _Allocator>::size_type
basic_string<_CharT, _Traits, _Allocator>::find_last_of(value_type __c, size_type __pos) const _NOEXCEPT {
  return rfind(__c, __pos);
}

// find_first_not_of

template <class _CharT, class _Traits, class _Allocator>
_LIBCPP_CONSTEXPR_SINCE_CXX20 typename basic_string<_CharT, _Traits, _Allocator>::size_type
basic_string<_CharT, _Traits, _Allocator>::find_first_not_of(
    const value_type* __s, size_type __pos, size_type __n) const _NOEXCEPT {
  _LIBCPP_ASSERT_NON_NULL(__n == 0 || __s != nullptr, "string::find_first_not_of(): received nullptr");
  return std::__str_find_first_not_of<value_type, size_type, traits_type, npos>(data(), size(), __s, __pos, __n);
}

template <class _CharT, class _Traits, class _Allocator>
inline _LIBCPP_CONSTEXPR_SINCE_CXX20 typename basic_string<_CharT, _Traits, _Allocator>::size_type
basic_string<_CharT, _Traits, _Allocator>::find_first_not_of(
    const basic_string& __str, size_type __pos) const _NOEXCEPT {
  return std::__str_find_first_not_of<value_type, size_type, traits_type, npos>(
      data(), size(), __str.data(), __pos, __str.size());
}

template <class _CharT, class _Traits, class _Allocator>
template <class _Tp, __enable_if_t<__can_be_converted_to_string_view<_CharT, _Traits, _Tp>::value, int> >
_LIBCPP_CONSTEXPR_SINCE_CXX20 typename basic_string<_CharT, _Traits, _Allocator>::size_type
basic_string<_CharT, _Traits, _Allocator>::find_first_not_of(const _Tp& __t, size_type __pos) const _NOEXCEPT {
  __self_view __sv = __t;
  return std::__str_find_first_not_of<value_type, size_type, traits_type, npos>(
      data(), size(), __sv.data(), __pos, __sv.size());
}

template <class _CharT, class _Traits, class _Allocator>
inline _LIBCPP_CONSTEXPR_SINCE_CXX20 typename basic_string<_CharT, _Traits, _Allocator>::size_type
basic_string<_CharT, _Traits, _Allocator>::find_first_not_of(const value_type* __s, size_type __pos) const _NOEXCEPT {
  _LIBCPP_ASSERT_NON_NULL(__s != nullptr, "string::find_first_not_of(): received nullptr");
  return std::__str_find_first_not_of<value_type, size_type, traits_type, npos>(
      data(), size(), __s, __pos, traits_type::length(__s));
}

template <class _CharT, class _Traits, class _Allocator>
inline _LIBCPP_CONSTEXPR_SINCE_CXX20 typename basic_string<_CharT, _Traits, _Allocator>::size_type
basic_string<_CharT, _Traits, _Allocator>::find_first_not_of(value_type __c, size_type __pos) const _NOEXCEPT {
  return std::__str_find_first_not_of<value_type, size_type, traits_type, npos>(data(), size(), __c, __pos);
}

// find_last_not_of

template <class _CharT, class _Traits, class _Allocator>
_LIBCPP_CONSTEXPR_SINCE_CXX20 typename basic_string<_CharT, _Traits, _Allocator>::size_type
basic_string<_CharT, _Traits, _Allocator>::find_last_not_of(
    const value_type* __s, size_type __pos, size_type __n) const _NOEXCEPT {
  _LIBCPP_ASSERT_NON_NULL(__n == 0 || __s != nullptr, "string::find_last_not_of(): received nullptr");
  return std::__str_find_last_not_of<value_type, size_type, traits_type, npos>(data(), size(), __s, __pos, __n);
}

template <class _CharT, class _Traits, class _Allocator>
inline _LIBCPP_CONSTEXPR_SINCE_CXX20 typename basic_string<_CharT, _Traits, _Allocator>::size_type
basic_string<_CharT, _Traits, _Allocator>::find_last_not_of(
    const basic_string& __str, size_type __pos) const _NOEXCEPT {
  return std::__str_find_last_not_of<value_type, size_type, traits_type, npos>(
      data(), size(), __str.data(), __pos, __str.size());
}

template <class _CharT, class _Traits, class _Allocator>
template <class _Tp, __enable_if_t<__can_be_converted_to_string_view<_CharT, _Traits, _Tp>::value, int> >
_LIBCPP_CONSTEXPR_SINCE_CXX20 typename basic_string<_CharT, _Traits, _Allocator>::size_type
basic_string<_CharT, _Traits, _Allocator>::find_last_not_of(const _Tp& __t, size_type __pos) const _NOEXCEPT {
  __self_view __sv = __t;
  return std::__str_find_last_not_of<value_type, size_type, traits_type, npos>(
      data(), size(), __sv.data(), __pos, __sv.size());
}

template <class _CharT, class _Traits, class _Allocator>
inline _LIBCPP_CONSTEXPR_SINCE_CXX20 typename basic_string<_CharT, _Traits, _Allocator>::size_type
basic_string<_CharT, _Traits, _Allocator>::find_last_not_of(const value_type* __s, size_type __pos) const _NOEXCEPT {
  _LIBCPP_ASSERT_NON_NULL(__s != nullptr, "string::find_last_not_of(): received nullptr");
  return std::__str_find_last_not_of<value_type, size_type, traits_type, npos>(
      data(), size(), __s, __pos, traits_type::length(__s));
}

template <class _CharT, class _Traits, class _Allocator>
inline _LIBCPP_CONSTEXPR_SINCE_CXX20 typename basic_string<_CharT, _Traits, _Allocator>::size_type
basic_string<_CharT, _Traits, _Allocator>::find_last_not_of(value_type __c, size_type __pos) const _NOEXCEPT {
  return std::__str_find_last_not_of<value_type, size_type, traits_type, npos>(data(), size(), __c, __pos);
}

// compare

template <class _CharT, class _Traits, class _Allocator>
template <class _Tp, __enable_if_t<__can_be_converted_to_string_view<_CharT, _Traits, _Tp>::value, int> >
_LIBCPP_CONSTEXPR_SINCE_CXX20 int basic_string<_CharT, _Traits, _Allocator>::compare(const _Tp& __t) const _NOEXCEPT {
  __self_view __sv = __t;
  size_t __lhs_sz  = size();
  size_t __rhs_sz  = __sv.size();
  int __result     = traits_type::compare(data(), __sv.data(), std::min(__lhs_sz, __rhs_sz));
  if (__result != 0)
    return __result;
  if (__lhs_sz < __rhs_sz)
    return -1;
  if (__lhs_sz > __rhs_sz)
    return 1;
  return 0;
}

template <class _CharT, class _Traits, class _Allocator>
inline _LIBCPP_CONSTEXPR_SINCE_CXX20 int
basic_string<_CharT, _Traits, _Allocator>::compare(const basic_string& __str) const _NOEXCEPT {
  return compare(__self_view(__str));
}

template <class _CharT, class _Traits, class _Allocator>
inline _LIBCPP_CONSTEXPR_SINCE_CXX20 int basic_string<_CharT, _Traits, _Allocator>::compare(
    size_type __pos1, size_type __n1, const value_type* __s, size_type __n2) const {
  _LIBCPP_ASSERT_NON_NULL(__n2 == 0 || __s != nullptr, "string::compare(): received nullptr");
  size_type __sz = size();
  if (__pos1 > __sz || __n2 == npos)
    __throw_out_of_range();
  size_type __rlen = std::min(__n1, __sz - __pos1);
  int __r          = traits_type::compare(data() + __pos1, __s, std::min(__rlen, __n2));
  if (__r == 0) {
    if (__rlen < __n2)
      __r = -1;
    else if (__rlen > __n2)
      __r = 1;
  }
  return __r;
}

template <class _CharT, class _Traits, class _Allocator>
template <class _Tp, __enable_if_t<__can_be_converted_to_string_view<_CharT, _Traits, _Tp>::value, int> >
_LIBCPP_CONSTEXPR_SINCE_CXX20 int
basic_string<_CharT, _Traits, _Allocator>::compare(size_type __pos1, size_type __n1, const _Tp& __t) const {
  __self_view __sv = __t;
  return compare(__pos1, __n1, __sv.data(), __sv.size());
}

template <class _CharT, class _Traits, class _Allocator>
inline _LIBCPP_CONSTEXPR_SINCE_CXX20 int
basic_string<_CharT, _Traits, _Allocator>::compare(size_type __pos1, size_type __n1, const basic_string& __str) const {
  return compare(__pos1, __n1, __str.data(), __str.size());
}

template <class _CharT, class _Traits, class _Allocator>
template <class _Tp,
          __enable_if_t<__can_be_converted_to_string_view<_CharT, _Traits, _Tp>::value &&
                            !__is_same_uncvref<_Tp, basic_string<_CharT, _Traits, _Allocator> >::value,
                        int> >
_LIBCPP_CONSTEXPR_SINCE_CXX20 int basic_string<_CharT, _Traits, _Allocator>::compare(
    size_type __pos1, size_type __n1, const _Tp& __t, size_type __pos2, size_type __n2) const {
  __self_view __sv = __t;
  return __self_view(*this).substr(__pos1, __n1).compare(__sv.substr(__pos2, __n2));
}

template <class _CharT, class _Traits, class _Allocator>
_LIBCPP_CONSTEXPR_SINCE_CXX20 int basic_string<_CharT, _Traits, _Allocator>::compare(
    size_type __pos1, size_type __n1, const basic_string& __str, size_type __pos2, size_type __n2) const {
  return compare(__pos1, __n1, __self_view(__str), __pos2, __n2);
}

template <class _CharT, class _Traits, class _Allocator>
_LIBCPP_CONSTEXPR_SINCE_CXX20 int
basic_string<_CharT, _Traits, _Allocator>::compare(const value_type* __s) const _NOEXCEPT {
  _LIBCPP_ASSERT_NON_NULL(__s != nullptr, "string::compare(): received nullptr");
  return compare(0, npos, __s, traits_type::length(__s));
}

template <class _CharT, class _Traits, class _Allocator>
_LIBCPP_CONSTEXPR_SINCE_CXX20 int
basic_string<_CharT, _Traits, _Allocator>::compare(size_type __pos1, size_type __n1, const value_type* __s) const {
  _LIBCPP_ASSERT_NON_NULL(__s != nullptr, "string::compare(): received nullptr");
  return compare(__pos1, __n1, __s, traits_type::length(__s));
}

// __invariants

template <class _CharT, class _Traits, class _Allocator>
inline _LIBCPP_CONSTEXPR_SINCE_CXX20 bool basic_string<_CharT, _Traits, _Allocator>::__invariants() const {
  if (size() > capacity())
    return false;
  if (capacity() < __min_cap - 1)
    return false;
  if (data() == nullptr)
    return false;
  if (!_Traits::eq(data()[size()], value_type()))
    return false;
  return true;
}

// __clear_and_shrink

template <class _CharT, class _Traits, class _Allocator>
inline _LIBCPP_CONSTEXPR_SINCE_CXX20 void basic_string<_CharT, _Traits, _Allocator>::__clear_and_shrink() _NOEXCEPT {
  clear();
  if (__is_long()) {
    __annotate_delete();
    __alloc_traits::deallocate(__alloc(), __get_long_pointer(), capacity() + 1);
    __r_.first() = __rep();
  }
}

// operator==

template <class _CharT, class _Traits, class _Allocator>
inline _LIBCPP_CONSTEXPR_SINCE_CXX20 _LIBCPP_HIDE_FROM_ABI bool
operator==(const basic_string<_CharT, _Traits, _Allocator>& __lhs,
           const basic_string<_CharT, _Traits, _Allocator>& __rhs) _NOEXCEPT {
#if _LIBCPP_STD_VER >= 20
  return basic_string_view<_CharT, _Traits>(__lhs) == basic_string_view<_CharT, _Traits>(__rhs);
#else
  size_t __lhs_sz = __lhs.size();
  return __lhs_sz == __rhs.size() && _Traits::compare(__lhs.data(), __rhs.data(), __lhs_sz) == 0;
#endif
}

template <class _Allocator>
inline _LIBCPP_CONSTEXPR_SINCE_CXX20 _LIBCPP_HIDE_FROM_ABI bool
operator==(const basic_string<char, char_traits<char>, _Allocator>& __lhs,
           const basic_string<char, char_traits<char>, _Allocator>& __rhs) _NOEXCEPT {
  size_t __lhs_sz = __lhs.size();
  if (__lhs_sz != __rhs.size())
    return false;
  const char* __lp = __lhs.data();
  const char* __rp = __rhs.data();
  if (__lhs.__is_long())
    return char_traits<char>::compare(__lp, __rp, __lhs_sz) == 0;
  for (; __lhs_sz != 0; --__lhs_sz, ++__lp, ++__rp)
    if (*__lp != *__rp)
      return false;
  return true;
}

#if _LIBCPP_STD_VER <= 17
template <class _CharT, class _Traits, class _Allocator>
inline _LIBCPP_HIDE_FROM_ABI bool
operator==(const _CharT* __lhs, const basic_string<_CharT, _Traits, _Allocator>& __rhs) _NOEXCEPT {
  typedef basic_string<_CharT, _Traits, _Allocator> _String;
  _LIBCPP_ASSERT_NON_NULL(__lhs != nullptr, "operator==(char*, basic_string): received nullptr");
  size_t __lhs_len = _Traits::length(__lhs);
  if (__lhs_len != __rhs.size())
    return false;
  return __rhs.compare(0, _String::npos, __lhs, __lhs_len) == 0;
}
#endif // _LIBCPP_STD_VER <= 17

template <class _CharT, class _Traits, class _Allocator>
inline _LIBCPP_CONSTEXPR_SINCE_CXX20 _LIBCPP_HIDE_FROM_ABI bool
operator==(const basic_string<_CharT, _Traits, _Allocator>& __lhs, const _CharT* __rhs) _NOEXCEPT {
#if _LIBCPP_STD_VER >= 20
  return basic_string_view<_CharT, _Traits>(__lhs) == basic_string_view<_CharT, _Traits>(__rhs);
#else
  typedef basic_string<_CharT, _Traits, _Allocator> _String;
  _LIBCPP_ASSERT_NON_NULL(__rhs != nullptr, "operator==(basic_string, char*): received nullptr");
  size_t __rhs_len = _Traits::length(__rhs);
  if (__rhs_len != __lhs.size())
    return false;
  return __lhs.compare(0, _String::npos, __rhs, __rhs_len) == 0;
#endif
}

#if _LIBCPP_STD_VER >= 20

template <class _CharT, class _Traits, class _Allocator>
_LIBCPP_HIDE_FROM_ABI constexpr auto operator<=>(const basic_string<_CharT, _Traits, _Allocator>& __lhs,
                                                 const basic_string<_CharT, _Traits, _Allocator>& __rhs) noexcept {
  return basic_string_view<_CharT, _Traits>(__lhs) <=> basic_string_view<_CharT, _Traits>(__rhs);
}

template <class _CharT, class _Traits, class _Allocator>
_LIBCPP_HIDE_FROM_ABI constexpr auto
operator<=>(const basic_string<_CharT, _Traits, _Allocator>& __lhs, const _CharT* __rhs) {
  return basic_string_view<_CharT, _Traits>(__lhs) <=> basic_string_view<_CharT, _Traits>(__rhs);
}

#else  // _LIBCPP_STD_VER >= 20

template <class _CharT, class _Traits, class _Allocator>
inline _LIBCPP_HIDE_FROM_ABI bool operator!=(const basic_string<_CharT, _Traits, _Allocator>& __lhs,
                                             const basic_string<_CharT, _Traits, _Allocator>& __rhs) _NOEXCEPT {
  return !(__lhs == __rhs);
}

template <class _CharT, class _Traits, class _Allocator>
inline _LIBCPP_HIDE_FROM_ABI bool
operator!=(const _CharT* __lhs, const basic_string<_CharT, _Traits, _Allocator>& __rhs) _NOEXCEPT {
  return !(__lhs == __rhs);
}

template <class _CharT, class _Traits, class _Allocator>
inline _LIBCPP_HIDE_FROM_ABI bool
operator!=(const basic_string<_CharT, _Traits, _Allocator>& __lhs, const _CharT* __rhs) _NOEXCEPT {
  return !(__lhs == __rhs);
}

// operator<

template <class _CharT, class _Traits, class _Allocator>
inline _LIBCPP_HIDE_FROM_ABI bool operator<(const basic_string<_CharT, _Traits, _Allocator>& __lhs,
                                            const basic_string<_CharT, _Traits, _Allocator>& __rhs) _NOEXCEPT {
  return __lhs.compare(__rhs) < 0;
}

template <class _CharT, class _Traits, class _Allocator>
inline _LIBCPP_HIDE_FROM_ABI bool
operator<(const basic_string<_CharT, _Traits, _Allocator>& __lhs, const _CharT* __rhs) _NOEXCEPT {
  return __lhs.compare(__rhs) < 0;
}

template <class _CharT, class _Traits, class _Allocator>
inline _LIBCPP_HIDE_FROM_ABI bool
operator<(const _CharT* __lhs, const basic_string<_CharT, _Traits, _Allocator>& __rhs) _NOEXCEPT {
  return __rhs.compare(__lhs) > 0;
}

// operator>

template <class _CharT, class _Traits, class _Allocator>
inline _LIBCPP_HIDE_FROM_ABI bool operator>(const basic_string<_CharT, _Traits, _Allocator>& __lhs,
                                            const basic_string<_CharT, _Traits, _Allocator>& __rhs) _NOEXCEPT {
  return __rhs < __lhs;
}

template <class _CharT, class _Traits, class _Allocator>
inline _LIBCPP_HIDE_FROM_ABI bool
operator>(const basic_string<_CharT, _Traits, _Allocator>& __lhs, const _CharT* __rhs) _NOEXCEPT {
  return __rhs < __lhs;
}

template <class _CharT, class _Traits, class _Allocator>
inline _LIBCPP_HIDE_FROM_ABI bool
operator>(const _CharT* __lhs, const basic_string<_CharT, _Traits, _Allocator>& __rhs) _NOEXCEPT {
  return __rhs < __lhs;
}

// operator<=

template <class _CharT, class _Traits, class _Allocator>
inline _LIBCPP_HIDE_FROM_ABI bool operator<=(const basic_string<_CharT, _Traits, _Allocator>& __lhs,
                                             const basic_string<_CharT, _Traits, _Allocator>& __rhs) _NOEXCEPT {
  return !(__rhs < __lhs);
}

template <class _CharT, class _Traits, class _Allocator>
inline _LIBCPP_HIDE_FROM_ABI bool
operator<=(const basic_string<_CharT, _Traits, _Allocator>& __lhs, const _CharT* __rhs) _NOEXCEPT {
  return !(__rhs < __lhs);
}

template <class _CharT, class _Traits, class _Allocator>
inline _LIBCPP_HIDE_FROM_ABI bool
operator<=(const _CharT* __lhs, const basic_string<_CharT, _Traits, _Allocator>& __rhs) _NOEXCEPT {
  return !(__rhs < __lhs);
}

// operator>=

template <class _CharT, class _Traits, class _Allocator>
inline _LIBCPP_HIDE_FROM_ABI bool operator>=(const basic_string<_CharT, _Traits, _Allocator>& __lhs,
                                             const basic_string<_CharT, _Traits, _Allocator>& __rhs) _NOEXCEPT {
  return !(__lhs < __rhs);
}

template <class _CharT, class _Traits, class _Allocator>
inline _LIBCPP_HIDE_FROM_ABI bool
operator>=(const basic_string<_CharT, _Traits, _Allocator>& __lhs, const _CharT* __rhs) _NOEXCEPT {
  return !(__lhs < __rhs);
}

template <class _CharT, class _Traits, class _Allocator>
inline _LIBCPP_HIDE_FROM_ABI bool
operator>=(const _CharT* __lhs, const basic_string<_CharT, _Traits, _Allocator>& __rhs) _NOEXCEPT {
  return !(__lhs < __rhs);
}
#endif // _LIBCPP_STD_VER >= 20

// operator +

template <class _CharT, class _Traits, class _Allocator>
_LIBCPP_HIDE_FROM_ABI _LIBCPP_CONSTEXPR_SINCE_CXX20 basic_string<_CharT, _Traits, _Allocator>
operator+(const basic_string<_CharT, _Traits, _Allocator>& __lhs,
          const basic_string<_CharT, _Traits, _Allocator>& __rhs) {
  using _String = basic_string<_CharT, _Traits, _Allocator>;
  auto __lhs_sz = __lhs.size();
  auto __rhs_sz = __rhs.size();
  _String __r(__uninitialized_size_tag(),
              __lhs_sz + __rhs_sz,
              _String::__alloc_traits::select_on_container_copy_construction(__lhs.get_allocator()));
  auto __ptr = std::__to_address(__r.__get_pointer());
  _Traits::copy(__ptr, __lhs.data(), __lhs_sz);
  _Traits::copy(__ptr + __lhs_sz, __rhs.data(), __rhs_sz);
  _Traits::assign(__ptr + __lhs_sz + __rhs_sz, 1, _CharT());
  return __r;
}

template <class _CharT, class _Traits, class _Allocator>
_LIBCPP_HIDDEN _LIBCPP_CONSTEXPR_SINCE_CXX20 basic_string<_CharT, _Traits, _Allocator>
operator+(const _CharT* __lhs, const basic_string<_CharT, _Traits, _Allocator>& __rhs) {
  using _String = basic_string<_CharT, _Traits, _Allocator>;
  auto __lhs_sz = _Traits::length(__lhs);
  auto __rhs_sz = __rhs.size();
  _String __r(__uninitialized_size_tag(),
              __lhs_sz + __rhs_sz,
              _String::__alloc_traits::select_on_container_copy_construction(__rhs.get_allocator()));
  auto __ptr = std::__to_address(__r.__get_pointer());
  _Traits::copy(__ptr, __lhs, __lhs_sz);
  _Traits::copy(__ptr + __lhs_sz, __rhs.data(), __rhs_sz);
  _Traits::assign(__ptr + __lhs_sz + __rhs_sz, 1, _CharT());
  return __r;
}

template <class _CharT, class _Traits, class _Allocator>
_LIBCPP_HIDE_FROM_ABI _LIBCPP_CONSTEXPR_SINCE_CXX20 basic_string<_CharT, _Traits, _Allocator>
operator+(_CharT __lhs, const basic_string<_CharT, _Traits, _Allocator>& __rhs) {
  using _String                        = basic_string<_CharT, _Traits, _Allocator>;
  typename _String::size_type __rhs_sz = __rhs.size();
  _String __r(__uninitialized_size_tag(),
              __rhs_sz + 1,
              _String::__alloc_traits::select_on_container_copy_construction(__rhs.get_allocator()));
  auto __ptr = std::__to_address(__r.__get_pointer());
  _Traits::assign(__ptr, 1, __lhs);
  _Traits::copy(__ptr + 1, __rhs.data(), __rhs_sz);
  _Traits::assign(__ptr + 1 + __rhs_sz, 1, _CharT());
  return __r;
}

template <class _CharT, class _Traits, class _Allocator>
inline _LIBCPP_CONSTEXPR_SINCE_CXX20 basic_string<_CharT, _Traits, _Allocator>
operator+(const basic_string<_CharT, _Traits, _Allocator>& __lhs, const _CharT* __rhs) {
  using _String                        = basic_string<_CharT, _Traits, _Allocator>;
  typename _String::size_type __lhs_sz = __lhs.size();
  typename _String::size_type __rhs_sz = _Traits::length(__rhs);
  _String __r(__uninitialized_size_tag(),
              __lhs_sz + __rhs_sz,
              _String::__alloc_traits::select_on_container_copy_construction(__lhs.get_allocator()));
  auto __ptr = std::__to_address(__r.__get_pointer());
  _Traits::copy(__ptr, __lhs.data(), __lhs_sz);
  _Traits::copy(__ptr + __lhs_sz, __rhs, __rhs_sz);
  _Traits::assign(__ptr + __lhs_sz + __rhs_sz, 1, _CharT());
  return __r;
}

template <class _CharT, class _Traits, class _Allocator>
_LIBCPP_HIDE_FROM_ABI _LIBCPP_CONSTEXPR_SINCE_CXX20 basic_string<_CharT, _Traits, _Allocator>
operator+(const basic_string<_CharT, _Traits, _Allocator>& __lhs, _CharT __rhs) {
  using _String                        = basic_string<_CharT, _Traits, _Allocator>;
  typename _String::size_type __lhs_sz = __lhs.size();
  _String __r(__uninitialized_size_tag(),
              __lhs_sz + 1,
              _String::__alloc_traits::select_on_container_copy_construction(__lhs.get_allocator()));
  auto __ptr = std::__to_address(__r.__get_pointer());
  _Traits::copy(__ptr, __lhs.data(), __lhs_sz);
  _Traits::assign(__ptr + __lhs_sz, 1, __rhs);
  _Traits::assign(__ptr + 1 + __lhs_sz, 1, _CharT());
  return __r;
}

#ifndef _LIBCPP_CXX03_LANG

template <class _CharT, class _Traits, class _Allocator>
inline _LIBCPP_HIDE_FROM_ABI _LIBCPP_CONSTEXPR_SINCE_CXX20 basic_string<_CharT, _Traits, _Allocator>
operator+(basic_string<_CharT, _Traits, _Allocator>&& __lhs, const basic_string<_CharT, _Traits, _Allocator>& __rhs) {
  return std::move(__lhs.append(__rhs));
}

template <class _CharT, class _Traits, class _Allocator>
inline _LIBCPP_HIDE_FROM_ABI _LIBCPP_CONSTEXPR_SINCE_CXX20 basic_string<_CharT, _Traits, _Allocator>
operator+(const basic_string<_CharT, _Traits, _Allocator>& __lhs, basic_string<_CharT, _Traits, _Allocator>&& __rhs) {
  return std::move(__rhs.insert(0, __lhs));
}

template <class _CharT, class _Traits, class _Allocator>
inline _LIBCPP_HIDE_FROM_ABI _LIBCPP_CONSTEXPR_SINCE_CXX20 basic_string<_CharT, _Traits, _Allocator>
operator+(basic_string<_CharT, _Traits, _Allocator>&& __lhs, basic_string<_CharT, _Traits, _Allocator>&& __rhs) {
  return std::move(__lhs.append(__rhs));
}

template <class _CharT, class _Traits, class _Allocator>
inline _LIBCPP_HIDE_FROM_ABI _LIBCPP_CONSTEXPR_SINCE_CXX20 basic_string<_CharT, _Traits, _Allocator>
operator+(const _CharT* __lhs, basic_string<_CharT, _Traits, _Allocator>&& __rhs) {
  return std::move(__rhs.insert(0, __lhs));
}

template <class _CharT, class _Traits, class _Allocator>
inline _LIBCPP_HIDE_FROM_ABI _LIBCPP_CONSTEXPR_SINCE_CXX20 basic_string<_CharT, _Traits, _Allocator>
operator+(_CharT __lhs, basic_string<_CharT, _Traits, _Allocator>&& __rhs) {
  __rhs.insert(__rhs.begin(), __lhs);
  return std::move(__rhs);
}

template <class _CharT, class _Traits, class _Allocator>
inline _LIBCPP_HIDE_FROM_ABI _LIBCPP_CONSTEXPR_SINCE_CXX20 basic_string<_CharT, _Traits, _Allocator>
operator+(basic_string<_CharT, _Traits, _Allocator>&& __lhs, const _CharT* __rhs) {
  return std::move(__lhs.append(__rhs));
}

template <class _CharT, class _Traits, class _Allocator>
inline _LIBCPP_HIDE_FROM_ABI _LIBCPP_CONSTEXPR_SINCE_CXX20 basic_string<_CharT, _Traits, _Allocator>
operator+(basic_string<_CharT, _Traits, _Allocator>&& __lhs, _CharT __rhs) {
  __lhs.push_back(__rhs);
  return std::move(__lhs);
}

#endif // _LIBCPP_CXX03_LANG

// swap

template <class _CharT, class _Traits, class _Allocator>
inline _LIBCPP_HIDE_FROM_ABI _LIBCPP_CONSTEXPR_SINCE_CXX20 void
swap(basic_string<_CharT, _Traits, _Allocator>& __lhs, basic_string<_CharT, _Traits, _Allocator>& __rhs)
    _NOEXCEPT_(_NOEXCEPT_(__lhs.swap(__rhs))) {
  __lhs.swap(__rhs);
}

_LIBCPP_EXPORTED_FROM_ABI int stoi(const string& __str, size_t* __idx = nullptr, int __base = 10);
_LIBCPP_EXPORTED_FROM_ABI long stol(const string& __str, size_t* __idx = nullptr, int __base = 10);
_LIBCPP_EXPORTED_FROM_ABI unsigned long stoul(const string& __str, size_t* __idx = nullptr, int __base = 10);
_LIBCPP_EXPORTED_FROM_ABI long long stoll(const string& __str, size_t* __idx = nullptr, int __base = 10);
_LIBCPP_EXPORTED_FROM_ABI unsigned long long stoull(const string& __str, size_t* __idx = nullptr, int __base = 10);

_LIBCPP_EXPORTED_FROM_ABI float stof(const string& __str, size_t* __idx = nullptr);
_LIBCPP_EXPORTED_FROM_ABI double stod(const string& __str, size_t* __idx = nullptr);
_LIBCPP_EXPORTED_FROM_ABI long double stold(const string& __str, size_t* __idx = nullptr);

_LIBCPP_EXPORTED_FROM_ABI string to_string(int __val);
_LIBCPP_EXPORTED_FROM_ABI string to_string(unsigned __val);
_LIBCPP_EXPORTED_FROM_ABI string to_string(long __val);
_LIBCPP_EXPORTED_FROM_ABI string to_string(unsigned long __val);
_LIBCPP_EXPORTED_FROM_ABI string to_string(long long __val);
_LIBCPP_EXPORTED_FROM_ABI string to_string(unsigned long long __val);
_LIBCPP_EXPORTED_FROM_ABI string to_string(float __val);
_LIBCPP_EXPORTED_FROM_ABI string to_string(double __val);
_LIBCPP_EXPORTED_FROM_ABI string to_string(long double __val);

#ifndef _LIBCPP_HAS_NO_WIDE_CHARACTERS
_LIBCPP_EXPORTED_FROM_ABI int stoi(const wstring& __str, size_t* __idx = nullptr, int __base = 10);
_LIBCPP_EXPORTED_FROM_ABI long stol(const wstring& __str, size_t* __idx = nullptr, int __base = 10);
_LIBCPP_EXPORTED_FROM_ABI unsigned long stoul(const wstring& __str, size_t* __idx = nullptr, int __base = 10);
_LIBCPP_EXPORTED_FROM_ABI long long stoll(const wstring& __str, size_t* __idx = nullptr, int __base = 10);
_LIBCPP_EXPORTED_FROM_ABI unsigned long long stoull(const wstring& __str, size_t* __idx = nullptr, int __base = 10);

_LIBCPP_EXPORTED_FROM_ABI float stof(const wstring& __str, size_t* __idx = nullptr);
_LIBCPP_EXPORTED_FROM_ABI double stod(const wstring& __str, size_t* __idx = nullptr);
_LIBCPP_EXPORTED_FROM_ABI long double stold(const wstring& __str, size_t* __idx = nullptr);

_LIBCPP_EXPORTED_FROM_ABI wstring to_wstring(int __val);
_LIBCPP_EXPORTED_FROM_ABI wstring to_wstring(unsigned __val);
_LIBCPP_EXPORTED_FROM_ABI wstring to_wstring(long __val);
_LIBCPP_EXPORTED_FROM_ABI wstring to_wstring(unsigned long __val);
_LIBCPP_EXPORTED_FROM_ABI wstring to_wstring(long long __val);
_LIBCPP_EXPORTED_FROM_ABI wstring to_wstring(unsigned long long __val);
_LIBCPP_EXPORTED_FROM_ABI wstring to_wstring(float __val);
_LIBCPP_EXPORTED_FROM_ABI wstring to_wstring(double __val);
_LIBCPP_EXPORTED_FROM_ABI wstring to_wstring(long double __val);
#endif // _LIBCPP_HAS_NO_WIDE_CHARACTERS

template <class _CharT, class _Traits, class _Allocator>
_LIBCPP_TEMPLATE_DATA_VIS const typename basic_string<_CharT, _Traits, _Allocator>::size_type
    basic_string<_CharT, _Traits, _Allocator>::npos;

template <class _CharT, class _Allocator>
struct __string_hash : public __unary_function<basic_string<_CharT, char_traits<_CharT>, _Allocator>, size_t> {
  _LIBCPP_HIDE_FROM_ABI size_t
  operator()(const basic_string<_CharT, char_traits<_CharT>, _Allocator>& __val) const _NOEXCEPT {
    return std::__do_string_hash(__val.data(), __val.data() + __val.size());
  }
};

template <class _Allocator>
struct hash<basic_string<char, char_traits<char>, _Allocator> > : __string_hash<char, _Allocator> {};

#ifndef _LIBCPP_HAS_NO_CHAR8_T
template <class _Allocator>
struct hash<basic_string<char8_t, char_traits<char8_t>, _Allocator> > : __string_hash<char8_t, _Allocator> {};
#endif

template <class _Allocator>
struct hash<basic_string<char16_t, char_traits<char16_t>, _Allocator> > : __string_hash<char16_t, _Allocator> {};

template <class _Allocator>
struct hash<basic_string<char32_t, char_traits<char32_t>, _Allocator> > : __string_hash<char32_t, _Allocator> {};

#ifndef _LIBCPP_HAS_NO_WIDE_CHARACTERS
template <class _Allocator>
struct hash<basic_string<wchar_t, char_traits<wchar_t>, _Allocator> > : __string_hash<wchar_t, _Allocator> {};
#endif

template <class _CharT, class _Traits, class _Allocator>
_LIBCPP_HIDE_FROM_ABI basic_ostream<_CharT, _Traits>&
operator<<(basic_ostream<_CharT, _Traits>& __os, const basic_string<_CharT, _Traits, _Allocator>& __str);

template <class _CharT, class _Traits, class _Allocator>
_LIBCPP_HIDE_FROM_ABI basic_istream<_CharT, _Traits>&
operator>>(basic_istream<_CharT, _Traits>& __is, basic_string<_CharT, _Traits, _Allocator>& __str);

template <class _CharT, class _Traits, class _Allocator>
_LIBCPP_HIDE_FROM_ABI basic_istream<_CharT, _Traits>&
getline(basic_istream<_CharT, _Traits>& __is, basic_string<_CharT, _Traits, _Allocator>& __str, _CharT __dlm);

template <class _CharT, class _Traits, class _Allocator>
inline _LIBCPP_HIDE_FROM_ABI basic_istream<_CharT, _Traits>&
getline(basic_istream<_CharT, _Traits>& __is, basic_string<_CharT, _Traits, _Allocator>& __str);

template <class _CharT, class _Traits, class _Allocator>
inline _LIBCPP_HIDE_FROM_ABI basic_istream<_CharT, _Traits>&
getline(basic_istream<_CharT, _Traits>&& __is, basic_string<_CharT, _Traits, _Allocator>& __str, _CharT __dlm);

template <class _CharT, class _Traits, class _Allocator>
inline _LIBCPP_HIDE_FROM_ABI basic_istream<_CharT, _Traits>&
getline(basic_istream<_CharT, _Traits>&& __is, basic_string<_CharT, _Traits, _Allocator>& __str);

#if _LIBCPP_STD_VER >= 20
template <class _CharT, class _Traits, class _Allocator, class _Up>
inline _LIBCPP_HIDE_FROM_ABI typename basic_string<_CharT, _Traits, _Allocator>::size_type
erase(basic_string<_CharT, _Traits, _Allocator>& __str, const _Up& __v) {
  auto __old_size = __str.size();
  __str.erase(std::remove(__str.begin(), __str.end(), __v), __str.end());
  return __old_size - __str.size();
}

template <class _CharT, class _Traits, class _Allocator, class _Predicate>
inline _LIBCPP_HIDE_FROM_ABI typename basic_string<_CharT, _Traits, _Allocator>::size_type
erase_if(basic_string<_CharT, _Traits, _Allocator>& __str, _Predicate __pred) {
  auto __old_size = __str.size();
  __str.erase(std::remove_if(__str.begin(), __str.end(), __pred), __str.end());
  return __old_size - __str.size();
}
#endif

#if _LIBCPP_STD_VER >= 14
// Literal suffixes for basic_string [basic.string.literals]
inline namespace literals {
inline namespace string_literals {
inline _LIBCPP_HIDE_FROM_ABI _LIBCPP_CONSTEXPR_SINCE_CXX20 basic_string<char>
operator""s(const char* __str, size_t __len) {
  return basic_string<char>(__str, __len);
}

#  ifndef _LIBCPP_HAS_NO_WIDE_CHARACTERS
inline _LIBCPP_HIDE_FROM_ABI _LIBCPP_CONSTEXPR_SINCE_CXX20 basic_string<wchar_t>
operator""s(const wchar_t* __str, size_t __len) {
  return basic_string<wchar_t>(__str, __len);
}
#  endif

#  ifndef _LIBCPP_HAS_NO_CHAR8_T
inline _LIBCPP_HIDE_FROM_ABI constexpr basic_string<char8_t> operator""s(const char8_t* __str, size_t __len) {
  return basic_string<char8_t>(__str, __len);
}
#  endif

inline _LIBCPP_HIDE_FROM_ABI _LIBCPP_CONSTEXPR_SINCE_CXX20 basic_string<char16_t>
operator""s(const char16_t* __str, size_t __len) {
  return basic_string<char16_t>(__str, __len);
}

inline _LIBCPP_HIDE_FROM_ABI _LIBCPP_CONSTEXPR_SINCE_CXX20 basic_string<char32_t>
operator""s(const char32_t* __str, size_t __len) {
  return basic_string<char32_t>(__str, __len);
}
} // namespace string_literals
} // namespace literals

#  if _LIBCPP_STD_VER >= 20
template <>
inline constexpr bool __format::__enable_insertable<std::basic_string<char>> = true;
#    ifndef _LIBCPP_HAS_NO_WIDE_CHARACTERS
template <>
inline constexpr bool __format::__enable_insertable<std::basic_string<wchar_t>> = true;
#    endif
#  endif

#endif

_LIBCPP_END_NAMESPACE_STD

_LIBCPP_POP_MACROS

#if !defined(_LIBCPP_REMOVE_TRANSITIVE_INCLUDES) && _LIBCPP_STD_VER <= 20
#  include <algorithm>
#  include <concepts>
#  include <cstdlib>
#  include <iterator>
#  include <new>
#  include <type_traits>
#  include <typeinfo>
#  include <utility>
#endif

#endif // _LIBCPP_STRING<|MERGE_RESOLUTION|>--- conflicted
+++ resolved
@@ -741,13 +741,8 @@
   // is kept inside objects memory (short string optimization), instead of in allocated
   // external memory. In such cases, the destructor is responsible for unpoisoning
   // the memory to avoid triggering false positives.
-<<<<<<< HEAD
-  // Therefore it's crucial to ensure the destructor is called
-  using __trivially_relocatable = false_type;
-=======
   // Therefore it's crucial to ensure the destructor is called.
   using __trivially_relocatable = void;
->>>>>>> 6e4c5224
 #else
   using __trivially_relocatable = __conditional_t<
       __libcpp_is_trivially_relocatable<allocator_type>::value && __libcpp_is_trivially_relocatable<pointer>::value,
