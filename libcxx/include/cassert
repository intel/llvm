// -*- C++ -*-
//===----------------------------------------------------------------------===//
//
// Part of the LLVM Project, under the Apache License v2.0 with LLVM Exceptions.
// See https://llvm.org/LICENSE.txt for license information.
// SPDX-License-Identifier: Apache-2.0 WITH LLVM-exception
//
//===----------------------------------------------------------------------===//

/*
    cassert synopsis

Macros:

    assert

*/

<<<<<<< HEAD
#if 0
#else // 0
=======
#if __cplusplus < 201103L && defined(_LIBCPP_USE_FROZEN_CXX03_HEADERS)
#  include <__cxx03/cassert>
#else
>>>>>>> 49fd7d4f
#  include <__config>

// <assert.h> is not provided by libc++
#  if __has_include(<assert.h>)
#    include <assert.h>
#    ifdef _LIBCPP_ASSERT_H
#      error "If libc++ starts defining <assert.h>, the __has_include check should move to libc++'s <assert.h>"
#    endif
#  endif

#  if !defined(_LIBCPP_HAS_NO_PRAGMA_SYSTEM_HEADER)
#    pragma GCC system_header
#  endif
<<<<<<< HEAD
#endif // 0
=======
#endif // __cplusplus < 201103L && defined(_LIBCPP_USE_FROZEN_CXX03_HEADERS)
>>>>>>> 49fd7d4f
<|MERGE_RESOLUTION|>--- conflicted
+++ resolved
@@ -16,14 +16,9 @@
 
 */
 
-<<<<<<< HEAD
-#if 0
-#else // 0
-=======
 #if __cplusplus < 201103L && defined(_LIBCPP_USE_FROZEN_CXX03_HEADERS)
 #  include <__cxx03/cassert>
 #else
->>>>>>> 49fd7d4f
 #  include <__config>
 
 // <assert.h> is not provided by libc++
@@ -37,8 +32,4 @@
 #  if !defined(_LIBCPP_HAS_NO_PRAGMA_SYSTEM_HEADER)
 #    pragma GCC system_header
 #  endif
-<<<<<<< HEAD
-#endif // 0
-=======
-#endif // __cplusplus < 201103L && defined(_LIBCPP_USE_FROZEN_CXX03_HEADERS)
->>>>>>> 49fd7d4f
+#endif // __cplusplus < 201103L && defined(_LIBCPP_USE_FROZEN_CXX03_HEADERS)