--- conflicted
+++ resolved
@@ -11,10 +11,7 @@
 #define _LIBCPP___ITERATOR_DISTANCE_H
 
 #include <__algorithm/for_each_segment.h>
-<<<<<<< HEAD
-=======
 #include <__concepts/same_as.h>
->>>>>>> 811fe024
 #include <__config>
 #include <__iterator/concepts.h>
 #include <__iterator/incrementable_traits.h>
@@ -44,18 +41,6 @@
 template <class _Iter>
 using __iter_distance_t _LIBCPP_NODEBUG = typename iterator_traits<_Iter>::difference_type;
 #endif
-<<<<<<< HEAD
-
-template <class _InputIter, class _Sent>
-inline _LIBCPP_HIDE_FROM_ABI
-_LIBCPP_CONSTEXPR_SINCE_CXX17 __iter_distance_t<_InputIter> __distance(_InputIter __first, _Sent __last) {
-  __iter_distance_t<_InputIter> __r(0);
-  for (; __first != __last; ++__first)
-    ++__r;
-  return __r;
-}
-=======
->>>>>>> 811fe024
 
 template <class _RandIter, __enable_if_t<__has_random_access_iterator_category<_RandIter>::value, int> = 0>
 inline _LIBCPP_HIDE_FROM_ABI _LIBCPP_CONSTEXPR_SINCE_CXX17 __iter_distance_t<_RandIter>
@@ -63,22 +48,6 @@
   return __last - __first;
 }
 
-<<<<<<< HEAD
-#if _LIBCPP_STD_VER >= 20
-template <class _SegmentedIter,
-          __enable_if_t<!__has_random_access_iterator_category<_SegmentedIter>::value &&
-                            __is_segmented_iterator_v<_SegmentedIter>,
-                        int> = 0>
-inline _LIBCPP_HIDE_FROM_ABI _LIBCPP_CONSTEXPR_SINCE_CXX17 __iter_distance_t<_SegmentedIter>
-__distance(_SegmentedIter __first, _SegmentedIter __last) {
-  __iter_distance_t<_SegmentedIter> __r(0);
-  std::__for_each_segment(__first, __last, [&__r](auto __lfirst, auto __llast) {
-    __r += std::__distance(__lfirst, __llast);
-  });
-  return __r;
-}
-#endif // _LIBCPP_STD_VER >= 20
-=======
 template <class _InputIter, class _Sent>
 inline _LIBCPP_HIDE_FROM_ABI _LIBCPP_CONSTEXPR_SINCE_CXX17 __iter_distance_t<_InputIter>
 __distance(_InputIter __first, _Sent __last) {
@@ -96,7 +65,6 @@
   }
   return __r;
 }
->>>>>>> 811fe024
 
 template <class _InputIter>
 inline _LIBCPP_HIDE_FROM_ABI _LIBCPP_CONSTEXPR_SINCE_CXX17 typename iterator_traits<_InputIter>::difference_type
