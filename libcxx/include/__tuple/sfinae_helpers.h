//===----------------------------------------------------------------------===//
//
// Part of the LLVM Project, under the Apache License v2.0 with LLVM Exceptions.
// See https://llvm.org/LICENSE.txt for license information.
// SPDX-License-Identifier: Apache-2.0 WITH LLVM-exception
//
//===----------------------------------------------------------------------===//

#ifndef _LIBCPP___TUPLE_SFINAE_HELPERS_H
#define _LIBCPP___TUPLE_SFINAE_HELPERS_H

#include <__config>

#if !defined(_LIBCPP_HAS_NO_PRAGMA_SYSTEM_HEADER)
#  pragma GCC system_header
#endif

_LIBCPP_BEGIN_NAMESPACE_STD

#ifndef _LIBCPP_CXX03_LANG

<<<<<<< HEAD
struct _LIBCPP_EXPORTED_FROM_ABI __check_tuple_constructor_fail {
=======
struct __check_tuple_constructor_fail {
>>>>>>> 35227056
  static _LIBCPP_HIDE_FROM_ABI constexpr bool __enable_explicit_default() { return false; }
  static _LIBCPP_HIDE_FROM_ABI constexpr bool __enable_implicit_default() { return false; }
  template <class...>
  static _LIBCPP_HIDE_FROM_ABI constexpr bool __enable_explicit() {
    return false;
  }
  template <class...>
  static _LIBCPP_HIDE_FROM_ABI constexpr bool __enable_implicit() {
    return false;
  }
  template <class...>
  static _LIBCPP_HIDE_FROM_ABI constexpr bool __enable_assign() {
    return false;
  }
};
#endif // !defined(_LIBCPP_CXX03_LANG)

#if _LIBCPP_STD_VER >= 17

template <bool _CanCopy, bool _CanMove>
struct __sfinae_ctor_base {};
template <>
struct __sfinae_ctor_base<false, false> {
  __sfinae_ctor_base()                                     = default;
  __sfinae_ctor_base(__sfinae_ctor_base const&)            = delete;
  __sfinae_ctor_base(__sfinae_ctor_base&&)                 = delete;
  __sfinae_ctor_base& operator=(__sfinae_ctor_base const&) = default;
  __sfinae_ctor_base& operator=(__sfinae_ctor_base&&)      = default;
};
template <>
struct __sfinae_ctor_base<true, false> {
  __sfinae_ctor_base()                                     = default;
  __sfinae_ctor_base(__sfinae_ctor_base const&)            = default;
  __sfinae_ctor_base(__sfinae_ctor_base&&)                 = delete;
  __sfinae_ctor_base& operator=(__sfinae_ctor_base const&) = default;
  __sfinae_ctor_base& operator=(__sfinae_ctor_base&&)      = default;
};
template <>
struct __sfinae_ctor_base<false, true> {
  __sfinae_ctor_base()                                     = default;
  __sfinae_ctor_base(__sfinae_ctor_base const&)            = delete;
  __sfinae_ctor_base(__sfinae_ctor_base&&)                 = default;
  __sfinae_ctor_base& operator=(__sfinae_ctor_base const&) = default;
  __sfinae_ctor_base& operator=(__sfinae_ctor_base&&)      = default;
};

template <bool _CanCopy, bool _CanMove>
struct __sfinae_assign_base {};
template <>
struct __sfinae_assign_base<false, false> {
  __sfinae_assign_base()                                       = default;
  __sfinae_assign_base(__sfinae_assign_base const&)            = default;
  __sfinae_assign_base(__sfinae_assign_base&&)                 = default;
  __sfinae_assign_base& operator=(__sfinae_assign_base const&) = delete;
  __sfinae_assign_base& operator=(__sfinae_assign_base&&)      = delete;
};
template <>
struct __sfinae_assign_base<true, false> {
  __sfinae_assign_base()                                       = default;
  __sfinae_assign_base(__sfinae_assign_base const&)            = default;
  __sfinae_assign_base(__sfinae_assign_base&&)                 = default;
  __sfinae_assign_base& operator=(__sfinae_assign_base const&) = default;
  __sfinae_assign_base& operator=(__sfinae_assign_base&&)      = delete;
};
template <>
struct __sfinae_assign_base<false, true> {
  __sfinae_assign_base()                                       = default;
  __sfinae_assign_base(__sfinae_assign_base const&)            = default;
  __sfinae_assign_base(__sfinae_assign_base&&)                 = default;
  __sfinae_assign_base& operator=(__sfinae_assign_base const&) = delete;
  __sfinae_assign_base& operator=(__sfinae_assign_base&&)      = default;
};
#endif // _LIBCPP_STD_VER >= 17

_LIBCPP_END_NAMESPACE_STD

#endif // _LIBCPP___TUPLE_SFINAE_HELPERS_H<|MERGE_RESOLUTION|>--- conflicted
+++ resolved
@@ -19,11 +19,7 @@
 
 #ifndef _LIBCPP_CXX03_LANG
 
-<<<<<<< HEAD
-struct _LIBCPP_EXPORTED_FROM_ABI __check_tuple_constructor_fail {
-=======
 struct __check_tuple_constructor_fail {
->>>>>>> 35227056
   static _LIBCPP_HIDE_FROM_ABI constexpr bool __enable_explicit_default() { return false; }
   static _LIBCPP_HIDE_FROM_ABI constexpr bool __enable_implicit_default() { return false; }
   template <class...>
