--- conflicted
+++ resolved
@@ -187,14 +187,9 @@
 
 */
 
-<<<<<<< HEAD
-#if 0
-#else // 0
-=======
 #if __cplusplus < 201103L && defined(_LIBCPP_USE_FROZEN_CXX03_HEADERS)
 #  include <__cxx03/locale>
 #else
->>>>>>> 49fd7d4f
 #  include <__config>
 
 #  if _LIBCPP_HAS_LOCALIZATION
@@ -213,10 +208,7 @@
 #    include <__locale>
 #    include <__locale_dir/pad_and_output.h>
 #    include <__memory/unique_ptr.h>
-<<<<<<< HEAD
-=======
 #    include <__new/exceptions.h>
->>>>>>> 49fd7d4f
 #    include <__type_traits/make_unsigned.h>
 #    include <cerrno>
 #    include <cstdio>
@@ -224,10 +216,6 @@
 #    include <ctime>
 #    include <ios>
 #    include <limits>
-<<<<<<< HEAD
-#    include <new>
-=======
->>>>>>> 49fd7d4f
 #    include <streambuf>
 #    include <version>
 
@@ -3713,10 +3701,6 @@
 #    include <type_traits>
 #    include <typeinfo>
 #  endif
-<<<<<<< HEAD
-#endif // 0
-=======
 #endif // __cplusplus < 201103L && defined(_LIBCPP_USE_FROZEN_CXX03_HEADERS)
->>>>>>> 49fd7d4f
 
 #endif // _LIBCPP_LOCALE