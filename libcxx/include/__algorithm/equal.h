--- conflicted
+++ resolved
@@ -54,18 +54,6 @@
       unsigned __clz_f     = __bits_per_word - __first1.__ctz_;
       difference_type __dn = std::min(static_cast<difference_type>(__clz_f), __n);
       __n -= __dn;
-<<<<<<< HEAD
-      __storage_type __m   = (~__storage_type(0) << __first1.__ctz_) & (~__storage_type(0) >> (__clz_f - __dn));
-      __storage_type __b   = *__first1.__seg_ & __m;
-      unsigned __clz_r     = __bits_per_word - __first2.__ctz_;
-      __storage_type __ddn = std::min<__storage_type>(__dn, __clz_r);
-      __m                  = (~__storage_type(0) << __first2.__ctz_) & (~__storage_type(0) >> (__clz_r - __ddn));
-      if (__first2.__ctz_ > __first1.__ctz_) {
-        if ((*__first2.__seg_ & __m) != (__b << (__first2.__ctz_ - __first1.__ctz_)))
-          return false;
-      } else {
-        if ((*__first2.__seg_ & __m) != (__b >> (__first1.__ctz_ - __first2.__ctz_)))
-=======
       __storage_type __m   = std::__middle_mask<__storage_type>(__clz_f - __dn, __first1.__ctz_);
       __storage_type __b   = *__first1.__seg_ & __m;
       unsigned __clz_r     = __bits_per_word - __first2.__ctz_;
@@ -78,21 +66,15 @@
       } else {
         if (static_cast<__storage_type>(*__first2.__seg_ & __m) !=
             static_cast<__storage_type>(__b >> (__first1.__ctz_ - __first2.__ctz_)))
->>>>>>> d465594a
           return false;
       }
       __first2.__seg_ += (__ddn + __first2.__ctz_) / __bits_per_word;
       __first2.__ctz_ = static_cast<unsigned>((__ddn + __first2.__ctz_) % __bits_per_word);
       __dn -= __ddn;
       if (__dn > 0) {
-<<<<<<< HEAD
-        __m = ~__storage_type(0) >> (__bits_per_word - __dn);
-        if ((*__first2.__seg_ & __m) != (__b >> (__first1.__ctz_ + __ddn)))
-=======
         __m = std::__trailing_mask<__storage_type>(__bits_per_word - __n);
         if (static_cast<__storage_type>(*__first2.__seg_ & __m) !=
             static_cast<__storage_type>(__b >> (__first1.__ctz_ + __ddn)))
->>>>>>> d465594a
           return false;
         __first2.__ctz_ = static_cast<unsigned>(__dn);
       }
@@ -102,15 +84,6 @@
     // __first1.__ctz_ == 0;
     // do middle words
     unsigned __clz_r   = __bits_per_word - __first2.__ctz_;
-<<<<<<< HEAD
-    __storage_type __m = ~__storage_type(0) << __first2.__ctz_;
-    for (; __n >= __bits_per_word; __n -= __bits_per_word, ++__first1.__seg_) {
-      __storage_type __b = *__first1.__seg_;
-      if ((*__first2.__seg_ & __m) != (__b << __first2.__ctz_))
-        return false;
-      ++__first2.__seg_;
-      if ((*__first2.__seg_ & ~__m) != (__b >> __clz_r))
-=======
     __storage_type __m = std::__leading_mask<__storage_type>(__first2.__ctz_);
     for (; __n >= __bits_per_word; __n -= __bits_per_word, ++__first1.__seg_) {
       __storage_type __b = *__first1.__seg_;
@@ -119,36 +92,22 @@
       ++__first2.__seg_;
       if (static_cast<__storage_type>(*__first2.__seg_ & static_cast<__storage_type>(~__m)) !=
           static_cast<__storage_type>(__b >> __clz_r))
->>>>>>> d465594a
         return false;
     }
     // do last word
     if (__n > 0) {
-<<<<<<< HEAD
-      __m                 = ~__storage_type(0) >> (__bits_per_word - __n);
-      __storage_type __b  = *__first1.__seg_ & __m;
-      __storage_type __dn = std::min(__n, static_cast<difference_type>(__clz_r));
-      __m                 = (~__storage_type(0) << __first2.__ctz_) & (~__storage_type(0) >> (__clz_r - __dn));
-      if ((*__first2.__seg_ & __m) != (__b << __first2.__ctz_))
-=======
       __m                 = std::__trailing_mask<__storage_type>(__bits_per_word - __n);
       __storage_type __b  = *__first1.__seg_ & __m;
       __storage_type __dn = std::min(__n, static_cast<difference_type>(__clz_r));
       __m                 = std::__middle_mask<__storage_type>(__clz_r - __dn, __first2.__ctz_);
       if (static_cast<__storage_type>(*__first2.__seg_ & __m) != static_cast<__storage_type>(__b << __first2.__ctz_))
->>>>>>> d465594a
         return false;
       __first2.__seg_ += (__dn + __first2.__ctz_) / __bits_per_word;
       __first2.__ctz_ = static_cast<unsigned>((__dn + __first2.__ctz_) % __bits_per_word);
       __n -= __dn;
       if (__n > 0) {
-<<<<<<< HEAD
-        __m = ~__storage_type(0) >> (__bits_per_word - __n);
-        if ((*__first2.__seg_ & __m) != (__b >> __dn))
-=======
         __m = std::__trailing_mask<__storage_type>(__bits_per_word - __n);
         if (static_cast<__storage_type>(*__first2.__seg_ & __m) != static_cast<__storage_type>(__b >> __dn))
->>>>>>> d465594a
           return false;
       }
     }
@@ -173,11 +132,7 @@
       unsigned __clz       = __bits_per_word - __first1.__ctz_;
       difference_type __dn = std::min(static_cast<difference_type>(__clz), __n);
       __n -= __dn;
-<<<<<<< HEAD
-      __storage_type __m = (~__storage_type(0) << __first1.__ctz_) & (~__storage_type(0) >> (__clz - __dn));
-=======
       __storage_type __m = std::__middle_mask<__storage_type>(__clz - __dn, __first1.__ctz_);
->>>>>>> d465594a
       if ((*__first2.__seg_ & __m) != (*__first1.__seg_ & __m))
         return false;
       ++__first2.__seg_;
@@ -193,11 +148,7 @@
         return false;
     // do last word
     if (__n > 0) {
-<<<<<<< HEAD
-      __storage_type __m = ~__storage_type(0) >> (__bits_per_word - __n);
-=======
       __storage_type __m = std::__trailing_mask<__storage_type>(__bits_per_word - __n);
->>>>>>> d465594a
       if ((*__first2.__seg_ & __m) != (*__first1.__seg_ & __m))
         return false;
     }
