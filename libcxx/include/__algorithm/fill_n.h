--- conflicted
+++ resolved
@@ -16,10 +16,6 @@
 #include <__iterator/iterator_traits.h>
 #include <__iterator/segmented_iterator.h>
 #include <__memory/pointer_traits.h>
-#include <__type_traits/conjunction.h>
-#include <__type_traits/enable_if.h>
-#include <__type_traits/integral_constant.h>
-#include <__type_traits/negation.h>
 #include <__utility/convert_to_integral.h>
 
 #if !defined(_LIBCPP_HAS_NO_PRAGMA_SYSTEM_HEADER)
@@ -33,20 +29,9 @@
 
 // fill_n isn't specialized for std::memset, because the compiler already optimizes the loop to a call to std::memset.
 
-template <class _OutputIterator,
-          class _Size,
-          class _Tp
-#ifndef _LIBCPP_CXX03_LANG
-          ,
-          __enable_if_t<!_And<_BoolConstant<__is_segmented_iterator_v<_OutputIterator>>,
-                              __has_random_access_local_iterator<_OutputIterator>>::value,
-                        int> = 0
-#endif
-          >
+template <class _OutputIterator, class _Size, class _Tp>
 inline _LIBCPP_HIDE_FROM_ABI _LIBCPP_CONSTEXPR_SINCE_CXX20 _OutputIterator
 __fill_n(_OutputIterator __first, _Size __n, const _Tp& __value) {
-<<<<<<< HEAD
-=======
 #ifndef _LIBCPP_CXX03_LANG
   if constexpr (__is_segmented_iterator_v<_OutputIterator>) {
     using __local_iterator = typename __segmented_iterator_traits<_OutputIterator>::__local_iterator;
@@ -57,30 +42,10 @@
     }
   }
 #endif
->>>>>>> 811fe024
   for (; __n > 0; ++__first, (void)--__n)
     *__first = __value;
   return __first;
 }
-<<<<<<< HEAD
-
-#ifndef _LIBCPP_CXX03_LANG
-template < class _OutputIterator,
-           class _Size,
-           class _Tp,
-           __enable_if_t<_And<_BoolConstant<__is_segmented_iterator_v<_OutputIterator>>,
-                              __has_random_access_local_iterator<_OutputIterator>>::value,
-                         int> = 0>
-inline _LIBCPP_HIDE_FROM_ABI
-_LIBCPP_CONSTEXPR_SINCE_CXX14 _OutputIterator __fill_n(_OutputIterator __first, _Size __n, const _Tp& __value) {
-  using __local_iterator_t = typename __segmented_iterator_traits<_OutputIterator>::__local_iterator;
-  return std::__for_each_n_segment(__first, __n, [&](__local_iterator_t __lfirst, __local_iterator_t __llast) {
-    std::__fill_n(__lfirst, __llast - __lfirst, __value);
-  });
-}
-#endif // !_LIBCPP_CXX03_LANG
-=======
->>>>>>> 811fe024
 
 template <bool _FillVal, class _Cp>
 _LIBCPP_CONSTEXPR_SINCE_CXX20 _LIBCPP_HIDE_FROM_ABI void
