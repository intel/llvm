--- conflicted
+++ resolved
@@ -65,11 +65,7 @@
             indirect_strict_weak_order<projected<const _Type*, _Proj>> _Comp = ranges::less>
   _LIBCPP_NODISCARD_EXT _LIBCPP_HIDE_FROM_ABI constexpr ranges::minmax_result<_Type>
   operator()(initializer_list<_Type> __il, _Comp __comp = {}, _Proj __proj = {}) const {
-<<<<<<< HEAD
-    _LIBCPP_ASSERT(__il.begin() != __il.end(), "initializer_list has to contain at least one element");
-=======
     _LIBCPP_ASSERT_UNCATEGORIZED(__il.begin() != __il.end(), "initializer_list has to contain at least one element");
->>>>>>> bac3a63c
     auto __iters = std::__minmax_element_impl(__il.begin(), __il.end(), __comp, __proj);
     return ranges::minmax_result<_Type>{*__iters.first, *__iters.second};
   }
