--- conflicted
+++ resolved
@@ -36,11 +36,7 @@
   using __diff_t     = __iterator_difference_type<_RandomAccessIterator>;
   const __diff_t __n = __last - __first;
 
-<<<<<<< HEAD
-  const bool __assume_both_children = is_arithmetic<__iter_value_type<_RandomAccessIterator> >::value;
-=======
   const bool __assume_both_children = is_arithmetic<__iterator_value_type<_RandomAccessIterator> >::value;
->>>>>>> 54c4ef26
 
   // While it would be correct to always assume we have both children, in practice we observed this to be a performance
   // improvement only for arithmetic types.
