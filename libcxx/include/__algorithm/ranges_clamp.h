//===----------------------------------------------------------------------===//
//
// Part of the LLVM Project, under the Apache License v2.0 with LLVM Exceptions.
// See https://llvm.org/LICENSE.txt for license information.
// SPDX-License-Identifier: Apache-2.0 WITH LLVM-exception
//
//===----------------------------------------------------------------------===//

#ifndef _LIBCPP___ALGORITHM_RANGES_CLAMP_H
#define _LIBCPP___ALGORITHM_RANGES_CLAMP_H

#include <__assert>
#include <__config>
#include <__functional/identity.h>
#include <__functional/invoke.h>
#include <__functional/ranges_operations.h>
#include <__iterator/concepts.h>
#include <__iterator/projected.h>
#include <__utility/forward.h>

#if !defined(_LIBCPP_HAS_NO_PRAGMA_SYSTEM_HEADER)
#  pragma GCC system_header
#endif

#if _LIBCPP_STD_VER >= 20

_LIBCPP_BEGIN_NAMESPACE_STD

namespace ranges {
namespace __clamp {
struct __fn {
  template <class _Type,
            class _Proj                                                      = identity,
            indirect_strict_weak_order<projected<const _Type*, _Proj>> _Comp = ranges::less>
  _LIBCPP_NODISCARD_EXT _LIBCPP_HIDE_FROM_ABI constexpr const _Type& operator()(
      const _Type& __value, const _Type& __low, const _Type& __high, _Comp __comp = {}, _Proj __proj = {}) const {
<<<<<<< HEAD
    _LIBCPP_ASSERT(!bool(std::invoke(__comp, std::invoke(__proj, __high), std::invoke(__proj, __low))),
                   "Bad bounds passed to std::ranges::clamp");
=======
    _LIBCPP_ASSERT_UNCATEGORIZED(!bool(std::invoke(__comp, std::invoke(__proj, __high), std::invoke(__proj, __low))),
                                 "Bad bounds passed to std::ranges::clamp");
>>>>>>> bac3a63c

    if (std::invoke(__comp, std::invoke(__proj, __value), std::invoke(__proj, __low)))
      return __low;
    else if (std::invoke(__comp, std::invoke(__proj, __high), std::invoke(__proj, __value)))
      return __high;
    else
      return __value;
  }
};
} // namespace __clamp

inline namespace __cpo {
inline constexpr auto clamp = __clamp::__fn{};
} // namespace __cpo
} // namespace ranges

_LIBCPP_END_NAMESPACE_STD

#endif // _LIBCPP_STD_VER >= 20

#endif // _LIBCPP___ALGORITHM_RANGES_CLAMP_H<|MERGE_RESOLUTION|>--- conflicted
+++ resolved
@@ -34,13 +34,8 @@
             indirect_strict_weak_order<projected<const _Type*, _Proj>> _Comp = ranges::less>
   _LIBCPP_NODISCARD_EXT _LIBCPP_HIDE_FROM_ABI constexpr const _Type& operator()(
       const _Type& __value, const _Type& __low, const _Type& __high, _Comp __comp = {}, _Proj __proj = {}) const {
-<<<<<<< HEAD
-    _LIBCPP_ASSERT(!bool(std::invoke(__comp, std::invoke(__proj, __high), std::invoke(__proj, __low))),
-                   "Bad bounds passed to std::ranges::clamp");
-=======
     _LIBCPP_ASSERT_UNCATEGORIZED(!bool(std::invoke(__comp, std::invoke(__proj, __high), std::invoke(__proj, __low))),
                                  "Bad bounds passed to std::ranges::clamp");
->>>>>>> bac3a63c
 
     if (std::invoke(__comp, std::invoke(__proj, __value), std::invoke(__proj, __low)))
       return __low;
