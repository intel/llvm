//===----------------------------------------------------------------------===//
//
// Part of the LLVM Project, under the Apache License v2.0 with LLVM Exceptions.
// See https://llvm.org/LICENSE.txt for license information.
// SPDX-License-Identifier: Apache-2.0 WITH LLVM-exception
//
//===----------------------------------------------------------------------===//

#ifndef _LIBCPP___ALGORITHM_RANGES_MIN_H
#define _LIBCPP___ALGORITHM_RANGES_MIN_H

#include <__algorithm/ranges_min_element.h>
#include <__assert>
#include <__concepts/copyable.h>
#include <__config>
#include <__functional/identity.h>
#include <__functional/invoke.h>
#include <__functional/ranges_operations.h>
#include <__iterator/concepts.h>
#include <__iterator/projected.h>
#include <__ranges/access.h>
#include <__ranges/concepts.h>
#include <__type_traits/is_trivially_copyable.h>
#include <initializer_list>

#if !defined(_LIBCPP_HAS_NO_PRAGMA_SYSTEM_HEADER)
#  pragma GCC system_header
#endif

#if _LIBCPP_STD_VER >= 20

_LIBCPP_PUSH_MACROS
#  include <__undef_macros>

_LIBCPP_BEGIN_NAMESPACE_STD

namespace ranges {
namespace __min {
struct __fn {
  template <class _Tp,
            class _Proj                                                    = identity,
            indirect_strict_weak_order<projected<const _Tp*, _Proj>> _Comp = ranges::less>
  _LIBCPP_NODISCARD_EXT _LIBCPP_HIDE_FROM_ABI constexpr const _Tp&
  operator()(_LIBCPP_LIFETIMEBOUND const _Tp& __a,
             _LIBCPP_LIFETIMEBOUND const _Tp& __b,
             _Comp __comp = {},
             _Proj __proj = {}) const {
    return std::invoke(__comp, std::invoke(__proj, __b), std::invoke(__proj, __a)) ? __b : __a;
  }

  template <copyable _Tp,
            class _Proj                                                    = identity,
            indirect_strict_weak_order<projected<const _Tp*, _Proj>> _Comp = ranges::less>
  _LIBCPP_NODISCARD_EXT _LIBCPP_HIDE_FROM_ABI constexpr _Tp
  operator()(initializer_list<_Tp> __il, _Comp __comp = {}, _Proj __proj = {}) const {
<<<<<<< HEAD
    _LIBCPP_ASSERT(__il.begin() != __il.end(), "initializer_list must contain at least one element");
=======
    _LIBCPP_ASSERT_UNCATEGORIZED(__il.begin() != __il.end(), "initializer_list must contain at least one element");
>>>>>>> bac3a63c
    return *ranges::__min_element_impl(__il.begin(), __il.end(), __comp, __proj);
  }

  template <input_range _Rp,
            class _Proj                                                         = identity,
            indirect_strict_weak_order<projected<iterator_t<_Rp>, _Proj>> _Comp = ranges::less>
    requires indirectly_copyable_storable<iterator_t<_Rp>, range_value_t<_Rp>*>
  _LIBCPP_NODISCARD_EXT _LIBCPP_HIDE_FROM_ABI constexpr range_value_t<_Rp>
  operator()(_Rp&& __r, _Comp __comp = {}, _Proj __proj = {}) const {
    auto __first = ranges::begin(__r);
    auto __last  = ranges::end(__r);
<<<<<<< HEAD
    _LIBCPP_ASSERT(__first != __last, "range must contain at least one element");
=======
    _LIBCPP_ASSERT_UNCATEGORIZED(__first != __last, "range must contain at least one element");
>>>>>>> bac3a63c
    if constexpr (forward_range<_Rp> && !__is_cheap_to_copy<range_value_t<_Rp>>) {
      return *ranges::__min_element_impl(__first, __last, __comp, __proj);
    } else {
      range_value_t<_Rp> __result = *__first;
      while (++__first != __last) {
        if (std::invoke(__comp, std::invoke(__proj, *__first), std::invoke(__proj, __result)))
          __result = *__first;
      }
      return __result;
    }
  }
};
} // namespace __min

inline namespace __cpo {
inline constexpr auto min = __min::__fn{};
} // namespace __cpo
} // namespace ranges

_LIBCPP_END_NAMESPACE_STD

_LIBCPP_POP_MACROS

#endif // _LIBCPP_STD_VER >= 20 &&

#endif // _LIBCPP___ALGORITHM_RANGES_MIN_H<|MERGE_RESOLUTION|>--- conflicted
+++ resolved
@@ -53,11 +53,7 @@
             indirect_strict_weak_order<projected<const _Tp*, _Proj>> _Comp = ranges::less>
   _LIBCPP_NODISCARD_EXT _LIBCPP_HIDE_FROM_ABI constexpr _Tp
   operator()(initializer_list<_Tp> __il, _Comp __comp = {}, _Proj __proj = {}) const {
-<<<<<<< HEAD
-    _LIBCPP_ASSERT(__il.begin() != __il.end(), "initializer_list must contain at least one element");
-=======
     _LIBCPP_ASSERT_UNCATEGORIZED(__il.begin() != __il.end(), "initializer_list must contain at least one element");
->>>>>>> bac3a63c
     return *ranges::__min_element_impl(__il.begin(), __il.end(), __comp, __proj);
   }
 
@@ -69,11 +65,7 @@
   operator()(_Rp&& __r, _Comp __comp = {}, _Proj __proj = {}) const {
     auto __first = ranges::begin(__r);
     auto __last  = ranges::end(__r);
-<<<<<<< HEAD
-    _LIBCPP_ASSERT(__first != __last, "range must contain at least one element");
-=======
     _LIBCPP_ASSERT_UNCATEGORIZED(__first != __last, "range must contain at least one element");
->>>>>>> bac3a63c
     if constexpr (forward_range<_Rp> && !__is_cheap_to_copy<range_value_t<_Rp>>) {
       return *ranges::__min_element_impl(__first, __last, __comp, __proj);
     } else {
