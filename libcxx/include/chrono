// -*- C++ -*-
//===----------------------------------------------------------------------===//
//
// Part of the LLVM Project, under the Apache License v2.0 with LLVM Exceptions.
// See https://llvm.org/LICENSE.txt for license information.
// SPDX-License-Identifier: Apache-2.0 WITH LLVM-exception
//
//===----------------------------------------------------------------------===//

#ifndef _LIBCPP_CHRONO
#define _LIBCPP_CHRONO

// clang-format off

/*
    chrono synopsis

#include <compare> // C++20

namespace std
{
namespace chrono
{

template <class ToDuration, class Rep, class Period>
constexpr
ToDuration
duration_cast(const duration<Rep, Period>& fd);

template <class Rep> struct treat_as_floating_point : is_floating_point<Rep> {};

template <class Rep> inline constexpr bool treat_as_floating_point_v
    = treat_as_floating_point<Rep>::value;                       // C++17

template <class Rep>
struct duration_values
{
public:
    static constexpr Rep zero(); // noexcept in C++20
    static constexpr Rep max();  // noexcept in C++20
    static constexpr Rep min();  // noexcept in C++20
};

// duration

template <class Rep, class Period = ratio<1>>
class duration
{
    static_assert(!__is_duration<Rep>::value, "A duration representation can not be a duration");
    static_assert(__is_ratio<Period>::value, "Second template parameter of duration must be a std::ratio");
    static_assert(Period::num > 0, "duration period must be positive");
public:
    typedef Rep rep;
    typedef typename _Period::type period;

    constexpr duration() = default;
    template <class Rep2>
        constexpr explicit duration(const Rep2& r,
            typename enable_if
            <
               is_convertible<const Rep2&, rep>::value &&
               (treat_as_floating_point<rep>::value ||
               !treat_as_floating_point<rep>::value && !treat_as_floating_point<Rep2>::value)
            >::type* = 0);

    // conversions
    template <class Rep2, class Period2>
        constexpr duration(const duration<Rep2, Period2>& d,
            typename enable_if
            <
                treat_as_floating_point<rep>::value ||
                ratio_divide<Period2, period>::type::den == 1
            >::type* = 0);

    // observer

    constexpr rep count() const;

    // arithmetic

    constexpr common_type<duration>::type  operator+() const;
    constexpr common_type<duration>::type  operator-() const;
    constexpr duration& operator++();    // constexpr in C++17
    constexpr duration  operator++(int); // constexpr in C++17
    constexpr duration& operator--();    // constexpr in C++17
    constexpr duration  operator--(int); // constexpr in C++17

    constexpr duration& operator+=(const duration& d);  // constexpr in C++17
    constexpr duration& operator-=(const duration& d);  // constexpr in C++17

    duration& operator*=(const rep& rhs);       // constexpr in C++17
    duration& operator/=(const rep& rhs);       // constexpr in C++17
    duration& operator%=(const rep& rhs);       // constexpr in C++17
    duration& operator%=(const duration& rhs);  // constexpr in C++17

    // special values

    static constexpr duration zero(); // noexcept in C++20
    static constexpr duration min();  // noexcept in C++20
    static constexpr duration max();  // noexcept in C++20
};

typedef duration<long long,         nano> nanoseconds;
typedef duration<long long,        micro> microseconds;
typedef duration<long long,        milli> milliseconds;
typedef duration<long long              > seconds;
typedef duration<     long, ratio<  60> > minutes;
typedef duration<     long, ratio<3600> > hours;

template <class Clock, class Duration = typename Clock::duration>
class time_point
{
public:
    typedef Clock                     clock;
    typedef Duration                  duration;
    typedef typename duration::rep    rep;
    typedef typename duration::period period;
private:
    duration d_;  // exposition only

public:
    time_point();  // has value "epoch" // constexpr in C++14
    explicit time_point(const duration& d);  // same as time_point() + d // constexpr in C++14

    // conversions
    template <class Duration2>
       time_point(const time_point<clock, Duration2>& t); // constexpr in C++14

    // observer

    duration time_since_epoch() const; // constexpr in C++14

    // arithmetic

    time_point& operator+=(const duration& d); // constexpr in C++17
    time_point& operator-=(const duration& d); // constexpr in C++17

    // special values

    static constexpr time_point min();  // noexcept in C++20
    static constexpr time_point max();  // noexcept in C++20
};

} // chrono

// common_type traits
template <class Rep1, class Period1, class Rep2, class Period2>
  struct common_type<chrono::duration<Rep1, Period1>, chrono::duration<Rep2, Period2>>;

template <class Clock, class Duration1, class Duration2>
  struct common_type<chrono::time_point<Clock, Duration1>, chrono::time_point<Clock, Duration2>>;

namespace chrono {

// duration arithmetic
template <class Rep1, class Period1, class Rep2, class Period2>
  constexpr
  typename common_type<duration<Rep1, Period1>, duration<Rep2, Period2>>::type
  operator+(const duration<Rep1, Period1>& lhs, const duration<Rep2, Period2>& rhs);
template <class Rep1, class Period1, class Rep2, class Period2>
  constexpr
  typename common_type<duration<Rep1, Period1>, duration<Rep2, Period2>>::type
  operator-(const duration<Rep1, Period1>& lhs, const duration<Rep2, Period2>& rhs);
template <class Rep1, class Period, class Rep2>
  constexpr
  duration<typename common_type<Rep1, Rep2>::type, Period>
  operator*(const duration<Rep1, Period>& d, const Rep2& s);
template <class Rep1, class Period, class Rep2>
  constexpr
  duration<typename common_type<Rep1, Rep2>::type, Period>
  operator*(const Rep1& s, const duration<Rep2, Period>& d);
template <class Rep1, class Period, class Rep2>
  constexpr
  duration<typename common_type<Rep1, Rep2>::type, Period>
  operator/(const duration<Rep1, Period>& d, const Rep2& s);
template <class Rep1, class Period1, class Rep2, class Period2>
  constexpr
  typename common_type<Rep1, Rep2>::type
  operator/(const duration<Rep1, Period1>& lhs, const duration<Rep2, Period2>& rhs);

// duration comparisons
template <class Rep1, class Period1, class Rep2, class Period2>
   constexpr
   bool operator==(const duration<Rep1, Period1>& lhs, const duration<Rep2, Period2>& rhs);
template <class Rep1, class Period1, class Rep2, class Period2>
   constexpr
   bool operator!=(const duration<Rep1, Period1>& lhs, const duration<Rep2, Period2>& rhs); // removed in C++20
template <class Rep1, class Period1, class Rep2, class Period2>
   constexpr
   bool operator< (const duration<Rep1, Period1>& lhs, const duration<Rep2, Period2>& rhs);
template <class Rep1, class Period1, class Rep2, class Period2>
   constexpr
   bool operator<=(const duration<Rep1, Period1>& lhs, const duration<Rep2, Period2>& rhs);
template <class Rep1, class Period1, class Rep2, class Period2>
   constexpr
   bool operator> (const duration<Rep1, Period1>& lhs, const duration<Rep2, Period2>& rhs);
template <class Rep1, class Period1, class Rep2, class Period2>
   constexpr
   bool operator>=(const duration<Rep1, Period1>& lhs, const duration<Rep2, Period2>& rhs);
template<class Rep1, class Period1, class Rep2, class Period2>
  requires three_way_comparable<typename CT::rep>
  constexpr auto operator<=>(const duration<Rep1, Period1>& lhs,
                             const duration<Rep2, Period2>& rhs);                           // since C++20

// duration_cast
template <class ToDuration, class Rep, class Period>
  ToDuration duration_cast(const duration<Rep, Period>& d);

template <class ToDuration, class Rep, class Period>
    constexpr ToDuration floor(const duration<Rep, Period>& d);    // C++17
template <class ToDuration, class Rep, class Period>
    constexpr ToDuration ceil(const duration<Rep, Period>& d);     // C++17
template <class ToDuration, class Rep, class Period>
    constexpr ToDuration round(const duration<Rep, Period>& d);    // C++17

// duration I/O
template<class charT, class traits, class Rep, class Period>       // C++20
  basic_ostream<charT, traits>&
    operator<<(basic_ostream<charT, traits>& os,
               const duration<Rep, Period>& d);

// time_point arithmetic (all constexpr in C++14)
template <class Clock, class Duration1, class Rep2, class Period2>
  time_point<Clock, typename common_type<Duration1, duration<Rep2, Period2>>::type>
  operator+(const time_point<Clock, Duration1>& lhs, const duration<Rep2, Period2>& rhs);
template <class Rep1, class Period1, class Clock, class Duration2>
  time_point<Clock, typename common_type<duration<Rep1, Period1>, Duration2>::type>
  operator+(const duration<Rep1, Period1>& lhs, const time_point<Clock, Duration2>& rhs);
template <class Clock, class Duration1, class Rep2, class Period2>
  time_point<Clock, typename common_type<Duration1, duration<Rep2, Period2>>::type>
  operator-(const time_point<Clock, Duration1>& lhs, const duration<Rep2, Period2>& rhs);
template <class Clock, class Duration1, class Duration2>
  typename common_type<Duration1, Duration2>::type
  operator-(const time_point<Clock, Duration1>& lhs, const time_point<Clock, Duration2>& rhs);

// time_point comparisons (all constexpr in C++14)
template <class Clock, class Duration1, class Duration2>
   bool operator==(const time_point<Clock, Duration1>& lhs, const time_point<Clock, Duration2>& rhs);
template <class Clock, class Duration1, class Duration2>
   bool operator!=(const time_point<Clock, Duration1>& lhs, const time_point<Clock, Duration2>& rhs); // removed in C++20
template <class Clock, class Duration1, class Duration2>
   bool operator< (const time_point<Clock, Duration1>& lhs, const time_point<Clock, Duration2>& rhs);
template <class Clock, class Duration1, class Duration2>
   bool operator<=(const time_point<Clock, Duration1>& lhs, const time_point<Clock, Duration2>& rhs);
template <class Clock, class Duration1, class Duration2>
   bool operator> (const time_point<Clock, Duration1>& lhs, const time_point<Clock, Duration2>& rhs);
template <class Clock, class Duration1, class Duration2>
   bool operator>=(const time_point<Clock, Duration1>& lhs, const time_point<Clock, Duration2>& rhs);
template<class Clock, class Duration1,
         three_way_comparable_with<Duration1> Duration2>
  constexpr auto operator<=>(const time_point<Clock, Duration1>& lhs,
                             const time_point<Clock, Duration2>& rhs);                                // since C++20

// time_point_cast (constexpr in C++14)

template <class ToDuration, class Clock, class Duration>
  time_point<Clock, ToDuration> time_point_cast(const time_point<Clock, Duration>& t);

template <class ToDuration, class Clock, class Duration>
    constexpr time_point<Clock, ToDuration>
    floor(const time_point<Clock, Duration>& tp);                  // C++17

template <class ToDuration, class Clock, class Duration>
    constexpr time_point<Clock, ToDuration>
    ceil(const time_point<Clock, Duration>& tp);                   // C++17

template <class ToDuration, class Clock, class Duration>
    constexpr time_point<Clock, ToDuration>
    round(const time_point<Clock, Duration>& tp);                  // C++17

template <class Rep, class Period>
    constexpr duration<Rep, Period> abs(duration<Rep, Period> d);  // C++17

// Clocks

class system_clock
{
public:
    typedef microseconds                     duration;
    typedef duration::rep                    rep;
    typedef duration::period                 period;
    typedef chrono::time_point<system_clock> time_point;
    static const bool is_steady =            false; // constexpr in C++14

    static time_point now() noexcept;
    static time_t     to_time_t  (const time_point& __t) noexcept;
    static time_point from_time_t(time_t __t) noexcept;
};

template <class Duration>
  using sys_time  = time_point<system_clock, Duration>; // C++20
using sys_seconds = sys_time<seconds>;                  // C++20
using sys_days    = sys_time<days>;                     // C++20

template<class charT, class traits, class Duration>     // C++20
  basic_ostream<charT, traits>&
    operator<<(basic_ostream<charT, traits>& os, const sys_time<Duration>& tp);

template<class charT, class traits>                    // C++20
  basic_ostream<charT, traits>&
    operator<<(basic_ostream<charT, traits>& os, const sys_days& dp);

class file_clock                                        // C++20
{
public:
    typedef see-below                      rep;
    typedef nano                           period;
    typedef chrono::duration<rep, period>  duration;
    typedef chrono::time_point<file_clock> time_point;
    static constexpr bool is_steady =      false;

    static time_point now() noexcept;

    template<class Duration>
    static sys_time<see-below> to_sys(const file_time<Duration>&);

    template<class Duration>
    static file_time<see-below> from_sys(const sys_time<Duration>&);
};

template<class Duration>
  using file_time = time_point<file_clock, Duration>;   // C++20

template<class charT, class traits, class Duration>     // C++20
  basic_ostream<charT, traits>&
    operator<<(basic_ostream<charT, traits>& os, const file_time<Duration>& tp);

class steady_clock
{
public:
    typedef nanoseconds                                   duration;
    typedef duration::rep                                 rep;
    typedef duration::period                              period;
    typedef chrono::time_point<steady_clock, duration>    time_point;
    static const bool is_steady =                         true; // constexpr in C++14

    static time_point now() noexcept;
};

typedef steady_clock high_resolution_clock;

// 25.7.8, local time           // C++20
struct local_t {};
template<class Duration>
  using local_time  = time_point<local_t, Duration>;
using local_seconds = local_time<seconds>;
using local_days    = local_time<days>;

template<class charT, class traits, class Duration>     // C++20
  basic_ostream<charT, traits>&
    operator<<(basic_ostream<charT, traits>& os, const local_time<Duration>& tp);

// 25.8.2, class last_spec    // C++20
struct last_spec;

// 25.8.3, class day          // C++20

class day;
constexpr bool operator==(const day& x, const day& y) noexcept;
constexpr strong_ordering operator<=>(const day& x, const day& y) noexcept;
constexpr day  operator+(const day&  x, const days& y) noexcept;
constexpr day  operator+(const days& x, const day&  y) noexcept;
constexpr day  operator-(const day&  x, const days& y) noexcept;
constexpr days operator-(const day&  x, const day&  y) noexcept;
template<class charT, class traits>
  basic_ostream<charT, traits>&
    operator<<(basic_ostream<charT, traits>& os, const day& d);

// 25.8.4, class month    // C++20
class month;
constexpr bool operator==(const month& x, const month& y) noexcept;
constexpr strong_ordering operator<=>(const month& x, const month& y) noexcept;

constexpr month  operator+(const month&  x, const months& y) noexcept;
constexpr month  operator+(const months& x,  const month& y) noexcept;
constexpr month  operator-(const month&  x, const months& y) noexcept;
constexpr months operator-(const month&  x,  const month& y) noexcept;
template<class charT, class traits>
  basic_ostream<charT, traits>&
    operator<<(basic_ostream<charT, traits>& os, const month& m);

// 25.8.5, class year    // C++20
class year;
constexpr bool operator==(const year& x, const year& y) noexcept;
constexpr strong_ordering operator<=>(const year& x, const year& y) noexcept;

constexpr year  operator+(const year&  x, const years& y) noexcept;
constexpr year  operator+(const years& x, const year&  y) noexcept;
constexpr year  operator-(const year&  x, const years& y) noexcept;
constexpr years operator-(const year&  x, const year&  y) noexcept;
template<class charT, class traits>
  basic_ostream<charT, traits>&
    operator<<(basic_ostream<charT, traits>& os, const year& y);

// 25.8.6, class weekday    // C++20
class weekday;

constexpr bool operator==(const weekday& x, const weekday& y) noexcept;
constexpr weekday operator+(const weekday& x, const days&    y) noexcept;
constexpr weekday operator+(const days&    x, const weekday& y) noexcept;
constexpr weekday operator-(const weekday& x, const days&    y) noexcept;
constexpr days    operator-(const weekday& x, const weekday& y) noexcept;
template<class charT, class traits>
  basic_ostream<charT, traits>&
    operator<<(basic_ostream<charT, traits>& os, const weekday& wd);

// 25.8.7, class weekday_indexed    // C++20

class weekday_indexed;
constexpr bool operator==(const weekday_indexed& x, const weekday_indexed& y) noexcept;

template<class charT, class traits>
  basic_ostream<charT, traits>&
    operator<<(basic_ostream<charT, traits>& os, const weekday_indexed& wdi);

// 25.8.8, class weekday_last    // C++20
class weekday_last;

constexpr bool operator==(const weekday_last& x, const weekday_last& y) noexcept;

template<class charT, class traits>
  basic_ostream<charT, traits>&
    operator<<(basic_ostream<charT, traits>& os, const weekday_last& wdl);

// 25.8.9, class month_day    // C++20
class month_day;

constexpr bool operator==(const month_day& x, const month_day& y) noexcept;
constexpr strong_ordering operator<=>(const month_day& x, const month_day& y) noexcept;

template<class charT, class traits>
  basic_ostream<charT, traits>&
    operator<<(basic_ostream<charT, traits>& os, const month_day& md);

// 25.8.10, class month_day_last    // C++20
class month_day_last;

constexpr bool operator==(const month_day_last& x, const month_day_last& y) noexcept;
constexpr strong_ordering operator<=>(const month_day_last& x, const month_day_last& y) noexcept;

template<class charT, class traits>
  basic_ostream<charT, traits>&
    operator<<(basic_ostream<charT, traits>& os, const month_day_last& mdl);

// 25.8.11, class month_weekday    // C++20
class month_weekday;

constexpr bool operator==(const month_weekday& x, const month_weekday& y) noexcept;

template<class charT, class traits>
  basic_ostream<charT, traits>&
    operator<<(basic_ostream<charT, traits>& os, const month_weekday& mwd);

// 25.8.12, class month_weekday_last    // C++20
class month_weekday_last;

constexpr bool operator==(const month_weekday_last& x, const month_weekday_last& y) noexcept;

template<class charT, class traits>
  basic_ostream<charT, traits>&
    operator<<(basic_ostream<charT, traits>& os, const month_weekday_last& mwdl);


// 25.8.13, class year_month    // C++20
class year_month;

constexpr bool operator==(const year_month& x, const year_month& y) noexcept;
constexpr strong_ordering operator<=>(const year_month& x, const year_month& y) noexcept;

constexpr year_month operator+(const year_month& ym, const months& dm) noexcept;
constexpr year_month operator+(const months& dm, const year_month& ym) noexcept;
constexpr year_month operator-(const year_month& ym, const months& dm) noexcept;
constexpr months operator-(const year_month& x, const year_month& y) noexcept;
constexpr year_month operator+(const year_month& ym, const years& dy) noexcept;
constexpr year_month operator+(const years& dy, const year_month& ym) noexcept;
constexpr year_month operator-(const year_month& ym, const years& dy) noexcept;

template<class charT, class traits>
  basic_ostream<charT, traits>&
    operator<<(basic_ostream<charT, traits>& os, const year_month& ym);

// 25.8.14, class year_month_day class    // C++20
year_month_day;

constexpr bool operator==(const year_month_day& x, const year_month_day& y) noexcept;
constexpr strong_ordering operator<=>(const year_month_day& x, const year_month_day& y) noexcept;

constexpr year_month_day operator+(const year_month_day& ymd, const months& dm) noexcept;
constexpr year_month_day operator+(const months& dm, const year_month_day& ymd) noexcept;
constexpr year_month_day operator+(const year_month_day& ymd, const years& dy) noexcept;
constexpr year_month_day operator+(const years& dy, const year_month_day& ymd) noexcept;
constexpr year_month_day operator-(const year_month_day& ymd, const months& dm) noexcept;
constexpr year_month_day operator-(const year_month_day& ymd, const years& dy) noexcept;

template<class charT, class traits>
  basic_ostream<charT, traits>&
    operator<<(basic_ostream<charT, traits>& os, const year_month_day& ymd);

// 25.8.15, class year_month_day_last    // C++20
class year_month_day_last;

constexpr bool operator==(const year_month_day_last& x, const year_month_day_last& y) noexcept;
constexpr strong_ordering operator<=>(const year_month_day_last_day& x, const year_month_day_last_day& y) noexcept;

constexpr year_month_day_last
  operator+(const year_month_day_last& ymdl, const months& dm) noexcept;
constexpr year_month_day_last
  operator+(const months& dm, const year_month_day_last& ymdl) noexcept;
constexpr year_month_day_last
  operator+(const year_month_day_last& ymdl, const years& dy) noexcept;
constexpr year_month_day_last
  operator+(const years& dy, const year_month_day_last& ymdl) noexcept;
constexpr year_month_day_last
  operator-(const year_month_day_last& ymdl, const months& dm) noexcept;
constexpr year_month_day_last
  operator-(const year_month_day_last& ymdl, const years& dy) noexcept;

template<class charT, class traits>
  basic_ostream<charT, traits>&
    operator<<(basic_ostream<charT, traits>& os, const year_month_day_last& ymdl);

// 25.8.16, class year_month_weekday    // C++20
class year_month_weekday;

constexpr bool operator==(const year_month_weekday& x,
                          const year_month_weekday& y) noexcept;

constexpr year_month_weekday
  operator+(const year_month_weekday& ymwd, const months& dm) noexcept;
constexpr year_month_weekday
  operator+(const months& dm, const year_month_weekday& ymwd) noexcept;
constexpr year_month_weekday
  operator+(const year_month_weekday& ymwd, const years& dy) noexcept;
constexpr year_month_weekday
  operator+(const years& dy, const year_month_weekday& ymwd) noexcept;
constexpr year_month_weekday
  operator-(const year_month_weekday& ymwd, const months& dm) noexcept;
constexpr year_month_weekday
  operator-(const year_month_weekday& ymwd, const years& dy) noexcept;

template<class charT, class traits>
  basic_ostream<charT, traits>&
    operator<<(basic_ostream<charT, traits>& os, const year_month_weekday& ymwd);

// 25.8.17, class year_month_weekday_last    // C++20
class year_month_weekday_last;

constexpr bool operator==(const year_month_weekday_last& x,
                          const year_month_weekday_last& y) noexcept;
constexpr year_month_weekday_last
  operator+(const year_month_weekday_last& ymwdl, const months& dm) noexcept;
constexpr year_month_weekday_last
  operator+(const months& dm, const year_month_weekday_last& ymwdl) noexcept;
constexpr year_month_weekday_last
  operator+(const year_month_weekday_last& ymwdl, const years& dy) noexcept;
constexpr year_month_weekday_last
  operator+(const years& dy, const year_month_weekday_last& ymwdl) noexcept;
constexpr year_month_weekday_last
  operator-(const year_month_weekday_last& ymwdl, const months& dm) noexcept;
constexpr year_month_weekday_last
  operator-(const year_month_weekday_last& ymwdl, const years& dy) noexcept;

template<class charT, class traits>
  basic_ostream<charT, traits>&
    operator<<(basic_ostream<charT, traits>& os, const year_month_weekday_last& ymwdl);

// 25.8.18, civil calendar conventional syntax operators    // C++20
constexpr year_month
  operator/(const year& y, const month& m) noexcept;
constexpr year_month
  operator/(const year& y, int m) noexcept;
constexpr month_day
  operator/(const month& m, const day& d) noexcept;
constexpr month_day
  operator/(const month& m, int d) noexcept;
constexpr month_day
  operator/(int m, const day& d) noexcept;
constexpr month_day
  operator/(const day& d, const month& m) noexcept;
constexpr month_day
  operator/(const day& d, int m) noexcept;
constexpr month_day_last
  operator/(const month& m, last_spec) noexcept;
constexpr month_day_last
  operator/(int m, last_spec) noexcept;
constexpr month_day_last
  operator/(last_spec, const month& m) noexcept;
constexpr month_day_last
  operator/(last_spec, int m) noexcept;
constexpr month_weekday
  operator/(const month& m, const weekday_indexed& wdi) noexcept;
constexpr month_weekday
  operator/(int m, const weekday_indexed& wdi) noexcept;
constexpr month_weekday
  operator/(const weekday_indexed& wdi, const month& m) noexcept;
constexpr month_weekday
  operator/(const weekday_indexed& wdi, int m) noexcept;
constexpr month_weekday_last
  operator/(const month& m, const weekday_last& wdl) noexcept;
constexpr month_weekday_last
  operator/(int m, const weekday_last& wdl) noexcept;
constexpr month_weekday_last
  operator/(const weekday_last& wdl, const month& m) noexcept;
constexpr month_weekday_last
  operator/(const weekday_last& wdl, int m) noexcept;
constexpr year_month_day
  operator/(const year_month& ym, const day& d) noexcept;
constexpr year_month_day
  operator/(const year_month& ym, int d) noexcept;
constexpr year_month_day
  operator/(const year& y, const month_day& md) noexcept;
constexpr year_month_day
  operator/(int y, const month_day& md) noexcept;
constexpr year_month_day
  operator/(const month_day& md, const year& y) noexcept;
constexpr year_month_day
  operator/(const month_day& md, int y) noexcept;
constexpr year_month_day_last
  operator/(const year_month& ym, last_spec) noexcept;
constexpr year_month_day_last
  operator/(const year& y, const month_day_last& mdl) noexcept;
constexpr year_month_day_last
  operator/(int y, const month_day_last& mdl) noexcept;
constexpr year_month_day_last
  operator/(const month_day_last& mdl, const year& y) noexcept;
constexpr year_month_day_last
  operator/(const month_day_last& mdl, int y) noexcept;
constexpr year_month_weekday
  operator/(const year_month& ym, const weekday_indexed& wdi) noexcept;
constexpr year_month_weekday
  operator/(const year& y, const month_weekday& mwd) noexcept;
constexpr year_month_weekday
  operator/(int y, const month_weekday& mwd) noexcept;
constexpr year_month_weekday
  operator/(const month_weekday& mwd, const year& y) noexcept;
constexpr year_month_weekday
  operator/(const month_weekday& mwd, int y) noexcept;
constexpr year_month_weekday_last
  operator/(const year_month& ym, const weekday_last& wdl) noexcept;
constexpr year_month_weekday_last
  operator/(const year& y, const month_weekday_last& mwdl) noexcept;
constexpr year_month_weekday_last
  operator/(int y, const month_weekday_last& mwdl) noexcept;
constexpr year_month_weekday_last
  operator/(const month_weekday_last& mwdl, const year& y) noexcept;
constexpr year_month_weekday_last
  operator/(const month_weekday_last& mwdl, int y) noexcept;

// 26.9, class template hh_mm_ss
template <class Duration>
class hh_mm_ss
{
    bool            is_neg; // exposition only
    chrono::hours   h;      // exposition only
    chrono::minutes m;      // exposition only
    chrono::seconds s;      // exposition only
    precision       ss;     // exposition only

public:
    static unsigned constexpr fractional_width = see below;
    using precision                            = see below;

    constexpr hh_mm_ss() noexcept : hh_mm_ss{Duration::zero()} {}
    constexpr explicit hh_mm_ss(Duration d) noexcept;

    constexpr bool is_negative() const noexcept;
    constexpr chrono::hours hours() const noexcept;
    constexpr chrono::minutes minutes() const noexcept;
    constexpr chrono::seconds seconds() const noexcept;
    constexpr precision subseconds() const noexcept;

    constexpr explicit operator  precision()   const noexcept;
    constexpr          precision to_duration() const noexcept;
};

template<class charT, class traits, class Duration>
  basic_ostream<charT, traits>&
    operator<<(basic_ostream<charT, traits>& os, const hh_mm_ss<Duration>& hms); // C++20

// 26.10, 12/24 hour functions
constexpr bool is_am(hours const& h) noexcept;
constexpr bool is_pm(hours const& h) noexcept;
constexpr hours make12(const hours& h) noexcept;
constexpr hours make24(const hours& h, bool is_pm) noexcept;

// [time.zone.db], time zone database
struct tzdb {                                                                    // C++20
  string                 version;
  vector<time_zone>      zones;
  vector<time_zone_link> links;
  vector<leap_second>    leap_seconds;

  const time_zone* locate_zone(string_view tz_name) const;
  const time_zone* current_zone() const;
};

class tzdb_list {                                                                // C++20
public:
  tzdb_list(const tzdb_list&) = delete;
  tzdb_list& operator=(const tzdb_list&) = delete;

  // unspecified additional constructors

  class const_iterator;

  const tzdb& front() const noexcept;

  const_iterator erase_after(const_iterator p);

  const_iterator begin() const noexcept;
  const_iterator end()   const noexcept;

  const_iterator cbegin() const noexcept;
  const_iterator cend()   const noexcept;
};

// [time.zone.db.access], time zone database access
const tzdb& get_tzdb();                                                          // C++20
tzdb_list& get_tzdb_list();                                                      // C++20
const time_zone* locate_zone(string_view tz_name);                               // C++20
const time_zone* current_zone()                                                  // C++20

// [time.zone.db.remote], remote time zone database support
const tzdb& reload_tzdb();                                                       // C++20
string remote_version();                                                         // C++20

// [time.zone.exception], exception classes
class nonexistent_local_time;                                                    // C++20
class ambiguous_local_time;                                                      // C++20

// [time.zone.info], information classes
struct sys_info {                                                                // C++20
  sys_seconds   begin;
  sys_seconds   end;
  seconds       offset;
  minutes       save;
  string        abbrev;
};

template<class charT, class traits>                                              // C++20
  basic_ostream<charT, traits>&
    operator<<(basic_ostream<charT, traits>& os, const sys_info& si);

struct local_info {                                                             // C++20
  static constexpr int unique      = 0;
  static constexpr int nonexistent = 1;
  static constexpr int ambiguous   = 2;

  int result;
  sys_info first;
  sys_info second;
};

template<class charT, class traits>                                              // C++20
  basic_ostream<charT, traits>&
    operator<<(basic_ostream<charT, traits>& os, const local_info& li);

// 25.10.5, class time_zone                                                      // C++20
enum class choose {earliest, latest};
class time_zone {
  time_zone(time_zone&&) = default;
  time_zone& operator=(time_zone&&) = default;

  // unspecified additional constructors

  string_view name() const noexcept;

  template<class Duration>
  sys_info get_info(const sys_time<Duration>& st) const;

  template<class Duration>
  local_info get_info(const local_time<Duration>& tp) const;

  template<class Duration>
  sys_time<common_type_t<Duration, seconds>>
    to_sys(const local_time<Duration>& tp) const;

  template<class Duration>
  sys_time<common_type_t<Duration, seconds>>
    to_sys(const local_time<Duration>& tp, choose z) const;

  template<class Duration>
  local_time<common_type_t<Duration, seconds>>
    to_local(const sys_time<Duration>& tp) const;
};
bool operator==(const time_zone& x, const time_zone& y) noexcept;                // C++20
strong_ordering operator<=>(const time_zone& x, const time_zone& y) noexcept;    // C++20

// [time.zone.zonedtraits], class template zoned_traits
template<class T> struct zoned_traits;                                           // C++20

// [time.zone.zonedtime], class template zoned_time
template<class Duration, class TimeZonePtr = const time_zone*>                   // C++20
class zoned_time;

using zoned_seconds = zoned_time<seconds>;                                       // C++20

template<class Duration1, class Duration2, class TimeZonePtr>                    // C++20
  bool operator==(const zoned_time<Duration1, TimeZonePtr>& x,
                  const zoned_time<Duration2, TimeZonePtr>& y);

template<class charT, class traits, class Duration, class TimeZonePtr>           // C++20
  basic_ostream<charT, traits>&
    operator<<(basic_ostream<charT, traits>& os,
               const zoned_time<Duration, TimeZonePtr>& t);

// [time.zone.leap], leap second support
class leap_second {                                                              // C++20
public:
  leap_second(const leap_second&)            = default;
  leap_second& operator=(const leap_second&) = default;

  // unspecified additional constructors

  constexpr sys_seconds date() const noexcept;
  constexpr seconds value() const noexcept;
};

constexpr bool operator==(const leap_second& x, const leap_second& y);           // C++20
constexpr strong_ordering operator<=>(const leap_second& x, const leap_second& y);

template<class Duration>                                                         // C++20
  constexpr bool operator==(const leap_second& x, const sys_time<Duration>& y);
template<class Duration>                                                         // C++20
  constexpr bool operator< (const leap_second& x, const sys_time<Duration>& y);
template<class Duration>                                                         // C++20
  constexpr bool operator< (const sys_time<Duration>& x, const leap_second& y);
template<class Duration>                                                         // C++20
  constexpr bool operator> (const leap_second& x, const sys_time<Duration>& y);
template<class Duration>                                                         // C++20
  constexpr bool operator> (const sys_time<Duration>& x, const leap_second& y);
template<class Duration>                                                         // C++20
  constexpr bool operator<=(const leap_second& x, const sys_time<Duration>& y);
template<class Duration>                                                         // C++20
  constexpr bool operator<=(const sys_time<Duration>& x, const leap_second& y);
template<class Duration>                                                         // C++20
  constexpr bool operator>=(const leap_second& x, const sys_time<Duration>& y);
template<class Duration>                                                         // C++20
  constexpr bool operator>=(const sys_time<Duration>& x, const leap_second& y);
template<class Duration>                                                         // C++20
  requires three_way_comparable_with<sys_seconds, sys_time<Duration>>
  constexpr auto operator<=>(const leap_second& x, const sys_time<Duration>& y);

// [time.zone.link], class time_zone_link
class time_zone_link {                                                           // C++20
public:
  time_zone_link(time_zone_link&&)            = default;
  time_zone_link& operator=(time_zone_link&&) = default;

  // unspecified additional constructors

  string_view name()   const noexcept;
  string_view target() const noexcept;
};

bool operator==(const time_zone_link& x, const time_zone_link& y);               // C++20
strong_ordering operator<=>(const time_zone_link& x, const time_zone_link& y);   // C++20

}  // chrono

namespace std {
  template<class Duration, class charT>
    struct formatter<chrono::sys_time<Duration>, charT>;                          // C++20
  template<class Duration, class charT>
    struct formatter<chrono::filetime<Duration>, charT>;                          // C++20
  template<class Duration, class charT>
    struct formatter<chrono::local_time<Duration>, charT>;                        // C++20
  template<class Rep, class Period, class charT>
    struct formatter<chrono::duration<Rep, Period>, charT>;                       // C++20
  template<class charT> struct formatter<chrono::day, charT>;                     // C++20
  template<class charT> struct formatter<chrono::month, charT>;                   // C++20
  template<class charT> struct formatter<chrono::year, charT>;                    // C++20
  template<class charT> struct formatter<chrono::weekday, charT>;                 // C++20
  template<class charT> struct formatter<chrono::weekday_indexed, charT>;         // C++20
  template<class charT> struct formatter<chrono::weekday_last, charT>;            // C++20
  template<class charT> struct formatter<chrono::month_day, charT>;               // C++20
  template<class charT> struct formatter<chrono::month_day_last, charT>;          // C++20
  template<class charT> struct formatter<chrono::month_weekday, charT>;           // C++20
  template<class charT> struct formatter<chrono::month_weekday_last, charT>;      // C++20
  template<class charT> struct formatter<chrono::year_month, charT>;              // C++20
  template<class charT> struct formatter<chrono::year_month_day, charT>;          // C++20
  template<class charT> struct formatter<chrono::year_month_day_last, charT>;     // C++20
  template<class charT> struct formatter<chrono::year_month_weekday, charT>;      // C++20
  template<class charT> struct formatter<chrono::year_month_weekday_last, charT>; // C++20
  template<class Rep, class Period, class charT>
    struct formatter<chrono::hh_mm_ss<duration<Rep, Period>>, charT>;             // C++20
  template<class charT> struct formatter<chrono::sys_info, charT>;                // C++20
  template<class charT> struct formatter<chrono::local_info, charT>;              // C++20
  template<class Duration, class TimeZonePtr, class charT>                        // C++20
    struct formatter<chrono::zoned_time<Duration, TimeZonePtr>, charT>;
} // namespace std

namespace chrono {
// calendrical constants
inline constexpr last_spec                              last{};       // C++20
inline constexpr chrono::weekday                        Sunday{0};    // C++20
inline constexpr chrono::weekday                        Monday{1};    // C++20
inline constexpr chrono::weekday                        Tuesday{2};   // C++20
inline constexpr chrono::weekday                        Wednesday{3}; // C++20
inline constexpr chrono::weekday                        Thursday{4};  // C++20
inline constexpr chrono::weekday                        Friday{5};    // C++20
inline constexpr chrono::weekday                        Saturday{6};  // C++20

inline constexpr chrono::month                          January{1};   // C++20
inline constexpr chrono::month                          February{2};  // C++20
inline constexpr chrono::month                          March{3};     // C++20
inline constexpr chrono::month                          April{4};     // C++20
inline constexpr chrono::month                          May{5};       // C++20
inline constexpr chrono::month                          June{6};      // C++20
inline constexpr chrono::month                          July{7};      // C++20
inline constexpr chrono::month                          August{8};    // C++20
inline constexpr chrono::month                          September{9}; // C++20
inline constexpr chrono::month                          October{10};  // C++20
inline constexpr chrono::month                          November{11}; // C++20
inline constexpr chrono::month                          December{12}; // C++20
}  // chrono

inline namespace literals {
  inline namespace chrono_literals {
constexpr chrono::hours                                 operator ""h(unsigned long long); // C++14
constexpr chrono::duration<unspecified , ratio<3600,1>> operator ""h(long double); // C++14
constexpr chrono::minutes                               operator ""min(unsigned long long); // C++14
constexpr chrono::duration<unspecified , ratio<60,1>>   operator ""min(long double); // C++14
constexpr chrono::seconds                               operator ""s(unsigned long long); // C++14
constexpr chrono::duration<unspecified >                operator ""s(long double); // C++14
constexpr chrono::milliseconds                          operator ""ms(unsigned long long); // C++14
constexpr chrono::duration<unspecified , milli>         operator ""ms(long double); // C++14
constexpr chrono::microseconds                          operator ""us(unsigned long long); // C++14
constexpr chrono::duration<unspecified , micro>         operator ""us(long double); // C++14
constexpr chrono::nanoseconds                           operator ""ns(unsigned long long); // C++14
constexpr chrono::duration<unspecified , nano>          operator ""ns(long double); // C++14
constexpr chrono::day                                   operator ""d(unsigned long long d) noexcept; // C++20
constexpr chrono::year                                  operator ""y(unsigned long long y) noexcept; // C++20
}  // chrono_literals
}  // literals

}  // std
*/

// clang-format on

<<<<<<< HEAD
#if 0
#else // 0
=======
#if __cplusplus < 201103L && defined(_LIBCPP_USE_FROZEN_CXX03_HEADERS)
#  include <__cxx03/chrono>
#else
>>>>>>> 49fd7d4f
#  include <__config>

#  include <__chrono/duration.h>
#  include <__chrono/file_clock.h>
#  include <__chrono/high_resolution_clock.h>
#  include <__chrono/steady_clock.h>
#  include <__chrono/system_clock.h>
#  include <__chrono/time_point.h>

#  if _LIBCPP_STD_VER >= 20
#    include <__chrono/calendar.h>
#    include <__chrono/day.h>
#    include <__chrono/exception.h>
#    include <__chrono/hh_mm_ss.h>
#    include <__chrono/literals.h>
#    include <__chrono/local_info.h>
#    include <__chrono/month.h>
#    include <__chrono/month_weekday.h>
#    include <__chrono/monthday.h>
#    include <__chrono/sys_info.h>
#    include <__chrono/weekday.h>
#    include <__chrono/year.h>
#    include <__chrono/year_month.h>
#    include <__chrono/year_month_day.h>
#    include <__chrono/year_month_weekday.h>

#    if _LIBCPP_HAS_LOCALIZATION
#      include <__chrono/formatter.h>
#      include <__chrono/ostream.h>
#      include <__chrono/parser_std_format_spec.h>
#      include <__chrono/statically_widen.h>
#    endif

#    if _LIBCPP_HAS_TIME_ZONE_DATABASE && _LIBCPP_HAS_FILESYSTEM && _LIBCPP_HAS_LOCALIZATION
#      include <__chrono/leap_second.h>
#      include <__chrono/time_zone.h>
#      include <__chrono/time_zone_link.h>
#      include <__chrono/tzdb.h>
#      include <__chrono/tzdb_list.h>
#      include <__chrono/zoned_time.h>
#    endif

#  endif

#  include <version>

// standard-mandated includes

// [time.syn]
#  include <compare>

#  if !defined(_LIBCPP_HAS_NO_PRAGMA_SYSTEM_HEADER)
#    pragma GCC system_header
#  endif

#  if !defined(_LIBCPP_REMOVE_TRANSITIVE_INCLUDES) && _LIBCPP_STD_VER <= 17
#    include <cstdint>
#    include <stdexcept>
#    include <string_view>
#  endif

#  if !defined(_LIBCPP_REMOVE_TRANSITIVE_INCLUDES) && _LIBCPP_STD_VER <= 20
#    include <bit>
#    include <concepts>
#    include <cstring>
#    include <forward_list>
#    include <string>
#    include <tuple>
#    include <vector>
#  endif

#  if !defined(_LIBCPP_REMOVE_TRANSITIVE_INCLUDES) && _LIBCPP_STD_VER == 20
#    include <charconv>
#    if _LIBCPP_HAS_LOCALIZATION
#      include <locale>
#      include <ostream>
#    endif
#  endif
<<<<<<< HEAD
#endif // 0
=======
#endif // __cplusplus < 201103L && defined(_LIBCPP_USE_FROZEN_CXX03_HEADERS)
>>>>>>> 49fd7d4f

#endif // _LIBCPP_CHRONO<|MERGE_RESOLUTION|>--- conflicted
+++ resolved
@@ -939,14 +939,9 @@
 
 // clang-format on
 
-<<<<<<< HEAD
-#if 0
-#else // 0
-=======
 #if __cplusplus < 201103L && defined(_LIBCPP_USE_FROZEN_CXX03_HEADERS)
 #  include <__cxx03/chrono>
 #else
->>>>>>> 49fd7d4f
 #  include <__config>
 
 #  include <__chrono/duration.h>
@@ -1025,10 +1020,6 @@
 #      include <ostream>
 #    endif
 #  endif
-<<<<<<< HEAD
-#endif // 0
-=======
 #endif // __cplusplus < 201103L && defined(_LIBCPP_USE_FROZEN_CXX03_HEADERS)
->>>>>>> 49fd7d4f
 
 #endif // _LIBCPP_CHRONO