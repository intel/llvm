--- conflicted
+++ resolved
@@ -58,14 +58,9 @@
 }
 */
 
-<<<<<<< HEAD
-#if 0
-#else // 0
-=======
 #if __cplusplus < 201103L && defined(_LIBCPP_USE_FROZEN_CXX03_HEADERS)
 #  include <__cxx03/numbers>
 #else
->>>>>>> 49fd7d4f
 #  include <__concepts/arithmetic.h>
 #  include <__config>
 #  include <version>
@@ -169,10 +164,6 @@
 #    include <cstddef>
 #    include <type_traits>
 #  endif
-<<<<<<< HEAD
-#endif // 0
-=======
 #endif // __cplusplus < 201103L && defined(_LIBCPP_USE_FROZEN_CXX03_HEADERS)
->>>>>>> 49fd7d4f
 
 #endif // _LIBCPP_NUMBERS