--- conflicted
+++ resolved
@@ -19,14 +19,9 @@
 
 */
 
-<<<<<<< HEAD
-#if 0
-#else // 0
-=======
 #if __cplusplus < 201103L && defined(_LIBCPP_USE_FROZEN_CXX03_HEADERS)
 #  include <__cxx03/cstdbool>
 #else
->>>>>>> 49fd7d4f
 #  include <__config>
 
 #  if !defined(_LIBCPP_HAS_NO_PRAGMA_SYSTEM_HEADER)
@@ -47,10 +42,6 @@
 using __use_standard_header_cstdbool                = __standard_header_cstdbool;
 
 #  endif
-<<<<<<< HEAD
-#endif // 0
-=======
 #endif // __cplusplus < 201103L && defined(_LIBCPP_USE_FROZEN_CXX03_HEADERS)
->>>>>>> 49fd7d4f
 
 #endif // _LIBCPP_CSTDBOOL