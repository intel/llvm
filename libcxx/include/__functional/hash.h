--- conflicted
+++ resolved
@@ -285,11 +285,7 @@
       } __s;
     } __u;
     __u.__t = __v;
-<<<<<<< HEAD
-    return __murmur2_or_cityhash<size_t>()(std::addressof(__u), sizeof(__u));
-=======
     return std::__hash_memory(std::addressof(__u), sizeof(__u));
->>>>>>> d465594a
   }
 };
 
@@ -305,11 +301,7 @@
       } __s;
     } __u;
     __u.__t = __v;
-<<<<<<< HEAD
-    return __murmur2_or_cityhash<size_t>()(std::addressof(__u), sizeof(__u));
-=======
     return std::__hash_memory(std::addressof(__u), sizeof(__u));
->>>>>>> d465594a
   }
 };
 
@@ -326,11 +318,7 @@
       } __s;
     } __u;
     __u.__t = __v;
-<<<<<<< HEAD
-    return __murmur2_or_cityhash<size_t>()(std::addressof(__u), sizeof(__u));
-=======
     return std::__hash_memory(std::addressof(__u), sizeof(__u));
->>>>>>> d465594a
   }
 };
 
@@ -353,11 +341,7 @@
       size_t __a;
     } __u;
     __u.__t = __v;
-<<<<<<< HEAD
-    return __murmur2_or_cityhash<size_t>()(std::addressof(__u), sizeof(__u));
-=======
     return std::__hash_memory(std::addressof(__u), sizeof(__u));
->>>>>>> d465594a
   }
 };
 
