--- conflicted
+++ resolved
@@ -87,19 +87,6 @@
 void perror(const char* s);
 */
 
-<<<<<<< HEAD
-#  if 0
-#  else // 0
-#    include <__config>
-
-#    if !defined(_LIBCPP_HAS_NO_PRAGMA_SYSTEM_HEADER)
-#      pragma GCC system_header
-#    endif
-
-#    if __has_include_next(<stdio.h>)
-#      include_next <stdio.h>
-#    endif
-=======
 #if defined(__cplusplus) && __cplusplus < 201103L && defined(_LIBCPP_USE_FROZEN_CXX03_HEADERS)
 #  include <__cxx03/stdio.h>
 #else
@@ -118,7 +105,6 @@
 
 #  ifndef _LIBCPP_STDIO_H
 #    define _LIBCPP_STDIO_H
->>>>>>> 49fd7d4f
 
 #    ifdef __cplusplus
 
@@ -130,12 +116,7 @@
 #      undef putchar
 #      undef getchar
 
-<<<<<<< HEAD
-#    endif
-#  endif // 0
-=======
 #    endif // __cplusplus
 #  endif   // _LIBCPP_STDIO_H
->>>>>>> 49fd7d4f
 
 #endif // defined(__cplusplus) && __cplusplus < 201103L && defined(_LIBCPP_USE_FROZEN_CXX03_HEADERS)