--- conflicted
+++ resolved
@@ -2161,26 +2161,6 @@
       header "__utility/in_place.h"
       export std_core.type_traits.integral_constant
     }
-<<<<<<< HEAD
-    module integer_sequence           { header "__utility/integer_sequence.h" }
-    module is_pointer_in_range        { header "__utility/is_pointer_in_range.h" }
-    module is_valid_range             { header "__utility/is_valid_range.h" }
-    module move                       { header "__utility/move.h" }
-    module no_destroy                 { header "__utility/no_destroy.h" }
-    module pair                       {
-      header "__utility/pair.h"
-      export std.utility.piecewise_construct
-    }
-    module piecewise_construct        { header "__utility/piecewise_construct.h" }
-    module priority_tag               { header "__utility/priority_tag.h" }
-    module private_constructor_tag    { header "__utility/private_constructor_tag.h" }
-    module rel_ops                    { header "__utility/rel_ops.h" }
-    module scope_guard                { header "__utility/scope_guard.h" }
-    module small_buffer               { header "__utility/small_buffer.h" }
-    module swap                       { header "__utility/swap.h" }
-    module to_underlying              { header "__utility/to_underlying.h" }
-    module unreachable                { header "__utility/unreachable.h" }
-=======
     module integer_sequence                { header "__utility/integer_sequence.h" }
     module is_pointer_in_range             { header "__utility/is_pointer_in_range.h" }
     module is_valid_range                  { header "__utility/is_valid_range.h" }
@@ -2201,7 +2181,6 @@
     module to_underlying                   { header "__utility/to_underlying.h" }
     module try_key_extraction              { header "__utility/try_key_extraction.h" }
     module unreachable                     { header "__utility/unreachable.h" }
->>>>>>> 35227056
 
     header "utility"
     export *
