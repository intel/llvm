--- conflicted
+++ resolved
@@ -1239,10 +1239,7 @@
     export *
 
     module __mdspan {
-<<<<<<< HEAD
-=======
       module default_accessor                { private header "__mdspan/default_accessor.h" }
->>>>>>> 6241a64e
       module extents                         {
         private header "__mdspan/extents.h"
         export array
