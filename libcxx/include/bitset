--- conflicted
+++ resolved
@@ -126,14 +126,9 @@
 
 // clang-format on
 
-<<<<<<< HEAD
-#if 0
-#else // 0
-=======
 #if __cplusplus < 201103L && defined(_LIBCPP_USE_FROZEN_CXX03_HEADERS)
 #  include <__cxx03/bitset>
 #else
->>>>>>> 49fd7d4f
 #  include <__algorithm/count.h>
 #  include <__algorithm/fill.h>
 #  include <__algorithm/fill_n.h>
@@ -977,10 +972,6 @@
 #    include <cstdlib>
 #    include <type_traits>
 #  endif
-<<<<<<< HEAD
-#endif // 0
-=======
 #endif // __cplusplus < 201103L && defined(_LIBCPP_USE_FROZEN_CXX03_HEADERS)
->>>>>>> 49fd7d4f
 
 #endif // _LIBCPP_BITSET