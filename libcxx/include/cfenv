--- conflicted
+++ resolved
@@ -52,14 +52,9 @@
 }  // std
 */
 
-<<<<<<< HEAD
-#if 0
-#else // 0
-=======
 #if __cplusplus < 201103L && defined(_LIBCPP_USE_FROZEN_CXX03_HEADERS)
 #  include <__cxx03/cfenv>
 #else
->>>>>>> 49fd7d4f
 #  include <__config>
 
 #  include <fenv.h>
@@ -92,7 +87,6 @@
 using ::feholdexcept _LIBCPP_USING_IF_EXISTS;
 using ::fesetenv _LIBCPP_USING_IF_EXISTS;
 using ::feupdateenv _LIBCPP_USING_IF_EXISTS;
-#endif // 0
 
 _LIBCPP_END_NAMESPACE_STD
 
