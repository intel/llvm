--- conflicted
+++ resolved
@@ -153,12 +153,7 @@
 
 _LIBCPP_BEGIN_NAMESPACE_STD
 
-<<<<<<< HEAD
-struct _LIBCPP_EXPORTED_FROM_ABI _LIBCPP_AVAILABILITY_SHARED_MUTEX
-_LIBCPP_THREAD_SAFETY_ANNOTATION(capability("shared_mutex")) __shared_mutex_base {
-=======
 struct _LIBCPP_EXPORTED_FROM_ABI _LIBCPP_AVAILABILITY_SHARED_MUTEX __shared_mutex_base {
->>>>>>> bac3a63c
   mutex __mut_;
   condition_variable __gate1_;
   condition_variable __gate2_;
@@ -168,26 +163,12 @@
   static const unsigned __n_readers_     = ~__write_entered_;
 
   __shared_mutex_base();
-<<<<<<< HEAD
-  _LIBCPP_INLINE_VISIBILITY ~__shared_mutex_base() = default;
-=======
   _LIBCPP_HIDE_FROM_ABI ~__shared_mutex_base() = default;
->>>>>>> bac3a63c
 
   __shared_mutex_base(const __shared_mutex_base&)            = delete;
   __shared_mutex_base& operator=(const __shared_mutex_base&) = delete;
 
   // Exclusive ownership
-<<<<<<< HEAD
-  void lock() _LIBCPP_THREAD_SAFETY_ANNOTATION(acquire_capability()); // blocking
-  bool try_lock() _LIBCPP_THREAD_SAFETY_ANNOTATION(try_acquire_capability(true));
-  void unlock() _LIBCPP_THREAD_SAFETY_ANNOTATION(release_capability());
-
-  // Shared ownership
-  void lock_shared() _LIBCPP_THREAD_SAFETY_ANNOTATION(acquire_shared_capability()); // blocking
-  bool try_lock_shared() _LIBCPP_THREAD_SAFETY_ANNOTATION(try_acquire_shared_capability(true));
-  void unlock_shared() _LIBCPP_THREAD_SAFETY_ANNOTATION(release_shared_capability());
-=======
   void lock(); // blocking
   bool try_lock();
   void unlock();
@@ -196,23 +177,16 @@
   void lock_shared(); // blocking
   bool try_lock_shared();
   void unlock_shared();
->>>>>>> bac3a63c
 
   //     typedef implementation-defined native_handle_type; // See 30.2.3
   //     native_handle_type native_handle(); // See 30.2.3
 };
 
 #  if _LIBCPP_STD_VER >= 17
-<<<<<<< HEAD
-class _LIBCPP_EXPORTED_FROM_ABI _LIBCPP_AVAILABILITY_SHARED_MUTEX shared_mutex
-{
-    __shared_mutex_base __base_;
-=======
 class _LIBCPP_EXPORTED_FROM_ABI
     _LIBCPP_AVAILABILITY_SHARED_MUTEX _LIBCPP_THREAD_SAFETY_ANNOTATION(__capability__("shared_mutex")) shared_mutex {
   __shared_mutex_base __base_;
 
->>>>>>> bac3a63c
 public:
   _LIBCPP_HIDE_FROM_ABI shared_mutex() : __base_() {}
   _LIBCPP_HIDE_FROM_ABI ~shared_mutex() = default;
@@ -252,12 +226,6 @@
     __capability__("shared_timed_mutex")) shared_timed_mutex {
   __shared_mutex_base __base_;
 
-<<<<<<< HEAD
-class _LIBCPP_EXPORTED_FROM_ABI _LIBCPP_AVAILABILITY_SHARED_MUTEX shared_timed_mutex
-{
-    __shared_mutex_base __base_;
-=======
->>>>>>> bac3a63c
 public:
   shared_timed_mutex();
   _LIBCPP_HIDE_FROM_ABI ~shared_timed_mutex() = default;
