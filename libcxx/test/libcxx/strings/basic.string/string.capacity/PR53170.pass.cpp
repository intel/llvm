//===----------------------------------------------------------------------===//
//
// Part of the LLVM Project, under the Apache License v2.0 with LLVM Exceptions.
// See https://llvm.org/LICENSE.txt for license information.
// SPDX-License-Identifier: Apache-2.0 WITH LLVM-exception
//
//===----------------------------------------------------------------------===//

// <string>

// void reserve(); // Deprecated in C++20.
// void reserve(size_type);

// ADDITIONAL_COMPILE_FLAGS: -D_LIBCPP_DISABLE_DEPRECATION_WARNINGS -D_LIBCPP_ENABLE_CXX26_REMOVED_STRING_RESERVE

// This test ensures that libc++ implements https://wg21.link/P0966R1 (reserve never shrinks)
// even before C++20. This is required in order to avoid ODR violations because basic_string::reserve(size)
// is compiled into the shared library. Hence, it needs to have the same definition in all Standard modes.
//
// However, note that reserve() does shrink, and it does so in all Standard modes.
//
// Reported as https://llvm.org/PR53170.

<<<<<<< HEAD
// reserve(n) used to shrink the string until https://llvm.org/D117332 was shipped.
// XFAIL: stdlib=system && target={{.+}}-apple-macosx{{10.9|10.10|10.11|10.12|10.13|10.14|10.15|11.0|12.0}}
=======
// reserve(n) used to shrink the string until https://llvm.org/D117332 was shipped in LLVM 14.
// XFAIL: using-built-library-before-llvm-14
>>>>>>> 4fe5a3cc

#include <string>
#include <stdexcept>
#include <cassert>

#include "test_macros.h"
#include "min_allocator.h"

template <class S>
TEST_CONSTEXPR_CXX20 bool test() {
  // Test that a call to reserve() does shrink the string.
  if (!TEST_IS_CONSTANT_EVALUATED) {
    S s(1000, 'a');
    typename S::size_type old_cap = s.capacity();
    s.resize(20);
    assert(s.capacity() == old_cap);

    s.reserve();
    assert(s.capacity() < old_cap);
  }

  // Test that a call to reserve(smaller-than-capacity) never shrinks the string.
  {
    S s(1000, 'a');
    typename S::size_type old_cap = s.capacity();
    s.resize(20);
    assert(s.capacity() == old_cap);

    s.reserve(10);
    assert(s.capacity() == old_cap);
  }

  // In particular, test that reserve(0) does NOT shrink the string.
  {
    S s(1000, 'a');
    typename S::size_type old_cap = s.capacity();
    s.resize(20);
    assert(s.capacity() == old_cap);

    s.reserve(0);
    assert(s.capacity() == old_cap);
  }

  return true;
}

int main(int, char**) {
  test<std::string>();

#if TEST_STD_VER >= 11
  test<std::basic_string<char, std::char_traits<char>, min_allocator<char> > >();
#endif

#if TEST_STD_VER > 17
  static_assert(test<std::string>());
#endif

  return 0;
}<|MERGE_RESOLUTION|>--- conflicted
+++ resolved
@@ -21,13 +21,8 @@
 //
 // Reported as https://llvm.org/PR53170.
 
-<<<<<<< HEAD
-// reserve(n) used to shrink the string until https://llvm.org/D117332 was shipped.
-// XFAIL: stdlib=system && target={{.+}}-apple-macosx{{10.9|10.10|10.11|10.12|10.13|10.14|10.15|11.0|12.0}}
-=======
 // reserve(n) used to shrink the string until https://llvm.org/D117332 was shipped in LLVM 14.
 // XFAIL: using-built-library-before-llvm-14
->>>>>>> 4fe5a3cc
 
 #include <string>
 #include <stdexcept>
