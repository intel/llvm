--- conflicted
+++ resolved
@@ -63,13 +63,8 @@
 //--- {header}.sh.cpp
 {lit_header_restrictions.get(header, '')}
 
-<<<<<<< HEAD
-// TODO: Fix this test to make it work with filesystem, localization or wide characters disabled
-// UNSUPPORTED{BLOCKLIT}: no-filesystem, no-localization, no-wide-characters
-=======
 // TODO: Fix this test to make it work with localization or wide characters disabled
 // UNSUPPORTED{BLOCKLIT}: no-localization, no-wide-characters
->>>>>>> bac3a63c
 
 // When built with modules, this test doesn't work because --trace-includes doesn't
 // report the stack of includes correctly.
