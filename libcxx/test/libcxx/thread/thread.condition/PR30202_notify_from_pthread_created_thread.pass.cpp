--- conflicted
+++ resolved
@@ -13,12 +13,6 @@
 // unique_lock.
 // UNSUPPORTED: c++03
 
-<<<<<<< HEAD
-// PR30202 was fixed starting in macosx10.13.
-// XFAIL: stdlib=system && target={{.+}}-apple-macosx10.{{9|10|11|12}}
-
-=======
->>>>>>> 4fe5a3cc
 // <condition_variable>
 
 // void notify_all_at_thread_exit(condition_variable& cond, unique_lock<mutex> lk);
