--- conflicted
+++ resolved
@@ -8,11 +8,7 @@
 
 // UNSUPPORTED: c++03, c++11, c++14, c++17
 
-<<<<<<< HEAD
-#include <numeric>
-=======
 #include <cstdint>
->>>>>>> a8d96e15
 #include <optional>
 #include <stop_token>
 #include <thread>
