--- conflicted
+++ resolved
@@ -108,8 +108,6 @@
   return inputs;
 }
 
-<<<<<<< HEAD
-=======
 inline std::vector<std::string> getRandomStringInputsWithLength(std::size_t N, std::size_t len) { // N-by-len
   std::vector<std::string> inputs;
   inputs.reserve(N);
@@ -118,19 +116,12 @@
   return inputs;
 }
 
->>>>>>> 93e44d24
 inline std::vector<std::string> getDuplicateStringInputs(std::size_t N) {
   std::vector<std::string> inputs(N, getRandomString(1024));
   return inputs;
 }
 
 inline std::vector<std::string> getRandomStringInputs(std::size_t N) {
-<<<<<<< HEAD
-  std::vector<std::string> inputs;
-  inputs.reserve(N);
-  for (std::size_t i = 0; i < N; ++i)
-    inputs.push_back(getRandomString(1024));
-=======
   return getRandomStringInputsWithLength(N, 1024);
 }
 
@@ -140,7 +131,6 @@
   inputs.reserve(N);
   for (std::size_t i = 0; i < N; ++i)
     inputs.push_back(getRandomIntegerInputs<IntT>(len));
->>>>>>> 93e44d24
   return inputs;
 }
 
