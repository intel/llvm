# ===----------------------------------------------------------------------===##
#
# Part of the LLVM Project, under the Apache License v2.0 with LLVM Exceptions.
# See https://llvm.org/LICENSE.txt for license information.
# SPDX-License-Identifier: Apache-2.0 WITH LLVM-exception
#
# ===----------------------------------------------------------------------===##

# REQUIRES: enable-spec-benchmarks

# RUN: mkdir -p %{temp}
# RUN: echo "%{cxx}" > %{temp}/cxx.subs
# RUN: echo "%{compile_flags}" > %{temp}/compile_flags.subs
# RUN: echo "%{flags}" > %{temp}/flags.subs
# RUN: echo "%{link_flags}" > %{temp}/link_flags.subs
# RUN: echo "%{spec_dir}" > %{temp}/spec_dir.subs
# RUN: %{python} %s %{temp}
# END.

import json
import pathlib
import sys

test_dir = pathlib.Path(sys.argv[1])
cxx = (test_dir / 'cxx.subs').open().read().strip()
compile_flags = (test_dir / 'compile_flags.subs').open().read().strip()
flags = (test_dir / 'flags.subs').open().read().strip()
link_flags = (test_dir / 'link_flags.subs').open().read().strip()
spec_dir = pathlib.Path((test_dir / 'spec_dir.subs').open().read().strip())

# Setup the configuration file
test_dir.mkdir(parents=True, exist_ok=True)
spec_config = test_dir / 'spec-config.cfg'
spec_config.write_text(f"""
default:
    ignore_errors        = 1
    iterations           = 1
    label                = spec-stdlib
    log_line_width       = 4096
    makeflags            = --jobs=8
    mean_anyway          = 1
    output_format        = csv
    preenv               = 0
    reportable           = 0
    tune                 = base
    copies               = 1
    threads              = 1
    CC                   = cc -O3 -std=c18 -Wno-implicit-function-declaration
    CXX                  = {cxx} {compile_flags} {flags} {link_flags} -Wno-error
    CC_VERSION_OPTION    = --version
    CXX_VERSION_OPTION   = --version
    EXTRA_PORTABILITY    = -DSPEC_NO_CXX17_SPECIAL_MATH_FUNCTIONS # because libc++ doesn't implement the special math functions yet
""")

# Build the list of benchmarks. We take all intrate and fprate benchmarks that contain C++ and
# discard the ones that contain Fortran, since this test suite isn't set up to build Fortran code.
spec_benchmarks = set()
no_fortran = set()
with open(spec_dir / 'benchspec' / 'CPU' / 'intrate_any_cpp.bset', 'r') as f:
    spec_benchmarks.update(json.load(f)['benchmarks'])
with open(spec_dir / 'benchspec' / 'CPU' / 'fprate_any_cpp.bset', 'r') as f:
    spec_benchmarks.update(json.load(f)['benchmarks'])
with open(spec_dir / 'benchspec' / 'CPU' / 'no_fortran.bset', 'r') as f:
    no_fortran.update(json.load(f)['benchmarks'])
spec_benchmarks &= no_fortran

for benchmark in spec_benchmarks:
    print(f'#--- {benchmark}.sh.test')
    print(f'RUN: rm -rf %{{temp}}') # clean up any previous (potentially incomplete) run
    print(f'RUN: mkdir %{{temp}}')
    print(f'RUN: cp {spec_config} %{{temp}}/spec-config.cfg')
    print(f'RUN: %{{spec_dir}}/bin/runcpu --config %{{temp}}/spec-config.cfg --size train --output-root %{{temp}} --rebuild {benchmark}')
    print(f'RUN: rm -rf %{{temp}}/benchspec') # remove the temporary directory, which can become quite large

    # The `runcpu` command above doesn't fail even if the benchmark fails to run. To determine failure, parse the CSV
    # results and ensure there are no compilation errors or runtime errors in the status row. Also print the logs and
    # fail if there are no CSV files at all, which implies a SPEC error.
<<<<<<< HEAD
    print(f'RUN: %{{libcxx-dir}}/utils/parse-spec-results --extract "Base Status" --keep-failed %T/result/*.train.csv > %T/status || ! cat %T/result/*.log')
    print(f'RUN: ! grep -E "CE|RE" %T/status || ! cat %T/result/*.log')

    # If there were no errors, parse the results into LNT-compatible format and print them.
    print(f'RUN: %{{libcxx-dir}}/utils/parse-spec-results %T/result/*.train.csv --output-format=lnt > %T/results.lnt')
    print(f'RUN: cat %T/results.lnt')
=======
    print(f'RUN: %{{libcxx-dir}}/utils/parse-spec-results --extract "Base Status" --keep-failed %{{temp}}/result/*.train.csv > %{{temp}}/status || ! cat %{{temp}}/result/*.log')
    print(f'RUN: ! grep -E "CE|RE" %{{temp}}/status || ! cat %{{temp}}/result/*.log')

    # If there were no errors, parse the results into LNT-compatible format and print them.
    print(f'RUN: %{{libcxx-dir}}/utils/parse-spec-results %{{temp}}/result/*.train.csv --output-format=lnt > %{{temp}}/results.lnt')
    print(f'RUN: cat %{{temp}}/results.lnt')
>>>>>>> 54c4ef26
<|MERGE_RESOLUTION|>--- conflicted
+++ resolved
@@ -75,18 +75,9 @@
     # The `runcpu` command above doesn't fail even if the benchmark fails to run. To determine failure, parse the CSV
     # results and ensure there are no compilation errors or runtime errors in the status row. Also print the logs and
     # fail if there are no CSV files at all, which implies a SPEC error.
-<<<<<<< HEAD
-    print(f'RUN: %{{libcxx-dir}}/utils/parse-spec-results --extract "Base Status" --keep-failed %T/result/*.train.csv > %T/status || ! cat %T/result/*.log')
-    print(f'RUN: ! grep -E "CE|RE" %T/status || ! cat %T/result/*.log')
-
-    # If there were no errors, parse the results into LNT-compatible format and print them.
-    print(f'RUN: %{{libcxx-dir}}/utils/parse-spec-results %T/result/*.train.csv --output-format=lnt > %T/results.lnt')
-    print(f'RUN: cat %T/results.lnt')
-=======
     print(f'RUN: %{{libcxx-dir}}/utils/parse-spec-results --extract "Base Status" --keep-failed %{{temp}}/result/*.train.csv > %{{temp}}/status || ! cat %{{temp}}/result/*.log')
     print(f'RUN: ! grep -E "CE|RE" %{{temp}}/status || ! cat %{{temp}}/result/*.log')
 
     # If there were no errors, parse the results into LNT-compatible format and print them.
     print(f'RUN: %{{libcxx-dir}}/utils/parse-spec-results %{{temp}}/result/*.train.csv --output-format=lnt > %{{temp}}/results.lnt')
-    print(f'RUN: cat %{{temp}}/results.lnt')
->>>>>>> 54c4ef26
+    print(f'RUN: cat %{{temp}}/results.lnt')