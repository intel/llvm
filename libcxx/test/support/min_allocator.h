//===----------------------------------------------------------------------===//
//
// Part of the LLVM Project, under the Apache License v2.0 with LLVM Exceptions.
// See https://llvm.org/LICENSE.txt for license information.
// SPDX-License-Identifier: Apache-2.0 WITH LLVM-exception
//
//===----------------------------------------------------------------------===//

#ifndef MIN_ALLOCATOR_H
#define MIN_ALLOCATOR_H

#include <cassert>
#include <climits>
#include <cstddef>
#include <cstdlib>
#include <iterator>
#include <memory>
#include <new>
#include <type_traits>
#include <cstring>

#include "test_macros.h"

template <class T>
class bare_allocator
{
public:
    typedef T value_type;

    bare_allocator() TEST_NOEXCEPT {}

    template <class U>
    bare_allocator(bare_allocator<U>) TEST_NOEXCEPT {}

    T* allocate(std::size_t n)
    {
        return static_cast<T*>(::operator new(n*sizeof(T)));
    }

    void deallocate(T* p, std::size_t)
    {
        return ::operator delete(static_cast<void*>(p));
    }

    friend bool operator==(bare_allocator, bare_allocator) {return true;}
    friend bool operator!=(bare_allocator x, bare_allocator y) {return !(x == y);}
};


template <class T>
class no_default_allocator
{
#if TEST_STD_VER >= 11
    no_default_allocator() = delete;
#else
    no_default_allocator();
#endif
    struct construct_tag {};
    explicit no_default_allocator(construct_tag) {}

public:
    static no_default_allocator create() {
      construct_tag tag;
      return no_default_allocator(tag);
    }

public:
    typedef T value_type;

    template <class U>
    no_default_allocator(no_default_allocator<U>) TEST_NOEXCEPT {}

    T* allocate(std::size_t n)
    {
        return static_cast<T*>(::operator new(n*sizeof(T)));
    }

    void deallocate(T* p, std::size_t)
    {
        return ::operator delete(static_cast<void*>(p));
    }

    friend bool operator==(no_default_allocator, no_default_allocator) {return true;}
    friend bool operator!=(no_default_allocator x, no_default_allocator y) {return !(x == y);}
};

struct malloc_allocator_base {
    static std::size_t outstanding_bytes;
    static std::size_t alloc_count;
    static std::size_t dealloc_count;
    static bool disable_default_constructor;

    static std::size_t outstanding_alloc() {
      assert(alloc_count >= dealloc_count);
      return (alloc_count - dealloc_count);
    }

    static void reset() {
        assert(outstanding_alloc() == 0);
        disable_default_constructor = false;
        outstanding_bytes = 0;
        alloc_count = 0;
        dealloc_count = 0;
    }
};

size_t malloc_allocator_base::outstanding_bytes = 0;
size_t malloc_allocator_base::alloc_count = 0;
size_t malloc_allocator_base::dealloc_count = 0;
bool malloc_allocator_base::disable_default_constructor = false;


template <class T>
class malloc_allocator : public malloc_allocator_base
{
public:
    typedef T value_type;

    malloc_allocator() TEST_NOEXCEPT { assert(!disable_default_constructor); }

    template <class U>
    malloc_allocator(malloc_allocator<U>) TEST_NOEXCEPT {}

    T* allocate(std::size_t n)
    {
        const std::size_t nbytes = n*sizeof(T);
        ++alloc_count;
        outstanding_bytes += nbytes;
        return static_cast<T*>(std::malloc(nbytes));
    }

    void deallocate(T* p, std::size_t n)
    {
        const std::size_t nbytes = n*sizeof(T);
        ++dealloc_count;
        outstanding_bytes -= nbytes;
        std::free(static_cast<void*>(p));
    }

    friend bool operator==(malloc_allocator, malloc_allocator) {return true;}
    friend bool operator!=(malloc_allocator x, malloc_allocator y) {return !(x == y);}
};

template <class T>
struct cpp03_allocator : bare_allocator<T>
{
    typedef T value_type;
    typedef value_type* pointer;

    static bool construct_called;

    // Returned value is not used but it's not prohibited.
    pointer construct(pointer p, const value_type& val)
    {
        ::new(p) value_type(val);
        construct_called = true;
        return p;
    }

    std::size_t max_size() const
    {
        return UINT_MAX / sizeof(T);
    }
};
template <class T> bool cpp03_allocator<T>::construct_called = false;

template <class T>
struct cpp03_overload_allocator : bare_allocator<T>
{
    typedef T value_type;
    typedef value_type* pointer;

    static bool construct_called;

    void construct(pointer p, const value_type& val)
    {
        construct(p, val, std::is_class<T>());
    }
    void construct(pointer p, const value_type& val, std::true_type)
    {
        ::new(p) value_type(val);
        construct_called = true;
    }
    void construct(pointer p, const value_type& val, std::false_type)
    {
        ::new(p) value_type(val);
        construct_called = true;
    }

    std::size_t max_size() const
    {
        return UINT_MAX / sizeof(T);
    }
};
template <class T> bool cpp03_overload_allocator<T>::construct_called = false;

template <class T, class = std::integral_constant<std::size_t, 0> > class min_pointer;
template <class T, class ID> class min_pointer<const T, ID>;
template <class ID> class min_pointer<void, ID>;
template <class ID> class min_pointer<const void, ID>;
template <class T> class min_allocator;

template <class ID>
class min_pointer<const void, ID>
{
    const void* ptr_;
public:
    min_pointer() TEST_NOEXCEPT = default;
    min_pointer(std::nullptr_t) TEST_NOEXCEPT : ptr_(nullptr) {}
    template <class T>
    min_pointer(min_pointer<T, ID> p) TEST_NOEXCEPT : ptr_(p.ptr_) {}

    explicit operator bool() const {return ptr_ != nullptr;}

    friend bool operator==(min_pointer x, min_pointer y) {return x.ptr_ == y.ptr_;}
    friend bool operator!=(min_pointer x, min_pointer y) {return !(x == y);}
    template <class U, class XID> friend class min_pointer;
};

template <class ID>
class min_pointer<void, ID>
{
    void* ptr_;
public:
    min_pointer() TEST_NOEXCEPT = default;
    TEST_CONSTEXPR_CXX14 min_pointer(std::nullptr_t) TEST_NOEXCEPT : ptr_(nullptr) {}
    template <class T,
              class = typename std::enable_if
                       <
                            !std::is_const<T>::value
                       >::type
             >
    TEST_CONSTEXPR_CXX14 min_pointer(min_pointer<T, ID> p) TEST_NOEXCEPT : ptr_(p.ptr_) {}

    TEST_CONSTEXPR_CXX14 explicit operator bool() const {return ptr_ != nullptr;}

    TEST_CONSTEXPR_CXX14 friend bool operator==(min_pointer x, min_pointer y) {return x.ptr_ == y.ptr_;}
    TEST_CONSTEXPR_CXX14 friend bool operator!=(min_pointer x, min_pointer y) {return !(x == y);}
    template <class U, class XID> friend class min_pointer;
};

template <class T, class ID>
class min_pointer
{
    T* ptr_;

    TEST_CONSTEXPR_CXX14 explicit min_pointer(T* p) TEST_NOEXCEPT : ptr_(p) {}
public:
    min_pointer() TEST_NOEXCEPT = default;
    TEST_CONSTEXPR_CXX14 min_pointer(std::nullptr_t) TEST_NOEXCEPT : ptr_(nullptr) {}
    TEST_CONSTEXPR_CXX14 explicit min_pointer(min_pointer<void, ID> p) TEST_NOEXCEPT : ptr_(static_cast<T*>(p.ptr_)) {}

    TEST_CONSTEXPR_CXX14 explicit operator bool() const {return ptr_ != nullptr;}

    typedef std::ptrdiff_t difference_type;
    typedef T& reference;
    typedef T* pointer;
    typedef T value_type;
    typedef std::random_access_iterator_tag iterator_category;

    TEST_CONSTEXPR_CXX14 reference operator*() const {return *ptr_;}
    TEST_CONSTEXPR_CXX14 pointer operator->() const {return ptr_;}

    TEST_CONSTEXPR_CXX14 min_pointer& operator++() {++ptr_; return *this;}
    TEST_CONSTEXPR_CXX14 min_pointer operator++(int) {min_pointer tmp(*this); ++ptr_; return tmp;}

    TEST_CONSTEXPR_CXX14 min_pointer& operator--() {--ptr_; return *this;}
    TEST_CONSTEXPR_CXX14 min_pointer operator--(int) {min_pointer tmp(*this); --ptr_; return tmp;}

    TEST_CONSTEXPR_CXX14 min_pointer& operator+=(difference_type n) {ptr_ += n; return *this;}
    TEST_CONSTEXPR_CXX14 min_pointer& operator-=(difference_type n) {ptr_ -= n; return *this;}

    TEST_CONSTEXPR_CXX14 min_pointer operator+(difference_type n) const
    {
        min_pointer tmp(*this);
        tmp += n;
        return tmp;
    }

    friend TEST_CONSTEXPR_CXX14 min_pointer operator+(difference_type n, min_pointer x)
    {
        return x + n;
    }

    TEST_CONSTEXPR_CXX14 min_pointer operator-(difference_type n) const
    {
        min_pointer tmp(*this);
        tmp -= n;
        return tmp;
    }

    friend TEST_CONSTEXPR_CXX14 difference_type operator-(min_pointer x, min_pointer y)
    {
        return x.ptr_ - y.ptr_;
    }

    TEST_CONSTEXPR_CXX14 reference operator[](difference_type n) const {return ptr_[n];}

    friend TEST_CONSTEXPR_CXX14 bool operator< (min_pointer x, min_pointer y) {return x.ptr_ < y.ptr_;}
    friend TEST_CONSTEXPR_CXX14 bool operator> (min_pointer x, min_pointer y) {return y < x;}
    friend TEST_CONSTEXPR_CXX14 bool operator<=(min_pointer x, min_pointer y) {return !(y < x);}
    friend TEST_CONSTEXPR_CXX14 bool operator>=(min_pointer x, min_pointer y) {return !(x < y);}

    static TEST_CONSTEXPR_CXX14 min_pointer pointer_to(T& t) {return min_pointer(std::addressof(t));}

    friend TEST_CONSTEXPR_CXX14 bool operator==(min_pointer x, min_pointer y) {return x.ptr_ == y.ptr_;}
    friend TEST_CONSTEXPR_CXX14 bool operator!=(min_pointer x, min_pointer y) {return !(x == y);}
    template <class U, class XID> friend class min_pointer;
    template <class U> friend class min_allocator;
};

template <class T, class ID>
class min_pointer<const T, ID>
{
    const T* ptr_;

    TEST_CONSTEXPR_CXX14 explicit min_pointer(const T* p) : ptr_(p) {}
public:
    min_pointer() TEST_NOEXCEPT = default;
    TEST_CONSTEXPR_CXX14 min_pointer(std::nullptr_t) : ptr_(nullptr) {}
    TEST_CONSTEXPR_CXX14 min_pointer(min_pointer<T, ID> p) : ptr_(p.ptr_) {}
    TEST_CONSTEXPR_CXX14 explicit min_pointer(min_pointer<const void, ID> p) : ptr_(static_cast<const T*>(p.ptr_)) {}

    TEST_CONSTEXPR_CXX14 explicit operator bool() const {return ptr_ != nullptr;}

    typedef std::ptrdiff_t difference_type;
    typedef const T& reference;
    typedef const T* pointer;
    typedef const T value_type;
    typedef std::random_access_iterator_tag iterator_category;

    TEST_CONSTEXPR_CXX14 reference operator*() const {return *ptr_;}
    TEST_CONSTEXPR_CXX14 pointer operator->() const {return ptr_;}

    TEST_CONSTEXPR_CXX14 min_pointer& operator++() {++ptr_; return *this;}
    TEST_CONSTEXPR_CXX14 min_pointer operator++(int) {min_pointer tmp(*this); ++ptr_; return tmp;}

    TEST_CONSTEXPR_CXX14 min_pointer& operator--() {--ptr_; return *this;}
    TEST_CONSTEXPR_CXX14 min_pointer operator--(int) {min_pointer tmp(*this); --ptr_; return tmp;}

    TEST_CONSTEXPR_CXX14 min_pointer& operator+=(difference_type n) {ptr_ += n; return *this;}
    TEST_CONSTEXPR_CXX14 min_pointer& operator-=(difference_type n) {ptr_ -= n; return *this;}

    TEST_CONSTEXPR_CXX14 min_pointer operator+(difference_type n) const
    {
        min_pointer tmp(*this);
        tmp += n;
        return tmp;
    }

    friend TEST_CONSTEXPR_CXX14 min_pointer operator+(difference_type n, min_pointer x)
    {
        return x + n;
    }

    TEST_CONSTEXPR_CXX14 min_pointer operator-(difference_type n) const
    {
        min_pointer tmp(*this);
        tmp -= n;
        return tmp;
    }

    friend TEST_CONSTEXPR_CXX14 difference_type operator-(min_pointer x, min_pointer y)
    {
        return x.ptr_ - y.ptr_;
    }

    TEST_CONSTEXPR_CXX14 reference operator[](difference_type n) const {return ptr_[n];}

    friend TEST_CONSTEXPR_CXX14 bool operator< (min_pointer x, min_pointer y) {return x.ptr_ < y.ptr_;}
    friend TEST_CONSTEXPR_CXX14 bool operator> (min_pointer x, min_pointer y) {return y < x;}
    friend TEST_CONSTEXPR_CXX14 bool operator<=(min_pointer x, min_pointer y) {return !(y < x);}
    friend TEST_CONSTEXPR_CXX14 bool operator>=(min_pointer x, min_pointer y) {return !(x < y);}

    static TEST_CONSTEXPR_CXX14 min_pointer pointer_to(const T& t) {return min_pointer(std::addressof(t));}

    friend TEST_CONSTEXPR_CXX14 bool operator==(min_pointer x, min_pointer y) {return x.ptr_ == y.ptr_;}
    friend TEST_CONSTEXPR_CXX14 bool operator!=(min_pointer x, min_pointer y) {return x.ptr_ != y.ptr_;}
    friend TEST_CONSTEXPR_CXX14 bool operator==(min_pointer x, std::nullptr_t) {return x.ptr_ == nullptr;}
    friend TEST_CONSTEXPR_CXX14 bool operator!=(min_pointer x, std::nullptr_t) {return x.ptr_ != nullptr;}
    friend TEST_CONSTEXPR_CXX14 bool operator==(std::nullptr_t, min_pointer x) {return x.ptr_ == nullptr;}
    friend TEST_CONSTEXPR_CXX14 bool operator!=(std::nullptr_t, min_pointer x) {return x.ptr_ != nullptr;}
    template <class U, class XID> friend class min_pointer;
};

template <class T>
class min_allocator
{
public:
    typedef T value_type;
    typedef min_pointer<T> pointer;

    min_allocator() = default;
    template <class U>
    TEST_CONSTEXPR_CXX20 min_allocator(min_allocator<U>) {}

    TEST_CONSTEXPR_CXX20 pointer allocate(std::size_t n) { return pointer(std::allocator<T>().allocate(n)); }

    TEST_CONSTEXPR_CXX20 void deallocate(pointer p, std::size_t n) { std::allocator<T>().deallocate(p.ptr_, n); }

    TEST_CONSTEXPR_CXX20 friend bool operator==(min_allocator, min_allocator) {return true;}
    TEST_CONSTEXPR_CXX20 friend bool operator!=(min_allocator x, min_allocator y) {return !(x == y);}
};

template <class T>
class explicit_allocator
{
public:
    typedef T value_type;

    TEST_CONSTEXPR_CXX20 explicit_allocator() TEST_NOEXCEPT {}

    template <class U>
    TEST_CONSTEXPR_CXX20 explicit explicit_allocator(explicit_allocator<U>) TEST_NOEXCEPT {}

    TEST_CONSTEXPR_CXX20 T* allocate(std::size_t n)
    {
        return static_cast<T*>(std::allocator<T>().allocate(n));
    }

    TEST_CONSTEXPR_CXX20 void deallocate(T* p, std::size_t n)
    {
        std::allocator<T>().deallocate(p, n);
    }

    TEST_CONSTEXPR_CXX20 friend bool operator==(explicit_allocator, explicit_allocator) {return true;}
    TEST_CONSTEXPR_CXX20 friend bool operator!=(explicit_allocator x, explicit_allocator y) {return !(x == y);}
};

template <class T>
class unaligned_allocator {
public:
  static_assert(TEST_ALIGNOF(T) == 1, "Type T cannot be created on unaligned address (UB)");
  typedef T value_type;

  TEST_CONSTEXPR_CXX20 unaligned_allocator() TEST_NOEXCEPT {}

  template <class U>
  TEST_CONSTEXPR_CXX20 explicit unaligned_allocator(unaligned_allocator<U>) TEST_NOEXCEPT {}

  TEST_CONSTEXPR_CXX20 T* allocate(std::size_t n) { return std::allocator<T>().allocate(n + 1) + 1; }

  TEST_CONSTEXPR_CXX20 void deallocate(T* p, std::size_t n) { std::allocator<T>().deallocate(p - 1, n + 1); }

  TEST_CONSTEXPR_CXX20 friend bool operator==(unaligned_allocator, unaligned_allocator) { return true; }
  TEST_CONSTEXPR_CXX20 friend bool operator!=(unaligned_allocator x, unaligned_allocator y) { return !(x == y); }
};

template <class T>
class safe_allocator {
public:
  typedef T value_type;

  TEST_CONSTEXPR_CXX20 safe_allocator() TEST_NOEXCEPT {}

  template <class U>
  TEST_CONSTEXPR_CXX20 safe_allocator(safe_allocator<U>) TEST_NOEXCEPT {}

  TEST_CONSTEXPR_CXX20 T* allocate(std::size_t n) {
    T* memory = std::allocator<T>().allocate(n);
    if (!TEST_IS_CONSTANT_EVALUATED)
      std::memset(static_cast<void*>(memory), 0, sizeof(T) * n);

    return memory;
  }

  TEST_CONSTEXPR_CXX20 void deallocate(T* p, std::size_t n) {
    if (!TEST_IS_CONSTANT_EVALUATED)
      DoNotOptimize(std::memset(static_cast<void*>(p), 0, sizeof(T) * n));
    std::allocator<T>().deallocate(p, n);
  }

  TEST_CONSTEXPR_CXX20 friend bool operator==(safe_allocator, safe_allocator) { return true; }
  TEST_CONSTEXPR_CXX20 friend bool operator!=(safe_allocator x, safe_allocator y) { return !(x == y); }
};

template <std::size_t MaxSize, class T>
struct tiny_size_allocator {
  using value_type = T;
  using size_type  = unsigned;

  template <class U>
  struct rebind {
<<<<<<< HEAD
    using other = tiny_size_allocator<MaxSize, T>;
=======
    using other = tiny_size_allocator<MaxSize, U>;
>>>>>>> 5eee2751
  };

  tiny_size_allocator() = default;

  template <class U>
  TEST_CONSTEXPR_CXX20 tiny_size_allocator(tiny_size_allocator<MaxSize, U>) {}

  TEST_CONSTEXPR_CXX20 T* allocate(std::size_t n) {
    assert(n <= MaxSize);
    return std::allocator<T>().allocate(n);
  }

  TEST_CONSTEXPR_CXX20 void deallocate(T* ptr, std::size_t n) { std::allocator<T>().deallocate(ptr, n); }

  TEST_CONSTEXPR_CXX20 size_type max_size() const { return MaxSize; }

  friend bool operator==(tiny_size_allocator, tiny_size_allocator) { return true; }
  friend bool operator!=(tiny_size_allocator, tiny_size_allocator) { return false; }
};

#endif // MIN_ALLOCATOR_H<|MERGE_RESOLUTION|>--- conflicted
+++ resolved
@@ -481,11 +481,7 @@
 
   template <class U>
   struct rebind {
-<<<<<<< HEAD
-    using other = tiny_size_allocator<MaxSize, T>;
-=======
     using other = tiny_size_allocator<MaxSize, U>;
->>>>>>> 5eee2751
   };
 
   tiny_size_allocator() = default;
