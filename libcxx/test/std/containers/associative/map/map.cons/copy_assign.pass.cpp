//===----------------------------------------------------------------------===//
//
// Part of the LLVM Project, under the Apache License v2.0 with LLVM Exceptions.
// See https://llvm.org/LICENSE.txt for license information.
// SPDX-License-Identifier: Apache-2.0 WITH LLVM-exception
//
//===----------------------------------------------------------------------===//

// <map>

// class map

// map& operator=(const map& m);

#include <algorithm>
#include <cassert>
#include <cstdio>
#include <iterator>
#include <map>
#include <vector>

#include "test_macros.h"
#include "../../../test_compare.h"
#include "test_allocator.h"
#include "min_allocator.h"

template <class T>
class tracking_allocator {
  std::vector<void*>* allocs_;

  template <class U>
  friend class tracking_allocator;

public:
  using value_type                             = T;
  using propagate_on_container_copy_assignment = std::true_type;

  tracking_allocator(std::vector<void*>& allocs) : allocs_(&allocs) {}

  template <class U>
  tracking_allocator(const tracking_allocator<U>& other) : allocs_(other.allocs_) {}

  T* allocate(std::size_t n) {
    T* allocation = std::allocator<T>().allocate(n);
    allocs_->push_back(allocation);
    return allocation;
  }

  void deallocate(T* ptr, std::size_t n) TEST_NOEXCEPT {
    auto res = std::remove(allocs_->begin(), allocs_->end(), ptr);
    assert(res != allocs_->end() && "Trying to deallocate memory from different allocator?");
    allocs_->erase(res);
    std::allocator<T>().deallocate(ptr, n);
  }

  friend bool operator==(const tracking_allocator& lhs, const tracking_allocator& rhs) {
    return lhs.allocs_ == rhs.allocs_;
  }

  friend bool operator!=(const tracking_allocator& lhs, const tracking_allocator& rhs) {
    return lhs.allocs_ != rhs.allocs_;
  }
};

struct NoOp {
  void operator()() {}
};

template <class Alloc, class AllocatorInvariant = NoOp>
void test_alloc(const Alloc& lhs_alloc                   = Alloc(),
                const Alloc& rhs_alloc                   = Alloc(),
                AllocatorInvariant check_alloc_invariant = NoOp()) {
<<<<<<< HEAD
  {   // Test empty/non-empy map combinations
=======
  {   // Test empty/non-empty map combinations
>>>>>>> 35227056
    { // assign from a non-empty container into an empty one
      using V   = std::pair<const int, int>;
      using Map = std::map<int, int, std::less<int>, Alloc>;

      V arr[] = {V(1, 1), V(2, 3), V(3, 6)};
      const Map orig(begin(arr), end(arr), std::less<int>(), rhs_alloc);
      Map copy(lhs_alloc);
      copy = orig;
      assert(copy.size() == 3);
      assert(*std::next(copy.begin(), 0) == V(1, 1));
      assert(*std::next(copy.begin(), 1) == V(2, 3));
      assert(*std::next(copy.begin(), 2) == V(3, 6));
      assert(std::next(copy.begin(), 3) == copy.end());

      // Check that orig is still what is expected
      assert(orig.size() == 3);
      assert(*std::next(orig.begin(), 0) == V(1, 1));
      assert(*std::next(orig.begin(), 1) == V(2, 3));
      assert(*std::next(orig.begin(), 2) == V(3, 6));
      assert(std::next(orig.begin(), 3) == orig.end());
    }
    check_alloc_invariant();
    { // assign from an empty container into an empty one
      using Map = std::map<int, int, std::less<int>, Alloc>;

      const Map orig(rhs_alloc);
      Map copy(lhs_alloc);
      copy = orig;
      assert(copy.size() == 0);
      assert(copy.begin() == copy.end());

      // Check that orig is still what is expected
      assert(orig.size() == 0);
      assert(orig.begin() == orig.end());
    }
    check_alloc_invariant();
    { // assign from an empty container into a non-empty one
      using V   = std::pair<const int, int>;
      using Map = std::map<int, int, std::less<int>, Alloc>;

      V arr[] = {V(1, 1), V(2, 3), V(3, 6)};
      const Map orig(rhs_alloc);
      Map copy(begin(arr), end(arr), std::less<int>(), rhs_alloc);
      copy = orig;
      assert(copy.size() == 0);
      assert(copy.begin() == copy.end());

      // Check that orig is still what is expected
      assert(orig.size() == 0);
      assert(orig.begin() == orig.end());
    }
  }

  {   // Ensure that self-assignment works correctly
    { // with a non-empty map
      using V   = std::pair<const int, int>;
      using Map = std::map<int, int, std::less<int>, Alloc>;

      V arr[] = {V(1, 1), V(2, 3), V(3, 6)};
      Map orig(begin(arr), end(arr), std::less<int>(), rhs_alloc);
      orig = static_cast<const Map&>(orig);

      assert(orig.size() == 3);
      assert(*std::next(orig.begin(), 0) == V(1, 1));
      assert(*std::next(orig.begin(), 1) == V(2, 3));
      assert(*std::next(orig.begin(), 2) == V(3, 6));
      assert(std::next(orig.begin(), 3) == orig.end());
    }
    { // with an empty map
      using Map = std::map<int, int, std::less<int>, Alloc>;

      Map orig(rhs_alloc);
      orig = static_cast<const Map&>(orig);

      assert(orig.size() == 0);
      assert(orig.begin() == orig.end());
    }
  }

  { // check assignment into a non-empty map
    check_alloc_invariant();
    { // LHS already contains elements, but fewer than the RHS
      using V   = std::pair<const int, int>;
      using Map = std::map<int, int, std::less<int>, Alloc>;

      V lhs_arr[] = {V(1, 1), V(2, 3), V(3, 6)};
      const Map orig(begin(lhs_arr), end(lhs_arr), std::less<int>(), rhs_alloc);

      V rhs_arr[] = {V(4, 2), V(5, 1)};
      Map copy(begin(rhs_arr), end(rhs_arr), std::less<int>(), lhs_alloc);
      copy = orig;
      assert(copy.size() == 3);
      assert(*std::next(copy.begin(), 0) == V(1, 1));
      assert(*std::next(copy.begin(), 1) == V(2, 3));
      assert(*std::next(copy.begin(), 2) == V(3, 6));
      assert(std::next(copy.begin(), 3) == copy.end());

      // Check that orig is still what is expected
      assert(orig.size() == 3);
      assert(*std::next(orig.begin(), 0) == V(1, 1));
      assert(*std::next(orig.begin(), 1) == V(2, 3));
      assert(*std::next(orig.begin(), 2) == V(3, 6));
      assert(std::next(orig.begin(), 3) == orig.end());
    }
    check_alloc_invariant();
    { // LHS contains the same number of elements as the RHS
      using V   = std::pair<const int, int>;
      using Map = std::map<int, int, std::less<int>, Alloc>;

      V lhs_arr[] = {V(1, 1), V(2, 3), V(3, 6)};
      const Map orig(begin(lhs_arr), end(lhs_arr), std::less<int>(), rhs_alloc);

      V rhs_arr[] = {V(4, 2), V(5, 1), V(6, 0)};
      Map copy(begin(rhs_arr), end(rhs_arr), std::less<int>(), lhs_alloc);
      copy = orig;
      assert(copy.size() == 3);
      assert(*std::next(copy.begin(), 0) == V(1, 1));
      assert(*std::next(copy.begin(), 1) == V(2, 3));
      assert(*std::next(copy.begin(), 2) == V(3, 6));
      assert(std::next(copy.begin(), 3) == copy.end());

      // Check that orig is still what is expected
      assert(orig.size() == 3);
      assert(*std::next(orig.begin(), 0) == V(1, 1));
      assert(*std::next(orig.begin(), 1) == V(2, 3));
      assert(*std::next(orig.begin(), 2) == V(3, 6));
      assert(std::next(orig.begin(), 3) == orig.end());
    }
    check_alloc_invariant();
    { // LHS already contains more elements than the RHS
      using V   = std::pair<const int, int>;
      using Map = std::map<int, int, std::less<int>, Alloc>;

      V lhs_arr[] = {V(1, 1), V(2, 3), V(3, 6)};
      const Map orig(begin(lhs_arr), end(lhs_arr), std::less<int>(), rhs_alloc);

      V rhs_arr[] = {V(4, 2), V(5, 1), V(6, 0), V(7, 9)};
      Map copy(begin(rhs_arr), end(rhs_arr), std::less<int>(), lhs_alloc);
      copy = orig;
      assert(copy.size() == 3);
      assert(*std::next(copy.begin(), 0) == V(1, 1));
      assert(*std::next(copy.begin(), 1) == V(2, 3));
      assert(*std::next(copy.begin(), 2) == V(3, 6));
      assert(std::next(copy.begin(), 3) == copy.end());

      // Check that orig is still what is expected
      assert(orig.size() == 3);
      assert(*std::next(orig.begin(), 0) == V(1, 1));
      assert(*std::next(orig.begin(), 1) == V(2, 3));
      assert(*std::next(orig.begin(), 2) == V(3, 6));
      assert(std::next(orig.begin(), 3) == orig.end());
    }
    check_alloc_invariant();
  }
<<<<<<< HEAD
  { // Make a somewhat larget set to exercise the algorithm a bit
=======
  { // Make a somewhat larger set to exercise the algorithm a bit
>>>>>>> 35227056
    using V   = std::pair<const int, int>;
    using Map = std::map<int, int, std::less<int>, Alloc>;

    Map orig(rhs_alloc);
    for (int i = 0; i != 50; ++i)
      orig[i] = i + 3;

    Map copy(lhs_alloc);
    copy  = orig;
    int i = 0;
    for (auto v : copy) {
      assert(v == V(i, i + 3));
      ++i;
    }
  }
  check_alloc_invariant();
}

void test() {
  test_alloc<std::allocator<std::pair<const int, int> > >();
#if TEST_STD_VER >= 11
  test_alloc<min_allocator<std::pair<const int, int> > >();

  { // Make sure we're allocating/deallocating nodes with the correct allocator
    // See https://llvm.org/PR29001
    class AssertEmpty {
      std::vector<void*>* lhs_allocs_;
      std::vector<void*>* rhs_allocs_;

    public:
      AssertEmpty(std::vector<void*>& lhs_allocs, std::vector<void*>& rhs_allocs)
          : lhs_allocs_(&lhs_allocs), rhs_allocs_(&rhs_allocs) {}

      void operator()() {
        assert(lhs_allocs_->empty());
        assert(rhs_allocs_->empty());
      }
    };

    std::vector<void*> lhs_allocs;
    std::vector<void*> rhs_allocs;
    test_alloc<tracking_allocator<std::pair<const int, int> > >(
        lhs_allocs, rhs_allocs, AssertEmpty(lhs_allocs, rhs_allocs));
  }
#endif

  { // Ensure that the comparator is copied
    using V   = std::pair<const int, int>;
    using Map = std::map<int, int, test_less<int> >;

    V arr[] = {V(1, 1), V(2, 3), V(3, 6)};
    const Map orig(begin(arr), end(arr), test_less<int>(3));
    Map copy;
    copy = orig;
    assert(copy.size() == 3);
    assert(copy.key_comp() == test_less<int>(3));

    // Check that orig is still what is expected
    assert(orig.size() == 3);
    assert(orig.key_comp() == test_less<int>(3));
  }

  { // Make sure the color is copied as well
    std::map<int, int> in;

    for (int i = 0; i != 32; ++i)
      in[i] = i;

    std::map<int, int> out = in;

    out.erase(std::next(out.begin(), 10), out.end());
    out = in;
    out.erase(std::next(out.begin(), 17), out.end());
  }
}

int main(int, char**) {
  test();

  return 0;
}<|MERGE_RESOLUTION|>--- conflicted
+++ resolved
@@ -70,11 +70,7 @@
 void test_alloc(const Alloc& lhs_alloc                   = Alloc(),
                 const Alloc& rhs_alloc                   = Alloc(),
                 AllocatorInvariant check_alloc_invariant = NoOp()) {
-<<<<<<< HEAD
-  {   // Test empty/non-empy map combinations
-=======
   {   // Test empty/non-empty map combinations
->>>>>>> 35227056
     { // assign from a non-empty container into an empty one
       using V   = std::pair<const int, int>;
       using Map = std::map<int, int, std::less<int>, Alloc>;
@@ -229,11 +225,7 @@
     }
     check_alloc_invariant();
   }
-<<<<<<< HEAD
-  { // Make a somewhat larget set to exercise the algorithm a bit
-=======
   { // Make a somewhat larger set to exercise the algorithm a bit
->>>>>>> 35227056
     using V   = std::pair<const int, int>;
     using Map = std::map<int, int, std::less<int>, Alloc>;
 
