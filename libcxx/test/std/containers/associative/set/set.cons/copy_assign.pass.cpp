--- conflicted
+++ resolved
@@ -70,11 +70,7 @@
 void test_alloc(const Alloc& lhs_alloc                   = Alloc(),
                 const Alloc& rhs_alloc                   = Alloc(),
                 AllocatorInvariant check_alloc_invariant = NoOp()) {
-<<<<<<< HEAD
-  {   // Test empty/non-empy set combinations
-=======
   {   // Test empty/non-empty set combinations
->>>>>>> 35227056
     { // assign from a non-empty container into an empty one
       using Set = std::set<int, std::less<int>, Alloc>;
 
@@ -222,11 +218,7 @@
       assert(std::next(orig.begin(), 3) == orig.end());
     }
     check_alloc_invariant();
-<<<<<<< HEAD
-    { // Make a somewhat larget set to exercise the algorithm a bit
-=======
     { // Make a somewhat larger set to exercise the algorithm a bit
->>>>>>> 35227056
       using Set = std::set<int, std::less<int>, Alloc>;
 
       Set orig(rhs_alloc);
