//===----------------------------------------------------------------------===//
//
// Part of the LLVM Project, under the Apache License v2.0 with LLVM Exceptions.
// See https://llvm.org/LICENSE.txt for license information.
// SPDX-License-Identifier: Apache-2.0 WITH LLVM-exception
//
//===----------------------------------------------------------------------===//

// <set>

// class multiset

// multiset& operator=(const multiset& s);

#include <algorithm>
#include <cassert>
#include <iterator>
#include <set>
#include <vector>

#include "../../../test_compare.h"
#include "min_allocator.h"
#include "test_macros.h"

template <class T>
class tracking_allocator {
  std::vector<void*>* allocs_;

  template <class U>
  friend class tracking_allocator;

public:
  using value_type                             = T;
  using propagate_on_container_copy_assignment = std::true_type;

  tracking_allocator(std::vector<void*>& allocs) : allocs_(&allocs) {}

  template <class U>
  tracking_allocator(const tracking_allocator<U>& other) : allocs_(other.allocs_) {}

  T* allocate(std::size_t n) {
    T* allocation = std::allocator<T>().allocate(n);
    allocs_->push_back(allocation);
    return allocation;
  }

  void deallocate(T* ptr, std::size_t n) TEST_NOEXCEPT {
    auto res = std::remove(allocs_->begin(), allocs_->end(), ptr);
    assert(res != allocs_->end() && "Trying to deallocate memory from different allocator?");
    allocs_->erase(res);
    std::allocator<T>().deallocate(ptr, n);
  }

  friend bool operator==(const tracking_allocator& lhs, const tracking_allocator& rhs) {
    return lhs.allocs_ == rhs.allocs_;
  }

  friend bool operator!=(const tracking_allocator& lhs, const tracking_allocator& rhs) {
    return lhs.allocs_ != rhs.allocs_;
  }
};

struct NoOp {
  void operator()() {}
};

template <class Alloc, class AllocatorInvariant = NoOp>
void test_alloc(const Alloc& lhs_alloc                   = Alloc(),
                const Alloc& rhs_alloc                   = Alloc(),
                AllocatorInvariant check_alloc_invariant = NoOp()) {
<<<<<<< HEAD
  {   // Test empty/non-empy multiset combinations
=======
  {   // Test empty/non-empty multiset combinations
>>>>>>> 35227056
    { // assign from a non-empty container into an empty one
      using Set = std::multiset<int, std::less<int>, Alloc>;

      int arr[] = {1, 2, 2};
      const Set orig(std::begin(arr), std::end(arr), std::less<int>(), rhs_alloc);
      Set copy(lhs_alloc);
      copy = orig;
      assert(copy.size() == 3);
      assert(*std::next(copy.begin(), 0) == 1);
      assert(*std::next(copy.begin(), 1) == 2);
      assert(*std::next(copy.begin(), 2) == 2);
      assert(std::next(copy.begin(), 3) == copy.end());

      // Check that orig is still what is expected
      assert(orig.size() == 3);
      assert(*std::next(orig.begin(), 0) == 1);
      assert(*std::next(orig.begin(), 1) == 2);
      assert(*std::next(orig.begin(), 2) == 2);
      assert(std::next(orig.begin(), 3) == orig.end());
    }
    check_alloc_invariant();
    { // assign from an empty container into an empty one
      using Set = std::multiset<int, std::less<int>, Alloc>;

      const Set orig(rhs_alloc);
      Set copy(lhs_alloc);
      copy = orig;
      assert(copy.size() == 0);
      assert(copy.begin() == copy.end());

      // Check that orig is still what is expected
      assert(orig.size() == 0);
      assert(orig.begin() == orig.end());
    }
    check_alloc_invariant();
    { // assign from an empty container into a non-empty one
      using Set = std::multiset<int, std::less<int>, Alloc>;

      int arr[] = {1, 2, 2};
      const Set orig(rhs_alloc);
      Set copy(std::begin(arr), std::end(arr), std::less<int>(), rhs_alloc);
      copy = orig;
      assert(copy.size() == 0);
      assert(copy.begin() == copy.end());

      // Check that orig is still what is expected
      assert(orig.size() == 0);
      assert(orig.begin() == orig.end());
    }
  }

  {   // Ensure that self-assignment works correctly
    { // with a non-empty multiset
      using Set = std::multiset<int, std::less<int>, Alloc>;

      int arr[] = {1, 2, 2};
      Set orig(std::begin(arr), std::end(arr), std::less<int>(), rhs_alloc);
      orig = static_cast<const Set&>(orig);

      assert(orig.size() == 3);
      assert(*std::next(orig.begin(), 0) == 1);
      assert(*std::next(orig.begin(), 1) == 2);
      assert(*std::next(orig.begin(), 2) == 2);
      assert(std::next(orig.begin(), 3) == orig.end());
    }
    { // with an empty multiset
      using Set = std::multiset<int, std::less<int>, Alloc>;

      Set orig(rhs_alloc);
      orig = static_cast<const Set&>(orig);

      assert(orig.size() == 0);
      assert(orig.begin() == orig.end());
    }
  }

  { // check assignment into a non-empty multiset
    check_alloc_invariant();
    { // LHS already contains elements, but fewer than the RHS
      using Set = std::multiset<int, std::less<int>, Alloc>;

      int lhs_arr[] = {1, 2, 2};
      const Set orig(std::begin(lhs_arr), std::end(lhs_arr), std::less<int>(), rhs_alloc);

      int rhs_arr[] = {4, 5};
      Set copy(std::begin(rhs_arr), std::end(rhs_arr), std::less<int>(), lhs_alloc);
      copy = orig;
      assert(copy.size() == 3);
      assert(*std::next(copy.begin(), 0) == 1);
      assert(*std::next(copy.begin(), 1) == 2);
      assert(*std::next(copy.begin(), 2) == 2);
      assert(std::next(copy.begin(), 3) == copy.end());

      // Check that orig is still what is expected
      assert(orig.size() == 3);
      assert(*std::next(orig.begin(), 0) == 1);
      assert(*std::next(orig.begin(), 1) == 2);
      assert(*std::next(orig.begin(), 2) == 2);
      assert(std::next(orig.begin(), 3) == orig.end());
    }
    check_alloc_invariant();
    { // LHS contains the same number of elements as the RHS
      using Set = std::multiset<int, std::less<int>, Alloc>;

      int lhs_arr[] = {1, 2, 2};
      const Set orig(std::begin(lhs_arr), std::end(lhs_arr), std::less<int>(), rhs_alloc);

      int rhs_arr[] = {4, 5, 6};
      Set copy(std::begin(rhs_arr), std::end(rhs_arr), std::less<int>(), lhs_alloc);
      copy = orig;
      assert(copy.size() == 3);
      assert(*std::next(copy.begin(), 0) == 1);
      assert(*std::next(copy.begin(), 1) == 2);
      assert(*std::next(copy.begin(), 2) == 2);
      assert(std::next(copy.begin(), 3) == copy.end());

      // Check that orig is still what is expected
      assert(orig.size() == 3);
      assert(*std::next(orig.begin(), 0) == 1);
      assert(*std::next(orig.begin(), 1) == 2);
      assert(*std::next(orig.begin(), 2) == 2);
      assert(std::next(orig.begin(), 3) == orig.end());
    }
    check_alloc_invariant();
    { // LHS already contains more elements than the RHS
      using Set = std::multiset<int, std::less<int>, Alloc>;

      int lhs_arr[] = {1, 2, 2};
      const Set orig(std::begin(lhs_arr), std::end(lhs_arr), std::less<int>(), rhs_alloc);

      int rhs_arr[] = {4, 5, 6};
      Set copy(std::begin(rhs_arr), std::end(rhs_arr), std::less<int>(), lhs_alloc);
      copy = orig;
      assert(copy.size() == 3);
      assert(*std::next(copy.begin(), 0) == 1);
      assert(*std::next(copy.begin(), 1) == 2);
      assert(*std::next(copy.begin(), 2) == 2);
      assert(std::next(copy.begin(), 3) == copy.end());

      // Check that orig is still what is expected
      assert(orig.size() == 3);
      assert(*std::next(orig.begin(), 0) == 1);
      assert(*std::next(orig.begin(), 1) == 2);
      assert(*std::next(orig.begin(), 2) == 2);
      assert(std::next(orig.begin(), 3) == orig.end());
    }
    check_alloc_invariant();
<<<<<<< HEAD
    { // Make a somewhat larget multiset to exercise the algorithm a bit
=======
    { // Make a somewhat larger multiset to exercise the algorithm a bit
>>>>>>> 35227056
      using Set = std::multiset<int, std::less<int>, Alloc>;

      Set orig(rhs_alloc);
      for (int i = 0; i != 50; ++i)
        orig.insert(i);

      Set copy(lhs_alloc);
      copy  = orig;
      int i = 0;
      for (auto v : copy) {
        assert(v == i++);
      }
    }
    check_alloc_invariant();
  }
}

void test() {
  test_alloc<std::allocator<int> >();
#if TEST_STD_VER >= 11
  test_alloc<min_allocator<int> >();

  { // Make sure we're allocating/deallocating nodes with the correct allocator
    // See https://llvm.org/PR29001
    class AssertEmpty {
      std::vector<void*>* lhs_allocs_;
      std::vector<void*>* rhs_allocs_;

    public:
      AssertEmpty(std::vector<void*>& lhs_allocs, std::vector<void*>& rhs_allocs)
          : lhs_allocs_(&lhs_allocs), rhs_allocs_(&rhs_allocs) {}

      void operator()() {
        assert(lhs_allocs_->empty());
        assert(rhs_allocs_->empty());
      }
    };

    std::vector<void*> lhs_allocs;
    std::vector<void*> rhs_allocs;
    test_alloc<tracking_allocator<int> >(lhs_allocs, rhs_allocs, AssertEmpty(lhs_allocs, rhs_allocs));
  }
#endif

  { // Ensure that the comparator is copied
    int arr[] = {1, 2, 2};
    const std::multiset<int, test_less<int> > orig(std::begin(arr), std::end(arr), test_less<int>(3));
    std::multiset<int, test_less<int> > copy;
    copy = orig;
    assert(copy.size() == 3);
    assert(copy.key_comp() == test_less<int>(3));

    // Check that orig is still what is expected
    assert(orig.size() == 3);
    assert(orig.key_comp() == test_less<int>(3));
  }
}

int main(int, char**) {
  test();

  return 0;
}<|MERGE_RESOLUTION|>--- conflicted
+++ resolved
@@ -68,11 +68,7 @@
 void test_alloc(const Alloc& lhs_alloc                   = Alloc(),
                 const Alloc& rhs_alloc                   = Alloc(),
                 AllocatorInvariant check_alloc_invariant = NoOp()) {
-<<<<<<< HEAD
-  {   // Test empty/non-empy multiset combinations
-=======
   {   // Test empty/non-empty multiset combinations
->>>>>>> 35227056
     { // assign from a non-empty container into an empty one
       using Set = std::multiset<int, std::less<int>, Alloc>;
 
@@ -220,11 +216,7 @@
       assert(std::next(orig.begin(), 3) == orig.end());
     }
     check_alloc_invariant();
-<<<<<<< HEAD
-    { // Make a somewhat larget multiset to exercise the algorithm a bit
-=======
     { // Make a somewhat larger multiset to exercise the algorithm a bit
->>>>>>> 35227056
       using Set = std::multiset<int, std::less<int>, Alloc>;
 
       Set orig(rhs_alloc);
