--- conflicted
+++ resolved
@@ -96,8 +96,6 @@
       });
 }
 
-<<<<<<< HEAD
-=======
 constexpr void test_product_iterator() {
   using M = std::flat_map<int, int>;
   {
@@ -118,7 +116,6 @@
   }
 }
 
->>>>>>> 5ee67ebe
 constexpr bool test() {
   test<std::vector<int>, std::vector<double>>();
 #ifndef __cpp_lib_constexpr_deque
@@ -129,11 +126,7 @@
   }
   test<MinSequenceContainer<int>, MinSequenceContainer<double>>();
   test<std::vector<int, min_allocator<int>>, std::vector<double, min_allocator<double>>>();
-<<<<<<< HEAD
-
-=======
   test_product_iterator();
->>>>>>> 5ee67ebe
   if (!TEST_IS_CONSTANT_EVALUATED) {
     auto insert_func = [](auto& m, const auto& newValues) { m.insert(newValues.begin(), newValues.end()); };
     test_insert_range_exception_guarantee(insert_func);
