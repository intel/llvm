//===----------------------------------------------------------------------===//
//
// Part of the LLVM Project, under the Apache License v2.0 with LLVM Exceptions.
// See https://llvm.org/LICENSE.txt for license information.
// SPDX-License-Identifier: Apache-2.0 WITH LLVM-exception
//
//===----------------------------------------------------------------------===//

// <unordered_map>

// template <class Key, class T, class Hash = hash<Key>, class Pred = equal_to<Key>,
//           class Alloc = allocator<pair<const Key, T>>>
// class unordered_multimap

// iterator erase(const_iterator first, const_iterator last)

#include <unordered_map>
#include <string>
#include <set>
#include <cassert>
#include <cstddef>

#include "test_macros.h"
#include "../../../check_consecutive.h"
#include "min_allocator.h"

int main(int, char**) {
  {
    typedef std::unordered_multimap<int, std::string> C;
    typedef std::pair<int, std::string> P;
    P a[] = {
        P(1, "one"),
        P(2, "two"),
        P(3, "three"),
        P(4, "four"),
        P(1, "four"),
        P(2, "four"),
    };
    C c(a, a + sizeof(a) / sizeof(a[0]));
    C::const_iterator i = c.find(2);
    C::const_iterator j = std::next(i, 2);
    C::iterator k       = c.erase(i, i);
    assert(k == i);
    assert(c.size() == 6);
    typedef std::pair<C::iterator, C::iterator> Eq;
    Eq eq = c.equal_range(1);
    assert(std::distance(eq.first, eq.second) == 2);
    std::multiset<std::string> s;
    s.insert("one");
    s.insert("four");
    CheckConsecutiveKeys<C::const_iterator>(c.find(1), c.end(), 1, s);
    eq = c.equal_range(2);
    assert(std::distance(eq.first, eq.second) == 2);
    s.insert("two");
    s.insert("four");
    CheckConsecutiveKeys<C::const_iterator>(c.find(2), c.end(), 2, s);
    eq = c.equal_range(3);
    assert(std::distance(eq.first, eq.second) == 1);
    k = eq.first;
    assert(k->first == 3);
    assert(k->second == "three");
    eq = c.equal_range(4);
    assert(std::distance(eq.first, eq.second) == 1);
    k = eq.first;
    assert(k->first == 4);
    assert(k->second == "four");
    assert(static_cast<std::size_t>(std::distance(c.begin(), c.end())) == c.size());
    assert(static_cast<std::size_t>(std::distance(c.cbegin(), c.cend())) == c.size());

    k = c.erase(i, j);
    assert(c.size() == 4);
    eq = c.equal_range(1);
    assert(std::distance(eq.first, eq.second) == 2);
    s.insert("one");
    s.insert("four");
    CheckConsecutiveKeys<C::const_iterator>(c.find(1), c.end(), 1, s);
    eq = c.equal_range(3);
    assert(std::distance(eq.first, eq.second) == 1);
    k = eq.first;
    assert(k->first == 3);
    assert(k->second == "three");
    eq = c.equal_range(4);
    assert(std::distance(eq.first, eq.second) == 1);
    k = eq.first;
    assert(k->first == 4);
    assert(k->second == "four");
    assert(static_cast<std::size_t>(std::distance(c.begin(), c.end())) == c.size());
    assert(static_cast<std::size_t>(std::distance(c.cbegin(), c.cend())) == c.size());

    k = c.erase(c.cbegin(), c.cend());
    assert(c.size() == 0);
    assert(k == c.end());
  }
<<<<<<< HEAD
=======
  {   // Make sure we're properly destroying the elements when erasing
    { // When erasing part of a bucket
      std::unordered_multimap<int, std::string> map;
      map.insert(std::make_pair(1, "This is a long string to make sure ASan can detect a memory leak"));
      map.insert(std::make_pair(1, "This is another long string to make sure ASan can detect a memory leak"));
      map.erase(++map.begin(), map.end());
    }
    { // When erasing the whole bucket
      std::unordered_multimap<int, std::string> map;
      map.insert(std::make_pair(1, "This is a long string to make sure ASan can detect a memory leak"));
      map.insert(std::make_pair(1, "This is another long string to make sure ASan can detect a memory leak"));
      map.erase(map.begin(), map.end());
    }
  }
  { // Make sure that we're properly updating the bucket list when starting within a bucket
    struct MyHash {
      size_t operator()(size_t v) const { return v; }
    };
    std::unordered_multimap<size_t, size_t, MyHash> map;
    size_t collision_val = 2 + map.bucket_count(); // try to get a bucket collision
    map.rehash(3);
    map.insert(std::pair<size_t, size_t>(1, 1));
    map.insert(std::pair<size_t, size_t>(collision_val, 1));
    map.insert(std::pair<size_t, size_t>(2, 1));
    LIBCPP_ASSERT(map.bucket(2) == map.bucket(collision_val));

    auto erase = map.equal_range(2);
    map.erase(erase.first, erase.second);
    for (const auto& v : map)
      assert(v.first == 1 || v.first == collision_val);
  }
>>>>>>> 54c4ef26
#if TEST_STD_VER >= 11
  {
    typedef std::unordered_multimap<int,
                                    std::string,
                                    std::hash<int>,
                                    std::equal_to<int>,
                                    min_allocator<std::pair<const int, std::string>>>
        C;
    typedef std::pair<int, std::string> P;
    P a[] = {
        P(1, "one"),
        P(2, "two"),
        P(3, "three"),
        P(4, "four"),
        P(1, "four"),
        P(2, "four"),
    };
    C c(a, a + sizeof(a) / sizeof(a[0]));
    C::const_iterator i = c.find(2);
    C::const_iterator j = std::next(i, 2);
    C::iterator k       = c.erase(i, i);
    assert(k == i);
    assert(c.size() == 6);
    typedef std::pair<C::iterator, C::iterator> Eq;
    Eq eq = c.equal_range(1);
    assert(std::distance(eq.first, eq.second) == 2);
    std::multiset<std::string> s;
    s.insert("one");
    s.insert("four");
    CheckConsecutiveKeys<C::const_iterator>(c.find(1), c.end(), 1, s);
    eq = c.equal_range(2);
    assert(std::distance(eq.first, eq.second) == 2);
    s.insert("two");
    s.insert("four");
    CheckConsecutiveKeys<C::const_iterator>(c.find(2), c.end(), 2, s);
    eq = c.equal_range(3);
    assert(std::distance(eq.first, eq.second) == 1);
    k = eq.first;
    assert(k->first == 3);
    assert(k->second == "three");
    eq = c.equal_range(4);
    assert(std::distance(eq.first, eq.second) == 1);
    k = eq.first;
    assert(k->first == 4);
    assert(k->second == "four");
    assert(static_cast<std::size_t>(std::distance(c.begin(), c.end())) == c.size());
    assert(static_cast<std::size_t>(std::distance(c.cbegin(), c.cend())) == c.size());

    k = c.erase(i, j);
    assert(c.size() == 4);
    eq = c.equal_range(1);
    assert(std::distance(eq.first, eq.second) == 2);
    s.insert("one");
    s.insert("four");
    CheckConsecutiveKeys<C::const_iterator>(c.find(1), c.end(), 1, s);
    eq = c.equal_range(3);
    assert(std::distance(eq.first, eq.second) == 1);
    k = eq.first;
    assert(k->first == 3);
    assert(k->second == "three");
    eq = c.equal_range(4);
    assert(std::distance(eq.first, eq.second) == 1);
    k = eq.first;
    assert(k->first == 4);
    assert(k->second == "four");
    assert(static_cast<std::size_t>(std::distance(c.begin(), c.end())) == c.size());
    assert(static_cast<std::size_t>(std::distance(c.cbegin(), c.cend())) == c.size());

    k = c.erase(c.cbegin(), c.cend());
    assert(c.size() == 0);
    assert(k == c.end());
  }
#endif

  return 0;
}<|MERGE_RESOLUTION|>--- conflicted
+++ resolved
@@ -91,8 +91,6 @@
     assert(c.size() == 0);
     assert(k == c.end());
   }
-<<<<<<< HEAD
-=======
   {   // Make sure we're properly destroying the elements when erasing
     { // When erasing part of a bucket
       std::unordered_multimap<int, std::string> map;
@@ -124,7 +122,6 @@
     for (const auto& v : map)
       assert(v.first == 1 || v.first == collision_val);
   }
->>>>>>> 54c4ef26
 #if TEST_STD_VER >= 11
   {
     typedef std::unordered_multimap<int,
