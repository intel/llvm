--- conflicted
+++ resolved
@@ -21,95 +21,6 @@
 #include "test_allocator.h"
 #include "test_iterators.h"
 
-<<<<<<< HEAD
-template <class T>
-struct Allocator {
-  using value_type      = T;
-  using is_always_equal = std::false_type;
-
-  template <class U>
-  Allocator(const Allocator<U>&) {}
-
-  Allocator(bool should_throw = true) {
-    if (should_throw)
-      throw 0;
-  }
-
-  T* allocate(std::size_t n) { return std::allocator<T>().allocate(n); }
-  void deallocate(T* ptr, std::size_t n) { std::allocator<T>().deallocate(ptr, n); }
-
-  template <class U>
-  friend bool operator==(const Allocator&, const Allocator<U>&) {
-    return true;
-  }
-};
-
-struct ThrowingT {
-  int* throw_after_n_ = nullptr;
-  ThrowingT() { throw 0; }
-
-  ThrowingT(int& throw_after_n) : throw_after_n_(&throw_after_n) {
-    if (throw_after_n == 0)
-      throw 0;
-    --throw_after_n;
-  }
-
-  ThrowingT(const ThrowingT& rhs) : throw_after_n_(rhs.throw_after_n_) {
-    if (throw_after_n_ == nullptr || *throw_after_n_ == 0)
-      throw 1;
-    --*throw_after_n_;
-  }
-
-  ThrowingT& operator=(const ThrowingT& rhs) {
-    throw_after_n_ = rhs.throw_after_n_;
-    if (throw_after_n_ == nullptr || *throw_after_n_ == 0)
-      throw 1;
-    --*throw_after_n_;
-    return *this;
-  }
-};
-
-template <class IterCat>
-struct Iterator {
-  using iterator_category = IterCat;
-  using difference_type   = std::ptrdiff_t;
-  using value_type        = int;
-  using reference         = int&;
-  using pointer           = int*;
-
-  int i_;
-  Iterator(int i = 0) : i_(i) {}
-  int& operator*() {
-    if (i_ == 1)
-      throw 1;
-    return i_;
-  }
-
-  friend bool operator==(const Iterator& lhs, const Iterator& rhs) { return lhs.i_ == rhs.i_; }
-
-  friend bool operator!=(const Iterator& lhs, const Iterator& rhs) { return lhs.i_ != rhs.i_; }
-
-  Iterator& operator++() {
-    ++i_;
-    return *this;
-  }
-
-  Iterator operator++(int) {
-    auto tmp = *this;
-    ++i_;
-    return tmp;
-  }
-};
-
-void check_new_delete_called() {
-  assert(globalMemCounter.new_called == globalMemCounter.delete_called);
-  assert(globalMemCounter.new_array_called == globalMemCounter.delete_array_called);
-  assert(globalMemCounter.aligned_new_called == globalMemCounter.aligned_delete_called);
-  assert(globalMemCounter.aligned_new_array_called == globalMemCounter.aligned_delete_array_called);
-}
-
-=======
->>>>>>> 93e44d24
 int main(int, char**) {
   using AllocVec = std::vector<int, throwing_allocator<int> >;
   try { // vector()
@@ -228,19 +139,11 @@
   check_new_delete_called();
 
   try { // Throw in vector(vector&&, const allocator_type&) from type during element-wise move
-<<<<<<< HEAD
-    std::vector<ThrowingT, test_allocator<ThrowingT> > vec(test_allocator<ThrowingT>(1));
-    int throw_after = 10;
-    ThrowingT v(throw_after);
-    vec.insert(vec.end(), 6, v);
-    std::vector<ThrowingT, test_allocator<ThrowingT> > vec2(std::move(vec), test_allocator<ThrowingT>(2));
-=======
     std::vector<throwing_t, test_allocator<throwing_t> > vec(test_allocator<throwing_t>(1));
     int throw_after = 10;
     throwing_t v(throw_after);
     vec.insert(vec.end(), 6, v);
     std::vector<throwing_t, test_allocator<throwing_t> > vec2(std::move(vec), test_allocator<throwing_t>(2));
->>>>>>> 93e44d24
   } catch (int) {
   }
   check_new_delete_called();
