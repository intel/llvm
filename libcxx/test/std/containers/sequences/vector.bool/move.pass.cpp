--- conflicted
+++ resolved
@@ -21,47 +21,6 @@
 #include "test_allocator.h"
 #include "test_macros.h"
 
-<<<<<<< HEAD
-TEST_CONSTEXPR_CXX20 bool tests() {
-  test_allocator_statistics alloc_stats;
-  {
-    std::vector<bool, test_allocator<bool> > l(test_allocator<bool>(5, &alloc_stats));
-    std::vector<bool, test_allocator<bool> > lo(test_allocator<bool>(5, &alloc_stats));
-    for (int i = 1; i <= 3; ++i) {
-      l.push_back(true);
-      lo.push_back(true);
-    }
-    std::vector<bool, test_allocator<bool> > l2 = std::move(l);
-    assert(l2 == lo);
-    assert(l.empty());
-    assert(l2.get_allocator() == lo.get_allocator());
-  }
-  {
-    std::vector<bool, other_allocator<bool> > l(other_allocator<bool>(5));
-    std::vector<bool, other_allocator<bool> > lo(other_allocator<bool>(5));
-    for (int i = 1; i <= 3; ++i) {
-      l.push_back(true);
-      lo.push_back(true);
-    }
-    std::vector<bool, other_allocator<bool> > l2 = std::move(l);
-    assert(l2 == lo);
-    assert(l.empty());
-    assert(l2.get_allocator() == lo.get_allocator());
-  }
-  {
-    std::vector<bool, min_allocator<bool> > l(min_allocator<bool>{});
-    std::vector<bool, min_allocator<bool> > lo(min_allocator<bool>{});
-    for (int i = 1; i <= 3; ++i) {
-      l.push_back(true);
-      lo.push_back(true);
-    }
-    std::vector<bool, min_allocator<bool> > l2 = std::move(l);
-    assert(l2 == lo);
-    assert(l.empty());
-    assert(l2.get_allocator() == lo.get_allocator());
-  }
-  {
-=======
 template <unsigned N, class A>
 TEST_CONSTEXPR_CXX20 void test(const A& a) {
   std::vector<bool, A> v(N, false, a);
@@ -114,7 +73,6 @@
   }
 
   { // Tests to verify the allocator statistics after move
->>>>>>> d465594a
     alloc_stats.clear();
     using Vect   = std::vector<bool, test_allocator<bool> >;
     using AllocT = Vect::allocator_type;
@@ -128,7 +86,6 @@
     }
     assert(alloc_stats.count == 1);
     alloc_stats.clear_ctor_counters();
-<<<<<<< HEAD
 
     Vect v2 = std::move(v);
     assert(alloc_stats.count == 2);
@@ -142,22 +99,6 @@
       const AllocT& a2 = v2.get_allocator();
       assert(a2.get_id() == 101);
       assert(a2.get_data() == 42);
-
-=======
-
-    Vect v2 = std::move(v);
-    assert(alloc_stats.count == 2);
-    assert(alloc_stats.copied == 0);
-    assert(alloc_stats.moved == 1);
-    {
-      const AllocT& a1 = v.get_allocator();
-      assert(a1.get_id() == test_alloc_base::moved_value);
-      assert(a1.get_data() == 42);
-
-      const AllocT& a2 = v2.get_allocator();
-      assert(a2.get_id() == 101);
-      assert(a2.get_data() == 42);
->>>>>>> d465594a
       assert(a1 == a2);
     }
   }
