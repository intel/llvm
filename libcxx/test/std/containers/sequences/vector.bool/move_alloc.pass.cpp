--- conflicted
+++ resolved
@@ -70,56 +70,6 @@
     test<65>(A(5), A(5));
     test<299>(A(5), A(5));
 
-<<<<<<< HEAD
-TEST_CONSTEXPR_CXX20 bool tests() {
-  {
-    std::vector<bool, test_allocator<bool> > l(test_allocator<bool>(5));
-    std::vector<bool, test_allocator<bool> > lo(test_allocator<bool>(5));
-    for (int i = 1; i <= 3; ++i) {
-      l.push_back(i);
-      lo.push_back(i);
-    }
-    std::vector<bool, test_allocator<bool> > l2(std::move(l), test_allocator<bool>(6));
-    assert(l2 == lo);
-    assert(!l.empty());
-    assert(l2.get_allocator() == test_allocator<bool>(6));
-  }
-  {
-    std::vector<bool, test_allocator<bool> > l(test_allocator<bool>(5));
-    std::vector<bool, test_allocator<bool> > lo(test_allocator<bool>(5));
-    for (int i = 1; i <= 3; ++i) {
-      l.push_back(i);
-      lo.push_back(i);
-    }
-    std::vector<bool, test_allocator<bool> > l2(std::move(l), test_allocator<bool>(5));
-    assert(l2 == lo);
-    assert(l.empty());
-    assert(l2.get_allocator() == test_allocator<bool>(5));
-  }
-  {
-    std::vector<bool, other_allocator<bool> > l(other_allocator<bool>(5));
-    std::vector<bool, other_allocator<bool> > lo(other_allocator<bool>(5));
-    for (int i = 1; i <= 3; ++i) {
-      l.push_back(i);
-      lo.push_back(i);
-    }
-    std::vector<bool, other_allocator<bool> > l2(std::move(l), other_allocator<bool>(4));
-    assert(l2 == lo);
-    assert(!l.empty());
-    assert(l2.get_allocator() == other_allocator<bool>(4));
-  }
-  {
-    std::vector<bool, min_allocator<bool> > l(min_allocator<bool>{});
-    std::vector<bool, min_allocator<bool> > lo(min_allocator<bool>{});
-    for (int i = 1; i <= 3; ++i) {
-      l.push_back(i);
-      lo.push_back(i);
-    }
-    std::vector<bool, min_allocator<bool> > l2(std::move(l), min_allocator<bool>());
-    assert(l2 == lo);
-    assert(l.empty());
-    assert(l2.get_allocator() == min_allocator<bool>());
-=======
     // Incompatible allocators
     test<5>(A(5), A(3));
     test<17>(A(5), A(3));
@@ -132,7 +82,6 @@
     test<17>(A(), A());
     test<65>(A(), A());
     test<299>(A(), A());
->>>>>>> 5eee2751
   }
 
   return true;
