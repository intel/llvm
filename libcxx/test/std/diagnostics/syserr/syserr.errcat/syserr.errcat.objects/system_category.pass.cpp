//===----------------------------------------------------------------------===//
//
// Part of the LLVM Project, under the Apache License v2.0 with LLVM Exceptions.
// See https://llvm.org/LICENSE.txt for license information.
// SPDX-License-Identifier: Apache-2.0 WITH LLVM-exception
//
//===----------------------------------------------------------------------===//

// <system_error>

// class error_category

// const error_category& system_category();

<<<<<<< HEAD
// XFAIL: stdlib=system && target={{.+}}-apple-macosx10.{{9|10|11|12}}

=======
>>>>>>> 4fe5a3cc
#include <system_error>
#include <cassert>
#include <string>
#include <cerrno>

#include "test_macros.h"

// See https://llvm.org/D65667
struct StaticInit {
  const std::error_category* ec;
  ~StaticInit() {
    std::string str = ec->name();
    assert(str == "system");
  }
};
static StaticInit foo;

int main(int, char**) {
  {
    const std::error_category& e_cat1 = std::system_category();
    std::error_condition e_cond       = e_cat1.default_error_condition(5);
    LIBCPP_ASSERT(e_cond.value() == 5);
    LIBCPP_ASSERT(e_cond.category() == std::generic_category());
    assert(e_cat1.equivalent(5, e_cond));

    e_cond = e_cat1.default_error_condition(5000);
    LIBCPP_ASSERT(e_cond.value() == 5000);
    LIBCPP_ASSERT(e_cond.category() == std::system_category());
    assert(e_cat1.equivalent(5000, e_cond));
  }

  // Test the result of message(int cond) when given a bad error condition
  {
    errno                             = E2BIG; // something that message will never generate
    const std::error_category& e_cat1 = std::system_category();
    const std::string msg             = e_cat1.message(-1);
    // Exact message format varies by platform.  We can't detect
    // some of these (Musl in particular) using the preprocessor,
    // so accept a few sensible messages.  Newlib unfortunately
    // responds with an empty message, which we probably want to
    // treat as a failure code otherwise, but we can detect that
    // with the preprocessor.
#if defined(_NEWLIB_VERSION)
    const bool is_newlib = true;
#else
    const bool is_newlib = false;
#endif
    (void)is_newlib;
    LIBCPP_ASSERT(msg.rfind("Error -1 occurred", 0) == 0       // AIX
                  || msg.rfind("No error information", 0) == 0 // Musl
                  || msg.rfind("Unknown error", 0) == 0        // Glibc
                  || (is_newlib && msg.empty()));
    assert(errno == E2BIG);
  }

  {
    foo.ec        = &std::system_category();
    std::string m = foo.ec->name();
    assert(m == "system");
  }

  return 0;
}<|MERGE_RESOLUTION|>--- conflicted
+++ resolved
@@ -12,11 +12,6 @@
 
 // const error_category& system_category();
 
-<<<<<<< HEAD
-// XFAIL: stdlib=system && target={{.+}}-apple-macosx10.{{9|10|11|12}}
-
-=======
->>>>>>> 4fe5a3cc
 #include <system_error>
 #include <cassert>
 #include <string>
