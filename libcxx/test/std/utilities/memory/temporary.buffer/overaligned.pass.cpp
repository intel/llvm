//===----------------------------------------------------------------------===//
//
// Part of the LLVM Project, under the Apache License v2.0 with LLVM Exceptions.
// See https://llvm.org/LICENSE.txt for license information.
// SPDX-License-Identifier: Apache-2.0 WITH LLVM-exception
//
//===----------------------------------------------------------------------===//

// UNSUPPORTED: c++03

<<<<<<< HEAD
// Aligned allocations are not supported on macOS < 10.13
// Note: use 'unsupported' instead of 'xfail' to ensure
// we won't pass prior to c++17.
// XFAIL: stdlib=system && target={{.+}}-apple-macosx10.{{9|10|11|12}}

=======
>>>>>>> 4fe5a3cc
// ADDITIONAL_COMPILE_FLAGS: -D_LIBCPP_DISABLE_DEPRECATION_WARNINGS

// <memory>

// template <class T>
//   pair<T*, ptrdiff_t>
//   get_temporary_buffer(ptrdiff_t n);
//
// template <class T>
//   void
//   return_temporary_buffer(T* p);

#include <cassert>
#include <cstdint>
#include <memory>
#include <utility>

#include "test_macros.h"

struct alignas(32) A {
    int field;
};

int main(int, char**)
{
    std::pair<A*, std::ptrdiff_t> ip = std::get_temporary_buffer<A>(5);
    assert(!(ip.first == nullptr) ^ (ip.second == 0));
    assert(reinterpret_cast<std::uintptr_t>(ip.first) % alignof(A) == 0);
    std::return_temporary_buffer(ip.first);

  return 0;
}<|MERGE_RESOLUTION|>--- conflicted
+++ resolved
@@ -8,14 +8,6 @@
 
 // UNSUPPORTED: c++03
 
-<<<<<<< HEAD
-// Aligned allocations are not supported on macOS < 10.13
-// Note: use 'unsupported' instead of 'xfail' to ensure
-// we won't pass prior to c++17.
-// XFAIL: stdlib=system && target={{.+}}-apple-macosx10.{{9|10|11|12}}
-
-=======
->>>>>>> 4fe5a3cc
 // ADDITIONAL_COMPILE_FLAGS: -D_LIBCPP_DISABLE_DEPRECATION_WARNINGS
 
 // <memory>
