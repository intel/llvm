//===----------------------------------------------------------------------===//
//
// Part of the LLVM Project, under the Apache License v2.0 with LLVM Exceptions.
// See https://llvm.org/LICENSE.txt for license information.
// SPDX-License-Identifier: Apache-2.0 WITH LLVM-exception
//
//===----------------------------------------------------------------------===//

// UNSUPPORTED: c++03, c++11, c++14

// TODO Investigate why this fails
// UNSUPPORTED: windows

<<<<<<< HEAD
=======
// This test times out under msan
// UNSUPPORTED: msan

>>>>>>> a8d96e15
// to_chars requires functions in the dylib that have not been introduced in older
// versions of the dylib on macOS.
// XFAIL: availability-fp_to_chars-missing

// steady_clock requires threads.
// UNSUPPORTED: no-threads
// UNSUPPORTED: no-random-device
// UNSUPPORTED: no-localization

// XFAIL: LIBCXX-AIX-FIXME

// <charconv>

#include <type_traits>
#include "test_macros.h"

// Work-around for sprintf_s's usage in the Microsoft tests.
#ifndef _WIN32
#  define sprintf_s snprintf
#endif

#ifdef _MSVC_STL_VERSION
#include <xutility>
using std::_Bit_cast;
#else
// FUNCTION TEMPLATE _Bit_cast
template <class _To, class _From,
          std::enable_if_t<sizeof(_To) == sizeof(_From) && std::is_trivially_copyable_v<_To> &&
                               std::is_trivially_copyable_v<_From>,
                           int> = 0>
[[nodiscard]] constexpr _To _Bit_cast(const _From& _From_obj) noexcept {
  return __builtin_bit_cast(_To, _From_obj);
}
#endif

// Includes Microsoft's test that tests the entire header.

#include "test.cpp"<|MERGE_RESOLUTION|>--- conflicted
+++ resolved
@@ -11,12 +11,9 @@
 // TODO Investigate why this fails
 // UNSUPPORTED: windows
 
-<<<<<<< HEAD
-=======
 // This test times out under msan
 // UNSUPPORTED: msan
 
->>>>>>> a8d96e15
 // to_chars requires functions in the dylib that have not been introduced in older
 // versions of the dylib on macOS.
 // XFAIL: availability-fp_to_chars-missing
