//===----------------------------------------------------------------------===//
//
// Part of the LLVM Project, under the Apache License v2.0 with LLVM Exceptions.
// See https://llvm.org/LICENSE.txt for license information.
// SPDX-License-Identifier: Apache-2.0 WITH LLVM-exception
//
//===----------------------------------------------------------------------===//
//
// UNSUPPORTED: no-threads

<<<<<<< HEAD
// LWG 2056 changed the values of future_errc, so if we're using new headers
// with an old library we'll get incorrect messages.
//
// XFAIL: stdlib=system && target={{.+}}-apple-macosx10.{{9|10|11}}

=======
>>>>>>> 4fe5a3cc
// VC Runtime's std::exception::what() method is not marked as noexcept, so
// this fails.
// UNSUPPORTED: target=x86_64-pc-windows-msvc

// <future>
//
// class future_error
//
// const char* what() const noexcept;

#include <cassert>
#include <future>
#include <string_view>
#include <utility>

#include "test_macros.h"

int main(int, char**) {
  ASSERT_NOEXCEPT(std::declval<std::future_error const&>().what());
  ASSERT_SAME_TYPE(decltype(std::declval<std::future_error const&>().what()), char const*);

  // Before C++17, we can't construct std::future_error directly in a standards-conforming way
#if TEST_STD_VER >= 17
  {
    std::future_error const f(std::future_errc::broken_promise);
    [[maybe_unused]] char const* what = f.what();
    LIBCPP_ASSERT(what == std::string_view{"The associated promise has been destructed prior "
                                           "to the associated state becoming ready."});
  }
  {
    std::future_error f(std::future_errc::future_already_retrieved);
    [[maybe_unused]] char const* what = f.what();
    LIBCPP_ASSERT(what == std::string_view{"The future has already been retrieved from "
                                           "the promise or packaged_task."});
  }
  {
    std::future_error f(std::future_errc::promise_already_satisfied);
    [[maybe_unused]] char const* what = f.what();
    LIBCPP_ASSERT(what == std::string_view{"The state of the promise has already been set."});
  }
  {
    std::future_error f(std::future_errc::no_state);
    [[maybe_unused]] char const* what = f.what();
    LIBCPP_ASSERT(what == std::string_view{"Operation not permitted on an object without "
                                           "an associated state."});
  }
#endif

  return 0;
}<|MERGE_RESOLUTION|>--- conflicted
+++ resolved
@@ -8,14 +8,6 @@
 //
 // UNSUPPORTED: no-threads
 
-<<<<<<< HEAD
-// LWG 2056 changed the values of future_errc, so if we're using new headers
-// with an old library we'll get incorrect messages.
-//
-// XFAIL: stdlib=system && target={{.+}}-apple-macosx10.{{9|10|11}}
-
-=======
->>>>>>> 4fe5a3cc
 // VC Runtime's std::exception::what() method is not marked as noexcept, so
 // this fails.
 // UNSUPPORTED: target=x86_64-pc-windows-msvc
