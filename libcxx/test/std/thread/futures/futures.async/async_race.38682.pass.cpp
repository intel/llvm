//===----------------------------------------------------------------------===//
//
// Part of the LLVM Project, under the Apache License v2.0 with LLVM Exceptions.
// See https://llvm.org/LICENSE.txt for license information.
// SPDX-License-Identifier: Apache-2.0 WITH LLVM-exception
//
//===----------------------------------------------------------------------===//
//
// UNSUPPORTED: no-threads
// UNSUPPORTED: c++03

<<<<<<< HEAD
// There's currently no release of OS X whose dylib contains the patch for
// PR38682. Since the fix for future<void> is in the dylib, this test may fail.
// UNSUPPORTED: stdlib=system && target={{.+}}-apple-macosx10.{{9|10|11|12|13|14}}
=======
// This test requires the fix for http://llvm.org/PR38682 (616ef1863fae). We mark the
// test as UNSUPPORTED instead of XFAIL because the test doesn't fail consistently.
// UNSUPPORTED: using-built-library-before-llvm-10
>>>>>>> 4fe5a3cc

// This test is designed to cause and allow TSAN to detect a race condition
// in std::async, as reported in https://llvm.org/PR38682.

#include <cassert>
#include <functional>
#include <future>
#include <numeric>
#include <vector>

#include "test_macros.h"


static int worker(std::vector<int> const& data) {
  return std::accumulate(data.begin(), data.end(), 0);
}

static int& worker_ref(int& i) { return i; }

static void worker_void() { }

int main(int, char**) {
  // future<T>
  {
    std::vector<int> const v{1, 2, 3, 4, 5, 6, 7, 8, 9, 10};
    for (int i = 0; i != 20; ++i) {
      std::future<int> fut = std::async(std::launch::async, worker, v);
      int answer = fut.get();
      assert(answer == 55);
    }
  }

  // future<T&>
  {
    for (int i = 0; i != 20; ++i) {
      std::future<int&> fut = std::async(std::launch::async, worker_ref, std::ref(i));
      int& answer = fut.get();
      assert(answer == i);
    }
  }

  // future<void>
  {
    for (int i = 0; i != 20; ++i) {
      std::future<void> fut = std::async(std::launch::async, worker_void);
      fut.get();
    }
  }

  return 0;
}<|MERGE_RESOLUTION|>--- conflicted
+++ resolved
@@ -9,15 +9,9 @@
 // UNSUPPORTED: no-threads
 // UNSUPPORTED: c++03
 
-<<<<<<< HEAD
-// There's currently no release of OS X whose dylib contains the patch for
-// PR38682. Since the fix for future<void> is in the dylib, this test may fail.
-// UNSUPPORTED: stdlib=system && target={{.+}}-apple-macosx10.{{9|10|11|12|13|14}}
-=======
 // This test requires the fix for http://llvm.org/PR38682 (616ef1863fae). We mark the
 // test as UNSUPPORTED instead of XFAIL because the test doesn't fail consistently.
 // UNSUPPORTED: using-built-library-before-llvm-10
->>>>>>> 4fe5a3cc
 
 // This test is designed to cause and allow TSAN to detect a race condition
 // in std::async, as reported in https://llvm.org/PR38682.
