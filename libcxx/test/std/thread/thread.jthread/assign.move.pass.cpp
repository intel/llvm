//===----------------------------------------------------------------------===//
//
// Part of the LLVM Project, under the Apache License v2.0 with LLVM Exceptions.
// See https://llvm.org/LICENSE.txt for license information.
// SPDX-License-Identifier: Apache-2.0 WITH LLVM-exception
//
//===----------------------------------------------------------------------===//
//
// UNSUPPORTED: no-threads
// UNSUPPORTED: c++03, c++11, c++14, c++17
// XFAIL: availability-synchronization_library-missing
// ADDITIONAL_COMPILE_FLAGS(gcc-style-warnings): -Wno-self-move

// jthread& operator=(jthread&&) noexcept;

#include <atomic>
#include <cassert>
#include <concepts>
#include <stop_token>
#include <thread>
#include <type_traits>
#include <utility>
#include <vector>

#include "make_test_thread.h"
#include "test_macros.h"

static_assert(std::is_nothrow_move_assignable_v<std::jthread>);

int main(int, char**) {
  // If &x == this is true, there are no effects.
  {
    std::jthread j = support::make_test_jthread([] {});
    auto id        = j.get_id();
    auto ssource   = j.get_stop_source();
    j              = std::move(j);
    assert(j.get_id() == id);
    assert(j.get_stop_source() == ssource);
  }

  // if joinable() is true, calls request_stop() and then join()
  // request_stop is called
  {
    std::jthread j1 = support::make_test_jthread([] {});
    bool called     = false;
    std::stop_callback cb(j1.get_stop_token(), [&called] { called = true; });

    std::jthread j2 = support::make_test_jthread([] {});
    j1              = std::move(j2);
    assert(called);
  }

  // if joinable() is true, calls request_stop() and then join()
  // join is called
  {
    std::atomic_int calledTimes = 0;
    std::vector<std::jthread> jts;
    constexpr auto numberOfThreads = 10u;
    jts.reserve(numberOfThreads);
    for (auto i = 0u; i < numberOfThreads; ++i) {
      jts.emplace_back(support::make_test_jthread([&] {
        std::this_thread::sleep_for(std::chrono::milliseconds(2));
        calledTimes.fetch_add(1, std::memory_order_relaxed);
      }));
    }

    for (auto i = 0u; i < numberOfThreads; ++i) {
      jts[i] = std::jthread{};
    }

    // If join was called as expected, calledTimes must equal to numberOfThreads
    // If join was not called, there is a chance that the check below happened
    // before test threads incrementing the counter, thus calledTimed would
    // be less than numberOfThreads.
    // This is not going to catch issues 100%. Creating more threads to increase
    // the probability of catching the issue
    assert(calledTimes.load(std::memory_order_relaxed) == numberOfThreads);
  }

  // then assigns the state of x to *this
  {
    std::jthread j1 = support::make_test_jthread([] {});
    std::jthread j2 = support::make_test_jthread([] {});
    auto id2        = j2.get_id();
    auto ssource2   = j2.get_stop_source();

    j1 = std::move(j2);

    assert(j1.get_id() == id2);
    assert(j1.get_stop_source() == ssource2);
  }

  // sets x to a default constructed state
  {
    std::jthread j1 = support::make_test_jthread([] {});
    std::jthread j2 = support::make_test_jthread([] {});
    j1              = std::move(j2);

    assert(j2.get_id() == std::jthread::id());
    assert(!j2.get_stop_source().stop_possible());
  }

  // joinable is false
  {
    std::jthread j1;
    std::jthread j2 = support::make_test_jthread([] {});

    auto j2Id = j2.get_id();

    j1 = std::move(j2);

    assert(j1.get_id() == j2Id);
  }

<<<<<<< HEAD
  // LWG3788: self-assignement
=======
  // LWG3788: self-assignment
>>>>>>> 35227056
  {
    std::jthread j = support::make_test_jthread([] {});
    auto oldId     = j.get_id();
    j              = std::move(j);

    assert(j.get_id() == oldId);
  }

  return 0;
}<|MERGE_RESOLUTION|>--- conflicted
+++ resolved
@@ -112,11 +112,7 @@
     assert(j1.get_id() == j2Id);
   }
 
-<<<<<<< HEAD
-  // LWG3788: self-assignement
-=======
   // LWG3788: self-assignment
->>>>>>> 35227056
   {
     std::jthread j = support::make_test_jthread([] {});
     auto oldId     = j.get_id();
