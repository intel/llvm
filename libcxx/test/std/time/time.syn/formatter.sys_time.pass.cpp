//===----------------------------------------------------------------------===//
// Part of the LLVM Project, under the Apache License v2.0 with LLVM Exceptions.
// See https://llvm.org/LICENSE.txt for license information.
// SPDX-License-Identifier: Apache-2.0 WITH LLVM-exception
//
//===----------------------------------------------------------------------===//

// UNSUPPORTED: c++03, c++11, c++14, c++17
// UNSUPPORTED: no-localization
// UNSUPPORTED: GCC-ALWAYS_INLINE-FIXME

// XFAIL: LIBCXX-FREEBSD-FIXME

// TODO FMT This test should not require std::to_chars(floating-point)
// XFAIL: availability-fp_to_chars-missing

<<<<<<< HEAD
// TODO FMT Investigate Windows issues.
// UNSUPPORTED: msvc, target={{.+}}-windows-gnu

=======
>>>>>>> bac3a63c
// REQUIRES: locale.fr_FR.UTF-8
// REQUIRES: locale.ja_JP.UTF-8

// <chrono>
//
// template<class charT> struct formatter<chrono::day, charT>;

#include <chrono>
#include <format>

#include <cassert>
#include <concepts>
#include <locale>
#include <iostream>
#include <type_traits>

#include "formatter_tests.h"
#include "make_string.h"
#include "platform_support.h" // locale name macros
#include "test_macros.h"

template <class CharT>
static void test_no_chrono_specs() {
  using namespace std::literals::chrono_literals;

  std::locale::global(std::locale(LOCALE_fr_FR_UTF_8));

  // Non localized output
  check(SV("1970-01-01 00:00:00"), SV("{}"), std::chrono::sys_seconds(0s));
  check(SV("2000-01-01 00:00:00"), SV("{}"), std::chrono::sys_seconds(946'684'800s));
  check(SV("2000-01-01 01:02:03"), SV("{}"), std::chrono::sys_seconds(946'688'523s));

  check(SV("2000-01-01 01:02:03.123"), SV("{}"), std::chrono::sys_time<std::chrono::milliseconds>(946'688'523'123ms));

  std::locale::global(std::locale::classic());
}

template <class CharT>
static void test_valid_values_year() {
  using namespace std::literals::chrono_literals;

  constexpr std::basic_string_view<CharT> fmt =
      SV("{:%%C='%C'%t%%EC='%EC'%t%%y='%y'%t%%Oy='%Oy'%t%%Ey='%Ey'%t%%Y='%Y'%t%%EY='%EY'%n}");
  constexpr std::basic_string_view<CharT> lfmt =
      SV("{:L%%C='%C'%t%%EC='%EC'%t%%y='%y'%t%%Oy='%Oy'%t%%Ey='%Ey'%t%%Y='%Y'%t%%EY='%EY'%n}");

  const std::locale loc(LOCALE_ja_JP_UTF_8);
  std::locale::global(std::locale(LOCALE_fr_FR_UTF_8));

  // Non localized output using C-locale
  check(SV("%C='19'\t%EC='19'\t%y='70'\t%Oy='70'\t%Ey='70'\t%Y='1970'\t%EY='1970'\n"),
        fmt,
        std::chrono::sys_seconds(0s)); // 00:00:00 UTC Thursday, 1 January 1970

  check(SV("%C='20'\t%EC='20'\t%y='09'\t%Oy='09'\t%Ey='09'\t%Y='2009'\t%EY='2009'\n"),
        fmt,
        std::chrono::sys_seconds(1'234'567'890s)); // 23:31:30 UTC on Friday, 13 February 2009

  // Use the global locale (fr_FR)
  check(SV("%C='19'\t%EC='19'\t%y='70'\t%Oy='70'\t%Ey='70'\t%Y='1970'\t%EY='1970'\n"),
        lfmt,
        std::chrono::sys_seconds(0s)); // 00:00:00 UTC Thursday, 1 January 1970

  check(SV("%C='20'\t%EC='20'\t%y='09'\t%Oy='09'\t%Ey='09'\t%Y='2009'\t%EY='2009'\n"),
        lfmt,
        std::chrono::sys_seconds(1'234'567'890s)); // 23:31:30 UTC on Friday, 13 February 2009

  // Use supplied locale (ja_JP). This locale has a different alternate.
#if defined(_WIN32) || defined(__APPLE__) || defined(_AIX)
  check(loc,
        SV("%C='19'\t%EC='19'\t%y='70'\t%Oy='70'\t%Ey='70'\t%Y='1970'\t%EY='1970'\n"),
        lfmt,
        std::chrono::sys_seconds(0s)); // 00:00:00 UTC Thursday, 1 January 1970

  check(loc,
        SV("%C='20'\t%EC='20'\t%y='09'\t%Oy='09'\t%Ey='09'\t%Y='2009'\t%EY='2009'\n"),
        lfmt,
        std::chrono::sys_seconds(1'234'567'890s)); // 23:31:30 UTC on Friday, 13 February 2009
#else                                              // defined(_WIN32) || defined(__APPLE__) || defined(_AIX)
  check(loc,
        SV("%C='19'\t%EC='昭和'\t%y='70'\t%Oy='七十'\t%Ey='45'\t%Y='1970'\t%EY='昭和45年'\n"),
        lfmt,
        std::chrono::sys_seconds(0s)); // 00:00:00 UTC Thursday, 1 January 1970

  check(loc,
        SV("%C='20'\t%EC='平成'\t%y='09'\t%Oy='九'\t%Ey='21'\t%Y='2009'\t%EY='平成21年'\n"),
        lfmt,
        std::chrono::sys_seconds(1'234'567'890s)); // 23:31:30 UTC on Friday, 13 February 2009
#endif                                             // defined(_WIN32) || defined(__APPLE__) || defined(_AIX)

  std::locale::global(std::locale::classic());
}

template <class CharT>
static void test_valid_values_month() {
  using namespace std::literals::chrono_literals;

  constexpr std::basic_string_view<CharT> fmt  = SV("{:%%b='%b'%t%%h='%h'%t%%B='%B'%t%%m='%m'%t%%Om='%Om'%n}");
  constexpr std::basic_string_view<CharT> lfmt = SV("{:L%%b='%b'%t%%h='%h'%t%%B='%B'%t%%m='%m'%t%%Om='%Om'%n}");

  const std::locale loc(LOCALE_ja_JP_UTF_8);
  std::locale::global(std::locale(LOCALE_fr_FR_UTF_8));

  // Non localized output using C-locale
  check(SV("%b='Jan'\t%h='Jan'\t%B='January'\t%m='01'\t%Om='01'\n"),
        fmt,
        std::chrono::sys_seconds(0s)); // 00:00:00 UTC Thursday, 1 January 1970

  check(SV("%b='May'\t%h='May'\t%B='May'\t%m='05'\t%Om='05'\n"),
        fmt,
        std::chrono::sys_seconds(2'000'000'000s)); // 03:33:20 UTC on Wednesday, 18 May 2033

  // Use the global locale (fr_FR)
#if defined(__APPLE__)
  check(SV("%b='jan'\t%h='jan'\t%B='janvier'\t%m='01'\t%Om='01'\n"),
        lfmt,
        std::chrono::sys_seconds(0s)); // 00:00:00 UTC Thursday, 1 January 1970
#else
  check(SV("%b='janv.'\t%h='janv.'\t%B='janvier'\t%m='01'\t%Om='01'\n"),
        lfmt,
        std::chrono::sys_seconds(0s)); // 00:00:00 UTC Thursday, 1 January 1970
#endif

  check(SV("%b='mai'\t%h='mai'\t%B='mai'\t%m='05'\t%Om='05'\n"),
        lfmt,
        std::chrono::sys_seconds(2'000'000'000s)); // 03:33:20 UTC on Wednesday, 18 May 2033

  // Use supplied locale (ja_JP). This locale has a different alternate.
#ifdef _WIN32
  check(loc,
        SV("%b='1'\t%h='1'\t%B='1月'\t%m='01'\t%Om='01'\n"),
        lfmt,
        std::chrono::sys_seconds(0s)); // 00:00:00 UTC Thursday, 1 January 1970

  check(loc,
        SV("%b='5'\t%h='5'\t%B='5月'\t%m='05'\t%Om='05'\n"),
        lfmt,
        std::chrono::sys_seconds(2'000'000'000s)); // 03:33:20 UTC on Wednesday, 18 May 2033
#elif defined(_AIX)                                // _WIN32
  check(loc,
        SV("%b='1月'\t%h='1月'\t%B='1月'\t%m='01'\t%Om='01'\n"),
        lfmt,
        std::chrono::sys_seconds(0s)); // 00:00:00 UTC Thursday, 1 January 1970

  check(loc,
        SV("%b='5月'\t%h='5月'\t%B='5月'\t%m='05'\t%Om='05'\n"),
        lfmt,
        std::chrono::sys_seconds(2'000'000'000s)); // 03:33:20 UTC on Wednesday, 18 May 2033
#elif defined(__APPLE__)                           // _WIN32
  check(loc,
        SV("%b=' 1'\t%h=' 1'\t%B='1月'\t%m='01'\t%Om='01'\n"),
        lfmt,
        std::chrono::sys_seconds(0s)); // 00:00:00 UTC Thursday, 1 January 1970

  check(loc,
        SV("%b=' 5'\t%h=' 5'\t%B='5月'\t%m='05'\t%Om='05'\n"),
        lfmt,
        std::chrono::sys_seconds(2'000'000'000s)); // 03:33:20 UTC on Wednesday, 18 May 2033
#else                                              // _WIN32
  check(loc,
        SV("%b=' 1月'\t%h=' 1月'\t%B='1月'\t%m='01'\t%Om='一'\n"),
        lfmt,
        std::chrono::sys_seconds(0s)); // 00:00:00 UTC Thursday, 1 January 1970

  check(loc,
        SV("%b=' 5月'\t%h=' 5月'\t%B='5月'\t%m='05'\t%Om='五'\n"),
        lfmt,
        std::chrono::sys_seconds(2'000'000'000s)); // 03:33:20 UTC on Wednesday, 18 May 2033
#endif                                             // _WIN32

  std::locale::global(std::locale::classic());
}

template <class CharT>
static void test_valid_values_day() {
  using namespace std::literals::chrono_literals;

  constexpr std::basic_string_view<CharT> fmt  = SV("{:%%d='%d'%t%%Od='%Od'%t%%e='%e'%t%%Oe='%Oe'%n}");
  constexpr std::basic_string_view<CharT> lfmt = SV("{:L%%d='%d'%t%%Od='%Od'%t%%e='%e'%t%%Oe='%Oe'%n}");

  const std::locale loc(LOCALE_ja_JP_UTF_8);
  std::locale::global(std::locale(LOCALE_fr_FR_UTF_8));

  // Non localized output using C-locale
  check(SV("%d='01'\t%Od='01'\t%e=' 1'\t%Oe=' 1'\n"),
        fmt,
        std::chrono::sys_seconds(0s)); // 00:00:00 UTC Thursday, 1 January 1970

  check(SV("%d='13'\t%Od='13'\t%e='13'\t%Oe='13'\n"),
        fmt,
        std::chrono::sys_seconds(1'234'567'890s)); // 23:31:30 UTC on Friday, 13 February 2009

  // Use the global locale (fr_FR)
  check(SV("%d='01'\t%Od='01'\t%e=' 1'\t%Oe=' 1'\n"),
        lfmt,
        std::chrono::sys_seconds(0s)); // 00:00:00 UTC Thursday, 1 January 1970

  check(SV("%d='13'\t%Od='13'\t%e='13'\t%Oe='13'\n"),
        lfmt,
        std::chrono::sys_seconds(1'234'567'890s)); // 23:31:30 UTC on Friday, 13 February 2009

  // Use supplied locale (ja_JP). This locale has a different alternate.
#if defined(_WIN32) || defined(__APPLE__) || defined(_AIX)
  check(loc,
        SV("%d='01'\t%Od='01'\t%e=' 1'\t%Oe=' 1'\n"),
        lfmt,
        std::chrono::sys_seconds(0s)); // 00:00:00 UTC Thursday, 1 January 1970

  check(loc,
        SV("%d='13'\t%Od='13'\t%e='13'\t%Oe='13'\n"),
        lfmt,
        std::chrono::sys_seconds(1'234'567'890s)); // 23:31:30 UTC on Friday, 13 February 2009
#else                                              // _WIN32
  check(loc,
        SV("%d='01'\t%Od='一'\t%e=' 1'\t%Oe='一'\n"),
        lfmt,
        std::chrono::sys_seconds(0s)); // 00:00:00 UTC Thursday, 1 January 1970

  check(loc,
        SV("%d='13'\t%Od='十三'\t%e='13'\t%Oe='十三'\n"),
        lfmt,
        std::chrono::sys_seconds(1'234'567'890s)); // 23:31:30 UTC on Friday, 13 February 2009

#endif // _WIN32

  std::locale::global(std::locale::classic());
}

template <class CharT>
static void test_valid_values_weekday() {
  using namespace std::literals::chrono_literals;

  constexpr std::basic_string_view<CharT> fmt =
      SV("{:%%a='%a'%t%%A='%A'%t%%u='%u'%t%%Ou='%Ou'%t%%w='%w'%t%%Ow='%Ow'%n}");
  constexpr std::basic_string_view<CharT> lfmt =
      SV("{:L%%a='%a'%t%%A='%A'%t%%u='%u'%t%%Ou='%Ou'%t%%w='%w'%t%%Ow='%Ow'%n}");

  const std::locale loc(LOCALE_ja_JP_UTF_8);
  std::locale::global(std::locale(LOCALE_fr_FR_UTF_8));

  // Non localized output using C-locale
  check(SV("%a='Thu'\t%A='Thursday'\t%u='4'\t%Ou='4'\t%w='4'\t%Ow='4'\n"),
        fmt,
        std::chrono::sys_seconds(0s)); // 00:00:00 UTC Thursday, 1 January 1970

  check(SV("%a='Sun'\t%A='Sunday'\t%u='7'\t%Ou='7'\t%w='0'\t%Ow='0'\n"),
        fmt,
        std::chrono::sys_seconds(4'294'967'295s)); // 06:28:15 UTC on Sunday, 7 February 2106

  // Use the global locale (fr_FR)
#if defined(__APPLE__)
  check(SV("%a='Jeu'\t%A='Jeudi'\t%u='4'\t%Ou='4'\t%w='4'\t%Ow='4'\n"),
        lfmt,
        std::chrono::sys_seconds(0s)); // 00:00:00 UTC Thursday, 1 January 1970

  check(SV("%a='Dim'\t%A='Dimanche'\t%u='7'\t%Ou='7'\t%w='0'\t%Ow='0'\n"),
        lfmt,
        std::chrono::sys_seconds(4'294'967'295s)); // 06:28:15 UTC on Sunday, 7 February 2106
#else
  check(SV("%a='jeu.'\t%A='jeudi'\t%u='4'\t%Ou='4'\t%w='4'\t%Ow='4'\n"),
        lfmt,
        std::chrono::sys_seconds(0s)); // 00:00:00 UTC Thursday, 1 January 1970

  check(SV("%a='dim.'\t%A='dimanche'\t%u='7'\t%Ou='7'\t%w='0'\t%Ow='0'\n"),
        lfmt,
        std::chrono::sys_seconds(4'294'967'295s)); // 06:28:15 UTC on Sunday, 7 February 2106
#endif

  // Use supplied locale (ja_JP).
  // This locale has a different alternate, but not on all platforms
#if defined(_WIN32) || defined(__APPLE__) || defined(_AIX)
  check(loc,
        SV("%a='木'\t%A='木曜日'\t%u='4'\t%Ou='4'\t%w='4'\t%Ow='4'\n"),
        lfmt,
        std::chrono::sys_seconds(0s)); // 00:00:00 UTC Thursday, 1 January 1970

  check(loc,
        SV("%a='日'\t%A='日曜日'\t%u='7'\t%Ou='7'\t%w='0'\t%Ow='0'\n"),
        lfmt,
        std::chrono::sys_seconds(4'294'967'295s)); // 06:28:15 UTC on Sunday, 7 February 2106
#else                                              // defined(_WIN32) || defined(__APPLE__) || defined(_AIX)
  check(loc,
        SV("%a='木'\t%A='木曜日'\t%u='4'\t%Ou='四'\t%w='4'\t%Ow='四'\n"),
        lfmt,
        std::chrono::sys_seconds(0s)); // 00:00:00 UTC Thursday, 1 January 1970

  check(loc,
        SV("%a='日'\t%A='日曜日'\t%u='7'\t%Ou='七'\t%w='0'\t%Ow='〇'\n"),
        lfmt,
        std::chrono::sys_seconds(4'294'967'295s)); // 06:28:15 UTC on Sunday, 7 February 2106
#endif                                             // defined(_WIN32) || defined(__APPLE__) || defined(_AIX)

  std::locale::global(std::locale::classic());
}

template <class CharT>
static void test_valid_values_day_of_year() {
  using namespace std::literals::chrono_literals;

  constexpr std::basic_string_view<CharT> fmt  = SV("{:%%j='%j'%n}");
  constexpr std::basic_string_view<CharT> lfmt = SV("{:L%%j='%j'%n}");

  const std::locale loc(LOCALE_ja_JP_UTF_8);
  std::locale::global(std::locale(LOCALE_fr_FR_UTF_8));

  // Non localized output using C-locale
  check(SV("%j='001'\n"), fmt, std::chrono::sys_seconds(0s));             // 00:00:00 UTC Thursday, 1 January 1970
  check(SV("%j='138'\n"), fmt, std::chrono::sys_seconds(2'000'000'000s)); // 03:33:20 UTC on Wednesday, 18 May 2033

  // Use the global locale (fr_FR)
  check(SV("%j='001'\n"), lfmt, std::chrono::sys_seconds(0s));             // 00:00:00 UTC Thursday, 1 January 1970
  check(SV("%j='138'\n"), lfmt, std::chrono::sys_seconds(2'000'000'000s)); // 03:33:20 UTC on Wednesday, 18 May 2033

  // Use supplied locale (ja_JP). This locale has a different alternate.
  check(loc, SV("%j='001'\n"), lfmt, std::chrono::sys_seconds(0s)); // 00:00:00 UTC Thursday, 1 January 1970

  check(
      loc, SV("%j='138'\n"), lfmt, std::chrono::sys_seconds(2'000'000'000s)); // 03:33:20 UTC on Wednesday, 18 May 2033

  std::locale::global(std::locale::classic());
}

template <class CharT>
static void test_valid_values_week() {
  using namespace std::literals::chrono_literals;

  constexpr std::basic_string_view<CharT> fmt  = SV("{:%%U='%U'%t%%OU='%OU'%t%%W='%W'%t%%OW='%OW'%n}");
  constexpr std::basic_string_view<CharT> lfmt = SV("{:L%%U='%U'%t%%OU='%OU'%t%%W='%W'%t%%OW='%OW'%n}");

  const std::locale loc(LOCALE_ja_JP_UTF_8);
  std::locale::global(std::locale(LOCALE_fr_FR_UTF_8));

  // Non localized output using C-locale
  check(SV("%U='00'\t%OU='00'\t%W='00'\t%OW='00'\n"),
        fmt,
        std::chrono::sys_seconds(0s)); // 00:00:00 UTC Thursday, 1 January 1970

  check(SV("%U='20'\t%OU='20'\t%W='20'\t%OW='20'\n"),
        fmt,
        std::chrono::sys_seconds(2'000'000'000s)); // 03:33:20 UTC on Wednesday, 18 May 2033

  // Use the global locale (fr_FR)
  check(SV("%U='00'\t%OU='00'\t%W='00'\t%OW='00'\n"),
        lfmt,
        std::chrono::sys_seconds(0s)); // 00:00:00 UTC Thursday, 1 January 1970

  check(SV("%U='20'\t%OU='20'\t%W='20'\t%OW='20'\n"),
        lfmt,
        std::chrono::sys_seconds(2'000'000'000s)); // 03:33:20 UTC on Wednesday, 18 May 2033

  // Use supplied locale (ja_JP). This locale has a different alternate.
#if defined(_WIN32) || defined(__APPLE__) || defined(_AIX)
  check(loc,
        SV("%U='00'\t%OU='00'\t%W='00'\t%OW='00'\n"),
        lfmt,
        std::chrono::sys_seconds(0s)); // 00:00:00 UTC Thursday, 1 January 1970

  check(loc,
        SV("%U='20'\t%OU='20'\t%W='20'\t%OW='20'\n"),
        lfmt,
        std::chrono::sys_seconds(2'000'000'000s)); // 03:33:20 UTC on Wednesday, 18 May 2033
#else                                              // defined(_WIN32) || defined(__APPLE__) || defined(_AIX)
  check(loc,
        SV("%U='00'\t%OU='〇'\t%W='00'\t%OW='〇'\n"),
        lfmt,
        std::chrono::sys_seconds(0s)); // 00:00:00 UTC Thursday, 1 January 1970

  check(loc,
        SV("%U='20'\t%OU='二十'\t%W='20'\t%OW='二十'\n"),
        lfmt,
        std::chrono::sys_seconds(2'000'000'000s)); // 03:33:20 UTC on Wednesday, 18 May 2033
#endif                                             // defined(_WIN32) || defined(__APPLE__) || defined(_AIX)
  std::locale::global(std::locale::classic());
}

template <class CharT>
static void test_valid_values_iso_8601_week() {
  using namespace std::literals::chrono_literals;

  constexpr std::basic_string_view<CharT> fmt  = SV("{:%%g='%g'%t%%G='%G'%t%%V='%V'%t%%OV='%OV'%n}");
  constexpr std::basic_string_view<CharT> lfmt = SV("{:L%%g='%g'%t%%G='%G'%t%%V='%V'%t%%OV='%OV'%n}");

  const std::locale loc(LOCALE_ja_JP_UTF_8);
  std::locale::global(std::locale(LOCALE_fr_FR_UTF_8));

  // Non localized output using C-locale
  check(SV("%g='70'\t%G='1970'\t%V='01'\t%OV='01'\n"),
        fmt,
        std::chrono::sys_seconds(0s)); // 00:00:00 UTC Thursday, 1 January 1970

  check(SV("%g='09'\t%G='2009'\t%V='07'\t%OV='07'\n"),
        fmt,
        std::chrono::sys_seconds(1'234'567'890s)); // 23:31:30 UTC on Friday, 13 February 2009

  // Use the global locale (fr_FR)
  check(SV("%g='70'\t%G='1970'\t%V='01'\t%OV='01'\n"),
        lfmt,
        std::chrono::sys_seconds(0s)); // 00:00:00 UTC Thursday, 1 January 1970

  check(SV("%g='09'\t%G='2009'\t%V='07'\t%OV='07'\n"),
        lfmt,
        std::chrono::sys_seconds(1'234'567'890s)); // 23:31:30 UTC on Friday, 13 February 2009

  // Use supplied locale (ja_JP). This locale has a different alternate.
#if defined(_WIN32) || defined(__APPLE__) || defined(_AIX)
  check(loc,
        SV("%g='70'\t%G='1970'\t%V='01'\t%OV='01'\n"),
        lfmt,
        std::chrono::sys_seconds(0s)); // 00:00:00 UTC Thursday, 1 January 1970

  check(loc,
        SV("%g='09'\t%G='2009'\t%V='07'\t%OV='07'\n"),
        lfmt,
        std::chrono::sys_seconds(1'234'567'890s)); // 23:31:30 UTC on Friday, 13 February 2009
#else                                              // defined(_WIN32) || defined(__APPLE__) || defined(_AIX)
  check(loc,
        SV("%g='70'\t%G='1970'\t%V='01'\t%OV='一'\n"),
        lfmt,
        std::chrono::sys_seconds(0s)); // 00:00:00 UTC Thursday, 1 January 1970

  check(loc,
        SV("%g='09'\t%G='2009'\t%V='07'\t%OV='七'\n"),
        lfmt,
        std::chrono::sys_seconds(1'234'567'890s)); // 23:31:30 UTC on Friday, 13 February 2009
#endif                                             // defined(_WIN32) || defined(__APPLE__) || defined(_AIX)

  std::locale::global(std::locale::classic());
}

template <class CharT>
static void test_valid_values_date() {
  using namespace std::literals::chrono_literals;

  constexpr std::basic_string_view<CharT> fmt  = SV("{:%%D='%D'%t%%F='%F'%t%%x='%x'%t%%Ex='%Ex'%n}");
  constexpr std::basic_string_view<CharT> lfmt = SV("{:L%%D='%D'%t%%F='%F'%t%%x='%x'%t%%Ex='%Ex'%n}");

  const std::locale loc(LOCALE_ja_JP_UTF_8);
  std::locale::global(std::locale(LOCALE_fr_FR_UTF_8));

  // Non localized output using C-locale
  check(SV("%D='01/01/70'\t%F='1970-01-01'\t%x='01/01/70'\t%Ex='01/01/70'\n"),
        fmt,
        std::chrono::sys_seconds(0s)); // 00:00:00 UTC Thursday, 1 January 1970

  check(SV("%D='02/13/09'\t%F='2009-02-13'\t%x='02/13/09'\t%Ex='02/13/09'\n"),
        fmt,
        std::chrono::sys_seconds(1'234'567'890s)); // 23:31:30 UTC on Friday, 13 February 2009

  // Use the global locale (fr_FR)
#if defined(__APPLE__)
  check(SV("%D='01/01/70'\t%F='1970-01-01'\t%x='01.01.1970'\t%Ex='01.01.1970'\n"),
        lfmt,
        std::chrono::sys_seconds(0s)); // 00:00:00 UTC Thursday, 1 January 1970

  check(SV("%D='02/13/09'\t%F='2009-02-13'\t%x='13.02.2009'\t%Ex='13.02.2009'\n"),
        lfmt,
        std::chrono::sys_seconds(1'234'567'890s)); // 23:31:30 UTC on Friday, 13 February 2009
#else
  check(SV("%D='01/01/70'\t%F='1970-01-01'\t%x='01/01/1970'\t%Ex='01/01/1970'\n"),
        lfmt,
        std::chrono::sys_seconds(0s)); // 00:00:00 UTC Thursday, 1 January 1970

  check(SV("%D='02/13/09'\t%F='2009-02-13'\t%x='13/02/2009'\t%Ex='13/02/2009'\n"),
        lfmt,
        std::chrono::sys_seconds(1'234'567'890s)); // 23:31:30 UTC on Friday, 13 February 2009
#endif

  // Use supplied locale (ja_JP). This locale has a different alternate.
#if defined(_WIN32) || defined(__APPLE__) || defined(_AIX)
  check(loc,
        SV("%D='01/01/70'\t%F='1970-01-01'\t%x='1970/01/01'\t%Ex='1970/01/01'\n"),
        lfmt,
        std::chrono::sys_seconds(0s)); // 00:00:00 UTC Thursday, 1 January 1970

  check(loc,
        SV("%D='02/13/09'\t%F='2009-02-13'\t%x='2009/02/13'\t%Ex='2009/02/13'\n"),
        lfmt,
        std::chrono::sys_seconds(1'234'567'890s)); // 23:31:30 UTC on Friday, 13 February 2009
#else                                              // defined(_WIN32) || defined(__APPLE__) || defined(_AIX)
  check(loc,
        SV("%D='01/01/70'\t%F='1970-01-01'\t%x='1970年01月01日'\t%Ex='昭和45年01月01日'\n"),
        lfmt,
        std::chrono::sys_seconds(0s)); // 00:00:00 UTC Thursday, 1 January 1970

  check(loc,
        SV("%D='02/13/09'\t%F='2009-02-13'\t%x='2009年02月13日'\t%Ex='平成21年02月13日'\n"),
        lfmt,
        std::chrono::sys_seconds(1'234'567'890s)); // 23:31:30 UTC on Friday, 13 February 2009
#endif                                             // defined(_WIN32) || defined(__APPLE__) || defined(_AIX)

  std::locale::global(std::locale::classic());
}

template <class CharT>
static void test_valid_values_time() {
  using namespace std::literals::chrono_literals;

  constexpr std::basic_string_view<CharT> fmt = SV(
      "{:"
      "%%H='%H'%t"
      "%%OH='%OH'%t"
      "%%I='%I'%t"
      "%%OI='%OI'%t"
      "%%M='%M'%t"
      "%%OM='%OM'%t"
      "%%S='%S'%t"
      "%%OS='%OS'%t"
      "%%p='%p'%t"
      "%%R='%R'%t"
      "%%T='%T'%t"
      "%%r='%r'%t"
      "%%X='%X'%t"
      "%%EX='%EX'%t"
      "%n}");
  constexpr std::basic_string_view<CharT> lfmt = SV(
      "{:L"
      "%%H='%H'%t"
      "%%OH='%OH'%t"
      "%%I='%I'%t"
      "%%OI='%OI'%t"
      "%%M='%M'%t"
      "%%OM='%OM'%t"
      "%%S='%S'%t"
      "%%OS='%OS'%t"
      "%%p='%p'%t"
      "%%R='%R'%t"
      "%%T='%T'%t"
      "%%r='%r'%t"
      "%%X='%X'%t"
      "%%EX='%EX'%t"
      "%n}");

  const std::locale loc(LOCALE_ja_JP_UTF_8);
  std::locale::global(std::locale(LOCALE_fr_FR_UTF_8));

  // Non localized output using C-locale
  check(SV("%H='00'\t"
           "%OH='00'\t"
           "%I='12'\t"
           "%OI='12'\t"
           "%M='00'\t"
           "%OM='00'\t"
           "%S='00'\t"
           "%OS='00'\t"
           "%p='AM'\t"
           "%R='00:00'\t"
           "%T='00:00:00'\t"
           "%r='12:00:00 AM'\t"
           "%X='00:00:00'\t"
           "%EX='00:00:00'\t"
           "\n"),
        fmt,
        std::chrono::sys_seconds(0s)); // 00:00:00 UTC Thursday, 1 January 1970

  check(SV("%H='23'\t"
           "%OH='23'\t"
           "%I='11'\t"
           "%OI='11'\t"
           "%M='31'\t"
           "%OM='31'\t"
           "%S='30.123'\t"
           "%OS='30.123'\t"
           "%p='PM'\t"
           "%R='23:31'\t"
           "%T='23:31:30.123'\t"
           "%r='11:31:30 PM'\t"
           "%X='23:31:30'\t"
           "%EX='23:31:30'\t"
           "\n"),
        fmt,
        std::chrono::sys_time<std::chrono::milliseconds>(
            1'234'567'890'123ms)); // 23:31:30 UTC on Friday, 13 February 2009
  // Use the global locale (fr_FR)
  check(SV("%H='00'\t"
           "%OH='00'\t"
           "%I='12'\t"
           "%OI='12'\t"
           "%M='00'\t"
           "%OM='00'\t"
           "%S='00'\t"
           "%OS='00'\t"
#if defined(_AIX)
           "%p='AM'\t"
#else
           "%p=''\t"
#endif
           "%R='00:00'\t"
           "%T='00:00:00'\t"
#ifdef _WIN32
           "%r='00:00:00'\t"
#elif defined(_AIX)
           "%r='12:00:00 AM'\t"
#elif defined(__APPLE__)
           "%r=''\t"
#else
           "%r='12:00:00 '\t"
#endif
           "%X='00:00:00'\t"
           "%EX='00:00:00'\t"
           "\n"),
        lfmt,
        std::chrono::sys_seconds(0s)); // 00:00:00 UTC Thursday, 1 January 1970

  check(SV("%H='23'\t"
           "%OH='23'\t"
           "%I='11'\t"
           "%OI='11'\t"
           "%M='31'\t"
           "%OM='31'\t"
           "%S='30,123'\t"
           "%OS='30,123'\t"
#if defined(_AIX)
           "%p='PM'\t"
#else
           "%p=''\t"
#endif
           "%R='23:31'\t"
           "%T='23:31:30,123'\t"
#ifdef _WIN32
           "%r='23:31:30'\t"
#elif defined(_AIX)
           "%r='11:31:30 PM'\t"
#elif defined(__APPLE__)
           "%r=''\t"
#else
           "%r='11:31:30 '\t"
#endif
           "%X='23:31:30'\t"
           "%EX='23:31:30'\t"
           "\n"),
        lfmt,
        std::chrono::sys_time<std::chrono::milliseconds>(
            1'234'567'890'123ms)); // 23:31:30 UTC on Friday, 13 February 2009

  // Use supplied locale (ja_JP). This locale has a different alternate.
#if defined(__APPLE__) || defined(_AIX) || defined(_WIN32)
  check(loc,
        SV("%H='00'\t"
           "%OH='00'\t"
           "%I='12'\t"
           "%OI='12'\t"
           "%M='00'\t"
           "%OM='00'\t"
           "%S='00'\t"
           "%OS='00'\t"
#  if defined(__APPLE__)
           "%p='AM'\t"
#  else
           "%p='午前'\t"
#  endif
           "%R='00:00'\t"
           "%T='00:00:00'\t"
#  if defined(__APPLE__)
           "%r='12:00:00 AM'\t"
           "%X='00時00分00秒'\t"
           "%EX='00時00分00秒'\t"
#  elif defined(_WIN32)
           "%r='0:00:00'\t"
           "%X='0:00:00'\t"
           "%EX='0:00:00'\t"
#  else
           "%r='午前12:00:00'\t"
           "%X='00:00:00'\t"
           "%EX='00:00:00'\t"
#  endif
           "\n"),
        lfmt,
        std::chrono::hh_mm_ss(0s));

  check(loc,
        SV("%H='23'\t"
           "%OH='23'\t"
           "%I='11'\t"
           "%OI='11'\t"
           "%M='31'\t"
           "%OM='31'\t"
           "%S='30.123'\t"
           "%OS='30.123'\t"
#  if defined(__APPLE__)
           "%p='PM'\t"
#  else
           "%p='午後'\t"
#  endif
           "%R='23:31'\t"
           "%T='23:31:30.123'\t"
#  if defined(__APPLE__)
           "%r='11:31:30 PM'\t"
           "%X='23時31分30秒'\t"
           "%EX='23時31分30秒'\t"
#  elif defined(_WIN32)
           "%r='23:31:30'\t"
           "%X='23:31:30'\t"
           "%EX='23:31:30'\t"
#  else
           "%r='午後11:31:30'\t"
           "%X='23:31:30'\t"
           "%EX='23:31:30'\t"
#  endif
           "\n"),
        lfmt,
        std::chrono::hh_mm_ss(23h + 31min + 30s + 123ms));
#else  // defined(__APPLE__) || defined(_AIX) || defined(_WIN32)
  check(loc,
        SV("%H='00'\t"
           "%OH='〇'\t"
           "%I='12'\t"
           "%OI='十二'\t"
           "%M='00'\t"
           "%OM='〇'\t"
           "%S='00'\t"
           "%OS='〇'\t"
           "%p='午前'\t"
           "%R='00:00'\t"
           "%T='00:00:00'\t"
           "%r='午前12時00分00秒'\t"
           "%X='00時00分00秒'\t"
           "%EX='00時00分00秒'\t"
           "\n"),
        lfmt,
        std::chrono::sys_seconds(0s)); // 00:00:00 UTC Thursday, 1 January 1970

  check(loc,
        SV("%H='23'\t"
           "%OH='二十三'\t"
           "%I='11'\t"
           "%OI='十一'\t"
           "%M='31'\t"
           "%OM='三十一'\t"
           "%S='30.123'\t"
           "%OS='三十.123'\t"
           "%p='午後'\t"
           "%R='23:31'\t"
           "%T='23:31:30.123'\t"
           "%r='午後11時31分30秒'\t"
           "%X='23時31分30秒'\t"
           "%EX='23時31分30秒'\t"
           "\n"),
        lfmt,
        std::chrono::sys_time<std::chrono::milliseconds>(
            1'234'567'890'123ms)); // 23:31:30 UTC on Friday, 13 February 2009
#endif // defined(__APPLE__) || defined(_AIX) || defined(_WIN32)

  std::locale::global(std::locale::classic());
}

template <class CharT>
static void test_valid_values_date_time() {
  using namespace std::literals::chrono_literals;

  constexpr std::basic_string_view<CharT> fmt  = SV("{:%%c='%c'%t%%Ec='%Ec'%n}");
  constexpr std::basic_string_view<CharT> lfmt = SV("{:L%%c='%c'%t%%Ec='%Ec'%n}");

  const std::locale loc(LOCALE_ja_JP_UTF_8);
  std::locale::global(std::locale(LOCALE_fr_FR_UTF_8));

  // Non localized output using C-locale
  check(SV("%c='Thu Jan  1 00:00:00 1970'\t%Ec='Thu Jan  1 00:00:00 1970'\n"),
        fmt,
        std::chrono::sys_seconds(0s)); // 00:00:00 UTC Thursday, 1 January 1970

  check(SV("%c='Fri Feb 13 23:31:30 2009'\t%Ec='Fri Feb 13 23:31:30 2009'\n"),
        fmt,
        std::chrono::sys_seconds(1'234'567'890s)); // 23:31:30 UTC on Friday, 13 February 2009

  // Use the global locale (fr_FR)
  check(
// https://sourceware.org/bugzilla/show_bug.cgi?id=24054
#if defined(__GLIBC__) && __GLIBC__ <= 2 && __GLIBC_MINOR__ < 29
      SV("%c='jeu. 01 janv. 1970 00:00:00 GMT'\t%Ec='jeu. 01 janv. 1970 00:00:00 GMT'\n"),
#elif defined(_AIX)
      SV("%c=' 1 janvier 1970 à 00:00:00 UTC'\t%Ec=' 1 janvier 1970 à 00:00:00 UTC'\n"),
#elif defined(__APPLE__)
      SV("%c='Jeu  1 jan 00:00:00 1970'\t%Ec='Jeu  1 jan 00:00:00 1970'\n"),
#elif defined(_WIN32)
      SV("%c='01/01/1970 00:00:00'\t%Ec='01/01/1970 00:00:00'\n"),
#else
      SV("%c='jeu. 01 janv. 1970 00:00:00'\t%Ec='jeu. 01 janv. 1970 00:00:00'\n"),
#endif
      lfmt,
      std::chrono::sys_seconds(0s)); // 00:00:00 UTC Thursday, 1 January 1970

  check(
// https://sourceware.org/bugzilla/show_bug.cgi?id=24054
#if defined(__GLIBC__) && __GLIBC__ <= 2 && __GLIBC_MINOR__ < 29
      SV("%c='ven. 13 févr. 2009 23:31:30 GMT'\t%Ec='ven. 13 févr. 2009 23:31:30 GMT'\n"),
#elif defined(_AIX)
      SV("%c='13 février 2009 à 23:31:30 UTC'\t%Ec='13 février 2009 à 23:31:30 UTC'\n"),
#elif defined(__APPLE__)
      SV("%c='Ven 13 fév 23:31:30 2009'\t%Ec='Ven 13 fév 23:31:30 2009'\n"),
#elif defined(_WIN32)
      SV("%c='13/02/2009 23:31:30'\t%Ec='13/02/2009 23:31:30'\n"),
#else
      SV("%c='ven. 13 févr. 2009 23:31:30'\t%Ec='ven. 13 févr. 2009 23:31:30'\n"),
#endif
      lfmt,
      std::chrono::sys_seconds(1'234'567'890s)); // 23:31:30 UTC on Friday, 13 February 2009

  // Use supplied locale (ja_JP). This locale has a different alternate.a
#if defined(__APPLE__)
  check(loc,
        SV("%c='木  1/ 1 00:00:00 1970'\t%Ec='木  1/ 1 00:00:00 1970'\n"),
        lfmt,
        std::chrono::sys_seconds(0s)); // 00:00:00 UTC Thursday, 1 January 1970
  check(loc,
        SV("%c='金  2/13 23:31:30 2009'\t%Ec='金  2/13 23:31:30 2009'\n"),
        lfmt,
        std::chrono::sys_seconds(1'234'567'890s)); // 23:31:30 UTC on Friday, 13 February 2009
#elif defined(_AIX)                                // __APPLE__
  check(loc,
        SV("%c='1970年01月 1日 00:00:00 UTC'\t%Ec='1970年01月 1日 00:00:00 UTC'\n"),
        lfmt,
        std::chrono::sys_seconds(0s)); // 00:00:00 UTC Thursday, 1 January 1970
  check(loc,
        SV("%c='2009年02月13日 23:31:30 UTC'\t%Ec='2009年02月13日 23:31:30 UTC'\n"),
        lfmt,
        std::chrono::sys_seconds(1'234'567'890s)); // 23:31:30 UTC on Friday, 13 February 2009
#elif defined(_WIN32)                              // __APPLE__
  check(loc,
        SV("%c='1970/01/01 0:00:00'\t%Ec='1970/01/01 0:00:00'\n"),
        lfmt,
        std::chrono::sys_seconds(0s)); // 00:00:00 UTC Thursday, 1 January 1970
  check(loc,
        SV("%c='2009/02/13 23:31:30'\t%Ec='2009/02/13 23:31:30'\n"),
        lfmt,
        std::chrono::sys_seconds(1'234'567'890s)); // 23:31:30 UTC on Friday, 13 February 2009
#else                                              // __APPLE__
  check(loc,
        SV("%c='1970年01月01日 00時00分00秒'\t%Ec='昭和45年01月01日 00時00分00秒'\n"),
        lfmt,
        std::chrono::sys_seconds(0s)); // 00:00:00 UTC Thursday, 1 January 1970

  check(loc,
        SV("%c='2009年02月13日 23時31分30秒'\t%Ec='平成21年02月13日 23時31分30秒'\n"),
        lfmt,
        std::chrono::sys_seconds(1'234'567'890s)); // 23:31:30 UTC on Friday, 13 February 2009
#endif                                             // __APPLE__

  std::locale::global(std::locale::classic());
}

template <class CharT>
static void test_valid_values_time_zone() {
// The Apple CI gives %z='-0700'	%Ez='-0700'	%Oz='-0700'	%Z='UTC'
// -0700 looks like the local time where the CI happens to recide, therefore
// omit this test on Apple.
#if !defined(__APPLE__)
  using namespace std::literals::chrono_literals;

  constexpr std::basic_string_view<CharT> fmt  = SV("{:%%z='%z'%t%%Ez='%Ez'%t%%Oz='%Oz'%t%%Z='%Z'%n}");
  constexpr std::basic_string_view<CharT> lfmt = SV("{:L%%z='%z'%t%%Ez='%Ez'%t%%Oz='%Oz'%t%%Z='%Z'%n}");

  const std::locale loc(LOCALE_ja_JP_UTF_8);
  std::locale::global(std::locale(LOCALE_fr_FR_UTF_8));

#  if defined(_AIX)
  // Non localized output using C-locale
  check(SV("%z='UTC'\t%Ez='UTC'\t%Oz='UTC'\t%Z='UTC'\n"),
        fmt,
        std::chrono::sys_seconds(0s)); // 00:00:00 UTC Thursday, 1 January 1970

  // Use the global locale (fr_FR)
  check(SV("%z='UTC'\t%Ez='UTC'\t%Oz='UTC'\t%Z='UTC'\n"),
        lfmt,
        std::chrono::sys_seconds(0s)); // 00:00:00 UTC Thursday, 1 January 1970

  // Use supplied locale (ja_JP). This locale has a different alternate.a
  check(loc,
        SV("%z='UTC'\t%Ez='UTC'\t%Oz='UTC'\t%Z='UTC'\n"),
        lfmt,
        std::chrono::sys_seconds(0s)); // 00:00:00 UTC Thursday, 1 January 1970
#  elif defined(_WIN32)                // defined(_AIX)
  // Non localized output using C-locale
  check(SV("%z='-0000'\t%Ez='-0000'\t%Oz='-0000'\t%Z='UTC'\n"),
        fmt,
        std::chrono::sys_seconds(0s)); // 00:00:00 UTC Thursday, 1 January 1970

  // Use the global locale (fr_FR)
  check(SV("%z='-0000'\t%Ez='-0000'\t%Oz='-0000'\t%Z='UTC'\n"),
        lfmt,
        std::chrono::sys_seconds(0s)); // 00:00:00 UTC Thursday, 1 January 1970

  // Use supplied locale (ja_JP). This locale has a different alternate.a
  check(loc,
        SV("%z='-0000'\t%Ez='-0000'\t%Oz='-0000'\t%Z='UTC'\n"),
        lfmt,
        std::chrono::sys_seconds(0s)); // 00:00:00 UTC Thursday, 1 January 1970
#  else                                // defined(_AIX)
  // Non localized output using C-locale
  check(SV("%z='+0000'\t%Ez='+0000'\t%Oz='+0000'\t%Z='UTC'\n"),
        fmt,
        std::chrono::sys_seconds(0s)); // 00:00:00 UTC Thursday, 1 January 1970

  // Use the global locale (fr_FR)
  check(SV("%z='+0000'\t%Ez='+0000'\t%Oz='+0000'\t%Z='UTC'\n"),
        lfmt,
        std::chrono::sys_seconds(0s)); // 00:00:00 UTC Thursday, 1 January 1970

  // Use supplied locale (ja_JP). This locale has a different alternate.a
  check(loc,
        SV("%z='+0000'\t%Ez='+0000'\t%Oz='+〇'\t%Z='UTC'\n"),
        lfmt,
        std::chrono::sys_seconds(0s)); // 00:00:00 UTC Thursday, 1 January 1970
#  endif                               // defined(_AIX)
  std::locale::global(std::locale::classic());
#endif // !defined(__APPLE__)
}

template <class CharT>
static void test_valid_values() {
  test_valid_values_year<CharT>();
  test_valid_values_month<CharT>();
  test_valid_values_day<CharT>();
  test_valid_values_weekday<CharT>();
  test_valid_values_day_of_year<CharT>();
  test_valid_values_week<CharT>();
  test_valid_values_iso_8601_week<CharT>();
  test_valid_values_date<CharT>();
  test_valid_values_time<CharT>();
  test_valid_values_date_time<CharT>();
  test_valid_values_time_zone<CharT>();
}

template <class CharT>
static void test() {
  using namespace std::literals::chrono_literals;

  test_no_chrono_specs<CharT>();
  test_valid_values<CharT>();
  check_invalid_types<CharT>(
      {SV("a"),  SV("A"),  SV("b"),  SV("B"),  SV("c"),  SV("C"),  SV("d"),  SV("D"),  SV("e"),  SV("F"),  SV("g"),
       SV("G"),  SV("h"),  SV("H"),  SV("I"),  SV("j"),  SV("m"),  SV("M"),  SV("p"),  SV("r"),  SV("R"),  SV("S"),
       SV("T"),  SV("u"),  SV("U"),  SV("V"),  SV("w"),  SV("W"),  SV("x"),  SV("X"),  SV("y"),  SV("Y"),  SV("z"),
       SV("Z"),  SV("Ec"), SV("EC"), SV("Ex"), SV("EX"), SV("Ey"), SV("EY"), SV("Ez"), SV("Od"), SV("Oe"), SV("OH"),
       SV("OI"), SV("Om"), SV("OM"), SV("OS"), SV("Ou"), SV("OU"), SV("OV"), SV("Ow"), SV("OW"), SV("Oy"), SV("Oz")},
      std::chrono::sys_seconds(0s));

  check_exception("Expected '%' or '}' in the chrono format-string", SV("{:A"), std::chrono::sys_seconds(0s));
  check_exception("The chrono-specs contains a '{'", SV("{:%%{"), std::chrono::sys_seconds(0s));
  check_exception(
      "End of input while parsing the modifier chrono conversion-spec", SV("{:%"), std::chrono::sys_seconds(0s));
  check_exception("End of input while parsing the modifier E", SV("{:%E"), std::chrono::sys_seconds(0s));
  check_exception("End of input while parsing the modifier O", SV("{:%O"), std::chrono::sys_seconds(0s));

  // Precision not allowed
  check_exception("Expected '%' or '}' in the chrono format-string", SV("{:.3}"), std::chrono::sys_seconds(0s));
}

int main(int, char**) {
  test<char>();

#ifndef TEST_HAS_NO_WIDE_CHARACTERS
  test<wchar_t>();
#endif

  return 0;
}<|MERGE_RESOLUTION|>--- conflicted
+++ resolved
@@ -14,12 +14,6 @@
 // TODO FMT This test should not require std::to_chars(floating-point)
 // XFAIL: availability-fp_to_chars-missing
 
-<<<<<<< HEAD
-// TODO FMT Investigate Windows issues.
-// UNSUPPORTED: msvc, target={{.+}}-windows-gnu
-
-=======
->>>>>>> bac3a63c
 // REQUIRES: locale.fr_FR.UTF-8
 // REQUIRES: locale.ja_JP.UTF-8
 
