//===----------------------------------------------------------------------===//
// Part of the LLVM Project, under the Apache License v2.0 with LLVM Exceptions.
// See https://llvm.org/LICENSE.txt for license information.
// SPDX-License-Identifier: Apache-2.0 WITH LLVM-exception
//
//===----------------------------------------------------------------------===//

// UNSUPPORTED: c++03, c++11, c++14, c++17
// UNSUPPORTED: no-localization
// UNSUPPORTED: GCC-ALWAYS_INLINE-FIXME

// XFAIL: LIBCXX-FREEBSD-FIXME

// TODO FMT This test should not require std::to_chars(floating-point)
// XFAIL: availability-fp_to_chars-missing

// REQUIRES: locale.fr_FR.UTF-8
// REQUIRES: locale.ja_JP.UTF-8

// <chrono>
//
// template<class charT> struct formatter<chrono::day, charT>;

#include <chrono>
#include <format>

#include <cassert>
#include <concepts>
#include <locale>
#include <iostream>
#include <type_traits>

#include "formatter_tests.h"
#include "make_string.h"
#include "platform_support.h" // locale name macros
#include "test_macros.h"

template <class CharT>
static void test_no_chrono_specs() {
  using namespace std::literals::chrono_literals;

  std::locale::global(std::locale(LOCALE_fr_FR_UTF_8));

  // Non localized output
  check(SV("1970-01-01 00:00:00"), SV("{}"), std::chrono::sys_seconds(0s));
  check(SV("2000-01-01 00:00:00"), SV("{}"), std::chrono::sys_seconds(946'684'800s));
  check(SV("2000-01-01 01:02:03"), SV("{}"), std::chrono::sys_seconds(946'688'523s));

  check(SV("2000-01-01 01:02:03.123"), SV("{}"), std::chrono::sys_time<std::chrono::milliseconds>(946'688'523'123ms));

  std::locale::global(std::locale::classic());
}

template <class CharT>
static void test_valid_values_year() {
  using namespace std::literals::chrono_literals;

  constexpr std::basic_string_view<CharT> fmt =
      SV("{:%%C='%C'%t%%EC='%EC'%t%%y='%y'%t%%Oy='%Oy'%t%%Ey='%Ey'%t%%Y='%Y'%t%%EY='%EY'%n}");
  constexpr std::basic_string_view<CharT> lfmt =
      SV("{:L%%C='%C'%t%%EC='%EC'%t%%y='%y'%t%%Oy='%Oy'%t%%Ey='%Ey'%t%%Y='%Y'%t%%EY='%EY'%n}");

  const std::locale loc(LOCALE_ja_JP_UTF_8);
  std::locale::global(std::locale(LOCALE_fr_FR_UTF_8));

  // Non localized output using C-locale
  check(SV("%C='19'\t%EC='19'\t%y='70'\t%Oy='70'\t%Ey='70'\t%Y='1970'\t%EY='1970'\n"),
        fmt,
        std::chrono::sys_seconds(0s)); // 00:00:00 UTC Thursday, 1 January 1970

  check(SV("%C='20'\t%EC='20'\t%y='09'\t%Oy='09'\t%Ey='09'\t%Y='2009'\t%EY='2009'\n"),
        fmt,
        std::chrono::sys_seconds(1'234'567'890s)); // 23:31:30 UTC on Friday, 13 February 2009

  // Use the global locale (fr_FR)
  check(SV("%C='19'\t%EC='19'\t%y='70'\t%Oy='70'\t%Ey='70'\t%Y='1970'\t%EY='1970'\n"),
        lfmt,
        std::chrono::sys_seconds(0s)); // 00:00:00 UTC Thursday, 1 January 1970

  check(SV("%C='20'\t%EC='20'\t%y='09'\t%Oy='09'\t%Ey='09'\t%Y='2009'\t%EY='2009'\n"),
        lfmt,
        std::chrono::sys_seconds(1'234'567'890s)); // 23:31:30 UTC on Friday, 13 February 2009

  // Use supplied locale (ja_JP). This locale has a different alternate.
#if defined(_WIN32) || defined(__APPLE__) || defined(_AIX)
  check(loc,
        SV("%C='19'\t%EC='19'\t%y='70'\t%Oy='70'\t%Ey='70'\t%Y='1970'\t%EY='1970'\n"),
        lfmt,
        std::chrono::sys_seconds(0s)); // 00:00:00 UTC Thursday, 1 January 1970

  check(loc,
        SV("%C='20'\t%EC='20'\t%y='09'\t%Oy='09'\t%Ey='09'\t%Y='2009'\t%EY='2009'\n"),
        lfmt,
        std::chrono::sys_seconds(1'234'567'890s)); // 23:31:30 UTC on Friday, 13 February 2009
#else                                              // defined(_WIN32) || defined(__APPLE__) || defined(_AIX)
  check(loc,
        SV("%C='19'\t%EC='昭和'\t%y='70'\t%Oy='七十'\t%Ey='45'\t%Y='1970'\t%EY='昭和45年'\n"),
        lfmt,
        std::chrono::sys_seconds(0s)); // 00:00:00 UTC Thursday, 1 January 1970

  check(loc,
        SV("%C='20'\t%EC='平成'\t%y='09'\t%Oy='九'\t%Ey='21'\t%Y='2009'\t%EY='平成21年'\n"),
        lfmt,
        std::chrono::sys_seconds(1'234'567'890s)); // 23:31:30 UTC on Friday, 13 February 2009
#endif                                             // defined(_WIN32) || defined(__APPLE__) || defined(_AIX)

  std::locale::global(std::locale::classic());
}

template <class CharT>
static void test_valid_values_month() {
  using namespace std::literals::chrono_literals;

  constexpr std::basic_string_view<CharT> fmt  = SV("{:%%b='%b'%t%%h='%h'%t%%B='%B'%t%%m='%m'%t%%Om='%Om'%n}");
  constexpr std::basic_string_view<CharT> lfmt = SV("{:L%%b='%b'%t%%h='%h'%t%%B='%B'%t%%m='%m'%t%%Om='%Om'%n}");

  const std::locale loc(LOCALE_ja_JP_UTF_8);
  std::locale::global(std::locale(LOCALE_fr_FR_UTF_8));

  // Non localized output using C-locale
  check(SV("%b='Jan'\t%h='Jan'\t%B='January'\t%m='01'\t%Om='01'\n"),
        fmt,
        std::chrono::sys_seconds(0s)); // 00:00:00 UTC Thursday, 1 January 1970

  check(SV("%b='May'\t%h='May'\t%B='May'\t%m='05'\t%Om='05'\n"),
        fmt,
        std::chrono::sys_seconds(2'000'000'000s)); // 03:33:20 UTC on Wednesday, 18 May 2033

  // Use the global locale (fr_FR)
#if defined(__APPLE__)
  check(SV("%b='jan'\t%h='jan'\t%B='janvier'\t%m='01'\t%Om='01'\n"),
        lfmt,
        std::chrono::sys_seconds(0s)); // 00:00:00 UTC Thursday, 1 January 1970
#else
  check(SV("%b='janv.'\t%h='janv.'\t%B='janvier'\t%m='01'\t%Om='01'\n"),
        lfmt,
        std::chrono::sys_seconds(0s)); // 00:00:00 UTC Thursday, 1 January 1970
#endif

  check(SV("%b='mai'\t%h='mai'\t%B='mai'\t%m='05'\t%Om='05'\n"),
        lfmt,
        std::chrono::sys_seconds(2'000'000'000s)); // 03:33:20 UTC on Wednesday, 18 May 2033

  // Use supplied locale (ja_JP). This locale has a different alternate.
#ifdef _WIN32
  check(loc,
        SV("%b='1'\t%h='1'\t%B='1月'\t%m='01'\t%Om='01'\n"),
        lfmt,
        std::chrono::sys_seconds(0s)); // 00:00:00 UTC Thursday, 1 January 1970

  check(loc,
        SV("%b='5'\t%h='5'\t%B='5月'\t%m='05'\t%Om='05'\n"),
        lfmt,
        std::chrono::sys_seconds(2'000'000'000s)); // 03:33:20 UTC on Wednesday, 18 May 2033
#elif defined(_AIX)                                // _WIN32
  check(loc,
        SV("%b='1月'\t%h='1月'\t%B='1月'\t%m='01'\t%Om='01'\n"),
        lfmt,
        std::chrono::sys_seconds(0s)); // 00:00:00 UTC Thursday, 1 January 1970

  check(loc,
        SV("%b='5月'\t%h='5月'\t%B='5月'\t%m='05'\t%Om='05'\n"),
        lfmt,
        std::chrono::sys_seconds(2'000'000'000s)); // 03:33:20 UTC on Wednesday, 18 May 2033
#elif defined(__APPLE__)                           // _WIN32
  check(loc,
        SV("%b=' 1'\t%h=' 1'\t%B='1月'\t%m='01'\t%Om='01'\n"),
        lfmt,
        std::chrono::sys_seconds(0s)); // 00:00:00 UTC Thursday, 1 January 1970

  check(loc,
        SV("%b=' 5'\t%h=' 5'\t%B='5月'\t%m='05'\t%Om='05'\n"),
        lfmt,
        std::chrono::sys_seconds(2'000'000'000s)); // 03:33:20 UTC on Wednesday, 18 May 2033
#else                                              // _WIN32
  check(loc,
        SV("%b=' 1月'\t%h=' 1月'\t%B='1月'\t%m='01'\t%Om='一'\n"),
        lfmt,
        std::chrono::sys_seconds(0s)); // 00:00:00 UTC Thursday, 1 January 1970

  check(loc,
        SV("%b=' 5月'\t%h=' 5月'\t%B='5月'\t%m='05'\t%Om='五'\n"),
        lfmt,
        std::chrono::sys_seconds(2'000'000'000s)); // 03:33:20 UTC on Wednesday, 18 May 2033
#endif                                             // _WIN32

  std::locale::global(std::locale::classic());
}

template <class CharT>
static void test_valid_values_day() {
  using namespace std::literals::chrono_literals;

  constexpr std::basic_string_view<CharT> fmt  = SV("{:%%d='%d'%t%%Od='%Od'%t%%e='%e'%t%%Oe='%Oe'%n}");
  constexpr std::basic_string_view<CharT> lfmt = SV("{:L%%d='%d'%t%%Od='%Od'%t%%e='%e'%t%%Oe='%Oe'%n}");

  const std::locale loc(LOCALE_ja_JP_UTF_8);
  std::locale::global(std::locale(LOCALE_fr_FR_UTF_8));

  // Non localized output using C-locale
  check(SV("%d='01'\t%Od='01'\t%e=' 1'\t%Oe=' 1'\n"),
        fmt,
        std::chrono::sys_seconds(0s)); // 00:00:00 UTC Thursday, 1 January 1970

  check(SV("%d='13'\t%Od='13'\t%e='13'\t%Oe='13'\n"),
        fmt,
        std::chrono::sys_seconds(1'234'567'890s)); // 23:31:30 UTC on Friday, 13 February 2009

  // Use the global locale (fr_FR)
  check(SV("%d='01'\t%Od='01'\t%e=' 1'\t%Oe=' 1'\n"),
        lfmt,
        std::chrono::sys_seconds(0s)); // 00:00:00 UTC Thursday, 1 January 1970

  check(SV("%d='13'\t%Od='13'\t%e='13'\t%Oe='13'\n"),
        lfmt,
        std::chrono::sys_seconds(1'234'567'890s)); // 23:31:30 UTC on Friday, 13 February 2009

  // Use supplied locale (ja_JP). This locale has a different alternate.
#if defined(_WIN32) || defined(__APPLE__) || defined(_AIX)
  check(loc,
        SV("%d='01'\t%Od='01'\t%e=' 1'\t%Oe=' 1'\n"),
        lfmt,
        std::chrono::sys_seconds(0s)); // 00:00:00 UTC Thursday, 1 January 1970

  check(loc,
        SV("%d='13'\t%Od='13'\t%e='13'\t%Oe='13'\n"),
        lfmt,
        std::chrono::sys_seconds(1'234'567'890s)); // 23:31:30 UTC on Friday, 13 February 2009
#else                                              // _WIN32
  check(loc,
        SV("%d='01'\t%Od='一'\t%e=' 1'\t%Oe='一'\n"),
        lfmt,
        std::chrono::sys_seconds(0s)); // 00:00:00 UTC Thursday, 1 January 1970

  check(loc,
        SV("%d='13'\t%Od='十三'\t%e='13'\t%Oe='十三'\n"),
        lfmt,
        std::chrono::sys_seconds(1'234'567'890s)); // 23:31:30 UTC on Friday, 13 February 2009

#endif // _WIN32

  std::locale::global(std::locale::classic());
}

template <class CharT>
static void test_valid_values_weekday() {
  using namespace std::literals::chrono_literals;

  constexpr std::basic_string_view<CharT> fmt =
      SV("{:%%a='%a'%t%%A='%A'%t%%u='%u'%t%%Ou='%Ou'%t%%w='%w'%t%%Ow='%Ow'%n}");
  constexpr std::basic_string_view<CharT> lfmt =
      SV("{:L%%a='%a'%t%%A='%A'%t%%u='%u'%t%%Ou='%Ou'%t%%w='%w'%t%%Ow='%Ow'%n}");

  const std::locale loc(LOCALE_ja_JP_UTF_8);
  std::locale::global(std::locale(LOCALE_fr_FR_UTF_8));

  // Non localized output using C-locale
  check(SV("%a='Thu'\t%A='Thursday'\t%u='4'\t%Ou='4'\t%w='4'\t%Ow='4'\n"),
        fmt,
        std::chrono::sys_seconds(0s)); // 00:00:00 UTC Thursday, 1 January 1970

  check(SV("%a='Sun'\t%A='Sunday'\t%u='7'\t%Ou='7'\t%w='0'\t%Ow='0'\n"),
        fmt,
        std::chrono::sys_seconds(4'294'967'295s)); // 06:28:15 UTC on Sunday, 7 February 2106

  // Use the global locale (fr_FR)
#if defined(__APPLE__)
  check(SV("%a='Jeu'\t%A='Jeudi'\t%u='4'\t%Ou='4'\t%w='4'\t%Ow='4'\n"),
        lfmt,
        std::chrono::sys_seconds(0s)); // 00:00:00 UTC Thursday, 1 January 1970

  check(SV("%a='Dim'\t%A='Dimanche'\t%u='7'\t%Ou='7'\t%w='0'\t%Ow='0'\n"),
        lfmt,
        std::chrono::sys_seconds(4'294'967'295s)); // 06:28:15 UTC on Sunday, 7 February 2106
#else
  check(SV("%a='jeu.'\t%A='jeudi'\t%u='4'\t%Ou='4'\t%w='4'\t%Ow='4'\n"),
        lfmt,
        std::chrono::sys_seconds(0s)); // 00:00:00 UTC Thursday, 1 January 1970

  check(SV("%a='dim.'\t%A='dimanche'\t%u='7'\t%Ou='7'\t%w='0'\t%Ow='0'\n"),
        lfmt,
        std::chrono::sys_seconds(4'294'967'295s)); // 06:28:15 UTC on Sunday, 7 February 2106
#endif

  // Use supplied locale (ja_JP).
  // This locale has a different alternate, but not on all platforms
#if defined(_WIN32) || defined(__APPLE__) || defined(_AIX)
  check(loc,
        SV("%a='木'\t%A='木曜日'\t%u='4'\t%Ou='4'\t%w='4'\t%Ow='4'\n"),
        lfmt,
        std::chrono::sys_seconds(0s)); // 00:00:00 UTC Thursday, 1 January 1970

  check(loc,
        SV("%a='日'\t%A='日曜日'\t%u='7'\t%Ou='7'\t%w='0'\t%Ow='0'\n"),
        lfmt,
        std::chrono::sys_seconds(4'294'967'295s)); // 06:28:15 UTC on Sunday, 7 February 2106
#else                                              // defined(_WIN32) || defined(__APPLE__) || defined(_AIX)
  check(loc,
        SV("%a='木'\t%A='木曜日'\t%u='4'\t%Ou='四'\t%w='4'\t%Ow='四'\n"),
        lfmt,
        std::chrono::sys_seconds(0s)); // 00:00:00 UTC Thursday, 1 January 1970

  check(loc,
        SV("%a='日'\t%A='日曜日'\t%u='7'\t%Ou='七'\t%w='0'\t%Ow='〇'\n"),
        lfmt,
        std::chrono::sys_seconds(4'294'967'295s)); // 06:28:15 UTC on Sunday, 7 February 2106
#endif                                             // defined(_WIN32) || defined(__APPLE__) || defined(_AIX)

  std::locale::global(std::locale::classic());
}

template <class CharT>
static void test_valid_values_day_of_year() {
  using namespace std::literals::chrono_literals;

  constexpr std::basic_string_view<CharT> fmt  = SV("{:%%j='%j'%n}");
  constexpr std::basic_string_view<CharT> lfmt = SV("{:L%%j='%j'%n}");

  const std::locale loc(LOCALE_ja_JP_UTF_8);
  std::locale::global(std::locale(LOCALE_fr_FR_UTF_8));

  // Non localized output using C-locale
  check(SV("%j='001'\n"), fmt, std::chrono::sys_seconds(0s));             // 00:00:00 UTC Thursday, 1 January 1970
  check(SV("%j='138'\n"), fmt, std::chrono::sys_seconds(2'000'000'000s)); // 03:33:20 UTC on Wednesday, 18 May 2033

  // Use the global locale (fr_FR)
  check(SV("%j='001'\n"), lfmt, std::chrono::sys_seconds(0s));             // 00:00:00 UTC Thursday, 1 January 1970
  check(SV("%j='138'\n"), lfmt, std::chrono::sys_seconds(2'000'000'000s)); // 03:33:20 UTC on Wednesday, 18 May 2033

  // Use supplied locale (ja_JP). This locale has a different alternate.
  check(loc, SV("%j='001'\n"), lfmt, std::chrono::sys_seconds(0s)); // 00:00:00 UTC Thursday, 1 January 1970

  check(
      loc, SV("%j='138'\n"), lfmt, std::chrono::sys_seconds(2'000'000'000s)); // 03:33:20 UTC on Wednesday, 18 May 2033

  std::locale::global(std::locale::classic());
}

template <class CharT>
static void test_valid_values_week() {
  using namespace std::literals::chrono_literals;

  constexpr std::basic_string_view<CharT> fmt  = SV("{:%%U='%U'%t%%OU='%OU'%t%%W='%W'%t%%OW='%OW'%n}");
  constexpr std::basic_string_view<CharT> lfmt = SV("{:L%%U='%U'%t%%OU='%OU'%t%%W='%W'%t%%OW='%OW'%n}");

  const std::locale loc(LOCALE_ja_JP_UTF_8);
  std::locale::global(std::locale(LOCALE_fr_FR_UTF_8));

  // Non localized output using C-locale
  check(SV("%U='00'\t%OU='00'\t%W='00'\t%OW='00'\n"),
        fmt,
        std::chrono::sys_seconds(0s)); // 00:00:00 UTC Thursday, 1 January 1970

  check(SV("%U='20'\t%OU='20'\t%W='20'\t%OW='20'\n"),
        fmt,
        std::chrono::sys_seconds(2'000'000'000s)); // 03:33:20 UTC on Wednesday, 18 May 2033

  // Use the global locale (fr_FR)
  check(SV("%U='00'\t%OU='00'\t%W='00'\t%OW='00'\n"),
        lfmt,
        std::chrono::sys_seconds(0s)); // 00:00:00 UTC Thursday, 1 January 1970

  check(SV("%U='20'\t%OU='20'\t%W='20'\t%OW='20'\n"),
        lfmt,
        std::chrono::sys_seconds(2'000'000'000s)); // 03:33:20 UTC on Wednesday, 18 May 2033

  // Use supplied locale (ja_JP). This locale has a different alternate.
#if defined(_WIN32) || defined(__APPLE__) || defined(_AIX)
  check(loc,
        SV("%U='00'\t%OU='00'\t%W='00'\t%OW='00'\n"),
        lfmt,
        std::chrono::sys_seconds(0s)); // 00:00:00 UTC Thursday, 1 January 1970

  check(loc,
        SV("%U='20'\t%OU='20'\t%W='20'\t%OW='20'\n"),
        lfmt,
        std::chrono::sys_seconds(2'000'000'000s)); // 03:33:20 UTC on Wednesday, 18 May 2033
#else                                              // defined(_WIN32) || defined(__APPLE__) || defined(_AIX)
  check(loc,
        SV("%U='00'\t%OU='〇'\t%W='00'\t%OW='〇'\n"),
        lfmt,
        std::chrono::sys_seconds(0s)); // 00:00:00 UTC Thursday, 1 January 1970

  check(loc,
        SV("%U='20'\t%OU='二十'\t%W='20'\t%OW='二十'\n"),
        lfmt,
        std::chrono::sys_seconds(2'000'000'000s)); // 03:33:20 UTC on Wednesday, 18 May 2033
#endif                                             // defined(_WIN32) || defined(__APPLE__) || defined(_AIX)
  std::locale::global(std::locale::classic());
}

template <class CharT>
static void test_valid_values_iso_8601_week() {
  using namespace std::literals::chrono_literals;

  constexpr std::basic_string_view<CharT> fmt  = SV("{:%%g='%g'%t%%G='%G'%t%%V='%V'%t%%OV='%OV'%n}");
  constexpr std::basic_string_view<CharT> lfmt = SV("{:L%%g='%g'%t%%G='%G'%t%%V='%V'%t%%OV='%OV'%n}");

  const std::locale loc(LOCALE_ja_JP_UTF_8);
  std::locale::global(std::locale(LOCALE_fr_FR_UTF_8));

  // Non localized output using C-locale
  check(SV("%g='70'\t%G='1970'\t%V='01'\t%OV='01'\n"),
        fmt,
        std::chrono::sys_seconds(0s)); // 00:00:00 UTC Thursday, 1 January 1970

  check(SV("%g='09'\t%G='2009'\t%V='07'\t%OV='07'\n"),
        fmt,
        std::chrono::sys_seconds(1'234'567'890s)); // 23:31:30 UTC on Friday, 13 February 2009

  // Use the global locale (fr_FR)
  check(SV("%g='70'\t%G='1970'\t%V='01'\t%OV='01'\n"),
        lfmt,
        std::chrono::sys_seconds(0s)); // 00:00:00 UTC Thursday, 1 January 1970

  check(SV("%g='09'\t%G='2009'\t%V='07'\t%OV='07'\n"),
        lfmt,
        std::chrono::sys_seconds(1'234'567'890s)); // 23:31:30 UTC on Friday, 13 February 2009

  // Use supplied locale (ja_JP). This locale has a different alternate.
#if defined(_WIN32) || defined(__APPLE__) || defined(_AIX)
  check(loc,
        SV("%g='70'\t%G='1970'\t%V='01'\t%OV='01'\n"),
        lfmt,
        std::chrono::sys_seconds(0s)); // 00:00:00 UTC Thursday, 1 January 1970

  check(loc,
        SV("%g='09'\t%G='2009'\t%V='07'\t%OV='07'\n"),
        lfmt,
        std::chrono::sys_seconds(1'234'567'890s)); // 23:31:30 UTC on Friday, 13 February 2009
#else                                              // defined(_WIN32) || defined(__APPLE__) || defined(_AIX)
  check(loc,
        SV("%g='70'\t%G='1970'\t%V='01'\t%OV='一'\n"),
        lfmt,
        std::chrono::sys_seconds(0s)); // 00:00:00 UTC Thursday, 1 January 1970

  check(loc,
        SV("%g='09'\t%G='2009'\t%V='07'\t%OV='七'\n"),
        lfmt,
        std::chrono::sys_seconds(1'234'567'890s)); // 23:31:30 UTC on Friday, 13 February 2009
#endif                                             // defined(_WIN32) || defined(__APPLE__) || defined(_AIX)

  std::locale::global(std::locale::classic());
}

template <class CharT>
static void test_valid_values_date() {
  using namespace std::literals::chrono_literals;

  constexpr std::basic_string_view<CharT> fmt  = SV("{:%%D='%D'%t%%F='%F'%t%%x='%x'%t%%Ex='%Ex'%n}");
  constexpr std::basic_string_view<CharT> lfmt = SV("{:L%%D='%D'%t%%F='%F'%t%%x='%x'%t%%Ex='%Ex'%n}");

  const std::locale loc(LOCALE_ja_JP_UTF_8);
  std::locale::global(std::locale(LOCALE_fr_FR_UTF_8));

  // Non localized output using C-locale
  check(SV("%D='01/01/70'\t%F='1970-01-01'\t%x='01/01/70'\t%Ex='01/01/70'\n"),
        fmt,
        std::chrono::sys_seconds(0s)); // 00:00:00 UTC Thursday, 1 January 1970

  check(SV("%D='02/13/09'\t%F='2009-02-13'\t%x='02/13/09'\t%Ex='02/13/09'\n"),
        fmt,
        std::chrono::sys_seconds(1'234'567'890s)); // 23:31:30 UTC on Friday, 13 February 2009

  // Use the global locale (fr_FR)
#if defined(__APPLE__)
  check(SV("%D='01/01/70'\t%F='1970-01-01'\t%x='01.01.1970'\t%Ex='01.01.1970'\n"),
        lfmt,
        std::chrono::sys_seconds(0s)); // 00:00:00 UTC Thursday, 1 January 1970

  check(SV("%D='02/13/09'\t%F='2009-02-13'\t%x='13.02.2009'\t%Ex='13.02.2009'\n"),
        lfmt,
        std::chrono::sys_seconds(1'234'567'890s)); // 23:31:30 UTC on Friday, 13 February 2009
#else
  check(SV("%D='01/01/70'\t%F='1970-01-01'\t%x='01/01/1970'\t%Ex='01/01/1970'\n"),
        lfmt,
        std::chrono::sys_seconds(0s)); // 00:00:00 UTC Thursday, 1 January 1970

  check(SV("%D='02/13/09'\t%F='2009-02-13'\t%x='13/02/2009'\t%Ex='13/02/2009'\n"),
        lfmt,
        std::chrono::sys_seconds(1'234'567'890s)); // 23:31:30 UTC on Friday, 13 February 2009
#endif

  // Use supplied locale (ja_JP). This locale has a different alternate.
#if defined(_WIN32) || defined(__APPLE__) || defined(_AIX)
  check(loc,
        SV("%D='01/01/70'\t%F='1970-01-01'\t%x='1970/01/01'\t%Ex='1970/01/01'\n"),
        lfmt,
        std::chrono::sys_seconds(0s)); // 00:00:00 UTC Thursday, 1 January 1970

  check(loc,
        SV("%D='02/13/09'\t%F='2009-02-13'\t%x='2009/02/13'\t%Ex='2009/02/13'\n"),
        lfmt,
        std::chrono::sys_seconds(1'234'567'890s)); // 23:31:30 UTC on Friday, 13 February 2009
#else                                              // defined(_WIN32) || defined(__APPLE__) || defined(_AIX)
  check(loc,
        SV("%D='01/01/70'\t%F='1970-01-01'\t%x='1970年01月01日'\t%Ex='昭和45年01月01日'\n"),
        lfmt,
        std::chrono::sys_seconds(0s)); // 00:00:00 UTC Thursday, 1 January 1970

  check(loc,
        SV("%D='02/13/09'\t%F='2009-02-13'\t%x='2009年02月13日'\t%Ex='平成21年02月13日'\n"),
        lfmt,
        std::chrono::sys_seconds(1'234'567'890s)); // 23:31:30 UTC on Friday, 13 February 2009
#endif                                             // defined(_WIN32) || defined(__APPLE__) || defined(_AIX)

  std::locale::global(std::locale::classic());
}

template <class CharT>
static void test_valid_values_time() {
  using namespace std::literals::chrono_literals;

  constexpr std::basic_string_view<CharT> fmt = SV(
      "{:"
      "%%H='%H'%t"
      "%%OH='%OH'%t"
      "%%I='%I'%t"
      "%%OI='%OI'%t"
      "%%M='%M'%t"
      "%%OM='%OM'%t"
      "%%S='%S'%t"
      "%%OS='%OS'%t"
      "%%p='%p'%t"
      "%%R='%R'%t"
      "%%T='%T'%t"
      "%%r='%r'%t"
      "%%X='%X'%t"
      "%%EX='%EX'%t"
      "%n}");
  constexpr std::basic_string_view<CharT> lfmt = SV(
      "{:L"
      "%%H='%H'%t"
      "%%OH='%OH'%t"
      "%%I='%I'%t"
      "%%OI='%OI'%t"
      "%%M='%M'%t"
      "%%OM='%OM'%t"
      "%%S='%S'%t"
      "%%OS='%OS'%t"
      "%%p='%p'%t"
      "%%R='%R'%t"
      "%%T='%T'%t"
      "%%r='%r'%t"
      "%%X='%X'%t"
      "%%EX='%EX'%t"
      "%n}");

  const std::locale loc(LOCALE_ja_JP_UTF_8);
  std::locale::global(std::locale(LOCALE_fr_FR_UTF_8));

  // Non localized output using C-locale
  check(SV("%H='00'\t"
           "%OH='00'\t"
           "%I='12'\t"
           "%OI='12'\t"
           "%M='00'\t"
           "%OM='00'\t"
           "%S='00'\t"
           "%OS='00'\t"
           "%p='AM'\t"
           "%R='00:00'\t"
           "%T='00:00:00'\t"
           "%r='12:00:00 AM'\t"
           "%X='00:00:00'\t"
           "%EX='00:00:00'\t"
           "\n"),
        fmt,
        std::chrono::sys_seconds(0s)); // 00:00:00 UTC Thursday, 1 January 1970

  check(SV("%H='23'\t"
           "%OH='23'\t"
           "%I='11'\t"
           "%OI='11'\t"
           "%M='31'\t"
           "%OM='31'\t"
           "%S='30.123'\t"
           "%OS='30.123'\t"
           "%p='PM'\t"
           "%R='23:31'\t"
           "%T='23:31:30.123'\t"
           "%r='11:31:30 PM'\t"
           "%X='23:31:30'\t"
           "%EX='23:31:30'\t"
           "\n"),
        fmt,
        std::chrono::sys_time<std::chrono::milliseconds>(
            1'234'567'890'123ms)); // 23:31:30 UTC on Friday, 13 February 2009
  // Use the global locale (fr_FR)
  check(SV("%H='00'\t"
           "%OH='00'\t"
           "%I='12'\t"
           "%OI='12'\t"
           "%M='00'\t"
           "%OM='00'\t"
           "%S='00'\t"
           "%OS='00'\t"
#if defined(_AIX)
           "%p='AM'\t"
#else
           "%p=''\t"
#endif
           "%R='00:00'\t"
           "%T='00:00:00'\t"
#ifdef _WIN32
           "%r='00:00:00'\t"
#elif defined(_AIX)
           "%r='12:00:00 AM'\t"
#elif defined(__APPLE__)
           "%r=''\t"
#else
           "%r='12:00:00 '\t"
#endif
           "%X='00:00:00'\t"
           "%EX='00:00:00'\t"
           "\n"),
        lfmt,
        std::chrono::sys_seconds(0s)); // 00:00:00 UTC Thursday, 1 January 1970

  check(SV("%H='23'\t"
           "%OH='23'\t"
           "%I='11'\t"
           "%OI='11'\t"
           "%M='31'\t"
           "%OM='31'\t"
           "%S='30,123'\t"
           "%OS='30,123'\t"
#if defined(_AIX)
           "%p='PM'\t"
#else
           "%p=''\t"
#endif
           "%R='23:31'\t"
           "%T='23:31:30,123'\t"
#ifdef _WIN32
           "%r='23:31:30'\t"
#elif defined(_AIX)
           "%r='11:31:30 PM'\t"
#elif defined(__APPLE__)
           "%r=''\t"
#else
           "%r='11:31:30 '\t"
#endif
           "%X='23:31:30'\t"
           "%EX='23:31:30'\t"
           "\n"),
        lfmt,
        std::chrono::sys_time<std::chrono::milliseconds>(
            1'234'567'890'123ms)); // 23:31:30 UTC on Friday, 13 February 2009

  // Use supplied locale (ja_JP). This locale has a different alternate.
#if defined(__APPLE__) || defined(_AIX) || defined(_WIN32)
  check(loc,
        SV("%H='00'\t"
           "%OH='00'\t"
           "%I='12'\t"
           "%OI='12'\t"
           "%M='00'\t"
           "%OM='00'\t"
           "%S='00'\t"
           "%OS='00'\t"
#  if defined(__APPLE__)
           "%p='AM'\t"
#  else
           "%p='午前'\t"
#  endif
           "%R='00:00'\t"
           "%T='00:00:00'\t"
#  if defined(__APPLE__)
           "%r='12:00:00 AM'\t"
           "%X='00時00分00秒'\t"
           "%EX='00時00分00秒'\t"
#  elif defined(_WIN32)
           "%r='0:00:00'\t"
           "%X='0:00:00'\t"
           "%EX='0:00:00'\t"
#  else
           "%r='午前12:00:00'\t"
           "%X='00:00:00'\t"
           "%EX='00:00:00'\t"
#  endif
           "\n"),
        lfmt,
        std::chrono::hh_mm_ss(0s));

  check(loc,
        SV("%H='23'\t"
           "%OH='23'\t"
           "%I='11'\t"
           "%OI='11'\t"
           "%M='31'\t"
           "%OM='31'\t"
           "%S='30.123'\t"
           "%OS='30.123'\t"
#  if defined(__APPLE__)
           "%p='PM'\t"
#  else
           "%p='午後'\t"
#  endif
           "%R='23:31'\t"
           "%T='23:31:30.123'\t"
#  if defined(__APPLE__)
           "%r='11:31:30 PM'\t"
           "%X='23時31分30秒'\t"
           "%EX='23時31分30秒'\t"
#  elif defined(_WIN32)
           "%r='23:31:30'\t"
           "%X='23:31:30'\t"
           "%EX='23:31:30'\t"
#  else
           "%r='午後11:31:30'\t"
           "%X='23:31:30'\t"
           "%EX='23:31:30'\t"
#  endif
           "\n"),
        lfmt,
        std::chrono::hh_mm_ss(23h + 31min + 30s + 123ms));
#else  // defined(__APPLE__) || defined(_AIX) || defined(_WIN32)
  check(loc,
        SV("%H='00'\t"
           "%OH='〇'\t"
           "%I='12'\t"
           "%OI='十二'\t"
           "%M='00'\t"
           "%OM='〇'\t"
           "%S='00'\t"
           "%OS='〇'\t"
           "%p='午前'\t"
           "%R='00:00'\t"
           "%T='00:00:00'\t"
           "%r='午前12時00分00秒'\t"
           "%X='00時00分00秒'\t"
           "%EX='00時00分00秒'\t"
           "\n"),
        lfmt,
        std::chrono::sys_seconds(0s)); // 00:00:00 UTC Thursday, 1 January 1970

  check(loc,
        SV("%H='23'\t"
           "%OH='二十三'\t"
           "%I='11'\t"
           "%OI='十一'\t"
           "%M='31'\t"
           "%OM='三十一'\t"
           "%S='30.123'\t"
           "%OS='三十.123'\t"
           "%p='午後'\t"
           "%R='23:31'\t"
           "%T='23:31:30.123'\t"
           "%r='午後11時31分30秒'\t"
           "%X='23時31分30秒'\t"
           "%EX='23時31分30秒'\t"
           "\n"),
        lfmt,
        std::chrono::sys_time<std::chrono::milliseconds>(
            1'234'567'890'123ms)); // 23:31:30 UTC on Friday, 13 February 2009
#endif // defined(__APPLE__) || defined(_AIX) || defined(_WIN32)

  std::locale::global(std::locale::classic());
}

template <class CharT>
static void test_valid_values_date_time() {
  using namespace std::literals::chrono_literals;

  constexpr std::basic_string_view<CharT> fmt  = SV("{:%%c='%c'%t%%Ec='%Ec'%n}");
  constexpr std::basic_string_view<CharT> lfmt = SV("{:L%%c='%c'%t%%Ec='%Ec'%n}");

  const std::locale loc(LOCALE_ja_JP_UTF_8);
  std::locale::global(std::locale(LOCALE_fr_FR_UTF_8));

  // Non localized output using C-locale
  check(SV("%c='Thu Jan  1 00:00:00 1970'\t%Ec='Thu Jan  1 00:00:00 1970'\n"),
        fmt,
        std::chrono::sys_seconds(0s)); // 00:00:00 UTC Thursday, 1 January 1970

  check(SV("%c='Fri Feb 13 23:31:30 2009'\t%Ec='Fri Feb 13 23:31:30 2009'\n"),
        fmt,
        std::chrono::sys_seconds(1'234'567'890s)); // 23:31:30 UTC on Friday, 13 February 2009

  // Use the global locale (fr_FR)
  check(
// https://sourceware.org/bugzilla/show_bug.cgi?id=24054
#if defined(__GLIBC__) && __GLIBC__ <= 2 && __GLIBC_MINOR__ < 29
      SV("%c='jeu. 01 janv. 1970 00:00:00 GMT'\t%Ec='jeu. 01 janv. 1970 00:00:00 GMT'\n"),
#elif defined(_AIX)
      SV("%c=' 1 janvier 1970 à 00:00:00 UTC'\t%Ec=' 1 janvier 1970 à 00:00:00 UTC'\n"),
#elif defined(__APPLE__)
      SV("%c='Jeu  1 jan 00:00:00 1970'\t%Ec='Jeu  1 jan 00:00:00 1970'\n"),
#elif defined(_WIN32)
      SV("%c='01/01/1970 00:00:00'\t%Ec='01/01/1970 00:00:00'\n"),
#else
      SV("%c='jeu. 01 janv. 1970 00:00:00'\t%Ec='jeu. 01 janv. 1970 00:00:00'\n"),
#endif
      lfmt,
      std::chrono::sys_seconds(0s)); // 00:00:00 UTC Thursday, 1 January 1970

  check(
// https://sourceware.org/bugzilla/show_bug.cgi?id=24054
#if defined(__GLIBC__) && __GLIBC__ <= 2 && __GLIBC_MINOR__ < 29
      SV("%c='ven. 13 févr. 2009 23:31:30 GMT'\t%Ec='ven. 13 févr. 2009 23:31:30 GMT'\n"),
#elif defined(_AIX)
      SV("%c='13 février 2009 à 23:31:30 UTC'\t%Ec='13 février 2009 à 23:31:30 UTC'\n"),
#elif defined(__APPLE__)
      SV("%c='Ven 13 fév 23:31:30 2009'\t%Ec='Ven 13 fév 23:31:30 2009'\n"),
#elif defined(_WIN32)
      SV("%c='13/02/2009 23:31:30'\t%Ec='13/02/2009 23:31:30'\n"),
#else
      SV("%c='ven. 13 févr. 2009 23:31:30'\t%Ec='ven. 13 févr. 2009 23:31:30'\n"),
#endif
      lfmt,
      std::chrono::sys_seconds(1'234'567'890s)); // 23:31:30 UTC on Friday, 13 February 2009

  // Use supplied locale (ja_JP). This locale has a different alternate.a
#if defined(__APPLE__)
  check(loc,
        SV("%c='木  1/ 1 00:00:00 1970'\t%Ec='木  1/ 1 00:00:00 1970'\n"),
        lfmt,
        std::chrono::sys_seconds(0s)); // 00:00:00 UTC Thursday, 1 January 1970
  check(loc,
        SV("%c='金  2/13 23:31:30 2009'\t%Ec='金  2/13 23:31:30 2009'\n"),
        lfmt,
        std::chrono::sys_seconds(1'234'567'890s)); // 23:31:30 UTC on Friday, 13 February 2009
#elif defined(_AIX)                                // __APPLE__
  check(loc,
        SV("%c='1970年01月 1日 00:00:00 UTC'\t%Ec='1970年01月 1日 00:00:00 UTC'\n"),
        lfmt,
        std::chrono::sys_seconds(0s)); // 00:00:00 UTC Thursday, 1 January 1970
  check(loc,
        SV("%c='2009年02月13日 23:31:30 UTC'\t%Ec='2009年02月13日 23:31:30 UTC'\n"),
        lfmt,
        std::chrono::sys_seconds(1'234'567'890s)); // 23:31:30 UTC on Friday, 13 February 2009
#elif defined(_WIN32)                              // __APPLE__
  check(loc,
        SV("%c='1970/01/01 0:00:00'\t%Ec='1970/01/01 0:00:00'\n"),
        lfmt,
        std::chrono::sys_seconds(0s)); // 00:00:00 UTC Thursday, 1 January 1970
  check(loc,
        SV("%c='2009/02/13 23:31:30'\t%Ec='2009/02/13 23:31:30'\n"),
        lfmt,
        std::chrono::sys_seconds(1'234'567'890s)); // 23:31:30 UTC on Friday, 13 February 2009
#else                                              // __APPLE__
  check(loc,
        SV("%c='1970年01月01日 00時00分00秒'\t%Ec='昭和45年01月01日 00時00分00秒'\n"),
        lfmt,
        std::chrono::sys_seconds(0s)); // 00:00:00 UTC Thursday, 1 January 1970

  check(loc,
        SV("%c='2009年02月13日 23時31分30秒'\t%Ec='平成21年02月13日 23時31分30秒'\n"),
        lfmt,
        std::chrono::sys_seconds(1'234'567'890s)); // 23:31:30 UTC on Friday, 13 February 2009
#endif                                             // __APPLE__

  std::locale::global(std::locale::classic());
}

template <class CharT>
static void test_valid_values_time_zone() {
// The Apple CI gives %z='-0700'	%Ez='-0700'	%Oz='-0700'	%Z='UTC'
// -0700 looks like the local time where the CI happens to recide, therefore
// omit this test on Apple.
// The Windows CI gives %z='-0000', but on local machines set to a different
// timezone, it gives e.g. %z='+0200'.
#if !defined(__APPLE__) && !defined(_WIN32)
  using namespace std::literals::chrono_literals;

  constexpr std::basic_string_view<CharT> fmt  = SV("{:%%z='%z'%t%%Ez='%Ez'%t%%Oz='%Oz'%t%%Z='%Z'%n}");
  constexpr std::basic_string_view<CharT> lfmt = SV("{:L%%z='%z'%t%%Ez='%Ez'%t%%Oz='%Oz'%t%%Z='%Z'%n}");

  const std::locale loc(LOCALE_ja_JP_UTF_8);
  std::locale::global(std::locale(LOCALE_fr_FR_UTF_8));

#  if defined(_AIX)
  // Non localized output using C-locale
  check(SV("%z='UTC'\t%Ez='UTC'\t%Oz='UTC'\t%Z='UTC'\n"),
        fmt,
        std::chrono::sys_seconds(0s)); // 00:00:00 UTC Thursday, 1 January 1970

  // Use the global locale (fr_FR)
  check(SV("%z='UTC'\t%Ez='UTC'\t%Oz='UTC'\t%Z='UTC'\n"),
        lfmt,
        std::chrono::sys_seconds(0s)); // 00:00:00 UTC Thursday, 1 January 1970

  // Use supplied locale (ja_JP). This locale has a different alternate.a
  check(loc,
        SV("%z='UTC'\t%Ez='UTC'\t%Oz='UTC'\t%Z='UTC'\n"),
        lfmt,
        std::chrono::sys_seconds(0s)); // 00:00:00 UTC Thursday, 1 January 1970
#  elif defined(_WIN32)                // defined(_AIX)
  // Non localized output using C-locale
  check(SV("%z='-0000'\t%Ez='-0000'\t%Oz='-0000'\t%Z='UTC'\n"),
        fmt,
        std::chrono::sys_seconds(0s)); // 00:00:00 UTC Thursday, 1 January 1970

  // Use the global locale (fr_FR)
  check(SV("%z='-0000'\t%Ez='-0000'\t%Oz='-0000'\t%Z='UTC'\n"),
        lfmt,
        std::chrono::sys_seconds(0s)); // 00:00:00 UTC Thursday, 1 January 1970

  // Use supplied locale (ja_JP). This locale has a different alternate.a
  check(loc,
        SV("%z='-0000'\t%Ez='-0000'\t%Oz='-0000'\t%Z='UTC'\n"),
        lfmt,
        std::chrono::sys_seconds(0s)); // 00:00:00 UTC Thursday, 1 January 1970
#  else                                // defined(_AIX)
  // Non localized output using C-locale
  check(SV("%z='+0000'\t%Ez='+0000'\t%Oz='+0000'\t%Z='UTC'\n"),
        fmt,
        std::chrono::sys_seconds(0s)); // 00:00:00 UTC Thursday, 1 January 1970

  // Use the global locale (fr_FR)
  check(SV("%z='+0000'\t%Ez='+0000'\t%Oz='+0000'\t%Z='UTC'\n"),
        lfmt,
        std::chrono::sys_seconds(0s)); // 00:00:00 UTC Thursday, 1 January 1970

  // Use supplied locale (ja_JP). This locale has a different alternate.a
  check(loc,
        SV("%z='+0000'\t%Ez='+0000'\t%Oz='+〇'\t%Z='UTC'\n"),
        lfmt,
        std::chrono::sys_seconds(0s)); // 00:00:00 UTC Thursday, 1 January 1970
#  endif                               // defined(_AIX)
  std::locale::global(std::locale::classic());
<<<<<<< HEAD
#endif // !defined(__APPLE__)
=======
#endif // !defined(__APPLE__) && !defined(_WIN32)
>>>>>>> 6241a64e
}

template <class CharT>
static void test_valid_values() {
  test_valid_values_year<CharT>();
  test_valid_values_month<CharT>();
  test_valid_values_day<CharT>();
  test_valid_values_weekday<CharT>();
  test_valid_values_day_of_year<CharT>();
  test_valid_values_week<CharT>();
  test_valid_values_iso_8601_week<CharT>();
  test_valid_values_date<CharT>();
  test_valid_values_time<CharT>();
  test_valid_values_date_time<CharT>();
  test_valid_values_time_zone<CharT>();
}

template <class CharT>
static void test() {
  using namespace std::literals::chrono_literals;

  test_no_chrono_specs<CharT>();
  test_valid_values<CharT>();
  check_invalid_types<CharT>(
      {SV("a"),  SV("A"),  SV("b"),  SV("B"),  SV("c"),  SV("C"),  SV("d"),  SV("D"),  SV("e"),  SV("F"),  SV("g"),
       SV("G"),  SV("h"),  SV("H"),  SV("I"),  SV("j"),  SV("m"),  SV("M"),  SV("p"),  SV("r"),  SV("R"),  SV("S"),
       SV("T"),  SV("u"),  SV("U"),  SV("V"),  SV("w"),  SV("W"),  SV("x"),  SV("X"),  SV("y"),  SV("Y"),  SV("z"),
       SV("Z"),  SV("Ec"), SV("EC"), SV("Ex"), SV("EX"), SV("Ey"), SV("EY"), SV("Ez"), SV("Od"), SV("Oe"), SV("OH"),
       SV("OI"), SV("Om"), SV("OM"), SV("OS"), SV("Ou"), SV("OU"), SV("OV"), SV("Ow"), SV("OW"), SV("Oy"), SV("Oz")},
      std::chrono::sys_seconds(0s));

  check_exception("Expected '%' or '}' in the chrono format-string", SV("{:A"), std::chrono::sys_seconds(0s));
  check_exception("The chrono-specs contains a '{'", SV("{:%%{"), std::chrono::sys_seconds(0s));
  check_exception(
      "End of input while parsing the modifier chrono conversion-spec", SV("{:%"), std::chrono::sys_seconds(0s));
  check_exception("End of input while parsing the modifier E", SV("{:%E"), std::chrono::sys_seconds(0s));
  check_exception("End of input while parsing the modifier O", SV("{:%O"), std::chrono::sys_seconds(0s));

  // Precision not allowed
  check_exception("Expected '%' or '}' in the chrono format-string", SV("{:.3}"), std::chrono::sys_seconds(0s));
}

int main(int, char**) {
  test<char>();

#ifndef TEST_HAS_NO_WIDE_CHARACTERS
  test<wchar_t>();
#endif

  return 0;
}<|MERGE_RESOLUTION|>--- conflicted
+++ resolved
@@ -886,45 +886,25 @@
         SV("%z='UTC'\t%Ez='UTC'\t%Oz='UTC'\t%Z='UTC'\n"),
         lfmt,
         std::chrono::sys_seconds(0s)); // 00:00:00 UTC Thursday, 1 January 1970
-#  elif defined(_WIN32)                // defined(_AIX)
-  // Non localized output using C-locale
-  check(SV("%z='-0000'\t%Ez='-0000'\t%Oz='-0000'\t%Z='UTC'\n"),
-        fmt,
-        std::chrono::sys_seconds(0s)); // 00:00:00 UTC Thursday, 1 January 1970
-
-  // Use the global locale (fr_FR)
-  check(SV("%z='-0000'\t%Ez='-0000'\t%Oz='-0000'\t%Z='UTC'\n"),
+#  else                                // defined(_AIX)
+  // Non localized output using C-locale
+  check(SV("%z='+0000'\t%Ez='+0000'\t%Oz='+0000'\t%Z='UTC'\n"),
+        fmt,
+        std::chrono::sys_seconds(0s)); // 00:00:00 UTC Thursday, 1 January 1970
+
+  // Use the global locale (fr_FR)
+  check(SV("%z='+0000'\t%Ez='+0000'\t%Oz='+0000'\t%Z='UTC'\n"),
         lfmt,
         std::chrono::sys_seconds(0s)); // 00:00:00 UTC Thursday, 1 January 1970
 
   // Use supplied locale (ja_JP). This locale has a different alternate.a
   check(loc,
-        SV("%z='-0000'\t%Ez='-0000'\t%Oz='-0000'\t%Z='UTC'\n"),
-        lfmt,
-        std::chrono::sys_seconds(0s)); // 00:00:00 UTC Thursday, 1 January 1970
-#  else                                // defined(_AIX)
-  // Non localized output using C-locale
-  check(SV("%z='+0000'\t%Ez='+0000'\t%Oz='+0000'\t%Z='UTC'\n"),
-        fmt,
-        std::chrono::sys_seconds(0s)); // 00:00:00 UTC Thursday, 1 January 1970
-
-  // Use the global locale (fr_FR)
-  check(SV("%z='+0000'\t%Ez='+0000'\t%Oz='+0000'\t%Z='UTC'\n"),
-        lfmt,
-        std::chrono::sys_seconds(0s)); // 00:00:00 UTC Thursday, 1 January 1970
-
-  // Use supplied locale (ja_JP). This locale has a different alternate.a
-  check(loc,
         SV("%z='+0000'\t%Ez='+0000'\t%Oz='+〇'\t%Z='UTC'\n"),
         lfmt,
         std::chrono::sys_seconds(0s)); // 00:00:00 UTC Thursday, 1 January 1970
 #  endif                               // defined(_AIX)
   std::locale::global(std::locale::classic());
-<<<<<<< HEAD
-#endif // !defined(__APPLE__)
-=======
 #endif // !defined(__APPLE__) && !defined(_WIN32)
->>>>>>> 6241a64e
 }
 
 template <class CharT>
