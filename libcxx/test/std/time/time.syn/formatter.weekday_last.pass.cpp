--- conflicted
+++ resolved
@@ -11,12 +11,6 @@
 // UNSUPPORTED: no-localization
 // UNSUPPORTED: GCC-ALWAYS_INLINE-FIXME
 
-<<<<<<< HEAD
-// TODO FMT Investigate Windows issues.
-// UNSUPPORTED: msvc, target={{.+}}-windows-gnu
-
-=======
->>>>>>> bac3a63c
 // TODO FMT This test should not require std::to_chars(floating-point)
 // XFAIL: availability-fp_to_chars-missing
 
