//===----------------------------------------------------------------------===//
//
// Part of the LLVM Project, under the Apache License v2.0 with LLVM Exceptions.
// See https://llvm.org/LICENSE.txt for license information.
// SPDX-License-Identifier: Apache-2.0 WITH LLVM-exception
//
//===----------------------------------------------------------------------===//
//
// UNSUPPORTED: c++03, c++11, c++14

// <numeric>

// template<class _M, class _N>
// constexpr common_type_t<_M,_N> gcd(_M __m, _N __n)

#include <numeric>
#include <cassert>
#include <climits>
#include <cstdint>
#include <limits>
#include <random>
#include <type_traits>

#include "test_macros.h"

constexpr struct {
  int x;
  int y;
  int expect;
} Cases[] = {
    {0, 0, 0},
    {1, 0, 1},
    {0, 1, 1},
    {1, 1, 1},
    {2, 3, 1},
    {2, 4, 2},
    {11, 9, 1},
    {36, 17, 1},
    {36, 18, 18},
    {25, 30, 5},
    {24, 16, 8},
<<<<<<< HEAD
    {128, 100, 4}};
=======
    {124, 100, 4}};
>>>>>>> 5eee2751

template <typename Input1, typename Input2, typename Output>
constexpr bool test0(int in1, int in2, int out)
{
    auto value1 = static_cast<Input1>(in1);
    auto value2 = static_cast<Input2>(in2);
    static_assert(std::is_same_v<Output, decltype(std::gcd(value1, value2))>, "");
    static_assert(std::is_same_v<Output, decltype(std::gcd(value2, value1))>, "");
    assert(static_cast<Output>(out) == std::gcd(value1, value2));
    return true;
}

template <typename T>
T basic_gcd_(T m, T n) {
  return n == 0 ? m : basic_gcd_<T>(n, m % n);
}

template <typename T>
T basic_gcd(T m, T n) {
  using Tp = std::make_unsigned_t<T>;
  if constexpr (std::is_signed_v<T>) {
    if (m < 0 && m != std::numeric_limits<T>::min())
      m = -m;
    if (n < 0 && n != std::numeric_limits<T>::min())
      n = -n;
  }
  return basic_gcd_(static_cast<Tp>(m), static_cast<Tp>(n));
}

template <typename Input>
void do_fuzzy_tests() {
  std::mt19937 gen(1938);
  using DistIntType         = std::conditional_t<sizeof(Input) == 1, int, Input>; // See N4981 [rand.req.genl]/1.5
  constexpr Input max_input = std::numeric_limits<Input>::max();
  std::uniform_int_distribution<DistIntType> distrib(0, max_input);

  constexpr int nb_rounds = 10000;
  for (int i = 0; i < nb_rounds; ++i) {
    Input n = static_cast<Input>(distrib(gen));
    Input m = static_cast<Input>(distrib(gen));
    assert(std::gcd(n, m) == basic_gcd(n, m));
  }
}

template <typename Input>
void do_limit_tests() {
  Input inputs[] = {
      // The behavior of std::gcd is undefined if the absolute value of one of its
      // operand is not representable in the result type.
      std::numeric_limits<Input>::min() + (std::is_signed<Input>::value ? 3 : 0),
      std::numeric_limits<Input>::min() + 1,
      std::numeric_limits<Input>::min() + 2,
      std::numeric_limits<Input>::max(),
      std::numeric_limits<Input>::max() - 1,
      std::numeric_limits<Input>::max() - 2,
      0,
      1,
      2,
      3,
      4,
      5,
      6,
      7,
      8,
      9,
      10,
      (Input)-1,
      (Input)-2,
      (Input)-3,
      (Input)-4,
      (Input)-5,
      (Input)-6,
      (Input)-7,
      (Input)-8,
      (Input)-9,
      (Input)-10,
  };

  for (auto n : inputs) {
    for (auto m : inputs) {
      assert(std::gcd(n, m) == basic_gcd(n, m));
    }
  }
}

template <typename Input1, typename Input2 = Input1>
constexpr bool do_test(int = 0)
{
    using S1 = std::make_signed_t<Input1>;
    using S2 = std::make_signed_t<Input2>;
    using U1 = std::make_unsigned_t<Input1>;
    using U2 = std::make_unsigned_t<Input2>;
    bool accumulate = true;
    for (auto TC : Cases) {
        { // Test with two signed types
            using Output = std::common_type_t<S1, S2>;
            accumulate &= test0<S1, S2, Output>(TC.x, TC.y, TC.expect);
            accumulate &= test0<S1, S2, Output>(-TC.x, TC.y, TC.expect);
            accumulate &= test0<S1, S2, Output>(TC.x, -TC.y, TC.expect);
            accumulate &= test0<S1, S2, Output>(-TC.x, -TC.y, TC.expect);
            accumulate &= test0<S2, S1, Output>(TC.x, TC.y, TC.expect);
            accumulate &= test0<S2, S1, Output>(-TC.x, TC.y, TC.expect);
            accumulate &= test0<S2, S1, Output>(TC.x, -TC.y, TC.expect);
            accumulate &= test0<S2, S1, Output>(-TC.x, -TC.y, TC.expect);
        }
        { // test with two unsigned types
            using Output = std::common_type_t<U1, U2>;
            accumulate &= test0<U1, U2, Output>(TC.x, TC.y, TC.expect);
            accumulate &= test0<U2, U1, Output>(TC.x, TC.y, TC.expect);
        }
        { // Test with mixed signs
            using Output = std::common_type_t<S1, U2>;
            accumulate &= test0<S1, U2, Output>(TC.x, TC.y, TC.expect);
            accumulate &= test0<U2, S1, Output>(TC.x, TC.y, TC.expect);
            accumulate &= test0<S1, U2, Output>(-TC.x, TC.y, TC.expect);
            accumulate &= test0<U2, S1, Output>(TC.x, -TC.y, TC.expect);
        }
        { // Test with mixed signs
            using Output = std::common_type_t<S2, U1>;
            accumulate &= test0<S2, U1, Output>(TC.x, TC.y, TC.expect);
            accumulate &= test0<U1, S2, Output>(TC.x, TC.y, TC.expect);
            accumulate &= test0<S2, U1, Output>(-TC.x, TC.y, TC.expect);
            accumulate &= test0<U1, S2, Output>(TC.x, -TC.y, TC.expect);
        }
    }
    return accumulate;
}

int main(int argc, char**)
{
    int non_cce = argc; // a value that can't possibly be constexpr

    static_assert(do_test<signed char>(), "");
    static_assert(do_test<short>(), "");
    static_assert(do_test<int>(), "");
    static_assert(do_test<long>(), "");
    static_assert(do_test<long long>(), "");

    assert(do_test<signed char>(non_cce));
    assert(do_test<short>(non_cce));
    assert(do_test<int>(non_cce));
    assert(do_test<long>(non_cce));
    assert(do_test<long long>(non_cce));

    static_assert(do_test<std::int8_t>(), "");
    static_assert(do_test<std::int16_t>(), "");
    static_assert(do_test<std::int32_t>(), "");
    static_assert(do_test<std::int64_t>(), "");

    assert(do_test<std::int8_t>(non_cce));
    assert(do_test<std::int16_t>(non_cce));
    assert(do_test<std::int32_t>(non_cce));
    assert(do_test<std::int64_t>(non_cce));

    static_assert(do_test<signed char, int>(), "");
    static_assert(do_test<int, signed char>(), "");
    static_assert(do_test<short, int>(), "");
    static_assert(do_test<int, short>(), "");
    static_assert(do_test<int, long>(), "");
    static_assert(do_test<long, int>(), "");
    static_assert(do_test<int, long long>(), "");
    static_assert(do_test<long long, int>(), "");

    assert((do_test<signed char, int>(non_cce)));
    assert((do_test<int, signed char>(non_cce)));
    assert((do_test<short, int>(non_cce)));
    assert((do_test<int, short>(non_cce)));
    assert((do_test<int, long>(non_cce)));
    assert((do_test<long, int>(non_cce)));
    assert((do_test<int, long long>(non_cce)));
    assert((do_test<long long, int>(non_cce)));

//  LWG#2837
    {
    auto res = std::gcd(static_cast<std::int64_t>(1234), INT32_MIN);
    static_assert(std::is_same_v<decltype(res), std::int64_t>, "");
    assert(res == 2);
    }

    do_fuzzy_tests<std::int8_t>();
    do_fuzzy_tests<std::int16_t>();
    do_fuzzy_tests<std::int32_t>();
    do_fuzzy_tests<std::int64_t>();
    do_fuzzy_tests<std::uint8_t>();
    do_fuzzy_tests<std::uint16_t>();
    do_fuzzy_tests<std::uint32_t>();
    do_fuzzy_tests<std::uint64_t>();

    do_limit_tests<std::int8_t>();
    do_limit_tests<std::int16_t>();
    do_limit_tests<std::int32_t>();
    do_limit_tests<std::int64_t>();
    do_limit_tests<std::uint8_t>();
    do_limit_tests<std::uint16_t>();
    do_limit_tests<std::uint32_t>();
    do_limit_tests<std::uint64_t>();

    return 0;
}<|MERGE_RESOLUTION|>--- conflicted
+++ resolved
@@ -39,11 +39,7 @@
     {36, 18, 18},
     {25, 30, 5},
     {24, 16, 8},
-<<<<<<< HEAD
-    {128, 100, 4}};
-=======
     {124, 100, 4}};
->>>>>>> 5eee2751
 
 template <typename Input1, typename Input2, typename Output>
 constexpr bool test0(int in1, int in2, int out)
