//===----------------------------------------------------------------------===//
//
// Part of the LLVM Project, under the Apache License v2.0 with LLVM Exceptions.
// See https://llvm.org/LICENSE.txt for license information.
// SPDX-License-Identifier: Apache-2.0 WITH LLVM-exception
//
//===----------------------------------------------------------------------===//

// <locale>

// class num_get<charT, InputIterator>

// iter_type get(iter_type in, iter_type end, ios_base&,
//               ios_base::iostate& err, long& v) const;

<<<<<<< HEAD
// This test exercises the fix for PR28704, which isn't in the dylib for
// some systems.
// XFAIL: stdlib=system && target={{.+}}-apple-macosx10.{{9|10|11|12|13|14}}
=======
// This test exercises the fix for http://llvm.org/PR28704 (2dda1ff), which
// isn't in the dylib for some systems.
// XFAIL: using-built-library-before-llvm-9
>>>>>>> 4fe5a3cc

#include <locale>
#include <ios>
#include <cassert>
#include <limits>
#include <streambuf>
#include "test_macros.h"
#include "test_iterators.h"

typedef std::num_get<char, cpp17_input_iterator<const char*> > F;

class my_facet
    : public F
{
public:
    explicit my_facet(std::size_t refs = 0)
        : F(refs) {}
};

class my_numpunct
    : public std::numpunct<char>
{
public:
    my_numpunct() : std::numpunct<char>() {}

protected:
    virtual char_type do_thousands_sep() const {return '_';}
    virtual std::string do_grouping() const {return std::string("\1\2\3");}
};

int main(int, char**)
{
    const my_facet f(1);
    std::ios ios(0);
    long v = -1;
    const std::ios_base::fmtflags zf = static_cast<std::ios_base::fmtflags>(0);
    {
        const char str[] = "123";
        assert((ios.flags() & ios.basefield) == ios.dec);
        assert(ios.getloc().name() == "C");
        std::ios_base::iostate err = ios.goodbit;
        cpp17_input_iterator<const char*> iter =
            f.get(cpp17_input_iterator<const char*>(str),
                  cpp17_input_iterator<const char*>(str+sizeof(str)),
                  ios, err, v);
        assert(base(iter) == str+3);
        assert(err == ios.goodbit);
        assert(v == 123);
    }
    {
        const char str[] = "-123";
        assert((ios.flags() & ios.basefield) == ios.dec);
        assert(ios.getloc().name() == "C");
        std::ios_base::iostate err = ios.goodbit;
        cpp17_input_iterator<const char*> iter =
            f.get(cpp17_input_iterator<const char*>(str),
                  cpp17_input_iterator<const char*>(str+sizeof(str)),
                  ios, err, v);
        assert(base(iter) == str+4);
        assert(err == ios.goodbit);
        assert(v == -123);
    }
    {
        const char str[] = "123";
        std::oct(ios);
        std::ios_base::iostate err = ios.goodbit;
        cpp17_input_iterator<const char*> iter =
            f.get(cpp17_input_iterator<const char*>(str),
                  cpp17_input_iterator<const char*>(str+sizeof(str)),
                  ios, err, v);
        assert(base(iter) == str+3);
        assert(err == ios.goodbit);
        assert(v == 83);
    }
    {
        const char str[] = "123";
        std::hex(ios);
        std::ios_base::iostate err = ios.goodbit;
        cpp17_input_iterator<const char*> iter =
            f.get(cpp17_input_iterator<const char*>(str),
                  cpp17_input_iterator<const char*>(str+sizeof(str)),
                  ios, err, v);
        assert(base(iter) == str+3);
        assert(err == ios.goodbit);
        assert(v == 291);
    }
    {
        const char str[] = "0x123";
        std::hex(ios);
        std::ios_base::iostate err = ios.goodbit;
        cpp17_input_iterator<const char*> iter =
            f.get(cpp17_input_iterator<const char*>(str),
                  cpp17_input_iterator<const char*>(str+sizeof(str)),
                  ios, err, v);
        assert(base(iter) == str+sizeof(str)-1);
        assert(err == ios.goodbit);
        assert(v == 291);
    }
    {
        const char str[] = "123";
        ios.setf(zf, ios.basefield);
        std::ios_base::iostate err = ios.goodbit;
        cpp17_input_iterator<const char*> iter =
            f.get(cpp17_input_iterator<const char*>(str),
                  cpp17_input_iterator<const char*>(str+sizeof(str)),
                  ios, err, v);
        assert(base(iter) == str+sizeof(str)-1);
        assert(err == ios.goodbit);
        assert(v == 123);
    }
    {
        const char str[] = "0x123";
        ios.setf(zf, ios.basefield);
        std::ios_base::iostate err = ios.goodbit;
        cpp17_input_iterator<const char*> iter =
            f.get(cpp17_input_iterator<const char*>(str),
                  cpp17_input_iterator<const char*>(str+sizeof(str)),
                  ios, err, v);
        assert(base(iter) == str+sizeof(str)-1);
        assert(err == ios.goodbit);
        assert(v == 291);
    }
    {
        const char str[] = "0123";
        ios.setf(zf, ios.basefield);
        std::ios_base::iostate err = ios.goodbit;
        cpp17_input_iterator<const char*> iter =
            f.get(cpp17_input_iterator<const char*>(str),
                  cpp17_input_iterator<const char*>(str+sizeof(str)),
                  ios, err, v);
        assert(base(iter) == str+sizeof(str)-1);
        assert(err == ios.goodbit);
        assert(v == 83);
    }
    {
        // See PR11871
        const char str[] = "2-";
        ios.setf(zf, ios.basefield);
        std::ios_base::iostate err = ios.goodbit;
        cpp17_input_iterator<const char*> iter =
            f.get(cpp17_input_iterator<const char*>(str),
                  cpp17_input_iterator<const char*>(str+sizeof(str)),
                  ios, err, v);
        assert(base(iter) == str+1);
        assert(err == ios.goodbit);
        assert(v == 2);
    }
    std::dec(ios);
    ios.imbue(std::locale(std::locale(), new my_numpunct));
    {
        v = -1;
        const char str[] = "123"; // no separators at all
        std::ios_base::iostate err = ios.goodbit;
        cpp17_input_iterator<const char*> iter =
            f.get(cpp17_input_iterator<const char*>(str),
                  cpp17_input_iterator<const char*>(str+sizeof(str)),
                  ios, err, v);
        assert(base(iter) == str+sizeof(str)-1);
        assert(err == ios.goodbit);
        assert(v == 123);
    }
    {
        v = -1;
        const char str[] = "+1";
        std::ios_base::iostate err = ios.goodbit;
        cpp17_input_iterator<const char*> iter =
            f.get(cpp17_input_iterator<const char*>(str),
                  cpp17_input_iterator<const char*>(str+sizeof(str)),
                  ios, err, v);
        assert(base(iter) == str+sizeof(str)-1);
        assert(err == ios.goodbit);
        assert(v == 1);
    }
    {
        v = -1;
        const char str[] = "+1_";
        std::ios_base::iostate err = ios.goodbit;
        cpp17_input_iterator<const char*> iter =
            f.get(cpp17_input_iterator<const char*>(str),
                  cpp17_input_iterator<const char*>(str+sizeof(str)),
                  ios, err, v);
        assert(base(iter) == str+sizeof(str)-1);
        assert(err == ios.failbit);
        assert(v == 1);
    }
    {
        v = -1;
        const char str[] = "+_1";
        std::ios_base::iostate err = ios.goodbit;
        cpp17_input_iterator<const char*> iter =
            f.get(cpp17_input_iterator<const char*>(str),
                  cpp17_input_iterator<const char*>(str+sizeof(str)),
                  ios, err, v);
        assert(base(iter) == str+sizeof(str)-1);
        assert(err == ios.failbit);
        assert(v == 1);
    }
    {
        v = -1;
        const char str[] = "_+1";
        std::ios_base::iostate err = ios.goodbit;
        cpp17_input_iterator<const char*> iter =
            f.get(cpp17_input_iterator<const char*>(str),
                  cpp17_input_iterator<const char*>(str+sizeof(str)),
                  ios, err, v);
        assert(base(iter) == str+sizeof(str)-1);
        assert(err == ios.failbit);
        assert(v == 1);
    }
    {
        v = -1;
        const char str[] = "+1__";
        std::ios_base::iostate err = ios.goodbit;
        cpp17_input_iterator<const char*> iter =
            f.get(cpp17_input_iterator<const char*>(str),
                  cpp17_input_iterator<const char*>(str+sizeof(str)),
                  ios, err, v);
        assert(base(iter) == str+sizeof(str)-1);
        assert(err == ios.failbit);
        assert(v == 1);
    }
    {
        v = -1;
        const char str[] = "+_1_";
        std::ios_base::iostate err = ios.goodbit;
        cpp17_input_iterator<const char*> iter =
            f.get(cpp17_input_iterator<const char*>(str),
                  cpp17_input_iterator<const char*>(str+sizeof(str)),
                  ios, err, v);
        assert(base(iter) == str+sizeof(str)-1);
        assert(err == ios.failbit);
        assert(v == 1);
    }
    {
        v = -1;
        const char str[] = "_+1_";
        std::ios_base::iostate err = ios.goodbit;
        cpp17_input_iterator<const char*> iter =
            f.get(cpp17_input_iterator<const char*>(str),
                  cpp17_input_iterator<const char*>(str+sizeof(str)),
                  ios, err, v);
        assert(base(iter) == str+sizeof(str)-1);
        assert(err == ios.failbit);
        assert(v == 1);
    }
    {
        v = -1;
        const char str[] = "+__1";
        std::ios_base::iostate err = ios.goodbit;
        cpp17_input_iterator<const char*> iter =
            f.get(cpp17_input_iterator<const char*>(str),
                  cpp17_input_iterator<const char*>(str+sizeof(str)),
                  ios, err, v);
        assert(base(iter) == str+sizeof(str)-1);
        assert(err == ios.failbit);
        assert(v == 1);
    }
    {
        v = -1;
        const char str[] = "_+_1";
        std::ios_base::iostate err = ios.goodbit;
        cpp17_input_iterator<const char*> iter =
            f.get(cpp17_input_iterator<const char*>(str),
                  cpp17_input_iterator<const char*>(str+sizeof(str)),
                  ios, err, v);
        assert(base(iter) == str+sizeof(str)-1);
        assert(err == ios.failbit);
        assert(v == 1);
    }
    {
        v = -1;
        const char str[] = "__+1";
        std::ios_base::iostate err = ios.goodbit;
        cpp17_input_iterator<const char*> iter =
            f.get(cpp17_input_iterator<const char*>(str),
                  cpp17_input_iterator<const char*>(str+sizeof(str)),
                  ios, err, v);
        assert(base(iter) == str+sizeof(str)-1);
        assert(err == ios.failbit);
        assert(v == 1);
    }
    {
        v = -1;
        const char str[] = "+1_2";
        std::ios_base::iostate err = ios.goodbit;
        cpp17_input_iterator<const char*> iter =
            f.get(cpp17_input_iterator<const char*>(str),
                  cpp17_input_iterator<const char*>(str+sizeof(str)),
                  ios, err, v);
        assert(base(iter) == str+sizeof(str)-1);
        assert(err == ios.goodbit);
        assert(v == 12);
    }
    {
        v = -1;
        const char str[] = "+12_";
        std::ios_base::iostate err = ios.goodbit;
        cpp17_input_iterator<const char*> iter =
            f.get(cpp17_input_iterator<const char*>(str),
                  cpp17_input_iterator<const char*>(str+sizeof(str)),
                  ios, err, v);
        assert(base(iter) == str+sizeof(str)-1);
        assert(err == ios.failbit);
        assert(v == 12);
    }
    {
        v = -1;
        const char str[] = "+_12";
        std::ios_base::iostate err = ios.goodbit;
        cpp17_input_iterator<const char*> iter =
            f.get(cpp17_input_iterator<const char*>(str),
                  cpp17_input_iterator<const char*>(str+sizeof(str)),
                  ios, err, v);
        assert(base(iter) == str+sizeof(str)-1);
        assert(err == ios.failbit);
        assert(v == 12);
    }
    {
        v = -1;
        const char str[] = "+1__2";
        std::ios_base::iostate err = ios.goodbit;
        cpp17_input_iterator<const char*> iter =
            f.get(cpp17_input_iterator<const char*>(str),
                  cpp17_input_iterator<const char*>(str+sizeof(str)),
                  ios, err, v);
        assert(base(iter) == str+sizeof(str)-1);
        assert(err == ios.failbit);
        assert(v == 12);
    }
    {
        v = -1;
        const char str[] = "+12_3";
        std::ios_base::iostate err = ios.goodbit;
        cpp17_input_iterator<const char*> iter =
            f.get(cpp17_input_iterator<const char*>(str),
                  cpp17_input_iterator<const char*>(str+sizeof(str)),
                  ios, err, v);
        assert(base(iter) == str+sizeof(str)-1);
        assert(err == ios.goodbit);
        assert(v == 123);
    }
    {
        v = -1;
        const char str[] = "+1_23";
        std::ios_base::iostate err = ios.goodbit;
        cpp17_input_iterator<const char*> iter =
            f.get(cpp17_input_iterator<const char*>(str),
                  cpp17_input_iterator<const char*>(str+sizeof(str)),
                  ios, err, v);
        assert(base(iter) == str+sizeof(str)-1);
        assert(err == ios.failbit);
        assert(v == 123);
    }
    {
        v = -1;
        const char str[] = "+1_23_4";
        std::ios_base::iostate err = ios.goodbit;
        cpp17_input_iterator<const char*> iter =
            f.get(cpp17_input_iterator<const char*>(str),
                  cpp17_input_iterator<const char*>(str+sizeof(str)),
                  ios, err, v);
        assert(base(iter) == str+sizeof(str)-1);
        assert(err == ios.goodbit);
        assert(v == 1234);
    }
    {
        v = -1;
        const char str[] = "+123_4";
        std::ios_base::iostate err = ios.goodbit;
        cpp17_input_iterator<const char*> iter =
            f.get(cpp17_input_iterator<const char*>(str),
                  cpp17_input_iterator<const char*>(str+sizeof(str)),
                  ios, err, v);
        assert(base(iter) == str+sizeof(str)-1);
        assert(err == ios.failbit);
        assert(v == 1234);
    }
    {
        v = -1;
        const char str[] = "+12_34";
        std::ios_base::iostate err = ios.goodbit;
        cpp17_input_iterator<const char*> iter =
            f.get(cpp17_input_iterator<const char*>(str),
                  cpp17_input_iterator<const char*>(str+sizeof(str)),
                  ios, err, v);
        assert(base(iter) == str+sizeof(str)-1);
        assert(err == ios.failbit);
        assert(v == 1234);
    }
    {
        v = -1;
        const char str[] = "+12_34_5";
        std::ios_base::iostate err = ios.goodbit;
        cpp17_input_iterator<const char*> iter =
            f.get(cpp17_input_iterator<const char*>(str),
                  cpp17_input_iterator<const char*>(str+sizeof(str)),
                  ios, err, v);
        assert(base(iter) == str+sizeof(str)-1);
        assert(err == ios.goodbit);
        assert(v == 12345);
    }
    {
        v = -1;
        const char str[] = "+123_45_6";
        std::ios_base::iostate err = ios.goodbit;
        cpp17_input_iterator<const char*> iter =
            f.get(cpp17_input_iterator<const char*>(str),
                  cpp17_input_iterator<const char*>(str+sizeof(str)),
                  ios, err, v);
        assert(base(iter) == str+sizeof(str)-1);
        assert(err == ios.goodbit);
        assert(v == 123456);
    }
    {
        v = -1;
        const char str[] = "+1_23_45_6";
        std::ios_base::iostate err = ios.goodbit;
        cpp17_input_iterator<const char*> iter =
            f.get(cpp17_input_iterator<const char*>(str),
                  cpp17_input_iterator<const char*>(str+sizeof(str)),
                  ios, err, v);
        assert(base(iter) == str+sizeof(str)-1);
        assert(err == ios.failbit);
        assert(v == 123456);
    }
    {
        v = -1;
        const char str[] = "+1_234_56_7";
        std::ios_base::iostate err = ios.goodbit;
        cpp17_input_iterator<const char*> iter =
            f.get(cpp17_input_iterator<const char*>(str),
                  cpp17_input_iterator<const char*>(str+sizeof(str)),
                  ios, err, v);
        assert(base(iter) == str+sizeof(str)-1);
        assert(err == ios.goodbit);
        assert(v == 1234567);
    }
    {
        v = -1;
        const char str[] = "+1_234_567_89_0";
        std::ios_base::iostate err = ios.goodbit;
        cpp17_input_iterator<const char*> iter =
            f.get(cpp17_input_iterator<const char*>(str),
                  cpp17_input_iterator<const char*>(str+sizeof(str)),
                  ios, err, v);
        assert(base(iter) == str+sizeof(str)-1);
        assert(err == ios.goodbit);
        assert(v == 1234567890);
    }
    {
        v = -1;
        const char str[] = "-1_234_567_89_0";
        std::ios_base::iostate err = ios.goodbit;
        cpp17_input_iterator<const char*> iter =
            f.get(cpp17_input_iterator<const char*>(str),
                  cpp17_input_iterator<const char*>(str+sizeof(str)),
                  ios, err, v);
        assert(base(iter) == str+sizeof(str)-1);
        assert(err == ios.goodbit);
        assert(v == -1234567890);
    }
    {
        v = -1;
        const char str[] = "1_234_567_89_0";
        std::ios_base::iostate err = ios.goodbit;
        cpp17_input_iterator<const char*> iter =
            f.get(cpp17_input_iterator<const char*>(str),
                  cpp17_input_iterator<const char*>(str+sizeof(str)),
                  ios, err, v);
        assert(base(iter) == str+sizeof(str)-1);
        assert(err == ios.goodbit);
        assert(v == 1234567890);
    }
    {
        v = -1;
        const char str[] = "1234_567_89_0";
        std::ios_base::iostate err = ios.goodbit;
        cpp17_input_iterator<const char*> iter =
            f.get(cpp17_input_iterator<const char*>(str),
                  cpp17_input_iterator<const char*>(str+sizeof(str)),
                  ios, err, v);
        assert(base(iter) == str+sizeof(str)-1);
        assert(err == ios.failbit);
        assert(v == 1234567890);
    }
    {
        v = -1;
        const char str[] = "1_2_3_4_5_6_7_8_9_0_1_2_3_4_5_6_7_8_9_0_1_2_3_4_5_6_7_8_9_0_"
                           "1_2_3_4_5_6_7_8_9_0_1_2_3_4_5_6_7_8_9_0_1_2_3_4_5_6_7_8_9_0_"
                           "1_2_3_4_5_6_7_8_9_0_1_2_3_4_5_6_7_8_9_0_1_2_3_4_5_6_7_8_9_0_"
                           "1_2_3_4_5_6_7_8_9_0_1_2_3_4_5_6_7_8_9_0_1_2_3_4_5_6_7_8_9_0_"
                           "1_2_3_4_5_6_7_8_9_0_1_2_3_4_5_6_7_8_9_0_1_2_3_4_5_6_7_8_9_0_"
                           "1_2_3_4_5_6_7_8_9_0_1_2_3_4_5_6_7_8_9_0_1_2_3_4_5_6_7_8_9_0_"
                           "1_2_3_4_5_6_7_8_9_0_1_2_3_4_5_6_7_8_9_0_1_2_3_4_5_6_7_8_9_0_"
                           "1_2_3_4_5_6_7_8_9_0_1_2_3_4_5_6_7_8_9_0_1_2_3_4_5_6_7_8_9_0_"
                           "1_2_3_4_5_6_7_8_9_0_1_2_3_4_5_6_7_8_9_0_1_2_3_4_5_6_7_8_9_0_"
                           "1_2_3_4_5_6_7_8_9_0_1_2_3_4_5_6_7_8_9_0_1_2_3_4_5_6_7_8_9_0_"
                           "1_2_3_4_5_6_7_8_9_0_1_2_3_4_5_6_7_8_9_0_1_2_3_4_5_6_7_8_9_0_";
        std::ios_base::iostate err = ios.goodbit;
        cpp17_input_iterator<const char*> iter =
            f.get(cpp17_input_iterator<const char*>(str),
                  cpp17_input_iterator<const char*>(str+sizeof(str)),
                  ios, err, v);
        assert(base(iter) == str+sizeof(str)-1);
        assert(err == ios.failbit);
        assert(v == std::numeric_limits<long>::max());
    }

  return 0;
}<|MERGE_RESOLUTION|>--- conflicted
+++ resolved
@@ -13,15 +13,9 @@
 // iter_type get(iter_type in, iter_type end, ios_base&,
 //               ios_base::iostate& err, long& v) const;
 
-<<<<<<< HEAD
-// This test exercises the fix for PR28704, which isn't in the dylib for
-// some systems.
-// XFAIL: stdlib=system && target={{.+}}-apple-macosx10.{{9|10|11|12|13|14}}
-=======
 // This test exercises the fix for http://llvm.org/PR28704 (2dda1ff), which
 // isn't in the dylib for some systems.
 // XFAIL: using-built-library-before-llvm-9
->>>>>>> 4fe5a3cc
 
 #include <locale>
 #include <ios>
