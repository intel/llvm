--- conflicted
+++ resolved
@@ -16,11 +16,7 @@
 
 // ::timespec_get is provided by the C library, but it's marked as
 // unavailable until macOS 10.15
-<<<<<<< HEAD
-// XFAIL: stdlib=system && target={{.+}}-apple-macosx10.{{9|10|11|12|13|14}}
-=======
 // XFAIL: target={{.+}}-apple-macosx10.{{13|14}}
->>>>>>> 4fe5a3cc
 
 // ::timespec_get is available starting with Android Q (API 29)
 // XFAIL: target={{.+}}-android{{(eabi)?(21|22|23|24|25|26|27|28)}}
