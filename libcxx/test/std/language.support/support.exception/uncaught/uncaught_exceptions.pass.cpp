--- conflicted
+++ resolved
@@ -8,19 +8,10 @@
 
 // UNSUPPORTED: no-exceptions
 
-<<<<<<< HEAD
-// std::uncaught_exceptions() was introduced in the dylib on Mac OS 10.12
-// XFAIL: stdlib=system && target={{.+}}-apple-macosx10.{{9|10|11}}
-
-// However, std::uncaught_exceptions() gives the wrong answer in Mac OS 10.12
-// and 10.13, where it only gives 0 or 1. This was fixed later.
-// XFAIL: stdlib=system && target={{.+}}-apple-macosx10.{{12|13}}
-=======
 // std::uncaught_exceptions() gives the wrong answer in versions of
 // the dylib that don't contain 3a92ecc. Previously, it only returned
 // 0 or 1.
 // XFAIL: using-built-library-before-llvm-9
->>>>>>> 4fe5a3cc
 
 // test uncaught_exceptions
 
