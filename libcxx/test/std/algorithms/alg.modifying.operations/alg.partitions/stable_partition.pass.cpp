--- conflicted
+++ resolved
@@ -282,12 +282,9 @@
     assert(array[9] == P(0, 2));
   }
 #if TEST_STD_VER >= 11 && !defined(TEST_HAS_NO_EXCEPTIONS)
-<<<<<<< HEAD
-=======
   // TODO: Re-enable this test once we're no longer using get_temporary_buffer().
   // For now it trips up GCC due to the use of always_inline.
 #if 0
->>>>>>> bac3a63c
   { // check that the algorithm still works when no memory is available
     std::vector<int> vec(150, 3);
     vec[5]                             = 6;
@@ -303,10 +300,7 @@
     assert(std::is_partitioned(vec.begin(), vec.end(), [](int i) { return i < 5; }));
     getGlobalMemCounter()->reset();
   }
-<<<<<<< HEAD
-=======
 #endif
->>>>>>> bac3a63c
 #endif // TEST_STD_VER >= 11 && !defined(TEST_HAS_NO_EXCEPTIONS)
 }
 
