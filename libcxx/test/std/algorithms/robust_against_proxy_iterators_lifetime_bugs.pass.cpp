//===----------------------------------------------------------------------===//
//
// Part of the LLVM Project, under the Apache License v2.0 with LLVM Exceptions.
// See https://llvm.org/LICENSE.txt for license information.
// SPDX-License-Identifier: Apache-2.0 WITH LLVM-exception
//
//===----------------------------------------------------------------------===//

// Making this test file support C++03 is difficult; the lack of support for initializer lists is a major issue.
// UNSUPPORTED: c++03

// <algorithm>

#include <algorithm>
#include <array>
#include <cassert>
#include <random>
#include <set>
#include <type_traits>
#include <utility>

#include "test_macros.h"

// This file contains checks for lifetime issues across all the classic algorithms. It uses two complementary
// approaches:
// - runtime checks using a proxy iterator that tracks the lifetime of itself and its objects to catch potential
//   lifetime issues;
// - `constexpr` checks using a `constexpr`-friendly proxy iterator that catch undefined behavior.

// A random-access proxy iterator that tracks the lifetime of itself and its `value_type` and `reference` objects to
// prevent potential lifetime issues in algorithms.
//
// This class cannot be `constexpr` because its cache is a static variable. The cache cannot be provided as
// a constructor parameter because `LifetimeIterator` has to be default-constructible.
class LifetimeIterator {
  // The cache simply tracks addresses of the local variables.
  class LifetimeCache {
    std::set<const void*> cache_;

  public:
    bool contains(const void* ptr) const { return cache_.find(ptr) != cache_.end(); }

    void insert(const void* ptr) {
      assert(!contains(ptr));
      cache_.insert(ptr);
    }

    void erase(const void* ptr) {
      assert(contains(ptr));
      cache_.erase(ptr);
    }
  };

 public:
  struct Value {
    int i_;
    bool moved_from_ = false; // Check for double moves and reads after moving.

    Value() { lifetime_cache.insert(this); }
    Value(int i) : i_(i) { lifetime_cache.insert(this); }
    ~Value() { lifetime_cache.erase(this); }

    Value(const Value& rhs) : i_(rhs.i_) {
      assert(lifetime_cache.contains(&rhs));
      assert(!rhs.moved_from_);

      lifetime_cache.insert(this);
    }

    Value(Value&& rhs) noexcept : i_(rhs.i_) {
      assert(lifetime_cache.contains(&rhs));

      assert(!rhs.moved_from_);
      rhs.moved_from_ = true;

      // It's ok if it throws -- since it's a test, terminating the program is acceptable.
      lifetime_cache.insert(this);
    }

    Value& operator=(const Value& rhs) {
      assert(lifetime_cache.contains(this) && lifetime_cache.contains(&rhs));
      assert(!rhs.moved_from_);

      i_ = rhs.i_;
      moved_from_ = false;

      return *this;
    }

    Value& operator=(Value&& rhs) noexcept {
      assert(lifetime_cache.contains(this) && lifetime_cache.contains(&rhs));

      assert(!rhs.moved_from_);
      rhs.moved_from_ = true;

      i_ = rhs.i_;
      moved_from_ = false;

      return *this;
    }

    friend bool operator<(const Value& lhs, const Value& rhs) {
      assert(lifetime_cache.contains(&lhs) && lifetime_cache.contains(&rhs));
      assert(!lhs.moved_from_ && !rhs.moved_from_);

      return lhs.i_ < rhs.i_;
    }

    friend bool operator==(const Value& lhs, const Value& rhs) {
      assert(lifetime_cache.contains(&lhs) && lifetime_cache.contains(&rhs));
      assert(!lhs.moved_from_ && !rhs.moved_from_);

      return lhs.i_ == rhs.i_;
    }

  };

  struct Reference {
    Value* v_;
    bool moved_from_ = false; // Check for double moves and reads after moving.

    Reference(Value& v) : v_(&v) {
      lifetime_cache.insert(this);
    }

    ~Reference() {
      lifetime_cache.erase(this);
    }

    Reference(const Reference& rhs) : v_(rhs.v_) {
      assert(lifetime_cache.contains(&rhs));
      assert(!rhs.moved_from_);

      lifetime_cache.insert(this);
    }

    Reference(Reference&& rhs) noexcept : v_(rhs.v_) {
      assert(lifetime_cache.contains(&rhs));

      assert(!rhs.moved_from_);
      rhs.moved_from_ = true;

      lifetime_cache.insert(this);
    }

    Reference& operator=(const Reference& rhs) {
      assert(lifetime_cache.contains(this) && lifetime_cache.contains(&rhs));
      assert(!rhs.moved_from_);

      *v_ = *rhs.v_;
      moved_from_ = false;

      return *this;
    }

    Reference& operator=(Reference&& rhs) noexcept {
      assert(lifetime_cache.contains(this) && lifetime_cache.contains(&rhs));

      assert(!rhs.moved_from_);
      rhs.moved_from_ = true;

      *v_ = *rhs.v_;
      moved_from_ = false;

      return *this;
    }

    operator Value() const {
      assert(lifetime_cache.contains(this));
      assert(!moved_from_);

      return *v_;
    }

    Reference& operator=(Value v) {
      assert(lifetime_cache.contains(this));
      assert(!moved_from_);

      *v_ = v;
      moved_from_ = false;

      return *this;
    }

    friend bool operator<(const Reference& lhs, const Reference& rhs) {
      assert(lifetime_cache.contains(&lhs) && lifetime_cache.contains(&rhs));
      assert(!lhs.moved_from_ && !rhs.moved_from_);

      return *lhs.v_ < *rhs.v_;
    }

    friend bool operator==(const Reference& lhs, const Reference& rhs) {
      assert(lifetime_cache.contains(&lhs) && lifetime_cache.contains(&rhs));
      assert(!lhs.moved_from_ && !rhs.moved_from_);

      return *lhs.v_ == *rhs.v_;
    }

    friend void swap(Reference lhs, Reference rhs) {
      assert(lifetime_cache.contains(&lhs) && lifetime_cache.contains(&rhs));
      assert(!lhs.moved_from_ && !rhs.moved_from_);

      std::swap(*(lhs.v_), *(rhs.v_));
    }
  };

  using difference_type   = int;
  using value_type        = Value;
  using reference         = Reference;
  using pointer           = void;
  using iterator_category = std::random_access_iterator_tag;

  Value* ptr_ = nullptr;
  bool moved_from_ = false; // Check for double moves and reads after moving.

  LifetimeIterator() = default;
  LifetimeIterator(Value* ptr) : ptr_(ptr) {}

  LifetimeIterator(const LifetimeIterator& rhs) : ptr_(rhs.ptr_) {
    assert(!rhs.moved_from_);
  }

  LifetimeIterator& operator=(const LifetimeIterator& rhs) {
    assert(!rhs.moved_from_);

    ptr_ = rhs.ptr_;
    moved_from_ = false;

    return *this;
  }

  LifetimeIterator(LifetimeIterator&& rhs) noexcept : ptr_(rhs.ptr_) {
    assert(!rhs.moved_from_);
    rhs.moved_from_ = true;
    rhs.ptr_ = nullptr;
  }

  LifetimeIterator& operator=(LifetimeIterator&& rhs) noexcept {
    assert(!rhs.moved_from_);
    rhs.moved_from_ = true;
    moved_from_ = false;

    ptr_ = rhs.ptr_;
    rhs.ptr_ = nullptr;

    return *this;
  }

  Reference operator*() const {
    assert(!moved_from_);
    return Reference(*ptr_);
  }

  LifetimeIterator& operator++() {
    assert(!moved_from_);

    ++ptr_;
    return *this;
  }

  LifetimeIterator operator++(int) {
    assert(!moved_from_);

    auto tmp = *this;
    ++*this;
    return tmp;
  }

  friend bool operator==(const LifetimeIterator& lhs, const LifetimeIterator& rhs) {
    assert(!lhs.moved_from_ && !rhs.moved_from_);
    return lhs.ptr_ == rhs.ptr_;
  }
  friend bool operator!=(const LifetimeIterator& lhs, const LifetimeIterator& rhs) {
    assert(!lhs.moved_from_ && !rhs.moved_from_);
    return lhs.ptr_ != rhs.ptr_;
  }

  LifetimeIterator& operator--() {
    assert(!moved_from_);

    --ptr_;
    return *this;
  }

  LifetimeIterator operator--(int) {
    assert(!moved_from_);

    auto tmp = *this;
    --*this;
    return tmp;
  }

  LifetimeIterator& operator+=(difference_type n) {
    assert(!moved_from_);

    ptr_ += n;
    return *this;
  }

  LifetimeIterator& operator-=(difference_type n) {
    assert(!moved_from_);

    ptr_ -= n;
    return *this;
  }

  Reference operator[](difference_type i) const {
    assert(!moved_from_);
    return Reference(*(ptr_ + i));
  }

  friend bool operator<(const LifetimeIterator& lhs, const LifetimeIterator& rhs) {
    assert(!lhs.moved_from_ && !rhs.moved_from_);
    return lhs.ptr_ < rhs.ptr_;
  }

  friend bool operator>(const LifetimeIterator& lhs, const LifetimeIterator& rhs) {
    assert(!lhs.moved_from_ && !rhs.moved_from_);
    return lhs.ptr_ > rhs.ptr_;
  }

  friend bool operator<=(const LifetimeIterator& lhs, const LifetimeIterator& rhs) {
    assert(!lhs.moved_from_ && !rhs.moved_from_);
    return lhs.ptr_ <= rhs.ptr_;
  }

  friend bool operator>=(const LifetimeIterator& lhs, const LifetimeIterator& rhs) {
    assert(!lhs.moved_from_ && !rhs.moved_from_);
    return lhs.ptr_ >= rhs.ptr_;
  }

  friend LifetimeIterator operator+(const LifetimeIterator& lhs, difference_type n) {
    assert(!lhs.moved_from_);
    return LifetimeIterator(lhs.ptr_ + n);
  }

  friend LifetimeIterator operator+(difference_type n, const LifetimeIterator& lhs) {
    assert(!lhs.moved_from_);
    return LifetimeIterator(n + lhs.ptr_);
  }

  friend LifetimeIterator operator-(const LifetimeIterator& lhs, difference_type n) {
    assert(!lhs.moved_from_);
    return LifetimeIterator(lhs.ptr_ - n);
  }

  friend difference_type operator-(LifetimeIterator lhs, LifetimeIterator rhs) {
    assert(!lhs.moved_from_ && !rhs.moved_from_);
    return static_cast<int>(lhs.ptr_ - rhs.ptr_);
  }

  static LifetimeCache lifetime_cache;
};

LifetimeIterator::LifetimeCache LifetimeIterator::lifetime_cache;

#if TEST_STD_VER > 17
// A constexpr-friendly proxy iterator to check for undefined behavior in algorithms (since undefined behavior is
// statically caught in `constexpr` context).
class ConstexprIterator {
 public:
  struct Reference {
    int* v_;
    bool moved_from_ = false; // Check for double moves and reads after moving.

    constexpr Reference(int& v) : v_(&v) { }

    constexpr Reference(const Reference& rhs) = default;
    constexpr Reference& operator=(const Reference& rhs) {
      assert(!rhs.moved_from_);
      v_ = rhs.v_;
      moved_from_ = false;

      return *this;
    }

    constexpr Reference(Reference&& rhs) noexcept : v_(rhs.v_) {
      assert(!rhs.moved_from_);
      rhs.moved_from_ = true;
    }

    constexpr Reference& operator=(Reference&& rhs) noexcept {
      assert(!rhs.moved_from_);
      rhs.moved_from_ = true;
      moved_from_ = false;

      v_ = rhs.v_;
      return *this;
    }

    constexpr operator int() const {
      assert(!moved_from_);
      return *v_;
    }

    constexpr Reference& operator=(int v) {
      *v_ = v;
      moved_from_ = false;

      return *this;
    }

    friend constexpr bool operator<(const Reference& lhs, const Reference& rhs) {
      assert(!lhs.moved_from_ && !rhs.moved_from_);
      return *lhs.v_ < *rhs.v_;
    }

    friend constexpr bool operator==(const Reference& lhs, const Reference& rhs) {
      assert(!lhs.moved_from_ && !rhs.moved_from_);
      return *lhs.v_ == *rhs.v_;
    }

    friend constexpr void swap(Reference lhs, Reference rhs) {
      assert(!lhs.moved_from_ && !rhs.moved_from_);
      std::swap(*(lhs.v_), *(rhs.v_));
    }
  };

  using difference_type   = int;
  using value_type        = int;
  using reference         = Reference;
  using pointer           = void;
  using iterator_category = std::random_access_iterator_tag;

  int* ptr_ = nullptr;
  bool moved_from_ = false; // Check for double moves and reads after moving.

  constexpr ConstexprIterator() = default;
  constexpr ConstexprIterator(int* ptr) : ptr_(ptr) {}

  constexpr ConstexprIterator(const ConstexprIterator& rhs) : ptr_(rhs.ptr_) {
    assert(!rhs.moved_from_);
  }

  constexpr ConstexprIterator& operator=(const ConstexprIterator& rhs) {
    assert(!rhs.moved_from_);

    ptr_ = rhs.ptr_;
    moved_from_ = false;

    return *this;
  }

  constexpr ConstexprIterator(ConstexprIterator&& rhs) noexcept : ptr_(rhs.ptr_) {
    assert(!rhs.moved_from_);
    rhs.moved_from_ = true;
    rhs.ptr_ = nullptr;
  }

  constexpr ConstexprIterator& operator=(ConstexprIterator&& rhs) noexcept {
    assert(!rhs.moved_from_);
    rhs.moved_from_ = true;
    moved_from_ = false;

    ptr_ = rhs.ptr_;
    rhs.ptr_ = nullptr;

    return *this;
  }

  constexpr Reference operator*() const {
    assert(!moved_from_);
    return Reference(*ptr_);
  }

  constexpr ConstexprIterator& operator++() {
    assert(!moved_from_);

    ++ptr_;
    return *this;
  }

  constexpr ConstexprIterator operator++(int) {
    assert(!moved_from_);

    auto tmp = *this;
    ++*this;
    return tmp;
  }

  friend constexpr bool operator==(const ConstexprIterator& lhs, const ConstexprIterator& rhs) {
    assert(!lhs.moved_from_ && !rhs.moved_from_);
    return lhs.ptr_ == rhs.ptr_;
  }

  friend constexpr bool operator!=(const ConstexprIterator& lhs, const ConstexprIterator& rhs) {
    assert(!lhs.moved_from_ && !rhs.moved_from_);
    return lhs.ptr_ != rhs.ptr_;
  }

  constexpr ConstexprIterator& operator--() {
    assert(!moved_from_);

    --ptr_;
    return *this;
  }

  constexpr ConstexprIterator operator--(int) {
    assert(!moved_from_);

    auto tmp = *this;
    --*this;
    return tmp;
  }

  constexpr ConstexprIterator& operator+=(difference_type n) {
    assert(!moved_from_);

    ptr_ += n;
    return *this;
  }

  constexpr ConstexprIterator& operator-=(difference_type n) {
    assert(!moved_from_);

    ptr_ -= n;
    return *this;
  }

  constexpr Reference operator[](difference_type i) const {
    return Reference(*(ptr_ + i));
  }

  friend constexpr auto operator<=>(const ConstexprIterator& lhs, const ConstexprIterator& rhs) {
    assert(!lhs.moved_from_ && !rhs.moved_from_);
    return lhs.ptr_ <=> rhs.ptr_;
  }

  friend constexpr ConstexprIterator operator+(const ConstexprIterator& lhs, difference_type n) {
    assert(!lhs.moved_from_);
    return ConstexprIterator(lhs.ptr_ + n);
  }

  friend constexpr ConstexprIterator operator+(difference_type n, const ConstexprIterator& lhs) {
    assert(!lhs.moved_from_);
    return ConstexprIterator(n + lhs.ptr_);
  }

  friend constexpr ConstexprIterator operator-(const ConstexprIterator& lhs, difference_type n) {
    assert(!lhs.moved_from_);
    return ConstexprIterator(lhs.ptr_ - n);
  }

  friend constexpr difference_type operator-(ConstexprIterator lhs, ConstexprIterator rhs) {
    assert(!lhs.moved_from_ && !rhs.moved_from_);
    return static_cast<int>(lhs.ptr_ - rhs.ptr_);
  }
};

#endif // TEST_STD_VER > 17

template <class T, std::size_t StorageSize = 32>
class Input {
  std::size_t size_ = 0;
  T values_[StorageSize] = {};

public:
  template <std::size_t N>
  TEST_CONSTEXPR_CXX20 Input(std::array<T, N> from) {
    static_assert(N <= StorageSize, "");

    std::copy(from.begin(), from.end(), begin());
    size_ = N;
  }

  TEST_CONSTEXPR_CXX20 T* begin() { return values_; }
  TEST_CONSTEXPR_CXX20 T* end() { return values_ + size_; }
  TEST_CONSTEXPR_CXX20 std::size_t size() const { return size_; }
};

// TODO: extend `Value` and `Reference` so that it's possible to pass plain integers to all the algorithms.

// Several generic inputs that are useful for many algorithms. Provides two unsorted sequences with and without
// duplicates, with positive and negative values; and a few corner cases, like an empty sequence, a sequence of all
// duplicates, and so on.
template <class Iter>
TEST_CONSTEXPR_CXX20 std::array<Input<typename Iter::value_type>, 8> get_simple_in() {
  using T = typename Iter::value_type;
  std::array<Input<T>, 8> result = {
    Input<T>({std::array<T, 0>{ }}),
    Input<T>({std::array<T, 1>{ T{1} }}),
    Input<T>({std::array<T, 1>{ T{-1} }}),
    Input<T>({std::array<T, 2>{ T{-1}, {1} }}),
    Input<T>({std::array<T, 3>{ T{1}, {1}, {1} }}),
    Input<T>({std::array<T, 3>{ T{-1}, {-1}, {-1} }}),
    Input<T>({std::array<T, 9>{ T{-8}, {6}, {3}, {2}, {1}, {5}, {-4}, {-9}, {3} }}),
    Input<T>({std::array<T, 9>{ T{-8}, {3}, {3}, {2}, {5}, {-4}, {-4}, {-4}, {1} }}),
  };
  return result;
}

// Sorted inputs of varying lengths.
template <class Iter>
TEST_CONSTEXPR_CXX20 std::array<Input<typename Iter::value_type>, 8> get_sorted_in() {
  using T = typename Iter::value_type;
  std::array<Input<T>, 8> result = {
    Input<T>({std::array<T, 0>{ }}),
    Input<T>({std::array<T, 1>{ T{1} }}),
    Input<T>({std::array<T, 1>{ T{-1} }}),
    Input<T>({std::array<T, 2>{ T{-1}, {1} }}),
    Input<T>({std::array<T, 3>{ T{1}, {1}, {1} }}),
    Input<T>({std::array<T, 3>{ T{-1}, {-1}, {-1} }}),
    Input<T>({std::array<T, 8>{ T{-8}, {-5}, {-3}, {-1}, {1}, {4}, {5}, {9} }}),
    Input<T>({std::array<T, 11>{ T{-8}, {-5}, {-3}, {-3}, {-1}, {1}, {4}, {5}, {5}, {9}, {9} }}),
  };
  return result;
}

// Inputs for testing `std::sort`. These have been manually verified to exercise all internal functions in `std::sort`
// except the branchless sort ones (which can't be triggered with proxy arrays).
template <class Iter>
TEST_CONSTEXPR_CXX20 std::array<Input<typename Iter::value_type>, 8> get_sort_test_in() {
  using T = typename Iter::value_type;
  std::array<Input<T>, 8> result = {
    Input<T>({std::array<T, 0>{ }}),
    Input<T>({std::array<T, 1>{ T{1} }}),
    Input<T>({std::array<T, 1>{ T{-1} }}),
    Input<T>({std::array<T, 2>{ T{-1}, {1} }}),
    Input<T>({std::array<T, 3>{ T{1}, {1}, {1} }}),
    Input<T>({std::array<T, 3>{ T{-1}, {-1}, {-1} }}),
    Input<T>({std::array<T, 8>{ T{-8}, {-5}, {-3}, {-1}, {1}, {4}, {5}, {9} }}),
    Input<T>({std::array<T, 11>{ T{-8}, {-5}, {-3}, {-3}, {-1}, {1}, {4}, {5}, {5}, {9}, {9} }}),
  };
  return result;
}

template <class Input, std::size_t N, class Func>
TEST_CONSTEXPR_CXX20 void test(std::array<Input, N> inputs, Func func) {
  for (auto&& in : inputs) {
    func(in.begin(), in.end());
  }
}

template <class Input, std::size_t N, class Func>
TEST_CONSTEXPR_CXX20 void test_n(std::array<Input, N> inputs, Func func) {
  for (auto&& in : inputs) {
    func(in.begin(), in.size());
  }
}

constexpr int to_int(int x) { return x; }
int to_int(LifetimeIterator::Value x) { return x.i_; }

std::mt19937 rand_gen() { return std::mt19937(); }

template <class Iter>
TEST_CONSTEXPR_CXX20 bool test() {
  using T = typename Iter::value_type;

  auto is_neg = [](const T& val) { return to_int(val) < 0; };
  auto gen = [] { return T{42}; };
  auto identity = [] (T val) -> T { return val; };

  constexpr int N = 32;
  std::array<T, N> output;
  auto out = output.begin();
  T x{1};
  T y{3};

  auto simple_in = get_simple_in<Iter>();
  auto sorted_in = get_sorted_in<Iter>();
  auto sort_test_in = get_sort_test_in<Iter>();

  using I = Iter;

  test(simple_in, [&](I b, I e) { (void) std::any_of(b, e, is_neg); });
  test(simple_in, [&](I b, I e) { (void) std::all_of(b, e, is_neg); });
  test(simple_in, [&](I b, I e) { (void) std::none_of(b, e, is_neg); });
  test(simple_in, [&](I b, I e) { (void) std::find(b, e, T{1}); });
  test(simple_in, [&](I b, I e) { (void) std::find_if(b, e, is_neg); });
  test(simple_in, [&](I b, I e) { (void) std::find_if_not(b, e, is_neg); });
  // TODO: find_first_of
  test(simple_in, [&](I b, I e) { (void) std::adjacent_find(b, e); });
  // TODO: mismatch
  // TODO: equal
  // TODO: lexicographical_compare
  // TODO: partition_point
  test(sorted_in, [&](I b, I e) { (void) std::lower_bound(b, e, x); });
  test(sorted_in, [&](I b, I e) { (void) std::upper_bound(b, e, x); });
  test(sorted_in, [&](I b, I e) { (void) std::equal_range(b, e, x); });
  test(sorted_in, [&](I b, I e) { (void) std::binary_search(b, e, x); });
  // `min`, `max` and `minmax` don't use iterators.
  test(simple_in, [&](I b, I e) { (void) std::min_element(b, e); });
  test(simple_in, [&](I b, I e) { (void) std::max_element(b, e); });
  test(simple_in, [&](I b, I e) { (void) std::minmax_element(b, e); });
  test(simple_in, [&](I b, I e) { (void) std::count(b, e, x); });
  test(simple_in, [&](I b, I e) { (void) std::count_if(b, e, is_neg); });
  // TODO: search
  // TODO: search_n
  // TODO: find_end
  // TODO: is_partitioned
  // TODO: is_sorted
  // TODO: is_sorted_until
  // TODO: includes
  // TODO: is_heap
  // TODO: is_heap_until
  // `clamp` doesn't use iterators.
  // TODO: is_permutation
  test(simple_in, [&](I b, I e) { (void) std::for_each(b, e, is_neg); });
#if TEST_STD_VER > 14
  test_n(simple_in, [&](I b, std::size_t n) { (void) std::for_each_n(b, n, is_neg); });
#endif
  test(simple_in, [&](I b, I e) { (void) std::copy(b, e, out); });
  test_n(simple_in, [&](I b, std::size_t n) { (void) std::copy_n(b, n, out); });
  test(simple_in, [&](I b, I e) { (void) std::copy_backward(b, e, out + N); });
  test(simple_in, [&](I b, I e) { (void) std::copy_if(b, e, out, is_neg); });
  test(simple_in, [&](I b, I e) { (void) std::move(b, e, out); });
  test(simple_in, [&](I b, I e) { (void) std::move_backward(b, e, out + N); });
  test(simple_in, [&](I b, I e) { (void) std::transform(b, e, out, identity); });
  test(simple_in, [&](I b, I e) { (void) std::generate(b, e, gen); });
  test_n(simple_in, [&](I b, std::size_t n) { (void) std::generate_n(b, n, gen); });
  test(simple_in, [&](I b, I e) { (void) std::remove_copy(b, e, out, x); });
  test(simple_in, [&](I b, I e) { (void) std::remove_copy_if(b, e, out, is_neg); });
  test(simple_in, [&](I b, I e) { (void) std::replace(b, e, x, y); });
  test(simple_in, [&](I b, I e) { (void) std::replace_if(b, e, is_neg, y); });
  test(simple_in, [&](I b, I e) { (void) std::replace_copy(b, e, out, x, y); });
  test(simple_in, [&](I b, I e) { (void) std::replace_copy_if(b, e, out, is_neg, y); });
  // TODO: swap_ranges
  test(simple_in, [&](I b, I e) { (void) std::reverse_copy(b, e, out); });
  // TODO: rotate_copy
  // TODO: sample
  // TODO: unique_copy
  // TODO: partition_copy
  // TODO: partial_sort_copy
  // TODO: merge
  // TODO: set_difference
  // TODO: set_intersection
  // TODO: set_symmetric_difference
  // TODO: set_union
  test(simple_in, [&](I b, I e) { (void) std::remove(b, e, x); });
  test(simple_in, [&](I b, I e) { (void) std::remove_if(b, e, is_neg); });
  test(simple_in, [&](I b, I e) { (void) std::reverse(b, e); });
  // TODO: rotate
  if (!TEST_IS_CONSTANT_EVALUATED)
    test(simple_in, [&](I b, I e) { (void) std::shuffle(b, e, rand_gen()); });
  // TODO: unique
  test(simple_in, [&](I b, I e) { (void) std::partition(b, e, is_neg); });
<<<<<<< HEAD
#if TEST_STD_VER < 26
  if (!TEST_IS_CONSTANT_EVALUATED)
#endif
  {
    test(simple_in, [&](I b, I e) { (void)std::stable_partition(b, e, is_neg); });
  }
  if (!TEST_IS_CONSTANT_EVALUATED)
    test(sort_test_in, [&](I b, I e) { (void)std::sort(b, e); });
#if TEST_STD_VER < 26
  if (!TEST_IS_CONSTANT_EVALUATED)
#endif
  {
=======
  if (TEST_STD_AT_LEAST_26_OR_RUNTIME_EVALUATED) {
    test(simple_in, [&](I b, I e) { (void)std::stable_partition(b, e, is_neg); });
  }
  if (!TEST_IS_CONSTANT_EVALUATED)
    test(sort_test_in, [&](I b, I e) { (void)std::sort(b, e); });
  if (TEST_STD_AT_LEAST_26_OR_RUNTIME_EVALUATED) {
>>>>>>> 5eee2751
    test(sort_test_in, [&](I b, I e) { (void)std::stable_sort(b, e); });
  }
  // TODO: partial_sort
  // TODO: nth_element
  // TODO: inplace_merge
  test(simple_in, [&](I b, I e) { (void) std::make_heap(b, e); });
  // TODO: push_heap
  // TODO: pop_heap
  // TODO: sort_heap
  test(simple_in, [&](I b, I e) { (void) std::prev_permutation(b, e); });
  test(simple_in, [&](I b, I e) { (void) std::next_permutation(b, e); });

  // TODO: algorithms in `<numeric>`
  // TODO: algorithms in `<memory>`

  return true;
}

void test_all() {
  test<LifetimeIterator>();
#if TEST_STD_VER > 17 // Most algorithms are only `constexpr` starting from C++20.
  static_assert(test<ConstexprIterator>());
#endif
}

int main(int, char**) {
  test_all();

  return 0;
}<|MERGE_RESOLUTION|>--- conflicted
+++ resolved
@@ -735,27 +735,12 @@
     test(simple_in, [&](I b, I e) { (void) std::shuffle(b, e, rand_gen()); });
   // TODO: unique
   test(simple_in, [&](I b, I e) { (void) std::partition(b, e, is_neg); });
-<<<<<<< HEAD
-#if TEST_STD_VER < 26
-  if (!TEST_IS_CONSTANT_EVALUATED)
-#endif
-  {
-    test(simple_in, [&](I b, I e) { (void)std::stable_partition(b, e, is_neg); });
-  }
-  if (!TEST_IS_CONSTANT_EVALUATED)
-    test(sort_test_in, [&](I b, I e) { (void)std::sort(b, e); });
-#if TEST_STD_VER < 26
-  if (!TEST_IS_CONSTANT_EVALUATED)
-#endif
-  {
-=======
   if (TEST_STD_AT_LEAST_26_OR_RUNTIME_EVALUATED) {
     test(simple_in, [&](I b, I e) { (void)std::stable_partition(b, e, is_neg); });
   }
   if (!TEST_IS_CONSTANT_EVALUATED)
     test(sort_test_in, [&](I b, I e) { (void)std::sort(b, e); });
   if (TEST_STD_AT_LEAST_26_OR_RUNTIME_EVALUATED) {
->>>>>>> 5eee2751
     test(sort_test_in, [&](I b, I e) { (void)std::stable_sort(b, e); });
   }
   // TODO: partial_sort
