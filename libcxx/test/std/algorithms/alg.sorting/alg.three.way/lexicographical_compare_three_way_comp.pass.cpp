--- conflicted
+++ resolved
@@ -156,17 +156,10 @@
   // The comparator is invoked only `min(left.size(), right.size())` times
   test_lexicographical_compare<const int*, const int*>(
       std::array{0, 1, 2}, std::array{0, 1, 2, 3}, compare_last_digit_counting, std::strong_ordering::less);
-<<<<<<< HEAD
-#ifdef _LIBCPP_ENABLE_DEBUG_MODE
-  assert(compare_invocation_count <= 6);
-#else
-  assert(compare_invocation_count <= 3);
-=======
 #if !_LIBCPP_ENABLE_DEBUG_MODE
   assert(compare_invocation_count <= 3);
 #else
   assert(compare_invocation_count <= 6);
->>>>>>> bac3a63c
 #endif
 }
 
