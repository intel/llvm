--- conflicted
+++ resolved
@@ -164,25 +164,11 @@
   // For `shuffle`, whether the given generator is invoked via `std::invoke` is not observable.
   test(std::ranges::unique, in, &Foo::binary_pred, &Bar::val);
   test(std::ranges::partition, in, &Foo::unary_pred, &Bar::val);
-<<<<<<< HEAD
-#if TEST_STD_VER < 26
-  if (!std::is_constant_evaluated())
-#endif
-  {
-    test(std::ranges::stable_partition, in, &Foo::unary_pred, &Bar::val);
-  }
-  test(std::ranges::sort, in, &Foo::binary_pred, &Bar::val);
-#if TEST_STD_VER < 26
-  if (!std::is_constant_evaluated())
-#endif
-  {
-=======
   if (TEST_STD_AT_LEAST_26_OR_RUNTIME_EVALUATED) {
     test(std::ranges::stable_partition, in, &Foo::unary_pred, &Bar::val);
   }
   test(std::ranges::sort, in, &Foo::binary_pred, &Bar::val);
   if (TEST_STD_AT_LEAST_26_OR_RUNTIME_EVALUATED) {
->>>>>>> d465594a
     test(std::ranges::stable_sort, in, &Foo::binary_pred, &Bar::val);
   }
   test_mid(std::ranges::partial_sort, in, mid, &Foo::binary_pred, &Bar::val);
