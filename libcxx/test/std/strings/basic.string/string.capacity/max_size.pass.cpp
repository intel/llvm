//===----------------------------------------------------------------------===//
//
// Part of the LLVM Project, under the Apache License v2.0 with LLVM Exceptions.
// See https://llvm.org/LICENSE.txt for license information.
// SPDX-License-Identifier: Apache-2.0 WITH LLVM-exception
//
//===----------------------------------------------------------------------===//

// UNSUPPORTED: no-exceptions

// XFAIL: FROZEN-CXX03-HEADERS-FIXME
<<<<<<< HEAD

// After changing the alignment of the allocated pointer from 16 to 8, the exception
// thrown is no longer `bad_alloc` but instead length_error on systems using new
// headers but a dylib that doesn't contain 04ce0ba.
//
// XFAIL: using-built-library-before-llvm-19
=======
>>>>>>> d465594a

// <string>

// size_type max_size() const; // constexpr since C++20

// NOTE: asan and msan will fail for one of two reasons
// 1. If allocator_may_return_null=0 then they will fail because the allocation
//    returns null.
// 2. If allocator_may_return_null=1 then they will fail because the allocation
//    is too large to succeed.
// UNSUPPORTED: sanitizer-new-delete

#include <string>
#include <cassert>
#include <new>

#include "test_macros.h"
#include "min_allocator.h"

template <class S>
TEST_CONSTEXPR_CXX20 void test_resize_max_size_minus_1(const S& s) {
  S s2(s);
  const std::size_t sz = s2.max_size() - 1;
  try {
    s2.resize(sz, 'x');
  } catch (const std::bad_alloc&) {
    return;
  }
  assert(s2.size() == sz);
}

template <class S>
TEST_CONSTEXPR_CXX20 void test_resize_max_size(const S& s) {
  S s2(s);
  const std::size_t sz = s2.max_size();
  try {
    s2.resize(sz, 'x');
  } catch (const std::bad_alloc&) {
    return;
  }
  assert(s2.size() == sz);
}

template <class S>
TEST_CONSTEXPR_CXX20 void test_string() {
  {
    S s;
    assert(s.max_size() >= s.size());
    assert(s.max_size() > 0);
    if (!TEST_IS_CONSTANT_EVALUATED) {
      test_resize_max_size_minus_1(s);
      test_resize_max_size(s);
    }
  }
  {
    S s("123");
    assert(s.max_size() >= s.size());
    assert(s.max_size() > 0);
    if (!TEST_IS_CONSTANT_EVALUATED) {
      test_resize_max_size_minus_1(s);
      test_resize_max_size(s);
    }
  }
  {
    S s("12345678901234567890123456789012345678901234567890");
    assert(s.max_size() >= s.size());
    assert(s.max_size() > 0);
    if (!TEST_IS_CONSTANT_EVALUATED) {
      test_resize_max_size_minus_1(s);
      test_resize_max_size(s);
    }
  }
}

TEST_CONSTEXPR_CXX20 bool test() {
  test_string<std::string>();
#if TEST_STD_VER >= 11
  test_string<std::basic_string<char, std::char_traits<char>, min_allocator<char> > >();
  test_string<std::basic_string<char, std::char_traits<char>, tiny_size_allocator<64, char> > >();
#endif

  { // Test resizing where we can assume that the allocation succeeds
    std::basic_string<char, std::char_traits<char>, tiny_size_allocator<32, char> > str;
    auto max_size = str.max_size();
    str.resize(max_size);
    assert(str.size() == max_size);
  }

  return true;
}

int main(int, char**) {
  test();
#if TEST_STD_VER >= 20
  static_assert(test());
#endif

  return 0;
}<|MERGE_RESOLUTION|>--- conflicted
+++ resolved
@@ -9,15 +9,6 @@
 // UNSUPPORTED: no-exceptions
 
 // XFAIL: FROZEN-CXX03-HEADERS-FIXME
-<<<<<<< HEAD
-
-// After changing the alignment of the allocated pointer from 16 to 8, the exception
-// thrown is no longer `bad_alloc` but instead length_error on systems using new
-// headers but a dylib that doesn't contain 04ce0ba.
-//
-// XFAIL: using-built-library-before-llvm-19
-=======
->>>>>>> d465594a
 
 // <string>
 
