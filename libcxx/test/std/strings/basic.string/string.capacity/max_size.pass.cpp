--- conflicted
+++ resolved
@@ -12,11 +12,7 @@
 // thrown is no longer `bad_alloc` but instead length_error on systems using new
 // headers but a dylib that doesn't contain 04ce0ba.
 //
-<<<<<<< HEAD
-// XFAIL: using-built-library-before-llvm-18
-=======
 // XFAIL: using-built-library-before-llvm-19
->>>>>>> 4fe5a3cc
 
 // <string>
 
