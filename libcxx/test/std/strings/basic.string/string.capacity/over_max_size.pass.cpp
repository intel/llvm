--- conflicted
+++ resolved
@@ -7,15 +7,6 @@
 //===----------------------------------------------------------------------===//
 
 // UNSUPPORTED: no-exceptions
-<<<<<<< HEAD
-// XFAIL: stdlib=system && target={{.+}}-apple-macosx10.{{9|10|11}}
-
-// Prior to http://llvm.org/D123580, there was a bug with how the max_size()
-// was calculated. That was inlined into some functions in the dylib, which leads
-// to failures when running this test against an older system dylib.
-// XFAIL: stdlib=system && target=arm64-apple-macosx{{11.0|12.0}}
-=======
->>>>>>> 4fe5a3cc
 
 // <string>
 
