//===----------------------------------------------------------------------===//
//
// Part of the LLVM Project, under the Apache License v2.0 with LLVM Exceptions.
// See https://llvm.org/LICENSE.txt for license information.
// SPDX-License-Identifier: Apache-2.0 WITH LLVM-exception
//
//===----------------------------------------------------------------------===//

// <string>

// void reserve(size_type res_arg); // constexpr since C++20

<<<<<<< HEAD
// This test relies on https://llvm.org/PR45368 being fixed, which isn't in
// older Apple dylibs
// XFAIL: stdlib=system && target={{.+}}-apple-macosx{{10.9|10.10|10.11|10.12|10.13|10.14|10.15|11.0}}
=======
// This test relies on https://llvm.org/PR45368 (841132e) being fixed, which isn't in
// older Apple dylibs.
// XFAIL: using-built-library-before-llvm-12
>>>>>>> 4fe5a3cc

#include <string>
#include <stdexcept>
#include <cassert>

#include "test_macros.h"
#include "min_allocator.h"
#include "asan_testing.h"

template <class S>
TEST_CONSTEXPR_CXX20 void
test(typename S::size_type min_cap, typename S::size_type erased_index, typename S::size_type res_arg) {
  S s(min_cap, 'a');
  s.erase(erased_index);
  assert(s.size() == erased_index);
  assert(s.capacity() >= min_cap); // Check that we really have at least this capacity.
  LIBCPP_ASSERT(is_string_asan_correct(s));

#if TEST_STD_VER > 17
  typename S::size_type old_cap = s.capacity();
#endif
  S s0 = s;
  if (res_arg <= s.max_size()) {
    s.reserve(res_arg);
    LIBCPP_ASSERT(s.__invariants());
    assert(s == s0);
    assert(s.capacity() >= res_arg);
    assert(s.capacity() >= s.size());
    LIBCPP_ASSERT(is_string_asan_correct(s));
#if TEST_STD_VER > 17
    assert(s.capacity() >= old_cap); // reserve never shrinks as of P0966 (C++20)
#endif
  }
#ifndef TEST_HAS_NO_EXCEPTIONS
  else if (!TEST_IS_CONSTANT_EVALUATED) {
    try {
      s.reserve(res_arg);
      LIBCPP_ASSERT(s.__invariants());
      assert(false);
    } catch (std::length_error&) {
      assert(res_arg > s.max_size());
    }
  }
#endif
}

template <class S>
TEST_CONSTEXPR_CXX20 void test_string() {
  {
    test<S>(0, 0, 5);
    test<S>(0, 0, 10);
    test<S>(0, 0, 50);
  }
  {
    test<S>(100, 1, 5);
    test<S>(100, 50, 5);
    test<S>(100, 50, 10);
    test<S>(100, 50, 50);
    test<S>(100, 50, 100);
    test<S>(100, 50, 1000);
    test<S>(100, 50, S::npos);
  }
}

TEST_CONSTEXPR_CXX20 bool test() {
  test_string<std::string>();
#if TEST_STD_VER >= 11
  test_string<std::basic_string<char, std::char_traits<char>, min_allocator<char>>>();
#endif

  return true;
}

int main(int, char**) {
  test();
#if TEST_STD_VER > 17
  static_assert(test());
#endif

  return 0;
}<|MERGE_RESOLUTION|>--- conflicted
+++ resolved
@@ -10,15 +10,9 @@
 
 // void reserve(size_type res_arg); // constexpr since C++20
 
-<<<<<<< HEAD
-// This test relies on https://llvm.org/PR45368 being fixed, which isn't in
-// older Apple dylibs
-// XFAIL: stdlib=system && target={{.+}}-apple-macosx{{10.9|10.10|10.11|10.12|10.13|10.14|10.15|11.0}}
-=======
 // This test relies on https://llvm.org/PR45368 (841132e) being fixed, which isn't in
 // older Apple dylibs.
 // XFAIL: using-built-library-before-llvm-12
->>>>>>> 4fe5a3cc
 
 #include <string>
 #include <stdexcept>
