--- conflicted
+++ resolved
@@ -11,13 +11,8 @@
 // UNSUPPORTED: no-filesystem
 // UNSUPPORTED: availability-filesystem-missing
 
-<<<<<<< HEAD
-// This test requires the dylib support introduced in http://llvm.org/D92769.
-// XFAIL: stdlib=system && target={{.+}}-apple-macosx{{10.15|11.0}}
-=======
 // This test requires the dylib support introduced in e4ed349c7658.
 // XFAIL: using-built-library-before-llvm-12
->>>>>>> 4fe5a3cc
 
 // <filesystem>
 
