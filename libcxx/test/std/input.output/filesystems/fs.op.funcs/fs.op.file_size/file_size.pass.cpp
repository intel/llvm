--- conflicted
+++ resolved
@@ -12,13 +12,8 @@
 // UNSUPPORTED: availability-filesystem-missing
 
 // The string reported on errors changed, which makes those tests fail when run
-<<<<<<< HEAD
-// against already-released libc++'s.
-// XFAIL: stdlib=system && target={{.+}}-apple-macosx{{10.15|11.0}}
-=======
 // against a built library that doesn't contain 0aa637b2037d.
 // XFAIL: using-built-library-before-llvm-13
->>>>>>> 4fe5a3cc
 
 // <filesystem>
 
