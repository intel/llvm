--- conflicted
+++ resolved
@@ -25,11 +25,7 @@
 
 // This test exposes a regression that was not fixed yet in the libc++
 // shipped with macOS 10.12, 10.13 and 10.14. See D32670 for details.
-<<<<<<< HEAD
-// XFAIL: stdlib=system && target={{.+}}-apple-macosx10.{{12|13|14}}
-=======
 // XFAIL: stdlib=system && target={{.+}}-apple-macosx10.{{(13|14)(.0)?}}
->>>>>>> 4fe5a3cc
 
 #include <cassert>
 #include <cstdint>
