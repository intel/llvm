--- conflicted
+++ resolved
@@ -14,14 +14,8 @@
 // Test to make sure that the streams only get initialized once
 // Taken from https://llvm.org/PR43300
 
-<<<<<<< HEAD
-// The dylibs shipped on macOS so far do not contain the fix for PR43300, so
-// this test fails.
-// XFAIL: stdlib=system && target={{.+}}-apple-macosx10.{{9|10|11|12|13|14}}
-=======
 // This test requires the fix for PR43300 (7b81a13bfcd1).
 // XFAIL: using-built-library-before-llvm-9
->>>>>>> 4fe5a3cc
 
 int main(int, char**)
 {
