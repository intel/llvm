--- conflicted
+++ resolved
@@ -23,12 +23,7 @@
   using std::layout_right;
   // using std::layout_stride;
 
-<<<<<<< HEAD
-#if 0
-  // [mdspan.accessor.default], class template default_­accessor
-=======
   // [mdspan.accessor.default], class template default_accessor
->>>>>>> 6241a64e
   using std::default_accessor;
 
   // [mdspan.mdspan], class template mdspan
