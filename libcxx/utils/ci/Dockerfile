#===----------------------------------------------------------------------===##
#
# Part of the LLVM Project, under the Apache License v2.0 with LLVM Exceptions.
# See https://llvm.org/LICENSE.txt for license information.
# SPDX-License-Identifier: Apache-2.0 WITH LLVM-exception
#
#===----------------------------------------------------------------------===##
#
# This file defines the buildkite and github actions builder images.
# You can build both images using:
#
#   docker compose build
#
# Or you can select a single image to build
#
#  docker compose build buildkite-builder
#
# The final images can be found at
#
#  ghcr.io/libcxx/buildkite-builder
#  ghcr.io/libcxx/actions-builder
#  ghcr.io/libcxx/android-buildkite-builder
#
# Members of the github.com/libcxx/ organizations can push new images to the CI.
# This is done by GitHub actions in the https://github.com/libcxx/builders repo.
#
# ===----------------------------------------------------------------------===##
#                     Running the buildkite image
# ===----------------------------------------------------------------------===##
#
# To start a Buildkite Agent, run it as:
#   $ docker run --env-file <secrets> -it $(docker build -q libcxx/utils/ci)
#
# The environment variables in `<secrets>` should be the ones necessary
# to run a BuildKite agent:
#
#   BUILDKITE_AGENT_TOKEN=<token>
#
# If you're only looking to run the Docker image locally for debugging a
# build bot, see the `run-buildbot-container` script located in this directory.


# HACK: We set the base image in the docker-compose file depending on the final target (buildkite vs github actions).
# This means we have a much slower container build, but we can use the same Dockerfile for both targets.
ARG BASE_IMAGE
FROM $BASE_IMAGE AS builder-base

# Make sure apt-get doesn't try to prompt for stuff like our time zone, etc.
ENV DEBIAN_FRONTEND=noninteractive

# populated in the docker-compose file
ARG GCC_LATEST_VERSION
ENV GCC_LATEST_VERSION=${GCC_LATEST_VERSION}

# populated in the docker-compose file
ARG LLVM_HEAD_VERSION
ENV LLVM_HEAD_VERSION=${LLVM_HEAD_VERSION}

# HACK: The github actions runner image already has sudo and requires its use. The buildkite base image does not.
# Reconcile this.
RUN <<EOF
  apt-get update || true
  apt-get install -y sudo || true
  echo "ALL ALL = (ALL) NOPASSWD: ALL" | tee /etc/sudoers || true
EOF

# Installing tzdata before other packages avoids the time zone prompts.
# These prompts seem to ignore DEBIAN_FRONTEND=noninteractive.
RUN sudo apt-get update \
    && sudo apt-get install -y \
        tzdata

RUN sudo apt-get update \
    && sudo apt-get install -y \
        bash \
        ccache \
        curl \
        gdb \
        git \
        gpg \
        language-pack-en \
        language-pack-fr \
        language-pack-ja \
        language-pack-ru \
        language-pack-zh-hans \
        libedit-dev \
        libncurses5-dev \
        libpython3-dev \
        libxml2-dev \
        lsb-release \
        make \
        python3 \
        python3-dev \
<<<<<<< HEAD
        python3-distutils \
        python3-packaging \
=======
        python3-packaging \
        python3-setuptools \
>>>>>>> 4fe5a3cc
        python3-psutil \
        software-properties-common \
        swig \
        unzip \
        uuid-dev \
        wget \
    && sudo rm -rf /var/lib/apt/lists/*


# Install various tools used by the build or the test suite
#RUN apt-get update && apt-get install -y ninja-build python3 python3-distutils python3-psutil git gdb ccache
# TODO add ninja-build once 1.11 is available in Ubuntu, also remove the manual installation.
RUN <<EOF
  wget -qO /tmp/ninja.gz https://github.com/ninja-build/ninja/releases/latest/download/ninja-linux.zip
  gunzip /tmp/ninja.gz
  chmod a+x /tmp/ninja
  sudo mv /tmp/ninja /usr/local/bin/ninja
EOF


# These two locales are not enabled by default so generate them
RUN <<EOF
  printf "fr_CA ISO-8859-1\ncs_CZ ISO-8859-2" | sudo tee -a /etc/locale.gen
  sudo mkdir /usr/local/share/i1en/
  printf "fr_CA ISO-8859-1\ncs_CZ ISO-8859-2" | sudo tee -a /usr/local/share/i1en/SUPPORTED
  sudo locale-gen
EOF

# Install Clang <latest>, <latest-1> and ToT, which are the ones we support.
# We also install <latest-2> because we need to support the "latest-1" of the
# current LLVM release branch, which is effectively the <latest-2> of the
# tip-of-trunk LLVM. For example, after branching LLVM 14 but before branching
# LLVM 15, we still need to have Clang 12 in this Docker image because the LLVM
# 14 release branch CI uses it. The tip-of-trunk CI will never use Clang 12,
# though.
RUN <<EOF
  sudo apt-get update
  wget https://apt.llvm.org/llvm.sh -O /tmp/llvm.sh
  chmod +x /tmp/llvm.sh
  sudo /tmp/llvm.sh $(($LLVM_HEAD_VERSION - 3)) all  # for CI transitions
  sudo /tmp/llvm.sh $(($LLVM_HEAD_VERSION - 2)) all  # previous release
  sudo /tmp/llvm.sh $(($LLVM_HEAD_VERSION - 1)) all  # latest release
  sudo /tmp/llvm.sh $LLVM_HEAD_VERSION          all  # current ToT
  sudo apt-get install -y libomp5-$LLVM_HEAD_VERSION
  sudo rm -rf /var/lib/apt/lists/*
EOF

# Install the most recent GCC, like clang install the previous version as a transition.
RUN <<EOF
  sudo apt-get update
  sudo apt-get install -y \
    gcc-$((GCC_LATEST_VERSION - 1)) \
    g++-$((GCC_LATEST_VERSION - 1)) \
    gcc-$GCC_LATEST_VERSION \
    g++-$GCC_LATEST_VERSION
  sudo rm -rf /var/lib/apt/lists/*
EOF

RUN <<EOF
    # Install a recent CMake
    wget https://github.com/Kitware/CMake/releases/download/v3.21.1/cmake-3.21.1-linux-x86_64.sh -O /tmp/install-cmake.sh
    sudo bash /tmp/install-cmake.sh --prefix=/usr --exclude-subdir --skip-license
    rm /tmp/install-cmake.sh
EOF

# ===----------------------------------------------------------------------===##
#                       Android Buildkite Image
# ===----------------------------------------------------------------------===##

FROM ubuntu:jammy AS android-builder-base

ARG ANDROID_CLANG_VERSION
ARG ANDROID_CLANG_PREBUILTS_COMMIT
ARG ANDROID_SYSROOT_BID

RUN  apt-get update && apt-get install -y curl unzip git

# Install the Android platform tools (e.g. adb) into /opt/android/sdk.
RUN <<EOF
  mkdir -p /opt/android/sdk
  cd /opt/android/sdk
  curl -LO https://dl.google.com/android/repository/platform-tools-latest-linux.zip
  unzip platform-tools-latest-linux.zip
  rm platform-tools-latest-linux.zip
EOF

# Install the current Android compiler. Specify the prebuilts commit to retrieve
# this compiler version even after it's removed from HEAD.

ENV ANDROID_CLANG_VERSION=$ANDROID_CLANG_VERSION
ENV ANDROID_CLANG_PREBUILTS_COMMIT=$ANDROID_CLANG_PREBUILTS_COMMIT
RUN <<EOF
    git clone --filter=blob:none --sparse \
        https://android.googlesource.com/platform/prebuilts/clang/host/linux-x86 \
        /opt/android/clang
    git -C /opt/android/clang checkout ${ANDROID_CLANG_PREBUILTS_COMMIT}
    git -C /opt/android/clang sparse-checkout add clang-${ANDROID_CLANG_VERSION}
    rm -fr /opt/android/clang/.git
    ln -sf /opt/android/clang/clang-${ANDROID_CLANG_VERSION} /opt/android/clang/clang-current
    # The "git sparse-checkout" and "ln" commands succeed even if nothing was
    # checked out, so use this "ls" command to fix that.
    ls /opt/android/clang/clang-current/bin/clang
EOF

# Install an Android sysroot. New AOSP sysroots are available at
# https://ci.android.com/builds/branches/aosp-main/grid, the "ndk" target. The
# NDK also makes its sysroot prebuilt available at
# https://android.googlesource.com/platform/prebuilts/ndk/+/refs/heads/dev/platform/sysroot.

ENV ANDROID_SYSROOT_BID=$ANDROID_SYSROOT_BID
RUN <<EOF
  cd /opt/android
  curl -L -o ndk_platform.tar.bz2 \
      https://androidbuildinternal.googleapis.com/android/internal/build/v3/builds/${ANDROID_SYSROOT_BID}/ndk/attempts/latest/artifacts/ndk_platform.tar.bz2/url
  tar xf ndk_platform.tar.bz2
  rm ndk_platform.tar.bz2
EOF

# Install Docker
RUN <<EOF
  curl -fsSL https://get.docker.com -o /tmp/get-docker.sh
  sh /tmp/get-docker.sh
  rm /tmp/get-docker.sh

  # Install Docker. Mark the binary setuid so it can be run without prefixing it
  # with sudo. Adding the container user to the docker group doesn't work because
  # /var/run/docker.sock is owned by the host's docker GID, not the container's
  # docker GID.
  chmod u+s /usr/bin/docker
EOF

# ===----------------------------------------------------------------------===##
#                    Buildkite Builder Image
# ===----------------------------------------------------------------------===##
#
# IMAGE: ghcr.io/libcxx/buildkite-builder.
#
FROM builder-base AS buildkite-builder

# Create the libcxx-builder user, regardless of if we use it or not
RUN sudo useradd --create-home libcxx-builder

USER libcxx-builder
WORKDIR /home/libcxx-builder

# Install the Buildkite agent and dependencies. This must be done as non-root
# for the Buildkite agent to be installed in a path where we can find it.
RUN <<EOF
  cd /home/libcxx-builder
  curl -sL https://raw.githubusercontent.com/buildkite/agent/main/install.sh -o /tmp/install-agent.sh
  bash /tmp/install-agent.sh
  rm /tmp/install-agent.sh
  echo "tags=\"queue=libcxx-builders,arch=$(uname -m),os=linux\"" \
    >> /home/libcxx-builder/.buildkite-agent/buildkite-agent.cfg
EOF

USER libcxx-builder
WORKDIR /home/libcxx-builder

ENV PATH="${PATH}:/home/libcxx-builder/.buildkite-agent/bin"

CMD ["buildkite-agent", "start"]

# ===----------------------------------------------------------------------===##
#                    Android Buildkite Builder Image
# ===----------------------------------------------------------------------===##
#
# IMAGE: ghcr.io/libcxx/android-buildkite-builder.
#
FROM buildkite-builder AS android-buildkite-builder

COPY --from=android-builder-base /opt/android /opt/android
COPY ./vendor/android/container-setup.sh /opt/android/container-setup.sh

ENV PATH="/opt/android/sdk/platform-tools:${PATH}"

USER libcxx-builder
WORKDIR /home/libcxx-builder

# Reset the configuration, we pass the configuration via the environment.
RUN cp /home/libcxx-builder/.buildkite-agent/buildkite-agent.dist.cfg \
       /home/libcxx-builder/.buildkite-agent/buildkite-agent.cfg

# Modify the Buildkite agent cmdline to do Android setup stuff first.
CMD /opt/android/container-setup.sh && buildkite-agent start

# ===----------------------------------------------------------------------===##
#                    Github Actions Builder Image
# ===----------------------------------------------------------------------===##
#
# IMAGE: ghcr.io/libcxx/actions-builder.
#
FROM builder-base AS actions-builder

WORKDIR /home/runner
USER runner<|MERGE_RESOLUTION|>--- conflicted
+++ resolved
@@ -91,13 +91,8 @@
         make \
         python3 \
         python3-dev \
-<<<<<<< HEAD
-        python3-distutils \
-        python3-packaging \
-=======
         python3-packaging \
         python3-setuptools \
->>>>>>> 4fe5a3cc
         python3-psutil \
         software-properties-common \
         swig \
