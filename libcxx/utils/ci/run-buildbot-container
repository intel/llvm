--- conflicted
+++ resolved
@@ -26,11 +26,6 @@
     echo "Was unable to find the root of the LLVM monorepo; are you running from within the monorepo?"
     exit 1
 fi
-<<<<<<< HEAD
-docker pull ghcr.io/llvm/libcxx-linux-builder:b319dfef21f6c7b0bc6a356d6b9f41a3b3b98ae9
-docker run -it --volume "${MONOREPO_ROOT}:/llvm" --workdir "/llvm" --cap-add=SYS_PTRACE ghcr.io/llvm/libcxx-linux-builder:b319dfef21f6c7b0bc6a356d6b9f41a3b3b98ae9 \
-=======
 docker pull ghcr.io/llvm/libcxx-linux-builder:b6bb9dc5abd7c6452c13a53fa8949cb259db459b
 docker run -it --volume "${MONOREPO_ROOT}:/llvm" --workdir "/llvm" --cap-add=SYS_PTRACE ghcr.io/llvm/libcxx-linux-builder:b6bb9dc5abd7c6452c13a53fa8949cb259db459b \
->>>>>>> 5eee2751
     bash -c 'git config --global --add safe.directory /llvm ; exec bash'