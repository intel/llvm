#===----------------------------------------------------------------------===##
#
# Part of the LLVM Project, under the Apache License v2.0 with LLVM Exceptions.
# See https://llvm.org/LICENSE.txt for license information.
# SPDX-License-Identifier: Apache-2.0 WITH LLVM-exception
#
#===----------------------------------------------------------------------===##

#
# This file describes the various pre-commit CI bots used to test libc++.
#
# This file should never contain logic -- all the logic must be offloaded
# into scripts. This is critical to being able to reproduce CI issues outside
# of the CI environment, which is important for debugging.
#
# It is also worth noting that this script is split into several sections, the
# goal being to reduce the load on testers when a commit is known to fail.
#

# The Linux CI runners use the nightly ToT build provided by the Docker image.
# (Note the image isn't updated daily.) The LLVM_HEAD_VERSION contains that
# version number. The Linux CI runners for GCC use the latest stable version.
# Theses numbers are available in all runners, making it easier to update the
# version number.
env:
    LLVM_STABLE_VERSION: "16"
    LLVM_HEAD_VERSION: "17"
    GCC_STABLE_VERSION: "12"
steps:
  #
  # Light pre-commit tests for things like formatting or when people forget
  # to update generated files.
  #
  - label: "Format"
    command: "libcxx/utils/ci/run-buildbot check-format"
    artifact_paths:
      - "**/clang-format.patch"
    env:
        GIT_CLANG_FORMAT: "/usr/bin/git-clang-format-${LLVM_STABLE_VERSION} --binary clang-format-${LLVM_STABLE_VERSION}"
        CC: "clang-${LLVM_HEAD_VERSION}"
        CXX: "clang++-${LLVM_HEAD_VERSION}"
    agents:
      queue: "libcxx-builders"
      os: "linux"
    retry:
      automatic:
        - exit_status: -1  # Agent was lost
          limit: 2
    timeout_in_minutes: 120

  - label: "Generated output"
    command: "libcxx/utils/ci/run-buildbot check-generated-output"
    artifact_paths:
      - "**/generated_output.patch"
      - "**/generated_output.status"
    env:
        CC: "clang-${LLVM_HEAD_VERSION}"
        CXX: "clang++-${LLVM_HEAD_VERSION}"
        CLANG_FORMAT: "/usr/bin/clang-format-${LLVM_STABLE_VERSION}"
    agents:
      queue: "libcxx-builders"
      os: "linux"
    retry:
      automatic:
        - exit_status: -1  # Agent was lost
          limit: 2
    timeout_in_minutes: 120

  - label: "Documentation"
    command: "libcxx/utils/ci/run-buildbot documentation"
    artifact_paths:
      - "**/test-results.xml"
    env:
        CC: "clang-${LLVM_HEAD_VERSION}"
        CXX: "clang++-${LLVM_HEAD_VERSION}"
    agents:
      queue: "libcxx-builders"
      os: "linux"
    retry:
      automatic:
        - exit_status: -1  # Agent was lost
          limit: 2
    timeout_in_minutes: 120

  #
  # General testing with the default configuration, under all the supported
  # Standard modes, with Clang and GCC. This catches most issues upfront.
  # The goal of this step is to catch most issues while being very fast.
  #
  - wait

  - label: "GCC ${GCC_STABLE_VERSION} / C++latest"
    command: "libcxx/utils/ci/run-buildbot generic-gcc"
    artifact_paths:
      - "**/test-results.xml"
      - "**/*.abilist"
    env:
        CC: "gcc-${GCC_STABLE_VERSION}"
        CXX: "g++-${GCC_STABLE_VERSION}"
    agents:
      queue: "libcxx-builders"
      os: "linux"
    retry:
      automatic:
        - exit_status: -1  # Agent was lost
          limit: 2
    timeout_in_minutes: 120

  - label: "C++2b"
    command: "libcxx/utils/ci/run-buildbot generic-cxx2b"
    artifact_paths:
      - "**/test-results.xml"
      - "**/*.abilist"
    env:
        CC: "clang-${LLVM_HEAD_VERSION}"
        CXX: "clang++-${LLVM_HEAD_VERSION}"
        ENABLE_CLANG_TIDY: "On"
    agents:
      queue: "libcxx-builders"
      os: "linux"
    retry:
      automatic:
        - exit_status: -1  # Agent was lost
          limit: 2
    timeout_in_minutes: 120

  - label: "Modular build"
    command: "libcxx/utils/ci/run-buildbot generic-modules"
    artifact_paths:
      - "**/test-results.xml"
      - "**/*.abilist"
    env:
        CC: "clang-${LLVM_HEAD_VERSION}"
        CXX: "clang++-${LLVM_HEAD_VERSION}"
    agents:
      queue: "libcxx-builders"
      os: "linux"
    retry:
      automatic:
        - exit_status: -1  # Agent was lost
          limit: 2
    timeout_in_minutes: 120

  - label: "C++11"
    command: "libcxx/utils/ci/run-buildbot generic-cxx11"
    artifact_paths:
      - "**/test-results.xml"
      - "**/*.abilist"
    env:
        CC: "clang-${LLVM_HEAD_VERSION}"
        CXX: "clang++-${LLVM_HEAD_VERSION}"
        ENABLE_CLANG_TIDY: "On"
    agents:
      queue: "libcxx-builders"
      os: "linux"
    retry:
      automatic:
        - exit_status: -1  # Agent was lost
          limit: 2
    timeout_in_minutes: 120

  - label: "C++03"
    command: "libcxx/utils/ci/run-buildbot generic-cxx03"
    artifact_paths:
      - "**/test-results.xml"
      - "**/*.abilist"
    env:
        CC: "clang-${LLVM_HEAD_VERSION}"
        CXX: "clang++-${LLVM_HEAD_VERSION}"
        ENABLE_CLANG_TIDY: "On"
    agents:
      queue: "libcxx-builders"
      os: "linux"
    retry:
      automatic:
        - exit_status: -1  # Agent was lost
          limit: 2
    timeout_in_minutes: 120

  #
  # All other supported configurations of libc++.
  #
  - wait

  - label: "C++20"
    command: "libcxx/utils/ci/run-buildbot generic-cxx20"
    artifact_paths:
      - "**/test-results.xml"
      - "**/*.abilist"
    env:
        CC: "clang-${LLVM_HEAD_VERSION}"
        CXX: "clang++-${LLVM_HEAD_VERSION}"
        ENABLE_CLANG_TIDY: "On"
    agents:
      queue: "libcxx-builders"
      os: "linux"
    retry:
      automatic:
        - exit_status: -1  # Agent was lost
          limit: 2
    timeout_in_minutes: 120

  - label: "C++17"
    command: "libcxx/utils/ci/run-buildbot generic-cxx17"
    artifact_paths:
      - "**/test-results.xml"
      - "**/*.abilist"
    env:
        CC: "clang-${LLVM_HEAD_VERSION}"
        CXX: "clang++-${LLVM_HEAD_VERSION}"
        ENABLE_CLANG_TIDY: "On"
    agents:
      queue: "libcxx-builders"
      os: "linux"
    retry:
      automatic:
        - exit_status: -1  # Agent was lost
          limit: 2
    timeout_in_minutes: 120

  - label: "C++14"
    command: "libcxx/utils/ci/run-buildbot generic-cxx14"
    artifact_paths:
      - "**/test-results.xml"
      - "**/*.abilist"
    env:
        CC: "clang-${LLVM_HEAD_VERSION}"
        CXX: "clang++-${LLVM_HEAD_VERSION}"
        ENABLE_CLANG_TIDY: "On"
    agents:
      queue: "libcxx-builders"
      os: "linux"
    retry:
      automatic:
        - exit_status: -1  # Agent was lost
          limit: 2
    timeout_in_minutes: 120

  # Tests with the supported compilers.
  - label: "GCC ${GCC_STABLE_VERSION} / C++11"
    command: "libcxx/utils/ci/run-buildbot generic-gcc-cxx11"
    artifact_paths:
      - "**/test-results.xml"
      - "**/*.abilist"
    env:
        CC: "gcc-${GCC_STABLE_VERSION}"
        CXX: "g++-${GCC_STABLE_VERSION}"
    agents:
      queue: "libcxx-builders"
      os: "linux"
    retry:
      automatic:
        - exit_status: -1  # Agent was lost
          limit: 2
    timeout_in_minutes: 120

  - label: "Clang 15"
    command: "libcxx/utils/ci/run-buildbot generic-cxx2b"
    artifact_paths:
      - "**/test-results.xml"
      - "**/*.abilist"
    env:
        CC: "clang-15"
        CXX: "clang++-15"
    agents:
      queue: "libcxx-builders"
      os: "linux"
    retry:
      automatic:
        - exit_status: -1  # Agent was lost
          limit: 2
    timeout_in_minutes: 120

  - label: "Clang 16"
    command: "libcxx/utils/ci/run-buildbot generic-cxx2b"
    artifact_paths:
      - "**/test-results.xml"
      - "**/*.abilist"
    env:
        CC: "clang-16"
        CXX: "clang++-16"
    agents:
      queue: "libcxx-builders"
      os: "linux"
    retry:
      automatic:
        - exit_status: -1  # Agent was lost
          limit: 2
    timeout_in_minutes: 120

  # Tests with the sanitizers.
  - group: "Sanitizers"
    steps:
    - label: "ASAN"
      command: "libcxx/utils/ci/run-buildbot generic-asan"
      artifact_paths:
        - "**/test-results.xml"
        - "**/*.abilist"
      env:
          CC: "clang-${LLVM_HEAD_VERSION}"
          CXX: "clang++-${LLVM_HEAD_VERSION}"
      agents:
        queue: "libcxx-builders"
        os: "linux"
      retry:
        automatic:
          - exit_status: -1  # Agent was lost
            limit: 2
      timeout_in_minutes: 120

    - label: "TSAN"
      command: "libcxx/utils/ci/run-buildbot generic-tsan"
      artifact_paths:
        - "**/test-results.xml"
        - "**/*.abilist"
      env:
          CC: "clang-${LLVM_HEAD_VERSION}"
          CXX: "clang++-${LLVM_HEAD_VERSION}"
      agents:
        queue: "libcxx-builders"
        os: "linux"
      retry:
        automatic:
          - exit_status: -1  # Agent was lost
            limit: 2
      timeout_in_minutes: 120

    - label: "UBSAN"
      command: "libcxx/utils/ci/run-buildbot generic-ubsan"
      artifact_paths:
        - "**/test-results.xml"
        - "**/*.abilist"
      env:
          CC: "clang-${LLVM_HEAD_VERSION}"
          CXX: "clang++-${LLVM_HEAD_VERSION}"
      agents:
        queue: "libcxx-builders"
        os: "linux"
      retry:
        automatic:
          - exit_status: -1  # Agent was lost
            limit: 2
      timeout_in_minutes: 120

    - label: "MSAN"
      command: "libcxx/utils/ci/run-buildbot generic-msan"
      artifact_paths:
        - "**/test-results.xml"
        - "**/*.abilist"
      env:
          CC: "clang-${LLVM_HEAD_VERSION}"
          CXX: "clang++-${LLVM_HEAD_VERSION}"
      agents:
        queue: "libcxx-builders"
        os: "linux"
      retry:
        automatic:
          - exit_status: -1  # Agent was lost
            limit: 2
      timeout_in_minutes: 120

  # Tests with the various supported ways to build libc++.
  - label: "Bootstrapping build"
    command: "libcxx/utils/ci/run-buildbot bootstrapping-build"
    artifact_paths:
      - "**/test-results.xml"
      - "**/*.abilist"
      - "**/crash_diagnostics/*"
    env:
        CC: "clang-${LLVM_HEAD_VERSION}"
        CXX: "clang++-${LLVM_HEAD_VERSION}"
        LLVM_SYMBOLIZER_PATH: "/usr/bin/llvm-symbolizer-${LLVM_HEAD_VERSION}"
        CLANG_CRASH_DIAGNOSTICS_DIR: "crash_diagnostics"
    agents:
      queue: "libcxx-builders"
      os: "linux"
    retry:
      automatic:
        - exit_status: -1  # Agent was lost
          limit: 2
    timeout_in_minutes: 120

  # Tests with various build configurations.
  - label: "Static libraries"
    command: "libcxx/utils/ci/run-buildbot generic-static"
    artifact_paths:
      - "**/test-results.xml"
      - "**/*.abilist"
    env:
        CC: "clang-${LLVM_HEAD_VERSION}"
        CXX: "clang++-${LLVM_HEAD_VERSION}"
    agents:
      queue: "libcxx-builders"
      os: "linux"
    retry:
      automatic:
        - exit_status: -1  # Agent was lost
          limit: 2
    timeout_in_minutes: 120

  - label: "Shared library with merged ABI and unwinder libraries"
    command: "libcxx/utils/ci/run-buildbot generic-merged"
    artifact_paths:
      - "**/test-results.xml"
      - "**/*.abilist"
    env:
        CC: "clang-${LLVM_HEAD_VERSION}"
        CXX: "clang++-${LLVM_HEAD_VERSION}"
    agents:
      queue: "libcxx-builders"
      os: "linux"
    retry:
      automatic:
        - exit_status: -1  # Agent was lost
          limit: 2
    timeout_in_minutes: 120

  - label: "Assertions enabled"
    command: "libcxx/utils/ci/run-buildbot generic-assertions"
    artifact_paths:
      - "**/test-results.xml"
      - "**/*.abilist"
    env:
        CC: "clang-${LLVM_HEAD_VERSION}"
        CXX: "clang++-${LLVM_HEAD_VERSION}"
    agents:
      queue: "libcxx-builders"
      os: "linux"
    retry:
      automatic:
        - exit_status: -1  # Agent was lost
          limit: 2
    timeout_in_minutes: 120

  - label: "Debug mode"
    command: "libcxx/utils/ci/run-buildbot generic-debug-mode"
    artifact_paths:
      - "**/test-results.xml"
      - "**/*.abilist"
    env:
        CC: "clang-${LLVM_HEAD_VERSION}"
        CXX: "clang++-${LLVM_HEAD_VERSION}"
    agents:
      queue: "libcxx-builders"
      os: "linux"
    retry:
      automatic:
        - exit_status: -1  # Agent was lost
          limit: 2
    timeout_in_minutes: 120

  - label: "With LLVM's libunwind"
    command: "libcxx/utils/ci/run-buildbot generic-with_llvm_unwinder"
<<<<<<< HEAD
=======
    artifact_paths:
      - "**/test-results.xml"
      - "**/*.abilist"
    env:
        CC: "clang-${LLVM_HEAD_VERSION}"
        CXX: "clang++-${LLVM_HEAD_VERSION}"
    agents:
      queue: "libcxx-builders"
      os: "linux"
    retry:
      automatic:
        - exit_status: -1  # Agent was lost
          limit: 2
    timeout_in_minutes: 120

  - label: "Modular build with Local Submodule Visibility"
    command: "libcxx/utils/ci/run-buildbot generic-modules-lsv"
>>>>>>> cd74f4a4
    artifact_paths:
      - "**/test-results.xml"
      - "**/*.abilist"
    env:
        CC: "clang-${LLVM_HEAD_VERSION}"
        CXX: "clang++-${LLVM_HEAD_VERSION}"
    agents:
      queue: "libcxx-builders"
      os: "linux"
    retry:
      automatic:
        - exit_status: -1  # Agent was lost
          limit: 2
    timeout_in_minutes: 120

  - group: "Parts disabled"
    steps:
    - label: "No threads"
      command: "libcxx/utils/ci/run-buildbot generic-no-threads"
      artifact_paths:
        - "**/test-results.xml"
        - "**/*.abilist"
      env:
          CC: "clang-${LLVM_HEAD_VERSION}"
          CXX: "clang++-${LLVM_HEAD_VERSION}"
      agents:
        queue: "libcxx-builders"
        os: "linux"
      retry:
        automatic:
          - exit_status: -1  # Agent was lost
            limit: 2
      timeout_in_minutes: 120

    - label: "No filesystem"
      command: "libcxx/utils/ci/run-buildbot generic-no-filesystem"
      artifact_paths:
        - "**/test-results.xml"
        - "**/*.abilist"
      env:
          CC: "clang-${LLVM_HEAD_VERSION}"
          CXX: "clang++-${LLVM_HEAD_VERSION}"
      agents:
        queue: "libcxx-builders"
        os: "linux"
      retry:
        automatic:
          - exit_status: -1  # Agent was lost
            limit: 2
      timeout_in_minutes: 120

    - label: "No random device"
      command: "libcxx/utils/ci/run-buildbot generic-no-random_device"
      artifact_paths:
        - "**/test-results.xml"
        - "**/*.abilist"
      env:
          CC: "clang-${LLVM_HEAD_VERSION}"
          CXX: "clang++-${LLVM_HEAD_VERSION}"
      agents:
        queue: "libcxx-builders"
        os: "linux"
      retry:
        automatic:
          - exit_status: -1  # Agent was lost
            limit: 2
      timeout_in_minutes: 120

    - label: "No fstream"
      command: "libcxx/utils/ci/run-buildbot generic-no-fstream"
      artifact_paths:
        - "**/test-results.xml"
        - "**/*.abilist"
      env:
          CC: "clang-${LLVM_HEAD_VERSION}"
          CXX: "clang++-${LLVM_HEAD_VERSION}"
      agents:
        queue: "libcxx-builders"
        os: "linux"
      retry:
        automatic:
          - exit_status: -1  # Agent was lost
            limit: 2
      timeout_in_minutes: 120

    - label: "No locale"
      command: "libcxx/utils/ci/run-buildbot generic-no-localization"
      artifact_paths:
        - "**/test-results.xml"
        - "**/*.abilist"
      env:
          CC: "clang-${LLVM_HEAD_VERSION}"
          CXX: "clang++-${LLVM_HEAD_VERSION}"
      agents:
        queue: "libcxx-builders"
        os: "linux"
      retry:
        automatic:
          - exit_status: -1  # Agent was lost
            limit: 2
      timeout_in_minutes: 120

    - label: "No Unicode"
      command: "libcxx/utils/ci/run-buildbot generic-no-unicode"
      artifact_paths:
        - "**/test-results.xml"
        - "**/*.abilist"
      env:
          CC: "clang-${LLVM_HEAD_VERSION}"
          CXX: "clang++-${LLVM_HEAD_VERSION}"
      agents:
        queue: "libcxx-builders"
        os: "linux"
      retry:
        automatic:
          - exit_status: -1  # Agent was lost
            limit: 2
      timeout_in_minutes: 120

    - label: "No wide characters"
      command: "libcxx/utils/ci/run-buildbot generic-no-wide-characters"
      artifact_paths:
        - "**/test-results.xml"
        - "**/*.abilist"
      env:
          CC: "clang-${LLVM_HEAD_VERSION}"
          CXX: "clang++-${LLVM_HEAD_VERSION}"
      agents:
        queue: "libcxx-builders"
        os: "linux"
      retry:
        automatic:
          - exit_status: -1  # Agent was lost
            limit: 2
      timeout_in_minutes: 120

    - label: "No experimental features"
      command: "libcxx/utils/ci/run-buildbot generic-no-experimental"
      artifact_paths:
        - "**/test-results.xml"
        - "**/*.abilist"
      env:
          CC: "clang-${LLVM_HEAD_VERSION}"
          CXX: "clang++-${LLVM_HEAD_VERSION}"
      agents:
        queue: "libcxx-builders"
        os: "linux"
      retry:
        automatic:
          - exit_status: -1  # Agent was lost
            limit: 2
      timeout_in_minutes: 120

    - label: "No exceptions"
      command: "libcxx/utils/ci/run-buildbot generic-noexceptions"
      artifact_paths:
        - "**/test-results.xml"
        - "**/*.abilist"
      env:
          CC: "clang-${LLVM_HEAD_VERSION}"
          CXX: "clang++-${LLVM_HEAD_VERSION}"
      agents:
        queue: "libcxx-builders"
        os: "linux"
      retry:
        automatic:
          - exit_status: -1  # Agent was lost
            limit: 2
      timeout_in_minutes: 120

  - label: "Unstable ABI"
    command: "libcxx/utils/ci/run-buildbot generic-abi-unstable"
    artifact_paths:
      - "**/test-results.xml"
      - "**/*.abilist"
    env:
        CC: "clang-${LLVM_HEAD_VERSION}"
        CXX: "clang++-${LLVM_HEAD_VERSION}"
    agents:
      queue: "libcxx-builders"
      os: "linux"
    retry:
      automatic:
        - exit_status: -1  # Agent was lost
          limit: 2
    timeout_in_minutes: 120

  # Other non-testing CI jobs
  - label: "Benchmarks"
    command: "libcxx/utils/ci/run-buildbot benchmarks"
    artifact_paths:
      - "**/test-results.xml"
      - "**/*.abilist"
    env:
        CC: "clang-${LLVM_HEAD_VERSION}"
        CXX: "clang++-${LLVM_HEAD_VERSION}"
    agents:
      queue: "libcxx-builders"
      os: "linux"
    retry:
      automatic:
        - exit_status: -1  # Agent was lost
          limit: 2
    timeout_in_minutes: 120

  # Tests on non-Unix platforms
  - group: ":windows: Windows"
    steps:
    - label: "Clang-cl (DLL)"
      command: "bash libcxx/utils/ci/run-buildbot clang-cl-dll"
      artifact_paths:
        - "**/test-results.xml"
        - "**/*.abilist"
      agents:
        queue: "windows"
      retry:
        automatic:
          - exit_status: -1  # Agent was lost
            limit: 2
      timeout_in_minutes: 120

    - label: "Clang-cl (Static)"
      command: "bash libcxx/utils/ci/run-buildbot clang-cl-static"
      artifact_paths:
        - "**/test-results.xml"
        - "**/*.abilist"
      agents:
        queue: "windows"
      retry:
        automatic:
          - exit_status: -1  # Agent was lost
            limit: 2
      timeout_in_minutes: 120

    - label: "Clang-cl (no vcruntime exceptions)"
      command: "bash libcxx/utils/ci/run-buildbot clang-cl-no-vcruntime"
      artifact_paths:
        - "**/test-results.xml"
        - "**/*.abilist"
      agents:
        queue: "windows"
      retry:
        automatic:
          - exit_status: -1  # Agent was lost
            limit: 2

    - label: "MinGW (DLL, x86_64)"
      command: "bash libcxx/utils/ci/run-buildbot mingw-dll"
      artifact_paths:
        - "**/test-results.xml"
        - "**/*.abilist"
      agents:
        queue: "windows"
      retry:
        automatic:
          - exit_status: -1  # Agent was lost
            limit: 2
      timeout_in_minutes: 120

    - label: "MinGW (Static, x86_64)"
      command: "bash libcxx/utils/ci/run-buildbot mingw-static"
      artifact_paths:
        - "**/test-results.xml"
        - "**/*.abilist"
      agents:
        queue: "windows"
      retry:
        automatic:
          - exit_status: -1  # Agent was lost
            limit: 2
      timeout_in_minutes: 120

    - label: "MinGW (DLL, i686)"
      command: "bash libcxx/utils/ci/run-buildbot mingw-dll-i686"
      artifact_paths:
        - "**/test-results.xml"
        - "**/*.abilist"
      agents:
        queue: "windows"
      retry:
        automatic:
          - exit_status: -1  # Agent was lost
            limit: 2
      timeout_in_minutes: 120

  - group: ":apple: Apple"
    steps:
    - label: "MacOS x86_64"
      command: "libcxx/utils/ci/run-buildbot apple-cxx20"
      artifact_paths:
        - "**/test-results.xml"
        - "**/*.abilist"
      agents:
        queue: "libcxx-builders"
        os: "macos"
        arch: "x86_64"
      retry:
        automatic:
          - exit_status: -1  # Agent was lost
            limit: 2
      timeout_in_minutes: 120

    - label: "MacOS arm64"
      command: "libcxx/utils/ci/run-buildbot apple-cxx20"
      artifact_paths:
        - "**/test-results.xml"
        - "**/*.abilist"
      agents:
        queue: "libcxx-builders"
        os: "macos"
        arch: "arm64"
      retry:
        automatic:
          - exit_status: -1  # Agent was lost
            limit: 2
      timeout_in_minutes: 120

    # Build with the configuration we use to generate libc++.dylib on Apple platforms
    - label: "Apple system"
      command: "libcxx/utils/ci/run-buildbot apple-system"
      artifact_paths:
        - "**/test-results.xml"
        - "**/*.abilist"
      agents:
        queue: "libcxx-builders"
        os: "macos"
        arch: "arm64" # This can technically run on any architecture, but we have more resources on arm64 so we pin this job to arm64
      retry:
        automatic:
          - exit_status: -1  # Agent was lost
            limit: 2
      timeout_in_minutes: 120

    # Test back-deployment to older Apple platforms
    - label: "Apple back-deployment macosx10.9"
      command: "libcxx/utils/ci/run-buildbot apple-system-backdeployment-10.9"
      artifact_paths:
        - "**/test-results.xml"
        - "**/*.abilist"
      agents:
        queue: "libcxx-builders"
        os: "macos"
        arch: "x86_64" # We need to use x86_64 for back-deployment CI on this target since macOS didn't support arm64 back then.
      retry:
        automatic:
          - exit_status: -1  # Agent was lost
            limit: 2
      timeout_in_minutes: 120

    - label: "Apple back-deployment macosx10.15"
      command: "libcxx/utils/ci/run-buildbot apple-system-backdeployment-10.15"
      artifact_paths:
        - "**/test-results.xml"
        - "**/*.abilist"
      agents:
        queue: "libcxx-builders"
        os: "macos"
        arch: "x86_64" # We need to use x86_64 for back-deployment CI on this target since macOS didn't support arm64 back then.
      retry:
        automatic:
          - exit_status: -1  # Agent was lost
            limit: 2
      timeout_in_minutes: 120

    - label: "Apple back-deployment macosx11.0 arm64"
      command: "libcxx/utils/ci/run-buildbot apple-system-backdeployment-11.0"
      artifact_paths:
        - "**/test-results.xml"
        - "**/*.abilist"
      agents:
        queue: "libcxx-builders"
        os: "macos"
        arch: "arm64"
      retry:
        automatic:
          - exit_status: -1  # Agent was lost
            limit: 2
      timeout_in_minutes: 120

    - label: "Apple back-deployment with assertions enabled"
      command: "libcxx/utils/ci/run-buildbot apple-system-backdeployment-assertions-11.0"
      artifact_paths:
        - "**/test-results.xml"
        - "**/*.abilist"
      agents:
        queue: "libcxx-builders"
        os: "macos"
      retry:
        automatic:
          - exit_status: -1  # Agent was lost
            limit: 2
      timeout_in_minutes: 120

  - group: "ARM"
    steps:
    - label: "AArch64"
      command: "libcxx/utils/ci/run-buildbot aarch64"
      artifact_paths:
        - "**/test-results.xml"
        - "**/*.abilist"
      agents:
        queue: "libcxx-builders-linaro-arm"
        arch: "aarch64"
      retry:
        automatic:
          - exit_status: -1  # Agent was lost
            limit: 2
      timeout_in_minutes: 120

    - label: "AArch64 -fno-exceptions"
      command: "libcxx/utils/ci/run-buildbot aarch64-noexceptions"
      artifact_paths:
        - "**/test-results.xml"
        - "**/*.abilist"
      agents:
        queue: "libcxx-builders-linaro-arm"
        arch: "aarch64"
      retry:
        automatic:
          - exit_status: -1  # Agent was lost
            limit: 2
      timeout_in_minutes: 120

    - label: "Armv8"
      command: "libcxx/utils/ci/run-buildbot armv8"
      artifact_paths:
        - "**/test-results.xml"
        - "**/*.abilist"
      agents:
        queue: "libcxx-builders-linaro-arm"
        arch: "armv8l"
      retry:
        automatic:
          - exit_status: -1  # Agent was lost
            limit: 2
      timeout_in_minutes: 120

    - label: "Armv8 -fno-exceptions"
      command: "libcxx/utils/ci/run-buildbot armv8-noexceptions"
      artifact_paths:
        - "**/test-results.xml"
        - "**/*.abilist"
      agents:
        queue: "libcxx-builders-linaro-arm"
        arch: "armv8l"
      retry:
        automatic:
          - exit_status: -1  # Agent was lost
            limit: 2
      timeout_in_minutes: 120

    - label: "Armv7"
      command: "libcxx/utils/ci/run-buildbot armv7"
      artifact_paths:
        - "**/test-results.xml"
        - "**/*.abilist"
      agents:
        queue: "libcxx-builders-linaro-arm"
        arch: "armv8l" # Compiling for v7, running on v8 hardware
      retry:
        automatic:
          - exit_status: -1  # Agent was lost
            limit: 2
      timeout_in_minutes: 120

    - label: "Armv7 -fno-exceptions"
      command: "libcxx/utils/ci/run-buildbot armv7-noexceptions"
      artifact_paths:
        - "**/test-results.xml"
        - "**/*.abilist"
      agents:
        queue: "libcxx-builders-linaro-arm"
        arch: "armv8l" # Compiling for v7, running on v8 hardware
      retry:
        automatic:
          - exit_status: -1  # Agent was lost
            limit: 2
      timeout_in_minutes: 120

  - group: "AIX"
    steps:
    - label: "AIX (32-bit)"
      command: "libcxx/utils/ci/run-buildbot aix"
      artifact_paths:
        - "**/test-results.xml"
        - "**/*.abilist"
      env:
          CC: "clang"
          CXX: "clang++"
          OBJECT_MODE: "32"
      agents:
          queue: libcxx-builders
          os: aix
      retry:
        automatic:
          - exit_status: -1  # Agent was lost
            limit: 2
      timeout_in_minutes: 120

    - label: "AIX (64-bit)"
      command: "libcxx/utils/ci/run-buildbot aix"
      artifact_paths:
        - "**/test-results.xml"
        - "**/*.abilist"
      env:
          CC: "clang"
          CXX: "clang++"
          OBJECT_MODE: "64"
      agents:
          queue: libcxx-builders
          os: aix
      retry:
        automatic:
          - exit_status: -1  # Agent was lost
            limit: 2
      timeout_in_minutes: 120<|MERGE_RESOLUTION|>--- conflicted
+++ resolved
@@ -451,8 +451,6 @@
 
   - label: "With LLVM's libunwind"
     command: "libcxx/utils/ci/run-buildbot generic-with_llvm_unwinder"
-<<<<<<< HEAD
-=======
     artifact_paths:
       - "**/test-results.xml"
       - "**/*.abilist"
@@ -470,7 +468,6 @@
 
   - label: "Modular build with Local Submodule Visibility"
     command: "libcxx/utils/ci/run-buildbot generic-modules-lsv"
->>>>>>> cd74f4a4
     artifact_paths:
       - "**/test-results.xml"
       - "**/*.abilist"
