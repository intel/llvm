--- conflicted
+++ resolved
@@ -198,11 +198,7 @@
     ${GIT_CLANG_FORMAT} \
         --diff \
         --extensions ',h,hpp,c,cpp,cppm,inc,ipp' HEAD~1 \
-<<<<<<< HEAD
-        -- $(find libcxx/{benchmarks,include,modules,src}/ -type f | grep -vf libcxx/utils/data/ignore_format.txt) \
-=======
         -- $(find libcxx/{benchmarks,include,modules,src} -type f | grep -vf libcxx/utils/data/ignore_format.txt) \
->>>>>>> bac3a63c
         | tee ${BUILD_DIR}/clang-format.patch
     # Check if the diff is empty, fail otherwise.
     ! grep -q '^--- a' ${BUILD_DIR}/clang-format.patch
