# ===----------------------------------------------------------------------===##
#
# Part of the LLVM Project, under the Apache License v2.0 with LLVM Exceptions.
# See https://llvm.org/LICENSE.txt for license information.
# SPDX-License-Identifier: Apache-2.0 WITH LLVM-exception
#
# ===----------------------------------------------------------------------===##

from libcxx.test.dsl import *
from lit.BooleanExpression import BooleanExpression
import re
import shutil
import subprocess
import sys

_isAnyClang = lambda cfg: "__clang__" in compilerMacros(cfg)
_isAppleClang = lambda cfg: "__apple_build_version__" in compilerMacros(cfg)
_isAnyGCC = lambda cfg: "__GNUC__" in compilerMacros(cfg)
_isClang = lambda cfg: _isAnyClang(cfg) and not _isAppleClang(cfg)
_isGCC = lambda cfg: _isAnyGCC(cfg) and not _isAnyClang(cfg)
_isAnyClangOrGCC = lambda cfg: _isAnyClang(cfg) or _isAnyGCC(cfg)
_isClExe = lambda cfg: not _isAnyClangOrGCC(cfg)
_isMSVC = lambda cfg: "_MSC_VER" in compilerMacros(cfg)
_msvcVersion = lambda cfg: (int(compilerMacros(cfg)["_MSC_VER"]) // 100, int(compilerMacros(cfg)["_MSC_VER"]) % 100)

def _getAndroidDeviceApi(cfg):
    return int(
        programOutput(
            cfg,
            r"""
                #include <android/api-level.h>
                #include <stdio.h>
                int main() {
                    printf("%d\n", android_get_device_api_level());
                    return 0;
                }
            """,
        )
    )


def _mingwSupportsModules(cfg):
    # Only mingw headers are known to work with libc++ built as a module,
    # at the moment.
    if not "__MINGW32__" in compilerMacros(cfg):
        return False
    # For mingw headers, check for a version known to support being built
    # as a module.
    return sourceBuilds(
        cfg,
        """
        #include <_mingw_mac.h>
        #if __MINGW64_VERSION_MAJOR < 12
        #error Headers known to be incompatible
        #elif __MINGW64_VERSION_MAJOR == 12
        // The headers were fixed to work with libc++ modules during
        // __MINGW64_VERSION_MAJOR == 12. The headers became compatible
        // with libc++ built as a module in
        // 1652e9241b5d8a5a779c6582b1c3c4f4a7cc66e5 (Apr 2024), but the
        // following commit 8c13b28ace68f2c0094d45121d59a4b951b533ed
        // removed the now unused __mingw_static_ovr define. Use this
        // as indicator for whether we've got new enough headers.
        #ifdef __mingw_static_ovr
        #error Headers too old
        #endif
        #else
        // __MINGW64_VERSION_MAJOR > 12 should be ok.
        #endif
        int main() { return 0; }
        """,
    )


# Lit features are evaluated in order. Some checks may require the compiler detection to have
# run first in order to work properly.
DEFAULT_FEATURES = [
    # gcc-style-warnings detects compilers that understand -Wno-meow flags, unlike MSVC's compiler driver cl.exe.
    Feature(name="gcc-style-warnings", when=_isAnyClangOrGCC),
    Feature(name="cl-style-warnings", when=_isClExe),
    Feature(name="apple-clang", when=_isAppleClang),
    Feature(
        name=lambda cfg: "apple-clang-{__clang_major__}".format(**compilerMacros(cfg)),
        when=_isAppleClang,
    ),
    Feature(
        name=lambda cfg: "apple-clang-{__clang_major__}.{__clang_minor__}".format(**compilerMacros(cfg)),
        when=_isAppleClang,
    ),
    Feature(
        name=lambda cfg: "apple-clang-{__clang_major__}.{__clang_minor__}.{__clang_patchlevel__}".format(**compilerMacros(cfg)),
        when=_isAppleClang,
    ),
    Feature(name="clang", when=_isClang),
    Feature(
        name=lambda cfg: "clang-{__clang_major__}".format(**compilerMacros(cfg)),
        when=_isClang,
    ),
    Feature(
        name=lambda cfg: "clang-{__clang_major__}.{__clang_minor__}".format(**compilerMacros(cfg)),
        when=_isClang,
    ),
    Feature(
        name=lambda cfg: "clang-{__clang_major__}.{__clang_minor__}.{__clang_patchlevel__}".format(**compilerMacros(cfg)),
        when=_isClang,
    ),
    # Note: Due to a GCC bug (https://gcc.gnu.org/bugzilla/show_bug.cgi?id=104760), we must disable deprecation warnings
    #       on GCC or spurious diagnostics are issued.
    #
    # TODO:
    # - Enable -Wplacement-new with GCC.
    # - Enable -Wclass-memaccess with GCC.
    Feature(
        name="gcc",
        when=_isGCC,
        actions=[
            AddCompileFlag("-D_LIBCPP_DISABLE_DEPRECATION_WARNINGS"),
            AddCompileFlag("-Wno-placement-new"),
            AddCompileFlag("-Wno-class-memaccess"),
            AddFeature("GCC-ALWAYS_INLINE-FIXME"),
        ],
    ),
    Feature(
        name=lambda cfg: "gcc-{__GNUC__}".format(**compilerMacros(cfg)), when=_isGCC
    ),
    Feature(
        name=lambda cfg: "gcc-{__GNUC__}.{__GNUC_MINOR__}".format(**compilerMacros(cfg)),
        when=_isGCC,
    ),
    Feature(
        name=lambda cfg: "gcc-{__GNUC__}.{__GNUC_MINOR__}.{__GNUC_PATCHLEVEL__}".format(**compilerMacros(cfg)),
        when=_isGCC,
    ),
    Feature(name="msvc", when=_isMSVC),
    Feature(name=lambda cfg: "msvc-{}".format(*_msvcVersion(cfg)), when=_isMSVC),
    Feature(name=lambda cfg: "msvc-{}.{}".format(*_msvcVersion(cfg)), when=_isMSVC),

    Feature(
        name="thread-safety",
        when=lambda cfg: hasCompileFlag(cfg, "-Werror=thread-safety"),
        actions=[AddCompileFlag("-Werror=thread-safety")],
    ),
    Feature(
        name="diagnose-if-support",
        when=lambda cfg: hasCompileFlag(cfg, "-Wuser-defined-warnings"),
        actions=[AddCompileFlag("-Wuser-defined-warnings")],
    ),
    # Tests to validate whether the compiler has a way to set the maximum number
    # of steps during constant evaluation. Since the flag differs per compiler
    # store the "valid" flag as a feature. This allows passing the proper compile
    # flag to the compiler:
    # // ADDITIONAL_COMPILE_FLAGS(has-fconstexpr-steps): -fconstexpr-steps=12345678
    # // ADDITIONAL_COMPILE_FLAGS(has-fconstexpr-ops-limit): -fconstexpr-ops-limit=12345678
    Feature(
        name="has-fconstexpr-steps",
        when=lambda cfg: hasCompileFlag(cfg, "-fconstexpr-steps=1"),
    ),
    Feature(
        name="has-fconstexpr-ops-limit",
        when=lambda cfg: hasCompileFlag(cfg, "-fconstexpr-ops-limit=1"),
    ),
    Feature(name="has-fblocks", when=lambda cfg: hasCompileFlag(cfg, "-fblocks")),
    Feature(
        name="-fsized-deallocation",
        when=lambda cfg: hasCompileFlag(cfg, "-fsized-deallocation"),
    ),
    Feature(
        name="-faligned-allocation",
        when=lambda cfg: hasCompileFlag(cfg, "-faligned-allocation"),
    ),
    Feature(
        name="fdelayed-template-parsing",
        when=lambda cfg: hasCompileFlag(cfg, "-fdelayed-template-parsing"),
    ),
    Feature(
        name="has-fobjc-arc",
        when=lambda cfg: hasCompileFlag(cfg, "-xobjective-c++ -fobjc-arc")
        and sys.platform.lower().strip() == "darwin",
    ),  # TODO: this doesn't handle cross-compiling to Apple platforms.
    Feature(
        name="objective-c++",
        when=lambda cfg: hasCompileFlag(cfg, "-xobjective-c++ -fobjc-arc"),
    ),
    Feature(
        name="verify-support",
        when=lambda cfg: hasCompileFlag(cfg, "-Xclang -verify-ignore-unexpected"),
    ),
    Feature(
        name="add-latomic-workaround",  # https://github.com/llvm/llvm-project/issues/73361
        when=lambda cfg: sourceBuilds(
            cfg, "int main(int, char**) { return 0; }", ["-latomic"]
        ),
        actions=[AddLinkFlag("-latomic")],
    ),
    Feature(
        name="has-64-bit-atomics",
        when=lambda cfg: sourceBuilds(
            cfg,
            """
            #include <atomic>
            struct Large { char storage[64/8]; };
            std::atomic<Large> x;
            int main(int, char**) { (void)x.load(); (void)x.is_lock_free(); return 0; }
          """,
        ),
    ),
    Feature(
        name="has-1024-bit-atomics",
        when=lambda cfg: sourceBuilds(
            cfg,
            """
            #include <atomic>
            struct Large { char storage[1024/8]; };
            std::atomic<Large> x;
            int main(int, char**) { (void)x.load(); (void)x.is_lock_free(); return 0; }
          """,
        ),
    ),
    # Tests that require 64-bit architecture
    Feature(
        name="32-bit-pointer",
        when=lambda cfg: sourceBuilds(
            cfg,
            """
            int main(int, char**) {
              static_assert(sizeof(void *) == 4);
            }
          """,
        ),
    ),
    # Check for a Windows UCRT bug (fixed in UCRT/Windows 10.0.20348.0):
    # https://developercommunity.visualstudio.com/t/utf-8-locales-break-ctype-functions-for-wchar-type/1653678
    Feature(
        name="win32-broken-utf8-wchar-ctype",
        when=lambda cfg: not "_LIBCPP_HAS_NO_LOCALIZATION" in compilerMacros(cfg)
        and "_WIN32" in compilerMacros(cfg)
        and not programSucceeds(
            cfg,
            """
            #include <locale.h>
            #include <wctype.h>
            int main(int, char**) {
              setlocale(LC_ALL, "en_US.UTF-8");
              return towlower(L'\\xDA') != L'\\xFA';
            }
          """,
        ),
    ),
    # Check for a Windows UCRT bug (fixed in UCRT/Windows 10.0.19041.0).
    # https://developercommunity.visualstudio.com/t/printf-formatting-with-g-outputs-too/1660837
    Feature(
        name="win32-broken-printf-g-precision",
        when=lambda cfg: "_WIN32" in compilerMacros(cfg)
        and not programSucceeds(
            cfg,
            """
            #include <stdio.h>
            #include <string.h>
            int main(int, char**) {
              char buf[100];
              snprintf(buf, sizeof(buf), "%#.*g", 0, 0.0);
              return strcmp(buf, "0.");
            }
          """,
        ),
    ),
    # Check for Glibc < 2.27, where the ru_RU.UTF-8 locale had
    # mon_decimal_point == ".", which our tests don't handle.
    Feature(
        name="glibc-old-ru_RU-decimal-point",
        when=lambda cfg: not "_LIBCPP_HAS_NO_LOCALIZATION" in compilerMacros(cfg)
        and not programSucceeds(
            cfg,
            """
            #include <locale.h>
            #include <string.h>
            int main(int, char**) {
              setlocale(LC_ALL, "ru_RU.UTF-8");
              return strcmp(localeconv()->mon_decimal_point, ",");
            }
          """,
        ),
    ),
    Feature(
        name="has-unix-headers",
        when=lambda cfg: sourceBuilds(
            cfg,
            """
            #include <unistd.h>
            #include <sys/wait.h>
            int main(int, char**) {
              int fd[2];
              return pipe(fd);
            }
          """,
        ),
    ),
    # Whether Bash can run on the executor.
    # This is not always the case, for example when running on embedded systems.
    #
    # For the corner case of bash existing, but it being missing in the path
    # set in %{exec} as "--env PATH=one-single-dir", the executor does find
    # and executes bash, but bash then can't find any other common shell
    # utilities. Test executing "bash -c 'bash --version'" to see if bash
    # manages to find binaries to execute.
    Feature(
        name="executor-has-no-bash",
        when=lambda cfg: runScriptExitCode(cfg, ["%{exec} bash -c 'bash --version'"]) != 0,
    ),
    # Whether module support for the platform is available.
    Feature(
        name="has-no-cxx-module-support",
        # The libc of these platforms have functions with internal linkage.
        # This is not allowed per C11 7.1.2 Standard headers/6
        #  Any declaration of a library function shall have external linkage.
        when=lambda cfg: "__ANDROID__" in compilerMacros(cfg)
        or "__FreeBSD__" in compilerMacros(cfg)
        or ("_WIN32" in compilerMacros(cfg) and not _mingwSupportsModules(cfg))
        or platform.system().lower().startswith("aix")
        # Avoid building on platforms that don't support modules properly.
        or not hasCompileFlag(cfg, "-Wno-reserved-module-identifier")
        or not sourceBuilds(
            cfg,
            """
            export module test;
            int main(int, char**) { return 0; }
          """,
        ),
    ),
    # The time zone validation tests compare the output of zdump against the
    # output generated by <chrono>'s time zone support.
    Feature(
        name="has-no-zdump",
        when=lambda cfg: runScriptExitCode(cfg, ["zdump --version"]) != 0,
    ),
]

# Deduce and add the test features that that are implied by the #defines in
# the <__config> header.
#
# For each macro of the form `_LIBCPP_XXX_YYY_ZZZ` defined below that
# is defined after including <__config>, add a Lit feature called
# `libcpp-xxx-yyy-zzz`. When a macro is defined to a specific value
# (e.g. `_LIBCPP_ABI_VERSION=2`), the feature is `libcpp-xxx-yyy-zzz=<value>`.
#
# Note that features that are more strongly tied to libc++ are named libcpp-foo,
# while features that are more general in nature are not prefixed with 'libcpp-'.
macros = {
    "_LIBCPP_HAS_NO_MONOTONIC_CLOCK": "no-monotonic-clock",
    "_LIBCPP_HAS_NO_THREADS": "no-threads",
    "_LIBCPP_HAS_THREAD_API_EXTERNAL": "libcpp-has-thread-api-external",
    "_LIBCPP_HAS_THREAD_API_PTHREAD": "libcpp-has-thread-api-pthread",
    "_LIBCPP_NO_VCRUNTIME": "libcpp-no-vcruntime",
    "_LIBCPP_ABI_VERSION": "libcpp-abi-version",
    "_LIBCPP_ABI_BOUNDED_ITERATORS": "libcpp-has-abi-bounded-iterators",
    "_LIBCPP_DEPRECATED_ABI_DISABLE_PAIR_TRIVIAL_COPY_CTOR": "libcpp-deprecated-abi-disable-pair-trivial-copy-ctor",
    "_LIBCPP_HAS_NO_FILESYSTEM": "no-filesystem",
    "_LIBCPP_HAS_NO_RANDOM_DEVICE": "no-random-device",
    "_LIBCPP_HAS_NO_LOCALIZATION": "no-localization",
    "_LIBCPP_HAS_NO_WIDE_CHARACTERS": "no-wide-characters",
    "_LIBCPP_HAS_NO_TIME_ZONE_DATABASE": "no-tzdb",
    "_LIBCPP_HAS_NO_UNICODE": "libcpp-has-no-unicode",
    "_LIBCPP_HAS_NO_VENDOR_AVAILABILITY_ANNOTATIONS": "libcpp-has-no-availability-markup",
    "_LIBCPP_PSTL_BACKEND_LIBDISPATCH": "libcpp-pstl-backend-libdispatch",
}
for macro, feature in macros.items():
    DEFAULT_FEATURES.append(
        Feature(
            name=lambda cfg, m=macro, f=feature: f + ("={}".format(compilerMacros(cfg)[m]) if compilerMacros(cfg)[m] else ""),
            when=lambda cfg, m=macro: m in compilerMacros(cfg),
        )
    )


# Mapping from canonical locale names (used in the tests) to possible locale
# names on various systems. Each locale is considered supported if any of the
# alternative names is supported.
locales = {
    "en_US.UTF-8": ["en_US.UTF-8", "en_US.utf8", "English_United States.1252"],
    "fr_FR.UTF-8": ["fr_FR.UTF-8", "fr_FR.utf8", "French_France.1252"],
    "ja_JP.UTF-8": ["ja_JP.UTF-8", "ja_JP.utf8", "Japanese_Japan.923"],
    "ru_RU.UTF-8": ["ru_RU.UTF-8", "ru_RU.utf8", "Russian_Russia.1251"],
    "zh_CN.UTF-8": ["zh_CN.UTF-8", "zh_CN.utf8", "Chinese_China.936"],
    "fr_CA.ISO8859-1": ["fr_CA.ISO8859-1", "French_Canada.1252"],
    "cs_CZ.ISO8859-2": ["cs_CZ.ISO8859-2", "Czech_Czech Republic.1250"],
}
for locale, alts in locales.items():
    # Note: Using alts directly in the lambda body here will bind it to the value at the
    # end of the loop. Assigning it to a default argument works around this issue.
    DEFAULT_FEATURES.append(
        Feature(
            name="locale.{}".format(locale),
            when=lambda cfg, alts=alts: hasAnyLocale(cfg, alts),
        )
    )


# Add features representing the target platform name: darwin, linux, windows, etc...
DEFAULT_FEATURES += [
    Feature(name="darwin", when=lambda cfg: "__APPLE__" in compilerMacros(cfg)),
    Feature(name="windows", when=lambda cfg: "_WIN32" in compilerMacros(cfg)),
    Feature(
        name="windows-dll",
        when=lambda cfg: "_WIN32" in compilerMacros(cfg)
        and sourceBuilds(
            cfg,
            """
            #include <iostream>
            int main(int, char**) { return 0; }
          """,
        )
        and programSucceeds(
            cfg,
            """
            #include <iostream>
            #include <windows.h>
            #include <winnt.h>
            int main(int, char**) {
              // Get a pointer to a data member that gets linked from the C++
              // library. This must be a data member (functions can get
              // thunk inside the calling executable), and must not be
              // something that is defined inline in headers.
              void *ptr = &std::cout;
              // Get a handle to the current main executable.
              void *exe = GetModuleHandle(NULL);
              // The handle points at the PE image header. Navigate through
              // the header structure to find the size of the PE image (the
              // executable).
              PIMAGE_DOS_HEADER dosheader = (PIMAGE_DOS_HEADER)exe;
              PIMAGE_NT_HEADERS ntheader = (PIMAGE_NT_HEADERS)((BYTE *)dosheader + dosheader->e_lfanew);
              PIMAGE_OPTIONAL_HEADER peheader = &ntheader->OptionalHeader;
              void *exeend = (BYTE*)exe + peheader->SizeOfImage;
              // Check if the tested pointer - the data symbol from the
              // C++ library - is located within the exe.
              if (ptr >= exe && ptr <= exeend)
                return 1;
              // Return success if it was outside of the executable, i.e.
              // loaded from a DLL.
              return 0;
            }
          """,
        ),
        actions=[AddCompileFlag("-DTEST_WINDOWS_DLL")],
    ),
    Feature(name="linux", when=lambda cfg: "__linux__" in compilerMacros(cfg)),
    Feature(name="android", when=lambda cfg: "__ANDROID__" in compilerMacros(cfg)),
    Feature(
        name=lambda cfg: "android-device-api={}".format(_getAndroidDeviceApi(cfg)),
        when=lambda cfg: "__ANDROID__" in compilerMacros(cfg),
    ),
    Feature(
        name="LIBCXX-ANDROID-FIXME",
        when=lambda cfg: "__ANDROID__" in compilerMacros(cfg),
    ),
    Feature(name="netbsd", when=lambda cfg: "__NetBSD__" in compilerMacros(cfg)),
    Feature(name="freebsd", when=lambda cfg: "__FreeBSD__" in compilerMacros(cfg)),
    Feature(
        name="LIBCXX-FREEBSD-FIXME",
        when=lambda cfg: "__FreeBSD__" in compilerMacros(cfg),
    ),
    Feature(
        name="LIBCXX-PICOLIBC-FIXME",
        when=lambda cfg: sourceBuilds(
            cfg,
            """
            #include <string.h>
            #ifndef __PICOLIBC__
            #error not picolibc
            #endif
            int main(int, char**) { return 0; }
          """,
        ),
    ),
    Feature(
        name="can-create-symlinks",
        when=lambda cfg: "_WIN32" not in compilerMacros(cfg)
        or programSucceeds(
            cfg,
            # Creation of symlinks require elevated privileges on Windows unless
            # Windows developer mode is enabled.
            """
            #include <stdio.h>
            #include <windows.h>
            int main() {
              CHAR tempDirPath[MAX_PATH];
              DWORD tempPathRet = GetTempPathA(MAX_PATH, tempDirPath);
              if (tempPathRet == 0 || tempPathRet > MAX_PATH) {
                return 1;
              }

              CHAR tempFilePath[MAX_PATH];
              UINT uRetVal = GetTempFileNameA(
                tempDirPath,
                "cxx", // Prefix
                0, // Unique=0 also implies file creation.
                tempFilePath);
              if (uRetVal == 0) {
                return 1;
              }

              CHAR symlinkFilePath[MAX_PATH];
              int ret = sprintf_s(symlinkFilePath, MAX_PATH, "%s_symlink", tempFilePath);
              if (ret == -1) {
                DeleteFileA(tempFilePath);
                return 1;
              }

              // Requires either administrator, or developer mode enabled.
              BOOL bCreatedSymlink = CreateSymbolicLinkA(symlinkFilePath,
                tempFilePath,
                SYMBOLIC_LINK_FLAG_ALLOW_UNPRIVILEGED_CREATE);
              if (!bCreatedSymlink) {
                DeleteFileA(tempFilePath);
                return 1;
              }

              DeleteFileA(tempFilePath);
              DeleteFileA(symlinkFilePath);
              return 0;
            }
            """,
        ),
    ),
]

# Add features representing the build host platform name.
# The build host could differ from the target platform for cross-compilation.
DEFAULT_FEATURES += [
    Feature(name="buildhost={}".format(sys.platform.lower().strip())),
    # sys.platform can often be represented by a "sub-system", such as 'win32', 'cygwin', 'mingw', freebsd13 & etc.
    # We define a consolidated feature on a few platforms.
    Feature(
        name="buildhost=windows",
        when=lambda cfg: platform.system().lower().startswith("windows"),
    ),
    Feature(
        name="buildhost=freebsd",
        when=lambda cfg: platform.system().lower().startswith("freebsd"),
    ),
    Feature(
        name="buildhost=aix",
        when=lambda cfg: platform.system().lower().startswith("aix"),
    ),
]

# Detect whether GDB is on the system, has Python scripting and supports
# adding breakpoint commands. If so add a substitution to access it.
def check_gdb(cfg):
    gdb_path = shutil.which("gdb")
    if gdb_path is None:
        return False

    # Check that we can set breakpoint commands, which was added in 8.3.
    # Using the quit command here means that gdb itself exits, not just
    # the "python <...>" command.
    test_src = """\
try:
  gdb.Breakpoint(\"main\").commands=\"foo\"
except AttributeError:
  gdb.execute(\"quit 1\")
gdb.execute(\"quit\")"""

    try:
        stdout = subprocess.check_output(
            [gdb_path, "-ex", "python " + test_src, "--batch"],
            stderr=subprocess.DEVNULL,
            universal_newlines=True,
        )
    except subprocess.CalledProcessError:
        # We can't set breakpoint commands
        return False

    # Check we actually ran the Python
    return not "Python scripting is not supported" in stdout


DEFAULT_FEATURES += [
    Feature(
        name="host-has-gdb-with-python",
        when=check_gdb,
        actions=[AddSubstitution("%{gdb}", lambda cfg: shutil.which("gdb"))],
    )
]

# Helpers to define correspondances between LLVM versions and vendor system versions.
# Those are used for backdeployment features below, do not use directly in tests.
DEFAULT_FEATURES += [
    Feature(
<<<<<<< HEAD
        name="_target-before-llvm-11",
        when=lambda cfg: BooleanExpression.evaluate(
            "target={{.+}}-apple-macosx{{(10.13|10.14|10.15)(.0)?}}",
=======
        name="_target-has-llvm-17",
        when=lambda cfg: BooleanExpression.evaluate(
            "target={{.+}}-apple-macosx{{14.[4-9](.0)?}}",
>>>>>>> 4fe5a3cc
            cfg.available_features,
        ),
    ),
    Feature(
<<<<<<< HEAD
        name="_target-before-llvm-12",
        when=lambda cfg: BooleanExpression.evaluate(
            "_target-before-llvm-11 || target={{.+}}-apple-macosx{{(11(.\d+)?|12.[0-2])(.0)?}}",
=======
        name="_target-has-llvm-16",
        when=lambda cfg: BooleanExpression.evaluate(
            "_target-has-llvm-17 || target={{.+}}-apple-macosx{{14.[0-3](.0)?}}",
>>>>>>> 4fe5a3cc
            cfg.available_features,
        ),
    ),
    Feature(
<<<<<<< HEAD
        name="_target-before-llvm-13",
        when=lambda cfg: BooleanExpression.evaluate(
            "_target-before-llvm-12 || target={{.+}}-apple-macosx{{(12.[3-7]|13.[0-3])(.0)?}}",
=======
        name="_target-has-llvm-15",
        when=lambda cfg: BooleanExpression.evaluate(
            "_target-has-llvm-16 || target={{.+}}-apple-macosx{{13.[4-9](.0)?}}",
>>>>>>> 4fe5a3cc
            cfg.available_features,
        ),
    ),
    Feature(
<<<<<<< HEAD
        name="_target-before-llvm-14",
        when=lambda cfg: BooleanExpression.evaluate(
            "_target-before-llvm-13",
=======
        name="_target-has-llvm-14",
        when=lambda cfg: BooleanExpression.evaluate(
            "_target-has-llvm-15",
>>>>>>> 4fe5a3cc
            cfg.available_features,
        ),
    ),
    Feature(
<<<<<<< HEAD
        name="_target-before-llvm-15",
        when=lambda cfg: BooleanExpression.evaluate(
            "_target-before-llvm-14 || target={{.+}}-apple-macosx{{13.[4-6](.0)?}}",
=======
        name="_target-has-llvm-13",
        when=lambda cfg: BooleanExpression.evaluate(
            "_target-has-llvm-14 || target={{.+}}-apple-macosx{{13.[0-3](.0)?}}",
>>>>>>> 4fe5a3cc
            cfg.available_features,
        ),
    ),
    Feature(
<<<<<<< HEAD
        name="_target-before-llvm-16",
        when=lambda cfg: BooleanExpression.evaluate(
            "_target-before-llvm-15 || target={{.+}}-apple-macosx{{12.[0-3](.0)?}}",
=======
        name="_target-has-llvm-12",
        when=lambda cfg: BooleanExpression.evaluate(
            "_target-has-llvm-13 || target={{.+}}-apple-macosx{{12.[3-9](.0)?}}",
>>>>>>> 4fe5a3cc
            cfg.available_features,
        ),
    ),
    Feature(
<<<<<<< HEAD
        name="_target-before-llvm-17",
        when=lambda cfg: BooleanExpression.evaluate(
            "_target-before-llvm-16",
            cfg.available_features,
        ),
    ),
    # For now, no released version of macOS contains LLVM 18
    # TODO(ldionne) Please provide the correct value.
    Feature(
        name="_target-before-llvm-18",
        when=lambda cfg: BooleanExpression.evaluate(
            "_target-before-llvm-17 || target={{.+}}-apple-macosx{{.+}}",
            cfg.available_features,
        ),
    ),
    # For now, no released version of macOS contains LLVM 19
    # TODO(ldionne) Please provide the correct value.
    Feature(
        name="_target-before-llvm-19",
        when=lambda cfg: BooleanExpression.evaluate(
            "_target-before-llvm-18 || target={{.+}}-apple-macosx{{.+}}",
=======
        name="_target-has-llvm-11",
        when=lambda cfg: BooleanExpression.evaluate(
            "_target-has-llvm-12 || target={{.+}}-apple-macosx{{(11.[0-9]|12.[0-2])(.0)?}}",
            cfg.available_features,
        ),
    ),
    Feature(
        name="_target-has-llvm-10",
        when=lambda cfg: BooleanExpression.evaluate(
            "_target-has-llvm-11",
            cfg.available_features,
        ),
    ),
    Feature(
        name="_target-has-llvm-9",
        when=lambda cfg: BooleanExpression.evaluate(
            "_target-has-llvm-10 || target={{.+}}-apple-macosx{{10.15(.0)?}}",
>>>>>>> 4fe5a3cc
            cfg.available_features,
        ),
    ),
]

# Define features for back-deployment testing.
#
# These features can be used to XFAIL tests that fail when deployed on (or compiled
# for) an older system. For example, if a test exhibits a bug in the libc++ on a
# particular system version, or if it uses a symbol that is not available on an
# older version of the dylib, it can be marked as XFAIL with these features.
#
# We have two families of Lit features:
#
# The first one is `using-built-library-before-llvm-XYZ`. These features encode the
# fact that the test suite is being *run* against a version of the shared/static library
# that predates LLVM version XYZ. This is useful to represent the use case of compiling
# a program against the latest libc++ but then deploying it and running it on an older
# system with an older version of the (usually shared) library.
#
# This feature is built up using the target triple passed to the compiler and the
# `stdlib=system` Lit feature, which encodes that we're running against the same library
# as described by the target triple.
#
# The second set of features is `availability-<FEATURE>-missing`. This family of Lit
# features encodes the presence of availability markup in the libc++ headers. This is
# useful to check that a test fails specifically when compiled for a given deployment
# target, such as when testing availability markup where we want to make sure that
# using the annotated facility on a deployment target that doesn't support it will fail
# at compile time. This can be achieved by creating a `.verify.cpp` test that checks for
# the right errors and marking the test as `REQUIRES: availability-<FEATURE>-missing`.
#
# This feature is built up using the presence of availability markup detected inside
# __config, the flavor of the library being tested and the target triple passed to the
# compiler.
#
# Note that both families of Lit features are similar but different in important ways.
# For example, tests for availability markup should be expected to produce diagnostics
# regardless of whether we're running against a system library, as long as we're using
# a libc++ flavor that enables availability markup. Similarly, a test could fail when
# run against the system library of an older version of FreeBSD, even though FreeBSD
# doesn't provide availability markup at the time of writing this.
<<<<<<< HEAD
for version in ("11", "12", "13", "14", "15", "16", "17", "18", "19"):
    DEFAULT_FEATURES.append(
        Feature(
            name="using-built-library-before-llvm-{}".format(version),
            when=lambda cfg: BooleanExpression.evaluate(
                "stdlib=system && _target-before-llvm-{}".format(version),
=======
for version in ("9", "10", "11", "12", "13", "14", "15", "16", "17", "18", "19"):
    DEFAULT_FEATURES.append(
        Feature(
            name="using-built-library-before-llvm-{}".format(version),
            when=lambda cfg, v=version: BooleanExpression.evaluate(
                "stdlib=system && !_target-has-llvm-{}".format(v),
>>>>>>> 4fe5a3cc
                cfg.available_features,
            ),
        )
    )

DEFAULT_FEATURES += [
    # Tests that require std::filesystem support in the built library
    Feature(
        name="availability-filesystem-missing",
        when=lambda cfg: BooleanExpression.evaluate(
<<<<<<< HEAD
            "!libcpp-has-no-availability-markup && (stdlib=apple-libc++ && target={{.+}}-apple-macosx10.{{(13|14)(.0)?}})",
=======
            "!libcpp-has-no-availability-markup && (stdlib=apple-libc++ && !_target-has-llvm-9)",
>>>>>>> 4fe5a3cc
            cfg.available_features,
        ),
    ),
    # Tests that require the C++20 synchronization library (P1135R6 implemented by https://llvm.org/D68480) in the built library
    Feature(
        name="availability-synchronization_library-missing",
        when=lambda cfg: BooleanExpression.evaluate(
<<<<<<< HEAD
            "!libcpp-has-no-availability-markup && (stdlib=apple-libc++ && _target-before-llvm-11)",
=======
            "!libcpp-has-no-availability-markup && (stdlib=apple-libc++ && !_target-has-llvm-11)",
>>>>>>> 4fe5a3cc
            cfg.available_features,
        ),
    ),
    # Tests that require https://wg21.link/P0482 support in the built library
    Feature(
        name="availability-char8_t_support-missing",
        when=lambda cfg: BooleanExpression.evaluate(
<<<<<<< HEAD
            "!libcpp-has-no-availability-markup && (stdlib=apple-libc++ && _target-before-llvm-12)",
=======
            "!libcpp-has-no-availability-markup && (stdlib=apple-libc++ && !_target-has-llvm-12)",
>>>>>>> 4fe5a3cc
            cfg.available_features,
        ),
    ),
    # Tests that require __libcpp_verbose_abort support in the built library
    Feature(
        name="availability-verbose_abort-missing",
        when=lambda cfg: BooleanExpression.evaluate(
<<<<<<< HEAD
            "!libcpp-has-no-availability-markup && (stdlib=apple-libc++ && _target-before-llvm-13)",
=======
            "!libcpp-has-no-availability-markup && (stdlib=apple-libc++ && !_target-has-llvm-13)",
>>>>>>> 4fe5a3cc
            cfg.available_features,
        ),
    ),
    # Tests that require std::pmr support in the built library
    Feature(
        name="availability-pmr-missing",
        when=lambda cfg: BooleanExpression.evaluate(
<<<<<<< HEAD
            "!libcpp-has-no-availability-markup && (stdlib=apple-libc++ && _target-before-llvm-13)",
=======
            "!libcpp-has-no-availability-markup && (stdlib=apple-libc++ && !_target-has-llvm-13)",
>>>>>>> 4fe5a3cc
            cfg.available_features,
        ),
    ),
    # Tests that require std::to_chars(floating-point) in the built library
    Feature(
        name="availability-fp_to_chars-missing",
        when=lambda cfg: BooleanExpression.evaluate(
<<<<<<< HEAD
            "!libcpp-has-no-availability-markup && (stdlib=apple-libc++ && _target-before-llvm-14)",
=======
            "!libcpp-has-no-availability-markup && (stdlib=apple-libc++ && !_target-has-llvm-14)",
>>>>>>> 4fe5a3cc
            cfg.available_features,
        ),
    ),
    # Tests that require support for <print> and std::print in <ostream> in the built library.
    Feature(
        name="availability-print-missing",
        when=lambda cfg: BooleanExpression.evaluate(
<<<<<<< HEAD
            "!libcpp-has-no-availability-markup && (stdlib=apple-libc++ && _target-before-llvm-18)",
=======
            "!libcpp-has-no-availability-markup && (stdlib=apple-libc++ && !_target-has-llvm-18)",
>>>>>>> 4fe5a3cc
            cfg.available_features,
        ),
    ),
    # Tests that require time zone database support in the built library
    Feature(
        name="availability-tzdb-missing",
        when=lambda cfg: BooleanExpression.evaluate(
<<<<<<< HEAD
            "!libcpp-has-no-availability-markup && (stdlib=apple-libc++ && _target-before-llvm-19)",
=======
            "!libcpp-has-no-availability-markup && (stdlib=apple-libc++ && !_target-has-llvm-19)",
>>>>>>> 4fe5a3cc
            cfg.available_features,
        ),
    ),
]<|MERGE_RESOLUTION|>--- conflicted
+++ resolved
@@ -585,107 +585,48 @@
 # Those are used for backdeployment features below, do not use directly in tests.
 DEFAULT_FEATURES += [
     Feature(
-<<<<<<< HEAD
-        name="_target-before-llvm-11",
-        when=lambda cfg: BooleanExpression.evaluate(
-            "target={{.+}}-apple-macosx{{(10.13|10.14|10.15)(.0)?}}",
-=======
         name="_target-has-llvm-17",
         when=lambda cfg: BooleanExpression.evaluate(
             "target={{.+}}-apple-macosx{{14.[4-9](.0)?}}",
->>>>>>> 4fe5a3cc
-            cfg.available_features,
-        ),
-    ),
-    Feature(
-<<<<<<< HEAD
-        name="_target-before-llvm-12",
-        when=lambda cfg: BooleanExpression.evaluate(
-            "_target-before-llvm-11 || target={{.+}}-apple-macosx{{(11(.\d+)?|12.[0-2])(.0)?}}",
-=======
+            cfg.available_features,
+        ),
+    ),
+    Feature(
         name="_target-has-llvm-16",
         when=lambda cfg: BooleanExpression.evaluate(
             "_target-has-llvm-17 || target={{.+}}-apple-macosx{{14.[0-3](.0)?}}",
->>>>>>> 4fe5a3cc
-            cfg.available_features,
-        ),
-    ),
-    Feature(
-<<<<<<< HEAD
-        name="_target-before-llvm-13",
-        when=lambda cfg: BooleanExpression.evaluate(
-            "_target-before-llvm-12 || target={{.+}}-apple-macosx{{(12.[3-7]|13.[0-3])(.0)?}}",
-=======
+            cfg.available_features,
+        ),
+    ),
+    Feature(
         name="_target-has-llvm-15",
         when=lambda cfg: BooleanExpression.evaluate(
             "_target-has-llvm-16 || target={{.+}}-apple-macosx{{13.[4-9](.0)?}}",
->>>>>>> 4fe5a3cc
-            cfg.available_features,
-        ),
-    ),
-    Feature(
-<<<<<<< HEAD
-        name="_target-before-llvm-14",
-        when=lambda cfg: BooleanExpression.evaluate(
-            "_target-before-llvm-13",
-=======
+            cfg.available_features,
+        ),
+    ),
+    Feature(
         name="_target-has-llvm-14",
         when=lambda cfg: BooleanExpression.evaluate(
             "_target-has-llvm-15",
->>>>>>> 4fe5a3cc
-            cfg.available_features,
-        ),
-    ),
-    Feature(
-<<<<<<< HEAD
-        name="_target-before-llvm-15",
-        when=lambda cfg: BooleanExpression.evaluate(
-            "_target-before-llvm-14 || target={{.+}}-apple-macosx{{13.[4-6](.0)?}}",
-=======
+            cfg.available_features,
+        ),
+    ),
+    Feature(
         name="_target-has-llvm-13",
         when=lambda cfg: BooleanExpression.evaluate(
             "_target-has-llvm-14 || target={{.+}}-apple-macosx{{13.[0-3](.0)?}}",
->>>>>>> 4fe5a3cc
-            cfg.available_features,
-        ),
-    ),
-    Feature(
-<<<<<<< HEAD
-        name="_target-before-llvm-16",
-        when=lambda cfg: BooleanExpression.evaluate(
-            "_target-before-llvm-15 || target={{.+}}-apple-macosx{{12.[0-3](.0)?}}",
-=======
+            cfg.available_features,
+        ),
+    ),
+    Feature(
         name="_target-has-llvm-12",
         when=lambda cfg: BooleanExpression.evaluate(
             "_target-has-llvm-13 || target={{.+}}-apple-macosx{{12.[3-9](.0)?}}",
->>>>>>> 4fe5a3cc
-            cfg.available_features,
-        ),
-    ),
-    Feature(
-<<<<<<< HEAD
-        name="_target-before-llvm-17",
-        when=lambda cfg: BooleanExpression.evaluate(
-            "_target-before-llvm-16",
-            cfg.available_features,
-        ),
-    ),
-    # For now, no released version of macOS contains LLVM 18
-    # TODO(ldionne) Please provide the correct value.
-    Feature(
-        name="_target-before-llvm-18",
-        when=lambda cfg: BooleanExpression.evaluate(
-            "_target-before-llvm-17 || target={{.+}}-apple-macosx{{.+}}",
-            cfg.available_features,
-        ),
-    ),
-    # For now, no released version of macOS contains LLVM 19
-    # TODO(ldionne) Please provide the correct value.
-    Feature(
-        name="_target-before-llvm-19",
-        when=lambda cfg: BooleanExpression.evaluate(
-            "_target-before-llvm-18 || target={{.+}}-apple-macosx{{.+}}",
-=======
+            cfg.available_features,
+        ),
+    ),
+    Feature(
         name="_target-has-llvm-11",
         when=lambda cfg: BooleanExpression.evaluate(
             "_target-has-llvm-12 || target={{.+}}-apple-macosx{{(11.[0-9]|12.[0-2])(.0)?}}",
@@ -703,7 +644,6 @@
         name="_target-has-llvm-9",
         when=lambda cfg: BooleanExpression.evaluate(
             "_target-has-llvm-10 || target={{.+}}-apple-macosx{{10.15(.0)?}}",
->>>>>>> 4fe5a3cc
             cfg.available_features,
         ),
     ),
@@ -746,21 +686,12 @@
 # a libc++ flavor that enables availability markup. Similarly, a test could fail when
 # run against the system library of an older version of FreeBSD, even though FreeBSD
 # doesn't provide availability markup at the time of writing this.
-<<<<<<< HEAD
-for version in ("11", "12", "13", "14", "15", "16", "17", "18", "19"):
-    DEFAULT_FEATURES.append(
-        Feature(
-            name="using-built-library-before-llvm-{}".format(version),
-            when=lambda cfg: BooleanExpression.evaluate(
-                "stdlib=system && _target-before-llvm-{}".format(version),
-=======
 for version in ("9", "10", "11", "12", "13", "14", "15", "16", "17", "18", "19"):
     DEFAULT_FEATURES.append(
         Feature(
             name="using-built-library-before-llvm-{}".format(version),
             when=lambda cfg, v=version: BooleanExpression.evaluate(
                 "stdlib=system && !_target-has-llvm-{}".format(v),
->>>>>>> 4fe5a3cc
                 cfg.available_features,
             ),
         )
@@ -771,11 +702,7 @@
     Feature(
         name="availability-filesystem-missing",
         when=lambda cfg: BooleanExpression.evaluate(
-<<<<<<< HEAD
-            "!libcpp-has-no-availability-markup && (stdlib=apple-libc++ && target={{.+}}-apple-macosx10.{{(13|14)(.0)?}})",
-=======
             "!libcpp-has-no-availability-markup && (stdlib=apple-libc++ && !_target-has-llvm-9)",
->>>>>>> 4fe5a3cc
             cfg.available_features,
         ),
     ),
@@ -783,11 +710,7 @@
     Feature(
         name="availability-synchronization_library-missing",
         when=lambda cfg: BooleanExpression.evaluate(
-<<<<<<< HEAD
-            "!libcpp-has-no-availability-markup && (stdlib=apple-libc++ && _target-before-llvm-11)",
-=======
             "!libcpp-has-no-availability-markup && (stdlib=apple-libc++ && !_target-has-llvm-11)",
->>>>>>> 4fe5a3cc
             cfg.available_features,
         ),
     ),
@@ -795,11 +718,7 @@
     Feature(
         name="availability-char8_t_support-missing",
         when=lambda cfg: BooleanExpression.evaluate(
-<<<<<<< HEAD
-            "!libcpp-has-no-availability-markup && (stdlib=apple-libc++ && _target-before-llvm-12)",
-=======
             "!libcpp-has-no-availability-markup && (stdlib=apple-libc++ && !_target-has-llvm-12)",
->>>>>>> 4fe5a3cc
             cfg.available_features,
         ),
     ),
@@ -807,11 +726,7 @@
     Feature(
         name="availability-verbose_abort-missing",
         when=lambda cfg: BooleanExpression.evaluate(
-<<<<<<< HEAD
-            "!libcpp-has-no-availability-markup && (stdlib=apple-libc++ && _target-before-llvm-13)",
-=======
             "!libcpp-has-no-availability-markup && (stdlib=apple-libc++ && !_target-has-llvm-13)",
->>>>>>> 4fe5a3cc
             cfg.available_features,
         ),
     ),
@@ -819,11 +734,7 @@
     Feature(
         name="availability-pmr-missing",
         when=lambda cfg: BooleanExpression.evaluate(
-<<<<<<< HEAD
-            "!libcpp-has-no-availability-markup && (stdlib=apple-libc++ && _target-before-llvm-13)",
-=======
             "!libcpp-has-no-availability-markup && (stdlib=apple-libc++ && !_target-has-llvm-13)",
->>>>>>> 4fe5a3cc
             cfg.available_features,
         ),
     ),
@@ -831,11 +742,7 @@
     Feature(
         name="availability-fp_to_chars-missing",
         when=lambda cfg: BooleanExpression.evaluate(
-<<<<<<< HEAD
-            "!libcpp-has-no-availability-markup && (stdlib=apple-libc++ && _target-before-llvm-14)",
-=======
             "!libcpp-has-no-availability-markup && (stdlib=apple-libc++ && !_target-has-llvm-14)",
->>>>>>> 4fe5a3cc
             cfg.available_features,
         ),
     ),
@@ -843,11 +750,7 @@
     Feature(
         name="availability-print-missing",
         when=lambda cfg: BooleanExpression.evaluate(
-<<<<<<< HEAD
-            "!libcpp-has-no-availability-markup && (stdlib=apple-libc++ && _target-before-llvm-18)",
-=======
             "!libcpp-has-no-availability-markup && (stdlib=apple-libc++ && !_target-has-llvm-18)",
->>>>>>> 4fe5a3cc
             cfg.available_features,
         ),
     ),
@@ -855,11 +758,7 @@
     Feature(
         name="availability-tzdb-missing",
         when=lambda cfg: BooleanExpression.evaluate(
-<<<<<<< HEAD
-            "!libcpp-has-no-availability-markup && (stdlib=apple-libc++ && _target-before-llvm-19)",
-=======
             "!libcpp-has-no-availability-markup && (stdlib=apple-libc++ && !_target-has-llvm-19)",
->>>>>>> 4fe5a3cc
             cfg.available_features,
         ),
     ),
