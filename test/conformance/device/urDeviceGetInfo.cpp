// Copyright (C) 2022-2023 Intel Corporation
// Part of the Unified-Runtime Project, under the Apache License v2.0 with LLVM
// Exceptions. See LICENSE.TXT
//
// SPDX-License-Identifier: Apache-2.0 WITH LLVM-exception

#include <array>
#include <unordered_map>

#include <uur/fixtures.h>
#include <uur/known_failure.h>

static std::unordered_map<ur_device_info_t, size_t> device_info_size_map = {
    {UR_DEVICE_INFO_TYPE, sizeof(ur_device_type_t)},
    {UR_DEVICE_INFO_VENDOR_ID, sizeof(uint32_t)},
    {UR_DEVICE_INFO_DEVICE_ID, sizeof(uint32_t)},
    {UR_DEVICE_INFO_MAX_COMPUTE_UNITS, sizeof(uint32_t)},
    {UR_DEVICE_INFO_MAX_WORK_ITEM_DIMENSIONS, sizeof(uint32_t)},
    {UR_DEVICE_INFO_MAX_WORK_GROUP_SIZE, sizeof(size_t)},
    {UR_DEVICE_INFO_SINGLE_FP_CONFIG, sizeof(ur_device_fp_capability_flags_t)},
    {UR_DEVICE_INFO_HALF_FP_CONFIG, sizeof(ur_device_fp_capability_flags_t)},
    {UR_DEVICE_INFO_DOUBLE_FP_CONFIG, sizeof(ur_device_fp_capability_flags_t)},
    {UR_DEVICE_INFO_QUEUE_PROPERTIES, sizeof(ur_queue_flags_t)},
    {UR_DEVICE_INFO_PREFERRED_VECTOR_WIDTH_CHAR, sizeof(uint32_t)},
    {UR_DEVICE_INFO_PREFERRED_VECTOR_WIDTH_SHORT, sizeof(uint32_t)},
    {UR_DEVICE_INFO_PREFERRED_VECTOR_WIDTH_INT, sizeof(uint32_t)},
    {UR_DEVICE_INFO_PREFERRED_VECTOR_WIDTH_LONG, sizeof(uint32_t)},
    {UR_DEVICE_INFO_PREFERRED_VECTOR_WIDTH_FLOAT, sizeof(uint32_t)},
    {UR_DEVICE_INFO_PREFERRED_VECTOR_WIDTH_DOUBLE, sizeof(uint32_t)},
    {UR_DEVICE_INFO_PREFERRED_VECTOR_WIDTH_HALF, sizeof(uint32_t)},
    {UR_DEVICE_INFO_NATIVE_VECTOR_WIDTH_CHAR, sizeof(uint32_t)},
    {UR_DEVICE_INFO_NATIVE_VECTOR_WIDTH_SHORT, sizeof(uint32_t)},
    {UR_DEVICE_INFO_NATIVE_VECTOR_WIDTH_INT, sizeof(uint32_t)},
    {UR_DEVICE_INFO_NATIVE_VECTOR_WIDTH_LONG, sizeof(uint32_t)},
    {UR_DEVICE_INFO_NATIVE_VECTOR_WIDTH_FLOAT, sizeof(uint32_t)},
    {UR_DEVICE_INFO_NATIVE_VECTOR_WIDTH_DOUBLE, sizeof(uint32_t)},
    {UR_DEVICE_INFO_NATIVE_VECTOR_WIDTH_HALF, sizeof(uint32_t)},
    {UR_DEVICE_INFO_MAX_CLOCK_FREQUENCY, sizeof(uint32_t)},
    {UR_DEVICE_INFO_MEMORY_CLOCK_RATE, sizeof(uint32_t)},
    {UR_DEVICE_INFO_ADDRESS_BITS, sizeof(uint32_t)},
    {UR_DEVICE_INFO_MAX_MEM_ALLOC_SIZE, sizeof(uint64_t)},
    {UR_DEVICE_INFO_IMAGE_SUPPORTED, sizeof(ur_bool_t)},
    {UR_DEVICE_INFO_MAX_READ_IMAGE_ARGS, sizeof(uint32_t)},
    {UR_DEVICE_INFO_MAX_WRITE_IMAGE_ARGS, sizeof(uint32_t)},
    {UR_DEVICE_INFO_MAX_READ_WRITE_IMAGE_ARGS, sizeof(uint32_t)},
    {UR_DEVICE_INFO_IMAGE2D_MAX_WIDTH, sizeof(size_t)},
    {UR_DEVICE_INFO_IMAGE2D_MAX_HEIGHT, sizeof(size_t)},
    {UR_DEVICE_INFO_IMAGE3D_MAX_WIDTH, sizeof(size_t)},
    {UR_DEVICE_INFO_IMAGE3D_MAX_HEIGHT, sizeof(size_t)},
    {UR_DEVICE_INFO_IMAGE3D_MAX_DEPTH, sizeof(size_t)},
    {UR_DEVICE_INFO_IMAGE_MAX_BUFFER_SIZE, sizeof(size_t)},
    {UR_DEVICE_INFO_IMAGE_MAX_ARRAY_SIZE, sizeof(size_t)},
    {UR_DEVICE_INFO_MAX_SAMPLERS, sizeof(uint32_t)},
    {UR_DEVICE_INFO_MAX_PARAMETER_SIZE, sizeof(size_t)},
    {UR_DEVICE_INFO_MEM_BASE_ADDR_ALIGN, sizeof(uint32_t)},
    {UR_DEVICE_INFO_GLOBAL_MEM_CACHE_TYPE, sizeof(ur_device_mem_cache_type_t)},
    {UR_DEVICE_INFO_GLOBAL_MEM_CACHELINE_SIZE, sizeof(uint32_t)},
    {UR_DEVICE_INFO_GLOBAL_MEM_CACHE_SIZE, sizeof(uint64_t)},
    {UR_DEVICE_INFO_GLOBAL_MEM_SIZE, sizeof(uint64_t)},
    {UR_DEVICE_INFO_GLOBAL_MEM_FREE, sizeof(uint64_t)},
    {UR_DEVICE_INFO_MAX_CONSTANT_BUFFER_SIZE, sizeof(uint64_t)},
    {UR_DEVICE_INFO_MAX_CONSTANT_ARGS, sizeof(uint32_t)},
    {UR_DEVICE_INFO_LOCAL_MEM_TYPE, sizeof(ur_device_local_mem_type_t)},
    {UR_DEVICE_INFO_LOCAL_MEM_SIZE, sizeof(uint64_t)},
    {UR_DEVICE_INFO_ERROR_CORRECTION_SUPPORT, sizeof(ur_bool_t)},
    {UR_DEVICE_INFO_HOST_UNIFIED_MEMORY, sizeof(ur_bool_t)},
    {UR_DEVICE_INFO_PROFILING_TIMER_RESOLUTION, sizeof(size_t)},
    {UR_DEVICE_INFO_ENDIAN_LITTLE, sizeof(ur_bool_t)},
    {UR_DEVICE_INFO_AVAILABLE, sizeof(ur_bool_t)},
    {UR_DEVICE_INFO_COMPILER_AVAILABLE, sizeof(ur_bool_t)},
    {UR_DEVICE_INFO_LINKER_AVAILABLE, sizeof(ur_bool_t)},
    {UR_DEVICE_INFO_EXECUTION_CAPABILITIES,
     sizeof(ur_device_exec_capability_flags_t)},
    {UR_DEVICE_INFO_QUEUE_ON_DEVICE_PROPERTIES, sizeof(ur_queue_flags_t)},
    {UR_DEVICE_INFO_QUEUE_ON_HOST_PROPERTIES, sizeof(ur_queue_flags_t)},
    {UR_DEVICE_INFO_PLATFORM, sizeof(ur_platform_handle_t)},
    {UR_DEVICE_INFO_REFERENCE_COUNT, sizeof(uint32_t)},
    {UR_DEVICE_INFO_PRINTF_BUFFER_SIZE, sizeof(size_t)},
    {UR_DEVICE_INFO_PREFERRED_INTEROP_USER_SYNC, sizeof(ur_bool_t)},
    {UR_DEVICE_INFO_PARENT_DEVICE, sizeof(ur_device_handle_t)},
    {UR_DEVICE_INFO_PARTITION_MAX_SUB_DEVICES, sizeof(uint32_t)},
    {UR_DEVICE_INFO_PARTITION_AFFINITY_DOMAIN,
     sizeof(ur_device_affinity_domain_flags_t)},
    {UR_DEVICE_INFO_MAX_NUM_SUB_GROUPS, sizeof(uint32_t)},
    {UR_DEVICE_INFO_SUB_GROUP_INDEPENDENT_FORWARD_PROGRESS, sizeof(ur_bool_t)},
    {UR_DEVICE_INFO_USM_HOST_SUPPORT,
     sizeof(ur_device_usm_access_capability_flags_t)},
    {UR_DEVICE_INFO_USM_DEVICE_SUPPORT,
     sizeof(ur_device_usm_access_capability_flags_t)},
    {UR_DEVICE_INFO_USM_SINGLE_SHARED_SUPPORT,
     sizeof(ur_device_usm_access_capability_flags_t)},
    {UR_DEVICE_INFO_USM_CROSS_SHARED_SUPPORT,
     sizeof(ur_device_usm_access_capability_flags_t)},
    {UR_DEVICE_INFO_USM_SYSTEM_SHARED_SUPPORT,
     sizeof(ur_device_usm_access_capability_flags_t)},
    {UR_DEVICE_INFO_GPU_EU_COUNT, sizeof(uint32_t)},
    {UR_DEVICE_INFO_GPU_EU_SIMD_WIDTH, sizeof(uint32_t)},
    {UR_DEVICE_INFO_GPU_EU_SLICES, sizeof(uint32_t)},
    {UR_DEVICE_INFO_GPU_EU_COUNT_PER_SUBSLICE, sizeof(uint32_t)},
    {UR_DEVICE_INFO_GPU_SUBSLICES_PER_SLICE, sizeof(uint32_t)},
    {UR_DEVICE_INFO_GPU_HW_THREADS_PER_EU, sizeof(uint32_t)},
    {UR_DEVICE_INFO_MAX_MEMORY_BANDWIDTH, sizeof(uint32_t)},
    {UR_DEVICE_INFO_IMAGE_SRGB, sizeof(ur_bool_t)},
    {UR_DEVICE_INFO_BUILD_ON_SUBDEVICE, sizeof(ur_bool_t)},
    {UR_DEVICE_INFO_ATOMIC_64, sizeof(ur_bool_t)},
    {UR_DEVICE_INFO_ATOMIC_MEMORY_ORDER_CAPABILITIES,
     sizeof(ur_memory_order_capability_flags_t)},
    {UR_DEVICE_INFO_ATOMIC_MEMORY_SCOPE_CAPABILITIES,
     sizeof(ur_memory_scope_capability_flags_t)},
    {UR_DEVICE_INFO_BFLOAT16, sizeof(ur_bool_t)},
    {UR_DEVICE_INFO_MAX_COMPUTE_QUEUE_INDICES, sizeof(uint32_t)},
    {UR_DEVICE_INFO_KERNEL_SET_SPECIALIZATION_CONSTANTS, sizeof(ur_bool_t)},
    {UR_DEVICE_INFO_PROGRAM_SET_SPECIALIZATION_CONSTANTS, sizeof(ur_bool_t)},
    {UR_DEVICE_INFO_MEMORY_BUS_WIDTH, sizeof(uint32_t)},
    {UR_DEVICE_INFO_MAX_WORK_GROUPS_3D, sizeof(size_t[3])},
    {UR_DEVICE_INFO_ASYNC_BARRIER, sizeof(ur_bool_t)},
    {UR_DEVICE_INFO_MEM_CHANNEL_SUPPORT, sizeof(ur_bool_t)},
    {UR_DEVICE_INFO_HOST_PIPE_READ_WRITE_SUPPORTED, sizeof(ur_bool_t)},
    {UR_DEVICE_INFO_MAX_REGISTERS_PER_WORK_GROUP, sizeof(uint32_t)},
    {UR_DEVICE_INFO_COMPONENT_DEVICES, sizeof(uint32_t)},
    {UR_DEVICE_INFO_COMPOSITE_DEVICE, sizeof(ur_device_handle_t)},
    {UR_DEVICE_INFO_USM_POOL_SUPPORT, sizeof(ur_bool_t)},
    {UR_DEVICE_INFO_2D_BLOCK_ARRAY_CAPABILITIES_EXP,
     sizeof(ur_exp_device_2d_block_array_capability_flags_t)},
    {UR_DEVICE_INFO_ATOMIC_FENCE_ORDER_CAPABILITIES,
     sizeof(ur_memory_order_capability_flags_t)},
    {UR_DEVICE_INFO_ATOMIC_FENCE_SCOPE_CAPABILITIES,
     sizeof(ur_memory_scope_capability_flags_t)},
    {UR_DEVICE_INFO_ESIMD_SUPPORT, sizeof(ur_bool_t)},
    {UR_DEVICE_INFO_IP_VERSION, sizeof(uint32_t)},
    {UR_DEVICE_INFO_VIRTUAL_MEMORY_SUPPORT, sizeof(ur_bool_t)},
    {UR_DEVICE_INFO_NUM_COMPUTE_UNITS, sizeof(uint32_t)}};

using urDeviceGetInfoTest = uur::urDeviceTestWithParam<ur_device_info_t>;

UUR_DEVICE_TEST_SUITE_P(
    urDeviceGetInfoTest,
    ::testing::Values(

        UR_DEVICE_INFO_TYPE,
        UR_DEVICE_INFO_VENDOR_ID,                              //
        UR_DEVICE_INFO_DEVICE_ID,                              //
        UR_DEVICE_INFO_MAX_COMPUTE_UNITS,                      //
        UR_DEVICE_INFO_MAX_WORK_ITEM_DIMENSIONS,               //
        UR_DEVICE_INFO_MAX_WORK_ITEM_SIZES,                    //
        UR_DEVICE_INFO_MAX_WORK_GROUP_SIZE,                    //
        UR_DEVICE_INFO_SINGLE_FP_CONFIG,                       //
        UR_DEVICE_INFO_HALF_FP_CONFIG,                         //
        UR_DEVICE_INFO_DOUBLE_FP_CONFIG,                       //
        UR_DEVICE_INFO_QUEUE_PROPERTIES,                       //
        UR_DEVICE_INFO_PREFERRED_VECTOR_WIDTH_CHAR,            //
        UR_DEVICE_INFO_PREFERRED_VECTOR_WIDTH_SHORT,           //
        UR_DEVICE_INFO_PREFERRED_VECTOR_WIDTH_LONG,            //
        UR_DEVICE_INFO_PREFERRED_VECTOR_WIDTH_FLOAT,           //
        UR_DEVICE_INFO_NATIVE_VECTOR_WIDTH_CHAR,               //
        UR_DEVICE_INFO_NATIVE_VECTOR_WIDTH_SHORT,              //
        UR_DEVICE_INFO_NATIVE_VECTOR_WIDTH_INT,                //
        UR_DEVICE_INFO_NATIVE_VECTOR_WIDTH_LONG,               //
        UR_DEVICE_INFO_NATIVE_VECTOR_WIDTH_FLOAT,              //
        UR_DEVICE_INFO_NATIVE_VECTOR_WIDTH_DOUBLE,             //
        UR_DEVICE_INFO_NATIVE_VECTOR_WIDTH_HALF,               //
        UR_DEVICE_INFO_MAX_CLOCK_FREQUENCY,                    //
        UR_DEVICE_INFO_MEMORY_CLOCK_RATE,                      //
        UR_DEVICE_INFO_ADDRESS_BITS,                           //
        UR_DEVICE_INFO_MAX_MEM_ALLOC_SIZE,                     //
        UR_DEVICE_INFO_IMAGE_SUPPORTED,                        //
        UR_DEVICE_INFO_MAX_READ_IMAGE_ARGS,                    //
        UR_DEVICE_INFO_MAX_WRITE_IMAGE_ARGS,                   //
        UR_DEVICE_INFO_MAX_READ_WRITE_IMAGE_ARGS,              //
        UR_DEVICE_INFO_IMAGE2D_MAX_WIDTH,                      //
        UR_DEVICE_INFO_IMAGE2D_MAX_HEIGHT,                     //
        UR_DEVICE_INFO_IMAGE3D_MAX_WIDTH,                      //
        UR_DEVICE_INFO_IMAGE3D_MAX_HEIGHT,                     //
        UR_DEVICE_INFO_IMAGE3D_MAX_DEPTH,                      //
        UR_DEVICE_INFO_IMAGE_MAX_BUFFER_SIZE,                  //
        UR_DEVICE_INFO_IMAGE_MAX_ARRAY_SIZE,                   //
        UR_DEVICE_INFO_MAX_SAMPLERS,                           //
        UR_DEVICE_INFO_MAX_PARAMETER_SIZE,                     //
        UR_DEVICE_INFO_MEM_BASE_ADDR_ALIGN,                    //
        UR_DEVICE_INFO_GLOBAL_MEM_CACHE_TYPE,                  //
        UR_DEVICE_INFO_GLOBAL_MEM_CACHELINE_SIZE,              //
        UR_DEVICE_INFO_GLOBAL_MEM_CACHE_SIZE,                  //
        UR_DEVICE_INFO_GLOBAL_MEM_SIZE,                        //
        UR_DEVICE_INFO_GLOBAL_MEM_FREE,                        //
        UR_DEVICE_INFO_MAX_CONSTANT_BUFFER_SIZE,               //
        UR_DEVICE_INFO_MAX_CONSTANT_ARGS,                      //
        UR_DEVICE_INFO_LOCAL_MEM_TYPE,                         //
        UR_DEVICE_INFO_LOCAL_MEM_SIZE,                         //
        UR_DEVICE_INFO_ERROR_CORRECTION_SUPPORT,               //
        UR_DEVICE_INFO_HOST_UNIFIED_MEMORY,                    //
        UR_DEVICE_INFO_PROFILING_TIMER_RESOLUTION,             //
        UR_DEVICE_INFO_ENDIAN_LITTLE,                          //
        UR_DEVICE_INFO_AVAILABLE,                              //
        UR_DEVICE_INFO_COMPILER_AVAILABLE,                     //
        UR_DEVICE_INFO_LINKER_AVAILABLE,                       //
        UR_DEVICE_INFO_EXECUTION_CAPABILITIES,                 //
        UR_DEVICE_INFO_QUEUE_ON_DEVICE_PROPERTIES,             //
        UR_DEVICE_INFO_QUEUE_ON_HOST_PROPERTIES,               //
        UR_DEVICE_INFO_BUILT_IN_KERNELS,                       //
        UR_DEVICE_INFO_PLATFORM,                               //
        UR_DEVICE_INFO_REFERENCE_COUNT,                        //
        UR_DEVICE_INFO_IL_VERSION,                             //
        UR_DEVICE_INFO_NAME,                                   //
        UR_DEVICE_INFO_VENDOR,                                 //
        UR_DEVICE_INFO_DRIVER_VERSION,                         //
        UR_DEVICE_INFO_PROFILE,                                //
        UR_DEVICE_INFO_VERSION,                                //
        UR_DEVICE_INFO_BACKEND_RUNTIME_VERSION,                //
        UR_DEVICE_INFO_EXTENSIONS,                             //
        UR_DEVICE_INFO_PRINTF_BUFFER_SIZE,                     //
        UR_DEVICE_INFO_PREFERRED_INTEROP_USER_SYNC,            //
        UR_DEVICE_INFO_PARENT_DEVICE,                          //
        UR_DEVICE_INFO_SUPPORTED_PARTITIONS,                   //
        UR_DEVICE_INFO_PARTITION_MAX_SUB_DEVICES,              //
        UR_DEVICE_INFO_PARTITION_AFFINITY_DOMAIN,              //
        UR_DEVICE_INFO_PARTITION_TYPE,                         //
        UR_DEVICE_INFO_MAX_NUM_SUB_GROUPS,                     //
        UR_DEVICE_INFO_SUB_GROUP_INDEPENDENT_FORWARD_PROGRESS, //
        UR_DEVICE_INFO_SUB_GROUP_SIZES_INTEL,                  //
        UR_DEVICE_INFO_USM_HOST_SUPPORT,                       //
        UR_DEVICE_INFO_USM_DEVICE_SUPPORT,                     //
        UR_DEVICE_INFO_USM_SINGLE_SHARED_SUPPORT,              //
        UR_DEVICE_INFO_USM_CROSS_SHARED_SUPPORT,               //
        UR_DEVICE_INFO_USM_SYSTEM_SHARED_SUPPORT,              //
        UR_DEVICE_INFO_UUID,                                   //
        UR_DEVICE_INFO_PCI_ADDRESS,                            //
        UR_DEVICE_INFO_GPU_EU_COUNT,                           //
        UR_DEVICE_INFO_GPU_EU_SIMD_WIDTH,                      //
        UR_DEVICE_INFO_GPU_EU_SLICES,                          //
        UR_DEVICE_INFO_GPU_EU_COUNT_PER_SUBSLICE,              //
        UR_DEVICE_INFO_GPU_SUBSLICES_PER_SLICE,                //
        UR_DEVICE_INFO_GPU_HW_THREADS_PER_EU,                  //
        UR_DEVICE_INFO_MAX_MEMORY_BANDWIDTH,                   //
        UR_DEVICE_INFO_IMAGE_SRGB,                             //
        UR_DEVICE_INFO_BUILD_ON_SUBDEVICE,                     //
        UR_DEVICE_INFO_ATOMIC_64,                              //
        UR_DEVICE_INFO_ATOMIC_MEMORY_ORDER_CAPABILITIES,       //
        UR_DEVICE_INFO_BFLOAT16,                               //
        UR_DEVICE_INFO_MAX_COMPUTE_QUEUE_INDICES,              //
        UR_DEVICE_INFO_MEMORY_BUS_WIDTH,                       //
        UR_DEVICE_INFO_MAX_WORK_GROUPS_3D,                     //
        UR_DEVICE_INFO_ASYNC_BARRIER,                          //
        UR_DEVICE_INFO_MEM_CHANNEL_SUPPORT,                    //
        UR_DEVICE_INFO_HOST_PIPE_READ_WRITE_SUPPORTED,         //
        UR_DEVICE_INFO_MAX_REGISTERS_PER_WORK_GROUP,           //
        UR_DEVICE_INFO_VIRTUAL_MEMORY_SUPPORT,                 //
        UR_DEVICE_INFO_USM_POOL_SUPPORT,                       //
        UR_DEVICE_INFO_ATOMIC_FENCE_ORDER_CAPABILITIES,        //
        UR_DEVICE_INFO_ATOMIC_FENCE_SCOPE_CAPABILITIES,        //
        UR_DEVICE_INFO_ATOMIC_MEMORY_SCOPE_CAPABILITIES,       //
        UR_DEVICE_INFO_IP_VERSION,                             //
        UR_DEVICE_INFO_KERNEL_SET_SPECIALIZATION_CONSTANTS,    //
        UR_DEVICE_INFO_2D_BLOCK_ARRAY_CAPABILITIES_EXP,        //
        UR_DEVICE_INFO_PREFERRED_VECTOR_WIDTH_DOUBLE,          //
        UR_DEVICE_INFO_PREFERRED_VECTOR_WIDTH_HALF,            //
        UR_DEVICE_INFO_PREFERRED_VECTOR_WIDTH_INT,             //
<<<<<<< HEAD
        UR_DEVICE_INFO_NUM_COMPUTE_UNITS                       //
=======
        UR_DEVICE_INFO_PROGRAM_SET_SPECIALIZATION_CONSTANTS    //
>>>>>>> b074893e
        ),
    uur::deviceTestWithParamPrinter<ur_device_info_t>);

using urDeviceGetInfoSingleTest = uur::urDeviceTest;
UUR_INSTANTIATE_DEVICE_TEST_SUITE_P(urDeviceGetInfoSingleTest);

bool doesReturnArray(ur_device_info_t info_type) {
  if (info_type == UR_DEVICE_INFO_SUPPORTED_PARTITIONS ||
      info_type == UR_DEVICE_INFO_PARTITION_TYPE) {
    return true;
  }
  return false;
}

const std::set<ur_device_info_t> nativeCPUFails = {
    UR_DEVICE_INFO_DEVICE_ID,
    UR_DEVICE_INFO_MEMORY_CLOCK_RATE,
    UR_DEVICE_INFO_MAX_READ_WRITE_IMAGE_ARGS,
    UR_DEVICE_INFO_GLOBAL_MEM_FREE,
    UR_DEVICE_INFO_QUEUE_ON_DEVICE_PROPERTIES,
    UR_DEVICE_INFO_QUEUE_ON_HOST_PROPERTIES,
    UR_DEVICE_INFO_IL_VERSION,
    UR_DEVICE_INFO_SUB_GROUP_INDEPENDENT_FORWARD_PROGRESS,
    UR_DEVICE_INFO_UUID,
    UR_DEVICE_INFO_PCI_ADDRESS,
    UR_DEVICE_INFO_GPU_EU_COUNT,
    UR_DEVICE_INFO_GPU_EU_SIMD_WIDTH,
    UR_DEVICE_INFO_GPU_EU_SLICES,
    UR_DEVICE_INFO_GPU_EU_COUNT_PER_SUBSLICE,
    UR_DEVICE_INFO_GPU_SUBSLICES_PER_SLICE,
    UR_DEVICE_INFO_GPU_HW_THREADS_PER_EU,
    UR_DEVICE_INFO_MAX_MEMORY_BANDWIDTH,
    UR_DEVICE_INFO_MAX_COMPUTE_QUEUE_INDICES,
    UR_DEVICE_INFO_MEMORY_BUS_WIDTH,
    UR_DEVICE_INFO_MAX_WORK_GROUPS_3D,
    UR_DEVICE_INFO_ASYNC_BARRIER,
    UR_DEVICE_INFO_HOST_PIPE_READ_WRITE_SUPPORTED,
    UR_DEVICE_INFO_MAX_REGISTERS_PER_WORK_GROUP,
    UR_DEVICE_INFO_KERNEL_SET_SPECIALIZATION_CONSTANTS,
    UR_DEVICE_INFO_ATOMIC_FENCE_SCOPE_CAPABILITIES,
    UR_DEVICE_INFO_ATOMIC_MEMORY_SCOPE_CAPABILITIES};

TEST_P(urDeviceGetInfoTest, Success) {
  ur_device_info_t info_type = getParam();

  if (info_type == UR_DEVICE_INFO_GLOBAL_MEM_FREE) {
    UUR_KNOWN_FAILURE_ON(uur::LevelZeroV2{}, uur::NativeCPU{});
  }

  if (info_type == UR_DEVICE_INFO_MAX_READ_WRITE_IMAGE_ARGS) {
    UUR_KNOWN_FAILURE_ON(uur::CUDA{});
  }

  if (nativeCPUFails.count(info_type)) {
    UUR_KNOWN_FAILURE_ON(uur::NativeCPU{});
  }

  size_t size = 0;
  ASSERT_SUCCESS_OR_OPTIONAL_QUERY(
      urDeviceGetInfo(device, info_type, 0, nullptr, &size), info_type);

  if (doesReturnArray(info_type) && size == 0) {
    return;
  }
  ASSERT_NE(size, 0);

  if (const auto expected_size = device_info_size_map.find(info_type);
      expected_size != device_info_size_map.end()) {
    ASSERT_EQ(expected_size->second, size);
  }

  std::vector<char> info_data(size);
  ASSERT_SUCCESS(
      urDeviceGetInfo(device, info_type, size, info_data.data(), nullptr));

  if (info_type == UR_DEVICE_INFO_PLATFORM) {
    auto returned_platform =
        reinterpret_cast<ur_platform_handle_t *>(info_data.data());
    ASSERT_EQ(*returned_platform, platform);
  }
}

TEST_P(urDeviceGetInfoSingleTest, InvalidNullHandleDevice) {
  ur_device_type_t device_type;
  ASSERT_EQ_RESULT(UR_RESULT_ERROR_INVALID_NULL_HANDLE,
                   urDeviceGetInfo(nullptr, UR_DEVICE_INFO_TYPE,
                                   sizeof(ur_device_type_t), &device_type,
                                   nullptr));
}

TEST_P(urDeviceGetInfoSingleTest, InvalidEnumerationInfoType) {
  ur_device_type_t device_type;
  ASSERT_EQ_RESULT(UR_RESULT_ERROR_INVALID_ENUMERATION,
                   urDeviceGetInfo(device, UR_DEVICE_INFO_FORCE_UINT32,
                                   sizeof(ur_device_type_t), &device_type,
                                   nullptr));
}

TEST_P(urDeviceGetInfoSingleTest, InvalidSizePropSize) {
  ur_device_type_t device_type;
  ASSERT_EQ_RESULT(
      UR_RESULT_ERROR_INVALID_SIZE,
      urDeviceGetInfo(device, UR_DEVICE_INFO_TYPE, 0, &device_type, nullptr));
}

TEST_P(urDeviceGetInfoSingleTest, InvalidSizePropSizeSmall) {
  ur_device_type_t device_type;
  ASSERT_EQ_RESULT(UR_RESULT_ERROR_INVALID_SIZE,
                   urDeviceGetInfo(device, UR_DEVICE_INFO_TYPE,
                                   sizeof(device_type) - 1, &device_type,
                                   nullptr));
}

TEST_P(urDeviceGetInfoSingleTest, InvalidNullPointerPropValue) {
  ur_device_type_t device_type;
  ASSERT_EQ_RESULT(UR_RESULT_ERROR_INVALID_NULL_POINTER,
                   urDeviceGetInfo(device, UR_DEVICE_INFO_TYPE,
                                   sizeof(device_type), nullptr, nullptr));
}

TEST_P(urDeviceGetInfoSingleTest, InvalidNullPointerPropSizeRet) {
  ASSERT_EQ_RESULT(
      UR_RESULT_ERROR_INVALID_NULL_POINTER,
      urDeviceGetInfo(device, UR_DEVICE_INFO_TYPE, 0, nullptr, nullptr));
}

TEST_P(urDeviceGetInfoSingleTest, MaxWorkGroupSizeIsNonzero) {
  UUR_KNOWN_FAILURE_ON(uur::NativeCPU{});

  size_t max_global_size;

  ASSERT_SUCCESS(urDeviceGetInfo(device, UR_DEVICE_INFO_MAX_WORK_GROUP_SIZE,
                                 sizeof(size_t), &max_global_size, nullptr));
  ASSERT_NE(max_global_size, 0);

  std::array<size_t, 3> max_work_group_sizes;
  ASSERT_SUCCESS(urDeviceGetInfo(device, UR_DEVICE_INFO_MAX_WORK_GROUPS_3D,
                                 sizeof(max_work_group_sizes),
                                 max_work_group_sizes.data(), nullptr));
  for (size_t i = 0; i < 3; i++) {
    ASSERT_NE(max_work_group_sizes[i], 0);
  }
}<|MERGE_RESOLUTION|>--- conflicted
+++ resolved
@@ -254,11 +254,8 @@
         UR_DEVICE_INFO_PREFERRED_VECTOR_WIDTH_DOUBLE,          //
         UR_DEVICE_INFO_PREFERRED_VECTOR_WIDTH_HALF,            //
         UR_DEVICE_INFO_PREFERRED_VECTOR_WIDTH_INT,             //
-<<<<<<< HEAD
-        UR_DEVICE_INFO_NUM_COMPUTE_UNITS                       //
-=======
+        UR_DEVICE_INFO_NUM_COMPUTE_UNITS,                      //
         UR_DEVICE_INFO_PROGRAM_SET_SPECIALIZATION_CONSTANTS    //
->>>>>>> b074893e
         ),
     uur::deviceTestWithParamPrinter<ur_device_info_t>);
 
