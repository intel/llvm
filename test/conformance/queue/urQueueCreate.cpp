// Copyright (C) 2023 Intel Corporation
// Part of the Unified-Runtime Project, under the Apache License v2.0 with LLVM Exceptions.
// See LICENSE.TXT
// SPDX-License-Identifier: Apache-2.0 WITH LLVM-exception
#include <uur/fixtures.h>

using urQueueCreateTest = uur::urContextTest;
UUR_INSTANTIATE_DEVICE_TEST_SUITE_P(urQueueCreateTest);

TEST_P(urQueueCreateTest, Success) {
    ur_queue_handle_t queue = nullptr;
    ASSERT_SUCCESS(urQueueCreate(context, device, nullptr, &queue));
    ASSERT_NE(nullptr, queue);
    ASSERT_SUCCESS(urQueueRelease(queue));
}

using urQueueCreateWithParamTest = uur::urContextTestWithParam<ur_queue_flag_t>;
UUR_TEST_SUITE_P(urQueueCreateWithParamTest,
                 testing::Values(UR_QUEUE_FLAG_OUT_OF_ORDER_EXEC_MODE_ENABLE,
                                 UR_QUEUE_FLAG_PROFILING_ENABLE),
                 uur::deviceTestWithParamPrinter<ur_queue_flag_t>);

TEST_P(urQueueCreateWithParamTest, SuccessWithProperties) {
    ur_queue_flags_t supportedFlags{};
    ASSERT_SUCCESS(uur::GetDeviceQueueOnHostProperties(device, supportedFlags));

    ur_queue_flags_t queryFlag = getParam();
    if (!(supportedFlags & queryFlag)) {
        GTEST_SKIP() << queryFlag << " : is not supported by the device.";
    }

    ur_queue_handle_t queue = nullptr;
    ur_queue_properties_t props = {
        /*.stype =*/UR_STRUCTURE_TYPE_QUEUE_PROPERTIES,
        /*.pNext =*/nullptr,
        /*.flags =*/queryFlag,
    };
    ASSERT_SUCCESS(urQueueCreate(context, device, &props, &queue));
    ASSERT_NE(queue, nullptr);

    // query the queue to check that it has these properties
    ur_queue_flags_t queueFlags{};
    ASSERT_SUCCESS(urQueueGetInfo(queue, UR_QUEUE_INFO_FLAGS,
                                  sizeof(ur_queue_flags_t), &queueFlags,
                                  nullptr));
    ASSERT_TRUE(queueFlags & queryFlag);

    ASSERT_SUCCESS(urQueueRelease(queue));
}

TEST_P(urQueueCreateTest, InvalidNullHandleContext) {
    ur_queue_handle_t queue = nullptr;
    ASSERT_EQ_RESULT(UR_RESULT_ERROR_INVALID_NULL_HANDLE,
                     urQueueCreate(nullptr, device, nullptr, &queue));
}

TEST_P(urQueueCreateTest, InvalidNullHandleDevice) {
    ur_queue_handle_t queue = nullptr;
    ASSERT_EQ_RESULT(UR_RESULT_ERROR_INVALID_NULL_HANDLE,
                     urQueueCreate(context, nullptr, nullptr, &queue));
}

TEST_P(urQueueCreateTest, InvalidNullPointerQueue) {
    ASSERT_EQ_RESULT(UR_RESULT_ERROR_INVALID_NULL_POINTER,
                     urQueueCreate(context, device, 0, nullptr));
}

TEST_P(urQueueCreateTest, InvalidQueueProperties) {
    ur_queue_properties_t props = {
        /*.stype =*/UR_STRUCTURE_TYPE_QUEUE_PROPERTIES,
        /*.pNext =*/nullptr,
        /*.flags =*/UR_QUEUE_FLAG_FORCE_UINT32,
    };
<<<<<<< HEAD
    ASSERT_EQ_RESULT(UR_RESULT_ERROR_INVALID_ENUMERATION,
                     urQueueCreate(context, device, &props, &queue));
}
=======
>>>>>>> 20dd02f9

    // Initial value is just not a valid enum
    {
        ur_queue_handle_t queue = nullptr;
        ASSERT_EQ_RESULT(UR_RESULT_ERROR_INVALID_QUEUE_PROPERTIES,
                         urQueueCreate(context, device, &props, &queue));
    }
    // It should be an error to specify both low/high priorities
    {
        ur_queue_handle_t queue = nullptr;
        props.flags = UR_QUEUE_FLAG_PRIORITY_HIGH | UR_QUEUE_FLAG_PRIORITY_LOW;
        ASSERT_EQ_RESULT(UR_RESULT_ERROR_INVALID_QUEUE_PROPERTIES,
                         urQueueCreate(context, device, &props, &queue));
    }
    // It should be an error to specify both batched and immediate submission
    {
        ur_queue_handle_t queue = nullptr;
        props.flags = UR_QUEUE_FLAG_SUBMISSION_BATCHED |
                      UR_QUEUE_FLAG_SUBMISSION_IMMEDIATE;
        ASSERT_EQ_RESULT(UR_RESULT_ERROR_INVALID_QUEUE_PROPERTIES,
                         urQueueCreate(context, device, &props, &queue));
    }
}<|MERGE_RESOLUTION|>--- conflicted
+++ resolved
@@ -71,12 +71,9 @@
         /*.pNext =*/nullptr,
         /*.flags =*/UR_QUEUE_FLAG_FORCE_UINT32,
     };
-<<<<<<< HEAD
     ASSERT_EQ_RESULT(UR_RESULT_ERROR_INVALID_ENUMERATION,
                      urQueueCreate(context, device, &props, &queue));
 }
-=======
->>>>>>> 20dd02f9
 
     // Initial value is just not a valid enum
     {
