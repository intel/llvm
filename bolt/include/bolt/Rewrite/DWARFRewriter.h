//===- bolt/Rewrite/DWARFRewriter.h -----------------------------*- C++ -*-===//
//
// Part of the LLVM Project, under the Apache License v2.0 with LLVM Exceptions.
// See https://llvm.org/LICENSE.txt for license information.
// SPDX-License-Identifier: Apache-2.0 WITH LLVM-exception
//
//===----------------------------------------------------------------------===//

#ifndef BOLT_REWRITE_DWARF_REWRITER_H
#define BOLT_REWRITE_DWARF_REWRITER_H

#include "bolt/Core/DIEBuilder.h"
#include "bolt/Core/DebugData.h"
#include "bolt/Core/DebugNames.h"
#include "bolt/Core/GDBIndex.h"
#include "llvm/ADT/StringRef.h"
#include "llvm/CodeGen/DIE.h"
<<<<<<< HEAD
#include "llvm/DWP/DWP.h"
=======
>>>>>>> 9c4aab8c
#include "llvm/MC/MCContext.h"
#include "llvm/Support/ToolOutputFile.h"
#include <cstdint>
#include <memory>
#include <mutex>
#include <optional>
#include <unordered_map>
#include <vector>

namespace llvm {

namespace bolt {

class BinaryContext;

class DWARFRewriter {
public:
  DWARFRewriter() = delete;
  /// Contains information about TU so we can write out correct entries in GDB
  /// index.
  struct GDBIndexTUEntry {
    uint64_t UnitOffset;
    uint64_t TypeHash;
    uint64_t TypeDIERelativeOffset;
  };

private:
  BinaryContext &BC;

  std::mutex DWARFRewriterMutex;

  /// Stores and serializes information that will be put into the
  /// .debug_ranges DWARF section.
  std::unique_ptr<DebugRangesSectionWriter> LegacyRangesSectionWriter;

  /// Stores and serializes information that will be put into the
  /// .debug_rnglists DWARF section.
  std::unique_ptr<DebugRangeListsSectionWriter> RangeListsSectionWriter;

  /// Stores and serializes information that will be put into the
  /// .debug_aranges DWARF section.
  std::unique_ptr<DebugARangesSectionWriter> ARangesSectionWriter;

  /// Stores and serializes information that will be put in to the
  /// .debug_addr DWARF section.
  /// Does not do de-duplication.
  std::unique_ptr<DebugStrWriter> StrWriter;

  /// Stores and serializes information that will be put in to the
  /// .debug_str_offsets DWARF section.
  std::unique_ptr<DebugStrOffsetsWriter> StrOffstsWriter;

  using LocWriters = std::map<uint64_t, std::unique_ptr<DebugLocWriter>>;
  /// Use a separate location list writer for each compilation unit
  LocWriters LocListWritersByCU;

  using RangeListsDWOWriers =
      std::unordered_map<uint64_t,
                         std::unique_ptr<DebugRangeListsSectionWriter>>;
  /// Store Rangelists writer for each DWO CU.
  RangeListsDWOWriers RangeListsWritersByCU;

  /// Stores ranges writer for each DWO CU.
  std::unordered_map<uint64_t, std::unique_ptr<DebugRangesSectionWriter>>
      LegacyRangesWritersByCU;

  /// Stores address writer for each CU.
  std::unordered_map<uint64_t, std::unique_ptr<DebugAddrWriter>>
      AddressWritersByCU;
<<<<<<< HEAD

  std::mutex LocListDebugInfoPatchesMutex;
=======
>>>>>>> 9c4aab8c

  std::mutex LocListDebugInfoPatchesMutex;

  std::unordered_map<DWARFUnit *, uint64_t> LineTablePatchMap;
  std::unordered_map<const DWARFUnit *, uint64_t> TypeUnitRelocMap;

  /// Entries for GDB Index Types CU List
  using GDBIndexTUEntryType = std::vector<GDBIndexTUEntry>;
  GDBIndexTUEntryType GDBIndexTUEntryVector;

  /// DWARFLegacy is all DWARF versions before DWARF 5.
  enum class DWARFVersion { DWARFLegacy, DWARF5 };

  /// Used to track last CU offset for GDB Index.
  uint32_t CUOffset{0};

  /// Update debug info for all DIEs in \p Unit.
  void updateUnitDebugInfo(DWARFUnit &Unit, DIEBuilder &DIEBldr,
                           DebugLocWriter &DebugLocWriter,
                           DebugRangesSectionWriter &RangesSectionWriter,
                           DebugAddrWriter &AddressWriter,
                           std::optional<uint64_t> RangesBase = std::nullopt);

  /// Patches the binary for an object's address ranges to be updated.
  /// The object can be anything that has associated address ranges via either
  /// DW_AT_low/high_pc or DW_AT_ranges (i.e. functions, lexical blocks, etc).
  /// \p DebugRangesOffset is the offset in .debug_ranges of the object's
  /// new address ranges in the output binary.
  /// \p Unit Compile unit the object belongs to.
  /// \p DIE is the object's DIE in the input binary.
  /// \p RangesBase if present, update \p DIE to use  DW_AT_GNU_ranges_base
  ///    attribute.
  void updateDWARFObjectAddressRanges(
      DWARFUnit &Unit, DIEBuilder &DIEBldr, DIE &Die,
      uint64_t DebugRangesOffset,
      std::optional<uint64_t> RangesBase = std::nullopt);

  std::unique_ptr<DebugBufferVector>
  makeFinalLocListsSection(DWARFVersion Version);

  /// Finalize type sections in the main binary.
  CUOffsetMap finalizeTypeSections(DIEBuilder &DIEBlder, DIEStreamer &Streamer,
                                   GDBIndex &GDBIndexSection);

  /// Process and write out CUs that are passsed in.
  void finalizeCompileUnits(DIEBuilder &DIEBlder, DIEStreamer &Streamer,
                            CUOffsetMap &CUMap,
                            const std::list<DWARFUnit *> &CUs,
                            DebugAddrWriter &FinalAddrWriter);

  /// Finalize debug sections in the main binary.
  void finalizeDebugSections(DIEBuilder &DIEBlder,
                             DWARF5AcceleratorTable &DebugNamesTable,
                             DIEStreamer &Streamer, raw_svector_ostream &ObjOS,
                             CUOffsetMap &CUMap,
                             DebugAddrWriter &FinalAddrWriter);

  /// Patches the binary for DWARF address ranges (e.g. in functions and lexical
  /// blocks) to be updated.
  void updateDebugAddressRanges();

  /// DWARFDie contains a pointer to a DIE and hence gets invalidated once the
  /// embedded DIE is destroyed. This wrapper class stores a DIE internally and
  /// could be cast to a DWARFDie that is valid even after the initial DIE is
  /// destroyed.
  struct DWARFDieWrapper {
    DWARFUnit *Unit;
    DWARFDebugInfoEntry DIE;

    DWARFDieWrapper(DWARFUnit *Unit, DWARFDebugInfoEntry DIE)
        : Unit(Unit), DIE(DIE) {}

    DWARFDieWrapper(DWARFDie &Die)
        : Unit(Die.getDwarfUnit()), DIE(*Die.getDebugInfoEntry()) {}

    operator DWARFDie() { return DWARFDie(Unit, &DIE); }
  };

  /// Update \p DIE that was using DW_AT_(low|high)_pc with DW_AT_ranges offset.
  /// Updates to the DIE should be synced with abbreviation updates using the
  /// function above.
  void convertToRangesPatchDebugInfo(
      DWARFUnit &Unit, DIEBuilder &DIEBldr, DIE &Die,
      uint64_t RangesSectionOffset, DIEValue &LowPCAttrInfo,
      DIEValue &HighPCAttrInfo,
      std::optional<uint64_t> RangesBase = std::nullopt);

public:
  DWARFRewriter(BinaryContext &BC) : BC(BC) {}

  /// Main function for updating the DWARF debug info.
  void updateDebugInfo();

  /// Update stmt_list for CUs based on the new .debug_line \p Layout.
  void updateLineTableOffsets(const MCAssembler &Asm);
<<<<<<< HEAD

  uint64_t getDwoRangesBase(uint64_t DWOId) { return DwoRangesBase[DWOId]; }

  void setDwoRangesBase(uint64_t DWOId, uint64_t RangesBase) {
    DwoRangesBase[DWOId] = RangesBase;
  }
=======
>>>>>>> 9c4aab8c

  using OverriddenSectionsMap = std::unordered_map<DWARFSectionKind, StringRef>;
  /// Output .dwo files.
  void writeDWOFiles(DWARFUnit &, const OverriddenSectionsMap &,
                     const std::string &, DebugLocWriter &,
                     DebugStrOffsetsWriter &, DebugStrWriter &);
  using KnownSectionsEntry = std::pair<MCSection *, DWARFSectionKind>;
};

} // namespace bolt
} // namespace llvm

#endif<|MERGE_RESOLUTION|>--- conflicted
+++ resolved
@@ -15,10 +15,6 @@
 #include "bolt/Core/GDBIndex.h"
 #include "llvm/ADT/StringRef.h"
 #include "llvm/CodeGen/DIE.h"
-<<<<<<< HEAD
-#include "llvm/DWP/DWP.h"
-=======
->>>>>>> 9c4aab8c
 #include "llvm/MC/MCContext.h"
 #include "llvm/Support/ToolOutputFile.h"
 #include <cstdint>
@@ -88,11 +84,6 @@
   /// Stores address writer for each CU.
   std::unordered_map<uint64_t, std::unique_ptr<DebugAddrWriter>>
       AddressWritersByCU;
-<<<<<<< HEAD
-
-  std::mutex LocListDebugInfoPatchesMutex;
-=======
->>>>>>> 9c4aab8c
 
   std::mutex LocListDebugInfoPatchesMutex;
 
@@ -188,15 +179,6 @@
 
   /// Update stmt_list for CUs based on the new .debug_line \p Layout.
   void updateLineTableOffsets(const MCAssembler &Asm);
-<<<<<<< HEAD
-
-  uint64_t getDwoRangesBase(uint64_t DWOId) { return DwoRangesBase[DWOId]; }
-
-  void setDwoRangesBase(uint64_t DWOId, uint64_t RangesBase) {
-    DwoRangesBase[DWOId] = RangesBase;
-  }
-=======
->>>>>>> 9c4aab8c
 
   using OverriddenSectionsMap = std::unordered_map<DWARFSectionKind, StringRef>;
   /// Output .dwo files.
