//===- bolt/Core/BinaryFunction.h - Low-level function ----------*- C++ -*-===//
//
// Part of the LLVM Project, under the Apache License v2.0 with LLVM Exceptions.
// See https://llvm.org/LICENSE.txt for license information.
// SPDX-License-Identifier: Apache-2.0 WITH LLVM-exception
//
//===----------------------------------------------------------------------===//
//
// This file contains the declaration of the BinaryFunction class. It represents
// a function at the lowest IR level. Typically, a BinaryFunction represents a
// function object in a compiled and linked binary file. However, a
// BinaryFunction can also be constructed manually, e.g. for injecting into a
// binary file.
//
// A BinaryFunction could be in one of the several states described in
// BinaryFunction::State. While in the disassembled state, it will contain a
// list of instructions with their offsets. In the CFG state, it will contain a
// list of BinaryBasicBlocks that form a control-flow graph. This state is best
// suited for binary analysis and optimizations. However, sometimes it's
// impossible to build the precise CFG due to the ambiguity of indirect
// branches.
//
//===----------------------------------------------------------------------===//

#ifndef BOLT_CORE_BINARY_FUNCTION_H
#define BOLT_CORE_BINARY_FUNCTION_H

#include "bolt/Core/BinaryBasicBlock.h"
#include "bolt/Core/BinaryContext.h"
#include "bolt/Core/BinaryLoop.h"
#include "bolt/Core/BinarySection.h"
#include "bolt/Core/DebugData.h"
#include "bolt/Core/FunctionLayout.h"
#include "bolt/Core/JumpTable.h"
#include "bolt/Core/MCPlus.h"
#include "bolt/Utils/NameResolver.h"
#include "llvm/ADT/STLExtras.h"
#include "llvm/ADT/SmallString.h"
#include "llvm/ADT/StringRef.h"
#include "llvm/ADT/iterator.h"
#include "llvm/ADT/iterator_range.h"
#include "llvm/BinaryFormat/Dwarf.h"
#include "llvm/MC/MCContext.h"
#include "llvm/MC/MCDwarf.h"
#include "llvm/MC/MCInst.h"
#include "llvm/MC/MCSymbol.h"
#include "llvm/Object/ObjectFile.h"
#include "llvm/Support/RWMutex.h"
#include "llvm/Support/raw_ostream.h"
#include <algorithm>
#include <iterator>
#include <limits>
#include <unordered_map>
#include <unordered_set>
#include <utility>
#include <vector>

using namespace llvm::object;

namespace llvm {

class DWARFUnit;

namespace bolt {

using InputOffsetToAddressMapTy = std::unordered_multimap<uint64_t, uint64_t>;

/// Types of macro-fusion alignment corrections.
enum MacroFusionType { MFT_NONE, MFT_HOT, MFT_ALL };

enum IndirectCallPromotionType : char {
  ICP_NONE,        /// Don't perform ICP.
  ICP_CALLS,       /// Perform ICP on indirect calls.
  ICP_JUMP_TABLES, /// Perform ICP on jump tables.
  ICP_ALL          /// Perform ICP on calls and jump tables.
};

/// Information on a single indirect call to a particular callee.
struct IndirectCallProfile {
  MCSymbol *Symbol;
  uint32_t Offset;
  uint64_t Count;
  uint64_t Mispreds;

  IndirectCallProfile(MCSymbol *Symbol, uint64_t Count, uint64_t Mispreds,
                      uint32_t Offset = 0)
      : Symbol(Symbol), Offset(Offset), Count(Count), Mispreds(Mispreds) {}

  bool operator==(const IndirectCallProfile &Other) const {
    return Symbol == Other.Symbol && Offset == Other.Offset;
  }
};

/// Aggregated information for an indirect call site.
using IndirectCallSiteProfile = SmallVector<IndirectCallProfile, 4>;

inline raw_ostream &operator<<(raw_ostream &OS,
                               const bolt::IndirectCallSiteProfile &ICSP) {
  std::string TempString;
  raw_string_ostream SS(TempString);

  const char *Sep = "\n        ";
  uint64_t TotalCount = 0;
  uint64_t TotalMispreds = 0;
  for (const IndirectCallProfile &CSP : ICSP) {
    SS << Sep << "{ " << (CSP.Symbol ? CSP.Symbol->getName() : "<unknown>")
       << ": " << CSP.Count << " (" << CSP.Mispreds << " misses) }";
    Sep = ",\n        ";
    TotalCount += CSP.Count;
    TotalMispreds += CSP.Mispreds;
  }
  SS.flush();

  OS << TotalCount << " (" << TotalMispreds << " misses) :" << TempString;
  return OS;
}

/// BinaryFunction is a representation of machine-level function.
///
/// In the input binary, an instance of BinaryFunction can represent a fragment
/// of a function if the higher-level function was split, e.g. into hot and cold
/// parts. The fragment containing the main entry point is called a parent
/// or the main fragment.
class BinaryFunction {
public:
  enum class State : char {
    Empty = 0,     /// Function body is empty.
    Disassembled,  /// Function have been disassembled.
    CFG,           /// Control flow graph has been built.
    CFG_Finalized, /// CFG is finalized. No optimizations allowed.
    EmittedCFG,    /// Instructions have been emitted to output.
    Emitted,       /// Same as above plus CFG is destroyed.
  };

  /// Types of profile the function can use. Could be a combination.
  enum {
    PF_NONE = 0,     /// No profile.
    PF_LBR = 1,      /// Profile is based on last branch records.
    PF_SAMPLE = 2,   /// Non-LBR sample-based profile.
    PF_MEMEVENT = 4, /// Profile has mem events.
  };

  /// Struct for tracking exception handling ranges.
  struct CallSite {
    const MCSymbol *Start;
    const MCSymbol *End;
    const MCSymbol *LP;
    uint64_t Action;
  };

  using CallSitesList = SmallVector<std::pair<FragmentNum, CallSite>, 0>;
  using CallSitesRange = iterator_range<CallSitesList::const_iterator>;

  using IslandProxiesType =
      std::map<BinaryFunction *, std::map<const MCSymbol *, MCSymbol *>>;

  struct IslandInfo {
    /// Temporary holder of offsets that are data markers (used in AArch)
    /// It is possible to have data in code sections. To ease the identification
    /// of data in code sections, the ABI requires the symbol table to have
    /// symbols named "$d" identifying the start of data inside code and "$x"
    /// identifying the end of a chunk of data inside code. DataOffsets contain
    /// all offsets of $d symbols and CodeOffsets all offsets of $x symbols.
    std::set<uint64_t> DataOffsets;
    std::set<uint64_t> CodeOffsets;

    /// List of relocations associated with data in the constant island
    std::map<uint64_t, Relocation> Relocations;

    /// Set true if constant island contains dynamic relocations, which may
    /// happen if binary is linked with -z notext option.
    bool HasDynamicRelocations{false};

    /// Offsets in function that are data values in a constant island identified
    /// after disassembling
    std::map<uint64_t, MCSymbol *> Offsets;
    SmallPtrSet<MCSymbol *, 4> Symbols;
    DenseMap<const MCSymbol *, BinaryFunction *> ProxySymbols;
    DenseMap<const MCSymbol *, MCSymbol *> ColdSymbols;
    /// Keeps track of other functions we depend on because there is a reference
    /// to the constant islands in them.
    IslandProxiesType Proxies, ColdProxies;
    SmallPtrSet<BinaryFunction *, 1> Dependency; // The other way around

    mutable MCSymbol *FunctionConstantIslandLabel{nullptr};
    mutable MCSymbol *FunctionColdConstantIslandLabel{nullptr};

    // Returns constant island alignment
    uint16_t getAlignment() const { return sizeof(uint64_t); }
  };

  static constexpr uint64_t COUNT_NO_PROFILE =
      BinaryBasicBlock::COUNT_NO_PROFILE;

  /// We have to use at least 2-byte alignment for functions because of C++ ABI.
  static constexpr unsigned MinAlign = 2;

  static const char TimerGroupName[];
  static const char TimerGroupDesc[];

  using BasicBlockOrderType = SmallVector<BinaryBasicBlock *, 0>;

  /// Mark injected functions
  bool IsInjected = false;

  using LSDATypeTableTy = SmallVector<uint64_t, 0>;

  /// List of DWARF CFI instructions. Original CFI from the binary must be
  /// sorted w.r.t. offset that it appears. We rely on this to replay CFIs
  /// if needed (to fix state after reordering BBs).
  using CFIInstrMapType = SmallVector<MCCFIInstruction, 0>;
  using cfi_iterator = CFIInstrMapType::iterator;
  using const_cfi_iterator = CFIInstrMapType::const_iterator;

private:
  /// Current state of the function.
  State CurrentState{State::Empty};

  /// A list of symbols associated with the function entry point.
  ///
  /// Multiple symbols would typically result from identical code-folding
  /// optimization.
  typedef SmallVector<MCSymbol *, 1> SymbolListTy;
  SymbolListTy Symbols;

  /// The list of names this function is known under. Used for fuzzy-matching
  /// the function to its name in a profile, command line, etc.
  SmallVector<std::string, 0> Aliases;

  /// Containing section in the input file.
  BinarySection *OriginSection = nullptr;

  /// Address of the function in memory. Also could be an offset from
  /// base address for position independent binaries.
  uint64_t Address;

  /// Original size of the function.
  uint64_t Size;

  /// Address of the function in output.
  uint64_t OutputAddress{0};

  /// Size of the function in the output file.
  uint64_t OutputSize{0};

  /// Maximum size this function is allowed to have.
  uint64_t MaxSize{std::numeric_limits<uint64_t>::max()};

  /// Alignment requirements for the function.
  uint16_t Alignment{2};

  /// Maximum number of bytes used for alignment of hot part of the function.
  uint16_t MaxAlignmentBytes{0};

  /// Maximum number of bytes used for alignment of cold part of the function.
  uint16_t MaxColdAlignmentBytes{0};

  const MCSymbol *PersonalityFunction{nullptr};
  uint8_t PersonalityEncoding{dwarf::DW_EH_PE_sdata4 | dwarf::DW_EH_PE_pcrel};

  BinaryContext &BC;

  std::unique_ptr<BinaryLoopInfo> BLI;

  /// All labels in the function that are referenced via relocations from
  /// data objects. Typically these are jump table destinations and computed
  /// goto labels.
  std::set<uint64_t> ExternallyReferencedOffsets;

  /// Offsets of indirect branches with unknown destinations.
  std::set<uint64_t> UnknownIndirectBranchOffsets;

  /// A set of local and global symbols corresponding to secondary entry points.
  /// Each additional function entry point has a corresponding entry in the map.
  /// The key is a local symbol corresponding to a basic block and the value
  /// is a global symbol corresponding to an external entry point.
  DenseMap<const MCSymbol *, MCSymbol *> SecondaryEntryPoints;

  /// False if the function is too complex to reconstruct its control
  /// flow graph.
  /// In relocation mode we still disassemble and re-assemble such functions.
  bool IsSimple{true};

  /// Indication that the function should be ignored for optimization purposes.
  /// If we can skip emission of some functions, then ignored functions could
  /// be not fully disassembled and will not be emitted.
  bool IsIgnored{false};

  /// Pseudo functions should not be disassembled or emitted.
  bool IsPseudo{false};

  /// True if the original function code has all necessary relocations to track
  /// addresses of functions emitted to new locations. Typically set for
  /// functions that we are not going to emit.
  bool HasExternalRefRelocations{false};

  /// True if the function has an indirect branch with unknown destination.
  bool HasUnknownControlFlow{false};

  /// The code from inside the function references one of the code locations
  /// from the same function as a data, i.e. it's possible the label is used
  /// inside an address calculation or could be referenced from outside.
  bool HasInternalLabelReference{false};

  /// In AArch64, preserve nops to maintain code equal to input (assuming no
  /// optimizations are done).
  bool PreserveNops{false};

  /// Indicate if this function has associated exception handling metadata.
  bool HasEHRanges{false};

  /// True if the function uses DW_CFA_GNU_args_size CFIs.
  bool UsesGnuArgsSize{false};

  /// True if the function might have a profile available externally.
  /// Used to check if processing of the function is required under certain
  /// conditions.
  bool HasProfileAvailable{false};

  bool HasMemoryProfile{false};

  /// Execution halts whenever this function is entered.
  bool TrapsOnEntry{false};

  /// True if the function had an indirect branch with a fixed internal
  /// destination.
  bool HasFixedIndirectBranch{false};

  /// True if the function is a fragment of another function. This means that
  /// this function could only be entered via its parent or one of its sibling
  /// fragments. It could be entered at any basic block. It can also return
  /// the control to any basic block of its parent or its sibling.
  bool IsFragment{false};

  /// Indicate that the function body has SDT marker
  bool HasSDTMarker{false};

  /// Indicate that the function body has Pseudo Probe
  bool HasPseudoProbe{BC.getUniqueSectionByName(".pseudo_probe_desc") &&
                      BC.getUniqueSectionByName(".pseudo_probe")};

  /// True if the function uses ORC format for stack unwinding.
  bool HasORC{false};

  /// True if the original entry point was patched.
  bool IsPatched{false};

  /// True if the function contains explicit or implicit indirect branch to its
  /// split fragments, e.g., split jump table, landing pad in split fragment
  bool HasIndirectTargetToSplitFragment{false};

  /// True if there are no control-flow edges with successors in other functions
  /// (i.e. if tail calls have edges to function-local basic blocks).
  /// Set to false by SCTC. Dynostats can't be reliably computed for
  /// functions with non-canonical CFG.
  /// This attribute is only valid when hasCFG() == true.
  bool HasCanonicalCFG{true};

  /// True if another function body was merged into this one.
  bool HasFunctionsFoldedInto{false};

  /// Name for the section this function code should reside in.
  std::string CodeSectionName;

  /// Name for the corresponding cold code section.
  std::string ColdCodeSectionName;

  /// Parent function fragment for split function fragments.
  SmallPtrSet<BinaryFunction *, 1> ParentFragments;

  /// Indicate if the function body was folded into another function.
  /// Used by ICF optimization.
  BinaryFunction *FoldedIntoFunction{nullptr};

  /// All fragments for a parent function.
  SmallPtrSet<BinaryFunction *, 1> Fragments;

  /// The profile data for the number of times the function was executed.
  uint64_t ExecutionCount{COUNT_NO_PROFILE};

  /// Profile match ratio.
  float ProfileMatchRatio{0.0f};

  /// Raw branch count for this function in the profile
  uint64_t RawBranchCount{0};

  /// Indicates the type of profile the function is using.
  uint16_t ProfileFlags{PF_NONE};

  /// True if the function's input profile data has been inaccurate but has
  /// been adjusted by the profile inference algorithm.
  bool HasInferredProfile{false};

  /// For functions with mismatched profile we store all call profile
  /// information at a function level (as opposed to tying it to
  /// specific call sites).
  IndirectCallSiteProfile AllCallSites;

  /// Score of the function (estimated number of instructions executed,
  /// according to profile data). -1 if the score has not been calculated yet.
  mutable int64_t FunctionScore{-1};

  /// Original LSDA address for the function.
  uint64_t LSDAAddress{0};

  /// Original LSDA type encoding
  unsigned LSDATypeEncoding{dwarf::DW_EH_PE_omit};

  /// Containing compilation unit for the function.
  DWARFUnit *DwarfUnit{nullptr};

  /// Last computed hash value. Note that the value could be recomputed using
  /// different parameters by every pass.
  mutable uint64_t Hash{0};

  /// For PLT functions it contains a symbol associated with a function
  /// reference. It is nullptr for non-PLT functions.
  const MCSymbol *PLTSymbol{nullptr};

  /// Function order for streaming into the destination binary.
  uint32_t Index{-1U};

  /// Get basic block index assuming it belongs to this function.
  unsigned getIndex(const BinaryBasicBlock *BB) const {
    assert(BB->getIndex() < BasicBlocks.size());
    return BB->getIndex();
  }

  /// Release memory taken by the list.
  template <typename T> BinaryFunction &clearList(T &List) {
    T TempList;
    TempList.swap(List);
    return *this;
  }

  /// Update the indices of all the basic blocks starting at StartIndex.
  void updateBBIndices(const unsigned StartIndex);

  /// Annotate each basic block entry with its current CFI state. This is
  /// run right after the construction of CFG while basic blocks are in their
  /// original order.
  void annotateCFIState();

  /// Associate DW_CFA_GNU_args_size info with invoke instructions
  /// (call instructions with non-empty landing pad).
  void propagateGnuArgsSizeInfo(MCPlusBuilder::AllocatorIdTy AllocId);

  /// Synchronize branch instructions with CFG.
  void postProcessBranches();

  /// The address offset where we emitted the constant island, that is, the
  /// chunk of data in the function code area (AArch only)
  int64_t OutputDataOffset{0};
  int64_t OutputColdDataOffset{0};

  /// Map labels to corresponding basic blocks.
  DenseMap<const MCSymbol *, BinaryBasicBlock *> LabelToBB;

  using BranchListType = SmallVector<std::pair<uint32_t, uint32_t>, 0>;
  BranchListType TakenBranches;   /// All local taken branches.
  BranchListType IgnoredBranches; /// Branches ignored by CFG purposes.

  /// Map offset in the function to a label.
  /// Labels are used for building CFG for simple functions. For non-simple
  /// function in relocation mode we need to emit them for relocations
  /// referencing function internals to work (e.g. jump tables).
  using LabelsMapType = std::map<uint32_t, MCSymbol *>;
  LabelsMapType Labels;

  /// Temporary holder of instructions before CFG is constructed.
  /// Map offset in the function to MCInst.
  using InstrMapType = std::map<uint32_t, MCInst>;
  InstrMapType Instructions;

  /// We don't decode Call Frame Info encoded in DWARF program state
  /// machine. Instead we define a "CFI State" - a frame information that
  /// is a result of executing FDE CFI program up to a given point. The
  /// program consists of opaque Call Frame Instructions:
  ///
  ///   CFI #0
  ///   CFI #1
  ///   ....
  ///   CFI #N
  ///
  /// When we refer to "CFI State K" - it corresponds to a row in an abstract
  /// Call Frame Info table. This row is reached right before executing CFI #K.
  ///
  /// At any point of execution in a function we are in any one of (N + 2)
  /// states described in the original FDE program. We can't have more states
  /// without intelligent processing of CFIs.
  ///
  /// When the final layout of basic blocks is known, and we finalize CFG,
  /// we modify the original program to make sure the same state could be
  /// reached even when basic blocks containing CFI instructions are executed
  /// in a different order.
  CFIInstrMapType FrameInstructions;

  /// A map of restore state CFI instructions to their equivalent CFI
  /// instructions that produce the same state, in order to eliminate
  /// remember-restore CFI instructions when rewriting CFI.
  DenseMap<int32_t, SmallVector<int32_t, 4>> FrameRestoreEquivalents;

  // For tracking exception handling ranges.
  CallSitesList CallSites;

  /// Binary blobs representing action, type, and type index tables for this
  /// function' LSDA (exception handling).
  ArrayRef<uint8_t> LSDAActionTable;
  ArrayRef<uint8_t> LSDATypeIndexTable;

  /// Vector of addresses of types referenced by LSDA.
  LSDATypeTableTy LSDATypeTable;

  /// Vector of addresses of entries in LSDATypeTable used for indirect
  /// addressing.
  LSDATypeTableTy LSDATypeAddressTable;

  /// Marking for the beginnings of language-specific data areas for each
  /// fragment of the function.
  SmallVector<MCSymbol *, 0> LSDASymbols;

  /// Map to discover which CFIs are attached to a given instruction offset.
  /// Maps an instruction offset into a FrameInstructions offset.
  /// This is only relevant to the buildCFG phase and is discarded afterwards.
  std::multimap<uint32_t, uint32_t> OffsetToCFI;

  /// List of CFI instructions associated with the CIE (common to more than one
  /// function and that apply before the entry basic block).
  CFIInstrMapType CIEFrameInstructions;

  /// All compound jump tables for this function. This duplicates what's stored
  /// in the BinaryContext, but additionally it gives quick access for all
  /// jump tables used by this function.
  ///
  /// <OriginalAddress> -> <JumpTable *>
  std::map<uint64_t, JumpTable *> JumpTables;

  /// All jump table sites in the function before CFG is built.
  SmallVector<std::pair<uint64_t, uint64_t>, 0> JTSites;

  /// List of relocations in this function.
  std::map<uint64_t, Relocation> Relocations;

  /// Information on function constant islands.
  std::unique_ptr<IslandInfo> Islands;

  // Blocks are kept sorted in the layout order. If we need to change the
  // layout (if BasicBlocksLayout stores a different order than BasicBlocks),
  // the terminating instructions need to be modified.
  using BasicBlockListType = SmallVector<BinaryBasicBlock *, 0>;
  BasicBlockListType BasicBlocks;
  BasicBlockListType DeletedBasicBlocks;

  FunctionLayout Layout;

  /// BasicBlockOffsets are used during CFG construction to map from code
  /// offsets to BinaryBasicBlocks.  Any modifications made to the CFG
  /// after initial construction are not reflected in this data structure.
  using BasicBlockOffset = std::pair<uint64_t, BinaryBasicBlock *>;
  struct CompareBasicBlockOffsets {
    bool operator()(const BasicBlockOffset &A,
                    const BasicBlockOffset &B) const {
      return A.first < B.first;
    }
  };
  SmallVector<BasicBlockOffset, 0> BasicBlockOffsets;

  SmallVector<MCSymbol *, 0> ColdSymbols;

  /// Symbol at the end of each fragment of a split function.
  mutable SmallVector<MCSymbol *, 0> FunctionEndLabels;

  /// Unique number associated with the function.
  uint64_t FunctionNumber;

  /// Count the number of functions created.
  static uint64_t Count;

  /// Map offsets of special instructions to addresses in the output.
  InputOffsetToAddressMapTy InputOffsetToAddressMap;

  /// Register alternative function name.
  void addAlternativeName(std::string NewName) {
    Aliases.push_back(std::move(NewName));
  }

  /// Return a label at a given \p Address in the function. If the label does
  /// not exist - create it. Assert if the \p Address does not belong to
  /// the function. If \p CreatePastEnd is true, then return the function
  /// end label when the \p Address points immediately past the last byte
  /// of the function.
  /// NOTE: the function always returns a local (temp) symbol, even if there's
  ///       a global symbol that corresponds to an entry at this address.
  MCSymbol *getOrCreateLocalLabel(uint64_t Address, bool CreatePastEnd = false);

  /// Register an data entry at a given \p Offset into the function.
  void markDataAtOffset(uint64_t Offset) {
    if (!Islands)
      Islands = std::make_unique<IslandInfo>();
    Islands->DataOffsets.emplace(Offset);
  }

  /// Register an entry point at a given \p Offset into the function.
  void markCodeAtOffset(uint64_t Offset) {
    if (!Islands)
      Islands = std::make_unique<IslandInfo>();
    Islands->CodeOffsets.emplace(Offset);
  }

  /// Register an internal offset in a function referenced from outside.
  void registerReferencedOffset(uint64_t Offset) {
    ExternallyReferencedOffsets.emplace(Offset);
  }

  /// True if there are references to internals of this function from data,
  /// e.g. from jump tables.
  bool hasInternalReference() const {
    return !ExternallyReferencedOffsets.empty();
  }

  /// Return an entry ID corresponding to a symbol known to belong to
  /// the function.
  ///
  /// Prefer to use BinaryContext::getFunctionForSymbol(EntrySymbol, &ID)
  /// instead of calling this function directly.
  uint64_t getEntryIDForSymbol(const MCSymbol *EntrySymbol) const;

  /// If the function represents a secondary split function fragment, set its
  /// parent fragment to \p BF.
  void addParentFragment(BinaryFunction &BF) {
    assert(this != &BF);
    assert(IsFragment && "function must be a fragment to have a parent");
    ParentFragments.insert(&BF);
  }

  /// Register a child fragment for the main fragment of a split function.
  void addFragment(BinaryFunction &BF) {
    assert(this != &BF);
    Fragments.insert(&BF);
  }

  void addInstruction(uint64_t Offset, MCInst &&Instruction) {
    Instructions.emplace(Offset, std::forward<MCInst>(Instruction));
  }

  /// Convert CFI instructions to a standard form (remove remember/restore).
  void normalizeCFIState();

  /// Analyze and process indirect branch \p Instruction before it is
  /// added to Instructions list.
  IndirectBranchType processIndirectBranch(MCInst &Instruction, unsigned Size,
                                           uint64_t Offset,
                                           uint64_t &TargetAddress);

  BinaryFunction &operator=(const BinaryFunction &) = delete;
  BinaryFunction(const BinaryFunction &) = delete;

  friend class MachORewriteInstance;
  friend class RewriteInstance;
  friend class BinaryContext;
  friend class DataReader;
  friend class DataAggregator;

  static std::string buildCodeSectionName(StringRef Name,
                                          const BinaryContext &BC);
  static std::string buildColdCodeSectionName(StringRef Name,
                                              const BinaryContext &BC);

  /// Creation should be handled by RewriteInstance or BinaryContext
  BinaryFunction(const std::string &Name, BinarySection &Section,
                 uint64_t Address, uint64_t Size, BinaryContext &BC)
      : OriginSection(&Section), Address(Address), Size(Size), BC(BC),
        CodeSectionName(buildCodeSectionName(Name, BC)),
        ColdCodeSectionName(buildColdCodeSectionName(Name, BC)),
        FunctionNumber(++Count) {
    Symbols.push_back(BC.Ctx->getOrCreateSymbol(Name));
  }

  /// This constructor is used to create an injected function
  BinaryFunction(const std::string &Name, BinaryContext &BC, bool IsSimple)
      : Address(0), Size(0), BC(BC), IsSimple(IsSimple),
        CodeSectionName(buildCodeSectionName(Name, BC)),
        ColdCodeSectionName(buildColdCodeSectionName(Name, BC)),
        FunctionNumber(++Count) {
    Symbols.push_back(BC.Ctx->getOrCreateSymbol(Name));
    IsInjected = true;
  }

  /// Create a basic block at a given \p Offset in the function and append it
  /// to the end of list of blocks. Used during CFG construction only.
  BinaryBasicBlock *addBasicBlockAt(uint64_t Offset, MCSymbol *Label) {
    assert(CurrentState == State::Disassembled &&
           "Cannot add block with an offset in non-disassembled state.");
    assert(!getBasicBlockAtOffset(Offset) &&
           "Basic block already exists at the offset.");

    BasicBlocks.emplace_back(createBasicBlock(Label).release());
    BinaryBasicBlock *BB = BasicBlocks.back();

    BB->setIndex(BasicBlocks.size() - 1);
    BB->setOffset(Offset);

    BasicBlockOffsets.emplace_back(Offset, BB);
    assert(llvm::is_sorted(BasicBlockOffsets, CompareBasicBlockOffsets()) &&
           llvm::is_sorted(blocks()));

    return BB;
  }

  /// Clear state of the function that could not be disassembled or if its
  /// disassembled state was later invalidated.
  void clearDisasmState();

  /// Release memory allocated for CFG and instructions.
  /// We still keep basic blocks for address translation/mapping purposes.
  void releaseCFG() {
    for (BinaryBasicBlock *BB : BasicBlocks)
      BB->releaseCFG();
    for (BinaryBasicBlock *BB : DeletedBasicBlocks)
      BB->releaseCFG();

    clearList(CallSites);
    clearList(LSDATypeTable);
    clearList(LSDATypeAddressTable);

    clearList(LabelToBB);

    if (!isMultiEntry())
      clearList(Labels);

    clearList(FrameInstructions);
    clearList(FrameRestoreEquivalents);
  }

public:
  BinaryFunction(BinaryFunction &&) = default;

  using iterator = pointee_iterator<BasicBlockListType::iterator>;
  using const_iterator = pointee_iterator<BasicBlockListType::const_iterator>;
  using reverse_iterator =
      pointee_iterator<BasicBlockListType::reverse_iterator>;
  using const_reverse_iterator =
      pointee_iterator<BasicBlockListType::const_reverse_iterator>;

  // CFG iterators.
  iterator                 begin()       { return BasicBlocks.begin(); }
  const_iterator           begin() const { return BasicBlocks.begin(); }
  iterator                 end  ()       { return BasicBlocks.end();   }
  const_iterator           end  () const { return BasicBlocks.end();   }

  reverse_iterator        rbegin()       { return BasicBlocks.rbegin(); }
  const_reverse_iterator  rbegin() const { return BasicBlocks.rbegin(); }
  reverse_iterator        rend  ()       { return BasicBlocks.rend();   }
  const_reverse_iterator  rend  () const { return BasicBlocks.rend();   }

  size_t                    size() const { return BasicBlocks.size();}
  bool                     empty() const { return BasicBlocks.empty(); }
  const BinaryBasicBlock &front() const  { return *BasicBlocks.front(); }
        BinaryBasicBlock &front()        { return *BasicBlocks.front(); }
  const BinaryBasicBlock & back() const  { return *BasicBlocks.back(); }
        BinaryBasicBlock & back()        { return *BasicBlocks.back(); }
  inline iterator_range<iterator> blocks() {
    return iterator_range<iterator>(begin(), end());
  }
  inline iterator_range<const_iterator> blocks() const {
    return iterator_range<const_iterator>(begin(), end());
  }

  // Iterators by pointer.
  BasicBlockListType::iterator pbegin()  { return BasicBlocks.begin(); }
  BasicBlockListType::iterator pend()    { return BasicBlocks.end(); }

  cfi_iterator        cie_begin()       { return CIEFrameInstructions.begin(); }
  const_cfi_iterator  cie_begin() const { return CIEFrameInstructions.begin(); }
  cfi_iterator        cie_end()         { return CIEFrameInstructions.end(); }
  const_cfi_iterator  cie_end()   const { return CIEFrameInstructions.end(); }
  bool                cie_empty() const { return CIEFrameInstructions.empty(); }

  inline iterator_range<cfi_iterator> cie() {
    return iterator_range<cfi_iterator>(cie_begin(), cie_end());
  }
  inline iterator_range<const_cfi_iterator> cie() const {
    return iterator_range<const_cfi_iterator>(cie_begin(), cie_end());
  }

  /// Iterate over all jump tables associated with this function.
  iterator_range<std::map<uint64_t, JumpTable *>::const_iterator>
  jumpTables() const {
    return make_range(JumpTables.begin(), JumpTables.end());
  }

  /// Return relocation associated with a given \p Offset in the function,
  /// or nullptr if no such relocation exists.
  const Relocation *getRelocationAt(uint64_t Offset) const {
    assert(CurrentState == State::Empty &&
           "Relocations unavailable in the current function state.");
    auto RI = Relocations.find(Offset);
    return (RI == Relocations.end()) ? nullptr : &RI->second;
  }

  /// Return the first relocation in the function that starts at an address in
  /// the [StartOffset, EndOffset) range. Return nullptr if no such relocation
  /// exists.
  const Relocation *getRelocationInRange(uint64_t StartOffset,
                                         uint64_t EndOffset) const {
    assert(CurrentState == State::Empty &&
           "Relocations unavailable in the current function state.");
    auto RI = Relocations.lower_bound(StartOffset);
    if (RI != Relocations.end() && RI->first < EndOffset)
      return &RI->second;

    return nullptr;
  }

  /// Returns the raw binary encoding of this function.
  ErrorOr<ArrayRef<uint8_t>> getData() const;

  BinaryFunction &updateState(BinaryFunction::State State) {
    CurrentState = State;
    return *this;
  }

  FunctionLayout &getLayout() { return Layout; }

  const FunctionLayout &getLayout() const { return Layout; }

  /// Recompute landing pad information for the function and all its blocks.
  void recomputeLandingPads();

  /// Return a list of basic blocks sorted using DFS and update layout indices
  /// using the same order. Does not modify the current layout.
  BasicBlockListType dfs() const;

  /// Find the loops in the CFG of the function and store information about
  /// them.
  void calculateLoopInfo();

  /// Calculate missed macro-fusion opportunities and update BinaryContext
  /// stats.
  void calculateMacroOpFusionStats();

  /// Returns if loop detection has been run for this function.
  bool hasLoopInfo() const { return BLI != nullptr; }

  const BinaryLoopInfo &getLoopInfo() { return *BLI.get(); }

  bool isLoopFree() {
    if (!hasLoopInfo())
      calculateLoopInfo();
    return BLI->empty();
  }

  /// Print loop information about the function.
  void printLoopInfo(raw_ostream &OS) const;

  /// View CFG in graphviz program
  void viewGraph() const;

  /// Dump CFG in graphviz format
  void dumpGraph(raw_ostream &OS) const;

  /// Dump CFG in graphviz format to file.
  void dumpGraphToFile(std::string Filename) const;

  /// Dump CFG in graphviz format to a file with a filename that is derived
  /// from the function name and Annotation strings.  Useful for dumping the
  /// CFG after an optimization pass.
  void dumpGraphForPass(std::string Annotation = "") const;

  /// Return BinaryContext for the function.
  const BinaryContext &getBinaryContext() const { return BC; }

  /// Return BinaryContext for the function.
  BinaryContext &getBinaryContext() { return BC; }

  /// Attempt to validate CFG invariants.
  bool validateCFG() const;

  BinaryBasicBlock *getBasicBlockForLabel(const MCSymbol *Label) {
    return LabelToBB.lookup(Label);
  }

  const BinaryBasicBlock *getBasicBlockForLabel(const MCSymbol *Label) const {
    return LabelToBB.lookup(Label);
  }

  /// Return basic block that originally contained offset \p Offset
  /// from the function start.
  BinaryBasicBlock *getBasicBlockContainingOffset(uint64_t Offset);

  const BinaryBasicBlock *getBasicBlockContainingOffset(uint64_t Offset) const {
    return const_cast<BinaryFunction *>(this)->getBasicBlockContainingOffset(
        Offset);
  }

  /// Return basic block that started at offset \p Offset.
  BinaryBasicBlock *getBasicBlockAtOffset(uint64_t Offset) {
    BinaryBasicBlock *BB = getBasicBlockContainingOffset(Offset);
    return BB && BB->getOffset() == Offset ? BB : nullptr;
  }

  /// Retrieve the landing pad BB associated with invoke instruction \p Invoke
  /// that is in \p BB. Return nullptr if none exists
  BinaryBasicBlock *getLandingPadBBFor(const BinaryBasicBlock &BB,
                                       const MCInst &InvokeInst) const {
    assert(BC.MIB->isInvoke(InvokeInst) && "must be invoke instruction");
    const std::optional<MCPlus::MCLandingPad> LP =
        BC.MIB->getEHInfo(InvokeInst);
    if (LP && LP->first) {
      BinaryBasicBlock *LBB = BB.getLandingPad(LP->first);
      assert(LBB && "Landing pad should be defined");
      return LBB;
    }
    return nullptr;
  }

  /// Return instruction at a given offset in the function. Valid before
  /// CFG is constructed or while instruction offsets are available in CFG.
  MCInst *getInstructionAtOffset(uint64_t Offset);

  const MCInst *getInstructionAtOffset(uint64_t Offset) const {
    return const_cast<BinaryFunction *>(this)->getInstructionAtOffset(Offset);
  }

  /// Return offset for the first instruction. If there is data at the
  /// beginning of a function then offset of the first instruction could
  /// be different from 0
  uint64_t getFirstInstructionOffset() const {
    if (Instructions.empty())
      return 0;
    return Instructions.begin()->first;
  }

  /// Return jump table that covers a given \p Address in memory.
  JumpTable *getJumpTableContainingAddress(uint64_t Address) {
    auto JTI = JumpTables.upper_bound(Address);
    if (JTI == JumpTables.begin())
      return nullptr;
    --JTI;
    if (JTI->first + JTI->second->getSize() > Address)
      return JTI->second;
    if (JTI->second->getSize() == 0 && JTI->first == Address)
      return JTI->second;
    return nullptr;
  }

  const JumpTable *getJumpTableContainingAddress(uint64_t Address) const {
    return const_cast<BinaryFunction *>(this)->getJumpTableContainingAddress(
        Address);
  }

  /// Return the name of the function if the function has just one name.
  /// If the function has multiple names - return one followed
  /// by "(*#<numnames>)".
  ///
  /// We should use getPrintName() for diagnostics and use
  /// hasName() to match function name against a given string.
  ///
  /// NOTE: for disambiguating names of local symbols we use the following
  ///       naming schemes:
  ///           primary:     <function>/<id>
  ///           alternative: <function>/<file>/<id2>
  std::string getPrintName() const {
    const size_t NumNames = Symbols.size() + Aliases.size();
    return NumNames == 1
               ? getOneName().str()
               : (getOneName().str() + "(*" + std::to_string(NumNames) + ")");
  }

  /// The function may have many names. For that reason, we avoid having
  /// getName() method as most of the time the user needs a different
  /// interface, such as forEachName(), hasName(), hasNameRegex(), etc.
  /// In some cases though, we need just a name uniquely identifying
  /// the function, and that's what this method is for.
  StringRef getOneName() const { return Symbols[0]->getName(); }

  /// Return the name of the function as getPrintName(), but also trying
  /// to demangle it.
  std::string getDemangledName() const;

  /// Call \p Callback for every name of this function as long as the Callback
  /// returns false. Stop if Callback returns true or all names have been used.
  /// Return the name for which the Callback returned true if any.
  template <typename FType>
  std::optional<StringRef> forEachName(FType Callback) const {
    for (MCSymbol *Symbol : Symbols)
      if (Callback(Symbol->getName()))
        return Symbol->getName();

    for (const std::string &Name : Aliases)
      if (Callback(StringRef(Name)))
        return StringRef(Name);

    return std::nullopt;
  }

  /// Check if (possibly one out of many) function name matches the given
  /// string. Use this member function instead of direct name comparison.
  bool hasName(const std::string &FunctionName) const {
    auto Res =
        forEachName([&](StringRef Name) { return Name == FunctionName; });
    return Res.has_value();
  }

  /// Check if any of function names matches the given regex.
  std::optional<StringRef> hasNameRegex(const StringRef NameRegex) const;

  /// Check if any of restored function names matches the given regex.
  /// Restored name means stripping BOLT-added suffixes like "/1",
  std::optional<StringRef>
  hasRestoredNameRegex(const StringRef NameRegex) const;

  /// Return a vector of all possible names for the function.
  std::vector<StringRef> getNames() const {
    std::vector<StringRef> AllNames;
    forEachName([&AllNames](StringRef Name) {
      AllNames.push_back(Name);
      return false;
    });

    return AllNames;
  }

  /// Return a state the function is in (see BinaryFunction::State definition
  /// for description).
  State getState() const { return CurrentState; }

  /// Return true if function has a control flow graph available.
  bool hasCFG() const {
    return getState() == State::CFG || getState() == State::CFG_Finalized ||
           getState() == State::EmittedCFG;
  }

  /// Return true if the function state implies that it includes instructions.
  bool hasInstructions() const {
    return getState() == State::Disassembled || hasCFG();
  }

  bool isEmitted() const {
    return getState() == State::EmittedCFG || getState() == State::Emitted;
  }

  /// Return the section in the input binary this function originated from or
  /// nullptr if the function did not originate from the file.
  BinarySection *getOriginSection() const { return OriginSection; }

  void setOriginSection(BinarySection *Section) { OriginSection = Section; }

  /// Return true if the function did not originate from the primary input file.
  bool isInjected() const { return IsInjected; }

  /// Return original address of the function (or offset from base for PIC).
  uint64_t getAddress() const { return Address; }

  uint64_t getOutputAddress() const { return OutputAddress; }

  uint64_t getOutputSize() const { return OutputSize; }

  /// Does this function have a valid streaming order index?
  bool hasValidIndex() const { return Index != -1U; }

  /// Get the streaming order index for this function.
  uint32_t getIndex() const { return Index; }

  /// Set the streaming order index for this function.
  void setIndex(uint32_t Idx) {
    assert(!hasValidIndex());
    Index = Idx;
  }

  /// Return offset of the function body in the binary file.
  uint64_t getFileOffset() const {
    return getLayout().getMainFragment().getFileOffset();
  }

  /// Return (original) byte size of the function.
  uint64_t getSize() const { return Size; }

  /// Return the maximum size the body of the function could have.
  uint64_t getMaxSize() const { return MaxSize; }

  /// Return the number of emitted instructions for this function.
  uint32_t getNumNonPseudos() const {
    uint32_t N = 0;
    for (const BinaryBasicBlock &BB : blocks())
      N += BB.getNumNonPseudos();
    return N;
  }

  /// Return true if function has instructions to emit.
  bool hasNonPseudoInstructions() const {
    for (const BinaryBasicBlock &BB : blocks())
      if (BB.getNumNonPseudos() > 0)
        return true;
    return false;
  }

  /// Return MC symbol associated with the function.
  /// All references to the function should use this symbol.
  MCSymbol *getSymbol(const FragmentNum Fragment = FragmentNum::main()) {
    if (Fragment == FragmentNum::main())
      return Symbols[0];

    size_t ColdSymbolIndex = Fragment.get() - 1;
    if (ColdSymbolIndex >= ColdSymbols.size())
      ColdSymbols.resize(ColdSymbolIndex + 1);

    MCSymbol *&ColdSymbol = ColdSymbols[ColdSymbolIndex];
    if (ColdSymbol == nullptr) {
      SmallString<10> Appendix = formatv(".cold.{0}", ColdSymbolIndex);
      ColdSymbol = BC.Ctx->getOrCreateSymbol(
          NameResolver::append(Symbols[0]->getName(), Appendix));
    }

    return ColdSymbol;
  }

  /// Return MC symbol associated with the function (const version).
  /// All references to the function should use this symbol.
  const MCSymbol *getSymbol() const { return Symbols[0]; }

  /// Return a list of symbols associated with the main entry of the function.
  SymbolListTy &getSymbols() { return Symbols; }
  const SymbolListTy &getSymbols() const { return Symbols; }

  /// If a local symbol \p BBLabel corresponds to a basic block that is a
  /// secondary entry point into the function, then return a global symbol
  /// that represents the secondary entry point. Otherwise return nullptr.
  MCSymbol *getSecondaryEntryPointSymbol(const MCSymbol *BBLabel) const {
    return SecondaryEntryPoints.lookup(BBLabel);
  }

  /// If the basic block serves as a secondary entry point to the function,
  /// return a global symbol representing the entry. Otherwise return nullptr.
  MCSymbol *getSecondaryEntryPointSymbol(const BinaryBasicBlock &BB) const {
    return getSecondaryEntryPointSymbol(BB.getLabel());
  }

  /// Return true if the basic block is an entry point into the function
  /// (either primary or secondary).
  bool isEntryPoint(const BinaryBasicBlock &BB) const {
    if (&BB == BasicBlocks.front())
      return true;
    return getSecondaryEntryPointSymbol(BB);
  }

  /// Return MC symbol corresponding to an enumerated entry for multiple-entry
  /// functions.
  MCSymbol *getSymbolForEntryID(uint64_t EntryNum);
  const MCSymbol *getSymbolForEntryID(uint64_t EntryNum) const {
    return const_cast<BinaryFunction *>(this)->getSymbolForEntryID(EntryNum);
  }

  using EntryPointCallbackTy = function_ref<bool(uint64_t, const MCSymbol *)>;

  /// Invoke \p Callback function for every entry point in the function starting
  /// with the main entry and using entries in the ascending address order.
  /// Stop calling the function after false is returned by the callback.
  ///
  /// Pass an offset of the entry point in the input binary and a corresponding
  /// global symbol to the callback function.
  ///
  /// Return true of all callbacks returned true, false otherwise.
  bool forEachEntryPoint(EntryPointCallbackTy Callback) const;

  /// Return MC symbol associated with the end of the function.
  MCSymbol *
  getFunctionEndLabel(const FragmentNum Fragment = FragmentNum::main()) const {
    assert(BC.Ctx && "cannot be called with empty context");

    size_t LabelIndex = Fragment.get();
    if (LabelIndex >= FunctionEndLabels.size()) {
      FunctionEndLabels.resize(LabelIndex + 1);
    }

    MCSymbol *&FunctionEndLabel = FunctionEndLabels[LabelIndex];
    if (!FunctionEndLabel) {
      std::unique_lock<llvm::sys::RWMutex> Lock(BC.CtxMutex);
      if (Fragment == FragmentNum::main())
        FunctionEndLabel = BC.Ctx->createNamedTempSymbol("func_end");
      else
        FunctionEndLabel = BC.Ctx->createNamedTempSymbol(
            formatv("func_cold_end.{0}", Fragment.get() - 1));
    }
    return FunctionEndLabel;
  }

  /// Return a label used to identify where the constant island was emitted
  /// (AArch only). This is used to update the symbol table accordingly,
  /// emitting data marker symbols as required by the ABI.
  MCSymbol *getFunctionConstantIslandLabel() const {
    assert(Islands && "function expected to have constant islands");

    if (!Islands->FunctionConstantIslandLabel) {
      Islands->FunctionConstantIslandLabel =
          BC.Ctx->createNamedTempSymbol("func_const_island");
    }
    return Islands->FunctionConstantIslandLabel;
  }

  MCSymbol *getFunctionColdConstantIslandLabel() const {
    assert(Islands && "function expected to have constant islands");

    if (!Islands->FunctionColdConstantIslandLabel) {
      Islands->FunctionColdConstantIslandLabel =
          BC.Ctx->createNamedTempSymbol("func_cold_const_island");
    }
    return Islands->FunctionColdConstantIslandLabel;
  }

  /// Return true if this is a function representing a PLT entry.
  bool isPLTFunction() const { return PLTSymbol != nullptr; }

  /// Return PLT function reference symbol for PLT functions and nullptr for
  /// non-PLT functions.
  const MCSymbol *getPLTSymbol() const { return PLTSymbol; }

  /// Set function PLT reference symbol for PLT functions.
  void setPLTSymbol(const MCSymbol *Symbol) {
    assert(Size == 0 && "function size should be 0 for PLT functions");
    PLTSymbol = Symbol;
    IsPseudo = true;
  }

  /// Update output values of the function based on the final \p Layout.
  void updateOutputValues(const MCAsmLayout &Layout);

  /// Return mapping of input to output addresses. Most users should call
  /// translateInputToOutputAddress() for address translation.
  InputOffsetToAddressMapTy &getInputOffsetToAddressMap() {
    assert(isEmitted() && "cannot use address mapping before code emission");
    return InputOffsetToAddressMap;
  }

  /// Register relocation type \p RelType at a given \p Address in the function
  /// against \p Symbol.
  /// Assert if the \p Address is not inside this function.
  void addRelocation(uint64_t Address, MCSymbol *Symbol, uint64_t RelType,
                     uint64_t Addend, uint64_t Value);

  /// Return the name of the section this function originated from.
  std::optional<StringRef> getOriginSectionName() const {
    if (!OriginSection)
      return std::nullopt;
    return OriginSection->getName();
  }

  /// Return internal section name for this function.
  SmallString<32>
  getCodeSectionName(const FragmentNum Fragment = FragmentNum::main()) const {
    if (Fragment == FragmentNum::main())
      return SmallString<32>(CodeSectionName);
    if (Fragment == FragmentNum::cold())
      return SmallString<32>(ColdCodeSectionName);
    return formatv("{0}.{1}", ColdCodeSectionName, Fragment.get() - 1);
  }

  /// Assign a code section name to the function.
  void setCodeSectionName(const StringRef Name) {
    CodeSectionName = Name.str();
  }

  /// Get output code section.
  ErrorOr<BinarySection &>
  getCodeSection(const FragmentNum Fragment = FragmentNum::main()) const {
    return BC.getUniqueSectionByName(getCodeSectionName(Fragment));
  }

  /// Assign a section name for the cold part of the function.
  void setColdCodeSectionName(const StringRef Name) {
    ColdCodeSectionName = Name.str();
  }

  /// Return true iif the function will halt execution on entry.
  bool trapsOnEntry() const { return TrapsOnEntry; }

  /// Make the function always trap on entry. Other than the trap instruction,
  /// the function body will be empty.
  void setTrapOnEntry();

  /// Return true if the function could be correctly processed.
  bool isSimple() const { return IsSimple; }

  /// Return true if the function should be ignored for optimization purposes.
  bool isIgnored() const { return IsIgnored; }

  /// Return true if the function should not be disassembled, emitted, or
  /// otherwise processed.
  bool isPseudo() const { return IsPseudo; }

  /// Return true if the function contains explicit or implicit indirect branch
  /// to its split fragments, e.g., split jump table, landing pad in split
  /// fragment.
  bool hasIndirectTargetToSplitFragment() const {
    return HasIndirectTargetToSplitFragment;
  }

  /// Return true if all CFG edges have local successors.
  bool hasCanonicalCFG() const { return HasCanonicalCFG; }

  /// Return true if the original function code has all necessary relocations
  /// to track addresses of functions emitted to new locations.
  bool hasExternalRefRelocations() const { return HasExternalRefRelocations; }

  /// Return true if the function has instruction(s) with unknown control flow.
  bool hasUnknownControlFlow() const { return HasUnknownControlFlow; }

  /// Return true if the function body is non-contiguous.
  bool isSplit() const { return isSimple() && getLayout().isSplit(); }

  bool shouldPreserveNops() const { return PreserveNops; }

  /// Return true if the function has exception handling tables.
  bool hasEHRanges() const { return HasEHRanges; }

  /// Return true if the function uses DW_CFA_GNU_args_size CFIs.
  bool usesGnuArgsSize() const { return UsesGnuArgsSize; }

  /// Return true if the function has more than one entry point.
  bool isMultiEntry() const { return !SecondaryEntryPoints.empty(); }

  /// Return true if the function might have a profile available externally,
  /// but not yet populated into the function.
  bool hasProfileAvailable() const { return HasProfileAvailable; }

  bool hasMemoryProfile() const { return HasMemoryProfile; }

  /// Return true if the body of the function was merged into another function.
  bool isFolded() const { return FoldedIntoFunction != nullptr; }

  /// Return true if other functions were folded into this one.
  bool hasFunctionsFoldedInto() const { return HasFunctionsFoldedInto; }

  /// If this function was folded, return the function it was folded into.
  BinaryFunction *getFoldedIntoFunction() const { return FoldedIntoFunction; }

  /// Return true if the function uses jump tables.
  bool hasJumpTables() const { return !JumpTables.empty(); }

  /// Return true if the function has SDT marker
  bool hasSDTMarker() const { return HasSDTMarker; }

  /// Return true if the function has Pseudo Probe
  bool hasPseudoProbe() const { return HasPseudoProbe; }

  /// Return true if the function uses ORC format for stack unwinding.
  bool hasORC() const { return HasORC; }

  /// Return true if the original entry point was patched.
  bool isPatched() const { return IsPatched; }

  const JumpTable *getJumpTable(const MCInst &Inst) const {
    const uint64_t Address = BC.MIB->getJumpTable(Inst);
    return getJumpTableContainingAddress(Address);
  }

  JumpTable *getJumpTable(const MCInst &Inst) {
    const uint64_t Address = BC.MIB->getJumpTable(Inst);
    return getJumpTableContainingAddress(Address);
  }

  const MCSymbol *getPersonalityFunction() const { return PersonalityFunction; }

  uint8_t getPersonalityEncoding() const { return PersonalityEncoding; }

  CallSitesRange getCallSites(const FragmentNum F) const {
    return make_range(std::equal_range(CallSites.begin(), CallSites.end(),
                                       std::make_pair(F, CallSite()),
                                       llvm::less_first()));
  }

  void
  addCallSites(const ArrayRef<std::pair<FragmentNum, CallSite>> NewCallSites) {
    llvm::copy(NewCallSites, std::back_inserter(CallSites));
    llvm::stable_sort(CallSites, llvm::less_first());
  }

  ArrayRef<uint8_t> getLSDAActionTable() const { return LSDAActionTable; }

  const LSDATypeTableTy &getLSDATypeTable() const { return LSDATypeTable; }

  unsigned getLSDATypeEncoding() const { return LSDATypeEncoding; }

  const LSDATypeTableTy &getLSDATypeAddressTable() const {
    return LSDATypeAddressTable;
  }

  ArrayRef<uint8_t> getLSDATypeIndexTable() const { return LSDATypeIndexTable; }

  IslandInfo &getIslandInfo() {
    assert(Islands && "function expected to have constant islands");
    return *Islands;
  }

  const IslandInfo &getIslandInfo() const {
    assert(Islands && "function expected to have constant islands");
    return *Islands;
  }

  /// Return true if the function has CFI instructions
  bool hasCFI() const {
    return !FrameInstructions.empty() || !CIEFrameInstructions.empty();
  }

  /// Return unique number associated with the function.
  uint64_t getFunctionNumber() const { return FunctionNumber; }

  /// Return true if the given address \p PC is inside the function body.
  bool containsAddress(uint64_t PC, bool UseMaxSize = false) const {
    if (UseMaxSize)
      return Address <= PC && PC < Address + MaxSize;
    return Address <= PC && PC < Address + Size;
  }

  /// Create a basic block in the function. The new block is *NOT* inserted
  /// into the CFG. The caller must use insertBasicBlocks() to add any new
  /// blocks to the CFG.
  std::unique_ptr<BinaryBasicBlock>
  createBasicBlock(MCSymbol *Label = nullptr) {
    if (!Label) {
      std::unique_lock<llvm::sys::RWMutex> Lock(BC.CtxMutex);
      Label = BC.Ctx->createNamedTempSymbol("BB");
    }
    auto BB =
        std::unique_ptr<BinaryBasicBlock>(new BinaryBasicBlock(this, Label));

    LabelToBB[Label] = BB.get();

    return BB;
  }

  /// Create a new basic block with an optional \p Label and add it to the list
  /// of basic blocks of this function.
  BinaryBasicBlock *addBasicBlock(MCSymbol *Label = nullptr) {
    assert(CurrentState == State::CFG && "Can only add blocks in CFG state");

    BasicBlocks.emplace_back(createBasicBlock(Label).release());
    BinaryBasicBlock *BB = BasicBlocks.back();

    BB->setIndex(BasicBlocks.size() - 1);
    Layout.addBasicBlock(BB);

    return BB;
  }

  /// Add basic block \BB as an entry point to the function. Return global
  /// symbol associated with the entry.
  MCSymbol *addEntryPoint(const BinaryBasicBlock &BB);

  /// Register secondary entry point at a given \p Offset into the function.
  /// Return global symbol for use by extern function references.
  MCSymbol *addEntryPointAtOffset(uint64_t Offset);

  /// Mark all blocks that are unreachable from a root (entry point
  /// or landing pad) as invalid.
  void markUnreachableBlocks();

  /// Rebuilds BBs layout, ignoring dead BBs. Returns the number of removed
  /// BBs and the removed number of bytes of code.
  std::pair<unsigned, uint64_t> eraseInvalidBBs();

  /// Get the relative order between two basic blocks in the original
  /// layout.  The result is > 0 if B occurs before A and < 0 if B
  /// occurs after A.  If A and B are the same block, the result is 0.
  signed getOriginalLayoutRelativeOrder(const BinaryBasicBlock *A,
                                        const BinaryBasicBlock *B) const {
    return getIndex(A) - getIndex(B);
  }

  /// Insert the BBs contained in NewBBs into the basic blocks for this
  /// function. Update the associated state of all blocks as needed, i.e.
  /// BB offsets and BB indices. The new BBs are inserted after Start.
  /// This operation could affect fallthrough branches for Start.
  ///
  void
  insertBasicBlocks(BinaryBasicBlock *Start,
                    std::vector<std::unique_ptr<BinaryBasicBlock>> &&NewBBs,
                    const bool UpdateLayout = true,
                    const bool UpdateCFIState = true,
                    const bool RecomputeLandingPads = true);

  iterator insertBasicBlocks(
      iterator StartBB, std::vector<std::unique_ptr<BinaryBasicBlock>> &&NewBBs,
      const bool UpdateLayout = true, const bool UpdateCFIState = true,
      const bool RecomputeLandingPads = true);

  /// Update the basic block layout for this function.  The BBs from
  /// [Start->Index, Start->Index + NumNewBlocks) are inserted into the
  /// layout after the BB indicated by Start.
  void updateLayout(BinaryBasicBlock *Start, const unsigned NumNewBlocks);

  /// Recompute the CFI state for NumNewBlocks following Start after inserting
  /// new blocks into the CFG.  This must be called after updateLayout.
  void updateCFIState(BinaryBasicBlock *Start, const unsigned NumNewBlocks);

  /// Return true if we detected ambiguous jump tables in this function, which
  /// happen when one JT is used in more than one indirect jumps. This precludes
  /// us from splitting edges for this JT unless we duplicate the JT (see
  /// disambiguateJumpTables).
  bool checkForAmbiguousJumpTables();

  /// Detect when two distinct indirect jumps are using the same jump table and
  /// duplicate it, allocating a separate JT for each indirect branch. This is
  /// necessary for code transformations on the CFG that change an edge induced
  /// by an indirect branch, e.g.: instrumentation or shrink wrapping. However,
  /// this is only possible if we are not updating jump tables in place, but are
  /// writing it to a new location (moving them).
  void disambiguateJumpTables(MCPlusBuilder::AllocatorIdTy AllocId);

  /// Change \p OrigDest to \p NewDest in the jump table used at the end of
  /// \p BB. Returns false if \p OrigDest couldn't be find as a valid target
  /// and no replacement took place.
  bool replaceJumpTableEntryIn(BinaryBasicBlock *BB, BinaryBasicBlock *OldDest,
                               BinaryBasicBlock *NewDest);

  /// Split the CFG edge <From, To> by inserting an intermediate basic block.
  /// Returns a pointer to this new intermediate basic block. BB "From" will be
  /// updated to jump to the intermediate block, which in turn will have an
  /// unconditional branch to BB "To".
  /// User needs to manually call fixBranches(). This function only creates the
  /// correct CFG edges.
  BinaryBasicBlock *splitEdge(BinaryBasicBlock *From, BinaryBasicBlock *To);

  /// We may have built an overly conservative CFG for functions with calls
  /// to functions that the compiler knows will never return. In this case,
  /// clear all successors from these blocks.
  void deleteConservativeEdges();

  /// Determine direction of the branch based on the current layout.
  /// Callee is responsible of updating basic block indices prior to using
  /// this function (e.g. by calling BinaryFunction::updateLayoutIndices()).
  static bool isForwardBranch(const BinaryBasicBlock *From,
                              const BinaryBasicBlock *To) {
    assert(From->getFunction() == To->getFunction() &&
           "basic blocks should be in the same function");
    return To->getLayoutIndex() > From->getLayoutIndex();
  }

  /// Determine direction of the call to callee symbol relative to the start
  /// of this function.
  /// Note: this doesn't take function splitting into account.
  bool isForwardCall(const MCSymbol *CalleeSymbol) const;

  /// Dump function information to debug output. If \p PrintInstructions
  /// is true - include instruction disassembly.
  void dump() const;

  /// Print function information to the \p OS stream.
  void print(raw_ostream &OS, std::string Annotation = "");

  /// Print all relocations between \p Offset and \p Offset + \p Size in
  /// this function.
  void printRelocations(raw_ostream &OS, uint64_t Offset, uint64_t Size) const;

  /// Return true if function has a profile, even if the profile does not
  /// match CFG 100%.
  bool hasProfile() const { return ExecutionCount != COUNT_NO_PROFILE; }

  /// Return true if function profile is present and accurate.
  bool hasValidProfile() const {
    return ExecutionCount != COUNT_NO_PROFILE && ProfileMatchRatio == 1.0f;
  }

  /// Mark this function as having a valid profile.
  void markProfiled(uint16_t Flags) {
    if (ExecutionCount == COUNT_NO_PROFILE)
      ExecutionCount = 0;
    ProfileFlags = Flags;
    ProfileMatchRatio = 1.0f;
  }

  /// Return flags describing a profile for this function.
  uint16_t getProfileFlags() const { return ProfileFlags; }

  /// Return true if the function's input profile data has been inaccurate but
  /// has been corrected by the profile inference algorithm.
  bool hasInferredProfile() const { return HasInferredProfile; }

  void setHasInferredProfile(bool Inferred) { HasInferredProfile = Inferred; }

  void addCFIInstruction(uint64_t Offset, MCCFIInstruction &&Inst) {
    assert(!Instructions.empty());

    // Fix CFI instructions skipping NOPs. We need to fix this because changing
    // CFI state after a NOP, besides being wrong and inaccurate,  makes it
    // harder for us to recover this information, since we can create empty BBs
    // with NOPs and then reorder it away.
    // We fix this by moving the CFI instruction just before any NOPs.
    auto I = Instructions.lower_bound(Offset);
    if (Offset == getSize()) {
      assert(I == Instructions.end() && "unexpected iterator value");
      // Sometimes compiler issues restore_state after all instructions
      // in the function (even after nop).
      --I;
      Offset = I->first;
    }
    assert(I->first == Offset && "CFI pointing to unknown instruction");
    if (I == Instructions.begin()) {
      CIEFrameInstructions.emplace_back(std::forward<MCCFIInstruction>(Inst));
      return;
    }

    --I;
    while (I != Instructions.begin() && BC.MIB->isNoop(I->second)) {
      Offset = I->first;
      --I;
    }
    OffsetToCFI.emplace(Offset, FrameInstructions.size());
    FrameInstructions.emplace_back(std::forward<MCCFIInstruction>(Inst));
  }

  BinaryBasicBlock::iterator addCFIInstruction(BinaryBasicBlock *BB,
                                               BinaryBasicBlock::iterator Pos,
                                               MCCFIInstruction &&Inst) {
    size_t Idx = FrameInstructions.size();
    FrameInstructions.emplace_back(std::forward<MCCFIInstruction>(Inst));
    return addCFIPseudo(BB, Pos, Idx);
  }

  /// Insert a CFI pseudo instruction in a basic block. This pseudo instruction
  /// is a placeholder that refers to a real MCCFIInstruction object kept by
  /// this function that will be emitted at that position.
  BinaryBasicBlock::iterator addCFIPseudo(BinaryBasicBlock *BB,
                                          BinaryBasicBlock::iterator Pos,
                                          uint32_t Offset) {
    MCInst CFIPseudo;
    BC.MIB->createCFI(CFIPseudo, Offset);
    return BB->insertPseudoInstr(Pos, CFIPseudo);
  }

  /// Retrieve the MCCFIInstruction object associated with a CFI pseudo.
  const MCCFIInstruction *getCFIFor(const MCInst &Instr) const {
    if (!BC.MIB->isCFI(Instr))
      return nullptr;
    uint32_t Offset = Instr.getOperand(0).getImm();
    assert(Offset < FrameInstructions.size() && "Invalid CFI offset");
    return &FrameInstructions[Offset];
  }

  void setCFIFor(const MCInst &Instr, MCCFIInstruction &&CFIInst) {
    assert(BC.MIB->isCFI(Instr) &&
           "attempting to change CFI in a non-CFI inst");
    uint32_t Offset = Instr.getOperand(0).getImm();
    assert(Offset < FrameInstructions.size() && "Invalid CFI offset");
    FrameInstructions[Offset] = std::move(CFIInst);
  }

  void mutateCFIRegisterFor(const MCInst &Instr, MCPhysReg NewReg);

  const MCCFIInstruction *mutateCFIOffsetFor(const MCInst &Instr,
                                             int64_t NewOffset);

  BinaryFunction &setFileOffset(uint64_t Offset) {
    getLayout().getMainFragment().setFileOffset(Offset);
    return *this;
  }

  BinaryFunction &setSize(uint64_t S) {
    Size = S;
    return *this;
  }

  BinaryFunction &setMaxSize(uint64_t Size) {
    MaxSize = Size;
    return *this;
  }

  BinaryFunction &setOutputAddress(uint64_t Address) {
    OutputAddress = Address;
    return *this;
  }

  BinaryFunction &setOutputSize(uint64_t Size) {
    OutputSize = Size;
    return *this;
  }

  BinaryFunction &setSimple(bool Simple) {
    IsSimple = Simple;
    return *this;
  }

  void setPseudo(bool Pseudo) { IsPseudo = Pseudo; }

  BinaryFunction &setUsesGnuArgsSize(bool Uses = true) {
    UsesGnuArgsSize = Uses;
    return *this;
  }

  BinaryFunction &setHasProfileAvailable(bool V = true) {
    HasProfileAvailable = V;
    return *this;
  }

  /// Mark function that should not be emitted.
  void setIgnored();

  void setIsPatched(bool V) { IsPatched = V; }

  void setHasIndirectTargetToSplitFragment(bool V) {
    HasIndirectTargetToSplitFragment = V;
  }

  void setHasCanonicalCFG(bool V) { HasCanonicalCFG = V; }

  void setFolded(BinaryFunction *BF) { FoldedIntoFunction = BF; }

  /// Indicate that another function body was merged with this function.
  void setHasFunctionsFoldedInto() { HasFunctionsFoldedInto = true; }

  void setHasSDTMarker(bool V) { HasSDTMarker = V; }

<<<<<<< HEAD
=======
  /// Mark the function as using ORC format for stack unwinding.
  void setHasORC(bool V) { HasORC = V; }

>>>>>>> 6241a64e
  BinaryFunction &setPersonalityFunction(uint64_t Addr) {
    assert(!PersonalityFunction && "can't set personality function twice");
    PersonalityFunction = BC.getOrCreateGlobalSymbol(Addr, "FUNCat");
    return *this;
  }

  BinaryFunction &setPersonalityEncoding(uint8_t Encoding) {
    PersonalityEncoding = Encoding;
    return *this;
  }

  BinaryFunction &setAlignment(uint16_t Align) {
    Alignment = Align;
    return *this;
  }

  Align getAlign() const { return Align(Alignment); }
  uint16_t getAlignment() const { return Alignment; }

  BinaryFunction &setMaxAlignmentBytes(uint16_t MaxAlignBytes) {
    MaxAlignmentBytes = MaxAlignBytes;
    return *this;
  }

  uint16_t getMaxAlignmentBytes() const { return MaxAlignmentBytes; }

  BinaryFunction &setMaxColdAlignmentBytes(uint16_t MaxAlignBytes) {
    MaxColdAlignmentBytes = MaxAlignBytes;
    return *this;
  }

  uint16_t getMaxColdAlignmentBytes() const { return MaxColdAlignmentBytes; }

  BinaryFunction &setImageAddress(uint64_t Address) {
    getLayout().getMainFragment().setImageAddress(Address);
    return *this;
  }

  /// Return the address of this function' image in memory.
  uint64_t getImageAddress() const {
    return getLayout().getMainFragment().getImageAddress();
  }

  BinaryFunction &setImageSize(uint64_t Size) {
    getLayout().getMainFragment().setImageSize(Size);
    return *this;
  }

  /// Return the size of this function' image in memory.
  uint64_t getImageSize() const {
    return getLayout().getMainFragment().getImageSize();
  }

  /// Return true if the function is a secondary fragment of another function.
  bool isFragment() const { return IsFragment; }

  /// Returns if this function is a child of \p Other function.
  bool isChildOf(const BinaryFunction &Other) const {
    return ParentFragments.contains(&Other);
  }

  /// Returns if this function is a parent of \p Other function.
  bool isParentOf(const BinaryFunction &Other) const {
    return llvm::is_contained(Fragments, &Other);
  }

  /// Returns if this function is a parent or child of \p Other function.
  bool isParentOrChildOf(const BinaryFunction &Other) const {
    return isChildOf(Other) || isParentOf(Other);
  }

  /// Set the profile data for the number of times the function was called.
  BinaryFunction &setExecutionCount(uint64_t Count) {
    ExecutionCount = Count;
    return *this;
  }

  /// Adjust execution count for the function by a given \p Count. The value
  /// \p Count will be subtracted from the current function count.
  ///
  /// The function will proportionally adjust execution count for all
  /// basic blocks and edges in the control flow graph.
  void adjustExecutionCount(uint64_t Count);

  /// Set LSDA address for the function.
  BinaryFunction &setLSDAAddress(uint64_t Address) {
    LSDAAddress = Address;
    return *this;
  }

  /// Set main LSDA symbol for the function.
  BinaryFunction &setLSDASymbol(MCSymbol *Symbol) {
    if (LSDASymbols.empty())
      LSDASymbols.resize(1);
    LSDASymbols.front() = Symbol;
    return *this;
  }

  /// Return the profile information about the number of times
  /// the function was executed.
  ///
  /// Return COUNT_NO_PROFILE if there's no profile info.
  uint64_t getExecutionCount() const { return ExecutionCount; }

  /// Return the raw profile information about the number of branch
  /// executions corresponding to this function.
  uint64_t getRawBranchCount() const { return RawBranchCount; }

  /// Set the profile data about the number of branch executions corresponding
  /// to this function.
  void setRawBranchCount(uint64_t Count) { RawBranchCount = Count; }

  /// Return the execution count for functions with known profile.
  /// Return 0 if the function has no profile.
  uint64_t getKnownExecutionCount() const {
    return ExecutionCount == COUNT_NO_PROFILE ? 0 : ExecutionCount;
  }

  /// Return original LSDA address for the function or NULL.
  uint64_t getLSDAAddress() const { return LSDAAddress; }

  /// Return symbol pointing to function's LSDA.
  MCSymbol *getLSDASymbol(const FragmentNum F) {
    if (F.get() < LSDASymbols.size() && LSDASymbols[F.get()] != nullptr)
      return LSDASymbols[F.get()];
    if (getCallSites(F).empty())
      return nullptr;

    if (F.get() >= LSDASymbols.size())
      LSDASymbols.resize(F.get() + 1);

    SmallString<256> SymbolName;
    if (F == FragmentNum::main())
      SymbolName = formatv("GCC_except_table{0:x-}", getFunctionNumber());
    else
      SymbolName = formatv("GCC_cold_except_table{0:x-}.{1}",
                           getFunctionNumber(), F.get());

    LSDASymbols[F.get()] = BC.Ctx->getOrCreateSymbol(SymbolName);

    return LSDASymbols[F.get()];
  }

  void setOutputDataAddress(uint64_t Address) { OutputDataOffset = Address; }

  uint64_t getOutputDataAddress() const { return OutputDataOffset; }

  void setOutputColdDataAddress(uint64_t Address) {
    OutputColdDataOffset = Address;
  }

  uint64_t getOutputColdDataAddress() const { return OutputColdDataOffset; }

  /// If \p Address represents an access to a constant island managed by this
  /// function, return a symbol so code can safely refer to it. Otherwise,
  /// return nullptr. First return value is the symbol for reference in the
  /// hot code area while the second return value is the symbol for reference
  /// in the cold code area, as when the function is split the islands are
  /// duplicated.
  MCSymbol *getOrCreateIslandAccess(uint64_t Address) {
    if (!Islands)
      return nullptr;

    MCSymbol *Symbol;
    if (!isInConstantIsland(Address))
      return nullptr;

    // Register our island at global namespace
    Symbol = BC.getOrCreateGlobalSymbol(Address, "ISLANDat");

    // Internal bookkeeping
    const uint64_t Offset = Address - getAddress();
    assert((!Islands->Offsets.count(Offset) ||
            Islands->Offsets[Offset] == Symbol) &&
           "Inconsistent island symbol management");
    if (!Islands->Offsets.count(Offset)) {
      Islands->Offsets[Offset] = Symbol;
      Islands->Symbols.insert(Symbol);
    }
    return Symbol;
  }

  /// Support dynamic relocations in constant islands, which may happen if
  /// binary is linked with -z notext option.
  void markIslandDynamicRelocationAtAddress(uint64_t Address) {
    if (!isInConstantIsland(Address)) {
      errs() << "BOLT-ERROR: dynamic relocation found for text section at 0x"
             << Twine::utohexstr(Address) << "\n";
      exit(1);
    }

    // Mark island to have dynamic relocation
    Islands->HasDynamicRelocations = true;

    // Create island access, so we would emit the label and
    // move binary data during updateOutputValues, making us emit
    // dynamic relocation with the right offset value.
    getOrCreateIslandAccess(Address);
  }

  bool hasDynamicRelocationAtIsland() const {
    return !!(Islands && Islands->HasDynamicRelocations);
  }

  /// Called by an external function which wishes to emit references to constant
  /// island symbols of this function. We create a proxy for it, so we emit
  /// separate symbols when emitting our constant island on behalf of this other
  /// function.
  MCSymbol *getOrCreateProxyIslandAccess(uint64_t Address,
                                         BinaryFunction &Referrer) {
    MCSymbol *Symbol = getOrCreateIslandAccess(Address);
    if (!Symbol)
      return nullptr;

    MCSymbol *Proxy;
    if (!Islands->Proxies[&Referrer].count(Symbol)) {
      Proxy = BC.Ctx->getOrCreateSymbol(Symbol->getName() + ".proxy.for." +
                                        Referrer.getPrintName());
      Islands->Proxies[&Referrer][Symbol] = Proxy;
      Islands->Proxies[&Referrer][Proxy] = Symbol;
    }
    Proxy = Islands->Proxies[&Referrer][Symbol];
    return Proxy;
  }

  /// Make this function depend on \p BF because we have a reference to its
  /// constant island. When emitting this function,  we will also emit
  //  \p BF's constants. This only happens in custom AArch64 assembly code.
  void createIslandDependency(MCSymbol *Island, BinaryFunction *BF) {
    if (!Islands)
      Islands = std::make_unique<IslandInfo>();

    Islands->Dependency.insert(BF);
    Islands->ProxySymbols[Island] = BF;
  }

  /// Detects whether \p Address is inside a data region in this function
  /// (constant islands).
  bool isInConstantIsland(uint64_t Address) const {
    if (!Islands)
      return false;

    if (Address < getAddress())
      return false;

    uint64_t Offset = Address - getAddress();

    if (Offset >= getMaxSize())
      return false;

    auto DataIter = Islands->DataOffsets.upper_bound(Offset);
    if (DataIter == Islands->DataOffsets.begin())
      return false;
    DataIter = std::prev(DataIter);

    auto CodeIter = Islands->CodeOffsets.upper_bound(Offset);
    if (CodeIter == Islands->CodeOffsets.begin())
      return true;

    return *std::prev(CodeIter) <= *DataIter;
  }

  uint16_t getConstantIslandAlignment() const {
    return Islands ? Islands->getAlignment() : 1;
  }

  uint64_t
  estimateConstantIslandSize(const BinaryFunction *OnBehalfOf = nullptr) const {
    if (!Islands)
      return 0;

    uint64_t Size = 0;
    for (auto DataIter = Islands->DataOffsets.begin();
         DataIter != Islands->DataOffsets.end(); ++DataIter) {
      auto NextData = std::next(DataIter);
      auto CodeIter = Islands->CodeOffsets.lower_bound(*DataIter);
      if (CodeIter == Islands->CodeOffsets.end() &&
          NextData == Islands->DataOffsets.end()) {
        Size += getMaxSize() - *DataIter;
        continue;
      }

      uint64_t NextMarker;
      if (CodeIter == Islands->CodeOffsets.end())
        NextMarker = *NextData;
      else if (NextData == Islands->DataOffsets.end())
        NextMarker = *CodeIter;
      else
        NextMarker = (*CodeIter > *NextData) ? *NextData : *CodeIter;

      Size += NextMarker - *DataIter;
    }

    if (!OnBehalfOf) {
      for (BinaryFunction *ExternalFunc : Islands->Dependency) {
        Size = alignTo(Size, ExternalFunc->getConstantIslandAlignment());
        Size += ExternalFunc->estimateConstantIslandSize(this);
      }
    }

    return Size;
  }

  bool hasIslandsInfo() const {
    return Islands && (hasConstantIsland() || !Islands->Dependency.empty());
  }

  bool hasConstantIsland() const {
    return Islands && !Islands->DataOffsets.empty();
  }

  /// Return true iff the symbol could be seen inside this function otherwise
  /// it is probably another function.
  bool isSymbolValidInScope(const SymbolRef &Symbol, uint64_t SymbolSize) const;

  /// Disassemble function from raw data.
  /// If successful, this function will populate the list of instructions
  /// for this function together with offsets from the function start
  /// in the input. It will also populate Labels with destinations for
  /// local branches, and TakenBranches with [from, to] info.
  ///
  /// The Function should be properly initialized before this function
  /// is called. I.e. function address and size should be set.
  ///
  /// Returns true on successful disassembly, and updates the current
  /// state to State:Disassembled.
  ///
  /// Returns false if disassembly failed.
  bool disassemble();

  void handlePCRelOperand(MCInst &Instruction, uint64_t Address, uint64_t Size);

  MCSymbol *handleExternalReference(MCInst &Instruction, uint64_t Size,
                                    uint64_t Offset, uint64_t TargetAddress,
                                    bool &IsCall);

  void handleIndirectBranch(MCInst &Instruction, uint64_t Size,
                            uint64_t Offset);

  // Check for linker veneers, which lack relocations and need manual
  // adjustments.
  void handleAArch64IndirectCall(MCInst &Instruction, const uint64_t Offset);

  /// Scan function for references to other functions. In relocation mode,
  /// add relocations for external references. In non-relocation mode, detect
  /// and mark new entry points.
  ///
  /// Return true on success. False if the disassembly failed or relocations
  /// could not be created.
  bool scanExternalRefs();

  /// Return the size of a data object located at \p Offset in the function.
  /// Return 0 if there is no data object at the \p Offset.
  size_t getSizeOfDataInCodeAt(uint64_t Offset) const;

  /// Verify that starting at \p Offset function contents are filled with
  /// zero-value bytes.
  bool isZeroPaddingAt(uint64_t Offset) const;

  /// Check that entry points have an associated instruction at their
  /// offsets after disassembly.
  void postProcessEntryPoints();

  /// Post-processing for jump tables after disassembly. Since their
  /// boundaries are not known until all call sites are seen, we need this
  /// extra pass to perform any final adjustments.
  void postProcessJumpTables();

  /// Builds a list of basic blocks with successor and predecessor info.
  ///
  /// The function should in Disassembled state prior to call.
  ///
  /// Returns true on success and update the current function state to
  /// State::CFG. Returns false if CFG cannot be built.
  bool buildCFG(MCPlusBuilder::AllocatorIdTy);

  /// Perform post-processing of the CFG.
  void postProcessCFG();

  /// Verify that any assumptions we've made about indirect branches were
  /// correct and also make any necessary changes to unknown indirect branches.
  ///
  /// Catch-22: we need to know indirect branch targets to build CFG, and
  /// in order to determine the value for indirect branches we need to know CFG.
  ///
  /// As such, the process of decoding indirect branches is broken into 2 steps:
  /// first we make our best guess about a branch without knowing the CFG,
  /// and later after we have the CFG for the function, we verify our earlier
  /// assumptions and also do our best at processing unknown indirect branches.
  ///
  /// Return true upon successful processing, or false if the control flow
  /// cannot be statically evaluated for any given indirect branch.
  bool postProcessIndirectBranches(MCPlusBuilder::AllocatorIdTy AllocId);

  /// Validate that all data references to function offsets are claimed by
  /// recognized jump tables. Register externally referenced blocks as entry
  /// points. Returns true if there are no unclaimed externally referenced
  /// offsets.
  bool validateExternallyReferencedOffsets();

  /// Return all call site profile info for this function.
  IndirectCallSiteProfile &getAllCallSites() { return AllCallSites; }

  const IndirectCallSiteProfile &getAllCallSites() const {
    return AllCallSites;
  }

  /// Walks the list of basic blocks filling in missing information about
  /// edge frequency for fall-throughs.
  ///
  /// Assumes the CFG has been built and edge frequency for taken branches
  /// has been filled with LBR data.
  void inferFallThroughCounts();

  /// Clear execution profile of the function.
  void clearProfile();

  /// Converts conditional tail calls to unconditional tail calls. We do this to
  /// handle conditional tail calls correctly and to give a chance to the
  /// simplify conditional tail call pass to decide whether to re-optimize them
  /// using profile information.
  void removeConditionalTailCalls();

  // Convert COUNT_NO_PROFILE to 0
  void removeTagsFromProfile();

  /// Computes a function hotness score: the sum of the products of BB frequency
  /// and size.
  uint64_t getFunctionScore() const;

  /// Get the number of instructions within this function.
  uint64_t getInstructionCount() const;

  const CFIInstrMapType &getFDEProgram() const { return FrameInstructions; }

  void moveRememberRestorePair(BinaryBasicBlock *BB);

  bool replayCFIInstrs(int32_t FromState, int32_t ToState,
                       BinaryBasicBlock *InBB,
                       BinaryBasicBlock::iterator InsertIt);

  /// unwindCFIState is used to unwind from a higher to a lower state number
  /// without using remember-restore instructions. We do that by keeping track
  /// of what values have been changed from state A to B and emitting
  /// instructions that undo this change.
  SmallVector<int32_t, 4> unwindCFIState(int32_t FromState, int32_t ToState,
                                         BinaryBasicBlock *InBB,
                                         BinaryBasicBlock::iterator &InsertIt);

  /// After reordering, this function checks the state of CFI and fixes it if it
  /// is corrupted. If it is unable to fix it, it returns false.
  bool finalizeCFIState();

  /// Return true if this function needs an address-transaltion table after
  /// its code emission.
  bool requiresAddressTranslation() const;

  /// Adjust branch instructions to match the CFG.
  ///
  /// As it comes to internal branches, the CFG represents "the ultimate source
  /// of truth". Transformations on functions and blocks have to update the CFG
  /// and fixBranches() would make sure the correct branch instructions are
  /// inserted at the end of basic blocks.
  ///
  /// We do require a conditional branch at the end of the basic block if
  /// the block has 2 successors as CFG currently lacks the conditional
  /// code support (it will probably stay that way). We only use this
  /// branch instruction for its conditional code, the destination is
  /// determined by CFG - first successor representing true/taken branch,
  /// while the second successor - false/fall-through branch.
  ///
  /// When we reverse the branch condition, the CFG is updated accordingly.
  void fixBranches();

  /// Mark function as finalized. No further optimizations are permitted.
  void setFinalized() { CurrentState = State::CFG_Finalized; }

  void setEmitted(bool KeepCFG = false) {
    CurrentState = State::EmittedCFG;
    if (!KeepCFG) {
      releaseCFG();
      CurrentState = State::Emitted;
    }
  }

  /// Process LSDA information for the function.
  void parseLSDA(ArrayRef<uint8_t> LSDAData, uint64_t LSDAAddress);

  /// Update exception handling ranges for the function.
  void updateEHRanges();

  /// Traverse cold basic blocks and replace references to constants in islands
  /// with a proxy symbol for the duplicated constant island that is going to be
  /// emitted in the cold region.
  void duplicateConstantIslands();

  /// Merge profile data of this function into those of the given
  /// function. The functions should have been proven identical with
  /// isIdenticalWith.
  void mergeProfileDataInto(BinaryFunction &BF) const;

  /// Returns the last computed hash value of the function.
  size_t getHash() const { return Hash; }

  using OperandHashFuncTy =
      function_ref<typename std::string(const MCOperand &)>;

  /// Compute the hash value of the function based on its contents.
  ///
  /// If \p UseDFS is set, process basic blocks in DFS order. Otherwise, use
  /// the existing layout order.
  ///
  /// By default, instruction operands are ignored while calculating the hash.
  /// The caller can change this via passing \p OperandHashFunc function.
  /// The return result of this function will be mixed with internal hash.
  size_t computeHash(
      bool UseDFS = false,
      OperandHashFuncTy OperandHashFunc = [](const MCOperand &) {
        return std::string();
      }) const;

  /// Compute hash values for each block of the function.
  void computeBlockHashes() const;

  void setDWARFUnit(DWARFUnit *Unit) { DwarfUnit = Unit; }

  /// Return DWARF compile unit for this function.
  DWARFUnit *getDWARFUnit() const { return DwarfUnit; }

  /// Return line info table for this function.
  const DWARFDebugLine::LineTable *getDWARFLineTable() const {
    return getDWARFUnit() ? BC.DwCtx->getLineTableForUnit(getDWARFUnit())
                          : nullptr;
  }

  /// Finalize profile for the function.
  void postProcessProfile();

  /// Returns an estimate of the function's hot part after splitting.
  /// This is a very rough estimate, as with C++ exceptions there are
  /// blocks we don't move, and it makes no attempt at estimating the size
  /// of the added/removed branch instructions.
  /// Note that this size is optimistic and the actual size may increase
  /// after relaxation.
  size_t estimateHotSize(const bool UseSplitSize = true) const {
    size_t Estimate = 0;
    if (UseSplitSize && isSplit()) {
      for (const BinaryBasicBlock &BB : blocks())
        if (!BB.isCold())
          Estimate += BC.computeCodeSize(BB.begin(), BB.end());
    } else {
      for (const BinaryBasicBlock &BB : blocks())
        if (BB.getKnownExecutionCount() != 0)
          Estimate += BC.computeCodeSize(BB.begin(), BB.end());
    }
    return Estimate;
  }

  size_t estimateColdSize() const {
    if (!isSplit())
      return estimateSize();
    size_t Estimate = 0;
    for (const BinaryBasicBlock &BB : blocks())
      if (BB.isCold())
        Estimate += BC.computeCodeSize(BB.begin(), BB.end());
    return Estimate;
  }

  size_t estimateSize() const {
    size_t Estimate = 0;
    for (const BinaryBasicBlock &BB : blocks())
      Estimate += BC.computeCodeSize(BB.begin(), BB.end());
    return Estimate;
  }

  /// Return output address ranges for a function.
  DebugAddressRangesVector getOutputAddressRanges() const;

  /// Given an address corresponding to an instruction in the input binary,
  /// return an address of this instruction in output binary.
  ///
  /// Return 0 if no matching address could be found or the instruction was
  /// removed.
  uint64_t translateInputToOutputAddress(uint64_t Address) const;

  /// Take address ranges corresponding to the input binary and translate
  /// them to address ranges in the output binary.
  DebugAddressRangesVector translateInputToOutputRanges(
      const DWARFAddressRangesVector &InputRanges) const;

  /// Similar to translateInputToOutputRanges() but operates on location lists
  /// and moves associated data to output location lists.
  DebugLocationsVector
  translateInputToOutputLocationList(const DebugLocationsVector &InputLL) const;

  /// Return true if the function is an AArch64 linker inserted veneer
  bool isAArch64Veneer() const;

  virtual ~BinaryFunction();
};

inline raw_ostream &operator<<(raw_ostream &OS,
                               const BinaryFunction &Function) {
  OS << Function.getPrintName();
  return OS;
}

} // namespace bolt

// GraphTraits specializations for function basic block graphs (CFGs)
template <>
struct GraphTraits<bolt::BinaryFunction *>
    : public GraphTraits<bolt::BinaryBasicBlock *> {
  static NodeRef getEntryNode(bolt::BinaryFunction *F) {
    return F->getLayout().block_front();
  }

  using nodes_iterator = pointer_iterator<bolt::BinaryFunction::iterator>;

  static nodes_iterator nodes_begin(bolt::BinaryFunction *F) {
    llvm_unreachable("Not implemented");
    return nodes_iterator(F->begin());
  }
  static nodes_iterator nodes_end(bolt::BinaryFunction *F) {
    llvm_unreachable("Not implemented");
    return nodes_iterator(F->end());
  }
  static size_t size(bolt::BinaryFunction *F) { return F->size(); }
};

template <>
struct GraphTraits<const bolt::BinaryFunction *>
    : public GraphTraits<const bolt::BinaryBasicBlock *> {
  static NodeRef getEntryNode(const bolt::BinaryFunction *F) {
    return F->getLayout().block_front();
  }

  using nodes_iterator = pointer_iterator<bolt::BinaryFunction::const_iterator>;

  static nodes_iterator nodes_begin(const bolt::BinaryFunction *F) {
    llvm_unreachable("Not implemented");
    return nodes_iterator(F->begin());
  }
  static nodes_iterator nodes_end(const bolt::BinaryFunction *F) {
    llvm_unreachable("Not implemented");
    return nodes_iterator(F->end());
  }
  static size_t size(const bolt::BinaryFunction *F) { return F->size(); }
};

template <>
struct GraphTraits<Inverse<bolt::BinaryFunction *>>
    : public GraphTraits<Inverse<bolt::BinaryBasicBlock *>> {
  static NodeRef getEntryNode(Inverse<bolt::BinaryFunction *> G) {
    return G.Graph->getLayout().block_front();
  }
};

template <>
struct GraphTraits<Inverse<const bolt::BinaryFunction *>>
    : public GraphTraits<Inverse<const bolt::BinaryBasicBlock *>> {
  static NodeRef getEntryNode(Inverse<const bolt::BinaryFunction *> G) {
    return G.Graph->getLayout().block_front();
  }
};

} // namespace llvm

#endif<|MERGE_RESOLUTION|>--- conflicted
+++ resolved
@@ -1710,12 +1710,9 @@
 
   void setHasSDTMarker(bool V) { HasSDTMarker = V; }
 
-<<<<<<< HEAD
-=======
   /// Mark the function as using ORC format for stack unwinding.
   void setHasORC(bool V) { HasORC = V; }
 
->>>>>>> 6241a64e
   BinaryFunction &setPersonalityFunction(uint64_t Addr) {
     assert(!PersonalityFunction && "can't set personality function twice");
     PersonalityFunction = BC.getOrCreateGlobalSymbol(Addr, "FUNCat");
