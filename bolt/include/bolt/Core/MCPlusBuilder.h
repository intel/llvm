//===- bolt/Core/MCPlusBuilder.h - Interface for MCPlus ---------*- C++ -*-===//
//
// Part of the LLVM Project, under the Apache License v2.0 with LLVM Exceptions.
// See https://llvm.org/LICENSE.txt for license information.
// SPDX-License-Identifier: Apache-2.0 WITH LLVM-exception
//
//===----------------------------------------------------------------------===//
//
// This file contains the declaration of MCPlusBuilder class, which provides
// means to create/analyze/modify instructions at MCPlus level.
//
//===----------------------------------------------------------------------===//

#ifndef BOLT_CORE_MCPLUSBUILDER_H
#define BOLT_CORE_MCPLUSBUILDER_H

#include "bolt/Core/BinaryBasicBlock.h"
#include "bolt/Core/MCPlus.h"
#include "bolt/Core/Relocation.h"
#include "llvm/ADT/ArrayRef.h"
#include "llvm/ADT/BitVector.h"
#include "llvm/ADT/StringMap.h"
#include "llvm/CodeGen/TargetOpcodes.h"
#include "llvm/MC/MCAsmBackend.h"
#include "llvm/MC/MCDisassembler/MCSymbolizer.h"
#include "llvm/MC/MCExpr.h"
#include "llvm/MC/MCInst.h"
#include "llvm/MC/MCInstrAnalysis.h"
#include "llvm/MC/MCInstrDesc.h"
#include "llvm/MC/MCInstrInfo.h"
#include "llvm/MC/MCRegister.h"
#include "llvm/Support/Allocator.h"
#include "llvm/Support/Casting.h"
#include "llvm/Support/ErrorHandling.h"
#include "llvm/Support/ErrorOr.h"
#include "llvm/Support/RWMutex.h"
#include <cassert>
#include <cstdint>
#include <map>
#include <optional>
#include <system_error>
#include <unordered_map>
#include <unordered_set>

namespace llvm {
class MCContext;
class MCFixup;
class MCRegisterInfo;
class MCSymbol;
class raw_ostream;

namespace bolt {
class BinaryBasicBlock;
class BinaryContext;
class BinaryFunction;

/// Different types of indirect branches encountered during disassembly.
enum class IndirectBranchType : char {
  UNKNOWN = 0,             /// Unable to determine type.
  POSSIBLE_TAIL_CALL,      /// Possibly a tail call.
  POSSIBLE_JUMP_TABLE,     /// Possibly a switch/jump table.
  POSSIBLE_PIC_JUMP_TABLE, /// Possibly a jump table for PIC.
  POSSIBLE_GOTO,           /// Possibly a gcc's computed goto.
  POSSIBLE_FIXED_BRANCH,   /// Possibly an indirect branch to a fixed location.
  POSSIBLE_PIC_FIXED_BRANCH, /// Possibly an indirect jump to a fixed entry in a
                             /// PIC jump table.
};

class MCPlusBuilder {
public:
  using AllocatorIdTy = uint16_t;

  std::optional<int64_t> getAnnotationAtOpIndex(const MCInst &Inst,
                                                unsigned OpIndex) const {
    std::optional<unsigned> FirstAnnotationOp = getFirstAnnotationOpIndex(Inst);
    if (!FirstAnnotationOp)
      return std::nullopt;

    if (*FirstAnnotationOp > OpIndex || Inst.getNumOperands() < OpIndex)
      return std::nullopt;

    const auto *Op = Inst.begin() + OpIndex;
    const int64_t ImmValue = Op->getImm();
    return extractAnnotationIndex(ImmValue);
  }

private:
  /// A struct that represents a single annotation allocator
  struct AnnotationAllocator {
    BumpPtrAllocator ValueAllocator;
    std::unordered_set<MCPlus::MCAnnotation *> AnnotationPool;
  };

  /// A set of annotation allocators
  std::unordered_map<AllocatorIdTy, AnnotationAllocator> AnnotationAllocators;

  /// A variable that is used to generate unique ids for annotation allocators
  AllocatorIdTy MaxAllocatorId = 0;

  /// We encode Index and Value into a 64-bit immediate operand value.
  static int64_t encodeAnnotationImm(uint8_t Index, int64_t Value) {
    if (LLVM_UNLIKELY(Value != extractAnnotationValue(Value)))
      report_fatal_error("annotation value out of range");

    Value &= 0xff'ffff'ffff'ffff;
    Value |= (int64_t)Index << 56;

    return Value;
  }

  /// Extract annotation index from immediate operand value.
  static uint8_t extractAnnotationIndex(int64_t ImmValue) {
    return ImmValue >> 56;
  }

  /// Extract annotation value from immediate operand value.
  static int64_t extractAnnotationValue(int64_t ImmValue) {
    return SignExtend64<56>(ImmValue & 0xff'ffff'ffff'ffffULL);
  }

  std::optional<unsigned> getFirstAnnotationOpIndex(const MCInst &Inst) const {
    const unsigned NumPrimeOperands = MCPlus::getNumPrimeOperands(Inst);
    if (Inst.getNumOperands() == NumPrimeOperands)
      return std::nullopt;

    assert(Inst.getOperand(NumPrimeOperands).getInst() == nullptr &&
           "Empty instruction expected.");

    return NumPrimeOperands + 1;
  }

  MCInst::iterator getAnnotationInstOp(MCInst &Inst) const {
    for (MCInst::iterator Iter = Inst.begin(); Iter != Inst.end(); ++Iter) {
      if (Iter->isInst()) {
        assert(Iter->getInst() == nullptr && "Empty instruction expected.");
        return Iter;
      }
    }
    return Inst.end();
  }

  void removeAnnotations(MCInst &Inst) const {
    Inst.erase(getAnnotationInstOp(Inst), Inst.end());
  }

  void setAnnotationOpValue(MCInst &Inst, unsigned Index, int64_t Value) const {
    const int64_t AnnotationValue = encodeAnnotationImm(Index, Value);
    const std::optional<unsigned> FirstAnnotationOp =
        getFirstAnnotationOpIndex(Inst);
    if (!FirstAnnotationOp) {
      Inst.addOperand(MCOperand::createInst(nullptr));
      Inst.addOperand(MCOperand::createImm(AnnotationValue));
      return;
    }

    for (unsigned I = *FirstAnnotationOp; I < Inst.getNumOperands(); ++I) {
      const int64_t ImmValue = Inst.getOperand(I).getImm();
      if (extractAnnotationIndex(ImmValue) == Index) {
        Inst.getOperand(I).setImm(AnnotationValue);
        return;
      }
    }

    Inst.addOperand(MCOperand::createImm(AnnotationValue));
  }

  std::optional<int64_t> getAnnotationOpValue(const MCInst &Inst,
                                              unsigned Index) const {
    std::optional<unsigned> FirstAnnotationOp = getFirstAnnotationOpIndex(Inst);
    if (!FirstAnnotationOp)
      return std::nullopt;

    for (unsigned I = *FirstAnnotationOp; I < Inst.getNumOperands(); ++I) {
      const int64_t ImmValue = Inst.getOperand(I).getImm();
      if (extractAnnotationIndex(ImmValue) == Index)
        return extractAnnotationValue(ImmValue);
    }

    return std::nullopt;
  }

protected:
  const MCInstrAnalysis *Analysis;
  const MCInstrInfo *Info;
  const MCRegisterInfo *RegInfo;
  const MCSubtargetInfo *STI;

  /// Map annotation name into an annotation index.
  StringMap<uint64_t> AnnotationNameIndexMap;

  /// Names of non-standard annotations.
  SmallVector<std::string, 8> AnnotationNames;

  /// A mutex that is used to control parallel accesses to
  /// AnnotationNameIndexMap and AnnotationsNames.
  mutable llvm::sys::RWMutex AnnotationNameMutex;

  /// Set TailCall annotation value to true. Clients of the target-specific
  /// MCPlusBuilder classes must use convert/lower/create* interfaces instead.
  void setTailCall(MCInst &Inst) const;

public:
  /// Transfer annotations from \p SrcInst to \p DstInst.
  void moveAnnotations(MCInst &&SrcInst, MCInst &DstInst) const {
    MCInst::iterator AnnotationOp = getAnnotationInstOp(SrcInst);
    for (MCInst::iterator Iter = AnnotationOp; Iter != SrcInst.end(); ++Iter)
      DstInst.addOperand(*Iter);

    SrcInst.erase(AnnotationOp, SrcInst.end());
  }

  /// Return iterator range covering def operands.
  iterator_range<MCInst::iterator> defOperands(MCInst &Inst) const {
    return make_range(Inst.begin(),
                      Inst.begin() + Info->get(Inst.getOpcode()).getNumDefs());
  }

  iterator_range<MCInst::const_iterator> defOperands(const MCInst &Inst) const {
    return make_range(Inst.begin(),
                      Inst.begin() + Info->get(Inst.getOpcode()).getNumDefs());
  }

  /// Return iterator range covering prime use operands.
  iterator_range<MCInst::iterator> useOperands(MCInst &Inst) const {
    return make_range(Inst.begin() + Info->get(Inst.getOpcode()).getNumDefs(),
                      Inst.begin() + MCPlus::getNumPrimeOperands(Inst));
  }

  iterator_range<MCInst::const_iterator> useOperands(const MCInst &Inst) const {
    return make_range(Inst.begin() + Info->get(Inst.getOpcode()).getNumDefs(),
                      Inst.begin() + MCPlus::getNumPrimeOperands(Inst));
  }

public:
  class InstructionIterator {
  public:
    using iterator_category = std::bidirectional_iterator_tag;
    using value_type = MCInst;
    using difference_type = std::ptrdiff_t;
    using pointer = value_type *;
    using reference = value_type &;

    class Impl {
    public:
      virtual Impl *Copy() const = 0;
      virtual void Next() = 0;
      virtual void Prev() = 0;
      virtual MCInst &Deref() = 0;
      virtual bool Compare(const Impl &Other) const = 0;
      virtual ~Impl() {}
    };

    template <typename T> class SeqImpl : public Impl {
    public:
      virtual Impl *Copy() const override { return new SeqImpl(Itr); }
      virtual void Next() override { ++Itr; }
      virtual void Prev() override { --Itr; }
      virtual MCInst &Deref() override { return const_cast<MCInst &>(*Itr); }
      virtual bool Compare(const Impl &Other) const override {
        // assumes that Other is same underlying type
        return Itr == static_cast<const SeqImpl<T> &>(Other).Itr;
      }
      explicit SeqImpl(T &&Itr) : Itr(std::move(Itr)) {}
      explicit SeqImpl(const T &Itr) : Itr(Itr) {}

    private:
      T Itr;
    };

    template <typename T> class MapImpl : public Impl {
    public:
      virtual Impl *Copy() const override { return new MapImpl(Itr); }
      virtual void Next() override { ++Itr; }
      virtual void Prev() override { --Itr; }
      virtual MCInst &Deref() override {
        return const_cast<MCInst &>(Itr->second);
      }
      virtual bool Compare(const Impl &Other) const override {
        // assumes that Other is same underlying type
        return Itr == static_cast<const MapImpl<T> &>(Other).Itr;
      }
      explicit MapImpl(T &&Itr) : Itr(std::move(Itr)) {}
      explicit MapImpl(const T &Itr) : Itr(Itr) {}

    private:
      T Itr;
    };

    InstructionIterator &operator++() {
      Itr->Next();
      return *this;
    }
    InstructionIterator &operator--() {
      Itr->Prev();
      return *this;
    }
    InstructionIterator operator++(int) {
      std::unique_ptr<Impl> Tmp(Itr->Copy());
      Itr->Next();
      return InstructionIterator(std::move(Tmp));
    }
    InstructionIterator operator--(int) {
      std::unique_ptr<Impl> Tmp(Itr->Copy());
      Itr->Prev();
      return InstructionIterator(std::move(Tmp));
    }
    bool operator==(const InstructionIterator &Other) const {
      return Itr->Compare(*Other.Itr);
    }
    bool operator!=(const InstructionIterator &Other) const {
      return !Itr->Compare(*Other.Itr);
    }
    MCInst &operator*() { return Itr->Deref(); }
    MCInst *operator->() { return &Itr->Deref(); }

    InstructionIterator &operator=(InstructionIterator &&Other) {
      Itr = std::move(Other.Itr);
      return *this;
    }
    InstructionIterator &operator=(const InstructionIterator &Other) {
      if (this != &Other)
        Itr.reset(Other.Itr->Copy());
      return *this;
    }
    InstructionIterator() {}
    InstructionIterator(const InstructionIterator &Other)
        : Itr(Other.Itr->Copy()) {}
    InstructionIterator(InstructionIterator &&Other)
        : Itr(std::move(Other.Itr)) {}
    explicit InstructionIterator(std::unique_ptr<Impl> Itr)
        : Itr(std::move(Itr)) {}

    InstructionIterator(InstructionListType::iterator Itr)
        : Itr(new SeqImpl<InstructionListType::iterator>(Itr)) {}

    template <typename T>
    InstructionIterator(T *Itr) : Itr(new SeqImpl<T *>(Itr)) {}

    InstructionIterator(ArrayRef<MCInst>::iterator Itr)
        : Itr(new SeqImpl<ArrayRef<MCInst>::iterator>(Itr)) {}

    InstructionIterator(MutableArrayRef<MCInst>::iterator Itr)
        : Itr(new SeqImpl<MutableArrayRef<MCInst>::iterator>(Itr)) {}

    // TODO: it would be nice to templatize this on the key type.
    InstructionIterator(std::map<uint32_t, MCInst>::iterator Itr)
        : Itr(new MapImpl<std::map<uint32_t, MCInst>::iterator>(Itr)) {}

  private:
    std::unique_ptr<Impl> Itr;
  };

public:
  MCPlusBuilder(const MCInstrAnalysis *Analysis, const MCInstrInfo *Info,
                const MCRegisterInfo *RegInfo, const MCSubtargetInfo *STI)
      : Analysis(Analysis), Info(Info), RegInfo(RegInfo), STI(STI) {
    // Initialize the default annotation allocator with id 0
    AnnotationAllocators.emplace(0, AnnotationAllocator());
    MaxAllocatorId++;
    // Build alias map
    initAliases();
    initSizeMap();
  }

  /// Create and return a target-specific MC symbolizer for the \p Function.
  /// When \p CreateNewSymbols is set, the symbolizer can create new symbols
  /// e.g. for jump table references.
  virtual std::unique_ptr<MCSymbolizer>
  createTargetSymbolizer(BinaryFunction &Function,
                         bool CreateNewSymbols = true) const {
    return nullptr;
  }

  /// Initialize a new annotation allocator and return its id
  AllocatorIdTy initializeNewAnnotationAllocator() {
    AnnotationAllocators.emplace(MaxAllocatorId, AnnotationAllocator());
    return MaxAllocatorId++;
  }

  /// Return the annotation allocator of a given id
  AnnotationAllocator &getAnnotationAllocator(AllocatorIdTy AllocatorId) {
    assert(AnnotationAllocators.count(AllocatorId) &&
           "allocator not initialized");
    return AnnotationAllocators.find(AllocatorId)->second;
  }

  // Check if an annotation allocator with the given id exists
  bool checkAllocatorExists(AllocatorIdTy AllocatorId) {
    return AnnotationAllocators.count(AllocatorId);
  }

  /// Free the values allocator within the annotation allocator
  void freeValuesAllocator(AllocatorIdTy AllocatorId) {
    AnnotationAllocator &Allocator = getAnnotationAllocator(AllocatorId);
    for (MCPlus::MCAnnotation *Annotation : Allocator.AnnotationPool)
      Annotation->~MCAnnotation();

    Allocator.AnnotationPool.clear();
    Allocator.ValueAllocator.Reset();
  }

  virtual ~MCPlusBuilder() { freeAnnotations(); }

  /// Free all memory allocated for annotations
  void freeAnnotations() {
    for (auto &Element : AnnotationAllocators) {
      AnnotationAllocator &Allocator = Element.second;
      for (MCPlus::MCAnnotation *Annotation : Allocator.AnnotationPool)
        Annotation->~MCAnnotation();

      Allocator.AnnotationPool.clear();
      Allocator.ValueAllocator.Reset();
    }
  }

  using CompFuncTy = std::function<bool(const MCSymbol *, const MCSymbol *)>;

  bool equals(const MCInst &A, const MCInst &B, CompFuncTy Comp) const;

  bool equals(const MCOperand &A, const MCOperand &B, CompFuncTy Comp) const;

  bool equals(const MCExpr &A, const MCExpr &B, CompFuncTy Comp) const;

  virtual bool equals(const MCSpecifierExpr &A, const MCSpecifierExpr &B,
                      CompFuncTy Comp) const;

  virtual bool isBranch(const MCInst &Inst) const {
    return Analysis->isBranch(Inst);
  }

  virtual bool isConditionalBranch(const MCInst &Inst) const {
    return Analysis->isConditionalBranch(Inst);
  }

  /// Returns true if Inst is a conditional move instruction
  virtual bool isConditionalMove(const MCInst &Inst) const {
    llvm_unreachable("not implemented");
    return false;
  }

  virtual bool isUnconditionalBranch(const MCInst &Inst) const {
    return Analysis->isUnconditionalBranch(Inst) && !isTailCall(Inst);
  }

  virtual bool isIndirectBranch(const MCInst &Inst) const {
    return Analysis->isIndirectBranch(Inst);
  }

  /// Returns true if the instruction unconditionally transfers the control to
  /// another program point, interrupting sequential code execution, e.g. by a
  /// call, return, or unconditional jump. This explicitly leaves out
  /// conditional branches as they may not be taken, but does allow transferring
  /// the control to the next instruction (zero-displacement jump/call).
  bool isUnconditionalControlTransfer(const MCInst &Inst) const {
    const MCInstrDesc &Desc = Info->get(Inst.getOpcode());
    // barrier captures returns and unconditional branches
    return Desc.isBarrier() || Desc.isCall();
  }

  /// Returns true if the instruction is memory indirect call or jump
  virtual bool isBranchOnMem(const MCInst &Inst) const {
    llvm_unreachable("not implemented");
    return false;
  }

  /// Returns true if the instruction is register indirect call or jump
  virtual bool isBranchOnReg(const MCInst &Inst) const {
    llvm_unreachable("not implemented");
    return false;
  }

  /// Check whether this conditional branch can be reversed
  virtual bool isReversibleBranch(const MCInst &Inst) const {
    assert(!isUnsupportedInstruction(Inst) && isConditionalBranch(Inst) &&
           "Instruction is not known conditional branch");

    if (isDynamicBranch(Inst))
      return false;
    return true;
  }

  /// Return true if this instruction inhibits analysis of the containing
  /// function.
  virtual bool isUnsupportedInstruction(const MCInst &Inst) const {
    return false;
  }

  /// Return true of the instruction is of pseudo kind.
  virtual bool isPseudo(const MCInst &Inst) const {
    return Info->get(Inst.getOpcode()).isPseudo();
  }

  /// Return true if the relocation type needs to be registered in the function.
  /// These code relocations are used in disassembly to better understand code.
  ///
  /// For ARM, they help us decode instruction operands unambiguously, but
  /// sometimes we might discard them because we already have the necessary
  /// information in the instruction itself (e.g. we don't need to record CALL
  /// relocs in ARM because we can fully decode the target from the call
  /// operand).
  ///
  /// For X86, they might be used in scanExternalRefs when we want to skip
  /// a function but still patch references inside it.
  virtual bool shouldRecordCodeRelocation(uint32_t RelType) const {
    llvm_unreachable("not implemented");
    return false;
  }

  /// Creates x86 pause instruction.
  virtual void createPause(MCInst &Inst) const {
    llvm_unreachable("not implemented");
  }

  virtual void createLfence(MCInst &Inst) const {
    llvm_unreachable("not implemented");
  }

  virtual void createPushRegister(MCInst &Inst, MCPhysReg Reg,
                                  unsigned Size) const {
    llvm_unreachable("not implemented");
  }

  virtual void createPopRegister(MCInst &Inst, MCPhysReg Reg,
                                 unsigned Size) const {
    llvm_unreachable("not implemented");
  }

  virtual void createPushFlags(MCInst &Inst, unsigned Size) const {
    llvm_unreachable("not implemented");
  }

  virtual void createPopFlags(MCInst &Inst, unsigned Size) const {
    llvm_unreachable("not implemented");
  }

  virtual void createDirectCall(MCInst &Inst, const MCSymbol *Target,
                                MCContext *Ctx, bool IsTailCall) {
    llvm_unreachable("not implemented");
  }

  virtual MCPhysReg getX86R11() const { llvm_unreachable("not implemented"); }

  virtual unsigned getShortBranchOpcode(unsigned Opcode) const {
    llvm_unreachable("not implemented");
    return 0;
  }

  /// Create a helper function to increment counter for Instrumentation
  virtual void createInstrCounterIncrFunc(BinaryContext &BC) {
    llvm_unreachable("not implemented");
  }

  /// Create increment contents of target by 1 for Instrumentation
  virtual InstructionListType createInstrIncMemory(const MCSymbol *Target,
                                                   MCContext *Ctx, bool IsLeaf,
                                                   unsigned CodePointerSize) {
    llvm_unreachable("not implemented");
    return InstructionListType();
  }

  /// Return a register number that is guaranteed to not match with
  /// any real register on the underlying architecture.
  MCPhysReg getNoRegister() const { return MCRegister::NoRegister; }

  /// Return a register corresponding to a function integer argument \p ArgNo
  /// if the argument is passed in a register. Or return the result of
  /// getNoRegister() otherwise. The enumeration starts at 0.
  ///
  /// Note: this should depend on a used calling convention.
  virtual MCPhysReg getIntArgRegister(unsigned ArgNo) const {
    llvm_unreachable("not implemented");
  }

  virtual bool isIndirectCall(const MCInst &Inst) const {
    llvm_unreachable("not implemented");
    return false;
  }

  virtual bool isCall(const MCInst &Inst) const {
    return Analysis->isCall(Inst) || isTailCall(Inst);
  }

  virtual bool isReturn(const MCInst &Inst) const {
    return Analysis->isReturn(Inst);
  }

  /// Returns the registers that are trusted at function entry.
  ///
  /// Each register should be treated as if a successfully authenticated
  /// pointer was written to it before entering the function (i.e. the
  /// pointer is safe to jump to as well as to be signed).
  virtual SmallVector<MCPhysReg> getTrustedLiveInRegs() const {
    llvm_unreachable("not implemented");
    return {};
  }

  /// Returns the register where an authenticated pointer is written to by Inst,
  /// or std::nullopt if not authenticating any register.
  ///
  /// Sets IsChecked if the instruction always checks authenticated pointer,
  /// i.e. it either writes a successfully authenticated pointer or terminates
  /// the program abnormally (such as "ldra x0, [x1]!" on AArch64, which crashes
  /// on authentication failure even if FEAT_FPAC is not implemented).
  virtual std::optional<MCPhysReg>
  getWrittenAuthenticatedReg(const MCInst &Inst, bool &IsChecked) const {
    llvm_unreachable("not implemented");
    return std::nullopt;
  }

  /// Returns the register signed by Inst, or std::nullopt if not signing any
  /// register.
  ///
  /// The returned register is assumed to be both input and output operand,
  /// as it is done on AArch64.
  virtual std::optional<MCPhysReg> getSignedReg(const MCInst &Inst) const {
    llvm_unreachable("not implemented");
    return std::nullopt;
  }

  virtual bool isPSignOnLR(const MCInst &Inst) const {
    llvm_unreachable("not implemented");
    return false;
  }

  virtual bool isPAuthOnLR(const MCInst &Inst) const {
    llvm_unreachable("not implemented");
    return false;
  }

  virtual bool isPAuthAndRet(const MCInst &Inst) const {
    llvm_unreachable("not implemented");
    return false;
  }

  /// Returns the register used as a return address. Returns std::nullopt if
  /// not applicable, such as reading the return address from a system register
  /// or from the stack.
  ///
  /// Sets IsAuthenticatedInternally if the instruction accepts a signed
  /// pointer as its operand and authenticates it internally.
  ///
  /// Should only be called when isReturn(Inst) is true.
  virtual std::optional<MCPhysReg>
  getRegUsedAsRetDest(const MCInst &Inst,
                      bool &IsAuthenticatedInternally) const {
    llvm_unreachable("not implemented");
    return std::nullopt;
  }

  /// Returns the register used as the destination of an indirect branch or call
  /// instruction. Sets IsAuthenticatedInternally if the instruction accepts
  /// a signed pointer as its operand and authenticates it internally.
  ///
  /// Should only be called if isIndirectCall(Inst) or isIndirectBranch(Inst)
  /// returns true.
  virtual MCPhysReg
  getRegUsedAsIndirectBranchDest(const MCInst &Inst,
                                 bool &IsAuthenticatedInternally) const {
    llvm_unreachable("not implemented");
    return 0; // Unreachable. A valid register should be returned by the
              // target implementation.
  }

  /// Returns the register containing an address safely materialized by `Inst`
  /// under the Pointer Authentication threat model.
  ///
  /// Returns the register `Inst` writes to if:
  /// 1. the register is a materialized address, and
  /// 2. the register has been materialized safely, i.e. cannot be attacker-
  ///    controlled, under the Pointer Authentication threat model.
  ///
  /// If the instruction does not write to any register satisfying the above
  /// two conditions, std::nullopt is returned.
  ///
  /// The Pointer Authentication threat model assumes an attacker is able to
  /// modify any writable memory, but not executable code (due to W^X).
  virtual std::optional<MCPhysReg>
  getMaterializedAddressRegForPtrAuth(const MCInst &Inst) const {
    llvm_unreachable("not implemented");
    return std::nullopt;
  }

  /// Analyzes if this instruction can safely perform address arithmetics
  /// under Pointer Authentication threat model.
  ///
  /// If an (OutReg, InReg) pair is returned, then after Inst is executed,
  /// OutReg is as trusted as InReg is.
  ///
  /// The arithmetic instruction is considered safe if OutReg is not attacker-
  /// controlled, provided InReg and executable code are not. Please note that
  /// registers other than InReg as well as the contents of memory which is
  /// writable by the process should be considered attacker-controlled.
  ///
  /// The instruction should not write any values derived from InReg anywhere,
  /// except for OutReg.
  virtual std::optional<std::pair<MCPhysReg, MCPhysReg>>
  analyzeAddressArithmeticsForPtrAuth(const MCInst &Inst) const {
    llvm_unreachable("not implemented");
    return std::nullopt;
  }

  /// Analyzes if a pointer is checked to be authenticated successfully
  /// by the end of the basic block.
  ///
  /// It is possible for pointer authentication instructions not to terminate
  /// the program abnormally on authentication failure and return some invalid
  /// pointer instead (like it is done on AArch64 when FEAT_FPAC is not
  /// implemented). This might be enough to crash on invalid memory access when
  /// the pointer is later used as the destination of a load, store, or branch
  /// instruction. On the other hand, when the pointer is not used right away,
  /// it may be important for the compiler to check the address explicitly not
  /// to introduce a signing or authentication oracle.
  ///
  /// This function is intended to detect a complex, multi-instruction pointer-
  /// checking sequence spanning a contiguous range of instructions at the end
  /// of the basic block (as these sequences are expected to end with a
  /// conditional branch - this is how they are implemented on AArch64 by LLVM).
  /// If a (Reg, FirstInst) pair is returned and before execution of FirstInst
  /// Reg was last written to by an authentication instruction, then it is known
  /// that in any successor of BB either
  /// * the authentication instruction that last wrote to Reg succeeded, or
  /// * the program is terminated abnormally without introducing any signing
  ///   or authentication oracles
  ///
  /// Note that this function is not expected to repeat the results returned
  /// by getAuthCheckedReg(Inst, MayOverwrite) function below.
  virtual std::optional<std::pair<MCPhysReg, MCInst *>>
  getAuthCheckedReg(BinaryBasicBlock &BB) const {
    llvm_unreachable("not implemented");
    return std::nullopt;
  }

  /// Returns the register that is checked to be authenticated successfully.
  ///
  /// If the returned register was last written to by an authentication
  /// instruction and that authentication failed, then the program is known
  /// to be terminated abnormally as a result of execution of Inst.
  ///
  /// Additionally, if MayOverwrite is false, it is known that the authenticated
  /// pointer is not clobbered by Inst itself.
  ///
  /// Use this function for simple, single-instruction patterns instead of
  /// its getAuthCheckedReg(BB) counterpart.
  virtual std::optional<MCPhysReg> getAuthCheckedReg(const MCInst &Inst,
                                                     bool MayOverwrite) const {
    llvm_unreachable("not implemented");
    return std::nullopt;
  }

  virtual bool isTerminator(const MCInst &Inst) const;

  virtual bool isNoop(const MCInst &Inst) const {
    llvm_unreachable("not implemented");
    return false;
  }

  /// Returns true if Inst is a trap instruction.
  ///
  /// Tests if Inst is an instruction that immediately causes an abnormal
  /// program termination, for example when a security violation is detected
  /// by a compiler-inserted check.
  ///
  /// @note An implementation of this method should likely return false for
  /// calls to library functions like abort(), as it is possible that the
  /// execution state is partially attacker-controlled at this point.
  virtual bool isTrap(const MCInst &Inst) const {
    llvm_unreachable("not implemented");
    return false;
  }

  virtual bool isBreakpoint(const MCInst &Inst) const {
    llvm_unreachable("not implemented");
    return false;
  }

  virtual bool isPrefix(const MCInst &Inst) const { return false; }

  virtual bool isRep(const MCInst &Inst) const { return false; }

  virtual bool deleteREPPrefix(MCInst &Inst) const {
    llvm_unreachable("not implemented");
    return false;
  }

  virtual bool isPop(const MCInst &Inst) const { return false; }

  /// Return true if the instruction is used to terminate an indirect branch.
  virtual bool isTerminateBranch(const MCInst &Inst) const {
    llvm_unreachable("not implemented");
    return false;
  }

  /// Return true if the hlt instruction under the x86, otherwise, default to
  /// false.
  virtual bool isX86HLT(const MCInst &Inst) const { return false; }

  /// Return the width, in bytes, of the memory access performed by \p Inst, if
  /// this is a pop instruction. Return zero otherwise.
  virtual int getPopSize(const MCInst &Inst) const {
    llvm_unreachable("not implemented");
    return 0;
  }

  virtual bool isPush(const MCInst &Inst) const {
    llvm_unreachable("not implemented");
    return false;
  }

  /// Return the width, in bytes, of the memory access performed by \p Inst, if
  /// this is a push instruction. Return zero otherwise.
  virtual int getPushSize(const MCInst &Inst) const {
    llvm_unreachable("not implemented");
    return 0;
  }

  virtual bool isSUB(const MCInst &Inst) const {
    llvm_unreachable("not implemented");
    return false;
  }

  virtual bool isLEA64r(const MCInst &Inst) const {
    llvm_unreachable("not implemented");
    return false;
  }

  virtual bool isLeave(const MCInst &Inst) const { return false; }

  virtual bool isADRP(const MCInst &Inst) const {
    llvm_unreachable("not implemented");
    return false;
  }

  virtual bool isADR(const MCInst &Inst) const {
    llvm_unreachable("not implemented");
    return false;
  }

  virtual bool isAddXri(const MCInst &Inst) const {
    llvm_unreachable("not implemented");
    return false;
  }

  virtual bool isLDRWl(const MCInst &Inst) const {
    llvm_unreachable("not implemented");
    return false;
  }

  virtual bool isLDRXl(const MCInst &Inst) const {
    llvm_unreachable("not implemented");
    return false;
  }

  virtual bool isMOVW(const MCInst &Inst) const {
    llvm_unreachable("not implemented");
    return false;
  }

  virtual bool isMoveMem2Reg(const MCInst &Inst) const { return false; }

  virtual bool mayLoad(const MCInst &Inst) const {
    return Info->get(Inst.getOpcode()).mayLoad();
  }

  virtual bool mayStore(const MCInst &Inst) const {
    return Info->get(Inst.getOpcode()).mayStore();
  }

  virtual bool isAArch64ExclusiveLoad(const MCInst &Inst) const {
    llvm_unreachable("not implemented");
    return false;
  }

  virtual bool isAArch64ExclusiveStore(const MCInst &Inst) const {
    llvm_unreachable("not implemented");
    return false;
  }

  virtual bool isAArch64ExclusiveClear(const MCInst &Inst) const {
    llvm_unreachable("not implemented");
    return false;
  }

  virtual bool isCleanRegXOR(const MCInst &Inst) const {
    llvm_unreachable("not implemented");
    return false;
  }

  virtual bool isPacked(const MCInst &Inst) const {
    llvm_unreachable("not implemented");
    return false;
  }

  /// Returns true if First/Second is a AUIPC/JALR call pair.
  virtual bool isRISCVCall(const MCInst &First, const MCInst &Second) const {
    llvm_unreachable("not implemented");
    return false;
  }

  /// Used to fill the executable space with instructions
  /// that will trap.
  virtual StringRef getTrapFillValue() const {
    llvm_unreachable("not implemented");
    return StringRef();
  }

  /// Interface and basic functionality of a MCInstMatcher. The idea is to make
  /// it easy to match one or more MCInsts against a tree-like pattern and
  /// extract the fragment operands. Example:
  ///
  ///   auto IndJmpMatcher =
  ///       matchIndJmp(matchAdd(matchAnyOperand(), matchAnyOperand()));
  ///   if (!IndJmpMatcher->match(...))
  ///     return false;
  ///
  /// This matches an indirect jump whose target register is defined by an
  /// add to form the target address. Matchers should also allow extraction
  /// of operands, for example:
  ///
  ///   uint64_t Scale;
  ///   auto IndJmpMatcher = BC.MIA->matchIndJmp(
  ///       BC.MIA->matchAnyOperand(), BC.MIA->matchImm(Scale),
  ///       BC.MIA->matchReg(), BC.MIA->matchAnyOperand());
  ///   if (!IndJmpMatcher->match(...))
  ///     return false;
  ///
  /// Here we are interesting in extracting the scale immediate in an indirect
  /// jump fragment.
  ///
  struct MCInstMatcher {
    MutableArrayRef<MCInst> InstrWindow;
    MutableArrayRef<MCInst>::iterator CurInst;
    virtual ~MCInstMatcher() {}

    /// Returns true if the pattern is matched. Needs MCRegisterInfo and
    /// MCInstrAnalysis for analysis. InstrWindow contains an array
    /// where the last instruction is always the instruction to start matching
    /// against a fragment, potentially matching more instructions before it.
    /// If OpNum is greater than 0, we will not match against the last
    /// instruction itself but against an operand of the last instruction given
    /// by the index OpNum. If this operand is a register, we will immediately
    /// look for a previous instruction defining this register and match against
    /// it instead. This parent member function contains common bookkeeping
    /// required to implement this behavior.
    virtual bool match(const MCRegisterInfo &MRI, MCPlusBuilder &MIA,
                       MutableArrayRef<MCInst> InInstrWindow, int OpNum) {
      InstrWindow = InInstrWindow;
      CurInst = InstrWindow.end();

      if (!next())
        return false;

      if (OpNum < 0)
        return true;

      if (static_cast<unsigned int>(OpNum) >=
          MCPlus::getNumPrimeOperands(*CurInst))
        return false;

      const MCOperand &Op = CurInst->getOperand(OpNum);
      if (!Op.isReg())
        return true;

      MCPhysReg Reg = Op.getReg();
      while (next()) {
        const MCInstrDesc &InstrDesc = MIA.Info->get(CurInst->getOpcode());
        if (InstrDesc.hasDefOfPhysReg(*CurInst, Reg, MRI)) {
          InstrWindow = InstrWindow.slice(0, CurInst - InstrWindow.begin() + 1);
          return true;
        }
      }
      return false;
    }

    /// If successfully matched, calling this function will add an annotation
    /// to all instructions that were matched. This is used to easily tag
    /// instructions for deletion and implement match-and-replace operations.
    virtual void annotate(MCPlusBuilder &MIA, StringRef Annotation) {}

    /// Moves internal instruction iterator to the next instruction, walking
    /// backwards for pattern matching (effectively the previous instruction in
    /// regular order).
    bool next() {
      if (CurInst == InstrWindow.begin())
        return false;
      --CurInst;
      return true;
    }
  };

  /// Matches any operand
  struct AnyOperandMatcher : MCInstMatcher {
    MCOperand &Op;
    AnyOperandMatcher(MCOperand &Op) : Op(Op) {}

    bool match(const MCRegisterInfo &MRI, MCPlusBuilder &MIA,
               MutableArrayRef<MCInst> InInstrWindow, int OpNum) override {
      auto I = InInstrWindow.end();
      if (I == InInstrWindow.begin())
        return false;
      --I;
      if (OpNum < 0 ||
          static_cast<unsigned int>(OpNum) >= MCPlus::getNumPrimeOperands(*I))
        return false;
      Op = I->getOperand(OpNum);
      return true;
    }
  };

  /// Matches operands that are immediates
  struct ImmMatcher : MCInstMatcher {
    uint64_t &Imm;
    ImmMatcher(uint64_t &Imm) : Imm(Imm) {}

    bool match(const MCRegisterInfo &MRI, MCPlusBuilder &MIA,
               MutableArrayRef<MCInst> InInstrWindow, int OpNum) override {
      if (!MCInstMatcher::match(MRI, MIA, InInstrWindow, OpNum))
        return false;

      if (OpNum < 0)
        return false;
      const MCOperand &Op = CurInst->getOperand(OpNum);
      if (!Op.isImm())
        return false;
      Imm = Op.getImm();
      return true;
    }
  };

  /// Matches operands that are MCSymbols
  struct SymbolMatcher : MCInstMatcher {
    const MCSymbol *&Sym;
    SymbolMatcher(const MCSymbol *&Sym) : Sym(Sym) {}

    bool match(const MCRegisterInfo &MRI, MCPlusBuilder &MIA,
               MutableArrayRef<MCInst> InInstrWindow, int OpNum) override {
      if (!MCInstMatcher::match(MRI, MIA, InInstrWindow, OpNum))
        return false;

      if (OpNum < 0)
        return false;
      Sym = MIA.getTargetSymbol(*CurInst, OpNum);
      return Sym != nullptr;
    }
  };

  /// Matches operands that are registers
  struct RegMatcher : MCInstMatcher {
    MCPhysReg &Reg;
    RegMatcher(MCPhysReg &Reg) : Reg(Reg) {}

    bool match(const MCRegisterInfo &MRI, MCPlusBuilder &MIA,
               MutableArrayRef<MCInst> InInstrWindow, int OpNum) override {
      auto I = InInstrWindow.end();
      if (I == InInstrWindow.begin())
        return false;
      --I;
      if (OpNum < 0 ||
          static_cast<unsigned int>(OpNum) >= MCPlus::getNumPrimeOperands(*I))
        return false;
      const MCOperand &Op = I->getOperand(OpNum);
      if (!Op.isReg())
        return false;
      Reg = Op.getReg();
      return true;
    }
  };

  std::unique_ptr<MCInstMatcher> matchAnyOperand(MCOperand &Op) const {
    return std::unique_ptr<MCInstMatcher>(new AnyOperandMatcher(Op));
  }

  std::unique_ptr<MCInstMatcher> matchAnyOperand() const {
    static MCOperand Unused;
    return std::unique_ptr<MCInstMatcher>(new AnyOperandMatcher(Unused));
  }

  std::unique_ptr<MCInstMatcher> matchReg(MCPhysReg &Reg) const {
    return std::unique_ptr<MCInstMatcher>(new RegMatcher(Reg));
  }

  std::unique_ptr<MCInstMatcher> matchReg() const {
    static MCPhysReg Unused;
    return std::unique_ptr<MCInstMatcher>(new RegMatcher(Unused));
  }

  std::unique_ptr<MCInstMatcher> matchImm(uint64_t &Imm) const {
    return std::unique_ptr<MCInstMatcher>(new ImmMatcher(Imm));
  }

  std::unique_ptr<MCInstMatcher> matchImm() const {
    static uint64_t Unused;
    return std::unique_ptr<MCInstMatcher>(new ImmMatcher(Unused));
  }

  std::unique_ptr<MCInstMatcher> matchSymbol(const MCSymbol *&Sym) const {
    return std::unique_ptr<MCInstMatcher>(new SymbolMatcher(Sym));
  }

  std::unique_ptr<MCInstMatcher> matchSymbol() const {
    static const MCSymbol *Unused;
    return std::unique_ptr<MCInstMatcher>(new SymbolMatcher(Unused));
  }

  virtual std::unique_ptr<MCInstMatcher>
  matchIndJmp(std::unique_ptr<MCInstMatcher> Target) const {
    llvm_unreachable("not implemented");
    return nullptr;
  }

  virtual std::unique_ptr<MCInstMatcher>
  matchIndJmp(std::unique_ptr<MCInstMatcher> Base,
              std::unique_ptr<MCInstMatcher> Scale,
              std::unique_ptr<MCInstMatcher> Index,
              std::unique_ptr<MCInstMatcher> Offset) const {
    llvm_unreachable("not implemented");
    return nullptr;
  }

  virtual std::unique_ptr<MCInstMatcher>
  matchAdd(std::unique_ptr<MCInstMatcher> A,
           std::unique_ptr<MCInstMatcher> B) const {
    llvm_unreachable("not implemented");
    return nullptr;
  }

  virtual std::unique_ptr<MCInstMatcher>
  matchLoadAddr(std::unique_ptr<MCInstMatcher> Target) const {
    llvm_unreachable("not implemented");
    return nullptr;
  }

  virtual std::unique_ptr<MCInstMatcher>
  matchLoad(std::unique_ptr<MCInstMatcher> Base,
            std::unique_ptr<MCInstMatcher> Scale,
            std::unique_ptr<MCInstMatcher> Index,
            std::unique_ptr<MCInstMatcher> Offset) const {
    llvm_unreachable("not implemented");
    return nullptr;
  }

  /// \brief Given a branch instruction try to get the address the branch
  /// targets. Return true on success, and the address in Target.
  virtual bool evaluateBranch(const MCInst &Inst, uint64_t Addr, uint64_t Size,
                              uint64_t &Target) const {
    return Analysis->evaluateBranch(Inst, Addr, Size, Target);
  }

  /// Return true if one of the operands of the \p Inst instruction uses
  /// PC-relative addressing.
  /// Note that PC-relative branches do not fall into this category.
  virtual bool hasPCRelOperand(const MCInst &Inst) const {
    llvm_unreachable("not implemented");
    return false;
  }

  /// Return a number of the operand representing a memory.
  /// Return -1 if the instruction doesn't have an explicit memory field.
  virtual int getMemoryOperandNo(const MCInst &Inst) const {
    llvm_unreachable("not implemented");
    return -1;
  }

  /// Return true if the instruction is encoded using EVEX (AVX-512).
  virtual bool hasEVEXEncoding(const MCInst &Inst) const { return false; }

  struct X86MemOperand {
    unsigned BaseRegNum;
    int64_t ScaleImm;
    unsigned IndexRegNum;
    int64_t DispImm;
    unsigned SegRegNum;
    const MCExpr *DispExpr = nullptr;
  };

  /// Given an instruction with (compound) memory operand, evaluate and return
  /// the corresponding values. Note that the operand could be in any position,
  /// but there is an assumption there's only one compound memory operand.
  /// Return true upon success, return false if the instruction does not have
  /// a memory operand.
  ///
  /// Since a Displacement field could be either an immediate or an expression,
  /// the function sets either \p DispImm or \p DispExpr value.
  virtual std::optional<X86MemOperand>
  evaluateX86MemoryOperand(const MCInst &Inst) const {
    llvm_unreachable("not implemented");
    return std::nullopt;
  }

  /// Given an instruction with memory addressing attempt to statically compute
  /// the address being accessed. Return true on success, and the address in
  /// \p Target.
  ///
  /// For RIP-relative addressing the caller is required to pass instruction
  /// \p Address and \p Size.
  virtual bool evaluateMemOperandTarget(const MCInst &Inst, uint64_t &Target,
                                        uint64_t Address = 0,
                                        uint64_t Size = 0) const {
    llvm_unreachable("not implemented");
    return false;
  }

  /// Return operand iterator pointing to displacement in the compound memory
  /// operand if such exists. Return Inst.end() otherwise.
  virtual MCInst::iterator getMemOperandDisp(MCInst &Inst) const {
    llvm_unreachable("not implemented");
    return Inst.end();
  }

  /// Analyze \p Inst and return true if this instruction accesses \p Size
  /// bytes of the stack frame at position \p StackOffset. \p IsLoad and
  /// \p IsStore are set accordingly. If both are set, it means it is a
  /// instruction that reads and updates the same memory location. \p Reg is set
  /// to the source register in case of a store or destination register in case
  /// of a load. If the store does not use a source register, \p SrcImm will
  /// contain the source immediate and \p IsStoreFromReg will be set to false.
  /// \p Simple is false if the instruction is not fully understood by
  /// companion functions "replaceMemOperandWithImm" or
  /// "replaceMemOperandWithReg".
  virtual bool isStackAccess(const MCInst &Inst, bool &IsLoad, bool &IsStore,
                             bool &IsStoreFromReg, MCPhysReg &Reg,
                             int32_t &SrcImm, uint16_t &StackPtrReg,
                             int64_t &StackOffset, uint8_t &Size,
                             bool &IsSimple, bool &IsIndexed) const {
    llvm_unreachable("not implemented");
    return false;
  }

  /// Convert a stack accessing load/store instruction in \p Inst to a PUSH
  /// or POP saving/restoring the source/dest reg in \p Inst. The original
  /// stack offset in \p Inst is ignored.
  virtual void changeToPushOrPop(MCInst &Inst) const {
    llvm_unreachable("not implemented");
  }

  /// Identify stack adjustment instructions -- those that change the stack
  /// pointer by adding or subtracting an immediate.
  virtual bool isStackAdjustment(const MCInst &Inst) const {
    llvm_unreachable("not implemented");
    return false;
  }

  /// Use \p Input1 or Input2 as the current value for the input
  /// register and put in \p Output the changes incurred by executing
  /// \p Inst. Return false if it was not possible to perform the
  /// evaluation. evaluateStackOffsetExpr is restricted to operations
  /// that have associativity with addition. Its intended usage is for
  /// evaluating stack offset changes. In these cases, expressions
  /// appear in the form of (x + offset) OP constant, where x is an
  /// unknown base (such as stack base) but offset and constant are
  /// known. In these cases, \p Output represents the new stack offset
  /// after executing \p Inst. Because we don't know x, we can't
  /// evaluate operations such as multiply or AND/OR, e.g. (x +
  /// offset) OP constant is not the same as x + (offset OP constant).
  virtual bool
  evaluateStackOffsetExpr(const MCInst &Inst, int64_t &Output,
                          std::pair<MCPhysReg, int64_t> Input1,
                          std::pair<MCPhysReg, int64_t> Input2) const {
    llvm_unreachable("not implemented");
    return false;
  }

  virtual bool isRegToRegMove(const MCInst &Inst, MCPhysReg &From,
                              MCPhysReg &To) const {
    llvm_unreachable("not implemented");
    return false;
  }

  virtual MCPhysReg getStackPointer() const {
    llvm_unreachable("not implemented");
    return 0;
  }

  virtual MCPhysReg getFramePointer() const {
    llvm_unreachable("not implemented");
    return 0;
  }

  virtual MCPhysReg getFlagsReg() const {
    llvm_unreachable("not implemented");
    return 0;
  }

  /// Return true if \p Inst is a instruction that copies either the frame
  /// pointer or the stack pointer to another general purpose register or
  /// writes it to a memory location.
  virtual bool escapesVariable(const MCInst &Inst, bool HasFramePointer) const {
    llvm_unreachable("not implemented");
    return false;
  }

  /// Discard operand \p OpNum replacing it by a new MCOperand that is a
  /// MCExpr referencing \p Symbol + \p Addend.
  virtual bool setOperandToSymbolRef(MCInst &Inst, int OpNum,
                                     const MCSymbol *Symbol, int64_t Addend,
                                     MCContext *Ctx, uint32_t RelType) const;

  /// Replace an immediate operand in the instruction \p Inst with a reference
  /// of the passed \p Symbol plus \p Addend. If the instruction does not have
  /// an immediate operand or has more than one - then return false. Otherwise
  /// return true.
  virtual bool replaceImmWithSymbolRef(MCInst &Inst, const MCSymbol *Symbol,
                                       int64_t Addend, MCContext *Ctx,
                                       int64_t &Value, uint32_t RelType) const {
    llvm_unreachable("not implemented");
    return false;
  }

  // Replace Register in Inst with Imm. Returns true if successful
  virtual bool replaceRegWithImm(MCInst &Inst, unsigned Register,
                                 int64_t Imm) const {
    llvm_unreachable("not implemented");
    return false;
  }

  // Replace ToReplace in Inst with ReplaceWith. Returns true if successful
  virtual bool replaceRegWithReg(MCInst &Inst, unsigned ToReplace,
                                 unsigned ReplaceWith) const {
    llvm_unreachable("not implemented");
    return false;
  }

  /// Add \p NewImm to the current immediate operand of \p Inst. If it is a
  /// memory accessing instruction, this immediate is the memory address
  /// displacement. Otherwise, the target operand is the first immediate
  /// operand found in \p Inst. Return false if no imm operand found.
  virtual bool addToImm(MCInst &Inst, int64_t &Amt, MCContext *Ctx) const {
    llvm_unreachable("not implemented");
    return false;
  }

  /// Replace the compound memory operand of Inst with an immediate operand.
  /// The value of the immediate operand is computed by reading the \p
  /// ConstantData array starting from \p offset and assuming little-endianness.
  /// Return true on success. The given instruction is modified in place.
  virtual bool replaceMemOperandWithImm(MCInst &Inst, StringRef ConstantData,
                                        uint64_t Offset) const {
    llvm_unreachable("not implemented");
    return false;
  }

  /// Same as replaceMemOperandWithImm, but for registers.
  virtual bool replaceMemOperandWithReg(MCInst &Inst, MCPhysReg RegNum) const {
    llvm_unreachable("not implemented");
    return false;
  }

  /// Return true if a move instruction moves a register to itself.
  virtual bool isRedundantMove(const MCInst &Inst) const {
    llvm_unreachable("not implemented");
    return false;
  }

  /// Return true if the instruction is a tail call.
  bool isTailCall(const MCInst &Inst) const;

  /// Stores NegateRAState annotation on \p Inst.
  void setNegateRAState(MCInst &Inst) const;

  /// Return true if \p Inst has NegateRAState annotation.
  bool hasNegateRAState(const MCInst &Inst) const;

  /// Sets RememberState annotation on \p Inst.
  void setRememberState(MCInst &Inst) const;

  /// Return true if \p Inst has RememberState annotation.
  bool hasRememberState(const MCInst &Inst) const;

  /// Stores RestoreState annotation on \p Inst.
  void setRestoreState(MCInst &Inst) const;

  /// Return true if \p Inst has RestoreState annotation.
  bool hasRestoreState(const MCInst &Inst) const;

<<<<<<< HEAD
  /// Stores RA Signed annotation on \p Inst.
  void setRASigned(MCInst &Inst) const;

  /// Return true if \p Inst has Signed RA annotation.
  bool isRASigned(const MCInst &Inst) const;

  /// Stores RA Unsigned annotation on \p Inst.
  void setRAUnsigned(MCInst &Inst) const;

  /// Return true if \p Inst has Unsigned RA annotation.
  bool isRAUnsigned(const MCInst &Inst) const;

  /// Return true if \p Inst doesn't have any annotation related to RA state.
  bool isRAStateUnknown(const MCInst &Inst) const;
=======
  /// Sets kRASigned or kRAUnsigned annotation on \p Inst.
  /// Fails if \p Inst has either annotation already set.
  void setRAState(MCInst &Inst, bool State) const;

  /// Return true if \p Inst has kRASigned annotation, false if it has
  /// kRAUnsigned annotation, and std::nullopt if neither annotation is set.
  std::optional<bool> getRAState(const MCInst &Inst) const;
>>>>>>> 811fe024

  /// Return true if the instruction is a call with an exception handling info.
  virtual bool isInvoke(const MCInst &Inst) const {
    return isCall(Inst) && getEHInfo(Inst);
  }

  /// Return true if \p Inst is an instruction that potentially traps when
  /// working with addresses not aligned to the size of the operand.
  virtual bool requiresAlignedAddress(const MCInst &Inst) const {
    llvm_unreachable("not implemented");
    return false;
  }

  /// Return handler and action info for invoke instruction if present.
  std::optional<MCPlus::MCLandingPad> getEHInfo(const MCInst &Inst) const;

  /// Add handler and action info for call instruction.
  void addEHInfo(MCInst &Inst, const MCPlus::MCLandingPad &LP) const;

  /// Update exception-handling info for the invoke instruction \p Inst.
  /// Return true on success and false otherwise, e.g. if the instruction is
  /// not an invoke.
  bool updateEHInfo(MCInst &Inst, const MCPlus::MCLandingPad &LP) const;

  /// Return non-negative GNU_args_size associated with the instruction
  /// or -1 if there's no associated info.
  int64_t getGnuArgsSize(const MCInst &Inst) const;

  /// Add the value of GNU_args_size to Inst if it already has EH info.
  void addGnuArgsSize(MCInst &Inst, int64_t GnuArgsSize) const;

  /// Return jump table addressed by this instruction.
  uint64_t getJumpTable(const MCInst &Inst) const;

  /// Return index register for instruction that uses a jump table.
  uint16_t getJumpTableIndexReg(const MCInst &Inst) const;

  /// Set jump table addressed by this instruction.
  bool setJumpTable(MCInst &Inst, uint64_t Value, uint16_t IndexReg,
                    AllocatorIdTy AllocId = 0);

  /// Disassociate instruction with a jump table.
  bool unsetJumpTable(MCInst &Inst) const;

  /// Return destination of conditional tail call instruction if \p Inst is one.
  std::optional<uint64_t> getConditionalTailCall(const MCInst &Inst) const;

  /// Mark the \p Instruction as a conditional tail call, and set its
  /// destination address if it is known. If \p Instruction was already marked,
  /// update its destination with \p Dest.
  bool setConditionalTailCall(MCInst &Inst, uint64_t Dest = 0) const;

  /// If \p Inst was marked as a conditional tail call convert it to a regular
  /// branch. Return true if the instruction was converted.
  bool unsetConditionalTailCall(MCInst &Inst) const;

  /// Return offset of \p Inst in the original function, if available.
  std::optional<uint32_t> getOffset(const MCInst &Inst) const;

  /// Return the offset if the annotation is present, or \p Default otherwise.
  uint32_t getOffsetWithDefault(const MCInst &Inst, uint32_t Default) const;

  /// Set offset of \p Inst in the original function.
  bool setOffset(MCInst &Inst, uint32_t Offset) const;

  /// Remove offset annotation.
  bool clearOffset(MCInst &Inst) const;

  /// Return the label of \p Inst, if available.
  MCSymbol *getInstLabel(const MCInst &Inst) const;

  /// Set the label of \p Inst or return the existing label for the instruction.
  /// This label will be emitted right before \p Inst is emitted to MCStreamer.
  MCSymbol *getOrCreateInstLabel(MCInst &Inst, const Twine &Name,
                                 MCContext *Ctx) const;

  /// Set the label of \p Inst. This label will be emitted right before \p Inst
  /// is emitted to MCStreamer.
  void setInstLabel(MCInst &Inst, MCSymbol *Label) const;

  /// Get instruction size specified via annotation.
  std::optional<uint32_t> getSize(const MCInst &Inst) const;

  /// Get target-specific instruction size.
  virtual std::optional<uint32_t> getInstructionSize(const MCInst &Inst) const {
    return std::nullopt;
  }

  /// Set instruction size.
  void setSize(MCInst &Inst, uint32_t Size) const;

  /// Check if the branch instruction could be modified at runtime.
  bool isDynamicBranch(const MCInst &Inst) const;

  /// Return ID for runtime-modifiable instruction.
  std::optional<uint32_t> getDynamicBranchID(const MCInst &Inst) const;

  /// Mark instruction as a dynamic branch, i.e. a branch that can be
  /// overwritten at runtime.
  void setDynamicBranch(MCInst &Inst, uint32_t ID) const;

  /// Return MCSymbol that represents a target of this instruction at a given
  /// operand number \p OpNum. If there's no symbol associated with
  /// the operand - return nullptr.
  virtual const MCSymbol *getTargetSymbol(const MCInst &Inst,
                                          unsigned OpNum = 0) const {
    llvm_unreachable("not implemented");
    return nullptr;
  }

  /// Return MCSymbol extracted from the expression.
  virtual const MCSymbol *getTargetSymbol(const MCExpr *Expr) const {
    if (auto *BinaryExpr = dyn_cast<const MCBinaryExpr>(Expr))
      return getTargetSymbol(BinaryExpr->getLHS());

    auto *SymbolRefExpr = dyn_cast<const MCSymbolRefExpr>(Expr);
    if (SymbolRefExpr && SymbolRefExpr->getSpecifier() == 0)
      return &SymbolRefExpr->getSymbol();

    return nullptr;
  }

  /// Return addend that represents an offset from MCSymbol target
  /// of this instruction at a given operand number \p OpNum.
  /// If there's no symbol associated with  the operand - return 0
  virtual int64_t getTargetAddend(const MCInst &Inst,
                                  unsigned OpNum = 0) const {
    llvm_unreachable("not implemented");
    return 0;
  }

  /// Return MCSymbol addend extracted from a target expression
  virtual int64_t getTargetAddend(const MCExpr *Expr) const {
    llvm_unreachable("not implemented");
    return 0;
  }

  /// Return MCSymbol/offset extracted from a target expression
  virtual std::pair<const MCSymbol *, uint64_t>
  getTargetSymbolInfo(const MCExpr *Expr) const {
    if (auto *SymExpr = dyn_cast<MCSymbolRefExpr>(Expr)) {
      return std::make_pair(&SymExpr->getSymbol(), 0);
    } else if (auto *BinExpr = dyn_cast<MCBinaryExpr>(Expr)) {
      const auto *SymExpr = dyn_cast<MCSymbolRefExpr>(BinExpr->getLHS());
      const auto *ConstExpr = dyn_cast<MCConstantExpr>(BinExpr->getRHS());
      if (BinExpr->getOpcode() == MCBinaryExpr::Add && SymExpr && ConstExpr)
        return std::make_pair(&SymExpr->getSymbol(), ConstExpr->getValue());
    }
    return std::make_pair(nullptr, 0);
  }

  /// Replace displacement in compound memory operand with given \p Operand.
  virtual bool replaceMemOperandDisp(MCInst &Inst, MCOperand Operand) const {
    llvm_unreachable("not implemented");
    return false;
  }

  /// Return the MCExpr used for absolute references in this target
  virtual const MCExpr *getTargetExprFor(MCInst &Inst, const MCExpr *Expr,
                                         MCContext &Ctx,
                                         uint32_t RelType) const {
    return Expr;
  }

  /// Return a BitVector marking all sub or super registers of \p Reg, including
  /// itself.
  virtual const BitVector &getAliases(MCPhysReg Reg,
                                      bool OnlySmaller = false) const;

  /// Initialize aliases tables.
  void initAliases();

  /// Initialize register size table.
  void initSizeMap();

  /// Change \p Regs setting all registers used to pass parameters according
  /// to the host abi. Do nothing if not implemented.
  virtual BitVector getRegsUsedAsParams() const {
    llvm_unreachable("not implemented");
    return BitVector();
  }

  /// Change \p Regs setting all registers used as callee-saved according
  /// to the host abi. Do nothing if not implemented.
  virtual void getCalleeSavedRegs(BitVector &Regs) const {
    llvm_unreachable("not implemented");
  }

  /// Get the default def_in and live_out registers for the function
  /// Currently only used for the Stoke optimization
  virtual void getDefaultDefIn(BitVector &Regs) const {
    llvm_unreachable("not implemented");
  }

  /// Similar to getDefaultDefIn
  virtual void getDefaultLiveOut(BitVector &Regs) const {
    llvm_unreachable("not implemented");
  }

  /// Change \p Regs with a bitmask with all general purpose regs
  virtual void getGPRegs(BitVector &Regs, bool IncludeAlias = true) const {
    llvm_unreachable("not implemented");
  }

  /// Change \p Regs with a bitmask with all general purpose regs that can be
  /// encoded without extra prefix bytes. For x86 only.
  virtual void getClassicGPRegs(BitVector &Regs) const {
    llvm_unreachable("not implemented");
  }

  /// Set of Registers used by the Rep instruction
  virtual void getRepRegs(BitVector &Regs) const {
    llvm_unreachable("not implemented");
  }

  /// Return the register width in bytes (1, 2, 4 or 8)
  uint8_t getRegSize(MCPhysReg Reg) const { return SizeMap[Reg]; }

  /// For aliased registers, return an alias of \p Reg that has the width of
  /// \p Size bytes
  virtual MCPhysReg getAliasSized(MCPhysReg Reg, uint8_t Size) const {
    llvm_unreachable("not implemented");
    return 0;
  }

  /// For X86, return whether this register is an upper 8-bit register, such as
  /// AH, BH, etc.
  virtual bool isUpper8BitReg(MCPhysReg Reg) const {
    llvm_unreachable("not implemented");
    return false;
  }

  /// For X86, return whether this instruction has special constraints that
  /// prevents it from encoding registers that require a REX prefix.
  virtual bool cannotUseREX(const MCInst &Inst) const {
    llvm_unreachable("not implemented");
    return false;
  }

  /// Modifies the set \p Regs by adding registers \p Inst may rewrite. Caller
  /// is responsible for passing a valid BitVector with the size equivalent to
  /// the number of registers in the target.
  /// Since this function is called many times during clobber analysis, it
  /// expects the caller to manage BitVector creation to avoid extra overhead.
  virtual void getClobberedRegs(const MCInst &Inst, BitVector &Regs) const;

  /// Set of all registers touched by this instruction, including implicit uses
  /// and defs.
  virtual void getTouchedRegs(const MCInst &Inst, BitVector &Regs) const;

  /// Set of all registers being written to by this instruction -- includes
  /// aliases but only if they are strictly smaller than the actual reg
  virtual void getWrittenRegs(const MCInst &Inst, BitVector &Regs) const;

  /// Set of all registers being read by this instruction -- includes aliases
  /// but only if they are strictly smaller than the actual reg
  virtual void getUsedRegs(const MCInst &Inst, BitVector &Regs) const;

  /// Set of all src registers -- includes aliases but
  /// only if they are strictly smaller than the actual reg
  virtual void getSrcRegs(const MCInst &Inst, BitVector &Regs) const;

  /// Return true if this instruction defines the specified physical
  /// register either explicitly or implicitly.
  virtual bool hasDefOfPhysReg(const MCInst &MI, unsigned Reg) const;

  /// Return true if this instruction uses the specified physical
  /// register either explicitly or implicitly.
  virtual bool hasUseOfPhysReg(const MCInst &MI, unsigned Reg) const;

  /// Replace displacement in compound memory operand with given \p Label.
  bool replaceMemOperandDisp(MCInst &Inst, const MCSymbol *Label,
                             MCContext *Ctx) const {
    return replaceMemOperandDisp(Inst, Label, 0, Ctx);
  }

  /// Replace displacement in compound memory operand with given \p Label
  /// plus addend.
  bool replaceMemOperandDisp(MCInst &Inst, const MCSymbol *Label,
                             int64_t Addend, MCContext *Ctx) const {
    MCInst::iterator MemOpI = getMemOperandDisp(Inst);
    if (MemOpI == Inst.end())
      return false;
    return setOperandToSymbolRef(Inst, MemOpI - Inst.begin(), Label, Addend,
                                 Ctx, 0);
  }

  /// Returns how many bits we have in this instruction to encode a PC-rel
  /// imm.
  virtual int getPCRelEncodingSize(const MCInst &Inst) const {
    llvm_unreachable("not implemented");
    return 0;
  }

  /// Replace instruction opcode to be a tail call instead of jump.
  virtual bool convertJmpToTailCall(MCInst &Inst) {
    llvm_unreachable("not implemented");
    return false;
  }

  /// Perform any additional actions to transform a (conditional) tail call
  /// into a (conditional) jump. Assume the target was already replaced with
  /// a local one, so the default is to do nothing more.
  virtual bool convertTailCallToJmp(MCInst &Inst) { return true; }

  /// Replace instruction opcode to be a regural call instead of tail call.
  virtual bool convertTailCallToCall(MCInst &Inst) {
    llvm_unreachable("not implemented");
    return false;
  }

  /// Creates an indirect call to the function within the \p DirectCall PLT
  /// stub. The function's address location is pointed by the \p TargetLocation
  /// symbol.
  /// Move instruction annotations from \p DirectCall to the indirect call.
  virtual InstructionListType
  createIndirectPLTCall(MCInst &&DirectCall, const MCSymbol *TargetLocation,
                        MCContext *Ctx) {
    llvm_unreachable("not implemented");
    return {};
  }

  /// Morph an indirect call into a load where \p Reg holds the call target.
  virtual void convertIndirectCallToLoad(MCInst &Inst, MCPhysReg Reg) {
    llvm_unreachable("not implemented");
  }

  /// Replace instruction with a shorter version that could be relaxed later
  /// if needed.
  virtual bool shortenInstruction(MCInst &Inst,
                                  const MCSubtargetInfo &STI) const {
    llvm_unreachable("not implemented");
    return false;
  }

  /// Convert a move instruction into a conditional move instruction, given a
  /// condition code.
  virtual bool
  convertMoveToConditionalMove(MCInst &Inst, unsigned CC,
                               bool AllowStackMemOp = false,
                               bool AllowBasePtrStackMemOp = false) const {
    llvm_unreachable("not implemented");
    return false;
  }

  /// Lower a tail call instruction \p Inst if required by target.
  virtual bool lowerTailCall(MCInst &Inst) {
    llvm_unreachable("not implemented");
    return false;
  }

  /// Receives a list of MCInst of the basic block to analyze and interpret the
  /// terminators of this basic block. TBB must be initialized with the original
  /// fall-through for this BB.
  virtual bool analyzeBranch(InstructionIterator Begin, InstructionIterator End,
                             const MCSymbol *&TBB, const MCSymbol *&FBB,
                             MCInst *&CondBranch, MCInst *&UncondBranch) const {
    llvm_unreachable("not implemented");
    return false;
  }

  /// Analyze \p Instruction to try and determine what type of indirect branch
  /// it is.  It is assumed that \p Instruction passes isIndirectBranch().
  /// \p BB is an array of instructions immediately preceding \p Instruction.
  /// If \p Instruction can be successfully analyzed, the output parameters
  /// will be set to the different components of the branch.  \p MemLocInstr
  /// is the instruction that loads up the indirect function pointer.  It may
  /// or may not be same as \p Instruction.
  virtual IndirectBranchType analyzeIndirectBranch(
      MCInst &Instruction, InstructionIterator Begin, InstructionIterator End,
      const unsigned PtrSize, MCInst *&MemLocInstr, unsigned &BaseRegNum,
      unsigned &IndexRegNum, int64_t &DispValue, const MCExpr *&DispExpr,
      MCInst *&PCRelBaseOut, MCInst *&FixedEntryLoadInst) const {
    llvm_unreachable("not implemented");
    return IndirectBranchType::UNKNOWN;
  }

  /// Analyze branch \p Instruction in PLT section and try to determine
  /// associated got entry address.
  virtual uint64_t analyzePLTEntry(MCInst &Instruction,
                                   InstructionIterator Begin,
                                   InstructionIterator End,
                                   uint64_t BeginPC) const {
    llvm_unreachable("not implemented");
    return 0;
  }

  virtual bool analyzeVirtualMethodCall(InstructionIterator Begin,
                                        InstructionIterator End,
                                        std::vector<MCInst *> &MethodFetchInsns,
                                        unsigned &VtableRegNum,
                                        unsigned &BaseRegNum,
                                        uint64_t &MethodOffset) const {
    llvm_unreachable("not implemented");
    return false;
  }

  virtual void createLongJmp(InstructionListType &Seq, const MCSymbol *Target,
                             MCContext *Ctx, bool IsTailCall = false) {
    llvm_unreachable("not implemented");
  }

  virtual void createShortJmp(InstructionListType &Seq, const MCSymbol *Target,
                              MCContext *Ctx, bool IsTailCall = false) {
    llvm_unreachable("not implemented");
  }

  /// Undo the linker's ADRP+ADD to ADR relaxation. Take \p ADRInst and return
  /// ADRP+ADD instruction sequence.
  virtual InstructionListType undoAdrpAddRelaxation(const MCInst &ADRInst,
                                                    MCContext *Ctx) const {
    llvm_unreachable("not implemented");
  }

  /// Take \p LDRInst and return ADRP+LDR instruction sequence - for
  ///
  ///     ldr  x0, [label]
  ///
  /// the following sequence will be generated:
  ///
  ///     adrp x0, PageBase(label)
  ///     ldr  x0, [x0, PageOffset(label)]
  virtual InstructionListType createAdrpLdr(const MCInst &LDRInst,
                                            MCContext *Ctx) const {
    llvm_unreachable("not implemented");
  }

  /// Return not 0 if the instruction CurInst, in combination with the recent
  /// history of disassembled instructions supplied by [Begin, End), is a linker
  /// generated veneer/stub that needs patching. This happens in AArch64 when
  /// the code is large and the linker needs to generate stubs, but it does
  /// not put any extra relocation information that could help us to easily
  /// extract the real target. This function identifies and extract the real
  /// target in Tgt. The instruction that loads the lower bits of the target
  /// is put in TgtLowBits, and its pair in TgtHiBits. If the instruction in
  /// TgtHiBits does not have an immediate operand, but an expression, then
  /// this expression is put in TgtHiSym and Tgt only contains the lower bits.
  /// Return value is a total number of instructions that were used to create
  /// a veneer.
  virtual uint64_t matchLinkerVeneer(InstructionIterator Begin,
                                     InstructionIterator End, uint64_t Address,
                                     const MCInst &CurInst,
                                     MCInst *&TargetHiBits,
                                     MCInst *&TargetLowBits,
                                     uint64_t &Target) const {
    llvm_unreachable("not implemented");
  }

  /// Match function \p BF to a long veneer for absolute code. Return true if
  /// the match was successful and populate \p TargetAddress with an address of
  /// the function veneer jumps to.
  virtual bool matchAbsLongVeneer(const BinaryFunction &BF,
                                  uint64_t &TargetAddress) const {
    llvm_unreachable("not implemented");
  }

  virtual bool matchAdrpAddPair(const MCInst &Adrp, const MCInst &Add) const {
    llvm_unreachable("not implemented");
    return false;
  }

  virtual int getShortJmpEncodingSize() const {
    llvm_unreachable("not implemented");
  }

  virtual int getUncondBranchEncodingSize() const {
    llvm_unreachable("not implemented");
    return 0;
  }

  /// Create a no-op instruction.
  virtual void createNoop(MCInst &Inst) const {
    llvm_unreachable("not implemented");
  }

  /// Create a return instruction.
  virtual void createReturn(MCInst &Inst) const {
    llvm_unreachable("not implemented");
  }

  /// Store \p Target absolute address to \p RegName
  virtual InstructionListType materializeAddress(const MCSymbol *Target,
                                                 MCContext *Ctx,
                                                 MCPhysReg RegName,
                                                 int64_t Addend = 0) const {
    llvm_unreachable("not implemented");
    return {};
  }

  /// Creates a new unconditional branch instruction in Inst and set its operand
  /// to TBB.
  virtual void createUncondBranch(MCInst &Inst, const MCSymbol *TBB,
                                  MCContext *Ctx) const {
    llvm_unreachable("not implemented");
  }

  /// Create a version of unconditional jump that has the largest span for a
  /// single instruction with direct target.
  virtual void createLongUncondBranch(MCInst &Inst, const MCSymbol *Target,
                                      MCContext *Ctx) const {
    llvm_unreachable("not implemented");
  }

  /// Creates a new call instruction in Inst and sets its operand to
  /// Target.
  virtual void createCall(MCInst &Inst, const MCSymbol *Target,
                          MCContext *Ctx) {
    llvm_unreachable("not implemented");
  }

  /// Creates a new tail call instruction in Inst and sets its operand to
  /// Target.
  virtual void createTailCall(MCInst &Inst, const MCSymbol *Target,
                              MCContext *Ctx) {
    llvm_unreachable("not implemented");
  }

  virtual void createLongTailCall(InstructionListType &Seq,
                                  const MCSymbol *Target, MCContext *Ctx) {
    llvm_unreachable("not implemented");
  }

  /// Creates a trap instruction in Inst.
  virtual void createTrap(MCInst &Inst) const {
    llvm_unreachable("not implemented");
  }

  /// Creates an instruction to bump the stack pointer just like a call.
  virtual void createStackPointerIncrement(MCInst &Inst, int Size = 8,
                                           bool NoFlagsClobber = false) const {
    llvm_unreachable("not implemented");
  }

  /// Creates an instruction to move the stack pointer just like a ret.
  virtual void createStackPointerDecrement(MCInst &Inst, int Size = 8,
                                           bool NoFlagsClobber = false) const {
    llvm_unreachable("not implemented");
  }

  /// Create a store instruction using \p StackReg as the base register
  /// and \p Offset as the displacement.
  virtual void createSaveToStack(MCInst &Inst, const MCPhysReg &StackReg,
                                 int Offset, const MCPhysReg &SrcReg,
                                 int Size) const {
    llvm_unreachable("not implemented");
  }

  virtual void createLoad(MCInst &Inst, const MCPhysReg &BaseReg, int64_t Scale,
                          const MCPhysReg &IndexReg, int64_t Offset,
                          const MCExpr *OffsetExpr,
                          const MCPhysReg &AddrSegmentReg,
                          const MCPhysReg &DstReg, int Size) const {
    llvm_unreachable("not implemented");
  }

  virtual InstructionListType createLoadImmediate(const MCPhysReg Dest,
                                                  uint64_t Imm) const {
    llvm_unreachable("not implemented");
  }

  /// Create a fragment of code (sequence of instructions) that load a 32-bit
  /// address from memory, zero-extends it to 64 and jump to it (indirect jump).
  virtual void
  createIJmp32Frag(SmallVectorImpl<MCInst> &Insts, const MCOperand &BaseReg,
                   const MCOperand &Scale, const MCOperand &IndexReg,
                   const MCOperand &Offset, const MCOperand &TmpReg) const {
    llvm_unreachable("not implemented");
  }

  /// Create a load instruction using \p StackReg as the base register
  /// and \p Offset as the displacement.
  virtual void createRestoreFromStack(MCInst &Inst, const MCPhysReg &StackReg,
                                      int Offset, const MCPhysReg &DstReg,
                                      int Size) const {
    llvm_unreachable("not implemented");
  }

  /// Creates a call frame pseudo instruction. A single operand identifies which
  /// MCCFIInstruction this MCInst is referring to.
  virtual void createCFI(MCInst &Inst, int64_t Offset) const {
    Inst.clear();
    Inst.setOpcode(TargetOpcode::CFI_INSTRUCTION);
    Inst.addOperand(MCOperand::createImm(Offset));
  }

  /// Create an inline version of memcpy(dest, src, 1).
  virtual InstructionListType createOneByteMemcpy() const {
    llvm_unreachable("not implemented");
    return {};
  }

  /// Create a sequence of instructions to compare contents of a register
  /// \p RegNo to immediate \Imm and jump to \p Target if they are equal.
  virtual InstructionListType createCmpJE(MCPhysReg RegNo, int64_t Imm,
                                          const MCSymbol *Target,
                                          MCContext *Ctx) const {
    llvm_unreachable("not implemented");
    return {};
  }

  /// Create a sequence of instructions to compare contents of a register
  /// \p RegNo to immediate \Imm and jump to \p Target if they are different.
  virtual InstructionListType createCmpJNE(MCPhysReg RegNo, int64_t Imm,
                                           const MCSymbol *Target,
                                           MCContext *Ctx) const {
    llvm_unreachable("not implemented");
    return {};
  }

  /// Find memcpy size in bytes by using preceding instructions.
  /// Returns std::nullopt if size cannot be determined (no-op for most
  /// targets).
  virtual std::optional<uint64_t>
  findMemcpySizeInBytes(const BinaryBasicBlock &BB,
                        BinaryBasicBlock::iterator CallInst) const {
    return std::nullopt;
  }

  /// Creates inline memcpy instruction. If \p ReturnEnd is true, then return
  /// (dest + n) instead of dest.
  virtual InstructionListType createInlineMemcpy(bool ReturnEnd) const {
    llvm_unreachable("not implemented");
    return {};
  }

  /// Creates size-aware inline memcpy instruction. If \p KnownSize is provided,
  /// generates optimized code for that specific size. Falls back to regular
  /// createInlineMemcpy if size is unknown or not needed (e.g. with X86).
  virtual InstructionListType
  createInlineMemcpy(bool ReturnEnd, std::optional<uint64_t> KnownSize) const {
    return createInlineMemcpy(ReturnEnd);
  }

  /// Extract immediate value from move instruction that sets the given
  /// register. Returns the immediate value if the instruction is a
  /// move-immediate to TargetReg.
  virtual std::optional<uint64_t>
  extractMoveImmediate(const MCInst &Inst, MCPhysReg TargetReg) const {
    return std::nullopt;
  }

  /// Create a target-specific relocation out of the \p Fixup.
  /// Note that not every fixup could be converted into a relocation.
  virtual std::optional<Relocation>
  createRelocation(const MCFixup &Fixup, const MCAsmBackend &MAB) const {
    llvm_unreachable("not implemented");
    return Relocation();
  }

  /// Returns true if instruction is a call frame pseudo instruction.
  virtual bool isCFI(const MCInst &Inst) const {
    return Inst.getOpcode() == TargetOpcode::CFI_INSTRUCTION;
  }

  /// Create a conditional branch with a target-specific conditional code \p CC.
  virtual void createCondBranch(MCInst &Inst, const MCSymbol *Target,
                                unsigned CC, MCContext *Ctx) const {
    llvm_unreachable("not implemented");
  }

  /// Create long conditional branch with a target-specific conditional code
  /// \p CC.
  virtual void createLongCondBranch(MCInst &Inst, const MCSymbol *Target,
                                    unsigned CC, MCContext *Ctx) const {
    llvm_unreachable("not implemented");
  }

  /// Reverses the branch condition in Inst and update its taken target to TBB.
  virtual void reverseBranchCondition(MCInst &Inst, const MCSymbol *TBB,
                                      MCContext *Ctx) const {
    llvm_unreachable("not implemented");
  }

  virtual bool replaceBranchCondition(MCInst &Inst, const MCSymbol *TBB,
                                      MCContext *Ctx, unsigned CC) const {
    llvm_unreachable("not implemented");
    return false;
  }

  virtual unsigned getInvertedCondCode(unsigned CC) const {
    llvm_unreachable("not implemented");
    return false;
  }

  virtual unsigned getCondCodesLogicalOr(unsigned CC1, unsigned CC2) const {
    llvm_unreachable("not implemented");
    return false;
  }

  virtual bool isValidCondCode(unsigned CC) const {
    llvm_unreachable("not implemented");
    return false;
  }

  /// Return the conditional code used in a conditional jump instruction.
  /// Returns invalid code if not conditional jump.
  virtual unsigned getCondCode(const MCInst &Inst) const {
    llvm_unreachable("not implemented");
    return false;
  }

  /// Return canonical branch opcode for a reversible branch opcode. For every
  /// opposite branch opcode pair Op <-> OpR this function returns one of the
  /// opcodes which is considered a canonical.
  virtual unsigned getCanonicalBranchCondCode(unsigned CC) const {
    llvm_unreachable("not implemented");
    return false;
  }

  /// Sets the taken target of the branch instruction to Target.
  virtual void replaceBranchTarget(MCInst &Inst, const MCSymbol *TBB,
                                   MCContext *Ctx) const {
    llvm_unreachable("not implemented");
  }

  /// Extract a symbol and an addend out of the fixup value expression.
  ///
  /// Only the following limited expression types are supported:
  ///   Symbol + Addend
  ///   Symbol + Constant + Addend
  ///   Const + Addend
  ///   Symbol
  std::pair<MCSymbol *, uint64_t> extractFixupExpr(const MCFixup &Fixup) const {
    uint64_t Addend = 0;
    MCSymbol *Symbol = nullptr;
    const MCExpr *ValueExpr = Fixup.getValue();
    if (ValueExpr->getKind() == MCExpr::Binary) {
      const auto *BinaryExpr = cast<MCBinaryExpr>(ValueExpr);
      assert(BinaryExpr->getOpcode() == MCBinaryExpr::Add &&
             "unexpected binary expression");
      const MCExpr *LHS = BinaryExpr->getLHS();
      if (LHS->getKind() == MCExpr::Constant) {
        Addend = cast<MCConstantExpr>(LHS)->getValue();
      } else if (LHS->getKind() == MCExpr::Binary) {
        const auto *LHSBinaryExpr = cast<MCBinaryExpr>(LHS);
        assert(LHSBinaryExpr->getOpcode() == MCBinaryExpr::Add &&
               "unexpected binary expression");
        const MCExpr *LLHS = LHSBinaryExpr->getLHS();
        assert(LLHS->getKind() == MCExpr::SymbolRef && "unexpected LLHS");
        Symbol = const_cast<MCSymbol *>(this->getTargetSymbol(LLHS));
        const MCExpr *RLHS = LHSBinaryExpr->getRHS();
        assert(RLHS->getKind() == MCExpr::Constant && "unexpected RLHS");
        Addend = cast<MCConstantExpr>(RLHS)->getValue();
      } else {
        assert(LHS->getKind() == MCExpr::SymbolRef && "unexpected LHS");
        Symbol = const_cast<MCSymbol *>(this->getTargetSymbol(LHS));
      }
      const MCExpr *RHS = BinaryExpr->getRHS();
      assert(RHS->getKind() == MCExpr::Constant && "unexpected RHS");
      Addend += cast<MCConstantExpr>(RHS)->getValue();
    } else {
      assert(ValueExpr->getKind() == MCExpr::SymbolRef && "unexpected value");
      Symbol = const_cast<MCSymbol *>(this->getTargetSymbol(ValueExpr));
    }
    return std::make_pair(Symbol, Addend);
  }

  /// Return annotation index matching the \p Name.
  std::optional<unsigned> getAnnotationIndex(StringRef Name) const {
    std::shared_lock<llvm::sys::RWMutex> Lock(AnnotationNameMutex);
    auto AI = AnnotationNameIndexMap.find(Name);
    if (AI != AnnotationNameIndexMap.end())
      return AI->second;
    return std::nullopt;
  }

  /// Return annotation index matching the \p Name. Create a new index if the
  /// \p Name wasn't registered previously.
  unsigned getOrCreateAnnotationIndex(StringRef Name) {
    if (std::optional<unsigned> Index = getAnnotationIndex(Name))
      return *Index;

    std::unique_lock<llvm::sys::RWMutex> Lock(AnnotationNameMutex);
    const unsigned Index =
        AnnotationNameIndexMap.size() + MCPlus::MCAnnotation::kGeneric;
    AnnotationNameIndexMap.insert(std::make_pair(Name, Index));
    AnnotationNames.emplace_back(std::string(Name));
    return Index;
  }

  /// Store an annotation value on an MCInst.  This assumes the annotation
  /// is not already present.
  template <typename ValueType>
  const ValueType &addAnnotation(MCInst &Inst, unsigned Index,
                                 const ValueType &Val,
                                 AllocatorIdTy AllocatorId = 0) {
    assert(Index >= MCPlus::MCAnnotation::kGeneric &&
           "Generic annotation type expected.");
    assert(!hasAnnotation(Inst, Index));
    AnnotationAllocator &Allocator = getAnnotationAllocator(AllocatorId);
    auto *A = new (Allocator.ValueAllocator)
        MCPlus::MCSimpleAnnotation<ValueType>(Val);

    if (!std::is_trivial<ValueType>::value)
      Allocator.AnnotationPool.insert(A);
    setAnnotationOpValue(Inst, Index, reinterpret_cast<int64_t>(A));
    return A->getValue();
  }

  /// Store an annotation value on an MCInst.  This assumes the annotation
  /// is not already present.
  template <typename ValueType>
  const ValueType &addAnnotation(MCInst &Inst, StringRef Name,
                                 const ValueType &Val,
                                 AllocatorIdTy AllocatorId = 0) {
    return addAnnotation(Inst, getOrCreateAnnotationIndex(Name), Val,
                         AllocatorId);
  }

  /// Get an annotation as a specific value, but if the annotation does not
  /// exist, create a new annotation with the default constructor for that type.
  /// Return a non-const ref so caller can freely modify its contents
  /// afterwards.
  template <typename ValueType>
  ValueType &getOrCreateAnnotationAs(MCInst &Inst, unsigned Index,
                                     AllocatorIdTy AllocatorId = 0) {
    auto Val =
        tryGetAnnotationAs<ValueType>(const_cast<const MCInst &>(Inst), Index);
    if (!Val)
      Val = addAnnotation(Inst, Index, ValueType(), AllocatorId);
    return const_cast<ValueType &>(*Val);
  }

  /// Get an annotation as a specific value, but if the annotation does not
  /// exist, create a new annotation with the default constructor for that type.
  /// Return a non-const ref so caller can freely modify its contents
  /// afterwards.
  template <typename ValueType>
  ValueType &getOrCreateAnnotationAs(MCInst &Inst, StringRef Name,
                                     AllocatorIdTy AllocatorId = 0) {
    const unsigned Index = getOrCreateAnnotationIndex(Name);
    return getOrCreateAnnotationAs<ValueType>(Inst, Index, AllocatorId);
  }

  /// Get an annotation as a specific value. Assumes that the annotation exists.
  /// Use hasAnnotation() if the annotation may not exist.
  template <typename ValueType>
  ValueType &getAnnotationAs(const MCInst &Inst, unsigned Index) const {
    std::optional<int64_t> Value = getAnnotationOpValue(Inst, Index);
    assert(Value && "annotation should exist");
    return reinterpret_cast<MCPlus::MCSimpleAnnotation<ValueType> *>(*Value)
        ->getValue();
  }

  /// Get an annotation as a specific value. Assumes that the annotation exists.
  /// Use hasAnnotation() if the annotation may not exist.
  template <typename ValueType>
  ValueType &getAnnotationAs(const MCInst &Inst, StringRef Name) const {
    const auto Index = getAnnotationIndex(Name);
    assert(Index && "annotation should exist");
    return getAnnotationAs<ValueType>(Inst, *Index);
  }

  /// Get an annotation as a specific value. If the annotation does not exist,
  /// return the \p DefaultValue.
  template <typename ValueType>
  const ValueType &
  getAnnotationWithDefault(const MCInst &Inst, unsigned Index,
                           const ValueType &DefaultValue = ValueType()) {
    if (!hasAnnotation(Inst, Index))
      return DefaultValue;
    return getAnnotationAs<ValueType>(Inst, Index);
  }

  /// Get an annotation as a specific value. If the annotation does not exist,
  /// return the \p DefaultValue.
  template <typename ValueType>
  const ValueType &
  getAnnotationWithDefault(const MCInst &Inst, StringRef Name,
                           const ValueType &DefaultValue = ValueType()) {
    const unsigned Index = getOrCreateAnnotationIndex(Name);
    return getAnnotationWithDefault<ValueType>(Inst, Index, DefaultValue);
  }

  /// Check if the specified annotation exists on this instruction.
  bool hasAnnotation(const MCInst &Inst, unsigned Index) const;

  /// Check if an annotation with a specified \p Name exists on \p Inst.
  bool hasAnnotation(const MCInst &Inst, StringRef Name) const {
    const auto Index = getAnnotationIndex(Name);
    if (!Index)
      return false;
    return hasAnnotation(Inst, *Index);
  }

  /// Get an annotation as a specific value, but if the annotation does not
  /// exist, return errc::result_out_of_range.
  template <typename ValueType>
  ErrorOr<const ValueType &> tryGetAnnotationAs(const MCInst &Inst,
                                                unsigned Index) const {
    if (!hasAnnotation(Inst, Index))
      return make_error_code(std::errc::result_out_of_range);
    return getAnnotationAs<ValueType>(Inst, Index);
  }

  /// Get an annotation as a specific value, but if the annotation does not
  /// exist, return errc::result_out_of_range.
  template <typename ValueType>
  ErrorOr<const ValueType &> tryGetAnnotationAs(const MCInst &Inst,
                                                StringRef Name) const {
    const auto Index = getAnnotationIndex(Name);
    if (!Index)
      return make_error_code(std::errc::result_out_of_range);
    return tryGetAnnotationAs<ValueType>(Inst, *Index);
  }

  template <typename ValueType>
  ErrorOr<ValueType &> tryGetAnnotationAs(MCInst &Inst, unsigned Index) const {
    if (!hasAnnotation(Inst, Index))
      return make_error_code(std::errc::result_out_of_range);
    return const_cast<ValueType &>(getAnnotationAs<ValueType>(Inst, Index));
  }

  template <typename ValueType>
  ErrorOr<ValueType &> tryGetAnnotationAs(MCInst &Inst, StringRef Name) const {
    const auto Index = getAnnotationIndex(Name);
    if (!Index)
      return make_error_code(std::errc::result_out_of_range);
    return tryGetAnnotationAs<ValueType>(Inst, *Index);
  }

  /// Print each annotation attached to \p Inst.
  void printAnnotations(const MCInst &Inst, raw_ostream &OS,
                        bool PrintMemData = false) const;

  /// Remove annotation with a given \p Index.
  ///
  /// Return true if the annotation was removed, false if the annotation
  /// was not present.
  bool removeAnnotation(MCInst &Inst, unsigned Index) const;

  /// Remove annotation associated with \p Name.
  ///
  /// Return true if the annotation was removed, false if the annotation
  /// was not present.
  bool removeAnnotation(MCInst &Inst, StringRef Name) const {
    const auto Index = getAnnotationIndex(Name);
    if (!Index)
      return false;
    return removeAnnotation(Inst, *Index);
  }

  /// Remove meta-data from the instruction, but don't destroy it.
  void stripAnnotations(MCInst &Inst, bool KeepTC = false) const;

  virtual InstructionListType
  createInstrumentedIndirectCall(MCInst &&CallInst, MCSymbol *HandlerFuncAddr,
                                 int CallSiteID, MCContext *Ctx) {
    llvm_unreachable("not implemented");
    return InstructionListType();
  }

  virtual InstructionListType createInstrumentedIndCallHandlerExitBB() const {
    llvm_unreachable("not implemented");
    return InstructionListType();
  }

  virtual InstructionListType
  createInstrumentedIndTailCallHandlerExitBB() const {
    llvm_unreachable("not implemented");
    return InstructionListType();
  }

  virtual InstructionListType
  createInstrumentedIndCallHandlerEntryBB(const MCSymbol *InstrTrampoline,
                                          const MCSymbol *IndCallHandler,
                                          MCContext *Ctx) {
    llvm_unreachable("not implemented");
    return InstructionListType();
  }

  virtual InstructionListType createNumCountersGetter(MCContext *Ctx) const {
    llvm_unreachable("not implemented");
    return {};
  }

  virtual InstructionListType createInstrLocationsGetter(MCContext *Ctx) const {
    llvm_unreachable("not implemented");
    return {};
  }

  virtual InstructionListType createInstrTablesGetter(MCContext *Ctx) const {
    llvm_unreachable("not implemented");
    return {};
  }

  virtual InstructionListType createInstrNumFuncsGetter(MCContext *Ctx) const {
    llvm_unreachable("not implemented");
    return {};
  }

  virtual InstructionListType createSymbolTrampoline(const MCSymbol *TgtSym,
                                                     MCContext *Ctx) {
    llvm_unreachable("not implemented");
    return InstructionListType();
  }

  /// Returns a function body that contains only a return instruction. An
  /// example usage is a workaround for the '__bolt_fini_trampoline' of
  // Instrumentation.
  virtual InstructionListType
  createReturnInstructionList(MCContext *Ctx) const {
    InstructionListType Insts(1);
    createReturn(Insts[0]);
    return Insts;
  }

  /// This method takes an indirect call instruction and splits it up into an
  /// equivalent set of instructions that use direct calls for target
  /// symbols/addresses that are contained in the Targets vector.  This is done
  /// by guarding each direct call with a compare instruction to verify that
  /// the target is correct.
  /// If the VtableAddrs vector is not empty, the call will have the extra
  /// load of the method pointer from the vtable eliminated.  When non-empty
  /// the VtableAddrs vector must be the same size as Targets and include the
  /// address of a vtable for each corresponding method call in Targets.  The
  /// MethodFetchInsns vector holds instructions that are used to load the
  /// correct method for the cold call case.
  ///
  /// The return value is a vector of code snippets (essentially basic blocks).
  /// There is a symbol associated with each snippet except for the first.
  /// If the original call is not a tail call, the last snippet will have an
  /// empty vector of instructions.  The label is meant to indicate the basic
  /// block where all previous snippets are joined, i.e. the instructions that
  /// would immediate follow the original call.
  using BlocksVectorTy =
      std::vector<std::pair<MCSymbol *, InstructionListType>>;
  struct MultiBlocksCode {
    BlocksVectorTy Blocks;
    std::vector<MCSymbol *> Successors;
  };

  virtual BlocksVectorTy indirectCallPromotion(
      const MCInst &CallInst,
      const std::vector<std::pair<MCSymbol *, uint64_t>> &Targets,
      const std::vector<std::pair<MCSymbol *, uint64_t>> &VtableSyms,
      const std::vector<MCInst *> &MethodFetchInsns,
      const bool MinimizeCodeSize, MCContext *Ctx) {
    llvm_unreachable("not implemented");
    return BlocksVectorTy();
  }

  virtual BlocksVectorTy jumpTablePromotion(
      const MCInst &IJmpInst,
      const std::vector<std::pair<MCSymbol *, uint64_t>> &Targets,
      const std::vector<MCInst *> &TargetFetchInsns, MCContext *Ctx) const {
    llvm_unreachable("not implemented");
    return BlocksVectorTy();
  }

  virtual uint16_t getMinFunctionAlignment() const {
    // We have to use at least 2-byte alignment for functions because of C++
    // ABI.
    return 2;
  }

  // AliasMap caches a mapping of registers to the set of registers that
  // alias (are sub or superregs of itself, including itself).
  std::vector<BitVector> AliasMap;
  std::vector<BitVector> SmallerAliasMap;
  // SizeMap caches a mapping of registers to their sizes.
  std::vector<uint8_t> SizeMap;
};

MCPlusBuilder *createX86MCPlusBuilder(const MCInstrAnalysis *,
                                      const MCInstrInfo *,
                                      const MCRegisterInfo *,
                                      const MCSubtargetInfo *);

MCPlusBuilder *createAArch64MCPlusBuilder(const MCInstrAnalysis *,
                                          const MCInstrInfo *,
                                          const MCRegisterInfo *,
                                          const MCSubtargetInfo *);

MCPlusBuilder *createRISCVMCPlusBuilder(const MCInstrAnalysis *,
                                        const MCInstrInfo *,
                                        const MCRegisterInfo *,
                                        const MCSubtargetInfo *);

} // namespace bolt
} // namespace llvm

#endif<|MERGE_RESOLUTION|>--- conflicted
+++ resolved
@@ -1371,22 +1371,6 @@
   /// Return true if \p Inst has RestoreState annotation.
   bool hasRestoreState(const MCInst &Inst) const;
 
-<<<<<<< HEAD
-  /// Stores RA Signed annotation on \p Inst.
-  void setRASigned(MCInst &Inst) const;
-
-  /// Return true if \p Inst has Signed RA annotation.
-  bool isRASigned(const MCInst &Inst) const;
-
-  /// Stores RA Unsigned annotation on \p Inst.
-  void setRAUnsigned(MCInst &Inst) const;
-
-  /// Return true if \p Inst has Unsigned RA annotation.
-  bool isRAUnsigned(const MCInst &Inst) const;
-
-  /// Return true if \p Inst doesn't have any annotation related to RA state.
-  bool isRAStateUnknown(const MCInst &Inst) const;
-=======
   /// Sets kRASigned or kRAUnsigned annotation on \p Inst.
   /// Fails if \p Inst has either annotation already set.
   void setRAState(MCInst &Inst, bool State) const;
@@ -1394,7 +1378,6 @@
   /// Return true if \p Inst has kRASigned annotation, false if it has
   /// kRAUnsigned annotation, and std::nullopt if neither annotation is set.
   std::optional<bool> getRAState(const MCInst &Inst) const;
->>>>>>> 811fe024
 
   /// Return true if the instruction is a call with an exception handling info.
   virtual bool isInvoke(const MCInst &Inst) const {
