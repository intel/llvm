--- conflicted
+++ resolved
@@ -544,16 +544,10 @@
   ///
   /// Optional \p Name can be assigned to the patch. The name will be emitted to
   /// the symbol table at \p Address.
-<<<<<<< HEAD
-  BinaryFunction *createInstructionPatch(uint64_t Address,
-                                         InstructionListType &Instructions,
-                                         const Twine &Name = "");
-=======
   BinaryFunction *
   createInstructionPatch(uint64_t Address,
                          const InstructionListType &Instructions,
                          const Twine &Name = "");
->>>>>>> d465594a
 
   std::vector<BinaryFunction *> &getInjectedBinaryFunctions() {
     return InjectedBinaryFunctions;
