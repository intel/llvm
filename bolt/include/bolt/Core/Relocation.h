--- conflicted
+++ resolved
@@ -72,13 +72,10 @@
 
   /// Return size in bytes of the given relocation \p Type.
   static size_t getSizeForType(uint32_t Type);
-<<<<<<< HEAD
-=======
 
   void setOptional() { Optional = true; }
 
   bool isOptional() { return Optional; }
->>>>>>> d465594a
 
   /// Return size of this relocation.
   size_t getSize() const { return getSizeForType(Type); }
@@ -88,12 +85,9 @@
 
   /// Adjust value depending on relocation type (make it PC relative or not).
   static uint64_t encodeValue(uint32_t Type, uint64_t Value, uint64_t PC);
-<<<<<<< HEAD
-=======
 
   /// Return true if there are enough bits to encode the relocation value.
   static bool canEncodeValue(uint32_t Type, uint64_t Value, uint64_t PC);
->>>>>>> d465594a
 
   /// Extract current relocated value from binary contents. This is used for
   /// RISC architectures where values are encoded in specific bits depending
