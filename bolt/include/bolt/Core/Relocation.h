//===- bolt/Core/Relocation.h - Object file relocations ---------*- C++ -*-===//
//
// Part of the LLVM Project, under the Apache License v2.0 with LLVM Exceptions.
// See https://llvm.org/LICENSE.txt for license information.
// SPDX-License-Identifier: Apache-2.0 WITH LLVM-exception
//
//===----------------------------------------------------------------------===//
//
// This file contains the declaration of Relocation class, which represents a
// relocation in an object or a binary file.
//
//===----------------------------------------------------------------------===//

#ifndef BOLT_CORE_RELOCATION_H
#define BOLT_CORE_RELOCATION_H

#include "llvm/MC/MCExpr.h"
#include "llvm/MC/MCStreamer.h"
#include "llvm/TargetParser/Triple.h"

namespace llvm {
class MCSymbol;

namespace object {
class RelocationRef;
} // namespace object

class raw_ostream;

namespace ELF {
/// Relocation type mask that was accidentally output by bfd 2.30 linker.
enum { R_X86_64_converted_reloc_bit = 0x80 };
} // namespace ELF

namespace bolt {

/// Relocation class.
class Relocation {
public:
  Relocation(uint64_t Offset, MCSymbol *Symbol, uint32_t Type, uint64_t Addend,
             uint64_t Value)
      : Offset(Offset), Symbol(Symbol), Type(Type), Optional(false),
        Addend(Addend), Value(Value) {}

  Relocation()
      : Offset(0), Symbol(0), Type(0), Optional(0), Addend(0), Value(0) {}

  static Triple::ArchType Arch; /// set by BinaryContext ctor.

  /// The offset of this relocation in the object it is contained in.
  uint64_t Offset;

  /// The symbol this relocation is referring to.
  MCSymbol *Symbol;

  /// Relocation type.
  uint32_t Type;
<<<<<<< HEAD
=======

private:
  /// Relocations added by optimizations can be optional, meaning they can be
  /// omitted under certain circumstances.
  bool Optional = false;
>>>>>>> 5eee2751

public:
  /// The offset from the \p Symbol base used to compute the final
  /// value of this relocation.
  uint64_t Addend;

  /// The computed relocation value extracted from the binary file.
  /// Used to validate relocation correctness.
  uint64_t Value;

  /// Return size in bytes of the given relocation \p Type.
  static size_t getSizeForType(uint32_t Type);
<<<<<<< HEAD
=======

  void setOptional() { Optional = true; }

  bool isOptional() { return Optional; }
>>>>>>> 5eee2751

  /// Return size of this relocation.
  size_t getSize() const { return getSizeForType(Type); }

  /// Skip relocations that we don't want to handle in BOLT
  static bool skipRelocationType(uint32_t Type);

  /// Adjust value depending on relocation type (make it PC relative or not).
  static uint64_t encodeValue(uint32_t Type, uint64_t Value, uint64_t PC);

  /// Extract current relocated value from binary contents. This is used for
  /// RISC architectures where values are encoded in specific bits depending
  /// on the relocation value. For X86, we limit to sign extending the value
  /// if necessary.
  static uint64_t extractValue(uint32_t Type, uint64_t Contents, uint64_t PC);

  /// Return true if relocation type is PC-relative. Return false otherwise.
  static bool isPCRelative(uint32_t Type);

  /// Check if \p Type is a supported relocation type.
  static bool isSupported(uint32_t Type);

  /// Return true if relocation type implies the creation of a GOT entry
  static bool isGOT(uint32_t Type);

  /// Special relocation type that allows the linker to modify the instruction.
  static bool isX86GOTPCRELX(uint32_t Type);
  static bool isX86GOTPC64(uint32_t Type);

  /// Return true if relocation type is NONE
  static bool isNone(uint32_t Type);

  /// Return true if relocation type is RELATIVE
  static bool isRelative(uint32_t Type);

  /// Return true if relocation type is IRELATIVE
  static bool isIRelative(uint32_t Type);

  /// Return true if relocation type is for thread local storage.
  static bool isTLS(uint32_t Type);

  /// Return true of relocation type is for referencing a specific instruction
  /// (as opposed to a function, basic block, etc).
  static bool isInstructionReference(uint32_t Type);

  /// Return the relocation type of \p Rel from llvm::object. It checks for
  /// overflows as BOLT uses 32 bits for the type.
  static uint32_t getType(const object::RelocationRef &Rel);

  /// Return code for a NONE relocation
  static uint32_t getNone();

  /// Return code for a PC-relative 4-byte relocation
  static uint32_t getPC32();

  /// Return code for a PC-relative 8-byte relocation
  static uint32_t getPC64();

  /// Return code for a ABS 8-byte relocation
  static uint32_t getAbs64();

  /// Return code for a RELATIVE relocation
  static uint32_t getRelative();

  /// Return true if this relocation is PC-relative. Return false otherwise.
  bool isPCRelative() const { return isPCRelative(Type); }

  /// Return true if this relocation is R_*_RELATIVE type. Return false
  /// otherwise.
  bool isRelative() const { return isRelative(Type); }

  /// Return true if this relocation is R_*_IRELATIVE type. Return false
  /// otherwise.
  bool isIRelative() const { return isIRelative(Type); }

  /// Emit relocation at a current \p Streamer' position. The caller is
  /// responsible for setting the position correctly.
  size_t emit(MCStreamer *Streamer) const;

  /// Emit a group of composed relocations. All relocations must have the same
  /// offset. If std::distance(Begin, End) == 1, this is equivalent to
  /// Begin->emit(Streamer).
  template <typename RelocIt>
  static size_t emit(RelocIt Begin, RelocIt End, MCStreamer *Streamer) {
    if (Begin == End)
      return 0;

    const MCExpr *Value = nullptr;

    for (auto RI = Begin; RI != End; ++RI) {
      assert(RI->Offset == Begin->Offset &&
             "emitting composed relocations with different offsets");
      Value = RI->createExpr(Streamer, Value);
    }

    assert(Value && "failed to create relocation value");
    auto Size = std::prev(End)->getSize();
    Streamer->emitValue(Value, Size);
    return Size;
  }

  /// Print a relocation to \p OS.
  void print(raw_ostream &OS) const;

private:
  const MCExpr *createExpr(MCStreamer *Streamer) const;
  const MCExpr *createExpr(MCStreamer *Streamer,
                           const MCExpr *RetainedValue) const;
  static MCBinaryExpr::Opcode getComposeOpcodeFor(uint32_t Type);
};

/// Relocation ordering by offset.
inline bool operator<(const Relocation &A, const Relocation &B) {
  return A.Offset < B.Offset;
}

inline bool operator<(const Relocation &A, uint64_t B) { return A.Offset < B; }

inline bool operator<(uint64_t A, const Relocation &B) { return A < B.Offset; }

inline raw_ostream &operator<<(raw_ostream &OS, const Relocation &Rel) {
  Rel.print(OS);
  return OS;
}

} // namespace bolt
} // namespace llvm

#endif<|MERGE_RESOLUTION|>--- conflicted
+++ resolved
@@ -55,14 +55,11 @@
 
   /// Relocation type.
   uint32_t Type;
-<<<<<<< HEAD
-=======
 
 private:
   /// Relocations added by optimizations can be optional, meaning they can be
   /// omitted under certain circumstances.
   bool Optional = false;
->>>>>>> 5eee2751
 
 public:
   /// The offset from the \p Symbol base used to compute the final
@@ -75,13 +72,10 @@
 
   /// Return size in bytes of the given relocation \p Type.
   static size_t getSizeForType(uint32_t Type);
-<<<<<<< HEAD
-=======
 
   void setOptional() { Optional = true; }
 
   bool isOptional() { return Optional; }
->>>>>>> 5eee2751
 
   /// Return size of this relocation.
   size_t getSize() const { return getSizeForType(Type); }
