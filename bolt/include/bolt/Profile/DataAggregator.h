//===- bolt/Profile/DataAggregator.h - Perf data aggregator -----*- C++ -*-===//
//
// Part of the LLVM Project, under the Apache License v2.0 with LLVM Exceptions.
// See https://llvm.org/LICENSE.txt for license information.
// SPDX-License-Identifier: Apache-2.0 WITH LLVM-exception
//
//===----------------------------------------------------------------------===//
//
// This family of functions reads profile data written by perf record,
// aggregates it and then writes it back to an output file.
//
//===----------------------------------------------------------------------===//

#ifndef BOLT_PROFILE_DATA_AGGREGATOR_H
#define BOLT_PROFILE_DATA_AGGREGATOR_H

#include "bolt/Profile/DataReader.h"
#include "bolt/Profile/YAMLProfileWriter.h"
#include "llvm/ADT/StringRef.h"
#include "llvm/Support/Error.h"
#include "llvm/Support/Program.h"
#include <unordered_map>

namespace llvm {
namespace bolt {

class BinaryFunction;
class BinaryContext;
class BoltAddressTranslation;

/// DataAggregator inherits all parsing logic from DataReader as well as
/// its data structures used to represent aggregated profile data in memory.
///
/// The aggregator works by dispatching two separate perf-script jobs that
/// read perf samples and perf task annotations. Later, we read the output
/// files to extract information about which PID was used for this binary.
/// With the PID, we filter the samples and extract all LBR entries.
///
/// To aggregate LBR entries, we rely on a BinaryFunction map to locate the
/// original function where the event happened. Then, we convert a raw address
/// to an offset relative to the start of this function and aggregate branch
/// information for each function.
///
/// This must be coordinated with RewriteInstance so we have BinaryFunctions in
/// State::Disassembled. After this state, BinaryFunction will drop the
/// instruction map with original addresses we rely on to validate the traces
/// found in the LBR.
///
/// The last step is to write the aggregated data to disk in the output file
/// specified by the user.
class DataAggregator : public DataReader {
public:
  explicit DataAggregator(StringRef Filename) : DataReader(Filename) {
    start();
  }

  ~DataAggregator();

  StringRef getReaderName() const override { return "perf data aggregator"; }

  bool isTrustedSource() const override { return true; }

  Error preprocessProfile(BinaryContext &BC) override;

  Error readProfilePreCFG(BinaryContext &BC) override {
    return Error::success();
  }

  Error readProfile(BinaryContext &BC) override;

  bool mayHaveProfileData(const BinaryFunction &BF) override;

  /// Set Bolt Address Translation Table when processing samples collected in
  /// bolted binaries
  void setBAT(BoltAddressTranslation *B) override { BAT = B; }

  /// Check whether \p FileName is a perf.data file
  static bool checkPerfDataMagic(StringRef FileName);

private:
  struct LBREntry {
    uint64_t From;
    uint64_t To;
    bool Mispred;
  };
  friend raw_ostream &operator<<(raw_ostream &OS, const LBREntry &);

  friend struct PerfSpeEventsTestHelper;

  struct PerfBranchSample {
    SmallVector<LBREntry, 32> LBR;
  };

  struct PerfBasicSample {
    StringRef EventName;
    uint64_t PC;
  };

  struct PerfMemSample {
    uint64_t PC;
    uint64_t Addr;
  };

  /// Container for the unit of branch data, matching pre-aggregated trace type.
  /// Backwards compatible with branch and fall-through types:
  /// - if \p To is < 0, the trace only contains branch data (BR_ONLY),
  /// - if \p Branch is < 0, the trace only contains fall-through data
  ///   (FT_ONLY, FT_EXTERNAL_ORIGIN, or FT_EXTERNAL_RETURN).
  struct Trace {
    static constexpr const uint64_t EXTERNAL = 0ULL;
    static constexpr const uint64_t BR_ONLY = -1ULL;
    static constexpr const uint64_t FT_ONLY = -1ULL;
    static constexpr const uint64_t FT_EXTERNAL_ORIGIN = -2ULL;
    static constexpr const uint64_t FT_EXTERNAL_RETURN = -3ULL;

    uint64_t Branch;
    uint64_t From;
    uint64_t To;
    auto tie() const { return std::tie(Branch, From, To); }
    bool operator==(const Trace &Other) const { return tie() == Other.tie(); }
    bool operator<(const Trace &Other) const { return tie() < Other.tie(); }
  };
  friend raw_ostream &operator<<(raw_ostream &OS, const Trace &);

  struct TraceHash {
    size_t operator()(const Trace &L) const { return hash_combine(L.tie()); }
  };

  struct TakenBranchInfo {
    uint64_t TakenCount{0};
    uint64_t MispredCount{0};
  };

  /// Intermediate storage for profile data. We save the results of parsing
  /// and use them later for processing and assigning profile.
  std::unordered_map<Trace, TakenBranchInfo, TraceHash> TraceMap;
  std::vector<std::pair<Trace, TakenBranchInfo>> Traces;
  /// Pre-populated addresses of returns, coming from pre-aggregated data or
  /// disassembly. Used to disambiguate call-continuation fall-throughs.
<<<<<<< HEAD
  std::unordered_set<uint64_t> Returns;
=======
  std::unordered_map<uint64_t, bool> Returns;
>>>>>>> 10a576f7
  std::unordered_map<uint64_t, uint64_t> BasicSamples;
  std::vector<PerfMemSample> MemSamples;

  template <typename T> void clear(T &Container) {
    T TempContainer;
    TempContainer.swap(Container);
  }

  /// Perf utility full path name
  std::string PerfPath;

  /// Perf process spawning bookkeeping
  struct PerfProcessInfo {
    bool IsFinished{false};
    sys::ProcessInfo PI;
    SmallVector<char, 256> StdoutPath;
    SmallVector<char, 256> StderrPath;
  };

  /// Process info for spawned processes
  PerfProcessInfo MainEventsPPI;
  PerfProcessInfo MemEventsPPI;
  PerfProcessInfo MMapEventsPPI;
  PerfProcessInfo TaskEventsPPI;

  /// Kernel VM starts at fixed based address
  /// https://www.kernel.org/doc/Documentation/x86/x86_64/mm.txt
  static constexpr uint64_t KernelBaseAddr = 0xffff800000000000;

  /// Current list of created temporary files
  std::vector<std::string> TempFiles;

  /// Name of the binary with matching build-id from perf.data if different
  /// from the file name in BC.
  std::string BuildIDBinaryName;

  /// Memory map info for a single file as recorded in perf.data
  /// When a binary has multiple text segments, the Size is computed as the
  /// difference of the last address of these segments from the BaseAddress.
  /// The base addresses of all text segments must be the same.
  struct MMapInfo {
    uint64_t BaseAddress{0}; /// Base address of the mapped binary.
    uint64_t MMapAddress{0}; /// Address of the executable segment.
    uint64_t Size{0};        /// Size of the mapping.
    uint64_t Offset{0};      /// File offset of the mapped segment.
    int32_t PID{-1};         /// Process ID.
    bool Forked{false};      /// Was the process forked?
    uint64_t Time{0ULL};     /// Time in micro seconds.
  };

  /// Per-PID map info for the binary
  std::unordered_map<uint64_t, MMapInfo> BinaryMMapInfo;

  /// Fork event info
  struct ForkInfo {
    int32_t ParentPID;
    int32_t ChildPID;
    uint64_t Time{0ULL};
  };

  /// References to core BOLT data structures
  BinaryContext *BC{nullptr};

  BoltAddressTranslation *BAT{nullptr};

  /// Update function execution profile with a recorded trace.
  /// A trace is region of code executed between two LBR entries supplied in
  /// execution order.
  ///
  /// Return a vector of offsets corresponding to a trace in a function
  /// if the trace is valid, std::nullopt otherwise.
  std::optional<SmallVector<std::pair<uint64_t, uint64_t>, 16>>
  getFallthroughsInTrace(BinaryFunction &BF, const Trace &Trace, uint64_t Count,
                         bool IsReturn) const;

  /// Record external entry into the function \p BF.
  ///
  /// Return true if the entry is valid, false otherwise.
  bool recordEntry(BinaryFunction &BF, uint64_t To, bool Mispred,
                   uint64_t Count = 1) const;

  /// Record exit from the function \p BF via a call or return.
  ///
  /// Return true if the exit point is valid, false otherwise.
  bool recordExit(BinaryFunction &BF, uint64_t From, bool Mispred,
                  uint64_t Count = 1) const;

  /// Branch stacks aggregation statistics
  uint64_t NumTraces{0};
  uint64_t NumInvalidTraces{0};
  uint64_t NumLongRangeTraces{0};
  uint64_t NumTotalSamples{0};

  /// Looks into system PATH for Linux Perf and set up the aggregator to use it
  void findPerfExecutable();

  /// Launch a perf subprocess with given args and save output for later
  /// parsing.
  void launchPerfProcess(StringRef Name, PerfProcessInfo &PPI, StringRef Args);

  /// Delete all temporary files created to hold the output generated by spawned
  /// subprocesses during the aggregation job
  void deleteTempFiles();

  // Semantic pass helpers

  /// Look up which function contains an address by using out map of
  /// disassembled BinaryFunctions
  BinaryFunction *getBinaryFunctionContainingAddress(uint64_t Address) const;

  /// Perform BAT translation for a given \p Func and return the parent
  /// BinaryFunction or nullptr.
  BinaryFunction *getBATParentFunction(const BinaryFunction &Func) const;

  /// Retrieve the location name to be used for samples recorded in \p Func.
  static StringRef getLocationName(const BinaryFunction &Func, bool BAT);

  /// Semantic actions - parser hooks to interpret parsed perf samples
  /// Register a sample (non-LBR mode), i.e. a new hit at \p Address
  bool doBasicSample(BinaryFunction &Func, const uint64_t Address,
                     uint64_t Count);

  /// Register an intraprocedural branch \p Branch.
  bool doIntraBranch(BinaryFunction &Func, uint64_t From, uint64_t To,
                     uint64_t Count, uint64_t Mispreds);

  /// Register an interprocedural branch from \p FromFunc to \p ToFunc with
  /// offsets \p From and \p To, respectively.
  bool doInterBranch(BinaryFunction *FromFunc, BinaryFunction *ToFunc,
                     uint64_t From, uint64_t To, uint64_t Count,
                     uint64_t Mispreds);

  /// Checks if \p Addr corresponds to a return instruction.
  bool checkReturn(uint64_t Addr);

  /// Register a \p Branch.
  bool doBranch(uint64_t From, uint64_t To, uint64_t Count, uint64_t Mispreds);

  /// Register a trace between two LBR entries supplied in execution order.
  bool doTrace(const Trace &Trace, uint64_t Count, bool IsReturn);

  /// Parser helpers
  /// Return false if we exhausted our parser buffer and finished parsing
  /// everything
  bool hasData() const { return !ParsingBuf.empty(); }

  /// Print heat map based on LBR samples.
  std::error_code printLBRHeatMap();

  /// Parse a single perf sample containing a PID associated with a sequence of
  /// LBR entries. If the PID does not correspond to the binary we are looking
  /// for, return std::errc::no_such_process. If other parsing errors occur,
  /// return the error. Otherwise, return the parsed sample.
  ErrorOr<PerfBranchSample> parseBranchSample();

  /// Parse a single perf sample containing a PID associated with an event name
  /// and a PC
  ErrorOr<PerfBasicSample> parseBasicSample();

  /// Parse a single perf sample containing a PID associated with an IP and
  /// address.
  ErrorOr<PerfMemSample> parseMemSample();

  /// Parse pre-aggregated LBR samples created by an external tool
  std::error_code parseAggregatedLBREntry();

  /// Parse either buildid:offset or just offset, representing a location in the
  /// binary. Used exclusively for pre-aggregated LBR samples.
  ErrorOr<Location> parseLocationOrOffset();

  /// Check if a field separator is the next char to parse and, if yes, consume
  /// it and return true
  bool checkAndConsumeFS();

  /// Consume the entire line
  void consumeRestOfLine();

  /// True if the next token in the parsing buffer is a new line, but don't
  /// consume it (peek only).
  bool checkNewLine();

  using PerfProcessErrorCallbackTy = std::function<void(int, StringRef)>;
  /// Prepare to parse data from a given perf script invocation.
  /// Returns an invocation exit code.
  int prepareToParse(StringRef Name, PerfProcessInfo &Process,
                     PerfProcessErrorCallbackTy Callback);

  /// Parse a single LBR entry as output by perf script -Fbrstack
  ErrorOr<LBREntry> parseLBREntry();

  /// Parse LBR sample.
  void parseLBRSample(const PerfBranchSample &Sample, bool NeedsSkylakeFix);

  /// Parse and pre-aggregate branch events.
  std::error_code parseBranchEvents();

  /// Process all branch events.
  void processBranchEvents();

  /// Parse the full output generated by perf script to report non-LBR samples.
  std::error_code parseBasicEvents();

  /// Process non-LBR events.
  void processBasicEvents();

  /// Parse the full output generated by perf script to report memory events.
  std::error_code parseMemEvents();

  /// Process parsed memory events profile.
  void processMemEvents();

  /// Parse a single line of a PERF_RECORD_MMAP2 event looking for a mapping
  /// between the binary name and its memory layout in a process with a given
  /// PID.
  /// On success return a <FileName, MMapInfo> pair.
  ErrorOr<std::pair<StringRef, MMapInfo>> parseMMapEvent();

  /// Parse PERF_RECORD_FORK event.
  std::optional<ForkInfo> parseForkEvent();

  /// Parse 'PERF_RECORD_COMM exec'. Don't consume the string.
  std::optional<int32_t> parseCommExecEvent();

  /// Parse the full output generated by `perf script --show-mmap-events`
  /// to generate mapping between binary files and their memory mappings for
  /// all PIDs.
  std::error_code parseMMapEvents();

  /// Parse output of `perf script --show-task-events`, and forked processes
  /// to the set of tracked PIDs.
  std::error_code parseTaskEvents();

  /// Parse a single pair of binary full path and associated build-id
  std::optional<std::pair<StringRef, StringRef>> parseNameBuildIDPair();

  /// Coordinate reading and parsing of perf.data file
  void parsePerfData(BinaryContext &BC);

  /// Coordinate reading and parsing of pre-aggregated file
  ///
  /// The regular perf2bolt aggregation job is to read perf output directly.
  /// However, if the data is coming from a database instead of perf, one could
  /// write a query to produce a pre-aggregated file. This function deals with
  /// this case.
  ///
  /// The pre-aggregated file contains aggregated LBR data, but without binary
  /// knowledge. BOLT will parse it and, using information from the disassembled
  /// binary, augment it with fall-through edge frequency information. After
  /// this step is finished, this data can be either written to disk to be
  /// consumed by BOLT later, or can be used by BOLT immediately if kept in
  /// memory.
  ///
  /// File format syntax:
  /// E <event>
  /// S <start> <count>
  /// [TR] <start> <end> <ft_end> <count>
  /// B <start> <end> <count> <mispred_count>
  /// [Ffr] <start> <end> <count>
  ///
  /// where <start>, <end>, <ft_end> have the format [<id>:]<offset>
  ///
  /// E - name of the sampling event used for subsequent entries
  /// S - indicates an aggregated basic sample at <start>
  /// B - indicates an aggregated branch from <start> to <end>
  /// F - an aggregated fall-through from <start> to <end>
  /// f - an aggregated fall-through with external origin - used to disambiguate
  ///       between a return hitting a basic block head and a regular internal
  ///       jump to the block
  /// r - an aggregated fall-through originating at an external return, no
  ///       checks are performed for a fallthrough start
  /// T - an aggregated trace: branch from <start> to <end> with a fall-through
  ///       to <ft_end>
  /// R - an aggregated trace originating at a return
  ///
  /// <id> - build id of the object containing the address. We can skip it for
  /// the main binary and use "X" for an unknown object. This will save some
  /// space and facilitate human parsing.
  ///
  /// <offset> - hex offset from the object base load address (0 for the
  /// main executable unless it's PIE) to the address.
  ///
  /// <count> - total aggregated count.
  ///
  /// <mispred_count> - the number of times the branch was mispredicted.
  ///
  /// Example:
  /// Basic samples profile:
  /// E cycles
  /// S 41be50 3
  /// E br_inst_retired.near_taken
  /// S 41be60 6
  ///
  /// Trace profile combining branches and fall-throughs:
  /// T 4b196f 4b19e0 4b19ef 2
  ///
  /// Legacy branch profile with separate branches and fall-throughs:
  /// F 41be50 41be50 3
  /// F 41be90 41be90 4
  /// B 4b1942 39b57f0 3 0
  /// B 4b196f 4b19e0 2 0
  void parsePreAggregated();

  /// Parse the full output of pre-aggregated LBR samples generated by
  /// an external tool.
  std::error_code parsePreAggregatedLBRSamples();

  /// If \p Address falls into the binary address space based on memory
  /// mapping info \p MMI, then adjust it for further processing by subtracting
  /// the base load address. External addresses, i.e. addresses that do not
  /// correspond to the binary allocated address space, are adjusted to avoid
  /// conflicts.
  void adjustAddress(uint64_t &Address, const MMapInfo &MMI) const {
    if (Address >= MMI.MMapAddress && Address < MMI.MMapAddress + MMI.Size) {
      Address -= MMI.BaseAddress;
    } else if (Address < MMI.Size) {
      // Make sure the address is not treated as belonging to the binary.
      Address = (-1ULL);
    }
  }

  /// Adjust addresses in \p LBR entry.
  void adjustLBR(LBREntry &LBR, const MMapInfo &MMI) const {
    adjustAddress(LBR.From, MMI);
    adjustAddress(LBR.To, MMI);
  }

  /// Ignore kernel/user transition LBR if requested
  bool ignoreKernelInterrupt(LBREntry &LBR) const;

  /// Populate functions in \p BC with profile.
  void processProfile(BinaryContext &BC);

  /// Start an aggregation job asynchronously.
  void start();

  /// Returns true if this aggregation job is using a translation table to
  /// remap samples collected on binaries already processed by BOLT.
  bool usesBAT() const { return BAT; }

  /// Force all subprocesses to stop and cancel aggregation
  void abort();

  /// Dump data structures into a file readable by llvm-bolt
  std::error_code writeAggregatedFile(StringRef OutputFilename) const;

  /// Dump translated data structures into YAML
  std::error_code writeBATYAML(BinaryContext &BC,
                               StringRef OutputFilename) const;

  /// Filter out binaries based on PID
  void filterBinaryMMapInfo();

  /// If we have a build-id available for the input file, use it to assist
  /// matching profile to a binary.
  ///
  /// If the binary name changed after profile collection, use build-id
  /// to get the proper name in perf data when build-ids are available.
  /// If \p FileBuildID has no match, then issue an error and exit.
  void processFileBuildID(StringRef FileBuildID);

  /// Infer missing fall-throughs for branch-only traces (LBR top-of-stack
  /// entries).
  void imputeFallThroughs();

  /// Debugging dump methods
  void dump() const;
  void dump(const PerfBranchSample &Sample) const;
  void dump(const PerfMemSample &Sample) const;

  /// Profile diagnostics print methods
  void printLongRangeTracesDiagnostic() const;
  void printBranchSamplesDiagnostics() const;
  void printBasicSamplesDiagnostics(uint64_t OutOfRangeSamples) const;
  void printBranchStacksDiagnostics(uint64_t IgnoredSamples) const;

  /// Get instruction at \p Addr either from containing binary function or
  /// disassemble in-place, and invoke \p Callback on resulting MCInst.
  /// Returns the result of the callback or nullopt.
  template <typename T>
  std::optional<T>
  testInstructionAt(const uint64_t Addr,
                    std::function<T(const MCInst &)> Callback) const {
    BinaryFunction *Func = getBinaryFunctionContainingAddress(Addr);
    if (!Func)
      return std::nullopt;
    const uint64_t Offset = Addr - Func->getAddress();
    if (Func->hasInstructions()) {
      if (auto *MI = Func->getInstructionAtOffset(Offset))
        return Callback(*MI);
    } else {
      if (auto MI = Func->disassembleInstructionAtOffset(Offset))
        return Callback(*MI);
    }
    return std::nullopt;
  }

  /// Apply \p Callback to the instruction at \p Addr, and memoize the result
  /// in a \p Map.
  template <typename T>
  std::optional<T> testAndSet(const uint64_t Addr,
                              std::function<T(const MCInst &)> Callback,
                              std::unordered_map<uint64_t, T> &Map) {
    auto It = Map.find(Addr);
    if (It != Map.end())
      return It->second;
    if (std::optional<T> Res = testInstructionAt<T>(Addr, Callback)) {
      Map.emplace(Addr, *Res);
      return *Res;
    }
    return std::nullopt;
  }

public:
  /// If perf.data was collected without build ids, the buildid-list may contain
  /// incomplete entries. Return true if the buffer containing
  /// "perf buildid-list" output has only valid entries and is non- empty.
  /// Return false otherwise.
  bool hasAllBuildIDs();

  /// Parse the output generated by "perf buildid-list" to extract build-ids
  /// and return a file name matching a given \p FileBuildID.
  std::optional<StringRef> getFileNameForBuildID(StringRef FileBuildID);

  /// Get a constant reference to the parsed binary mmap entries.
  const std::unordered_map<uint64_t, MMapInfo> &getBinaryMMapInfo() {
    return BinaryMMapInfo;
  }

  friend class YAMLProfileWriter;
};

inline raw_ostream &operator<<(raw_ostream &OS,
                               const DataAggregator::LBREntry &L) {
  OS << formatv("{0:x} -> {1:x}/{2}", L.From, L.To, L.Mispred ? 'M' : 'P');
  return OS;
}

inline raw_ostream &operator<<(raw_ostream &OS,
                               const DataAggregator::Trace &T) {
  switch (T.Branch) {
  case DataAggregator::Trace::FT_ONLY:
    break;
  case DataAggregator::Trace::FT_EXTERNAL_ORIGIN:
    OS << "X:0 -> ";
    break;
  case DataAggregator::Trace::FT_EXTERNAL_RETURN:
    OS << "X:R -> ";
    break;
  default:
    OS << Twine::utohexstr(T.Branch) << " -> ";
  }
  OS << Twine::utohexstr(T.From);
  if (T.To != DataAggregator::Trace::BR_ONLY)
    OS << " ... " << Twine::utohexstr(T.To);
  return OS;
}
} // namespace bolt
} // namespace llvm

#endif<|MERGE_RESOLUTION|>--- conflicted
+++ resolved
@@ -137,11 +137,7 @@
   std::vector<std::pair<Trace, TakenBranchInfo>> Traces;
   /// Pre-populated addresses of returns, coming from pre-aggregated data or
   /// disassembly. Used to disambiguate call-continuation fall-throughs.
-<<<<<<< HEAD
-  std::unordered_set<uint64_t> Returns;
-=======
   std::unordered_map<uint64_t, bool> Returns;
->>>>>>> 10a576f7
   std::unordered_map<uint64_t, uint64_t> BasicSamples;
   std::vector<PerfMemSample> MemSamples;
 
