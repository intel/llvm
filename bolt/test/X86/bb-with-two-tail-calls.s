--- conflicted
+++ resolved
@@ -16,15 +16,12 @@
 # Two tail calls in the same basic block after SCTC:
 # CHECK:         {{.*}}:   ja      {{.*}} # TAILCALL # Offset: 7 # CTCTakenCount: 4
 # CHECK-NEXT:    {{.*}}:   jmp     {{.*}} # TAILCALL # Offset: 13
-<<<<<<< HEAD
-=======
 
 # Confirm that a deleted basic block is emitted at function end offset (0xe)
 # CHECK-BAT: [[#%x,ADDR:]] g .text  [[#%x,SIZE:]] _start
 # CHECK-BAT: Function Address: 0x[[#%x,ADDR]]
 # CHECK-BAT: 0x[[#%x,SIZE]]
 # CHECK-BAT: NumBlocks: 5
->>>>>>> 13f6d404
 
   .globl _start
 _start:
