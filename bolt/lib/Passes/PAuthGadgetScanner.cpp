--- conflicted
+++ resolved
@@ -737,27 +737,13 @@
 //
 // Then, a function can be split into a number of disjoint contiguous sequences
 // of instructions without labels in between. These sequences can be processed
-<<<<<<< HEAD
-// the same way basic blocks are processed by data-flow analysis, assuming
-// pessimistically that all registers are unsafe at the start of each sequence.
-=======
 // the same way basic blocks are processed by data-flow analysis, with the same
 // pessimistic estimation of the initial state at the start of each sequence
 // (except the first instruction of the function).
->>>>>>> 5ee67ebe
 class CFGUnawareSrcSafetyAnalysis : public SrcSafetyAnalysis,
                                     public CFGUnawareAnalysis<SrcState> {
   using SrcSafetyAnalysis::BC;
   BinaryFunction &BF;
-<<<<<<< HEAD
-
-  /// Creates a state with all registers marked unsafe (not to be confused
-  /// with empty state).
-  SrcState createUnsafeState() const {
-    return SrcState(NumRegs, RegsToTrackInstsFor.getNumTrackedRegisters());
-  }
-=======
->>>>>>> 5ee67ebe
 
 public:
   CFGUnawareSrcSafetyAnalysis(BinaryFunction &BF,
@@ -1483,27 +1469,6 @@
     return make_generic_report(
         Inst, "Warning: no state computed for an authentication instruction "
               "(possibly unreachable)");
-<<<<<<< HEAD
-  }
-
-  LLVM_DEBUG(
-      { traceRegMask(BC, "safe output registers", S.CannotEscapeUnchecked); });
-  if (S.CannotEscapeUnchecked[*AuthReg])
-    return std::nullopt;
-
-  return make_gadget_report(AuthOracleKind, Inst, *AuthReg);
-}
-
-template <typename T> static void iterateOverInstrs(BinaryFunction &BF, T Fn) {
-  if (BF.hasCFG()) {
-    for (BinaryBasicBlock &BB : BF)
-      for (int64_t I = 0, E = BB.size(); I < E; ++I)
-        Fn(MCInstInBBReference(&BB, I));
-  } else {
-    for (auto I : BF.instrs())
-      Fn(MCInstInBFReference(&BF, I.first));
-=======
->>>>>>> 5ee67ebe
   }
 
   LLVM_DEBUG(
@@ -1581,11 +1546,6 @@
   iterateOverInstrs(BF, [&](MCInstReference Inst) {
     if (BC.MIB->isCFI(Inst))
       return;
-<<<<<<< HEAD
-
-    const SrcState &S = Analysis->getStateBefore(Inst);
-=======
->>>>>>> 5ee67ebe
 
     const SrcState &S = Analysis->getStateBefore(Inst);
     if (S.empty()) {
