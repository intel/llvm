--- conflicted
+++ resolved
@@ -191,13 +191,10 @@
     return false;
   }
 
-<<<<<<< HEAD
-=======
   SmallVector<MCPhysReg> getTrustedLiveInRegs() const override {
     return {AArch64::LR};
   }
 
->>>>>>> 5eee2751
   ErrorOr<MCPhysReg> getAuthenticatedReg(const MCInst &Inst) const override {
     switch (Inst.getOpcode()) {
     case AArch64::AUTIAZ:
