--- conflicted
+++ resolved
@@ -191,13 +191,10 @@
     return false;
   }
 
-<<<<<<< HEAD
-=======
   SmallVector<MCPhysReg> getTrustedLiveInRegs() const override {
     return {AArch64::LR};
   }
 
->>>>>>> d465594a
   ErrorOr<MCPhysReg> getAuthenticatedReg(const MCInst &Inst) const override {
     switch (Inst.getOpcode()) {
     case AArch64::AUTIAZ:
@@ -280,8 +277,6 @@
     }
   }
 
-<<<<<<< HEAD
-=======
   MCPhysReg
   getRegUsedAsCallDest(const MCInst &Inst,
                        bool &IsAuthenticatedInternally) const override {
@@ -346,7 +341,6 @@
     }
   }
 
->>>>>>> d465594a
   bool isADRP(const MCInst &Inst) const override {
     return Inst.getOpcode() == AArch64::ADRP;
   }
