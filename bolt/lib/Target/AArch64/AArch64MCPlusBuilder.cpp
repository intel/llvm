//===- bolt/Target/AArch64/AArch64MCPlusBuilder.cpp -----------------------===//
//
// Part of the LLVM Project, under the Apache License v2.0 with LLVM Exceptions.
// See https://llvm.org/LICENSE.txt for license information.
// SPDX-License-Identifier: Apache-2.0 WITH LLVM-exception
//
//===----------------------------------------------------------------------===//
//
// This file provides AArch64-specific MCPlus builder.
//
//===----------------------------------------------------------------------===//

#include "AArch64InstrInfo.h"
#include "AArch64MCSymbolizer.h"
#include "MCTargetDesc/AArch64AddressingModes.h"
#include "MCTargetDesc/AArch64FixupKinds.h"
#include "MCTargetDesc/AArch64MCAsmInfo.h"
#include "MCTargetDesc/AArch64MCTargetDesc.h"
#include "Utils/AArch64BaseInfo.h"
#include "bolt/Core/BinaryBasicBlock.h"
#include "bolt/Core/BinaryFunction.h"
#include "bolt/Core/MCPlusBuilder.h"
#include "llvm/BinaryFormat/ELF.h"
#include "llvm/MC/MCContext.h"
#include "llvm/MC/MCFixupKindInfo.h"
#include "llvm/MC/MCInstBuilder.h"
#include "llvm/MC/MCInstrInfo.h"
#include "llvm/MC/MCRegister.h"
#include "llvm/MC/MCRegisterInfo.h"
#include "llvm/Support/DataExtractor.h"
#include "llvm/Support/Debug.h"
#include "llvm/Support/ErrorHandling.h"

#define DEBUG_TYPE "mcplus"

using namespace llvm;
using namespace bolt;

namespace {

static void getSystemFlag(MCInst &Inst, MCPhysReg RegName) {
  Inst.setOpcode(AArch64::MRS);
  Inst.clear();
  Inst.addOperand(MCOperand::createReg(RegName));
  Inst.addOperand(MCOperand::createImm(AArch64SysReg::NZCV));
}

static void setSystemFlag(MCInst &Inst, MCPhysReg RegName) {
  Inst.setOpcode(AArch64::MSR);
  Inst.clear();
  Inst.addOperand(MCOperand::createImm(AArch64SysReg::NZCV));
  Inst.addOperand(MCOperand::createReg(RegName));
}

static void createPushRegisters(MCInst &Inst, MCPhysReg Reg1, MCPhysReg Reg2) {
  Inst.clear();
  unsigned NewOpcode = AArch64::STPXpre;
  Inst.setOpcode(NewOpcode);
  Inst.addOperand(MCOperand::createReg(AArch64::SP));
  Inst.addOperand(MCOperand::createReg(Reg1));
  Inst.addOperand(MCOperand::createReg(Reg2));
  Inst.addOperand(MCOperand::createReg(AArch64::SP));
  Inst.addOperand(MCOperand::createImm(-2));
}

static void createPopRegisters(MCInst &Inst, MCPhysReg Reg1, MCPhysReg Reg2) {
  Inst.clear();
  unsigned NewOpcode = AArch64::LDPXpost;
  Inst.setOpcode(NewOpcode);
  Inst.addOperand(MCOperand::createReg(AArch64::SP));
  Inst.addOperand(MCOperand::createReg(Reg1));
  Inst.addOperand(MCOperand::createReg(Reg2));
  Inst.addOperand(MCOperand::createReg(AArch64::SP));
  Inst.addOperand(MCOperand::createImm(2));
}

static void loadReg(MCInst &Inst, MCPhysReg To, MCPhysReg From) {
  Inst.setOpcode(AArch64::LDRXui);
  Inst.clear();
  if (From == AArch64::SP) {
    Inst.setOpcode(AArch64::LDRXpost);
    Inst.addOperand(MCOperand::createReg(From));
    Inst.addOperand(MCOperand::createReg(To));
    Inst.addOperand(MCOperand::createReg(From));
    Inst.addOperand(MCOperand::createImm(16));
  } else {
    Inst.addOperand(MCOperand::createReg(To));
    Inst.addOperand(MCOperand::createReg(From));
    Inst.addOperand(MCOperand::createImm(0));
  }
}

static void storeReg(MCInst &Inst, MCPhysReg From, MCPhysReg To) {
  Inst.setOpcode(AArch64::STRXui);
  Inst.clear();
  if (To == AArch64::SP) {
    Inst.setOpcode(AArch64::STRXpre);
    Inst.addOperand(MCOperand::createReg(To));
    Inst.addOperand(MCOperand::createReg(From));
    Inst.addOperand(MCOperand::createReg(To));
    Inst.addOperand(MCOperand::createImm(-16));
  } else {
    Inst.addOperand(MCOperand::createReg(From));
    Inst.addOperand(MCOperand::createReg(To));
    Inst.addOperand(MCOperand::createImm(0));
  }
}

static void atomicAdd(MCInst &Inst, MCPhysReg RegTo, MCPhysReg RegCnt) {
  // NOTE: Supports only ARM with LSE extension
  Inst.setOpcode(AArch64::LDADDX);
  Inst.clear();
  Inst.addOperand(MCOperand::createReg(AArch64::XZR));
  Inst.addOperand(MCOperand::createReg(RegCnt));
  Inst.addOperand(MCOperand::createReg(RegTo));
}

static void createMovz(MCInst &Inst, MCPhysReg Reg, uint64_t Imm) {
  assert(Imm <= UINT16_MAX && "Invalid Imm size");
  Inst.clear();
  Inst.setOpcode(AArch64::MOVZXi);
  Inst.addOperand(MCOperand::createReg(Reg));
  Inst.addOperand(MCOperand::createImm(Imm & 0xFFFF));
  Inst.addOperand(MCOperand::createImm(0));
}

static InstructionListType createIncMemory(MCPhysReg RegTo, MCPhysReg RegTmp) {
  InstructionListType Insts;
  Insts.emplace_back();
  createMovz(Insts.back(), RegTmp, 1);
  Insts.emplace_back();
  atomicAdd(Insts.back(), RegTo, RegTmp);
  return Insts;
}
class AArch64MCPlusBuilder : public MCPlusBuilder {
public:
  using MCPlusBuilder::MCPlusBuilder;

  std::unique_ptr<MCSymbolizer>
  createTargetSymbolizer(BinaryFunction &Function,
                         bool CreateNewSymbols) const override {
    return std::make_unique<AArch64MCSymbolizer>(Function, CreateNewSymbols);
  }

  MCPhysReg getStackPointer() const override { return AArch64::SP; }
  MCPhysReg getFramePointer() const override { return AArch64::FP; }

  bool isPush(const MCInst &Inst) const override {
    return isStoreToStack(Inst);
  };

  bool isPop(const MCInst &Inst) const override {
    return isLoadFromStack(Inst);
  };

  void createCall(MCInst &Inst, const MCSymbol *Target,
                  MCContext *Ctx) override {
    createDirectCall(Inst, Target, Ctx, false);
  }

  bool convertTailCallToCall(MCInst &Inst) override {
    int NewOpcode;
    switch (Inst.getOpcode()) {
    default:
      return false;
    case AArch64::B:
      NewOpcode = AArch64::BL;
      break;
    case AArch64::BR:
      NewOpcode = AArch64::BLR;
      break;
    }

    Inst.setOpcode(NewOpcode);
    removeAnnotation(Inst, MCPlus::MCAnnotation::kTailCall);
    clearOffset(Inst);
    return true;
  }

  bool equals(const MCSpecifierExpr &A, const MCSpecifierExpr &B,
              CompFuncTy Comp) const override {
    if (A.getSpecifier() != B.getSpecifier())
      return false;

    return MCPlusBuilder::equals(*A.getSubExpr(), *B.getSubExpr(), Comp);
  }

  bool shortenInstruction(MCInst &, const MCSubtargetInfo &) const override {
    return false;
  }

  SmallVector<MCPhysReg> getTrustedLiveInRegs() const override {
    return {AArch64::LR};
  }

  std::optional<MCPhysReg>
  getWrittenAuthenticatedReg(const MCInst &Inst,
                             bool &IsChecked) const override {
    IsChecked = false;
    switch (Inst.getOpcode()) {
    case AArch64::AUTIAZ:
    case AArch64::AUTIBZ:
    case AArch64::AUTIASP:
    case AArch64::AUTIBSP:
    case AArch64::AUTIASPPCi:
    case AArch64::AUTIBSPPCi:
    case AArch64::AUTIASPPCr:
    case AArch64::AUTIBSPPCr:
      return AArch64::LR;
    case AArch64::AUTIA1716:
    case AArch64::AUTIB1716:
    case AArch64::AUTIA171615:
    case AArch64::AUTIB171615:
      return AArch64::X17;
    case AArch64::AUTIA:
    case AArch64::AUTIB:
    case AArch64::AUTDA:
    case AArch64::AUTDB:
    case AArch64::AUTIZA:
    case AArch64::AUTIZB:
    case AArch64::AUTDZA:
    case AArch64::AUTDZB:
      return Inst.getOperand(0).getReg();
    case AArch64::LDRAAwriteback:
    case AArch64::LDRABwriteback:
      // Note that LDRA(A|B)indexed are not listed here, as they do not write
      // an authenticated pointer back to the register.
      IsChecked = true;
      return Inst.getOperand(2).getReg();
    default:
      return std::nullopt;
    }
  }

  std::optional<MCPhysReg> getSignedReg(const MCInst &Inst) const override {
    switch (Inst.getOpcode()) {
    case AArch64::PACIA:
    case AArch64::PACIB:
    case AArch64::PACDA:
    case AArch64::PACDB:
    case AArch64::PACIZA:
    case AArch64::PACIZB:
    case AArch64::PACDZA:
    case AArch64::PACDZB:
      return Inst.getOperand(0).getReg();
    case AArch64::PACIAZ:
    case AArch64::PACIBZ:
    case AArch64::PACIASP:
    case AArch64::PACIBSP:
    case AArch64::PACIASPPC:
    case AArch64::PACIBSPPC:
    case AArch64::PACNBIASPPC:
    case AArch64::PACNBIBSPPC:
      return AArch64::LR;
    case AArch64::PACIA1716:
    case AArch64::PACIB1716:
    case AArch64::PACIA171615:
    case AArch64::PACIB171615:
      return AArch64::X17;
    default:
      return std::nullopt;
    }
  }

  std::optional<MCPhysReg>
  getRegUsedAsRetDest(const MCInst &Inst,
                      bool &IsAuthenticatedInternally) const override {
    assert(isReturn(Inst));
    switch (Inst.getOpcode()) {
    case AArch64::RET:
      IsAuthenticatedInternally = false;
      return Inst.getOperand(0).getReg();

    case AArch64::RETAA:
    case AArch64::RETAB:
    case AArch64::RETAASPPCi:
    case AArch64::RETABSPPCi:
    case AArch64::RETAASPPCr:
    case AArch64::RETABSPPCr:
      IsAuthenticatedInternally = true;
      return AArch64::LR;
    case AArch64::ERET:
    case AArch64::ERETAA:
    case AArch64::ERETAB:
      // The ERET* instructions use either register ELR_EL1, ELR_EL2 or
      // ELR_EL3, depending on the current Exception Level at run-time.
      //
      // Furthermore, these registers are not modelled by LLVM as a regular
      // MCPhysReg, so there is no way to indicate that through the current API.
      return std::nullopt;
    default:
      llvm_unreachable("Unhandled return instruction");
    }
  }

  MCPhysReg getRegUsedAsIndirectBranchDest(
      const MCInst &Inst, bool &IsAuthenticatedInternally) const override {
    assert(isIndirectCall(Inst) || isIndirectBranch(Inst));

    switch (Inst.getOpcode()) {
    case AArch64::BR:
    case AArch64::BLR:
      IsAuthenticatedInternally = false;
      return Inst.getOperand(0).getReg();
    case AArch64::BRAA:
    case AArch64::BRAB:
    case AArch64::BRAAZ:
    case AArch64::BRABZ:
    case AArch64::BLRAA:
    case AArch64::BLRAB:
    case AArch64::BLRAAZ:
    case AArch64::BLRABZ:
      IsAuthenticatedInternally = true;
      return Inst.getOperand(0).getReg();
    default:
      llvm_unreachable("Unhandled indirect branch or call");
    }
  }

  std::optional<MCPhysReg>
  getMaterializedAddressRegForPtrAuth(const MCInst &Inst) const override {
    switch (Inst.getOpcode()) {
    case AArch64::ADR:
    case AArch64::ADRP:
      // These instructions produce an address value based on the information
      // encoded into the instruction itself (which should reside in a read-only
      // code memory) and the value of PC register (that is, the location of
      // this instruction), so the produced value is not attacker-controlled.
      return Inst.getOperand(0).getReg();
    default:
      return std::nullopt;
    }
  }

  std::optional<std::pair<MCPhysReg, MCPhysReg>>
  analyzeAddressArithmeticsForPtrAuth(const MCInst &Inst) const override {
    switch (Inst.getOpcode()) {
    default:
      return std::nullopt;
    case AArch64::ADDXri:
    case AArch64::SUBXri:
      // The immediate addend is encoded into the instruction itself, so it is
      // not attacker-controlled under Pointer Authentication threat model.
      return std::make_pair(Inst.getOperand(0).getReg(),
                            Inst.getOperand(1).getReg());
    case AArch64::ORRXrs:
      // "mov Xd, Xm" is equivalent to "orr Xd, XZR, Xm, lsl #0"
      if (Inst.getOperand(1).getReg() != AArch64::XZR ||
          Inst.getOperand(3).getImm() != 0)
        return std::nullopt;

      return std::make_pair(Inst.getOperand(0).getReg(),
                            Inst.getOperand(2).getReg());
    }
  }

  std::optional<std::pair<MCPhysReg, MCInst *>>
  getAuthCheckedReg(BinaryBasicBlock &BB) const override {
    // Match several possible hard-coded sequences of instructions which can be
    // emitted by LLVM backend to check that the authenticated pointer is
    // correct (see AArch64AsmPrinter::emitPtrauthCheckAuthenticatedValue).
    //
    // This function only matches sequences involving branch instructions.
    // All these sequences have the form:
    //
    // (0) ... regular code that authenticates a pointer in Xn ...
    // (1) analyze Xn
    // (2) branch to .Lon_success if the pointer is correct
    // (3) BRK #imm (fall-through basic block)
    //
    // In the above pseudocode, (1) + (2) is one of the following sequences:
    //
    // - eor Xtmp, Xn, Xn, lsl #1
    //   tbz Xtmp, #62, .Lon_success
    //
    // - mov Xtmp, Xn
    //   xpac(i|d) Xn (or xpaclri if Xn is LR)
    //   cmp Xtmp, Xn
    //   b.eq .Lon_success
    //
    // Note that any branch destination operand is accepted as .Lon_success -
    // it is the responsibility of the caller of getAuthCheckedReg to inspect
    // the list of successors of this basic block as appropriate.

    // Any of the above code sequences assume the fall-through basic block
    // is a dead-end BRK instruction (any immediate operand is accepted).
    const BinaryBasicBlock *BreakBB = BB.getFallthrough();
    if (!BreakBB || BreakBB->empty() ||
        BreakBB->front().getOpcode() != AArch64::BRK)
      return std::nullopt;

    // Iterate over the instructions of BB in reverse order, matching opcodes
    // and operands.
    MCPhysReg TestedReg = 0;
    MCPhysReg ScratchReg = 0;
    auto It = BB.end();
    auto StepAndGetOpcode = [&It, &BB]() -> int {
      if (It == BB.begin())
        return -1;
      --It;
      return It->getOpcode();
    };

    switch (StepAndGetOpcode()) {
    default:
      // Not matched the branch instruction.
      return std::nullopt;
    case AArch64::Bcc:
      // Bcc EQ, .Lon_success
      if (It->getOperand(0).getImm() != AArch64CC::EQ)
        return std::nullopt;
      // Not checking .Lon_success (see above).

      // SUBSXrs XZR, TestedReg, ScratchReg, 0 (used by "CMP reg, reg" alias)
      if (StepAndGetOpcode() != AArch64::SUBSXrs ||
          It->getOperand(0).getReg() != AArch64::XZR ||
          It->getOperand(3).getImm() != 0)
        return std::nullopt;
      TestedReg = It->getOperand(1).getReg();
      ScratchReg = It->getOperand(2).getReg();

      // Either XPAC(I|D) ScratchReg, ScratchReg
      // or     XPACLRI
      switch (StepAndGetOpcode()) {
      default:
        return std::nullopt;
      case AArch64::XPACLRI:
        // No operands to check, but using XPACLRI forces TestedReg to be X30.
        if (TestedReg != AArch64::LR)
          return std::nullopt;
        break;
      case AArch64::XPACI:
      case AArch64::XPACD:
        if (It->getOperand(0).getReg() != ScratchReg ||
            It->getOperand(1).getReg() != ScratchReg)
          return std::nullopt;
        break;
      }

      // ORRXrs ScratchReg, XZR, TestedReg, 0 (used by "MOV reg, reg" alias)
      if (StepAndGetOpcode() != AArch64::ORRXrs)
        return std::nullopt;
      if (It->getOperand(0).getReg() != ScratchReg ||
          It->getOperand(1).getReg() != AArch64::XZR ||
          It->getOperand(2).getReg() != TestedReg ||
          It->getOperand(3).getImm() != 0)
        return std::nullopt;

      return std::make_pair(TestedReg, &*It);

    case AArch64::TBZX:
      // TBZX ScratchReg, 62, .Lon_success
      ScratchReg = It->getOperand(0).getReg();
      if (It->getOperand(1).getImm() != 62)
        return std::nullopt;
      // Not checking .Lon_success (see above).

      // EORXrs ScratchReg, TestedReg, TestedReg, 1
      if (StepAndGetOpcode() != AArch64::EORXrs)
        return std::nullopt;
      TestedReg = It->getOperand(1).getReg();
      if (It->getOperand(0).getReg() != ScratchReg ||
          It->getOperand(2).getReg() != TestedReg ||
          It->getOperand(3).getImm() != 1)
        return std::nullopt;

      return std::make_pair(TestedReg, &*It);
    }
  }

  std::optional<MCPhysReg> getAuthCheckedReg(const MCInst &Inst,
                                             bool MayOverwrite) const override {
    // Cannot trivially reuse AArch64InstrInfo::getMemOperandWithOffsetWidth()
    // method as it accepts an instance of MachineInstr, not MCInst.
    const MCInstrDesc &Desc = Info->get(Inst.getOpcode());

    // If signing oracles are considered, the particular value left in the base
    // register after this instruction is important. This function checks that
    // if the base register was overwritten, it is due to address write-back:
    //
    //     ; good:
    //     autdza  x1           ; x1 is authenticated (may fail)
    //     ldr     x0, [x1, #8] ; x1 is checked and not changed
    //     pacdzb  x1
    //
    //     ; also good:
    //     autdza  x1
    //     ldr     x0, [x1, #8]! ; x1 is checked and incremented by 8
    //     pacdzb  x1
    //
    //     ; bad (the value being signed is not the authenticated one):
    //     autdza  x1
    //     ldr     x1, [x1, #8]  ; x1 is overwritten with an unrelated value
    //     pacdzb  x1
    //
    //     ; also bad:
    //     autdza  x1
    //     pacdzb  x1  ; possibly signing the result of failed authentication
    //
    // Note that this function is not needed for authentication oracles, as the
    // particular value left in the register after a successful memory access
    // is not important.
    auto ClobbersBaseRegExceptWriteback = [&](unsigned BaseRegUseIndex) {
      // FIXME: Compute the indices of address operands (base reg and written-
      //        back result) in AArch64InstrInfo instead of this ad-hoc code.
      MCPhysReg BaseReg = Inst.getOperand(BaseRegUseIndex).getReg();
      unsigned WrittenBackDefIndex = Desc.getOperandConstraint(
          BaseRegUseIndex, MCOI::OperandConstraint::TIED_TO);

      for (unsigned DefIndex = 0; DefIndex < Desc.getNumDefs(); ++DefIndex) {
        // Address write-back is permitted:
        //
        //    autda x0, x2
        //    ; x0 is authenticated
        //    ldr   x1, [x0, #8]!
        //    ; x0 is trusted (as authenticated and checked)
        if (DefIndex == WrittenBackDefIndex)
          continue;

        // Any other overwriting is not permitted:
        //
        //    autda x0, x2
        //    ; x0 is authenticated
        //    ldr   w0, [x0]
        //    ; x0 is not authenticated anymore
        if (RegInfo->regsOverlap(Inst.getOperand(DefIndex).getReg(), BaseReg))
          return true;
      }

      return false;
    };

    // FIXME: Not all load instructions are handled by this->mayLoad(Inst).
    //        On the other hand, MCInstrDesc::mayLoad() is permitted to return
    //        true for non-load instructions (such as AArch64::HINT) which
    //        would result in false negatives.
    if (mayLoad(Inst)) {
      // The first Use operand is the base address register.
      unsigned BaseRegIndex = Desc.getNumDefs();

      // Reject non-immediate offsets, as adding a 64-bit register can change
      // the resulting address arbitrarily.
      for (unsigned I = BaseRegIndex + 1, E = Desc.getNumOperands(); I < E; ++I)
        if (Inst.getOperand(I).isReg())
          return std::nullopt;

      if (!MayOverwrite && ClobbersBaseRegExceptWriteback(BaseRegIndex))
        return std::nullopt;

      return Inst.getOperand(BaseRegIndex).getReg();
    }

    // Store instructions are not handled yet, as they are not important for
    // pauthtest ABI. Though, they could be handled similar to loads, if needed.

    return std::nullopt;
  }

  bool isADRP(const MCInst &Inst) const override {
    return Inst.getOpcode() == AArch64::ADRP;
  }

  bool isADR(const MCInst &Inst) const override {
    return Inst.getOpcode() == AArch64::ADR;
  }

  bool isAddXri(const MCInst &Inst) const override {
    return Inst.getOpcode() == AArch64::ADDXri;
  }

  MCPhysReg getADRReg(const MCInst &Inst) const {
    assert((isADR(Inst) || isADRP(Inst)) && "Not an ADR instruction");
    assert(MCPlus::getNumPrimeOperands(Inst) != 0 &&
           "No operands for ADR instruction");
    assert(Inst.getOperand(0).isReg() &&
           "Unexpected operand in ADR instruction");
    return Inst.getOperand(0).getReg();
  }

  InstructionListType undoAdrpAddRelaxation(const MCInst &ADRInst,
                                            MCContext *Ctx) const override {
    assert(isADR(ADRInst) && "ADR instruction expected");

    const MCPhysReg Reg = getADRReg(ADRInst);
    const MCSymbol *Target = getTargetSymbol(ADRInst);
    const uint64_t Addend = getTargetAddend(ADRInst);
    return materializeAddress(Target, Ctx, Reg, Addend);
  }

  bool isTB(const MCInst &Inst) const {
    return (Inst.getOpcode() == AArch64::TBNZW ||
            Inst.getOpcode() == AArch64::TBNZX ||
            Inst.getOpcode() == AArch64::TBZW ||
            Inst.getOpcode() == AArch64::TBZX);
  }

  bool isCB(const MCInst &Inst) const {
    return (Inst.getOpcode() == AArch64::CBNZW ||
            Inst.getOpcode() == AArch64::CBNZX ||
            Inst.getOpcode() == AArch64::CBZW ||
            Inst.getOpcode() == AArch64::CBZX);
  }

  bool isMOVW(const MCInst &Inst) const override {
    return (Inst.getOpcode() == AArch64::MOVKWi ||
            Inst.getOpcode() == AArch64::MOVKXi ||
            Inst.getOpcode() == AArch64::MOVNWi ||
            Inst.getOpcode() == AArch64::MOVNXi ||
            Inst.getOpcode() == AArch64::MOVZXi ||
            Inst.getOpcode() == AArch64::MOVZWi);
  }

  bool isADD(const MCInst &Inst) const {
    return (Inst.getOpcode() == AArch64::ADDSWri ||
            Inst.getOpcode() == AArch64::ADDSWrr ||
            Inst.getOpcode() == AArch64::ADDSWrs ||
            Inst.getOpcode() == AArch64::ADDSWrx ||
            Inst.getOpcode() == AArch64::ADDSXri ||
            Inst.getOpcode() == AArch64::ADDSXrr ||
            Inst.getOpcode() == AArch64::ADDSXrs ||
            Inst.getOpcode() == AArch64::ADDSXrx ||
            Inst.getOpcode() == AArch64::ADDSXrx64 ||
            Inst.getOpcode() == AArch64::ADDWri ||
            Inst.getOpcode() == AArch64::ADDWrr ||
            Inst.getOpcode() == AArch64::ADDWrs ||
            Inst.getOpcode() == AArch64::ADDWrx ||
            Inst.getOpcode() == AArch64::ADDXri ||
            Inst.getOpcode() == AArch64::ADDXrr ||
            Inst.getOpcode() == AArch64::ADDXrs ||
            Inst.getOpcode() == AArch64::ADDXrx ||
            Inst.getOpcode() == AArch64::ADDXrx64);
  }

  bool isLDRB(const MCInst &Inst) const {
    const unsigned opcode = Inst.getOpcode();
    switch (opcode) {
    case AArch64::LDRBpost:
    case AArch64::LDRBBpost:
    case AArch64::LDRBBpre:
    case AArch64::LDRBBroW:
    case AArch64::LDRBroW:
    case AArch64::LDRBroX:
    case AArch64::LDRBBroX:
    case AArch64::LDRBBui:
    case AArch64::LDRBui:
    case AArch64::LDRBpre:
    case AArch64::LDRSBWpost:
    case AArch64::LDRSBWpre:
    case AArch64::LDRSBWroW:
    case AArch64::LDRSBWroX:
    case AArch64::LDRSBWui:
    case AArch64::LDRSBXpost:
    case AArch64::LDRSBXpre:
    case AArch64::LDRSBXroW:
    case AArch64::LDRSBXroX:
    case AArch64::LDRSBXui:
    case AArch64::LDURBi:
    case AArch64::LDURBBi:
    case AArch64::LDURSBWi:
    case AArch64::LDURSBXi:
    case AArch64::LDTRBi:
    case AArch64::LDTRSBWi:
    case AArch64::LDTRSBXi:
      return true;
    default:
      break;
    }

    return false;
  }

  bool isLDRH(const MCInst &Inst) const {
    const unsigned opcode = Inst.getOpcode();
    switch (opcode) {
    case AArch64::LDRHpost:
    case AArch64::LDRHHpost:
    case AArch64::LDRHHpre:
    case AArch64::LDRHroW:
    case AArch64::LDRHHroW:
    case AArch64::LDRHroX:
    case AArch64::LDRHHroX:
    case AArch64::LDRHHui:
    case AArch64::LDRHui:
    case AArch64::LDRHpre:
    case AArch64::LDRSHWpost:
    case AArch64::LDRSHWpre:
    case AArch64::LDRSHWroW:
    case AArch64::LDRSHWroX:
    case AArch64::LDRSHWui:
    case AArch64::LDRSHXpost:
    case AArch64::LDRSHXpre:
    case AArch64::LDRSHXroW:
    case AArch64::LDRSHXroX:
    case AArch64::LDRSHXui:
    case AArch64::LDURHi:
    case AArch64::LDURHHi:
    case AArch64::LDURSHWi:
    case AArch64::LDURSHXi:
    case AArch64::LDTRHi:
    case AArch64::LDTRSHWi:
    case AArch64::LDTRSHXi:
      return true;
    default:
      break;
    }

    return false;
  }

  bool isLDRW(const MCInst &Inst) const {
    const unsigned opcode = Inst.getOpcode();
    switch (opcode) {
    case AArch64::LDRWpost:
    case AArch64::LDRWpre:
    case AArch64::LDRWroW:
    case AArch64::LDRWroX:
    case AArch64::LDRWui:
    case AArch64::LDRWl:
    case AArch64::LDRSWl:
    case AArch64::LDURWi:
    case AArch64::LDRSWpost:
    case AArch64::LDRSWpre:
    case AArch64::LDRSWroW:
    case AArch64::LDRSWroX:
    case AArch64::LDRSWui:
    case AArch64::LDURSWi:
    case AArch64::LDTRWi:
    case AArch64::LDTRSWi:
    case AArch64::LDPWi:
    case AArch64::LDPWpost:
    case AArch64::LDPWpre:
    case AArch64::LDPSWi:
    case AArch64::LDPSWpost:
    case AArch64::LDPSWpre:
    case AArch64::LDNPWi:
      return true;
    default:
      break;
    }

    return false;
  }

  bool isLDRX(const MCInst &Inst) const {
    const unsigned opcode = Inst.getOpcode();
    switch (opcode) {
    case AArch64::LDRXpost:
    case AArch64::LDRXpre:
    case AArch64::LDRXroW:
    case AArch64::LDRXroX:
    case AArch64::LDRXui:
    case AArch64::LDRXl:
    case AArch64::LDURXi:
    case AArch64::LDTRXi:
    case AArch64::LDNPXi:
    case AArch64::LDPXi:
    case AArch64::LDPXpost:
    case AArch64::LDPXpre:
      return true;
    default:
      break;
    }

    return false;
  }

  bool isLDRS(const MCInst &Inst) const {
    const unsigned opcode = Inst.getOpcode();
    switch (opcode) {
    case AArch64::LDRSl:
    case AArch64::LDRSui:
    case AArch64::LDRSroW:
    case AArch64::LDRSroX:
    case AArch64::LDURSi:
    case AArch64::LDPSi:
    case AArch64::LDNPSi:
    case AArch64::LDRSpre:
    case AArch64::LDRSpost:
    case AArch64::LDPSpost:
    case AArch64::LDPSpre:
      return true;
    default:
      break;
    }

    return false;
  }

  bool isLDRD(const MCInst &Inst) const {
    const unsigned opcode = Inst.getOpcode();
    switch (opcode) {
    case AArch64::LDRDl:
    case AArch64::LDRDui:
    case AArch64::LDRDpre:
    case AArch64::LDRDpost:
    case AArch64::LDRDroW:
    case AArch64::LDRDroX:
    case AArch64::LDURDi:
    case AArch64::LDPDi:
    case AArch64::LDNPDi:
    case AArch64::LDPDpost:
    case AArch64::LDPDpre:
      return true;
    default:
      break;
    }

    return false;
  }

  bool isLDRQ(const MCInst &Inst) const {
    const unsigned opcode = Inst.getOpcode();
    switch (opcode) {
    case AArch64::LDRQui:
    case AArch64::LDRQl:
    case AArch64::LDRQpre:
    case AArch64::LDRQpost:
    case AArch64::LDRQroW:
    case AArch64::LDRQroX:
    case AArch64::LDURQi:
    case AArch64::LDPQi:
    case AArch64::LDNPQi:
    case AArch64::LDPQpost:
    case AArch64::LDPQpre:
      return true;
    default:
      break;
    }

    return false;
  }

  bool isBRA(const MCInst &Inst) const {
    switch (Inst.getOpcode()) {
    case AArch64::BRAA:
    case AArch64::BRAB:
    case AArch64::BRAAZ:
    case AArch64::BRABZ:
      return true;
    default:
      return false;
    }
  }

  bool mayLoad(const MCInst &Inst) const override {
    // FIXME: Probably this could be tablegen-erated not to miss any existing
    //        or future opcodes.
    return isLDRB(Inst) || isLDRH(Inst) || isLDRW(Inst) || isLDRX(Inst) ||
           isLDRQ(Inst) || isLDRD(Inst) || isLDRS(Inst);
  }

  bool isAArch64ExclusiveLoad(const MCInst &Inst) const override {
    return (Inst.getOpcode() == AArch64::LDXPX ||
            Inst.getOpcode() == AArch64::LDXPW ||
            Inst.getOpcode() == AArch64::LDXRX ||
            Inst.getOpcode() == AArch64::LDXRW ||
            Inst.getOpcode() == AArch64::LDXRH ||
            Inst.getOpcode() == AArch64::LDXRB ||
            Inst.getOpcode() == AArch64::LDAXPX ||
            Inst.getOpcode() == AArch64::LDAXPW ||
            Inst.getOpcode() == AArch64::LDAXRX ||
            Inst.getOpcode() == AArch64::LDAXRW ||
            Inst.getOpcode() == AArch64::LDAXRH ||
            Inst.getOpcode() == AArch64::LDAXRB);
  }

  bool isAArch64ExclusiveStore(const MCInst &Inst) const override {
    return (Inst.getOpcode() == AArch64::STXPX ||
            Inst.getOpcode() == AArch64::STXPW ||
            Inst.getOpcode() == AArch64::STXRX ||
            Inst.getOpcode() == AArch64::STXRW ||
            Inst.getOpcode() == AArch64::STXRH ||
            Inst.getOpcode() == AArch64::STXRB ||
            Inst.getOpcode() == AArch64::STLXPX ||
            Inst.getOpcode() == AArch64::STLXPW ||
            Inst.getOpcode() == AArch64::STLXRX ||
            Inst.getOpcode() == AArch64::STLXRW ||
            Inst.getOpcode() == AArch64::STLXRH ||
            Inst.getOpcode() == AArch64::STLXRB);
  }

  bool isAArch64ExclusiveClear(const MCInst &Inst) const override {
    return (Inst.getOpcode() == AArch64::CLREX);
  }

  bool isLoadFromStack(const MCInst &Inst) const {
    if (!mayLoad(Inst))
      return false;
    for (const MCOperand &Operand : useOperands(Inst)) {
      if (!Operand.isReg())
        continue;
      unsigned Reg = Operand.getReg();
      if (Reg == AArch64::SP || Reg == AArch64::WSP)
        return true;
    }
    return false;
  }

  bool isRegToRegMove(const MCInst &Inst, MCPhysReg &From,
                      MCPhysReg &To) const override {
    if (Inst.getOpcode() == AArch64::FMOVDXr) {
      From = Inst.getOperand(1).getReg();
      To = Inst.getOperand(0).getReg();
      return true;
    }

    if (Inst.getOpcode() != AArch64::ORRXrs)
      return false;
    if (Inst.getOperand(1).getReg() != AArch64::XZR)
      return false;
    if (Inst.getOperand(3).getImm() != 0)
      return false;
    From = Inst.getOperand(2).getReg();
    To = Inst.getOperand(0).getReg();
    return true;
  }

  bool isIndirectCall(const MCInst &Inst) const override {
    return isIndirectCallOpcode(Inst.getOpcode());
  }

  MCPhysReg getSpRegister(int Size) const {
    switch (Size) {
    case 4:
      return AArch64::WSP;
    case 8:
      return AArch64::SP;
    default:
      llvm_unreachable("Unexpected size");
    }
  }

  MCPhysReg getIntArgRegister(unsigned ArgNo) const override {
    switch (ArgNo) {
    case 0:
      return AArch64::X0;
    case 1:
      return AArch64::X1;
    case 2:
      return AArch64::X2;
    case 3:
      return AArch64::X3;
    case 4:
      return AArch64::X4;
    case 5:
      return AArch64::X5;
    case 6:
      return AArch64::X6;
    case 7:
      return AArch64::X7;
    default:
      return getNoRegister();
    }
  }

  bool hasPCRelOperand(const MCInst &Inst) const override {
    // ADRP is blacklisted and is an exception. Even though it has a
    // PC-relative operand, this operand is not a complete symbol reference
    // and BOLT shouldn't try to process it in isolation.
    if (isADRP(Inst))
      return false;

    if (isADR(Inst))
      return true;

    // Look for literal addressing mode (see C1-143 ARM DDI 0487B.a)
    const MCInstrDesc &MCII = Info->get(Inst.getOpcode());
    for (unsigned I = 0, E = MCII.getNumOperands(); I != E; ++I)
      if (MCII.operands()[I].OperandType == MCOI::OPERAND_PCREL)
        return true;

    return false;
  }

  bool evaluateADR(const MCInst &Inst, int64_t &Imm,
                   const MCExpr **DispExpr) const {
    assert((isADR(Inst) || isADRP(Inst)) && "Not an ADR instruction");

    const MCOperand &Label = Inst.getOperand(1);
    if (!Label.isImm()) {
      assert(Label.isExpr() && "Unexpected ADR operand");
      assert(DispExpr && "DispExpr must be set");
      *DispExpr = Label.getExpr();
      return false;
    }

    if (Inst.getOpcode() == AArch64::ADR) {
      Imm = Label.getImm();
      return true;
    }
    Imm = Label.getImm() << 12;
    return true;
  }

  bool evaluateAArch64MemoryOperand(const MCInst &Inst, int64_t &DispImm,
                                    const MCExpr **DispExpr = nullptr) const {
    if (isADR(Inst) || isADRP(Inst))
      return evaluateADR(Inst, DispImm, DispExpr);

    // Literal addressing mode
    const MCInstrDesc &MCII = Info->get(Inst.getOpcode());
    for (unsigned I = 0, E = MCII.getNumOperands(); I != E; ++I) {
      if (MCII.operands()[I].OperandType != MCOI::OPERAND_PCREL)
        continue;

      if (!Inst.getOperand(I).isImm()) {
        assert(Inst.getOperand(I).isExpr() && "Unexpected PCREL operand");
        assert(DispExpr && "DispExpr must be set");
        *DispExpr = Inst.getOperand(I).getExpr();
        return true;
      }

      DispImm = Inst.getOperand(I).getImm() * 4;
      return true;
    }
    return false;
  }

  bool evaluateMemOperandTarget(const MCInst &Inst, uint64_t &Target,
                                uint64_t Address,
                                uint64_t Size) const override {
    int64_t DispValue;
    const MCExpr *DispExpr = nullptr;
    if (!evaluateAArch64MemoryOperand(Inst, DispValue, &DispExpr))
      return false;

    // Make sure it's a well-formed addressing we can statically evaluate.
    if (DispExpr)
      return false;

    Target = DispValue;
    if (Inst.getOpcode() == AArch64::ADRP)
      Target += Address & ~0xFFFULL;
    else
      Target += Address;
    return true;
  }

  MCInst::iterator getMemOperandDisp(MCInst &Inst) const override {
    MCInst::iterator OI = Inst.begin();
    if (isADR(Inst) || isADRP(Inst)) {
      assert(MCPlus::getNumPrimeOperands(Inst) >= 2 &&
             "Unexpected number of operands");
      return ++OI;
    }
    const MCInstrDesc &MCII = Info->get(Inst.getOpcode());
    for (unsigned I = 0, E = MCII.getNumOperands(); I != E; ++I) {
      if (MCII.operands()[I].OperandType == MCOI::OPERAND_PCREL)
        break;
      ++OI;
    }
    assert(OI != Inst.end() && "Literal operand not found");
    return OI;
  }

  bool replaceMemOperandDisp(MCInst &Inst, MCOperand Operand) const override {
    MCInst::iterator OI = getMemOperandDisp(Inst);
    *OI = Operand;
    return true;
  }

  void getCalleeSavedRegs(BitVector &Regs) const override {
    Regs |= getAliases(AArch64::X18);
    Regs |= getAliases(AArch64::X19);
    Regs |= getAliases(AArch64::X20);
    Regs |= getAliases(AArch64::X21);
    Regs |= getAliases(AArch64::X22);
    Regs |= getAliases(AArch64::X23);
    Regs |= getAliases(AArch64::X24);
    Regs |= getAliases(AArch64::X25);
    Regs |= getAliases(AArch64::X26);
    Regs |= getAliases(AArch64::X27);
    Regs |= getAliases(AArch64::X28);
    Regs |= getAliases(AArch64::LR);
    Regs |= getAliases(AArch64::FP);
  }

  const MCExpr *getTargetExprFor(MCInst &Inst, const MCExpr *Expr,
                                 MCContext &Ctx,
                                 uint32_t RelType) const override {

    if (isADR(Inst) || RelType == ELF::R_AARCH64_ADR_PREL_LO21 ||
        RelType == ELF::R_AARCH64_TLSDESC_ADR_PREL21) {
<<<<<<< HEAD
      return MCSpecifierExpr::create(Expr, AArch64MCExpr::VK_ABS, Ctx);
=======
      return MCSpecifierExpr::create(Expr, AArch64::S_ABS, Ctx);
>>>>>>> 5ee67ebe
    } else if (isADRP(Inst) || RelType == ELF::R_AARCH64_ADR_PREL_PG_HI21 ||
               RelType == ELF::R_AARCH64_ADR_PREL_PG_HI21_NC ||
               RelType == ELF::R_AARCH64_TLSDESC_ADR_PAGE21 ||
               RelType == ELF::R_AARCH64_TLSIE_ADR_GOTTPREL_PAGE21 ||
               RelType == ELF::R_AARCH64_ADR_GOT_PAGE) {
      // Never emit a GOT reloc, we handled this in
      // RewriteInstance::readRelocations().
<<<<<<< HEAD
      return MCSpecifierExpr::create(Expr, AArch64MCExpr::VK_ABS_PAGE, Ctx);
=======
      return MCSpecifierExpr::create(Expr, AArch64::S_ABS_PAGE, Ctx);
>>>>>>> 5ee67ebe
    } else {
      switch (RelType) {
      case ELF::R_AARCH64_ADD_ABS_LO12_NC:
      case ELF::R_AARCH64_LD64_GOT_LO12_NC:
      case ELF::R_AARCH64_LDST8_ABS_LO12_NC:
      case ELF::R_AARCH64_LDST16_ABS_LO12_NC:
      case ELF::R_AARCH64_LDST32_ABS_LO12_NC:
      case ELF::R_AARCH64_LDST64_ABS_LO12_NC:
      case ELF::R_AARCH64_LDST128_ABS_LO12_NC:
      case ELF::R_AARCH64_TLSDESC_ADD_LO12:
      case ELF::R_AARCH64_TLSDESC_LD64_LO12:
      case ELF::R_AARCH64_TLSIE_LD64_GOTTPREL_LO12_NC:
      case ELF::R_AARCH64_TLSLE_ADD_TPREL_LO12_NC:
<<<<<<< HEAD
        return MCSpecifierExpr::create(Expr, AArch64MCExpr::VK_LO12, Ctx);
      case ELF::R_AARCH64_MOVW_UABS_G3:
        return MCSpecifierExpr::create(Expr, AArch64MCExpr::VK_ABS_G3, Ctx);
      case ELF::R_AARCH64_MOVW_UABS_G2:
      case ELF::R_AARCH64_MOVW_UABS_G2_NC:
        return MCSpecifierExpr::create(Expr, AArch64MCExpr::VK_ABS_G2_NC, Ctx);
      case ELF::R_AARCH64_MOVW_UABS_G1:
      case ELF::R_AARCH64_MOVW_UABS_G1_NC:
        return MCSpecifierExpr::create(Expr, AArch64MCExpr::VK_ABS_G1_NC, Ctx);
      case ELF::R_AARCH64_MOVW_UABS_G0:
      case ELF::R_AARCH64_MOVW_UABS_G0_NC:
        return MCSpecifierExpr::create(Expr, AArch64MCExpr::VK_ABS_G0_NC, Ctx);
=======
        return MCSpecifierExpr::create(Expr, AArch64::S_LO12, Ctx);
      case ELF::R_AARCH64_MOVW_UABS_G3:
        return MCSpecifierExpr::create(Expr, AArch64::S_ABS_G3, Ctx);
      case ELF::R_AARCH64_MOVW_UABS_G2:
      case ELF::R_AARCH64_MOVW_UABS_G2_NC:
        return MCSpecifierExpr::create(Expr, AArch64::S_ABS_G2_NC, Ctx);
      case ELF::R_AARCH64_MOVW_UABS_G1:
      case ELF::R_AARCH64_MOVW_UABS_G1_NC:
        return MCSpecifierExpr::create(Expr, AArch64::S_ABS_G1_NC, Ctx);
      case ELF::R_AARCH64_MOVW_UABS_G0:
      case ELF::R_AARCH64_MOVW_UABS_G0_NC:
        return MCSpecifierExpr::create(Expr, AArch64::S_ABS_G0_NC, Ctx);
>>>>>>> 5ee67ebe
      default:
        break;
      }
    }
    return Expr;
  }

  bool getSymbolRefOperandNum(const MCInst &Inst, unsigned &OpNum) const {
    if (OpNum >= MCPlus::getNumPrimeOperands(Inst))
      return false;

    // Auto-select correct operand number
    if (OpNum == 0) {
      if (isConditionalBranch(Inst) || isADR(Inst) || isADRP(Inst) ||
          isMOVW(Inst))
        OpNum = 1;
      if (isTB(Inst) || isAddXri(Inst))
        OpNum = 2;
    }

    return true;
  }

  const MCSymbol *getTargetSymbol(const MCExpr *Expr) const override {
    auto *AArchExpr = dyn_cast<MCSpecifierExpr>(Expr);
    if (AArchExpr && AArchExpr->getSubExpr())
      return getTargetSymbol(AArchExpr->getSubExpr());

    return MCPlusBuilder::getTargetSymbol(Expr);
  }

  const MCSymbol *getTargetSymbol(const MCInst &Inst,
                                  unsigned OpNum = 0) const override {
    if (!OpNum && !getSymbolRefOperandNum(Inst, OpNum))
      return nullptr;

    const MCOperand &Op = Inst.getOperand(OpNum);
    if (!Op.isExpr())
      return nullptr;

    return getTargetSymbol(Op.getExpr());
  }

  int64_t getTargetAddend(const MCExpr *Expr) const override {
    auto *AArchExpr = dyn_cast<MCSpecifierExpr>(Expr);
    if (AArchExpr && AArchExpr->getSubExpr())
      return getTargetAddend(AArchExpr->getSubExpr());

    auto *BinExpr = dyn_cast<MCBinaryExpr>(Expr);
    if (BinExpr && BinExpr->getOpcode() == MCBinaryExpr::Add)
      return getTargetAddend(BinExpr->getRHS());

    auto *ConstExpr = dyn_cast<MCConstantExpr>(Expr);
    if (ConstExpr)
      return ConstExpr->getValue();

    return 0;
  }

  int64_t getTargetAddend(const MCInst &Inst,
                          unsigned OpNum = 0) const override {
    if (!getSymbolRefOperandNum(Inst, OpNum))
      return 0;

    const MCOperand &Op = Inst.getOperand(OpNum);
    if (!Op.isExpr())
      return 0;

    return getTargetAddend(Op.getExpr());
  }

  void replaceBranchTarget(MCInst &Inst, const MCSymbol *TBB,
                           MCContext *Ctx) const override {
    assert((isCall(Inst) || isBranch(Inst)) && !isIndirectBranch(Inst) &&
           "Invalid instruction");
    assert(MCPlus::getNumPrimeOperands(Inst) >= 1 &&
           "Invalid number of operands");
    MCInst::iterator OI = Inst.begin();

    if (isConditionalBranch(Inst)) {
      assert(MCPlus::getNumPrimeOperands(Inst) >= 2 &&
             "Invalid number of operands");
      ++OI;
    }

    if (isTB(Inst)) {
      assert(MCPlus::getNumPrimeOperands(Inst) >= 3 &&
             "Invalid number of operands");
      OI = Inst.begin() + 2;
    }

    *OI = MCOperand::createExpr(MCSymbolRefExpr::create(TBB, *Ctx));
  }

  /// Matches indirect branch patterns in AArch64 related to a jump table (JT),
  /// helping us to build the complete CFG. A typical indirect branch to
  /// a jump table entry in AArch64 looks like the following:
  ///
  ///   adrp    x1, #-7585792           # Get JT Page location
  ///   add     x1, x1, #692            # Complement with JT Page offset
  ///   ldrh    w0, [x1, w0, uxtw #1]   # Loads JT entry
  ///   adr     x1, #12                 # Get PC + 12 (end of this BB) used next
  ///   add     x0, x1, w0, sxth #2     # Finish building branch target
  ///                                   # (entries in JT are relative to the end
  ///                                   #  of this BB)
  ///   br      x0                      # Indirect jump instruction
  ///
  /// Return true on successful jump table instruction sequence match, false
  /// otherwise.
  bool analyzeIndirectBranchFragment(
      const MCInst &Inst,
      DenseMap<const MCInst *, SmallVector<MCInst *, 4>> &UDChain,
      const MCExpr *&JumpTable, int64_t &Offset, int64_t &ScaleValue,
      MCInst *&PCRelBase) const {
    // The only kind of indirect branches we match is jump table, thus ignore
    // authenticating branch instructions early.
    if (isBRA(Inst))
      return false;

    // Expect AArch64 BR
    assert(Inst.getOpcode() == AArch64::BR && "Unexpected opcode");

    JumpTable = nullptr;

    // Match the indirect branch pattern for aarch64
    SmallVector<MCInst *, 4> &UsesRoot = UDChain[&Inst];
    if (UsesRoot.size() == 0 || UsesRoot[0] == nullptr)
      return false;

    const MCInst *DefAdd = UsesRoot[0];

    // Now we match an ADD
    if (!isADD(*DefAdd)) {
      // If the address is not broken up in two parts, this is not branching
      // according to a jump table entry. Fail.
      return false;
    }
    if (DefAdd->getOpcode() == AArch64::ADDXri) {
      // This can happen when there is no offset, but a direct jump that was
      // transformed into an indirect one  (indirect tail call) :
      //   ADRP   x2, Perl_re_compiler
      //   ADD    x2, x2, :lo12:Perl_re_compiler
      //   BR     x2
      return false;
    }
    if (DefAdd->getOpcode() == AArch64::ADDXrs) {
      // Covers the less common pattern where JT entries are relative to
      // the JT itself (like x86). Seems less efficient since we can't
      // assume the JT is aligned at 4B boundary and thus drop 2 bits from
      // JT values.
      // cde264:
      //    adrp    x12, #21544960  ; 216a000
      //    add     x12, x12, #1696 ; 216a6a0  (JT object in .rodata)
      //    ldrsw   x8, [x12, x8, lsl #2]   --> loads e.g. 0xfeb73bd8
      //  * add     x8, x8, x12   --> = cde278, next block
      //    br      x8
      // cde278:
      //
      // Parsed as ADDXrs reg:x8 reg:x8 reg:x12 imm:0
      return false;
    }
    if (DefAdd->getOpcode() != AArch64::ADDXrx)
      return false;

    // Validate ADD operands
    int64_t OperandExtension = DefAdd->getOperand(3).getImm();
    unsigned ShiftVal = AArch64_AM::getArithShiftValue(OperandExtension);
    AArch64_AM::ShiftExtendType ExtendType =
        AArch64_AM::getArithExtendType(OperandExtension);
    if (ShiftVal != 2) {
      // TODO: Handle the patten where ShiftVal != 2.
      // The following code sequence below has no shift amount,
      // the range could be 0 to 4.
      // The pattern comes from libc, it occurs when the binary is static.
      //   adr     x6, 0x219fb0 <sigall_set+0x88>
      //   add     x6, x6, x14, lsl #2
      //   ldr     w7, [x6]
      //   add     x6, x6, w7, sxtw => no shift amount
      //   br      x6
      LLVM_DEBUG(dbgs() << "BOLT-DEBUG: "
                           "failed to match indirect branch: ShiftVAL != 2\n");
      return false;
    }

    if (ExtendType == AArch64_AM::SXTB)
      ScaleValue = 1LL;
    else if (ExtendType == AArch64_AM::SXTH)
      ScaleValue = 2LL;
    else if (ExtendType == AArch64_AM::SXTW)
      ScaleValue = 4LL;
    else
      return false;

    // Match an ADR to load base address to be used when addressing JT targets
    SmallVector<MCInst *, 4> &UsesAdd = UDChain[DefAdd];
    if (UsesAdd.size() <= 1 || UsesAdd[1] == nullptr || UsesAdd[2] == nullptr) {
      // This happens when we don't have enough context about this jump table
      // because the jumping code sequence was split in multiple basic blocks.
      // This was observed in the wild in HHVM code (dispatchImpl).
      return false;
    }
    MCInst *DefBaseAddr = UsesAdd[1];
    if (DefBaseAddr->getOpcode() != AArch64::ADR)
      return false;

    PCRelBase = DefBaseAddr;
    // Match LOAD to load the jump table (relative) target
    const MCInst *DefLoad = UsesAdd[2];
    if (!mayLoad(*DefLoad) || (ScaleValue == 1LL && !isLDRB(*DefLoad)) ||
        (ScaleValue == 2LL && !isLDRH(*DefLoad)))
      return false;

    // Match ADD that calculates the JumpTable Base Address (not the offset)
    SmallVector<MCInst *, 4> &UsesLoad = UDChain[DefLoad];
    const MCInst *DefJTBaseAdd = UsesLoad[1];
    MCPhysReg From, To;
    if (DefJTBaseAdd == nullptr || isLoadFromStack(*DefJTBaseAdd) ||
        isRegToRegMove(*DefJTBaseAdd, From, To)) {
      // Sometimes base address may have been defined in another basic block
      // (hoisted). Return with no jump table info.
      return true;
    }

    if (DefJTBaseAdd->getOpcode() == AArch64::ADR) {
      // TODO: Handle the pattern where there is no adrp/add pair.
      // It also occurs when the binary is static.
      //  adr     x13, 0x215a18 <_nl_value_type_LC_COLLATE+0x50>
      //  ldrh    w13, [x13, w12, uxtw #1]
      //  adr     x12, 0x247b30 <__gettextparse+0x5b0>
      //  add     x13, x12, w13, sxth #2
      //  br      x13
      LLVM_DEBUG(dbgs() << "BOLT-DEBUG: failed to match indirect branch: "
                           "nop/adr instead of adrp/add\n");
      return false;
    }

    if (DefJTBaseAdd->getOpcode() != AArch64::ADDXri) {
      LLVM_DEBUG(dbgs() << "BOLT-DEBUG: failed to match jump table base "
                           "address pattern! (1)\n");
      return false;
    }

    if (DefJTBaseAdd->getOperand(2).isImm())
      Offset = DefJTBaseAdd->getOperand(2).getImm();
    SmallVector<MCInst *, 4> &UsesJTBaseAdd = UDChain[DefJTBaseAdd];
    const MCInst *DefJTBasePage = UsesJTBaseAdd[1];
    if (DefJTBasePage == nullptr || isLoadFromStack(*DefJTBasePage)) {
      return true;
    }
    if (DefJTBasePage->getOpcode() != AArch64::ADRP)
      return false;

    if (DefJTBasePage->getOperand(1).isExpr())
      JumpTable = DefJTBasePage->getOperand(1).getExpr();
    return true;
  }

  DenseMap<const MCInst *, SmallVector<MCInst *, 4>>
  computeLocalUDChain(const MCInst *CurInstr, InstructionIterator Begin,
                      InstructionIterator End) const {
    DenseMap<int, MCInst *> RegAliasTable;
    DenseMap<const MCInst *, SmallVector<MCInst *, 4>> Uses;

    auto addInstrOperands = [&](const MCInst &Instr) {
      // Update Uses table
      for (const MCOperand &Operand : MCPlus::primeOperands(Instr)) {
        if (!Operand.isReg())
          continue;
        unsigned Reg = Operand.getReg();
        MCInst *AliasInst = RegAliasTable[Reg];
        Uses[&Instr].push_back(AliasInst);
        LLVM_DEBUG({
          dbgs() << "Adding reg operand " << Reg << " refs ";
          if (AliasInst != nullptr)
            AliasInst->dump();
          else
            dbgs() << "\n";
        });
      }
    };

    LLVM_DEBUG(dbgs() << "computeLocalUDChain\n");
    bool TerminatorSeen = false;
    for (auto II = Begin; II != End; ++II) {
      MCInst &Instr = *II;
      // Ignore nops and CFIs
      if (isPseudo(Instr) || isNoop(Instr))
        continue;
      if (TerminatorSeen) {
        RegAliasTable.clear();
        Uses.clear();
      }

      LLVM_DEBUG(dbgs() << "Now updating for:\n ");
      LLVM_DEBUG(Instr.dump());
      addInstrOperands(Instr);

      BitVector Regs = BitVector(RegInfo->getNumRegs(), false);
      getWrittenRegs(Instr, Regs);

      // Update register definitions after this point
      for (int Idx : Regs.set_bits()) {
        RegAliasTable[Idx] = &Instr;
        LLVM_DEBUG(dbgs() << "Setting reg " << Idx
                          << " def to current instr.\n");
      }

      TerminatorSeen = isTerminator(Instr);
    }

    // Process the last instruction, which is not currently added into the
    // instruction stream
    if (CurInstr)
      addInstrOperands(*CurInstr);

    return Uses;
  }

  IndirectBranchType
  analyzeIndirectBranch(MCInst &Instruction, InstructionIterator Begin,
                        InstructionIterator End, const unsigned PtrSize,
                        MCInst *&MemLocInstrOut, unsigned &BaseRegNumOut,
                        unsigned &IndexRegNumOut, int64_t &DispValueOut,
                        const MCExpr *&DispExprOut, MCInst *&PCRelBaseOut,
                        MCInst *&FixedEntryLoadInstr) const override {
    MemLocInstrOut = nullptr;
    BaseRegNumOut = AArch64::NoRegister;
    IndexRegNumOut = AArch64::NoRegister;
    DispValueOut = 0;
    DispExprOut = nullptr;
    FixedEntryLoadInstr = nullptr;

    // An instruction referencing memory used by jump instruction (directly or
    // via register). This location could be an array of function pointers
    // in case of indirect tail call, or a jump table.
    MCInst *MemLocInstr = nullptr;

    // Analyze the memory location.
    int64_t ScaleValue, DispValue;
    const MCExpr *DispExpr;

    DenseMap<const MCInst *, SmallVector<llvm::MCInst *, 4>> UDChain =
        computeLocalUDChain(&Instruction, Begin, End);
    MCInst *PCRelBase;
    if (!analyzeIndirectBranchFragment(Instruction, UDChain, DispExpr,
                                       DispValue, ScaleValue, PCRelBase))
      return IndirectBranchType::UNKNOWN;

    MemLocInstrOut = MemLocInstr;
    DispValueOut = DispValue;
    DispExprOut = DispExpr;
    PCRelBaseOut = PCRelBase;
    return IndirectBranchType::POSSIBLE_PIC_JUMP_TABLE;
  }

  ///  Matches PLT entry pattern and returns the associated GOT entry address.
  ///  Typical PLT entry looks like the following:
  ///
  ///    adrp    x16, 230000
  ///    ldr     x17, [x16, #3040]
  ///    add     x16, x16, #0xbe0
  ///    br      x17
  ///
  ///  The other type of trampolines are located in .plt.got, that are used for
  ///  non-lazy bindings so doesn't use x16 arg to transfer .got entry address:
  ///
  ///    adrp    x16, 230000
  ///    ldr     x17, [x16, #3040]
  ///    br      x17
  ///    nop
  ///
  uint64_t analyzePLTEntry(MCInst &Instruction, InstructionIterator Begin,
                           InstructionIterator End,
                           uint64_t BeginPC) const override {
    // Check branch instruction
    MCInst *Branch = &Instruction;
    assert(Branch->getOpcode() == AArch64::BR && "Unexpected opcode");

    DenseMap<const MCInst *, SmallVector<llvm::MCInst *, 4>> UDChain =
        computeLocalUDChain(Branch, Begin, End);

    // Match ldr instruction
    SmallVector<MCInst *, 4> &BranchUses = UDChain[Branch];
    if (BranchUses.size() < 1 || BranchUses[0] == nullptr)
      return 0;

    // Check ldr instruction
    const MCInst *Ldr = BranchUses[0];
    if (Ldr->getOpcode() != AArch64::LDRXui)
      return 0;

    // Get ldr value
    const unsigned ScaleLdr = 8; // LDRX operates on 8 bytes segments
    assert(Ldr->getOperand(2).isImm() && "Unexpected ldr operand");
    const uint64_t Offset = Ldr->getOperand(2).getImm() * ScaleLdr;

    // Match adrp instruction
    SmallVector<MCInst *, 4> &LdrUses = UDChain[Ldr];
    if (LdrUses.size() < 2 || LdrUses[1] == nullptr)
      return 0;

    // Check adrp instruction
    MCInst *Adrp = LdrUses[1];
    if (Adrp->getOpcode() != AArch64::ADRP)
      return 0;

    // Get adrp instruction PC
    const unsigned InstSize = 4;
    uint64_t AdrpPC = BeginPC;
    for (InstructionIterator It = Begin; It != End; ++It) {
      if (&(*It) == Adrp)
        break;
      AdrpPC += InstSize;
    }

    // Get adrp value
    uint64_t Base;
    assert(Adrp->getOperand(1).isImm() && "Unexpected adrp operand");
    bool Ret = evaluateMemOperandTarget(*Adrp, Base, AdrpPC, InstSize);
    assert(Ret && "Failed to evaluate adrp");
    (void)Ret;

    return Base + Offset;
  }

  unsigned getInvertedBranchOpcode(unsigned Opcode) const {
    switch (Opcode) {
    default:
      llvm_unreachable("Failed to invert branch opcode");
      return Opcode;
    case AArch64::TBZW:     return AArch64::TBNZW;
    case AArch64::TBZX:     return AArch64::TBNZX;
    case AArch64::TBNZW:    return AArch64::TBZW;
    case AArch64::TBNZX:    return AArch64::TBZX;
    case AArch64::CBZW:     return AArch64::CBNZW;
    case AArch64::CBZX:     return AArch64::CBNZX;
    case AArch64::CBNZW:    return AArch64::CBZW;
    case AArch64::CBNZX:    return AArch64::CBZX;
    }
  }

  unsigned getCondCode(const MCInst &Inst) const override {
    // AArch64 does not use conditional codes, so we just return the opcode
    // of the conditional branch here.
    return Inst.getOpcode();
  }

  unsigned getCanonicalBranchCondCode(unsigned Opcode) const override {
    switch (Opcode) {
    default:
      return Opcode;
    case AArch64::TBNZW:    return AArch64::TBZW;
    case AArch64::TBNZX:    return AArch64::TBZX;
    case AArch64::CBNZW:    return AArch64::CBZW;
    case AArch64::CBNZX:    return AArch64::CBZX;
    }
  }

  void reverseBranchCondition(MCInst &Inst, const MCSymbol *TBB,
                              MCContext *Ctx) const override {
    if (isTB(Inst) || isCB(Inst)) {
      Inst.setOpcode(getInvertedBranchOpcode(Inst.getOpcode()));
      assert(Inst.getOpcode() != 0 && "Invalid branch instruction");
    } else if (Inst.getOpcode() == AArch64::Bcc) {
      Inst.getOperand(0).setImm(AArch64CC::getInvertedCondCode(
          static_cast<AArch64CC::CondCode>(Inst.getOperand(0).getImm())));
      assert(Inst.getOperand(0).getImm() != AArch64CC::AL &&
             Inst.getOperand(0).getImm() != AArch64CC::NV &&
             "Can't reverse ALWAYS cond code");
    } else {
      LLVM_DEBUG(Inst.dump());
      llvm_unreachable("Unrecognized branch instruction");
    }
    replaceBranchTarget(Inst, TBB, Ctx);
  }

  int getPCRelEncodingSize(const MCInst &Inst) const override {
    switch (Inst.getOpcode()) {
    default:
      llvm_unreachable("Failed to get pcrel encoding size");
      return 0;
    case AArch64::TBZW:     return 16;
    case AArch64::TBZX:     return 16;
    case AArch64::TBNZW:    return 16;
    case AArch64::TBNZX:    return 16;
    case AArch64::CBZW:     return 21;
    case AArch64::CBZX:     return 21;
    case AArch64::CBNZW:    return 21;
    case AArch64::CBNZX:    return 21;
    case AArch64::B:        return 28;
    case AArch64::BL:       return 28;
    case AArch64::Bcc:      return 21;
    }
  }

  int getShortJmpEncodingSize() const override { return 33; }

  int getUncondBranchEncodingSize() const override { return 28; }

  // This helper function creates the snippet of code that compares a register
  // RegNo with an immedaite Imm, and jumps to Target if they are equal.
  // cmp RegNo, #Imm
  // b.eq Target
  // where cmp is an alias for subs, which results in the code below:
  // subs xzr, RegNo, #Imm
  // b.eq Target.
  InstructionListType createCmpJE(MCPhysReg RegNo, int64_t Imm,
                                  const MCSymbol *Target,
                                  MCContext *Ctx) const override {
    InstructionListType Code;
    Code.emplace_back(MCInstBuilder(AArch64::SUBSXri)
                          .addReg(AArch64::XZR)
                          .addReg(RegNo)
                          .addImm(Imm)
                          .addImm(0));
    Code.emplace_back(MCInstBuilder(AArch64::Bcc)
                          .addImm(AArch64CC::EQ)
                          .addExpr(MCSymbolRefExpr::create(Target, *Ctx)));
    return Code;
  }

  // This helper function creates the snippet of code that compares a register
  // RegNo with an immedaite Imm, and jumps to Target if they are not equal.
  // cmp RegNo, #Imm
  // b.ne Target
  // where cmp is an alias for subs, which results in the code below:
  // subs xzr, RegNo, #Imm
  // b.ne Target.
  InstructionListType createCmpJNE(MCPhysReg RegNo, int64_t Imm,
                                   const MCSymbol *Target,
                                   MCContext *Ctx) const override {
    InstructionListType Code;
    Code.emplace_back(MCInstBuilder(AArch64::SUBSXri)
                          .addReg(AArch64::XZR)
                          .addReg(RegNo)
                          .addImm(Imm)
                          .addImm(0));
    Code.emplace_back(MCInstBuilder(AArch64::Bcc)
                          .addImm(AArch64CC::NE)
                          .addExpr(MCSymbolRefExpr::create(Target, *Ctx)));
    return Code;
  }

  void createTailCall(MCInst &Inst, const MCSymbol *Target,
                      MCContext *Ctx) override {
    return createDirectCall(Inst, Target, Ctx, /*IsTailCall*/ true);
  }

  void createLongTailCall(InstructionListType &Seq, const MCSymbol *Target,
                          MCContext *Ctx) override {
    createShortJmp(Seq, Target, Ctx, /*IsTailCall*/ true);
  }

  void createTrap(MCInst &Inst) const override {
    Inst.clear();
    Inst.setOpcode(AArch64::BRK);
    Inst.addOperand(MCOperand::createImm(1));
  }

  bool convertJmpToTailCall(MCInst &Inst) override {
    setTailCall(Inst);
    return true;
  }

  bool convertTailCallToJmp(MCInst &Inst) override {
    removeAnnotation(Inst, MCPlus::MCAnnotation::kTailCall);
    clearOffset(Inst);
    if (getConditionalTailCall(Inst))
      unsetConditionalTailCall(Inst);
    return true;
  }

  InstructionListType createIndirectPLTCall(MCInst &&DirectCall,
                                            const MCSymbol *TargetLocation,
                                            MCContext *Ctx) override {
    const bool IsTailCall = isTailCall(DirectCall);
    assert((DirectCall.getOpcode() == AArch64::BL ||
            (DirectCall.getOpcode() == AArch64::B && IsTailCall)) &&
           "64-bit direct (tail) call instruction expected");

    InstructionListType Code;
    // Code sequence for indirect plt call:
    // adrp	x16 <symbol>
    // ldr	x17, [x16, #<offset>]
    // blr	x17  ; or 'br' for tail calls

    MCInst InstAdrp;
    InstAdrp.setOpcode(AArch64::ADRP);
    InstAdrp.addOperand(MCOperand::createReg(AArch64::X16));
    InstAdrp.addOperand(MCOperand::createImm(0));
    setOperandToSymbolRef(InstAdrp, /* OpNum */ 1, TargetLocation,
                          /* Addend */ 0, Ctx, ELF::R_AARCH64_ADR_GOT_PAGE);
    Code.emplace_back(InstAdrp);

    MCInst InstLoad;
    InstLoad.setOpcode(AArch64::LDRXui);
    InstLoad.addOperand(MCOperand::createReg(AArch64::X17));
    InstLoad.addOperand(MCOperand::createReg(AArch64::X16));
    InstLoad.addOperand(MCOperand::createImm(0));
    setOperandToSymbolRef(InstLoad, /* OpNum */ 2, TargetLocation,
                          /* Addend */ 0, Ctx, ELF::R_AARCH64_LD64_GOT_LO12_NC);
    Code.emplace_back(InstLoad);

    MCInst InstCall;
    InstCall.setOpcode(IsTailCall ? AArch64::BR : AArch64::BLR);
    InstCall.addOperand(MCOperand::createReg(AArch64::X17));
    moveAnnotations(std::move(DirectCall), InstCall);
    Code.emplace_back(InstCall);

    return Code;
  }

  bool lowerTailCall(MCInst &Inst) override {
    removeAnnotation(Inst, MCPlus::MCAnnotation::kTailCall);
    if (getConditionalTailCall(Inst))
      unsetConditionalTailCall(Inst);
    return true;
  }

  bool isNoop(const MCInst &Inst) const override {
    return Inst.getOpcode() == AArch64::HINT &&
           Inst.getOperand(0).getImm() == 0;
  }

  void createNoop(MCInst &Inst) const override {
    Inst.setOpcode(AArch64::HINT);
    Inst.clear();
    Inst.addOperand(MCOperand::createImm(0));
  }

  bool isStorePair(const MCInst &Inst) const {
    const unsigned opcode = Inst.getOpcode();

    auto isStorePairImmOffset = [&]() {
      switch (opcode) {
      case AArch64::STPWi:
      case AArch64::STPXi:
      case AArch64::STPSi:
      case AArch64::STPDi:
      case AArch64::STPQi:
      case AArch64::STNPWi:
      case AArch64::STNPXi:
      case AArch64::STNPSi:
      case AArch64::STNPDi:
      case AArch64::STNPQi:
        return true;
      default:
        break;
      }

      return false;
    };

    auto isStorePairPostIndex = [&]() {
      switch (opcode) {
      case AArch64::STPWpost:
      case AArch64::STPXpost:
      case AArch64::STPSpost:
      case AArch64::STPDpost:
      case AArch64::STPQpost:
        return true;
      default:
        break;
      }

      return false;
    };

    auto isStorePairPreIndex = [&]() {
      switch (opcode) {
      case AArch64::STPWpre:
      case AArch64::STPXpre:
      case AArch64::STPSpre:
      case AArch64::STPDpre:
      case AArch64::STPQpre:
        return true;
      default:
        break;
      }

      return false;
    };

    return isStorePairImmOffset() || isStorePairPostIndex() ||
           isStorePairPreIndex();
  }

  bool isStoreReg(const MCInst &Inst) const {
    const unsigned opcode = Inst.getOpcode();

    auto isStoreRegUnscaleImm = [&]() {
      switch (opcode) {
      case AArch64::STURBi:
      case AArch64::STURBBi:
      case AArch64::STURHi:
      case AArch64::STURHHi:
      case AArch64::STURWi:
      case AArch64::STURXi:
      case AArch64::STURSi:
      case AArch64::STURDi:
      case AArch64::STURQi:
        return true;
      default:
        break;
      }

      return false;
    };

    auto isStoreRegScaledImm = [&]() {
      switch (opcode) {
      case AArch64::STRBui:
      case AArch64::STRBBui:
      case AArch64::STRHui:
      case AArch64::STRHHui:
      case AArch64::STRWui:
      case AArch64::STRXui:
      case AArch64::STRSui:
      case AArch64::STRDui:
      case AArch64::STRQui:
        return true;
      default:
        break;
      }

      return false;
    };

    auto isStoreRegImmPostIndexed = [&]() {
      switch (opcode) {
      case AArch64::STRBpost:
      case AArch64::STRBBpost:
      case AArch64::STRHpost:
      case AArch64::STRHHpost:
      case AArch64::STRWpost:
      case AArch64::STRXpost:
      case AArch64::STRSpost:
      case AArch64::STRDpost:
      case AArch64::STRQpost:
        return true;
      default:
        break;
      }

      return false;
    };

    auto isStoreRegImmPreIndexed = [&]() {
      switch (opcode) {
      case AArch64::STRBpre:
      case AArch64::STRBBpre:
      case AArch64::STRHpre:
      case AArch64::STRHHpre:
      case AArch64::STRWpre:
      case AArch64::STRXpre:
      case AArch64::STRSpre:
      case AArch64::STRDpre:
      case AArch64::STRQpre:
        return true;
      default:
        break;
      }

      return false;
    };

    auto isStoreRegUnscaleUnpriv = [&]() {
      switch (opcode) {
      case AArch64::STTRBi:
      case AArch64::STTRHi:
      case AArch64::STTRWi:
      case AArch64::STTRXi:
        return true;
      default:
        break;
      }

      return false;
    };

    auto isStoreRegTrunc = [&]() {
      switch (opcode) {
      case AArch64::STRBBroW:
      case AArch64::STRBBroX:
      case AArch64::STRBroW:
      case AArch64::STRBroX:
      case AArch64::STRDroW:
      case AArch64::STRDroX:
      case AArch64::STRHHroW:
      case AArch64::STRHHroX:
      case AArch64::STRHroW:
      case AArch64::STRHroX:
      case AArch64::STRQroW:
      case AArch64::STRQroX:
      case AArch64::STRSroW:
      case AArch64::STRSroX:
      case AArch64::STRWroW:
      case AArch64::STRWroX:
      case AArch64::STRXroW:
      case AArch64::STRXroX:
        return true;
      default:
        break;
      }

      return false;
    };

    return isStoreRegUnscaleImm() || isStoreRegScaledImm() ||
           isStoreRegImmPreIndexed() || isStoreRegImmPostIndexed() ||
           isStoreRegUnscaleUnpriv() || isStoreRegTrunc();
  }

  bool mayStore(const MCInst &Inst) const override {
    return isStorePair(Inst) || isStoreReg(Inst) ||
           isAArch64ExclusiveStore(Inst);
  }

  bool isStoreToStack(const MCInst &Inst) const {
    if (!mayStore(Inst))
      return false;

    for (const MCOperand &Operand : useOperands(Inst)) {
      if (!Operand.isReg())
        continue;

      unsigned Reg = Operand.getReg();
      if (Reg == AArch64::SP || Reg == AArch64::WSP)
        return true;
    }

    return false;
  }

  void createDirectCall(MCInst &Inst, const MCSymbol *Target, MCContext *Ctx,
                        bool IsTailCall) override {
    Inst.setOpcode(IsTailCall ? AArch64::B : AArch64::BL);
    Inst.clear();
    Inst.addOperand(MCOperand::createExpr(getTargetExprFor(
        Inst, MCSymbolRefExpr::create(Target, *Ctx), *Ctx, 0)));
    if (IsTailCall)
      convertJmpToTailCall(Inst);
  }

  bool analyzeBranch(InstructionIterator Begin, InstructionIterator End,
                     const MCSymbol *&TBB, const MCSymbol *&FBB,
                     MCInst *&CondBranch,
                     MCInst *&UncondBranch) const override {
    auto I = End;

    while (I != Begin) {
      --I;

      // Ignore nops and CFIs
      if (isPseudo(*I) || isNoop(*I))
        continue;

      // Stop when we find the first non-terminator
      if (!isTerminator(*I) || isTailCall(*I) || !isBranch(*I))
        break;

      // Handle unconditional branches.
      if (isUnconditionalBranch(*I)) {
        // If any code was seen after this unconditional branch, we've seen
        // unreachable code. Ignore them.
        CondBranch = nullptr;
        UncondBranch = &*I;
        const MCSymbol *Sym = getTargetSymbol(*I);
        assert(Sym != nullptr &&
               "Couldn't extract BB symbol from jump operand");
        TBB = Sym;
        continue;
      }

      // Handle conditional branches and ignore indirect branches
      if (isIndirectBranch(*I))
        return false;

      if (CondBranch == nullptr) {
        const MCSymbol *TargetBB = getTargetSymbol(*I);
        if (TargetBB == nullptr) {
          // Unrecognized branch target
          return false;
        }
        FBB = TBB;
        TBB = TargetBB;
        CondBranch = &*I;
        continue;
      }

      llvm_unreachable("multiple conditional branches in one BB");
    }
    return true;
  }

  void createLongJmp(InstructionListType &Seq, const MCSymbol *Target,
                     MCContext *Ctx, bool IsTailCall) override {
    // ip0 (r16) is reserved to the linker (refer to 5.3.1.1 of "Procedure Call
    //   Standard for the ARM 64-bit Architecture (AArch64)".
    // The sequence of instructions we create here is the following:
    //  movz ip0, #:abs_g3:<addr>
    //  movk ip0, #:abs_g2_nc:<addr>
    //  movk ip0, #:abs_g1_nc:<addr>
    //  movk ip0, #:abs_g0_nc:<addr>
    //  br ip0
    MCInst Inst;
    Inst.setOpcode(AArch64::MOVZXi);
    Inst.addOperand(MCOperand::createReg(AArch64::X16));
    Inst.addOperand(MCOperand::createExpr(
<<<<<<< HEAD
        MCSpecifierExpr::create(Target, AArch64MCExpr::VK_ABS_G3, *Ctx)));
=======
        MCSpecifierExpr::create(Target, AArch64::S_ABS_G3, *Ctx)));
>>>>>>> 5ee67ebe
    Inst.addOperand(MCOperand::createImm(0x30));
    Seq.emplace_back(Inst);

    Inst.clear();
    Inst.setOpcode(AArch64::MOVKXi);
    Inst.addOperand(MCOperand::createReg(AArch64::X16));
    Inst.addOperand(MCOperand::createReg(AArch64::X16));
    Inst.addOperand(MCOperand::createExpr(
<<<<<<< HEAD
        MCSpecifierExpr::create(Target, AArch64MCExpr::VK_ABS_G2_NC, *Ctx)));
=======
        MCSpecifierExpr::create(Target, AArch64::S_ABS_G2_NC, *Ctx)));
>>>>>>> 5ee67ebe
    Inst.addOperand(MCOperand::createImm(0x20));
    Seq.emplace_back(Inst);

    Inst.clear();
    Inst.setOpcode(AArch64::MOVKXi);
    Inst.addOperand(MCOperand::createReg(AArch64::X16));
    Inst.addOperand(MCOperand::createReg(AArch64::X16));
    Inst.addOperand(MCOperand::createExpr(
<<<<<<< HEAD
        MCSpecifierExpr::create(Target, AArch64MCExpr::VK_ABS_G1_NC, *Ctx)));
=======
        MCSpecifierExpr::create(Target, AArch64::S_ABS_G1_NC, *Ctx)));
>>>>>>> 5ee67ebe
    Inst.addOperand(MCOperand::createImm(0x10));
    Seq.emplace_back(Inst);

    Inst.clear();
    Inst.setOpcode(AArch64::MOVKXi);
    Inst.addOperand(MCOperand::createReg(AArch64::X16));
    Inst.addOperand(MCOperand::createReg(AArch64::X16));
    Inst.addOperand(MCOperand::createExpr(
<<<<<<< HEAD
        MCSpecifierExpr::create(Target, AArch64MCExpr::VK_ABS_G0_NC, *Ctx)));
=======
        MCSpecifierExpr::create(Target, AArch64::S_ABS_G0_NC, *Ctx)));
>>>>>>> 5ee67ebe
    Inst.addOperand(MCOperand::createImm(0));
    Seq.emplace_back(Inst);

    Inst.clear();
    Inst.setOpcode(AArch64::BR);
    Inst.addOperand(MCOperand::createReg(AArch64::X16));
    if (IsTailCall)
      setTailCall(Inst);
    Seq.emplace_back(Inst);
  }

  void createShortJmp(InstructionListType &Seq, const MCSymbol *Target,
                      MCContext *Ctx, bool IsTailCall) override {
    // ip0 (r16) is reserved to the linker (refer to 5.3.1.1 of "Procedure Call
    //   Standard for the ARM 64-bit Architecture (AArch64)".
    // The sequence of instructions we create here is the following:
    //  adrp ip0, imm
    //  add ip0, ip0, imm
    //  br ip0
    MCPhysReg Reg = AArch64::X16;
    InstructionListType Insts = materializeAddress(Target, Ctx, Reg);
    Insts.emplace_back();
    MCInst &Inst = Insts.back();
    Inst.clear();
    Inst.setOpcode(AArch64::BR);
    Inst.addOperand(MCOperand::createReg(Reg));
    if (IsTailCall)
      setTailCall(Inst);
    Seq.swap(Insts);
  }

  /// Matching pattern here is
  ///
  ///    ADRP  x16, imm
  ///    ADD   x16, x16, imm
  ///    BR    x16
  ///
  uint64_t matchLinkerVeneer(InstructionIterator Begin, InstructionIterator End,
                             uint64_t Address, const MCInst &CurInst,
                             MCInst *&TargetHiBits, MCInst *&TargetLowBits,
                             uint64_t &Target) const override {
    if (CurInst.getOpcode() != AArch64::BR || !CurInst.getOperand(0).isReg() ||
        CurInst.getOperand(0).getReg() != AArch64::X16)
      return 0;

    auto I = End;
    if (I == Begin)
      return 0;

    --I;
    Address -= 4;
    if (I == Begin || I->getOpcode() != AArch64::ADDXri ||
        MCPlus::getNumPrimeOperands(*I) < 3 || !I->getOperand(0).isReg() ||
        !I->getOperand(1).isReg() ||
        I->getOperand(0).getReg() != AArch64::X16 ||
        I->getOperand(1).getReg() != AArch64::X16 || !I->getOperand(2).isImm())
      return 0;
    TargetLowBits = &*I;
    uint64_t Addr = I->getOperand(2).getImm() & 0xFFF;

    --I;
    Address -= 4;
    if (I->getOpcode() != AArch64::ADRP ||
        MCPlus::getNumPrimeOperands(*I) < 2 || !I->getOperand(0).isReg() ||
        !I->getOperand(1).isImm() || I->getOperand(0).getReg() != AArch64::X16)
      return 0;
    TargetHiBits = &*I;
    Addr |= (Address + ((int64_t)I->getOperand(1).getImm() << 12)) &
            0xFFFFFFFFFFFFF000ULL;
    Target = Addr;
    return 3;
  }

  /// Match the following pattern:
  ///
  ///   LDR x16, .L1
  ///   BR  x16
  /// L1:
  ///   .quad Target
  ///
  /// Populate \p TargetAddress with the Target value on successful match.
  bool matchAbsLongVeneer(const BinaryFunction &BF,
                          uint64_t &TargetAddress) const override {
    if (BF.size() != 1 || BF.getMaxSize() < 16)
      return false;

    if (!BF.hasConstantIsland())
      return false;

    const BinaryBasicBlock &BB = BF.front();
    if (BB.size() != 2)
      return false;

    const MCInst &LDRInst = BB.getInstructionAtIndex(0);
    if (LDRInst.getOpcode() != AArch64::LDRXl)
      return false;

    if (!LDRInst.getOperand(0).isReg() ||
        LDRInst.getOperand(0).getReg() != AArch64::X16)
      return false;

    const MCSymbol *TargetSym = getTargetSymbol(LDRInst, 1);
    if (!TargetSym)
      return false;

    const MCInst &BRInst = BB.getInstructionAtIndex(1);
    if (BRInst.getOpcode() != AArch64::BR)
      return false;
    if (!BRInst.getOperand(0).isReg() ||
        BRInst.getOperand(0).getReg() != AArch64::X16)
      return false;

    const BinaryFunction::IslandInfo &IInfo = BF.getIslandInfo();
    if (IInfo.HasDynamicRelocations)
      return false;

    auto Iter = IInfo.Offsets.find(8);
    if (Iter == IInfo.Offsets.end() || Iter->second != TargetSym)
      return false;

    // Extract the absolute value stored inside the island.
    StringRef SectionContents = BF.getOriginSection()->getContents();
    StringRef FunctionContents = SectionContents.substr(
        BF.getAddress() - BF.getOriginSection()->getAddress(), BF.getMaxSize());

    const BinaryContext &BC = BF.getBinaryContext();
    DataExtractor DE(FunctionContents, BC.AsmInfo->isLittleEndian(),
                     BC.AsmInfo->getCodePointerSize());
    uint64_t Offset = 8;
    TargetAddress = DE.getAddress(&Offset);

    return true;
  }

  bool matchAdrpAddPair(const MCInst &Adrp, const MCInst &Add) const override {
    if (!isADRP(Adrp) || !isAddXri(Add))
      return false;

    assert(Adrp.getOperand(0).isReg() &&
           "Unexpected operand in ADRP instruction");
    MCPhysReg AdrpReg = Adrp.getOperand(0).getReg();
    assert(Add.getOperand(1).isReg() &&
           "Unexpected operand in ADDXri instruction");
    MCPhysReg AddReg = Add.getOperand(1).getReg();
    return AdrpReg == AddReg;
  }

  bool replaceImmWithSymbolRef(MCInst &Inst, const MCSymbol *Symbol,
                               int64_t Addend, MCContext *Ctx, int64_t &Value,
                               uint32_t RelType) const override {
    unsigned ImmOpNo = -1U;
    for (unsigned Index = 0; Index < MCPlus::getNumPrimeOperands(Inst);
         ++Index) {
      if (Inst.getOperand(Index).isImm()) {
        ImmOpNo = Index;
        break;
      }
    }
    if (ImmOpNo == -1U)
      return false;

    Value = Inst.getOperand(ImmOpNo).getImm();

    setOperandToSymbolRef(Inst, ImmOpNo, Symbol, Addend, Ctx, RelType);

    return true;
  }

  void createUncondBranch(MCInst &Inst, const MCSymbol *TBB,
                          MCContext *Ctx) const override {
    Inst.setOpcode(AArch64::B);
    Inst.clear();
    Inst.addOperand(MCOperand::createExpr(
        getTargetExprFor(Inst, MCSymbolRefExpr::create(TBB, *Ctx), *Ctx, 0)));
  }

  bool shouldRecordCodeRelocation(uint32_t RelType) const override {
    switch (RelType) {
    case ELF::R_AARCH64_ABS64:
    case ELF::R_AARCH64_ABS32:
    case ELF::R_AARCH64_ABS16:
    case ELF::R_AARCH64_ADD_ABS_LO12_NC:
    case ELF::R_AARCH64_ADR_GOT_PAGE:
    case ELF::R_AARCH64_ADR_PREL_LO21:
    case ELF::R_AARCH64_ADR_PREL_PG_HI21:
    case ELF::R_AARCH64_ADR_PREL_PG_HI21_NC:
    case ELF::R_AARCH64_LD64_GOT_LO12_NC:
    case ELF::R_AARCH64_LDST8_ABS_LO12_NC:
    case ELF::R_AARCH64_LDST16_ABS_LO12_NC:
    case ELF::R_AARCH64_LDST32_ABS_LO12_NC:
    case ELF::R_AARCH64_LDST64_ABS_LO12_NC:
    case ELF::R_AARCH64_LDST128_ABS_LO12_NC:
    case ELF::R_AARCH64_TLSDESC_ADD_LO12:
    case ELF::R_AARCH64_TLSDESC_ADR_PAGE21:
    case ELF::R_AARCH64_TLSDESC_ADR_PREL21:
    case ELF::R_AARCH64_TLSDESC_LD64_LO12:
    case ELF::R_AARCH64_TLSIE_ADR_GOTTPREL_PAGE21:
    case ELF::R_AARCH64_TLSIE_LD64_GOTTPREL_LO12_NC:
    case ELF::R_AARCH64_TLSLE_MOVW_TPREL_G0:
    case ELF::R_AARCH64_TLSLE_MOVW_TPREL_G0_NC:
    case ELF::R_AARCH64_MOVW_UABS_G0:
    case ELF::R_AARCH64_MOVW_UABS_G0_NC:
    case ELF::R_AARCH64_MOVW_UABS_G1:
    case ELF::R_AARCH64_MOVW_UABS_G1_NC:
    case ELF::R_AARCH64_MOVW_UABS_G2:
    case ELF::R_AARCH64_MOVW_UABS_G2_NC:
    case ELF::R_AARCH64_MOVW_UABS_G3:
    case ELF::R_AARCH64_PREL16:
    case ELF::R_AARCH64_PREL32:
    case ELF::R_AARCH64_PREL64:
      return true;
    case ELF::R_AARCH64_CALL26:
    case ELF::R_AARCH64_JUMP26:
    case ELF::R_AARCH64_TSTBR14:
    case ELF::R_AARCH64_CONDBR19:
    case ELF::R_AARCH64_TLSDESC_CALL:
    case ELF::R_AARCH64_TLSLE_ADD_TPREL_HI12:
    case ELF::R_AARCH64_TLSLE_ADD_TPREL_LO12_NC:
      return false;
    default:
      llvm_unreachable("Unexpected AArch64 relocation type in code");
    }
  }

  StringRef getTrapFillValue() const override {
    return StringRef("\0\0\0\0", 4);
  }

  void createReturn(MCInst &Inst) const override {
    Inst.setOpcode(AArch64::RET);
    Inst.clear();
    Inst.addOperand(MCOperand::createReg(AArch64::LR));
  }

  void createStackPointerIncrement(
      MCInst &Inst, int Size,
      bool NoFlagsClobber = false /*unused for AArch64*/) const override {
    Inst.setOpcode(AArch64::SUBXri);
    Inst.clear();
    Inst.addOperand(MCOperand::createReg(AArch64::SP));
    Inst.addOperand(MCOperand::createReg(AArch64::SP));
    Inst.addOperand(MCOperand::createImm(Size));
    Inst.addOperand(MCOperand::createImm(0));
  }

  void createStackPointerDecrement(
      MCInst &Inst, int Size,
      bool NoFlagsClobber = false /*unused for AArch64*/) const override {
    Inst.setOpcode(AArch64::ADDXri);
    Inst.clear();
    Inst.addOperand(MCOperand::createReg(AArch64::SP));
    Inst.addOperand(MCOperand::createReg(AArch64::SP));
    Inst.addOperand(MCOperand::createImm(Size));
    Inst.addOperand(MCOperand::createImm(0));
  }

  void createIndirectBranch(MCInst &Inst, MCPhysReg MemBaseReg,
                            int64_t Disp) const {
    Inst.setOpcode(AArch64::BR);
    Inst.clear();
    Inst.addOperand(MCOperand::createReg(MemBaseReg));
  }

  InstructionListType createInstrumentedIndCallHandlerExitBB() const override {
    InstructionListType Insts(5);
    // Code sequence for instrumented indirect call handler:
    //   msr  nzcv, x1
    //   ldp  x0, x1, [sp], #16
    //   ldr  x16, [sp], #16
    //   ldp  x0, x1, [sp], #16
    //   br   x16
    setSystemFlag(Insts[0], AArch64::X1);
    createPopRegisters(Insts[1], AArch64::X0, AArch64::X1);
    // Here we load address of the next function which should be called in the
    // original binary to X16 register. Writing to X16 is permitted without
    // needing to restore.
    loadReg(Insts[2], AArch64::X16, AArch64::SP);
    createPopRegisters(Insts[3], AArch64::X0, AArch64::X1);
    createIndirectBranch(Insts[4], AArch64::X16, 0);
    return Insts;
  }

  InstructionListType
  createInstrumentedIndTailCallHandlerExitBB() const override {
    return createInstrumentedIndCallHandlerExitBB();
  }

  InstructionListType createGetter(MCContext *Ctx, const char *name) const {
    InstructionListType Insts(4);
    MCSymbol *Locs = Ctx->getOrCreateSymbol(name);
    InstructionListType Addr = materializeAddress(Locs, Ctx, AArch64::X0);
    std::copy(Addr.begin(), Addr.end(), Insts.begin());
    assert(Addr.size() == 2 && "Invalid Addr size");
    loadReg(Insts[2], AArch64::X0, AArch64::X0);
    createReturn(Insts[3]);
    return Insts;
  }

  InstructionListType createNumCountersGetter(MCContext *Ctx) const override {
    return createGetter(Ctx, "__bolt_num_counters");
  }

  InstructionListType
  createInstrLocationsGetter(MCContext *Ctx) const override {
    return createGetter(Ctx, "__bolt_instr_locations");
  }

  InstructionListType createInstrTablesGetter(MCContext *Ctx) const override {
    return createGetter(Ctx, "__bolt_instr_tables");
  }

  InstructionListType createInstrNumFuncsGetter(MCContext *Ctx) const override {
    return createGetter(Ctx, "__bolt_instr_num_funcs");
  }

  void convertIndirectCallToLoad(MCInst &Inst, MCPhysReg Reg) override {
    bool IsTailCall = isTailCall(Inst);
    if (IsTailCall)
      removeAnnotation(Inst, MCPlus::MCAnnotation::kTailCall);
    if (Inst.getOpcode() == AArch64::BR || Inst.getOpcode() == AArch64::BLR) {
      Inst.setOpcode(AArch64::ORRXrs);
      Inst.insert(Inst.begin(), MCOperand::createReg(Reg));
      Inst.insert(Inst.begin() + 1, MCOperand::createReg(AArch64::XZR));
      Inst.insert(Inst.begin() + 3, MCOperand::createImm(0));
      return;
    }
    llvm_unreachable("not implemented");
  }

  InstructionListType createLoadImmediate(const MCPhysReg Dest,
                                          uint64_t Imm) const override {
    InstructionListType Insts(4);
    int Shift = 48;
    for (int I = 0; I < 4; I++, Shift -= 16) {
      Insts[I].setOpcode(AArch64::MOVKXi);
      Insts[I].addOperand(MCOperand::createReg(Dest));
      Insts[I].addOperand(MCOperand::createReg(Dest));
      Insts[I].addOperand(MCOperand::createImm((Imm >> Shift) & 0xFFFF));
      Insts[I].addOperand(MCOperand::createImm(Shift));
    }
    return Insts;
  }

  void createIndirectCallInst(MCInst &Inst, bool IsTailCall,
                              MCPhysReg Reg) const {
    Inst.clear();
    Inst.setOpcode(IsTailCall ? AArch64::BR : AArch64::BLR);
    Inst.addOperand(MCOperand::createReg(Reg));
  }

  InstructionListType createInstrumentedIndirectCall(MCInst &&CallInst,
                                                     MCSymbol *HandlerFuncAddr,
                                                     int CallSiteID,
                                                     MCContext *Ctx) override {
    InstructionListType Insts;
    // Code sequence used to enter indirect call instrumentation helper:
    //   stp x0, x1, [sp, #-16]! createPushRegisters
    //   mov target x0  convertIndirectCallToLoad -> orr x0 target xzr
    //   mov x1 CallSiteID createLoadImmediate ->
    //   movk    x1, #0x0, lsl #48
    //   movk    x1, #0x0, lsl #32
    //   movk    x1, #0x0, lsl #16
    //   movk    x1, #0x0
    //   stp x0, x1, [sp, #-16]!
    //   bl *HandlerFuncAddr createIndirectCall ->
    //   adr x0 *HandlerFuncAddr -> adrp + add
    //   blr x0
    Insts.emplace_back();
    createPushRegisters(Insts.back(), AArch64::X0, AArch64::X1);
    Insts.emplace_back(CallInst);
    convertIndirectCallToLoad(Insts.back(), AArch64::X0);
    InstructionListType LoadImm =
        createLoadImmediate(getIntArgRegister(1), CallSiteID);
    Insts.insert(Insts.end(), LoadImm.begin(), LoadImm.end());
    Insts.emplace_back();
    createPushRegisters(Insts.back(), AArch64::X0, AArch64::X1);
    Insts.resize(Insts.size() + 2);
    InstructionListType Addr =
        materializeAddress(HandlerFuncAddr, Ctx, AArch64::X0);
    assert(Addr.size() == 2 && "Invalid Addr size");
    std::copy(Addr.begin(), Addr.end(), Insts.end() - Addr.size());
    Insts.emplace_back();
    createIndirectCallInst(Insts.back(), isTailCall(CallInst), AArch64::X0);

    // Carry over metadata including tail call marker if present.
    stripAnnotations(Insts.back());
    moveAnnotations(std::move(CallInst), Insts.back());

    return Insts;
  }

  InstructionListType
  createInstrumentedIndCallHandlerEntryBB(const MCSymbol *InstrTrampoline,
                                          const MCSymbol *IndCallHandler,
                                          MCContext *Ctx) override {
    // Code sequence used to check whether InstrTampoline was initialized
    // and call it if so, returns via IndCallHandler
    //   stp     x0, x1, [sp, #-16]!
    //   mrs     x1, nzcv
    //   adr     x0, InstrTrampoline -> adrp + add
    //   ldr     x0, [x0]
    //   subs    x0, x0, #0x0
    //   b.eq    IndCallHandler
    //   str     x30, [sp, #-16]!
    //   blr     x0
    //   ldr     x30, [sp], #16
    //   b       IndCallHandler
    InstructionListType Insts;
    Insts.emplace_back();
    createPushRegisters(Insts.back(), AArch64::X0, AArch64::X1);
    Insts.emplace_back();
    getSystemFlag(Insts.back(), getIntArgRegister(1));
    Insts.emplace_back();
    Insts.emplace_back();
    InstructionListType Addr =
        materializeAddress(InstrTrampoline, Ctx, AArch64::X0);
    std::copy(Addr.begin(), Addr.end(), Insts.end() - Addr.size());
    assert(Addr.size() == 2 && "Invalid Addr size");
    Insts.emplace_back();
    loadReg(Insts.back(), AArch64::X0, AArch64::X0);
    InstructionListType cmpJmp =
        createCmpJE(AArch64::X0, 0, IndCallHandler, Ctx);
    Insts.insert(Insts.end(), cmpJmp.begin(), cmpJmp.end());
    Insts.emplace_back();
    storeReg(Insts.back(), AArch64::LR, AArch64::SP);
    Insts.emplace_back();
    Insts.back().setOpcode(AArch64::BLR);
    Insts.back().addOperand(MCOperand::createReg(AArch64::X0));
    Insts.emplace_back();
    loadReg(Insts.back(), AArch64::LR, AArch64::SP);
    Insts.emplace_back();
    createDirectCall(Insts.back(), IndCallHandler, Ctx, /*IsTailCall*/ true);
    return Insts;
  }

  InstructionListType
  createInstrIncMemory(const MCSymbol *Target, MCContext *Ctx, bool IsLeaf,
                       unsigned CodePointerSize) const override {
    unsigned int I = 0;
    InstructionListType Instrs(IsLeaf ? 12 : 10);

    if (IsLeaf)
      createStackPointerIncrement(Instrs[I++], 128);
    createPushRegisters(Instrs[I++], AArch64::X0, AArch64::X1);
    getSystemFlag(Instrs[I++], AArch64::X1);
    InstructionListType Addr = materializeAddress(Target, Ctx, AArch64::X0);
    assert(Addr.size() == 2 && "Invalid Addr size");
    std::copy(Addr.begin(), Addr.end(), Instrs.begin() + I);
    I += Addr.size();
    storeReg(Instrs[I++], AArch64::X2, AArch64::SP);
    InstructionListType Insts = createIncMemory(AArch64::X0, AArch64::X2);
    assert(Insts.size() == 2 && "Invalid Insts size");
    std::copy(Insts.begin(), Insts.end(), Instrs.begin() + I);
    I += Insts.size();
    loadReg(Instrs[I++], AArch64::X2, AArch64::SP);
    setSystemFlag(Instrs[I++], AArch64::X1);
    createPopRegisters(Instrs[I++], AArch64::X0, AArch64::X1);
    if (IsLeaf)
      createStackPointerDecrement(Instrs[I++], 128);
    return Instrs;
  }

  std::vector<MCInst> createSymbolTrampoline(const MCSymbol *TgtSym,
                                             MCContext *Ctx) override {
    std::vector<MCInst> Insts;
    createShortJmp(Insts, TgtSym, Ctx, /*IsTailCall*/ true);
    return Insts;
  }

  InstructionListType materializeAddress(const MCSymbol *Target, MCContext *Ctx,
                                         MCPhysReg RegName,
                                         int64_t Addend = 0) const override {
    // Get page-aligned address and add page offset
    InstructionListType Insts(2);
    Insts[0].setOpcode(AArch64::ADRP);
    Insts[0].clear();
    Insts[0].addOperand(MCOperand::createReg(RegName));
    Insts[0].addOperand(MCOperand::createImm(0));
    setOperandToSymbolRef(Insts[0], /* OpNum */ 1, Target, Addend, Ctx,
                          ELF::R_AARCH64_NONE);
    Insts[1].setOpcode(AArch64::ADDXri);
    Insts[1].clear();
    Insts[1].addOperand(MCOperand::createReg(RegName));
    Insts[1].addOperand(MCOperand::createReg(RegName));
    Insts[1].addOperand(MCOperand::createImm(0));
    Insts[1].addOperand(MCOperand::createImm(0));
    setOperandToSymbolRef(Insts[1], /* OpNum */ 2, Target, Addend, Ctx,
                          ELF::R_AARCH64_ADD_ABS_LO12_NC);
    return Insts;
  }

  std::optional<Relocation>
  createRelocation(const MCFixup &Fixup,
                   const MCAsmBackend &MAB) const override {
    MCFixupKindInfo FKI = MAB.getFixupKindInfo(Fixup.getKind());

    assert(FKI.TargetOffset == 0 && "0-bit relocation offset expected");
    const uint64_t RelOffset = Fixup.getOffset();

    uint32_t RelType;
    if (Fixup.getKind() == MCFixupKind(AArch64::fixup_aarch64_pcrel_call26))
      RelType = ELF::R_AARCH64_CALL26;
    else if (Fixup.getKind() ==
             MCFixupKind(AArch64::fixup_aarch64_pcrel_branch26))
      RelType = ELF::R_AARCH64_JUMP26;
    else if (FKI.Flags & MCFixupKindInfo::FKF_IsPCRel) {
      switch (FKI.TargetSize) {
      default:
        return std::nullopt;
      case 16:
        RelType = ELF::R_AARCH64_PREL16;
        break;
      case 32:
        RelType = ELF::R_AARCH64_PREL32;
        break;
      case 64:
        RelType = ELF::R_AARCH64_PREL64;
        break;
      }
    } else {
      switch (FKI.TargetSize) {
      default:
        return std::nullopt;
      case 16:
        RelType = ELF::R_AARCH64_ABS16;
        break;
      case 32:
        RelType = ELF::R_AARCH64_ABS32;
        break;
      case 64:
        RelType = ELF::R_AARCH64_ABS64;
        break;
      }
    }

    auto [RelSymbol, RelAddend] = extractFixupExpr(Fixup);

    return Relocation({RelOffset, RelSymbol, RelType, RelAddend, 0});
  }

  uint16_t getMinFunctionAlignment() const override { return 4; }

  std::optional<uint32_t>
  getInstructionSize(const MCInst &Inst) const override {
    return 4;
  }
};

} // end anonymous namespace

namespace llvm {
namespace bolt {

MCPlusBuilder *createAArch64MCPlusBuilder(const MCInstrAnalysis *Analysis,
                                          const MCInstrInfo *Info,
                                          const MCRegisterInfo *RegInfo,
                                          const MCSubtargetInfo *STI) {
  return new AArch64MCPlusBuilder(Analysis, Info, RegInfo, STI);
}

} // namespace bolt
} // namespace llvm<|MERGE_RESOLUTION|>--- conflicted
+++ resolved
@@ -1081,11 +1081,7 @@
 
     if (isADR(Inst) || RelType == ELF::R_AARCH64_ADR_PREL_LO21 ||
         RelType == ELF::R_AARCH64_TLSDESC_ADR_PREL21) {
-<<<<<<< HEAD
-      return MCSpecifierExpr::create(Expr, AArch64MCExpr::VK_ABS, Ctx);
-=======
       return MCSpecifierExpr::create(Expr, AArch64::S_ABS, Ctx);
->>>>>>> 5ee67ebe
     } else if (isADRP(Inst) || RelType == ELF::R_AARCH64_ADR_PREL_PG_HI21 ||
                RelType == ELF::R_AARCH64_ADR_PREL_PG_HI21_NC ||
                RelType == ELF::R_AARCH64_TLSDESC_ADR_PAGE21 ||
@@ -1093,11 +1089,7 @@
                RelType == ELF::R_AARCH64_ADR_GOT_PAGE) {
       // Never emit a GOT reloc, we handled this in
       // RewriteInstance::readRelocations().
-<<<<<<< HEAD
-      return MCSpecifierExpr::create(Expr, AArch64MCExpr::VK_ABS_PAGE, Ctx);
-=======
       return MCSpecifierExpr::create(Expr, AArch64::S_ABS_PAGE, Ctx);
->>>>>>> 5ee67ebe
     } else {
       switch (RelType) {
       case ELF::R_AARCH64_ADD_ABS_LO12_NC:
@@ -1111,20 +1103,6 @@
       case ELF::R_AARCH64_TLSDESC_LD64_LO12:
       case ELF::R_AARCH64_TLSIE_LD64_GOTTPREL_LO12_NC:
       case ELF::R_AARCH64_TLSLE_ADD_TPREL_LO12_NC:
-<<<<<<< HEAD
-        return MCSpecifierExpr::create(Expr, AArch64MCExpr::VK_LO12, Ctx);
-      case ELF::R_AARCH64_MOVW_UABS_G3:
-        return MCSpecifierExpr::create(Expr, AArch64MCExpr::VK_ABS_G3, Ctx);
-      case ELF::R_AARCH64_MOVW_UABS_G2:
-      case ELF::R_AARCH64_MOVW_UABS_G2_NC:
-        return MCSpecifierExpr::create(Expr, AArch64MCExpr::VK_ABS_G2_NC, Ctx);
-      case ELF::R_AARCH64_MOVW_UABS_G1:
-      case ELF::R_AARCH64_MOVW_UABS_G1_NC:
-        return MCSpecifierExpr::create(Expr, AArch64MCExpr::VK_ABS_G1_NC, Ctx);
-      case ELF::R_AARCH64_MOVW_UABS_G0:
-      case ELF::R_AARCH64_MOVW_UABS_G0_NC:
-        return MCSpecifierExpr::create(Expr, AArch64MCExpr::VK_ABS_G0_NC, Ctx);
-=======
         return MCSpecifierExpr::create(Expr, AArch64::S_LO12, Ctx);
       case ELF::R_AARCH64_MOVW_UABS_G3:
         return MCSpecifierExpr::create(Expr, AArch64::S_ABS_G3, Ctx);
@@ -1137,7 +1115,6 @@
       case ELF::R_AARCH64_MOVW_UABS_G0:
       case ELF::R_AARCH64_MOVW_UABS_G0_NC:
         return MCSpecifierExpr::create(Expr, AArch64::S_ABS_G0_NC, Ctx);
->>>>>>> 5ee67ebe
       default:
         break;
       }
@@ -2047,11 +2024,7 @@
     Inst.setOpcode(AArch64::MOVZXi);
     Inst.addOperand(MCOperand::createReg(AArch64::X16));
     Inst.addOperand(MCOperand::createExpr(
-<<<<<<< HEAD
-        MCSpecifierExpr::create(Target, AArch64MCExpr::VK_ABS_G3, *Ctx)));
-=======
         MCSpecifierExpr::create(Target, AArch64::S_ABS_G3, *Ctx)));
->>>>>>> 5ee67ebe
     Inst.addOperand(MCOperand::createImm(0x30));
     Seq.emplace_back(Inst);
 
@@ -2060,11 +2033,7 @@
     Inst.addOperand(MCOperand::createReg(AArch64::X16));
     Inst.addOperand(MCOperand::createReg(AArch64::X16));
     Inst.addOperand(MCOperand::createExpr(
-<<<<<<< HEAD
-        MCSpecifierExpr::create(Target, AArch64MCExpr::VK_ABS_G2_NC, *Ctx)));
-=======
         MCSpecifierExpr::create(Target, AArch64::S_ABS_G2_NC, *Ctx)));
->>>>>>> 5ee67ebe
     Inst.addOperand(MCOperand::createImm(0x20));
     Seq.emplace_back(Inst);
 
@@ -2073,11 +2042,7 @@
     Inst.addOperand(MCOperand::createReg(AArch64::X16));
     Inst.addOperand(MCOperand::createReg(AArch64::X16));
     Inst.addOperand(MCOperand::createExpr(
-<<<<<<< HEAD
-        MCSpecifierExpr::create(Target, AArch64MCExpr::VK_ABS_G1_NC, *Ctx)));
-=======
         MCSpecifierExpr::create(Target, AArch64::S_ABS_G1_NC, *Ctx)));
->>>>>>> 5ee67ebe
     Inst.addOperand(MCOperand::createImm(0x10));
     Seq.emplace_back(Inst);
 
@@ -2086,11 +2051,7 @@
     Inst.addOperand(MCOperand::createReg(AArch64::X16));
     Inst.addOperand(MCOperand::createReg(AArch64::X16));
     Inst.addOperand(MCOperand::createExpr(
-<<<<<<< HEAD
-        MCSpecifierExpr::create(Target, AArch64MCExpr::VK_ABS_G0_NC, *Ctx)));
-=======
         MCSpecifierExpr::create(Target, AArch64::S_ABS_G0_NC, *Ctx)));
->>>>>>> 5ee67ebe
     Inst.addOperand(MCOperand::createImm(0));
     Seq.emplace_back(Inst);
 
