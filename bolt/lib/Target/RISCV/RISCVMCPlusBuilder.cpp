--- conflicted
+++ resolved
@@ -245,12 +245,7 @@
     Inst.setOpcode(Opcode);
     Inst.clear();
     Inst.addOperand(MCOperand::createExpr(MCSpecifierExpr::create(
-<<<<<<< HEAD
-        MCSymbolRefExpr::create(Target, MCSymbolRefExpr::VK_None, *Ctx),
-        ELF::R_RISCV_CALL_PLT, *Ctx)));
-=======
         MCSymbolRefExpr::create(Target, *Ctx), ELF::R_RISCV_CALL_PLT, *Ctx)));
->>>>>>> 5ee67ebe
   }
 
   void createCall(MCInst &Inst, const MCSymbol *Target,
