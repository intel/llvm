//===- bolt/Rewrite/RewriteInstance.cpp - ELF rewriter --------------------===//
//
// Part of the LLVM Project, under the Apache License v2.0 with LLVM Exceptions.
// See https://llvm.org/LICENSE.txt for license information.
// SPDX-License-Identifier: Apache-2.0 WITH LLVM-exception
//
//===----------------------------------------------------------------------===//

#include "bolt/Rewrite/RewriteInstance.h"
#include "bolt/Core/AddressMap.h"
#include "bolt/Core/BinaryContext.h"
#include "bolt/Core/BinaryEmitter.h"
#include "bolt/Core/BinaryFunction.h"
#include "bolt/Core/DebugData.h"
#include "bolt/Core/Exceptions.h"
#include "bolt/Core/FunctionLayout.h"
#include "bolt/Core/MCPlusBuilder.h"
#include "bolt/Core/ParallelUtilities.h"
#include "bolt/Core/Relocation.h"
#include "bolt/Passes/BinaryPasses.h"
#include "bolt/Passes/CacheMetrics.h"
#include "bolt/Passes/IdenticalCodeFolding.h"
<<<<<<< HEAD
#include "bolt/Passes/NonPacProtectedRetAnalysis.h"
=======
#include "bolt/Passes/PAuthGadgetScanner.h"
>>>>>>> d465594a
#include "bolt/Passes/ReorderFunctions.h"
#include "bolt/Profile/BoltAddressTranslation.h"
#include "bolt/Profile/DataAggregator.h"
#include "bolt/Profile/DataReader.h"
#include "bolt/Profile/YAMLProfileReader.h"
#include "bolt/Profile/YAMLProfileWriter.h"
#include "bolt/Rewrite/BinaryPassManager.h"
#include "bolt/Rewrite/DWARFRewriter.h"
#include "bolt/Rewrite/ExecutableFileMemoryManager.h"
#include "bolt/Rewrite/JITLinkLinker.h"
#include "bolt/Rewrite/MetadataRewriters.h"
#include "bolt/RuntimeLibs/HugifyRuntimeLibrary.h"
#include "bolt/RuntimeLibs/InstrumentationRuntimeLibrary.h"
#include "bolt/Utils/CommandLineOpts.h"
#include "bolt/Utils/Utils.h"
#include "llvm/ADT/AddressRanges.h"
#include "llvm/ADT/STLExtras.h"
#include "llvm/DebugInfo/DWARF/DWARFContext.h"
#include "llvm/DebugInfo/DWARF/DWARFDebugFrame.h"
#include "llvm/MC/MCAsmBackend.h"
#include "llvm/MC/MCAsmInfo.h"
#include "llvm/MC/MCDisassembler/MCDisassembler.h"
#include "llvm/MC/MCObjectStreamer.h"
#include "llvm/MC/MCStreamer.h"
#include "llvm/MC/MCSymbol.h"
#include "llvm/MC/TargetRegistry.h"
#include "llvm/Object/ObjectFile.h"
#include "llvm/Support/Alignment.h"
#include "llvm/Support/Casting.h"
#include "llvm/Support/CommandLine.h"
#include "llvm/Support/DataExtractor.h"
#include "llvm/Support/Errc.h"
#include "llvm/Support/Error.h"
#include "llvm/Support/FileSystem.h"
#include "llvm/Support/ManagedStatic.h"
#include "llvm/Support/Timer.h"
#include "llvm/Support/ToolOutputFile.h"
#include "llvm/Support/raw_ostream.h"
#include <algorithm>
#include <fstream>
#include <memory>
#include <optional>
#include <system_error>

#undef  DEBUG_TYPE
#define DEBUG_TYPE "bolt"

using namespace llvm;
using namespace object;
using namespace bolt;

extern cl::opt<uint32_t> X86AlignBranchBoundary;
extern cl::opt<bool> X86AlignBranchWithin32BBoundaries;

namespace opts {

extern cl::list<std::string> HotTextMoveSections;
extern cl::opt<bool> Hugify;
extern cl::opt<bool> Instrument;
extern cl::opt<bool> KeepNops;
extern cl::opt<bool> Lite;
extern cl::list<std::string> ReorderData;
extern cl::opt<bolt::ReorderFunctions::ReorderType> ReorderFunctions;
extern cl::opt<bool> TerminalTrap;
extern cl::opt<bool> TimeBuild;
extern cl::opt<bool> TimeRewrite;
extern cl::opt<bolt::IdenticalCodeFolding::ICFLevel, false,
               llvm::bolt::DeprecatedICFNumericOptionParser>
    ICF;

static cl::opt<bool>
    AllowStripped("allow-stripped",
                  cl::desc("allow processing of stripped binaries"), cl::Hidden,
                  cl::cat(BoltCategory));

static cl::opt<bool> ForceToDataRelocations(
    "force-data-relocations",
    cl::desc("force relocations to data sections to always be processed"),

    cl::Hidden, cl::cat(BoltCategory));

static cl::opt<std::string>
    BoltID("bolt-id",
           cl::desc("add any string to tag this execution in the "
                    "output binary via bolt info section"),
           cl::cat(BoltCategory));

cl::opt<bool> DumpDotAll(
    "dump-dot-all",
    cl::desc("dump function CFGs to graphviz format after each stage;"
             "enable '-print-loops' for color-coded blocks"),
    cl::Hidden, cl::cat(BoltCategory));

static cl::list<std::string>
ForceFunctionNames("funcs",
  cl::CommaSeparated,
  cl::desc("limit optimizations to functions from the list"),
  cl::value_desc("func1,func2,func3,..."),
  cl::Hidden,
  cl::cat(BoltCategory));

static cl::opt<std::string>
FunctionNamesFile("funcs-file",
  cl::desc("file with list of functions to optimize"),
  cl::Hidden,
  cl::cat(BoltCategory));

static cl::list<std::string> ForceFunctionNamesNR(
    "funcs-no-regex", cl::CommaSeparated,
    cl::desc("limit optimizations to functions from the list (non-regex)"),
    cl::value_desc("func1,func2,func3,..."), cl::Hidden, cl::cat(BoltCategory));

static cl::opt<std::string> FunctionNamesFileNR(
    "funcs-file-no-regex",
    cl::desc("file with list of functions to optimize (non-regex)"), cl::Hidden,
    cl::cat(BoltCategory));

cl::opt<bool>
KeepTmp("keep-tmp",
  cl::desc("preserve intermediate .o file"),
  cl::Hidden,
  cl::cat(BoltCategory));

static cl::opt<unsigned>
LiteThresholdPct("lite-threshold-pct",
  cl::desc("threshold (in percent) for selecting functions to process in lite "
            "mode. Higher threshold means fewer functions to process. E.g "
            "threshold of 90 means only top 10 percent of functions with "
            "profile will be processed."),
  cl::init(0),
  cl::ZeroOrMore,
  cl::Hidden,
  cl::cat(BoltOptCategory));

static cl::opt<unsigned> LiteThresholdCount(
    "lite-threshold-count",
    cl::desc("similar to '-lite-threshold-pct' but specify threshold using "
             "absolute function call count. I.e. limit processing to functions "
             "executed at least the specified number of times."),
    cl::init(0), cl::Hidden, cl::cat(BoltOptCategory));

static cl::opt<unsigned>
    MaxFunctions("max-funcs",
                 cl::desc("maximum number of functions to process"), cl::Hidden,
                 cl::cat(BoltCategory));

static cl::opt<unsigned> MaxDataRelocations(
    "max-data-relocations",
    cl::desc("maximum number of data relocations to process"), cl::Hidden,
    cl::cat(BoltCategory));

cl::opt<bool> PrintAll("print-all",
                       cl::desc("print functions after each stage"), cl::Hidden,
                       cl::cat(BoltCategory));

static cl::opt<bool>
    PrintProfile("print-profile",
                 cl::desc("print functions after attaching profile"),
                 cl::Hidden, cl::cat(BoltCategory));

cl::opt<bool> PrintCFG("print-cfg",
                       cl::desc("print functions after CFG construction"),
                       cl::Hidden, cl::cat(BoltCategory));

cl::opt<bool> PrintDisasm("print-disasm",
                          cl::desc("print function after disassembly"),
                          cl::Hidden, cl::cat(BoltCategory));

static cl::opt<bool>
    PrintGlobals("print-globals",
                 cl::desc("print global symbols after disassembly"), cl::Hidden,
                 cl::cat(BoltCategory));

extern cl::opt<bool> PrintSections;

static cl::opt<bool> PrintLoopInfo("print-loops",
                                   cl::desc("print loop related information"),
                                   cl::Hidden, cl::cat(BoltCategory));

static cl::opt<cl::boolOrDefault> RelocationMode(
    "relocs", cl::desc("use relocations in the binary (default=autodetect)"),
    cl::cat(BoltCategory));

extern cl::opt<std::string> SaveProfile;

static cl::list<std::string>
SkipFunctionNames("skip-funcs",
  cl::CommaSeparated,
  cl::desc("list of functions to skip"),
  cl::value_desc("func1,func2,func3,..."),
  cl::Hidden,
  cl::cat(BoltCategory));

static cl::opt<std::string>
SkipFunctionNamesFile("skip-funcs-file",
  cl::desc("file with list of functions to skip"),
  cl::Hidden,
  cl::cat(BoltCategory));

static cl::opt<bool> TrapOldCode(
    "trap-old-code",
    cl::desc("insert traps in old function bodies (relocation mode)"),
    cl::Hidden, cl::cat(BoltCategory));

static cl::opt<std::string> DWPPathName("dwp",
                                        cl::desc("Path and name to DWP file."),
                                        cl::Hidden, cl::init(""),
                                        cl::cat(BoltCategory));

static cl::opt<bool>
UseGnuStack("use-gnu-stack",
  cl::desc("use GNU_STACK program header for new segment (workaround for "
           "issues with strip/objcopy)"),
  cl::ZeroOrMore,
  cl::cat(BoltCategory));

static cl::opt<bool>
SequentialDisassembly("sequential-disassembly",
  cl::desc("performs disassembly sequentially"),
  cl::init(false),
  cl::cat(BoltOptCategory));

static cl::opt<bool> WriteBoltInfoSection(
    "bolt-info", cl::desc("write bolt info section in the output binary"),
    cl::init(true), cl::Hidden, cl::cat(BoltOutputCategory));

<<<<<<< HEAD
cl::list<GadgetScannerKind>
    GadgetScannersToRun("scanners", cl::desc("which gadget scanners to run"),
                        cl::values(clEnumValN(GS_PACRET, "pacret", "pac-ret"),
                                   clEnumValN(GS_ALL, "all", "all")),
                        cl::ZeroOrMore, cl::CommaSeparated,
                        cl::cat(BinaryAnalysisCategory));
=======
cl::bits<GadgetScannerKind> GadgetScannersToRun(
    "scanners", cl::desc("which gadget scanners to run"),
    cl::values(
        clEnumValN(GS_PACRET, "pacret",
                   "pac-ret: return address protection (subset of \"pauth\")"),
        clEnumValN(GS_PAUTH, "pauth", "All Pointer Authentication scanners"),
        clEnumValN(GS_ALL, "all", "All implemented scanners")),
    cl::ZeroOrMore, cl::CommaSeparated, cl::cat(BinaryAnalysisCategory));
>>>>>>> d465594a

} // namespace opts

// FIXME: implement a better way to mark sections for replacement.
constexpr const char *RewriteInstance::SectionsToOverwrite[];
std::vector<std::string> RewriteInstance::DebugSectionsToOverwrite = {
    ".debug_abbrev", ".debug_aranges",  ".debug_line",   ".debug_line_str",
    ".debug_loc",    ".debug_loclists", ".debug_ranges", ".debug_rnglists",
    ".gdb_index",    ".debug_addr",     ".debug_abbrev", ".debug_info",
    ".debug_types",  ".pseudo_probe"};

const char RewriteInstance::TimerGroupName[] = "rewrite";
const char RewriteInstance::TimerGroupDesc[] = "Rewrite passes";

namespace llvm {
namespace bolt {

extern const char *BoltRevision;

// Weird location for createMCPlusBuilder, but this is here to avoid a
// cyclic dependency of libCore (its natural place) and libTarget. libRewrite
// can depend on libTarget, but not libCore. Since libRewrite is the only
// user of this function, we define it here.
MCPlusBuilder *createMCPlusBuilder(const Triple::ArchType Arch,
                                   const MCInstrAnalysis *Analysis,
                                   const MCInstrInfo *Info,
                                   const MCRegisterInfo *RegInfo,
                                   const MCSubtargetInfo *STI) {
#ifdef X86_AVAILABLE
  if (Arch == Triple::x86_64)
    return createX86MCPlusBuilder(Analysis, Info, RegInfo, STI);
#endif

#ifdef AARCH64_AVAILABLE
  if (Arch == Triple::aarch64)
    return createAArch64MCPlusBuilder(Analysis, Info, RegInfo, STI);
#endif

#ifdef RISCV_AVAILABLE
  if (Arch == Triple::riscv64)
    return createRISCVMCPlusBuilder(Analysis, Info, RegInfo, STI);
#endif

  llvm_unreachable("architecture unsupported by MCPlusBuilder");
}

} // namespace bolt
} // namespace llvm

using ELF64LEPhdrTy = ELF64LEFile::Elf_Phdr;

namespace {

bool refersToReorderedSection(ErrorOr<BinarySection &> Section) {
  return llvm::any_of(opts::ReorderData, [&](const std::string &SectionName) {
    return Section && Section->getName() == SectionName;
  });
}

} // anonymous namespace

Expected<std::unique_ptr<RewriteInstance>>
RewriteInstance::create(ELFObjectFileBase *File, const int Argc,
                        const char *const *Argv, StringRef ToolPath,
                        raw_ostream &Stdout, raw_ostream &Stderr) {
  Error Err = Error::success();
  auto RI = std::make_unique<RewriteInstance>(File, Argc, Argv, ToolPath,
                                              Stdout, Stderr, Err);
  if (Err)
    return std::move(Err);
  return std::move(RI);
}

RewriteInstance::RewriteInstance(ELFObjectFileBase *File, const int Argc,
                                 const char *const *Argv, StringRef ToolPath,
                                 raw_ostream &Stdout, raw_ostream &Stderr,
                                 Error &Err)
    : InputFile(File), Argc(Argc), Argv(Argv), ToolPath(ToolPath),
      SHStrTab(StringTableBuilder::ELF) {
  ErrorAsOutParameter EAO(&Err);
  auto ELF64LEFile = dyn_cast<ELF64LEObjectFile>(InputFile);
  if (!ELF64LEFile) {
    Err = createStringError(errc::not_supported,
                            "Only 64-bit LE ELF binaries are supported");
    return;
  }

  bool IsPIC = false;
  const ELFFile<ELF64LE> &Obj = ELF64LEFile->getELFFile();
  if (Obj.getHeader().e_type != ELF::ET_EXEC) {
    Stdout << "BOLT-INFO: shared object or position-independent executable "
              "detected\n";
    IsPIC = true;
  }

  // Make sure we don't miss any output on core dumps.
  Stdout.SetUnbuffered();
  Stderr.SetUnbuffered();
  LLVM_DEBUG(dbgs().SetUnbuffered());

  // Read RISCV subtarget features from input file
  std::unique_ptr<SubtargetFeatures> Features;
  Triple TheTriple = File->makeTriple();
  if (TheTriple.getArch() == llvm::Triple::riscv64) {
    Expected<SubtargetFeatures> FeaturesOrErr = File->getFeatures();
    if (auto E = FeaturesOrErr.takeError()) {
      Err = std::move(E);
      return;
    } else {
      Features.reset(new SubtargetFeatures(*FeaturesOrErr));
    }
  }

  Relocation::Arch = TheTriple.getArch();
  auto BCOrErr = BinaryContext::createBinaryContext(
      TheTriple, std::make_shared<orc::SymbolStringPool>(), File->getFileName(),
      Features.get(), IsPIC,
      DWARFContext::create(*File, DWARFContext::ProcessDebugRelocations::Ignore,
                           nullptr, opts::DWPPathName,
                           WithColor::defaultErrorHandler,
                           WithColor::defaultWarningHandler),
      JournalingStreams{Stdout, Stderr});
  if (Error E = BCOrErr.takeError()) {
    Err = std::move(E);
    return;
  }
  BC = std::move(BCOrErr.get());
  BC->initializeTarget(std::unique_ptr<MCPlusBuilder>(
      createMCPlusBuilder(BC->TheTriple->getArch(), BC->MIA.get(),
                          BC->MII.get(), BC->MRI.get(), BC->STI.get())));

  BAT = std::make_unique<BoltAddressTranslation>();

  if (opts::UpdateDebugSections)
    DebugInfoRewriter = std::make_unique<DWARFRewriter>(*BC);

  if (opts::Instrument)
    BC->setRuntimeLibrary(std::make_unique<InstrumentationRuntimeLibrary>());
  else if (opts::Hugify)
    BC->setRuntimeLibrary(std::make_unique<HugifyRuntimeLibrary>());
}

RewriteInstance::~RewriteInstance() {}

Error RewriteInstance::setProfile(StringRef Filename) {
  if (!sys::fs::exists(Filename))
    return errorCodeToError(make_error_code(errc::no_such_file_or_directory));

  if (ProfileReader) {
    // Already exists
    return make_error<StringError>(Twine("multiple profiles specified: ") +
                                       ProfileReader->getFilename() + " and " +
                                       Filename,
                                   inconvertibleErrorCode());
  }

  // Spawn a profile reader based on file contents.
  if (DataAggregator::checkPerfDataMagic(Filename))
    ProfileReader = std::make_unique<DataAggregator>(Filename);
  else if (YAMLProfileReader::isYAML(Filename))
    ProfileReader = std::make_unique<YAMLProfileReader>(Filename);
  else
    ProfileReader = std::make_unique<DataReader>(Filename);

  return Error::success();
}

/// Return true if the function \p BF should be disassembled.
static bool shouldDisassemble(const BinaryFunction &BF) {
  if (BF.isPseudo())
    return false;

  if (opts::processAllFunctions())
    return true;

  return !BF.isIgnored();
}

// Return if a section stored in the image falls into a segment address space.
// If not, Set \p Overlap to true if there's a partial overlap.
template <class ELFT>
static bool checkOffsets(const typename ELFT::Phdr &Phdr,
                         const typename ELFT::Shdr &Sec, bool &Overlap) {
  // SHT_NOBITS sections don't need to have an offset inside the segment.
  if (Sec.sh_type == ELF::SHT_NOBITS)
    return true;

  // Only non-empty sections can be at the end of a segment.
  uint64_t SectionSize = Sec.sh_size ? Sec.sh_size : 1ull;
  AddressRange SectionAddressRange((uint64_t)Sec.sh_offset,
                                   Sec.sh_offset + SectionSize);
  AddressRange SegmentAddressRange(Phdr.p_offset,
                                   Phdr.p_offset + Phdr.p_filesz);
  if (SegmentAddressRange.contains(SectionAddressRange))
    return true;

  Overlap = SegmentAddressRange.intersects(SectionAddressRange);
  return false;
}

// Check that an allocatable section belongs to a virtual address
// space of a segment.
template <class ELFT>
static bool checkVMA(const typename ELFT::Phdr &Phdr,
                     const typename ELFT::Shdr &Sec, bool &Overlap) {
  // Only non-empty sections can be at the end of a segment.
  uint64_t SectionSize = Sec.sh_size ? Sec.sh_size : 1ull;
  AddressRange SectionAddressRange((uint64_t)Sec.sh_addr,
                                   Sec.sh_addr + SectionSize);
  AddressRange SegmentAddressRange(Phdr.p_vaddr, Phdr.p_vaddr + Phdr.p_memsz);

  if (SegmentAddressRange.contains(SectionAddressRange))
    return true;
  Overlap = SegmentAddressRange.intersects(SectionAddressRange);
  return false;
}

void RewriteInstance::markGnuRelroSections() {
  using ELFT = ELF64LE;
  using ELFShdrTy = typename ELFObjectFile<ELFT>::Elf_Shdr;
  auto ELF64LEFile = cast<ELF64LEObjectFile>(InputFile);
  const ELFFile<ELFT> &Obj = ELF64LEFile->getELFFile();

  auto handleSection = [&](const ELFT::Phdr &Phdr, SectionRef SecRef) {
    BinarySection *BinarySection = BC->getSectionForSectionRef(SecRef);
    // If the section is non-allocatable, ignore it for GNU_RELRO purposes:
    // it can't be made read-only after runtime relocations processing.
    if (!BinarySection || !BinarySection->isAllocatable())
      return;
    const ELFShdrTy *Sec = cantFail(Obj.getSection(SecRef.getIndex()));
    bool ImageOverlap{false}, VMAOverlap{false};
    bool ImageContains = checkOffsets<ELFT>(Phdr, *Sec, ImageOverlap);
    bool VMAContains = checkVMA<ELFT>(Phdr, *Sec, VMAOverlap);
    if (ImageOverlap) {
      if (opts::Verbosity >= 1)
        BC->errs() << "BOLT-WARNING: GNU_RELRO segment has partial file offset "
                   << "overlap with section " << BinarySection->getName()
                   << '\n';
      return;
    }
    if (VMAOverlap) {
      if (opts::Verbosity >= 1)
        BC->errs() << "BOLT-WARNING: GNU_RELRO segment has partial VMA overlap "
                   << "with section " << BinarySection->getName() << '\n';
      return;
    }
    if (!ImageContains || !VMAContains)
      return;
    BinarySection->setRelro();
    if (opts::Verbosity >= 1)
      BC->outs() << "BOLT-INFO: marking " << BinarySection->getName()
                 << " as GNU_RELRO\n";
  };

  for (const ELFT::Phdr &Phdr : cantFail(Obj.program_headers()))
    if (Phdr.p_type == ELF::PT_GNU_RELRO)
      for (SectionRef SecRef : InputFile->sections())
        handleSection(Phdr, SecRef);
}

Error RewriteInstance::discoverStorage() {
  NamedRegionTimer T("discoverStorage", "discover storage", TimerGroupName,
                     TimerGroupDesc, opts::TimeRewrite);

  auto ELF64LEFile = cast<ELF64LEObjectFile>(InputFile);
  const ELFFile<ELF64LE> &Obj = ELF64LEFile->getELFFile();

  BC->StartFunctionAddress = Obj.getHeader().e_entry;

  NextAvailableAddress = 0;
  uint64_t NextAvailableOffset = 0;
  Expected<ELF64LE::PhdrRange> PHsOrErr = Obj.program_headers();
  if (Error E = PHsOrErr.takeError())
    return E;

  ELF64LE::PhdrRange PHs = PHsOrErr.get();
  for (const ELF64LE::Phdr &Phdr : PHs) {
    switch (Phdr.p_type) {
    case ELF::PT_LOAD:
      BC->FirstAllocAddress = std::min(BC->FirstAllocAddress,
                                       static_cast<uint64_t>(Phdr.p_vaddr));
      NextAvailableAddress = std::max(NextAvailableAddress,
                                      Phdr.p_vaddr + Phdr.p_memsz);
      NextAvailableOffset = std::max(NextAvailableOffset,
                                     Phdr.p_offset + Phdr.p_filesz);

      BC->SegmentMapInfo[Phdr.p_vaddr] = SegmentInfo{
          Phdr.p_vaddr,  Phdr.p_memsz, Phdr.p_offset,
          Phdr.p_filesz, Phdr.p_align, ((Phdr.p_flags & ELF::PF_X) != 0)};
      if (BC->TheTriple->getArch() == llvm::Triple::x86_64 &&
          Phdr.p_vaddr >= BinaryContext::KernelStartX86_64)
        BC->IsLinuxKernel = true;
      break;
    case ELF::PT_INTERP:
      BC->HasInterpHeader = true;
      break;
    }
  }

  if (BC->IsLinuxKernel)
    BC->outs() << "BOLT-INFO: Linux kernel binary detected\n";

  for (const SectionRef &Section : InputFile->sections()) {
    Expected<StringRef> SectionNameOrErr = Section.getName();
    if (Error E = SectionNameOrErr.takeError())
      return E;
    StringRef SectionName = SectionNameOrErr.get();
    if (SectionName == BC->getMainCodeSectionName()) {
      BC->OldTextSectionAddress = Section.getAddress();
      BC->OldTextSectionSize = Section.getSize();

      Expected<StringRef> SectionContentsOrErr = Section.getContents();
      if (Error E = SectionContentsOrErr.takeError())
        return E;
      StringRef SectionContents = SectionContentsOrErr.get();
      BC->OldTextSectionOffset =
          SectionContents.data() - InputFile->getData().data();
    }

    if (!opts::HeatmapMode &&
        !(opts::AggregateOnly && BAT->enabledFor(InputFile)) &&
        (SectionName.starts_with(getOrgSecPrefix()) ||
         SectionName == getBOLTTextSectionName()))
      return createStringError(
          errc::function_not_supported,
          "BOLT-ERROR: input file was processed by BOLT. Cannot re-optimize");
  }

  if (!NextAvailableAddress || !NextAvailableOffset)
    return createStringError(errc::executable_format_error,
                             "no PT_LOAD pheader seen");

  BC->outs() << "BOLT-INFO: first alloc address is 0x"
             << Twine::utohexstr(BC->FirstAllocAddress) << '\n';

  FirstNonAllocatableOffset = NextAvailableOffset;

  NextAvailableAddress = alignTo(NextAvailableAddress, BC->PageAlign);
  NextAvailableOffset = alignTo(NextAvailableOffset, BC->PageAlign);

  // Hugify: Additional huge page from left side due to
  // weird ASLR mapping addresses (4KB aligned)
  if (opts::Hugify && !BC->HasFixedLoadAddress)
    NextAvailableAddress += BC->PageAlign;

  if (!opts::UseGnuStack && !BC->IsLinuxKernel) {
    // This is where the black magic happens. Creating PHDR table in a segment
    // other than that containing ELF header is tricky. Some loaders and/or
    // parts of loaders will apply e_phoff from ELF header assuming both are in
    // the same segment, while others will do the proper calculation.
    // We create the new PHDR table in such a way that both of the methods
    // of loading and locating the table work. There's a slight file size
    // overhead because of that.
    //
    // NB: bfd's strip command cannot do the above and will corrupt the
    //     binary during the process of stripping non-allocatable sections.
    if (NextAvailableOffset <= NextAvailableAddress - BC->FirstAllocAddress)
      NextAvailableOffset = NextAvailableAddress - BC->FirstAllocAddress;
    else
      NextAvailableAddress = NextAvailableOffset + BC->FirstAllocAddress;

    assert(NextAvailableOffset ==
               NextAvailableAddress - BC->FirstAllocAddress &&
           "PHDR table address calculation error");

    BC->outs() << "BOLT-INFO: creating new program header table at address 0x"
               << Twine::utohexstr(NextAvailableAddress) << ", offset 0x"
               << Twine::utohexstr(NextAvailableOffset) << '\n';

    PHDRTableAddress = NextAvailableAddress;
    PHDRTableOffset = NextAvailableOffset;

    // Reserve space for 3 extra pheaders.
    unsigned Phnum = Obj.getHeader().e_phnum;
    Phnum += 3;

    // Reserve two more pheaders to avoid having writeable and executable
    // segment in instrumented binary.
    if (opts::Instrument)
      Phnum += 2;

    NextAvailableAddress += Phnum * sizeof(ELF64LEPhdrTy);
    NextAvailableOffset += Phnum * sizeof(ELF64LEPhdrTy);
  }

  // Align at cache line.
  NextAvailableAddress = alignTo(NextAvailableAddress, 64);
  NextAvailableOffset = alignTo(NextAvailableOffset, 64);

  NewTextSegmentAddress = NextAvailableAddress;
  NewTextSegmentOffset = NextAvailableOffset;
  BC->LayoutStartAddress = NextAvailableAddress;

  // Tools such as objcopy can strip section contents but leave header
  // entries. Check that at least .text is mapped in the file.
  if (!getFileOffsetForAddress(BC->OldTextSectionAddress))
    return createStringError(errc::executable_format_error,
                             "BOLT-ERROR: input binary is not a valid ELF "
                             "executable as its text section is not "
                             "mapped to a valid segment");
  return Error::success();
}

Error RewriteInstance::run() {
  assert(BC && "failed to create a binary context");

  BC->outs() << "BOLT-INFO: Target architecture: "
             << Triple::getArchTypeName(
                    (llvm::Triple::ArchType)InputFile->getArch())
             << "\n";
  BC->outs() << "BOLT-INFO: BOLT version: " << BoltRevision << "\n";

  if (Error E = discoverStorage())
    return E;
  if (Error E = readSpecialSections())
    return E;
  adjustCommandLineOptions();
  discoverFileObjects();

  if (opts::Instrument && !BC->IsStaticExecutable)
    if (Error E = discoverRtFiniAddress())
      return E;

  preprocessProfileData();

  // Skip disassembling if we have a translation table and we are running an
  // aggregation job.
  if (opts::AggregateOnly && BAT->enabledFor(InputFile)) {
    // YAML profile in BAT mode requires CFG for .bolt.org.text functions
    if (!opts::SaveProfile.empty() ||
        opts::ProfileFormat == opts::ProfileFormatKind::PF_YAML) {
      selectFunctionsToProcess();
      disassembleFunctions();
      processMetadataPreCFG();
      buildFunctionsCFG();
    }
    processProfileData();
    return Error::success();
  }

  selectFunctionsToProcess();

  readDebugInfo();

  disassembleFunctions();

  processMetadataPreCFG();

  buildFunctionsCFG();

  processProfileData();

  // Save input binary metadata if BAT section needs to be emitted
  if (opts::EnableBAT)
    BAT->saveMetadata(*BC);

  postProcessFunctions();

  processMetadataPostCFG();

  if (opts::DiffOnly)
    return Error::success();

  if (opts::BinaryAnalysisMode) {
    runBinaryAnalyses();
    return Error::success();
  }

  preregisterSections();

  runOptimizationPasses();

  finalizeMetadataPreEmit();

  emitAndLink();

  updateMetadata();

  if (opts::Instrument && !BC->IsStaticExecutable)
    updateRtFiniReloc();

  if (opts::OutputFilename == "/dev/null") {
    BC->outs() << "BOLT-INFO: skipping writing final binary to disk\n";
    return Error::success();
  } else if (BC->IsLinuxKernel) {
    BC->errs() << "BOLT-WARNING: Linux kernel support is experimental\n";
  }

  // Rewrite allocatable contents and copy non-allocatable parts with mods.
  rewriteFile();
  return Error::success();
}

void RewriteInstance::discoverFileObjects() {
  NamedRegionTimer T("discoverFileObjects", "discover file objects",
                     TimerGroupName, TimerGroupDesc, opts::TimeRewrite);

  // For local symbols we want to keep track of associated FILE symbol name for
  // disambiguation by combined name.
  StringRef FileSymbolName;
  bool SeenFileName = false;
  struct SymbolRefHash {
    size_t operator()(SymbolRef const &S) const {
      return std::hash<decltype(DataRefImpl::p)>{}(S.getRawDataRefImpl().p);
    }
  };
  std::unordered_map<SymbolRef, StringRef, SymbolRefHash> SymbolToFileName;
  for (const ELFSymbolRef &Symbol : InputFile->symbols()) {
    Expected<StringRef> NameOrError = Symbol.getName();
    if (NameOrError && NameOrError->starts_with("__asan_init")) {
      BC->errs()
          << "BOLT-ERROR: input file was compiled or linked with sanitizer "
             "support. Cannot optimize.\n";
      exit(1);
    }
    if (NameOrError && NameOrError->starts_with("__llvm_coverage_mapping")) {
      BC->errs()
          << "BOLT-ERROR: input file was compiled or linked with coverage "
             "support. Cannot optimize.\n";
      exit(1);
    }

    if (cantFail(Symbol.getFlags()) & SymbolRef::SF_Undefined)
      continue;

    if (cantFail(Symbol.getType()) == SymbolRef::ST_File) {
      FileSymbols.emplace_back(Symbol);
      StringRef Name =
          cantFail(std::move(NameOrError), "cannot get symbol name for file");
      // Ignore Clang LTO artificial FILE symbol as it is not always generated,
      // and this uncertainty is causing havoc in function name matching.
      if (Name == "ld-temp.o")
        continue;
      FileSymbolName = Name;
      SeenFileName = true;
      continue;
    }
    if (!FileSymbolName.empty() &&
        !(cantFail(Symbol.getFlags()) & SymbolRef::SF_Global))
      SymbolToFileName[Symbol] = FileSymbolName;
  }

  // Sort symbols in the file by value. Ignore symbols from non-allocatable
  // sections. We memoize getAddress(), as it has rather high overhead.
  struct SymbolInfo {
    uint64_t Address;
    SymbolRef Symbol;
  };
  std::vector<SymbolInfo> SortedSymbols;
  auto isSymbolInMemory = [this](const SymbolRef &Sym) {
    if (cantFail(Sym.getType()) == SymbolRef::ST_File)
      return false;
    if (cantFail(Sym.getFlags()) & SymbolRef::SF_Absolute)
      return true;
    if (cantFail(Sym.getFlags()) & SymbolRef::SF_Undefined)
      return false;
    BinarySection Section(*BC, *cantFail(Sym.getSection()));
    return Section.isAllocatable();
  };
  auto checkSymbolInSection = [this](const SymbolInfo &S) {
    // Sometimes, we encounter symbols with addresses outside their section. If
    // such symbols happen to fall into another section, they can interfere with
    // disassembly. Notably, this occurs with AArch64 marker symbols ($d and $t)
    // that belong to .eh_frame, but end up pointing into .text.
    // As a workaround, we ignore all symbols that lie outside their sections.
    auto Section = cantFail(S.Symbol.getSection());

    // Accept all absolute symbols.
    if (Section == InputFile->section_end())
      return true;

    uint64_t SecStart = Section->getAddress();
    uint64_t SecEnd = SecStart + Section->getSize();
    uint64_t SymEnd = S.Address + ELFSymbolRef(S.Symbol).getSize();
    if (S.Address >= SecStart && SymEnd <= SecEnd)
      return true;

    auto SymType = cantFail(S.Symbol.getType());
    // Skip warnings for common benign cases.
    if (opts::Verbosity < 1 && SymType == SymbolRef::ST_Other)
      return false; // E.g. ELF::STT_TLS.

    auto SymName = S.Symbol.getName();
    auto SecName = cantFail(S.Symbol.getSection())->getName();
    BC->errs() << "BOLT-WARNING: ignoring symbol "
               << (SymName ? *SymName : "[unnamed]") << " at 0x"
               << Twine::utohexstr(S.Address) << ", which lies outside "
               << (SecName ? *SecName : "[unnamed]") << "\n";

    return false;
  };
  for (const SymbolRef &Symbol : InputFile->symbols())
    if (isSymbolInMemory(Symbol)) {
      SymbolInfo SymInfo{cantFail(Symbol.getAddress()), Symbol};
      if (checkSymbolInSection(SymInfo))
        SortedSymbols.push_back(SymInfo);
    }

  auto CompareSymbols = [this](const SymbolInfo &A, const SymbolInfo &B) {
    if (A.Address != B.Address)
      return A.Address < B.Address;

    const bool AMarker = BC->isMarker(A.Symbol);
    const bool BMarker = BC->isMarker(B.Symbol);
    if (AMarker || BMarker) {
      return AMarker && !BMarker;
    }

    const auto AType = cantFail(A.Symbol.getType());
    const auto BType = cantFail(B.Symbol.getType());
    if (AType == SymbolRef::ST_Function && BType != SymbolRef::ST_Function)
      return true;
    if (BType == SymbolRef::ST_Debug && AType != SymbolRef::ST_Debug)
      return true;

    return false;
  };
  llvm::stable_sort(SortedSymbols, CompareSymbols);

  auto LastSymbol = SortedSymbols.end();
  if (!SortedSymbols.empty())
    --LastSymbol;

  // For aarch64, the ABI defines mapping symbols so we identify data in the
  // code section (see IHI0056B). $d identifies data contents.
  // Compilers usually merge multiple data objects in a single $d-$x interval,
  // but we need every data object to be marked with $d. Because of that we
  // create a vector of MarkerSyms with all locations of data objects.

  struct MarkerSym {
    uint64_t Address;
    MarkerSymType Type;
  };

  std::vector<MarkerSym> SortedMarkerSymbols;
  auto addExtraDataMarkerPerSymbol = [&]() {
    bool IsData = false;
    uint64_t LastAddr = 0;
    for (const auto &SymInfo : SortedSymbols) {
      if (LastAddr == SymInfo.Address) // don't repeat markers
        continue;

      MarkerSymType MarkerType = BC->getMarkerType(SymInfo.Symbol);
      if (MarkerType != MarkerSymType::NONE) {
        SortedMarkerSymbols.push_back(MarkerSym{SymInfo.Address, MarkerType});
        LastAddr = SymInfo.Address;
        IsData = MarkerType == MarkerSymType::DATA;
        continue;
      }

      if (IsData) {
        SortedMarkerSymbols.push_back({SymInfo.Address, MarkerSymType::DATA});
        LastAddr = SymInfo.Address;
      }
    }
  };

  if (BC->isAArch64() || BC->isRISCV()) {
    addExtraDataMarkerPerSymbol();
    LastSymbol = std::stable_partition(
        SortedSymbols.begin(), SortedSymbols.end(),
        [this](const SymbolInfo &S) { return !BC->isMarker(S.Symbol); });
    if (!SortedSymbols.empty())
      --LastSymbol;
  }

  BinaryFunction *PreviousFunction = nullptr;
  unsigned AnonymousId = 0;

  const auto SortedSymbolsEnd =
      LastSymbol == SortedSymbols.end() ? LastSymbol : std::next(LastSymbol);
  for (auto Iter = SortedSymbols.begin(); Iter != SortedSymbolsEnd; ++Iter) {
    const SymbolRef &Symbol = Iter->Symbol;
    const uint64_t SymbolAddress = Iter->Address;
    const auto SymbolFlags = cantFail(Symbol.getFlags());
    const SymbolRef::Type SymbolType = cantFail(Symbol.getType());

    if (SymbolType == SymbolRef::ST_File)
      continue;

    StringRef SymName = cantFail(Symbol.getName(), "cannot get symbol name");
    if (SymbolAddress == 0) {
      if (opts::Verbosity >= 1 && SymbolType == SymbolRef::ST_Function)
        BC->errs() << "BOLT-WARNING: function with 0 address seen\n";
      continue;
    }

    // Ignore input hot markers
    if (SymName == "__hot_start" || SymName == "__hot_end")
      continue;

    FileSymRefs.emplace(SymbolAddress, Symbol);

    // Skip section symbols that will be registered by disassemblePLT().
    if (SymbolType == SymbolRef::ST_Debug) {
      ErrorOr<BinarySection &> BSection =
          BC->getSectionForAddress(SymbolAddress);
      if (BSection && getPLTSectionInfo(BSection->getName()))
        continue;
    }

    /// It is possible we are seeing a globalized local. LLVM might treat it as
    /// a local if it has a "private global" prefix, e.g. ".L". Thus we have to
    /// change the prefix to enforce global scope of the symbol.
    std::string Name =
        SymName.starts_with(BC->AsmInfo->getPrivateGlobalPrefix())
            ? "PG" + std::string(SymName)
            : std::string(SymName);

    // Disambiguate all local symbols before adding to symbol table.
    // Since we don't know if we will see a global with the same name,
    // always modify the local name.
    //
    // NOTE: the naming convention for local symbols should match
    //       the one we use for profile data.
    std::string UniqueName;
    std::string AlternativeName;
    if (Name.empty()) {
      UniqueName = "ANONYMOUS." + std::to_string(AnonymousId++);
    } else if (SymbolFlags & SymbolRef::SF_Global) {
      if (const BinaryData *BD = BC->getBinaryDataByName(Name)) {
        if (BD->getSize() == ELFSymbolRef(Symbol).getSize() &&
            BD->getAddress() == SymbolAddress) {
          if (opts::Verbosity > 1)
            BC->errs() << "BOLT-WARNING: ignoring duplicate global symbol "
                       << Name << "\n";
          // Ignore duplicate entry - possibly a bug in the linker
          continue;
        }
        BC->errs() << "BOLT-ERROR: bad input binary, global symbol \"" << Name
                   << "\" is not unique\n";
        exit(1);
      }
      UniqueName = Name;
    } else {
      // If we have a local file name, we should create 2 variants for the
      // function name. The reason is that perf profile might have been
      // collected on a binary that did not have the local file name (e.g. as
      // a side effect of stripping debug info from the binary):
      //
      //   primary:     <function>/<id>
      //   alternative: <function>/<file>/<id2>
      //
      // The <id> field is used for disambiguation of local symbols since there
      // could be identical function names coming from identical file names
      // (e.g. from different directories).
      std::string AltPrefix;
      auto SFI = SymbolToFileName.find(Symbol);
      if (SymbolType == SymbolRef::ST_Function && SFI != SymbolToFileName.end())
        AltPrefix = Name + "/" + std::string(SFI->second);

      UniqueName = NR.uniquify(Name);
      if (!AltPrefix.empty())
        AlternativeName = NR.uniquify(AltPrefix);
    }

    uint64_t SymbolSize = ELFSymbolRef(Symbol).getSize();
    uint64_t SymbolAlignment = Symbol.getAlignment();

    auto registerName = [&](uint64_t FinalSize) {
      // Register names even if it's not a function, e.g. for an entry point.
      BC->registerNameAtAddress(UniqueName, SymbolAddress, FinalSize,
                                SymbolAlignment, SymbolFlags);
      if (!AlternativeName.empty())
        BC->registerNameAtAddress(AlternativeName, SymbolAddress, FinalSize,
                                  SymbolAlignment, SymbolFlags);
    };

    section_iterator Section =
        cantFail(Symbol.getSection(), "cannot get symbol section");
    if (Section == InputFile->section_end()) {
      // Could be an absolute symbol. Used on RISC-V for __global_pointer$ so we
      // need to record it to handle relocations against it. For other instances
      // of absolute symbols, we record for pretty printing.
      LLVM_DEBUG(if (opts::Verbosity > 1) {
        dbgs() << "BOLT-INFO: absolute sym " << UniqueName << "\n";
      });
      registerName(SymbolSize);
      continue;
    }

    if (SymName == getBOLTReservedStart() || SymName == getBOLTReservedEnd()) {
      registerName(SymbolSize);
      continue;
    }

    LLVM_DEBUG(dbgs() << "BOLT-DEBUG: considering symbol " << UniqueName
                      << " for function\n");

    if (SymbolAddress == Section->getAddress() + Section->getSize()) {
      assert(SymbolSize == 0 &&
             "unexpect non-zero sized symbol at end of section");
      LLVM_DEBUG(
          dbgs()
          << "BOLT-DEBUG: rejecting as symbol points to end of its section\n");
      registerName(SymbolSize);
      continue;
    }

    if (!Section->isText()) {
      assert(SymbolType != SymbolRef::ST_Function &&
             "unexpected function inside non-code section");
      LLVM_DEBUG(dbgs() << "BOLT-DEBUG: rejecting as symbol is not in code\n");
      registerName(SymbolSize);
      continue;
    }

    // Assembly functions could be ST_NONE with 0 size. Check that the
    // corresponding section is a code section and they are not inside any
    // other known function to consider them.
    //
    // Sometimes assembly functions are not marked as functions and neither are
    // their local labels. The only way to tell them apart is to look at
    // symbol scope - global vs local.
    if (PreviousFunction && SymbolType != SymbolRef::ST_Function) {
      if (PreviousFunction->containsAddress(SymbolAddress)) {
        if (PreviousFunction->isSymbolValidInScope(Symbol, SymbolSize)) {
          LLVM_DEBUG(dbgs()
                     << "BOLT-DEBUG: symbol is a function local symbol\n");
        } else if (SymbolAddress == PreviousFunction->getAddress() &&
                   !SymbolSize) {
          LLVM_DEBUG(dbgs() << "BOLT-DEBUG: ignoring symbol as a marker\n");
        } else if (opts::Verbosity > 1) {
          BC->errs() << "BOLT-WARNING: symbol " << UniqueName
                     << " seen in the middle of function " << *PreviousFunction
                     << ". Could be a new entry.\n";
        }
        registerName(SymbolSize);
        continue;
      } else if (PreviousFunction->getSize() == 0 &&
                 PreviousFunction->isSymbolValidInScope(Symbol, SymbolSize)) {
        LLVM_DEBUG(dbgs() << "BOLT-DEBUG: symbol is a function local symbol\n");
        registerName(SymbolSize);
        continue;
      }
    }

    if (PreviousFunction && PreviousFunction->containsAddress(SymbolAddress) &&
        PreviousFunction->getAddress() != SymbolAddress) {
      if (PreviousFunction->isSymbolValidInScope(Symbol, SymbolSize)) {
        if (opts::Verbosity >= 1)
          BC->outs()
              << "BOLT-INFO: skipping possibly another entry for function "
              << *PreviousFunction << " : " << UniqueName << '\n';
        registerName(SymbolSize);
      } else {
        BC->outs() << "BOLT-INFO: using " << UniqueName
                   << " as another entry to "
                   << "function " << *PreviousFunction << '\n';

        registerName(0);

        PreviousFunction->addEntryPointAtOffset(SymbolAddress -
                                                PreviousFunction->getAddress());

        // Remove the symbol from FileSymRefs so that we can skip it from
        // in the future.
        auto SI = llvm::find_if(
            llvm::make_range(FileSymRefs.equal_range(SymbolAddress)),
            [&](auto SymIt) { return SymIt.second == Symbol; });
        assert(SI != FileSymRefs.end() && "symbol expected to be present");
        assert(SI->second == Symbol && "wrong symbol found");
        FileSymRefs.erase(SI);
      }
      continue;
    }

    // Checkout for conflicts with function data from FDEs.
    bool IsSimple = true;
    auto FDEI = CFIRdWrt->getFDEs().lower_bound(SymbolAddress);
    if (FDEI != CFIRdWrt->getFDEs().end()) {
      const dwarf::FDE &FDE = *FDEI->second;
      if (FDEI->first != SymbolAddress) {
        // There's no matching starting address in FDE. Make sure the previous
        // FDE does not contain this address.
        if (FDEI != CFIRdWrt->getFDEs().begin()) {
          --FDEI;
          const dwarf::FDE &PrevFDE = *FDEI->second;
          uint64_t PrevStart = PrevFDE.getInitialLocation();
          uint64_t PrevLength = PrevFDE.getAddressRange();
          if (SymbolAddress > PrevStart &&
              SymbolAddress < PrevStart + PrevLength) {
            BC->errs() << "BOLT-ERROR: function " << UniqueName
                       << " is in conflict with FDE ["
                       << Twine::utohexstr(PrevStart) << ", "
                       << Twine::utohexstr(PrevStart + PrevLength)
                       << "). Skipping.\n";
            IsSimple = false;
          }
        }
      } else if (FDE.getAddressRange() != SymbolSize) {
        if (SymbolSize) {
          // Function addresses match but sizes differ.
          BC->errs() << "BOLT-WARNING: sizes differ for function " << UniqueName
                     << ". FDE : " << FDE.getAddressRange()
                     << "; symbol table : " << SymbolSize
                     << ". Using max size.\n";
        }
        SymbolSize = std::max(SymbolSize, FDE.getAddressRange());
        if (BC->getBinaryDataAtAddress(SymbolAddress)) {
          BC->setBinaryDataSize(SymbolAddress, SymbolSize);
        } else {
          LLVM_DEBUG(dbgs() << "BOLT-DEBUG: No BD @ 0x"
                            << Twine::utohexstr(SymbolAddress) << "\n");
        }
      }
    }

    BinaryFunction *BF = nullptr;
    // Since function may not have yet obtained its real size, do a search
    // using the list of registered functions instead of calling
    // getBinaryFunctionAtAddress().
    auto BFI = BC->getBinaryFunctions().find(SymbolAddress);
    if (BFI != BC->getBinaryFunctions().end()) {
      BF = &BFI->second;
      // Duplicate the function name. Make sure everything matches before we add
      // an alternative name.
      if (SymbolSize != BF->getSize()) {
        if (opts::Verbosity >= 1) {
          if (SymbolSize && BF->getSize())
            BC->errs() << "BOLT-WARNING: size mismatch for duplicate entries "
                       << *BF << " and " << UniqueName << '\n';
          BC->outs() << "BOLT-INFO: adjusting size of function " << *BF
                     << " old " << BF->getSize() << " new " << SymbolSize
                     << "\n";
        }
        BF->setSize(std::max(SymbolSize, BF->getSize()));
        BC->setBinaryDataSize(SymbolAddress, BF->getSize());
      }
      BF->addAlternativeName(UniqueName);
    } else {
      ErrorOr<BinarySection &> Section =
          BC->getSectionForAddress(SymbolAddress);
      // Skip symbols from invalid sections
      if (!Section) {
        BC->errs() << "BOLT-WARNING: " << UniqueName << " (0x"
                   << Twine::utohexstr(SymbolAddress)
                   << ") does not have any section\n";
        continue;
      }

      // Skip symbols from zero-sized sections.
      if (!Section->getSize())
        continue;

      BF = BC->createBinaryFunction(UniqueName, *Section, SymbolAddress,
                                    SymbolSize);
      if (!IsSimple)
        BF->setSimple(false);
    }

    // Check if it's a cold function fragment.
    if (FunctionFragmentTemplate.match(SymName)) {
      static bool PrintedWarning = false;
      if (!PrintedWarning) {
        PrintedWarning = true;
        BC->errs() << "BOLT-WARNING: split function detected on input : "
                   << SymName;
        if (BC->HasRelocations)
          BC->errs() << ". The support is limited in relocation mode\n";
        else
          BC->errs() << '\n';
      }
      BC->HasSplitFunctions = true;
      BF->IsFragment = true;
    }

    if (!AlternativeName.empty())
      BF->addAlternativeName(AlternativeName);

    registerName(SymbolSize);
    PreviousFunction = BF;
  }

  // Read dynamic relocation first as their presence affects the way we process
  // static relocations. E.g. we will ignore a static relocation at an address
  // that is a subject to dynamic relocation processing.
  processDynamicRelocations();

  // Process PLT section.
  disassemblePLT();

  // See if we missed any functions marked by FDE.
  for (const auto &FDEI : CFIRdWrt->getFDEs()) {
    const uint64_t Address = FDEI.first;
    const dwarf::FDE *FDE = FDEI.second;
    const BinaryFunction *BF = BC->getBinaryFunctionAtAddress(Address);
    if (BF)
      continue;

    BF = BC->getBinaryFunctionContainingAddress(Address);
    if (BF) {
      BC->errs() << "BOLT-WARNING: FDE [0x" << Twine::utohexstr(Address)
                 << ", 0x" << Twine::utohexstr(Address + FDE->getAddressRange())
                 << ") conflicts with function " << *BF << '\n';
      continue;
    }

    if (opts::Verbosity >= 1)
      BC->errs() << "BOLT-WARNING: FDE [0x" << Twine::utohexstr(Address)
                 << ", 0x" << Twine::utohexstr(Address + FDE->getAddressRange())
                 << ") has no corresponding symbol table entry\n";

    ErrorOr<BinarySection &> Section = BC->getSectionForAddress(Address);
    assert(Section && "cannot get section for address from FDE");
    std::string FunctionName =
        "__BOLT_FDE_FUNCat" + Twine::utohexstr(Address).str();
    BC->createBinaryFunction(FunctionName, *Section, Address,
                             FDE->getAddressRange());
  }

  BC->setHasSymbolsWithFileName(SeenFileName);

  // Now that all the functions were created - adjust their boundaries.
  adjustFunctionBoundaries();

  // Annotate functions with code/data markers in AArch64
  for (auto ISym = SortedMarkerSymbols.begin();
       ISym != SortedMarkerSymbols.end(); ++ISym) {

    auto *BF =
        BC->getBinaryFunctionContainingAddress(ISym->Address, true, true);

    if (!BF) {
      // Stray marker
      continue;
    }
    const auto EntryOffset = ISym->Address - BF->getAddress();
    if (ISym->Type == MarkerSymType::CODE) {
      BF->markCodeAtOffset(EntryOffset);
      continue;
    }
    if (ISym->Type == MarkerSymType::DATA) {
      BF->markDataAtOffset(EntryOffset);
      BC->AddressToConstantIslandMap[ISym->Address] = BF;
      continue;
    }
    llvm_unreachable("Unknown marker");
  }

  if (BC->isAArch64()) {
    // Check for dynamic relocations that might be contained in
    // constant islands.
    for (const BinarySection &Section : BC->allocatableSections()) {
      const uint64_t SectionAddress = Section.getAddress();
      for (const Relocation &Rel : Section.dynamicRelocations()) {
        const uint64_t RelAddress = SectionAddress + Rel.Offset;
        BinaryFunction *BF =
            BC->getBinaryFunctionContainingAddress(RelAddress,
                                                   /*CheckPastEnd*/ false,
                                                   /*UseMaxSize*/ true);
        if (BF) {
          assert(Rel.isRelative() && "Expected relative relocation for island");
          BC->logBOLTErrorsAndQuitOnFatal(
              BF->markIslandDynamicRelocationAtAddress(RelAddress));
        }
      }
    }
  }

  if (!BC->IsLinuxKernel) {
    // Read all relocations now that we have binary functions mapped.
    processRelocations();
  }

  registerFragments();
  FileSymbols.clear();
  FileSymRefs.clear();

  discoverBOLTReserved();
}

void RewriteInstance::discoverBOLTReserved() {
  BinaryData *StartBD = BC->getBinaryDataByName(getBOLTReservedStart());
  BinaryData *EndBD = BC->getBinaryDataByName(getBOLTReservedEnd());
  if (!StartBD != !EndBD) {
    BC->errs() << "BOLT-ERROR: one of the symbols is missing from the binary: "
               << getBOLTReservedStart() << ", " << getBOLTReservedEnd()
               << '\n';
    exit(1);
  }

  if (!StartBD)
    return;

  if (StartBD->getAddress() >= EndBD->getAddress()) {
    BC->errs() << "BOLT-ERROR: invalid reserved space boundaries\n";
    exit(1);
  }
  BC->BOLTReserved = AddressRange(StartBD->getAddress(), EndBD->getAddress());
  BC->outs() << "BOLT-INFO: using reserved space for allocating new sections\n";

  PHDRTableOffset = 0;
  PHDRTableAddress = 0;
  NewTextSegmentAddress = 0;
  NewTextSegmentOffset = 0;
  NextAvailableAddress = BC->BOLTReserved.start();
}

Error RewriteInstance::discoverRtFiniAddress() {
  // Use DT_FINI if it's available.
  if (BC->FiniAddress) {
    BC->FiniFunctionAddress = BC->FiniAddress;
    return Error::success();
  }

  if (!BC->FiniArrayAddress || !BC->FiniArraySize) {
    return createStringError(
        std::errc::not_supported,
        "Instrumentation needs either DT_FINI or DT_FINI_ARRAY");
  }

  if (*BC->FiniArraySize < BC->AsmInfo->getCodePointerSize()) {
    return createStringError(std::errc::not_supported,
                             "Need at least 1 DT_FINI_ARRAY slot");
  }

  ErrorOr<BinarySection &> FiniArraySection =
      BC->getSectionForAddress(*BC->FiniArrayAddress);
  if (auto EC = FiniArraySection.getError())
    return errorCodeToError(EC);

  if (const Relocation *Reloc = FiniArraySection->getDynamicRelocationAt(0)) {
    BC->FiniFunctionAddress = Reloc->Addend;
    return Error::success();
  }

  if (const Relocation *Reloc = FiniArraySection->getRelocationAt(0)) {
    BC->FiniFunctionAddress = Reloc->Value;
    return Error::success();
  }

  return createStringError(std::errc::not_supported,
                           "No relocation for first DT_FINI_ARRAY slot");
}

void RewriteInstance::updateRtFiniReloc() {
  // Updating DT_FINI is handled by patchELFDynamic.
  if (BC->FiniAddress)
    return;

  const RuntimeLibrary *RT = BC->getRuntimeLibrary();
  if (!RT || !RT->getRuntimeFiniAddress())
    return;

  assert(BC->FiniArrayAddress && BC->FiniArraySize &&
         "inconsistent .fini_array state");

  ErrorOr<BinarySection &> FiniArraySection =
      BC->getSectionForAddress(*BC->FiniArrayAddress);
  assert(FiniArraySection && ".fini_array removed");

  if (std::optional<Relocation> Reloc =
          FiniArraySection->takeDynamicRelocationAt(0)) {
    assert(Reloc->Addend == BC->FiniFunctionAddress &&
           "inconsistent .fini_array dynamic relocation");
    Reloc->Addend = RT->getRuntimeFiniAddress();
    FiniArraySection->addDynamicRelocation(*Reloc);
  }

  // Update the static relocation by adding a pending relocation which will get
  // patched when flushPendingRelocations is called in rewriteFile. Note that
  // flushPendingRelocations will calculate the value to patch as
  // "Symbol + Addend". Since we don't have a symbol, just set the addend to the
  // desired value.
  FiniArraySection->addPendingRelocation(Relocation{
      /*Offset*/ 0, /*Symbol*/ nullptr, /*Type*/ Relocation::getAbs64(),
      /*Addend*/ RT->getRuntimeFiniAddress(), /*Value*/ 0});
}

void RewriteInstance::registerFragments() {
  if (!BC->HasSplitFunctions)
    return;

  // Process fragments with ambiguous parents separately as they are typically a
  // vanishing minority of cases and require expensive symbol table lookups.
  std::vector<std::pair<StringRef, BinaryFunction *>> AmbiguousFragments;
  for (auto &BFI : BC->getBinaryFunctions()) {
    BinaryFunction &Function = BFI.second;
    if (!Function.isFragment())
      continue;
    for (StringRef Name : Function.getNames()) {
      StringRef BaseName = NR.restore(Name);
      const bool IsGlobal = BaseName == Name;
      SmallVector<StringRef> Matches;
      if (!FunctionFragmentTemplate.match(BaseName, &Matches))
        continue;
      StringRef ParentName = Matches[1];
      const BinaryData *BD = BC->getBinaryDataByName(ParentName);
      const uint64_t NumPossibleLocalParents =
          NR.getUniquifiedNameCount(ParentName);
      // The most common case: single local parent fragment.
      if (!BD && NumPossibleLocalParents == 1) {
        BD = BC->getBinaryDataByName(NR.getUniqueName(ParentName, 1));
      } else if (BD && (!NumPossibleLocalParents || IsGlobal)) {
        // Global parent and either no local candidates (second most common), or
        // the fragment is global as well (uncommon).
      } else {
        // Any other case: need to disambiguate using FILE symbols.
        AmbiguousFragments.emplace_back(ParentName, &Function);
        continue;
      }
      if (BD) {
        BinaryFunction *BF = BC->getFunctionForSymbol(BD->getSymbol());
        if (BF) {
          BC->registerFragment(Function, *BF);
          continue;
        }
      }
      BC->errs() << "BOLT-ERROR: parent function not found for " << Function
                 << '\n';
      exit(1);
    }
  }

  if (AmbiguousFragments.empty())
    return;

  if (!BC->hasSymbolsWithFileName()) {
    BC->errs() << "BOLT-ERROR: input file has split functions but does not "
                  "have FILE symbols. If the binary was stripped, preserve "
                  "FILE symbols with --keep-file-symbols strip option\n";
    exit(1);
  }

  // The first global symbol is identified by the symbol table sh_info value.
  // Used as local symbol search stopping point.
  auto *ELF64LEFile = cast<ELF64LEObjectFile>(InputFile);
  const ELFFile<ELF64LE> &Obj = ELF64LEFile->getELFFile();
  auto *SymTab = llvm::find_if(cantFail(Obj.sections()), [](const auto &Sec) {
    return Sec.sh_type == ELF::SHT_SYMTAB;
  });
  assert(SymTab);
  // Symtab sh_info contains the value one greater than the symbol table index
  // of the last local symbol.
  ELFSymbolRef LocalSymEnd = ELF64LEFile->toSymbolRef(SymTab, SymTab->sh_info);

  for (auto &Fragment : AmbiguousFragments) {
    const StringRef &ParentName = Fragment.first;
    BinaryFunction *BF = Fragment.second;
    const uint64_t Address = BF->getAddress();

    // Get fragment's own symbol
    const auto SymIt = llvm::find_if(
        llvm::make_range(FileSymRefs.equal_range(Address)), [&](auto SI) {
          StringRef Name = cantFail(SI.second.getName());
          return Name.contains(ParentName);
        });
    if (SymIt == FileSymRefs.end()) {
      BC->errs()
          << "BOLT-ERROR: symbol lookup failed for function at address 0x"
          << Twine::utohexstr(Address) << '\n';
      exit(1);
    }

    // Find containing FILE symbol
    ELFSymbolRef Symbol = SymIt->second;
    auto FSI = llvm::upper_bound(FileSymbols, Symbol);
    if (FSI == FileSymbols.begin()) {
      BC->errs() << "BOLT-ERROR: owning FILE symbol not found for symbol "
                 << cantFail(Symbol.getName()) << '\n';
      exit(1);
    }

    ELFSymbolRef StopSymbol = LocalSymEnd;
    if (FSI != FileSymbols.end())
      StopSymbol = *FSI;

    uint64_t ParentAddress{0};

    // BOLT split fragment symbols are emitted just before the main function
    // symbol.
    for (ELFSymbolRef NextSymbol = Symbol; NextSymbol < StopSymbol;
         NextSymbol.moveNext()) {
      StringRef Name = cantFail(NextSymbol.getName());
      if (Name == ParentName) {
        ParentAddress = cantFail(NextSymbol.getValue());
        goto registerParent;
      }
      if (Name.starts_with(ParentName))
        // With multi-way splitting, there are multiple fragments with different
        // suffixes. Parent follows the last fragment.
        continue;
      break;
    }

    // Iterate over local file symbols and check symbol names to match parent.
    for (ELFSymbolRef Symbol(FSI[-1]); Symbol < StopSymbol; Symbol.moveNext()) {
      if (cantFail(Symbol.getName()) == ParentName) {
        ParentAddress = cantFail(Symbol.getAddress());
        break;
      }
    }

registerParent:
    // No local parent is found, use global parent function.
    if (!ParentAddress)
      if (BinaryData *ParentBD = BC->getBinaryDataByName(ParentName))
        ParentAddress = ParentBD->getAddress();

    if (BinaryFunction *ParentBF =
            BC->getBinaryFunctionAtAddress(ParentAddress)) {
      BC->registerFragment(*BF, *ParentBF);
      continue;
    }
    BC->errs() << "BOLT-ERROR: parent function not found for " << *BF << '\n';
    exit(1);
  }
}

void RewriteInstance::createPLTBinaryFunction(uint64_t TargetAddress,
                                              uint64_t EntryAddress,
                                              uint64_t EntrySize) {
  if (!TargetAddress)
    return;

  auto setPLTSymbol = [&](BinaryFunction *BF, StringRef Name) {
    const unsigned PtrSize = BC->AsmInfo->getCodePointerSize();
    MCSymbol *TargetSymbol = BC->registerNameAtAddress(
        Name.str() + "@GOT", TargetAddress, PtrSize, PtrSize);
    BF->setPLTSymbol(TargetSymbol);
  };

  BinaryFunction *BF = BC->getBinaryFunctionAtAddress(EntryAddress);
  if (BF && BC->isAArch64()) {
    // Handle IFUNC trampoline with symbol
    setPLTSymbol(BF, BF->getOneName());
    return;
  }

  const Relocation *Rel = BC->getDynamicRelocationAt(TargetAddress);
  if (!Rel)
    return;

  MCSymbol *Symbol = Rel->Symbol;
  if (!Symbol) {
    if (BC->isRISCV() || !Rel->Addend || !Rel->isIRelative())
      return;

    // IFUNC trampoline without symbol
    BinaryFunction *TargetBF = BC->getBinaryFunctionAtAddress(Rel->Addend);
    if (!TargetBF) {
      BC->errs()
          << "BOLT-WARNING: Expected BF to be presented as IFUNC resolver at "
          << Twine::utohexstr(Rel->Addend) << ", skipping\n";
      return;
    }

    Symbol = TargetBF->getSymbol();
  }

  ErrorOr<BinarySection &> Section = BC->getSectionForAddress(EntryAddress);
  assert(Section && "cannot get section for address");
  if (!BF)
    BF = BC->createBinaryFunction(Symbol->getName().str() + "@PLT", *Section,
                                  EntryAddress, 0, EntrySize,
                                  Section->getAlignment());
  else
    BF->addAlternativeName(Symbol->getName().str() + "@PLT");
  setPLTSymbol(BF, Symbol->getName());
}

void RewriteInstance::disassemblePLTInstruction(const BinarySection &Section,
                                                uint64_t InstrOffset,
                                                MCInst &Instruction,
                                                uint64_t &InstrSize) {
  const uint64_t SectionAddress = Section.getAddress();
  const uint64_t SectionSize = Section.getSize();
  StringRef PLTContents = Section.getContents();
  ArrayRef<uint8_t> PLTData(
      reinterpret_cast<const uint8_t *>(PLTContents.data()), SectionSize);

  const uint64_t InstrAddr = SectionAddress + InstrOffset;
  if (!BC->DisAsm->getInstruction(Instruction, InstrSize,
                                  PLTData.slice(InstrOffset), InstrAddr,
                                  nulls())) {
    BC->errs()
        << "BOLT-ERROR: unable to disassemble instruction in PLT section "
        << Section.getName() << formatv(" at offset {0:x}\n", InstrOffset);
    exit(1);
  }
}

void RewriteInstance::disassemblePLTSectionAArch64(BinarySection &Section) {
  const uint64_t SectionAddress = Section.getAddress();
  const uint64_t SectionSize = Section.getSize();

  uint64_t InstrOffset = 0;
  // Locate new plt entry
  while (InstrOffset < SectionSize) {
    InstructionListType Instructions;
    MCInst Instruction;
    uint64_t EntryOffset = InstrOffset;
    uint64_t EntrySize = 0;
    uint64_t InstrSize;
    // Loop through entry instructions
    while (InstrOffset < SectionSize) {
      disassemblePLTInstruction(Section, InstrOffset, Instruction, InstrSize);
      EntrySize += InstrSize;
      if (!BC->MIB->isIndirectBranch(Instruction)) {
        Instructions.emplace_back(Instruction);
        InstrOffset += InstrSize;
        continue;
      }

      const uint64_t EntryAddress = SectionAddress + EntryOffset;
      const uint64_t TargetAddress = BC->MIB->analyzePLTEntry(
          Instruction, Instructions.begin(), Instructions.end(), EntryAddress);

      createPLTBinaryFunction(TargetAddress, EntryAddress, EntrySize);
      break;
    }

    // Branch instruction
    InstrOffset += InstrSize;

    // Skip nops if any
    while (InstrOffset < SectionSize) {
      disassemblePLTInstruction(Section, InstrOffset, Instruction, InstrSize);
      if (!BC->MIB->isNoop(Instruction))
        break;

      InstrOffset += InstrSize;
    }
  }
}

void RewriteInstance::disassemblePLTSectionRISCV(BinarySection &Section) {
  const uint64_t SectionAddress = Section.getAddress();
  const uint64_t SectionSize = Section.getSize();
  StringRef PLTContents = Section.getContents();
  ArrayRef<uint8_t> PLTData(
      reinterpret_cast<const uint8_t *>(PLTContents.data()), SectionSize);

  auto disassembleInstruction = [&](uint64_t InstrOffset, MCInst &Instruction,
                                    uint64_t &InstrSize) {
    const uint64_t InstrAddr = SectionAddress + InstrOffset;
    if (!BC->DisAsm->getInstruction(Instruction, InstrSize,
                                    PLTData.slice(InstrOffset), InstrAddr,
                                    nulls())) {
      BC->errs()
          << "BOLT-ERROR: unable to disassemble instruction in PLT section "
          << Section.getName() << " at offset 0x"
          << Twine::utohexstr(InstrOffset) << '\n';
      exit(1);
    }
  };

  // Skip the first special entry since no relocation points to it.
  uint64_t InstrOffset = 32;

  while (InstrOffset < SectionSize) {
    InstructionListType Instructions;
    MCInst Instruction;
    const uint64_t EntryOffset = InstrOffset;
    const uint64_t EntrySize = 16;
    uint64_t InstrSize;

    while (InstrOffset < EntryOffset + EntrySize) {
      disassembleInstruction(InstrOffset, Instruction, InstrSize);
      Instructions.emplace_back(Instruction);
      InstrOffset += InstrSize;
    }

    const uint64_t EntryAddress = SectionAddress + EntryOffset;
    const uint64_t TargetAddress = BC->MIB->analyzePLTEntry(
        Instruction, Instructions.begin(), Instructions.end(), EntryAddress);

    createPLTBinaryFunction(TargetAddress, EntryAddress, EntrySize);
  }
}

void RewriteInstance::disassemblePLTSectionX86(BinarySection &Section,
                                               uint64_t EntrySize) {
  const uint64_t SectionAddress = Section.getAddress();
  const uint64_t SectionSize = Section.getSize();

  for (uint64_t EntryOffset = 0; EntryOffset + EntrySize <= SectionSize;
       EntryOffset += EntrySize) {
    MCInst Instruction;
    uint64_t InstrSize, InstrOffset = EntryOffset;
    while (InstrOffset < EntryOffset + EntrySize) {
      disassemblePLTInstruction(Section, InstrOffset, Instruction, InstrSize);
      // Check if the entry size needs adjustment.
      if (EntryOffset == 0 && BC->MIB->isTerminateBranch(Instruction) &&
          EntrySize == 8)
        EntrySize = 16;

      if (BC->MIB->isIndirectBranch(Instruction))
        break;

      InstrOffset += InstrSize;
    }

    if (InstrOffset + InstrSize > EntryOffset + EntrySize)
      continue;

    uint64_t TargetAddress;
    if (!BC->MIB->evaluateMemOperandTarget(Instruction, TargetAddress,
                                           SectionAddress + InstrOffset,
                                           InstrSize)) {
      BC->errs() << "BOLT-ERROR: error evaluating PLT instruction at offset 0x"
                 << Twine::utohexstr(SectionAddress + InstrOffset) << '\n';
      exit(1);
    }

    createPLTBinaryFunction(TargetAddress, SectionAddress + EntryOffset,
                            EntrySize);
  }
}

void RewriteInstance::disassemblePLT() {
  auto analyzeOnePLTSection = [&](BinarySection &Section, uint64_t EntrySize) {
    if (BC->isAArch64())
      return disassemblePLTSectionAArch64(Section);
    if (BC->isRISCV())
      return disassemblePLTSectionRISCV(Section);
    if (BC->isX86())
      return disassemblePLTSectionX86(Section, EntrySize);
    llvm_unreachable("Unmplemented PLT");
  };

  for (BinarySection &Section : BC->allocatableSections()) {
    const PLTSectionInfo *PLTSI = getPLTSectionInfo(Section.getName());
    if (!PLTSI)
      continue;

    analyzeOnePLTSection(Section, PLTSI->EntrySize);

    BinaryFunction *PltBF;
    auto BFIter = BC->getBinaryFunctions().find(Section.getAddress());
    if (BFIter != BC->getBinaryFunctions().end()) {
      PltBF = &BFIter->second;
    } else {
      // If we did not register any function at the start of the section,
      // then it must be a general PLT entry. Add a function at the location.
      PltBF = BC->createBinaryFunction(
          "__BOLT_PSEUDO_" + Section.getName().str(), Section,
          Section.getAddress(), 0, PLTSI->EntrySize, Section.getAlignment());
    }
    PltBF->setPseudo(true);
  }
}

void RewriteInstance::adjustFunctionBoundaries() {
  for (auto BFI = BC->getBinaryFunctions().begin(),
            BFE = BC->getBinaryFunctions().end();
       BFI != BFE; ++BFI) {
    BinaryFunction &Function = BFI->second;
    const BinaryFunction *NextFunction = nullptr;
    if (std::next(BFI) != BFE)
      NextFunction = &std::next(BFI)->second;

    // Check if there's a symbol or a function with a larger address in the
    // same section. If there is - it determines the maximum size for the
    // current function. Otherwise, it is the size of a containing section
    // the defines it.
    //
    // NOTE: ignore some symbols that could be tolerated inside the body
    //       of a function.
    auto NextSymRefI = FileSymRefs.upper_bound(Function.getAddress());
    while (NextSymRefI != FileSymRefs.end()) {
      SymbolRef &Symbol = NextSymRefI->second;
      const uint64_t SymbolAddress = NextSymRefI->first;
      const uint64_t SymbolSize = ELFSymbolRef(Symbol).getSize();

      if (NextFunction && SymbolAddress >= NextFunction->getAddress())
        break;

      if (!Function.isSymbolValidInScope(Symbol, SymbolSize))
        break;

      // Skip basic block labels. This happens on RISC-V with linker relaxation
      // enabled because every branch needs a relocation and corresponding
      // symbol. We don't want to add such symbols as entry points.
      const auto PrivateLabelPrefix = BC->AsmInfo->getPrivateLabelPrefix();
      if (!PrivateLabelPrefix.empty() &&
          cantFail(Symbol.getName()).starts_with(PrivateLabelPrefix)) {
        ++NextSymRefI;
        continue;
      }

      // This is potentially another entry point into the function.
      uint64_t EntryOffset = NextSymRefI->first - Function.getAddress();
      LLVM_DEBUG(dbgs() << "BOLT-DEBUG: adding entry point to function "
                        << Function << " at offset 0x"
                        << Twine::utohexstr(EntryOffset) << '\n');
      Function.addEntryPointAtOffset(EntryOffset);

      ++NextSymRefI;
    }

    // Function runs at most till the end of the containing section.
    uint64_t NextObjectAddress = Function.getOriginSection()->getEndAddress();
    // Or till the next object marked by a symbol.
    if (NextSymRefI != FileSymRefs.end())
      NextObjectAddress = std::min(NextSymRefI->first, NextObjectAddress);

    // Or till the next function not marked by a symbol.
    if (NextFunction)
      NextObjectAddress =
          std::min(NextFunction->getAddress(), NextObjectAddress);

    const uint64_t MaxSize = NextObjectAddress - Function.getAddress();
    if (MaxSize < Function.getSize()) {
      BC->errs() << "BOLT-ERROR: symbol seen in the middle of the function "
                 << Function << ". Skipping.\n";
      Function.setSimple(false);
      Function.setMaxSize(Function.getSize());
      continue;
    }
    Function.setMaxSize(MaxSize);
    if (!Function.getSize() && Function.isSimple()) {
      // Some assembly functions have their size set to 0, use the max
      // size as their real size.
      if (opts::Verbosity >= 1)
        BC->outs() << "BOLT-INFO: setting size of function " << Function
                   << " to " << Function.getMaxSize() << " (was 0)\n";
      Function.setSize(Function.getMaxSize());
    }
  }
}

void RewriteInstance::relocateEHFrameSection() {
  assert(EHFrameSection && "Non-empty .eh_frame section expected.");

  BinarySection *RelocatedEHFrameSection =
      getSection(".relocated" + getEHFrameSectionName());
  assert(RelocatedEHFrameSection &&
         "Relocated eh_frame section should be preregistered.");
  DWARFDataExtractor DE(EHFrameSection->getContents(),
                        BC->AsmInfo->isLittleEndian(),
                        BC->AsmInfo->getCodePointerSize());
  auto createReloc = [&](uint64_t Value, uint64_t Offset, uint64_t DwarfType) {
    if (DwarfType == dwarf::DW_EH_PE_omit)
      return;

    // Only fix references that are relative to other locations.
    if (!(DwarfType & dwarf::DW_EH_PE_pcrel) &&
        !(DwarfType & dwarf::DW_EH_PE_textrel) &&
        !(DwarfType & dwarf::DW_EH_PE_funcrel) &&
        !(DwarfType & dwarf::DW_EH_PE_datarel))
      return;

    if (!(DwarfType & dwarf::DW_EH_PE_sdata4))
      return;

    uint32_t RelType;
    switch (DwarfType & 0x0f) {
    default:
      llvm_unreachable("unsupported DWARF encoding type");
    case dwarf::DW_EH_PE_sdata4:
    case dwarf::DW_EH_PE_udata4:
      RelType = Relocation::getPC32();
      Offset -= 4;
      break;
    case dwarf::DW_EH_PE_sdata8:
    case dwarf::DW_EH_PE_udata8:
      RelType = Relocation::getPC64();
      Offset -= 8;
      break;
    }

    // Create a relocation against an absolute value since the goal is to
    // preserve the contents of the section independent of the new values
    // of referenced symbols.
    RelocatedEHFrameSection->addRelocation(Offset, nullptr, RelType, Value);
  };

  Error E = EHFrameParser::parse(DE, EHFrameSection->getAddress(), createReloc);
  check_error(std::move(E), "failed to patch EH frame");
}

Error RewriteInstance::readSpecialSections() {
  NamedRegionTimer T("readSpecialSections", "read special sections",
                     TimerGroupName, TimerGroupDesc, opts::TimeRewrite);

  bool HasTextRelocations = false;
  bool HasSymbolTable = false;
  bool HasDebugInfo = false;

  // Process special sections.
  for (const SectionRef &Section : InputFile->sections()) {
    Expected<StringRef> SectionNameOrErr = Section.getName();
    check_error(SectionNameOrErr.takeError(), "cannot get section name");
    StringRef SectionName = *SectionNameOrErr;

    if (Error E = Section.getContents().takeError())
      return E;
    BC->registerSection(Section);
    LLVM_DEBUG(
        dbgs() << "BOLT-DEBUG: registering section " << SectionName << " @ 0x"
               << Twine::utohexstr(Section.getAddress()) << ":0x"
               << Twine::utohexstr(Section.getAddress() + Section.getSize())
               << "\n");
    if (isDebugSection(SectionName))
      HasDebugInfo = true;
  }

  // Set IsRelro section attribute based on PT_GNU_RELRO segment.
  markGnuRelroSections();

  if (HasDebugInfo && !opts::UpdateDebugSections && !opts::AggregateOnly) {
    BC->errs() << "BOLT-WARNING: debug info will be stripped from the binary. "
                  "Use -update-debug-sections to keep it.\n";
  }

  HasTextRelocations = (bool)BC->getUniqueSectionByName(
      ".rela" + std::string(BC->getMainCodeSectionName()));
  HasSymbolTable = (bool)BC->getUniqueSectionByName(".symtab");
  EHFrameSection = BC->getUniqueSectionByName(".eh_frame");

  if (ErrorOr<BinarySection &> BATSec =
          BC->getUniqueSectionByName(BoltAddressTranslation::SECTION_NAME)) {
    BC->HasBATSection = true;
    // Do not read BAT when plotting a heatmap
    if (!opts::HeatmapMode) {
      if (std::error_code EC = BAT->parse(BC->outs(), BATSec->getContents())) {
        BC->errs() << "BOLT-ERROR: failed to parse BOLT address translation "
                      "table.\n";
        exit(1);
      }
    }
  }

  if (opts::PrintSections) {
    BC->outs() << "BOLT-INFO: Sections from original binary:\n";
    BC->printSections(BC->outs());
  }

  if (opts::RelocationMode == cl::BOU_TRUE && !HasTextRelocations) {
    BC->errs()
        << "BOLT-ERROR: relocations against code are missing from the input "
           "file. Cannot proceed in relocations mode (-relocs).\n";
    exit(1);
  }

  BC->HasRelocations =
      HasTextRelocations && (opts::RelocationMode != cl::BOU_FALSE);

  if (BC->IsLinuxKernel && BC->HasRelocations) {
    BC->outs() << "BOLT-INFO: disabling relocation mode for Linux kernel\n";
    BC->HasRelocations = false;
  }

  BC->IsStripped = !HasSymbolTable;

  if (BC->IsStripped && !opts::AllowStripped) {
    BC->errs()
        << "BOLT-ERROR: stripped binaries are not supported. If you know "
           "what you're doing, use --allow-stripped to proceed";
    exit(1);
  }

  // Force non-relocation mode for heatmap generation
  if (opts::HeatmapMode)
    BC->HasRelocations = false;

  if (BC->HasRelocations)
    BC->outs() << "BOLT-INFO: enabling " << (opts::StrictMode ? "strict " : "")
               << "relocation mode\n";

  // Read EH frame for function boundaries info.
  Expected<const DWARFDebugFrame *> EHFrameOrError = BC->DwCtx->getEHFrame();
  if (!EHFrameOrError)
    report_error("expected valid eh_frame section", EHFrameOrError.takeError());
  CFIRdWrt.reset(new CFIReaderWriter(*BC, *EHFrameOrError.get()));

  processSectionMetadata();

  // Read .dynamic/PT_DYNAMIC.
  return readELFDynamic();
}

void RewriteInstance::adjustCommandLineOptions() {
  if (BC->isAArch64() && !BC->HasRelocations)
    BC->errs() << "BOLT-WARNING: non-relocation mode for AArch64 is not fully "
                  "supported\n";

  if (RuntimeLibrary *RtLibrary = BC->getRuntimeLibrary())
    RtLibrary->adjustCommandLineOptions(*BC);

  if (BC->isX86() && BC->MAB->allowAutoPadding()) {
    if (!BC->HasRelocations) {
      BC->errs()
          << "BOLT-ERROR: cannot apply mitigations for Intel JCC erratum in "
             "non-relocation mode\n";
      exit(1);
    }
    BC->outs()
        << "BOLT-WARNING: using mitigation for Intel JCC erratum, layout "
           "may take several minutes\n";
  }

  if (opts::SplitEH && !BC->HasRelocations) {
    BC->errs() << "BOLT-WARNING: disabling -split-eh in non-relocation mode\n";
    opts::SplitEH = false;
  }

  if (opts::StrictMode && !BC->HasRelocations) {
    BC->errs()
        << "BOLT-WARNING: disabling strict mode (-strict) in non-relocation "
           "mode\n";
    opts::StrictMode = false;
  }

  if (BC->HasRelocations && opts::AggregateOnly &&
      !opts::StrictMode.getNumOccurrences()) {
    BC->outs() << "BOLT-INFO: enabling strict relocation mode for aggregation "
                  "purposes\n";
    opts::StrictMode = true;
  }

  if (!BC->HasRelocations &&
      opts::ReorderFunctions != ReorderFunctions::RT_NONE) {
    BC->errs() << "BOLT-ERROR: function reordering only works when "
               << "relocations are enabled\n";
    exit(1);
  }

  if (!BC->HasRelocations &&
      opts::ICF == IdenticalCodeFolding::ICFLevel::Safe) {
    BC->errs() << "BOLT-ERROR: binary built without relocations. Safe ICF is "
                  "not supported\n";
    exit(1);
  }

  if (opts::Instrument ||
      (opts::ReorderFunctions != ReorderFunctions::RT_NONE &&
       !opts::HotText.getNumOccurrences())) {
    opts::HotText = true;
  } else if (opts::HotText && !BC->HasRelocations) {
    BC->errs() << "BOLT-WARNING: hot text is disabled in non-relocation mode\n";
    opts::HotText = false;
  }

  if (opts::Instrument && opts::UseGnuStack) {
    BC->errs() << "BOLT-ERROR: cannot avoid having writeable and executable "
                  "segment in instrumented binary if program headers will be "
                  "updated in place\n";
    exit(1);
  }

  if (opts::HotText && opts::HotTextMoveSections.getNumOccurrences() == 0) {
    opts::HotTextMoveSections.addValue(".stub");
    opts::HotTextMoveSections.addValue(".mover");
    opts::HotTextMoveSections.addValue(".never_hugify");
  }

  if (opts::UseOldText && !BC->OldTextSectionAddress) {
    BC->errs()
        << "BOLT-WARNING: cannot use old .text as the section was not found"
           "\n";
    opts::UseOldText = false;
  }
  if (opts::UseOldText && !BC->HasRelocations) {
    BC->errs() << "BOLT-WARNING: cannot use old .text in non-relocation mode\n";
    opts::UseOldText = false;
  }

  if (!opts::AlignText.getNumOccurrences())
    opts::AlignText = BC->PageAlign;

  if (opts::AlignText < opts::AlignFunctions)
    opts::AlignText = (unsigned)opts::AlignFunctions;

  if (BC->isX86() && opts::Lite.getNumOccurrences() == 0 && !opts::StrictMode &&
      !opts::UseOldText)
    opts::Lite = true;

  if (opts::Lite && opts::UseOldText) {
    BC->errs() << "BOLT-WARNING: cannot combine -lite with -use-old-text. "
                  "Disabling -use-old-text.\n";
    opts::UseOldText = false;
  }

  if (opts::Lite && opts::StrictMode) {
    BC->errs()
        << "BOLT-ERROR: -strict and -lite cannot be used at the same time\n";
    exit(1);
  }

  if (opts::Lite)
    BC->outs() << "BOLT-INFO: enabling lite mode\n";

  if (BC->IsLinuxKernel) {
    if (!opts::KeepNops.getNumOccurrences())
      opts::KeepNops = true;

    // Linux kernel may resume execution after a trap instruction in some cases.
    if (!opts::TerminalTrap.getNumOccurrences())
      opts::TerminalTrap = false;
  }
}

namespace {
template <typename ELFT>
int64_t getRelocationAddend(const ELFObjectFile<ELFT> *Obj,
                            const RelocationRef &RelRef) {
  using ELFShdrTy = typename ELFT::Shdr;
  using Elf_Rela = typename ELFT::Rela;
  int64_t Addend = 0;
  const ELFFile<ELFT> &EF = Obj->getELFFile();
  DataRefImpl Rel = RelRef.getRawDataRefImpl();
  const ELFShdrTy *RelocationSection = cantFail(EF.getSection(Rel.d.a));
  switch (RelocationSection->sh_type) {
  default:
    llvm_unreachable("unexpected relocation section type");
  case ELF::SHT_REL:
    break;
  case ELF::SHT_RELA: {
    const Elf_Rela *RelA = Obj->getRela(Rel);
    Addend = RelA->r_addend;
    break;
  }
  }

  return Addend;
}

int64_t getRelocationAddend(const ELFObjectFileBase *Obj,
                            const RelocationRef &Rel) {
  return getRelocationAddend(cast<ELF64LEObjectFile>(Obj), Rel);
}

template <typename ELFT>
uint32_t getRelocationSymbol(const ELFObjectFile<ELFT> *Obj,
                             const RelocationRef &RelRef) {
  using ELFShdrTy = typename ELFT::Shdr;
  uint32_t Symbol = 0;
  const ELFFile<ELFT> &EF = Obj->getELFFile();
  DataRefImpl Rel = RelRef.getRawDataRefImpl();
  const ELFShdrTy *RelocationSection = cantFail(EF.getSection(Rel.d.a));
  switch (RelocationSection->sh_type) {
  default:
    llvm_unreachable("unexpected relocation section type");
  case ELF::SHT_REL:
    Symbol = Obj->getRel(Rel)->getSymbol(EF.isMips64EL());
    break;
  case ELF::SHT_RELA:
    Symbol = Obj->getRela(Rel)->getSymbol(EF.isMips64EL());
    break;
  }

  return Symbol;
}

uint32_t getRelocationSymbol(const ELFObjectFileBase *Obj,
                             const RelocationRef &Rel) {
  return getRelocationSymbol(cast<ELF64LEObjectFile>(Obj), Rel);
}
} // anonymous namespace

bool RewriteInstance::analyzeRelocation(
    const RelocationRef &Rel, uint32_t &RType, std::string &SymbolName,
    bool &IsSectionRelocation, uint64_t &SymbolAddress, int64_t &Addend,
    uint64_t &ExtractedValue, bool &Skip) const {
  Skip = false;
  if (!Relocation::isSupported(RType))
    return false;

  auto IsWeakReference = [](const SymbolRef &Symbol) {
    Expected<uint32_t> SymFlagsOrErr = Symbol.getFlags();
    if (!SymFlagsOrErr)
      return false;
    return (*SymFlagsOrErr & SymbolRef::SF_Undefined) &&
           (*SymFlagsOrErr & SymbolRef::SF_Weak);
  };

  const bool IsAArch64 = BC->isAArch64();

  const size_t RelSize = Relocation::getSizeForType(RType);

  ErrorOr<uint64_t> Value =
      BC->getUnsignedValueAtAddress(Rel.getOffset(), RelSize);
  assert(Value && "failed to extract relocated value");

  ExtractedValue = Relocation::extractValue(RType, *Value, Rel.getOffset());
  Addend = getRelocationAddend(InputFile, Rel);

  const bool IsPCRelative = Relocation::isPCRelative(RType);
  const uint64_t PCRelOffset = IsPCRelative && !IsAArch64 ? Rel.getOffset() : 0;
  bool SkipVerification = false;
  auto SymbolIter = Rel.getSymbol();
  if (SymbolIter == InputFile->symbol_end()) {
    SymbolAddress = ExtractedValue - Addend + PCRelOffset;
    MCSymbol *RelSymbol =
        BC->getOrCreateGlobalSymbol(SymbolAddress, "RELSYMat");
    SymbolName = std::string(RelSymbol->getName());
    IsSectionRelocation = false;
  } else {
    const SymbolRef &Symbol = *SymbolIter;
    SymbolName = std::string(cantFail(Symbol.getName()));
    SymbolAddress = cantFail(Symbol.getAddress());
    SkipVerification = (cantFail(Symbol.getType()) == SymbolRef::ST_Other);
    // Section symbols are marked as ST_Debug.
    IsSectionRelocation = (cantFail(Symbol.getType()) == SymbolRef::ST_Debug);
    // Check for PLT entry registered with symbol name
    if (!SymbolAddress && !IsWeakReference(Symbol) &&
        (IsAArch64 || BC->isRISCV())) {
      const BinaryData *BD = BC->getPLTBinaryDataByName(SymbolName);
      SymbolAddress = BD ? BD->getAddress() : 0;
    }
  }
  // For PIE or dynamic libs, the linker may choose not to put the relocation
  // result at the address if it is a X86_64_64 one because it will emit a
  // dynamic relocation (X86_RELATIVE) for the dynamic linker and loader to
  // resolve it at run time. The static relocation result goes as the addend
  // of the dynamic relocation in this case. We can't verify these cases.
  // FIXME: perhaps we can try to find if it really emitted a corresponding
  // RELATIVE relocation at this offset with the correct value as the addend.
  if (!BC->HasFixedLoadAddress && RelSize == 8)
    SkipVerification = true;

  if (IsSectionRelocation && !IsAArch64) {
    ErrorOr<BinarySection &> Section = BC->getSectionForAddress(SymbolAddress);
    assert(Section && "section expected for section relocation");
    SymbolName = "section " + std::string(Section->getName());
    // Convert section symbol relocations to regular relocations inside
    // non-section symbols.
    if (Section->containsAddress(ExtractedValue) && !IsPCRelative) {
      SymbolAddress = ExtractedValue;
      Addend = 0;
    } else {
      Addend = ExtractedValue - (SymbolAddress - PCRelOffset);
    }
  }

  // GOT relocation can cause the underlying instruction to be modified by the
  // linker, resulting in the extracted value being different from the actual
  // symbol. It's also possible to have a GOT entry for a symbol defined in the
  // binary. In the latter case, the instruction can be using the GOT version
  // causing the extracted value mismatch. Similar cases can happen for TLS.
  // Pass the relocation information as is to the disassembler and let it decide
  // how to use it for the operand symbolization.
  if (Relocation::isGOT(RType) || Relocation::isTLS(RType)) {
    SkipVerification = true;
  } else if (!SymbolAddress) {
    assert(!IsSectionRelocation);
    if (ExtractedValue || Addend == 0 || IsPCRelative) {
      SymbolAddress =
          truncateToSize(ExtractedValue - Addend + PCRelOffset, RelSize);
    } else {
      // This is weird case.  The extracted value is zero but the addend is
      // non-zero and the relocation is not pc-rel.  Using the previous logic,
      // the SymbolAddress would end up as a huge number.  Seen in
      // exceptions_pic.test.
      LLVM_DEBUG(dbgs() << "BOLT-DEBUG: relocation @ 0x"
                        << Twine::utohexstr(Rel.getOffset())
                        << " value does not match addend for "
                        << "relocation to undefined symbol.\n");
      return true;
    }
  }

  auto verifyExtractedValue = [&]() {
    if (SkipVerification)
      return true;

    if (IsAArch64 || BC->isRISCV())
      return true;

    if (SymbolName == "__hot_start" || SymbolName == "__hot_end")
      return true;

    if (RType == ELF::R_X86_64_PLT32)
      return true;

    return truncateToSize(ExtractedValue, RelSize) ==
           truncateToSize(SymbolAddress + Addend - PCRelOffset, RelSize);
  };

  (void)verifyExtractedValue;
  assert(verifyExtractedValue() && "mismatched extracted relocation value");

  return true;
}

void RewriteInstance::processDynamicRelocations() {
  // Read .relr.dyn section containing compressed R_*_RELATIVE relocations.
  if (DynamicRelrSize > 0) {
    ErrorOr<BinarySection &> DynamicRelrSectionOrErr =
        BC->getSectionForAddress(*DynamicRelrAddress);
    if (!DynamicRelrSectionOrErr)
      report_error("unable to find section corresponding to DT_RELR",
                   DynamicRelrSectionOrErr.getError());
    if (DynamicRelrSectionOrErr->getSize() != DynamicRelrSize)
      report_error("section size mismatch for DT_RELRSZ",
                   errc::executable_format_error);
    readDynamicRelrRelocations(*DynamicRelrSectionOrErr);
  }

  // Read relocations for PLT - DT_JMPREL.
  if (PLTRelocationsSize > 0) {
    ErrorOr<BinarySection &> PLTRelSectionOrErr =
        BC->getSectionForAddress(*PLTRelocationsAddress);
    if (!PLTRelSectionOrErr)
      report_error("unable to find section corresponding to DT_JMPREL",
                   PLTRelSectionOrErr.getError());
    if (PLTRelSectionOrErr->getSize() != PLTRelocationsSize)
      report_error("section size mismatch for DT_PLTRELSZ",
                   errc::executable_format_error);
    readDynamicRelocations(PLTRelSectionOrErr->getSectionRef(),
                           /*IsJmpRel*/ true);
  }

  // The rest of dynamic relocations - DT_RELA.
  // The static executable might have .rela.dyn secion and not have PT_DYNAMIC
  if (!DynamicRelocationsSize && BC->IsStaticExecutable) {
    ErrorOr<BinarySection &> DynamicRelSectionOrErr =
        BC->getUniqueSectionByName(getRelaDynSectionName());
    if (DynamicRelSectionOrErr) {
      DynamicRelocationsAddress = DynamicRelSectionOrErr->getAddress();
      DynamicRelocationsSize = DynamicRelSectionOrErr->getSize();
      const SectionRef &SectionRef = DynamicRelSectionOrErr->getSectionRef();
      DynamicRelativeRelocationsCount = std::distance(
          SectionRef.relocation_begin(), SectionRef.relocation_end());
    }
  }

  if (DynamicRelocationsSize > 0) {
    ErrorOr<BinarySection &> DynamicRelSectionOrErr =
        BC->getSectionForAddress(*DynamicRelocationsAddress);
    if (!DynamicRelSectionOrErr)
      report_error("unable to find section corresponding to DT_RELA",
                   DynamicRelSectionOrErr.getError());
    auto DynamicRelSectionSize = DynamicRelSectionOrErr->getSize();
    // On RISC-V DT_RELASZ seems to include both .rela.dyn and .rela.plt
    if (DynamicRelocationsSize == DynamicRelSectionSize + PLTRelocationsSize)
      DynamicRelocationsSize = DynamicRelSectionSize;
    if (DynamicRelSectionSize != DynamicRelocationsSize)
      report_error("section size mismatch for DT_RELASZ",
                   errc::executable_format_error);
    readDynamicRelocations(DynamicRelSectionOrErr->getSectionRef(),
                           /*IsJmpRel*/ false);
  }
}

void RewriteInstance::processRelocations() {
  if (!BC->HasRelocations)
    return;

  for (const SectionRef &Section : InputFile->sections()) {
    section_iterator SecIter = cantFail(Section.getRelocatedSection());
    if (SecIter == InputFile->section_end())
      continue;
    if (BinarySection(*BC, Section).isAllocatable())
      continue;

    readRelocations(Section);
  }

  if (NumFailedRelocations)
    BC->errs() << "BOLT-WARNING: Failed to analyze " << NumFailedRelocations
               << " relocations\n";
}

void RewriteInstance::readDynamicRelocations(const SectionRef &Section,
                                             bool IsJmpRel) {
  assert(BinarySection(*BC, Section).isAllocatable() && "allocatable expected");

  LLVM_DEBUG({
    StringRef SectionName = cantFail(Section.getName());
    dbgs() << "BOLT-DEBUG: reading relocations for section " << SectionName
           << ":\n";
  });

  for (const RelocationRef &Rel : Section.relocations()) {
    const uint32_t RType = Relocation::getType(Rel);
    if (Relocation::isNone(RType))
      continue;

    StringRef SymbolName = "<none>";
    MCSymbol *Symbol = nullptr;
    uint64_t SymbolAddress = 0;
    const uint64_t Addend = getRelocationAddend(InputFile, Rel);

    symbol_iterator SymbolIter = Rel.getSymbol();
    if (SymbolIter != InputFile->symbol_end()) {
      SymbolName = cantFail(SymbolIter->getName());
      BinaryData *BD = BC->getBinaryDataByName(SymbolName);
      Symbol = BD ? BD->getSymbol()
                  : BC->getOrCreateUndefinedGlobalSymbol(SymbolName);
      SymbolAddress = cantFail(SymbolIter->getAddress());
      (void)SymbolAddress;
    }

    LLVM_DEBUG(
      SmallString<16> TypeName;
      Rel.getTypeName(TypeName);
      dbgs() << "BOLT-DEBUG: dynamic relocation at 0x"
             << Twine::utohexstr(Rel.getOffset()) << " : " << TypeName
             << " : " << SymbolName << " : " <<  Twine::utohexstr(SymbolAddress)
             << " : + 0x" << Twine::utohexstr(Addend) << '\n'
    );

    if (IsJmpRel)
      IsJmpRelocation[RType] = true;

    if (Symbol)
      SymbolIndex[Symbol] = getRelocationSymbol(InputFile, Rel);

    const uint64_t ReferencedAddress = SymbolAddress + Addend;
    BinaryFunction *Func =
        BC->getBinaryFunctionContainingAddress(ReferencedAddress);

    if (Relocation::isRelative(RType) && SymbolAddress == 0) {
      if (Func) {
        if (!Func->isInConstantIsland(ReferencedAddress)) {
          if (const uint64_t ReferenceOffset =
                  ReferencedAddress - Func->getAddress()) {
            Func->addEntryPointAtOffset(ReferenceOffset);
          }
        } else {
          BC->errs() << "BOLT-ERROR: referenced address at 0x"
                     << Twine::utohexstr(ReferencedAddress)
                     << " is in constant island of function " << *Func << "\n";
          exit(1);
        }
      }
    } else if (Relocation::isRelative(RType) && SymbolAddress != 0) {
      BC->errs() << "BOLT-ERROR: symbol address non zero for RELATIVE "
                    "relocation type\n";
      exit(1);
    }

    BC->addDynamicRelocation(Rel.getOffset(), Symbol, RType, Addend);
  }
}

void RewriteInstance::readDynamicRelrRelocations(BinarySection &Section) {
  assert(Section.isAllocatable() && "allocatable expected");

  LLVM_DEBUG({
    StringRef SectionName = Section.getName();
    dbgs() << "BOLT-DEBUG: reading relocations in section " << SectionName
           << ":\n";
  });

  const uint32_t RType = Relocation::getRelative();
  const uint8_t PSize = BC->AsmInfo->getCodePointerSize();
  const uint64_t MaxDelta = ((CHAR_BIT * DynamicRelrEntrySize) - 1) * PSize;

  auto ExtractAddendValue = [&](uint64_t Address) -> uint64_t {
    ErrorOr<BinarySection &> Section = BC->getSectionForAddress(Address);
    assert(Section && "cannot get section for data address from RELR");
    DataExtractor DE = DataExtractor(Section->getContents(),
                                     BC->AsmInfo->isLittleEndian(), PSize);
    uint64_t Offset = Address - Section->getAddress();
    return DE.getUnsigned(&Offset, PSize);
  };

  auto AddRelocation = [&](uint64_t Address) {
    uint64_t Addend = ExtractAddendValue(Address);
    LLVM_DEBUG(dbgs() << "BOLT-DEBUG: R_*_RELATIVE relocation at 0x"
                      << Twine::utohexstr(Address) << " to 0x"
                      << Twine::utohexstr(Addend) << '\n';);
    BC->addDynamicRelocation(Address, nullptr, RType, Addend);
  };

  DataExtractor DE = DataExtractor(Section.getContents(),
                                   BC->AsmInfo->isLittleEndian(), PSize);
  uint64_t Offset = 0, Address = 0;
  uint64_t RelrCount = DynamicRelrSize / DynamicRelrEntrySize;
  while (RelrCount--) {
    assert(DE.isValidOffset(Offset));
    uint64_t Entry = DE.getUnsigned(&Offset, DynamicRelrEntrySize);
    if ((Entry & 1) == 0) {
      AddRelocation(Entry);
      Address = Entry + PSize;
    } else {
      const uint64_t StartAddress = Address;
      while (Entry >>= 1) {
        if (Entry & 1)
          AddRelocation(Address);

        Address += PSize;
      }

      Address = StartAddress + MaxDelta;
    }
  }
}

void RewriteInstance::printRelocationInfo(const RelocationRef &Rel,
                                          StringRef SymbolName,
                                          uint64_t SymbolAddress,
                                          uint64_t Addend,
                                          uint64_t ExtractedValue) const {
  SmallString<16> TypeName;
  Rel.getTypeName(TypeName);
  const uint64_t Address = SymbolAddress + Addend;
  const uint64_t Offset = Rel.getOffset();
  ErrorOr<BinarySection &> Section = BC->getSectionForAddress(SymbolAddress);
  BinaryFunction *Func =
      BC->getBinaryFunctionContainingAddress(Offset, false, BC->isAArch64());
  dbgs() << formatv("Relocation: offset = {0:x}; type = {1}; value = {2:x}; ",
                    Offset, TypeName, ExtractedValue)
         << formatv("symbol = {0} ({1}); symbol address = {2:x}; ", SymbolName,
                    Section ? Section->getName() : "", SymbolAddress)
         << formatv("addend = {0:x}; address = {1:x}; in = ", Addend, Address);
  if (Func)
    dbgs() << Func->getPrintName();
  else
    dbgs() << BC->getSectionForAddress(Rel.getOffset())->getName();
  dbgs() << '\n';
}

void RewriteInstance::readRelocations(const SectionRef &Section) {
  LLVM_DEBUG({
    StringRef SectionName = cantFail(Section.getName());
    dbgs() << "BOLT-DEBUG: reading relocations for section " << SectionName
           << ":\n";
  });
  if (BinarySection(*BC, Section).isAllocatable()) {
    LLVM_DEBUG(dbgs() << "BOLT-DEBUG: ignoring runtime relocations\n");
    return;
  }
  section_iterator SecIter = cantFail(Section.getRelocatedSection());
  assert(SecIter != InputFile->section_end() && "relocated section expected");
  SectionRef RelocatedSection = *SecIter;

  StringRef RelocatedSectionName = cantFail(RelocatedSection.getName());
  LLVM_DEBUG(dbgs() << "BOLT-DEBUG: relocated section is "
                    << RelocatedSectionName << '\n');

  if (!BinarySection(*BC, RelocatedSection).isAllocatable()) {
    LLVM_DEBUG(dbgs() << "BOLT-DEBUG: ignoring relocations against "
                      << "non-allocatable section\n");
    return;
  }
  const bool SkipRelocs = StringSwitch<bool>(RelocatedSectionName)
                              .Cases(".plt", ".rela.plt", ".got.plt",
                                     ".eh_frame", ".gcc_except_table", true)
                              .Default(false);
  if (SkipRelocs) {
    LLVM_DEBUG(
        dbgs() << "BOLT-DEBUG: ignoring relocations against known section\n");
    return;
  }

  for (const RelocationRef &Rel : Section.relocations())
    handleRelocation(RelocatedSection, Rel);
}

void RewriteInstance::handleRelocation(const SectionRef &RelocatedSection,
                                       const RelocationRef &Rel) {
  const bool IsAArch64 = BC->isAArch64();
  const bool IsFromCode = RelocatedSection.isText();

  SmallString<16> TypeName;
  Rel.getTypeName(TypeName);
  uint32_t RType = Relocation::getType(Rel);
  if (Relocation::skipRelocationType(RType))
    return;

  // Adjust the relocation type as the linker might have skewed it.
  if (BC->isX86() && (RType & ELF::R_X86_64_converted_reloc_bit)) {
    if (opts::Verbosity >= 1)
      dbgs() << "BOLT-WARNING: ignoring R_X86_64_converted_reloc_bit\n";
    RType &= ~ELF::R_X86_64_converted_reloc_bit;
  }

  if (Relocation::isTLS(RType)) {
    // No special handling required for TLS relocations on X86.
    if (BC->isX86())
      return;

    // The non-got related TLS relocations on AArch64 and RISC-V also could be
    // skipped.
    if (!Relocation::isGOT(RType))
      return;
  }

  if (!IsAArch64 && BC->getDynamicRelocationAt(Rel.getOffset())) {
    LLVM_DEBUG({
      dbgs() << formatv("BOLT-DEBUG: address {0:x} has a ", Rel.getOffset())
             << "dynamic relocation against it. Ignoring static relocation.\n";
    });
    return;
  }

  std::string SymbolName;
  uint64_t SymbolAddress;
  int64_t Addend;
  uint64_t ExtractedValue;
  bool IsSectionRelocation;
  bool Skip;
  if (!analyzeRelocation(Rel, RType, SymbolName, IsSectionRelocation,
                         SymbolAddress, Addend, ExtractedValue, Skip)) {
    LLVM_DEBUG({
      dbgs() << "BOLT-WARNING: failed to analyze relocation @ offset = "
             << formatv("{0:x}; type name = {1}\n", Rel.getOffset(), TypeName);
    });
    ++NumFailedRelocations;
    return;
  }

  if (Skip) {
    LLVM_DEBUG({
      dbgs() << "BOLT-DEBUG: skipping relocation @ offset = "
             << formatv("{0:x}; type name = {1}\n", Rel.getOffset(), TypeName);
    });
    return;
  }

  const uint64_t Address = SymbolAddress + Addend;

  LLVM_DEBUG({
    dbgs() << "BOLT-DEBUG: ";
    printRelocationInfo(Rel, SymbolName, SymbolAddress, Addend, ExtractedValue);
  });

  BinaryFunction *ContainingBF = nullptr;
  if (IsFromCode) {
    ContainingBF =
        BC->getBinaryFunctionContainingAddress(Rel.getOffset(),
                                               /*CheckPastEnd*/ false,
                                               /*UseMaxSize*/ true);
    assert(ContainingBF && "cannot find function for address in code");
    if (!IsAArch64 && !ContainingBF->containsAddress(Rel.getOffset())) {
      if (opts::Verbosity >= 1)
        BC->outs() << formatv(
            "BOLT-INFO: {0} has relocations in padding area\n", *ContainingBF);
      ContainingBF->setSize(ContainingBF->getMaxSize());
      ContainingBF->setSimple(false);
      return;
    }
  }

  MCSymbol *ReferencedSymbol = nullptr;
  if (!IsSectionRelocation) {
    if (BinaryData *BD = BC->getBinaryDataByName(SymbolName)) {
      ReferencedSymbol = BD->getSymbol();
    } else if (BC->isGOTSymbol(SymbolName)) {
      if (BinaryData *BD = BC->getGOTSymbol())
        ReferencedSymbol = BD->getSymbol();
    } else if (BinaryData *BD = BC->getBinaryDataAtAddress(SymbolAddress)) {
      ReferencedSymbol = BD->getSymbol();
    }
  }

  ErrorOr<BinarySection &> ReferencedSection{std::errc::bad_address};
  symbol_iterator SymbolIter = Rel.getSymbol();
  if (SymbolIter != InputFile->symbol_end()) {
    SymbolRef Symbol = *SymbolIter;
    section_iterator Section =
        cantFail(Symbol.getSection(), "cannot get symbol section");
    if (Section != InputFile->section_end()) {
      Expected<StringRef> SectionName = Section->getName();
      if (SectionName && !SectionName->empty())
        ReferencedSection = BC->getUniqueSectionByName(*SectionName);
    } else if (BC->isRISCV() && ReferencedSymbol && ContainingBF &&
               (cantFail(Symbol.getFlags()) & SymbolRef::SF_Absolute)) {
      // This might be a relocation for an ABS symbols like __global_pointer$ on
      // RISC-V
      ContainingBF->addRelocation(Rel.getOffset(), ReferencedSymbol,
                                  Relocation::getType(Rel), 0,
                                  cantFail(Symbol.getValue()));
      return;
    }
  }

  if (!ReferencedSection)
    ReferencedSection = BC->getSectionForAddress(SymbolAddress);

  const bool IsToCode = ReferencedSection && ReferencedSection->isText();

  // Special handling of PC-relative relocations.
  if (BC->isX86() && Relocation::isPCRelative(RType)) {
    if (!IsFromCode && IsToCode) {
      // PC-relative relocations from data to code are tricky since the
      // original information is typically lost after linking, even with
      // '--emit-relocs'. Such relocations are normally used by PIC-style
      // jump tables and they reference both the jump table and jump
      // targets by computing the difference between the two. If we blindly
      // apply the relocation, it will appear that it references an arbitrary
      // location in the code, possibly in a different function from the one
      // containing the jump table.
      //
      // For that reason, we only register the fact that there is a
      // PC-relative relocation at a given address against the code.
      // The actual referenced label/address will be determined during jump
      // table analysis.
      BC->addPCRelativeDataRelocation(Rel.getOffset());
    } else if (ContainingBF && !IsSectionRelocation && ReferencedSymbol) {
      // If we know the referenced symbol, register the relocation from
      // the code. It's required  to properly handle cases where
      // "symbol + addend" references an object different from "symbol".
      ContainingBF->addRelocation(Rel.getOffset(), ReferencedSymbol, RType,
                                  Addend, ExtractedValue);
    } else {
      LLVM_DEBUG({
        dbgs() << "BOLT-DEBUG: not creating PC-relative relocation at"
               << formatv("{0:x} for {1}\n", Rel.getOffset(), SymbolName);
      });
    }

    return;
  }

  bool ForceRelocation = BC->forceSymbolRelocations(SymbolName);
  if ((BC->isAArch64() || BC->isRISCV()) && Relocation::isGOT(RType))
    ForceRelocation = true;

  if (!ReferencedSection && !ForceRelocation) {
    LLVM_DEBUG(dbgs() << "BOLT-DEBUG: cannot determine referenced section.\n");
    return;
  }

  // Occasionally we may see a reference past the last byte of the function
  // typically as a result of __builtin_unreachable(). Check it here.
  BinaryFunction *ReferencedBF = BC->getBinaryFunctionContainingAddress(
      Address, /*CheckPastEnd*/ true, /*UseMaxSize*/ IsAArch64);

  if (!IsSectionRelocation) {
    if (BinaryFunction *BF =
            BC->getBinaryFunctionContainingAddress(SymbolAddress)) {
      if (BF != ReferencedBF) {
        // It's possible we are referencing a function without referencing any
        // code, e.g. when taking a bitmask action on a function address.
        BC->errs()
            << "BOLT-WARNING: non-standard function reference (e.g. bitmask)"
            << formatv(" detected against function {0} from ", *BF);
        if (IsFromCode)
          BC->errs() << formatv("function {0}\n", *ContainingBF);
        else
          BC->errs() << formatv("data section at {0:x}\n", Rel.getOffset());
        LLVM_DEBUG(printRelocationInfo(Rel, SymbolName, SymbolAddress, Addend,
                                       ExtractedValue));
        ReferencedBF = BF;
      }
    }
  } else if (ReferencedBF) {
    assert(ReferencedSection && "section expected for section relocation");
    if (*ReferencedBF->getOriginSection() != *ReferencedSection) {
      LLVM_DEBUG(dbgs() << "BOLT-DEBUG: ignoring false function reference\n");
      ReferencedBF = nullptr;
    }
  }

  // Workaround for a member function pointer de-virtualization bug. We check
  // if a non-pc-relative relocation in the code is pointing to (fptr - 1).
  if (IsToCode && ContainingBF && !Relocation::isPCRelative(RType) &&
      (!ReferencedBF || (ReferencedBF->getAddress() != Address))) {
    if (const BinaryFunction *RogueBF =
            BC->getBinaryFunctionAtAddress(Address + 1)) {
      // Do an extra check that the function was referenced previously.
      // It's a linear search, but it should rarely happen.
      auto CheckReloc = [&](const Relocation &Rel) {
        return Rel.Symbol == RogueBF->getSymbol() &&
               !Relocation::isPCRelative(Rel.Type);
      };
      bool Found = llvm::any_of(
          llvm::make_second_range(ContainingBF->Relocations), CheckReloc);

      if (Found) {
        BC->errs()
            << "BOLT-WARNING: detected possible compiler de-virtualization "
               "bug: -1 addend used with non-pc-relative relocation against "
            << formatv("function {0} in function {1}\n", *RogueBF,
                       *ContainingBF);
        return;
      }
    }
  }

  if (ForceRelocation && !ReferencedBF) {
    // Create the relocation symbol if it's not defined in the binary.
    if (SymbolAddress == 0)
      ReferencedSymbol = BC->registerNameAtAddress(SymbolName, 0, 0, 0);

<<<<<<< HEAD
    LLVM_DEBUG(dbgs() << "BOLT-DEBUG: forcing relocation against symbol "
                      << ReferencedSymbol->getName() << " with addend "
                      << Addend << '\n');
=======
    LLVM_DEBUG(
        dbgs() << "BOLT-DEBUG: forcing relocation against symbol "
               << (ReferencedSymbol ? ReferencedSymbol->getName() : "<none>")
               << " with addend " << Addend << '\n');
>>>>>>> d465594a
  } else if (ReferencedBF) {
    ReferencedSymbol = ReferencedBF->getSymbol();
    uint64_t RefFunctionOffset = 0;

    // Adjust the point of reference to a code location inside a function.
    if (ReferencedBF->containsAddress(Address, /*UseMaxSize = */ true)) {
      RefFunctionOffset = Address - ReferencedBF->getAddress();
      if (Relocation::isInstructionReference(RType)) {
        // Instruction labels are created while disassembling so we just leave
        // the symbol empty for now. Since the extracted value is typically
        // unrelated to the referenced symbol (e.g., %pcrel_lo in RISC-V
        // references an instruction but the patched value references the low
        // bits of a data address), we set the extracted value to the symbol
        // address in order to be able to correctly reconstruct the reference
        // later.
        ReferencedSymbol = nullptr;
        ExtractedValue = Address;
      } else if (RefFunctionOffset) {
        if (ContainingBF && ContainingBF != ReferencedBF) {
          ReferencedSymbol =
              ReferencedBF->addEntryPointAtOffset(RefFunctionOffset);
        } else {
          ReferencedSymbol =
              ReferencedBF->getOrCreateLocalLabel(Address,
                                                  /*CreatePastEnd =*/true);

          // If ContainingBF != nullptr, it equals ReferencedBF (see
          // if-condition above) so we're handling a relocation from a function
          // to itself. RISC-V uses such relocations for branches, for example.
          // These should not be registered as externally references offsets.
          if (!ContainingBF)
            ReferencedBF->registerReferencedOffset(RefFunctionOffset);
        }
        if (opts::Verbosity > 1 &&
            BinarySection(*BC, RelocatedSection).isWritable())
          BC->errs()
              << "BOLT-WARNING: writable reference into the middle of the "
              << formatv("function {0} detected at address {1:x}\n",
                         *ReferencedBF, Rel.getOffset());
      }
      SymbolAddress = Address;
      Addend = 0;
    }
    LLVM_DEBUG({
      dbgs() << "  referenced function " << *ReferencedBF;
      if (Address != ReferencedBF->getAddress())
        dbgs() << formatv(" at offset {0:x}", RefFunctionOffset);
      dbgs() << '\n';
    });
  } else {
    if (IsToCode && SymbolAddress) {
      // This can happen e.g. with PIC-style jump tables.
      LLVM_DEBUG(dbgs() << "BOLT-DEBUG: no corresponding function for "
                           "relocation against code\n");
    }

    // In AArch64 there are zero reasons to keep a reference to the
    // "original" symbol plus addend. The original symbol is probably just a
    // section symbol. If we are here, this means we are probably accessing
    // data, so it is imperative to keep the original address.
    if (IsAArch64) {
      SymbolName = formatv("SYMBOLat{0:x}", Address);
      SymbolAddress = Address;
      Addend = 0;
    }

    if (BinaryData *BD = BC->getBinaryDataContainingAddress(SymbolAddress)) {
      // Note: this assertion is trying to check sanity of BinaryData objects
      // but AArch64 has inferred and incomplete object locations coming from
      // GOT/TLS or any other non-trivial relocation (that requires creation
      // of sections and whose symbol address is not really what should be
      // encoded in the instruction). So we essentially disabled this check
      // for AArch64 and live with bogus names for objects.
      assert((IsAArch64 || IsSectionRelocation ||
              BD->nameStartsWith(SymbolName) ||
              BD->nameStartsWith("PG" + SymbolName) ||
              (BD->nameStartsWith("ANONYMOUS") &&
               (BD->getSectionName().starts_with(".plt") ||
                BD->getSectionName().ends_with(".plt")))) &&
             "BOLT symbol names of all non-section relocations must match up "
             "with symbol names referenced in the relocation");

      if (IsSectionRelocation)
        BC->markAmbiguousRelocations(*BD, Address);

      ReferencedSymbol = BD->getSymbol();
      Addend += (SymbolAddress - BD->getAddress());
      SymbolAddress = BD->getAddress();
      assert(Address == SymbolAddress + Addend);
    } else {
      // These are mostly local data symbols but undefined symbols
      // in relocation sections can get through here too, from .plt.
      assert(
          (IsAArch64 || BC->isRISCV() || IsSectionRelocation ||
           BC->getSectionNameForAddress(SymbolAddress)->starts_with(".plt")) &&
          "known symbols should not resolve to anonymous locals");

      if (IsSectionRelocation) {
        ReferencedSymbol =
            BC->getOrCreateGlobalSymbol(SymbolAddress, "SYMBOLat");
      } else {
        SymbolRef Symbol = *Rel.getSymbol();
        const uint64_t SymbolSize =
            IsAArch64 ? 0 : ELFSymbolRef(Symbol).getSize();
        const uint64_t SymbolAlignment = IsAArch64 ? 1 : Symbol.getAlignment();
        const uint32_t SymbolFlags = cantFail(Symbol.getFlags());
        std::string Name;
        if (SymbolFlags & SymbolRef::SF_Global) {
          Name = SymbolName;
        } else {
          if (StringRef(SymbolName)
                  .starts_with(BC->AsmInfo->getPrivateGlobalPrefix()))
            Name = NR.uniquify("PG" + SymbolName);
          else
            Name = NR.uniquify(SymbolName);
        }
        ReferencedSymbol = BC->registerNameAtAddress(
            Name, SymbolAddress, SymbolSize, SymbolAlignment, SymbolFlags);
      }

      if (IsSectionRelocation) {
        BinaryData *BD = BC->getBinaryDataByName(ReferencedSymbol->getName());
        BC->markAmbiguousRelocations(*BD, Address);
      }
    }
  }

  auto checkMaxDataRelocations = [&]() {
    ++NumDataRelocations;
    LLVM_DEBUG(if (opts::MaxDataRelocations &&
                   NumDataRelocations + 1 == opts::MaxDataRelocations) {
      dbgs() << "BOLT-DEBUG: processing ending on data relocation "
             << NumDataRelocations << ": ";
      printRelocationInfo(Rel, ReferencedSymbol->getName(), SymbolAddress,
                          Addend, ExtractedValue);
    });

    return (!opts::MaxDataRelocations ||
            NumDataRelocations < opts::MaxDataRelocations);
  };

  if ((ReferencedSection && refersToReorderedSection(ReferencedSection)) ||
      (opts::ForceToDataRelocations && checkMaxDataRelocations()) ||
      // RISC-V has ADD/SUB data-to-data relocations
      BC->isRISCV())
    ForceRelocation = true;

  if (IsFromCode)
    ContainingBF->addRelocation(Rel.getOffset(), ReferencedSymbol, RType,
                                Addend, ExtractedValue);
  else if (IsToCode || ForceRelocation)
    BC->addRelocation(Rel.getOffset(), ReferencedSymbol, RType, Addend,
                      ExtractedValue);
  else
    LLVM_DEBUG(dbgs() << "BOLT-DEBUG: ignoring relocation from data to data\n");
}

static BinaryFunction *getInitFunctionIfStaticBinary(BinaryContext &BC) {
  // Workaround for https://github.com/llvm/llvm-project/issues/100096
  // ("[BOLT] GOT array pointer incorrectly rewritten"). In aarch64
  // static glibc binaries, the .init section's _init function pointer can
  // alias with a data pointer for the end of an array. GOT rewriting
  // currently can't detect this and updates the data pointer to the
  // moved _init, causing a runtime crash. Skipping _init on the other
  // hand should be harmless.
  if (!BC.IsStaticExecutable)
    return nullptr;
  const BinaryData *BD = BC.getBinaryDataByName("_init");
  if (!BD || BD->getSectionName() != ".init")
    return nullptr;
  LLVM_DEBUG(dbgs() << "BOLT-DEBUG: skip _init in for GOT workaround.\n");
  return BC.getBinaryFunctionAtAddress(BD->getAddress());
}

void RewriteInstance::selectFunctionsToProcess() {
  // Extend the list of functions to process or skip from a file.
  auto populateFunctionNames = [](cl::opt<std::string> &FunctionNamesFile,
                                  cl::list<std::string> &FunctionNames) {
    if (FunctionNamesFile.empty())
      return;
    std::ifstream FuncsFile(FunctionNamesFile, std::ios::in);
    std::string FuncName;
    while (std::getline(FuncsFile, FuncName))
      FunctionNames.push_back(FuncName);
  };
  populateFunctionNames(opts::FunctionNamesFile, opts::ForceFunctionNames);
  populateFunctionNames(opts::SkipFunctionNamesFile, opts::SkipFunctionNames);
  populateFunctionNames(opts::FunctionNamesFileNR, opts::ForceFunctionNamesNR);

  // Make a set of functions to process to speed up lookups.
  std::unordered_set<std::string> ForceFunctionsNR(
      opts::ForceFunctionNamesNR.begin(), opts::ForceFunctionNamesNR.end());

  if ((!opts::ForceFunctionNames.empty() ||
       !opts::ForceFunctionNamesNR.empty()) &&
      !opts::SkipFunctionNames.empty()) {
    BC->errs()
        << "BOLT-ERROR: cannot select functions to process and skip at the "
           "same time. Please use only one type of selection.\n";
    exit(1);
  }

  uint64_t LiteThresholdExecCount = 0;
  if (opts::LiteThresholdPct) {
    if (opts::LiteThresholdPct > 100)
      opts::LiteThresholdPct = 100;

    std::vector<const BinaryFunction *> TopFunctions;
    for (auto &BFI : BC->getBinaryFunctions()) {
      const BinaryFunction &Function = BFI.second;
      if (ProfileReader->mayHaveProfileData(Function))
        TopFunctions.push_back(&Function);
    }
    llvm::sort(
        TopFunctions, [](const BinaryFunction *A, const BinaryFunction *B) {
          return A->getKnownExecutionCount() < B->getKnownExecutionCount();
        });

    size_t Index = TopFunctions.size() * opts::LiteThresholdPct / 100;
    if (Index)
      --Index;
    LiteThresholdExecCount = TopFunctions[Index]->getKnownExecutionCount();
    BC->outs() << "BOLT-INFO: limiting processing to functions with at least "
               << LiteThresholdExecCount << " invocations\n";
  }
  LiteThresholdExecCount = std::max(
      LiteThresholdExecCount, static_cast<uint64_t>(opts::LiteThresholdCount));

  StringSet<> ReorderFunctionsUserSet;
  StringSet<> ReorderFunctionsLTOCommonSet;
  if (opts::ReorderFunctions == ReorderFunctions::RT_USER) {
    std::vector<std::string> FunctionNames;
    BC->logBOLTErrorsAndQuitOnFatal(
        ReorderFunctions::readFunctionOrderFile(FunctionNames));
    for (const std::string &Function : FunctionNames) {
      ReorderFunctionsUserSet.insert(Function);
      if (std::optional<StringRef> LTOCommonName = getLTOCommonName(Function))
        ReorderFunctionsLTOCommonSet.insert(*LTOCommonName);
    }
  }

  uint64_t NumFunctionsToProcess = 0;
  auto mustSkip = [&](const BinaryFunction &Function) {
    if (opts::MaxFunctions.getNumOccurrences() &&
        NumFunctionsToProcess >= opts::MaxFunctions)
      return true;
    for (std::string &Name : opts::SkipFunctionNames)
      if (Function.hasNameRegex(Name))
        return true;

    return false;
  };

  auto shouldProcess = [&](const BinaryFunction &Function) {
    if (mustSkip(Function))
      return false;

    // If the list is not empty, only process functions from the list.
    if (!opts::ForceFunctionNames.empty() || !ForceFunctionsNR.empty()) {
      // Regex check (-funcs and -funcs-file options).
      for (std::string &Name : opts::ForceFunctionNames)
        if (Function.hasNameRegex(Name))
          return true;

      // Non-regex check (-funcs-no-regex and -funcs-file-no-regex).
      for (const StringRef Name : Function.getNames())
        if (ForceFunctionsNR.count(Name.str()))
          return true;

      return false;
    }

    if (opts::Lite) {
      // Forcibly include functions specified in the -function-order file.
      if (opts::ReorderFunctions == ReorderFunctions::RT_USER) {
        for (const StringRef Name : Function.getNames())
          if (ReorderFunctionsUserSet.contains(Name))
            return true;
        for (const StringRef Name : Function.getNames())
          if (std::optional<StringRef> LTOCommonName = getLTOCommonName(Name))
            if (ReorderFunctionsLTOCommonSet.contains(*LTOCommonName))
              return true;
      }

      if (ProfileReader && !ProfileReader->mayHaveProfileData(Function))
        return false;

      if (Function.getKnownExecutionCount() < LiteThresholdExecCount)
        return false;
    }

    return true;
  };

  if (BinaryFunction *Init = getInitFunctionIfStaticBinary(*BC))
    Init->setIgnored();

  for (auto &BFI : BC->getBinaryFunctions()) {
    BinaryFunction &Function = BFI.second;

    // Pseudo functions are explicitly marked by us not to be processed.
    if (Function.isPseudo()) {
      Function.IsIgnored = true;
      Function.HasExternalRefRelocations = true;
      continue;
    }

    // Decide what to do with fragments after parent functions are processed.
    if (Function.isFragment())
      continue;

    if (!shouldProcess(Function)) {
      if (opts::Verbosity >= 1) {
        BC->outs() << "BOLT-INFO: skipping processing " << Function
                   << " per user request\n";
      }
      Function.setIgnored();
    } else {
      ++NumFunctionsToProcess;
      if (opts::MaxFunctions.getNumOccurrences() &&
          NumFunctionsToProcess == opts::MaxFunctions)
        BC->outs() << "BOLT-INFO: processing ending on " << Function << '\n';
    }
  }

  if (!BC->HasSplitFunctions)
    return;

  // Fragment overrides:
  // - If the fragment must be skipped, then the parent must be skipped as well.
  // Otherwise, fragment should follow the parent function:
  // - if the parent is skipped, skip fragment,
  // - if the parent is processed, process the fragment(s) as well.
  for (auto &BFI : BC->getBinaryFunctions()) {
    BinaryFunction &Function = BFI.second;
    if (!Function.isFragment())
      continue;
    if (mustSkip(Function)) {
      for (BinaryFunction *Parent : Function.ParentFragments) {
        if (opts::Verbosity >= 1) {
          BC->outs() << "BOLT-INFO: skipping processing " << *Parent
                     << " together with fragment function\n";
        }
        Parent->setIgnored();
        --NumFunctionsToProcess;
      }
      Function.setIgnored();
      continue;
    }

    bool IgnoredParent =
        llvm::any_of(Function.ParentFragments, [&](BinaryFunction *Parent) {
          return Parent->isIgnored();
        });
    if (IgnoredParent) {
      if (opts::Verbosity >= 1) {
        BC->outs() << "BOLT-INFO: skipping processing " << Function
                   << " together with parent function\n";
      }
      Function.setIgnored();
    } else {
      ++NumFunctionsToProcess;
      if (opts::Verbosity >= 1) {
        BC->outs() << "BOLT-INFO: processing " << Function
                   << " as a sibling of non-ignored function\n";
      }
      if (opts::MaxFunctions && NumFunctionsToProcess == opts::MaxFunctions)
        BC->outs() << "BOLT-INFO: processing ending on " << Function << '\n';
    }
  }
}

void RewriteInstance::readDebugInfo() {
  NamedRegionTimer T("readDebugInfo", "read debug info", TimerGroupName,
                     TimerGroupDesc, opts::TimeRewrite);
  if (!opts::UpdateDebugSections)
    return;

  BC->preprocessDebugInfo();
}

void RewriteInstance::preprocessProfileData() {
  if (!ProfileReader)
    return;

  NamedRegionTimer T("preprocessprofile", "pre-process profile data",
                     TimerGroupName, TimerGroupDesc, opts::TimeRewrite);

  BC->outs() << "BOLT-INFO: pre-processing profile using "
             << ProfileReader->getReaderName() << '\n';

  if (BAT->enabledFor(InputFile)) {
    BC->outs() << "BOLT-INFO: profile collection done on a binary already "
                  "processed by BOLT\n";
    ProfileReader->setBAT(&*BAT);
  }

  if (Error E = ProfileReader->preprocessProfile(*BC.get()))
    report_error("cannot pre-process profile", std::move(E));

  if (!BC->hasSymbolsWithFileName() && ProfileReader->hasLocalsWithFileName() &&
      !opts::AllowStripped) {
    BC->errs()
        << "BOLT-ERROR: input binary does not have local file symbols "
           "but profile data includes function names with embedded file "
           "names. It appears that the input binary was stripped while a "
           "profiled binary was not. If you know what you are doing and "
           "wish to proceed, use -allow-stripped option.\n";
    exit(1);
  }
}

void RewriteInstance::initializeMetadataManager() {
  if (BC->IsLinuxKernel)
    MetadataManager.registerRewriter(createLinuxKernelRewriter(*BC));

  MetadataManager.registerRewriter(createBuildIDRewriter(*BC));

  MetadataManager.registerRewriter(createPseudoProbeRewriter(*BC));

  MetadataManager.registerRewriter(createSDTRewriter(*BC));
}

void RewriteInstance::processSectionMetadata() {
  NamedRegionTimer T("processmetadata-section", "process section metadata",
                     TimerGroupName, TimerGroupDesc, opts::TimeRewrite);
  initializeMetadataManager();

  MetadataManager.runSectionInitializers();
}

void RewriteInstance::processMetadataPreCFG() {
  NamedRegionTimer T("processmetadata-precfg", "process metadata pre-CFG",
                     TimerGroupName, TimerGroupDesc, opts::TimeRewrite);
  MetadataManager.runInitializersPreCFG();

  processProfileDataPreCFG();
}

void RewriteInstance::processMetadataPostCFG() {
  NamedRegionTimer T("processmetadata-postcfg", "process metadata post-CFG",
                     TimerGroupName, TimerGroupDesc, opts::TimeRewrite);
  MetadataManager.runInitializersPostCFG();
}

void RewriteInstance::processProfileDataPreCFG() {
  if (!ProfileReader)
    return;

  NamedRegionTimer T("processprofile-precfg", "process profile data pre-CFG",
                     TimerGroupName, TimerGroupDesc, opts::TimeRewrite);

  if (Error E = ProfileReader->readProfilePreCFG(*BC.get()))
    report_error("cannot read profile pre-CFG", std::move(E));
}

void RewriteInstance::processProfileData() {
  if (!ProfileReader)
    return;

  NamedRegionTimer T("processprofile", "process profile data", TimerGroupName,
                     TimerGroupDesc, opts::TimeRewrite);

  if (Error E = ProfileReader->readProfile(*BC.get()))
    report_error("cannot read profile", std::move(E));

  if (opts::PrintProfile || opts::PrintAll) {
    for (auto &BFI : BC->getBinaryFunctions()) {
      BinaryFunction &Function = BFI.second;
      if (Function.empty())
        continue;

      Function.print(BC->outs(), "after attaching profile");
    }
  }

  if (!opts::SaveProfile.empty() && !BAT->enabledFor(InputFile)) {
    YAMLProfileWriter PW(opts::SaveProfile);
    PW.writeProfile(*this);
  }
  if (opts::AggregateOnly &&
      opts::ProfileFormat == opts::ProfileFormatKind::PF_YAML &&
      !BAT->enabledFor(InputFile)) {
    YAMLProfileWriter PW(opts::OutputFilename);
    PW.writeProfile(*this);
  }

  // Release memory used by profile reader.
  ProfileReader.reset();

  if (opts::AggregateOnly) {
    PrintProgramStats PPS(&*BAT);
    BC->logBOLTErrorsAndQuitOnFatal(PPS.runOnFunctions(*BC));
    TimerGroup::printAll(outs());
    exit(0);
  }
}

void RewriteInstance::disassembleFunctions() {
  NamedRegionTimer T("disassembleFunctions", "disassemble functions",
                     TimerGroupName, TimerGroupDesc, opts::TimeRewrite);
  for (auto &BFI : BC->getBinaryFunctions()) {
    BinaryFunction &Function = BFI.second;

    ErrorOr<ArrayRef<uint8_t>> FunctionData = Function.getData();
    if (!FunctionData) {
      BC->errs() << "BOLT-ERROR: corresponding section is non-executable or "
                 << "empty for function " << Function << '\n';
      exit(1);
    }

    // Treat zero-sized functions as non-simple ones.
    if (Function.getSize() == 0) {
      Function.setSimple(false);
      continue;
    }

    // Offset of the function in the file.
    const auto *FileBegin =
        reinterpret_cast<const uint8_t *>(InputFile->getData().data());
    Function.setFileOffset(FunctionData->begin() - FileBegin);

    if (!shouldDisassemble(Function)) {
      NamedRegionTimer T("scan", "scan functions", "buildfuncs",
                         "Scan Binary Functions", opts::TimeBuild);
      Function.scanExternalRefs();
      Function.setSimple(false);
      continue;
    }

    bool DisasmFailed{false};
    handleAllErrors(Function.disassemble(), [&](const BOLTError &E) {
      DisasmFailed = true;
      if (E.isFatal()) {
        E.log(BC->errs());
        exit(1);
      }
      if (opts::processAllFunctions()) {
        BC->errs() << BC->generateBugReportMessage(
            "function cannot be properly disassembled. "
            "Unable to continue in relocation mode.",
            Function);
        exit(1);
      }
      if (opts::Verbosity >= 1)
        BC->outs() << "BOLT-INFO: could not disassemble function " << Function
                   << ". Will ignore.\n";
      // Forcefully ignore the function.
      Function.setIgnored();
    });

    if (DisasmFailed)
      continue;

    if (opts::PrintAll || opts::PrintDisasm)
      Function.print(BC->outs(), "after disassembly");
  }

  BC->processInterproceduralReferences();
  BC->populateJumpTables();

  for (auto &BFI : BC->getBinaryFunctions()) {
    BinaryFunction &Function = BFI.second;

    if (!shouldDisassemble(Function))
      continue;

    Function.postProcessEntryPoints();
    Function.postProcessJumpTables();
  }

  BC->clearJumpTableTempData();
  BC->adjustCodePadding();

  for (auto &BFI : BC->getBinaryFunctions()) {
    BinaryFunction &Function = BFI.second;

    if (!shouldDisassemble(Function))
      continue;

    if (!Function.isSimple()) {
      assert((!BC->HasRelocations || Function.getSize() == 0 ||
              Function.hasIndirectTargetToSplitFragment()) &&
             "unexpected non-simple function in relocation mode");
      continue;
    }

    // Fill in CFI information for this function
    if (!Function.trapsOnEntry() && !CFIRdWrt->fillCFIInfoFor(Function)) {
      if (BC->HasRelocations) {
        BC->errs() << BC->generateBugReportMessage("unable to fill CFI.",
                                                   Function);
        exit(1);
      } else {
        BC->errs() << "BOLT-WARNING: unable to fill CFI for function "
                   << Function << ". Skipping.\n";
        Function.setSimple(false);
        continue;
      }
    }

    // Parse LSDA.
    if (Function.getLSDAAddress() != 0 &&
        !BC->getFragmentsToSkip().count(&Function)) {
      ErrorOr<BinarySection &> LSDASection =
          BC->getSectionForAddress(Function.getLSDAAddress());
      check_error(LSDASection.getError(), "failed to get LSDA section");
      ArrayRef<uint8_t> LSDAData = ArrayRef<uint8_t>(
          LSDASection->getData(), LSDASection->getContents().size());
      BC->logBOLTErrorsAndQuitOnFatal(
          Function.parseLSDA(LSDAData, LSDASection->getAddress()));
    }
  }
}

void RewriteInstance::buildFunctionsCFG() {
  NamedRegionTimer T("buildCFG", "buildCFG", "buildfuncs",
                     "Build Binary Functions", opts::TimeBuild);

  // Create annotation indices to allow lock-free execution
  BC->MIB->getOrCreateAnnotationIndex("JTIndexReg");
  BC->MIB->getOrCreateAnnotationIndex("NOP");

  ParallelUtilities::WorkFuncWithAllocTy WorkFun =
      [&](BinaryFunction &BF, MCPlusBuilder::AllocatorIdTy AllocId) {
        bool HadErrors{false};
        handleAllErrors(BF.buildCFG(AllocId), [&](const BOLTError &E) {
          if (!E.getMessage().empty())
            E.log(BC->errs());
          if (E.isFatal())
            exit(1);
          HadErrors = true;
        });

        if (HadErrors)
          return;

        if (opts::PrintAll) {
          auto L = BC->scopeLock();
          BF.print(BC->outs(), "while building cfg");
        }
      };

  ParallelUtilities::PredicateTy SkipPredicate = [&](const BinaryFunction &BF) {
    return !shouldDisassemble(BF) || !BF.isSimple();
  };

  ParallelUtilities::runOnEachFunctionWithUniqueAllocId(
      *BC, ParallelUtilities::SchedulingPolicy::SP_INST_LINEAR, WorkFun,
      SkipPredicate, "disassembleFunctions-buildCFG",
      /*ForceSequential*/ opts::SequentialDisassembly || opts::PrintAll);

  BC->postProcessSymbolTable();
}

void RewriteInstance::postProcessFunctions() {
  // We mark fragments as non-simple here, not during disassembly,
  // So we can build their CFGs.
  BC->skipMarkedFragments();
  BC->clearFragmentsToSkip();

  BC->TotalScore = 0;
  BC->SumExecutionCount = 0;
  for (auto &BFI : BC->getBinaryFunctions()) {
    BinaryFunction &Function = BFI.second;

    // Set function as non-simple if it has dynamic relocations
    // in constant island, we don't want this function to be optimized
    // e.g. function splitting is unsupported.
    if (Function.hasDynamicRelocationAtIsland())
      Function.setSimple(false);

    if (Function.empty())
      continue;

    Function.postProcessCFG();

    if (opts::PrintAll || opts::PrintCFG)
      Function.print(BC->outs(), "after building cfg");

    if (opts::DumpDotAll)
      Function.dumpGraphForPass("00_build-cfg");

    if (opts::PrintLoopInfo) {
      Function.calculateLoopInfo();
      Function.printLoopInfo(BC->outs());
    }

    BC->TotalScore += Function.getFunctionScore();
    BC->SumExecutionCount += Function.getKnownExecutionCount();
  }

  if (opts::PrintGlobals) {
    BC->outs() << "BOLT-INFO: Global symbols:\n";
    BC->printGlobalSymbols(BC->outs());
  }
}

void RewriteInstance::runOptimizationPasses() {
  NamedRegionTimer T("runOptimizationPasses", "run optimization passes",
                     TimerGroupName, TimerGroupDesc, opts::TimeRewrite);
  BC->logBOLTErrorsAndQuitOnFatal(BinaryFunctionPassManager::runAllPasses(*BC));
}

void RewriteInstance::runBinaryAnalyses() {
  NamedRegionTimer T("runBinaryAnalyses", "run binary analysis passes",
                     TimerGroupName, TimerGroupDesc, opts::TimeRewrite);
  BinaryFunctionPassManager Manager(*BC);
  // FIXME: add a pass that warns about which functions do not have CFG,
  // and therefore, analysis is most likely to be less accurate.
  using GSK = opts::GadgetScannerKind;
<<<<<<< HEAD
  // if no command line option was given, act as if "all" was specified.
  if (opts::GadgetScannersToRun.empty())
    opts::GadgetScannersToRun.addValue(GSK::GS_ALL);
  for (GSK ScannerToRun : opts::GadgetScannersToRun) {
    if (ScannerToRun == GSK::GS_PACRET || ScannerToRun == GSK::GS_ALL)
      Manager.registerPass(
          std::make_unique<NonPacProtectedRetAnalysis::Analysis>());
=======
  using PAuthScanner = PAuthGadgetScanner::Analysis;

  // If no command line option was given, act as if "all" was specified.
  bool RunAll = !opts::GadgetScannersToRun.getBits() ||
                opts::GadgetScannersToRun.isSet(GSK::GS_ALL);

  if (RunAll || opts::GadgetScannersToRun.isSet(GSK::GS_PAUTH)) {
    Manager.registerPass(
        std::make_unique<PAuthScanner>(/*OnlyPacRetChecks=*/false));
  } else if (RunAll || opts::GadgetScannersToRun.isSet(GSK::GS_PACRET)) {
    Manager.registerPass(
        std::make_unique<PAuthScanner>(/*OnlyPacRetChecks=*/true));
>>>>>>> d465594a
  }

  BC->logBOLTErrorsAndQuitOnFatal(Manager.runPasses());
}

void RewriteInstance::preregisterSections() {
  // Preregister sections before emission to set their order in the output.
  const unsigned ROFlags = BinarySection::getFlags(/*IsReadOnly*/ true,
                                                   /*IsText*/ false,
                                                   /*IsAllocatable*/ true);
  if (BinarySection *EHFrameSection = getSection(getEHFrameSectionName())) {
    // New .eh_frame.
    BC->registerOrUpdateSection(getNewSecPrefix() + getEHFrameSectionName(),
                                ELF::SHT_PROGBITS, ROFlags);
    // Fully register a relocatable copy of the original .eh_frame.
    BC->registerSection(".relocated.eh_frame", *EHFrameSection);
  }
  BC->registerOrUpdateSection(getNewSecPrefix() + ".gcc_except_table",
                              ELF::SHT_PROGBITS, ROFlags);
  BC->registerOrUpdateSection(getNewSecPrefix() + ".rodata", ELF::SHT_PROGBITS,
                              ROFlags);
  BC->registerOrUpdateSection(getNewSecPrefix() + ".rodata.cold",
                              ELF::SHT_PROGBITS, ROFlags);
}

void RewriteInstance::emitAndLink() {
  NamedRegionTimer T("emitAndLink", "emit and link", TimerGroupName,
                     TimerGroupDesc, opts::TimeRewrite);

  SmallString<0> ObjectBuffer;
  raw_svector_ostream OS(ObjectBuffer);

  // Implicitly MCObjectStreamer takes ownership of MCAsmBackend (MAB)
  // and MCCodeEmitter (MCE). ~MCObjectStreamer() will delete these
  // two instances.
  std::unique_ptr<MCStreamer> Streamer = BC->createStreamer(OS);

  if (EHFrameSection) {
    if (opts::UseOldText || opts::StrictMode) {
      // The section is going to be regenerated from scratch.
      // Empty the contents, but keep the section reference.
      EHFrameSection->clearContents();
    } else {
      // Make .eh_frame relocatable.
      relocateEHFrameSection();
    }
  }

  emitBinaryContext(*Streamer, *BC, getOrgSecPrefix());

  Streamer->finish();
  if (Streamer->getContext().hadError()) {
    BC->errs() << "BOLT-ERROR: Emission failed.\n";
    exit(1);
  }

  if (opts::KeepTmp) {
    SmallString<128> OutObjectPath;
    sys::fs::getPotentiallyUniqueTempFileName("output", "o", OutObjectPath);
    std::error_code EC;
    raw_fd_ostream FOS(OutObjectPath, EC);
    check_error(EC, "cannot create output object file");
    FOS << ObjectBuffer;
    BC->outs()
        << "BOLT-INFO: intermediary output object file saved for debugging "
           "purposes: "
        << OutObjectPath << "\n";
  }

  ErrorOr<BinarySection &> TextSection =
      BC->getUniqueSectionByName(BC->getMainCodeSectionName());
  if (BC->HasRelocations && TextSection)
    BC->renameSection(*TextSection,
                      getOrgSecPrefix() + BC->getMainCodeSectionName());

  //////////////////////////////////////////////////////////////////////////////
  // Assign addresses to new sections.
  //////////////////////////////////////////////////////////////////////////////

  // Get output object as ObjectFile.
  std::unique_ptr<MemoryBuffer> ObjectMemBuffer =
      MemoryBuffer::getMemBuffer(ObjectBuffer, "in-memory object file", false);

  auto EFMM = std::make_unique<ExecutableFileMemoryManager>(*BC);
  EFMM->setNewSecPrefix(getNewSecPrefix());
  EFMM->setOrgSecPrefix(getOrgSecPrefix());

  Linker = std::make_unique<JITLinkLinker>(*BC, std::move(EFMM));
  Linker->loadObject(ObjectMemBuffer->getMemBufferRef(),
                     [this](auto MapSection) { mapFileSections(MapSection); });

  // Update output addresses based on the new section map and
  // layout. Only do this for the object created by ourselves.
  updateOutputValues(*Linker);

  if (opts::UpdateDebugSections) {
    DebugInfoRewriter->updateLineTableOffsets(
        static_cast<MCObjectStreamer &>(*Streamer).getAssembler());
  }

  if (RuntimeLibrary *RtLibrary = BC->getRuntimeLibrary()) {
    StartLinkingRuntimeLib = true;
    RtLibrary->link(*BC, ToolPath, *Linker, [this](auto MapSection) {
      // Map newly registered sections.
      this->mapAllocatableSections(MapSection);
    });
  }

  // Once the code is emitted, we can rename function sections to actual
  // output sections and de-register sections used for emission.
  for (BinaryFunction *Function : BC->getAllBinaryFunctions()) {
    ErrorOr<BinarySection &> Section = Function->getCodeSection();
    if (Section &&
        (Function->getImageAddress() == 0 || Function->getImageSize() == 0))
      continue;

    // Restore origin section for functions that were emitted or supposed to
    // be emitted to patch sections.
    if (Section)
      BC->deregisterSection(*Section);
    assert(Function->getOriginSectionName() && "expected origin section");
    Function->CodeSectionName = Function->getOriginSectionName()->str();
    for (const FunctionFragment &FF :
         Function->getLayout().getSplitFragments()) {
      if (ErrorOr<BinarySection &> ColdSection =
              Function->getCodeSection(FF.getFragmentNum()))
        BC->deregisterSection(*ColdSection);
    }
    if (Function->getLayout().isSplit())
      Function->setColdCodeSectionName(getBOLTTextSectionName());
  }

  if (opts::PrintCacheMetrics) {
    BC->outs() << "BOLT-INFO: cache metrics after emitting functions:\n";
    CacheMetrics::printAll(BC->outs(), BC->getSortedFunctions());
  }
}

void RewriteInstance::finalizeMetadataPreEmit() {
  NamedRegionTimer T("finalizemetadata-preemit", "finalize metadata pre-emit",
                     TimerGroupName, TimerGroupDesc, opts::TimeRewrite);
  MetadataManager.runFinalizersPreEmit();
}

void RewriteInstance::updateMetadata() {
  NamedRegionTimer T("updatemetadata-postemit", "update metadata post-emit",
                     TimerGroupName, TimerGroupDesc, opts::TimeRewrite);
  MetadataManager.runFinalizersAfterEmit();

  if (opts::UpdateDebugSections) {
    NamedRegionTimer T("updateDebugInfo", "update debug info", TimerGroupName,
                       TimerGroupDesc, opts::TimeRewrite);
    DebugInfoRewriter->updateDebugInfo();
  }

  if (opts::WriteBoltInfoSection)
    addBoltInfoSection();
}

void RewriteInstance::mapFileSections(BOLTLinker::SectionMapper MapSection) {
  BC->deregisterUnusedSections();

  // If no new .eh_frame was written, remove relocated original .eh_frame.
  BinarySection *RelocatedEHFrameSection =
      getSection(".relocated" + getEHFrameSectionName());
  if (RelocatedEHFrameSection && RelocatedEHFrameSection->hasValidSectionID()) {
    BinarySection *NewEHFrameSection =
        getSection(getNewSecPrefix() + getEHFrameSectionName());
    if (!NewEHFrameSection || !NewEHFrameSection->isFinalized()) {
      // JITLink will still have to process relocations for the section, hence
      // we need to assign it the address that wouldn't result in relocation
      // processing failure.
      MapSection(*RelocatedEHFrameSection, NextAvailableAddress);
      BC->deregisterSection(*RelocatedEHFrameSection);
    }
  }

  mapCodeSections(MapSection);

  // Map the rest of the sections.
  mapAllocatableSections(MapSection);

  if (!BC->BOLTReserved.empty()) {
    const uint64_t AllocatedSize =
        NextAvailableAddress - BC->BOLTReserved.start();
    if (BC->BOLTReserved.size() < AllocatedSize) {
      BC->errs() << "BOLT-ERROR: reserved space (" << BC->BOLTReserved.size()
                 << " byte" << (BC->BOLTReserved.size() == 1 ? "" : "s")
                 << ") is smaller than required for new allocations ("
                 << AllocatedSize << " bytes)\n";
      exit(1);
    }
  }
}

std::vector<BinarySection *> RewriteInstance::getCodeSections() {
  std::vector<BinarySection *> CodeSections;
  for (BinarySection &Section : BC->textSections())
    if (Section.hasValidSectionID())
      CodeSections.emplace_back(&Section);

  auto compareSections = [&](const BinarySection *A, const BinarySection *B) {
    // If both A and B have names starting with ".text.cold", then
    // - if opts::HotFunctionsAtEnd is true, we want order
    //   ".text.cold.T", ".text.cold.T-1", ... ".text.cold.1", ".text.cold"
    // - if opts::HotFunctionsAtEnd is false, we want order
    //   ".text.cold", ".text.cold.1", ... ".text.cold.T-1", ".text.cold.T"
    if (A->getName().starts_with(BC->getColdCodeSectionName()) &&
        B->getName().starts_with(BC->getColdCodeSectionName())) {
      if (A->getName().size() != B->getName().size())
        return (opts::HotFunctionsAtEnd)
                   ? (A->getName().size() > B->getName().size())
                   : (A->getName().size() < B->getName().size());
      return (opts::HotFunctionsAtEnd) ? (A->getName() > B->getName())
                                       : (A->getName() < B->getName());
    }

    // Place movers before anything else.
    if (A->getName() == BC->getHotTextMoverSectionName())
      return true;
    if (B->getName() == BC->getHotTextMoverSectionName())
      return false;

    // Depending on opts::HotFunctionsAtEnd, place main and warm sections in
    // order.
    if (opts::HotFunctionsAtEnd) {
      if (B->getName() == BC->getMainCodeSectionName())
        return true;
      if (A->getName() == BC->getMainCodeSectionName())
        return false;
      return (B->getName() == BC->getWarmCodeSectionName());
    } else {
      if (A->getName() == BC->getMainCodeSectionName())
        return true;
      if (B->getName() == BC->getMainCodeSectionName())
        return false;
      return (A->getName() == BC->getWarmCodeSectionName());
    }
  };

  // Determine the order of sections.
  llvm::stable_sort(CodeSections, compareSections);

  return CodeSections;
}

void RewriteInstance::mapCodeSections(BOLTLinker::SectionMapper MapSection) {
  if (BC->HasRelocations) {
    // Map sections for functions with pre-assigned addresses.
    for (BinaryFunction *InjectedFunction : BC->getInjectedBinaryFunctions()) {
      const uint64_t OutputAddress = InjectedFunction->getOutputAddress();
      if (!OutputAddress)
        continue;

      ErrorOr<BinarySection &> FunctionSection =
          InjectedFunction->getCodeSection();
      assert(FunctionSection && "function should have section");
      FunctionSection->setOutputAddress(OutputAddress);
      MapSection(*FunctionSection, OutputAddress);
      InjectedFunction->setImageAddress(FunctionSection->getAllocAddress());
      InjectedFunction->setImageSize(FunctionSection->getOutputSize());
    }

    // Populate the list of sections to be allocated.
    std::vector<BinarySection *> CodeSections = getCodeSections();

    // Remove sections that were pre-allocated (patch sections).
    llvm::erase_if(CodeSections, [](BinarySection *Section) {
      return Section->getOutputAddress();
    });
    LLVM_DEBUG(dbgs() << "Code sections in the order of output:\n";
      for (const BinarySection *Section : CodeSections)
        dbgs() << Section->getName() << '\n';
    );

    uint64_t PaddingSize = 0; // size of padding required at the end

    // Allocate sections starting at a given Address.
    auto allocateAt = [&](uint64_t Address) {
      const char *LastNonColdSectionName = BC->HasWarmSection
                                               ? BC->getWarmCodeSectionName()
                                               : BC->getMainCodeSectionName();
      for (BinarySection *Section : CodeSections) {
        Address = alignTo(Address, Section->getAlignment());
        Section->setOutputAddress(Address);
        Address += Section->getOutputSize();

        // Hugify: Additional huge page from right side due to
        // weird ASLR mapping addresses (4KB aligned)
        if (opts::Hugify && !BC->HasFixedLoadAddress &&
            Section->getName() == LastNonColdSectionName)
          Address = alignTo(Address, Section->getAlignment());
      }

      // Make sure we allocate enough space for huge pages.
      ErrorOr<BinarySection &> TextSection =
          BC->getUniqueSectionByName(LastNonColdSectionName);
      if (opts::HotText && TextSection && TextSection->hasValidSectionID()) {
        uint64_t HotTextEnd =
            TextSection->getOutputAddress() + TextSection->getOutputSize();
        HotTextEnd = alignTo(HotTextEnd, BC->PageAlign);
        if (HotTextEnd > Address) {
          PaddingSize = HotTextEnd - Address;
          Address = HotTextEnd;
        }
      }
      return Address;
    };

    // Check if we can fit code in the original .text
    bool AllocationDone = false;
    if (opts::UseOldText) {
      const uint64_t CodeSize =
          allocateAt(BC->OldTextSectionAddress) - BC->OldTextSectionAddress;

      if (CodeSize <= BC->OldTextSectionSize) {
        BC->outs() << "BOLT-INFO: using original .text for new code with 0x"
                   << Twine::utohexstr(opts::AlignText) << " alignment\n";
        AllocationDone = true;
      } else {
        BC->errs()
            << "BOLT-WARNING: original .text too small to fit the new code"
            << " using 0x" << Twine::utohexstr(opts::AlignText)
            << " alignment. " << CodeSize << " bytes needed, have "
            << BC->OldTextSectionSize << " bytes available.\n";
        opts::UseOldText = false;
      }
    }

    if (!AllocationDone)
      NextAvailableAddress = allocateAt(NextAvailableAddress);

    // Do the mapping for ORC layer based on the allocation.
    for (BinarySection *Section : CodeSections) {
      LLVM_DEBUG(
          dbgs() << "BOLT: mapping " << Section->getName() << " at 0x"
                 << Twine::utohexstr(Section->getAllocAddress()) << " to 0x"
                 << Twine::utohexstr(Section->getOutputAddress()) << '\n');
      MapSection(*Section, Section->getOutputAddress());
      Section->setOutputFileOffset(
          getFileOffsetForAddress(Section->getOutputAddress()));
    }

    // Check if we need to insert a padding section for hot text.
    if (PaddingSize && !opts::UseOldText)
      BC->outs() << "BOLT-INFO: padding code to 0x"
                 << Twine::utohexstr(NextAvailableAddress)
                 << " to accommodate hot text\n";

    return;
  }

  // Processing in non-relocation mode.
  uint64_t NewTextSectionStartAddress = NextAvailableAddress;

  for (auto &BFI : BC->getBinaryFunctions()) {
    BinaryFunction &Function = BFI.second;
    if (!Function.isEmitted())
      continue;

    ErrorOr<BinarySection &> FuncSection = Function.getCodeSection();
    assert(FuncSection && "cannot find section for function");
    FuncSection->setOutputAddress(Function.getAddress());
    LLVM_DEBUG(dbgs() << "BOLT: mapping 0x"
                      << Twine::utohexstr(FuncSection->getAllocAddress())
                      << " to 0x" << Twine::utohexstr(Function.getAddress())
                      << '\n');
    MapSection(*FuncSection, Function.getAddress());
    Function.setImageAddress(FuncSection->getAllocAddress());
    Function.setImageSize(FuncSection->getOutputSize());
    assert(Function.getImageSize() <= Function.getMaxSize() &&
           "Unexpected large function");

    if (!Function.isSplit())
      continue;

    assert(Function.getLayout().isHotColdSplit() &&
           "Cannot allocate more than two fragments per function in "
           "non-relocation mode.");

    FunctionFragment &FF =
        Function.getLayout().getFragment(FragmentNum::cold());
    ErrorOr<BinarySection &> ColdSection =
        Function.getCodeSection(FF.getFragmentNum());
    assert(ColdSection && "cannot find section for cold part");
    // Cold fragments are aligned at 16 bytes.
    NextAvailableAddress = alignTo(NextAvailableAddress, 16);
    FF.setAddress(NextAvailableAddress);
    FF.setImageAddress(ColdSection->getAllocAddress());
    FF.setImageSize(ColdSection->getOutputSize());
    FF.setFileOffset(getFileOffsetForAddress(NextAvailableAddress));
    ColdSection->setOutputAddress(FF.getAddress());

    LLVM_DEBUG(
        dbgs() << formatv(
            "BOLT: mapping cold fragment {0:x+} to {1:x+} with size {2:x+}\n",
            FF.getImageAddress(), FF.getAddress(), FF.getImageSize()));
    MapSection(*ColdSection, FF.getAddress());

    NextAvailableAddress += FF.getImageSize();
  }

  // Add the new text section aggregating all existing code sections.
  // This is pseudo-section that serves a purpose of creating a corresponding
  // entry in section header table.
  const uint64_t NewTextSectionSize =
      NextAvailableAddress - NewTextSectionStartAddress;
  if (NewTextSectionSize) {
    const unsigned Flags = BinarySection::getFlags(/*IsReadOnly=*/true,
                                                   /*IsText=*/true,
                                                   /*IsAllocatable=*/true);
    BinarySection &Section =
      BC->registerOrUpdateSection(getBOLTTextSectionName(),
                                  ELF::SHT_PROGBITS,
                                  Flags,
                                  /*Data=*/nullptr,
                                  NewTextSectionSize,
                                  16);
    Section.setOutputAddress(NewTextSectionStartAddress);
    Section.setOutputFileOffset(
        getFileOffsetForAddress(NewTextSectionStartAddress));
  }
}

void RewriteInstance::mapAllocatableSections(
    BOLTLinker::SectionMapper MapSection) {

  if (opts::UseOldText || opts::StrictMode) {
    auto tryRewriteSection = [&](BinarySection &OldSection,
                                 BinarySection &NewSection) {
      if (OldSection.getSize() < NewSection.getOutputSize())
        return;

      BC->outs() << "BOLT-INFO: rewriting " << OldSection.getName()
                 << " in-place\n";

      NewSection.setOutputAddress(OldSection.getAddress());
      NewSection.setOutputFileOffset(OldSection.getInputFileOffset());
      MapSection(NewSection, OldSection.getAddress());

      // Pad contents with zeros.
      NewSection.addPadding(OldSection.getSize() - NewSection.getOutputSize());

      // Prevent the original section name from appearing in the section header
      // table.
      OldSection.setAnonymous(true);
    };

    if (EHFrameSection) {
      BinarySection *NewEHFrameSection =
          getSection(getNewSecPrefix() + getEHFrameSectionName());
      assert(NewEHFrameSection && "New contents expected for .eh_frame");
      tryRewriteSection(*EHFrameSection, *NewEHFrameSection);
    }
    BinarySection *EHSection = getSection(".gcc_except_table");
    BinarySection *NewEHSection =
        getSection(getNewSecPrefix() + ".gcc_except_table");
    if (EHSection) {
      assert(NewEHSection && "New contents expected for .gcc_except_table");
      tryRewriteSection(*EHSection, *NewEHSection);
    }
  }

  // Allocate read-only sections first, then writable sections.
  enum : uint8_t { ST_READONLY, ST_READWRITE };
  for (uint8_t SType = ST_READONLY; SType <= ST_READWRITE; ++SType) {
    const uint64_t LastNextAvailableAddress = NextAvailableAddress;
    if (SType == ST_READWRITE) {
      // Align R+W segment to regular page size
      NextAvailableAddress = alignTo(NextAvailableAddress, BC->RegularPageSize);
      NewWritableSegmentAddress = NextAvailableAddress;
    }

    for (BinarySection &Section : BC->allocatableSections()) {
      if (Section.isLinkOnly())
        continue;

      if (!Section.hasValidSectionID())
        continue;

      if (Section.isWritable() == (SType == ST_READONLY))
        continue;

      if (Section.getOutputAddress()) {
        LLVM_DEBUG({
          dbgs() << "BOLT-DEBUG: section " << Section.getName()
                 << " is already mapped at 0x"
                 << Twine::utohexstr(Section.getOutputAddress()) << '\n';
        });
        continue;
      }

      if (Section.hasSectionRef()) {
        LLVM_DEBUG({
          dbgs() << "BOLT-DEBUG: mapping original section " << Section.getName()
                 << " to 0x" << Twine::utohexstr(Section.getAddress()) << '\n';
        });
        Section.setOutputAddress(Section.getAddress());
        Section.setOutputFileOffset(Section.getInputFileOffset());
        MapSection(Section, Section.getAddress());
      } else {
        uint64_t Alignment = Section.getAlignment();
        if (opts::Instrument && StartLinkingRuntimeLib) {
          Alignment = BC->RegularPageSize;
          StartLinkingRuntimeLib = false;
        }
        NextAvailableAddress = alignTo(NextAvailableAddress, Alignment);

        LLVM_DEBUG({
          dbgs() << "BOLT-DEBUG: mapping section " << Section.getName()
                 << " (0x" << Twine::utohexstr(Section.getAllocAddress())
                 << ") to 0x" << Twine::utohexstr(NextAvailableAddress) << ":0x"
                 << Twine::utohexstr(NextAvailableAddress +
                                     Section.getOutputSize())
                 << '\n';
        });

        MapSection(Section, NextAvailableAddress);
        Section.setOutputAddress(NextAvailableAddress);
        Section.setOutputFileOffset(
            getFileOffsetForAddress(NextAvailableAddress));

        NextAvailableAddress += Section.getOutputSize();
      }
    }

    if (SType == ST_READONLY) {
      if (PHDRTableAddress) {
        // Segment size includes the size of the PHDR area.
        NewTextSegmentSize = NextAvailableAddress - PHDRTableAddress;
      } else if (NewTextSegmentAddress) {
        // Existing PHDR table would be updated.
        NewTextSegmentSize = NextAvailableAddress - NewTextSegmentAddress;
      }
    } else if (SType == ST_READWRITE) {
      NewWritableSegmentSize = NextAvailableAddress - NewWritableSegmentAddress;
      // Restore NextAvailableAddress if no new writable sections
      if (!NewWritableSegmentSize)
        NextAvailableAddress = LastNextAvailableAddress;
    }
  }
}

void RewriteInstance::updateOutputValues(const BOLTLinker &Linker) {
  if (std::optional<AddressMap> Map = AddressMap::parse(*BC))
    BC->setIOAddressMap(std::move(*Map));

  for (BinaryFunction *Function : BC->getAllBinaryFunctions())
    Function->updateOutputValues(Linker);
}

void RewriteInstance::patchELFPHDRTable() {
  auto ELF64LEFile = cast<ELF64LEObjectFile>(InputFile);
  const ELFFile<ELF64LE> &Obj = ELF64LEFile->getELFFile();
  raw_fd_ostream &OS = Out->os();

  // Write/re-write program headers.
  Phnum = Obj.getHeader().e_phnum;
  if (PHDRTableOffset) {
    // Writing new pheader table and adding one new entry for R+X segment.
    Phnum += 1;
    if (NewWritableSegmentSize) {
      // Adding one more entry for R+W segment.
      Phnum += 1;
    }
  } else {
    assert(!PHDRTableAddress && "unexpected address for program header table");
    PHDRTableOffset = Obj.getHeader().e_phoff;
    if (NewWritableSegmentSize) {
      BC->errs() << "BOLT-ERROR: unable to add writable segment\n";
      exit(1);
    }
  }

  if (opts::Instrument)
    Phnum += 2;

  // NOTE Currently .eh_frame_hdr appends to the last segment, recalculate
  // last segments size based on the NextAvailableAddress variable.
  if (!NewWritableSegmentSize) {
    if (PHDRTableAddress)
      NewTextSegmentSize = NextAvailableAddress - PHDRTableAddress;
    else if (NewTextSegmentAddress)
      NewTextSegmentSize = NextAvailableAddress - NewTextSegmentAddress;
  } else {
    NewWritableSegmentSize = NextAvailableAddress - NewWritableSegmentAddress;
  }

  const uint64_t SavedPos = OS.tell();
  OS.seek(PHDRTableOffset);

  auto createNewPhdrs = [&]() {
    SmallVector<ELF64LEPhdrTy, 3> NewPhdrs;
    ELF64LEPhdrTy NewPhdr;
    NewPhdr.p_type = ELF::PT_LOAD;
    if (PHDRTableAddress) {
      NewPhdr.p_offset = PHDRTableOffset;
      NewPhdr.p_vaddr = PHDRTableAddress;
      NewPhdr.p_paddr = PHDRTableAddress;
    } else {
      NewPhdr.p_offset = NewTextSegmentOffset;
      NewPhdr.p_vaddr = NewTextSegmentAddress;
      NewPhdr.p_paddr = NewTextSegmentAddress;
    }
    NewPhdr.p_filesz = NewTextSegmentSize;
    NewPhdr.p_memsz = NewTextSegmentSize;
    NewPhdr.p_flags = ELF::PF_X | ELF::PF_R;
    NewPhdr.p_align = BC->PageAlign;

    if (!opts::Instrument) {
      NewPhdrs.push_back(NewPhdr);
    } else {
      ErrorOr<BinarySection &> Sec =
          BC->getUniqueSectionByName(".bolt.instr.counters");
      assert(Sec && "expected one and only one `.bolt.instr.counters` section");
      const uint64_t Addr = Sec->getOutputAddress();
      const uint64_t Offset = Sec->getOutputFileOffset();
      const uint64_t Size = Sec->getOutputSize();
      assert(Addr > NewPhdr.p_vaddr &&
             Addr + Size < NewPhdr.p_vaddr + NewPhdr.p_memsz &&
             "`.bolt.instr.counters` section is expected to be included in the "
             "new text sgement");

      // Set correct size for the previous header since we are breaking the
      // new text segment into three segments.
      uint64_t Delta = Addr - NewPhdr.p_vaddr;
      NewPhdr.p_filesz = Delta;
      NewPhdr.p_memsz = Delta;
      NewPhdrs.push_back(NewPhdr);

      // Create a program header for a RW segment that includes the
      // `.bolt.instr.counters` section only.
      ELF64LEPhdrTy NewPhdrRWSegment;
      NewPhdrRWSegment.p_type = ELF::PT_LOAD;
      NewPhdrRWSegment.p_offset = Offset;
      NewPhdrRWSegment.p_vaddr = Addr;
      NewPhdrRWSegment.p_paddr = Addr;
      NewPhdrRWSegment.p_filesz = Size;
      NewPhdrRWSegment.p_memsz = Size;
      NewPhdrRWSegment.p_flags = ELF::PF_R | ELF::PF_W;
      NewPhdrRWSegment.p_align = BC->RegularPageSize;
      NewPhdrs.push_back(NewPhdrRWSegment);

      // Create a program header for a RX segment that includes all the RX
      // sections from runtime library.
      ELF64LEPhdrTy NewPhdrRXSegment;
      NewPhdrRXSegment.p_type = ELF::PT_LOAD;
      const uint64_t AddrRX = alignTo(Addr + Size, BC->RegularPageSize);
      const uint64_t OffsetRX = alignTo(Offset + Size, BC->RegularPageSize);
      const uint64_t SizeRX = NewTextSegmentSize - (AddrRX - NewPhdr.p_paddr);
      NewPhdrRXSegment.p_offset = OffsetRX;
      NewPhdrRXSegment.p_vaddr = AddrRX;
      NewPhdrRXSegment.p_paddr = AddrRX;
      NewPhdrRXSegment.p_filesz = SizeRX;
      NewPhdrRXSegment.p_memsz = SizeRX;
      NewPhdrRXSegment.p_flags = ELF::PF_X | ELF::PF_R;
      NewPhdrRXSegment.p_align = BC->RegularPageSize;
      NewPhdrs.push_back(NewPhdrRXSegment);
    }

    return NewPhdrs;
  };

  auto writeNewSegmentPhdrs = [&]() {
    if (PHDRTableAddress || NewTextSegmentSize) {
      SmallVector<ELF64LE::Phdr, 3> NewPhdrs = createNewPhdrs();
      OS.write(reinterpret_cast<const char *>(NewPhdrs.data()),
               sizeof(ELF64LE::Phdr) * NewPhdrs.size());
    }

    if (NewWritableSegmentSize) {
      ELF64LEPhdrTy NewPhdr;
      NewPhdr.p_type = ELF::PT_LOAD;
      NewPhdr.p_offset = getFileOffsetForAddress(NewWritableSegmentAddress);
      NewPhdr.p_vaddr = NewWritableSegmentAddress;
      NewPhdr.p_paddr = NewWritableSegmentAddress;
      NewPhdr.p_filesz = NewWritableSegmentSize;
      NewPhdr.p_memsz = NewWritableSegmentSize;
      NewPhdr.p_align = BC->RegularPageSize;
      NewPhdr.p_flags = ELF::PF_R | ELF::PF_W;
      OS.write(reinterpret_cast<const char *>(&NewPhdr), sizeof(NewPhdr));
    }
  };

  bool ModdedGnuStack = false;
  bool AddedSegment = false;

  // Copy existing program headers with modifications.
  for (const ELF64LE::Phdr &Phdr : cantFail(Obj.program_headers())) {
    ELF64LE::Phdr NewPhdr = Phdr;
    switch (Phdr.p_type) {
    case ELF::PT_PHDR:
      if (PHDRTableAddress) {
        NewPhdr.p_offset = PHDRTableOffset;
        NewPhdr.p_vaddr = PHDRTableAddress;
        NewPhdr.p_paddr = PHDRTableAddress;
        NewPhdr.p_filesz = sizeof(NewPhdr) * Phnum;
        NewPhdr.p_memsz = sizeof(NewPhdr) * Phnum;
      }
      break;
    case ELF::PT_GNU_EH_FRAME: {
      ErrorOr<BinarySection &> EHFrameHdrSec = BC->getUniqueSectionByName(
          getNewSecPrefix() + getEHFrameHdrSectionName());
      if (EHFrameHdrSec && EHFrameHdrSec->isAllocatable() &&
          EHFrameHdrSec->isFinalized()) {
        NewPhdr.p_offset = EHFrameHdrSec->getOutputFileOffset();
        NewPhdr.p_vaddr = EHFrameHdrSec->getOutputAddress();
        NewPhdr.p_paddr = EHFrameHdrSec->getOutputAddress();
        NewPhdr.p_filesz = EHFrameHdrSec->getOutputSize();
        NewPhdr.p_memsz = EHFrameHdrSec->getOutputSize();
      }
      break;
    }
    case ELF::PT_GNU_STACK:
      if (opts::UseGnuStack) {
        // Overwrite the header with the new segment header.
        assert(!opts::Instrument);
        SmallVector<ELF64LE::Phdr, 3> NewPhdrs = createNewPhdrs();
        assert(NewPhdrs.size() == 1 &&
               "expect exactly one program header was created");
        NewPhdr = NewPhdrs[0];
        ModdedGnuStack = true;
      }
      break;
    case ELF::PT_DYNAMIC:
      if (!opts::UseGnuStack) {
        // Insert new headers before DYNAMIC.
        writeNewSegmentPhdrs();
        AddedSegment = true;
      }
      break;
    }
    OS.write(reinterpret_cast<const char *>(&NewPhdr), sizeof(NewPhdr));
  }

  if (!opts::UseGnuStack && !AddedSegment) {
    // Append new headers to the end of the table.
    writeNewSegmentPhdrs();
  }

  if (opts::UseGnuStack && !ModdedGnuStack) {
    BC->errs()
        << "BOLT-ERROR: could not find PT_GNU_STACK program header to modify\n";
    exit(1);
  }

  OS.seek(SavedPos);
}

namespace {

/// Write padding to \p OS such that its current \p Offset becomes aligned
/// at \p Alignment. Return new (aligned) offset.
uint64_t appendPadding(raw_pwrite_stream &OS, uint64_t Offset,
                       uint64_t Alignment) {
  if (!Alignment)
    return Offset;

  const uint64_t PaddingSize =
      offsetToAlignment(Offset, llvm::Align(Alignment));
  for (unsigned I = 0; I < PaddingSize; ++I)
    OS.write((unsigned char)0);
  return Offset + PaddingSize;
}

}

void RewriteInstance::rewriteNoteSections() {
  auto ELF64LEFile = cast<ELF64LEObjectFile>(InputFile);
  const ELFFile<ELF64LE> &Obj = ELF64LEFile->getELFFile();
  raw_fd_ostream &OS = Out->os();

  uint64_t NextAvailableOffset = std::max(
      getFileOffsetForAddress(NextAvailableAddress), FirstNonAllocatableOffset);
  OS.seek(NextAvailableOffset);

  // Copy over non-allocatable section contents and update file offsets.
  for (const ELF64LE::Shdr &Section : cantFail(Obj.sections())) {
    if (Section.sh_type == ELF::SHT_NULL)
      continue;
    if (Section.sh_flags & ELF::SHF_ALLOC)
      continue;

    SectionRef SecRef = ELF64LEFile->toSectionRef(&Section);
    BinarySection *BSec = BC->getSectionForSectionRef(SecRef);
    assert(BSec && !BSec->isAllocatable() &&
           "Matching non-allocatable BinarySection should exist.");

    StringRef SectionName =
        cantFail(Obj.getSectionName(Section), "cannot get section name");
    if (shouldStrip(Section, SectionName))
      continue;

    // Insert padding as needed.
    NextAvailableOffset =
        appendPadding(OS, NextAvailableOffset, Section.sh_addralign);

    // New section size.
    uint64_t Size = 0;
    bool DataWritten = false;
    // Copy over section contents unless it's one of the sections we overwrite.
    if (!willOverwriteSection(SectionName)) {
      Size = Section.sh_size;
      StringRef Dataref = InputFile->getData().substr(Section.sh_offset, Size);
      std::string Data;
      if (BSec->getPatcher()) {
        Data = BSec->getPatcher()->patchBinary(Dataref);
        Dataref = StringRef(Data);
      }

      // Section was expanded, so need to treat it as overwrite.
      if (Size != Dataref.size()) {
        BSec = &BC->registerOrUpdateNoteSection(
            SectionName, copyByteArray(Dataref), Dataref.size());
        Size = 0;
      } else {
        OS << Dataref;
        DataWritten = true;

        // Add padding as the section extension might rely on the alignment.
        Size = appendPadding(OS, Size, Section.sh_addralign);
      }
    }

    // Perform section post-processing.
    assert(BSec->getAlignment() <= Section.sh_addralign &&
           "alignment exceeds value in file");

    if (BSec->getAllocAddress()) {
      assert(!DataWritten && "Writing section twice.");
      (void)DataWritten;
      Size += BSec->write(OS);
    }

    BSec->setOutputFileOffset(NextAvailableOffset);
    BSec->flushPendingRelocations(OS, [this](const MCSymbol *S) {
      return getNewValueForSymbol(S->getName());
    });

    // Section contents are no longer needed, but we need to update the size so
    // that it will be reflected in the section header table.
    BSec->updateContents(nullptr, Size);

    NextAvailableOffset += Size;
  }

  // Write new note sections.
  for (BinarySection &Section : BC->nonAllocatableSections()) {
    if (Section.getOutputFileOffset() || !Section.getAllocAddress())
      continue;

    assert(!Section.hasPendingRelocations() && "cannot have pending relocs");

    NextAvailableOffset =
        appendPadding(OS, NextAvailableOffset, Section.getAlignment());
    Section.setOutputFileOffset(NextAvailableOffset);

    LLVM_DEBUG(
        dbgs() << "BOLT-DEBUG: writing out new section " << Section.getName()
               << " of size " << Section.getOutputSize() << " at offset 0x"
               << Twine::utohexstr(Section.getOutputFileOffset()) << '\n');

    NextAvailableOffset += Section.write(OS);
  }
}

template <typename ELFT>
void RewriteInstance::finalizeSectionStringTable(ELFObjectFile<ELFT> *File) {
  // Pre-populate section header string table.
  for (const BinarySection &Section : BC->sections())
    if (!Section.isAnonymous())
      SHStrTab.add(Section.getOutputName());
  SHStrTab.finalize();

  const size_t SHStrTabSize = SHStrTab.getSize();
  uint8_t *DataCopy = new uint8_t[SHStrTabSize];
  memset(DataCopy, 0, SHStrTabSize);
  SHStrTab.write(DataCopy);
  BC->registerOrUpdateNoteSection(".shstrtab",
                                  DataCopy,
                                  SHStrTabSize,
                                  /*Alignment=*/1,
                                  /*IsReadOnly=*/true,
                                  ELF::SHT_STRTAB);
}

void RewriteInstance::addBoltInfoSection() {
  std::string DescStr;
  raw_string_ostream DescOS(DescStr);

  DescOS << "BOLT revision: " << BoltRevision << ", "
         << "command line:";
  for (int I = 0; I < Argc; ++I)
    DescOS << " " << Argv[I];

  // Encode as GNU GOLD VERSION so it is easily printable by 'readelf -n'
  const std::string BoltInfo =
      BinarySection::encodeELFNote("GNU", DescStr, 4 /*NT_GNU_GOLD_VERSION*/);
  BC->registerOrUpdateNoteSection(".note.bolt_info", copyByteArray(BoltInfo),
                                  BoltInfo.size(),
                                  /*Alignment=*/1,
                                  /*IsReadOnly=*/true, ELF::SHT_NOTE);
}

void RewriteInstance::addBATSection() {
  BC->registerOrUpdateNoteSection(BoltAddressTranslation::SECTION_NAME, nullptr,
                                  0,
                                  /*Alignment=*/1,
                                  /*IsReadOnly=*/true, ELF::SHT_NOTE);
}

void RewriteInstance::encodeBATSection() {
  std::string DescStr;
  raw_string_ostream DescOS(DescStr);

  BAT->write(*BC, DescOS);

  const std::string BoltInfo =
      BinarySection::encodeELFNote("BOLT", DescStr, BinarySection::NT_BOLT_BAT);
  BC->registerOrUpdateNoteSection(BoltAddressTranslation::SECTION_NAME,
                                  copyByteArray(BoltInfo), BoltInfo.size(),
                                  /*Alignment=*/1,
                                  /*IsReadOnly=*/true, ELF::SHT_NOTE);
  BC->outs() << "BOLT-INFO: BAT section size (bytes): " << BoltInfo.size()
             << '\n';
}

template <typename ELFShdrTy>
bool RewriteInstance::shouldStrip(const ELFShdrTy &Section,
                                  StringRef SectionName) {
  // Strip non-allocatable relocation sections.
  if (!(Section.sh_flags & ELF::SHF_ALLOC) && Section.sh_type == ELF::SHT_RELA)
    return true;

  // Strip debug sections if not updating them.
  if (isDebugSection(SectionName) && !opts::UpdateDebugSections)
    return true;

  // Strip symtab section if needed
  if (opts::RemoveSymtab && Section.sh_type == ELF::SHT_SYMTAB)
    return true;

  return false;
}

template <typename ELFT>
std::vector<typename object::ELFObjectFile<ELFT>::Elf_Shdr>
RewriteInstance::getOutputSections(ELFObjectFile<ELFT> *File,
                                   std::vector<uint32_t> &NewSectionIndex) {
  using ELFShdrTy = typename ELFObjectFile<ELFT>::Elf_Shdr;
  const ELFFile<ELFT> &Obj = File->getELFFile();
  typename ELFT::ShdrRange Sections = cantFail(Obj.sections());

  // Keep track of section header entries attached to the corresponding section.
  std::vector<std::pair<BinarySection *, ELFShdrTy>> OutputSections;
  auto addSection = [&](const ELFShdrTy &Section, BinarySection &BinSec) {
    ELFShdrTy NewSection = Section;
    NewSection.sh_name = SHStrTab.getOffset(BinSec.getOutputName());
    OutputSections.emplace_back(&BinSec, std::move(NewSection));
  };

  // Copy over entries for original allocatable sections using modified name.
  for (const ELFShdrTy &Section : Sections) {
    // Always ignore this section.
    if (Section.sh_type == ELF::SHT_NULL) {
      OutputSections.emplace_back(nullptr, Section);
      continue;
    }

    if (!(Section.sh_flags & ELF::SHF_ALLOC))
      continue;

    SectionRef SecRef = File->toSectionRef(&Section);
    BinarySection *BinSec = BC->getSectionForSectionRef(SecRef);
    assert(BinSec && "Matching BinarySection should exist.");

    // Exclude anonymous sections.
    if (BinSec->isAnonymous())
      continue;

    addSection(Section, *BinSec);
  }

  for (BinarySection &Section : BC->allocatableSections()) {
    if (!Section.isFinalized())
      continue;

    if (Section.hasSectionRef() || Section.isAnonymous()) {
      if (opts::Verbosity)
        BC->outs() << "BOLT-INFO: not writing section header for section "
                   << Section.getOutputName() << '\n';
      continue;
    }

    if (opts::Verbosity >= 1)
      BC->outs() << "BOLT-INFO: writing section header for "
                 << Section.getOutputName() << '\n';
    ELFShdrTy NewSection;
    NewSection.sh_type = ELF::SHT_PROGBITS;
    NewSection.sh_addr = Section.getOutputAddress();
    NewSection.sh_offset = Section.getOutputFileOffset();
    NewSection.sh_size = Section.getOutputSize();
    NewSection.sh_entsize = 0;
    NewSection.sh_flags = Section.getELFFlags();
    NewSection.sh_link = 0;
    NewSection.sh_info = 0;
    NewSection.sh_addralign = Section.getAlignment();
    addSection(NewSection, Section);
  }

  // Sort all allocatable sections by their offset.
  llvm::stable_sort(OutputSections, [](const auto &A, const auto &B) {
    return A.second.sh_offset < B.second.sh_offset;
  });

  // Fix section sizes to prevent overlapping.
  ELFShdrTy *PrevSection = nullptr;
  BinarySection *PrevBinSec = nullptr;
  for (auto &SectionKV : OutputSections) {
    ELFShdrTy &Section = SectionKV.second;

    // Ignore NOBITS sections as they don't take any space in the file.
    if (Section.sh_type == ELF::SHT_NOBITS)
      continue;

    // Note that address continuity is not guaranteed as sections could be
    // placed in different loadable segments.
    if (PrevSection &&
        PrevSection->sh_offset + PrevSection->sh_size > Section.sh_offset) {
      if (opts::Verbosity > 1)
        BC->outs() << "BOLT-INFO: adjusting size for section "
                   << PrevBinSec->getOutputName() << '\n';
      PrevSection->sh_size = Section.sh_offset - PrevSection->sh_offset;
    }

    PrevSection = &Section;
    PrevBinSec = SectionKV.first;
  }

  uint64_t LastFileOffset = 0;

  // Copy over entries for non-allocatable sections performing necessary
  // adjustments.
  for (const ELFShdrTy &Section : Sections) {
    if (Section.sh_type == ELF::SHT_NULL)
      continue;
    if (Section.sh_flags & ELF::SHF_ALLOC)
      continue;

    StringRef SectionName =
        cantFail(Obj.getSectionName(Section), "cannot get section name");

    if (shouldStrip(Section, SectionName))
      continue;

    SectionRef SecRef = File->toSectionRef(&Section);
    BinarySection *BinSec = BC->getSectionForSectionRef(SecRef);
    assert(BinSec && "Matching BinarySection should exist.");

    ELFShdrTy NewSection = Section;
    NewSection.sh_offset = BinSec->getOutputFileOffset();
    NewSection.sh_size = BinSec->getOutputSize();

    if (NewSection.sh_type == ELF::SHT_SYMTAB)
      NewSection.sh_info = NumLocalSymbols;

    addSection(NewSection, *BinSec);

    LastFileOffset = BinSec->getOutputFileOffset();
  }

  // Create entries for new non-allocatable sections.
  for (BinarySection &Section : BC->nonAllocatableSections()) {
    if (Section.getOutputFileOffset() <= LastFileOffset)
      continue;

    if (opts::Verbosity >= 1)
      BC->outs() << "BOLT-INFO: writing section header for "
                 << Section.getOutputName() << '\n';

    ELFShdrTy NewSection;
    NewSection.sh_type = Section.getELFType();
    NewSection.sh_addr = 0;
    NewSection.sh_offset = Section.getOutputFileOffset();
    NewSection.sh_size = Section.getOutputSize();
    NewSection.sh_entsize = 0;
    NewSection.sh_flags = Section.getELFFlags();
    NewSection.sh_link = 0;
    NewSection.sh_info = 0;
    NewSection.sh_addralign = Section.getAlignment();

    addSection(NewSection, Section);
  }

  // Assign indices to sections.
  std::unordered_map<std::string, uint64_t> NameToIndex;
  for (uint32_t Index = 1; Index < OutputSections.size(); ++Index)
    OutputSections[Index].first->setIndex(Index);

  // Update section index mapping
  NewSectionIndex.clear();
  NewSectionIndex.resize(Sections.size(), 0);
  for (const ELFShdrTy &Section : Sections) {
    if (Section.sh_type == ELF::SHT_NULL)
      continue;

    size_t OrgIndex = std::distance(Sections.begin(), &Section);

    SectionRef SecRef = File->toSectionRef(&Section);
    BinarySection *BinSec = BC->getSectionForSectionRef(SecRef);
    assert(BinSec && "BinarySection should exist for an input section.");

    // Some sections are stripped
    if (!BinSec->hasValidIndex())
      continue;

    NewSectionIndex[OrgIndex] = BinSec->getIndex();
  }

  std::vector<ELFShdrTy> SectionsOnly(OutputSections.size());
  llvm::copy(llvm::make_second_range(OutputSections), SectionsOnly.begin());

  return SectionsOnly;
}

// Rewrite section header table inserting new entries as needed. The sections
// header table size itself may affect the offsets of other sections,
// so we are placing it at the end of the binary.
//
// As we rewrite entries we need to track how many sections were inserted
// as it changes the sh_link value. We map old indices to new ones for
// existing sections.
template <typename ELFT>
void RewriteInstance::patchELFSectionHeaderTable(ELFObjectFile<ELFT> *File) {
  using ELFShdrTy = typename ELFObjectFile<ELFT>::Elf_Shdr;
  using ELFEhdrTy = typename ELFObjectFile<ELFT>::Elf_Ehdr;
  raw_fd_ostream &OS = Out->os();
  const ELFFile<ELFT> &Obj = File->getELFFile();

  // Mapping from old section indices to new ones
  std::vector<uint32_t> NewSectionIndex;
  std::vector<ELFShdrTy> OutputSections =
      getOutputSections(File, NewSectionIndex);
  LLVM_DEBUG(
    dbgs() << "BOLT-DEBUG: old to new section index mapping:\n";
    for (uint64_t I = 0; I < NewSectionIndex.size(); ++I)
      dbgs() << "  " << I << " -> " << NewSectionIndex[I] << '\n';
  );

  // Align starting address for section header table. There's no architecutal
  // need to align this, it is just for pleasant human readability.
  uint64_t SHTOffset = OS.tell();
  SHTOffset = appendPadding(OS, SHTOffset, 16);

  // Write all section header entries while patching section references.
  for (ELFShdrTy &Section : OutputSections) {
    Section.sh_link = NewSectionIndex[Section.sh_link];
    if (Section.sh_type == ELF::SHT_REL || Section.sh_type == ELF::SHT_RELA)
      Section.sh_info = NewSectionIndex[Section.sh_info];
    OS.write(reinterpret_cast<const char *>(&Section), sizeof(Section));
  }

  // Fix ELF header.
  ELFEhdrTy NewEhdr = Obj.getHeader();

  if (BC->HasRelocations) {
    if (RuntimeLibrary *RtLibrary = BC->getRuntimeLibrary())
      NewEhdr.e_entry = RtLibrary->getRuntimeStartAddress();
    else
      NewEhdr.e_entry = getNewFunctionAddress(NewEhdr.e_entry);
    assert((NewEhdr.e_entry || !Obj.getHeader().e_entry) &&
           "cannot find new address for entry point");
  }
  if (PHDRTableOffset) {
    NewEhdr.e_phoff = PHDRTableOffset;
    NewEhdr.e_phnum = Phnum;
  }
  NewEhdr.e_shoff = SHTOffset;
  NewEhdr.e_shnum = OutputSections.size();
  NewEhdr.e_shstrndx = NewSectionIndex[NewEhdr.e_shstrndx];
  OS.pwrite(reinterpret_cast<const char *>(&NewEhdr), sizeof(NewEhdr), 0);
}

template <typename ELFT, typename WriteFuncTy, typename StrTabFuncTy>
void RewriteInstance::updateELFSymbolTable(
    ELFObjectFile<ELFT> *File, bool IsDynSym,
    const typename object::ELFObjectFile<ELFT>::Elf_Shdr &SymTabSection,
    const std::vector<uint32_t> &NewSectionIndex, WriteFuncTy Write,
    StrTabFuncTy AddToStrTab) {
  const ELFFile<ELFT> &Obj = File->getELFFile();
  using ELFSymTy = typename ELFObjectFile<ELFT>::Elf_Sym;

  StringRef StringSection =
      cantFail(Obj.getStringTableForSymtab(SymTabSection));

  unsigned NumHotTextSymsUpdated = 0;
  unsigned NumHotDataSymsUpdated = 0;

  std::map<const BinaryFunction *, uint64_t> IslandSizes;
  auto getConstantIslandSize = [&IslandSizes](const BinaryFunction &BF) {
    auto Itr = IslandSizes.find(&BF);
    if (Itr != IslandSizes.end())
      return Itr->second;
    return IslandSizes[&BF] = BF.estimateConstantIslandSize();
  };

  // Symbols for the new symbol table.
  std::vector<ELFSymTy> Symbols;

  bool EmittedColdFileSymbol = false;

  auto getNewSectionIndex = [&](uint32_t OldIndex) {
    // For dynamic symbol table, the section index could be wrong on the input,
    // and its value is ignored by the runtime if it's different from
    // SHN_UNDEF and SHN_ABS.
    // However, we still need to update dynamic symbol table, so return a
    // section index, even though the index is broken.
    if (IsDynSym && OldIndex >= NewSectionIndex.size())
      return OldIndex;

    assert(OldIndex < NewSectionIndex.size() && "section index out of bounds");
    const uint32_t NewIndex = NewSectionIndex[OldIndex];

    // We may have stripped the section that dynsym was referencing due to
    // the linker bug. In that case return the old index avoiding marking
    // the symbol as undefined.
    if (IsDynSym && NewIndex != OldIndex && NewIndex == ELF::SHN_UNDEF)
      return OldIndex;
    return NewIndex;
  };

  // Get the extra symbol name of a split fragment; used in addExtraSymbols.
  auto getSplitSymbolName = [&](const FunctionFragment &FF,
                                const ELFSymTy &FunctionSymbol) {
    SmallString<256> SymbolName;
    if (BC->HasWarmSection)
      SymbolName =
          formatv("{0}.{1}", cantFail(FunctionSymbol.getName(StringSection)),
                  FF.getFragmentNum() == FragmentNum::warm() ? "warm" : "cold");
    else
      SymbolName = formatv("{0}.cold.{1}",
                           cantFail(FunctionSymbol.getName(StringSection)),
                           FF.getFragmentNum().get() - 1);
    return SymbolName;
  };

  // Add extra symbols for the function.
  //
  // Note that addExtraSymbols() could be called multiple times for the same
  // function with different FunctionSymbol matching the main function entry
  // point.
  auto addExtraSymbols = [&](const BinaryFunction &Function,
                             const ELFSymTy &FunctionSymbol) {
    if (Function.isFolded()) {
      BinaryFunction *ICFParent = Function.getFoldedIntoFunction();
      while (ICFParent->isFolded())
        ICFParent = ICFParent->getFoldedIntoFunction();
      ELFSymTy ICFSymbol = FunctionSymbol;
      SmallVector<char, 256> Buf;
      ICFSymbol.st_name =
          AddToStrTab(Twine(cantFail(FunctionSymbol.getName(StringSection)))
                          .concat(".icf.0")
                          .toStringRef(Buf));
      ICFSymbol.st_value = ICFParent->getOutputAddress();
      ICFSymbol.st_size = ICFParent->getOutputSize();
      ICFSymbol.st_shndx = ICFParent->getCodeSection()->getIndex();
      Symbols.emplace_back(ICFSymbol);
    }
    if (Function.isSplit()) {
      // Prepend synthetic FILE symbol to prevent local cold fragments from
      // colliding with existing symbols with the same name.
      if (!EmittedColdFileSymbol &&
          FunctionSymbol.getBinding() == ELF::STB_GLOBAL) {
        ELFSymTy FileSymbol;
        FileSymbol.st_shndx = ELF::SHN_ABS;
        FileSymbol.st_name = AddToStrTab(getBOLTFileSymbolName());
        FileSymbol.st_value = 0;
        FileSymbol.st_size = 0;
        FileSymbol.st_other = 0;
        FileSymbol.setBindingAndType(ELF::STB_LOCAL, ELF::STT_FILE);
        Symbols.emplace_back(FileSymbol);
        EmittedColdFileSymbol = true;
      }
      for (const FunctionFragment &FF :
           Function.getLayout().getSplitFragments()) {
        if (FF.getAddress()) {
          ELFSymTy NewColdSym = FunctionSymbol;
          const SmallString<256> SymbolName =
              getSplitSymbolName(FF, FunctionSymbol);
          NewColdSym.st_name = AddToStrTab(SymbolName);
          NewColdSym.st_shndx =
              Function.getCodeSection(FF.getFragmentNum())->getIndex();
          NewColdSym.st_value = FF.getAddress();
          NewColdSym.st_size = FF.getImageSize();
          NewColdSym.setBindingAndType(ELF::STB_LOCAL, ELF::STT_FUNC);
          Symbols.emplace_back(NewColdSym);
        }
      }
    }
    if (Function.hasConstantIsland()) {
      uint64_t DataMark = Function.getOutputDataAddress();
      uint64_t CISize = getConstantIslandSize(Function);
      uint64_t CodeMark = DataMark + CISize;
      ELFSymTy DataMarkSym = FunctionSymbol;
      DataMarkSym.st_name = AddToStrTab("$d");
      DataMarkSym.st_value = DataMark;
      DataMarkSym.st_size = 0;
      DataMarkSym.setType(ELF::STT_NOTYPE);
      DataMarkSym.setBinding(ELF::STB_LOCAL);
      ELFSymTy CodeMarkSym = DataMarkSym;
      CodeMarkSym.st_name = AddToStrTab("$x");
      CodeMarkSym.st_value = CodeMark;
      Symbols.emplace_back(DataMarkSym);
      Symbols.emplace_back(CodeMarkSym);
    }
    if (Function.hasConstantIsland() && Function.isSplit()) {
      uint64_t DataMark = Function.getOutputColdDataAddress();
      uint64_t CISize = getConstantIslandSize(Function);
      uint64_t CodeMark = DataMark + CISize;
      ELFSymTy DataMarkSym = FunctionSymbol;
      DataMarkSym.st_name = AddToStrTab("$d");
      DataMarkSym.st_value = DataMark;
      DataMarkSym.st_size = 0;
      DataMarkSym.setType(ELF::STT_NOTYPE);
      DataMarkSym.setBinding(ELF::STB_LOCAL);
      ELFSymTy CodeMarkSym = DataMarkSym;
      CodeMarkSym.st_name = AddToStrTab("$x");
      CodeMarkSym.st_value = CodeMark;
      Symbols.emplace_back(DataMarkSym);
      Symbols.emplace_back(CodeMarkSym);
    }
  };

  // For regular (non-dynamic) symbol table, exclude symbols referring
  // to non-allocatable sections.
  auto shouldStrip = [&](const ELFSymTy &Symbol) {
    if (Symbol.isAbsolute() || !Symbol.isDefined())
      return false;

    // If we cannot link the symbol to a section, leave it as is.
    Expected<const typename ELFT::Shdr *> Section =
        Obj.getSection(Symbol.st_shndx);
    if (!Section)
      return false;

    // Remove the section symbol iif the corresponding section was stripped.
    if (Symbol.getType() == ELF::STT_SECTION) {
      if (!getNewSectionIndex(Symbol.st_shndx))
        return true;
      return false;
    }

    // Symbols in non-allocatable sections are typically remnants of relocations
    // emitted under "-emit-relocs" linker option. Delete those as we delete
    // relocations against non-allocatable sections.
    if (!((*Section)->sh_flags & ELF::SHF_ALLOC))
      return true;

    return false;
  };

  for (const ELFSymTy &Symbol : cantFail(Obj.symbols(&SymTabSection))) {
    // For regular (non-dynamic) symbol table strip unneeded symbols.
    if (!IsDynSym && shouldStrip(Symbol))
      continue;

    const BinaryFunction *Function =
        BC->getBinaryFunctionAtAddress(Symbol.st_value);
    // Ignore false function references, e.g. when the section address matches
    // the address of the function.
    if (Function && Symbol.getType() == ELF::STT_SECTION)
      Function = nullptr;

    // For non-dynamic symtab, make sure the symbol section matches that of
    // the function. It can mismatch e.g. if the symbol is a section marker
    // in which case we treat the symbol separately from the function.
    // For dynamic symbol table, the section index could be wrong on the input,
    // and its value is ignored by the runtime if it's different from
    // SHN_UNDEF and SHN_ABS.
    if (!IsDynSym && Function &&
        Symbol.st_shndx !=
            Function->getOriginSection()->getSectionRef().getIndex())
      Function = nullptr;

    // Create a new symbol based on the existing symbol.
    ELFSymTy NewSymbol = Symbol;

    // Handle special symbols based on their name.
    Expected<StringRef> SymbolName = Symbol.getName(StringSection);
    assert(SymbolName && "cannot get symbol name");

    auto updateSymbolValue = [&](const StringRef Name,
                                 std::optional<uint64_t> Value = std::nullopt) {
      NewSymbol.st_value = Value ? *Value : getNewValueForSymbol(Name);
      NewSymbol.st_shndx = ELF::SHN_ABS;
      BC->outs() << "BOLT-INFO: setting " << Name << " to 0x"
                 << Twine::utohexstr(NewSymbol.st_value) << '\n';
    };

    if (*SymbolName == "__hot_start" || *SymbolName == "__hot_end") {
      if (opts::HotText) {
        updateSymbolValue(*SymbolName);
        ++NumHotTextSymsUpdated;
      }
      goto registerSymbol;
    }

    if (*SymbolName == "__hot_data_start" || *SymbolName == "__hot_data_end") {
      if (opts::HotData) {
        updateSymbolValue(*SymbolName);
        ++NumHotDataSymsUpdated;
      }
      goto registerSymbol;
    }

    if (*SymbolName == "_end") {
      if (NextAvailableAddress > Symbol.st_value)
        updateSymbolValue(*SymbolName, NextAvailableAddress);
      goto registerSymbol;
    }

    if (Function) {
      // If the symbol matched a function that was not emitted, update the
      // corresponding section index but otherwise leave it unchanged.
      if (Function->isEmitted()) {
        NewSymbol.st_value = Function->getOutputAddress();
        NewSymbol.st_size = Function->getOutputSize();
        NewSymbol.st_shndx = Function->getCodeSection()->getIndex();
      } else if (Symbol.st_shndx < ELF::SHN_LORESERVE) {
        NewSymbol.st_shndx = getNewSectionIndex(Symbol.st_shndx);
      }

      // Add new symbols to the symbol table if necessary.
      if (!IsDynSym)
        addExtraSymbols(*Function, NewSymbol);
    } else {
      // Check if the function symbol matches address inside a function, i.e.
      // it marks a secondary entry point.
      Function =
          (Symbol.getType() == ELF::STT_FUNC)
              ? BC->getBinaryFunctionContainingAddress(Symbol.st_value,
                                                       /*CheckPastEnd=*/false,
                                                       /*UseMaxSize=*/true)
              : nullptr;

      if (Function && Function->isEmitted()) {
        assert(Function->getLayout().isHotColdSplit() &&
               "Adding symbols based on cold fragment when there are more than "
               "2 fragments");
        const uint64_t OutputAddress =
            Function->translateInputToOutputAddress(Symbol.st_value);

        NewSymbol.st_value = OutputAddress;
        // Force secondary entry points to have zero size.
        NewSymbol.st_size = 0;

        // Find fragment containing entrypoint
        FunctionLayout::fragment_const_iterator FF = llvm::find_if(
            Function->getLayout().fragments(), [&](const FunctionFragment &FF) {
              uint64_t Lo = FF.getAddress();
              uint64_t Hi = Lo + FF.getImageSize();
              return Lo <= OutputAddress && OutputAddress < Hi;
            });

        if (FF == Function->getLayout().fragment_end()) {
          assert(
              OutputAddress >= Function->getCodeSection()->getOutputAddress() &&
              OutputAddress < (Function->getCodeSection()->getOutputAddress() +
                               Function->getCodeSection()->getOutputSize()) &&
              "Cannot locate fragment containing secondary entrypoint");
          FF = Function->getLayout().fragment_begin();
        }

        NewSymbol.st_shndx =
            Function->getCodeSection(FF->getFragmentNum())->getIndex();
      } else {
        // Check if the symbol belongs to moved data object and update it.
        BinaryData *BD = opts::ReorderData.empty()
                             ? nullptr
                             : BC->getBinaryDataAtAddress(Symbol.st_value);
        if (BD && BD->isMoved() && !BD->isJumpTable()) {
          assert((!BD->getSize() || !Symbol.st_size ||
                  Symbol.st_size == BD->getSize()) &&
                 "sizes must match");

          BinarySection &OutputSection = BD->getOutputSection();
          assert(OutputSection.getIndex());
          LLVM_DEBUG(dbgs()
                     << "BOLT-DEBUG: moving " << BD->getName() << " from "
                     << *BC->getSectionNameForAddress(Symbol.st_value) << " ("
                     << Symbol.st_shndx << ") to " << OutputSection.getName()
                     << " (" << OutputSection.getIndex() << ")\n");
          NewSymbol.st_shndx = OutputSection.getIndex();
          NewSymbol.st_value = BD->getOutputAddress();
        } else {
          // Otherwise just update the section for the symbol.
          if (Symbol.st_shndx < ELF::SHN_LORESERVE)
            NewSymbol.st_shndx = getNewSectionIndex(Symbol.st_shndx);
        }

        // Detect local syms in the text section that we didn't update
        // and that were preserved by the linker to support relocations against
        // .text. Remove them from the symtab.
        if (Symbol.getType() == ELF::STT_NOTYPE &&
            Symbol.getBinding() == ELF::STB_LOCAL && Symbol.st_size == 0) {
          if (BC->getBinaryFunctionContainingAddress(Symbol.st_value,
                                                     /*CheckPastEnd=*/false,
                                                     /*UseMaxSize=*/true)) {
            // Can only delete the symbol if not patching. Such symbols should
            // not exist in the dynamic symbol table.
            assert(!IsDynSym && "cannot delete symbol");
            continue;
          }
        }
      }
    }

  registerSymbol:
    if (IsDynSym)
      Write((&Symbol - cantFail(Obj.symbols(&SymTabSection)).begin()) *
                sizeof(ELFSymTy),
            NewSymbol);
    else
      Symbols.emplace_back(NewSymbol);
  }

  if (IsDynSym) {
    assert(Symbols.empty());
    return;
  }

  // Add symbols of injected functions
  for (BinaryFunction *Function : BC->getInjectedBinaryFunctions()) {
    if (Function->isAnonymous())
      continue;
    ELFSymTy NewSymbol;
    BinarySection *OriginSection = Function->getOriginSection();
    NewSymbol.st_shndx =
        OriginSection
            ? getNewSectionIndex(OriginSection->getSectionRef().getIndex())
            : Function->getCodeSection()->getIndex();
    NewSymbol.st_value = Function->getOutputAddress();
    NewSymbol.st_name = AddToStrTab(Function->getOneName());
    NewSymbol.st_size = Function->getOutputSize();
    NewSymbol.st_other = 0;
    NewSymbol.setBindingAndType(ELF::STB_LOCAL, ELF::STT_FUNC);
    Symbols.emplace_back(NewSymbol);

    if (Function->isSplit()) {
      assert(Function->getLayout().isHotColdSplit() &&
             "Adding symbols based on cold fragment when there are more than "
             "2 fragments");
      ELFSymTy NewColdSym = NewSymbol;
      NewColdSym.setType(ELF::STT_NOTYPE);
      SmallVector<char, 256> Buf;
      NewColdSym.st_name = AddToStrTab(
          Twine(Function->getPrintName()).concat(".cold.0").toStringRef(Buf));
      const FunctionFragment &ColdFF =
          Function->getLayout().getFragment(FragmentNum::cold());
      NewColdSym.st_value = ColdFF.getAddress();
      NewColdSym.st_size = ColdFF.getImageSize();
      Symbols.emplace_back(NewColdSym);
    }
  }

  auto AddSymbol = [&](const StringRef &Name, uint64_t Address) {
    if (!Address)
      return;

    ELFSymTy Symbol;
    Symbol.st_value = Address;
    Symbol.st_shndx = ELF::SHN_ABS;
    Symbol.st_name = AddToStrTab(Name);
    Symbol.st_size = 0;
    Symbol.st_other = 0;
    Symbol.setBindingAndType(ELF::STB_WEAK, ELF::STT_NOTYPE);

    BC->outs() << "BOLT-INFO: setting " << Name << " to 0x"
               << Twine::utohexstr(Symbol.st_value) << '\n';

    Symbols.emplace_back(Symbol);
  };

  // Add runtime library start and fini address symbols
  if (RuntimeLibrary *RtLibrary = BC->getRuntimeLibrary()) {
    AddSymbol("__bolt_runtime_start", RtLibrary->getRuntimeStartAddress());
    AddSymbol("__bolt_runtime_fini", RtLibrary->getRuntimeFiniAddress());
  }

  assert((!NumHotTextSymsUpdated || NumHotTextSymsUpdated == 2) &&
         "either none or both __hot_start/__hot_end symbols were expected");
  assert((!NumHotDataSymsUpdated || NumHotDataSymsUpdated == 2) &&
         "either none or both __hot_data_start/__hot_data_end symbols were "
         "expected");

  auto AddEmittedSymbol = [&](const StringRef &Name) {
    AddSymbol(Name, getNewValueForSymbol(Name));
  };

  if (opts::HotText && !NumHotTextSymsUpdated) {
    AddEmittedSymbol("__hot_start");
    AddEmittedSymbol("__hot_end");
  }

  if (opts::HotData && !NumHotDataSymsUpdated) {
    AddEmittedSymbol("__hot_data_start");
    AddEmittedSymbol("__hot_data_end");
  }

  // Put local symbols at the beginning.
  llvm::stable_sort(Symbols, [](const ELFSymTy &A, const ELFSymTy &B) {
    if (A.getBinding() == ELF::STB_LOCAL && B.getBinding() != ELF::STB_LOCAL)
      return true;
    return false;
  });

  for (const ELFSymTy &Symbol : Symbols)
    Write(0, Symbol);
}

template <typename ELFT>
void RewriteInstance::patchELFSymTabs(ELFObjectFile<ELFT> *File) {
  const ELFFile<ELFT> &Obj = File->getELFFile();
  using ELFShdrTy = typename ELFObjectFile<ELFT>::Elf_Shdr;
  using ELFSymTy = typename ELFObjectFile<ELFT>::Elf_Sym;

  // Compute a preview of how section indices will change after rewriting, so
  // we can properly update the symbol table based on new section indices.
  std::vector<uint32_t> NewSectionIndex;
  getOutputSections(File, NewSectionIndex);

  // Update dynamic symbol table.
  const ELFShdrTy *DynSymSection = nullptr;
  for (const ELFShdrTy &Section : cantFail(Obj.sections())) {
    if (Section.sh_type == ELF::SHT_DYNSYM) {
      DynSymSection = &Section;
      break;
    }
  }
  assert((DynSymSection || BC->IsStaticExecutable) &&
         "dynamic symbol table expected");
  if (DynSymSection) {
    updateELFSymbolTable(
        File,
        /*IsDynSym=*/true,
        *DynSymSection,
        NewSectionIndex,
        [&](size_t Offset, const ELFSymTy &Sym) {
          Out->os().pwrite(reinterpret_cast<const char *>(&Sym),
                           sizeof(ELFSymTy),
                           DynSymSection->sh_offset + Offset);
        },
        [](StringRef) -> size_t { return 0; });
  }

  if (opts::RemoveSymtab)
    return;

  // (re)create regular symbol table.
  const ELFShdrTy *SymTabSection = nullptr;
  for (const ELFShdrTy &Section : cantFail(Obj.sections())) {
    if (Section.sh_type == ELF::SHT_SYMTAB) {
      SymTabSection = &Section;
      break;
    }
  }
  if (!SymTabSection) {
    BC->errs() << "BOLT-WARNING: no symbol table found\n";
    return;
  }

  const ELFShdrTy *StrTabSection =
      cantFail(Obj.getSection(SymTabSection->sh_link));
  std::string NewContents;
  std::string NewStrTab = std::string(
      File->getData().substr(StrTabSection->sh_offset, StrTabSection->sh_size));
  StringRef SecName = cantFail(Obj.getSectionName(*SymTabSection));
  StringRef StrSecName = cantFail(Obj.getSectionName(*StrTabSection));

  NumLocalSymbols = 0;
  updateELFSymbolTable(
      File,
      /*IsDynSym=*/false,
      *SymTabSection,
      NewSectionIndex,
      [&](size_t Offset, const ELFSymTy &Sym) {
        if (Sym.getBinding() == ELF::STB_LOCAL)
          ++NumLocalSymbols;
        NewContents.append(reinterpret_cast<const char *>(&Sym),
                           sizeof(ELFSymTy));
      },
      [&](StringRef Str) {
        size_t Idx = NewStrTab.size();
        NewStrTab.append(NameResolver::restore(Str).str());
        NewStrTab.append(1, '\0');
        return Idx;
      });

  BC->registerOrUpdateNoteSection(SecName,
                                  copyByteArray(NewContents),
                                  NewContents.size(),
                                  /*Alignment=*/1,
                                  /*IsReadOnly=*/true,
                                  ELF::SHT_SYMTAB);

  BC->registerOrUpdateNoteSection(StrSecName,
                                  copyByteArray(NewStrTab),
                                  NewStrTab.size(),
                                  /*Alignment=*/1,
                                  /*IsReadOnly=*/true,
                                  ELF::SHT_STRTAB);
}

template <typename ELFT>
void RewriteInstance::patchELFAllocatableRelrSection(
    ELFObjectFile<ELFT> *File) {
  if (!DynamicRelrAddress)
    return;

  raw_fd_ostream &OS = Out->os();
  const uint8_t PSize = BC->AsmInfo->getCodePointerSize();
  const uint64_t MaxDelta = ((CHAR_BIT * DynamicRelrEntrySize) - 1) * PSize;

  auto FixAddend = [&](const BinarySection &Section, const Relocation &Rel,
                       uint64_t FileOffset) {
    // Fix relocation symbol value in place if no static relocation found
    // on the same address. We won't check the BF relocations here since it
    // is rare case and no optimization is required.
    if (Section.getRelocationAt(Rel.Offset))
      return;

    // No fixup needed if symbol address was not changed
    const uint64_t Addend = getNewFunctionOrDataAddress(Rel.Addend);
    if (!Addend)
      return;

    OS.pwrite(reinterpret_cast<const char *>(&Addend), PSize, FileOffset);
  };

  // Fill new relative relocation offsets set
  std::set<uint64_t> RelOffsets;
  for (const BinarySection &Section : BC->allocatableSections()) {
    const uint64_t SectionInputAddress = Section.getAddress();
    uint64_t SectionAddress = Section.getOutputAddress();
    if (!SectionAddress)
      SectionAddress = SectionInputAddress;

    for (const Relocation &Rel : Section.dynamicRelocations()) {
      if (!Rel.isRelative())
        continue;

      uint64_t RelOffset =
          getNewFunctionOrDataAddress(SectionInputAddress + Rel.Offset);

      RelOffset = RelOffset == 0 ? SectionAddress + Rel.Offset : RelOffset;
      assert((RelOffset & 1) == 0 && "Wrong relocation offset");
      RelOffsets.emplace(RelOffset);
      FixAddend(Section, Rel, RelOffset);
    }
  }

  ErrorOr<BinarySection &> Section =
      BC->getSectionForAddress(*DynamicRelrAddress);
  assert(Section && "cannot get .relr.dyn section");
  assert(Section->isRelr() && "Expected section to be SHT_RELR type");
  uint64_t RelrDynOffset = Section->getInputFileOffset();
  const uint64_t RelrDynEndOffset = RelrDynOffset + Section->getSize();

  auto WriteRelr = [&](uint64_t Value) {
    if (RelrDynOffset + DynamicRelrEntrySize > RelrDynEndOffset) {
      BC->errs() << "BOLT-ERROR: Offset overflow for relr.dyn section\n";
      exit(1);
    }

    OS.pwrite(reinterpret_cast<const char *>(&Value), DynamicRelrEntrySize,
              RelrDynOffset);
    RelrDynOffset += DynamicRelrEntrySize;
  };

  for (auto RelIt = RelOffsets.begin(); RelIt != RelOffsets.end();) {
    WriteRelr(*RelIt);
    uint64_t Base = *RelIt++ + PSize;
    while (1) {
      uint64_t Bitmap = 0;
      for (; RelIt != RelOffsets.end(); ++RelIt) {
        const uint64_t Delta = *RelIt - Base;
        if (Delta >= MaxDelta || Delta % PSize)
          break;

        Bitmap |= (1ULL << (Delta / PSize));
      }

      if (!Bitmap)
        break;

      WriteRelr((Bitmap << 1) | 1);
      Base += MaxDelta;
    }
  }

  // Fill the rest of the section with empty bitmap value
  while (RelrDynOffset != RelrDynEndOffset)
    WriteRelr(1);
}

template <typename ELFT>
void
RewriteInstance::patchELFAllocatableRelaSections(ELFObjectFile<ELFT> *File) {
  using Elf_Rela = typename ELFT::Rela;
  raw_fd_ostream &OS = Out->os();
  const ELFFile<ELFT> &EF = File->getELFFile();

  uint64_t RelDynOffset = 0, RelDynEndOffset = 0;
  uint64_t RelPltOffset = 0, RelPltEndOffset = 0;

  auto setSectionFileOffsets = [&](uint64_t Address, uint64_t &Start,
                                   uint64_t &End) {
    ErrorOr<BinarySection &> Section = BC->getSectionForAddress(Address);
    assert(Section && "cannot get relocation section");
    Start = Section->getInputFileOffset();
    End = Start + Section->getSize();
  };

  if (!DynamicRelocationsAddress && !PLTRelocationsAddress)
    return;

  if (DynamicRelocationsAddress)
    setSectionFileOffsets(*DynamicRelocationsAddress, RelDynOffset,
                          RelDynEndOffset);

  if (PLTRelocationsAddress)
    setSectionFileOffsets(*PLTRelocationsAddress, RelPltOffset,
                          RelPltEndOffset);

  DynamicRelativeRelocationsCount = 0;

  auto writeRela = [&OS](const Elf_Rela *RelA, uint64_t &Offset) {
    OS.pwrite(reinterpret_cast<const char *>(RelA), sizeof(*RelA), Offset);
    Offset += sizeof(*RelA);
  };

  auto writeRelocations = [&](bool PatchRelative) {
    for (BinarySection &Section : BC->allocatableSections()) {
      const uint64_t SectionInputAddress = Section.getAddress();
      uint64_t SectionAddress = Section.getOutputAddress();
      if (!SectionAddress)
        SectionAddress = SectionInputAddress;

      for (const Relocation &Rel : Section.dynamicRelocations()) {
        const bool IsRelative = Rel.isRelative();
        if (PatchRelative != IsRelative)
          continue;

        if (IsRelative)
          ++DynamicRelativeRelocationsCount;

        Elf_Rela NewRelA;
        MCSymbol *Symbol = Rel.Symbol;
        uint32_t SymbolIdx = 0;
        uint64_t Addend = Rel.Addend;
        uint64_t RelOffset =
            getNewFunctionOrDataAddress(SectionInputAddress + Rel.Offset);

        RelOffset = RelOffset == 0 ? SectionAddress + Rel.Offset : RelOffset;
        if (Rel.Symbol) {
          SymbolIdx = getOutputDynamicSymbolIndex(Symbol);
        } else {
          // Usually this case is used for R_*_(I)RELATIVE relocations
          const uint64_t Address = getNewFunctionOrDataAddress(Addend);
          if (Address)
            Addend = Address;
        }

        NewRelA.setSymbolAndType(SymbolIdx, Rel.Type, EF.isMips64EL());
        NewRelA.r_offset = RelOffset;
        NewRelA.r_addend = Addend;

        const bool IsJmpRel = IsJmpRelocation.contains(Rel.Type);
        uint64_t &Offset = IsJmpRel ? RelPltOffset : RelDynOffset;
        const uint64_t &EndOffset =
            IsJmpRel ? RelPltEndOffset : RelDynEndOffset;
        if (!Offset || !EndOffset) {
          BC->errs() << "BOLT-ERROR: Invalid offsets for dynamic relocation\n";
          exit(1);
        }

        if (Offset + sizeof(NewRelA) > EndOffset) {
          BC->errs() << "BOLT-ERROR: Offset overflow for dynamic relocation\n";
          exit(1);
        }

        writeRela(&NewRelA, Offset);
      }
    }
  };

  // Place R_*_RELATIVE relocations in RELA section if RELR is not presented.
  // The dynamic linker expects all R_*_RELATIVE relocations in RELA
  // to be emitted first.
  if (!DynamicRelrAddress)
    writeRelocations(/* PatchRelative */ true);
  writeRelocations(/* PatchRelative */ false);

  auto fillNone = [&](uint64_t &Offset, uint64_t EndOffset) {
    if (!Offset)
      return;

    typename ELFObjectFile<ELFT>::Elf_Rela RelA;
    RelA.setSymbolAndType(0, Relocation::getNone(), EF.isMips64EL());
    RelA.r_offset = 0;
    RelA.r_addend = 0;
    while (Offset < EndOffset)
      writeRela(&RelA, Offset);

    assert(Offset == EndOffset && "Unexpected section overflow");
  };

  // Fill the rest of the sections with R_*_NONE relocations
  fillNone(RelDynOffset, RelDynEndOffset);
  fillNone(RelPltOffset, RelPltEndOffset);
}

template <typename ELFT>
void RewriteInstance::patchELFGOT(ELFObjectFile<ELFT> *File) {
  raw_fd_ostream &OS = Out->os();

  SectionRef GOTSection;
  for (const SectionRef &Section : File->sections()) {
    StringRef SectionName = cantFail(Section.getName());
    if (SectionName == ".got") {
      GOTSection = Section;
      break;
    }
  }
  if (!GOTSection.getObject()) {
    if (!BC->IsStaticExecutable)
      BC->errs() << "BOLT-INFO: no .got section found\n";
    return;
  }

  StringRef GOTContents = cantFail(GOTSection.getContents());
  for (const uint64_t *GOTEntry =
           reinterpret_cast<const uint64_t *>(GOTContents.data());
       GOTEntry < reinterpret_cast<const uint64_t *>(GOTContents.data() +
                                                     GOTContents.size());
       ++GOTEntry) {
    if (uint64_t NewAddress = getNewFunctionAddress(*GOTEntry)) {
      LLVM_DEBUG(dbgs() << "BOLT-DEBUG: patching GOT entry 0x"
                        << Twine::utohexstr(*GOTEntry) << " with 0x"
                        << Twine::utohexstr(NewAddress) << '\n');
      OS.pwrite(reinterpret_cast<const char *>(&NewAddress), sizeof(NewAddress),
                reinterpret_cast<const char *>(GOTEntry) -
                    File->getData().data());
    }
  }
}

template <typename ELFT>
void RewriteInstance::patchELFDynamic(ELFObjectFile<ELFT> *File) {
  if (BC->IsStaticExecutable)
    return;

  const ELFFile<ELFT> &Obj = File->getELFFile();
  raw_fd_ostream &OS = Out->os();

  using Elf_Phdr = typename ELFFile<ELFT>::Elf_Phdr;
  using Elf_Dyn = typename ELFFile<ELFT>::Elf_Dyn;

  // Locate DYNAMIC by looking through program headers.
  uint64_t DynamicOffset = 0;
  const Elf_Phdr *DynamicPhdr = nullptr;
  for (const Elf_Phdr &Phdr : cantFail(Obj.program_headers())) {
    if (Phdr.p_type == ELF::PT_DYNAMIC) {
      DynamicOffset = Phdr.p_offset;
      DynamicPhdr = &Phdr;
      assert(Phdr.p_memsz == Phdr.p_filesz && "dynamic sizes should match");
      break;
    }
  }
  assert(DynamicPhdr && "missing dynamic in ELF binary");

  bool ZNowSet = false;

  // Go through all dynamic entries and patch functions addresses with
  // new ones.
  typename ELFT::DynRange DynamicEntries =
      cantFail(Obj.dynamicEntries(), "error accessing dynamic table");
  auto DTB = DynamicEntries.begin();
  for (const Elf_Dyn &Dyn : DynamicEntries) {
    Elf_Dyn NewDE = Dyn;
    bool ShouldPatch = true;
    switch (Dyn.d_tag) {
    default:
      ShouldPatch = false;
      break;
    case ELF::DT_RELACOUNT:
      NewDE.d_un.d_val = DynamicRelativeRelocationsCount;
      break;
    case ELF::DT_INIT:
    case ELF::DT_FINI: {
      if (BC->HasRelocations) {
        if (uint64_t NewAddress = getNewFunctionAddress(Dyn.getPtr())) {
          LLVM_DEBUG(dbgs() << "BOLT-DEBUG: patching dynamic entry of type "
                            << Dyn.getTag() << '\n');
          NewDE.d_un.d_ptr = NewAddress;
        }
      }
      RuntimeLibrary *RtLibrary = BC->getRuntimeLibrary();
      if (RtLibrary && Dyn.getTag() == ELF::DT_FINI) {
        if (uint64_t Addr = RtLibrary->getRuntimeFiniAddress())
          NewDE.d_un.d_ptr = Addr;
      }
      if (RtLibrary && Dyn.getTag() == ELF::DT_INIT && !BC->HasInterpHeader) {
        if (auto Addr = RtLibrary->getRuntimeStartAddress()) {
          LLVM_DEBUG(dbgs() << "BOLT-DEBUG: Set DT_INIT to 0x"
                            << Twine::utohexstr(Addr) << '\n');
          NewDE.d_un.d_ptr = Addr;
        }
      }
      break;
    }
    case ELF::DT_FLAGS:
      if (BC->RequiresZNow) {
        NewDE.d_un.d_val |= ELF::DF_BIND_NOW;
        ZNowSet = true;
      }
      break;
    case ELF::DT_FLAGS_1:
      if (BC->RequiresZNow) {
        NewDE.d_un.d_val |= ELF::DF_1_NOW;
        ZNowSet = true;
      }
      break;
    }
    if (ShouldPatch)
      OS.pwrite(reinterpret_cast<const char *>(&NewDE), sizeof(NewDE),
                DynamicOffset + (&Dyn - DTB) * sizeof(Dyn));
  }

  if (BC->RequiresZNow && !ZNowSet) {
    BC->errs()
        << "BOLT-ERROR: output binary requires immediate relocation "
           "processing which depends on DT_FLAGS or DT_FLAGS_1 presence in "
           ".dynamic. Please re-link the binary with -znow.\n";
    exit(1);
  }
}

template <typename ELFT>
Error RewriteInstance::readELFDynamic(ELFObjectFile<ELFT> *File) {
  const ELFFile<ELFT> &Obj = File->getELFFile();

  using Elf_Phdr = typename ELFFile<ELFT>::Elf_Phdr;
  using Elf_Dyn = typename ELFFile<ELFT>::Elf_Dyn;

  // Locate DYNAMIC by looking through program headers.
  const Elf_Phdr *DynamicPhdr = nullptr;
  for (const Elf_Phdr &Phdr : cantFail(Obj.program_headers())) {
    if (Phdr.p_type == ELF::PT_DYNAMIC) {
      DynamicPhdr = &Phdr;
      break;
    }
  }

  if (!DynamicPhdr) {
    BC->outs() << "BOLT-INFO: static input executable detected\n";
    // TODO: static PIE executable might have dynamic header
    BC->IsStaticExecutable = true;
    return Error::success();
  }

  if (DynamicPhdr->p_memsz != DynamicPhdr->p_filesz)
    return createStringError(errc::executable_format_error,
                             "dynamic section sizes should match");

  // Go through all dynamic entries to locate entries of interest.
  auto DynamicEntriesOrErr = Obj.dynamicEntries();
  if (!DynamicEntriesOrErr)
    return DynamicEntriesOrErr.takeError();
  typename ELFT::DynRange DynamicEntries = DynamicEntriesOrErr.get();

  for (const Elf_Dyn &Dyn : DynamicEntries) {
    switch (Dyn.d_tag) {
    case ELF::DT_INIT:
      if (!BC->HasInterpHeader) {
        LLVM_DEBUG(dbgs() << "BOLT-DEBUG: Set start function address\n");
        BC->StartFunctionAddress = Dyn.getPtr();
      }
      break;
    case ELF::DT_FINI:
      BC->FiniAddress = Dyn.getPtr();
      break;
    case ELF::DT_FINI_ARRAY:
      BC->FiniArrayAddress = Dyn.getPtr();
      break;
    case ELF::DT_FINI_ARRAYSZ:
      BC->FiniArraySize = Dyn.getPtr();
      break;
    case ELF::DT_RELA:
      DynamicRelocationsAddress = Dyn.getPtr();
      break;
    case ELF::DT_RELASZ:
      DynamicRelocationsSize = Dyn.getVal();
      break;
    case ELF::DT_JMPREL:
      PLTRelocationsAddress = Dyn.getPtr();
      break;
    case ELF::DT_PLTRELSZ:
      PLTRelocationsSize = Dyn.getVal();
      break;
    case ELF::DT_RELACOUNT:
      DynamicRelativeRelocationsCount = Dyn.getVal();
      break;
    case ELF::DT_RELR:
      DynamicRelrAddress = Dyn.getPtr();
      break;
    case ELF::DT_RELRSZ:
      DynamicRelrSize = Dyn.getVal();
      break;
    case ELF::DT_RELRENT:
      DynamicRelrEntrySize = Dyn.getVal();
      break;
    }
  }

  if (!DynamicRelocationsAddress || !DynamicRelocationsSize) {
    DynamicRelocationsAddress.reset();
    DynamicRelocationsSize = 0;
  }

  if (!PLTRelocationsAddress || !PLTRelocationsSize) {
    PLTRelocationsAddress.reset();
    PLTRelocationsSize = 0;
  }

  if (!DynamicRelrAddress || !DynamicRelrSize) {
    DynamicRelrAddress.reset();
    DynamicRelrSize = 0;
  } else if (!DynamicRelrEntrySize) {
    BC->errs() << "BOLT-ERROR: expected DT_RELRENT to be presented "
               << "in DYNAMIC section\n";
    exit(1);
  } else if (DynamicRelrSize % DynamicRelrEntrySize) {
    BC->errs() << "BOLT-ERROR: expected RELR table size to be divisible "
               << "by RELR entry size\n";
    exit(1);
  }

  return Error::success();
}

uint64_t RewriteInstance::getNewFunctionAddress(uint64_t OldAddress) {
  const BinaryFunction *Function = BC->getBinaryFunctionAtAddress(OldAddress);
  if (!Function)
    return 0;

  return Function->getOutputAddress();
}

uint64_t RewriteInstance::getNewFunctionOrDataAddress(uint64_t OldAddress) {
  if (uint64_t Function = getNewFunctionAddress(OldAddress))
    return Function;

  const BinaryData *BD = BC->getBinaryDataAtAddress(OldAddress);
  if (BD && BD->isMoved())
    return BD->getOutputAddress();

  if (const BinaryFunction *BF =
          BC->getBinaryFunctionContainingAddress(OldAddress)) {
    if (BF->isEmitted()) {
      // If OldAddress is the another entry point of
      // the function, then BOLT could get the new address.
      if (BF->isMultiEntry()) {
        for (const BinaryBasicBlock &BB : *BF)
          if (BB.isEntryPoint() &&
              (BF->getAddress() + BB.getOffset()) == OldAddress)
            return BB.getOutputStartAddress();
      }
      BC->errs() << "BOLT-ERROR: unable to get new address corresponding to "
                    "input address 0x"
                 << Twine::utohexstr(OldAddress) << " in function " << *BF
                 << ". Consider adding this function to --skip-funcs=...\n";
      exit(1);
    }
  }

  return 0;
}

void RewriteInstance::rewriteFile() {
  std::error_code EC;
  Out = std::make_unique<ToolOutputFile>(opts::OutputFilename, EC,
                                         sys::fs::OF_None);
  check_error(EC, "cannot create output executable file");

  raw_fd_ostream &OS = Out->os();

  // Copy allocatable part of the input.
  OS << InputFile->getData().substr(0, FirstNonAllocatableOffset);

  auto Streamer = BC->createStreamer(OS);
  // Make sure output stream has enough reserved space, otherwise
  // pwrite() will fail.
  uint64_t Offset = std::max(getFileOffsetForAddress(NextAvailableAddress),
                             FirstNonAllocatableOffset);
  Offset = OS.seek(Offset);
  assert((Offset != (uint64_t)-1) && "Error resizing output file");

  // Overwrite functions with fixed output address. This is mostly used by
  // non-relocation mode, with one exception: injected functions are covered
  // here in both modes.
  uint64_t CountOverwrittenFunctions = 0;
  uint64_t OverwrittenScore = 0;
  for (BinaryFunction *Function : BC->getAllBinaryFunctions()) {
    if (Function->getImageAddress() == 0 || Function->getImageSize() == 0)
      continue;

    assert(Function->getImageSize() <= Function->getMaxSize() &&
           "Unexpected large function");

    const auto HasAddress = [](const FunctionFragment &FF) {
      return FF.empty() ||
             (FF.getImageAddress() != 0 && FF.getImageSize() != 0);
    };
    const bool SplitFragmentsHaveAddress =
        llvm::all_of(Function->getLayout().getSplitFragments(), HasAddress);
    if (Function->isSplit() && !SplitFragmentsHaveAddress) {
      const auto HasNoAddress = [](const FunctionFragment &FF) {
        return FF.getImageAddress() == 0 && FF.getImageSize() == 0;
      };
      assert(llvm::all_of(Function->getLayout().getSplitFragments(),
                          HasNoAddress) &&
             "Some split fragments have an address while others do not");
      (void)HasNoAddress;
      continue;
    }

    OverwrittenScore += Function->getFunctionScore();
    ++CountOverwrittenFunctions;

    // Overwrite function in the output file.
    if (opts::Verbosity >= 2)
      BC->outs() << "BOLT: rewriting function \"" << *Function << "\"\n";

    OS.pwrite(reinterpret_cast<char *>(Function->getImageAddress()),
              Function->getImageSize(), Function->getFileOffset());

    // Write nops at the end of the function.
    if (Function->getMaxSize() != std::numeric_limits<uint64_t>::max()) {
      uint64_t Pos = OS.tell();
      OS.seek(Function->getFileOffset() + Function->getImageSize());
      BC->MAB->writeNopData(
          OS, Function->getMaxSize() - Function->getImageSize(), &*BC->STI);

      OS.seek(Pos);
    }

    if (!Function->isSplit())
      continue;

    // Write cold part
    if (opts::Verbosity >= 2) {
      BC->outs() << formatv("BOLT: rewriting function \"{0}\" (split parts)\n",
                            *Function);
    }

    for (const FunctionFragment &FF :
         Function->getLayout().getSplitFragments()) {
      OS.pwrite(reinterpret_cast<char *>(FF.getImageAddress()),
                FF.getImageSize(), FF.getFileOffset());
    }
  }

  // Print function statistics for non-relocation mode.
  if (!BC->HasRelocations) {
    BC->outs() << "BOLT: " << CountOverwrittenFunctions << " out of "
               << BC->getBinaryFunctions().size()
               << " functions were overwritten.\n";
    if (BC->TotalScore != 0) {
      double Coverage = OverwrittenScore / (double)BC->TotalScore * 100.0;
      BC->outs() << format("BOLT-INFO: rewritten functions cover %.2lf",
                           Coverage)
                 << "% of the execution count of simple functions of "
                    "this binary\n";
    }
  }

  if (BC->HasRelocations && opts::TrapOldCode) {
    uint64_t SavedPos = OS.tell();
    // Overwrite function body to make sure we never execute these instructions.
    for (auto &BFI : BC->getBinaryFunctions()) {
      BinaryFunction &BF = BFI.second;
      if (!BF.getFileOffset() || !BF.isEmitted())
        continue;
      OS.seek(BF.getFileOffset());
      StringRef TrapInstr = BC->MIB->getTrapFillValue();
      unsigned NInstr = BF.getMaxSize() / TrapInstr.size();
      for (unsigned I = 0; I < NInstr; ++I)
        OS.write(TrapInstr.data(), TrapInstr.size());
    }
    OS.seek(SavedPos);
  }

  // Write all allocatable sections - reloc-mode text is written here as well
  for (BinarySection &Section : BC->allocatableSections()) {
    if (!Section.isFinalized() || !Section.getOutputData())
      continue;
    if (Section.isLinkOnly())
      continue;

    if (opts::Verbosity >= 1)
      BC->outs() << "BOLT: writing new section " << Section.getName()
                 << "\n data at 0x"
                 << Twine::utohexstr(Section.getAllocAddress()) << "\n of size "
                 << Section.getOutputSize() << "\n at offset "
                 << Section.getOutputFileOffset() << '\n';
    OS.seek(Section.getOutputFileOffset());
    Section.write(OS);
  }

  for (BinarySection &Section : BC->allocatableSections())
    Section.flushPendingRelocations(OS, [this](const MCSymbol *S) {
      return getNewValueForSymbol(S->getName());
    });

  // If .eh_frame is present create .eh_frame_hdr.
  if (EHFrameSection)
    writeEHFrameHeader();

  // Add BOLT Addresses Translation maps to allow profile collection to
  // happen in the output binary
  if (opts::EnableBAT)
    addBATSection();

  // Patch program header table.
  if (!BC->IsLinuxKernel)
    patchELFPHDRTable();

  // Finalize memory image of section string table.
  finalizeSectionStringTable();

  // Update symbol tables.
  patchELFSymTabs();

  if (opts::EnableBAT)
    encodeBATSection();

  // Copy non-allocatable sections once allocatable part is finished.
  rewriteNoteSections();

  if (BC->HasRelocations) {
    patchELFAllocatableRelaSections();
    patchELFAllocatableRelrSection();
    patchELFGOT();
  }

  // Patch dynamic section/segment.
  patchELFDynamic();

  // Update ELF book-keeping info.
  patchELFSectionHeaderTable();

  if (opts::PrintSections) {
    BC->outs() << "BOLT-INFO: Sections after processing:\n";
    BC->printSections(BC->outs());
  }

  Out->keep();
  EC = sys::fs::setPermissions(
      opts::OutputFilename,
      static_cast<sys::fs::perms>(sys::fs::perms::all_all &
                                  ~sys::fs::getUmask()));
  check_error(EC, "cannot set permissions of output file");
}

void RewriteInstance::writeEHFrameHeader() {
  BinarySection *NewEHFrameSection =
      getSection(getNewSecPrefix() + getEHFrameSectionName());

  // No need to update the header if no new .eh_frame was created.
  if (!NewEHFrameSection)
    return;

  DWARFDebugFrame NewEHFrame(BC->TheTriple->getArch(), true,
                             NewEHFrameSection->getOutputAddress());
  Error E = NewEHFrame.parse(DWARFDataExtractor(
      NewEHFrameSection->getOutputContents(), BC->AsmInfo->isLittleEndian(),
      BC->AsmInfo->getCodePointerSize()));
  check_error(std::move(E), "failed to parse EH frame");

  uint64_t RelocatedEHFrameAddress = 0;
  StringRef RelocatedEHFrameContents;
  BinarySection *RelocatedEHFrameSection =
      getSection(".relocated" + getEHFrameSectionName());
  if (RelocatedEHFrameSection) {
    RelocatedEHFrameAddress = RelocatedEHFrameSection->getOutputAddress();
    RelocatedEHFrameContents = RelocatedEHFrameSection->getOutputContents();
  }
  DWARFDebugFrame RelocatedEHFrame(BC->TheTriple->getArch(), true,
                                   RelocatedEHFrameAddress);
  Error Er = RelocatedEHFrame.parse(DWARFDataExtractor(
      RelocatedEHFrameContents, BC->AsmInfo->isLittleEndian(),
      BC->AsmInfo->getCodePointerSize()));
  check_error(std::move(Er), "failed to parse EH frame");

  LLVM_DEBUG(dbgs() << "BOLT: writing a new " << getEHFrameHdrSectionName()
                    << '\n');

  // Try to overwrite the original .eh_frame_hdr if the size permits.
  uint64_t EHFrameHdrOutputAddress = 0;
  uint64_t EHFrameHdrFileOffset = 0;
  std::vector<char> NewEHFrameHdr;
  BinarySection *OldEHFrameHdrSection = getSection(getEHFrameHdrSectionName());
  if (OldEHFrameHdrSection) {
    NewEHFrameHdr = CFIRdWrt->generateEHFrameHeader(
        RelocatedEHFrame, NewEHFrame, OldEHFrameHdrSection->getAddress());
    if (NewEHFrameHdr.size() <= OldEHFrameHdrSection->getSize()) {
      BC->outs() << "BOLT-INFO: rewriting " << getEHFrameHdrSectionName()
                 << " in-place\n";
      EHFrameHdrOutputAddress = OldEHFrameHdrSection->getAddress();
      EHFrameHdrFileOffset = OldEHFrameHdrSection->getInputFileOffset();
    } else {
      OldEHFrameHdrSection->setOutputName(getOrgSecPrefix() +
                                          getEHFrameHdrSectionName());
      OldEHFrameHdrSection = nullptr;
    }
  }

  // If there was not enough space, allocate more memory for .eh_frame_hdr.
  if (!OldEHFrameHdrSection) {
    NextAvailableAddress =
        appendPadding(Out->os(), NextAvailableAddress, EHFrameHdrAlign);

    EHFrameHdrOutputAddress = NextAvailableAddress;
    EHFrameHdrFileOffset = getFileOffsetForAddress(NextAvailableAddress);

    NewEHFrameHdr = CFIRdWrt->generateEHFrameHeader(
        RelocatedEHFrame, NewEHFrame, EHFrameHdrOutputAddress);

    NextAvailableAddress += NewEHFrameHdr.size();
    if (!BC->BOLTReserved.empty() &&
        (NextAvailableAddress > BC->BOLTReserved.end())) {
      BC->errs() << "BOLT-ERROR: unable to fit " << getEHFrameHdrSectionName()
                 << " into reserved space\n";
      exit(1);
    }

    // Create a new entry in the section header table.
    const unsigned Flags = BinarySection::getFlags(/*IsReadOnly=*/true,
                                                   /*IsText=*/false,
                                                   /*IsAllocatable=*/true);
    BinarySection &EHFrameHdrSec = BC->registerOrUpdateSection(
        getNewSecPrefix() + getEHFrameHdrSectionName(), ELF::SHT_PROGBITS,
        Flags, nullptr, NewEHFrameHdr.size(), /*Alignment=*/1);
    EHFrameHdrSec.setOutputFileOffset(EHFrameHdrFileOffset);
    EHFrameHdrSec.setOutputAddress(EHFrameHdrOutputAddress);
    EHFrameHdrSec.setOutputName(getEHFrameHdrSectionName());
  }

  Out->os().seek(EHFrameHdrFileOffset);
  Out->os().write(NewEHFrameHdr.data(), NewEHFrameHdr.size());

  // Pad the contents if overwriting in-place.
  if (OldEHFrameHdrSection)
    Out->os().write_zeros(OldEHFrameHdrSection->getSize() -
                          NewEHFrameHdr.size());

  // Merge new .eh_frame with the relocated original so that gdb can locate all
  // FDEs.
  if (RelocatedEHFrameSection) {
    const uint64_t NewEHFrameSectionSize =
        RelocatedEHFrameSection->getOutputAddress() +
        RelocatedEHFrameSection->getOutputSize() -
        NewEHFrameSection->getOutputAddress();
    NewEHFrameSection->updateContents(NewEHFrameSection->getOutputData(),
                                      NewEHFrameSectionSize);
    BC->deregisterSection(*RelocatedEHFrameSection);
  }

  LLVM_DEBUG(dbgs() << "BOLT-DEBUG: size of .eh_frame after merge is "
                    << NewEHFrameSection->getOutputSize() << '\n');
}

uint64_t RewriteInstance::getNewValueForSymbol(const StringRef Name) {
  auto Value = Linker->lookupSymbolInfo(Name);
  if (Value)
    return Value->Address;

  // Return the original value if we haven't emitted the symbol.
  BinaryData *BD = BC->getBinaryDataByName(Name);
  if (!BD)
    return 0;

  return BD->getAddress();
}

uint64_t RewriteInstance::getFileOffsetForAddress(uint64_t Address) const {
  // Check if it's possibly part of the new segment.
  if (NewTextSegmentAddress && Address >= NewTextSegmentAddress)
    return Address - NewTextSegmentAddress + NewTextSegmentOffset;

  // Find an existing segment that matches the address.
  const auto SegmentInfoI = BC->SegmentMapInfo.upper_bound(Address);
  if (SegmentInfoI == BC->SegmentMapInfo.begin())
    return 0;

  const SegmentInfo &SegmentInfo = std::prev(SegmentInfoI)->second;
  if (Address < SegmentInfo.Address ||
      Address >= SegmentInfo.Address + SegmentInfo.FileSize)
    return 0;

  return SegmentInfo.FileOffset + Address - SegmentInfo.Address;
}

bool RewriteInstance::willOverwriteSection(StringRef SectionName) {
  if (llvm::is_contained(SectionsToOverwrite, SectionName))
    return true;
  if (llvm::is_contained(DebugSectionsToOverwrite, SectionName))
    return true;

  ErrorOr<BinarySection &> Section = BC->getUniqueSectionByName(SectionName);
  return Section && Section->isAllocatable() && Section->isFinalized();
}

bool RewriteInstance::isDebugSection(StringRef SectionName) {
  if (SectionName.starts_with(".debug_") ||
      SectionName.starts_with(".zdebug_") || SectionName == ".gdb_index" ||
      SectionName == ".stab" || SectionName == ".stabstr")
    return true;

  return false;
}<|MERGE_RESOLUTION|>--- conflicted
+++ resolved
@@ -20,11 +20,7 @@
 #include "bolt/Passes/BinaryPasses.h"
 #include "bolt/Passes/CacheMetrics.h"
 #include "bolt/Passes/IdenticalCodeFolding.h"
-<<<<<<< HEAD
-#include "bolt/Passes/NonPacProtectedRetAnalysis.h"
-=======
 #include "bolt/Passes/PAuthGadgetScanner.h"
->>>>>>> d465594a
 #include "bolt/Passes/ReorderFunctions.h"
 #include "bolt/Profile/BoltAddressTranslation.h"
 #include "bolt/Profile/DataAggregator.h"
@@ -251,14 +247,6 @@
     "bolt-info", cl::desc("write bolt info section in the output binary"),
     cl::init(true), cl::Hidden, cl::cat(BoltOutputCategory));
 
-<<<<<<< HEAD
-cl::list<GadgetScannerKind>
-    GadgetScannersToRun("scanners", cl::desc("which gadget scanners to run"),
-                        cl::values(clEnumValN(GS_PACRET, "pacret", "pac-ret"),
-                                   clEnumValN(GS_ALL, "all", "all")),
-                        cl::ZeroOrMore, cl::CommaSeparated,
-                        cl::cat(BinaryAnalysisCategory));
-=======
 cl::bits<GadgetScannerKind> GadgetScannersToRun(
     "scanners", cl::desc("which gadget scanners to run"),
     cl::values(
@@ -267,7 +255,6 @@
         clEnumValN(GS_PAUTH, "pauth", "All Pointer Authentication scanners"),
         clEnumValN(GS_ALL, "all", "All implemented scanners")),
     cl::ZeroOrMore, cl::CommaSeparated, cl::cat(BinaryAnalysisCategory));
->>>>>>> d465594a
 
 } // namespace opts
 
@@ -2840,16 +2827,10 @@
     if (SymbolAddress == 0)
       ReferencedSymbol = BC->registerNameAtAddress(SymbolName, 0, 0, 0);
 
-<<<<<<< HEAD
-    LLVM_DEBUG(dbgs() << "BOLT-DEBUG: forcing relocation against symbol "
-                      << ReferencedSymbol->getName() << " with addend "
-                      << Addend << '\n');
-=======
     LLVM_DEBUG(
         dbgs() << "BOLT-DEBUG: forcing relocation against symbol "
                << (ReferencedSymbol ? ReferencedSymbol->getName() : "<none>")
                << " with addend " << Addend << '\n');
->>>>>>> d465594a
   } else if (ReferencedBF) {
     ReferencedSymbol = ReferencedBF->getSymbol();
     uint64_t RefFunctionOffset = 0;
@@ -3561,15 +3542,6 @@
   // FIXME: add a pass that warns about which functions do not have CFG,
   // and therefore, analysis is most likely to be less accurate.
   using GSK = opts::GadgetScannerKind;
-<<<<<<< HEAD
-  // if no command line option was given, act as if "all" was specified.
-  if (opts::GadgetScannersToRun.empty())
-    opts::GadgetScannersToRun.addValue(GSK::GS_ALL);
-  for (GSK ScannerToRun : opts::GadgetScannersToRun) {
-    if (ScannerToRun == GSK::GS_PACRET || ScannerToRun == GSK::GS_ALL)
-      Manager.registerPass(
-          std::make_unique<NonPacProtectedRetAnalysis::Analysis>());
-=======
   using PAuthScanner = PAuthGadgetScanner::Analysis;
 
   // If no command line option was given, act as if "all" was specified.
@@ -3582,7 +3554,6 @@
   } else if (RunAll || opts::GadgetScannersToRun.isSet(GSK::GS_PACRET)) {
     Manager.registerPass(
         std::make_unique<PAuthScanner>(/*OnlyPacRetChecks=*/true));
->>>>>>> d465594a
   }
 
   BC->logBOLTErrorsAndQuitOnFatal(Manager.runPasses());
