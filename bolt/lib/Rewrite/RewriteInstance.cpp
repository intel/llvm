--- conflicted
+++ resolved
@@ -2922,13 +2922,10 @@
   processProfileDataPreCFG();
 }
 
-<<<<<<< HEAD
-=======
 void RewriteInstance::processMetadataPostCFG() {
   MetadataManager.runInitializersPostCFG();
 }
 
->>>>>>> 6241a64e
 void RewriteInstance::processProfileDataPreCFG() {
   if (!ProfileReader)
     return;
