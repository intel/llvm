--- conflicted
+++ resolved
@@ -271,8 +271,6 @@
   return Value;
 }
 
-<<<<<<< HEAD
-=======
 static bool canEncodeValueAArch64(uint32_t Type, uint64_t Value, uint64_t PC) {
   switch (Type) {
   default:
@@ -283,7 +281,6 @@
   }
 }
 
->>>>>>> d465594a
 static uint64_t encodeValueAArch64(uint32_t Type, uint64_t Value, uint64_t PC) {
   switch (Type) {
   default:
@@ -316,8 +313,6 @@
   return Value;
 }
 
-<<<<<<< HEAD
-=======
 static uint64_t canEncodeValueRISCV(uint32_t Type, uint64_t Value,
                                     uint64_t PC) {
   switch (Type) {
@@ -328,7 +323,6 @@
   }
 }
 
->>>>>>> d465594a
 static uint64_t encodeValueRISCV(uint32_t Type, uint64_t Value, uint64_t PC) {
   switch (Type) {
   default:
@@ -753,8 +747,6 @@
 }
 
 uint64_t Relocation::encodeValue(uint32_t Type, uint64_t Value, uint64_t PC) {
-<<<<<<< HEAD
-=======
   switch (Arch) {
   default:
     llvm_unreachable("Unsupported architecture");
@@ -768,7 +760,6 @@
 }
 
 bool Relocation::canEncodeValue(uint32_t Type, uint64_t Value, uint64_t PC) {
->>>>>>> d465594a
   switch (Arch) {
   default:
     llvm_unreachable("Unsupported architecture");
