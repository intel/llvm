//===- bolt/Core/DebugData.cpp - Debugging information handling -----------===//
//
// Part of the LLVM Project, under the Apache License v2.0 with LLVM Exceptions.
// See https://llvm.org/LICENSE.txt for license information.
// SPDX-License-Identifier: Apache-2.0 WITH LLVM-exception
//
//===----------------------------------------------------------------------===//
//
// This file implements functions and classes for handling debug info.
//
//===----------------------------------------------------------------------===//

#include "bolt/Core/DebugData.h"
#include "bolt/Core/BinaryContext.h"
#include "bolt/Core/DIEBuilder.h"
#include "bolt/Utils/Utils.h"
#include "llvm/BinaryFormat/Dwarf.h"
#include "llvm/CodeGen/DIE.h"
#include "llvm/DebugInfo/DWARF/DWARFCompileUnit.h"
#include "llvm/DebugInfo/DWARF/DWARFDebugAbbrev.h"
#include "llvm/DebugInfo/DWARF/DWARFDebugAddr.h"
#include "llvm/MC/MCAssembler.h"
#include "llvm/MC/MCContext.h"
#include "llvm/MC/MCObjectStreamer.h"
#include "llvm/Support/CommandLine.h"
#include "llvm/Support/EndianStream.h"
#include "llvm/Support/LEB128.h"
#include "llvm/Support/SHA1.h"
#include <algorithm>
#include <cassert>
#include <cstdint>
#include <functional>
#include <memory>
#include <optional>
#include <unordered_map>
#include <vector>

#define DEBUG_TYPE "bolt-debug-info"

namespace opts {
extern llvm::cl::opt<unsigned> Verbosity;
} // namespace opts

namespace llvm {
class MCSymbol;

namespace bolt {

static void replaceLocValbyForm(DIEBuilder &DIEBldr, DIE &Die, DIEValue DIEVal,
                                dwarf::Form Format, uint64_t NewVal) {
  if (Format == dwarf::DW_FORM_loclistx)
    DIEBldr.replaceValue(&Die, DIEVal.getAttribute(), Format,
                         DIELocList(NewVal));
  else
    DIEBldr.replaceValue(&Die, DIEVal.getAttribute(), Format,
                         DIEInteger(NewVal));
}

std::optional<AttrInfo>
findAttributeInfo(const DWARFDie DIE,
                  const DWARFAbbreviationDeclaration *AbbrevDecl,
                  uint32_t Index) {
  const DWARFUnit &U = *DIE.getDwarfUnit();
  uint64_t Offset =
      AbbrevDecl->getAttributeOffsetFromIndex(Index, DIE.getOffset(), U);
  std::optional<DWARFFormValue> Value =
      AbbrevDecl->getAttributeValueFromOffset(Index, Offset, U);
  if (!Value)
    return std::nullopt;
  // AttributeSpec
  const DWARFAbbreviationDeclaration::AttributeSpec *AttrVal =
      AbbrevDecl->attributes().begin() + Index;
  uint32_t ValSize = 0;
  std::optional<int64_t> ValSizeOpt = AttrVal->getByteSize(U);
  if (ValSizeOpt) {
    ValSize = static_cast<uint32_t>(*ValSizeOpt);
  } else {
    DWARFDataExtractor DebugInfoData = U.getDebugInfoExtractor();
    uint64_t NewOffset = Offset;
    DWARFFormValue::skipValue(Value->getForm(), DebugInfoData, &NewOffset,
                              U.getFormParams());
    // This includes entire size of the entry, which might not be just the
    // encoding part. For example for DW_AT_loc it will include expression
    // location.
    ValSize = NewOffset - Offset;
  }
  return AttrInfo{*Value, DIE.getAbbreviationDeclarationPtr(), Offset, ValSize};
}

std::optional<AttrInfo> findAttributeInfo(const DWARFDie DIE,
                                          dwarf::Attribute Attr) {
  if (!DIE.isValid())
    return std::nullopt;
  const DWARFAbbreviationDeclaration *AbbrevDecl =
      DIE.getAbbreviationDeclarationPtr();
  if (!AbbrevDecl)
    return std::nullopt;
  std::optional<uint32_t> Index = AbbrevDecl->findAttributeIndex(Attr);
  if (!Index)
    return std::nullopt;
  return findAttributeInfo(DIE, AbbrevDecl, *Index);
}

<<<<<<< HEAD
LLVM_ATTRIBUTE_UNUSED
=======
[[maybe_unused]]
>>>>>>> 54c4ef26
static void printLE64(const std::string &S) {
  for (uint32_t I = 0, Size = S.size(); I < Size; ++I) {
    errs() << Twine::utohexstr(S[I]);
    errs() << Twine::utohexstr((int8_t)S[I]);
  }
  errs() << "\n";
}

// Writes address ranges to Writer as pairs of 64-bit (address, size).
// If RelativeRange is true, assumes the address range to be written must be of
// the form (begin address, range size), otherwise (begin address, end address).
// Terminates the list by writing a pair of two zeroes.
// Returns the number of written bytes.
static uint64_t
writeAddressRanges(raw_svector_ostream &Stream,
                   const DebugAddressRangesVector &AddressRanges,
                   const bool WriteRelativeRanges = false) {
  for (const DebugAddressRange &Range : AddressRanges) {
    support::endian::write(Stream, Range.LowPC, llvm::endianness::little);
    support::endian::write(
        Stream, WriteRelativeRanges ? Range.HighPC - Range.LowPC : Range.HighPC,
        llvm::endianness::little);
  }
  // Finish with 0 entries.
  support::endian::write(Stream, 0ULL, llvm::endianness::little);
  support::endian::write(Stream, 0ULL, llvm::endianness::little);
  return AddressRanges.size() * 16 + 16;
}

DebugRangesSectionWriter::DebugRangesSectionWriter() {
  RangesBuffer = std::make_unique<DebugBufferVector>();
  RangesStream = std::make_unique<raw_svector_ostream>(*RangesBuffer);

  Kind = RangesWriterKind::DebugRangesWriter;
}

void DebugRangesSectionWriter::initSection() {
  // Adds an empty range to the buffer.
  writeAddressRanges(*RangesStream, DebugAddressRangesVector{});
}

uint64_t DebugRangesSectionWriter::addRanges(
    DebugAddressRangesVector &&Ranges,
    std::map<DebugAddressRangesVector, uint64_t> &CachedRanges) {
  if (Ranges.empty())
    return getEmptyRangesOffset();

  const auto RI = CachedRanges.find(Ranges);
  if (RI != CachedRanges.end())
    return RI->second;

  const uint64_t EntryOffset = addRanges(Ranges);
  CachedRanges.emplace(std::move(Ranges), EntryOffset);

  return EntryOffset;
}

uint64_t DebugRangesSectionWriter::addRanges(DebugAddressRangesVector &Ranges) {
  if (Ranges.empty())
    return getEmptyRangesOffset();

  // Reading the SectionOffset and updating it should be atomic to guarantee
  // unique and correct offsets in patches.
  std::lock_guard<std::mutex> Lock(WriterMutex);
  const uint32_t EntryOffset = RangesBuffer->size();
  writeAddressRanges(*RangesStream, Ranges);

  return EntryOffset;
}

uint64_t DebugRangesSectionWriter::getSectionOffset() {
  std::lock_guard<std::mutex> Lock(WriterMutex);
  return RangesBuffer->size();
}

void DebugRangesSectionWriter::appendToRangeBuffer(
    const DebugBufferVector &CUBuffer) {
  *RangesStream << CUBuffer;
}

uint64_t DebugRangeListsSectionWriter::addRanges(
    DebugAddressRangesVector &&Ranges,
    std::map<DebugAddressRangesVector, uint64_t> &CachedRanges) {
  return addRanges(Ranges);
}

struct LocListsRangelistsHeader {
  UnitLengthType UnitLength; // Size of loclist entries section, not including
                             // size of header.
  VersionType Version;
  AddressSizeType AddressSize;
  SegmentSelectorType SegmentSelector;
  OffsetEntryCountType OffsetEntryCount;
};

static std::unique_ptr<DebugBufferVector>
getDWARF5Header(const LocListsRangelistsHeader &Header) {
  std::unique_ptr<DebugBufferVector> HeaderBuffer =
      std::make_unique<DebugBufferVector>();
  std::unique_ptr<raw_svector_ostream> HeaderStream =
      std::make_unique<raw_svector_ostream>(*HeaderBuffer);

  // 7.29 length of the set of entries for this compilation unit, not including
  // the length field itself
  const uint32_t HeaderSize =
      getDWARF5RngListLocListHeaderSize() - sizeof(UnitLengthType);

  support::endian::write(*HeaderStream, Header.UnitLength + HeaderSize,
                         llvm::endianness::little);
  support::endian::write(*HeaderStream, Header.Version,
                         llvm::endianness::little);
  support::endian::write(*HeaderStream, Header.AddressSize,
                         llvm::endianness::little);
  support::endian::write(*HeaderStream, Header.SegmentSelector,
                         llvm::endianness::little);
  support::endian::write(*HeaderStream, Header.OffsetEntryCount,
                         llvm::endianness::little);
  return HeaderBuffer;
}

struct OffsetEntry {
  uint32_t Index;
  uint32_t StartOffset;
  uint32_t EndOffset;
};
template <typename DebugVector, typename ListEntry, typename DebugAddressEntry>
static bool emitWithBase(raw_ostream &OS, const DebugVector &Entries,
                         DebugAddrWriter &AddrWriter, DWARFUnit &CU,
                         uint32_t &Index, const ListEntry BaseAddressx,
                         const ListEntry OffsetPair,
                         const std::function<void(uint32_t)> &Func) {
  if (Entries.size() < 2)
    return false;
  uint64_t Base = Entries[Index].LowPC;
  std::vector<OffsetEntry> Offsets;
  uint8_t TempBuffer[64];
  while (Index < Entries.size()) {
    const DebugAddressEntry &Entry = Entries[Index];
    if (Entry.LowPC == 0)
      break;
    // In case rnglists or loclists are not sorted.
    if (Base > Entry.LowPC)
      break;
    uint32_t StartOffset = Entry.LowPC - Base;
    uint32_t EndOffset = Entry.HighPC - Base;
    if (encodeULEB128(EndOffset, TempBuffer) > 2)
      break;
    Offsets.push_back({Index, StartOffset, EndOffset});
    ++Index;
  }

  if (Offsets.size() < 2) {
    Index -= Offsets.size();
    return false;
  }

  support::endian::write(OS, static_cast<uint8_t>(BaseAddressx),
                         llvm::endianness::little);
  uint32_t BaseIndex = AddrWriter.getIndexFromAddress(Base, CU);
  encodeULEB128(BaseIndex, OS);
  for (auto &OffsetEntry : Offsets) {
    support::endian::write(OS, static_cast<uint8_t>(OffsetPair),
                           llvm::endianness::little);
    encodeULEB128(OffsetEntry.StartOffset, OS);
    encodeULEB128(OffsetEntry.EndOffset, OS);
    Func(OffsetEntry.Index);
  }
  return true;
}

uint64_t
DebugRangeListsSectionWriter::addRanges(DebugAddressRangesVector &Ranges) {
  std::lock_guard<std::mutex> Lock(WriterMutex);

  RangeEntries.push_back(CurrentOffset);
  std::sort(
      Ranges.begin(), Ranges.end(),
      [](const DebugAddressRange &R1, const DebugAddressRange &R2) -> bool {
        return R1.LowPC < R2.LowPC;
      });
  for (unsigned I = 0; I < Ranges.size();) {
    if (emitWithBase<DebugAddressRangesVector, dwarf::RnglistEntries,
                     DebugAddressRange>(*CUBodyStream, Ranges, *AddrWriter, *CU,
                                        I, dwarf::DW_RLE_base_addressx,
                                        dwarf::DW_RLE_offset_pair,
                                        [](uint32_t Index) -> void {}))
      continue;

    const DebugAddressRange &Range = Ranges[I];
    support::endian::write(*CUBodyStream,
                           static_cast<uint8_t>(dwarf::DW_RLE_startx_length),
                           llvm::endianness::little);
    uint32_t Index = AddrWriter->getIndexFromAddress(Range.LowPC, *CU);
    encodeULEB128(Index, *CUBodyStream);
    encodeULEB128(Range.HighPC - Range.LowPC, *CUBodyStream);
    ++I;
  }

  support::endian::write(*CUBodyStream,
                         static_cast<uint8_t>(dwarf::DW_RLE_end_of_list),
                         llvm::endianness::little);
  CurrentOffset = CUBodyBuffer->size();
  return RangeEntries.size() - 1;
}

void DebugRangeListsSectionWriter::finalizeSection() {
  std::unique_ptr<DebugBufferVector> CUArrayBuffer =
      std::make_unique<DebugBufferVector>();
  std::unique_ptr<raw_svector_ostream> CUArrayStream =
      std::make_unique<raw_svector_ostream>(*CUArrayBuffer);
  constexpr uint32_t SizeOfArrayEntry = 4;
  const uint32_t SizeOfArraySection = RangeEntries.size() * SizeOfArrayEntry;
  for (uint32_t Offset : RangeEntries)
    support::endian::write(*CUArrayStream, Offset + SizeOfArraySection,
                           llvm::endianness::little);

  std::unique_ptr<DebugBufferVector> Header = getDWARF5Header(
      {static_cast<uint32_t>(SizeOfArraySection + CUBodyBuffer->size()), 5, 8,
       0, static_cast<uint32_t>(RangeEntries.size())});
  *RangesStream << *Header;
  *RangesStream << *CUArrayBuffer;
  *RangesStream << *CUBodyBuffer;
}

void DebugRangeListsSectionWriter::initSection(DWARFUnit &Unit) {
  CUBodyBuffer = std::make_unique<DebugBufferVector>();
  CUBodyStream = std::make_unique<raw_svector_ostream>(*CUBodyBuffer);
  RangeEntries.clear();
  CurrentOffset = 0;
  CU = &Unit;
}

void DebugARangesSectionWriter::addCURanges(uint64_t CUOffset,
                                            DebugAddressRangesVector &&Ranges) {
  std::lock_guard<std::mutex> Lock(CUAddressRangesMutex);
  CUAddressRanges.emplace(CUOffset, std::move(Ranges));
}

void DebugARangesSectionWriter::writeARangesSection(
    raw_svector_ostream &RangesStream, const CUOffsetMap &CUMap) const {
  // For reference on the format of the .debug_aranges section, see the DWARF4
  // specification, section 6.1.4 Lookup by Address
  // http://www.dwarfstd.org/doc/DWARF4.pdf
  for (const auto &CUOffsetAddressRangesPair : CUAddressRanges) {
    const uint64_t Offset = CUOffsetAddressRangesPair.first;
    const DebugAddressRangesVector &AddressRanges =
        CUOffsetAddressRangesPair.second;

    // Emit header.

    // Size of this set: 8 (size of the header) + 4 (padding after header)
    // + 2*sizeof(uint64_t) bytes for each of the ranges, plus an extra
    // pair of uint64_t's for the terminating, zero-length range.
    // Does not include size field itself.
    uint32_t Size = 8 + 4 + 2 * sizeof(uint64_t) * (AddressRanges.size() + 1);

    // Header field #1: set size.
    support::endian::write(RangesStream, Size, llvm::endianness::little);

    // Header field #2: version number, 2 as per the specification.
    support::endian::write(RangesStream, static_cast<uint16_t>(2),
                           llvm::endianness::little);

    assert(CUMap.count(Offset) && "Original CU offset is not found in CU Map");
    // Header field #3: debug info offset of the correspondent compile unit.
    support::endian::write(
        RangesStream, static_cast<uint32_t>(CUMap.find(Offset)->second.Offset),
        llvm::endianness::little);

    // Header field #4: address size.
    // 8 since we only write ELF64 binaries for now.
    RangesStream << char(8);

    // Header field #5: segment size of target architecture.
    RangesStream << char(0);

    // Padding before address table - 4 bytes in the 64-bit-pointer case.
    support::endian::write(RangesStream, static_cast<uint32_t>(0),
                           llvm::endianness::little);

    writeAddressRanges(RangesStream, AddressRanges, true);
  }
}

DebugAddrWriter::DebugAddrWriter(BinaryContext *BC,
                                 const uint8_t AddressByteSize)
    : BC(BC), AddressByteSize(AddressByteSize) {
  Buffer = std::make_unique<AddressSectionBuffer>();
  AddressStream = std::make_unique<raw_svector_ostream>(*Buffer);
}

void DebugAddrWriter::AddressForDWOCU::dump() {
  std::vector<IndexAddressPair> SortedMap(indexToAddressBegin(),
                                          indexToAdddessEnd());
  // Sorting address in increasing order of indices.
  llvm::sort(SortedMap, llvm::less_first());
  for (auto &Pair : SortedMap)
    dbgs() << Twine::utohexstr(Pair.second) << "\t" << Pair.first << "\n";
}
uint32_t DebugAddrWriter::getIndexFromAddress(uint64_t Address, DWARFUnit &CU) {
  std::lock_guard<std::mutex> Lock(WriterMutex);
  auto Entry = Map.find(Address);
  if (Entry == Map.end()) {
    auto Index = Map.getNextIndex();
    Entry = Map.insert(Address, Index).first;
  }
  return Entry->second;
}

static void updateAddressBase(DIEBuilder &DIEBlder, DebugAddrWriter &AddrWriter,
                              DWARFUnit &CU, const uint64_t Offset) {
  DIE *Die = DIEBlder.getUnitDIEbyUnit(CU);
  DIEValue GnuAddrBaseAttrInfo = Die->findAttribute(dwarf::DW_AT_GNU_addr_base);
  DIEValue AddrBaseAttrInfo = Die->findAttribute(dwarf::DW_AT_addr_base);
  dwarf::Form BaseAttrForm;
  dwarf::Attribute BaseAttr;
  // For cases where Skeleton CU does not have DW_AT_GNU_addr_base
  if (!GnuAddrBaseAttrInfo && CU.getVersion() < 5)
    return;

  if (GnuAddrBaseAttrInfo) {
    BaseAttrForm = GnuAddrBaseAttrInfo.getForm();
    BaseAttr = GnuAddrBaseAttrInfo.getAttribute();
  }

  if (AddrBaseAttrInfo) {
    BaseAttrForm = AddrBaseAttrInfo.getForm();
    BaseAttr = AddrBaseAttrInfo.getAttribute();
  }

  if (GnuAddrBaseAttrInfo || AddrBaseAttrInfo) {
    DIEBlder.replaceValue(Die, BaseAttr, BaseAttrForm, DIEInteger(Offset));
  } else if (CU.getVersion() >= 5) {
    // A case where we were not using .debug_addr section, but after update
    // now using it.
    DIEBlder.addValue(Die, dwarf::DW_AT_addr_base, dwarf::DW_FORM_sec_offset,
                      DIEInteger(Offset));
  }
}

void DebugAddrWriter::updateAddrBase(DIEBuilder &DIEBlder, DWARFUnit &CU,
                                     const uint64_t Offset) {
  updateAddressBase(DIEBlder, *this, CU, Offset);
}

std::optional<uint64_t> DebugAddrWriter::finalize(const size_t BufferSize) {
  if (Map.begin() == Map.end())
    return std::nullopt;
  std::vector<IndexAddressPair> SortedMap(Map.indexToAddressBegin(),
                                          Map.indexToAdddessEnd());
  // Sorting address in increasing order of indices.
  llvm::sort(SortedMap, llvm::less_first());

  uint32_t Counter = 0;
  auto WriteAddress = [&](uint64_t Address) -> void {
    ++Counter;
    switch (AddressByteSize) {
    default:
      assert(false && "Address Size is invalid.");
      break;
    case 4:
      support::endian::write(*AddressStream, static_cast<uint32_t>(Address),
                             llvm::endianness::little);
      break;
    case 8:
      support::endian::write(*AddressStream, Address, llvm::endianness::little);
      break;
    }
  };

  for (const IndexAddressPair &Val : SortedMap) {
    while (Val.first > Counter)
      WriteAddress(0);
    WriteAddress(Val.second);
  }
  return std::nullopt;
}

void DebugAddrWriterDwarf5::updateAddrBase(DIEBuilder &DIEBlder, DWARFUnit &CU,
                                           const uint64_t Offset) {
  /// Header for DWARF5 has size 8, so we add it to the offset.
  updateAddressBase(DIEBlder, *this, CU, Offset + HeaderSize);
}

DenseMap<uint64_t, uint64_t> DebugAddrWriter::UnmodifiedAddressOffsets;

std::optional<uint64_t>
DebugAddrWriterDwarf5::finalize(const size_t BufferSize) {
  // Need to layout all sections within .debug_addr
  // Within each section sort Address by index.
  const endianness Endian = BC->DwCtx->isLittleEndian()
                                ? llvm::endianness::little
                                : llvm::endianness::big;
  const DWARFSection &AddrSec = BC->DwCtx->getDWARFObj().getAddrSection();
  DWARFDataExtractor AddrData(BC->DwCtx->getDWARFObj(), AddrSec,
                              Endian == llvm::endianness::little, 0);
  DWARFDebugAddrTable AddrTable;
  DIDumpOptions DumpOpts;
  // A case where CU has entry in .debug_addr, but we don't modify addresses
  // for it.
  if (Map.begin() == Map.end()) {
    if (!AddrOffsetSectionBase)
      return std::nullopt;
    // Address base offset is to the first entry.
    // The size of header is 8 bytes.
    uint64_t Offset = *AddrOffsetSectionBase - HeaderSize;
    auto Iter = UnmodifiedAddressOffsets.find(Offset);
    if (Iter != UnmodifiedAddressOffsets.end())
      return Iter->second;
    UnmodifiedAddressOffsets[Offset] = BufferSize;
    if (Error Err = AddrTable.extract(AddrData, &Offset, 5, AddressByteSize,
                                      DumpOpts.WarningHandler)) {
      DumpOpts.RecoverableErrorHandler(std::move(Err));
      return std::nullopt;
    }
    uint32_t Index = 0;
    for (uint64_t Addr : AddrTable.getAddressEntries())
      Map.insert(Addr, Index++);
  }

  std::vector<IndexAddressPair> SortedMap(Map.indexToAddressBegin(),
                                          Map.indexToAdddessEnd());
  // Sorting address in increasing order of indices.
  llvm::sort(SortedMap, llvm::less_first());
  // Writing out Header
  const uint32_t Length = SortedMap.size() * AddressByteSize + 4;
  support::endian::write(*AddressStream, Length, Endian);
  support::endian::write(*AddressStream, static_cast<uint16_t>(5), Endian);
  support::endian::write(*AddressStream, static_cast<uint8_t>(AddressByteSize),
                         Endian);
  support::endian::write(*AddressStream, static_cast<uint8_t>(0), Endian);

  uint32_t Counter = 0;
  auto writeAddress = [&](uint64_t Address) -> void {
    ++Counter;
    switch (AddressByteSize) {
    default:
      llvm_unreachable("Address Size is invalid.");
      break;
    case 4:
      support::endian::write(*AddressStream, static_cast<uint32_t>(Address),
                             Endian);
      break;
    case 8:
      support::endian::write(*AddressStream, Address, Endian);
      break;
    }
  };

  for (const IndexAddressPair &Val : SortedMap) {
    while (Val.first > Counter)
      writeAddress(0);
    writeAddress(Val.second);
  }
  return std::nullopt;
}

void DebugLocWriter::init() {
  LocBuffer = std::make_unique<DebugBufferVector>();
  LocStream = std::make_unique<raw_svector_ostream>(*LocBuffer);
  // Writing out empty location list to which all references to empty location
  // lists will point.
  if (!LocSectionOffset && DwarfVersion < 5) {
    const char Zeroes[16] = {0};
    *LocStream << StringRef(Zeroes, 16);
    LocSectionOffset += 16;
  }
}

uint32_t DebugLocWriter::LocSectionOffset = 0;
void DebugLocWriter::addList(DIEBuilder &DIEBldr, DIE &Die, DIEValue &AttrInfo,
                             DebugLocationsVector &LocList) {
  if (LocList.empty()) {
    replaceLocValbyForm(DIEBldr, Die, AttrInfo, AttrInfo.getForm(),
                        DebugLocWriter::EmptyListOffset);
    return;
  }
  // Since there is a separate DebugLocWriter for each thread,
  // we don't need a lock to read the SectionOffset and update it.
  const uint32_t EntryOffset = LocSectionOffset;

  for (const DebugLocationEntry &Entry : LocList) {
    support::endian::write(*LocStream, static_cast<uint64_t>(Entry.LowPC),
                           llvm::endianness::little);
    support::endian::write(*LocStream, static_cast<uint64_t>(Entry.HighPC),
                           llvm::endianness::little);
    support::endian::write(*LocStream, static_cast<uint16_t>(Entry.Expr.size()),
                           llvm::endianness::little);
    *LocStream << StringRef(reinterpret_cast<const char *>(Entry.Expr.data()),
                            Entry.Expr.size());
    LocSectionOffset += 2 * 8 + 2 + Entry.Expr.size();
  }
  LocStream->write_zeros(16);
  LocSectionOffset += 16;
  LocListDebugInfoPatches.push_back({0xdeadbeee, EntryOffset}); // never seen
                                                                // use
  replaceLocValbyForm(DIEBldr, Die, AttrInfo, AttrInfo.getForm(), EntryOffset);
}

std::unique_ptr<DebugBufferVector> DebugLocWriter::getBuffer() {
  return std::move(LocBuffer);
}

// DWARF 4: 2.6.2
void DebugLocWriter::finalize(DIEBuilder &DIEBldr, DIE &Die) {}

static void writeEmptyListDwarf5(raw_svector_ostream &Stream) {
  support::endian::write(Stream, static_cast<uint32_t>(4),
                         llvm::endianness::little);
  support::endian::write(Stream, static_cast<uint8_t>(dwarf::DW_LLE_start_end),
                         llvm::endianness::little);

  const char Zeroes[16] = {0};
  Stream << StringRef(Zeroes, 16);
  encodeULEB128(0, Stream);
  support::endian::write(Stream,
                         static_cast<uint8_t>(dwarf::DW_LLE_end_of_list),
                         llvm::endianness::little);
}

static void writeLegacyLocList(DIEValue &AttrInfo,
                               DebugLocationsVector &LocList,
                               DIEBuilder &DIEBldr, DIE &Die,
                               DebugAddrWriter &AddrWriter,
                               DebugBufferVector &LocBuffer, DWARFUnit &CU,
                               raw_svector_ostream &LocStream) {
  if (LocList.empty()) {
    replaceLocValbyForm(DIEBldr, Die, AttrInfo, AttrInfo.getForm(),
                        DebugLocWriter::EmptyListOffset);
    return;
  }

  const uint32_t EntryOffset = LocBuffer.size();
  for (const DebugLocationEntry &Entry : LocList) {
    support::endian::write(LocStream,
                           static_cast<uint8_t>(dwarf::DW_LLE_startx_length),
                           llvm::endianness::little);
    const uint32_t Index = AddrWriter.getIndexFromAddress(Entry.LowPC, CU);
    encodeULEB128(Index, LocStream);

    support::endian::write(LocStream,
                           static_cast<uint32_t>(Entry.HighPC - Entry.LowPC),
                           llvm::endianness::little);
    support::endian::write(LocStream, static_cast<uint16_t>(Entry.Expr.size()),
                           llvm::endianness::little);
    LocStream << StringRef(reinterpret_cast<const char *>(Entry.Expr.data()),
                           Entry.Expr.size());
  }
  support::endian::write(LocStream,
                         static_cast<uint8_t>(dwarf::DW_LLE_end_of_list),
                         llvm::endianness::little);
  replaceLocValbyForm(DIEBldr, Die, AttrInfo, AttrInfo.getForm(), EntryOffset);
}

static void writeDWARF5LocList(uint32_t &NumberOfEntries, DIEValue &AttrInfo,
                               DebugLocationsVector &LocList, DIE &Die,
                               DIEBuilder &DIEBldr, DebugAddrWriter &AddrWriter,
                               DebugBufferVector &LocBodyBuffer,
                               std::vector<uint32_t> &RelativeLocListOffsets,
                               DWARFUnit &CU,
                               raw_svector_ostream &LocBodyStream) {

  replaceLocValbyForm(DIEBldr, Die, AttrInfo, dwarf::DW_FORM_loclistx,
                      NumberOfEntries);

  RelativeLocListOffsets.push_back(LocBodyBuffer.size());
  ++NumberOfEntries;
  if (LocList.empty()) {
    writeEmptyListDwarf5(LocBodyStream);
    return;
  }

  auto writeExpression = [&](uint32_t Index) -> void {
    const DebugLocationEntry &Entry = LocList[Index];
    encodeULEB128(Entry.Expr.size(), LocBodyStream);
    LocBodyStream << StringRef(
        reinterpret_cast<const char *>(Entry.Expr.data()), Entry.Expr.size());
  };
  for (unsigned I = 0; I < LocList.size();) {
    if (emitWithBase<DebugLocationsVector, dwarf::LoclistEntries,
                     DebugLocationEntry>(LocBodyStream, LocList, AddrWriter, CU,
                                         I, dwarf::DW_LLE_base_addressx,
                                         dwarf::DW_LLE_offset_pair,
                                         writeExpression))
      continue;

    const DebugLocationEntry &Entry = LocList[I];
    support::endian::write(LocBodyStream,
                           static_cast<uint8_t>(dwarf::DW_LLE_startx_length),
                           llvm::endianness::little);
    const uint32_t Index = AddrWriter.getIndexFromAddress(Entry.LowPC, CU);
    encodeULEB128(Index, LocBodyStream);
    encodeULEB128(Entry.HighPC - Entry.LowPC, LocBodyStream);
    writeExpression(I);
    ++I;
  }

  support::endian::write(LocBodyStream,
                         static_cast<uint8_t>(dwarf::DW_LLE_end_of_list),
                         llvm::endianness::little);
}

void DebugLoclistWriter::addList(DIEBuilder &DIEBldr, DIE &Die,
                                 DIEValue &AttrInfo,
                                 DebugLocationsVector &LocList) {
  if (DwarfVersion < 5)
    writeLegacyLocList(AttrInfo, LocList, DIEBldr, Die, AddrWriter, *LocBuffer,
                       CU, *LocStream);
  else
    writeDWARF5LocList(NumberOfEntries, AttrInfo, LocList, Die, DIEBldr,
                       AddrWriter, *LocBodyBuffer, RelativeLocListOffsets, CU,
                       *LocBodyStream);
}

uint32_t DebugLoclistWriter::LoclistBaseOffset = 0;
void DebugLoclistWriter::finalizeDWARF5(DIEBuilder &DIEBldr, DIE &Die) {
  if (LocBodyBuffer->empty()) {
    DIEValue LocListBaseAttrInfo =
        Die.findAttribute(dwarf::DW_AT_loclists_base);
    // Pointing to first one, because it doesn't matter. There are no uses of it
    // in this CU.
    if (!isSplitDwarf() && LocListBaseAttrInfo.getType())
      DIEBldr.replaceValue(&Die, dwarf::DW_AT_loclists_base,
                           LocListBaseAttrInfo.getForm(),
                           DIEInteger(getDWARF5RngListLocListHeaderSize()));
    return;
  }

  std::unique_ptr<DebugBufferVector> LocArrayBuffer =
      std::make_unique<DebugBufferVector>();
  std::unique_ptr<raw_svector_ostream> LocArrayStream =
      std::make_unique<raw_svector_ostream>(*LocArrayBuffer);

  const uint32_t SizeOfArraySection = NumberOfEntries * sizeof(uint32_t);
  // Write out IndexArray
  for (uint32_t RelativeOffset : RelativeLocListOffsets)
    support::endian::write(
        *LocArrayStream,
        static_cast<uint32_t>(SizeOfArraySection + RelativeOffset),
        llvm::endianness::little);

  std::unique_ptr<DebugBufferVector> Header = getDWARF5Header(
      {static_cast<uint32_t>(SizeOfArraySection + LocBodyBuffer->size()), 5, 8,
       0, NumberOfEntries});
  *LocStream << *Header;
  *LocStream << *LocArrayBuffer;
  *LocStream << *LocBodyBuffer;

  if (!isSplitDwarf()) {
    DIEValue LocListBaseAttrInfo =
        Die.findAttribute(dwarf::DW_AT_loclists_base);
    if (LocListBaseAttrInfo.getType()) {
      DIEBldr.replaceValue(
          &Die, dwarf::DW_AT_loclists_base, LocListBaseAttrInfo.getForm(),
          DIEInteger(LoclistBaseOffset + getDWARF5RngListLocListHeaderSize()));
    } else {
      DIEBldr.addValue(&Die, dwarf::DW_AT_loclists_base,
                       dwarf::DW_FORM_sec_offset,
                       DIEInteger(LoclistBaseOffset + Header->size()));
    }
    LoclistBaseOffset += LocBuffer->size();
  }
  clearList(RelativeLocListOffsets);
  clearList(*LocArrayBuffer);
  clearList(*LocBodyBuffer);
}

void DebugLoclistWriter::finalize(DIEBuilder &DIEBldr, DIE &Die) {
  if (DwarfVersion >= 5)
    finalizeDWARF5(DIEBldr, Die);
}

static std::string encodeLE(size_t ByteSize, uint64_t NewValue) {
  std::string LE64(ByteSize, 0);
  for (size_t I = 0; I < ByteSize; ++I) {
    LE64[I] = NewValue & 0xff;
    NewValue >>= 8;
  }
  return LE64;
}

void SimpleBinaryPatcher::addBinaryPatch(uint64_t Offset,
                                         std::string &&NewValue,
                                         uint32_t OldValueSize) {
  Patches.emplace_back(Offset, std::move(NewValue));
}

void SimpleBinaryPatcher::addBytePatch(uint64_t Offset, uint8_t Value) {
  auto Str = std::string(1, Value);
  Patches.emplace_back(Offset, std::move(Str));
}

void SimpleBinaryPatcher::addLEPatch(uint64_t Offset, uint64_t NewValue,
                                     size_t ByteSize) {
  Patches.emplace_back(Offset, encodeLE(ByteSize, NewValue));
}

void SimpleBinaryPatcher::addUDataPatch(uint64_t Offset, uint64_t Value,
                                        uint32_t OldValueSize) {
  std::string Buff;
  raw_string_ostream OS(Buff);
  encodeULEB128(Value, OS, OldValueSize);

  Patches.emplace_back(Offset, std::move(Buff));
}

void SimpleBinaryPatcher::addLE64Patch(uint64_t Offset, uint64_t NewValue) {
  addLEPatch(Offset, NewValue, 8);
}

void SimpleBinaryPatcher::addLE32Patch(uint64_t Offset, uint32_t NewValue,
                                       uint32_t OldValueSize) {
  addLEPatch(Offset, NewValue, 4);
}

std::string SimpleBinaryPatcher::patchBinary(StringRef BinaryContents) {
  std::string BinaryContentsStr = std::string(BinaryContents);
  for (const auto &Patch : Patches) {
    uint32_t Offset = Patch.first;
    const std::string &ByteSequence = Patch.second;
    assert(Offset + ByteSequence.size() <= BinaryContents.size() &&
           "Applied patch runs over binary size.");
    for (uint64_t I = 0, Size = ByteSequence.size(); I < Size; ++I) {
      BinaryContentsStr[Offset + I] = ByteSequence[I];
    }
  }
  return BinaryContentsStr;
}

void DebugStrOffsetsWriter::initialize(DWARFUnit &Unit) {
  if (Unit.getVersion() < 5)
    return;
  const DWARFSection &StrOffsetsSection = Unit.getStringOffsetSection();
  const std::optional<StrOffsetsContributionDescriptor> &Contr =
      Unit.getStringOffsetsTableContribution();
  if (!Contr)
    return;
  const uint8_t DwarfOffsetByteSize = Contr->getDwarfOffsetByteSize();
  assert(DwarfOffsetByteSize == 4 &&
         "Dwarf String Offsets Byte Size is not supported.");
  StrOffsets.reserve(Contr->Size);
  for (uint64_t Offset = 0; Offset < Contr->Size; Offset += DwarfOffsetByteSize)
    StrOffsets.push_back(support::endian::read32le(
        StrOffsetsSection.Data.data() + Contr->Base + Offset));
}

void DebugStrOffsetsWriter::updateAddressMap(uint32_t Index, uint32_t Address,
                                             const DWARFUnit &Unit) {
  assert(DebugStrOffsetFinalized.count(Unit.getOffset()) == 0 &&
         "Cannot update address map since debug_str_offsets was already "
         "finalized for this CU.");
  IndexToAddressMap[Index] = Address;
  StrOffsetSectionWasModified = true;
}

void DebugStrOffsetsWriter::finalizeSection(DWARFUnit &Unit,
                                            DIEBuilder &DIEBldr) {
  std::optional<AttrInfo> AttrVal =
      findAttributeInfo(Unit.getUnitDIE(), dwarf::DW_AT_str_offsets_base);
  if (!AttrVal && !Unit.isDWOUnit())
    return;
  std::optional<uint64_t> Val = std::nullopt;
  if (AttrVal) {
    Val = AttrVal->V.getAsSectionOffset();
  } else {
    if (!Unit.isDWOUnit())
      BC.errs() << "BOLT-WARNING: [internal-dwarf-error]: "
                   "DW_AT_str_offsets_base Value not present\n";
    Val = 0;
  }
  DIE &Die = *DIEBldr.getUnitDIEbyUnit(Unit);
  DIEValue StrListBaseAttrInfo =
      Die.findAttribute(dwarf::DW_AT_str_offsets_base);
  auto RetVal = ProcessedBaseOffsets.find(*Val);
  // Handling reuse of str-offsets section.
  if (RetVal == ProcessedBaseOffsets.end() || StrOffsetSectionWasModified) {
    initialize(Unit);
    // Update String Offsets that were modified.
    for (const auto &Entry : IndexToAddressMap)
      StrOffsets[Entry.first] = Entry.second;
    // Writing out the header for each section.
    support::endian::write(*StrOffsetsStream,
                           static_cast<uint32_t>(StrOffsets.size() * 4 + 4),
                           llvm::endianness::little);
    support::endian::write(*StrOffsetsStream, static_cast<uint16_t>(5),
                           llvm::endianness::little);
    support::endian::write(*StrOffsetsStream, static_cast<uint16_t>(0),
                           llvm::endianness::little);

    uint64_t BaseOffset = StrOffsetsBuffer->size();
    ProcessedBaseOffsets[*Val] = BaseOffset;
    if (StrListBaseAttrInfo.getType())
      DIEBldr.replaceValue(&Die, dwarf::DW_AT_str_offsets_base,
                           StrListBaseAttrInfo.getForm(),
                           DIEInteger(BaseOffset));
    for (const uint32_t Offset : StrOffsets)
      support::endian::write(*StrOffsetsStream, Offset,
                             llvm::endianness::little);
  } else {
    DIEBldr.replaceValue(&Die, dwarf::DW_AT_str_offsets_base,
                         StrListBaseAttrInfo.getForm(),
                         DIEInteger(RetVal->second));
  }

  StrOffsetSectionWasModified = false;
  assert(DebugStrOffsetFinalized.insert(Unit.getOffset()).second &&
         "debug_str_offsets was already finalized for this CU.");
  clear();
}

void DebugStrWriter::create() {
  StrBuffer = std::make_unique<DebugStrBufferVector>();
  StrStream = std::make_unique<raw_svector_ostream>(*StrBuffer);
}

void DebugStrWriter::initialize() {
  StringRef StrSection;
  if (IsDWO)
    StrSection = DwCtx.getDWARFObj().getStrDWOSection();
  else
    StrSection = DwCtx.getDWARFObj().getStrSection();
  (*StrStream) << StrSection;
}

uint32_t DebugStrWriter::addString(StringRef Str) {
  std::lock_guard<std::mutex> Lock(WriterMutex);
  if (StrBuffer->empty())
    initialize();
  auto Offset = StrBuffer->size();
  (*StrStream) << Str;
  StrStream->write_zeros(1);
  return Offset;
}

static void emitDwarfSetLineAddrAbs(MCStreamer &OS,
                                    MCDwarfLineTableParams Params,
                                    int64_t LineDelta, uint64_t Address,
                                    int PointerSize) {
  // emit the sequence to set the address
  OS.emitIntValue(dwarf::DW_LNS_extended_op, 1);
  OS.emitULEB128IntValue(PointerSize + 1);
  OS.emitIntValue(dwarf::DW_LNE_set_address, 1);
  OS.emitIntValue(Address, PointerSize);

  // emit the sequence for the LineDelta (from 1) and a zero address delta.
  MCDwarfLineAddr::Emit(&OS, Params, LineDelta, 0);
}

static inline void emitBinaryDwarfLineTable(
    MCStreamer *MCOS, MCDwarfLineTableParams Params,
    const DWARFDebugLine::LineTable *Table,
    const std::vector<DwarfLineTable::RowSequence> &InputSequences) {
  if (InputSequences.empty())
    return;

  constexpr uint64_t InvalidAddress = UINT64_MAX;
  unsigned FileNum = 1;
  unsigned LastLine = 1;
  unsigned Column = 0;
  unsigned Flags = DWARF2_LINE_DEFAULT_IS_STMT ? DWARF2_FLAG_IS_STMT : 0;
  unsigned Isa = 0;
  unsigned Discriminator = 0;
  uint64_t LastAddress = InvalidAddress;
  uint64_t PrevEndOfSequence = InvalidAddress;
  const MCAsmInfo *AsmInfo = MCOS->getContext().getAsmInfo();

  auto emitEndOfSequence = [&](uint64_t Address) {
    MCDwarfLineAddr::Emit(MCOS, Params, INT64_MAX, Address - LastAddress);
    FileNum = 1;
    LastLine = 1;
    Column = 0;
    Flags = DWARF2_LINE_DEFAULT_IS_STMT ? DWARF2_FLAG_IS_STMT : 0;
    Isa = 0;
    Discriminator = 0;
    LastAddress = InvalidAddress;
  };

  for (const DwarfLineTable::RowSequence &Sequence : InputSequences) {
    const uint64_t SequenceStart =
        Table->Rows[Sequence.FirstIndex].Address.Address;

    // Check if we need to mark the end of the sequence.
    if (PrevEndOfSequence != InvalidAddress && LastAddress != InvalidAddress &&
        PrevEndOfSequence != SequenceStart) {
      emitEndOfSequence(PrevEndOfSequence);
    }

    for (uint32_t RowIndex = Sequence.FirstIndex;
         RowIndex <= Sequence.LastIndex; ++RowIndex) {
      const DWARFDebugLine::Row &Row = Table->Rows[RowIndex];
      int64_t LineDelta = static_cast<int64_t>(Row.Line) - LastLine;
      const uint64_t Address = Row.Address.Address;

      if (FileNum != Row.File) {
        FileNum = Row.File;
        MCOS->emitInt8(dwarf::DW_LNS_set_file);
        MCOS->emitULEB128IntValue(FileNum);
      }
      if (Column != Row.Column) {
        Column = Row.Column;
        MCOS->emitInt8(dwarf::DW_LNS_set_column);
        MCOS->emitULEB128IntValue(Column);
      }
      if (Discriminator != Row.Discriminator &&
          MCOS->getContext().getDwarfVersion() >= 4) {
        Discriminator = Row.Discriminator;
        unsigned Size = getULEB128Size(Discriminator);
        MCOS->emitInt8(dwarf::DW_LNS_extended_op);
        MCOS->emitULEB128IntValue(Size + 1);
        MCOS->emitInt8(dwarf::DW_LNE_set_discriminator);
        MCOS->emitULEB128IntValue(Discriminator);
      }
      if (Isa != Row.Isa) {
        Isa = Row.Isa;
        MCOS->emitInt8(dwarf::DW_LNS_set_isa);
        MCOS->emitULEB128IntValue(Isa);
      }
      if (Row.IsStmt != Flags) {
        Flags = Row.IsStmt;
        MCOS->emitInt8(dwarf::DW_LNS_negate_stmt);
      }
      if (Row.BasicBlock)
        MCOS->emitInt8(dwarf::DW_LNS_set_basic_block);
      if (Row.PrologueEnd)
        MCOS->emitInt8(dwarf::DW_LNS_set_prologue_end);
      if (Row.EpilogueBegin)
        MCOS->emitInt8(dwarf::DW_LNS_set_epilogue_begin);

      // The end of the sequence is not normal in the middle of the input
      // sequence, but could happen, e.g. for assembly code.
      if (Row.EndSequence) {
        emitEndOfSequence(Address);
      } else {
        if (LastAddress == InvalidAddress)
          emitDwarfSetLineAddrAbs(*MCOS, Params, LineDelta, Address,
                                  AsmInfo->getCodePointerSize());
        else
          MCDwarfLineAddr::Emit(MCOS, Params, LineDelta, Address - LastAddress);

        LastAddress = Address;
        LastLine = Row.Line;
      }

      Discriminator = 0;
    }
    PrevEndOfSequence = Sequence.EndAddress;
  }

  // Finish with the end of the sequence.
  if (LastAddress != InvalidAddress)
    emitEndOfSequence(PrevEndOfSequence);
}

// This function is similar to the one from MCDwarfLineTable, except it handles
// end-of-sequence entries differently by utilizing line entries with
// DWARF2_FLAG_END_SEQUENCE flag.
static inline void emitDwarfLineTable(
    MCStreamer *MCOS, MCSection *Section,
    const MCLineSection::MCDwarfLineEntryCollection &LineEntries) {
  unsigned FileNum = 1;
  unsigned LastLine = 1;
  unsigned Column = 0;
  unsigned Flags = DWARF2_LINE_DEFAULT_IS_STMT ? DWARF2_FLAG_IS_STMT : 0;
  unsigned Isa = 0;
  unsigned Discriminator = 0;
  MCSymbol *LastLabel = nullptr;
  const MCAsmInfo *AsmInfo = MCOS->getContext().getAsmInfo();

  // Loop through each MCDwarfLineEntry and encode the dwarf line number table.
  for (const MCDwarfLineEntry &LineEntry : LineEntries) {
    if (LineEntry.getFlags() & DWARF2_FLAG_END_SEQUENCE) {
      MCOS->emitDwarfAdvanceLineAddr(INT64_MAX, LastLabel, LineEntry.getLabel(),
                                     AsmInfo->getCodePointerSize());
      FileNum = 1;
      LastLine = 1;
      Column = 0;
      Flags = DWARF2_LINE_DEFAULT_IS_STMT ? DWARF2_FLAG_IS_STMT : 0;
      Isa = 0;
      Discriminator = 0;
      LastLabel = nullptr;
      continue;
    }

    int64_t LineDelta = static_cast<int64_t>(LineEntry.getLine()) - LastLine;

    if (FileNum != LineEntry.getFileNum()) {
      FileNum = LineEntry.getFileNum();
      MCOS->emitInt8(dwarf::DW_LNS_set_file);
      MCOS->emitULEB128IntValue(FileNum);
    }
    if (Column != LineEntry.getColumn()) {
      Column = LineEntry.getColumn();
      MCOS->emitInt8(dwarf::DW_LNS_set_column);
      MCOS->emitULEB128IntValue(Column);
    }
    if (Discriminator != LineEntry.getDiscriminator() &&
        MCOS->getContext().getDwarfVersion() >= 2) {
      Discriminator = LineEntry.getDiscriminator();
      unsigned Size = getULEB128Size(Discriminator);
      MCOS->emitInt8(dwarf::DW_LNS_extended_op);
      MCOS->emitULEB128IntValue(Size + 1);
      MCOS->emitInt8(dwarf::DW_LNE_set_discriminator);
      MCOS->emitULEB128IntValue(Discriminator);
    }
    if (Isa != LineEntry.getIsa()) {
      Isa = LineEntry.getIsa();
      MCOS->emitInt8(dwarf::DW_LNS_set_isa);
      MCOS->emitULEB128IntValue(Isa);
    }
    if ((LineEntry.getFlags() ^ Flags) & DWARF2_FLAG_IS_STMT) {
      Flags = LineEntry.getFlags();
      MCOS->emitInt8(dwarf::DW_LNS_negate_stmt);
    }
    if (LineEntry.getFlags() & DWARF2_FLAG_BASIC_BLOCK)
      MCOS->emitInt8(dwarf::DW_LNS_set_basic_block);
    if (LineEntry.getFlags() & DWARF2_FLAG_PROLOGUE_END)
      MCOS->emitInt8(dwarf::DW_LNS_set_prologue_end);
    if (LineEntry.getFlags() & DWARF2_FLAG_EPILOGUE_BEGIN)
      MCOS->emitInt8(dwarf::DW_LNS_set_epilogue_begin);

    MCSymbol *Label = LineEntry.getLabel();

    // At this point we want to emit/create the sequence to encode the delta
    // in line numbers and the increment of the address from the previous
    // Label and the current Label.
    MCOS->emitDwarfAdvanceLineAddr(LineDelta, LastLabel, Label,
                                   AsmInfo->getCodePointerSize());
    Discriminator = 0;
    LastLine = LineEntry.getLine();
    LastLabel = Label;
  }

  assert(LastLabel == nullptr && "end of sequence expected");
}

void DwarfLineTable::emitCU(MCStreamer *MCOS, MCDwarfLineTableParams Params,
                            std::optional<MCDwarfLineStr> &LineStr,
                            BinaryContext &BC) const {
  if (!RawData.empty()) {
    assert(MCLineSections.getMCLineEntries().empty() &&
           InputSequences.empty() &&
           "cannot combine raw data with new line entries");
    MCOS->emitLabel(getLabel());
    MCOS->emitBytes(RawData);
    return;
  }

  MCSymbol *LineEndSym = Header.Emit(MCOS, Params, LineStr).second;

  // Put out the line tables.
  for (const auto &LineSec : MCLineSections.getMCLineEntries())
    emitDwarfLineTable(MCOS, LineSec.first, LineSec.second);

  // Emit line tables for the original code.
  emitBinaryDwarfLineTable(MCOS, Params, InputTable, InputSequences);

  // This is the end of the section, so set the value of the symbol at the end
  // of this section (that was used in a previous expression).
  MCOS->emitLabel(LineEndSym);
}

// Helper function to parse .debug_line_str, and populate one we are using.
// For functions that we do not modify we output them as raw data.
// Re-constructing .debug_line_str so that offsets are correct for those
// debug line tables.
// Bonus is that when we output a final binary we can reuse .debug_line_str
// section. So we don't have to do the SHF_ALLOC trick we did with
// .debug_line.
static void parseAndPopulateDebugLineStr(BinarySection &LineStrSection,
                                         MCDwarfLineStr &LineStr,
                                         BinaryContext &BC) {
  DataExtractor StrData(LineStrSection.getContents(),
                        BC.DwCtx->isLittleEndian(), 0);
  uint64_t Offset = 0;
  while (StrData.isValidOffset(Offset)) {
    const uint64_t StrOffset = Offset;
    Error Err = Error::success();
    const char *CStr = StrData.getCStr(&Offset, &Err);
    if (Err) {
      BC.errs() << "BOLT-ERROR: could not extract string from .debug_line_str";
      continue;
    }
    const size_t NewOffset = LineStr.addString(CStr);
    assert(StrOffset == NewOffset &&
           "New offset in .debug_line_str doesn't match original offset");
    (void)StrOffset;
    (void)NewOffset;
  }
}

void DwarfLineTable::emit(BinaryContext &BC, MCStreamer &Streamer) {
  MCAssembler &Assembler =
      static_cast<MCObjectStreamer *>(&Streamer)->getAssembler();

  MCDwarfLineTableParams Params = Assembler.getDWARFLinetableParams();

  auto &LineTables = BC.getDwarfLineTables();

  // Bail out early so we don't switch to the debug_line section needlessly and
  // in doing so create an unnecessary (if empty) section.
  if (LineTables.empty())
    return;
  // In a v5 non-split line table, put the strings in a separate section.
  std::optional<MCDwarfLineStr> LineStr;
  ErrorOr<BinarySection &> LineStrSection =
      BC.getUniqueSectionByName(".debug_line_str");

  // Some versions of GCC output DWARF5 .debug_info, but DWARF4 or lower
  // .debug_line, so need to check if section exists.
  if (LineStrSection) {
    LineStr.emplace(*BC.Ctx);
    parseAndPopulateDebugLineStr(*LineStrSection, *LineStr, BC);
  }

  // Switch to the section where the table will be emitted into.
  Streamer.switchSection(BC.MOFI->getDwarfLineSection());

  const uint16_t DwarfVersion = BC.Ctx->getDwarfVersion();
  // Handle the rest of the Compile Units.
  for (auto &CUIDTablePair : LineTables) {
    Streamer.getContext().setDwarfVersion(
        CUIDTablePair.second.getDwarfVersion());
    CUIDTablePair.second.emitCU(&Streamer, Params, LineStr, BC);
  }

  // Resetting DWARF version for rest of the flow.
  BC.Ctx->setDwarfVersion(DwarfVersion);

  // Still need to write the section out for the ExecutionEngine, and temp in
  // memory object we are constructing.
  if (LineStr)
    LineStr->emitSection(&Streamer);
}

} // namespace bolt
} // namespace llvm<|MERGE_RESOLUTION|>--- conflicted
+++ resolved
@@ -101,11 +101,7 @@
   return findAttributeInfo(DIE, AbbrevDecl, *Index);
 }
 
-<<<<<<< HEAD
-LLVM_ATTRIBUTE_UNUSED
-=======
 [[maybe_unused]]
->>>>>>> 54c4ef26
 static void printLE64(const std::string &S) {
   for (uint32_t I = 0, Size = S.size(); I < Size; ++I) {
     errs() << Twine::utohexstr(S[I]);
