# DExTer : Debugging Experience Tester
# ~~~~~~   ~         ~~         ~   ~~
#
# Part of the LLVM Project, under the Apache License v2.0 with LLVM Exceptions.
# See https://llvm.org/LICENSE.txt for license information.
# SPDX-License-Identifier: Apache-2.0 WITH LLVM-exception
"""Interface for communicating with the LLDB debugger via its python interface.
"""

import os
import shlex
from subprocess import CalledProcessError, check_output, STDOUT
import sys

from dex.debugger.DebuggerBase import DebuggerBase, watch_is_active
from dex.debugger.DAP import DAP
from dex.dextIR import FrameIR, LocIR, StepIR, StopReason, ValueIR
from dex.dextIR import StackFrame, SourceLocation, ProgramState
from dex.utils.Exceptions import DebuggerException, LoadDebuggerException
from dex.utils.ReturnCode import ReturnCode
from dex.utils.Imports import load_module


class LLDB(DebuggerBase):
    def __init__(self, context, *args):
        self.lldb_executable = context.options.lldb_executable
        self._debugger = None
        self._target = None
        self._process = None
        self._thread = None
        # Map {id (int): condition (str)} for breakpoints which have a
        # condition. See get_triggered_breakpoint_ids usage for more info.
        self._breakpoint_conditions = {}
        super(LLDB, self).__init__(context, *args)

    def _custom_init(self):
        self._debugger = self._interface.SBDebugger.Create()
        self._debugger.SetAsync(False)
        self._target = self._debugger.CreateTargetWithFileAndArch(
            self.context.options.executable, self.context.options.arch
        )
        if not self._target:
            raise LoadDebuggerException(
                'could not create target for executable "{}" with arch:{}'.format(
                    self.context.options.executable, self.context.options.arch
                )
            )

    def _custom_exit(self):
        if getattr(self, "_process", None):
            self._process.Kill()
        if getattr(self, "_debugger", None) and getattr(self, "_target", None):
            self._debugger.DeleteTarget(self._target)

    def _translate_stop_reason(self, reason):
        if reason == self._interface.eStopReasonNone:
            return None
        if reason == self._interface.eStopReasonBreakpoint:
            return StopReason.BREAKPOINT
        if reason == self._interface.eStopReasonPlanComplete:
            return StopReason.STEP
        if reason == self._interface.eStopReasonThreadExiting:
            return StopReason.PROGRAM_EXIT
        if reason == self._interface.eStopReasonException:
            return StopReason.ERROR
        return StopReason.OTHER

    def _load_interface(self):
        try:
            args = [self.lldb_executable, "-P"]
            pythonpath = check_output(args, stderr=STDOUT).rstrip().decode("utf-8")
        except CalledProcessError as e:
            raise LoadDebuggerException(str(e), sys.exc_info())
        except OSError as e:
            raise LoadDebuggerException(
                '{} ["{}"]'.format(e.strerror, self.lldb_executable), sys.exc_info()
            )

        if not os.path.isdir(pythonpath):
            raise LoadDebuggerException(
                'path "{}" does not exist [result of {}]'.format(pythonpath, args),
                sys.exc_info(),
            )

        try:
            return load_module("lldb", pythonpath)
        except ImportError as e:
            msg = str(e)
            if msg.endswith("not a valid Win32 application."):
                msg = "{} [Are you mixing 32-bit and 64-bit binaries?]".format(msg)
            raise LoadDebuggerException(msg, sys.exc_info())

    @classmethod
    def get_name(cls):
        return "lldb"

    @classmethod
    def get_option_name(cls):
        return "lldb"

    @property
    def version(self):
        try:
            return self._interface.SBDebugger_GetVersionString()
        except AttributeError:
            return None

    def clear_breakpoints(self):
        self._target.DeleteAllBreakpoints()

    def _add_breakpoint(self, file_, line):
        return self._add_conditional_breakpoint(file_, line, None)

    def _add_conditional_breakpoint(self, file_, line, condition):
        bp = self._target.BreakpointCreateByLocation(file_, line)
        if not bp:
            raise DebuggerException(
                "could not add breakpoint [{}:{}]".format(file_, line)
            )
        id = bp.GetID()
        if condition:
            bp.SetCondition(condition)
            assert id not in self._breakpoint_conditions
            self._breakpoint_conditions[id] = condition
        return id

    def _evaulate_breakpoint_condition(self, id):
        """Evaluate the breakpoint condition and return the result.

        Returns True if a conditional breakpoint with the specified id cannot
        be found (i.e. assume it is an unconditional breakpoint).
        """
        try:
            condition = self._breakpoint_conditions[id]
        except KeyError:
            # This must be an unconditional breakpoint.
            return True
        valueIR = self.evaluate_expression(condition)
        return valueIR.type_name == "bool" and valueIR.value == "true"

    def get_triggered_breakpoint_ids(self):
        # Breakpoints can only have been triggered if we've hit one.
        stop_reason = self._translate_stop_reason(self._thread.GetStopReason())
        if stop_reason != StopReason.BREAKPOINT:
            return []
        breakpoint_ids = set()
        # When the stop reason is eStopReasonBreakpoint, GetStopReasonDataCount
        # counts all breakpoints associated with the location that lldb has
        # stopped at, regardless of their condition. I.e. Even if we have two
        # breakpoints at the same source location that have mutually exclusive
        # conditions, both will be counted by GetStopReasonDataCount when
        # either condition is true. Check each breakpoint condition manually to
        # filter the list down to breakpoints that have caused this stop.
        #
        # Breakpoints have two data parts: Breakpoint ID, Location ID. We're
        # only interested in the Breakpoint ID so we skip every other item.
        for i in range(0, self._thread.GetStopReasonDataCount(), 2):
            id = self._thread.GetStopReasonDataAtIndex(i)
            if self._evaulate_breakpoint_condition(id):
                breakpoint_ids.add(id)
        return breakpoint_ids

    def delete_breakpoints(self, ids):
        for id in ids:
            bp = self._target.FindBreakpointByID(id)
            if not bp:
                # The ID is not valid.
                raise KeyError
            try:
                del self._breakpoint_conditions[id]
            except KeyError:
                # This must be an unconditional breakpoint.
                pass
            self._target.BreakpointDelete(id)

    def launch(self, cmdline):
        num_resolved_breakpoints = 0
        for b in self._target.breakpoint_iter():
            num_resolved_breakpoints += b.GetNumLocations() > 0
        assert num_resolved_breakpoints > 0

        if self.context.options.target_run_args:
            cmdline += shlex.split(self.context.options.target_run_args)
        launch_info = self._target.GetLaunchInfo()
        launch_info.SetWorkingDirectory(os.getcwd())
        launch_info.SetArguments(cmdline, True)
        error = self._interface.SBError()
        self._process = self._target.Launch(launch_info, error)
        
        if error.Fail():
            raise DebuggerException(error.GetCString())
        if not os.path.exists(self._target.executable.fullpath):
            raise DebuggerException("exe does not exist")
        if not self._process or self._process.GetNumThreads() == 0:
            raise DebuggerException("could not launch process")
        if self._process.GetNumThreads() != 1:
            raise DebuggerException("multiple threads not supported")
        self._thread = self._process.GetThreadAtIndex(0)
        
        num_stopped_threads = 0
        for thread in self._process:
            if thread.GetStopReason() == self._interface.eStopReasonBreakpoint:
                num_stopped_threads += 1
        assert num_stopped_threads > 0
        assert self._thread, (self._process, self._thread)

    def step_in(self):
        self._thread.StepInto()
        stop_reason = self._thread.GetStopReason()
        # If we (1) completed a step and (2) are sitting at a breakpoint,
        # but (3) the breakpoint is not reported as the stop reason, then
        # we'll need to step once more to hit the breakpoint.
        #
        # dexter sets breakpoints on every source line, then steps
        # each source line. Older lldb's would overwrite the stop
        # reason with "breakpoint hit" when we stopped at a breakpoint,
        # even if the breakpoint hadn't been exectued yet.  One
        # step per source line, hitting a breakpoint each time.
        #
        # But a more accurate behavior is that the step completes
        # with step-completed stop reason, then when we step again,
        # we execute the breakpoint and stop (with the pc the same) and
        # a breakpoint-hit stop reason.  So we need to step twice per line.
        if stop_reason == self._interface.eStopReasonPlanComplete:
            stepped_to_breakpoint = False
            pc = self._thread.GetFrameAtIndex(0).GetPC()
            for bp in self._target.breakpoints:
                for bploc in bp.locations:
                    if (
                        bploc.IsEnabled()
                        and bploc.GetAddress().GetLoadAddress(self._target) == pc
                    ):
                        stepped_to_breakpoint = True
            if stepped_to_breakpoint:
                self._process.Continue()

    def go(self) -> ReturnCode:
        self._process.Continue()
        return ReturnCode.OK

    def _get_step_info(self, watches, step_index):
        frames = []
        state_frames = []

        for i in range(0, self._thread.GetNumFrames()):
            sb_frame = self._thread.GetFrameAtIndex(i)
            sb_line = sb_frame.GetLineEntry()
            sb_filespec = sb_line.GetFileSpec()

            try:
                path = os.path.join(
                    sb_filespec.GetDirectory(), sb_filespec.GetFilename()
                )
            except (AttributeError, TypeError):
                path = None

            function = self._sanitize_function_name(sb_frame.GetFunctionName())

            loc_dict = {
                "path": path,
                "lineno": sb_line.GetLine(),
                "column": sb_line.GetColumn(),
            }
            loc = LocIR(**loc_dict)
            valid_loc_for_watch = loc.path and os.path.exists(loc.path)

            frame = FrameIR(function=function, is_inlined=sb_frame.IsInlined(), loc=loc)

            if any(
                name in (frame.function or "")  # pylint: disable=no-member
                for name in self.frames_below_main
            ):
                break

            frames.append(frame)

            state_frame = StackFrame(
                function=frame.function,
                is_inlined=frame.is_inlined,
                location=SourceLocation(**loc_dict),
                watches={},
            )
            if valid_loc_for_watch:
                for expr in map(
                    # Filter out watches that are not active in the current frame,
                    # and then evaluate all the active watches.
                    lambda watch_info, idx=i: self.evaluate_expression(
                        watch_info.expression, idx
                    ),
                    filter(
                        lambda watch_info, idx=i, line_no=loc.lineno, loc_path=loc.path: watch_is_active(
                            watch_info, loc_path, idx, line_no
                        ),
                        watches,
                    ),
                ):
                    state_frame.watches[expr.expression] = expr
            state_frames.append(state_frame)

        if len(frames) == 1 and frames[0].function is None:
            frames = []
            state_frames = []

        reason = self._translate_stop_reason(self._thread.GetStopReason())

        return StepIR(
            step_index=step_index,
            frames=frames,
            stop_reason=reason,
            program_state=ProgramState(state_frames),
        )

    @property
    def is_running(self):
        # We're not running in async mode so this is always False.
        return False

    @property
    def is_finished(self):
        return not self._thread.GetFrameAtIndex(0)

    @property
    def frames_below_main(self):
        return ["__scrt_common_main_seh", "__libc_start_main", "__libc_start_call_main"]

    def evaluate_expression(self, expression, frame_idx=0) -> ValueIR:
        result = self._thread.GetFrameAtIndex(frame_idx).EvaluateExpression(expression)
        error_string = str(result.error)

        value = result.value
        could_evaluate = not any(
            s in error_string
            for s in [
                "Can't run the expression locally",
                "use of undeclared identifier",
                "no member named",
                "Couldn't lookup symbols",
                "Couldn't look up symbols",
                "reference to local variable",
                "invalid use of 'this' outside of a non-static member function",
            ]
        )

        is_optimized_away = any(
            s in error_string
            for s in [
                "value may have been optimized out",
            ]
        )

        is_irretrievable = any(
            s in error_string
            for s in [
                "couldn't get the value of variable",
                "couldn't read its memory",
                "couldn't read from memory",
                "Cannot access memory at address",
                "invalid address (fault address:",
            ]
        )

        if could_evaluate and not is_irretrievable and not is_optimized_away:
            assert error_string == "success", (error_string, expression, value)
            # assert result.value is not None, (result.value, expression)

        if error_string == "success":
            error_string = None

        # attempt to find expression as a variable, if found, take the variable
        # obj's type information as it's 'usually' more accurate.
        var_result = self._thread.GetFrameAtIndex(frame_idx).FindVariable(expression)
        if str(var_result.error) == "success":
            type_name = var_result.type.GetDisplayTypeName()
        else:
            type_name = result.type.GetDisplayTypeName()

        return ValueIR(
            expression=expression,
            value=value,
            type_name=type_name,
            error_string=error_string,
            could_evaluate=could_evaluate,
            is_optimized_away=is_optimized_away,
            is_irretrievable=is_irretrievable,
        )


class LLDBDAP(DAP):
    def __init__(self, context, *args):
        self.lldb_dap_executable = context.options.lldb_executable
        super(LLDBDAP, self).__init__(context, *args)

    @classmethod
    def get_name(cls):
        return "lldb-dap"

    @classmethod
    def get_option_name(cls):
        return "lldb-dap"

    @property
    def version(self):
        return 1

    @property
    def _debug_adapter_name(self) -> str:
        return "lldb-dap"

    @property
    def _debug_adapter_executable(self) -> str:
        return self.lldb_dap_executable

    @property
    def frames_below_main(self):
        return [
            "__scrt_common_main_seh",
            "__libc_start_main",
            "__libc_start_call_main",
            "_start",
        ]

    def _post_step_hook(self):
        """Hook to be executed after completing a step request."""
        if self._debugger_state.stopped_reason == "step":
            trace_req_id = self.send_message(
                self.make_request(
                    "stackTrace", {"threadId": self._debugger_state.thread, "levels": 1}
                )
            )
            trace_response = self._await_response(trace_req_id)
            if not trace_response["success"]:
                raise DebuggerException("failed to get stack frames")
            stackframes = trace_response["body"]["stackFrames"]
<<<<<<< HEAD
            path = stackframes[0]["source"]["path"]
            addr = stackframes[0]["instructionPointerReference"]
=======
            addr = stackframes[0]["instructionPointerReference"]
            try:
                path = stackframes[0]["source"]["path"]
            except KeyError:
                # We may have no path, e.g., if the module hasn't loaded or
                # there's no debug info. If that's the case we won't have
                # bound a source-location breakpoint here, so we can bail now.
                return

>>>>>>> 35227056
            if any(
                self._debugger_state.bp_addr_map.get(self.dex_id_to_dap_id[dex_bp_id])
                == addr
                for dex_bp_id in self.file_to_bp.get(path, [])
            ):
                # Step again now to get to the breakpoint.
                step_req_id = self.send_message(
                    self.make_request(
<<<<<<< HEAD
                        "stepIn", {"threadId": self._debugger_state.thread}
=======
                        "continue", {"threadId": self._debugger_state.thread}
>>>>>>> 35227056
                    )
                )
                response = self._await_response(step_req_id)
                if not response["success"]:
                    raise DebuggerException("failed to step")

    def _get_launch_params(self, cmdline):
        cwd = os.getcwd()
        return {
            "cwd": cwd,
            "args": cmdline,
            "program": self.context.options.executable,
        }

    @staticmethod
    def _evaluate_result_value(
        expression: str, result_string: str, type_string
    ) -> ValueIR:
        could_evaluate = not any(
            s in result_string
            for s in [
                "Can't run the expression locally",
                "use of undeclared identifier",
                "no member named",
                "Couldn't lookup symbols",
                "Couldn't look up symbols",
                "reference to local variable",
                "invalid use of 'this' outside of a non-static member function",
            ]
        )

        is_optimized_away = any(
            s in result_string
            for s in [
                "value may have been optimized out",
            ]
        )

        is_irretrievable = any(
            s in result_string
            for s in [
                "couldn't get the value of variable",
                "couldn't read its memory",
                "couldn't read from memory",
                "Cannot access memory at address",
                "invalid address (fault address:",
            ]
        )

        if could_evaluate and not is_irretrievable and not is_optimized_away:
            error_string = None
        else:
            error_string = result_string

        return ValueIR(
            expression=expression,
            value=result_string,
            type_name=type_string,
            error_string=error_string,
            could_evaluate=could_evaluate,
            is_optimized_away=is_optimized_away,
            is_irretrievable=is_irretrievable,
        )

    def _update_requested_bp_list(self, bp_list):
        """ "As lldb-dap cannot have multiple breakpoints at the same location with different conditions, we must
        manually merge conditions here."""
        line_to_cond = {}
        for bp in bp_list:
            if bp.condition is None:
                line_to_cond[bp.line] = None
                continue
            # If we have a condition, we merge it with the existing condition if one exists, unless the known condition
            # is None in which case we preserve the None condition (as the underlying breakpoint should always be hit).
            if bp.line not in line_to_cond:
                line_to_cond[bp.line] = f"({bp.condition})"
            elif line_to_cond[bp.line] is not None:
                line_to_cond[bp.line] = f"{line_to_cond[bp.line]} || ({bp.condition})"
            bp.condition = line_to_cond[bp.line]
        return bp_list

    def _confirm_triggered_breakpoint_ids(self, dex_bp_ids):
        """ "As lldb returns every breakpoint at the current PC regardless of whether their condition was met, we must
        manually check conditions here."""
        confirmed_breakpoint_ids = set()
        for dex_bp_id in dex_bp_ids:
<<<<<<< HEAD
=======
            # Function and instruction breakpoints don't use conditions.
            # FIXME: That's not a DAP restriction, so they could in future.
            if dex_bp_id not in self.bp_info:
                assert (
                    dex_bp_id in self.function_bp_info
                    or dex_bp_id in self.instruction_bp_info
                )
                confirmed_breakpoint_ids.add(dex_bp_id)
                continue

>>>>>>> 35227056
            _, _, cond = self.bp_info[dex_bp_id]
            if cond is None:
                confirmed_breakpoint_ids.add(dex_bp_id)
                continue
            valueIR = self.evaluate_expression(cond)
            if valueIR.type_name == "bool" and valueIR.value == "true":
                confirmed_breakpoint_ids.add(dex_bp_id)
        return confirmed_breakpoint_ids<|MERGE_RESOLUTION|>--- conflicted
+++ resolved
@@ -431,10 +431,6 @@
             if not trace_response["success"]:
                 raise DebuggerException("failed to get stack frames")
             stackframes = trace_response["body"]["stackFrames"]
-<<<<<<< HEAD
-            path = stackframes[0]["source"]["path"]
-            addr = stackframes[0]["instructionPointerReference"]
-=======
             addr = stackframes[0]["instructionPointerReference"]
             try:
                 path = stackframes[0]["source"]["path"]
@@ -444,7 +440,6 @@
                 # bound a source-location breakpoint here, so we can bail now.
                 return
 
->>>>>>> 35227056
             if any(
                 self._debugger_state.bp_addr_map.get(self.dex_id_to_dap_id[dex_bp_id])
                 == addr
@@ -453,11 +448,7 @@
                 # Step again now to get to the breakpoint.
                 step_req_id = self.send_message(
                     self.make_request(
-<<<<<<< HEAD
-                        "stepIn", {"threadId": self._debugger_state.thread}
-=======
                         "continue", {"threadId": self._debugger_state.thread}
->>>>>>> 35227056
                     )
                 )
                 response = self._await_response(step_req_id)
@@ -544,8 +535,6 @@
         manually check conditions here."""
         confirmed_breakpoint_ids = set()
         for dex_bp_id in dex_bp_ids:
-<<<<<<< HEAD
-=======
             # Function and instruction breakpoints don't use conditions.
             # FIXME: That's not a DAP restriction, so they could in future.
             if dex_bp_id not in self.bp_info:
@@ -556,7 +545,6 @@
                 confirmed_breakpoint_ids.add(dex_bp_id)
                 continue
 
->>>>>>> 35227056
             _, _, cond = self.bp_info[dex_bp_id]
             if cond is None:
                 confirmed_breakpoint_ids.add(dex_bp_id)
