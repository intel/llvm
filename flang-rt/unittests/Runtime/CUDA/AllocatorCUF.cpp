//===-- unittests/Runtime/CUDA/AllocatorCUF.cpp -----------------*- C++ -*-===//
//
// Part of the LLVM Project, under the Apache License v2.0 with LLVM Exceptions.
// See https://llvm.org/LICENSE.txt for license information.
// SPDX-License-Identifier: Apache-2.0 WITH LLVM-exception
//
//===----------------------------------------------------------------------===//

#include "cuda_runtime.h"
#include "gtest/gtest.h"
#include "flang-rt/runtime/allocator-registry.h"
#include "flang-rt/runtime/descriptor.h"
#include "flang-rt/runtime/terminator.h"
#include "flang/Runtime/CUDA/allocator.h"
#include "flang/Runtime/CUDA/descriptor.h"
#include "flang/Runtime/allocatable.h"
#include "flang/Support/Fortran.h"

using namespace Fortran::runtime;
using namespace Fortran::runtime::cuda;

static OwningPtr<Descriptor> createAllocatable(
    Fortran::common::TypeCategory tc, int kind, int rank = 1) {
  return Descriptor::Create(TypeCode{tc, kind}, kind, nullptr, rank, nullptr,
      CFI_attribute_allocatable);
}

TEST(AllocatableCUFTest, SimpleDeviceAllocate) {
  using Fortran::common::TypeCategory;
  RTNAME(CUFRegisterAllocator)();
  // REAL(4), DEVICE, ALLOCATABLE :: a(:)
  auto a{createAllocatable(TypeCategory::Real, 4)};
  a->SetAllocIdx(kDeviceAllocatorPos);
  EXPECT_EQ((int)kDeviceAllocatorPos, a->GetAllocIdx());
  EXPECT_FALSE(a->HasAddendum());
  RTNAME(AllocatableSetBounds)(*a, 0, 1, 10);
  RTNAME(AllocatableAllocate)
  (*a, /*asyncObject=*/nullptr, /*hasStat=*/false, /*errMsg=*/nullptr, __FILE__,
      __LINE__);
  EXPECT_TRUE(a->IsAllocated());
  RTNAME(AllocatableDeallocate)
  (*a, /*hasStat=*/false, /*errMsg=*/nullptr, __FILE__, __LINE__);
  EXPECT_FALSE(a->IsAllocated());
}

TEST(AllocatableCUFTest, SimplePinnedAllocate) {
  using Fortran::common::TypeCategory;
  RTNAME(CUFRegisterAllocator)();
  // INTEGER(4), PINNED, ALLOCATABLE :: a(:)
  auto a{createAllocatable(TypeCategory::Integer, 4)};
  EXPECT_FALSE(a->HasAddendum());
  a->SetAllocIdx(kPinnedAllocatorPos);
  EXPECT_EQ((int)kPinnedAllocatorPos, a->GetAllocIdx());
  EXPECT_FALSE(a->HasAddendum());
  RTNAME(AllocatableSetBounds)(*a, 0, 1, 10);
  RTNAME(AllocatableAllocate)
  (*a, /*asyncObject=*/nullptr, /*hasStat=*/false, /*errMsg=*/nullptr, __FILE__,
      __LINE__);
  EXPECT_TRUE(a->IsAllocated());
  RTNAME(AllocatableDeallocate)
  (*a, /*hasStat=*/false, /*errMsg=*/nullptr, __FILE__, __LINE__);
  EXPECT_FALSE(a->IsAllocated());
}

TEST(AllocatableCUFTest, DescriptorAllocationTest) {
  using Fortran::common::TypeCategory;
  RTNAME(CUFRegisterAllocator)();
  // REAL(4), DEVICE, ALLOCATABLE :: a(:)
  auto a{createAllocatable(TypeCategory::Real, 4)};
  Descriptor *desc = nullptr;
  desc = RTNAME(CUFAllocDescriptor)(a->SizeInBytes());
  EXPECT_TRUE(desc != nullptr);
  RTNAME(CUFFreeDescriptor)(desc);
<<<<<<< HEAD
}

TEST(AllocatableCUFTest, CUFSetAllocatorIndex) {
  using Fortran::common::TypeCategory;
  RTNAME(CUFRegisterAllocator)();
  // REAL(4), DEVICE, ALLOCATABLE :: a(:)
  auto a{createAllocatable(TypeCategory::Real, 4)};
  EXPECT_EQ((int)kDefaultAllocator, a->GetAllocIdx());
  RTNAME(CUFSetAllocatorIndex)(
      a.get(), kDeviceAllocatorPos, __FILE__, __LINE__);
  EXPECT_EQ((int)kDeviceAllocatorPos, a->GetAllocIdx());
=======
>>>>>>> 35227056
}<|MERGE_RESOLUTION|>--- conflicted
+++ resolved
@@ -71,18 +71,4 @@
   desc = RTNAME(CUFAllocDescriptor)(a->SizeInBytes());
   EXPECT_TRUE(desc != nullptr);
   RTNAME(CUFFreeDescriptor)(desc);
-<<<<<<< HEAD
-}
-
-TEST(AllocatableCUFTest, CUFSetAllocatorIndex) {
-  using Fortran::common::TypeCategory;
-  RTNAME(CUFRegisterAllocator)();
-  // REAL(4), DEVICE, ALLOCATABLE :: a(:)
-  auto a{createAllocatable(TypeCategory::Real, 4)};
-  EXPECT_EQ((int)kDefaultAllocator, a->GetAllocIdx());
-  RTNAME(CUFSetAllocatorIndex)(
-      a.get(), kDeviceAllocatorPos, __FILE__, __LINE__);
-  EXPECT_EQ((int)kDeviceAllocatorPos, a->GetAllocIdx());
-=======
->>>>>>> 35227056
 }