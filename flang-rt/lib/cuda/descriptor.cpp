//===-- lib/cuda/descriptor.cpp ---------------------------------*- C++ -*-===//
//
// Part of the LLVM Project, under the Apache License v2.0 with LLVM Exceptions.
// See https://llvm.org/LICENSE.txt for license information.
// SPDX-License-Identifier: Apache-2.0 WITH LLVM-exception
//
//===----------------------------------------------------------------------===//

#include "flang/Runtime/CUDA/descriptor.h"
#include "flang-rt/runtime/descriptor.h"
#include "flang-rt/runtime/terminator.h"
#include "flang/Runtime/CUDA/allocator.h"
#include "flang/Runtime/CUDA/common.h"

#include "cuda_runtime.h"

namespace Fortran::runtime::cuda {
extern "C" {
RT_EXT_API_GROUP_BEGIN

Descriptor *RTDEF(CUFAllocDescriptor)(
    std::size_t sizeInBytes, const char *sourceFile, int sourceLine) {
  return reinterpret_cast<Descriptor *>(
      CUFAllocManaged(sizeInBytes, /*asyncObject=*/nullptr));
}

void RTDEF(CUFFreeDescriptor)(
    Descriptor *desc, const char *sourceFile, int sourceLine) {
  CUFFreeManaged(reinterpret_cast<void *>(desc));
}

void *RTDEF(CUFGetDeviceAddress)(
    void *hostPtr, const char *sourceFile, int sourceLine) {
  Terminator terminator{sourceFile, sourceLine};
  void *p;
  CUDA_REPORT_IF_ERROR(cudaGetSymbolAddress((void **)&p, hostPtr));
  if (!p) {
    terminator.Crash("Could not retrieve symbol's address");
  }
  return p;
}

void RTDEF(CUFDescriptorSync)(Descriptor *dst, const Descriptor *src,
    const char *sourceFile, int sourceLine) {
  std::size_t count{src->SizeInBytes()};
  CUDA_REPORT_IF_ERROR(cudaMemcpy(
      (void *)dst, (const void *)src, count, cudaMemcpyHostToDevice));
}

void RTDEF(CUFSyncGlobalDescriptor)(
    void *hostPtr, const char *sourceFile, int sourceLine) {
  void *devAddr{RTNAME(CUFGetDeviceAddress)(hostPtr, sourceFile, sourceLine)};
  RTNAME(CUFDescriptorSync)
  ((Descriptor *)devAddr, (Descriptor *)hostPtr, sourceFile, sourceLine);
}

void RTDEF(CUFDescriptorCheckSection)(
    const Descriptor *desc, const char *sourceFile, int sourceLine) {
  if (desc && !desc->IsContiguous()) {
    Terminator terminator{sourceFile, sourceLine};
    terminator.Crash("device array section argument is not contiguous");
  }
}

<<<<<<< HEAD
=======
void RTDEF(CUFSetAllocatorIndex)(
    Descriptor *desc, int index, const char *sourceFile, int sourceLine) {
  if (!desc) {
    Terminator terminator{sourceFile, sourceLine};
    terminator.Crash("descriptor is null");
  }
  desc->SetAllocIdx(index);
}

>>>>>>> 10a576f7
RT_EXT_API_GROUP_END
}
} // namespace Fortran::runtime::cuda<|MERGE_RESOLUTION|>--- conflicted
+++ resolved
@@ -62,8 +62,6 @@
   }
 }
 
-<<<<<<< HEAD
-=======
 void RTDEF(CUFSetAllocatorIndex)(
     Descriptor *desc, int index, const char *sourceFile, int sourceLine) {
   if (!desc) {
@@ -73,7 +71,6 @@
   desc->SetAllocIdx(index);
 }
 
->>>>>>> 10a576f7
 RT_EXT_API_GROUP_END
 }
 } // namespace Fortran::runtime::cuda