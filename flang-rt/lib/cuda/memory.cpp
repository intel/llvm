--- conflicted
+++ resolved
@@ -110,12 +110,8 @@
     dstDesc->ApplyMold(*srcDesc, dstDesc->rank());
     dstDesc->Allocate(/*asyncObject=*/nullptr);
   }
-<<<<<<< HEAD
-  if ((srcDesc->rank() > 0) && (dstDesc->Elements() < srcDesc->Elements())) {
-=======
   if ((srcDesc->rank() > 0) && (dstDesc->Elements() <= srcDesc->Elements()) &&
       srcDesc->IsContiguous() && dstDesc->IsContiguous()) {
->>>>>>> 10a576f7
     // Special case when rhs is bigger than lhs and both are contiguous arrays.
     // In this case we do a simple ptr to ptr transfer with the size of lhs.
     // This is be allowed in the reference compiler and it avoids error
