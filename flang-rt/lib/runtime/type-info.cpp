//===-- lib/runtime/type-info.cpp -------------------------------*- C++ -*-===//
//
// Part of the LLVM Project, under the Apache License v2.0 with LLVM Exceptions.
// See https://llvm.org/LICENSE.txt for license information.
// SPDX-License-Identifier: Apache-2.0 WITH LLVM-exception
//
//===----------------------------------------------------------------------===//

#include "flang-rt/runtime/type-info.h"
#include "flang-rt/runtime/terminator.h"
#include "flang-rt/runtime/tools.h"
#include <cstdio>

namespace Fortran::runtime::typeInfo {

RT_OFFLOAD_API_GROUP_BEGIN

RT_API_ATTRS Fortran::common::optional<TypeParameterValue> Value::GetValue(
    const Descriptor *descriptor) const {
  switch (genre_) {
  case Genre::Explicit:
    return value_;
  case Genre::LenParameter:
    if (descriptor) {
      if (const auto *addendum{descriptor->Addendum()}) {
        return addendum->LenParameterValue(value_);
      }
    }
    return Fortran::common::nullopt;
  default:
    return Fortran::common::nullopt;
  }
}

RT_API_ATTRS std::size_t Component::GetElementByteSize(
    const Descriptor &instance) const {
  switch (category()) {
  case TypeCategory::Integer:
  case TypeCategory::Unsigned:
  case TypeCategory::Real:
  case TypeCategory::Logical:
    return kind_;
  case TypeCategory::Complex:
    return 2 * kind_;
  case TypeCategory::Character:
    if (auto value{characterLen_.GetValue(&instance)}) {
      return kind_ * *value;
    }
    break;
  case TypeCategory::Derived:
    if (const auto *type{derivedType()}) {
      return type->sizeInBytes();
    }
    break;
  }
  return 0;
}

RT_API_ATTRS std::size_t Component::GetElements(
    const Descriptor &instance) const {
  std::size_t elements{1};
  if (int rank{rank_}) {
    if (const Value * boundValues{bounds()}) {
      for (int j{0}; j < rank; ++j) {
        TypeParameterValue lb{
            boundValues[2 * j].GetValue(&instance).value_or(0)};
        TypeParameterValue ub{
            boundValues[2 * j + 1].GetValue(&instance).value_or(0)};
        if (ub >= lb) {
          elements *= ub - lb + 1;
        } else {
          return 0;
        }
      }
    } else {
      return 0;
    }
  }
  return elements;
}

RT_API_ATTRS std::size_t Component::SizeInBytes(
    const Descriptor &instance) const {
  if (genre() == Genre::Data) {
    return GetElementByteSize(instance) * GetElements(instance);
  } else if (category() == TypeCategory::Derived) {
    const DerivedType *type{derivedType()};
    return Descriptor::SizeInBytes(
         rank_, true, type ? type->LenParameters() : 0);
  } else {
    return Descriptor::SizeInBytes(rank_);
  }
}

RT_API_ATTRS void Component::EstablishDescriptor(Descriptor &descriptor,
    const Descriptor &container, Terminator &terminator) const {
  ISO::CFI_attribute_t attribute{static_cast<ISO::CFI_attribute_t>(
      genre_ == Genre::Allocatable   ? CFI_attribute_allocatable
          : genre_ == Genre::Pointer ? CFI_attribute_pointer
                                     : CFI_attribute_other)};
  TypeCategory cat{category()};
  if (cat == TypeCategory::Character) {
    std::size_t lengthInChars{0};
    if (auto length{characterLen_.GetValue(&container)}) {
      lengthInChars = static_cast<std::size_t>(*length);
    } else {
      RUNTIME_CHECK(
          terminator, characterLen_.genre() == Value::Genre::Deferred);
    }
    descriptor.Establish(
        kind_, lengthInChars, nullptr, rank_, nullptr, attribute);
  } else if (cat == TypeCategory::Derived) {
    if (const DerivedType * type{derivedType()}) {
      descriptor.Establish(*type, nullptr, rank_, nullptr, attribute);
    } else { // unlimited polymorphic
      descriptor.Establish(TypeCode{TypeCategory::Derived, 0}, 0, nullptr,
          rank_, nullptr, attribute, true);
    }
  } else {
    descriptor.Establish(cat, kind_, nullptr, rank_, nullptr, attribute);
  }
  if (rank_ && genre_ != Genre::Allocatable && genre_ != Genre::Pointer) {
    const typeInfo::Value *boundValues{bounds()};
    RUNTIME_CHECK(terminator, boundValues != nullptr);
    auto byteStride{static_cast<SubscriptValue>(descriptor.ElementBytes())};
    for (int j{0}; j < rank_; ++j) {
      auto lb{boundValues++->GetValue(&container)};
      auto ub{boundValues++->GetValue(&container)};
      RUNTIME_CHECK(terminator, lb.has_value() && ub.has_value());
      Dimension &dim{descriptor.GetDimension(j)};
      dim.SetBounds(*lb, *ub);
      dim.SetByteStride(byteStride);
      byteStride *= dim.Extent();
    }
  }
}

RT_API_ATTRS void Component::CreatePointerDescriptor(Descriptor &descriptor,
    const Descriptor &container, Terminator &terminator,
    const SubscriptValue *subscripts) const {
  RUNTIME_CHECK(terminator, genre_ == Genre::Data);
  EstablishDescriptor(descriptor, container, terminator);
<<<<<<< HEAD
  std::size_t offset{offset_};
=======
  std::size_t offset{static_cast<std::size_t>(offset_)};
>>>>>>> 10a576f7
  if (subscripts) {
    offset += container.SubscriptsToByteOffset(subscripts);
  }
  descriptor.set_base_addr(container.OffsetElement<char>() + offset);
  descriptor.raw().attribute = CFI_attribute_pointer;
}

RT_API_ATTRS const DerivedType *DerivedType::GetParentType() const {
  if (hasParent_) {
    const Descriptor &compDesc{component()};
    const Component &component{*compDesc.OffsetElement<const Component>()};
    return component.derivedType();
  } else {
    return nullptr;
  }
}

RT_API_ATTRS const Component *DerivedType::FindDataComponent(
    const char *compName, std::size_t compNameLen) const {
  const Descriptor &compDesc{component()};
  std::size_t n{compDesc.Elements()};
  SubscriptValue at[maxRank];
  compDesc.GetLowerBounds(at);
  for (std::size_t j{0}; j < n; ++j, compDesc.IncrementSubscripts(at)) {
    const Component *component{compDesc.Element<Component>(at)};
    INTERNAL_CHECK(component != nullptr);
    const Descriptor &nameDesc{component->name()};
    if (nameDesc.ElementBytes() == compNameLen &&
        Fortran::runtime::memcmp(
            compName, nameDesc.OffsetElement(), compNameLen) == 0) {
      return component;
    }
  }
  const DerivedType *parent{GetParentType()};
  return parent ? parent->FindDataComponent(compName, compNameLen) : nullptr;
}

RT_OFFLOAD_API_GROUP_END

static void DumpScalarCharacter(
    FILE *f, const Descriptor &desc, const char *what) {
  if (desc.raw().version == CFI_VERSION &&
      desc.type() == TypeCode{TypeCategory::Character, 1} &&
      desc.ElementBytes() > 0 && desc.rank() == 0 &&
      desc.OffsetElement() != nullptr) {
    std::fwrite(desc.OffsetElement(), desc.ElementBytes(), 1, f);
  } else {
    std::fprintf(f, "bad %s descriptor: ", what);
    desc.Dump(f);
  }
}

FILE *DerivedType::Dump(FILE *f) const {
  std::fprintf(f, "DerivedType @ %p:\n", reinterpret_cast<const void *>(this));
  const std::uint64_t *uints{reinterpret_cast<const std::uint64_t *>(this)};
  for (int j{0}; j < 64; ++j) {
    int offset{j * static_cast<int>(sizeof *uints)};
    std::fprintf(f, "    [+%3d](%p) 0x%016jx", offset,
        reinterpret_cast<const void *>(&uints[j]),
        static_cast<std::uintmax_t>(uints[j]));
    if (offset == offsetof(DerivedType, binding_)) {
      std::fputs(" <-- binding_\n", f);
    } else if (offset == offsetof(DerivedType, name_)) {
      std::fputs(" <-- name_\n", f);
    } else if (offset == offsetof(DerivedType, sizeInBytes_)) {
      std::fputs(" <-- sizeInBytes_\n", f);
    } else if (offset == offsetof(DerivedType, uninstantiated_)) {
      std::fputs(" <-- uninstantiated_\n", f);
    } else if (offset == offsetof(DerivedType, kindParameter_)) {
      std::fputs(" <-- kindParameter_\n", f);
    } else if (offset == offsetof(DerivedType, lenParameterKind_)) {
      std::fputs(" <-- lenParameterKind_\n", f);
    } else if (offset == offsetof(DerivedType, component_)) {
      std::fputs(" <-- component_\n", f);
    } else if (offset == offsetof(DerivedType, procPtr_)) {
      std::fputs(" <-- procPtr_\n", f);
    } else if (offset == offsetof(DerivedType, special_)) {
      std::fputs(" <-- special_\n", f);
    } else if (offset == offsetof(DerivedType, specialBitSet_)) {
      std::fputs(" <-- specialBitSet_\n", f);
    } else if (offset == offsetof(DerivedType, hasParent_)) {
      std::fputs(" <-- (flags)\n", f);
    } else {
      std::fputc('\n', f);
    }
  }
  std::fputs("  name: ", f);
  DumpScalarCharacter(f, name(), "DerivedType::name");
  const Descriptor &bindingDesc{binding()};
  std::fprintf(
      f, "\n  binding descriptor (byteSize 0x%zx): ", binding_.byteSize);
  bindingDesc.Dump(f);
  const Descriptor &compDesc{component()};
  std::fputs("\n  components:\n", f);
  if (compDesc.raw().version == CFI_VERSION &&
      compDesc.type() == TypeCode{TypeCategory::Derived, 0} &&
      compDesc.ElementBytes() == sizeof(Component) && compDesc.rank() == 1) {
    std::size_t n{compDesc.Elements()};
    for (std::size_t j{0}; j < n; ++j) {
      const Component &comp{*compDesc.ZeroBasedIndexedElement<Component>(j)};
      std::fprintf(f, "  [%3zd] ", j);
      comp.Dump(f);
    }
  } else {
    std::fputs("    bad descriptor: ", f);
    compDesc.Dump(f);
  }
  const Descriptor &specialDesc{special()};
  std::fprintf(
      f, "\n  special descriptor (byteSize 0x%zx): ", special_.byteSize);
  specialDesc.Dump(f);
  if (specialDesc.IsAllocated()) {
    std::size_t specials{specialDesc.Elements()};
    for (std::size_t j{0}; j < specials; ++j) {
      std::fprintf(f, "  [%3zd] ", j);
      specialDesc.ZeroBasedIndexedElement<SpecialBinding>(j)->Dump(f);
    }
  }
  return f;
}

FILE *Component::Dump(FILE *f) const {
  std::fprintf(f, "Component @ %p:\n", reinterpret_cast<const void *>(this));
  std::fputs("    name: ", f);
  DumpScalarCharacter(f, name(), "Component::name");
  if (genre_ == Genre::Data) {
    std::fputs("    Data       ", f);
  } else if (genre_ == Genre::Pointer) {
    std::fputs("    Pointer    ", f);
  } else if (genre_ == Genre::Allocatable) {
    std::fputs("    Allocatable", f);
  } else if (genre_ == Genre::Automatic) {
    std::fputs("    Automatic  ", f);
  } else {
    std::fprintf(f, "    (bad genre 0x%x)", static_cast<int>(genre_));
  }
  std::fprintf(f, " category %d  kind %d  rank %d  offset 0x%zx\n", category_,
      kind_, rank_, static_cast<std::size_t>(offset_));
  const auto &dtDesc{derivedType_.descriptor()};
  if (dtDesc.raw().base_addr) {
    std::fprintf(f, " derivedType_ %p\n", dtDesc.raw().base_addr);
  }
  if (initialization_) {
    std::fprintf(f, " initialization @ %p:\n",
        reinterpret_cast<const void *>(initialization_));
    for (int j{0}; j < 128; j += sizeof(std::uint64_t)) {
      std::fprintf(f, " [%3d] 0x%016jx\n", j,
          static_cast<std::uintmax_t>(
              *reinterpret_cast<const std::uint64_t *>(initialization_ + j)));
    }
  }
  return f;
}

FILE *SpecialBinding::Dump(FILE *f) const {
  std::fprintf(
      f, "SpecialBinding @ %p:\n", reinterpret_cast<const void *>(this));
  switch (which_) {
  case Which::ScalarAssignment:
    std::fputs("    ScalarAssignment", f);
    break;
  case Which::ElementalAssignment:
    std::fputs("    ElementalAssignment", f);
    break;
  case Which::ReadFormatted:
    std::fputs("    ReadFormatted", f);
    break;
  case Which::ReadUnformatted:
    std::fputs("    ReadUnformatted", f);
    break;
  case Which::WriteFormatted:
    std::fputs("    WriteFormatted", f);
    break;
  case Which::WriteUnformatted:
    std::fputs("    WriteUnformatted", f);
    break;
  case Which::ElementalFinal:
    std::fputs("    ElementalFinal", f);
    break;
  case Which::AssumedRankFinal:
    std::fputs("    AssumedRankFinal", f);
    break;
  default:
    std::fprintf(f, "    rank-%d final:",
        static_cast<int>(which_) - static_cast<int>(Which::ScalarFinal));
    break;
  }
  std::fprintf(f, "    isArgDescriptorSet: 0x%x\n", isArgDescriptorSet_);
  std::fprintf(f, "    isTypeBound: %d\n", isTypeBound_);
  std::fprintf(f, "    isArgContiguousSet: 0x%x\n", isArgContiguousSet_);
  std::fprintf(f, "    proc: %p\n", reinterpret_cast<void *>(proc_));
  return f;
}

} // namespace Fortran::runtime::typeInfo<|MERGE_RESOLUTION|>--- conflicted
+++ resolved
@@ -140,11 +140,7 @@
     const SubscriptValue *subscripts) const {
   RUNTIME_CHECK(terminator, genre_ == Genre::Data);
   EstablishDescriptor(descriptor, container, terminator);
-<<<<<<< HEAD
-  std::size_t offset{offset_};
-=======
   std::size_t offset{static_cast<std::size_t>(offset_)};
->>>>>>> 10a576f7
   if (subscripts) {
     offset += container.SubscriptsToByteOffset(subscripts);
   }
