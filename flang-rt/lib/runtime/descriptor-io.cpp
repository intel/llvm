--- conflicted
+++ resolved
@@ -50,11 +50,7 @@
   // Look at the next data edit descriptor.  If this is list-directed I/O, the
   // "maxRepeat=0" argument will prevent the input from advancing over an
   // initial '(' that shouldn't be consumed now as the start of a real part.
-<<<<<<< HEAD
-  Fortran::common::optional<DataEdit> peek{io.GetNextDataEdit(/*maxRepeat=*/0)};
-=======
   common::optional<DataEdit> peek{io.GetNextDataEdit(/*maxRepeat=*/0)};
->>>>>>> 35227056
   if (peek &&
       (peek->descriptor == DataEdit::DefinedDerivedType ||
           peek->descriptor == DataEdit::ListDirected ||
