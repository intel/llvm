//===-- lib/runtime/assign.cpp ----------------------------------*- C++ -*-===//
//
// Part of the LLVM Project, under the Apache License v2.0 with LLVM Exceptions.
// See https://llvm.org/LICENSE.txt for license information.
// SPDX-License-Identifier: Apache-2.0 WITH LLVM-exception
//
//===----------------------------------------------------------------------===//

#include "flang/Runtime/assign.h"
#include "flang-rt/runtime/assign-impl.h"
#include "flang-rt/runtime/derived.h"
#include "flang-rt/runtime/descriptor.h"
#include "flang-rt/runtime/stat.h"
#include "flang-rt/runtime/terminator.h"
#include "flang-rt/runtime/tools.h"
#include "flang-rt/runtime/type-info.h"
#include "flang-rt/runtime/work-queue.h"

namespace Fortran::runtime {

// Predicate: is the left-hand side of an assignment an allocated allocatable
// that must be deallocated?
static inline RT_API_ATTRS bool MustDeallocateLHS(
    Descriptor &to, const Descriptor &from, Terminator &terminator, int flags) {
  // Top-level assignments to allocatable variables (*not* components)
  // may first deallocate existing content if there's about to be a
  // change in type or shape; see F'2018 10.2.1.3(3).
  if (!(flags & MaybeReallocate)) {
    return false;
  }
  if (!to.IsAllocatable() || !to.IsAllocated()) {
    return false;
  }
  if (to.type() != from.type()) {
    return true;
  }
  if (!(flags & ExplicitLengthCharacterLHS) && to.type().IsCharacter() &&
      to.ElementBytes() != from.ElementBytes()) {
    return true;
  }
  if (flags & PolymorphicLHS) {
    DescriptorAddendum *toAddendum{to.Addendum()};
    const typeInfo::DerivedType *toDerived{
        toAddendum ? toAddendum->derivedType() : nullptr};
    const DescriptorAddendum *fromAddendum{from.Addendum()};
    const typeInfo::DerivedType *fromDerived{
        fromAddendum ? fromAddendum->derivedType() : nullptr};
    if (toDerived != fromDerived) {
      return true;
    }
    if (fromDerived) {
      // Distinct LEN parameters? Deallocate
      std::size_t lenParms{fromDerived->LenParameters()};
      for (std::size_t j{0}; j < lenParms; ++j) {
        if (toAddendum->LenParameterValue(j) !=
            fromAddendum->LenParameterValue(j)) {
          return true;
        }
      }
    }
  }
  if (from.rank() > 0) {
    // Distinct shape? Deallocate
    int rank{to.rank()};
    for (int j{0}; j < rank; ++j) {
      const auto &toDim{to.GetDimension(j)};
      const auto &fromDim{from.GetDimension(j)};
      if (toDim.Extent() != fromDim.Extent()) {
        return true;
      }
      if ((flags & UpdateLHSBounds) &&
          toDim.LowerBound() != fromDim.LowerBound()) {
        return true;
      }
    }
  }
  // Not reallocating; may have to update bounds
  if (flags & UpdateLHSBounds) {
    int rank{to.rank()};
    for (int j{0}; j < rank; ++j) {
      to.GetDimension(j).SetLowerBound(from.GetDimension(j).LowerBound());
    }
  }
  return false;
}

// Utility: allocate the allocatable left-hand side, either because it was
// originally deallocated or because it required reallocation
static RT_API_ATTRS int AllocateAssignmentLHS(
    Descriptor &to, const Descriptor &from, Terminator &terminator, int flags) {
  DescriptorAddendum *toAddendum{to.Addendum()};
  const typeInfo::DerivedType *derived{nullptr};
  if (toAddendum) {
    derived = toAddendum->derivedType();
  }
  if (const DescriptorAddendum * fromAddendum{from.Addendum()}) {
    if (!derived || (flags & PolymorphicLHS)) {
      derived = fromAddendum->derivedType();
    }
    if (toAddendum && derived) {
      std::size_t lenParms{derived->LenParameters()};
      for (std::size_t j{0}; j < lenParms; ++j) {
        toAddendum->SetLenParameterValue(j, fromAddendum->LenParameterValue(j));
      }
    }
  } else {
    derived = nullptr;
  }
  if (toAddendum) {
    toAddendum->set_derivedType(derived);
  }
  to.raw().type = from.raw().type;
  if (derived) {
    to.raw().elem_len = derived->sizeInBytes();
  } else if (!(flags & ExplicitLengthCharacterLHS)) {
    to.raw().elem_len = from.ElementBytes();
  }
  // subtle: leave bounds in place when "from" is scalar (10.2.1.3(3))
  int rank{from.rank()};
  auto stride{static_cast<SubscriptValue>(to.ElementBytes())};
  for (int j{0}; j < rank; ++j) {
    auto &toDim{to.GetDimension(j)};
    const auto &fromDim{from.GetDimension(j)};
    toDim.SetBounds(fromDim.LowerBound(), fromDim.UpperBound());
    toDim.SetByteStride(stride);
    stride *= toDim.Extent();
  }
  return ReturnError(terminator, to.Allocate(kNoAsyncObject));
}

// least <= 0, most >= 0
static RT_API_ATTRS void MaximalByteOffsetRange(
    const Descriptor &desc, std::int64_t &least, std::int64_t &most) {
  least = most = 0;
  if (desc.ElementBytes() == 0) {
    return;
  }
  int n{desc.raw().rank};
  for (int j{0}; j < n; ++j) {
    const auto &dim{desc.GetDimension(j)};
    auto extent{dim.Extent()};
    if (extent > 0) {
      auto sm{dim.ByteStride()};
      if (sm < 0) {
        least += (extent - 1) * sm;
      } else {
        most += (extent - 1) * sm;
      }
    }
  }
  most += desc.ElementBytes() - 1;
}

static inline RT_API_ATTRS bool RangesOverlap(const char *aStart,
    const char *aEnd, const char *bStart, const char *bEnd) {
  return aEnd >= bStart && bEnd >= aStart;
}

// Predicate: could the left-hand and right-hand sides of the assignment
// possibly overlap in memory?  Note that the descriptors themeselves
// are included in the test.
static RT_API_ATTRS bool MayAlias(const Descriptor &x, const Descriptor &y) {
  const char *xBase{x.OffsetElement()};
  const char *yBase{y.OffsetElement()};
  if (!xBase || !yBase) {
    return false; // not both allocated
  }
  const char *xDesc{reinterpret_cast<const char *>(&x)};
  const char *xDescLast{xDesc + x.SizeInBytes() - 1};
  const char *yDesc{reinterpret_cast<const char *>(&y)};
  const char *yDescLast{yDesc + y.SizeInBytes() - 1};
  std::int64_t xLeast, xMost, yLeast, yMost;
  MaximalByteOffsetRange(x, xLeast, xMost);
  MaximalByteOffsetRange(y, yLeast, yMost);
  if (RangesOverlap(xDesc, xDescLast, yBase + yLeast, yBase + yMost) ||
      RangesOverlap(yDesc, yDescLast, xBase + xLeast, xBase + xMost)) {
    // A descriptor overlaps with the storage described by the other;
    // this can arise when an allocatable or pointer component is
    // being assigned to/from.
    return true;
  }
  if (!RangesOverlap(
          xBase + xLeast, xBase + xMost, yBase + yLeast, yBase + yMost)) {
    return false; // no storage overlap
  }
  // TODO: check dimensions: if any is independent, return false
  return true;
}

static RT_API_ATTRS void DoScalarDefinedAssignment(const Descriptor &to,
    const Descriptor &from, const typeInfo::DerivedType &derived,
    const typeInfo::SpecialBinding &special) {
  bool toIsDesc{special.IsArgDescriptor(0)};
  bool fromIsDesc{special.IsArgDescriptor(1)};
  const auto *bindings{
      derived.binding().OffsetElement<const typeInfo::Binding>()};
  if (toIsDesc) {
    if (fromIsDesc) {
      auto *p{special.GetProc<void (*)(const Descriptor &, const Descriptor &)>(
          bindings)};
      p(to, from);
    } else {
      auto *p{special.GetProc<void (*)(const Descriptor &, void *)>(bindings)};
      p(to, from.raw().base_addr);
    }
  } else {
    if (fromIsDesc) {
      auto *p{special.GetProc<void (*)(void *, const Descriptor &)>(bindings)};
      p(to.raw().base_addr, from);
    } else {
      auto *p{special.GetProc<void (*)(void *, void *)>(bindings)};
      p(to.raw().base_addr, from.raw().base_addr);
    }
  }
}

static RT_API_ATTRS void DoElementalDefinedAssignment(const Descriptor &to,
    const Descriptor &from, const typeInfo::DerivedType &derived,
    const typeInfo::SpecialBinding &special) {
  SubscriptValue toAt[maxRank], fromAt[maxRank];
  to.GetLowerBounds(toAt);
  from.GetLowerBounds(fromAt);
  StaticDescriptor<maxRank, true, 8 /*?*/> statDesc[2];
  Descriptor &toElementDesc{statDesc[0].descriptor()};
  Descriptor &fromElementDesc{statDesc[1].descriptor()};
  toElementDesc.Establish(derived, nullptr, 0, nullptr, CFI_attribute_pointer);
  fromElementDesc.Establish(
      derived, nullptr, 0, nullptr, CFI_attribute_pointer);
  for (std::size_t toElements{to.InlineElements()}; toElements-- > 0;
      to.IncrementSubscripts(toAt), from.IncrementSubscripts(fromAt)) {
    toElementDesc.set_base_addr(to.Element<char>(toAt));
    fromElementDesc.set_base_addr(from.Element<char>(fromAt));
    DoScalarDefinedAssignment(toElementDesc, fromElementDesc, derived, special);
  }
}

template <typename CHAR>
static RT_API_ATTRS void BlankPadCharacterAssignment(Descriptor &to,
    const Descriptor &from, SubscriptValue toAt[], SubscriptValue fromAt[],
    std::size_t elements, std::size_t toElementBytes,
    std::size_t fromElementBytes) {
  std::size_t padding{(toElementBytes - fromElementBytes) / sizeof(CHAR)};
  std::size_t copiedCharacters{fromElementBytes / sizeof(CHAR)};
  for (; elements-- > 0;
       to.IncrementSubscripts(toAt), from.IncrementSubscripts(fromAt)) {
    CHAR *p{to.Element<CHAR>(toAt)};
    runtime::memmove(
        p, from.Element<std::add_const_t<CHAR>>(fromAt), fromElementBytes);
    p += copiedCharacters;
    for (auto n{padding}; n-- > 0;) {
      *p++ = CHAR{' '};
    }
  }
}

RT_OFFLOAD_API_GROUP_BEGIN

// Common implementation of assignments, both intrinsic assignments and
// those cases of polymorphic user-defined ASSIGNMENT(=) TBPs that could not
// be resolved in semantics.  Most assignment statements do not need any
// of the capabilities of this function -- but when the LHS is allocatable,
// the type might have a user-defined ASSIGNMENT(=), or the type might be
// finalizable, this function should be used.
// When "to" is not a whole allocatable, "from" is an array, and defined
// assignments are not used, "to" and "from" only need to have the same number
// of elements, but their shape need not to conform (the assignment is done in
// element sequence order). This facilitates some internal usages, like when
// dealing with array constructors.
RT_API_ATTRS void Assign(Descriptor &to, const Descriptor &from,
    Terminator &terminator, int flags, MemmoveFct memmoveFct) {
  WorkQueue workQueue{terminator};
  if (workQueue.BeginAssign(to, from, flags, memmoveFct, nullptr) ==
      StatContinue) {
    workQueue.Run();
  }
}

RT_API_ATTRS int AssignTicket::Begin(WorkQueue &workQueue) {
  bool mustDeallocateLHS{(flags_ & DeallocateLHS) ||
      MustDeallocateLHS(to_, *from_, workQueue.terminator(), flags_)};
  DescriptorAddendum *toAddendum{to_.Addendum()};
  toDerived_ = toAddendum ? toAddendum->derivedType() : nullptr;
  if (toDerived_ && (flags_ & NeedFinalization) &&
      toDerived_->noFinalizationNeeded()) {
    flags_ &= ~NeedFinalization;
  }
  if (MayAlias(to_, *from_)) {
    if (mustDeallocateLHS) {
      // Convert the LHS into a temporary, then make it look deallocated.
      toDeallocate_ = &tempDescriptor_.descriptor();
<<<<<<< HEAD
      std::memcpy(
=======
      runtime::memcpy(
>>>>>>> 35227056
          reinterpret_cast<void *>(toDeallocate_), &to_, to_.SizeInBytes());
      to_.set_base_addr(nullptr);
      if (toDerived_ && (flags_ & NeedFinalization)) {
        int status{workQueue.BeginFinalize(*toDeallocate_, *toDerived_)};
        if (status == StatContinue) {
          // tempDescriptor_ state must outlive pending child ticket
          persist_ = true;
        } else if (status != StatOk) {
          return status;
        }
        flags_ &= ~NeedFinalization;
      }
    } else if (!IsSimpleMemmove()) {
      // Handle LHS/RHS aliasing by copying RHS into a temp, then
      // recursively assigning from that temp.
      auto descBytes{from_->SizeInBytes()};
      Descriptor &newFrom{tempDescriptor_.descriptor()};
      persist_ = true; // tempDescriptor_ state must outlive child tickets
      runtime::memcpy(reinterpret_cast<void *>(&newFrom), from_, descBytes);
      // Pretend the temporary descriptor is for an ALLOCATABLE
      // entity, otherwise, the Deallocate() below will not
      // free the descriptor memory.
      newFrom.raw().attribute = CFI_attribute_allocatable;
      if (int stat{ReturnError(
              workQueue.terminator(), newFrom.Allocate(kNoAsyncObject))};
          stat != StatOk) {
        if (stat == StatContinue) {
          persist_ = true;
        }
        return stat;
      }
      if (HasDynamicComponent(*from_)) {
        // If 'from' has allocatable/automatic component, we cannot
        // just make a shallow copy of the descriptor member.
        // This will still leave data overlap in 'to' and 'newFrom'.
        // For example:
        //   type t
        //     character, allocatable :: c(:)
        //   end type t
        //   type(t) :: x(3)
        //   x(2:3) = x(1:2)
        // We have to make a deep copy into 'newFrom' in this case.
        if (const DescriptorAddendum *addendum{newFrom.Addendum()}) {
          if (const auto *derived{addendum->derivedType()}) {
            if (!derived->noInitializationNeeded()) {
              if (int status{workQueue.BeginInitialize(newFrom, *derived)};
                  status != StatOk && status != StatContinue) {
                return status;
              }
            }
          }
        }
        static constexpr int nestedFlags{MaybeReallocate | PolymorphicLHS};
        if (int status{workQueue.BeginAssign(
                newFrom, *from_, nestedFlags, memmoveFct_, nullptr)};
            status != StatOk && status != StatContinue) {
          return status;
        }
      } else {
        ShallowCopy(newFrom, *from_, true, from_->IsContiguous());
      }
      from_ = &newFrom; // this is why from_ has to be a pointer
      flags_ &= NeedFinalization | ComponentCanBeDefinedAssignment |
          ExplicitLengthCharacterLHS | CanBeDefinedAssignment;
      toDeallocate_ = &newFrom;
    }
  }
  if (to_.IsAllocatable()) {
    if (mustDeallocateLHS) {
      if (!toDeallocate_ && to_.IsAllocated()) {
        toDeallocate_ = &to_;
      }
    } else if (to_.rank() != from_->rank() && !to_.IsAllocated()) {
      workQueue.terminator().Crash("Assign: mismatched ranks (%d != %d) in "
                                   "assignment to unallocated allocatable",
          to_.rank(), from_->rank());
    }
  } else if (!to_.IsAllocated()) {
    workQueue.terminator().Crash(
        "Assign: left-hand side variable is neither allocated nor allocatable");
  }
  if (toDerived_ && to_.IsAllocated()) {
    // Schedule finalization or destruction of the LHS.
    if (flags_ & NeedFinalization) {
      if (int status{workQueue.BeginFinalize(to_, *toDerived_)};
          status != StatOk && status != StatContinue) {
        return status;
      }
    } else if (!toDerived_->noDestructionNeeded()) {
      // F'2023 9.7.3.2 p7: "When an intrinsic assignment statement (10.2.1.3)
      // is executed, any noncoarray allocated allocatable subobject of the
      // variable is deallocated before the assignment takes place."
      if (int status{
              workQueue.BeginDestroy(to_, *toDerived_, /*finalize=*/false)};
          status != StatOk && status != StatContinue) {
        return status;
      }
    }
  }
  return StatContinue;
}

RT_API_ATTRS int AssignTicket::Continue(WorkQueue &workQueue) {
  if (done_) {
    // All child tickets are complete; can release this ticket's state.
    if (toDeallocate_) {
      toDeallocate_->Deallocate();
    }
    return StatOk;
  }
  // All necessary finalization or destruction that was initiated by Begin()
  // has been completed.  Deallocation may be pending, and if it's for the LHS,
  // do it now so that the LHS gets reallocated.
  if (toDeallocate_ == &to_) {
    toDeallocate_ = nullptr;
    to_.Deallocate();
  }
  // Allocate the LHS if needed
  if (!to_.IsAllocated()) {
    if (int stat{
            AllocateAssignmentLHS(to_, *from_, workQueue.terminator(), flags_)};
        stat != StatOk) {
      return stat;
    }
    const auto *addendum{to_.Addendum()};
    toDerived_ = addendum ? addendum->derivedType() : nullptr;
    if (toDerived_) {
      if (!toDerived_->noInitializationNeeded()) {
        if (int status{workQueue.BeginInitialize(to_, *toDerived_)};
            status != StatOk) {
          return status;
        }
      }
    }
  }
  // Check for a user-defined assignment type-bound procedure;
  // see 10.2.1.4-5.
  // Note that the aliasing and LHS (re)allocation handling above
  // needs to run even with CanBeDefinedAssignment flag, since
  // Assign() can be invoked recursively for component-wise assignments.
  // The declared type (if known) must be used for generic resolution
  // of ASSIGNMENT(=) to a binding, but that binding can be overridden.
  if (declaredType_ && (flags_ & CanBeDefinedAssignment)) {
    if (to_.rank() == 0) {
      if (const auto *special{declaredType_->FindSpecialBinding(
              typeInfo::SpecialBinding::Which::ScalarAssignment)}) {
        DoScalarDefinedAssignment(to_, *from_, *toDerived_, *special);
        done_ = true;
        return StatContinue;
      }
    }
    if (const auto *special{declaredType_->FindSpecialBinding(
            typeInfo::SpecialBinding::Which::ElementalAssignment)}) {
      DoElementalDefinedAssignment(to_, *from_, *toDerived_, *special);
      done_ = true;
      return StatContinue;
    }
  }
  // Intrinsic assignment
  std::size_t toElements{to_.InlineElements()};
  if (from_->rank() > 0) {
    std::size_t fromElements{from_->InlineElements()};
    if (toElements != fromElements) {
      workQueue.terminator().Crash("Assign: mismatching element counts in "
                                   "array assignment (to %zd, from %zd)",
          toElements, fromElements);
    }
  }
  if (to_.type() != from_->type()) {
    workQueue.terminator().Crash(
        "Assign: mismatching types (to code %d != from code %d)",
        to_.type().raw(), from_->type().raw());
  }
  std::size_t toElementBytes{to_.ElementBytes()};
  std::size_t fromElementBytes{from_->ElementBytes()};
  if (toElementBytes > fromElementBytes && !to_.type().IsCharacter()) {
    workQueue.terminator().Crash("Assign: mismatching non-character element "
                                 "sizes (to %zd bytes != from %zd bytes)",
        toElementBytes, fromElementBytes);
  }
  if (toDerived_) {
    if (toDerived_->noDefinedAssignment()) { // componentwise
      if (int status{workQueue.BeginDerivedAssign<true>(
              to_, *from_, *toDerived_, flags_, memmoveFct_, toDeallocate_)};
          status != StatOk && status != StatContinue) {
        return status;
      }
    } else { // elementwise
      if (int status{workQueue.BeginDerivedAssign<false>(
              to_, *from_, *toDerived_, flags_, memmoveFct_, toDeallocate_)};
          status != StatOk && status != StatContinue) {
        return status;
      }
    }
    toDeallocate_ = nullptr;
  } else if (IsSimpleMemmove()) {
    memmoveFct_(to_.raw().base_addr, from_->raw().base_addr,
        toElements * toElementBytes);
  } else {
    // Scalar expansion of the RHS is implied by using the same empty
    // subscript values on each (seemingly) elemental reference into
    // "from".
    SubscriptValue toAt[maxRank];
    to_.GetLowerBounds(toAt);
    SubscriptValue fromAt[maxRank];
    from_->GetLowerBounds(fromAt);
    if (toElementBytes > fromElementBytes) { // blank padding
      switch (to_.type().raw()) {
      case CFI_type_signed_char:
      case CFI_type_char:
        BlankPadCharacterAssignment<char>(to_, *from_, toAt, fromAt, toElements,
            toElementBytes, fromElementBytes);
        break;
      case CFI_type_char16_t:
        BlankPadCharacterAssignment<char16_t>(to_, *from_, toAt, fromAt,
            toElements, toElementBytes, fromElementBytes);
        break;
      case CFI_type_char32_t:
        BlankPadCharacterAssignment<char32_t>(to_, *from_, toAt, fromAt,
            toElements, toElementBytes, fromElementBytes);
        break;
      default:
        workQueue.terminator().Crash(
            "unexpected type code %d in blank padded Assign()",
            to_.type().raw());
      }
    } else { // elemental copies, possibly with character truncation
      for (std::size_t n{toElements}; n-- > 0;
          to_.IncrementSubscripts(toAt), from_->IncrementSubscripts(fromAt)) {
        memmoveFct_(to_.Element<char>(toAt), from_->Element<const char>(fromAt),
            toElementBytes);
      }
    }
  }
  if (persist_) {
    // tempDescriptor_ must outlive pending child ticket(s)
    done_ = true;
    return StatContinue;
  } else {
    if (toDeallocate_) {
      toDeallocate_->Deallocate();
      toDeallocate_ = nullptr;
    }
    return StatOk;
  }
}

template <bool IS_COMPONENTWISE>
RT_API_ATTRS int DerivedAssignTicket<IS_COMPONENTWISE>::Begin(
    WorkQueue &workQueue) {
  if (toIsContiguous_ && fromIsContiguous_ &&
      this->derived_.noDestructionNeeded() &&
      this->derived_.noDefinedAssignment() &&
      this->instance_.rank() == this->from_->rank()) {
    if (std::size_t elementBytes{this->instance_.ElementBytes()};
        elementBytes == this->from_->ElementBytes()) {
      // Fastest path.  Both LHS and RHS are contiguous, RHS is not a scalar
      // to be expanded, the types have the same size, and there are no
      // allocatable components or defined ASSIGNMENT(=) at any level.
      memmoveFct_(this->instance_.template OffsetElement<char>(),
          this->from_->template OffsetElement<const char *>(),
          this->instance_.InlineElements() * elementBytes);
      return StatOk;
    }
  }
  // Use PolymorphicLHS for components so that the right things happen
  // when the components are polymorphic; when they're not, they're both
  // not, and their declared types will match.
  int nestedFlags{MaybeReallocate | PolymorphicLHS};
  if (flags_ & ComponentCanBeDefinedAssignment) {
    nestedFlags |= CanBeDefinedAssignment | ComponentCanBeDefinedAssignment;
  }
  flags_ = nestedFlags;
  // Copy procedure pointer components
  const Descriptor &procPtrDesc{this->derived_.procPtr()};
  bool noDataComponents{this->IsComplete()};
  if (std::size_t numProcPtrs{procPtrDesc.InlineElements()}) {
    for (std::size_t k{0}; k < numProcPtrs; ++k) {
      const auto &procPtr{
          *procPtrDesc.ZeroBasedIndexedElement<typeInfo::ProcPtrComponent>(k)};
      // Loop only over elements
      if (k > 0) {
        Elementwise::Reset();
      }
      for (; !Elementwise::IsComplete(); Elementwise::Advance()) {
        memmoveFct_(this->instance_.template ElementComponent<char>(
                        this->subscripts_, procPtr.offset),
            this->from_->template ElementComponent<const char>(
                this->fromSubscripts_, procPtr.offset),
            sizeof(typeInfo::ProcedurePointer));
      }
    }
    if (noDataComponents) {
      return StatOk;
    }
    Elementwise::Reset();
  }
  if (noDataComponents) {
    return StatOk;
  }
  return StatContinue;
}
template RT_API_ATTRS int DerivedAssignTicket<false>::Begin(WorkQueue &);
template RT_API_ATTRS int DerivedAssignTicket<true>::Begin(WorkQueue &);

template <bool IS_COMPONENTWISE>
RT_API_ATTRS int DerivedAssignTicket<IS_COMPONENTWISE>::Continue(
    WorkQueue &workQueue) {
  while (!this->IsComplete()) {
    // Copy the data components (incl. the parent) first.
    switch (this->component_->genre()) {
    case typeInfo::Component::Genre::Data:
      if (this->component_->category() == TypeCategory::Derived) {
        Descriptor &toCompDesc{this->componentDescriptor_.descriptor()};
        Descriptor &fromCompDesc{this->fromComponentDescriptor_.descriptor()};
        this->component_->CreatePointerDescriptor(toCompDesc, this->instance_,
            workQueue.terminator(), this->subscripts_);
        this->component_->CreatePointerDescriptor(fromCompDesc, *this->from_,
            workQueue.terminator(), this->fromSubscripts_);
        const auto *componentDerived{this->component_->derivedType()};
        this->Advance();
        if (int status{workQueue.BeginAssign(toCompDesc, fromCompDesc, flags_,
                memmoveFct_, componentDerived)};
            status != StatOk) {
          return status;
        }
      } else { // Component has intrinsic type; simply copy raw bytes
        std::size_t componentByteSize{
            this->component_->SizeInBytes(this->instance_)};
        if (IS_COMPONENTWISE && toIsContiguous_ && fromIsContiguous_) {
          std::size_t offset{
              static_cast<std::size_t>(this->component_->offset())};
          char *to{this->instance_.template OffsetElement<char>(offset)};
          const char *from{
              this->from_->template OffsetElement<const char>(offset)};
          std::size_t toElementStride{this->instance_.ElementBytes()};
          std::size_t fromElementStride{
              this->from_->rank() == 0 ? 0 : this->from_->ElementBytes()};
          if (toElementStride == fromElementStride &&
              toElementStride == componentByteSize) {
            memmoveFct_(to, from, this->elements_ * componentByteSize);
          } else {
            for (std::size_t n{this->elements_}; n--;
                to += toElementStride, from += fromElementStride) {
              memmoveFct_(to, from, componentByteSize);
            }
          }
          this->SkipToNextComponent();
        } else {
          memmoveFct_(
              this->instance_.template Element<char>(this->subscripts_) +
                  this->component_->offset(),
              this->from_->template Element<const char>(this->fromSubscripts_) +
                  this->component_->offset(),
              componentByteSize);
          this->Advance();
        }
      }
      break;
    case typeInfo::Component::Genre::Pointer:
    case typeInfo::Component::Genre::PointerDevice: {
      std::size_t componentByteSize{
          this->component_->SizeInBytes(this->instance_)};
      if (IS_COMPONENTWISE && toIsContiguous_ && fromIsContiguous_) {
        std::size_t offset{
            static_cast<std::size_t>(this->component_->offset())};
        char *to{this->instance_.template OffsetElement<char>(offset)};
        const char *from{
            this->from_->template OffsetElement<const char>(offset)};
        std::size_t toElementStride{this->instance_.ElementBytes()};
        std::size_t fromElementStride{
            this->from_->rank() == 0 ? 0 : this->from_->ElementBytes()};
        if (toElementStride == fromElementStride &&
            toElementStride == componentByteSize) {
          memmoveFct_(to, from, this->elements_ * componentByteSize);
        } else {
          for (std::size_t n{this->elements_}; n--;
              to += toElementStride, from += fromElementStride) {
            memmoveFct_(to, from, componentByteSize);
          }
        }
        this->SkipToNextComponent();
      } else {
        memmoveFct_(this->instance_.template Element<char>(this->subscripts_) +
                this->component_->offset(),
            this->from_->template Element<const char>(this->fromSubscripts_) +
                this->component_->offset(),
            componentByteSize);
        this->Advance();
      }
    } break;
    case typeInfo::Component::Genre::Allocatable:
    case typeInfo::Component::Genre::AllocatableDevice:
    case typeInfo::Component::Genre::Automatic: {
      auto *toDesc{reinterpret_cast<Descriptor *>(
          this->instance_.template Element<char>(this->subscripts_) +
          this->component_->offset())};
      const auto *fromDesc{reinterpret_cast<const Descriptor *>(
          this->from_->template Element<char>(this->fromSubscripts_) +
          this->component_->offset())};
      const auto *componentDerived{this->component_->derivedType()};
      if (toDesc->IsAllocatable() && !fromDesc->IsAllocated()) {
        if (toDesc->IsAllocated()) {
          if (this->phase_ == 0) {
            if (componentDerived && !componentDerived->noDestructionNeeded()) {
              if (int status{workQueue.BeginDestroy(
                      *toDesc, *componentDerived, /*finalize=*/false)};
                  status != StatOk) {
                this->phase_++;
                return status;
              }
            }
          }
          toDesc->Deallocate();
        }
        this->Advance();
      } else {
        // Allocatable components of the LHS are unconditionally
        // deallocated before assignment (F'2018 10.2.1.3(13)(1)),
        // unlike a "top-level" assignment to a variable, where
        // deallocation is optional.
        int nestedFlags{flags_};
        if (!componentDerived ||
            (componentDerived->noFinalizationNeeded() &&
                componentDerived->noInitializationNeeded() &&
                componentDerived->noDestructionNeeded())) {
          // The actual deallocation might be avoidable when the existing
          // location can be reoccupied.
          nestedFlags |= MaybeReallocate | UpdateLHSBounds;
        } else {
          // Force LHS deallocation with DeallocateLHS flag.
          nestedFlags |= DeallocateLHS;
        }
        this->Advance();
        if (int status{workQueue.BeginAssign(*toDesc, *fromDesc, nestedFlags,
                memmoveFct_, componentDerived)};
            status != StatOk) {
          return status;
        }
      }
    } break;
    }
  }
  if (deallocateAfter_) {
    deallocateAfter_->Deallocate();
  }
  return StatOk;
}
template RT_API_ATTRS int DerivedAssignTicket<false>::Continue(WorkQueue &);
template RT_API_ATTRS int DerivedAssignTicket<true>::Continue(WorkQueue &);

RT_API_ATTRS void DoFromSourceAssign(Descriptor &alloc,
    const Descriptor &source, Terminator &terminator, MemmoveFct memmoveFct) {
  if (alloc.rank() > 0 && source.rank() == 0) {
    // The value of each element of allocate object becomes the value of source.
    DescriptorAddendum *allocAddendum{alloc.Addendum()};
    SubscriptValue allocAt[maxRank];
    alloc.GetLowerBounds(allocAt);
    std::size_t allocElementBytes{alloc.ElementBytes()};
    if (const typeInfo::DerivedType *allocDerived{
            allocAddendum ? allocAddendum->derivedType() : nullptr}) {
      // Handle derived type or short character source
      for (std::size_t n{alloc.InlineElements()}; n-- > 0;
          alloc.IncrementSubscripts(allocAt)) {
        StaticDescriptor<maxRank, true, 8 /*?*/> statDesc;
        Descriptor &allocElement{statDesc.descriptor()};
        allocElement.Establish(*allocDerived,
            reinterpret_cast<void *>(alloc.Element<char>(allocAt)), 0);
        Assign(allocElement, source, terminator, NoAssignFlags, memmoveFct);
      }
    } else if (allocElementBytes > source.ElementBytes()) {
      // Scalar expansion of short character source
      for (std::size_t n{alloc.InlineElements()}; n-- > 0;
          alloc.IncrementSubscripts(allocAt)) {
        StaticDescriptor<maxRank, true, 8 /*?*/> statDesc;
        Descriptor &allocElement{statDesc.descriptor()};
        allocElement.Establish(source.type(), allocElementBytes,
            reinterpret_cast<void *>(alloc.Element<char>(allocAt)), 0);
        Assign(allocElement, source, terminator, NoAssignFlags, memmoveFct);
      }
    } else { // intrinsic type scalar expansion, same data size
      for (std::size_t n{alloc.InlineElements()}; n-- > 0;
          alloc.IncrementSubscripts(allocAt)) {
        memmoveFct(alloc.Element<char>(allocAt), source.raw().base_addr,
            allocElementBytes);
      }
    }
  } else {
    Assign(alloc, source, terminator, NoAssignFlags, memmoveFct);
  }
}

RT_OFFLOAD_API_GROUP_END

extern "C" {
RT_EXT_API_GROUP_BEGIN

void RTDEF(Assign)(Descriptor &to, const Descriptor &from,
    const char *sourceFile, int sourceLine) {
  Terminator terminator{sourceFile, sourceLine};
  // All top-level defined assignments can be recognized in semantics and
  // will have been already been converted to calls, so don't check for
  // defined assignment apart from components.
  Assign(to, from, terminator,
      MaybeReallocate | NeedFinalization | ComponentCanBeDefinedAssignment);
}

void RTDEF(AssignTemporary)(Descriptor &to, const Descriptor &from,
    const char *sourceFile, int sourceLine) {
  Terminator terminator{sourceFile, sourceLine};
  // Initialize the "to" if it is of derived type that needs initialization.
  if (const DescriptorAddendum * addendum{to.Addendum()}) {
    if (const auto *derived{addendum->derivedType()}) {
      // Do not invoke the initialization, if the descriptor is unallocated.
      // AssignTemporary() is used for component-by-component assignments,
      // for example, for structure constructors. This means that the LHS
      // may be an allocatable component with unallocated status.
      // The initialization will just fail in this case. By skipping
      // the initialization we let Assign() automatically allocate
      // and initialize the component according to the RHS.
      // So we only need to initialize the LHS here if it is allocated.
      // Note that initializing already initialized entity has no visible
      // effect, though, it is assumed that the compiler does not initialize
      // the temporary and leaves the initialization to this runtime code.
      if (!derived->noInitializationNeeded() && to.IsAllocated()) {
        if (ReturnError(terminator, Initialize(to, *derived, terminator)) !=
            StatOk) {
          return;
        }
      }
    }
  }
  Assign(to, from, terminator, MaybeReallocate | PolymorphicLHS);
}

void RTDEF(CopyInAssign)(Descriptor &temp, const Descriptor &var,
    const char *sourceFile, int sourceLine) {
  Terminator terminator{sourceFile, sourceLine};
  temp = var;
  temp.set_base_addr(nullptr);
  temp.raw().attribute = CFI_attribute_allocatable;
  temp.Allocate(kNoAsyncObject);
  ShallowCopy(temp, var);
}

void RTDEF(CopyOutAssign)(
    Descriptor *var, Descriptor &temp, const char *sourceFile, int sourceLine) {
  Terminator terminator{sourceFile, sourceLine};
  // Copyout from the temporary must not cause any finalizations
  // for LHS. The variable must be properly initialized already.
  if (var) {
    ShallowCopy(*var, temp);
  }
  temp.Deallocate();
}

void RTDEF(AssignExplicitLengthCharacter)(Descriptor &to,
    const Descriptor &from, const char *sourceFile, int sourceLine) {
  Terminator terminator{sourceFile, sourceLine};
  Assign(to, from, terminator,
      MaybeReallocate | NeedFinalization | ComponentCanBeDefinedAssignment |
          ExplicitLengthCharacterLHS);
}

void RTDEF(AssignPolymorphic)(Descriptor &to, const Descriptor &from,
    const char *sourceFile, int sourceLine) {
  Terminator terminator{sourceFile, sourceLine};
  Assign(to, from, terminator,
      MaybeReallocate | NeedFinalization | ComponentCanBeDefinedAssignment |
          PolymorphicLHS);
}

RT_EXT_API_GROUP_END
} // extern "C"
} // namespace Fortran::runtime<|MERGE_RESOLUTION|>--- conflicted
+++ resolved
@@ -288,11 +288,7 @@
     if (mustDeallocateLHS) {
       // Convert the LHS into a temporary, then make it look deallocated.
       toDeallocate_ = &tempDescriptor_.descriptor();
-<<<<<<< HEAD
-      std::memcpy(
-=======
       runtime::memcpy(
->>>>>>> 35227056
           reinterpret_cast<void *>(toDeallocate_), &to_, to_.SizeInBytes());
       to_.set_base_addr(nullptr);
       if (toDerived_ && (flags_ & NeedFinalization)) {
