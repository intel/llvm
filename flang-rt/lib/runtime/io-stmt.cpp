--- conflicted
+++ resolved
@@ -1101,24 +1101,6 @@
 ChildListIoStatementState<DIR>::ChildListIoStatementState(
     ChildIo &child, const char *sourceFile, int sourceLine)
     : ChildIoStatementState<DIR>{child, sourceFile, sourceLine} {
-<<<<<<< HEAD
-#if !defined(RT_DEVICE_AVOID_RECURSION)
-  if constexpr (DIR == Direction::Input) {
-    if (auto *listInput{child.parent()
-                .get_if<ListDirectedStatementState<Direction::Input>>()}) {
-      this->namelistGroup_ = listInput->namelistGroup();
-    }
-  }
-#else
-  this->ReportUnsupportedChildIo();
-#endif
-}
-
-template <Direction DIR>
-bool ChildUnformattedIoStatementState<DIR>::Receive(
-    char *data, std::size_t bytes, std::size_t elementBytes) {
-=======
->>>>>>> 35227056
 #if !defined(RT_DEVICE_AVOID_RECURSION)
   if constexpr (DIR == Direction::Input) {
     if (auto *listInput{child.parent()
