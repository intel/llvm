//===-- include/flang-rt/runtime/io-stmt.h ----------------------*- C++ -*-===//
//
// Part of the LLVM Project, under the Apache License v2.0 with LLVM Exceptions.
// See https://llvm.org/LICENSE.txt for license information.
// SPDX-License-Identifier: Apache-2.0 WITH LLVM-exception
//
//===----------------------------------------------------------------------===//

// Representations of the state of an I/O statement in progress

#ifndef FLANG_RT_RUNTIME_IO_STMT_H_
#define FLANG_RT_RUNTIME_IO_STMT_H_

#include "connection.h"
#include "descriptor.h"
#include "file.h"
#include "format.h"
#include "internal-unit.h"
#include "io-error.h"
#include "flang/Common/optional.h"
#include "flang/Common/reference-wrapper.h"
#include "flang/Common/visit.h"
#include "flang/Runtime/freestanding-tools.h"
#include "flang/Runtime/io-api.h"
#include <flang/Common/variant.h>
#include <functional>
#include <type_traits>

namespace Fortran::runtime::io {

RT_OFFLOAD_API_GROUP_BEGIN

class ExternalFileUnit;
class ChildIo;

class OpenStatementState;
class InquireUnitState;
class InquireNoUnitState;
class InquireUnconnectedFileState;
class InquireIOLengthState;
class ExternalMiscIoStatementState;
class CloseStatementState;
class NoopStatementState; // CLOSE or FLUSH on unknown unit
class ErroneousIoStatementState;

template <Direction, typename CHAR = char>
class InternalFormattedIoStatementState;
template <Direction> class InternalListIoStatementState;
template <Direction, typename CHAR = char>
class ExternalFormattedIoStatementState;
template <Direction> class ExternalListIoStatementState;
template <Direction> class ExternalUnformattedIoStatementState;
template <Direction, typename CHAR = char> class ChildFormattedIoStatementState;
template <Direction> class ChildListIoStatementState;
template <Direction> class ChildUnformattedIoStatementState;

struct InputStatementState {};
struct OutputStatementState {};
template <Direction D>
using IoDirectionState = std::conditional_t<D == Direction::Input,
    InputStatementState, OutputStatementState>;

// Common state for all kinds of formatted I/O
struct DefinedIoArgs {
  char ioType[DataEdit::maxIoTypeChars]; // IOTYPE string
  int vList[DataEdit::maxVListEntries]; // V_LIST(:) values
};
template <Direction D>
class FormattedIoStatementState : public DefinedIoArgs {};
template <>
class FormattedIoStatementState<Direction::Input> : public DefinedIoArgs {
public:
  RT_API_ATTRS std::size_t GetEditDescriptorChars() const;
  RT_API_ATTRS void GotChar(int);

private:
  // Account of characters read for edit descriptors (i.e., formatted I/O
  // with a FORMAT, not list-directed or NAMELIST), not including padding.
  std::size_t chars_{0}; // for READ(SIZE=)
};

// The Cookie type in the I/O API is a pointer (for C) to this class.
class IoStatementState {
public:
  template <typename A> explicit RT_API_ATTRS IoStatementState(A &x) : u_{x} {}

  // These member functions each project themselves into the active alternative.
  // They're used by per-data-item routines in the I/O API (e.g., OutputReal64)
  // to interact with the state of the I/O statement in progress.
  // This design avoids virtual member functions and function pointers,
  // which may not have good support in some runtime environments.

  RT_API_ATTRS const NonTbpDefinedIoTable *nonTbpDefinedIoTable() const;
  RT_API_ATTRS void set_nonTbpDefinedIoTable(const NonTbpDefinedIoTable *);

  // CompleteOperation() is the last opportunity to raise an I/O error.
  // It is called by EndIoStatement(), but it can be invoked earlier to
  // catch errors for (e.g.) GetIoMsg() and GetNewUnit().  If called
  // more than once, it is a no-op.
  RT_API_ATTRS void CompleteOperation();
  // Completes an I/O statement and reclaims storage.
  RT_API_ATTRS int EndIoStatement();

  RT_API_ATTRS bool Emit(
      const char *, std::size_t bytes, std::size_t elementBytes = 0);
  RT_API_ATTRS bool Receive(char *, std::size_t, std::size_t elementBytes = 0);
  RT_API_ATTRS std::size_t GetNextInputBytes(const char *&);
  RT_API_ATTRS std::size_t ViewBytesInRecord(const char *&, bool forward) const;
  RT_API_ATTRS bool AdvanceRecord(int = 1);
  RT_API_ATTRS void BackspaceRecord();
  RT_API_ATTRS void HandleRelativePosition(std::int64_t byteOffset);
  RT_API_ATTRS void HandleAbsolutePosition(
      std::int64_t byteOffset); // for r* in list I/O
  RT_API_ATTRS common::optional<DataEdit> GetNextDataEdit(int maxRepeat = 1);
  RT_API_ATTRS ExternalFileUnit *
  GetExternalFileUnit() const; // null if internal unit
  RT_API_ATTRS bool BeginReadingRecord();
  RT_API_ATTRS void FinishReadingRecord();
  RT_API_ATTRS bool Inquire(InquiryKeywordHash, char *, std::size_t);
  RT_API_ATTRS bool Inquire(InquiryKeywordHash, bool &);
  RT_API_ATTRS bool Inquire(
      InquiryKeywordHash, std::int64_t, bool &); // PENDING=
  RT_API_ATTRS bool Inquire(InquiryKeywordHash, std::int64_t &);
  RT_API_ATTRS std::int64_t InquirePos();
  RT_API_ATTRS void GotChar(signed int = 1); // for READ(SIZE=); can be <0

  RT_API_ATTRS MutableModes &mutableModes();
  RT_API_ATTRS ConnectionState &GetConnectionState();
  RT_API_ATTRS IoErrorHandler &GetIoErrorHandler() const;

  // N.B.: this also works with base classes
  template <typename A> RT_API_ATTRS A *get_if() const {
    return common::visit(
        [](auto &x) -> A * {
          if constexpr (std::is_convertible_v<decltype(x.get()), A &>) {
            return &x.get();
          }
          return nullptr;
        },
        u_);
  }

  // Vacant after the end of the current record
  RT_API_ATTRS common::optional<char32_t> GetCurrentCharSlow(
      std::size_t &byteCount);

  // For faster formatted input editing, this structure can be built by
  // GetUpcomingFastAsciiField() and used to save significant time in
  // GetCurrentChar, NextInField() and other input utilities when the input
  // is buffered, does not require UTF-8 conversion, and comprises only
  // single byte characters.
  class FastAsciiField {
  public:
    RT_API_ATTRS FastAsciiField(ConnectionState &connection)
        : connection_{connection} {}
    RT_API_ATTRS FastAsciiField(
        ConnectionState &connection, const char *start, std::size_t bytes)
        : connection_{connection}, at_{start}, limit_{start + bytes} {}
    RT_API_ATTRS ConnectionState &connection() { return connection_; }
    RT_API_ATTRS std::size_t got() const { return got_; }

    RT_API_ATTRS bool MustUseSlowPath() const { return at_ == nullptr; }

    RT_API_ATTRS common::optional<char32_t> Next() const {
      if (at_ && at_ < limit_) {
        return *at_;
      } else {
        return common::nullopt;
      }
    }
    RT_API_ATTRS void NextRecord(IoStatementState &io) {
      if (at_) {
        if (std::size_t bytes{io.GetNextInputBytes(at_)}) {
          limit_ = at_ + bytes;
        } else {
          at_ = limit_ = nullptr;
        }
      }
    }
    RT_API_ATTRS void Advance(int gotten, std::size_t bytes) {
      if (at_ && at_ < limit_) {
        ++at_;
        got_ += gotten;
      }
      connection_.HandleRelativePosition(bytes);
    }
<<<<<<< HEAD
=======
    RT_API_ATTRS bool SkipBlanks() {
      if (at_) {
        const char *start{at_};
        while (at_ < limit_ && (*at_ == ' ' || *at_ == '\t' || *at_ == '\n')) {
          ++at_;
        }
        connection_.HandleRelativePosition(at_ - start);
        return true;
      } else {
        return false;
      }
    }
>>>>>>> 54c4ef26

    // Could there be a list-directed repetition count here?
    RT_API_ATTRS bool MightBeRepetitionCount() const {
      if (!at_) {
        return true; // must use slow path for internal KIND/=1 input
      } else {
        if (const char *p{at_}; *p >= '0' && *p <= '9') {
          while (++p < limit_) {
            if (*p < '0' || *p > '9') {
              return *p == '*';
            }
          }
        }
        return false;
      }
    }

  private:
    ConnectionState &connection_;
    const char *at_{nullptr};
    const char *limit_{nullptr};
    std::size_t got_{0}; // for READ(..., SIZE=)
  };

  RT_API_ATTRS FastAsciiField GetUpcomingFastAsciiField();

  RT_API_ATTRS common::optional<char32_t> GetCurrentChar(
      std::size_t &byteCount, FastAsciiField *field = nullptr) {
    if (field) {
      if (auto ch{field->Next()}) {
        byteCount = ch ? 1 : 0;
        return ch;
      } else if (!field->MustUseSlowPath()) {
        return common::nullopt;
      }
    }
    return GetCurrentCharSlow(byteCount);
  }

  // The result of CueUpInput() and the "remaining" arguments to SkipSpaces()
  // and NextInField() are always in units of bytes, not characters; the
  // distinction matters for internal input from CHARACTER(KIND=2 and 4).

  // For fixed-width fields, return the number of remaining bytes.
  // Skip over leading blanks.
  RT_API_ATTRS common::optional<int> CueUpInput(
      const DataEdit &edit, FastAsciiField *fastField = nullptr) {
    common::optional<int> remaining;
    if (edit.IsListDirected()) {
      std::size_t byteCount{0};
      GetNextNonBlank(byteCount, fastField);
    } else {
      if (edit.width.value_or(0) > 0) {
        remaining = *edit.width;
        if (int bytesPerChar{GetConnectionState().internalIoCharKind};
            bytesPerChar > 1) {
          *remaining *= bytesPerChar;
        }
      }
      SkipSpaces(remaining, fastField);
    }
    return remaining;
  }

  RT_API_ATTRS common::optional<char32_t> SkipSpaces(
      common::optional<int> &remaining, FastAsciiField *fastField = nullptr) {
    while (!remaining || *remaining > 0) {
      std::size_t byteCount{0};
      if (auto ch{GetCurrentChar(byteCount, fastField)}) {
        if (*ch != ' ' && *ch != '\t') {
          return ch;
        }
        if (remaining) {
          if (static_cast<std::size_t>(*remaining) < byteCount) {
            break;
          }
          GotChar(byteCount);
          *remaining -= byteCount;
        }
        if (fastField) {
          fastField->Advance(0, byteCount);
        } else {
          HandleRelativePosition(byteCount);
        }
      } else {
        break;
      }
    }
    return common::nullopt;
  }

  // Acquires the next input character, respecting any applicable field width
  // or separator character.
  RT_API_ATTRS common::optional<char32_t> NextInField(
      common::optional<int> &remaining, const DataEdit &,
      FastAsciiField *field = nullptr);

  // Detect and signal any end-of-record condition after input.
  // Returns true if at EOR and remaining input should be padded with blanks.
  RT_API_ATTRS bool CheckForEndOfRecord(
      std::size_t afterReading, const ConnectionState &);

  // Skips spaces, advances records, and ignores NAMELIST comments
  RT_API_ATTRS common::optional<char32_t> GetNextNonBlank(
      std::size_t &byteCount, FastAsciiField *fastField = nullptr) {
    bool inNamelist{mutableModes().inNamelist};
    if (fastField) {
      while (fastField->SkipBlanks()) {
        if (auto ch{fastField->Next()}) {
          if (inNamelist && *ch == '!') {
            // skip namelist comment
          } else {
            byteCount = 1;
            return ch;
          }
        }
        if (!AdvanceRecord()) {
          break;
        }
        fastField->NextRecord(*this);
      }
    }
    auto ch{GetCurrentCharSlow(byteCount)};
    while (!ch || *ch == ' ' || *ch == '\t' || *ch == '\n' ||
        (inNamelist && *ch == '!')) {
      if (ch && (*ch == ' ' || *ch == '\t' || *ch == '\n')) {
        HandleRelativePosition(byteCount);
      } else if (!AdvanceRecord()) {
        return common::nullopt;
      }
      ch = GetCurrentCharSlow(byteCount);
    }
    return ch;
  }

  template <Direction D>
  RT_API_ATTRS bool CheckFormattedStmtType(const char *name) {
    if (get_if<FormattedIoStatementState<D>>()) {
      return true;
    } else {
      auto &handler{GetIoErrorHandler()};
      if (!handler.InError()) {
        handler.Crash("%s called for I/O statement that is not formatted %s",
            name, D == Direction::Output ? "output" : "input");
      }
      return false;
    }
  }

private:
  std::variant<common::reference_wrapper<OpenStatementState>,
      common::reference_wrapper<CloseStatementState>,
      common::reference_wrapper<NoopStatementState>,
      common::reference_wrapper<
          InternalFormattedIoStatementState<Direction::Output>>,
      common::reference_wrapper<
          InternalFormattedIoStatementState<Direction::Input>>,
      common::reference_wrapper<
          InternalListIoStatementState<Direction::Output>>,
      common::reference_wrapper<InternalListIoStatementState<Direction::Input>>,
      common::reference_wrapper<
          ExternalFormattedIoStatementState<Direction::Output>>,
      common::reference_wrapper<
          ExternalFormattedIoStatementState<Direction::Input>>,
      common::reference_wrapper<
          ExternalListIoStatementState<Direction::Output>>,
      common::reference_wrapper<ExternalListIoStatementState<Direction::Input>>,
      common::reference_wrapper<
          ExternalUnformattedIoStatementState<Direction::Output>>,
      common::reference_wrapper<
          ExternalUnformattedIoStatementState<Direction::Input>>,
      common::reference_wrapper<
          ChildFormattedIoStatementState<Direction::Output>>,
      common::reference_wrapper<
          ChildFormattedIoStatementState<Direction::Input>>,
      common::reference_wrapper<ChildListIoStatementState<Direction::Output>>,
      common::reference_wrapper<ChildListIoStatementState<Direction::Input>>,
      common::reference_wrapper<
          ChildUnformattedIoStatementState<Direction::Output>>,
      common::reference_wrapper<
          ChildUnformattedIoStatementState<Direction::Input>>,
      common::reference_wrapper<InquireUnitState>,
      common::reference_wrapper<InquireNoUnitState>,
      common::reference_wrapper<InquireUnconnectedFileState>,
      common::reference_wrapper<InquireIOLengthState>,
      common::reference_wrapper<ExternalMiscIoStatementState>,
      common::reference_wrapper<ErroneousIoStatementState>>
      u_;
};

// Base class for all per-I/O statement state classes.
class IoStatementBase : public IoErrorHandler {
public:
  using IoErrorHandler::IoErrorHandler;

  RT_API_ATTRS bool completedOperation() const { return completedOperation_; }
  RT_API_ATTRS const NonTbpDefinedIoTable *nonTbpDefinedIoTable() const {
    return nonTbpDefinedIoTable_;
  }
  RT_API_ATTRS void set_nonTbpDefinedIoTable(
      const NonTbpDefinedIoTable *table) {
    nonTbpDefinedIoTable_ = table;
  }

  RT_API_ATTRS void CompleteOperation() { completedOperation_ = true; }
  RT_API_ATTRS int EndIoStatement() { return GetIoStat(); }

  // These are default no-op backstops that can be overridden by descendants.
  RT_API_ATTRS bool Emit(
      const char *, std::size_t bytes, std::size_t elementBytes = 0);
  RT_API_ATTRS bool Receive(
      char *, std::size_t bytes, std::size_t elementBytes = 0);
  RT_API_ATTRS std::size_t GetNextInputBytes(const char *&);
  RT_API_ATTRS std::size_t ViewBytesInRecord(const char *&, bool forward) const;
  RT_API_ATTRS bool AdvanceRecord(int);
  RT_API_ATTRS void BackspaceRecord();
  RT_API_ATTRS void HandleRelativePosition(std::int64_t);
  RT_API_ATTRS void HandleAbsolutePosition(std::int64_t);
  RT_API_ATTRS common::optional<DataEdit> GetNextDataEdit(
      IoStatementState &, int maxRepeat = 1);
  RT_API_ATTRS ExternalFileUnit *GetExternalFileUnit() const;
  RT_API_ATTRS bool BeginReadingRecord();
  RT_API_ATTRS void FinishReadingRecord();
  RT_API_ATTRS bool Inquire(InquiryKeywordHash, char *, std::size_t);
  RT_API_ATTRS bool Inquire(InquiryKeywordHash, bool &);
  RT_API_ATTRS bool Inquire(InquiryKeywordHash, std::int64_t, bool &);
  RT_API_ATTRS bool Inquire(InquiryKeywordHash, std::int64_t &);
  RT_API_ATTRS std::int64_t InquirePos();

  RT_API_ATTRS void BadInquiryKeywordHashCrash(InquiryKeywordHash);

  RT_API_ATTRS [[noreturn]] void ReportUnsupportedChildIo() const {
    Crash("not yet implemented: child IO");
  }

protected:
  bool completedOperation_{false};

private:
  // Original NonTbpDefinedIoTable argument to Input/OutputDerivedType,
  // saved here so that it can also be used in child I/O statements.
  const NonTbpDefinedIoTable *nonTbpDefinedIoTable_{nullptr};
};

// Common state for list-directed & NAMELIST I/O, both internal & external
template <Direction> class ListDirectedStatementState;
template <>
class ListDirectedStatementState<Direction::Output>
    : public FormattedIoStatementState<Direction::Output> {
public:
  RT_API_ATTRS bool EmitLeadingSpaceOrAdvance(
      IoStatementState &, std::size_t = 1, bool isCharacter = false);
  RT_API_ATTRS common::optional<DataEdit> GetNextDataEdit(
      IoStatementState &, int maxRepeat = 1);
  RT_API_ATTRS bool lastWasUndelimitedCharacter() const {
    return lastWasUndelimitedCharacter_;
  }
  RT_API_ATTRS void set_lastWasUndelimitedCharacter(bool yes = true) {
    lastWasUndelimitedCharacter_ = yes;
  }

private:
  bool lastWasUndelimitedCharacter_{false};
};
template <>
class ListDirectedStatementState<Direction::Input>
    : public FormattedIoStatementState<Direction::Input> {
public:
  RT_API_ATTRS const NamelistGroup *namelistGroup() const {
    return namelistGroup_;
  }
  RT_API_ATTRS int EndIoStatement();

  // Skips value separators, handles repetition and null values.
  // Vacant when '/' appears; present with descriptor == ListDirectedNullValue
  // when a null value appears.
  RT_API_ATTRS common::optional<DataEdit> GetNextDataEdit(
      IoStatementState &, int maxRepeat = 1);

  // Each NAMELIST input item is treated like a distinct list-directed
  // input statement.  This member function resets some state so that
  // repetition and null values work correctly for each successive
  // NAMELIST input item.
  RT_API_ATTRS void ResetForNextNamelistItem(
      const NamelistGroup *namelistGroup) {
    remaining_ = 0;
    if (repeatPosition_) {
      repeatPosition_->Cancel();
    }
    eatComma_ = false;
    realPart_ = imaginaryPart_ = false;
    namelistGroup_ = namelistGroup;
  }

  RT_API_ATTRS bool eatComma() const { return eatComma_; }
  RT_API_ATTRS void set_eatComma(bool yes) { eatComma_ = yes; }
  RT_API_ATTRS bool hitSlash() const { return hitSlash_; }
  RT_API_ATTRS void set_hitSlash(bool yes) { hitSlash_ = yes; }

protected:
  const NamelistGroup *namelistGroup_{nullptr};

private:
  int remaining_{0}; // for "r*" repetition
  common::optional<SavedPosition> repeatPosition_;
  bool eatComma_{false}; // consume comma after previously read item
  bool hitSlash_{false}; // once '/' is seen, nullify further items
  bool realPart_{false};
  bool imaginaryPart_{false};
};

template <Direction DIR>
class InternalIoStatementState : public IoStatementBase,
                                 public IoDirectionState<DIR> {
public:
  using Buffer =
      std::conditional_t<DIR == Direction::Input, const char *, char *>;
  RT_API_ATTRS InternalIoStatementState(Buffer, std::size_t,
      const char *sourceFile = nullptr, int sourceLine = 0);
  RT_API_ATTRS InternalIoStatementState(
      const Descriptor &, const char *sourceFile = nullptr, int sourceLine = 0);
  RT_API_ATTRS int EndIoStatement();

  RT_API_ATTRS bool Emit(
      const char *data, std::size_t bytes, std::size_t elementBytes = 0);
  RT_API_ATTRS std::size_t GetNextInputBytes(const char *&);
  RT_API_ATTRS bool AdvanceRecord(int = 1);
  RT_API_ATTRS void BackspaceRecord();
  RT_API_ATTRS ConnectionState &GetConnectionState() { return unit_; }
  RT_API_ATTRS MutableModes &mutableModes() { return unit_.modes; }
  RT_API_ATTRS void HandleRelativePosition(std::int64_t);
  RT_API_ATTRS void HandleAbsolutePosition(std::int64_t);
  RT_API_ATTRS std::int64_t InquirePos();

protected:
  bool free_{true};
  InternalDescriptorUnit<DIR> unit_;
};

template <Direction DIR, typename CHAR>
class InternalFormattedIoStatementState
    : public InternalIoStatementState<DIR>,
      public FormattedIoStatementState<DIR> {
public:
  using CharType = CHAR;
  using typename InternalIoStatementState<DIR>::Buffer;
  RT_API_ATTRS InternalFormattedIoStatementState(Buffer internal,
      std::size_t internalLength, const CharType *format,
      std::size_t formatLength, const Descriptor *formatDescriptor = nullptr,
      const char *sourceFile = nullptr, int sourceLine = 0);
  RT_API_ATTRS InternalFormattedIoStatementState(const Descriptor &,
      const CharType *format, std::size_t formatLength,
      const Descriptor *formatDescriptor = nullptr,
      const char *sourceFile = nullptr, int sourceLine = 0);
  RT_API_ATTRS IoStatementState &ioStatementState() {
    return ioStatementState_;
  }
  RT_API_ATTRS void CompleteOperation();
  RT_API_ATTRS int EndIoStatement();
  RT_API_ATTRS common::optional<DataEdit> GetNextDataEdit(
      IoStatementState &, int maxRepeat = 1) {
    return format_.GetNextDataEdit(*this, maxRepeat);
  }

private:
  IoStatementState ioStatementState_; // points to *this
  using InternalIoStatementState<DIR>::unit_;
  // format_ *must* be last; it may be partial someday
  FormatControl<InternalFormattedIoStatementState> format_;
};

template <Direction DIR>
class InternalListIoStatementState : public InternalIoStatementState<DIR>,
                                     public ListDirectedStatementState<DIR> {
public:
  using typename InternalIoStatementState<DIR>::Buffer;
  RT_API_ATTRS InternalListIoStatementState(Buffer internal,
      std::size_t internalLength, const char *sourceFile = nullptr,
      int sourceLine = 0);
  RT_API_ATTRS InternalListIoStatementState(
      const Descriptor &, const char *sourceFile = nullptr, int sourceLine = 0);
  RT_API_ATTRS IoStatementState &ioStatementState() {
    return ioStatementState_;
  }
  using ListDirectedStatementState<DIR>::GetNextDataEdit;
  RT_API_ATTRS void CompleteOperation();
  RT_API_ATTRS int EndIoStatement();

private:
  IoStatementState ioStatementState_; // points to *this
  using InternalIoStatementState<DIR>::unit_;
};

class ExternalIoStatementBase : public IoStatementBase {
public:
  RT_API_ATTRS ExternalIoStatementBase(
      ExternalFileUnit &, const char *sourceFile = nullptr, int sourceLine = 0);
  RT_API_ATTRS ExternalFileUnit &unit() { return unit_; }
  RT_API_ATTRS const ExternalFileUnit &unit() const { return unit_; }
  RT_API_ATTRS MutableModes &mutableModes();
  RT_API_ATTRS ConnectionState &GetConnectionState();
  RT_API_ATTRS int asynchronousID() const { return asynchronousID_; }
  RT_API_ATTRS void set_destroy(bool yes = true) { destroy_ = yes; }
  RT_API_ATTRS int EndIoStatement();
  RT_API_ATTRS ExternalFileUnit *GetExternalFileUnit() const { return &unit_; }
  RT_API_ATTRS void SetAsynchronous();
  RT_API_ATTRS std::int64_t InquirePos();

private:
  ExternalFileUnit &unit_;
  int asynchronousID_{-1};
  bool destroy_{false};
};

template <Direction DIR>
class ExternalIoStatementState : public ExternalIoStatementBase,
                                 public IoDirectionState<DIR> {
public:
  RT_API_ATTRS ExternalIoStatementState(
      ExternalFileUnit &, const char *sourceFile = nullptr, int sourceLine = 0);
  RT_API_ATTRS MutableModes &mutableModes() { return mutableModes_; }
  RT_API_ATTRS void CompleteOperation();
  RT_API_ATTRS int EndIoStatement();
  RT_API_ATTRS bool Emit(
      const char *, std::size_t bytes, std::size_t elementBytes = 0);
  RT_API_ATTRS std::size_t GetNextInputBytes(const char *&);
  RT_API_ATTRS std::size_t ViewBytesInRecord(const char *&, bool forward) const;
  RT_API_ATTRS bool AdvanceRecord(int = 1);
  RT_API_ATTRS void BackspaceRecord();
  RT_API_ATTRS void HandleRelativePosition(std::int64_t);
  RT_API_ATTRS void HandleAbsolutePosition(std::int64_t);
  RT_API_ATTRS bool BeginReadingRecord();
  RT_API_ATTRS void FinishReadingRecord();

private:
  // These are forked from ConnectionState's modes at the beginning
  // of each formatted I/O statement so they may be overridden by control
  // edit descriptors during the statement.
  MutableModes mutableModes_;
};

template <Direction DIR, typename CHAR>
class ExternalFormattedIoStatementState
    : public ExternalIoStatementState<DIR>,
      public FormattedIoStatementState<DIR> {
public:
  using CharType = CHAR;
  RT_API_ATTRS ExternalFormattedIoStatementState(ExternalFileUnit &,
      const CharType *format, std::size_t formatLength,
      const Descriptor *formatDescriptor = nullptr,
      const char *sourceFile = nullptr, int sourceLine = 0);
  RT_API_ATTRS void CompleteOperation();
  RT_API_ATTRS int EndIoStatement();
  RT_API_ATTRS common::optional<DataEdit> GetNextDataEdit(
      IoStatementState &, int maxRepeat = 1) {
    return format_.GetNextDataEdit(*this, maxRepeat);
  }

private:
  FormatControl<ExternalFormattedIoStatementState> format_;
};

template <Direction DIR>
class ExternalListIoStatementState : public ExternalIoStatementState<DIR>,
                                     public ListDirectedStatementState<DIR> {
public:
  using ExternalIoStatementState<DIR>::ExternalIoStatementState;
  using ListDirectedStatementState<DIR>::GetNextDataEdit;
  RT_API_ATTRS int EndIoStatement();
};

template <Direction DIR>
class ExternalUnformattedIoStatementState
    : public ExternalIoStatementState<DIR> {
public:
  using ExternalIoStatementState<DIR>::ExternalIoStatementState;
  RT_API_ATTRS bool Receive(char *, std::size_t, std::size_t elementBytes = 0);
};

template <Direction DIR>
class ChildIoStatementState : public IoStatementBase,
                              public IoDirectionState<DIR> {
public:
  RT_API_ATTRS ChildIoStatementState(
      ChildIo &, const char *sourceFile = nullptr, int sourceLine = 0);
  RT_API_ATTRS const NonTbpDefinedIoTable *nonTbpDefinedIoTable() const;
  RT_API_ATTRS void set_nonTbpDefinedIoTable(const NonTbpDefinedIoTable *);
  RT_API_ATTRS ChildIo &child() { return child_; }
  RT_API_ATTRS MutableModes &mutableModes() { return mutableModes_; }
  RT_API_ATTRS ConnectionState &GetConnectionState();
  RT_API_ATTRS ExternalFileUnit *GetExternalFileUnit() const;
  RT_API_ATTRS int EndIoStatement();
  RT_API_ATTRS bool Emit(
      const char *, std::size_t bytes, std::size_t elementBytes = 0);
  RT_API_ATTRS std::size_t GetNextInputBytes(const char *&);
  RT_API_ATTRS std::size_t ViewBytesInRecord(const char *&, bool forward) const;
  RT_API_ATTRS void HandleRelativePosition(std::int64_t);
  RT_API_ATTRS void HandleAbsolutePosition(std::int64_t);

private:
  ChildIo &child_;
  MutableModes mutableModes_;
};

template <Direction DIR, typename CHAR>
class ChildFormattedIoStatementState : public ChildIoStatementState<DIR>,
                                       public FormattedIoStatementState<DIR> {
public:
  using CharType = CHAR;
  RT_API_ATTRS ChildFormattedIoStatementState(ChildIo &, const CharType *format,
      std::size_t formatLength, const Descriptor *formatDescriptor = nullptr,
      const char *sourceFile = nullptr, int sourceLine = 0);
  RT_API_ATTRS void CompleteOperation();
  RT_API_ATTRS int EndIoStatement();
  RT_API_ATTRS bool AdvanceRecord(int = 1);
  RT_API_ATTRS common::optional<DataEdit> GetNextDataEdit(
      IoStatementState &, int maxRepeat = 1) {
    return format_.GetNextDataEdit(*this, maxRepeat);
  }

private:
  FormatControl<ChildFormattedIoStatementState> format_;
};

template <Direction DIR>
class ChildListIoStatementState : public ChildIoStatementState<DIR>,
                                  public ListDirectedStatementState<DIR> {
public:
  RT_API_ATTRS ChildListIoStatementState(
      ChildIo &, const char *sourceFile = nullptr, int sourceLine = 0);
  using ListDirectedStatementState<DIR>::GetNextDataEdit;
  RT_API_ATTRS bool AdvanceRecord(int = 1);
  RT_API_ATTRS int EndIoStatement();
  RT_API_ATTRS bool CanAdvance() {
    return DIR == Direction::Input &&
        (canAdvance_ || this->mutableModes().inNamelist);
  }

private:
  bool canAdvance_{false};
};

template <Direction DIR>
class ChildUnformattedIoStatementState : public ChildIoStatementState<DIR> {
public:
  using ChildIoStatementState<DIR>::ChildIoStatementState;
  RT_API_ATTRS bool Receive(char *, std::size_t, std::size_t elementBytes = 0);
};

// OPEN
class OpenStatementState : public ExternalIoStatementBase {
public:
  RT_API_ATTRS OpenStatementState(ExternalFileUnit &unit, bool wasExtant,
      bool isNewUnit, const char *sourceFile = nullptr, int sourceLine = 0)
      : ExternalIoStatementBase{unit, sourceFile, sourceLine},
        wasExtant_{wasExtant}, isNewUnit_{isNewUnit} {}
  RT_API_ATTRS bool wasExtant() const { return wasExtant_; }
  RT_API_ATTRS void set_status(OpenStatus status) {
    status_ = status;
  } // STATUS=
  RT_API_ATTRS void set_path(const char *, std::size_t); // FILE=
  RT_API_ATTRS void set_position(Position position) {
    position_ = position;
  } // POSITION=
  RT_API_ATTRS void set_action(Action action) { action_ = action; } // ACTION=
  RT_API_ATTRS void set_convert(Convert convert) {
    convert_ = convert;
  } // CONVERT=
  RT_API_ATTRS void set_access(Access access) { access_ = access; } // ACCESS=
  RT_API_ATTRS void set_isUnformatted(bool yes = true) {
    isUnformatted_ = yes;
  } // FORM=
  RT_API_ATTRS void set_mustBeFormatted(bool yes = true) {
    mustBeFormatted_ = yes;
  }

  RT_API_ATTRS void CompleteOperation();
  RT_API_ATTRS int EndIoStatement();

private:
  bool wasExtant_;
  bool isNewUnit_;
  common::optional<OpenStatus> status_;
  common::optional<Position> position_;
  common::optional<Action> action_;
  Convert convert_{Convert::Unknown};
  OwningPtr<char> path_;
  std::size_t pathLength_{};
  common::optional<bool> isUnformatted_;
  common::optional<bool> mustBeFormatted_;
  common::optional<Access> access_;
};

class CloseStatementState : public ExternalIoStatementBase {
public:
  RT_API_ATTRS CloseStatementState(ExternalFileUnit &unit,
      const char *sourceFile = nullptr, int sourceLine = 0)
      : ExternalIoStatementBase{unit, sourceFile, sourceLine} {}
  RT_API_ATTRS void set_status(CloseStatus status) { status_ = status; }
  RT_API_ATTRS int EndIoStatement();

private:
  CloseStatus status_{CloseStatus::Keep};
};

// For CLOSE(bad unit), WAIT(bad unit, ID=nonzero), INQUIRE(unconnected unit),
// and recoverable BACKSPACE(bad unit)
class NoUnitIoStatementState : public IoStatementBase {
public:
  RT_API_ATTRS IoStatementState &ioStatementState() {
    return ioStatementState_;
  }
  RT_API_ATTRS MutableModes &mutableModes() { return connection_.modes; }
  RT_API_ATTRS ConnectionState &GetConnectionState() { return connection_; }
  RT_API_ATTRS int badUnitNumber() const { return badUnitNumber_; }
  RT_API_ATTRS void CompleteOperation();
  RT_API_ATTRS int EndIoStatement();

protected:
  template <typename A>
  RT_API_ATTRS NoUnitIoStatementState(A &stmt, const char *sourceFile = nullptr,
      int sourceLine = 0, int badUnitNumber = -1)
      : IoStatementBase{sourceFile, sourceLine}, ioStatementState_{stmt},
        badUnitNumber_{badUnitNumber} {}

private:
  IoStatementState ioStatementState_; // points to *this
  ConnectionState connection_;
  int badUnitNumber_;
};

class NoopStatementState : public NoUnitIoStatementState {
public:
  RT_API_ATTRS NoopStatementState(
      const char *sourceFile = nullptr, int sourceLine = 0, int unitNumber = -1)
      : NoUnitIoStatementState{*this, sourceFile, sourceLine, unitNumber} {}
  RT_API_ATTRS void set_status(CloseStatus) {} // discards
};

extern template class InternalIoStatementState<Direction::Output>;
extern template class InternalIoStatementState<Direction::Input>;
extern template class InternalFormattedIoStatementState<Direction::Output>;
extern template class InternalFormattedIoStatementState<Direction::Input>;
extern template class InternalListIoStatementState<Direction::Output>;
extern template class InternalListIoStatementState<Direction::Input>;
extern template class ExternalIoStatementState<Direction::Output>;
extern template class ExternalIoStatementState<Direction::Input>;
extern template class ExternalFormattedIoStatementState<Direction::Output>;
extern template class ExternalFormattedIoStatementState<Direction::Input>;
extern template class ExternalListIoStatementState<Direction::Output>;
extern template class ExternalListIoStatementState<Direction::Input>;
extern template class ExternalUnformattedIoStatementState<Direction::Output>;
extern template class ExternalUnformattedIoStatementState<Direction::Input>;
extern template class ChildIoStatementState<Direction::Output>;
extern template class ChildIoStatementState<Direction::Input>;
extern template class ChildFormattedIoStatementState<Direction::Output>;
extern template class ChildFormattedIoStatementState<Direction::Input>;
extern template class ChildListIoStatementState<Direction::Output>;
extern template class ChildListIoStatementState<Direction::Input>;
extern template class ChildUnformattedIoStatementState<Direction::Output>;
extern template class ChildUnformattedIoStatementState<Direction::Input>;

extern template class FormatControl<
    InternalFormattedIoStatementState<Direction::Output>>;
extern template class FormatControl<
    InternalFormattedIoStatementState<Direction::Input>>;
extern template class FormatControl<
    ExternalFormattedIoStatementState<Direction::Output>>;
extern template class FormatControl<
    ExternalFormattedIoStatementState<Direction::Input>>;
extern template class FormatControl<
    ChildFormattedIoStatementState<Direction::Output>>;
extern template class FormatControl<
    ChildFormattedIoStatementState<Direction::Input>>;

class InquireUnitState : public ExternalIoStatementBase {
public:
  RT_API_ATTRS InquireUnitState(ExternalFileUnit &unit,
      const char *sourceFile = nullptr, int sourceLine = 0);
  RT_API_ATTRS bool Inquire(InquiryKeywordHash, char *, std::size_t);
  RT_API_ATTRS bool Inquire(InquiryKeywordHash, bool &);
  RT_API_ATTRS bool Inquire(InquiryKeywordHash, std::int64_t, bool &);
  RT_API_ATTRS bool Inquire(InquiryKeywordHash, std::int64_t &);
};

class InquireNoUnitState : public NoUnitIoStatementState {
public:
  RT_API_ATTRS InquireNoUnitState(const char *sourceFile = nullptr,
      int sourceLine = 0, int badUnitNumber = -1);
  RT_API_ATTRS bool Inquire(InquiryKeywordHash, char *, std::size_t);
  RT_API_ATTRS bool Inquire(InquiryKeywordHash, bool &);
  RT_API_ATTRS bool Inquire(InquiryKeywordHash, std::int64_t, bool &);
  RT_API_ATTRS bool Inquire(InquiryKeywordHash, std::int64_t &);
};

class InquireUnconnectedFileState : public NoUnitIoStatementState {
public:
  RT_API_ATTRS InquireUnconnectedFileState(OwningPtr<char> &&path,
      const char *sourceFile = nullptr, int sourceLine = 0);
  RT_API_ATTRS bool Inquire(InquiryKeywordHash, char *, std::size_t);
  RT_API_ATTRS bool Inquire(InquiryKeywordHash, bool &);
  RT_API_ATTRS bool Inquire(InquiryKeywordHash, std::int64_t, bool &);
  RT_API_ATTRS bool Inquire(InquiryKeywordHash, std::int64_t &);

private:
  OwningPtr<char> path_; // trimmed and NUL terminated
};

class InquireIOLengthState : public NoUnitIoStatementState,
                             public OutputStatementState {
public:
  RT_API_ATTRS InquireIOLengthState(
      const char *sourceFile = nullptr, int sourceLine = 0);
  RT_API_ATTRS std::size_t bytes() const { return bytes_; }
  RT_API_ATTRS bool Emit(
      const char *, std::size_t bytes, std::size_t elementBytes = 0);

private:
  std::size_t bytes_{0};
};

class ExternalMiscIoStatementState : public ExternalIoStatementBase {
public:
  enum Which { Flush, Backspace, Endfile, Rewind, Wait };
  RT_API_ATTRS ExternalMiscIoStatementState(ExternalFileUnit &unit, Which which,
      const char *sourceFile = nullptr, int sourceLine = 0)
      : ExternalIoStatementBase{unit, sourceFile, sourceLine}, which_{which} {}
  RT_API_ATTRS void CompleteOperation();
  RT_API_ATTRS int EndIoStatement();

private:
  Which which_;
};

class ErroneousIoStatementState : public IoStatementBase {
public:
  explicit RT_API_ATTRS ErroneousIoStatementState(Iostat iostat,
      ExternalFileUnit *unit = nullptr, const char *sourceFile = nullptr,
      int sourceLine = 0)
      : IoStatementBase{sourceFile, sourceLine}, unit_{unit} {
    SetPendingError(iostat);
  }
  RT_API_ATTRS int EndIoStatement();
  RT_API_ATTRS ConnectionState &GetConnectionState() { return connection_; }
  RT_API_ATTRS MutableModes &mutableModes() { return connection_.modes; }

private:
  ConnectionState connection_;
  ExternalFileUnit *unit_{nullptr};
};

RT_OFFLOAD_API_GROUP_END

} // namespace Fortran::runtime::io
#endif // FLANG_RT_RUNTIME_IO_STMT_H_<|MERGE_RESOLUTION|>--- conflicted
+++ resolved
@@ -184,8 +184,6 @@
       }
       connection_.HandleRelativePosition(bytes);
     }
-<<<<<<< HEAD
-=======
     RT_API_ATTRS bool SkipBlanks() {
       if (at_) {
         const char *start{at_};
@@ -198,7 +196,6 @@
         return false;
       }
     }
->>>>>>> 54c4ef26
 
     // Could there be a list-directed repetition count here?
     RT_API_ATTRS bool MightBeRepetitionCount() const {
