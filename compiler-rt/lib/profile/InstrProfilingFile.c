--- conflicted
+++ resolved
@@ -1274,12 +1274,6 @@
   return 0;
 }
 
-<<<<<<< HEAD
-COMPILER_RT_USED int __llvm_write_custom_profile(
-    const char *Target, const __llvm_profile_data *DataBegin,
-    const __llvm_profile_data *DataEnd, const char *CountersBegin,
-    const char *CountersEnd, const char *NamesBegin, const char *NamesEnd) {
-=======
 #ifndef __APPLE__
 int __llvm_write_custom_profile(const char *Target,
                                 const __llvm_profile_data *DataBegin,
@@ -1288,7 +1282,6 @@
                                 const char *CountersEnd, const char *NamesBegin,
                                 const char *NamesEnd,
                                 const uint64_t *VersionOverride) {
->>>>>>> 5eee2751
   int ReturnValue = 0, FilenameLength, TargetLength;
   char *FilenameBuf, *TargetFilename;
   const char *Filename;
@@ -1370,12 +1363,6 @@
   ProfDataWriter fileWriter;
   initFileWriter(&fileWriter, OutputFile);
 
-<<<<<<< HEAD
-  /* Write custom data to the file */
-  ReturnValue = lprofWriteDataImpl(
-      &fileWriter, DataBegin, DataEnd, CountersBegin, CountersEnd, NULL, NULL,
-      lprofGetVPDataReader(), NULL, NULL, NULL, NULL, NamesBegin, NamesEnd, 0);
-=======
   uint64_t Version = __llvm_profile_get_version();
   if (VersionOverride)
     Version = *VersionOverride;
@@ -1385,7 +1372,6 @@
       lprofWriteDataImpl(&fileWriter, DataBegin, DataEnd, CountersBegin,
                          CountersEnd, NULL, NULL, lprofGetVPDataReader(), NULL,
                          NULL, NULL, NULL, NamesBegin, NamesEnd, 0, Version);
->>>>>>> 5eee2751
   closeFileObject(OutputFile);
 
   // Restore SIGKILL.
@@ -1397,9 +1383,6 @@
 
   return ReturnValue;
 }
-<<<<<<< HEAD
-=======
 #endif
->>>>>>> 5eee2751
 
 #endif