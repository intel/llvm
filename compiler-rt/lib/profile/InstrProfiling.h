--- conflicted
+++ resolved
@@ -302,11 +302,7 @@
 void __llvm_profile_set_dumped(void);
 
 /*!
-<<<<<<< HEAD
- * \brief Write custom target-specific profiling data to a seperate file.
-=======
  * \brief Write custom target-specific profiling data to a separate file.
->>>>>>> 5eee2751
  * Used by offload PGO.
  */
 int __llvm_write_custom_profile(const char *Target,
@@ -314,12 +310,8 @@
                                 const __llvm_profile_data *DataEnd,
                                 const char *CountersBegin,
                                 const char *CountersEnd, const char *NamesBegin,
-<<<<<<< HEAD
-                                const char *NamesEnd);
-=======
                                 const char *NamesEnd,
                                 const uint64_t *VersionOverride);
->>>>>>> 5eee2751
 
 /*!
  * This variable is defined in InstrProfilingRuntime.cpp as a hidden
