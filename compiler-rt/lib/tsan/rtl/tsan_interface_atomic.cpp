//===-- tsan_interface_atomic.cpp -----------------------------------------===//
//
// Part of the LLVM Project, under the Apache License v2.0 with LLVM Exceptions.
// See https://llvm.org/LICENSE.txt for license information.
// SPDX-License-Identifier: Apache-2.0 WITH LLVM-exception
//
//===----------------------------------------------------------------------===//
//
// This file is a part of ThreadSanitizer (TSan), a race detector.
//
//===----------------------------------------------------------------------===//

// ThreadSanitizer atomic operations are based on C++11/C1x standards.
// For background see C++11 standard.  A slightly older, publicly
// available draft of the standard (not entirely up-to-date, but close enough
// for casual browsing) is available here:
// http://www.open-std.org/jtc1/sc22/wg21/docs/papers/2011/n3242.pdf
// The following page contains more background information:
// http://www.hpl.hp.com/personal/Hans_Boehm/c++mm/

#include "sanitizer_common/sanitizer_mutex.h"
#include "sanitizer_common/sanitizer_placement_new.h"
#include "sanitizer_common/sanitizer_stacktrace.h"
#include "tsan_flags.h"
#include "tsan_interface.h"
#include "tsan_rtl.h"

using namespace __tsan;

#if !SANITIZER_GO && __TSAN_HAS_INT128
// Protects emulation of 128-bit atomic operations.
static StaticSpinMutex mutex128;
#endif

#if SANITIZER_DEBUG
static bool IsLoadOrder(morder mo) {
  return mo == mo_relaxed || mo == mo_consume || mo == mo_acquire ||
         mo == mo_seq_cst;
}

static bool IsStoreOrder(morder mo) {
  return mo == mo_relaxed || mo == mo_release || mo == mo_seq_cst;
}
#endif

static bool IsReleaseOrder(morder mo) {
  return mo == mo_release || mo == mo_acq_rel || mo == mo_seq_cst;
}

static bool IsAcquireOrder(morder mo) {
  return mo == mo_consume || mo == mo_acquire || mo == mo_acq_rel ||
         mo == mo_seq_cst;
}

static bool IsAcqRelOrder(morder mo) {
  return mo == mo_acq_rel || mo == mo_seq_cst;
}

template <typename T>
T func_xchg(volatile T *v, T op) {
  T res = __sync_lock_test_and_set(v, op);
  // __sync_lock_test_and_set does not contain full barrier.
  __sync_synchronize();
  return res;
}

template <typename T>
T func_add(volatile T *v, T op) {
  return __sync_fetch_and_add(v, op);
}

template <typename T>
T func_sub(volatile T *v, T op) {
  return __sync_fetch_and_sub(v, op);
}

template <typename T>
T func_and(volatile T *v, T op) {
  return __sync_fetch_and_and(v, op);
}

template <typename T>
T func_or(volatile T *v, T op) {
  return __sync_fetch_and_or(v, op);
}

template <typename T>
T func_xor(volatile T *v, T op) {
  return __sync_fetch_and_xor(v, op);
}

template <typename T>
T func_nand(volatile T *v, T op) {
  // clang does not support __sync_fetch_and_nand.
  T cmp = *v;
  for (;;) {
    T newv = ~(cmp & op);
    T cur = __sync_val_compare_and_swap(v, cmp, newv);
    if (cmp == cur)
      return cmp;
    cmp = cur;
  }
}

template <typename T>
T func_cas(volatile T *v, T cmp, T xch) {
  return __sync_val_compare_and_swap(v, cmp, xch);
}

// clang does not support 128-bit atomic ops.
// Atomic ops are executed under tsan internal mutex,
// here we assume that the atomic variables are not accessed
// from non-instrumented code.
#if !defined(__GCC_HAVE_SYNC_COMPARE_AND_SWAP_16) && !SANITIZER_GO && \
    __TSAN_HAS_INT128
a128 func_xchg(volatile a128 *v, a128 op) {
  SpinMutexLock lock(&mutex128);
  a128 cmp = *v;
  *v = op;
  return cmp;
}

a128 func_add(volatile a128 *v, a128 op) {
  SpinMutexLock lock(&mutex128);
  a128 cmp = *v;
  *v = cmp + op;
  return cmp;
}

a128 func_sub(volatile a128 *v, a128 op) {
  SpinMutexLock lock(&mutex128);
  a128 cmp = *v;
  *v = cmp - op;
  return cmp;
}

a128 func_and(volatile a128 *v, a128 op) {
  SpinMutexLock lock(&mutex128);
  a128 cmp = *v;
  *v = cmp & op;
  return cmp;
}

a128 func_or(volatile a128 *v, a128 op) {
  SpinMutexLock lock(&mutex128);
  a128 cmp = *v;
  *v = cmp | op;
  return cmp;
}

a128 func_xor(volatile a128 *v, a128 op) {
  SpinMutexLock lock(&mutex128);
  a128 cmp = *v;
  *v = cmp ^ op;
  return cmp;
}

a128 func_nand(volatile a128 *v, a128 op) {
  SpinMutexLock lock(&mutex128);
  a128 cmp = *v;
  *v = ~(cmp & op);
  return cmp;
}

a128 func_cas(volatile a128 *v, a128 cmp, a128 xch) {
  SpinMutexLock lock(&mutex128);
  a128 cur = *v;
  if (cur == cmp)
    *v = xch;
  return cur;
}
#endif

template <typename T>
static int AccessSize() {
  if (sizeof(T) <= 1)
    return 1;
  else if (sizeof(T) <= 2)
    return 2;
  else if (sizeof(T) <= 4)
    return 4;
  else
    return 8;
  // For 16-byte atomics we also use 8-byte memory access,
  // this leads to false negatives only in very obscure cases.
}

#if !SANITIZER_GO
static atomic_uint8_t *to_atomic(const volatile a8 *a) {
  return reinterpret_cast<atomic_uint8_t *>(const_cast<a8 *>(a));
}

static atomic_uint16_t *to_atomic(const volatile a16 *a) {
  return reinterpret_cast<atomic_uint16_t *>(const_cast<a16 *>(a));
}
#endif

static atomic_uint32_t *to_atomic(const volatile a32 *a) {
  return reinterpret_cast<atomic_uint32_t *>(const_cast<a32 *>(a));
}

static atomic_uint64_t *to_atomic(const volatile a64 *a) {
  return reinterpret_cast<atomic_uint64_t *>(const_cast<a64 *>(a));
}

static memory_order to_mo(morder mo) {
  switch (mo) {
    case mo_relaxed:
      return memory_order_relaxed;
    case mo_consume:
      return memory_order_consume;
    case mo_acquire:
      return memory_order_acquire;
    case mo_release:
      return memory_order_release;
    case mo_acq_rel:
      return memory_order_acq_rel;
    case mo_seq_cst:
      return memory_order_seq_cst;
  }
  DCHECK(0);
  return memory_order_seq_cst;
}

namespace {

template <typename T, T (*F)(volatile T *v, T op)>
static T AtomicRMW(ThreadState *thr, uptr pc, volatile T *a, T v, morder mo) {
  MemoryAccess(thr, pc, (uptr)a, AccessSize<T>(), kAccessWrite | kAccessAtomic);
  if (LIKELY(mo == mo_relaxed))
    return F(a, v);
  SlotLocker locker(thr);
  {
    auto s = ctx->metamap.GetSyncOrCreate(thr, pc, (uptr)a, false);
    RWLock lock(&s->mtx, IsReleaseOrder(mo));
    if (IsAcqRelOrder(mo))
      thr->clock.ReleaseAcquire(&s->clock);
    else if (IsReleaseOrder(mo))
      thr->clock.Release(&s->clock);
    else if (IsAcquireOrder(mo))
      thr->clock.Acquire(s->clock);
    v = F(a, v);
  }
  if (IsReleaseOrder(mo))
    IncrementEpoch(thr);
  return v;
}

struct OpLoad {
  template <typename T>
  static T NoTsanAtomic(morder mo, const volatile T *a) {
    return atomic_load(to_atomic(a), to_mo(mo));
  }

#if __TSAN_HAS_INT128 && !SANITIZER_GO
  static a128 NoTsanAtomic(morder mo, const volatile a128 *a) {
    SpinMutexLock lock(&mutex128);
    return *a;
  }
#endif

  template <typename T>
  static T Atomic(ThreadState *thr, uptr pc, morder mo, const volatile T *a) {
    DCHECK(IsLoadOrder(mo));
    // This fast-path is critical for performance.
    // Assume the access is atomic.
    if (!IsAcquireOrder(mo)) {
      MemoryAccess(thr, pc, (uptr)a, AccessSize<T>(),
                   kAccessRead | kAccessAtomic);
      return NoTsanAtomic(mo, a);
    }
    // Don't create sync object if it does not exist yet. For example, an atomic
    // pointer is initialized to nullptr and then periodically acquire-loaded.
    T v = NoTsanAtomic(mo, a);
    SyncVar *s = ctx->metamap.GetSyncIfExists((uptr)a);
    if (s) {
      SlotLocker locker(thr);
      ReadLock lock(&s->mtx);
      thr->clock.Acquire(s->clock);
      // Re-read under sync mutex because we need a consistent snapshot
      // of the value and the clock we acquire.
      v = NoTsanAtomic(mo, a);
    }
    MemoryAccess(thr, pc, (uptr)a, AccessSize<T>(),
                 kAccessRead | kAccessAtomic);
    return v;
  }
};

struct OpStore {
  template <typename T>
  static void NoTsanAtomic(morder mo, volatile T *a, T v) {
    atomic_store(to_atomic(a), v, to_mo(mo));
  }

#if __TSAN_HAS_INT128 && !SANITIZER_GO
  static void NoTsanAtomic(morder mo, volatile a128 *a, a128 v) {
    SpinMutexLock lock(&mutex128);
    *a = v;
  }
#endif

  template <typename T>
  static void Atomic(ThreadState *thr, uptr pc, morder mo, volatile T *a, T v) {
    DCHECK(IsStoreOrder(mo));
    MemoryAccess(thr, pc, (uptr)a, AccessSize<T>(),
                 kAccessWrite | kAccessAtomic);
    // This fast-path is critical for performance.
    // Assume the access is atomic.
    // Strictly saying even relaxed store cuts off release sequence,
    // so must reset the clock.
    if (!IsReleaseOrder(mo)) {
      NoTsanAtomic(mo, a, v);
      return;
    }
    SlotLocker locker(thr);
    {
      auto s = ctx->metamap.GetSyncOrCreate(thr, pc, (uptr)a, false);
      Lock lock(&s->mtx);
      thr->clock.ReleaseStore(&s->clock);
      NoTsanAtomic(mo, a, v);
    }
    IncrementEpoch(thr);
  }
};

struct OpExchange {
  template <typename T>
  static T NoTsanAtomic(morder mo, volatile T *a, T v) {
    return func_xchg(a, v);
  }
  template <typename T>
  static T Atomic(ThreadState *thr, uptr pc, morder mo, volatile T *a, T v) {
    return AtomicRMW<T, func_xchg>(thr, pc, a, v, mo);
  }
};

struct OpFetchAdd {
  template <typename T>
  static T NoTsanAtomic(morder mo, volatile T *a, T v) {
    return func_add(a, v);
  }

  template <typename T>
  static T Atomic(ThreadState *thr, uptr pc, morder mo, volatile T *a, T v) {
    return AtomicRMW<T, func_add>(thr, pc, a, v, mo);
  }
};

struct OpFetchSub {
  template <typename T>
  static T NoTsanAtomic(morder mo, volatile T *a, T v) {
    return func_sub(a, v);
  }

  template <typename T>
  static T Atomic(ThreadState *thr, uptr pc, morder mo, volatile T *a, T v) {
    return AtomicRMW<T, func_sub>(thr, pc, a, v, mo);
  }
};

struct OpFetchAnd {
  template <typename T>
  static T NoTsanAtomic(morder mo, volatile T *a, T v) {
    return func_and(a, v);
  }

  template <typename T>
  static T Atomic(ThreadState *thr, uptr pc, morder mo, volatile T *a, T v) {
    return AtomicRMW<T, func_and>(thr, pc, a, v, mo);
  }
};

struct OpFetchOr {
  template <typename T>
  static T NoTsanAtomic(morder mo, volatile T *a, T v) {
    return func_or(a, v);
  }

  template <typename T>
  static T Atomic(ThreadState *thr, uptr pc, morder mo, volatile T *a, T v) {
    return AtomicRMW<T, func_or>(thr, pc, a, v, mo);
  }
};

struct OpFetchXor {
  template <typename T>
  static T NoTsanAtomic(morder mo, volatile T *a, T v) {
    return func_xor(a, v);
  }

  template <typename T>
  static T Atomic(ThreadState *thr, uptr pc, morder mo, volatile T *a, T v) {
    return AtomicRMW<T, func_xor>(thr, pc, a, v, mo);
  }
};

struct OpFetchNand {
  template <typename T>
  static T NoTsanAtomic(morder mo, volatile T *a, T v) {
    return func_nand(a, v);
  }

  template <typename T>
  static T Atomic(ThreadState *thr, uptr pc, morder mo, volatile T *a, T v) {
    return AtomicRMW<T, func_nand>(thr, pc, a, v, mo);
  }
};

struct OpCAS {
  template <typename T>
  static bool NoTsanAtomic(morder mo, morder fmo, volatile T *a, T *c, T v) {
    return atomic_compare_exchange_strong(to_atomic(a), c, v, to_mo(mo));
  }

#if __TSAN_HAS_INT128
  static bool NoTsanAtomic(morder mo, morder fmo, volatile a128 *a, a128 *c,
                           a128 v) {
    a128 old = *c;
    a128 cur = func_cas(a, old, v);
    if (cur == old)
      return true;
    *c = cur;
    return false;
  }
#endif

  template <typename T>
  static T NoTsanAtomic(morder mo, morder fmo, volatile T *a, T c, T v) {
    NoTsanAtomic(mo, fmo, a, &c, v);
    return c;
  }

  template <typename T>
  static bool Atomic(ThreadState *thr, uptr pc, morder mo, morder fmo,
                     volatile T *a, T *c, T v) {
    // 31.7.2.18: "The failure argument shall not be memory_order_release
    // nor memory_order_acq_rel". LLVM (2021-05) fallbacks to Monotonic
    // (mo_relaxed) when those are used.
    DCHECK(IsLoadOrder(fmo));

    MemoryAccess(thr, pc, (uptr)a, AccessSize<T>(),
                 kAccessWrite | kAccessAtomic);
    if (LIKELY(mo == mo_relaxed && fmo == mo_relaxed)) {
      T cc = *c;
      T pr = func_cas(a, cc, v);
      if (pr == cc)
        return true;
      *c = pr;
      return false;
    }
    SlotLocker locker(thr);
    bool release = IsReleaseOrder(mo);
    bool success;
    {
      auto s = ctx->metamap.GetSyncOrCreate(thr, pc, (uptr)a, false);
      RWLock lock(&s->mtx, release);
      T cc = *c;
      T pr = func_cas(a, cc, v);
      success = pr == cc;
      if (!success) {
        *c = pr;
        mo = fmo;
      }
      if (success && IsAcqRelOrder(mo))
        thr->clock.ReleaseAcquire(&s->clock);
      else if (success && IsReleaseOrder(mo))
        thr->clock.Release(&s->clock);
      else if (IsAcquireOrder(mo))
        thr->clock.Acquire(s->clock);
    }
    if (success && release)
      IncrementEpoch(thr);
    return success;
  }

  template <typename T>
  static T Atomic(ThreadState *thr, uptr pc, morder mo, morder fmo,
                  volatile T *a, T c, T v) {
    Atomic(thr, pc, mo, fmo, a, &c, v);
    return c;
  }
};

#if !SANITIZER_GO
struct OpFence {
  static void NoTsanAtomic(morder mo) { __sync_synchronize(); }

  static void Atomic(ThreadState *thr, uptr pc, morder mo) {
    // FIXME(dvyukov): not implemented.
    __sync_synchronize();
  }
};
#endif

}  // namespace

// Interface functions follow.
#if !SANITIZER_GO

// C/C++

static morder convert_morder(morder mo) {
  return flags()->force_seq_cst_atomics ? mo_seq_cst : mo;
}

static morder to_morder(int mo) {
  // Filter out additional memory order flags:
  // MEMMODEL_SYNC        = 1 << 15
  // __ATOMIC_HLE_ACQUIRE = 1 << 16
  // __ATOMIC_HLE_RELEASE = 1 << 17
  //
  // HLE is an optimization, and we pretend that elision always fails.
  // MEMMODEL_SYNC is used when lowering __sync_ atomics,
  // since we use __sync_ atomics for actual atomic operations,
  // we can safely ignore it as well. It also subtly affects semantics,
  // but we don't model the difference.
  morder res = static_cast<morder>(static_cast<u8>(mo));
  DCHECK_LE(res, mo_seq_cst);
  return res;
}

template <class Op, class... Types>
ALWAYS_INLINE auto AtomicImpl(morder mo, Types... args) {
  ThreadState *const thr = cur_thread();
  ProcessPendingSignals(thr);
  if (UNLIKELY(thr->ignore_sync || thr->ignore_interceptors))
    return Op::NoTsanAtomic(mo, args...);
  return Op::Atomic(thr, GET_CALLER_PC(), convert_morder(mo), args...);
}

extern "C" {
SANITIZER_INTERFACE_ATTRIBUTE
a8 __tsan_atomic8_load(const volatile a8 *a, int mo) {
  return AtomicImpl<OpLoad>(to_morder(mo), a);
}

SANITIZER_INTERFACE_ATTRIBUTE
a16 __tsan_atomic16_load(const volatile a16 *a, int mo) {
  return AtomicImpl<OpLoad>(to_morder(mo), a);
}

SANITIZER_INTERFACE_ATTRIBUTE
a32 __tsan_atomic32_load(const volatile a32 *a, int mo) {
  return AtomicImpl<OpLoad>(to_morder(mo), a);
}

SANITIZER_INTERFACE_ATTRIBUTE
a64 __tsan_atomic64_load(const volatile a64 *a, int mo) {
  return AtomicImpl<OpLoad>(to_morder(mo), a);
}

#  if __TSAN_HAS_INT128
SANITIZER_INTERFACE_ATTRIBUTE
a128 __tsan_atomic128_load(const volatile a128 *a, int mo) {
  return AtomicImpl<OpLoad>(to_morder(mo), a);
}
#  endif

SANITIZER_INTERFACE_ATTRIBUTE
void __tsan_atomic8_store(volatile a8 *a, a8 v, int mo) {
  return AtomicImpl<OpStore>(to_morder(mo), a, v);
}

SANITIZER_INTERFACE_ATTRIBUTE
void __tsan_atomic16_store(volatile a16 *a, a16 v, int mo) {
  return AtomicImpl<OpStore>(to_morder(mo), a, v);
}

SANITIZER_INTERFACE_ATTRIBUTE
void __tsan_atomic32_store(volatile a32 *a, a32 v, int mo) {
  return AtomicImpl<OpStore>(to_morder(mo), a, v);
}

SANITIZER_INTERFACE_ATTRIBUTE
void __tsan_atomic64_store(volatile a64 *a, a64 v, int mo) {
  return AtomicImpl<OpStore>(to_morder(mo), a, v);
}

#  if __TSAN_HAS_INT128
SANITIZER_INTERFACE_ATTRIBUTE
void __tsan_atomic128_store(volatile a128 *a, a128 v, int mo) {
  return AtomicImpl<OpStore>(to_morder(mo), a, v);
}
#  endif

SANITIZER_INTERFACE_ATTRIBUTE
a8 __tsan_atomic8_exchange(volatile a8 *a, a8 v, int mo) {
  return AtomicImpl<OpExchange>(to_morder(mo), a, v);
}

SANITIZER_INTERFACE_ATTRIBUTE
a16 __tsan_atomic16_exchange(volatile a16 *a, a16 v, int mo) {
  return AtomicImpl<OpExchange>(to_morder(mo), a, v);
}

SANITIZER_INTERFACE_ATTRIBUTE
a32 __tsan_atomic32_exchange(volatile a32 *a, a32 v, int mo) {
  return AtomicImpl<OpExchange>(to_morder(mo), a, v);
}

SANITIZER_INTERFACE_ATTRIBUTE
a64 __tsan_atomic64_exchange(volatile a64 *a, a64 v, int mo) {
  return AtomicImpl<OpExchange>(to_morder(mo), a, v);
}

#  if __TSAN_HAS_INT128
SANITIZER_INTERFACE_ATTRIBUTE
a128 __tsan_atomic128_exchange(volatile a128 *a, a128 v, int mo) {
  return AtomicImpl<OpExchange>(to_morder(mo), a, v);
}
#  endif

SANITIZER_INTERFACE_ATTRIBUTE
a8 __tsan_atomic8_fetch_add(volatile a8 *a, a8 v, int mo) {
  return AtomicImpl<OpFetchAdd>(to_morder(mo), a, v);
}

SANITIZER_INTERFACE_ATTRIBUTE
a16 __tsan_atomic16_fetch_add(volatile a16 *a, a16 v, int mo) {
  return AtomicImpl<OpFetchAdd>(to_morder(mo), a, v);
}

SANITIZER_INTERFACE_ATTRIBUTE
a32 __tsan_atomic32_fetch_add(volatile a32 *a, a32 v, int mo) {
  return AtomicImpl<OpFetchAdd>(to_morder(mo), a, v);
}

SANITIZER_INTERFACE_ATTRIBUTE
a64 __tsan_atomic64_fetch_add(volatile a64 *a, a64 v, int mo) {
  return AtomicImpl<OpFetchAdd>(to_morder(mo), a, v);
}

#  if __TSAN_HAS_INT128
SANITIZER_INTERFACE_ATTRIBUTE
a128 __tsan_atomic128_fetch_add(volatile a128 *a, a128 v, int mo) {
  return AtomicImpl<OpFetchAdd>(to_morder(mo), a, v);
}
#  endif

SANITIZER_INTERFACE_ATTRIBUTE
a8 __tsan_atomic8_fetch_sub(volatile a8 *a, a8 v, int mo) {
  return AtomicImpl<OpFetchSub>(to_morder(mo), a, v);
}

SANITIZER_INTERFACE_ATTRIBUTE
a16 __tsan_atomic16_fetch_sub(volatile a16 *a, a16 v, int mo) {
  return AtomicImpl<OpFetchSub>(to_morder(mo), a, v);
}

SANITIZER_INTERFACE_ATTRIBUTE
a32 __tsan_atomic32_fetch_sub(volatile a32 *a, a32 v, int mo) {
  return AtomicImpl<OpFetchSub>(to_morder(mo), a, v);
}

SANITIZER_INTERFACE_ATTRIBUTE
a64 __tsan_atomic64_fetch_sub(volatile a64 *a, a64 v, int mo) {
  return AtomicImpl<OpFetchSub>(to_morder(mo), a, v);
}

#  if __TSAN_HAS_INT128
SANITIZER_INTERFACE_ATTRIBUTE
a128 __tsan_atomic128_fetch_sub(volatile a128 *a, a128 v, int mo) {
  return AtomicImpl<OpFetchSub>(to_morder(mo), a, v);
}
#  endif

SANITIZER_INTERFACE_ATTRIBUTE
a8 __tsan_atomic8_fetch_and(volatile a8 *a, a8 v, int mo) {
  return AtomicImpl<OpFetchAnd>(to_morder(mo), a, v);
}

SANITIZER_INTERFACE_ATTRIBUTE
a16 __tsan_atomic16_fetch_and(volatile a16 *a, a16 v, int mo) {
  return AtomicImpl<OpFetchAnd>(to_morder(mo), a, v);
}

SANITIZER_INTERFACE_ATTRIBUTE
a32 __tsan_atomic32_fetch_and(volatile a32 *a, a32 v, int mo) {
  return AtomicImpl<OpFetchAnd>(to_morder(mo), a, v);
}

SANITIZER_INTERFACE_ATTRIBUTE
a64 __tsan_atomic64_fetch_and(volatile a64 *a, a64 v, int mo) {
  return AtomicImpl<OpFetchAnd>(to_morder(mo), a, v);
}

#  if __TSAN_HAS_INT128
SANITIZER_INTERFACE_ATTRIBUTE
a128 __tsan_atomic128_fetch_and(volatile a128 *a, a128 v, int mo) {
  return AtomicImpl<OpFetchAnd>(to_morder(mo), a, v);
}
#  endif

SANITIZER_INTERFACE_ATTRIBUTE
a8 __tsan_atomic8_fetch_or(volatile a8 *a, a8 v, int mo) {
  return AtomicImpl<OpFetchOr>(to_morder(mo), a, v);
}

SANITIZER_INTERFACE_ATTRIBUTE
a16 __tsan_atomic16_fetch_or(volatile a16 *a, a16 v, int mo) {
  return AtomicImpl<OpFetchOr>(to_morder(mo), a, v);
}

SANITIZER_INTERFACE_ATTRIBUTE
a32 __tsan_atomic32_fetch_or(volatile a32 *a, a32 v, int mo) {
  return AtomicImpl<OpFetchOr>(to_morder(mo), a, v);
}

SANITIZER_INTERFACE_ATTRIBUTE
a64 __tsan_atomic64_fetch_or(volatile a64 *a, a64 v, int mo) {
  return AtomicImpl<OpFetchOr>(to_morder(mo), a, v);
}

#  if __TSAN_HAS_INT128
SANITIZER_INTERFACE_ATTRIBUTE
a128 __tsan_atomic128_fetch_or(volatile a128 *a, a128 v, int mo) {
  return AtomicImpl<OpFetchOr>(to_morder(mo), a, v);
}
#  endif

SANITIZER_INTERFACE_ATTRIBUTE
a8 __tsan_atomic8_fetch_xor(volatile a8 *a, a8 v, int mo) {
  return AtomicImpl<OpFetchXor>(to_morder(mo), a, v);
}

SANITIZER_INTERFACE_ATTRIBUTE
a16 __tsan_atomic16_fetch_xor(volatile a16 *a, a16 v, int mo) {
  return AtomicImpl<OpFetchXor>(to_morder(mo), a, v);
}

SANITIZER_INTERFACE_ATTRIBUTE
a32 __tsan_atomic32_fetch_xor(volatile a32 *a, a32 v, int mo) {
  return AtomicImpl<OpFetchXor>(to_morder(mo), a, v);
}

SANITIZER_INTERFACE_ATTRIBUTE
a64 __tsan_atomic64_fetch_xor(volatile a64 *a, a64 v, int mo) {
  return AtomicImpl<OpFetchXor>(to_morder(mo), a, v);
}

#  if __TSAN_HAS_INT128
SANITIZER_INTERFACE_ATTRIBUTE
a128 __tsan_atomic128_fetch_xor(volatile a128 *a, a128 v, int mo) {
  return AtomicImpl<OpFetchXor>(to_morder(mo), a, v);
}
#  endif

SANITIZER_INTERFACE_ATTRIBUTE
a8 __tsan_atomic8_fetch_nand(volatile a8 *a, a8 v, int mo) {
  return AtomicImpl<OpFetchNand>(to_morder(mo), a, v);
}

SANITIZER_INTERFACE_ATTRIBUTE
a16 __tsan_atomic16_fetch_nand(volatile a16 *a, a16 v, int mo) {
  return AtomicImpl<OpFetchNand>(to_morder(mo), a, v);
}

SANITIZER_INTERFACE_ATTRIBUTE
a32 __tsan_atomic32_fetch_nand(volatile a32 *a, a32 v, int mo) {
  return AtomicImpl<OpFetchNand>(to_morder(mo), a, v);
}

SANITIZER_INTERFACE_ATTRIBUTE
a64 __tsan_atomic64_fetch_nand(volatile a64 *a, a64 v, int mo) {
  return AtomicImpl<OpFetchNand>(to_morder(mo), a, v);
}

#  if __TSAN_HAS_INT128
SANITIZER_INTERFACE_ATTRIBUTE
a128 __tsan_atomic128_fetch_nand(volatile a128 *a, a128 v, int mo) {
  return AtomicImpl<OpFetchNand>(to_morder(mo), a, v);
}
#  endif

SANITIZER_INTERFACE_ATTRIBUTE
int __tsan_atomic8_compare_exchange_strong(volatile a8 *a, a8 *c, a8 v, int mo,
                                           int fmo) {
  return AtomicImpl<OpCAS>(to_morder(mo), to_morder(fmo), a, c, v);
}

SANITIZER_INTERFACE_ATTRIBUTE
int __tsan_atomic16_compare_exchange_strong(volatile a16 *a, a16 *c, a16 v,
                                            int mo, int fmo) {
  return AtomicImpl<OpCAS>(to_morder(mo), to_morder(fmo), a, c, v);
}

SANITIZER_INTERFACE_ATTRIBUTE
int __tsan_atomic32_compare_exchange_strong(volatile a32 *a, a32 *c, a32 v,
                                            int mo, int fmo) {
  return AtomicImpl<OpCAS>(to_morder(mo), to_morder(fmo), a, c, v);
}

SANITIZER_INTERFACE_ATTRIBUTE
int __tsan_atomic64_compare_exchange_strong(volatile a64 *a, a64 *c, a64 v,
                                            int mo, int fmo) {
  return AtomicImpl<OpCAS>(to_morder(mo), to_morder(fmo), a, c, v);
}

#  if __TSAN_HAS_INT128
SANITIZER_INTERFACE_ATTRIBUTE
int __tsan_atomic128_compare_exchange_strong(volatile a128 *a, a128 *c, a128 v,
                                             int mo, int fmo) {
  return AtomicImpl<OpCAS>(to_morder(mo), to_morder(fmo), a, c, v);
}
#  endif

SANITIZER_INTERFACE_ATTRIBUTE
int __tsan_atomic8_compare_exchange_weak(volatile a8 *a, a8 *c, a8 v, int mo,
                                         int fmo) {
  return AtomicImpl<OpCAS>(to_morder(mo), to_morder(fmo), a, c, v);
}

SANITIZER_INTERFACE_ATTRIBUTE
int __tsan_atomic16_compare_exchange_weak(volatile a16 *a, a16 *c, a16 v,
                                          int mo, int fmo) {
  return AtomicImpl<OpCAS>(to_morder(mo), to_morder(fmo), a, c, v);
}

SANITIZER_INTERFACE_ATTRIBUTE
int __tsan_atomic32_compare_exchange_weak(volatile a32 *a, a32 *c, a32 v,
                                          int mo, int fmo) {
  return AtomicImpl<OpCAS>(to_morder(mo), to_morder(fmo), a, c, v);
}

SANITIZER_INTERFACE_ATTRIBUTE
int __tsan_atomic64_compare_exchange_weak(volatile a64 *a, a64 *c, a64 v,
                                          int mo, int fmo) {
  return AtomicImpl<OpCAS>(to_morder(mo), to_morder(fmo), a, c, v);
}

#  if __TSAN_HAS_INT128
SANITIZER_INTERFACE_ATTRIBUTE
int __tsan_atomic128_compare_exchange_weak(volatile a128 *a, a128 *c, a128 v,
                                           int mo, int fmo) {
  return AtomicImpl<OpCAS>(to_morder(mo), to_morder(fmo), a, c, v);
}
#  endif

SANITIZER_INTERFACE_ATTRIBUTE
a8 __tsan_atomic8_compare_exchange_val(volatile a8 *a, a8 c, a8 v, int mo,
                                       int fmo) {
  return AtomicImpl<OpCAS>(to_morder(mo), to_morder(fmo), a, c, v);
}

SANITIZER_INTERFACE_ATTRIBUTE
a16 __tsan_atomic16_compare_exchange_val(volatile a16 *a, a16 c, a16 v, int mo,
                                         int fmo) {
  return AtomicImpl<OpCAS>(to_morder(mo), to_morder(fmo), a, c, v);
}

SANITIZER_INTERFACE_ATTRIBUTE
a32 __tsan_atomic32_compare_exchange_val(volatile a32 *a, a32 c, a32 v, int mo,
                                         int fmo) {
  return AtomicImpl<OpCAS>(to_morder(mo), to_morder(fmo), a, c, v);
}

SANITIZER_INTERFACE_ATTRIBUTE
a64 __tsan_atomic64_compare_exchange_val(volatile a64 *a, a64 c, a64 v, int mo,
                                         int fmo) {
  return AtomicImpl<OpCAS>(to_morder(mo), to_morder(fmo), a, c, v);
}

#  if __TSAN_HAS_INT128
SANITIZER_INTERFACE_ATTRIBUTE
a128 __tsan_atomic128_compare_exchange_val(volatile a128 *a, a128 c, a128 v,
                                           int mo, int fmo) {
  return AtomicImpl<OpCAS>(to_morder(mo), to_morder(fmo), a, c, v);
}
#  endif

SANITIZER_INTERFACE_ATTRIBUTE
void __tsan_atomic_thread_fence(int mo) {
  return AtomicImpl<OpFence>(to_morder(mo));
}

SANITIZER_INTERFACE_ATTRIBUTE
void __tsan_atomic_signal_fence(int mo) {}
}  // extern "C"

#else  // #if !SANITIZER_GO

// Go

template <class Op, class... Types>
void AtomicGo(ThreadState *thr, uptr cpc, uptr pc, Types... args) {
  if (thr->ignore_sync) {
    (void)Op::NoTsanAtomic(args...);
  } else {
    FuncEntry(thr, cpc);
    (void)Op::Atomic(thr, pc, args...);
    FuncExit(thr);
  }
}

template <class Op, class... Types>
auto AtomicGoRet(ThreadState *thr, uptr cpc, uptr pc, Types... args) {
  if (thr->ignore_sync) {
    return Op::NoTsanAtomic(args...);
  } else {
    FuncEntry(thr, cpc);
    auto ret = Op::Atomic(thr, pc, args...);
    FuncExit(thr);
    return ret;
  }
}

extern "C" {
SANITIZER_INTERFACE_ATTRIBUTE
void __tsan_go_atomic32_load(ThreadState *thr, uptr cpc, uptr pc, u8 *a) {
  *(a32 *)(a + 8) = AtomicGoRet<OpLoad>(thr, cpc, pc, mo_acquire, *(a32 **)a);
}

SANITIZER_INTERFACE_ATTRIBUTE
void __tsan_go_atomic64_load(ThreadState *thr, uptr cpc, uptr pc, u8 *a) {
  *(a64 *)(a + 8) = AtomicGoRet<OpLoad>(thr, cpc, pc, mo_acquire, *(a64 **)a);
}

SANITIZER_INTERFACE_ATTRIBUTE
void __tsan_go_atomic32_store(ThreadState *thr, uptr cpc, uptr pc, u8 *a) {
  AtomicGo<OpStore>(thr, cpc, pc, mo_release, *(a32 **)a, *(a32 *)(a + 8));
}

SANITIZER_INTERFACE_ATTRIBUTE
void __tsan_go_atomic64_store(ThreadState *thr, uptr cpc, uptr pc, u8 *a) {
  AtomicGo<OpStore>(thr, cpc, pc, mo_release, *(a64 **)a, *(a64 *)(a + 8));
}

SANITIZER_INTERFACE_ATTRIBUTE
void __tsan_go_atomic32_fetch_add(ThreadState *thr, uptr cpc, uptr pc, u8 *a) {
  *(a32 *)(a + 16) = AtomicGoRet<OpFetchAdd>(thr, cpc, pc, mo_acq_rel,
                                             *(a32 **)a, *(a32 *)(a + 8));
}

SANITIZER_INTERFACE_ATTRIBUTE
void __tsan_go_atomic64_fetch_add(ThreadState *thr, uptr cpc, uptr pc, u8 *a) {
  *(a64 *)(a + 16) = AtomicGoRet<OpFetchAdd>(thr, cpc, pc, mo_acq_rel,
                                             *(a64 **)a, *(a64 *)(a + 8));
}

SANITIZER_INTERFACE_ATTRIBUTE
void __tsan_go_atomic32_fetch_and(ThreadState *thr, uptr cpc, uptr pc, u8 *a) {
  *(a32 *)(a + 16) = AtomicGoRet<OpFetchAnd>(thr, cpc, pc, mo_acq_rel,
                                             *(a32 **)a, *(a32 *)(a + 8));
}

SANITIZER_INTERFACE_ATTRIBUTE
void __tsan_go_atomic64_fetch_and(ThreadState *thr, uptr cpc, uptr pc, u8 *a) {
  *(a64 *)(a + 16) = AtomicGoRet<OpFetchAnd>(thr, cpc, pc, mo_acq_rel,
                                             *(a64 **)a, *(a64 *)(a + 8));
}

SANITIZER_INTERFACE_ATTRIBUTE
void __tsan_go_atomic32_fetch_or(ThreadState *thr, uptr cpc, uptr pc, u8 *a) {
  *(a32 *)(a + 16) = AtomicGoRet<OpFetchOr>(thr, cpc, pc, mo_acq_rel,
                                            *(a32 **)a, *(a32 *)(a + 8));
}

SANITIZER_INTERFACE_ATTRIBUTE
void __tsan_go_atomic64_fetch_or(ThreadState *thr, uptr cpc, uptr pc, u8 *a) {
  *(a64 *)(a + 16) = AtomicGoRet<OpFetchOr>(thr, cpc, pc, mo_acq_rel,
                                            *(a64 **)a, *(a64 *)(a + 8));
}

SANITIZER_INTERFACE_ATTRIBUTE
void __tsan_go_atomic32_exchange(ThreadState *thr, uptr cpc, uptr pc, u8 *a) {
  *(a32 *)(a + 16) = AtomicGoRet<OpExchange>(thr, cpc, pc, mo_acq_rel,
                                             *(a32 **)a, *(a32 *)(a + 8));
}

SANITIZER_INTERFACE_ATTRIBUTE
void __tsan_go_atomic64_exchange(ThreadState *thr, uptr cpc, uptr pc, u8 *a) {
  *(a64 *)(a + 16) = AtomicGoRet<OpExchange>(thr, cpc, pc, mo_acq_rel,
                                             *(a64 **)a, *(a64 *)(a + 8));
}

SANITIZER_INTERFACE_ATTRIBUTE
void __tsan_go_atomic32_compare_exchange(ThreadState *thr, uptr cpc, uptr pc,
                                         u8 *a) {
  a32 cmp = *(a32 *)(a + 8);
  a32 cur = AtomicGoRet<OpCAS>(thr, cpc, pc, mo_acq_rel, mo_acquire, *(a32 **)a,
                               cmp, *(a32 *)(a + 12));
  *(bool *)(a + 16) = (cur == cmp);
}

SANITIZER_INTERFACE_ATTRIBUTE
void __tsan_go_atomic64_compare_exchange(ThreadState *thr, uptr cpc, uptr pc,
                                         u8 *a) {
  a64 cmp = *(a64 *)(a + 8);
<<<<<<< HEAD
  a32 cur = AtomicGoRet<OpCAS>(thr, cpc, pc, mo_acq_rel, mo_acquire, *(a64 **)a,
=======
  a64 cur = AtomicGoRet<OpCAS>(thr, cpc, pc, mo_acq_rel, mo_acquire, *(a64 **)a,
>>>>>>> a8d96e15
                               cmp, *(a64 *)(a + 16));
  *(bool *)(a + 24) = (cur == cmp);
}
}  // extern "C"
#endif  // #if !SANITIZER_GO<|MERGE_RESOLUTION|>--- conflicted
+++ resolved
@@ -987,11 +987,7 @@
 void __tsan_go_atomic64_compare_exchange(ThreadState *thr, uptr cpc, uptr pc,
                                          u8 *a) {
   a64 cmp = *(a64 *)(a + 8);
-<<<<<<< HEAD
-  a32 cur = AtomicGoRet<OpCAS>(thr, cpc, pc, mo_acq_rel, mo_acquire, *(a64 **)a,
-=======
   a64 cur = AtomicGoRet<OpCAS>(thr, cpc, pc, mo_acq_rel, mo_acquire, *(a64 **)a,
->>>>>>> a8d96e15
                                cmp, *(a64 *)(a + 16));
   *(bool *)(a + 24) = (cur == cmp);
 }
