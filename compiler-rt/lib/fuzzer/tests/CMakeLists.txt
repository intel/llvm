include(CompilerRTCompile)

set(LIBFUZZER_UNITTEST_CFLAGS
  ${COMPILER_RT_UNITTEST_CFLAGS}
  ${COMPILER_RT_GTEST_CFLAGS}
  -I${COMPILER_RT_SOURCE_DIR}/lib/fuzzer
  -fno-rtti
  -O2)

if (APPLE)
  set(FUZZER_SUPPORTED_OS osx)
endif()

add_custom_target(FuzzerUnitTests)
set_target_properties(FuzzerUnitTests PROPERTIES FOLDER "Compiler-RT/Tests")

add_custom_target(FuzzedDataProviderUnitTests)
set_target_properties(FuzzedDataProviderUnitTests PROPERTIES FOLDER "Compiler-RT/Tests")

set(LIBFUZZER_UNITTEST_LINK_FLAGS ${COMPILER_RT_UNITTEST_LINK_FLAGS})
list(APPEND LIBFUZZER_UNITTEST_LINK_FLAGS --driver-mode=g++)

if(MSVC)
  list(APPEND LIBFUZZER_UNITTEST_LINK_FLAGS -Wl,-defaultlib:libcmt,-defaultlib:oldnames)
else()
  if (APPLE)
    list(APPEND LIBFUZZER_UNITTEST_CFLAGS -isysroot ${DARWIN_osx_SYSROOT})
    list(APPEND LIBFUZZER_UNITTEST_LINK_FLAGS -isysroot ${DARWIN_osx_SYSROOT})
  endif()
  list(APPEND LIBFUZZER_UNITTEST_LINK_FLAGS -lpthread)
endif()

if(CMAKE_SYSTEM_NAME STREQUAL "Linux" AND
   COMPILER_RT_LIBCXX_PATH AND
   COMPILER_RT_LIBCXXABI_PATH)
  list(APPEND LIBFUZZER_UNITTEST_CFLAGS -nostdinc++ -fno-exceptions)
  list(APPEND LIBFUZZER_UNITTEST_LINK_FLAGS -nostdlib++ -fno-exceptions)
endif()

if ("-fvisibility=hidden" IN_LIST LIBFUZZER_CFLAGS)
  # Match visibility settings.
  list(APPEND LIBFUZZER_UNITTEST_CFLAGS "-fvisibility=hidden")
endif()

if(COMPILER_RT_DEFAULT_TARGET_ARCH IN_LIST FUZZER_SUPPORTED_ARCH)
  # libFuzzer unit tests are only run on the host machine.
  set(arch ${COMPILER_RT_DEFAULT_TARGET_ARCH})

  set(LIBFUZZER_TEST_RUNTIME RTFuzzerTest.${arch})
  if(APPLE)
    set(LIBFUZZER_TEST_RUNTIME_OBJECTS
      $<TARGET_OBJECTS:RTfuzzer.osx>)
  else()
    set(LIBFUZZER_TEST_RUNTIME_OBJECTS
      $<TARGET_OBJECTS:RTfuzzer.${arch}>)
  endif()
  add_library(${LIBFUZZER_TEST_RUNTIME} STATIC
    ${LIBFUZZER_TEST_RUNTIME_OBJECTS})
  set_target_properties(${LIBFUZZER_TEST_RUNTIME} PROPERTIES
    ARCHIVE_OUTPUT_DIRECTORY ${CMAKE_CURRENT_BINARY_DIR}
    FOLDER "Compiler-RT/Tests/Runtime")

  if(CMAKE_SYSTEM_NAME STREQUAL "Linux" AND
     COMPILER_RT_LIBCXX_PATH AND
     COMPILER_RT_LIBCXXABI_PATH)
    file(GLOB libfuzzer_headers ../*.h)
<<<<<<< HEAD
    set(LIBFUZZER_TEST_RUNTIME_DEPS libcxx_fuzzer_${arch}-install ${libfuzzer_headers})
=======
    set(LIBFUZZER_TEST_RUNTIME_DEPS libcxx_fuzzer_${arch}-install-cmake326-workaround ${libfuzzer_headers})
>>>>>>> a8d96e15
    set(LIBFUZZER_TEST_RUNTIME_CFLAGS -isystem ${LIBCXX_${arch}_PREFIX}/include/c++/v1)
    set(LIBFUZZER_TEST_RUNTIME_LINK_FLAGS ${LIBCXX_${arch}_PREFIX}/lib/libc++.a)
  endif()

  set(FuzzerTestObjects)
  generate_compiler_rt_tests(FuzzerTestObjects
    FuzzerUnitTests "Fuzzer-${arch}-Test" ${arch}
    SOURCES FuzzerUnittest.cpp ${COMPILER_RT_GTEST_SOURCE}
    RUNTIME ${LIBFUZZER_TEST_RUNTIME}
    DEPS ${LIBFUZZER_TEST_RUNTIME_DEPS}
    CFLAGS ${LIBFUZZER_UNITTEST_CFLAGS} ${LIBFUZZER_TEST_RUNTIME_CFLAGS}
    LINK_FLAGS ${LIBFUZZER_UNITTEST_LINK_FLAGS} ${LIBFUZZER_TEST_RUNTIME_LINK_FLAGS})
  set_target_properties(FuzzerUnitTests PROPERTIES
    RUNTIME_OUTPUT_DIRECTORY ${CMAKE_CURRENT_BINARY_DIR})

  set(FuzzedDataProviderTestObjects)
  generate_compiler_rt_tests(FuzzedDataProviderTestObjects
    FuzzedDataProviderUnitTests "FuzzerUtils-${arch}-Test" ${arch}
    SOURCES FuzzedDataProviderUnittest.cpp ${COMPILER_RT_GTEST_SOURCE}
    DEPS ${LIBFUZZER_TEST_RUNTIME_DEPS} ${COMPILER_RT_SOURCE_DIR}/include/fuzzer/FuzzedDataProvider.h
    CFLAGS ${LIBFUZZER_UNITTEST_CFLAGS} ${LIBFUZZER_TEST_RUNTIME_CFLAGS}
    LINK_FLAGS ${LIBFUZZER_UNITTEST_LINK_FLAGS} ${LIBFUZZER_TEST_RUNTIME_LINK_FLAGS})
  set_target_properties(FuzzedDataProviderUnitTests PROPERTIES
    RUNTIME_OUTPUT_DIRECTORY ${CMAKE_CURRENT_BINARY_DIR})
endif()<|MERGE_RESOLUTION|>--- conflicted
+++ resolved
@@ -64,11 +64,7 @@
      COMPILER_RT_LIBCXX_PATH AND
      COMPILER_RT_LIBCXXABI_PATH)
     file(GLOB libfuzzer_headers ../*.h)
-<<<<<<< HEAD
-    set(LIBFUZZER_TEST_RUNTIME_DEPS libcxx_fuzzer_${arch}-install ${libfuzzer_headers})
-=======
     set(LIBFUZZER_TEST_RUNTIME_DEPS libcxx_fuzzer_${arch}-install-cmake326-workaround ${libfuzzer_headers})
->>>>>>> a8d96e15
     set(LIBFUZZER_TEST_RUNTIME_CFLAGS -isystem ${LIBCXX_${arch}_PREFIX}/include/c++/v1)
     set(LIBFUZZER_TEST_RUNTIME_LINK_FLAGS ${LIBCXX_${arch}_PREFIX}/lib/libc++.a)
   endif()
