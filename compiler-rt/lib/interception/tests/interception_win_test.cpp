//===-- interception_win_test.cpp -----------------------------------------===//
//
// Part of the LLVM Project, under the Apache License v2.0 with LLVM Exceptions.
// See https://llvm.org/LICENSE.txt for license information.
// SPDX-License-Identifier: Apache-2.0 WITH LLVM-exception
//
//===----------------------------------------------------------------------===//
//
// This file is a part of ThreadSanitizer/AddressSanitizer runtime.
// Tests for interception_win.h.
//
//===----------------------------------------------------------------------===//
#include "interception/interception.h"

#include "gtest/gtest.h"

// Too slow for debug build
// Disabling for ARM64 since testcases are x86/x64 assembly.
#if !SANITIZER_DEBUG
#if SANITIZER_WINDOWS
#    if !SANITIZER_WINDOWS_ARM64

#      include <stdarg.h>

#      define WIN32_LEAN_AND_MEAN
#      include <windows.h>

namespace __interception {
namespace {

enum FunctionPrefixKind {
  FunctionPrefixNone,
  FunctionPrefixPadding,
  FunctionPrefixHotPatch,
  FunctionPrefixDetour,
};

typedef bool (*TestOverrideFunction)(uptr, uptr, uptr*);
typedef int (*IdentityFunction)(int);

#if SANITIZER_WINDOWS64

const u8 kIdentityCodeWithPrologue[] = {
    0x55,                   // push        rbp
    0x48, 0x89, 0xE5,       // mov         rbp,rsp
    0x8B, 0xC1,             // mov         eax,ecx
    0x5D,                   // pop         rbp
    0xC3,                   // ret
};

const u8 kIdentityCodeWithPushPop[] = {
    0x55,                   // push        rbp
    0x48, 0x89, 0xE5,       // mov         rbp,rsp
    0x53,                   // push        rbx
    0x50,                   // push        rax
    0x58,                   // pop         rax
    0x8B, 0xC1,             // mov         rax,rcx
    0x5B,                   // pop         rbx
    0x5D,                   // pop         rbp
    0xC3,                   // ret
};

const u8 kIdentityTwiceOffset = 16;
const u8 kIdentityTwice[] = {
    0x55,                   // push        rbp
    0x48, 0x89, 0xE5,       // mov         rbp,rsp
    0x8B, 0xC1,             // mov         eax,ecx
    0x5D,                   // pop         rbp
    0xC3,                   // ret
    0x90, 0x90, 0x90, 0x90,
    0x90, 0x90, 0x90, 0x90,
    0x55,                   // push        rbp
    0x48, 0x89, 0xE5,       // mov         rbp,rsp
    0x8B, 0xC1,             // mov         eax,ecx
    0x5D,                   // pop         rbp
    0xC3,                   // ret
};

const u8 kIdentityCodeWithMov[] = {
    0x89, 0xC8,             // mov         eax, ecx
    0xC3,                   // ret
};

const u8 kIdentityCodeWithJump[] = {
    0xE9, 0x04, 0x00, 0x00,
    0x00,                   // jmp + 4
    0xCC, 0xCC, 0xCC, 0xCC,
    0x89, 0xC8,             // mov         eax, ecx
    0xC3,                   // ret
};

const u8 kIdentityCodeWithJumpBackwards[] = {
    0x89, 0xC8,  // mov         eax, ecx
    0xC3,        // ret
    0xE9, 0xF8, 0xFF, 0xFF,
    0xFF,  // jmp - 8
    0xCC, 0xCC, 0xCC, 0xCC,
};
const u8 kIdentityCodeWithJumpBackwardsOffset = 3;

#    else

const u8 kIdentityCodeWithPrologue[] = {
    0x55,                   // push        ebp
    0x8B, 0xEC,             // mov         ebp,esp
    0x8B, 0x45, 0x08,       // mov         eax,dword ptr [ebp + 8]
    0x5D,                   // pop         ebp
    0xC3,                   // ret
};

const u8 kIdentityCodeWithPushPop[] = {
    0x55,                   // push        ebp
    0x8B, 0xEC,             // mov         ebp,esp
    0x53,                   // push        ebx
    0x50,                   // push        eax
    0x58,                   // pop         eax
    0x8B, 0x45, 0x08,       // mov         eax,dword ptr [ebp + 8]
    0x5B,                   // pop         ebx
    0x5D,                   // pop         ebp
    0xC3,                   // ret
};

const u8 kIdentityTwiceOffset = 8;
const u8 kIdentityTwice[] = {
    0x55,                   // push        ebp
    0x8B, 0xEC,             // mov         ebp,esp
    0x8B, 0x45, 0x08,       // mov         eax,dword ptr [ebp + 8]
    0x5D,                   // pop         ebp
    0xC3,                   // ret
    0x55,                   // push        ebp
    0x8B, 0xEC,             // mov         ebp,esp
    0x8B, 0x45, 0x08,       // mov         eax,dword ptr [ebp + 8]
    0x5D,                   // pop         ebp
    0xC3,                   // ret
};

const u8 kIdentityCodeWithMov[] = {
    0x8B, 0x44, 0x24, 0x04, // mov         eax,dword ptr [esp + 4]
    0xC3,                   // ret
};

const u8 kIdentityCodeWithJump[] = {
    0xE9, 0x04, 0x00, 0x00,
    0x00,                   // jmp + 4
    0xCC, 0xCC, 0xCC, 0xCC,
    0x8B, 0x44, 0x24, 0x04, // mov         eax,dword ptr [esp + 4]
    0xC3,                   // ret
};

const u8 kIdentityCodeWithJumpBackwards[] = {
    0x8B, 0x44, 0x24, 0x04,  // mov         eax,dword ptr [esp + 4]
    0xC3,                    // ret
    0xE9, 0xF6, 0xFF, 0xFF,
    0xFF,  // jmp - 10
    0xCC, 0xCC, 0xCC, 0xCC,
};
const u8 kIdentityCodeWithJumpBackwardsOffset = 5;

#    endif

const u8 kPatchableCode1[] = {
    0xB8, 0x4B, 0x00, 0x00, 0x00,   // mov eax,4B
    0x33, 0xC9,                     // xor ecx,ecx
    0xC3,                           // ret
};

const u8 kPatchableCode2[] = {
    0x55,                           // push ebp
    0x8B, 0xEC,                     // mov ebp,esp
    0x33, 0xC0,                     // xor eax,eax
    0x5D,                           // pop ebp
    0xC3,                           // ret
};

const u8 kPatchableCode3[] = {
    0x55,                           // push ebp
    0x8B, 0xEC,                     // mov ebp,esp
    0x6A, 0x00,                     // push 0
    0xE8, 0x3D, 0xFF, 0xFF, 0xFF,   // call <func>
};

const u8 kPatchableCode4[] = {
    0xE9, 0xCC, 0xCC, 0xCC, 0xCC,   // jmp <label>
    0x90, 0x90, 0x90, 0x90,
};

const u8 kPatchableCode5[] = {
    0x55,                                      // push    ebp
    0x8b, 0xec,                                // mov     ebp,esp
    0x8d, 0xa4, 0x24, 0x30, 0xfd, 0xff, 0xff,  // lea     esp,[esp-2D0h]
    0x54,                                      // push    esp
};

#if SANITIZER_WINDOWS64
u8 kLoadGlobalCode[] = {
  0x8B, 0x05, 0x00, 0x00, 0x00, 0x00, // mov    eax [rip + global]
  0xC3,                               // ret
};
#endif

const u8 kUnpatchableCode1[] = {
    0xC3,                           // ret
};

const u8 kUnpatchableCode2[] = {
    0x33, 0xC9,                     // xor ecx,ecx
    0xC3,                           // ret
};

const u8 kUnpatchableCode3[] = {
    0x75, 0xCC,                     // jne <label>
    0x33, 0xC9,                     // xor ecx,ecx
    0xC3,                           // ret
};

const u8 kUnpatchableCode4[] = {
    0x74, 0xCC,                     // jne <label>
    0x33, 0xC9,                     // xor ecx,ecx
    0xC3,                           // ret
};

const u8 kUnpatchableCode5[] = {
    0xEB, 0x02,                     // jmp <label>
    0x33, 0xC9,                     // xor ecx,ecx
    0xC3,                           // ret
};

const u8 kUnpatchableCode6[] = {
    0xE8, 0xCC, 0xCC, 0xCC, 0xCC,   // call <func>
    0x90, 0x90, 0x90, 0x90,
};

#      if SANITIZER_WINDOWS64
const u8 kUnpatchableCode7[] = {
    0x33, 0xc0,                     // xor     eax,eax
    0x48, 0x85, 0xd2,               // test    rdx,rdx
    0x74, 0x10,                     // je      +16  (unpatchable)
};

const u8 kUnpatchableCode8[] = {
    0x48, 0x8b, 0xc1,               // mov     rax,rcx
    0x0f, 0xb7, 0x10,               // movzx   edx,word ptr [rax]
    0x48, 0x83, 0xc0, 0x02,         // add     rax,2
    0x66, 0x85, 0xd2,               // test    dx,dx
    0x75, 0xf4,                     // jne     -12  (unpatchable)
};

const u8 kUnpatchableCode9[] = {
    0x4c, 0x8b, 0xc1,               // mov     r8,rcx
    0x8a, 0x01,                     // mov     al,byte ptr [rcx]
    0x48, 0xff, 0xc1,               // inc     rcx
    0x84, 0xc0,                     // test    al,al
    0x75, 0xf7,                     // jne     -9  (unpatchable)
};

const u8 kPatchableCode6[] = {
    0x48, 0x89, 0x54, 0x24, 0xBB, // mov QWORD PTR [rsp + 0xBB], rdx
    0x33, 0xC9,                   // xor ecx,ecx
    0xC3,                         // ret
};

const u8 kPatchableCode7[] = {
    0x4c, 0x89, 0x4c, 0x24, 0xBB,  // mov QWORD PTR [rsp + 0xBB], r9
    0x33, 0xC9,                   // xor ecx,ecx
    0xC3,                         // ret
};

const u8 kPatchableCode8[] = {
    0x4c, 0x89, 0x44, 0x24, 0xBB, // mov QWORD PTR [rsp + 0xBB], r8
    0x33, 0xC9,                   // xor ecx,ecx
    0xC3,                         // ret
};

const u8 kPatchableCode9[] = {
    0x8a, 0x01,                     // al,byte ptr [rcx]
    0x45, 0x33, 0xc0,               // xor     r8d,r8d
    0x84, 0xc0,                     // test    al,al
};

const u8 kPatchableCode10[] = {
    0x45, 0x33, 0xc0,               // xor     r8d,r8d
    0x41, 0x8b, 0xc0,               // mov     eax,r8d
    0x48, 0x85, 0xd2,               // test    rdx,rdx
};

const u8 kPatchableCode11[] = {
    0x48, 0x83, 0xec, 0x38,         // sub     rsp,38h
    0x83, 0x64, 0x24, 0x28, 0x00,   // and     dword ptr [rsp+28h],0
};
#      endif

#      if !SANITIZER_WINDOWS64
const u8 kPatchableCode12[] = {
    0x55,                           // push    ebp
    0x53,                           // push    ebx
    0x57,                           // push    edi
    0x56,                           // push    esi
    0x8b, 0x6c, 0x24, 0x18,         // mov     ebp,dword ptr[esp+18h]
};

const u8 kPatchableCode13[] = {
    0x55,                           // push    ebp
    0x53,                           // push    ebx
    0x57,                           // push    edi
    0x56,                           // push    esi
    0x8b, 0x5c, 0x24, 0x14,         // mov     ebx,dword ptr[esp+14h]
};
#      endif

const u8 kPatchableCode14[] = {
    0x55,                           // push    ebp
    0x89, 0xe5,                     // mov     ebp,esp
    0x53,                           // push    ebx
    0x57,                           // push    edi
    0x56,                           // push    esi
};

const u8 kUnsupportedCode1[] = {
    0x0f, 0x0b,                     // ud2
    0x0f, 0x0b,                     // ud2
    0x0f, 0x0b,                     // ud2
    0x0f, 0x0b,                     // ud2
};

// A buffer holding the dynamically generated code under test.
u8* ActiveCode;
const size_t ActiveCodeLength = 4096;

int InterceptorFunction(int x);

/// Allocate code memory more than 2GB away from Base.
u8 *AllocateCode2GBAway(u8 *Base) {
  // Find a 64K aligned location after Base plus 2GB.
  size_t TwoGB = 0x80000000;
  size_t AllocGranularity = 0x10000;
  Base = (u8 *)((((uptr)Base + TwoGB + AllocGranularity)) & ~(AllocGranularity - 1));

  // Check if that location is free, and if not, loop over regions until we find
  // one that is.
  MEMORY_BASIC_INFORMATION mbi = {};
  while (sizeof(mbi) == VirtualQuery(Base, &mbi, sizeof(mbi))) {
    if (mbi.State & MEM_FREE) break;
    Base += mbi.RegionSize;
  }

  // Allocate one RWX page at the free location.
  return (u8 *)::VirtualAlloc(Base, ActiveCodeLength, MEM_COMMIT | MEM_RESERVE,
                              PAGE_EXECUTE_READWRITE);
}

template<class T>
static void LoadActiveCode(
    const T &code,
    uptr *entry_point,
    FunctionPrefixKind prefix_kind = FunctionPrefixNone) {
  if (ActiveCode == nullptr) {
    ActiveCode = AllocateCode2GBAway((u8*)&InterceptorFunction);
    ASSERT_NE(ActiveCode, nullptr) << "failed to allocate RWX memory 2GB away";
  }

  size_t position = 0;

  // Add padding to avoid memory violation when scanning the prefix.
  for (int i = 0; i < 16; ++i)
    ActiveCode[position++] = 0xC3;  // Instruction 'ret'.

  // Add function padding.
  size_t padding = 0;
  if (prefix_kind == FunctionPrefixPadding)
    padding = 16;
  else if (prefix_kind == FunctionPrefixDetour ||
           prefix_kind == FunctionPrefixHotPatch)
    padding = FIRST_32_SECOND_64(5, 6);
  // Insert |padding| instructions 'nop'.
  for (size_t i = 0; i < padding; ++i)
    ActiveCode[position++] = 0x90;

  // Keep track of the entry point.
  *entry_point = (uptr)&ActiveCode[position];

  // Add the detour instruction (i.e. mov edi, edi)
  if (prefix_kind == FunctionPrefixDetour) {
#if SANITIZER_WINDOWS64
    // Note that "mov edi,edi" is NOP in 32-bit only, in 64-bit it clears
    // higher bits of RDI.
    // Use 66,90H as NOP for Windows64.
    ActiveCode[position++] = 0x66;
    ActiveCode[position++] = 0x90;
#else
    // mov edi,edi.
    ActiveCode[position++] = 0x8B;
    ActiveCode[position++] = 0xFF;
#endif

  }

  // Copy the function body.
  for (size_t i = 0; i < sizeof(T); ++i)
    ActiveCode[position++] = code[i];
}

int InterceptorFunctionCalled;
IdentityFunction InterceptedRealFunction;

int InterceptorFunction(int x) {
  ++InterceptorFunctionCalled;
  return InterceptedRealFunction(x);
}

}  // namespace

// Tests for interception_win.h
TEST(Interception, InternalGetProcAddress) {
  HMODULE ntdll_handle = ::GetModuleHandle("ntdll");
  ASSERT_NE(nullptr, ntdll_handle);
  uptr DbgPrint_expected = (uptr)::GetProcAddress(ntdll_handle, "DbgPrint");
  uptr isdigit_expected = (uptr)::GetProcAddress(ntdll_handle, "isdigit");
  uptr DbgPrint_adddress = InternalGetProcAddress(ntdll_handle, "DbgPrint");
  uptr isdigit_address = InternalGetProcAddress(ntdll_handle, "isdigit");

  EXPECT_EQ(DbgPrint_expected, DbgPrint_adddress);
  EXPECT_EQ(isdigit_expected, isdigit_address);
  EXPECT_NE(DbgPrint_adddress, isdigit_address);
}

template <class T>
static void TestIdentityFunctionPatching(
    const T &code, TestOverrideFunction override,
    FunctionPrefixKind prefix_kind = FunctionPrefixNone,
    int function_start_offset = 0) {
  uptr identity_address;
  LoadActiveCode(code, &identity_address, prefix_kind);
  identity_address += function_start_offset;
  IdentityFunction identity = (IdentityFunction)identity_address;

  // Validate behavior before dynamic patching.
  InterceptorFunctionCalled = 0;
  EXPECT_EQ(0, identity(0));
  EXPECT_EQ(42, identity(42));
  EXPECT_EQ(0, InterceptorFunctionCalled);

  // Patch the function.
  uptr real_identity_address = 0;
  bool success = override(identity_address,
                         (uptr)&InterceptorFunction,
                         &real_identity_address);
  EXPECT_TRUE(success);
  EXPECT_NE(0U, real_identity_address);
  IdentityFunction real_identity = (IdentityFunction)real_identity_address;
  InterceptedRealFunction = real_identity;

  // Don't run tests if hooking failed or the real function is not valid.
  if (!success || !real_identity_address)
    return;

  // Calling the redirected function.
  InterceptorFunctionCalled = 0;
  EXPECT_EQ(0, identity(0));
  EXPECT_EQ(42, identity(42));
  EXPECT_EQ(2, InterceptorFunctionCalled);

  // Calling the real function.
  InterceptorFunctionCalled = 0;
  EXPECT_EQ(0, real_identity(0));
  EXPECT_EQ(42, real_identity(42));
  EXPECT_EQ(0, InterceptorFunctionCalled);

  TestOnlyReleaseTrampolineRegions();
}

#    if !SANITIZER_WINDOWS64
TEST(Interception, OverrideFunctionWithDetour) {
  TestOverrideFunction override = OverrideFunctionWithDetour;
  FunctionPrefixKind prefix = FunctionPrefixDetour;
  TestIdentityFunctionPatching(kIdentityCodeWithPrologue, override, prefix);
  TestIdentityFunctionPatching(kIdentityCodeWithPushPop, override, prefix);
  TestIdentityFunctionPatching(kIdentityCodeWithMov, override, prefix);
  TestIdentityFunctionPatching(kIdentityCodeWithJump, override, prefix);
}
#endif  // !SANITIZER_WINDOWS64

TEST(Interception, OverrideFunctionWithRedirectJump) {
  TestOverrideFunction override = OverrideFunctionWithRedirectJump;
  TestIdentityFunctionPatching(kIdentityCodeWithJump, override);
  TestIdentityFunctionPatching(kIdentityCodeWithJumpBackwards, override,
                               FunctionPrefixNone,
                               kIdentityCodeWithJumpBackwardsOffset);
}

TEST(Interception, OverrideFunctionWithHotPatch) {
  TestOverrideFunction override = OverrideFunctionWithHotPatch;
  FunctionPrefixKind prefix = FunctionPrefixHotPatch;
  TestIdentityFunctionPatching(kIdentityCodeWithMov, override, prefix);
}

TEST(Interception, OverrideFunctionWithTrampoline) {
  TestOverrideFunction override = OverrideFunctionWithTrampoline;
  FunctionPrefixKind prefix = FunctionPrefixNone;
  TestIdentityFunctionPatching(kIdentityCodeWithPrologue, override, prefix);
  TestIdentityFunctionPatching(kIdentityCodeWithPushPop, override, prefix);

  prefix = FunctionPrefixPadding;
  TestIdentityFunctionPatching(kIdentityCodeWithPrologue, override, prefix);
  TestIdentityFunctionPatching(kIdentityCodeWithPushPop, override, prefix);
}

TEST(Interception, OverrideFunction) {
  TestOverrideFunction override = OverrideFunction;
  FunctionPrefixKind prefix = FunctionPrefixNone;
  TestIdentityFunctionPatching(kIdentityCodeWithPrologue, override, prefix);
  TestIdentityFunctionPatching(kIdentityCodeWithPushPop, override, prefix);
  TestIdentityFunctionPatching(kIdentityCodeWithJump, override, prefix);

  prefix = FunctionPrefixPadding;
  TestIdentityFunctionPatching(kIdentityCodeWithPrologue, override, prefix);
  TestIdentityFunctionPatching(kIdentityCodeWithPushPop, override, prefix);
  TestIdentityFunctionPatching(kIdentityCodeWithMov, override, prefix);
  TestIdentityFunctionPatching(kIdentityCodeWithJump, override, prefix);

  prefix = FunctionPrefixHotPatch;
  TestIdentityFunctionPatching(kIdentityCodeWithPrologue, override, prefix);
  TestIdentityFunctionPatching(kIdentityCodeWithPushPop, override, prefix);
  TestIdentityFunctionPatching(kIdentityCodeWithMov, override, prefix);
  TestIdentityFunctionPatching(kIdentityCodeWithJump, override, prefix);

  prefix = FunctionPrefixDetour;
  TestIdentityFunctionPatching(kIdentityCodeWithPrologue, override, prefix);
  TestIdentityFunctionPatching(kIdentityCodeWithPushPop, override, prefix);
  TestIdentityFunctionPatching(kIdentityCodeWithMov, override, prefix);
  TestIdentityFunctionPatching(kIdentityCodeWithJump, override, prefix);
}

template<class T>
static void TestIdentityFunctionMultiplePatching(
    const T &code,
    TestOverrideFunction override,
    FunctionPrefixKind prefix_kind = FunctionPrefixNone) {
  uptr identity_address;
  LoadActiveCode(code, &identity_address, prefix_kind);

  // Patch the function.
  uptr real_identity_address = 0;
  bool success = override(identity_address,
                          (uptr)&InterceptorFunction,
                          &real_identity_address);
  EXPECT_TRUE(success);
  EXPECT_NE(0U, real_identity_address);

  // Re-patching the function should not work.
  success = override(identity_address,
                     (uptr)&InterceptorFunction,
                     &real_identity_address);
  EXPECT_FALSE(success);

  TestOnlyReleaseTrampolineRegions();
}

TEST(Interception, OverrideFunctionMultiplePatchingIsFailing) {
#if !SANITIZER_WINDOWS64
  TestIdentityFunctionMultiplePatching(kIdentityCodeWithPrologue,
                                       OverrideFunctionWithDetour,
                                       FunctionPrefixDetour);
#endif

  TestIdentityFunctionMultiplePatching(kIdentityCodeWithMov,
                                       OverrideFunctionWithHotPatch,
                                       FunctionPrefixHotPatch);

  TestIdentityFunctionMultiplePatching(kIdentityCodeWithPushPop,
                                       OverrideFunctionWithTrampoline,
                                       FunctionPrefixPadding);
}

TEST(Interception, OverrideFunctionTwice) {
  uptr identity_address1;
  LoadActiveCode(kIdentityTwice, &identity_address1);
  uptr identity_address2 = identity_address1 + kIdentityTwiceOffset;
  IdentityFunction identity1 = (IdentityFunction)identity_address1;
  IdentityFunction identity2 = (IdentityFunction)identity_address2;

  // Patch the two functions.
  uptr real_identity_address = 0;
  EXPECT_TRUE(OverrideFunction(identity_address1,
                               (uptr)&InterceptorFunction,
                               &real_identity_address));
  EXPECT_TRUE(OverrideFunction(identity_address2,
                               (uptr)&InterceptorFunction,
                               &real_identity_address));
  IdentityFunction real_identity = (IdentityFunction)real_identity_address;
  InterceptedRealFunction = real_identity;

  // Calling the redirected function.
  InterceptorFunctionCalled = 0;
  EXPECT_EQ(42, identity1(42));
  EXPECT_EQ(42, identity2(42));
  EXPECT_EQ(2, InterceptorFunctionCalled);

  TestOnlyReleaseTrampolineRegions();
}

template<class T>
static bool TestFunctionPatching(
    const T &code,
    TestOverrideFunction override,
    FunctionPrefixKind prefix_kind = FunctionPrefixNone) {
  uptr address;
  LoadActiveCode(code, &address, prefix_kind);
  uptr unused_real_address = 0;
  bool result = override(
      address, (uptr)&InterceptorFunction, &unused_real_address);

  TestOnlyReleaseTrampolineRegions();
  return result;
}

TEST(Interception, PatchableFunction) {
  TestOverrideFunction override = OverrideFunction;
  // Test without function padding.
  EXPECT_TRUE(TestFunctionPatching(kPatchableCode1, override));
  EXPECT_TRUE(TestFunctionPatching(kPatchableCode2, override));
#if SANITIZER_WINDOWS64
  EXPECT_FALSE(TestFunctionPatching(kPatchableCode3, override));
#else
  EXPECT_TRUE(TestFunctionPatching(kPatchableCode3, override));
#endif
  EXPECT_TRUE(TestFunctionPatching(kPatchableCode4, override));
  EXPECT_TRUE(TestFunctionPatching(kPatchableCode5, override));
#if SANITIZER_WINDOWS64
  EXPECT_TRUE(TestFunctionPatching(kLoadGlobalCode, override));
#endif

  EXPECT_FALSE(TestFunctionPatching(kUnpatchableCode1, override));
  EXPECT_FALSE(TestFunctionPatching(kUnpatchableCode2, override));
  EXPECT_FALSE(TestFunctionPatching(kUnpatchableCode3, override));
  EXPECT_FALSE(TestFunctionPatching(kUnpatchableCode4, override));
  EXPECT_FALSE(TestFunctionPatching(kUnpatchableCode5, override));
  EXPECT_FALSE(TestFunctionPatching(kUnpatchableCode6, override));
}

#if !SANITIZER_WINDOWS64
TEST(Interception, PatchableFunctionWithDetour) {
  TestOverrideFunction override = OverrideFunctionWithDetour;
  // Without the prefix, no function can be detoured.
  EXPECT_FALSE(TestFunctionPatching(kPatchableCode1, override));
  EXPECT_FALSE(TestFunctionPatching(kPatchableCode2, override));
  EXPECT_FALSE(TestFunctionPatching(kPatchableCode3, override));
  EXPECT_FALSE(TestFunctionPatching(kPatchableCode4, override));
  EXPECT_FALSE(TestFunctionPatching(kUnpatchableCode1, override));
  EXPECT_FALSE(TestFunctionPatching(kUnpatchableCode2, override));
  EXPECT_FALSE(TestFunctionPatching(kUnpatchableCode3, override));
  EXPECT_FALSE(TestFunctionPatching(kUnpatchableCode4, override));
  EXPECT_FALSE(TestFunctionPatching(kUnpatchableCode5, override));
  EXPECT_FALSE(TestFunctionPatching(kUnpatchableCode6, override));

  // With the prefix, all functions can be detoured.
  FunctionPrefixKind prefix = FunctionPrefixDetour;
  EXPECT_TRUE(TestFunctionPatching(kPatchableCode1, override, prefix));
  EXPECT_TRUE(TestFunctionPatching(kPatchableCode2, override, prefix));
  EXPECT_TRUE(TestFunctionPatching(kPatchableCode3, override, prefix));
  EXPECT_TRUE(TestFunctionPatching(kPatchableCode4, override, prefix));
  EXPECT_TRUE(TestFunctionPatching(kUnpatchableCode1, override, prefix));
  EXPECT_TRUE(TestFunctionPatching(kUnpatchableCode2, override, prefix));
  EXPECT_TRUE(TestFunctionPatching(kUnpatchableCode3, override, prefix));
  EXPECT_TRUE(TestFunctionPatching(kUnpatchableCode4, override, prefix));
  EXPECT_TRUE(TestFunctionPatching(kUnpatchableCode5, override, prefix));
  EXPECT_TRUE(TestFunctionPatching(kUnpatchableCode6, override, prefix));
}
#endif  // !SANITIZER_WINDOWS64

TEST(Interception, PatchableFunctionWithRedirectJump) {
  TestOverrideFunction override = OverrideFunctionWithRedirectJump;
  EXPECT_FALSE(TestFunctionPatching(kPatchableCode1, override));
  EXPECT_FALSE(TestFunctionPatching(kPatchableCode2, override));
  EXPECT_FALSE(TestFunctionPatching(kPatchableCode3, override));
  EXPECT_TRUE(TestFunctionPatching(kPatchableCode4, override));
  EXPECT_FALSE(TestFunctionPatching(kUnpatchableCode1, override));
  EXPECT_FALSE(TestFunctionPatching(kUnpatchableCode2, override));
  EXPECT_FALSE(TestFunctionPatching(kUnpatchableCode3, override));
  EXPECT_FALSE(TestFunctionPatching(kUnpatchableCode4, override));
  EXPECT_FALSE(TestFunctionPatching(kUnpatchableCode5, override));
  EXPECT_FALSE(TestFunctionPatching(kUnpatchableCode6, override));
}

TEST(Interception, PatchableFunctionWithHotPatch) {
  TestOverrideFunction override = OverrideFunctionWithHotPatch;
  FunctionPrefixKind prefix = FunctionPrefixHotPatch;

  EXPECT_TRUE(TestFunctionPatching(kPatchableCode1, override, prefix));
  EXPECT_FALSE(TestFunctionPatching(kPatchableCode2, override, prefix));
  EXPECT_FALSE(TestFunctionPatching(kPatchableCode3, override, prefix));
  EXPECT_FALSE(TestFunctionPatching(kPatchableCode4, override, prefix));
#if SANITIZER_WINDOWS64
  EXPECT_TRUE(TestFunctionPatching(kPatchableCode6, override, prefix));
  EXPECT_TRUE(TestFunctionPatching(kPatchableCode7, override, prefix));
  EXPECT_TRUE(TestFunctionPatching(kPatchableCode8, override, prefix));
#endif
  EXPECT_FALSE(TestFunctionPatching(kUnpatchableCode1, override, prefix));
  EXPECT_TRUE(TestFunctionPatching(kUnpatchableCode2, override, prefix));
  EXPECT_FALSE(TestFunctionPatching(kUnpatchableCode3, override, prefix));
  EXPECT_FALSE(TestFunctionPatching(kUnpatchableCode4, override, prefix));
  EXPECT_FALSE(TestFunctionPatching(kUnpatchableCode5, override, prefix));
  EXPECT_FALSE(TestFunctionPatching(kUnpatchableCode6, override, prefix));
}

TEST(Interception, PatchableFunctionWithTrampoline) {
  TestOverrideFunction override = OverrideFunctionWithTrampoline;
  FunctionPrefixKind prefix = FunctionPrefixPadding;

  EXPECT_TRUE(TestFunctionPatching(kPatchableCode1, override, prefix));
  EXPECT_TRUE(TestFunctionPatching(kPatchableCode2, override, prefix));
#if SANITIZER_WINDOWS64
  EXPECT_FALSE(TestFunctionPatching(kPatchableCode3, override, prefix));
  EXPECT_TRUE(TestFunctionPatching(kPatchableCode9, override, prefix));
  EXPECT_TRUE(TestFunctionPatching(kPatchableCode10, override, prefix));
  EXPECT_TRUE(TestFunctionPatching(kPatchableCode11, override, prefix));
  EXPECT_FALSE(TestFunctionPatching(kUnpatchableCode7, override, prefix));
  EXPECT_FALSE(TestFunctionPatching(kUnpatchableCode8, override, prefix));
  EXPECT_FALSE(TestFunctionPatching(kUnpatchableCode9, override, prefix));
#else
  EXPECT_TRUE(TestFunctionPatching(kPatchableCode3, override, prefix));
  EXPECT_TRUE(TestFunctionPatching(kPatchableCode12, override, prefix));
  EXPECT_TRUE(TestFunctionPatching(kPatchableCode13, override, prefix));
#endif
  EXPECT_FALSE(TestFunctionPatching(kPatchableCode4, override, prefix));
  EXPECT_TRUE(TestFunctionPatching(kPatchableCode14, override, prefix));

  EXPECT_FALSE(TestFunctionPatching(kUnpatchableCode1, override, prefix));
  EXPECT_FALSE(TestFunctionPatching(kUnpatchableCode2, override, prefix));
  EXPECT_FALSE(TestFunctionPatching(kUnpatchableCode3, override, prefix));
  EXPECT_FALSE(TestFunctionPatching(kUnpatchableCode4, override, prefix));
  EXPECT_FALSE(TestFunctionPatching(kUnpatchableCode5, override, prefix));
  EXPECT_FALSE(TestFunctionPatching(kUnpatchableCode6, override, prefix));
}

TEST(Interception, UnsupportedInstructionWithTrampoline) {
  TestOverrideFunction override = OverrideFunctionWithTrampoline;
  FunctionPrefixKind prefix = FunctionPrefixPadding;

  static bool reportCalled;
  reportCalled = false;

  struct Local {
    static void Report(const char *format, ...) {
      if (reportCalled)
        FAIL() << "Report called more times than expected";
      reportCalled = true;
      ASSERT_STREQ(
          "interception_win: unhandled instruction at %p: %02x %02x %02x %02x "
          "%02x %02x %02x %02x\n",
          format);
      va_list args;
      va_start(args, format);
      u8 *ptr = va_arg(args, u8 *);
      for (int i = 0; i < 8; i++) EXPECT_EQ(kUnsupportedCode1[i], ptr[i]);
      int bytes[8];
      for (int i = 0; i < 8; i++) {
        bytes[i] = va_arg(args, int);
        EXPECT_EQ(kUnsupportedCode1[i], bytes[i]);
      }
      va_end(args);
    }
  };

  SetErrorReportCallback(Local::Report);
  EXPECT_FALSE(TestFunctionPatching(kUnsupportedCode1, override, prefix));
  SetErrorReportCallback(nullptr);

  if (!reportCalled)
    ADD_FAILURE() << "Report not called";
}

TEST(Interception, PatchableFunctionPadding) {
  TestOverrideFunction override = OverrideFunction;
  FunctionPrefixKind prefix = FunctionPrefixPadding;

  EXPECT_TRUE(TestFunctionPatching(kPatchableCode1, override, prefix));
  EXPECT_TRUE(TestFunctionPatching(kPatchableCode2, override, prefix));
#if SANITIZER_WINDOWS64
  EXPECT_FALSE(TestFunctionPatching(kPatchableCode3, override, prefix));
#else
  EXPECT_TRUE(TestFunctionPatching(kPatchableCode3, override, prefix));
#endif
  EXPECT_TRUE(TestFunctionPatching(kPatchableCode4, override, prefix));

  EXPECT_FALSE(TestFunctionPatching(kUnpatchableCode1, override, prefix));
  EXPECT_TRUE(TestFunctionPatching(kUnpatchableCode2, override, prefix));
  EXPECT_FALSE(TestFunctionPatching(kUnpatchableCode3, override, prefix));
  EXPECT_FALSE(TestFunctionPatching(kUnpatchableCode4, override, prefix));
  EXPECT_FALSE(TestFunctionPatching(kUnpatchableCode5, override, prefix));
  EXPECT_FALSE(TestFunctionPatching(kUnpatchableCode6, override, prefix));
}

TEST(Interception, EmptyExportTable) {
  // We try to get a pointer to a function from an executable that doesn't
  // export any symbol (empty export table).
  uptr FunPtr = InternalGetProcAddress((void *)GetModuleHandleA(0), "example");
  EXPECT_EQ(0U, FunPtr);
}

const struct InstructionSizeData {
  size_t size;  // hold instruction size or 0 for failure,
                // e.g. on control instructions
  u8 instr[16];
<<<<<<< HEAD
  size_t rel_offset;
  const char *comment;
} data[] = {
    /* sorted list */
    {1, {0x50}, 0, "50 : push eax / rax"},
=======
  size_t rel_offset;  // filled just for instructions with two operands
                      // and displacement length of four bytes.
  const char *comment;
} data[] = {
    // clang-format off
    // sorted list
    { 0, {0x70, 0x71}, 0, "70 XX : jo XX (short conditional jump)"},
    { 0, {0x71, 0x71}, 0, "71 XX : jno XX (short conditional jump)"},
    { 0, {0x72, 0x71}, 0, "72 XX : jb XX (short conditional jump)"},
    { 0, {0x73, 0x71}, 0, "73 XX : jae XX (short conditional jump)"},
    { 0, {0x74, 0x71}, 0, "74 XX : je XX (short conditional jump)"},
    { 0, {0x75, 0x71}, 0, "75 XX : jne XX (short conditional jump)"},
    { 0, {0x76, 0x71}, 0, "76 XX : jbe XX (short conditional jump)"},
    { 0, {0x77, 0x71}, 0, "77 XX : ja XX (short conditional jump)"},
    { 0, {0x78, 0x71}, 0, "78 XX : js XX (short conditional jump)"},
    { 0, {0x79, 0x71}, 0, "79 XX : jns XX (short conditional jump)"},
    { 0, {0x7A, 0x71}, 0, "7A XX : jp XX (short conditional jump)"},
    { 0, {0x7B, 0x71}, 0, "7B XX : jnp XX (short conditional jump)"},
    { 0, {0x7C, 0x71}, 0, "7C XX : jl XX (short conditional jump)"},
    { 0, {0x7D, 0x71}, 0, "7D XX : jge XX (short conditional jump)"},
    { 0, {0x7E, 0x71}, 0, "7E XX : jle XX (short conditional jump)"},
    { 0, {0x7F, 0x71}, 0, "7F XX : jg XX (short conditional jump)"},
    { 0, {0xE8, 0x71, 0x72, 0x73, 0x74}, 0, "E8 XX XX XX XX : call <func>"},
    { 0, {0xE9, 0x71, 0x72, 0x73, 0x74}, 0, "E9 XX XX XX XX : jmp <label>"},
    { 0, {0xEB, 0x71}, 0, "EB XX : jmp XX (short jump)"},
    { 0, {0xFF, 0x25, 0x72, 0x73, 0x74, 0x75}, 0, "FF 25 XX YY ZZ WW : jmp dword ptr ds:[WWZZYYXX]"},
    { 1, {0x50}, 0, "50 : push eax / rax"},
    { 1, {0x51}, 0, "51 : push ecx / rcx"},
    { 1, {0x52}, 0, "52 : push edx / rdx"},
    { 1, {0x53}, 0, "53 : push ebx / rbx"},
    { 1, {0x54}, 0, "54 : push esp / rsp"},
    { 1, {0x55}, 0, "55 : push ebp / rbp"},
    { 1, {0x56}, 0, "56 : push esi / rsi"},
    { 1, {0x57}, 0, "57 : push edi / rdi"},
    { 1, {0x5D}, 0, "5D : pop ebp / rbp"},
    { 1, {0x90}, 0, "90 : nop"},
    { 1, {0xC3}, 0, "C3 : ret   (for small/empty function interception"},
    { 1, {0xCC}, 0, "CC : int 3  i.e. registering weak functions)"},
    { 2, {0x33, 0xC0}, 0, "33 C0 : xor eax, eax"},
    { 2, {0x33, 0xC9}, 0, "33 C9 : xor ecx, ecx"},
    { 2, {0x33, 0xD2}, 0, "33 D2 : xor edx, edx"},
    { 2, {0x6A, 0x71}, 0, "6A XX : push XX"},
    { 2, {0x84, 0xC9}, 0, "84 C9 : test cl,cl"},
    { 2, {0x84, 0xD2}, 0, "84 D2 : test dl,dl"},
    { 2, {0x84, 0xDB}, 0, "84 DB : test bl,bl"},
    { 2, {0x89, 0xc8}, 0, "89 C8 : mov eax, ecx"},
    { 2, {0x89, 0xE5}, 0, "89 E5 : mov ebp, esp"},
    { 2, {0x8A, 0x01}, 0, "8A 01 : mov al, byte ptr [ecx]"},
    { 2, {0x8B, 0xC1}, 0, "8B C1 : mov eax, ecx"},
    { 2, {0x8B, 0xEC}, 0, "8B EC : mov ebp, esp"},
    { 2, {0x8B, 0xFF}, 0, "8B FF : mov edi, edi"},
    { 3, {0xc2, 0x71, 0x72}, 0, "C2 XX XX : ret XX (needed for registering weak functions)"},
    { 5, {0x68, 0x71, 0x72, 0x73, 0x74}, 0, "68 XX XX XX XX : push imm32"},
    { 5, {0xb8, 0x71, 0x72, 0x73, 0x74}, 0, "b8 XX XX XX XX : mov eax, XX XX XX XX"},
    { 5, {0xB9, 0x71, 0x72, 0x73, 0x74}, 0, "b9 XX XX XX XX : mov ecx, XX XX XX XX"},
#if SANITIZER_WINDOWS_x64
    // sorted list
    { 2, {0x40, 0x50}, 0, "40 50 : push rax"},
    { 2, {0x40, 0x51}, 0, "40 51 : push rcx"},
    { 2, {0x40, 0x52}, 0, "40 52 : push rdx"},
    { 2, {0x40, 0x53}, 0, "40 53 : push rbx"},
    { 2, {0x40, 0x54}, 0, "40 54 : push rsp"},
    { 2, {0x40, 0x55}, 0, "40 55 : push rbp"},
    { 2, {0x40, 0x56}, 0, "40 56 : push rsi"},
    { 2, {0x40, 0x57}, 0, "40 57 : push rdi"},
    { 2, {0x41, 0x54}, 0, "41 54 : push r12"},
    { 2, {0x41, 0x55}, 0, "41 55 : push r13"},
    { 2, {0x41, 0x56}, 0, "41 56 : push r14"},
    { 2, {0x41, 0x57}, 0, "41 57 : push r15"},
    { 2, {0x66, 0x90}, 0, "66 90 : Two-byte NOP"},
    { 2, {0x84, 0xc0}, 0, "84 c0 : test al, al"},
    { 2, {0x8a, 0x01}, 0, "8a 01 : mov al, byte ptr [rcx]"},
    { 3, {0x0f, 0xb6, 0xc2}, 0, "0f b6 c2 : movzx eax, dl"},
    { 3, {0x0f, 0xb6, 0xd2}, 0, "0f b6 d2 : movzx edx, dl"},
    { 3, {0x0f, 0xb7, 0x10}, 0, "0f b7 10 : movzx edx, WORD PTR [rax]"},
    { 3, {0x41, 0x8b, 0xc0}, 0, "41 8b c0 : mov eax, r8d"},
    { 3, {0x41, 0x8b, 0xc1}, 0, "41 8b c1 : mov eax, r9d"},
    { 3, {0x41, 0x8b, 0xc2}, 0, "41 8b c2 : mov eax, r10d"},
    { 3, {0x41, 0x8b, 0xc3}, 0, "41 8b c3 : mov eax, r11d"},
    { 3, {0x41, 0x8b, 0xc4}, 0, "41 8b c4 : mov eax, r12d"},
    { 3, {0x45, 0x33, 0xc0}, 0, "45 33 c0 : xor r8d, r8d"},
    { 3, {0x45, 0x33, 0xc9}, 0, "45 33 c9 : xor r9d, r9d"},
    { 3, {0x45, 0x33, 0xdb}, 0, "45 33 db : xor r11d, r11d"},
    { 3, {0x48, 0x2b, 0xca}, 0, "48 2b ca : sub rcx, rdx"},
    { 3, {0x48, 0x2b, 0xd1}, 0, "48 2b d1 : sub rdx, rcx"},
    { 3, {0x48, 0x3b, 0xca}, 0, "48 3b ca : cmp rcx, rdx"},
    { 3, {0x48, 0x85, 0xc0}, 0, "48 85 c0 : test rax, rax"},
    { 3, {0x48, 0x85, 0xc9}, 0, "48 85 c9 : test rcx, rcx"},
    { 3, {0x48, 0x85, 0xd2}, 0, "48 85 d2 : test rdx, rdx"},
    { 3, {0x48, 0x85, 0xdb}, 0, "48 85 db : test rbx, rbx"},
    { 3, {0x48, 0x85, 0xe4}, 0, "48 85 e4 : test rsp, rsp"},
    { 3, {0x48, 0x85, 0xed}, 0, "48 85 ed : test rbp, rbp"},
    { 3, {0x48, 0x89, 0xe5}, 0, "48 89 e5 : mov rbp, rsp"},
    { 3, {0x48, 0x8b, 0xc1}, 0, "48 8b c1 : mov rax, rcx"},
    { 3, {0x48, 0x8b, 0xc4}, 0, "48 8b c4 : mov rax, rsp"},
    { 3, {0x48, 0x8b, 0xd1}, 0, "48 8b d1 : mov rdx, rcx"},
    { 3, {0x48, 0xf7, 0xd9}, 0, "48 f7 d9 : neg rcx"},
    { 3, {0x48, 0xff, 0xc0}, 0, "48 ff c0 : inc rax"},
    { 3, {0x48, 0xff, 0xc1}, 0, "48 ff c1 : inc rcx"},
    { 3, {0x48, 0xff, 0xc2}, 0, "48 ff c2 : inc rdx"},
    { 3, {0x48, 0xff, 0xc3}, 0, "48 ff c3 : inc rbx"},
    { 3, {0x48, 0xff, 0xc6}, 0, "48 ff c6 : inc rsi"},
    { 3, {0x48, 0xff, 0xc7}, 0, "48 ff c7 : inc rdi"},
    { 3, {0x49, 0xff, 0xc0}, 0, "49 ff c0 : inc r8"},
    { 3, {0x49, 0xff, 0xc1}, 0, "49 ff c1 : inc r9"},
    { 3, {0x49, 0xff, 0xc2}, 0, "49 ff c2 : inc r10"},
    { 3, {0x49, 0xff, 0xc3}, 0, "49 ff c3 : inc r11"},
    { 3, {0x49, 0xff, 0xc4}, 0, "49 ff c4 : inc r12"},
    { 3, {0x49, 0xff, 0xc5}, 0, "49 ff c5 : inc r13"},
    { 3, {0x49, 0xff, 0xc6}, 0, "49 ff c6 : inc r14"},
    { 3, {0x49, 0xff, 0xc7}, 0, "49 ff c7 : inc r15"},
    { 3, {0x4c, 0x8b, 0xc1}, 0, "4c 8b c1 : mov r8, rcx"},
    { 3, {0x4c, 0x8b, 0xc9}, 0, "4c 8b c9 : mov r9, rcx"},
    { 3, {0x4c, 0x8b, 0xd1}, 0, "4c 8b d1 : mov r10, rcx"},
    { 3, {0x4c, 0x8b, 0xd2}, 0, "4c 8b d2 : mov r10, rdx"},
    { 3, {0x4c, 0x8b, 0xd9}, 0, "4c 8b d9 : mov r11, rcx"},
    { 3, {0x4c, 0x8b, 0xdc}, 0, "4c 8b dc : mov r11, rsp"},
    { 3, {0x4d, 0x0b, 0xc0}, 0, "4d 0b c0 : or r8, r8"},
    { 3, {0x4d, 0x85, 0xc0}, 0, "4d 85 c0 : test r8, r8"},
    { 3, {0x4d, 0x85, 0xc9}, 0, "4d 85 c9 : test r9, r9"},
    { 3, {0x4d, 0x85, 0xd2}, 0, "4d 85 d2 : test r10, r10"},
    { 3, {0x4d, 0x85, 0xdb}, 0, "4d 85 db : test r11, r11"},
    { 3, {0x4d, 0x85, 0xe4}, 0, "4d 85 e4 : test r12, r12"},
    { 3, {0x4d, 0x85, 0xed}, 0, "4d 85 ed : test r13, r13"},
    { 3, {0x4d, 0x85, 0xf6}, 0, "4d 85 f6 : test r14, r14"},
    { 3, {0x4d, 0x85, 0xff}, 0, "4d 85 ff : test r15, r15"},
    { 4, {0x44, 0x0f, 0xb6, 0x1a}, 0, "44 0f b6 1a : movzx r11d, BYTE PTR [rdx]"},
    { 4, {0x44, 0x8d, 0x42, 0x73}, 0, "44 8d 42 XX : lea r8d , [rdx + XX]"},
    { 4, {0x48, 0x83, 0xec, 0x73}, 0, "48 83 ec XX : sub rsp, XX"},
    { 4, {0x48, 0x89, 0x58, 0x73}, 0, "48 89 58 XX : mov QWORD PTR[rax + XX], rbx"},
    { 4, {0x49, 0x83, 0xf8, 0x73}, 0, "49 83 f8 XX : cmp r8, XX"},
    { 4, {0x80, 0x78, 0x72, 0x73}, 0, "80 78 YY XX : cmp BYTE PTR [rax+YY], XX"},
    { 4, {0x80, 0x79, 0x72, 0x73}, 0, "80 79 YY XX : cmp BYTE ptr [rcx+YY], XX"},
    { 4, {0x80, 0x7A, 0x72, 0x73}, 0, "80 7A YY XX : cmp BYTE PTR [rdx+YY], XX"},
    { 4, {0x80, 0x7B, 0x72, 0x73}, 0, "80 7B YY XX : cmp BYTE PTR [rbx+YY], XX"},
    { 4, {0x80, 0x7D, 0x72, 0x73}, 0, "80 7D YY XX : cmp BYTE PTR [rbp+YY], XX"},
    { 4, {0x80, 0x7E, 0x72, 0x73}, 0, "80 7E YY XX : cmp BYTE PTR [rsi+YY], XX"},
    { 4, {0x89, 0x54, 0x24, 0x73}, 0, "89 54 24 XX : mov DWORD PTR[rsp + XX], edx"},
    { 5, {0x44, 0x89, 0x44, 0x24, 0x74}, 0, "44 89 44 24 XX : mov DWORD PTR [rsp + XX], r8d"},
    { 5, {0x44, 0x89, 0x4c, 0x24, 0x74}, 0, "44 89 4c 24 XX : mov DWORD PTR [rsp + XX], r9d"},
    { 5, {0x48, 0x89, 0x4C, 0x24, 0x74}, 0, "48 89 4C 24 XX : mov QWORD PTR [rsp + XX], rcx"},
    { 5, {0x48, 0x89, 0x54, 0x24, 0x74}, 0, "48 89 54 24 XX : mov QWORD PTR [rsp + XX], rdx"},
    { 5, {0x48, 0x89, 0x5c, 0x24, 0x74}, 0, "48 89 5c 24 XX : mov QWORD PTR [rsp + XX], rbx"},
    { 5, {0x48, 0x89, 0x6c, 0x24, 0x74}, 0, "48 89 6C 24 XX : mov QWORD ptr [rsp + XX], rbp"},
    { 5, {0x48, 0x89, 0x74, 0x24, 0x74}, 0, "48 89 74 24 XX : mov QWORD PTR [rsp + XX], rsi"},
    { 5, {0x48, 0x89, 0x7c, 0x24, 0x74}, 0, "48 89 7c 24 XX : mov QWORD PTR [rsp + XX], rdi"},
    { 5, {0x48, 0x8b, 0x44, 0x24, 0x74}, 0, "48 8b 44 24 XX : mov rax, QWORD ptr [rsp + XX]"},
    { 5, {0x48, 0x8d, 0x6c, 0x24, 0x74}, 0, "48 8d 6c 24 XX : lea rbp, [rsp + XX]"},
    { 5, {0x4c, 0x89, 0x44, 0x24, 0x74}, 0, "4c 89 44 24 XX : mov QWORD PTR [rsp + XX], r8"},
    { 5, {0x4c, 0x89, 0x4c, 0x24, 0x74}, 0, "4c 89 4c 24 XX : mov QWORD PTR [rsp + XX], r9"},
    { 5, {0x83, 0x44, 0x72, 0x73, 0x74}, 0, "83 44 72 XX YY : add DWORD PTR [rdx+rsi*2+XX],YY"},
    { 5, {0x83, 0x64, 0x24, 0x73, 0x74}, 0, "83 64 24 XX YY : and DWORD PTR [rsp+XX], YY"},
    { 6, {0x48, 0x83, 0x64, 0x24, 0x74, 0x75}, 0, "48 83 64 24 XX YY : and QWORD PTR [rsp + XX], YY"},
    { 6, {0x66, 0x81, 0x78, 0x73, 0x74, 0x75}, 0, "66 81 78 XX YY YY : cmp WORD PTR [rax+XX], YY YY"},
    { 6, {0x66, 0x81, 0x79, 0x73, 0x74, 0x75}, 0, "66 81 79 XX YY YY : cmp WORD PTR [rcx+XX], YY YY"},
    { 6, {0x66, 0x81, 0x7a, 0x73, 0x74, 0x75}, 0, "66 81 7a XX YY YY : cmp WORD PTR [rdx+XX], YY YY"},
    { 6, {0x66, 0x81, 0x7b, 0x73, 0x74, 0x75}, 0, "66 81 7b XX YY YY : cmp WORD PTR [rbx+XX], YY YY"},
    { 6, {0x66, 0x81, 0x7e, 0x73, 0x74, 0x75}, 0, "66 81 7e XX YY YY : cmp WORD PTR [rsi+XX], YY YY"},
    { 6, {0x66, 0x81, 0x7f, 0x73, 0x74, 0x75}, 0, "66 81 7f XX YY YY : cmp WORD PTR [rdi+XX], YY YY"},
    { 6, {0x8A, 0x05, 0x72, 0x73, 0x74, 0x75}, 2, "8A 05 XX XX XX XX : mov al, byte ptr [XX XX XX XX]"},
    { 6, {0x8B, 0x05, 0x72, 0x73, 0x74, 0x75}, 2, "8B 05 XX XX XX XX : mov eax, dword ptr [XX XX XX XX]"},
    { 6, {0xF2, 0x0f, 0x11, 0x44, 0x24, 0x75}, 0, "f2 0f 11 44 24 XX : movsd QWORD PTR [rsp + XX], xmm0"},
    { 6, {0xF2, 0x0f, 0x11, 0x4c, 0x24, 0x75}, 0, "f2 0f 11 4c 24 XX : movsd QWORD PTR [rsp + XX], xmm1"},
    { 6, {0xF2, 0x0f, 0x11, 0x54, 0x24, 0x75}, 0, "f2 0f 11 54 24 XX : movsd QWORD PTR [rsp + XX], xmm2"},
    { 6, {0xF2, 0x0f, 0x11, 0x5c, 0x24, 0x75}, 0, "f2 0f 11 5c 24 XX : movsd QWORD PTR [rsp + XX], xmm3"},
    { 6, {0xF2, 0x0f, 0x11, 0x64, 0x24, 0x75}, 0, "f2 0f 11 64 24 XX : movsd QWORD PTR [rsp + XX], xmm4"},
    { 7, {0x48, 0x81, 0xec, 0x73, 0x74, 0x75, 0x76}, 0, "48 81 EC XX XX XX XX : sub rsp, XXXXXXXX"},
    { 7, {0x48, 0x89, 0x0d, 0x73, 0x74, 0x75, 0x76}, 3, "48 89 0d XX XX XX XX : mov QWORD PTR [rip + XXXXXXXX], rcx"},
    { 7, {0x48, 0x89, 0x15, 0x73, 0x74, 0x75, 0x76}, 3, "48 89 15 XX XX XX XX : mov QWORD PTR [rip + XXXXXXXX], rdx"},
    { 7, {0x48, 0x8b, 0x05, 0x73, 0x74, 0x75, 0x76}, 3, "48 8b 05 XX XX XX XX : mov rax, QWORD PTR [rip + XXXXXXXX]"},
    { 7, {0x48, 0x8d, 0x05, 0x73, 0x74, 0x75, 0x76}, 3, "48 8d 05 XX XX XX XX : lea rax, QWORD PTR [rip + XXXXXXXX]"},
    { 7, {0x48, 0xff, 0x25, 0x73, 0x74, 0x75, 0x76}, 3, "48 ff 25 XX XX XX XX : rex.W jmp QWORD PTR [rip + XXXXXXXX]"},
    { 7, {0x4C, 0x8D, 0x15, 0x73, 0x74, 0x75, 0x76}, 3, "4c 8d 15 XX XX XX XX : lea r10, [rip + XX]"},
    { 7, {0x81, 0x78, 0x72, 0x73, 0x74, 0x75, 0x76}, 0, "81 78 YY XX XX XX XX : cmp DWORD PTR [rax+YY], XX XX XX XX"},
    { 7, {0x81, 0x79, 0x72, 0x73, 0x74, 0x75, 0x76}, 0, "81 79 YY XX XX XX XX : cmp dword ptr [rcx+YY], XX XX XX XX"},
    { 7, {0x81, 0x7A, 0x72, 0x73, 0x74, 0x75, 0x76}, 0, "81 7A YY XX XX XX XX : cmp DWORD PTR [rdx+YY], XX XX XX XX"},
    { 7, {0x81, 0x7B, 0x72, 0x73, 0x74, 0x75, 0x76}, 0, "81 7B YY XX XX XX XX : cmp DWORD PTR [rbx+YY], XX XX XX XX"},
    { 7, {0x81, 0x7D, 0x72, 0x73, 0x74, 0x75, 0x76}, 0, "81 7D YY XX XX XX XX : cmp DWORD PTR [rbp+YY], XX XX XX XX"},
    { 7, {0x81, 0x7E, 0x72, 0x73, 0x74, 0x75, 0x76}, 0, "81 7E YY XX XX XX XX : cmp DWORD PTR [rsi+YY], XX XX XX XX"},
    { 8, {0x41, 0x81, 0x78, 0x73, 0x74, 0x75, 0x76, 0x77}, 0, "41 81 78 XX YY YY YY YY : cmp DWORD PTR [r8+YY], XX XX XX XX"},
    { 8, {0x41, 0x81, 0x79, 0x73, 0x74, 0x75, 0x76, 0x77}, 0, "41 81 79 XX YY YY YY YY : cmp DWORD PTR [r9+YY], XX XX XX XX"},
    { 8, {0x41, 0x81, 0x7a, 0x73, 0x74, 0x75, 0x76, 0x77}, 0, "41 81 7a XX YY YY YY YY : cmp DWORD PTR [r10+YY], XX XX XX XX"},
    { 8, {0x41, 0x81, 0x7b, 0x73, 0x74, 0x75, 0x76, 0x77}, 0, "41 81 7b XX YY YY YY YY : cmp DWORD PTR [r11+YY], XX XX XX XX"},
    { 8, {0x41, 0x81, 0x7d, 0x73, 0x74, 0x75, 0x76, 0x77}, 0, "41 81 7d XX YY YY YY YY : cmp DWORD PTR [r13+YY], XX XX XX XX"},
    { 8, {0x41, 0x81, 0x7e, 0x73, 0x74, 0x75, 0x76, 0x77}, 0, "41 81 7e XX YY YY YY YY : cmp DWORD PTR [r14+YY], XX XX XX XX"},
    { 8, {0x41, 0x81, 0x7f, 0x73, 0x74, 0x75, 0x76, 0x77}, 0, "41 81 7f YY XX XX XX XX : cmp DWORD PTR [r15+YY], XX XX XX XX"},
    { 8, {0x81, 0x7c, 0x24, 0x73, 0x74, 0x75, 0x76, 0x77}, 0, "81 7c 24 YY XX XX XX XX : cmp DWORD PTR [rsp+YY], XX XX XX XX"},
    { 8, {0xc7, 0x44, 0x24, 0x73, 0x74, 0x75, 0x76, 0x77}, 0, "C7 44 24 XX YY YY YY YY : mov dword ptr [rsp + XX], YYYYYYYY"},
    { 9, {0xA1, 0x71, 0x72, 0x73, 0x74, 0x75, 0x76, 0x77, 0x78}, 0, "A1 XX XX XX XX XX XX XX XX : movabs eax, dword ptr ds:[XXXXXXXX]"},
#else
    // sorted list
    { 3, {0x8B, 0x45, 0x72}, 0, "8B 45 XX : mov eax, dword ptr [ebp + XX]"},
    { 3, {0x8B, 0x5D, 0x72}, 0, "8B 5D XX : mov ebx, dword ptr [ebp + XX]"},
    { 3, {0x8B, 0x75, 0x72}, 0, "8B 75 XX : mov esi, dword ptr [ebp + XX]"},
    { 3, {0x8B, 0x7D, 0x72}, 0, "8B 7D XX : mov edi, dword ptr [ebp + XX]"},
    { 3, {0xFF, 0x75, 0x72}, 0, "FF 75 XX : push dword ptr [ebp + XX]"},
    { 4, {0x83, 0x7D, 0x72, 0x73}, 0, "83 7D XX YY : cmp dword ptr [ebp + XX], YY"},
    { 4, {0x8A, 0x44, 0x24, 0x73}, 0, "8A 44 24 XX : mov eal, dword ptr [esp + XX]"},
    { 4, {0x8B, 0x44, 0x24, 0x73}, 0, "8B 44 24 XX : mov eax, dword ptr [esp + XX]"},
    { 4, {0x8B, 0x4C, 0x24, 0x73}, 0, "8B 4C 24 XX : mov ecx, dword ptr [esp + XX]"},
    { 4, {0x8B, 0x54, 0x24, 0x73}, 0, "8B 54 24 XX : mov edx, dword ptr [esp + XX]"},
    { 4, {0x8B, 0x5C, 0x24, 0x73}, 0, "8B 5C 24 XX : mov ebx, dword ptr [esp + XX]"},
    { 4, {0x8B, 0x6C, 0x24, 0x73}, 0, "8B 6C 24 XX : mov ebp, dword ptr [esp + XX]"},
    { 4, {0x8B, 0x74, 0x24, 0x73}, 0, "8B 74 24 XX : mov esi, dword ptr [esp + XX]"},
    { 4, {0x8B, 0x7C, 0x24, 0x73}, 0, "8B 7C 24 XX : mov edi, dword ptr [esp + XX]"},
    { 5, {0x0F, 0xB6, 0x44, 0x24, 0x74}, 0, "0F B6 44 24 XX : movzx eax, byte ptr [esp + XX]"},
    { 5, {0xA1, 0x71, 0x72, 0x73, 0x74}, 0, "A1 XX XX XX XX : mov eax, dword ptr ds:[XXXXXXXX]"},
    { 6, {0xF7, 0xC1, 0x72, 0x73, 0x74, 0x75}, 0, "F7 C1 XX YY ZZ WW : test ecx, WWZZYYXX"},
    { 7, {0x83, 0x3D, 0x72, 0x73, 0x74, 0x75, 0x76}, 0, "83 3D XX YY ZZ WW TT : cmp TT, WWZZYYXX"},
#endif
    // clang-format on
>>>>>>> 93e44d24
};

std::string dumpInstruction(unsigned arrayIndex,
                            const InstructionSizeData &data) {
  std::stringstream ret;
  ret << "  with arrayIndex=" << arrayIndex << " {";
  for (size_t i = 0; i < data.size; i++) {
    if (i > 0)
      ret << ", ";
    ret << "0x" << std::setfill('0') << std::setw(2) << std::right << std::hex
        << (int)data.instr[i];
  }
  ret << "} " << data.comment;
  return ret.str();
}

TEST(Interception, GetInstructionSize) {
  for (unsigned i = 0; i < sizeof(data) / sizeof(*data); i++) {
    size_t rel_offset = ~0L;
    size_t size = __interception::TestOnlyGetInstructionSize(
        (uptr)data[i].instr, &rel_offset);
    EXPECT_EQ(data[i].size, size) << dumpInstruction(i, data[i]);
    EXPECT_EQ(data[i].rel_offset, rel_offset) << dumpInstruction(i, data[i]);
  }
}

}  // namespace __interception

#    endif  // !SANITIZER_WINDOWS_ARM64
#endif  // SANITIZER_WINDOWS
#endif  // #if !SANITIZER_DEBUG<|MERGE_RESOLUTION|>--- conflicted
+++ resolved
@@ -801,13 +801,6 @@
   size_t size;  // hold instruction size or 0 for failure,
                 // e.g. on control instructions
   u8 instr[16];
-<<<<<<< HEAD
-  size_t rel_offset;
-  const char *comment;
-} data[] = {
-    /* sorted list */
-    {1, {0x50}, 0, "50 : push eax / rax"},
-=======
   size_t rel_offset;  // filled just for instructions with two operands
                       // and displacement length of four bytes.
   const char *comment;
@@ -1019,7 +1012,6 @@
     { 7, {0x83, 0x3D, 0x72, 0x73, 0x74, 0x75, 0x76}, 0, "83 3D XX YY ZZ WW TT : cmp TT, WWZZYYXX"},
 #endif
     // clang-format on
->>>>>>> 93e44d24
 };
 
 std::string dumpInstruction(unsigned arrayIndex,
