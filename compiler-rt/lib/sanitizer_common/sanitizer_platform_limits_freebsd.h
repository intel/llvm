//===-- sanitizer_platform_limits_freebsd.h -------------------------------===//
//
// Part of the LLVM Project, under the Apache License v2.0 with LLVM Exceptions.
// See https://llvm.org/LICENSE.txt for license information.
// SPDX-License-Identifier: Apache-2.0 WITH LLVM-exception
//
//===----------------------------------------------------------------------===//
//
// This file is a part of Sanitizer common code.
//
// Sizes and layouts of platform-specific FreeBSD data structures.
//===----------------------------------------------------------------------===//

#ifndef SANITIZER_PLATFORM_LIMITS_FREEBSD_H
#define SANITIZER_PLATFORM_LIMITS_FREEBSD_H

#if SANITIZER_FREEBSD

#  include "sanitizer_internal_defs.h"
#  include "sanitizer_platform.h"
#  include "sanitizer_platform_limits_posix.h"

// Get sys/_types.h, because that tells us whether 64-bit inodes are
// used in struct dirent below.
#  include <sys/_types.h>

namespace __sanitizer {
void *__sanitizer_get_link_map_by_dlopen_handle(void *handle);
#  define GET_LINK_MAP_BY_DLOPEN_HANDLE(handle) \
    (link_map *)__sanitizer_get_link_map_by_dlopen_handle(handle)

extern unsigned struct_utsname_sz;
extern unsigned struct_stat_sz;
#  if defined(__powerpc64__)
const unsigned struct___old_kernel_stat_sz = 0;
#  else
const unsigned struct___old_kernel_stat_sz = 32;
#  endif
extern unsigned struct_rusage_sz;
extern unsigned siginfo_t_sz;
extern unsigned struct_itimerval_sz;
extern unsigned pthread_t_sz;
extern unsigned pthread_mutex_t_sz;
extern unsigned pthread_cond_t_sz;
extern unsigned pid_t_sz;
extern unsigned timeval_sz;
extern unsigned uid_t_sz;
extern unsigned gid_t_sz;
extern unsigned fpos_t_sz;
extern unsigned mbstate_t_sz;
extern unsigned struct_timezone_sz;
extern unsigned struct_tms_sz;
extern unsigned struct_itimerspec_sz;
extern unsigned struct_sigevent_sz;
extern unsigned struct_stack_t_sz;
extern unsigned struct_sched_param_sz;
extern unsigned struct_statfs64_sz;
extern unsigned struct_statfs_sz;
extern unsigned struct_sockaddr_sz;
unsigned ucontext_t_sz(void *ctx);
extern unsigned struct_rlimit_sz;
extern unsigned struct_utimbuf_sz;
extern unsigned struct_timespec_sz;
extern unsigned struct_regmatch_sz;
extern unsigned struct_regex_sz;
extern unsigned struct_FTS_sz;
extern unsigned struct_FTSENT_sz;
extern const int unvis_valid;
extern const int unvis_validpush;

struct __sanitizer_iocb {
  u64 aio_data;
  u32 aio_key_or_aio_reserved1;  // Simply crazy.
  u32 aio_reserved1_or_aio_key;  // Luckily, we don't need these.
  u16 aio_lio_opcode;
  s16 aio_reqprio;
  u32 aio_fildes;
  u64 aio_buf;
  u64 aio_nbytes;
  s64 aio_offset;
  u64 aio_reserved2;
  u64 aio_reserved3;
};

struct __sanitizer_io_event {
  u64 data;
  u64 obj;
  u64 res;
  u64 res2;
};

const unsigned iocb_cmd_pread = 0;
const unsigned iocb_cmd_pwrite = 1;
const unsigned iocb_cmd_preadv = 7;
const unsigned iocb_cmd_pwritev = 8;

struct __sanitizer___sysctl_args {
  int *name;
  int nlen;
  void *oldval;
  uptr *oldlenp;
  void *newval;
  uptr newlen;
  unsigned long ___unused[4];
};

struct __sanitizer_ipc_perm {
  unsigned int cuid;
  unsigned int cgid;
  unsigned int uid;
  unsigned int gid;
  unsigned short mode;
  unsigned short seq;
  long key;
};

struct __sanitizer_protoent {
  char *p_name;
  char **p_aliases;
  int p_proto;
};

struct __sanitizer_netent {
  char *n_name;
  char **n_aliases;
  int n_addrtype;
  u32 n_net;
};

#  if !defined(__i386__)
typedef long long __sanitizer_time_t;
#  else
typedef long __sanitizer_time_t;
#  endif

struct __sanitizer_shmid_ds {
  __sanitizer_ipc_perm shm_perm;
  unsigned long shm_segsz;
  unsigned int shm_lpid;
  unsigned int shm_cpid;
  int shm_nattch;
  __sanitizer_time_t shm_atime;
  __sanitizer_time_t shm_dtime;
  __sanitizer_time_t shm_ctime;
};

extern unsigned struct_msqid_ds_sz;
extern unsigned struct_mq_attr_sz;
extern unsigned struct_timeb_sz;
extern unsigned struct_statvfs_sz;

struct __sanitizer_iovec {
  void *iov_base;
  uptr iov_len;
};

struct __sanitizer_ifaddrs {
  struct __sanitizer_ifaddrs *ifa_next;
  char *ifa_name;
  unsigned int ifa_flags;
  void *ifa_addr;     // (struct sockaddr *)
  void *ifa_netmask;  // (struct sockaddr *)
#  undef ifa_dstaddr
  void *ifa_dstaddr;  // (struct sockaddr *)
  void *ifa_data;
};

typedef unsigned __sanitizer_pthread_key_t;

struct __sanitizer_passwd {
  char *pw_name;
  char *pw_passwd;
  int pw_uid;
  int pw_gid;
  __sanitizer_time_t pw_change;
  char *pw_class;
  char *pw_gecos;
  char *pw_dir;
  char *pw_shell;
  __sanitizer_time_t pw_expire;
  int pw_fields;
};

struct __sanitizer_group {
  char *gr_name;
  char *gr_passwd;
  int gr_gid;
  char **gr_mem;
};

typedef long __sanitizer_suseconds_t;

struct __sanitizer_timeval {
  __sanitizer_time_t tv_sec;
  __sanitizer_suseconds_t tv_usec;
};

struct __sanitizer_itimerval {
  struct __sanitizer_timeval it_interval;
  struct __sanitizer_timeval it_value;
};

struct __sanitizer_timeb {
  __sanitizer_time_t time;
  unsigned short millitm;
  short timezone;
  short dstflag;
};

struct __sanitizer_ether_addr {
  u8 octet[6];
};

struct __sanitizer_tm {
  int tm_sec;
  int tm_min;
  int tm_hour;
  int tm_mday;
  int tm_mon;
  int tm_year;
  int tm_wday;
  int tm_yday;
  int tm_isdst;
  long int tm_gmtoff;
  const char *tm_zone;
};

struct __sanitizer_msghdr {
  void *msg_name;
  unsigned msg_namelen;
  struct __sanitizer_iovec *msg_iov;
  unsigned msg_iovlen;
  void *msg_control;
  unsigned msg_controllen;
  int msg_flags;
};

struct __sanitizer_cmsghdr {
  unsigned cmsg_len;
  int cmsg_level;
  int cmsg_type;
};

struct __sanitizer_dirent {
#  if defined(__INO64)
  unsigned long long d_fileno;
  unsigned long long d_off;
#  else
  unsigned int d_fileno;
#  endif
  unsigned short d_reclen;
  u8 d_type;
  u8 d_pad0;
  u16 d_namlen;
  u16 d_pad1;
  char d_name[256];
};

u16 __sanitizer_dirsiz(const __sanitizer_dirent *dp);

// 'clock_t' is 32 bits wide on x64 FreeBSD
typedef int __sanitizer_clock_t;
typedef int __sanitizer_clockid_t;

#  if defined(_LP64) || defined(__x86_64__) || defined(__powerpc__) || \
      defined(__mips__)
typedef unsigned __sanitizer___kernel_uid_t;
typedef unsigned __sanitizer___kernel_gid_t;
#  else
typedef unsigned short __sanitizer___kernel_uid_t;
typedef unsigned short __sanitizer___kernel_gid_t;
#  endif
typedef long long __sanitizer___kernel_off_t;

#  if defined(__powerpc__) || defined(__mips__)
typedef unsigned int __sanitizer___kernel_old_uid_t;
typedef unsigned int __sanitizer___kernel_old_gid_t;
#  else
typedef unsigned short __sanitizer___kernel_old_uid_t;
typedef unsigned short __sanitizer___kernel_old_gid_t;
#  endif

typedef long long __sanitizer___kernel_loff_t;
typedef struct {
  unsigned long fds_bits[1024 / (8 * sizeof(long))];
} __sanitizer___kernel_fd_set;

// This thing depends on the platform. We are only interested in the upper
// limit. Verified with a compiler assert in .cpp.
union __sanitizer_pthread_attr_t {
  char size[128];
  void *align;
};

const unsigned old_sigset_t_sz = sizeof(unsigned long);

struct __sanitizer_sigset_t {
  // uint32_t * 4
  unsigned int __bits[4];
};

typedef __sanitizer_sigset_t __sanitizer_kernel_sigset_t;

struct __sanitizer_siginfo {
  // The size is determined by looking at sizeof of real siginfo_t on linux.
  u64 opaque[128 / sizeof(u64)];
};

using __sanitizer_sighandler_ptr = void (*)(int sig);
using __sanitizer_sigactionhandler_ptr = void (*)(int sig,
                                                  __sanitizer_siginfo *siginfo,
                                                  void *uctx);

struct __sanitizer_sigaction {
  union {
    __sanitizer_sigactionhandler_ptr sigaction;
    __sanitizer_sighandler_ptr handler;
  };
  int sa_flags;
  __sanitizer_sigset_t sa_mask;
};

struct __sanitizer_sem_t {
  u32 data[4];
};

extern const uptr sig_ign;
extern const uptr sig_dfl;
extern const uptr sig_err;
extern const uptr sa_siginfo;

extern int af_inet;
extern int af_inet6;
uptr __sanitizer_in_addr_sz(int af);

struct __sanitizer_dl_phdr_info {
  uptr dlpi_addr;
  const char *dlpi_name;
  const void *dlpi_phdr;
  short dlpi_phnum;
};

extern unsigned struct_ElfW_Phdr_sz;

struct __sanitizer_addrinfo {
  int ai_flags;
  int ai_family;
  int ai_socktype;
  int ai_protocol;
  unsigned ai_addrlen;
  char *ai_canonname;
  void *ai_addr;
  struct __sanitizer_addrinfo *ai_next;
};

struct __sanitizer_hostent {
  char *h_name;
  char **h_aliases;
  int h_addrtype;
  int h_length;
  char **h_addr_list;
};

struct __sanitizer_pollfd {
  int fd;
  short events;
  short revents;
};

typedef unsigned __sanitizer_nfds_t;

struct __sanitizer_glob_t {
  uptr gl_pathc;
  uptr gl_matchc;
  uptr gl_offs;
  int gl_flags;
  char **gl_pathv;
  int (*gl_errfunc)(const char *, int);
  void (*gl_closedir)(void *dirp);
  struct dirent *(*gl_readdir)(void *dirp);
  void *(*gl_opendir)(const char *);
  int (*gl_lstat)(const char *, void * /* struct stat* */);
  int (*gl_stat)(const char *, void * /* struct stat* */);
};

extern int glob_nomatch;
extern int glob_altdirfunc;
extern const int wordexp_wrde_dooffs;

extern unsigned path_max;

extern int struct_ttyent_sz;

struct __sanitizer_wordexp_t {
  uptr we_wordc;
  char **we_wordv;
  uptr we_offs;
  char *we_strings;
  uptr we_nbytes;
};

typedef void __sanitizer_FILE;

extern unsigned struct_shminfo_sz;
extern unsigned struct_shm_info_sz;
extern int shmctl_ipc_stat;
extern int shmctl_ipc_info;
extern int shmctl_shm_info;
extern int shmctl_shm_stat;

extern unsigned struct_utmpx_sz;

extern int map_fixed;

// ioctl arguments
struct __sanitizer_ifconf {
  int ifc_len;
  union {
    void *ifcu_req;
  } ifc_ifcu;
};

struct __sanitizer__ttyent {
  char *ty_name;
  char *ty_getty;
  char *ty_type;
  int ty_status;
  char *ty_window;
  char *ty_comment;
  char *ty_group;
};

// procctl reaper data for PROCCTL_REAPER flags
struct __sanitizer_procctl_reaper_status {
  unsigned int rs_flags;
  unsigned int rs_children;
  unsigned int rs_descendants;
  pid_t rs_reaper;
  pid_t rs_pid;
  unsigned int rs_pad0[15];
};

struct __sanitizer_procctl_reaper_pidinfo {
  pid_t pi_pid;
  pid_t pi_subtree;
  unsigned int pi_flags;
  unsigned int pi_pad0[15];
};

struct __sanitizer_procctl_reaper_pids {
  unsigned int rp_count;
  unsigned int rp_pad0[15];
  struct __sanitize_procctl_reapper_pidinfo *rp_pids;
};

struct __sanitizer_procctl_reaper_kill {
  int rk_sig;
  unsigned int rk_flags;
  pid_t rk_subtree;
  unsigned int rk_killed;
  pid_t rk_fpid;
  unsigned int rk_pad[15];
};

#  define IOC_NRBITS 8
#  define IOC_TYPEBITS 8
#  if defined(__powerpc__) || defined(__powerpc64__) || defined(__mips__)
#    define IOC_SIZEBITS 13
#    define IOC_DIRBITS 3
#    define IOC_NONE 1U
#    define IOC_WRITE 4U
#    define IOC_READ 2U
#  else
#    define IOC_SIZEBITS 14
#    define IOC_DIRBITS 2
#    define IOC_NONE 0U
#    define IOC_WRITE 1U
#    define IOC_READ 2U
#  endif
#  define IOC_NRMASK ((1 << IOC_NRBITS) - 1)
#  define IOC_TYPEMASK ((1 << IOC_TYPEBITS) - 1)
#  define IOC_SIZEMASK ((1 << IOC_SIZEBITS) - 1)
#  if defined(IOC_DIRMASK)
#    undef IOC_DIRMASK
#  endif
#  define IOC_DIRMASK ((1 << IOC_DIRBITS) - 1)
#  define IOC_NRSHIFT 0
#  define IOC_TYPESHIFT (IOC_NRSHIFT + IOC_NRBITS)
#  define IOC_SIZESHIFT (IOC_TYPESHIFT + IOC_TYPEBITS)
#  define IOC_DIRSHIFT (IOC_SIZESHIFT + IOC_SIZEBITS)
#  define EVIOC_EV_MAX 0x1f
#  define EVIOC_ABS_MAX 0x3f

#  define IOC_DIR(nr) (((nr) >> IOC_DIRSHIFT) & IOC_DIRMASK)
#  define IOC_TYPE(nr) (((nr) >> IOC_TYPESHIFT) & IOC_TYPEMASK)
#  define IOC_NR(nr) (((nr) >> IOC_NRSHIFT) & IOC_NRMASK)
#  define IOC_SIZE(nr) (((nr) >> IOC_SIZESHIFT) & IOC_SIZEMASK)

extern unsigned struct_ifreq_sz;
extern unsigned struct_termios_sz;
extern unsigned struct_winsize_sz;

extern unsigned struct_copr_buffer_sz;
extern unsigned struct_copr_debug_buf_sz;
extern unsigned struct_copr_msg_sz;
extern unsigned struct_midi_info_sz;
extern unsigned struct_mtget_sz;
extern unsigned struct_mtop_sz;
extern unsigned struct_rtentry_sz;
extern unsigned struct_sbi_instrument_sz;
extern unsigned struct_seq_event_rec_sz;
extern unsigned struct_synth_info_sz;
extern unsigned struct_vt_mode_sz;

extern const unsigned long __sanitizer_bufsiz;
extern unsigned struct_audio_buf_info_sz;
extern unsigned struct_ppp_stats_sz;
extern unsigned struct_sioc_sg_req_sz;
extern unsigned struct_sioc_vif_req_sz;

extern unsigned struct_procctl_reaper_status_sz;
extern unsigned struct_procctl_reaper_pidinfo_sz;
extern unsigned struct_procctl_reaper_pids_sz;
extern unsigned struct_procctl_reaper_kill_sz;

// ioctl request identifiers

// A special value to mark ioctls that are not present on the target platform,
// when it can not be determined without including any system headers.
extern const unsigned IOCTL_NOT_PRESENT;

extern unsigned IOCTL_FIOASYNC;
extern unsigned IOCTL_FIOCLEX;
extern unsigned IOCTL_FIOGETOWN;
extern unsigned IOCTL_FIONBIO;
extern unsigned IOCTL_FIONCLEX;
extern unsigned IOCTL_FIOSETOWN;
extern unsigned IOCTL_SIOCADDMULTI;
extern unsigned IOCTL_SIOCATMARK;
extern unsigned IOCTL_SIOCDELMULTI;
extern unsigned IOCTL_SIOCGIFADDR;
extern unsigned IOCTL_SIOCGIFBRDADDR;
extern unsigned IOCTL_SIOCGIFCONF;
extern unsigned IOCTL_SIOCGIFDSTADDR;
extern unsigned IOCTL_SIOCGIFFLAGS;
extern unsigned IOCTL_SIOCGIFMETRIC;
extern unsigned IOCTL_SIOCGIFMTU;
extern unsigned IOCTL_SIOCGIFNETMASK;
extern unsigned IOCTL_SIOCGPGRP;
extern unsigned IOCTL_SIOCSIFADDR;
extern unsigned IOCTL_SIOCSIFBRDADDR;
extern unsigned IOCTL_SIOCSIFDSTADDR;
extern unsigned IOCTL_SIOCSIFFLAGS;
extern unsigned IOCTL_SIOCSIFMETRIC;
extern unsigned IOCTL_SIOCSIFMTU;
extern unsigned IOCTL_SIOCSIFNETMASK;
extern unsigned IOCTL_SIOCSPGRP;
extern unsigned IOCTL_TIOCCONS;
extern unsigned IOCTL_TIOCEXCL;
extern unsigned IOCTL_TIOCGETD;
extern unsigned IOCTL_TIOCGPGRP;
extern unsigned IOCTL_TIOCGWINSZ;
extern unsigned IOCTL_TIOCMBIC;
extern unsigned IOCTL_TIOCMBIS;
extern unsigned IOCTL_TIOCMGET;
extern unsigned IOCTL_TIOCMSET;
extern unsigned IOCTL_TIOCNOTTY;
extern unsigned IOCTL_TIOCNXCL;
extern unsigned IOCTL_TIOCOUTQ;
extern unsigned IOCTL_TIOCPKT;
extern unsigned IOCTL_TIOCSCTTY;
extern unsigned IOCTL_TIOCSETD;
extern unsigned IOCTL_TIOCSPGRP;
extern unsigned IOCTL_TIOCSTI;
extern unsigned IOCTL_TIOCSWINSZ;
extern unsigned IOCTL_SIOCGETSGCNT;
extern unsigned IOCTL_SIOCGETVIFCNT;
extern unsigned IOCTL_MTIOCGET;
extern unsigned IOCTL_MTIOCTOP;
extern unsigned IOCTL_SIOCADDRT;
extern unsigned IOCTL_SIOCDELRT;
extern unsigned IOCTL_SNDCTL_DSP_GETBLKSIZE;
extern unsigned IOCTL_SNDCTL_DSP_GETFMTS;
extern unsigned IOCTL_SNDCTL_DSP_NONBLOCK;
extern unsigned IOCTL_SNDCTL_DSP_POST;
extern unsigned IOCTL_SNDCTL_DSP_RESET;
extern unsigned IOCTL_SNDCTL_DSP_SETFMT;
extern unsigned IOCTL_SNDCTL_DSP_SETFRAGMENT;
extern unsigned IOCTL_SNDCTL_DSP_SPEED;
extern unsigned IOCTL_SNDCTL_DSP_STEREO;
extern unsigned IOCTL_SNDCTL_DSP_SUBDIVIDE;
extern unsigned IOCTL_SNDCTL_DSP_SYNC;
extern unsigned IOCTL_SNDCTL_FM_4OP_ENABLE;
extern unsigned IOCTL_SNDCTL_FM_LOAD_INSTR;
extern unsigned IOCTL_SNDCTL_MIDI_INFO;
extern unsigned IOCTL_SNDCTL_MIDI_PRETIME;
extern unsigned IOCTL_SNDCTL_SEQ_CTRLRATE;
extern unsigned IOCTL_SNDCTL_SEQ_GETINCOUNT;
extern unsigned IOCTL_SNDCTL_SEQ_GETOUTCOUNT;
extern unsigned IOCTL_SNDCTL_SEQ_NRMIDIS;
extern unsigned IOCTL_SNDCTL_SEQ_NRSYNTHS;
extern unsigned IOCTL_SNDCTL_SEQ_OUTOFBAND;
extern unsigned IOCTL_SNDCTL_SEQ_PANIC;
extern unsigned IOCTL_SNDCTL_SEQ_PERCMODE;
extern unsigned IOCTL_SNDCTL_SEQ_RESET;
extern unsigned IOCTL_SNDCTL_SEQ_RESETSAMPLES;
extern unsigned IOCTL_SNDCTL_SEQ_SYNC;
extern unsigned IOCTL_SNDCTL_SEQ_TESTMIDI;
extern unsigned IOCTL_SNDCTL_SEQ_THRESHOLD;
extern unsigned IOCTL_SNDCTL_SYNTH_INFO;
extern unsigned IOCTL_SNDCTL_SYNTH_MEMAVL;
extern unsigned IOCTL_SNDCTL_TMR_CONTINUE;
extern unsigned IOCTL_SNDCTL_TMR_METRONOME;
extern unsigned IOCTL_SNDCTL_TMR_SELECT;
extern unsigned IOCTL_SNDCTL_TMR_SOURCE;
extern unsigned IOCTL_SNDCTL_TMR_START;
extern unsigned IOCTL_SNDCTL_TMR_STOP;
extern unsigned IOCTL_SNDCTL_TMR_TEMPO;
extern unsigned IOCTL_SNDCTL_TMR_TIMEBASE;
extern unsigned IOCTL_SOUND_MIXER_READ_ALTPCM;
extern unsigned IOCTL_SOUND_MIXER_READ_BASS;
extern unsigned IOCTL_SOUND_MIXER_READ_CAPS;
extern unsigned IOCTL_SOUND_MIXER_READ_CD;
extern unsigned IOCTL_SOUND_MIXER_READ_DEVMASK;
extern unsigned IOCTL_SOUND_MIXER_READ_ENHANCE;
extern unsigned IOCTL_SOUND_MIXER_READ_IGAIN;
extern unsigned IOCTL_SOUND_MIXER_READ_IMIX;
extern unsigned IOCTL_SOUND_MIXER_READ_LINE1;
extern unsigned IOCTL_SOUND_MIXER_READ_LINE2;
extern unsigned IOCTL_SOUND_MIXER_READ_LINE3;
extern unsigned IOCTL_SOUND_MIXER_READ_LINE;
extern unsigned IOCTL_SOUND_MIXER_READ_LOUD;
extern unsigned IOCTL_SOUND_MIXER_READ_MIC;
extern unsigned IOCTL_SOUND_MIXER_READ_MUTE;
extern unsigned IOCTL_SOUND_MIXER_READ_OGAIN;
extern unsigned IOCTL_SOUND_MIXER_READ_PCM;
extern unsigned IOCTL_SOUND_MIXER_READ_RECLEV;
extern unsigned IOCTL_SOUND_MIXER_READ_RECMASK;
extern unsigned IOCTL_SOUND_MIXER_READ_RECSRC;
extern unsigned IOCTL_SOUND_MIXER_READ_SPEAKER;
extern unsigned IOCTL_SOUND_MIXER_READ_STEREODEVS;
extern unsigned IOCTL_SOUND_MIXER_READ_SYNTH;
extern unsigned IOCTL_SOUND_MIXER_READ_TREBLE;
extern unsigned IOCTL_SOUND_MIXER_READ_VOLUME;
extern unsigned IOCTL_SOUND_MIXER_WRITE_ALTPCM;
extern unsigned IOCTL_SOUND_MIXER_WRITE_BASS;
extern unsigned IOCTL_SOUND_MIXER_WRITE_CD;
extern unsigned IOCTL_SOUND_MIXER_WRITE_ENHANCE;
extern unsigned IOCTL_SOUND_MIXER_WRITE_IGAIN;
extern unsigned IOCTL_SOUND_MIXER_WRITE_IMIX;
extern unsigned IOCTL_SOUND_MIXER_WRITE_LINE1;
extern unsigned IOCTL_SOUND_MIXER_WRITE_LINE2;
extern unsigned IOCTL_SOUND_MIXER_WRITE_LINE3;
extern unsigned IOCTL_SOUND_MIXER_WRITE_LINE;
extern unsigned IOCTL_SOUND_MIXER_WRITE_LOUD;
extern unsigned IOCTL_SOUND_MIXER_WRITE_MIC;
extern unsigned IOCTL_SOUND_MIXER_WRITE_MUTE;
extern unsigned IOCTL_SOUND_MIXER_WRITE_OGAIN;
extern unsigned IOCTL_SOUND_MIXER_WRITE_PCM;
extern unsigned IOCTL_SOUND_MIXER_WRITE_RECLEV;
extern unsigned IOCTL_SOUND_MIXER_WRITE_RECSRC;
extern unsigned IOCTL_SOUND_MIXER_WRITE_SPEAKER;
extern unsigned IOCTL_SOUND_MIXER_WRITE_SYNTH;
extern unsigned IOCTL_SOUND_MIXER_WRITE_TREBLE;
extern unsigned IOCTL_SOUND_MIXER_WRITE_VOLUME;
extern unsigned IOCTL_SOUND_PCM_READ_BITS;
extern unsigned IOCTL_SOUND_PCM_READ_CHANNELS;
extern unsigned IOCTL_SOUND_PCM_READ_FILTER;
extern unsigned IOCTL_SOUND_PCM_READ_RATE;
extern unsigned IOCTL_SOUND_PCM_WRITE_CHANNELS;
extern unsigned IOCTL_SOUND_PCM_WRITE_FILTER;
extern unsigned IOCTL_VT_ACTIVATE;
extern unsigned IOCTL_VT_GETMODE;
extern unsigned IOCTL_VT_OPENQRY;
extern unsigned IOCTL_VT_RELDISP;
extern unsigned IOCTL_VT_SETMODE;
extern unsigned IOCTL_VT_WAITACTIVE;
extern unsigned IOCTL_GIO_SCRNMAP;
extern unsigned IOCTL_KDDISABIO;
extern unsigned IOCTL_KDENABIO;
extern unsigned IOCTL_KDGETLED;
extern unsigned IOCTL_KDGETMODE;
extern unsigned IOCTL_KDGKBMODE;
extern unsigned IOCTL_KDGKBTYPE;
extern unsigned IOCTL_KDMKTONE;
extern unsigned IOCTL_KDSETLED;
extern unsigned IOCTL_KDSETMODE;
extern unsigned IOCTL_KDSKBMODE;

extern const int si_SEGV_MAPERR;
extern const int si_SEGV_ACCERR;

extern const unsigned MD5_CTX_sz;
extern const unsigned MD5_return_length;

#define SHA2_EXTERN(LEN)                          \
  extern const unsigned SHA##LEN##_CTX_sz;        \
  extern const unsigned SHA##LEN##_return_length; \
  extern const unsigned SHA##LEN##_block_length;  \
  extern const unsigned SHA##LEN##_digest_length

SHA2_EXTERN(224);
SHA2_EXTERN(256);
SHA2_EXTERN(384);
SHA2_EXTERN(512);

#undef SHA2_EXTERN

struct __sanitizer_cap_rights {
  u64 cr_rights[2];
};

typedef struct __sanitizer_cap_rights __sanitizer_cap_rights_t;
extern unsigned struct_cap_rights_sz;

extern unsigned struct_fstab_sz;
extern unsigned struct_StringList_sz;

struct __sanitizer_cpuset {
<<<<<<< HEAD
  long __bits[(256 + (sizeof(long) * 8) - 1) / (sizeof(long) * 8)];
=======
#if __FreeBSD_version >= 1400090
  long __bits[(1024 + (sizeof(long) * 8) - 1) / (sizeof(long) * 8)];
#else
  long __bits[(256 + (sizeof(long) * 8) - 1) / (sizeof(long) * 8)];
#endif
>>>>>>> bac3a63c
};

typedef struct __sanitizer_cpuset __sanitizer_cpuset_t;
extern unsigned struct_cpuset_sz;
}  // namespace __sanitizer

#  define CHECK_TYPE_SIZE(TYPE) \
    COMPILER_CHECK(sizeof(__sanitizer_##TYPE) == sizeof(TYPE))

#  define CHECK_SIZE_AND_OFFSET(CLASS, MEMBER)                      \
    COMPILER_CHECK(sizeof(((__sanitizer_##CLASS *)NULL)->MEMBER) == \
                   sizeof(((CLASS *)NULL)->MEMBER));                \
    COMPILER_CHECK(offsetof(__sanitizer_##CLASS, MEMBER) ==         \
                   offsetof(CLASS, MEMBER))

// For sigaction, which is a function and struct at the same time,
// and thus requires explicit "struct" in sizeof() expression.
#  define CHECK_STRUCT_SIZE_AND_OFFSET(CLASS, MEMBER)                      \
    COMPILER_CHECK(sizeof(((struct __sanitizer_##CLASS *)NULL)->MEMBER) == \
                   sizeof(((struct CLASS *)NULL)->MEMBER));                \
    COMPILER_CHECK(offsetof(struct __sanitizer_##CLASS, MEMBER) ==         \
                   offsetof(struct CLASS, MEMBER))

#  define SIGACTION_SYMNAME sigaction

#endif

#endif  // SANITIZER_FREEBSD<|MERGE_RESOLUTION|>--- conflicted
+++ resolved
@@ -717,15 +717,11 @@
 extern unsigned struct_StringList_sz;
 
 struct __sanitizer_cpuset {
-<<<<<<< HEAD
-  long __bits[(256 + (sizeof(long) * 8) - 1) / (sizeof(long) * 8)];
-=======
 #if __FreeBSD_version >= 1400090
   long __bits[(1024 + (sizeof(long) * 8) - 1) / (sizeof(long) * 8)];
 #else
   long __bits[(256 + (sizeof(long) * 8) - 1) / (sizeof(long) * 8)];
 #endif
->>>>>>> bac3a63c
 };
 
 typedef struct __sanitizer_cpuset __sanitizer_cpuset_t;
