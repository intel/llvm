--- conflicted
+++ resolved
@@ -70,10 +70,7 @@
 #include <mach/mach_time.h>
 #include <mach/vm_statistics.h>
 #include <malloc/malloc.h>
-<<<<<<< HEAD
-=======
 #include <os/lock.h>
->>>>>>> 2e412c55
 #include <os/log.h>
 #include <pthread.h>
 #include <sched.h>
@@ -808,8 +805,6 @@
   } else {
     asl_log(nullptr, nullptr, ASL_LEVEL_ERR, "%s", s);
   }
-<<<<<<< HEAD
-=======
 #endif
 }
 
@@ -850,7 +845,6 @@
                    sizeof(crashreporter_info_buff));
 #if HAVE_CRASHREPORTERCLIENT_H
   (void)CRSetCrashLogMessage(crashreporter_info_buff);
->>>>>>> 2e412c55
 #endif
 }
 
