--- conflicted
+++ resolved
@@ -1161,13 +1161,8 @@
         lastsz += vmsize;
       } else {
         if (lastsz)
-<<<<<<< HEAD
-          Printf("|| `[%p, %p]` || size=0x%016" PRIx64 " ||\n", last,
-                 last + lastsz, lastsz);
-=======
           Printf("|| `[%p, %p]` || size=0x%016" PRIx64 " ||\n", (void*)last,
                  (void*)(last + lastsz), lastsz);
->>>>>>> 54c4ef26
 
         last = address;
         lastsz = vmsize;
@@ -1177,13 +1172,8 @@
       // We've reached the end of the memory map. Print the last remaining
       // region, if there is one.
       if (lastsz)
-<<<<<<< HEAD
-        Printf("|| `[%p, %p]` || size=0x%016" PRIx64 " ||\n", last,
-               last + lastsz, lastsz);
-=======
         Printf("|| `[%p, %p]` || size=0x%016" PRIx64 " ||\n", (void*)last,
                (void*)(last + lastsz), lastsz);
->>>>>>> 54c4ef26
 
       break;
     }
@@ -1194,11 +1184,7 @@
   Report(
       "FATAL: Failed to allocate shadow memory. Tried to allocate %p bytes "
       "(alignment=%p).\n",
-<<<<<<< HEAD
-      shadow_size_bytes, alignment);
-=======
       (void*)shadow_size_bytes, (void*)alignment);
->>>>>>> 54c4ef26
   PrintVmmap();
 }
 
