--- conflicted
+++ resolved
@@ -2289,8 +2289,6 @@
 #define INIT_CLOCK_GETCPUCLOCKID
 #endif
 
-<<<<<<< HEAD
-=======
 #if SANITIZER_INTERCEPT_TIMER_CREATE
 INTERCEPTOR(int, timer_create, __sanitizer_clockid_t clockid, void *sevp,
             __sanitizer_timer_t *timer) {
@@ -2346,7 +2344,6 @@
 #  define INIT_TIMER_CREATE
 #endif
 
->>>>>>> a8d96e15
 #if SANITIZER_INTERCEPT_GETITIMER
 INTERCEPTOR(int, getitimer, int which, void *curr_value) {
   void *ctx;
@@ -10343,6 +10340,7 @@
   INIT_SETPWENT;
   INIT_CLOCK_GETTIME;
   INIT_CLOCK_GETCPUCLOCKID;
+  INIT_TIMER_CREATE;
   INIT_GETITIMER;
   INIT_TIME;
   INIT_TIMESPEC_GET;
