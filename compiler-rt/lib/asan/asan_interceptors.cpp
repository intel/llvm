--- conflicted
+++ resolved
@@ -58,11 +58,7 @@
 
 static inline uptr MaybeRealStrnlen(const char *s, uptr maxlen) {
 #if SANITIZER_INTERCEPT_STRNLEN
-<<<<<<< HEAD
-  if (REAL(strnlen))
-=======
   if (static_cast<bool>(REAL(strnlen)))
->>>>>>> 54c4ef26
     return REAL(strnlen)(s, maxlen);
 #  endif
   return internal_strnlen(s, maxlen);
@@ -70,11 +66,7 @@
 
 static inline uptr MaybeRealWcsnlen(const wchar_t* s, uptr maxlen) {
 #  if SANITIZER_INTERCEPT_WCSNLEN
-<<<<<<< HEAD
-  if (REAL(wcsnlen))
-=======
   if (static_cast<bool>(REAL(wcsnlen)))
->>>>>>> 54c4ef26
     return REAL(wcsnlen)(s, maxlen);
 #  endif
   return internal_wcsnlen(s, maxlen);
