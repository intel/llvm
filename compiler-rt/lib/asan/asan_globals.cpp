--- conflicted
+++ resolved
@@ -22,7 +22,6 @@
 #include "asan_thread.h"
 #include "sanitizer_common/sanitizer_common.h"
 #include "sanitizer_common/sanitizer_dense_map.h"
-#include "sanitizer_common/sanitizer_internal_defs.h"
 #include "sanitizer_common/sanitizer_list.h"
 #include "sanitizer_common/sanitizer_mutex.h"
 #include "sanitizer_common/sanitizer_placement_new.h"
@@ -180,7 +179,7 @@
   int res = 0;
   for (const auto &l : list_of_all_globals) {
     const Global &g = *l.g;
-    if (UNLIKELY(common_flags()->verbosity >= 3))
+    if (flags()->report_globals >= 2)
       ReportGlobal(g, "Search");
     if (IsAddressNearGlobal(addr, g)) {
       internal_memcpy(&globals[res], &g, sizeof(g));
@@ -271,7 +270,7 @@
 // so we store the globals in a map.
 static void RegisterGlobal(const Global *g) SANITIZER_REQUIRES(mu_for_globals) {
   CHECK(AsanInited());
-  if (UNLIKELY(common_flags()->verbosity >= 3))
+  if (flags()->report_globals >= 2)
     ReportGlobal(*g, "Added");
   CHECK(flags()->report_globals);
   CHECK(AddrIsInMem(g->beg));
@@ -308,7 +307,7 @@
 static void UnregisterGlobal(const Global *g)
     SANITIZER_REQUIRES(mu_for_globals) {
   CHECK(AsanInited());
-  if (UNLIKELY(common_flags()->verbosity >= 3))
+  if (flags()->report_globals >= 2)
     ReportGlobal(*g, "Removed");
   CHECK(flags()->report_globals);
   CHECK(AddrIsInMem(g->beg));
@@ -439,7 +438,7 @@
   }
   GlobalRegistrationSite site = {stack_id, &globals[0], &globals[n - 1]};
   global_registration_site_vector->push_back(site);
-  if (UNLIKELY(common_flags()->verbosity >= 3)) {
+  if (flags()->report_globals >= 2) {
     PRINT_CURRENT_STACK();
     Printf("=== ID %d; %p %p\n", stack_id, (void *)&globals[0],
            (void *)&globals[n - 1]);
@@ -498,13 +497,9 @@
   Lock lock(&mu_for_globals);
   if (current_dynamic_init_module_name == module_name)
     return;
-<<<<<<< HEAD
-  VPrintf(2, "DynInitPoison module: %s\n", module_name);
-=======
   if (flags()->report_globals >= 3)
     Printf("DynInitPoison module: %s\n", module_name);
 
->>>>>>> 1d22c955
   if (current_dynamic_init_module_name == nullptr) {
     // First call, poison all globals from other modules.
     DynInitGlobals().forEach([&](auto &kv) {
@@ -550,12 +545,8 @@
       return;
     allow_after_dynamic_init = true;
   }
-<<<<<<< HEAD
-  VPrintf(2, "UnpoisonBeforeMain\n");
-=======
   if (flags()->report_globals >= 3)
     Printf("UnpoisonBeforeMain\n");
->>>>>>> 1d22c955
   __asan_after_dynamic_init();
 }
 
@@ -579,12 +570,8 @@
   if (!current_dynamic_init_module_name)
     return;
 
-<<<<<<< HEAD
-  VPrintf(2, "DynInitUnpoison\n");
-=======
   if (flags()->report_globals >= 3)
     Printf("DynInitUnpoison\n");
->>>>>>> 1d22c955
 
   DynInitGlobals().forEach([&](auto &kv) {
     UnpoisonDynamicGlobals(kv.second, /*mark_initialized=*/false);
