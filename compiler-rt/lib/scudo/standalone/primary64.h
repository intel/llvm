//===-- primary64.h ---------------------------------------------*- C++ -*-===//
//
// Part of the LLVM Project, under the Apache License v2.0 with LLVM Exceptions.
// See https://llvm.org/LICENSE.txt for license information.
// SPDX-License-Identifier: Apache-2.0 WITH LLVM-exception
//
//===----------------------------------------------------------------------===//

#ifndef SCUDO_PRIMARY64_H_
#define SCUDO_PRIMARY64_H_

#include "bytemap.h"
#include "common.h"
#include "list.h"
#include "local_cache.h"
#include "mem_map.h"
#include "memtag.h"
#include "options.h"
#include "release.h"
#include "stats.h"
#include "string_utils.h"
#include "thread_annotations.h"

namespace scudo {

// SizeClassAllocator64 is an allocator tuned for 64-bit address space.
//
// It starts by reserving NumClasses * 2^RegionSizeLog bytes, equally divided in
// Regions, specific to each size class. Note that the base of that mapping is
// random (based to the platform specific map() capabilities). If
// PrimaryEnableRandomOffset is set, each Region actually starts at a random
// offset from its base.
//
// Regions are mapped incrementally on demand to fulfill allocation requests,
// those mappings being split into equally sized Blocks based on the size class
// they belong to. The Blocks created are shuffled to prevent predictable
// address patterns (the predictability increases with the size of the Blocks).
//
// The 1st Region (for size class 0) holds the TransferBatches. This is a
// structure used to transfer arrays of available pointers from the class size
// freelist to the thread specific freelist, and back.
//
// The memory used by this allocator is never unmapped, but can be partially
// released if the platform allows for it.

template <typename Config> class SizeClassAllocator64 {
public:
  typedef typename Config::Primary::CompactPtrT CompactPtrT;
  typedef typename Config::Primary::SizeClassMap SizeClassMap;
  static const uptr CompactPtrScale = Config::Primary::CompactPtrScale;
  static const uptr GroupSizeLog = Config::Primary::GroupSizeLog;
  static const uptr GroupScale = GroupSizeLog - CompactPtrScale;
  typedef SizeClassAllocator64<Config> ThisT;
  typedef SizeClassAllocatorLocalCache<ThisT> CacheT;
  typedef typename CacheT::TransferBatch TransferBatch;
  typedef typename CacheT::BatchGroup BatchGroup;

  static uptr getSizeByClassId(uptr ClassId) {
    return (ClassId == SizeClassMap::BatchClassId)
               ? roundUp(sizeof(TransferBatch), 1U << CompactPtrScale)
               : SizeClassMap::getSizeByClassId(ClassId);
  }

  static bool canAllocate(uptr Size) { return Size <= SizeClassMap::MaxSize; }

  void init(s32 ReleaseToOsInterval) NO_THREAD_SAFETY_ANALYSIS {
    DCHECK(isAligned(reinterpret_cast<uptr>(this), alignof(ThisT)));

    const uptr PageSize = getPageSizeCached();
    const uptr GroupSize = (1U << GroupSizeLog);
    const uptr PagesInGroup = GroupSize / PageSize;
    const uptr MinSizeClass = getSizeByClassId(1);
    // When trying to release pages back to memory, visiting smaller size
    // classes is expensive. Therefore, we only try to release smaller size
    // classes when the amount of free blocks goes over a certain threshold (See
    // the comment in releaseToOSMaybe() for more details). For example, for
    // size class 32, we only do the release when the size of free blocks is
    // greater than 97% of pages in a group. However, this may introduce another
    // issue that if the number of free blocks is bouncing between 97% ~ 100%.
    // Which means we may try many page releases but only release very few of
    // them (less than 3% in a group). Even though we have
    // `&ReleaseToOsIntervalMs` which slightly reduce the frequency of these
    // calls but it will be better to have another guard to mitigate this issue.
    //
    // Here we add another constraint on the minimum size requirement. The
    // constraint is determined by the size of in-use blocks in the minimal size
    // class. Take size class 32 as an example,
    //
    //   +-     one memory group      -+
    //   +----------------------+------+
    //   |  97% of free blocks  |      |
    //   +----------------------+------+
    //                           \    /
    //                      3% in-use blocks
    //
    //   * The release size threshold is 97%.
    //
    // The 3% size in a group is about 7 pages. For two consecutive
    // releaseToOSMaybe(), we require the difference between `PushedBlocks`
    // should be greater than 7 pages. This mitigates the page releasing
    // thrashing which is caused by memory usage bouncing around the threshold.
    // The smallest size class takes longest time to do the page release so we
    // use its size of in-use blocks as a heuristic.
    SmallerBlockReleasePageDelta =
        PagesInGroup * (1 + MinSizeClass / 16U) / 100;

    // Reserve the space required for the Primary.
    CHECK(ReservedMemory.create(/*Addr=*/0U, PrimarySize,
                                "scudo:primary_reserve"));
    PrimaryBase = ReservedMemory.getBase();
    DCHECK_NE(PrimaryBase, 0U);

    u32 Seed;
    const u64 Time = getMonotonicTimeFast();
    if (!getRandom(reinterpret_cast<void *>(&Seed), sizeof(Seed)))
      Seed = static_cast<u32>(Time ^ (PrimaryBase >> 12));

    for (uptr I = 0; I < NumClasses; I++) {
      RegionInfo *Region = getRegionInfo(I);
      // The actual start of a region is offset by a random number of pages
      // when PrimaryEnableRandomOffset is set.
      Region->RegionBeg =
          (PrimaryBase + (I << Config::Primary::RegionSizeLog)) +
          (Config::Primary::EnableRandomOffset
               ? ((getRandomModN(&Seed, 16) + 1) * PageSize)
               : 0);
      Region->RandState = getRandomU32(&Seed);
      // Releasing small blocks is expensive, set a higher threshold to avoid
      // frequent page releases.
      if (isSmallBlock(getSizeByClassId(I)))
        Region->TryReleaseThreshold = PageSize * SmallerBlockReleasePageDelta;
      else
        Region->TryReleaseThreshold = PageSize;
      Region->ReleaseInfo.LastReleaseAtNs = Time;

      Region->MemMapInfo.MemMap = ReservedMemory.dispatch(
          PrimaryBase + (I << Config::Primary::RegionSizeLog), RegionSize);
      CHECK(Region->MemMapInfo.MemMap.isAllocated());
    }
    shuffle(RegionInfoArray, NumClasses, &Seed);

    setOption(Option::ReleaseInterval, static_cast<sptr>(ReleaseToOsInterval));
  }

  void unmapTestOnly() NO_THREAD_SAFETY_ANALYSIS {
    for (uptr I = 0; I < NumClasses; I++) {
      RegionInfo *Region = getRegionInfo(I);
      *Region = {};
    }
    if (PrimaryBase)
      ReservedMemory.release();
    PrimaryBase = 0U;
  }

  // When all blocks are freed, it has to be the same size as `AllocatedUser`.
  void verifyAllBlocksAreReleasedTestOnly() {
    // `BatchGroup` and `TransferBatch` also use the blocks from BatchClass.
    uptr BatchClassUsedInFreeLists = 0;
    for (uptr I = 0; I < NumClasses; I++) {
      // We have to count BatchClassUsedInFreeLists in other regions first.
      if (I == SizeClassMap::BatchClassId)
        continue;
      RegionInfo *Region = getRegionInfo(I);
      ScopedLock ML(Region->MMLock);
      ScopedLock FL(Region->FLLock);
      const uptr BlockSize = getSizeByClassId(I);
      uptr TotalBlocks = 0;
      for (BatchGroup &BG : Region->FreeListInfo.BlockList) {
        // `BG::Batches` are `TransferBatches`. +1 for `BatchGroup`.
        BatchClassUsedInFreeLists += BG.Batches.size() + 1;
        for (const auto &It : BG.Batches)
          TotalBlocks += It.getCount();
      }

      DCHECK_EQ(TotalBlocks, Region->MemMapInfo.AllocatedUser / BlockSize);
      DCHECK_EQ(Region->FreeListInfo.PushedBlocks,
                Region->FreeListInfo.PoppedBlocks);
    }

    RegionInfo *Region = getRegionInfo(SizeClassMap::BatchClassId);
    ScopedLock ML(Region->MMLock);
    ScopedLock FL(Region->FLLock);
    const uptr BlockSize = getSizeByClassId(SizeClassMap::BatchClassId);
    uptr TotalBlocks = 0;
    for (BatchGroup &BG : Region->FreeListInfo.BlockList) {
      if (LIKELY(!BG.Batches.empty())) {
        for (const auto &It : BG.Batches)
          TotalBlocks += It.getCount();
      } else {
        // `BatchGroup` with empty freelist doesn't have `TransferBatch` record
        // itself.
        ++TotalBlocks;
      }
    }
    DCHECK_EQ(TotalBlocks + BatchClassUsedInFreeLists,
              Region->MemMapInfo.AllocatedUser / BlockSize);
    DCHECK_GE(Region->FreeListInfo.PoppedBlocks,
              Region->FreeListInfo.PushedBlocks);
    const uptr BlocksInUse =
        Region->FreeListInfo.PoppedBlocks - Region->FreeListInfo.PushedBlocks;
    DCHECK_EQ(BlocksInUse, BatchClassUsedInFreeLists);
  }

  TransferBatch *popBatch(CacheT *C, uptr ClassId) {
    DCHECK_LT(ClassId, NumClasses);
    RegionInfo *Region = getRegionInfo(ClassId);

    {
      ScopedLock L(Region->FLLock);
      TransferBatch *B = popBatchImpl(C, ClassId, Region);
<<<<<<< HEAD
      if (LIKELY(B)) {
        Region->FreeListInfo.PoppedBlocks += B->getCount();
        return B;
      }
    }

    bool PrintStats = false;

    while (true) {
      // When two threads compete for `Region->MMLock`, we only want one of them
      // to call populateFreeList(). To avoid both of them doing that, always
      // check the freelist before mapping new pages.
      //
      // TODO(chiahungduan): Use a condition variable so that we don't need to
      // hold `Region->MMLock` here.
      ScopedLock ML(Region->MMLock);
      {
        ScopedLock FL(Region->FLLock);
        TransferBatch *B = popBatchImpl(C, ClassId, Region);
        if (LIKELY(B)) {
          Region->FreeListInfo.PoppedBlocks += B->getCount();
          return B;
        }
      }

      const bool RegionIsExhausted = Region->Exhausted;
      if (!RegionIsExhausted) {
        // TODO: Make sure the one who does populateFreeList() gets one Batch
        // here.
        populateFreeList(C, ClassId, Region);
      }
      PrintStats = !RegionIsExhausted && Region->Exhausted;
      if (Region->Exhausted)
        break;
=======
      if (LIKELY(B))
        return B;
    }

    bool PrintStats = false;
    TransferBatch *B = nullptr;

    while (true) {
      // When two threads compete for `Region->MMLock`, we only want one of them
      // does the populateFreeListAndPopBatch(). To avoid both of them doing
      // that, always check the freelist before mapping new pages.
      //
      // TODO(chiahungduan): Use a condition variable so that we don't need to
      // hold `Region->MMLock` here.
      ScopedLock ML(Region->MMLock);
      {
        ScopedLock FL(Region->FLLock);
        B = popBatchImpl(C, ClassId, Region);
        if (LIKELY(B))
          return B;
      }

      const bool RegionIsExhausted = Region->Exhausted;
      if (!RegionIsExhausted)
        B = populateFreeListAndPopBatch(C, ClassId, Region);
      PrintStats = !RegionIsExhausted && Region->Exhausted;
      break;
>>>>>>> bac3a63c
    }

    // Note that `getStats()` requires locking each region so we can't call it
    // while locking the Region->Mutex in the above.
    if (UNLIKELY(PrintStats)) {
      ScopedString Str;
      getStats(&Str);
      Str.append(
          "Scudo OOM: The process has exhausted %zuM for size class %zu.\n",
          RegionSize >> 20, getSizeByClassId(ClassId));
      Str.output();

      // Theoretically, BatchClass shouldn't be used up. Abort immediately  when
      // it happens.
      if (ClassId == SizeClassMap::BatchClassId)
        reportOutOfBatchClass();
    }

<<<<<<< HEAD
    return nullptr;
=======
    return B;
>>>>>>> bac3a63c
  }

  // Push the array of free blocks to the designated batch group.
  void pushBlocks(CacheT *C, uptr ClassId, CompactPtrT *Array, u32 Size) {
    DCHECK_LT(ClassId, NumClasses);
    DCHECK_GT(Size, 0);

    RegionInfo *Region = getRegionInfo(ClassId);
    if (ClassId == SizeClassMap::BatchClassId) {
<<<<<<< HEAD
      // Constructing a batch group in the free list will use two blocks in
      // BatchClassId. If we are pushing BatchClassId blocks, we will use the
      // blocks in the array directly (can't delegate local cache which will
      // cause a recursive allocation). However, The number of free blocks may
      // be less than two. Therefore, populate the freelist before inserting the
      // blocks.
      while (true) {
        // TODO(chiahungduan): Move the lock right before the call of
        // populateFreeList() by using a condition variable. See more details in
        // the comment of popBatch().
        ScopedLock L(Region->MMLock);
        {
          ScopedLock L(Region->FLLock);
          const bool NeedToRefill =
              Size == 1U && Region->FreeListInfo.BlockList.empty();
          if (!NeedToRefill) {
            pushBlocksImpl(C, SizeClassMap::BatchClassId, Region, Array, Size);
            Region->FreeListInfo.PushedBlocks += Size;
            return;
          }
        }

        if (UNLIKELY(!populateFreeList(C, SizeClassMap::BatchClassId, Region)))
          break;
      }

      // At here, it hints that the BatchClass region has been used up. Dump the
      // region stats before the program shutdown.
      ScopedString Str;
      getStats(&Str);
      Str.append(
          "Scudo OOM: The process has exhausted %zuM for size class %zu.\n",
          RegionSize >> 20, getSizeByClassId(ClassId));
      Str.output();
      // Theoretically, BatchClass shouldn't be used up. Abort immediately
      // when it happens.
      reportOutOfBatchClass();

=======
      ScopedLock L(Region->FLLock);
      pushBatchClassBlocks(Region, Array, Size);
>>>>>>> bac3a63c
      return;
    }

    // TODO(chiahungduan): Consider not doing grouping if the group size is not
    // greater than the block size with a certain scale.

    // Sort the blocks so that blocks belonging to the same group can be pushed
    // together.
    bool SameGroup = true;
    for (u32 I = 1; I < Size; ++I) {
      if (compactPtrGroup(Array[I - 1]) != compactPtrGroup(Array[I]))
        SameGroup = false;
      CompactPtrT Cur = Array[I];
      u32 J = I;
      while (J > 0 && compactPtrGroup(Cur) < compactPtrGroup(Array[J - 1])) {
        Array[J] = Array[J - 1];
        --J;
      }
      Array[J] = Cur;
    }

    {
      ScopedLock L(Region->FLLock);
      pushBlocksImpl(C, ClassId, Region, Array, Size, SameGroup);
<<<<<<< HEAD
      Region->FreeListInfo.PushedBlocks += Size;
    }

    // Only non-BatchClass will be here, try to release the pages in the region.

    // Note that the tryLock() may fail spuriously, given that it should rarely
    // happen and page releasing is fine to skip, we don't take certain
    // approaches to ensure one page release is done.
    if (Region->MMLock.tryLock()) {
      releaseToOSMaybe(Region, ClassId);
      Region->MMLock.unlock();
=======
>>>>>>> bac3a63c
    }
  }

  void disable() NO_THREAD_SAFETY_ANALYSIS {
    // The BatchClassId must be locked last since other classes can use it.
    for (sptr I = static_cast<sptr>(NumClasses) - 1; I >= 0; I--) {
      if (static_cast<uptr>(I) == SizeClassMap::BatchClassId)
        continue;
      getRegionInfo(static_cast<uptr>(I))->MMLock.lock();
      getRegionInfo(static_cast<uptr>(I))->FLLock.lock();
    }
    getRegionInfo(SizeClassMap::BatchClassId)->MMLock.lock();
    getRegionInfo(SizeClassMap::BatchClassId)->FLLock.lock();
  }

  void enable() NO_THREAD_SAFETY_ANALYSIS {
    getRegionInfo(SizeClassMap::BatchClassId)->FLLock.unlock();
    getRegionInfo(SizeClassMap::BatchClassId)->MMLock.unlock();
    for (uptr I = 0; I < NumClasses; I++) {
      if (I == SizeClassMap::BatchClassId)
        continue;
      getRegionInfo(I)->FLLock.unlock();
      getRegionInfo(I)->MMLock.unlock();
    }
  }

  template <typename F> void iterateOverBlocks(F Callback) {
    for (uptr I = 0; I < NumClasses; I++) {
      if (I == SizeClassMap::BatchClassId)
        continue;
      RegionInfo *Region = getRegionInfo(I);
      // TODO: The call of `iterateOverBlocks` requires disabling
      // SizeClassAllocator64. We may consider locking each region on demand
      // only.
      Region->FLLock.assertHeld();
      Region->MMLock.assertHeld();
      const uptr BlockSize = getSizeByClassId(I);
      const uptr From = Region->RegionBeg;
      const uptr To = From + Region->MemMapInfo.AllocatedUser;
      for (uptr Block = From; Block < To; Block += BlockSize)
        Callback(Block);
    }
  }

  void getStats(ScopedString *Str) {
    // TODO(kostyak): get the RSS per region.
    uptr TotalMapped = 0;
    uptr PoppedBlocks = 0;
    uptr PushedBlocks = 0;
    for (uptr I = 0; I < NumClasses; I++) {
      RegionInfo *Region = getRegionInfo(I);
      {
        ScopedLock L(Region->MMLock);
        TotalMapped += Region->MemMapInfo.MappedUser;
      }
      {
        ScopedLock L(Region->FLLock);
        PoppedBlocks += Region->FreeListInfo.PoppedBlocks;
        PushedBlocks += Region->FreeListInfo.PushedBlocks;
      }
    }
    Str->append("Stats: SizeClassAllocator64: %zuM mapped (%uM rss) in %zu "
                "allocations; remains %zu\n",
                TotalMapped >> 20, 0U, PoppedBlocks,
                PoppedBlocks - PushedBlocks);

    for (uptr I = 0; I < NumClasses; I++) {
      RegionInfo *Region = getRegionInfo(I);
      ScopedLock L1(Region->MMLock);
      ScopedLock L2(Region->FLLock);
<<<<<<< HEAD
      getStats(Str, I, Region, 0);
=======
      getStats(Str, I, Region);
>>>>>>> bac3a63c
    }
  }

  bool setOption(Option O, sptr Value) {
    if (O == Option::ReleaseInterval) {
      const s32 Interval = Max(Min(static_cast<s32>(Value),
                                   Config::Primary::MaxReleaseToOsIntervalMs),
                               Config::Primary::MinReleaseToOsIntervalMs);
      atomic_store_relaxed(&ReleaseToOsIntervalMs, Interval);
      return true;
    }
    // Not supported by the Primary, but not an error either.
    return true;
  }

  uptr tryReleaseToOS(uptr ClassId, ReleaseToOS ReleaseType) {
    RegionInfo *Region = getRegionInfo(ClassId);
    // Note that the tryLock() may fail spuriously, given that it should rarely
    // happen and page releasing is fine to skip, we don't take certain
    // approaches to ensure one page release is done.
    if (Region->MMLock.tryLock()) {
      uptr BytesReleased = releaseToOSMaybe(Region, ClassId, ReleaseType);
      Region->MMLock.unlock();
      return BytesReleased;
    }
    return 0;
  }

  uptr releaseToOS(ReleaseToOS ReleaseType) {
    uptr TotalReleasedBytes = 0;
    for (uptr I = 0; I < NumClasses; I++) {
      if (I == SizeClassMap::BatchClassId)
        continue;
      RegionInfo *Region = getRegionInfo(I);
      ScopedLock L(Region->MMLock);
      TotalReleasedBytes += releaseToOSMaybe(Region, I, ReleaseType);
    }
    return TotalReleasedBytes;
  }

  const char *getRegionInfoArrayAddress() const {
    return reinterpret_cast<const char *>(RegionInfoArray);
  }

  static uptr getRegionInfoArraySize() { return sizeof(RegionInfoArray); }

  uptr getCompactPtrBaseByClassId(uptr ClassId) {
    return getRegionInfo(ClassId)->RegionBeg;
  }

  CompactPtrT compactPtr(uptr ClassId, uptr Ptr) {
    DCHECK_LE(ClassId, SizeClassMap::LargestClassId);
    return compactPtrInternal(getCompactPtrBaseByClassId(ClassId), Ptr);
  }

  void *decompactPtr(uptr ClassId, CompactPtrT CompactPtr) {
    DCHECK_LE(ClassId, SizeClassMap::LargestClassId);
    return reinterpret_cast<void *>(
        decompactPtrInternal(getCompactPtrBaseByClassId(ClassId), CompactPtr));
  }

  static BlockInfo findNearestBlock(const char *RegionInfoData,
                                    uptr Ptr) NO_THREAD_SAFETY_ANALYSIS {
    const RegionInfo *RegionInfoArray =
        reinterpret_cast<const RegionInfo *>(RegionInfoData);

    uptr ClassId;
    uptr MinDistance = -1UL;
    for (uptr I = 0; I != NumClasses; ++I) {
      if (I == SizeClassMap::BatchClassId)
        continue;
      uptr Begin = RegionInfoArray[I].RegionBeg;
      // TODO(chiahungduan): In fact, We need to lock the RegionInfo::MMLock.
      // However, the RegionInfoData is passed with const qualifier and lock the
      // mutex requires modifying RegionInfoData, which means we need to remove
      // the const qualifier. This may lead to another undefined behavior (The
      // first one is accessing `AllocatedUser` without locking. It's better to
      // pass `RegionInfoData` as `void *` then we can lock the mutex properly.
      uptr End = Begin + RegionInfoArray[I].MemMapInfo.AllocatedUser;
      if (Begin > End || End - Begin < SizeClassMap::getSizeByClassId(I))
        continue;
      uptr RegionDistance;
      if (Begin <= Ptr) {
        if (Ptr < End)
          RegionDistance = 0;
        else
          RegionDistance = Ptr - End;
      } else {
        RegionDistance = Begin - Ptr;
      }

      if (RegionDistance < MinDistance) {
        MinDistance = RegionDistance;
        ClassId = I;
      }
    }

    BlockInfo B = {};
    if (MinDistance <= 8192) {
      B.RegionBegin = RegionInfoArray[ClassId].RegionBeg;
      B.RegionEnd =
          B.RegionBegin + RegionInfoArray[ClassId].MemMapInfo.AllocatedUser;
      B.BlockSize = SizeClassMap::getSizeByClassId(ClassId);
      B.BlockBegin =
          B.RegionBegin + uptr(sptr(Ptr - B.RegionBegin) / sptr(B.BlockSize) *
                               sptr(B.BlockSize));
      while (B.BlockBegin < B.RegionBegin)
        B.BlockBegin += B.BlockSize;
      while (B.RegionEnd < B.BlockBegin + B.BlockSize)
        B.BlockBegin -= B.BlockSize;
    }
    return B;
  }

  AtomicOptions Options;

private:
  static const uptr RegionSize = 1UL << Config::Primary::RegionSizeLog;
  static const uptr NumClasses = SizeClassMap::NumClasses;
  static const uptr PrimarySize = RegionSize * NumClasses;

  static const uptr MapSizeIncrement = Config::Primary::MapSizeIncrement;
  // Fill at most this number of batches from the newly map'd memory.
  static const u32 MaxNumBatches = SCUDO_ANDROID ? 4U : 8U;

  struct ReleaseToOsInfo {
    uptr BytesInFreeListAtLastCheckpoint;
    uptr RangesReleased;
    uptr LastReleasedBytes;
    u64 LastReleaseAtNs;
  };

  struct BlocksInfo {
    SinglyLinkedList<BatchGroup> BlockList = {};
    uptr PoppedBlocks = 0;
    uptr PushedBlocks = 0;
  };

  struct PagesInfo {
    MemMapT MemMap = {};
    // Bytes mapped for user memory.
    uptr MappedUser = 0;
    // Bytes allocated for user memory.
    uptr AllocatedUser = 0;
  };

  struct UnpaddedRegionInfo {
    // Mutex for operations on freelist
    HybridMutex FLLock;
    // Mutex for memmap operations
    HybridMutex MMLock ACQUIRED_BEFORE(FLLock);
    // `RegionBeg` is initialized before thread creation and won't be changed.
    uptr RegionBeg = 0;
    u32 RandState GUARDED_BY(MMLock) = 0;
    BlocksInfo FreeListInfo GUARDED_BY(FLLock);
    PagesInfo MemMapInfo GUARDED_BY(MMLock);
    // The minimum size of pushed blocks to trigger page release.
    uptr TryReleaseThreshold GUARDED_BY(MMLock) = 0;
    ReleaseToOsInfo ReleaseInfo GUARDED_BY(MMLock) = {};
    bool Exhausted GUARDED_BY(MMLock) = false;
  };
  struct RegionInfo : UnpaddedRegionInfo {
    char Padding[SCUDO_CACHE_LINE_SIZE -
                 (sizeof(UnpaddedRegionInfo) % SCUDO_CACHE_LINE_SIZE)] = {};
  };
  static_assert(sizeof(RegionInfo) % SCUDO_CACHE_LINE_SIZE == 0, "");

  RegionInfo *getRegionInfo(uptr ClassId) {
    DCHECK_LT(ClassId, NumClasses);
    return &RegionInfoArray[ClassId];
  }

  uptr getRegionBaseByClassId(uptr ClassId) {
    return roundDown(getRegionInfo(ClassId)->RegionBeg - PrimaryBase,
                     RegionSize) +
           PrimaryBase;
  }

  static CompactPtrT compactPtrInternal(uptr Base, uptr Ptr) {
    return static_cast<CompactPtrT>((Ptr - Base) >> CompactPtrScale);
  }

  static uptr decompactPtrInternal(uptr Base, CompactPtrT CompactPtr) {
    return Base + (static_cast<uptr>(CompactPtr) << CompactPtrScale);
  }

  static uptr compactPtrGroup(CompactPtrT CompactPtr) {
    const uptr Mask = (static_cast<uptr>(1) << GroupScale) - 1;
    return static_cast<uptr>(CompactPtr) & ~Mask;
  }
  static uptr decompactGroupBase(uptr Base, uptr CompactPtrGroupBase) {
    DCHECK_EQ(CompactPtrGroupBase % (static_cast<uptr>(1) << (GroupScale)), 0U);
    return Base + (CompactPtrGroupBase << CompactPtrScale);
  }

  ALWAYS_INLINE static bool isSmallBlock(uptr BlockSize) {
    const uptr PageSize = getPageSizeCached();
    return BlockSize < PageSize / 16U;
  }

  ALWAYS_INLINE static bool isLargeBlock(uptr BlockSize) {
    const uptr PageSize = getPageSizeCached();
    return BlockSize > PageSize;
  }

  void pushBatchClassBlocks(RegionInfo *Region, CompactPtrT *Array, u32 Size)
      REQUIRES(Region->FLLock) {
    DCHECK_EQ(Region, getRegionInfo(SizeClassMap::BatchClassId));

    // Free blocks are recorded by TransferBatch in freelist for all
    // size-classes. In addition, TransferBatch is allocated from BatchClassId.
    // In order not to use additional block to record the free blocks in
    // BatchClassId, they are self-contained. I.e., A TransferBatch records the
    // block address of itself. See the figure below:
    //
    // TransferBatch at 0xABCD
    // +----------------------------+
    // | Free blocks' addr          |
    // | +------+------+------+     |
    // | |0xABCD|...   |...   |     |
    // | +------+------+------+     |
    // +----------------------------+
    //
    // When we allocate all the free blocks in the TransferBatch, the block used
    // by TransferBatch is also free for use. We don't need to recycle the
    // TransferBatch. Note that the correctness is maintained by the invariant,
    //
    //   The unit of each popBatch() request is entire TransferBatch. Return
    //   part of the blocks in a TransferBatch is invalid.
    //
    // This ensures that TransferBatch won't leak the address itself while it's
    // still holding other valid data.
    //
    // Besides, BatchGroup is also allocated from BatchClassId and has its
    // address recorded in the TransferBatch too. To maintain the correctness,
    //
    //   The address of BatchGroup is always recorded in the last TransferBatch
    //   in the freelist (also imply that the freelist should only be
    //   updated with push_front). Once the last TransferBatch is popped,
    //   the block used by BatchGroup is also free for use.
    //
    // With this approach, the blocks used by BatchGroup and TransferBatch are
    // reusable and don't need additional space for them.

    Region->FreeListInfo.PushedBlocks += Size;
    BatchGroup *BG = Region->FreeListInfo.BlockList.front();

    if (BG == nullptr) {
      // Construct `BatchGroup` on the last element.
      BG = reinterpret_cast<BatchGroup *>(
          decompactPtr(SizeClassMap::BatchClassId, Array[Size - 1]));
      --Size;
      BG->Batches.clear();
      // BatchClass hasn't enabled memory group. Use `0` to indicate there's no
      // memory group here.
      BG->CompactPtrGroupBase = 0;
      // `BG` is also the block of BatchClassId. Note that this is different
      // from `CreateGroup` in `pushBlocksImpl`
      BG->PushedBlocks = 1;
      BG->BytesInBGAtLastCheckpoint = 0;
      BG->MaxCachedPerBatch = TransferBatch::getMaxCached(
          getSizeByClassId(SizeClassMap::BatchClassId));

      Region->FreeListInfo.BlockList.push_front(BG);
    }

    if (UNLIKELY(Size == 0))
      return;

    // This happens under 2 cases.
    //   1. just allocated a new `BatchGroup`.
    //   2. Only 1 block is pushed when the freelist is empty.
    if (BG->Batches.empty()) {
      // Construct the `TransferBatch` on the last element.
      TransferBatch *TB = reinterpret_cast<TransferBatch *>(
          decompactPtr(SizeClassMap::BatchClassId, Array[Size - 1]));
      TB->clear();
      // As mentioned above, addresses of `TransferBatch` and `BatchGroup` are
      // recorded in the TransferBatch.
      TB->add(Array[Size - 1]);
      TB->add(
          compactPtr(SizeClassMap::BatchClassId, reinterpret_cast<uptr>(BG)));
      --Size;
      DCHECK_EQ(BG->PushedBlocks, 1U);
      // `TB` is also the block of BatchClassId.
      BG->PushedBlocks += 1;
      BG->Batches.push_front(TB);
    }

    TransferBatch *CurBatch = BG->Batches.front();
    DCHECK_NE(CurBatch, nullptr);

    for (u32 I = 0; I < Size;) {
      u16 UnusedSlots =
          static_cast<u16>(BG->MaxCachedPerBatch - CurBatch->getCount());
      if (UnusedSlots == 0) {
        CurBatch = reinterpret_cast<TransferBatch *>(
            decompactPtr(SizeClassMap::BatchClassId, Array[I]));
        CurBatch->clear();
        // Self-contained
        CurBatch->add(Array[I]);
        ++I;
        // TODO(chiahungduan): Avoid the use of push_back() in `Batches` of
        // BatchClassId.
        BG->Batches.push_front(CurBatch);
        UnusedSlots = static_cast<u16>(BG->MaxCachedPerBatch - 1);
      }
      // `UnusedSlots` is u16 so the result will be also fit in u16.
      const u16 AppendSize = static_cast<u16>(Min<u32>(UnusedSlots, Size - I));
      CurBatch->appendFromArray(&Array[I], AppendSize);
      I += AppendSize;
    }

    BG->PushedBlocks += Size;
  }

  // Push the blocks to their batch group. The layout will be like,
  //
  // FreeListInfo.BlockList - > BG -> BG -> BG
  //                            |     |     |
  //                            v     v     v
  //                            TB    TB    TB
  //                            |
  //                            v
  //                            TB
  //
  // Each BlockGroup(BG) will associate with unique group id and the free blocks
  // are managed by a list of TransferBatch(TB). To reduce the time of inserting
  // blocks, BGs are sorted and the input `Array` are supposed to be sorted so
  // that we can get better performance of maintaining sorted property.
  // Use `SameGroup=true` to indicate that all blocks in the array are from the
  // same group then we will skip checking the group id of each block.
  void pushBlocksImpl(CacheT *C, uptr ClassId, RegionInfo *Region,
                      CompactPtrT *Array, u32 Size, bool SameGroup = false)
      REQUIRES(Region->FLLock) {
<<<<<<< HEAD
=======
    DCHECK_NE(ClassId, SizeClassMap::BatchClassId);
>>>>>>> bac3a63c
    DCHECK_GT(Size, 0U);

    auto CreateGroup = [&](uptr CompactPtrGroupBase) {
      BatchGroup *BG = C->createGroup();
      BG->Batches.clear();
      TransferBatch *TB = C->createBatch(ClassId, nullptr);
      TB->clear();

      BG->CompactPtrGroupBase = CompactPtrGroupBase;
      BG->Batches.push_front(TB);
      BG->PushedBlocks = 0;
      BG->BytesInBGAtLastCheckpoint = 0;
      BG->MaxCachedPerBatch =
          TransferBatch::getMaxCached(getSizeByClassId(ClassId));

      return BG;
    };

    auto InsertBlocks = [&](BatchGroup *BG, CompactPtrT *Array, u32 Size) {
      SinglyLinkedList<TransferBatch> &Batches = BG->Batches;
      TransferBatch *CurBatch = Batches.front();
      DCHECK_NE(CurBatch, nullptr);

      for (u32 I = 0; I < Size;) {
        DCHECK_GE(BG->MaxCachedPerBatch, CurBatch->getCount());
        u16 UnusedSlots =
            static_cast<u16>(BG->MaxCachedPerBatch - CurBatch->getCount());
        if (UnusedSlots == 0) {
          CurBatch = C->createBatch(
              ClassId,
              reinterpret_cast<void *>(decompactPtr(ClassId, Array[I])));
          CurBatch->clear();
          Batches.push_front(CurBatch);
          UnusedSlots = BG->MaxCachedPerBatch;
        }
        // `UnusedSlots` is u16 so the result will be also fit in u16.
        u16 AppendSize = static_cast<u16>(Min<u32>(UnusedSlots, Size - I));
        CurBatch->appendFromArray(&Array[I], AppendSize);
        I += AppendSize;
      }

      BG->PushedBlocks += Size;
    };

<<<<<<< HEAD
=======
    Region->FreeListInfo.PushedBlocks += Size;
>>>>>>> bac3a63c
    BatchGroup *Cur = Region->FreeListInfo.BlockList.front();

    if (ClassId == SizeClassMap::BatchClassId) {
      if (Cur == nullptr) {
        // Don't need to classify BatchClassId.
        Cur = CreateGroup(/*CompactPtrGroupBase=*/0);
        Region->FreeListInfo.BlockList.push_front(Cur);
      }
      InsertBlocks(Cur, Array, Size);
      return;
    }

    // In the following, `Cur` always points to the BatchGroup for blocks that
    // will be pushed next. `Prev` is the element right before `Cur`.
    BatchGroup *Prev = nullptr;

    while (Cur != nullptr &&
           compactPtrGroup(Array[0]) > Cur->CompactPtrGroupBase) {
      Prev = Cur;
      Cur = Cur->Next;
    }

    if (Cur == nullptr ||
        compactPtrGroup(Array[0]) != Cur->CompactPtrGroupBase) {
      Cur = CreateGroup(compactPtrGroup(Array[0]));
      if (Prev == nullptr)
        Region->FreeListInfo.BlockList.push_front(Cur);
      else
        Region->FreeListInfo.BlockList.insert(Prev, Cur);
    }

    // All the blocks are from the same group, just push without checking group
    // id.
    if (SameGroup) {
      for (u32 I = 0; I < Size; ++I)
        DCHECK_EQ(compactPtrGroup(Array[I]), Cur->CompactPtrGroupBase);

      InsertBlocks(Cur, Array, Size);
      return;
    }

    // The blocks are sorted by group id. Determine the segment of group and
    // push them to their group together.
    u32 Count = 1;
    for (u32 I = 1; I < Size; ++I) {
      if (compactPtrGroup(Array[I - 1]) != compactPtrGroup(Array[I])) {
        DCHECK_EQ(compactPtrGroup(Array[I - 1]), Cur->CompactPtrGroupBase);
        InsertBlocks(Cur, Array + I - Count, Count);

        while (Cur != nullptr &&
               compactPtrGroup(Array[I]) > Cur->CompactPtrGroupBase) {
          Prev = Cur;
          Cur = Cur->Next;
        }

        if (Cur == nullptr ||
            compactPtrGroup(Array[I]) != Cur->CompactPtrGroupBase) {
          Cur = CreateGroup(compactPtrGroup(Array[I]));
          DCHECK_NE(Prev, nullptr);
          Region->FreeListInfo.BlockList.insert(Prev, Cur);
        }

        Count = 1;
      } else {
        ++Count;
      }
    }

    InsertBlocks(Cur, Array + Size - Count, Count);
  }

  // Pop one TransferBatch from a BatchGroup. The BatchGroup with the smallest
  // group id will be considered first.
  //
  // The region mutex needs to be held while calling this method.
  TransferBatch *popBatchImpl(CacheT *C, uptr ClassId, RegionInfo *Region)
      REQUIRES(Region->FLLock) {
    if (Region->FreeListInfo.BlockList.empty())
      return nullptr;

    SinglyLinkedList<TransferBatch> &Batches =
        Region->FreeListInfo.BlockList.front()->Batches;
<<<<<<< HEAD
    DCHECK(!Batches.empty());
=======

    if (Batches.empty()) {
      DCHECK_EQ(ClassId, SizeClassMap::BatchClassId);
      BatchGroup *BG = Region->FreeListInfo.BlockList.front();
      Region->FreeListInfo.BlockList.pop_front();

      // Block used by `BatchGroup` is from BatchClassId. Turn the block into
      // `TransferBatch` with single block.
      TransferBatch *TB = reinterpret_cast<TransferBatch *>(BG);
      TB->clear();
      TB->add(
          compactPtr(SizeClassMap::BatchClassId, reinterpret_cast<uptr>(TB)));
      Region->FreeListInfo.PoppedBlocks += 1;
      return TB;
    }
>>>>>>> bac3a63c

    TransferBatch *B = Batches.front();
    Batches.pop_front();
    DCHECK_NE(B, nullptr);
    DCHECK_GT(B->getCount(), 0U);

    if (Batches.empty()) {
      BatchGroup *BG = Region->FreeListInfo.BlockList.front();
      Region->FreeListInfo.BlockList.pop_front();

      // We don't keep BatchGroup with zero blocks to avoid empty-checking while
      // allocating. Note that block used by constructing BatchGroup is recorded
      // as free blocks in the last element of BatchGroup::Batches. Which means,
      // once we pop the last TransferBatch, the block is implicitly
      // deallocated.
      if (ClassId != SizeClassMap::BatchClassId)
        C->deallocate(SizeClassMap::BatchClassId, BG);
    }

    Region->FreeListInfo.PoppedBlocks += B->getCount();

    return B;
  }

<<<<<<< HEAD
  NOINLINE bool populateFreeList(CacheT *C, uptr ClassId, RegionInfo *Region)
=======
  // Refill the freelist and return one batch.
  NOINLINE TransferBatch *populateFreeListAndPopBatch(CacheT *C, uptr ClassId,
                                                      RegionInfo *Region)
>>>>>>> bac3a63c
      REQUIRES(Region->MMLock) EXCLUDES(Region->FLLock) {
    const uptr Size = getSizeByClassId(ClassId);
    const u16 MaxCount = TransferBatch::getMaxCached(Size);

    const uptr RegionBeg = Region->RegionBeg;
    const uptr MappedUser = Region->MemMapInfo.MappedUser;
    const uptr TotalUserBytes =
        Region->MemMapInfo.AllocatedUser + MaxCount * Size;
    // Map more space for blocks, if necessary.
    if (TotalUserBytes > MappedUser) {
      // Do the mmap for the user memory.
      const uptr MapSize =
          roundUp(TotalUserBytes - MappedUser, MapSizeIncrement);
      const uptr RegionBase = RegionBeg - getRegionBaseByClassId(ClassId);
      if (UNLIKELY(RegionBase + MappedUser + MapSize > RegionSize)) {
        Region->Exhausted = true;
<<<<<<< HEAD
        return false;
      }
      // TODO: Consider allocating MemMap in init().
      if (!Region->MemMapInfo.MemMap.isAllocated()) {
        Region->MemMapInfo.MemMap = ReservedMemory.dispatch(
            getRegionBaseByClassId(ClassId), RegionSize);
      }
      DCHECK(Region->MemMapInfo.MemMap.isAllocated());
=======
        return nullptr;
      }
>>>>>>> bac3a63c

      if (UNLIKELY(!Region->MemMapInfo.MemMap.remap(
              RegionBeg + MappedUser, MapSize, "scudo:primary",
              MAP_ALLOWNOMEM | MAP_RESIZABLE |
                  (useMemoryTagging<Config>(Options.load()) ? MAP_MEMTAG
                                                            : 0)))) {
        return nullptr;
      }
      Region->MemMapInfo.MappedUser += MapSize;
      C->getStats().add(StatMapped, MapSize);
    }

    const u32 NumberOfBlocks =
        Min(MaxNumBatches * MaxCount,
            static_cast<u32>((Region->MemMapInfo.MappedUser -
                              Region->MemMapInfo.AllocatedUser) /
                             Size));
    DCHECK_GT(NumberOfBlocks, 0);

    constexpr u32 ShuffleArraySize =
        MaxNumBatches * TransferBatch::MaxNumCached;
    CompactPtrT ShuffleArray[ShuffleArraySize];
    DCHECK_LE(NumberOfBlocks, ShuffleArraySize);

    const uptr CompactPtrBase = getCompactPtrBaseByClassId(ClassId);
    uptr P = RegionBeg + Region->MemMapInfo.AllocatedUser;
    for (u32 I = 0; I < NumberOfBlocks; I++, P += Size)
      ShuffleArray[I] = compactPtrInternal(CompactPtrBase, P);

    ScopedLock L(Region->FLLock);

    if (ClassId != SizeClassMap::BatchClassId) {
      u32 N = 1;
      uptr CurGroup = compactPtrGroup(ShuffleArray[0]);
      for (u32 I = 1; I < NumberOfBlocks; I++) {
        if (UNLIKELY(compactPtrGroup(ShuffleArray[I]) != CurGroup)) {
          shuffle(ShuffleArray + I - N, N, &Region->RandState);
          pushBlocksImpl(C, ClassId, Region, ShuffleArray + I - N, N,
                         /*SameGroup=*/true);
          N = 1;
          CurGroup = compactPtrGroup(ShuffleArray[I]);
        } else {
          ++N;
        }
      }

      shuffle(ShuffleArray + NumberOfBlocks - N, N, &Region->RandState);
      pushBlocksImpl(C, ClassId, Region, &ShuffleArray[NumberOfBlocks - N], N,
                     /*SameGroup=*/true);
    } else {
      pushBatchClassBlocks(Region, ShuffleArray, NumberOfBlocks);
    }

    TransferBatch *B = popBatchImpl(C, ClassId, Region);
    DCHECK_NE(B, nullptr);

    // Note that `PushedBlocks` and `PoppedBlocks` are supposed to only record
    // the requests from `PushBlocks` and `PopBatch` which are external
    // interfaces. `populateFreeListAndPopBatch` is the internal interface so we
    // should set the values back to avoid incorrectly setting the stats.
    Region->FreeListInfo.PushedBlocks -= NumberOfBlocks;

    const uptr AllocatedUser = Size * NumberOfBlocks;
    C->getStats().add(StatFree, AllocatedUser);
    Region->MemMapInfo.AllocatedUser += AllocatedUser;

    return B;
  }

<<<<<<< HEAD
  void getStats(ScopedString *Str, uptr ClassId, RegionInfo *Region, uptr Rss)
      REQUIRES(Region->MMLock, Region->FLLock) {
    if (Region->MemMapInfo.MappedUser == 0)
      return;
    const uptr InUse =
        Region->FreeListInfo.PoppedBlocks - Region->FreeListInfo.PushedBlocks;
    const uptr TotalChunks =
        Region->MemMapInfo.AllocatedUser / getSizeByClassId(ClassId);
    Str->append("%s %02zu (%6zu): mapped: %6zuK popped: %7zu pushed: %7zu "
                "inuse: %6zu total: %6zu rss: %6zuK releases: %6zu last "
                "released: %6zuK region: 0x%zx (0x%zx)\n",
                Region->Exhausted ? "F" : " ", ClassId,
                getSizeByClassId(ClassId), Region->MemMapInfo.MappedUser >> 10,
                Region->FreeListInfo.PoppedBlocks,
                Region->FreeListInfo.PushedBlocks, InUse, TotalChunks,
                Rss >> 10, Region->ReleaseInfo.RangesReleased,
                Region->ReleaseInfo.LastReleasedBytes >> 10, Region->RegionBeg,
                getRegionBaseByClassId(ClassId));
=======
  void getStats(ScopedString *Str, uptr ClassId, RegionInfo *Region)
      REQUIRES(Region->MMLock, Region->FLLock) {
    if (Region->MemMapInfo.MappedUser == 0)
      return;
    const uptr BlockSize = getSizeByClassId(ClassId);
    const uptr InUse =
        Region->FreeListInfo.PoppedBlocks - Region->FreeListInfo.PushedBlocks;
    const uptr BytesInFreeList =
        Region->MemMapInfo.AllocatedUser - InUse * BlockSize;
    uptr RegionPushedBytesDelta = 0;
    if (BytesInFreeList >=
        Region->ReleaseInfo.BytesInFreeListAtLastCheckpoint) {
      RegionPushedBytesDelta =
          BytesInFreeList - Region->ReleaseInfo.BytesInFreeListAtLastCheckpoint;
    }
    const uptr TotalChunks = Region->MemMapInfo.AllocatedUser / BlockSize;
    Str->append(
        "%s %02zu (%6zu): mapped: %6zuK popped: %7zu pushed: %7zu "
        "inuse: %6zu total: %6zu releases: %6zu last "
        "released: %6zuK latest pushed bytes: %6zuK region: 0x%zx (0x%zx)\n",
        Region->Exhausted ? "F" : " ", ClassId, getSizeByClassId(ClassId),
        Region->MemMapInfo.MappedUser >> 10, Region->FreeListInfo.PoppedBlocks,
        Region->FreeListInfo.PushedBlocks, InUse, TotalChunks,
        Region->ReleaseInfo.RangesReleased,
        Region->ReleaseInfo.LastReleasedBytes >> 10,
        RegionPushedBytesDelta >> 10, Region->RegionBeg,
        getRegionBaseByClassId(ClassId));
>>>>>>> bac3a63c
  }

  NOINLINE uptr releaseToOSMaybe(RegionInfo *Region, uptr ClassId,
                                 ReleaseToOS ReleaseType = ReleaseToOS::Normal)
      REQUIRES(Region->MMLock) EXCLUDES(Region->FLLock) {
<<<<<<< HEAD
    // TODO(chiahungduan): Release `FLLock` when doing releaseFreeMemoryToOS().
    ScopedLock L(Region->FLLock);

    const uptr BlockSize = getSizeByClassId(ClassId);
    const uptr PageSize = getPageSizeCached();

    DCHECK_GE(Region->FreeListInfo.PoppedBlocks,
              Region->FreeListInfo.PushedBlocks);
=======
    ScopedLock L(Region->FLLock);

    const uptr BlockSize = getSizeByClassId(ClassId);
>>>>>>> bac3a63c
    const uptr BytesInFreeList =
        Region->MemMapInfo.AllocatedUser - (Region->FreeListInfo.PoppedBlocks -
                                            Region->FreeListInfo.PushedBlocks) *
                                               BlockSize;
<<<<<<< HEAD

=======
>>>>>>> bac3a63c
    if (UNLIKELY(BytesInFreeList == 0))
      return false;

    const uptr AllocatedUserEnd =
        Region->MemMapInfo.AllocatedUser + Region->RegionBeg;
    const uptr CompactPtrBase = getCompactPtrBaseByClassId(ClassId);

    // ====================================================================== //
    // 1. Check if we have enough free blocks and if it's worth doing a page
    //    release.
    // ====================================================================== //
    if (ReleaseType != ReleaseToOS::ForceAll &&
        !hasChanceToReleasePages(Region, BlockSize, BytesInFreeList,
                                 ReleaseType)) {
      return 0;
    }

    // ====================================================================== //
    // 2. Determine which groups can release the pages. Use a heuristic to
    //    gather groups that are candidates for doing a release.
    // ====================================================================== //
    SinglyLinkedList<BatchGroup> GroupsToRelease;
    if (ReleaseType == ReleaseToOS::ForceAll) {
      GroupsToRelease = Region->FreeListInfo.BlockList;
      Region->FreeListInfo.BlockList.clear();
    } else {
      GroupsToRelease = collectGroupsToRelease(
          Region, BlockSize, AllocatedUserEnd, CompactPtrBase);
    }
    if (GroupsToRelease.empty())
      return 0;

    // Ideally, we should use a class like `ScopedUnlock`. However, this form of
    // unlocking is not supported by the thread-safety analysis. See
    // https://clang.llvm.org/docs/ThreadSafetyAnalysis.html#no-alias-analysis
    // for more details.
    // Put it as local class so that we can mark the ctor/dtor with proper
    // annotations associated to the target lock. Note that accessing the
    // function variable in local class only works in thread-safety annotations.
    // TODO: Implement general `ScopedUnlock` when it's supported.
    class FLLockScopedUnlock {
    public:
      FLLockScopedUnlock(RegionInfo *Region) RELEASE(Region->FLLock)
          : R(Region) {
        R->FLLock.assertHeld();
        R->FLLock.unlock();
      }
      ~FLLockScopedUnlock() ACQUIRE(Region->FLLock) { R->FLLock.lock(); }

    private:
      RegionInfo *R;
    };

    // Note that we have extracted the `GroupsToRelease` from region freelist.
    // It's safe to let pushBlocks()/popBatches() access the remaining region
    // freelist. In the steps 3 and 4, we will temporarily release the FLLock
    // and lock it again before step 5.

    uptr ReleasedBytes = 0;
    {
      FLLockScopedUnlock UL(Region);
      // ==================================================================== //
      // 3. Mark the free blocks in `GroupsToRelease` in the
      //    `PageReleaseContext`. Then we can tell which pages are in-use by
      //    querying `PageReleaseContext`.
      // ==================================================================== //
      PageReleaseContext Context = markFreeBlocks(
          Region, BlockSize, AllocatedUserEnd, CompactPtrBase, GroupsToRelease);
      if (UNLIKELY(!Context.hasBlockMarked())) {
        ScopedLock L(Region->FLLock);
        mergeGroupsToReleaseBack(Region, GroupsToRelease);
        return 0;
      }

      // ==================================================================== //
      // 4. Release the unused physical pages back to the OS.
      // ==================================================================== //
      RegionReleaseRecorder<MemMapT> Recorder(&Region->MemMapInfo.MemMap,
                                              Region->RegionBeg,
                                              Context.getReleaseOffset());
      auto SkipRegion = [](UNUSED uptr RegionIndex) { return false; };
      releaseFreeMemoryToOS(Context, Recorder, SkipRegion);
      if (Recorder.getReleasedRangesCount() > 0) {
        Region->ReleaseInfo.BytesInFreeListAtLastCheckpoint = BytesInFreeList;
        Region->ReleaseInfo.RangesReleased += Recorder.getReleasedRangesCount();
        Region->ReleaseInfo.LastReleasedBytes = Recorder.getReleasedBytes();
      }
      Region->ReleaseInfo.LastReleaseAtNs = getMonotonicTimeFast();
      ReleasedBytes = Recorder.getReleasedBytes();
    }

    // ====================================================================== //
    // 5. Merge the `GroupsToRelease` back to the freelist.
    // ====================================================================== //
    mergeGroupsToReleaseBack(Region, GroupsToRelease);

    return ReleasedBytes;
  }

  bool hasChanceToReleasePages(RegionInfo *Region, uptr BlockSize,
                               uptr BytesInFreeList, ReleaseToOS ReleaseType)
      REQUIRES(Region->MMLock, Region->FLLock) {
    DCHECK_GE(Region->FreeListInfo.PoppedBlocks,
              Region->FreeListInfo.PushedBlocks);
    const uptr PageSize = getPageSizeCached();

    // Always update `BytesInFreeListAtLastCheckpoint` with the smallest value
    // so that we won't underestimate the releasable pages. For example, the
    // following is the region usage,
    //
    //  BytesInFreeListAtLastCheckpoint   AllocatedUser
    //                v                         v
    //  |--------------------------------------->
    //         ^                   ^
    //  BytesInFreeList     ReleaseThreshold
    //
    // In general, if we have collected enough bytes and the amount of free
    // bytes meets the ReleaseThreshold, we will try to do page release. If we
    // don't update `BytesInFreeListAtLastCheckpoint` when the current
    // `BytesInFreeList` is smaller, we may take longer time to wait for enough
    // freed blocks because we miss the bytes between
    // (BytesInFreeListAtLastCheckpoint - BytesInFreeList).
    if (BytesInFreeList <=
        Region->ReleaseInfo.BytesInFreeListAtLastCheckpoint) {
      Region->ReleaseInfo.BytesInFreeListAtLastCheckpoint = BytesInFreeList;
    }

    const uptr RegionPushedBytesDelta =
        BytesInFreeList - Region->ReleaseInfo.BytesInFreeListAtLastCheckpoint;
    if (RegionPushedBytesDelta < PageSize)
      return false;

    // Releasing smaller blocks is expensive, so we want to make sure that a
    // significant amount of bytes are free, and that there has been a good
    // amount of batches pushed to the freelist before attempting to release.
    if (isSmallBlock(BlockSize) && ReleaseType == ReleaseToOS::Normal)
      if (RegionPushedBytesDelta < Region->TryReleaseThreshold)
        return false;

    if (ReleaseType == ReleaseToOS::Normal) {
      const s32 IntervalMs = atomic_load_relaxed(&ReleaseToOsIntervalMs);
      if (IntervalMs < 0)
        return false;

      // The constant 8 here is selected from profiling some apps and the number
      // of unreleased pages in the large size classes is around 16 pages or
      // more. Choose half of it as a heuristic and which also avoids page
      // release every time for every pushBlocks() attempt by large blocks.
      const bool ByPassReleaseInterval =
          isLargeBlock(BlockSize) && RegionPushedBytesDelta > 8 * PageSize;
      if (!ByPassReleaseInterval) {
        if (Region->ReleaseInfo.LastReleaseAtNs +
                static_cast<u64>(IntervalMs) * 1000000 >
            getMonotonicTimeFast()) {
          // Memory was returned recently.
          return false;
        }
      }
    } // if (ReleaseType == ReleaseToOS::Normal)

<<<<<<< HEAD
    const uptr GroupSize = (1U << GroupSizeLog);
    const uptr AllocatedUserEnd =
        Region->MemMapInfo.AllocatedUser + Region->RegionBeg;
    const uptr CompactPtrBase = getCompactPtrBaseByClassId(ClassId);
    auto DecompactPtr = [CompactPtrBase](CompactPtrT CompactPtr) {
      return decompactPtrInternal(CompactPtrBase, CompactPtr);
    };

    // Instead of always preparing PageMap for the entire region, we only do it
    // for the range of releasing groups. To do that, the free-block marking
    // process includes visiting BlockGroups twice.

    // The first visit is to determine the range of BatchGroups we are going to
    // release. And we will extract those BatchGroups out and push into
    // `GroupToRelease`.
    SinglyLinkedList<BatchGroup> GroupToRelease;
    GroupToRelease.clear();

    // This is only used for debugging to ensure the consistency of the number
    // of groups.
    uptr NumberOfBatchGroups = Region->FreeListInfo.BlockList.size();
=======
    return true;
  }

  SinglyLinkedList<BatchGroup>
  collectGroupsToRelease(RegionInfo *Region, const uptr BlockSize,
                         const uptr AllocatedUserEnd, const uptr CompactPtrBase)
      REQUIRES(Region->MMLock, Region->FLLock) {
    const uptr GroupSize = (1U << GroupSizeLog);
    const uptr PageSize = getPageSizeCached();
    SinglyLinkedList<BatchGroup> GroupsToRelease;
>>>>>>> bac3a63c

    // We are examining each group and will take the minimum distance to the
    // release threshold as the next Region::TryReleaseThreshold(). Note that if
    // the size of free blocks has reached the release threshold, the distance
    // to the next release will be PageSize * SmallerBlockReleasePageDelta. See
    // the comment on `SmallerBlockReleasePageDelta` for more details.
    uptr MinDistToThreshold = GroupSize;

    for (BatchGroup *BG = Region->FreeListInfo.BlockList.front(),
                    *Prev = nullptr;
         BG != nullptr;) {
      // Group boundary is always GroupSize-aligned from CompactPtr base. The
      // layout of memory groups is like,
      //
      //     (CompactPtrBase)
      // #1 CompactPtrGroupBase   #2 CompactPtrGroupBase            ...
      //           |                       |                       |
      //           v                       v                       v
      //           +-----------------------+-----------------------+
      //            \                     / \                     /
      //             ---   GroupSize   ---   ---   GroupSize   ---
      //
      // After decompacting the CompactPtrGroupBase, we expect the alignment
      // property is held as well.
      const uptr BatchGroupBase =
          decompactGroupBase(CompactPtrBase, BG->CompactPtrGroupBase);
      DCHECK_LE(Region->RegionBeg, BatchGroupBase);
      DCHECK_GE(AllocatedUserEnd, BatchGroupBase);
      DCHECK_EQ((Region->RegionBeg - BatchGroupBase) % GroupSize, 0U);
      // TransferBatches are pushed in front of BG.Batches. The first one may
      // not have all caches used.
      const uptr NumBlocks = (BG->Batches.size() - 1) * BG->MaxCachedPerBatch +
                             BG->Batches.front()->getCount();
      const uptr BytesInBG = NumBlocks * BlockSize;

      if (BytesInBG <= BG->BytesInBGAtLastCheckpoint) {
        BG->BytesInBGAtLastCheckpoint = BytesInBG;
        Prev = BG;
        BG = BG->Next;
        continue;
      }

      const uptr PushedBytesDelta = BG->BytesInBGAtLastCheckpoint - BytesInBG;

      // Given the randomness property, we try to release the pages only if the
      // bytes used by free blocks exceed certain proportion of group size. Note
      // that this heuristic only applies when all the spaces in a BatchGroup
      // are allocated.
      if (isSmallBlock(BlockSize)) {
        const uptr BatchGroupEnd = BatchGroupBase + GroupSize;
        const uptr AllocatedGroupSize = AllocatedUserEnd >= BatchGroupEnd
                                            ? GroupSize
                                            : AllocatedUserEnd - BatchGroupBase;
        const uptr ReleaseThreshold =
            (AllocatedGroupSize * (100 - 1U - BlockSize / 16U)) / 100U;
        const bool HighDensity = BytesInBG >= ReleaseThreshold;
        const bool MayHaveReleasedAll = NumBlocks >= (GroupSize / BlockSize);
        // If all blocks in the group are released, we will do range marking
        // which is fast. Otherwise, we will wait until we have accumulated
        // a certain amount of free memory.
        const bool ReachReleaseDelta =
            MayHaveReleasedAll
                ? true
                : PushedBytesDelta >= PageSize * SmallerBlockReleasePageDelta;

        if (!HighDensity) {
          DCHECK_LE(BytesInBG, ReleaseThreshold);
          // The following is the usage of a memroy group,
          //
          //     BytesInBG             ReleaseThreshold
          //  /             \                 v
          //  +---+---------------------------+-----+
          //  |   |         |                 |     |
          //  +---+---------------------------+-----+
          //       \        /                       ^
          //    PushedBytesDelta                 GroupEnd
          MinDistToThreshold =
              Min(MinDistToThreshold,
                  ReleaseThreshold - BytesInBG + PushedBytesDelta);
        } else {
          // If it reaches high density at this round, the next time we will try
          // to release is based on SmallerBlockReleasePageDelta
          MinDistToThreshold =
              Min(MinDistToThreshold, PageSize * SmallerBlockReleasePageDelta);
        }

        if (!HighDensity || !ReachReleaseDelta) {
          Prev = BG;
          BG = BG->Next;
          continue;
        }
      }

      // If `BG` is the first BatchGroup in the list, we only need to advance
      // `BG` and call FreeListInfo.BlockList::pop_front(). No update is needed
      // for `Prev`.
      //
      //         (BG)   (BG->Next)
      // Prev     Cur      BG
      //   |       |       |
      //   v       v       v
      //  nil     +--+    +--+
      //          |X | -> |  | -> ...
      //          +--+    +--+
      //
      // Otherwise, `Prev` will be used to extract the `Cur` from the
      // `FreeListInfo.BlockList`.
      //
      //         (BG)   (BG->Next)
      // Prev     Cur      BG
      //   |       |       |
      //   v       v       v
      //  +--+    +--+    +--+
      //  |  | -> |X | -> |  | -> ...
      //  +--+    +--+    +--+
      //
      // After FreeListInfo.BlockList::extract(),
      //
      // Prev     Cur       BG
      //   |       |        |
      //   v       v        v
      //  +--+    +--+     +--+
      //  |  |-+  |X |  +->|  | -> ...
      //  +--+ |  +--+  |  +--+
      //       +--------+
      //
      // Note that we need to advance before pushing this BatchGroup to
      // GroupsToRelease because it's a destructive operation.

      BatchGroup *Cur = BG;
      BG = BG->Next;

      // Ideally, we may want to update this only after successful release.
      // However, for smaller blocks, each block marking is a costly operation.
      // Therefore, we update it earlier.
      // TODO: Consider updating this after releasing pages if `ReleaseRecorder`
      // can tell the released bytes in each group.
      Cur->BytesInBGAtLastCheckpoint = BytesInBG;

      if (Prev != nullptr)
        Region->FreeListInfo.BlockList.extract(Prev, Cur);
      else
        Region->FreeListInfo.BlockList.pop_front();
<<<<<<< HEAD
      GroupToRelease.push_back(Cur);
=======
      GroupsToRelease.push_back(Cur);
>>>>>>> bac3a63c
    }

    // Only small blocks have the adaptive `TryReleaseThreshold`.
    if (isSmallBlock(BlockSize)) {
      // If the MinDistToThreshold is not updated, that means each memory group
      // may have only pushed less than a page size. In that case, just set it
      // back to normal.
      if (MinDistToThreshold == GroupSize)
        MinDistToThreshold = PageSize * SmallerBlockReleasePageDelta;
      Region->TryReleaseThreshold = MinDistToThreshold;
    }

    return GroupsToRelease;
  }

  PageReleaseContext
  markFreeBlocks(RegionInfo *Region, const uptr BlockSize,
                 const uptr AllocatedUserEnd, const uptr CompactPtrBase,
                 SinglyLinkedList<BatchGroup> &GroupsToRelease)
      REQUIRES(Region->MMLock) EXCLUDES(Region->FLLock) {
    const uptr GroupSize = (1U << GroupSizeLog);
    auto DecompactPtr = [CompactPtrBase](CompactPtrT CompactPtr) {
      return decompactPtrInternal(CompactPtrBase, CompactPtr);
    };

    const uptr ReleaseBase = decompactGroupBase(
        CompactPtrBase, GroupsToRelease.front()->CompactPtrGroupBase);
    const uptr LastGroupEnd =
        Min(decompactGroupBase(CompactPtrBase,
                               GroupsToRelease.back()->CompactPtrGroupBase) +
                GroupSize,
            AllocatedUserEnd);
    // The last block may straddle the group boundary. Rounding up to BlockSize
    // to get the exact range.
    const uptr ReleaseEnd =
        roundUpSlow(LastGroupEnd - Region->RegionBeg, BlockSize) +
        Region->RegionBeg;
    const uptr ReleaseRangeSize = ReleaseEnd - ReleaseBase;
    const uptr ReleaseOffset = ReleaseBase - Region->RegionBeg;

<<<<<<< HEAD
    RegionReleaseRecorder<MemMapT> Recorder(&Region->MemMapInfo.MemMap,
                                            Region->RegionBeg, ReleaseOffset);
=======
>>>>>>> bac3a63c
    PageReleaseContext Context(BlockSize, /*NumberOfRegions=*/1U,
                               ReleaseRangeSize, ReleaseOffset);
    // We may not be able to do the page release in a rare case that we may
    // fail on PageMap allocation.
    if (UNLIKELY(!Context.ensurePageMapAllocated()))
      return Context;

    for (BatchGroup &BG : GroupsToRelease) {
      const uptr BatchGroupBase =
          decompactGroupBase(CompactPtrBase, BG.CompactPtrGroupBase);
      const uptr BatchGroupEnd = BatchGroupBase + GroupSize;
      const uptr AllocatedGroupSize = AllocatedUserEnd >= BatchGroupEnd
                                          ? GroupSize
                                          : AllocatedUserEnd - BatchGroupBase;
      const uptr BatchGroupUsedEnd = BatchGroupBase + AllocatedGroupSize;
      const bool MayContainLastBlockInRegion =
          BatchGroupUsedEnd == AllocatedUserEnd;
      const bool BlockAlignedWithUsedEnd =
          (BatchGroupUsedEnd - Region->RegionBeg) % BlockSize == 0;

      uptr MaxContainedBlocks = AllocatedGroupSize / BlockSize;
      if (!BlockAlignedWithUsedEnd)
        ++MaxContainedBlocks;

      const uptr NumBlocks = (BG.Batches.size() - 1) * BG.MaxCachedPerBatch +
                             BG.Batches.front()->getCount();

      if (NumBlocks == MaxContainedBlocks) {
        for (const auto &It : BG.Batches) {
          if (&It != BG.Batches.front())
            DCHECK_EQ(It.getCount(), BG.MaxCachedPerBatch);
          for (u16 I = 0; I < It.getCount(); ++I)
            DCHECK_EQ(compactPtrGroup(It.get(I)), BG.CompactPtrGroupBase);
        }

        Context.markRangeAsAllCounted(BatchGroupBase, BatchGroupUsedEnd,
                                      Region->RegionBeg, /*RegionIndex=*/0,
                                      Region->MemMapInfo.AllocatedUser);
      } else {
        DCHECK_LT(NumBlocks, MaxContainedBlocks);
        // Note that we don't always visit blocks in each BatchGroup so that we
        // may miss the chance of releasing certain pages that cross
        // BatchGroups.
        Context.markFreeBlocksInRegion(
            BG.Batches, DecompactPtr, Region->RegionBeg, /*RegionIndex=*/0,
            Region->MemMapInfo.AllocatedUser, MayContainLastBlockInRegion);
      }
    }

    DCHECK(Context.hasBlockMarked());

    return Context;
  }

<<<<<<< HEAD
    if (Recorder.getReleasedRangesCount() > 0) {
      Region->ReleaseInfo.BytesInFreeListAtLastCheckpoint = BytesInFreeList;
      Region->ReleaseInfo.RangesReleased += Recorder.getReleasedRangesCount();
      Region->ReleaseInfo.LastReleasedBytes = Recorder.getReleasedBytes();
    }
    Region->ReleaseInfo.LastReleaseAtNs = getMonotonicTimeFast();

    // Merge GroupToRelease back to the Region::FreeListInfo.BlockList. Note
    // that both `Region->FreeListInfo.BlockList` and `GroupToRelease` are
=======
  void mergeGroupsToReleaseBack(RegionInfo *Region,
                                SinglyLinkedList<BatchGroup> &GroupsToRelease)
      REQUIRES(Region->MMLock, Region->FLLock) {
    // After merging two freelists, we may have redundant `BatchGroup`s that
    // need to be recycled. The number of unused `BatchGroup`s is expected to be
    // small. Pick a constant which is inferred from real programs.
    constexpr uptr MaxUnusedSize = 8;
    CompactPtrT Blocks[MaxUnusedSize];
    u32 Idx = 0;
    RegionInfo *BatchClassRegion = getRegionInfo(SizeClassMap::BatchClassId);
    // We can't call pushBatchClassBlocks() to recycle the unused `BatchGroup`s
    // when we are manipulating the freelist of `BatchClassRegion`. Instead, we
    // should just push it back to the freelist when we merge two `BatchGroup`s.
    // This logic hasn't been implemented because we haven't supported releasing
    // pages in `BatchClassRegion`.
    DCHECK_NE(BatchClassRegion, Region);

    // Merge GroupsToRelease back to the Region::FreeListInfo.BlockList. Note
    // that both `Region->FreeListInfo.BlockList` and `GroupsToRelease` are
>>>>>>> bac3a63c
    // sorted.
    for (BatchGroup *BG = Region->FreeListInfo.BlockList.front(),
                    *Prev = nullptr;
         ;) {
<<<<<<< HEAD
      if (BG == nullptr || GroupToRelease.empty()) {
        if (!GroupToRelease.empty())
          Region->FreeListInfo.BlockList.append_back(&GroupToRelease);
=======
      if (BG == nullptr || GroupsToRelease.empty()) {
        if (!GroupsToRelease.empty())
          Region->FreeListInfo.BlockList.append_back(&GroupsToRelease);
>>>>>>> bac3a63c
        break;
      }

      DCHECK(!BG->Batches.empty());

      if (BG->CompactPtrGroupBase <
          GroupsToRelease.front()->CompactPtrGroupBase) {
        Prev = BG;
        BG = BG->Next;
        continue;
      }

      BatchGroup *Cur = GroupsToRelease.front();
      TransferBatch *UnusedTransferBatch = nullptr;
      GroupsToRelease.pop_front();

      if (BG->CompactPtrGroupBase == Cur->CompactPtrGroupBase) {
        BG->PushedBlocks += Cur->PushedBlocks;
        // We have updated `BatchGroup::BytesInBGAtLastCheckpoint` while
        // collecting the `GroupsToRelease`.
        BG->BytesInBGAtLastCheckpoint = Cur->BytesInBGAtLastCheckpoint;
        const uptr MaxCachedPerBatch = BG->MaxCachedPerBatch;

        // Note that the first TransferBatches in both `Batches` may not be
        // full and only the first TransferBatch can have non-full blocks. Thus
        // we have to merge them before appending one to another.
        if (Cur->Batches.front()->getCount() == MaxCachedPerBatch) {
          BG->Batches.append_back(&Cur->Batches);
        } else {
          TransferBatch *NonFullBatch = Cur->Batches.front();
          Cur->Batches.pop_front();
          const u16 NonFullBatchCount = NonFullBatch->getCount();
          // The remaining Batches in `Cur` are full.
          BG->Batches.append_back(&Cur->Batches);

          if (BG->Batches.front()->getCount() == MaxCachedPerBatch) {
            // Only 1 non-full TransferBatch, push it to the front.
            BG->Batches.push_front(NonFullBatch);
          } else {
            const u16 NumBlocksToMove = static_cast<u16>(
                Min(static_cast<u16>(MaxCachedPerBatch -
                                     BG->Batches.front()->getCount()),
                    NonFullBatchCount));
            BG->Batches.front()->appendFromTransferBatch(NonFullBatch,
                                                         NumBlocksToMove);
            if (NonFullBatch->isEmpty())
              UnusedTransferBatch = NonFullBatch;
            else
              BG->Batches.push_front(NonFullBatch);
          }
        }

        const u32 NeededSlots = UnusedTransferBatch == nullptr ? 1U : 2U;
        if (UNLIKELY(Idx + NeededSlots > MaxUnusedSize)) {
          ScopedLock L(BatchClassRegion->FLLock);
          pushBatchClassBlocks(BatchClassRegion, Blocks, Idx);
          Idx = 0;
        }
        Blocks[Idx++] =
            compactPtr(SizeClassMap::BatchClassId, reinterpret_cast<uptr>(Cur));
        if (UnusedTransferBatch) {
          Blocks[Idx++] =
              compactPtr(SizeClassMap::BatchClassId,
                         reinterpret_cast<uptr>(UnusedTransferBatch));
        }
        Prev = BG;
        BG = BG->Next;
        continue;
      }

      // At here, the `BG` is the first BatchGroup with CompactPtrGroupBase
      // larger than the first element in `GroupsToRelease`. We need to insert
      // `GroupsToRelease::front()` (which is `Cur` below)  before `BG`.
      //
      //   1. If `Prev` is nullptr, we simply push `Cur` to the front of
      //      FreeListInfo.BlockList.
      //   2. Otherwise, use `insert()` which inserts an element next to `Prev`.
      //
      // Afterwards, we don't need to advance `BG` because the order between
      // `BG` and the new `GroupsToRelease::front()` hasn't been checked.
      if (Prev == nullptr)
        Region->FreeListInfo.BlockList.push_front(Cur);
      else
        Region->FreeListInfo.BlockList.insert(Prev, Cur);
      DCHECK_EQ(Cur->Next, BG);
      Prev = Cur;
    }

<<<<<<< HEAD
    DCHECK_EQ(Region->FreeListInfo.BlockList.size(), NumberOfBatchGroups);
    (void)NumberOfBatchGroups;
=======
    if (Idx != 0) {
      ScopedLock L(BatchClassRegion->FLLock);
      pushBatchClassBlocks(BatchClassRegion, Blocks, Idx);
    }
>>>>>>> bac3a63c

    if (SCUDO_DEBUG) {
      BatchGroup *Prev = Region->FreeListInfo.BlockList.front();
      for (BatchGroup *Cur = Prev->Next; Cur != nullptr;
           Prev = Cur, Cur = Cur->Next) {
        CHECK_LT(Prev->CompactPtrGroupBase, Cur->CompactPtrGroupBase);
      }
    }
  }

  // TODO: `PrimaryBase` can be obtained from ReservedMemory. This needs to be
  // deprecated.
  uptr PrimaryBase = 0;
  ReservedMemoryT ReservedMemory = {};
  // The minimum size of pushed blocks that we will try to release the pages in
  // that size class.
  uptr SmallerBlockReleasePageDelta = 0;
  atomic_s32 ReleaseToOsIntervalMs = {};
  alignas(SCUDO_CACHE_LINE_SIZE) RegionInfo RegionInfoArray[NumClasses];
};

} // namespace scudo

#endif // SCUDO_PRIMARY64_H_<|MERGE_RESOLUTION|>--- conflicted
+++ resolved
@@ -208,42 +208,6 @@
     {
       ScopedLock L(Region->FLLock);
       TransferBatch *B = popBatchImpl(C, ClassId, Region);
-<<<<<<< HEAD
-      if (LIKELY(B)) {
-        Region->FreeListInfo.PoppedBlocks += B->getCount();
-        return B;
-      }
-    }
-
-    bool PrintStats = false;
-
-    while (true) {
-      // When two threads compete for `Region->MMLock`, we only want one of them
-      // to call populateFreeList(). To avoid both of them doing that, always
-      // check the freelist before mapping new pages.
-      //
-      // TODO(chiahungduan): Use a condition variable so that we don't need to
-      // hold `Region->MMLock` here.
-      ScopedLock ML(Region->MMLock);
-      {
-        ScopedLock FL(Region->FLLock);
-        TransferBatch *B = popBatchImpl(C, ClassId, Region);
-        if (LIKELY(B)) {
-          Region->FreeListInfo.PoppedBlocks += B->getCount();
-          return B;
-        }
-      }
-
-      const bool RegionIsExhausted = Region->Exhausted;
-      if (!RegionIsExhausted) {
-        // TODO: Make sure the one who does populateFreeList() gets one Batch
-        // here.
-        populateFreeList(C, ClassId, Region);
-      }
-      PrintStats = !RegionIsExhausted && Region->Exhausted;
-      if (Region->Exhausted)
-        break;
-=======
       if (LIKELY(B))
         return B;
     }
@@ -271,7 +235,6 @@
         B = populateFreeListAndPopBatch(C, ClassId, Region);
       PrintStats = !RegionIsExhausted && Region->Exhausted;
       break;
->>>>>>> bac3a63c
     }
 
     // Note that `getStats()` requires locking each region so we can't call it
@@ -290,11 +253,7 @@
         reportOutOfBatchClass();
     }
 
-<<<<<<< HEAD
-    return nullptr;
-=======
     return B;
->>>>>>> bac3a63c
   }
 
   // Push the array of free blocks to the designated batch group.
@@ -304,49 +263,8 @@
 
     RegionInfo *Region = getRegionInfo(ClassId);
     if (ClassId == SizeClassMap::BatchClassId) {
-<<<<<<< HEAD
-      // Constructing a batch group in the free list will use two blocks in
-      // BatchClassId. If we are pushing BatchClassId blocks, we will use the
-      // blocks in the array directly (can't delegate local cache which will
-      // cause a recursive allocation). However, The number of free blocks may
-      // be less than two. Therefore, populate the freelist before inserting the
-      // blocks.
-      while (true) {
-        // TODO(chiahungduan): Move the lock right before the call of
-        // populateFreeList() by using a condition variable. See more details in
-        // the comment of popBatch().
-        ScopedLock L(Region->MMLock);
-        {
-          ScopedLock L(Region->FLLock);
-          const bool NeedToRefill =
-              Size == 1U && Region->FreeListInfo.BlockList.empty();
-          if (!NeedToRefill) {
-            pushBlocksImpl(C, SizeClassMap::BatchClassId, Region, Array, Size);
-            Region->FreeListInfo.PushedBlocks += Size;
-            return;
-          }
-        }
-
-        if (UNLIKELY(!populateFreeList(C, SizeClassMap::BatchClassId, Region)))
-          break;
-      }
-
-      // At here, it hints that the BatchClass region has been used up. Dump the
-      // region stats before the program shutdown.
-      ScopedString Str;
-      getStats(&Str);
-      Str.append(
-          "Scudo OOM: The process has exhausted %zuM for size class %zu.\n",
-          RegionSize >> 20, getSizeByClassId(ClassId));
-      Str.output();
-      // Theoretically, BatchClass shouldn't be used up. Abort immediately
-      // when it happens.
-      reportOutOfBatchClass();
-
-=======
       ScopedLock L(Region->FLLock);
       pushBatchClassBlocks(Region, Array, Size);
->>>>>>> bac3a63c
       return;
     }
 
@@ -371,20 +289,6 @@
     {
       ScopedLock L(Region->FLLock);
       pushBlocksImpl(C, ClassId, Region, Array, Size, SameGroup);
-<<<<<<< HEAD
-      Region->FreeListInfo.PushedBlocks += Size;
-    }
-
-    // Only non-BatchClass will be here, try to release the pages in the region.
-
-    // Note that the tryLock() may fail spuriously, given that it should rarely
-    // happen and page releasing is fine to skip, we don't take certain
-    // approaches to ensure one page release is done.
-    if (Region->MMLock.tryLock()) {
-      releaseToOSMaybe(Region, ClassId);
-      Region->MMLock.unlock();
-=======
->>>>>>> bac3a63c
     }
   }
 
@@ -455,11 +359,7 @@
       RegionInfo *Region = getRegionInfo(I);
       ScopedLock L1(Region->MMLock);
       ScopedLock L2(Region->FLLock);
-<<<<<<< HEAD
-      getStats(Str, I, Region, 0);
-=======
       getStats(Str, I, Region);
->>>>>>> bac3a63c
     }
   }
 
@@ -795,10 +695,7 @@
   void pushBlocksImpl(CacheT *C, uptr ClassId, RegionInfo *Region,
                       CompactPtrT *Array, u32 Size, bool SameGroup = false)
       REQUIRES(Region->FLLock) {
-<<<<<<< HEAD
-=======
     DCHECK_NE(ClassId, SizeClassMap::BatchClassId);
->>>>>>> bac3a63c
     DCHECK_GT(Size, 0U);
 
     auto CreateGroup = [&](uptr CompactPtrGroupBase) {
@@ -843,10 +740,7 @@
       BG->PushedBlocks += Size;
     };
 
-<<<<<<< HEAD
-=======
     Region->FreeListInfo.PushedBlocks += Size;
->>>>>>> bac3a63c
     BatchGroup *Cur = Region->FreeListInfo.BlockList.front();
 
     if (ClassId == SizeClassMap::BatchClassId) {
@@ -929,9 +823,6 @@
 
     SinglyLinkedList<TransferBatch> &Batches =
         Region->FreeListInfo.BlockList.front()->Batches;
-<<<<<<< HEAD
-    DCHECK(!Batches.empty());
-=======
 
     if (Batches.empty()) {
       DCHECK_EQ(ClassId, SizeClassMap::BatchClassId);
@@ -947,7 +838,6 @@
       Region->FreeListInfo.PoppedBlocks += 1;
       return TB;
     }
->>>>>>> bac3a63c
 
     TransferBatch *B = Batches.front();
     Batches.pop_front();
@@ -972,13 +862,9 @@
     return B;
   }
 
-<<<<<<< HEAD
-  NOINLINE bool populateFreeList(CacheT *C, uptr ClassId, RegionInfo *Region)
-=======
   // Refill the freelist and return one batch.
   NOINLINE TransferBatch *populateFreeListAndPopBatch(CacheT *C, uptr ClassId,
                                                       RegionInfo *Region)
->>>>>>> bac3a63c
       REQUIRES(Region->MMLock) EXCLUDES(Region->FLLock) {
     const uptr Size = getSizeByClassId(ClassId);
     const u16 MaxCount = TransferBatch::getMaxCached(Size);
@@ -995,19 +881,8 @@
       const uptr RegionBase = RegionBeg - getRegionBaseByClassId(ClassId);
       if (UNLIKELY(RegionBase + MappedUser + MapSize > RegionSize)) {
         Region->Exhausted = true;
-<<<<<<< HEAD
-        return false;
-      }
-      // TODO: Consider allocating MemMap in init().
-      if (!Region->MemMapInfo.MemMap.isAllocated()) {
-        Region->MemMapInfo.MemMap = ReservedMemory.dispatch(
-            getRegionBaseByClassId(ClassId), RegionSize);
-      }
-      DCHECK(Region->MemMapInfo.MemMap.isAllocated());
-=======
         return nullptr;
       }
->>>>>>> bac3a63c
 
       if (UNLIKELY(!Region->MemMapInfo.MemMap.remap(
               RegionBeg + MappedUser, MapSize, "scudo:primary",
@@ -1077,26 +952,6 @@
     return B;
   }
 
-<<<<<<< HEAD
-  void getStats(ScopedString *Str, uptr ClassId, RegionInfo *Region, uptr Rss)
-      REQUIRES(Region->MMLock, Region->FLLock) {
-    if (Region->MemMapInfo.MappedUser == 0)
-      return;
-    const uptr InUse =
-        Region->FreeListInfo.PoppedBlocks - Region->FreeListInfo.PushedBlocks;
-    const uptr TotalChunks =
-        Region->MemMapInfo.AllocatedUser / getSizeByClassId(ClassId);
-    Str->append("%s %02zu (%6zu): mapped: %6zuK popped: %7zu pushed: %7zu "
-                "inuse: %6zu total: %6zu rss: %6zuK releases: %6zu last "
-                "released: %6zuK region: 0x%zx (0x%zx)\n",
-                Region->Exhausted ? "F" : " ", ClassId,
-                getSizeByClassId(ClassId), Region->MemMapInfo.MappedUser >> 10,
-                Region->FreeListInfo.PoppedBlocks,
-                Region->FreeListInfo.PushedBlocks, InUse, TotalChunks,
-                Rss >> 10, Region->ReleaseInfo.RangesReleased,
-                Region->ReleaseInfo.LastReleasedBytes >> 10, Region->RegionBeg,
-                getRegionBaseByClassId(ClassId));
-=======
   void getStats(ScopedString *Str, uptr ClassId, RegionInfo *Region)
       REQUIRES(Region->MMLock, Region->FLLock) {
     if (Region->MemMapInfo.MappedUser == 0)
@@ -1124,34 +979,18 @@
         Region->ReleaseInfo.LastReleasedBytes >> 10,
         RegionPushedBytesDelta >> 10, Region->RegionBeg,
         getRegionBaseByClassId(ClassId));
->>>>>>> bac3a63c
   }
 
   NOINLINE uptr releaseToOSMaybe(RegionInfo *Region, uptr ClassId,
                                  ReleaseToOS ReleaseType = ReleaseToOS::Normal)
       REQUIRES(Region->MMLock) EXCLUDES(Region->FLLock) {
-<<<<<<< HEAD
-    // TODO(chiahungduan): Release `FLLock` when doing releaseFreeMemoryToOS().
     ScopedLock L(Region->FLLock);
 
     const uptr BlockSize = getSizeByClassId(ClassId);
-    const uptr PageSize = getPageSizeCached();
-
-    DCHECK_GE(Region->FreeListInfo.PoppedBlocks,
-              Region->FreeListInfo.PushedBlocks);
-=======
-    ScopedLock L(Region->FLLock);
-
-    const uptr BlockSize = getSizeByClassId(ClassId);
->>>>>>> bac3a63c
     const uptr BytesInFreeList =
         Region->MemMapInfo.AllocatedUser - (Region->FreeListInfo.PoppedBlocks -
                                             Region->FreeListInfo.PushedBlocks) *
                                                BlockSize;
-<<<<<<< HEAD
-
-=======
->>>>>>> bac3a63c
     if (UNLIKELY(BytesInFreeList == 0))
       return false;
 
@@ -1312,29 +1151,6 @@
       }
     } // if (ReleaseType == ReleaseToOS::Normal)
 
-<<<<<<< HEAD
-    const uptr GroupSize = (1U << GroupSizeLog);
-    const uptr AllocatedUserEnd =
-        Region->MemMapInfo.AllocatedUser + Region->RegionBeg;
-    const uptr CompactPtrBase = getCompactPtrBaseByClassId(ClassId);
-    auto DecompactPtr = [CompactPtrBase](CompactPtrT CompactPtr) {
-      return decompactPtrInternal(CompactPtrBase, CompactPtr);
-    };
-
-    // Instead of always preparing PageMap for the entire region, we only do it
-    // for the range of releasing groups. To do that, the free-block marking
-    // process includes visiting BlockGroups twice.
-
-    // The first visit is to determine the range of BatchGroups we are going to
-    // release. And we will extract those BatchGroups out and push into
-    // `GroupToRelease`.
-    SinglyLinkedList<BatchGroup> GroupToRelease;
-    GroupToRelease.clear();
-
-    // This is only used for debugging to ensure the consistency of the number
-    // of groups.
-    uptr NumberOfBatchGroups = Region->FreeListInfo.BlockList.size();
-=======
     return true;
   }
 
@@ -1345,7 +1161,6 @@
     const uptr GroupSize = (1U << GroupSizeLog);
     const uptr PageSize = getPageSizeCached();
     SinglyLinkedList<BatchGroup> GroupsToRelease;
->>>>>>> bac3a63c
 
     // We are examining each group and will take the minimum distance to the
     // release threshold as the next Region::TryReleaseThreshold(). Note that if
@@ -1489,11 +1304,7 @@
         Region->FreeListInfo.BlockList.extract(Prev, Cur);
       else
         Region->FreeListInfo.BlockList.pop_front();
-<<<<<<< HEAD
-      GroupToRelease.push_back(Cur);
-=======
       GroupsToRelease.push_back(Cur);
->>>>>>> bac3a63c
     }
 
     // Only small blocks have the adaptive `TryReleaseThreshold`.
@@ -1534,11 +1345,6 @@
     const uptr ReleaseRangeSize = ReleaseEnd - ReleaseBase;
     const uptr ReleaseOffset = ReleaseBase - Region->RegionBeg;
 
-<<<<<<< HEAD
-    RegionReleaseRecorder<MemMapT> Recorder(&Region->MemMapInfo.MemMap,
-                                            Region->RegionBeg, ReleaseOffset);
-=======
->>>>>>> bac3a63c
     PageReleaseContext Context(BlockSize, /*NumberOfRegions=*/1U,
                                ReleaseRangeSize, ReleaseOffset);
     // We may not be able to do the page release in a rare case that we may
@@ -1593,17 +1399,6 @@
     return Context;
   }
 
-<<<<<<< HEAD
-    if (Recorder.getReleasedRangesCount() > 0) {
-      Region->ReleaseInfo.BytesInFreeListAtLastCheckpoint = BytesInFreeList;
-      Region->ReleaseInfo.RangesReleased += Recorder.getReleasedRangesCount();
-      Region->ReleaseInfo.LastReleasedBytes = Recorder.getReleasedBytes();
-    }
-    Region->ReleaseInfo.LastReleaseAtNs = getMonotonicTimeFast();
-
-    // Merge GroupToRelease back to the Region::FreeListInfo.BlockList. Note
-    // that both `Region->FreeListInfo.BlockList` and `GroupToRelease` are
-=======
   void mergeGroupsToReleaseBack(RegionInfo *Region,
                                 SinglyLinkedList<BatchGroup> &GroupsToRelease)
       REQUIRES(Region->MMLock, Region->FLLock) {
@@ -1623,20 +1418,13 @@
 
     // Merge GroupsToRelease back to the Region::FreeListInfo.BlockList. Note
     // that both `Region->FreeListInfo.BlockList` and `GroupsToRelease` are
->>>>>>> bac3a63c
     // sorted.
     for (BatchGroup *BG = Region->FreeListInfo.BlockList.front(),
                     *Prev = nullptr;
          ;) {
-<<<<<<< HEAD
-      if (BG == nullptr || GroupToRelease.empty()) {
-        if (!GroupToRelease.empty())
-          Region->FreeListInfo.BlockList.append_back(&GroupToRelease);
-=======
       if (BG == nullptr || GroupsToRelease.empty()) {
         if (!GroupsToRelease.empty())
           Region->FreeListInfo.BlockList.append_back(&GroupsToRelease);
->>>>>>> bac3a63c
         break;
       }
 
@@ -1725,15 +1513,10 @@
       Prev = Cur;
     }
 
-<<<<<<< HEAD
-    DCHECK_EQ(Region->FreeListInfo.BlockList.size(), NumberOfBatchGroups);
-    (void)NumberOfBatchGroups;
-=======
     if (Idx != 0) {
       ScopedLock L(BatchClassRegion->FLLock);
       pushBatchClassBlocks(BatchClassRegion, Blocks, Idx);
     }
->>>>>>> bac3a63c
 
     if (SCUDO_DEBUG) {
       BatchGroup *Prev = Region->FreeListInfo.BlockList.front();
