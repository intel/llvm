//===-- primary32.h ---------------------------------------------*- C++ -*-===//
//
// Part of the LLVM Project, under the Apache License v2.0 with LLVM Exceptions.
// See https://llvm.org/LICENSE.txt for license information.
// SPDX-License-Identifier: Apache-2.0 WITH LLVM-exception
//
//===----------------------------------------------------------------------===//

#ifndef SCUDO_PRIMARY32_H_
#define SCUDO_PRIMARY32_H_

#include "bytemap.h"
#include "common.h"
#include "list.h"
#include "local_cache.h"
#include "options.h"
#include "release.h"
#include "report.h"
#include "stats.h"
#include "string_utils.h"
#include "thread_annotations.h"

namespace scudo {

// SizeClassAllocator32 is an allocator for 32 or 64-bit address space.
//
// It maps Regions of 2^RegionSizeLog bytes aligned on a 2^RegionSizeLog bytes
// boundary, and keeps a bytemap of the mappable address space to track the size
// class they are associated with.
//
// Mapped regions are split into equally sized Blocks according to the size
// class they belong to, and the associated pointers are shuffled to prevent any
// predictable address pattern (the predictability increases with the block
// size).
//
// Regions for size class 0 are special and used to hold TransferBatches, which
// allow to transfer arrays of pointers from the global size class freelist to
// the thread specific freelist for said class, and back.
//
// Memory used by this allocator is never unmapped but can be partially
// reclaimed if the platform allows for it.

template <typename Config> class SizeClassAllocator32 {
public:
  typedef typename Config::Primary::CompactPtrT CompactPtrT;
  typedef typename Config::Primary::SizeClassMap SizeClassMap;
  static const uptr GroupSizeLog = Config::Primary::GroupSizeLog;
  // The bytemap can only track UINT8_MAX - 1 classes.
  static_assert(SizeClassMap::LargestClassId <= (UINT8_MAX - 1), "");
  // Regions should be large enough to hold the largest Block.
  static_assert((1UL << Config::Primary::RegionSizeLog) >=
                    SizeClassMap::MaxSize,
                "");
  typedef SizeClassAllocator32<Config> ThisT;
  typedef SizeClassAllocatorLocalCache<ThisT> CacheT;
  typedef typename CacheT::TransferBatch TransferBatch;
  typedef typename CacheT::BatchGroup BatchGroup;

  static uptr getSizeByClassId(uptr ClassId) {
    return (ClassId == SizeClassMap::BatchClassId)
               ? sizeof(TransferBatch)
               : SizeClassMap::getSizeByClassId(ClassId);
  }

  static bool canAllocate(uptr Size) { return Size <= SizeClassMap::MaxSize; }

  void init(s32 ReleaseToOsInterval) NO_THREAD_SAFETY_ANALYSIS {
    if (SCUDO_FUCHSIA)
      reportError("SizeClassAllocator32 is not supported on Fuchsia");

    if (SCUDO_TRUSTY)
      reportError("SizeClassAllocator32 is not supported on Trusty");

    DCHECK(isAligned(reinterpret_cast<uptr>(this), alignof(ThisT)));
    PossibleRegions.init();
    u32 Seed;
    const u64 Time = getMonotonicTimeFast();
    if (!getRandom(reinterpret_cast<void *>(&Seed), sizeof(Seed)))
      Seed = static_cast<u32>(
          Time ^ (reinterpret_cast<uptr>(SizeClassInfoArray) >> 6));
    for (uptr I = 0; I < NumClasses; I++) {
      SizeClassInfo *Sci = getSizeClassInfo(I);
      Sci->RandState = getRandomU32(&Seed);
      // Sci->MaxRegionIndex is already initialized to 0.
      Sci->MinRegionIndex = NumRegions;
      Sci->ReleaseInfo.LastReleaseAtNs = Time;
    }
    setOption(Option::ReleaseInterval, static_cast<sptr>(ReleaseToOsInterval));
  }

  void unmapTestOnly() {
    {
      ScopedLock L(RegionsStashMutex);
      while (NumberOfStashedRegions > 0) {
        unmap(reinterpret_cast<void *>(RegionsStash[--NumberOfStashedRegions]),
              RegionSize);
      }
    }

    uptr MinRegionIndex = NumRegions, MaxRegionIndex = 0;
    for (uptr I = 0; I < NumClasses; I++) {
      SizeClassInfo *Sci = getSizeClassInfo(I);
      ScopedLock L(Sci->Mutex);
      if (Sci->MinRegionIndex < MinRegionIndex)
        MinRegionIndex = Sci->MinRegionIndex;
      if (Sci->MaxRegionIndex > MaxRegionIndex)
        MaxRegionIndex = Sci->MaxRegionIndex;
      *Sci = {};
    }

    ScopedLock L(ByteMapMutex);
    for (uptr I = MinRegionIndex; I <= MaxRegionIndex; I++)
      if (PossibleRegions[I])
        unmap(reinterpret_cast<void *>(I * RegionSize), RegionSize);
    PossibleRegions.unmapTestOnly();
  }

  // When all blocks are freed, it has to be the same size as `AllocatedUser`.
  void verifyAllBlocksAreReleasedTestOnly() {
    // `BatchGroup` and `TransferBatch` also use the blocks from BatchClass.
    uptr BatchClassUsedInFreeLists = 0;
    for (uptr I = 0; I < NumClasses; I++) {
      // We have to count BatchClassUsedInFreeLists in other regions first.
      if (I == SizeClassMap::BatchClassId)
        continue;
      SizeClassInfo *Sci = getSizeClassInfo(I);
      ScopedLock L1(Sci->Mutex);
      uptr TotalBlocks = 0;
      for (BatchGroup &BG : Sci->FreeListInfo.BlockList) {
        // `BG::Batches` are `TransferBatches`. +1 for `BatchGroup`.
        BatchClassUsedInFreeLists += BG.Batches.size() + 1;
        for (const auto &It : BG.Batches)
          TotalBlocks += It.getCount();
      }

      const uptr BlockSize = getSizeByClassId(I);
      DCHECK_EQ(TotalBlocks, Sci->AllocatedUser / BlockSize);
      DCHECK_EQ(Sci->FreeListInfo.PushedBlocks, Sci->FreeListInfo.PoppedBlocks);
    }

    SizeClassInfo *Sci = getSizeClassInfo(SizeClassMap::BatchClassId);
    ScopedLock L1(Sci->Mutex);
    uptr TotalBlocks = 0;
    for (BatchGroup &BG : Sci->FreeListInfo.BlockList) {
      if (LIKELY(!BG.Batches.empty())) {
        for (const auto &It : BG.Batches)
          TotalBlocks += It.getCount();
      } else {
        // `BatchGroup` with empty freelist doesn't have `TransferBatch` record
        // itself.
        ++TotalBlocks;
      }
    }

    const uptr BlockSize = getSizeByClassId(SizeClassMap::BatchClassId);
    DCHECK_EQ(TotalBlocks + BatchClassUsedInFreeLists,
              Sci->AllocatedUser / BlockSize);
    const uptr BlocksInUse =
        Sci->FreeListInfo.PoppedBlocks - Sci->FreeListInfo.PushedBlocks;
    DCHECK_EQ(BlocksInUse, BatchClassUsedInFreeLists);
  }

  CompactPtrT compactPtr(UNUSED uptr ClassId, uptr Ptr) const {
    return static_cast<CompactPtrT>(Ptr);
  }

  void *decompactPtr(UNUSED uptr ClassId, CompactPtrT CompactPtr) const {
    return reinterpret_cast<void *>(static_cast<uptr>(CompactPtr));
  }

  uptr compactPtrGroupBase(CompactPtrT CompactPtr) {
    const uptr Mask = (static_cast<uptr>(1) << GroupSizeLog) - 1;
    return CompactPtr & ~Mask;
  }

  uptr decompactGroupBase(uptr CompactPtrGroupBase) {
    return CompactPtrGroupBase;
  }

  ALWAYS_INLINE static bool isSmallBlock(uptr BlockSize) {
    const uptr PageSize = getPageSizeCached();
    return BlockSize < PageSize / 16U;
  }

  ALWAYS_INLINE static bool isLargeBlock(uptr BlockSize) {
    const uptr PageSize = getPageSizeCached();
    return BlockSize > PageSize;
  }

  TransferBatch *popBatch(CacheT *C, uptr ClassId) {
    DCHECK_LT(ClassId, NumClasses);
    SizeClassInfo *Sci = getSizeClassInfo(ClassId);
    ScopedLock L(Sci->Mutex);
    TransferBatch *B = popBatchImpl(C, ClassId, Sci);
    if (UNLIKELY(!B)) {
      if (UNLIKELY(!populateFreeList(C, ClassId, Sci)))
        return nullptr;
      B = popBatchImpl(C, ClassId, Sci);
      // if `populateFreeList` succeeded, we are supposed to get free blocks.
      DCHECK_NE(B, nullptr);
    }
<<<<<<< HEAD
    Sci->FreeListInfo.PoppedBlocks += B->getCount();
=======
>>>>>>> bac3a63c
    return B;
  }

  // Push the array of free blocks to the designated batch group.
  void pushBlocks(CacheT *C, uptr ClassId, CompactPtrT *Array, u32 Size) {
    DCHECK_LT(ClassId, NumClasses);
    DCHECK_GT(Size, 0);

    SizeClassInfo *Sci = getSizeClassInfo(ClassId);
    if (ClassId == SizeClassMap::BatchClassId) {
      ScopedLock L(Sci->Mutex);
<<<<<<< HEAD
      // Constructing a batch group in the free list will use two blocks in
      // BatchClassId. If we are pushing BatchClassId blocks, we will use the
      // blocks in the array directly (can't delegate local cache which will
      // cause a recursive allocation). However, The number of free blocks may
      // be less than two. Therefore, populate the free list before inserting
      // the blocks.
      if (Size == 1 && !populateFreeList(C, ClassId, Sci))
        return;
      pushBlocksImpl(C, ClassId, Sci, Array, Size);
      Sci->FreeListInfo.PushedBlocks += Size;
=======
      pushBatchClassBlocks(Sci, Array, Size);
>>>>>>> bac3a63c
      return;
    }

    // TODO(chiahungduan): Consider not doing grouping if the group size is not
    // greater than the block size with a certain scale.

    // Sort the blocks so that blocks belonging to the same group can be pushed
    // together.
    bool SameGroup = true;
    for (u32 I = 1; I < Size; ++I) {
      if (compactPtrGroupBase(Array[I - 1]) != compactPtrGroupBase(Array[I]))
        SameGroup = false;
      CompactPtrT Cur = Array[I];
      u32 J = I;
      while (J > 0 &&
             compactPtrGroupBase(Cur) < compactPtrGroupBase(Array[J - 1])) {
        Array[J] = Array[J - 1];
        --J;
      }
      Array[J] = Cur;
    }

    ScopedLock L(Sci->Mutex);
    pushBlocksImpl(C, ClassId, Sci, Array, Size, SameGroup);
<<<<<<< HEAD

    Sci->FreeListInfo.PushedBlocks += Size;
    if (ClassId != SizeClassMap::BatchClassId)
      releaseToOSMaybe(Sci, ClassId);
=======
>>>>>>> bac3a63c
  }

  void disable() NO_THREAD_SAFETY_ANALYSIS {
    // The BatchClassId must be locked last since other classes can use it.
    for (sptr I = static_cast<sptr>(NumClasses) - 1; I >= 0; I--) {
      if (static_cast<uptr>(I) == SizeClassMap::BatchClassId)
        continue;
      getSizeClassInfo(static_cast<uptr>(I))->Mutex.lock();
    }
    getSizeClassInfo(SizeClassMap::BatchClassId)->Mutex.lock();
    RegionsStashMutex.lock();
    ByteMapMutex.lock();
  }

  void enable() NO_THREAD_SAFETY_ANALYSIS {
    ByteMapMutex.unlock();
    RegionsStashMutex.unlock();
    getSizeClassInfo(SizeClassMap::BatchClassId)->Mutex.unlock();
    for (uptr I = 0; I < NumClasses; I++) {
      if (I == SizeClassMap::BatchClassId)
        continue;
      getSizeClassInfo(I)->Mutex.unlock();
    }
  }

  template <typename F> void iterateOverBlocks(F Callback) {
    uptr MinRegionIndex = NumRegions, MaxRegionIndex = 0;
    for (uptr I = 0; I < NumClasses; I++) {
      SizeClassInfo *Sci = getSizeClassInfo(I);
      // TODO: The call of `iterateOverBlocks` requires disabling
      // SizeClassAllocator32. We may consider locking each region on demand
      // only.
      Sci->Mutex.assertHeld();
      if (Sci->MinRegionIndex < MinRegionIndex)
        MinRegionIndex = Sci->MinRegionIndex;
      if (Sci->MaxRegionIndex > MaxRegionIndex)
        MaxRegionIndex = Sci->MaxRegionIndex;
    }

    // SizeClassAllocator32 is disabled, i.e., ByteMapMutex is held.
    ByteMapMutex.assertHeld();

    for (uptr I = MinRegionIndex; I <= MaxRegionIndex; I++) {
      if (PossibleRegions[I] &&
          (PossibleRegions[I] - 1U) != SizeClassMap::BatchClassId) {
        const uptr BlockSize = getSizeByClassId(PossibleRegions[I] - 1U);
        const uptr From = I * RegionSize;
        const uptr To = From + (RegionSize / BlockSize) * BlockSize;
        for (uptr Block = From; Block < To; Block += BlockSize)
          Callback(Block);
      }
    }
  }

  void getStats(ScopedString *Str) {
    // TODO(kostyak): get the RSS per region.
    uptr TotalMapped = 0;
    uptr PoppedBlocks = 0;
    uptr PushedBlocks = 0;
    for (uptr I = 0; I < NumClasses; I++) {
      SizeClassInfo *Sci = getSizeClassInfo(I);
      ScopedLock L(Sci->Mutex);
      TotalMapped += Sci->AllocatedUser;
      PoppedBlocks += Sci->FreeListInfo.PoppedBlocks;
      PushedBlocks += Sci->FreeListInfo.PushedBlocks;
    }
    Str->append("Stats: SizeClassAllocator32: %zuM mapped in %zu allocations; "
                "remains %zu\n",
                TotalMapped >> 20, PoppedBlocks, PoppedBlocks - PushedBlocks);
    for (uptr I = 0; I < NumClasses; I++) {
      SizeClassInfo *Sci = getSizeClassInfo(I);
      ScopedLock L(Sci->Mutex);
      getStats(Str, I, Sci);
    }
  }

  bool setOption(Option O, sptr Value) {
    if (O == Option::ReleaseInterval) {
      const s32 Interval = Max(Min(static_cast<s32>(Value),
                                   Config::Primary::MaxReleaseToOsIntervalMs),
                               Config::Primary::MinReleaseToOsIntervalMs);
      atomic_store_relaxed(&ReleaseToOsIntervalMs, Interval);
      return true;
    }
    // Not supported by the Primary, but not an error either.
    return true;
  }

  uptr tryReleaseToOS(uptr ClassId, ReleaseToOS ReleaseType) {
    SizeClassInfo *Sci = getSizeClassInfo(ClassId);
    // TODO: Once we have separate locks like primary64, we may consider using
    // tryLock() as well.
    ScopedLock L(Sci->Mutex);
    return releaseToOSMaybe(Sci, ClassId, ReleaseType);
  }

  uptr releaseToOS(ReleaseToOS ReleaseType) {
    uptr TotalReleasedBytes = 0;
    for (uptr I = 0; I < NumClasses; I++) {
      if (I == SizeClassMap::BatchClassId)
        continue;
      SizeClassInfo *Sci = getSizeClassInfo(I);
      ScopedLock L(Sci->Mutex);
      TotalReleasedBytes += releaseToOSMaybe(Sci, I, ReleaseType);
    }
    return TotalReleasedBytes;
  }

  const char *getRegionInfoArrayAddress() const { return nullptr; }
  static uptr getRegionInfoArraySize() { return 0; }

  static BlockInfo findNearestBlock(UNUSED const char *RegionInfoData,
                                    UNUSED uptr Ptr) {
    return {};
  }

  AtomicOptions Options;

private:
  static const uptr NumClasses = SizeClassMap::NumClasses;
  static const uptr RegionSize = 1UL << Config::Primary::RegionSizeLog;
  static const uptr NumRegions =
      SCUDO_MMAP_RANGE_SIZE >> Config::Primary::RegionSizeLog;
  static const u32 MaxNumBatches = SCUDO_ANDROID ? 4U : 8U;
  typedef FlatByteMap<NumRegions> ByteMap;

  struct ReleaseToOsInfo {
    uptr BytesInFreeListAtLastCheckpoint;
    uptr RangesReleased;
    uptr LastReleasedBytes;
    u64 LastReleaseAtNs;
  };

  struct BlocksInfo {
    SinglyLinkedList<BatchGroup> BlockList = {};
    uptr PoppedBlocks = 0;
    uptr PushedBlocks = 0;
  };

  struct alignas(SCUDO_CACHE_LINE_SIZE) SizeClassInfo {
    HybridMutex Mutex;
    BlocksInfo FreeListInfo GUARDED_BY(Mutex);
    uptr CurrentRegion GUARDED_BY(Mutex);
    uptr CurrentRegionAllocated GUARDED_BY(Mutex);
    u32 RandState;
    uptr AllocatedUser GUARDED_BY(Mutex);
    // Lowest & highest region index allocated for this size class, to avoid
    // looping through the whole NumRegions.
    uptr MinRegionIndex GUARDED_BY(Mutex);
    uptr MaxRegionIndex GUARDED_BY(Mutex);
    ReleaseToOsInfo ReleaseInfo GUARDED_BY(Mutex);
  };
  static_assert(sizeof(SizeClassInfo) % SCUDO_CACHE_LINE_SIZE == 0, "");

  uptr computeRegionId(uptr Mem) {
    const uptr Id = Mem >> Config::Primary::RegionSizeLog;
    CHECK_LT(Id, NumRegions);
    return Id;
  }

  uptr allocateRegionSlow() {
    uptr MapSize = 2 * RegionSize;
    const uptr MapBase = reinterpret_cast<uptr>(
        map(nullptr, MapSize, "scudo:primary", MAP_ALLOWNOMEM));
    if (!MapBase)
      return 0;
    const uptr MapEnd = MapBase + MapSize;
    uptr Region = MapBase;
    if (isAligned(Region, RegionSize)) {
      ScopedLock L(RegionsStashMutex);
      if (NumberOfStashedRegions < MaxStashedRegions)
        RegionsStash[NumberOfStashedRegions++] = MapBase + RegionSize;
      else
        MapSize = RegionSize;
    } else {
      Region = roundUp(MapBase, RegionSize);
      unmap(reinterpret_cast<void *>(MapBase), Region - MapBase);
      MapSize = RegionSize;
    }
    const uptr End = Region + MapSize;
    if (End != MapEnd)
      unmap(reinterpret_cast<void *>(End), MapEnd - End);

    DCHECK_EQ(Region % RegionSize, 0U);
    static_assert(Config::Primary::RegionSizeLog == GroupSizeLog,
                  "Memory group should be the same size as Region");

    return Region;
  }

  uptr allocateRegion(SizeClassInfo *Sci, uptr ClassId) REQUIRES(Sci->Mutex) {
    DCHECK_LT(ClassId, NumClasses);
    uptr Region = 0;
    {
      ScopedLock L(RegionsStashMutex);
      if (NumberOfStashedRegions > 0)
        Region = RegionsStash[--NumberOfStashedRegions];
    }
    if (!Region)
      Region = allocateRegionSlow();
    if (LIKELY(Region)) {
      // Sci->Mutex is held by the caller, updating the Min/Max is safe.
      const uptr RegionIndex = computeRegionId(Region);
      if (RegionIndex < Sci->MinRegionIndex)
        Sci->MinRegionIndex = RegionIndex;
      if (RegionIndex > Sci->MaxRegionIndex)
        Sci->MaxRegionIndex = RegionIndex;
      ScopedLock L(ByteMapMutex);
      PossibleRegions.set(RegionIndex, static_cast<u8>(ClassId + 1U));
    }
    return Region;
  }

  SizeClassInfo *getSizeClassInfo(uptr ClassId) {
    DCHECK_LT(ClassId, NumClasses);
    return &SizeClassInfoArray[ClassId];
  }

  void pushBatchClassBlocks(SizeClassInfo *Sci, CompactPtrT *Array, u32 Size)
      REQUIRES(Sci->Mutex) {
    DCHECK_EQ(Sci, getSizeClassInfo(SizeClassMap::BatchClassId));

    // Free blocks are recorded by TransferBatch in freelist for all
    // size-classes. In addition, TransferBatch is allocated from BatchClassId.
    // In order not to use additional block to record the free blocks in
    // BatchClassId, they are self-contained. I.e., A TransferBatch records the
    // block address of itself. See the figure below:
    //
    // TransferBatch at 0xABCD
    // +----------------------------+
    // | Free blocks' addr          |
    // | +------+------+------+     |
    // | |0xABCD|...   |...   |     |
    // | +------+------+------+     |
    // +----------------------------+
    //
    // When we allocate all the free blocks in the TransferBatch, the block used
    // by TransferBatch is also free for use. We don't need to recycle the
    // TransferBatch. Note that the correctness is maintained by the invariant,
    //
    //   The unit of each popBatch() request is entire TransferBatch. Return
    //   part of the blocks in a TransferBatch is invalid.
    //
    // This ensures that TransferBatch won't leak the address itself while it's
    // still holding other valid data.
    //
    // Besides, BatchGroup is also allocated from BatchClassId and has its
    // address recorded in the TransferBatch too. To maintain the correctness,
    //
    //   The address of BatchGroup is always recorded in the last TransferBatch
    //   in the freelist (also imply that the freelist should only be
    //   updated with push_front). Once the last TransferBatch is popped,
    //   the block used by BatchGroup is also free for use.
    //
    // With this approach, the blocks used by BatchGroup and TransferBatch are
    // reusable and don't need additional space for them.

    Sci->FreeListInfo.PushedBlocks += Size;
    BatchGroup *BG = Sci->FreeListInfo.BlockList.front();

    if (BG == nullptr) {
      // Construct `BatchGroup` on the last element.
      BG = reinterpret_cast<BatchGroup *>(
          decompactPtr(SizeClassMap::BatchClassId, Array[Size - 1]));
      --Size;
      BG->Batches.clear();
      // BatchClass hasn't enabled memory group. Use `0` to indicate there's no
      // memory group here.
      BG->CompactPtrGroupBase = 0;
      // `BG` is also the block of BatchClassId. Note that this is different
      // from `CreateGroup` in `pushBlocksImpl`
      BG->PushedBlocks = 1;
      BG->BytesInBGAtLastCheckpoint = 0;
      BG->MaxCachedPerBatch = TransferBatch::getMaxCached(
          getSizeByClassId(SizeClassMap::BatchClassId));

      Sci->FreeListInfo.BlockList.push_front(BG);
    }

    if (UNLIKELY(Size == 0))
      return;

    // This happens under 2 cases.
    //   1. just allocated a new `BatchGroup`.
    //   2. Only 1 block is pushed when the freelist is empty.
    if (BG->Batches.empty()) {
      // Construct the `TransferBatch` on the last element.
      TransferBatch *TB = reinterpret_cast<TransferBatch *>(
          decompactPtr(SizeClassMap::BatchClassId, Array[Size - 1]));
      TB->clear();
      // As mentioned above, addresses of `TransferBatch` and `BatchGroup` are
      // recorded in the TransferBatch.
      TB->add(Array[Size - 1]);
      TB->add(
          compactPtr(SizeClassMap::BatchClassId, reinterpret_cast<uptr>(BG)));
      --Size;
      DCHECK_EQ(BG->PushedBlocks, 1U);
      // `TB` is also the block of BatchClassId.
      BG->PushedBlocks += 1;
      BG->Batches.push_front(TB);
    }

    TransferBatch *CurBatch = BG->Batches.front();
    DCHECK_NE(CurBatch, nullptr);

    for (u32 I = 0; I < Size;) {
      u16 UnusedSlots =
          static_cast<u16>(BG->MaxCachedPerBatch - CurBatch->getCount());
      if (UnusedSlots == 0) {
        CurBatch = reinterpret_cast<TransferBatch *>(
            decompactPtr(SizeClassMap::BatchClassId, Array[I]));
        CurBatch->clear();
        // Self-contained
        CurBatch->add(Array[I]);
        ++I;
        // TODO(chiahungduan): Avoid the use of push_back() in `Batches` of
        // BatchClassId.
        BG->Batches.push_front(CurBatch);
        UnusedSlots = static_cast<u16>(BG->MaxCachedPerBatch - 1);
      }
      // `UnusedSlots` is u16 so the result will be also fit in u16.
      const u16 AppendSize = static_cast<u16>(Min<u32>(UnusedSlots, Size - I));
      CurBatch->appendFromArray(&Array[I], AppendSize);
      I += AppendSize;
    }

    BG->PushedBlocks += Size;
  }
  // Push the blocks to their batch group. The layout will be like,
  //
  // FreeListInfo.BlockList - > BG -> BG -> BG
  //                            |     |     |
  //                            v     v     v
  //                            TB    TB    TB
  //                            |
  //                            v
  //                            TB
  //
  // Each BlockGroup(BG) will associate with unique group id and the free blocks
  // are managed by a list of TransferBatch(TB). To reduce the time of inserting
  // blocks, BGs are sorted and the input `Array` are supposed to be sorted so
  // that we can get better performance of maintaining sorted property.
  // Use `SameGroup=true` to indicate that all blocks in the array are from the
  // same group then we will skip checking the group id of each block.
  //
  // The region mutex needs to be held while calling this method.
  void pushBlocksImpl(CacheT *C, uptr ClassId, SizeClassInfo *Sci,
                      CompactPtrT *Array, u32 Size, bool SameGroup = false)
      REQUIRES(Sci->Mutex) {
    DCHECK_NE(ClassId, SizeClassMap::BatchClassId);
    DCHECK_GT(Size, 0U);

    auto CreateGroup = [&](uptr CompactPtrGroupBase) {
      BatchGroup *BG = C->createGroup();
      BG->Batches.clear();
      TransferBatch *TB = C->createBatch(ClassId, nullptr);
      TB->clear();

      BG->CompactPtrGroupBase = CompactPtrGroupBase;
      BG->Batches.push_front(TB);
      BG->PushedBlocks = 0;
      BG->BytesInBGAtLastCheckpoint = 0;
      BG->MaxCachedPerBatch =
          TransferBatch::getMaxCached(getSizeByClassId(ClassId));

      return BG;
    };

    auto InsertBlocks = [&](BatchGroup *BG, CompactPtrT *Array, u32 Size) {
      SinglyLinkedList<TransferBatch> &Batches = BG->Batches;
      TransferBatch *CurBatch = Batches.front();
      DCHECK_NE(CurBatch, nullptr);

      for (u32 I = 0; I < Size;) {
        DCHECK_GE(BG->MaxCachedPerBatch, CurBatch->getCount());
        u16 UnusedSlots =
            static_cast<u16>(BG->MaxCachedPerBatch - CurBatch->getCount());
        if (UnusedSlots == 0) {
          CurBatch = C->createBatch(
              ClassId,
              reinterpret_cast<void *>(decompactPtr(ClassId, Array[I])));
          CurBatch->clear();
          Batches.push_front(CurBatch);
          UnusedSlots = BG->MaxCachedPerBatch;
        }
        // `UnusedSlots` is u16 so the result will be also fit in u16.
        u16 AppendSize = static_cast<u16>(Min<u32>(UnusedSlots, Size - I));
        CurBatch->appendFromArray(&Array[I], AppendSize);
        I += AppendSize;
      }

      BG->PushedBlocks += Size;
    };

<<<<<<< HEAD
    BatchGroup *Cur = Sci->FreeListInfo.BlockList.front();

    if (ClassId == SizeClassMap::BatchClassId) {
      if (Cur == nullptr) {
        // Don't need to classify BatchClassId.
        Cur = CreateGroup(/*CompactPtrGroupBase=*/0);
        Sci->FreeListInfo.BlockList.push_front(Cur);
      }
      InsertBlocks(Cur, Array, Size);
      return;
    }
=======
    Sci->FreeListInfo.PushedBlocks += Size;
    BatchGroup *Cur = Sci->FreeListInfo.BlockList.front();
>>>>>>> bac3a63c

    // In the following, `Cur` always points to the BatchGroup for blocks that
    // will be pushed next. `Prev` is the element right before `Cur`.
    BatchGroup *Prev = nullptr;

    while (Cur != nullptr &&
           compactPtrGroupBase(Array[0]) > Cur->CompactPtrGroupBase) {
      Prev = Cur;
      Cur = Cur->Next;
    }

    if (Cur == nullptr ||
        compactPtrGroupBase(Array[0]) != Cur->CompactPtrGroupBase) {
      Cur = CreateGroup(compactPtrGroupBase(Array[0]));
      if (Prev == nullptr)
        Sci->FreeListInfo.BlockList.push_front(Cur);
      else
        Sci->FreeListInfo.BlockList.insert(Prev, Cur);
    }

    // All the blocks are from the same group, just push without checking group
    // id.
    if (SameGroup) {
      for (u32 I = 0; I < Size; ++I)
        DCHECK_EQ(compactPtrGroupBase(Array[I]), Cur->CompactPtrGroupBase);

      InsertBlocks(Cur, Array, Size);
      return;
    }

    // The blocks are sorted by group id. Determine the segment of group and
    // push them to their group together.
    u32 Count = 1;
    for (u32 I = 1; I < Size; ++I) {
      if (compactPtrGroupBase(Array[I - 1]) != compactPtrGroupBase(Array[I])) {
        DCHECK_EQ(compactPtrGroupBase(Array[I - 1]), Cur->CompactPtrGroupBase);
        InsertBlocks(Cur, Array + I - Count, Count);

        while (Cur != nullptr &&
               compactPtrGroupBase(Array[I]) > Cur->CompactPtrGroupBase) {
          Prev = Cur;
          Cur = Cur->Next;
        }

        if (Cur == nullptr ||
            compactPtrGroupBase(Array[I]) != Cur->CompactPtrGroupBase) {
          Cur = CreateGroup(compactPtrGroupBase(Array[I]));
          DCHECK_NE(Prev, nullptr);
          Sci->FreeListInfo.BlockList.insert(Prev, Cur);
        }

        Count = 1;
      } else {
        ++Count;
      }
    }

    InsertBlocks(Cur, Array + Size - Count, Count);
  }

  // Pop one TransferBatch from a BatchGroup. The BatchGroup with the smallest
  // group id will be considered first.
  //
  // The region mutex needs to be held while calling this method.
  TransferBatch *popBatchImpl(CacheT *C, uptr ClassId, SizeClassInfo *Sci)
      REQUIRES(Sci->Mutex) {
    if (Sci->FreeListInfo.BlockList.empty())
      return nullptr;

    SinglyLinkedList<TransferBatch> &Batches =
        Sci->FreeListInfo.BlockList.front()->Batches;
<<<<<<< HEAD
    DCHECK(!Batches.empty());
=======

    if (Batches.empty()) {
      DCHECK_EQ(ClassId, SizeClassMap::BatchClassId);
      BatchGroup *BG = Sci->FreeListInfo.BlockList.front();
      Sci->FreeListInfo.BlockList.pop_front();

      // Block used by `BatchGroup` is from BatchClassId. Turn the block into
      // `TransferBatch` with single block.
      TransferBatch *TB = reinterpret_cast<TransferBatch *>(BG);
      TB->clear();
      TB->add(
          compactPtr(SizeClassMap::BatchClassId, reinterpret_cast<uptr>(TB)));
      Sci->FreeListInfo.PoppedBlocks += 1;
      return TB;
    }
>>>>>>> bac3a63c

    TransferBatch *B = Batches.front();
    Batches.pop_front();
    DCHECK_NE(B, nullptr);
    DCHECK_GT(B->getCount(), 0U);

    if (Batches.empty()) {
      BatchGroup *BG = Sci->FreeListInfo.BlockList.front();
      Sci->FreeListInfo.BlockList.pop_front();

      // We don't keep BatchGroup with zero blocks to avoid empty-checking while
      // allocating. Note that block used by constructing BatchGroup is recorded
      // as free blocks in the last element of BatchGroup::Batches. Which means,
      // once we pop the last TransferBatch, the block is implicitly
      // deallocated.
      if (ClassId != SizeClassMap::BatchClassId)
        C->deallocate(SizeClassMap::BatchClassId, BG);
    }

    Sci->FreeListInfo.PoppedBlocks += B->getCount();
    return B;
  }

  NOINLINE bool populateFreeList(CacheT *C, uptr ClassId, SizeClassInfo *Sci)
      REQUIRES(Sci->Mutex) {
    uptr Region;
    uptr Offset;
    // If the size-class currently has a region associated to it, use it. The
    // newly created blocks will be located after the currently allocated memory
    // for that region (up to RegionSize). Otherwise, create a new region, where
    // the new blocks will be carved from the beginning.
    if (Sci->CurrentRegion) {
      Region = Sci->CurrentRegion;
      DCHECK_GT(Sci->CurrentRegionAllocated, 0U);
      Offset = Sci->CurrentRegionAllocated;
    } else {
      DCHECK_EQ(Sci->CurrentRegionAllocated, 0U);
      Region = allocateRegion(Sci, ClassId);
      if (UNLIKELY(!Region))
        return false;
      C->getStats().add(StatMapped, RegionSize);
      Sci->CurrentRegion = Region;
      Offset = 0;
    }

    const uptr Size = getSizeByClassId(ClassId);
    const u16 MaxCount = TransferBatch::getMaxCached(Size);
    DCHECK_GT(MaxCount, 0U);
    // The maximum number of blocks we should carve in the region is dictated
    // by the maximum number of batches we want to fill, and the amount of
    // memory left in the current region (we use the lowest of the two). This
    // will not be 0 as we ensure that a region can at least hold one block (via
    // static_assert and at the end of this function).
    const u32 NumberOfBlocks =
        Min(MaxNumBatches * MaxCount,
            static_cast<u32>((RegionSize - Offset) / Size));
    DCHECK_GT(NumberOfBlocks, 0U);

    constexpr u32 ShuffleArraySize =
        MaxNumBatches * TransferBatch::MaxNumCached;
    // Fill the transfer batches and put them in the size-class freelist. We
    // need to randomize the blocks for security purposes, so we first fill a
    // local array that we then shuffle before populating the batches.
    CompactPtrT ShuffleArray[ShuffleArraySize];
    DCHECK_LE(NumberOfBlocks, ShuffleArraySize);

    uptr P = Region + Offset;
    for (u32 I = 0; I < NumberOfBlocks; I++, P += Size)
      ShuffleArray[I] = reinterpret_cast<CompactPtrT>(P);

    if (ClassId != SizeClassMap::BatchClassId) {
      u32 N = 1;
      uptr CurGroup = compactPtrGroupBase(ShuffleArray[0]);
      for (u32 I = 1; I < NumberOfBlocks; I++) {
        if (UNLIKELY(compactPtrGroupBase(ShuffleArray[I]) != CurGroup)) {
          shuffle(ShuffleArray + I - N, N, &Sci->RandState);
          pushBlocksImpl(C, ClassId, Sci, ShuffleArray + I - N, N,
                         /*SameGroup=*/true);
          N = 1;
          CurGroup = compactPtrGroupBase(ShuffleArray[I]);
        } else {
          ++N;
        }
      }

      shuffle(ShuffleArray + NumberOfBlocks - N, N, &Sci->RandState);
      pushBlocksImpl(C, ClassId, Sci, &ShuffleArray[NumberOfBlocks - N], N,
                     /*SameGroup=*/true);
    } else {
      pushBatchClassBlocks(Sci, ShuffleArray, NumberOfBlocks);
    }

    // Note that `PushedBlocks` and `PoppedBlocks` are supposed to only record
    // the requests from `PushBlocks` and `PopBatch` which are external
    // interfaces. `populateFreeList` is the internal interface so we should set
    // the values back to avoid incorrectly setting the stats.
    Sci->FreeListInfo.PushedBlocks -= NumberOfBlocks;

    const uptr AllocatedUser = Size * NumberOfBlocks;
    C->getStats().add(StatFree, AllocatedUser);
    DCHECK_LE(Sci->CurrentRegionAllocated + AllocatedUser, RegionSize);
    // If there is not enough room in the region currently associated to fit
    // more blocks, we deassociate the region by resetting CurrentRegion and
    // CurrentRegionAllocated. Otherwise, update the allocated amount.
    if (RegionSize - (Sci->CurrentRegionAllocated + AllocatedUser) < Size) {
      Sci->CurrentRegion = 0;
      Sci->CurrentRegionAllocated = 0;
    } else {
      Sci->CurrentRegionAllocated += AllocatedUser;
    }
    Sci->AllocatedUser += AllocatedUser;

    return true;
  }

  void getStats(ScopedString *Str, uptr ClassId, SizeClassInfo *Sci)
      REQUIRES(Sci->Mutex) {
    if (Sci->AllocatedUser == 0)
      return;
<<<<<<< HEAD
    const uptr InUse =
        Sci->FreeListInfo.PoppedBlocks - Sci->FreeListInfo.PushedBlocks;
    const uptr AvailableChunks = Sci->AllocatedUser / getSizeByClassId(ClassId);
=======
    const uptr BlockSize = getSizeByClassId(ClassId);
    const uptr InUse =
        Sci->FreeListInfo.PoppedBlocks - Sci->FreeListInfo.PushedBlocks;
    const uptr BytesInFreeList = Sci->AllocatedUser - InUse * BlockSize;
    uptr PushedBytesDelta = 0;
    if (BytesInFreeList >= Sci->ReleaseInfo.BytesInFreeListAtLastCheckpoint) {
      PushedBytesDelta =
          BytesInFreeList - Sci->ReleaseInfo.BytesInFreeListAtLastCheckpoint;
    }
    const uptr AvailableChunks = Sci->AllocatedUser / BlockSize;
>>>>>>> bac3a63c
    Str->append("  %02zu (%6zu): mapped: %6zuK popped: %7zu pushed: %7zu "
                "inuse: %6zu avail: %6zu releases: %6zu last released: %6zuK "
                "latest pushed bytes: %6zuK\n",
                ClassId, getSizeByClassId(ClassId), Sci->AllocatedUser >> 10,
                Sci->FreeListInfo.PoppedBlocks, Sci->FreeListInfo.PushedBlocks,
<<<<<<< HEAD
                InUse, AvailableChunks, Rss >> 10,
                Sci->ReleaseInfo.RangesReleased);
=======
                InUse, AvailableChunks, Sci->ReleaseInfo.RangesReleased,
                Sci->ReleaseInfo.LastReleasedBytes >> 10,
                PushedBytesDelta >> 10);
>>>>>>> bac3a63c
  }

  NOINLINE uptr releaseToOSMaybe(SizeClassInfo *Sci, uptr ClassId,
                                 ReleaseToOS ReleaseType = ReleaseToOS::Normal)
      REQUIRES(Sci->Mutex) {
    const uptr BlockSize = getSizeByClassId(ClassId);
    const uptr PageSize = getPageSizeCached();

    DCHECK_GE(Sci->FreeListInfo.PoppedBlocks, Sci->FreeListInfo.PushedBlocks);
    const uptr BytesInFreeList =
        Sci->AllocatedUser -
        (Sci->FreeListInfo.PoppedBlocks - Sci->FreeListInfo.PushedBlocks) *
            BlockSize;

    if (UNLIKELY(BytesInFreeList == 0))
      return 0;

    if (BytesInFreeList <= Sci->ReleaseInfo.BytesInFreeListAtLastCheckpoint)
      Sci->ReleaseInfo.BytesInFreeListAtLastCheckpoint = BytesInFreeList;

    // Always update `BytesInFreeListAtLastCheckpoint` with the smallest value
    // so that we won't underestimate the releasable pages. For example, the
    // following is the region usage,
    //
    //  BytesInFreeListAtLastCheckpoint   AllocatedUser
    //                v                         v
    //  |--------------------------------------->
    //         ^                   ^
    //  BytesInFreeList     ReleaseThreshold
    //
    // In general, if we have collected enough bytes and the amount of free
    // bytes meets the ReleaseThreshold, we will try to do page release. If we
    // don't update `BytesInFreeListAtLastCheckpoint` when the current
    // `BytesInFreeList` is smaller, we may take longer time to wait for enough
    // freed blocks because we miss the bytes between
    // (BytesInFreeListAtLastCheckpoint - BytesInFreeList).
    const uptr PushedBytesDelta =
        BytesInFreeList - Sci->ReleaseInfo.BytesInFreeListAtLastCheckpoint;
    if (PushedBytesDelta < PageSize && ReleaseType != ReleaseToOS::ForceAll)
      return 0;

    const bool CheckDensity =
        isSmallBlock(BlockSize) && ReleaseType != ReleaseToOS::ForceAll;
    // Releasing smaller blocks is expensive, so we want to make sure that a
    // significant amount of bytes are free, and that there has been a good
    // amount of batches pushed to the freelist before attempting to release.
    if (CheckDensity && ReleaseType == ReleaseToOS::Normal)
      if (PushedBytesDelta < Sci->AllocatedUser / 16U)
        return 0;

    if (ReleaseType == ReleaseToOS::Normal) {
      const s32 IntervalMs = atomic_load_relaxed(&ReleaseToOsIntervalMs);
      if (IntervalMs < 0)
        return 0;

      // The constant 8 here is selected from profiling some apps and the number
      // of unreleased pages in the large size classes is around 16 pages or
      // more. Choose half of it as a heuristic and which also avoids page
      // release every time for every pushBlocks() attempt by large blocks.
      const bool ByPassReleaseInterval =
          isLargeBlock(BlockSize) && PushedBytesDelta > 8 * PageSize;
      if (!ByPassReleaseInterval) {
        if (Sci->ReleaseInfo.LastReleaseAtNs +
                static_cast<u64>(IntervalMs) * 1000000 >
            getMonotonicTimeFast()) {
          // Memory was returned recently.
          return 0;
        }
      }
    } // if (ReleaseType == ReleaseToOS::Normal)

    const uptr First = Sci->MinRegionIndex;
    const uptr Last = Sci->MaxRegionIndex;
    DCHECK_NE(Last, 0U);
    DCHECK_LE(First, Last);
    uptr TotalReleasedBytes = 0;
    const uptr Base = First * RegionSize;
    const uptr NumberOfRegions = Last - First + 1U;
    const uptr GroupSize = (1U << GroupSizeLog);
    const uptr CurGroupBase =
        compactPtrGroupBase(compactPtr(ClassId, Sci->CurrentRegion));

    ReleaseRecorder Recorder(Base);
    PageReleaseContext Context(BlockSize, NumberOfRegions,
                               /*ReleaseSize=*/RegionSize);

    auto DecompactPtr = [](CompactPtrT CompactPtr) {
      return reinterpret_cast<uptr>(CompactPtr);
    };
    for (BatchGroup &BG : Sci->FreeListInfo.BlockList) {
      const uptr GroupBase = decompactGroupBase(BG.CompactPtrGroupBase);
      // The `GroupSize` may not be divided by `BlockSize`, which means there is
      // an unused space at the end of Region. Exclude that space to avoid
      // unused page map entry.
      uptr AllocatedGroupSize = GroupBase == CurGroupBase
                                    ? Sci->CurrentRegionAllocated
                                    : roundDownSlow(GroupSize, BlockSize);
      if (AllocatedGroupSize == 0)
        continue;

      // TransferBatches are pushed in front of BG.Batches. The first one may
      // not have all caches used.
      const uptr NumBlocks = (BG.Batches.size() - 1) * BG.MaxCachedPerBatch +
                             BG.Batches.front()->getCount();
      const uptr BytesInBG = NumBlocks * BlockSize;

      if (ReleaseType != ReleaseToOS::ForceAll &&
          BytesInBG <= BG.BytesInBGAtLastCheckpoint) {
        BG.BytesInBGAtLastCheckpoint = BytesInBG;
        continue;
      }
      const uptr PushedBytesDelta = BytesInBG - BG.BytesInBGAtLastCheckpoint;
      if (ReleaseType != ReleaseToOS::ForceAll && PushedBytesDelta < PageSize)
        continue;

      // Given the randomness property, we try to release the pages only if the
      // bytes used by free blocks exceed certain proportion of allocated
      // spaces.
      if (CheckDensity && (BytesInBG * 100U) / AllocatedGroupSize <
                              (100U - 1U - BlockSize / 16U)) {
        continue;
      }

      // TODO: Consider updating this after page release if `ReleaseRecorder`
      // can tell the releasd bytes in each group.
      BG.BytesInBGAtLastCheckpoint = BytesInBG;

      const uptr MaxContainedBlocks = AllocatedGroupSize / BlockSize;
      const uptr RegionIndex = (GroupBase - Base) / RegionSize;

      if (NumBlocks == MaxContainedBlocks) {
        for (const auto &It : BG.Batches)
          for (u16 I = 0; I < It.getCount(); ++I)
            DCHECK_EQ(compactPtrGroupBase(It.get(I)), BG.CompactPtrGroupBase);

        const uptr To = GroupBase + AllocatedGroupSize;
        Context.markRangeAsAllCounted(GroupBase, To, GroupBase, RegionIndex,
                                      AllocatedGroupSize);
      } else {
        DCHECK_LT(NumBlocks, MaxContainedBlocks);

        // Note that we don't always visit blocks in each BatchGroup so that we
        // may miss the chance of releasing certain pages that cross
        // BatchGroups.
        Context.markFreeBlocksInRegion(BG.Batches, DecompactPtr, GroupBase,
                                       RegionIndex, AllocatedGroupSize,
                                       /*MayContainLastBlockInRegion=*/true);
      }

      // We may not be able to do the page release In a rare case that we may
      // fail on PageMap allocation.
      if (UNLIKELY(!Context.hasBlockMarked()))
        return 0;
    }

    if (!Context.hasBlockMarked())
      return 0;

    auto SkipRegion = [this, First, ClassId](uptr RegionIndex) {
      ScopedLock L(ByteMapMutex);
      return (PossibleRegions[First + RegionIndex] - 1U) != ClassId;
    };
    releaseFreeMemoryToOS(Context, Recorder, SkipRegion);

    if (Recorder.getReleasedRangesCount() > 0) {
      Sci->ReleaseInfo.BytesInFreeListAtLastCheckpoint = BytesInFreeList;
      Sci->ReleaseInfo.RangesReleased += Recorder.getReleasedRangesCount();
      Sci->ReleaseInfo.LastReleasedBytes = Recorder.getReleasedBytes();
      TotalReleasedBytes += Sci->ReleaseInfo.LastReleasedBytes;
    }
    Sci->ReleaseInfo.LastReleaseAtNs = getMonotonicTimeFast();

    return TotalReleasedBytes;
  }

  SizeClassInfo SizeClassInfoArray[NumClasses] = {};

  HybridMutex ByteMapMutex;
  // Track the regions in use, 0 is unused, otherwise store ClassId + 1.
  ByteMap PossibleRegions GUARDED_BY(ByteMapMutex) = {};
  atomic_s32 ReleaseToOsIntervalMs = {};
  // Unless several threads request regions simultaneously from different size
  // classes, the stash rarely contains more than 1 entry.
  static constexpr uptr MaxStashedRegions = 4;
  HybridMutex RegionsStashMutex;
  uptr NumberOfStashedRegions GUARDED_BY(RegionsStashMutex) = 0;
  uptr RegionsStash[MaxStashedRegions] GUARDED_BY(RegionsStashMutex) = {};
};

} // namespace scudo

#endif // SCUDO_PRIMARY32_H_<|MERGE_RESOLUTION|>--- conflicted
+++ resolved
@@ -199,10 +199,6 @@
       // if `populateFreeList` succeeded, we are supposed to get free blocks.
       DCHECK_NE(B, nullptr);
     }
-<<<<<<< HEAD
-    Sci->FreeListInfo.PoppedBlocks += B->getCount();
-=======
->>>>>>> bac3a63c
     return B;
   }
 
@@ -214,20 +210,7 @@
     SizeClassInfo *Sci = getSizeClassInfo(ClassId);
     if (ClassId == SizeClassMap::BatchClassId) {
       ScopedLock L(Sci->Mutex);
-<<<<<<< HEAD
-      // Constructing a batch group in the free list will use two blocks in
-      // BatchClassId. If we are pushing BatchClassId blocks, we will use the
-      // blocks in the array directly (can't delegate local cache which will
-      // cause a recursive allocation). However, The number of free blocks may
-      // be less than two. Therefore, populate the free list before inserting
-      // the blocks.
-      if (Size == 1 && !populateFreeList(C, ClassId, Sci))
-        return;
-      pushBlocksImpl(C, ClassId, Sci, Array, Size);
-      Sci->FreeListInfo.PushedBlocks += Size;
-=======
       pushBatchClassBlocks(Sci, Array, Size);
->>>>>>> bac3a63c
       return;
     }
 
@@ -252,13 +235,6 @@
 
     ScopedLock L(Sci->Mutex);
     pushBlocksImpl(C, ClassId, Sci, Array, Size, SameGroup);
-<<<<<<< HEAD
-
-    Sci->FreeListInfo.PushedBlocks += Size;
-    if (ClassId != SizeClassMap::BatchClassId)
-      releaseToOSMaybe(Sci, ClassId);
-=======
->>>>>>> bac3a63c
   }
 
   void disable() NO_THREAD_SAFETY_ANALYSIS {
@@ -653,22 +629,8 @@
       BG->PushedBlocks += Size;
     };
 
-<<<<<<< HEAD
-    BatchGroup *Cur = Sci->FreeListInfo.BlockList.front();
-
-    if (ClassId == SizeClassMap::BatchClassId) {
-      if (Cur == nullptr) {
-        // Don't need to classify BatchClassId.
-        Cur = CreateGroup(/*CompactPtrGroupBase=*/0);
-        Sci->FreeListInfo.BlockList.push_front(Cur);
-      }
-      InsertBlocks(Cur, Array, Size);
-      return;
-    }
-=======
     Sci->FreeListInfo.PushedBlocks += Size;
     BatchGroup *Cur = Sci->FreeListInfo.BlockList.front();
->>>>>>> bac3a63c
 
     // In the following, `Cur` always points to the BatchGroup for blocks that
     // will be pushed next. `Prev` is the element right before `Cur`.
@@ -740,9 +702,6 @@
 
     SinglyLinkedList<TransferBatch> &Batches =
         Sci->FreeListInfo.BlockList.front()->Batches;
-<<<<<<< HEAD
-    DCHECK(!Batches.empty());
-=======
 
     if (Batches.empty()) {
       DCHECK_EQ(ClassId, SizeClassMap::BatchClassId);
@@ -758,7 +717,6 @@
       Sci->FreeListInfo.PoppedBlocks += 1;
       return TB;
     }
->>>>>>> bac3a63c
 
     TransferBatch *B = Batches.front();
     Batches.pop_front();
@@ -878,11 +836,6 @@
       REQUIRES(Sci->Mutex) {
     if (Sci->AllocatedUser == 0)
       return;
-<<<<<<< HEAD
-    const uptr InUse =
-        Sci->FreeListInfo.PoppedBlocks - Sci->FreeListInfo.PushedBlocks;
-    const uptr AvailableChunks = Sci->AllocatedUser / getSizeByClassId(ClassId);
-=======
     const uptr BlockSize = getSizeByClassId(ClassId);
     const uptr InUse =
         Sci->FreeListInfo.PoppedBlocks - Sci->FreeListInfo.PushedBlocks;
@@ -893,20 +846,14 @@
           BytesInFreeList - Sci->ReleaseInfo.BytesInFreeListAtLastCheckpoint;
     }
     const uptr AvailableChunks = Sci->AllocatedUser / BlockSize;
->>>>>>> bac3a63c
     Str->append("  %02zu (%6zu): mapped: %6zuK popped: %7zu pushed: %7zu "
                 "inuse: %6zu avail: %6zu releases: %6zu last released: %6zuK "
                 "latest pushed bytes: %6zuK\n",
                 ClassId, getSizeByClassId(ClassId), Sci->AllocatedUser >> 10,
                 Sci->FreeListInfo.PoppedBlocks, Sci->FreeListInfo.PushedBlocks,
-<<<<<<< HEAD
-                InUse, AvailableChunks, Rss >> 10,
-                Sci->ReleaseInfo.RangesReleased);
-=======
                 InUse, AvailableChunks, Sci->ReleaseInfo.RangesReleased,
                 Sci->ReleaseInfo.LastReleasedBytes >> 10,
                 PushedBytesDelta >> 10);
->>>>>>> bac3a63c
   }
 
   NOINLINE uptr releaseToOSMaybe(SizeClassInfo *Sci, uptr ClassId,
