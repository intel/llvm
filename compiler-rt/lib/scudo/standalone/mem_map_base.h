--- conflicted
+++ resolved
@@ -50,12 +50,7 @@
   void setMemoryPermission(uptr Addr, uptr Size, uptr Flags) {
     DCHECK(isAllocated());
     DCHECK((Addr >= getBase()) && (Addr + Size <= getBase() + getCapacity()));
-<<<<<<< HEAD
-    return static_cast<Derived *>(this)->setMemoryPermissionImpl(Addr, Size,
-                                                                 Flags);
-=======
     return invokeImpl(&Derived::setMemoryPermissionImpl, Addr, Size, Flags);
->>>>>>> bac3a63c
   }
 
   // Suggest releasing a set of contiguous physical pages back to the OS. Note
