//===-- hwasan_allocator.cpp ------------------------ ---------------------===//
//
// Part of the LLVM Project, under the Apache License v2.0 with LLVM Exceptions.
// See https://llvm.org/LICENSE.txt for license information.
// SPDX-License-Identifier: Apache-2.0 WITH LLVM-exception
//
//===----------------------------------------------------------------------===//
//
// This file is a part of HWAddressSanitizer.
//
// HWAddressSanitizer allocator.
//===----------------------------------------------------------------------===//

#include "sanitizer_common/sanitizer_atomic.h"
#include "sanitizer_common/sanitizer_errno.h"
#include "sanitizer_common/sanitizer_stackdepot.h"
#include "hwasan.h"
#include "hwasan_allocator.h"
#include "hwasan_checks.h"
#include "hwasan_mapping.h"
#include "hwasan_malloc_bisect.h"
#include "hwasan_thread.h"
#include "hwasan_report.h"
#include "lsan/lsan_common.h"

namespace __hwasan {

static Allocator allocator;
static AllocatorCache fallback_allocator_cache;
static SpinMutex fallback_mutex;
static atomic_uint8_t hwasan_allocator_tagging_enabled;

static constexpr tag_t kFallbackAllocTag = 0xBB & kTagMask;
static constexpr tag_t kFallbackFreeTag = 0xBC;

enum {
  // Either just allocated by underlying allocator, but AsanChunk is not yet
  // ready, or almost returned to undelying allocator and AsanChunk is already
  // meaningless.
  CHUNK_INVALID = 0,
  // The chunk is allocated and not yet freed.
  CHUNK_ALLOCATED = 1,
};


// Initialized in HwasanAllocatorInit, an never changed.
static ALIGNED(16) u8 tail_magic[kShadowAlignment - 1];
static uptr max_malloc_size;

bool HwasanChunkView::IsAllocated() const {
  return metadata_ && metadata_->IsAllocated();
}

uptr HwasanChunkView::Beg() const {
  return block_;
}
uptr HwasanChunkView::End() const {
  return Beg() + UsedSize();
}
uptr HwasanChunkView::UsedSize() const {
  return metadata_->GetRequestedSize();
}
u32 HwasanChunkView::GetAllocStackId() const {
  return metadata_->GetAllocStackId();
}

uptr HwasanChunkView::ActualSize() const {
  return allocator.GetActuallyAllocatedSize(reinterpret_cast<void *>(block_));
}

bool HwasanChunkView::FromSmallHeap() const {
  return allocator.FromPrimary(reinterpret_cast<void *>(block_));
}

bool HwasanChunkView::AddrIsInside(uptr addr) const {
  return (addr >= Beg()) && (addr < Beg() + UsedSize());
}

inline void Metadata::SetAllocated(u32 stack, u64 size) {
  Thread *t = GetCurrentThread();
  u64 context = t ? t->unique_id() : kMainTid;
  context <<= 32;
  context += stack;
  requested_size_low = size & ((1ul << 32) - 1);
  requested_size_high = size >> 32;
  atomic_store(&alloc_context_id, context, memory_order_relaxed);
  atomic_store(&chunk_state, CHUNK_ALLOCATED, memory_order_release);
}

inline void Metadata::SetUnallocated() {
  atomic_store(&chunk_state, CHUNK_INVALID, memory_order_release);
  requested_size_low = 0;
  requested_size_high = 0;
  atomic_store(&alloc_context_id, 0, memory_order_relaxed);
}

inline bool Metadata::IsAllocated() const {
  return atomic_load(&chunk_state, memory_order_relaxed) == CHUNK_ALLOCATED;
}

inline u64 Metadata::GetRequestedSize() const {
  return (static_cast<u64>(requested_size_high) << 32) + requested_size_low;
}

inline u32 Metadata::GetAllocStackId() const {
  return atomic_load(&alloc_context_id, memory_order_relaxed);
}

void GetAllocatorStats(AllocatorStatCounters s) {
  allocator.GetStats(s);
}

inline void Metadata::SetLsanTag(__lsan::ChunkTag tag) {
  lsan_tag = tag;
}

inline __lsan::ChunkTag Metadata::GetLsanTag() const {
  return static_cast<__lsan::ChunkTag>(lsan_tag);
}

uptr GetAliasRegionStart() {
#if defined(HWASAN_ALIASING_MODE)
  constexpr uptr kAliasRegionOffset = 1ULL << (kTaggableRegionCheckShift - 1);
  uptr AliasRegionStart =
      __hwasan_shadow_memory_dynamic_address + kAliasRegionOffset;

  CHECK_EQ(AliasRegionStart >> kTaggableRegionCheckShift,
           __hwasan_shadow_memory_dynamic_address >> kTaggableRegionCheckShift);
  CHECK_EQ(
      (AliasRegionStart + kAliasRegionOffset - 1) >> kTaggableRegionCheckShift,
      __hwasan_shadow_memory_dynamic_address >> kTaggableRegionCheckShift);
  return AliasRegionStart;
#else
  return 0;
#endif
}

void HwasanAllocatorInit() {
  atomic_store_relaxed(&hwasan_allocator_tagging_enabled,
                       !flags()->disable_allocator_tagging);
  SetAllocatorMayReturnNull(common_flags()->allocator_may_return_null);
  allocator.Init(common_flags()->allocator_release_to_os_interval_ms,
                 GetAliasRegionStart());
  for (uptr i = 0; i < sizeof(tail_magic); i++)
    tail_magic[i] = GetCurrentThread()->GenerateRandomTag();
  if (common_flags()->max_allocation_size_mb) {
    max_malloc_size = common_flags()->max_allocation_size_mb << 20;
    max_malloc_size = Min(max_malloc_size, kMaxAllowedMallocSize);
  } else {
    max_malloc_size = kMaxAllowedMallocSize;
  }
}

void HwasanAllocatorLock() { allocator.ForceLock(); }

void HwasanAllocatorUnlock() { allocator.ForceUnlock(); }

void AllocatorSwallowThreadLocalCache(AllocatorCache *cache) {
  allocator.SwallowCache(cache);
}

static uptr TaggedSize(uptr size) {
  if (!size) size = 1;
  uptr new_size = RoundUpTo(size, kShadowAlignment);
  CHECK_GE(new_size, size);
  return new_size;
}

static void *HwasanAllocate(StackTrace *stack, uptr orig_size, uptr alignment,
                            bool zeroise) {
  // Keep this consistent with LSAN and ASAN behavior.
  if (UNLIKELY(orig_size == 0))
    orig_size = 1;
  if (UNLIKELY(orig_size > max_malloc_size)) {
    if (AllocatorMayReturnNull()) {
      Report("WARNING: HWAddressSanitizer failed to allocate 0x%zx bytes\n",
             orig_size);
      return nullptr;
    }
    ReportAllocationSizeTooBig(orig_size, max_malloc_size, stack);
  }
  if (UNLIKELY(IsRssLimitExceeded())) {
    if (AllocatorMayReturnNull())
      return nullptr;
    ReportRssLimitExceeded(stack);
  }

  alignment = Max(alignment, kShadowAlignment);
  uptr size = TaggedSize(orig_size);
  Thread *t = GetCurrentThread();
  void *allocated;
  if (t) {
    allocated = allocator.Allocate(t->allocator_cache(), size, alignment);
  } else {
    SpinMutexLock l(&fallback_mutex);
    AllocatorCache *cache = &fallback_allocator_cache;
    allocated = allocator.Allocate(cache, size, alignment);
  }
  if (UNLIKELY(!allocated)) {
    SetAllocatorOutOfMemory();
    if (AllocatorMayReturnNull())
      return nullptr;
    ReportOutOfMemory(size, stack);
  }
  if (zeroise) {
    internal_memset(allocated, 0, size);
  } else if (flags()->max_malloc_fill_size > 0) {
    uptr fill_size = Min(size, (uptr)flags()->max_malloc_fill_size);
    internal_memset(allocated, flags()->malloc_fill_byte, fill_size);
  }
  if (size != orig_size) {
    u8 *tail = reinterpret_cast<u8 *>(allocated) + orig_size;
    uptr tail_length = size - orig_size;
    internal_memcpy(tail, tail_magic, tail_length - 1);
    // Short granule is excluded from magic tail, so we explicitly untag.
    tail[tail_length - 1] = 0;
  }

  void *user_ptr = allocated;
  // Tagging can only be skipped when both tag_in_malloc and tag_in_free are
  // false. When tag_in_malloc = false and tag_in_free = true malloc needs to
  // retag to 0.
  if (InTaggableRegion(reinterpret_cast<uptr>(user_ptr)) &&
      (flags()->tag_in_malloc || flags()->tag_in_free) &&
      atomic_load_relaxed(&hwasan_allocator_tagging_enabled)) {
    if (flags()->tag_in_malloc && malloc_bisect(stack, orig_size)) {
      tag_t tag = t ? t->GenerateRandomTag() : kFallbackAllocTag;
      uptr tag_size = orig_size ? orig_size : 1;
      uptr full_granule_size = RoundDownTo(tag_size, kShadowAlignment);
      user_ptr =
          (void *)TagMemoryAligned((uptr)user_ptr, full_granule_size, tag);
      if (full_granule_size != tag_size) {
        u8 *short_granule =
            reinterpret_cast<u8 *>(allocated) + full_granule_size;
        TagMemoryAligned((uptr)short_granule, kShadowAlignment,
                         tag_size % kShadowAlignment);
        short_granule[kShadowAlignment - 1] = tag;
      }
    } else {
      user_ptr = (void *)TagMemoryAligned((uptr)user_ptr, size, 0);
    }
  }

  Metadata *meta =
      reinterpret_cast<Metadata *>(allocator.GetMetaData(allocated));
#if CAN_SANITIZE_LEAKS
  meta->SetLsanTag(__lsan::DisabledInThisThread() ? __lsan::kIgnored
                                                  : __lsan::kDirectlyLeaked);
#endif
  meta->SetAllocated(StackDepotPut(*stack), orig_size);
  RunMallocHooks(user_ptr, size);
  return user_ptr;
}

static bool PointerAndMemoryTagsMatch(void *tagged_ptr) {
  CHECK(tagged_ptr);
  uptr tagged_uptr = reinterpret_cast<uptr>(tagged_ptr);
  if (!InTaggableRegion(tagged_uptr))
    return true;
  tag_t mem_tag = *reinterpret_cast<tag_t *>(
      MemToShadow(reinterpret_cast<uptr>(UntagPtr(tagged_ptr))));
  return PossiblyShortTagMatches(mem_tag, tagged_uptr, 1);
}

static bool CheckInvalidFree(StackTrace *stack, void *untagged_ptr,
                             void *tagged_ptr) {
  // This function can return true if halt_on_error is false.
  if (!MemIsApp(reinterpret_cast<uptr>(untagged_ptr)) ||
      !PointerAndMemoryTagsMatch(tagged_ptr)) {
    ReportInvalidFree(stack, reinterpret_cast<uptr>(tagged_ptr));
    return true;
  }
  return false;
}

static void HwasanDeallocate(StackTrace *stack, void *tagged_ptr) {
  CHECK(tagged_ptr);
  RunFreeHooks(tagged_ptr);

  bool in_taggable_region =
      InTaggableRegion(reinterpret_cast<uptr>(tagged_ptr));
  void *untagged_ptr = in_taggable_region ? UntagPtr(tagged_ptr) : tagged_ptr;

  if (CheckInvalidFree(stack, untagged_ptr, tagged_ptr))
    return;

  void *aligned_ptr = reinterpret_cast<void *>(
      RoundDownTo(reinterpret_cast<uptr>(untagged_ptr), kShadowAlignment));
  tag_t pointer_tag = GetTagFromPointer(reinterpret_cast<uptr>(tagged_ptr));
  Metadata *meta =
      reinterpret_cast<Metadata *>(allocator.GetMetaData(aligned_ptr));
  if (!meta) {
    ReportInvalidFree(stack, reinterpret_cast<uptr>(tagged_ptr));
    return;
  }
  uptr orig_size = meta->GetRequestedSize();
  u32 free_context_id = StackDepotPut(*stack);
  u32 alloc_context_id = meta->GetAllocStackId();

  // Check tail magic.
  uptr tagged_size = TaggedSize(orig_size);
  if (flags()->free_checks_tail_magic && orig_size &&
      tagged_size != orig_size) {
    uptr tail_size = tagged_size - orig_size - 1;
    CHECK_LT(tail_size, kShadowAlignment);
    void *tail_beg = reinterpret_cast<void *>(
        reinterpret_cast<uptr>(aligned_ptr) + orig_size);
    tag_t short_granule_memtag = *(reinterpret_cast<tag_t *>(
        reinterpret_cast<uptr>(tail_beg) + tail_size));
    if (tail_size &&
        (internal_memcmp(tail_beg, tail_magic, tail_size) ||
         (in_taggable_region && pointer_tag != short_granule_memtag)))
      ReportTailOverwritten(stack, reinterpret_cast<uptr>(tagged_ptr),
                            orig_size, tail_magic);
  }

  // TODO(kstoimenov): consider meta->SetUnallocated(free_context_id).
  meta->SetUnallocated();
  // This memory will not be reused by anyone else, so we are free to keep it
  // poisoned.
  Thread *t = GetCurrentThread();
  if (flags()->max_free_fill_size > 0) {
    uptr fill_size =
        Min(TaggedSize(orig_size), (uptr)flags()->max_free_fill_size);
    internal_memset(aligned_ptr, flags()->free_fill_byte, fill_size);
  }
  if (in_taggable_region && flags()->tag_in_free && malloc_bisect(stack, 0) &&
      atomic_load_relaxed(&hwasan_allocator_tagging_enabled)) {
    // Always store full 8-bit tags on free to maximize UAF detection.
    tag_t tag;
    if (t) {
      // Make sure we are not using a short granule tag as a poison tag. This
      // would make us attempt to read the memory on a UaF.
      // The tag can be zero if tagging is disabled on this thread.
      do {
        tag = t->GenerateRandomTag(/*num_bits=*/8);
      } while (
          UNLIKELY((tag < kShadowAlignment || tag == pointer_tag) && tag != 0));
    } else {
      static_assert(kFallbackFreeTag >= kShadowAlignment,
                    "fallback tag must not be a short granule tag.");
      tag = kFallbackFreeTag;
    }
    TagMemoryAligned(reinterpret_cast<uptr>(aligned_ptr), TaggedSize(orig_size),
                     tag);
  }
  if (t) {
    allocator.Deallocate(t->allocator_cache(), aligned_ptr);
    if (auto *ha = t->heap_allocations())
      ha->push({reinterpret_cast<uptr>(tagged_ptr), alloc_context_id,
                free_context_id, static_cast<u32>(orig_size)});
  } else {
    SpinMutexLock l(&fallback_mutex);
    AllocatorCache *cache = &fallback_allocator_cache;
    allocator.Deallocate(cache, aligned_ptr);
  }
}

static void *HwasanReallocate(StackTrace *stack, void *tagged_ptr_old,
                              uptr new_size, uptr alignment) {
  void *untagged_ptr_old =
      InTaggableRegion(reinterpret_cast<uptr>(tagged_ptr_old))
          ? UntagPtr(tagged_ptr_old)
          : tagged_ptr_old;
  if (CheckInvalidFree(stack, untagged_ptr_old, tagged_ptr_old))
    return nullptr;
  void *tagged_ptr_new =
      HwasanAllocate(stack, new_size, alignment, false /*zeroise*/);
  if (tagged_ptr_old && tagged_ptr_new) {
    Metadata *meta =
        reinterpret_cast<Metadata *>(allocator.GetMetaData(untagged_ptr_old));
    internal_memcpy(
        UntagPtr(tagged_ptr_new), untagged_ptr_old,
        Min(new_size, static_cast<uptr>(meta->GetRequestedSize())));
    HwasanDeallocate(stack, tagged_ptr_old);
  }
  return tagged_ptr_new;
}

static void *HwasanCalloc(StackTrace *stack, uptr nmemb, uptr size) {
  if (UNLIKELY(CheckForCallocOverflow(size, nmemb))) {
    if (AllocatorMayReturnNull())
      return nullptr;
    ReportCallocOverflow(nmemb, size, stack);
  }
  return HwasanAllocate(stack, nmemb * size, sizeof(u64), true);
}

HwasanChunkView FindHeapChunkByAddress(uptr address) {
  if (!allocator.PointerIsMine(reinterpret_cast<void *>(address)))
    return HwasanChunkView();
  void *block = allocator.GetBlockBegin(reinterpret_cast<void*>(address));
  if (!block)
    return HwasanChunkView();
  Metadata *metadata =
      reinterpret_cast<Metadata*>(allocator.GetMetaData(block));
  return HwasanChunkView(reinterpret_cast<uptr>(block), metadata);
}

static uptr AllocationSize(const void *tagged_ptr) {
  const void *untagged_ptr = UntagPtr(tagged_ptr);
  if (!untagged_ptr) return 0;
  const void *beg = allocator.GetBlockBegin(untagged_ptr);
  Metadata *b = (Metadata *)allocator.GetMetaData(untagged_ptr);
  if (beg != untagged_ptr) return 0;
  return b->GetRequestedSize();
}

void *hwasan_malloc(uptr size, StackTrace *stack) {
  return SetErrnoOnNull(HwasanAllocate(stack, size, sizeof(u64), false));
}

void *hwasan_calloc(uptr nmemb, uptr size, StackTrace *stack) {
  return SetErrnoOnNull(HwasanCalloc(stack, nmemb, size));
}

void *hwasan_realloc(void *ptr, uptr size, StackTrace *stack) {
  if (!ptr)
    return SetErrnoOnNull(HwasanAllocate(stack, size, sizeof(u64), false));
  if (size == 0) {
    HwasanDeallocate(stack, ptr);
    return nullptr;
  }
  return SetErrnoOnNull(HwasanReallocate(stack, ptr, size, sizeof(u64)));
}

void *hwasan_reallocarray(void *ptr, uptr nmemb, uptr size, StackTrace *stack) {
  if (UNLIKELY(CheckForCallocOverflow(size, nmemb))) {
    errno = errno_ENOMEM;
    if (AllocatorMayReturnNull())
      return nullptr;
    ReportReallocArrayOverflow(nmemb, size, stack);
  }
  return hwasan_realloc(ptr, nmemb * size, stack);
}

void *hwasan_valloc(uptr size, StackTrace *stack) {
  return SetErrnoOnNull(
      HwasanAllocate(stack, size, GetPageSizeCached(), false));
}

void *hwasan_pvalloc(uptr size, StackTrace *stack) {
  uptr PageSize = GetPageSizeCached();
  if (UNLIKELY(CheckForPvallocOverflow(size, PageSize))) {
    errno = errno_ENOMEM;
    if (AllocatorMayReturnNull())
      return nullptr;
    ReportPvallocOverflow(size, stack);
  }
  // pvalloc(0) should allocate one page.
  size = size ? RoundUpTo(size, PageSize) : PageSize;
  return SetErrnoOnNull(HwasanAllocate(stack, size, PageSize, false));
}

void *hwasan_aligned_alloc(uptr alignment, uptr size, StackTrace *stack) {
  if (UNLIKELY(!CheckAlignedAllocAlignmentAndSize(alignment, size))) {
    errno = errno_EINVAL;
    if (AllocatorMayReturnNull())
      return nullptr;
    ReportInvalidAlignedAllocAlignment(size, alignment, stack);
  }
  return SetErrnoOnNull(HwasanAllocate(stack, size, alignment, false));
}

void *hwasan_memalign(uptr alignment, uptr size, StackTrace *stack) {
  if (UNLIKELY(!IsPowerOfTwo(alignment))) {
    errno = errno_EINVAL;
    if (AllocatorMayReturnNull())
      return nullptr;
    ReportInvalidAllocationAlignment(alignment, stack);
  }
  return SetErrnoOnNull(HwasanAllocate(stack, size, alignment, false));
}

int hwasan_posix_memalign(void **memptr, uptr alignment, uptr size,
                        StackTrace *stack) {
  if (UNLIKELY(!CheckPosixMemalignAlignment(alignment))) {
    if (AllocatorMayReturnNull())
      return errno_EINVAL;
    ReportInvalidPosixMemalignAlignment(alignment, stack);
  }
  void *ptr = HwasanAllocate(stack, size, alignment, false);
  if (UNLIKELY(!ptr))
    // OOM error is already taken care of by HwasanAllocate.
    return errno_ENOMEM;
  CHECK(IsAligned((uptr)ptr, alignment));
  *memptr = ptr;
  return 0;
}

void hwasan_free(void *ptr, StackTrace *stack) {
  return HwasanDeallocate(stack, ptr);
}

}  // namespace __hwasan

// --- Implementation of LSan-specific functions --- {{{1
namespace __lsan {

void LockAllocator() {
  __hwasan::HwasanAllocatorLock();
}

void UnlockAllocator() {
  __hwasan::HwasanAllocatorUnlock();
}

void GetAllocatorGlobalRange(uptr *begin, uptr *end) {
  *begin = (uptr)&__hwasan::allocator;
  *end = *begin + sizeof(__hwasan::allocator);
}

uptr PointsIntoChunk(void *p) {
  p = __hwasan::InTaggableRegion(reinterpret_cast<uptr>(p)) ? UntagPtr(p) : p;
  uptr addr = reinterpret_cast<uptr>(p);
  uptr chunk =
      reinterpret_cast<uptr>(__hwasan::allocator.GetBlockBeginFastLocked(p));
  if (!chunk)
<<<<<<< HEAD
    return 0;
  __hwasan::Metadata *metadata = reinterpret_cast<__hwasan::Metadata *>(
      __hwasan::allocator.GetMetaData(reinterpret_cast<void *>(chunk)));
  if (!metadata || !metadata->IsAllocated())
    return 0;
=======
    return 0;
  __hwasan::Metadata *metadata = reinterpret_cast<__hwasan::Metadata *>(
      __hwasan::allocator.GetMetaData(reinterpret_cast<void *>(chunk)));
  if (!metadata || !metadata->IsAllocated())
    return 0;
>>>>>>> cd74f4a4
  if (addr < chunk + metadata->GetRequestedSize())
    return chunk;
  if (IsSpecialCaseOfOperatorNew0(chunk, metadata->GetRequestedSize(), addr))
    return chunk;
  return 0;
}

uptr GetUserBegin(uptr chunk) {
  if (__hwasan::InTaggableRegion(chunk))
    CHECK_EQ(UntagAddr(chunk), chunk);
  void *block = __hwasan::allocator.GetBlockBeginFastLocked(
      reinterpret_cast<void *>(chunk));
  if (!block)
    return 0;
  __hwasan::Metadata *metadata = reinterpret_cast<__hwasan::Metadata *>(
      __hwasan::allocator.GetMetaData(block));
  if (!metadata || !metadata->IsAllocated())
    return 0;

  return reinterpret_cast<uptr>(block);
}

uptr GetUserAddr(uptr chunk) {
  tag_t mem_tag = *(tag_t *)__hwasan::MemToShadow(chunk);
  if (!__hwasan::InTaggableRegion(chunk))
    return chunk;
  return AddTagToPointer(chunk, mem_tag);
}

LsanMetadata::LsanMetadata(uptr chunk) {
  if (__hwasan::InTaggableRegion(chunk))
    CHECK_EQ(UntagAddr(chunk), chunk);
  metadata_ =
      chunk ? __hwasan::allocator.GetMetaData(reinterpret_cast<void *>(chunk))
            : nullptr;
}

bool LsanMetadata::allocated() const {
  if (!metadata_)
    return false;
  __hwasan::Metadata *m = reinterpret_cast<__hwasan::Metadata *>(metadata_);
  return m->IsAllocated();
}

ChunkTag LsanMetadata::tag() const {
  __hwasan::Metadata *m = reinterpret_cast<__hwasan::Metadata *>(metadata_);
  return m->GetLsanTag();
}

void LsanMetadata::set_tag(ChunkTag value) {
  __hwasan::Metadata *m = reinterpret_cast<__hwasan::Metadata *>(metadata_);
  m->SetLsanTag(value);
}

uptr LsanMetadata::requested_size() const {
  __hwasan::Metadata *m = reinterpret_cast<__hwasan::Metadata *>(metadata_);
  return m->GetRequestedSize();
}

u32 LsanMetadata::stack_trace_id() const {
  __hwasan::Metadata *m = reinterpret_cast<__hwasan::Metadata *>(metadata_);
  return m->GetAllocStackId();
}

void ForEachChunk(ForEachChunkCallback callback, void *arg) {
  __hwasan::allocator.ForEachChunk(callback, arg);
}

IgnoreObjectResult IgnoreObjectLocked(const void *p) {
  p = __hwasan::InTaggableRegion(reinterpret_cast<uptr>(p)) ? UntagPtr(p) : p;
  uptr addr = reinterpret_cast<uptr>(p);
  uptr chunk =
      reinterpret_cast<uptr>(__hwasan::allocator.GetBlockBeginFastLocked(p));
  if (!chunk)
    return kIgnoreObjectInvalid;
  __hwasan::Metadata *metadata = reinterpret_cast<__hwasan::Metadata *>(
      __hwasan::allocator.GetMetaData(reinterpret_cast<void *>(chunk)));
  if (!metadata || !metadata->IsAllocated())
    return kIgnoreObjectInvalid;
  if (addr >= chunk + metadata->GetRequestedSize())
    return kIgnoreObjectInvalid;
  if (metadata->GetLsanTag() == kIgnored)
    return kIgnoreObjectAlreadyIgnored;

  metadata->SetLsanTag(kIgnored);
  return kIgnoreObjectSuccess;
}

}  // namespace __lsan

using namespace __hwasan;

void __hwasan_enable_allocator_tagging() {
  atomic_store_relaxed(&hwasan_allocator_tagging_enabled, 1);
}

void __hwasan_disable_allocator_tagging() {
  atomic_store_relaxed(&hwasan_allocator_tagging_enabled, 0);
}

uptr __sanitizer_get_current_allocated_bytes() {
  uptr stats[AllocatorStatCount];
  allocator.GetStats(stats);
  return stats[AllocatorStatAllocated];
}

uptr __sanitizer_get_heap_size() {
  uptr stats[AllocatorStatCount];
  allocator.GetStats(stats);
  return stats[AllocatorStatMapped];
}

uptr __sanitizer_get_free_bytes() { return 1; }

uptr __sanitizer_get_unmapped_bytes() { return 1; }

uptr __sanitizer_get_estimated_allocated_size(uptr size) { return size; }

int __sanitizer_get_ownership(const void *p) { return AllocationSize(p) != 0; }

uptr __sanitizer_get_allocated_size(const void *p) { return AllocationSize(p); }<|MERGE_RESOLUTION|>--- conflicted
+++ resolved
@@ -516,19 +516,11 @@
   uptr chunk =
       reinterpret_cast<uptr>(__hwasan::allocator.GetBlockBeginFastLocked(p));
   if (!chunk)
-<<<<<<< HEAD
     return 0;
   __hwasan::Metadata *metadata = reinterpret_cast<__hwasan::Metadata *>(
       __hwasan::allocator.GetMetaData(reinterpret_cast<void *>(chunk)));
   if (!metadata || !metadata->IsAllocated())
     return 0;
-=======
-    return 0;
-  __hwasan::Metadata *metadata = reinterpret_cast<__hwasan::Metadata *>(
-      __hwasan::allocator.GetMetaData(reinterpret_cast<void *>(chunk)));
-  if (!metadata || !metadata->IsAllocated())
-    return 0;
->>>>>>> cd74f4a4
   if (addr < chunk + metadata->GetRequestedSize())
     return chunk;
   if (IsSpecialCaseOfOperatorNew0(chunk, metadata->GetRequestedSize(), addr))
