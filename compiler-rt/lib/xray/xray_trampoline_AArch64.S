--- conflicted
+++ resolved
@@ -45,22 +45,15 @@
   adrp x2, ASM_SYMBOL(_ZN6__xray19XRayPatchedFunctionE)
   ldr x2, [x2, #:lo12:ASM_SYMBOL(_ZN6__xray19XRayPatchedFunctionE)]
   cbz x2, 1f
-<<<<<<< HEAD
-  // Function ID is already in w0 (the first parameter). x1=0 means that we are tracing an entry event.
-=======
   // Set w0 to the function ID (w17). Set x1 to XRayEntryType::ENTRY = 0.
   mov w0, w17
->>>>>>> bac3a63c
   mov x1, #0
   // Call the handler with 2 parameters.
   blr x2
 1:
   RESTORE_REGISTERS
   ret
-<<<<<<< HEAD
-=======
 ASM_SIZE(__xray_FunctionEntry)
->>>>>>> bac3a63c
 
 .p2align 2
 .global ASM_SYMBOL(__xray_FunctionExit)
@@ -79,22 +72,15 @@
   adrp x2, ASM_SYMBOL(_ZN6__xray19XRayPatchedFunctionE)
   ldr x2, [x2, #:lo12:ASM_SYMBOL(_ZN6__xray19XRayPatchedFunctionE)]
   cbz x2, 1f
-<<<<<<< HEAD
-  // Function ID is already in w0 (the first parameter). x1=1 means that we are tracing an exit event.
-=======
   // Set w0 to the function ID (w17). Set x1 to XRayEntryType::EXIT = 1.
   mov w0, w17
->>>>>>> bac3a63c
   mov x1, #1
   // Call the handler with 2 parameters.
   blr x2
 1:
   RESTORE_REGISTERS
   ret
-<<<<<<< HEAD
-=======
 ASM_SIZE(__xray_FunctionExit)
->>>>>>> bac3a63c
 
 .p2align 2
 .global ASM_SYMBOL(__xray_FunctionTailExit)
@@ -113,20 +99,14 @@
   adrp x2, ASM_SYMBOL(_ZN6__xray19XRayPatchedFunctionE)
   ldr x2, [x2, #:lo12:ASM_SYMBOL(_ZN6__xray19XRayPatchedFunctionE)]
   cbz x2, 1f
-<<<<<<< HEAD
-  // Function ID is already in w0 (the first parameter). x1=2 means that we are tracing a tail exit event.
-=======
   // Set w0 to the function ID (w17). Set x1 to XRayEntryType::TAIL = 2.
   mov w0, w17
->>>>>>> bac3a63c
   mov x1, #2
   // Call the handler with 2 parameters.
   blr x2
 1:
   RESTORE_REGISTERS
   ret
-<<<<<<< HEAD
-=======
 ASM_SIZE(__xray_FunctionTailExit)
 
 .p2align 2
@@ -185,6 +165,5 @@
   RESTORE_REGISTERS
   ret
 ASM_SIZE(__xray_TypedEvent)
->>>>>>> bac3a63c
 
 NO_EXEC_STACK_DIRECTIVE