--- conflicted
+++ resolved
@@ -245,11 +245,7 @@
     if (${arch} IN_LIST XRAY_DSO_SUPPORTED_ARCH)
       add_compiler_rt_object_libraries(RTXrayDSO_${arch}
         OS ${XRAY_SUPPORTED_OS}
-<<<<<<< HEAD
-        ARCHS ${XRAY_DSO_SUPPORTED_ARCH}
-=======
         ARCHS ${arch}
->>>>>>> a8d96e15
         SOURCES ${${arch}_DSO_SOURCES}
         ADDITIONAL_HEADERS ${XRAY_IMPL_HEADERS}
         CFLAGS ${XRAY_CFLAGS}
@@ -411,10 +407,6 @@
       PARENT_TARGET xray)
 
     if (${arch} IN_LIST XRAY_DSO_SUPPORTED_ARCH)
-<<<<<<< HEAD
-      # TODO: Only implemented for X86 at the moment
-=======
->>>>>>> a8d96e15
       add_compiler_rt_object_libraries(RTXrayDSO
         ARCHS ${arch}
         SOURCES ${XRAY_DSO_SOURCES} ${${arch}_DSO_SOURCES} 
