--- conflicted
+++ resolved
@@ -4881,8 +4881,6 @@
     // pass
   }
 }
-<<<<<<< HEAD
-=======
 
 #if defined(__GLIBC__)
 TEST(MemorySanitizer, timer_create) {
@@ -4911,5 +4909,4 @@
   timer_delete(timer);
 }
 #endif
->>>>>>> a8d96e15
 } // namespace