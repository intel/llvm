--- conflicted
+++ resolved
@@ -53,10 +53,7 @@
     macho_tlv.x86-64.S
     macho_tlv.arm64.S
     sysv_reenter.arm64.S
-<<<<<<< HEAD
-=======
     sysv_reenter.x86-64.S
->>>>>>> 49fd7d4f
     )
 
   set(ORC_IMPL_HEADERS
@@ -123,10 +120,7 @@
       elfnix_tls.aarch64.S
       elfnix_tls.ppc64.S
       sysv_reenter.arm64.S
-<<<<<<< HEAD
-=======
       sysv_reenter.x86-64.S
->>>>>>> 49fd7d4f
       )
   endif()
 
