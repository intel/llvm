--- conflicted
+++ resolved
@@ -36,19 +36,10 @@
 // intercepted method calls to the real methods.
 SANITIZER_INTERFACE_ATTRIBUTE void __rtsan_realtime_exit();
 
-<<<<<<< HEAD
-// Disable all RTSan error reporting.
-// Injected into the code if "nosanitize(realtime)" is on a function.
-SANITIZER_INTERFACE_ATTRIBUTE void __rtsan_disable();
-
-// Re-enable all RTSan error reporting.
-// The counterpart to `__rtsan_disable`.
-=======
 // See documentation in rtsan_interface.h.
 SANITIZER_INTERFACE_ATTRIBUTE void __rtsan_disable();
 
 // See documentation in rtsan_interface.h.
->>>>>>> 4b409fa5
 SANITIZER_INTERFACE_ATTRIBUTE void __rtsan_enable();
 
 SANITIZER_INTERFACE_ATTRIBUTE void
