//===--- rtsan_test_interceptors.cpp - Realtime Sanitizer -------*- C++ -*-===//
//
// Part of the LLVM Project, under the Apache License v2.0 with LLVM Exceptions.
// See https://llvm.org/LICENSE.txt for license information.
// SPDX-License-Identifier: Apache-2.0 WITH LLVM-exception
//
//===----------------------------------------------------------------------===//
//
//===----------------------------------------------------------------------===//

#include "sanitizer_common/sanitizer_platform.h"
#if SANITIZER_POSIX

#include "gtest/gtest.h"

#include "sanitizer_common/sanitizer_platform_interceptors.h"

#include "rtsan_test_utilities.h"

#if SANITIZER_APPLE
#include <libkern/OSAtomic.h>
#include <os/lock.h>
#include <unistd.h>
#endif

#if SANITIZER_INTERCEPT_MEMALIGN || SANITIZER_INTERCEPT_PVALLOC
#include <malloc.h>
#endif

#if SANITIZER_INTERCEPT_EPOLL
#include <sys/epoll.h>
#endif

#if SANITIZER_INTERCEPT_KQUEUE
#include <sys/event.h>
#include <sys/time.h>
#endif

#include <fcntl.h>
#include <ifaddrs.h>
#include <net/if.h>
#include <netdb.h>
#include <poll.h>
#include <pthread.h>
#include <stdio.h>
#if SANITIZER_LINUX
#include <sys/eventfd.h>
#include <sys/inotify.h>
#include <sys/timerfd.h>
#endif
#include <sys/ioctl.h>
#include <sys/mman.h>
#include <sys/socket.h>
#include <sys/stat.h>
#include <sys/syscall.h>
#include <sys/types.h>
#include <sys/uio.h>

#if _FILE_OFFSET_BITS == 64 && SANITIZER_GLIBC
// Under these conditions, some system calls are `foo64` instead of `foo`
#define MAYBE_APPEND_64(func) func "64"
#else
#define MAYBE_APPEND_64(func) func
#endif

#if SANITIZER_INTERCEPT_FREE_SIZED
extern "C" void free_sized(void *ptr, size_t size);
#endif

#if SANITIZER_INTERCEPT_FREE_ALIGNED_SIZED
extern "C" void free_aligned_sized(void *ptr, size_t alignment, size_t size);
#endif

using namespace testing;
using namespace rtsan_testing;
using namespace std::chrono_literals;

// NOTE: In the socket tests we pass in bad info to the calls to ensure they
//       fail which is why we EXPECT_NE 0 for their return codes.
//       We just care that the call is intercepted
const int kNotASocketFd = 0;

void *FakeThreadEntryPoint(void *) { return nullptr; }

class RtsanFileTest : public ::testing::Test {
protected:
  void SetUp() override {
    const ::testing::TestInfo *const test_info =
        ::testing::UnitTest::GetInstance()->current_test_info();
    file_path_ = std::string("/tmp/rtsan_temporary_test_file_") +
                 test_info->name() + ".txt";
    RemoveTemporaryFile();
  }

  // Gets a file path with the test's name in it
  // This file will be removed if it exists at the end of the test
  const char *GetTemporaryFilePath() const { return file_path_.c_str(); }

  void TearDown() override { RemoveTemporaryFile(); }

private:
  void RemoveTemporaryFile() const { std::remove(GetTemporaryFilePath()); }
  std::string file_path_;
};

/*
    Allocation and deallocation
*/

TEST(TestRtsanInterceptors, MallocDiesWhenRealtime) {
  auto Func = []() { EXPECT_NE(nullptr, malloc(1)); };
  ExpectRealtimeDeath(Func, "malloc");
  ExpectNonRealtimeSurvival(Func);
}

TEST(TestRtsanInterceptors, CallocDiesWhenRealtime) {
  auto Func = []() { EXPECT_NE(nullptr, calloc(2, 4)); };
  ExpectRealtimeDeath(Func, "calloc");
  ExpectNonRealtimeSurvival(Func);
}

TEST(TestRtsanInterceptors, ReallocDiesWhenRealtime) {
  void *ptr_1 = malloc(1);
  auto Func = [ptr_1]() { EXPECT_NE(nullptr, realloc(ptr_1, 8)); };
  ExpectRealtimeDeath(Func, "realloc");
  ExpectNonRealtimeSurvival(Func);
}

#if SANITIZER_APPLE
TEST(TestRtsanInterceptors, ReallocfDiesWhenRealtime) {
  void *ptr_1 = malloc(1);
  auto Func = [ptr_1]() { EXPECT_NE(nullptr, reallocf(ptr_1, 8)); };
  ExpectRealtimeDeath(Func, "reallocf");
  ExpectNonRealtimeSurvival(Func);
}
#endif

TEST(TestRtsanInterceptors, VallocDiesWhenRealtime) {
  auto Func = []() { EXPECT_NE(nullptr, valloc(4)); };
  ExpectRealtimeDeath(Func, "valloc");
  ExpectNonRealtimeSurvival(Func);
}

#if __has_builtin(__builtin_available) && SANITIZER_APPLE
#define ALIGNED_ALLOC_AVAILABLE() (__builtin_available(macOS 10.15, *))
#else
// We are going to assume this is true until we hit systems where it isn't
#define ALIGNED_ALLOC_AVAILABLE() (true)
#endif

TEST(TestRtsanInterceptors, AlignedAllocDiesWhenRealtime) {
  if (ALIGNED_ALLOC_AVAILABLE()) {
    auto Func = []() { EXPECT_NE(nullptr, aligned_alloc(16, 32)); };
    ExpectRealtimeDeath(Func, "aligned_alloc");
    ExpectNonRealtimeSurvival(Func);
  }
}

TEST(TestRtsanInterceptors, FreeDiesWhenRealtime) {
  void *ptr_1 = malloc(1);
  void *ptr_2 = malloc(1);
  ExpectRealtimeDeath([ptr_1]() { free(ptr_1); }, "free");
  ExpectNonRealtimeSurvival([ptr_2]() { free(ptr_2); });

  // Prevent malloc/free pair being optimised out
  ASSERT_NE(nullptr, ptr_1);
  ASSERT_NE(nullptr, ptr_2);
}

#if SANITIZER_INTERCEPT_FREE_SIZED
TEST(TestRtsanInterceptors, FreeSizedDiesWhenRealtime) {
  void *ptr_1 = malloc(1);
  void *ptr_2 = malloc(1);
  ExpectRealtimeDeath([ptr_1]() { free_sized(ptr_1, 1); }, "free_sized");
  ExpectNonRealtimeSurvival([ptr_2]() { free_sized(ptr_2, 1); });

  // Prevent malloc/free pair being optimised out
  ASSERT_NE(nullptr, ptr_1);
  ASSERT_NE(nullptr, ptr_2);
}
#endif

#if SANITIZER_INTERCEPT_FREE_ALIGNED_SIZED
TEST(TestRtsanInterceptors, FreeAlignedSizedDiesWhenRealtime) {
  if (ALIGNED_ALLOC_AVAILABLE()) {
    void *ptr_1 = aligned_alloc(16, 32);
    void *ptr_2 = aligned_alloc(16, 32);
    ExpectRealtimeDeath([ptr_1]() { free_aligned_sized(ptr_1, 16, 32); },
                        "free_aligned_sized");
    ExpectNonRealtimeSurvival([ptr_2]() { free_aligned_sized(ptr_2, 16, 32); });

    // Prevent malloc/free pair being optimised out
    ASSERT_NE(nullptr, ptr_1);
    ASSERT_NE(nullptr, ptr_2);
  }
}
#endif

TEST(TestRtsanInterceptors, FreeSurvivesWhenRealtimeIfArgumentIsNull) {
  RealtimeInvoke([]() { free(NULL); });
  ExpectNonRealtimeSurvival([]() { free(NULL); });
}

#if SANITIZER_INTERCEPT_FREE_SIZED
TEST(TestRtsanInterceptors, FreeSizedSurvivesWhenRealtimeIfArgumentIsNull) {
  RealtimeInvoke([]() { free_sized(NULL, 0); });
  ExpectNonRealtimeSurvival([]() { free_sized(NULL, 0); });
}
#endif

#if SANITIZER_INTERCEPT_FREE_ALIGNED_SIZED
TEST(TestRtsanInterceptors,
     FreeAlignedSizedSurvivesWhenRealtimeIfArgumentIsNull) {
  RealtimeInvoke([]() { free_aligned_sized(NULL, 0, 0); });
  ExpectNonRealtimeSurvival([]() { free_aligned_sized(NULL, 0, 0); });
}
#endif

TEST(TestRtsanInterceptors, PosixMemalignDiesWhenRealtime) {
  auto Func = []() {
    void *ptr;
    posix_memalign(&ptr, 4, 4);
  };
  ExpectRealtimeDeath(Func, "posix_memalign");
  ExpectNonRealtimeSurvival(Func);
}

#if SANITIZER_INTERCEPT_MEMALIGN
TEST(TestRtsanInterceptors, MemalignDiesWhenRealtime) {
  auto Func = []() { EXPECT_NE(memalign(2, 2048), nullptr); };
  ExpectRealtimeDeath(Func, "memalign");
  ExpectNonRealtimeSurvival(Func);
}
#endif

#if SANITIZER_INTERCEPT_PVALLOC
TEST(TestRtsanInterceptors, PvallocDiesWhenRealtime) {
  auto Func = []() { EXPECT_NE(pvalloc(2048), nullptr); };
  ExpectRealtimeDeath(Func, "pvalloc");
  ExpectNonRealtimeSurvival(Func);
}
#endif

TEST(TestRtsanInterceptors, MmapDiesWhenRealtime) {
  auto Func = []() {
    void *_ = mmap(nullptr, 8, PROT_READ | PROT_WRITE,
                   MAP_PRIVATE | MAP_ANONYMOUS, -1, 0);
  };
  ExpectRealtimeDeath(Func, MAYBE_APPEND_64("mmap"));
  ExpectNonRealtimeSurvival(Func);
}

#if SANITIZER_LINUX
TEST(TestRtsanInterceptors, MremapDiesWhenRealtime) {
  void *addr = mmap(nullptr, 8, PROT_READ | PROT_WRITE,
                    MAP_PRIVATE | MAP_ANONYMOUS, -1, 0);
  auto Func = [addr]() { void *_ = mremap(addr, 8, 16, 0); };
  ExpectRealtimeDeath(Func, "mremap");
  ExpectNonRealtimeSurvival(Func);
}
#endif

TEST(TestRtsanInterceptors, MunmapDiesWhenRealtime) {
  void *ptr = mmap(nullptr, 8, PROT_READ | PROT_WRITE,
                   MAP_PRIVATE | MAP_ANONYMOUS, -1, 0);
  EXPECT_NE(ptr, nullptr);
  auto Func = [ptr]() { munmap(ptr, 8); };
  printf("Right before death munmap\n");
  ExpectRealtimeDeath(Func, "munmap");
  ExpectNonRealtimeSurvival(Func);
}

class RtsanOpenedMmapTest : public RtsanFileTest {
protected:
  void SetUp() override {
    RtsanFileTest::SetUp();
    file = fopen(GetTemporaryFilePath(), "w+");
    ASSERT_THAT(file, Ne(nullptr));
    fd = fileno(file);
    ASSERT_THAT(fd, Ne(-1));
    int ret = ftruncate(GetOpenFd(), size);
    ASSERT_THAT(ret, Ne(-1));
    addr =
        mmap(nullptr, size, PROT_READ | PROT_WRITE, MAP_SHARED, GetOpenFd(), 0);
    ASSERT_THAT(addr, Ne(MAP_FAILED));
    ASSERT_THAT(addr, Ne(nullptr));
  }

  void TearDown() override {
    if (addr != nullptr && addr != MAP_FAILED)
      munmap(addr, size);
    RtsanFileTest::TearDown();
  }

  void *GetAddr() { return addr; }
  static constexpr size_t GetSize() { return size; }

  int GetOpenFd() { return fd; }

private:
  void *addr = nullptr;
  static constexpr size_t size = 4096;
  FILE *file = nullptr;
  int fd = -1;
};

#if !SANITIZER_APPLE
TEST_F(RtsanOpenedMmapTest, MadviseDiesWhenRealtime) {
  auto Func = [this]() { madvise(GetAddr(), GetSize(), MADV_NORMAL); };
  ExpectRealtimeDeath(Func, "madvise");
  ExpectNonRealtimeSurvival(Func);
}

TEST_F(RtsanOpenedMmapTest, PosixMadviseDiesWhenRealtime) {
  auto Func = [this]() {
    posix_madvise(GetAddr(), GetSize(), POSIX_MADV_NORMAL);
  };
  ExpectRealtimeDeath(Func, "posix_madvise");
  ExpectNonRealtimeSurvival(Func);
}
#endif

TEST_F(RtsanOpenedMmapTest, MprotectDiesWhenRealtime) {
  auto Func = [this]() { mprotect(GetAddr(), GetSize(), PROT_READ); };
  ExpectRealtimeDeath(Func, "mprotect");
  ExpectNonRealtimeSurvival(Func);
}

TEST_F(RtsanOpenedMmapTest, MsyncDiesWhenRealtime) {
  auto Func = [this]() { msync(GetAddr(), GetSize(), MS_INVALIDATE); };
  ExpectRealtimeDeath(Func, "msync");
  ExpectNonRealtimeSurvival(Func);
}

TEST_F(RtsanOpenedMmapTest, MincoreDiesWhenRealtime) {
#if SANITIZER_APPLE
  std::vector<char> vec(GetSize() / 1024);
#else
  std::vector<unsigned char> vec(GetSize() / 1024);
#endif
  auto Func = [this, &vec]() { mincore(GetAddr(), GetSize(), vec.data()); };
  ExpectRealtimeDeath(Func, "mincore");
  ExpectNonRealtimeSurvival(Func);
}

TEST(TestRtsanInterceptors, ShmOpenDiesWhenRealtime) {
  auto Func = []() { shm_open("/rtsan_test_shm", O_CREAT | O_RDWR, 0); };
  ExpectRealtimeDeath(Func, "shm_open");
  ExpectNonRealtimeSurvival(Func);
}

TEST(TestRtsanInterceptors, ShmUnlinkDiesWhenRealtime) {
  auto Func = []() { shm_unlink("/rtsan_test_shm"); };
  ExpectRealtimeDeath(Func, "shm_unlink");
  ExpectNonRealtimeSurvival(Func);
}

#if !SANITIZER_APPLE
TEST(TestRtsanInterceptors, MemfdCreateDiesWhenRealtime) {
  auto Func = []() { memfd_create("/rtsan_test_memfd_create", MFD_CLOEXEC); };
  ExpectRealtimeDeath(Func, "memfd_create");
  ExpectNonRealtimeSurvival(Func);
}
#endif

/*
    Sleeping
*/

TEST(TestRtsanInterceptors, SleepDiesWhenRealtime) {
  auto Func = []() { sleep(0u); };
  ExpectRealtimeDeath(Func, "sleep");
  ExpectNonRealtimeSurvival(Func);
}

TEST(TestRtsanInterceptors, UsleepDiesWhenRealtime) {
  auto Func = []() { usleep(1u); };
  ExpectRealtimeDeath(Func, "usleep");
  ExpectNonRealtimeSurvival(Func);
}

TEST(TestRtsanInterceptors, NanosleepDiesWhenRealtime) {
  auto Func = []() {
    timespec T{};
    nanosleep(&T, &T);
  };
  ExpectRealtimeDeath(Func, "nanosleep");
  ExpectNonRealtimeSurvival(Func);
}

TEST(TestRtsanInterceptors, SchedYieldDiesWhenRealtime) {
  auto Func = []() { sched_yield(); };
  ExpectRealtimeDeath(Func, "sched_yield");
  ExpectNonRealtimeSurvival(Func);
}

#if SANITIZER_LINUX
TEST(TestRtsanInterceptors, SchedGetaffinityDiesWhenRealtime) {
  cpu_set_t set{};
  auto Func = [&set]() { sched_getaffinity(0, sizeof(set), &set); };
  ExpectRealtimeDeath(Func, "sched_getaffinity");
  ExpectNonRealtimeSurvival(Func);
}

TEST(TestRtsanInterceptors, SchedSetaffinityDiesWhenRealtime) {
  cpu_set_t set{};
  auto Func = [&set]() { sched_setaffinity(0, sizeof(set), &set); };
  ExpectRealtimeDeath(Func, "sched_setaffinity");
  ExpectNonRealtimeSurvival(Func);
}
#endif

/*
    Filesystem
*/

TEST_F(RtsanFileTest, OpenDiesWhenRealtime) {
  auto Func = [this]() { open(GetTemporaryFilePath(), O_RDONLY); };
  ExpectRealtimeDeath(Func, MAYBE_APPEND_64("open"));
  ExpectNonRealtimeSurvival(Func);
}

TEST_F(RtsanFileTest, OpenatDiesWhenRealtime) {
  auto Func = [this]() { openat(0, GetTemporaryFilePath(), O_RDONLY); };
  ExpectRealtimeDeath(Func, MAYBE_APPEND_64("openat"));
  ExpectNonRealtimeSurvival(Func);
}

TEST_F(RtsanFileTest, OpenCreatesFileWithProperMode) {
  const mode_t existing_umask = umask(0);
  umask(existing_umask);

  const int mode = S_IRGRP | S_IROTH | S_IRUSR | S_IWUSR;

  const int fd = open(GetTemporaryFilePath(), O_CREAT | O_WRONLY, mode);
  ASSERT_THAT(fd, Ne(-1));
  close(fd);

  struct stat st;
  ASSERT_THAT(stat(GetTemporaryFilePath(), &st), Eq(0));

  // Mask st_mode to get permission bits only
  const mode_t actual_mode = st.st_mode & 0777;
  const mode_t expected_mode = mode & ~existing_umask;
  ASSERT_THAT(actual_mode, Eq(expected_mode));
}

TEST_F(RtsanFileTest, CreatDiesWhenRealtime) {
  auto Func = [this]() { creat(GetTemporaryFilePath(), S_IWOTH | S_IROTH); };
  ExpectRealtimeDeath(Func, MAYBE_APPEND_64("creat"));
  ExpectNonRealtimeSurvival(Func);
}

TEST(TestRtsanInterceptors, FcntlDiesWhenRealtime) {
  auto Func = []() { fcntl(0, F_GETFL); };
  ExpectRealtimeDeath(Func, MAYBE_APPEND_64("fcntl"));
  ExpectNonRealtimeSurvival(Func);
}

TEST_F(RtsanFileTest, FcntlFlockDiesWhenRealtime) {
  int fd = creat(GetTemporaryFilePath(), S_IRUSR | S_IWUSR);
  ASSERT_THAT(fd, Ne(-1));

  auto Func = [fd]() {
    struct flock lock{};
    lock.l_type = F_RDLCK;
    lock.l_whence = SEEK_SET;
    lock.l_start = 0;
    lock.l_len = 0;
    lock.l_pid = ::getpid();

    ASSERT_THAT(fcntl(fd, F_GETLK, &lock), Eq(0));
    ASSERT_THAT(lock.l_type, F_UNLCK);
  };
  ExpectRealtimeDeath(Func, MAYBE_APPEND_64("fcntl"));
  ExpectNonRealtimeSurvival(Func);

  close(fd);
}

TEST_F(RtsanFileTest, FcntlSetFdDiesWhenRealtime) {
  int fd = creat(GetTemporaryFilePath(), S_IRUSR | S_IWUSR);
  ASSERT_THAT(fd, Ne(-1));

  auto Func = [fd]() {
    int old_flags = fcntl(fd, F_GETFD);
    ASSERT_THAT(fcntl(fd, F_SETFD, FD_CLOEXEC), Eq(0));

    int flags = fcntl(fd, F_GETFD);
    ASSERT_THAT(flags, Ne(-1));
    ASSERT_THAT(flags & FD_CLOEXEC, Eq(FD_CLOEXEC));

    ASSERT_THAT(fcntl(fd, F_SETFD, old_flags), Eq(0));
    ASSERT_THAT(fcntl(fd, F_GETFD), Eq(old_flags));
  };

  ExpectRealtimeDeath(Func, MAYBE_APPEND_64("fcntl"));
  ExpectNonRealtimeSurvival(Func);

  close(fd);
}

TEST(TestRtsanInterceptors, ChdirDiesWhenRealtime) {
  auto Func = []() { chdir("."); };
  ExpectRealtimeDeath(Func, "chdir");
  ExpectNonRealtimeSurvival(Func);
}

TEST(TestRtsanInterceptors, FchdirDiesWhenRealtime) {
  auto Func = []() { fchdir(0); };
  ExpectRealtimeDeath(Func, "fchdir");
  ExpectNonRealtimeSurvival(Func);
}

#if SANITIZER_INTERCEPT_READLINK
TEST(TestRtsanInterceptors, ReadlinkDiesWhenRealtime) {
  char buf[1024];
  auto Func = [&buf]() { readlink("/proc/self", buf, sizeof(buf)); };
  ExpectRealtimeDeath(Func, "readlink");
  ExpectNonRealtimeSurvival(Func);
}
#endif

#if SANITIZER_INTERCEPT_READLINKAT
TEST(TestRtsanInterceptors, ReadlinkatDiesWhenRealtime) {
  char buf[1024];
  auto Func = [&buf]() { readlinkat(0, "/proc/self", buf, sizeof(buf)); };
  ExpectRealtimeDeath(Func, "readlinkat");
  ExpectNonRealtimeSurvival(Func);
}
#endif

TEST_F(RtsanFileTest, FopenDiesWhenRealtime) {
  auto Func = [this]() {
    FILE *f = fopen(GetTemporaryFilePath(), "w");
    EXPECT_THAT(f, Ne(nullptr));
  };

  ExpectRealtimeDeath(Func, MAYBE_APPEND_64("fopen"));
  ExpectNonRealtimeSurvival(Func);
}

#if SANITIZER_INTERCEPT_FOPENCOOKIE
TEST_F(RtsanFileTest, FopenCookieDieWhenRealtime) {
  FILE *f = fopen(GetTemporaryFilePath(), "w");
  EXPECT_THAT(f, Ne(nullptr));
  struct fholder {
    FILE *fp;
    size_t read;
  } fh = {f, 0};
  auto CookieRead = [](void *cookie, char *buf, size_t size) {
    fholder *p = reinterpret_cast<fholder *>(cookie);
    p->read = fread(static_cast<void *>(buf), 1, size, p->fp);
    EXPECT_NE(0u, p->read);
  };
  cookie_io_functions_t funcs = {(cookie_read_function_t *)&CookieRead, nullptr,
                                 nullptr, nullptr};
  auto Func = [&fh, &funcs]() {
    FILE *f = fopencookie(&fh, "w", funcs);
    EXPECT_THAT(f, Ne(nullptr));
  };

  ExpectRealtimeDeath(Func, "fopencookie");
  ExpectNonRealtimeSurvival(Func);
}
#endif

#if SANITIZER_INTERCEPT_OPEN_MEMSTREAM
TEST_F(RtsanFileTest, OpenMemstreamDiesWhenRealtime) {
  char *buffer;
  size_t size;
  auto Func = [&buffer, &size]() {
    FILE *f = open_memstream(&buffer, &size);
    EXPECT_THAT(f, Ne(nullptr));
  };

  ExpectRealtimeDeath(Func, "open_memstream");
  ExpectNonRealtimeSurvival(Func);
}

TEST_F(RtsanFileTest, FmemOpenDiesWhenRealtime) {
  char buffer[1024];
  auto Func = [&buffer]() {
    FILE *f = fmemopen(&buffer, sizeof(buffer), "w");
    EXPECT_THAT(f, Ne(nullptr));
  };

  ExpectRealtimeDeath(Func, "fmemopen");
  ExpectNonRealtimeSurvival(Func);
}
#endif

#if SANITIZER_INTERCEPT_SETVBUF
TEST_F(RtsanFileTest, SetbufDieWhenRealtime) {
  char buffer[BUFSIZ];
  FILE *f = fopen(GetTemporaryFilePath(), "w");
  EXPECT_THAT(f, Ne(nullptr));

  auto Func = [f, &buffer]() { setbuf(f, buffer); };

  ExpectRealtimeDeath(Func, "setbuf");
  ExpectNonRealtimeSurvival(Func);
}

TEST_F(RtsanFileTest, SetvbufDieWhenRealtime) {
  char buffer[1024];
  size_t size = sizeof(buffer);
  FILE *f = fopen(GetTemporaryFilePath(), "w");
  EXPECT_THAT(f, Ne(nullptr));

  auto Func = [f, &buffer, size]() {
    int r = setvbuf(f, buffer, _IOFBF, size);
    EXPECT_THAT(r, Eq(0));
  };

  ExpectRealtimeDeath(Func, "setvbuf");
  ExpectNonRealtimeSurvival(Func);
}

TEST_F(RtsanFileTest, SetlinebufDieWhenRealtime) {
  FILE *f = fopen(GetTemporaryFilePath(), "w");
  EXPECT_THAT(f, Ne(nullptr));

  auto Func = [f]() { setlinebuf(f); };

  ExpectRealtimeDeath(Func, "setlinebuf");
  ExpectNonRealtimeSurvival(Func);
}

TEST_F(RtsanFileTest, SetbufferDieWhenRealtime) {
  char buffer[1024];
  size_t size = sizeof(buffer);
  FILE *f = fopen(GetTemporaryFilePath(), "w");
  EXPECT_THAT(f, Ne(nullptr));

  auto Func = [f, &buffer, size]() { setbuffer(f, buffer, size); };

  ExpectRealtimeDeath(Func, "setbuffer");
  ExpectNonRealtimeSurvival(Func);
}
#endif

class RtsanOpenedFileTest : public RtsanFileTest {
protected:
  void SetUp() override {
    RtsanFileTest::SetUp();
    file = fopen(GetTemporaryFilePath(), "w");
    ASSERT_THAT(file, Ne(nullptr));
    fd = fileno(file);
    ASSERT_THAT(fd, Ne(-1));
  }

  void TearDown() override {
    const bool is_open = fcntl(fd, F_GETFD) != -1;
    if (is_open && file != nullptr)
      fclose(file);

    RtsanFileTest::TearDown();
  }

  FILE *GetOpenFile() { return file; }

  int GetOpenFd() { return fd; }

private:
  FILE *file = nullptr;
  int fd = -1;
};

TEST_F(RtsanOpenedFileTest, CloseDiesWhenRealtime) {
  auto Func = [this]() { close(GetOpenFd()); };
  ExpectRealtimeDeath(Func, "close");
}

TEST_F(RtsanOpenedFileTest, CloseSurvivesWhenNotRealtime) {
  auto Func = [this]() { close(GetOpenFd()); };
  ExpectNonRealtimeSurvival(Func);
}

#if SANITIZER_INTERCEPT_FSEEK
TEST_F(RtsanOpenedFileTest, FgetposDieWhenRealtime) {
  auto Func = [this]() {
    fpos_t pos;
    int ret = fgetpos(GetOpenFile(), &pos);
    ASSERT_THAT(ret, Eq(0));
  };

  ExpectRealtimeDeath(Func, MAYBE_APPEND_64("fgetpos"));
  ExpectNonRealtimeSurvival(Func);
}

TEST_F(RtsanOpenedFileTest, FsetposDieWhenRealtime) {
  fpos_t pos;
  int ret = fgetpos(GetOpenFile(), &pos);
  ASSERT_THAT(ret, Eq(0));
  auto Func = [this, pos]() {
    int ret = fsetpos(GetOpenFile(), &pos);
    ASSERT_THAT(ret, Eq(0));
  };

  ExpectRealtimeDeath(Func, MAYBE_APPEND_64("fsetpos"));
  ExpectNonRealtimeSurvival(Func);
}

TEST_F(RtsanOpenedFileTest, FseekDieWhenRealtime) {
  auto Func = [this]() {
    int ret = fseek(GetOpenFile(), 0, SEEK_CUR);
    ASSERT_THAT(ret, Eq(0));
  };

  ExpectRealtimeDeath(Func, "fseek");
  ExpectNonRealtimeSurvival(Func);
}

TEST_F(RtsanOpenedFileTest, FseekoDieWhenRealtime) {
  auto Func = [this]() {
    int ret = fseeko(GetOpenFile(), 0, SEEK_CUR);
    ASSERT_THAT(ret, Eq(0));
  };

  ExpectRealtimeDeath(Func, MAYBE_APPEND_64("fseeko"));
  ExpectNonRealtimeSurvival(Func);
}

TEST_F(RtsanOpenedFileTest, FtellDieWhenRealtime) {
  auto Func = [this]() {
    long ret = ftell(GetOpenFile());
    ASSERT_THAT(ret, Eq(0));
  };

  ExpectRealtimeDeath(Func, "ftell");
  ExpectNonRealtimeSurvival(Func);
}

TEST_F(RtsanOpenedFileTest, FtelloDieWhenRealtime) {
  auto Func = [this]() {
    off_t ret = ftello(GetOpenFile());
    ASSERT_THAT(ret, Eq(0));
  };

  ExpectRealtimeDeath(Func, MAYBE_APPEND_64("ftello"));
  ExpectNonRealtimeSurvival(Func);
}

TEST_F(RtsanOpenedFileTest, RewindDieWhenRealtime) {
  int end = fseek(GetOpenFile(), 0, SEEK_END);
  EXPECT_THAT(end, Eq(0));
  auto Func = [this]() { rewind(GetOpenFile()); };

  ExpectRealtimeDeath(Func, "rewind");
  ExpectNonRealtimeSurvival(Func);
}
#endif

TEST_F(RtsanOpenedFileTest, IoctlDiesWhenRealtime) {
<<<<<<< HEAD
  auto Func = [this]() { ioctl(GetOpenFd(), FIONREAD); };
=======
  auto Func = [this]() {
    int arg{};
    ioctl(GetOpenFd(), FIONREAD, &arg);
    EXPECT_THAT(arg, Ge(0));
  };
>>>>>>> 35227056
  ExpectRealtimeDeath(Func, "ioctl");
  ExpectNonRealtimeSurvival(Func);
}

TEST_F(RtsanOpenedFileTest, IoctlBehavesWithoutOutputArg) {
  const int result = ioctl(GetOpenFd(), FIONCLEX);
  EXPECT_THAT(result, Ne(-1));
}

TEST_F(RtsanOpenedFileTest, IoctlBehavesWithOutputArg) {
  int arg{};
  const int result = ioctl(GetOpenFd(), FIONREAD, &arg);
  ASSERT_THAT(result, Ne(-1));
  EXPECT_THAT(arg, Ge(0));
}

TEST_F(RtsanOpenedFileTest, FdopenDiesWhenRealtime) {
  auto Func = [&]() {
    FILE *f = fdopen(GetOpenFd(), "w");
    EXPECT_THAT(f, Ne(nullptr));
  };

  ExpectRealtimeDeath(Func, "fdopen");
  ExpectNonRealtimeSurvival(Func);
}

TEST_F(RtsanOpenedFileTest, FreopenDiesWhenRealtime) {
  auto Func = [&]() {
    FILE *newfile = freopen(GetTemporaryFilePath(), "w", GetOpenFile());
    EXPECT_THAT(newfile, Ne(nullptr));
  };

  ExpectRealtimeDeath(Func, MAYBE_APPEND_64("freopen"));
  ExpectNonRealtimeSurvival(Func);
}

TEST(TestRtsanInterceptors, IoctlBehavesWithOutputPointer) {
  // These initial checks just see if we CAN run these tests.
  // If we can't (can't open a socket, or can't find an interface, just
  // gracefully skip.
  int sock = socket(AF_INET, SOCK_STREAM, 0);
  if (sock == -1) {
    perror("socket");
    GTEST_SKIP();
  }

  struct ifaddrs *ifaddr = nullptr;
  if (getifaddrs(&ifaddr) == -1 || ifaddr == nullptr) {
    perror("getifaddrs");
    close(sock);
    GTEST_SKIP();
  }

  struct ifreq ifr{};
  strncpy(ifr.ifr_name, ifaddr->ifa_name, IFNAMSIZ - 1);

  int retval = ioctl(sock, SIOCGIFADDR, &ifr);
  if (retval == -1) {
    perror("ioctl");
    close(sock);
    freeifaddrs(ifaddr);
    FAIL();
  }

  freeifaddrs(ifaddr);
  close(sock);

  ASSERT_THAT(ifr.ifr_addr.sa_data, NotNull());
  ASSERT_THAT(ifr.ifr_addr.sa_family, Eq(AF_INET));
}

TEST_F(RtsanOpenedFileTest, LseekDiesWhenRealtime) {
  auto Func = [this]() { lseek(GetOpenFd(), 0, SEEK_SET); };
  ExpectRealtimeDeath(Func, MAYBE_APPEND_64("lseek"));
  ExpectNonRealtimeSurvival(Func);
}

TEST_F(RtsanOpenedFileTest, DupDiesWhenRealtime) {
  auto Func = [this]() { dup(GetOpenFd()); };
  ExpectRealtimeDeath(Func, "dup");
  ExpectNonRealtimeSurvival(Func);
}

TEST_F(RtsanOpenedFileTest, Dup2DiesWhenRealtime) {
  auto Func = [this]() { dup2(GetOpenFd(), 0); };
  ExpectRealtimeDeath(Func, "dup2");
  ExpectNonRealtimeSurvival(Func);
}

TEST_F(RtsanFileTest, ChmodDiesWhenRealtime) {
  auto Func = [this]() { chmod(GetTemporaryFilePath(), 0777); };
  ExpectRealtimeDeath(Func, "chmod");
  ExpectNonRealtimeSurvival(Func);
}

TEST_F(RtsanOpenedFileTest, FchmodDiesWhenRealtime) {
  auto Func = [this]() { fchmod(GetOpenFd(), 0777); };
  ExpectRealtimeDeath(Func, "fchmod");
  ExpectNonRealtimeSurvival(Func);
}

TEST(TestRtsanInterceptors, UmaskDiesWhenRealtime) {
  auto Func = []() { umask(0); };
  ExpectRealtimeDeath(Func, "umask");
  ExpectNonRealtimeSurvival(Func);
}

#if SANITIZER_INTERCEPT_PROCESS_VM_READV
TEST(TestRtsanInterceptors, ProcessVmReadvDiesWhenRealtime) {
  char stack[1024];
  int p;
  iovec lcl{&stack, sizeof(stack)};
  iovec rmt{&p, sizeof(p)};
  auto Func = [&lcl, &rmt]() { process_vm_readv(0, &lcl, 1, &rmt, 1, 0); };
  ExpectRealtimeDeath(Func, "process_vm_readv");
  ExpectNonRealtimeSurvival(Func);
}

TEST(TestRtsanInterceptors, ProcessVmWritevDiesWhenRealtime) {
  char stack[1024];
  int p;
  iovec lcl{&p, sizeof(p)};
  iovec rmt{&stack, sizeof(stack)};
  auto Func = [&lcl, &rmt]() { process_vm_writev(0, &lcl, 1, &rmt, 1, 0); };
  ExpectRealtimeDeath(Func, "process_vm_writev");
  ExpectNonRealtimeSurvival(Func);
}
#endif

class RtsanDirectoryTest : public ::testing::Test {
protected:
  void SetUp() override {
    const ::testing::TestInfo *const test_info =
        ::testing::UnitTest::GetInstance()->current_test_info();
    directory_path_ = std::string("/tmp/rtsan_temp_dir_") + test_info->name();
    RemoveTemporaryDirectory();
  }

  const char *GetTemporaryDirectoryPath() const {
    return directory_path_.c_str();
  }

  void TearDown() override { RemoveTemporaryDirectory(); }

private:
  void RemoveTemporaryDirectory() const {
    std::remove(GetTemporaryDirectoryPath());
  }
  std::string directory_path_;
};

TEST_F(RtsanDirectoryTest, MkdirDiesWhenRealtime) {
  auto Func = [this]() { mkdir(GetTemporaryDirectoryPath(), 0777); };
  ExpectRealtimeDeath(Func, "mkdir");
  ExpectNonRealtimeSurvival(Func);
}

TEST_F(RtsanDirectoryTest, RmdirDiesWhenRealtime) {
  // We don't actually create this directory before we try to remove it
  // Thats OK - we are just making sure the call gets intercepted
  auto Func = [this]() { rmdir(GetTemporaryDirectoryPath()); };
  ExpectRealtimeDeath(Func, "rmdir");
  ExpectNonRealtimeSurvival(Func);
}

TEST_F(RtsanOpenedFileTest, FreadDiesWhenRealtime) {
  auto Func = [this]() {
    char c{};
    fread(&c, 1, 1, GetOpenFile());
  };
  ExpectRealtimeDeath(Func, "fread");
  ExpectNonRealtimeSurvival(Func);
}

TEST_F(RtsanOpenedFileTest, FwriteDiesWhenRealtime) {
  const char *message = "Hello, world!";
  auto Func = [&]() { fwrite(&message, 1, 4, GetOpenFile()); };
  ExpectRealtimeDeath(Func, "fwrite");
  ExpectNonRealtimeSurvival(Func);
}

TEST_F(RtsanOpenedFileTest, UnlinkDiesWhenRealtime) {
  auto Func = [&]() { unlink(GetTemporaryFilePath()); };
  ExpectRealtimeDeath(Func, "unlink");
  ExpectNonRealtimeSurvival(Func);
}

TEST_F(RtsanOpenedFileTest, UnlinkatDiesWhenRealtime) {
  auto Func = [&]() { unlinkat(0, GetTemporaryFilePath(), 0); };
  ExpectRealtimeDeath(Func, "unlinkat");
  ExpectNonRealtimeSurvival(Func);
}

TEST_F(RtsanOpenedFileTest, TruncateDiesWhenRealtime) {
  auto Func = [&]() { truncate(GetTemporaryFilePath(), 16); };
  ExpectRealtimeDeath(Func, MAYBE_APPEND_64("truncate"));
  ExpectNonRealtimeSurvival(Func);
}

TEST_F(RtsanOpenedFileTest, FtruncateDiesWhenRealtime) {
  auto Func = [&]() { ftruncate(GetOpenFd(), 16); };
  ExpectRealtimeDeath(Func, MAYBE_APPEND_64("ftruncate"));
  ExpectNonRealtimeSurvival(Func);
}

TEST_F(RtsanOpenedFileTest, SymlinkDiesWhenRealtime) {
  auto Func = [&]() {
    symlink("/tmp/rtsan_symlink_test", GetTemporaryFilePath());
  };
  ExpectRealtimeDeath(Func, "symlink");
  ExpectNonRealtimeSurvival(Func);
}

TEST_F(RtsanOpenedFileTest, SymlinkatDiesWhenRealtime) {
  auto Func = [&]() {
    symlinkat("/tmp/rtsan_symlinkat_test", AT_FDCWD, GetTemporaryFilePath());
  };
  ExpectRealtimeDeath(Func, "symlinkat");
  ExpectNonRealtimeSurvival(Func);
}

TEST_F(RtsanFileTest, FcloseDiesWhenRealtime) {
  FILE *f = fopen(GetTemporaryFilePath(), "w");
  EXPECT_THAT(f, Ne(nullptr));
  auto Func = [f]() { fclose(f); };
  ExpectRealtimeDeath(Func, "fclose");
  ExpectNonRealtimeSurvival(Func);
}

TEST(TestRtsanInterceptors, PutsDiesWhenRealtime) {
  auto Func = []() { puts("Hello, world!\n"); };
  ExpectRealtimeDeath(Func);
  ExpectNonRealtimeSurvival(Func);
}

TEST_F(RtsanOpenedFileTest, FputsDiesWhenRealtime) {
  auto Func = [this]() { fputs("Hello, world!\n", GetOpenFile()); };
  ExpectRealtimeDeath(Func);
  ExpectNonRealtimeSurvival(Func);
}

TEST_F(RtsanFileTest, FflushDiesWhenRealtime) {
  FILE *f = fopen(GetTemporaryFilePath(), "w");
  EXPECT_THAT(f, Ne(nullptr));
  int written = fwrite("abc", 1, 3, f);
  EXPECT_THAT(written, Eq(3));
  auto Func = [&f]() {
    int res = fflush(f);
    EXPECT_THAT(res, Eq(0));
  };
  ExpectRealtimeDeath(Func, "fflush");
  ExpectNonRealtimeSurvival(Func);
}

#if SANITIZER_APPLE
TEST_F(RtsanFileTest, FpurgeDiesWhenRealtime) {
  FILE *f = fopen(GetTemporaryFilePath(), "w");
  EXPECT_THAT(f, Ne(nullptr));
  int written = fwrite("abc", 1, 3, f);
  EXPECT_THAT(written, Eq(3));
  auto Func = [&f]() {
    int res = fpurge(f);
    EXPECT_THAT(res, Eq(0));
  };
  ExpectRealtimeDeath(Func, "fpurge");
  ExpectNonRealtimeSurvival(Func);
}
#endif

TEST_F(RtsanOpenedFileTest, ReadDiesWhenRealtime) {
  auto Func = [this]() {
    char c{};
    read(GetOpenFd(), &c, 1);
  };
  ExpectRealtimeDeath(Func, "read");
  ExpectNonRealtimeSurvival(Func);
}

TEST_F(RtsanOpenedFileTest, WriteDiesWhenRealtime) {
  auto Func = [this]() {
    char c = 'a';
    write(GetOpenFd(), &c, 1);
  };
  ExpectRealtimeDeath(Func, "write");
  ExpectNonRealtimeSurvival(Func);
}

TEST_F(RtsanOpenedFileTest, PreadDiesWhenRealtime) {
  auto Func = [this]() {
    char c{};
    pread(GetOpenFd(), &c, 1, 0);
  };
  ExpectRealtimeDeath(Func, MAYBE_APPEND_64("pread"));
  ExpectNonRealtimeSurvival(Func);
}

#if SANITIZER_INTERCEPT_PREADV
TEST_F(RtsanOpenedFileTest, PreadvDiesWhenRealtime) {
  auto Func = [this]() {
    char c{};
    iovec iov{&c, sizeof(c)};
    preadv(GetOpenFd(), &iov, 1, 0);
  };
  ExpectRealtimeDeath(Func, MAYBE_APPEND_64("preadv"));
  ExpectNonRealtimeSurvival(Func);
}
#endif

#if SANITIZER_INTERCEPT_PWRITEV
TEST_F(RtsanOpenedFileTest, PwritevDiesWhenRealtime) {
  auto Func = [this]() {
    char c{};
    iovec iov{&c, sizeof(c)};
    pwritev(GetOpenFd(), &iov, 1, 0);
  };
  ExpectRealtimeDeath(Func, MAYBE_APPEND_64("pwritev"));
  ExpectNonRealtimeSurvival(Func);
}
#endif

TEST_F(RtsanOpenedFileTest, ReadvDiesWhenRealtime) {
  auto Func = [this]() {
    char c{};
    iovec iov{&c, 1};
    readv(GetOpenFd(), &iov, 1);
  };
  ExpectRealtimeDeath(Func, "readv");
  ExpectNonRealtimeSurvival(Func);
}

TEST_F(RtsanOpenedFileTest, PwriteDiesWhenRealtime) {
  auto Func = [this]() {
    char c = 'a';
    pwrite(GetOpenFd(), &c, 1, 0);
  };
  ExpectRealtimeDeath(Func, MAYBE_APPEND_64("pwrite"));
  ExpectNonRealtimeSurvival(Func);
}

TEST_F(RtsanOpenedFileTest, WritevDiesWhenRealtime) {
  auto Func = [this]() {
    char c = 'a';
    iovec iov{&c, 1};
    writev(GetOpenFd(), &iov, 1);
  };
  ExpectRealtimeDeath(Func, "writev");
  ExpectNonRealtimeSurvival(Func);
}

/*
    Concurrency
*/

TEST(TestRtsanInterceptors, PthreadCreateDiesWhenRealtime) {
  auto Func = []() {
    pthread_t thread{};
    const pthread_attr_t attr{};
    struct thread_info *thread_info{};
    pthread_create(&thread, &attr, &FakeThreadEntryPoint, thread_info);
  };
  ExpectRealtimeDeath(Func, "pthread_create");
  ExpectNonRealtimeSurvival(Func);
}

class PthreadMutexLockTest : public ::testing::Test {
protected:
  void SetUp() override {
    pthread_mutex_init(&mutex, nullptr);
    is_locked = false;
  }

  void TearDown() override {
    if (is_locked)
      Unlock();

    pthread_mutex_destroy(&mutex);
  }

  void Lock() {
    ASSERT_TRUE(!is_locked);
    pthread_mutex_lock(&mutex);
    is_locked = true;
  }

  void Unlock() {
    ASSERT_TRUE(is_locked);
    pthread_mutex_unlock(&mutex);
    is_locked = false;
  }

private:
  pthread_mutex_t mutex;
  bool is_locked;
};

TEST_F(PthreadMutexLockTest, PthreadMutexLockDiesWhenRealtime) {
  auto Func = [this]() { Lock(); };

  ExpectRealtimeDeath(Func, "pthread_mutex_lock");
}

TEST_F(PthreadMutexLockTest, PthreadMutexLockSurvivesWhenNotRealtime) {
  auto Func = [this]() { Lock(); };

  ExpectNonRealtimeSurvival(Func);
}

TEST_F(PthreadMutexLockTest, PthreadMutexUnlockDiesWhenRealtime) {
  Lock();
  auto Func = [this]() { Unlock(); };

  ExpectRealtimeDeath(Func, "pthread_mutex_unlock");
  ExpectNonRealtimeSurvival(Func);
}

TEST_F(PthreadMutexLockTest, PthreadMutexUnlockSurvivesWhenNotRealtime) {
  Lock();
  auto Func = [this]() { Unlock(); };

  ExpectNonRealtimeSurvival(Func);
}

TEST(TestRtsanInterceptors, PthreadJoinDiesWhenRealtime) {
  pthread_t thread{};
  ASSERT_EQ(0,
            pthread_create(&thread, nullptr, &FakeThreadEntryPoint, nullptr));

  auto Func = [&thread]() { pthread_join(thread, nullptr); };

  ExpectRealtimeDeath(Func, "pthread_join");
  ExpectNonRealtimeSurvival(Func);
}

#if SANITIZER_APPLE
#pragma clang diagnostic push
// OSSpinLockLock is deprecated, but still in use in libc++
#pragma clang diagnostic ignored "-Wdeprecated-declarations"
#undef OSSpinLockLock
extern "C" {
typedef int32_t OSSpinLock;
void OSSpinLockLock(volatile OSSpinLock *__lock);
// _os_nospin_lock_lock may replace OSSpinLockLock due to deprecation macro.
typedef volatile OSSpinLock *_os_nospin_lock_t;
void _os_nospin_lock_lock(_os_nospin_lock_t lock);
}

TEST(TestRtsanInterceptors, OsSpinLockLockDiesWhenRealtime) {
  auto Func = []() {
    OSSpinLock spin_lock{};
    OSSpinLockLock(&spin_lock);
  };
  ExpectRealtimeDeath(Func, "OSSpinLockLock");
  ExpectNonRealtimeSurvival(Func);
}

TEST(TestRtsanInterceptors, OsNoSpinLockLockDiesWhenRealtime) {
  OSSpinLock lock{};
  auto Func = [&]() { _os_nospin_lock_lock(&lock); };
  ExpectRealtimeDeath(Func, "_os_nospin_lock_lock");
  ExpectNonRealtimeSurvival(Func);
}
#pragma clang diagnostic pop //"-Wdeprecated-declarations"

TEST(TestRtsanInterceptors, OsUnfairLockLockDiesWhenRealtime) {
  auto Func = []() {
    os_unfair_lock_s unfair_lock{};
    os_unfair_lock_lock(&unfair_lock);
  };
  ExpectRealtimeDeath(Func, "os_unfair_lock_lock");
  ExpectNonRealtimeSurvival(Func);
}
#endif // SANITIZER_APPLE

#if SANITIZER_LINUX
TEST(TestRtsanInterceptors, SpinLockLockDiesWhenRealtime) {
  pthread_spinlock_t spin_lock;
  pthread_spin_init(&spin_lock, PTHREAD_PROCESS_SHARED);
  auto Func = [&]() { pthread_spin_lock(&spin_lock); };
  ExpectRealtimeDeath(Func, "pthread_spin_lock");
  ExpectNonRealtimeSurvival(Func);
}
#endif

TEST(TestRtsanInterceptors, PthreadCondInitDiesWhenRealtime) {
  pthread_cond_t cond{};
  auto Func = [&cond]() { pthread_cond_init(&cond, nullptr); };
  ExpectRealtimeDeath(Func, "pthread_cond_init");
  ExpectNonRealtimeSurvival(Func);
}

TEST(TestRtsanInterceptors, PthreadCondDestroyDiesWhenRealtime) {
  pthread_cond_t cond{};
  ASSERT_EQ(0, pthread_cond_init(&cond, nullptr));

  auto Func = [&cond]() { pthread_cond_destroy(&cond); };
  ExpectRealtimeDeath(Func, "pthread_cond_destroy");
  ExpectNonRealtimeSurvival(Func);

  pthread_cond_destroy(&cond);
}

TEST(TestRtsanInterceptors, PthreadCondSignalDiesWhenRealtime) {
  pthread_cond_t cond{};
  ASSERT_EQ(0, pthread_cond_init(&cond, nullptr));

  auto Func = [&cond]() { pthread_cond_signal(&cond); };
  ExpectRealtimeDeath(Func, "pthread_cond_signal");
  ExpectNonRealtimeSurvival(Func);

  pthread_cond_destroy(&cond);
}

TEST(TestRtsanInterceptors, PthreadCondBroadcastDiesWhenRealtime) {
  pthread_cond_t cond{};
  ASSERT_EQ(0, pthread_cond_init(&cond, nullptr));

  auto Func = [&cond]() { pthread_cond_broadcast(&cond); };
  ExpectRealtimeDeath(Func, "pthread_cond_broadcast");
  ExpectNonRealtimeSurvival(Func);

  pthread_cond_destroy(&cond);
}

TEST(TestRtsanInterceptors, PthreadCondWaitDiesWhenRealtime) {
  pthread_cond_t cond;
  pthread_mutex_t mutex;
  ASSERT_EQ(0, pthread_cond_init(&cond, nullptr));
  ASSERT_EQ(0, pthread_mutex_init(&mutex, nullptr));

  auto Func = [&]() { pthread_cond_wait(&cond, &mutex); };
  ExpectRealtimeDeath(Func, "pthread_cond_wait");
  // It's very difficult to test the success case here without doing some
  // sleeping, which is at the mercy of the scheduler. What's really important
  // here is the interception - so we're only testing that for now.

  pthread_cond_destroy(&cond);
  pthread_mutex_destroy(&mutex);
}

class PthreadRwlockTest : public ::testing::Test {
protected:
  void SetUp() override {
    pthread_rwlock_init(&rw_lock, nullptr);
    is_locked = false;
  }

  void TearDown() override {
    if (is_locked)
      Unlock();

    pthread_rwlock_destroy(&rw_lock);
  }

  void RdLock() {
    ASSERT_TRUE(!is_locked);
    pthread_rwlock_rdlock(&rw_lock);
    is_locked = true;
  }

  void WrLock() {
    ASSERT_TRUE(!is_locked);
    pthread_rwlock_wrlock(&rw_lock);
    is_locked = true;
  }

  void Unlock() {
    ASSERT_TRUE(is_locked);
    pthread_rwlock_unlock(&rw_lock);
    is_locked = false;
  }

private:
  pthread_rwlock_t rw_lock;
  bool is_locked;
};

TEST_F(PthreadRwlockTest, PthreadRwlockRdlockDiesWhenRealtime) {
  auto Func = [this]() { RdLock(); };
  ExpectRealtimeDeath(Func, "pthread_rwlock_rdlock");
}

TEST_F(PthreadRwlockTest, PthreadRwlockRdlockSurvivesWhenNonRealtime) {
  auto Func = [this]() { RdLock(); };
  ExpectNonRealtimeSurvival(Func);
}

TEST_F(PthreadRwlockTest, PthreadRwlockUnlockDiesWhenRealtime) {
  RdLock();

  auto Func = [this]() { Unlock(); };
  ExpectRealtimeDeath(Func, "pthread_rwlock_unlock");
}

TEST_F(PthreadRwlockTest, PthreadRwlockUnlockSurvivesWhenNonRealtime) {
  RdLock();

  auto Func = [this]() { Unlock(); };
  ExpectNonRealtimeSurvival(Func);
}

TEST_F(PthreadRwlockTest, PthreadRwlockWrlockDiesWhenRealtime) {
  auto Func = [this]() { WrLock(); };

  ExpectRealtimeDeath(Func, "pthread_rwlock_wrlock");
}

TEST_F(PthreadRwlockTest, PthreadRwlockWrlockSurvivesWhenNonRealtime) {
  auto Func = [this]() { WrLock(); };

  ExpectNonRealtimeSurvival(Func);
}

/*
    Sockets
*/
TEST(TestRtsanInterceptors, GetAddrInfoDiesWhenRealtime) {
  auto Func = []() {
    addrinfo *info{};
    getaddrinfo("localhost", "http", nullptr, &info);
  };
  ExpectRealtimeDeath(Func, "getaddrinfo");
  ExpectNonRealtimeSurvival(Func);
}

TEST(TestRtsanInterceptors, GetNameInfoDiesWhenRealtime) {
  auto Func = []() {
    char host[NI_MAXHOST];
    char serv[NI_MAXSERV];
    getnameinfo(nullptr, 0, host, NI_MAXHOST, serv, NI_MAXSERV, 0);
  };
  ExpectRealtimeDeath(Func, "getnameinfo");
  ExpectNonRealtimeSurvival(Func);
}

TEST(TestRtsanInterceptors, BindingASocketDiesWhenRealtime) {
  auto Func = []() { EXPECT_NE(bind(kNotASocketFd, nullptr, 0), 0); };
  ExpectRealtimeDeath(Func, "bind");
  ExpectNonRealtimeSurvival(Func);
}

TEST(TestRtsanInterceptors, ListeningOnASocketDiesWhenRealtime) {
  auto Func = []() { EXPECT_NE(listen(kNotASocketFd, 0), 0); };
  ExpectRealtimeDeath(Func, "listen");
  ExpectNonRealtimeSurvival(Func);
}

TEST(TestRtsanInterceptors, AcceptingASocketDiesWhenRealtime) {
  auto Func = []() { EXPECT_LT(accept(kNotASocketFd, nullptr, nullptr), 0); };
  ExpectRealtimeDeath(Func, "accept");
  ExpectNonRealtimeSurvival(Func);
}

#if SANITIZER_INTERCEPT_ACCEPT4
TEST(TestRtsanInterceptors, Accepting4ASocketDiesWhenRealtime) {
  auto Func = []() {
    EXPECT_LT(accept4(kNotASocketFd, nullptr, nullptr, 0), 0);
  };
  ExpectRealtimeDeath(Func, "accept4");
  ExpectNonRealtimeSurvival(Func);
}
#endif

TEST(TestRtsanInterceptors, ConnectingASocketDiesWhenRealtime) {
  auto Func = []() { EXPECT_NE(connect(kNotASocketFd, nullptr, 0), 0); };
  ExpectRealtimeDeath(Func, "connect");
  ExpectNonRealtimeSurvival(Func);
}

TEST(TestRtsanInterceptors, OpeningASocketDiesWhenRealtime) {
  auto Func = []() { socket(PF_INET, SOCK_STREAM, 0); };
  ExpectRealtimeDeath(Func, "socket");
  ExpectNonRealtimeSurvival(Func);
}

TEST(TestRtsanInterceptors, SendToASocketDiesWhenRealtime) {
  auto Func = []() { send(0, nullptr, 0, 0); };
  ExpectRealtimeDeath(Func, "send");
  ExpectNonRealtimeSurvival(Func);
}

TEST(TestRtsanInterceptors, SendmsgToASocketDiesWhenRealtime) {
  msghdr msg{};
  auto Func = [&]() { sendmsg(0, &msg, 0); };
  ExpectRealtimeDeath(Func, "sendmsg");
  ExpectNonRealtimeSurvival(Func);
}

#if SANITIZER_INTERCEPT_SENDMMSG
TEST(TestRtsanInterceptors, SendmmsgOnASocketDiesWhenRealtime) {
  mmsghdr msg{};
  auto Func = [&]() { sendmmsg(0, &msg, 0, 0); };
  ExpectRealtimeDeath(Func, "sendmmsg");
  ExpectNonRealtimeSurvival(Func);
}
#endif

TEST(TestRtsanInterceptors, SendtoToASocketDiesWhenRealtime) {
  sockaddr addr{};
  socklen_t len{};
  auto Func = [&]() { sendto(0, nullptr, 0, 0, &addr, len); };
  ExpectRealtimeDeath(Func, "sendto");
  ExpectNonRealtimeSurvival(Func);
}

TEST(TestRtsanInterceptors, RecvFromASocketDiesWhenRealtime) {
  auto Func = []() { recv(0, nullptr, 0, 0); };
  ExpectRealtimeDeath(Func, "recv");
  ExpectNonRealtimeSurvival(Func);
}

TEST(TestRtsanInterceptors, RecvfromOnASocketDiesWhenRealtime) {
  sockaddr addr{};
  socklen_t len{};
  auto Func = [&]() { recvfrom(0, nullptr, 0, 0, &addr, &len); };
  ExpectRealtimeDeath(Func, "recvfrom");
  ExpectNonRealtimeSurvival(Func);
}

TEST(TestRtsanInterceptors, RecvmsgOnASocketDiesWhenRealtime) {
  msghdr msg{};
  auto Func = [&]() { recvmsg(0, &msg, 0); };
  ExpectRealtimeDeath(Func, "recvmsg");
  ExpectNonRealtimeSurvival(Func);
}

#if SANITIZER_INTERCEPT_RECVMMSG
TEST(TestRtsanInterceptors, RecvmmsgOnASocketDiesWhenRealtime) {
  mmsghdr msg{};
  auto Func = [&]() { recvmmsg(0, &msg, 0, 0, nullptr); };
  ExpectRealtimeDeath(Func, "recvmmsg");
  ExpectNonRealtimeSurvival(Func);
}
#endif

TEST(TestRtsanInterceptors, ShutdownOnASocketDiesWhenRealtime) {
  auto Func = [&]() { shutdown(0, 0); };
  ExpectRealtimeDeath(Func, "shutdown");
  ExpectNonRealtimeSurvival(Func);
}

#if SANITIZER_INTERCEPT_GETSOCKNAME
TEST(TestRtsanInterceptors, GetsocknameOnASocketDiesWhenRealtime) {
  sockaddr addr{};
  socklen_t len{};
  auto Func = [&]() { getsockname(0, &addr, &len); };
  ExpectRealtimeDeath(Func, "getsockname");
  ExpectNonRealtimeSurvival(Func);
}
#endif

#if SANITIZER_INTERCEPT_GETPEERNAME
TEST(TestRtsanInterceptors, GetpeernameOnASocketDiesWhenRealtime) {
  sockaddr addr{};
  socklen_t len{};
  auto Func = [&]() { getpeername(0, &addr, &len); };
  ExpectRealtimeDeath(Func, "getpeername");
  ExpectNonRealtimeSurvival(Func);
}
#endif

#if SANITIZER_INTERCEPT_GETSOCKOPT
TEST(TestRtsanInterceptors, GetsockoptOnASocketDiesWhenRealtime) {
  int val = 0;
  socklen_t len = static_cast<socklen_t>(sizeof(val));
  auto Func = [&val, &len]() {
    getsockopt(0, SOL_SOCKET, SO_REUSEADDR, &val, &len);
  };
  ExpectRealtimeDeath(Func, "getsockopt");
  ExpectNonRealtimeSurvival(Func);
}

TEST(TestRtsanInterceptors, SetsockoptOnASocketDiesWhenRealtime) {
  int val = 0;
  socklen_t len = static_cast<socklen_t>(sizeof(val));
  auto Func = [&val, &len]() {
    setsockopt(0, SOL_SOCKET, SO_REUSEADDR, &val, len);
  };
  ExpectRealtimeDeath(Func, "setsockopt");
  ExpectNonRealtimeSurvival(Func);
}
#endif

TEST(TestRtsanInterceptors, SocketpairDiesWhenRealtime) {
  int pair[2]{};
  auto Func = [&pair]() { socketpair(0, 0, 0, pair); };
  ExpectRealtimeDeath(Func, "socketpair");
  ExpectNonRealtimeSurvival(Func);
}

/*
    I/O Multiplexing
*/

TEST(TestRtsanInterceptors, PollDiesWhenRealtime) {
  struct pollfd fds[1];
  fds[0].fd = 0;
  fds[0].events = POLLIN;

  auto Func = [&fds]() { poll(fds, 1, 0); };

  ExpectRealtimeDeath(Func, "poll");
  ExpectNonRealtimeSurvival(Func);
}

#if !SANITIZER_APPLE
// FIXME: This should work on Darwin as well
// see the comment near the interceptor
TEST(TestRtsanInterceptors, SelectDiesWhenRealtime) {
  fd_set readfds;
  FD_ZERO(&readfds);
  FD_SET(0, &readfds);
  struct timeval timeout = {0, 0};

  auto Func = [&readfds, &timeout]() {
    select(1, &readfds, nullptr, nullptr, &timeout);
  };
  ExpectRealtimeDeath(Func, "select");
  ExpectNonRealtimeSurvival(Func);
}
#endif

TEST(TestRtsanInterceptors, PSelectDiesWhenRealtime) {
  fd_set readfds;
  FD_ZERO(&readfds);
  FD_SET(0, &readfds);
  struct timespec timeout = {0, 0};

  auto Func = [&]() {
    pselect(1, &readfds, nullptr, nullptr, &timeout, nullptr);
  };
  ExpectRealtimeDeath(Func, "pselect");
  ExpectNonRealtimeSurvival(Func);
}

#if SANITIZER_INTERCEPT_EPOLL
TEST(TestRtsanInterceptors, EpollCreateDiesWhenRealtime) {
  auto Func = []() { epoll_create(1); };
  ExpectRealtimeDeath(Func, "epoll_create");
  ExpectNonRealtimeSurvival(Func);
}

TEST(TestRtsanInterceptors, EpollCreate1DiesWhenRealtime) {
  auto Func = []() { epoll_create1(EPOLL_CLOEXEC); };
  ExpectRealtimeDeath(Func, "epoll_create1");
  ExpectNonRealtimeSurvival(Func);
}

class EpollTest : public ::testing::Test {
protected:
  void SetUp() override {
    epfd = epoll_create1(EPOLL_CLOEXEC);
    ASSERT_GE(epfd, 0);
  }

  void TearDown() override {
    if (epfd >= 0)
      close(epfd);
  }

  int GetEpollFd() { return epfd; }

private:
  int epfd = -1;
};

TEST_F(EpollTest, EpollCtlDiesWhenRealtime) {
  auto Func = [this]() {
    struct epoll_event event = {.events = EPOLLIN, .data = {.fd = 0}};
    epoll_ctl(GetEpollFd(), EPOLL_CTL_ADD, 0, &event);
  };
  ExpectRealtimeDeath(Func, "epoll_ctl");
  ExpectNonRealtimeSurvival(Func);
}

TEST_F(EpollTest, EpollWaitDiesWhenRealtime) {
  auto Func = [this]() {
    struct epoll_event events[1];
    epoll_wait(GetEpollFd(), events, 1, 0);
  };

  ExpectRealtimeDeath(Func, "epoll_wait");
  ExpectNonRealtimeSurvival(Func);
}

TEST_F(EpollTest, EpollPWaitDiesWhenRealtime) {
  auto Func = [this]() {
    struct epoll_event events[1];
    epoll_pwait(GetEpollFd(), events, 1, 0, nullptr);
  };

  ExpectRealtimeDeath(Func, "epoll_pwait");
  ExpectNonRealtimeSurvival(Func);
}
#endif // SANITIZER_INTERCEPT_EPOLL

#if SANITIZER_INTERCEPT_PPOLL
TEST(TestRtsanInterceptors, PpollDiesWhenRealtime) {
  struct pollfd fds[1];
  fds[0].fd = 0;
  fds[0].events = POLLIN;

  timespec ts = {0, 0};

  auto Func = [&fds, &ts]() { ppoll(fds, 1, &ts, nullptr); };

  ExpectRealtimeDeath(Func, "ppoll");
  ExpectNonRealtimeSurvival(Func);
}
#endif

#if SANITIZER_INTERCEPT_KQUEUE
TEST(TestRtsanInterceptors, KqueueDiesWhenRealtime) {
  auto Func = []() { kqueue(); };
  ExpectRealtimeDeath(Func, "kqueue");
  ExpectNonRealtimeSurvival(Func);
}

class KqueueTest : public ::testing::Test {
protected:
  void SetUp() override {
    kq = kqueue();
    ASSERT_GE(kq, 0);
  }

  void TearDown() override {
    if (kq >= 0)
      close(kq);
  }

  int GetKqueueFd() { return kq; }

private:
  int kq = -1;
};

TEST_F(KqueueTest, KeventDiesWhenRealtime) {
  struct kevent event;
  EV_SET(&event, 0, EVFILT_READ, EV_ADD, 0, 0, nullptr);
  struct timespec timeout = {0, 0};

  auto Func = [this, event, timeout]() {
    kevent(GetKqueueFd(), &event, 1, nullptr, 0, &timeout);
  };

  ExpectRealtimeDeath(Func, "kevent");
  ExpectNonRealtimeSurvival(Func);
}

TEST_F(KqueueTest, Kevent64DiesWhenRealtime) {
  struct kevent64_s event;
  EV_SET64(&event, 0, EVFILT_READ, EV_ADD, 0, 0, 0, 0, 0);
  struct timespec timeout = {0, 0};

  auto Func = [this, event, timeout]() {
    kevent64(GetKqueueFd(), &event, 1, nullptr, 0, 0, &timeout);
  };

  ExpectRealtimeDeath(Func, "kevent64");
  ExpectNonRealtimeSurvival(Func);
}
#endif // SANITIZER_INTERCEPT_KQUEUE

#if SANITIZER_LINUX
TEST(TestRtsanInterceptors, InotifyInitDiesWhenRealtime) {
  auto Func = []() { inotify_init(); };
  ExpectRealtimeDeath(Func, "inotify_init");
  ExpectNonRealtimeSurvival(Func);
}

TEST(TestRtsanInterceptors, InotifyInit1DiesWhenRealtime) {
  auto Func = []() { inotify_init1(0); };
  ExpectRealtimeDeath(Func, "inotify_init1");
  ExpectNonRealtimeSurvival(Func);
}

TEST(TestRtsanInterceptors, InotifyAddWatchDiesWhenRealtime) {
  int fd = inotify_init();
  EXPECT_THAT(fd, Ne(-1));
  auto Func = [fd]() {
    inotify_add_watch(fd, "/tmp/rtsan_inotify", IN_CREATE);
  };
  ExpectRealtimeDeath(Func, "inotify_add_watch");
  ExpectNonRealtimeSurvival(Func);
}

TEST(TestRtsanInterceptors, InotifyRmWatchDiesWhenRealtime) {
  int fd = inotify_init();
  EXPECT_THAT(fd, Ne(-1));
  auto Func = [fd]() { inotify_rm_watch(fd, -1); };
  ExpectRealtimeDeath(Func, "inotify_rm_watch");
  ExpectNonRealtimeSurvival(Func);
}

TEST(TestRtsanInterceptors, TimerfdCreateDiesWhenRealtime) {
  auto Func = []() { timerfd_create(CLOCK_MONOTONIC, 0); };
  ExpectRealtimeDeath(Func, "timerfd_create");
  ExpectNonRealtimeSurvival(Func);
}

TEST(TestRtsanInterceptors, TimerfdSettimeDiesWhenRealtime) {
  int fd = timerfd_create(CLOCK_MONOTONIC, 0);
  EXPECT_THAT(fd, Ne(-1));
  auto ts = itimerspec{{0, 0}, {0, 0}};
  auto Func = [fd, ts]() { timerfd_settime(fd, 0, &ts, NULL); };
  ExpectRealtimeDeath(Func, "timerfd_settime");
  ExpectNonRealtimeSurvival(Func);
}

TEST(TestRtsanInterceptors, TimerfdGettimeDiesWhenRealtime) {
  int fd = timerfd_create(CLOCK_MONOTONIC, 0);
  EXPECT_THAT(fd, Ne(-1));
  itimerspec ts{};
  auto Func = [fd, &ts]() { timerfd_gettime(fd, &ts); };
  ExpectRealtimeDeath(Func, "timerfd_gettime");
  ExpectNonRealtimeSurvival(Func);
}

TEST(TestRtsanInterceptors, EventfdDiesWhenRealtime) {
  auto Func = []() { eventfd(EFD_CLOEXEC, 0); };
  ExpectRealtimeDeath(Func, "eventfd");
  ExpectNonRealtimeSurvival(Func);
}
#endif

TEST(TestRtsanInterceptors, MkfifoDiesWhenRealtime) {
  auto Func = []() { mkfifo("/tmp/rtsan_test_fifo", 0); };
  ExpectRealtimeDeath(Func, "mkfifo");
  ExpectNonRealtimeSurvival(Func);
}

TEST(TestRtsanInterceptors, PipeDiesWhenRealtime) {
  int fds[2];
  auto Func = [&fds]() { pipe(fds); };
  ExpectRealtimeDeath(Func, "pipe");
  ExpectNonRealtimeSurvival(Func);
}

#if !SANITIZER_APPLE
TEST(TestRtsanInterceptors, Pipe2DiesWhenRealtime) {
  int fds[2];
  auto Func = [&fds]() { pipe2(fds, O_CLOEXEC); };
  ExpectRealtimeDeath(Func, "pipe2");
  ExpectNonRealtimeSurvival(Func);
}
#endif

#pragma clang diagnostic push
#pragma clang diagnostic ignored "-Wdeprecated-declarations"
TEST(TestRtsanInterceptors, SyscallDiesWhenRealtime) {
  auto Func = []() { syscall(SYS_getpid); };
  ExpectRealtimeDeath(Func, "syscall");
  ExpectNonRealtimeSurvival(Func);
}

TEST(TestRtsanInterceptors, GetPidReturnsSame) {
  int pid = syscall(SYS_getpid);
  EXPECT_THAT(pid, Ne(-1));

  EXPECT_THAT(getpid(), Eq(pid));
}
#pragma clang diagnostic pop

#endif // SANITIZER_POSIX<|MERGE_RESOLUTION|>--- conflicted
+++ resolved
@@ -753,15 +753,11 @@
 #endif
 
 TEST_F(RtsanOpenedFileTest, IoctlDiesWhenRealtime) {
-<<<<<<< HEAD
-  auto Func = [this]() { ioctl(GetOpenFd(), FIONREAD); };
-=======
   auto Func = [this]() {
     int arg{};
     ioctl(GetOpenFd(), FIONREAD, &arg);
     EXPECT_THAT(arg, Ge(0));
   };
->>>>>>> 35227056
   ExpectRealtimeDeath(Func, "ioctl");
   ExpectNonRealtimeSurvival(Func);
 }
