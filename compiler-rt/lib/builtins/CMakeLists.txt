--- conflicted
+++ resolved
@@ -819,11 +819,7 @@
 
 set(wasm_SOURCES
   wasm/__c_longjmp.S
-<<<<<<< HEAD
-  wasm/__cpp_exceptions.S
-=======
   wasm/__cpp_exception.S
->>>>>>> 54c4ef26
   ${GENERIC_TF_SOURCES}
   ${GENERIC_SOURCES}
 )
