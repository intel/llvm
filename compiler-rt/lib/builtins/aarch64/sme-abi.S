--- conflicted
+++ resolved
@@ -9,12 +9,9 @@
 #include "../assembly.h"
 
 .set FEAT_SVE_BIT, 30
-<<<<<<< HEAD
-=======
 .set FEAT_SME_BIT, 42
 .set FEAT_SME2_BIT, 57
 .set FEAT_SME2_MASK, 1 << 57
->>>>>>> 49fd7d4f
 .set SVCR_PSTATE_SM_BIT, 0
 
 #if !defined(__APPLE__)
@@ -194,22 +191,6 @@
   .variant_pcs __arm_get_current_vg
   BTI_C
 
-<<<<<<< HEAD
-  adrp    x17, CPU_FEATS_SYMBOL
-  ldr     w17, [x17, CPU_FEATS_SYMBOL_OFFSET]
-  tbnz    w17, #FEAT_SVE_BIT, 1f
-  adrp    x17, TPIDR2_SYMBOL
-  ldrb    w17, [x17, TPIDR2_SYMBOL_OFFSET]
-  cbz     x17, 2f
-0:
-  mrs     x17, SVCR
-  tbz     x17, #SVCR_PSTATE_SM_BIT, 2f
-1:
-  cntd    x0
-  ret
-2:
-  mov     x0, xzr
-=======
   adrp    x17, CPU_FEATS_SYMBOL
   ldr     x17, [x17, CPU_FEATS_SYMBOL_OFFSET]
   tbnz    w17, #FEAT_SVE_BIT, 1f
@@ -381,7 +362,6 @@
   .cfi_def_cfa_offset 0
   .cfi_restore w30
   .cfi_restore w29
->>>>>>> 49fd7d4f
   ret
 
 3:
