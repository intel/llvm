//===-- cpu_model/x86.c - Support for __cpu_model builtin  --------*- C -*-===//
//
// Part of the LLVM Project, under the Apache License v2.0 with LLVM Exceptions.
// See https://llvm.org/LICENSE.txt for license information.
// SPDX-License-Identifier: Apache-2.0 WITH LLVM-exception
//
//===----------------------------------------------------------------------===//
//
//  This file is based on LLVM's lib/Support/Host.cpp.
//  It implements the operating system Host concept and builtin
//  __cpu_model for the compiler_rt library for x86.
//
//===----------------------------------------------------------------------===//

#include "cpu_model.h"

#if !(defined(__i386__) || defined(_M_IX86) || defined(__x86_64__) ||          \
      defined(_M_X64))
#error This file is intended only for x86-based targets
#endif

#if defined(__GNUC__) || defined(__clang__) || defined(_MSC_VER)

#if __STDC_HOSTED__
#include <assert.h>
#endif // __STDC_HOSTED__

#if (defined(__GNUC__) || defined(__clang__)) && !defined(_MSC_VER)
#include <cpuid.h>
#endif

#ifdef _MSC_VER
#include <intrin.h>
#endif

enum VendorSignatures {
  SIG_INTEL = 0x756e6547, // Genu
  SIG_AMD = 0x68747541,   // Auth
};

enum ProcessorVendors {
  VENDOR_INTEL = 1,
  VENDOR_AMD,
  VENDOR_OTHER,
  VENDOR_MAX
};

enum ProcessorTypes {
  INTEL_BONNELL = 1,
  INTEL_CORE2,
  INTEL_COREI7,
  AMDFAM10H,
  AMDFAM15H,
  INTEL_SILVERMONT,
  INTEL_KNL,
  AMD_BTVER1,
  AMD_BTVER2,
  AMDFAM17H,
  INTEL_KNM,
  INTEL_GOLDMONT,
  INTEL_GOLDMONT_PLUS,
  INTEL_TREMONT,
  AMDFAM19H,
  ZHAOXIN_FAM7H,
  INTEL_SIERRAFOREST,
  INTEL_GRANDRIDGE,
  INTEL_CLEARWATERFOREST,
  AMDFAM1AH,
  CPU_TYPE_MAX
};

enum ProcessorSubtypes {
  INTEL_COREI7_NEHALEM = 1,
  INTEL_COREI7_WESTMERE,
  INTEL_COREI7_SANDYBRIDGE,
  AMDFAM10H_BARCELONA,
  AMDFAM10H_SHANGHAI,
  AMDFAM10H_ISTANBUL,
  AMDFAM15H_BDVER1,
  AMDFAM15H_BDVER2,
  AMDFAM15H_BDVER3,
  AMDFAM15H_BDVER4,
  AMDFAM17H_ZNVER1,
  INTEL_COREI7_IVYBRIDGE,
  INTEL_COREI7_HASWELL,
  INTEL_COREI7_BROADWELL,
  INTEL_COREI7_SKYLAKE,
  INTEL_COREI7_SKYLAKE_AVX512,
  INTEL_COREI7_CANNONLAKE,
  INTEL_COREI7_ICELAKE_CLIENT,
  INTEL_COREI7_ICELAKE_SERVER,
  AMDFAM17H_ZNVER2,
  INTEL_COREI7_CASCADELAKE,
  INTEL_COREI7_TIGERLAKE,
  INTEL_COREI7_COOPERLAKE,
  INTEL_COREI7_SAPPHIRERAPIDS,
  INTEL_COREI7_ALDERLAKE,
  AMDFAM19H_ZNVER3,
  INTEL_COREI7_ROCKETLAKE,
  ZHAOXIN_FAM7H_LUJIAZUI,
  AMDFAM19H_ZNVER4,
  INTEL_COREI7_GRANITERAPIDS,
  INTEL_COREI7_GRANITERAPIDS_D,
  INTEL_COREI7_ARROWLAKE,
  INTEL_COREI7_ARROWLAKE_S,
  INTEL_COREI7_PANTHERLAKE,
  AMDFAM1AH_ZNVER5,
  INTEL_COREI7_DIAMONDRAPIDS,
  INTEL_COREI7_NOVALAKE,
  CPU_SUBTYPE_MAX
};

enum ProcessorFeatures {
  FEATURE_CMOV = 0,
  FEATURE_MMX,
  FEATURE_POPCNT,
  FEATURE_SSE,
  FEATURE_SSE2,
  FEATURE_SSE3,
  FEATURE_SSSE3,
  FEATURE_SSE4_1,
  FEATURE_SSE4_2,
  FEATURE_AVX,
  FEATURE_AVX2,
  FEATURE_SSE4_A,
  FEATURE_FMA4,
  FEATURE_XOP,
  FEATURE_FMA,
  FEATURE_AVX512F,
  FEATURE_BMI,
  FEATURE_BMI2,
  FEATURE_AES,
  FEATURE_PCLMUL,
  FEATURE_AVX512VL,
  FEATURE_AVX512BW,
  FEATURE_AVX512DQ,
  FEATURE_AVX512CD,
  FEATURE_AVX512ER,
  FEATURE_AVX512PF,
  FEATURE_AVX512VBMI,
  FEATURE_AVX512IFMA,
  FEATURE_AVX5124VNNIW,
  FEATURE_AVX5124FMAPS,
  FEATURE_AVX512VPOPCNTDQ,
  FEATURE_AVX512VBMI2,
  FEATURE_GFNI,
  FEATURE_VPCLMULQDQ,
  FEATURE_AVX512VNNI,
  FEATURE_AVX512BITALG,
  FEATURE_AVX512BF16,
  FEATURE_AVX512VP2INTERSECT,
  // FIXME: Below Features has some missings comparing to gcc, it's because gcc
  // has some not one-to-one mapped in llvm.
  // FEATURE_3DNOW,
  // FEATURE_3DNOWP,
  FEATURE_ADX = 40,
  // FEATURE_ABM,
  FEATURE_CLDEMOTE = 42,
  FEATURE_CLFLUSHOPT,
  FEATURE_CLWB,
  FEATURE_CLZERO,
  FEATURE_CMPXCHG16B,
  // FIXME: Not adding FEATURE_CMPXCHG8B is a workaround to make 'generic' as
  // a cpu string with no X86_FEATURE_COMPAT features, which is required in
  // current implementantion of cpu_specific/cpu_dispatch FMV feature.
  // FEATURE_CMPXCHG8B,
  FEATURE_ENQCMD = 48,
  FEATURE_F16C,
  FEATURE_FSGSBASE,
  // FEATURE_FXSAVE,
  // FEATURE_HLE,
  // FEATURE_IBT,
  FEATURE_LAHF_LM = 54,
  FEATURE_LM,
  FEATURE_LWP,
  FEATURE_LZCNT,
  FEATURE_MOVBE,
  FEATURE_MOVDIR64B,
  FEATURE_MOVDIRI,
  FEATURE_MWAITX,
  // FEATURE_OSXSAVE,
  FEATURE_PCONFIG = 63,
  FEATURE_PKU,
  FEATURE_PREFETCHWT1,
  FEATURE_PRFCHW,
  FEATURE_PTWRITE,
  FEATURE_RDPID,
  FEATURE_RDRND,
  FEATURE_RDSEED,
  FEATURE_RTM,
  FEATURE_SERIALIZE,
  FEATURE_SGX,
  FEATURE_SHA,
  FEATURE_SHSTK,
  FEATURE_TBM,
  FEATURE_TSXLDTRK,
  FEATURE_VAES,
  FEATURE_WAITPKG,
  FEATURE_WBNOINVD,
  FEATURE_XSAVE,
  FEATURE_XSAVEC,
  FEATURE_XSAVEOPT,
  FEATURE_XSAVES,
  FEATURE_AMX_TILE,
  FEATURE_AMX_INT8,
  FEATURE_AMX_BF16,
  FEATURE_UINTR,
  FEATURE_HRESET,
  FEATURE_KL,
  // FEATURE_AESKLE,
  FEATURE_WIDEKL = 92,
  FEATURE_AVXVNNI,
  FEATURE_AVX512FP16,
  FEATURE_X86_64_BASELINE,
  FEATURE_X86_64_V2,
  FEATURE_X86_64_V3,
  FEATURE_X86_64_V4,
  FEATURE_AVXIFMA,
  FEATURE_AVXVNNIINT8,
  FEATURE_AVXNECONVERT,
  FEATURE_CMPCCXADD,
  FEATURE_AMX_FP16,
  FEATURE_PREFETCHI,
  FEATURE_RAOINT,
  FEATURE_AMX_COMPLEX,
  FEATURE_AVXVNNIINT16,
  FEATURE_SM3,
  FEATURE_SHA512,
  FEATURE_SM4,
  FEATURE_APXF,
  FEATURE_USERMSR,
  FEATURE_AVX10_1_256,
  FEATURE_AVX10_1_512,
  FEATURE_AVX10_2_256,
  FEATURE_AVX10_2_512,
  FEATURE_MOVRS,
  CPU_FEATURE_MAX
};

#ifndef _WIN32
__attribute__((visibility("hidden")))
#endif
struct __processor_model {
  unsigned int __cpu_vendor;
  unsigned int __cpu_type;
  unsigned int __cpu_subtype;
  unsigned int __cpu_features[1];
} __cpu_model = {0, 0, 0, {0}};

<<<<<<< HEAD
static_assert(sizeof(__cpu_model) == 16,
              "Wrong size of __cpu_model will result in ABI break");
=======
_Static_assert(sizeof(__cpu_model) == 16,
               "Wrong size of __cpu_model will result in ABI break");
>>>>>>> 811fe024

// This code is copied from lib/Support/Host.cpp.
// Changes to either file should be mirrored in the other.

/// getX86CpuIDAndInfo - Execute the specified cpuid and return the 4 values in
/// the specified arguments.  If we can't run cpuid on the host, return true.
static bool getX86CpuIDAndInfo(unsigned value, unsigned *rEAX, unsigned *rEBX,
                               unsigned *rECX, unsigned *rEDX) {
#if (defined(__GNUC__) || defined(__clang__)) && !defined(_MSC_VER)
  return !__get_cpuid(value, rEAX, rEBX, rECX, rEDX);
#elif defined(_MSC_VER)
  // The MSVC intrinsic is portable across x86 and x64.
  int registers[4];
  __cpuid(registers, value);
  *rEAX = registers[0];
  *rEBX = registers[1];
  *rECX = registers[2];
  *rEDX = registers[3];
  return false;
#else
  return true;
#endif
}

/// getX86CpuIDAndInfoEx - Execute the specified cpuid with subleaf and return
/// the 4 values in the specified arguments.  If we can't run cpuid on the host,
/// return true.
static bool getX86CpuIDAndInfoEx(unsigned value, unsigned subleaf,
                                 unsigned *rEAX, unsigned *rEBX, unsigned *rECX,
                                 unsigned *rEDX) {
  // TODO(boomanaiden154): When the minimum toolchain versions for gcc and clang
  // are such that __cpuidex is defined within cpuid.h for both, we can remove
  // the __get_cpuid_count function and share the MSVC implementation between
  // all three.
#if (defined(__GNUC__) || defined(__clang__)) && !defined(_MSC_VER)
  return !__get_cpuid_count(value, subleaf, rEAX, rEBX, rECX, rEDX);
#elif defined(_MSC_VER)
  int registers[4];
  __cpuidex(registers, value, subleaf);
  *rEAX = registers[0];
  *rEBX = registers[1];
  *rECX = registers[2];
  *rEDX = registers[3];
  return false;
#else
  return true;
#endif
}

// Read control register 0 (XCR0). Used to detect features such as AVX.
static bool getX86XCR0(unsigned *rEAX, unsigned *rEDX) {
  // TODO(boomanaiden154): When the minimum toolchain versions for gcc and clang
  // are such that _xgetbv is supported by both, we can unify the implementation
  // with MSVC and remove all inline assembly.
#if defined(__GNUC__) || defined(__clang__)
  // Check xgetbv; this uses a .byte sequence instead of the instruction
  // directly because older assemblers do not include support for xgetbv and
  // there is no easy way to conditionally compile based on the assembler used.
  __asm__(".byte 0x0f, 0x01, 0xd0" : "=a"(*rEAX), "=d"(*rEDX) : "c"(0));
  return false;
#elif defined(_MSC_FULL_VER) && defined(_XCR_XFEATURE_ENABLED_MASK)
  unsigned long long Result = _xgetbv(_XCR_XFEATURE_ENABLED_MASK);
  *rEAX = Result;
  *rEDX = Result >> 32;
  return false;
#else
  return true;
#endif
}

static void detectX86FamilyModel(unsigned EAX, unsigned *Family,
                                 unsigned *Model) {
  *Family = (EAX >> 8) & 0xf; // Bits 8 - 11
  *Model = (EAX >> 4) & 0xf;  // Bits 4 - 7
  if (*Family == 6 || *Family == 0xf) {
    if (*Family == 0xf)
      // Examine extended family ID if family ID is F.
      *Family += (EAX >> 20) & 0xff; // Bits 20 - 27
    // Examine extended model ID if family ID is 6 or F.
    *Model += ((EAX >> 16) & 0xf) << 4; // Bits 16 - 19
  }
}

#define testFeature(F) (Features[F / 32] & (1 << (F % 32))) != 0

static const char *
getIntelProcessorTypeAndSubtype(unsigned Family, unsigned Model,
                                const unsigned *Features,
                                struct __processor_model *CpuModel) {
  // We select CPU strings to match the code in Host.cpp, but we don't use them
  // in compiler-rt.
  const char *CPU = 0;

  enum ProcessorTypes Type = CPU_TYPE_MAX;
  enum ProcessorSubtypes Subtype = CPU_SUBTYPE_MAX;

  switch (Family) {
  case 0x6:
    switch (Model) {
    case 0x0f: // Intel Core 2 Duo processor, Intel Core 2 Duo mobile
               // processor, Intel Core 2 Quad processor, Intel Core 2 Quad
               // mobile processor, Intel Core 2 Extreme processor, Intel
               // Pentium Dual-Core processor, Intel Xeon processor, model
               // 0Fh. All processors are manufactured using the 65 nm process.
    case 0x16: // Intel Celeron processor model 16h. All processors are
               // manufactured using the 65 nm process
      CPU = "core2";
      Type = INTEL_CORE2;
      break;
    case 0x17: // Intel Core 2 Extreme processor, Intel Xeon processor, model
               // 17h. All processors are manufactured using the 45 nm process.
               //
               // 45nm: Penryn , Wolfdale, Yorkfield (XE)
    case 0x1d: // Intel Xeon processor MP. All processors are manufactured using
               // the 45 nm process.
      CPU = "penryn";
      Type = INTEL_CORE2;
      break;
    case 0x1a: // Intel Core i7 processor and Intel Xeon processor. All
               // processors are manufactured using the 45 nm process.
    case 0x1e: // Intel(R) Core(TM) i7 CPU         870  @ 2.93GHz.
               // As found in a Summer 2010 model iMac.
    case 0x1f:
    case 0x2e: // Nehalem EX
      CPU = "nehalem";
      Type = INTEL_COREI7;
      Subtype = INTEL_COREI7_NEHALEM;
      break;
    case 0x25: // Intel Core i7, laptop version.
    case 0x2c: // Intel Core i7 processor and Intel Xeon processor. All
               // processors are manufactured using the 32 nm process.
    case 0x2f: // Westmere EX
      CPU = "westmere";
      Type = INTEL_COREI7;
      Subtype = INTEL_COREI7_WESTMERE;
      break;
    case 0x2a: // Intel Core i7 processor. All processors are manufactured
               // using the 32 nm process.
    case 0x2d:
      CPU = "sandybridge";
      Type = INTEL_COREI7;
      Subtype = INTEL_COREI7_SANDYBRIDGE;
      break;
    case 0x3a:
    case 0x3e: // Ivy Bridge EP
      CPU = "ivybridge";
      Type = INTEL_COREI7;
      Subtype = INTEL_COREI7_IVYBRIDGE;
      break;

    // Haswell:
    case 0x3c:
    case 0x3f:
    case 0x45:
    case 0x46:
      CPU = "haswell";
      Type = INTEL_COREI7;
      Subtype = INTEL_COREI7_HASWELL;
      break;

    // Broadwell:
    case 0x3d:
    case 0x47:
    case 0x4f:
    case 0x56:
      CPU = "broadwell";
      Type = INTEL_COREI7;
      Subtype = INTEL_COREI7_BROADWELL;
      break;

    // Skylake:
    case 0x4e: // Skylake mobile
    case 0x5e: // Skylake desktop
    case 0x8e: // Kaby Lake mobile
    case 0x9e: // Kaby Lake desktop
    case 0xa5: // Comet Lake-H/S
    case 0xa6: // Comet Lake-U
      CPU = "skylake";
      Type = INTEL_COREI7;
      Subtype = INTEL_COREI7_SKYLAKE;
      break;

    // Rocketlake:
    case 0xa7:
      CPU = "rocketlake";
      Type = INTEL_COREI7;
      Subtype = INTEL_COREI7_ROCKETLAKE;
      break;

    // Skylake Xeon:
    case 0x55:
      Type = INTEL_COREI7;
      if (testFeature(FEATURE_AVX512BF16)) {
        CPU = "cooperlake";
        Subtype = INTEL_COREI7_COOPERLAKE;
      } else if (testFeature(FEATURE_AVX512VNNI)) {
        CPU = "cascadelake";
        Subtype = INTEL_COREI7_CASCADELAKE;
      } else {
        CPU = "skylake-avx512";
        Subtype = INTEL_COREI7_SKYLAKE_AVX512;
      }
      break;

    // Cannonlake:
    case 0x66:
      CPU = "cannonlake";
      Type = INTEL_COREI7;
      Subtype = INTEL_COREI7_CANNONLAKE;
      break;

    // Icelake:
    case 0x7d:
    case 0x7e:
      CPU = "icelake-client";
      Type = INTEL_COREI7;
      Subtype = INTEL_COREI7_ICELAKE_CLIENT;
      break;

    // Tigerlake:
    case 0x8c:
    case 0x8d:
      CPU = "tigerlake";
      Type = INTEL_COREI7;
      Subtype = INTEL_COREI7_TIGERLAKE;
      break;

    // Alderlake:
    case 0x97:
    case 0x9a:
      CPU = "alderlake";
      Type = INTEL_COREI7;
      Subtype = INTEL_COREI7_ALDERLAKE;
      break;

    // Raptorlake:
    case 0xb7:
    case 0xba:
    case 0xbf:
      CPU = "raptorlake";
      Type = INTEL_COREI7;
      Subtype = INTEL_COREI7_ALDERLAKE;
      break;

    // Meteorlake:
    case 0xaa:
    case 0xac:
      CPU = "meteorlake";
      Type = INTEL_COREI7;
      Subtype = INTEL_COREI7_ALDERLAKE;
      break;

    // Gracemont:
    case 0xbe:
      CPU = "gracemont";
      Type = INTEL_COREI7;
      Subtype = INTEL_COREI7_ALDERLAKE;
      break;

    // Arrowlake:
    case 0xc5:
    // Arrowlake U:
    case 0xb5:
      CPU = "arrowlake";
      Type = INTEL_COREI7;
      Subtype = INTEL_COREI7_ARROWLAKE;
      break;

    // Arrowlake S:
    case 0xc6:
      CPU = "arrowlake-s";
      Type = INTEL_COREI7;
      Subtype = INTEL_COREI7_ARROWLAKE_S;
      break;

    // Lunarlake:
    case 0xbd:
      CPU = "lunarlake";
      Type = INTEL_COREI7;
      Subtype = INTEL_COREI7_ARROWLAKE_S;
      break;

    // Pantherlake:
    case 0xcc:
      CPU = "pantherlake";
      Type = INTEL_COREI7;
      Subtype = INTEL_COREI7_PANTHERLAKE;
      break;

    // Wildcatlake:
    case 0xd5:
      CPU = "wildcatlake";
      Type = INTEL_COREI7;
      Subtype = INTEL_COREI7_PANTHERLAKE;
      break;

    // Icelake Xeon:
    case 0x6a:
    case 0x6c:
      CPU = "icelake-server";
      Type = INTEL_COREI7;
      Subtype = INTEL_COREI7_ICELAKE_SERVER;
      break;

    // Emerald Rapids:
    case 0xcf:
      CPU = "emeraldrapids";
      Type = INTEL_COREI7;
      Subtype = INTEL_COREI7_SAPPHIRERAPIDS;
      break;

    // Sapphire Rapids:
    case 0x8f:
      CPU = "sapphirerapids";
      Type = INTEL_COREI7;
      Subtype = INTEL_COREI7_SAPPHIRERAPIDS;
      break;

    // Granite Rapids:
    case 0xad:
      CPU = "graniterapids";
      Type = INTEL_COREI7;
      Subtype = INTEL_COREI7_GRANITERAPIDS;
      break;

    // Granite Rapids D:
    case 0xae:
      CPU = "graniterapids-d";
      Type = INTEL_COREI7;
      Subtype = INTEL_COREI7_GRANITERAPIDS_D;
      break;

    case 0x1c: // Most 45 nm Intel Atom processors
    case 0x26: // 45 nm Atom Lincroft
    case 0x27: // 32 nm Atom Medfield
    case 0x35: // 32 nm Atom Midview
    case 0x36: // 32 nm Atom Midview
      CPU = "bonnell";
      Type = INTEL_BONNELL;
      break;

    // Atom Silvermont codes from the Intel software optimization guide.
    case 0x37:
    case 0x4a:
    case 0x4d:
    case 0x5a:
    case 0x5d:
    case 0x4c: // really airmont
      CPU = "silvermont";
      Type = INTEL_SILVERMONT;
      break;
    // Goldmont:
    case 0x5c: // Apollo Lake
    case 0x5f: // Denverton
      CPU = "goldmont";
      Type = INTEL_GOLDMONT;
      break; // "goldmont"
    case 0x7a:
      CPU = "goldmont-plus";
      Type = INTEL_GOLDMONT_PLUS;
      break;
    case 0x86:
    case 0x8a: // Lakefield
    case 0x96: // Elkhart Lake
    case 0x9c: // Jasper Lake
      CPU = "tremont";
      Type = INTEL_TREMONT;
      break;

    // Sierraforest:
    case 0xaf:
      CPU = "sierraforest";
      Type = INTEL_SIERRAFOREST;
      break;

    // Grandridge:
    case 0xb6:
      CPU = "grandridge";
      Type = INTEL_GRANDRIDGE;
      break;

    // Clearwaterforest:
    case 0xdd:
      CPU = "clearwaterforest";
      Type = INTEL_CLEARWATERFOREST;
      break;

    case 0x57:
      CPU = "knl";
      Type = INTEL_KNL;
      break;

    case 0x85:
      CPU = "knm";
      Type = INTEL_KNM;
      break;

    default: // Unknown family 6 CPU.
      break;
    }
    break;
  case 0x13:
    switch (Model) {
    // Diamond Rapids:
    case 0x01:
      CPU = "diamondrapids";
      Type = INTEL_COREI7;
      Subtype = INTEL_COREI7_DIAMONDRAPIDS;
      break;

    default: // Unknown family 19 CPU.
      break;
    }
    break;
  case 0x12:
    switch (Model) {
    case 0x1:
    case 0x3:
      CPU = "novalake";
      Type = INTEL_COREI7;
      Subtype = INTEL_COREI7_NOVALAKE;
      break;
    default: // Unknown family 0x12 CPU.
      break;
    }
    break;

  default:
    break; // Unknown.
  }

  if (Type != CPU_TYPE_MAX)
    CpuModel->__cpu_type = Type;
  if (Subtype != CPU_SUBTYPE_MAX)
    CpuModel->__cpu_subtype = Subtype;

  return CPU;
}

static const char *
getAMDProcessorTypeAndSubtype(unsigned Family, unsigned Model,
                              const unsigned *Features,
                              struct __processor_model *CpuModel) {
  const char *CPU = 0;

  enum ProcessorTypes Type = CPU_TYPE_MAX;
  enum ProcessorSubtypes Subtype = CPU_SUBTYPE_MAX;

  switch (Family) {
  case 4:
    CPU = "i486";
    break;
  case 5:
    CPU = "pentium";
    switch (Model) {
    case 6:
    case 7:
      CPU = "k6";
      break;
    case 8:
      CPU = "k6-2";
      break;
    case 9:
    case 13:
      CPU = "k6-3";
      break;
    case 10:
      CPU = "geode";
      break;
    }
    break;
  case 6:
    if (testFeature(FEATURE_SSE)) {
      CPU = "athlon-xp";
      break;
    }
    CPU = "athlon";
    break;
  case 15:
    if (testFeature(FEATURE_SSE3)) {
      CPU = "k8-sse3";
      break;
    }
    CPU = "k8";
    break;
  case 16:
  case 18:
    CPU = "amdfam10";
    Type = AMDFAM10H; // "amdfam10"
    switch (Model) {
    case 2:
      Subtype = AMDFAM10H_BARCELONA;
      break;
    case 4:
      Subtype = AMDFAM10H_SHANGHAI;
      break;
    case 8:
      Subtype = AMDFAM10H_ISTANBUL;
      break;
    }
    break;
  case 20:
    CPU = "btver1";
    Type = AMD_BTVER1;
    break;
  case 21:
    CPU = "bdver1";
    Type = AMDFAM15H;
    if (Model >= 0x60 && Model <= 0x7f) {
      CPU = "bdver4";
      Subtype = AMDFAM15H_BDVER4;
      break; // 60h-7Fh: Excavator
    }
    if (Model >= 0x30 && Model <= 0x3f) {
      CPU = "bdver3";
      Subtype = AMDFAM15H_BDVER3;
      break; // 30h-3Fh: Steamroller
    }
    if ((Model >= 0x10 && Model <= 0x1f) || Model == 0x02) {
      CPU = "bdver2";
      Subtype = AMDFAM15H_BDVER2;
      break; // 02h, 10h-1Fh: Piledriver
    }
    if (Model <= 0x0f) {
      Subtype = AMDFAM15H_BDVER1;
      break; // 00h-0Fh: Bulldozer
    }
    break;
  case 22:
    CPU = "btver2";
    Type = AMD_BTVER2;
    break;
  case 23:
    CPU = "znver1";
    Type = AMDFAM17H;
    if ((Model >= 0x30 && Model <= 0x3f) || (Model == 0x47) ||
        (Model >= 0x60 && Model <= 0x67) || (Model >= 0x68 && Model <= 0x6f) ||
        (Model >= 0x70 && Model <= 0x7f) || (Model >= 0x84 && Model <= 0x87) ||
        (Model >= 0x90 && Model <= 0x97) || (Model >= 0x98 && Model <= 0x9f) ||
        (Model >= 0xa0 && Model <= 0xaf)) {
      // Family 17h Models 30h-3Fh (Starship) Zen 2
      // Family 17h Models 47h (Cardinal) Zen 2
      // Family 17h Models 60h-67h (Renoir) Zen 2
      // Family 17h Models 68h-6Fh (Lucienne) Zen 2
      // Family 17h Models 70h-7Fh (Matisse) Zen 2
      // Family 17h Models 84h-87h (ProjectX) Zen 2
      // Family 17h Models 90h-97h (VanGogh) Zen 2
      // Family 17h Models 98h-9Fh (Mero) Zen 2
      // Family 17h Models A0h-AFh (Mendocino) Zen 2
      CPU = "znver2";
      Subtype = AMDFAM17H_ZNVER2;
      break;
    }
    if ((Model >= 0x10 && Model <= 0x1f) || (Model >= 0x20 && Model <= 0x2f)) {
      // Family 17h Models 10h-1Fh (Raven1) Zen
      // Family 17h Models 10h-1Fh (Picasso) Zen+
      // Family 17h Models 20h-2Fh (Raven2 x86) Zen
      Subtype = AMDFAM17H_ZNVER1;
      break;
    }
    break;
  case 25:
    CPU = "znver3";
    Type = AMDFAM19H;
    if (Model <= 0x0f || (Model >= 0x20 && Model <= 0x2f) ||
        (Model >= 0x30 && Model <= 0x3f) || (Model >= 0x40 && Model <= 0x4f) ||
        (Model >= 0x50 && Model <= 0x5f)) {
      // Family 19h Models 00h-0Fh (Genesis, Chagall) Zen 3
      // Family 19h Models 20h-2Fh (Vermeer) Zen 3
      // Family 19h Models 30h-3Fh (Badami) Zen 3
      // Family 19h Models 40h-4Fh (Rembrandt) Zen 3+
      // Family 19h Models 50h-5Fh (Cezanne) Zen 3
      Subtype = AMDFAM19H_ZNVER3;
      break;
    }
    if ((Model >= 0x10 && Model <= 0x1f) || (Model >= 0x60 && Model <= 0x6f) ||
        (Model >= 0x70 && Model <= 0x77) || (Model >= 0x78 && Model <= 0x7f) ||
        (Model >= 0xa0 && Model <= 0xaf)) {
      // Family 19h Models 10h-1Fh (Stones; Storm Peak) Zen 4
      // Family 19h Models 60h-6Fh (Raphael) Zen 4
      // Family 19h Models 70h-77h (Phoenix, Hawkpoint1) Zen 4
      // Family 19h Models 78h-7Fh (Phoenix 2, Hawkpoint2) Zen 4
      // Family 19h Models A0h-AFh (Stones-Dense) Zen 4
      CPU = "znver4";
      Subtype = AMDFAM19H_ZNVER4;
      break; //  "znver4"
    }
    break; // family 19h
  case 26:
    CPU = "znver5";
    Type = AMDFAM1AH;
    if (Model <= 0x77) {
      // Models 00h-0Fh (Breithorn).
      // Models 10h-1Fh (Breithorn-Dense).
      // Models 20h-2Fh (Strix 1).
      // Models 30h-37h (Strix 2).
      // Models 38h-3Fh (Strix 3).
      // Models 40h-4Fh (Granite Ridge).
      // Models 50h-5Fh (Weisshorn).
      // Models 60h-6Fh (Krackan1).
      // Models 70h-77h (Sarlak).
      CPU = "znver5";
      Subtype = AMDFAM1AH_ZNVER5;
      break; //  "znver5"
    }
    break;
  default:
    break; // Unknown AMD CPU.
  }

  if (Type != CPU_TYPE_MAX)
    CpuModel->__cpu_type = Type;
  if (Subtype != CPU_SUBTYPE_MAX)
    CpuModel->__cpu_subtype = Subtype;

  return CPU;
}

#undef testFeature

static void getAvailableFeatures(unsigned ECX, unsigned EDX, unsigned MaxLeaf,
                                 unsigned *Features) {
  unsigned EAX = 0, EBX = 0;

#define hasFeature(F) ((Features[F / 32] >> (F % 32)) & 1)
#define setFeature(F) Features[F / 32] |= 1U << (F % 32)

  if ((EDX >> 15) & 1)
    setFeature(FEATURE_CMOV);
  if ((EDX >> 23) & 1)
    setFeature(FEATURE_MMX);
  if ((EDX >> 25) & 1)
    setFeature(FEATURE_SSE);
  if ((EDX >> 26) & 1)
    setFeature(FEATURE_SSE2);

  if ((ECX >> 0) & 1)
    setFeature(FEATURE_SSE3);
  if ((ECX >> 1) & 1)
    setFeature(FEATURE_PCLMUL);
  if ((ECX >> 9) & 1)
    setFeature(FEATURE_SSSE3);
  if ((ECX >> 12) & 1)
    setFeature(FEATURE_FMA);
  if ((ECX >> 13) & 1)
    setFeature(FEATURE_CMPXCHG16B);
  if ((ECX >> 19) & 1)
    setFeature(FEATURE_SSE4_1);
  if ((ECX >> 20) & 1)
    setFeature(FEATURE_SSE4_2);
  if ((ECX >> 22) & 1)
    setFeature(FEATURE_MOVBE);
  if ((ECX >> 23) & 1)
    setFeature(FEATURE_POPCNT);
  if ((ECX >> 25) & 1)
    setFeature(FEATURE_AES);
  if ((ECX >> 29) & 1)
    setFeature(FEATURE_F16C);
  if ((ECX >> 30) & 1)
    setFeature(FEATURE_RDRND);

  // If CPUID indicates support for XSAVE, XRESTORE and AVX, and XGETBV
  // indicates that the AVX registers will be saved and restored on context
  // switch, then we have full AVX support.
  const unsigned AVXBits = (1 << 27) | (1 << 28);
  bool HasAVXSave = ((ECX & AVXBits) == AVXBits) && !getX86XCR0(&EAX, &EDX) &&
                    ((EAX & 0x6) == 0x6);
#if defined(__APPLE__)
  // Darwin lazily saves the AVX512 context on first use: trust that the OS will
  // save the AVX512 context if we use AVX512 instructions, even the bit is not
  // set right now.
  bool HasAVX512Save = true;
#else
  // AVX512 requires additional context to be saved by the OS.
  bool HasAVX512Save = HasAVXSave && ((EAX & 0xe0) == 0xe0);
#endif
  // AMX requires additional context to be saved by the OS.
  const unsigned AMXBits = (1 << 17) | (1 << 18);
  bool HasXSave = ((ECX >> 27) & 1) && !getX86XCR0(&EAX, &EDX);
  bool HasAMXSave = HasXSave && ((EAX & AMXBits) == AMXBits);

  if (HasAVXSave)
    setFeature(FEATURE_AVX);

  if (((ECX >> 26) & 1) && HasAVXSave)
    setFeature(FEATURE_XSAVE);

  bool HasLeaf7 =
      MaxLeaf >= 0x7 && !getX86CpuIDAndInfoEx(0x7, 0x0, &EAX, &EBX, &ECX, &EDX);

  if (HasLeaf7 && ((EBX >> 0) & 1))
    setFeature(FEATURE_FSGSBASE);
  if (HasLeaf7 && ((EBX >> 2) & 1))
    setFeature(FEATURE_SGX);
  if (HasLeaf7 && ((EBX >> 3) & 1))
    setFeature(FEATURE_BMI);
  if (HasLeaf7 && ((EBX >> 5) & 1) && HasAVXSave)
    setFeature(FEATURE_AVX2);
  if (HasLeaf7 && ((EBX >> 8) & 1))
    setFeature(FEATURE_BMI2);
  if (HasLeaf7 && ((EBX >> 11) & 1))
    setFeature(FEATURE_RTM);
  if (HasLeaf7 && ((EBX >> 16) & 1) && HasAVX512Save)
    setFeature(FEATURE_AVX512F);
  if (HasLeaf7 && ((EBX >> 17) & 1) && HasAVX512Save)
    setFeature(FEATURE_AVX512DQ);
  if (HasLeaf7 && ((EBX >> 18) & 1))
    setFeature(FEATURE_RDSEED);
  if (HasLeaf7 && ((EBX >> 19) & 1))
    setFeature(FEATURE_ADX);
  if (HasLeaf7 && ((EBX >> 21) & 1) && HasAVX512Save)
    setFeature(FEATURE_AVX512IFMA);
  if (HasLeaf7 && ((EBX >> 24) & 1))
    setFeature(FEATURE_CLWB);
  if (HasLeaf7 && ((EBX >> 26) & 1) && HasAVX512Save)
    setFeature(FEATURE_AVX512PF);
  if (HasLeaf7 && ((EBX >> 27) & 1) && HasAVX512Save)
    setFeature(FEATURE_AVX512ER);
  if (HasLeaf7 && ((EBX >> 28) & 1) && HasAVX512Save)
    setFeature(FEATURE_AVX512CD);
  if (HasLeaf7 && ((EBX >> 29) & 1))
    setFeature(FEATURE_SHA);
  if (HasLeaf7 && ((EBX >> 30) & 1) && HasAVX512Save)
    setFeature(FEATURE_AVX512BW);
  if (HasLeaf7 && ((EBX >> 31) & 1) && HasAVX512Save)
    setFeature(FEATURE_AVX512VL);

  if (HasLeaf7 && ((ECX >> 0) & 1))
    setFeature(FEATURE_PREFETCHWT1);
  if (HasLeaf7 && ((ECX >> 1) & 1) && HasAVX512Save)
    setFeature(FEATURE_AVX512VBMI);
  if (HasLeaf7 && ((ECX >> 4) & 1))
    setFeature(FEATURE_PKU);
  if (HasLeaf7 && ((ECX >> 5) & 1))
    setFeature(FEATURE_WAITPKG);
  if (HasLeaf7 && ((ECX >> 6) & 1) && HasAVX512Save)
    setFeature(FEATURE_AVX512VBMI2);
  if (HasLeaf7 && ((ECX >> 7) & 1))
    setFeature(FEATURE_SHSTK);
  if (HasLeaf7 && ((ECX >> 8) & 1))
    setFeature(FEATURE_GFNI);
  if (HasLeaf7 && ((ECX >> 9) & 1) && HasAVXSave)
    setFeature(FEATURE_VAES);
  if (HasLeaf7 && ((ECX >> 10) & 1) && HasAVXSave)
    setFeature(FEATURE_VPCLMULQDQ);
  if (HasLeaf7 && ((ECX >> 11) & 1) && HasAVX512Save)
    setFeature(FEATURE_AVX512VNNI);
  if (HasLeaf7 && ((ECX >> 12) & 1) && HasAVX512Save)
    setFeature(FEATURE_AVX512BITALG);
  if (HasLeaf7 && ((ECX >> 14) & 1) && HasAVX512Save)
    setFeature(FEATURE_AVX512VPOPCNTDQ);
  if (HasLeaf7 && ((ECX >> 22) & 1))
    setFeature(FEATURE_RDPID);
  if (HasLeaf7 && ((ECX >> 23) & 1))
    setFeature(FEATURE_KL);
  if (HasLeaf7 && ((ECX >> 25) & 1))
    setFeature(FEATURE_CLDEMOTE);
  if (HasLeaf7 && ((ECX >> 27) & 1))
    setFeature(FEATURE_MOVDIRI);
  if (HasLeaf7 && ((ECX >> 28) & 1))
    setFeature(FEATURE_MOVDIR64B);
  if (HasLeaf7 && ((ECX >> 29) & 1))
    setFeature(FEATURE_ENQCMD);

  if (HasLeaf7 && ((EDX >> 2) & 1) && HasAVX512Save)
    setFeature(FEATURE_AVX5124VNNIW);
  if (HasLeaf7 && ((EDX >> 3) & 1) && HasAVX512Save)
    setFeature(FEATURE_AVX5124FMAPS);
  if (HasLeaf7 && ((EDX >> 5) & 1))
    setFeature(FEATURE_UINTR);
  if (HasLeaf7 && ((EDX >> 8) & 1) && HasAVX512Save)
    setFeature(FEATURE_AVX512VP2INTERSECT);
  if (HasLeaf7 && ((EDX >> 14) & 1))
    setFeature(FEATURE_SERIALIZE);
  if (HasLeaf7 && ((EDX >> 16) & 1))
    setFeature(FEATURE_TSXLDTRK);
  if (HasLeaf7 && ((EDX >> 18) & 1))
    setFeature(FEATURE_PCONFIG);
  if (HasLeaf7 && ((EDX >> 22) & 1) && HasAMXSave)
    setFeature(FEATURE_AMX_BF16);
  if (HasLeaf7 && ((EDX >> 23) & 1) && HasAVX512Save)
    setFeature(FEATURE_AVX512FP16);
  if (HasLeaf7 && ((EDX >> 24) & 1) && HasAMXSave)
    setFeature(FEATURE_AMX_TILE);
  if (HasLeaf7 && ((EDX >> 25) & 1) && HasAMXSave)
    setFeature(FEATURE_AMX_INT8);

  // EAX from subleaf 0 is the maximum subleaf supported. Some CPUs don't
  // return all 0s for invalid subleaves so check the limit.
  bool HasLeaf7Subleaf1 =
      HasLeaf7 && EAX >= 1 &&
      !getX86CpuIDAndInfoEx(0x7, 0x1, &EAX, &EBX, &ECX, &EDX);
  if (HasLeaf7Subleaf1 && ((EAX >> 0) & 1))
    setFeature(FEATURE_SHA512);
  if (HasLeaf7Subleaf1 && ((EAX >> 1) & 1))
    setFeature(FEATURE_SM3);
  if (HasLeaf7Subleaf1 && ((EAX >> 2) & 1))
    setFeature(FEATURE_SM4);
  if (HasLeaf7Subleaf1 && ((EAX >> 3) & 1))
    setFeature(FEATURE_RAOINT);
  if (HasLeaf7Subleaf1 && ((EAX >> 4) & 1) && HasAVXSave)
    setFeature(FEATURE_AVXVNNI);
  if (HasLeaf7Subleaf1 && ((EAX >> 5) & 1) && HasAVX512Save)
    setFeature(FEATURE_AVX512BF16);
  if (HasLeaf7Subleaf1 && ((EAX >> 7) & 1))
    setFeature(FEATURE_CMPCCXADD);
  if (HasLeaf7Subleaf1 && ((EAX >> 21) & 1) && HasAMXSave)
    setFeature(FEATURE_AMX_FP16);
  if (HasLeaf7Subleaf1 && ((EAX >> 22) & 1))
    setFeature(FEATURE_HRESET);
  if (HasLeaf7Subleaf1 && ((EAX >> 23) & 1) && HasAVXSave)
    setFeature(FEATURE_AVXIFMA);
  if (HasLeaf7Subleaf1 && ((EAX >> 31) & 1))
    setFeature(FEATURE_MOVRS);

  if (HasLeaf7Subleaf1 && ((EDX >> 4) & 1) && HasAVXSave)
    setFeature(FEATURE_AVXVNNIINT8);
  if (HasLeaf7Subleaf1 && ((EDX >> 5) & 1) && HasAVXSave)
    setFeature(FEATURE_AVXNECONVERT);
  if (HasLeaf7Subleaf1 && ((EDX >> 8) & 1) && HasAMXSave)
    setFeature(FEATURE_AMX_COMPLEX);
  if (HasLeaf7Subleaf1 && ((EDX >> 10) & 1) && HasAVXSave)
    setFeature(FEATURE_AVXVNNIINT16);
  if (HasLeaf7Subleaf1 && ((EDX >> 14) & 1))
    setFeature(FEATURE_PREFETCHI);
  if (HasLeaf7Subleaf1 && ((EDX >> 15) & 1))
    setFeature(FEATURE_USERMSR);
  if (HasLeaf7Subleaf1 && ((EDX >> 21) & 1))
    setFeature(FEATURE_APXF);

  unsigned MaxLevel = 0;
  getX86CpuIDAndInfo(0, &MaxLevel, &EBX, &ECX, &EDX);
  bool HasLeafD = MaxLevel >= 0xd &&
                  !getX86CpuIDAndInfoEx(0xd, 0x1, &EAX, &EBX, &ECX, &EDX);
  if (HasLeafD && ((EAX >> 0) & 1) && HasAVXSave)
    setFeature(FEATURE_XSAVEOPT);
  if (HasLeafD && ((EAX >> 1) & 1) && HasAVXSave)
    setFeature(FEATURE_XSAVEC);
  if (HasLeafD && ((EAX >> 3) & 1) && HasAVXSave)
    setFeature(FEATURE_XSAVES);

  bool HasLeaf24 =
      MaxLevel >= 0x24 && !getX86CpuIDAndInfo(0x24, &EAX, &EBX, &ECX, &EDX);
  if (HasLeaf7Subleaf1 && ((EDX >> 19) & 1) && HasLeaf24) {
    bool Has512Len = (EBX >> 18) & 1;
    int AVX10Ver = EBX & 0xff;
    if (AVX10Ver >= 2) {
      setFeature(FEATURE_AVX10_2_256);
      if (Has512Len)
        setFeature(FEATURE_AVX10_2_512);
    }
    if (AVX10Ver >= 1) {
      setFeature(FEATURE_AVX10_1_256);
      if (Has512Len)
        setFeature(FEATURE_AVX10_1_512);
    }
  }

  unsigned MaxExtLevel = 0;
  getX86CpuIDAndInfo(0x80000000, &MaxExtLevel, &EBX, &ECX, &EDX);

  bool HasExtLeaf1 = MaxExtLevel >= 0x80000001 &&
                     !getX86CpuIDAndInfo(0x80000001, &EAX, &EBX, &ECX, &EDX);
  if (HasExtLeaf1) {
    if (ECX & 1)
      setFeature(FEATURE_LAHF_LM);
    if ((ECX >> 5) & 1)
      setFeature(FEATURE_LZCNT);
    if (((ECX >> 6) & 1))
      setFeature(FEATURE_SSE4_A);
    if (((ECX >> 8) & 1))
      setFeature(FEATURE_PRFCHW);
    if (((ECX >> 11) & 1))
      setFeature(FEATURE_XOP);
    if (((ECX >> 15) & 1))
      setFeature(FEATURE_LWP);
    if (((ECX >> 16) & 1))
      setFeature(FEATURE_FMA4);
    if (((ECX >> 21) & 1))
      setFeature(FEATURE_TBM);
    if (((ECX >> 29) & 1))
      setFeature(FEATURE_MWAITX);

    if (((EDX >> 29) & 1))
      setFeature(FEATURE_LM);
  }

  bool HasExtLeaf8 = MaxExtLevel >= 0x80000008 &&
                     !getX86CpuIDAndInfo(0x80000008, &EAX, &EBX, &ECX, &EDX);
  if (HasExtLeaf8 && ((EBX >> 0) & 1))
    setFeature(FEATURE_CLZERO);
  if (HasExtLeaf8 && ((EBX >> 9) & 1))
    setFeature(FEATURE_WBNOINVD);

  bool HasExtLeaf21 = MaxExtLevel >= 0x80000021 &&
                      !getX86CpuIDAndInfo(0x80000021, &EAX, &EBX, &ECX, &EDX);
  // AMD cpuid bit for prefetchi is different from Intel
  if (HasExtLeaf21 && ((EAX >> 20) & 1))
    setFeature(FEATURE_PREFETCHI);

  bool HasLeaf14 = MaxLevel >= 0x14 &&
                   !getX86CpuIDAndInfoEx(0x14, 0x0, &EAX, &EBX, &ECX, &EDX);
  if (HasLeaf14 && ((EBX >> 4) & 1))
    setFeature(FEATURE_PTWRITE);

  bool HasLeaf19 =
      MaxLevel >= 0x19 && !getX86CpuIDAndInfo(0x19, &EAX, &EBX, &ECX, &EDX);
  if (HasLeaf7 && HasLeaf19 && ((EBX >> 2) & 1))
    setFeature(FEATURE_WIDEKL);

  if (hasFeature(FEATURE_LM) && hasFeature(FEATURE_SSE2)) {
    setFeature(FEATURE_X86_64_BASELINE);
    if (hasFeature(FEATURE_CMPXCHG16B) && hasFeature(FEATURE_POPCNT) &&
        hasFeature(FEATURE_LAHF_LM) && hasFeature(FEATURE_SSE4_2)) {
      setFeature(FEATURE_X86_64_V2);
      if (hasFeature(FEATURE_AVX2) && hasFeature(FEATURE_BMI) &&
          hasFeature(FEATURE_BMI2) && hasFeature(FEATURE_F16C) &&
          hasFeature(FEATURE_FMA) && hasFeature(FEATURE_LZCNT) &&
          hasFeature(FEATURE_MOVBE)) {
        setFeature(FEATURE_X86_64_V3);
        if (hasFeature(FEATURE_AVX512BW) && hasFeature(FEATURE_AVX512CD) &&
            hasFeature(FEATURE_AVX512DQ) && hasFeature(FEATURE_AVX512VL))
          setFeature(FEATURE_X86_64_V4);
      }
    }
  }

#undef hasFeature
#undef setFeature
}

#ifndef _WIN32
__attribute__((visibility("hidden")))
#endif
int __cpu_indicator_init(void) CONSTRUCTOR_ATTRIBUTE;

#ifndef _WIN32
__attribute__((visibility("hidden")))
#endif
unsigned __cpu_features2[(CPU_FEATURE_MAX - 1) / 32];

// A constructor function that is sets __cpu_model and __cpu_features2 with
// the right values.  This needs to run only once.  This constructor is
// given the highest priority and it should run before constructors without
// the priority set.  However, it still runs after ifunc initializers and
// needs to be called explicitly there.

int CONSTRUCTOR_ATTRIBUTE __cpu_indicator_init(void) {
  unsigned EAX = 0, EBX = 0, ECX = 0, EDX = 0;
  unsigned MaxLeaf = 5;
  unsigned Vendor;
  unsigned Model, Family;
  unsigned Features[(CPU_FEATURE_MAX + 31) / 32] = {0};
  _Static_assert(sizeof(Features) / sizeof(Features[0]) == 4, "");
  _Static_assert(sizeof(__cpu_features2) / sizeof(__cpu_features2[0]) == 3, "");

  // This function needs to run just once.
  if (__cpu_model.__cpu_vendor)
    return 0;

  if (getX86CpuIDAndInfo(0, &MaxLeaf, &Vendor, &ECX, &EDX) || MaxLeaf < 1) {
    __cpu_model.__cpu_vendor = VENDOR_OTHER;
    return -1;
  }

  getX86CpuIDAndInfo(1, &EAX, &EBX, &ECX, &EDX);
  detectX86FamilyModel(EAX, &Family, &Model);

  // Find available features.
  getAvailableFeatures(ECX, EDX, MaxLeaf, &Features[0]);

  __cpu_model.__cpu_features[0] = Features[0];
  __cpu_features2[0] = Features[1];
  __cpu_features2[1] = Features[2];
  __cpu_features2[2] = Features[3];

  if (Vendor == SIG_INTEL) {
    // Get CPU type.
    getIntelProcessorTypeAndSubtype(Family, Model, &Features[0], &__cpu_model);
    __cpu_model.__cpu_vendor = VENDOR_INTEL;
  } else if (Vendor == SIG_AMD) {
    // Get CPU type.
    getAMDProcessorTypeAndSubtype(Family, Model, &Features[0], &__cpu_model);
    __cpu_model.__cpu_vendor = VENDOR_AMD;
  } else
    __cpu_model.__cpu_vendor = VENDOR_OTHER;

#if __STDC_HOSTED__
  assert(__cpu_model.__cpu_vendor < VENDOR_MAX);
  assert(__cpu_model.__cpu_type < CPU_TYPE_MAX);
  assert(__cpu_model.__cpu_subtype < CPU_SUBTYPE_MAX);
#endif // __STDC_HOSTED__

  return 0;
}
#endif // defined(__GNUC__) || defined(__clang__) || defined(_MSC_VER)<|MERGE_RESOLUTION|>--- conflicted
+++ resolved
@@ -247,13 +247,8 @@
   unsigned int __cpu_features[1];
 } __cpu_model = {0, 0, 0, {0}};
 
-<<<<<<< HEAD
-static_assert(sizeof(__cpu_model) == 16,
-              "Wrong size of __cpu_model will result in ABI break");
-=======
 _Static_assert(sizeof(__cpu_model) == 16,
                "Wrong size of __cpu_model will result in ABI break");
->>>>>>> 811fe024
 
 // This code is copied from lib/Support/Host.cpp.
 // Changes to either file should be mirrored in the other.
