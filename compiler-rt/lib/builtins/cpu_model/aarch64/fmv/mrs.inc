--- conflicted
+++ resolved
@@ -45,11 +45,6 @@
     setCPUFeature(FEAT_SSBS2);
   if (hwcap2 & HWCAP2_MTE)
     setCPUFeature(FEAT_MEMTAG2);
-<<<<<<< HEAD
-  if (hwcap2 & HWCAP2_MTE3)
-    setCPUFeature(FEAT_MEMTAG3);
-=======
->>>>>>> a8d96e15
   if (hwcap2 & HWCAP2_SVEPMULL)
     setCPUFeature(FEAT_SVE_PMULL128);
   if (hwcap2 & HWCAP2_SVEBITPERM)
@@ -66,13 +61,6 @@
     setCPUFeature(FEAT_RNG);
   if (hwcap2 & HWCAP2_I8MM)
     setCPUFeature(FEAT_I8MM);
-<<<<<<< HEAD
-  if (hwcap2 & HWCAP2_EBF16)
-    setCPUFeature(FEAT_EBF16);
-  if (hwcap2 & HWCAP2_DGH)
-    setCPUFeature(FEAT_DGH);
-=======
->>>>>>> a8d96e15
   if (hwcap2 & HWCAP2_FRINT)
     setCPUFeature(FEAT_FRINTTS);
   if (hwcap2 & HWCAP2_SVEF32MM)
