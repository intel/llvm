--- conflicted
+++ resolved
@@ -43,8 +43,6 @@
 void dfsan_clear_arg_tls(uptr offset, uptr size);
 // Zero out the TLS storage.
 void dfsan_clear_thread_local_state();
-<<<<<<< HEAD
-=======
 
 // Return the origin associated with the first taint byte in the size bytes
 // from the address addr.
@@ -52,7 +50,6 @@
 
 // Copy or move the origins of the len bytes from src to dst.
 void dfsan_mem_origin_transfer(const void *dst, const void *src, uptr len);
->>>>>>> 2e412c55
 }  // extern "C"
 
 template <typename T>
@@ -75,7 +72,6 @@
 inline uptr unaligned_origin_for(uptr ptr) {
   return OriginAddr() + (ptr & ShadowMask());
 }
-<<<<<<< HEAD
 
 inline dfsan_origin *origin_for(void *ptr) {
   auto aligned_addr = unaligned_origin_for(reinterpret_cast<uptr>(ptr)) &
@@ -83,15 +79,6 @@
   return reinterpret_cast<dfsan_origin *>(aligned_addr);
 }
 
-=======
-
-inline dfsan_origin *origin_for(void *ptr) {
-  auto aligned_addr = unaligned_origin_for(reinterpret_cast<uptr>(ptr)) &
-                      ~(sizeof(dfsan_origin) - 1);
-  return reinterpret_cast<dfsan_origin *>(aligned_addr);
-}
-
->>>>>>> 2e412c55
 inline const dfsan_origin *origin_for(const void *ptr) {
   return origin_for(const_cast<void *>(ptr));
 }
