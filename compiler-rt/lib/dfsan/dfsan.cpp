--- conflicted
+++ resolved
@@ -320,8 +320,6 @@
   return label;
 }
 
-<<<<<<< HEAD
-=======
 // Return the origin of the first taint byte in the size bytes from the address
 // addr.
 static dfsan_origin GetOriginIfTainted(uptr addr, uptr size) {
@@ -339,7 +337,6 @@
   return 0;
 }
 
->>>>>>> 2e412c55
 // For platforms which support slow unwinder only, we need to restrict the store
 // context size to 1, basically only storing the current pc, because the slow
 // unwinder which is based on libunwind is not async signal safe and causes
@@ -357,12 +354,8 @@
     stack.Print();                      \
   }
 
-<<<<<<< HEAD
-/*
-=======
 // Return a chain with the previous ID id and the current stack.
 // from_init = true if this is the first chain of an origin tracking path.
->>>>>>> 2e412c55
 static u32 ChainOrigin(u32 id, StackTrace *stack, bool from_init = false) {
   // StackDepot is not async signal safe. Do not create new chains in a signal
   // handler.
@@ -385,9 +378,6 @@
   Origin chained = Origin::CreateChainedOrigin(o, stack);
   return chained.raw_id();
 }
-<<<<<<< HEAD
-*/
-=======
 
 static const uptr kOriginAlign = sizeof(dfsan_origin);
 static const uptr kOriginAlignMask = ~(kOriginAlign - 1UL);
@@ -548,7 +538,6 @@
     if (*(u32 *)(end - kOriginAlign) != origin)
       *(u32 *)(end - kOriginAlign) = origin;
 }
->>>>>>> 2e412c55
 
 static void WriteShadowIfDifferent(dfsan_label label, uptr shadow_addr,
                                    uptr size) {
@@ -831,15 +820,12 @@
 void dfsan_clear_thread_local_state() {
   internal_memset(__dfsan_arg_tls, 0, sizeof(__dfsan_arg_tls));
   internal_memset(__dfsan_retval_tls, 0, sizeof(__dfsan_retval_tls));
-<<<<<<< HEAD
-=======
 
   if (__dfsan_get_track_origins()) {
     internal_memset(__dfsan_arg_origin_tls, 0, sizeof(__dfsan_arg_origin_tls));
     internal_memset(&__dfsan_retval_origin_tls, 0,
                     sizeof(__dfsan_retval_origin_tls));
   }
->>>>>>> 2e412c55
 }
 
 static void InitializePlatformEarly() {
