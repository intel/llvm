//===- CtxInstrProfiling.cpp - contextual instrumented PGO ----------------===//
//
// Part of the LLVM Project, under the Apache License v2.0 with LLVM Exceptions.
// See https://llvm.org/LICENSE.txt for license information.
// SPDX-License-Identifier: Apache-2.0 WITH LLVM-exception
//
//===----------------------------------------------------------------------===//

#include "CtxInstrProfiling.h"
#include "sanitizer_common/sanitizer_allocator_internal.h"
#include "sanitizer_common/sanitizer_atomic.h"
#include "sanitizer_common/sanitizer_atomic_clang.h"
#include "sanitizer_common/sanitizer_common.h"
#include "sanitizer_common/sanitizer_dense_map.h"
#include "sanitizer_common/sanitizer_libc.h"
#include "sanitizer_common/sanitizer_mutex.h"
#include "sanitizer_common/sanitizer_placement_new.h"
#include "sanitizer_common/sanitizer_thread_safety.h"
#include "sanitizer_common/sanitizer_vector.h"

#include <assert.h>

using namespace __ctx_profile;

namespace {
// Keep track of all the context roots we actually saw, so we can then traverse
// them when the user asks for the profile in __llvm_ctx_profile_fetch
__sanitizer::SpinMutex AllContextsMutex;
SANITIZER_GUARDED_BY(AllContextsMutex)
__sanitizer::Vector<ContextRoot *> AllContextRoots;

__sanitizer::atomic_uintptr_t AllFunctionsData = {};

// Keep all the functions for which we collect a flat profile in a linked list.
__sanitizer::SpinMutex FlatCtxArenaMutex;
SANITIZER_GUARDED_BY(FlatCtxArenaMutex)
Arena *FlatCtxArenaHead = nullptr;
SANITIZER_GUARDED_BY(FlatCtxArenaMutex)
Arena *FlatCtxArena = nullptr;

// Set to true when we enter a root, and false when we exit - regardless if this
// thread collects a contextual profile for that root.
__thread bool IsUnderContext = false;
__sanitizer::atomic_uint8_t ProfilingStarted = {};

// utility to taint a pointer by setting the LSB. There is an assumption
// throughout that the addresses of contexts are even (really, they should be
// align(8), but "even"-ness is the minimum assumption)
// "scratch contexts" are buffers that we return in certain cases - they are
// large enough to allow for memory safe counter access, but they don't link
// subcontexts below them (the runtime recognizes them and enforces that)
ContextNode *markAsScratch(const ContextNode *Ctx) {
  return reinterpret_cast<ContextNode *>(reinterpret_cast<uint64_t>(Ctx) | 1);
}

// Used when getting the data from TLS. We don't *really* need to reset, but
// it's a simpler system if we do.
template <typename T> inline T consume(T &V) {
  auto R = V;
  V = {0};
  return R;
}

// We allocate at least kBuffSize Arena pages. The scratch buffer is also that
// large.
constexpr size_t kPower = 20;
constexpr size_t kBuffSize = 1 << kPower;

// Highly unlikely we need more than kBuffSize for a context.
size_t getArenaAllocSize(size_t Needed) {
  if (Needed >= kBuffSize)
    return 2 * Needed;
  return kBuffSize;
}

// verify the structural integrity of the context
bool validate(const ContextRoot *Root) {
  // all contexts should be laid out in some arena page. Go over each arena
  // allocated for this Root, and jump over contained contexts based on
  // self-reported sizes.
  __sanitizer::DenseMap<uint64_t, bool> ContextStartAddrs;
  for (const auto *Mem = Root->FirstMemBlock; Mem; Mem = Mem->next()) {
    const auto *Pos = Mem->start();
    while (Pos < Mem->pos()) {
      const auto *Ctx = reinterpret_cast<const ContextNode *>(Pos);
      if (!ContextStartAddrs.insert({reinterpret_cast<uint64_t>(Ctx), true})
               .second)
        return false;
      Pos += Ctx->size();
    }
  }

  // Now traverse the contexts again the same way, but validate all nonull
  // subcontext addresses appear in the set computed above.
  for (const auto *Mem = Root->FirstMemBlock; Mem; Mem = Mem->next()) {
    const auto *Pos = Mem->start();
    while (Pos < Mem->pos()) {
      const auto *Ctx = reinterpret_cast<const ContextNode *>(Pos);
      for (uint32_t I = 0; I < Ctx->callsites_size(); ++I)
        for (auto *Sub = Ctx->subContexts()[I]; Sub; Sub = Sub->next())
          if (!ContextStartAddrs.find(reinterpret_cast<uint64_t>(Sub)))
            return false;

      Pos += Ctx->size();
    }
  }
  return true;
}

inline ContextNode *allocContextNode(char *Place, GUID Guid,
                                     uint32_t NumCounters,
                                     uint32_t NumCallsites,
                                     ContextNode *Next = nullptr) {
  assert(reinterpret_cast<uint64_t>(Place) % ExpectedAlignment == 0);
  return new (Place) ContextNode(Guid, NumCounters, NumCallsites, Next);
}

void resetContextNode(ContextNode &Node) {
  // FIXME(mtrofin): this is std::memset, which we can probably use if we
  // drop/reduce the dependency on sanitizer_common.
  for (uint32_t I = 0; I < Node.counters_size(); ++I)
    Node.counters()[I] = 0;
  for (uint32_t I = 0; I < Node.callsites_size(); ++I)
    for (auto *Next = Node.subContexts()[I]; Next; Next = Next->next())
      resetContextNode(*Next);
}

ContextNode *onContextEnter(ContextNode &Node) {
  ++Node.counters()[0];
  return &Node;
}

} // namespace

// the scratch buffer - what we give when we can't produce a real context (the
// scratch isn't "real" in that it's expected to be clobbered carelessly - we
// don't read it). The other important thing is that the callees from a scratch
// context also get a scratch context.
// Eventually this can be replaced with per-function buffers, a'la the typical
// (flat) instrumented FDO buffers. The clobbering aspect won't apply there, but
// the part about determining the nature of the subcontexts does.
__thread char __Buffer[kBuffSize] = {0};

#define TheScratchContext                                                      \
  markAsScratch(reinterpret_cast<ContextNode *>(__Buffer))

// init the TLSes
__thread void *volatile __llvm_ctx_profile_expected_callee[2] = {nullptr,
                                                                 nullptr};
__thread ContextNode **volatile __llvm_ctx_profile_callsite[2] = {0, 0};

__thread ContextRoot *volatile __llvm_ctx_profile_current_context_root =
    nullptr;

Arena::Arena(uint32_t Size) : Size(Size) {
  __sanitizer::internal_memset(start(), 0, Size);
}

// FIXME(mtrofin): use malloc / mmap instead of sanitizer common APIs to reduce
// the dependency on the latter.
Arena *Arena::allocateNewArena(size_t Size, Arena *Prev) {
  assert(!Prev || Prev->Next == nullptr);
  Arena *NewArena = new (__sanitizer::InternalAlloc(
      Size + sizeof(Arena), /*cache=*/nullptr, /*alignment=*/ExpectedAlignment))
      Arena(Size);
  if (Prev)
    Prev->Next = NewArena;
  return NewArena;
}

void Arena::freeArenaList(Arena *&A) {
  assert(A);
  for (auto *I = A; I != nullptr;) {
    auto *Current = I;
    I = I->Next;
    __sanitizer::InternalFree(Current);
  }
  A = nullptr;
}

// If this is the first time we hit a callsite with this (Guid) particular
// callee, we need to allocate.
ContextNode *getCallsiteSlow(GUID Guid, ContextNode **InsertionPoint,
                             uint32_t NumCounters, uint32_t NumCallsites) {
  auto AllocSize = ContextNode::getAllocSize(NumCounters, NumCallsites);
  auto *Mem = __llvm_ctx_profile_current_context_root->CurrentMem;
  char *AllocPlace = Mem->tryBumpAllocate(AllocSize);
  if (!AllocPlace) {
    // if we failed to allocate on the current arena, allocate a new arena,
    // and place it on __llvm_ctx_profile_current_context_root->CurrentMem so we
    // find it from now on for other cases when we need to getCallsiteSlow.
    // Note that allocateNewArena will link the allocated memory in the list of
    // Arenas.
    __llvm_ctx_profile_current_context_root->CurrentMem = Mem =
        Mem->allocateNewArena(getArenaAllocSize(AllocSize), Mem);
    AllocPlace = Mem->tryBumpAllocate(AllocSize);
  }
  auto *Ret = allocContextNode(AllocPlace, Guid, NumCounters, NumCallsites,
                               *InsertionPoint);
  *InsertionPoint = Ret;
  return Ret;
}

ContextNode *getFlatProfile(FunctionData &Data, GUID Guid,
                            uint32_t NumCounters) {
  if (ContextNode *Existing = Data.FlatCtx)
    return Existing;
  {
    // We could instead try to take the lock and, if that fails, return
    // TheScratchContext. But that could leave message pump loops more sparsely
    // profiled than everything else. Maybe that doesn't matter, and we can
    // optimize this later.
    __sanitizer::GenericScopedLock<__sanitizer::StaticSpinMutex> L(&Data.Mutex);
    if (ContextNode *Existing = Data.FlatCtx)
      return Existing;

    auto NeededSize = ContextNode::getAllocSize(NumCounters, 0);
    char *AllocBuff = nullptr;
    {
      __sanitizer::GenericScopedLock<__sanitizer::SpinMutex> FL(
          &FlatCtxArenaMutex);
      if (FlatCtxArena)
        AllocBuff = FlatCtxArena->tryBumpAllocate(NeededSize);
      if (!AllocBuff) {
        FlatCtxArena = Arena::allocateNewArena(getArenaAllocSize(NeededSize),
                                               FlatCtxArena);
        AllocBuff = FlatCtxArena->tryBumpAllocate(NeededSize);
      }
      if (!FlatCtxArenaHead)
        FlatCtxArenaHead = FlatCtxArena;
    }
    auto *Ret = allocContextNode(AllocBuff, Guid, NumCounters, 0);
    Data.FlatCtx = Ret;

    Data.Next = reinterpret_cast<FunctionData *>(
        __sanitizer::atomic_load_relaxed(&AllFunctionsData));
    while (!__sanitizer::atomic_compare_exchange_strong(
        &AllFunctionsData, reinterpret_cast<uintptr_t *>(&Data.Next),
        reinterpret_cast<uintptr_t>(&Data),
        __sanitizer::memory_order_release)) {
    }
  }

  return Data.FlatCtx;
}

<<<<<<< HEAD
ContextNode *getUnhandledContext(FunctionData &Data, GUID Guid,
                                 uint32_t NumCounters) {
  // 1) if we are under a root (regardless if this thread is collecting or not a
=======
// This should be called once for a Root. Allocate the first arena, set up the
// first context.
void setupContext(ContextRoot *Root, GUID Guid, uint32_t NumCounters,
                  uint32_t NumCallsites) {
  __sanitizer::GenericScopedLock<__sanitizer::SpinMutex> Lock(
      &AllContextsMutex);
  // Re-check - we got here without having had taken a lock.
  if (Root->FirstMemBlock)
    return;
  const auto Needed = ContextNode::getAllocSize(NumCounters, NumCallsites);
  auto *M = Arena::allocateNewArena(getArenaAllocSize(Needed));
  Root->FirstMemBlock = M;
  Root->CurrentMem = M;
  Root->FirstNode = allocContextNode(M->tryBumpAllocate(Needed), Guid,
                                     NumCounters, NumCallsites);
  AllContextRoots.PushBack(Root);
}

ContextRoot *FunctionData::getOrAllocateContextRoot() {
  auto *Root = CtxRoot;
  if (Root)
    return Root;
  __sanitizer::GenericScopedLock<__sanitizer::StaticSpinMutex> L(&Mutex);
  Root = CtxRoot;
  if (!Root) {
    Root = new (__sanitizer::InternalAlloc(sizeof(ContextRoot))) ContextRoot();
    CtxRoot = Root;
  }

  assert(Root);
  return Root;
}

ContextNode *tryStartContextGivenRoot(ContextRoot *Root, GUID Guid,
                                      uint32_t Counters, uint32_t Callsites)
    SANITIZER_NO_THREAD_SAFETY_ANALYSIS {
  IsUnderContext = true;
  __sanitizer::atomic_fetch_add(&Root->TotalEntries, 1,
                                __sanitizer::memory_order_relaxed);
  if (!Root->FirstMemBlock) {
    setupContext(Root, Guid, Counters, Callsites);
  }
  if (Root->Taken.TryLock()) {
    __llvm_ctx_profile_current_context_root = Root;
    onContextEnter(*Root->FirstNode);
    return Root->FirstNode;
  }
  // If this thread couldn't take the lock, return scratch context.
  __llvm_ctx_profile_current_context_root = nullptr;
  return TheScratchContext;
}

ContextNode *getUnhandledContext(FunctionData &Data, GUID Guid,
                                 uint32_t NumCounters) {

  // 1) if we are currently collecting a contextual profile, fetch a ContextNode
  // in the `Unhandled` set. We want to do this regardless of `ProfilingStarted`
  // to (hopefully) offset the penalty of creating these contexts to before
  // profiling.
  //
  // 2) if we are under a root (regardless if this thread is collecting or not a
>>>>>>> d465594a
  // contextual profile for that root), do not collect a flat profile. We want
  // to keep flat profiles only for activations that can't happen under a root,
  // to avoid confusing profiles. We can, for example, combine flattened and
  // flat profiles meaningfully, as we wouldn't double-count anything.
  //
<<<<<<< HEAD
  // 2) to avoid lengthy startup, don't bother with flat profiles until the
  // profiling started. We would reset them anyway when profiling starts.
=======
  // 3) to avoid lengthy startup, don't bother with flat profiles until the
  // profiling has started. We would reset them anyway when profiling starts.
>>>>>>> d465594a
  // HOWEVER. This does lose profiling for message pumps: those functions are
  // entered once and never exit. They should be assumed to be entered before
  // profiling starts - because profiling should start after the server is up
  // and running (which is equivalent to "message pumps are set up").
<<<<<<< HEAD
  if (IsUnderContext || !__sanitizer::atomic_load_relaxed(&ProfilingStarted))
    return TheScratchContext;
  return markAsScratch(
      onContextEnter(*getFlatProfile(Data, Guid, NumCounters)));
=======
  ContextRoot *R = __llvm_ctx_profile_current_context_root;
  if (!R) {
    if (IsUnderContext || !__sanitizer::atomic_load_relaxed(&ProfilingStarted))
      return TheScratchContext;
    else
      return markAsScratch(
          onContextEnter(*getFlatProfile(Data, Guid, NumCounters)));
  }
  auto [Iter, Ins] = R->Unhandled.insert({Guid, nullptr});
  if (Ins)
    Iter->second =
        getCallsiteSlow(Guid, &R->FirstUnhandledCalleeNode, NumCounters, 0);
  return markAsScratch(onContextEnter(*Iter->second));
>>>>>>> d465594a
}

ContextNode *__llvm_ctx_profile_get_context(FunctionData *Data, void *Callee,
                                            GUID Guid, uint32_t NumCounters,
                                            uint32_t NumCallsites) {
  // fast "out" if we're not even doing contextual collection.
  if (!__llvm_ctx_profile_current_context_root)
    return getUnhandledContext(*Data, Guid, NumCounters);

  // also fast "out" if the caller is scratch. We can see if it's scratch by
  // looking at the interior pointer into the subcontexts vector that the caller
  // provided, which, if the context is scratch, so is that interior pointer
  // (because all the address calculations are using even values. Or more
  // precisely, aligned - 8 values)
  auto **CallsiteContext = consume(__llvm_ctx_profile_callsite[0]);
  if (!CallsiteContext || isScratch(CallsiteContext))
    return getUnhandledContext(*Data, Guid, NumCounters);

  // if the callee isn't the expected one, return scratch.
  // Signal handler(s) could have been invoked at any point in the execution.
  // Should that have happened, and had it (the handler) be built with
  // instrumentation, its __llvm_ctx_profile_get_context would have failed here.
  // Its sub call graph would have then populated
  // __llvm_ctx_profile_{expected_callee | callsite} at index 1.
  // The normal call graph may be impacted in that, if the signal handler
  // happened somewhere before we read the TLS here, we'd see the TLS reset and
  // we'd also fail here. That would just mean we would loose counter values for
  // the normal subgraph, this time around. That should be very unlikely, but if
  // it happens too frequently, we should be able to detect discrepancies in
  // entry counts (caller-callee). At the moment, the design goes on the
  // assumption that is so unfrequent, though, that it's not worth doing more
  // for that case.
  auto *ExpectedCallee = consume(__llvm_ctx_profile_expected_callee[0]);
  if (ExpectedCallee != Callee)
    return getUnhandledContext(*Data, Guid, NumCounters);

  auto *Callsite = *CallsiteContext;
  // in the case of indirect calls, we will have all seen targets forming a
  // linked list here. Find the one corresponding to this callee.
  while (Callsite && Callsite->guid() != Guid) {
    Callsite = Callsite->next();
  }
  auto *Ret = Callsite ? Callsite
                       : getCallsiteSlow(Guid, CallsiteContext, NumCounters,
                                         NumCallsites);
  if (Ret->callsites_size() != NumCallsites ||
      Ret->counters_size() != NumCounters)
    __sanitizer::Printf("[ctxprof] Returned ctx differs from what's asked: "
                        "Context: %p, Asked: %lu %u %u, Got: %lu %u %u \n",
                        reinterpret_cast<void *>(Ret), Guid, NumCallsites,
                        NumCounters, Ret->guid(), Ret->callsites_size(),
                        Ret->counters_size());
  onContextEnter(*Ret);
  return Ret;
}

<<<<<<< HEAD
// This should be called once for a Root. Allocate the first arena, set up the
// first context.
void setupContext(ContextRoot *Root, GUID Guid, uint32_t NumCounters,
                  uint32_t NumCallsites) {
  __sanitizer::GenericScopedLock<__sanitizer::SpinMutex> Lock(
      &AllContextsMutex);
  // Re-check - we got here without having had taken a lock.
  if (Root->FirstMemBlock)
    return;
  const auto Needed = ContextNode::getAllocSize(NumCounters, NumCallsites);
  auto *M = Arena::allocateNewArena(getArenaAllocSize(Needed));
  Root->FirstMemBlock = M;
  Root->CurrentMem = M;
  Root->FirstNode = allocContextNode(M->tryBumpAllocate(Needed), Guid,
                                     NumCounters, NumCallsites);
  AllContextRoots.PushBack(Root);
}

ContextNode *__llvm_ctx_profile_start_context(
    ContextRoot *Root, GUID Guid, uint32_t Counters,
    uint32_t Callsites) SANITIZER_NO_THREAD_SAFETY_ANALYSIS {
  IsUnderContext = true;
  __sanitizer::atomic_fetch_add(&Root->TotalEntries, 1,
                                __sanitizer::memory_order_relaxed);

  if (!Root->FirstMemBlock) {
    setupContext(Root, Guid, Counters, Callsites);
  }
  if (Root->Taken.TryLock()) {
    __llvm_ctx_profile_current_context_root = Root;
    onContextEnter(*Root->FirstNode);
    return Root->FirstNode;
  }
  // If this thread couldn't take the lock, return scratch context.
  __llvm_ctx_profile_current_context_root = nullptr;
  return TheScratchContext;
=======
ContextNode *__llvm_ctx_profile_start_context(FunctionData *FData, GUID Guid,
                                              uint32_t Counters,
                                              uint32_t Callsites) {
  return tryStartContextGivenRoot(FData->getOrAllocateContextRoot(), Guid,
                                  Counters, Callsites);
>>>>>>> d465594a
}

void __llvm_ctx_profile_release_context(FunctionData *FData)
    SANITIZER_NO_THREAD_SAFETY_ANALYSIS {
  IsUnderContext = false;
  if (__llvm_ctx_profile_current_context_root) {
    __llvm_ctx_profile_current_context_root = nullptr;
    assert(FData->CtxRoot);
    FData->CtxRoot->Taken.Unlock();
  }
}

void __llvm_ctx_profile_start_collection() {
  size_t NumMemUnits = 0;
  __sanitizer::GenericScopedLock<__sanitizer::SpinMutex> Lock(
      &AllContextsMutex);
  for (uint32_t I = 0; I < AllContextRoots.Size(); ++I) {
    auto *Root = AllContextRoots[I];
    __sanitizer::GenericScopedLock<__sanitizer::StaticSpinMutex> Lock(
        &Root->Taken);
    for (auto *Mem = Root->FirstMemBlock; Mem; Mem = Mem->next())
      ++NumMemUnits;

    resetContextNode(*Root->FirstNode);
<<<<<<< HEAD
=======
    if (Root->FirstUnhandledCalleeNode)
      resetContextNode(*Root->FirstUnhandledCalleeNode);
>>>>>>> d465594a
    __sanitizer::atomic_store_relaxed(&Root->TotalEntries, 0);
  }
  __sanitizer::atomic_store_relaxed(&ProfilingStarted, true);
  __sanitizer::Printf("[ctxprof] Initial NumMemUnits: %zu \n", NumMemUnits);
}

bool __llvm_ctx_profile_fetch(ProfileWriter &Writer) {
  __sanitizer::atomic_store_relaxed(&ProfilingStarted, false);
  __sanitizer::GenericScopedLock<__sanitizer::SpinMutex> Lock(
      &AllContextsMutex);

  Writer.startContextSection();
  for (int I = 0, E = AllContextRoots.Size(); I < E; ++I) {
    auto *Root = AllContextRoots[I];
    __sanitizer::GenericScopedLock<__sanitizer::StaticSpinMutex> TakenLock(
        &Root->Taken);
    if (!validate(Root)) {
      __sanitizer::Printf("[ctxprof] Contextual Profile is %s\n", "invalid");
      return false;
    }
<<<<<<< HEAD
    Writer.writeContextual(*Root->FirstNode, __sanitizer::atomic_load_relaxed(
                                                 &Root->TotalEntries));
=======
    Writer.writeContextual(
        *Root->FirstNode, Root->FirstUnhandledCalleeNode,
        __sanitizer::atomic_load_relaxed(&Root->TotalEntries));
>>>>>>> d465594a
  }
  Writer.endContextSection();
  Writer.startFlatSection();
  // The list progresses behind the head, so taking this snapshot allows the
  // list to grow concurrently without causing a race condition with our
  // traversing it.
  const auto *Pos = reinterpret_cast<const FunctionData *>(
      __sanitizer::atomic_load_relaxed(&AllFunctionsData));
  for (; Pos; Pos = Pos->Next)
    Writer.writeFlat(Pos->FlatCtx->guid(), Pos->FlatCtx->counters(),
                     Pos->FlatCtx->counters_size());
  Writer.endFlatSection();
  return true;
}

void __llvm_ctx_profile_free() {
  __sanitizer::atomic_store_relaxed(&ProfilingStarted, false);
  {
    __sanitizer::GenericScopedLock<__sanitizer::SpinMutex> Lock(
        &AllContextsMutex);
    for (int I = 0, E = AllContextRoots.Size(); I < E; ++I)
      for (auto *A = AllContextRoots[I]->FirstMemBlock; A;) {
        auto *C = A;
        A = A->next();
        __sanitizer::InternalFree(C);
      }
    AllContextRoots.Reset();
  }
  __sanitizer::atomic_store_relaxed(&AllFunctionsData, 0U);
  {
    __sanitizer::GenericScopedLock<__sanitizer::SpinMutex> Lock(
        &FlatCtxArenaMutex);
    FlatCtxArena = nullptr;
    for (auto *A = FlatCtxArenaHead; A;) {
      auto *C = A;
      A = C->next();
      __sanitizer::InternalFree(C);
    }

    FlatCtxArenaHead = nullptr;
  }
}<|MERGE_RESOLUTION|>--- conflicted
+++ resolved
@@ -244,11 +244,6 @@
   return Data.FlatCtx;
 }
 
-<<<<<<< HEAD
-ContextNode *getUnhandledContext(FunctionData &Data, GUID Guid,
-                                 uint32_t NumCounters) {
-  // 1) if we are under a root (regardless if this thread is collecting or not a
-=======
 // This should be called once for a Root. Allocate the first arena, set up the
 // first context.
 void setupContext(ContextRoot *Root, GUID Guid, uint32_t NumCounters,
@@ -310,29 +305,17 @@
   // profiling.
   //
   // 2) if we are under a root (regardless if this thread is collecting or not a
->>>>>>> d465594a
   // contextual profile for that root), do not collect a flat profile. We want
   // to keep flat profiles only for activations that can't happen under a root,
   // to avoid confusing profiles. We can, for example, combine flattened and
   // flat profiles meaningfully, as we wouldn't double-count anything.
   //
-<<<<<<< HEAD
-  // 2) to avoid lengthy startup, don't bother with flat profiles until the
-  // profiling started. We would reset them anyway when profiling starts.
-=======
   // 3) to avoid lengthy startup, don't bother with flat profiles until the
   // profiling has started. We would reset them anyway when profiling starts.
->>>>>>> d465594a
   // HOWEVER. This does lose profiling for message pumps: those functions are
   // entered once and never exit. They should be assumed to be entered before
   // profiling starts - because profiling should start after the server is up
   // and running (which is equivalent to "message pumps are set up").
-<<<<<<< HEAD
-  if (IsUnderContext || !__sanitizer::atomic_load_relaxed(&ProfilingStarted))
-    return TheScratchContext;
-  return markAsScratch(
-      onContextEnter(*getFlatProfile(Data, Guid, NumCounters)));
-=======
   ContextRoot *R = __llvm_ctx_profile_current_context_root;
   if (!R) {
     if (IsUnderContext || !__sanitizer::atomic_load_relaxed(&ProfilingStarted))
@@ -346,7 +329,6 @@
     Iter->second =
         getCallsiteSlow(Guid, &R->FirstUnhandledCalleeNode, NumCounters, 0);
   return markAsScratch(onContextEnter(*Iter->second));
->>>>>>> d465594a
 }
 
 ContextNode *__llvm_ctx_profile_get_context(FunctionData *Data, void *Callee,
@@ -403,50 +385,11 @@
   return Ret;
 }
 
-<<<<<<< HEAD
-// This should be called once for a Root. Allocate the first arena, set up the
-// first context.
-void setupContext(ContextRoot *Root, GUID Guid, uint32_t NumCounters,
-                  uint32_t NumCallsites) {
-  __sanitizer::GenericScopedLock<__sanitizer::SpinMutex> Lock(
-      &AllContextsMutex);
-  // Re-check - we got here without having had taken a lock.
-  if (Root->FirstMemBlock)
-    return;
-  const auto Needed = ContextNode::getAllocSize(NumCounters, NumCallsites);
-  auto *M = Arena::allocateNewArena(getArenaAllocSize(Needed));
-  Root->FirstMemBlock = M;
-  Root->CurrentMem = M;
-  Root->FirstNode = allocContextNode(M->tryBumpAllocate(Needed), Guid,
-                                     NumCounters, NumCallsites);
-  AllContextRoots.PushBack(Root);
-}
-
-ContextNode *__llvm_ctx_profile_start_context(
-    ContextRoot *Root, GUID Guid, uint32_t Counters,
-    uint32_t Callsites) SANITIZER_NO_THREAD_SAFETY_ANALYSIS {
-  IsUnderContext = true;
-  __sanitizer::atomic_fetch_add(&Root->TotalEntries, 1,
-                                __sanitizer::memory_order_relaxed);
-
-  if (!Root->FirstMemBlock) {
-    setupContext(Root, Guid, Counters, Callsites);
-  }
-  if (Root->Taken.TryLock()) {
-    __llvm_ctx_profile_current_context_root = Root;
-    onContextEnter(*Root->FirstNode);
-    return Root->FirstNode;
-  }
-  // If this thread couldn't take the lock, return scratch context.
-  __llvm_ctx_profile_current_context_root = nullptr;
-  return TheScratchContext;
-=======
 ContextNode *__llvm_ctx_profile_start_context(FunctionData *FData, GUID Guid,
                                               uint32_t Counters,
                                               uint32_t Callsites) {
   return tryStartContextGivenRoot(FData->getOrAllocateContextRoot(), Guid,
                                   Counters, Callsites);
->>>>>>> d465594a
 }
 
 void __llvm_ctx_profile_release_context(FunctionData *FData)
@@ -471,11 +414,8 @@
       ++NumMemUnits;
 
     resetContextNode(*Root->FirstNode);
-<<<<<<< HEAD
-=======
     if (Root->FirstUnhandledCalleeNode)
       resetContextNode(*Root->FirstUnhandledCalleeNode);
->>>>>>> d465594a
     __sanitizer::atomic_store_relaxed(&Root->TotalEntries, 0);
   }
   __sanitizer::atomic_store_relaxed(&ProfilingStarted, true);
@@ -496,14 +436,9 @@
       __sanitizer::Printf("[ctxprof] Contextual Profile is %s\n", "invalid");
       return false;
     }
-<<<<<<< HEAD
-    Writer.writeContextual(*Root->FirstNode, __sanitizer::atomic_load_relaxed(
-                                                 &Root->TotalEntries));
-=======
     Writer.writeContextual(
         *Root->FirstNode, Root->FirstUnhandledCalleeNode,
         __sanitizer::atomic_load_relaxed(&Root->TotalEntries));
->>>>>>> d465594a
   }
   Writer.endContextSection();
   Writer.startFlatSection();
