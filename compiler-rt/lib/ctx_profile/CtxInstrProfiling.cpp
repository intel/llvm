--- conflicted
+++ resolved
@@ -90,8 +90,6 @@
   }
   return true;
 }
-<<<<<<< HEAD
-=======
 
 inline ContextNode *allocContextNode(char *Place, GUID Guid,
                                      uint32_t NrCounters, uint32_t NrCallsites,
@@ -112,7 +110,6 @@
 
 void onContextEnter(ContextNode &Node) { ++Node.counters()[0]; }
 
->>>>>>> 6e4c5224
 } // namespace
 
 // the scratch buffer - what we give when we can't produce a real context (the
@@ -135,13 +132,10 @@
 __thread ContextRoot *volatile __llvm_ctx_profile_current_context_root =
     nullptr;
 
-<<<<<<< HEAD
-=======
 Arena::Arena(uint32_t Size) : Size(Size) {
   __sanitizer::internal_memset(start(), 0, Size);
 }
 
->>>>>>> 6e4c5224
 // FIXME(mtrofin): use malloc / mmap instead of sanitizer common APIs to reduce
 // the dependency on the latter.
 Arena *Arena::allocateNewArena(size_t Size, Arena *Prev) {
@@ -164,33 +158,9 @@
   A = nullptr;
 }
 
-<<<<<<< HEAD
-inline ContextNode *ContextNode::alloc(char *Place, GUID Guid,
-                                       uint32_t NrCounters,
-                                       uint32_t NrCallsites,
-                                       ContextNode *Next) {
-  assert(reinterpret_cast<uint64_t>(Place) % ExpectedAlignment == 0);
-  return new (Place) ContextNode(Guid, NrCounters, NrCallsites, Next);
-}
-
-void ContextNode::reset() {
-  // FIXME(mtrofin): this is std::memset, which we can probably use if we
-  // drop/reduce the dependency on sanitizer_common.
-  for (uint32_t I = 0; I < NrCounters; ++I)
-    counters()[I] = 0;
-  for (uint32_t I = 0; I < NrCallsites; ++I)
-    for (auto *Next = subContexts()[I]; Next; Next = Next->Next)
-      Next->reset();
-}
-
-// If this is the first time we hit a callsite with this (Guid) particular
-// callee, we need to allocate.
-ContextNode *getCallsiteSlow(uint64_t Guid, ContextNode **InsertionPoint,
-=======
 // If this is the first time we hit a callsite with this (Guid) particular
 // callee, we need to allocate.
 ContextNode *getCallsiteSlow(GUID Guid, ContextNode **InsertionPoint,
->>>>>>> 6e4c5224
                              uint32_t NrCounters, uint32_t NrCallsites) {
   auto AllocSize = ContextNode::getAllocSize(NrCounters, NrCallsites);
   auto *Mem = __llvm_ctx_profile_current_context_root->CurrentMem;
@@ -205,13 +175,8 @@
         Mem->allocateNewArena(getArenaAllocSize(AllocSize), Mem);
     AllocPlace = Mem->tryBumpAllocate(AllocSize);
   }
-<<<<<<< HEAD
-  auto *Ret = ContextNode::alloc(AllocPlace, Guid, NrCounters, NrCallsites,
-                                 *InsertionPoint);
-=======
   auto *Ret = allocContextNode(AllocPlace, Guid, NrCounters, NrCallsites,
                                *InsertionPoint);
->>>>>>> 6e4c5224
   *InsertionPoint = Ret;
   return Ret;
 }
@@ -265,11 +230,7 @@
                         "Context: %p, Asked: %lu %u %u, Got: %lu %u %u \n",
                         Ret, Guid, NrCallsites, NrCounters, Ret->guid(),
                         Ret->callsites_size(), Ret->counters_size());
-<<<<<<< HEAD
-  Ret->onEntry();
-=======
   onContextEnter(*Ret);
->>>>>>> 6e4c5224
   return Ret;
 }
 
@@ -286,13 +247,8 @@
   auto *M = Arena::allocateNewArena(getArenaAllocSize(Needed));
   Root->FirstMemBlock = M;
   Root->CurrentMem = M;
-<<<<<<< HEAD
-  Root->FirstNode = ContextNode::alloc(M->tryBumpAllocate(Needed), Guid,
-                                       NrCounters, NrCallsites);
-=======
   Root->FirstNode = allocContextNode(M->tryBumpAllocate(Needed), Guid,
                                      NrCounters, NrCallsites);
->>>>>>> 6e4c5224
   AllContextRoots.PushBack(Root);
 }
 
@@ -304,11 +260,7 @@
   }
   if (Root->Taken.TryLock()) {
     __llvm_ctx_profile_current_context_root = Root;
-<<<<<<< HEAD
-    Root->FirstNode->onEntry();
-=======
     onContextEnter(*Root->FirstNode);
->>>>>>> 6e4c5224
     return Root->FirstNode;
   }
   // If this thread couldn't take the lock, return scratch context.
@@ -335,22 +287,13 @@
     for (auto *Mem = Root->FirstMemBlock; Mem; Mem = Mem->next())
       ++NrMemUnits;
 
-<<<<<<< HEAD
-    Root->FirstNode->reset();
-=======
     resetContextNode(*Root->FirstNode);
->>>>>>> 6e4c5224
   }
   __sanitizer::Printf("[ctxprof] Initial NrMemUnits: %zu \n", NrMemUnits);
 }
 
-<<<<<<< HEAD
-bool __llvm_ctx_profile_fetch(
-    void *Data, bool (*Writer)(void *W, const __ctx_profile::ContextNode &)) {
-=======
 bool __llvm_ctx_profile_fetch(void *Data,
                               bool (*Writer)(void *W, const ContextNode &)) {
->>>>>>> 6e4c5224
   assert(Writer);
   __sanitizer::GenericScopedLock<__sanitizer::SpinMutex> Lock(
       &AllContextsMutex);
