--- conflicted
+++ resolved
@@ -9,10 +9,7 @@
 #ifndef CTX_PROFILE_CTXINSTRPROFILING_H_
 #define CTX_PROFILE_CTXINSTRPROFILING_H_
 
-<<<<<<< HEAD
-=======
 #include "CtxInstrContextNode.h"
->>>>>>> 6e4c5224
 #include "sanitizer_common/sanitizer_mutex.h"
 #include <sanitizer/common_interface_defs.h>
 
@@ -22,12 +19,6 @@
 // its allocatable space.
 class ArenaTest_ZeroInit_Test;
 namespace __ctx_profile {
-using GUID = uint64_t;
-static constexpr size_t ExpectedAlignment = 8;
-// We really depend on this, see further below. We currently support x86_64.
-// When we want to support other archs, we need to trace the places Alignment is
-// used and adjust accordingly.
-static_assert(sizeof(void *) == ExpectedAlignment);
 
 static constexpr size_t ExpectedAlignment = 8;
 // We really depend on this, see further below. We currently support x86_64.
@@ -78,102 +69,6 @@
 // it to be thus aligned.
 static_assert(alignof(Arena) == ExpectedAlignment);
 
-<<<<<<< HEAD
-/// The contextual profile is a directed tree where each node has one parent. A
-/// node (ContextNode) corresponds to a function activation. The root of the
-/// tree is at a function that was marked as entrypoint to the compiler. A node
-/// stores counter values for edges and a vector of subcontexts. These are the
-/// contexts of callees. The index in the subcontext vector corresponds to the
-/// index of the callsite (as was instrumented via llvm.instrprof.callsite). At
-/// that index we find a linked list, potentially empty, of ContextNodes. Direct
-/// calls will have 0 or 1 values in the linked list, but indirect callsites may
-/// have more.
-///
-/// The ContextNode has a fixed sized header describing it - the GUID of the
-/// function, the size of the counter and callsite vectors. It is also an
-/// (intrusive) linked list for the purposes of the indirect call case above.
-///
-/// Allocation is expected to happen on an Arena. The allocation lays out inline
-/// the counter and subcontexts vectors. The class offers APIs to correctly
-/// reference the latter.
-///
-/// The layout is as follows:
-///
-/// [[declared fields][counters vector][vector of ptrs to subcontexts]]
-///
-/// See also documentation on the counters and subContexts members below.
-///
-/// The structure of the ContextNode is known to LLVM, because LLVM needs to:
-///   (1) increment counts, and
-///   (2) form a GEP for the position in the subcontext list of a callsite
-/// This means changes to LLVM contextual profile lowering and changes here
-/// must be coupled.
-/// Note: the header content isn't interesting to LLVM (other than its size)
-///
-/// Part of contextual collection is the notion of "scratch contexts". These are
-/// buffers that are "large enough" to allow for memory-safe acceses during
-/// counter increments - meaning the counter increment code in LLVM doesn't need
-/// to be concerned with memory safety. Their subcontexts never get populated,
-/// though. The runtime code here produces and recognizes them.
-class ContextNode final {
-  const GUID Guid;
-  ContextNode *const Next;
-  const uint32_t NrCounters;
-  const uint32_t NrCallsites;
-
-public:
-  ContextNode(GUID Guid, uint32_t NrCounters, uint32_t NrCallsites,
-              ContextNode *Next = nullptr)
-      : Guid(Guid), Next(Next), NrCounters(NrCounters),
-        NrCallsites(NrCallsites) {}
-  static inline ContextNode *alloc(char *Place, GUID Guid, uint32_t NrCounters,
-                                   uint32_t NrCallsites,
-                                   ContextNode *Next = nullptr);
-
-  static inline size_t getAllocSize(uint32_t NrCounters, uint32_t NrCallsites) {
-    return sizeof(ContextNode) + sizeof(uint64_t) * NrCounters +
-           sizeof(ContextNode *) * NrCallsites;
-  }
-
-  // The counters vector starts right after the static header.
-  uint64_t *counters() {
-    ContextNode *addr_after = &(this[1]);
-    return reinterpret_cast<uint64_t *>(addr_after);
-  }
-
-  uint32_t counters_size() const { return NrCounters; }
-  uint32_t callsites_size() const { return NrCallsites; }
-
-  const uint64_t *counters() const {
-    return const_cast<ContextNode *>(this)->counters();
-  }
-
-  // The subcontexts vector starts right after the end of the counters vector.
-  ContextNode **subContexts() {
-    return reinterpret_cast<ContextNode **>(&(counters()[NrCounters]));
-  }
-
-  ContextNode *const *subContexts() const {
-    return const_cast<ContextNode *>(this)->subContexts();
-  }
-
-  GUID guid() const { return Guid; }
-  ContextNode *next() { return Next; }
-
-  size_t size() const { return getAllocSize(NrCounters, NrCallsites); }
-
-  void reset();
-
-  // since we go through the runtime to get a context back to LLVM, in the entry
-  // basic block, might as well handle incrementing the entry basic block
-  // counter.
-  void onEntry() { ++counters()[0]; }
-
-  uint64_t entrycount() const { return counters()[0]; }
-};
-
-=======
->>>>>>> 6e4c5224
 // Verify maintenance to ContextNode doesn't change this invariant, which makes
 // sure the inlined vectors are appropriately aligned.
 static_assert(alignof(ContextNode) == ExpectedAlignment);
@@ -238,12 +133,7 @@
 extern __thread void *volatile __llvm_ctx_profile_expected_callee[2];
 /// TLS where LLVM stores the pointer inside a caller's subcontexts vector that
 /// corresponds to the callsite being lowered.
-<<<<<<< HEAD
-extern __thread __ctx_profile::ContextNode *
-    *volatile __llvm_ctx_profile_callsite[2];
-=======
 extern __thread ContextNode **volatile __llvm_ctx_profile_callsite[2];
->>>>>>> 6e4c5224
 
 // __llvm_ctx_profile_current_context_root is exposed for unit testing,
 // othwerise it's only used internally by compiler-rt/ctx_profile.
@@ -252,16 +142,9 @@
 
 /// called by LLVM in the entry BB of a "entry point" function. The returned
 /// pointer may be "tainted" - its LSB set to 1 - to indicate it's scratch.
-<<<<<<< HEAD
-__ctx_profile::ContextNode *
-__llvm_ctx_profile_start_context(__ctx_profile::ContextRoot *Root,
-                                 __ctx_profile::GUID Guid, uint32_t Counters,
-                                 uint32_t Callsites);
-=======
 ContextNode *__llvm_ctx_profile_start_context(__ctx_profile::ContextRoot *Root,
                                               GUID Guid, uint32_t Counters,
                                               uint32_t Callsites);
->>>>>>> 6e4c5224
 
 /// paired with __llvm_ctx_profile_start_context, and called at the exit of the
 /// entry point function.
@@ -269,15 +152,9 @@
 
 /// called for any other function than entry points, in the entry BB of such
 /// function. Same consideration about LSB of returned value as .._start_context
-<<<<<<< HEAD
-__ctx_profile::ContextNode *
-__llvm_ctx_profile_get_context(void *Callee, __ctx_profile::GUID Guid,
-                               uint32_t NrCounters, uint32_t NrCallsites);
-=======
 ContextNode *__llvm_ctx_profile_get_context(void *Callee, GUID Guid,
                                             uint32_t NrCounters,
                                             uint32_t NrCallsites);
->>>>>>> 6e4c5224
 
 /// Prepares for collection. Currently this resets counter values but preserves
 /// internal context tree structure.
@@ -292,12 +169,7 @@
 /// The Writer's first parameter plays the role of closure for Writer, and is
 /// what the caller of __llvm_ctx_profile_fetch passes as the Data parameter.
 /// The second parameter is the root of a context tree.
-<<<<<<< HEAD
-bool __llvm_ctx_profile_fetch(
-    void *Data, bool (*Writer)(void *, const __ctx_profile::ContextNode &));
-=======
 bool __llvm_ctx_profile_fetch(void *Data,
                               bool (*Writer)(void *, const ContextNode &));
->>>>>>> 6e4c5224
 }
 #endif // CTX_PROFILE_CTXINSTRPROFILING_H_