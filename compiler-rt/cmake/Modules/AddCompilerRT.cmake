include(ExternalProject)
include(CompilerRTUtils)
include(HandleCompilerRT)

function(set_target_output_directories target output_dir)
  # For RUNTIME_OUTPUT_DIRECTORY variable, Multi-configuration generators
  # append a per-configuration subdirectory to the specified directory.
  # To avoid the appended folder, the configuration specific variable must be
  # set 'RUNTIME_OUTPUT_DIRECTORY_${CONF}':
  # RUNTIME_OUTPUT_DIRECTORY_DEBUG, RUNTIME_OUTPUT_DIRECTORY_RELEASE, ...
  if(CMAKE_CONFIGURATION_TYPES)
    foreach(build_mode ${CMAKE_CONFIGURATION_TYPES})
      string(TOUPPER "${build_mode}" CONFIG_SUFFIX)
      set_target_properties("${target}" PROPERTIES
          "ARCHIVE_OUTPUT_DIRECTORY_${CONFIG_SUFFIX}" ${output_dir}
          "LIBRARY_OUTPUT_DIRECTORY_${CONFIG_SUFFIX}" ${output_dir}
          "RUNTIME_OUTPUT_DIRECTORY_${CONFIG_SUFFIX}" ${output_dir})
    endforeach()
  else()
    set_target_properties("${target}" PROPERTIES
        ARCHIVE_OUTPUT_DIRECTORY ${output_dir}
        LIBRARY_OUTPUT_DIRECTORY ${output_dir}
        RUNTIME_OUTPUT_DIRECTORY ${output_dir})
  endif()
endfunction()

# Tries to add an "object library" target for a given list of OSs and/or
# architectures with name "<name>.<arch>" for non-Darwin platforms if
# architecture can be targeted, and "<name>.<os>" for Darwin platforms.
# add_compiler_rt_object_libraries(<name>
#                                  OS <os names>
#                                  ARCHS <architectures>
#                                  SOURCES <source files>
#                                  CFLAGS <compile flags>
#                                  DEFS <compile definitions>
#                                  DEPS <dependencies>
#                                  ADDITIONAL_HEADERS <header files>)
function(add_compiler_rt_object_libraries name)
  cmake_parse_arguments(LIB "" "" "OS;ARCHS;SOURCES;CFLAGS;DEFS;DEPS;ADDITIONAL_HEADERS"
    ${ARGN})
  set(libnames)
  if(APPLE)
    foreach(os ${LIB_OS})
      set(libname "${name}.${os}")
      set(libnames ${libnames} ${libname})
      set(extra_cflags_${libname} ${DARWIN_${os}_CFLAGS})
      list_intersect(LIB_ARCHS_${libname} DARWIN_${os}_ARCHS LIB_ARCHS)
    endforeach()
  else()
    foreach(arch ${LIB_ARCHS})
      set(libname "${name}.${arch}")
      set(libnames ${libnames} ${libname})
      set(extra_cflags_${libname} ${TARGET_${arch}_CFLAGS})
      if(NOT CAN_TARGET_${arch})
        message(FATAL_ERROR "Architecture ${arch} can't be targeted")
        return()
      endif()
    endforeach()
  endif()

  # Add headers to LIB_SOURCES for IDEs
  compiler_rt_process_sources(LIB_SOURCES
    ${LIB_SOURCES}
    ADDITIONAL_HEADERS
      ${LIB_ADDITIONAL_HEADERS}
  )

  foreach(libname ${libnames})
    add_library(${libname} OBJECT ${LIB_SOURCES})
    if(LIB_DEPS)
      add_dependencies(${libname} ${LIB_DEPS})
    endif()

    # Strip out -msse3 if this isn't macOS.
    set(target_flags ${LIB_CFLAGS})
    if(APPLE AND NOT "${libname}" MATCHES ".*\.osx.*")
      list(REMOVE_ITEM target_flags "-msse3")
    endif()

    # Build the macOS sanitizers with Mac Catalyst support.
    if (APPLE AND
        "${COMPILER_RT_ENABLE_MACCATALYST}" AND
        "${libname}" MATCHES ".*\.osx.*")
      foreach(arch ${LIB_ARCHS_${libname}})
        list(APPEND target_flags
          "SHELL:-target ${arch}-apple-macos${DARWIN_osx_MIN_VER} -darwin-target-variant ${arch}-apple-ios13.1-macabi")
      endforeach()
    endif()

    set_target_compile_flags(${libname}
      ${extra_cflags_${libname}} ${target_flags})
    set_property(TARGET ${libname} APPEND PROPERTY
      COMPILE_DEFINITIONS ${LIB_DEFS})
    set_target_properties(${libname} PROPERTIES FOLDER "Compiler-RT/Libraries")
    if(APPLE)
      set_target_properties(${libname} PROPERTIES
        OSX_ARCHITECTURES "${LIB_ARCHS_${libname}}")
    endif()
  endforeach()
endfunction()

# Takes a list of object library targets, and a suffix and appends the proper
# TARGET_OBJECTS string to the output variable.
# format_object_libs(<output> <suffix> ...)
macro(format_object_libs output suffix)
  foreach(lib ${ARGN})
    list(APPEND ${output} $<TARGET_OBJECTS:${lib}.${suffix}>)
  endforeach()
endmacro()

function(add_compiler_rt_component name)
  add_custom_target(${name})
  set_target_properties(${name} PROPERTIES FOLDER "Compiler-RT/Components")
  if(COMMAND runtime_register_component)
    runtime_register_component(${name})
  endif()
  add_dependencies(compiler-rt ${name})
endfunction()

macro(set_output_name output name arch)
  if(LLVM_ENABLE_PER_TARGET_RUNTIME_DIR)
    set(${output} ${name})
  else()
    if(ANDROID AND ${arch} STREQUAL "i386")
      set(${output} "${name}-i686${COMPILER_RT_OS_SUFFIX}")
    elseif("${arch}" MATCHES "^arm")
      if(COMPILER_RT_DEFAULT_TARGET_ONLY)
        set(triple "${COMPILER_RT_DEFAULT_TARGET_TRIPLE}")
      else()
        set(triple "${LLVM_TARGET_TRIPLE}")
      endif()
      # Except for baremetal, when using arch-suffixed runtime library names,
      # clang only looks for libraries named "arm" or "armhf", see
      # getArchNameForCompilerRTLib in clang. Therefore, try to inspect both
      # the arch name and the triple if it seems like we're building an armhf
      # target.
      if (COMPILER_RT_BAREMETAL_BUILD)
        set(${output} "${name}-${arch}${COMPILER_RT_OS_SUFFIX}")
      elseif ("${arch}" MATCHES "hf$" OR "${triple}" MATCHES "hf$")
        set(${output} "${name}-armhf${COMPILER_RT_OS_SUFFIX}")
      else()
        set(${output} "${name}-arm${COMPILER_RT_OS_SUFFIX}")
      endif()
    else()
      set(${output} "${name}-${arch}${COMPILER_RT_OS_SUFFIX}")
    endif()
  endif()
endmacro()

# Adds static or shared runtime for a list of architectures and operating
# systems and puts it in the proper directory in the build and install trees.
# add_compiler_rt_runtime(<name>
#                         {OBJECT|STATIC|SHARED|MODULE}
#                         ARCHS <architectures>
#                         OS <os list>
#                         SOURCES <source files>
#                         CFLAGS <compile flags>
#                         LINK_FLAGS <linker flags>
#                         DEFS <compile definitions>
#                         DEPS <dependencies>
#                         LINK_LIBS <linked libraries> (only for shared library)
#                         OBJECT_LIBS <object libraries to use as sources>
#                         PARENT_TARGET <convenience parent target>
#                         ADDITIONAL_HEADERS <header files>
#                         EXTENSIONS <boolean>)
function(add_compiler_rt_runtime name type)
  if(NOT type MATCHES "^(OBJECT|STATIC|SHARED|MODULE)$")
    message(FATAL_ERROR
            "type argument must be OBJECT, STATIC, SHARED or MODULE")
    return()
  endif()
  cmake_parse_arguments(LIB
    ""
    "PARENT_TARGET"
    "OS;ARCHS;SOURCES;CFLAGS;LINK_FLAGS;DEFS;DEPS;LINK_LIBS;OBJECT_LIBS;ADDITIONAL_HEADERS;EXTENSIONS"
    ${ARGN})
  set(libnames)
  # Until we support this some other way, build compiler-rt runtime without LTO
  # to allow non-LTO projects to link with it. GPU targets can currently only be
  # distributed as LLVM-IR and ignore this.
  if(COMPILER_RT_HAS_FNO_LTO_FLAG AND NOT COMPILER_RT_GPU_BUILD)
    set(NO_LTO_FLAGS "-fno-lto")
  else()
    set(NO_LTO_FLAGS "")
  endif()

  # By default do not instrument or use profdata for compiler-rt.
  set(NO_PGO_FLAGS "")
  if(NOT COMPILER_RT_ENABLE_PGO)
    if(LLVM_PROFDATA_FILE AND COMPILER_RT_HAS_FNO_PROFILE_INSTR_USE_FLAG)
      list(APPEND NO_PGO_FLAGS "-fno-profile-instr-use")
    endif()
    if(LLVM_BUILD_INSTRUMENTED MATCHES IR AND COMPILER_RT_HAS_FNO_PROFILE_GENERATE_FLAG)
      list(APPEND NO_PGO_FLAGS "-fno-profile-generate")
    elseif((LLVM_BUILD_INSTRUMENTED OR LLVM_BUILD_INSTRUMENTED_COVERAGE) AND COMPILER_RT_HAS_FNO_PROFILE_INSTR_GENERATE_FLAG)
      list(APPEND NO_PGO_FLAGS "-fno-profile-instr-generate")
      if(LLVM_BUILD_INSTRUMENTED_COVERAGE AND COMPILER_RT_HAS_FNO_COVERAGE_MAPPING_FLAG)
        list(APPEND NO_PGO_FLAGS "-fno-coverage-mapping")
      endif()
    endif()
  endif()

  list(LENGTH LIB_SOURCES LIB_SOURCES_LENGTH)
  if (${LIB_SOURCES_LENGTH} GREATER 0)
    # Add headers to LIB_SOURCES for IDEs. It doesn't make sense to
    # do this for a runtime library that only consists of OBJECT
    # libraries, so only add the headers when source files are present.
    compiler_rt_process_sources(LIB_SOURCES
      ${LIB_SOURCES}
      ADDITIONAL_HEADERS
        ${LIB_ADDITIONAL_HEADERS}
    )
  endif()

  if(APPLE)
    foreach(os ${LIB_OS})
      # Strip out -msse3 if this isn't macOS.
      list(LENGTH LIB_CFLAGS HAS_EXTRA_CFLAGS)
      if(HAS_EXTRA_CFLAGS AND NOT "${os}" MATCHES "^(osx)$")
        list(REMOVE_ITEM LIB_CFLAGS "-msse3")
      endif()
      if(type STREQUAL "STATIC")
        set(libname "${name}_${os}")
      else()
        set(libname "${name}_${os}_dynamic")
        set(extra_link_flags_${libname} ${DARWIN_${os}_LINK_FLAGS} ${LIB_LINK_FLAGS})
      endif()
      list_intersect(LIB_ARCHS_${libname} DARWIN_${os}_ARCHS LIB_ARCHS)
      if(LIB_ARCHS_${libname})
        list(APPEND libnames ${libname})
        set(extra_cflags_${libname} ${DARWIN_${os}_CFLAGS} ${NO_LTO_FLAGS} ${NO_PGO_FLAGS} ${LIB_CFLAGS})
        set(output_name_${libname} ${libname}${COMPILER_RT_OS_SUFFIX})
        set(sources_${libname} ${LIB_SOURCES})
        format_object_libs(sources_${libname} ${os} ${LIB_OBJECT_LIBS})
        get_compiler_rt_output_dir(${COMPILER_RT_DEFAULT_TARGET_ARCH} output_dir_${libname})
        get_compiler_rt_install_dir(${COMPILER_RT_DEFAULT_TARGET_ARCH} install_dir_${libname})
      endif()

      # Build the macOS sanitizers with Mac Catalyst support.
      if ("${COMPILER_RT_ENABLE_MACCATALYST}" AND
          "${os}" MATCHES "^(osx)$")
        foreach(arch ${LIB_ARCHS_${libname}})
          list(APPEND extra_cflags_${libname}
            "SHELL:-target ${arch}-apple-macos${DARWIN_osx_MIN_VER} -darwin-target-variant ${arch}-apple-ios13.1-macabi")
          list(APPEND extra_link_flags_${libname}
            "SHELL:-target ${arch}-apple-macos${DARWIN_osx_MIN_VER} -darwin-target-variant ${arch}-apple-ios13.1-macabi")
        endforeach()
      endif()
    endforeach()
  else()
    foreach(arch ${LIB_ARCHS})
      if(NOT CAN_TARGET_${arch})
        message(FATAL_ERROR "Architecture ${arch} can't be targeted")
        return()
      endif()
      if(type STREQUAL "OBJECT")
        set(libname "${name}-${arch}")
        set_output_name(output_name_${libname} ${name}${COMPILER_RT_OS_SUFFIX} ${arch})
      elseif(type STREQUAL "STATIC")
        set(libname "${name}-${arch}")
        set_output_name(output_name_${libname} ${name} ${arch})
      else()
        set(libname "${name}-dynamic-${arch}")
        set(extra_cflags_${libname} ${TARGET_${arch}_CFLAGS} ${LIB_CFLAGS})
        set(extra_link_flags_${libname} ${TARGET_${arch}_LINK_FLAGS} ${LIB_LINK_FLAGS})
        if(WIN32)
          set_output_name(output_name_${libname} ${name}_dynamic ${arch})
        else()
          set_output_name(output_name_${libname} ${name} ${arch})
        endif()
      endif()
      if(COMPILER_RT_USE_BUILTINS_LIBRARY AND NOT type STREQUAL "OBJECT" AND
         NOT name STREQUAL "clang_rt.builtins")
        get_compiler_rt_target(${arch} target)
        find_compiler_rt_library(builtins builtins_${libname} TARGET ${target})
        if(builtins_${libname} STREQUAL "NOTFOUND")
          message(FATAL_ERROR "Cannot find builtins library for the target architecture")
        endif()
      endif()
      set(sources_${libname} ${LIB_SOURCES})
      format_object_libs(sources_${libname} ${arch} ${LIB_OBJECT_LIBS})
      set(libnames ${libnames} ${libname})
      set(extra_cflags_${libname} ${TARGET_${arch}_CFLAGS} ${NO_LTO_FLAGS} ${NO_PGO_FLAGS} ${LIB_CFLAGS})
      get_compiler_rt_output_dir(${arch} output_dir_${libname})
      get_compiler_rt_install_dir(${arch} install_dir_${libname})
    endforeach()
  endif()

  if(NOT libnames)
    return()
  endif()

  if(LIB_PARENT_TARGET)
    # If the parent targets aren't created we should create them
    if(NOT TARGET ${LIB_PARENT_TARGET})
      add_custom_target(${LIB_PARENT_TARGET})
      set_target_properties(${LIB_PARENT_TARGET} PROPERTIES
                            FOLDER "Compiler-RT/Runtimes")
    endif()
  endif()

  foreach(libname ${libnames})
    # If you are using a multi-configuration generator we don't generate
    # per-library install rules, so we fall back to the parent target COMPONENT
    if(CMAKE_CONFIGURATION_TYPES AND LIB_PARENT_TARGET)
      set(COMPONENT_OPTION COMPONENT ${LIB_PARENT_TARGET})
    else()
      set(COMPONENT_OPTION COMPONENT ${libname})
    endif()

    if(type STREQUAL "SHARED")
      list(APPEND LIB_DEFS COMPILER_RT_SHARED_LIB)
    endif()

    if(type STREQUAL "OBJECT")
      if(CMAKE_C_COMPILER_ID MATCHES Clang AND CMAKE_C_COMPILER_TARGET)
        list(APPEND extra_cflags_${libname} "--target=${CMAKE_C_COMPILER_TARGET}")
      endif()
      if(CMAKE_SYSROOT)
        list(APPEND extra_cflags_${libname} "--sysroot=${CMAKE_SYSROOT}")
      endif()
      string(REPLACE ";" " " extra_cflags_${libname} "${extra_cflags_${libname}}")
      string(REGEX MATCHALL "<[A-Za-z0-9_]*>" substitutions
             ${CMAKE_C_COMPILE_OBJECT})
      set(compile_command_${libname} "${CMAKE_C_COMPILE_OBJECT}")

      set(output_file_${libname} ${output_name_${libname}}${CMAKE_C_OUTPUT_EXTENSION})
      foreach(substitution ${substitutions})
        if(substitution STREQUAL "<CMAKE_C_COMPILER>")
          string(REPLACE "<CMAKE_C_COMPILER>" "${CMAKE_C_COMPILER} ${CMAKE_C_COMPILER_ARG1}"
                 compile_command_${libname} ${compile_command_${libname}})
        elseif(substitution STREQUAL "<OBJECT>")
          string(REPLACE "<OBJECT>" "${output_dir_${libname}}/${output_file_${libname}}"
                 compile_command_${libname} ${compile_command_${libname}})
        elseif(substitution STREQUAL "<SOURCE>")
          string(REPLACE "<SOURCE>" "${sources_${libname}}"
                 compile_command_${libname} ${compile_command_${libname}})
        elseif(substitution STREQUAL "<FLAGS>")
          string(REPLACE "<FLAGS>" "${CMAKE_C_FLAGS} ${extra_cflags_${libname}}"
                 compile_command_${libname} ${compile_command_${libname}})
        else()
          string(REPLACE "${substitution}" "" compile_command_${libname}
                 ${compile_command_${libname}})
        endif()
      endforeach()
      separate_arguments(compile_command_${libname})
      add_custom_command(
          OUTPUT ${output_dir_${libname}}/${output_file_${libname}}
          COMMAND ${compile_command_${libname}}
          DEPENDS ${sources_${libname}}
          COMMENT "Building C object ${output_file_${libname}}")
      add_custom_target(${libname} DEPENDS ${output_dir_${libname}}/${output_file_${libname}})
      set_target_properties(${libname} PROPERTIES FOLDER "Compiler-RT/Codegenning")
      install(FILES ${output_dir_${libname}}/${output_file_${libname}}
        DESTINATION ${install_dir_${libname}}
        ${COMPONENT_OPTION})
    else()
      add_library(${libname} ${type} ${sources_${libname}})
      set_target_compile_flags(${libname} ${extra_cflags_${libname}})
      set_target_link_flags(${libname} ${extra_link_flags_${libname}})
      set_property(TARGET ${libname} APPEND PROPERTY
                   COMPILE_DEFINITIONS ${LIB_DEFS})
      set_target_output_directories(${libname} ${output_dir_${libname}})
      install(TARGETS ${libname}
        ARCHIVE DESTINATION ${install_dir_${libname}}
                ${COMPONENT_OPTION}
        LIBRARY DESTINATION ${install_dir_${libname}}
                ${COMPONENT_OPTION}
        RUNTIME DESTINATION ${install_dir_${libname}}
                ${COMPONENT_OPTION})
    endif()
    if(LIB_DEPS)
      add_dependencies(${libname} ${LIB_DEPS})
    endif()
    set_target_properties(${libname} PROPERTIES
        OUTPUT_NAME ${output_name_${libname}}
        FOLDER "Compiler-RT/Runtimes")
    if(LIB_LINK_LIBS)
      target_link_libraries(${libname} PRIVATE ${LIB_LINK_LIBS})
    endif()
    if(builtins_${libname})
      target_link_libraries(${libname} PRIVATE ${builtins_${libname}})
    endif()
    if(${type} STREQUAL "SHARED")
      if(APPLE OR WIN32)
        set_property(TARGET ${libname} PROPERTY BUILD_WITH_INSTALL_RPATH ON)
      endif()
      if(WIN32 AND NOT CYGWIN AND NOT MINGW)
        set_target_properties(${libname} PROPERTIES IMPORT_PREFIX "")
        set_target_properties(${libname} PROPERTIES IMPORT_SUFFIX ".lib")
      endif()
      if (APPLE AND NOT CMAKE_LINKER MATCHES ".*lld.*")
        # Apple's linker signs the resulting dylib with an ad-hoc code signature in
        # most situations, except:
        # 1. Versions of ld64 prior to ld64-609 in Xcode 12 predate this behavior.
        # 2. Apple's new linker does not when building with `-darwin-target-variant`
        #    to support macOS Catalyst.
        #
        # Explicitly re-signing the dylib works around both of these issues. The
        # signature is marked as `linker-signed` when that is supported so that it
        # behaves as expected when processed by subsequent tooling.
        #
        # Detect whether `codesign` supports `-o linker-signed` by passing it as an
        # argument and looking for `invalid argument "linker-signed"` in its output.
        # FIXME: Remove this once all supported toolchains support `-o linker-signed`.
        execute_process(
          COMMAND sh -c "codesign -f -s - -o linker-signed this-does-not-exist 2>&1 | grep -q linker-signed"
          RESULT_VARIABLE CODESIGN_SUPPORTS_LINKER_SIGNED
        )

        set(EXTRA_CODESIGN_ARGUMENTS)
        if (CODESIGN_SUPPORTS_LINKER_SIGNED)
          list(APPEND EXTRA_CODESIGN_ARGUMENTS -o linker-signed)
        endif()

        add_custom_command(TARGET ${libname}
          POST_BUILD
          COMMAND codesign --sign - ${EXTRA_CODESIGN_ARGUMENTS} $<TARGET_FILE:${libname}>
          WORKING_DIRECTORY ${COMPILER_RT_OUTPUT_LIBRARY_DIR}
          COMMAND_EXPAND_LISTS
        )
      endif()
    endif()

    set(parent_target_arg)
    if(LIB_PARENT_TARGET)
      set(parent_target_arg PARENT_TARGET ${LIB_PARENT_TARGET})
    endif()
    add_compiler_rt_install_targets(${libname} ${parent_target_arg})

    if(APPLE)
      set_target_properties(${libname} PROPERTIES
      OSX_ARCHITECTURES "${LIB_ARCHS_${libname}}")
    endif()

    if(type STREQUAL "SHARED")
      rt_externalize_debuginfo(${libname})
    endif()

    if(DEFINED LIB_EXTENSIONS)
      set_target_properties(${libname} PROPERTIES C_EXTENSIONS ${LIB_EXTENSIONS})
    endif()
  endforeach()
  if(LIB_PARENT_TARGET)
    add_dependencies(${LIB_PARENT_TARGET} ${libnames})
  endif()
endfunction()

# Compile and register compiler-rt tests.
# generate_compiler_rt_tests(<output object files> <test_suite> <test_name>
#                           <test architecture>
#                           KIND <custom prefix>
#                           SUBDIR <subdirectory for testing binary>
#                           SOURCES <sources to compile>
#                           RUNTIME <tests runtime to link in>
#                           CFLAGS <compile-time flags>
#                           COMPILE_DEPS <compile-time dependencies>
#                           DEPS <dependencies>
#                           LINK_FLAGS <flags to use during linking>
# )
function(generate_compiler_rt_tests test_objects test_suite testname arch)
  cmake_parse_arguments(TEST "" "KIND;RUNTIME;SUBDIR"
    "SOURCES;COMPILE_DEPS;DEPS;CFLAGS;LINK_FLAGS" ${ARGN})

  foreach(source ${TEST_SOURCES})
    sanitizer_test_compile(
      "${test_objects}" "${source}" "${arch}"
      KIND ${TEST_KIND}
      COMPILE_DEPS ${TEST_COMPILE_DEPS}
      DEPS ${TEST_DEPS}
      CFLAGS ${TEST_CFLAGS}
      )
  endforeach()

  set(TEST_DEPS ${${test_objects}})

  if(NOT "${TEST_RUNTIME}" STREQUAL "")
    list(APPEND TEST_DEPS ${TEST_RUNTIME})
    list(APPEND "${test_objects}" $<TARGET_FILE:${TEST_RUNTIME}>)
  endif()

  add_compiler_rt_test(${test_suite} "${testname}" "${arch}"
    SUBDIR ${TEST_SUBDIR}
    OBJECTS ${${test_objects}}
    DEPS ${TEST_DEPS}
    LINK_FLAGS ${TEST_LINK_FLAGS}
    )
  set("${test_objects}" "${${test_objects}}" PARENT_SCOPE)
endfunction()

# Link objects into a single executable with COMPILER_RT_TEST_COMPILER,
# using specified link flags. Make executable a part of provided
# test_suite.
# add_compiler_rt_test(<test_suite> <test_name> <arch>
#                      SUBDIR <subdirectory for binary>
#                      OBJECTS <object files>
#                      DEPS <deps (e.g. runtime libs)>
#                      LINK_FLAGS <link flags>)
function(add_compiler_rt_test test_suite test_name arch)
  cmake_parse_arguments(TEST "" "SUBDIR" "OBJECTS;DEPS;LINK_FLAGS" "" ${ARGN})
  set(output_dir ${CMAKE_CURRENT_BINARY_DIR})
  if(TEST_SUBDIR)
    set(output_dir "${output_dir}/${TEST_SUBDIR}")
  endif()
  set(output_dir "${output_dir}/${CMAKE_CFG_INTDIR}")
  file(MAKE_DIRECTORY "${output_dir}")
  set(output_bin "${output_dir}/${test_name}")
  if(WIN32)
    set(output_bin "${output_bin}.exe")
  endif()

  # Use host compiler in a standalone build, and just-built Clang otherwise.
  if(NOT COMPILER_RT_STANDALONE_BUILD)
    list(APPEND TEST_DEPS clang)
  endif()

  get_target_flags_for_arch(${arch} TARGET_LINK_FLAGS)
  list(APPEND TEST_LINK_FLAGS ${TARGET_LINK_FLAGS})

  # If we're not on MSVC, include the linker flags from CMAKE but override them
  # with the provided link flags. This ensures that flags which are required to
  # link programs at all are included, but the changes needed for the test
  # trump. With MSVC we can't do that because CMake is set up to run link.exe
  # when linking, not the compiler. Here, we hack it to use the compiler
  # because we want to use -fsanitize flags.

  # Only add CMAKE_EXE_LINKER_FLAGS when in a standalone bulid.
  # Or else CMAKE_EXE_LINKER_FLAGS contains flags for build compiler of Clang/llvm.
  # This might not be the same as what the COMPILER_RT_TEST_COMPILER supports.
  # eg: the build compiler use lld linker and we build clang with default ld linker
  # then to be tested clang will complain about lld options like --color-diagnostics.
  if(NOT MSVC AND COMPILER_RT_STANDALONE_BUILD)
    set(TEST_LINK_FLAGS "${CMAKE_EXE_LINKER_FLAGS} ${TEST_LINK_FLAGS}")
    separate_arguments(TEST_LINK_FLAGS)
  endif()
  if(NOT COMPILER_RT_STANDALONE_BUILD AND COMPILER_RT_HAS_LLD AND "lld" IN_LIST LLVM_ENABLE_PROJECTS)
    # CMAKE_EXE_LINKER_FLAGS may contain -fuse=lld
    # FIXME: -DLLVM_ENABLE_LLD=ON and -DLLVM_ENABLE_PROJECTS without lld case.
    list(APPEND TEST_DEPS lld)
  endif()
  add_custom_command(
    OUTPUT "${output_bin}"
    COMMAND ${COMPILER_RT_TEST_CXX_COMPILER} ${TEST_OBJECTS} -o "${output_bin}"
            ${TEST_LINK_FLAGS}
    DEPENDS ${TEST_DEPS}
    )
  add_custom_target(T${test_name} DEPENDS "${output_bin}")
  set_target_properties(T${test_name} PROPERTIES FOLDER "Compiler-RT/Tests")

  # Make the test suite depend on the binary.
  add_dependencies(${test_suite} T${test_name})
endfunction()

macro(add_compiler_rt_resource_file target_name file_name component)
  set(src_file "${CMAKE_CURRENT_SOURCE_DIR}/${file_name}")
  set(dst_file "${COMPILER_RT_OUTPUT_DIR}/share/${file_name}")
  add_custom_command(OUTPUT ${dst_file}
    DEPENDS ${src_file}
    COMMAND ${CMAKE_COMMAND} -E copy_if_different ${src_file} ${dst_file}
    COMMENT "Copying ${file_name}...")
  add_custom_target(${target_name} DEPENDS ${dst_file})
  # Install in Clang resource directory.
  install(FILES ${file_name}
    DESTINATION ${COMPILER_RT_INSTALL_DATA_DIR}
    COMPONENT ${component})
  add_dependencies(${component} ${target_name})

  set_target_properties(${target_name} PROPERTIES FOLDER "Compiler-RT/Resources")
endmacro()

macro(add_compiler_rt_script name)
  set(dst ${COMPILER_RT_EXEC_OUTPUT_DIR}/${name})
  set(src ${CMAKE_CURRENT_SOURCE_DIR}/${name})
  add_custom_command(OUTPUT ${dst}
    DEPENDS ${src}
    COMMAND ${CMAKE_COMMAND} -E copy_if_different ${src} ${dst}
    COMMENT "Copying ${name}...")
  add_custom_target(${name} DEPENDS ${dst})
  install(FILES ${dst}
    PERMISSIONS OWNER_READ OWNER_WRITE OWNER_EXECUTE GROUP_READ GROUP_EXECUTE WORLD_READ WORLD_EXECUTE
    DESTINATION ${COMPILER_RT_INSTALL_BINARY_DIR})
endmacro(add_compiler_rt_script src name)

# Builds custom version of libc++ and installs it in <prefix>.
# Can be used to build sanitized versions of libc++ for running unit tests.
# add_custom_libcxx(<name> <prefix>
#                   DEPS <list of build deps>
#                   CFLAGS <list of compile flags>
#                   USE_TOOLCHAIN)
macro(add_custom_libcxx name prefix)
  if(NOT COMPILER_RT_LIBCXX_PATH)
    message(FATAL_ERROR "libcxx not found!")
  endif()
  if(NOT COMPILER_RT_LIBCXXABI_PATH)
    message(FATAL_ERROR "libcxxabi not found!")
  endif()

  cmake_parse_arguments(LIBCXX "USE_TOOLCHAIN" "" "DEPS;CFLAGS;CMAKE_ARGS" ${ARGN})

  if(LIBCXX_USE_TOOLCHAIN)
    set(compiler_args -DCMAKE_C_COMPILER=${COMPILER_RT_TEST_COMPILER}
                      -DCMAKE_CXX_COMPILER=${COMPILER_RT_TEST_CXX_COMPILER})
    if(NOT COMPILER_RT_STANDALONE_BUILD AND NOT LLVM_RUNTIMES_BUILD)
      set(toolchain_deps $<TARGET_FILE:clang>)
      set(force_deps DEPENDS $<TARGET_FILE:clang>)
    endif()
  else()
    set(compiler_args -DCMAKE_C_COMPILER=${CMAKE_C_COMPILER}
                      -DCMAKE_CXX_COMPILER=${CMAKE_CXX_COMPILER})
  endif()

  add_custom_target(${name}-clear
    COMMAND ${CMAKE_COMMAND} -E remove_directory ${prefix}
    COMMENT "Clobbering ${name} build directories"
    USES_TERMINAL
    )
  set_target_properties(${name}-clear PROPERTIES FOLDER "Compiler-RT/Metatargets")

  add_custom_command(
    OUTPUT ${CMAKE_CURRENT_BINARY_DIR}/${name}-clobber-stamp
    DEPENDS ${LIBCXX_DEPS} ${toolchain_deps}
    COMMAND ${CMAKE_COMMAND} -E touch ${prefix}/CMakeCache.txt
    COMMAND ${CMAKE_COMMAND} -E touch ${CMAKE_CURRENT_BINARY_DIR}/${name}-clobber-stamp
    COMMENT "Clobbering bootstrap build directories"
    )

  add_custom_target(${name}-clobber
    DEPENDS ${CMAKE_CURRENT_BINARY_DIR}/${name}-clobber-stamp)
  set_target_properties(${name}-clobber PROPERTIES FOLDER "Compiler-RT/Metatargets")

  set(PASSTHROUGH_VARIABLES
    ANDROID
    ANDROID_NATIVE_API_LEVEL
    CMAKE_C_COMPILER_TARGET
    CMAKE_CXX_COMPILER_TARGET
    CMAKE_SHARED_LINKER_FLAGS
    CMAKE_MODULE_LINKER_FLAGS
    CMAKE_EXE_LINKER_FLAGS
    CMAKE_INSTALL_PREFIX
    CMAKE_MAKE_PROGRAM
    CMAKE_LINKER
    CMAKE_AR
    CMAKE_RANLIB
    CMAKE_NM
    CMAKE_OBJCOPY
    CMAKE_OBJDUMP
    CMAKE_STRIP
    CMAKE_READELF
    CMAKE_SYSROOT
    CMAKE_TOOLCHAIN_FILE
    LIBCXX_HAS_MUSL_LIBC
    LIBCXX_HAS_GCC_S_LIB
    LIBCXX_HAS_PTHREAD_LIB
    LIBCXX_HAS_RT_LIB
    LIBCXX_USE_COMPILER_RT
    LIBCXXABI_HAS_PTHREAD_LIB
    PYTHON_EXECUTABLE
    Python3_EXECUTABLE
    Python2_EXECUTABLE
    CMAKE_SYSTEM_NAME)
  foreach(variable ${PASSTHROUGH_VARIABLES})
    get_property(is_value_set CACHE ${variable} PROPERTY VALUE SET)
    if(${is_value_set})
      get_property(value CACHE ${variable} PROPERTY VALUE)
      list(APPEND CMAKE_PASSTHROUGH_VARIABLES -D${variable}=${value})
    endif()
  endforeach()

  string(REPLACE ";" " " LIBCXX_C_FLAGS "${LIBCXX_CFLAGS}")
  get_property(C_FLAGS CACHE CMAKE_C_FLAGS PROPERTY VALUE)
  set(LIBCXX_C_FLAGS "${LIBCXX_C_FLAGS} ${C_FLAGS}")

  string(REPLACE ";" " " LIBCXX_CXX_FLAGS "${LIBCXX_CFLAGS}")
  get_property(CXX_FLAGS CACHE CMAKE_CXX_FLAGS PROPERTY VALUE)
  set(LIBCXX_CXX_FLAGS "${LIBCXX_CXX_FLAGS} ${CXX_FLAGS}")

  if(CMAKE_VERBOSE_MAKEFILE)
    set(verbose -DCMAKE_VERBOSE_MAKEFILE=ON)
  endif()

  ExternalProject_Add(${name}
    DEPENDS ${name}-clobber ${LIBCXX_DEPS}
    PREFIX ${prefix}
    SOURCE_DIR ${LLVM_MAIN_SRC_DIR}/../runtimes
    BINARY_DIR ${prefix}/build
    CMAKE_ARGS ${CMAKE_PASSTHROUGH_VARIABLES}
               ${compiler_args}
               ${verbose}
               -DCMAKE_C_FLAGS=${LIBCXX_C_FLAGS}
               -DCMAKE_CXX_FLAGS=${LIBCXX_CXX_FLAGS}
               -DCMAKE_BUILD_TYPE=Release
               -DCMAKE_INSTALL_PREFIX=<INSTALL_DIR>
               -DCMAKE_INSTALL_MESSAGE=LAZY
               -DCMAKE_TRY_COMPILE_TARGET_TYPE=STATIC_LIBRARY
               -DLLVM_ENABLE_RUNTIMES=libcxx|libcxxabi
               -DLIBCXXABI_USE_LLVM_UNWINDER=OFF
               -DLIBCXXABI_ENABLE_SHARED=OFF
               -DLIBCXXABI_HERMETIC_STATIC_LIBRARY=ON
               -DLIBCXXABI_INCLUDE_TESTS=OFF
               -DLIBCXX_CXX_ABI=libcxxabi
               -DLIBCXX_ENABLE_SHARED=OFF
               -DLIBCXX_HERMETIC_STATIC_LIBRARY=ON
               -DLIBCXX_INCLUDE_BENCHMARKS=OFF
               -DLIBCXX_INCLUDE_TESTS=OFF
               -DLIBCXX_ENABLE_STATIC_ABI_LIBRARY=ON
               -DLLVM_INCLUDE_TESTS=OFF
               -DLLVM_INCLUDE_DOCS=OFF
               ${LIBCXX_CMAKE_ARGS}
<<<<<<< HEAD
    STEP_TARGETS configure build install
=======
    STEP_TARGETS configure build
>>>>>>> a8d96e15
    BUILD_ALWAYS 1
    USES_TERMINAL_CONFIGURE 1
    USES_TERMINAL_BUILD 1
    USES_TERMINAL_INSTALL 1
    LIST_SEPARATOR |
    EXCLUDE_FROM_ALL TRUE
<<<<<<< HEAD
    INSTALL_BYPRODUCTS "${prefix}/lib/libc++.a" "${prefix}/lib/libc++abi.a"
=======
>>>>>>> a8d96e15
    )

  # Once we depend on CMake 3.26, we can use the INSTALL_BYPRODUCTS argument
  # instead of having to fall back to ExternalProject_Add_Step()
  # Note: We can't use the normal name "install" here since that interferes
  # with the default ExternalProject_Add() logic and causes errors.
  ExternalProject_Add_Step(${name} install-cmake326-workaround
    # Ensure that DESTDIR=... set in the out environment does not affect this
    # target (we always need to install to the build directory).
    COMMAND env DESTDIR= ${CMAKE_COMMAND} --build ${prefix}/build --target install
    COMMENT "Installing ${name}..."
    BYPRODUCTS "${prefix}/lib/libc++.a" "${prefix}/lib/libc++abi.a"
    DEPENDEES build
    EXCLUDE_FROM_MAIN 1
    USES_TERMINAL 1
  )
  ExternalProject_Add_StepTargets(${name} install-cmake326-workaround)

  if (CMAKE_GENERATOR MATCHES "Make")
    set(run_clean "$(MAKE)" "-C" "${prefix}" "clean")
  else()
    set(run_clean ${CMAKE_COMMAND} --build ${prefix} --target clean
                                   --config "$<CONFIG>")
  endif()

  ExternalProject_Add_Step(${name} clean
    COMMAND ${run_clean}
    COMMENT "Cleaning ${name}..."
    DEPENDEES configure
    ${force_deps}
    WORKING_DIRECTORY ${prefix}
    EXCLUDE_FROM_MAIN 1
    USES_TERMINAL 1
    )
  ExternalProject_Add_StepTargets(${name} clean)

  if(LIBCXX_USE_TOOLCHAIN)
    add_dependencies(${name}-clean ${name}-clobber)
    set_target_properties(${name}-clean PROPERTIES
      SOURCES ${CMAKE_CURRENT_BINARY_DIR}/${name}-clobber-stamp)
  endif()
endmacro()

function(rt_externalize_debuginfo name)
  if(NOT COMPILER_RT_EXTERNALIZE_DEBUGINFO)
    return()
  endif()

  if(NOT COMPILER_RT_EXTERNALIZE_DEBUGINFO_SKIP_STRIP)
    set(strip_command COMMAND xcrun strip -Sl $<TARGET_FILE:${name}>)
  endif()

  if(APPLE)
    if(CMAKE_CXX_FLAGS MATCHES "-flto"
      OR CMAKE_CXX_FLAGS_${uppercase_CMAKE_BUILD_TYPE} MATCHES "-flto")

      set(lto_object ${CMAKE_CURRENT_BINARY_DIR}/${CMAKE_CFG_INTDIR}/${name}-lto.o)
      set_property(TARGET ${name} APPEND_STRING PROPERTY
        LINK_FLAGS " -Wl,-object_path_lto -Wl,${lto_object}")
    endif()
    add_custom_command(TARGET ${name} POST_BUILD
      COMMAND xcrun dsymutil $<TARGET_FILE:${name}>
      ${strip_command})
  else()
    message(FATAL_ERROR "COMPILER_RT_EXTERNALIZE_DEBUGINFO isn't implemented for non-darwin platforms!")
  endif()
endfunction()


# Configure lit configuration files, including compiler-rt specific variables.
function(configure_compiler_rt_lit_site_cfg input output)
  set_llvm_build_mode()

  get_compiler_rt_output_dir(${COMPILER_RT_DEFAULT_TARGET_ARCH} output_dir)

  string(REPLACE ${CMAKE_CFG_INTDIR} ${LLVM_BUILD_MODE} COMPILER_RT_RESOLVED_TEST_COMPILER ${COMPILER_RT_TEST_COMPILER})
  string(REPLACE ${CMAKE_CFG_INTDIR} ${LLVM_BUILD_MODE} COMPILER_RT_RESOLVED_OUTPUT_DIR ${COMPILER_RT_OUTPUT_DIR})
  string(REPLACE ${CMAKE_CFG_INTDIR} ${LLVM_BUILD_MODE} COMPILER_RT_RESOLVED_LIBRARY_OUTPUT_DIR ${output_dir})

  configure_lit_site_cfg(${input} ${output})
endfunction()<|MERGE_RESOLUTION|>--- conflicted
+++ resolved
@@ -706,21 +706,13 @@
                -DLLVM_INCLUDE_TESTS=OFF
                -DLLVM_INCLUDE_DOCS=OFF
                ${LIBCXX_CMAKE_ARGS}
-<<<<<<< HEAD
-    STEP_TARGETS configure build install
-=======
     STEP_TARGETS configure build
->>>>>>> a8d96e15
     BUILD_ALWAYS 1
     USES_TERMINAL_CONFIGURE 1
     USES_TERMINAL_BUILD 1
     USES_TERMINAL_INSTALL 1
     LIST_SEPARATOR |
     EXCLUDE_FROM_ALL TRUE
-<<<<<<< HEAD
-    INSTALL_BYPRODUCTS "${prefix}/lib/libc++.a" "${prefix}/lib/libc++abi.a"
-=======
->>>>>>> a8d96e15
     )
 
   # Once we depend on CMake 3.26, we can use the INSTALL_BYPRODUCTS argument
