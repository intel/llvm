// Test for on-demand leak checking.
// RUN: %clangxx_lsan %s -o %t
// RUN: %env_lsan_opts=use_stacks=0:use_registers=0 %run %t foo 2>&1 | FileCheck %s
// RUN: %env_lsan_opts=use_stacks=0:use_registers=0 %run %t 2>&1 | FileCheck %s

<<<<<<< HEAD
// Fixme: remove once test passes with hwasan
// UNSUPPORTED: hwasan
//
=======
>>>>>>> cd74f4a4
// UNSUPPORTED: darwin

#include <assert.h>
#include <stdio.h>
#include <stdlib.h>
#include <unistd.h>
#include <sanitizer/lsan_interface.h>

void *p;

int main(int argc, char *argv[]) {
  p = malloc(23);

  assert(__lsan_do_recoverable_leak_check() == 0);

  fprintf(stderr, "Test alloc: %p.\n", malloc(1337));
// CHECK: Test alloc:

  assert(__lsan_do_recoverable_leak_check() == 1);
// CHECK: SUMMARY: {{.*}}Sanitizer: 1337 byte

  // Test that we correctly reset chunk tags.
  p = 0;
  assert(__lsan_do_recoverable_leak_check() == 1);
// CHECK: SUMMARY: {{.*}}Sanitizer: 1360 byte

  _exit(0);
}<|MERGE_RESOLUTION|>--- conflicted
+++ resolved
@@ -3,12 +3,6 @@
 // RUN: %env_lsan_opts=use_stacks=0:use_registers=0 %run %t foo 2>&1 | FileCheck %s
 // RUN: %env_lsan_opts=use_stacks=0:use_registers=0 %run %t 2>&1 | FileCheck %s
 
-<<<<<<< HEAD
-// Fixme: remove once test passes with hwasan
-// UNSUPPORTED: hwasan
-//
-=======
->>>>>>> cd74f4a4
 // UNSUPPORTED: darwin
 
 #include <assert.h>
