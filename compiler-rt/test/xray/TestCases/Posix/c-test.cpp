--- conflicted
+++ resolved
@@ -4,11 +4,7 @@
 // RUN:     2>&1 | FileCheck %s
 // RUN: rm -f xray-log.c-test.*
 //
-<<<<<<< HEAD
-// REQUIRES: target={{(aarch64|x86_64)-.*}}
-=======
 // REQUIRES: target={{(aarch64|loongarch64|x86_64)-.*}}
->>>>>>> 6241a64e
 // REQUIRES: built-in-llvm-tree
 __attribute__((xray_always_instrument)) void always() {}
 
