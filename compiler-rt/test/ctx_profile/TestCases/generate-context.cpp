--- conflicted
+++ resolved
@@ -51,15 +51,6 @@
     someFunction(I);
   }
 }
-
-__attribute__((noinline)) void flatFct() {
-  printf("flat check 1\n");
-  someFunction(1);
-#pragma nounroll
-  for (auto I = 0; I < 2; ++I) {
-    someFunction(I);
-  }
-}
 }
 
 // Make sure the program actually ran correctly.
@@ -99,11 +90,6 @@
   }
 
   void writeContextual(const ContextNode &RootNode,
-<<<<<<< HEAD
-                       uint64_t EntryCount) override {
-    std::cout << "Entering Root " << RootNode.guid()
-              << " with total entry count " << EntryCount << std::endl;
-=======
                        const ContextNode *Unhandled,
                        uint64_t EntryCount) override {
     std::cout << "Entering Root " << RootNode.guid()
@@ -111,7 +97,6 @@
     for (const auto *P = Unhandled; P; P = P->next())
       std::cout << "Unhandled GUID: " << P->guid() << " entered "
                 << P->entrycount() << " times" << std::endl;
->>>>>>> d465594a
     printProfile(RootNode, "", "");
   }
 
@@ -143,11 +128,8 @@
 // branches would be taken once, so the second counter is 1.
 // CHECK-NEXT: Entered Context Section
 // CHECK-NEXT: Entering Root 8657661246551306189 with total entry count 1
-<<<<<<< HEAD
-=======
 // skip_me is entered 4 times: 3 via `someFunction`, and once from `theRoot`
 // CHECK-NEXT: Unhandled GUID: 17928815489886282963 entered 4 times
->>>>>>> d465594a
 // CHECK-NEXT: Guid: 8657661246551306189
 // CHECK-NEXT: Entries: 1
 // CHECK-NEXT: 2 counters and 3 callsites
@@ -164,11 +146,8 @@
 // CHECK-NEXT:   Counter values: 2 1
 // CHECK-NEXT: Exited Context Section
 // CHECK-NEXT: Entered Flat Section
-<<<<<<< HEAD
-=======
 // This is `skip_me`. Entered 3 times via `someFunction`
 // CHECK-NEXT: Flat: 17928815489886282963 3
->>>>>>> d465594a
 // CHECK-NEXT: Flat: 6759619411192316602 3,1
 // This is flatFct (guid: 14569438697463215220)
 // CHECK-NEXT: Flat: 14569438697463215220 1,2
