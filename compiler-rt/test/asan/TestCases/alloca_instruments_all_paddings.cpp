--- conflicted
+++ resolved
@@ -2,11 +2,7 @@
 // RUN: %clangxx_asan -O3 -mllvm -asan-instrument-dynamic-allocas %s -o %t
 // RUN: %run %t 2>&1
 //
-<<<<<<< HEAD
-// MSVC does not support asan-instrament-dynamic-allocas yet
-=======
 // MSVC does not support asan-instrument-dynamic-allocas yet
->>>>>>> 5eee2751
 // UNSUPPORTED: msvc
 
 #include "sanitizer/asan_interface.h"
