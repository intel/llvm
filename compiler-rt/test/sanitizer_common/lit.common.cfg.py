# -*- Python -*-

# Setup source root.
config.test_source_root = os.path.join(os.path.dirname(__file__), "TestCases")

config.name = "SanitizerCommon-" + config.name_suffix

default_tool_options = []
collect_stack_traces = ""
if config.tool_name == "asan":
    tool_cflags = ["-fsanitize=address"]
    tool_options = "ASAN_OPTIONS"
elif config.tool_name == "hwasan":
    tool_cflags = ["-fsanitize=hwaddress", "-fuse-ld=lld"]
    if config.target_arch == "x86_64":
        tool_cflags += ["-fsanitize-hwaddress-experimental-aliasing"]
        config.available_features.add("hwasan-aliasing")
    tool_options = "HWASAN_OPTIONS"
    if not config.has_lld:
        config.unsupported = True
elif config.tool_name == "rtsan":
    tool_cflags = ["-fsanitize=realtime"]
    tool_options = "RTSAN_OPTIONS"
elif config.tool_name == "tsan":
    tool_cflags = ["-fsanitize=thread"]
    tool_options = "TSAN_OPTIONS"
elif config.tool_name == "msan":
    tool_cflags = ["-fsanitize=memory"]
    tool_options = "MSAN_OPTIONS"
    collect_stack_traces = "-fsanitize-memory-track-origins"
elif config.tool_name == "lsan":
    tool_cflags = ["-fsanitize=leak"]
    tool_options = "LSAN_OPTIONS"
elif config.tool_name == "ubsan":
    tool_cflags = ["-fsanitize=undefined"]
    tool_options = "UBSAN_OPTIONS"
else:
    lit_config.fatal("Unknown tool for sanitizer_common tests: %r" % config.tool_name)

config.available_features.add(config.tool_name)

if (
    config.host_os == "Linux"
    and config.tool_name == "lsan"
    and config.target_arch == "i386"
):
    config.available_features.add("lsan-x86")

if config.arm_thumb:
    config.available_features.add("thumb")

if config.host_os == "Darwin":
    # On Darwin, we default to `abort_on_error=1`, which would make tests run
    # much slower. Let's override this and run lit tests with 'abort_on_error=0'.
    default_tool_options += ["abort_on_error=0"]
    if config.tool_name == "tsan":
        default_tool_options += ["ignore_interceptors_accesses=0"]
elif config.android:
    # The same as on Darwin, we default to "abort_on_error=1" which slows down
    # testing. Also, all existing tests are using "not" instead of "not --crash"
    # which does not work for abort()-terminated programs.
    default_tool_options += ["abort_on_error=0"]

default_tool_options_str = ":".join(default_tool_options)
if default_tool_options_str:
    config.environment[tool_options] = default_tool_options_str
    default_tool_options_str += ":"

extra_link_flags = []

if config.host_os in ["Linux"]:
    extra_link_flags += ["-ldl"]

clang_cflags = config.debug_info_flags + tool_cflags + [config.target_cflags]
clang_cflags += ["-I%s" % os.path.dirname(os.path.dirname(__file__))]
clang_cflags += extra_link_flags
clang_cxxflags = config.cxx_mode_flags + clang_cflags


def build_invocation(compile_flags):
    return " " + " ".join([config.clang] + compile_flags) + " "


config.substitutions.append(("%clang ", build_invocation(clang_cflags)))
config.substitutions.append(("%clangxx ", build_invocation(clang_cxxflags)))
config.substitutions.append(("%collect_stack_traces", collect_stack_traces))
config.substitutions.append(("%tool_name", config.tool_name))
config.substitutions.append(("%tool_options", tool_options))
config.substitutions.append(
    ("%env_tool_opts=", "env " + tool_options + "=" + default_tool_options_str)
)

config.suffixes = [".c", ".cpp"]

if config.host_os not in ["Linux", "Darwin", "NetBSD", "FreeBSD", "SunOS"]:
    config.unsupported = True

if not config.parallelism_group:
    config.parallelism_group = "shadow-memory"

if config.host_os == "NetBSD":
    config.substitutions.insert(0, ("%run", config.netbsd_noaslr_prefix))

<<<<<<< HEAD
# Add detection for 5-level paging, some testes may fail with that.
# LA57 is the control register flag name for 5-level paging.
import subprocess
cmd = subprocess.Popen('lscpu | grep la57', shell=True, stdout=subprocess.PIPE, stderr=subprocess.PIPE)
cmd_stdout, _ = cmd.communicate()
have_la57 = cmd_stdout.strip()
if len(have_la57) > 0:
  config.available_features.add('la57')
=======
if os.path.exists("/etc/services"):
    config.available_features.add("netbase")
>>>>>>> 1a83e6ec
<|MERGE_RESOLUTION|>--- conflicted
+++ resolved
@@ -101,7 +101,9 @@
 if config.host_os == "NetBSD":
     config.substitutions.insert(0, ("%run", config.netbsd_noaslr_prefix))
 
-<<<<<<< HEAD
+if os.path.exists("/etc/services"):
+    config.available_features.add("netbase")
+
 # Add detection for 5-level paging, some testes may fail with that.
 # LA57 is the control register flag name for 5-level paging.
 import subprocess
@@ -109,8 +111,4 @@
 cmd_stdout, _ = cmd.communicate()
 have_la57 = cmd_stdout.strip()
 if len(have_la57) > 0:
-  config.available_features.add('la57')
-=======
-if os.path.exists("/etc/services"):
-    config.available_features.add("netbase")
->>>>>>> 1a83e6ec
+  config.available_features.add('la57')