// Check that malloc_default_zone and malloc_zone_from_ptr return the
// sanitizer-installed malloc zone even when MallocStackLogging (MSL) is
// requested. This prevents crashes in certain situations. Note that the
// sanitizers and MSL cannot be used together. If both are enabled, MSL
// functionality is essentially deactivated since it only hooks the default
// allocator which is replaced by a custom sanitizer allocator.
//
// MSL=lite creates its own special malloc zone, copies the passed zone name,
// and leaks it.
// RUN: echo "leak:create_and_insert_msl_lite_zone" >> lsan.supp
//
// RUN: %clangxx -g %s -o %t
// RUN:                                                                   %run %t | FileCheck %s
// RUN: %env MallocStackLogging=lite LSAN_OPTIONS=suppressions=lsan.supp  %run %t | FileCheck %s
// RUN: %env MallocStackLogging=full                                      %run %t | FileCheck %s
//
// UBSan does not install a malloc zone.
// XFAIL: ubsan
//
<<<<<<< HEAD
// Curently fails on darwin/lsan rdar://145873843
=======
// Currently fails on darwin/lsan
>>>>>>> d465594a
// XFAIL: darwin && lsan

#include <malloc/malloc.h>
#include <stdlib.h>
#include <stdio.h>

int main(void) {
  malloc_zone_t *default_zone = malloc_default_zone();
  printf("default zone name: %s\n", malloc_get_zone_name(default_zone));
// CHECK: default zone name: {{a|l|t}}san

  void *ptr1 = malloc(10);
  void *ptr2 = malloc_zone_malloc(default_zone, 10);

  malloc_zone_t* zone1 = malloc_zone_from_ptr(ptr1);
  malloc_zone_t* zone2 = malloc_zone_from_ptr(ptr2);

  printf("zone1: %d\n", zone1 == default_zone);
  printf("zone2: %d\n", zone2 == default_zone);
// CHECK: zone1: 1
// CHECK: zone2: 1

  free(ptr1);
  malloc_zone_free(zone2, ptr2);

  return 0;
}<|MERGE_RESOLUTION|>--- conflicted
+++ resolved
@@ -17,11 +17,7 @@
 // UBSan does not install a malloc zone.
 // XFAIL: ubsan
 //
-<<<<<<< HEAD
-// Curently fails on darwin/lsan rdar://145873843
-=======
 // Currently fails on darwin/lsan
->>>>>>> d465594a
 // XFAIL: darwin && lsan
 
 #include <malloc/malloc.h>
