--- conflicted
+++ resolved
@@ -1,10 +1,6 @@
 // RUN: %clangxx %s -O1 -o %t -fexperimental-sanitize-metadata=covered,uar && %t | FileCheck %s
-<<<<<<< HEAD
-// RUN: %clangxx %s -O1 -o %t -fexperimental-sanitize-metadata=covered,uar -fsanitize=address,signed-integer-overflow && %t | FileCheck %s
-=======
 // RUN: %clangxx %s -O1 -o %t -fexperimental-sanitize-metadata=covered,uar -fsanitize=address,signed-integer-overflow,alignment && %t | FileCheck %s
 // RUN: %clangxx %s -O1 -o %t -mcmodel=large -fexperimental-sanitize-metadata=covered,uar -fsanitize=address,signed-integer-overflow,alignment && %t | FileCheck %s
->>>>>>> cd74f4a4
 
 // CHECK: metadata add version 2
 
