--- conflicted
+++ resolved
@@ -18,14 +18,11 @@
 __attribute__((intel_reqd_sub_group_size(64)))
 __global__ void intel_reqd_sub_group_size_64() {}
 
-<<<<<<< HEAD
-=======
 template <unsigned a, unsigned b, unsigned c>
 __attribute__((reqd_work_group_size(a, b, c)))
 __global__ void reqd_work_group_size_a_b_c() {}
 
 template __global__ void reqd_work_group_size_a_b_c<256,1,1>(void);
->>>>>>> d465594a
 
 // CHECK: define spir_kernel void @_Z26reqd_work_group_size_0_0_0v() #[[ATTR:[0-9]+]] !reqd_work_group_size ![[WG_SIZE_ZEROS:[0-9]+]]
 // CHECK: define spir_kernel void @_Z28reqd_work_group_size_128_1_1v() #[[ATTR:[0-9]+]] !reqd_work_group_size ![[WG_SIZE:[0-9]+]]
@@ -40,9 +37,5 @@
 // CHECK: ![[WG_SIZE]] = !{i32 128, i32 1, i32 1}
 // CHECK: ![[WG_HINT]] = !{i32 2, i32 2, i32 2}
 // CHECK: ![[VEC_HINT]] = !{i32 poison, i32 1}
-<<<<<<< HEAD
 // CHECK: ![[SUB_GRP]] = !{i32 64}
-=======
-// CHECK: ![[SUB_GRP]] = !{i32 64}
-// CHECK: ![[WG_SIZE_TMPL]] = !{i32 256, i32 1, i32 1}
->>>>>>> d465594a
+// CHECK: ![[WG_SIZE_TMPL]] = !{i32 256, i32 1, i32 1}