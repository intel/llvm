--- conflicted
+++ resolved
@@ -396,8 +396,6 @@
   constexpr int bases = (void*)(X*)&z <= (Y*)&z; // expected-error {{constexpr variable 'bases' must be initialized by a constant expression}} \
                                                  // nointerpreter-note {{comparison of addresses of subobjects of different base classes has unspecified value}} \
                                                  // interpreter-note {{initializer of 'z' is unknown}}
-<<<<<<< HEAD
-=======
 }
 
 namespace InvalidConstexprFn {
@@ -432,5 +430,4 @@
   static_assert(dyncast(PolyDerived{}) != nullptr); // interpreter-error {{static assertion expression is not an integral constant expression}} interpreter-note {{in call}}
   static_assert(sub(arr, arr) == 0);
   static_assert(add(arr[0]) == &arr[3]);
->>>>>>> 35227056
 }