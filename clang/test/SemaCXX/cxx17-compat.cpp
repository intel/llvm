--- conflicted
+++ resolved
@@ -83,19 +83,11 @@
 void f() {
   static thread_local auto [cx, cy, cz] = C();
 #if __cplusplus <= 201703L
-<<<<<<< HEAD
-    // expected-warning@-2 {{decomposition declaration declared 'static' is a C++20 extension}}
-    // expected-warning@-3 {{decomposition declaration declared 'thread_local' is a C++20 extension}}
-#else
-    // expected-warning@-5 {{decomposition declaration declared 'static' is incompatible with C++ standards before C++20}}
-    // expected-warning@-6 {{decomposition declaration declared 'thread_local' is incompatible with C++ standards before C++20}}
-=======
     // expected-warning@-2 {{structured binding declaration declared 'static' is a C++20 extension}}
     // expected-warning@-3 {{structured binding declaration declared 'thread_local' is a C++20 extension}}
 #else
     // expected-warning@-5 {{structured binding declaration declared 'static' is incompatible with C++ standards before C++20}}
     // expected-warning@-6 {{structured binding declaration declared 'thread_local' is incompatible with C++ standards before C++20}}
->>>>>>> 54c4ef26
 #endif
 }
 
