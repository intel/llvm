--- conflicted
+++ resolved
@@ -2,15 +2,9 @@
 // RUN: mkdir %t
 // RUN: split-file %s %t
 
-<<<<<<< HEAD
-// RUN: %clang_cc1  -fsyntax-only -verify %t/testing.cpp -std=c++26 -fexceptions -DTRANSPARENT_DECL=0
-// RUN: %clang_cc1  -fsyntax-only -verify %t/testing.cpp -std=c++26 -fexceptions -DTRANSPARENT_DECL=1
-// RUN: %clang_cc1  -fsyntax-only -verify %t/module_testing.cppm -std=c++26 -fexceptions -DTRANSPARENT_DECL=2
-=======
 // RUN: %clang_cc1  -fsyntax-only -verify %t/testing.cpp         -std=c++26 -Wno-ext-cxx-type-aware-allocators -fexceptions -DTRANSPARENT_DECL=0
 // RUN: %clang_cc1  -fsyntax-only -verify %t/testing.cpp         -std=c++26 -Wno-ext-cxx-type-aware-allocators -fexceptions -DTRANSPARENT_DECL=1
 // RUN: %clang_cc1  -fsyntax-only -verify %t/module_testing.cppm -std=c++26 -Wno-ext-cxx-type-aware-allocators -fexceptions -DTRANSPARENT_DECL=2
->>>>>>> 10a576f7
 
 //--- module_testing.cppm
 // expected-no-diagnostics
