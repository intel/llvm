--- conflicted
+++ resolved
@@ -42,8 +42,6 @@
 };
 template <typename T>
 constexpr bool is_standard_layout_v = __is_standard_layout(T);
-<<<<<<< HEAD
-=======
 
 template <typename... Args>
 struct is_constructible {
@@ -52,7 +50,6 @@
 
 template <typename... Args>
 constexpr bool is_constructible_v = __is_constructible(Args...);
->>>>>>> 10a576f7
 #endif
 
 #ifdef STD2
@@ -108,8 +105,6 @@
 using is_standard_layout = __details_is_standard_layout<T>;
 template <typename T>
 constexpr bool is_standard_layout_v = __is_standard_layout(T);
-<<<<<<< HEAD
-=======
 
 template <typename... Args>
 struct __details_is_constructible{
@@ -121,7 +116,6 @@
 
 template <typename... Args>
 constexpr bool is_constructible_v = __is_constructible(Args...);
->>>>>>> 10a576f7
 #endif
 
 
@@ -174,8 +168,6 @@
 using is_standard_layout = __details_is_standard_layout<T>;
 template <typename T>
 constexpr bool is_standard_layout_v = is_standard_layout<T>::value;
-<<<<<<< HEAD
-=======
 
 template <typename... Args>
 struct __details_is_constructible : bool_constant<__is_constructible(Args...)> {};
@@ -185,7 +177,6 @@
 
 template <typename... Args>
 constexpr bool is_constructible_v = is_constructible<Args...>::value;
->>>>>>> 10a576f7
 #endif
 
 }
@@ -248,8 +239,6 @@
 // expected-error@-1 {{static assertion failed due to requirement 'std::is_assignable_v<int &, void>'}} \
 // expected-error@-1 {{assigning to 'int' from incompatible type 'void'}}
 
-<<<<<<< HEAD
-=======
 static_assert(std::is_constructible<int, int>::value);
 
 static_assert(std::is_constructible<void>::value);
@@ -259,7 +248,6 @@
 // expected-error@-1 {{static assertion failed due to requirement 'std::is_constructible_v<void>'}} \
 // expected-note@-1 {{because it is a cv void type}}
 
->>>>>>> 10a576f7
 namespace test_namespace {
     using namespace std;
     static_assert(is_trivially_relocatable<int&>::value);
@@ -305,8 +293,6 @@
     // expected-error@-1 {{static assertion failed due to requirement 'is_empty_v<int &>'}} \
     // expected-note@-1 {{'int &' is not empty}} \
     // expected-note@-1 {{because it is a reference type}}
-<<<<<<< HEAD
-=======
 
     static_assert(is_constructible<void>::value);
     // expected-error-re@-1 {{static assertion failed due to requirement '{{.*}}is_constructible<void>::value'}} \
@@ -314,7 +300,6 @@
     static_assert(is_constructible_v<void>);
     // expected-error@-1 {{static assertion failed due to requirement 'is_constructible_v<void>'}} \
     // expected-note@-1 {{because it is a cv void type}}
->>>>>>> 10a576f7
 }
 
 
@@ -343,8 +328,6 @@
 
 template <C4<void> T> void g4();  // #cand8
 
-<<<<<<< HEAD
-=======
 template <typename... Args>
 requires std::is_constructible<Args...>::value void f3();  // #cand5
 
@@ -354,7 +337,6 @@
 template <C3 T> void g3();  // #cand6
 
 
->>>>>>> 10a576f7
 void test() {
     f<int&>();
     // expected-error@-1 {{no matching function for call to 'f'}} \
@@ -398,10 +380,6 @@
     // expected-note@#cand8 {{because 'C4<int &, void>' evaluated to false}} \
     // expected-note@#concept8 {{because 'std::is_assignable_v<int &, void>' evaluated to false}} \
     // expected-error@#concept8 {{assigning to 'int' from incompatible type 'void'}}
-<<<<<<< HEAD
-}
-}
-=======
 
     f3<void>();
     // expected-error@-1 {{no matching function for call to 'f3'}} \
@@ -417,7 +395,6 @@
     // expected-note@#concept6 {{because it is a cv void type}}
 }
 }
->>>>>>> 10a576f7
 
 
 namespace std {
