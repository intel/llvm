--- conflicted
+++ resolved
@@ -259,19 +259,11 @@
 
 int foo() {
 #ifdef AVOID
-<<<<<<< HEAD
-  auto [a] = S{0}; // cxx14-warning {{decomposition declarations are a C++17 extension}}
-  [a = a] () { // No warning with basic -Wshadow due to uncaptured-local classification
-  }();
-#else
-  auto [a] = S{0}; // cxx14-warning {{decomposition declarations are a C++17 extension}} expected-note {{previous declaration is here}}
-=======
   auto [a] = S{0}; // cxx14-warning {{structured binding declarations are a C++17 extension}}
   [a = a] () { // No warning with basic -Wshadow due to uncaptured-local classification
   }();
 #else
   auto [a] = S{0}; // cxx14-warning {{structured binding declarations are a C++17 extension}} expected-note {{previous declaration is here}}
->>>>>>> 54c4ef26
   [a = a] () { // expected-warning {{declaration shadows a structured binding}}
   }();
 #endif
