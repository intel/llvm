--- conflicted
+++ resolved
@@ -228,34 +228,20 @@
 
 static_assert(__is_same_as(tag_of_t<int>, int)); // error
 // expected-error@-1 {{constraints not satisfied for alias template 'tag_of_t' [with T = int]}}
-<<<<<<< HEAD
-// expected-note@#tag-of-constr {{because substituted constraint expression is ill-formed: type 'int' cannot be decomposed}}
-=======
 // expected-note@#tag-of-constr {{because substituted constraint expression is ill-formed: type 'int' cannot be bound}}
->>>>>>> 54c4ef26
 
 struct MinusOne;
 template <> struct ::std::tuple_size<MinusOne> {
   static constexpr int value = -1;
 };
 int minus_one = __builtin_structured_binding_size(MinusOne);
-<<<<<<< HEAD
-// expected-error@-1 {{cannot decompose this type; 'std::tuple_size<MinusOne>::value' is not a valid size: -1}}
-// expected-error@-2 {{type 'MinusOne' cannot be decomposed}}
-=======
 // expected-error@-1 {{cannot bind this type; 'std::tuple_size<MinusOne>::value' is not a valid size: -1}}
 // expected-error@-2 {{type 'MinusOne' cannot be bound}}
->>>>>>> 54c4ef26
 
 struct UintMax;
 template <> struct ::std::tuple_size<UintMax> {
   static constexpr unsigned value = -1;
 };
 int uint_max = __builtin_structured_binding_size(UintMax);
-<<<<<<< HEAD
-// expected-error@-1 {{cannot decompose this type; 'std::tuple_size<UintMax>::value' is not a valid size: 4294967295}}
-// expected-error@-2 {{type 'UintMax' cannot be decomposed}}
-=======
 // expected-error@-1 {{cannot bind this type; 'std::tuple_size<UintMax>::value' is not a valid size: 4294967295}}
-// expected-error@-2 {{type 'UintMax' cannot be bound}}
->>>>>>> 54c4ef26
+// expected-error@-2 {{type 'UintMax' cannot be bound}}