// RUN: %clang_cc1 -std=c++26 -fsyntax-only %s -verify=nontemplate
// RUN: %clang_cc1 -std=c++2c -verify=cxx26,nontemplate -fsyntax-only -Wpre-c++26-compat %s
// RUN: %clang_cc1 -std=c++23 -verify=cxx23,nontemplate -fsyntax-only -Wc++26-extensions %s

void decompose_array() {
  constexpr int arr[4] = {1, 2, 3, 6};
  // cxx26-warning@+3 {{structured binding packs are incompatible with C++ standards before C++2c}}
  // cxx23-warning@+2 {{structured binding packs are a C++2c extension}}
  // nontemplate-error@+1 {{pack declaration outside of template}}
  auto [x, ...rest, y] = arr;

  // cxx26-warning@+4 {{structured binding packs are incompatible with C++ standards before C++2c}}
<<<<<<< HEAD
  // cxx23-error@+3 {{decomposition declaration cannot be declared 'constexpr'}}
=======
  // cxx23-error@+3 {{structured binding declaration cannot be declared 'constexpr'}}
>>>>>>> 54c4ef26
  // cxx23-warning@+2 {{structured binding packs are a C++2c extension}}
  // nontemplate-error@+1 {{pack declaration outside of template}}
  constexpr auto [x_c, ...rest_c, y_c] = arr;
}<|MERGE_RESOLUTION|>--- conflicted
+++ resolved
@@ -10,11 +10,7 @@
   auto [x, ...rest, y] = arr;
 
   // cxx26-warning@+4 {{structured binding packs are incompatible with C++ standards before C++2c}}
-<<<<<<< HEAD
-  // cxx23-error@+3 {{decomposition declaration cannot be declared 'constexpr'}}
-=======
   // cxx23-error@+3 {{structured binding declaration cannot be declared 'constexpr'}}
->>>>>>> 54c4ef26
   // cxx23-warning@+2 {{structured binding packs are a C++2c extension}}
   // nontemplate-error@+1 {{pack declaration outside of template}}
   constexpr auto [x_c, ...rest_c, y_c] = arr;
