<<<<<<< HEAD
// RUN: %clang_cc1 -std=c++23 -fsyntax-only -Wimplicit-fallthrough -verify %s
=======
// RUN: %clang_cc1 -std=c++23 -fsyntax-only -Wimplicit-fallthrough -Wconsumed -verify %s
>>>>>>> 93e44d24

constexpr int f() { } // expected-warning {{non-void function does not return a value}}
static_assert(__is_same(decltype([] constexpr -> int { }( )), int)); // expected-warning {{non-void lambda does not return a value}}

consteval int g() { } // expected-warning {{non-void function does not return a value}}
static_assert(__is_same(decltype([] consteval -> int { }( )), int)); // expected-warning {{non-void lambda does not return a value}}

namespace GH116485 {
int h() {
    if consteval { }
} // expected-warning {{non-void function does not return a value}}

void i(int x) {
  if consteval {
  }
  switch (x) {
  case 1:
    i(1);
  case 2: // expected-warning {{unannotated fall-through between switch labels}} \
          // expected-note {{insert 'break;' to avoid fall-through}}
    break;
  }
}

constexpr bool j()  {
    if !consteval { return true; }
} // expected-warning {{non-void function does not return a value in all control paths}} \
  // expected-note {{control reached end of constexpr function}}

bool k = j();
constinit bool l = j(); // expected-error {{variable does not have a constant initializer}} \
                        // expected-note {{required by 'constinit' specifier here}} \
                        // expected-note {{in call to 'j()'}}

<<<<<<< HEAD
=======
}

namespace GH117385 {
void f() {
  if consteval {
  }
}
>>>>>>> 93e44d24
}<|MERGE_RESOLUTION|>--- conflicted
+++ resolved
@@ -1,8 +1,4 @@
-<<<<<<< HEAD
-// RUN: %clang_cc1 -std=c++23 -fsyntax-only -Wimplicit-fallthrough -verify %s
-=======
 // RUN: %clang_cc1 -std=c++23 -fsyntax-only -Wimplicit-fallthrough -Wconsumed -verify %s
->>>>>>> 93e44d24
 
 constexpr int f() { } // expected-warning {{non-void function does not return a value}}
 static_assert(__is_same(decltype([] constexpr -> int { }( )), int)); // expected-warning {{non-void lambda does not return a value}}
@@ -37,8 +33,6 @@
                         // expected-note {{required by 'constinit' specifier here}} \
                         // expected-note {{in call to 'j()'}}
 
-<<<<<<< HEAD
-=======
 }
 
 namespace GH117385 {
@@ -46,5 +40,4 @@
   if consteval {
   }
 }
->>>>>>> 93e44d24
 }