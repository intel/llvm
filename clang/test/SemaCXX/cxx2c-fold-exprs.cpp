// RUN: %clang_cc1 -std=c++2c -verify %s

template <class T> concept A = (T(), true);
template <class T> concept C = A<T> && true; // #C
template <class T> concept D = A<T> && __is_same(T, int);


template <class T> requires (A<T>)
constexpr int f(T) { return 0; };
template <class... T> requires (C<T> && ...)
constexpr int f(T...) { return 1; };

static_assert(f(0) == 0);
static_assert(f(1) == 0);


template <class... T> requires (A<T> && ...)
constexpr int g(T...) { return 0; };
template <class... T> requires (C<T> && ...)
constexpr int g(T...) { return 1; };

static_assert(g(0) == 1);
static_assert(g() == 1);
static_assert(g(1, 2) == 1);



template <class... T> requires (A<T> && ...)
constexpr int h(T...) { return 0; }; // expected-note {{candidate}}
template <class... T> requires (C<T> || ...)
constexpr int h(T...) { return 1; }; // expected-note {{candidate}}

static_assert(h(0) == 1); // expected-error {{call to 'h' is ambiguous}}

template <class... T> requires (A<T> || ...)
constexpr int i(T...) { return 0; }; // expected-note {{candidate}}
template <class... T> requires (C<T> && ...)
constexpr int i(T...) { return 1; }; // expected-note {{candidate}}

static_assert(i(0) == 1); // expected-error {{call to 'i' is ambiguous}}


template <class... T> requires (A<T> || ... || true) constexpr int j(T...) { return 0; }; // #j1
template <class... T> requires (C<T> && ... && true) constexpr int j(T...) { return 1; }; // #j2

static_assert(j(0) == 1);
// expected-error@-1 {{call to 'j' is ambiguous}}
// expected-note@#j1 {{candidate function [with T = <int>]}}
// expected-note@#j2 {{candidate function [with T = <int>]}}
// expected-note@#j2 {{imilar constraint expressions not considered equivalent}}
// expected-note@#j1 {{similar constraint expression here}}


static_assert(j() == 1);
// expected-error@-1 {{call to 'j' is ambiguous}}
// expected-note@#j1 {{candidate function [with T = <>]}}
// expected-note@#j2 {{candidate function [with T = <>]}}
// expected-note@#j2 {{imilar constraint expressions not considered equivalent}}
// expected-note@#j1 {{similar constraint expression here}}



template <class... T> requires (A<T> || ...)
constexpr int k(T...) { return 0; }; // expected-note {{candidate template ignored: constraints not satisfied [with T = <>]}}
template <class... T> requires (C<T> || ...)
constexpr int k(T...) { return 1; }; // expected-note {{candidate template ignored: constraints not satisfied [with T = <>]}}

static_assert(k(0) == 1);
static_assert(k() == 0); // expected-error {{no matching function for call to 'k'}}
static_assert(k(1, 2) == 1);


consteval int terse(A auto...) {return 1;}
consteval int terse(D auto...) {return 2;}

static_assert(terse() == 2);
static_assert(terse(0, 0) == 2);
static_assert(terse(0L, 0) == 1);

template <A... T>
consteval int tpl_head(A auto...) {return 1;}
template <D... T>
consteval int tpl_head(D auto...) {return 2;}

static_assert(tpl_head() == 2);
static_assert(tpl_head(0, 0) == 2);
static_assert(tpl_head(0L, 0) == 1);


namespace equivalence {

template <typename... T>
struct S {
    template <typename... U>
    void f() requires (A<U> && ...);
    template <typename... U>
    void f() requires (C<U> && ...);

    template <typename... U>
    void g() requires (A<T> && ...);
    template <typename... U>
    void g() requires (C<T> && ...);

    template <typename... U>
    void h() requires (A<U> && ...); // expected-note {{candidate}}
    template <typename... U>
    void h() requires (C<T> && ...); // expected-note {{candidate}}
};

void test() {
    S<int>{}.f<int>();
    S<int>{}.g<int>();
    S<int>{}.h<int>(); // expected-error {{call to member function 'h' is ambiguous}}
}


}

namespace substitution {
struct S {
    using type = int;
};

template <typename... T>
consteval int And1() requires (C<typename T::type> && ...) { // #and1
    return 1;
}

template <typename T, typename... U>
consteval int And2() requires (C<typename U::type> && ... && C<typename T::type>) { // #and2
    return 2;
}

template <typename T, typename... U>
consteval int And3() requires (C<typename T::type> && ... && C<typename U::type>) { // #and3
    return 3;
}

template <typename... T>
consteval int Or1() requires (C<typename T::type> || ...) { // #or1
    return 1;
}

template <typename T, typename... U>
consteval int Or2() requires (C<typename U::type> || ... || C<typename T::type>) {  // #or2
    return 2;
}

template <typename T, typename... U>
consteval int Or3() requires (C<typename T::type> || ... || C<typename U::type>) {  // #or3
    return 3;
}

static_assert(And1<>() == 1);
static_assert(And1<S>() == 1);
static_assert(And1<S, S>() == 1);
// FIXME: The diagnostics are not so great
static_assert(And1<int>() == 1); // expected-error {{no matching function for call to 'And1'}}
                                 // expected-note@#and1 {{candidate template ignored: constraints not satisfied [with T = <int>]}}
<<<<<<< HEAD
                                 // expected-note@#and1 {{because 'typename T::type' does not satisfy 'C'}}
                                 // expected-note@#C {{because 'T' does not satisfy 'A'}}

static_assert(And1<S, int>() == 1); // expected-error {{no matching function for call to 'And1'}}
                                   // expected-note@#and1 {{candidate template ignored: constraints not satisfied [with T = <S, int>]}}
                                   // expected-note@#and1 {{because 'typename T::type' does not satisfy 'C'}}
                                   // expected-note@#C {{because 'T' does not satisfy 'A'}}

static_assert(And1<int, S>() == 1); // expected-error {{no matching function for call to 'And1'}}
                                   // expected-note@#and1 {{candidate template ignored: constraints not satisfied [with T = <int, S>]}}
                                   // expected-note@#and1 {{because 'typename T::type' does not satisfy 'C'}}
                                   // expected-note@#C {{because 'T' does not satisfy 'A'}}
=======
                                 // expected-note@#and1 {{because substituted constraint expression is ill-formed: type 'int' cannot be used prior to '::' because it has no members}}

static_assert(And1<S, int>() == 1); // expected-error {{no matching function for call to 'And1'}}
                                   // expected-note@#and1 {{candidate template ignored: constraints not satisfied [with T = <S, int>]}}
                                   // expected-note@#and1 {{because substituted constraint expression is ill-formed: type 'int' cannot be used prior to '::' because it has no members}}

static_assert(And1<int, S>() == 1); // expected-error {{no matching function for call to 'And1'}}
                                   // expected-note@#and1 {{candidate template ignored: constraints not satisfied [with T = <int, S>]}}
                                   // expected-note@#and1 {{because substituted constraint expression is ill-formed: type 'int' cannot be used prior to '::' because it has no members}}
>>>>>>> 54c4ef26

static_assert(And2<S>() == 2);
static_assert(And2<S, S>() == 2);
static_assert(And2<int>() == 2);  // expected-error {{no matching function for call to 'And2'}}
                                  // expected-note@#and2 {{candidate template ignored: constraints not satisfied [with T = int, U = <>]}}
<<<<<<< HEAD
                                  // expected-note@#and2 {{because 'typename U::type' does not satisfy 'C'}}
                                  // expected-note@#C {{because 'T' does not satisfy 'A'}}
=======
                                  // expected-note@#and2 {{because substituted constraint expression is ill-formed: type 'int' cannot be used prior to '::' because it has no members}}
>>>>>>> 54c4ef26


static_assert(And2<int, int>() == 2);  // expected-error {{no matching function for call to 'And2'}}
                                      // expected-note@#and2 {{candidate template ignored: constraints not satisfied [with T = S, U = <int>]}} \
<<<<<<< HEAD
                                      // expected-note@#and2 {{because 'typename U::type' does not satisfy 'C'}}
                                   // expected-note@#C {{because 'T' does not satisfy 'A'}}

static_assert(And2<S, int>() == 2); // expected-error {{no matching function for call to 'And2'}}
                                   // expected-note@#and2 {{candidate template ignored: constraints not satisfied [with T = int, U = <S>]}}
                                   // expected-note@#and2 {{because 'typename T::type' does not satisfy 'C'}}
                                 // expected-note@#C {{because 'T' does not satisfy 'A'}}

static_assert(And2<int, S>() == 2); // expected-error {{no matching function for call to 'And2'}}
                                   // expected-note@#and2 {{candidate template ignored: constraints not satisfied [with T = int, U = <int>]}}
                                   // expected-note@#and2 {{because 'typename T::type' does not satisfy 'C'}}
                                 // expected-note@#C {{because 'T' does not satisfy 'A'}}
=======
                                      // expected-note@#and2 {{because substituted constraint expression is ill-formed: type 'int' cannot be used prior to '::' because it has no members}}

static_assert(And2<S, int>() == 2); // expected-error {{no matching function for call to 'And2'}}
                                   // expected-note@#and2 {{candidate template ignored: constraints not satisfied [with T = int, U = <S>]}}
                                   // expected-note@#and2 {{because substituted constraint expression is ill-formed: type 'int' cannot be used prior to '::' because it has no members}}

static_assert(And2<int, S>() == 2); // expected-error {{no matching function for call to 'And2'}}
                                   // expected-note@#and2 {{candidate template ignored: constraints not satisfied [with T = int, U = <int>]}}
                                   // expected-note@#and2 {{because substituted constraint expression is ill-formed: type 'int' cannot be used prior to '::' because it has no members}}
>>>>>>> 54c4ef26

static_assert(And3<S>() == 3);
static_assert(And3<S, S>() == 3);
static_assert(And3<int>() == 3);   // expected-error {{no matching function for call to 'And3'}}
                                   // expected-note@#and3 {{candidate template ignored: constraints not satisfied [with T = int, U = <>]}}
<<<<<<< HEAD
                                   // expected-note@#and3 {{because 'typename T::type' does not satisfy 'C'}}
                                   // expected-note@#C {{because 'T' does not satisfy 'A'}}
=======
                                   // expected-note@#and3 {{because substituted constraint expression is ill-formed: type 'int' cannot be used prior to '::' because it has no members}}
>>>>>>> 54c4ef26


static_assert(And3<int, int>() == 3);  // expected-error {{no matching function for call to 'And3'}}
                                      // expected-note@#and3 {{candidate template ignored: constraints not satisfied [with T = int, U = <int>]}}
<<<<<<< HEAD
                                      // expected-note@#and3 {{because 'typename T::type' does not satisfy 'C'}}
                                     // expected-note@#C {{because 'T' does not satisfy 'A'}}
=======
                                      // expected-note@#and3 {{because substituted constraint expression is ill-formed: type 'int' cannot be used prior to '::' because it has no members}}
>>>>>>> 54c4ef26


static_assert(And3<S, int>() == 3); // expected-error {{no matching function for call to 'And3'}}
                                   // expected-note@#and3 {{candidate template ignored: constraints not satisfied [with T = S, U = <int>]}}
<<<<<<< HEAD
                                   // expected-note@#and3 {{because 'typename U::type' does not satisfy 'C'}}
                                   // expected-note@#C {{because 'T' does not satisfy 'A'}}
=======
                                   // expected-note@#and3 {{because substituted constraint expression is ill-formed: type 'int' cannot be used prior to '::' because it has no members}}
>>>>>>> 54c4ef26


static_assert(And3<int, S>() == 3); // expected-error {{no matching function for call to 'And3'}}
                                   // expected-note@#and3 {{candidate template ignored: constraints not satisfied [with T = int, U = <S>]}}
<<<<<<< HEAD
                                   // expected-note@#and3 {{because 'typename T::type' does not satisfy 'C'}}
                                   // expected-note@#C {{because 'T' does not satisfy 'A'}}
=======
                                   // expected-note@#and3 {{because substituted constraint expression is ill-formed: type 'int' cannot be used prior to '::' because it has no members}}
>>>>>>> 54c4ef26


static_assert(Or1<>() == 1); // expected-error {{no matching function for call to 'Or1'}}
                             // expected-note@#or1 {{candidate template ignored: constraints not satisfied}}
static_assert(Or1<S>() == 1);
static_assert(Or1<int, S>() == 1);
static_assert(Or1<S, int>() == 1);
static_assert(Or1<S, S>() == 1);
static_assert(Or1<int>() == 1); // expected-error {{no matching function for call to 'Or1'}}
                                // expected-note@#or1 {{candidate template ignored: constraints not satisfied}}
<<<<<<< HEAD
                                // expected-note@#or1 {{because 'typename T::type' does not satisfy 'C'}}
                                // expected-note@#C {{because 'T' does not satisfy 'A'}}
=======
                                // expected-note@#or1 {{because substituted constraint expression is ill-formed: type 'int' cannot be used prior to '::' because it has no members}}
>>>>>>> 54c4ef26

static_assert(Or2<S>() == 2);
static_assert(Or2<int, S>() == 2);
static_assert(Or2<S, int>() == 2);
static_assert(Or2<S, S>() == 2);
static_assert(Or2<int>() == 2); // expected-error {{no matching function for call to 'Or2'}}
                                // expected-note@#or2 {{candidate template ignored: constraints not satisfied [with T = int, U = <>]}}
<<<<<<< HEAD
                                // expected-note@#or2 {{because 'typename T::type' does not satisfy 'C'}}
                                // expected-note@#C {{because 'T' does not satisfy 'A'}}
=======
                                // expected-note@#or2 {{because substituted constraint expression is ill-formed: type 'int' cannot be used prior to '::' because it has no members}}
>>>>>>> 54c4ef26
static_assert(Or3<S>() == 3);
static_assert(Or3<int, S>() == 3);
static_assert(Or3<S, int>() == 3);
static_assert(Or3<S, S>() == 3);
static_assert(Or3<int>() == 3); // expected-error {{no matching function for call to 'Or3'}}
                                // expected-note@#or3 {{candidate template ignored: constraints not satisfied}}
<<<<<<< HEAD
                                // expected-note@#or3 {{because 'typename T::type' does not satisfy 'C'}}
                                // expected-note@#C {{because 'T' does not satisfy 'A'}}
=======
                                // expected-note@#or3 {{because substituted constraint expression is ill-formed: type 'int' cannot be used prior to '::' because it has no members}}
>>>>>>> 54c4ef26
}

namespace bool_conversion_break {

template <typename ...V> struct A;
struct Thingy {
    static constexpr int compare(const Thingy&) {return 1;}
};
template <typename ...T, typename ...U>
void f(A<T ...> *, A<U ...> *) // expected-note {{candidate template ignored: constraints not satisfied}}
requires (T::compare(U{}) && ...); // expected-error {{atomic constraint must be of type 'bool' (found 'int')}}

void g() {
    A<Thingy, Thingy> *ap;
    f(ap, ap); // expected-error{{no matching function for call to 'f'}} \
               // expected-note {{while checking constraint satisfaction}} \
               // expected-note {{while substituting deduced template arguments}}
}

}

namespace nested {

template <typename... T>
struct S {
    template <typename... U>
    consteval static int f()
        requires ((A<T> && ...) && ... && A<U> ) {
            return 1;
    }

    template <typename... U>
    consteval static int f()
        requires ((C<T> && ...) && ... && C<U> ) {
            return 2;
    }

    template <typename... U>
    consteval static int g() // #nested-ambiguous-g1
        requires ((A<T> && ...) && ... && A<U> ) {
            return 1;
    }

    template <typename... U>
    consteval static int g() // #nested-ambiguous-g2
        requires ((C<U> && ...) && ... && C<T> ) {
            return 2;
    }
};

static_assert(S<int>::f<int>() == 2);

static_assert(S<int>::g<int>() == 2);


}

namespace GH99430 {

template <class _Ty1, class _Ty2>
using _Synth_three_way_result = int;

template <class... _Types>
class tuple;

template <int _Index>
struct tuple_element;

template <class, int...>
struct _Three_way_comparison_result_with_tuple_like {
  using type = int;
};

template <class... _TTypes, int... _Indices>
  requires(requires {
    typename _Synth_three_way_result<_TTypes, tuple_element<_Indices>>;
  } && ...)

struct _Three_way_comparison_result_with_tuple_like<tuple<_TTypes...>, _Indices...>{
    using type = long;
};

static_assert(__is_same_as(_Three_way_comparison_result_with_tuple_like<tuple<int>, 0, 1>::type, int));
static_assert(__is_same_as(_Three_way_comparison_result_with_tuple_like<tuple<int>, 0>::type, long));

}

namespace GH88866 {

template <typename...Ts> struct index_by;

template <typename T, typename Indices>
concept InitFunc = true;

namespace ExpandsBoth {

template <typename Indices, InitFunc<Indices> auto... init>
struct LazyLitMatrix; // expected-note {{here}}

template <
    typename...Indices,
    InitFunc<index_by<Indices>> auto... init
>
struct LazyLitMatrix<index_by<Indices...>, init...> {
};

// FIXME: Explain why we didn't pick up the partial specialization - pack sizes don't match.
template struct LazyLitMatrix<index_by<int, char>, 42>;
// expected-error@-1 {{instantiation of undefined template}}
template struct LazyLitMatrix<index_by<int, char>, 42, 43>;

}

namespace ExpandsRespectively {

template <typename Indices, InitFunc<Indices> auto... init>
struct LazyLitMatrix;

template <
    typename...Indices,
    InitFunc<index_by<Indices...>> auto... init
>
struct LazyLitMatrix<index_by<Indices...>, init...> {
};

template struct LazyLitMatrix<index_by<int, char>, 42>;
template struct LazyLitMatrix<index_by<int, char>, 42, 43>;

}

namespace TypeParameter {

template <typename Indices, InitFunc<Indices>... init>
struct LazyLitMatrix; // expected-note {{here}}

template <
    typename...Indices,
    InitFunc<index_by<Indices>>... init
>
struct LazyLitMatrix<index_by<Indices...>, init...> {
};

// FIXME: Explain why we didn't pick up the partial specialization - pack sizes don't match.
template struct LazyLitMatrix<index_by<int, char>, float>;
// expected-error@-1 {{instantiation of undefined template}}
template struct LazyLitMatrix<index_by<int, char>, unsigned, float>;

}

namespace Invalid {

template <typename Indices, InitFunc<Indices>... init>
struct LazyLitMatrix;

template <
    typename...Indices,
    InitFunc<index_by<Indices>> init
    // expected-error@-1 {{unexpanded parameter pack 'Indices'}}
>
struct LazyLitMatrix<index_by<Indices...>, init> {
};

}

}

namespace GH135190 {
template <typename T>
concept A = __is_same_as(T, int) || __is_same_as(T, double) ;

template <typename T>
concept B = A<T> && __is_same_as(T, double);

template <class... Ts>
requires(A<Ts> && ...)
constexpr int g() {
    return 1;
}

template <class... Ts>
requires(B<Ts> && ...)
constexpr int g() {
    return 2;
}

static_assert(g<double>() == 2);


template <class... Ts>
concept all_A = (A<Ts> && ...);

template <class... Ts>
concept all_B = (B<Ts> && ...);

template <class... Ts>
requires all_A<Ts...>
constexpr int h() {
    return 1;
}

template <class... Ts>
requires all_B<Ts...>
constexpr int h() {
    return 2;
}

static_assert(h<double>() == 2);
}


namespace parameter_mapping_regressions {

namespace case1 {
namespace std {
template <class _Tp, class... _Args>
constexpr bool is_constructible_v = __is_constructible(_Tp, _Args...);
template <class _Tp, class... _Args>
concept constructible_from = is_constructible_v<_Tp, _Args...>;
template <class _Tp>
concept default_initializable = true;
template <class> using iterator_t = int;
template <class _Tp>
concept view = constructible_from<_Tp, _Tp>;
template <class... _Views>
  requires(view<_Views> && ...)
class zip_transform_view;
} // namespace std
struct IterDefaultCtrView {};
template <class... Views>
using Iter = std::iterator_t<std::zip_transform_view<Views...>>;
static_assert(
    std::default_initializable<Iter<IterDefaultCtrView, IterDefaultCtrView>>);

}

namespace case2 {

template <class _Bp>
constexpr bool False = false;

template <class... _Views>
concept __zip_all_random_access = (False<_Views> && ...);
// expected-note@-1 {{evaluated to false}}

template <typename... _Views>
struct zip_view {
  void f() requires __zip_all_random_access<_Views...>{};
  // expected-note@-1 {{because 'int' does not satisfy}}
};

zip_view<int> test_v;
static_assert(!__zip_all_random_access<int>);

void test() {
  test_v.f(); // expected-error {{invalid reference to function 'f'}}
}

}

}<|MERGE_RESOLUTION|>--- conflicted
+++ resolved
@@ -157,20 +157,6 @@
 // FIXME: The diagnostics are not so great
 static_assert(And1<int>() == 1); // expected-error {{no matching function for call to 'And1'}}
                                  // expected-note@#and1 {{candidate template ignored: constraints not satisfied [with T = <int>]}}
-<<<<<<< HEAD
-                                 // expected-note@#and1 {{because 'typename T::type' does not satisfy 'C'}}
-                                 // expected-note@#C {{because 'T' does not satisfy 'A'}}
-
-static_assert(And1<S, int>() == 1); // expected-error {{no matching function for call to 'And1'}}
-                                   // expected-note@#and1 {{candidate template ignored: constraints not satisfied [with T = <S, int>]}}
-                                   // expected-note@#and1 {{because 'typename T::type' does not satisfy 'C'}}
-                                   // expected-note@#C {{because 'T' does not satisfy 'A'}}
-
-static_assert(And1<int, S>() == 1); // expected-error {{no matching function for call to 'And1'}}
-                                   // expected-note@#and1 {{candidate template ignored: constraints not satisfied [with T = <int, S>]}}
-                                   // expected-note@#and1 {{because 'typename T::type' does not satisfy 'C'}}
-                                   // expected-note@#C {{because 'T' does not satisfy 'A'}}
-=======
                                  // expected-note@#and1 {{because substituted constraint expression is ill-formed: type 'int' cannot be used prior to '::' because it has no members}}
 
 static_assert(And1<S, int>() == 1); // expected-error {{no matching function for call to 'And1'}}
@@ -180,36 +166,16 @@
 static_assert(And1<int, S>() == 1); // expected-error {{no matching function for call to 'And1'}}
                                    // expected-note@#and1 {{candidate template ignored: constraints not satisfied [with T = <int, S>]}}
                                    // expected-note@#and1 {{because substituted constraint expression is ill-formed: type 'int' cannot be used prior to '::' because it has no members}}
->>>>>>> 54c4ef26
 
 static_assert(And2<S>() == 2);
 static_assert(And2<S, S>() == 2);
 static_assert(And2<int>() == 2);  // expected-error {{no matching function for call to 'And2'}}
                                   // expected-note@#and2 {{candidate template ignored: constraints not satisfied [with T = int, U = <>]}}
-<<<<<<< HEAD
-                                  // expected-note@#and2 {{because 'typename U::type' does not satisfy 'C'}}
-                                  // expected-note@#C {{because 'T' does not satisfy 'A'}}
-=======
                                   // expected-note@#and2 {{because substituted constraint expression is ill-formed: type 'int' cannot be used prior to '::' because it has no members}}
->>>>>>> 54c4ef26
 
 
 static_assert(And2<int, int>() == 2);  // expected-error {{no matching function for call to 'And2'}}
                                       // expected-note@#and2 {{candidate template ignored: constraints not satisfied [with T = S, U = <int>]}} \
-<<<<<<< HEAD
-                                      // expected-note@#and2 {{because 'typename U::type' does not satisfy 'C'}}
-                                   // expected-note@#C {{because 'T' does not satisfy 'A'}}
-
-static_assert(And2<S, int>() == 2); // expected-error {{no matching function for call to 'And2'}}
-                                   // expected-note@#and2 {{candidate template ignored: constraints not satisfied [with T = int, U = <S>]}}
-                                   // expected-note@#and2 {{because 'typename T::type' does not satisfy 'C'}}
-                                 // expected-note@#C {{because 'T' does not satisfy 'A'}}
-
-static_assert(And2<int, S>() == 2); // expected-error {{no matching function for call to 'And2'}}
-                                   // expected-note@#and2 {{candidate template ignored: constraints not satisfied [with T = int, U = <int>]}}
-                                   // expected-note@#and2 {{because 'typename T::type' does not satisfy 'C'}}
-                                 // expected-note@#C {{because 'T' does not satisfy 'A'}}
-=======
                                       // expected-note@#and2 {{because substituted constraint expression is ill-formed: type 'int' cannot be used prior to '::' because it has no members}}
 
 static_assert(And2<S, int>() == 2); // expected-error {{no matching function for call to 'And2'}}
@@ -219,48 +185,27 @@
 static_assert(And2<int, S>() == 2); // expected-error {{no matching function for call to 'And2'}}
                                    // expected-note@#and2 {{candidate template ignored: constraints not satisfied [with T = int, U = <int>]}}
                                    // expected-note@#and2 {{because substituted constraint expression is ill-formed: type 'int' cannot be used prior to '::' because it has no members}}
->>>>>>> 54c4ef26
 
 static_assert(And3<S>() == 3);
 static_assert(And3<S, S>() == 3);
 static_assert(And3<int>() == 3);   // expected-error {{no matching function for call to 'And3'}}
                                    // expected-note@#and3 {{candidate template ignored: constraints not satisfied [with T = int, U = <>]}}
-<<<<<<< HEAD
-                                   // expected-note@#and3 {{because 'typename T::type' does not satisfy 'C'}}
-                                   // expected-note@#C {{because 'T' does not satisfy 'A'}}
-=======
                                    // expected-note@#and3 {{because substituted constraint expression is ill-formed: type 'int' cannot be used prior to '::' because it has no members}}
->>>>>>> 54c4ef26
 
 
 static_assert(And3<int, int>() == 3);  // expected-error {{no matching function for call to 'And3'}}
                                       // expected-note@#and3 {{candidate template ignored: constraints not satisfied [with T = int, U = <int>]}}
-<<<<<<< HEAD
-                                      // expected-note@#and3 {{because 'typename T::type' does not satisfy 'C'}}
-                                     // expected-note@#C {{because 'T' does not satisfy 'A'}}
-=======
                                       // expected-note@#and3 {{because substituted constraint expression is ill-formed: type 'int' cannot be used prior to '::' because it has no members}}
->>>>>>> 54c4ef26
 
 
 static_assert(And3<S, int>() == 3); // expected-error {{no matching function for call to 'And3'}}
                                    // expected-note@#and3 {{candidate template ignored: constraints not satisfied [with T = S, U = <int>]}}
-<<<<<<< HEAD
-                                   // expected-note@#and3 {{because 'typename U::type' does not satisfy 'C'}}
-                                   // expected-note@#C {{because 'T' does not satisfy 'A'}}
-=======
                                    // expected-note@#and3 {{because substituted constraint expression is ill-formed: type 'int' cannot be used prior to '::' because it has no members}}
->>>>>>> 54c4ef26
 
 
 static_assert(And3<int, S>() == 3); // expected-error {{no matching function for call to 'And3'}}
                                    // expected-note@#and3 {{candidate template ignored: constraints not satisfied [with T = int, U = <S>]}}
-<<<<<<< HEAD
-                                   // expected-note@#and3 {{because 'typename T::type' does not satisfy 'C'}}
-                                   // expected-note@#C {{because 'T' does not satisfy 'A'}}
-=======
                                    // expected-note@#and3 {{because substituted constraint expression is ill-formed: type 'int' cannot be used prior to '::' because it has no members}}
->>>>>>> 54c4ef26
 
 
 static_assert(Or1<>() == 1); // expected-error {{no matching function for call to 'Or1'}}
@@ -271,12 +216,7 @@
 static_assert(Or1<S, S>() == 1);
 static_assert(Or1<int>() == 1); // expected-error {{no matching function for call to 'Or1'}}
                                 // expected-note@#or1 {{candidate template ignored: constraints not satisfied}}
-<<<<<<< HEAD
-                                // expected-note@#or1 {{because 'typename T::type' does not satisfy 'C'}}
-                                // expected-note@#C {{because 'T' does not satisfy 'A'}}
-=======
                                 // expected-note@#or1 {{because substituted constraint expression is ill-formed: type 'int' cannot be used prior to '::' because it has no members}}
->>>>>>> 54c4ef26
 
 static_assert(Or2<S>() == 2);
 static_assert(Or2<int, S>() == 2);
@@ -284,24 +224,14 @@
 static_assert(Or2<S, S>() == 2);
 static_assert(Or2<int>() == 2); // expected-error {{no matching function for call to 'Or2'}}
                                 // expected-note@#or2 {{candidate template ignored: constraints not satisfied [with T = int, U = <>]}}
-<<<<<<< HEAD
-                                // expected-note@#or2 {{because 'typename T::type' does not satisfy 'C'}}
-                                // expected-note@#C {{because 'T' does not satisfy 'A'}}
-=======
                                 // expected-note@#or2 {{because substituted constraint expression is ill-formed: type 'int' cannot be used prior to '::' because it has no members}}
->>>>>>> 54c4ef26
 static_assert(Or3<S>() == 3);
 static_assert(Or3<int, S>() == 3);
 static_assert(Or3<S, int>() == 3);
 static_assert(Or3<S, S>() == 3);
 static_assert(Or3<int>() == 3); // expected-error {{no matching function for call to 'Or3'}}
                                 // expected-note@#or3 {{candidate template ignored: constraints not satisfied}}
-<<<<<<< HEAD
-                                // expected-note@#or3 {{because 'typename T::type' does not satisfy 'C'}}
-                                // expected-note@#C {{because 'T' does not satisfy 'A'}}
-=======
                                 // expected-note@#or3 {{because substituted constraint expression is ill-formed: type 'int' cannot be used prior to '::' because it has no members}}
->>>>>>> 54c4ef26
 }
 
 namespace bool_conversion_break {
