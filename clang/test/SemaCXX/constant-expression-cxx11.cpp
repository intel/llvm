// RUN: %clang_cc1 -std=c++23 -isystem %S/Inputs -fsyntax-only -verify=expected,cxx20_23,cxx23              -triple x86_64-linux -Wno-string-plus-int -Wno-pointer-arith -Wno-zero-length-array -Wno-c99-designator -fcxx-exceptions -pedantic %s -Wno-comment -Wno-tautological-pointer-compare -Wno-bool-conversion
// RUN: %clang_cc1 -std=c++20 -isystem %S/Inputs -fsyntax-only -verify=expected,cxx11_20,cxx20_23,pre-cxx23 -triple x86_64-linux -Wno-string-plus-int -Wno-pointer-arith -Wno-zero-length-array -Wno-c99-designator -fcxx-exceptions -pedantic %s -Wno-comment -Wno-tautological-pointer-compare -Wno-bool-conversion
// RUN: %clang_cc1 -std=c++11 -isystem %S/Inputs -fsyntax-only -verify=expected,cxx11_20,cxx11,pre-cxx23    -triple x86_64-linux -Wno-string-plus-int -Wno-pointer-arith -Wno-zero-length-array -Wno-c99-designator -fcxx-exceptions -pedantic %s -Wno-comment -Wno-tautological-pointer-compare -Wno-bool-conversion

// This macro forces its argument to be constant-folded, even if it's not
// otherwise a constant expression.
#define fold(x) (__builtin_constant_p(x) ? (x) : (x))

namespace StaticAssertFoldTest {

int x;
static_assert(++x, "test"); // expected-error {{not an integral constant expression}}
// cxx20_23-note@-1 {{cannot modify an object that is visible outside that expression}}
static_assert(false, "test"); // expected-error {{test}}

}

int array[(long)(char *)0]; // expected-warning {{variable length arrays in C++ are a Clang extension}} \
                            // expected-warning {{variable length array folded to constant array as an extension}} \
                            // expected-note {{cast that performs the conversions of a reinterpret_cast is not allowed in a constant expression}}

typedef decltype(sizeof(char)) size_t;

template<typename T> constexpr T id(const T &t) { return t; }
template<typename T> constexpr T min(const T &a, const T &b) {
  return a < b ? a : b;
}
template<typename T> constexpr T max(const T &a, const T &b) {
  return a < b ? b : a;
}
template<typename T, size_t N> constexpr T *begin(T (&xs)[N]) { return xs; }
template<typename T, size_t N> constexpr T *end(T (&xs)[N]) { return xs + N; }

struct MemberZero {
  constexpr int zero() const { return 0; }
};

constexpr int arr[]; // expected-error {{constexpr variable 'arr' must be initialized by a constant expression}}
constexpr int arr2[2]; // expected-error {{constexpr variable 'arr2' must be initialized by a constant expression}}
constexpr int arr3[2] = {};

namespace DerivedToVBaseCast {

  struct U { int n; };
  struct V : U { int n; };
  struct A : virtual V { int n; };
  struct Aa { int n; };
  struct B : virtual A, Aa {};
  struct C : virtual A, Aa {};
  struct D : B, C {};

  D d;
  constexpr B *p = &d;
  constexpr C *q = &d;

  static_assert((void*)p != (void*)q, "");
  static_assert((A*)p == (A*)q, "");
  static_assert((Aa*)p != (Aa*)q, "");

  constexpr B &pp = d;
  constexpr C &qq = d;
  static_assert((void*)&pp != (void*)&qq, "");
  static_assert(&(A&)pp == &(A&)qq, "");
  static_assert(&(Aa&)pp != &(Aa&)qq, "");

  constexpr V *v = p;
  constexpr V *w = q;
  constexpr V *x = (A*)p;
  static_assert(v == w, "");
  static_assert(v == x, "");

  static_assert((U*)&d == p, "");
  static_assert((U*)&d == q, "");
  static_assert((U*)&d == v, "");
  static_assert((U*)&d == w, "");
  static_assert((U*)&d == x, "");

  struct X {};
  struct Y1 : virtual X {};
  struct Y2 : X {};
  struct Z : Y1, Y2 {};
  Z z;
  static_assert((X*)(Y1*)&z != (X*)(Y2*)&z, "");
}

namespace ConstCast {

constexpr int n1 = 0;
constexpr int n2 = const_cast<int&>(n1);
constexpr int *n3 = const_cast<int*>(&n1);
constexpr int n4 = *const_cast<int*>(&n1);
constexpr const int * const *n5 = const_cast<const int* const*>(&n3);
constexpr int **n6 = const_cast<int**>(&n3);
constexpr int n7 = **n5;
constexpr int n8 = **n6;

// const_cast from prvalue to xvalue.
struct A { int n; };
constexpr int n9 = (const_cast<A&&>(A{123})).n;
static_assert(n9 == 123, "");

}

namespace TemplateArgumentConversion {
  template<int n> struct IntParam {};

  using IntParam0 = IntParam<0>;
  using IntParam0 = IntParam<id(0)>;
  using IntParam0 = IntParam<MemberZero().zero>; // expected-error {{did you mean to call it with no arguments?}}
}

namespace CaseStatements {
  int x;
  void f(int n) {
    switch (n) {
    case MemberZero().zero: // expected-error {{did you mean to call it with no arguments?}} expected-note {{previous}}
    case id(0): // expected-error {{duplicate case value '0'}}
      return;
    case __builtin_constant_p(true) ? (__SIZE_TYPE__)&x : 0:; // expected-error {{constant}}
    }
  }
}

extern int &Recurse1;
int &Recurse2 = Recurse1; // expected-note {{declared here}}
int &Recurse1 = Recurse2;
constexpr int &Recurse3 = Recurse2; // expected-error {{must be initialized by a constant expression}} expected-note {{initializer of 'Recurse2' is not a constant expression}}

extern const int RecurseA;
const int RecurseB = RecurseA; // expected-note {{declared here}}
const int RecurseA = 10;
constexpr int RecurseC = RecurseB; // expected-error {{must be initialized by a constant expression}} expected-note {{initializer of 'RecurseB' is not a constant expression}}

namespace MemberEnum {
  struct WithMemberEnum {
    enum E { A = 42 };
  } wme;

  static_assert(wme.A == 42, "");
}

namespace DefaultArguments {

const int z = int();
constexpr int Sum(int a = 0, const int &b = 0, const int *c = &z, char d = 0) {
  return a + b + *c + d;
}
const int four = 4;
constexpr int eight = 8;
constexpr const int twentyseven = 27;
static_assert(Sum() == 0, "");
static_assert(Sum(1) == 1, "");
static_assert(Sum(1, four) == 5, "");
static_assert(Sum(1, eight, &twentyseven) == 36, "");
static_assert(Sum(1, 2, &four, eight) == 15, "");

}

namespace Ellipsis {

// Note, values passed through an ellipsis can't actually be used.
constexpr int F(int a, ...) { return a; }
static_assert(F(0) == 0, "");
static_assert(F(1, 0) == 1, "");
static_assert(F(2, "test") == 2, "");
static_assert(F(3, &F) == 3, "");
int k = 0; // expected-note {{here}}
static_assert(F(4, k) == 3, ""); // expected-error {{constant expression}} expected-note {{read of non-const variable 'k'}}

}

namespace Recursion {
  constexpr int fib(int n) { return n > 1 ? fib(n-1) + fib(n-2) : n; }
  static_assert(fib(11) == 89, "");

  constexpr int gcd_inner(int a, int b) {
    return b == 0 ? a : gcd_inner(b, a % b);
  }
  constexpr int gcd(int a, int b) {
    return gcd_inner(max(a, b), min(a, b));
  }

  static_assert(gcd(1749237, 5628959) == 7, "");
}

namespace FunctionCast {
  // When folding, we allow functions to be cast to different types. Such
  // cast functions cannot be called, even if they're constexpr.
  constexpr int f() { return 1; }
  typedef double (*DoubleFn)();
  typedef int (*IntFn)();
  int a[(int)DoubleFn(f)()]; // expected-error {{variable length array}} expected-warning{{Clang extension}}
  int b[(int)IntFn(f)()];    // ok
}

namespace StaticMemberFunction {
  struct S {
    static constexpr int k = 42;
    static constexpr int f(int n) { return n * k + 2; }
  } s;

  constexpr int n = s.f(19);
  static_assert(S::f(19) == 800, "");
  static_assert(s.f(19) == 800, "");
  static_assert(n == 800, "");

  constexpr int (*sf1)(int) = &S::f;
  constexpr int (*sf2)(int) = &s.f;
  constexpr const int *sk = &s.k;

  // Note, out_of_lifetime returns an invalid pointer value, but we don't do
  // anything with it (other than copy it around), so there's no UB there.
  constexpr S *out_of_lifetime(S s) { return &s; } // expected-warning {{address of stack}}
  static_assert(out_of_lifetime({})->k == 42, "");
  static_assert(out_of_lifetime({})->f(3) == 128, "");

  // Similarly, using an inactive union member breaks no rules.
  union U {
    int n;
    S s;
  };
  constexpr U u = {0};
  static_assert(u.s.k == 42, "");
  static_assert(u.s.f(1) == 44, "");

  // And likewise for a past-the-end pointer.
  static_assert((&s)[1].k == 42, "");
  static_assert((&s)[1].f(1) == 44, "");
}

namespace ParameterScopes {

  const int k = 42;
  constexpr const int &ObscureTheTruth(const int &a) { return a; }
  constexpr const int &MaybeReturnJunk(bool b, const int a) {
    return ObscureTheTruth(b ? a : k);
  }
  static_assert(MaybeReturnJunk(false, 0) == 42, ""); // ok
  constexpr int a = MaybeReturnJunk(true, 0); // expected-error {{constant expression}} expected-note {{read of object outside its lifetime}}

  constexpr const int MaybeReturnNonstaticRef(bool b, const int a) {
    return ObscureTheTruth(b ? a : k);
  }
  static_assert(MaybeReturnNonstaticRef(false, 0) == 42, ""); // ok
  constexpr int b = MaybeReturnNonstaticRef(true, 0); // ok

  constexpr int InternalReturnJunk(int n) {
    return MaybeReturnJunk(true, n); // expected-note {{read of object outside its lifetime}}
  }
  constexpr int n3 = InternalReturnJunk(0); // expected-error {{must be initialized by a constant expression}} expected-note {{in call to 'InternalReturnJunk(0)'}}

  constexpr int LToR(int &n) { return n; }
  constexpr int GrabCallersArgument(bool which, int a, int b) {
    return LToR(which ? b : a);
  }
  static_assert(GrabCallersArgument(false, 1, 2) == 1, "");
  static_assert(GrabCallersArgument(true, 4, 8) == 8, "");

}

namespace Pointers {

  constexpr int f(int n, const int *a, const int *b, const int *c) {
    return n == 0 ? 0 : *a + f(n-1, b, c, a);
  }

  const int x = 1, y = 10, z = 100;
  static_assert(f(23, &x, &y, &z) == 788, "");

  constexpr int g(int n, int a, int b, int c) {
    return f(n, &a, &b, &c);
  }
  static_assert(g(23, x, y, z) == 788, "");

}

namespace FunctionPointers {

  constexpr int Double(int n) { return 2 * n; }
  constexpr int Triple(int n) { return 3 * n; }
  constexpr int Twice(int (*F)(int), int n) { return F(F(n)); }
  constexpr int Quadruple(int n) { return Twice(Double, n); }
  constexpr auto Select(int n) -> int (*)(int) {
    return n == 2 ? &Double : n == 3 ? &Triple : n == 4 ? &Quadruple : 0;
  }
  constexpr int Apply(int (*F)(int), int n) { return F(n); } // expected-note {{'F' evaluates to a null function pointer}}

  static_assert(1 + Apply(Select(4), 5) + Apply(Select(3), 7) == 42, "");

  constexpr int Invalid = Apply(Select(0), 0); // expected-error {{must be initialized by a constant expression}} expected-note {{in call to 'Apply(nullptr, 0)'}}

}

namespace PointerComparison {

int x, y;
static_assert(&x == &y, "false"); // expected-error {{false}}
static_assert(&x != &y, "");
constexpr bool g1 = &x == &y;
constexpr bool g2 = &x != &y;
constexpr bool g3 = &x <= &y; // expected-error {{must be initialized by a constant expression}} expected-note {{unspecified}}
constexpr bool g4 = &x >= &y; // expected-error {{must be initialized by a constant expression}} expected-note {{unspecified}}
constexpr bool g5 = &x < &y; // expected-error {{must be initialized by a constant expression}} expected-note {{unspecified}}
constexpr bool g6 = &x > &y; // expected-error {{must be initialized by a constant expression}} expected-note {{unspecified}}

struct S { int x, y; } s;
static_assert(&s.x == &s.y, "false"); // expected-error {{false}}
static_assert(&s.x != &s.y, "");
static_assert(&s.x <= &s.y, "");
static_assert(&s.x >= &s.y, "false"); // expected-error {{false}}
static_assert(&s.x < &s.y, "");
static_assert(&s.x > &s.y, "false"); // expected-error {{false}}

static_assert(0 == &y, "false"); // expected-error {{false}}
static_assert(0 != &y, "");
constexpr bool n3 = (int*)0 <= &y; // expected-error {{must be initialized by a constant expression}} expected-note {{unspecified}}
constexpr bool n4 = (int*)0 >= &y; // expected-error {{must be initialized by a constant expression}} expected-note {{unspecified}}
constexpr bool n5 = (int*)0 < &y; // expected-error {{must be initialized by a constant expression}} expected-note {{unspecified}}
constexpr bool n6 = (int*)0 > &y; // expected-error {{must be initialized by a constant expression}} expected-note {{unspecified}}

static_assert(&x == 0, "false"); // expected-error {{false}}
static_assert(&x != 0, "");
constexpr bool n9 = &x <= (int*)0; // expected-error {{must be initialized by a constant expression}} expected-note {{unspecified}}
constexpr bool n10 = &x >= (int*)0; // expected-error {{must be initialized by a constant expression}} expected-note {{unspecified}}
constexpr bool n11 = &x < (int*)0; // expected-error {{must be initialized by a constant expression}} expected-note {{unspecified}}
constexpr bool n12 = &x > (int*)0; // expected-error {{must be initialized by a constant expression}} expected-note {{unspecified}}

static_assert(&x == &x, "");
static_assert(&x != &x, "false"); // expected-error {{false}}
static_assert(&x <= &x, "");
static_assert(&x >= &x, "");
static_assert(&x < &x, "false"); // expected-error {{false}}
static_assert(&x > &x, "false"); // expected-error {{false}}

constexpr S* sptr = &s;
constexpr bool dyncast = sptr == dynamic_cast<S*>(sptr); // cxx11-error {{constant expression}} cxx11-note {{dynamic_cast}}

struct U {};
struct Str {
  int a : dynamic_cast<S*>(sptr) == dynamic_cast<S*>(sptr); // \
    cxx11-warning {{not an integral constant expression}} \
    cxx11-note {{dynamic_cast is not allowed in a constant expression}}
  int b : reinterpret_cast<S*>(sptr) == reinterpret_cast<S*>(sptr); // \
    expected-warning {{not an integral constant expression}} \
    expected-note {{reinterpret_cast is not allowed in a constant expression}}
  int c : (S*)(long)(sptr) == (S*)(long)(sptr); // \
    expected-warning {{not an integral constant expression}} \
    expected-note {{cast that performs the conversions of a reinterpret_cast is not allowed in a constant expression}}
  int d : (S*)(42) == (S*)(42); // \
    expected-warning {{not an integral constant expression}} \
    expected-note {{cast that performs the conversions of a reinterpret_cast is not allowed in a constant expression}}
  int e : (Str*)(sptr) == (Str*)(sptr); // \
    expected-warning {{not an integral constant expression}} \
    expected-note {{cast that performs the conversions of a reinterpret_cast is not allowed in a constant expression}}
  int f : &(U&)(*sptr) == &(U&)(*sptr); // \
    expected-warning {{not an integral constant expression}} \
    expected-note {{cast that performs the conversions of a reinterpret_cast is not allowed in a constant expression}}
  int g : (S*)(void*)(sptr) == sptr; // \
    expected-warning {{not an integral constant expression}} \
    expected-note {{cast from 'void *' is not allowed in a constant expression}}
};

extern char externalvar[];
constexpr bool constaddress = (void *)externalvar == (void *)0x4000UL; // expected-error {{must be initialized by a constant expression}} expected-note {{reinterpret_cast}}
static_assert(0 != "foo", "");

// OK: These string literals cannot possibly overlap.
static_assert(+"foo" != +"bar", "");
static_assert("xfoo" + 1 != "yfoo" + 1, "");
static_assert(+"foot" != +"foo", "");
static_assert(+"foo\0bar" != +"foo\0baz", "");

// These can't overlap because the null terminator for UTF-16 is two bytes wide.
static_assert(fold((const char*)u"A" != (const char*)"\0A\0x"), "");
static_assert(fold((const char*)u"A" != (const char*)"A\0\0x"), "");

constexpr const char *string = "hello";
constexpr const char *also_string = string;
static_assert(string == string, "");
static_assert(string == also_string, "");

// These strings may overlap, and so the result of the comparison is unknown.
constexpr bool may_overlap_1 = +"foo" == +"foo"; // expected-error {{}} expected-note {{addresses of potentially overlapping literals}}
constexpr bool may_overlap_2 = +"foo" == +"foo\0bar"; // expected-error {{}} expected-note {{addresses of potentially overlapping literals}}
constexpr bool may_overlap_3 = +"foo" == "bar\0foo" + 4; // expected-error {{}} expected-note {{addresses of potentially overlapping literals}}
constexpr bool may_overlap_4 = "xfoo" + 1 == "xfoo" + 1; // expected-error {{}} expected-note {{addresses of potentially overlapping literals}}

// These may overlap even though they have different encodings.
// One of these two comparisons is non-constant, but due to endianness we don't
// know which one.
constexpr bool may_overlap_different_encoding[] =
  {fold((const char*)u"A" != (const char*)"xA\0\0\0x" + 1), fold((const char*)u"A" != (const char*)"x\0A\0\0x" + 1)};
  // expected-error@-2 {{}} expected-note@-1 {{addresses of potentially overlapping literals}}

}

constexpr const char *getStr() {
  return "abc"; // expected-note {{repeated evaluation of the same literal expression can produce different objects}}
}
constexpr int strMinus() {
  (void)(getStr() - getStr()); // expected-note {{arithmetic on addresses of potentially overlapping literals has unspecified value}} \
                               // cxx11-warning {{C++14 extension}}
  return 0;
}
static_assert(strMinus() == 0, ""); // expected-error {{not an integral constant expression}} \
                                    // expected-note {{in call to}}

constexpr int a = 0;
constexpr int b = 1;
constexpr int n = &b - &a; // expected-error {{must be initialized by a constant expression}} \
                           // expected-note {{arithmetic involving unrelated objects '&b' and '&a' has unspecified value}}
constexpr static int arrk[2] = {1,2};
constexpr static int arrk2[2] = {3,4};
constexpr int k2 = &arrk[1] - &arrk2[0]; // expected-error {{must be initialized by a constant expression}} \
                                         // expected-note {{arithmetic involving unrelated objects}}

namespace MaterializeTemporary {

constexpr int f(const int &r) { return r; }
constexpr int n = f(1);

constexpr bool same(const int &a, const int &b) { return &a == &b; }
constexpr bool sameTemporary(const int &n) { return same(n, n); }

static_assert(n, "");
static_assert(!same(4, 4), "");
static_assert(same(n, n), "");
static_assert(sameTemporary(9), "");

struct A { int &&r; };
struct B { A &&a1; A &&a2; };

constexpr B b1 { { 1 }, { 2 } }; // expected-note {{temporary created here}}
static_assert(&b1.a1 != &b1.a2, "");
static_assert(&b1.a1.r != &b1.a2.r, ""); // expected-error {{constant expression}} expected-note {{outside the expression that created the temporary}}

constexpr B &&b2 { { 3 }, { 4 } }; // expected-note {{temporary created here}}
static_assert(&b1 != &b2, "");
static_assert(&b1.a1 != &b2.a1, ""); // expected-error {{constant expression}} expected-note {{outside the expression that created the temporary}}

constexpr thread_local B b3 { { 1 }, { 2 } }; // expected-error {{constant expression}} expected-note {{reference to temporary}} expected-note {{here}}
void foo() {
  constexpr static B b1 { { 1 }, { 2 } }; // ok
  constexpr thread_local B b2 { { 1 }, { 2 } }; // expected-error {{constant expression}} expected-note {{reference to temporary}} expected-note {{here}}
  constexpr B b3 { { 1 }, { 2 } }; // expected-error {{constant expression}} expected-note {{reference to temporary}} expected-note {{here}}
}

constexpr B &&b4 = ((1, 2), 3, 4, B { {10}, {{20}} });
static_assert(&b4 != &b2, "");

// Proposed DR: copy-elision doesn't trigger lifetime extension.
// cxx11-warning@+1 2{{temporary whose address is used as value of local variable 'b5' will be destroyed at the end of the full-expression}}
constexpr B b5 = B{ {0}, {0} }; // expected-error {{constant expression}} expected-note {{reference to temporary}} expected-note {{here}}

namespace NestedNonStatic {
  // Proposed DR: for a reference constant expression to refer to a static
  // storage duration temporary, that temporary must itself be initialized
  // by a constant expression (a core constant expression is not enough).
  struct A { int &&r; };
  struct B { A &&a; };
  constexpr B a = { A{0} }; // ok
  // cxx11-warning@+1 {{temporary bound to reference member of local variable 'b' will be destroyed at the end of the full-expression}}
  constexpr B b = { A(A{0}) }; // cxx11-error {{constant expression}} cxx11-note {{reference to temporary}} cxx11-note {{here}}
}

namespace FakeInitList {
  struct init_list_3_ints { const int (&x)[3]; };
  struct init_list_2_init_list_3_ints { const init_list_3_ints (&x)[2]; };
  constexpr init_list_2_init_list_3_ints ils = { { { { 1, 2, 3 } }, { { 4, 5, 6 } } } };
}

namespace ConstAddedByReference {
  const int &r = (0);
  constexpr int n = r;

  int &&r2 = 0; // expected-note {{created here}}
  constexpr int n2 = r2; // expected-error {{constant}} expected-note {{read of temporary}}

  struct A { constexpr operator int() const { return 0; }};
  struct B { constexpr operator const int() const { return 0; }};
  const int &ra = A();
  const int &rb = B();
  constexpr int na = ra;
  constexpr int nb = rb;

  struct C { int &&r; };
  constexpr C c1 = {1};
  constexpr int &c1r = c1.r;
  constexpr const C &c2 = {2};
  constexpr int &c2r = c2.r;
  constexpr C &&c3 = {3}; // expected-note {{created here}}
  constexpr int &c3r = c3.r; // expected-error {{constant}} expected-note {{read of temporary}}
}

}

constexpr int strcmp_ce(const char *p, const char *q) {
  return (!*p || *p != *q) ? *p - *q : strcmp_ce(p+1, q+1);
}

namespace StringLiteral {

template<typename Char>
constexpr int MangleChars(const Char *p) {
  return *p + 3 * (*p ? MangleChars(p+1) : 0);
}

static_assert(MangleChars("constexpr!") == 1768383, "");
static_assert(MangleChars(u8"constexpr!") == 1768383, "");
static_assert(MangleChars(L"constexpr!") == 1768383, "");
static_assert(MangleChars(u"constexpr!") == 1768383, "");
static_assert(MangleChars(U"constexpr!") == 1768383, "");

constexpr char c0 = "nought index"[0];
constexpr char c1 = "nice index"[10];
constexpr char c2 = "nasty index"[12]; // expected-error {{must be initialized by a constant expression}} expected-note {{read of dereferenced one-past-the-end pointer}}
constexpr char c3 = "negative index"[-1]; // expected-error {{must be initialized by a constant expression}} expected-note {{cannot refer to element -1 of array of 15 elements}}
constexpr char c4 = ((char*)(int*)"no reinterpret_casts allowed")[14]; // expected-error {{must be initialized by a constant expression}} expected-note {{cast that performs the conversions of a reinterpret_cast}}

constexpr const char *p = "test" + 2;
static_assert(*p == 's', "");

constexpr const char *max_iter(const char *a, const char *b) {
  return *a < *b ? b : a;
}
constexpr const char *max_element(const char *a, const char *b) {
  return (a+1 >= b) ? a : max_iter(a, max_element(a+1, b));
}

constexpr char str[] = "the quick brown fox jumped over the lazy dog";
constexpr const char *max = max_element(begin(str), end(str));
static_assert(*max == 'z', "");
static_assert(max == str + 38, "");

static_assert(strcmp_ce("hello world", "hello world") == 0, "");
static_assert(strcmp_ce("hello world", "hello clang") > 0, "");
static_assert(strcmp_ce("constexpr", "test") < 0, "");
static_assert(strcmp_ce("", " ") < 0, "");

struct S {
  int n : "foo"[4]; // expected-error {{constant expression}} expected-note {{read of dereferenced one-past-the-end pointer is not allowed in a constant expression}}
};

struct T {
  char c[6];
  constexpr T() : c{"foo"} {}
};
constexpr T t;

static_assert(t.c[0] == 'f', "");
static_assert(t.c[1] == 'o', "");
static_assert(t.c[2] == 'o', "");
static_assert(t.c[3] == 0, "");
static_assert(t.c[4] == 0, "");
static_assert(t.c[5] == 0, "");
static_assert(t.c[6] == 0, ""); // expected-error {{constant expression}} expected-note {{one-past-the-end}}

struct U {
  wchar_t chars[6];
  int n;
} constexpr u = { { L"test" }, 0 };
static_assert(u.chars[2] == L's', "");

struct V {
  char c[4];
  constexpr V() : c("hi!") {}
};
static_assert(V().c[1] == "i"[0], "");

namespace Parens {
  constexpr unsigned char a[] = ("foo"), b[] = {"foo"}, c[] = {("foo")},
                          d[4] = ("foo"), e[5] = {"foo"}, f[6] = {("foo")};
  static_assert(a[0] == 'f', "");
  static_assert(b[1] == 'o', "");
  static_assert(c[2] == 'o', "");
  static_assert(d[0] == 'f', "");
  static_assert(e[1] == 'o', "");
  static_assert(f[2] == 'o', "");
  static_assert(f[5] == 0, "");
  static_assert(f[6] == 0, ""); // expected-error {{constant expression}} expected-note {{one-past-the-end}}
}

}

namespace Array {

template<typename Iter>
constexpr auto Sum(Iter begin, Iter end) -> decltype(+*begin) {
  return begin == end ? 0 : *begin + Sum(begin+1, end);
}

constexpr int xs[] = { 1, 2, 3, 4, 5 };
constexpr int ys[] = { 5, 4, 3, 2, 1 };
constexpr int sum_xs = Sum(begin(xs), end(xs));
static_assert(sum_xs == 15, "");

constexpr int ZipFoldR(int (*F)(int x, int y, int c), int n,
                       const int *xs, const int *ys, int c) {
  return n ? F(
               *xs, // expected-note {{read of dereferenced one-past-the-end pointer}}
               *ys,
               ZipFoldR(F, n-1, xs+1, ys+1, c)) // \
      expected-note {{in call to 'ZipFoldR(&SubMul, 2, &xs[4], &ys[4], 1)'}} \
      expected-note {{in call to 'ZipFoldR(&SubMul, 1, &xs[5], &ys[5], 1)'}}
           : c;
}
constexpr int MulAdd(int x, int y, int c) { return x * y + c; }
constexpr int InnerProduct = ZipFoldR(MulAdd, 5, xs, ys, 0);
static_assert(InnerProduct == 35, "");

constexpr int SubMul(int x, int y, int c) { return (x - y) * c; }
constexpr int DiffProd = ZipFoldR(SubMul, 2, xs+3, ys+3, 1);
static_assert(DiffProd == 8, "");
static_assert(ZipFoldR(SubMul, 3, xs+3, ys+3, 1), ""); // \
      expected-error {{constant expression}} \
      expected-note {{in call to 'ZipFoldR(&SubMul, 3, &xs[3], &ys[3], 1)'}}

constexpr const int *p = xs + 3;
constexpr int xs4 = p[1]; // ok
constexpr int xs5 = p[2]; // expected-error {{constant expression}} expected-note {{read of dereferenced one-past-the-end pointer}}
constexpr int xs6 = p[3]; // expected-error {{constant expression}} expected-note {{cannot refer to element 6}}
constexpr int xs0 = p[-3]; // ok
constexpr int xs_1 = p[-4]; // expected-error {{constant expression}} expected-note {{cannot refer to element -1}}

constexpr int zs[2][2][2][2] = { 1, 2, 3, 4, 5, 6, 7, 8, 9, 10, 11, 12, 13, 14, 15, 16 };
static_assert(zs[0][0][0][0] == 1, "");
static_assert(zs[1][1][1][1] == 16, "");
static_assert(zs[0][0][0][2] == 3, ""); // expected-error {{constant expression}} expected-note {{read of dereferenced one-past-the-end pointer}}
static_assert((&zs[0][0][0][2])[-1] == 2, "");
static_assert(**(**(zs + 1) + 1) == 11, "");
static_assert(*(&(&(*(*&(&zs[2] - 1)[0] + 2 - 2))[2])[-1][-1] + 1) == 11, ""); // expected-error {{constant expression}} expected-note {{cannot refer to element -1 of array of 2 elements in a constant expression}}
static_assert(*(&(&(*(*&(&zs[2] - 1)[0] + 2 - 2))[2])[-1][2] - 2) == 11, "");
constexpr int err_zs_1_2_0_0 = zs[1][2][0][0]; // \
expected-error {{constant expression}} \
expected-note {{cannot access array element of pointer past the end}}

constexpr int fail(const int &p) {
  return (&p)[64]; // expected-note {{cannot refer to element 64 of array of 2 elements}}
}
static_assert(fail(*(&(&(*(*&(&zs[2] - 1)[0] + 2 - 2))[2])[-1][2] - 2)) == 11, ""); // \
expected-error {{static assertion expression is not an integral constant expression}} \
expected-note {{in call to 'fail(zs[1][0][1][0])'}}

constexpr int arr[40] = { 1, 2, 3, [8] = 4 };
constexpr int SumNonzero(const int *p) {
  return *p + (*p ? SumNonzero(p+1) : 0);
}
constexpr int CountZero(const int *p, const int *q) {
  return p == q ? 0 : (*p == 0) + CountZero(p+1, q);
}
static_assert(SumNonzero(arr) == 6, "");
static_assert(CountZero(arr, arr + 40) == 36, "");

struct ArrayElem {
  constexpr ArrayElem() : n(0) {}
  int n;
  constexpr int f() const { return n; }
};
struct ArrayRVal {
  constexpr ArrayRVal() {}
  ArrayElem elems[10];
};
static_assert(ArrayRVal().elems[3].f() == 0, "");

namespace CopyCtor {
  struct A {
    constexpr A() {}
    constexpr A(const A &) {}
  };
  struct B {
    A a;
    int arr[10];
  };
  constexpr B b{{}, {1, 2, 3, 4, 5}};
  constexpr B c = b;
  static_assert(c.arr[2] == 3, "");
  static_assert(c.arr[7] == 0, "");

  // OK: the copy ctor for X doesn't read any members.
  struct X { struct Y {} y; } x1;
  constexpr X x2 = x1;
}

constexpr int selfref[2][2][2] = {
  1, selfref[0][0][0] + 1,
  1, selfref[0][1][0] + 1,
  1, selfref[0][1][1] + 1 };
static_assert(selfref[0][0][0] == 1, "");
static_assert(selfref[0][0][1] == 2, "");
static_assert(selfref[0][1][0] == 1, "");
static_assert(selfref[0][1][1] == 2, "");
static_assert(selfref[1][0][0] == 1, "");
static_assert(selfref[1][0][1] == 3, "");
static_assert(selfref[1][1][0] == 0, "");
static_assert(selfref[1][1][1] == 0, "");

constexpr int badselfref[2][2][2] = { // expected-error {{constant expression}}
  badselfref[1][0][0] // expected-note {{outside its lifetime}}
};

struct TrivialDefCtor { int n; };
typedef TrivialDefCtor TDCArray[2][2];
static_assert(TDCArray{}[1][1].n == 0, "");

struct NonAggregateTDC : TrivialDefCtor {};
typedef NonAggregateTDC NATDCArray[2][2];
static_assert(NATDCArray{}[1][1].n == 0, "");

}

// Per current CWG direction, we reject any cases where pointer arithmetic is
// not statically known to be valid.
namespace ArrayOfUnknownBound {
  extern int arr[];
  constexpr int *a = arr;
  constexpr int *b = &arr[0];
  static_assert(a == b, "");
  constexpr int *c = &arr[1]; // expected-error {{constant}} expected-note {{indexing of array without known bound}}
  constexpr int *d = &a[1]; // expected-error {{constant}} expected-note {{indexing of array without known bound}}
  constexpr int *e = a + 1; // expected-error {{constant}} expected-note {{indexing of array without known bound}}

  struct X {
    int a;
    int b[]; // expected-warning {{C99}}
  };
  extern X x;
  constexpr int *xb = x.b; // expected-error {{constant}} expected-note {{not supported}}

  struct Y { int a; };
  extern Y yarr[];
  constexpr Y *p = yarr;
  constexpr int *q = &p->a;

  extern const int carr[]; // expected-note {{here}}
  constexpr int n = carr[0]; // expected-error {{constant}} expected-note {{non-constexpr variable}}

  constexpr int local_extern[] = {1, 2, 3};
  void f() { extern const int local_extern[]; }
  static_assert(local_extern[1] == 2, "");
}

namespace DependentValues {

struct I { int n; typedef I V[10]; };
I::V x, y;
int g(); // expected-note {{declared here}}
template<bool B, typename T> struct S : T {
  int k;
  void f() {
    I::V &cells = B ? x : y;
    I &i = cells[k];
    switch (i.n) {}

    constexpr int n = g(); // expected-error {{must be initialized by a constant expression}} expected-note {{non-constexpr function 'g'}}

    constexpr int m = this->g(); // ok, could be constexpr
  }
};

extern const int n; // expected-note {{declared here}}
template<typename T> void f() {
  // This is ill-formed, because a hypothetical instantiation at the point of
  // template definition would be ill-formed due to a construct that does not
  // depend on a template parameter.
  constexpr int k = n; // expected-error {{must be initialized by a constant expression}} expected-note {{initializer of 'n' is unknown}}
}
// It doesn't matter that the instantiation could later become valid:
constexpr int n = 4;
template void f<int>();

}

namespace Class {

struct A { constexpr A(int a, int b) : k(a + b) {} int k; };
constexpr int fn(const A &a) { return a.k; }
static_assert(fn(A(4,5)) == 9, "");

struct B { int n; int m; } constexpr b = { 0, b.n };
struct C {
  constexpr C(C *this_) : m(42), n(this_->m) {} // ok
  int m, n;
};
struct D {
  C c;
  constexpr D() : c(&c) {}
};
static_assert(D().c.n == 42, "");

struct E {
  constexpr E() : p(&p) {}
  void *p;
};
constexpr const E &e1 = E();
// This is a constant expression if we elide the copy constructor call, and
// is not a constant expression if we don't! But we do, so it is.
constexpr E e2 = E();
static_assert(e2.p == &e2.p, "");
constexpr E e3;
static_assert(e3.p == &e3.p, "");

extern const class F f;
struct F {
  constexpr F() : p(&f.p) {}
  const void *p;
};
constexpr F f;

struct G {
  struct T {
    constexpr T(T *p) : u1(), u2(p) {}
    union U1 {
      constexpr U1() {}
      int a, b = 42;
    } u1;
    union U2 {
      constexpr U2(T *p) : c(p->u1.b) {}
      int c, d;
    } u2;
  } t;
  constexpr G() : t(&t) {}
} constexpr g;

static_assert(g.t.u1.a == 42, ""); // expected-error {{constant expression}} expected-note {{read of member 'a' of union with active member 'b'}}
static_assert(g.t.u1.b == 42, "");
static_assert(g.t.u2.c == 42, "");
static_assert(g.t.u2.d == 42, ""); // expected-error {{constant expression}} expected-note {{read of member 'd' of union with active member 'c'}}

struct S {
  int a, b;
  const S *p;
  double d;
  const char *q;

  constexpr S(int n, const S *p) : a(5), b(n), p(p), d(n), q("hello") {}
};

S global(43, &global);

static_assert(S(15, &global).b == 15, "");

constexpr bool CheckS(const S &s) {
  return s.a == 5 && s.b == 27 && s.p == &global && s.d == 27. && s.q[3] == 'l';
}
static_assert(CheckS(S(27, &global)), "");

struct Arr {
  char arr[3];
  constexpr Arr() : arr{'x', 'y', 'z'} {}
};
constexpr int hash(Arr &&a) {
  return a.arr[0] + a.arr[1] * 0x100 + a.arr[2] * 0x10000;
}
constexpr int k = hash(Arr());
static_assert(k == 0x007a7978, "");


struct AggregateInit {
  const char &c;
  int n;
  double d;
  int arr[5];
  void *p;
};

constexpr AggregateInit agg1 = { "hello"[0] };

static_assert(strcmp_ce(&agg1.c, "hello") == 0, "");
static_assert(agg1.n == 0, "");
static_assert(agg1.d == 0.0, "");
static_assert(agg1.arr[-1] == 0, ""); // expected-error {{constant expression}} expected-note {{cannot refer to element -1}}
static_assert(agg1.arr[0] == 0, "");
static_assert(agg1.arr[4] == 0, "");
static_assert(agg1.arr[5] == 0, ""); // expected-error {{constant expression}} expected-note {{read of dereferenced one-past-the-end}}
static_assert(agg1.p == nullptr, "");

static constexpr const unsigned char uc[] = { "foo" };
static_assert(uc[0] == 'f', "");
static_assert(uc[3] == 0, "");

namespace SimpleDerivedClass {

struct B {
  constexpr B(int n) : a(n) {}
  int a;
};
struct D : B {
  constexpr D(int n) : B(n) {}
};
constexpr D d(3);
static_assert(d.a == 3, "");

}

struct Bottom { constexpr Bottom() {} };
struct Base : Bottom {
  constexpr Base(int a = 42, const char *b = "test") : a(a), b(b) {}
  int a;
  const char *b;
};
struct Base2 : Bottom {
  constexpr Base2(const int &r) : r(r) {}
  int q = 123;
  const int &r;
};
struct Derived : Base, Base2 {
  constexpr Derived() : Base(76), Base2(a) {}
  int c = r + b[1];
};

constexpr bool operator==(const Base &a, const Base &b) {
  return a.a == b.a && strcmp_ce(a.b, b.b) == 0;
}

constexpr Base base;
constexpr Base base2(76);
constexpr Derived derived;
static_assert(derived.a == 76, "");
static_assert(derived.b[2] == 's', "");
static_assert(derived.c == 76 + 'e', "");
static_assert(derived.q == 123, "");
static_assert(derived.r == 76, "");
static_assert(&derived.r == &derived.a, "");

static_assert(!(derived == base), "");
static_assert(derived == base2, "");

constexpr Bottom &bot1 = (Base&)derived;
constexpr Bottom &bot2 = (Base2&)derived;
static_assert(&bot1 != &bot2, "");

constexpr Bottom *pb1 = (Base*)&derived;
constexpr Bottom *pb2 = (Base2*)&derived;
static_assert(&pb1 != &pb2, "");
static_assert(pb1 == &bot1, "");
static_assert(pb2 == &bot2, "");

constexpr Base2 &fail = (Base2&)bot1; // expected-error {{constant expression}} expected-note {{cannot cast object of dynamic type 'const Derived' to type 'Base2'}}
constexpr Base &fail2 = (Base&)*pb2; // expected-error {{constant expression}} expected-note {{cannot cast object of dynamic type 'const Derived' to type 'Base'}}
constexpr Base2 &ok2 = (Base2&)bot2;
static_assert(&ok2 == &derived, "");

constexpr Base2 *pfail = (Base2*)pb1; // expected-error {{constant expression}} expected-note {{cannot cast object of dynamic type 'const Derived' to type 'Base2'}}
constexpr Base *pfail2 = (Base*)&bot2; // expected-error {{constant expression}} expected-note {{cannot cast object of dynamic type 'const Derived' to type 'Base'}}
constexpr Base2 *pok2 = (Base2*)pb2;
static_assert(pok2 == &derived, "");
static_assert(&ok2 == pok2, "");
static_assert((Base2*)(Derived*)(Base*)pb1 == pok2, "");
static_assert((Derived*)(Base*)pb1 == (Derived*)pok2, "");

// Core issue 903: we do not perform constant evaluation when checking for a
// null pointer in C++11. Just check for an integer literal with value 0.
constexpr Base *nullB = 42 - 6 * 7; // expected-error {{cannot initialize a variable of type 'Base *const' with an rvalue of type 'int'}}
constexpr Base *nullB1 = 0;
static_assert((Bottom*)nullB == 0, "");
static_assert((Derived*)nullB1 == 0, "");
static_assert((void*)(Bottom*)nullB1 == (void*)(Derived*)nullB1, "");
Base *nullB2 = '\0'; // expected-error {{cannot initialize a variable of type 'Base *' with an rvalue of type 'char'}}
Base *nullB3 = (0);
Base *nullB4 = false; // expected-error {{cannot initialize a variable of type 'Base *' with an rvalue of type 'bool'}}
Base *nullB5 = ((0ULL));
Base *nullB6 = 0.; // expected-error {{cannot initialize a variable of type 'Base *' with an rvalue of type 'double'}}
enum Null { kNull };
Base *nullB7 = kNull; // expected-error {{cannot initialize a variable of type 'Base *' with an rvalue of type 'Class::Null'}}
static_assert(nullB1 == (1 - 1), ""); // expected-error {{comparison between pointer and integer}}



namespace ConversionOperators {

struct T {
  constexpr T(int n) : k(5*n - 3) {}
  constexpr operator int() const { return k; }
  int k;
};

struct S {
  constexpr S(int n) : k(2*n + 1) {}
  constexpr operator int() const { return k; }
  constexpr operator T() const { return T(k); }
  int k;
};

constexpr bool check(T a, T b) { return a == b.k; }

static_assert(S(5) == 11, "");
static_assert(check(S(5), 11), "");

namespace PR14171 {

struct X {
  constexpr (operator int)() const { return 0; }
};
static_assert(X() == 0, "");

}

}

struct This {
  constexpr int f() const { return 0; }
  static constexpr int g() { return 0; }
  void h() {
    constexpr int x = f(); // expected-error {{must be initialized by a constant}}
    // expected-note@-1 {{implicit use of 'this' pointer is only allowed within the evaluation of a call to a 'constexpr' member function}}
    constexpr int y = this->f(); // expected-error {{must be initialized by a constant}}
    // expected-note-re@-1 {{{{^}}use of 'this' pointer}}
    constexpr int z = g();
    static_assert(z == 0, "");
  }
};

}

namespace Temporaries {

struct S {
  constexpr S() {}
  constexpr int f() const;
  constexpr int g() const;
};
struct T : S {
  constexpr T(int n) : S(), n(n) {}
  int n;
};
constexpr int S::f() const {
  return static_cast<const T*>(this)->n; // expected-note 5{{cannot cast}}
}
constexpr int S::g() const {
  // FIXME: Better diagnostic for this.
  return this->*(int(S::*))&T::n; // expected-note {{subexpression}}
}
// The T temporary is implicitly cast to an S subobject, but we can recover the
// T full-object via a base-to-derived cast, or a derived-to-base-casted member
// pointer.
static_assert(S().f(), ""); // expected-error {{constant expression}} expected-note {{in call to 'S().f()'}}
static_assert(S().g(), ""); // expected-error {{constant expression}} expected-note {{in call to 'S().g()'}}
constexpr S sobj;
constexpr const S& slref = sobj;
constexpr const S&& srref = S();
constexpr const S *sptr = &sobj;
static_assert(sobj.f(), ""); // expected-error {{constant expression}} \
                                expected-note {{in call to 'sobj.f()'}}
static_assert(sptr->f(), ""); // expected-error {{constant expression}} \
                                 expected-note {{in call to 'sptr->f()'}}
static_assert(slref.f(), ""); // expected-error {{constant expression}} \
                                 expected-note {{in call to 'slref.f()'}}
static_assert(srref.f(), ""); // expected-error {{constant expression}} \
                                 expected-note {{in call to 'srref.f()'}}
static_assert(T(3).f() == 3, "");
static_assert(T(4).g() == 4, "");

constexpr int f(const S &s) {
  return static_cast<const T&>(s).n;
}
constexpr int n = f(T(5));
static_assert(f(T(5)) == 5, "");

constexpr bool b(int n) { return &n; }
static_assert(b(0), "");

struct NonLiteral {
  NonLiteral(); // cxx23-note {{declared here}}
  int f();
};
constexpr int k = NonLiteral().f(); // expected-error {{constant expression}} \
				    // pre-cxx23-note {{non-literal type 'NonLiteral'}} \
				    // cxx23-note {{non-constexpr constructor 'NonLiteral' cannot be used in a constant expression}}

}

namespace Union {

union U {
  int a;
  int b;
};

constexpr U u[4] = { { .a = 0 }, { .b = 1 }, { .a = 2 }, { .b = 3 } };
static_assert(u[0].a == 0, "");
static_assert(u[0].b, ""); // expected-error {{constant expression}} expected-note {{read of member 'b' of union with active member 'a'}}
static_assert(u[1].b == 1, "");
static_assert((&u[1].b)[1] == 2, ""); // expected-error {{constant expression}} expected-note {{read of dereferenced one-past-the-end pointer}}
static_assert(*(&(u[1].b) + 1 + 1) == 3, ""); // expected-error {{constant expression}} expected-note {{cannot refer to element 2 of non-array object}}
static_assert((&(u[1]) + 1 + 1)->b == 3, "");

constexpr U v = {};
static_assert(v.a == 0, "");

union Empty {};
constexpr Empty e = {};

// Make sure we handle trivial copy constructors for unions.
constexpr U x = {42};
constexpr U y = x;
static_assert(y.a == 42, "");
static_assert(y.b == 42, ""); // expected-error {{constant expression}} expected-note {{'b' of union with active member 'a'}}

}

namespace MemberPointer {
  struct A {
    constexpr A(int n) : n(n) {}
    int n;
    constexpr int f() const { return n + 3; }
  };
  constexpr A a(7);
  static_assert(A(5).*&A::n == 5, "");
  static_assert((&a)->*&A::n == 7, "");
  static_assert((A(8).*&A::f)() == 11, "");
  static_assert(((&a)->*&A::f)() == 10, "");

  struct B : A {
    constexpr B(int n, int m) : A(n), m(m) {}
    int m;
    constexpr int g() const { return n + m + 1; }
  };
  constexpr B b(9, 13);
  static_assert(B(4, 11).*&A::n == 4, "");
  static_assert(B(4, 11).*&B::m == 11, "");
  static_assert(B(4, 11).*(int(A::*))&B::m == 11, "");
  static_assert((&b)->*&A::n == 9, "");
  static_assert((&b)->*&B::m == 13, "");
  static_assert((&b)->*(int(A::*))&B::m == 13, "");
  static_assert((B(4, 11).*&A::f)() == 7, "");
  static_assert((B(4, 11).*&B::g)() == 16, "");
  static_assert((B(4, 11).*(int(A::*)()const)&B::g)() == 16, "");
  static_assert(((&b)->*&A::f)() == 12, "");
  static_assert(((&b)->*&B::g)() == 23, "");
  static_assert(((&b)->*(int(A::*)()const)&B::g)() == 23, "");

  struct S {
    constexpr S(int m, int n, int (S::*pf)() const, int S::*pn) :
      m(m), n(n), pf(pf), pn(pn) {}
    constexpr S() : m(), n(), pf(&S::f), pn(&S::n) {}

    constexpr int f() const { return this->*pn; }
    virtual int g() const;

    int m, n;
    int (S::*pf)() const;
    int S::*pn;
  };

  constexpr int S::*pm = &S::m;
  constexpr int S::*pn = &S::n;
  constexpr int (S::*pf)() const = &S::f;
  constexpr int (S::*pg)() const = &S::g;

  constexpr S s(2, 5, &S::f, &S::m);

  static_assert((s.*&S::f)() == 2, "");
  static_assert((s.*s.pf)() == 2, "");

  static_assert(pf == &S::f, "");
  static_assert(pf == s.*&S::pf, "");
  static_assert(pm == &S::m, "");
  static_assert(pm != pn, "");
  static_assert(s.pn != pn, "");
  static_assert(s.pn == pm, "");
  static_assert(pg != nullptr, "");
  static_assert(pf != nullptr, "");
  static_assert((int S::*)nullptr == nullptr, "");
  static_assert(pg == pg, ""); // expected-error {{constant expression}} expected-note {{comparison of pointer to virtual member function 'g' has unspecified value}}
  static_assert(pf != pg, ""); // expected-error {{constant expression}} expected-note {{comparison of pointer to virtual member function 'g' has unspecified value}}

  template<int n> struct T : T<n-1> {};
  template<> struct T<0> { int n; };
  template<> struct T<30> : T<29> { int m; };

  T<17> t17;
  T<30> t30;

  constexpr int (T<10>::*deepn) = &T<0>::n;
  static_assert(&(t17.*deepn) == &t17.n, "");
  static_assert(deepn == &T<2>::n, "");

  constexpr int (T<15>::*deepm) = (int(T<10>::*))&T<30>::m;
  constexpr int *pbad = &(t17.*deepm); // expected-error {{constant expression}}
  static_assert(&(t30.*deepm) == &t30.m, "");
  static_assert(deepm == &T<50>::m, "");
  static_assert(deepm != deepn, "");

  constexpr T<5> *p17_5 = &t17;
  constexpr T<13> *p17_13 = (T<13>*)p17_5;
  constexpr T<23> *p17_23 = (T<23>*)p17_13; // expected-error {{constant expression}} expected-note {{cannot cast object of dynamic type 'T<17>' to type 'T<23>'}}
  static_assert(&(p17_5->*(int(T<3>::*))deepn) == &t17.n, "");
  static_assert(&(p17_13->*deepn) == &t17.n, "");
  constexpr int *pbad2 = &(p17_13->*(int(T<9>::*))deepm); // expected-error {{constant expression}}

  constexpr T<5> *p30_5 = &t30;
  constexpr T<23> *p30_23 = (T<23>*)p30_5;
  constexpr T<13> *p30_13 = p30_23;
  static_assert(&(p30_5->*(int(T<3>::*))deepn) == &t30.n, "");
  static_assert(&(p30_13->*deepn) == &t30.n, "");
  static_assert(&(p30_23->*deepn) == &t30.n, "");
  static_assert(&(p30_5->*(int(T<2>::*))deepm) == &t30.m, "");
  static_assert(&(((T<17>*)p30_13)->*deepm) == &t30.m, "");
  static_assert(&(p30_23->*deepm) == &t30.m, "");

  struct Base { int n; };
  template<int N> struct Mid : Base {};
  struct Derived : Mid<0>, Mid<1> {};
  static_assert(&Mid<0>::n == &Mid<1>::n, "");
  static_assert((int Derived::*)(int Mid<0>::*)&Mid<0>::n !=
                (int Derived::*)(int Mid<1>::*)&Mid<1>::n, "");
  static_assert(&Mid<0>::n == (int Mid<0>::*)&Base::n, "");

  constexpr int apply(const A &a, int (A::*f)() const) {
    return (a.*f)();
  }
  static_assert(apply(A(2), &A::f) == 5, "");
}

namespace ArrayBaseDerived {

  struct Base {
    constexpr Base() {}
    int n = 0;
  };
  struct Derived : Base {
    constexpr Derived() {}
    constexpr const int *f() const { return &n; }
  };

  constexpr Derived a[10];
  constexpr Derived *pd3 = const_cast<Derived*>(&a[3]);
  constexpr Base *pb3 = const_cast<Derived*>(&a[3]);
  static_assert(pb3 == pd3, "");

  // pb3 does not point to an array element.
  constexpr Base *pb4 = pb3 + 1; // ok, one-past-the-end pointer.
  constexpr int pb4n = pb4->n; // expected-error {{constant expression}} expected-note {{cannot access field of pointer past the end}}
  constexpr Base *err_pb5 = pb3 + 2; // expected-error {{constant expression}} expected-note {{cannot refer to element 2}} expected-note {{here}}
  constexpr int err_pb5n = err_pb5->n; // expected-error {{constant expression}} expected-note {{initializer of 'err_pb5' is not a constant expression}}
  constexpr Base *err_pb2 = pb3 - 1; // expected-error {{constant expression}} expected-note {{cannot refer to element -1}} expected-note {{here}}
  constexpr int err_pb2n = err_pb2->n; // expected-error {{constant expression}} expected-note {{initializer of 'err_pb2'}}
  constexpr Base *pb3a = pb4 - 1;

  // pb4 does not point to a Derived.
  constexpr Derived *err_pd4 = (Derived*)pb4; // expected-error {{constant expression}} expected-note {{cannot access derived class of pointer past the end}}
  constexpr Derived *pd3a = (Derived*)pb3a;
  constexpr int pd3n = pd3a->n;

  // pd3a still points to the Derived array.
  constexpr Derived *pd6 = pd3a + 3;
  static_assert(pd6 == &a[6], "");
  constexpr Derived *pd9 = pd6 + 3;
  constexpr Derived *pd10 = pd6 + 4;
  constexpr int pd9n = pd9->n; // ok
  constexpr int err_pd10n = pd10->n; // expected-error {{constant expression}} expected-note {{cannot access base class of pointer past the end}}
  constexpr int pd0n = pd10[-10].n;
  constexpr int err_pdminus1n = pd10[-11].n; // expected-error {{constant expression}} expected-note {{cannot refer to element -1 of}}

  constexpr Base *pb9 = pd9;
  constexpr const int *(Base::*pfb)() const =
      static_cast<const int *(Base::*)() const>(&Derived::f);
  static_assert((pb9->*pfb)() == &a[9].n, "");
}

namespace Complex {

class complex {
  int re, im;
public:
  constexpr complex(int re = 0, int im = 0) : re(re), im(im) {}
  constexpr complex(const complex &o) : re(o.re), im(o.im) {}
  constexpr complex operator-() const { return complex(-re, -im); }
  friend constexpr complex operator+(const complex &l, const complex &r) {
    return complex(l.re + r.re, l.im + r.im);
  }
  friend constexpr complex operator-(const complex &l, const complex &r) {
    return l + -r;
  }
  friend constexpr complex operator*(const complex &l, const complex &r) {
    return complex(l.re * r.re - l.im * r.im, l.re * r.im + l.im * r.re);
  }
  friend constexpr bool operator==(const complex &l, const complex &r) {
    return l.re == r.re && l.im == r.im;
  }
  constexpr bool operator!=(const complex &r) const {
    return re != r.re || im != r.im;
  }
  constexpr int real() const { return re; }
  constexpr int imag() const { return im; }
};

constexpr complex i = complex(0, 1);
constexpr complex k = (3 + 4*i) * (6 - 4*i);
static_assert(complex(1,0).real() == 1, "");
static_assert(complex(1,0).imag() == 0, "");
static_assert(((complex)1).imag() == 0, "");
static_assert(k.real() == 34, "");
static_assert(k.imag() == 12, "");
static_assert(k - 34 == 12*i, "");
static_assert((complex)1 == complex(1), "");
static_assert((complex)1 != complex(0, 1), "");
static_assert(complex(1) == complex(1), "");
static_assert(complex(1) != complex(0, 1), "");
constexpr complex makeComplex(int re, int im) { return complex(re, im); }
static_assert(makeComplex(1,0) == complex(1), "");
static_assert(makeComplex(1,0) != complex(0, 1), "");

class complex_wrap : public complex {
public:
  constexpr complex_wrap(int re, int im = 0) : complex(re, im) {}
  constexpr complex_wrap(const complex_wrap &o) : complex(o) {}
};

static_assert((complex_wrap)1 == complex(1), "");
static_assert((complex)1 != complex_wrap(0, 1), "");
static_assert(complex(1) == complex_wrap(1), "");
static_assert(complex_wrap(1) != complex(0, 1), "");
constexpr complex_wrap makeComplexWrap(int re, int im) {
  return complex_wrap(re, im);
}
static_assert(makeComplexWrap(1,0) == complex(1), "");
static_assert(makeComplexWrap(1,0) != complex(0, 1), "");

constexpr auto GH55390 = 1 / 65536j; // expected-note {{division by zero}} \
                                     // expected-error {{constexpr variable 'GH55390' must be initialized by a constant expression}} \
                                     // expected-warning {{imaginary constants are a GNU extension}}
}

namespace PR11595 {
  struct A { constexpr bool operator==(int x) const { return true; } };
  struct B { B(); A& x; }; // cxx23-note {{declared here}}
  static_assert(B().x == 3, "");  // expected-error {{constant expression}} \
				  // pre-cxx23-note {{non-literal type 'B' cannot be used in a constant expression}} \
				  // cxx23-note {{non-constexpr constructor 'B' cannot be used in a constant expression}}

  constexpr bool f(int k) { // cxx11_20-error {{constexpr function never produces a constant expression}}
    return B().x == k; // cxx11_20-note {{non-literal type 'B' cannot be used in a constant expression}}
  }
}

namespace ExprWithCleanups {
  struct A { A(); ~A(); int get(); };
  constexpr int get(bool FromA) { return FromA ? A().get() : 1; }
  constexpr int n = get(false);
}

namespace Volatile {

volatile constexpr int n1 = 0; // expected-note {{here}}
volatile const int n2 = 0; // expected-note {{here}}
int n3 = 37; // expected-note {{declared here}}

constexpr int m1 = n1; // expected-error {{constant expression}} expected-note {{read of volatile-qualified type 'const volatile int'}}
constexpr int m2 = n2; // expected-error {{constant expression}} expected-note {{read of volatile-qualified type 'const volatile int'}}
constexpr int m1b = const_cast<const int&>(n1); // expected-error {{constant expression}} expected-note {{read of volatile object 'n1'}}
constexpr int m2b = const_cast<const int&>(n2); // expected-error {{constant expression}} expected-note {{read of volatile object 'n2'}}

struct T { int n; };
const T t = { 42 }; // expected-note {{declared here}}

constexpr int f(volatile int &&r) {
  return r; // expected-note {{read of volatile-qualified type 'volatile int'}}
}
constexpr int g(volatile int &&r) {
  return const_cast<int&>(r); // expected-note {{read of volatile temporary is not allowed in a constant expression}}
}
struct S {
  int j : f(0); // expected-error {{constant expression}} expected-note {{in call to 'f(0)'}}
  int k : g(0); // expected-error {{constant expression}} expected-note {{temporary created here}} expected-note {{in call to 'g(0)'}}
  int l : n3; // expected-error {{constant expression}} expected-note {{read of non-const variable}}
  int m : t.n; // expected-warning{{width of bit-field 'm' (42 bits)}} expected-warning{{expression is not an integral constant expression}} expected-note{{read of non-constexpr variable 't' is not allowed}}
};

}

namespace ExternConstexpr {
  extern constexpr int n = 0;
  extern constexpr int m; // expected-error {{constexpr variable declaration must be a definition}}
  void f() {
    extern constexpr int i; // expected-error {{constexpr variable declaration must be a definition}}
    constexpr int j = 0;
    constexpr int k; // expected-error {{constexpr variable 'k' must be initialized by a constant expression}}
  }

  extern const int q;
  constexpr int g() { return q; } // expected-note {{outside its lifetime}}
  constexpr int q = g(); // expected-error {{constant expression}} expected-note {{in call}}

  extern int r; // cxx11_20-note {{here}}
  constexpr int h() { return r; } // cxx11_20-error {{never produces a constant}} cxx11_20-note {{read of non-const}}

  struct S { int n; };
  extern const S s;
  constexpr int x() { return s.n; } // expected-note {{outside its lifetime}}
  constexpr S s = {x()}; // expected-error {{constant expression}} expected-note {{in call}}
}

namespace ComplexConstexpr {
  constexpr _Complex float test1 = {}; // expected-warning {{'_Complex' is a C99 extension}}
  constexpr _Complex float test2 = {1}; // expected-warning {{'_Complex' is a C99 extension}}
  constexpr _Complex double test3 = {1,2}; // expected-warning {{'_Complex' is a C99 extension}}
  constexpr _Complex int test4 = {4}; // expected-warning {{'_Complex' is a C99 extension}}
  constexpr _Complex int test5 = 4; // expected-warning {{'_Complex' is a C99 extension}}
  constexpr _Complex int test6 = {5,6}; // expected-warning {{'_Complex' is a C99 extension}}
  typedef _Complex float fcomplex; // expected-warning {{'_Complex' is a C99 extension}}
  constexpr fcomplex test7 = fcomplex();

  constexpr const double &t2r = __real test3;
  constexpr const double &t2i = __imag test3;
  static_assert(&t2r + 1 == &t2i, "");
  static_assert(t2r == 1.0, "");
  static_assert(t2i == 2.0, "");
  constexpr const double *t2p = &t2r;
  static_assert(t2p[-1] == 0.0, ""); // expected-error {{constant expr}} expected-note {{cannot refer to element -1 of array of 2 elements}}
  static_assert(t2p[0] == 1.0, "");
  static_assert(t2p[1] == 2.0, "");
  static_assert(t2p[2] == 0.0, ""); // expected-error {{constant expr}} expected-note {{one-past-the-end pointer}}
  static_assert(t2p[3] == 0.0, ""); // expected-error {{constant expr}} expected-note {{cannot refer to element 3 of array of 2 elements}}
  constexpr _Complex float *p = 0; // expected-warning {{'_Complex' is a C99 extension}}
  constexpr float pr = __real *p; // expected-error {{constant expr}} expected-note {{dereferencing a null pointer}}
  constexpr float pi = __imag *p; // expected-error {{constant expr}} expected-note {{dereferencing a null pointer}}
  constexpr const _Complex double *q = &test3 + 1; // expected-warning {{'_Complex' is a C99 extension}}
  constexpr double qr = __real *q; // expected-error {{constant expr}} expected-note {{cannot access real component of pointer past the end}}
  constexpr double qi = __imag *q; // expected-error {{constant expr}} expected-note {{cannot access imaginary component of pointer past the end}}

  static_assert(__real test6 == 5, "");
  static_assert(__imag test6 == 6, "");
  static_assert(&__imag test6 == &__real test6 + 1, "");
}

// _Atomic(T) is exactly like T for the purposes of constant expression
// evaluation..
namespace Atomic {
  constexpr _Atomic int n = 3; // expected-warning {{'_Atomic' is a C11 extension}}

  struct S { _Atomic(double) d; }; // expected-warning {{'_Atomic' is a C11 extension}}
  constexpr S s = { 0.5 };
  constexpr double d1 = s.d;
  constexpr double d2 = n;
  constexpr _Atomic double d3 = n; // expected-warning {{'_Atomic' is a C11 extension}}

  constexpr _Atomic(int) n2 = d3; // expected-warning {{'_Atomic' is a C11 extension}}
  static_assert(d1 == 0.5, "");
  static_assert(d3 == 3.0, "");

  namespace PR16056 {
    struct TestVar {
      _Atomic(int) value; // expected-warning {{'_Atomic' is a C11 extension}}
      constexpr TestVar(int value) : value(value) {}
    };
    constexpr TestVar testVar{-1};
    static_assert(testVar.value == -1, "");
  }

  namespace PR32034 {
    struct A {};
    struct B { _Atomic(A) a; }; // expected-warning {{'_Atomic' is a C11 extension}}
    constexpr int n = (B(), B(), 0);

    struct C { constexpr C() {} void *self = this; };
    constexpr _Atomic(C) c = C(); // expected-warning {{'_Atomic' is a C11 extension}}
  }
}

namespace InstantiateCaseStmt {
  template<int x> constexpr int f() { return x; }
  template<int x> int g(int c) { switch(c) { case f<x>(): return 1; } return 0; }
  int gg(int c) { return g<4>(c); }
}

namespace ConvertedConstantExpr {
  extern int &m;
  extern int &n; // expected-note 2{{declared here}}

  constexpr int k = 4;
  int &m = const_cast<int&>(k);

  // If we have nothing more interesting to say, ensure we don't produce a
  // useless note and instead just point to the non-constant subexpression.
  enum class E {
    em = m,
    en = n, // expected-error {{enumerator value is not a constant expression}} cxx11_20-note {{initializer of 'n' is unknown}} cxx23-note {{read of non-constexpr variable 'n'}}
    eo = (m + // expected-error {{not a constant expression}}
          n // cxx11_20-note {{initializer of 'n' is unknown}} cxx23-note {{read of non-constexpr variable 'n'}}
          ),
    eq = reinterpret_cast<long>((int*)0) // expected-error {{not a constant expression}} expected-note {{reinterpret_cast}}
  };
}

namespace IndirectField {
  struct S {
    struct { // expected-warning {{GNU extension}}
      union { // expected-warning {{declared in an anonymous struct}}
        struct { // expected-warning {{GNU extension}} expected-warning {{declared in an anonymous union}}
          int a;
          int b;
        };
        int c;
      };
      int d;
    };
    union {
      int e;
      int f;
    };
    constexpr S(int a, int b, int d, int e) : a(a), b(b), d(d), e(e) {}
    constexpr S(int c, int d, int f) : c(c), d(d), f(f) {}
  };

  constexpr S s1(1, 2, 3, 4);
  constexpr S s2(5, 6, 7);

  // FIXME: The diagnostics here do a very poor job of explaining which unnamed
  // member is active and which is requested.
  static_assert(s1.a == 1, "");
  static_assert(s1.b == 2, "");
  static_assert(s1.c == 0, ""); // expected-error {{constant expression}} expected-note {{union with active member}}
  static_assert(s1.d == 3, "");
  static_assert(s1.e == 4, "");
  static_assert(s1.f == 0, ""); // expected-error {{constant expression}} expected-note {{union with active member}}

  static_assert(s2.a == 0, ""); // expected-error {{constant expression}} expected-note {{union with active member}}
  static_assert(s2.b == 0, ""); // expected-error {{constant expression}} expected-note {{union with active member}}
  static_assert(s2.c == 5, "");
  static_assert(s2.d == 6, "");
  static_assert(s2.e == 0, ""); // expected-error {{constant expression}} expected-note {{union with active member}}
  static_assert(s2.f == 7, "");
}

// DR1405: don't allow reading mutable members in constant expressions.
namespace MutableMembers {
  struct MM {
    mutable int n; // expected-note 3{{declared here}}
  } constexpr mm = { 4 };
  constexpr int mmn = mm.n; // expected-error {{constant expression}} expected-note {{read of mutable member 'n' is not allowed in a constant expression}}
  int x = (mm.n = 1, 3);
  constexpr int mmn2 = mm.n; // expected-error {{constant expression}} expected-note {{read of mutable member 'n' is not allowed in a constant expression}}

  // Here's one reason why allowing this would be a disaster...
  template<int n> struct Id { int k = n; };
  int f() {
    constexpr MM m = { 0 };
    ++m.n;
    return Id<m.n>().k; // expected-error {{not a constant expression}} expected-note {{read of mutable member 'n' is not allowed in a constant expression}}
  }

  struct A { int n; };
  struct B { mutable A a; }; // expected-note {{here}}
  struct C { B b; };
  constexpr C c[3] = {};
  constexpr int k = c[1].b.a.n; // expected-error {{constant expression}} expected-note {{mutable}}

  struct D { int x; mutable int y; }; // expected-note {{here}}
  constexpr D d1 = { 1, 2 };
  int l = ++d1.y;
  constexpr D d2 = d1; // expected-error {{constant}} expected-note {{mutable}} expected-note {{in call}}

  struct E {
    union {
      int a;
      mutable int b; // expected-note {{here}}
    };
  };
  constexpr E e1 = {{1}};
  constexpr E e2 = e1; // expected-error {{constant}} expected-note {{mutable}} expected-note {{in call}}

  struct F {
    union U { };
    mutable U u;
    struct X { };
    mutable X x;
    struct Y : X { X x; U u; };
    mutable Y y;
    int n;
  };
  // This is OK; we don't actually read any mutable state here.
  constexpr F f1 = {};
  constexpr F f2 = f1;

  struct G {
    struct X {};
    union U { X a; };
    mutable U u; // expected-note {{here}}
  };
  constexpr G g1 = {};
  constexpr G g2 = g1; // expected-error {{constant}} expected-note {{mutable}} expected-note {{in call}}
  constexpr G::U gu1 = {};
  constexpr G::U gu2 = gu1;

  union H {
    mutable G::X gx; // expected-note {{here}}
  };
  constexpr H h1 = {};
  constexpr H h2 = h1; // expected-error {{constant}} expected-note {{mutable}} expected-note {{in call}}
}

namespace Fold {

  constexpr int n = (long)(char*)123; // expected-error {{constant expression}} expected-note {{reinterpret_cast}}
  constexpr int m = fold((long)(char*)123); // ok
  static_assert(m == 123, "");

}

namespace DR1454 {

constexpr const int &f(const int &n) { return n; }
constexpr int k1 = f(0); // ok

struct Wrap {
  const int &value;
};
constexpr const Wrap &g(const Wrap &w) { return w; }
constexpr int k2 = g({0}).value; // ok

// The temporary here has static storage duration, so we can bind a constexpr
// reference to it.
constexpr const int &i = 1;
constexpr const int j = i;
static_assert(j == 1, "");

// The temporary here is not const, so it can't be read outside the expression
// in which it was created (per the C++14 rules, which we use to avoid a C++11
// defect).
constexpr int &&k = 1; // expected-note {{temporary created here}}
constexpr const int l = k; // expected-error {{constant expression}} expected-note {{read of temporary}}

void f() {
  // The temporary here has automatic storage duration, so we can't bind a
  // constexpr reference to it.
  constexpr const int &i = 1; // expected-error {{constant expression}} expected-note 2{{temporary}}
}

}

namespace RecursiveOpaqueExpr {
  template<typename Iter>
  constexpr auto LastNonzero(Iter p, Iter q) -> decltype(+*p) {
    return p != q ? (LastNonzero(p+1, q) ?: *p) : 0; // expected-warning {{GNU}}
  }

  constexpr int arr1[] = { 1, 0, 0, 3, 0, 2, 0, 4, 0, 0 };
  static_assert(LastNonzero(begin(arr1), end(arr1)) == 4, "");

  constexpr int arr2[] = { 1, 0, 0, 3, 0, 2, 0, 4, 0, 5 };
  static_assert(LastNonzero(begin(arr2), end(arr2)) == 5, "");

  constexpr int arr3[] = {
    1, 0, 0, 1, 0, 1, 0, 1, 0, 1, 0, 0, 0, 1, 0, 0, 1, 0, 0, 0, 0, 1, 0, 0, 0,
    1, 0, 0, 1, 0, 1, 0, 1, 0, 1, 0, 0, 0, 1, 0, 0, 1, 0, 0, 0, 0, 1, 0, 0, 0,
    1, 0, 0, 1, 0, 1, 0, 1, 0, 1, 0, 0, 0, 1, 0, 0, 1, 0, 0, 0, 0, 1, 0, 0, 0,
    1, 0, 0, 1, 0, 1, 0, 1, 0, 1, 0, 0, 0, 1, 0, 0, 1, 0, 0, 0, 0, 1, 0, 0, 0,
    1, 0, 0, 1, 0, 1, 0, 1, 0, 1, 0, 0, 0, 1, 0, 0, 1, 0, 0, 0, 0, 1, 0, 0, 0,
    1, 0, 0, 1, 0, 1, 0, 1, 0, 1, 0, 0, 0, 1, 0, 0, 1, 0, 0, 0, 0, 1, 0, 0, 0,
    1, 0, 0, 1, 0, 1, 0, 1, 0, 1, 0, 0, 0, 1, 0, 0, 1, 0, 0, 0, 0, 1, 0, 0, 0,
    2, 0, 0, 0, 0, 0, 0, 0, 0, 0, 0, 0, 0, 0, 0, 0, 0, 0, 0, 0, 0, 0, 0, 0, 0 };
  static_assert(LastNonzero(begin(arr3), end(arr3)) == 2, "");
}

namespace VLASizeof {

  void f(int k) { // expected-note {{here}}
    int arr[k]; // expected-warning {{Clang extension}} expected-note {{function parameter 'k'}}
    constexpr int n = 1 +
        sizeof(arr) // expected-error {{constant expression}}
        * 3;
  }
}

namespace CompoundLiteral {
  // Matching GCC, file-scope array compound literals initialized by constants
  // are lifetime-extended.
  constexpr int *p = (int*)(int[1]){3}; // expected-warning {{C99}}
  static_assert(*p == 3, "");           // expected-error {{static assertion expression is not an integral constant expression}}
                                        // expected-note@-1 {{subexpression not valid}}
                                        // expected-note@-3 {{declared here}}
  static_assert((int[2]){1, 2}[1] == 2, ""); // expected-warning {{C99}}
  // expected-error@-1 {{static assertion expression is not an integral constant expression}}
  // expected-note@-2 {{subexpression not valid}}
  // expected-note@-3 {{declared here}}

  // Other kinds are not.
  struct X { int a[2]; };
  constexpr int *n = (X){1, 2}.a; // expected-warning {{C99}} expected-warning {{temporary}}
  // expected-error@-1 {{constant expression}}
  // expected-note@-2 {{pointer to subobject of temporary}}
  // expected-note@-3 {{temporary created here}}

  void f() {
    static constexpr int *p = (int*)(int[1]){3}; // expected-warning {{C99}} expected-warning {{temporary}}
    // expected-error@-1 {{constant expression}}
    // expected-note@-2 {{pointer to subobject of temporary}}
    // expected-note@-3 {{temporary created here}}
    static_assert((int[2]){1, 2}[1] == 2, ""); // expected-warning {{C99}}
  }
}

namespace Vector {
  typedef int __attribute__((vector_size(16))) VI4;
  constexpr VI4 f(int n) {
    return VI4 { n * 3, n + 4, n - 5, n / 6 };
  }
  constexpr auto v1 = f(10);

  typedef double __attribute__((vector_size(32))) VD4;
  constexpr VD4 g(int n) {
    return (VD4) { n / 2.0, n + 1.5, n - 5.4, n * 0.9 }; // expected-warning {{C99}}
  }
  constexpr auto v2 = g(4);
}

// PR12626, redux
namespace InvalidClasses {
  void test0() {
    struct X; // expected-note {{forward declaration}}
    struct Y { bool b; X x; }; // expected-error {{field has incomplete type}}
    Y y;
    auto& b = y.b;
  }
}

namespace NamespaceAlias {
  constexpr int f() {
    namespace NS = NamespaceAlias; // cxx11-warning {{use of this statement in a constexpr function is a C++14 extension}}
    return &NS::f != nullptr;
  }
}

// Constructors can be implicitly constexpr, even for a non-literal type.
namespace ImplicitConstexpr {
  struct Q { Q() = default; Q(const Q&) = default; Q(Q&&) = default; ~Q(); }; // expected-note 3{{here}}
  struct R { constexpr R() noexcept; constexpr R(const R&) noexcept; constexpr R(R&&) noexcept; ~R() noexcept; };
  struct S { R r; }; // expected-note 3{{here}}
  struct T { T(const T&) noexcept; T(T &&) noexcept; ~T() noexcept; };
  struct U { T t; }; // cxx11_20-note 3{{here}}
  static_assert(!__is_literal_type(Q), "");
  static_assert(!__is_literal_type(R), "");
  static_assert(!__is_literal_type(S), "");
  static_assert(!__is_literal_type(T), "");
  static_assert(!__is_literal_type(U), "");
  struct Test {
    friend Q::Q() noexcept; // expected-error {{follows constexpr}}
    friend Q::Q(Q&&) noexcept; // expected-error {{follows constexpr}}
    friend Q::Q(const Q&) noexcept; // expected-error {{follows constexpr}}
    friend S::S() noexcept; // expected-error {{follows constexpr}}
    friend S::S(S&&) noexcept; // expected-error {{follows constexpr}}
    friend S::S(const S&) noexcept; // expected-error {{follows constexpr}}
    friend constexpr U::U() noexcept; // cxx11_20-error {{follows non-constexpr}}
    friend constexpr U::U(U&&) noexcept; // cxx11_20-error {{follows non-constexpr}}
    friend constexpr U::U(const U&) noexcept; // cxx11_20-error {{follows non-constexpr}}
  };
}

// Indirectly test that an implicit lvalue to xvalue conversion performed for
// an NRVO move operation isn't implemented as CK_LValueToRValue.
namespace PR12826 {
  struct Foo {};
  constexpr Foo id(Foo x) { return x; }
  constexpr Foo res(id(Foo()));
}

namespace PR13273 {
  struct U {
    int t;
    U() = default;
  };

  struct S : U {
    S() = default;
  };

  // S's default constructor isn't constexpr, because U's default constructor
  // doesn't initialize 't', but it's trivial, so value-initialization doesn't
  // actually call it.
  static_assert(S{}.t == 0, "");
}

namespace PR12670 {
  struct S {
    constexpr S(int a0) : m(a0) {}
    constexpr S() : m(6) {}
    int m;
  };
  constexpr S x[3] = { {4}, 5 };
  static_assert(x[0].m == 4, "");
  static_assert(x[1].m == 5, "");
  static_assert(x[2].m == 6, "");
}

// Indirectly test that an implicit lvalue-to-rvalue conversion is performed
// when a conditional operator has one argument of type void and where the other
// is a glvalue of class type.
namespace ConditionalLValToRVal {
  struct A {
    constexpr A(int a) : v(a) {}
    int v;
  };

  constexpr A f(const A &a) {
    return a.v == 0 ? throw a : a;
  }

  constexpr A a(4);
  static_assert(f(a).v == 4, "");
}

namespace TLS {
  __thread int n;
  int m;

  constexpr bool b = &n == &n;

  constexpr int *p = &n; // expected-error{{constexpr variable 'p' must be initialized by a constant expression}}

  constexpr int *f() { return &n; }
  constexpr int *q = f(); // expected-error{{constexpr variable 'q' must be initialized by a constant expression}}
  constexpr bool c = f() == f();

  constexpr int *g() { return &m; }
  constexpr int *r = g();
}

namespace Void {
  constexpr void f() { return; } // cxx11-error{{constexpr function's return type 'void' is not a literal type}}

  void assert_failed(const char *msg, const char *file, int line); // expected-note {{declared here}}
#define ASSERT(expr) ((expr) ? static_cast<void>(0) : assert_failed(#expr, __FILE__, __LINE__))
  template<typename T, size_t S>
  constexpr T get(T (&a)[S], size_t k) {
    return ASSERT(k > 0 && k < S), a[k]; // expected-note{{non-constexpr function 'assert_failed'}}
  }
#undef ASSERT
  template int get(int (&a)[4], size_t);
  constexpr int arr[] = { 4, 1, 2, 3, 4 };
  static_assert(get(arr, 1) == 1, "");
  static_assert(get(arr, 4) == 4, "");
  static_assert(get(arr, 0) == 4, ""); // expected-error{{not an integral constant expression}} \
  // expected-note{{in call to 'get<const int, 5UL>(arr, 0)'}}
}

namespace std { struct type_info; }

namespace TypeId {
  struct A { virtual ~A(); };
  A f();
  A &g(); // cxx20_23-note {{declared here}}
  constexpr auto &x = typeid(f());
  constexpr auto &y = typeid(g()); // expected-error{{constant expression}}
  // cxx11-note@-1 {{typeid applied to expression of polymorphic type 'A' is not allowed in a constant expression}}
  // expected-warning@-2 {{expression with side effects will be evaluated despite being used as an operand to 'typeid'}}
  // cxx20_23-note@-3 {{non-constexpr function 'g' cannot be used in a constant expression}}
}

namespace PR14203 {
  struct duration {
    constexpr duration() {}
    constexpr operator int() const { return 0; }
  };
  // These are valid per P0859R0 (moved as DR).
  template<typename T> void f() {
    constexpr duration d = duration();
  }
  int n = sizeof(short{duration(duration())});
}

namespace ArrayEltInit {
  struct A {
    constexpr A() : p(&p) {}
    void *p;
  };
  constexpr A a[10];
  static_assert(a[0].p == &a[0].p, "");
  static_assert(a[9].p == &a[9].p, "");
  static_assert(a[0].p != &a[9].p, "");
  static_assert(a[9].p != &a[0].p, "");

  constexpr A b[10] = {};
  static_assert(b[0].p == &b[0].p, "");
  static_assert(b[9].p == &b[9].p, "");
  static_assert(b[0].p != &b[9].p, "");
  static_assert(b[9].p != &b[0].p, "");
}

namespace PR15884 {
  struct S {};
  constexpr S f() { return {}; }
  constexpr S *p = &f();
  // expected-error@-1 {{taking the address of a temporary}}
  // expected-error@-2 {{constexpr variable 'p' must be initialized by a constant expression}}
  // expected-note@-3 {{pointer to temporary is not a constant expression}}
  // expected-note@-4 {{temporary created here}}
}

namespace AfterError {
  constexpr int error() { // pre-cxx23-error {{no return statement in constexpr function}}
    return foobar; // expected-error {{undeclared identifier}}
  } // cxx23-note {{control reached end of constexpr function}}
  constexpr int k = error(); // cxx23-error {{constexpr variable 'k' must be initialized by a constant expression}} \
                                cxx23-note {{in call to 'error()'}}
}

namespace std {
  typedef decltype(sizeof(int)) size_t;

  template <class _E>
  class initializer_list
  {
    const _E* __begin_;
    size_t    __size_;

    constexpr initializer_list(const _E* __b, size_t __s)
      : __begin_(__b),
        __size_(__s)
    {}

  public:
    typedef _E        value_type;
    typedef const _E& reference;
    typedef const _E& const_reference;
    typedef size_t    size_type;

    typedef const _E* iterator;
    typedef const _E* const_iterator;

    constexpr initializer_list() : __begin_(nullptr), __size_(0) {}

    constexpr size_t    size()  const {return __size_;}
    constexpr const _E* begin() const {return __begin_;}
    constexpr const _E* end()   const {return __begin_ + __size_;}
  };
}

namespace InitializerList {
  constexpr int sum(const int *b, const int *e) {
    return b != e ? *b + sum(b+1, e) : 0;
  }
  constexpr int sum(std::initializer_list<int> ints) {
    return sum(ints.begin(), ints.end());
  }
  static_assert(sum({1, 2, 3, 4, 5}) == 15, "");

  static_assert(*std::initializer_list<int>{1, 2, 3}.begin() == 1, "");
  static_assert(std::initializer_list<int>{1, 2, 3}.begin()[2] == 3, "");

  namespace DR2126 {
    constexpr std::initializer_list<float> il = {1.0, 2.0, 3.0};
    static_assert(il.begin()[1] == 2.0, "");
  }
}

namespace StmtExpr {
  struct A { int k; };
  void f() {
    static_assert(({ const int x = 5; x * 3; }) == 15, ""); // expected-warning {{extension}}
    constexpr auto a = ({ A(); }); // expected-warning {{extension}}
  }
  constexpr int g(int k) {
    return ({ // expected-warning {{extension}}
      const int x = k;
      x * x;
    });
  }
  static_assert(g(123) == 15129, "");
  constexpr int h() { // cxx11_20-error {{never produces a constant}}
    return ({ // expected-warning {{extension}}
      return 0; // cxx11_20-note {{not supported}}
      1;
    });
  }
}

namespace VirtualFromBase {
  struct S1 {
    virtual int f() const;
  };
  struct S2 {
    virtual int f();
  };
  template <typename T> struct X : T {
    constexpr X() {}
    double d = 0.0;
    constexpr int f() { return sizeof(T); } // cxx11-warning {{will not be implicitly 'const' in C++14}}
  };

  // Virtual f(), not OK.
  constexpr X<X<S1>> xxs1;
  constexpr X<S1> *p = const_cast<X<X<S1>>*>(&xxs1);
  static_assert(p->f() == sizeof(X<S1>), "");
  // cxx11-error@-1    {{not an integral constant expression}}
  // cxx11-note@-2     {{call to virtual function}}
  // cxx20_23-error@-3 {{static assertion failed}}
  // cxx20_23-note@-4 {{8 == 16}}

  // Non-virtual f(), OK.
  constexpr X<X<S2>> xxs2;
  constexpr X<S2> *q = const_cast<X<X<S2>>*>(&xxs2);
  static_assert(q->f() == sizeof(S2), ""); // cxx20_23-error {{static assertion failed}} \
                                           // cxx20_23-note {{16 == 8}}
}

namespace ConstexprConstructorRecovery {
  class X {
  public:
      enum E : short {
          headers = 0x1,
          middlefile = 0x2,
          choices = 0x4
      };
      constexpr X() noexcept {};
  protected:
      E val{0}; // cxx11-error {{cannot initialize a member subobject of type 'E' with an rvalue of type 'int'}} cxx11-note {{here}}
  };
  // FIXME: We should avoid issuing this follow-on diagnostic.
  constexpr X x{}; // cxx11-error {{constant expression}} cxx11-note {{not initialized}}
}

namespace Lifetime {
  void f() {
    constexpr int &n = n; // expected-error {{constant expression}} cxx23-note {{reference to 'n' is not a constant expression}} cxx23-note {{address of non-static constexpr variable 'n' may differ}} expected-warning {{not yet bound to a value}}
                          // cxx11_20-note@-1 {{use of reference outside its lifetime is not allowed in a constant expression}}
    constexpr int m = m; // expected-error {{constant expression}} expected-note {{read of object outside its lifetime}}
  }

  constexpr int &get(int &&n) { return n; }
  // cxx23-error@-1 {{non-const lvalue reference to type 'int' cannot bind to a temporary of type 'int'}}
  constexpr int &&get_rv(int &&n) { return static_cast<int&&>(n); }
  struct S {
    int &&r;
    int &s;
    int t;
    constexpr S() : r(get_rv(0)), s(get(0)), t(r) {} // cxx11_20-note {{read of object outside its lifetime}}
    constexpr S(int) : r(get_rv(0)), s(get(0)), t(s) {} // cxx11_20-note {{read of object outside its lifetime}}
  };
  constexpr int k1 = S().t; // expected-error {{constant expression}} cxx11_20-note {{in call}}
  constexpr int k2 = S(0).t; // expected-error {{constant expression}} cxx11_20-note {{in call}}

  struct Q {
    int n = 0;
    constexpr int f() const { return 0; }
  };
  constexpr Q *out_of_lifetime(Q q) { return &q; } // expected-warning {{address of stack}}
  constexpr int k3 = out_of_lifetime({})->n; // expected-error {{constant expression}} expected-note {{read of object outside its lifetime}}
  constexpr int k4 = out_of_lifetime({})->f(); // expected-error {{constant expression}} expected-note {{member call on object outside its lifetime}}

  constexpr int null = ((Q*)nullptr)->f(); // expected-error {{constant expression}} expected-note {{member call on dereferenced null pointer}}

  Q q;
  Q qa[3];
  constexpr int pte0 = (&q)[0].f(); // ok
  constexpr int pte1 = (&q)[1].f(); // expected-error {{constant expression}} expected-note {{member call on dereferenced one-past-the-end pointer}}
  constexpr int pte2 = qa[2].f(); // ok
  constexpr int pte3 = qa[3].f(); // expected-error {{constant expression}} expected-note {{member call on dereferenced one-past-the-end pointer}}

  constexpr Q cq;
  constexpr Q cqa[3];
  constexpr int cpte0 = (&cq)[0].f(); // ok
  constexpr int cpte1 = (&cq)[1].f(); // expected-error {{constant expression}} expected-note {{member call on dereferenced one-past-the-end pointer}}
  constexpr int cpte2 = cqa[2].f(); // ok
  constexpr int cpte3 = cqa[3].f(); // expected-error {{constant expression}} expected-note {{member call on dereferenced one-past-the-end pointer}}

  // FIXME: There's no way if we can tell if the first call here is valid; it
  // depends on the active union member. Should we reject for that reason?
  union U {
    int n;
    Q q;
  };
  U u1 = {0};
  constexpr U u2 = {0};
  constexpr int union_member1 = u1.q.f();
  constexpr int union_member2 = u2.q.f(); // expected-error {{constant expression}} expected-note {{member call on member 'q' of union with active member 'n'}}

  struct R { // expected-note {{field init}}
    struct Inner { constexpr int f() const { return 0; } };
    int a = b.f(); // expected-warning {{uninitialized}} expected-note 2{{member call on object outside its lifetime}}
    Inner b;
  };
  constexpr R r; // expected-error {{constant expression}} expected-note {{in call}} expected-note {{implicit default constructor for 'Lifetime::R' first required here}}
  void rf() {
    constexpr R r; // expected-error {{constant expression}} expected-note {{in call}}
  }
}

namespace Bitfields {
  struct A {
    bool b : 1;
    unsigned u : 5;
    int n : 5;
    bool b2 : 3;
    unsigned u2 : 74; // expected-warning {{exceeds the width of its type}}
    int n2 : 81; // expected-warning {{exceeds the width of its type}}
  };

  constexpr A a = { false, 33, 31, false, 0xffffffff, 0x7fffffff }; // expected-warning 2{{truncation}}
  static_assert(a.b == 0 && a.u == 1 && a.n == -1 && a.b2 == 0 &&
                a.u2 + 1 == 0 && a.n2 == 0x7fffffff,
                "bad truncation of bitfield values");

  struct B {
    int n : 3;
    constexpr B(int k) : n(k) {}
  };
  static_assert(B(3).n == 3, "");
  static_assert(B(4).n == -4, "");
  static_assert(B(7).n == -1, "");
  static_assert(B(8).n == 0, "");
  static_assert(B(-1).n == -1, "");
  static_assert(B(-8889).n == -1, "");

  namespace PR16755 {
    struct X {
      int x : 1;
      constexpr static int f(int x) {
        return X{x}.x;
      }
    };
    static_assert(X::f(3) == -1, "3 should truncate to -1");
    static_assert(X::f(1) == -1, "1 should truncate to -1");
  }

  struct HasUnnamedBitfield {
    unsigned a;
    unsigned : 20;
    unsigned b;

    constexpr HasUnnamedBitfield() : a(), b() {}
    constexpr HasUnnamedBitfield(unsigned a, unsigned b) : a(a), b(b) {}
  };

  void testUnnamedBitfield() {
    const HasUnnamedBitfield zero{};
    int a = 1 / zero.b; // expected-warning {{division by zero is undefined}}
    const HasUnnamedBitfield oneZero{1, 0};
    int b = 1 / oneZero.b; // expected-warning {{division by zero is undefined}}
  }

  union UnionWithUnnamedBitfield {
    int : 3;
    int n;
  };
  static_assert(UnionWithUnnamedBitfield().n == 0, "");
  static_assert(UnionWithUnnamedBitfield{}.n == 0, "");
  static_assert(UnionWithUnnamedBitfield{1}.n == 1, "");
}

namespace ZeroSizeTypes {
  constexpr int (*p1)[0] = 0, (*p2)[0] = 0;
  constexpr int k = p2 - p1;
  // expected-error@-1 {{constexpr variable 'k' must be initialized by a constant expression}}
  // expected-note@-2 {{subtraction of pointers to type 'int[0]' of zero size}}

  int arr[5][0];
  constexpr int f() { // cxx11_20-error {{never produces a constant expression}}
    return &arr[3] - &arr[0]; // cxx11_20-note {{subtraction of pointers to type 'int[0]' of zero size}}
  }
}

namespace BadDefaultInit {
  template<int N> struct X { static const int n = N; };

  struct A { // expected-error {{default member initializer for 'k' needed within definition of enclosing class}}
    int k = // expected-note {{default member initializer declared here}}
        X<A().k>::n; // expected-note {{in evaluation of exception specification for 'BadDefaultInit::A::A' needed here}}
  };

  struct B {
    constexpr B(
        int k = X<B().k>::n) : // expected-error {{default argument to function 'B' that is declared later}} expected-note {{here}}
      k(k) {}
    int k;
  };
}

namespace NeverConstantTwoWays {
  // If we see something non-constant but foldable followed by something
  // non-constant and not foldable, we want the first diagnostic, not the
  // second.
  constexpr int f(int n) { // cxx11_20-error {{never produces a constant expression}}
    return (int *)(long)&n == &n ? // cxx11_20-note {{reinterpret_cast}}
        1 / 0 : // expected-warning {{division by zero}}
        0;
  }

  constexpr int n = // expected-error {{must be initialized by a constant expression}}
      (int *)(long)&n == &n ? // expected-note {{reinterpret_cast}}
        1 / 0 :
        0;
}

namespace PR17800 {
  struct A {
    constexpr int operator()() const { return 0; }
  };
  template <typename ...T> constexpr int sink(T ...) {
    return 0;
  }
  template <int ...N> constexpr int run() {
    return sink(A()() + N ...);
  }
  constexpr int k = run<1, 2, 3>();
}

namespace BuiltinStrlen {
  constexpr const char *a = "foo\0quux";
  constexpr char b[] = "foo\0quux";
  constexpr int f() { return 'u'; }
  constexpr char c[] = { 'f', 'o', 'o', 0, 'q', f(), 'u', 'x', 0 };

  static_assert(__builtin_strlen("foo") == 3, "");
  static_assert(__builtin_strlen("foo\0quux") == 3, "");
  static_assert(__builtin_strlen("foo\0quux" + 4) == 4, "");
  static_assert(__builtin_strlen("foo") + 1 + "foo" == "foo", ""); // expected-error {{static assertion expression is not an integral constant expression}}
  // expected-note@-1 {{comparison against pointer '&"foo"[4]' that points past the end of a complete object has unspecified value}}

  constexpr bool check(const char *p) {
    return __builtin_strlen(p) == 3 &&
           __builtin_strlen(p + 1) == 2 &&
           __builtin_strlen(p + 2) == 1 &&
           __builtin_strlen(p + 3) == 0 &&
           __builtin_strlen(p + 4) == 4 &&
           __builtin_strlen(p + 5) == 3 &&
           __builtin_strlen(p + 6) == 2 &&
           __builtin_strlen(p + 7) == 1 &&
           __builtin_strlen(p + 8) == 0;
  }

  static_assert(check(a), "");
  static_assert(check(b), "");
  static_assert(check(c), "");

  constexpr int over1 = __builtin_strlen(a + 9); // expected-error {{constant expression}} expected-note {{one-past-the-end}}
  constexpr int over2 = __builtin_strlen(b + 9); // expected-error {{constant expression}} expected-note {{one-past-the-end}}
  constexpr int over3 = __builtin_strlen(c + 9); // expected-error {{constant expression}} expected-note {{one-past-the-end}}

  constexpr int under1 = __builtin_strlen(a - 1); // expected-error {{constant expression}} expected-note {{cannot refer to element -1}}
  constexpr int under2 = __builtin_strlen(b - 1); // expected-error {{constant expression}} expected-note {{cannot refer to element -1}}
  constexpr int under3 = __builtin_strlen(c - 1); // expected-error {{constant expression}} expected-note {{cannot refer to element -1}}

  // FIXME: The diagnostic here could be better.
  constexpr char d[] = { 'f', 'o', 'o' }; // no nul terminator.
  constexpr int bad = __builtin_strlen(d); // expected-error {{constant expression}} expected-note {{one-past-the-end}}
}

namespace PR19010 {
  struct Empty {};
  struct Empty2 : Empty {};
  struct Test : Empty2 {
    constexpr Test() {}
    Empty2 array[2];
  };
  void test() { constexpr Test t; }
}

void PR21327(int a, int b) {
  static_assert(&a + 1 != &b, ""); // expected-error {{constant expression}}
  // expected-note@-1 {{comparison against pointer '&a + 1' that points past the end of a complete object has unspecified value}}
}

namespace EmptyClass {
  struct E1 {} e1;
  union E2 {} e2; // expected-note {{here}}
  struct E3 : E1 {} e3;

  // The defaulted copy constructor for an empty class does not read any
  // members. The defaulted copy constructor for an empty union reads the
  // object representation.
  constexpr E1 e1b(e1);
  constexpr E2 e2b(e2); // expected-error {{constant expression}} expected-note{{read of non-const}} expected-note {{in call}}
  constexpr E3 e3b(e3);
}

namespace PR21786 {
  extern void (*start[])();
  extern void (*end[])();
  static_assert(&start != &end, ""); // expected-error {{constant expression}}
  // expected-note@-1 {{comparison of pointers '&start' and '&end' to unrelated zero-sized objects}}
  static_assert(&start != nullptr, "");

  struct Foo;
  struct Bar {
    static const Foo x;
    static const Foo y;
  };
  static_assert(&Bar::x != nullptr, "");
  static_assert(&Bar::x != &Bar::y, "");
}

namespace PR21859 {
  constexpr int Fun() { return; } // expected-error {{non-void constexpr function 'Fun' should return a value}}
  constexpr int Var = Fun();

  template <typename T> constexpr int FunT1() { return; } // expected-error {{non-void constexpr function 'FunT1' should return a value}}
  template <typename T> constexpr int FunT2() { return 0; }
  template <> constexpr int FunT2<double>() { return 0; }
  template <> constexpr int FunT2<int>() { return; } // expected-error {{non-void constexpr function 'FunT2<int>' should return a value}}
}

struct InvalidRedef {
  int f; // expected-note{{previous definition is here}}
  constexpr int f(void); // expected-error{{redefinition of 'f'}} cxx11-warning{{will not be implicitly 'const'}}
};

namespace PR17938 {
  template <typename T> constexpr T const &f(T const &x) { return x; }

  struct X {};
  struct Y : X {};
  struct Z : Y { constexpr Z() {} };

  static constexpr auto z = f(Z());
}

namespace PR24597 {
  struct A {
    int x, *p;
    constexpr A() : x(0), p(&x) {}
    constexpr A(const A &a) : x(a.x), p(&x) {}
  };
  constexpr A f() { return A(); }
  constexpr A g() { return f(); }
  constexpr int a = *f().p;
  constexpr int b = *g().p;
}

namespace IncompleteClass {
  struct XX {
    static constexpr int f(XX*) { return 1; } // expected-note {{here}}
    friend constexpr int g(XX*) { return 2; } // expected-note {{here}}

    static constexpr int i = f(static_cast<XX*>(nullptr)); // expected-error {{constexpr variable 'i' must be initialized by a constant expression}}  expected-note {{undefined function 'f' cannot be used in a constant expression}}
    static constexpr int j = g(static_cast<XX*>(nullptr)); // expected-error {{constexpr variable 'j' must be initialized by a constant expression}}  expected-note {{undefined function 'g' cannot be used in a constant expression}}
  };
}

namespace InheritedCtor {
  struct A { constexpr A(int) {} };

  struct B : A { int n; using A::A; }; // expected-note {{here}}
  constexpr B b(0); // expected-error {{constant expression}} cxx11_20-note {{derived class}}\
                    // cxx23-note {{not initialized}}

  struct C : A { using A::A; struct { union { int n, m = 0; }; union { int a = 0; }; int k = 0; }; struct {}; union {}; }; // expected-warning 6{{}}
  constexpr C c(0);

  struct D : A {
    using A::A; // cxx11-note {{here}}
    struct { // expected-warning {{extension}}
      union { // expected-warning {{extension}}
        int n;
      };
    };
  };
  constexpr D d(0); // cxx11-error {{constant expression}} cxx11-note {{derived class}}

  struct E : virtual A { using A::A; }; // expected-note {{here}}
  // cxx20_23-note@-1 {{struct with virtual base class is not a literal type}}
  // We wrap a function around this to avoid implicit zero-initialization
  // happening first; the zero-initialization step would produce the same
  // error and defeat the point of this test.
  void f() {
    constexpr E e(0); // cxx11-error {{constant expression}} cxx11-note {{derived class}}
    // cxx20_23-error@-1 {{constexpr variable cannot have non-literal type}}
  }
  // FIXME: This produces a note with no source location.
  //constexpr E e(0);

  struct W { constexpr W(int n) : w(n) {} int w; };
  struct X : W { using W::W; int x = 2; };
  struct Y : X { using X::X; int y = 3; };
  struct Z : Y { using Y::Y; int z = 4; };
  constexpr Z z(1);
  static_assert(z.w == 1 && z.x == 2 && z.y == 3 && z.z == 4, "");
}


namespace PR28366 {
namespace ns1 {

void f(char c) { //expected-note{{declared here}}
  //cxx11_20-note@-1{{declared here}}
  struct X {
    static constexpr char f() { // cxx11_20-error {{never produces a constant expression}}
      return c; //expected-error{{reference to local}} cxx11_20-note{{function parameter}}
    }
  };
  int I = X::f();
}

void g() {
  const int c = 'c';
  static const int d = 'd';
  struct X {
    static constexpr int f() {
      return c + d;
    }
  };
  static_assert(X::f() == 'c' + 'd',"");
}


} // end ns1

} //end ns PR28366

namespace PointerArithmeticOverflow {
  int n;
  int a[1];
  constexpr int *b = &n + 1 + (long)-1;
  constexpr int *c = &n + 1 + (unsigned long)-1; // expected-error {{constant expression}} expected-note {{cannot refer to element 1844}}
  constexpr int *d = &n + 1 - (unsigned long)1;
  constexpr int *e = a + 1 + (long)-1;
  constexpr int *f = a + 1 + (unsigned long)-1; // expected-error {{constant expression}} expected-note {{cannot refer to element 1844}}
  constexpr int *g = a + 1 - (unsigned long)1;

  constexpr int *p = (&n + 1) + (unsigned __int128)-1; // expected-error {{constant expression}} expected-note {{cannot refer to element 3402}}
  constexpr int *q = (&n + 1) - (unsigned __int128)-1; // expected-error {{constant expression}} expected-note {{cannot refer to element -3402}}
  constexpr int *r = &(&n + 1)[(unsigned __int128)-1]; // expected-error {{constant expression}} expected-note {{cannot refer to element 3402}}
}

namespace PR40430 {
  struct S {
    char c[10] = "asdf";
    constexpr char foo() const { return c[3]; }
  };
  static_assert(S().foo() == 'f', "");
}

namespace PR41854 {
  struct e { operator int(); };
  struct f { e c; };
  int a;
  f &d = reinterpret_cast<f&>(a);
  unsigned b = d.c;
}

namespace array_size {
  template<int N> struct array {
    static constexpr int size() { return N; }
  };
  template<typename T> void f1(T t) {
    constexpr int k = t.size();
  }
  template<typename T> void f2(const T &t) { // cxx11_20-note 2{{declared here}}
    constexpr int k = t.size();  // cxx11_20-error 2{{constexpr variable 'k' must be initialized by a constant expression}} cxx11_20-note 2{{function parameter 't' with unknown value cannot be used in a constant expression}}
  }
  template<typename T> void f3(const T &t) {
    constexpr int k = T::size();
  }
  void g(array<3> a) {
    f1(a);
    f2(a); // cxx11_20-note {{in instantiation of function template}}
    f3(a);
  }

  template<int N> struct array_nonstatic {
    constexpr int size() const { return N; }
  };
  void h(array_nonstatic<3> a) {
    f1(a);
    f2(a); // cxx11_20-note {{instantiation of}}
  }
  //static_assert(f2(array_size::array<3>{}));
}

namespace flexible_array {
  struct A { int x; char arr[]; }; // expected-warning {{C99}} expected-note {{here}}
  constexpr A a = {1};
  static_assert(a.x == 1, "");
  static_assert(&a.arr != nullptr, "");
  static_assert(a.arr[0], ""); // expected-error {{constant expression}} expected-note {{array member without known bound}}
  static_assert(a.arr[1], ""); // expected-error {{constant expression}} expected-note {{array member without known bound}}

  constexpr A b[] = {{1}, {2}, {3}}; // expected-warning {{flexible array member}}
  static_assert(b[0].x == 1, "");
  static_assert(b[1].x == 2, "");
  static_assert(b[2].x == 3, "");
  static_assert(b[2].arr[0], ""); // expected-error {{constant expression}} expected-note {{array member without known bound}}

  // Flexible array initialization is currently not supported by constant
  // evaluation. Make sure we emit an error message, for now.
  constexpr A c = {1, 2, 3}; // expected-error {{constexpr variable 'c' must be initialized by a constant expression}}
  // expected-note@-1 {{flexible array initialization is not yet supported}}
  // expected-warning@-2 {{flexible array initialization is a GNU extension}}
}

void local_constexpr_var() {
  constexpr int a = 0; // expected-note {{address of non-static constexpr variable 'a' may differ on each invocation of the enclosing function; add 'static' to give it a constant address}}
  constexpr const int *p = &a; // expected-error {{constant expression}} expected-note {{pointer to 'a' is not a constant expression}}
}

namespace GH50055 {
// Enums without fixed underlying type
enum E1 {e11=-4, e12=4};
enum E2 {e21=0, e22=4};
enum E3 {e31=-4, e32=1024};
enum E4 {e41=0};
// Empty but as-if it had a single enumerator with value 0
enum EEmpty {};

// Enum with fixed underlying type because the underlying type is explicitly specified
enum EFixed : int {efixed1=-4, efixed2=4};
// Enum with fixed underlying type because it is scoped
enum class EScoped {escoped1=-4, escoped2=4};

enum EMaxInt {emaxint1=-1, emaxint2=__INT_MAX__};

enum NumberType {};

E2 testDefaultArgForParam(E2 e2Param = (E2)-1) { // ok, not a constant expression context
  E2 e2LocalInit = e2Param; // ok, not a constant expression context
  return e2LocalInit;
}

#include <enum-constexpr-conversion-system-header.h>

void testValueInRangeOfEnumerationValues() {
  constexpr E1 x1 = static_cast<E1>(-8);
  constexpr E1 x2 = static_cast<E1>(8);
  // expected-error@-1 {{constexpr variable 'x2' must be initialized by a constant expression}}
  // expected-note@-2 {{integer value 8 is outside the valid range of values [-8, 7] for the enumeration type 'E1'}}
  E1 x2b = static_cast<E1>(8); // ok, not a constant expression context
  static_assert(static_cast<E1>(8), "");
  // expected-error@-1 {{static assertion expression is not an integral constant expression}}
  // expected-note@-2 {{integer value 8 is outside the valid range of values [-8, 7] for the enumeration type 'E1'}}

  constexpr E2 x3 = static_cast<E2>(-8);
  // expected-error@-1 {{constexpr variable 'x3' must be initialized by a constant expression}}
  // expected-note@-2 {{integer value -8 is outside the valid range of values [0, 7] for the enumeration type 'E2'}}
  constexpr E2 x4 = static_cast<E2>(0);
  constexpr E2 x5 = static_cast<E2>(8);
  // expected-error@-1 {{constexpr variable 'x5' must be initialized by a constant expression}}
  // expected-note@-2 {{integer value 8 is outside the valid range of values [0, 7] for the enumeration type 'E2'}}

  constexpr E3 x6 = static_cast<E3>(-2048);
  constexpr E3 x7 = static_cast<E3>(-8);
  constexpr E3 x8 = static_cast<E3>(0);
  constexpr E3 x9 = static_cast<E3>(8);
  constexpr E3 x10 = static_cast<E3>(2048);
  // expected-error@-1 {{constexpr variable 'x10' must be initialized by a constant expression}}
  // expected-note@-2 {{integer value 2048 is outside the valid range of values [-2048, 2047] for the enumeration type 'E3'}}

  constexpr E4 x11 = static_cast<E4>(0);
  constexpr E4 x12 = static_cast<E4>(1);
  constexpr E4 x13 = static_cast<E4>(2);
  // expected-error@-1 {{constexpr variable 'x13' must be initialized by a constant expression}}
  // expected-note@-2 {{integer value 2 is outside the valid range of values [0, 1] for the enumeration type 'E4'}}

  constexpr EEmpty x14 = static_cast<EEmpty>(0);
  constexpr EEmpty x15 = static_cast<EEmpty>(1);
  constexpr EEmpty x16 = static_cast<EEmpty>(2);
  // expected-error@-1 {{constexpr variable 'x16' must be initialized by a constant expression}}
  // expected-note@-2 {{integer value 2 is outside the valid range of values [0, 1] for the enumeration type 'EEmpty'}}

  constexpr EFixed x17 = static_cast<EFixed>(100);
  constexpr EScoped x18 = static_cast<EScoped>(100);

  constexpr EMaxInt x19 = static_cast<EMaxInt>(__INT_MAX__-1);
  constexpr EMaxInt x20 = static_cast<EMaxInt>((long)__INT_MAX__+1);
  // expected-error@-1 {{constexpr variable 'x20' must be initialized by a constant expression}}
  // expected-note@-2 {{integer value 2147483648 is outside the valid range of values [-2147483648, 2147483647] for the enumeration type 'EMaxInt'}}

  const NumberType neg_one = (NumberType) ((NumberType) 0 - (NumberType) 1); // ok, not a constant expression context
  constexpr NumberType neg_one_constexpr = neg_one;
  // expected-error@-1 {{constexpr variable 'neg_one_constexpr' must be initialized by a constant expression}}
  // expected-note@-2 {{initializer of 'neg_one' is not a constant expression}}
  // expected-note@-4 {{declared here}}

  CONSTEXPR_CAST_TO_SYSTEM_ENUM_OUTSIDE_OF_RANGE;
  // expected-error@-1 {{constexpr variable 'system_enum' must be initialized by a constant expression}}
  // expected-note@-2 {{integer value 123 is outside the valid range of values [0, 1] for the enumeration type 'SystemEnum'}}
}

template<class T, unsigned size> struct Bitfield {
  static constexpr T max = static_cast<T>((1 << size) - 1);
  // cxx11-error@-1 {{constexpr variable 'max' must be initialized by a constant expression}}
  // cxx11-note@-2 {{integer value 15 is outside the valid range of values [0, 7] for the enumeration type 'E2'}}
};

void testValueInRangeOfEnumerationValuesViaTemplate() {
  Bitfield<E2, 3> good;
  Bitfield<E2, 4> bad; // cxx11-note {{in instantiation}}
}

enum SortOrder {
  AscendingOrder,
  DescendingOrder
};

class A {
  static void f(SortOrder order);
};

void A::f(SortOrder order) {
  if (order == SortOrder(-1)) // ok, not a constant expression context
    return;
}
}

GH50055::E2 GlobalInitNotCE1 = (GH50055::E2)-1; // ok, not a constant expression context
GH50055::E2 GlobalInitNotCE2 = GH50055::testDefaultArgForParam(); // ok, not a constant expression context
constexpr GH50055::E2 GlobalInitCE = (GH50055::E2)-1;
// expected-error@-1 {{constexpr variable 'GlobalInitCE' must be initialized by a constant expression}}
// expected-note@-2 {{integer value -1 is outside the valid range of values [0, 7] for the enumeration type 'E2'}}

namespace GH112140 {
struct S {
  constexpr S(const int &a = ) { } // expected-error {{expected expression}}
};

void foo() {
  constexpr S s[2] = { }; // expected-error {{constexpr variable 's' must be initialized by a constant expression}}
}
}

namespace DoubleCapture {
  int DC() {
  int a = 1000;
    static auto f =
      [a, &a] { // expected-error {{'a' can appear only once in a capture list}}
    };
  }
}

namespace GH150709 {
  struct C { };
  struct D : C {
    constexpr int f() const { return 1; };
  };
  struct E : C { };
  struct F : D { };
  struct G : E { };
  
  constexpr C c1, c2[2];
  constexpr D d1, d2[2];
  constexpr E e1, e2[2];
  constexpr F f;
  constexpr G g;

  constexpr auto mp = static_cast<int (C::*)() const>(&D::f);

  // sanity checks for fix of GH150709 (unchanged behavior)
  static_assert((c1.*mp)() == 1, ""); // expected-error {{constant expression}}
  static_assert((d1.*mp)() == 1, "");
  static_assert((f.*mp)() == 1, "");
  static_assert((c2[0].*mp)() == 1, ""); // expected-error {{constant expression}}
  static_assert((d2[0].*mp)() == 1, "");

  // incorrectly undiagnosed before fix of GH150709
  static_assert((e1.*mp)() == 1, ""); // expected-error {{constant expression}}
  static_assert((e2[0].*mp)() == 1, ""); // expected-error {{constant expression}}
  static_assert((g.*mp)() == 1, ""); // expected-error {{constant expression}}
<<<<<<< HEAD
=======
}

namespace GH154567 {
  struct T {
    int i;
  };

  struct S {
    struct { // expected-warning {{GNU extension}}
      T val;
    };
    constexpr S() : val() {}
  };

  constexpr S s{};
  static_assert(s.val.i == 0, "");
>>>>>>> 35227056
}<|MERGE_RESOLUTION|>--- conflicted
+++ resolved
@@ -2644,8 +2644,6 @@
   static_assert((e1.*mp)() == 1, ""); // expected-error {{constant expression}}
   static_assert((e2[0].*mp)() == 1, ""); // expected-error {{constant expression}}
   static_assert((g.*mp)() == 1, ""); // expected-error {{constant expression}}
-<<<<<<< HEAD
-=======
 }
 
 namespace GH154567 {
@@ -2662,5 +2660,4 @@
 
   constexpr S s{};
   static_assert(s.val.i == 0, "");
->>>>>>> 35227056
 }