--- conflicted
+++ resolved
@@ -40,8 +40,6 @@
 
 bool operator==(const FriendEqDefaultCompareOutOfClass &, const FriendEqDefaultCompareOutOfClass &) = default;
 
-<<<<<<< HEAD
-=======
 class HasUnusedField {
   int unused_; // expected-warning{{private field 'unused_' is not used}}
 };
@@ -56,7 +54,6 @@
   int operator<=>(const UnrelatedFriendEqDefaultCompare &) const = default;
 };
 
->>>>>>> 93e44d24
 #endif
 
 class NotFullyDefined {
