--- conflicted
+++ resolved
@@ -1,8 +1,5 @@
 // RUN: %clang_cc1 -std=c++11 -fsyntax-only -verify %s
-<<<<<<< HEAD
-=======
 // RUN: %clang_cc1 -std=c++11 -fsyntax-only -verify %s -fexperimental-new-constant-interpreter
->>>>>>> 4fe5a3cc
 // RUN: %clang_cc1 -std=c++11 -fsyntax-only -DUNION_TEST -verify %s
 
 #ifdef UNION_TEST
