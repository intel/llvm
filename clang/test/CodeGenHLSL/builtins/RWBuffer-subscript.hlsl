// RUN: %clang_cc1 -triple dxil-pc-shadermodel6.0-compute -emit-llvm -o - -O0 %s | FileCheck %s

RWBuffer<int> In;
RWBuffer<int> Out;

[numthreads(1,1,1)]
void main(unsigned GI : SV_GroupIndex) {
  // CHECK: define void @main()
<<<<<<< HEAD
=======

>>>>>>> 49fd7d4f
  // CHECK: %[[INPTR:.*]] = call noundef nonnull align 4 dereferenceable(4) ptr @llvm.dx.resource.getpointer.p0.tdx.TypedBuffer_i32_1_0_1t(target("dx.TypedBuffer", i32, 1, 0, 1) %{{.*}}, i32 %{{.*}})
  // CHECK: %[[LOAD:.*]] = load i32, ptr %[[INPTR]]
  // CHECK: %[[OUTPTR:.*]] = call noundef nonnull align 4 dereferenceable(4) ptr @llvm.dx.resource.getpointer.p0.tdx.TypedBuffer_i32_1_0_1t(target("dx.TypedBuffer", i32, 1, 0, 1) %{{.*}}, i32 %{{.*}})
  // CHECK: store i32 %[[LOAD]], ptr %[[OUTPTR]]
  Out[GI] = In[GI];
<<<<<<< HEAD
=======

  // CHECK: %[[INPTR:.*]] = call ptr @llvm.dx.resource.getpointer.p0.tdx.TypedBuffer_i32_1_0_1t(target("dx.TypedBuffer", i32, 1, 0, 1) %{{.*}}, i32 %{{.*}})
  // CHECK: %[[LOAD:.*]] = load i32, ptr %[[INPTR]]
  // CHECK: %[[OUTPTR:.*]] = call noundef nonnull align 4 dereferenceable(4) ptr @llvm.dx.resource.getpointer.p0.tdx.TypedBuffer_i32_1_0_1t(target("dx.TypedBuffer", i32, 1, 0, 1) %{{.*}}, i32 %{{.*}})
  // CHECK: store i32 %[[LOAD]], ptr %[[OUTPTR]]
  Out[GI] = In.Load(GI);
>>>>>>> 49fd7d4f
}<|MERGE_RESOLUTION|>--- conflicted
+++ resolved
@@ -6,22 +6,16 @@
 [numthreads(1,1,1)]
 void main(unsigned GI : SV_GroupIndex) {
   // CHECK: define void @main()
-<<<<<<< HEAD
-=======
 
->>>>>>> 49fd7d4f
   // CHECK: %[[INPTR:.*]] = call noundef nonnull align 4 dereferenceable(4) ptr @llvm.dx.resource.getpointer.p0.tdx.TypedBuffer_i32_1_0_1t(target("dx.TypedBuffer", i32, 1, 0, 1) %{{.*}}, i32 %{{.*}})
   // CHECK: %[[LOAD:.*]] = load i32, ptr %[[INPTR]]
   // CHECK: %[[OUTPTR:.*]] = call noundef nonnull align 4 dereferenceable(4) ptr @llvm.dx.resource.getpointer.p0.tdx.TypedBuffer_i32_1_0_1t(target("dx.TypedBuffer", i32, 1, 0, 1) %{{.*}}, i32 %{{.*}})
   // CHECK: store i32 %[[LOAD]], ptr %[[OUTPTR]]
   Out[GI] = In[GI];
-<<<<<<< HEAD
-=======
 
   // CHECK: %[[INPTR:.*]] = call ptr @llvm.dx.resource.getpointer.p0.tdx.TypedBuffer_i32_1_0_1t(target("dx.TypedBuffer", i32, 1, 0, 1) %{{.*}}, i32 %{{.*}})
   // CHECK: %[[LOAD:.*]] = load i32, ptr %[[INPTR]]
   // CHECK: %[[OUTPTR:.*]] = call noundef nonnull align 4 dereferenceable(4) ptr @llvm.dx.resource.getpointer.p0.tdx.TypedBuffer_i32_1_0_1t(target("dx.TypedBuffer", i32, 1, 0, 1) %{{.*}}, i32 %{{.*}})
   // CHECK: store i32 %[[LOAD]], ptr %[[OUTPTR]]
   Out[GI] = In.Load(GI);
->>>>>>> 49fd7d4f
 }