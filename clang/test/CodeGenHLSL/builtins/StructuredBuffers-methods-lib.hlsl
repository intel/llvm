--- conflicted
+++ resolved
@@ -9,36 +9,24 @@
 AppendStructuredBuffer<float> ASB : register(u2);
 ConsumeStructuredBuffer<float> CSB : register(u3);
 
-<<<<<<< HEAD
-// CHECK: %"class.hlsl::RWStructuredBuffer" = type { target("dx.RawBuffer", float, 1, 0) }
-=======
 // CHECK: %"class.hlsl::StructuredBuffer" = type { target("dx.RawBuffer", float, 0, 0) }
 // CHECK: %"class.hlsl::RWStructuredBuffer" = type { target("dx.RawBuffer", float, 1, 0) }
 // CHECK: %"class.hlsl::AppendStructuredBuffer" = type { target("dx.RawBuffer", float, 1, 0) }
 // CHECK: %"class.hlsl::ConsumeStructuredBuffer" = type { target("dx.RawBuffer", float, 1, 0) }
->>>>>>> 49fd7d4f
 
 export int TestIncrementCounter() {
     return RWSB1.IncrementCounter();
 }
 
 // CHECK: define noundef i32 @_Z20TestIncrementCounterv()
-<<<<<<< HEAD
-// CHECK-DXIL: %[[INDEX:.*]] = call i32 @llvm.dx.bufferUpdateCounter.tdx.RawBuffer_f32_1_0t(target("dx.RawBuffer", float, 1, 0) %{{[0-9]+}}, i8 1)
-=======
 // CHECK-DXIL: %[[INDEX:.*]] = call i32 @llvm.dx.resource.updatecounter.tdx.RawBuffer_f32_1_0t(target("dx.RawBuffer", float, 1, 0) %{{[0-9]+}}, i8 1)
->>>>>>> 49fd7d4f
 // CHECK-DXIL: ret i32 %[[INDEX]]
 export int TestDecrementCounter() {
     return RWSB2.DecrementCounter();
 }
 
 // CHECK: define noundef i32 @_Z20TestDecrementCounterv()
-<<<<<<< HEAD
-// CHECK-DXIL: %[[INDEX:.*]] = call i32 @llvm.dx.bufferUpdateCounter.tdx.RawBuffer_f32_1_0t(target("dx.RawBuffer", float, 1, 0) %{{[0-9]+}}, i8 -1)
-=======
 // CHECK-DXIL: %[[INDEX:.*]] = call i32 @llvm.dx.resource.updatecounter.tdx.RawBuffer_f32_1_0t(target("dx.RawBuffer", float, 1, 0) %{{[0-9]+}}, i8 -1)
->>>>>>> 49fd7d4f
 // CHECK-DXIL: ret i32 %[[INDEX]]
 
 export void TestAppend(float value) {
@@ -47,24 +35,6 @@
 
 // CHECK: define void @_Z10TestAppendf(float noundef %value)
 // CHECK-DXIL: %[[VALUE:.*]] = load float, ptr %value.addr, align 4
-<<<<<<< HEAD
-// CHECK-DXIL: %[[INDEX:.*]] = call i32 @llvm.dx.bufferUpdateCounter.tdx.RawBuffer_f32_1_0t(target("dx.RawBuffer", float, 1, 0) %{{[0-9]+}}, i8 1)
-// CHECK-DXIL: %[[RESPTR:.*]] = call ptr @llvm.dx.resource.getpointer.p0.tdx.RawBuffer_f32_1_0t(target("dx.RawBuffer", float, 1, 0) %{{[0-9]+}}, i32 %[[INDEX]])
-// CHECK-DXIL: store float %[[VALUE]], ptr %[[RESPTR]], align 4
-
-export float TestConsume() {
-    return CSB.Consume();
-}
-
-// CHECK: define noundef float @_Z11TestConsumev()
-// CHECK-DXIL: %[[INDEX:.*]] = call i32 @llvm.dx.bufferUpdateCounter.tdx.RawBuffer_f32_1_0t(target("dx.RawBuffer", float, 1, 0) %1, i8 -1)
-// CHECK-DXIL: %[[RESPTR:.*]] = call ptr @llvm.dx.resource.getpointer.p0.tdx.RawBuffer_f32_1_0t(target("dx.RawBuffer", float, 1, 0) %0, i32 %[[INDEX]])
-// CHECK-DXIL: %[[VALUE:.*]] = load float, ptr %[[RESPTR]], align 4
-// CHECK-DXIL: ret float %[[VALUE]]
-
-// CHECK: declare i32 @llvm.dx.bufferUpdateCounter.tdx.RawBuffer_f32_1_0t(target("dx.RawBuffer", float, 1, 0), i8)
-// CHECK: declare ptr @llvm.dx.resource.getpointer.p0.tdx.RawBuffer_f32_1_0t(target("dx.RawBuffer", float, 1, 0), i32)
-=======
 // CHECK-DXIL: %[[INDEX:.*]] = call i32 @llvm.dx.resource.updatecounter.tdx.RawBuffer_f32_1_0t(target("dx.RawBuffer", float, 1, 0) %{{[0-9]+}}, i8 1)
 // CHECK-DXIL: %[[RESPTR:.*]] = call ptr @llvm.dx.resource.getpointer.p0.tdx.RawBuffer_f32_1_0t(target("dx.RawBuffer", float, 1, 0) %{{[0-9]+}}, i32 %[[INDEX]])
 // CHECK-DXIL: store float %[[VALUE]], ptr %[[RESPTR]], align 4
@@ -91,5 +61,4 @@
 
 // CHECK: declare i32 @llvm.dx.resource.updatecounter.tdx.RawBuffer_f32_1_0t(target("dx.RawBuffer", float, 1, 0), i8)
 // CHECK: declare ptr @llvm.dx.resource.getpointer.p0.tdx.RawBuffer_f32_1_0t(target("dx.RawBuffer", float, 1, 0), i32)
-// CHECK: declare ptr @llvm.dx.resource.getpointer.p0.tdx.RawBuffer_f32_0_0t(target("dx.RawBuffer", float, 0, 0), i32)
->>>>>>> 49fd7d4f
+// CHECK: declare ptr @llvm.dx.resource.getpointer.p0.tdx.RawBuffer_f32_0_0t(target("dx.RawBuffer", float, 0, 0), i32)