--- conflicted
+++ resolved
@@ -64,61 +64,6 @@
 int16_t4 test_mad_int16_t4(int16_t4 p0, int16_t4 p1, int16_t4 p2) { return mad(p0, p1, p2); }
 #endif // __HLSL_ENABLE_16_BIT
 
-<<<<<<< HEAD
-// NATIVE_HALF: %hlsl.fmad = call half @llvm.fmuladd.f16(half %0, half %1, half %2)
-// NATIVE_HALF: ret half %hlsl.fmad
-// NO_HALF: %hlsl.fmad = call float @llvm.fmuladd.f32(float %0, float %1, float %2)
-// NO_HALF: ret float %hlsl.fmad
-half test_mad_half(half p0, half p1, half p2) { return mad(p0, p1, p2); }
-
-// NATIVE_HALF: %hlsl.fmad = call <2 x half>  @llvm.fmuladd.v2f16(<2 x half> %0, <2 x half> %1, <2 x half> %2)
-// NATIVE_HALF: ret <2 x half> %hlsl.fmad
-// NO_HALF: %hlsl.fmad = call <2 x float>  @llvm.fmuladd.v2f32(<2 x float> %0, <2 x float> %1, <2 x float> %2)
-// NO_HALF: ret <2 x float> %hlsl.fmad
-half2 test_mad_half2(half2 p0, half2 p1, half2 p2) { return mad(p0, p1, p2); }
-
-// NATIVE_HALF: %hlsl.fmad = call <3 x half>  @llvm.fmuladd.v3f16(<3 x half> %0, <3 x half> %1, <3 x half> %2)
-// NATIVE_HALF: ret <3 x half> %hlsl.fmad
-// NO_HALF: %hlsl.fmad = call <3 x float>  @llvm.fmuladd.v3f32(<3 x float> %0, <3 x float> %1, <3 x float> %2)
-// NO_HALF: ret <3 x float> %hlsl.fmad
-half3 test_mad_half3(half3 p0, half3 p1, half3 p2) { return mad(p0, p1, p2); }
-
-// NATIVE_HALF: %hlsl.fmad = call <4 x half>  @llvm.fmuladd.v4f16(<4 x half> %0, <4 x half> %1, <4 x half> %2)
-// NATIVE_HALF: ret <4 x half> %hlsl.fmad
-// NO_HALF: %hlsl.fmad = call <4 x float>  @llvm.fmuladd.v4f32(<4 x float> %0, <4 x float> %1, <4 x float> %2)
-// NO_HALF: ret <4 x float> %hlsl.fmad
-half4 test_mad_half4(half4 p0, half4 p1, half4 p2) { return mad(p0, p1, p2); }
-
-// CHECK: %hlsl.fmad = call float @llvm.fmuladd.f32(float %0, float %1, float %2)
-// CHECK: ret float %hlsl.fmad
-float test_mad_float(float p0, float p1, float p2) { return mad(p0, p1, p2); }
-
-// CHECK: %hlsl.fmad = call <2 x float>  @llvm.fmuladd.v2f32(<2 x float> %0, <2 x float> %1, <2 x float> %2)
-// CHECK: ret <2 x float> %hlsl.fmad
-float2 test_mad_float2(float2 p0, float2 p1, float2 p2) { return mad(p0, p1, p2); }
-
-// CHECK: %hlsl.fmad = call <3 x float>  @llvm.fmuladd.v3f32(<3 x float> %0, <3 x float> %1, <3 x float> %2)
-// CHECK: ret <3 x float> %hlsl.fmad
-float3 test_mad_float3(float3 p0, float3 p1, float3 p2) { return mad(p0, p1, p2); }
-
-// CHECK: %hlsl.fmad = call <4 x float>  @llvm.fmuladd.v4f32(<4 x float> %0, <4 x float> %1, <4 x float> %2)
-// CHECK: ret <4 x float> %hlsl.fmad
-float4 test_mad_float4(float4 p0, float4 p1, float4 p2) { return mad(p0, p1, p2); }
-
-// CHECK: %hlsl.fmad = call double @llvm.fmuladd.f64(double %0, double %1, double %2)
-// CHECK: ret double %hlsl.fmad
-double test_mad_double(double p0, double p1, double p2) { return mad(p0, p1, p2); }
-
-// CHECK: %hlsl.fmad = call <2 x double>  @llvm.fmuladd.v2f64(<2 x double> %0, <2 x double> %1, <2 x double> %2)
-// CHECK: ret <2 x double> %hlsl.fmad
-double2 test_mad_double2(double2 p0, double2 p1, double2 p2) { return mad(p0, p1, p2); }
-
-// CHECK: %hlsl.fmad = call <3 x double>  @llvm.fmuladd.v3f64(<3 x double> %0, <3 x double> %1, <3 x double> %2)
-// CHECK: ret <3 x double> %hlsl.fmad
-double3 test_mad_double3(double3 p0, double3 p1, double3 p2) { return mad(p0, p1, p2); }
-
-// CHECK: %hlsl.fmad = call <4 x double>  @llvm.fmuladd.v4f64(<4 x double> %0, <4 x double> %1, <4 x double> %2)
-=======
 // NATIVE_HALF: %[[p0:.*]] = load half, ptr %p0.addr, align 2
 // NATIVE_HALF: %[[p1:.*]] = load half, ptr %p1.addr, align 2
 // NATIVE_HALF: %[[p2:.*]] = load half, ptr %p2.addr, align 2
@@ -220,7 +165,6 @@
 // CHECK: %[[p1:.*]] = load <4 x double>, ptr %p1.addr, align 32
 // CHECK: %[[p2:.*]] = load <4 x double>, ptr %p2.addr, align 32
 // CHECK: %hlsl.fmad = call <4 x double>  @llvm.fmuladd.v4f64(<4 x double> %[[p0]], <4 x double> %[[p1]], <4 x double> %[[p2]])
->>>>>>> 6e4c5224
 // CHECK: ret <4 x double> %hlsl.fmad
 double4 test_mad_double4(double4 p0, double4 p1, double4 p2) { return mad(p0, p1, p2); }
 
@@ -320,24 +264,6 @@
 // SPIR_CHECK: add nuw <4 x i64>  %{{.*}}, %{{.*}}
 uint64_t4 test_mad_uint64_t4(uint64_t4 p0, uint64_t4 p1, uint64_t4 p2) { return mad(p0, p1, p2); }
 
-<<<<<<< HEAD
-// CHECK: %hlsl.fmad = call <2 x float>  @llvm.fmuladd.v2f32(<2 x float> %splat.splat, <2 x float> %1, <2 x float> %2)
-// CHECK: ret <2 x float> %hlsl.fmad
-float2 test_mad_float2_splat(float p0, float2 p1, float2 p2) { return mad(p0, p1, p2); }
-
-// CHECK: %hlsl.fmad = call <3 x float>  @llvm.fmuladd.v3f32(<3 x float> %splat.splat, <3 x float> %1, <3 x float> %2)
-// CHECK: ret <3 x float> %hlsl.fmad
-float3 test_mad_float3_splat(float p0, float3 p1, float3 p2) { return mad(p0, p1, p2); }
-
-// CHECK:  %hlsl.fmad = call <4 x float>  @llvm.fmuladd.v4f32(<4 x float> %splat.splat, <4 x float> %1, <4 x float> %2)
-// CHECK:  ret <4 x float> %hlsl.fmad
-float4 test_mad_float4_splat(float p0, float4 p1, float4 p2) { return mad(p0, p1, p2); }
-
-// CHECK: %conv = sitofp i32 %2 to float
-// CHECK: %splat.splatinsert = insertelement <2 x float> poison, float %conv, i64 0
-// CHECK: %splat.splat = shufflevector <2 x float> %splat.splatinsert, <2 x float> poison, <2 x i32> zeroinitializer
-// CHECK: %hlsl.fmad = call <2 x float>  @llvm.fmuladd.v2f32(<2 x float> %0, <2 x float> %1, <2 x float> %splat.splat)
-=======
 // CHECK: %[[p1:.*]] = load <2 x float>, ptr %p1.addr, align 8
 // CHECK: %[[p2:.*]] = load <2 x float>, ptr %p2.addr, align 8
 // CHECK: %hlsl.fmad = call <2 x float>  @llvm.fmuladd.v2f32(<2 x float> %splat.splat, <2 x float> %[[p1]], <2 x float> %[[p2]])
@@ -362,25 +288,17 @@
 // CHECK: %splat.splatinsert = insertelement <2 x float> poison, float %conv, i64 0
 // CHECK: %splat.splat = shufflevector <2 x float> %splat.splatinsert, <2 x float> poison, <2 x i32> zeroinitializer
 // CHECK: %hlsl.fmad = call <2 x float>  @llvm.fmuladd.v2f32(<2 x float> %[[p0]], <2 x float> %[[p1]], <2 x float> %splat.splat)
->>>>>>> 6e4c5224
 // CHECK: ret <2 x float> %hlsl.fmad
 float2 test_mad_float2_int_splat(float2 p0, float2 p1, int p2) {
   return mad(p0, p1, p2);
 }
 
-<<<<<<< HEAD
-// CHECK: %conv = sitofp i32 %2 to float
-// CHECK: %splat.splatinsert = insertelement <3 x float> poison, float %conv, i64 0
-// CHECK: %splat.splat = shufflevector <3 x float> %splat.splatinsert, <3 x float> poison, <3 x i32> zeroinitializer
-// CHECK:  %hlsl.fmad = call <3 x float>  @llvm.fmuladd.v3f32(<3 x float> %0, <3 x float> %1, <3 x float> %splat.splat)
-=======
 // CHECK: %[[p0:.*]] = load <3 x float>, ptr %p0.addr, align 16
 // CHECK: %[[p1:.*]] = load <3 x float>, ptr %p1.addr, align 16
 // CHECK: %conv = sitofp i32 %{{.*}} to float
 // CHECK: %splat.splatinsert = insertelement <3 x float> poison, float %conv, i64 0
 // CHECK: %splat.splat = shufflevector <3 x float> %splat.splatinsert, <3 x float> poison, <3 x i32> zeroinitializer
 // CHECK:  %hlsl.fmad = call <3 x float>  @llvm.fmuladd.v3f32(<3 x float> %[[p0]], <3 x float> %[[p1]], <3 x float> %splat.splat)
->>>>>>> 6e4c5224
 // CHECK: ret <3 x float> %hlsl.fmad
 float3 test_mad_float3_int_splat(float3 p0, float3 p1, int p2) {
   return mad(p0, p1, p2);
