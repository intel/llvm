--- conflicted
+++ resolved
@@ -1,4 +1,3 @@
-<<<<<<< HEAD
 // RUN: %clang_cc1 -finclude-default-header -fnative-half-type -triple \
 // RUN:   dxil-pc-shadermodel6.4-compute %s -emit-llvm -o - | \
 // RUN:   FileCheck %s --check-prefixes=CHECK,CHECK-DXIL
@@ -173,181 +172,4 @@
   // CHECK-DXIL:  %[[RES:.*]] = call {{.*}} float @llvm.dx.dot2add(float %{{.*}}, half %[[AX]], half %[[AY]], half %[[BX]], half %[[BY]])
   // CHECK:  ret float %[[RES]]
   return dot2add(p1, p2, p3);
-}
-=======
-// RUN: %clang_cc1 -finclude-default-header -fnative-half-type -triple \
-// RUN:   dxil-pc-shadermodel6.4-compute %s -emit-llvm -o - | \
-// RUN:   FileCheck %s --check-prefixes=CHECK,CHECK-DXIL
-// RUN: %clang_cc1 -finclude-default-header -fnative-half-type -triple \
-// RUN:   spirv-pc-vulkan-compute %s -emit-llvm -o - | \
-// RUN:   FileCheck %s --check-prefixes=CHECK,CHECK-SPIRV
-
-// Test basic lowering to runtime function call.
-
-// CHECK-LABEL: define {{.*}}test_default_parameter_type
-float test_default_parameter_type(half2 p1, half2 p2, float p3) {
-  // CHECK-SPIRV:  %[[MUL:.*]] = call reassoc nnan ninf nsz arcp afn half @llvm.spv.fdot.v2f16(<2 x half> %{{.*}}, <2 x half> %{{.*}})
-  // CHECK-SPIRV:  %[[CONV:.*]] = fpext reassoc nnan ninf nsz arcp afn half %[[MUL]] to float
-  // CHECK-SPIRV:  %[[C:.*]] = load float, ptr %c.addr.i, align 4
-  // CHECK-SPIRV:  %[[RES:.*]] = fadd reassoc nnan ninf nsz arcp afn float %[[CONV]], %[[C]]
-  // CHECK-DXIL:  %[[AX:.*]] = extractelement <2 x half> %{{.*}}, i32 0
-  // CHECK-DXIL:  %[[AY:.*]] = extractelement <2 x half> %{{.*}}, i32 1
-  // CHECK-DXIL:  %[[BX:.*]] = extractelement <2 x half> %{{.*}}, i32 0
-  // CHECK-DXIL:  %[[BY:.*]] = extractelement <2 x half> %{{.*}}, i32 1
-  // CHECK-DXIL:  %[[RES:.*]] = call {{.*}} float @llvm.dx.dot2add(float %{{.*}}, half %[[AX]], half %[[AY]], half %[[BX]], half %[[BY]])
-  // CHECK:  ret float %[[RES]]
-  return dot2add(p1, p2, p3);
-}
-
-// CHECK-LABEL: define {{.*}}test_float_arg2_type
-float test_float_arg2_type(half2 p1, float2 p2, float p3) {
-  // CHECK:  %conv = fptrunc reassoc nnan ninf nsz arcp afn <2 x float> %{{.*}} to <2 x half>
-  // CHECK-SPIRV:  %[[MUL:.*]] = call reassoc nnan ninf nsz arcp afn half @llvm.spv.fdot.v2f16(<2 x half> %{{.*}}, <2 x half> %{{.*}})
-  // CHECK-SPIRV:  %[[CONV:.*]] = fpext reassoc nnan ninf nsz arcp afn half %[[MUL]] to float
-  // CHECK-SPIRV:  %[[C:.*]] = load float, ptr %c.addr.i, align 4
-  // CHECK-SPIRV:  %[[RES:.*]] = fadd reassoc nnan ninf nsz arcp afn float %[[CONV]], %[[C]]
-  // CHECK-DXIL:  %[[AX:.*]] = extractelement <2 x half> %{{.*}}, i32 0
-  // CHECK-DXIL:  %[[AY:.*]] = extractelement <2 x half> %{{.*}}, i32 1
-  // CHECK-DXIL:  %[[BX:.*]] = extractelement <2 x half> %{{.*}}, i32 0
-  // CHECK-DXIL:  %[[BY:.*]] = extractelement <2 x half> %{{.*}}, i32 1
-  // CHECK-DXIL:  %[[RES:.*]] = call {{.*}} float @llvm.dx.dot2add(float %{{.*}}, half %[[AX]], half %[[AY]], half %[[BX]], half %[[BY]])
-  // CHECK:  ret float %[[RES]]
-  return dot2add(p1, p2, p3);
-}
-
-// CHECK-LABEL: define {{.*}}test_float_arg1_type
-float test_float_arg1_type(float2 p1, half2 p2, float p3) {
-  // CHECK:  %conv = fptrunc reassoc nnan ninf nsz arcp afn <2 x float> %{{.*}} to <2 x half>
-  // CHECK-SPIRV:  %[[MUL:.*]] = call reassoc nnan ninf nsz arcp afn half @llvm.spv.fdot.v2f16(<2 x half> %{{.*}}, <2 x half> %{{.*}})
-  // CHECK-SPIRV:  %[[CONV:.*]] = fpext reassoc nnan ninf nsz arcp afn half %[[MUL]] to float
-  // CHECK-SPIRV:  %[[C:.*]] = load float, ptr %c.addr.i, align 4
-  // CHECK-SPIRV:  %[[RES:.*]] = fadd reassoc nnan ninf nsz arcp afn float %[[CONV]], %[[C]]
-  // CHECK-DXIL:  %[[AX:.*]] = extractelement <2 x half> %{{.*}}, i32 0
-  // CHECK-DXIL:  %[[AY:.*]] = extractelement <2 x half> %{{.*}}, i32 1
-  // CHECK-DXIL:  %[[BX:.*]] = extractelement <2 x half> %{{.*}}, i32 0
-  // CHECK-DXIL:  %[[BY:.*]] = extractelement <2 x half> %{{.*}}, i32 1
-  // CHECK-DXIL:  %[[RES:.*]] = call {{.*}} float @llvm.dx.dot2add(float %{{.*}}, half %[[AX]], half %[[AY]], half %[[BX]], half %[[BY]])
-  // CHECK:  ret float %[[RES]]
-  return dot2add(p1, p2, p3);
-}
-
-// CHECK-LABEL: define {{.*}}test_double_arg3_type
-float test_double_arg3_type(half2 p1, half2 p2, double p3) {
-  // CHECK:  %conv = fptrunc reassoc nnan ninf nsz arcp afn double %{{.*}} to float
-  // CHECK-SPIRV:  %[[MUL:.*]] = call reassoc nnan ninf nsz arcp afn half @llvm.spv.fdot.v2f16(<2 x half> %{{.*}}, <2 x half> %{{.*}})
-  // CHECK-SPIRV:  %[[CONV:.*]] = fpext reassoc nnan ninf nsz arcp afn half %[[MUL]] to float
-  // CHECK-SPIRV:  %[[C:.*]] = load float, ptr %c.addr.i, align 4
-  // CHECK-SPIRV:  %[[RES:.*]] = fadd reassoc nnan ninf nsz arcp afn float %[[CONV]], %[[C]]
-  // CHECK-DXIL:  %[[AX:.*]] = extractelement <2 x half> %{{.*}}, i32 0
-  // CHECK-DXIL:  %[[AY:.*]] = extractelement <2 x half> %{{.*}}, i32 1
-  // CHECK-DXIL:  %[[BX:.*]] = extractelement <2 x half> %{{.*}}, i32 0
-  // CHECK-DXIL:  %[[BY:.*]] = extractelement <2 x half> %{{.*}}, i32 1
-  // CHECK-DXIL:  %[[RES:.*]] = call {{.*}} float @llvm.dx.dot2add(float %{{.*}}, half %[[AX]], half %[[AY]], half %[[BX]], half %[[BY]])
-  // CHECK:  ret float %[[RES]]
-  return dot2add(p1, p2, p3);
-}
-
-// CHECK-LABEL: define {{.*}}test_float_arg1_arg2_type
-float test_float_arg1_arg2_type(float2 p1, float2 p2, float p3) {
-  // CHECK:  %conv = fptrunc reassoc nnan ninf nsz arcp afn <2 x float> %{{.*}} to <2 x half>
-  // CHECK:  %conv1 = fptrunc reassoc nnan ninf nsz arcp afn <2 x float> %{{.*}} to <2 x half>
-  // CHECK-SPIRV:  %[[MUL:.*]] = call reassoc nnan ninf nsz arcp afn half @llvm.spv.fdot.v2f16(<2 x half> %{{.*}}, <2 x half> %{{.*}})
-  // CHECK-SPIRV:  %[[CONV:.*]] = fpext reassoc nnan ninf nsz arcp afn half %[[MUL]] to float
-  // CHECK-SPIRV:  %[[C:.*]] = load float, ptr %c.addr.i, align 4
-  // CHECK-SPIRV:  %[[RES:.*]] = fadd reassoc nnan ninf nsz arcp afn float %[[CONV]], %[[C]]
-  // CHECK-DXIL:  %[[AX:.*]] = extractelement <2 x half> %{{.*}}, i32 0
-  // CHECK-DXIL:  %[[AY:.*]] = extractelement <2 x half> %{{.*}}, i32 1
-  // CHECK-DXIL:  %[[BX:.*]] = extractelement <2 x half> %{{.*}}, i32 0
-  // CHECK-DXIL:  %[[BY:.*]] = extractelement <2 x half> %{{.*}}, i32 1
-  // CHECK-DXIL:  %[[RES:.*]] = call {{.*}} float @llvm.dx.dot2add(float %{{.*}}, half %[[AX]], half %[[AY]], half %[[BX]], half %[[BY]])
-  // CHECK:  ret float %[[RES]]
-  return dot2add(p1, p2, p3);
-}
-
-// CHECK-LABEL: define {{.*}}test_double_arg1_arg2_type
-float test_double_arg1_arg2_type(double2 p1, double2 p2, float p3) {
-  // CHECK:  %conv = fptrunc reassoc nnan ninf nsz arcp afn <2 x double> %{{.*}} to <2 x half>
-  // CHECK:  %conv1 = fptrunc reassoc nnan ninf nsz arcp afn <2 x double> %{{.*}} to <2 x half>
-  // CHECK-SPIRV:  %[[MUL:.*]] = call reassoc nnan ninf nsz arcp afn half @llvm.spv.fdot.v2f16(<2 x half> %{{.*}}, <2 x half> %{{.*}})
-  // CHECK-SPIRV:  %[[CONV:.*]] = fpext reassoc nnan ninf nsz arcp afn half %[[MUL]] to float
-  // CHECK-SPIRV:  %[[C:.*]] = load float, ptr %c.addr.i, align 4
-  // CHECK-SPIRV:  %[[RES:.*]] = fadd reassoc nnan ninf nsz arcp afn float %[[CONV]], %[[C]]
-  // CHECK-DXIL:  %[[AX:.*]] = extractelement <2 x half> %{{.*}}, i32 0
-  // CHECK-DXIL:  %[[AY:.*]] = extractelement <2 x half> %{{.*}}, i32 1
-  // CHECK-DXIL:  %[[BX:.*]] = extractelement <2 x half> %{{.*}}, i32 0
-  // CHECK-DXIL:  %[[BY:.*]] = extractelement <2 x half> %{{.*}}, i32 1
-  // CHECK-DXIL:  %[[RES:.*]] = call {{.*}} float @llvm.dx.dot2add(float %{{.*}}, half %[[AX]], half %[[AY]], half %[[BX]], half %[[BY]])
-  // CHECK:  ret float %[[RES]]
-  return dot2add(p1, p2, p3);
-}
-
-// CHECK-LABEL: define {{.*}}test_int16_arg1_arg2_type
-float test_int16_arg1_arg2_type(int16_t2 p1, int16_t2 p2, float p3) {
-  // CHECK:  %conv = sitofp <2 x i16> %{{.*}} to <2 x half>
-  // CHECK:  %conv1 = sitofp <2 x i16> %{{.*}} to <2 x half>
-  // CHECK-SPIRV:  %[[MUL:.*]] = call reassoc nnan ninf nsz arcp afn half @llvm.spv.fdot.v2f16(<2 x half> %{{.*}}, <2 x half> %{{.*}})
-  // CHECK-SPIRV:  %[[CONV:.*]] = fpext reassoc nnan ninf nsz arcp afn half %[[MUL]] to float
-  // CHECK-SPIRV:  %[[C:.*]] = load float, ptr %c.addr.i, align 4
-  // CHECK-SPIRV:  %[[RES:.*]] = fadd reassoc nnan ninf nsz arcp afn float %[[CONV]], %[[C]]
-  // CHECK-DXIL:  %[[AX:.*]] = extractelement <2 x half> %{{.*}}, i32 0
-  // CHECK-DXIL:  %[[AY:.*]] = extractelement <2 x half> %{{.*}}, i32 1
-  // CHECK-DXIL:  %[[BX:.*]] = extractelement <2 x half> %{{.*}}, i32 0
-  // CHECK-DXIL:  %[[BY:.*]] = extractelement <2 x half> %{{.*}}, i32 1
-  // CHECK-DXIL:  %[[RES:.*]] = call {{.*}} float @llvm.dx.dot2add(float %{{.*}}, half %[[AX]], half %[[AY]], half %[[BX]], half %[[BY]])
-  // CHECK:  ret float %[[RES]]
-  return dot2add(p1, p2, p3);
-}
-
-// CHECK-LABEL: define {{.*}}test_int32_arg1_arg2_type
-float test_int32_arg1_arg2_type(int32_t2 p1, int32_t2 p2, float p3) {
-  // CHECK:  %conv = sitofp <2 x i32> %{{.*}} to <2 x half>
-  // CHECK:  %conv1 = sitofp <2 x i32> %{{.*}} to <2 x half>
-  // CHECK-SPIRV:  %[[MUL:.*]] = call reassoc nnan ninf nsz arcp afn half @llvm.spv.fdot.v2f16(<2 x half> %{{.*}}, <2 x half> %{{.*}})
-  // CHECK-SPIRV:  %[[CONV:.*]] = fpext reassoc nnan ninf nsz arcp afn half %[[MUL]] to float
-  // CHECK-SPIRV:  %[[C:.*]] = load float, ptr %c.addr.i, align 4
-  // CHECK-SPIRV:  %[[RES:.*]] = fadd reassoc nnan ninf nsz arcp afn float %[[CONV]], %[[C]]
-  // CHECK-DXIL:  %[[AX:.*]] = extractelement <2 x half> %{{.*}}, i32 0
-  // CHECK-DXIL:  %[[AY:.*]] = extractelement <2 x half> %{{.*}}, i32 1
-  // CHECK-DXIL:  %[[BX:.*]] = extractelement <2 x half> %{{.*}}, i32 0
-  // CHECK-DXIL:  %[[BY:.*]] = extractelement <2 x half> %{{.*}}, i32 1
-  // CHECK-DXIL:  %[[RES:.*]] = call {{.*}} float @llvm.dx.dot2add(float %{{.*}}, half %[[AX]], half %[[AY]], half %[[BX]], half %[[BY]])
-  // CHECK:  ret float %[[RES]]
-  return dot2add(p1, p2, p3);
-}
-
-// CHECK-LABEL: define {{.*}}test_int64_arg1_arg2_type
-float test_int64_arg1_arg2_type(int64_t2 p1, int64_t2 p2, float p3) {
-  // CHECK:  %conv = sitofp <2 x i64> %{{.*}} to <2 x half>
-  // CHECK:  %conv1 = sitofp <2 x i64> %{{.*}} to <2 x half>
-  // CHECK-SPIRV:  %[[MUL:.*]] = call reassoc nnan ninf nsz arcp afn half @llvm.spv.fdot.v2f16(<2 x half> %{{.*}}, <2 x half> %{{.*}})
-  // CHECK-SPIRV:  %[[CONV:.*]] = fpext reassoc nnan ninf nsz arcp afn half %[[MUL]] to float
-  // CHECK-SPIRV:  %[[C:.*]] = load float, ptr %c.addr.i, align 4
-  // CHECK-SPIRV:  %[[RES:.*]] = fadd reassoc nnan ninf nsz arcp afn float %[[CONV]], %[[C]]
-  // CHECK-DXIL:  %[[AX:.*]] = extractelement <2 x half> %{{.*}}, i32 0
-  // CHECK-DXIL:  %[[AY:.*]] = extractelement <2 x half> %{{.*}}, i32 1
-  // CHECK-DXIL:  %[[BX:.*]] = extractelement <2 x half> %{{.*}}, i32 0
-  // CHECK-DXIL:  %[[BY:.*]] = extractelement <2 x half> %{{.*}}, i32 1
-  // CHECK-DXIL:  %[[RES:.*]] = call {{.*}} float @llvm.dx.dot2add(float %{{.*}}, half %[[AX]], half %[[AY]], half %[[BX]], half %[[BY]])
-  // CHECK:  ret float %[[RES]]
-  return dot2add(p1, p2, p3);
-}
-
-// CHECK-LABEL: define {{.*}}test_bool_arg1_arg2_type
-float test_bool_arg1_arg2_type(bool2 p1, bool2 p2, float p3) {
-  // CHECK:  %loadedv = trunc <2 x i32> %{{.*}} to <2 x i1>
-  // CHECK:  %conv = uitofp <2 x i1> %loadedv to <2 x half>
-  // CHECK:  %loadedv1 = trunc <2 x i32> %{{.*}} to <2 x i1>
-  // CHECK:  %conv2 = uitofp <2 x i1> %loadedv1 to <2 x half>
-  // CHECK-SPIRV:  %[[MUL:.*]] = call reassoc nnan ninf nsz arcp afn half @llvm.spv.fdot.v2f16(<2 x half> %{{.*}}, <2 x half> %{{.*}})
-  // CHECK-SPIRV:  %[[CONV:.*]] = fpext reassoc nnan ninf nsz arcp afn half %[[MUL]] to float
-  // CHECK-SPIRV:  %[[C:.*]] = load float, ptr %c.addr.i, align 4
-  // CHECK-SPIRV:  %[[RES:.*]] = fadd reassoc nnan ninf nsz arcp afn float %[[CONV]], %[[C]]
-  // CHECK-DXIL:  %[[AX:.*]] = extractelement <2 x half> %{{.*}}, i32 0
-  // CHECK-DXIL:  %[[AY:.*]] = extractelement <2 x half> %{{.*}}, i32 1
-  // CHECK-DXIL:  %[[BX:.*]] = extractelement <2 x half> %{{.*}}, i32 0
-  // CHECK-DXIL:  %[[BY:.*]] = extractelement <2 x half> %{{.*}}, i32 1
-  // CHECK-DXIL:  %[[RES:.*]] = call {{.*}} float @llvm.dx.dot2add(float %{{.*}}, half %[[AX]], half %[[AY]], half %[[BX]], half %[[BY]])
-  // CHECK:  ret float %[[RES]]
-  return dot2add(p1, p2, p3);
-}
->>>>>>> 35227056
+}