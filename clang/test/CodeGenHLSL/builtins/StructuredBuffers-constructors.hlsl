--- conflicted
+++ resolved
@@ -9,19 +9,11 @@
 ConsumeStructuredBuffer<float> Buf4 : register(u4);
 RasterizerOrderedStructuredBuffer<float> Buf5 : register(u1, space2);
 
-<<<<<<< HEAD
-// CHECK: %"class.hlsl::StructuredBuffer" = type { target("dx.RawBuffer", float, 0, 0)
-// CHECK: %"class.hlsl::RWStructuredBuffer" = type { target("dx.RawBuffer", float, 1, 0)
-// CHECK: %"class.hlsl::AppendStructuredBuffer" = type { target("dx.RawBuffer", float, 1, 0)
-// CHECK: %"class.hlsl::ConsumeStructuredBuffer" = type { target("dx.RawBuffer", float, 1, 0)
-// CHECK: %"class.hlsl::RasterizerOrderedStructuredBuffer" = type { target("dx.RawBuffer", float, 1, 1), float }
-=======
 // CHECK: %"class.hlsl::StructuredBuffer" = type { target("dx.RawBuffer", float, 0, 0) }
 // CHECK: %"class.hlsl::RWStructuredBuffer" = type { target("dx.RawBuffer", float, 1, 0) }
 // CHECK: %"class.hlsl::AppendStructuredBuffer" = type { target("dx.RawBuffer", float, 1, 0) }
 // CHECK: %"class.hlsl::ConsumeStructuredBuffer" = type { target("dx.RawBuffer", float, 1, 0) }
 // CHECK: %"class.hlsl::RasterizerOrderedStructuredBuffer" = type { target("dx.RawBuffer", float, 1, 1) }
->>>>>>> 93e44d24
 
 // CHECK: @Buf = global %"class.hlsl::StructuredBuffer" zeroinitializer, align 4
 // CHECK: @Buf2 = global %"class.hlsl::RWStructuredBuffer" zeroinitializer, align 4
@@ -36,11 +28,7 @@
 // CHECK: define linkonce_odr void @_ZN4hlsl22AppendStructuredBufferIfEC2Ev(ptr noundef nonnull align 4 dereferenceable(4) %this)
 // CHECK-NEXT: entry:
 // CHECK: define linkonce_odr void @_ZN4hlsl23ConsumeStructuredBufferIfEC2Ev(ptr noundef nonnull align 4 dereferenceable(4) %this)
-<<<<<<< HEAD
-// CHECK: define linkonce_odr void @_ZN4hlsl33RasterizerOrderedStructuredBufferIfEC2Ev(ptr noundef nonnull align 4 dereferenceable(8) %this)
-=======
 // CHECK: define linkonce_odr void @_ZN4hlsl33RasterizerOrderedStructuredBufferIfEC2Ev(ptr noundef nonnull align 4 dereferenceable(4) %this)
->>>>>>> 93e44d24
 // CHECK-NEXT: entry:
 
 // CHECK: define internal void @_GLOBAL__sub_I_StructuredBuffers_constructors.hlsl()
