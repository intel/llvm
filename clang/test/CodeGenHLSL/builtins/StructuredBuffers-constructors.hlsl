// RUN: %clang_cc1 -triple dxil-pc-shadermodel6.3-library -x hlsl -emit-llvm -disable-llvm-passes -o - %s | FileCheck %s --check-prefixes=CHECK,CHECK-DXIL
// RUN: %clang_cc1 -triple spirv-vulkan-library -x hlsl -emit-llvm -DSPIRV -disable-llvm-passes -o - %s | FileCheck %s --check-prefixes=CHECK,CHECK-SPIRV


StructuredBuffer<float> Buf : register(t10);
RWStructuredBuffer<float> Buf2 : register(u5, space1);

#ifndef SPIRV
// NOTE: SPIRV codegen for these resource types is not implemented yet.
AppendStructuredBuffer<float> Buf3 : register(u3);
ConsumeStructuredBuffer<float> Buf4 : register(u4);
RasterizerOrderedStructuredBuffer<float> Buf5 : register(u1, space2);
#endif

// CHECK-DXIL: %"class.hlsl::StructuredBuffer" = type { target("dx.RawBuffer", float, 0, 0) }
// CHECK-DXIL: %"class.hlsl::RWStructuredBuffer" = type { target("dx.RawBuffer", float, 1, 0) }
// CHECK-DXIL: %"class.hlsl::AppendStructuredBuffer" = type { target("dx.RawBuffer", float, 1, 0) }
// CHECK-DXIL: %"class.hlsl::ConsumeStructuredBuffer" = type { target("dx.RawBuffer", float, 1, 0) }
// CHECK-DXIL: %"class.hlsl::RasterizerOrderedStructuredBuffer" = type { target("dx.RawBuffer", float, 1, 1) }

<<<<<<< HEAD
// CHECK: @_ZL3Buf = internal global %"class.hlsl::StructuredBuffer" poison, align 4
// CHECK: @_ZL4Buf2 = internal global %"class.hlsl::RWStructuredBuffer" poison, align 4
// CHECK: @_ZL4Buf3 = internal global %"class.hlsl::AppendStructuredBuffer" poison, align 4
// CHECK: @_ZL4Buf4 = internal global %"class.hlsl::ConsumeStructuredBuffer" poison, align 4
// CHECK: @_ZL4Buf5 = internal global %"class.hlsl::RasterizerOrderedStructuredBuffer" poison, align 4

// CHECK: define internal void @_init_resource__ZL3Buf()
// CHECK-DXIL: [[H:%.*]] = call target("dx.RawBuffer", float, 0, 0) @llvm.dx.resource.handlefrombinding.tdx.RawBuffer_f32_0_0t(i32 0, i32 10, i32 1, i32 0, i1 false)
// CHECK-DXIL: store target("dx.RawBuffer", float, 0, 0) [[H]], ptr @_ZL3Buf, align 4

// CHECK: define internal void @_init_resource__ZL4Buf2()
// CHECK-DXIL: [[H:%.*]] = call target("dx.RawBuffer", float, 1, 0) @llvm.dx.resource.handlefrombinding.tdx.RawBuffer_f32_1_0t(i32 1, i32 5, i32 1, i32 0, i1 false)
// CHECK-DXIL: store target("dx.RawBuffer", float, 1, 0) [[H]], ptr @_ZL4Buf2, align 4

// CHECK: define internal void @_init_resource__ZL4Buf3()
// CHECK-DXIL: [[H:%.*]] = call target("dx.RawBuffer", float, 1, 0) @llvm.dx.resource.handlefrombinding.tdx.RawBuffer_f32_1_0t(i32 0, i32 3, i32 1, i32 0, i1 false)
// CHECK-DXIL: store target("dx.RawBuffer", float, 1, 0) [[H]], ptr @_ZL4Buf3, align 4

// CHECK: define internal void @_init_resource__ZL4Buf4()
// CHECK-DXIL: [[H:%.*]] = call target("dx.RawBuffer", float, 1, 0) @llvm.dx.resource.handlefrombinding.tdx.RawBuffer_f32_1_0t(i32 0, i32 4, i32 1, i32 0, i1 false)
// CHECK-DXIL: store target("dx.RawBuffer", float, 1, 0) [[H]], ptr @_ZL4Buf4, align 4

// CHECK: define internal void @_init_resource__ZL4Buf5()
// CHECK-DXIL: [[H:%.*]] = call target("dx.RawBuffer", float, 1, 1) @llvm.dx.resource.handlefrombinding.tdx.RawBuffer_f32_1_1t(i32 2, i32 1, i32 1, i32 0, i1 false)
// CHECK-DXIL: store target("dx.RawBuffer", float, 1, 1) [[H]], ptr @_ZL4Buf5, align 4
=======
// CHECK-SPIRV: %"class.hlsl::StructuredBuffer" = type { target("spirv.VulkanBuffer", [0 x float], 12, 0) }
// CHECK-SPIRV: %"class.hlsl::RWStructuredBuffer" = type { target("spirv.VulkanBuffer", [0 x float], 12, 1) }


// CHECK: @_ZL3Buf = internal global %"class.hlsl::StructuredBuffer" poison
// CHECK: @_ZL4Buf2 = internal global %"class.hlsl::RWStructuredBuffer" poison
// CHECK-DXIL: @_ZL4Buf3 = internal global %"class.hlsl::AppendStructuredBuffer" poison, align 4
// CHECK-DXIL: @_ZL4Buf4 = internal global %"class.hlsl::ConsumeStructuredBuffer" poison, align 4
// CHECK-DXIL: @_ZL4Buf5 = internal global %"class.hlsl::RasterizerOrderedStructuredBuffer" poison, align 4

// CHECK: define internal void @_init_resource__ZL3Buf()
// CHECK-DXIL: [[H:%.*]] = call target("dx.RawBuffer", float, 0, 0) @llvm.dx.resource.handlefrombinding.tdx.RawBuffer_f32_0_0t(i32 0, i32 10, i32 1, i32 0, i1 false)
// CHECK-DXIL: store target("dx.RawBuffer", float, 0, 0) [[H]], ptr @_ZL3Buf, align 4
// CHECK-SPIRV: [[H:%.*]] = call target("spirv.VulkanBuffer", [0 x float], 12, 0) @llvm.spv.resource.handlefrombinding.tspirv.VulkanBuffer_a0f32_12_0t(i32 0, i32 10, i32 1, i32 0, i1 false)
// CHECK-SPIRV: store target("spirv.VulkanBuffer", [0 x float], 12, 0) [[H]], ptr @_ZL3Buf, align 8

// CHECK: define internal void @_init_resource__ZL4Buf2()
// CHECK-DXIL: [[H:%.*]] = call target("dx.RawBuffer", float, 1, 0) @llvm.dx.resource.handlefrombinding.tdx.RawBuffer_f32_1_0t(i32 1, i32 5, i32 1, i32 0, i1 false)
// CHECK-DXIL: store target("dx.RawBuffer", float, 1, 0) [[H]], ptr @_ZL4Buf2, align 4
// CHECK-SPIRV: [[H:%.*]] = call target("spirv.VulkanBuffer", [0 x float], 12, 1) @llvm.spv.resource.handlefrombinding.tspirv.VulkanBuffer_a0f32_12_1t(i32 1, i32 5, i32 1, i32 0, i1 false)
// CHECK-SPIRV: store target("spirv.VulkanBuffer", [0 x float], 12, 1) [[H]], ptr @_ZL4Buf2, align 8

// CHECK-DXIL: define internal void @_init_resource__ZL4Buf3()
// CHECK-DXIL: [[H:%.*]] = call target("dx.RawBuffer", float, 1, 0) @llvm.dx.resource.handlefrombinding.tdx.RawBuffer_f32_1_0t(i32 0, i32 3, i32 1, i32 0, i1 false)
// CHECK-DXIL: store target("dx.RawBuffer", float, 1, 0) [[H]], ptr @_ZL4Buf3, align 4
>>>>>>> d465594a

// CHECK-DXIL: define internal void @_init_resource__ZL4Buf4()
// CHECK-DXIL: [[H:%.*]] = call target("dx.RawBuffer", float, 1, 0) @llvm.dx.resource.handlefrombinding.tdx.RawBuffer_f32_1_0t(i32 0, i32 4, i32 1, i32 0, i1 false)
// CHECK-DXIL: store target("dx.RawBuffer", float, 1, 0) [[H]], ptr @_ZL4Buf4, align 4

// CHECK-DXIL: define internal void @_init_resource__ZL4Buf5()
// CHECK-DXIL: [[H:%.*]] = call target("dx.RawBuffer", float, 1, 1) @llvm.dx.resource.handlefrombinding.tdx.RawBuffer_f32_1_1t(i32 2, i32 1, i32 1, i32 0, i1 false)
// CHECK-DXIL: store target("dx.RawBuffer", float, 1, 1) [[H]], ptr @_ZL4Buf5, align 4

// CHECK: define linkonce_odr void @_ZN4hlsl16StructuredBufferIfEC2Ev(ptr noundef nonnull align {{[48]}} dereferenceable({{[48]}}) %this)
// CHECK-NEXT: entry:
// CHECK-DXIL: define linkonce_odr void @_ZN4hlsl18RWStructuredBufferIfEC2Ev(ptr noundef nonnull align 4 dereferenceable(4) %this)
// CHECK-DXIL-NEXT: entry:
// CHECK-DXIL: define linkonce_odr void @_ZN4hlsl22AppendStructuredBufferIfEC2Ev(ptr noundef nonnull align 4 dereferenceable(4) %this)
// CHECK-DXIL-NEXT: entry:
// CHECK-DXIL: define linkonce_odr void @_ZN4hlsl23ConsumeStructuredBufferIfEC2Ev(ptr noundef nonnull align 4 dereferenceable(4) %this)
// CHECK-DXIL: define linkonce_odr void @_ZN4hlsl33RasterizerOrderedStructuredBufferIfEC2Ev(ptr noundef nonnull align 4 dereferenceable(4) %this)
// CHECK-DXIL-NEXT: entry:

<<<<<<< HEAD
// CHECK: define internal void @_GLOBAL__sub_I_StructuredBuffers_constructors.hlsl()
// CHECK: call void @_init_resource__ZL3Buf()
// CHECK: call void @_init_resource__ZL4Buf2()
// CHECK: call void @_init_resource__ZL4Buf3()
// CHECK: call void @_init_resource__ZL4Buf4()
// CHECK: call void @_init_resource__ZL4Buf5()
=======
// CHECK: define {{.*}} void @_GLOBAL__sub_I_StructuredBuffers_constructors.hlsl()
// CHECK: call {{.*}} @_init_resource__ZL3Buf()
// CHECK: call {{.*}} @_init_resource__ZL4Buf2()
// CHECK-DXIL: call void @_init_resource__ZL4Buf3()
// CHECK-DXIL: call void @_init_resource__ZL4Buf4()
// CHECK-DXIL: call void @_init_resource__ZL4Buf5()
>>>>>>> d465594a
<|MERGE_RESOLUTION|>--- conflicted
+++ resolved
@@ -18,33 +18,6 @@
 // CHECK-DXIL: %"class.hlsl::ConsumeStructuredBuffer" = type { target("dx.RawBuffer", float, 1, 0) }
 // CHECK-DXIL: %"class.hlsl::RasterizerOrderedStructuredBuffer" = type { target("dx.RawBuffer", float, 1, 1) }
 
-<<<<<<< HEAD
-// CHECK: @_ZL3Buf = internal global %"class.hlsl::StructuredBuffer" poison, align 4
-// CHECK: @_ZL4Buf2 = internal global %"class.hlsl::RWStructuredBuffer" poison, align 4
-// CHECK: @_ZL4Buf3 = internal global %"class.hlsl::AppendStructuredBuffer" poison, align 4
-// CHECK: @_ZL4Buf4 = internal global %"class.hlsl::ConsumeStructuredBuffer" poison, align 4
-// CHECK: @_ZL4Buf5 = internal global %"class.hlsl::RasterizerOrderedStructuredBuffer" poison, align 4
-
-// CHECK: define internal void @_init_resource__ZL3Buf()
-// CHECK-DXIL: [[H:%.*]] = call target("dx.RawBuffer", float, 0, 0) @llvm.dx.resource.handlefrombinding.tdx.RawBuffer_f32_0_0t(i32 0, i32 10, i32 1, i32 0, i1 false)
-// CHECK-DXIL: store target("dx.RawBuffer", float, 0, 0) [[H]], ptr @_ZL3Buf, align 4
-
-// CHECK: define internal void @_init_resource__ZL4Buf2()
-// CHECK-DXIL: [[H:%.*]] = call target("dx.RawBuffer", float, 1, 0) @llvm.dx.resource.handlefrombinding.tdx.RawBuffer_f32_1_0t(i32 1, i32 5, i32 1, i32 0, i1 false)
-// CHECK-DXIL: store target("dx.RawBuffer", float, 1, 0) [[H]], ptr @_ZL4Buf2, align 4
-
-// CHECK: define internal void @_init_resource__ZL4Buf3()
-// CHECK-DXIL: [[H:%.*]] = call target("dx.RawBuffer", float, 1, 0) @llvm.dx.resource.handlefrombinding.tdx.RawBuffer_f32_1_0t(i32 0, i32 3, i32 1, i32 0, i1 false)
-// CHECK-DXIL: store target("dx.RawBuffer", float, 1, 0) [[H]], ptr @_ZL4Buf3, align 4
-
-// CHECK: define internal void @_init_resource__ZL4Buf4()
-// CHECK-DXIL: [[H:%.*]] = call target("dx.RawBuffer", float, 1, 0) @llvm.dx.resource.handlefrombinding.tdx.RawBuffer_f32_1_0t(i32 0, i32 4, i32 1, i32 0, i1 false)
-// CHECK-DXIL: store target("dx.RawBuffer", float, 1, 0) [[H]], ptr @_ZL4Buf4, align 4
-
-// CHECK: define internal void @_init_resource__ZL4Buf5()
-// CHECK-DXIL: [[H:%.*]] = call target("dx.RawBuffer", float, 1, 1) @llvm.dx.resource.handlefrombinding.tdx.RawBuffer_f32_1_1t(i32 2, i32 1, i32 1, i32 0, i1 false)
-// CHECK-DXIL: store target("dx.RawBuffer", float, 1, 1) [[H]], ptr @_ZL4Buf5, align 4
-=======
 // CHECK-SPIRV: %"class.hlsl::StructuredBuffer" = type { target("spirv.VulkanBuffer", [0 x float], 12, 0) }
 // CHECK-SPIRV: %"class.hlsl::RWStructuredBuffer" = type { target("spirv.VulkanBuffer", [0 x float], 12, 1) }
 
@@ -70,7 +43,6 @@
 // CHECK-DXIL: define internal void @_init_resource__ZL4Buf3()
 // CHECK-DXIL: [[H:%.*]] = call target("dx.RawBuffer", float, 1, 0) @llvm.dx.resource.handlefrombinding.tdx.RawBuffer_f32_1_0t(i32 0, i32 3, i32 1, i32 0, i1 false)
 // CHECK-DXIL: store target("dx.RawBuffer", float, 1, 0) [[H]], ptr @_ZL4Buf3, align 4
->>>>>>> d465594a
 
 // CHECK-DXIL: define internal void @_init_resource__ZL4Buf4()
 // CHECK-DXIL: [[H:%.*]] = call target("dx.RawBuffer", float, 1, 0) @llvm.dx.resource.handlefrombinding.tdx.RawBuffer_f32_1_0t(i32 0, i32 4, i32 1, i32 0, i1 false)
@@ -90,18 +62,9 @@
 // CHECK-DXIL: define linkonce_odr void @_ZN4hlsl33RasterizerOrderedStructuredBufferIfEC2Ev(ptr noundef nonnull align 4 dereferenceable(4) %this)
 // CHECK-DXIL-NEXT: entry:
 
-<<<<<<< HEAD
-// CHECK: define internal void @_GLOBAL__sub_I_StructuredBuffers_constructors.hlsl()
-// CHECK: call void @_init_resource__ZL3Buf()
-// CHECK: call void @_init_resource__ZL4Buf2()
-// CHECK: call void @_init_resource__ZL4Buf3()
-// CHECK: call void @_init_resource__ZL4Buf4()
-// CHECK: call void @_init_resource__ZL4Buf5()
-=======
 // CHECK: define {{.*}} void @_GLOBAL__sub_I_StructuredBuffers_constructors.hlsl()
 // CHECK: call {{.*}} @_init_resource__ZL3Buf()
 // CHECK: call {{.*}} @_init_resource__ZL4Buf2()
 // CHECK-DXIL: call void @_init_resource__ZL4Buf3()
 // CHECK-DXIL: call void @_init_resource__ZL4Buf4()
-// CHECK-DXIL: call void @_init_resource__ZL4Buf5()
->>>>>>> d465594a
+// CHECK-DXIL: call void @_init_resource__ZL4Buf5()