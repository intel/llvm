--- conflicted
+++ resolved
@@ -14,80 +14,6 @@
 // RUN:   -o - | FileCheck %s --check-prefixes=CHECK,NO_HALF,SPIR_NO_HALF,SPIR_CHECK
 
 
-<<<<<<< HEAD
-// DXIL_NATIVE_HALF: %hlsl.lerp = call half @llvm.dx.lerp.f16(half %0, half %1, half %2)
-// SPIR_NATIVE_HALF: %hlsl.lerp = call half @llvm.spv.lerp.f16(half %0, half %1, half %2)
-// NATIVE_HALF: ret half %hlsl.lerp
-// DXIL_NO_HALF: %hlsl.lerp = call float @llvm.dx.lerp.f32(float %0, float %1, float %2)
-// SPIR_NO_HALF: %hlsl.lerp = call float @llvm.spv.lerp.f32(float %0, float %1, float %2)
-// NO_HALF: ret float %hlsl.lerp
-half test_lerp_half(half p0) { return lerp(p0, p0, p0); }
-
-// DXIL_NATIVE_HALF: %hlsl.lerp = call <2 x half> @llvm.dx.lerp.v2f16(<2 x half> %0, <2 x half> %1, <2 x half> %2)
-// SPIR_NATIVE_HALF: %hlsl.lerp = call <2 x half> @llvm.spv.lerp.v2f16(<2 x half> %0, <2 x half> %1, <2 x half> %2)
-// NATIVE_HALF: ret <2 x half> %hlsl.lerp
-// DXIL_NO_HALF: %hlsl.lerp = call <2 x float> @llvm.dx.lerp.v2f32(<2 x float> %0, <2 x float> %1, <2 x float> %2)
-// SPIR_NO_HALF: %hlsl.lerp = call <2 x float> @llvm.spv.lerp.v2f32(<2 x float> %0, <2 x float> %1, <2 x float> %2)
-// NO_HALF: ret <2 x float> %hlsl.lerp
-half2 test_lerp_half2(half2 p0) { return lerp(p0, p0, p0); }
-
-// DXIL_NATIVE_HALF: %hlsl.lerp = call <3 x half> @llvm.dx.lerp.v3f16(<3 x half> %0, <3 x half> %1, <3 x half> %2)
-// SPIR_NATIVE_HALF: %hlsl.lerp = call <3 x half> @llvm.spv.lerp.v3f16(<3 x half> %0, <3 x half> %1, <3 x half> %2)
-// NATIVE_HALF: ret <3 x half> %hlsl.lerp
-// DXIL_NO_HALF: %hlsl.lerp = call <3 x float> @llvm.dx.lerp.v3f32(<3 x float> %0, <3 x float> %1, <3 x float> %2)
-// SPIR_NO_HALF: %hlsl.lerp = call <3 x float> @llvm.spv.lerp.v3f32(<3 x float> %0, <3 x float> %1, <3 x float> %2)
-// NO_HALF: ret <3 x float> %hlsl.lerp
-half3 test_lerp_half3(half3 p0) { return lerp(p0, p0, p0); }
-
-// DXIL_NATIVE_HALF: %hlsl.lerp = call <4 x half> @llvm.dx.lerp.v4f16(<4 x half> %0, <4 x half> %1, <4 x half> %2)
-// SPIR_NATIVE_HALF: %hlsl.lerp = call <4 x half> @llvm.spv.lerp.v4f16(<4 x half> %0, <4 x half> %1, <4 x half> %2)
-// NATIVE_HALF: ret <4 x half> %hlsl.lerp
-// DXIL_NO_HALF: %hlsl.lerp = call <4 x float> @llvm.dx.lerp.v4f32(<4 x float> %0, <4 x float> %1, <4 x float> %2)
-// SPIR_NO_HALF: %hlsl.lerp = call <4 x float> @llvm.spv.lerp.v4f32(<4 x float> %0, <4 x float> %1, <4 x float> %2)
-// NO_HALF: ret <4 x float> %hlsl.lerp
-half4 test_lerp_half4(half4 p0) { return lerp(p0, p0, p0); }
-
-// DXIL_CHECK: %hlsl.lerp = call float @llvm.dx.lerp.f32(float %0, float %1, float %2)
-// SPIR_CHECK: %hlsl.lerp = call float @llvm.spv.lerp.f32(float %0, float %1, float %2)
-// CHECK: ret float %hlsl.lerp
-float test_lerp_float(float p0) { return lerp(p0, p0, p0); }
-
-// DXIL_CHECK: %hlsl.lerp = call <2 x float> @llvm.dx.lerp.v2f32(<2 x float> %0, <2 x float> %1, <2 x float> %2)
-// SPIR_CHECK: %hlsl.lerp = call <2 x float> @llvm.spv.lerp.v2f32(<2 x float> %0, <2 x float> %1, <2 x float> %2)
-// CHECK: ret <2 x float> %hlsl.lerp
-float2 test_lerp_float2(float2 p0) { return lerp(p0, p0, p0); }
-
-// DXIL_CHECK: %hlsl.lerp = call <3 x float> @llvm.dx.lerp.v3f32(<3 x float> %0, <3 x float> %1, <3 x float> %2)
-// SPIR_CHECK: %hlsl.lerp = call <3 x float> @llvm.spv.lerp.v3f32(<3 x float> %0, <3 x float> %1, <3 x float> %2)
-// CHECK: ret <3 x float> %hlsl.lerp
-float3 test_lerp_float3(float3 p0) { return lerp(p0, p0, p0); }
-
-// DXIL_CHECK: %hlsl.lerp = call <4 x float> @llvm.dx.lerp.v4f32(<4 x float> %0, <4 x float> %1, <4 x float> %2)
-// SPIR_CHECK: %hlsl.lerp = call <4 x float> @llvm.spv.lerp.v4f32(<4 x float> %0, <4 x float> %1, <4 x float> %2)
-// CHECK: ret <4 x float> %hlsl.lerp
-float4 test_lerp_float4(float4 p0) { return lerp(p0, p0, p0); }
-
-// DXIL_CHECK: %hlsl.lerp = call <2 x float> @llvm.dx.lerp.v2f32(<2 x float> %splat.splat, <2 x float> %1, <2 x float> %2)
-// SPIR_CHECK: %hlsl.lerp = call <2 x float> @llvm.spv.lerp.v2f32(<2 x float> %splat.splat, <2 x float> %1, <2 x float> %2)
-// CHECK: ret <2 x float> %hlsl.lerp
-float2 test_lerp_float2_splat(float p0, float2 p1) { return lerp(p0, p1, p1); }
-
-// DXIL_CHECK: %hlsl.lerp = call <3 x float> @llvm.dx.lerp.v3f32(<3 x float> %splat.splat, <3 x float> %1, <3 x float> %2)
-// SPIR_CHECK: %hlsl.lerp = call <3 x float> @llvm.spv.lerp.v3f32(<3 x float> %splat.splat, <3 x float> %1, <3 x float> %2)
-// CHECK: ret <3 x float> %hlsl.lerp
-float3 test_lerp_float3_splat(float p0, float3 p1) { return lerp(p0, p1, p1); }
-
-// DXIL_CHECK:  %hlsl.lerp = call <4 x float> @llvm.dx.lerp.v4f32(<4 x float> %splat.splat, <4 x float> %1, <4 x float> %2)
-// SPIR_CHECK:  %hlsl.lerp = call <4 x float> @llvm.spv.lerp.v4f32(<4 x float> %splat.splat, <4 x float> %1, <4 x float> %2)
-// CHECK:  ret <4 x float> %hlsl.lerp
-float4 test_lerp_float4_splat(float p0, float4 p1) { return lerp(p0, p1, p1); }
-
-// CHECK: %conv = sitofp i32 %2 to float
-// CHECK: %splat.splatinsert = insertelement <2 x float> poison, float %conv, i64 0
-// CHECK: %splat.splat = shufflevector <2 x float> %splat.splatinsert, <2 x float> poison, <2 x i32> zeroinitializer
-// DXIL_CHECK: %hlsl.lerp = call <2 x float> @llvm.dx.lerp.v2f32(<2 x float> %0, <2 x float> %1, <2 x float> %splat.splat)
-// SPIR_CHECK: %hlsl.lerp = call <2 x float> @llvm.spv.lerp.v2f32(<2 x float> %0, <2 x float> %1, <2 x float> %splat.splat)
-=======
 // DXIL_NATIVE_HALF: %hlsl.lerp = call half @llvm.dx.lerp.f16(half %{{.*}}, half %{{.*}}, half %{{.*}})
 // SPIR_NATIVE_HALF: %hlsl.lerp = call half @llvm.spv.lerp.f16(half %{{.*}}, half %{{.*}}, half %{{.*}})
 // NATIVE_HALF: ret half %hlsl.lerp
@@ -168,19 +94,11 @@
 // CHECK: %splat.splat = shufflevector <2 x float> %splat.splatinsert, <2 x float> poison, <2 x i32> zeroinitializer
 // DXIL_CHECK: %hlsl.lerp = call <2 x float> @llvm.dx.lerp.v2f32(<2 x float> %[[a]], <2 x float> %[[b]], <2 x float> %splat.splat)
 // SPIR_CHECK: %hlsl.lerp = call <2 x float> @llvm.spv.lerp.v2f32(<2 x float> %[[a]], <2 x float> %[[b]], <2 x float> %splat.splat)
->>>>>>> 6e4c5224
 // CHECK: ret <2 x float> %hlsl.lerp
 float2 test_lerp_float2_int_splat(float2 p0, int p1) {
   return lerp(p0, p0, p1);
 }
 
-<<<<<<< HEAD
-// CHECK: %conv = sitofp i32 %2 to float
-// CHECK: %splat.splatinsert = insertelement <3 x float> poison, float %conv, i64 0
-// CHECK: %splat.splat = shufflevector <3 x float> %splat.splatinsert, <3 x float> poison, <3 x i32> zeroinitializer
-// DXIL_CHECK:  %hlsl.lerp = call <3 x float> @llvm.dx.lerp.v3f32(<3 x float> %0, <3 x float> %1, <3 x float> %splat.splat)
-// SPIR_CHECK:  %hlsl.lerp = call <3 x float> @llvm.spv.lerp.v3f32(<3 x float> %0, <3 x float> %1, <3 x float> %splat.splat)
-=======
 // CHECK: %[[a:.*]] = load <3 x float>, ptr %p0.addr, align 16
 // CHECK: %[[b:.*]] = load <3 x float>, ptr %p0.addr, align 16
 // CHECK: %conv = sitofp i32 {{.*}} to float
@@ -188,7 +106,6 @@
 // CHECK: %splat.splat = shufflevector <3 x float> %splat.splatinsert, <3 x float> poison, <3 x i32> zeroinitializer
 // DXIL_CHECK:  %hlsl.lerp = call <3 x float> @llvm.dx.lerp.v3f32(<3 x float> %[[a]], <3 x float> %[[b]], <3 x float> %splat.splat)
 // SPIR_CHECK:  %hlsl.lerp = call <3 x float> @llvm.spv.lerp.v3f32(<3 x float> %[[a]], <3 x float> %[[b]], <3 x float> %splat.splat)
->>>>>>> 6e4c5224
 // CHECK: ret <3 x float> %hlsl.lerp
 float3 test_lerp_float3_int_splat(float3 p0, int p1) {
   return lerp(p0, p0, p1);
