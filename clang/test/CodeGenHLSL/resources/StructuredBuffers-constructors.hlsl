// RUN: %clang_cc1 -triple dxil-pc-shadermodel6.3-library -emit-llvm -disable-llvm-passes -o - %s | \
// RUN:   llvm-cxxfilt | FileCheck %s --check-prefixes=CHECK,CHECK-DXIL
<<<<<<< HEAD
// FIXME: SPIR-V codegen of llvm.spv.resource.handlefrombinding and resource types is not yet implemented
// RUN-DISABLED: %clang_cc1 -triple spirv-vulkan-library -x hlsl -emit-llvm -disable-llvm-passes -o - %s | \
//        llvm-cxxfilt | FileCheck %s --check-prefixes=CHECK,CHECK-SPIRV
=======
// RUN: %clang_cc1 -triple spirv-vulkan-library -x hlsl -emit-llvm -disable-llvm-passes -o - %s | \
// RUN:   llvm-cxxfilt | FileCheck %s --check-prefixes=CHECK,CHECK-SPV
>>>>>>> 54c4ef26

// NOTE: Itanium ABI for C++ requires Clang to generate 2 constructors types to support polymorphism:
// - C1 - Complete object constructor - constructs the complete object, including virtual base classes.
// - C2 - Base object constructor - creates the object itself and initializes data members and non-virtual base classes.
// The constructors are distinquished by C1/C2 designators in their mangled name.
// https://itanium-cxx-abi.github.io/cxx-abi/abi.html#mangling-special-ctor-dtor

// Resource with explicit binding
StructuredBuffer<float> Buf1 : register(t10, space2);

// Resource with implicit binding
RWStructuredBuffer<float> Buf2;

export void foo() {
  AppendStructuredBuffer<float> Buf3;
}

// CHECK-DXIL: %"class.hlsl::StructuredBuffer" = type { target("dx.RawBuffer", float, 0, 0) }
// CHECK-DXIL: %"class.hlsl::RWStructuredBuffer" = type { target("dx.RawBuffer", float, 1, 0), target("dx.RawBuffer", float, 1, 0) }
// CHECK-DXIL: %"class.hlsl::AppendStructuredBuffer" = type { target("dx.RawBuffer", float, 1, 0), target("dx.RawBuffer", float, 1, 0) }

<<<<<<< HEAD
// CHECK: @Buf1 = internal global %"class.hlsl::StructuredBuffer" poison, align 4
// CHECK: @[[Buf1Str:.*]] = private unnamed_addr constant [5 x i8] c"Buf1\00", align 1
// CHECK: @Buf2 = internal global %"class.hlsl::RWStructuredBuffer" poison, align 4
=======
// CHECK: @Buf1 = internal global %"class.hlsl::StructuredBuffer" poison
// CHECK: @[[Buf1Str:.*]] = private unnamed_addr constant [5 x i8] c"Buf1\00", align 1
// CHECK: @Buf2 = internal global %"class.hlsl::RWStructuredBuffer" poison
>>>>>>> 54c4ef26
// CHECK: @[[Buf2Str:.*]] = private unnamed_addr constant [5 x i8] c"Buf2\00", align 1

// Buf1 initialization part 1 - global init function that calls StructuredBuffer<float>::__createFromBinding
// with explicit binding
// CHECK: define internal {{.*}}void @__cxx_global_var_init()
// CHECK-NEXT: entry:
<<<<<<< HEAD
// CHECK-NEXT: call void @hlsl::StructuredBuffer<float>::__createFromBinding(unsigned int, unsigned int, int, unsigned int, char const*)
=======
// CHECK: call void @hlsl::StructuredBuffer<float>::__createFromBinding(unsigned int, unsigned int, int, unsigned int, char const*)
>>>>>>> 54c4ef26
// CHECK-SAME: (ptr {{.*}} @Buf1, i32 noundef 10, i32 noundef 2, i32 noundef 1, i32 noundef 0, ptr noundef @[[Buf1Str]])

// Buf1 initialization part 2 - body of StructuredBuffer<float>::::__createFromBinding

// CHECK: define {{.*}} void @hlsl::StructuredBuffer<float>::__createFromBinding(unsigned int, unsigned int, int, unsigned int, char const*)
<<<<<<< HEAD
// CHECK-SAME: ptr {{.*}} sret(%"class.hlsl::StructuredBuffer") align 4 %[[RetValue1:.*]], i32 noundef %registerNo, 
// CHECK-SAME: i32 noundef %spaceNo, i32 noundef %range, i32 noundef %index, ptr noundef %name)
// CHECK: %[[Tmp1:.*]] = alloca %"class.hlsl::StructuredBuffer", align 4
=======
// CHECK-SAME: ptr {{.*}} sret(%"class.hlsl::StructuredBuffer") align {{(4|8)}} %[[RetValue1:.*]], i32 noundef %registerNo, 
// CHECK-SAME: i32 noundef %spaceNo, i32 noundef %range, i32 noundef %index, ptr noundef %name)
// CHECK: %[[Tmp1:.*]] = alloca %"class.hlsl::StructuredBuffer"
>>>>>>> 54c4ef26
// CHECK-DXIL: %[[Handle1:.*]] = call target("dx.RawBuffer", float, 0, 0) 
// CHECK-DXIL-SAME: @llvm.dx.resource.handlefrombinding.tdx.RawBuffer_f32_0_0t(
// CHECK: %__handle = getelementptr inbounds nuw %"class.hlsl::StructuredBuffer", ptr %[[Tmp1]], i32 0, i32 0
// CHECK-DXIL: store target("dx.RawBuffer", float, 0, 0) %[[Handle1]], ptr %__handle, align 4
// CHECK: call void @hlsl::StructuredBuffer<float>::StructuredBuffer(hlsl::StructuredBuffer<float> const&)(ptr {{.*}} %[[RetValue1]], ptr {{.*}} %[[Tmp1]])

<<<<<<< HEAD
// Buf2 initialization part 1 - global init function that calls RWStructuredBuffer<float>::__createFromImplicitBinding
// CHECK: define internal void @__cxx_global_var_init.1()
// CHECK-NEXT: entry:
// CHECK-NEXT: call void @hlsl::RWStructuredBuffer<float>::__createFromImplicitBinding(unsigned int, unsigned int, int, unsigned int, char const*)
// CHECK-SAME: (ptr {{.*}} @Buf2, i32 noundef 0, i32 noundef 0, i32 noundef 1, i32 noundef 0, ptr noundef @[[Buf2Str]])

// Buf2 initialization part 2 - body of RWStructuredBuffer<float>::__createFromImplicitBinding
// CHECK: define linkonce_odr hidden void @hlsl::RWStructuredBuffer<float>::__createFromImplicitBinding(unsigned int, unsigned int, int, unsigned int, char const*)
// CHECK-SAME: (ptr {{.*}} sret(%"class.hlsl::RWStructuredBuffer") align 4 %[[RetValue2:.*]], i32 noundef %orderId, 
// CHECK-SAME: i32 noundef %spaceNo, i32 noundef %range, i32 noundef %index, ptr noundef %name)
// CHECK: %[[Tmp2:.*]] = alloca %"class.hlsl::RWStructuredBuffer", align 4
// CHECK-DXIL: %[[Handle2:.*]] = call target("dx.RawBuffer", float, 1, 0)
// CHECK-DXIL-SAME: @llvm.dx.resource.handlefromimplicitbinding.tdx.RawBuffer_f32_1_0t(
// CHECK: %__handle = getelementptr inbounds nuw %"class.hlsl::RWStructuredBuffer", ptr %[[Tmp2]], i32 0, i32 0
// CHECK-DXIL: store target("dx.RawBuffer", float, 1, 0) %[[Handle2]], ptr %__handle, align 4
=======
// Buf2 initialization part 1 - global init function that calls RWStructuredBuffer<float>::__createFromImplicitBindingWithImplicitCounter
// CHECK: define internal {{.*}}void @__cxx_global_var_init.1()
// CHECK-NEXT: entry:
// CHECK: call void @hlsl::RWStructuredBuffer<float>::__createFromImplicitBindingWithImplicitCounter(unsigned int, unsigned int, int, unsigned int, char const*, unsigned int)
// CHECK-SAME: (ptr {{.*}} @Buf2, i32 noundef 0, i32 noundef 0, i32 noundef 1, i32 noundef 0, ptr noundef @[[Buf2Str]], i32 noundef 1)

// Buf2 initialization part 2 - body of RWStructuredBuffer<float>::__createFromImplicitBindingWithImplicitCounter
// CHECK: define linkonce_odr hidden void @hlsl::RWStructuredBuffer<float>::__createFromImplicitBindingWithImplicitCounter(unsigned int, unsigned int, int, unsigned int, char const*, unsigned int)
// CHECK-SAME: (ptr {{.*}} sret(%"class.hlsl::RWStructuredBuffer") align {{(4|8)}} %[[RetValue2:.*]], i32 noundef %orderId, 
// CHECK-SAME: i32 noundef %spaceNo, i32 noundef %range, i32 noundef %index, ptr noundef %name, i32 noundef %counterOrderId)
// CHECK: %[[Tmp2:.*]] = alloca %"class.hlsl::RWStructuredBuffer"
// CHECK-DXIL: %[[Handle2:.*]] = call target("dx.RawBuffer", float, 1, 0)
// CHECK-DXIL-SAME: @llvm.dx.resource.handlefromimplicitbinding.tdx.RawBuffer_f32_1_0t(
// CHECK-DXIL: %[[HandlePtr:.*]] = getelementptr inbounds nuw %"class.hlsl::RWStructuredBuffer", ptr %[[Tmp2]], i32 0, i32 0
// CHECK-DXIL-NEXT: store target("dx.RawBuffer", float, 1, 0) %[[Handle2]], ptr %[[HandlePtr]], align 4
// CHECK-DXIL: %[[HandlePtr:.*]] = getelementptr inbounds nuw %"class.hlsl::RWStructuredBuffer", ptr %[[Tmp2]], i32 0, i32 0
// CHECK-DXIL: %[[LoadedHandle:.*]] = load target("dx.RawBuffer", float, 1, 0), ptr %[[HandlePtr]], align 4
// CHECK-DXIL: %[[CounterHandlePtr:.*]] = getelementptr inbounds nuw %"class.hlsl::RWStructuredBuffer", ptr %[[Tmp2]], i32 0, i32 1
// CHECK-DXIL-NEXT: store target("dx.RawBuffer", float, 1, 0) %[[LoadedHandle]], ptr %[[CounterHandlePtr]], align 4
// CHECK-SPV: %[[Handle2:.*]] = call target("spirv.VulkanBuffer", [0 x float], 12, 1)
// CHECK-SPV-SAME: @llvm.spv.resource.handlefromimplicitbinding.tspirv.VulkanBuffer_a0f32_12_1t(
// CHECK-SPV: %[[HandlePtr:.*]] = getelementptr inbounds nuw %"class.hlsl::RWStructuredBuffer", ptr %[[Tmp2]], i32 0, i32 0
// CHECK-SPV-NEXT: store target("spirv.VulkanBuffer", [0 x float], 12, 1) %[[Handle2]], ptr %[[HandlePtr]], align 8
// CHECK-SPV: %[[HandlePtr:.*]] = getelementptr inbounds nuw %"class.hlsl::RWStructuredBuffer", ptr %[[Tmp2]], i32 0, i32 0
// CHECK-SPV: %[[LoadedHandle:.*]] = load target("spirv.VulkanBuffer", [0 x float], 12, 1), ptr %[[HandlePtr]], align 8
// CHECK-SPV: %[[CounterHandle:.*]] = call target("spirv.VulkanBuffer", i32, 12, 1) @llvm.spv.resource.counterhandlefromimplicitbinding
// CHECK-SPV: %[[CounterHandlePtr:.*]] = getelementptr inbounds nuw %"class.hlsl::RWStructuredBuffer", ptr %[[Tmp2]], i32 0, i32 1
// CHECK-SPV-NEXT: store target("spirv.VulkanBuffer", i32, 12, 1) %[[CounterHandle]], ptr %[[CounterHandlePtr]], align 8
>>>>>>> 54c4ef26
// CHECK: call void @hlsl::RWStructuredBuffer<float>::RWStructuredBuffer(hlsl::RWStructuredBuffer<float> const&)(ptr {{.*}} %[[RetValue2]], ptr {{.*}} %[[Tmp2]])

// Buf3 initialization part 1 - local variable declared in function foo() is initialized by 
// AppendStructuredBuffer<float> C1 default constructor
<<<<<<< HEAD
// CHECK: define void @foo()
// CHECK-NEXT: entry:
// CHECK-NEXT: %Buf3 = alloca %"class.hlsl::AppendStructuredBuffer", align 4
=======
// CHECK: define {{.*}}void @foo()
// CHECK-NEXT: entry:
// CHECK: %Buf3 = alloca %"class.hlsl::AppendStructuredBuffer", align {{4|8}}
>>>>>>> 54c4ef26
// CHECK-NEXT: call void @hlsl::AppendStructuredBuffer<float>::AppendStructuredBuffer()(ptr {{.*}} %Buf3)

// Buf3 initialization part 2 - body of AppendStructuredBuffer<float> default C1 constructor that calls
// the default C2 constructor
// CHECK: define linkonce_odr hidden void @hlsl::StructuredBuffer<float>::StructuredBuffer()(ptr {{.*}} %this)
// CHECK: call void @hlsl::StructuredBuffer<float>::StructuredBuffer()(ptr {{.*}} %this1)

// Buf3 initialization part 3 - body of AppendStructuredBuffer<float> default C2 constructor that
// initializes handle to poison
// CHECK: define linkonce_odr hidden void @hlsl::StructuredBuffer<float>::StructuredBuffer()(ptr {{.*}} %this)
// CHECK: %__handle = getelementptr inbounds nuw %"class.hlsl::AppendStructuredBuffer", ptr %{{.*}}, i32 0, i32 0
// CHECK-DXIL: store target("dx.RawBuffer", float, 1, 0) poison, ptr %__handle, align 4

// Module initialization
// CHECK: define internal {{.*}}void @_GLOBAL__sub_I_StructuredBuffers_constructors.hlsl()
// CHECK-NEXT: entry:
// CHECK: call {{.*}}void @__cxx_global_var_init()
// CHECK-NEXT: call {{.*}}void @__cxx_global_var_init.1()<|MERGE_RESOLUTION|>--- conflicted
+++ resolved
@@ -1,13 +1,7 @@
 // RUN: %clang_cc1 -triple dxil-pc-shadermodel6.3-library -emit-llvm -disable-llvm-passes -o - %s | \
 // RUN:   llvm-cxxfilt | FileCheck %s --check-prefixes=CHECK,CHECK-DXIL
-<<<<<<< HEAD
-// FIXME: SPIR-V codegen of llvm.spv.resource.handlefrombinding and resource types is not yet implemented
-// RUN-DISABLED: %clang_cc1 -triple spirv-vulkan-library -x hlsl -emit-llvm -disable-llvm-passes -o - %s | \
-//        llvm-cxxfilt | FileCheck %s --check-prefixes=CHECK,CHECK-SPIRV
-=======
 // RUN: %clang_cc1 -triple spirv-vulkan-library -x hlsl -emit-llvm -disable-llvm-passes -o - %s | \
 // RUN:   llvm-cxxfilt | FileCheck %s --check-prefixes=CHECK,CHECK-SPV
->>>>>>> 54c4ef26
 
 // NOTE: Itanium ABI for C++ requires Clang to generate 2 constructors types to support polymorphism:
 // - C1 - Complete object constructor - constructs the complete object, including virtual base classes.
@@ -29,63 +23,30 @@
 // CHECK-DXIL: %"class.hlsl::RWStructuredBuffer" = type { target("dx.RawBuffer", float, 1, 0), target("dx.RawBuffer", float, 1, 0) }
 // CHECK-DXIL: %"class.hlsl::AppendStructuredBuffer" = type { target("dx.RawBuffer", float, 1, 0), target("dx.RawBuffer", float, 1, 0) }
 
-<<<<<<< HEAD
-// CHECK: @Buf1 = internal global %"class.hlsl::StructuredBuffer" poison, align 4
-// CHECK: @[[Buf1Str:.*]] = private unnamed_addr constant [5 x i8] c"Buf1\00", align 1
-// CHECK: @Buf2 = internal global %"class.hlsl::RWStructuredBuffer" poison, align 4
-=======
 // CHECK: @Buf1 = internal global %"class.hlsl::StructuredBuffer" poison
 // CHECK: @[[Buf1Str:.*]] = private unnamed_addr constant [5 x i8] c"Buf1\00", align 1
 // CHECK: @Buf2 = internal global %"class.hlsl::RWStructuredBuffer" poison
->>>>>>> 54c4ef26
 // CHECK: @[[Buf2Str:.*]] = private unnamed_addr constant [5 x i8] c"Buf2\00", align 1
 
 // Buf1 initialization part 1 - global init function that calls StructuredBuffer<float>::__createFromBinding
 // with explicit binding
 // CHECK: define internal {{.*}}void @__cxx_global_var_init()
 // CHECK-NEXT: entry:
-<<<<<<< HEAD
-// CHECK-NEXT: call void @hlsl::StructuredBuffer<float>::__createFromBinding(unsigned int, unsigned int, int, unsigned int, char const*)
-=======
 // CHECK: call void @hlsl::StructuredBuffer<float>::__createFromBinding(unsigned int, unsigned int, int, unsigned int, char const*)
->>>>>>> 54c4ef26
 // CHECK-SAME: (ptr {{.*}} @Buf1, i32 noundef 10, i32 noundef 2, i32 noundef 1, i32 noundef 0, ptr noundef @[[Buf1Str]])
 
 // Buf1 initialization part 2 - body of StructuredBuffer<float>::::__createFromBinding
 
 // CHECK: define {{.*}} void @hlsl::StructuredBuffer<float>::__createFromBinding(unsigned int, unsigned int, int, unsigned int, char const*)
-<<<<<<< HEAD
-// CHECK-SAME: ptr {{.*}} sret(%"class.hlsl::StructuredBuffer") align 4 %[[RetValue1:.*]], i32 noundef %registerNo, 
-// CHECK-SAME: i32 noundef %spaceNo, i32 noundef %range, i32 noundef %index, ptr noundef %name)
-// CHECK: %[[Tmp1:.*]] = alloca %"class.hlsl::StructuredBuffer", align 4
-=======
 // CHECK-SAME: ptr {{.*}} sret(%"class.hlsl::StructuredBuffer") align {{(4|8)}} %[[RetValue1:.*]], i32 noundef %registerNo, 
 // CHECK-SAME: i32 noundef %spaceNo, i32 noundef %range, i32 noundef %index, ptr noundef %name)
 // CHECK: %[[Tmp1:.*]] = alloca %"class.hlsl::StructuredBuffer"
->>>>>>> 54c4ef26
 // CHECK-DXIL: %[[Handle1:.*]] = call target("dx.RawBuffer", float, 0, 0) 
 // CHECK-DXIL-SAME: @llvm.dx.resource.handlefrombinding.tdx.RawBuffer_f32_0_0t(
 // CHECK: %__handle = getelementptr inbounds nuw %"class.hlsl::StructuredBuffer", ptr %[[Tmp1]], i32 0, i32 0
 // CHECK-DXIL: store target("dx.RawBuffer", float, 0, 0) %[[Handle1]], ptr %__handle, align 4
 // CHECK: call void @hlsl::StructuredBuffer<float>::StructuredBuffer(hlsl::StructuredBuffer<float> const&)(ptr {{.*}} %[[RetValue1]], ptr {{.*}} %[[Tmp1]])
 
-<<<<<<< HEAD
-// Buf2 initialization part 1 - global init function that calls RWStructuredBuffer<float>::__createFromImplicitBinding
-// CHECK: define internal void @__cxx_global_var_init.1()
-// CHECK-NEXT: entry:
-// CHECK-NEXT: call void @hlsl::RWStructuredBuffer<float>::__createFromImplicitBinding(unsigned int, unsigned int, int, unsigned int, char const*)
-// CHECK-SAME: (ptr {{.*}} @Buf2, i32 noundef 0, i32 noundef 0, i32 noundef 1, i32 noundef 0, ptr noundef @[[Buf2Str]])
-
-// Buf2 initialization part 2 - body of RWStructuredBuffer<float>::__createFromImplicitBinding
-// CHECK: define linkonce_odr hidden void @hlsl::RWStructuredBuffer<float>::__createFromImplicitBinding(unsigned int, unsigned int, int, unsigned int, char const*)
-// CHECK-SAME: (ptr {{.*}} sret(%"class.hlsl::RWStructuredBuffer") align 4 %[[RetValue2:.*]], i32 noundef %orderId, 
-// CHECK-SAME: i32 noundef %spaceNo, i32 noundef %range, i32 noundef %index, ptr noundef %name)
-// CHECK: %[[Tmp2:.*]] = alloca %"class.hlsl::RWStructuredBuffer", align 4
-// CHECK-DXIL: %[[Handle2:.*]] = call target("dx.RawBuffer", float, 1, 0)
-// CHECK-DXIL-SAME: @llvm.dx.resource.handlefromimplicitbinding.tdx.RawBuffer_f32_1_0t(
-// CHECK: %__handle = getelementptr inbounds nuw %"class.hlsl::RWStructuredBuffer", ptr %[[Tmp2]], i32 0, i32 0
-// CHECK-DXIL: store target("dx.RawBuffer", float, 1, 0) %[[Handle2]], ptr %__handle, align 4
-=======
 // Buf2 initialization part 1 - global init function that calls RWStructuredBuffer<float>::__createFromImplicitBindingWithImplicitCounter
 // CHECK: define internal {{.*}}void @__cxx_global_var_init.1()
 // CHECK-NEXT: entry:
@@ -114,20 +75,13 @@
 // CHECK-SPV: %[[CounterHandle:.*]] = call target("spirv.VulkanBuffer", i32, 12, 1) @llvm.spv.resource.counterhandlefromimplicitbinding
 // CHECK-SPV: %[[CounterHandlePtr:.*]] = getelementptr inbounds nuw %"class.hlsl::RWStructuredBuffer", ptr %[[Tmp2]], i32 0, i32 1
 // CHECK-SPV-NEXT: store target("spirv.VulkanBuffer", i32, 12, 1) %[[CounterHandle]], ptr %[[CounterHandlePtr]], align 8
->>>>>>> 54c4ef26
 // CHECK: call void @hlsl::RWStructuredBuffer<float>::RWStructuredBuffer(hlsl::RWStructuredBuffer<float> const&)(ptr {{.*}} %[[RetValue2]], ptr {{.*}} %[[Tmp2]])
 
 // Buf3 initialization part 1 - local variable declared in function foo() is initialized by 
 // AppendStructuredBuffer<float> C1 default constructor
-<<<<<<< HEAD
-// CHECK: define void @foo()
-// CHECK-NEXT: entry:
-// CHECK-NEXT: %Buf3 = alloca %"class.hlsl::AppendStructuredBuffer", align 4
-=======
 // CHECK: define {{.*}}void @foo()
 // CHECK-NEXT: entry:
 // CHECK: %Buf3 = alloca %"class.hlsl::AppendStructuredBuffer", align {{4|8}}
->>>>>>> 54c4ef26
 // CHECK-NEXT: call void @hlsl::AppendStructuredBuffer<float>::AppendStructuredBuffer()(ptr {{.*}} %Buf3)
 
 // Buf3 initialization part 2 - body of AppendStructuredBuffer<float> default C1 constructor that calls
