--- conflicted
+++ resolved
@@ -9,18 +9,11 @@
 AppendStructuredBuffer<float> ASB : register(u2);
 ConsumeStructuredBuffer<double> CSB : register(u3);
 
-<<<<<<< HEAD
-// CHECK: %"class.hlsl::StructuredBuffer" = type { target("dx.RawBuffer", float, 0, 0) }
-// CHECK: %"class.hlsl::RWStructuredBuffer" = type { target("dx.RawBuffer", float, 1, 0), target("dx.RawBuffer", float, 1, 0) }
-// CHECK: %"class.hlsl::AppendStructuredBuffer" = type { target("dx.RawBuffer", float, 1, 0), target("dx.RawBuffer", float, 1, 0) }
-// CHECK: %"class.hlsl::ConsumeStructuredBuffer" = type { target("dx.RawBuffer", float, 1, 0), target("dx.RawBuffer", float, 1, 0) }
-=======
 // DXIL: %"class.hlsl::StructuredBuffer" = type { target("dx.RawBuffer", float, 0, 0) }
 // DXIL: %"class.hlsl::RWStructuredBuffer" = type { target("dx.RawBuffer", float, 1, 0), target("dx.RawBuffer", float, 1, 0) }
 // DXIL: %"class.hlsl::RWStructuredBuffer.0" = type { target("dx.RawBuffer", <4 x i32>, 1, 0), target("dx.RawBuffer", <4 x i32>, 1, 0) }
 // DXIL: %"class.hlsl::AppendStructuredBuffer" = type { target("dx.RawBuffer", float, 1, 0), target("dx.RawBuffer", float, 1, 0) }
 // DXIL: %"class.hlsl::ConsumeStructuredBuffer" = type { target("dx.RawBuffer", double, 1, 0), target("dx.RawBuffer", double, 1, 0) }
->>>>>>> 54c4ef26
 
 export int TestIncrementCounter() {
     return RWSB1.IncrementCounter();
