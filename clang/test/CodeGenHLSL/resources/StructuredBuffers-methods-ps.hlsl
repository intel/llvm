// RUN: %clang_cc1 -triple dxil-pc-shadermodel6.3-pixel -finclude-default-header -emit-llvm -disable-llvm-passes -o - %s | llvm-cxxfilt | FileCheck %s --check-prefixes=CHECK,DXIL
// RUN-DISABLED: %clang_cc1 -triple spirv-vulkan-pixel -finclude-default-header -emit-llvm -disable-llvm-passes -o - %s | llvm-cxxfilt | FileCheck %s --check-prefixes=CHECK,SPV

// NOTE: SPIRV codegen for resource methods is not yet implemented

RasterizerOrderedStructuredBuffer<float> ROSB1;
RasterizerOrderedStructuredBuffer<int2> ROSB2;

<<<<<<< HEAD
// CHECK: %"class.hlsl::RWStructuredBuffer" = type { target("dx.RawBuffer", float, 1, 0), target("dx.RawBuffer", float, 1, 0) }
=======
// %"class.hlsl::RasterizerOrderedStructuredBuffer" = type { target("dx.RawBuffer", float, 1, 1), target("dx.RawBuffer", float, 1, 1) }
// %"class.hlsl::RasterizerOrderedStructuredBuffer.0" = type { target("dx.RawBuffer", <2 x i32>, 1, 1), target("dx.RawBuffer", <2 x i32>, 1, 1) }

// CHECK: @ROSB1 = internal global %"class.hlsl::RasterizerOrderedStructuredBuffer" poison
// CHECK: @ROSB2 = internal global %"class.hlsl::RasterizerOrderedStructuredBuffer.0" poison
>>>>>>> 54c4ef26

export void TestIncrementCounter() {
    ROSB1.IncrementCounter();
}

// CHECK: define void @TestIncrementCounter()()
// CHECK: call noundef i32 @hlsl::RasterizerOrderedStructuredBuffer<float>::IncrementCounter()(ptr {{.*}} @ROSB1)
// CHECK-NEXT: ret void

// CHECK: define {{.*}} i32 @hlsl::RasterizerOrderedStructuredBuffer<float>::IncrementCounter()(ptr {{.*}} %this)
// CHECK: %__counter_handle = getelementptr inbounds nuw %"class.hlsl::RasterizerOrderedStructuredBuffer", ptr %{{.*}}, i32 0, i32 1
// CHECK-NEXT: %[[COUNTER_HANDLE:.*]] = load target("dx.RawBuffer", float, 1, 1), ptr %__counter_handle
// DXIL-NEXT: %[[VAL:.*]] = call i32 @llvm.dx.resource.updatecounter.tdx.RawBuffer_f32_1_1t(target("dx.RawBuffer", float, 1, 1) %[[COUNTER_HANDLE]], i8 1)
// CHECK-NEXT: ret i32 %[[VAL]]

export void TestDecrementCounter() {
    ROSB2.DecrementCounter();
}

// CHECK: define void @TestDecrementCounter()()
// CHECK: call noundef i32 @hlsl::RasterizerOrderedStructuredBuffer<int vector[2]>::DecrementCounter()(ptr {{.*}} @ROSB2)
// CHECK-NEXT: ret void

// CHECK: define {{.*}} i32 @hlsl::RasterizerOrderedStructuredBuffer<int vector[2]>::DecrementCounter()(ptr {{.*}} %this)
// CHECK: %__counter_handle = getelementptr inbounds nuw %"class.hlsl::RasterizerOrderedStructuredBuffer.0", ptr %{{.*}}, i32 0, i32 1
// CHECK-NEXT: %[[COUNTER_HANDLE:.*]] = load target("dx.RawBuffer", <2 x i32>, 1, 1), ptr %__counter_handle
// DXIL-NEXT: %[[VAL:.*]] = call i32 @llvm.dx.resource.updatecounter.tdx.RawBuffer_v2i32_1_1t(target("dx.RawBuffer", <2 x i32>, 1, 1) %[[COUNTER_HANDLE]], i8 -1)
// CHECK-NEXT: ret i32 %[[VAL]]

export float TestLoad() {
    return ROSB1.Load(10).x + ROSB2.Load(20).x;
}

// CHECK: define {{.*}} float @TestLoad()()
// CHECK: call {{.*}} float @hlsl::RasterizerOrderedStructuredBuffer<float>::Load(unsigned int)(ptr {{.*}} @ROSB1, i32 noundef 10)
// CHECK: call {{.*}} <2 x i32> @hlsl::RasterizerOrderedStructuredBuffer<int vector[2]>::Load(unsigned int)(ptr {{.*}} @ROSB2, i32 noundef 20)
// CHECK: ret

// CHECK: define {{.*}} float @hlsl::RasterizerOrderedStructuredBuffer<float>::Load(unsigned int)(ptr {{.*}} %Index)
// CHECK: %__handle = getelementptr inbounds nuw %"class.hlsl::RasterizerOrderedStructuredBuffer", ptr {{.*}}, i32 0, i32 0
// CHECK-NEXT: %[[HANDLE:.*]] = load target("dx.RawBuffer", float, 1, 1), ptr %__handle
// CHECK-NEXT: %[[INDEX:.*]] = load i32, ptr %Index.addr
// DXIL-NEXT: %[[BUFPTR:.*]] = call ptr @llvm.dx.resource.getpointer.p0.tdx.RawBuffer_f32_1_1t(target("dx.RawBuffer", float, 1, 1) %[[HANDLE]], i32 %[[INDEX]])
// CHECK-NEXT: %[[VAL:.*]] = load float, ptr %[[BUFPTR]]
// CHECK-NEXT: ret float %[[VAL]]

// CHECK: define {{.*}} <2 x i32> @hlsl::RasterizerOrderedStructuredBuffer<int vector[2]>::Load(unsigned int)(ptr {{.*}} %Index)
// CHECK: %__handle = getelementptr inbounds nuw %"class.hlsl::RasterizerOrderedStructuredBuffer.0", ptr {{.*}}, i32 0, i32 0
// CHECK-NEXT: %[[HANDLE:.*]] = load target("dx.RawBuffer", <2 x i32>, 1, 1), ptr %__handle
// CHECK-NEXT: %[[INDEX:.*]] = load i32, ptr %Index.addr
// DXIL-NEXT: %[[BUFPTR:.*]] = call ptr @llvm.dx.resource.getpointer.p0.tdx.RawBuffer_v2i32_1_1t(target("dx.RawBuffer", <2 x i32>, 1, 1) %[[HANDLE]], i32 %[[INDEX]])
// CHECK-NEXT: %[[VAL:.*]] = load <2 x i32>, ptr %[[BUFPTR]]
// CHECK-NEXT: ret <2 x i32> %[[VAL]]

export uint TestGetDimensions() {
    uint dim1, dim2, stride1, stride2;
    ROSB1.GetDimensions(dim1, stride1);
    ROSB2.GetDimensions(dim2, stride2);
    return dim1 + dim2 + stride1 + stride2;
}
// CHECK: define noundef i32 @TestGetDimensions()()
// CHECK: call void @hlsl::RasterizerOrderedStructuredBuffer<float>::GetDimensions(unsigned int&, unsigned int&)(ptr {{.*}} @ROSB1, ptr {{.*}}, ptr {{.*}})
// CHECK: call void @hlsl::RasterizerOrderedStructuredBuffer<int vector[2]>::GetDimensions(unsigned int&, unsigned int&)(ptr {{.*}} @ROSB2, ptr {{.*}}, ptr {{.*}})
// CHECK: add
// CHECK: ret

// CHECK: define {{.*}} void @hlsl::RasterizerOrderedStructuredBuffer<float>::GetDimensions(unsigned int&, unsigned int&)(ptr {{.*}}, ptr {{.*}} %numStructs, ptr {{.*}} %stride)
// CHECK: %__handle = getelementptr inbounds nuw %"class.hlsl::RasterizerOrderedStructuredBuffer", ptr %{{.*}}, i32 0, i32 0
// DXIL-NEXT: %[[HANDLE:.*]] = load target("dx.RawBuffer", float, 1, 1), ptr %__handle
// CHECK-NEXT: %[[NUMSTRUCTS_PTR:.*]] = load ptr, ptr %numStructs.addr
// DXIL-NEXT: %[[NUMSTRUCTS:.*]] = call i32 @llvm.dx.resource.getdimensions.x.tdx.RawBuffer_f32_1_1t(target("dx.RawBuffer", float, 1, 1) %[[HANDLE]])
// CHECK-NEXT: store i32 %[[NUMSTRUCTS]], ptr %[[NUMSTRUCTS_PTR]]
// CHECK-NEXT: %[[STRIDEPTR:.*]] = load ptr, ptr %stride.addr
// CHECK-NEXT: store i32 4, ptr %[[STRIDEPTR]]
// CHECK-NEXT: ret void

// CHECK: define {{.*}} void @hlsl::RasterizerOrderedStructuredBuffer<int vector[2]>::GetDimensions(unsigned int&, unsigned int&)(ptr {{.*}}, ptr {{.*}} %numStructs, ptr {{.*}} %stride)
// CHECK: %__handle = getelementptr inbounds nuw %"class.hlsl::RasterizerOrderedStructuredBuffer.0", ptr %{{.*}}, i32 0, i32 0
// DXIL-NEXT: %[[HANDLE:.*]] = load target("dx.RawBuffer", <2 x i32>, 1, 1), ptr %__handle
// CHECK-NEXT: %[[NUMSTRUCTS_PTR:.*]] = load ptr, ptr %numStructs.addr
// DXIL-NEXT: %[[NUMSTRUCTS:.*]] = call i32 @llvm.dx.resource.getdimensions.x.tdx.RawBuffer_v2i32_1_1t(target("dx.RawBuffer", <2 x i32>, 1, 1) %[[HANDLE]])
// CHECK-NEXT: store i32 %[[NUMSTRUCTS]], ptr %[[NUMSTRUCTS_PTR]]
// CHECK-NEXT: %[[STRIDEPTR:.*]] = load ptr, ptr %stride.addr
// CHECK-NEXT: store i32 8, ptr %[[STRIDEPTR]]
// CHECK-NEXT: ret void

// DXIL: declare i32 @llvm.dx.resource.updatecounter.tdx.RawBuffer_f32_1_1t(target("dx.RawBuffer", float, 1, 1), i8)
// DXIL: declare i32 @llvm.dx.resource.updatecounter.tdx.RawBuffer_v2i32_1_1t(target("dx.RawBuffer", <2 x i32>, 1, 1), i8)
// DXIL: declare ptr @llvm.dx.resource.getpointer.p0.tdx.RawBuffer_f32_1_1t(target("dx.RawBuffer", float, 1, 1), i32)
// DXIL: declare ptr @llvm.dx.resource.getpointer.p0.tdx.RawBuffer_v2i32_1_1t(target("dx.RawBuffer", <2 x i32>, 1, 1), i32)

// DXIL: declare i32 @llvm.dx.resource.getdimensions.x.tdx.RawBuffer_f32_1_1t(target("dx.RawBuffer", float, 1, 1))
// DXIL: declare i32 @llvm.dx.resource.getdimensions.x.tdx.RawBuffer_v2i32_1_1t(target("dx.RawBuffer", <2 x i32>, 1, 1))<|MERGE_RESOLUTION|>--- conflicted
+++ resolved
@@ -6,15 +6,11 @@
 RasterizerOrderedStructuredBuffer<float> ROSB1;
 RasterizerOrderedStructuredBuffer<int2> ROSB2;
 
-<<<<<<< HEAD
-// CHECK: %"class.hlsl::RWStructuredBuffer" = type { target("dx.RawBuffer", float, 1, 0), target("dx.RawBuffer", float, 1, 0) }
-=======
 // %"class.hlsl::RasterizerOrderedStructuredBuffer" = type { target("dx.RawBuffer", float, 1, 1), target("dx.RawBuffer", float, 1, 1) }
 // %"class.hlsl::RasterizerOrderedStructuredBuffer.0" = type { target("dx.RawBuffer", <2 x i32>, 1, 1), target("dx.RawBuffer", <2 x i32>, 1, 1) }
 
 // CHECK: @ROSB1 = internal global %"class.hlsl::RasterizerOrderedStructuredBuffer" poison
 // CHECK: @ROSB2 = internal global %"class.hlsl::RasterizerOrderedStructuredBuffer.0" poison
->>>>>>> 54c4ef26
 
 export void TestIncrementCounter() {
     ROSB1.IncrementCounter();
