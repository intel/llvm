--- conflicted
+++ resolved
@@ -17,14 +17,6 @@
 [RootSignature(""), RootSignature("")] // expected-warning {{attribute 'RootSignature' is already applied}}
 void bad_root_signature_3() {}
 
-<<<<<<< HEAD
-[RootSignature("DescriptorTable(), invalid")] // expected-error {{expected end of stream to denote end of parameters, or, another valid parameter of RootSignature}}
-void bad_root_signature_4() {}
-
-// expected-error@+1 {{expected ')' to denote end of parameters, or, another valid parameter of RootConstants}}
-[RootSignature("RootConstants(b0, num32BitConstants = 1, invalid)")]
-void bad_root_signature_5() {}
-=======
 // expected-error@+1 {{invalid parameter of RootSignature}}
 [RootSignature("DescriptorTable(), invalid")]
 void bad_root_signature_4() {}
@@ -197,5 +189,4 @@
 
 // expected-error@+1 {{value must be in the range [-16.00, 15.99]}}
 [RootSignature("StaticSampler(s0, mipLODBias = 15.990001)")]
-void basic_validation_6() {}
->>>>>>> 10a576f7
+void basic_validation_6() {}