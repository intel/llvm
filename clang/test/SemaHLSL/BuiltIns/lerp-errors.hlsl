--- conflicted
+++ resolved
@@ -123,20 +123,4 @@
 float4 test_lerp_int4(int4 p0, int4 p1, int4 p2) {
   return __builtin_hlsl_lerp(p0, p1, p2);
   // expected-error@-1 {{1st argument must be a scalar or vector of floating-point types (was 'int4' (aka 'vector<int, 4>'))}}
-<<<<<<< HEAD
-}
-
-// note: DefaultVariadicArgumentPromotion --> DefaultArgumentPromotion has already promoted to double
-// we don't know anymore that the input was half when __builtin_hlsl_lerp is called so we default to float
-// for expected type
-half builtin_lerp_half_scalar (half p0) {
-  return __builtin_hlsl_lerp ( p0, p0, p0 );
-  // expected-error@-1 {{passing 'double' to parameter of incompatible type 'float'}}
-}
-
-float builtin_lerp_float_scalar ( float p0) {
-  return __builtin_hlsl_lerp ( p0, p0, p0 );
-  // expected-error@-1 {{passing 'double' to parameter of incompatible type 'float'}}
-=======
->>>>>>> 5eee2751
 }