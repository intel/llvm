// RUN: %clang_cc1 -triple dxil-pc-shadermodel6.0-compute -x hlsl -fsyntax-only -verify %s

typedef vector<float, 3> float3;

StructuredBuffer<float3> Buffer;

// expected-error@+2 {{class template 'StructuredBuffer' requires template arguments}}
<<<<<<< HEAD
// expected-note@*:* {{template declaration from hidden source: template <class element_type> class StructuredBuffer}}
StructuredBuffer BufferErr1;

// expected-error@+2 {{too few template arguments for class template 'StructuredBuffer'}}
// expected-note@*:* {{template declaration from hidden source: template <class element_type> class StructuredBuffer}}
=======
// expected-note@*:* {{template declaration from hidden source: template <typename element_type> class StructuredBuffer {}}}
StructuredBuffer BufferErr1;

// expected-error@+2 {{too few template arguments for class template 'StructuredBuffer'}}
// expected-note@*:* {{template declaration from hidden source: template <typename element_type> class StructuredBuffer {}}}
>>>>>>> a8d96e15
StructuredBuffer<> BufferErr2;

[numthreads(1,1,1)]
void main() {
<<<<<<< HEAD
  (void)Buffer.h; // expected-error {{'h' is a private member of 'hlsl::StructuredBuffer<vector<float, 3>>'}}
=======
  (void)Buffer.__handle; // expected-error {{'__handle' is a private member of 'hlsl::StructuredBuffer<vector<float, 3>>'}}
>>>>>>> a8d96e15
  // expected-note@* {{implicitly declared private here}}
}
<|MERGE_RESOLUTION|>--- conflicted
+++ resolved
@@ -1,31 +1,19 @@
-// RUN: %clang_cc1 -triple dxil-pc-shadermodel6.0-compute -x hlsl -fsyntax-only -verify %s
-
-typedef vector<float, 3> float3;
-
-StructuredBuffer<float3> Buffer;
-
-// expected-error@+2 {{class template 'StructuredBuffer' requires template arguments}}
-<<<<<<< HEAD
-// expected-note@*:* {{template declaration from hidden source: template <class element_type> class StructuredBuffer}}
-StructuredBuffer BufferErr1;
-
-// expected-error@+2 {{too few template arguments for class template 'StructuredBuffer'}}
-// expected-note@*:* {{template declaration from hidden source: template <class element_type> class StructuredBuffer}}
-=======
-// expected-note@*:* {{template declaration from hidden source: template <typename element_type> class StructuredBuffer {}}}
-StructuredBuffer BufferErr1;
-
-// expected-error@+2 {{too few template arguments for class template 'StructuredBuffer'}}
-// expected-note@*:* {{template declaration from hidden source: template <typename element_type> class StructuredBuffer {}}}
->>>>>>> a8d96e15
-StructuredBuffer<> BufferErr2;
-
-[numthreads(1,1,1)]
-void main() {
-<<<<<<< HEAD
-  (void)Buffer.h; // expected-error {{'h' is a private member of 'hlsl::StructuredBuffer<vector<float, 3>>'}}
-=======
-  (void)Buffer.__handle; // expected-error {{'__handle' is a private member of 'hlsl::StructuredBuffer<vector<float, 3>>'}}
->>>>>>> a8d96e15
-  // expected-note@* {{implicitly declared private here}}
-}
+// RUN: %clang_cc1 -triple dxil-pc-shadermodel6.0-compute -x hlsl -fsyntax-only -verify %s
+
+typedef vector<float, 3> float3;
+
+StructuredBuffer<float3> Buffer;
+
+// expected-error@+2 {{class template 'StructuredBuffer' requires template arguments}}
+// expected-note@*:* {{template declaration from hidden source: template <typename element_type> class StructuredBuffer {}}}
+StructuredBuffer BufferErr1;
+
+// expected-error@+2 {{too few template arguments for class template 'StructuredBuffer'}}
+// expected-note@*:* {{template declaration from hidden source: template <typename element_type> class StructuredBuffer {}}}
+StructuredBuffer<> BufferErr2;
+
+[numthreads(1,1,1)]
+void main() {
+  (void)Buffer.__handle; // expected-error {{'__handle' is a private member of 'hlsl::StructuredBuffer<vector<float, 3>>'}}
+  // expected-note@* {{implicitly declared private here}}
+}