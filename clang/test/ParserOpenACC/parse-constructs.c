// RUN: %clang_cc1 %s -verify -fopenacc

void func() {

  // expected-error@+1{{expected OpenACC directive}}
#pragma acc
  for(;;){}

  // expected-error@+2{{expected OpenACC directive}}
  // expected-error@+1{{invalid OpenACC clause 'whatever'}}
#pragma acc(whatever) routine

  // expected-error@+2{{expected OpenACC directive}}
  // expected-error@+1{{invalid OpenACC clause 'routine'}}
#pragma acc) routine

  // expected-error@+1{{invalid OpenACC directive 'invalid'}}
#pragma acc invalid
  for(;;){}

  // expected-error@+1{{invalid OpenACC clause 'clause'}}
#pragma acc parallel clause list
  for(;;){}
  // expected-error@+2{{expected clause-list or newline in OpenACC directive}}
  // expected-error@+1{{invalid OpenACC clause 'clause'}}
#pragma acc parallel() clause list
  for(;;){}
  // expected-error@+3{{expected clause-list or newline in OpenACC directive}}
  // expected-error@+2{{expected ')'}}
  // expected-note@+1{{to match this '('}}
#pragma acc parallel( clause list
  for(;;){}
  // expected-error@+2{{expected clause-list or newline in OpenACC directive}}
  // expected-error@+1{{invalid OpenACC clause 'clause'}}
#pragma acc parallel() clause list
  for(;;){}
  // expected-error@+3{{expected clause-list or newline in OpenACC directive}}
  // expected-error@+2{{expected ')'}}
  // expected-note@+1{{to match this '('}}
#pragma acc parallel( clause list
  for(;;){}
  // expected-error@+2{{expected clause-list or newline in OpenACC directive}}
  // expected-error@+1{{invalid OpenACC clause 'clause'}}
#pragma acc serial() clause list
  for(;;){}
  // expected-error@+3{{expected clause-list or newline in OpenACC directive}}
  // expected-error@+2{{expected ')'}}
  // expected-note@+1{{to match this '('}}
#pragma acc serial( clause list
  for(;;){}
  // expected-error@+1{{invalid OpenACC clause 'clause'}}
#pragma acc serial clause list
  for(;;){}
  // expected-error@+1{{invalid OpenACC clause 'clause'}}
#pragma acc kernels clause list
  for(;;){}
    // expected-error@+2{{OpenACC 'data' construct must have at least one 'copy', 'copyin', 'copyout', 'create', 'no_create', 'present', 'deviceptr', 'attach' or 'default' clause}}
  // expected-error@+1{{invalid OpenACC clause 'clause'}}
#pragma acc data clause list
  for(;;){}
  // expected-error@+2{{OpenACC 'enter data' construct must have at least one 'copyin', 'create' or 'attach' clause}}
  // expected-error@+1{{invalid OpenACC clause 'clause'}}
#pragma acc enter data clause list
  for(;;){}
  // expected-error@+2{{OpenACC 'exit data' construct must have at least one 'copyout', 'delete' or 'detach' clause}}
  // expected-error@+1{{invalid OpenACC clause 'clause'}}
#pragma acc exit data clause list
  for(;;){}
  // expected-error@+1{{invalid OpenACC directive 'enter invalid'}}
#pragma acc enter invalid
  for(;;){}
  // expected-error@+1{{invalid OpenACC directive 'exit invalid'}}
#pragma acc exit invalid
  for(;;){}
  // expected-error@+1{{invalid OpenACC directive 'enter'}}
#pragma acc enter
  for(;;){}
  // expected-error@+1{{expected identifier}}
#pragma acc exit }
  for(;;){}
  // expected-error@+2{{OpenACC 'host_data' construct must have at least one 'use_device' clause}}
  // expected-error@+1{{invalid OpenACC clause 'clause'}}
#pragma acc host_data clause list
  for(;;){}
  // expected-error@+1{{invalid OpenACC clause 'clause'}}
#pragma acc loop clause list
  for(int i = 0; i < 6;++i){}
  // expected-error@+1{{invalid OpenACC clause 'invalid'}}
#pragma acc parallel invalid clause list
  for(int i = 0; i < 6;++i){}
  // expected-error@+1{{invalid OpenACC clause 'invalid'}}
#pragma acc serial invalid clause list
  for(int i = 0; i < 6;++i){}
  // expected-error@+1{{invalid OpenACC clause 'clause'}}
#pragma acc parallel loop clause list
  for(int i = 0; i < 6;++i){}

#pragma acc parallel loop
  for(int i = 0; i < 6;++i){}
  // expected-error@+1{{invalid OpenACC clause 'clause'}}
#pragma acc serial loop clause list
  for(int i = 0; i < 6;++i){}
#pragma acc serial loop
  for(int i = 0; i < 6;++i){}
  // expected-error@+1{{invalid OpenACC clause 'clause'}}
#pragma acc kernels loop clause list
  for(int i = 0; i < 6;++i){}
#pragma acc kernels loop
  for(int i = 0; i < 6;++i){}

  int i = 0, j = 0, k = 0;
#pragma acc atomic
  i = i + 1;
  // expected-error@+1{{invalid OpenACC clause 'garbage'}}
#pragma acc atomic garbage
  i = i + 1;
  // expected-error@+1{{invalid OpenACC clause 'garbage'}}
#pragma acc atomic garbage clause list
  i = i + 1;
#pragma acc atomic read
  i = j;
  // expected-error@+1{{invalid OpenACC clause 'clause'}}
#pragma acc atomic write clause list
  i = i + j;
  // expected-error@+1{{invalid OpenACC clause 'clause'}}
#pragma acc atomic update clause list
  i++;
  // expected-error@+1{{invalid OpenACC clause 'clause'}}
#pragma acc atomic capture clause list
  i = j++;


  // expected-error@+2{{invalid OpenACC clause 'clause'}}
  // expected-error@+1{{no valid clauses specified in OpenACC 'declare' directive}}
#pragma acc declare clause list
  for(;;){}
  // expected-error@+1{{invalid OpenACC clause 'clause'}}
#pragma acc init clause list
  for(;;){}
  // expected-error@+1{{invalid OpenACC clause 'clause'}}
#pragma acc shutdown clause list
  for(;;){}
  // expected-error@+2{{invalid OpenACC clause 'clause'}}
  // expected-error@+1{{OpenACC 'set' construct must have at least one 'default_async', 'device_num', 'device_type' or 'if' clause}}
#pragma acc set clause list
  for(;;){}
  // expected-error@+2{{OpenACC 'update' construct must have at least one 'self', 'host' or 'device' clause}}
  // expected-error@+1{{invalid OpenACC clause 'clause'}}
#pragma acc update clause list
  for(;;){}
}

<<<<<<< HEAD
// expected-warning@+1{{OpenACC construct 'routine' with implicit function not yet implemented, pragma ignored}}
=======
>>>>>>> d465594a
#pragma acc routine seq
void routine_func();
// expected-error@+2{{invalid OpenACC clause 'clause'}}
// expected-error@+1{{OpenACC 'routine' construct must have at least one 'gang', 'worker', 'vector' or 'seq' clause}}
#pragma acc routine clause list
void routine_func();

// expected-error@+1{{use of undeclared identifier 'func_name'}}
#pragma acc routine (func_name) seq
// expected-error@+3{{use of undeclared identifier 'func_name'}}
// expected-error@+2{{invalid OpenACC clause 'clause'}}
// expected-error@+1{{OpenACC 'routine' construct must have at least one 'gang', 'worker', 'vector' or 'seq' clause}}
#pragma acc routine (func_name) clause list

#pragma acc routine (routine_func) seq
// expected-error@+2{{invalid OpenACC clause 'clause'}}
// expected-error@+1{{OpenACC 'routine' construct must have at least one 'gang', 'worker', 'vector' or 'seq' clause}}
#pragma acc routine (routine_func) clause list

// expected-error@+2{{expected ')'}}
// expected-note@+1{{to match this '('}}
#pragma acc routine (routine_func()) seq

// expected-error@+1{{expected identifier}}
#pragma acc routine() seq

// expected-error@+1{{expected identifier}}
#pragma acc routine(int) seq<|MERGE_RESOLUTION|>--- conflicted
+++ resolved
@@ -150,10 +150,6 @@
   for(;;){}
 }
 
-<<<<<<< HEAD
-// expected-warning@+1{{OpenACC construct 'routine' with implicit function not yet implemented, pragma ignored}}
-=======
->>>>>>> d465594a
 #pragma acc routine seq
 void routine_func();
 // expected-error@+2{{invalid OpenACC clause 'clause'}}
