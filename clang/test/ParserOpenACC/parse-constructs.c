// RUN: %clang_cc1 %s -verify -fopenacc

void func() {

  // expected-error@+1{{expected OpenACC directive}}
#pragma acc
  for(;;){}

  // expected-error@+2{{expected OpenACC directive}}
  // expected-error@+1{{invalid OpenACC clause 'whatever'}}
#pragma acc(whatever) routine

  // expected-error@+2{{expected OpenACC directive}}
  // expected-error@+1{{invalid OpenACC clause 'routine'}}
#pragma acc) routine

  // expected-error@+1{{invalid OpenACC directive 'invalid'}}
#pragma acc invalid
  for(;;){}

  // expected-error@+1{{invalid OpenACC clause 'clause'}}
#pragma acc parallel clause list
  for(;;){}
  // expected-error@+2{{expected clause-list or newline in OpenACC directive}}
  // expected-error@+1{{invalid OpenACC clause 'clause'}}
#pragma acc parallel() clause list
  for(;;){}
  // expected-error@+3{{expected clause-list or newline in OpenACC directive}}
  // expected-error@+2{{expected ')'}}
  // expected-note@+1{{to match this '('}}
#pragma acc parallel( clause list
  for(;;){}
  // expected-error@+2{{expected clause-list or newline in OpenACC directive}}
  // expected-error@+1{{invalid OpenACC clause 'clause'}}
#pragma acc parallel() clause list
  for(;;){}
  // expected-error@+3{{expected clause-list or newline in OpenACC directive}}
  // expected-error@+2{{expected ')'}}
  // expected-note@+1{{to match this '('}}
#pragma acc parallel( clause list
  for(;;){}
  // expected-error@+2{{expected clause-list or newline in OpenACC directive}}
  // expected-error@+1{{invalid OpenACC clause 'clause'}}
#pragma acc serial() clause list
  for(;;){}
  // expected-error@+3{{expected clause-list or newline in OpenACC directive}}
  // expected-error@+2{{expected ')'}}
  // expected-note@+1{{to match this '('}}
#pragma acc serial( clause list
  for(;;){}
  // expected-error@+1{{invalid OpenACC clause 'clause'}}
#pragma acc serial clause list
  for(;;){}
  // expected-error@+1{{invalid OpenACC clause 'clause'}}
#pragma acc kernels clause list
  for(;;){}
    // expected-error@+2{{OpenACC 'data' construct must have at least one 'copy', 'copyin', 'copyout', 'create', 'no_create', 'present', 'deviceptr', 'attach' or 'default' clause}}
  // expected-error@+1{{invalid OpenACC clause 'clause'}}
#pragma acc data clause list
  for(;;){}
  // expected-error@+2{{OpenACC 'enter data' construct must have at least one 'copyin', 'create' or 'attach' clause}}
  // expected-error@+1{{invalid OpenACC clause 'clause'}}
#pragma acc enter data clause list
  for(;;){}
  // expected-error@+2{{OpenACC 'exit data' construct must have at least one 'copyout', 'delete' or 'detach' clause}}
  // expected-error@+1{{invalid OpenACC clause 'clause'}}
#pragma acc exit data clause list
  for(;;){}
  // expected-error@+1{{invalid OpenACC directive 'enter invalid'}}
#pragma acc enter invalid
  for(;;){}
  // expected-error@+1{{invalid OpenACC directive 'exit invalid'}}
#pragma acc exit invalid
  for(;;){}
  // expected-error@+1{{invalid OpenACC directive 'enter'}}
#pragma acc enter
  for(;;){}
  // expected-error@+1{{expected identifier}}
#pragma acc exit }
  for(;;){}
  // expected-error@+2{{OpenACC 'host_data' construct must have at least one 'use_device' clause}}
  // expected-error@+1{{invalid OpenACC clause 'clause'}}
#pragma acc host_data clause list
  for(;;){}
  // expected-error@+1{{invalid OpenACC clause 'clause'}}
#pragma acc loop clause list
  for(int i = 0; i < 6;++i){}
  // expected-error@+1{{invalid OpenACC clause 'invalid'}}
#pragma acc parallel invalid clause list
  for(int i = 0; i < 6;++i){}
  // expected-error@+1{{invalid OpenACC clause 'invalid'}}
#pragma acc serial invalid clause list
  for(int i = 0; i < 6;++i){}
  // expected-error@+1{{invalid OpenACC clause 'clause'}}
#pragma acc parallel loop clause list
  for(int i = 0; i < 6;++i){}

#pragma acc parallel loop
  for(int i = 0; i < 6;++i){}
  // expected-error@+1{{invalid OpenACC clause 'clause'}}
#pragma acc serial loop clause list
  for(int i = 0; i < 6;++i){}
#pragma acc serial loop
  for(int i = 0; i < 6;++i){}
  // expected-error@+1{{invalid OpenACC clause 'clause'}}
#pragma acc kernels loop clause list
  for(int i = 0; i < 6;++i){}
#pragma acc kernels loop
  for(int i = 0; i < 6;++i){}

  int i = 0, j = 0, k = 0;
#pragma acc atomic
  i = i + 1;
  // expected-error@+1{{invalid OpenACC clause 'garbage'}}
#pragma acc atomic garbage
  i = i + 1;
  // expected-error@+1{{invalid OpenACC clause 'garbage'}}
#pragma acc atomic garbage clause list
  i = i + 1;
#pragma acc atomic read
  i = j;
  // expected-error@+1{{invalid OpenACC clause 'clause'}}
#pragma acc atomic write clause list
  i = i + j;
  // expected-error@+1{{invalid OpenACC clause 'clause'}}
#pragma acc atomic update clause list
  i++;
  // expected-error@+1{{invalid OpenACC clause 'clause'}}
#pragma acc atomic capture clause list
  i = j++;


  // expected-error@+2{{invalid OpenACC clause 'clause'}}
  // expected-error@+1{{no valid clauses specified in OpenACC 'declare' directive}}
#pragma acc declare clause list
  for(;;){}
  // expected-error@+1{{invalid OpenACC clause 'clause'}}
#pragma acc init clause list
  for(;;){}
  // expected-error@+1{{invalid OpenACC clause 'clause'}}
#pragma acc shutdown clause list
  for(;;){}
  // expected-error@+2{{invalid OpenACC clause 'clause'}}
  // expected-error@+1{{OpenACC 'set' construct must have at least one 'default_async', 'device_num', 'device_type' or 'if' clause}}
#pragma acc set clause list
  for(;;){}
  // expected-error@+2{{OpenACC 'update' construct must have at least one 'self', 'host' or 'device' clause}}
  // expected-error@+1{{invalid OpenACC clause 'clause'}}
#pragma acc update clause list
  for(;;){}
}

<<<<<<< HEAD
// expected-warning@+1{{OpenACC construct 'routine' with implicit function not yet implemented, pragma ignored}}
=======
>>>>>>> 5eee2751
#pragma acc routine seq
void routine_func();
// expected-error@+2{{invalid OpenACC clause 'clause'}}
// expected-error@+1{{OpenACC 'routine' construct must have at least one 'gang', 'worker', 'vector' or 'seq' clause}}
#pragma acc routine clause list
void routine_func();

// expected-error@+1{{use of undeclared identifier 'func_name'}}
#pragma acc routine (func_name) seq
// expected-error@+3{{use of undeclared identifier 'func_name'}}
// expected-error@+2{{invalid OpenACC clause 'clause'}}
// expected-error@+1{{OpenACC 'routine' construct must have at least one 'gang', 'worker', 'vector' or 'seq' clause}}
#pragma acc routine (func_name) clause list

#pragma acc routine (routine_func) seq
// expected-error@+2{{invalid OpenACC clause 'clause'}}
// expected-error@+1{{OpenACC 'routine' construct must have at least one 'gang', 'worker', 'vector' or 'seq' clause}}
#pragma acc routine (routine_func) clause list

// expected-error@+2{{expected ')'}}
// expected-note@+1{{to match this '('}}
#pragma acc routine (routine_func()) seq

// expected-error@+1{{expected identifier}}
#pragma acc routine() seq

// expected-error@+1{{expected identifier}}
#pragma acc routine(int) seq<|MERGE_RESOLUTION|>--- conflicted
+++ resolved
@@ -150,10 +150,6 @@
   for(;;){}
 }
 
-<<<<<<< HEAD
-// expected-warning@+1{{OpenACC construct 'routine' with implicit function not yet implemented, pragma ignored}}
-=======
->>>>>>> 5eee2751
 #pragma acc routine seq
 void routine_func();
 // expected-error@+2{{invalid OpenACC clause 'clause'}}
