--- conflicted
+++ resolved
@@ -1261,10 +1261,6 @@
 
 }
 
-<<<<<<< HEAD
-  // expected-warning@+5{{OpenACC construct 'routine' with implicit function not yet implemented, pragma ignored}}
-=======
->>>>>>> 5eee2751
   // expected-error@+4{{OpenACC clause 'seq' may not appear on the same construct as a 'worker' clause on a 'routine' construct}}
   // expected-note@+3{{previous clause is here}}
   // expected-error@+2{{OpenACC clause 'vector' may not appear on the same construct as a 'worker' clause on a 'routine' construct}}
@@ -1281,23 +1277,14 @@
 
 // Bind Clause Parsing.
 
-<<<<<<< HEAD
-  // expected-error@+2{{expected '('}}
-  // expected-warning@+1{{OpenACC construct 'routine' with implicit function not yet implemented, pragma ignored}}
-=======
 // expected-error@+1{{expected '('}}
->>>>>>> 5eee2751
 #pragma acc routine seq bind
 void BCP1();
 
   // expected-error@+1{{expected identifier or string literal}}
 #pragma acc routine(BCP1) seq bind()
 
-<<<<<<< HEAD
-  // expected-warning@+1{{OpenACC construct 'routine' with implicit function not yet implemented, pragma ignored}}
-=======
 // expected-error@+1{{expected function or lambda declaration for 'routine' construct}}
->>>>>>> 5eee2751
 #pragma acc routine seq bind("ReductionClauseParsing")
 
 #pragma acc routine(BCP1) seq bind(unknown_thing)