// RUN: %clang_cc1 %s -verify -fopenacc

template<unsigned I, typename T>
void templ() {
#pragma acc loop collapse(I)
  for(int i = 0; i < 5;++i)
    for(int j = 0; j < 5; ++j)
      for(int k = 0; k < 5; ++k)
        for(int l = 0; l < 5; ++l)
          for(int m = 0; m < 5; ++m)
            for(int n = 0; n < 5; ++n)
              for(int o = 0; o < 5; ++o);

#pragma acc loop collapse(T::value)
  for(int i = 0;i < 5;++i)
    for(int j = 0; j < 5; ++j)
      for(int k = 0; k < 5; ++k)
        for(int l = 0; l < 5; ++l)
          for(int m = 0; m < 5;++m)
            for(;;)
              for(;;);

#pragma acc parallel vector_length(T::value)
  for(;;){}

#pragma acc parallel vector_length(I)
  for(;;){}

#pragma acc parallel async(T::value)
  for(;;){}

#pragma acc parallel async(I)
  for(;;){}

#pragma acc parallel async
  for(;;){}


  T t;
#pragma acc exit data delete(t)
  ;
}

struct S {
  static constexpr unsigned value = 5;
};

void use() {
  templ<7, S>();
}

// expected-error@+2{{expected ')'}}
// expected-note@+1{{to match this '('}}
#pragma acc routine(use) seq bind(NS::NSFunc)

  // expected-error@+1{{string literal with user-defined suffix cannot be used here}}
#pragma acc routine(use) seq bind("unknown udl"_UDL)

  // expected-warning@+1{{encoding prefix 'u' on an unevaluated string literal has no effect}}
#pragma acc routine(use) seq bind(u"16 bits")
void another_func();
  // expected-warning@+1{{encoding prefix 'U' on an unevaluated string literal has no effect}}
<<<<<<< HEAD
#pragma acc routine(another_func) seq bind(U"32 bits")
=======
#pragma acc routine(another_func) seq bind(U"32 bits")

void AtomicIf() {
  int i, j;
  // expected-error@+1{{expected '('}}
#pragma acc atomic read if
  i = j;
#pragma acc atomic read if (true)
  i = j;
#pragma acc atomic write if (false)
  i = j + 1;

#pragma acc atomic update if (i)
  ++i;
#pragma acc atomic if (j)
  ++i;

#pragma acc atomic capture if (true)
  i = j++;
#pragma acc atomic capture if (i)
  {
    ++j;
    i = j;
  }
}
>>>>>>> d465594a
<|MERGE_RESOLUTION|>--- conflicted
+++ resolved
@@ -60,9 +60,6 @@
 #pragma acc routine(use) seq bind(u"16 bits")
 void another_func();
   // expected-warning@+1{{encoding prefix 'U' on an unevaluated string literal has no effect}}
-<<<<<<< HEAD
-#pragma acc routine(another_func) seq bind(U"32 bits")
-=======
 #pragma acc routine(another_func) seq bind(U"32 bits")
 
 void AtomicIf() {
@@ -87,5 +84,4 @@
     ++j;
     i = j;
   }
-}
->>>>>>> d465594a
+}