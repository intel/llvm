// RUN: %clang_cc1 %s -verify -fopenacc

namespace NS {
  void foo(); // expected-note{{declared here}}

  template<typename T>
  void templ(); // expected-note 2{{declared here}}

  class C { // #CDef
    void private_mem_func(); // #PrivateMemFunc
    public:
    void public_mem_func();
  };
}

// expected-error@+1{{use of undeclared identifier 'foo'; did you mean 'NS::foo'?}}
#pragma acc routine(foo) seq
#pragma acc routine(NS::foo) seq

// expected-error@+2{{use of undeclared identifier 'templ'; did you mean 'NS::templ'?}}
// expected-error@+1{{OpenACC routine name 'NS::templ' names a set of overloads}}
#pragma acc routine(templ) seq
// expected-error@+1{{OpenACC routine name 'NS::templ' names a set of overloads}}
#pragma acc routine(NS::templ) seq

// expected-error@+2{{use of undeclared identifier 'templ'; did you mean 'NS::templ'?}}
// expected-error@+1{{OpenACC routine name 'NS::templ' names a set of overloads}}
#pragma acc routine(templ<int>) seq
// expected-error@+1{{OpenACC routine name 'NS::templ<int>' names a set of overloads}}
#pragma acc routine(NS::templ<int>) seq

// expected-error@+1{{use of undeclared identifier 'T'}}
#pragma acc routine(templ<T>) seq
// expected-error@+1{{use of undeclared identifier 'T'}}
#pragma acc routine(NS::templ<T>) seq

// expected-error@+2{{expected ')'}}
// expected-note@+1{{to match this '('}}
#pragma acc routine (NS::foo()) seq

// expected-error@+1 {{expected unqualified-id}}
#pragma acc routine() seq

// expected-error@+1 {{expected unqualified-id}}
#pragma acc routine(int) seq

// expected-error@+2{{'C' does not refer to a value}}
// expected-note@#CDef{{declared here}}
#pragma acc routine (NS::C) seq
// expected-error@+2{{'private_mem_func' is a private member of 'NS::C'}}
// expected-note@#PrivateMemFunc{{implicitly declared private here}}
#pragma acc routine (NS::C::private_mem_func) seq
<<<<<<< HEAD
#pragma acc routine (NS::C::public_mem_func) seq
=======
#pragma acc routine (NS::C::public_mem_func) seq

void foo() {
  auto x = [](){};
#pragma acc routine seq
  auto y = [](){};
#pragma acc routine (x) seq
}
>>>>>>> d465594a
<|MERGE_RESOLUTION|>--- conflicted
+++ resolved
@@ -50,9 +50,6 @@
 // expected-error@+2{{'private_mem_func' is a private member of 'NS::C'}}
 // expected-note@#PrivateMemFunc{{implicitly declared private here}}
 #pragma acc routine (NS::C::private_mem_func) seq
-<<<<<<< HEAD
-#pragma acc routine (NS::C::public_mem_func) seq
-=======
 #pragma acc routine (NS::C::public_mem_func) seq
 
 void foo() {
@@ -60,5 +57,4 @@
 #pragma acc routine seq
   auto y = [](){};
 #pragma acc routine (x) seq
-}
->>>>>>> d465594a
+}