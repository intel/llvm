--- conflicted
+++ resolved
@@ -62,21 +62,17 @@
 void consume(int,int,int) noexcept;
 
 // TODO: Add support for CopyOnly params
-// CHECK: define{{.*}} void @_Z1fi8MoveOnly11MoveAndCopy(i32 noundef %val, %struct.MoveOnly* noundef %[[MoParam:.+]], %struct.MoveAndCopy* noundef %[[McParam:.+]]) #0 personality i8* bitcast (i32 (...)* @__gxx_personality_v0 to i8*
+// CHECK: define{{.*}} void @_Z1fi8MoveOnly11MoveAndCopy(i32 %val, %struct.MoveOnly* %[[MoParam:.+]], %struct.MoveAndCopy* %[[McParam:.+]]) #0 personality i8* bitcast (i32 (...)* @__gxx_personality_v0 to i8*
 void f(int val, MoveOnly moParam, MoveAndCopy mcParam) {
   // CHECK: %[[MoCopy:.+]] = alloca %struct.MoveOnly
   // CHECK: %[[McCopy:.+]] = alloca %struct.MoveAndCopy
   // CHECK: store i32 %val, i32* %[[ValAddr:.+]]
 
   // CHECK: call i8* @llvm.coro.begin(
-  // CHECK: call void @_ZN8MoveOnlyC1EOS_(%struct.MoveOnly* {{[^,]*}} %[[MoCopy]], %struct.MoveOnly* noundef nonnull align 4 dereferenceable(4) %[[MoParam]])
+  // CHECK: call void @_ZN8MoveOnlyC1EOS_(%struct.MoveOnly* {{[^,]*}} %[[MoCopy]], %struct.MoveOnly* nonnull align 4 dereferenceable(4) %[[MoParam]])
   // CHECK-NEXT: bitcast %struct.MoveAndCopy* %[[McCopy]] to i8*
   // CHECK-NEXT: call void @llvm.lifetime.start.p0i8(
-<<<<<<< HEAD
-  // CHECK-NEXT: call void @_ZN11MoveAndCopyC1EOS_(%struct.MoveAndCopy* {{[^,]*}} %[[McCopy]], %struct.MoveAndCopy* noundef nonnull align 4 dereferenceable(4) %[[McParam]]) #
-=======
   // CHECK-NEXT: call void @_ZN11MoveAndCopyC1EOS_(%struct.MoveAndCopy* {{[^,]*}} %[[McCopy]], %struct.MoveAndCopy* nonnull align 4 dereferenceable(4) %[[McParam]]) #
->>>>>>> 254ab743
   // CHECK-NEXT: bitcast %"struct.std::coroutine_traits<void, int, MoveOnly, MoveAndCopy>::promise_type"* %__promise to i8*
   // CHECK-NEXT: call void @llvm.lifetime.start.p0i8(
   // CHECK-NEXT: invoke void @_ZNSt16coroutine_traitsIJvi8MoveOnly11MoveAndCopyEE12promise_typeC1Ev(
@@ -87,7 +83,7 @@
   // CHECK: %[[MoVal:.+]] = load i32, i32* %[[MoGep]]
   // CHECK: %[[McGep:.+]] =  getelementptr inbounds %struct.MoveAndCopy, %struct.MoveAndCopy* %[[McCopy]], i32 0, i32 0
   // CHECK: %[[McVal:.+]] = load i32, i32* %[[McGep]]
-  // CHECK: call void @_Z7consumeiii(i32 noundef %[[IntParam]], i32 noundef %[[MoVal]], i32 noundef %[[McVal]])
+  // CHECK: call void @_Z7consumeiii(i32 %[[IntParam]], i32 %[[MoVal]], i32 %[[McVal]])
 
   consume(val, moParam.val, mcParam.val);
   co_return;
@@ -111,7 +107,7 @@
   // CHECK-NEXT: call i8* @llvm.coro.free(
 }
 
-// CHECK-LABEL: void @_Z16dependent_paramsI1A1BEvT_T0_S3_(%struct.A* noundef %x, %struct.B* noundef %0, %struct.B* noundef %y)
+// CHECK-LABEL: void @_Z16dependent_paramsI1A1BEvT_T0_S3_(%struct.A* %x, %struct.B* %0, %struct.B* %y)
 template <typename T, typename U>
 void dependent_params(T x, U, U y) {
   // CHECK: %[[x_copy:.+]] = alloca %struct.A
@@ -121,17 +117,13 @@
   // CHECK: call i8* @llvm.coro.begin
   // CHECK-NEXT: bitcast %struct.A* %[[x_copy]] to i8*
   // CHECK-NEXT: call void @llvm.lifetime.start.p0i8(
-  // CHECK-NEXT: call void @_ZN1AC1EOS_(%struct.A* {{[^,]*}} %[[x_copy]], %struct.A* noundef nonnull align 4 dereferenceable(512) %x)
+  // CHECK-NEXT: call void @_ZN1AC1EOS_(%struct.A* {{[^,]*}} %[[x_copy]], %struct.A* nonnull align 4 dereferenceable(512) %x)
   // CHECK-NEXT: bitcast %struct.B* %[[unnamed_copy]] to i8*
   // CHECK-NEXT: call void @llvm.lifetime.start.p0i8(
-  // CHECK-NEXT: call void @_ZN1BC1EOS_(%struct.B* {{[^,]*}} %[[unnamed_copy]], %struct.B* noundef nonnull align 4 dereferenceable(512) %0)
+  // CHECK-NEXT: call void @_ZN1BC1EOS_(%struct.B* {{[^,]*}} %[[unnamed_copy]], %struct.B* nonnull align 4 dereferenceable(512) %0)
   // CHECK-NEXT: bitcast %struct.B* %[[y_copy]] to i8*
   // CHECK-NEXT: call void @llvm.lifetime.start.p0i8(
-<<<<<<< HEAD
-  // CHECK-NEXT: call void @_ZN1BC1EOS_(%struct.B* {{[^,]*}} %[[y_copy]], %struct.B* noundef nonnull align 4 dereferenceable(512) %y)
-=======
   // CHECK-NEXT: call void @_ZN1BC1EOS_(%struct.B* {{[^,]*}} %[[y_copy]], %struct.B* nonnull align 4 dereferenceable(512) %y)
->>>>>>> 254ab743
   // CHECK-NEXT: bitcast %"struct.std::coroutine_traits<void, A, B, B>::promise_type"* %__promise to i8*
   // CHECK-NEXT: call void @llvm.lifetime.start.p0i8(
   // CHECK-NEXT: invoke void @_ZNSt16coroutine_traitsIJv1A1BS1_EE12promise_typeC1Ev(
@@ -176,16 +168,12 @@
   };
 };
 
-// CHECK-LABEL: void @_Z38coroutine_matching_promise_constructor28promise_matching_constructorifd(i32 noundef %0, float noundef %1, double noundef %2)
+// CHECK-LABEL: void @_Z38coroutine_matching_promise_constructor28promise_matching_constructorifd(i32 %0, float %1, double %2)
 void coroutine_matching_promise_constructor(promise_matching_constructor, int, float, double) {
   // CHECK: %[[INT:.+]] = load i32, i32* %5, align 4
   // CHECK: %[[FLOAT:.+]] = load float, float* %6, align 4
   // CHECK: %[[DOUBLE:.+]] = load double, double* %7, align 8
-<<<<<<< HEAD
-  // CHECK: invoke void @_ZNSt16coroutine_traitsIJv28promise_matching_constructorifdEE12promise_typeC1ES0_ifd(%"struct.std::coroutine_traits<void, promise_matching_constructor, int, float, double>::promise_type"* {{[^,]*}} %__promise, i32 noundef %[[INT]], float noundef %[[FLOAT]], double noundef %[[DOUBLE]])
-=======
   // CHECK: invoke void @_ZNSt16coroutine_traitsIJv28promise_matching_constructorifdEE12promise_typeC1ES0_ifd(%"struct.std::coroutine_traits<void, promise_matching_constructor, int, float, double>::promise_type"* {{[^,]*}} %__promise, i32 %[[INT]], float %[[FLOAT]], double %[[DOUBLE]])
->>>>>>> 254ab743
   co_return;
 }
 
@@ -210,10 +198,6 @@
 
 // CHECK-LABEL: define{{.*}} void @_ZN10some_class39good_coroutine_calls_custom_constructorEf(%struct.some_class*
 method some_class::good_coroutine_calls_custom_constructor(float) {
-<<<<<<< HEAD
-  // CHECK: invoke void @_ZNSt16coroutine_traitsIJ6methodR10some_classfEE12promise_typeC1ES2_f(%"struct.std::coroutine_traits<method, some_class &, float>::promise_type"* {{[^,]*}} %__promise, %struct.some_class* noundef nonnull align 1 dereferenceable(1) %{{.+}}, float
-=======
   // CHECK: invoke void @_ZNSt16coroutine_traitsIJ6methodR10some_classfEE12promise_typeC1ES2_f(%"struct.std::coroutine_traits<method, some_class &, float>::promise_type"* {{[^,]*}} %__promise, %struct.some_class* nonnull align 1 dereferenceable(1) %{{.+}}, float
->>>>>>> 254ab743
   co_return;
 }