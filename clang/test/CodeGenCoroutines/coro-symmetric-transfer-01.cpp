--- conflicted
+++ resolved
@@ -1,12 +1,7 @@
-<<<<<<< HEAD
-// RUN: %clang_cc1 -disable-noundef-analysis -triple x86_64-unknown-linux-gnu -fcoroutines-ts -std=c++14 -O0 -emit-llvm %s -o - -disable-llvm-passes | FileCheck %s
-// RUN: %clang -disable-noundef-analysis -fcoroutines-ts -std=c++14 -O0 -emit-llvm -c  %s -o %t -Xclang -disable-llvm-passes && %clang -c %t
-=======
 // RUN: %clang_cc1 -triple x86_64-unknown-linux-gnu -std=c++20 -O0 -emit-llvm %s -o - -disable-llvm-passes | FileCheck %s
 // RUN: %clang -std=c++20 -O0 -emit-llvm -c  %s -o %t -Xclang -disable-llvm-passes && %clang -c %t
->>>>>>> 254ab743
 
-#include "Inputs/coroutine-exp-namespace.h"
+#include "Inputs/coroutine.h"
 
 struct detached_task {
   struct promise_type {
