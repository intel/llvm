--- conflicted
+++ resolved
@@ -1,8 +1,4 @@
 // RUN: %clang_cc1 -triple x86_64-apple-darwin10  -emit-llvm -o - %s | FileCheck %s
-<<<<<<< HEAD
-// rdar://8966864
-=======
->>>>>>> bac3a63c
 
 @interface Foo
 -(float)myfo;
