--- conflicted
+++ resolved
@@ -249,8 +249,6 @@
 #endif
 
 #if __has_embed("") // expected-error {{empty filename}}
-<<<<<<< HEAD
-=======
 #endif
 
 // expected-error@+3 {{missing ')' after '__has_embed'}} \
@@ -283,5 +281,4 @@
    expected-note@+3 {{to match this '('}}
 #if __has_embed (__FILE__ limit(1) foo
 int a = __has_embed (__FILE__);
->>>>>>> 54c4ef26
 #endif