// RUN: %clang -target riscv32-unknown-linux-gnu -march=rv32i -x c -E -dM %s \
// RUN: -o - | FileCheck %s
// RUN: %clang -target riscv64-unknown-linux-gnu -march=rv64i -x c -E -dM %s \
// RUN: -o - | FileCheck %s

// CHECK-NOT: __riscv_div {{.*$}}
// CHECK-NOT: __riscv_m {{.*$}}
// CHECK-NOT: __riscv_mul {{.*$}}
// CHECK-NOT: __riscv_muldiv {{.*$}}
// CHECK-NOT: __riscv_a {{.*$}}
// CHECK-NOT: __riscv_atomic
<<<<<<< HEAD
// CHECK-NOT: __riscv_f 2000000{{$}}
// CHECK-NOT: __riscv_d
// CHECK-NOT: __riscv_flen
// CHECK-NOT: __riscv_fdiv
// CHECK-NOT: __riscv_fsqrt
// CHECK-NOT: __riscv_c 2000000{{$}}
// CHECK-NOT: __riscv_compressed
// CHECK-NOT: __riscv_b
// CHECK-NOT: __riscv_bitmanip
// CHECK-NOT: __riscv_zihintntl
// CHECK-NOT: __riscv_zba
// CHECK-NOT: __riscv_zbb
// CHECK-NOT: __riscv_zbc
// CHECK-NOT: __riscv_zbs
// CHECK-NOT: __riscv_zfh
// CHECK-NOT: __riscv_v
// CHECK-NOT: __riscv_vector
// CHECK-NOT: __riscv_v_intrinsic
// CHECK-NOT: __riscv_zbkc
// CHECK-NOT: __riscv_zbkx
// CHECK-NOT: __riscv_zbkb
// CHECK-NOT: __riscv_zkne
// CHECK-NOT: __riscv_zknd
// CHECK-NOT: __riscv_zknh
// CHECK-NOT: __riscv_zksh
// CHECK-NOT: __riscv_zksed
// CHECK-NOT: __riscv_zkr
// CHECK-NOT: __riscv_zkt
// CHECK-NOT: __riscv_zk
// CHECK-NOT: __riscv_zicbom
// CHECK-NOT: __riscv_zicboz
// CHECK-NOT: __riscv_svnapot
// CHECK-NOT: __riscv_svpbmt
// CHECK-NOT: __riscv_svinval
// CHECK-NOT: __riscv_xventanacondops
// CHECK-NOT: __riscv_zca
// CHECK-NOT: __riscv_zcb
// CHECK-NOT: __riscv_zcd
// CHECK-NOT: __riscv_zcf
// CHECK-NOT: __riscv_h
=======
// CHECK-NOT: __riscv_f {{.*$}}
// CHECK-NOT: __riscv_d {{.*$}}
// CHECK-NOT: __riscv_flen {{.*$}}
// CHECK-NOT: __riscv_fdiv {{.*$}}
// CHECK-NOT: __riscv_fsqrt {{.*$}}
// CHECK-NOT: __riscv_c {{.*$}}
// CHECK-NOT: __riscv_compressed {{.*$}}
// CHECK-NOT: __riscv_b {{.*$}}
// CHECK-NOT: __riscv_bitmanip {{.*$}}
// CHECK-NOT: __riscv_zihintntl {{.*$}}
// CHECK-NOT: __riscv_zba {{.*$}}
// CHECK-NOT: __riscv_zbb {{.*$}}
// CHECK-NOT: __riscv_zbc {{.*$}}
// CHECK-NOT: __riscv_zbs {{.*$}}
// CHECK-NOT: __riscv_zfh {{.*$}}
// CHECK-NOT: __riscv_v {{.*$}}
// CHECK-NOT: __riscv_vector {{.*$}}
// CHECK-NOT: __riscv_v_intrinsic {{.*$}}
// CHECK-NOT: __riscv_zbkc {{.*$}}
// CHECK-NOT: __riscv_zbkx {{.*$}}
// CHECK-NOT: __riscv_zbkb {{.*$}}
// CHECK-NOT: __riscv_zkne {{.*$}}
// CHECK-NOT: __riscv_zknd {{.*$}}
// CHECK-NOT: __riscv_zknh {{.*$}}
// CHECK-NOT: __riscv_zksh {{.*$}}
// CHECK-NOT: __riscv_zksed {{.*$}}
// CHECK-NOT: __riscv_zkr {{.*$}}
// CHECK-NOT: __riscv_zkt {{.*$}}
// CHECK-NOT: __riscv_zk {{.*$}}
// CHECK-NOT: __riscv_zicbom {{.*$}}
// CHECK-NOT: __riscv_zicboz {{.*$}}
// CHECK-NOT: __riscv_svnapot {{.*$}}
// CHECK-NOT: __riscv_svpbmt {{.*$}}
// CHECK-NOT: __riscv_svinval {{.*$}}
// CHECK-NOT: __riscv_xventanacondops {{.*$}}
// CHECK-NOT: __riscv_zca {{.*$}}
// CHECK-NOT: __riscv_zcb {{.*$}}
// CHECK-NOT: __riscv_zcd {{.*$}}
// CHECK-NOT: __riscv_zcf {{.*$}}
// CHECK-NOT: __riscv_h {{.*$}}

// RUN: %clang -target riscv32-unknown-linux-gnu -march=rv32i -x c -E -dM %s \
// RUN: -o - | FileCheck %s
// RUN: %clang -target riscv64-unknown-linux-gnu -march=rv64i -x c -E -dM %s \
// RUN: -o - | FileCheck %s
// CHECK: __riscv_i 2000000{{$}}
>>>>>>> cd74f4a4

// RUN: %clang -target riscv32-unknown-linux-gnu -march=rv32im -x c -E -dM %s \
// RUN: -o - | FileCheck --check-prefix=CHECK-M-EXT %s
// RUN: %clang -target riscv64-unknown-linux-gnu -march=rv64im -x c -E -dM %s \
// RUN: -o - | FileCheck --check-prefix=CHECK-M-EXT %s
// CHECK-M-EXT: __riscv_div 1
// CHECK-M-EXT: __riscv_m 2000000{{$}}
// CHECK-M-EXT: __riscv_mul 1
// CHECK-M-EXT: __riscv_muldiv 1

// RUN: %clang -target riscv32-unknown-linux-gnu -march=rv32ia -x c -E -dM %s \
// RUN: -o - | FileCheck --check-prefix=CHECK-A-EXT %s
// RUN: %clang -target riscv64-unknown-linux-gnu -march=rv64ia -x c -E -dM %s \
// RUN: -o - | FileCheck --check-prefix=CHECK-A-EXT %s
// CHECK-A-EXT: __riscv_a 2000000{{$}}
// CHECK-A-EXT: __riscv_atomic 1

// RUN: %clang -target riscv32-unknown-linux-gnu -march=rv32if -x c -E -dM %s \
// RUN: -o - | FileCheck --check-prefix=CHECK-F-EXT %s
// RUN: %clang -target riscv64-unknown-linux-gnu -march=rv64if -x c -E -dM %s \
// RUN: -o - | FileCheck --check-prefix=CHECK-F-EXT %s
// CHECK-F-EXT: __riscv_f 2000000{{$}}
// CHECK-F-EXT: __riscv_fdiv 1
// CHECK-F-EXT: __riscv_flen 32
// CHECK-F-EXT: __riscv_fsqrt 1

// RUN: %clang -target riscv32-unknown-linux-gnu -march=rv32ifd -x c -E -dM %s \
// RUN: -o - | FileCheck --check-prefix=CHECK-D-EXT %s
// RUN: %clang -target riscv64-unknown-linux-gnu -march=rv64ifd -x c -E -dM %s \
// RUN: -o - | FileCheck --check-prefix=CHECK-D-EXT %s
// CHECK-D-EXT: __riscv_d 2000000{{$}}
// CHECK-D-EXT: __riscv_fdiv 1
// CHECK-D-EXT: __riscv_flen 64
// CHECK-D-EXT: __riscv_fsqrt 1

// RUN: %clang -target riscv32-unknown-linux-gnu -march=rv32ifd -mabi=ilp32 -x c -E -dM %s \
// RUN: -o - | FileCheck --check-prefix=CHECK-SOFT %s
// RUN: %clang -target riscv64-unknown-linux-gnu -march=rv64ifd -mabi=lp64 -x c -E -dM %s \
// RUN: -o - | FileCheck --check-prefix=CHECK-SOFT %s
// CHECK-SOFT: __riscv_float_abi_soft 1
// CHECK-SOFT-NOT: __riscv_float_abi_single
// CHECK-SOFT-NOT: __riscv_float_abi_double

// RUN: %clang -target riscv32-unknown-linux-gnu -march=rv32ifd -mabi=ilp32f -x c -E -dM %s \
// RUN: -o - | FileCheck --check-prefix=CHECK-SINGLE %s
// RUN: %clang -target riscv64-unknown-linux-gnu -march=rv64ifd -mabi=lp64f -x c -E -dM %s \
// RUN: -o - | FileCheck --check-prefix=CHECK-SINGLE %s
// CHECK-SINGLE: __riscv_float_abi_single 1
// CHECK-SINGLE-NOT: __riscv_float_abi_soft
// CHECK-SINGLE-NOT: __riscv_float_abi_double

// RUN: %clang -target riscv32-unknown-linux-gnu -march=rv32ifd -x c -E -dM %s \
// RUN: -o - | FileCheck --check-prefix=CHECK-DOUBLE %s
// RUN: %clang -target riscv64-unknown-linux-gnu -march=rv64ifd -x c -E -dM %s \
// RUN: -o - | FileCheck --check-prefix=CHECK-DOUBLE %s
// CHECK-DOUBLE: __riscv_float_abi_double 1
// CHECK-DOUBLE-NOT: __riscv_float_abi_soft
// CHECK-DOUBLE-NOT: __riscv_float_abi_single

// RUN: %clang -target riscv32-unknown-linux-gnu -march=rv32ic -x c -E -dM %s \
// RUN: -o - | FileCheck --check-prefix=CHECK-C-EXT %s
// RUN: %clang -target riscv64-unknown-linux-gnu -march=rv64ic -x c -E -dM %s \
// RUN: -o - | FileCheck --check-prefix=CHECK-C-EXT %s
// CHECK-C-EXT: __riscv_c 2000000{{$}}
// CHECK-C-EXT: __riscv_compressed 1

// RUN: %clang -target riscv32-unknown-linux-gnu -menable-experimental-extensions \
// RUN: -march=rv32izihintntl0p2 -x c -E -dM %s \
// RUN: -o - | FileCheck --check-prefix=CHECK-ZIHINTNTL-EXT %s
// RUN: %clang -target riscv64-unknown-linux-gnu -menable-experimental-extensions \
// RUN: -march=rv64izihintntl0p2 -x c -E -dM %s \
// RUN: -o - | FileCheck --check-prefix=CHECK-ZIHINTNTL-EXT %s
// CHECK-ZIHINTNTL-EXT: __riscv_zihintntl 2000{{$}}

// RUN: %clang -target riscv32-unknown-linux-gnu \
// RUN: -march=rv32izba1p0 -x c -E -dM %s \
// RUN: -o - | FileCheck --check-prefix=CHECK-ZBA-EXT %s
// RUN: %clang -target riscv32-unknown-linux-gnu \
// RUN: -march=rv32izba -x c -E -dM %s \
// RUN: -o - | FileCheck --check-prefix=CHECK-ZBA-EXT %s
// RUN: %clang -target riscv64-unknown-linux-gnu \
// RUN: -march=rv64izba1p0 -x c -E -dM %s \
// RUN: -o - | FileCheck --check-prefix=CHECK-ZBA-EXT %s
// RUN: %clang -target riscv64-unknown-linux-gnu \
// RUN: -march=rv64izba -x c -E -dM %s \
// RUN: -o - | FileCheck --check-prefix=CHECK-ZBA-EXT %s
// CHECK-ZBA-NOT: __riscv_b
// CHECK-ZBA-EXT: __riscv_zba 1000000{{$}}

// RUN: %clang -target riscv32-unknown-linux-gnu \
// RUN: -march=rv32izbb1p0 -x c -E -dM %s \
// RUN: -o - | FileCheck --check-prefix=CHECK-ZBB-EXT %s
// RUN: %clang -target riscv32-unknown-linux-gnu \
// RUN: -march=rv32izbb -x c -E -dM %s \
// RUN: -o - | FileCheck --check-prefix=CHECK-ZBB-EXT %s
// RUN: %clang -target riscv64-unknown-linux-gnu \
// RUN: -march=rv64izbb1p0 -x c -E -dM %s \
// RUN: -o - | FileCheck --check-prefix=CHECK-ZBB-EXT %s
// RUN: %clang -target riscv64-unknown-linux-gnu \
// RUN: -march=rv64izbb -x c -E -dM %s \
// RUN: -o - | FileCheck --check-prefix=CHECK-ZBB-EXT %s
// CHECK-ZBB-NOT: __riscv_b
// CHECK-ZBB-EXT: __riscv_zbb 1000000{{$}}

// RUN: %clang -target riscv32-unknown-linux-gnu \
// RUN: -march=rv32izbc1p0 -x c -E -dM %s \
// RUN: -o - | FileCheck --check-prefix=CHECK-ZBC-EXT %s
// RUN: %clang -target riscv32-unknown-linux-gnu \
// RUN: -march=rv32izbc -x c -E -dM %s \
// RUN: -o - | FileCheck --check-prefix=CHECK-ZBC-EXT %s
// RUN: %clang -target riscv64-unknown-linux-gnu \
// RUN: -march=rv64izbc1p0 -x c -E -dM %s \
// RUN: -o - | FileCheck --check-prefix=CHECK-ZBC-EXT %s
// RUN: %clang -target riscv64-unknown-linux-gnu \
// RUN: -march=rv64izbc -x c -E -dM %s \
// RUN: -o - | FileCheck --check-prefix=CHECK-ZBC-EXT %s
// CHECK-ZBC-NOT: __riscv_b
// CHECK-ZBC-EXT: __riscv_zbc 1000000{{$}}

// RUN: %clang -target riscv32-unknown-linux-gnu \
// RUN: -march=rv32izbs1p0 -x c -E -dM %s \
// RUN: -o - | FileCheck --check-prefix=CHECK-ZBS-EXT %s
// RUN: %clang -target riscv32-unknown-linux-gnu \
// RUN: -march=rv32izbs -x c -E -dM %s \
// RUN: -o - | FileCheck --check-prefix=CHECK-ZBS-EXT %s
// RUN: %clang -target riscv64-unknown-linux-gnu \
// RUN: -march=rv64izbs1p0 -x c -E -dM %s \
// RUN: -o - | FileCheck --check-prefix=CHECK-ZBS-EXT %s
// RUN: %clang -target riscv64-unknown-linux-gnu \
// RUN: -march=rv64izbs -x c -E -dM %s \
// RUN: -o - | FileCheck --check-prefix=CHECK-ZBS-EXT %s
// CHECK-ZBS-NOT: __riscv_b
// CHECK-ZBS-EXT: __riscv_zbs 1000000{{$}}

// RUN: %clang -target riscv32-unknown-linux-gnu \
// RUN: -march=rv32iv1p0 -x c -E -dM %s \
// RUN: -o - | FileCheck --check-prefix=CHECK-V-EXT %s
// RUN: %clang -target riscv64-unknown-linux-gnu \
// RUN: -march=rv64iv1p0 -x c -E -dM %s \
// RUN: -o - | FileCheck --check-prefix=CHECK-V-EXT %s
// CHECK-V-EXT: __riscv_v 1000000{{$}}
// CHECK-V-EXT: __riscv_vector 1

// RUN: %clang -target riscv32-unknown-linux-gnu \
// RUN: -march=rv32izfhmin1p0 -x c -E -dM %s \
// RUN: -o - | FileCheck --check-prefix=CHECK-ZFHMIN-EXT %s
// RUN: %clang -target riscv64-unknown-linux-gnu \
// RUN: -march=rv64izfhmin1p0 -x c -E -dM %s \
// RUN: -o - | FileCheck --check-prefix=CHECK-ZFHMIN-EXT %s
// CHECK-ZFHMIN-EXT: __riscv_f 2000000{{$}}
// CHECK-ZFHMIN-EXT: __riscv_zfhmin 1000000{{$}}

// RUN: %clang -target riscv32-unknown-linux-gnu \
// RUN: -march=rv32izfh1p0 -x c -E -dM %s \
// RUN: -o - | FileCheck --check-prefix=CHECK-ZFH-EXT %s
// RUN: %clang -target riscv64-unknown-linux-gnu \
// RUN: -march=rv64izfh1p0 -x c -E -dM %s \
// RUN: -o - | FileCheck --check-prefix=CHECK-ZFH-EXT %s
// CHECK-ZFH-EXT: __riscv_f 2000000{{$}}
// CHECK-ZFH-EXT: __riscv_zfh 1000000{{$}}

// RUN: %clang -target riscv32-unknown-linux-gnu \
// RUN: -march=rv64iv1p0 -x c -E -dM %s -o - \
// RUN: | FileCheck --check-prefix=CHECK-V-MINVLEN %s
// CHECK-V-MINVLEN: __riscv_v_elen 64
// CHECK-V-MINVLEN: __riscv_v_elen_fp 64
// CHECK-V-MINVLEN: __riscv_v_min_vlen 128

// RUN: %clang -target riscv32-unknown-linux-gnu \
// RUN: -march=rv64iv1p0_zvl256b1p0 -x c -E -dM %s -o - \
// RUN: | FileCheck --check-prefix=CHECK-ZVL256b %s
// CHECK-ZVL256b: __riscv_v_min_vlen 256

// RUN: %clang -target riscv32-unknown-linux-gnu \
// RUN: -march=rv64iv1p0_zvl512b1p0 -x c -E -dM %s -o - \
// RUN: | FileCheck --check-prefix=CHECK-ZVL512b %s
// CHECK-ZVL512b: __riscv_v_min_vlen 512

// RUN: %clang -target riscv32-unknown-linux-gnu \
// RUN: -march=rv64iv1p0_zvl1024b1p0 -x c -E -dM %s -o - \
// RUN: | FileCheck --check-prefix=CHECK-ZVL1024b %s
// CHECK-ZVL1024b: __riscv_v_min_vlen 1024

// RUN: %clang -target riscv32-unknown-linux-gnu \
// RUN: -march=rv64iv1p0_zvl2048b1p0 -x c -E -dM %s -o - \
// RUN: | FileCheck --check-prefix=CHECK-ZVL2048b %s
// CHECK-ZVL2048b: __riscv_v_min_vlen 2048

// RUN: %clang -target riscv32-unknown-linux-gnu \
// RUN: -march=rv64iv1p0_zvl4096b1p0 -x c -E -dM %s -o - \
// RUN: | FileCheck --check-prefix=CHECK-ZVL4096b %s
// CHECK-ZVL4096b: __riscv_v_min_vlen 4096

// RUN: %clang -target riscv32-unknown-linux-gnu \
// RUN: -march=rv64iv1p0_zvl8192b1p0 -x c -E -dM %s -o - \
// RUN: | FileCheck --check-prefix=CHECK-ZVL8192b %s
// CHECK-ZVL8192b: __riscv_v_min_vlen 8192

// RUN: %clang -target riscv32-unknown-linux-gnu \
// RUN: -march=rv64iv1p0_zvl16384b1p0 -x c -E -dM %s -o - \
// RUN: | FileCheck --check-prefix=CHECK-ZVL16384b %s
// CHECK-ZVL16384b: __riscv_v_min_vlen 16384

// RUN: %clang -target riscv32-unknown-linux-gnu \
// RUN: -march=rv64iv1p0_zvl32768b1p0 -x c -E -dM %s -o - \
// RUN: | FileCheck --check-prefix=CHECK-ZVL32768b %s
// CHECK-ZVL32768b: __riscv_v_min_vlen 32768

// RUN: %clang -target riscv32-unknown-linux-gnu \
// RUN: -march=rv64iv1p0_zvl65536b1p0 -x c -E -dM %s -o - \
// RUN: | FileCheck --check-prefix=CHECK-ZVL65536b %s
// CHECK-ZVL65536b: __riscv_v_min_vlen 65536

// RUN: %clang -target riscv64-unknown-linux-gnu \
// RUN: -march=rv64ifdzve64d1p0 -x c -E -dM %s -o - \
// RUN: | FileCheck --check-prefix=CHECK-ZVE64D-EXT %s
// CHECK-ZVE64D-EXT: __riscv_v_elen 64
// CHECK-ZVE64D-EXT: __riscv_v_elen_fp 64
// CHECK-ZVE64D-EXT: __riscv_v_intrinsic 11000{{$}}
// CHECK-ZVE64D-EXT: __riscv_v_min_vlen 64
// CHECK-ZVE64D-EXT: __riscv_vector 1
// CHECK-ZVE64D-EXT: __riscv_zve32f 1000000{{$}}
// CHECK-ZVE64D-EXT: __riscv_zve32x 1000000{{$}}
// CHECK-ZVE64D-EXT: __riscv_zve64d 1000000{{$}}
// CHECK-ZVE64D-EXT: __riscv_zve64f 1000000{{$}}
// CHECK-ZVE64D-EXT: __riscv_zve64x 1000000{{$}}

// RUN: %clang -target riscv64-unknown-linux-gnu \
// RUN: -march=rv64ifzve64f1p0 -x c -E -dM %s -o - \
// RUN: | FileCheck --check-prefix=CHECK-ZVE64F-EXT %s
// CHECK-ZVE64F-EXT: __riscv_v_elen 64
// CHECK-ZVE64F-EXT: __riscv_v_elen_fp 32
// CHECK-ZVE64F-EXT: __riscv_v_intrinsic 11000{{$}}
// CHECK-ZVE64F-EXT: __riscv_v_min_vlen 64
// CHECK-ZVE64F-EXT: __riscv_vector 1
// CHECK-ZVE64F-EXT: __riscv_zve32f 1000000{{$}}
// CHECK-ZVE64F-EXT: __riscv_zve32x 1000000{{$}}
// CHECK-ZVE64F-EXT: __riscv_zve64f 1000000{{$}}
// CHECK-ZVE64F-EXT: __riscv_zve64x 1000000{{$}}

// RUN: %clang -target riscv64-unknown-linux-gnu \
// RUN: -march=rv64izve64x1p0 -x c -E -dM %s -o - \
// RUN: | FileCheck --check-prefix=CHECK-ZVE64X-EXT %s
// CHECK-ZVE64X-EXT: __riscv_v_elen 64
// CHECK-ZVE64X-EXT: __riscv_v_elen_fp 0
// CHECK-ZVE64X-EXT: __riscv_v_intrinsic 11000{{$}}
// CHECK-ZVE64X-EXT: __riscv_v_min_vlen 64
// CHECK-ZVE64X-EXT: __riscv_vector 1
// CHECK-ZVE64X-EXT: __riscv_zve32x 1000000{{$}}
// CHECK-ZVE64X-EXT: __riscv_zve64x 1000000{{$}}

// RUN: %clang -target riscv64-unknown-linux-gnu \
// RUN: -march=rv64ifzve32f1p0 -x c -E -dM %s -o - \
// RUN: | FileCheck --check-prefix=CHECK-ZVE32F-EXT %s
// CHECK-ZVE32F-EXT: __riscv_v_elen 32
// CHECK-ZVE32F-EXT: __riscv_v_elen_fp 32
// CHECK-ZVE32F-EXT: __riscv_v_intrinsic 11000{{$}}
// CHECK-ZVE32F-EXT: __riscv_v_min_vlen 32
// CHECK-ZVE32F-EXT: __riscv_vector 1
// CHECK-ZVE32F-EXT: __riscv_zve32f 1000000{{$}}
// CHECK-ZVE32F-EXT: __riscv_zve32x 1000000{{$}}

// RUN: %clang -target riscv64-unknown-linux-gnu \
// RUN: -march=rv64izve32x1p0 -x c -E -dM %s -o - \
// RUN: | FileCheck --check-prefix=CHECK-ZVE32X-EXT %s
// CHECK-ZVE32X-EXT: __riscv_v_elen 32
// CHECK-ZVE32X-EXT: __riscv_v_elen_fp 0
// CHECK-ZVE32X-EXT: __riscv_v_intrinsic 11000{{$}}
// CHECK-ZVE32X-EXT: __riscv_v_min_vlen 32
// CHECK-ZVE32X-EXT: __riscv_vector 1
// CHECK-ZVE32X-EXT: __riscv_zve32x 1000000{{$}}

// RUN: %clang -target riscv64-unknown-linux-gnu \
// RUN: -march=rv64izbkc1p0 -x c -E -dM %s -o - \
// RUN: | FileCheck --check-prefix=CHECK-ZBKC-EXT %s
// CHECK-ZBKC-EXT: __riscv_zbkc

// RUN: %clang -target riscv64-unknown-linux-gnu \
// RUN: -march=rv64izbkx1p0 -x c -E -dM %s -o - \
// RUN: | FileCheck --check-prefix=CHECK-ZBKX-EXT %s
// CHECK-ZBKX-EXT: __riscv_zbkx

// RUN: %clang -target riscv64-unknown-linux-gnu \
// RUN: -march=rv64izbkb1p0 -x c -E -dM %s -o - \
// RUN: | FileCheck --check-prefix=CHECK-ZBKB-EXT %s
// CHECK-ZBKB-EXT: __riscv_zbkb

// RUN: %clang -target riscv64-unknown-linux-gnu \
// RUN: -march=rv64izknd1p0 -x c -E -dM %s -o - \
// RUN: | FileCheck --check-prefix=CHECK-ZKND-EXT %s
// CHECK-ZKND-EXT: __riscv_zknd

// RUN: %clang -target riscv64-unknown-linux-gnu \
// RUN: -march=rv64izkne1p0 -x c -E -dM %s -o - \
// RUN: | FileCheck --check-prefix=CHECK-ZKNE-EXT %s
// CHECK-ZKNE-EXT: __riscv_zkne

// RUN: %clang -target riscv64-unknown-linux-gnu \
// RUN: -march=rv64izknh1p0 -x c -E -dM %s -o - \
// RUN: | FileCheck --check-prefix=CHECK-ZKNH-EXT %s
// CHECK-ZKNH-EXT: __riscv_zknh

// RUN: %clang -target riscv64-unknown-linux-gnu \
// RUN: -march=rv64izksh1p0 -x c -E -dM %s -o - \
// RUN: | FileCheck --check-prefix=CHECK-ZKSH-EXT %s
// CHECK-ZKSH-EXT: __riscv_zksh

// RUN: %clang -target riscv64-unknown-linux-gnu \
// RUN: -march=rv64izksed1p0 -x c -E -dM %s -o - \
// RUN: | FileCheck --check-prefix=CHECK-ZKSED-EXT %s
// CHECK-ZKSED-EXT: __riscv_zksed

// RUN: %clang -target riscv64-unknown-linux-gnu \
// RUN: -march=rv64izkr1p0 -x c -E -dM %s -o - \
// RUN: | FileCheck --check-prefix=CHECK-ZKR-EXT %s
// CHECK-ZKR-EXT: __riscv_zkr

// RUN: %clang -target riscv64-unknown-linux-gnu \
// RUN: -march=rv64izkt1p0 -x c -E -dM %s -o - \
// RUN: | FileCheck --check-prefix=CHECK-ZKT-EXT %s
// CHECK-ZKT-EXT: __riscv_zkt

// RUN: %clang -target riscv64-unknown-linux-gnu \
// RUN: -march=rv64izk1p0 -x c -E -dM %s -o - \
// RUN: | FileCheck --check-prefix=CHECK-ZK-EXT %s
// CHECK-ZK-EXT: __riscv_zk

// RUN: %clang -target riscv32-unknown-linux-gnu \
// RUN: -march=rv32i_zkn_zkt_zkr -x c -E -dM %s -o - \
// RUN: | FileCheck --check-prefix=CHECK-COMBINE-INTO-ZK %s
// RUN: %clang -target riscv64-unknown-linux-gnu \
// RUN: -march=rv64i_zkn_zkt_zkr -x c -E -dM %s -o - \
// RUN: | FileCheck --check-prefix=CHECK-COMBINE-INTO-ZK %s
// CHECK-COMBINE-INTO-ZK: __riscv_zk 1

// RUN: %clang -target riscv32-unknown-linux-gnu \
// RUN: -march=rv32i_zbkb_zbkc_zbkx_zkne_zknd_zknh -x c -E -dM %s -o - \
// RUN: | FileCheck --check-prefix=CHECK-COMBINE-INTO-ZKN %s
// RUN: %clang -target riscv64-unknown-linux-gnu \
// RUN: -march=rv64i_zbkb_zbkc_zbkx_zkne_zknd_zknh -x c -E -dM %s -o - \
// RUN: | FileCheck --check-prefix=CHECK-COMBINE-INTO-ZKN %s
// CHECK-COMBINE-INTO-ZKN: __riscv_zkn 1

// RUN: %clang -target riscv32-unknown-linux-gnu \
// RUN: -march=rv32i_zbkb_zbkc_zbkx_zksed_zksh -x c -E -dM %s -o - \
// RUN: | FileCheck --check-prefix=CHECK-COMBINE-INTO-ZKS %s
// RUN: %clang -target riscv64-unknown-linux-gnu \
// RUN: -march=rv64i_zbkb_zbkc_zbkx_zksed_zksh -x c -E -dM %s -o - \
// RUN: | FileCheck --check-prefix=CHECK-COMBINE-INTO-ZKS %s
// CHECK-COMBINE-INTO-ZKS: __riscv_zks 1

// RUN: %clang -target riscv32 -march=rv32izicbom -x c -E -dM %s \
// RUN: -o - | FileCheck --check-prefix=CHECK-ZICBOM-EXT %s
// RUN: %clang -target riscv64 -march=rv64izicbom -x c -E -dM %s \
// RUN: -o - | FileCheck --check-prefix=CHECK-ZICBOM-EXT %s
// CHECK-ZICBOM-EXT: __riscv_zicbom 1000000{{$}}

// RUN: %clang -target riscv32 -march=rv32izicboz -x c -E -dM %s \
// RUN: -o - | FileCheck --check-prefix=CHECK-ZICBOZ-EXT %s
// RUN: %clang -target riscv64 -march=rv64izicboz -x c -E -dM %s \
// RUN: -o - | FileCheck --check-prefix=CHECK-ZICBOZ-EXT %s
// CHECK-ZICBOZ-EXT: __riscv_zicboz 1000000{{$}}

// RUN: %clang -target riscv32 -march=rv32izicbop -x c -E -dM %s \
// RUN: -o - | FileCheck --check-prefix=CHECK-ZICBOP-EXT %s
// RUN: %clang -target riscv64 -march=rv64izicbop -x c -E -dM %s \
// RUN: -o - | FileCheck --check-prefix=CHECK-ZICBOP-EXT %s
// CHECK-ZICBOP-EXT: __riscv_zicbop 1000000{{$}}

// RUN: %clang -target riscv32-unknown-linux-gnu -menable-experimental-extensions \
// RUN: -march=rv32izawrs1p0 -x c -E -dM %s \
// RUN: -o - | FileCheck --check-prefix=CHECK-ZAWRS-EXT %s
// RUN: %clang -target riscv64-unknown-linux-gnu -menable-experimental-extensions \
// RUN: -march=rv64izawrs1p0 -x c -E -dM %s \
// RUN: -o - | FileCheck --check-prefix=CHECK-ZAWRS-EXT %s
// CHECK-ZAWRS-EXT: __riscv_zawrs 1000000{{$}}

// RUN: %clang -target riscv32-unknown-linux-gnu -menable-experimental-extensions \
// RUN: -march=rv32iztso0p1 -x c -E -dM %s \
// RUN: -o - | FileCheck --check-prefix=CHECK-ZTSO-EXT %s
// RUN: %clang -target riscv64-unknown-linux-gnu -menable-experimental-extensions \
// RUN: -march=rv64iztso0p1 -x c -E -dM %s \
// RUN: -o - | FileCheck --check-prefix=CHECK-ZTSO-EXT %s
// CHECK-ZTSO-EXT: __riscv_ztso 1000{{$}}

// RUN: %clang -target riscv32 -march=rv32isvnapot -x c -E -dM %s \
// RUN: -o - | FileCheck --check-prefix=CHECK-SVNAPOT-EXT %s
// RUN: %clang -target riscv64 -march=rv64isvnapot -x c -E -dM %s \
// RUN: -o - | FileCheck --check-prefix=CHECK-SVNAPOT-EXT %s
// CHECK-SVNAPOT-EXT: __riscv_svnapot 1000000{{$}}

// RUN: %clang -target riscv32 -march=rv32isvpbmt -x c -E -dM %s \
// RUN: -o - | FileCheck --check-prefix=CHECK-SVPBMT-EXT %s
// RUN: %clang -target riscv64 -march=rv64isvpbmt -x c -E -dM %s \
// RUN: -o - | FileCheck --check-prefix=CHECK-SVPBMT-EXT %s
// CHECK-SVPBMT-EXT: __riscv_svpbmt 1000000{{$}}

// RUN: %clang -target riscv32 -march=rv32isvinval -x c -E -dM %s \
// RUN: -o - | FileCheck --check-prefix=CHECK-SVINVAL-EXT %s
// RUN: %clang -target riscv64 -march=rv64isvinval -x c -E -dM %s \
// RUN: -o - | FileCheck --check-prefix=CHECK-SVINVAL-EXT %s
// CHECK-SVINVAL-EXT: __riscv_svinval 1000000{{$}}

// RUN: %clang -target riscv32 -march=rv32ih -x c -E -dM %s \
// RUN: -o - | FileCheck --check-prefix=CHECK-H-EXT %s
// RUN: %clang -target riscv64 -march=rv64ih -x c -E -dM %s \
// RUN: -o - | FileCheck --check-prefix=CHECK-H-EXT %s
// CHECK-H-EXT: __riscv_h 1000000{{$}}

// RUN: %clang -target riscv64 -march=rv64ixventanacondops -x c -E -dM %s \
// RUN: -o - | FileCheck --check-prefix=CHECK-XVENTANACONDOPS-EXT %s
// CHECK-XVENTANACONDOPS-EXT: __riscv_xventanacondops 1000000{{$}}

// RUN: %clang -target riscv64 -march=rv64ixtheadvdot -x c -E -dM %s \
// RUN: -o - | FileCheck --check-prefix=CHECK-XTHEADVDOT-EXT %s
// CHECK-XTHEADVDOT-EXT: __riscv_xtheadvdot 1000000{{$}}

// RUN: %clang -target riscv32 -march=rv32izca1p0 -menable-experimental-extensions \
// RUN: -x c -E -dM %s -o - | FileCheck --check-prefix=CHECK-ZCA-EXT %s
// RUN: %clang -target riscv64 -march=rv64izca1p0 -menable-experimental-extensions \
// RUN: -x c -E -dM %s -o - | FileCheck --check-prefix=CHECK-ZCA-EXT %s
// CHECK-ZCA-EXT: __riscv_zca 1000000{{$}}

// RUN: %clang -target riscv32 -march=rv32izcb1p0 -menable-experimental-extensions \
// RUN: -x c -E -dM %s -o - | FileCheck --check-prefix=CHECK-ZCB-EXT %s
// RUN: %clang -target riscv64 -march=rv64izcb1p0 -menable-experimental-extensions \
// RUN: -x c -E -dM %s -o - | FileCheck --check-prefix=CHECK-ZCB-EXT %s
// CHECK-ZCB-EXT: __riscv_zca 1000000{{$}}
// CHECK-ZCB-EXT: __riscv_zcb 1000000{{$}}

// RUN: %clang -target riscv32 -march=rv32izcd1p0 -menable-experimental-extensions \
// RUN: -x c -E -dM %s -o - | FileCheck --check-prefix=CHECK-ZCD-EXT %s
// RUN: %clang -target riscv64 -march=rv64izcd1p0 -menable-experimental-extensions \
// RUN: -x c -E -dM %s -o - | FileCheck --check-prefix=CHECK-ZCD-EXT %s
// CHECK-ZCD-EXT: __riscv_zcd 1000000{{$}}

// RUN: %clang -target riscv32 -march=rv32izcf1p0 -menable-experimental-extensions \
// RUN: -x c -E -dM %s -o - | FileCheck --check-prefix=CHECK-ZCF-EXT %s
<<<<<<< HEAD
// CHECK-ZCF-EXT: __riscv_zcf 1000000{{$}}
=======
// CHECK-ZCF-EXT: __riscv_zcf 1000000{{$}}

// RUN: %clang -target riscv32-unknown-linux-gnu -march=rv32izicsr2p0 -x c -E -dM %s \
// RUN: -o - | FileCheck --check-prefix=CHECK-ZICSR-EXT %s
// RUN: %clang -target riscv64-unknown-linux-gnu -march=rv64izicsr2p0 -x c -E -dM %s \
// RUN: -o - | FileCheck --check-prefix=CHECK-ZICSR-EXT %s
// CHECK-ZICSR-EXT: __riscv_zicsr 2000000{{$}}

// RUN: %clang -target riscv32-unknown-linux-gnu -march=rv32izifencei2p0 -x c -E -dM %s \
// RUN: -o - | FileCheck --check-prefix=CHECK-ZIFENCEI-EXT %s
// RUN: %clang -target riscv64-unknown-linux-gnu -march=rv64izifencei2p0 -x c -E -dM %s \
// RUN: -o - | FileCheck --check-prefix=CHECK-ZIFENCEI-EXT %s
// CHECK-ZIFENCEI-EXT: __riscv_zifencei 2000000{{$}}
>>>>>>> cd74f4a4
<|MERGE_RESOLUTION|>--- conflicted
+++ resolved
@@ -9,48 +9,6 @@
 // CHECK-NOT: __riscv_muldiv {{.*$}}
 // CHECK-NOT: __riscv_a {{.*$}}
 // CHECK-NOT: __riscv_atomic
-<<<<<<< HEAD
-// CHECK-NOT: __riscv_f 2000000{{$}}
-// CHECK-NOT: __riscv_d
-// CHECK-NOT: __riscv_flen
-// CHECK-NOT: __riscv_fdiv
-// CHECK-NOT: __riscv_fsqrt
-// CHECK-NOT: __riscv_c 2000000{{$}}
-// CHECK-NOT: __riscv_compressed
-// CHECK-NOT: __riscv_b
-// CHECK-NOT: __riscv_bitmanip
-// CHECK-NOT: __riscv_zihintntl
-// CHECK-NOT: __riscv_zba
-// CHECK-NOT: __riscv_zbb
-// CHECK-NOT: __riscv_zbc
-// CHECK-NOT: __riscv_zbs
-// CHECK-NOT: __riscv_zfh
-// CHECK-NOT: __riscv_v
-// CHECK-NOT: __riscv_vector
-// CHECK-NOT: __riscv_v_intrinsic
-// CHECK-NOT: __riscv_zbkc
-// CHECK-NOT: __riscv_zbkx
-// CHECK-NOT: __riscv_zbkb
-// CHECK-NOT: __riscv_zkne
-// CHECK-NOT: __riscv_zknd
-// CHECK-NOT: __riscv_zknh
-// CHECK-NOT: __riscv_zksh
-// CHECK-NOT: __riscv_zksed
-// CHECK-NOT: __riscv_zkr
-// CHECK-NOT: __riscv_zkt
-// CHECK-NOT: __riscv_zk
-// CHECK-NOT: __riscv_zicbom
-// CHECK-NOT: __riscv_zicboz
-// CHECK-NOT: __riscv_svnapot
-// CHECK-NOT: __riscv_svpbmt
-// CHECK-NOT: __riscv_svinval
-// CHECK-NOT: __riscv_xventanacondops
-// CHECK-NOT: __riscv_zca
-// CHECK-NOT: __riscv_zcb
-// CHECK-NOT: __riscv_zcd
-// CHECK-NOT: __riscv_zcf
-// CHECK-NOT: __riscv_h
-=======
 // CHECK-NOT: __riscv_f {{.*$}}
 // CHECK-NOT: __riscv_d {{.*$}}
 // CHECK-NOT: __riscv_flen {{.*$}}
@@ -97,7 +55,6 @@
 // RUN: %clang -target riscv64-unknown-linux-gnu -march=rv64i -x c -E -dM %s \
 // RUN: -o - | FileCheck %s
 // CHECK: __riscv_i 2000000{{$}}
->>>>>>> cd74f4a4
 
 // RUN: %clang -target riscv32-unknown-linux-gnu -march=rv32im -x c -E -dM %s \
 // RUN: -o - | FileCheck --check-prefix=CHECK-M-EXT %s
@@ -536,9 +493,6 @@
 
 // RUN: %clang -target riscv32 -march=rv32izcf1p0 -menable-experimental-extensions \
 // RUN: -x c -E -dM %s -o - | FileCheck --check-prefix=CHECK-ZCF-EXT %s
-<<<<<<< HEAD
-// CHECK-ZCF-EXT: __riscv_zcf 1000000{{$}}
-=======
 // CHECK-ZCF-EXT: __riscv_zcf 1000000{{$}}
 
 // RUN: %clang -target riscv32-unknown-linux-gnu -march=rv32izicsr2p0 -x c -E -dM %s \
@@ -551,5 +505,4 @@
 // RUN: -o - | FileCheck --check-prefix=CHECK-ZIFENCEI-EXT %s
 // RUN: %clang -target riscv64-unknown-linux-gnu -march=rv64izifencei2p0 -x c -E -dM %s \
 // RUN: -o - | FileCheck --check-prefix=CHECK-ZIFENCEI-EXT %s
-// CHECK-ZIFENCEI-EXT: __riscv_zifencei 2000000{{$}}
->>>>>>> cd74f4a4
+// CHECK-ZIFENCEI-EXT: __riscv_zifencei 2000000{{$}}