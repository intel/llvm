// RUN: %clang -target riscv32-unknown-linux-gnu -march=rv32i -x c -E -dM %s \
// RUN: -o - | FileCheck %s
// RUN: %clang -target riscv64-unknown-linux-gnu -march=rv64i -x c -E -dM %s \
// RUN: -o - | FileCheck %s

// CHECK-NOT: __riscv_div {{.*$}}
// CHECK-NOT: __riscv_m {{.*$}}
// CHECK-NOT: __riscv_mul {{.*$}}
// CHECK-NOT: __riscv_muldiv {{.*$}}
// CHECK-NOT: __riscv_a {{.*$}}
// CHECK-NOT: __riscv_atomic
// CHECK-NOT: __riscv_f {{.*$}}
// CHECK-NOT: __riscv_d {{.*$}}
// CHECK-NOT: __riscv_flen {{.*$}}
// CHECK-NOT: __riscv_fdiv {{.*$}}
// CHECK-NOT: __riscv_fsqrt {{.*$}}
// CHECK-NOT: __riscv_c {{.*$}}
// CHECK-NOT: __riscv_compressed {{.*$}}
// CHECK-NOT: __riscv_b {{.*$}}
// CHECK-NOT: __riscv_bitmanip {{.*$}}
// CHECK-NOT: __riscv_zihintntl {{.*$}}
// CHECK-NOT: __riscv_zba {{.*$}}
// CHECK-NOT: __riscv_zbb {{.*$}}
// CHECK-NOT: __riscv_zbc {{.*$}}
// CHECK-NOT: __riscv_zbs {{.*$}}
// CHECK-NOT: __riscv_zfh {{.*$}}
// CHECK-NOT: __riscv_v {{.*$}}
// CHECK-NOT: __riscv_vector {{.*$}}
// CHECK-NOT: __riscv_v_intrinsic {{.*$}}
// CHECK-NOT: __riscv_zbkc {{.*$}}
// CHECK-NOT: __riscv_zbkx {{.*$}}
// CHECK-NOT: __riscv_zbkb {{.*$}}
// CHECK-NOT: __riscv_zkne {{.*$}}
// CHECK-NOT: __riscv_zknd {{.*$}}
// CHECK-NOT: __riscv_zknh {{.*$}}
// CHECK-NOT: __riscv_zksh {{.*$}}
// CHECK-NOT: __riscv_zksed {{.*$}}
// CHECK-NOT: __riscv_zkr {{.*$}}
// CHECK-NOT: __riscv_zkt {{.*$}}
// CHECK-NOT: __riscv_zk {{.*$}}
// CHECK-NOT: __riscv_zicbom {{.*$}}
// CHECK-NOT: __riscv_zicboz {{.*$}}
// CHECK-NOT: __riscv_svnapot {{.*$}}
// CHECK-NOT: __riscv_svpbmt {{.*$}}
// CHECK-NOT: __riscv_svinval {{.*$}}
// CHECK-NOT: __riscv_xventanacondops {{.*$}}
// CHECK-NOT: __riscv_zca {{.*$}}
// CHECK-NOT: __riscv_zcb {{.*$}}
// CHECK-NOT: __riscv_zcd {{.*$}}
// CHECK-NOT: __riscv_zcf {{.*$}}
// CHECK-NOT: __riscv_zcmp {{.*$}}
// CHECK-NOT: __riscv_zcmt {{.*$}}
// CHECK-NOT: __riscv_h {{.*$}}
// CHECK-NOT: __riscv_zvbb {{.*$}}
// CHECK-NOT: __riscv_zvbc {{.*$}}
// CHECK-NOT: __riscv_zvkg {{.*$}}
// CHECK-NOT: __riscv_zvkn {{.*$}}
// CHECK-NOT: __riscv_zvknc {{.*$}}
// CHECK-NOT: __riscv_zvkned {{.*$}}
// CHECK-NOT: __riscv_zvkng {{.*$}}
// CHECK-NOT: __riscv_zvknha {{.*$}}
// CHECK-NOT: __riscv_zvknhb {{.*$}}
// CHECK-NOT: __riscv_zvks {{.*$}}
// CHECK-NOT: __riscv_zvksc {{.*$}}
// CHECK-NOT: __riscv_zvksed {{.*$}}
// CHECK-NOT: __riscv_zvksg {{.*$}}
// CHECK-NOT: __riscv_zvksh {{.*$}}
// CHECK-NOT: __riscv_zvkt {{.*$}}
// CHECK-NOT: __riscv_zicond {{.*$}}
// CHECK-NOT: __riscv_smaia {{.*$}}
// CHECK-NOT: __riscv_ssaia {{.*$}}
// CHECK-NOT: __riscv_zfbfmin {{.*$}}
// CHECK-NOT: __riscv_zvfbfmin {{.*$}}
// CHECK-NOT: __riscv_zvfbfwma {{.*$}}
// CHECK-NOT: __riscv_zacas {{.*$}}

// RUN: %clang -target riscv32-unknown-linux-gnu -march=rv32i -x c -E -dM %s \
// RUN: -o - | FileCheck %s
// RUN: %clang -target riscv64-unknown-linux-gnu -march=rv64i -x c -E -dM %s \
// RUN: -o - | FileCheck %s
// CHECK: __riscv_i 2001000{{$}}

// RUN: %clang -target riscv32-unknown-linux-gnu -march=rv32im -x c -E -dM %s \
// RUN: -o - | FileCheck --check-prefix=CHECK-M-EXT %s
// RUN: %clang -target riscv64-unknown-linux-gnu -march=rv64im -x c -E -dM %s \
// RUN: -o - | FileCheck --check-prefix=CHECK-M-EXT %s
// CHECK-M-EXT: __riscv_div 1
// CHECK-M-EXT: __riscv_m 2000000{{$}}
// CHECK-M-EXT: __riscv_mul 1
// CHECK-M-EXT: __riscv_muldiv 1

// RUN: %clang -target riscv32-unknown-linux-gnu -march=rv32ia -x c -E -dM %s \
// RUN: -o - | FileCheck --check-prefix=CHECK-A-EXT %s
// RUN: %clang -target riscv64-unknown-linux-gnu -march=rv64ia -x c -E -dM %s \
// RUN: -o - | FileCheck --check-prefix=CHECK-A-EXT %s
// CHECK-A-EXT: __riscv_a 2001000{{$}}
// CHECK-A-EXT: __riscv_atomic 1

// RUN: %clang -target riscv32-unknown-linux-gnu -march=rv32if -x c -E -dM %s \
// RUN: -o - | FileCheck --check-prefix=CHECK-F-EXT %s
// RUN: %clang -target riscv64-unknown-linux-gnu -march=rv64if -x c -E -dM %s \
// RUN: -o - | FileCheck --check-prefix=CHECK-F-EXT %s
// CHECK-F-EXT: __riscv_f 2002000{{$}}
// CHECK-F-EXT: __riscv_fdiv 1
// CHECK-F-EXT: __riscv_flen 32
// CHECK-F-EXT: __riscv_fsqrt 1

// RUN: %clang -target riscv32-unknown-linux-gnu -march=rv32ifd -x c -E -dM %s \
// RUN: -o - | FileCheck --check-prefix=CHECK-D-EXT %s
// RUN: %clang -target riscv64-unknown-linux-gnu -march=rv64ifd -x c -E -dM %s \
// RUN: -o - | FileCheck --check-prefix=CHECK-D-EXT %s
// CHECK-D-EXT: __riscv_d 2002000{{$}}
// CHECK-D-EXT: __riscv_fdiv 1
// CHECK-D-EXT: __riscv_flen 64
// CHECK-D-EXT: __riscv_fsqrt 1

// RUN: %clang -target riscv32-unknown-linux-gnu -march=rv32ifd -mabi=ilp32 -x c -E -dM %s \
// RUN: -o - | FileCheck --check-prefix=CHECK-SOFT %s
// RUN: %clang -target riscv64-unknown-linux-gnu -march=rv64ifd -mabi=lp64 -x c -E -dM %s \
// RUN: -o - | FileCheck --check-prefix=CHECK-SOFT %s
// CHECK-SOFT: __riscv_float_abi_soft 1
// CHECK-SOFT-NOT: __riscv_float_abi_single
// CHECK-SOFT-NOT: __riscv_float_abi_double

// RUN: %clang -target riscv32-unknown-linux-gnu -march=rv32ifd -mabi=ilp32f -x c -E -dM %s \
// RUN: -o - | FileCheck --check-prefix=CHECK-SINGLE %s
// RUN: %clang -target riscv64-unknown-linux-gnu -march=rv64ifd -mabi=lp64f -x c -E -dM %s \
// RUN: -o - | FileCheck --check-prefix=CHECK-SINGLE %s
// CHECK-SINGLE: __riscv_float_abi_single 1
// CHECK-SINGLE-NOT: __riscv_float_abi_soft
// CHECK-SINGLE-NOT: __riscv_float_abi_double

// RUN: %clang -target riscv32-unknown-linux-gnu -march=rv32ifd -x c -E -dM %s \
// RUN: -o - | FileCheck --check-prefix=CHECK-DOUBLE %s
// RUN: %clang -target riscv64-unknown-linux-gnu -march=rv64ifd -x c -E -dM %s \
// RUN: -o - | FileCheck --check-prefix=CHECK-DOUBLE %s
// CHECK-DOUBLE: __riscv_float_abi_double 1
// CHECK-DOUBLE-NOT: __riscv_float_abi_soft
// CHECK-DOUBLE-NOT: __riscv_float_abi_single

// RUN: %clang -target riscv32-unknown-linux-gnu -march=rv32ic -x c -E -dM %s \
// RUN: -o - | FileCheck --check-prefix=CHECK-C-EXT %s
// RUN: %clang -target riscv64-unknown-linux-gnu -march=rv64ic -x c -E -dM %s \
// RUN: -o - | FileCheck --check-prefix=CHECK-C-EXT %s
// CHECK-C-EXT: __riscv_c 2000000{{$}}
// CHECK-C-EXT: __riscv_compressed 1

// RUN: %clang -target riscv32-unknown-linux-gnu -menable-experimental-extensions \
// RUN: -march=rv32izihintntl0p2 -x c -E -dM %s \
// RUN: -o - | FileCheck --check-prefix=CHECK-ZIHINTNTL-EXT %s
// RUN: %clang -target riscv64-unknown-linux-gnu -menable-experimental-extensions \
// RUN: -march=rv64izihintntl0p2 -x c -E -dM %s \
// RUN: -o - | FileCheck --check-prefix=CHECK-ZIHINTNTL-EXT %s
// CHECK-ZIHINTNTL-EXT: __riscv_zihintntl 2000{{$}}

// RUN: %clang -target riscv32-unknown-linux-gnu \
// RUN: -march=rv32izba1p0 -x c -E -dM %s \
// RUN: -o - | FileCheck --check-prefix=CHECK-ZBA-EXT %s
// RUN: %clang -target riscv32-unknown-linux-gnu \
// RUN: -march=rv32izba -x c -E -dM %s \
// RUN: -o - | FileCheck --check-prefix=CHECK-ZBA-EXT %s
// RUN: %clang -target riscv64-unknown-linux-gnu \
// RUN: -march=rv64izba1p0 -x c -E -dM %s \
// RUN: -o - | FileCheck --check-prefix=CHECK-ZBA-EXT %s
// RUN: %clang -target riscv64-unknown-linux-gnu \
// RUN: -march=rv64izba -x c -E -dM %s \
// RUN: -o - | FileCheck --check-prefix=CHECK-ZBA-EXT %s
// CHECK-ZBA-NOT: __riscv_b
// CHECK-ZBA-EXT: __riscv_zba 1000000{{$}}

// RUN: %clang -target riscv32-unknown-linux-gnu \
// RUN: -march=rv32izbb1p0 -x c -E -dM %s \
// RUN: -o - | FileCheck --check-prefix=CHECK-ZBB-EXT %s
// RUN: %clang -target riscv32-unknown-linux-gnu \
// RUN: -march=rv32izbb -x c -E -dM %s \
// RUN: -o - | FileCheck --check-prefix=CHECK-ZBB-EXT %s
// RUN: %clang -target riscv64-unknown-linux-gnu \
// RUN: -march=rv64izbb1p0 -x c -E -dM %s \
// RUN: -o - | FileCheck --check-prefix=CHECK-ZBB-EXT %s
// RUN: %clang -target riscv64-unknown-linux-gnu \
// RUN: -march=rv64izbb -x c -E -dM %s \
// RUN: -o - | FileCheck --check-prefix=CHECK-ZBB-EXT %s
// CHECK-ZBB-NOT: __riscv_b
// CHECK-ZBB-EXT: __riscv_zbb 1000000{{$}}

// RUN: %clang -target riscv32-unknown-linux-gnu \
// RUN: -march=rv32izbc1p0 -x c -E -dM %s \
// RUN: -o - | FileCheck --check-prefix=CHECK-ZBC-EXT %s
// RUN: %clang -target riscv32-unknown-linux-gnu \
// RUN: -march=rv32izbc -x c -E -dM %s \
// RUN: -o - | FileCheck --check-prefix=CHECK-ZBC-EXT %s
// RUN: %clang -target riscv64-unknown-linux-gnu \
// RUN: -march=rv64izbc1p0 -x c -E -dM %s \
// RUN: -o - | FileCheck --check-prefix=CHECK-ZBC-EXT %s
// RUN: %clang -target riscv64-unknown-linux-gnu \
// RUN: -march=rv64izbc -x c -E -dM %s \
// RUN: -o - | FileCheck --check-prefix=CHECK-ZBC-EXT %s
// CHECK-ZBC-NOT: __riscv_b
// CHECK-ZBC-EXT: __riscv_zbc 1000000{{$}}

// RUN: %clang -target riscv32-unknown-linux-gnu \
// RUN: -march=rv32izbs1p0 -x c -E -dM %s \
// RUN: -o - | FileCheck --check-prefix=CHECK-ZBS-EXT %s
// RUN: %clang -target riscv32-unknown-linux-gnu \
// RUN: -march=rv32izbs -x c -E -dM %s \
// RUN: -o - | FileCheck --check-prefix=CHECK-ZBS-EXT %s
// RUN: %clang -target riscv64-unknown-linux-gnu \
// RUN: -march=rv64izbs1p0 -x c -E -dM %s \
// RUN: -o - | FileCheck --check-prefix=CHECK-ZBS-EXT %s
// RUN: %clang -target riscv64-unknown-linux-gnu \
// RUN: -march=rv64izbs -x c -E -dM %s \
// RUN: -o - | FileCheck --check-prefix=CHECK-ZBS-EXT %s
// CHECK-ZBS-NOT: __riscv_b
// CHECK-ZBS-EXT: __riscv_zbs 1000000{{$}}

// RUN: %clang -target riscv32-unknown-linux-gnu \
// RUN: -march=rv32iv1p0 -x c -E -dM %s \
// RUN: -o - | FileCheck --check-prefix=CHECK-V-EXT %s
// RUN: %clang -target riscv64-unknown-linux-gnu \
// RUN: -march=rv64iv1p0 -x c -E -dM %s \
// RUN: -o - | FileCheck --check-prefix=CHECK-V-EXT %s
// CHECK-V-EXT: __riscv_v 1000000{{$}}
// CHECK-V-EXT: __riscv_vector 1

// RUN: %clang -target riscv32-unknown-linux-gnu \
// RUN: -march=rv32izfhmin1p0 -x c -E -dM %s \
// RUN: -o - | FileCheck --check-prefix=CHECK-ZFHMIN-EXT %s
// RUN: %clang -target riscv64-unknown-linux-gnu \
// RUN: -march=rv64izfhmin1p0 -x c -E -dM %s \
// RUN: -o - | FileCheck --check-prefix=CHECK-ZFHMIN-EXT %s
// CHECK-ZFHMIN-EXT: __riscv_f 2002000{{$}}
// CHECK-ZFHMIN-EXT: __riscv_zfhmin 1000000{{$}}

// RUN: %clang -target riscv32-unknown-linux-gnu \
// RUN: -march=rv32izfh1p0 -x c -E -dM %s \
// RUN: -o - | FileCheck --check-prefix=CHECK-ZFH-EXT %s
// RUN: %clang -target riscv64-unknown-linux-gnu \
// RUN: -march=rv64izfh1p0 -x c -E -dM %s \
// RUN: -o - | FileCheck --check-prefix=CHECK-ZFH-EXT %s
// CHECK-ZFH-EXT: __riscv_f 2002000{{$}}
// CHECK-ZFH-EXT: __riscv_zfh 1000000{{$}}

// RUN: %clang -target riscv32-unknown-linux-gnu \
// RUN: -march=rv64iv1p0 -x c -E -dM %s -o - \
// RUN: | FileCheck --check-prefix=CHECK-V-MINVLEN %s
// CHECK-V-MINVLEN: __riscv_v_elen 64
// CHECK-V-MINVLEN: __riscv_v_elen_fp 64
// CHECK-V-MINVLEN: __riscv_v_min_vlen 128

// RUN: %clang -target riscv32-unknown-linux-gnu \
// RUN: -march=rv64iv1p0_zvl256b1p0 -x c -E -dM %s -o - \
// RUN: | FileCheck --check-prefix=CHECK-ZVL256b %s
// CHECK-ZVL256b: __riscv_v_min_vlen 256

// RUN: %clang -target riscv32-unknown-linux-gnu \
// RUN: -march=rv64iv1p0_zvl512b1p0 -x c -E -dM %s -o - \
// RUN: | FileCheck --check-prefix=CHECK-ZVL512b %s
// CHECK-ZVL512b: __riscv_v_min_vlen 512

// RUN: %clang -target riscv32-unknown-linux-gnu \
// RUN: -march=rv64iv1p0_zvl1024b1p0 -x c -E -dM %s -o - \
// RUN: | FileCheck --check-prefix=CHECK-ZVL1024b %s
// CHECK-ZVL1024b: __riscv_v_min_vlen 1024

// RUN: %clang -target riscv32-unknown-linux-gnu \
// RUN: -march=rv64iv1p0_zvl2048b1p0 -x c -E -dM %s -o - \
// RUN: | FileCheck --check-prefix=CHECK-ZVL2048b %s
// CHECK-ZVL2048b: __riscv_v_min_vlen 2048

// RUN: %clang -target riscv32-unknown-linux-gnu \
// RUN: -march=rv64iv1p0_zvl4096b1p0 -x c -E -dM %s -o - \
// RUN: | FileCheck --check-prefix=CHECK-ZVL4096b %s
// CHECK-ZVL4096b: __riscv_v_min_vlen 4096

// RUN: %clang -target riscv32-unknown-linux-gnu \
// RUN: -march=rv64iv1p0_zvl8192b1p0 -x c -E -dM %s -o - \
// RUN: | FileCheck --check-prefix=CHECK-ZVL8192b %s
// CHECK-ZVL8192b: __riscv_v_min_vlen 8192

// RUN: %clang -target riscv32-unknown-linux-gnu \
// RUN: -march=rv64iv1p0_zvl16384b1p0 -x c -E -dM %s -o - \
// RUN: | FileCheck --check-prefix=CHECK-ZVL16384b %s
// CHECK-ZVL16384b: __riscv_v_min_vlen 16384

// RUN: %clang -target riscv32-unknown-linux-gnu \
// RUN: -march=rv64iv1p0_zvl32768b1p0 -x c -E -dM %s -o - \
// RUN: | FileCheck --check-prefix=CHECK-ZVL32768b %s
// CHECK-ZVL32768b: __riscv_v_min_vlen 32768

// RUN: %clang -target riscv32-unknown-linux-gnu \
// RUN: -march=rv64iv1p0_zvl65536b1p0 -x c -E -dM %s -o - \
// RUN: | FileCheck --check-prefix=CHECK-ZVL65536b %s
// CHECK-ZVL65536b: __riscv_v_min_vlen 65536

// RUN: %clang -target riscv64-unknown-linux-gnu \
// RUN: -march=rv64ifdzve64d1p0 -x c -E -dM %s -o - \
// RUN: | FileCheck --check-prefix=CHECK-ZVE64D-EXT %s
// CHECK-ZVE64D-EXT: __riscv_v_elen 64
// CHECK-ZVE64D-EXT: __riscv_v_elen_fp 64
// CHECK-ZVE64D-EXT: __riscv_v_intrinsic 11000{{$}}
// CHECK-ZVE64D-EXT: __riscv_v_min_vlen 64
// CHECK-ZVE64D-EXT: __riscv_vector 1
// CHECK-ZVE64D-EXT: __riscv_zve32f 1000000{{$}}
// CHECK-ZVE64D-EXT: __riscv_zve32x 1000000{{$}}
// CHECK-ZVE64D-EXT: __riscv_zve64d 1000000{{$}}
// CHECK-ZVE64D-EXT: __riscv_zve64f 1000000{{$}}
// CHECK-ZVE64D-EXT: __riscv_zve64x 1000000{{$}}

// RUN: %clang -target riscv64-unknown-linux-gnu \
// RUN: -march=rv64ifzve64f1p0 -x c -E -dM %s -o - \
// RUN: | FileCheck --check-prefix=CHECK-ZVE64F-EXT %s
// CHECK-ZVE64F-EXT: __riscv_v_elen 64
// CHECK-ZVE64F-EXT: __riscv_v_elen_fp 32
// CHECK-ZVE64F-EXT: __riscv_v_intrinsic 11000{{$}}
// CHECK-ZVE64F-EXT: __riscv_v_min_vlen 64
// CHECK-ZVE64F-EXT: __riscv_vector 1
// CHECK-ZVE64F-EXT: __riscv_zve32f 1000000{{$}}
// CHECK-ZVE64F-EXT: __riscv_zve32x 1000000{{$}}
// CHECK-ZVE64F-EXT: __riscv_zve64f 1000000{{$}}
// CHECK-ZVE64F-EXT: __riscv_zve64x 1000000{{$}}

// RUN: %clang -target riscv64-unknown-linux-gnu \
// RUN: -march=rv64izve64x1p0 -x c -E -dM %s -o - \
// RUN: | FileCheck --check-prefix=CHECK-ZVE64X-EXT %s
// CHECK-ZVE64X-EXT: __riscv_v_elen 64
// CHECK-ZVE64X-EXT: __riscv_v_elen_fp 0
// CHECK-ZVE64X-EXT: __riscv_v_intrinsic 11000{{$}}
// CHECK-ZVE64X-EXT: __riscv_v_min_vlen 64
// CHECK-ZVE64X-EXT: __riscv_vector 1
// CHECK-ZVE64X-EXT: __riscv_zve32x 1000000{{$}}
// CHECK-ZVE64X-EXT: __riscv_zve64x 1000000{{$}}

// RUN: %clang -target riscv64-unknown-linux-gnu \
// RUN: -march=rv64ifzve32f1p0 -x c -E -dM %s -o - \
// RUN: | FileCheck --check-prefix=CHECK-ZVE32F-EXT %s
// CHECK-ZVE32F-EXT: __riscv_v_elen 32
// CHECK-ZVE32F-EXT: __riscv_v_elen_fp 32
// CHECK-ZVE32F-EXT: __riscv_v_intrinsic 11000{{$}}
// CHECK-ZVE32F-EXT: __riscv_v_min_vlen 32
// CHECK-ZVE32F-EXT: __riscv_vector 1
// CHECK-ZVE32F-EXT: __riscv_zve32f 1000000{{$}}
// CHECK-ZVE32F-EXT: __riscv_zve32x 1000000{{$}}

// RUN: %clang -target riscv64-unknown-linux-gnu \
// RUN: -march=rv64izve32x1p0 -x c -E -dM %s -o - \
// RUN: | FileCheck --check-prefix=CHECK-ZVE32X-EXT %s
// CHECK-ZVE32X-EXT: __riscv_v_elen 32
// CHECK-ZVE32X-EXT: __riscv_v_elen_fp 0
// CHECK-ZVE32X-EXT: __riscv_v_intrinsic 11000{{$}}
// CHECK-ZVE32X-EXT: __riscv_v_min_vlen 32
// CHECK-ZVE32X-EXT: __riscv_vector 1
// CHECK-ZVE32X-EXT: __riscv_zve32x 1000000{{$}}

// RUN: %clang -target riscv64-unknown-linux-gnu \
// RUN: -march=rv64izbkc1p0 -x c -E -dM %s -o - \
// RUN: | FileCheck --check-prefix=CHECK-ZBKC-EXT %s
// CHECK-ZBKC-EXT: __riscv_zbkc

// RUN: %clang -target riscv64-unknown-linux-gnu \
// RUN: -march=rv64izbkx1p0 -x c -E -dM %s -o - \
// RUN: | FileCheck --check-prefix=CHECK-ZBKX-EXT %s
// CHECK-ZBKX-EXT: __riscv_zbkx

// RUN: %clang -target riscv64-unknown-linux-gnu \
// RUN: -march=rv64izbkb1p0 -x c -E -dM %s -o - \
// RUN: | FileCheck --check-prefix=CHECK-ZBKB-EXT %s
// CHECK-ZBKB-EXT: __riscv_zbkb

// RUN: %clang -target riscv64-unknown-linux-gnu \
// RUN: -march=rv64izknd1p0 -x c -E -dM %s -o - \
// RUN: | FileCheck --check-prefix=CHECK-ZKND-EXT %s
// CHECK-ZKND-EXT: __riscv_zknd

// RUN: %clang -target riscv64-unknown-linux-gnu \
// RUN: -march=rv64izkne1p0 -x c -E -dM %s -o - \
// RUN: | FileCheck --check-prefix=CHECK-ZKNE-EXT %s
// CHECK-ZKNE-EXT: __riscv_zkne

// RUN: %clang -target riscv64-unknown-linux-gnu \
// RUN: -march=rv64izknh1p0 -x c -E -dM %s -o - \
// RUN: | FileCheck --check-prefix=CHECK-ZKNH-EXT %s
// CHECK-ZKNH-EXT: __riscv_zknh

// RUN: %clang -target riscv64-unknown-linux-gnu \
// RUN: -march=rv64izksh1p0 -x c -E -dM %s -o - \
// RUN: | FileCheck --check-prefix=CHECK-ZKSH-EXT %s
// CHECK-ZKSH-EXT: __riscv_zksh

// RUN: %clang -target riscv64-unknown-linux-gnu \
// RUN: -march=rv64izksed1p0 -x c -E -dM %s -o - \
// RUN: | FileCheck --check-prefix=CHECK-ZKSED-EXT %s
// CHECK-ZKSED-EXT: __riscv_zksed

// RUN: %clang -target riscv64-unknown-linux-gnu \
// RUN: -march=rv64izkr1p0 -x c -E -dM %s -o - \
// RUN: | FileCheck --check-prefix=CHECK-ZKR-EXT %s
// CHECK-ZKR-EXT: __riscv_zkr

// RUN: %clang -target riscv64-unknown-linux-gnu \
// RUN: -march=rv64izkt1p0 -x c -E -dM %s -o - \
// RUN: | FileCheck --check-prefix=CHECK-ZKT-EXT %s
// CHECK-ZKT-EXT: __riscv_zkt

// RUN: %clang -target riscv64-unknown-linux-gnu \
// RUN: -march=rv64izk1p0 -x c -E -dM %s -o - \
// RUN: | FileCheck --check-prefix=CHECK-ZK-EXT %s
// CHECK-ZK-EXT: __riscv_zk

// RUN: %clang -target riscv32-unknown-linux-gnu \
// RUN: -march=rv32i_zkn_zkt_zkr -x c -E -dM %s -o - \
// RUN: | FileCheck --check-prefix=CHECK-COMBINE-INTO-ZK %s
// RUN: %clang -target riscv64-unknown-linux-gnu \
// RUN: -march=rv64i_zkn_zkt_zkr -x c -E -dM %s -o - \
// RUN: | FileCheck --check-prefix=CHECK-COMBINE-INTO-ZK %s
// CHECK-COMBINE-INTO-ZK: __riscv_zk 1

// RUN: %clang -target riscv32-unknown-linux-gnu \
// RUN: -march=rv32i_zbkb_zbkc_zbkx_zkne_zknd_zknh -x c -E -dM %s -o - \
// RUN: | FileCheck --check-prefix=CHECK-COMBINE-INTO-ZKN %s
// RUN: %clang -target riscv64-unknown-linux-gnu \
// RUN: -march=rv64i_zbkb_zbkc_zbkx_zkne_zknd_zknh -x c -E -dM %s -o - \
// RUN: | FileCheck --check-prefix=CHECK-COMBINE-INTO-ZKN %s
// CHECK-COMBINE-INTO-ZKN: __riscv_zkn 1

// RUN: %clang -target riscv32-unknown-linux-gnu \
// RUN: -march=rv32i_zbkb_zbkc_zbkx_zksed_zksh -x c -E -dM %s -o - \
// RUN: | FileCheck --check-prefix=CHECK-COMBINE-INTO-ZKS %s
// RUN: %clang -target riscv64-unknown-linux-gnu \
// RUN: -march=rv64i_zbkb_zbkc_zbkx_zksed_zksh -x c -E -dM %s -o - \
// RUN: | FileCheck --check-prefix=CHECK-COMBINE-INTO-ZKS %s
// CHECK-COMBINE-INTO-ZKS: __riscv_zks 1

// RUN: %clang -target riscv32 -march=rv32izicbom -x c -E -dM %s \
// RUN: -o - | FileCheck --check-prefix=CHECK-ZICBOM-EXT %s
// RUN: %clang -target riscv64 -march=rv64izicbom -x c -E -dM %s \
// RUN: -o - | FileCheck --check-prefix=CHECK-ZICBOM-EXT %s
// CHECK-ZICBOM-EXT: __riscv_zicbom 1000000{{$}}

// RUN: %clang -target riscv32 -march=rv32izicboz -x c -E -dM %s \
// RUN: -o - | FileCheck --check-prefix=CHECK-ZICBOZ-EXT %s
// RUN: %clang -target riscv64 -march=rv64izicboz -x c -E -dM %s \
// RUN: -o - | FileCheck --check-prefix=CHECK-ZICBOZ-EXT %s
// CHECK-ZICBOZ-EXT: __riscv_zicboz 1000000{{$}}

// RUN: %clang -target riscv32 -march=rv32izicbop -x c -E -dM %s \
// RUN: -o - | FileCheck --check-prefix=CHECK-ZICBOP-EXT %s
// RUN: %clang -target riscv64 -march=rv64izicbop -x c -E -dM %s \
// RUN: -o - | FileCheck --check-prefix=CHECK-ZICBOP-EXT %s
// CHECK-ZICBOP-EXT: __riscv_zicbop 1000000{{$}}

// RUN: %clang -target riscv32-unknown-linux-gnu \
// RUN: -march=rv32izawrs -x c -E -dM %s \
// RUN: -o - | FileCheck --check-prefix=CHECK-ZAWRS-EXT %s
// RUN: %clang -target riscv64-unknown-linux-gnu \
// RUN: -march=rv64izawrs -x c -E -dM %s \
// RUN: -o - | FileCheck --check-prefix=CHECK-ZAWRS-EXT %s
// CHECK-ZAWRS-EXT: __riscv_zawrs 1000000{{$}}

// RUN: %clang -target riscv32-unknown-linux-gnu -menable-experimental-extensions \
// RUN: -march=rv32iztso0p1 -x c -E -dM %s \
// RUN: -o - | FileCheck --check-prefix=CHECK-ZTSO-EXT %s
// RUN: %clang -target riscv64-unknown-linux-gnu -menable-experimental-extensions \
// RUN: -march=rv64iztso0p1 -x c -E -dM %s \
// RUN: -o - | FileCheck --check-prefix=CHECK-ZTSO-EXT %s
// CHECK-ZTSO-EXT: __riscv_ztso 1000{{$}}

// RUN: %clang -target riscv32 -march=rv32isvnapot -x c -E -dM %s \
// RUN: -o - | FileCheck --check-prefix=CHECK-SVNAPOT-EXT %s
// RUN: %clang -target riscv64 -march=rv64isvnapot -x c -E -dM %s \
// RUN: -o - | FileCheck --check-prefix=CHECK-SVNAPOT-EXT %s
// CHECK-SVNAPOT-EXT: __riscv_svnapot 1000000{{$}}

// RUN: %clang -target riscv32 -march=rv32isvpbmt -x c -E -dM %s \
// RUN: -o - | FileCheck --check-prefix=CHECK-SVPBMT-EXT %s
// RUN: %clang -target riscv64 -march=rv64isvpbmt -x c -E -dM %s \
// RUN: -o - | FileCheck --check-prefix=CHECK-SVPBMT-EXT %s
// CHECK-SVPBMT-EXT: __riscv_svpbmt 1000000{{$}}

// RUN: %clang -target riscv32 -march=rv32isvinval -x c -E -dM %s \
// RUN: -o - | FileCheck --check-prefix=CHECK-SVINVAL-EXT %s
// RUN: %clang -target riscv64 -march=rv64isvinval -x c -E -dM %s \
// RUN: -o - | FileCheck --check-prefix=CHECK-SVINVAL-EXT %s
// CHECK-SVINVAL-EXT: __riscv_svinval 1000000{{$}}

// RUN: %clang -target riscv32 -march=rv32ih -x c -E -dM %s \
// RUN: -o - | FileCheck --check-prefix=CHECK-H-EXT %s
// RUN: %clang -target riscv64 -march=rv64ih -x c -E -dM %s \
// RUN: -o - | FileCheck --check-prefix=CHECK-H-EXT %s
// CHECK-H-EXT: __riscv_h 1000000{{$}}

// RUN: %clang -target riscv64 -march=rv64ixventanacondops -x c -E -dM %s \
// RUN: -o - | FileCheck --check-prefix=CHECK-XVENTANACONDOPS-EXT %s
// CHECK-XVENTANACONDOPS-EXT: __riscv_xventanacondops 1000000{{$}}

// RUN: %clang -target riscv64 -march=rv64ixtheadvdot -x c -E -dM %s \
// RUN: -o - | FileCheck --check-prefix=CHECK-XTHEADVDOT-EXT %s
// CHECK-XTHEADVDOT-EXT: __riscv_xtheadvdot 1000000{{$}}

// RUN: %clang -target riscv32 -march=rv32izca1p0 -menable-experimental-extensions \
// RUN: -x c -E -dM %s -o - | FileCheck --check-prefix=CHECK-ZCA-EXT %s
// RUN: %clang -target riscv64 -march=rv64izca1p0 -menable-experimental-extensions \
// RUN: -x c -E -dM %s -o - | FileCheck --check-prefix=CHECK-ZCA-EXT %s
// CHECK-ZCA-EXT: __riscv_zca 1000000{{$}}

// RUN: %clang -target riscv32 -march=rv32izcb1p0 -menable-experimental-extensions \
// RUN: -x c -E -dM %s -o - | FileCheck --check-prefix=CHECK-ZCB-EXT %s
// RUN: %clang -target riscv64 -march=rv64izcb1p0 -menable-experimental-extensions \
// RUN: -x c -E -dM %s -o - | FileCheck --check-prefix=CHECK-ZCB-EXT %s
// CHECK-ZCB-EXT: __riscv_zca 1000000{{$}}
// CHECK-ZCB-EXT: __riscv_zcb 1000000{{$}}

// RUN: %clang -target riscv32 -march=rv32izcd1p0 -menable-experimental-extensions \
// RUN: -x c -E -dM %s -o - | FileCheck --check-prefix=CHECK-ZCD-EXT %s
// RUN: %clang -target riscv64 -march=rv64izcd1p0 -menable-experimental-extensions \
// RUN: -x c -E -dM %s -o - | FileCheck --check-prefix=CHECK-ZCD-EXT %s
// CHECK-ZCD-EXT: __riscv_zcd 1000000{{$}}

// RUN: %clang -target riscv32 -march=rv32izcf1p0 -menable-experimental-extensions \
// RUN: -x c -E -dM %s -o - | FileCheck --check-prefix=CHECK-ZCF-EXT %s
// CHECK-ZCF-EXT: __riscv_zcf 1000000{{$}}

// RUN: %clang -target riscv32 -march=rv32izcmp1p0 -menable-experimental-extensions \
// RUN: -x c -E -dM %s -o - | FileCheck --check-prefix=CHECK-ZCMP-EXT %s
// RUN: %clang -target riscv64 -march=rv64izcmp1p0 -menable-experimental-extensions \
// RUN: -x c -E -dM %s -o - | FileCheck --check-prefix=CHECK-ZCMP-EXT %s
// CHECK-ZCMP-EXT: __riscv_zca 1000000{{$}}
// CHECK-ZCMP-EXT: __riscv_zcmp 1000000{{$}}

// RUN: %clang -target riscv32 -march=rv32izcmt1p0 -menable-experimental-extensions \
// RUN: -x c -E -dM %s -o - | FileCheck --check-prefix=CHECK-ZCMT-EXT %s
// RUN: %clang -target riscv64 -march=rv64izcmt1p0 -menable-experimental-extensions \
// RUN: -x c -E -dM %s -o - | FileCheck --check-prefix=CHECK-ZCMT-EXT %s
// CHECK-ZCMT-EXT: __riscv_zca 1000000{{$}}
// CHECK-ZCMT-EXT: __riscv_zcmt 1000000{{$}}

// RUN: %clang -target riscv32-unknown-linux-gnu -march=rv32izicsr2p0 -x c -E -dM %s \
// RUN: -o - | FileCheck --check-prefix=CHECK-ZICSR-EXT %s
// RUN: %clang -target riscv64-unknown-linux-gnu -march=rv64izicsr2p0 -x c -E -dM %s \
// RUN: -o - | FileCheck --check-prefix=CHECK-ZICSR-EXT %s
// CHECK-ZICSR-EXT: __riscv_zicsr 2000000{{$}}

// RUN: %clang -target riscv32-unknown-linux-gnu -march=rv32izifencei2p0 -x c -E -dM %s \
// RUN: -o - | FileCheck --check-prefix=CHECK-ZIFENCEI-EXT %s
// RUN: %clang -target riscv64-unknown-linux-gnu -march=rv64izifencei2p0 -x c -E -dM %s \
// RUN: -o - | FileCheck --check-prefix=CHECK-ZIFENCEI-EXT %s
// CHECK-ZIFENCEI-EXT: __riscv_zifencei 2000000{{$}}

// RUN: %clang -target riscv32-unknown-linux-gnu -menable-experimental-extensions \
// RUN: -march=rv32izfa0p2 -x c -E -dM %s \
// RUN: -o - | FileCheck --check-prefix=CHECK-ZFA-EXT %s
// RUN: %clang -target riscv64-unknown-linux-gnu -menable-experimental-extensions \
// RUN: -march=rv64izfa0p2 -x c -E -dM %s \
// RUN: -o - | FileCheck --check-prefix=CHECK-ZFA-EXT %s
// CHECK-ZFA-EXT: __riscv_zfa 2000{{$}}

// RUN: %clang -target riscv32 -menable-experimental-extensions \
<<<<<<< HEAD
// RUN: -march=rv32i_zve64x_zvbb0p9 -x c -E -dM %s \
// RUN: -o - | FileCheck --check-prefix=CHECK-ZVBB-EXT %s
// RUN: %clang -target riscv64 -menable-experimental-extensions \
// RUN: -march=rv64i_zve64x_zvbb0p9 -x c -E -dM %s \
// RUN: -o - | FileCheck --check-prefix=CHECK-ZVBB-EXT %s
// CHECK-ZVBB-EXT: __riscv_zvbb  9000{{$}}

// RUN: %clang -target riscv32 -menable-experimental-extensions \
// RUN: -march=rv32i_zve64x_zvbc0p9 -x c -E -dM %s \
// RUN: -o - | FileCheck --check-prefix=CHECK-ZVBC-EXT %s
// RUN: %clang -target riscv64 -menable-experimental-extensions \
// RUN: -march=rv64i_zve64x_zvbc0p9 -x c -E -dM %s \
// RUN: -o - | FileCheck --check-prefix=CHECK-ZVBC-EXT %s
// CHECK-ZVBC-EXT: __riscv_zvbc  9000{{$}}

// RUN: %clang -target riscv32 -menable-experimental-extensions \
// RUN: -march=rv32i_zve32x_zvkg0p9 -x c -E -dM %s \
// RUN: -o - | FileCheck --check-prefix=CHECK-ZVKG-EXT %s
// RUN: %clang -target riscv64 -menable-experimental-extensions \
// RUN: -march=rv64i_zve32x_zvkg0p9 -x c -E -dM %s \
// RUN: -o - | FileCheck --check-prefix=CHECK-ZVKG-EXT %s
// CHECK-ZVKG-EXT: __riscv_zvkg  9000{{$}}

// RUN: %clang -target riscv32 -menable-experimental-extensions \
// RUN: -march=rv32i_zve64x_zvkn0p9 -x c -E -dM %s \
// RUN: -o - | FileCheck --check-prefix=CHECK-ZVKN-EXT %s
// RUN: %clang -target riscv64 -menable-experimental-extensions \
// RUN: -march=rv64i_zve64x_zvkn0p9 -x c -E -dM %s \
// RUN: -o - | FileCheck --check-prefix=CHECK-ZVKN-EXT %s
// CHECK-ZVKN-EXT: __riscv_zvkn 9000{{$}}

// RUN: %clang -target riscv32 -menable-experimental-extensions \
// RUN: -march=rv32i_zve64x_zvknc0p9 -x c -E -dM %s \
// RUN: -o - | FileCheck --check-prefix=CHECK-ZVKNC-EXT %s
// RUN: %clang -target riscv64 -menable-experimental-extensions \
// RUN: -march=rv64i_zve64x_zvknc0p9 -x c -E -dM %s \
// RUN: -o - | FileCheck --check-prefix=CHECK-ZVKNC-EXT %s
// CHECK-ZVKNC-EXT: __riscv_zvknc 9000{{$}}

// RUN: %clang -target riscv32 -menable-experimental-extensions \
// RUN: -march=rv32i_zve64x_zvkng0p9 -x c -E -dM %s \
// RUN: -o - | FileCheck --check-prefix=CHECK-ZVKNG-EXT %s
// RUN: %clang -target riscv64 -menable-experimental-extensions \
// RUN: -march=rv64i_zve64x_zvkng0p9 -x c -E -dM %s \
// RUN: -o - | FileCheck --check-prefix=CHECK-ZVKNG-EXT %s
// CHECK-ZVKNG-EXT: __riscv_zvkng 9000{{$}}

// RUN: %clang -target riscv32 -menable-experimental-extensions \
// RUN: -march=rv32i_zve32x_zvknha0p9 -x c -E -dM %s \
// RUN: -o - | FileCheck --check-prefix=CHECK-ZVKNHA-EXT %s
// RUN: %clang -target riscv64 -menable-experimental-extensions \
// RUN: -march=rv64i_zve32x_zvknha0p9 -x c -E -dM %s \
// RUN: -o - | FileCheck --check-prefix=CHECK-ZVKNHA-EXT %s
// CHECK-ZVKNHA-EXT: __riscv_zvknha 9000{{$}}

// RUN: %clang -target riscv32 -menable-experimental-extensions \
// RUN: -march=rv32i_zve64x_zvknhb0p9 -x c -E -dM %s \
// RUN: -o - | FileCheck --check-prefix=CHECK-ZVKNHB-EXT %s
// RUN: %clang -target riscv64 -menable-experimental-extensions \
// RUN: -march=rv64i_zve64x_zvknhb0p9 -x c -E -dM %s \
// RUN: -o - | FileCheck --check-prefix=CHECK-ZVKNHB-EXT %s
// CHECK-ZVKNHB-EXT: __riscv_zvknhb  9000{{$}}

// RUN: %clang -target riscv32 -menable-experimental-extensions \
// RUN: -march=rv32i_zve32x_zvkned0p9 -x c -E -dM %s \
// RUN: -o - | FileCheck --check-prefix=CHECK-ZVKNED-EXT %s
// RUN: %clang -target riscv64 -menable-experimental-extensions \
// RUN: -march=rv64i_zve32x_zvkned0p9 -x c -E -dM %s \
// RUN: -o - | FileCheck --check-prefix=CHECK-ZVKNED-EXT %s
// CHECK-ZVKNED-EXT: __riscv_zvkned 9000{{$}}

// RUN: %clang -target riscv32 -menable-experimental-extensions \
// RUN: -march=rv32i_zve64x_zvks0p9 -x c -E -dM %s \
// RUN: -o - | FileCheck --check-prefix=CHECK-ZVKS-EXT %s
// RUN: %clang -target riscv64 -menable-experimental-extensions \
// RUN: -march=rv64i_zve64x_zvks0p9 -x c -E -dM %s \
// RUN: -o - | FileCheck --check-prefix=CHECK-ZVKS-EXT %s
// CHECK-ZVKS-EXT: __riscv_zvks 9000{{$}}

// RUN: %clang -target riscv32 -menable-experimental-extensions \
// RUN: -march=rv32i_zve64x_zvksc0p9 -x c -E -dM %s \
// RUN: -o - | FileCheck --check-prefix=CHECK-ZVKSC-EXT %s
// RUN: %clang -target riscv64 -menable-experimental-extensions \
// RUN: -march=rv64i_zve64x_zvksc0p9 -x c -E -dM %s \
// RUN: -o - | FileCheck --check-prefix=CHECK-ZVKSC-EXT %s
// CHECK-ZVKSC-EXT: __riscv_zvksc 9000{{$}}

// RUN: %clang -target riscv32 -menable-experimental-extensions \
// RUN: -march=rv32i_zve32x_zvksed0p9 -x c -E -dM %s \
// RUN: -o - | FileCheck --check-prefix=CHECK-ZVKSED-EXT %s
// RUN: %clang -target riscv64 -menable-experimental-extensions \
// RUN: -march=rv64i_zve32x_zvksed0p9 -x c -E -dM %s \
// RUN: -o - | FileCheck --check-prefix=CHECK-ZVKSED-EXT %s
// CHECK-ZVKSED-EXT: __riscv_zvksed  9000{{$}}

// RUN: %clang -target riscv32 -menable-experimental-extensions \
// RUN: -march=rv32i_zve64x_zvksg0p9 -x c -E -dM %s \
// RUN: -o - | FileCheck --check-prefix=CHECK-ZVKSG-EXT %s
// RUN: %clang -target riscv64 -menable-experimental-extensions \
// RUN: -march=rv64i_zve64x_zvksg0p9 -x c -E -dM %s \
// RUN: -o - | FileCheck --check-prefix=CHECK-ZVKSG-EXT %s
// CHECK-ZVKSG-EXT: __riscv_zvksg 9000{{$}}

// RUN: %clang -target riscv32 -menable-experimental-extensions \
// RUN: -march=rv32i_zve32x_zvksh0p9 -x c -E -dM %s \
// RUN: -o - | FileCheck --check-prefix=CHECK-ZVKSH-EXT %s
// RUN: %clang -target riscv64 -menable-experimental-extensions \
// RUN: -march=rv64i_zve32x_zvksh0p9 -x c -E -dM %s \
// RUN: -o - | FileCheck --check-prefix=CHECK-ZVKSH-EXT %s
// CHECK-ZVKSH-EXT: __riscv_zvksh  9000{{$}}

// RUN: %clang -target riscv32 -menable-experimental-extensions \
// RUN: -march=rv32i_zve32x_zvkt0p9 -x c -E -dM %s \
// RUN: -o - | FileCheck --check-prefix=CHECK-ZVKT-EXT %s
// RUN: %clang -target riscv64 -menable-experimental-extensions \
// RUN: -march=rv64i_zve32x_zvkt0p9 -x c -E -dM %s \
// RUN: -o - | FileCheck --check-prefix=CHECK-ZVKT-EXT %s
// CHECK-ZVKT-EXT: __riscv_zvkt 9000{{$}}
=======
// RUN: -march=rv32i_zve64x_zvbb1p0 -x c -E -dM %s \
// RUN: -o - | FileCheck --check-prefix=CHECK-ZVBB-EXT %s
// RUN: %clang -target riscv64 -menable-experimental-extensions \
// RUN: -march=rv64i_zve64x_zvbb1p0 -x c -E -dM %s \
// RUN: -o - | FileCheck --check-prefix=CHECK-ZVBB-EXT %s
// CHECK-ZVBB-EXT: __riscv_zvbb  1000000{{$}}

// RUN: %clang -target riscv32 -menable-experimental-extensions \
// RUN: -march=rv32i_zve64x_zvbc1p0 -x c -E -dM %s \
// RUN: -o - | FileCheck --check-prefix=CHECK-ZVBC-EXT %s
// RUN: %clang -target riscv64 -menable-experimental-extensions \
// RUN: -march=rv64i_zve64x_zvbc1p0 -x c -E -dM %s \
// RUN: -o - | FileCheck --check-prefix=CHECK-ZVBC-EXT %s
// CHECK-ZVBC-EXT: __riscv_zvbc  1000000{{$}}

// RUN: %clang -target riscv32 -menable-experimental-extensions \
// RUN: -march=rv32i_zve32x_zvkg1p0 -x c -E -dM %s \
// RUN: -o - | FileCheck --check-prefix=CHECK-ZVKG-EXT %s
// RUN: %clang -target riscv64 -menable-experimental-extensions \
// RUN: -march=rv64i_zve32x_zvkg1p0 -x c -E -dM %s \
// RUN: -o - | FileCheck --check-prefix=CHECK-ZVKG-EXT %s
// CHECK-ZVKG-EXT: __riscv_zvkg  1000000{{$}}

// RUN: %clang -target riscv32 -menable-experimental-extensions \
// RUN: -march=rv32i_zve64x_zvkn1p0 -x c -E -dM %s \
// RUN: -o - | FileCheck --check-prefix=CHECK-ZVKN-EXT %s
// RUN: %clang -target riscv64 -menable-experimental-extensions \
// RUN: -march=rv64i_zve64x_zvkn1p0 -x c -E -dM %s \
// RUN: -o - | FileCheck --check-prefix=CHECK-ZVKN-EXT %s
// CHECK-ZVKN-EXT: __riscv_zvkn 1000000{{$}}

// RUN: %clang -target riscv32 -menable-experimental-extensions \
// RUN: -march=rv32i_zve64x_zvknc1p0 -x c -E -dM %s \
// RUN: -o - | FileCheck --check-prefix=CHECK-ZVKNC-EXT %s
// RUN: %clang -target riscv64 -menable-experimental-extensions \
// RUN: -march=rv64i_zve64x_zvknc1p0 -x c -E -dM %s \
// RUN: -o - | FileCheck --check-prefix=CHECK-ZVKNC-EXT %s
// CHECK-ZVKNC-EXT: __riscv_zvknc 1000000{{$}}

// RUN: %clang -target riscv32 -menable-experimental-extensions \
// RUN: -march=rv32i_zve64x_zvkng1p0 -x c -E -dM %s \
// RUN: -o - | FileCheck --check-prefix=CHECK-ZVKNG-EXT %s
// RUN: %clang -target riscv64 -menable-experimental-extensions \
// RUN: -march=rv64i_zve64x_zvkng1p0 -x c -E -dM %s \
// RUN: -o - | FileCheck --check-prefix=CHECK-ZVKNG-EXT %s
// CHECK-ZVKNG-EXT: __riscv_zvkng 1000000{{$}}

// RUN: %clang -target riscv32 -menable-experimental-extensions \
// RUN: -march=rv32i_zve32x_zvknha1p0 -x c -E -dM %s \
// RUN: -o - | FileCheck --check-prefix=CHECK-ZVKNHA-EXT %s
// RUN: %clang -target riscv64 -menable-experimental-extensions \
// RUN: -march=rv64i_zve32x_zvknha1p0 -x c -E -dM %s \
// RUN: -o - | FileCheck --check-prefix=CHECK-ZVKNHA-EXT %s
// CHECK-ZVKNHA-EXT: __riscv_zvknha 1000000{{$}}

// RUN: %clang -target riscv32 -menable-experimental-extensions \
// RUN: -march=rv32i_zve64x_zvknhb1p0 -x c -E -dM %s \
// RUN: -o - | FileCheck --check-prefix=CHECK-ZVKNHB-EXT %s
// RUN: %clang -target riscv64 -menable-experimental-extensions \
// RUN: -march=rv64i_zve64x_zvknhb1p0 -x c -E -dM %s \
// RUN: -o - | FileCheck --check-prefix=CHECK-ZVKNHB-EXT %s
// CHECK-ZVKNHB-EXT: __riscv_zvknhb  1000000{{$}}

// RUN: %clang -target riscv32 -menable-experimental-extensions \
// RUN: -march=rv32i_zve32x_zvkned1p0 -x c -E -dM %s \
// RUN: -o - | FileCheck --check-prefix=CHECK-ZVKNED-EXT %s
// RUN: %clang -target riscv64 -menable-experimental-extensions \
// RUN: -march=rv64i_zve32x_zvkned1p0 -x c -E -dM %s \
// RUN: -o - | FileCheck --check-prefix=CHECK-ZVKNED-EXT %s
// CHECK-ZVKNED-EXT: __riscv_zvkned 1000000{{$}}

// RUN: %clang -target riscv32 -menable-experimental-extensions \
// RUN: -march=rv32i_zve64x_zvks1p0 -x c -E -dM %s \
// RUN: -o - | FileCheck --check-prefix=CHECK-ZVKS-EXT %s
// RUN: %clang -target riscv64 -menable-experimental-extensions \
// RUN: -march=rv64i_zve64x_zvks1p0 -x c -E -dM %s \
// RUN: -o - | FileCheck --check-prefix=CHECK-ZVKS-EXT %s
// CHECK-ZVKS-EXT: __riscv_zvks 1000000{{$}}

// RUN: %clang -target riscv32 -menable-experimental-extensions \
// RUN: -march=rv32i_zve64x_zvksc1p0 -x c -E -dM %s \
// RUN: -o - | FileCheck --check-prefix=CHECK-ZVKSC-EXT %s
// RUN: %clang -target riscv64 -menable-experimental-extensions \
// RUN: -march=rv64i_zve64x_zvksc1p0 -x c -E -dM %s \
// RUN: -o - | FileCheck --check-prefix=CHECK-ZVKSC-EXT %s
// CHECK-ZVKSC-EXT: __riscv_zvksc 1000000{{$}}

// RUN: %clang -target riscv32 -menable-experimental-extensions \
// RUN: -march=rv32i_zve32x_zvksed1p0 -x c -E -dM %s \
// RUN: -o - | FileCheck --check-prefix=CHECK-ZVKSED-EXT %s
// RUN: %clang -target riscv64 -menable-experimental-extensions \
// RUN: -march=rv64i_zve32x_zvksed1p0 -x c -E -dM %s \
// RUN: -o - | FileCheck --check-prefix=CHECK-ZVKSED-EXT %s
// CHECK-ZVKSED-EXT: __riscv_zvksed  1000000{{$}}

// RUN: %clang -target riscv32 -menable-experimental-extensions \
// RUN: -march=rv32i_zve64x_zvksg1p0 -x c -E -dM %s \
// RUN: -o - | FileCheck --check-prefix=CHECK-ZVKSG-EXT %s
// RUN: %clang -target riscv64 -menable-experimental-extensions \
// RUN: -march=rv64i_zve64x_zvksg1p0 -x c -E -dM %s \
// RUN: -o - | FileCheck --check-prefix=CHECK-ZVKSG-EXT %s
// CHECK-ZVKSG-EXT: __riscv_zvksg 1000000{{$}}

// RUN: %clang -target riscv32 -menable-experimental-extensions \
// RUN: -march=rv32i_zve32x_zvksh1p0 -x c -E -dM %s \
// RUN: -o - | FileCheck --check-prefix=CHECK-ZVKSH-EXT %s
// RUN: %clang -target riscv64 -menable-experimental-extensions \
// RUN: -march=rv64i_zve32x_zvksh1p0 -x c -E -dM %s \
// RUN: -o - | FileCheck --check-prefix=CHECK-ZVKSH-EXT %s
// CHECK-ZVKSH-EXT: __riscv_zvksh  1000000{{$}}

// RUN: %clang -target riscv32 -menable-experimental-extensions \
// RUN: -march=rv32i_zve32x_zvkt1p0 -x c -E -dM %s \
// RUN: -o - | FileCheck --check-prefix=CHECK-ZVKT-EXT %s
// RUN: %clang -target riscv64 -menable-experimental-extensions \
// RUN: -march=rv64i_zve32x_zvkt1p0 -x c -E -dM %s \
// RUN: -o - | FileCheck --check-prefix=CHECK-ZVKT-EXT %s
// CHECK-ZVKT-EXT: __riscv_zvkt 1000000{{$}}
>>>>>>> bac3a63c

// RUN: %clang -target riscv32 -menable-experimental-extensions \
// RUN: -march=rv32i_zicond1p0 -x c -E -dM %s \
// RUN: -o - | FileCheck --check-prefix=CHECK-ZICOND-EXT %s
// RUN: %clang -target riscv64 -menable-experimental-extensions \
// RUN: -march=rv64i_zicond1p0 -x c -E -dM %s \
// RUN: -o - | FileCheck --check-prefix=CHECK-ZICOND-EXT %s
// CHECK-ZICOND-EXT: __riscv_zicond  1000000{{$}}

// RUN: %clang -target riscv32 -menable-experimental-extensions \
// RUN: -march=rv32ismaia1p0 -x c -E -dM %s \
// RUN: -o - | FileCheck --check-prefix=CHECK-SMAIA-EXT %s
// RUN: %clang -target riscv64 -menable-experimental-extensions \
// RUN: -march=rv64ismaia1p0 -x c -E -dM %s \
// RUN: -o - | FileCheck --check-prefix=CHECK-SMAIA-EXT %s
// CHECK-SMAIA-EXT: __riscv_smaia  1000000{{$}}

// RUN: %clang -target riscv32 -menable-experimental-extensions \
// RUN: -march=rv32issaia1p0 -x c -E -dM %s \
// RUN: -o - | FileCheck --check-prefix=CHECK-SSAIA-EXT %s
// RUN: %clang -target riscv64 -menable-experimental-extensions \
// RUN: -march=rv64issaia1p0 -x c -E -dM %s \
// RUN: -o - | FileCheck --check-prefix=CHECK-SSAIA-EXT %s
// CHECK-SSAIA-EXT: __riscv_ssaia  1000000{{$}}

// RUN: %clang -target riscv32 -menable-experimental-extensions \
// RUN: -march=rv32izfbfmin0p6 -x c -E -dM %s \
// RUN: -o - | FileCheck --check-prefix=CHECK-ZFBFMIN-EXT %s
// RUN: %clang -target riscv64 -menable-experimental-extensions \
// RUN: -march=rv64izfbfmin0p6 -x c -E -dM %s \
// RUN: -o - | FileCheck --check-prefix=CHECK-ZFBFMIN-EXT %s
// CHECK-ZFBFMIN-EXT: __riscv_zfbfmin 6000{{$}}

// RUN: %clang -target riscv32 -menable-experimental-extensions \
// RUN: -march=rv32ifzvfbfmin0p6 -x c -E -dM %s \
// RUN: -o - | FileCheck --check-prefix=CHECK-ZVFBFMIN-EXT %s
// RUN: %clang -target riscv64 -menable-experimental-extensions \
// RUN: -march=rv64ifzvfbfmin0p6 -x c -E -dM %s \
// RUN: -o - | FileCheck --check-prefix=CHECK-ZVFBFMIN-EXT %s
// CHECK-ZVFBFMIN-EXT: __riscv_zvfbfmin 6000{{$}}

// RUN: %clang -target riscv32 -menable-experimental-extensions \
// RUN: -march=rv32ifzvfbfwma0p6 -x c -E -dM %s \
// RUN: -o - | FileCheck --check-prefix=CHECK-ZVFBFWMA-EXT %s
// RUN: %clang -target riscv64 -menable-experimental-extensions \
// RUN: -march=rv64ifzvfbfwma0p6 -x c -E -dM %s \
// RUN: -o - | FileCheck --check-prefix=CHECK-ZVFBFWMA-EXT %s
// CHECK-ZVFBFWMA-EXT: __riscv_zvfbfwma 6000{{$}}

// RUN: %clang -target riscv32 -menable-experimental-extensions \
// RUN: -march=rv32iv_zvbb1p0_zvkned1p0_zvknhb1p0_zvkt1p0 -x c -E -dM %s -o - \
// RUN: | FileCheck --check-prefix=CHECK-COMBINE-INTO-ZVKN %s
// RUN: %clang -target riscv64 -menable-experimental-extensions \
// RUN: -march=rv64iv_zvbb1p0_zvkned1p0_zvknhb1p0_zvkt1p0 -x c -E -dM %s -o - \
// RUN: | FileCheck --check-prefix=CHECK-COMBINE-INTO-ZVKN %s
// CHECK-COMBINE-INTO-ZVKN: __riscv_zvkn 1000000{{$}}

// RUN: %clang -target riscv32 -menable-experimental-extensions \
// RUN: -march=rv32iv_zvbb1p0_zvbc1p0_zvkned1p0_zvknhb1p0_zvkt1p0 -x c -E -dM %s -o - \
// RUN: | FileCheck --check-prefix=CHECK-COMBINE-INTO-ZVKNC %s
// RUN: %clang -target riscv64 -menable-experimental-extensions \
// RUN: -march=rv64iv_zvbb1p0_zvbc1p0_zvkned1p0_zvknhb1p0_zvkt1p0 -x c -E -dM %s -o - \
// RUN: | FileCheck --check-prefix=CHECK-COMBINE-INTO-ZVKNC %s
// CHECK-COMBINE-INTO-ZVKNC: __riscv_zvkn 1000000{{$}}
// CHECK-COMBINE-INTO-ZVKNC: __riscv_zvknc 1000000{{$}}

// RUN: %clang -target riscv32 -menable-experimental-extensions \
// RUN: -march=rv32iv_zvbb1p0_zvkg1p0_zvkned1p0_zvknhb1p0_zvkt1p0 -x c -E -dM %s -o - \
// RUN: | FileCheck --check-prefix=CHECK-COMBINE-INTO-ZVKNG %s
// RUN: %clang -target riscv64 -menable-experimental-extensions \
// RUN: -march=rv64iv_zvbb1p0_zvkg1p0_zvkned1p0_zvknhb1p0_zvkt1p0 -x c -E -dM %s -o - \
// RUN: | FileCheck --check-prefix=CHECK-COMBINE-INTO-ZVKNG %s
// CHECK-COMBINE-INTO-ZVKNG: __riscv_zvkn 1000000{{$}}
// CHECK-COMBINE-INTO-ZVKNG: __riscv_zvkng 1000000{{$}}

// RUN: %clang -target riscv32 -menable-experimental-extensions \
// RUN: -march=rv32iv_zvbb1p0_zvksed1p0_zvksh1p0_zvkt1p0 -x c -E -dM %s -o - \
// RUN: | FileCheck --check-prefix=CHECK-COMBINE-INTO-ZVKS %s
// RUN: %clang -target riscv64 -menable-experimental-extensions \
// RUN: -march=rv64iv_zvbb1p0_zvksed1p0_zvksh1p0_zvkt1p0 -x c -E -dM %s -o - \
// RUN: | FileCheck --check-prefix=CHECK-COMBINE-INTO-ZVKS %s
// CHECK-COMBINE-INTO-ZVKS: __riscv_zvks 1000000{{$}}

// RUN: %clang -target riscv32 -menable-experimental-extensions \
// RUN: -march=rv32iv_zvbb1p0_zvbc1p0_zvksed1p0_zvksh1p0_zvkt1p0 -x c -E -dM %s -o - \
// RUN: | FileCheck --check-prefix=CHECK-COMBINE-INTO-ZVKSC %s
// RUN: %clang -target riscv64 -menable-experimental-extensions \
// RUN: -march=rv64iv_zvbb1p0_zvbc1p0_zvksed1p0_zvksh1p0_zvkt1p0 -x c -E -dM %s -o - \
// RUN: | FileCheck --check-prefix=CHECK-COMBINE-INTO-ZVKSC %s
// CHECK-COMBINE-INTO-ZVKSC: __riscv_zvks 1000000{{$}}
// CHECK-COMBINE-INTO-ZVKSC: __riscv_zvksc 1000000{{$}}

// RUN: %clang -target riscv32 -menable-experimental-extensions \
// RUN: -march=rv32iv_zvbb1p0_zvkg1p0_zvksed1p0_zvksh1p0_zvkt1p0 -x c -E -dM %s -o - \
// RUN: | FileCheck --check-prefix=CHECK-COMBINE-INTO-ZVKSG %s
// RUN: %clang -target riscv64 -menable-experimental-extensions \
// RUN: -march=rv64iv_zvbb1p0_zvkg1p0_zvksed1p0_zvksh1p0_zvkt1p0 -x c -E -dM %s -o - \
// RUN: | FileCheck --check-prefix=CHECK-COMBINE-INTO-ZVKSG %s
// CHECK-COMBINE-INTO-ZVKSG: __riscv_zvks 1000000{{$}}
// CHECK-COMBINE-INTO-ZVKSG: __riscv_zvksg 1000000{{$}}

// RUN: %clang -target riscv32 -menable-experimental-extensions \
// RUN: -march=rv32i_zacas1p0 -x c -E -dM %s \
// RUN: -o - | FileCheck --check-prefix=CHECK-ZACAS-EXT %s
// RUN: %clang -target riscv64 -menable-experimental-extensions \
// RUN: -march=rv64i_zacas1p0 -x c -E -dM %s \
// RUN: -o - | FileCheck --check-prefix=CHECK-ZACAS-EXT %s
// CHECK-ZACAS-EXT: __riscv_zacas 1000000{{$}}<|MERGE_RESOLUTION|>--- conflicted
+++ resolved
@@ -554,126 +554,6 @@
 // CHECK-ZFA-EXT: __riscv_zfa 2000{{$}}
 
 // RUN: %clang -target riscv32 -menable-experimental-extensions \
-<<<<<<< HEAD
-// RUN: -march=rv32i_zve64x_zvbb0p9 -x c -E -dM %s \
-// RUN: -o - | FileCheck --check-prefix=CHECK-ZVBB-EXT %s
-// RUN: %clang -target riscv64 -menable-experimental-extensions \
-// RUN: -march=rv64i_zve64x_zvbb0p9 -x c -E -dM %s \
-// RUN: -o - | FileCheck --check-prefix=CHECK-ZVBB-EXT %s
-// CHECK-ZVBB-EXT: __riscv_zvbb  9000{{$}}
-
-// RUN: %clang -target riscv32 -menable-experimental-extensions \
-// RUN: -march=rv32i_zve64x_zvbc0p9 -x c -E -dM %s \
-// RUN: -o - | FileCheck --check-prefix=CHECK-ZVBC-EXT %s
-// RUN: %clang -target riscv64 -menable-experimental-extensions \
-// RUN: -march=rv64i_zve64x_zvbc0p9 -x c -E -dM %s \
-// RUN: -o - | FileCheck --check-prefix=CHECK-ZVBC-EXT %s
-// CHECK-ZVBC-EXT: __riscv_zvbc  9000{{$}}
-
-// RUN: %clang -target riscv32 -menable-experimental-extensions \
-// RUN: -march=rv32i_zve32x_zvkg0p9 -x c -E -dM %s \
-// RUN: -o - | FileCheck --check-prefix=CHECK-ZVKG-EXT %s
-// RUN: %clang -target riscv64 -menable-experimental-extensions \
-// RUN: -march=rv64i_zve32x_zvkg0p9 -x c -E -dM %s \
-// RUN: -o - | FileCheck --check-prefix=CHECK-ZVKG-EXT %s
-// CHECK-ZVKG-EXT: __riscv_zvkg  9000{{$}}
-
-// RUN: %clang -target riscv32 -menable-experimental-extensions \
-// RUN: -march=rv32i_zve64x_zvkn0p9 -x c -E -dM %s \
-// RUN: -o - | FileCheck --check-prefix=CHECK-ZVKN-EXT %s
-// RUN: %clang -target riscv64 -menable-experimental-extensions \
-// RUN: -march=rv64i_zve64x_zvkn0p9 -x c -E -dM %s \
-// RUN: -o - | FileCheck --check-prefix=CHECK-ZVKN-EXT %s
-// CHECK-ZVKN-EXT: __riscv_zvkn 9000{{$}}
-
-// RUN: %clang -target riscv32 -menable-experimental-extensions \
-// RUN: -march=rv32i_zve64x_zvknc0p9 -x c -E -dM %s \
-// RUN: -o - | FileCheck --check-prefix=CHECK-ZVKNC-EXT %s
-// RUN: %clang -target riscv64 -menable-experimental-extensions \
-// RUN: -march=rv64i_zve64x_zvknc0p9 -x c -E -dM %s \
-// RUN: -o - | FileCheck --check-prefix=CHECK-ZVKNC-EXT %s
-// CHECK-ZVKNC-EXT: __riscv_zvknc 9000{{$}}
-
-// RUN: %clang -target riscv32 -menable-experimental-extensions \
-// RUN: -march=rv32i_zve64x_zvkng0p9 -x c -E -dM %s \
-// RUN: -o - | FileCheck --check-prefix=CHECK-ZVKNG-EXT %s
-// RUN: %clang -target riscv64 -menable-experimental-extensions \
-// RUN: -march=rv64i_zve64x_zvkng0p9 -x c -E -dM %s \
-// RUN: -o - | FileCheck --check-prefix=CHECK-ZVKNG-EXT %s
-// CHECK-ZVKNG-EXT: __riscv_zvkng 9000{{$}}
-
-// RUN: %clang -target riscv32 -menable-experimental-extensions \
-// RUN: -march=rv32i_zve32x_zvknha0p9 -x c -E -dM %s \
-// RUN: -o - | FileCheck --check-prefix=CHECK-ZVKNHA-EXT %s
-// RUN: %clang -target riscv64 -menable-experimental-extensions \
-// RUN: -march=rv64i_zve32x_zvknha0p9 -x c -E -dM %s \
-// RUN: -o - | FileCheck --check-prefix=CHECK-ZVKNHA-EXT %s
-// CHECK-ZVKNHA-EXT: __riscv_zvknha 9000{{$}}
-
-// RUN: %clang -target riscv32 -menable-experimental-extensions \
-// RUN: -march=rv32i_zve64x_zvknhb0p9 -x c -E -dM %s \
-// RUN: -o - | FileCheck --check-prefix=CHECK-ZVKNHB-EXT %s
-// RUN: %clang -target riscv64 -menable-experimental-extensions \
-// RUN: -march=rv64i_zve64x_zvknhb0p9 -x c -E -dM %s \
-// RUN: -o - | FileCheck --check-prefix=CHECK-ZVKNHB-EXT %s
-// CHECK-ZVKNHB-EXT: __riscv_zvknhb  9000{{$}}
-
-// RUN: %clang -target riscv32 -menable-experimental-extensions \
-// RUN: -march=rv32i_zve32x_zvkned0p9 -x c -E -dM %s \
-// RUN: -o - | FileCheck --check-prefix=CHECK-ZVKNED-EXT %s
-// RUN: %clang -target riscv64 -menable-experimental-extensions \
-// RUN: -march=rv64i_zve32x_zvkned0p9 -x c -E -dM %s \
-// RUN: -o - | FileCheck --check-prefix=CHECK-ZVKNED-EXT %s
-// CHECK-ZVKNED-EXT: __riscv_zvkned 9000{{$}}
-
-// RUN: %clang -target riscv32 -menable-experimental-extensions \
-// RUN: -march=rv32i_zve64x_zvks0p9 -x c -E -dM %s \
-// RUN: -o - | FileCheck --check-prefix=CHECK-ZVKS-EXT %s
-// RUN: %clang -target riscv64 -menable-experimental-extensions \
-// RUN: -march=rv64i_zve64x_zvks0p9 -x c -E -dM %s \
-// RUN: -o - | FileCheck --check-prefix=CHECK-ZVKS-EXT %s
-// CHECK-ZVKS-EXT: __riscv_zvks 9000{{$}}
-
-// RUN: %clang -target riscv32 -menable-experimental-extensions \
-// RUN: -march=rv32i_zve64x_zvksc0p9 -x c -E -dM %s \
-// RUN: -o - | FileCheck --check-prefix=CHECK-ZVKSC-EXT %s
-// RUN: %clang -target riscv64 -menable-experimental-extensions \
-// RUN: -march=rv64i_zve64x_zvksc0p9 -x c -E -dM %s \
-// RUN: -o - | FileCheck --check-prefix=CHECK-ZVKSC-EXT %s
-// CHECK-ZVKSC-EXT: __riscv_zvksc 9000{{$}}
-
-// RUN: %clang -target riscv32 -menable-experimental-extensions \
-// RUN: -march=rv32i_zve32x_zvksed0p9 -x c -E -dM %s \
-// RUN: -o - | FileCheck --check-prefix=CHECK-ZVKSED-EXT %s
-// RUN: %clang -target riscv64 -menable-experimental-extensions \
-// RUN: -march=rv64i_zve32x_zvksed0p9 -x c -E -dM %s \
-// RUN: -o - | FileCheck --check-prefix=CHECK-ZVKSED-EXT %s
-// CHECK-ZVKSED-EXT: __riscv_zvksed  9000{{$}}
-
-// RUN: %clang -target riscv32 -menable-experimental-extensions \
-// RUN: -march=rv32i_zve64x_zvksg0p9 -x c -E -dM %s \
-// RUN: -o - | FileCheck --check-prefix=CHECK-ZVKSG-EXT %s
-// RUN: %clang -target riscv64 -menable-experimental-extensions \
-// RUN: -march=rv64i_zve64x_zvksg0p9 -x c -E -dM %s \
-// RUN: -o - | FileCheck --check-prefix=CHECK-ZVKSG-EXT %s
-// CHECK-ZVKSG-EXT: __riscv_zvksg 9000{{$}}
-
-// RUN: %clang -target riscv32 -menable-experimental-extensions \
-// RUN: -march=rv32i_zve32x_zvksh0p9 -x c -E -dM %s \
-// RUN: -o - | FileCheck --check-prefix=CHECK-ZVKSH-EXT %s
-// RUN: %clang -target riscv64 -menable-experimental-extensions \
-// RUN: -march=rv64i_zve32x_zvksh0p9 -x c -E -dM %s \
-// RUN: -o - | FileCheck --check-prefix=CHECK-ZVKSH-EXT %s
-// CHECK-ZVKSH-EXT: __riscv_zvksh  9000{{$}}
-
-// RUN: %clang -target riscv32 -menable-experimental-extensions \
-// RUN: -march=rv32i_zve32x_zvkt0p9 -x c -E -dM %s \
-// RUN: -o - | FileCheck --check-prefix=CHECK-ZVKT-EXT %s
-// RUN: %clang -target riscv64 -menable-experimental-extensions \
-// RUN: -march=rv64i_zve32x_zvkt0p9 -x c -E -dM %s \
-// RUN: -o - | FileCheck --check-prefix=CHECK-ZVKT-EXT %s
-// CHECK-ZVKT-EXT: __riscv_zvkt 9000{{$}}
-=======
 // RUN: -march=rv32i_zve64x_zvbb1p0 -x c -E -dM %s \
 // RUN: -o - | FileCheck --check-prefix=CHECK-ZVBB-EXT %s
 // RUN: %clang -target riscv64 -menable-experimental-extensions \
@@ -792,7 +672,6 @@
 // RUN: -march=rv64i_zve32x_zvkt1p0 -x c -E -dM %s \
 // RUN: -o - | FileCheck --check-prefix=CHECK-ZVKT-EXT %s
 // CHECK-ZVKT-EXT: __riscv_zvkt 1000000{{$}}
->>>>>>> bac3a63c
 
 // RUN: %clang -target riscv32 -menable-experimental-extensions \
 // RUN: -march=rv32i_zicond1p0 -x c -E -dM %s \
