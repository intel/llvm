// RUN: %clang --target=riscv32-unknown-linux-gnu -march=rv32i -E -dM %s \
// RUN:   -o - | FileCheck %s
// RUN: %clang --target=riscv64-unknown-linux-gnu -march=rv64i -E -dM %s \
// RUN:   -o - | FileCheck %s

// CHECK-NOT: __riscv_xandesperf {{.*$}}
<<<<<<< HEAD
// CHECK-NOT: __riscv_xandesvbfhcvt {{.*$}}
=======
// CHECK-NOT: __riscv_xandesbfhcvt {{.*$}}
// CHECK-NOT: __riscv_xandesvbfhcvt {{.*$}}
// CHECK-NOT: __riscv_xandesvsintload {{.*$}}
>>>>>>> 10a576f7
// CHECK-NOT: __riscv_xandesvpackfph {{.*$}}
// CHECK-NOT: __riscv_xandesvdot {{.*$}}

// RUN: %clang --target=riscv32 \
// RUN:   -march=rv32i_xandesperf -E -dM %s \
// RUN:   -o - | FileCheck --check-prefix=CHECK-XANDESPERF %s
// RUN: %clang --target=riscv64 \
// RUN:   -march=rv64i_xandesperf -E -dM %s \
// RUN:   -o - | FileCheck --check-prefix=CHECK-XANDESPERF %s
// CHECK-XANDESPERF: __riscv_xandesperf  5000000{{$}}

// RUN: %clang --target=riscv32 \
<<<<<<< HEAD
=======
// RUN:   -march=rv32i_xandesbfhcvt -E -dM %s \
// RUN:   -o - | FileCheck --check-prefix=CHECK-XANDESBFHCVT %s
// RUN: %clang --target=riscv64 \
// RUN:   -march=rv64i_xandesbfhcvt -E -dM %s \
// RUN:   -o - | FileCheck --check-prefix=CHECK-XANDESBFHCVT %s
// CHECK-XANDESBFHCVT: __riscv_xandesbfhcvt  5000000{{$}}

// RUN: %clang --target=riscv32 \
>>>>>>> 10a576f7
// RUN:   -march=rv32i_xandesvbfhcvt -E -dM %s \
// RUN:   -o - | FileCheck --check-prefix=CHECK-XANDESVBFHCVT %s
// RUN: %clang --target=riscv64 \
// RUN:   -march=rv64i_xandesvbfhcvt -E -dM %s \
// RUN:   -o - | FileCheck --check-prefix=CHECK-XANDESVBFHCVT %s
// CHECK-XANDESVBFHCVT: __riscv_xandesvbfhcvt  5000000{{$}}

// RUN: %clang --target=riscv32 \
<<<<<<< HEAD
=======
// RUN:   -march=rv32i_xandesvsintload -E -dM %s \
// RUN:   -o - | FileCheck --check-prefix=CHECK-XANDESVSINTLOAD %s
// RUN: %clang --target=riscv64 \
// RUN:   -march=rv64i_xandesvsintload -E -dM %s \
// RUN:   -o - | FileCheck --check-prefix=CHECK-XANDESVSINTLOAD %s
// CHECK-XANDESVSINTLOAD: __riscv_xandesvsintload  5000000{{$}}

// RUN: %clang --target=riscv32 \
>>>>>>> 10a576f7
// RUN:   -march=rv32i_xandesvpackfph -E -dM %s \
// RUN:   -o - | FileCheck --check-prefix=CHECK-XANDESVPACKFPH %s
// RUN: %clang --target=riscv64 \
// RUN:   -march=rv64i_xandesvpackfph -E -dM %s \
// RUN:   -o - | FileCheck --check-prefix=CHECK-XANDESVPACKFPH %s
// CHECK-XANDESVPACKFPH: __riscv_xandesvpackfph  5000000{{$}}

// RUN: %clang --target=riscv32 \
// RUN:   -march=rv32i_xandesvdot -E -dM %s \
// RUN:   -o - | FileCheck --check-prefix=CHECK-XANDESVDOT %s
// RUN: %clang --target=riscv64 \
// RUN:   -march=rv64i_xandesvdot -E -dM %s \
// RUN:   -o - | FileCheck --check-prefix=CHECK-XANDESVDOT %s
// CHECK-XANDESVDOT: __riscv_xandesvdot  5000000{{$}}<|MERGE_RESOLUTION|>--- conflicted
+++ resolved
@@ -4,13 +4,9 @@
 // RUN:   -o - | FileCheck %s
 
 // CHECK-NOT: __riscv_xandesperf {{.*$}}
-<<<<<<< HEAD
-// CHECK-NOT: __riscv_xandesvbfhcvt {{.*$}}
-=======
 // CHECK-NOT: __riscv_xandesbfhcvt {{.*$}}
 // CHECK-NOT: __riscv_xandesvbfhcvt {{.*$}}
 // CHECK-NOT: __riscv_xandesvsintload {{.*$}}
->>>>>>> 10a576f7
 // CHECK-NOT: __riscv_xandesvpackfph {{.*$}}
 // CHECK-NOT: __riscv_xandesvdot {{.*$}}
 
@@ -23,8 +19,6 @@
 // CHECK-XANDESPERF: __riscv_xandesperf  5000000{{$}}
 
 // RUN: %clang --target=riscv32 \
-<<<<<<< HEAD
-=======
 // RUN:   -march=rv32i_xandesbfhcvt -E -dM %s \
 // RUN:   -o - | FileCheck --check-prefix=CHECK-XANDESBFHCVT %s
 // RUN: %clang --target=riscv64 \
@@ -33,7 +27,6 @@
 // CHECK-XANDESBFHCVT: __riscv_xandesbfhcvt  5000000{{$}}
 
 // RUN: %clang --target=riscv32 \
->>>>>>> 10a576f7
 // RUN:   -march=rv32i_xandesvbfhcvt -E -dM %s \
 // RUN:   -o - | FileCheck --check-prefix=CHECK-XANDESVBFHCVT %s
 // RUN: %clang --target=riscv64 \
@@ -42,8 +35,6 @@
 // CHECK-XANDESVBFHCVT: __riscv_xandesvbfhcvt  5000000{{$}}
 
 // RUN: %clang --target=riscv32 \
-<<<<<<< HEAD
-=======
 // RUN:   -march=rv32i_xandesvsintload -E -dM %s \
 // RUN:   -o - | FileCheck --check-prefix=CHECK-XANDESVSINTLOAD %s
 // RUN: %clang --target=riscv64 \
@@ -52,7 +43,6 @@
 // CHECK-XANDESVSINTLOAD: __riscv_xandesvsintload  5000000{{$}}
 
 // RUN: %clang --target=riscv32 \
->>>>>>> 10a576f7
 // RUN:   -march=rv32i_xandesvpackfph -E -dM %s \
 // RUN:   -o - | FileCheck --check-prefix=CHECK-XANDESVPACKFPH %s
 // RUN: %clang --target=riscv64 \
