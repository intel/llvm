--- conflicted
+++ resolved
@@ -798,11 +798,7 @@
 // LA64-FPU0-LP64S-NOT: #define __loongarch_single_float
 // LA64-FPU0-LP64S: #define __loongarch_soft_float 1
 
-<<<<<<< HEAD
-/// Check __loongarch_arch{_tune/_frecipe/_lam_bh/_ld_seq_sa/_div32}.
-=======
 /// Check __loongarch_arch{_tune/_frecipe/_lam_bh/_lamcas/_ld_seq_sa/_div32}.
->>>>>>> 93e44d24
 
 // RUN: %clang --target=loongarch64 -x c -E -dM %s -o - | \
 // RUN:   FileCheck --match-full-lines --check-prefix=ARCH-TUNE -DARCH=la64v1.0 -DTUNE=loongarch64 %s
@@ -827,19 +823,11 @@
 // RUN: %clang --target=loongarch64 -x c -E -dM %s -o - -march=loongarch64 -Xclang -target-feature -Xclang +lsx | \
 // RUN:   FileCheck --match-full-lines --check-prefix=ARCH-TUNE -DARCH=la64v1.0 -DTUNE=loongarch64 %s
 // RUN: %clang --target=loongarch64 -x c -E -dM %s -o - -march=la64v1.1 | \
-<<<<<<< HEAD
-// RUN:   FileCheck --match-full-lines  --check-prefixes=ARCH-TUNE,FRECIPE,LAM-BH,LD-SEQ-SA,DIV32 -DARCH=la64v1.1 -DTUNE=loongarch64 %s
-// RUN: %clang --target=loongarch64 -x c -E -dM %s -o - -march=la64v1.1 -Xclang -target-feature -Xclang -frecipe | \
-// RUN:   FileCheck --match-full-lines --check-prefixes=ARCH-TUNE,LAM-BH,LD-SEQ-SA,DIV32 -DARCH=la64v1.0 -DTUNE=loongarch64 %s
-// RUN: %clang --target=loongarch64 -x c -E -dM %s -o - -march=la64v1.1 -Xclang -target-feature -Xclang -lsx | \
-// RUN:   FileCheck --match-full-lines --check-prefixes=ARCH-TUNE,FRECIPE,LAM-BH,LD-SEQ-SA,DIV32 -DARCH=loongarch64 -DTUNE=loongarch64 %s
-=======
 // RUN:   FileCheck --match-full-lines  --check-prefixes=ARCH-TUNE,FRECIPE,LAM-BH,LAMCAS,LD-SEQ-SA,DIV32 -DARCH=la64v1.1 -DTUNE=loongarch64 %s
 // RUN: %clang --target=loongarch64 -x c -E -dM %s -o - -march=la64v1.1 -Xclang -target-feature -Xclang -frecipe | \
 // RUN:   FileCheck --match-full-lines --check-prefixes=ARCH-TUNE,LAM-BH,LAMCAS,LD-SEQ-SA,DIV32 -DARCH=la64v1.0 -DTUNE=loongarch64 %s
 // RUN: %clang --target=loongarch64 -x c -E -dM %s -o - -march=la64v1.1 -Xclang -target-feature -Xclang -lsx | \
 // RUN:   FileCheck --match-full-lines --check-prefixes=ARCH-TUNE,FRECIPE,LAM-BH,LAMCAS,LD-SEQ-SA,DIV32 -DARCH=loongarch64 -DTUNE=loongarch64 %s
->>>>>>> 93e44d24
 // RUN: %clang --target=loongarch64 -x c -E -dM %s -o - -march=loongarch64 -Xclang -target-feature -Xclang +frecipe | \
 // RUN:   FileCheck --match-full-lines --check-prefixes=ARCH-TUNE,FRECIPE -DARCH=loongarch64 -DTUNE=loongarch64 %s
 // RUN: %clang --target=loongarch64 -x c -E -dM %s -o - -march=loongarch64 -Xclang -target-feature -Xclang +lsx -Xclang -target-feature -Xclang +frecipe | \
@@ -847,21 +835,11 @@
 // RUN: %clang --target=loongarch64 -x c -E -dM %s -o - -march=la64v1.0 -Xclang -target-feature -Xclang +lam-bh | \
 // RUN:   FileCheck --match-full-lines --check-prefixes=ARCH-TUNE,LAM-BH -DARCH=la64v1.0 -DTUNE=loongarch64 %s
 // RUN: %clang --target=loongarch64 -x c -E -dM %s -o - -march=la64v1.1 -Xclang -target-feature -Xclang -lam-bh | \
-<<<<<<< HEAD
-// RUN:   FileCheck --match-full-lines --check-prefixes=ARCH-TUNE,FRECIPE,LD-SEQ-SA,DIV32 -DARCH=la64v1.0 -DTUNE=loongarch64 %s
-=======
 // RUN:   FileCheck --match-full-lines --check-prefixes=ARCH-TUNE,FRECIPE,LAMCAS,LD-SEQ-SA,DIV32 -DARCH=la64v1.0 -DTUNE=loongarch64 %s
->>>>>>> 93e44d24
 // RUN: %clang --target=loongarch64 -x c -E -dM %s -o - -march=loongarch64 -Xclang -target-feature -Xclang +lam-bh | \
 // RUN:   FileCheck --match-full-lines --check-prefixes=ARCH-TUNE,LAM-BH -DARCH=loongarch64 -DTUNE=loongarch64 %s
 // RUN: %clang --target=loongarch64 -x c -E -dM %s -o - -march=loongarch64 -Xclang -target-feature -Xclang +lsx -Xclang -target-feature -Xclang +lam-bh | \
 // RUN:   FileCheck --match-full-lines --check-prefixes=ARCH-TUNE,LAM-BH -DARCH=la64v1.0 -DTUNE=loongarch64 %s
-<<<<<<< HEAD
-// RUN: %clang --target=loongarch64 -x c -E -dM %s -o - -march=la64v1.0 -Xclang -target-feature -Xclang +ld-seq-sa | \
-// RUN:   FileCheck --match-full-lines --check-prefixes=ARCH-TUNE,LD-SEQ-SA -DARCH=la64v1.0 -DTUNE=loongarch64 %s
-// RUN: %clang --target=loongarch64 -x c -E -dM %s -o - -march=la64v1.1 -Xclang -target-feature -Xclang -ld-seq-sa | \
-// RUN:   FileCheck --match-full-lines --check-prefixes=ARCH-TUNE,FRECIPE,LAM-BH,DIV32 -DARCH=la64v1.0 -DTUNE=loongarch64 %s
-=======
 // RUN: %clang --target=loongarch64 -x c -E -dM %s -o - -march=la64v1.0 -Xclang -target-feature -Xclang +lamcas | \
 // RUN:   FileCheck --match-full-lines --check-prefixes=ARCH-TUNE,LAMCAS -DARCH=la64v1.0 -DTUNE=loongarch64 %s
 // RUN: %clang --target=loongarch64 -x c -E -dM %s -o - -march=la64v1.1 -Xclang -target-feature -Xclang -lamcas | \
@@ -874,7 +852,6 @@
 // RUN:   FileCheck --match-full-lines --check-prefixes=ARCH-TUNE,LD-SEQ-SA -DARCH=la64v1.0 -DTUNE=loongarch64 %s
 // RUN: %clang --target=loongarch64 -x c -E -dM %s -o - -march=la64v1.1 -Xclang -target-feature -Xclang -ld-seq-sa | \
 // RUN:   FileCheck --match-full-lines --check-prefixes=ARCH-TUNE,FRECIPE,LAM-BH,LAMCAS,DIV32 -DARCH=la64v1.0 -DTUNE=loongarch64 %s
->>>>>>> 93e44d24
 // RUN: %clang --target=loongarch64 -x c -E -dM %s -o - -march=loongarch64 -Xclang -target-feature -Xclang +ld-seq-sa | \
 // RUN:   FileCheck --match-full-lines --check-prefixes=ARCH-TUNE,LD-SEQ-SA -DARCH=loongarch64 -DTUNE=loongarch64 %s
 // RUN: %clang --target=loongarch64 -x c -E -dM %s -o - -march=loongarch64 -Xclang -target-feature -Xclang +lsx -Xclang -target-feature -Xclang +ld-seq-sa | \
@@ -882,45 +859,27 @@
 // RUN: %clang --target=loongarch64 -x c -E -dM %s -o - -march=la64v1.0 -Xclang -target-feature -Xclang +div32 | \
 // RUN:   FileCheck --match-full-lines --check-prefixes=ARCH-TUNE,DIV32 -DARCH=la64v1.0 -DTUNE=loongarch64 %s
 // RUN: %clang --target=loongarch64 -x c -E -dM %s -o - -march=la64v1.1 -Xclang -target-feature -Xclang -div32| \
-<<<<<<< HEAD
-// RUN:   FileCheck --match-full-lines --check-prefixes=ARCH-TUNE,FRECIPE,LAM-BH,LD-SEQ-SA -DARCH=la64v1.0 -DTUNE=loongarch64 %s
-=======
 // RUN:   FileCheck --match-full-lines --check-prefixes=ARCH-TUNE,FRECIPE,LAM-BH,LAMCAS,LD-SEQ-SA -DARCH=la64v1.0 -DTUNE=loongarch64 %s
->>>>>>> 93e44d24
 // RUN: %clang --target=loongarch64 -x c -E -dM %s -o - -march=loongarch64 -Xclang -target-feature -Xclang +div32 | \
 // RUN:   FileCheck --match-full-lines --check-prefixes=ARCH-TUNE,DIV32 -DARCH=loongarch64 -DTUNE=loongarch64 %s
 // RUN: %clang --target=loongarch64 -x c -E -dM %s -o - -march=loongarch64 -Xclang -target-feature -Xclang +lsx -Xclang -target-feature -Xclang +div32 | \
 // RUN:   FileCheck --match-full-lines --check-prefixes=ARCH-TUNE,DIV32 -DARCH=la64v1.0 -DTUNE=loongarch64 %s
-<<<<<<< HEAD
-// RUN: %clang --target=loongarch64 -x c -E -dM %s -o - -march=la64v1.0 -Xclang -target-feature -Xclang +frecipe -Xclang -target-feature -Xclang +lam-bh  -Xclang -target-feature -Xclang +ld-seq-sa -Xclang -target-feature -Xclang +div32 | \
-// RUN:   FileCheck --match-full-lines --check-prefixes=ARCH-TUNE -DARCH=la64v1.1 -DTUNE=loongarch64 %s
-// RUN: %clang --target=loongarch64 -x c -E -dM %s -o - -march=la664 | \
-// RUN:   FileCheck --match-full-lines --check-prefixes=ARCH-TUNE,FRECIPE,LAM-BH,LD-SEQ-SA,DIV32 -DARCH=la664 -DTUNE=la664 %s
-=======
 // RUN: %clang --target=loongarch64 -x c -E -dM %s -o - -march=la64v1.0 -Xclang -target-feature -Xclang +frecipe -Xclang -target-feature -Xclang +lam-bh  -Xclang -target-feature -Xclang +lamcas -Xclang -target-feature -Xclang +ld-seq-sa -Xclang -target-feature -Xclang +div32 | \
 // RUN:   FileCheck --match-full-lines --check-prefixes=ARCH-TUNE -DARCH=la64v1.1 -DTUNE=loongarch64 %s
 // RUN: %clang --target=loongarch64 -x c -E -dM %s -o - -march=la664 | \
 // RUN:   FileCheck --match-full-lines --check-prefixes=ARCH-TUNE,FRECIPE,LAM-BH,LAMCAS,LD-SEQ-SA,DIV32 -DARCH=la664 -DTUNE=la664 %s
->>>>>>> 93e44d24
 // RUN: %clang --target=loongarch64 -x c -E -dM %s -o - -mtune=la664 | \
 // RUN:   FileCheck --match-full-lines --check-prefix=ARCH-TUNE -DARCH=la64v1.0 -DTUNE=la664 %s
 // RUN: %clang --target=loongarch64 -x c -E -dM %s -o - -march=loongarch64 -mtune=la664 | \
 // RUN:   FileCheck --match-full-lines --check-prefix=ARCH-TUNE -DARCH=loongarch64 -DTUNE=la664 %s
 // RUN: %clang --target=loongarch64 -x c -E -dM %s -o - -march=la664 -mtune=loongarch64 | \
-<<<<<<< HEAD
-// RUN:   FileCheck --match-full-lines --check-prefixes=ARCH-TUNE,FRECIPE,LAM-BH,LD-SEQ-SA,DIV32 -DARCH=la664 -DTUNE=loongarch64 %s
-=======
 // RUN:   FileCheck --match-full-lines --check-prefixes=ARCH-TUNE,FRECIPE,LAM-BH,LAMCAS,LD-SEQ-SA,DIV32 -DARCH=la664 -DTUNE=loongarch64 %s
->>>>>>> 93e44d24
 
 // ARCH-TUNE: #define __loongarch_arch "[[ARCH]]"
 // DIV32: #define __loongarch_div32 1
 // FRECIPE: #define __loongarch_frecipe 1
 // LAM-BH: #define __loongarch_lam_bh 1
-<<<<<<< HEAD
-=======
 // LAMCAS: #define __loongarch_lamcas 1
->>>>>>> 93e44d24
 // LD-SEQ-SA: #define __loongarch_ld_seq_sa 1
 // ARCH-TUNE: #define __loongarch_tune "[[TUNE]]"
 
