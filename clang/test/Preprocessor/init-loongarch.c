// RUN: %clang_cc1 -E -dM -ffreestanding -fgnuc-version=4.2.1 -triple loongarch32 /dev/null \
// RUN:   | FileCheck --match-full-lines --check-prefix=LA32 %s
// RUN: %clang_cc1 -E -dM -ffreestanding -fgnuc-version=4.2.1 -triple loongarch32-unknown-linux /dev/null \
// RUN:   | FileCheck --match-full-lines --check-prefixes=LA32,LA32-LINUX %s
// RUN: %clang_cc1 -E -dM -ffreestanding -fgnuc-version=4.2.1 -triple loongarch32 \
// RUN:   -fforce-enable-int128 /dev/null | FileCheck --match-full-lines \
// RUN:   --check-prefixes=LA32,LA32-INT128 %s

// RUN: %clang_cc1 -E -dM -ffreestanding -fgnuc-version=4.2.1 -triple loongarch64 /dev/null \
// RUN:   | FileCheck --match-full-lines --check-prefix=LA64 %s
// RUN: %clang_cc1 -E -dM -ffreestanding -fgnuc-version=4.2.1 -triple loongarch64-unknown-linux /dev/null \
// RUN:   | FileCheck --match-full-lines --check-prefixes=LA64,LA64-LINUX %s
// RUN: %clang_cc1 -E -dM -ffreestanding -fgnuc-version=4.2.1 -triple loongarch64 \
// RUN:   -fforce-enable-int128 /dev/null | FileCheck --match-full-lines \
// RUN:   --check-prefixes=LA64,LA64-INT128 %s

//// Note that common macros are tested in init.c, such as __VERSION__. So they're not listed here.

// LA32: #define _ILP32 1
// LA32: #define __ATOMIC_ACQUIRE 2
// LA32-NEXT: #define __ATOMIC_ACQ_REL 4
// LA32-NEXT: #define __ATOMIC_CONSUME 1
// LA32-NEXT: #define __ATOMIC_RELAXED 0
// LA32-NEXT: #define __ATOMIC_RELEASE 3
// LA32-NEXT: #define __ATOMIC_SEQ_CST 5
// LA32: #define __BIGGEST_ALIGNMENT__ 16
// LA32: #define __BITINT_MAXWIDTH__ 128
// LA32: #define __BOOL_WIDTH__ 8
// LA32: #define __BYTE_ORDER__ __ORDER_LITTLE_ENDIAN__
// LA32: #define __CHAR16_TYPE__ unsigned short
// LA32: #define __CHAR32_TYPE__ unsigned int
// LA32: #define __CHAR_BIT__ 8
// LA32: #define __CLANG_ATOMIC_BOOL_LOCK_FREE 2
// LA32: #define __CLANG_ATOMIC_CHAR16_T_LOCK_FREE 2
// LA32: #define __CLANG_ATOMIC_CHAR32_T_LOCK_FREE 2
// LA32: #define __CLANG_ATOMIC_CHAR_LOCK_FREE 2
// LA32: #define __CLANG_ATOMIC_INT_LOCK_FREE 2
// LA32: #define __CLANG_ATOMIC_LLONG_LOCK_FREE 1
// LA32: #define __CLANG_ATOMIC_LONG_LOCK_FREE 2
// LA32: #define __CLANG_ATOMIC_POINTER_LOCK_FREE 2
// LA32: #define __CLANG_ATOMIC_SHORT_LOCK_FREE 2
// LA32: #define __CLANG_ATOMIC_WCHAR_T_LOCK_FREE 2
// LA32: #define __DBL_DECIMAL_DIG__ 17
// LA32: #define __DBL_DENORM_MIN__ 4.9406564584124654e-324
// LA32: #define __DBL_DIG__ 15
// LA32: #define __DBL_EPSILON__ 2.2204460492503131e-16
// LA32: #define __DBL_HAS_DENORM__ 1
// LA32: #define __DBL_HAS_INFINITY__ 1
// LA32: #define __DBL_HAS_QUIET_NAN__ 1
// LA32: #define __DBL_MANT_DIG__ 53
// LA32: #define __DBL_MAX_10_EXP__ 308
// LA32: #define __DBL_MAX_EXP__ 1024
// LA32: #define __DBL_MAX__ 1.7976931348623157e+308
// LA32: #define __DBL_MIN_10_EXP__ (-307)
// LA32: #define __DBL_MIN_EXP__ (-1021)
// LA32: #define __DBL_MIN__ 2.2250738585072014e-308
// LA32: #define __DECIMAL_DIG__ __LDBL_DECIMAL_DIG__
// LA32: #define __FLT_DECIMAL_DIG__ 9
// LA32: #define __FLT_DENORM_MIN__ 1.40129846e-45F
// LA32: #define __FLT_DIG__ 6
// LA32: #define __FLT_EPSILON__ 1.19209290e-7F
// LA32: #define __FLT_HAS_DENORM__ 1
// LA32: #define __FLT_HAS_INFINITY__ 1
// LA32: #define __FLT_HAS_QUIET_NAN__ 1
// LA32: #define __FLT_MANT_DIG__ 24
// LA32: #define __FLT_MAX_10_EXP__ 38
// LA32: #define __FLT_MAX_EXP__ 128
// LA32: #define __FLT_MAX__ 3.40282347e+38F
// LA32: #define __FLT_MIN_10_EXP__ (-37)
// LA32: #define __FLT_MIN_EXP__ (-125)
// LA32: #define __FLT_MIN__ 1.17549435e-38F
// LA32: #define __FLT_RADIX__ 2
// LA32: #define __GCC_ATOMIC_BOOL_LOCK_FREE 2
// LA32: #define __GCC_ATOMIC_CHAR16_T_LOCK_FREE 2
// LA32: #define __GCC_ATOMIC_CHAR32_T_LOCK_FREE 2
// LA32: #define __GCC_ATOMIC_CHAR_LOCK_FREE 2
// LA32: #define __GCC_ATOMIC_INT_LOCK_FREE 2
// LA32: #define __GCC_ATOMIC_LLONG_LOCK_FREE 1
// LA32: #define __GCC_ATOMIC_LONG_LOCK_FREE 2
// LA32: #define __GCC_ATOMIC_POINTER_LOCK_FREE 2
// LA32: #define __GCC_ATOMIC_SHORT_LOCK_FREE 2
// LA32: #define __GCC_ATOMIC_TEST_AND_SET_TRUEVAL 1
// LA32: #define __GCC_ATOMIC_WCHAR_T_LOCK_FREE 2
// LA32: #define __GCC_HAVE_SYNC_COMPARE_AND_SWAP_1 1
// LA32: #define __GCC_HAVE_SYNC_COMPARE_AND_SWAP_2 1
// LA32: #define __GCC_HAVE_SYNC_COMPARE_AND_SWAP_4 1
// LA32: #define __ILP32__ 1
// LA32: #define __INT16_C_SUFFIX__
// LA32: #define __INT16_FMTd__ "hd"
// LA32: #define __INT16_FMTi__ "hi"
// LA32: #define __INT16_MAX__ 32767
// LA32: #define __INT16_TYPE__ short
// LA32: #define __INT32_C_SUFFIX__
// LA32: #define __INT32_FMTd__ "d"
// LA32: #define __INT32_FMTi__ "i"
// LA32: #define __INT32_MAX__ 2147483647
// LA32: #define __INT32_TYPE__ int
// LA32: #define __INT64_C_SUFFIX__ LL
// LA32: #define __INT64_FMTd__ "lld"
// LA32: #define __INT64_FMTi__ "lli"
// LA32: #define __INT64_MAX__ 9223372036854775807LL
// LA32: #define __INT64_TYPE__ long long int
// LA32: #define __INT8_C_SUFFIX__
// LA32: #define __INT8_FMTd__ "hhd"
// LA32: #define __INT8_FMTi__ "hhi"
// LA32: #define __INT8_MAX__ 127
// LA32: #define __INT8_TYPE__ signed char
// LA32: #define __INTMAX_C_SUFFIX__ LL
// LA32: #define __INTMAX_FMTd__ "lld"
// LA32: #define __INTMAX_FMTi__ "lli"
// LA32: #define __INTMAX_MAX__ 9223372036854775807LL
// LA32: #define __INTMAX_TYPE__ long long int
// LA32: #define __INTMAX_WIDTH__ 64
// LA32: #define __INTPTR_FMTd__ "d"
// LA32: #define __INTPTR_FMTi__ "i"
// LA32: #define __INTPTR_MAX__ 2147483647
// LA32: #define __INTPTR_TYPE__ int
// LA32: #define __INTPTR_WIDTH__ 32
// LA32: #define __INT_FAST16_FMTd__ "hd"
// LA32: #define __INT_FAST16_FMTi__ "hi"
// LA32: #define __INT_FAST16_MAX__ 32767
// LA32: #define __INT_FAST16_TYPE__ short
// LA32: #define __INT_FAST16_WIDTH__ 16
// LA32: #define __INT_FAST32_FMTd__ "d"
// LA32: #define __INT_FAST32_FMTi__ "i"
// LA32: #define __INT_FAST32_MAX__ 2147483647
// LA32: #define __INT_FAST32_TYPE__ int
// LA32: #define __INT_FAST32_WIDTH__ 32
// LA32: #define __INT_FAST64_FMTd__ "lld"
// LA32: #define __INT_FAST64_FMTi__ "lli"
// LA32: #define __INT_FAST64_MAX__ 9223372036854775807LL
// LA32: #define __INT_FAST64_TYPE__ long long int
// LA32: #define __INT_FAST64_WIDTH__ 64
// LA32: #define __INT_FAST8_FMTd__ "hhd"
// LA32: #define __INT_FAST8_FMTi__ "hhi"
// LA32: #define __INT_FAST8_MAX__ 127
// LA32: #define __INT_FAST8_TYPE__ signed char
// LA32: #define __INT_FAST8_WIDTH__ 8
// LA32: #define __INT_LEAST16_FMTd__ "hd"
// LA32: #define __INT_LEAST16_FMTi__ "hi"
// LA32: #define __INT_LEAST16_MAX__ 32767
// LA32: #define __INT_LEAST16_TYPE__ short
// LA32: #define __INT_LEAST16_WIDTH__ 16
// LA32: #define __INT_LEAST32_FMTd__ "d"
// LA32: #define __INT_LEAST32_FMTi__ "i"
// LA32: #define __INT_LEAST32_MAX__ 2147483647
// LA32: #define __INT_LEAST32_TYPE__ int
// LA32: #define __INT_LEAST32_WIDTH__ 32
// LA32: #define __INT_LEAST64_FMTd__ "lld"
// LA32: #define __INT_LEAST64_FMTi__ "lli"
// LA32: #define __INT_LEAST64_MAX__ 9223372036854775807LL
// LA32: #define __INT_LEAST64_TYPE__ long long int
// LA32: #define __INT_LEAST64_WIDTH__ 64
// LA32: #define __INT_LEAST8_FMTd__ "hhd"
// LA32: #define __INT_LEAST8_FMTi__ "hhi"
// LA32: #define __INT_LEAST8_MAX__ 127
// LA32: #define __INT_LEAST8_TYPE__ signed char
// LA32: #define __INT_LEAST8_WIDTH__ 8
// LA32: #define __INT_MAX__ 2147483647
// LA32: #define __INT_WIDTH__ 32
// LA32: #define __LDBL_DECIMAL_DIG__ 36
// LA32: #define __LDBL_DENORM_MIN__ 6.47517511943802511092443895822764655e-4966L
// LA32: #define __LDBL_DIG__ 33
// LA32: #define __LDBL_EPSILON__ 1.92592994438723585305597794258492732e-34L
// LA32: #define __LDBL_HAS_DENORM__ 1
// LA32: #define __LDBL_HAS_INFINITY__ 1
// LA32: #define __LDBL_HAS_QUIET_NAN__ 1
// LA32: #define __LDBL_MANT_DIG__ 113
// LA32: #define __LDBL_MAX_10_EXP__ 4932
// LA32: #define __LDBL_MAX_EXP__ 16384
// LA32: #define __LDBL_MAX__ 1.18973149535723176508575932662800702e+4932L
// LA32: #define __LDBL_MIN_10_EXP__ (-4931)
// LA32: #define __LDBL_MIN_EXP__ (-16381)
// LA32: #define __LDBL_MIN__ 3.36210314311209350626267781732175260e-4932L
// LA32: #define __LITTLE_ENDIAN__ 1
// LA32: #define __LLONG_WIDTH__ 64
// LA32: #define __LONG_LONG_MAX__ 9223372036854775807LL
// LA32: #define __LONG_MAX__ 2147483647L
// LA32: #define __LONG_WIDTH__ 32
// LA32: #define __MEMORY_SCOPE_DEVICE 1 
// LA32: #define __MEMORY_SCOPE_SINGLE 4 
// LA32: #define __MEMORY_SCOPE_SYSTEM 0 
// LA32: #define __MEMORY_SCOPE_WRKGRP 2 
// LA32: #define __MEMORY_SCOPE_WVFRNT 3 
// LA32: #define __NO_INLINE__ 1
// LA32: #define __NO_MATH_ERRNO__ 1
// LA32: #define __OBJC_BOOL_IS_BOOL 0
// LA32: #define __OPENCL_MEMORY_SCOPE_ALL_SVM_DEVICES 3
// LA32: #define __OPENCL_MEMORY_SCOPE_DEVICE 2
// LA32: #define __OPENCL_MEMORY_SCOPE_SUB_GROUP 4
// LA32: #define __OPENCL_MEMORY_SCOPE_WORK_GROUP 1
// LA32: #define __OPENCL_MEMORY_SCOPE_WORK_ITEM 0
// LA32: #define __POINTER_WIDTH__ 32
// LA32: #define __PRAGMA_REDEFINE_EXTNAME 1
// LA32: #define __PTRDIFF_FMTd__ "d"
// LA32: #define __PTRDIFF_FMTi__ "i"
// LA32: #define __PTRDIFF_MAX__ 2147483647
// LA32: #define __PTRDIFF_TYPE__ int
// LA32: #define __PTRDIFF_WIDTH__ 32
// LA32: #define __SCHAR_MAX__ 127
// LA32: #define __SHRT_MAX__ 32767
// LA32: #define __SHRT_WIDTH__ 16
// LA32: #define __SIG_ATOMIC_MAX__ 2147483647
// LA32: #define __SIG_ATOMIC_WIDTH__ 32
// LA32: #define __SIZEOF_DOUBLE__ 8
// LA32: #define __SIZEOF_FLOAT__ 4
// LA32-INT128: #define __SIZEOF_INT128__ 16
// LA32: #define __SIZEOF_INT__ 4
// LA32: #define __SIZEOF_LONG_DOUBLE__ 16
// LA32: #define __SIZEOF_LONG_LONG__ 8
// LA32: #define __SIZEOF_LONG__ 4
// LA32: #define __SIZEOF_POINTER__ 4
// LA32: #define __SIZEOF_PTRDIFF_T__ 4
// LA32: #define __SIZEOF_SHORT__ 2
// LA32: #define __SIZEOF_SIZE_T__ 4
// LA32: #define __SIZEOF_WCHAR_T__ 4
// LA32: #define __SIZEOF_WINT_T__ 4
// LA32: #define __SIZE_FMTX__ "X"
// LA32: #define __SIZE_FMTo__ "o"
// LA32: #define __SIZE_FMTu__ "u"
// LA32: #define __SIZE_FMTx__ "x"
// LA32: #define __SIZE_MAX__ 4294967295U
// LA32: #define __SIZE_TYPE__ unsigned int
// LA32: #define __SIZE_WIDTH__ 32
// LA32: #define __STDC_HOSTED__ 0
// LA32: #define __STDC_UTF_16__ 1
// LA32: #define __STDC_UTF_32__ 1
// LA32: #define __STDC_VERSION__ 201710L
// LA32: #define __STDC__ 1
// LA32: #define __UINT16_C_SUFFIX__
// LA32: #define __UINT16_FMTX__ "hX"
// LA32: #define __UINT16_FMTo__ "ho"
// LA32: #define __UINT16_FMTu__ "hu"
// LA32: #define __UINT16_FMTx__ "hx"
// LA32: #define __UINT16_MAX__ 65535
// LA32: #define __UINT16_TYPE__ unsigned short
// LA32: #define __UINT32_C_SUFFIX__ U
// LA32: #define __UINT32_FMTX__ "X"
// LA32: #define __UINT32_FMTo__ "o"
// LA32: #define __UINT32_FMTu__ "u"
// LA32: #define __UINT32_FMTx__ "x"
// LA32: #define __UINT32_MAX__ 4294967295U
// LA32: #define __UINT32_TYPE__ unsigned int
// LA32: #define __UINT64_C_SUFFIX__ ULL
// LA32: #define __UINT64_FMTX__ "llX"
// LA32: #define __UINT64_FMTo__ "llo"
// LA32: #define __UINT64_FMTu__ "llu"
// LA32: #define __UINT64_FMTx__ "llx"
// LA32: #define __UINT64_MAX__ 18446744073709551615ULL
// LA32: #define __UINT64_TYPE__ long long unsigned int
// LA32: #define __UINT8_C_SUFFIX__
// LA32: #define __UINT8_FMTX__ "hhX"
// LA32: #define __UINT8_FMTo__ "hho"
// LA32: #define __UINT8_FMTu__ "hhu"
// LA32: #define __UINT8_FMTx__ "hhx"
// LA32: #define __UINT8_MAX__ 255
// LA32: #define __UINT8_TYPE__ unsigned char
// LA32: #define __UINTMAX_C_SUFFIX__ ULL
// LA32: #define __UINTMAX_FMTX__ "llX"
// LA32: #define __UINTMAX_FMTo__ "llo"
// LA32: #define __UINTMAX_FMTu__ "llu"
// LA32: #define __UINTMAX_FMTx__ "llx"
// LA32: #define __UINTMAX_MAX__ 18446744073709551615ULL
// LA32: #define __UINTMAX_TYPE__ long long unsigned int
// LA32: #define __UINTMAX_WIDTH__ 64
// LA32: #define __UINTPTR_FMTX__ "X"
// LA32: #define __UINTPTR_FMTo__ "o"
// LA32: #define __UINTPTR_FMTu__ "u"
// LA32: #define __UINTPTR_FMTx__ "x"
// LA32: #define __UINTPTR_MAX__ 4294967295U
// LA32: #define __UINTPTR_TYPE__ unsigned int
// LA32: #define __UINTPTR_WIDTH__ 32
// LA32: #define __UINT_FAST16_FMTX__ "hX"
// LA32: #define __UINT_FAST16_FMTo__ "ho"
// LA32: #define __UINT_FAST16_FMTu__ "hu"
// LA32: #define __UINT_FAST16_FMTx__ "hx"
// LA32: #define __UINT_FAST16_MAX__ 65535
// TODO: LoongArch GCC defines UINT_FAST16 to be long unsigned int
// LA32: #define __UINT_FAST16_TYPE__ unsigned short
// LA32: #define __UINT_FAST32_FMTX__ "X"
// LA32: #define __UINT_FAST32_FMTo__ "o"
// LA32: #define __UINT_FAST32_FMTu__ "u"
// LA32: #define __UINT_FAST32_FMTx__ "x"
// LA32: #define __UINT_FAST32_MAX__ 4294967295U
// LA32: #define __UINT_FAST32_TYPE__ unsigned int
// LA32: #define __UINT_FAST64_FMTX__ "llX"
// LA32: #define __UINT_FAST64_FMTo__ "llo"
// LA32: #define __UINT_FAST64_FMTu__ "llu"
// LA32: #define __UINT_FAST64_FMTx__ "llx"
// LA32: #define __UINT_FAST64_MAX__ 18446744073709551615ULL
// LA32: #define __UINT_FAST64_TYPE__ long long unsigned int
// LA32: #define __UINT_FAST8_FMTX__ "hhX"
// LA32: #define __UINT_FAST8_FMTo__ "hho"
// LA32: #define __UINT_FAST8_FMTu__ "hhu"
// LA32: #define __UINT_FAST8_FMTx__ "hhx"
// LA32: #define __UINT_FAST8_MAX__ 255
// LA32: #define __UINT_FAST8_TYPE__ unsigned char
// LA32: #define __UINT_LEAST16_FMTX__ "hX"
// LA32: #define __UINT_LEAST16_FMTo__ "ho"
// LA32: #define __UINT_LEAST16_FMTu__ "hu"
// LA32: #define __UINT_LEAST16_FMTx__ "hx"
// LA32: #define __UINT_LEAST16_MAX__ 65535
// LA32: #define __UINT_LEAST16_TYPE__ unsigned short
// LA32: #define __UINT_LEAST32_FMTX__ "X"
// LA32: #define __UINT_LEAST32_FMTo__ "o"
// LA32: #define __UINT_LEAST32_FMTu__ "u"
// LA32: #define __UINT_LEAST32_FMTx__ "x"
// LA32: #define __UINT_LEAST32_MAX__ 4294967295U
// LA32: #define __UINT_LEAST32_TYPE__ unsigned int
// LA32: #define __UINT_LEAST64_FMTX__ "llX"
// LA32: #define __UINT_LEAST64_FMTo__ "llo"
// LA32: #define __UINT_LEAST64_FMTu__ "llu"
// LA32: #define __UINT_LEAST64_FMTx__ "llx"
// LA32: #define __UINT_LEAST64_MAX__ 18446744073709551615ULL
// LA32: #define __UINT_LEAST64_TYPE__ long long unsigned int
// LA32: #define __UINT_LEAST8_FMTX__ "hhX"
// LA32: #define __UINT_LEAST8_FMTo__ "hho"
// LA32: #define __UINT_LEAST8_FMTu__ "hhu"
// LA32: #define __UINT_LEAST8_FMTx__ "hhx"
// LA32: #define __UINT_LEAST8_MAX__ 255
// LA32: #define __UINT_LEAST8_TYPE__ unsigned char
// LA32: #define __USER_LABEL_PREFIX__
// LA32: #define __WCHAR_MAX__ 2147483647
// LA32: #define __WCHAR_TYPE__ int
// LA32: #define __WCHAR_WIDTH__ 32
// LA32: #define __WINT_MAX__ 4294967295U
// LA32: #define __WINT_TYPE__ unsigned int
// LA32: #define __WINT_UNSIGNED__ 1
// LA32: #define __WINT_WIDTH__ 32
// LA32-LINUX: #define __gnu_linux__ 1
// LA32-LINUX: #define __linux 1
// LA32-LINUX: #define __linux__ 1
// LA32-NOT: #define __loongarch64 1
// LA32: #define __loongarch__ 1
// LA32-LINUX: #define __unix 1
// LA32-LINUX: #define __unix__ 1
// LA32-LINUX: #define linux 1
// LA32-LINUX: #define unix 1

// LA64: #define _LP64 1
// LA64: #define __ATOMIC_ACQUIRE 2
// LA64-NEXT: #define __ATOMIC_ACQ_REL 4
// LA64-NEXT: #define __ATOMIC_CONSUME 1
// LA64-NEXT: #define __ATOMIC_RELAXED 0
// LA64-NEXT: #define __ATOMIC_RELEASE 3
// LA64-NEXT: #define __ATOMIC_SEQ_CST 5
// LA64: #define __BIGGEST_ALIGNMENT__ 16
// LA64: #define __BITINT_MAXWIDTH__ 128
// LA64: #define __BOOL_WIDTH__ 8
// LA64: #define __BYTE_ORDER__ __ORDER_LITTLE_ENDIAN__
// LA64: #define __CHAR16_TYPE__ unsigned short
// LA64: #define __CHAR32_TYPE__ unsigned int
// LA64: #define __CHAR_BIT__ 8
// LA64: #define __CLANG_ATOMIC_BOOL_LOCK_FREE 2
// LA64: #define __CLANG_ATOMIC_CHAR16_T_LOCK_FREE 2
// LA64: #define __CLANG_ATOMIC_CHAR32_T_LOCK_FREE 2
// LA64: #define __CLANG_ATOMIC_CHAR_LOCK_FREE 2
// LA64: #define __CLANG_ATOMIC_INT_LOCK_FREE 2
// LA64: #define __CLANG_ATOMIC_LLONG_LOCK_FREE 2
// LA64: #define __CLANG_ATOMIC_LONG_LOCK_FREE 2
// LA64: #define __CLANG_ATOMIC_POINTER_LOCK_FREE 2
// LA64: #define __CLANG_ATOMIC_SHORT_LOCK_FREE 2
// LA64: #define __CLANG_ATOMIC_WCHAR_T_LOCK_FREE 2
// LA64: #define __DBL_DECIMAL_DIG__ 17
// LA64: #define __DBL_DENORM_MIN__ 4.9406564584124654e-324
// LA64: #define __DBL_DIG__ 15
// LA64: #define __DBL_EPSILON__ 2.2204460492503131e-16
// LA64: #define __DBL_HAS_DENORM__ 1
// LA64: #define __DBL_HAS_INFINITY__ 1
// LA64: #define __DBL_HAS_QUIET_NAN__ 1
// LA64: #define __DBL_MANT_DIG__ 53
// LA64: #define __DBL_MAX_10_EXP__ 308
// LA64: #define __DBL_MAX_EXP__ 1024
// LA64: #define __DBL_MAX__ 1.7976931348623157e+308
// LA64: #define __DBL_MIN_10_EXP__ (-307)
// LA64: #define __DBL_MIN_EXP__ (-1021)
// LA64: #define __DBL_MIN__ 2.2250738585072014e-308
// LA64: #define __DECIMAL_DIG__ __LDBL_DECIMAL_DIG__
// LA64: #define __FLT_DECIMAL_DIG__ 9
// LA64: #define __FLT_DENORM_MIN__ 1.40129846e-45F
// LA64: #define __FLT_DIG__ 6
// LA64: #define __FLT_EPSILON__ 1.19209290e-7F
// LA64: #define __FLT_HAS_DENORM__ 1
// LA64: #define __FLT_HAS_INFINITY__ 1
// LA64: #define __FLT_HAS_QUIET_NAN__ 1
// LA64: #define __FLT_MANT_DIG__ 24
// LA64: #define __FLT_MAX_10_EXP__ 38
// LA64: #define __FLT_MAX_EXP__ 128
// LA64: #define __FLT_MAX__ 3.40282347e+38F
// LA64: #define __FLT_MIN_10_EXP__ (-37)
// LA64: #define __FLT_MIN_EXP__ (-125)
// LA64: #define __FLT_MIN__ 1.17549435e-38F
// LA64: #define __FLT_RADIX__ 2
// LA64: #define __GCC_ATOMIC_BOOL_LOCK_FREE 2
// LA64: #define __GCC_ATOMIC_CHAR16_T_LOCK_FREE 2
// LA64: #define __GCC_ATOMIC_CHAR32_T_LOCK_FREE 2
// LA64: #define __GCC_ATOMIC_CHAR_LOCK_FREE 2
// LA64: #define __GCC_ATOMIC_INT_LOCK_FREE 2
// LA64: #define __GCC_ATOMIC_LLONG_LOCK_FREE 2
// LA64: #define __GCC_ATOMIC_LONG_LOCK_FREE 2
// LA64: #define __GCC_ATOMIC_POINTER_LOCK_FREE 2
// LA64: #define __GCC_ATOMIC_SHORT_LOCK_FREE 2
// LA64: #define __GCC_ATOMIC_TEST_AND_SET_TRUEVAL 1
// LA64: #define __GCC_ATOMIC_WCHAR_T_LOCK_FREE 2
// LA64: #define __GCC_HAVE_SYNC_COMPARE_AND_SWAP_1 1
// LA64: #define __GCC_HAVE_SYNC_COMPARE_AND_SWAP_2 1
// LA64: #define __GCC_HAVE_SYNC_COMPARE_AND_SWAP_4 1
// LA64: #define __GCC_HAVE_SYNC_COMPARE_AND_SWAP_8 1
// LA64: #define __INT16_C_SUFFIX__
// LA64: #define __INT16_FMTd__ "hd"
// LA64: #define __INT16_FMTi__ "hi"
// LA64: #define __INT16_MAX__ 32767
// LA64: #define __INT16_TYPE__ short
// LA64: #define __INT32_C_SUFFIX__
// LA64: #define __INT32_FMTd__ "d"
// LA64: #define __INT32_FMTi__ "i"
// LA64: #define __INT32_MAX__ 2147483647
// LA64: #define __INT32_TYPE__ int
// LA64: #define __INT64_C_SUFFIX__ L
// LA64: #define __INT64_FMTd__ "ld"
// LA64: #define __INT64_FMTi__ "li"
// LA64: #define __INT64_MAX__ 9223372036854775807L
// LA64: #define __INT64_TYPE__ long int
// LA64: #define __INT8_C_SUFFIX__
// LA64: #define __INT8_FMTd__ "hhd"
// LA64: #define __INT8_FMTi__ "hhi"
// LA64: #define __INT8_MAX__ 127
// LA64: #define __INT8_TYPE__ signed char
// LA64: #define __INTMAX_C_SUFFIX__ L
// LA64: #define __INTMAX_FMTd__ "ld"
// LA64: #define __INTMAX_FMTi__ "li"
// LA64: #define __INTMAX_MAX__ 9223372036854775807L
// LA64: #define __INTMAX_TYPE__ long int
// LA64: #define __INTMAX_WIDTH__ 64
// LA64: #define __INTPTR_FMTd__ "ld"
// LA64: #define __INTPTR_FMTi__ "li"
// LA64: #define __INTPTR_MAX__ 9223372036854775807L
// LA64: #define __INTPTR_TYPE__ long int
// LA64: #define __INTPTR_WIDTH__ 64
// LA64: #define __INT_FAST16_FMTd__ "hd"
// LA64: #define __INT_FAST16_FMTi__ "hi"
// LA64: #define __INT_FAST16_MAX__ 32767
// LA64: #define __INT_FAST16_TYPE__ short
// LA64: #define __INT_FAST16_WIDTH__ 16
// LA64: #define __INT_FAST32_FMTd__ "d"
// LA64: #define __INT_FAST32_FMTi__ "i"
// LA64: #define __INT_FAST32_MAX__ 2147483647
// LA64: #define __INT_FAST32_TYPE__ int
// LA64: #define __INT_FAST32_WIDTH__ 32
// LA64: #define __INT_FAST64_FMTd__ "ld"
// LA64: #define __INT_FAST64_FMTi__ "li"
// LA64: #define __INT_FAST64_MAX__ 9223372036854775807L
// LA64: #define __INT_FAST64_TYPE__ long int
// LA64: #define __INT_FAST64_WIDTH__ 64
// LA64: #define __INT_FAST8_FMTd__ "hhd"
// LA64: #define __INT_FAST8_FMTi__ "hhi"
// LA64: #define __INT_FAST8_MAX__ 127
// LA64: #define __INT_FAST8_TYPE__ signed char
// LA64: #define __INT_FAST8_WIDTH__ 8
// LA64: #define __INT_LEAST16_FMTd__ "hd"
// LA64: #define __INT_LEAST16_FMTi__ "hi"
// LA64: #define __INT_LEAST16_MAX__ 32767
// LA64: #define __INT_LEAST16_TYPE__ short
// LA64: #define __INT_LEAST16_WIDTH__ 16
// LA64: #define __INT_LEAST32_FMTd__ "d"
// LA64: #define __INT_LEAST32_FMTi__ "i"
// LA64: #define __INT_LEAST32_MAX__ 2147483647
// LA64: #define __INT_LEAST32_TYPE__ int
// LA64: #define __INT_LEAST32_WIDTH__ 32
// LA64: #define __INT_LEAST64_FMTd__ "ld"
// LA64: #define __INT_LEAST64_FMTi__ "li"
// LA64: #define __INT_LEAST64_MAX__ 9223372036854775807L
// LA64: #define __INT_LEAST64_TYPE__ long int
// LA64: #define __INT_LEAST64_WIDTH__ 64
// LA64: #define __INT_LEAST8_FMTd__ "hhd"
// LA64: #define __INT_LEAST8_FMTi__ "hhi"
// LA64: #define __INT_LEAST8_MAX__ 127
// LA64: #define __INT_LEAST8_TYPE__ signed char
// LA64: #define __INT_LEAST8_WIDTH__ 8
// LA64: #define __INT_MAX__ 2147483647
// LA64: #define __INT_WIDTH__ 32
// LA64: #define __LDBL_DECIMAL_DIG__ 36
// LA64: #define __LDBL_DENORM_MIN__ 6.47517511943802511092443895822764655e-4966L
// LA64: #define __LDBL_DIG__ 33
// LA64: #define __LDBL_EPSILON__ 1.92592994438723585305597794258492732e-34L
// LA64: #define __LDBL_HAS_DENORM__ 1
// LA64: #define __LDBL_HAS_INFINITY__ 1
// LA64: #define __LDBL_HAS_QUIET_NAN__ 1
// LA64: #define __LDBL_MANT_DIG__ 113
// LA64: #define __LDBL_MAX_10_EXP__ 4932
// LA64: #define __LDBL_MAX_EXP__ 16384
// LA64: #define __LDBL_MAX__ 1.18973149535723176508575932662800702e+4932L
// LA64: #define __LDBL_MIN_10_EXP__ (-4931)
// LA64: #define __LDBL_MIN_EXP__ (-16381)
// LA64: #define __LDBL_MIN__ 3.36210314311209350626267781732175260e-4932L
// LA64: #define __LITTLE_ENDIAN__ 1
// LA64: #define __LLONG_WIDTH__ 64
// LA64: #define __LONG_LONG_MAX__ 9223372036854775807LL
// LA64: #define __LONG_MAX__ 9223372036854775807L
// LA64: #define __LONG_WIDTH__ 64
// LA64: #define __LP64__ 1
// LA64: #define __MEMORY_SCOPE_DEVICE 1 
// LA64: #define __MEMORY_SCOPE_SINGLE 4 
// LA64: #define __MEMORY_SCOPE_SYSTEM 0 
// LA64: #define __MEMORY_SCOPE_WRKGRP 2 
// LA64: #define __MEMORY_SCOPE_WVFRNT 3 
// LA64: #define __NO_INLINE__ 1
// LA64: #define __NO_MATH_ERRNO__ 1
// LA64: #define __OBJC_BOOL_IS_BOOL 0
// LA64: #define __OPENCL_MEMORY_SCOPE_ALL_SVM_DEVICES 3
// LA64: #define __OPENCL_MEMORY_SCOPE_DEVICE 2
// LA64: #define __OPENCL_MEMORY_SCOPE_SUB_GROUP 4
// LA64: #define __OPENCL_MEMORY_SCOPE_WORK_GROUP 1
// LA64: #define __OPENCL_MEMORY_SCOPE_WORK_ITEM 0
// LA64: #define __POINTER_WIDTH__ 64
// LA64: #define __PRAGMA_REDEFINE_EXTNAME 1
// LA64: #define __PTRDIFF_FMTd__ "ld"
// LA64: #define __PTRDIFF_FMTi__ "li"
// LA64: #define __PTRDIFF_MAX__ 9223372036854775807L
// LA64: #define __PTRDIFF_TYPE__ long int
// LA64: #define __PTRDIFF_WIDTH__ 64
// LA64: #define __SCHAR_MAX__ 127
// LA64: #define __SHRT_MAX__ 32767
// LA64: #define __SHRT_WIDTH__ 16
// LA64: #define __SIG_ATOMIC_MAX__ 2147483647
// LA64: #define __SIG_ATOMIC_WIDTH__ 32
// LA64: #define __SIZEOF_DOUBLE__ 8
// LA64: #define __SIZEOF_FLOAT__ 4
// LA64-INT128: #define __SIZEOF_INT128__ 16
// LA64: #define __SIZEOF_INT__ 4
// LA64: #define __SIZEOF_LONG_DOUBLE__ 16
// LA64: #define __SIZEOF_LONG_LONG__ 8
// LA64: #define __SIZEOF_LONG__ 8
// LA64: #define __SIZEOF_POINTER__ 8
// LA64: #define __SIZEOF_PTRDIFF_T__ 8
// LA64: #define __SIZEOF_SHORT__ 2
// LA64: #define __SIZEOF_SIZE_T__ 8
// LA64: #define __SIZEOF_WCHAR_T__ 4
// LA64: #define __SIZEOF_WINT_T__ 4
// LA64: #define __SIZE_FMTX__ "lX"
// LA64: #define __SIZE_FMTo__ "lo"
// LA64: #define __SIZE_FMTu__ "lu"
// LA64: #define __SIZE_FMTx__ "lx"
// LA64: #define __SIZE_MAX__ 18446744073709551615UL
// LA64: #define __SIZE_TYPE__ long unsigned int
// LA64: #define __SIZE_WIDTH__ 64
// LA64: #define __STDC_HOSTED__ 0
// LA64: #define __STDC_UTF_16__ 1
// LA64: #define __STDC_UTF_32__ 1
// LA64: #define __STDC_VERSION__ 201710L
// LA64: #define __STDC__ 1
// LA64: #define __UINT16_C_SUFFIX__
// LA64: #define __UINT16_FMTX__ "hX"
// LA64: #define __UINT16_FMTo__ "ho"
// LA64: #define __UINT16_FMTu__ "hu"
// LA64: #define __UINT16_FMTx__ "hx"
// LA64: #define __UINT16_MAX__ 65535
// LA64: #define __UINT16_TYPE__ unsigned short
// LA64: #define __UINT32_C_SUFFIX__ U
// LA64: #define __UINT32_FMTX__ "X"
// LA64: #define __UINT32_FMTo__ "o"
// LA64: #define __UINT32_FMTu__ "u"
// LA64: #define __UINT32_FMTx__ "x"
// LA64: #define __UINT32_MAX__ 4294967295U
// LA64: #define __UINT32_TYPE__ unsigned int
// LA64: #define __UINT64_C_SUFFIX__ UL
// LA64: #define __UINT64_FMTX__ "lX"
// LA64: #define __UINT64_FMTo__ "lo"
// LA64: #define __UINT64_FMTu__ "lu"
// LA64: #define __UINT64_FMTx__ "lx"
// LA64: #define __UINT64_MAX__ 18446744073709551615UL
// LA64: #define __UINT64_TYPE__ long unsigned int
// LA64: #define __UINT8_C_SUFFIX__
// LA64: #define __UINT8_FMTX__ "hhX"
// LA64: #define __UINT8_FMTo__ "hho"
// LA64: #define __UINT8_FMTu__ "hhu"
// LA64: #define __UINT8_FMTx__ "hhx"
// LA64: #define __UINT8_MAX__ 255
// LA64: #define __UINT8_TYPE__ unsigned char
// LA64: #define __UINTMAX_C_SUFFIX__ UL
// LA64: #define __UINTMAX_FMTX__ "lX"
// LA64: #define __UINTMAX_FMTo__ "lo"
// LA64: #define __UINTMAX_FMTu__ "lu"
// LA64: #define __UINTMAX_FMTx__ "lx"
// LA64: #define __UINTMAX_MAX__ 18446744073709551615UL
// LA64: #define __UINTMAX_TYPE__ long unsigned int
// LA64: #define __UINTMAX_WIDTH__ 64
// LA64: #define __UINTPTR_FMTX__ "lX"
// LA64: #define __UINTPTR_FMTo__ "lo"
// LA64: #define __UINTPTR_FMTu__ "lu"
// LA64: #define __UINTPTR_FMTx__ "lx"
// LA64: #define __UINTPTR_MAX__ 18446744073709551615UL
// LA64: #define __UINTPTR_TYPE__ long unsigned int
// LA64: #define __UINTPTR_WIDTH__ 64
// LA64: #define __UINT_FAST16_FMTX__ "hX"
// LA64: #define __UINT_FAST16_FMTo__ "ho"
// LA64: #define __UINT_FAST16_FMTu__ "hu"
// LA64: #define __UINT_FAST16_FMTx__ "hx"
// LA64: #define __UINT_FAST16_MAX__ 65535
// TODO: LoongArch GCC defines UINT_FAST16 to be long unsigned int
// LA64: #define __UINT_FAST16_TYPE__ unsigned short
// LA64: #define __UINT_FAST32_FMTX__ "X"
// LA64: #define __UINT_FAST32_FMTo__ "o"
// LA64: #define __UINT_FAST32_FMTu__ "u"
// LA64: #define __UINT_FAST32_FMTx__ "x"
// LA64: #define __UINT_FAST32_MAX__ 4294967295U
// LA64: #define __UINT_FAST32_TYPE__ unsigned int
// LA64: #define __UINT_FAST64_FMTX__ "lX"
// LA64: #define __UINT_FAST64_FMTo__ "lo"
// LA64: #define __UINT_FAST64_FMTu__ "lu"
// LA64: #define __UINT_FAST64_FMTx__ "lx"
// LA64: #define __UINT_FAST64_MAX__ 18446744073709551615UL
// LA64: #define __UINT_FAST64_TYPE__ long unsigned int
// LA64: #define __UINT_FAST8_FMTX__ "hhX"
// LA64: #define __UINT_FAST8_FMTo__ "hho"
// LA64: #define __UINT_FAST8_FMTu__ "hhu"
// LA64: #define __UINT_FAST8_FMTx__ "hhx"
// LA64: #define __UINT_FAST8_MAX__ 255
// LA64: #define __UINT_FAST8_TYPE__ unsigned char
// LA64: #define __UINT_LEAST16_FMTX__ "hX"
// LA64: #define __UINT_LEAST16_FMTo__ "ho"
// LA64: #define __UINT_LEAST16_FMTu__ "hu"
// LA64: #define __UINT_LEAST16_FMTx__ "hx"
// LA64: #define __UINT_LEAST16_MAX__ 65535
// LA64: #define __UINT_LEAST16_TYPE__ unsigned short
// LA64: #define __UINT_LEAST32_FMTX__ "X"
// LA64: #define __UINT_LEAST32_FMTo__ "o"
// LA64: #define __UINT_LEAST32_FMTu__ "u"
// LA64: #define __UINT_LEAST32_FMTx__ "x"
// LA64: #define __UINT_LEAST32_MAX__ 4294967295U
// LA64: #define __UINT_LEAST32_TYPE__ unsigned int
// LA64: #define __UINT_LEAST64_FMTX__ "lX"
// LA64: #define __UINT_LEAST64_FMTo__ "lo"
// LA64: #define __UINT_LEAST64_FMTu__ "lu"
// LA64: #define __UINT_LEAST64_FMTx__ "lx"
// LA64: #define __UINT_LEAST64_MAX__ 18446744073709551615UL
// LA64: #define __UINT_LEAST64_TYPE__ long unsigned int
// LA64: #define __UINT_LEAST8_FMTX__ "hhX"
// LA64: #define __UINT_LEAST8_FMTo__ "hho"
// LA64: #define __UINT_LEAST8_FMTu__ "hhu"
// LA64: #define __UINT_LEAST8_FMTx__ "hhx"
// LA64: #define __UINT_LEAST8_MAX__ 255
// LA64: #define __UINT_LEAST8_TYPE__ unsigned char
// LA64: #define __USER_LABEL_PREFIX__
// LA64: #define __WCHAR_MAX__ 2147483647
// LA64: #define __WCHAR_TYPE__ int
// LA64: #define __WCHAR_WIDTH__ 32
// LA64: #define __WINT_MAX__ 4294967295U
// LA64: #define __WINT_TYPE__ unsigned int
// LA64: #define __WINT_UNSIGNED__ 1
// LA64: #define __WINT_WIDTH__ 32
// LA64-LINUX: #define __gnu_linux__ 1
// LA64-LINUX: #define __linux 1
// LA64-LINUX: #define __linux__ 1
// LA64: #define __loongarch64 1
// LA64: #define __loongarch__ 1
// LA64-LINUX: #define __unix 1
// LA64-LINUX: #define __unix__ 1
// LA64-LINUX: #define linux 1
// LA64-LINUX: #define unix 1


/// Check __loongarch_{double,single,hard,soft}_float, __loongarch_{gr,fr}len, __loongarch_lp64.

// RUN: %clang --target=loongarch32 -mfpu=64 -mabi=ilp32d -x c -E -dM %s -o - \
// RUN:   | FileCheck --match-full-lines --check-prefix=LA32-FPU64-ILP32D %s
// RUN: %clang --target=loongarch32 -mdouble-float -x c -E -dM %s -o - \
// RUN:   | FileCheck --match-full-lines --check-prefix=LA32-FPU64-ILP32D %s
// LA32-FPU64-ILP32D: #define __loongarch_double_float 1
// LA32-FPU64-ILP32D: #define __loongarch_frlen 64
// LA32-FPU64-ILP32D: #define __loongarch_grlen 32
// LA32-FPU64-ILP32D: #define __loongarch_hard_float 1
// LA32-FPU64-ILP32D-NOT: #define __loongarch_lp64
// LA32-FPU64-ILP32D-NOT: #define __loongarch_single_float
// LA32-FPU64-ILP32D-NOT: #define __loongarch_soft_float

// RUN: %clang --target=loongarch32 -mfpu=64 -mabi=ilp32f -x c -E -dM %s -o - \
// RUN:   | FileCheck --match-full-lines --check-prefix=LA32-FPU64-ILP32F %s
// LA32-FPU64-ILP32F-NOT: #define __loongarch_double_float
// LA32-FPU64-ILP32F: #define __loongarch_frlen 64
// LA32-FPU64-ILP32F: #define __loongarch_grlen 32
// LA32-FPU64-ILP32F: #define __loongarch_hard_float 1
// LA32-FPU64-ILP32F-NOT: #define __loongarch_lp64
// LA32-FPU64-ILP32F: #define __loongarch_single_float 1
// LA32-FPU64-ILP32F-NOT: #define __loongarch_soft_float

// RUN: %clang --target=loongarch32 -mfpu=64 -mabi=ilp32s -x c -E -dM %s -o - \
// RUN:   | FileCheck --match-full-lines --check-prefix=LA32-FPU64-ILP32S %s
// LA32-FPU64-ILP32S-NOT: #define __loongarch_double_float
// LA32-FPU64-ILP32S: #define __loongarch_frlen 64
// LA32-FPU64-ILP32S: #define __loongarch_grlen 32
// LA32-FPU64-ILP32S-NOT: #define __loongarch_hard_float
// LA32-FPU64-ILP32S-NOT: #define __loongarch_lp64
// LA32-FPU64-ILP32S-NOT: #define __loongarch_single_float
// LA32-FPU64-ILP32S: #define __loongarch_soft_float 1

// RUN: %clang --target=loongarch32 -mfpu=32 -mabi=ilp32f -x c -E -dM %s -o - \
// RUN:   | FileCheck --match-full-lines --check-prefix=LA32-FPU32-ILP32F %s
// RUN: %clang --target=loongarch32 -msingle-float -x c -E -dM %s -o - \
// RUN:   | FileCheck --match-full-lines --check-prefix=LA32-FPU32-ILP32F %s
// LA32-FPU32-ILP32F-NOT: #define __loongarch_double_float
// LA32-FPU32-ILP32F: #define __loongarch_frlen 32
// LA32-FPU32-ILP32F: #define __loongarch_grlen 32
// LA32-FPU32-ILP32F: #define __loongarch_hard_float 1
// LA32-FPU32-ILP32F-NOT: #define __loongarch_lp64
// LA32-FPU32-ILP32F: #define __loongarch_single_float 1
// LA32-FPU32-ILP32F-NOT: #define __loongarch_soft_float

// RUN: %clang --target=loongarch32 -mfpu=32 -mabi=ilp32s -x c -E -dM %s -o - \
// RUN:   | FileCheck --match-full-lines --check-prefix=LA32-FPU32-ILP32S %s
// LA32-FPU32-ILP32S-NOT: #define __loongarch_double_float
// LA32-FPU32-ILP32S: #define __loongarch_frlen 32
// LA32-FPU32-ILP32S: #define __loongarch_grlen 32
// LA32-FPU32-ILP32S-NOT: #define __loongarch_hard_float
// LA32-FPU32-ILP32S-NOT: #define __loongarch_lp64
// LA32-FPU32-ILP32S-NOT: #define __loongarch_single_float
// LA32-FPU32-ILP32S: #define __loongarch_soft_float 1

// RUN: %clang --target=loongarch32 -mfpu=0 -mabi=ilp32s -x c -E -dM %s -o - \
// RUN:   | FileCheck --match-full-lines --check-prefix=LA32-FPU0-ILP32S %s
// RUN: %clang --target=loongarch32 -mfpu=none -mabi=ilp32s -x c -E -dM %s -o - \
// RUN:   | FileCheck --match-full-lines --check-prefix=LA32-FPU0-ILP32S %s
// RUN: %clang --target=loongarch32 -msoft-float -x c -E -dM %s -o - \
// RUN:   | FileCheck --match-full-lines --check-prefix=LA32-FPU0-ILP32S %s
// LA32-FPU0-ILP32S-NOT: #define __loongarch_double_float
// LA32-FPU0-ILP32S: #define __loongarch_frlen 0
// LA32-FPU0-ILP32S: #define __loongarch_grlen 32
// LA32-FPU0-ILP32S-NOT: #define __loongarch_hard_float
// LA32-FPU0-ILP32S-NOT: #define __loongarch_lp64
// LA32-FPU0-ILP32S-NOT: #define __loongarch_single_float
// LA32-FPU0-ILP32S: #define __loongarch_soft_float 1

// RUN: %clang --target=loongarch64 -mfpu=64 -mabi=lp64d -x c -E -dM %s -o - \
// RUN:   | FileCheck --match-full-lines --check-prefix=LA64-FPU64-LP64D %s
// RUN: %clang --target=loongarch64 -mdouble-float -x c -E -dM %s -o - \
// RUN:   | FileCheck --match-full-lines --check-prefix=LA64-FPU64-LP64D %s
// LA64-FPU64-LP64D: #define __loongarch_double_float 1
// LA64-FPU64-LP64D: #define __loongarch_frlen 64
// LA64-FPU64-LP64D: #define __loongarch_grlen 64
// LA64-FPU64-LP64D: #define __loongarch_hard_float 1
// LA64-FPU64-LP64D: #define __loongarch_lp64 1
// LA64-FPU64-LP64D-NOT: #define __loongarch_single_float
// LA64-FPU64-LP64D-NOT: #define __loongarch_soft_float

// RUN: %clang --target=loongarch64 -mfpu=64 -mabi=lp64f -x c -E -dM %s -o - \
// RUN:   | FileCheck --match-full-lines --check-prefix=LA64-FPU64-LP64F %s
// LA64-FPU64-LP64F-NOT: #define __loongarch_double_float
// LA64-FPU64-LP64F: #define __loongarch_frlen 64
// LA64-FPU64-LP64F: #define __loongarch_grlen 64
// LA64-FPU64-LP64F: #define __loongarch_hard_float 1
// LA64-FPU64-LP64F: #define __loongarch_lp64 1
// LA64-FPU64-LP64F: #define __loongarch_single_float 1
// LA64-FPU64-LP64F-NOT: #define __loongarch_soft_float

// RUN: %clang --target=loongarch64 -mfpu=64 -mabi=lp64s -x c -E -dM %s -o - \
// RUN:   | FileCheck --match-full-lines --check-prefix=LA64-FPU64-LP64S %s
// LA64-FPU64-LP64S-NOT: #define __loongarch_double_float
// LA64-FPU64-LP64S: #define __loongarch_frlen 64
// LA64-FPU64-LP64S: #define __loongarch_grlen 64
// LA64-FPU64-LP64S-NOT: #define __loongarch_hard_float
// LA64-FPU64-LP64S: #define __loongarch_lp64 1
// LA64-FPU64-LP64S-NOT: #define __loongarch_single_float
// LA64-FPU64-LP64S: #define __loongarch_soft_float 1

// RUN: %clang --target=loongarch64 -mfpu=32 -mabi=lp64f -x c -E -dM %s -o - \
// RUN:   | FileCheck --match-full-lines --check-prefix=LA64-FPU32-LP64F %s
// RUN: %clang --target=loongarch64 -msingle-float -x c -E -dM %s -o - \
// RUN:   | FileCheck --match-full-lines --check-prefix=LA64-FPU32-LP64F %s
// LA64-FPU32-LP64F-NOT: #define __loongarch_double_float
// LA64-FPU32-LP64F: #define __loongarch_frlen 32
// LA64-FPU32-LP64F: #define __loongarch_grlen 64
// LA64-FPU32-LP64F: #define __loongarch_hard_float 1
// LA64-FPU32-LP64F: #define __loongarch_lp64 1
// LA64-FPU32-LP64F: #define __loongarch_single_float 1
// LA64-FPU32-LP64F-NOT: #define __loongarch_soft_float

// RUN: %clang --target=loongarch64 -mfpu=32 -mabi=lp64s -x c -E -dM %s -o - \
// RUN:   | FileCheck --match-full-lines --check-prefix=LA64-FPU32-LP64S %s
// LA64-FPU32-LP64S-NOT: #define __loongarch_double_float
// LA64-FPU32-LP64S: #define __loongarch_frlen 32
// LA64-FPU32-LP64S: #define __loongarch_grlen 64
// LA64-FPU32-LP64S-NOT: #define __loongarch_hard_float
// LA64-FPU32-LP64S: #define __loongarch_lp64 1
// LA64-FPU32-LP64S-NOT: #define __loongarch_single_float
// LA64-FPU32-LP64S: #define __loongarch_soft_float 1

// RUN: %clang --target=loongarch64 -mfpu=0 -mabi=lp64s -x c -E -dM %s -o - \
// RUN:   | FileCheck --match-full-lines --check-prefix=LA64-FPU0-LP64S %s
// RUN: %clang --target=loongarch64 -mfpu=none -mabi=lp64s -x c -E -dM %s -o - \
// RUN:   | FileCheck --match-full-lines --check-prefix=LA64-FPU0-LP64S %s
// RUN: %clang --target=loongarch64 -msoft-float -x c -E -dM %s -o - \
// RUN:   | FileCheck --match-full-lines --check-prefix=LA64-FPU0-LP64S %s
// LA64-FPU0-LP64S-NOT: #define __loongarch_double_float
// LA64-FPU0-LP64S: #define __loongarch_frlen 0
// LA64-FPU0-LP64S: #define __loongarch_grlen 64
// LA64-FPU0-LP64S-NOT: #define __loongarch_hard_float
// LA64-FPU0-LP64S: #define __loongarch_lp64 1
// LA64-FPU0-LP64S-NOT: #define __loongarch_single_float
// LA64-FPU0-LP64S: #define __loongarch_soft_float 1

<<<<<<< HEAD
/// Check __loongarch_arch{_tune/_frecipe/_lam_bh}.
=======
/// Check __loongarch_arch{_tune/_frecipe/_lam_bh/_ld_seq_sa}.
>>>>>>> a8d96e15

// RUN: %clang --target=loongarch64 -x c -E -dM %s -o - | \
// RUN:   FileCheck --match-full-lines --check-prefix=ARCH-TUNE -DARCH=la64v1.0 -DTUNE=loongarch64 %s
// RUN: %clang --target=loongarch64 -x c -E -dM %s -o - -march=loongarch64 | \
// RUN:   FileCheck --match-full-lines --check-prefix=ARCH-TUNE -DARCH=loongarch64 -DTUNE=loongarch64 %s
// RUN: %clang --target=loongarch64 -x c -E -dM %s -o - -march=la464 | \
// RUN:   FileCheck --match-full-lines --check-prefix=ARCH-TUNE -DARCH=la464 -DTUNE=la464 %s
// RUN: %clang --target=loongarch64 -x c -E -dM %s -o - -mtune=loongarch64 | \
// RUN:   FileCheck --match-full-lines --check-prefix=ARCH-TUNE -DARCH=la64v1.0 -DTUNE=loongarch64 %s
// RUN: %clang --target=loongarch64 -x c -E -dM %s -o - -mtune=la464 | \
// RUN:   FileCheck --match-full-lines --check-prefix=ARCH-TUNE -DARCH=la64v1.0 -DTUNE=la464 %s
// RUN: %clang --target=loongarch64 -x c -E -dM %s -o - -march=loongarch64 -mtune=la464 | \
// RUN:   FileCheck --match-full-lines --check-prefix=ARCH-TUNE -DARCH=loongarch64 -DTUNE=la464 %s
// RUN: %clang --target=loongarch64 -x c -E -dM %s -o - -march=la464 -mtune=loongarch64 | \
// RUN:   FileCheck --match-full-lines --check-prefix=ARCH-TUNE -DARCH=la464 -DTUNE=loongarch64 %s
// RUN: %clang --target=loongarch64 -x c -E -dM %s -o - -march=la64v1.0 | \
// RUN:   FileCheck --match-full-lines --check-prefix=ARCH-TUNE -DARCH=la64v1.0 -DTUNE=loongarch64 %s
// RUN: %clang --target=loongarch64 -x c -E -dM %s -o - -march=la64v1.0 -Xclang -target-feature -Xclang -lsx | \
// RUN:   FileCheck --match-full-lines --check-prefix=ARCH-TUNE -DARCH=loongarch64 -DTUNE=loongarch64 %s
// RUN: %clang --target=loongarch64 -x c -E -dM %s -o - -march=la64v1.0 -Xclang -target-feature -Xclang +frecipe | \
// RUN:   FileCheck --match-full-lines --check-prefixes=ARCH-TUNE,FRECIPE -DARCH=la64v1.0 -DTUNE=loongarch64 %s
// RUN: %clang --target=loongarch64 -x c -E -dM %s -o - -march=loongarch64 -Xclang -target-feature -Xclang +lsx | \
// RUN:   FileCheck --match-full-lines --check-prefix=ARCH-TUNE -DARCH=la64v1.0 -DTUNE=loongarch64 %s
// RUN: %clang --target=loongarch64 -x c -E -dM %s -o - -march=la64v1.1 | \
<<<<<<< HEAD
// RUN:   FileCheck --match-full-lines  --check-prefixes=ARCH-TUNE,FRECIPE,LAM-BH -DARCH=la64v1.1 -DTUNE=loongarch64 %s
// RUN: %clang --target=loongarch64 -x c -E -dM %s -o - -march=la64v1.1 -Xclang -target-feature -Xclang -frecipe | \
// RUN:   FileCheck --match-full-lines --check-prefixes=ARCH-TUNE,LAM-BH -DARCH=la64v1.0 -DTUNE=loongarch64 %s
// RUN: %clang --target=loongarch64 -x c -E -dM %s -o - -march=la64v1.1 -Xclang -target-feature -Xclang -lsx | \
// RUN:   FileCheck --match-full-lines --check-prefixes=ARCH-TUNE,FRECIPE,LAM-BH -DARCH=loongarch64 -DTUNE=loongarch64 %s
=======
// RUN:   FileCheck --match-full-lines  --check-prefixes=ARCH-TUNE,FRECIPE,LAM-BH,LD-SEQ-SA -DARCH=la64v1.1 -DTUNE=loongarch64 %s
// RUN: %clang --target=loongarch64 -x c -E -dM %s -o - -march=la64v1.1 -Xclang -target-feature -Xclang -frecipe | \
// RUN:   FileCheck --match-full-lines --check-prefixes=ARCH-TUNE,LAM-BH,LD-SEQ-SA -DARCH=la64v1.0 -DTUNE=loongarch64 %s
// RUN: %clang --target=loongarch64 -x c -E -dM %s -o - -march=la64v1.1 -Xclang -target-feature -Xclang -lsx | \
// RUN:   FileCheck --match-full-lines --check-prefixes=ARCH-TUNE,FRECIPE,LAM-BH,LD-SEQ-SA -DARCH=loongarch64 -DTUNE=loongarch64 %s
>>>>>>> a8d96e15
// RUN: %clang --target=loongarch64 -x c -E -dM %s -o - -march=loongarch64 -Xclang -target-feature -Xclang +frecipe | \
// RUN:   FileCheck --match-full-lines --check-prefixes=ARCH-TUNE,FRECIPE -DARCH=loongarch64 -DTUNE=loongarch64 %s
// RUN: %clang --target=loongarch64 -x c -E -dM %s -o - -march=loongarch64 -Xclang -target-feature -Xclang +lsx -Xclang -target-feature -Xclang +frecipe | \
// RUN:   FileCheck --match-full-lines --check-prefixes=ARCH-TUNE,FRECIPE -DARCH=la64v1.0 -DTUNE=loongarch64 %s
// RUN: %clang --target=loongarch64 -x c -E -dM %s -o - -march=la64v1.0 -Xclang -target-feature -Xclang +lam-bh | \
// RUN:   FileCheck --match-full-lines --check-prefixes=ARCH-TUNE,LAM-BH -DARCH=la64v1.0 -DTUNE=loongarch64 %s
// RUN: %clang --target=loongarch64 -x c -E -dM %s -o - -march=la64v1.1 -Xclang -target-feature -Xclang -lam-bh | \
<<<<<<< HEAD
// RUN:   FileCheck --match-full-lines --check-prefixes=ARCH-TUNE,FRECIPE -DARCH=la64v1.0 -DTUNE=loongarch64 %s
=======
// RUN:   FileCheck --match-full-lines --check-prefixes=ARCH-TUNE,FRECIPE,LD-SEQ-SA -DARCH=la64v1.0 -DTUNE=loongarch64 %s
>>>>>>> a8d96e15
// RUN: %clang --target=loongarch64 -x c -E -dM %s -o - -march=loongarch64 -Xclang -target-feature -Xclang +lam-bh | \
// RUN:   FileCheck --match-full-lines --check-prefixes=ARCH-TUNE,LAM-BH -DARCH=loongarch64 -DTUNE=loongarch64 %s
// RUN: %clang --target=loongarch64 -x c -E -dM %s -o - -march=loongarch64 -Xclang -target-feature -Xclang +lsx -Xclang -target-feature -Xclang +lam-bh | \
// RUN:   FileCheck --match-full-lines --check-prefixes=ARCH-TUNE,LAM-BH -DARCH=la64v1.0 -DTUNE=loongarch64 %s
<<<<<<< HEAD
// RUN: %clang --target=loongarch64 -x c -E -dM %s -o - -march=la64v1.0 -Xclang -target-feature -Xclang +frecipe -Xclang -target-feature -Xclang +lam-bh | \
// RUN:   FileCheck --match-full-lines --check-prefixes=ARCH-TUNE -DARCH=la64v1.1 -DTUNE=loongarch64 %s
// RUN: %clang --target=loongarch64 -x c -E -dM %s -o - -march=la664 | \
// RUN:   FileCheck --match-full-lines --check-prefixes=ARCH-TUNE,FRECIPE,LAM-BH -DARCH=la664 -DTUNE=la664 %s
=======
// RUN: %clang --target=loongarch64 -x c -E -dM %s -o - -march=la64v1.0 -Xclang -target-feature -Xclang +ld-seq-sa | \
// RUN:   FileCheck --match-full-lines --check-prefixes=ARCH-TUNE,LD-SEQ-SA -DARCH=la64v1.0 -DTUNE=loongarch64 %s
// RUN: %clang --target=loongarch64 -x c -E -dM %s -o - -march=la64v1.1 -Xclang -target-feature -Xclang -ld-seq-sa | \
// RUN:   FileCheck --match-full-lines --check-prefixes=ARCH-TUNE,FRECIPE,LAM-BH -DARCH=la64v1.0 -DTUNE=loongarch64 %s
// RUN: %clang --target=loongarch64 -x c -E -dM %s -o - -march=loongarch64 -Xclang -target-feature -Xclang +ld-seq-sa | \
// RUN:   FileCheck --match-full-lines --check-prefixes=ARCH-TUNE,LD-SEQ-SA -DARCH=loongarch64 -DTUNE=loongarch64 %s
// RUN: %clang --target=loongarch64 -x c -E -dM %s -o - -march=loongarch64 -Xclang -target-feature -Xclang +lsx -Xclang -target-feature -Xclang +ld-seq-sa | \
// RUN:   FileCheck --match-full-lines --check-prefixes=ARCH-TUNE,LD-SEQ-SA -DARCH=la64v1.0 -DTUNE=loongarch64 %s
// RUN: %clang --target=loongarch64 -x c -E -dM %s -o - -march=la64v1.0 -Xclang -target-feature -Xclang +frecipe -Xclang -target-feature -Xclang +lam-bh  -Xclang -target-feature -Xclang +ld-seq-sa | \
// RUN:   FileCheck --match-full-lines --check-prefixes=ARCH-TUNE -DARCH=la64v1.1 -DTUNE=loongarch64 %s
// RUN: %clang --target=loongarch64 -x c -E -dM %s -o - -march=la664 | \
// RUN:   FileCheck --match-full-lines --check-prefixes=ARCH-TUNE,FRECIPE,LAM-BH,LD-SEQ-SA -DARCH=la664 -DTUNE=la664 %s
>>>>>>> a8d96e15
// RUN: %clang --target=loongarch64 -x c -E -dM %s -o - -mtune=la664 | \
// RUN:   FileCheck --match-full-lines --check-prefix=ARCH-TUNE -DARCH=la64v1.0 -DTUNE=la664 %s
// RUN: %clang --target=loongarch64 -x c -E -dM %s -o - -march=loongarch64 -mtune=la664 | \
// RUN:   FileCheck --match-full-lines --check-prefix=ARCH-TUNE -DARCH=loongarch64 -DTUNE=la664 %s
// RUN: %clang --target=loongarch64 -x c -E -dM %s -o - -march=la664 -mtune=loongarch64 | \
<<<<<<< HEAD
// RUN:   FileCheck --match-full-lines --check-prefixes=ARCH-TUNE,FRECIPE,LAM-BH -DARCH=la664 -DTUNE=loongarch64 %s
=======
// RUN:   FileCheck --match-full-lines --check-prefixes=ARCH-TUNE,FRECIPE,LAM-BH,LD-SEQ-SA -DARCH=la664 -DTUNE=loongarch64 %s
>>>>>>> a8d96e15

// ARCH-TUNE: #define __loongarch_arch "[[ARCH]]"
// FRECIPE: #define __loongarch_frecipe 1
// LAM-BH: #define __loongarch_lam_bh 1
<<<<<<< HEAD
=======
// LD-SEQ-SA: #define __loongarch_ld_seq_sa 1
>>>>>>> a8d96e15
// ARCH-TUNE: #define __loongarch_tune "[[TUNE]]"

// RUN: %clang --target=loongarch64 -mlsx -x c -E -dM %s -o - \
// RUN:   | FileCheck --match-full-lines --check-prefix=MLSX %s
// RUN: %clang --target=loongarch64 -mno-lsx -mlsx -x c -E -dM %s -o - \
// RUN:   | FileCheck --match-full-lines --check-prefix=MLSX %s
// RUN: %clang --target=loongarch64 -mlsx -mno-lasx -x c -E -dM %s -o - \
// RUN:   | FileCheck --match-full-lines --check-prefix=MLSX %s
// RUN: %clang --target=loongarch64 -mno-lasx -x c -E -dM %s -o - \
// RUN:   | FileCheck --match-full-lines --check-prefix=MLSX %s
// RUN: %clang --target=loongarch64 -mno-lasx -mlsx -x c -E -dM %s -o - \
// RUN:   | FileCheck --match-full-lines --check-prefix=MLSX %s
// MLSX-NOT: #define __loongarch_asx
// MLSX: #define __loongarch_simd_width 128
// MLSX: #define __loongarch_sx 1

// RUN: %clang --target=loongarch64 -mlasx -x c -E -dM %s -o - \
// RUN:   | FileCheck --match-full-lines --check-prefix=MLASX %s
// RUN: %clang --target=loongarch64 -mlsx -mlasx -x c -E -dM %s -o - \
// RUN:   | FileCheck --match-full-lines --check-prefix=MLASX %s
// RUN: %clang --target=loongarch64 -mlasx -mlsx -x c -E -dM %s -o - \
// RUN:   | FileCheck --match-full-lines --check-prefix=MLASX %s
// RUN: %clang --target=loongarch64 -mno-lasx -mlasx -x c -E -dM %s -o - \
// RUN:   | FileCheck --match-full-lines --check-prefix=MLASX %s
// MLASX: #define __loongarch_asx 1
// MLASX: #define __loongarch_simd_width 256
// MLASX: #define __loongarch_sx 1

// RUN: %clang --target=loongarch64 -mno-lsx -x c -E -dM %s -o - \
// RUN:   | FileCheck --match-full-lines --check-prefix=MNO-LSX %s
// RUN: %clang --target=loongarch64 -mlsx -mno-lsx -x c -E -dM %s -o - \
// RUN:   | FileCheck --match-full-lines --check-prefix=MNO-LSX %s
// RUN: %clang --target=loongarch64 -mno-lsx -mno-lasx -x c -E -dM %s -o - \
// RUN:   | FileCheck --match-full-lines --check-prefix=MNO-LSX %s
// RUN: %clang --target=loongarch64 -mno-lasx -mno-lsx -x c -E -dM %s -o - \
// RUN:   | FileCheck --match-full-lines --check-prefix=MNO-LSX %s
// MNO-LSX-NOT: #define __loongarch_asx
// MNO-LSX-NOT: #define __loongarch_simd_width
// MNO-LSX-NOT: #define __loongarch_sx<|MERGE_RESOLUTION|>--- conflicted
+++ resolved
@@ -798,11 +798,7 @@
 // LA64-FPU0-LP64S-NOT: #define __loongarch_single_float
 // LA64-FPU0-LP64S: #define __loongarch_soft_float 1
 
-<<<<<<< HEAD
-/// Check __loongarch_arch{_tune/_frecipe/_lam_bh}.
-=======
 /// Check __loongarch_arch{_tune/_frecipe/_lam_bh/_ld_seq_sa}.
->>>>>>> a8d96e15
 
 // RUN: %clang --target=loongarch64 -x c -E -dM %s -o - | \
 // RUN:   FileCheck --match-full-lines --check-prefix=ARCH-TUNE -DARCH=la64v1.0 -DTUNE=loongarch64 %s
@@ -827,19 +823,11 @@
 // RUN: %clang --target=loongarch64 -x c -E -dM %s -o - -march=loongarch64 -Xclang -target-feature -Xclang +lsx | \
 // RUN:   FileCheck --match-full-lines --check-prefix=ARCH-TUNE -DARCH=la64v1.0 -DTUNE=loongarch64 %s
 // RUN: %clang --target=loongarch64 -x c -E -dM %s -o - -march=la64v1.1 | \
-<<<<<<< HEAD
-// RUN:   FileCheck --match-full-lines  --check-prefixes=ARCH-TUNE,FRECIPE,LAM-BH -DARCH=la64v1.1 -DTUNE=loongarch64 %s
-// RUN: %clang --target=loongarch64 -x c -E -dM %s -o - -march=la64v1.1 -Xclang -target-feature -Xclang -frecipe | \
-// RUN:   FileCheck --match-full-lines --check-prefixes=ARCH-TUNE,LAM-BH -DARCH=la64v1.0 -DTUNE=loongarch64 %s
-// RUN: %clang --target=loongarch64 -x c -E -dM %s -o - -march=la64v1.1 -Xclang -target-feature -Xclang -lsx | \
-// RUN:   FileCheck --match-full-lines --check-prefixes=ARCH-TUNE,FRECIPE,LAM-BH -DARCH=loongarch64 -DTUNE=loongarch64 %s
-=======
 // RUN:   FileCheck --match-full-lines  --check-prefixes=ARCH-TUNE,FRECIPE,LAM-BH,LD-SEQ-SA -DARCH=la64v1.1 -DTUNE=loongarch64 %s
 // RUN: %clang --target=loongarch64 -x c -E -dM %s -o - -march=la64v1.1 -Xclang -target-feature -Xclang -frecipe | \
 // RUN:   FileCheck --match-full-lines --check-prefixes=ARCH-TUNE,LAM-BH,LD-SEQ-SA -DARCH=la64v1.0 -DTUNE=loongarch64 %s
 // RUN: %clang --target=loongarch64 -x c -E -dM %s -o - -march=la64v1.1 -Xclang -target-feature -Xclang -lsx | \
 // RUN:   FileCheck --match-full-lines --check-prefixes=ARCH-TUNE,FRECIPE,LAM-BH,LD-SEQ-SA -DARCH=loongarch64 -DTUNE=loongarch64 %s
->>>>>>> a8d96e15
 // RUN: %clang --target=loongarch64 -x c -E -dM %s -o - -march=loongarch64 -Xclang -target-feature -Xclang +frecipe | \
 // RUN:   FileCheck --match-full-lines --check-prefixes=ARCH-TUNE,FRECIPE -DARCH=loongarch64 -DTUNE=loongarch64 %s
 // RUN: %clang --target=loongarch64 -x c -E -dM %s -o - -march=loongarch64 -Xclang -target-feature -Xclang +lsx -Xclang -target-feature -Xclang +frecipe | \
@@ -847,21 +835,11 @@
 // RUN: %clang --target=loongarch64 -x c -E -dM %s -o - -march=la64v1.0 -Xclang -target-feature -Xclang +lam-bh | \
 // RUN:   FileCheck --match-full-lines --check-prefixes=ARCH-TUNE,LAM-BH -DARCH=la64v1.0 -DTUNE=loongarch64 %s
 // RUN: %clang --target=loongarch64 -x c -E -dM %s -o - -march=la64v1.1 -Xclang -target-feature -Xclang -lam-bh | \
-<<<<<<< HEAD
-// RUN:   FileCheck --match-full-lines --check-prefixes=ARCH-TUNE,FRECIPE -DARCH=la64v1.0 -DTUNE=loongarch64 %s
-=======
 // RUN:   FileCheck --match-full-lines --check-prefixes=ARCH-TUNE,FRECIPE,LD-SEQ-SA -DARCH=la64v1.0 -DTUNE=loongarch64 %s
->>>>>>> a8d96e15
 // RUN: %clang --target=loongarch64 -x c -E -dM %s -o - -march=loongarch64 -Xclang -target-feature -Xclang +lam-bh | \
 // RUN:   FileCheck --match-full-lines --check-prefixes=ARCH-TUNE,LAM-BH -DARCH=loongarch64 -DTUNE=loongarch64 %s
 // RUN: %clang --target=loongarch64 -x c -E -dM %s -o - -march=loongarch64 -Xclang -target-feature -Xclang +lsx -Xclang -target-feature -Xclang +lam-bh | \
 // RUN:   FileCheck --match-full-lines --check-prefixes=ARCH-TUNE,LAM-BH -DARCH=la64v1.0 -DTUNE=loongarch64 %s
-<<<<<<< HEAD
-// RUN: %clang --target=loongarch64 -x c -E -dM %s -o - -march=la64v1.0 -Xclang -target-feature -Xclang +frecipe -Xclang -target-feature -Xclang +lam-bh | \
-// RUN:   FileCheck --match-full-lines --check-prefixes=ARCH-TUNE -DARCH=la64v1.1 -DTUNE=loongarch64 %s
-// RUN: %clang --target=loongarch64 -x c -E -dM %s -o - -march=la664 | \
-// RUN:   FileCheck --match-full-lines --check-prefixes=ARCH-TUNE,FRECIPE,LAM-BH -DARCH=la664 -DTUNE=la664 %s
-=======
 // RUN: %clang --target=loongarch64 -x c -E -dM %s -o - -march=la64v1.0 -Xclang -target-feature -Xclang +ld-seq-sa | \
 // RUN:   FileCheck --match-full-lines --check-prefixes=ARCH-TUNE,LD-SEQ-SA -DARCH=la64v1.0 -DTUNE=loongarch64 %s
 // RUN: %clang --target=loongarch64 -x c -E -dM %s -o - -march=la64v1.1 -Xclang -target-feature -Xclang -ld-seq-sa | \
@@ -874,25 +852,17 @@
 // RUN:   FileCheck --match-full-lines --check-prefixes=ARCH-TUNE -DARCH=la64v1.1 -DTUNE=loongarch64 %s
 // RUN: %clang --target=loongarch64 -x c -E -dM %s -o - -march=la664 | \
 // RUN:   FileCheck --match-full-lines --check-prefixes=ARCH-TUNE,FRECIPE,LAM-BH,LD-SEQ-SA -DARCH=la664 -DTUNE=la664 %s
->>>>>>> a8d96e15
 // RUN: %clang --target=loongarch64 -x c -E -dM %s -o - -mtune=la664 | \
 // RUN:   FileCheck --match-full-lines --check-prefix=ARCH-TUNE -DARCH=la64v1.0 -DTUNE=la664 %s
 // RUN: %clang --target=loongarch64 -x c -E -dM %s -o - -march=loongarch64 -mtune=la664 | \
 // RUN:   FileCheck --match-full-lines --check-prefix=ARCH-TUNE -DARCH=loongarch64 -DTUNE=la664 %s
 // RUN: %clang --target=loongarch64 -x c -E -dM %s -o - -march=la664 -mtune=loongarch64 | \
-<<<<<<< HEAD
-// RUN:   FileCheck --match-full-lines --check-prefixes=ARCH-TUNE,FRECIPE,LAM-BH -DARCH=la664 -DTUNE=loongarch64 %s
-=======
 // RUN:   FileCheck --match-full-lines --check-prefixes=ARCH-TUNE,FRECIPE,LAM-BH,LD-SEQ-SA -DARCH=la664 -DTUNE=loongarch64 %s
->>>>>>> a8d96e15
 
 // ARCH-TUNE: #define __loongarch_arch "[[ARCH]]"
 // FRECIPE: #define __loongarch_frecipe 1
 // LAM-BH: #define __loongarch_lam_bh 1
-<<<<<<< HEAD
-=======
 // LD-SEQ-SA: #define __loongarch_ld_seq_sa 1
->>>>>>> a8d96e15
 // ARCH-TUNE: #define __loongarch_tune "[[TUNE]]"
 
 // RUN: %clang --target=loongarch64 -mlsx -x c -E -dM %s -o - \
