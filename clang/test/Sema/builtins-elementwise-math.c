// RUN: %clang_cc1 -std=c99 %s -pedantic -verify -triple=x86_64-apple-darwin9

typedef double double2 __attribute__((ext_vector_type(2)));
typedef double double4 __attribute__((ext_vector_type(4)));
typedef float float2 __attribute__((ext_vector_type(2)));
typedef float float4 __attribute__((ext_vector_type(4)));

typedef int int2 __attribute__((ext_vector_type(2)));
typedef int int3 __attribute__((ext_vector_type(3)));
typedef unsigned unsigned3 __attribute__((ext_vector_type(3)));
typedef unsigned unsigned4 __attribute__((ext_vector_type(4)));

struct Foo {
  char *p;
};

__attribute__((address_space(1))) int int_as_one;
typedef int bar;
bar b;

__attribute__((address_space(1))) float float_as_one;
typedef float waffle;
waffle waf;


void test_builtin_elementwise_abs(int i, double d, float4 v, int3 iv, unsigned u, unsigned4 uv) {
  struct Foo s = __builtin_elementwise_abs(i);
  // expected-error@-1 {{initializing 'struct Foo' with an expression of incompatible type 'int'}}

  i = __builtin_elementwise_abs();
  // expected-error@-1 {{too few arguments to function call, expected 1, have 0}}

  i = __builtin_elementwise_abs(i, i);
  // expected-error@-1 {{too many arguments to function call, expected 1, have 2}}

  i = __builtin_elementwise_abs(v);
  // expected-error@-1 {{assigning to 'int' from incompatible type 'float4' (vector of 4 'float' values)}}

  u = __builtin_elementwise_abs(u);
  // expected-error@-1 {{1st argument must be a signed integer or floating point type (was 'unsigned int')}}

  uv = __builtin_elementwise_abs(uv);
  // expected-error@-1 {{1st argument must be a signed integer or floating point type (was 'unsigned4' (vector of 4 'unsigned int' values))}}
}

void test_builtin_elementwise_add_sat(int i, short s, double d, float4 v, int3 iv, unsigned3 uv, int *p) {
  i = __builtin_elementwise_add_sat(p, d);
  // expected-error@-1 {{arguments are of different types ('int *' vs 'double')}}

  struct Foo foo = __builtin_elementwise_add_sat(i, i);
  // expected-error@-1 {{initializing 'struct Foo' with an expression of incompatible type 'int'}}

  i = __builtin_elementwise_add_sat(i);
  // expected-error@-1 {{too few arguments to function call, expected 2, have 1}}

  i = __builtin_elementwise_add_sat();
  // expected-error@-1 {{too few arguments to function call, expected 2, have 0}}

  i = __builtin_elementwise_add_sat(i, i, i);
  // expected-error@-1 {{too many arguments to function call, expected 2, have 3}}

  i = __builtin_elementwise_add_sat(v, iv);
  // expected-error@-1 {{arguments are of different types ('float4' (vector of 4 'float' values) vs 'int3' (vector of 3 'int' values))}}

  i = __builtin_elementwise_add_sat(uv, iv);
  // expected-error@-1 {{arguments are of different types ('unsigned3' (vector of 3 'unsigned int' values) vs 'int3' (vector of 3 'int' values))}}

  v = __builtin_elementwise_add_sat(v, v);
  // expected-error@-1 {{1st argument must be a vector of integers (was 'float4' (vector of 4 'float' values))}}

  s = __builtin_elementwise_add_sat(i, s);

  enum e { one,
           two };
  i = __builtin_elementwise_add_sat(one, two);

  enum f { three };
  enum f x = __builtin_elementwise_add_sat(one, three);

  _BitInt(32) ext; // expected-warning {{'_BitInt' in C17 and earlier is a Clang extension}}
  ext = __builtin_elementwise_add_sat(ext, ext);

  const int ci;
  i = __builtin_elementwise_add_sat(ci, i);
  i = __builtin_elementwise_add_sat(i, ci);
  i = __builtin_elementwise_add_sat(ci, ci);

  i = __builtin_elementwise_add_sat(i, int_as_one); // ok (attributes don't match)?
  i = __builtin_elementwise_add_sat(i, b);          // ok (sugar doesn't match)?

  int A[10];
  A = __builtin_elementwise_add_sat(A, A);
  // expected-error@-1 {{1st argument must be a vector, integer or floating point type (was 'int *')}}

  int(ii);
  int j;
  j = __builtin_elementwise_add_sat(i, j);

  _Complex float c1, c2;
  c1 = __builtin_elementwise_add_sat(c1, c2);
  // expected-error@-1 {{1st argument must be a vector, integer or floating point type (was '_Complex float')}}
}

void test_builtin_elementwise_sub_sat(int i, short s, double d, float4 v, int3 iv, unsigned3 uv, int *p) {
  i = __builtin_elementwise_sub_sat(p, d);
  // expected-error@-1 {{arguments are of different types ('int *' vs 'double')}}

  struct Foo foo = __builtin_elementwise_sub_sat(i, i);
  // expected-error@-1 {{initializing 'struct Foo' with an expression of incompatible type 'int'}}

  i = __builtin_elementwise_sub_sat(i);
  // expected-error@-1 {{too few arguments to function call, expected 2, have 1}}

  i = __builtin_elementwise_sub_sat();
  // expected-error@-1 {{too few arguments to function call, expected 2, have 0}}

  i = __builtin_elementwise_sub_sat(i, i, i);
  // expected-error@-1 {{too many arguments to function call, expected 2, have 3}}

  i = __builtin_elementwise_sub_sat(v, iv);
  // expected-error@-1 {{arguments are of different types ('float4' (vector of 4 'float' values) vs 'int3' (vector of 3 'int' values))}}

  i = __builtin_elementwise_sub_sat(uv, iv);
  // expected-error@-1 {{arguments are of different types ('unsigned3' (vector of 3 'unsigned int' values) vs 'int3' (vector of 3 'int' values))}}

  v = __builtin_elementwise_sub_sat(v, v);
  // expected-error@-1 {{1st argument must be a vector of integers (was 'float4' (vector of 4 'float' values))}}

  s = __builtin_elementwise_sub_sat(i, s);

  enum e { one,
           two };
  i = __builtin_elementwise_sub_sat(one, two);

  enum f { three };
  enum f x = __builtin_elementwise_sub_sat(one, three);

  _BitInt(32) ext; // expected-warning {{'_BitInt' in C17 and earlier is a Clang extension}}
  ext = __builtin_elementwise_sub_sat(ext, ext);

  const int ci;
  i = __builtin_elementwise_sub_sat(ci, i);
  i = __builtin_elementwise_sub_sat(i, ci);
  i = __builtin_elementwise_sub_sat(ci, ci);

  i = __builtin_elementwise_sub_sat(i, int_as_one); // ok (attributes don't match)?
  i = __builtin_elementwise_sub_sat(i, b);          // ok (sugar doesn't match)?

  int A[10];
  A = __builtin_elementwise_sub_sat(A, A);
  // expected-error@-1 {{1st argument must be a vector, integer or floating point type (was 'int *')}}

  int(ii);
  int j;
  j = __builtin_elementwise_sub_sat(i, j);

  _Complex float c1, c2;
  c1 = __builtin_elementwise_sub_sat(c1, c2);
  // expected-error@-1 {{1st argument must be a vector, integer or floating point type (was '_Complex float')}}
}

void test_builtin_elementwise_max(int i, short s, double d, float4 v, int3 iv, unsigned3 uv, int *p) {
  i = __builtin_elementwise_max(p, d);
  // expected-error@-1 {{arguments are of different types ('int *' vs 'double')}}

  struct Foo foo = __builtin_elementwise_max(i, i);
  // expected-error@-1 {{initializing 'struct Foo' with an expression of incompatible type 'int'}}

  i = __builtin_elementwise_max(i);
  // expected-error@-1 {{too few arguments to function call, expected 2, have 1}}

  i = __builtin_elementwise_max();
  // expected-error@-1 {{too few arguments to function call, expected 2, have 0}}

  i = __builtin_elementwise_max(i, i, i);
  // expected-error@-1 {{too many arguments to function call, expected 2, have 3}}

  i = __builtin_elementwise_max(v, iv);
  // expected-error@-1 {{arguments are of different types ('float4' (vector of 4 'float' values) vs 'int3' (vector of 3 'int' values))}}

  i = __builtin_elementwise_max(uv, iv);
  // expected-error@-1 {{arguments are of different types ('unsigned3' (vector of 3 'unsigned int' values) vs 'int3' (vector of 3 'int' values))}}

  s = __builtin_elementwise_max(i, s);

  enum e { one,
           two };
  i = __builtin_elementwise_max(one, two);

  enum f { three };
  enum f x = __builtin_elementwise_max(one, three);

  _BitInt(32) ext; // expected-warning {{'_BitInt' in C17 and earlier is a Clang extension}}
  ext = __builtin_elementwise_max(ext, ext);

  const int ci;
  i = __builtin_elementwise_max(ci, i);
  i = __builtin_elementwise_max(i, ci);
  i = __builtin_elementwise_max(ci, ci);

  i = __builtin_elementwise_max(i, int_as_one); // ok (attributes don't match)?
  i = __builtin_elementwise_max(i, b);          // ok (sugar doesn't match)?

  int A[10];
  A = __builtin_elementwise_max(A, A);
  // expected-error@-1 {{1st argument must be a vector, integer or floating point type (was 'int *')}}

  int(ii);
  int j;
  j = __builtin_elementwise_max(i, j);

  _Complex float c1, c2;
  c1 = __builtin_elementwise_max(c1, c2);
  // expected-error@-1 {{1st argument must be a vector, integer or floating point type (was '_Complex float')}}
}

void test_builtin_elementwise_min(int i, short s, double d, float4 v, int3 iv, unsigned3 uv, int *p) {
  i = __builtin_elementwise_min(p, d);
  // expected-error@-1 {{arguments are of different types ('int *' vs 'double')}}

  struct Foo foo = __builtin_elementwise_min(i, i);
  // expected-error@-1 {{initializing 'struct Foo' with an expression of incompatible type 'int'}}

  i = __builtin_elementwise_min(i);
  // expected-error@-1 {{too few arguments to function call, expected 2, have 1}}

  i = __builtin_elementwise_min();
  // expected-error@-1 {{too few arguments to function call, expected 2, have 0}}

  i = __builtin_elementwise_min(i, i, i);
  // expected-error@-1 {{too many arguments to function call, expected 2, have 3}}

  i = __builtin_elementwise_min(v, iv);
  // expected-error@-1 {{arguments are of different types ('float4' (vector of 4 'float' values) vs 'int3' (vector of 3 'int' values))}}

  i = __builtin_elementwise_min(uv, iv);
  // expected-error@-1 {{arguments are of different types ('unsigned3' (vector of 3 'unsigned int' values) vs 'int3' (vector of 3 'int' values))}}

  s = __builtin_elementwise_min(i, s);

  enum e { one,
           two };
  i = __builtin_elementwise_min(one, two);

  enum f { three };
  enum f x = __builtin_elementwise_min(one, three);

  _BitInt(32) ext; // expected-warning {{'_BitInt' in C17 and earlier is a Clang extension}}
  ext = __builtin_elementwise_min(ext, ext);

  const int ci;
  i = __builtin_elementwise_min(ci, i);
  i = __builtin_elementwise_min(i, ci);
  i = __builtin_elementwise_min(ci, ci);

  i = __builtin_elementwise_min(i, int_as_one); // ok (attributes don't match)?
  i = __builtin_elementwise_min(i, b);          // ok (sugar doesn't match)?

  int A[10];
  A = __builtin_elementwise_min(A, A);
  // expected-error@-1 {{1st argument must be a vector, integer or floating point type (was 'int *')}}

  int(ii);
  int j;
  j = __builtin_elementwise_min(i, j);

  _Complex float c1, c2;
  c1 = __builtin_elementwise_min(c1, c2);
  // expected-error@-1 {{1st argument must be a vector, integer or floating point type (was '_Complex float')}}
}

void test_builtin_elementwise_ceil(int i, float f, double d, float4 v, int3 iv, unsigned u, unsigned4 uv) {

  struct Foo s = __builtin_elementwise_ceil(f);
  // expected-error@-1 {{initializing 'struct Foo' with an expression of incompatible type 'float'}}

  i = __builtin_elementwise_ceil();
  // expected-error@-1 {{too few arguments to function call, expected 1, have 0}}

  i = __builtin_elementwise_ceil(i);
  // expected-error@-1 {{1st argument must be a floating point type (was 'int')}}

  i = __builtin_elementwise_ceil(f, f);
  // expected-error@-1 {{too many arguments to function call, expected 1, have 2}}

  u = __builtin_elementwise_ceil(u);
  // expected-error@-1 {{1st argument must be a floating point type (was 'unsigned int')}}

  uv = __builtin_elementwise_ceil(uv);
  // expected-error@-1 {{1st argument must be a floating point type (was 'unsigned4' (vector of 4 'unsigned int' values))}}
}

void test_builtin_elementwise_cos(int i, float f, double d, float4 v, int3 iv, unsigned u, unsigned4 uv) {

  struct Foo s = __builtin_elementwise_cos(f);
  // expected-error@-1 {{initializing 'struct Foo' with an expression of incompatible type 'float'}}

  i = __builtin_elementwise_cos();
  // expected-error@-1 {{too few arguments to function call, expected 1, have 0}}

  i = __builtin_elementwise_cos(i);
  // expected-error@-1 {{1st argument must be a floating point type (was 'int')}}

  i = __builtin_elementwise_cos(f, f);
  // expected-error@-1 {{too many arguments to function call, expected 1, have 2}}

  u = __builtin_elementwise_cos(u);
  // expected-error@-1 {{1st argument must be a floating point type (was 'unsigned int')}}

  uv = __builtin_elementwise_cos(uv);
  // expected-error@-1 {{1st argument must be a floating point type (was 'unsigned4' (vector of 4 'unsigned int' values))}}
}

void test_builtin_elementwise_exp(int i, float f, double d, float4 v, int3 iv, unsigned u, unsigned4 uv) {

  struct Foo s = __builtin_elementwise_exp(f);
  // expected-error@-1 {{initializing 'struct Foo' with an expression of incompatible type 'float'}}

  i = __builtin_elementwise_exp();
  // expected-error@-1 {{too few arguments to function call, expected 1, have 0}}

  i = __builtin_elementwise_exp(i);
  // expected-error@-1 {{1st argument must be a floating point type (was 'int')}}

  i = __builtin_elementwise_exp(f, f);
  // expected-error@-1 {{too many arguments to function call, expected 1, have 2}}

  u = __builtin_elementwise_exp(u);
  // expected-error@-1 {{1st argument must be a floating point type (was 'unsigned int')}}

  uv = __builtin_elementwise_exp(uv);
  // expected-error@-1 {{1st argument must be a floating point type (was 'unsigned4' (vector of 4 'unsigned int' values))}}
}

void test_builtin_elementwise_exp2(int i, float f, double d, float4 v, int3 iv, unsigned u, unsigned4 uv) {

  struct Foo s = __builtin_elementwise_exp2(f);
  // expected-error@-1 {{initializing 'struct Foo' with an expression of incompatible type 'float'}}

  i = __builtin_elementwise_exp2();
  // expected-error@-1 {{too few arguments to function call, expected 1, have 0}}

  i = __builtin_elementwise_exp2(i);
  // expected-error@-1 {{1st argument must be a floating point type (was 'int')}}

  i = __builtin_elementwise_exp2(f, f);
  // expected-error@-1 {{too many arguments to function call, expected 1, have 2}}

  u = __builtin_elementwise_exp2(u);
  // expected-error@-1 {{1st argument must be a floating point type (was 'unsigned int')}}

  uv = __builtin_elementwise_exp2(uv);
  // expected-error@-1 {{1st argument must be a floating point type (was 'unsigned4' (vector of 4 'unsigned int' values))}}
}


void test_builtin_elementwise_floor(int i, float f, double d, float4 v, int3 iv, unsigned u, unsigned4 uv) {

  struct Foo s = __builtin_elementwise_floor(f);
  // expected-error@-1 {{initializing 'struct Foo' with an expression of incompatible type 'float'}}

  i = __builtin_elementwise_floor();
  // expected-error@-1 {{too few arguments to function call, expected 1, have 0}}

  i = __builtin_elementwise_floor(i);
  // expected-error@-1 {{1st argument must be a floating point type (was 'int')}}

  i = __builtin_elementwise_floor(f, f);
  // expected-error@-1 {{too many arguments to function call, expected 1, have 2}}

  u = __builtin_elementwise_floor(u);
  // expected-error@-1 {{1st argument must be a floating point type (was 'unsigned int')}}

  uv = __builtin_elementwise_floor(uv);
  // expected-error@-1 {{1st argument must be a floating point type (was 'unsigned4' (vector of 4 'unsigned int' values))}}
}

void test_builtin_elementwise_log(int i, float f, double d, float4 v, int3 iv, unsigned u, unsigned4 uv) {

  struct Foo s = __builtin_elementwise_log(f);
  // expected-error@-1 {{initializing 'struct Foo' with an expression of incompatible type 'float'}}

  i = __builtin_elementwise_log();
  // expected-error@-1 {{too few arguments to function call, expected 1, have 0}}

  i = __builtin_elementwise_log(i);
  // expected-error@-1 {{1st argument must be a floating point type (was 'int')}}

  i = __builtin_elementwise_log(f, f);
  // expected-error@-1 {{too many arguments to function call, expected 1, have 2}}

  u = __builtin_elementwise_log(u);
  // expected-error@-1 {{1st argument must be a floating point type (was 'unsigned int')}}

  uv = __builtin_elementwise_log(uv);
  // expected-error@-1 {{1st argument must be a floating point type (was 'unsigned4' (vector of 4 'unsigned int' values))}}
}

void test_builtin_elementwise_log10(int i, float f, double d, float4 v, int3 iv, unsigned u, unsigned4 uv) {

  struct Foo s = __builtin_elementwise_log10(f);
  // expected-error@-1 {{initializing 'struct Foo' with an expression of incompatible type 'float'}}

  i = __builtin_elementwise_log10();
  // expected-error@-1 {{too few arguments to function call, expected 1, have 0}}

  i = __builtin_elementwise_log10(i);
  // expected-error@-1 {{1st argument must be a floating point type (was 'int')}}

  i = __builtin_elementwise_log10(f, f);
  // expected-error@-1 {{too many arguments to function call, expected 1, have 2}}

  u = __builtin_elementwise_log10(u);
  // expected-error@-1 {{1st argument must be a floating point type (was 'unsigned int')}}

  uv = __builtin_elementwise_log10(uv);
  // expected-error@-1 {{1st argument must be a floating point type (was 'unsigned4' (vector of 4 'unsigned int' values))}}
}

void test_builtin_elementwise_log2(int i, float f, double d, float4 v, int3 iv, unsigned u, unsigned4 uv) {

  struct Foo s = __builtin_elementwise_log2(f);
  // expected-error@-1 {{initializing 'struct Foo' with an expression of incompatible type 'float'}}

  i = __builtin_elementwise_log2();
  // expected-error@-1 {{too few arguments to function call, expected 1, have 0}}

  i = __builtin_elementwise_log2(i);
  // expected-error@-1 {{1st argument must be a floating point type (was 'int')}}

  i = __builtin_elementwise_log2(f, f);
  // expected-error@-1 {{too many arguments to function call, expected 1, have 2}}

  u = __builtin_elementwise_log2(u);
  // expected-error@-1 {{1st argument must be a floating point type (was 'unsigned int')}}

  uv = __builtin_elementwise_log2(uv);
  // expected-error@-1 {{1st argument must be a floating point type (was 'unsigned4' (vector of 4 'unsigned int' values))}}
}

void test_builtin_elementwise_roundeven(int i, float f, double d, float4 v, int3 iv, unsigned u, unsigned4 uv) {

  struct Foo s = __builtin_elementwise_roundeven(f);
  // expected-error@-1 {{initializing 'struct Foo' with an expression of incompatible type 'float'}}

  i = __builtin_elementwise_roundeven();
  // expected-error@-1 {{too few arguments to function call, expected 1, have 0}}

  i = __builtin_elementwise_roundeven(i);
  // expected-error@-1 {{1st argument must be a floating point type (was 'int')}}

  i = __builtin_elementwise_roundeven(f, f);
  // expected-error@-1 {{too many arguments to function call, expected 1, have 2}}

  u = __builtin_elementwise_roundeven(u);
  // expected-error@-1 {{1st argument must be a floating point type (was 'unsigned int')}}

  uv = __builtin_elementwise_roundeven(uv);
  // expected-error@-1 {{1st argument must be a floating point type (was 'unsigned4' (vector of 4 'unsigned int' values))}}
}

void test_builtin_elementwise_round(int i, float f, double d, float4 v, int3 iv, unsigned u, unsigned4 uv) {
<<<<<<< HEAD

=======
>>>>>>> bac3a63c
  struct Foo s = __builtin_elementwise_round(f);
  // expected-error@-1 {{initializing 'struct Foo' with an expression of incompatible type 'float'}}

  i = __builtin_elementwise_round();
  // expected-error@-1 {{too few arguments to function call, expected 1, have 0}}

  i = __builtin_elementwise_round(i);
  // expected-error@-1 {{1st argument must be a floating point type (was 'int')}}

  i = __builtin_elementwise_round(f, f);
  // expected-error@-1 {{too many arguments to function call, expected 1, have 2}}

  u = __builtin_elementwise_round(u);
  // expected-error@-1 {{1st argument must be a floating point type (was 'unsigned int')}}

  uv = __builtin_elementwise_round(uv);
  // expected-error@-1 {{1st argument must be a floating point type (was 'unsigned4' (vector of 4 'unsigned int' values))}}

  // FIXME: Error should not mention integer
  _Complex float c1, c2;
  c1 = __builtin_elementwise_round(c1);
  // expected-error@-1 {{1st argument must be a vector, integer or floating point type (was '_Complex float')}}
}

<<<<<<< HEAD
=======
void test_builtin_elementwise_rint(int i, float f, double d, float4 v, int3 iv, unsigned u, unsigned4 uv) {
  struct Foo s = __builtin_elementwise_rint(f);
  // expected-error@-1 {{initializing 'struct Foo' with an expression of incompatible type 'float'}}

  i = __builtin_elementwise_rint();
  // expected-error@-1 {{too few arguments to function call, expected 1, have 0}}

  i = __builtin_elementwise_rint(i);
  // expected-error@-1 {{1st argument must be a floating point type (was 'int')}}

  i = __builtin_elementwise_rint(f, f);
  // expected-error@-1 {{too many arguments to function call, expected 1, have 2}}

  u = __builtin_elementwise_rint(u);
  // expected-error@-1 {{1st argument must be a floating point type (was 'unsigned int')}}

  uv = __builtin_elementwise_rint(uv);
  // expected-error@-1 {{1st argument must be a floating point type (was 'unsigned4' (vector of 4 'unsigned int' values))}}

  // FIXME: Error should not mention integer
  _Complex float c1, c2;
  c1 = __builtin_elementwise_rint(c1);
  // expected-error@-1 {{1st argument must be a vector, integer or floating point type (was '_Complex float')}}
}

void test_builtin_elementwise_nearbyint(int i, float f, double d, float4 v, int3 iv, unsigned u, unsigned4 uv) {
  struct Foo s = __builtin_elementwise_nearbyint(f);
  // expected-error@-1 {{initializing 'struct Foo' with an expression of incompatible type 'float'}}

  i = __builtin_elementwise_nearbyint();
  // expected-error@-1 {{too few arguments to function call, expected 1, have 0}}

  i = __builtin_elementwise_nearbyint(i);
  // expected-error@-1 {{1st argument must be a floating point type (was 'int')}}

  i = __builtin_elementwise_nearbyint(f, f);
  // expected-error@-1 {{too many arguments to function call, expected 1, have 2}}

  u = __builtin_elementwise_nearbyint(u);
  // expected-error@-1 {{1st argument must be a floating point type (was 'unsigned int')}}

  uv = __builtin_elementwise_nearbyint(uv);
  // expected-error@-1 {{1st argument must be a floating point type (was 'unsigned4' (vector of 4 'unsigned int' values))}}

  // FIXME: Error should not mention integer
  _Complex float c1, c2;
  c1 = __builtin_elementwise_nearbyint(c1);
  // expected-error@-1 {{1st argument must be a vector, integer or floating point type (was '_Complex float')}}
}

>>>>>>> bac3a63c
void test_builtin_elementwise_sin(int i, float f, double d, float4 v, int3 iv, unsigned u, unsigned4 uv) {

  struct Foo s = __builtin_elementwise_sin(f);
  // expected-error@-1 {{initializing 'struct Foo' with an expression of incompatible type 'float'}}

  i = __builtin_elementwise_sin();
  // expected-error@-1 {{too few arguments to function call, expected 1, have 0}}

  i = __builtin_elementwise_sin(i);
  // expected-error@-1 {{1st argument must be a floating point type (was 'int')}}

  i = __builtin_elementwise_sin(f, f);
  // expected-error@-1 {{too many arguments to function call, expected 1, have 2}}

  u = __builtin_elementwise_sin(u);
  // expected-error@-1 {{1st argument must be a floating point type (was 'unsigned int')}}

  uv = __builtin_elementwise_sin(uv);
  // expected-error@-1 {{1st argument must be a floating point type (was 'unsigned4' (vector of 4 'unsigned int' values))}}
}

void test_builtin_elementwise_trunc(int i, float f, double d, float4 v, int3 iv, unsigned u, unsigned4 uv) {

  struct Foo s = __builtin_elementwise_trunc(f);
  // expected-error@-1 {{initializing 'struct Foo' with an expression of incompatible type 'float'}}

  i = __builtin_elementwise_trunc();
  // expected-error@-1 {{too few arguments to function call, expected 1, have 0}}

  i = __builtin_elementwise_trunc(i);
  // expected-error@-1 {{1st argument must be a floating point type (was 'int')}}

  i = __builtin_elementwise_trunc(f, f);
  // expected-error@-1 {{too many arguments to function call, expected 1, have 2}}

  u = __builtin_elementwise_trunc(u);
  // expected-error@-1 {{1st argument must be a floating point type (was 'unsigned int')}}

  uv = __builtin_elementwise_trunc(uv);
  // expected-error@-1 {{1st argument must be a floating point type (was 'unsigned4' (vector of 4 'unsigned int' values))}}
}

void test_builtin_elementwise_canonicalize(int i, float f, double d, float4 v, int3 iv, unsigned u, unsigned4 uv) {

  struct Foo s = __builtin_elementwise_canonicalize(f);
  // expected-error@-1 {{initializing 'struct Foo' with an expression of incompatible type 'float'}}

  i = __builtin_elementwise_canonicalize();
  // expected-error@-1 {{too few arguments to function call, expected 1, have 0}}

  i = __builtin_elementwise_canonicalize(i);
  // expected-error@-1 {{1st argument must be a floating point type (was 'int')}}

  i = __builtin_elementwise_canonicalize(f, f);
  // expected-error@-1 {{too many arguments to function call, expected 1, have 2}}

  u = __builtin_elementwise_canonicalize(u);
  // expected-error@-1 {{1st argument must be a floating point type (was 'unsigned int')}}

  uv = __builtin_elementwise_canonicalize(uv);
  // expected-error@-1 {{1st argument must be a floating point type (was 'unsigned4' (vector of 4 'unsigned int' values))}}
}

void test_builtin_elementwise_copysign(int i, short s, double d, float f, float4 v, int3 iv, unsigned3 uv, int *p) {
  i = __builtin_elementwise_copysign(p, d);
  // expected-error@-1 {{1st argument must be a floating point type (was 'int *')}}

  i = __builtin_elementwise_copysign(i, i);
  // expected-error@-1 {{1st argument must be a floating point type (was 'int')}}

  i = __builtin_elementwise_copysign(i);
  // expected-error@-1 {{too few arguments to function call, expected 2, have 1}}

  i = __builtin_elementwise_copysign();
  // expected-error@-1 {{too few arguments to function call, expected 2, have 0}}

  i = __builtin_elementwise_copysign(i, i, i);
  // expected-error@-1 {{too many arguments to function call, expected 2, have 3}}

  i = __builtin_elementwise_copysign(v, iv);
  // expected-error@-1 {{2nd argument must be a floating point type (was 'int3' (vector of 3 'int' values))}}

  i = __builtin_elementwise_copysign(uv, iv);
  // expected-error@-1 {{1st argument must be a floating point type (was 'unsigned3' (vector of 3 'unsigned int' values))}}

  s = __builtin_elementwise_copysign(i, s);
  // expected-error@-1 {{1st argument must be a floating point type (was 'int')}}

  f = __builtin_elementwise_copysign(f, i);
  // expected-error@-1 {{2nd argument must be a floating point type (was 'int')}}

  f = __builtin_elementwise_copysign(i, f);
  // expected-error@-1 {{1st argument must be a floating point type (was 'int')}}

  enum e { one,
           two };
  i = __builtin_elementwise_copysign(one, two);
  // expected-error@-1 {{1st argument must be a floating point type (was 'int')}}

  enum f { three };
  enum f x = __builtin_elementwise_copysign(one, three);
  // expected-error@-1 {{1st argument must be a floating point type (was 'int')}}

  _BitInt(32) ext; // expected-warning {{'_BitInt' in C17 and earlier is a Clang extension}}
  ext = __builtin_elementwise_copysign(ext, ext);
  // expected-error@-1 {{1st argument must be a floating point type (was '_BitInt(32)')}}

  const float cf32;
  f = __builtin_elementwise_copysign(cf32, f);
  f = __builtin_elementwise_copysign(f, cf32);
  f = __builtin_elementwise_copysign(cf32, f);

  f = __builtin_elementwise_copysign(f, float_as_one); // ok (attributes don't match)?
  f = __builtin_elementwise_copysign(f, waf);          // ok (sugar doesn't match)?

  float A[10];
  A = __builtin_elementwise_copysign(A, A);
  // expected-error@-1 {{1st argument must be a floating point type (was 'float *')}}

  float(ii);
  float j;
  j = __builtin_elementwise_copysign(f, j);

  _Complex float c1, c2;
  c1 = __builtin_elementwise_copysign(c1, c2);
  // expected-error@-1 {{1st argument must be a floating point type (was '_Complex float')}}

  double f64 = 0.0;
  double tmp0 = __builtin_elementwise_copysign(f64, f);
  // expected-error@-1 {{arguments are of different types ('double' vs 'float')}}

  float tmp1 = __builtin_elementwise_copysign(f, f64);
  //expected-error@-1 {{arguments are of different types ('float' vs 'double')}}

  float4 v4f32 = 0.0f;
  float4 tmp2 = __builtin_elementwise_copysign(v4f32, f);
  // expected-error@-1 {{arguments are of different types ('float4' (vector of 4 'float' values) vs 'float')}}

  float tmp3 = __builtin_elementwise_copysign(f, v4f32);
  // expected-error@-1 {{arguments are of different types ('float' vs 'float4' (vector of 4 'float' values))}}

  float2 v2f32 = 0.0f;
  double4 v4f64 = 0.0;
  double4 tmp4 = __builtin_elementwise_copysign(v4f64, v4f32);
  // expected-error@-1 {{arguments are of different types ('double4' (vector of 4 'double' values) vs 'float4' (vector of 4 'float' values))}}

  float4 tmp6 = __builtin_elementwise_copysign(v4f32, v4f64);
  // expected-error@-1 {{arguments are of different types ('float4' (vector of 4 'float' values) vs 'double4' (vector of 4 'double' values))}}

  float4 tmp7 = __builtin_elementwise_copysign(v4f32, v2f32);
  // expected-error@-1 {{arguments are of different types ('float4' (vector of 4 'float' values) vs 'float2' (vector of 2 'float' values))}}

  float2 tmp8 = __builtin_elementwise_copysign(v2f32, v4f32);
  // expected-error@-1 {{arguments are of different types ('float2' (vector of 2 'float' values) vs 'float4' (vector of 4 'float' values))}}

  float2 tmp9 = __builtin_elementwise_copysign(v4f32, v4f32);
  // expected-error@-1 {{initializing 'float2' (vector of 2 'float' values) with an expression of incompatible type 'float4' (vector of 4 'float' values)}}
}

void test_builtin_elementwise_fma(int i32, int2 v2i32, short i16,
                                  double f64, double2 v2f64, double2 v3f64,
                                  float f32, float2 v2f32, float v3f32, float4 v4f32,
                                  const float4 c_v4f32,
                                  int3 v3i32, int *ptr) {

  f32 = __builtin_elementwise_fma();
  // expected-error@-1 {{too few arguments to function call, expected 3, have 0}}

  f32 = __builtin_elementwise_fma(f32);
  // expected-error@-1 {{too few arguments to function call, expected 3, have 1}}

  f32 = __builtin_elementwise_fma(f32, f32);
  // expected-error@-1 {{too few arguments to function call, expected 3, have 2}}

  f32 = __builtin_elementwise_fma(f32, f32, f32, f32);
  // expected-error@-1 {{too many arguments to function call, expected 3, have 4}}

  f32 = __builtin_elementwise_fma(f64, f32, f32);
  // expected-error@-1 {{arguments are of different types ('double' vs 'float')}}

  f32 = __builtin_elementwise_fma(f32, f64, f32);
  // expected-error@-1 {{arguments are of different types ('float' vs 'double')}}

  f32 = __builtin_elementwise_fma(f32, f32, f64);
  // expected-error@-1 {{arguments are of different types ('float' vs 'double')}}

  f32 = __builtin_elementwise_fma(f32, f32, f64);
  // expected-error@-1 {{arguments are of different types ('float' vs 'double')}}

  f64 = __builtin_elementwise_fma(f64, f32, f32);
  // expected-error@-1 {{arguments are of different types ('double' vs 'float')}}

  f64 = __builtin_elementwise_fma(f64, f64, f32);
  // expected-error@-1 {{arguments are of different types ('double' vs 'float')}}

  f64 = __builtin_elementwise_fma(f64, f32, f64);
  // expected-error@-1 {{arguments are of different types ('double' vs 'float')}}

  v2f64 = __builtin_elementwise_fma(v2f32, f64, f64);
  // expected-error@-1 {{arguments are of different types ('float2' (vector of 2 'float' values) vs 'double'}}

  v2f64 = __builtin_elementwise_fma(v2f32, v2f64, f64);
  // expected-error@-1 {{arguments are of different types ('float2' (vector of 2 'float' values) vs 'double2' (vector of 2 'double' values)}}

  v2f64 = __builtin_elementwise_fma(v2f32, f64, v2f64);
  // expected-error@-1 {{arguments are of different types ('float2' (vector of 2 'float' values) vs 'double'}}

  v2f64 = __builtin_elementwise_fma(f64, v2f32, v2f64);
  // expected-error@-1 {{arguments are of different types ('double' vs 'float2' (vector of 2 'float' values)}}

  v2f64 = __builtin_elementwise_fma(f64, v2f64, v2f64);
  // expected-error@-1 {{arguments are of different types ('double' vs 'double2' (vector of 2 'double' values)}}

  i32 = __builtin_elementwise_fma(i32, i32, i32);
  // expected-error@-1 {{1st argument must be a floating point type (was 'int')}}

  v2i32 = __builtin_elementwise_fma(v2i32, v2i32, v2i32);
  // expected-error@-1 {{1st argument must be a floating point type (was 'int2' (vector of 2 'int' values))}}

  f32 = __builtin_elementwise_fma(f32, f32, i32);
  // expected-error@-1 {{3rd argument must be a floating point type (was 'int')}}

  f32 = __builtin_elementwise_fma(f32, i32, f32);
  // expected-error@-1 {{2nd argument must be a floating point type (was 'int')}}

  f32 = __builtin_elementwise_fma(f32, f32, i32);
  // expected-error@-1 {{3rd argument must be a floating point type (was 'int')}}


  _Complex float c1, c2, c3;
  c1 = __builtin_elementwise_fma(c1, f32, f32);
  // expected-error@-1 {{1st argument must be a floating point type (was '_Complex float')}}

  c2 = __builtin_elementwise_fma(f32, c2, f32);
  // expected-error@-1 {{2nd argument must be a floating point type (was '_Complex float')}}

  c3 = __builtin_elementwise_fma(f32, f32, c3);
  // expected-error@-1 {{3rd argument must be a floating point type (was '_Complex float')}}
}<|MERGE_RESOLUTION|>--- conflicted
+++ resolved
@@ -460,10 +460,6 @@
 }
 
 void test_builtin_elementwise_round(int i, float f, double d, float4 v, int3 iv, unsigned u, unsigned4 uv) {
-<<<<<<< HEAD
-
-=======
->>>>>>> bac3a63c
   struct Foo s = __builtin_elementwise_round(f);
   // expected-error@-1 {{initializing 'struct Foo' with an expression of incompatible type 'float'}}
 
@@ -488,8 +484,6 @@
   // expected-error@-1 {{1st argument must be a vector, integer or floating point type (was '_Complex float')}}
 }
 
-<<<<<<< HEAD
-=======
 void test_builtin_elementwise_rint(int i, float f, double d, float4 v, int3 iv, unsigned u, unsigned4 uv) {
   struct Foo s = __builtin_elementwise_rint(f);
   // expected-error@-1 {{initializing 'struct Foo' with an expression of incompatible type 'float'}}
@@ -540,7 +534,6 @@
   // expected-error@-1 {{1st argument must be a vector, integer or floating point type (was '_Complex float')}}
 }
 
->>>>>>> bac3a63c
 void test_builtin_elementwise_sin(int i, float f, double d, float4 v, int3 iv, unsigned u, unsigned4 uv) {
 
   struct Foo s = __builtin_elementwise_sin(f);
