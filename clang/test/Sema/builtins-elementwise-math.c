--- conflicted
+++ resolved
@@ -1331,12 +1331,9 @@
     // expected-error@-1 {{arguments are of different types ('int3' (vector of 3 'int' values) vs 'int2' (vector of 2 'int' values))}}
 }
 
-<<<<<<< HEAD
-=======
 // Tests corresponding to GitHub issues #141397 and #155405.
 // Type mismatch error when 'builtin-elementwise-math' arguments have
 // different qualifiers, this should be well-formed.
->>>>>>> 35227056
 typedef struct {
   float3 b;
 } struct_float3;
