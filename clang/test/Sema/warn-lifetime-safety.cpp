// RUN: %clang_cc1 -fsyntax-only -fexperimental-lifetime-safety -Wexperimental-lifetime-safety -verify %s

struct MyObj {
  int id;
  ~MyObj() {}  // Non-trivial destructor
  MyObj operator+(MyObj);
};

struct [[gsl::Pointer()]] View {
  View(const MyObj&); // Borrows from MyObj
  View();
  void use() const;
};

//===----------------------------------------------------------------------===//
// Basic Definite Use-After-Free (-W...permissive)
// These are cases where the pointer is guaranteed to be dangling at the use site.
//===----------------------------------------------------------------------===//

void definite_simple_case() {
  MyObj* p;
  {
    MyObj s;
    p = &s;     // expected-warning {{object whose reference is captured does not live long enough}}
  }             // expected-note {{destroyed here}}
  (void)*p;     // expected-note {{later used here}}
}

void definite_simple_case_gsl() {
  View v;
  {
    MyObj s;
    v = s;      // expected-warning {{object whose reference is captured does not live long enough}}
  }             // expected-note {{destroyed here}}
  v.use();      // expected-note {{later used here}}
}

void no_use_no_error() {
  MyObj* p;
  {
    MyObj s;
    p = &s;
  }
  // 'p' is dangling here, but since it is never used, no warning is issued.
}

void no_use_no_error_gsl() {
  View v;
  {
    MyObj s;
    v = s;
  }
  // 'v' is dangling here, but since it is never used, no warning is issued.
}

void definite_pointer_chain() {
  MyObj* p;
  MyObj* q;
  {
    MyObj s;
    p = &s;     // expected-warning {{does not live long enough}}
    q = p;
  }             // expected-note {{destroyed here}}
  (void)*q;     // expected-note {{later used here}}
}

void definite_propagation_gsl() {
  View v1, v2;
  {
    MyObj s;
    v1 = s;     // expected-warning {{object whose reference is captured does not live long enough}}
    v2 = v1;
  }             // expected-note {{destroyed here}}
  v2.use();     // expected-note {{later used here}}
}

void definite_multiple_uses_one_warning() {
  MyObj* p;
  {
    MyObj s;
    p = &s;     // expected-warning {{does not live long enough}}
  }             // expected-note {{destroyed here}}
  (void)*p;     // expected-note {{later used here}}
  // No second warning for the same loan.
  p->id = 1;
  MyObj* q = p;
  (void)*q;
}

void definite_multiple_pointers() {
  MyObj *p, *q, *r;
  {
    MyObj s;
    p = &s;     // expected-warning {{does not live long enough}}
    q = &s;     // expected-warning {{does not live long enough}}
    r = &s;     // expected-warning {{does not live long enough}}
  }             // expected-note 3 {{destroyed here}}
  (void)*p;     // expected-note {{later used here}}
  (void)*q;     // expected-note {{later used here}}
  (void)*r;     // expected-note {{later used here}}
}

void definite_single_pointer_multiple_loans(bool cond) {
  MyObj *p;
  if (cond){
    MyObj s;
    p = &s;     // expected-warning {{does not live long enough}}
  }             // expected-note {{destroyed here}}
  else {
    MyObj t;
    p = &t;     // expected-warning {{does not live long enough}}
  }             // expected-note {{destroyed here}}
  (void)*p;     // expected-note 2  {{later used here}}
}

void definite_single_pointer_multiple_loans_gsl(bool cond) {
  View v;
  if (cond){
    MyObj s;
    v = s;      // expected-warning {{object whose reference is captured does not live long enough}}
  }             // expected-note {{destroyed here}}
  else {
    MyObj t;
    v = t;      // expected-warning {{object whose reference is captured does not live long enough}}
  }             // expected-note {{destroyed here}}
  v.use();      // expected-note 2 {{later used here}}
}
<<<<<<< HEAD

=======
>>>>>>> 54c4ef26

void definite_if_branch(bool cond) {
  MyObj safe;
  MyObj* p = &safe;
  if (cond) {
    MyObj temp;
    p = &temp;  // expected-warning {{object whose reference is captured does not live long enough}}
  }             // expected-note {{destroyed here}}
  (void)*p;     // expected-note {{later used here}}
}

void potential_if_branch(bool cond) {
  MyObj safe;
  MyObj* p = &safe;
  if (cond) {
    MyObj temp;
    p = &temp;  // expected-warning {{object whose reference is captured may not live long enough}}
  }             // expected-note {{destroyed here}}
  if (!cond)
    (void)*p;   // expected-note {{later used here}}
  else
    p = &safe;
}

<<<<<<< HEAD
void potential_if_branch_gsl(bool cond) {
=======
void definite_if_branch_gsl(bool cond) {
>>>>>>> 54c4ef26
  MyObj safe;
  View v = safe;
  if (cond) {
    MyObj temp;
<<<<<<< HEAD
    v = temp;   // expected-warning {{object whose reference is captured may not live long enough}}
=======
    v = temp;   // expected-warning {{object whose reference is captured does not live long enough}}
>>>>>>> 54c4ef26
  }             // expected-note {{destroyed here}}
  v.use();      // expected-note {{later used here}}
}

void definite_potential_together(bool cond) {
  MyObj safe;
  MyObj* p_maybe = &safe;
  MyObj* p_definite = nullptr;

  {
    MyObj s;
    if (cond)
      p_definite = &s;  // expected-warning {{does not live long enough}}
    if (cond)
      p_maybe = &s;     // expected-warning {{may not live long enough}}         
  }                     // expected-note 2 {{destroyed here}}
  (void)*p_definite;    // expected-note {{later used here}}
  if (!cond)
    (void)*p_maybe;     // expected-note {{later used here}}
}

void definite_overrides_potential(bool cond) {
  MyObj safe;
  MyObj* p;
  MyObj* q;
  {
    MyObj s;
    q = &s;       // expected-warning {{does not live long enough}}
    p = q;
  }               // expected-note {{destroyed here}}

  if (cond) {
    // 'q' is conditionally "rescued". 'p' is not.
    q = &safe;
  }

  // The use of 'p' is a definite error because it was never rescued.
  (void)*q;
  (void)*p;       // expected-note {{later used here}}
  (void)*q;
}

void potential_due_to_conditional_killing(bool cond) {
  MyObj safe;
  MyObj* q;
  {
    MyObj s;
    q = &s;       // expected-warning {{may not live long enough}}
  }               // expected-note {{destroyed here}}
  if (cond) {
    // 'q' is conditionally "rescued". 'p' is not.
    q = &safe;
  }
  (void)*q;       // expected-note {{later used here}}
}

void potential_for_loop_use_after_loop_body(MyObj safe) {
  MyObj* p = &safe;
  for (int i = 0; i < 1; ++i) {
    MyObj s;
    p = &s;     // expected-warning {{may not live long enough}}
  }             // expected-note {{destroyed here}}
  (void)*p;     // expected-note {{later used here}}
}

void potential_for_loop_gsl() {
  MyObj safe;
  View v = safe;
  for (int i = 0; i < 1; ++i) {
    MyObj s;
    v = s;      // expected-warning {{object whose reference is captured may not live long enough}}
  }             // expected-note {{destroyed here}}
  v.use();      // expected-note {{later used here}}
}

void potential_for_loop_use_before_loop_body(MyObj safe) {
  MyObj* p = &safe;
  // Prefer the earlier use for diagnsotics.
  for (int i = 0; i < 1; ++i) {
    (void)*p;   // expected-note {{later used here}}
    MyObj s;
    p = &s;     // expected-warning {{does not live long enough}}
  }             // expected-note {{destroyed here}}
  (void)*p;
}

void definite_loop_with_break(bool cond) {
  MyObj safe;
  MyObj* p = &safe;
  for (int i = 0; i < 10; ++i) {
    if (cond) {
      MyObj temp;
      p = &temp; // expected-warning {{does not live long enough}}
      break;     // expected-note {{destroyed here}}
    }           
  } 
  (void)*p;     // expected-note {{later used here}}
}

<<<<<<< HEAD
void potential_loop_with_break_gsl(bool cond) {
=======
void definite_loop_with_break_gsl(bool cond) {
>>>>>>> 54c4ef26
  MyObj safe;
  View v = safe;
  for (int i = 0; i < 10; ++i) {
    if (cond) {
      MyObj temp;
<<<<<<< HEAD
      v = temp;   // expected-warning {{object whose reference is captured may not live long enough}}
=======
      v = temp;   // expected-warning {{object whose reference is captured does not live long enough}}
>>>>>>> 54c4ef26
      break;      // expected-note {{destroyed here}}
    }
  }
  v.use();      // expected-note {{later used here}}
}

void potential_multiple_expiry_of_same_loan(bool cond) {
  // Choose the last expiry location for the loan (e.g., through scope-ends and break statements).
  MyObj safe;
  MyObj* p = &safe;
  for (int i = 0; i < 10; ++i) {
    MyObj unsafe;
    if (cond) {
      p = &unsafe; // expected-warning {{does not live long enough}}
      break;       // expected-note {{destroyed here}} 
    }
  }
  (void)*p;       // expected-note {{later used here}}

  p = &safe;
  for (int i = 0; i < 10; ++i) {
    MyObj unsafe;
    if (cond) {
      p = &unsafe;    // expected-warning {{does not live long enough}}
      if (cond)
        break;        // expected-note {{destroyed here}}
    }
  }
  (void)*p;           // expected-note {{later used here}}

  p = &safe;
  for (int i = 0; i < 10; ++i) {
    if (cond) {
      MyObj unsafe2;
      p = &unsafe2;   // expected-warning {{does not live long enough}}
      break;          // expected-note {{destroyed here}}
    }
  }

  // TODO: This can be argued to be a "maybe" warning. This is because
  // we only check for confidence of liveness and not the confidence of
  // the loan contained in an origin. To deal with this, we can introduce
  // a confidence in loan propagation analysis as well like liveness.
  (void)*p;           // expected-note {{later used here}}

  p = &safe;
  for (int i = 0; i < 10; ++i) {
    MyObj unsafe;
    if (cond)
      p = &unsafe;    // expected-warning {{does not live long enough}}
    if (cond)
      break;          // expected-note {{destroyed here}}
  }
  (void)*p;           // expected-note {{later used here}}
}

void potential_switch(int mode) {
  MyObj safe;
  MyObj* p = &safe;
  switch (mode) {
  case 1: {
    MyObj temp;
    p = &temp;  // expected-warning {{object whose reference is captured may not live long enough}}
    break;      // expected-note {{destroyed here}}
  }
  case 2: {
    p = &safe;  // This path is okay.
    break;
  }
  }
  if (mode == 2)
    (void)*p;     // expected-note {{later used here}}
}

void definite_switch(int mode) {
  MyObj safe;
  MyObj* p = &safe;
  // A use domintates all the loan expires --> all definite error.
  switch (mode) {
  case 1: {
    MyObj temp1;
    p = &temp1; // expected-warning {{does not live long enough}}
    break;      // expected-note {{destroyed here}}
  }
  case 2: {
    MyObj temp2;
    p = &temp2; // expected-warning {{does not live long enough}}
    break;      // expected-note {{destroyed here}}
  }
  default: {
    MyObj temp2;
    p = &temp2; // expected-warning {{does not live long enough}}
    break;      // expected-note {{destroyed here}}
  }
  }
  (void)*p;     // expected-note 3 {{later used here}}
}

void definite_switch_gsl(int mode) {
  View v;
  switch (mode) {
  case 1: {
    MyObj temp1;
    v = temp1;  // expected-warning {{object whose reference is captured does not live long enough}}
    break;      // expected-note {{destroyed here}}
  }
  case 2: {
    MyObj temp2;
    v = temp2;  // expected-warning {{object whose reference is captured does not live long enough}}
    break;      // expected-note {{destroyed here}}
  }
  default: {
    MyObj temp3;
    v = temp3;  // expected-warning {{object whose reference is captured does not live long enough}}
    break;      // expected-note {{destroyed here}}
  }
  }
  v.use();      // expected-note 3 {{later used here}}
}

<<<<<<< HEAD
=======
void loan_from_previous_iteration(MyObj safe, bool condition) {
  MyObj* p = &safe;
  MyObj* q = &safe;

  while (condition) {
    MyObj x;
    p = &x;     // expected-warning {{may not live long enough}}

    if (condition)
      q = p;
    (void)*p;
    (void)*q;   // expected-note {{later used here}}
  }             // expected-note {{destroyed here}}
}

>>>>>>> 54c4ef26
//===----------------------------------------------------------------------===//
// No-Error Cases
//===----------------------------------------------------------------------===//
void no_error_if_dangle_then_rescue() {
  MyObj safe;
  MyObj* p;
  {
    MyObj temp;
    p = &temp;  // p is temporarily dangling.
  }
  p = &safe;    // p is "rescued" before use.
  (void)*p;     // This is safe.
}

void no_error_if_dangle_then_rescue_gsl() {
  MyObj safe;
  View v;
  {
    MyObj temp;
    v = temp;  // 'v' is temporarily dangling.
  }
  v = safe;    // 'v' is "rescued" before use by reassigning to a valid object.
  v.use();     // This is safe.
}

<<<<<<< HEAD
=======
void no_error_loan_from_current_iteration(bool cond) {
  // See https://github.com/llvm/llvm-project/issues/156959.
  MyObj b;
  while (cond) {
    MyObj a;
    View p = b;
    if (cond) {
      p = a;
    }
    (void)p;
  }
}

>>>>>>> 54c4ef26

//===----------------------------------------------------------------------===//
// Lifetimebound Attribute Tests
//===----------------------------------------------------------------------===//

View Identity(View v [[clang::lifetimebound]]);
View Choose(bool cond, View a [[clang::lifetimebound]], View b [[clang::lifetimebound]]);
MyObj* GetPointer(const MyObj& obj [[clang::lifetimebound]]);

struct [[gsl::Pointer()]] LifetimeBoundView {
  LifetimeBoundView();
  LifetimeBoundView(const MyObj& obj [[clang::lifetimebound]]);
  LifetimeBoundView pass() [[clang::lifetimebound]] { return *this; }
  operator View() const [[clang::lifetimebound]];
};

void lifetimebound_simple_function() {
  View v;
  {
    MyObj obj;
    v = Identity(obj); // expected-warning {{object whose reference is captured does not live long enough}}
  }                    // expected-note {{destroyed here}}
  v.use();             // expected-note {{later used here}}
}

void lifetimebound_multiple_args_definite() {
  View v;
  {
    MyObj obj1, obj2;
    v = Choose(true,
               obj1,  // expected-warning {{object whose reference is captured does not live long enough}}
               obj2); // expected-warning {{object whose reference is captured does not live long enough}}
  }                              // expected-note 2 {{destroyed here}}
  v.use();                       // expected-note 2 {{later used here}}
}

void lifetimebound_multiple_args_potential(bool cond) {
  MyObj safe;
  View v = safe;
  {
    MyObj obj1;
    if (cond) {
      MyObj obj2;
<<<<<<< HEAD
      v = Choose(true, 
                 obj1,             // expected-warning {{object whose reference is captured may not live long enough}}
                 obj2);            // expected-warning {{object whose reference is captured may not live long enough}}
=======
      v = Choose(true,
                 obj1,             // expected-warning {{object whose reference is captured does not live long enough}}
                 obj2);            // expected-warning {{object whose reference is captured does not live long enough}}
>>>>>>> 54c4ef26
    }                              // expected-note {{destroyed here}}
  }                                // expected-note {{destroyed here}}
  v.use();                         // expected-note 2 {{later used here}}
}

View SelectFirst(View a [[clang::lifetimebound]], View b);
void lifetimebound_mixed_args() {
  View v;
  {
    MyObj obj1, obj2;
    v = SelectFirst(obj1,        // expected-warning {{object whose reference is captured does not live long enough}}
                    obj2);
  }                              // expected-note {{destroyed here}}
  v.use();                       // expected-note {{later used here}}
}

void lifetimebound_member_function() {
  LifetimeBoundView lbv, lbv2;
  {
    MyObj obj;
    lbv = obj;        // expected-warning {{object whose reference is captured does not live long enough}}
    lbv2 = lbv.pass();
  }                   // expected-note {{destroyed here}}
  View v = lbv2;      // expected-note {{later used here}}
  v.use();
}

void lifetimebound_conversion_operator() {
  View v;
  {
    MyObj obj;
    LifetimeBoundView lbv = obj; // expected-warning {{object whose reference is captured does not live long enough}}
    v = lbv;                     // Conversion operator is lifetimebound
  }                              // expected-note {{destroyed here}}
  v.use();                       // expected-note {{later used here}}
}

void lifetimebound_chained_calls() {
  View v;
  {
    MyObj obj;
    v = Identity(Identity(Identity(obj))); // expected-warning {{object whose reference is captured does not live long enough}}
  }                                        // expected-note {{destroyed here}}
  v.use();                                 // expected-note {{later used here}}
}

void lifetimebound_with_pointers() {
  MyObj* ptr;
  {
    MyObj obj;
    ptr = GetPointer(obj); // expected-warning {{object whose reference is captured does not live long enough}}
  }                        // expected-note {{destroyed here}}
  (void)*ptr;              // expected-note {{later used here}}
}

void lifetimebound_no_error_safe_usage() {
  MyObj obj;
  View v1 = Identity(obj);      // No warning - obj lives long enough
  View v2 = Choose(true, v1, Identity(obj)); // No warning - all args are safe
  v2.use();                     // Safe usage
}

void lifetimebound_partial_safety(bool cond) {
  MyObj safe_obj;
  View v = safe_obj;
  
  if (cond) {
    MyObj temp_obj;
    v = Choose(true, 
               safe_obj,
<<<<<<< HEAD
               temp_obj); // expected-warning {{object whose reference is captured may not live long enough}}
=======
               temp_obj); // expected-warning {{object whose reference is captured does not live long enough}}
>>>>>>> 54c4ef26
  }                       // expected-note {{destroyed here}}
  v.use();                // expected-note {{later used here}}
}

// FIXME: Creating reference from lifetimebound call doesn't propagate loans.
const MyObj& GetObject(View v [[clang::lifetimebound]]);
void lifetimebound_return_reference() {
  View v;
  const MyObj* ptr;
  {
    MyObj obj;
    View temp_v = obj;
    const MyObj& ref = GetObject(temp_v);
    ptr = &ref;
  }
  (void)*ptr;
}

// FIXME: No warning for non gsl::Pointer types. Origin tracking is only supported for pointer types.
struct LifetimeBoundCtor {
  LifetimeBoundCtor();
  LifetimeBoundCtor(const MyObj& obj [[clang::lifetimebound]]);
};
void lifetimebound_ctor() {
  LifetimeBoundCtor v;
  {
    MyObj obj;
    v = obj;
  }
  (void)v;
}<|MERGE_RESOLUTION|>--- conflicted
+++ resolved
@@ -125,10 +125,6 @@
   }             // expected-note {{destroyed here}}
   v.use();      // expected-note 2 {{later used here}}
 }
-<<<<<<< HEAD
-
-=======
->>>>>>> 54c4ef26
 
 void definite_if_branch(bool cond) {
   MyObj safe;
@@ -153,20 +149,12 @@
     p = &safe;
 }
 
-<<<<<<< HEAD
-void potential_if_branch_gsl(bool cond) {
-=======
 void definite_if_branch_gsl(bool cond) {
->>>>>>> 54c4ef26
   MyObj safe;
   View v = safe;
   if (cond) {
     MyObj temp;
-<<<<<<< HEAD
-    v = temp;   // expected-warning {{object whose reference is captured may not live long enough}}
-=======
     v = temp;   // expected-warning {{object whose reference is captured does not live long enough}}
->>>>>>> 54c4ef26
   }             // expected-note {{destroyed here}}
   v.use();      // expected-note {{later used here}}
 }
@@ -266,21 +254,13 @@
   (void)*p;     // expected-note {{later used here}}
 }
 
-<<<<<<< HEAD
-void potential_loop_with_break_gsl(bool cond) {
-=======
 void definite_loop_with_break_gsl(bool cond) {
->>>>>>> 54c4ef26
   MyObj safe;
   View v = safe;
   for (int i = 0; i < 10; ++i) {
     if (cond) {
       MyObj temp;
-<<<<<<< HEAD
-      v = temp;   // expected-warning {{object whose reference is captured may not live long enough}}
-=======
       v = temp;   // expected-warning {{object whose reference is captured does not live long enough}}
->>>>>>> 54c4ef26
       break;      // expected-note {{destroyed here}}
     }
   }
@@ -401,8 +381,6 @@
   v.use();      // expected-note 3 {{later used here}}
 }
 
-<<<<<<< HEAD
-=======
 void loan_from_previous_iteration(MyObj safe, bool condition) {
   MyObj* p = &safe;
   MyObj* q = &safe;
@@ -418,7 +396,6 @@
   }             // expected-note {{destroyed here}}
 }
 
->>>>>>> 54c4ef26
 //===----------------------------------------------------------------------===//
 // No-Error Cases
 //===----------------------------------------------------------------------===//
@@ -444,8 +421,6 @@
   v.use();     // This is safe.
 }
 
-<<<<<<< HEAD
-=======
 void no_error_loan_from_current_iteration(bool cond) {
   // See https://github.com/llvm/llvm-project/issues/156959.
   MyObj b;
@@ -459,7 +434,6 @@
   }
 }
 
->>>>>>> 54c4ef26
 
 //===----------------------------------------------------------------------===//
 // Lifetimebound Attribute Tests
@@ -503,15 +477,9 @@
     MyObj obj1;
     if (cond) {
       MyObj obj2;
-<<<<<<< HEAD
-      v = Choose(true, 
-                 obj1,             // expected-warning {{object whose reference is captured may not live long enough}}
-                 obj2);            // expected-warning {{object whose reference is captured may not live long enough}}
-=======
       v = Choose(true,
                  obj1,             // expected-warning {{object whose reference is captured does not live long enough}}
                  obj2);            // expected-warning {{object whose reference is captured does not live long enough}}
->>>>>>> 54c4ef26
     }                              // expected-note {{destroyed here}}
   }                                // expected-note {{destroyed here}}
   v.use();                         // expected-note 2 {{later used here}}
@@ -582,11 +550,7 @@
     MyObj temp_obj;
     v = Choose(true, 
                safe_obj,
-<<<<<<< HEAD
-               temp_obj); // expected-warning {{object whose reference is captured may not live long enough}}
-=======
                temp_obj); // expected-warning {{object whose reference is captured does not live long enough}}
->>>>>>> 54c4ef26
   }                       // expected-note {{destroyed here}}
   v.use();                // expected-note {{later used here}}
 }
