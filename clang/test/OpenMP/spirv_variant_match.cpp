// RUN: %clang_cc1 -verify -fopenmp -x c++ -triple x86_64-unknown-unknown -fopenmp-targets=spirv64-intel -emit-llvm-bc %s -o %t-host.bc -DDEVICE
// RUN: %clang_cc1 -verify -triple spirv64-intel -aux-triple x86_64-unknown-unknown -fopenmp -fopenmp-is-target-device \
// RUN:-fopenmp-host-ir-file-path %t-host.bc -nogpulib %s -emit-llvm -DDEVICE -o - | FileCheck %s

// RUN: %clang_cc1 -verify -fopenmp -x c++ -triple x86_64-unknown-unknown -fopenmp-targets=spirv64-intel -emit-llvm-bc %s -o %t-host.bc -DTARGET
// RUN: %clang_cc1 -verify -triple spirv64-intel -aux-triple x86_64-unknown-unknown -fopenmp -fopenmp-is-target-device \
// RUN: -fopenmp-host-ir-file-path %t-host.bc -nogpulib %s -emit-llvm -DTARGET -o - | FileCheck %s

// RUN: %clang_cc1 -verify -fopenmp -x c++ -triple x86_64-unknown-unknown -fopenmp-targets=spirv64-intel -emit-llvm-bc %s -o %t-host.bc -DTARGET_KIND
// RUN: %clang_cc1 -verify -triple spirv64-intel -aux-triple x86_64-unknown-unknown -fopenmp -fopenmp-is-target-device \
// RUN: -fopenmp-host-ir-file-path %t-host.bc -nogpulib %s -emit-llvm -DTARGET_KIND -o - | FileCheck %s --check-prefix=TDK_GPU

// RUN: %clang_cc1 -verify -fopenmp -x c++ -triple x86_64-unknown-unknown -fopenmp-targets=spirv64-intel -emit-llvm-bc %s -o %t-host.bc
// RUN: %clang_cc1 -verify -triple spirv64-intel -aux-triple x86_64-unknown-unknown -fopenmp -fopenmp-is-target-device \
// RUN: -fopenmp-host-ir-file-path %t-host.bc -nogpulib %s -emit-llvm -o - \
// RUN: | FileCheck %s --check-prefix=DK_GPU


// expected-no-diagnostics

#pragma omp declare target
int foo() { return 0; }

#ifdef DEVICE
#pragma omp begin declare variant match(device = {arch(spirv64)})
#elif defined(TARGET)
#pragma omp begin declare variant match(target_device = {arch(spirv64)})
#elif defined(TARGET_KIND)
#pragma omp begin declare variant match(target_device = {kind(gpu)})
#else
#pragma omp begin declare variant match(device = {kind(gpu)})
#endif

int foo() { return 1; }
#pragma omp end declare variant
#pragma omp end declare target

// CHECK-DAG: define{{.*}}  @_Z3foov()

<<<<<<< HEAD
// CHECK-DAG: call spir_func noundef addrspace(9) i32 @{{"_Z[0-9]+foo\$ompvariant\$.*"}}()
=======
// CHECK-DAG: call spir_func noundef i32 @_Z3foov()
// TDK_GPU-DAG: call spir_func noundef i32 @"_Z25foo$ompvariant$S3$s8$Pgpuv"()
// DK_GPU-DAG: call spir_func noundef i32 @"_Z25foo$ompvariant$S2$s6$Pgpuv"()
>>>>>>> 36363e60

int main() {
  int res;
#pragma omp target map(from \
                       : res)
  res = foo();
  return res;
}<|MERGE_RESOLUTION|>--- conflicted
+++ resolved
@@ -37,13 +37,9 @@
 
 // CHECK-DAG: define{{.*}}  @_Z3foov()
 
-<<<<<<< HEAD
-// CHECK-DAG: call spir_func noundef addrspace(9) i32 @{{"_Z[0-9]+foo\$ompvariant\$.*"}}()
-=======
 // CHECK-DAG: call spir_func noundef i32 @_Z3foov()
 // TDK_GPU-DAG: call spir_func noundef i32 @"_Z25foo$ompvariant$S3$s8$Pgpuv"()
 // DK_GPU-DAG: call spir_func noundef i32 @"_Z25foo$ompvariant$S2$s6$Pgpuv"()
->>>>>>> 36363e60
 
 int main() {
   int res;
