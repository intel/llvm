--- conflicted
+++ resolved
@@ -6,15 +6,9 @@
 
 // RUN: %clang_cc1 -verify -fopenmp-simd -triple amdgcn-amd-amdhsa -x c -std=c99 -ast-print %s -o - | FileCheck %s --check-prefix=DEFAULT-GPU
 
-<<<<<<< HEAD
-// RUN: %clang_cc1 -verify -fopenmp -triple spirv64-intel -x c -std=c99 -ast-print %s -o - | FileCheck %s --check-prefix=DEFAULT-GPU
-
-// RUN: %clang_cc1 -verify -fopenmp-simd -triple spirv64-intel -x c -std=c99 -ast-print %s -o - | FileCheck %s --check-prefix=DEFAULT-GPU
-=======
 // RUNx: %clang_cc1 -verify -fopenmp -triple spirv64-intel -x c -std=c99 -ast-print %s -o - | FileCheck %s --check-prefix=DEFAULT-GPU
 
 // RUNx: %clang_cc1 -verify -fopenmp-simd -triple spirv64-intel -x c -std=c99 -ast-print %s -o - | FileCheck %s --check-prefix=DEFAULT-GPU
->>>>>>> 31ba880e
 
 // RUN: %clang_cc1 -verify -fopenmp -fopenmp-version=52 -DOMP52 -triple x86_64-unknown-linux-gnu -x c -std=c99 -ast-print %s -o - | FileCheck %s --check-prefix=OMP52
 
@@ -24,15 +18,9 @@
 
 // RUN: %clang_cc1 -verify -fopenmp-simd -fopenmp-version=52 -DOMP52 -triple amdgcn-amd-amdhsa -x c -std=c99 -ast-print %s -o - | FileCheck %s --check-prefix=OMP52-GPU
 
-<<<<<<< HEAD
-// RUN: %clang_cc1 -verify -fopenmp -fopenmp-version=52 -DOMP52 -triple spirv64-intel -x c -std=c99 -ast-print %s -o - | FileCheck %s --check-prefix=OMP52-GPU
-
-// RUN: %clang_cc1 -verify -fopenmp-simd -fopenmp-version=52 -DOMP52 -triple spirv64-intel -x c -std=c99 -ast-print %s -o - | FileCheck %s --check-prefix=OMP52-GPU
-=======
 // RUNx: %clang_cc1 -verify -fopenmp -fopenmp-version=52 -DOMP52 -triple spirv64-intel -x c -std=c99 -ast-print %s -o - | FileCheck %s --check-prefix=OMP52-GPU
 
 // RUNx: %clang_cc1 -verify -fopenmp-simd -fopenmp-version=52 -DOMP52 -triple spirv64-intel -x c -std=c99 -ast-print %s -o - | FileCheck %s --check-prefix=OMP52-GPU
->>>>>>> 31ba880e
 // expected-no-diagnostics
 
 #ifndef HEADER
