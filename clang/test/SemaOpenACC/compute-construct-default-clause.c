// RUN: %clang_cc1 %s -fopenacc -verify

void SingleOnly() {
  #pragma acc parallel default(none)
  while(0);

  // expected-error@+2{{OpenACC 'default' clause cannot appear more than once on a 'serial' directive}}
  // expected-note@+1{{previous clause is here}}
  #pragma acc serial default(present) self default(none)
  while(0);

  int i;

  // expected-error@+2{{OpenACC 'default' clause cannot appear more than once on a 'kernels' directive}}
  // expected-note@+1{{previous clause is here}}
  #pragma acc kernels self default(present) present(i) default(none) copy(i)
  while(0);

<<<<<<< HEAD
  // expected-warning@+3{{OpenACC clause 'copy' not yet implemented}}
  // expected-error@+2{{OpenACC 'default' clause cannot appear more than once on a 'parallel loop' directive}}
  // expected-note@+1{{previous clause is here}}
  #pragma acc parallel loop self default(present) private(i) default(none) copy(i)
  for(int i = 0; i < 5; ++i);

  // expected-error@+1{{expected '('}}
  #pragma acc serial loop self default private(i) default(none) if(i)
  for(int i = 0; i < 5; ++i);

  #pragma acc kernels loop default(none)
=======
  // expected-error@+2{{OpenACC 'default' clause cannot appear more than once on a 'parallel' directive}}
  // expected-note@+1{{previous clause is here}}
  #pragma acc parallel self default(present) private(i) default(none) copy(i)
  for(int i = 0; i < 5; ++i);

  // expected-error@+1{{expected '('}}
  #pragma acc serial self default private(i) default(none) if(i)
  for(int i = 0; i < 5; ++i);

  #pragma acc kernels default(none)
>>>>>>> 93e44d24
  for(int i = 0; i < 5; ++i);

  // expected-warning@+2{{OpenACC construct 'data' not yet implemented}}
  // expected-warning@+1{{OpenACC clause 'default' not yet implemented}}
  #pragma acc data default(none)
  while(0);

  // expected-error@+1{{OpenACC 'default' clause is not valid on 'loop' directive}}
  #pragma acc loop default(none)
  for(int i = 5; i < 10;++i);

  // expected-warning@+2{{OpenACC construct 'wait' not yet implemented}}
  // expected-error@+1{{OpenACC 'default' clause is not valid on 'wait' directive}}
  #pragma acc wait default(none)
  while(0);

  // expected-error@+1{{OpenACC 'default' clause is not valid on 'loop' directive}}
#pragma acc loop default(present)
  for(int i = 5; i < 10;++i);
}<|MERGE_RESOLUTION|>--- conflicted
+++ resolved
@@ -16,19 +16,6 @@
   #pragma acc kernels self default(present) present(i) default(none) copy(i)
   while(0);
 
-<<<<<<< HEAD
-  // expected-warning@+3{{OpenACC clause 'copy' not yet implemented}}
-  // expected-error@+2{{OpenACC 'default' clause cannot appear more than once on a 'parallel loop' directive}}
-  // expected-note@+1{{previous clause is here}}
-  #pragma acc parallel loop self default(present) private(i) default(none) copy(i)
-  for(int i = 0; i < 5; ++i);
-
-  // expected-error@+1{{expected '('}}
-  #pragma acc serial loop self default private(i) default(none) if(i)
-  for(int i = 0; i < 5; ++i);
-
-  #pragma acc kernels loop default(none)
-=======
   // expected-error@+2{{OpenACC 'default' clause cannot appear more than once on a 'parallel' directive}}
   // expected-note@+1{{previous clause is here}}
   #pragma acc parallel self default(present) private(i) default(none) copy(i)
@@ -39,7 +26,6 @@
   for(int i = 0; i < 5; ++i);
 
   #pragma acc kernels default(none)
->>>>>>> 93e44d24
   for(int i = 0; i < 5; ++i);
 
   // expected-warning@+2{{OpenACC construct 'data' not yet implemented}}
