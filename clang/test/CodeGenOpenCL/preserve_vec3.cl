--- conflicted
+++ resolved
@@ -13,11 +13,7 @@
 // CHECK-NEXT:  [[ENTRY:.*:]]
 // CHECK-NEXT:    [[TMP0:%.*]] = load <3 x float>, ptr addrspace(1) [[A]], align 16
 // CHECK-NEXT:    [[EXTRACTVEC1_I:%.*]] = shufflevector <3 x float> [[TMP0]], <3 x float> poison, <4 x i32> <i32 0, i32 1, i32 2, i32 poison>
-<<<<<<< HEAD
-// CHECK-NEXT:    store <4 x float> [[EXTRACTVEC1_I]], ptr addrspace(1) [[B]], align 16, !tbaa [[CHAR_TBAA8:![0-9]+]]
-=======
 // CHECK-NEXT:    store <4 x float> [[EXTRACTVEC1_I]], ptr addrspace(1) [[B]], align 16, !tbaa [[CHAR_TBAA12:![0-9]+]]
->>>>>>> 54c4ef26
 // CHECK-NEXT:    ret void
 //
 void kernel foo(global float3 *a, global float3 *b) {
@@ -27,15 +23,9 @@
 // CHECK-LABEL: define dso_local spir_kernel void @float4_to_float3(
 // CHECK-SAME: ptr addrspace(1) noundef writeonly align 16 captures(none) initializes((0, 16)) [[A:%.*]], ptr addrspace(1) noundef readonly align 16 captures(none) [[B:%.*]]) local_unnamed_addr #[[ATTR0]] !kernel_arg_addr_space [[META7]] !kernel_arg_access_qual [[META8]] !kernel_arg_type [[META13:![0-9]+]] !kernel_arg_base_type [[META14:![0-9]+]] !kernel_arg_type_qual [[META11]] {
 // CHECK-NEXT:  [[ENTRY:.*:]]
-<<<<<<< HEAD
-// CHECK-NEXT:    [[TMP0:%.*]] = load <3 x float>, ptr addrspace(1) [[B]], align 16, !tbaa [[CHAR_TBAA8]]
-// CHECK-NEXT:    [[EXTRACTVEC_I:%.*]] = shufflevector <3 x float> [[TMP0]], <3 x float> poison, <4 x i32> <i32 0, i32 1, i32 2, i32 poison>
-// CHECK-NEXT:    store <4 x float> [[EXTRACTVEC_I]], ptr addrspace(1) [[A]], align 16, !tbaa [[CHAR_TBAA8]]
-=======
 // CHECK-NEXT:    [[TMP0:%.*]] = load <3 x float>, ptr addrspace(1) [[B]], align 16, !tbaa [[CHAR_TBAA12]]
 // CHECK-NEXT:    [[EXTRACTVEC_I:%.*]] = shufflevector <3 x float> [[TMP0]], <3 x float> poison, <4 x i32> <i32 0, i32 1, i32 2, i32 poison>
 // CHECK-NEXT:    store <4 x float> [[EXTRACTVEC_I]], ptr addrspace(1) [[A]], align 16, !tbaa [[CHAR_TBAA12]]
->>>>>>> 54c4ef26
 // CHECK-NEXT:    ret void
 //
 void kernel float4_to_float3(global float3 *a, global float4 *b) {
@@ -47,11 +37,7 @@
 // CHECK-NEXT:  [[ENTRY:.*:]]
 // CHECK-NEXT:    [[TMP0:%.*]] = load <3 x float>, ptr addrspace(1) [[A]], align 16
 // CHECK-NEXT:    [[ASTYPE_I:%.*]] = shufflevector <3 x float> [[TMP0]], <3 x float> poison, <4 x i32> <i32 0, i32 1, i32 2, i32 poison>
-<<<<<<< HEAD
-// CHECK-NEXT:    store <4 x float> [[ASTYPE_I]], ptr addrspace(1) [[B]], align 16, !tbaa [[CHAR_TBAA8]]
-=======
 // CHECK-NEXT:    store <4 x float> [[ASTYPE_I]], ptr addrspace(1) [[B]], align 16, !tbaa [[CHAR_TBAA12]]
->>>>>>> 54c4ef26
 // CHECK-NEXT:    ret void
 //
 void kernel float3_to_float4(global float3 *a, global float4 *b) {
@@ -63,11 +49,7 @@
 // CHECK-NEXT:  [[ENTRY:.*:]]
 // CHECK-NEXT:    [[TMP0:%.*]] = load <3 x float>, ptr addrspace(1) [[A]], align 16
 // CHECK-NEXT:    [[TMP1:%.*]] = shufflevector <3 x float> [[TMP0]], <3 x float> poison, <4 x i32> <i32 0, i32 1, i32 2, i32 poison>
-<<<<<<< HEAD
-// CHECK-NEXT:    store <4 x float> [[TMP1]], ptr addrspace(1) [[B]], align 16, !tbaa [[CHAR_TBAA8]]
-=======
 // CHECK-NEXT:    store <4 x float> [[TMP1]], ptr addrspace(1) [[B]], align 16, !tbaa [[CHAR_TBAA12]]
->>>>>>> 54c4ef26
 // CHECK-NEXT:    ret void
 //
 void kernel float3_to_double2(global float3 *a, global double2 *b) {
@@ -77,15 +59,9 @@
 // CHECK-LABEL: define dso_local spir_kernel void @char8_to_short3(
 // CHECK-SAME: ptr addrspace(1) noundef writeonly align 8 captures(none) initializes((0, 8)) [[A:%.*]], ptr addrspace(1) noundef readonly align 8 captures(none) [[B:%.*]]) local_unnamed_addr #[[ATTR0]] !kernel_arg_addr_space [[META7]] !kernel_arg_access_qual [[META8]] !kernel_arg_type [[META17:![0-9]+]] !kernel_arg_base_type [[META18:![0-9]+]] !kernel_arg_type_qual [[META11]] {
 // CHECK-NEXT:  [[ENTRY:.*:]]
-<<<<<<< HEAD
-// CHECK-NEXT:    [[TMP0:%.*]] = load <3 x i16>, ptr addrspace(1) [[B]], align 8, !tbaa [[CHAR_TBAA8]]
-// CHECK-NEXT:    [[EXTRACTVEC_I:%.*]] = shufflevector <3 x i16> [[TMP0]], <3 x i16> poison, <4 x i32> <i32 0, i32 1, i32 2, i32 poison>
-// CHECK-NEXT:    store <4 x i16> [[EXTRACTVEC_I]], ptr addrspace(1) [[A]], align 8, !tbaa [[CHAR_TBAA8]]
-=======
 // CHECK-NEXT:    [[TMP0:%.*]] = load <3 x i16>, ptr addrspace(1) [[B]], align 8, !tbaa [[CHAR_TBAA12]]
 // CHECK-NEXT:    [[EXTRACTVEC_I:%.*]] = shufflevector <3 x i16> [[TMP0]], <3 x i16> poison, <4 x i32> <i32 0, i32 1, i32 2, i32 poison>
 // CHECK-NEXT:    store <4 x i16> [[EXTRACTVEC_I]], ptr addrspace(1) [[A]], align 8, !tbaa [[CHAR_TBAA12]]
->>>>>>> 54c4ef26
 // CHECK-NEXT:    ret void
 //
 void kernel char8_to_short3(global short3 *a, global char8 *b) {
@@ -96,11 +72,7 @@
 // CHECK-SAME: <3 x i8> noundef [[A:%.*]], ptr addrspace(1) noundef writeonly captures(none) initializes((0, 4)) [[OUT:%.*]]) local_unnamed_addr #[[ATTR2:[0-9]+]] {
 // CHECK-NEXT:  [[ENTRY:.*:]]
 // CHECK-NEXT:    [[EXTRACTVEC:%.*]] = shufflevector <3 x i8> [[A]], <3 x i8> poison, <4 x i32> <i32 0, i32 1, i32 2, i32 poison>
-<<<<<<< HEAD
-// CHECK-NEXT:    store <4 x i8> [[EXTRACTVEC]], ptr addrspace(1) [[OUT]], align 4, !tbaa [[INT_TBAA17:![0-9]+]]
-=======
 // CHECK-NEXT:    store <4 x i8> [[EXTRACTVEC]], ptr addrspace(1) [[OUT]], align 4, !tbaa [[INT_TBAA3:![0-9]+]]
->>>>>>> 54c4ef26
 // CHECK-NEXT:    ret void
 //
 void from_char3(char3 a, global int *out) {
@@ -123,11 +95,7 @@
 // CHECK-NEXT:  [[ENTRY:.*:]]
 // CHECK-NEXT:    [[TMP0:%.*]] = bitcast i32 [[A]] to <4 x i8>
 // CHECK-NEXT:    [[EXTRACTVEC:%.*]] = shufflevector <4 x i8> [[TMP0]], <4 x i8> poison, <4 x i32> <i32 0, i32 1, i32 2, i32 poison>
-<<<<<<< HEAD
-// CHECK-NEXT:    store <4 x i8> [[EXTRACTVEC]], ptr addrspace(1) [[OUT]], align 4, !tbaa [[CHAR_TBAA8]]
-=======
 // CHECK-NEXT:    store <4 x i8> [[EXTRACTVEC]], ptr addrspace(1) [[OUT]], align 4, !tbaa [[CHAR_TBAA12]]
->>>>>>> 54c4ef26
 // CHECK-NEXT:    ret void
 //
 void scalar_to_char3(int a, global char3 *out) {
@@ -139,11 +107,7 @@
 // CHECK-NEXT:  [[ENTRY:.*:]]
 // CHECK-NEXT:    [[TMP0:%.*]] = bitcast i64 [[A]] to <4 x i16>
 // CHECK-NEXT:    [[EXTRACTVEC:%.*]] = shufflevector <4 x i16> [[TMP0]], <4 x i16> poison, <4 x i32> <i32 0, i32 1, i32 2, i32 poison>
-<<<<<<< HEAD
-// CHECK-NEXT:    store <4 x i16> [[EXTRACTVEC]], ptr addrspace(1) [[OUT]], align 8, !tbaa [[CHAR_TBAA8]]
-=======
 // CHECK-NEXT:    store <4 x i16> [[EXTRACTVEC]], ptr addrspace(1) [[OUT]], align 8, !tbaa [[CHAR_TBAA12]]
->>>>>>> 54c4ef26
 // CHECK-NEXT:    ret void
 //
 void scalar_to_short3(long a, global short3 *out) {
@@ -151,26 +115,6 @@
 }
 
 //.
-<<<<<<< HEAD
-// CHECK: [[META3]] = !{i32 1, i32 1}
-// CHECK: [[META4]] = !{!"none", !"none"}
-// CHECK: [[META5]] = !{!"float3*", !"float3*"}
-// CHECK: [[META6]] = !{!"float __attribute__((ext_vector_type(3)))*", !"float __attribute__((ext_vector_type(3)))*"}
-// CHECK: [[META7]] = !{!"", !""}
-// CHECK: [[CHAR_TBAA8]] = !{[[META9:![0-9]+]], [[META9]], i64 0}
-// CHECK: [[META9]] = !{!"omnipotent char", [[META10:![0-9]+]], i64 0}
-// CHECK: [[META10]] = !{!"Simple C/C++ TBAA"}
-// CHECK: [[META11]] = !{!"float3*", !"float4*"}
-// CHECK: [[META12]] = !{!"float __attribute__((ext_vector_type(3)))*", !"float __attribute__((ext_vector_type(4)))*"}
-// CHECK: [[META13]] = !{!"float3*", !"double2*"}
-// CHECK: [[META14]] = !{!"float __attribute__((ext_vector_type(3)))*", !"double __attribute__((ext_vector_type(2)))*"}
-// CHECK: [[META15]] = !{!"short3*", !"char8*"}
-// CHECK: [[META16]] = !{!"short __attribute__((ext_vector_type(3)))*", !"char __attribute__((ext_vector_type(8)))*"}
-// CHECK: [[INT_TBAA17]] = !{[[META18:![0-9]+]], [[META18]], i64 0}
-// CHECK: [[META18]] = !{!"int", [[META9]], i64 0}
-// CHECK: [[LONG_TBAA19]] = !{[[META20:![0-9]+]], [[META20]], i64 0}
-// CHECK: [[META20]] = !{!"long", [[META9]], i64 0}
-=======
 // CHECK: [[INT_TBAA3]] = !{[[META4:![0-9]+]], [[META4]], i64 0}
 // CHECK: [[META4]] = !{!"int", [[META5:![0-9]+]], i64 0}
 // CHECK: [[META5]] = !{!"omnipotent char", [[META6:![0-9]+]], i64 0}
@@ -189,5 +133,4 @@
 // CHECK: [[META18]] = !{!"short __attribute__((ext_vector_type(3)))*", !"char __attribute__((ext_vector_type(8)))*"}
 // CHECK: [[LONG_TBAA19]] = !{[[META20:![0-9]+]], [[META20]], i64 0}
 // CHECK: [[META20]] = !{!"long", [[META5]], i64 0}
->>>>>>> 54c4ef26
 //.