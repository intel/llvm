--- conflicted
+++ resolved
@@ -8,21 +8,13 @@
 typedef unsigned long ulong;
 
 // CHECK-LABEL: @test_permlane16(
-<<<<<<< HEAD
-// CHECK: {{.*}}call{{.*}} i32 @llvm.amdgcn.permlane16(i32 %a, i32 %b, i32 %c, i32 %d, i1 false, i1 false)
-=======
 // CHECK: {{.*}}call{{.*}} i32 @llvm.amdgcn.permlane16.i32(i32 %a, i32 %b, i32 %c, i32 %d, i1 false, i1 false)
->>>>>>> 4fe5a3cc
 void test_permlane16(global uint* out, uint a, uint b, uint c, uint d) {
   *out = __builtin_amdgcn_permlane16(a, b, c, d, 0, 0);
 }
 
 // CHECK-LABEL: @test_permlanex16(
-<<<<<<< HEAD
-// CHECK: {{.*}}call{{.*}} i32 @llvm.amdgcn.permlanex16(i32 %a, i32 %b, i32 %c, i32 %d, i1 false, i1 false)
-=======
 // CHECK: {{.*}}call{{.*}} i32 @llvm.amdgcn.permlanex16.i32(i32 %a, i32 %b, i32 %c, i32 %d, i1 false, i1 false)
->>>>>>> 4fe5a3cc
 void test_permlanex16(global uint* out, uint a, uint b, uint c, uint d) {
   *out = __builtin_amdgcn_permlanex16(a, b, c, d, 0, 0);
 }
