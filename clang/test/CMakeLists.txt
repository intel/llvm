# Test runner infrastructure for Clang. This configures the Clang test trees
# for use by Lit, and delegates to LLVM's lit test handlers.

llvm_canonicalize_cmake_booleans(
  CLANG_BUILD_EXAMPLES
  CLANG_BUILT_STANDALONE
  CLANG_DEFAULT_PIE_ON_LINUX
  CLANG_ENABLE_STATIC_ANALYZER
  CLANG_PLUGIN_SUPPORT
  CLANG_SPAWN_CC1
  CLANG_ENABLE_CIR
  CLANG_ENABLE_OBJC_REWRITER
  ENABLE_BACKTRACES
  LLVM_BUILD_EXAMPLES
  LLVM_BYE_LINK_INTO_TOOLS
  LLVM_ENABLE_PLUGINS
  LLVM_ENABLE_ZLIB
  LLVM_ENABLE_ZSTD
  LLVM_ENABLE_PER_TARGET_RUNTIME_DIR
  LLVM_ENABLE_THREADS
  LLVM_ENABLE_REVERSE_ITERATION
  LLVM_WITH_Z3
  PPC_LINUX_DEFAULT_IEEELONGDOUBLE
  LLVM_TOOL_LLVM_DRIVER_BUILD
  LLVM_INCLUDE_SPIRV_TOOLS_TESTS
  )

configure_lit_site_cfg(
  ${CMAKE_CURRENT_SOURCE_DIR}/lit.site.cfg.py.in
  ${CMAKE_CURRENT_BINARY_DIR}/lit.site.cfg.py
  MAIN_CONFIG
  ${CMAKE_CURRENT_SOURCE_DIR}/lit.cfg.py
  PATHS
  "LLVM_SOURCE_DIR"
  "LLVM_BINARY_DIR"
  "LLVM_TOOLS_DIR"
  "LLVM_LIBS_DIR"
  "SHLIBDIR"
  "LLVM_LIT_TOOLS_DIR"
  "LLVM_EXTERNAL_LIT"
  "CLANG_BINARY_DIR"
  "CLANG_SOURCE_DIR"
  "CURRENT_TOOLS_DIR"
  "CMAKE_LIBRARY_OUTPUT_DIRECTORY"
  )

configure_lit_site_cfg(
  ${CMAKE_CURRENT_SOURCE_DIR}/Unit/lit.site.cfg.py.in
  ${CMAKE_CURRENT_BINARY_DIR}/Unit/lit.site.cfg.py
  MAIN_CONFIG
  ${CMAKE_CURRENT_SOURCE_DIR}/Unit/lit.cfg.py
  PATHS
  "LLVM_SOURCE_DIR"
  "LLVM_BINARY_DIR"
  "LLVM_TOOLS_DIR"
  "LLVM_LIBS_DIR"
  "CLANG_BINARY_DIR"
  "SHLIBDIR"
  )

option(CLANG_TEST_USE_VG "Run Clang tests under Valgrind" OFF)
if(CLANG_TEST_USE_VG)
  set(CLANG_TEST_EXTRA_ARGS ${CLANG_TEST_EXTRA_ARGS} "--vg")
endif ()

list(APPEND CLANG_TEST_DEPS
  apinotes-test
  c-index-test
  clang
  clang-fuzzer-dictionary
  clang-resource-headers
  clang-format
  clang-tblgen
  clang-offload-bundler
  clang-offload-deps
  clang-offload-extract
  clang-import-test
  clang-refactor
  clang-diff
  clang-installapi
  clang-scan-deps
  clang-linker-wrapper
  clang-nvlink-wrapper
  clang-offload-bundler
  clang-offload-packager
  clang-sycl-linker
  diagtool
  hmaptool
  )

if(CLANG_ENABLE_CIR)
  list(APPEND CLANG_TEST_DEPS
    cir-opt
<<<<<<< HEAD
=======
    cir-translate
>>>>>>> d465594a
    )
endif()

if(CLANG_ENABLE_STATIC_ANALYZER)
  list(APPEND CLANG_TEST_DEPS
    clang-check
    clang-extdef-mapping
    )
endif()

if(CLANG_BUILD_EXAMPLES AND CLANG_PLUGIN_SUPPORT)
  list(APPEND CLANG_TEST_DEPS
    Attribute
    AnnotateFunctions
    CallSuperAttr
    PluginsOrder
    PrintFunctionNames
    LLVMPrintFunctionNames
    )
endif ()

if(LLVM_INCLUDE_SPIRV_TOOLS_TESTS)
  list(APPEND CLANG_TEST_DEPS
    spirv-dis
    spirv-val
    spirv-as
    spirv-link
    )
endif()    

set(CLANG_TEST_PARAMS
  USE_Z3_SOLVER=0
  )

if( NOT CLANG_BUILT_STANDALONE )
  list(APPEND CLANG_TEST_DEPS
    llvm-config
    FileCheck count not
    append-file
    llc
    llvm-ar
    llvm-as
    llvm-ar
    llvm-bcanalyzer
    llvm-cat
    llvm-cxxfilt
    llvm-dis
    llvm-dwarfdump
    llvm-ifs
    llvm-link
    llvm-lto2
    llvm-mc
    llvm-modextract
    llvm-nm
    llvm-objcopy
    llvm-objdump
    llvm-pdbutil
    llvm-profdata
    llvm-rc
    llvm-readelf
    llvm-readobj
    llvm-readtapi
    llvm-strip
    llvm-symbolizer
    llvm-windres
    obj2yaml
    opt
    split-file
    yaml2obj
    )

  if(TARGET llvm-lto)
    list(APPEND CLANG_TEST_DEPS llvm-lto)
  endif()
endif()

if(CLANG_ENABLE_STATIC_ANALYZER)
  if(CLANG_PLUGIN_SUPPORT AND LLVM_ENABLE_PLUGINS) # Determine if we built them
    list(APPEND CLANG_TEST_DEPS
      SampleAnalyzerPlugin
      CheckerDependencyHandlingAnalyzerPlugin
      CheckerOptionHandlingAnalyzerPlugin
      )
  endif()
endif()

if (HAVE_CLANG_REPL_SUPPORT)
  list(APPEND CLANG_TEST_DEPS
    clang-repl
    )
endif()

# Copy gen_ast_dump_json_test.py to the clang build dir. This allows invoking
# it without having to pass the --clang= argument
configure_file(AST/gen_ast_dump_json_test.py
  ${CLANG_BINARY_DIR}/bin/gen_ast_dump_json_test.py COPYONLY)

add_custom_target(clang-test-depends DEPENDS ${CLANG_TEST_DEPS})
set_target_properties(clang-test-depends PROPERTIES FOLDER "Clang/Tests")

add_lit_testsuite(check-clang "Running the Clang regression tests"
  ${CMAKE_CURRENT_BINARY_DIR}
  #LIT ${LLVM_LIT}
  PARAMS ${CLANG_TEST_PARAMS}
  DEPENDS ${CLANG_TEST_DEPS}
  ARGS ${CLANG_TEST_EXTRA_ARGS}
  )

add_lit_testsuites(CLANG ${CMAKE_CURRENT_SOURCE_DIR}
  PARAMS ${CLANG_TEST_PARAMS}
  DEPENDS ${CLANG_TEST_DEPS}
  FOLDER "Clang tests/Suites"
)

# Add a legacy target spelling: clang-test
add_custom_target(clang-test)
add_dependencies(clang-test check-clang)
set_target_properties(clang-test PROPERTIES FOLDER "Clang/Tests")

# FIXME: This logic can be removed once all buildbots have moved
# debuginfo-test from clang/test to llvm/projects or monorepo.
if(EXISTS ${CMAKE_CURRENT_SOURCE_DIR}/debuginfo-tests)
  message(WARNING "Including debuginfo-tests in clang/test is deprecated.  Move to llvm/projects or use monorepo.")
  if(EXISTS ${CMAKE_CURRENT_SOURCE_DIR}/debuginfo-tests/CMakeLists.txt)
    add_subdirectory(debuginfo-tests)
  endif()
endif()<|MERGE_RESOLUTION|>--- conflicted
+++ resolved
@@ -91,10 +91,7 @@
 if(CLANG_ENABLE_CIR)
   list(APPEND CLANG_TEST_DEPS
     cir-opt
-<<<<<<< HEAD
-=======
     cir-translate
->>>>>>> d465594a
     )
 endif()
 
