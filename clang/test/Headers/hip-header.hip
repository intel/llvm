--- conflicted
+++ resolved
@@ -120,21 +120,12 @@
   double d = 5.0;
   float f = 5.0;
 
-<<<<<<< HEAD
-  // AMD_INT_RETURN: fcmp contract uno float
-  // AMD_BOOL_RETURN: fcmp contract uno float
-  r += isnan(f);
-
-  // AMD_INT_RETURN: fcmp contract uno double
-  // AMD_BOOL_RETURN: fcmp contract uno double
-=======
   // AMD_INT_RETURN: call i1 @llvm.is.fpclass.f32(float {{.*}}, i32 3)
   // AMD_BOOL_RETURN: call i1 @llvm.is.fpclass.f32(float {{.*}}, i32 3)
   r += isnan(f);
 
   // AMD_INT_RETURN: call i1 @llvm.is.fpclass.f64(double {{.*}}, i32 3)
   // AMD_BOOL_RETURN: call i1 @llvm.is.fpclass.f64(double {{.*}}, i32 3)
->>>>>>> bac3a63c
   r += isnan(d);
 
   return r ;
