--- conflicted
+++ resolved
@@ -8170,11 +8170,7 @@
 // JSON-NEXT:              "tokLen": 1
 // JSON-NEXT:             }
 // JSON-NEXT:            },
-<<<<<<< HEAD
-// JSON-NEXT:            "name": "GH153540::N::S<T>",
-=======
 // JSON-NEXT:            "name": "S<T>",
->>>>>>> 35227056
 // JSON-NEXT:            "type": {
 // JSON-NEXT:             "qualType": "void (T)"
 // JSON-NEXT:            },
