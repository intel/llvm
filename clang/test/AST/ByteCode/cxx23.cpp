// UNSUPPORTED:  target={{.*}}-zos{{.*}}
// RUN: %clang_cc1 -std=c++20 -fsyntax-only -fcxx-exceptions -verify=ref,ref20,all,all20 %s
// RUN: %clang_cc1 -std=c++23 -fsyntax-only -fcxx-exceptions -verify=ref,ref23,all,all23 %s
// RUN: %clang_cc1 -std=c++20 -fsyntax-only -fcxx-exceptions -verify=expected20,all,all20 %s -fexperimental-new-constant-interpreter
// RUN: %clang_cc1 -std=c++23 -fsyntax-only -fcxx-exceptions -verify=expected23,all,all23 %s -fexperimental-new-constant-interpreter


#define assert_active(F)   if (!__builtin_is_within_lifetime(&F)) (1/0);
#define assert_inactive(F) if ( __builtin_is_within_lifetime(&F)) (1/0);

inline constexpr void* operator new(__SIZE_TYPE__, void* p) noexcept { return p; }
namespace std {
template<typename T, typename... Args>
constexpr T* construct_at(T* p, Args&&... args) { return ::new((void*)p) T(static_cast<Args&&>(args)...); }
}

constexpr int f(int n) {  // all20-error {{constexpr function never produces a constant expression}}
  static const int m = n; // all-note {{control flows through the definition of a static variable}} \
                          // all20-note {{control flows through the definition of a static variable}} \
                          // all20-warning {{is a C++23 extension}}

  return m;
}
static_assert(f(0) == 0, ""); // all-error {{not an integral constant expression}} \
                              // all-note {{in call to}}

constexpr int g(int n) {        // all20-error {{constexpr function never produces a constant expression}}
  thread_local const int m = n; // all-note {{control flows through the definition of a thread_local variable}} \
                                // all20-note {{control flows through the definition of a thread_local variable}} \
                                // all20-warning {{is a C++23 extension}}
  return m;
}
static_assert(g(0) == 0, ""); // all-error {{not an integral constant expression}} \
                              // all-note {{in call to}}

constexpr int c_thread_local(int n) { // all20-error {{constexpr function never produces a constant expression}}
  static _Thread_local int m = 0;     // all20-note 2{{control flows through the definition of a thread_local variable}} \
                                      // all23-note {{control flows through the definition of a thread_local variable}} \
                                      // all20-warning {{is a C++23 extension}}
  return m;
}
static_assert(c_thread_local(0) == 0, ""); // all-error {{not an integral constant expression}} \
                                           // all-note {{in call to}}


constexpr int gnu_thread_local(int n) { // all20-error {{constexpr function never produces a constant expression}}
  static __thread int m = 0;            // all20-note 2{{control flows through the definition of a thread_local variable}} \
                                        // all23-note {{control flows through the definition of a thread_local variable}} \
                                        // all20-warning {{is a C++23 extension}}
  return m;
}
static_assert(gnu_thread_local(0) == 0, ""); // all-error {{not an integral constant expression}} \
                                             // all-note {{in call to}}

constexpr int h(int n) {  // all20-error {{constexpr function never produces a constant expression}}
  static const int m = n; // all20-note {{control flows through the definition of a static variable}} \
                          // all20-warning {{is a C++23 extension}}
  return &m - &m;
}

constexpr int i(int n) {        // all20-error {{constexpr function never produces a constant expression}}
  thread_local const int m = n; // all20-note {{control flows through the definition of a thread_local variable}} \
                                // all20-warning {{is a C++23 extension}}
  return &m - &m;
}

constexpr int j(int n) {
  if (!n)
    return 0;
  static const int m = n; // ref20-warning {{is a C++23 extension}} \
                          // expected20-warning {{is a C++23 extension}}
  return m;
}
constexpr int j0 = j(0);

constexpr int k(int n) {
  if (!n)
    return 0;
  thread_local const int m = n; // ref20-warning {{is a C++23 extension}} \
                                // expected20-warning {{is a C++23 extension}}

  return m;
}
constexpr int k0 = k(0);

namespace ThreadLocalStore {
  thread_local int &&a = 0;
  void store() { a = 42; }
}

#if __cplusplus >= 202302L
constexpr int &b = b; // all-error {{must be initialized by a constant expression}} \
                      // all-note {{initializer of 'b' is not a constant expression}} \
                      // all-note {{declared here}}
#endif

namespace StaticLambdas {
  constexpr auto static_capture_constexpr() {
    char n = 'n';
    return [n] static { return n; }(); // expected23-error {{a static lambda cannot have any captures}} \
                                       // expected20-error {{a static lambda cannot have any captures}} \
                                       // expected20-warning {{are a C++23 extension}} \
                                       // expected20-warning {{is a C++23 extension}} \
                                       // ref23-error {{a static lambda cannot have any captures}} \
                                       // ref20-error {{a static lambda cannot have any captures}} \
                                       // ref20-warning {{are a C++23 extension}} \
                                       // ref20-warning {{is a C++23 extension}}
  }
  static_assert(static_capture_constexpr()); // expected23-error {{static assertion expression is not an integral constant expression}} \
                                             // expected20-error {{static assertion expression is not an integral constant expression}} \
                                             // ref23-error {{static assertion expression is not an integral constant expression}} \
                                             // ref20-error {{static assertion expression is not an integral constant expression}}

  constexpr auto capture_constexpr() {
    char n = 'n';
    return [n] { return n; }();
  }
  static_assert(capture_constexpr());
}

namespace StaticOperators {
  auto lstatic = []() static { return 3; };  // ref20-warning {{C++23 extension}} \
                                             // expected20-warning {{C++23 extension}}
  static_assert(lstatic() == 3, "");
  constexpr int (*f2)(void) = lstatic;
  static_assert(f2() == 3);

  struct S1 {
    constexpr S1() { // all20-error {{never produces a constant expression}}
      throw; // all-note {{not valid in a constant expression}} \
             // all20-note {{not valid in a constant expression}}
    }
    static constexpr int operator()() { return 3; } // ref20-warning {{C++23 extension}} \
                                                    // expected20-warning {{C++23 extension}}
  };
  static_assert(S1{}() == 3, ""); // all-error {{not an integral constant expression}} \
                                  // all-note {{in call to}}



}

int test_in_lambdas() {
  auto c = [](int n) constexpr {
    if (n == 0)
      return 0;
    else
      goto test; // all-note {{subexpression not valid in a constant expression}} \
                 // all20-warning {{use of this statement in a constexpr function is a C++23 extension}}
  test:
    return 1;
  };
  c(0);
  constexpr auto A = c(1); // all-error {{must be initialized by a constant expression}} \
                           // all-note {{in call to}}
  return 0;
}

/// PackIndexExpr.
template <auto... p>
struct check_ice {
    enum e {
        x = p...[0] // all-warning {{is a C++2c extension}}
    };
};
static_assert(check_ice<42>::x == 42);


namespace VirtualBases {
  namespace One {
    struct U { int n; };
    struct V : U { int n; };
    struct A : virtual V { int n; };
    struct Aa { int n; };
    struct B : virtual A, Aa {};
    struct C : virtual A, Aa {};
    struct D : B, C {};

    /// Calls the constructor of D.
    D d;
  }

#if __cplusplus >= 202302L
  struct VBase {};
  struct HasVBase : virtual VBase {}; // all23-note 1{{virtual base class declared here}}
  struct Derived : HasVBase {
    constexpr Derived() {} // all23-error {{constexpr constructor not allowed in struct with virtual base class}}
  };
  template<typename T> struct DerivedFromVBase : T {
    constexpr DerivedFromVBase();
  };
  constexpr int f(DerivedFromVBase<HasVBase>) {}
  template<typename T> constexpr DerivedFromVBase<T>::DerivedFromVBase() : T() {}
  constexpr int nVBase = (DerivedFromVBase<HasVBase>(), 0); // all23-error {{constant expression}} \
                                                            // all23-note {{cannot construct object of type 'DerivedFromVBase<VirtualBases::HasVBase>' with virtual base class in a constant expression}}
#endif
}

namespace LabelGoto {
  constexpr int foo() { // all20-error {{never produces a constant expression}}
    a: // all20-warning {{use of this statement in a constexpr function is a C++23 extension}}
    goto a; // all20-note 2{{subexpression not valid in a constant expression}} \
            // ref23-note {{subexpression not valid in a constant expression}} \
            // expected23-note {{subexpression not valid in a constant expression}}

    return 1;
  }
  static_assert(foo() == 1, ""); // all-error {{not an integral constant expression}} \
                                 // all-note {{in call to}}
}

namespace ExplicitLambdaThis {
  constexpr auto f = [x = 3]<typename Self>(this Self self) { // all20-error {{explicit object parameters are incompatible with C++ standards before C++2b}}
      return x;
  };
  static_assert(f());
}

namespace std {
  struct strong_ordering {
    int n;
    constexpr operator int() const { return n; }
    static const strong_ordering less, equal, greater;
  };
  constexpr strong_ordering strong_ordering::less = {-1};
  constexpr strong_ordering strong_ordering::equal = {0};
  constexpr strong_ordering strong_ordering::greater = {1};
}

namespace UndefinedThreeWay {
  struct A {
    friend constexpr std::strong_ordering operator<=>(const A&, const A&) = default; // all-note {{declared here}}
  };

  constexpr std::strong_ordering operator<=>(const A&, const A&) noexcept;
  constexpr std::strong_ordering (*test_a_threeway)(const A&, const A&) = &operator<=>;
  static_assert(!(*test_a_threeway)(A(), A())); // all-error {{static assertion expression is not an integral constant expression}} \
                                                // all-note {{undefined function 'operator<=>' cannot be used in a constant expression}}
}

/// FIXME: The new interpreter is missing the "initializer of q is not a constant expression" diagnostics.a
/// That's because the cast from void* to int* is considered fine, but diagnosed. So we don't consider
/// q to be uninitialized.
namespace VoidCast {
  constexpr void* p = nullptr;
  constexpr int* q = static_cast<int*>(p); // all-error {{must be initialized by a constant expression}} \
                                           // all-note {{cast from 'void *' is not allowed in a constant expression}} \
                                           // ref-note {{declared here}}
  static_assert(q == nullptr); // ref-error {{not an integral constant expression}} \
                               // ref-note {{initializer of 'q' is not a constant expression}}
}

namespace ExplicitLambdaInstancePointer {
  struct C {
      constexpr C(auto) { }
  };
  void foo() {
      constexpr auto b = [](this C) { return 1; }; // all20-error {{explicit object parameters are incompatible with C++ standards before C++2b}}
      constexpr int (*fp)(C) = b;
      static_assert(fp(1) == 1, "");
  }
}

namespace TwosComplementShifts {
  using uint32 = __UINT32_TYPE__;
  using int32 = __INT32_TYPE__;
  static_assert(uint32(int32(0x1234) << 16) == 0x12340000);
  static_assert(uint32(int32(0x1234) << 19) == 0x91a00000);
  static_assert(uint32(int32(0x1234) << 20) == 0x23400000);
  static_assert(uint32(int32(0x1234) << 24) == 0x34000000);
  static_assert(uint32(int32(-1) << 31) == 0x80000000);

  static_assert(-2 >> 1 == -1);
  static_assert(-3 >> 1 == -2);
  static_assert(-7 >> 1 == -4);
}

namespace AnonUnionDtor {
  struct A {
    A ();
    ~A();
  };

  template <class T>
  struct opt
  {
    union {
      char c;
      T data;
    };

    constexpr opt() {}

    constexpr ~opt()  {
     if (engaged)
       data.~T();
   }

    bool engaged = false;
  };

  consteval void foo() {
    opt<A> a;
  }

  void bar() { foo(); }
}

/// FIXME: The two interpreters disagree about there to diagnose the non-constexpr destructor call.
namespace NonLiteralDtorInParam {
  class NonLiteral { // all20-note {{is not an aggregate and has no constexpr constructors other than copy or move constructors}}
  public:
    NonLiteral() {}
    ~NonLiteral() {} // all23-note {{declared here}}
  };
  constexpr int F2(NonLiteral N) { // all20-error {{constexpr function's 1st parameter type 'NonLiteral' is not a literal type}} \
                                   // all23-note {{non-constexpr function '~NonLiteral' cannot be used in a constant expression}}
    return 8;
  }


  void test() {
    NonLiteral L;
    constexpr auto D = F2(L); // all23-error {{must be initialized by a constant expression}}
  }
}

namespace ZeroSizedArray {
  struct S {
    constexpr ~S() {
    }
  };
  constexpr int foo() {
    S s[0];
    return 1;
  }
  static_assert(foo() == 1);
}
namespace VoidCast {
  constexpr int a = 12;
  constexpr const int *b = &a;
  constexpr int *f = (int*)(void*)b; // all-error {{must be initialized by a constant expression}} \
                                     // all-note {{cast from 'void *' is not allowed in a constant expression}}
}

#if __cplusplus >= 202302L
namespace NestedUnions {
  consteval bool test_nested() {
    union {
      union { int i; char c; } u;
      long l;
    };
    std::construct_at(&l);
    assert_active(l);
    assert_inactive(u);

    std::construct_at(&u);
    assert_active(u);
    assert_inactive(l);
    assert_active(u.i);
    assert_inactive(u.c);

    std::construct_at(&u.i);
    assert_active(u);
    assert_inactive(u.c);


    std::construct_at(&u.c);
    assert_active(u);
    assert_inactive(u.i);
    assert_active(u.c);
    assert_inactive(l);
    return true;
  }
  static_assert(test_nested());
}
<<<<<<< HEAD

namespace UnionMemberCallDiags {
  struct A { int n; };
  struct B { A a; };
  constexpr A a = (A() = B().a);

  union C {
    int n;
    A a;
  };

=======

namespace UnionMemberCallDiags {
  struct A { int n; };
  struct B { A a; };
  constexpr A a = (A() = B().a);

  union C {
    int n;
    A a;
  };

>>>>>>> 35227056
  constexpr bool g() {
    C c = {.n = 1};
    c.a.operator=(B{2}.a); // all-note {{member call on member 'a' of union with active member 'n' is not allowed in a constant expression}}
    return c.a.n == 2;
  }
  static_assert(g()); // all-error {{not an integral constant expression}} \
                      // all-note {{in call to}}
}


#endif<|MERGE_RESOLUTION|>--- conflicted
+++ resolved
@@ -374,7 +374,6 @@
   }
   static_assert(test_nested());
 }
-<<<<<<< HEAD
 
 namespace UnionMemberCallDiags {
   struct A { int n; };
@@ -386,19 +385,6 @@
     A a;
   };
 
-=======
-
-namespace UnionMemberCallDiags {
-  struct A { int n; };
-  struct B { A a; };
-  constexpr A a = (A() = B().a);
-
-  union C {
-    int n;
-    A a;
-  };
-
->>>>>>> 35227056
   constexpr bool g() {
     C c = {.n = 1};
     c.a.operator=(B{2}.a); // all-note {{member call on member 'a' of union with active member 'n' is not allowed in a constant expression}}
