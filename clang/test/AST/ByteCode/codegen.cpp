// RUN: %clang_cc1 -triple x86_64-linux -emit-llvm -o - %s | FileCheck %s
// RUN: %clang_cc1 -triple x86_64-linux -emit-llvm -o - %s -fexperimental-new-constant-interpreter | FileCheck %s


int arr[2];
// CHECK: @pastEnd = constant ptr getelementptr (i8, ptr @arr, i64 8)
int &pastEnd = arr[2];

// CHECK: @F = constant ptr @arr, align 8
int &F = arr[0];

struct S {
  int a;
  float c[3];
};

// CHECK: @s = global %struct.S zeroinitializer, align 4
S s;
// CHECK: @sp = constant ptr getelementptr (i8, ptr @s, i64 16), align 8
float &sp = s.c[3];


namespace BaseClassOffsets {
  struct A { int a; };
  struct B { int b; };
  struct C : A, B { int c; };

  extern C c;
  // CHECK: @_ZN16BaseClassOffsets1aE = global ptr @_ZN16BaseClassOffsets1cE, align 8
  A* a = &c;
  // CHECK: @_ZN16BaseClassOffsets1bE = global ptr getelementptr (i8, ptr @_ZN16BaseClassOffsets1cE, i64 4), align 8
  B* b = &c;
}

namespace ExprBase {
  struct A { int n; };
  struct B { int n; };
  struct C : A, B {};

  extern const int &&t = ((B&&)C{}).n;
  // CHECK: @_ZGRN8ExprBase1tE_ = internal global {{.*}} zeroinitializer,
  // CHECK: @_ZN8ExprBase1tE = constant ptr {{.*}} @_ZGRN8ExprBase1tE_, {{.*}} 8
}

namespace reinterpretcast {
  const unsigned int n = 1234;
  extern const int &s = reinterpret_cast<const int&>(n);
  // CHECK: @_ZN15reinterpretcastL1nE = internal constant i32 1234, align 4
  // CHECK: @_ZN15reinterpretcast1sE = constant ptr @_ZN15reinterpretcastL1nE, align 8

  void *f1(unsigned long l) {
    return reinterpret_cast<void *>(l);
  }
  // CHECK: define {{.*}} ptr @_ZN15reinterpretcast2f1Em
  // CHECK: inttoptr
}

namespace Bitfield {
  struct S { int a : 5; ~S(); };
  // CHECK: alloca
  // CHECK: call {{.*}}memset
  // CHECK: store i32 {{.*}}, ptr @_ZGRN8Bitfield1rE_
  // CHECK: call void @_ZN8Bitfield1SD1
  // CHECK: store ptr @_ZGRN8Bitfield1rE_, ptr @_ZN8Bitfield1rE, align 8
  int &&r = S().a;
}

namespace Null {
  decltype(nullptr) null();
  // CHECK: call {{.*}} @_ZN4Null4nullEv(
  int *p = null();
  struct S {};
  // CHECK: call {{.*}} @_ZN4Null4nullEv(
  int S::*q = null();
<<<<<<< HEAD
=======
}

struct A {
  A();
  ~A();
  enum E { Foo };
};

A *g();

void f(A *a) {
  A::E e1 = a->Foo;

  // CHECK: call noundef ptr @_Z1gv()
  A::E e2 = g()->Foo;
  // CHECK: call void @_ZN1AC1Ev(
  // CHECK: call void @_ZN1AD1Ev(
  A::E e3 = A().Foo;
>>>>>>> 4b409fa5
}<|MERGE_RESOLUTION|>--- conflicted
+++ resolved
@@ -72,8 +72,6 @@
   struct S {};
   // CHECK: call {{.*}} @_ZN4Null4nullEv(
   int S::*q = null();
-<<<<<<< HEAD
-=======
 }
 
 struct A {
@@ -92,5 +90,4 @@
   // CHECK: call void @_ZN1AC1Ev(
   // CHECK: call void @_ZN1AD1Ev(
   A::E e3 = A().Foo;
->>>>>>> 4b409fa5
 }