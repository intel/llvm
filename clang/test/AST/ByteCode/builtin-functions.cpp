--- conflicted
+++ resolved
@@ -227,17 +227,6 @@
   !__builtin_islessgreater(X, Y) && !__builtin_islessgreater(Y, X) &&    \
   __builtin_isunordered(X, Y) && __builtin_isunordered(Y, X)
 
-<<<<<<< HEAD
-  static_assert(
-    LESS(0.0, 1.0) && EQUAL(1.0, 1.0) && EQUAL(0.0, -0.0) &&
-    UNORDERED(__builtin_nan(""), 1.0) && UNORDERED(__builtin_nan(""), __builtin_inf()) && LESS(0.0, __builtin_inf()) &&
-    LESS(0.0f, 1.0f) && EQUAL(1.0f, 1.0f) && EQUAL(0.0f, -0.0f) &&
-    UNORDERED(__builtin_nanf(""), 1.0f) && UNORDERED(__builtin_nanf(""), __builtin_inff()) && LESS(0.0f, __builtin_inff()) &&
-    LESS(0.0L, 1.0L) && EQUAL(1.0L, 1.0L) && EQUAL(0.0L, -0.0L) &&
-    UNORDERED(__builtin_nanl(""), 1.0L) && UNORDERED(__builtin_nanl(""), __builtin_infl()) && LESS(0.0L, __builtin_infl()) &&
-    true, ""
-  );
-=======
   static_assert(LESS(0.0, 1.0));
   static_assert(LESS(0.0, __builtin_inf()));
   static_assert(LESS(0.0f, 1.0f));
@@ -258,7 +247,6 @@
   static_assert(UNORDERED(__builtin_nanf(""), __builtin_inff()));
   static_assert(UNORDERED(__builtin_nanl(""), 1.0L));
   static_assert(UNORDERED(__builtin_nanl(""), __builtin_infl()));
->>>>>>> 4b409fa5
 }
 
 namespace fpclassify {
@@ -979,8 +967,6 @@
   void a(void) {}
   static_assert(__builtin_function_start(a) == a, ""); // both-error {{not an integral constant expression}} \
                                                        // both-note {{comparison of addresses of literals has unspecified value}}
-<<<<<<< HEAD
-=======
 }
 
 namespace BuiltinInImplicitCtor {
@@ -988,5 +974,4 @@
     int a = __builtin_isnan(1.0);
   } Foo;
   static_assert(Foo.a == 0, "");
->>>>>>> 4b409fa5
 }