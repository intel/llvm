--- conflicted
+++ resolved
@@ -1207,8 +1207,6 @@
   }
   static_assert(memcpyTypeRem() == 12); // both-error {{not an integral constant expression}} \
                                         // both-note {{in call to}}
-<<<<<<< HEAD
-=======
 
   template<typename T>
   constexpr T result(T (&arr)[4]) {
@@ -1309,5 +1307,4 @@
   static_assert(__builtin_wmemcmp(L"abab\0banana", L"abab\0canada", 7) == -1);
   static_assert(__builtin_wmemcmp(L"abab\0banana", L"abab\0canada", 6) == -1);
   static_assert(__builtin_wmemcmp(L"abab\0banana", L"abab\0canada", 5) == 0);
->>>>>>> 49fd7d4f
 }