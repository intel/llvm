// RUN: %clang_cc1 -Wno-string-plus-int -fexperimental-new-constant-interpreter -triple x86_64 %s -verify=expected,both
// RUN: %clang_cc1 -Wno-string-plus-int                                         -triple x86_64 %s -verify=ref,both
//
// RUN: %clang_cc1 -Wno-string-plus-int -fexperimental-new-constant-interpreter -triple i686 %s -verify=expected,both
// RUN: %clang_cc1 -Wno-string-plus-int                                         -triple i686 %s -verify=ref,both
//
// RUN: %clang_cc1 -std=c++20 -Wno-string-plus-int -fexperimental-new-constant-interpreter -triple x86_64 %s -verify=expected,both
// RUN: %clang_cc1 -std=c++20 -Wno-string-plus-int                                         -triple x86_64 %s -verify=ref,both
//
// RUN: %clang_cc1 -std=c++20 -Wno-string-plus-int -fexperimental-new-constant-interpreter -triple i686 %s -verify=expected,both
// RUN: %clang_cc1 -std=c++20 -Wno-string-plus-int                                         -triple i686 %s -verify=ref,both
//
// RUN: %clang_cc1 -triple avr -std=c++20 -Wno-string-plus-int -fexperimental-new-constant-interpreter %s -verify=expected,both
// RUN: %clang_cc1 -triple avr -std=c++20 -Wno-string-plus-int                                            -verify=ref,both %s

#if __BYTE_ORDER__ == __ORDER_LITTLE_ENDIAN__
#define LITTLE_END 1
#elif __BYTE_ORDER__ == __ORDER_BIG_ENDIAN__
#define LITTLE_END 0
#else
#error "huh?"
#endif

extern "C" {
  typedef decltype(sizeof(int)) size_t;
  extern size_t wcslen(const wchar_t *p);
  extern void *memchr(const void *s, int c, size_t n);
  extern char *strchr(const char *s, int c);
<<<<<<< HEAD
=======
  extern wchar_t *wmemchr(const wchar_t *s, wchar_t c, size_t n);
  extern wchar_t *wcschr(const wchar_t *s, wchar_t c);
  extern int wcscmp(const wchar_t *s1, const wchar_t *s2);
  extern int wcsncmp(const wchar_t *s1, const wchar_t *s2, size_t n);
>>>>>>> 5eee2751
}

namespace strcmp {
  constexpr char kFoobar[6] = {'f','o','o','b','a','r'};
  constexpr char kFoobazfoobar[12] = {'f','o','o','b','a','z','f','o','o','b','a','r'};

  static_assert(__builtin_strcmp("", "") == 0, "");
  static_assert(__builtin_strcmp("abab", "abab") == 0, "");
  static_assert(__builtin_strcmp("abab", "abba") == -1, "");
  static_assert(__builtin_strcmp("abab", "abaa") == 1, "");
  static_assert(__builtin_strcmp("ababa", "abab") == 1, "");
  static_assert(__builtin_strcmp("abab", "ababa") == -1, "");
  static_assert(__builtin_strcmp("a\203", "a") == 1, "");
  static_assert(__builtin_strcmp("a\203", "a\003") == 1, "");
  static_assert(__builtin_strcmp("abab\0banana", "abab") == 0, "");
  static_assert(__builtin_strcmp("abab", "abab\0banana") == 0, "");
  static_assert(__builtin_strcmp("abab\0banana", "abab\0canada") == 0, "");
  static_assert(__builtin_strcmp(0, "abab") == 0, ""); // both-error {{not an integral constant}} \
                                                       // both-note {{dereferenced null}}
  static_assert(__builtin_strcmp("abab", 0) == 0, ""); // both-error {{not an integral constant}} \
                                                       // both-note {{dereferenced null}}

  static_assert(__builtin_strcmp(kFoobar, kFoobazfoobar) == -1, "");
  static_assert(__builtin_strcmp(kFoobar, kFoobazfoobar + 6) == 0, ""); // both-error {{not an integral constant}} \
                                                                        // both-note {{dereferenced one-past-the-end}}

  /// Used to assert because we're passing a dummy pointer to
  /// __builtin_strcmp() when evaluating the return statement.
  constexpr bool char_memchr_mutable() {
    char buffer[] = "mutable";
    return __builtin_strcmp(buffer, "mutable") == 0;
  }
  static_assert(char_memchr_mutable(), "");

  static_assert(__builtin_strncmp("abaa", "abba", 5) == -1);
  static_assert(__builtin_strncmp("abaa", "abba", 4) == -1);
  static_assert(__builtin_strncmp("abaa", "abba", 3) == -1);
  static_assert(__builtin_strncmp("abaa", "abba", 2) == 0);
  static_assert(__builtin_strncmp("abaa", "abba", 1) == 0);
  static_assert(__builtin_strncmp("abaa", "abba", 0) == 0);
  static_assert(__builtin_strncmp(0, 0, 0) == 0);
  static_assert(__builtin_strncmp("abab\0banana", "abab\0canada", 100) == 0);
}

namespace WcsCmp {
  constexpr wchar_t kFoobar[6] = {L'f',L'o',L'o',L'b',L'a',L'r'};
  constexpr wchar_t kFoobazfoobar[12] = {L'f',L'o',L'o',L'b',L'a',L'z',L'f',L'o',L'o',L'b',L'a',L'r'};

  static_assert(__builtin_wcscmp(L"abab", L"abab") == 0);
  static_assert(__builtin_wcscmp(L"abab", L"abba") == -1);
  static_assert(__builtin_wcscmp(L"abab", L"abaa") == 1);
  static_assert(__builtin_wcscmp(L"ababa", L"abab") == 1);
  static_assert(__builtin_wcscmp(L"abab", L"ababa") == -1);
  static_assert(__builtin_wcscmp(L"abab\0banana", L"abab") == 0);
  static_assert(__builtin_wcscmp(L"abab", L"abab\0banana") == 0);
  static_assert(__builtin_wcscmp(L"abab\0banana", L"abab\0canada") == 0);
#if __WCHAR_WIDTH__ == 32
  static_assert(__builtin_wcscmp(L"a\x83838383", L"a") == (wchar_t)-1U >> 31);
#endif
  static_assert(__builtin_wcscmp(0, L"abab") == 0); // both-error {{not an integral constant}} \
                                                    // both-note {{dereferenced null}}
  static_assert(__builtin_wcscmp(L"abab", 0) == 0); // both-error {{not an integral constant}} \
                                                    // both-note {{dereferenced null}}

  static_assert(__builtin_wcscmp(kFoobar, kFoobazfoobar) == -1);
  static_assert(__builtin_wcscmp(kFoobar, kFoobazfoobar + 6) == 0); // both-error {{not an integral constant}} \
                                                                    // both-note {{dereferenced one-past-the-end}}

  static_assert(__builtin_wcsncmp(L"abaa", L"abba", 5) == -1);
  static_assert(__builtin_wcsncmp(L"abaa", L"abba", 4) == -1);
  static_assert(__builtin_wcsncmp(L"abaa", L"abba", 3) == -1);
  static_assert(__builtin_wcsncmp(L"abaa", L"abba", 2) == 0);
  static_assert(__builtin_wcsncmp(L"abaa", L"abba", 1) == 0);
  static_assert(__builtin_wcsncmp(L"abaa", L"abba", 0) == 0);
  static_assert(__builtin_wcsncmp(0, 0, 0) == 0);
  static_assert(__builtin_wcsncmp(L"abab\0banana", L"abab\0canada", 100) == 0);
#if __WCHAR_WIDTH__ == 32
  static_assert(__builtin_wcsncmp(L"a\x83838383", L"aa", 2) ==
                (wchar_t)-1U >> 31);
#endif

  static_assert(__builtin_wcsncmp(kFoobar, kFoobazfoobar, 6) == -1);
  static_assert(__builtin_wcsncmp(kFoobar, kFoobazfoobar, 7) == -1);
  static_assert(__builtin_wcsncmp(kFoobar, kFoobazfoobar + 6, 6) == 0);
  static_assert(__builtin_wcsncmp(kFoobar, kFoobazfoobar + 6, 7) == 0); // both-error {{not an integral constant}} \
                                                                        // both-note {{dereferenced one-past-the-end}}
}

/// Copied from constant-expression-cxx11.cpp
namespace strlen {
constexpr const char *a = "foo\0quux";
  constexpr char b[] = "foo\0quux";
  constexpr int f() { return 'u'; }
  constexpr char c[] = { 'f', 'o', 'o', 0, 'q', f(), 'u', 'x', 0 };

  static_assert(__builtin_strlen("foo") == 3, "");
  static_assert(__builtin_strlen("foo\0quux") == 3, "");
  static_assert(__builtin_strlen("foo\0quux" + 4) == 4, "");

  constexpr bool check(const char *p) {
    return __builtin_strlen(p) == 3 &&
           __builtin_strlen(p + 1) == 2 &&
           __builtin_strlen(p + 2) == 1 &&
           __builtin_strlen(p + 3) == 0 &&
           __builtin_strlen(p + 4) == 4 &&
           __builtin_strlen(p + 5) == 3 &&
           __builtin_strlen(p + 6) == 2 &&
           __builtin_strlen(p + 7) == 1 &&
           __builtin_strlen(p + 8) == 0;
  }

  static_assert(check(a), "");
  static_assert(check(b), "");
  static_assert(check(c), "");

  constexpr int over1 = __builtin_strlen(a + 9); // both-error {{constant expression}} \
                                                 // both-note {{one-past-the-end}}
  constexpr int over2 = __builtin_strlen(b + 9); // both-error {{constant expression}} \
                                                 // both-note {{one-past-the-end}}
  constexpr int over3 = __builtin_strlen(c + 9); // both-error {{constant expression}} \
                                                 // both-note {{one-past-the-end}}

  constexpr int under1 = __builtin_strlen(a - 1); // both-error {{constant expression}} \
                                                  // both-note {{cannot refer to element -1}}
  constexpr int under2 = __builtin_strlen(b - 1); // both-error {{constant expression}} \
                                                  // both-note {{cannot refer to element -1}}
  constexpr int under3 = __builtin_strlen(c - 1); // both-error {{constant expression}} \
                                                  // both-note {{cannot refer to element -1}}

  constexpr char d[] = { 'f', 'o', 'o' }; // no nul terminator.
  constexpr int bad = __builtin_strlen(d); // both-error {{constant expression}} \
                                           // both-note {{one-past-the-end}}

  constexpr int wn = __builtin_wcslen(L"hello");
  static_assert(wn == 5);
  constexpr int wm = wcslen(L"hello"); // both-error {{constant expression}} \
                                       // both-note {{non-constexpr function 'wcslen' cannot be used in a constant expression}}

  int arr[3]; // both-note {{here}}
  int wk = arr[wcslen(L"hello")]; // both-warning {{array index 5}}
}

namespace nan {
  constexpr double NaN1 = __builtin_nan("");

  /// The current interpreter does not accept this, but it should.
  constexpr float NaN2 = __builtin_nans([](){return "0xAE98";}()); // ref-error {{must be initialized by a constant expression}}
#if __cplusplus < 201703L
  // expected-error@-2 {{must be initialized by a constant expression}}
#endif

  constexpr double NaN3 = __builtin_nan("foo"); // both-error {{must be initialized by a constant expression}}
  constexpr float NaN4 = __builtin_nanf("");
  //constexpr long double NaN5 = __builtin_nanf128("");

  /// FIXME: This should be accepted by the current interpreter as well.
  constexpr char f[] = {'0', 'x', 'A', 'E', '\0'};
  constexpr double NaN6 = __builtin_nan(f); // ref-error {{must be initialized by a constant expression}}

  /// FIXME: Current interpreter misses diagnostics.
  constexpr char f2[] = {'0', 'x', 'A', 'E'}; /// No trailing 0 byte.
  constexpr double NaN7 = __builtin_nan(f2); // both-error {{must be initialized by a constant expression}} \
                                             // expected-note {{read of dereferenced one-past-the-end pointer}}
  static_assert(!__builtin_issignaling(__builtin_nan("")), "");
  static_assert(__builtin_issignaling(__builtin_nans("")), "");
}

namespace fmin {
  constexpr float f1 = __builtin_fmin(1.0, 2.0f);
  static_assert(f1 == 1.0f, "");

  constexpr float min = __builtin_fmin(__builtin_nan(""), 1);
  static_assert(min == 1, "");
  constexpr float min2 = __builtin_fmin(1, __builtin_nan(""));
  static_assert(min2 == 1, "");
  constexpr float min3 = __builtin_fmin(__builtin_inf(), __builtin_nan(""));
  static_assert(min3 == __builtin_inf(), "");
}

namespace inf {
  static_assert(__builtin_isinf(__builtin_inf()), "");
  static_assert(!__builtin_isinf(1.0), "");

  static_assert(__builtin_isfinite(1.0), "");
  static_assert(!__builtin_isfinite(__builtin_inf()), "");

  static_assert(__builtin_isnormal(1.0), "");
  static_assert(!__builtin_isnormal(__builtin_inf()), "");

#ifndef __AVR__
  static_assert(__builtin_issubnormal(0x1p-1070), "");
#endif
  static_assert(!__builtin_issubnormal(__builtin_inf()), "");

  static_assert(__builtin_iszero(0.0), "");
  static_assert(!__builtin_iszero(__builtin_inf()), "");

  static_assert(__builtin_issignaling(__builtin_nans("")), "");
  static_assert(!__builtin_issignaling(__builtin_inf()), "");
}

namespace isfpclass {
  char isfpclass_inf_pos_0[__builtin_isfpclass(__builtin_inf(), 0x0200) ? 1 : -1]; // fcPosInf
  char isfpclass_inf_pos_1[!__builtin_isfpclass(__builtin_inff(), 0x0004) ? 1 : -1]; // fcNegInf
  char isfpclass_inf_pos_2[__builtin_isfpclass(__builtin_infl(), 0x0207) ? 1 : -1]; // fcSNan|fcQNan|fcNegInf|fcPosInf
  char isfpclass_inf_pos_3[!__builtin_isfpclass(__builtin_inf(), 0x01F8) ? 1 : -1]; // fcFinite
  char isfpclass_pos_0    [__builtin_isfpclass(1.0, 0x0100) ? 1 : -1]; // fcPosNormal
  char isfpclass_pos_1    [!__builtin_isfpclass(1.0f, 0x0008) ? 1 : -1]; // fcNegNormal
  char isfpclass_pos_2    [__builtin_isfpclass(1.0L, 0x01F8) ? 1 : -1]; // fcFinite
  char isfpclass_pos_3    [!__builtin_isfpclass(1.0, 0x0003) ? 1 : -1]; // fcSNan|fcQNan
#ifndef __AVR__
  char isfpclass_pdenorm_0[__builtin_isfpclass(1.0e-40f, 0x0080) ? 1 : -1]; // fcPosSubnormal
  char isfpclass_pdenorm_1[__builtin_isfpclass(1.0e-310, 0x01F8) ? 1 : -1]; // fcFinite
  char isfpclass_pdenorm_2[!__builtin_isfpclass(1.0e-40f, 0x003C) ? 1 : -1]; // fcNegative
  char isfpclass_pdenorm_3[!__builtin_isfpclass(1.0e-310, 0x0207) ? 1 : -1]; // ~fcFinite
#endif
  char isfpclass_pzero_0  [__builtin_isfpclass(0.0f, 0x0060) ? 1 : -1]; // fcZero
  char isfpclass_pzero_1  [__builtin_isfpclass(0.0, 0x01F8) ? 1 : -1]; // fcFinite
  char isfpclass_pzero_2  [!__builtin_isfpclass(0.0L, 0x0020) ? 1 : -1]; // fcNegZero
  char isfpclass_pzero_3  [!__builtin_isfpclass(0.0, 0x0003) ? 1 : -1]; // fcNan
  char isfpclass_nzero_0  [__builtin_isfpclass(-0.0f, 0x0060) ? 1 : -1]; // fcZero
  char isfpclass_nzero_1  [__builtin_isfpclass(-0.0, 0x01F8) ? 1 : -1]; // fcFinite
  char isfpclass_nzero_2  [!__builtin_isfpclass(-0.0L, 0x0040) ? 1 : -1]; // fcPosZero
  char isfpclass_nzero_3  [!__builtin_isfpclass(-0.0, 0x0003) ? 1 : -1]; // fcNan
  char isfpclass_ndenorm_0[__builtin_isfpclass(-1.0e-40f, 0x0010) ? 1 : -1]; // fcNegSubnormal
  char isfpclass_ndenorm_2[!__builtin_isfpclass(-1.0e-40f, 0x03C0) ? 1 : -1]; // fcPositive
#ifndef __AVR__
  char isfpclass_ndenorm_1[__builtin_isfpclass(-1.0e-310, 0x01F8) ? 1 : -1]; // fcFinite
  char isfpclass_ndenorm_3[!__builtin_isfpclass(-1.0e-310, 0x0207) ? 1 : -1]; // ~fcFinite
#endif
  char isfpclass_neg_0    [__builtin_isfpclass(-1.0, 0x0008) ? 1 : -1]; // fcNegNormal
  char isfpclass_neg_1    [!__builtin_isfpclass(-1.0f, 0x00100) ? 1 : -1]; // fcPosNormal
  char isfpclass_neg_2    [__builtin_isfpclass(-1.0L, 0x01F8) ? 1 : -1]; // fcFinite
  char isfpclass_neg_3    [!__builtin_isfpclass(-1.0, 0x0003) ? 1 : -1]; // fcSNan|fcQNan
  char isfpclass_inf_neg_0[__builtin_isfpclass(-__builtin_inf(), 0x0004) ? 1 : -1]; // fcNegInf
  char isfpclass_inf_neg_1[!__builtin_isfpclass(-__builtin_inff(), 0x0200) ? 1 : -1]; // fcPosInf
  char isfpclass_inf_neg_2[__builtin_isfpclass(-__builtin_infl(), 0x0207) ? 1 : -1]; // ~fcFinite
  char isfpclass_inf_neg_3[!__builtin_isfpclass(-__builtin_inf(), 0x03C0) ? 1 : -1]; // fcPositive
  char isfpclass_qnan_0   [__builtin_isfpclass(__builtin_nan(""), 0x0002) ? 1 : -1]; // fcQNan
  char isfpclass_qnan_1   [!__builtin_isfpclass(__builtin_nanf(""), 0x0001) ? 1 : -1]; // fcSNan
  char isfpclass_qnan_2   [__builtin_isfpclass(__builtin_nanl(""), 0x0207) ? 1 : -1]; // ~fcFinite
  char isfpclass_qnan_3   [!__builtin_isfpclass(__builtin_nan(""), 0x01F8) ? 1 : -1]; // fcFinite
  char isfpclass_snan_0   [__builtin_isfpclass(__builtin_nansf(""), 0x0001) ? 1 : -1]; // fcSNan
  char isfpclass_snan_1   [!__builtin_isfpclass(__builtin_nans(""), 0x0002) ? 1 : -1]; // fcQNan
  char isfpclass_snan_2   [__builtin_isfpclass(__builtin_nansl(""), 0x0207) ? 1 : -1]; // ~fcFinite
  char isfpclass_snan_3   [!__builtin_isfpclass(__builtin_nans(""), 0x01F8) ? 1 : -1]; // fcFinite
}

namespace signbit {
  static_assert(
    !__builtin_signbit(1.0) && __builtin_signbit(-1.0) && !__builtin_signbit(0.0) && __builtin_signbit(-0.0) &&
    !__builtin_signbitf(1.0f) && __builtin_signbitf(-1.0f) && !__builtin_signbitf(0.0f) && __builtin_signbitf(-0.0f) &&
    !__builtin_signbitl(1.0L) && __builtin_signbitf(-1.0L) && !__builtin_signbitf(0.0L) && __builtin_signbitf(-0.0L) &&
    !__builtin_signbit(1.0f) && __builtin_signbit(-1.0f) && !__builtin_signbit(0.0f) && __builtin_signbit(-0.0f) &&
    !__builtin_signbit(1.0L) && __builtin_signbit(-1.0L) && !__builtin_signbit(0.0L) && __builtin_signbit(-0.0L) &&
    true, ""
  );
}

namespace floating_comparison {
#define LESS(X, Y) \
  !__builtin_isgreater(X, Y) && __builtin_isgreater(Y, X) &&             \
  !__builtin_isgreaterequal(X, Y) && __builtin_isgreaterequal(Y, X) &&   \
  __builtin_isless(X, Y) && !__builtin_isless(Y, X) &&                   \
  __builtin_islessequal(X, Y) && !__builtin_islessequal(Y, X) &&         \
  __builtin_islessgreater(X, Y) && __builtin_islessgreater(Y, X) &&      \
  !__builtin_isunordered(X, Y) && !__builtin_isunordered(Y, X)
#define EQUAL(X, Y) \
  !__builtin_isgreater(X, Y) && !__builtin_isgreater(Y, X) &&            \
  __builtin_isgreaterequal(X, Y) && __builtin_isgreaterequal(Y, X) &&    \
  !__builtin_isless(X, Y) && !__builtin_isless(Y, X) &&                  \
  __builtin_islessequal(X, Y) && __builtin_islessequal(Y, X) &&          \
  !__builtin_islessgreater(X, Y) && !__builtin_islessgreater(Y, X) &&    \
  !__builtin_isunordered(X, Y) && !__builtin_isunordered(Y, X)
#define UNORDERED(X, Y) \
  !__builtin_isgreater(X, Y) && !__builtin_isgreater(Y, X) &&            \
  !__builtin_isgreaterequal(X, Y) && !__builtin_isgreaterequal(Y, X) &&  \
  !__builtin_isless(X, Y) && !__builtin_isless(Y, X) &&                  \
  !__builtin_islessequal(X, Y) && !__builtin_islessequal(Y, X) &&        \
  !__builtin_islessgreater(X, Y) && !__builtin_islessgreater(Y, X) &&    \
  __builtin_isunordered(X, Y) && __builtin_isunordered(Y, X)

  static_assert(LESS(0.0, 1.0));
  static_assert(LESS(0.0, __builtin_inf()));
  static_assert(LESS(0.0f, 1.0f));
  static_assert(LESS(0.0f, __builtin_inff()));
  static_assert(LESS(0.0L, 1.0L));
  static_assert(LESS(0.0L, __builtin_infl()));

  static_assert(EQUAL(1.0, 1.0));
  static_assert(EQUAL(0.0, -0.0));
  static_assert(EQUAL(1.0f, 1.0f));
  static_assert(EQUAL(0.0f, -0.0f));
  static_assert(EQUAL(1.0L, 1.0L));
  static_assert(EQUAL(0.0L, -0.0L));

  static_assert(UNORDERED(__builtin_nan(""), 1.0));
  static_assert(UNORDERED(__builtin_nan(""), __builtin_inf()));
  static_assert(UNORDERED(__builtin_nanf(""), 1.0f));
  static_assert(UNORDERED(__builtin_nanf(""), __builtin_inff()));
  static_assert(UNORDERED(__builtin_nanl(""), 1.0L));
  static_assert(UNORDERED(__builtin_nanl(""), __builtin_infl()));
}

namespace fpclassify {
  char classify_nan     [__builtin_fpclassify(+1, -1, -1, -1, -1, __builtin_nan(""))];
  char classify_snan    [__builtin_fpclassify(+1, -1, -1, -1, -1, __builtin_nans(""))];
  char classify_inf     [__builtin_fpclassify(-1, +1, -1, -1, -1, __builtin_inf())];
  char classify_neg_inf [__builtin_fpclassify(-1, +1, -1, -1, -1, -__builtin_inf())];
  char classify_normal  [__builtin_fpclassify(-1, -1, +1, -1, -1, 1.539)];
#ifndef __AVR__
  char classify_normal2 [__builtin_fpclassify(-1, -1, +1, -1, -1, 1e-307)];
  char classify_denorm  [__builtin_fpclassify(-1, -1, -1, +1, -1, 1e-308)];
  char classify_denorm2 [__builtin_fpclassify(-1, -1, -1, +1, -1, -1e-308)];
#endif
  char classify_zero    [__builtin_fpclassify(-1, -1, -1, -1, +1, 0.0)];
  char classify_neg_zero[__builtin_fpclassify(-1, -1, -1, -1, +1, -0.0)];
  char classify_subnorm [__builtin_fpclassify(-1, -1, -1, +1, -1, 1.0e-38f)];
}

namespace abs {
  static_assert(__builtin_abs(14) == 14, "");
  static_assert(__builtin_labs(14L) == 14L, "");
  static_assert(__builtin_llabs(14LL) == 14LL, "");
  static_assert(__builtin_abs(-14) == 14, "");
  static_assert(__builtin_labs(-0x14L) == 0x14L, "");
  static_assert(__builtin_llabs(-0x141414141414LL) == 0x141414141414LL, "");
#define BITSIZE(x) (sizeof(x) * 8)
  constexpr int abs4 = __builtin_abs(1 << (BITSIZE(int) - 1)); // both-error {{must be initialized by a constant expression}}
  constexpr long abs6 = __builtin_labs(1L << (BITSIZE(long) - 1)); // both-error {{must be initialized by a constant expression}}
  constexpr long long abs8 = __builtin_llabs(1LL << (BITSIZE(long long) - 1)); // both-error {{must be initialized by a constant expression}}
#undef BITSIZE
} // namespace abs

namespace fabs {
  static_assert(__builtin_fabs(-14.0) == 14.0, "");
}

namespace std {
struct source_location {
  struct __impl {
    unsigned int _M_line;
    const char *_M_file_name;
    signed char _M_column;
    const char *_M_function_name;
  };
  using BuiltinT = decltype(__builtin_source_location()); // OK.
};
}

namespace SourceLocation {
  constexpr auto A = __builtin_source_location();
  static_assert(A->_M_line == __LINE__ -1, "");
  static_assert(A->_M_column == 22, "");
  static_assert(__builtin_strcmp(A->_M_function_name, "") == 0, "");
  static_assert(__builtin_strcmp(A->_M_file_name, __FILE__) == 0, "");

  static_assert(__builtin_LINE() == __LINE__, "");

  struct Foo {
    int a = __builtin_LINE();
  };

  static_assert(Foo{}.a == __LINE__, "");

  struct AA {
    int n = __builtin_LINE();
  };
  struct B {
    AA a = {};
  };
  constexpr void f() {
    constexpr B c = {};
    static_assert(c.a.n == __LINE__ - 1, "");
  }
}

#define BITSIZE(x) (sizeof(x) * 8)
namespace popcount {
  static_assert(__builtin_popcount(~0u) == __CHAR_BIT__ * sizeof(unsigned int), "");
  static_assert(__builtin_popcount(0) == 0, "");
  static_assert(__builtin_popcountl(~0ul) == __CHAR_BIT__ * sizeof(unsigned long), "");
  static_assert(__builtin_popcountl(0) == 0, "");
  static_assert(__builtin_popcountll(~0ull) == __CHAR_BIT__ * sizeof(unsigned long long), "");
  static_assert(__builtin_popcountll(0) == 0, "");
  static_assert(__builtin_popcountg((unsigned char)~0) == __CHAR_BIT__ * sizeof(unsigned char), "");
  static_assert(__builtin_popcountg((unsigned char)0) == 0, "");
  static_assert(__builtin_popcountg((unsigned short)~0) == __CHAR_BIT__ * sizeof(unsigned short), "");
  static_assert(__builtin_popcountg((unsigned short)0) == 0, "");
  static_assert(__builtin_popcountg(~0u) == __CHAR_BIT__ * sizeof(unsigned int), "");
  static_assert(__builtin_popcountg(0u) == 0, "");
  static_assert(__builtin_popcountg(~0ul) == __CHAR_BIT__ * sizeof(unsigned long), "");
  static_assert(__builtin_popcountg(0ul) == 0, "");
  static_assert(__builtin_popcountg(~0ull) == __CHAR_BIT__ * sizeof(unsigned long long), "");
  static_assert(__builtin_popcountg(0ull) == 0, "");
#ifdef __SIZEOF_INT128__
  static_assert(__builtin_popcountg(~(unsigned __int128)0) == __CHAR_BIT__ * sizeof(unsigned __int128), "");
  static_assert(__builtin_popcountg((unsigned __int128)0) == 0, "");
#endif
#ifndef __AVR__
  static_assert(__builtin_popcountg(~(unsigned _BitInt(128))0) == __CHAR_BIT__ * sizeof(unsigned _BitInt(128)), "");
  static_assert(__builtin_popcountg((unsigned _BitInt(128))0) == 0, "");
#endif

  /// From test/Sema/constant-builtins-2.c
  char popcount1[__builtin_popcount(0) == 0 ? 1 : -1];
  char popcount2[__builtin_popcount(0xF0F0) == 8 ? 1 : -1];
  char popcount3[__builtin_popcount(~0) == BITSIZE(int) ? 1 : -1];
  char popcount4[__builtin_popcount(~0L) == BITSIZE(int) ? 1 : -1];
  char popcount5[__builtin_popcountl(0L) == 0 ? 1 : -1];
  char popcount6[__builtin_popcountl(0xF0F0L) == 8 ? 1 : -1];
  char popcount7[__builtin_popcountl(~0L) == BITSIZE(long) ? 1 : -1];
  char popcount8[__builtin_popcountll(0LL) == 0 ? 1 : -1];
  char popcount9[__builtin_popcountll(0xF0F0LL) == 8 ? 1 : -1];
  char popcount10[__builtin_popcountll(~0LL) == BITSIZE(long long) ? 1 : -1];
  char popcount11[__builtin_popcountg(0U) == 0 ? 1 : -1];
  char popcount12[__builtin_popcountg(0xF0F0U) == 8 ? 1 : -1];
  char popcount13[__builtin_popcountg(~0U) == BITSIZE(int) ? 1 : -1];
  char popcount14[__builtin_popcountg(~0UL) == BITSIZE(long) ? 1 : -1];
  char popcount15[__builtin_popcountg(~0ULL) == BITSIZE(long long) ? 1 : -1];
#ifdef __SIZEOF_INT128__
  char popcount16[__builtin_popcountg(~(unsigned __int128)0) == BITSIZE(__int128) ? 1 : -1];
#endif
#ifndef __AVR__
  char popcount17[__builtin_popcountg(~(unsigned _BitInt(128))0) == BITSIZE(_BitInt(128)) ? 1 : -1];
#endif
}

namespace parity {
  /// From test/Sema/constant-builtins-2.c
  char parity1[__builtin_parity(0) == 0 ? 1 : -1];
  char parity2[__builtin_parity(0xb821) == 0 ? 1 : -1];
  char parity3[__builtin_parity(0xb822) == 0 ? 1 : -1];
  char parity4[__builtin_parity(0xb823) == 1 ? 1 : -1];
  char parity5[__builtin_parity(0xb824) == 0 ? 1 : -1];
  char parity6[__builtin_parity(0xb825) == 1 ? 1 : -1];
  char parity7[__builtin_parity(0xb826) == 1 ? 1 : -1];
  char parity8[__builtin_parity(~0) == 0 ? 1 : -1];
  char parity9[__builtin_parityl(1L << (BITSIZE(long) - 1)) == 1 ? 1 : -1];
  char parity10[__builtin_parityll(1LL << (BITSIZE(long long) - 1)) == 1 ? 1 : -1];
}

namespace clrsb {
  char clrsb1[__builtin_clrsb(0) == BITSIZE(int) - 1 ? 1 : -1];
  char clrsb2[__builtin_clrsbl(0L) == BITSIZE(long) - 1 ? 1 : -1];
  char clrsb3[__builtin_clrsbll(0LL) == BITSIZE(long long) - 1 ? 1 : -1];
  char clrsb4[__builtin_clrsb(~0) == BITSIZE(int) - 1 ? 1 : -1];
  char clrsb5[__builtin_clrsbl(~0L) == BITSIZE(long) - 1 ? 1 : -1];
  char clrsb6[__builtin_clrsbll(~0LL) == BITSIZE(long long) - 1 ? 1 : -1];
  char clrsb7[__builtin_clrsb(1) == BITSIZE(int) - 2 ? 1 : -1];
  char clrsb8[__builtin_clrsb(~1) == BITSIZE(int) - 2 ? 1 : -1];
  char clrsb9[__builtin_clrsb(1 << (BITSIZE(int) - 1)) == 0 ? 1 : -1];
  char clrsb10[__builtin_clrsb(~(1 << (BITSIZE(int) - 1))) == 0 ? 1 : -1];
  char clrsb11[__builtin_clrsb(0xf) == BITSIZE(int) - 5 ? 1 : -1];
  char clrsb12[__builtin_clrsb(~0x1f) == BITSIZE(int) - 6 ? 1 : -1];
}

namespace bitreverse {
  char bitreverse1[__builtin_bitreverse8(0x01) == 0x80 ? 1 : -1];
  char bitreverse2[__builtin_bitreverse16(0x3C48) == 0x123C ? 1 : -1];
  char bitreverse3[__builtin_bitreverse32(0x12345678) == 0x1E6A2C48 ? 1 : -1];
  char bitreverse4[__builtin_bitreverse64(0x0123456789ABCDEFULL) == 0xF7B3D591E6A2C480 ? 1 : -1];
}

namespace expect {
  constexpr int a() {
    return 12;
  }
  static_assert(__builtin_expect(a(),1) == 12, "");
  static_assert(__builtin_expect_with_probability(a(), 1, 1.0) == 12, "");
}

namespace rotateleft {
  char rotateleft1[__builtin_rotateleft8(0x01, 5) == 0x20 ? 1 : -1];
  char rotateleft2[__builtin_rotateleft16(0x3210, 11) == 0x8190 ? 1 : -1];
  char rotateleft3[__builtin_rotateleft32(0x76543210, 22) == 0x841D950C ? 1 : -1];
  char rotateleft4[__builtin_rotateleft64(0xFEDCBA9876543210ULL, 55) == 0x87F6E5D4C3B2A19ULL ? 1 : -1];
}

namespace rotateright {
  char rotateright1[__builtin_rotateright8(0x01, 5) == 0x08 ? 1 : -1];
  char rotateright2[__builtin_rotateright16(0x3210, 11) == 0x4206 ? 1 : -1];
  char rotateright3[__builtin_rotateright32(0x76543210, 22) == 0x50C841D9 ? 1 : -1];
  char rotateright4[__builtin_rotateright64(0xFEDCBA9876543210ULL, 55) == 0xB97530ECA86421FDULL ? 1 : -1];
}

namespace ffs {
  char ffs1[__builtin_ffs(0) == 0 ? 1 : -1];
  char ffs2[__builtin_ffs(1) == 1 ? 1 : -1];
  char ffs3[__builtin_ffs(0xfbe71) == 1 ? 1 : -1];
  char ffs4[__builtin_ffs(0xfbe70) == 5 ? 1 : -1];
  char ffs5[__builtin_ffs(1U << (BITSIZE(int) - 1)) == BITSIZE(int) ? 1 : -1];
  char ffs6[__builtin_ffsl(0x10L) == 5 ? 1 : -1];
  char ffs7[__builtin_ffsll(0x100LL) == 9 ? 1 : -1];
}

namespace EhReturnDataRegno {
  void test11(int X) {
    switch (X) {
      case __builtin_eh_return_data_regno(0):  // constant foldable.
      break;
    }
    __builtin_eh_return_data_regno(X);  // both-error {{argument to '__builtin_eh_return_data_regno' must be a constant integer}}
  }
}

/// From test/SemaCXX/builtins.cpp
namespace test_launder {
#define TEST_TYPE(Ptr, Type) \
  static_assert(__is_same(decltype(__builtin_launder(Ptr)), Type), "expected same type")

struct Dummy {};

using FnType = int(char);
using MemFnType = int (Dummy::*)(char);
using ConstMemFnType = int (Dummy::*)() const;

void foo() {}

void test_builtin_launder_diags(void *vp, const void *cvp, FnType *fnp,
                                MemFnType mfp, ConstMemFnType cmfp, int (&Arr)[5]) {
  __builtin_launder(vp);   // both-error {{void pointer argument to '__builtin_launder' is not allowed}}
  __builtin_launder(cvp);  // both-error {{void pointer argument to '__builtin_launder' is not allowed}}
  __builtin_launder(fnp);  // both-error {{function pointer argument to '__builtin_launder' is not allowed}}
  __builtin_launder(mfp);  // both-error {{non-pointer argument to '__builtin_launder' is not allowed}}
  __builtin_launder(cmfp); // both-error {{non-pointer argument to '__builtin_launder' is not allowed}}
  (void)__builtin_launder(&fnp);
  __builtin_launder(42);      // both-error {{non-pointer argument to '__builtin_launder' is not allowed}}
  __builtin_launder(nullptr); // both-error {{non-pointer argument to '__builtin_launder' is not allowed}}
  __builtin_launder(foo);     // both-error {{function pointer argument to '__builtin_launder' is not allowed}}
  (void)__builtin_launder(Arr);
}

void test_builtin_launder(char *p, const volatile int *ip, const float *&fp,
                          double *__restrict dp) {
  int x;
  __builtin_launder(x); // both-error {{non-pointer argument to '__builtin_launder' is not allowed}}

  TEST_TYPE(p, char*);
  TEST_TYPE(ip, const volatile int*);
  TEST_TYPE(fp, const float*);
  TEST_TYPE(dp, double *__restrict);

  char *d = __builtin_launder(p);
  const volatile int *id = __builtin_launder(ip);
  int *id2 = __builtin_launder(ip); // both-error {{cannot initialize a variable of type 'int *' with an rvalue of type 'const volatile int *'}}
  const float* fd = __builtin_launder(fp);
}

void test_launder_return_type(const int (&ArrayRef)[101], int (&MArrRef)[42][13],
                              void (**&FuncPtrRef)()) {
  TEST_TYPE(ArrayRef, const int *);
  TEST_TYPE(MArrRef, int(*)[13]);
  TEST_TYPE(FuncPtrRef, void (**)());
}

template <class Tp>
constexpr Tp *test_constexpr_launder(Tp *tp) {
  return __builtin_launder(tp);
}
constexpr int const_int = 42;
constexpr int const_int2 = 101;
constexpr const int *const_ptr = test_constexpr_launder(&const_int);
static_assert(&const_int == const_ptr, "");
static_assert(const_ptr != test_constexpr_launder(&const_int2), "");

void test_non_constexpr() {
  constexpr int i = 42;                            // both-note {{address of non-static constexpr variable 'i' may differ on each invocation}}
  constexpr const int *ip = __builtin_launder(&i); // both-error {{constexpr variable 'ip' must be initialized by a constant expression}}
  // both-note@-1 {{pointer to 'i' is not a constant expression}}
}

constexpr bool test_in_constexpr(const int &i) {
  return (__builtin_launder(&i) == &i);
}

static_assert(test_in_constexpr(const_int), "");
void f() {
  constexpr int i = 42;
  static_assert(test_in_constexpr(i), "");
}

struct Incomplete; // both-note {{forward declaration}}
struct IncompleteMember {
  Incomplete &i;
};
void test_incomplete(Incomplete *i, IncompleteMember *im) {
  // both-error@+1 {{incomplete type 'Incomplete' where a complete type is required}}
  __builtin_launder(i);
  __builtin_launder(&i); // OK
  __builtin_launder(im); // OK
}

void test_noexcept(int *i) {
  static_assert(noexcept(__builtin_launder(i)), "");
}
#undef TEST_TYPE
} // end namespace test_launder


/// FIXME: The commented out tests here use a IntAP value and fail.
/// This currently means we will leak the IntAP value since nothing cleans it up.
namespace clz {
  char clz1[__builtin_clz(1) == BITSIZE(int) - 1 ? 1 : -1];
  char clz2[__builtin_clz(7) == BITSIZE(int) - 3 ? 1 : -1];
  char clz3[__builtin_clz(1 << (BITSIZE(int) - 1)) == 0 ? 1 : -1];
  int clz4 = __builtin_clz(0);
  char clz5[__builtin_clzl(0xFL) == BITSIZE(long) - 4 ? 1 : -1];
  char clz6[__builtin_clzll(0xFFLL) == BITSIZE(long long) - 8 ? 1 : -1];
  char clz7[__builtin_clzs(0x1) == BITSIZE(short) - 1 ? 1 : -1];
  char clz8[__builtin_clzs(0xf) == BITSIZE(short) - 4 ? 1 : -1];
  char clz9[__builtin_clzs(0xfff) == BITSIZE(short) - 12 ? 1 : -1];

  int clz10 = __builtin_clzg((unsigned char)0);
  char clz11[__builtin_clzg((unsigned char)0, 42) == 42 ? 1 : -1];
  char clz12[__builtin_clzg((unsigned char)0x1) == BITSIZE(char) - 1 ? 1 : -1];
  char clz13[__builtin_clzg((unsigned char)0x1, 42) == BITSIZE(char) - 1 ? 1 : -1];
  char clz14[__builtin_clzg((unsigned char)0xf) == BITSIZE(char) - 4 ? 1 : -1];
  char clz15[__builtin_clzg((unsigned char)0xf, 42) == BITSIZE(char) - 4 ? 1 : -1];
  char clz16[__builtin_clzg((unsigned char)(1 << (BITSIZE(char) - 1))) == 0 ? 1 : -1];
  char clz17[__builtin_clzg((unsigned char)(1 << (BITSIZE(char) - 1)), 42) == 0 ? 1 : -1];
  int clz18 = __builtin_clzg((unsigned short)0);
  char clz19[__builtin_clzg((unsigned short)0, 42) == 42 ? 1 : -1];
  char clz20[__builtin_clzg((unsigned short)0x1) == BITSIZE(short) - 1 ? 1 : -1];
  char clz21[__builtin_clzg((unsigned short)0x1, 42) == BITSIZE(short) - 1 ? 1 : -1];
  char clz22[__builtin_clzg((unsigned short)0xf) == BITSIZE(short) - 4 ? 1 : -1];
  char clz23[__builtin_clzg((unsigned short)0xf, 42) == BITSIZE(short) - 4 ? 1 : -1];
  char clz24[__builtin_clzg((unsigned short)(1 << (BITSIZE(short) - 1))) == 0 ? 1 : -1];
  char clz25[__builtin_clzg((unsigned short)(1 << (BITSIZE(short) - 1)), 42) == 0 ? 1 : -1];
  int clz26 = __builtin_clzg(0U);
  char clz27[__builtin_clzg(0U, 42) == 42 ? 1 : -1];
  char clz28[__builtin_clzg(0x1U) == BITSIZE(int) - 1 ? 1 : -1];
  char clz29[__builtin_clzg(0x1U, 42) == BITSIZE(int) - 1 ? 1 : -1];
  char clz30[__builtin_clzg(0xfU) == BITSIZE(int) - 4 ? 1 : -1];
  char clz31[__builtin_clzg(0xfU, 42) == BITSIZE(int) - 4 ? 1 : -1];
  char clz32[__builtin_clzg(1U << (BITSIZE(int) - 1)) == 0 ? 1 : -1];
  char clz33[__builtin_clzg(1U << (BITSIZE(int) - 1), 42) == 0 ? 1 : -1];
  int clz34 = __builtin_clzg(0UL);
  char clz35[__builtin_clzg(0UL, 42) == 42 ? 1 : -1];
  char clz36[__builtin_clzg(0x1UL) == BITSIZE(long) - 1 ? 1 : -1];
  char clz37[__builtin_clzg(0x1UL, 42) == BITSIZE(long) - 1 ? 1 : -1];
  char clz38[__builtin_clzg(0xfUL) == BITSIZE(long) - 4 ? 1 : -1];
  char clz39[__builtin_clzg(0xfUL, 42) == BITSIZE(long) - 4 ? 1 : -1];
  char clz40[__builtin_clzg(1UL << (BITSIZE(long) - 1)) == 0 ? 1 : -1];
  char clz41[__builtin_clzg(1UL << (BITSIZE(long) - 1), 42) == 0 ? 1 : -1];
  int clz42 = __builtin_clzg(0ULL);
  char clz43[__builtin_clzg(0ULL, 42) == 42 ? 1 : -1];
  char clz44[__builtin_clzg(0x1ULL) == BITSIZE(long long) - 1 ? 1 : -1];
  char clz45[__builtin_clzg(0x1ULL, 42) == BITSIZE(long long) - 1 ? 1 : -1];
  char clz46[__builtin_clzg(0xfULL) == BITSIZE(long long) - 4 ? 1 : -1];
  char clz47[__builtin_clzg(0xfULL, 42) == BITSIZE(long long) - 4 ? 1 : -1];
  char clz48[__builtin_clzg(1ULL << (BITSIZE(long long) - 1)) == 0 ? 1 : -1];
  char clz49[__builtin_clzg(1ULL << (BITSIZE(long long) - 1), 42) == 0 ? 1 : -1];
#ifdef __SIZEOF_INT128__
  // int clz50 = __builtin_clzg((unsigned __int128)0);
  char clz51[__builtin_clzg((unsigned __int128)0, 42) == 42 ? 1 : -1];
  char clz52[__builtin_clzg((unsigned __int128)0x1) == BITSIZE(__int128) - 1 ? 1 : -1];
  char clz53[__builtin_clzg((unsigned __int128)0x1, 42) == BITSIZE(__int128) - 1 ? 1 : -1];
  char clz54[__builtin_clzg((unsigned __int128)0xf) == BITSIZE(__int128) - 4 ? 1 : -1];
  char clz55[__builtin_clzg((unsigned __int128)0xf, 42) == BITSIZE(__int128) - 4 ? 1 : -1];
#endif
#ifndef __AVR__
  // int clz58 = __builtin_clzg((unsigned _BitInt(128))0);
  char clz59[__builtin_clzg((unsigned _BitInt(128))0, 42) == 42 ? 1 : -1];
  char clz60[__builtin_clzg((unsigned _BitInt(128))0x1) == BITSIZE(_BitInt(128)) - 1 ? 1 : -1];
  char clz61[__builtin_clzg((unsigned _BitInt(128))0x1, 42) == BITSIZE(_BitInt(128)) - 1 ? 1 : -1];
  char clz62[__builtin_clzg((unsigned _BitInt(128))0xf) == BITSIZE(_BitInt(128)) - 4 ? 1 : -1];
  char clz63[__builtin_clzg((unsigned _BitInt(128))0xf, 42) == BITSIZE(_BitInt(128)) - 4 ? 1 : -1];
#endif
}

namespace ctz {
  char ctz1[__builtin_ctz(1) == 0 ? 1 : -1];
  char ctz2[__builtin_ctz(8) == 3 ? 1 : -1];
  char ctz3[__builtin_ctz(1 << (BITSIZE(int) - 1)) == BITSIZE(int) - 1 ? 1 : -1];
  int ctz4 = __builtin_ctz(0);
  char ctz5[__builtin_ctzl(0x10L) == 4 ? 1 : -1];
  char ctz6[__builtin_ctzll(0x100LL) == 8 ? 1 : -1];
  char ctz7[__builtin_ctzs(1 << (BITSIZE(short) - 1)) == BITSIZE(short) - 1 ? 1 : -1];
  int ctz8 = __builtin_ctzg((unsigned char)0);
  char ctz9[__builtin_ctzg((unsigned char)0, 42) == 42 ? 1 : -1];
  char ctz10[__builtin_ctzg((unsigned char)0x1) == 0 ? 1 : -1];
  char ctz11[__builtin_ctzg((unsigned char)0x1, 42) == 0 ? 1 : -1];
  char ctz12[__builtin_ctzg((unsigned char)0x10) == 4 ? 1 : -1];
  char ctz13[__builtin_ctzg((unsigned char)0x10, 42) == 4 ? 1 : -1];
  char ctz14[__builtin_ctzg((unsigned char)(1 << (BITSIZE(char) - 1))) == BITSIZE(char) - 1 ? 1 : -1];
  char ctz15[__builtin_ctzg((unsigned char)(1 << (BITSIZE(char) - 1)), 42) == BITSIZE(char) - 1 ? 1 : -1];
  int ctz16 = __builtin_ctzg((unsigned short)0);
  char ctz17[__builtin_ctzg((unsigned short)0, 42) == 42 ? 1 : -1];
  char ctz18[__builtin_ctzg((unsigned short)0x1) == 0 ? 1 : -1];
  char ctz19[__builtin_ctzg((unsigned short)0x1, 42) == 0 ? 1 : -1];
  char ctz20[__builtin_ctzg((unsigned short)0x10) == 4 ? 1 : -1];
  char ctz21[__builtin_ctzg((unsigned short)0x10, 42) == 4 ? 1 : -1];
  char ctz22[__builtin_ctzg((unsigned short)(1 << (BITSIZE(short) - 1))) == BITSIZE(short) - 1 ? 1 : -1];
  char ctz23[__builtin_ctzg((unsigned short)(1 << (BITSIZE(short) - 1)), 42) == BITSIZE(short) - 1 ? 1 : -1];
  int ctz24 = __builtin_ctzg(0U);
  char ctz25[__builtin_ctzg(0U, 42) == 42 ? 1 : -1];
  char ctz26[__builtin_ctzg(0x1U) == 0 ? 1 : -1];
  char ctz27[__builtin_ctzg(0x1U, 42) == 0 ? 1 : -1];
  char ctz28[__builtin_ctzg(0x10U) == 4 ? 1 : -1];
  char ctz29[__builtin_ctzg(0x10U, 42) == 4 ? 1 : -1];
  char ctz30[__builtin_ctzg(1U << (BITSIZE(int) - 1)) == BITSIZE(int) - 1 ? 1 : -1];
  char ctz31[__builtin_ctzg(1U << (BITSIZE(int) - 1), 42) == BITSIZE(int) - 1 ? 1 : -1];
  int ctz32 = __builtin_ctzg(0UL);
  char ctz33[__builtin_ctzg(0UL, 42) == 42 ? 1 : -1];
  char ctz34[__builtin_ctzg(0x1UL) == 0 ? 1 : -1];
  char ctz35[__builtin_ctzg(0x1UL, 42) == 0 ? 1 : -1];
  char ctz36[__builtin_ctzg(0x10UL) == 4 ? 1 : -1];
  char ctz37[__builtin_ctzg(0x10UL, 42) == 4 ? 1 : -1];
  char ctz38[__builtin_ctzg(1UL << (BITSIZE(long) - 1)) == BITSIZE(long) - 1 ? 1 : -1];
  char ctz39[__builtin_ctzg(1UL << (BITSIZE(long) - 1), 42) == BITSIZE(long) - 1 ? 1 : -1];
  int ctz40 = __builtin_ctzg(0ULL);
  char ctz41[__builtin_ctzg(0ULL, 42) == 42 ? 1 : -1];
  char ctz42[__builtin_ctzg(0x1ULL) == 0 ? 1 : -1];
  char ctz43[__builtin_ctzg(0x1ULL, 42) == 0 ? 1 : -1];
  char ctz44[__builtin_ctzg(0x10ULL) == 4 ? 1 : -1];
  char ctz45[__builtin_ctzg(0x10ULL, 42) == 4 ? 1 : -1];
  char ctz46[__builtin_ctzg(1ULL << (BITSIZE(long long) - 1)) == BITSIZE(long long) - 1 ? 1 : -1];
  char ctz47[__builtin_ctzg(1ULL << (BITSIZE(long long) - 1), 42) == BITSIZE(long long) - 1 ? 1 : -1];
#ifdef __SIZEOF_INT128__
  // int ctz48 = __builtin_ctzg((unsigned __int128)0);
  char ctz49[__builtin_ctzg((unsigned __int128)0, 42) == 42 ? 1 : -1];
  char ctz50[__builtin_ctzg((unsigned __int128)0x1) == 0 ? 1 : -1];
  char ctz51[__builtin_ctzg((unsigned __int128)0x1, 42) == 0 ? 1 : -1];
  char ctz52[__builtin_ctzg((unsigned __int128)0x10) == 4 ? 1 : -1];
  char ctz53[__builtin_ctzg((unsigned __int128)0x10, 42) == 4 ? 1 : -1];
  char ctz54[__builtin_ctzg((unsigned __int128)1 << (BITSIZE(__int128) - 1)) == BITSIZE(__int128) - 1 ? 1 : -1];
  char ctz55[__builtin_ctzg((unsigned __int128)1 << (BITSIZE(__int128) - 1), 42) == BITSIZE(__int128) - 1 ? 1 : -1];
#endif
#ifndef __AVR__
  // int ctz56 = __builtin_ctzg((unsigned _BitInt(128))0);
  char ctz57[__builtin_ctzg((unsigned _BitInt(128))0, 42) == 42 ? 1 : -1];
  char ctz58[__builtin_ctzg((unsigned _BitInt(128))0x1) == 0 ? 1 : -1];
  char ctz59[__builtin_ctzg((unsigned _BitInt(128))0x1, 42) == 0 ? 1 : -1];
  char ctz60[__builtin_ctzg((unsigned _BitInt(128))0x10) == 4 ? 1 : -1];
  char ctz61[__builtin_ctzg((unsigned _BitInt(128))0x10, 42) == 4 ? 1 : -1];
  char ctz62[__builtin_ctzg((unsigned _BitInt(128))1 << (BITSIZE(_BitInt(128)) - 1)) == BITSIZE(_BitInt(128)) - 1 ? 1 : -1];
  char ctz63[__builtin_ctzg((unsigned _BitInt(128))1 << (BITSIZE(_BitInt(128)) - 1), 42) == BITSIZE(_BitInt(128)) - 1 ? 1 : -1];
#endif
}

namespace bswap {
  extern int f(void);
  int h3 = __builtin_bswap16(0x1234) == 0x3412 ? 1 : f();
  int h4 = __builtin_bswap32(0x1234) == 0x34120000 ? 1 : f();
  int h5 = __builtin_bswap64(0x1234) == 0x3412000000000000 ? 1 : f();
}

#define CFSTR __builtin___CFStringMakeConstantString
void test7(void) {
  const void *X;
#if !defined(_AIX)
  X = CFSTR("\242"); // both-warning {{input conversion stopped}}
  X = CFSTR("\0"); // no-warning
  X = CFSTR(242); // both-error {{cannot initialize a parameter of type 'const char *' with an rvalue of type 'int'}}
  X = CFSTR("foo", "bar"); // both-error {{too many arguments to function call}}
#endif
}

/// The actual value on my machine is 22, but I have a feeling this will be different
/// on other targets, so just checking for != 0 here. Light testing is fine since
/// the actual implementation uses analyze_os_log::computeOSLogBufferLayout(), which
/// is tested elsewhere.
static_assert(__builtin_os_log_format_buffer_size("%{mask.xyz}s", "abc") != 0, "");

/// Copied from test/Sema/constant_builtins_vector.cpp.
/// Some tests are missing since we run this for multiple targets,
/// some of which do not support _BitInt.
#ifndef __AVR__
typedef _BitInt(128) BitInt128;
typedef double vector4double __attribute__((__vector_size__(32)));
typedef float vector4float __attribute__((__vector_size__(16)));
typedef long long vector4long __attribute__((__vector_size__(32)));
typedef int vector4int __attribute__((__vector_size__(16)));
typedef short vector4short __attribute__((__vector_size__(8)));
typedef char vector4char __attribute__((__vector_size__(4)));
typedef BitInt128 vector4BitInt128 __attribute__((__vector_size__(64)));
typedef double vector8double __attribute__((__vector_size__(64)));
typedef float vector8float __attribute__((__vector_size__(32)));
typedef long long vector8long __attribute__((__vector_size__(64)));
typedef int vector8int __attribute__((__vector_size__(32)));
typedef short vector8short __attribute__((__vector_size__(16)));
typedef char vector8char __attribute__((__vector_size__(8)));
typedef BitInt128 vector8BitInt128 __attribute__((__vector_size__(128)));

namespace convertvector {
  constexpr vector4double from_vector4double_to_vector4double_var =
      __builtin_convertvector((vector4double){0, 1, 2, 3}, vector4double);
  constexpr vector4float from_vector4double_to_vector4float_var =
      __builtin_convertvector((vector4double){0, 1, 2, 3}, vector4float);
  constexpr vector4long from_vector4double_to_vector4long_var =
      __builtin_convertvector((vector4double){0, 1, 2, 3}, vector4long);
  constexpr vector4int from_vector4double_to_vector4int_var =
      __builtin_convertvector((vector4double){0, 1, 2, 3}, vector4int);
  constexpr vector4short from_vector4double_to_vector4short_var =
      __builtin_convertvector((vector4double){0, 1, 2, 3}, vector4short);
  constexpr vector4char from_vector4double_to_vector4char_var =
      __builtin_convertvector((vector4double){0, 1, 2, 3}, vector4char);
  constexpr vector4BitInt128 from_vector4double_to_vector4BitInt128_var =
      __builtin_convertvector((vector4double){0, 1, 2, 3}, vector4BitInt128);
  constexpr vector4double from_vector4float_to_vector4double_var =
      __builtin_convertvector((vector4float){0, 1, 2, 3}, vector4double);
  constexpr vector4float from_vector4float_to_vector4float_var =
      __builtin_convertvector((vector4float){0, 1, 2, 3}, vector4float);
  constexpr vector4long from_vector4float_to_vector4long_var =
      __builtin_convertvector((vector4float){0, 1, 2, 3}, vector4long);
  constexpr vector4int from_vector4float_to_vector4int_var =
      __builtin_convertvector((vector4float){0, 1, 2, 3}, vector4int);
  constexpr vector4short from_vector4float_to_vector4short_var =
      __builtin_convertvector((vector4float){0, 1, 2, 3}, vector4short);
  constexpr vector4char from_vector4float_to_vector4char_var =
      __builtin_convertvector((vector4float){0, 1, 2, 3}, vector4char);
  constexpr vector4BitInt128 from_vector4float_to_vector4BitInt128_var =
      __builtin_convertvector((vector4float){0, 1, 2, 3}, vector4BitInt128);
  constexpr vector4double from_vector4long_to_vector4double_var =
      __builtin_convertvector((vector4long){0, 1, 2, 3}, vector4double);
  constexpr vector4float from_vector4long_to_vector4float_var =
      __builtin_convertvector((vector4long){0, 1, 2, 3}, vector4float);
  constexpr vector4long from_vector4long_to_vector4long_var =
      __builtin_convertvector((vector4long){0, 1, 2, 3}, vector4long);
  constexpr vector4int from_vector4long_to_vector4int_var =
      __builtin_convertvector((vector4long){0, 1, 2, 3}, vector4int);
  constexpr vector4short from_vector4long_to_vector4short_var =
      __builtin_convertvector((vector4long){0, 1, 2, 3}, vector4short);
  constexpr vector4char from_vector4long_to_vector4char_var =
      __builtin_convertvector((vector4long){0, 1, 2, 3}, vector4char);
  constexpr vector4BitInt128 from_vector4long_to_vector4BitInt128_var =
      __builtin_convertvector((vector4long){0, 1, 2, 3}, vector4BitInt128);
  constexpr vector4double from_vector4int_to_vector4double_var =
      __builtin_convertvector((vector4int){0, 1, 2, 3}, vector4double);
  constexpr vector4float from_vector4int_to_vector4float_var =
      __builtin_convertvector((vector4int){0, 1, 2, 3}, vector4float);
  constexpr vector4long from_vector4int_to_vector4long_var =
      __builtin_convertvector((vector4int){0, 1, 2, 3}, vector4long);
  constexpr vector4int from_vector4int_to_vector4int_var =
      __builtin_convertvector((vector4int){0, 1, 2, 3}, vector4int);
  constexpr vector4short from_vector4int_to_vector4short_var =
      __builtin_convertvector((vector4int){0, 1, 2, 3}, vector4short);
  constexpr vector4char from_vector4int_to_vector4char_var =
      __builtin_convertvector((vector4int){0, 1, 2, 3}, vector4char);
  constexpr vector4BitInt128 from_vector4int_to_vector4BitInt128_var =
      __builtin_convertvector((vector4int){0, 1, 2, 3}, vector4BitInt128);
  constexpr vector4double from_vector4short_to_vector4double_var =
      __builtin_convertvector((vector4short){0, 1, 2, 3}, vector4double);
  constexpr vector4float from_vector4short_to_vector4float_var =
      __builtin_convertvector((vector4short){0, 1, 2, 3}, vector4float);
  constexpr vector4long from_vector4short_to_vector4long_var =
      __builtin_convertvector((vector4short){0, 1, 2, 3}, vector4long);
  constexpr vector4int from_vector4short_to_vector4int_var =
      __builtin_convertvector((vector4short){0, 1, 2, 3}, vector4int);
  constexpr vector4short from_vector4short_to_vector4short_var =
      __builtin_convertvector((vector4short){0, 1, 2, 3}, vector4short);
  constexpr vector4char from_vector4short_to_vector4char_var =
      __builtin_convertvector((vector4short){0, 1, 2, 3}, vector4char);
  constexpr vector4BitInt128 from_vector4short_to_vector4BitInt128_var =
      __builtin_convertvector((vector4short){0, 1, 2, 3}, vector4BitInt128);
  constexpr vector4double from_vector4char_to_vector4double_var =
      __builtin_convertvector((vector4char){0, 1, 2, 3}, vector4double);
  constexpr vector4float from_vector4char_to_vector4float_var =
      __builtin_convertvector((vector4char){0, 1, 2, 3}, vector4float);
  constexpr vector4long from_vector4char_to_vector4long_var =
      __builtin_convertvector((vector4char){0, 1, 2, 3}, vector4long);
  constexpr vector4int from_vector4char_to_vector4int_var =
      __builtin_convertvector((vector4char){0, 1, 2, 3}, vector4int);
  constexpr vector4short from_vector4char_to_vector4short_var =
      __builtin_convertvector((vector4char){0, 1, 2, 3}, vector4short);
  constexpr vector4char from_vector4char_to_vector4char_var =
      __builtin_convertvector((vector4char){0, 1, 2, 3}, vector4char);
  constexpr vector8double from_vector8double_to_vector8double_var =
      __builtin_convertvector((vector8double){0, 1, 2, 3, 4, 5, 6, 7},
                              vector8double);
  constexpr vector8float from_vector8double_to_vector8float_var =
      __builtin_convertvector((vector8double){0, 1, 2, 3, 4, 5, 6, 7},
                              vector8float);
  constexpr vector8long from_vector8double_to_vector8long_var =
      __builtin_convertvector((vector8double){0, 1, 2, 3, 4, 5, 6, 7},
                              vector8long);
  constexpr vector8int from_vector8double_to_vector8int_var =
      __builtin_convertvector((vector8double){0, 1, 2, 3, 4, 5, 6, 7},
                              vector8int);
  constexpr vector8short from_vector8double_to_vector8short_var =
      __builtin_convertvector((vector8double){0, 1, 2, 3, 4, 5, 6, 7},
                              vector8short);
  constexpr vector8char from_vector8double_to_vector8char_var =
      __builtin_convertvector((vector8double){0, 1, 2, 3, 4, 5, 6, 7},
                              vector8char);
  constexpr vector8BitInt128 from_vector8double_to_vector8BitInt128_var =
      __builtin_convertvector((vector8double){0, 1, 2, 3, 4, 5, 6, 7},
                              vector8BitInt128);
  constexpr vector8double from_vector8float_to_vector8double_var =
      __builtin_convertvector((vector8float){0, 1, 2, 3, 4, 5, 6, 7},
                              vector8double);
  constexpr vector8float from_vector8float_to_vector8float_var =
      __builtin_convertvector((vector8float){0, 1, 2, 3, 4, 5, 6, 7},
                              vector8float);
  constexpr vector8long from_vector8float_to_vector8long_var =
      __builtin_convertvector((vector8float){0, 1, 2, 3, 4, 5, 6, 7},
                              vector8long);
  constexpr vector8int from_vector8float_to_vector8int_var =
      __builtin_convertvector((vector8float){0, 1, 2, 3, 4, 5, 6, 7}, vector8int);
  constexpr vector8short from_vector8float_to_vector8short_var =
      __builtin_convertvector((vector8float){0, 1, 2, 3, 4, 5, 6, 7},
                              vector8short);
  constexpr vector8char from_vector8float_to_vector8char_var =
      __builtin_convertvector((vector8float){0, 1, 2, 3, 4, 5, 6, 7},
                              vector8char);
  constexpr vector8BitInt128 from_vector8float_to_vector8BitInt128_var =
      __builtin_convertvector((vector8float){0, 1, 2, 3, 4, 5, 6, 7},
                              vector8BitInt128);
  constexpr vector8double from_vector8long_to_vector8double_var =
      __builtin_convertvector((vector8long){0, 1, 2, 3, 4, 5, 6, 7},
                              vector8double);
  constexpr vector8float from_vector8long_to_vector8float_var =
      __builtin_convertvector((vector8long){0, 1, 2, 3, 4, 5, 6, 7},
                              vector8float);
  constexpr vector8long from_vector8long_to_vector8long_var =
      __builtin_convertvector((vector8long){0, 1, 2, 3, 4, 5, 6, 7}, vector8long);
  constexpr vector8int from_vector8long_to_vector8int_var =
      __builtin_convertvector((vector8long){0, 1, 2, 3, 4, 5, 6, 7}, vector8int);
  constexpr vector8short from_vector8long_to_vector8short_var =
      __builtin_convertvector((vector8long){0, 1, 2, 3, 4, 5, 6, 7},
                              vector8short);
  constexpr vector8char from_vector8long_to_vector8char_var =
      __builtin_convertvector((vector8long){0, 1, 2, 3, 4, 5, 6, 7}, vector8char);
  constexpr vector8double from_vector8int_to_vector8double_var =
      __builtin_convertvector((vector8int){0, 1, 2, 3, 4, 5, 6, 7},
                              vector8double);
  constexpr vector8float from_vector8int_to_vector8float_var =
      __builtin_convertvector((vector8int){0, 1, 2, 3, 4, 5, 6, 7}, vector8float);
  constexpr vector8long from_vector8int_to_vector8long_var =
      __builtin_convertvector((vector8int){0, 1, 2, 3, 4, 5, 6, 7}, vector8long);
  constexpr vector8int from_vector8int_to_vector8int_var =
      __builtin_convertvector((vector8int){0, 1, 2, 3, 4, 5, 6, 7}, vector8int);
  constexpr vector8short from_vector8int_to_vector8short_var =
      __builtin_convertvector((vector8int){0, 1, 2, 3, 4, 5, 6, 7}, vector8short);
  constexpr vector8char from_vector8int_to_vector8char_var =
      __builtin_convertvector((vector8int){0, 1, 2, 3, 4, 5, 6, 7}, vector8char);
  constexpr vector8double from_vector8short_to_vector8double_var =
      __builtin_convertvector((vector8short){0, 1, 2, 3, 4, 5, 6, 7},
                              vector8double);
  constexpr vector8float from_vector8short_to_vector8float_var =
      __builtin_convertvector((vector8short){0, 1, 2, 3, 4, 5, 6, 7},
                              vector8float);
  constexpr vector8long from_vector8short_to_vector8long_var =
      __builtin_convertvector((vector8short){0, 1, 2, 3, 4, 5, 6, 7},
                              vector8long);
  constexpr vector8int from_vector8short_to_vector8int_var =
      __builtin_convertvector((vector8short){0, 1, 2, 3, 4, 5, 6, 7}, vector8int);
  constexpr vector8short from_vector8short_to_vector8short_var =
      __builtin_convertvector((vector8short){0, 1, 2, 3, 4, 5, 6, 7},
                              vector8short);
  constexpr vector8char from_vector8short_to_vector8char_var =
      __builtin_convertvector((vector8short){0, 1, 2, 3, 4, 5, 6, 7},
                              vector8char);

  constexpr vector8double from_vector8char_to_vector8double_var =
      __builtin_convertvector((vector8char){0, 1, 2, 3, 4, 5, 6, 7},
                              vector8double);
  constexpr vector8float from_vector8char_to_vector8float_var =
      __builtin_convertvector((vector8char){0, 1, 2, 3, 4, 5, 6, 7},
                              vector8float);
  constexpr vector8long from_vector8char_to_vector8long_var =
      __builtin_convertvector((vector8char){0, 1, 2, 3, 4, 5, 6, 7}, vector8long);
  constexpr vector8int from_vector8char_to_vector8int_var =
      __builtin_convertvector((vector8char){0, 1, 2, 3, 4, 5, 6, 7}, vector8int);
  constexpr vector8short from_vector8char_to_vector8short_var =
      __builtin_convertvector((vector8char){0, 1, 2, 3, 4, 5, 6, 7},
                              vector8short);
  constexpr vector8char from_vector8char_to_vector8char_var =
      __builtin_convertvector((vector8char){0, 1, 2, 3, 4, 5, 6, 7}, vector8char);
  constexpr vector8double from_vector8BitInt128_to_vector8double_var =
      __builtin_convertvector((vector8BitInt128){0, 1, 2, 3, 4, 5, 6, 7},
                              vector8double);
  constexpr vector8float from_vector8BitInt128_to_vector8float_var =
      __builtin_convertvector((vector8BitInt128){0, 1, 2, 3, 4, 5, 6, 7},
                              vector8float);
  constexpr vector8long from_vector8BitInt128_to_vector8long_var =
      __builtin_convertvector((vector8BitInt128){0, 1, 2, 3, 4, 5, 6, 7},
                              vector8long);
  constexpr vector8int from_vector8BitInt128_to_vector8int_var =
      __builtin_convertvector((vector8BitInt128){0, 1, 2, 3, 4, 5, 6, 7},
                              vector8int);
  constexpr vector8short from_vector8BitInt128_to_vector8short_var =
      __builtin_convertvector((vector8BitInt128){0, 1, 2, 3, 4, 5, 6, 7},
                              vector8short);
  constexpr vector8char from_vector8BitInt128_to_vector8char_var =
      __builtin_convertvector((vector8BitInt128){0, 1, 2, 3, 4, 5, 6, 7},
                              vector8char);
  constexpr vector8BitInt128 from_vector8BitInt128_to_vector8BitInt128_var =
      __builtin_convertvector((vector8BitInt128){0, 1, 2, 3, 4, 5, 6, 7},
                              vector8BitInt128);
  static_assert(from_vector8BitInt128_to_vector8BitInt128_var[0] == 0, ""); 
  static_assert(from_vector8BitInt128_to_vector8BitInt128_var[1] == 1, ""); 
  static_assert(from_vector8BitInt128_to_vector8BitInt128_var[2] == 2, ""); 
  static_assert(from_vector8BitInt128_to_vector8BitInt128_var[3] == 3, ""); 
  static_assert(from_vector8BitInt128_to_vector8BitInt128_var[4] == 4, "");
}

namespace shufflevector {
  constexpr vector4char vector4charConst1 = {0, 1, 2, 3};
  constexpr vector4char vector4charConst2 = {4, 5, 6, 7};
  constexpr vector8char vector8intConst = {8, 9, 10, 11, 12, 13, 14, 15};
  constexpr vector4char vectorShuffle1 =
      __builtin_shufflevector(vector4charConst1, vector4charConst2, 0, 1, 2, 3);
  constexpr vector4char vectorShuffle2 =
      __builtin_shufflevector(vector4charConst1, vector4charConst2, 4, 5, 6, 7);
  constexpr vector4char vectorShuffle3 =
      __builtin_shufflevector(vector4charConst1, vector4charConst2, 0, 2, 4, 6);
  constexpr vector8char vectorShuffle4 = __builtin_shufflevector(
      vector8intConst, vector8intConst, 0, 2, 4, 6, 8, 10, 12, 14);
  constexpr vector4char vectorShuffle5 =
      __builtin_shufflevector(vector8intConst, vector8intConst, 0, 2, 4, 6);
  constexpr vector8char vectorShuffle6 = __builtin_shufflevector(
      vector4charConst1, vector4charConst2, 0, 2, 4, 6, 1, 3, 5, 7);

  static_assert(vectorShuffle6[0] == 0, "");
  static_assert(vectorShuffle6[1] == 2, "");
  static_assert(vectorShuffle6[2] == 4, "");
  static_assert(vectorShuffle6[3] == 6, "");
  static_assert(vectorShuffle6[4] == 1, "");
  static_assert(vectorShuffle6[5] == 3, "");
  static_assert(vectorShuffle6[6] == 5, "");
  static_assert(vectorShuffle6[7] == 7, "");

  constexpr vector4char  vectorShuffleFail1 = __builtin_shufflevector( // both-error {{must be initialized by a constant expression}}\
                                                                       // both-error {{index for __builtin_shufflevector not within the bounds of the input vectors; index of -1 found at position 0 is not permitted in a constexpr context}}
          vector4charConst1,
          vector4charConst2, -1, -1, -1, -1);
}

#endif

namespace FunctionStart {
  void a(void) {}
  static_assert(__builtin_function_start(a) == a, ""); // both-error {{not an integral constant expression}} \
                                                       // both-note {{comparison against opaque constant address '&__builtin_function_start(a)'}}
}

namespace BuiltinInImplicitCtor {
  constexpr struct {
    int a = __builtin_isnan(1.0);
  } Foo;
  static_assert(Foo.a == 0, "");
}

typedef double vector4double __attribute__((__vector_size__(32)));
typedef float vector4float __attribute__((__vector_size__(16)));
typedef long long vector4long __attribute__((__vector_size__(32)));
typedef int vector4int __attribute__((__vector_size__(16)));
typedef unsigned long long vector4ulong __attribute__((__vector_size__(32)));
typedef unsigned int vector4uint __attribute__((__vector_size__(16)));
typedef short vector4short __attribute__((__vector_size__(8)));
typedef char vector4char __attribute__((__vector_size__(4)));
typedef double vector8double __attribute__((__vector_size__(64)));
typedef float vector8float __attribute__((__vector_size__(32)));
typedef long long vector8long __attribute__((__vector_size__(64)));
typedef int vector8int __attribute__((__vector_size__(32)));
typedef short vector8short __attribute__((__vector_size__(16)));
typedef char vector8char __attribute__((__vector_size__(8)));

namespace RecuceAdd {
  static_assert(__builtin_reduce_add((vector4char){}) == 0);
  static_assert(__builtin_reduce_add((vector4char){1, 2, 3, 4}) == 10);
  static_assert(__builtin_reduce_add((vector4short){10, 20, 30, 40}) == 100);
  static_assert(__builtin_reduce_add((vector4int){100, 200, 300, 400}) == 1000);
  static_assert(__builtin_reduce_add((vector4long){1000, 2000, 3000, 4000}) == 10000);
  constexpr int reduceAddInt1 = __builtin_reduce_add((vector4int){~(1 << (sizeof(int) * 8 - 1)), 0, 0, 1});
  // both-error@-1 {{must be initialized by a constant expression}} \
  // both-note@-1 {{outside the range of representable values of type 'int'}}
  constexpr long long reduceAddLong1 = __builtin_reduce_add((vector4long){~(1LL << (sizeof(long long) * 8 - 1)), 0, 0, 1});
  // both-error@-1 {{must be initialized by a constant expression}} \
  // both-note@-1 {{outside the range of representable values of type 'long long'}}
  constexpr int reduceAddInt2 = __builtin_reduce_add((vector4int){(1 << (sizeof(int) * 8 - 1)), 0, 0, -1});
  // both-error@-1 {{must be initialized by a constant expression}} \
  // both-note@-1 {{outside the range of representable values of type 'int'}}
  constexpr long long reduceAddLong2 = __builtin_reduce_add((vector4long){(1LL << (sizeof(long long) * 8 - 1)), 0, 0, -1});
  // both-error@-1 {{must be initialized by a constant expression}} \
  // both-note@-1 {{outside the range of representable values of type 'long long'}}
  static_assert(__builtin_reduce_add((vector4uint){~0U, 0, 0, 1}) == 0);
  static_assert(__builtin_reduce_add((vector4ulong){~0ULL, 0, 0, 1}) == 0);


#ifdef __SIZEOF_INT128__
  typedef __int128 v4i128 __attribute__((__vector_size__(128 * 2)));
  constexpr __int128 reduceAddInt3 = __builtin_reduce_add((v4i128){});
  static_assert(reduceAddInt3 == 0);
#endif
}

namespace ReduceMul {
  static_assert(__builtin_reduce_mul((vector4char){}) == 0);
  static_assert(__builtin_reduce_mul((vector4char){1, 2, 3, 4}) == 24);
  static_assert(__builtin_reduce_mul((vector4short){1, 2, 30, 40}) == 2400);
#ifndef __AVR__
  static_assert(__builtin_reduce_mul((vector4int){10, 20, 300, 400}) == 24'000'000);
#endif
  static_assert(__builtin_reduce_mul((vector4long){1000L, 2000L, 3000L, 4000L}) == 24'000'000'000'000L);
  constexpr int reduceMulInt1 = __builtin_reduce_mul((vector4int){~(1 << (sizeof(int) * 8 - 1)), 1, 1, 2});
  // both-error@-1 {{must be initialized by a constant expression}} \
  // both-note@-1 {{outside the range of representable values of type 'int'}}
  constexpr long long reduceMulLong1 = __builtin_reduce_mul((vector4long){~(1LL << (sizeof(long long) * 8 - 1)), 1, 1, 2});
  // both-error@-1 {{must be initialized by a constant expression}} \
  // both-note@-1 {{outside the range of representable values of type 'long long'}}
  constexpr int reduceMulInt2 = __builtin_reduce_mul((vector4int){(1 << (sizeof(int) * 8 - 1)), 1, 1, 2});
  // both-error@-1 {{must be initialized by a constant expression}} \
  // both-note@-1 {{outside the range of representable values of type 'int'}}
  constexpr long long reduceMulLong2 = __builtin_reduce_mul((vector4long){(1LL << (sizeof(long long) * 8 - 1)), 1, 1, 2});
  // both-error@-1 {{must be initialized by a constant expression}} \
  // both-note@-1 {{outside the range of representable values of type 'long long'}}
  static_assert(__builtin_reduce_mul((vector4uint){~0U, 1, 1, 2}) ==
#ifdef __AVR__
      0);
#else
      (~0U - 1));
#endif
  static_assert(__builtin_reduce_mul((vector4ulong){~0ULL, 1, 1, 2}) == ~0ULL - 1);
}

namespace ReduceAnd {
  static_assert(__builtin_reduce_and((vector4char){}) == 0);
  static_assert(__builtin_reduce_and((vector4char){(char)0x11, (char)0x22, (char)0x44, (char)0x88}) == 0);
  static_assert(__builtin_reduce_and((vector4short){(short)0x1111, (short)0x2222, (short)0x4444, (short)0x8888}) == 0);
  static_assert(__builtin_reduce_and((vector4int){(int)0x11111111, (int)0x22222222, (int)0x44444444, (int)0x88888888}) == 0);
#if __INT_WIDTH__ == 32
  static_assert(__builtin_reduce_and((vector4long){(long long)0x1111111111111111L, (long long)0x2222222222222222L, (long long)0x4444444444444444L, (long long)0x8888888888888888L}) == 0L);
  static_assert(__builtin_reduce_and((vector4char){(char)-1, (char)~0x22, (char)~0x44, (char)~0x88}) == 0x11);
  static_assert(__builtin_reduce_and((vector4short){(short)~0x1111, (short)-1, (short)~0x4444, (short)~0x8888}) == 0x2222);
  static_assert(__builtin_reduce_and((vector4int){(int)~0x11111111, (int)~0x22222222, (int)-1, (int)~0x88888888}) == 0x44444444);
  static_assert(__builtin_reduce_and((vector4long){(long long)~0x1111111111111111L, (long long)~0x2222222222222222L, (long long)~0x4444444444444444L, (long long)-1}) == 0x8888888888888888L);
  static_assert(__builtin_reduce_and((vector4uint){0x11111111U, 0x22222222U, 0x44444444U, 0x88888888U}) == 0U);
  static_assert(__builtin_reduce_and((vector4ulong){0x1111111111111111UL, 0x2222222222222222UL, 0x4444444444444444UL, 0x8888888888888888UL}) == 0L);
#endif
}

namespace ReduceOr {
  static_assert(__builtin_reduce_or((vector4char){}) == 0);
  static_assert(__builtin_reduce_or((vector4char){(char)0x11, (char)0x22, (char)0x44, (char)0x88}) == (char)0xFF);
  static_assert(__builtin_reduce_or((vector4short){(short)0x1111, (short)0x2222, (short)0x4444, (short)0x8888}) == (short)0xFFFF);
  static_assert(__builtin_reduce_or((vector4int){(int)0x11111111, (int)0x22222222, (int)0x44444444, (int)0x88888888}) == (int)0xFFFFFFFF);
#if __INT_WIDTH__ == 32
  static_assert(__builtin_reduce_or((vector4long){(long long)0x1111111111111111L, (long long)0x2222222222222222L, (long long)0x4444444444444444L, (long long)0x8888888888888888L}) == (long long)0xFFFFFFFFFFFFFFFFL);
  static_assert(__builtin_reduce_or((vector4char){(char)0, (char)0x22, (char)0x44, (char)0x88}) == ~0x11);
  static_assert(__builtin_reduce_or((vector4short){(short)0x1111, (short)0, (short)0x4444, (short)0x8888}) == ~0x2222);
  static_assert(__builtin_reduce_or((vector4int){(int)0x11111111, (int)0x22222222, (int)0, (int)0x88888888}) == ~0x44444444);
  static_assert(__builtin_reduce_or((vector4long){(long long)0x1111111111111111L, (long long)0x2222222222222222L, (long long)0x4444444444444444L, (long long)0}) == ~0x8888888888888888L);
  static_assert(__builtin_reduce_or((vector4uint){0x11111111U, 0x22222222U, 0x44444444U, 0x88888888U}) == 0xFFFFFFFFU);
  static_assert(__builtin_reduce_or((vector4ulong){0x1111111111111111UL, 0x2222222222222222UL, 0x4444444444444444UL, 0x8888888888888888UL}) == 0xFFFFFFFFFFFFFFFFL);
#endif
}

namespace ReduceXor {
  static_assert(__builtin_reduce_xor((vector4char){}) == 0);
  static_assert(__builtin_reduce_xor((vector4char){(char)0x11, (char)0x22, (char)0x44, (char)0x88}) == (char)0xFF);
  static_assert(__builtin_reduce_xor((vector4short){(short)0x1111, (short)0x2222, (short)0x4444, (short)0x8888}) == (short)0xFFFF);
#if __INT_WIDTH__ == 32
  static_assert(__builtin_reduce_xor((vector4int){(int)0x11111111, (int)0x22222222, (int)0x44444444, (int)0x88888888}) == (int)0xFFFFFFFF);
  static_assert(__builtin_reduce_xor((vector4long){(long long)0x1111111111111111L, (long long)0x2222222222222222L, (long long)0x4444444444444444L, (long long)0x8888888888888888L}) == (long long)0xFFFFFFFFFFFFFFFFL);
  static_assert(__builtin_reduce_xor((vector4uint){0x11111111U, 0x22222222U, 0x44444444U, 0x88888888U}) == 0xFFFFFFFFU);
  static_assert(__builtin_reduce_xor((vector4ulong){0x1111111111111111UL, 0x2222222222222222UL, 0x4444444444444444UL, 0x8888888888888888UL}) == 0xFFFFFFFFFFFFFFFFUL);
#endif
}

namespace ElementwisePopcount {
  static_assert(__builtin_reduce_add(__builtin_elementwise_popcount((vector4int){1, 2, 3, 4})) == 5);
#if __INT_WIDTH__ == 32
  static_assert(__builtin_reduce_add(__builtin_elementwise_popcount((vector4int){0, 0xF0F0, ~0, ~0xF0F0})) == 16 * sizeof(int));
#endif
  static_assert(__builtin_reduce_add(__builtin_elementwise_popcount((vector4long){1L, 2L, 3L, 4L})) == 5L);
  static_assert(__builtin_reduce_add(__builtin_elementwise_popcount((vector4long){0L, 0xF0F0L, ~0L, ~0xF0F0L})) == 16 * sizeof(long long));
  static_assert(__builtin_reduce_add(__builtin_elementwise_popcount((vector4uint){1U, 2U, 3U, 4U})) == 5U);
  static_assert(__builtin_reduce_add(__builtin_elementwise_popcount((vector4uint){0U, 0xF0F0U, ~0U, ~0xF0F0U})) == 16 * sizeof(int));
  static_assert(__builtin_reduce_add(__builtin_elementwise_popcount((vector4ulong){1UL, 2UL, 3UL, 4UL})) == 5UL);
  static_assert(__builtin_reduce_add(__builtin_elementwise_popcount((vector4ulong){0ULL, 0xF0F0ULL, ~0ULL, ~0xF0F0ULL})) == 16 * sizeof(unsigned long long));
  static_assert(__builtin_elementwise_popcount(0) == 0);
  static_assert(__builtin_elementwise_popcount(0xF0F0) == 8);
  static_assert(__builtin_elementwise_popcount(~0) == 8 * sizeof(int));
  static_assert(__builtin_elementwise_popcount(0U) == 0);
  static_assert(__builtin_elementwise_popcount(0xF0F0U) == 8);
  static_assert(__builtin_elementwise_popcount(~0U) == 8 * sizeof(int));
  static_assert(__builtin_elementwise_popcount(0L) == 0);
  static_assert(__builtin_elementwise_popcount(0xF0F0L) == 8);
  static_assert(__builtin_elementwise_popcount(~0LL) == 8 * sizeof(long long));

#if __INT_WIDTH__ == 32
  static_assert(__builtin_bit_cast(unsigned, __builtin_elementwise_popcount((vector4char){1, 2, 3, 4})) == (LITTLE_END ? 0x01020101 : 0x01010201));
#endif
}

namespace BuiltinMemcpy {
  constexpr int simple() {
    int a = 12;
    int b = 0;
    __builtin_memcpy(&b, &a, sizeof(a));
    return b;
  }
  static_assert(simple() == 12);

  constexpr bool arrayMemcpy() {
    char src[] = "abc";
    char dst[4] = {};
    __builtin_memcpy(dst, src, 4);
    return dst[0] == 'a' && dst[1] == 'b' && dst[2] == 'c' && dst[3] == '\0';
  }
  static_assert(arrayMemcpy());

  extern struct Incomplete incomplete;
  constexpr struct Incomplete *null_incomplete = 0;
  static_assert(__builtin_memcpy(null_incomplete, null_incomplete, sizeof(wchar_t))); // both-error {{not an integral constant expression}} \
                                                                                      // both-note {{source of 'memcpy' is nullptr}}

  wchar_t global;
  constexpr wchar_t *null = 0;
  static_assert(__builtin_memcpy(&global, null, sizeof(wchar_t))); // both-error {{not an integral constant expression}} \
                                                                   // both-note {{source of 'memcpy' is nullptr}}

  constexpr int simpleMove() {
    int a = 12;
    int b = 0;
    __builtin_memmove(&b, &a, sizeof(a));
    return b;
  }
  static_assert(simpleMove() == 12);

  constexpr int memcpyTypeRem() { // both-error {{never produces a constant expression}}
    int a = 12;
    int b = 0;
    __builtin_memmove(&b, &a, 1); // both-note {{'memmove' not supported: size to copy (1) is not a multiple of size of element type 'int'}} \
                                  // both-note {{not supported}}
    return b;
  }
  static_assert(memcpyTypeRem() == 12); // both-error {{not an integral constant expression}} \
                                        // both-note {{in call to}}

  template<typename T>
  constexpr T result(T (&arr)[4]) {
    return arr[0] * 1000 + arr[1] * 100 + arr[2] * 10 + arr[3];
  }

  constexpr int test_memcpy(int a, int b, int n) {
    int arr[4] = {1, 2, 3, 4};
    __builtin_memcpy(arr + a, arr + b, n); // both-note {{overlapping memory regions}}
    return result(arr);
  }

  static_assert(test_memcpy(1, 2, sizeof(int)) == 1334);
  static_assert(test_memcpy(0, 1, sizeof(int) * 2) == 2334); // both-error {{not an integral constant expression}} \
                                                             // both-note {{in call}}

  /// Both memcpy and memmove must support pointers.
  constexpr bool moveptr() {
    int a = 0;
    void *x = &a;
    void *z = nullptr;

    __builtin_memmove(&z, &x, sizeof(void*));
    return z == x;
  }
  static_assert(moveptr());

  constexpr bool cpyptr() {
    int a = 0;
    void *x = &a;
    void *z = nullptr;

    __builtin_memcpy(&z, &x, sizeof(void*));
    return z == x;
  }
  static_assert(cpyptr());

#ifndef __AVR__
  constexpr int test_memmove(int a, int b, int n) {
    int arr[4] = {1, 2, 3, 4};
    __builtin_memmove(arr + a, arr + b, n); // both-note {{destination is not a contiguous array of at least 3 elements of type 'int'}}
    return result(arr);
  }
  static_assert(test_memmove(2, 0, 12) == 4234); // both-error {{constant}} \
                                                 // both-note {{in call}}
#endif

  struct Trivial { char k; short s; constexpr bool ok() { return k == 3 && s == 4; } };
  constexpr bool test_trivial() {
    Trivial arr[3] = {{1, 2}, {3, 4}, {5, 6}};
    __builtin_memcpy(arr, arr+1, sizeof(Trivial));
    __builtin_memmove(arr+1, arr, 2 * sizeof(Trivial));

    return arr[0].ok() && arr[1].ok() && arr[2].ok();
  }
  static_assert(test_trivial());

  // Check that an incomplete array is rejected.
  constexpr int test_incomplete_array_type() { // both-error {{never produces a constant}}
    extern int arr[];
    __builtin_memmove(arr, arr, 4 * sizeof(arr[0]));
    // both-note@-1 2{{'memmove' not supported: source is not a contiguous array of at least 4 elements of type 'int'}}
    return arr[0] * 1000 + arr[1] * 100 + arr[2] * 10 + arr[3];
  }
  static_assert(test_incomplete_array_type() == 1234); // both-error {{constant}} both-note {{in call}}


<<<<<<< HEAD
  /// FIXME: memmove needs to support overlapping memory regions.
=======
>>>>>>> 5eee2751
  constexpr bool memmoveOverlapping() {
    char s1[] {1, 2, 3};
    __builtin_memmove(s1, s1 + 1, 2 * sizeof(char));
    // Now: 2, 3, 3
    bool Result1 = (s1[0] == 2 && s1[1] == 3 && s1[2]== 3);

    __builtin_memmove(s1 + 1, s1, 2 * sizeof(char));
    // Now: 2, 2, 3
    bool Result2 = (s1[0] == 2 && s1[1] == 2 && s1[2]== 3);

    return Result1 && Result2;
  }
<<<<<<< HEAD
  static_assert(memmoveOverlapping()); // expected-error {{failed}}
=======
  static_assert(memmoveOverlapping());

#define fold(x) (__builtin_constant_p(0) ? (x) : (x))
  static_assert(__builtin_memcpy(&global, fold((wchar_t*)123), sizeof(wchar_t))); // both-error {{not an integral constant expression}} \
                                                                                  // both-note {{source of 'memcpy' is (void *)123}}
  static_assert(__builtin_memcpy(fold(reinterpret_cast<wchar_t*>(123)), &global, sizeof(wchar_t))); // both-error {{not an integral constant expression}} \
                                                                                                    // both-note {{destination of 'memcpy' is (void *)123}}
>>>>>>> 5eee2751
}

namespace Memcmp {
  constexpr unsigned char ku00fe00[] = {0x00, 0xfe, 0x00};
  constexpr unsigned char ku00feff[] = {0x00, 0xfe, 0xff};
  constexpr signed char ks00fe00[] = {0, -2, 0};
  constexpr signed char ks00feff[] = {0, -2, -1};
  static_assert(__builtin_memcmp(ku00feff, ks00fe00, 2) == 0);
  static_assert(__builtin_memcmp(ku00feff, ks00fe00, 99) == 1);
  static_assert(__builtin_memcmp(ku00fe00, ks00feff, 99) == -1);
  static_assert(__builtin_memcmp(ks00feff, ku00fe00, 2) == 0);
  static_assert(__builtin_memcmp(ks00feff, ku00fe00, 99) == 1);
  static_assert(__builtin_memcmp(ks00fe00, ku00feff, 99) == -1);
  static_assert(__builtin_memcmp(ks00fe00, ks00feff, 2) == 0);
  static_assert(__builtin_memcmp(ks00feff, ks00fe00, 99) == 1);
  static_assert(__builtin_memcmp(ks00fe00, ks00feff, 99) == -1);

  struct Bool3Tuple { bool bb[3]; };
  constexpr Bool3Tuple kb000100 = {{false, true, false}};
  static_assert(sizeof(bool) != 1u || __builtin_memcmp(ks00fe00, kb000100.bb, 1) == 0); // both-error {{constant}} \
                                                                                        // both-note {{not supported}}

  constexpr char a = 'a';
  constexpr char b = 'a';
  static_assert(__builtin_memcmp(&a, &b, 1) == 0);

  extern struct Incomplete incomplete;
  static_assert(__builtin_memcmp(&incomplete, "", 0u) == 0);
  static_assert(__builtin_memcmp("", &incomplete, 0u) == 0);
  static_assert(__builtin_memcmp(&incomplete, "", 1u) == 42); // both-error {{not an integral constant}} \
                                                              // both-note {{not supported}}
  static_assert(__builtin_memcmp("", &incomplete, 1u) == 42); // both-error {{not an integral constant}} \
                                                              // both-note {{not supported}}

  static_assert(__builtin_memcmp(u8"abab\0banana", u8"abab\0banana", 100) == 0); // both-error {{not an integral constant}} \
                                                                                 // both-note {{dereferenced one-past-the-end}}

  static_assert(__builtin_bcmp("abaa", "abba", 3) != 0);
  static_assert(__builtin_bcmp("abaa", "abba", 2) == 0);
  static_assert(__builtin_bcmp("a\203", "a", 2) != 0);
  static_assert(__builtin_bcmp("a\203", "a\003", 2) != 0);
  static_assert(__builtin_bcmp(0, 0, 0) == 0);
  static_assert(__builtin_bcmp("abab\0banana", "abab\0banana", 100) == 0); // both-error {{not an integral constant}}\
                                                                           // both-note {{dereferenced one-past-the-end}}
  static_assert(__builtin_bcmp("abab\0banana", "abab\0canada", 100) != 0); // FIXME: Should we reject this?
  static_assert(__builtin_bcmp("abab\0banana", "abab\0canada", 7) != 0);
  static_assert(__builtin_bcmp("abab\0banana", "abab\0canada", 6) != 0);
  static_assert(__builtin_bcmp("abab\0banana", "abab\0canada", 5) == 0);


  static_assert(__builtin_wmemcmp(L"abaa", L"abba", 3) == -1);
  static_assert(__builtin_wmemcmp(L"abaa", L"abba", 2) == 0);
  static_assert(__builtin_wmemcmp(0, 0, 0) == 0);
#if __WCHAR_WIDTH__ == 32
  static_assert(__builtin_wmemcmp(L"a\x83838383", L"aa", 2) ==
                (wchar_t)-1U >> 31);
#endif
  static_assert(__builtin_wmemcmp(L"abab\0banana", L"abab\0banana", 100) == 0); // both-error {{not an integral constant}} \
                                                                                // both-note {{dereferenced one-past-the-end}}
  static_assert(__builtin_wmemcmp(L"abab\0banana", L"abab\0canada", 100) == -1); // FIXME: Should we reject this?
  static_assert(__builtin_wmemcmp(L"abab\0banana", L"abab\0canada", 7) == -1);
  static_assert(__builtin_wmemcmp(L"abab\0banana", L"abab\0canada", 6) == -1);
  static_assert(__builtin_wmemcmp(L"abab\0banana", L"abab\0canada", 5) == 0);

#if __cplusplus >= 202002L
  constexpr bool f() {
    char *c = new char[12];
    c[0] = 'b';

    char n = 'a';
    bool b = __builtin_memcmp(c, &n, 1) == 0;

    delete[] c;
    return !b;
  }
  static_assert(f());
#endif

}

namespace Memchr {
  constexpr const char *kStr = "abca\xff\0d";
  constexpr char kFoo[] = {'f', 'o', 'o'};

  static_assert(__builtin_memchr(kStr, 'a', 0) == nullptr);
  static_assert(__builtin_memchr(kStr, 'a', 1) == kStr);
  static_assert(__builtin_memchr(kStr, '\0', 5) == nullptr);
  static_assert(__builtin_memchr(kStr, '\0', 6) == kStr + 5);
  static_assert(__builtin_memchr(kStr, '\xff', 8) == kStr + 4);
  static_assert(__builtin_memchr(kStr, '\xff' + 256, 8) == kStr + 4);
  static_assert(__builtin_memchr(kStr, '\xff' - 256, 8) == kStr + 4);
  static_assert(__builtin_memchr(kFoo, 'x', 3) == nullptr);
  static_assert(__builtin_memchr(kFoo, 'x', 4) == nullptr); // both-error {{not an integral constant}} \
                                                            // both-note {{dereferenced one-past-the-end}}
  static_assert(__builtin_memchr(nullptr, 'x', 3) == nullptr); // both-error {{not an integral constant}} \
                                                               // both-note {{dereferenced null}}
  static_assert(__builtin_memchr(nullptr, 'x', 0) == nullptr);


#if defined(CHAR8_T)
  constexpr const char8_t *kU8Str = u8"abca\xff\0d";
  constexpr char8_t kU8Foo[] = {u8'f', u8'o', u8'o'};
  static_assert(__builtin_memchr(kU8Str, u8'a', 0) == nullptr);
  static_assert(__builtin_memchr(kU8Str, u8'a', 1) == kU8Str);
  static_assert(__builtin_memchr(kU8Str, u8'\0', 5) == nullptr);
  static_assert(__builtin_memchr(kU8Str, u8'\0', 6) == kU8Str + 5);
  static_assert(__builtin_memchr(kU8Str, u8'\xff', 8) == kU8Str + 4);
  static_assert(__builtin_memchr(kU8Str, u8'\xff' + 256, 8) == kU8Str + 4);
  static_assert(__builtin_memchr(kU8Str, u8'\xff' - 256, 8) == kU8Str + 4);
  static_assert(__builtin_memchr(kU8Foo, u8'x', 3) == nullptr);
  static_assert(__builtin_memchr(kU8Foo, u8'x', 4) == nullptr); // both-error {{not an integral constant}} \
                                                                // both-note {{dereferenced one-past-the-end}}
  static_assert(__builtin_memchr(nullptr, u8'x', 3) == nullptr); // both-error {{not an integral constant}} \
                                                                 // both-note {{dereferenced null}}
  static_assert(__builtin_memchr(nullptr, u8'x', 0) == nullptr);
#endif

  extern struct Incomplete incomplete;
  static_assert(__builtin_memchr(&incomplete, 0, 0u) == nullptr);
  static_assert(__builtin_memchr(&incomplete, 0, 1u) == nullptr); // both-error {{not an integral constant}} \
                                                                  // ref-note {{read of incomplete type 'struct Incomplete'}}

  const unsigned char &u1 = 0xf0;
  auto &&i1 = (const signed char []){-128};
  static_assert(__builtin_memchr(&u1, -(0x0f + 1), 1) == &u1);
  static_assert(__builtin_memchr(i1, 0x80, 1) == i1);

  enum class E : unsigned char {};
  struct EPair { E e, f; };
  constexpr EPair ee{E{240}};
  static_assert(__builtin_memchr(&ee.e, 240, 1) == &ee.e); // both-error {{constant}} \
                                                           // both-note {{not supported}}

  constexpr bool kBool[] = {false, true, false};
  constexpr const bool *const kBoolPastTheEndPtr = kBool + 3;
  static_assert(sizeof(bool) != 1u || __builtin_memchr(kBoolPastTheEndPtr - 3, 1, 99) == kBool + 1); // both-error {{constant}} \
                                                                                                     // both-note {{not supported}}
  static_assert(sizeof(bool) != 1u || __builtin_memchr(kBool + 1, 0, 99) == kBoolPastTheEndPtr - 1); // both-error {{constant}} \
                                                                                                     // both-note {{not supported}}
  static_assert(sizeof(bool) != 1u || __builtin_memchr(kBoolPastTheEndPtr - 3, -1, 3) == nullptr); // both-error {{constant}} \
                                                                                                   // both-note {{not supported}}
  static_assert(sizeof(bool) != 1u || __builtin_memchr(kBoolPastTheEndPtr, 0, 1) == nullptr); // both-error {{constant}} \
                                                                                              // both-note {{not supported}}

  static_assert(__builtin_char_memchr(kStr, 'a', 0) == nullptr);
  static_assert(__builtin_char_memchr(kStr, 'a', 1) == kStr);
  static_assert(__builtin_char_memchr(kStr, '\0', 5) == nullptr);
  static_assert(__builtin_char_memchr(kStr, '\0', 6) == kStr + 5);
  static_assert(__builtin_char_memchr(kStr, '\xff', 8) == kStr + 4);
  static_assert(__builtin_char_memchr(kStr, '\xff' + 256, 8) == kStr + 4);
  static_assert(__builtin_char_memchr(kStr, '\xff' - 256, 8) == kStr + 4);
  static_assert(__builtin_char_memchr(kFoo, 'x', 3) == nullptr);
  static_assert(__builtin_char_memchr(kFoo, 'x', 4) == nullptr); // both-error {{not an integral constant}} \
                                                                 // both-note {{dereferenced one-past-the-end}}
  static_assert(__builtin_char_memchr(nullptr, 'x', 3) == nullptr); // both-error {{not an integral constant}} \
                                                                    // both-note {{dereferenced null}}
  static_assert(__builtin_char_memchr(nullptr, 'x', 0) == nullptr);

  static_assert(*__builtin_char_memchr(kStr, '\xff', 8) == '\xff');
  constexpr bool char_memchr_mutable() {
    char buffer[] = "mutable";
    *__builtin_char_memchr(buffer, 't', 8) = 'r';
    *__builtin_char_memchr(buffer, 'm', 8) = 'd';
    return __builtin_strcmp(buffer, "durable") == 0;
  }
  static_assert(char_memchr_mutable());

  constexpr bool b = !memchr("hello", 'h', 3); // both-error {{constant expression}} \
                                               // both-note {{non-constexpr function 'memchr' cannot be used in a constant expression}}

  constexpr bool f() {
    const char *c = "abcdef";
    return __builtin_char_memchr(c + 1, 'f', 1) == nullptr;
  }
  static_assert(f());
}

namespace Strchr {
  constexpr const char *kStr = "abca\xff\0d";
  constexpr char kFoo[] = {'f', 'o', 'o'};
  static_assert(__builtin_strchr(kStr, 'a') == kStr);
  static_assert(__builtin_strchr(kStr, 'b') == kStr + 1);
  static_assert(__builtin_strchr(kStr, 'c') == kStr + 2);
  static_assert(__builtin_strchr(kStr, 'd') == nullptr);
  static_assert(__builtin_strchr(kStr, 'e') == nullptr);
  static_assert(__builtin_strchr(kStr, '\0') == kStr + 5);
  static_assert(__builtin_strchr(kStr, 'a' + 256) == nullptr);
  static_assert(__builtin_strchr(kStr, 'a' - 256) == nullptr);
  static_assert(__builtin_strchr(kStr, '\xff') == kStr + 4);
  static_assert(__builtin_strchr(kStr, '\xff' + 256) == nullptr);
  static_assert(__builtin_strchr(kStr, '\xff' - 256) == nullptr);
  static_assert(__builtin_strchr(kFoo, 'o') == kFoo + 1);
  static_assert(__builtin_strchr(kFoo, 'x') == nullptr); // both-error {{not an integral constant}} \
                                                         // both-note {{dereferenced one-past-the-end}}
  static_assert(__builtin_strchr(nullptr, 'x') == nullptr); // both-error {{not an integral constant}} \
                                                            // both-note {{dereferenced null}}

  constexpr bool a = !strchr("hello", 'h'); // both-error {{constant expression}} \
                                            // both-note {{non-constexpr function 'strchr' cannot be used in a constant expression}}
<<<<<<< HEAD
=======
}

namespace WMemChr {
  constexpr const wchar_t *kStr = L"abca\xffff\0dL";
  constexpr wchar_t kFoo[] = {L'f', L'o', L'o'};

  static_assert(__builtin_wmemchr(kStr, L'a', 0) == nullptr);
  static_assert(__builtin_wmemchr(kStr, L'a', 1) == kStr);
  static_assert(__builtin_wmemchr(kStr, L'\0', 5) == nullptr);
  static_assert(__builtin_wmemchr(kStr, L'\0', 6) == kStr + 5);
  static_assert(__builtin_wmemchr(kStr, L'\xffff', 8) == kStr + 4);
  static_assert(__builtin_wmemchr(kFoo, L'x', 3) == nullptr);
  static_assert(__builtin_wmemchr(kFoo, L'x', 4) == nullptr); // both-error {{not an integral constant}} \
                                                              // both-note {{dereferenced one-past-the-end}}
  static_assert(__builtin_wmemchr(nullptr, L'x', 3) == nullptr); // both-error {{not an integral constant}} \
                                                                 // both-note {{dereferenced null}}
  static_assert(__builtin_wmemchr(nullptr, L'x', 0) == nullptr);

  constexpr bool b = !wmemchr(L"hello", L'h', 3); // both-error {{constant expression}} \
                                                  // both-note {{non-constexpr function 'wmemchr' cannot be used in a constant expression}}

  constexpr wchar_t kStr2[] = {L'f', L'o', L'\xffff', L'o'};
  static_assert(__builtin_wmemchr(kStr2, L'\xffff', 4) == kStr2 + 2);


  static_assert(__builtin_wcschr(kStr, L'a') == kStr);
  static_assert(__builtin_wcschr(kStr, L'b') == kStr + 1);
  static_assert(__builtin_wcschr(kStr, L'c') == kStr + 2);
  static_assert(__builtin_wcschr(kStr, L'd') == nullptr);
  static_assert(__builtin_wcschr(kStr, L'e') == nullptr);
  static_assert(__builtin_wcschr(kStr, L'\0') == kStr + 5);
  static_assert(__builtin_wcschr(kStr, L'a' + 256) == nullptr);
  static_assert(__builtin_wcschr(kStr, L'a' - 256) == nullptr);
  static_assert(__builtin_wcschr(kStr, L'\xffff') == kStr + 4);
  static_assert(__builtin_wcschr(kFoo, L'o') == kFoo + 1);
  static_assert(__builtin_wcschr(kFoo, L'x') == nullptr); // both-error {{not an integral constant}} \
                                                          // both-note {{dereferenced one-past-the-end}}
  static_assert(__builtin_wcschr(nullptr, L'x') == nullptr); // both-error {{not an integral constant}} \
                                                             // both-note {{dereferenced null}}


  constexpr bool c = !wcschr(L"hello", L'h'); // both-error {{constant expression}} \
                                              // both-note {{non-constexpr function 'wcschr' cannot be used in a constant expression}}
>>>>>>> 5eee2751
}<|MERGE_RESOLUTION|>--- conflicted
+++ resolved
@@ -26,13 +26,10 @@
   extern size_t wcslen(const wchar_t *p);
   extern void *memchr(const void *s, int c, size_t n);
   extern char *strchr(const char *s, int c);
-<<<<<<< HEAD
-=======
   extern wchar_t *wmemchr(const wchar_t *s, wchar_t c, size_t n);
   extern wchar_t *wcschr(const wchar_t *s, wchar_t c);
   extern int wcscmp(const wchar_t *s1, const wchar_t *s2);
   extern int wcsncmp(const wchar_t *s1, const wchar_t *s2, size_t n);
->>>>>>> 5eee2751
 }
 
 namespace strcmp {
@@ -1332,10 +1329,6 @@
   static_assert(test_incomplete_array_type() == 1234); // both-error {{constant}} both-note {{in call}}
 
 
-<<<<<<< HEAD
-  /// FIXME: memmove needs to support overlapping memory regions.
-=======
->>>>>>> 5eee2751
   constexpr bool memmoveOverlapping() {
     char s1[] {1, 2, 3};
     __builtin_memmove(s1, s1 + 1, 2 * sizeof(char));
@@ -1348,9 +1341,6 @@
 
     return Result1 && Result2;
   }
-<<<<<<< HEAD
-  static_assert(memmoveOverlapping()); // expected-error {{failed}}
-=======
   static_assert(memmoveOverlapping());
 
 #define fold(x) (__builtin_constant_p(0) ? (x) : (x))
@@ -1358,7 +1348,6 @@
                                                                                   // both-note {{source of 'memcpy' is (void *)123}}
   static_assert(__builtin_memcpy(fold(reinterpret_cast<wchar_t*>(123)), &global, sizeof(wchar_t))); // both-error {{not an integral constant expression}} \
                                                                                                     // both-note {{destination of 'memcpy' is (void *)123}}
->>>>>>> 5eee2751
 }
 
 namespace Memcmp {
@@ -1558,8 +1547,6 @@
 
   constexpr bool a = !strchr("hello", 'h'); // both-error {{constant expression}} \
                                             // both-note {{non-constexpr function 'strchr' cannot be used in a constant expression}}
-<<<<<<< HEAD
-=======
 }
 
 namespace WMemChr {
@@ -1603,5 +1590,4 @@
 
   constexpr bool c = !wcschr(L"hello", L'h'); // both-error {{constant expression}} \
                                               // both-note {{non-constexpr function 'wcschr' cannot be used in a constant expression}}
->>>>>>> 5eee2751
 }