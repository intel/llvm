--- conflicted
+++ resolved
@@ -58,9 +58,6 @@
   C c = C();
   consteval const std::type_info *ftype_info() { return &typeid(c); }
   const std::type_info *T1 = ftype_info();
-<<<<<<< HEAD
-}
-=======
 }
 
 // Regression test for crash in ArrayElemPtrPop with typeid pointers. GH-163127
@@ -74,4 +71,3 @@
                                                     // both-note {{cast that performs the conversions of a reinterpret_cast is not allowed in a constant expression}}
   }
 }
->>>>>>> 54c4ef26
