// RUN: %clang_cc1 -fexperimental-new-constant-interpreter -std=c++14 -verify=expected,both %s
// RUN: %clang_cc1 -fexperimental-new-constant-interpreter -std=c++17 -verify=expected,both %s
// RUN: %clang_cc1 -fexperimental-new-constant-interpreter -std=c++17 -triple i686 -verify=expected,both %s
// RUN: %clang_cc1 -fexperimental-new-constant-interpreter -std=c++20 -verify=expected,both %s
// RUN: %clang_cc1 -verify=ref,both -std=c++14 %s
// RUN: %clang_cc1 -verify=ref,both -std=c++17 %s
// RUN: %clang_cc1 -verify=ref,both -std=c++17 -triple i686 %s
// RUN: %clang_cc1 -verify=ref,both -std=c++20 %s

/// Used to crash.
struct Empty {};
constexpr Empty e = {Empty()};

struct BoolPair {
  bool first;
  bool second;
};

struct Ints {
  int a = 20;
  int b = 30;
  bool c = true;
  BoolPair bp = {true, false};
  int numbers[3] = {1,2,3};

  static const int five = 5;
  static constexpr int getFive() {
    return five;
  }

  constexpr int getTen() const {
    return 10;
  }
};

static_assert(Ints::getFive() == 5, "");

constexpr Ints ints;
static_assert(ints.a == 20, "");
static_assert(ints.b == 30, "");
static_assert(ints.c, "");
static_assert(ints.getTen() == 10, "");
static_assert(ints.numbers[0] == 1, "");
static_assert(ints.numbers[1] == 2, "");
static_assert(ints.numbers[2] == 3, "");

constexpr const BoolPair &BP = ints.bp;
static_assert(BP.first, "");
static_assert(!BP.second, "");
static_assert(ints.bp.first, "");
static_assert(!ints.bp.second, "");


constexpr Ints ints2{-20, -30, false};
static_assert(ints2.a == -20, "");
static_assert(ints2.b == -30, "");
static_assert(!ints2.c, "");

constexpr Ints getInts() {
  return {64, 128, true};
}
constexpr Ints ints3 = getInts();
static_assert(ints3.a == 64, "");
static_assert(ints3.b == 128, "");
static_assert(ints3.c, "");

constexpr Ints ints4 = {
  .a = 40 * 50,
  .b = 0,
  .c = (ints.a > 0),

};
static_assert(ints4.a == (40 * 50), "");
static_assert(ints4.b == 0, "");
static_assert(ints4.c, "");
static_assert(ints4.numbers[0] == 1, "");
static_assert(ints4.numbers[1] == 2, "");
static_assert(ints4.numbers[2] == 3, "");

constexpr Ints ints5 = ints4;
static_assert(ints5.a == (40 * 50), "");
static_assert(ints5.b == 0, "");
static_assert(ints5.c, "");
static_assert(ints5.numbers[0] == 1, "");
static_assert(ints5.numbers[1] == 2, "");
static_assert(ints5.numbers[2] == 3, "");


struct Ints2 {
  int a = 10;
  int b;
};
constexpr Ints2 ints22; // both-error {{without a user-provided default constructor}}

constexpr Ints2 I2 = Ints2{12, 25};
static_assert(I2.a == 12, "");
static_assert(I2.b == 25, "");

class C {
  public:
    int a;
    int b;

  constexpr C() : a(100), b(200) {}

  constexpr C get() const {
    return *this;
  }
};

constexpr C c;
static_assert(c.a == 100, "");
static_assert(c.b == 200, "");

constexpr C c2 = C().get();
static_assert(c2.a == 100, "");
static_assert(c2.b == 200, "");


/// A global, composite temporary variable.
constexpr const C &c3 = C().get();

/// Same, but with a bitfield.
class D {
public:
  unsigned a : 4;
  constexpr D() : a(15) {}
  constexpr D get() const {
    return *this;
  }
};
constexpr const D &d4 = D().get();

constexpr int getB() {
  C c;
  int &j = c.b;

  j = j * 2;

  return c.b;
}
static_assert(getB() == 400, "");

constexpr int getA(const C &c) {
  return c.a;
}
static_assert(getA(c) == 100, "");

constexpr const C* getPointer() {
  return &c;
}
static_assert(getPointer()->a == 100, "");

constexpr C RVOAndParams(const C *c) {
  return C();
}
constexpr C RVOAndParamsResult = RVOAndParams(&c);

/// Parameter and return value have different types.
constexpr C RVOAndParams(int a) {
  return C();
}
constexpr C RVOAndParamsResult2 = RVOAndParams(12);

class Bar { // both-note {{definition of 'Bar' is not complete}}
public:
  constexpr Bar(){}
  constexpr Bar b; // both-error {{cannot be constexpr}} \
                   // both-error {{has incomplete type 'const Bar'}}
};
constexpr Bar B; // both-error {{must be initialized by a constant expression}}
constexpr Bar *pb = nullptr;

constexpr int locals() {
  C c;
  c.a = 10;

  // Assignment, not an initializer.
  c = C();
  c.a = 10;


  // Assignment, not an initializer.
  c = RVOAndParams(&c);

  return c.a;
}
static_assert(locals() == 100, "");

namespace thisPointer {
  struct S {
    constexpr int get12() { return 12; }
  };

  constexpr int foo() { // both-error {{never produces a constant expression}}
    S *s = nullptr;
    return s->get12(); // both-note 2{{member call on dereferenced null pointer}}

  }
  static_assert(foo() == 12, ""); // both-error {{not an integral constant expression}} \
                                  // both-note {{in call to 'foo()'}}
};

struct FourBoolPairs {
  BoolPair v[4] = {
    {false, false},
    {false,  true},
    {true,  false},
    {true,  true },
  };
};
// Init
constexpr FourBoolPairs LT;
// Copy ctor
constexpr FourBoolPairs LT2 = LT;
static_assert(LT2.v[0].first == false, "");
static_assert(LT2.v[0].second == false, "");
static_assert(LT2.v[2].first == true, "");
static_assert(LT2.v[2].second == false, "");

class Base {
public:
  int i;
  constexpr Base() : i(10) {}
  constexpr Base(int i) : i(i) {}
};

class A : public Base {
public:
  constexpr A() : Base(100) {}
  constexpr A(int a) : Base(a) {}
};
constexpr A a{};
static_assert(a.i == 100, "");
constexpr A a2{12};
static_assert(a2.i == 12, "");
static_assert(a2.i == 200, ""); // both-error {{static assertion failed}} \
                                // both-note {{evaluates to '12 == 200'}}


struct S {
  int a = 0;
  constexpr int get5() const { return 5; }
  constexpr void fo() const {
    this; // both-warning {{expression result unused}}
    this->a; // both-warning {{expression result unused}}
    get5();
    getInts();
  }

  constexpr int m() const {
    fo();
    return 1;
  }
};
constexpr S s;
static_assert(s.m() == 1, "");

namespace InitializerTemporaries {
  class Bar {
  private:
    int a;

  public:
    constexpr Bar() : a(10) {}
    constexpr int getA() const { return a; }
  };

  class Foo {
  public:
    int a;

    constexpr Foo() : a(Bar().getA()) {}
  };
  constexpr Foo F;
  static_assert(F.a == 10, "");


  /// Needs constexpr destructors.
#if __cplusplus >= 202002L
  /// Does
  ///    Arr[Pos] = Value;
  ///    ++Pos;
  /// in its destructor.
  class BitSetter {
  private:
    int *Arr;
    int &Pos;
    int Value;

  public:
    constexpr BitSetter(int *Arr, int &Pos, int Value) :
      Arr(Arr), Pos(Pos), Value(Value) {}

    constexpr int getValue() const { return 0; }
    constexpr ~BitSetter() {
      Arr[Pos] = Value;
      ++Pos;
    }
  };

  class Test {
    int a, b, c;
  public:
    constexpr Test(int *Arr, int &Pos) :
      a(BitSetter(Arr, Pos, 1).getValue()),
      b(BitSetter(Arr, Pos, 2).getValue()),
      c(BitSetter(Arr, Pos, 3).getValue())
    {}
  };


  constexpr int T(int Index) {
    int Arr[] = {0, 0, 0};
    int Pos = 0;

    {
      Test(Arr, Pos);
      // End of scope, should destroy Test.
    }

    return Arr[Index];
  }
  static_assert(T(0) == 1);
  static_assert(T(1) == 2);
  static_assert(T(2) == 3);

  // Invalid destructor.
  struct S {
    constexpr S() {}
    constexpr ~S() noexcept(false) { throw 12; } // both-error {{cannot use 'throw'}} \
                                                 // both-error {{never produces a constant expression}} \
                                                 // both-note 2{{subexpression not valid}}
  };

  constexpr int f() {
    S{}; // both-note {{in call to 'S{}.~S()'}}
    return 12;
  }
  static_assert(f() == 12); // both-error {{not an integral constant expression}} \
                            // both-note {{in call to 'f()'}}


#endif
}

#if __cplusplus >= 201703L
namespace BaseInit {
  class _A {public: int a;};
  class _B : public _A {};
  class _C : public _B {};

  constexpr _C c{12};
  constexpr const _B &b = c;
  static_assert(b.a == 12);

  class A {public: int a;};
  class B : public A {};
  class C : public A {};
  class D : public B, public C {};

  // This initializes D::B::A::a and not D::C::A::a.
  constexpr D d{12};
  static_assert(d.B::a == 12);
  static_assert(d.C::a == 0);
};
#endif

namespace MI {
  class A {
  public:
    int a;
    constexpr A(int a) : a(a) {}
  };

  class B {
  public:
    int b;
    constexpr B(int b) : b(b) {}
  };

  class C : public A, public B {
  public:
    constexpr C() : A(10), B(20) {}
  };
  constexpr C c = {};
  static_assert(c.a == 10, "");
  static_assert(c.b == 20, "");

  constexpr const A *aPointer = &c;
  constexpr const B *bPointer = &c;

  class D : private A, private B {
    public:
    constexpr D() : A(20), B(30) {}
    constexpr int getA() const { return a; }
    constexpr int getB() const { return b; }
  };
  constexpr D d = {};
  static_assert(d.getA() == 20, "");
  static_assert(d.getB() == 30, "");
};

namespace DeriveFailures {
#if __cplusplus < 202002L
  struct Base { // both-note {{declared here}} \
                // ref-note {{declared here}}
    int Val;
  };

  struct Derived : Base {
    int OtherVal;

    constexpr Derived(int i) : OtherVal(i) {} // ref-error {{never produces a constant expression}} \
                                              // both-note {{non-constexpr constructor 'Base' cannot be used in a constant expression}} \
                                              // ref-note {{non-constexpr constructor 'Base' cannot be used in a constant expression}} 
  };

  constexpr Derived D(12); // both-error {{must be initialized by a constant expression}} \
                           // both-note {{in call to 'Derived(12)'}} \
                           // both-note {{declared here}}

  static_assert(D.Val == 0, ""); // both-error {{not an integral constant expression}} \
                                 // both-note {{initializer of 'D' is not a constant expression}}
#endif

  struct AnotherBase {
    int Val;
    constexpr AnotherBase(int i) : Val(12 / i) {} // both-note {{division by zero}}
  };

  struct AnotherDerived : AnotherBase {
    constexpr AnotherDerived(int i) : AnotherBase(i) {}
  };
  constexpr AnotherBase Derp(0); // both-error {{must be initialized by a constant expression}} \
                                 // both-note {{in call to 'AnotherBase(0)'}}

  struct YetAnotherBase {
    int Val;
    constexpr YetAnotherBase(int i) : Val(i) {}
  };

  struct YetAnotherDerived : YetAnotherBase {
    using YetAnotherBase::YetAnotherBase; // both-note {{declared here}}
    int OtherVal;

    constexpr bool doit() const { return Val == OtherVal; }
  };

  constexpr YetAnotherDerived Oops(0); // both-error {{must be initialized by a constant expression}} \
                                       // both-note {{constructor inherited from base class 'YetAnotherBase' cannot be used in a constant expression}}
};

namespace EmptyCtor {
  struct piecewise_construct_t { explicit piecewise_construct_t() = default; };
  constexpr piecewise_construct_t piecewise_construct =
    piecewise_construct_t();
};

namespace ConditionalInit {
  struct S { int a; };

  constexpr S getS(bool b) {
    return b ? S{12} : S{13};
  }

  static_assert(getS(true).a == 12, "");
  static_assert(getS(false).a == 13, "");
};
namespace DeclRefs {
  struct A{ int m; const int &f = m; };

  constexpr A a{10};
  static_assert(a.m == 10, "");
  static_assert(a.f == 10, "");

  class Foo {
  public:
    int z = 1337;
    constexpr int a() const {
      A b{this->z};

      return b.f;
    }
  };
  constexpr Foo f;
  static_assert(f.a() == 1337, "");


  struct B {
    A a = A{100};
  };
  constexpr B b;
  static_assert(b.a.m == 100, "");
  static_assert(b.a.f == 100, "");

  constexpr B b2{};
  static_assert(b2.a.m == 100, "");
  static_assert(b2.a.f == 100, "");
  static_assert(b2.a.f == 101, ""); // both-error {{failed}} \
                                    // both-note {{evaluates to '100 == 101'}}
}

namespace PointerArith {
  struct A {};
  struct B : A { int n; };

  B b = {};
  constexpr A *a1 = &b;
  constexpr B *b1 = &b + 1;
  constexpr B *b2 = &b + 0;

  constexpr A *a2 = &b + 1; // both-error {{must be initialized by a constant expression}} \
                            // both-note {{cannot access base class of pointer past the end of object}}
  constexpr const int *pn = &(&b + 1)->n; // both-error {{must be initialized by a constant expression}} \
                                          // both-note {{cannot access field of pointer past the end of object}}
}

#if __cplusplus >= 202002L
namespace VirtualCalls {
namespace Obvious {

  class A {
  public:
    constexpr A(){}
    constexpr virtual int foo() {
      return 3;
    }
  };
  class B : public A {
  public:
    constexpr int foo() override {
      return 6;
    }
  };

  constexpr int getFooB(bool b) {
    A *a;
    A myA;
    B myB;

    if (b)
      a = &myA;
    else
      a = &myB;

    return a->foo();
  }
  static_assert(getFooB(true) == 3, "");
  static_assert(getFooB(false) == 6, "");
}

namespace MultipleBases {
  class A {
  public:
    constexpr virtual int getInt() const { return 10; }
  };
  class B {
  public:
  };
  class C : public A, public B {
  public:
    constexpr int getInt() const override { return 20; }
  };

  constexpr int callGetInt(const A& a) { return a.getInt(); }
  static_assert(callGetInt(C()) == 20, "");
  static_assert(callGetInt(A()) == 10, "");
}

namespace Destructors {
  class Base {
  public:
    int i;
    constexpr Base(int &i) : i(i) {i++;}
    constexpr virtual ~Base() {i--;}
  };

  class Derived : public Base {
  public:
    constexpr Derived(int &i) : Base(i) {}
    constexpr virtual ~Derived() {i--;}
  };

  constexpr int test() {
    int i = 0;
    Derived d(i);
    return i;
  }
  static_assert(test() == 1);

  struct S {
    constexpr S() {}
    constexpr ~S() { // both-error {{never produces a constant expression}}
      int i = 1 / 0; // both-warning {{division by zero}} \
                     // both-note 2{{division by zero}}
    }
  };
  constexpr int testS() {
    S{}; // both-note {{in call to 'S{}.~S()'}}
    return 1;
  }
  static_assert(testS() == 1); // both-error {{not an integral constant expression}} \
                               // both-note {{in call to 'testS()'}}
}

namespace BaseToDerived {
namespace A {
  struct A {};
  struct B : A { int n; };
  struct C : B {};
  C c = {};
  constexpr C *pb = (C*)((A*)&c + 1); // both-error {{must be initialized by a constant expression}} \
                                      // both-note {{cannot access derived class of pointer past the end of object}}
}
namespace B {
  struct A {};
  struct Z {};
  struct B : Z, A {
    int n;
   constexpr B() : n(10) {}
  };
  struct C : B {
   constexpr C() : B() {}
  };

  constexpr C c = {};
  constexpr const A *pa = &c;
  constexpr const C *cp = (C*)pa;
  constexpr const B *cb = (B*)cp;

  static_assert(cb->n == 10);
  static_assert(cp->n == 10);
}

namespace C {
  struct Base { int *a; };
  struct Base2 : Base { int f[12]; };

  struct Middle1 { int b[3]; };
  struct Middle2 : Base2 { char c; };
  struct Middle3 : Middle2 { char g[3]; };
  struct Middle4 { int f[3]; };
  struct Middle5 : Middle4, Middle3 { char g2[3]; };

  struct NotQuiteDerived : Middle1, Middle5 { bool d; };
  struct Derived : NotQuiteDerived { int e; };

  constexpr NotQuiteDerived NQD1 = {};

  constexpr Middle5 *M4 = (Middle5*)((Base2*)&NQD1);
  static_assert(M4->a == nullptr);
  static_assert(M4->g2[0] == 0);
}
}


namespace VirtualDtors {
  class A {
  public:
    unsigned &v;
    constexpr A(unsigned &v) : v(v) {}
    constexpr virtual ~A() {
      v |= (1 << 0);
    }
  };
  class B : public A {
  public:
    constexpr B(unsigned &v) : A(v) {}
    constexpr virtual ~B() {
      v |= (1 << 1);
    }
  };
  class C : public B {
  public:
    constexpr C(unsigned &v) : B(v) {}
    constexpr virtual ~C() {
      v |= (1 << 2);
    }
  };

  constexpr bool foo() {
    unsigned a = 0;
    {
      C c(a);
    }
    return ((a & (1 << 0)) && (a & (1 << 1)) && (a & (1 << 2)));
  }

  static_assert(foo());
};

namespace QualifiedCalls {
  class A {
      public:
      constexpr virtual int foo() const {
          return 5;
      }
  };
  class B : public A {};
  class C : public B {
      public:
      constexpr int foo() const override {
          return B::foo(); // B doesn't have a foo(), so this should call A::foo().
      }
      constexpr int foo2() const {
        return this->A::foo();
      }
  };
  constexpr C c;
  static_assert(c.foo() == 5);
  static_assert(c.foo2() == 5);


  struct S {
    int _c = 0;
    virtual constexpr int foo() const { return 1; }
  };

  struct SS : S {
    int a;
    constexpr SS() {
      a = S::foo();
    }
    constexpr int foo() const override {
      return S::foo();
    }
  };

  constexpr SS ss;
  static_assert(ss.a == 1);
}

namespace CtorDtor {
  struct Base {
    int i = 0;
    int j = 0;

    constexpr Base() : i(func()) {
      j = func();
    }
    constexpr Base(int i) : i(i), j(i) {}

    constexpr virtual int func() const { return 1; }
  };

  struct Derived : Base {
    constexpr Derived() {}
    constexpr Derived(int i) : Base(i) {}
    constexpr int func() const override { return 2; }
  };

  struct Derived2 : Derived {
    constexpr Derived2() : Derived(func()) {} // ref-note {{subexpression not valid in a constant expression}}
    constexpr int func() const override { return 3; }
  };

  constexpr Base B;
  static_assert(B.i == 1 && B.j == 1, "");

  constexpr Derived D;
  static_assert(D.i == 1, ""); // expected-error {{static assertion failed}} \
                               // expected-note {{2 == 1}}
  static_assert(D.j == 1, ""); // expected-error {{static assertion failed}} \
                               // expected-note {{2 == 1}}

  constexpr Derived2 D2; // ref-error {{must be initialized by a constant expression}} \
                         // ref-note {{in call to 'Derived2()'}} \
                         // ref-note 2{{declared here}}
  static_assert(D2.i == 3, ""); // ref-error {{not an integral constant expression}} \
                                // ref-note {{initializer of 'D2' is not a constant expression}}
  static_assert(D2.j == 3, ""); // ref-error {{not an integral constant expression}} \
                                // ref-note {{initializer of 'D2' is not a constant expression}}

}

namespace VirtualFunctionPointers {
  struct S {
    virtual constexpr int func() const { return 1; }
  };

  struct Middle : S {
    constexpr Middle(int i) : i(i) {}
    int i;
  };

  struct Other {
    constexpr Other(int k) : k(k) {}
    int k;
  };

  struct S2 : Middle, Other {
    int j;
    constexpr S2(int i, int j, int k) : Middle(i), Other(k), j(j) {}
    virtual constexpr int func() const { return i + j + k  + S::func(); }
  };

  constexpr S s;
  constexpr decltype(&S::func) foo = &S::func;
  constexpr int value = (s.*foo)();
  static_assert(value == 1);


  constexpr S2 s2(1, 2, 3);
  static_assert(s2.i == 1);
  static_assert(s2.j == 2);
  static_assert(s2.k == 3);

  constexpr int value2 = s2.func();
  constexpr int value3 = (s2.*foo)();
  static_assert(value3 == 7);

  constexpr int dynamicDispatch(const S &s) {
    constexpr decltype(&S::func) SFunc = &S::func;

    return (s.*SFunc)();
  }

  static_assert(dynamicDispatch(s) == 1);
  static_assert(dynamicDispatch(s2) == 7);
};

};
#endif

#if __cplusplus < 202002L
namespace VirtualFromBase {
  struct S1 {
    virtual int f() const;
  };
  struct S2 {
    virtual int f();
  };
  template <typename T> struct X : T {
    constexpr X() {}
    double d = 0.0;
    constexpr int f() { return sizeof(T); }
  };

  // Non-virtual f(), OK.
  constexpr X<X<S1>> xxs1;
  constexpr X<S1> *p = const_cast<X<X<S1>>*>(&xxs1);
  static_assert(p->f() == sizeof(S1), "");

  // Virtual f(), not OK.
  constexpr X<X<S2>> xxs2;
  constexpr X<S2> *q = const_cast<X<X<S2>>*>(&xxs2);
  static_assert(q->f() == sizeof(X<S2>), ""); // both-error {{not an integral constant expression}} \
                                              // both-note {{cannot evaluate call to virtual function}}
}
#endif

namespace CompositeDefaultArgs {
  struct Foo {
    int a;
    int b;
    constexpr Foo() : a(12), b(13) {}
  };

  class Bar {
  public:
    bool B = false;

    constexpr int someFunc(Foo F = Foo()) {
      this->B = true;
      return 5;
    }
  };

  constexpr bool testMe() {
    Bar B;
    B.someFunc();
    return B.B;
  }
  static_assert(testMe(), "");
}

constexpr bool BPand(BoolPair bp) {
  return bp.first && bp.second;
}
static_assert(BPand(BoolPair{true, false}) == false, "");

namespace TemporaryObjectExpr {
  struct F {
    int a;
    constexpr F() : a(12) {}
  };
  constexpr int foo(F f) {
    return 0;
  }
  static_assert(foo(F()) == 0, "");
}

  namespace ZeroInit {
  struct F {
    int a;
  };

  namespace Simple {
    struct A {
      char a;
      bool b;
      int c[4];
      float d;
    };
    constexpr int foo(A x) {
      return x.a + static_cast<int>(x.b) + x.c[0] + x.c[3] + static_cast<int>(x.d);
    }
    static_assert(foo(A()) == 0, "");
  }

  namespace Inheritance {
    struct F2 : F {
      float f;
    };

    constexpr int foo(F2 f) {
      return (int)f.f + f.a;
    }
    static_assert(foo(F2()) == 0, "");
  }

  namespace BitFields {
    struct F {
      unsigned a : 6;
    };
    constexpr int foo(F f) {
      return f.a;
    }
    static_assert(foo(F()) == 0, "");
  }

  namespace Nested {
    struct F2 {
      float f;
      char c;
    };

    struct F {
      F2 f2;
      int i;
    };

    constexpr int foo(F f) {
      return f.i + f.f2.f + f.f2.c;
    }
    static_assert(foo(F()) == 0, "");
  }

  namespace CompositeArrays {
    struct F2 {
      float f;
      char c;
    };

    struct F {
      F2 f2[2];
      int i;
    };

    constexpr int foo(F f) {
      return f.i + f.f2[0].f + f.f2[0].c + f.f2[1].f + f.f2[1].c;
    }
    static_assert(foo(F()) == 0, "");
  }

#if __cplusplus > 201402L
  namespace Unions {
    struct F {
      union {
        int a;
        char c[4];
        float f;
      } U;
      int i;
    };

    constexpr int foo(F f) {
      return f.i + f.U.f; // both-note {{read of member 'f' of union with active member 'a'}}
    }
    static_assert(foo(F()) == 0, ""); // both-error {{not an integral constant expression}} \
                                      // both-note {{in call to}}
  }
#endif

#if __cplusplus >= 202002L
  namespace Failure {
    struct S {
      int a;
      F f{12};
    };
    constexpr int foo(S x) {
      return x.a;
    }
    static_assert(foo(S()) == 0, "");
  };
#endif
}

#if __cplusplus >= 202002L
namespace ParenInit {
  struct A {
    int a;
  };

  struct B : A {
    int b;
  };

  constexpr B b(A(1),2);


  struct O {
    int &&j;
  };

  /// Not constexpr!
  O o1(0); // both-warning {{temporary whose address is used as value of}}
  // FIXME: the secondary warning message is bogus, would be nice to suppress it.
  constinit O o2(0); // both-error {{variable does not have a constant initializer}} \
                     // both-note {{required by 'constinit' specifier}} \
                     // both-note {{reference to temporary is not a constant expression}} \
                     // both-note {{temporary created here}} \
                     // both-warning {{temporary whose address is used as value}}


  /// Initializing an array.
  constexpr void bar(int i, int j) {
    int arr[4](i, j);
  }
}
#endif

namespace DelegatingConstructors {
  struct S {
    int a;
    constexpr S() : S(10) {}
    constexpr S(int a) : a(a) {}
  };
  constexpr S s = {};
  static_assert(s.a == 10, "");

  struct B {
    int a;
    int b;

    constexpr B(int a) : a(a), b(a + 2) {}
  };
  struct A : B {
    constexpr A() : B(10) {};
  };
  constexpr A d4 = {};
  static_assert(d4.a == 10, "");
  static_assert(d4.b == 12, "");
}

namespace AccessOnNullptr {
  struct F {
    int a;
  };

  constexpr int a() { // both-error {{never produces a constant expression}}
    F *f = nullptr;

    f->a = 0; // both-note 2{{cannot access field of null pointer}}
    return f->a;
  }
  static_assert(a() == 0, ""); // both-error {{not an integral constant expression}} \
                               // both-note {{in call to 'a()'}}

  constexpr int a2() { // both-error {{never produces a constant expression}}
    F *f = nullptr;


    const int *a = &(f->a); // both-note 2{{cannot access field of null pointer}}
    return f->a;
  }
  static_assert(a2() == 0, ""); // both-error {{not an integral constant expression}} \
                                // both-note {{in call to 'a2()'}}
}

namespace IndirectFieldInit {
#if __cplusplus >= 202002L
  /// Primitive.
  struct Nested1 {
    struct {
      int first;
    };
    int x;
    constexpr Nested1(int x) : first(12), x() { x = 4; }
    constexpr Nested1() : Nested1(42) {}
  };
  constexpr Nested1 N1{};
  static_assert(N1.first == 12, "");

  /// Composite.
  struct Nested2 {
    struct First { int x = 42; };
    struct {
      First first;
    };
    int x;
    constexpr Nested2(int x) : first(12), x() { x = 4; }
    constexpr Nested2() : Nested2(42) {}
  };
  constexpr Nested2 N2{};
  static_assert(N2.first.x == 12, "");

  /// Bitfield.
  struct Nested3 {
    struct {
      unsigned first : 2;
    };
    int x;
    constexpr Nested3(int x) : first(3), x() { x = 4; }
    constexpr Nested3() : Nested3(42) {}
  };

  constexpr Nested3 N3{};
  static_assert(N3.first == 3, "");

  /// Test that we get the offset right if the
  /// record has a base.
  struct Nested4Base {
    int a;
    int b;
    char c;
  };
  struct Nested4 : Nested4Base{
    struct {
      int first;
    };
    int x;
    constexpr Nested4(int x) : first(123), x() { a = 1; b = 2; c = 3; x = 4; }
    constexpr Nested4() : Nested4(42) {}
  };
  constexpr Nested4 N4{};
  static_assert(N4.first == 123, "");

  struct S {
    struct {
      int x, y;
    };

    constexpr S(int x_, int y_) : x(x_), y(y_) {}
  };

  constexpr S s(1, 2);
  static_assert(s.x == 1 && s.y == 2);

  struct S2 {
    int a;
    struct {
      int b;
      struct {
        int x, y;
      };
    };

    constexpr S2(int x_, int y_) : a(3), b(4), x(x_), y(y_) {}
  };

  constexpr S2 s2(1, 2);
  static_assert(s2.x == 1 && s2.y == 2 && s2.a == 3 && s2.b == 4);

#endif
}

namespace InheritedConstructor {
  namespace PR47555 {
    struct A {
      int c;
      int d;
      constexpr A(int c, int d) : c(c), d(d){}
    };
    struct B : A { using A::A; };

    constexpr B b = {13, 1};
    static_assert(b.c == 13, "");
    static_assert(b.d == 1, "");
  }

  namespace PR47555_2 {
    struct A {
      int c;
      int d;
      double e;
      constexpr A(int c, int &d, double e) : c(c), d(++d), e(e){}
    };
    struct B : A { using A::A; };

    constexpr int f() {
      int a = 10;
      B b = {10, a, 40.0};
      return a;
    }
    static_assert(f() == 11, "");
  }

  namespace AaronsTest {
    struct T {
      constexpr T(float) {}
    };

    struct Base {
      constexpr Base(T t = 1.0f) {}
      constexpr Base(float) {}
    };

    struct FirstMiddle : Base {
      using Base::Base;
      constexpr FirstMiddle() : Base(2.0f) {}
    };

    struct SecondMiddle : Base {
      constexpr SecondMiddle() : Base(3.0f) {}
      constexpr SecondMiddle(T t) : Base(t) {}
    };

    struct S : FirstMiddle, SecondMiddle {
      using FirstMiddle::FirstMiddle;
      constexpr S(int i) : S(4.0f) {}
    };

    constexpr S s(1);
  }
}

namespace InvalidCtorInitializer {
  struct X {
    int Y;
    constexpr X()
        : Y(fo_o_()) {} // both-error {{use of undeclared identifier 'fo_o_'}}
  };
  // no crash on evaluating the constexpr ctor.
  constexpr int Z = X().Y; // both-error {{constexpr variable 'Z' must be initialized by a constant expression}}
}

extern int f(); // both-note {{here}}
struct HasNonConstExprMemInit {
  int x = f(); // both-note {{non-constexpr function}}
  constexpr HasNonConstExprMemInit() {} // both-error {{never produces a constant expression}}
};

namespace {
  template <class Tp, Tp v>
  struct integral_constant {
    static const Tp value = v;
  };

  template <class Tp, Tp v>
  const Tp integral_constant<Tp, v>::value;

  typedef integral_constant<bool, true> true_type;
  typedef integral_constant<bool, false> false_type;

  /// This might look innocent, but we get an evaluateAsInitializer call for the
  /// static bool member before evaluating the first static_assert, but we do NOT
  /// get such a call for the second one. So the second one needs to lazily visit
  /// the data member itself.
  static_assert(true_type::value, "");
  static_assert(true_type::value, "");
}

#if __cplusplus >= 202002L
namespace {
  /// Used to crash because the CXXDefaultInitExpr is of compound type.
  struct A {
    int &x;
    constexpr ~A() { --x; }
  };
  struct B {
    int &x;
    const A &a = A{x};
  };
  constexpr int a() {
    int x = 1;
    int f = B{x}.x;
    B{x}; // both-warning {{expression result unused}}

    return 1;
  }
}
#endif

namespace pr18633 {
  struct A1 {
    static const int sz;
    static const int sz2;
  };
  const int A1::sz2 = 11;
  template<typename T>
  void func () {
    int arr[A1::sz];
    // both-warning@-1 {{variable length arrays in C++ are a Clang extension}}
    // both-note@-2 {{initializer of 'sz' is unknown}}
    // both-note@-9 {{declared here}}
  }
  template<typename T>
  void func2 () {
    int arr[A1::sz2];
  }
  const int A1::sz = 12;
  void func2() {
    func<int>();
    func2<int>();
  }
}

namespace {
  struct F {
    static constexpr int Z = 12;
  };
  F f;
  static_assert(f.Z == 12, "");
}

namespace UnnamedBitFields {
  struct A {
    int : 1;
    double f;
    int : 1;
    char c;
  };

  constexpr A a = (A){1.0, 'a'};
  static_assert(a.f == 1.0, "");
  static_assert(a.c == 'a', "");
}

namespace VirtualBases {
  /// This used to crash.
  namespace One {
    class A {
    protected:
      int x;
    };
    class B : public virtual A {
    public:
      int getX() { return x; } // both-note {{declared here}}
    };

    class DV : virtual public B{};

    void foo() {
      DV b;
      int a[b.getX()]; // both-warning {{variable length arrays}} \
                       // both-note {{non-constexpr function 'getX' cannot be used}}
    }
  }

  namespace Two {
    struct U { int n; };
    struct A : virtual U { int n; };
    struct B : A {};
    B a;
    static_assert((U*)(A*)(&a) == (U*)(&a), "");

    struct C : virtual A {};
    struct D : B, C {};
    D d;
    constexpr B *p = &d;
    constexpr C *q = &d;
    static_assert((A*)p == (A*)q, ""); // both-error {{failed}}
  }

  namespace Three {
    struct U { int n; };
    struct V : U { int n; };
    struct A : virtual V { int n; };
    struct Aa { int n; };
    struct B : virtual A, Aa {};

    struct C : virtual A, Aa {};

    struct D : B, C {};

    D d;

    constexpr B *p = &d;
    constexpr C *q = &d;

    static_assert((void*)p != (void*)q, "");
    static_assert((A*)p == (A*)q, "");
    static_assert((Aa*)p != (Aa*)q, "");

    constexpr V *v = p;
    constexpr V *w = q;
    constexpr V *x = (A*)p;
    static_assert(v == w, "");
    static_assert(v == x, "");

    static_assert((U*)&d == p, "");
    static_assert((U*)&d == q, "");
    static_assert((U*)&d == v, "");
    static_assert((U*)&d == w, "");
    static_assert((U*)&d == x, "");

    struct X {};
    struct Y1 : virtual X {};
    struct Y2 : X {};
    struct Z : Y1, Y2 {};
    Z z;
    static_assert((X*)(Y1*)&z != (X*)(Y2*)&z, "");
  }
}

namespace ZeroInit {
  struct S3 {
    S3() = default;
    S3(const S3&) = default;
    S3(S3&&) = default;
    constexpr S3(int n) : n(n) {}
    int n;
  };
  constexpr S3 s3d; // both-error {{default initialization of an object of const type 'const S3' without a user-provided default constructor}}
  static_assert(s3d.n == 0, "");

  struct P {
    int a = 10;
  };
  static_assert(P().a == 10, "");
}

namespace {
#if __cplusplus >= 202002L
  struct C {
    template <unsigned N> constexpr C(const char (&)[N]) : n(N) {}
    unsigned n;
  };
  template <C c>
  constexpr auto operator""_c() { return c.n; }

  constexpr auto waldo = "abc"_c;
  static_assert(waldo == 4, "");
#endif
}


namespace TemporaryWithInvalidDestructor {
#if __cplusplus >= 202002L
  struct A {
    bool a = true;
    constexpr ~A() noexcept(false) { // both-error {{never produces a constant expression}}
      throw; // both-note 2{{not valid in a constant expression}} \
             // both-error {{cannot use 'throw' with exceptions disabled}}
    }
  };
  static_assert(A().a, ""); // both-error {{not an integral constant expression}} \
                        // both-note {{in call to}}
#endif
}

namespace IgnoredCtorWithZeroInit {
  struct S {
    int a;
  };

  bool get_status() {
    return (S(), true);
  }
}

#if __cplusplus >= 202002L
namespace VirtOperator {
  /// This used to crash because it's a virtual CXXOperatorCallExpr.
  struct B {
    virtual constexpr bool operator==(const B&) const { return true; }
  };
  struct D : B {
    constexpr bool operator==(const B&) const override{ return false; } // both-note {{operator}}
  };
  constexpr bool cmp_base_derived = D() == D(); // both-warning {{ambiguous}}
}

namespace FloatAPValue {
  struct ClassTemplateArg {
    int a;
    float f;
  };
  template<ClassTemplateArg A> struct ClassTemplateArgTemplate {
    static constexpr const ClassTemplateArg &Arg = A;
  };
  ClassTemplateArgTemplate<ClassTemplateArg{1, 2.0f}> ClassTemplateArgObj;
  template<const ClassTemplateArg&> struct ClassTemplateArgRefTemplate {};
  ClassTemplateArgRefTemplate<ClassTemplateArgObj.Arg> ClassTemplateArgRefObj;
}
#endif

namespace LocalWithThisPtrInit {
  struct S {
    int i;
    int *p = &i;
  };
  constexpr int foo() {
    S s{2};
    return *s.p;
  }
  static_assert(foo() == 2, "");
}

namespace OnePastEndAndBack {
  struct Base {
    constexpr Base() {}
    int n = 0;
  };

  constexpr Base a;
  constexpr const Base *c = &a + 1;
  constexpr const Base *d = c - 1;
  static_assert(d == &a, "");
}

namespace BitSet {
  class Bitset {
    unsigned Bit = 0;

  public:
    constexpr Bitset() {
      int Init[2] = {1,2};
      for (auto I : Init)
        set(I);
    }
    constexpr void set(unsigned I) {
      this->Bit++;
      this->Bit = 1u << 1;
    }
  };

  struct ArchInfo {
    Bitset DefaultExts;
  };

  constexpr ArchInfo ARMV8A = {
    Bitset()
  };
}

namespace ArrayInitChain {
  struct StringLiteral {
    const char *S;
  };

  struct CustomOperandVal {
    StringLiteral Str;
    unsigned Width;
    unsigned Mask = Width + 1;
  };

  constexpr CustomOperandVal A[] = {
    {},
    {{"depctr_hold_cnt"},  12,   13},
  };
  static_assert(A[0].Str.S == nullptr, "");
  static_assert(A[0].Width == 0, "");
  static_assert(A[0].Mask == 1, "");

  static_assert(A[1].Width == 12, "");
  static_assert(A[1].Mask == 13, "");
}

#if __cplusplus >= 202002L
namespace ctorOverrider {
  // Ensure that we pick the right final overrider during construction.
  struct A {
    virtual constexpr char f() const { return 'A'; }
    char a = f();
  };

  struct Covariant1 {
    A d;
  };

  constexpr Covariant1 cb;
}
#endif

#if __cplusplus >= 202002L
namespace VirtDtor {
  struct X { char *p; constexpr ~X() { *p++ = 'X'; } };
  struct Y : X { int y; virtual constexpr ~Y() { *p++ = 'Y'; } };
  struct Z : Y { int z; constexpr ~Z() override { *p++ = 'Z'; } };

  union VU {
    constexpr VU() : z() {}
    constexpr ~VU() {}
    Z z;
  };

  constexpr char virt_dtor(int mode, const char *expected) {
    char buff[4] = {};
    VU vu;
    vu.z.p = buff;

    ((Y&)vu.z).~Y();
    return true;
  }
  static_assert(virt_dtor(0, "ZYX"));
}

namespace DtorDestroysFieldsAfterSelf {
    struct  S {
      int a = 10;
      constexpr ~S() {
        a = 0;
      }

    };
    struct F {
      S s;
      int a;
      int &b;
      constexpr F(int a, int &b) : a(a), b(b) {}
      constexpr ~F() {
        b += s.a;
      }
    };

  constexpr int foo() {
    int a = 10;
    int b = 5;
    {
      F f(a, b);
    }

    return b;
  }

  static_assert(foo() == 15);
}
#endif

namespace ExprWithCleanups {
  struct A { A(); ~A(); int get(); };
  constexpr int get() {return false ? A().get() : 1;}
  static_assert(get() == 1, "");


  struct S {
    int V;
    constexpr S(int V) : V(V) {}
    constexpr int get() {
      return V;
    }
  };
  constexpr int get(bool b) {
    S a = b ? S(1) : S(2);

    return a.get();
  }
  static_assert(get(true) == 1, "");
  static_assert(get(false) == 2, "");


  constexpr auto F = true ? 1i : 2i;
  static_assert(F == 1i, "");
}

namespace NullptrCast {
  struct A {};
  struct B : A { int n; };
  constexpr A *na = nullptr;
  constexpr B *nb = nullptr;
  constexpr A &ra = *nb; // both-error {{constant expression}} \
                         // both-note {{cannot access base class of null pointer}}
  constexpr B &rb = (B&)*na; // both-error {{constant expression}} \
                             // both-note {{cannot access derived class of null pointer}}
  constexpr bool test() {
    auto a = (A*)(B*)nullptr;

    return a == nullptr;
  }
  static_assert(test(), "");

  constexpr bool test2() {
    auto a = (B*)(A*)nullptr;

    return a == nullptr;
  }
  static_assert(test2(), "");
}

namespace NonConst {
  template <int I>
  struct S {
    static constexpr int Size = I;
    constexpr int getSize() const { return I; }
    explicit S(int a) {}
  };

  void func() {
    int a,b ;
    const S<10> s{a};
    static_assert(s.getSize() == 10, "");
  }
}

namespace ExplicitThisInTemporary {
  struct B { B *p = this; };
  constexpr bool g(B b) { return &b == b.p; }
  static_assert(g({}), "");
}

namespace IgnoredMemberExpr {
  class A {
  public:
    int a;
  };
  class B : public A {
  public:
    constexpr int foo() {
      a; // both-warning {{expression result unused}}
      return 0;
    }
  };
  static_assert(B{}.foo() == 0, "");
}

#if __cplusplus >= 202002L
namespace DeadUpcast {
  struct A {};
  struct B : A{};
  constexpr bool foo() {

    B *pb;
    {
      B b;
      pb = &b;
    }
    A *pa = pb;

    return true;
  }
  static_assert(foo(), "");
}
#endif

namespace CtorOfInvalidClass {
  constexpr struct { Unknown U; } InvalidCtor; // both-error {{unknown type name 'Unknown'}} \
                                               // both-error {{must be initialized by a constant expression}}

#if __cplusplus >= 202002L
  template <typename T, auto Q>
  concept ReferenceOf = Q;
  /// This calls a valid and constexpr copy constructor of InvalidCtor, 
  /// but should still be rejected.
  template<ReferenceOf<InvalidCtor> auto R, typename Rep> int F; // both-error {{non-type template argument is not a constant expression}}
#endif
}

namespace IncompleteTypes {
  struct Incomplete;

  constexpr bool foo() {
    extern Incomplete bounded[10];
    extern Incomplete unbounded[];
    extern Incomplete IT;
    return true;
  }
  static_assert(foo(), "");
}

namespace RedeclaredCtor {

  struct __sp_mut {
    void *__lx_;
    constexpr __sp_mut(void *) noexcept;
  };
  int mut_back[1];

  constexpr __sp_mut::__sp_mut(void *p) noexcept : __lx_(p) {}
  constexpr __sp_mut muts = &mut_back[0];
<<<<<<< HEAD
=======
}

namespace IntegralBaseCast {
  class A {};
  class B : public A {};
  struct S {
    B *a;
  };

  constexpr int f() {
    S s{};
    A *a = s.a;
    return 0;
  }

  static_assert(f() == 0, "");
>>>>>>> d465594a
}<|MERGE_RESOLUTION|>--- conflicted
+++ resolved
@@ -1770,8 +1770,6 @@
 
   constexpr __sp_mut::__sp_mut(void *p) noexcept : __lx_(p) {}
   constexpr __sp_mut muts = &mut_back[0];
-<<<<<<< HEAD
-=======
 }
 
 namespace IntegralBaseCast {
@@ -1788,5 +1786,4 @@
   }
 
   static_assert(f() == 0, "");
->>>>>>> d465594a
 }