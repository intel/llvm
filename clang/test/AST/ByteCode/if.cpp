--- conflicted
+++ resolved
@@ -54,11 +54,7 @@
 constexpr char g(char const (&x)[2]) {
     return 'x';
   if (auto [a, b] = x) // both-error {{an array type is not allowed here}} \
-<<<<<<< HEAD
-                       // both-warning {{structured binding declaration in a condition is a C++2c extenstion}}
-=======
                        // both-warning {{structured binding declaration in a condition is a C++2c extension}}
->>>>>>> 5eee2751
     ;
 }
 static_assert(g("x") == 'x');
