--- conflicted
+++ resolved
@@ -795,8 +795,6 @@
   constexpr const char *p1 = &str[0];
   constexpr const char *p2 = &str[1]; // both-error {{must be initialized by a constant expression}} \
                                       // both-note {{cannot refer to element 1 of array of 0 elements in a constant expression}}
-<<<<<<< HEAD
-=======
 
   constexpr char s[] = {};
   static_assert(s[0] == '0', ""); // both-error {{not an integral constant expression}} \
@@ -821,5 +819,4 @@
     struct B b = {0, {{1, {2, 3}}, {4, {5, 6}}}}; // both-error {{initialization of flexible array member is not allowed}}
     return 1;
   }
->>>>>>> 35227056
 }