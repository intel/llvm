// RUN: %clang_cc1            -verify=expected,both %s -fexperimental-new-constant-interpreter
// RUN: %clang_cc1 -std=c++20 -verify=expected,both %s -fexperimental-new-constant-interpreter
// RUN: %clang_cc1            -verify=ref,both      %s
// RUN: %clang_cc1 -std=c++20 -verify=ref,both      %s

union U {
  int a;
  int b;
};

constexpr U a = {12};
static_assert(a.a == 12, "");
static_assert(a.b == 0, ""); // both-error {{not an integral constant expression}} \
                             // both-note {{read of member 'b' of union with active member 'a'}}
union U1 {
  int i;
  float f = 3.0f;
};
constexpr U1 u1{};
static_assert(u1.f == 3.0, "");
static_assert(u1.i == 1, ""); // both-error {{not an integral constant expression}} \
                              // both-note {{read of member 'i' of union with active member 'f'}}



union A {
  int a;
  double d;
};
constexpr A aa = {1, 2.0}; // both-error {{excess elements in union initializer}}
constexpr A ab = {.d = 1.0};
static_assert(ab.d == 1.0, "");
static_assert(ab.a == 1, ""); // both-error {{not an integral constant expression}} \
                              // both-note {{read of member 'a' of union with active member 'd'}}


namespace Empty {
  union E {};
  constexpr E e{};
}

namespace SimpleStore {
  union A {
    int a;
    int b;
  };
  constexpr int foo() {
    A a{.b = 4};
    a.b = 10;
    return a.b;
  }
  static_assert(foo() == 10, "");

  constexpr int empty() {
    A a{}; /// Just test that this works.
    return 10;
  }
  static_assert(empty() == 10, "");
}

namespace ZeroInit {
  struct S { int m; };
  union Z {
    float f;
  };

  constexpr Z z{};
  static_assert(z.f == 0.0, "");
}

namespace DefaultInit {
  union U1 {
    constexpr U1() {}
    int a, b = 42;
  };

  constexpr U1 u1; /// OK.

  constexpr int foo() { // expected-error {{never produces a constant expression}}
    U1 u;
    return u.a; // both-note {{read of member 'a' of union with active member 'b'}} \
                // expected-note {{read of member 'a' of union with active member 'b'}}
  }
  static_assert(foo() == 42); // both-error {{not an integral constant expression}} \
                              // both-note {{in call to}}
}

#if __cplusplus >= 202002L
namespace SimpleActivate {
  constexpr int foo() { // both-error {{never produces a constant expression}}
    union {
      int a;
      int b;
    } Z;

    Z.a = 10;
    Z.b = 20;
    return Z.a; // both-note 2{{read of member 'a' of union with active member 'b'}}
  }
  static_assert(foo() == 20); // both-error {{not an integral constant expression}} \
                              // both-note {{in call to}}

  constexpr int foo2() {
    union {
      int a;
      int b;
    } Z;

    Z.a = 10;
    Z.b = 20;
    return Z.b;
  }
  static_assert(foo2() == 20);


  constexpr int foo3() {
    union {
      struct {
        float x,y;
      } a;
      int b;
    } Z;

    Z.a.y = 10;

    return Z.a.x; // both-note {{read of uninitialized object}}
  }
  static_assert(foo3() == 10); // both-error {{not an integral constant expression}} \
                               // both-note {{in call to}}

  constexpr int foo4() {
    union {
      struct {
        float x,y;
      } a;
      int b;
    } Z;

    Z.a.x = 100;
    Z.a.y = 10;

    return Z.a.x;
  }
  static_assert(foo4() == 100);
}

namespace IndirectFieldDecl {
  struct C {
    union { int a, b = 2, c; };
    union { int d, e = 5, f; };
    constexpr C() : a(1) {}
  };
  static_assert(C().a == 1, "");
}

namespace UnionDtor {

  union U {
    int *I;
    constexpr U(int *I) : I(I) {}
    constexpr ~U() {
      *I = 10;
    }
  };

  constexpr int foo() {
    int a = 100;
    {
      U u(&a);
    }
    return a;
  }
  static_assert(foo() == 10);
}

namespace UnionMemberDtor {
  class UM {
  public:
    int &I;
    constexpr UM(int &I) : I(I) {}
    constexpr ~UM() { I = 200; }
  };

  union U {
    UM um;
    constexpr U(int &I) : um(I) {}
    constexpr ~U() {
    }
  };

  constexpr int foo() {
    int a = 100;
    {
      U u(a);
    }

    return a;
  }
  static_assert(foo() == 100);
}

namespace Nested {
  union U {
    int a;
    int b;
  };

  union U2 {
    U u;
    U u2;
    int x;
    int y;
  };

 constexpr int foo() { // both-error {{constexpr function never produces a constant expression}}
    U2 u;
    u.u.a = 10;
    int a = u.y; // both-note 2{{read of member 'y' of union with active member 'u' is not allowed in a constant expression}}

    return 1;
  }
  static_assert(foo() == 1); // both-error {{not an integral constant expression}} \
                             // both-note {{in call to}}

 constexpr int foo2() {
    U2 u;
    u.u.a = 10;
    return u.u.a;
  }
  static_assert(foo2() == 10);

 constexpr int foo3() { // both-error {{constexpr function never produces a constant expression}}
    U2 u;
    u.u.a = 10;
    int a = u.u.b; // both-note 2{{read of member 'b' of union with active member 'a' is not allowed in a constant expression}}

    return 1;
  }
  static_assert(foo3() == 1); // both-error {{not an integral constant expression}} \
                              // both-note {{in call to}}

  constexpr int foo4() { // both-error {{constexpr function never produces a constant expression}}
    U2 u;

    u.x = 10;

    return u.u.a; // both-note 2{{read of member 'u' of union with active member 'x' is not allowed in a constant expression}}
  }
  static_assert(foo4() == 1); // both-error {{not an integral constant expression}} \
                              // both-note {{in call to}}

}


namespace Zeroing {
  struct non_trivial_constructor {
      constexpr non_trivial_constructor() : x(100) {}
      int x;
  };
  union U2 {
      int a{1000};
      non_trivial_constructor b;
  };

  static_assert(U2().b.x == 100, ""); // both-error {{not an integral constant expression}} \
                                      // both-note {{read of member 'b' of union with active member 'a'}}

  union { int a; int b; } constexpr u1{};
  static_assert(u1.a == 0, "");
  static_assert(u1.b == 0, ""); // both-error {{not an integral constant expression}} \
                                // both-note {{read of member 'b' of union with active member 'a'}}

  union U { int a; int b; } constexpr u2 = U();
  static_assert(u2.a == 0, "");
  static_assert(u2.b == 0, ""); // both-error {{not an integral constant expression}} \
                                // both-note {{read of member 'b' of union with active member 'a'}}


  struct F {int x; int y; };
  union { F a; int b; } constexpr u3{};
  static_assert(u3.a.x == 0, "");

  union U4 { F a; int b; } constexpr u4 = U4();
  static_assert(u4.a.x == 0, "");

  union { int a[5]; int b; } constexpr u5{};
  static_assert(u5.a[0] == 0, "");
  static_assert(u5.a[4] == 0, "");
  static_assert(u5.b == 0, ""); // both-error {{not an integral constant expression}} \
                                // both-note {{read of member 'b' of union with active member 'a'}}

  union U6 { int a[5]; int b; } constexpr u6 = U6();
  static_assert(u6.a[0] == 0, "");
  static_assert(u6.a[4] == 0, "");
  static_assert(u6.b == 0, ""); // both-error {{not an integral constant expression}} \
                                // both-note {{read of member 'b' of union with active member 'a'}}

  union UnionWithUnnamedBitfield {
    int : 3;
    int n;
  };
  static_assert(UnionWithUnnamedBitfield().n == 0, "");
  static_assert(UnionWithUnnamedBitfield{}.n == 0, "");
  static_assert(UnionWithUnnamedBitfield{1}.n == 1, "");
}

namespace IndirectField {
  struct S {
    struct {
      union {
        struct {
          int a;
          int b;
        };
        int c;
      };
      int d;
    };
    union {
      int e;
      int f;
    };
    constexpr S(int a, int b, int d, int e) : a(a), b(b), d(d), e(e) {}
    constexpr S(int c, int d, int f) : c(c), d(d), f(f) {}
  };

  constexpr S s1(1,2,3,4);
  constexpr S s2(5, 6, 7);

  static_assert(s1.a == 1, "");
  static_assert(s1.b == 2, "");

  static_assert(s1.c == 0, ""); // both-error {{constant expression}} both-note {{union with active member}}
  static_assert(s1.d == 3, "");
  static_assert(s1.e == 4, "");
  static_assert(s1.f == 0, ""); // both-error {{constant expression}} both-note {{union with active member}}

  static_assert(s2.a == 0, ""); // both-error {{constant expression}} both-note {{union with active member}}
  static_assert(s2.b == 0, ""); // both-error {{constant expression}} both-note {{union with active member}}
  static_assert(s2.c == 5, "");
  static_assert(s2.d == 6, "");
  static_assert(s2.e == 0, ""); // both-error {{constant expression}} both-note {{union with active member}}
  static_assert(s2.f == 7, "");
}

namespace CopyCtor {
  union U {
    int a;
    int b;
  };

  constexpr U x = {42};
  constexpr U y = x;
  static_assert(y.a == 42, "");
  static_assert(y.b == 42, ""); // both-error {{constant expression}} \
                                // both-note {{'b' of union with active member 'a'}}
}

namespace UnionInBase {
  struct Base {
    int y; // both-note {{subobject declared here}}
  };
  struct A : Base {
    int x;
    int arr[3];
    union { int p, q; };
  };
  union B {
    A a;
    int b;
  };
  constexpr int read_wrong_member_indirect() { // both-error {{never produces a constant}}
    B b = {.b = 1};
    int *p = &b.a.y;
    return *p; // both-note 2{{read of member 'a' of union with active member 'b'}}

  }
  static_assert(read_wrong_member_indirect() == 1); // both-error {{not an integral constant expression}} \
                                                    // both-note {{in call to}}
  constexpr int read_uninitialized() {
    B b = {.b = 1};
    int *p = &b.a.y;
    b.a.x = 1;
    return *p; // both-note {{read of uninitialized object}}
  }
  static_assert(read_uninitialized() == 0); // both-error {{constant}} \
                                            // both-note {{in call}}
  constexpr int write_uninitialized() {
    B b = {.b = 1};
    int *p = &b.a.y;
    b.a.x = 1;
    *p = 1;
    return *p;
  }

  constexpr B return_uninit() {
    B b = {.b = 1};
    b.a.x = 2;
    return b;
  }
  constexpr B uninit = return_uninit(); // both-error {{constant expression}} \
                                        // both-note {{subobject 'y' is not initialized}}
  static_assert(return_uninit().a.x == 2);
}

namespace One {
  struct A { long x; };

  union U;
  constexpr A foo(U *up);
  union U {
    A a = foo(this); // both-note {{in call to 'foo(&u)'}}
    int y;
  };

  constexpr A foo(U *up) {
    return {up->y}; // both-note {{read of member 'y' of union}}
  }

  constinit U u = {}; // both-error {{constant init}} \
                      // both-note {{constinit}}
}

namespace CopyAssign {
  union A {
    int a;
    int b;
  };

  constexpr int f() {
    A a{12};
    A b{13};

    b.b = 32;
    b = a ;
    return b.a;
  }
  static_assert(f()== 12);


  constexpr int f2() {
    A a{12};
    A b{13};

    b.b = 32;
    b = a ;
    return b.b; // both-note {{read of member 'b' of union with active member 'a'}}
  }
  static_assert(f2() == 12); // both-error {{not an integral constant expression}} \
                             // both-note {{in call to}}
}

namespace MoveAssign {
  union A {
    int a;
    int b;
  };

  constexpr int f() {
    A b{13};

    b = A{12} ;
    return b.a;
  }
  static_assert(f()== 12);
}

namespace IFD {
  template <class T>
  struct Optional {
    struct {
      union {
        char null_state;
        T val;
      };
    };
    constexpr Optional() : null_state(){}
  };

  constexpr bool test()
  {
    Optional<int> opt{};
    Optional<int> opt2{};
    opt = opt2;
    return true;
  }
  static_assert(test());
}

namespace AnonymousUnion {
  struct A {
    int x;
    union { int p, q; };
  };
  union B {
    A a;
    int bb;
  };

  constexpr B return_init_all() {
    B b = {.bb = 1};
    b.a.x = 2;
    return b;
  }
  static_assert(return_init_all().a.p == 7); // both-error {{}} \
                                             // both-note {{read of member 'p' of union with no active member}}
}

namespace MemberCalls {
  struct S {
    constexpr bool foo() const { return true; }
  };

  constexpr bool foo() { // both-error {{never produces a constant expression}}
    union {
      int a;
      S s;
    } u;

    u.a = 10;
    return u.s.foo(); // both-note 2{{member call on member 's' of union with active member 'a'}}
  }
  static_assert(foo()); // both-error {{not an integral constant expression}} \
                        // both-note {{in call to}}
}

namespace InactiveDestroy {
  struct A {
    constexpr ~A() {}
  };
  union U {
    A a;
    constexpr ~U() {
    }
  };

  constexpr bool foo() { // both-error {{never produces a constant expression}}
    U u;
    u.a.~A(); // both-note 2{{destruction of member 'a' of union with no active member}}
    return true;
  }
  static_assert(foo()); // both-error {{not an integral constant expression}} \
                        // both-note {{in call to}}
}

namespace InactiveTrivialDestroy {
  struct A {};
  union U {
    A a;
  };

  constexpr bool foo() { // both-error {{never produces a constant expression}}
    U u;
    u.a.~A(); // both-note 2{{destruction of member 'a' of union with no active member}}
    return true;
  }
  static_assert(foo()); // both-error {{not an integral constant expression}} \
                        // both-note {{in call to}}
}

namespace ActiveDestroy {
  struct A {};
  union U {
    A a;
  };
  constexpr bool foo2() {
    U u{};
    u.a.~A();
    return true;
  }
  static_assert(foo2());
}

namespace MoveOrAssignOp {
  struct min_pointer {
    int *ptr_;
    constexpr min_pointer(int *p) : ptr_(p) {}
    min_pointer() = default;
  };

  class F {
    struct __long {
      min_pointer __data_;
    };
    union __rep {
      int __s;
      __long __l;
    } __rep_;

  public:
    constexpr F() {
      __rep_ = __rep();
      __rep_.__l.__data_ = nullptr;
    }
  };

  constexpr bool foo() {
    F f{};
    return true;
  }
  static_assert(foo());
}

namespace CopyEmptyUnion {
  struct A {
    union {}; // both-warning {{declaration does not declare anything}}
  };
  constexpr int foo() {
     A a;
     A a2 = a;
     return 1;
  }
  static_assert(foo() == 1);
}
<<<<<<< HEAD
=======

namespace BitFields {
  constexpr bool simple() {
    union U {
      unsigned a : 1;
      unsigned b : 1;
    };

    U u{1};
    u.b = 1;
    return u.b;
  }
  static_assert(simple());
}

namespace deactivateRecurses {

  constexpr int foo() {
    struct A {
      struct {
        int a;
      };
      int b;
    };
    struct B {
      struct {
        int a;
        int b;
      };
    };

    union U {
      A a;
      B b;
    } u;

    u.b.a = 10;
    ++u.b.a;

    u.a.a = 10;
    ++u.a.a;

    if (__builtin_constant_p(u.b.a))
      return 10;

    return 1;
  }
  static_assert(foo() == 1);
}

namespace AnonymousUnion {
  struct Long {
    struct {
      unsigned is_long;
    };
    unsigned Size;
  };

  struct Short {
    struct {
      unsigned is_long;
      unsigned Size;
    };
    char data;
  };

  union Rep {
    Short S;
    Long L;
  };

#define assert_active(F)   if (!__builtin_is_within_lifetime(&F)) (1/0);
#define assert_inactive(F) if ( __builtin_is_within_lifetime(&F)) (1/0);
  consteval int test() {
    union UU {
      struct {
        Rep R;
        int a;
      };
    } U;

    U.R.S.Size = 10;
    assert_active(U);
    assert_active(U.R);
    assert_active(U.R.S);
    assert_active(U.R.S.Size);

    U.a = 10;
    assert_active(U.a);
    assert_active(U);

    assert_active(U);
    assert_active(U.R);
    assert_active(U.R.S);
    assert_active(U.R.S.Size);

    return 1;
  }
  static_assert(test() == 1);
}
>>>>>>> 10a576f7
#endif

namespace AddressComparison {
  union {
    int a;
    int c;
  } U;
  static_assert(__builtin_addressof(U.a) == (void*)__builtin_addressof(U.c));
  static_assert(&U.a == &U.c);


  struct {
    union {
      struct {
        int a;
        int b;
      } a;
      struct {
        int b;
        int a;
      }b;
    } u;
    int b;
  } S;

  static_assert(&S.u.a.a == &S.u.b.b);
  static_assert(&S.u.a.b != &S.u.b.b);
  static_assert(&S.u.a.b == &S.u.b.b); // both-error {{failed}}


  union {
    int a[2];
    int b[2];
  } U2;

  static_assert(&U2.a[0] == &U2.b[0]);
  static_assert(&U2.a[0] != &U2.b[1]);
  static_assert(&U2.a[0] == &U2.b[1]); // both-error {{failed}}
}<|MERGE_RESOLUTION|>--- conflicted
+++ resolved
@@ -612,8 +612,6 @@
   }
   static_assert(foo() == 1);
 }
-<<<<<<< HEAD
-=======
 
 namespace BitFields {
   constexpr bool simple() {
@@ -714,7 +712,6 @@
   }
   static_assert(test() == 1);
 }
->>>>>>> 10a576f7
 #endif
 
 namespace AddressComparison {
