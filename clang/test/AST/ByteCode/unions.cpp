--- conflicted
+++ resolved
@@ -570,9 +570,6 @@
   static_assert(foo2());
 }
 
-<<<<<<< HEAD
-#endif
-=======
 namespace MoveOrAssignOp {
   struct min_pointer {
     int *ptr_;
@@ -640,5 +637,4 @@
   static_assert(&U2.a[0] == &U2.b[0]);
   static_assert(&U2.a[0] != &U2.b[1]);
   static_assert(&U2.a[0] == &U2.b[1]); // both-error {{failed}}
-}
->>>>>>> d465594a
+}