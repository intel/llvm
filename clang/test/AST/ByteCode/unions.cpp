// RUN: %clang_cc1 -fexperimental-new-constant-interpreter -verify=expected,both %s
// RUN: %clang_cc1 -std=c++20 -fexperimental-new-constant-interpreter -verify=expected,both %s
// RUN: %clang_cc1 -verify=ref,both %s
// RUN: %clang_cc1 -std=c++20 -verify=ref,both %s

union U {
  int a;
  int b;
};

constexpr U a = {12};
static_assert(a.a == 12, "");
static_assert(a.b == 0, ""); // both-error {{not an integral constant expression}} \
                             // both-note {{read of member 'b' of union with active member 'a'}}
union U1 {
  int i;
  float f = 3.0f;
};
constexpr U1 u1{};
static_assert(u1.f == 3.0, "");
static_assert(u1.i == 1, ""); // both-error {{not an integral constant expression}} \
                              // both-note {{read of member 'i' of union with active member 'f'}}



union A {
  int a;
  double d;
};
constexpr A aa = {1, 2.0}; // both-error {{excess elements in union initializer}}
constexpr A ab = {.d = 1.0};
static_assert(ab.d == 1.0, "");
static_assert(ab.a == 1, ""); // both-error {{not an integral constant expression}} \
                              // both-note {{read of member 'a' of union with active member 'd'}}


namespace Empty {
  union E {};
  constexpr E e{};
}

namespace SimpleStore {
  union A {
    int a;
    int b;
  };
  constexpr int foo() {
    A a{.b = 4};
    a.b = 10;
    return a.b;
  }
  static_assert(foo() == 10, "");

  constexpr int empty() {
    A a{}; /// Just test that this works.
    return 10;
  }
  static_assert(empty() == 10, "");
}

namespace ZeroInit {
  struct S { int m; };
  union Z {
    float f;
  };

  constexpr Z z{};
  static_assert(z.f == 0.0, "");
}

namespace DefaultInit {
  union U1 {
    constexpr U1() {}
    int a, b = 42;
  };

  constexpr U1 u1; /// OK.

  constexpr int foo() {
    U1 u;
    return u.a; // both-note {{read of member 'a' of union with active member 'b'}}
  }
  static_assert(foo() == 42); // both-error {{not an integral constant expression}} \
                              // both-note {{in call to}}
}

#if __cplusplus >= 202002L
namespace SimpleActivate {
  constexpr int foo() { // both-error {{never produces a constant expression}}
    union {
      int a;
      int b;
    } Z;

    Z.a = 10;
    Z.b = 20;
    return Z.a; // both-note 2{{read of member 'a' of union with active member 'b'}}
  }
  static_assert(foo() == 20); // both-error {{not an integral constant expression}} \
                              // both-note {{in call to}}

  constexpr int foo2() {
    union {
      int a;
      int b;
    } Z;

    Z.a = 10;
    Z.b = 20;
    return Z.b;
  }
  static_assert(foo2() == 20);


  constexpr int foo3() {
    union {
      struct {
        float x,y;
      } a;
      int b;
    } Z;

    Z.a.y = 10;

    return Z.a.x; // both-note {{read of uninitialized object}}
  }
  static_assert(foo3() == 10); // both-error {{not an integral constant expression}} \
                               // both-note {{in call to}}

  constexpr int foo4() {
    union {
      struct {
        float x,y;
      } a;
      int b;
    } Z;

    Z.a.x = 100;
    Z.a.y = 10;

    return Z.a.x;
  }
  static_assert(foo4() == 100);
}

namespace IndirectFieldDecl {
  struct C {
    union { int a, b = 2, c; };
    union { int d, e = 5, f; };
    constexpr C() : a(1) {}
  };
  static_assert(C().a == 1, "");
}

namespace UnionDtor {

  union U {
    int *I;
    constexpr U(int *I) : I(I) {}
    constexpr ~U() {
      *I = 10;
    }
  };

  constexpr int foo() {
    int a = 100;
    {
      U u(&a);
    }
    return a;
  }
  static_assert(foo() == 10);
}

namespace UnionMemberDtor {
  class UM {
  public:
    int &I;
    constexpr UM(int &I) : I(I) {}
    constexpr ~UM() { I = 200; }
  };

  union U {
    UM um;
    constexpr U(int &I) : um(I) {}
    constexpr ~U() {
    }
  };

  constexpr int foo() {
    int a = 100;
    {
      U u(a);
    }

    return a;
  }
  static_assert(foo() == 100);
}

namespace Nested {
  union U {
    int a;
    int b;
  };

  union U2 {
    U u;
    U u2;
    int x;
    int y;
  };

 constexpr int foo() { // both-error {{constexpr function never produces a constant expression}}
    U2 u;
    u.u.a = 10;
    int a = u.y; // both-note 2{{read of member 'y' of union with active member 'u' is not allowed in a constant expression}}

    return 1;
  }
  static_assert(foo() == 1); // both-error {{not an integral constant expression}} \
                             // both-note {{in call to}}

 constexpr int foo2() {
    U2 u;
    u.u.a = 10;
    return u.u.a;
  }
  static_assert(foo2() == 10);

 constexpr int foo3() { // both-error {{constexpr function never produces a constant expression}}
    U2 u;
    u.u.a = 10;
    int a = u.u.b; // both-note 2{{read of member 'b' of union with active member 'a' is not allowed in a constant expression}}

    return 1;
  }
  static_assert(foo3() == 1); // both-error {{not an integral constant expression}} \
                              // both-note {{in call to}}

  constexpr int foo4() { // both-error {{constexpr function never produces a constant expression}}
    U2 u;

    u.x = 10;

    return u.u.a; // both-note 2{{read of member 'u' of union with active member 'x' is not allowed in a constant expression}}
  }
  static_assert(foo4() == 1); // both-error {{not an integral constant expression}} \
                              // both-note {{in call to}}

}


namespace Zeroing {
  struct non_trivial_constructor {
      constexpr non_trivial_constructor() : x(100) {}
      int x;
  };
  union U2 {
      int a{1000};
      non_trivial_constructor b;
  };

  static_assert(U2().b.x == 100, ""); // both-error {{not an integral constant expression}} \
                                      // both-note {{read of member 'b' of union with active member 'a'}}

  union { int a; int b; } constexpr u1{};
  static_assert(u1.a == 0, "");
  static_assert(u1.b == 0, ""); // both-error {{not an integral constant expression}} \
                                // both-note {{read of member 'b' of union with active member 'a'}}

  union U { int a; int b; } constexpr u2 = U();
  static_assert(u2.a == 0, "");
  static_assert(u2.b == 0, ""); // both-error {{not an integral constant expression}} \
                                // both-note {{read of member 'b' of union with active member 'a'}}


  struct F {int x; int y; };
  union { F a; int b; } constexpr u3{};
  static_assert(u3.a.x == 0, "");

  union U4 { F a; int b; } constexpr u4 = U4();
  static_assert(u4.a.x == 0, "");

  union { int a[5]; int b; } constexpr u5{};
  static_assert(u5.a[0] == 0, "");
  static_assert(u5.a[4] == 0, "");
  static_assert(u5.b == 0, ""); // both-error {{not an integral constant expression}} \
                                // both-note {{read of member 'b' of union with active member 'a'}}

  union U6 { int a[5]; int b; } constexpr u6 = U6();
  static_assert(u6.a[0] == 0, "");
  static_assert(u6.a[4] == 0, "");
  static_assert(u6.b == 0, ""); // both-error {{not an integral constant expression}} \
                                // both-note {{read of member 'b' of union with active member 'a'}}

  union UnionWithUnnamedBitfield {
    int : 3;
    int n;
  };
  static_assert(UnionWithUnnamedBitfield().n == 0, "");
  static_assert(UnionWithUnnamedBitfield{}.n == 0, "");
  static_assert(UnionWithUnnamedBitfield{1}.n == 1, "");
}

namespace IndirectField {
  struct S {
    struct {
      union {
        struct {
          int a;
          int b;
        };
        int c;
      };
      int d;
    };
    union {
      int e;
      int f;
    };
    constexpr S(int a, int b, int d, int e) : a(a), b(b), d(d), e(e) {}
    constexpr S(int c, int d, int f) : c(c), d(d), f(f) {}
  };

  constexpr S s1(1,2,3,4);
  constexpr S s2(5, 6, 7);

  static_assert(s1.a == 1, "");
  static_assert(s1.b == 2, "");

  static_assert(s1.c == 0, ""); // both-error {{constant expression}} both-note {{union with active member}}
  static_assert(s1.d == 3, "");
  static_assert(s1.e == 4, "");
  static_assert(s1.f == 0, ""); // both-error {{constant expression}} both-note {{union with active member}}

  static_assert(s2.a == 0, ""); // both-error {{constant expression}} both-note {{union with active member}}
  static_assert(s2.b == 0, ""); // both-error {{constant expression}} both-note {{union with active member}}
  static_assert(s2.c == 5, "");
  static_assert(s2.d == 6, "");
  static_assert(s2.e == 0, ""); // both-error {{constant expression}} both-note {{union with active member}}
  static_assert(s2.f == 7, "");
}

namespace CopyCtor {
  union U {
    int a;
    int b;
  };

  constexpr U x = {42};
  constexpr U y = x;
  static_assert(y.a == 42, "");
  static_assert(y.b == 42, ""); // both-error {{constant expression}} \
                                // both-note {{'b' of union with active member 'a'}}
}

namespace UnionInBase {
  struct Base {
    int y; // both-note {{subobject declared here}}
  };
  struct A : Base {
    int x;
    int arr[3];
    union { int p, q; };
  };
  union B {
    A a;
    int b;
  };
  constexpr int read_wrong_member_indirect() { // both-error {{never produces a constant}}
    B b = {.b = 1};
    int *p = &b.a.y;
    return *p; // both-note 2{{read of member 'a' of union with active member 'b'}}

  }
  static_assert(read_wrong_member_indirect() == 1); // both-error {{not an integral constant expression}} \
                                                    // both-note {{in call to}}
  constexpr int read_uninitialized() {
    B b = {.b = 1};
    int *p = &b.a.y;
    b.a.x = 1;
    return *p; // both-note {{read of uninitialized object}}
  }
  static_assert(read_uninitialized() == 0); // both-error {{constant}} \
                                            // both-note {{in call}}
  constexpr int write_uninitialized() {
    B b = {.b = 1};
    int *p = &b.a.y;
    b.a.x = 1;
    *p = 1;
    return *p;
  }

  constexpr B return_uninit() {
    B b = {.b = 1};
    b.a.x = 2;
    return b;
  }
  constexpr B uninit = return_uninit(); // both-error {{constant expression}} \
                                        // both-note {{subobject 'y' is not initialized}}
  static_assert(return_uninit().a.x == 2);
}

namespace One {
  struct A { long x; };

  union U;
  constexpr A foo(U *up);
  union U {
    A a = foo(this); // both-note {{in call to 'foo(&u)'}}
    int y;
  };

  constexpr A foo(U *up) {
    return {up->y}; // both-note {{read of member 'y' of union}}
  }

  constinit U u = {}; // both-error {{constant init}} \
                      // both-note {{constinit}}
}

namespace CopyAssign {
  union A {
    int a;
    int b;
  };

  constexpr int f() {
    A a{12};
    A b{13};

    b.b = 32;
    b = a ;
    return b.a;
  }
  static_assert(f()== 12);


  constexpr int f2() {
    A a{12};
    A b{13};

    b.b = 32;
    b = a ;
    return b.b; // both-note {{read of member 'b' of union with active member 'a'}}
  }
  static_assert(f2() == 12); // both-error {{not an integral constant expression}} \
                             // both-note {{in call to}}
}

namespace MoveAssign {
  union A {
    int a;
    int b;
  };

  constexpr int f() {
    A b{13};

    b = A{12} ;
    return b.a;
  }
  static_assert(f()== 12);
}

namespace IFD {
  template <class T>
  struct Optional {
    struct {
      union {
        char null_state;
        T val;
      };
    };
    constexpr Optional() : null_state(){}
  };

  constexpr bool test()
  {
    Optional<int> opt{};
    Optional<int> opt2{};
    opt = opt2;
    return true;
  }
  static_assert(test());
}

namespace AnonymousUnion {
  struct A {
    int x;
    union { int p, q; };
  };
  union B {
    A a;
    int bb;
  };

  constexpr B return_init_all() {
    B b = {.bb = 1};
    b.a.x = 2;
    return b;
  }
  static_assert(return_init_all().a.p == 7); // both-error {{}} \
                                             // both-note {{read of member 'p' of union with no active member}}
}

namespace MemberCalls {
  struct S {
    constexpr bool foo() const { return true; }
  };

  constexpr bool foo() { // both-error {{never produces a constant expression}}
    union {
      int a;
      S s;
    } u;

    u.a = 10;
    return u.s.foo(); // both-note 2{{member call on member 's' of union with active member 'a'}}
  }
  static_assert(foo()); // both-error {{not an integral constant expression}} \
                        // both-note {{in call to}}
}

namespace InactiveDestroy {
  struct A {
    constexpr ~A() {}
  };
  union U {
    A a;
    constexpr ~U() {
    }
  };

  constexpr bool foo() { // both-error {{never produces a constant expression}}
    U u;
    u.a.~A(); // both-note 2{{destruction of member 'a' of union with no active member}}
    return true;
  }
  static_assert(foo()); // both-error {{not an integral constant expression}} \
                        // both-note {{in call to}}
}

namespace InactiveTrivialDestroy {
  struct A {};
  union U {
    A a;
  };

  constexpr bool foo() { // both-error {{never produces a constant expression}}
    U u;
    u.a.~A(); // both-note 2{{destruction of member 'a' of union with no active member}}
    return true;
  }
  static_assert(foo()); // both-error {{not an integral constant expression}} \
                        // both-note {{in call to}}
}

namespace ActiveDestroy {
  struct A {};
  union U {
    A a;
  };
  constexpr bool foo2() {
    U u{};
    u.a.~A();
    return true;
  }
  static_assert(foo2());
}

<<<<<<< HEAD
=======
namespace MoveOrAssignOp {
  struct min_pointer {
    int *ptr_;
    constexpr min_pointer(int *p) : ptr_(p) {}
    min_pointer() = default;
  };

  class F {
    struct __long {
      min_pointer __data_;
    };
    union __rep {
      int __s;
      __long __l;
    } __rep_;

  public:
    constexpr F() {
      __rep_ = __rep();
      __rep_.__l.__data_ = nullptr;
    }
  };

  constexpr bool foo() {
    F f{};
    return true;
  }
  static_assert(foo());
}
>>>>>>> 5eee2751
#endif<|MERGE_RESOLUTION|>--- conflicted
+++ resolved
@@ -570,8 +570,6 @@
   static_assert(foo2());
 }
 
-<<<<<<< HEAD
-=======
 namespace MoveOrAssignOp {
   struct min_pointer {
     int *ptr_;
@@ -601,5 +599,4 @@
   }
   static_assert(foo());
 }
->>>>>>> 5eee2751
 #endif