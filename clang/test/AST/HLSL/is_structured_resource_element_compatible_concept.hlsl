<<<<<<< HEAD
// RUN: %clang_cc1 -triple dxil-pc-shadermodel6.0-library -x hlsl -ast-dump -ast-dump-filter=__is_structured_resource_element_compatible %s | FileCheck %s

// CHECK: ConceptDecl {{.*}} __is_structured_resource_element_compatible
// CHECK: |-TemplateTypeParmDecl {{.*}} referenced typename depth 0 index 0 element_type
// CHECK: `-BinaryOperator {{.*}} 'bool' lvalue '&&'
// CHECK:   |-UnaryOperator {{.*}} 'bool' lvalue prefix '!' cannot overflow
// CHECK:   | `-TypeTraitExpr {{.*}} 'bool' __builtin_hlsl_is_intangible
// CHECK:   |   `-TemplateTypeParmType {{.*}} 'element_type' dependent depth 0 index 0
// CHECK:   |     `-TemplateTypeParm {{.*}} 'element_type'
// CHECK:   `-BinaryOperator {{.*}} 'bool' lvalue '>='
// CHECK:     |-UnaryExprOrTypeTraitExpr {{.*}} 'bool' sizeof 'element_type'
// CHECK:     `-IntegerLiteral {{.*}} '__size_t':'unsigned long' 1


StructuredBuffer<float> Buffer;
=======
// RUN: %clang_cc1 -triple dxil-pc-shadermodel6.0-library -x hlsl -ast-dump -ast-dump-filter=__is_structured_resource_element_compatible %s | FileCheck %s

// CHECK: ConceptDecl {{.*}} __is_structured_resource_element_compatible
// CHECK: |-TemplateTypeParmDecl {{.*}} referenced typename depth 0 index 0 element_type
// CHECK: `-BinaryOperator {{.*}} 'bool' lvalue '&&'
// CHECK:   |-UnaryOperator {{.*}} 'bool' lvalue prefix '!' cannot overflow
// CHECK:   | `-TypeTraitExpr {{.*}} 'bool' __builtin_hlsl_is_intangible
// CHECK:   |   `-TemplateTypeParmType {{.*}} 'element_type' dependent depth 0 index 0
// CHECK:   |     `-TemplateTypeParm {{.*}} 'element_type'
// CHECK:   `-BinaryOperator {{.*}} 'bool' lvalue '>='
// CHECK:     |-UnaryExprOrTypeTraitExpr {{.*}} 'bool' sizeof 'element_type'
// CHECK:     `-IntegerLiteral {{.*}} '__size_t':'unsigned long' 1


StructuredBuffer<float> Buffer;
>>>>>>> 35227056
<|MERGE_RESOLUTION|>--- conflicted
+++ resolved
@@ -1,4 +1,3 @@
-<<<<<<< HEAD
 // RUN: %clang_cc1 -triple dxil-pc-shadermodel6.0-library -x hlsl -ast-dump -ast-dump-filter=__is_structured_resource_element_compatible %s | FileCheck %s
 
 // CHECK: ConceptDecl {{.*}} __is_structured_resource_element_compatible
@@ -13,21 +12,4 @@
 // CHECK:     `-IntegerLiteral {{.*}} '__size_t':'unsigned long' 1
 
 
-StructuredBuffer<float> Buffer;
-=======
-// RUN: %clang_cc1 -triple dxil-pc-shadermodel6.0-library -x hlsl -ast-dump -ast-dump-filter=__is_structured_resource_element_compatible %s | FileCheck %s
-
-// CHECK: ConceptDecl {{.*}} __is_structured_resource_element_compatible
-// CHECK: |-TemplateTypeParmDecl {{.*}} referenced typename depth 0 index 0 element_type
-// CHECK: `-BinaryOperator {{.*}} 'bool' lvalue '&&'
-// CHECK:   |-UnaryOperator {{.*}} 'bool' lvalue prefix '!' cannot overflow
-// CHECK:   | `-TypeTraitExpr {{.*}} 'bool' __builtin_hlsl_is_intangible
-// CHECK:   |   `-TemplateTypeParmType {{.*}} 'element_type' dependent depth 0 index 0
-// CHECK:   |     `-TemplateTypeParm {{.*}} 'element_type'
-// CHECK:   `-BinaryOperator {{.*}} 'bool' lvalue '>='
-// CHECK:     |-UnaryExprOrTypeTraitExpr {{.*}} 'bool' sizeof 'element_type'
-// CHECK:     `-IntegerLiteral {{.*}} '__size_t':'unsigned long' 1
-
-
-StructuredBuffer<float> Buffer;
->>>>>>> 35227056
+StructuredBuffer<float> Buffer;