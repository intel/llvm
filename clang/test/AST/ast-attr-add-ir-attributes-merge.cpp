--- conflicted
+++ resolved
@@ -30,198 +30,78 @@
 // CHECK-NEXT:     ConstantExpr {{.*}} 'bool'
 // CHECK-NEXT:       value: Int 1
 // CHECK-NEXT:       CXXBoolLiteralExpr {{.*}} 'bool' true
-<<<<<<< HEAD
-// CHECK-NEXT: FunctionDecl [[FunctionRedecl1ID4:0x[0-9a-f]+]] prev [[FunctionRedecl1ID3]] {{.*}} FunctionRedecl1 'void ()'
-// CHECK-NEXT:   SYCLAddIRAttributesFunctionAttr
-// CHECK-NEXT:     ConstantExpr {{.*}} 'const char[6]' lvalue
-// CHECK-NEXT:       value: LValue
-// CHECK-NEXT:       StringLiteral {{.*}} 'const char[6]' lvalue "Attr1"
-// CHECK-NEXT:     ConstantExpr {{.*}} 'const char[6]' lvalue
-// CHECK-NEXT:       value: LValue
-// CHECK-NEXT:       StringLiteral {{.*}} 'const char[6]' lvalue "Attr2"
-// CHECK-NEXT:     ConstantExpr {{.*}} 'int'
-// CHECK-NEXT:       value: Int 1
-// CHECK-NEXT:       IntegerLiteral {{.*}} 'int' 1
-// CHECK-NEXT:     ConstantExpr {{.*}} 'bool'
-// CHECK-NEXT:       value: Int 1
-// CHECK-NEXT:       CXXBoolLiteralExpr {{.*}} 'bool' true
-// CHECK-NEXT: FunctionDecl [[FunctionRedecl1ID5:0x[0-9a-f]+]] prev [[FunctionRedecl1ID4]] {{.*}} FunctionRedecl1 'void ()'
-// CHECK-NEXT:   SYCLAddIRAttributesFunctionAttr
-// CHECK-NEXT:     ConstantExpr {{.*}} 'const char[6]' lvalue
-// CHECK-NEXT:       value: LValue
-// CHECK-NEXT:       StringLiteral {{.*}} 'const char[6]' lvalue "Attr1"
-// CHECK-NEXT:     ConstantExpr {{.*}} 'const char[6]' lvalue
-// CHECK-NEXT:       value: LValue
-// CHECK-NEXT:       StringLiteral {{.*}} 'const char[6]' lvalue "Attr2"
-// CHECK-NEXT:     ConstantExpr {{.*}} 'int'
-// CHECK-NEXT:       value: Int 1
-// CHECK-NEXT:       IntegerLiteral {{.*}} 'int' 1
+[[__sycl_detail__::add_ir_attributes_function("Attr1", "Attr2", 1, true)]] void FunctionRedecl1();
+void FunctionRedecl1();
+
+// CHECK:      FunctionDecl [[FunctionRedecl2ID1:0x[0-9a-f]+]] {{.*}} FunctionRedecl2 'void ()'
+// CHECK-NEXT: FunctionDecl [[FunctionRedecl2ID2:0x[0-9a-f]+]] prev [[FunctionRedecl2ID1]] {{.*}} FunctionRedecl2 'void ()'
+// CHECK-NEXT:   SYCLAddIRAttributesFunctionAttr
+// CHECK-NEXT:     ConstantExpr {{.*}} 'const char[6]' lvalue
+// CHECK-NEXT:       value: LValue
+// CHECK-NEXT:       StringLiteral {{.*}} 'const char[6]' lvalue "Attr1"
+// CHECK-NEXT:     ConstantExpr {{.*}} 'const char[6]' lvalue
+// CHECK-NEXT:       value: LValue
+// CHECK-NEXT:       StringLiteral {{.*}} 'const char[6]' lvalue "Attr2"
+// CHECK-NEXT:     ConstantExpr {{.*}} 'int'
+// CHECK-NEXT:       value: Int 1
+// CHECK-NEXT:       IntegerLiteral {{.*}} 'int' 1
+// CHECK-NEXT:     ConstantExpr {{.*}} 'bool'
+// CHECK-NEXT:       value: Int 1
+// CHECK-NEXT:       CXXBoolLiteralExpr {{.*}} 'bool' true
+// CHECK-NEXT: FunctionDecl [[FunctionRedecl2ID3:0x[0-9a-f]+]] prev [[FunctionRedecl2ID2]] {{.*}} FunctionRedecl2 'void ()'
+// CHECK-NEXT:   SYCLAddIRAttributesFunctionAttr
+// CHECK-NEXT:     ConstantExpr {{.*}} 'const char[6]' lvalue
+// CHECK-NEXT:       value: LValue
+// CHECK-NEXT:       StringLiteral {{.*}} 'const char[6]' lvalue "Attr1"
+// CHECK-NEXT:     ConstantExpr {{.*}} 'const char[6]' lvalue
+// CHECK-NEXT:       value: LValue
+// CHECK-NEXT:       StringLiteral {{.*}} 'const char[6]' lvalue "Attr2"
+// CHECK-NEXT:     ConstantExpr {{.*}} 'int'
+// CHECK-NEXT:       value: Int 1
+// CHECK-NEXT:       IntegerLiteral {{.*}} 'int' 1
+// CHECK-NEXT:     ConstantExpr {{.*}} 'bool'
+// CHECK-NEXT:       value: Int 1
+// CHECK-NEXT:       CXXBoolLiteralExpr {{.*}} 'bool' true
+// CHECK-NEXT: FunctionDecl [[FunctionRedecl2ID4:0x[0-9a-f]+]] prev [[FunctionRedecl2ID3]] {{.*}} FunctionRedecl2 'void ()'
+// CHECK-NEXT:   SYCLAddIRAttributesFunctionAttr
+// CHECK-NEXT:     ConstantExpr {{.*}} 'const char[6]' lvalue
+// CHECK-NEXT:       value: LValue
+// CHECK-NEXT:       StringLiteral {{.*}} 'const char[6]' lvalue "Attr1"
+// CHECK-NEXT:     ConstantExpr {{.*}} 'const char[6]' lvalue
+// CHECK-NEXT:       value: LValue
+// CHECK-NEXT:       StringLiteral {{.*}} 'const char[6]' lvalue "Attr2"
+// CHECK-NEXT:     ConstantExpr {{.*}} 'int'
+// CHECK-NEXT:       value: Int 1
+// CHECK-NEXT:       IntegerLiteral {{.*}} 'int' 1
+// CHECK-NEXT:     ConstantExpr {{.*}} 'bool'
+// CHECK-NEXT:       value: Int 1
+// CHECK-NEXT:       CXXBoolLiteralExpr {{.*}} 'bool' true
+// CHECK-NEXT: FunctionDecl {{.*}} prev [[FunctionRedecl2ID4]] {{.*}} FunctionRedecl2 'void ()'
+// CHECK-NEXT:   CompoundStmt
+// CHECK-NEXT:   SYCLAddIRAttributesFunctionAttr
+// CHECK-NEXT:     ConstantExpr {{.*}} 'const char[6]' lvalue
+// CHECK-NEXT:       value: LValue
+// CHECK-NEXT:       StringLiteral {{.*}} 'const char[6]' lvalue "Attr1"
+// CHECK-NEXT:     ConstantExpr {{.*}} 'const char[6]' lvalue
+// CHECK-NEXT:       value: LValue
+// CHECK-NEXT:       StringLiteral {{.*}} 'const char[6]' lvalue "Attr2"
+// CHECK-NEXT:     ConstantExpr {{.*}} 'const char[6]' lvalue
+// CHECK-NEXT:       value: LValue
+// CHECK-NEXT:       StringLiteral {{.*}} 'const char[6]' lvalue "Attr3"
+// CHECK-NEXT:     ConstantExpr {{.*}} 'int'
+// CHECK-NEXT:       value: Int 1
+// CHECK-NEXT:       IntegerLiteral {{.*}} 'int' 1
+// CHECK-NEXT:     ConstantExpr {{.*}} 'bool'
+// CHECK-NEXT:       value: Int 1
+// CHECK-NEXT:       CXXBoolLiteralExpr {{.*}} 'bool' true
 // CHECK-NEXT:     ConstantExpr {{.*}} 'bool'
 // CHECK-NEXT:       value: Int 0
 // CHECK-NEXT:       CXXBoolLiteralExpr {{.*}} 'bool' false
-// CHECK-NEXT: FunctionDecl {{.*}} prev [[FunctionRedecl1ID5]] {{.*}} FunctionRedecl1 'void ()'
-// CHECK-NEXT:   CompoundStmt
-// CHECK-NEXT:   SYCLAddIRAttributesFunctionAttr
-// CHECK-NEXT:     ConstantExpr {{.*}} 'const char[6]' lvalue
-// CHECK-NEXT:       value: LValue
-// CHECK-NEXT:       StringLiteral {{.*}} 'const char[6]' lvalue "Attr1"
-// CHECK-NEXT:     ConstantExpr {{.*}} 'const char[6]' lvalue
-// CHECK-NEXT:       value: LValue
-// CHECK-NEXT:       StringLiteral {{.*}} 'const char[6]' lvalue "Attr2"
-// CHECK-NEXT:     ConstantExpr {{.*}} 'const char[6]' lvalue
-// CHECK-NEXT:       value: LValue
-// CHECK-NEXT:       StringLiteral {{.*}} 'const char[6]' lvalue "Attr3"
-// CHECK-NEXT:     ConstantExpr {{.*}} 'int'
-// CHECK-NEXT:       value: Int 1
-// CHECK-NEXT:       IntegerLiteral {{.*}} 'int' 1
-// CHECK-NEXT:     ConstantExpr {{.*}} 'bool'
-// CHECK-NEXT:       value: Int 0
-// CHECK-NEXT:       CXXBoolLiteralExpr {{.*}} 'bool' false
-// CHECK-NEXT:     ConstantExpr {{.*}} 'bool'
-// CHECK-NEXT:       value: Int 0
-// CHECK-NEXT:       CXXBoolLiteralExpr {{.*}} 'bool' false
-void FunctionRedecl1();
-[[__sycl_detail__::add_ir_attributes_function("Attr1", "Attr2", 1, true)]] void FunctionRedecl1();
-[[__sycl_detail__::add_ir_attributes_function("Attr1", "Attr2", 1, true)]] void FunctionRedecl1();
-[[__sycl_detail__::add_ir_attributes_function("Attr2", "Attr1", true, 1)]] void FunctionRedecl1();
-[[__sycl_detail__::add_ir_attributes_function("Attr1", "Attr2", 1, false)]] void FunctionRedecl1();
-[[__sycl_detail__::add_ir_attributes_function("Attr3", false)]] void FunctionRedecl1(){};
-
-// CHECK:      FunctionDecl [[FunctionRedecl2ID1:0x[0-9a-f]+]] {{.*}} FunctionRedecl2 'void ()'
-// CHECK-NEXT:   SYCLAddIRAttributesFunctionAttr
-// CHECK-NEXT:     ConstantExpr {{.*}} 'const char[6]' lvalue
-// CHECK-NEXT:       value: LValue
-// CHECK-NEXT:       StringLiteral {{.*}} 'const char[6]' lvalue "Attr1"
-// CHECK-NEXT:     ConstantExpr {{.*}} 'const char[6]' lvalue
-// CHECK-NEXT:       value: LValue
-// CHECK-NEXT:       StringLiteral {{.*}} 'const char[6]' lvalue "Attr2"
-// CHECK-NEXT:     ConstantExpr {{.*}} 'int'
-// CHECK-NEXT:       value: Int 1
-// CHECK-NEXT:       IntegerLiteral {{.*}} 'int' 1
-// CHECK-NEXT:     ConstantExpr {{.*}} 'bool'
-// CHECK-NEXT:       value: Int 1
-// CHECK-NEXT:       CXXBoolLiteralExpr {{.*}} 'bool' true
-// CHECK-NEXT: FunctionDecl {{.*}} prev [[FunctionRedecl2ID1]] {{.*}} FunctionRedecl2 'void ()'
-// CHECK-NEXT:   SYCLAddIRAttributesFunctionAttr
-// CHECK-NEXT:     ConstantExpr {{.*}} 'const char[6]' lvalue
-// CHECK-NEXT:       value: LValue
-// CHECK-NEXT:       StringLiteral {{.*}} 'const char[6]' lvalue "Attr1"
-// CHECK-NEXT:     ConstantExpr {{.*}} 'const char[6]' lvalue
-// CHECK-NEXT:       value: LValue
-// CHECK-NEXT:       StringLiteral {{.*}} 'const char[6]' lvalue "Attr2"
-// CHECK-NEXT:     ConstantExpr {{.*}} 'int'
-// CHECK-NEXT:       value: Int 1
-// CHECK-NEXT:       IntegerLiteral {{.*}} 'int' 1
-// CHECK-NEXT:     ConstantExpr {{.*}} 'bool'
-// CHECK-NEXT:       value: Int 1
-// CHECK-NEXT:       CXXBoolLiteralExpr {{.*}} 'bool' true
+void FunctionRedecl2();
 [[__sycl_detail__::add_ir_attributes_function("Attr1", "Attr2", 1, true)]] void FunctionRedecl2();
-void FunctionRedecl2();
-
-// CHECK:      FunctionDecl [[FunctionRedecl3ID1:0x[0-9a-f]+]] {{.*}} FunctionRedecl3 'void ()'
-// CHECK-NEXT: FunctionDecl [[FunctionRedecl3ID2:0x[0-9a-f]+]] prev [[FunctionRedecl3ID1]] {{.*}} FunctionRedecl3 'void ()'
-// CHECK-NEXT:   SYCLAddIRAttributesFunctionAttr
-// CHECK-NEXT:     ConstantExpr {{.*}} 'const char[6]' lvalue
-// CHECK-NEXT:       value: LValue
-// CHECK-NEXT:       StringLiteral {{.*}} 'const char[6]' lvalue "Attr1"
-// CHECK-NEXT:     ConstantExpr {{.*}} 'const char[6]' lvalue
-// CHECK-NEXT:       value: LValue
-// CHECK-NEXT:       StringLiteral {{.*}} 'const char[6]' lvalue "Attr2"
-// CHECK-NEXT:     ConstantExpr {{.*}} 'int'
-// CHECK-NEXT:       value: Int 1
-// CHECK-NEXT:       IntegerLiteral {{.*}} 'int' 1
-// CHECK-NEXT:     ConstantExpr {{.*}} 'bool'
-// CHECK-NEXT:       value: Int 1
-// CHECK-NEXT:       CXXBoolLiteralExpr {{.*}} 'bool' true
-// CHECK-NEXT: FunctionDecl [[FunctionRedecl3ID3:0x[0-9a-f]+]] prev [[FunctionRedecl3ID2]] {{.*}} FunctionRedecl3 'void ()'
-// CHECK-NEXT:   SYCLAddIRAttributesFunctionAttr
-// CHECK-NEXT:     ConstantExpr {{.*}} 'const char[6]' lvalue
-// CHECK-NEXT:       value: LValue
-// CHECK-NEXT:       StringLiteral {{.*}} 'const char[6]' lvalue "Attr1"
-// CHECK-NEXT:     ConstantExpr {{.*}} 'const char[6]' lvalue
-// CHECK-NEXT:       value: LValue
-// CHECK-NEXT:       StringLiteral {{.*}} 'const char[6]' lvalue "Attr2"
-// CHECK-NEXT:     ConstantExpr {{.*}} 'int'
-// CHECK-NEXT:       value: Int 1
-// CHECK-NEXT:       IntegerLiteral {{.*}} 'int' 1
-// CHECK-NEXT:     ConstantExpr {{.*}} 'bool'
-// CHECK-NEXT:       value: Int 1
-// CHECK-NEXT:       CXXBoolLiteralExpr {{.*}} 'bool' true
-// CHECK-NEXT: FunctionDecl [[FunctionRedecl3ID4:0x[0-9a-f]+]] prev [[FunctionRedecl3ID3]] {{.*}} FunctionRedecl3 'void ()'
-// CHECK-NEXT:   SYCLAddIRAttributesFunctionAttr
-// CHECK-NEXT:     ConstantExpr {{.*}} 'const char[6]' lvalue
-// CHECK-NEXT:       value: LValue
-// CHECK-NEXT:       StringLiteral {{.*}} 'const char[6]' lvalue "Attr1"
-// CHECK-NEXT:     ConstantExpr {{.*}} 'const char[6]' lvalue
-// CHECK-NEXT:       value: LValue
-// CHECK-NEXT:       StringLiteral {{.*}} 'const char[6]' lvalue "Attr2"
-// CHECK-NEXT:     ConstantExpr {{.*}} 'int'
-// CHECK-NEXT:       value: Int 1
-// CHECK-NEXT:       IntegerLiteral {{.*}} 'int' 1
-// CHECK-NEXT:     ConstantExpr {{.*}} 'bool'
-// CHECK-NEXT:       value: Int 1
-// CHECK-NEXT:       CXXBoolLiteralExpr {{.*}} 'bool' true
-// CHECK-NEXT: FunctionDecl {{.*}} prev [[FunctionRedecl3ID4]] {{.*}} FunctionRedecl3 'void ()'
-// CHECK-NEXT:   CompoundStmt
-// CHECK-NEXT:   SYCLAddIRAttributesFunctionAttr
-// CHECK-NEXT:     ConstantExpr {{.*}} 'const char[6]' lvalue
-// CHECK-NEXT:       value: LValue
-// CHECK-NEXT:       StringLiteral {{.*}} 'const char[6]' lvalue "Attr1"
-// CHECK-NEXT:     ConstantExpr {{.*}} 'const char[6]' lvalue
-// CHECK-NEXT:       value: LValue
-// CHECK-NEXT:       StringLiteral {{.*}} 'const char[6]' lvalue "Attr2"
-// CHECK-NEXT:     ConstantExpr {{.*}} 'const char[6]' lvalue
-// CHECK-NEXT:       value: LValue
-// CHECK-NEXT:       StringLiteral {{.*}} 'const char[6]' lvalue "Attr3"
-// CHECK-NEXT:     ConstantExpr {{.*}} 'int'
-// CHECK-NEXT:       value: Int 1
-// CHECK-NEXT:       IntegerLiteral {{.*}} 'int' 1
-// CHECK-NEXT:     ConstantExpr {{.*}} 'bool'
-// CHECK-NEXT:       value: Int 1
-// CHECK-NEXT:       CXXBoolLiteralExpr {{.*}} 'bool' true
-// CHECK-NEXT:     ConstantExpr {{.*}} 'bool'
-// CHECK-NEXT:       value: Int 0
-// CHECK-NEXT:       CXXBoolLiteralExpr {{.*}} 'bool' false
-void FunctionRedecl3();
-[[__sycl_detail__::add_ir_attributes_function("Attr1", "Attr2", 1, true)]] void FunctionRedecl3();
-[[__sycl_detail__::add_ir_attributes_function("Attr1", "Attr2", 1, true)]] void FunctionRedecl3();
-[[__sycl_detail__::add_ir_attributes_function("Attr2", "Attr1", true, 1)]] void FunctionRedecl3();
-[[__sycl_detail__::add_ir_attributes_function("Attr3", false)]] void FunctionRedecl3(){};
-
-// CHECK:      FunctionDecl {{.*}} FunctionDecl1 'void ()'
-// CHECK-NEXT:   CompoundStmt
-// CHECK-NEXT:   SYCLAddIRAttributesFunctionAttr
-// CHECK-NEXT:     ConstantExpr {{.*}} 'const char[6]' lvalue
-// CHECK-NEXT:       value: LValue
-// CHECK-NEXT:       StringLiteral {{.*}} 'const char[6]' lvalue "Attr1"
-// CHECK-NEXT:       StringLiteral {{.*}} 'const char[6]' lvalue "Attr3"
-// CHECK-NEXT:     ConstantExpr {{.*}} 'const char[6]' lvalue
-// CHECK-NEXT:       value: LValue
-// CHECK-NEXT:       StringLiteral {{.*}} 'const char[6]' lvalue "Attr2"
-// CHECK-NEXT:     ConstantExpr {{.*}} 'int'
-// CHECK-NEXT:       value: Int 1
-// CHECK-NEXT:       IntegerLiteral {{.*}} 'int' 1
-// CHECK-NEXT:     ConstantExpr {{.*}} 'const char[6]' lvalue
-// CHECK-NEXT:       value: LValue
-// CHECK-NEXT:       StringLiteral {{.*}} 'const char[6]' lvalue "Attr1"
-// CHECK-NEXT:     ConstantExpr {{.*}} 'bool'
-// CHECK-NEXT:       value: Int 0
-// CHECK-NEXT:       CXXBoolLiteralExpr {{.*}} 'bool' false
-// CHECK-NEXT:     ConstantExpr {{.*}} 'bool'
-// CHECK-NEXT:       value: Int 1
-// CHECK-NEXT:       CXXBoolLiteralExpr {{.*}} 'bool' true
-void FunctionRedecl3();
-[[__sycl_detail__::add_ir_attributes_function({"Attr1", "Attr3"}, "Attr1", "Attr2", 1, true)]] void FunctionRedecl3();
-[[__sycl_detail__::add_ir_attributes_function({"Attr1", "Attr3"}, "Attr1", "Attr2", 1, true)]] void FunctionRedecl3();
-[[__sycl_detail__::add_ir_attributes_function({"Attr1", "Attr3"}, "Attr2", "Attr1", true, 1)]] void FunctionRedecl3();
-[[__sycl_detail__::add_ir_attributes_function({"Attr3", "Attr1"}, "Attr1", "Attr2", 1, true)]] void FunctionRedecl3();
-[[__sycl_detail__::add_ir_attributes_function({"Attr1", "Attr3"}, "Attr1", "Attr2", 1, false)]] void FunctionRedecl3();
-[[__sycl_detail__::add_ir_attributes_function({"Attr1"}, "Attr1", "Attr2", 1, true)]] void FunctionRedecl3();
-[[__sycl_detail__::add_ir_attributes_function("Attr1", "Attr2", 1, true)]] void FunctionRedecl3(){};
-=======
-[[__sycl_detail__::add_ir_attributes_function("Attr1", "Attr2", 1, true)]] void FunctionRedecl1();
-void FunctionRedecl1();
->>>>>>> 89119712
+[[__sycl_detail__::add_ir_attributes_function("Attr1", "Attr2", 1, true)]] void FunctionRedecl2();
+[[__sycl_detail__::add_ir_attributes_function("Attr2", "Attr1", true, 1)]] void FunctionRedecl2();
+[[__sycl_detail__::add_ir_attributes_function("Attr3", false)]] void FunctionRedecl2(){};
 
 // CHECK:      FunctionDecl {{.*}} FunctionDecl2 'void ()'
 // CHECK-NEXT:   CompoundStmt
@@ -278,215 +158,85 @@
 // CHECK-NEXT:     ConstantExpr {{.*}} 'bool'
 // CHECK-NEXT:       value: Int 1
 // CHECK-NEXT:       CXXBoolLiteralExpr {{.*}} 'bool' true
-<<<<<<< HEAD
-// CHECK-NEXT: CXXRecordDecl [[GlobalVarStructRedecl1ID4:0x[0-9a-f]+]] prev [[GlobalVarStructRedecl1ID3]] {{.*}} struct GlobalVarStructRedecl1
-// CHECK-NEXT:   SYCLAddIRAttributesGlobalVariableAttr
-// CHECK-NEXT:     ConstantExpr {{.*}} 'const char[6]' lvalue
-// CHECK-NEXT:       value: LValue
-// CHECK-NEXT:       StringLiteral {{.*}} 'const char[6]' lvalue "Attr1"
-// CHECK-NEXT:     ConstantExpr {{.*}} 'const char[6]' lvalue
-// CHECK-NEXT:       value: LValue
-// CHECK-NEXT:       StringLiteral {{.*}} 'const char[6]' lvalue "Attr2"
-// CHECK-NEXT:     ConstantExpr {{.*}} 'int'
-// CHECK-NEXT:       value: Int 1
-// CHECK-NEXT:       IntegerLiteral {{.*}} 'int' 1
-// CHECK-NEXT:     ConstantExpr {{.*}} 'bool'
-// CHECK-NEXT:       value: Int 1
-// CHECK-NEXT:       CXXBoolLiteralExpr {{.*}} 'bool' true
-// CHECK-NEXT: CXXRecordDecl [[GlobalVarStructRedecl1ID5:0x[0-9a-f]+]] prev [[GlobalVarStructRedecl1ID4]] {{.*}} struct GlobalVarStructRedecl1
-// CHECK-NEXT:   SYCLAddIRAttributesGlobalVariableAttr
-// CHECK-NEXT:     ConstantExpr {{.*}} 'const char[6]' lvalue
-// CHECK-NEXT:       value: LValue
-// CHECK-NEXT:       StringLiteral {{.*}} 'const char[6]' lvalue "Attr1"
-// CHECK-NEXT:     ConstantExpr {{.*}} 'const char[6]' lvalue
-// CHECK-NEXT:       value: LValue
-// CHECK-NEXT:       StringLiteral {{.*}} 'const char[6]' lvalue "Attr2"
-// CHECK-NEXT:     ConstantExpr {{.*}} 'int'
-// CHECK-NEXT:       value: Int 1
-// CHECK-NEXT:       IntegerLiteral {{.*}} 'int' 1
+struct [[__sycl_detail__::add_ir_attributes_global_variable("Attr1", "Attr2", 1, true)]] GlobalVarStructRedecl1;
+struct GlobalVarStructRedecl1;
+
+// CHECK:      CXXRecordDecl [[GlobalVarStructRedecl2ID1:0x[0-9a-f]+]] {{.*}} struct GlobalVarStructRedecl2
+// CHECK-NEXT: CXXRecordDecl [[GlobalVarStructRedecl2ID2:0x[0-9a-f]+]] prev [[GlobalVarStructRedecl2ID1]] {{.*}} struct GlobalVarStructRedecl2
+// CHECK-NEXT:   SYCLAddIRAttributesGlobalVariableAttr
+// CHECK-NEXT:     ConstantExpr {{.*}} 'const char[6]' lvalue
+// CHECK-NEXT:       value: LValue
+// CHECK-NEXT:       StringLiteral {{.*}} 'const char[6]' lvalue "Attr1"
+// CHECK-NEXT:     ConstantExpr {{.*}} 'const char[6]' lvalue
+// CHECK-NEXT:       value: LValue
+// CHECK-NEXT:       StringLiteral {{.*}} 'const char[6]' lvalue "Attr2"
+// CHECK-NEXT:     ConstantExpr {{.*}} 'int'
+// CHECK-NEXT:       value: Int 1
+// CHECK-NEXT:       IntegerLiteral {{.*}} 'int' 1
+// CHECK-NEXT:     ConstantExpr {{.*}} 'bool'
+// CHECK-NEXT:       value: Int 1
+// CHECK-NEXT:       CXXBoolLiteralExpr {{.*}} 'bool' true
+// CHECK-NEXT: CXXRecordDecl [[GlobalVarStructRedecl2ID3:0x[0-9a-f]+]] prev [[GlobalVarStructRedecl2ID2]] {{.*}} struct GlobalVarStructRedecl2
+// CHECK-NEXT:   SYCLAddIRAttributesGlobalVariableAttr
+// CHECK-NEXT:     ConstantExpr {{.*}} 'const char[6]' lvalue
+// CHECK-NEXT:       value: LValue
+// CHECK-NEXT:       StringLiteral {{.*}} 'const char[6]' lvalue "Attr1"
+// CHECK-NEXT:     ConstantExpr {{.*}} 'const char[6]' lvalue
+// CHECK-NEXT:       value: LValue
+// CHECK-NEXT:       StringLiteral {{.*}} 'const char[6]' lvalue "Attr2"
+// CHECK-NEXT:     ConstantExpr {{.*}} 'int'
+// CHECK-NEXT:       value: Int 1
+// CHECK-NEXT:       IntegerLiteral {{.*}} 'int' 1
+// CHECK-NEXT:     ConstantExpr {{.*}} 'bool'
+// CHECK-NEXT:       value: Int 1
+// CHECK-NEXT:       CXXBoolLiteralExpr {{.*}} 'bool' true
+// CHECK-NEXT: CXXRecordDecl [[GlobalVarStructRedecl2ID4:0x[0-9a-f]+]] prev [[GlobalVarStructRedecl2ID3]] {{.*}} struct GlobalVarStructRedecl2
+// CHECK-NEXT:   SYCLAddIRAttributesGlobalVariableAttr
+// CHECK-NEXT:     ConstantExpr {{.*}} 'const char[6]' lvalue
+// CHECK-NEXT:       value: LValue
+// CHECK-NEXT:       StringLiteral {{.*}} 'const char[6]' lvalue "Attr1"
+// CHECK-NEXT:     ConstantExpr {{.*}} 'const char[6]' lvalue
+// CHECK-NEXT:       value: LValue
+// CHECK-NEXT:       StringLiteral {{.*}} 'const char[6]' lvalue "Attr2"
+// CHECK-NEXT:     ConstantExpr {{.*}} 'int'
+// CHECK-NEXT:       value: Int 1
+// CHECK-NEXT:       IntegerLiteral {{.*}} 'int' 1
+// CHECK-NEXT:     ConstantExpr {{.*}} 'bool'
+// CHECK-NEXT:       value: Int 1
+// CHECK-NEXT:       CXXBoolLiteralExpr {{.*}} 'bool' true
+// CHECK-NEXT: CXXRecordDecl {{.*}} prev [[GlobalVarStructRedecl2ID4]] {{.*}} struct GlobalVarStructRedecl2 definition
+// CHECK-NEXT:   DefinitionData
+// CHECK-NEXT:     DefaultConstructor
+// CHECK-NEXT:     CopyConstructor
+// CHECK-NEXT:     MoveConstructor
+// CHECK-NEXT:     CopyAssignment
+// CHECK-NEXT:     MoveAssignment
+// CHECK-NEXT:     Destructor
+// CHECK-NEXT:   SYCLAddIRAttributesGlobalVariableAttr
+// CHECK-NEXT:     ConstantExpr {{.*}} 'const char[6]' lvalue
+// CHECK-NEXT:       value: LValue
+// CHECK-NEXT:       StringLiteral {{.*}} 'const char[6]' lvalue "Attr1"
+// CHECK-NEXT:     ConstantExpr {{.*}} 'const char[6]' lvalue
+// CHECK-NEXT:       value: LValue
+// CHECK-NEXT:       StringLiteral {{.*}} 'const char[6]' lvalue "Attr2"
+// CHECK-NEXT:     ConstantExpr {{.*}} 'const char[6]' lvalue
+// CHECK-NEXT:       value: LValue
+// CHECK-NEXT:       StringLiteral {{.*}} 'const char[6]' lvalue "Attr3"
+// CHECK-NEXT:     ConstantExpr {{.*}} 'int'
+// CHECK-NEXT:       value: Int 1
+// CHECK-NEXT:       IntegerLiteral {{.*}} 'int' 1
+// CHECK-NEXT:     ConstantExpr {{.*}} 'bool'
+// CHECK-NEXT:       value: Int 1
+// CHECK-NEXT:       CXXBoolLiteralExpr {{.*}} 'bool' true
 // CHECK-NEXT:     ConstantExpr {{.*}} 'bool'
 // CHECK-NEXT:       value: Int 0
 // CHECK-NEXT:       CXXBoolLiteralExpr {{.*}} 'bool' false
-// CHECK-NEXT: CXXRecordDecl {{.*}} prev [[GlobalVarStructRedecl1ID5]] {{.*}} struct GlobalVarStructRedecl1 definition
-// CHECK-NEXT:   DefinitionData
-// CHECK-NEXT:     DefaultConstructor
-// CHECK-NEXT:     CopyConstructor
-// CHECK-NEXT:     MoveConstructor
-// CHECK-NEXT:     CopyAssignment
-// CHECK-NEXT:     MoveAssignment
-// CHECK-NEXT:     Destructor
-// CHECK-NEXT:   SYCLAddIRAttributesGlobalVariableAttr
-// CHECK-NEXT:     ConstantExpr {{.*}} 'const char[6]' lvalue
-// CHECK-NEXT:       value: LValue
-// CHECK-NEXT:       StringLiteral {{.*}} 'const char[6]' lvalue "Attr1"
-// CHECK-NEXT:     ConstantExpr {{.*}} 'const char[6]' lvalue
-// CHECK-NEXT:       value: LValue
-// CHECK-NEXT:       StringLiteral {{.*}} 'const char[6]' lvalue "Attr2"
-// CHECK-NEXT:     ConstantExpr {{.*}} 'const char[6]' lvalue
-// CHECK-NEXT:       value: LValue
-// CHECK-NEXT:       StringLiteral {{.*}} 'const char[6]' lvalue "Attr3"
-// CHECK-NEXT:     ConstantExpr {{.*}} 'int'
-// CHECK-NEXT:       value: Int 1
-// CHECK-NEXT:       IntegerLiteral {{.*}} 'int' 1
-// CHECK-NEXT:     ConstantExpr {{.*}} 'bool'
-// CHECK-NEXT:       value: Int 0
-// CHECK-NEXT:       CXXBoolLiteralExpr {{.*}} 'bool' false
-// CHECK-NEXT:     ConstantExpr {{.*}} 'bool'
-// CHECK-NEXT:       value: Int 0
-// CHECK-NEXT:       CXXBoolLiteralExpr {{.*}} 'bool' false
-// CHECK-NEXT:   CXXRecordDecl {{.*}} implicit struct GlobalVarStructRedecl1
-struct GlobalVarStructRedecl1;
-struct [[__sycl_detail__::add_ir_attributes_global_variable("Attr1", "Attr2", 1, true)]] GlobalVarStructRedecl1;
-struct [[__sycl_detail__::add_ir_attributes_global_variable("Attr1", "Attr2", 1, true)]] GlobalVarStructRedecl1;
-struct [[__sycl_detail__::add_ir_attributes_global_variable("Attr2", "Attr1", true, 1)]] GlobalVarStructRedecl1;
-struct [[__sycl_detail__::add_ir_attributes_global_variable("Attr1", "Attr2", 1, false)]] GlobalVarStructRedecl1;
-struct [[__sycl_detail__::add_ir_attributes_global_variable("Attr3", false)]] GlobalVarStructRedecl1{};
-
-// CHECK:      CXXRecordDecl [[GlobalVarStructRedecl2ID1:0x[0-9a-f]+]] {{.*}} struct GlobalVarStructRedecl2
-// CHECK-NEXT:   SYCLAddIRAttributesGlobalVariableAttr
-// CHECK-NEXT:     ConstantExpr {{.*}} 'const char[6]' lvalue
-// CHECK-NEXT:       value: LValue
-// CHECK-NEXT:       StringLiteral {{.*}} 'const char[6]' lvalue "Attr1"
-// CHECK-NEXT:     ConstantExpr {{.*}} 'const char[6]' lvalue
-// CHECK-NEXT:       value: LValue
-// CHECK-NEXT:       StringLiteral {{.*}} 'const char[6]' lvalue "Attr2"
-// CHECK-NEXT:     ConstantExpr {{.*}} 'int'
-// CHECK-NEXT:       value: Int 1
-// CHECK-NEXT:       IntegerLiteral {{.*}} 'int' 1
-// CHECK-NEXT:     ConstantExpr {{.*}} 'bool'
-// CHECK-NEXT:       value: Int 1
-// CHECK-NEXT:       CXXBoolLiteralExpr {{.*}} 'bool' true
-// CHECK-NEXT: CXXRecordDecl {{.*}} prev [[GlobalVarStructRedecl2ID1]] {{.*}} struct GlobalVarStructRedecl2
-// CHECK-NEXT:   SYCLAddIRAttributesGlobalVariableAttr
-// CHECK-NEXT:     ConstantExpr {{.*}} 'const char[6]' lvalue
-// CHECK-NEXT:       value: LValue
-// CHECK-NEXT:       StringLiteral {{.*}} 'const char[6]' lvalue "Attr1"
-// CHECK-NEXT:     ConstantExpr {{.*}} 'const char[6]' lvalue
-// CHECK-NEXT:       value: LValue
-// CHECK-NEXT:       StringLiteral {{.*}} 'const char[6]' lvalue "Attr2"
-// CHECK-NEXT:     ConstantExpr {{.*}} 'int'
-// CHECK-NEXT:       value: Int 1
-// CHECK-NEXT:       IntegerLiteral {{.*}} 'int' 1
-// CHECK-NEXT:     ConstantExpr {{.*}} 'bool'
-// CHECK-NEXT:       value: Int 1
-// CHECK-NEXT:       CXXBoolLiteralExpr {{.*}} 'bool' true
+// CHECK-NEXT:   CXXRecordDecl {{.*}} implicit struct GlobalVarStructRedecl2
+struct GlobalVarStructRedecl2;
 struct [[__sycl_detail__::add_ir_attributes_global_variable("Attr1", "Attr2", 1, true)]] GlobalVarStructRedecl2;
-struct GlobalVarStructRedecl2;
-
-// CHECK:      CXXRecordDecl {{.*}} struct GlobalVarStructDecl1 definition
-// CHECK-NEXT:   DefinitionData
-// CHECK-NEXT:     DefaultConstructor
-// CHECK-NEXT:     CopyConstructor
-// CHECK-NEXT:     MoveConstructor
-// CHECK-NEXT:     CopyAssignment
-// CHECK-NEXT:     MoveAssignment
-// CHECK-NEXT:     Destructor
-// CHECK-NEXT:   SYCLAddIRAttributesGlobalVariableAttr
-// CHECK-NEXT:     ConstantExpr {{.*}} 'const char[6]' lvalue
-// CHECK-NEXT:       value: LValue
-// CHECK-NEXT:       StringLiteral {{.*}} 'const char[6]' lvalue "Attr1"
-// CHECK-NEXT:       StringLiteral {{.*}} 'const char[6]' lvalue "Attr3"
-// CHECK-NEXT:     ConstantExpr {{.*}} 'const char[6]' lvalue
-// CHECK-NEXT:       value: LValue
-// CHECK-NEXT:       StringLiteral {{.*}} 'const char[6]' lvalue "Attr2"
-// CHECK-NEXT:     ConstantExpr {{.*}} 'int'
-// CHECK-NEXT:       value: Int 1
-// CHECK-NEXT:       IntegerLiteral {{.*}} 'int' 1
-// CHECK-NEXT:     ConstantExpr {{.*}} 'const char[6]' lvalue
-// CHECK-NEXT:       value: LValue
-// CHECK-NEXT:       StringLiteral {{.*}} 'const char[6]' lvalue "Attr1"
-// CHECK-NEXT:     ConstantExpr {{.*}} 'bool'
-// CHECK-NEXT:       value: Int 0
-// CHECK-NEXT:       CXXBoolLiteralExpr {{.*}} 'bool' false
-// CHECK-NEXT:     ConstantExpr {{.*}} 'bool'
-// CHECK-NEXT:       value: Int 1
-// CHECK-NEXT:       CXXBoolLiteralExpr {{.*}} 'bool' true
-// CHECK-NEXT:   CXXRecordDecl {{.*}} implicit struct GlobalVarStructRedecl3
-struct GlobalVarStructRedecl3;
-struct [[__sycl_detail__::add_ir_attributes_global_variable({"Attr1", "Attr3"}, "Attr1", "Attr2", 1, true)]] GlobalVarStructRedecl3;
-struct [[__sycl_detail__::add_ir_attributes_global_variable({"Attr1", "Attr3"}, "Attr1", "Attr2", 1, true)]] GlobalVarStructRedecl3;
-struct [[__sycl_detail__::add_ir_attributes_global_variable({"Attr1", "Attr3"}, "Attr2", "Attr1", true, 1)]] GlobalVarStructRedecl3;
-struct [[__sycl_detail__::add_ir_attributes_global_variable({"Attr3", "Attr1"}, "Attr1", "Attr2", 1, true)]] GlobalVarStructRedecl3;
-struct [[__sycl_detail__::add_ir_attributes_global_variable({"Attr1", "Attr3"}, "Attr1", "Attr2", 1, false)]] GlobalVarStructRedecl3;
-struct [[__sycl_detail__::add_ir_attributes_global_variable({"Attr1"}, "Attr1", "Attr2", 1, true)]] GlobalVarStructRedecl3;
-struct [[__sycl_detail__::add_ir_attributes_global_variable("Attr1", "Attr2", 1, true)]] GlobalVarStructRedecl3{};
-
-// CHECK:      CXXRecordDecl [[GlobalVarStructRedecl4ID1:0x[0-9a-f]+]] {{.*}} struct GlobalVarStructRedecl4
-// CHECK-NEXT: CXXRecordDecl [[GlobalVarStructRedecl4ID2:0x[0-9a-f]+]] prev [[GlobalVarStructRedecl4ID1]] {{.*}} struct GlobalVarStructRedecl4
-// CHECK-NEXT:   SYCLAddIRAttributesGlobalVariableAttr
-// CHECK-NEXT:     ConstantExpr {{.*}} 'const char[6]' lvalue
-// CHECK-NEXT:       value: LValue
-// CHECK-NEXT:       StringLiteral {{.*}} 'const char[6]' lvalue "Attr1"
-// CHECK-NEXT:     ConstantExpr {{.*}} 'const char[6]' lvalue
-// CHECK-NEXT:       value: LValue
-// CHECK-NEXT:       StringLiteral {{.*}} 'const char[6]' lvalue "Attr2"
-// CHECK-NEXT:     ConstantExpr {{.*}} 'int'
-// CHECK-NEXT:       value: Int 1
-// CHECK-NEXT:       IntegerLiteral {{.*}} 'int' 1
-// CHECK-NEXT:     ConstantExpr {{.*}} 'bool'
-// CHECK-NEXT:       value: Int 1
-// CHECK-NEXT:       CXXBoolLiteralExpr {{.*}} 'bool' true
-// CHECK-NEXT: CXXRecordDecl [[GlobalVarStructRedecl4ID3:0x[0-9a-f]+]] prev [[GlobalVarStructRedecl4ID2]] {{.*}} struct GlobalVarStructRedecl4
-// CHECK-NEXT:   SYCLAddIRAttributesGlobalVariableAttr
-// CHECK-NEXT:     ConstantExpr {{.*}} 'const char[6]' lvalue
-// CHECK-NEXT:       value: LValue
-// CHECK-NEXT:       StringLiteral {{.*}} 'const char[6]' lvalue "Attr1"
-// CHECK-NEXT:     ConstantExpr {{.*}} 'const char[6]' lvalue
-// CHECK-NEXT:       value: LValue
-// CHECK-NEXT:       StringLiteral {{.*}} 'const char[6]' lvalue "Attr2"
-// CHECK-NEXT:     ConstantExpr {{.*}} 'int'
-// CHECK-NEXT:       value: Int 1
-// CHECK-NEXT:       IntegerLiteral {{.*}} 'int' 1
-// CHECK-NEXT:     ConstantExpr {{.*}} 'bool'
-// CHECK-NEXT:       value: Int 1
-// CHECK-NEXT:       CXXBoolLiteralExpr {{.*}} 'bool' true
-// CHECK-NEXT: CXXRecordDecl [[GlobalVarStructRedecl4ID4:0x[0-9a-f]+]] prev [[GlobalVarStructRedecl4ID3]] {{.*}} struct GlobalVarStructRedecl4
-// CHECK-NEXT:   SYCLAddIRAttributesGlobalVariableAttr
-// CHECK-NEXT:     ConstantExpr {{.*}} 'const char[6]' lvalue
-// CHECK-NEXT:       value: LValue
-// CHECK-NEXT:       StringLiteral {{.*}} 'const char[6]' lvalue "Attr1"
-// CHECK-NEXT:     ConstantExpr {{.*}} 'const char[6]' lvalue
-// CHECK-NEXT:       value: LValue
-// CHECK-NEXT:       StringLiteral {{.*}} 'const char[6]' lvalue "Attr2"
-// CHECK-NEXT:     ConstantExpr {{.*}} 'int'
-// CHECK-NEXT:       value: Int 1
-// CHECK-NEXT:       IntegerLiteral {{.*}} 'int' 1
-// CHECK-NEXT:     ConstantExpr {{.*}} 'bool'
-// CHECK-NEXT:       value: Int 1
-// CHECK-NEXT:       CXXBoolLiteralExpr {{.*}} 'bool' true
-// CHECK-NEXT: CXXRecordDecl {{.*}} prev [[GlobalVarStructRedecl4ID4]] {{.*}} struct GlobalVarStructRedecl4 definition
-// CHECK-NEXT:   DefinitionData
-// CHECK-NEXT:     DefaultConstructor
-// CHECK-NEXT:     CopyConstructor
-// CHECK-NEXT:     MoveConstructor
-// CHECK-NEXT:     CopyAssignment
-// CHECK-NEXT:     MoveAssignment
-// CHECK-NEXT:     Destructor
-// CHECK-NEXT:   SYCLAddIRAttributesGlobalVariableAttr
-// CHECK-NEXT:     ConstantExpr {{.*}} 'const char[6]' lvalue
-// CHECK-NEXT:       value: LValue
-// CHECK-NEXT:       StringLiteral {{.*}} 'const char[6]' lvalue "Attr1"
-// CHECK-NEXT:     ConstantExpr {{.*}} 'const char[6]' lvalue
-// CHECK-NEXT:       value: LValue
-// CHECK-NEXT:       StringLiteral {{.*}} 'const char[6]' lvalue "Attr2"
-// CHECK-NEXT:     ConstantExpr {{.*}} 'const char[6]' lvalue
-// CHECK-NEXT:       value: LValue
-// CHECK-NEXT:       StringLiteral {{.*}} 'const char[6]' lvalue "Attr3"
-// CHECK-NEXT:     ConstantExpr {{.*}} 'int'
-// CHECK-NEXT:       value: Int 1
-// CHECK-NEXT:       IntegerLiteral {{.*}} 'int' 1
-// CHECK-NEXT:     ConstantExpr {{.*}} 'bool'
-// CHECK-NEXT:       value: Int 1
-// CHECK-NEXT:       CXXBoolLiteralExpr {{.*}} 'bool' true
-// CHECK-NEXT:     ConstantExpr {{.*}} 'bool'
-// CHECK-NEXT:       value: Int 0
-// CHECK-NEXT:       CXXBoolLiteralExpr {{.*}} 'bool' false
-// CHECK-NEXT:   CXXRecordDecl {{.*}} implicit struct GlobalVarStructRedecl4
-struct GlobalVarStructRedecl4;
-struct [[__sycl_detail__::add_ir_attributes_global_variable("Attr1", "Attr2", 1, true)]] GlobalVarStructRedecl4;
-struct [[__sycl_detail__::add_ir_attributes_global_variable("Attr1", "Attr2", 1, true)]] GlobalVarStructRedecl4;
-struct [[__sycl_detail__::add_ir_attributes_global_variable("Attr2", "Attr1", true, 1)]] GlobalVarStructRedecl4;
-struct [[__sycl_detail__::add_ir_attributes_global_variable("Attr3", false)]] GlobalVarStructRedecl4{};
+struct [[__sycl_detail__::add_ir_attributes_global_variable("Attr1", "Attr2", 1, true)]] GlobalVarStructRedecl2;
+struct [[__sycl_detail__::add_ir_attributes_global_variable("Attr2", "Attr1", true, 1)]] GlobalVarStructRedecl2;
+struct [[__sycl_detail__::add_ir_attributes_global_variable("Attr3", false)]] GlobalVarStructRedecl2{};
 
 // CHECK:      CXXRecordDecl {{.*}} struct GlobalVarStructDecl1 definition
 // CHECK-NEXT:   DefinitionData
@@ -522,10 +272,6 @@
 [[__sycl_detail__::add_ir_attributes_global_variable("Attr2", "Attr1", true, 1)]]
 [[__sycl_detail__::add_ir_attributes_global_variable("Attr3", false)]]
 GlobalVarStructDecl1{};
-=======
-struct [[__sycl_detail__::add_ir_attributes_global_variable("Attr1", "Attr2", 1, true)]] GlobalVarStructRedecl1;
-struct GlobalVarStructRedecl1;
->>>>>>> 89119712
 
 // CHECK:      CXXRecordDecl {{.*}} referenced struct GlobalVarStructBase definition
 // CHECK-NEXT:   DefinitionData
