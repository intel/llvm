// RUN: %clang_cc1 -triple x86_64-linux -fexperimental-new-constant-interpreter -verify=expected,all -std=c11 -Wcast-qual %s
// RUN: %clang_cc1 -triple x86_64-linux -fexperimental-new-constant-interpreter -pedantic -verify=pedantic,pedantic-expected,all -std=c11 -Wcast-qual %s
// RUN: %clang_cc1 -triple x86_64-linux -verify=ref,all -std=c11 -Wcast-qual %s
// RUN: %clang_cc1 -triple x86_64-linux -pedantic -verify=pedantic,pedantic-ref,all -std=c11 -Wcast-qual %s

typedef __INTPTR_TYPE__ intptr_t;
typedef __PTRDIFF_TYPE__ ptrdiff_t;

_Static_assert(1, "");

_Static_assert(__objc_yes, "");
_Static_assert(!__objc_no, "");

_Static_assert(0 != 1, "");
_Static_assert(1.0 == 1.0, ""); // pedantic-ref-warning {{not an integer constant expression}} \
                                // pedantic-expected-warning {{not an integer constant expression}}
_Static_assert(1 && 1.0, ""); // pedantic-ref-warning {{not an integer constant expression}} \
                              // pedantic-expected-warning {{not an integer constant expression}}
_Static_assert( (5 > 4) + (3 > 2) == 2, "");
_Static_assert(!!1.0, ""); // pedantic-ref-warning {{not an integer constant expression}} \
                           // pedantic-expected-warning {{not an integer constant expression}}
_Static_assert(!!1, "");

_Static_assert(!(_Bool){(void*)0}, ""); // pedantic-ref-warning {{not an integer constant expression}} \
                                        // pedantic-expected-warning {{not an integer constant expression}}

int a = (1 == 1 ? 5 : 3);
_Static_assert(a == 5, ""); // all-error {{not an integral constant expression}}

const int DiscardedPtrToIntCast = ((intptr_t)((void*)0), 0); // all-warning {{left operand of comma operator has no effect}}

const int b = 3;
_Static_assert(b == 3, ""); // pedantic-ref-warning {{not an integer constant expression}} \
                            // pedantic-expected-warning {{not an integer constant expression}}

const int c; // all-note {{declared here}}
_Static_assert(c == 0, ""); // ref-error {{not an integral constant expression}} \
                            // ref-note {{initializer of 'c' is unknown}} \
                            // pedantic-ref-error {{not an integral constant expression}} \
                            // pedantic-ref-note {{initializer of 'c' is unknown}} \
                            // expected-error {{not an integral constant expression}} \
                            // expected-note {{initializer of 'c' is unknown}} \
                            // pedantic-expected-error {{not an integral constant expression}} \
                            // pedantic-expected-note {{initializer of 'c' is unknown}}

_Static_assert(&c != 0, ""); // ref-warning {{always true}} \
                             // pedantic-ref-warning {{always true}} \
                             // pedantic-ref-warning {{is a GNU extension}} \
                             // expected-warning {{always true}} \
                             // pedantic-expected-warning {{always true}} \
                             // pedantic-expected-warning {{is a GNU extension}}
_Static_assert(&a != 0, ""); // ref-warning {{always true}} \
                             // pedantic-ref-warning {{always true}} \
                             // pedantic-ref-warning {{is a GNU extension}} \
                             // expected-warning {{always true}} \
                             // pedantic-expected-warning {{always true}} \
                             // pedantic-expected-warning {{is a GNU extension}}
_Static_assert((&c + 1) != 0, ""); // pedantic-ref-warning {{is a GNU extension}} \
                                   // pedantic-expected-warning {{is a GNU extension}}
_Static_assert((&a + 100) != 0, ""); // pedantic-ref-warning {{is a GNU extension}} \
                                     // pedantic-ref-note {{100 of non-array}} \
                                     // pedantic-expected-note {{100 of non-array}} \
                                     // pedantic-expected-warning {{is a GNU extension}}
_Static_assert((&a - 100) != 0, ""); // pedantic-ref-warning {{is a GNU extension}} \
                                     // pedantic-expected-warning {{is a GNU extension}} \
                                     // pedantic-ref-note {{-100 of non-array}} \
                                     // pedantic-expected-note {{-100 of non-array}}
/// extern variable of a composite type.
extern struct Test50S Test50;
_Static_assert(&Test50 != (void*)0, ""); // all-warning {{always true}} \
                                         // pedantic-warning {{is a GNU extension}} \
                                         // pedantic-note {{this conversion is not allowed in a constant expression}}

struct y {int x,y;};
int a2[(intptr_t)&((struct y*)0)->y]; // all-warning {{folded to constant array}}

const struct y *yy = (struct y*)0;
const intptr_t L = (intptr_t)(&(yy->y)); // all-error {{not a compile-time constant}}

_Static_assert((long)&((struct y*)0)->y > 0, ""); // pedantic-ref-warning {{GNU extension}} \
                                                  // pedantic-ref-note {{this conversion is not allowed in a constant expression}} \
                                                  // pedantic-expected-warning {{GNU extension}} \
                                                  // pedantic-expected-note {{this conversion is not allowed in a constant expression}}

const ptrdiff_t m = &m + 137 - &m;
_Static_assert(m == 137, ""); // pedantic-ref-warning {{GNU extension}} \
                              // pedantic-expected-warning {{GNU extension}}

/// from test/Sema/switch.c, used to cause an assertion failure.
void f (int z) {
  while (z) {
    default: z--; // all-error {{'default' statement not in switch}}
  }
}

int expr;
int chooseexpr[__builtin_choose_expr(1, 1, expr)];

int somefunc(int i) {
  return (i, 65537) * 65537; // all-warning {{left operand of comma operator has no effect}} \
                             // all-warning {{overflow in expression; result is 131'073 with type 'int'}}
}

/// FIXME: The following test is incorrect in the new interpreter.
/// The null pointer returns 16 from its getIntegerRepresentation().
#pragma clang diagnostic ignored "-Wpointer-to-int-cast"
struct ArrayStruct {
  char n[1];
};
char name2[(int)&((struct ArrayStruct*)0)->n]; // expected-warning {{folded to constant array}} \
                                               // pedantic-expected-warning {{folded to constant array}} \
                                               // ref-warning {{folded to constant array}} \
                                               // pedantic-ref-warning {{folded to constant array}}
_Static_assert(sizeof(name2) == 0, ""); // expected-error {{failed}} \
                                        // expected-note {{evaluates to}} \
                                        // pedantic-expected-error {{failed}} \
                                        // pedantic-expected-note {{evaluates to}}

#ifdef __SIZEOF_INT128__
void *PR28739d = &(&PR28739d)[(__int128)(unsigned long)-1]; // all-warning {{refers past the last possible element}}
#endif

extern float global_float;
struct XX { int a, *b; };
struct XY { int before; struct XX xx, *xp; float* after; } xy[] = {
  0, 0, &xy[0].xx.a, &xy[0].xx, &global_float,
  [1].xx = 0, &xy[1].xx.a, &xy[1].xx, &global_float,
  0,              // all-note {{previous initialization is here}}
  0,              // all-note {{previous initialization is here}}
  [2].before = 0, // all-warning {{initializer overrides prior initialization of this subobject}}
  0,              // all-warning {{initializer overrides prior initialization of this subobject}}
  &xy[2].xx.a, &xy[2].xx, &global_float
};

void t14(void) {
  int array[256] = { 0 }; // expected-note {{array 'array' declared here}} \
                          // pedantic-expected-note {{array 'array' declared here}} \
                          // ref-note {{array 'array' declared here}} \
                          // pedantic-ref-note {{array 'array' declared here}}
  const char b = -1;
  int val = array[b]; // expected-warning {{array index -1 is before the beginning of the array}} \
                      // pedantic-expected-warning {{array index -1 is before the beginning of the array}} \
                      // ref-warning {{array index -1 is before the beginning of the array}} \
                      // pedantic-ref-warning {{array index -1 is before the beginning of the array}}

}

void bar_0(void) {
  struct C {
    const int a;
    int b;
  };

  const struct C S = {0, 0};

  *(int *)(&S.a) = 0; // all-warning {{cast from 'const int *' to 'int *' drops const qualifier}}
  *(int *)(&S.b) = 0; // all-warning {{cast from 'const int *' to 'int *' drops const qualifier}}
}

/// Complex-to-bool casts.
const int A =  ((_Complex double)1.0 ? 21 : 1);
_Static_assert(A == 21, ""); // pedantic-ref-warning {{GNU extension}} \
                             // pedantic-expected-warning {{GNU extension}}

const int CTI1 = ((_Complex double){0.0, 1.0}); // pedantic-ref-warning {{extension}} \
                                                // pedantic-expected-warning {{extension}}
_Static_assert(CTI1 == 0, ""); // pedantic-ref-warning {{GNU extension}} \
                               // pedantic-expected-warning {{GNU extension}}

const _Bool CTB2 = (_Bool)(_Complex double){0.0, 1.0}; // pedantic-ref-warning {{extension}} \
                                                       // pedantic-expected-warning {{extension}}
_Static_assert(CTB2, ""); // pedantic-ref-warning {{GNU extension}} \
                          // pedantic-expected-warning {{GNU extension}}

const _Bool CTB3 = (_Complex double){0.0, 1.0}; // pedantic-ref-warning {{extension}} \
                                                // pedantic-expected-warning {{extension}}
_Static_assert(CTB3, ""); // pedantic-ref-warning {{GNU extension}} \
                          // pedantic-expected-warning {{GNU extension}}


int t1 = sizeof(int);
void test4(void) {
  t1 = sizeof(int);
}

void localCompoundLiteral(void) {
  struct S { int x, y; } s = {}; // pedantic-expected-warning {{use of an empty initializer}} \
                                 // pedantic-ref-warning {{use of an empty initializer}}
  struct T {
	int i;
    struct S s;
  } t1 = { 1, {} }; // pedantic-expected-warning {{use of an empty initializer}} \
                    // pedantic-ref-warning {{use of an empty initializer}}

  struct T t3 = {
    (int){}, // pedantic-expected-warning {{use of an empty initializer}} \
             // pedantic-ref-warning {{use of an empty initializer}}
    {} // pedantic-expected-warning {{use of an empty initializer}} \
       // pedantic-ref-warning {{use of an empty initializer}}
  };
}

/// struct copy
struct StrA {int a; };
const struct StrA sa = { 12 };
const struct StrA * const sb = &sa;
const struct StrA sc = *sb;
_Static_assert(sc.a == 12, ""); // pedantic-ref-warning {{GNU extension}} \
                                // pedantic-expected-warning {{GNU extension}}

_Static_assert(((void*)0 + 1) != (void*)0, ""); // pedantic-expected-warning {{arithmetic on a pointer to void is a GNU extension}} \
                                                // pedantic-expected-warning {{not an integer constant expression}} \
                                                // pedantic-expected-note {{cannot perform pointer arithmetic on null pointer}} \
                                                // pedantic-ref-warning {{arithmetic on a pointer to void is a GNU extension}} \
                                                // pedantic-ref-warning {{not an integer constant expression}} \
                                                // pedantic-ref-note {{cannot perform pointer arithmetic on null pointer}}

typedef __INTPTR_TYPE__ intptr_t;
int array[(intptr_t)(int*)1]; // ref-warning {{variable length array folded to constant array}} \
                              // pedantic-ref-warning {{variable length array folded to constant array}} \
                              // expected-warning {{variable length array folded to constant array}} \
                              // pedantic-expected-warning {{variable length array folded to constant array}}

int castViaInt[*(int*)(unsigned long)"test"]; // ref-error {{variable length array}} \
                                              // pedantic-ref-error {{variable length array}} \
                                              // expected-error {{variable length array}} \
                                              // pedantic-expected-error {{variable length array}}

const void (*const funcp)(void) = (void*)123; // pedantic-warning {{converts between void pointer and function pointer}}
_Static_assert(funcp == (void*)0, ""); // all-error {{failed due to requirement 'funcp == (void *)0'}} \
                                       // pedantic-warning {{expression is not an integer constant expression}}
_Static_assert(funcp == (void*)123, ""); // pedantic-warning {{equality comparison between function pointer and void pointer}} \
                                         // pedantic-warning {{expression is not an integer constant expression}}

void unaryops(void) {
  (void)(++(struct x {unsigned x;}){3}.x);
  (void)(--(struct y {unsigned x;}){3}.x);
  (void)(++(struct z {float x;}){3}.x);
  (void)(--(struct w {float x;}){3}.x);

  (void)((struct xx {unsigned x;}){3}.x++);
  (void)((struct yy {unsigned x;}){3}.x--);
  (void)((struct zz {float x;}){3}.x++);
  (void)((struct ww {float x;}){3}.x--);
}

/// This used to fail because we didn't properly mark the struct
/// initialized through a CompoundLiteralExpr as initialized.
struct TestStruct {
  int a;
  int b;
};
int Y __attribute__((annotate(
  "GlobalValAnnotationWithArgs",
  42,
  (struct TestStruct) { .a = 1, .b = 2 }
)));

#ifdef __SIZEOF_INT128__
const int *p = &b;
const __int128 K = (__int128)(int*)0;
const unsigned __int128 KU = (unsigned __int128)(int*)0;
#endif


int test3(void) {
  int a[2];
  a[0] = test3; // all-error {{incompatible pointer to integer conversion assigning to 'int' from 'int (void)'}}
  return 0;
}
/// This tests that we have full type info, even for values we cannot read.
int dummyarray[5];
_Static_assert(&dummyarray[0] < &dummyarray[1], ""); // pedantic-warning {{GNU extension}}

void addrlabelexpr(void) {
 a0: ;
  static void *ps[] = { &&a0 }; // pedantic-warning {{use of GNU address-of-label extension}}
}

extern void cv2;
void *foo5 (void)
{
  return &cv2; // pedantic-warning{{address of an expression of type 'void'}}
}

__attribute__((weak)) const unsigned int test10_bound = 10;
char test10_global[test10_bound]; // all-error {{variable length array declaration not allowed at file scope}}
void test10(void) {
  char test10_local[test10_bound] = "help"; // all-error {{variable-sized object may not be initialized}}
}

void SuperSpecialFunc(void) {
const int SuperSpecialCase = 10;
_Static_assert((sizeof(SuperSpecialCase) == 12 && SuperSpecialCase == 3) || SuperSpecialCase == 10, ""); // pedantic-warning {{GNU extension}}
<<<<<<< HEAD
}
=======
}


void T1(void) {
  static int *y[1] = {({ static int _x = 20; (void*)0;})}; // all-error {{initializer element is not a compile-time constant}} \
                                                           // pedantic-warning {{use of GNU statement expression extension}}
}

>>>>>>> 4fe5a3cc
<|MERGE_RESOLUTION|>--- conflicted
+++ resolved
@@ -292,9 +292,6 @@
 void SuperSpecialFunc(void) {
 const int SuperSpecialCase = 10;
 _Static_assert((sizeof(SuperSpecialCase) == 12 && SuperSpecialCase == 3) || SuperSpecialCase == 10, ""); // pedantic-warning {{GNU extension}}
-<<<<<<< HEAD
-}
-=======
 }
 
 
@@ -303,4 +300,3 @@
                                                            // pedantic-warning {{use of GNU statement expression extension}}
 }
 
->>>>>>> 4fe5a3cc
