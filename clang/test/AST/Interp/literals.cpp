--- conflicted
+++ resolved
@@ -467,17 +467,10 @@
     T a;
     if constexpr (Inc)
       ++a; // ref-note 2{{increment of uninitialized}} \
-<<<<<<< HEAD
-           // expected-note 2{{increment of object outside its lifetime}}
-    else
-      --a; // ref-note 2{{decrement of uninitialized}} \
-           // expected-note 2{{decrement of object outside its lifetime}}
-=======
            // expected-note 2{{increment of uninitialized}}
     else
       --a; // ref-note 2{{decrement of uninitialized}} \
            // expected-note 2{{decrement of uninitialized}}
->>>>>>> bac3a63c
     return 1;
   }
   static_assert(uninit<int, true>(), ""); // ref-error {{not an integral constant expression}} \
