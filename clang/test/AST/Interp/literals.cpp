--- conflicted
+++ resolved
@@ -1212,8 +1212,6 @@
   extern char arr[]; // ref-note {{declared here}}
    return arr[0]; // ref-note {{read of non-constexpr variable 'arr'}} \
                   // expected-note {{indexing of array without known bound}}
-<<<<<<< HEAD
-=======
 }
 
 namespace StmtExprs {
@@ -1226,7 +1224,6 @@
     return 76;
   }
   static_assert(foo() == 76, "");
->>>>>>> 4fe5a3cc
 }
 #endif
 
