// RUN: %clang_cc1 -fexperimental-new-constant-interpreter -verify %s
// RUN: %clang_cc1 -verify=ref %s


constexpr int a = 10;
constexpr const int &b = a;
static_assert(a == b, "");

constexpr int assignToReference() {
  int a = 20;
  int &b = a;

  b = 100;
  return a;
}
static_assert(assignToReference() == 100, "");


constexpr void setValue(int &dest, int val) {
  dest = val;
}

constexpr int checkSetValue() {
  int l = 100;
  setValue(l, 200);
  return l;
}
static_assert(checkSetValue() == 200, "");

constexpr int readLocalRef() {
  int a = 20;
  int &b = a;
  return b;
}
static_assert(readLocalRef() == 20, "");

constexpr int incRef() {
  int a = 0;
  int &b = a;

  b = b + 1;

  return a;
}
static_assert(incRef() == 1, "");


template<const int &V>
constexpr void Plus3(int &A) {
  A = V + 3;
}
constexpr int foo = 4;

constexpr int callTemplate() {
  int a = 3;
  Plus3<foo>(a);
  return a;
}
static_assert(callTemplate() == 7, "");


constexpr int& getValue(int *array, int index) {
  return array[index];
}
constexpr int testGetValue() {
  int values[] = {1, 2, 3, 4};
  getValue(values, 2) = 30;
  return values[2];
}
static_assert(testGetValue() == 30, "");

constexpr const int &MCE = 20;
static_assert(MCE == 20, "");
static_assert(MCE == 30, ""); // expected-error {{static assertion failed}} \
                              // expected-note {{evaluates to '20 == 30'}} \
                              // ref-error {{static assertion failed}} \
                              // ref-note {{evaluates to '20 == 30'}}

constexpr int LocalMCE() {
  const int &m = 100;
  return m;
}
static_assert(LocalMCE() == 100, "");
static_assert(LocalMCE() == 200, ""); // expected-error {{static assertion failed}} \
                                      // expected-note {{evaluates to '100 == 200'}} \
                                      // ref-error {{static assertion failed}} \
                                      // ref-note {{evaluates to '100 == 200'}}

struct S {
  int i, j;
};

constexpr int RefToMemberExpr() {
  S s{1, 2};

  int &j = s.i;
  j = j + 10;

  return j;
}
static_assert(RefToMemberExpr() == 11, "");

struct Ref {
  int &a;
};

constexpr int RecordWithRef() {
  int m = 100;
  Ref r{m};
  m = 200;
  return r.a;
}
static_assert(RecordWithRef() == 200, "");


struct Ref2 {
  int &a;
  constexpr Ref2(int &a) : a(a) {}
};

constexpr int RecordWithRef2() {
  int m = 100;
  Ref2 r(m);
  m = 200;
  return r.a;
}
static_assert(RecordWithRef2() == 200, "");

const char (&nonextended_string_ref)[3] = {"hi"};
static_assert(nonextended_string_ref[0] == 'h', "");
static_assert(nonextended_string_ref[1] == 'i', "");
<<<<<<< HEAD
static_assert(nonextended_string_ref[2] == '\0', "");
=======
static_assert(nonextended_string_ref[2] == '\0', "");

/// This isa non-constant context. Reading A is not allowed,
/// but taking its address is.
int &&A = 12;
int arr[!&A];
>>>>>>> 4fe5a3cc
<|MERGE_RESOLUTION|>--- conflicted
+++ resolved
@@ -129,13 +129,9 @@
 const char (&nonextended_string_ref)[3] = {"hi"};
 static_assert(nonextended_string_ref[0] == 'h', "");
 static_assert(nonextended_string_ref[1] == 'i', "");
-<<<<<<< HEAD
-static_assert(nonextended_string_ref[2] == '\0', "");
-=======
 static_assert(nonextended_string_ref[2] == '\0', "");
 
 /// This isa non-constant context. Reading A is not allowed,
 /// but taking its address is.
 int &&A = 12;
-int arr[!&A];
->>>>>>> 4fe5a3cc
+int arr[!&A];