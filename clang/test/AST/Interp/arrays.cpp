--- conflicted
+++ resolved
@@ -623,9 +623,5 @@
   // inherit the type of the prior declaration.
   extern int same_entity_2[];
   return same_entity_2;
-<<<<<<< HEAD
-}
-=======
-}
-static_assert(get2() == same_entity_2, "failed to find previous decl");
->>>>>>> 4fe5a3cc
+}
+static_assert(get2() == same_entity_2, "failed to find previous decl");