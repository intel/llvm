--- conflicted
+++ resolved
@@ -125,9 +125,6 @@
   // CHECK-NEXT:   |-DeclRefExpr {{.*}} 'int ()'
   // CHECK-NEXT:   `-RecoveryExpr {{.*}} '<dependent type>'
   sizeof array / sizeof foo(undef);
-<<<<<<< HEAD
-}
-=======
 }
 
 // No crash on DeclRefExpr that refers to ValueDecl with invalid initializers.
@@ -150,5 +147,4 @@
 }
 int test8_GH50320_b[] = {""()};
 // CHECK: ArraySubscriptExpr {{.*}} 'int' contains-errors lvalue
-int test8 = test_8GH50320_b[0];
->>>>>>> bac3a63c
+int test8 = test_8GH50320_b[0];