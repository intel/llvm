--- conflicted
+++ resolved
@@ -3,8 +3,6 @@
 // RUN: %clang_cc1 -no-enable-noundef-analysis -std=c++11 -triple arm64-ehabi -emit-llvm -o - %s | FileCheck %s --check-prefix=ITANIUM
 // RUN: %clang_cc1 -no-enable-noundef-analysis -std=c++11 -triple i386-windows -emit-llvm -o - %s | FileCheck %s --check-prefix=MSABI --check-prefix=WIN32
 // RUN: %clang_cc1 -no-enable-noundef-analysis -std=c++11 -triple x86_64-windows -emit-llvm -o - %s | FileCheck %s --check-prefix=MSABI --check-prefix=WIN64
-<<<<<<< HEAD
-=======
 
 // PR63618: make sure we generate definitions for all the globals defined in the test
 // MSABI: @"?b@@3UB@@A" = {{.*}} zeroinitializer
@@ -23,7 +21,6 @@
 // MSABI: @"?c@inline_virt@@3UC@1@A" = {{.*}} zeroinitializer
 
 // MSABI-NOT: @this
->>>>>>> bac3a63c
 
 // PR12219
 struct A { A(int); virtual ~A(); };
