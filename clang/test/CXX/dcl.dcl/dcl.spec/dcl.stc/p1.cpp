--- conflicted
+++ resolved
@@ -8,11 +8,7 @@
 template<typename T> static void g(T) {}
 
 
-<<<<<<< HEAD
-template<> static void f<int>(int); // expected-warning{{explicit specialization cannot have a storage class}}
-=======
 template<> static void f<int>(int); // spec-warning{{explicit specialization cannot have a storage class}}
->>>>>>> 4fe5a3cc
 template static void f<float>(float); // expected-error{{explicit instantiation cannot have a storage class}}
 
 template<> void f<double>(double);
@@ -34,10 +30,6 @@
 
 template static int X<int>::value; // expected-error{{explicit instantiation cannot have a storage class}}
 
-<<<<<<< HEAD
-template<> static int X<float>::value; // expected-warning{{explicit specialization cannot have a storage class}}
-                                       // expected-error@-1{{'static' can only be specified inside the class definition}}
-=======
 template<> static int X<float>::value; // spec-warning{{explicit specialization cannot have a storage class}}
                                        // expected-error@-1{{'static' can only be specified inside the class definition}}
 
@@ -46,5 +38,4 @@
   static void f1();
   template<>
   static void f1<int>(); // spec-warning{{explicit specialization cannot have a storage class}}
-};
->>>>>>> 4fe5a3cc
+};