// RUN: %clang_cc1 -std=c++20 -verify %s

static constexpr int PRIMARY = 0;
static constexpr int SPECIALIZATION_CONCEPT = 1;
static constexpr int SPECIALIZATION_REQUIRES = 2;

template <class T>
concept Concept = (sizeof(T) >= 2 * sizeof(int));

struct XY {
  int x;
  int y;
};

namespace members {

template <class T, class U> struct S {
  static constexpr int primary();
};

template <class T, class U> constexpr int S<T, U>::primary() {
  return PRIMARY;
};

template <Concept C, class U> struct S<C, U> {
  static constexpr int specialization();
};

template <class T, class U>
  requires(sizeof(T) == sizeof(int))
struct S<T, U> {
  static constexpr int specialization();
};

template <Concept C, class U> constexpr int S<C, U>::specialization() {
  return SPECIALIZATION_CONCEPT;
}

template <class T, class U>
  requires(sizeof(T) == sizeof(int))
constexpr int S<T, U>::specialization() {
  return SPECIALIZATION_REQUIRES;
}

static_assert(S<char, double>::primary() == PRIMARY);
static_assert(S<XY, double>::specialization() == SPECIALIZATION_CONCEPT);
static_assert(S<int, double>::specialization() == SPECIALIZATION_REQUIRES);

} // namespace members

namespace enumerations {

template <class T, class U> struct S {
  enum class E : int;
};

template <class T, class U> enum class S<T, U>::E { Value = PRIMARY };

template <Concept C, class U> struct S<C, U> {
  enum class E : int;
};

template <Concept C, class U>
enum class S<C, U>::E {
  Value = SPECIALIZATION_CONCEPT
};

template <class T, class U>
  requires(sizeof(T) == sizeof(int))
struct S<T, U> {
  enum class E : int;
};

template <class T, class U>
  requires(sizeof(T) == sizeof(int))
enum class S<T, U>::E {
  Value = SPECIALIZATION_REQUIRES
};

static_assert(static_cast<int>(S<char, double>::E::Value) == PRIMARY);
static_assert(static_cast<int>(S<XY, double>::E::Value) ==
              SPECIALIZATION_CONCEPT);
static_assert(static_cast<int>(S<int, double>::E::Value) ==
              SPECIALIZATION_REQUIRES);

} // namespace  enumerations

namespace multiple_template_parameter_lists {

template <class Outer>
struct S {
  template <class Inner>
  static constexpr int primary(Inner);
};

template <class Outer>
template <class Inner>
constexpr int S<Outer>::primary(Inner) {
  return PRIMARY;
};

template <Concept Outer>
struct S<Outer> {
  template <class Inner>
  static constexpr int specialization(Inner);
};

template <Concept Outer>
template <class Inner>
constexpr int S<Outer>::specialization(Inner) { return SPECIALIZATION_CONCEPT; }

template <class Outer>
  requires(sizeof(Outer) == sizeof(int))
struct S<Outer> {
  template <class Inner>
  static constexpr int specialization(Inner);
};

template <class Outer>
  requires(sizeof(Outer) == sizeof(int))
template <class Inner>
constexpr int S<Outer>::specialization(Inner) { return SPECIALIZATION_REQUIRES; }

static_assert(S<char>::primary("str") == PRIMARY);
static_assert(S<XY>::specialization("str") == SPECIALIZATION_CONCEPT);
static_assert(S<int>::specialization("str") == SPECIALIZATION_REQUIRES);

} // namespace multiple_template_parameter_lists

static constexpr int CONSTRAINED_METHOD_1 = 1;
static constexpr int CONSTRAINED_METHOD_2 = 2;

namespace constrained_members {

template <int>
struct S {
  template <Concept C>
  static constexpr int constrained_method();
};

template <>
template <Concept C>
constexpr int S<1>::constrained_method() { return CONSTRAINED_METHOD_1; }

template <>
template <Concept C>
constexpr int S<2>::constrained_method() { return CONSTRAINED_METHOD_2; }

static_assert(S<1>::constrained_method<XY>() == CONSTRAINED_METHOD_1);
static_assert(S<2>::constrained_method<XY>() == CONSTRAINED_METHOD_2);


template <class T1, class T2>
concept ConceptT1T2 = true;

template<typename T3>
struct S12 {
  template<ConceptT1T2<T3> T4>
  static constexpr int constrained_method();
};

template<>
template<ConceptT1T2<int> T5>
constexpr int S12<int>::constrained_method() { return CONSTRAINED_METHOD_1; }

template<>
template<ConceptT1T2<double> T5>
constexpr int S12<double>::constrained_method() { return CONSTRAINED_METHOD_2; }

static_assert(S12<int>::constrained_method<XY>() == CONSTRAINED_METHOD_1);
static_assert(S12<double>::constrained_method<XY>() == CONSTRAINED_METHOD_2);

} // namespace constrained members

namespace constrained_members_of_nested_types {

template <int>
struct S {
  struct Inner0 {
    struct Inner1 {
      template <Concept C>
      static constexpr int constrained_method();
    };
  };
};

template <>
template <Concept C>
constexpr int S<1>::Inner0::Inner1::constrained_method() { return CONSTRAINED_METHOD_1; }

template <>
template <Concept C>
constexpr int S<2>::Inner0::Inner1::constrained_method() { return CONSTRAINED_METHOD_2; }

static_assert(S<1>::Inner0::Inner1::constrained_method<XY>() == CONSTRAINED_METHOD_1);
static_assert(S<2>::Inner0::Inner1::constrained_method<XY>() == CONSTRAINED_METHOD_2);


template <class T1, class T2>
concept ConceptT1T2 = true;

template<typename T3>
struct S12 {
  struct Inner0 {
    struct Inner1 {
      template<ConceptT1T2<T3> T4>
      static constexpr int constrained_method();
    };
  };
};

template<>
template<ConceptT1T2<int> T5>
constexpr int S12<int>::Inner0::Inner1::constrained_method() { return CONSTRAINED_METHOD_1; }

template<>
template<ConceptT1T2<double> T5>
constexpr int S12<double>::Inner0::Inner1::constrained_method() { return CONSTRAINED_METHOD_2; }

static_assert(S12<int>::Inner0::Inner1::constrained_method<XY>() == CONSTRAINED_METHOD_1);
static_assert(S12<double>::Inner0::Inner1::constrained_method<XY>() == CONSTRAINED_METHOD_2);

} // namespace constrained_members_of_nested_types

namespace constrained_member_sfinae {

template<int N> struct S {
  template<class T>
  static constexpr int constrained_method() requires (sizeof(int[N * 1073741824 + 4]) == 16) { // expected-warning {{variable length arrays in C++ are a Clang extension}} \
                                                                                                  expected-note {{value 4294967296 is outside the range of representable values of type 'int'}} \
                                                                                                  expected-note {{while calculating associated constraint of template 'constrained_method' here}}
    return CONSTRAINED_METHOD_1;
  }

  template<class T>
  static constexpr int constrained_method() requires (sizeof(int[N]) == 16);
};

template<>
template<typename T>
constexpr int S<4>::constrained_method() requires (sizeof(int[4]) == 16) {
  return CONSTRAINED_METHOD_2;
}

// Verify that there is no amiguity in this case.
static_assert(S<4>::constrained_method<double>() == CONSTRAINED_METHOD_2);

} // namespace constrained_member_sfinae

namespace requires_expression_references_members {

void accept1(int x);
void accept2(XY xy);

template <class T> struct S {
  T Field = T();

  constexpr int constrained_method()
      requires requires { accept1(Field); };

  constexpr int constrained_method()
      requires requires { accept2(Field); };
};

template <class T>
constexpr int S<T>::constrained_method()
  requires requires { accept1(Field); } {
  return CONSTRAINED_METHOD_1;
}

template <class T>
constexpr int S<T>::constrained_method()
  requires requires { accept2(Field); } {
  return CONSTRAINED_METHOD_2;
}

static_assert(S<int>().constrained_method() == CONSTRAINED_METHOD_1);
static_assert(S<XY>().constrained_method() == CONSTRAINED_METHOD_2);

} // namespace requires_expression_references_members

namespace GH60231 {

template<typename T0> concept C = true;

template <typename T1>
struct S {
  template <typename F1> requires C<S<T1>>
  void foo1(F1 f);

  template <typename F2>
  void foo2(F2 f) requires C<S<T1>>;

  template <typename F3> requires C<F3>
  void foo3(F3 f);
};

template <typename T2>
template <typename F4> requires C<S<T2>>
void S<T2>::foo1(F4 f) {}

template <typename T3>
template <typename F5>
void S<T3>::foo2(F5 f) requires C<S<T3>> {}

template <typename T4>
template <typename F6> requires C<F6>
void S<T4>::foo3(F6 f) {}

} // namespace GH60231

namespace GH62003 {

template <typename T0> concept Concept = true;

template <class T1>
struct S1 {
  template <Concept C1>
  static constexpr int foo();
};
template <class T2>
template <Concept C2>
constexpr int S1<T2>::foo() { return 1; }

template <Concept C3>
struct S2 {
  template <class T3>
  static constexpr int foo();
};
template <Concept C4>
template <class T4>
constexpr int S2<C4>::foo() { return 2; }

template <Concept C5>
struct S3 {
  template <Concept C6>
  static constexpr int foo();
};
template <Concept C7>
template <Concept C8>
constexpr int S3<C7>::foo() { return 3; }

static_assert(S1<int>::foo<int>() == 1);
static_assert(S2<int>::foo<int>() == 2);
static_assert(S3<int>::foo<int>() == 3);

} // namespace GH62003

namespace MultilevelTemplateWithPartialSpecialization {
template <typename>
concept Concept = true;

namespace two_level {
template <typename T1, int>
struct W0 {
  template <typename T2>
  requires (Concept<T2>)
  void f(const T2 &);
};

template <typename T3>
struct W0<T3, 0> {
  template <typename T4>
  requires (Concept<T4>)
  void f(const T4 &);
};

template <typename T3>
template <typename T4>
requires (Concept<T4>)
inline void W0<T3, 0>::f(const T4 &) {}
} // namespace two_level

namespace three_level {
template <typename T1, int>
struct W0 {
  template <typename T2>
  struct W1 {
    template <typename T3>
    requires (Concept<T3>)
    void f(const T3 &);
  };
};

template <typename T4>
struct W0<T4, 0> {
  template <typename T5>
  struct W1 {
    template <typename T6>
    requires (Concept<T6>)
    void f(const T6 &);
  };
};

template <typename T7>
template <typename T8>
template <typename T9>
requires (Concept<T9>)
inline void W0<T7, 0>::W1<T8>::f(const T9 &) {}
} // namespace three_level

} // namespace MultilevelTemplateWithPartialSpecialization

namespace PR62697 {
template<typename>
concept c = true;

template<typename T>
struct s {
    void f() requires c<void(T)>;
};

template<typename T>
void s<T>::f() requires c<void(T)> { }
}

namespace GH62272 {
template<typename T> concept A = true;
template<typename T> struct X { A<T> auto f(); };
template<typename T> A<T> auto X<T>::f() {}
}

namespace GH65810 {
template<typename Param>
concept TrivialConcept =
requires(Param param) {
  (void)param;
};

template <typename T>
struct Base {
  class InnerClass;
};

template <typename T>
class Base<T>::InnerClass {
  template <typename Param>
    requires TrivialConcept<Param>
    int func(Param param) const;
};

template <typename T>
template <typename Param>
requires TrivialConcept<Param>
int Base<T>::InnerClass::func(Param param) const {
  return 0;
}

template<typename T>
struct Outermost {
  struct Middle {
    template<typename U>
    struct Innermost {
      template <typename Param>
        requires TrivialConcept<Param>
        int func(Param param) const;
    };
  };
};

template <typename T>
template <typename U>
template <typename Param>
requires TrivialConcept<Param>
int Outermost<T>::Middle::Innermost<U>::func(Param param) const {
  return 0;
}

} // namespace GH65810

namespace GH61763 {
template<typename T, typename U>
concept same_as = true;

template <class = void>
struct Foo {
      template <same_as<void> Param>
            friend struct Bar;
};

template struct Foo<>;

template <same_as<void> Param>
struct Bar {
};


template<typename T>
concept ok = true;

struct outer {
    template<typename T>
        requires ok<T>
          struct foo {};
};

template<typename U>
struct bar {
    template<typename T>
        requires ok<T>
          friend struct outer::foo;
};

bar<int> x;
} // namespace GH61763


namespace GH74314 {
template <class T, class U> constexpr bool is_same_v = __is_same(T, U);
template <class T, class U> constexpr bool is_not_same_v = !__is_same(T, U);

template <class Result>
concept something_interesting = requires {
      true;
      requires is_same_v<int, Result>;
};

template <class T>
struct X { // #defined-here
      void foo() requires requires { requires is_not_same_v<T, int>; };
      void bar(decltype(requires { requires is_not_same_v<T, int>; }));
};

template <class T>
void X<T>::foo() requires requires { requires something_interesting<T>; } {}
// expected-error@-1{{definition of 'foo' does not match any declaration}}
// expected-note@#defined-here{{defined here}}
// expected-note@-8{{member declaration nearly matches}}

template <class T>
void X<T>::foo() requires requires { requires is_not_same_v<T, int>; } {} // ok

template <class T>
void X<T>::bar(decltype(requires { requires something_interesting<T>; })) {}
// expected-error@-1{{definition of 'bar' does not match any declaration}}
// expected-note@#defined-here{{defined here}}

template <class T>
void X<T>::bar(decltype(requires { requires is_not_same_v<T, int>; })) {}
} // namespace GH74314

namespace GH56482 {
template <typename SlotMap>
concept slot_map_has_reserve = true;

template <typename T> struct Slot_map {
  constexpr void reserve() const noexcept
    requires slot_map_has_reserve<Slot_map>;

  constexpr void reserve(int) const noexcept
    requires slot_map_has_reserve<Slot_map<T>>;
};

template <typename T>
constexpr void Slot_map<T>::reserve() const noexcept
  requires slot_map_has_reserve<Slot_map<T>>
{}

template <typename T>
constexpr void Slot_map<T>::reserve(int) const noexcept
  requires slot_map_has_reserve<Slot_map>
{}
} // namespace GH56482

namespace GH74447 {
template <typename T> struct S {
  template <typename... U, int V>
  void test(T target, U... value)
    requires requires {
      target;
      sizeof...(value) == 1;
      V == 2;
    };
};

template <typename T>
template <typename... U, int V>
void S<T>::test(T target, U... value)
  requires requires {
    target;
    sizeof...(value) == 1;
    V == 2;
  }
{}
} // namespace GH74447

namespace GH72557 {

template <typename...>
concept IsAnyOf = true;

template <class... DerTs> struct DerivedCollection {
  template <class DerT>
    requires IsAnyOf<DerTs...>
  unsigned long index();
};

template <class... DerTs>
template <class DerT>
  requires IsAnyOf<DerTs...>
unsigned long DerivedCollection<DerTs...>::index() {}

} // namespace GH72557

namespace GH101735 {

template <class, class>
concept True = true;

template <typename T>
class A {
  template <typename... Ts>
  void method(Ts&... ts)
    requires requires (T t) {
      { t.method(static_cast<Ts &&>(ts)...) } -> True<void>;
    };
};

template <typename T>
template <typename... Ts>
void A<T>::method(Ts&... ts)
  requires requires (T t) {
    { t.method(static_cast<Ts &&>(ts)...) } -> True<void>;
  } {}

}

namespace GH63782 {
// GH63782 was also fixed by PR #80594, so let's add a test for it.

template<bool... Vals>
constexpr bool All = (Vals && ...);

template<bool... Bs>
class Class {
  template<typename>
  requires All<Bs...>
  void Foo();
};

template<bool... Bs>
template<typename>
requires All<Bs...>
void Class<Bs...>::Foo() {
};

} // namespace GH63782

namespace eve {
// Reduced from the "eve" project

template <typename... Ts>
struct tuple {
  template <int I0> requires(I0 <= sizeof...(Ts))
  constexpr auto split();
};

template <typename... Ts>
template <int I0>
requires(I0 <= sizeof...(Ts))
constexpr auto tuple<Ts...>::split(){
  return 0;
}

int foo() {
  tuple<int, float> x;
  return x.split<0>();
}

} // namespace eve

namespace GH93099 {

// Issues with sizeof...(expr)

template <typename T = int> struct C {
  template <int... N>
    requires(sizeof...(N) > 0)
  friend class NTTP;

  template <class... Tp>
    requires(sizeof...(Tp) > 0)
  friend class TP;

  template <template <typename> class... TTp>
    requires(sizeof...(TTp) > 0)
  friend class TTP;
};

template <int... N>
  requires(sizeof...(N) > 0)
class NTTP;

template <class... Tp>
  requires(sizeof...(Tp) > 0)
class TP;

template <template <typename> class... TTp>
  requires(sizeof...(TTp) > 0)
class TTP;

C v;

} // namespace GH93099

<<<<<<< HEAD
=======
namespace GH115098 {

template <typename... Ts> struct c {
  template <typename T>
    requires(sizeof...(Ts) > 0)
  friend bool operator==(c, c);
};

template <typename... Ts> struct d {
  template <typename T>
    requires(sizeof...(Ts) > 0)
  friend bool operator==(d, d);
};

template struct c<int>;
template struct d<int, int>;

} // namespace GH115098

>>>>>>> a8d96e15
namespace GH114685 {

template <typename T> struct ptr {
  template <typename U>
  friend ptr<U> make_item(auto &&args)
    requires(sizeof(args) > 1);
};

template <typename U>
ptr<U> make_item(auto &&args)
  requires(sizeof(args) > 1) {}

ptr<char> p;

} // namespace GH114685<|MERGE_RESOLUTION|>--- conflicted
+++ resolved
@@ -703,8 +703,6 @@
 
 } // namespace GH93099
 
-<<<<<<< HEAD
-=======
 namespace GH115098 {
 
 template <typename... Ts> struct c {
@@ -724,7 +722,6 @@
 
 } // namespace GH115098
 
->>>>>>> a8d96e15
 namespace GH114685 {
 
 template <typename T> struct ptr {
