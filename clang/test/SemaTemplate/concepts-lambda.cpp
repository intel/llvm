// RUN: %clang_cc1 -std=c++20 -verify %s
// RUN: %clang_cc1 -std=c++20 -verify %s -triple powerpc64-ibm-aix

namespace GH57945 {
  template<typename T>
    concept c = true;

  template<typename>
    auto f = []() requires c<void> {
    };

  void g() {
      f<int>();
  };
}

namespace GH57945_2 {
  template<typename>
    concept c = true;

  template<typename T>
    auto f = [](auto... args) requires c<T>  {
    };

  template <typename T>
  auto f2 = [](auto... args)
    requires (sizeof...(args) > 0)
  {};

  void g() {
      f<void>();
      f2<void>(5.0);
  }
}

namespace GH57958 {
  template<class> concept C = true;
  template<int> constexpr bool v = [](C auto) { return true; }(0);
  int _ = v<0>;
}
namespace GH57958_2 {
  template<class> concept C = true;
  template<int> constexpr bool v = [](C auto...) { return true; }(0);
  int _ = v<0>;
}

namespace GH57971 {
  template<typename>
    concept any = true;

  template<typename>
    auto f = [](any auto) {
    };

  using function_ptr = void(*)(int);
  function_ptr ptr = f<void>;
}

// GH58368: A lambda defined in a concept requires we store
// the concept as a part of the lambda context.
namespace LambdaInConcept {
using size_t = unsigned long;

template<size_t...Ts>
struct IdxSeq{};

template <class T, class... Ts>
concept NotLike = true;

template <size_t, class... Ts>
struct AnyExcept {
  template <NotLike<Ts...> T> operator T&() const;
  template <NotLike<Ts...> T> operator T&&() const;
};

template <class T>
  concept ConstructibleWithN = (requires {
                                []<size_t I, size_t... Idxs>
                                (IdxSeq<I, Idxs...>)
                                requires requires { T{AnyExcept<I, T>{}}; }
                                { }
                                (IdxSeq<1,2,3>{});
    });

struct Foo {
  int i;
  double j;
  char k;
};

static_assert(ConstructibleWithN<Foo>);

namespace GH56556 {

template <typename It>
inline constexpr It declare ();

template <typename It, template <typename> typename Template>
concept D = requires {
	{ [] <typename T1> (Template<T1> &) {}(declare<It &>()) };
};

template <typename T>
struct B {};

template <typename T>
struct Adapter;

template <D<B> T>
struct Adapter<T> {};

template struct Adapter<B<int>>;

} // namespace GH56556

namespace GH82849 {

template <class T>
concept C = requires(T t) {
  requires requires (T u) {
    []<class V>(V) {
      return requires(V v) {
        [](V w) {}(v);
      };
    }(t);
  };
};

template <class From>
struct Widget;

template <C F>
struct Widget<F> {
  static F create(F from) {
    return from;
  }
};

template <class>
bool foo() {
  return C<int>;
}

void bar() {
  // https://github.com/llvm/llvm-project/issues/49570#issuecomment-1664966972
  Widget<char>::create(0);
}

} // namespace GH82849

}

// GH60642 reported an assert being hit, make sure we don't assert.
namespace GH60642 {
template<auto Q> concept C = requires { Q.template operator()<float>(); };
template<class> concept D = true;
static_assert(C<[]<D>{}>);  // ok
template<class> concept E = C<[]<D>{}>;
static_assert(E<int>);  // previously Asserted.

// ensure we properly diagnose when "D" is false.
namespace DIsFalse {
template<auto Q> concept C = requires { Q.template operator()<float>(); };
template<class> concept D = false;
static_assert(C<[]<D>{}>);
// expected-error@-1{{static assertion failed}}
// expected-note@-2{{does not satisfy 'C'}}
// expected-note@-5{{because 'Q.template operator()<float>()' would be invalid: no matching member function for call to 'operator()'}}
template<class> concept E = C<[]<D>{}>;
static_assert(E<int>);
// expected-error@-1{{static assertion failed}}
// expected-note@-2{{because 'int' does not satisfy 'E'}}
// expected-note@-4{{does not satisfy 'C'}}
// expected-note@-11{{because 'Q.template operator()<float>()' would be invalid: no matching member function for call to 'operator()'}}
}
}

namespace ReturnTypeRequirementInLambda {
template <typename T>
concept C1 = true;

template <class T>
concept test = [] {
  return requires(T t) {
    { t } -> C1;
  };
}();

static_assert(test<int>);

template <typename T>
concept C2 = true;
struct S1 {
  int f1() { return 1; }
};

void foo() {
  auto make_caller = []<auto member> {
    return [](S1 *ps) {
      if constexpr (requires {
                      { (ps->*member)() } -> C2;
                    })
        ;
    };
  };

  auto caller = make_caller.operator()<&S1::f1>();
}
} // namespace ReturnTypeRequirementInLambda

namespace GH73418 {
void foo() {
  int x;
  [&x](auto) {
    return [](auto y) {
      return [](auto obj, auto... params)
        requires requires {
          sizeof...(params);
          [](auto... pack) {
            return sizeof...(pack);
          }(params...);
        }
      { return false; }(y);
    }(x);
  }(x);
}
} // namespace GH73418

namespace GH93821 {

template <class>
concept C = true;

template <class...>
concept D = []<C T = int>() { return true; }();

D auto x = 0;

} // namespace GH93821

namespace dependent_param_concept {
template <typename... Ts> void sink(Ts...) {}
void dependent_param() {
  auto L = [](auto... x) {
    return [](decltype(x)... y) {
      return [](int z)
        requires requires { sink(y..., z); }
      {};
    };
  };
  L(0, 1)(1, 2)(1);
}
} // namespace dependent_param_concept

namespace init_captures {
template <int N> struct V {};

void sink(V<0>, V<1>, V<2>, V<3>, V<4>) {}

void init_capture_pack() {
  auto L = [](auto... z) {
    return [=](auto... y) {
      return [... w = z, y...](auto)
        requires requires { sink(w..., y...); }
      {};
    };
  };
  L(V<0>{}, V<1>{}, V<2>{})(V<3>{}, V<4>{})(1);
}

void dependent_capture_packs() {
  auto L = [](auto... z) {
    return [... w = z](auto... y) {
      return [... c = w](auto)
        requires requires { sink(c..., y...); }
      {};
    };
  };
  L(V<0>{}, V<1>{}, V<2>{})(V<3>{}, V<4>{})(1);
}
} // namespace init_captures

namespace GH110721 {

template <int N> void connect() {
  int x = N, y = N;
  [x, y = y]()
    requires requires { x; }
  {}();
}

void foo() {
  connect<42>();
}

} // namespace GH110721

namespace GH123441 {

void test() {
  auto L = [](auto... x) {
    return [](decltype(x)... y)
      requires true
    {};
  };
  L(0, 1)(1, 2);
}

}

namespace GH128175 {

template <class> void f() {
  [i{0}] {
    [&] {
      [&] {
        []()
          requires true
        {}();
      }();
    }();
  }();
}

template void f<int>();

<<<<<<< HEAD
=======
}

namespace GH133719 {

template <class T>
constexpr auto f{[] (auto arg) {
  return [a{arg}] {
      [] () requires true {}();
  };
}};

void foo() {
  f<int>(0);
}

>>>>>>> d465594a
}<|MERGE_RESOLUTION|>--- conflicted
+++ resolved
@@ -324,8 +324,6 @@
 
 template void f<int>();
 
-<<<<<<< HEAD
-=======
 }
 
 namespace GH133719 {
@@ -341,5 +339,4 @@
   f<int>(0);
 }
 
->>>>>>> d465594a
 }