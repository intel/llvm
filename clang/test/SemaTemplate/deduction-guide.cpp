// RUN: %clang_cc1 -std=c++2a -verify -ast-dump -ast-dump-decl-types -ast-dump-filter "deduction guide" %s | FileCheck %s --strict-whitespace

template<auto ...> struct X {};
template<template<typename X, X> typename> struct Y {};
template<typename ...> struct Z {};

template<typename T, typename ...Ts> struct A {
  template<Ts ...Ns, T *...Ps> A(X<Ps...>, Ts (*...qs)[Ns]);
};
int arr1[3], arr2[3];
short arr3[4];
A a(X<&arr1, &arr2>{}, &arr1, &arr2, &arr3);
using AT = decltype(a);
using AT = A<int[3], int, int, short>;

// CHECK-LABEL: Dumping <deduction guide for A>:
// CHECK: FunctionTemplateDecl
// CHECK: |-TemplateTypeParmDecl {{.*}} typename depth 0 index 0 T
// CHECK: |-TemplateTypeParmDecl {{.*}} typename depth 0 index 1 ... Ts
// CHECK: |-NonTypeTemplateParmDecl {{.*}} 'Ts...' depth 0 index 2 ... Ns
// CHECK: |-NonTypeTemplateParmDecl {{.*}} 'T *' depth 0 index 3 ... Ps
// CHECK: |-CXXDeductionGuideDecl
// CHECK: | |-ParmVarDecl {{.*}} 'X<Ps...>'
// CHECK: | `-ParmVarDecl {{.*}} 'Ts (*)[Ns]...' pack
// CHECK: `-CXXDeductionGuideDecl
// CHECK:   |-TemplateArgument type 'int[3]'
// CHECK:   |-TemplateArgument pack
// CHECK:   | |-TemplateArgument type 'int'
// CHECK:   | |-TemplateArgument type 'int'
// CHECK:   | `-TemplateArgument type 'short'
// CHECK:   |-TemplateArgument pack
// CHECK:   | |-TemplateArgument integral '3'
// CHECK:   | |-TemplateArgument integral '3'
// CHECK:   | `-TemplateArgument integral '(short)4'
// CHECK:   |-TemplateArgument pack
// CHECK:   | |-TemplateArgument decl
// CHECK:   | | `-Var {{.*}} 'arr1' 'int[3]'
// CHECK:   | `-TemplateArgument decl
// CHECK:   |   `-Var {{.*}} 'arr2' 'int[3]'
// CHECK:   |-ParmVarDecl {{.*}} 'X<&arr1, &arr2>'
// CHECK:   |-ParmVarDecl {{.*}} 'int (*)[3]'
// CHECK:   |-ParmVarDecl {{.*}} 'int (*)[3]'
// CHECK:   `-ParmVarDecl {{.*}} 'short (*)[4]'
// CHECK: FunctionProtoType {{.*}} 'auto (X<Ps...>, Ts (*)[Ns]...) -> A<T, Ts...>' dependent trailing_return
// CHECK: |-InjectedClassNameType {{.*}} 'A<T, Ts...>' dependent
// CHECK: |-ElaboratedType {{.*}} 'X<Ps...>' sugar dependent
// CHECK: | `-TemplateSpecializationType {{.*}} 'X<Ps...>' dependent
// CHECK: |   `-TemplateArgument expr
// CHECK: |     `-PackExpansionExpr {{.*}} 'T *'
// CHECK: |       `-DeclRefExpr {{.*}} 'T *' NonTypeTemplateParm {{.*}} 'Ps' 'T *'
// CHECK: `-PackExpansionType {{.*}} 'Ts (*)[Ns]...' dependent
// CHECK:   `-PointerType {{.*}} 'Ts (*)[Ns]' dependent contains_unexpanded_pack
// CHECK:     `-ParenType {{.*}} 'Ts[Ns]' sugar dependent contains_unexpanded_pack
// CHECK:       `-DependentSizedArrayType {{.*}} 'Ts[Ns]' dependent contains_unexpanded_pack
// CHECK:         |-TemplateTypeParmType {{.*}} 'Ts' dependent contains_unexpanded_pack depth 0 index 1 pack
// CHECK:         | `-TemplateTypeParm {{.*}} 'Ts'
// CHECK:         `-DeclRefExpr {{.*}} 'Ts' NonTypeTemplateParm {{.*}} 'Ns' 'Ts...'

template<typename T, T V> struct B {
  template<typename U, U W> B(X<W, V>);
};
B b(X<nullptr, 'x'>{});
using BT = decltype(b);
using BT = B<char, 'x'>;

// CHECK-LABEL: Dumping <deduction guide for B>:
// CHECK: FunctionTemplateDecl
// CHECK: |-TemplateTypeParmDecl {{.*}} typename depth 0 index 0 T
// CHECK: |-NonTypeTemplateParmDecl {{.*}} 'T' depth 0 index 1 V
// CHECK: |-TemplateTypeParmDecl {{.*}} typename depth 0 index 2 U
// CHECK: |-NonTypeTemplateParmDecl {{.*}} 'U' depth 0 index 3 W
// CHECK: |-CXXDeductionGuideDecl {{.*}} 'auto (X<W, V>) -> B<T, V>'
// CHECK: | `-ParmVarDecl {{.*}} 'X<W, V>'
// CHECK: `-CXXDeductionGuideDecl {{.*}} 'auto (X<nullptr, 'x'>) -> B<char, 'x'>'
// CHECK:   |-TemplateArgument type 'char'
// CHECK:   |-TemplateArgument integral ''x''
// CHECK:   |-TemplateArgument type 'std::nullptr_t'
// CHECK:   |-TemplateArgument nullptr
// CHECK:   `-ParmVarDecl {{.*}} 'X<nullptr, 'x'>'
// CHECK: FunctionProtoType {{.*}} 'auto (X<W, V>) -> B<T, V>' dependent trailing_return
// CHECK: |-InjectedClassNameType {{.*}} 'B<T, V>' dependent
// CHECK: `-TemplateSpecializationType {{.*}} 'X<W, V>' dependent
// CHECK:   |-TemplateArgument expr
// CHECK:   | `-DeclRefExpr {{.*}} 'U' NonTypeTemplateParm {{.*}} 'W' 'U'
// CHECK:   `-TemplateArgument expr
// CHECK:     `-DeclRefExpr {{.*}} 'T' NonTypeTemplateParm {{.*}} 'V' 'T'

template<typename A> struct C {
  template<template<typename X, X> typename T, typename U, U V = 0> C(A, Y<T>, U);
};
C c(1, Y<B>{}, 2);
using CT = decltype(c);
using CT = C<int>;

// CHECK-LABEL: Dumping <deduction guide for C>:
// CHECK: FunctionTemplateDecl
// CHECK: |-TemplateTypeParmDecl {{.*}} typename depth 0 index 0 A
// CHECK: |-TemplateTemplateParmDecl {{.*}} depth 0 index 1 T
// CHECK: | |-TemplateTypeParmDecl {{.*}} typename depth 1 index 0 X
// CHECK: | `-NonTypeTemplateParmDecl {{.*}} 'X' depth 1 index 1
// CHECK: |-TemplateTypeParmDecl {{.*}} typename depth 0 index 2 U
// CHECK: |-NonTypeTemplateParmDecl {{.*}} 'U' depth 0 index 3 V
// CHECK: | `-TemplateArgument {{.*}} expr
// CHECK: |   `-IntegerLiteral {{.*}} 'int' 0
// CHECK: |-CXXDeductionGuideDecl {{.*}} 'auto (A, Y<T>, U) -> C<A>'
// CHECK: | |-ParmVarDecl {{.*}} 'A'
// CHECK: | |-ParmVarDecl {{.*}} 'Y<T>'
// CHECK: | `-ParmVarDecl {{.*}} 'U'
// CHECK: `-CXXDeductionGuideDecl {{.*}} 'auto (int, Y<B>, int) -> C<int>'
// CHECK:  |-TemplateArgument type 'int'
// CHECK:  |-TemplateArgument template 'B'
// CHECK:  |-TemplateArgument type 'int'
// CHECK:  |-TemplateArgument integral '0'
// CHECK:  |-ParmVarDecl {{.*}} 'int'
// CHECK:  |-ParmVarDecl {{.*}} 'Y<B>'
// CHECK:  `-ParmVarDecl {{.*}} 'int'
// CHECK: FunctionProtoType {{.*}} 'auto (A, Y<T>, U) -> C<A>' dependent trailing_return cdecl
// CHECK: |-InjectedClassNameType {{.*}} 'C<A>' dependent
// CHECK: |-TemplateTypeParmType {{.*}} 'A' dependent depth 0 index 0
// CHECK: | `-TemplateTypeParm {{.*}} 'A'
// CHECK: |-ElaboratedType {{.*}} 'Y<T>' sugar dependent
// CHECK: | `-TemplateSpecializationType {{.*}} 'Y<T>' dependent
// CHECK: |   `-TemplateArgument template
// CHECK: `-TemplateTypeParmType {{.*}} 'U' dependent depth 0 index 2

template<typename ...T> struct D { // expected-note {{candidate}} \
                                   // expected-note {{implicit deduction guide declared as 'template <typename ...T> D(D<T...>) -> D<T...>'}}
  template<typename... U> using B = int(int (*...p)(T, U));
  template<typename U1, typename U2> D(B<U1, U2>*); // expected-note {{candidate}} \
                                                    // expected-note {{implicit deduction guide declared as 'template <typename ...T, typename U1, typename U2> D(B<U1, U2> *) -> D<T...>'}}
};
int f(int(int, int), int(int, int));
// FIXME: We can't deduce this because we can't deduce through a
// SubstTemplateTypeParmPackType.
D d = f; // expected-error {{no viable}}
using DT = decltype(d);
using DT = D<int, int>;

// CHECK-LABEL: Dumping <deduction guide for D>:
// CHECK: FunctionTemplateDecl
// CHECK: |-TemplateTypeParmDecl {{.*}} typename depth 0 index 0 ... T
// CHECK: |-TemplateTypeParmDecl {{.*}} typename depth 0 index 1 U1
// CHECK: |-TemplateTypeParmDecl {{.*}} typename depth 0 index 2 U2
// CHECK: `-CXXDeductionGuideDecl {{.*}} 'auto (B<U1, U2> *) -> D<T...>'
// CHECK:   `-ParmVarDecl {{.*}} 'B<U1, U2> *'
// CHECK: FunctionProtoType {{.*}} 'auto (B<U1, U2> *) -> D<T...>' dependent trailing_return
// CHECK: |-InjectedClassNameType {{.*}} 'D<T...>' dependent
// CHECK: `-PointerType {{.*}} 'B<U1, U2> *' dependent
// CHECK:   `-TemplateSpecializationType {{.*}} 'B<U1, U2>' sugar dependent alias
// CHECK:     |-TemplateArgument type 'U1'
// CHECK:     |-TemplateArgument type 'U2'
// CHECK:     `-FunctionProtoType {{.*}} 'int (int (*)(T, U)...)' dependent cdecl
// CHECK:       |-BuiltinType {{.*}} 'int'
// CHECK:       `-PackExpansionType {{.*}} 'int (*)(T, U)...' dependent expansions 2
// CHECK:         `-PointerType {{.*}} 'int (*)(T, U)' dependent contains_unexpanded_pack
// CHECK:           `-ParenType {{.*}} 'int (T, U)' sugar dependent contains_unexpanded_pack
// CHECK:             `-FunctionProtoType {{.*}} 'int (T, U)' dependent contains_unexpanded_pack cdecl
// CHECK:               |-BuiltinType {{.*}} 'int'
// CHECK:               |-TemplateTypeParmType {{.*}} 'T' dependent contains_unexpanded_pack depth 0 index 0 pack
// CHECK:               | `-TemplateTypeParm {{.*}} 'T'
// CHECK:               `-SubstTemplateTypeParmPackType {{.*}} 'U' dependent contains_unexpanded_pack typename depth 1 index 0 ... U
// CHECK:                 |-TypeAliasTemplate {{.*}} 'B'
// CHECK:                 `-TemplateArgument pack
// CHECK:                   |-TemplateArgument type 'U1':'type-parameter-0-1'
// CHECK-NOT: Subst
// CHECK:                   | `-TemplateTypeParmType
// CHECK:                   `-TemplateArgument type 'U2':'type-parameter-0-2'
// CHECK-NOT: Subst
// CHECK:                     `-TemplateTypeParmType

template<int ...N> struct E { // expected-note {{candidate}} \
                                 expected-note {{implicit deduction guide declared as 'template <int ...N> E(E<N...>) -> E<N...>'}}
  template<int ...M> using B = Z<X<N, M>...>;
  template<int M1, int M2> E(B<M1, M2>); // expected-note {{candidate}} \
                                         // expected-note {{implicit deduction guide declared as 'template <int ...N, int M1, int M2> E(B<M1, M2>) -> E<N...>'}}}}
};
// FIXME: We can't deduce this because we can't deduce through a
// SubstNonTypeTemplateParmPackExpr.
E e = Z<X<1, 2>, X<3, 4>>(); // expected-error {{no viable}}
using ET = decltype(e);
using ET = E<1, 3>;

// CHECK-LABEL: Dumping <deduction guide for E>:
// CHECK: FunctionTemplateDecl
// CHECK: |-NonTypeTemplateParmDecl [[N:0x[0-9a-f]*]] {{.*}} 'int' depth 0 index 0 ... N
// CHECK: |-NonTypeTemplateParmDecl [[M1:0x[0-9a-f]*]] {{.*}} 'int' depth 0 index 1 M1
// CHECK: |-NonTypeTemplateParmDecl [[M2:0x[0-9a-f]*]] {{.*}} 'int' depth 0 index 2 M2
// CHECK: `-CXXDeductionGuideDecl {{.*}} 'auto (B<M1, M2>) -> E<N...>'
// CHECK:   `-ParmVarDecl {{.*}} 'B<M1, M2>':'Z<X<N, M>...>'
// CHECK: FunctionProtoType {{.*}} 'auto (B<M1, M2>) -> E<N...>' dependent trailing_return
// CHECK: |-InjectedClassNameType {{.*}} 'E<N...>' dependent
// CHECK: `-TemplateSpecializationType {{.*}} 'B<M1, M2>' sugar dependent alias
// CHECK:   |-TemplateArgument expr
// CHECK:   | `-DeclRefExpr {{.*}} 'int' NonTypeTemplateParm {{.*}} 'M1' 'int'
// CHECK:   |-TemplateArgument expr
// CHECK:   | `-DeclRefExpr {{.*}} 'int' NonTypeTemplateParm {{.*}} 'M2' 'int'
// CHECK:   `-TemplateSpecializationType {{.*}} 'Z<X<N, M>...>' dependent
// CHECK:     `-TemplateArgument type 'X<N, M>...'
// CHECK:       `-PackExpansionType {{.*}} 'X<N, M>...' dependent expansions 2
// CHECK:         `-TemplateSpecializationType {{.*}} 'X<N, M>' dependent contains_unexpanded_pack
// CHECK:           |-TemplateArgument expr
// CHECK-NOT: Subst
// CHECK:           | `-DeclRefExpr {{.*}} 'int' NonTypeTemplateParm [[N]] 'N' 'int'
// CHECK:           `-TemplateArgument expr
// CHECK:             `-SubstNonTypeTemplateParmPackExpr {{.*}} 'int'
// CHECK:               |-NonTypeTemplateParmDecl {{.*}} referenced 'int' depth 1 index 0 ... M
// CHECK:               `-TemplateArgument pack
// CHECK:                 |-TemplateArgument expr
// CHECK-NOT: Subst
// CHECK:                 | `-DeclRefExpr {{.*}} 'int' NonTypeTemplateParm [[M1]] 'M1' 'int'
// CHECK:                 `-TemplateArgument expr
// CHECK-NOT: Subst
// CHECK:                   `-DeclRefExpr {{.*}} 'int' NonTypeTemplateParm [[M2]] 'M2' 'int'

template <char = 'x'> struct F;

template <char> struct F {
  template <typename U>
  requires(false) F(U);
  template <typename U>
  requires(true) F(U);
};

F s(0);

// CHECK-LABEL: Dumping <deduction guide for F>:
// CHECK: FunctionTemplateDecl
// CHECK: |-NonTypeTemplateParmDecl {{.*}} 'char' depth 0 index 0
// CHECK:   `-TemplateArgument {{.*}} expr
// CHECK: |   |-inherited from NonTypeTemplateParm {{.*}} depth 0 index 0 'char'
// CHECK: |   `-CharacterLiteral {{.*}} 'char' 120
// CHECK: |-TemplateTypeParmDecl {{.*}} typename depth 0 index 1 U
// CHECK: |-ParenExpr {{.*}} 'bool'
// CHECK: | `-CXXBoolLiteralExpr {{.*}} 'bool' false
// CHECK: |-CXXDeductionGuideDecl {{.*}} implicit <deduction guide for F> 'auto (U) -> F<value-parameter-0-0>'
// CHECK: | `-ParmVarDecl {{.*}} 'U'
// CHECK: `-CXXDeductionGuideDecl {{.*}} implicit <deduction guide for F> 'auto (int) -> F<>'
// CHECK:   |-TemplateArgument integral ''x''
// CHECK:   |-TemplateArgument type 'int'
// CHECK:   | `-BuiltinType {{.*}} 'int'
// CHECK:   `-ParmVarDecl {{.*}} 'int'
// CHECK: FunctionProtoType {{.*}} 'auto (U) -> F<value-parameter-0-0>' dependent trailing_return cdecl
// CHECK: |-InjectedClassNameType {{.*}} 'F<value-parameter-0-0>' dependent
// CHECK: | `-CXXRecord {{.*}} 'F'
// CHECK: `-TemplateTypeParmType {{.*}} 'U' dependent depth 0 index 1

template<typename T>
struct G { T t; };

G g = {1};
// CHECK-LABEL: Dumping <deduction guide for G>:
// CHECK: FunctionTemplateDecl
// CHECK: |-CXXDeductionGuideDecl {{.*}} implicit <deduction guide for G> 'auto (T) -> G<T>' aggregate
// CHECK: `-CXXDeductionGuideDecl {{.*}} implicit used <deduction guide for G> 'auto (int) -> G<int>' implicit_instantiation aggregate

template<typename X>
using AG = G<X>;
AG ag = {1};
// Verify that the aggregate deduction guide for alias templates is built.
// CHECK-LABEL: Dumping <deduction guide for AG>
// CHECK: FunctionTemplateDecl
// CHECK: |-CXXDeductionGuideDecl {{.*}} 'auto (X) -> G<X>'
// CHECK: `-CXXDeductionGuideDecl {{.*}} 'auto (int) -> G<int>' implicit_instantiation
// CHECK:   |-TemplateArgument type 'int'
// CHECK:   | `-BuiltinType {{.*}} 'int'
// CHECK:   `-ParmVarDecl {{.*}} 'int'

template <typename X = int>
using BG = G<int>;
BG bg(1.0);
// CHECK-LABEL: Dumping <deduction guide for BG>
// CHECK: FunctionTemplateDecl {{.*}} implicit <deduction guide for BG>
// CHECK: |-CXXDeductionGuideDecl {{.*}} 'auto (int) -> G<int>' aggregate

template <typename D>
requires (sizeof(D) == 4)
struct Foo {
  Foo(D);
};

template <typename U>
using AFoo = Foo<G<U>>;
// Verify that the require-clause from the Foo deduction guide is transformed.
// The D occurrence should be rewritten to G<U>.
//
// CHECK-LABEL: Dumping <deduction guide for AFoo>
// CHECK: FunctionTemplateDecl {{.*}} implicit <deduction guide for AFoo>
// CHECK-NEXT: |-TemplateTypeParmDecl {{.*}} typename depth 0 index 0 U
// CHECK-NEXT: |-BinaryOperator {{.*}} '&&'
// CHECK-NEXT: | |-ParenExpr {{.*}} 'bool'
// CHECK-NEXT: | | `-BinaryOperator {{.*}} 'bool' '=='
// CHECK-NEXT: | |   |-UnaryExprOrTypeTraitExpr {{.*}} 'G<U>'
// CHECK-NEXT: | |   `-ImplicitCastExpr {{.*}}
// CHECK-NEXT: | |     `-IntegerLiteral {{.*}}
// CHECK-NEXT: | `-TypeTraitExpr {{.*}} 'bool' __is_deducible
// CHECK-NEXT: |   |-DeducedTemplateSpecializationType {{.*}} 'AFoo' dependent
// CHECK-NEXT: |   | `-name: 'AFoo'
// CHECK-NEXT: |   |   `-TypeAliasTemplateDecl {{.+}} AFoo
// CHECK-NEXT: |   `-TemplateSpecializationType {{.*}} 'Foo<G<U>>' dependent
// CHECK:      |-CXXDeductionGuideDecl {{.*}} implicit <deduction guide for AFoo> 'auto (G<U>) -> Foo<G<U>>'
// CHECK-NEXT: | `-ParmVarDecl {{.*}} 'G<U>'
// CHECK-NEXT: `-CXXDeductionGuideDecl {{.*}} implicit used <deduction guide for AFoo> 'auto (G<int>) -> Foo<G<int>>' implicit_instantiation
// CHECK-NEXT:   |-TemplateArgument type 'int'
// CHECK-NEXT:   | `-BuiltinType {{.*}} 'int'
// CHECK-NEXT:   `-ParmVarDecl {{.*}} 'G<int>'

AFoo aa(G<int>{});

namespace TTP {
  template<typename> struct A {};

  template<class T> struct B {
    template<template <class> typename TT> B(TT<T>);
  };

  B b(A<int>{});
} // namespace TTP

// CHECK-LABEL: Dumping TTP::<deduction guide for B>:
// CHECK-NEXT:  FunctionTemplateDecl 0x{{.+}} <{{.+}}:[[# @LINE - 7]]:5, col:51>
// CHECK-NEXT:  |-TemplateTypeParmDecl {{.+}} class depth 0 index 0 T{{$}}
// CHECK-NEXT:  |-TemplateTemplateParmDecl {{.+}} depth 0 index 1 TT{{$}}
// CHECK-NEXT:  | `-TemplateTypeParmDecl {{.+}} class depth 1 index 0{{$}}
// CHECK-NEXT:  |-CXXDeductionGuideDecl {{.+}} 'auto (TT<T>) -> B<T>'{{$}}
// CHECK-NEXT:  | `-ParmVarDecl {{.+}} 'TT<T>'{{$}}
// CHECK-NEXT:  `-CXXDeductionGuideDecl {{.+}} 'auto (A<int>) -> TTP::B<int>'
// CHECK-NEXT:    |-TemplateArgument type 'int'
// CHECK-NEXT:    | `-BuiltinType {{.+}} 'int'{{$}}
// CHECK-NEXT:    |-TemplateArgument template 'TTP::A'{{$}}
// CHECK-NEXT:    | `-ClassTemplateDecl {{.+}} A{{$}}
// CHECK-NEXT:    `-ParmVarDecl {{.+}} 'A<int>':'TTP::A<int>'{{$}}
// CHECK-NEXT:  FunctionProtoType {{.+}} 'auto (TT<T>) -> B<T>' dependent trailing_return cdecl{{$}}
// CHECK-NEXT:  |-InjectedClassNameType {{.+}} 'B<T>' dependent{{$}}
// CHECK-NEXT:  | `-CXXRecord {{.+}} 'B'{{$}}
// CHECK-NEXT:  `-ElaboratedType {{.+}} 'TT<T>' sugar dependent{{$}}
// CHECK-NEXT:    `-TemplateSpecializationType {{.+}} 'TT<T>' dependent{{$}}
// CHECK-NEXT:      |-name: 'TT':'template-parameter-0-1' qualified
// CHECK-NEXT:      | `-TemplateTemplateParmDecl {{.+}} depth 0 index 1
// CHECK-NEXT:      `-TemplateArgument type 'T':'type-parameter-0-0'{{$}}
// CHECK-NEXT:        `-TemplateTypeParmType {{.+}} 'T' dependent depth 0 index 0{{$}}
// CHECK-NEXT:          `-TemplateTypeParm {{.+}} 'T'{{$}}

namespace GH64625 {

template <class T> struct X {
  T t[2];
};

X x = {{1, 2}};

// CHECK-LABEL: Dumping GH64625::<deduction guide for X>:
// CHECK-NEXT: FunctionTemplateDecl {{.+}} <{{.+}}:[[#@LINE - 7]]:1, col:27> col:27 implicit <deduction guide for X>
// CHECK-NEXT: |-TemplateTypeParmDecl {{.+}} <col:11, col:17> col:17 referenced class depth 0 index 0 T
// CHECK:      |-CXXDeductionGuideDecl {{.+}} <col:27> col:27 implicit <deduction guide for X> 'auto (T (&&)[2]) -> X<T>' aggregate
// CHECK-NEXT: | `-ParmVarDecl {{.+}} <col:27> col:27 'T (&&)[2]'
// CHECK-NEXT: `-CXXDeductionGuideDecl {{.+}} <col:27> col:27 implicit used <deduction guide for X> 'auto (int (&&)[2]) -> GH64625::X<int>' implicit_instantiation aggregate
// CHECK-NEXT:  |-TemplateArgument type 'int'
// CHECK-NEXT:  | `-BuiltinType {{.+}} 'int'
// CHECK-NEXT:  `-ParmVarDecl {{.+}} <col:27> col:27 'int (&&)[2]'
// CHECK-NEXT: FunctionProtoType {{.+}} 'auto (T (&&)[2]) -> X<T>' dependent trailing_return
// CHECK-NEXT: |-InjectedClassNameType {{.+}} 'X<T>' dependent
// CHECK-NEXT: | `-CXXRecord {{.+}} 'X'
// CHECK-NEXT: `-RValueReferenceType {{.+}} 'T (&&)[2]' dependent
// CHECK-NEXT:  `-ConstantArrayType {{.+}} 'T[2]' dependent 2
// CHECK-NEXT:    `-TemplateTypeParmType {{.+}} 'T' dependent depth 0 index 0
// CHECK-NEXT:      `-TemplateTypeParm {{.+}} 'T'

template <class T, class U> struct TwoArrays {
  T t[2];
  U u[3];
};

TwoArrays ta = {{1, 2}, {3, 4, 5}};
// CHECK-LABEL: Dumping GH64625::<deduction guide for TwoArrays>:
// CHECK-NEXT: FunctionTemplateDecl {{.+}} <{{.+}}:[[#@LINE - 7]]:1, col:36> col:36 implicit <deduction guide for TwoArrays>
// CHECK-NEXT: |-TemplateTypeParmDecl {{.+}} <col:11, col:17> col:17 referenced class depth 0 index 0 T
// CHECK-NEXT: |-TemplateTypeParmDecl {{.+}} <col:20, col:26> col:26 referenced class depth 0 index 1 U
// CHECK:      |-CXXDeductionGuideDecl {{.+}} <col:36> col:36 implicit <deduction guide for TwoArrays> 'auto (T (&&)[2], U (&&)[3]) -> TwoArrays<T, U>' aggregate
// CHECK-NEXT: | |-ParmVarDecl {{.+}} <col:36> col:36 'T (&&)[2]'
// CHECK-NEXT: | `-ParmVarDecl {{.+}} <col:36> col:36 'U (&&)[3]'
// CHECK-NEXT: `-CXXDeductionGuideDecl {{.+}} <col:36> col:36 implicit used <deduction guide for TwoArrays> 'auto (int (&&)[2], int (&&)[3]) -> GH64625::TwoArrays<int, int>' implicit_instantiation aggregate
// CHECK-NEXT:   |-TemplateArgument type 'int'
// CHECK-NEXT:   | `-BuiltinType {{.+}} 'int'
// CHECK-NEXT:   |-TemplateArgument type 'int'
// CHECK-NEXT:   | `-BuiltinType {{.+}} 'int'
// CHECK-NEXT:   |-ParmVarDecl {{.+}} <col:36> col:36 'int (&&)[2]'
// CHECK-NEXT:   `-ParmVarDecl {{.+}} <col:36> col:36 'int (&&)[3]'
// CHECK-NEXT: FunctionProtoType {{.+}} 'auto (T (&&)[2], U (&&)[3]) -> TwoArrays<T, U>' dependent trailing_return
// CHECK-NEXT: |-InjectedClassNameType {{.+}} 'TwoArrays<T, U>' dependent
// CHECK-NEXT: | `-CXXRecord {{.+}} 'TwoArrays'
// CHECK-NEXT: |-RValueReferenceType {{.+}} 'T (&&)[2]' dependent
// CHECK-NEXT: | `-ConstantArrayType {{.+}} 'T[2]' dependent 2
// CHECK-NEXT: |   `-TemplateTypeParmType {{.+}} 'T' dependent depth 0 index 0
// CHECK-NEXT: |     `-TemplateTypeParm {{.+}} 'T'
// CHECK-NEXT: `-RValueReferenceType {{.+}} 'U (&&)[3]' dependent
// CHECK-NEXT:   `-ConstantArrayType {{.+}} 'U[3]' dependent 3
// CHECK-NEXT:     `-TemplateTypeParmType {{.+}} 'U' dependent depth 0 index 1
// CHECK-NEXT:       `-TemplateTypeParm {{.+}} 'U'

TwoArrays tb = {1, 2, {3, 4, 5}};
// CHECK:   |-CXXDeductionGuideDecl {{.+}} <col:36> col:36 implicit <deduction guide for TwoArrays> 'auto (T, T, U (&&)[3]) -> TwoArrays<T, U>' aggregate
// CHECK-NEXT: | |-ParmVarDecl {{.+}} <col:36> col:36 'T'
// CHECK-NEXT: | |-ParmVarDecl {{.+}} <col:36> col:36 'T'
// CHECK-NEXT: | `-ParmVarDecl {{.+}} <col:36> col:36 'U (&&)[3]'
// CHECK-NEXT: `-CXXDeductionGuideDecl {{.+}} <col:36> col:36 implicit used <deduction guide for TwoArrays> 'auto (int, int, int (&&)[3]) -> GH64625::TwoArrays<int, int>' implicit_instantiation aggregate
// CHECK-NEXT:   |-TemplateArgument type 'int'
// CHECK-NEXT:   | `-BuiltinType {{.+}} 'int'
// CHECK-NEXT:   |-TemplateArgument type 'int'
// CHECK-NEXT:   | `-BuiltinType {{.+}} 'int'
// CHECK-NEXT:   |-ParmVarDecl {{.+}} <col:36> col:36 'int'
// CHECK-NEXT:   |-ParmVarDecl {{.+}} <col:36> col:36 'int'
// CHECK-NEXT:   `-ParmVarDecl {{.+}} <col:36> col:36 'int (&&)[3]'
// CHECK-NEXT: FunctionProtoType {{.+}} 'auto (T, T, U (&&)[3]) -> TwoArrays<T, U>' dependent trailing_return
// CHECK-NEXT: |-InjectedClassNameType {{.+}} 'TwoArrays<T, U>' dependent
// CHECK-NEXT: | `-CXXRecord {{.+}} 'TwoArrays'
// CHECK-NEXT: |-TemplateTypeParmType {{.+}} 'T' dependent depth 0 index 0
// CHECK-NEXT: | `-TemplateTypeParm {{.+}} 'T'
// CHECK-NEXT: |-TemplateTypeParmType {{.+}} 'T' dependent depth 0 index 0
// CHECK-NEXT: | `-TemplateTypeParm {{.+}} 'T'
// CHECK-NEXT: `-RValueReferenceType {{.+}} 'U (&&)[3]' dependent
// CHECK-NEXT:   `-ConstantArrayType {{.+}} 'U[3]' dependent 3
// CHECK-NEXT:     `-TemplateTypeParmType {{.+}} 'U' dependent depth 0 index 1
// CHECK-NEXT:       `-TemplateTypeParm {{.+}} 'U'

TwoArrays tc = {{1, 2}, 3, 4, 5};
// CHECK: |-CXXDeductionGuideDecl {{.+}} <col:36> col:36 implicit <deduction guide for TwoArrays> 'auto (T (&&)[2], U, U, U) -> TwoArrays<T, U>' aggregate
// CHECK-NEXT: | |-ParmVarDecl {{.+}} <col:36> col:36 'T (&&)[2]'
// CHECK-NEXT: | |-ParmVarDecl {{.+}} <col:36> col:36 'U'
// CHECK-NEXT: | |-ParmVarDecl {{.+}} <col:36> col:36 'U'
// CHECK-NEXT: | `-ParmVarDecl {{.+}} <col:36> col:36 'U'
// CHECK-NEXT: `-CXXDeductionGuideDecl {{.+}} <col:36> col:36 implicit used <deduction guide for TwoArrays> 'auto (int (&&)[2], int, int, int) -> GH64625::TwoArrays<int, int>' implicit_instantiation aggregate
// CHECK-NEXT:   |-TemplateArgument type 'int'
// CHECK-NEXT:   | `-BuiltinType {{.+}} 'int'
// CHECK-NEXT:   |-TemplateArgument type 'int'
// CHECK-NEXT:   | `-BuiltinType {{.+}} 'int'
// CHECK-NEXT:   |-ParmVarDecl {{.+}} <col:36> col:36 'int (&&)[2]'
// CHECK-NEXT:   |-ParmVarDecl {{.+}} <col:36> col:36 'int'
// CHECK-NEXT:   |-ParmVarDecl {{.+}} <col:36> col:36 'int'
// CHECK-NEXT:   `-ParmVarDecl {{.+}} <col:36> col:36 'int'
// CHECK-NEXT: FunctionProtoType {{.+}} 'auto (T (&&)[2], U, U, U) -> TwoArrays<T, U>' dependent trailing_return
// CHECK-NEXT: |-InjectedClassNameType {{.+}} 'TwoArrays<T, U>' dependent
// CHECK-NEXT: | `-CXXRecord {{.+}} 'TwoArrays'
// CHECK-NEXT: |-RValueReferenceType {{.+}} 'T (&&)[2]' dependent
// CHECK-NEXT: | `-ConstantArrayType {{.+}} 'T[2]' dependent 2
// CHECK-NEXT: |   `-TemplateTypeParmType {{.+}} 'T' dependent depth 0 index 0
// CHECK-NEXT: |     `-TemplateTypeParm {{.+}} 'T'
// CHECK-NEXT: |-TemplateTypeParmType {{.+}} 'U' dependent depth 0 index 1
// CHECK-NEXT: | `-TemplateTypeParm {{.+}} 'U'
// CHECK-NEXT: |-TemplateTypeParmType {{.+}} 'U' dependent depth 0 index 1
// CHECK-NEXT: | `-TemplateTypeParm {{.+}} 'U'
// CHECK-NEXT: `-TemplateTypeParmType {{.+}} 'U' dependent depth 0 index 1
// CHECK-NEXT:   `-TemplateTypeParm {{.+}} 'U'

} // namespace GH64625

namespace GH83368 {

template <int N> struct A {
  int f1[N];
};

A a{.f1 = {1}};

// CHECK-LABEL: Dumping GH83368::<deduction guide for A>:
// CHECK-NEXT: FunctionTemplateDecl 0x{{.+}} <{{.+}}:[[#@LINE - 7]]:1, col:25> col:25 implicit <deduction guide for A>
// CHECK-NEXT: |-NonTypeTemplateParmDecl {{.+}} <col:11, col:15> col:15 referenced 'int' depth 0 index 0 N
// CHECK:      |-CXXDeductionGuideDecl {{.+}} <col:25> col:25 implicit <deduction guide for A> 'auto (int (&&)[N]) -> A<N>' aggregate
// CHECK-NEXT: | `-ParmVarDecl {{.+}} <col:25> col:25 'int (&&)[N]'
// CHECK-NEXT: `-CXXDeductionGuideDecl {{.+}} <col:25> col:25 implicit used <deduction guide for A> 'auto (int (&&)[1]) -> GH83368::A<1>' implicit_instantiation aggregate
// CHECK-NEXT:   |-TemplateArgument integral '1'
// CHECK-NEXT:   `-ParmVarDecl {{.+}} <col:25> col:25 'int (&&)[1]'
// CHECK-NEXT: FunctionProtoType {{.+}} 'auto (int (&&)[N]) -> A<N>' dependent trailing_return
// CHECK-NEXT: |-InjectedClassNameType {{.+}} 'A<N>' dependent
// CHECK-NEXT: | `-CXXRecord {{.+}} 'A'
// CHECK-NEXT: `-RValueReferenceType {{.+}} 'int (&&)[N]' dependent
// CHECK-NEXT:   `-DependentSizedArrayType {{.+}} 'int[N]' dependent
// CHECK-NEXT:     |-BuiltinType {{.+}} 'int'
// CHECK-NEXT:     `-DeclRefExpr {{.+}} <col:10> 'int' NonTypeTemplateParm {{.+}} 'N' 'int'

} // namespace GH83368

namespace GH60777 {

template <typename... Ts> constexpr bool True() { return true; }

template <typename T>
  requires(sizeof(T) > 1)
struct A {
  template <typename... Ts>
    requires(sizeof...(Ts) == 0)
  A(T val, Ts... tail)
    requires(True<Ts...>())
  {}
};

A a(42);

// `requires (sizeof(T) > 1)` goes into the deduction guide together with
// `requires (True<Ts...>())`, while `requires(sizeof...(Ts) == 0)` goes into
// the template parameter list of the synthesized declaration.

// CHECK-LABEL: Dumping GH60777::<deduction guide for A>:
// CHECK-NEXT: FunctionTemplateDecl 0x{{.+}} <{{.+}}> {{.+}} implicit <deduction guide for A>
// CHECK-NEXT: |-TemplateTypeParmDecl 0x{{.+}} <{{.+}}> col:20 referenced typename depth 0 index 0 T
// CHECK-NEXT: |-TemplateTypeParmDecl 0x{{.+}} <{{.+}}> col:25 typename depth 0 index 1 ... Ts
// CHECK-NEXT: |-ParenExpr 0x{{.+}} <{{.+}}> 'bool'
// CHECK-NEXT: | `-BinaryOperator 0x{{.+}} <{{.+}}> 'bool' '=='
// CHECK-NEXT: |   |-SizeOfPackExpr {{.+}} Ts
// CHECK-NEXT: |   | `-TemplateArgument type 'Ts...':'type-parameter-0-1...'
// CHECK-NEXT: |   |   `-PackExpansionType 0x{{.+}} 'Ts...' dependent
// CHECK-NEXT: |   |     `-TemplateTypeParmType 0x{{.+}} 'Ts' dependent contains_unexpanded_pack depth 0 index 1 pack
// CHECK-NEXT: |   |       `-TemplateTypeParm 0x{{.+}} 'Ts'
// CHECK-NEXT: |   `-ImplicitCastExpr {{.+}} <IntegralCast>
// CHECK-NEXT: |     `-IntegerLiteral 0x{{.+}} <{{.+}}> 'int' 0
// CHECK-NEXT: |-CXXDeductionGuideDecl 0x{{.+}} <{{.+}}> line:{{.+}} implicit <deduction guide for A> 'auto (T, Ts...) -> A<T>'
// CHECK-NEXT: | |-ParmVarDecl 0x{{.+}} <{{.+}}> col:{{.+}} val 'T'
// CHECK-NEXT: | |-ParmVarDecl 0x{{.+}} <{{.+}}> col:{{.+}} tail 'Ts...' pack
// CHECK-NEXT: | `-BinaryOperator 0x{{.+}} <{{.+}}> 'bool' '&&'
// CHECK-NEXT: |   |-ParenExpr 0x{{.+}} <{{.+}}> 'bool'
// CHECK-NEXT: |   | `-BinaryOperator 0x{{.+}} <{{.+}}> 'bool' '>'
// CHECK-NEXT: |   |   |-UnaryExprOrTypeTraitExpr {{.+}} sizeof 'T'
// CHECK-NEXT: |   |   `-ImplicitCastExpr {{.+}} <IntegralCast>
// CHECK-NEXT: |   |     `-IntegerLiteral 0x{{.+}} <{{.+}}> 'int' 1
// CHECK-NEXT: |   `-ParenExpr 0x{{.+}} <{{.+}}> '<dependent type>'
// CHECK-NEXT: |     `-CallExpr 0x{{.+}} <{{.+}}> '<dependent type>'
// CHECK-NEXT: |       `-UnresolvedLookupExpr 0x{{.+}} <col:14, col:24> '<dependent type>' {{.+}}
// CHECK-NEXT: |         `-TemplateArgument type 'Ts...':'type-parameter-0-1...'
// CHECK-NEXT: |           `-PackExpansionType 0x{{.+}} 'Ts...' dependent
// CHECK-NEXT: |             `-TemplateTypeParmType 0x{{.+}} 'Ts' dependent contains_unexpanded_pack depth 0 index 1 pack
// CHECK-NEXT: |               `-TemplateTypeParm 0x{{.+}} 'Ts'

template <typename T>
struct B {
  template <typename... Ts>
  B(T val, Ts... tail)
    requires(True<tail...>())
  {}
};

B b(42, 43);
// expected-error@-1 {{no viable constructor}} \
//   expected-note@-6 {{constraints not satisfied}} \
//   expected-note@-5 {{because substituted constraint expression is ill-formed}} \
//   expected-note@-6 {{implicit deduction guide declared as 'template <typename T, typename ...Ts> B(T val, Ts ...tail) -> B<T> requires (True<tail...>())'}} \
//   expected-note@-8 {{function template not viable}} \
//   expected-note@-8 {{implicit deduction guide declared as 'template <typename T> B(B<T>) -> B<T>'}}

} // namespace GH60777

// Examples from @hokein.
namespace GH98592 {

template <class T> concept True = true;
double arr3[3];

template <class T>
struct X {
  const int size;
  template <class U>
  constexpr X(T, U(&)[3]) requires True<T> : size(sizeof(T)) {}
};

template <typename T, typename U>
X(T, U (&)[3]) -> X<U>;

constexpr X x(3, arr3);

// The synthesized deduction guide is more constrained than the explicit one.
static_assert(x.size == 4);

// CHECK-LABEL: Dumping GH98592::<deduction guide for X>:
// CHECK-NEXT: FunctionTemplateDecl 0x{{.+}} <{{.+}}> col:13 implicit <deduction guide for X>
// CHECK-NEXT: |-TemplateTypeParmDecl 0x{{.+}} <{{.+}}> col:17 referenced class depth 0 index 0 T
// CHECK-NEXT: |-TemplateTypeParmDecl 0x{{.+}} <{{.+}}> col:19 class depth 0 index 1 U
// CHECK-NEXT: |-CXXDeductionGuideDecl 0x{{.+}} <{{.+}}> col:13 implicit <deduction guide for X> 'auto (T, U (&)[3]) -> X<T>'
// CHECK-NEXT: | |-ParmVarDecl 0x{{.+}} <col:15> col:16 'T'
// CHECK-NEXT: | |-ParmVarDecl 0x{{.+}} <col:18, col:24> col:21 'U (&)[3]'
// CHECK-NEXT: | `-ConceptSpecializationExpr 0x{{.+}} <col:36, col:42> 'bool' Concept 0x{{.+}} 'True'
// CHECK-NEXT: |   |-ImplicitConceptSpecializationDecl 0x{{.+}} <{{.+}}> col:28
// CHECK-NEXT: |   | `-TemplateArgument type 'type-parameter-0-0'
// CHECK-NEXT: |   |   `-TemplateTypeParmType 0x{{.+}} 'type-parameter-0-0' dependent depth 0 index 0
// CHECK-NEXT: |   `-TemplateArgument <{{.+}}> type 'T':'type-parameter-0-0'
// CHECK-NEXT: |     `-TemplateTypeParmType 0x{{.+}} 'T' dependent depth 0 index 0
// CHECK-NEXT: |       `-TemplateTypeParm 0x{{.+}} 'T'
// CHECK-NEXT: `-CXXDeductionGuideDecl 0x{{.+}} <col:3, col:63> col:13 implicit used <deduction guide for X> 'auto (int, double (&)[3]) -> GH98592::X<int>' implicit_instantiation
// CHECK-NEXT:   |-TemplateArgument type 'int'
// CHECK-NEXT:   | `-BuiltinType 0x{{.+}} 'int'
// CHECK-NEXT:   |-TemplateArgument type 'double'
// CHECK-NEXT:   | `-BuiltinType 0x{{.+}} 'double'
// CHECK-NEXT:   |-ParmVarDecl 0x{{.+}} <col:15> col:16 'int'
// CHECK-NEXT:   |-ParmVarDecl 0x{{.+}} <col:18, col:24> col:21 'double (&)[3]'
// CHECK-NEXT:   `-ConceptSpecializationExpr 0x{{.+}} <col:36, col:42> 'bool' Concept 0x{{.+}} 'True'
// CHECK-NEXT:     |-ImplicitConceptSpecializationDecl 0x{{.+}} <{{.+}}> col:28
// CHECK-NEXT:     | `-TemplateArgument type 'type-parameter-0-0'
// CHECK-NEXT:     |   `-TemplateTypeParmType 0x{{.+}} 'type-parameter-0-0' dependent depth 0 index 0
// CHECK-NEXT:     `-TemplateArgument <{{.+}}> type 'T':'type-parameter-0-0'
// CHECK-NEXT:       `-TemplateTypeParmType 0x{{.+}} 'T' dependent depth 0 index 0
// CHECK-NEXT:         `-TemplateTypeParm 0x{{.+}} 'T'

template <class T> requires True<T> struct Y {
  const int size;
  template <class U>
  constexpr Y(T, U(&)[3]) : size(sizeof(T)) {}
};

template <typename T, typename U> Y(T, U (&)[3]) -> Y<U>;

constexpr Y y(3, arr3);

// Likewise, the synthesized deduction guide should be preferred
// according to [over.match.class.deduct]p1.
static_assert(y.size == 4);

// Dumping GH98592::<deduction guide for Y>:
// FunctionTemplateDecl 0x{{.+}} <{{.+}}> col:13 implicit <deduction guide for Y>
// |-TemplateTypeParmDecl 0x{{.+}} <{{.+}}> col:17 referenced class depth 0 index 0 T
// |-TemplateTypeParmDecl 0x{{.+}} <{{.+}}> col:19 class depth 0 index 1 U
// |-CXXDeductionGuideDecl 0x{{.+}} <{{.+}}> col:13 implicit <deduction guide for Y> 'auto (T, U (&)[3]) -> Y<T>'
// | |-ParmVarDecl 0x{{.+}} <col:15> col:16 'T'
// | |-ParmVarDecl 0x{{.+}} <col:18, col:24> col:21 'U (&)[3]'
// | `-ConceptSpecializationExpr 0x{{.+}} <{{.+}}> 'bool' Concept 0x{{.+}} 'True'
// |   |-ImplicitConceptSpecializationDecl 0x{{.+}} <{{.+}}> col:28
// |   | `-TemplateArgument type 'type-parameter-0-0'
// |   |   `-TemplateTypeParmType 0x{{.+}} 'type-parameter-0-0' dependent depth 0 index 0
// |   `-TemplateArgument <{{.+}}> type 'T':'type-parameter-0-0'
// |     `-TemplateTypeParmType 0x{{.+}} 'T' dependent depth 0 index 0
// |       `-TemplateTypeParm 0x{{.+}} 'T'
// `-CXXDeductionGuideDecl 0x{{.+}} <{{.+}}> col:13 implicit used <deduction guide for Y> 'auto (int, double (&)[3]) -> GH98592::Y<int>' implicit_instantiation
//   |-TemplateArgument type 'int'
//   | `-BuiltinType 0x{{.+}} 'int'
//   |-TemplateArgument type 'double'
//   | `-BuiltinType 0x{{.+}} 'double'
//   |-ParmVarDecl 0x{{.+}} <col:15> col:16 'int'
//   |-ParmVarDecl 0x{{.+}} <col:18, col:24> col:21 'double (&)[3]'
//   `-ConceptSpecializationExpr 0x{{.+}} <{{.+}}> 'bool' Concept 0x{{.+}} 'True'
//     |-ImplicitConceptSpecializationDecl 0x{{.+}} <{{.+}}> col:28
//     | `-TemplateArgument type 'type-parameter-0-0'
//     |   `-TemplateTypeParmType 0x{{.+}} 'type-parameter-0-0' dependent depth 0 index 0
//     `-TemplateArgument <{{.+}}> type 'T':'type-parameter-0-0'
//       `-TemplateTypeParmType 0x{{.+}} 'T' dependent depth 0 index 0
//         `-TemplateTypeParm 0x{{.+}} 'T'

} // namespce GH98592

namespace GH122134 {

template <class, class>
concept Constraint = true;

template <class T, int> struct Struct {
  Struct(Constraint<T> auto) {}
};

template <int N = 0> using Test = Struct<int, N>;

Test test(42);

// CHECK-LABEL: Dumping GH122134::<deduction guide for Test>:
// CHECK-NEXT: FunctionTemplateDecl {{.*}} implicit <deduction guide for Test>
// CHECK-NEXT: |-NonTypeTemplateParmDecl {{.*}} 'int' depth 0 index 0 N
// CHECK-NEXT: | `-TemplateArgument {{.*}} expr '0'
// CHECK-NEXT: |   `-IntegerLiteral {{.*}} 'int' 0
// CHECK-NEXT: |-TemplateTypeParmDecl {{.*}} Concept {{.*}} 'Constraint' depth 0 index 1 auto:1
// CHECK-NEXT: | `-ConceptSpecializationExpr {{.*}} 'bool' Concept {{.*}} 'Constraint'
// CHECK-NEXT: |   |-ImplicitConceptSpecializationDecl {{.*}}
// CHECK-NEXT: |   | |-TemplateArgument type 'type-parameter-0-1'
// CHECK-NEXT: |   | | `-TemplateTypeParmType {{.*}} 'type-parameter-0-1' dependent depth 0 index 1
// CHECK-NEXT: |   | `-TemplateArgument type 'int'
// CHECK-NEXT: |   |   `-BuiltinType {{.*}} 'int'
// CHECK-NEXT: |   |-TemplateArgument {{.*}} type 'auto:1':'type-parameter-0-1'
// CHECK-NEXT: |   | `-TemplateTypeParmType {{.*}} 'auto:1' dependent depth 0 index 1
// CHECK-NEXT: |   |   `-TemplateTypeParm {{.*}} 'auto:1'
// CHECK-NEXT: |   `-TemplateArgument {{.*}} type 'int'
// CHECK-NEXT: |     `-BuiltinType {{.*}} 'int'
// CHECK-NEXT: |-TypeTraitExpr {{.*}} 'bool' __is_deducible
// CHECK-NEXT: | |-DeducedTemplateSpecializationType {{.*}} 'GH122134::Test' dependent
// CHECK-NEXT: | | `-name: 'GH122134::Test'
// CHECK-NEXT: | |   `-TypeAliasTemplateDecl {{.*}} Test
// CHECK-NEXT: | `-TemplateSpecializationType {{.*}} 'Struct<int, N>' dependent
// CHECK-NEXT: |   |-name: 'Struct':'GH122134::Struct' qualified
// CHECK-NEXT: |   | `-ClassTemplateDecl {{.*}} Struct
// CHECK-NEXT: |   |-TemplateArgument type 'int'
// CHECK-NEXT: |   | `-SubstTemplateTypeParmType {{.*}} 'int' sugar class depth 0 index 0 T
// CHECK-NEXT: |   |   |-FunctionTemplate {{.*}} '<deduction guide for Struct>'
// CHECK-NEXT: |   |   `-BuiltinType {{.*}} 'int'
// CHECK-NEXT: |   `-TemplateArgument expr 'N'
// CHECK-NEXT: |     `-SubstNonTypeTemplateParmExpr {{.*}} 'int'
// CHECK-NEXT: |       |-NonTypeTemplateParmDecl {{.*}} 'int' depth 0 index 1
// CHECK-NEXT: |       `-DeclRefExpr {{.*}} 'int' NonTypeTemplateParm {{.*}} 'N' 'int'
// CHECK-NEXT: |-CXXDeductionGuideDecl {{.*}} implicit <deduction guide for Test> 'auto (auto:1) -> Struct<int, N>'
// CHECK-NEXT: | `-ParmVarDecl {{.*}} 'auto:1'

} // namespace GH122134

namespace GH128691 {

template <typename = void>
class NewDeleteAllocator;

template <>
struct NewDeleteAllocator<> {
  template <typename T>
  NewDeleteAllocator(T); // expected-note {{candidate template ignored}} \
                         // expected-note {{implicit deduction guide declared as}}
};

template <typename>
struct NewDeleteAllocator : NewDeleteAllocator<> { // expected-note {{candidate template ignored}} \
                                                   // expected-note {{implicit deduction guide declared as}}
  using NewDeleteAllocator<>::NewDeleteAllocator;
};

void test() { NewDeleteAllocator abc(42); } // expected-error {{no viable constructor or deduction guide}}

// CHECK-LABEL: Dumping GH128691::<deduction guide for NewDeleteAllocator>:
// CHECK-NEXT: FunctionTemplateDecl {{.+}} <deduction guide for NewDeleteAllocator>
// CHECK-NEXT: |-TemplateTypeParmDecl {{.+}} typename depth 0 index 0
// CHECK-NEXT: | `-TemplateArgument type 'void'
// CHECK-NEXT: |   |-inherited from TemplateTypeParm {{.+}} depth 0 index 0
// CHECK-NEXT: |   `-BuiltinType {{.+}} 'void'
// CHECK-NEXT: |-TemplateTypeParmDecl {{.+}} typename depth 0 index 1 T
// CHECK-NEXT: `-CXXDeductionGuideDecl {{.+}} <deduction guide for NewDeleteAllocator> 'auto (T) -> NewDeleteAllocator<type-parameter-0-0>'
// CHECK-NEXT:  `-ParmVarDecl {{.+}} 'T'

<<<<<<< HEAD
} // namespace GH128691
=======
} // namespace GH128691

namespace GH132616_DeductionGuide {

template <class T> struct A {
  template <class U>
  A(U);
};

template <typename>
struct B : A<int> {
  using A::A;
};

template <class T>
B(T) -> B<T>;

B b(24);

// CHECK-LABEL: Dumping GH132616_DeductionGuide::<deduction guide for B>:
// CHECK-NEXT: FunctionTemplateDecl {{.+}} implicit <deduction guide for B>
// CHECK-NEXT: |-TemplateTypeParmDecl {{.+}} typename depth 0 index 0
// CHECK-NEXT: |-TemplateTypeParmDecl {{.+}} class depth 0 index 1 U
// CHECK-NEXT: `-CXXDeductionGuideDecl {{.+}} implicit <deduction guide for B> 'auto (U) -> B<type-parameter-0-0>'
// CHECK-NEXT:  `-ParmVarDecl {{.+}} 'U'

struct C {
  template <class U>
  C(U);
};

template <typename>
struct D : C {
  using C::C;
};

template <class T>
D(T) -> D<T>;

D d(24);

// CHECK-LABEL: Dumping GH132616_DeductionGuide::<deduction guide for D>:
// CHECK-NEXT: FunctionTemplateDecl {{.+}} implicit <deduction guide for D>
// CHECK-NEXT: |-TemplateTypeParmDecl {{.+}} typename depth 0 index 0
// CHECK-NEXT: |-TemplateTypeParmDecl {{.+}} class depth 0 index 1 U
// CHECK-NEXT: `-CXXDeductionGuideDecl {{.+}} implicit <deduction guide for D> 'auto (U) -> D<type-parameter-0-0>'
// CHECK-NEXT:  `-ParmVarDecl {{.+}} 'U'

} // namespace GH132616_DeductionGuide
>>>>>>> 5eee2751
<|MERGE_RESOLUTION|>--- conflicted
+++ resolved
@@ -722,9 +722,6 @@
 // CHECK-NEXT: `-CXXDeductionGuideDecl {{.+}} <deduction guide for NewDeleteAllocator> 'auto (T) -> NewDeleteAllocator<type-parameter-0-0>'
 // CHECK-NEXT:  `-ParmVarDecl {{.+}} 'T'
 
-<<<<<<< HEAD
-} // namespace GH128691
-=======
 } // namespace GH128691
 
 namespace GH132616_DeductionGuide {
@@ -773,5 +770,4 @@
 // CHECK-NEXT: `-CXXDeductionGuideDecl {{.+}} implicit <deduction guide for D> 'auto (U) -> D<type-parameter-0-0>'
 // CHECK-NEXT:  `-ParmVarDecl {{.+}} 'U'
 
-} // namespace GH132616_DeductionGuide
->>>>>>> 5eee2751
+} // namespace GH132616_DeductionGuide