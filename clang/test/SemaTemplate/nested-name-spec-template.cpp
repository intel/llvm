// RUN: %clang_cc1 -fsyntax-only -verify %s -Wno-c++20-extensions
// RUN: %clang_cc1 -fsyntax-only -verify -Wno-c++11-extensions -std=c++98 %s
// RUN: %clang_cc1 -fsyntax-only -verify -std=c++11 %s

namespace N {
  namespace M {
    template<typename T> struct Promote;

    template<> struct Promote<short> {
      typedef int type;
    };

    template<> struct Promote<int> {
      typedef int type;
    };

    template<> struct Promote<float> {
      typedef double type;
    };

    Promote<short>::type *ret_intptr(int* ip) { return ip; }
    Promote<int>::type *ret_intptr2(int* ip) { return ip; }
  }

  M::Promote<int>::type *ret_intptr3(int* ip) { return ip; }
  M::template Promote<int>::type *ret_intptr4(int* ip) { return ip; }
  M::template Promote<int> pi;
}

N::M::Promote<int>::type *ret_intptr5(int* ip) { return ip; }
::N::M::Promote<int>::type *ret_intptr6(int* ip) { return ip; }


N::M::template; // expected-error{{expected unqualified-id}}
N::M::template Promote; // expected-error{{expected unqualified-id}}

namespace N {
  template<typename T> struct A;

  template<>
  struct A<int> {
    struct X;
  };

  struct B; // expected-note{{declared as a non-template here}}
}

struct ::N::A<int>::X {
  int foo;
};

template<typename T>
struct TestA {
  typedef typename N::template B<T>::type type; // expected-error{{'B' following the 'template' keyword does not refer to a template}}
};

// Reduced from a Boost failure.
namespace test1 {
  template <class T> struct pair {
    T x;
    T y;

    static T pair<T>::* const mem_array[2];
  };

  template <class T>
  T pair<T>::* const pair<T>::mem_array[2] = { &pair<T>::x, &pair<T>::y };
}

typedef int T;
namespace N1 {
  template<typename T> T f0();
}

template<typename T> T N1::f0() { }

namespace PR7385 {
  template< typename > struct has_xxx0
  {
    template< typename > struct has_xxx0_introspect
    {
      template< typename > struct has_xxx0_substitute ;
      template< typename V >
      int int00( has_xxx0_substitute < typename V::template xxx< > > = 0 );
    };
    static const int value = has_xxx0_introspect<int>::value; // expected-error{{no member named 'value'}}
    typedef int type;
  };

  has_xxx0<int>::type t; // expected-note{{instantiation of}}
}

namespace PR7725 {
  template<class ignored> struct TypedefProvider;
  template<typename T>
  struct TemplateClass : public TypedefProvider<T>
  {
    void PrintSelf() {
      TemplateClass::Test::PrintSelf();
    }
  };
}

namespace PR9226 {
  template<typename a>
  void nt() // expected-note{{function template 'nt' declared here}}
  { nt<>:: } // expected-error{{qualified name refers into a specialization of function template 'nt'}} \
  // expected-error{{expected unqualified-id}}

  template<typename T>
  void f(T*); // expected-note{{function template 'f' declared here}}

  template<typename T>
  void f(T*, T*); // expected-note{{function template 'f' declared here}}

  void g() {
    f<int>:: // expected-error{{qualified name refers into a specialization of function template 'f'}}
  } // expected-error{{expected unqualified-id}}

  struct X {
    template<typename T> void f(); // expected-note{{function template 'f' declared here}}
  };

  template<typename T, typename U>
  struct Y {
    typedef typename T::template f<U> type; // expected-error{{template name refers to non-type template 'PR9226::X::template f'}}
  };

  Y<X, int> yxi; // expected-note{{in instantiation of template class 'PR9226::Y<PR9226::X, int>' requested here}}
}

namespace PR9449 {
  template <typename T>
  struct s; // expected-note{{template is declared here}}

  template <typename T>
  void f() {
    int s<T>::template n<T>::* f; // expected-error{{implicit instantiation of undefined template 'PR9449::s<int>'}}
  }

  template void f<int>(); // expected-note{{in instantiation of}}
}

namespace sugared_template_instantiation {
  // Test that we ignore local qualifiers.
  template <class A1, class = typename A1::type1> struct A {};
  struct B { typedef int type1; };
  typedef A<const B> type2;
} // namespace sugated_template_instantiation

namespace unresolved_using {
  template <class> struct A {
    struct B {
      typedef int X;
    };
  };
  template <class T> struct C : A<T> {
    using typename A<T>::B;
    typedef typename B::X Y;
  };
  template struct C<int>;
<<<<<<< HEAD
} // namespace unresolved_using
=======
} // namespace unresolved_using

#if __cplusplus >= 201703L
namespace SubstTemplateTypeParmPackType {
  template <int...> struct A {};

  template <class... Ts> void f() {
    []<int ... Is>(A<Is...>) { (Ts::g(Is) && ...); }(A<0>{});
  };

  struct B { static void g(int); };

  template void f<B>();
} // namespace SubstTemplateTypeParmPackType
#endif

namespace DependentUnaryTransform {
  template <class T> using decay_t = __decay(T);
  template <class, class> struct A;
  template <class T> struct A<T, typename decay_t<T>::X>;
} // namespace DependentUnaryTransform

namespace DependentSizedArray {
  template <int V> using Z = int[V];
  template <class, class> struct A;
  template <class T> struct A<T, typename Z<T(0)>::X>;
} // namespace DependentUnaryTransform

namespace GH155281 {
  template <bool> struct enable_if;
  template <class _Tp, _Tp> struct integral_constant;
  template <typename> struct conjunction;
  template <typename T> using value_type_t = T;
  template <class Check> using require_t = typename enable_if<Check::value>::type;
  template <template <class> class, template <class> class,
            template <class> class, class... Check>
  using container_type_check_base =
      integral_constant<bool, conjunction<Check...>::value>;
  template <typename> struct is_std_vector;
  template <template <class> class TypeCheck, class... Check>
  using require_std_vector_vt =
      require_t<container_type_check_base<is_std_vector, value_type_t, TypeCheck,
                                          Check...> >;
  template <typename, typename> class vector_seq_view;
  namespace internal {
  template <typename> using is_matrix_or_std_vector = int;
  }
  template <typename T>
  class vector_seq_view<
      T, require_std_vector_vt<internal::is_matrix_or_std_vector, T> >;
} // namespace GH155281
>>>>>>> 35227056
<|MERGE_RESOLUTION|>--- conflicted
+++ resolved
@@ -159,9 +159,6 @@
     typedef typename B::X Y;
   };
   template struct C<int>;
-<<<<<<< HEAD
-} // namespace unresolved_using
-=======
 } // namespace unresolved_using
 
 #if __cplusplus >= 201703L
@@ -212,5 +209,4 @@
   template <typename T>
   class vector_seq_view<
       T, require_std_vector_vt<internal::is_matrix_or_std_vector, T> >;
-} // namespace GH155281
->>>>>>> 35227056
+} // namespace GH155281