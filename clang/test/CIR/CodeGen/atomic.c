--- conflicted
+++ resolved
@@ -427,21 +427,12 @@
   __c11_atomic_exchange(ptr, value, __ATOMIC_RELEASE);
   __c11_atomic_exchange(ptr, value, __ATOMIC_ACQ_REL);
   __c11_atomic_exchange(ptr, value, __ATOMIC_SEQ_CST);
-<<<<<<< HEAD
-  // CIR: %{{.+}} = cir.atomic.xchg relaxed %{{.+}}, %{{.+}} : !cir.ptr<!s32i> -> !s32i
-  // CIR: %{{.+}} = cir.atomic.xchg consume %{{.+}}, %{{.+}} : !cir.ptr<!s32i> -> !s32i
-  // CIR: %{{.+}} = cir.atomic.xchg acquire %{{.+}}, %{{.+}} : !cir.ptr<!s32i> -> !s32i
-  // CIR: %{{.+}} = cir.atomic.xchg release %{{.+}}, %{{.+}} : !cir.ptr<!s32i> -> !s32i
-  // CIR: %{{.+}} = cir.atomic.xchg acq_rel %{{.+}}, %{{.+}} : !cir.ptr<!s32i> -> !s32i
-  // CIR: %{{.+}} = cir.atomic.xchg seq_cst %{{.+}}, %{{.+}} : !cir.ptr<!s32i> -> !s32i
-=======
   // CIR: %{{.+}} = cir.atomic.xchg relaxed %{{.+}}, %{{.+}} : (!cir.ptr<!s32i>, !s32i) -> !s32i
   // CIR: %{{.+}} = cir.atomic.xchg consume %{{.+}}, %{{.+}} : (!cir.ptr<!s32i>, !s32i) -> !s32i
   // CIR: %{{.+}} = cir.atomic.xchg acquire %{{.+}}, %{{.+}} : (!cir.ptr<!s32i>, !s32i) -> !s32i
   // CIR: %{{.+}} = cir.atomic.xchg release %{{.+}}, %{{.+}} : (!cir.ptr<!s32i>, !s32i) -> !s32i
   // CIR: %{{.+}} = cir.atomic.xchg acq_rel %{{.+}}, %{{.+}} : (!cir.ptr<!s32i>, !s32i) -> !s32i
   // CIR: %{{.+}} = cir.atomic.xchg seq_cst %{{.+}}, %{{.+}} : (!cir.ptr<!s32i>, !s32i) -> !s32i
->>>>>>> 54c4ef26
 
   // LLVM: %{{.+}} = atomicrmw xchg ptr %{{.+}}, i32 %{{.+}} monotonic, align 4
   // LLVM: %{{.+}} = atomicrmw xchg ptr %{{.+}}, i32 %{{.+}} acquire, align 4
@@ -469,21 +460,12 @@
   __atomic_exchange(ptr, value, old, __ATOMIC_RELEASE);
   __atomic_exchange(ptr, value, old, __ATOMIC_ACQ_REL);
   __atomic_exchange(ptr, value, old, __ATOMIC_SEQ_CST);
-<<<<<<< HEAD
-  // CIR: %{{.+}} = cir.atomic.xchg relaxed %{{.+}}, %{{.+}} : !cir.ptr<!s32i> -> !s32i
-  // CIR: %{{.+}} = cir.atomic.xchg consume %{{.+}}, %{{.+}} : !cir.ptr<!s32i> -> !s32i
-  // CIR: %{{.+}} = cir.atomic.xchg acquire %{{.+}}, %{{.+}} : !cir.ptr<!s32i> -> !s32i
-  // CIR: %{{.+}} = cir.atomic.xchg release %{{.+}}, %{{.+}} : !cir.ptr<!s32i> -> !s32i
-  // CIR: %{{.+}} = cir.atomic.xchg acq_rel %{{.+}}, %{{.+}} : !cir.ptr<!s32i> -> !s32i
-  // CIR: %{{.+}} = cir.atomic.xchg seq_cst %{{.+}}, %{{.+}} : !cir.ptr<!s32i> -> !s32i
-=======
   // CIR: %{{.+}} = cir.atomic.xchg relaxed %{{.+}}, %{{.+}} : (!cir.ptr<!s32i>, !s32i) -> !s32i
   // CIR: %{{.+}} = cir.atomic.xchg consume %{{.+}}, %{{.+}} : (!cir.ptr<!s32i>, !s32i) -> !s32i
   // CIR: %{{.+}} = cir.atomic.xchg acquire %{{.+}}, %{{.+}} : (!cir.ptr<!s32i>, !s32i) -> !s32i
   // CIR: %{{.+}} = cir.atomic.xchg release %{{.+}}, %{{.+}} : (!cir.ptr<!s32i>, !s32i) -> !s32i
   // CIR: %{{.+}} = cir.atomic.xchg acq_rel %{{.+}}, %{{.+}} : (!cir.ptr<!s32i>, !s32i) -> !s32i
   // CIR: %{{.+}} = cir.atomic.xchg seq_cst %{{.+}}, %{{.+}} : (!cir.ptr<!s32i>, !s32i) -> !s32i
->>>>>>> 54c4ef26
 
   // LLVM: %{{.+}} = atomicrmw xchg ptr %{{.+}}, i32 %{{.+}} monotonic, align 4
   // LLVM: %{{.+}} = atomicrmw xchg ptr %{{.+}}, i32 %{{.+}} acquire, align 4
@@ -511,21 +493,12 @@
   __atomic_exchange_n(ptr, value, __ATOMIC_RELEASE);
   __atomic_exchange_n(ptr, value, __ATOMIC_ACQ_REL);
   __atomic_exchange_n(ptr, value, __ATOMIC_SEQ_CST);
-<<<<<<< HEAD
-  // CIR: %{{.+}} = cir.atomic.xchg relaxed %{{.+}}, %{{.+}} : !cir.ptr<!s32i> -> !s32i
-  // CIR: %{{.+}} = cir.atomic.xchg consume %{{.+}}, %{{.+}} : !cir.ptr<!s32i> -> !s32i
-  // CIR: %{{.+}} = cir.atomic.xchg acquire %{{.+}}, %{{.+}} : !cir.ptr<!s32i> -> !s32i
-  // CIR: %{{.+}} = cir.atomic.xchg release %{{.+}}, %{{.+}} : !cir.ptr<!s32i> -> !s32i
-  // CIR: %{{.+}} = cir.atomic.xchg acq_rel %{{.+}}, %{{.+}} : !cir.ptr<!s32i> -> !s32i
-  // CIR: %{{.+}} = cir.atomic.xchg seq_cst %{{.+}}, %{{.+}} : !cir.ptr<!s32i> -> !s32i
-=======
   // CIR: %{{.+}} = cir.atomic.xchg relaxed %{{.+}}, %{{.+}} : (!cir.ptr<!s32i>, !s32i) -> !s32i
   // CIR: %{{.+}} = cir.atomic.xchg consume %{{.+}}, %{{.+}} : (!cir.ptr<!s32i>, !s32i) -> !s32i
   // CIR: %{{.+}} = cir.atomic.xchg acquire %{{.+}}, %{{.+}} : (!cir.ptr<!s32i>, !s32i) -> !s32i
   // CIR: %{{.+}} = cir.atomic.xchg release %{{.+}}, %{{.+}} : (!cir.ptr<!s32i>, !s32i) -> !s32i
   // CIR: %{{.+}} = cir.atomic.xchg acq_rel %{{.+}}, %{{.+}} : (!cir.ptr<!s32i>, !s32i) -> !s32i
   // CIR: %{{.+}} = cir.atomic.xchg seq_cst %{{.+}}, %{{.+}} : (!cir.ptr<!s32i>, !s32i) -> !s32i
->>>>>>> 54c4ef26
 
   // LLVM: %{{.+}} = atomicrmw xchg ptr %{{.+}}, i32 %{{.+}} monotonic, align 4
   // LLVM: %{{.+}} = atomicrmw xchg ptr %{{.+}}, i32 %{{.+}} acquire, align 4
@@ -540,8 +513,6 @@
   // OGCG: %{{.+}} = atomicrmw xchg ptr %{{.+}}, i32 %{{.+}} release, align 4
   // OGCG: %{{.+}} = atomicrmw xchg ptr %{{.+}}, i32 %{{.+}} acq_rel, align 4
   // OGCG: %{{.+}} = atomicrmw xchg ptr %{{.+}}, i32 %{{.+}} seq_cst, align 4
-<<<<<<< HEAD
-=======
 }
 
 void test_and_set(void *p) {
@@ -1135,5 +1106,4 @@
 
   // OGCG:      %[[RES:.+]] = atomicrmw nand ptr %{{.+}}, i32 %{{.+}} seq_cst, align 4
   // OGCG-NEXT: store i32 %[[RES]], ptr %{{.+}}, align 4
->>>>>>> 54c4ef26
 }