// RUN: %clang_cc1 -triple x86_64-unknown-linux-gnu -fclangir -emit-cir %s -o %t.cir
// RUN: FileCheck --check-prefix=CIR --input-file=%t.cir %s
// RUN: %clang_cc1 -triple x86_64-unknown-linux-gnu -fclangir -emit-llvm %s -o %t-cir.ll
// RUN: FileCheck --check-prefix=LLVM --input-file=%t-cir.ll %s
// RUN: %clang_cc1 -triple x86_64-unknown-linux-gnu -emit-llvm %s -o %t.ll
// RUN: FileCheck --check-prefix=OGCG --input-file=%t.ll %s

struct IncompleteS;
IncompleteS *p;

// CIR: cir.global external @p = #cir.ptr<null> : !cir.ptr<!rec_IncompleteS>
// LLVM: @p = global ptr null
// OGCG: @p = global ptr null, align 8

struct CompleteS {
  int a;
  char b;
};

CompleteS cs;

// CIR:       cir.global external @cs = #cir.zero : !rec_CompleteS
// LLVM-DAG:  @cs = global %struct.CompleteS zeroinitializer
// OGCG-DAG:  @cs = global %struct.CompleteS zeroinitializer, align 4

void f(void) {
  IncompleteS *p;
}

// CIR:      cir.func{{.*}} @_Z1fv()
// CIR-NEXT:   cir.alloca !cir.ptr<!rec_IncompleteS>, !cir.ptr<!cir.ptr<!rec_IncompleteS>>, ["p"]
// CIR-NEXT:   cir.return

// LLVM:      define{{.*}} void @_Z1fv()
// LLVM-NEXT:   %[[P:.*]] = alloca ptr, i64 1, align 8
// LLVM-NEXT:   ret void

// OGCG:      define{{.*}} void @_Z1fv()
// OGCG-NEXT: entry:
// OGCG-NEXT:   %[[P:.*]] = alloca ptr, align 8
// OGCG-NEXT:   ret void

char f2(CompleteS &s) {
  return s.b;
}

// CIR: cir.func{{.*}} @_Z2f2R9CompleteS(%[[ARG_S:.*]]: !cir.ptr<!rec_CompleteS>{{.*}})
// CIR:   %[[S_ADDR:.*]] = cir.alloca !cir.ptr<!rec_CompleteS>, !cir.ptr<!cir.ptr<!rec_CompleteS>>, ["s", init, const]
// CIR:   cir.store %[[ARG_S]], %[[S_ADDR]]
// CIR:   %[[S_REF:.*]] = cir.load{{.*}} %[[S_ADDR]]
// CIR:   %[[S_ADDR2:.*]] = cir.get_member %[[S_REF]][1] {name = "b"}
// CIR:   %[[S_B:.*]] = cir.load{{.*}} %[[S_ADDR2]]

// LLVM: define{{.*}} i8 @_Z2f2R9CompleteS(ptr %[[ARG_S:.*]])
// LLVM:   %[[S_ADDR:.*]] = alloca ptr
// LLVM:   store ptr %[[ARG_S]], ptr %[[S_ADDR]]
// LLVM:   %[[S_REF:.*]] = load ptr, ptr %[[S_ADDR]], align 8
// LLVM:   %[[S_ADDR2:.*]] = getelementptr %struct.CompleteS, ptr %[[S_REF]], i32 0, i32 1
// LLVM:   %[[S_B:.*]] = load i8, ptr %[[S_ADDR2]]

// OGCG: define{{.*}} i8 @_Z2f2R9CompleteS(ptr{{.*}} %[[ARG_S:.*]])
// OGCG: entry:
// OGCG:   %[[S_ADDR:.*]] = alloca ptr
// OGCG:   store ptr %[[ARG_S]], ptr %[[S_ADDR]]
// OGCG:   %[[S_REF:.*]] = load ptr, ptr %[[S_ADDR]]
// OGCG:   %[[S_ADDR2:.*]] = getelementptr inbounds nuw %struct.CompleteS, ptr %[[S_REF]], i32 0, i32 1
// OGCG:   %[[S_B:.*]] = load i8, ptr %[[S_ADDR2]]

struct Inner {
  int n;
};

struct Outer {
  Inner i;
};

void f3() {
  Outer o;
  o.i.n;
}

// CIR: cir.func{{.*}} @_Z2f3v()
// CIR:   %[[O:.*]] = cir.alloca !rec_Outer, !cir.ptr<!rec_Outer>, ["o"]
// CIR:   %[[O_I:.*]] = cir.get_member %[[O]][0] {name = "i"}
// CIR:   %[[O_I_N:.*]] = cir.get_member %[[O_I]][0] {name = "n"}

// LLVM: define{{.*}} void @_Z2f3v()
// LLVM:   %[[O:.*]] = alloca %struct.Outer, i64 1, align 4
// LLVM:   %[[O_I:.*]] = getelementptr %struct.Outer, ptr %[[O]], i32 0, i32 0
// LLVM:   %[[O_I_N:.*]] = getelementptr %struct.Inner, ptr %[[O_I]], i32 0, i32 0

// OGCG: define{{.*}} void @_Z2f3v()
// OGCG:   %[[O:.*]] = alloca %struct.Outer, align 4
// OGCG:   %[[O_I:.*]] = getelementptr inbounds nuw %struct.Outer, ptr %[[O]], i32 0, i32 0
// OGCG:   %[[O_I_N:.*]] = getelementptr inbounds nuw %struct.Inner, ptr %[[O_I]], i32 0, i32 0

void paren_expr() {
  struct Point {
    int x;
    int y;
  };

  Point a = (Point{});
  Point b = (a);
}

// CIR: cir.func{{.*}} @_Z10paren_exprv()
// CIR:   %[[A_ADDR:.*]] = cir.alloca !rec_Point, !cir.ptr<!rec_Point>, ["a", init]
// CIR:   %[[B_ADDR:.*]] = cir.alloca !rec_Point, !cir.ptr<!rec_Point>, ["b", init]
// CIR:   %[[X_ELEM_PTR:.*]] = cir.get_member %[[A_ADDR]][0] {name = "x"} : !cir.ptr<!rec_Point> -> !cir.ptr<!s32i>
// CIR:   %[[CONST_0:.*]] = cir.const #cir.int<0> : !s32i
// CIR:   cir.store{{.*}} %[[CONST_0]], %[[X_ELEM_PTR]] : !s32i, !cir.ptr<!s32i>
// CIR:   %[[Y_ELEM_PTR:.*]] = cir.get_member %[[A_ADDR]][1] {name = "y"} : !cir.ptr<!rec_Point> -> !cir.ptr<!s32i>
// CIR:   %[[CONST_0:.*]] = cir.const #cir.int<0> : !s32i
// CIR:   cir.store{{.*}} %[[CONST_0]], %[[Y_ELEM_PTR]] : !s32i, !cir.ptr<!s32i>
// CIR:   cir.call @_ZZ10paren_exprvEN5PointC1ERKS_(%[[B_ADDR]], %[[A_ADDR]]) nothrow : (!cir.ptr<!rec_Point>, !cir.ptr<!rec_Point>) -> ()

// LLVM: define{{.*}} void @_Z10paren_exprv()
// LLVM:   %[[A_ADDR:.*]] = alloca %struct.Point, i64 1, align 4
// LLVM:   %[[B_ADDR:.*]] = alloca %struct.Point, i64 1, align 4
// LLVM:   %[[X_ELEM_PTR:.*]] = getelementptr %struct.Point, ptr %[[A_ADDR]], i32 0, i32 0
// LLVM:   store i32 0, ptr %[[X_ELEM_PTR]], align 4
// LLVM:   %[[Y_ELEM_PTR:.*]] = getelementptr %struct.Point, ptr %[[A_ADDR]], i32 0, i32 1
// LLVM:   store i32 0, ptr %[[Y_ELEM_PTR]], align 4
// LLVM:   call void @_ZZ10paren_exprvEN5PointC1ERKS_(ptr %[[B_ADDR]], ptr %[[A_ADDR]])

// OGCG: define{{.*}} void @_Z10paren_exprv()
// OGCG:   %[[A_ADDR:.*]] = alloca %struct.Point, align 4
// OGCG:   %[[B_ADDR:.*]] = alloca %struct.Point, align 4
// OGCG:   call void @llvm.memset.p0.i64(ptr align 4 %[[A_ADDR]], i8 0, i64 8, i1 false)
// OGCG:   call void @llvm.memcpy.p0.p0.i64(ptr align 4 %[[B_ADDR]], ptr align 4 %[[A_ADDR]], i64 8, i1 false)

void choose_expr() {
  CompleteS a;
  CompleteS b;
  CompleteS c = __builtin_choose_expr(true, a, b);
}

// CIR: cir.func{{.*}} @_Z11choose_exprv()
// CIR:   %[[A_ADDR:.*]] = cir.alloca !rec_CompleteS, !cir.ptr<!rec_CompleteS>, ["a"]
// CIR:   %[[B_ADDR:.*]] = cir.alloca !rec_CompleteS, !cir.ptr<!rec_CompleteS>, ["b"]
// CIR:   %[[C_ADDR:.*]] = cir.alloca !rec_CompleteS, !cir.ptr<!rec_CompleteS>, ["c", init]
// TODO(cir): Call to default copy constructor should be replaced by `cir.copy` op
// CIR:   cir.call @_ZN9CompleteSC1ERKS_(%[[C_ADDR]], %[[A_ADDR]]) nothrow : (!cir.ptr<!rec_CompleteS>, !cir.ptr<!rec_CompleteS>) -> ()

// LLVM: define{{.*}} void @_Z11choose_exprv()
// LLVM:   %[[A_ADDR:.*]] = alloca %struct.CompleteS, i64 1, align 4
// LLVM:   %[[B_ADDR:.*]] = alloca %struct.CompleteS, i64 1, align 4
// LLVM:   %[[C_ADDR:.*]] = alloca %struct.CompleteS, i64 1, align 4
// LLVM:   call void @_ZN9CompleteSC1ERKS_(ptr %[[C_ADDR]], ptr %[[A_ADDR]])

// OGCG: define{{.*}} void @_Z11choose_exprv()
// OGCG:   %[[A_ADDR:.*]] = alloca %struct.CompleteS, align 4
// OGCG:   %[[B_ADDR:.*]] = alloca %struct.CompleteS, align 4
// OGCG:   %[[C_ADDR:.*]] = alloca %struct.CompleteS, align 4
// OGCG:   call void @llvm.memcpy.p0.p0.i64(ptr align 4 %[[C_ADDR]], ptr align 4 %[[A_ADDR]], i64 8, i1 false)

void generic_selection() {
  CompleteS a;
  CompleteS b;
  int c;
  CompleteS d = _Generic(c, int : a, default: b);
}

// CIR: cir.func{{.*}} @_Z17generic_selectionv()
// CIR:   %[[A_ADDR:.*]] = cir.alloca !rec_CompleteS, !cir.ptr<!rec_CompleteS>, ["a"]
// CIR:   %[[B_ADDR:.*]] = cir.alloca !rec_CompleteS, !cir.ptr<!rec_CompleteS>, ["b"]
// CIR:   %[[C_ADDR:.*]] = cir.alloca !s32i, !cir.ptr<!s32i>, ["c"]
// CIR:   %[[D_ADDR:.*]] = cir.alloca !rec_CompleteS, !cir.ptr<!rec_CompleteS>, ["d", init]
// TODO(cir): Call to default copy constructor should be replaced by `cir.copy` op
// CIR:   cir.call @_ZN9CompleteSC1ERKS_(%[[D_ADDR]], %[[A_ADDR]]) nothrow : (!cir.ptr<!rec_CompleteS>, !cir.ptr<!rec_CompleteS>) -> ()

// LLVM: define{{.*}} void @_Z17generic_selectionv()
// LLVM:   %1 = alloca %struct.CompleteS, i64 1, align 4
// LLVM:   %2 = alloca %struct.CompleteS, i64 1, align 4
// LLVM:   %3 = alloca i32, i64 1, align 4
// LLVM:   %4 = alloca %struct.CompleteS, i64 1, align 4
// LLVM:   call void @_ZN9CompleteSC1ERKS_(ptr %4, ptr %1)

// OGCG: define{{.*}} void @_Z17generic_selectionv()
// OGCG:   %[[A_ADDR:.*]] = alloca %struct.CompleteS, align 4
// OGCG:   %[[B_ADDR:.*]] = alloca %struct.CompleteS, align 4
// OGCG:   %[[C_ADDR:.*]] = alloca i32, align 4
// OGCG:   %[[D_ADDR:.*]] = alloca %struct.CompleteS, align 4
<<<<<<< HEAD
// OGCG:   call void @llvm.memcpy.p0.p0.i64(ptr align 4 %[[D_ADDR]], ptr align 4 %[[A_ADDR]], i64 8, i1 false)
=======
// OGCG:   call void @llvm.memcpy.p0.p0.i64(ptr align 4 %[[D_ADDR]], ptr align 4 %[[A_ADDR]], i64 8, i1 false)

void designated_init_update_expr() {
  CompleteS a;

  struct Container {
    CompleteS c;
  } b = {a, .c.a = 1};
}

// CIR: %[[A_ADDR:.*]] = cir.alloca !rec_CompleteS, !cir.ptr<!rec_CompleteS>, ["a"]
// CIR: %[[B_ADDR:.*]] = cir.alloca !rec_Container, !cir.ptr<!rec_Container>, ["b", init]
// CIR: %[[C_ADDR:.*]] = cir.get_member %[[B_ADDR]][0] {name = "c"} : !cir.ptr<!rec_Container> -> !cir.ptr<!rec_CompleteS>
// CIR: cir.call @_ZN9CompleteSC1ERKS_(%2, %[[A_ADDR]]) nothrow : (!cir.ptr<!rec_CompleteS>, !cir.ptr<!rec_CompleteS>) -> ()
// CIR: %[[ELEM_0_PTR:.*]] = cir.get_member %[[C_ADDR]][0] {name = "a"} : !cir.ptr<!rec_CompleteS> -> !cir.ptr<!s32i>
// CIR: %[[CONST_1:.*]] = cir.const #cir.int<1> : !s32i
// CIR: cir.store{{.*}} %[[CONST_1]], %[[ELEM_0_PTR]] : !s32i, !cir.ptr<!s32i>
// CIR: %[[ELEM_1_PTR:.*]] = cir.get_member %[[C_ADDR]][1] {name = "b"} : !cir.ptr<!rec_CompleteS> -> !cir.ptr<!s8i>

// LLVM: %[[A_ADDR:.*]] = alloca %struct.CompleteS, i64 1, align 4
// LLVM: %[[B_ADDR:.*]] = alloca %struct.Container, i64 1, align 4
// LLVM: %[[C_ADDR:.*]] = getelementptr %struct.Container, ptr %[[B_ADDR]], i32 0, i32 0
// LLVM: call void @_ZN9CompleteSC1ERKS_(ptr %[[C_ADDR]], ptr %[[A_ADDR]])
// LLVM: %[[ELEM_0_PTR:.*]] = getelementptr %struct.CompleteS, ptr %[[C_ADDR]], i32 0, i32 0
// LLVM: store i32 1, ptr %[[ELEM_0_PTR]], align 4
// LLVM: %[[ELEM_1_PTR:.*]] = getelementptr %struct.CompleteS, ptr %[[C_ADDR]], i32 0, i32 1

// OGCG: %[[A_ADDR:.*]] = alloca %struct.CompleteS, align 4
// OGCG: %[[B_ADDR:.*]] = alloca %struct.Container, align 4
// OGCG: %[[C_ADDR:.*]] = getelementptr inbounds nuw %struct.Container, ptr %[[B_ADDR]], i32 0, i32 0
// OGCG: call void @llvm.memcpy.p0.p0.i64(ptr align 4 %[[C_ADDR]], ptr align 4 %[[A_ADDR]], i64 8, i1 false)
// OGCG: %[[ELEM_0_PTR:.*]] = getelementptr inbounds nuw %struct.CompleteS, ptr %[[C_ADDR]], i32 0, i32 0
// OGCG: store i32 1, ptr %[[ELEM_0_PTR]], align 4
// OGCG: %[[ELEM_1_PTR:.*]] = getelementptr inbounds nuw %struct.CompleteS, ptr %[[C_ADDR]], i32 0, i32 1

void atomic_init() {
  _Atomic CompleteS a;
  __c11_atomic_init(&a, {});
}

// CIR: cir.func{{.*}} @_Z11atomic_initv()
// CIR:   %[[A_ADDR:.*]] = cir.alloca !rec_CompleteS, !cir.ptr<!rec_CompleteS>, ["a"]
// CIR:   %[[ELEM_0_PTR:.*]] = cir.get_member %[[A_ADDR]][0] {name = "a"} : !cir.ptr<!rec_CompleteS> -> !cir.ptr<!s32i>
// CIR:   %[[CONST_0:.*]] = cir.const #cir.int<0> : !s32i
// CIR:   cir.store{{.*}} %[[CONST_0]], %[[ELEM_0_PTR]] : !s32i, !cir.ptr<!s32i>
// CIR:   %[[ELEM_1_PTR:.*]] = cir.get_member %[[A_ADDR]][1] {name = "b"} : !cir.ptr<!rec_CompleteS> -> !cir.ptr<!s8i>
// CIR:   %[[CONST_0:.*]] = cir.const #cir.int<0> : !s8i
// CIR:   cir.store{{.*}} %[[CONST_0]], %[[ELEM_1_PTR]] : !s8i, !cir.ptr<!s8i>

// LLVM: define{{.*}} void @_Z11atomic_initv()
// LLVM:   %[[A_ADDR:.*]] = alloca %struct.CompleteS, i64 1, align 8
// LLVM:   %[[ELEM_0_PTR:.*]] = getelementptr %struct.CompleteS, ptr %[[A_ADDR]], i32 0, i32 0
// LLVM:   store i32 0, ptr %[[ELEM_0_PTR]], align 8
// LLVM:   %[[ELEM_1_PTR:.*]] = getelementptr %struct.CompleteS, ptr %[[A_ADDR]], i32 0, i32 1
// LLVM:   store i8 0, ptr %[[ELEM_1_PTR]], align 4

// OGCG: define{{.*}} void @_Z11atomic_initv()
// OGCG:   %[[A_ADDR:.*]] = alloca %struct.CompleteS, align 8
// OGCG:   %[[ELEM_0_PTR:.*]] = getelementptr inbounds nuw %struct.CompleteS, ptr %[[A_ADDR]], i32 0, i32 0
// OGCG:   store i32 0, ptr %[[ELEM_0_PTR]], align 8
// OGCG:   %[[ELEM_1_PTR:.*]] = getelementptr inbounds nuw %struct.CompleteS, ptr %[[A_ADDR]], i32 0, i32 1
// OGCG:   store i8 0, ptr %[[ELEM_1_PTR]], align 4

void unary_extension() {
  CompleteS a = __extension__ CompleteS();
}

// CIR: %[[A_ADDR:.*]] = cir.alloca !rec_CompleteS, !cir.ptr<!rec_CompleteS>, ["a", init]
// CIR: %[[ZERO_INIT:.*]] = cir.const #cir.zero : !rec_CompleteS
// CIR: cir.store{{.*}} %[[ZERO_INIT]], %[[A_ADDR]] : !rec_CompleteS, !cir.ptr<!rec_CompleteS>

// LLVM: %[[A_ADDR:.*]] = alloca %struct.CompleteS, i64 1, align 4
// LLVM: store %struct.CompleteS zeroinitializer, ptr %[[A_ADDR]], align 4

// OGCG: %[[A_ADDR:.*]] = alloca %struct.CompleteS, align 4
// OGCG: call void @llvm.memset.p0.i64(ptr align 4 %[[A_ADDR]], i8 0, i64 8, i1 false)

void bin_comma() { 
  CompleteS a = (CompleteS(), CompleteS());
}

// CIR: cir.func{{.*}} @_Z9bin_commav()
// CIR:   %[[A_ADDR:.*]] = cir.alloca !rec_CompleteS, !cir.ptr<!rec_CompleteS>, ["a", init]
// CIR:   %[[TMP_ADDR:.*]] = cir.alloca !rec_CompleteS, !cir.ptr<!rec_CompleteS>, ["agg.tmp.ensured"]
// CIR:   %[[ZERO:.*]] = cir.const #cir.zero : !rec_CompleteS
// CIR:   cir.store{{.*}} %[[ZERO]], %[[TMP_ADDR]] : !rec_CompleteS, !cir.ptr<!rec_CompleteS>
// CIR:   %[[ZERO:.*]] = cir.const #cir.zero : !rec_CompleteS
// CIR:   cir.store{{.*}} %[[ZERO]], %[[A_ADDR]] : !rec_CompleteS, !cir.ptr<!rec_CompleteS>

// LLVM: define{{.*}} void @_Z9bin_commav()
// LLVM:   %[[A_ADDR:.*]] = alloca %struct.CompleteS, i64 1, align 4
// LLVM:   %[[TMP_ADDR:.*]] = alloca %struct.CompleteS, i64 1, align 4
// LLVM:   store %struct.CompleteS zeroinitializer, ptr %[[TMP_ADDR]], align 4
// LLVM:   store %struct.CompleteS zeroinitializer, ptr %[[A_ADDR]], align 4

// OGCG: define{{.*}} void @_Z9bin_commav()
// OGCG:   %[[A_ADDR:.*]] = alloca %struct.CompleteS, align 4
// OGCG:   call void @llvm.memset.p0.i64(ptr align 4 %[[A_ADDR]], i8 0, i64 8, i1 false)

void compound_literal_expr() { CompleteS a = (CompleteS){}; }

// CIR: %[[A_ADDR:.*]] = cir.alloca !rec_CompleteS, !cir.ptr<!rec_CompleteS>, ["a", init]
// CIR: %[[A_ELEM_0_PTR:.*]] = cir.get_member %[[A_ADDR]][0] {name = "a"} : !cir.ptr<!rec_CompleteS> -> !cir.ptr<!s32i>
// CIR: %[[CONST_0:.*]] = cir.const #cir.int<0> : !s32i
// CIR: cir.store{{.*}} %[[CONST_0]], %[[A_ELEM_0_PTR]] : !s32i, !cir.ptr<!s32i>
// CIR: %[[A_ELEM_1_PTR:.*]] = cir.get_member %[[A_ADDR]][1] {name = "b"} : !cir.ptr<!rec_CompleteS> -> !cir.ptr<!s8i>
// CIR: %[[CONST_0:.*]] = cir.const #cir.int<0> : !s8i
// CIR: cir.store{{.*}} %[[CONST_0]], %[[A_ELEM_1_PTR]] : !s8i, !cir.ptr<!s8i>

// TODO(cir): zero-initialize the padding

// LLVM: %[[A_ADDR:.*]] = alloca %struct.CompleteS, i64 1, align 4
// LLVM: %[[A_ELEM_0_PTR:.*]] = getelementptr %struct.CompleteS, ptr %[[A_ADDR]], i32 0, i32 0
// LLVM: store i32 0, ptr %[[A_ELEM_0_PTR]], align 4
// LLVM: %[[A_ELEM_1_PTR:.*]] = getelementptr %struct.CompleteS, ptr %[[A_ADDR]], i32 0, i32 1
// LLVM: store i8 0, ptr %[[A_ELEM_1_PTR]], align 4

// OGCG: %[[A_ADDR:.*]] = alloca %struct.CompleteS, align 4
// OGCG: call void @llvm.memset.p0.i64(ptr align 4 %[[A_ADDR]], i8 0, i64 8, i1 false)

struct StructWithConstMember {
  int a : 1;
};

void struct_with_const_member_expr() {
  int a = (StructWithConstMember){}.a;
}

// CIR: %[[A_ADDR:.*]] = cir.alloca !s32i, !cir.ptr<!s32i>, ["a", init]
// CIR: %[[RESULT:.*]] = cir.scope {
// CIR:   %[[REF_ADDR:.*]] = cir.alloca !rec_StructWithConstMember, !cir.ptr<!rec_StructWithConstMember>, ["ref.tmp0"]
// CIR:   %[[ELEM_0_PTR:.*]] = cir.get_member %[[REF_ADDR]][0] {name = "a"} : !cir.ptr<!rec_StructWithConstMember> -> !cir.ptr<!u8i>
// CIR:   %[[CONST_0:.*]] = cir.const #cir.int<0> : !s32i
// CIR:   %[[SET_BF:.*]] = cir.set_bitfield{{.*}} (#bfi_a, %[[ELEM_0_PTR]] : !cir.ptr<!u8i>, %[[CONST_0]] : !s32i) -> !s32i
// CIR:   %[[CONST_0:.*]] = cir.const #cir.int<0> : !s32i
// CIR:   cir.yield %[[CONST_0]] : !s32i
// CIR: } : !s32i
// CIR: cir.store{{.*}} %[[RESULT]], %[[A_ADDR]] : !s32i, !cir.ptr<!s32i>

// TODO(cir): zero-initialize the padding

// LLVM:  %[[REF_ADDR:.*]] = alloca %struct.StructWithConstMember, i64 1, align 4
// LLVM:  %[[A_ADDR:.*]] = alloca i32, i64 1, align 4
// LLVM:  br label %[[BF_LABEL:.*]]
// LLVM: [[BF_LABEL]]:
// LLVM:  %[[ELEM_0_PTR:.*]] = getelementptr %struct.StructWithConstMember, ptr %[[REF_ADDR]], i32 0, i32 0
// LLVM:  %[[TMP_REF:.*]] = load i8, ptr %[[ELEM_0_PTR]], align 4
// LLVM:  %[[BF_CLEAR:.*]] = and i8 %[[TMP_REF]], -2
// LLVM:  %[[BF_SET:.*]] = or i8 %[[BF_CLEAR]], 0
// LLVM:  store i8 %[[BF_SET]], ptr %[[ELEM_0_PTR]], align 4
// LLVM:  br label %[[RESULT_LABEL:.*]]
// LLVM: [[RESULT_LABEL]]:
// LLVM:  %[[RESULT:.*]] = phi i32 [ 0, %[[BF_LABEL]] ]
// LLVM:  store i32 %[[RESULT]], ptr %[[A_ADDR]], align 4

// OGCG: %[[A_ADDR:.*]] = alloca i32, align 4
// OGCG: %[[REF_ADDR:.*]] = alloca %struct.StructWithConstMember, align 4
// OGCG: %[[TMP_REF:.*]] = load i8, ptr %[[REF_ADDR]], align 4
// OGCG: %[[BF_CLEAR:.*]] = and i8 %[[TMP_REF]], -2
// OGCG: %[[BF_SET:.*]] = or i8 %[[BF_CLEAR]], 0
// OGCG: store i8 %[[BF_SET]], ptr %[[REF_ADDR]], align 4
// OGCG: store i32 0, ptr %[[A_ADDR]], align 4
>>>>>>> 54c4ef26
<|MERGE_RESOLUTION|>--- conflicted
+++ resolved
@@ -182,9 +182,6 @@
 // OGCG:   %[[B_ADDR:.*]] = alloca %struct.CompleteS, align 4
 // OGCG:   %[[C_ADDR:.*]] = alloca i32, align 4
 // OGCG:   %[[D_ADDR:.*]] = alloca %struct.CompleteS, align 4
-<<<<<<< HEAD
-// OGCG:   call void @llvm.memcpy.p0.p0.i64(ptr align 4 %[[D_ADDR]], ptr align 4 %[[A_ADDR]], i64 8, i1 false)
-=======
 // OGCG:   call void @llvm.memcpy.p0.p0.i64(ptr align 4 %[[D_ADDR]], ptr align 4 %[[A_ADDR]], i64 8, i1 false)
 
 void designated_init_update_expr() {
@@ -346,5 +343,4 @@
 // OGCG: %[[BF_CLEAR:.*]] = and i8 %[[TMP_REF]], -2
 // OGCG: %[[BF_SET:.*]] = or i8 %[[BF_CLEAR]], 0
 // OGCG: store i8 %[[BF_SET]], ptr %[[REF_ADDR]], align 4
-// OGCG: store i32 0, ptr %[[A_ADDR]], align 4
->>>>>>> 54c4ef26
+// OGCG: store i32 0, ptr %[[A_ADDR]], align 4