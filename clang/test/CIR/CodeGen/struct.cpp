--- conflicted
+++ resolved
@@ -343,9 +343,6 @@
 // OGCG: %[[BF_CLEAR:.*]] = and i8 %[[TMP_REF]], -2
 // OGCG: %[[BF_SET:.*]] = or i8 %[[BF_CLEAR]], 0
 // OGCG: store i8 %[[BF_SET]], ptr %[[REF_ADDR]], align 4
-<<<<<<< HEAD
-// OGCG: store i32 0, ptr %[[A_ADDR]], align 4
-=======
 // OGCG: store i32 0, ptr %[[A_ADDR]], align 4
 
 void function_arg_with_default_value(CompleteS a = {1, 2}) {}
@@ -390,5 +387,4 @@
 // OGCG: %[[ELEM_1_PTR:.*]] = getelementptr inbounds nuw %struct.CompleteS, ptr %[[AGG_ADDR]], i32 0, i32 1
 // OGCG: store i8 2, ptr %[[ELEM_1_PTR]], align 4
 // OGCG: %[[TMP_AGG:.*]] = load i64, ptr %[[AGG_ADDR]], align 4
-// OGCG: call void @_Z31function_arg_with_default_value9CompleteS(i64 %[[TMP_AGG]])
->>>>>>> 811fe024
+// OGCG: call void @_Z31function_arg_with_default_value9CompleteS(i64 %[[TMP_AGG]])