// RUN: %clang_cc1 -std=c++11 -triple x86_64-unknown-linux-gnu -Wno-unused-value -fclangir -emit-cir -mno-constructor-aliases %s -o %t.cir
// RUN: FileCheck --input-file=%t.cir %s -check-prefix=CIR
// RUN: %clang_cc1 -std=c++11 -triple x86_64-unknown-linux-gnu -Wno-unused-value -fclangir -emit-llvm %s -mno-constructor-aliases -o %t-cir.ll
// RUN: FileCheck --input-file=%t-cir.ll %s -check-prefix=LLVM
// RUN: %clang_cc1 -std=c++11 -triple x86_64-unknown-linux-gnu -Wno-unused-value -emit-llvm %s -mno-constructor-aliases -o %t.ll
// RUN: FileCheck --input-file=%t.ll %s -check-prefix=OGCG

void some_function() noexcept;

struct out_of_line_destructor {
    int prevent_tail_padding_reuse;
    ~out_of_line_destructor();
};

out_of_line_destructor::~out_of_line_destructor() {
    some_function();
}

// CIR: !rec_out_of_line_destructor = !cir.record<struct "out_of_line_destructor" {!s32i}>

// CIR: cir.func dso_local @_ZN22out_of_line_destructorD2Ev(%{{.+}}: !cir.ptr<!rec_out_of_line_destructor>
// CIR:   cir.call @_Z13some_functionv() nothrow : () -> () 
// CIR:   cir.return 

// LLVM: define dso_local void @_ZN22out_of_line_destructorD2Ev(ptr %{{.+}})
// LLVM:   call void @_Z13some_functionv()
// LLVM:   ret void

// OGCG: define dso_local void @_ZN22out_of_line_destructorD2Ev(ptr {{.*}}%{{.+}})
// OGCG:   call void @_Z13some_functionv()
// OGCG:   ret void

// CIR: cir.func dso_local @_ZN22out_of_line_destructorD1Ev(%{{.+}}: !cir.ptr<!rec_out_of_line_destructor>
// CIR:  cir.call @_ZN22out_of_line_destructorD2Ev(%{{.*}}) nothrow : (!cir.ptr<!rec_out_of_line_destructor>)
// CIR:  cir.return

// LLVM: define dso_local void @_ZN22out_of_line_destructorD1Ev(ptr %{{.+}})
// LLVM:   call void @_ZN22out_of_line_destructorD2Ev
// LLVM:   ret void

// OGCG: define dso_local void @_ZN22out_of_line_destructorD1Ev(ptr {{.*}}%{{.+}})
// OGCG:   call void @_ZN22out_of_line_destructorD2Ev
// OGCG:   ret void

struct inline_destructor {
    int prevent_tail_padding_reuse;
    ~inline_destructor() noexcept(false) {
        some_function();
    }
};

// This inline destructor is not odr-used in this TU.
// Make sure we don't emit a definition

// CIR-NOT: cir.func {{.*}}inline_destructor{{.*}}
// LLVM-NOT: define {{.*}}inline_destructor{{.*}}
// OGCG-NOT: define {{.*}}inline_destructor{{.*}}

struct array_element {~array_element();};
void test_array_destructor() {
  array_element arr[5]{};
}

// CIR: cir.func dso_local @_Z21test_array_destructorv()
// CIR:   %[[ARR:.*]] = cir.alloca !cir.array<!rec_array_element x 5>, !cir.ptr<!cir.array<!rec_array_element x 5>>, ["arr", init]
// CIR:   %[[ARR_PTR:.*]] = cir.alloca !cir.ptr<!rec_array_element>, !cir.ptr<!cir.ptr<!rec_array_element>>, ["arrayinit.temp", init]
// CIR:   %[[BEGIN:.*]] = cir.cast array_to_ptrdecay %[[ARR]] : !cir.ptr<!cir.array<!rec_array_element x 5>>
// CIR:   cir.store{{.*}} %[[BEGIN]], %[[ARR_PTR]]
// CIR:   %[[FIVE:.*]] = cir.const #cir.int<5> : !s64i
// CIR:   %[[ARR_END:.*]] = cir.ptr_stride %[[BEGIN]], %[[FIVE]] : (!cir.ptr<!rec_array_element>, !s64i)
// CIR:   cir.do {
// CIR:     %[[ARR_CUR:.*]] = cir.load{{.*}} %[[ARR_PTR]]
// CIR:     %[[ONE:.*]] = cir.const #cir.int<1> : !s64i
// CIR:     %[[ARR_NEXT:.*]] = cir.ptr_stride %[[ARR_CUR]], %[[ONE]] : (!cir.ptr<!rec_array_element>, !s64i)
// CIR:     cir.store{{.*}} %[[ARR_NEXT]], %[[ARR_PTR]] : !cir.ptr<!rec_array_element>, !cir.ptr<!cir.ptr<!rec_array_element>>
// CIR:     cir.yield
// CIR:   } while {
// CIR:     %[[ARR_CUR:.*]] = cir.load{{.*}} %[[ARR_PTR]]
// CIR:     %[[CMP:.*]] = cir.cmp(ne, %[[ARR_CUR]], %[[ARR_END]])
// CIR:     cir.condition(%[[CMP]])
// CIR:   }
// CIR:   %[[FOUR:.*]] = cir.const #cir.int<4> : !u64i
// CIR:   %[[BEGIN:.*]] = cir.cast array_to_ptrdecay %[[ARR]] : !cir.ptr<!cir.array<!rec_array_element x 5>>
<<<<<<< HEAD
// CIR:   %[[END:.*]] = cir.ptr_stride(%[[BEGIN]] : !cir.ptr<!rec_array_element>, %[[FOUR]] : !u64i)
=======
// CIR:   %[[END:.*]] = cir.ptr_stride %[[BEGIN]], %[[FOUR]] : (!cir.ptr<!rec_array_element>, !u64i)
>>>>>>> 54c4ef26
// CIR:   %[[ARR_PTR:.*]] = cir.alloca !cir.ptr<!rec_array_element>, !cir.ptr<!cir.ptr<!rec_array_element>>, ["__array_idx"]
// CIR:   cir.store %[[END]], %[[ARR_PTR]]
// CIR:   cir.do {
// CIR:     %[[ARR_CUR:.*]] = cir.load{{.*}} %[[ARR_PTR]]
// CIR:     cir.call @_ZN13array_elementD1Ev(%[[ARR_CUR]]) nothrow : (!cir.ptr<!rec_array_element>) -> ()
// CIR:     %[[NEG_ONE:.*]] = cir.const #cir.int<-1> : !s64i
// CIR:     %[[ARR_NEXT:.*]] = cir.ptr_stride %[[ARR_CUR]], %[[NEG_ONE]] : (!cir.ptr<!rec_array_element>, !s64i)
// CIR:     cir.store %[[ARR_NEXT]], %[[ARR_PTR]]
// CIR:     cir.yield
// CIR:   } while {
// CIR:     %[[ARR_CUR:.*]] = cir.load{{.*}} %[[ARR_PTR]]
// CIR:     %[[CMP:.*]] = cir.cmp(ne, %[[ARR_CUR]], %[[BEGIN]])
// CIR:     cir.condition(%[[CMP]])
// CIR:   }

// LLVM: define{{.*}} void @_Z21test_array_destructorv()
// LLVM:   %[[ARR:.*]] = alloca [5 x %struct.array_element]
// LLVM:   %[[TMP:.*]] = alloca ptr
// LLVM:   %[[ARR_PTR:.*]] = getelementptr %struct.array_element, ptr %[[ARR]], i32 0
// LLVM:   store ptr %[[ARR_PTR]], ptr %[[TMP]]
// LLVM:   %[[END_PTR:.*]] = getelementptr %struct.array_element, ptr %[[ARR_PTR]], i64 5
// LLVM:   br label %[[INIT_LOOP_BODY:.*]]
// LLVM: [[INIT_LOOP_NEXT:.*]]:
// LLVM:   %[[CUR:.*]] = load ptr, ptr %[[TMP]]
// LLVM:   %[[CMP:.*]] = icmp ne ptr %[[CUR]], %[[END_PTR]]
// LLVM:   br i1 %[[CMP]], label %[[INIT_LOOP_BODY]], label %[[INIT_LOOP_END:.*]]
// LLVM: [[INIT_LOOP_BODY]]:
// LLVM:   %[[CUR:.*]] = load ptr, ptr %[[TMP]]
// LLVM:   %[[NEXT:.*]] = getelementptr %struct.array_element, ptr %[[CUR]], i64 1
// LLVM:   store ptr %[[NEXT]], ptr %[[TMP]]
// LLVM:   br label %[[INIT_LOOP_NEXT:.*]]
// LLVM: [[INIT_LOOP_END]]:
// LLVM:   %[[ARR_BEGIN:.*]] = getelementptr %struct.array_element, ptr %[[ARR]], i32 0
// LLVM:   %[[ARR_END:.*]] = getelementptr %struct.array_element, ptr %[[ARR_BEGIN]], i64 4
// LLVM:   %[[ARR_CUR:.*]] = alloca ptr
// LLVM:   store ptr %[[ARR_END]], ptr %[[ARR_CUR]]
// LLVM:   br label %[[DESTROY_LOOP_BODY:.*]]
// LLVM: [[DESTROY_LOOP_NEXT:.*]]:
// LLVM:   %[[CUR:.*]] = load ptr, ptr %[[ARR_CUR]]
// LLVM:   %[[CMP:.*]] = icmp ne ptr %[[CUR]], %[[ARR_BEGIN]]
// LLVM:   br i1 %[[CMP]], label %[[DESTROY_LOOP_BODY]], label %[[DESTROY_LOOP_END:.*]]
// LLVM: [[DESTROY_LOOP_BODY]]:
// LLVM:   %[[CUR:.*]] = load ptr, ptr %[[ARR_CUR]]
// LLVM:   call void @_ZN13array_elementD1Ev(ptr %[[CUR]])
// LLVM:   %[[PREV:.*]] = getelementptr %struct.array_element, ptr %[[CUR]], i64 -1
// LLVM:   store ptr %[[PREV]], ptr %[[ARR_CUR]]
// LLVM:   br label %[[DESTROY_LOOP_NEXT]]
// LLVM: [[DESTROY_LOOP_END]]:
// LLVM:   ret void

// OGCG: define{{.*}} void @_Z21test_array_destructorv()
// OGCG: entry:
// OGCG:   %[[ARR:.*]] = alloca [5 x %struct.array_element]
// OGCG:   %[[ARRAYINIT_END:.*]] = getelementptr inbounds %struct.array_element, ptr %[[ARR]], i64 5
// OGCG:   br label %[[INIT_LOOP_BODY:.*]]
// OGCG: [[INIT_LOOP_BODY]]:
// OGCG:   %[[CUR:.*]] = phi ptr [ %[[ARR]], %entry ], [ %[[NEXT:.*]], %[[INIT_LOOP_BODY]] ]
// OGCG:   %[[NEXT]] = getelementptr inbounds %struct.array_element, ptr %[[CUR]], i64 1
// OGCG:   %[[CMP:.*]] = icmp eq ptr %[[NEXT]], %[[ARRAYINIT_END]]
// OGCG:   br i1 %[[CMP]], label %[[INIT_LOOP_END:.*]], label %[[INIT_LOOP_BODY]]
// OGCG: [[INIT_LOOP_END:.*]]:
// OGCG:   %[[BEGIN:.*]] = getelementptr inbounds [5 x %struct.array_element], ptr %[[ARR]], i32 0, i32 0
// OGCG:   %[[END:.*]] = getelementptr inbounds %struct.array_element, ptr %[[BEGIN]], i64 5
// OGCG:   br label %[[DESTROY_LOOP_BODY:.*]]
// OGCG: [[DESTROY_LOOP_BODY:.*]]:
// OGCG:   %[[CUR:.*]] = phi ptr [ %[[END]], %[[INIT_LOOP_END]] ], [ %[[PREV:.*]], %[[DESTROY_LOOP_BODY]] ]
// OGCG:   %[[PREV]] = getelementptr inbounds %struct.array_element, ptr %[[CUR]], i64 -1
// OGCG:   call void @_ZN13array_elementD1Ev(ptr {{.*}} %[[PREV]])
// OGCG:   %[[CMP:.*]] = icmp eq ptr %[[PREV]], %[[BEGIN]]
// OGCG:   br i1 %[[CMP]], label %[[DESTROY_LOOP_END:.*]], label %[[DESTROY_LOOP_BODY]]
// OGCG: [[DESTROY_LOOP_END:.*]]:
// OGCG:   ret void<|MERGE_RESOLUTION|>--- conflicted
+++ resolved
@@ -81,11 +81,7 @@
 // CIR:   }
 // CIR:   %[[FOUR:.*]] = cir.const #cir.int<4> : !u64i
 // CIR:   %[[BEGIN:.*]] = cir.cast array_to_ptrdecay %[[ARR]] : !cir.ptr<!cir.array<!rec_array_element x 5>>
-<<<<<<< HEAD
-// CIR:   %[[END:.*]] = cir.ptr_stride(%[[BEGIN]] : !cir.ptr<!rec_array_element>, %[[FOUR]] : !u64i)
-=======
 // CIR:   %[[END:.*]] = cir.ptr_stride %[[BEGIN]], %[[FOUR]] : (!cir.ptr<!rec_array_element>, !u64i)
->>>>>>> 54c4ef26
 // CIR:   %[[ARR_PTR:.*]] = cir.alloca !cir.ptr<!rec_array_element>, !cir.ptr<!cir.ptr<!rec_array_element>>, ["__array_idx"]
 // CIR:   cir.store %[[END]], %[[ARR_PTR]]
 // CIR:   cir.do {
