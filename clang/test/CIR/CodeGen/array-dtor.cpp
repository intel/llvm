--- conflicted
+++ resolved
@@ -27,11 +27,7 @@
 // CIR:   %[[S:.*]] = cir.alloca !cir.array<!rec_S x 42>, !cir.ptr<!cir.array<!rec_S x 42>>, ["s"]
 // CIR:   %[[CONST41:.*]] = cir.const #cir.int<41> : !u64i
 // CIR:   %[[DECAY:.*]] = cir.cast array_to_ptrdecay %[[S]] : !cir.ptr<!cir.array<!rec_S x 42>> -> !cir.ptr<!rec_S>
-<<<<<<< HEAD
-// CIR:   %[[END_PTR:.*]] = cir.ptr_stride(%[[DECAY]] : !cir.ptr<!rec_S>, %[[CONST41]] : !u64i), !cir.ptr<!rec_S>
-=======
 // CIR:   %[[END_PTR:.*]] = cir.ptr_stride %[[DECAY]], %[[CONST41]] : (!cir.ptr<!rec_S>, !u64i) -> !cir.ptr<!rec_S>
->>>>>>> 54c4ef26
 // CIR:   %[[ITER:.*]] = cir.alloca !cir.ptr<!rec_S>, !cir.ptr<!cir.ptr<!rec_S>>, ["__array_idx"]
 // CIR:   cir.store %[[END_PTR]], %[[ITER]] : !cir.ptr<!rec_S>, !cir.ptr<!cir.ptr<!rec_S>>
 // CIR:   cir.do {
@@ -126,22 +122,14 @@
 // CIR:       %[[FLAT:.*]] = cir.cast bitcast %[[S]] : !cir.ptr<!cir.array<!cir.array<!rec_S x 5> x 3>> -> !cir.ptr<!cir.array<!rec_S x 15>>
 // CIR:       %[[CONST14:.*]] = cir.const #cir.int<14> : !u64i
 // CIR:       %[[DECAY:.*]] = cir.cast array_to_ptrdecay %[[FLAT]] : !cir.ptr<!cir.array<!rec_S x 15>> -> !cir.ptr<!rec_S>
-<<<<<<< HEAD
-// CIR:       %[[END_PTR:.*]] = cir.ptr_stride(%[[DECAY]] : !cir.ptr<!rec_S>, %[[CONST14]] : !u64i), !cir.ptr<!rec_S>
-=======
 // CIR:       %[[END_PTR:.*]] = cir.ptr_stride %[[DECAY]], %[[CONST14]] : (!cir.ptr<!rec_S>, !u64i) -> !cir.ptr<!rec_S>
->>>>>>> 54c4ef26
 // CIR:       %[[ITER:.*]] = cir.alloca !cir.ptr<!rec_S>, !cir.ptr<!cir.ptr<!rec_S>>, ["__array_idx"]
 // CIR:       cir.store %[[END_PTR]], %[[ITER]] : !cir.ptr<!rec_S>, !cir.ptr<!cir.ptr<!rec_S>>
 // CIR:       cir.do {
 // CIR:         %[[CUR:.*]] = cir.load %[[ITER]] : !cir.ptr<!cir.ptr<!rec_S>>, !cir.ptr<!rec_S>
 // CIR:         cir.call @_ZN1SD1Ev(%[[CUR]]) nothrow : (!cir.ptr<!rec_S>) -> ()
 // CIR:         %[[NEG1:.*]] = cir.const #cir.int<-1> : !s64i
-<<<<<<< HEAD
-// CIR:         %[[PREV:.*]] = cir.ptr_stride(%[[CUR]] : !cir.ptr<!rec_S>, %[[NEG1]] : !s64i), !cir.ptr<!rec_S>
-=======
 // CIR:         %[[PREV:.*]] = cir.ptr_stride %[[CUR]], %[[NEG1]] : (!cir.ptr<!rec_S>, !s64i) -> !cir.ptr<!rec_S>
->>>>>>> 54c4ef26
 // CIR:         cir.store %[[PREV]], %[[ITER]] : !cir.ptr<!rec_S>, !cir.ptr<!cir.ptr<!rec_S>>
 // CIR:         cir.yield
 // CIR:       } while {
