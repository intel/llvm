--- conflicted
+++ resolved
@@ -57,30 +57,18 @@
 
 // OGCG: @_ZTV1B = linkonce_odr unnamed_addr constant { [3 x ptr] } { [3 x ptr] [ptr inttoptr (i64 12 to ptr), ptr null, ptr @_ZTI1B] }, comdat, align 8
 
-<<<<<<< HEAD
-// CIR: cir.func {{.*}}@_Z1fv() {
-=======
 // CIR: cir.func {{.*}}@_Z1fv()
->>>>>>> 54c4ef26
 // CIR:   %[[D:.+]] = cir.alloca !rec_Derived, !cir.ptr<!rec_Derived>, ["d", init]
 // CIR:   cir.call @_ZN7DerivedC1Ev(%[[D]]) nothrow : (!cir.ptr<!rec_Derived>) -> ()
 // CIR:   %[[VPTR_PTR:.+]] = cir.vtable.get_vptr %[[D]] : !cir.ptr<!rec_Derived> -> !cir.ptr<!cir.vptr>
 // CIR:   %[[VPTR:.+]] = cir.load {{.*}} %[[VPTR_PTR]] : !cir.ptr<!cir.vptr>, !cir.vptr
 // CIR:   %[[VPTR_I8:.+]] = cir.cast bitcast %[[VPTR]] : !cir.vptr -> !cir.ptr<!u8i>
 // CIR:   %[[NEG32:.+]] = cir.const #cir.int<-32> : !s64i
-<<<<<<< HEAD
-// CIR:   %[[ADJ_VPTR_I8:.+]] = cir.ptr_stride(%[[VPTR_I8]] : !cir.ptr<!u8i>, %[[NEG32]] : !s64i), !cir.ptr<!u8i>
-// CIR:   %[[OFFSET_PTR:.+]] = cir.cast bitcast %[[ADJ_VPTR_I8]] : !cir.ptr<!u8i> -> !cir.ptr<!s64i>
-// CIR:   %[[OFFSET:.+]] = cir.load {{.*}} %[[OFFSET_PTR]] : !cir.ptr<!s64i>, !s64i
-// CIR:   %[[D_I8:.+]] = cir.cast bitcast %[[D]] : !cir.ptr<!rec_Derived> -> !cir.ptr<!u8i>
-// CIR:   %[[ADJ_THIS_I8:.+]] = cir.ptr_stride(%[[D_I8]] : !cir.ptr<!u8i>, %[[OFFSET]] : !s64i), !cir.ptr<!u8i>
-=======
 // CIR:   %[[ADJ_VPTR_I8:.+]] = cir.ptr_stride %[[VPTR_I8]], %[[NEG32]] : (!cir.ptr<!u8i>, !s64i) -> !cir.ptr<!u8i>
 // CIR:   %[[OFFSET_PTR:.+]] = cir.cast bitcast %[[ADJ_VPTR_I8]] : !cir.ptr<!u8i> -> !cir.ptr<!s64i>
 // CIR:   %[[OFFSET:.+]] = cir.load {{.*}} %[[OFFSET_PTR]] : !cir.ptr<!s64i>, !s64i
 // CIR:   %[[D_I8:.+]] = cir.cast bitcast %[[D]] : !cir.ptr<!rec_Derived> -> !cir.ptr<!u8i>
 // CIR:   %[[ADJ_THIS_I8:.+]] = cir.ptr_stride %[[D_I8]], %[[OFFSET]] : (!cir.ptr<!u8i>, !s64i) -> !cir.ptr<!u8i>
->>>>>>> 54c4ef26
 // CIR:   %[[ADJ_THIS_D:.+]] = cir.cast bitcast %[[ADJ_THIS_I8]] : !cir.ptr<!u8i> -> !cir.ptr<!rec_Derived>
 // CIR:   %[[BASE_THIS:.+]] = cir.cast bitcast %[[ADJ_THIS_D]] : !cir.ptr<!rec_Derived> -> !cir.ptr<!rec_Base>
 // CIR:   %[[BASE_VPTR_PTR:.+]] = cir.vtable.get_vptr %[[BASE_THIS]] : !cir.ptr<!rec_Base> -> !cir.ptr<!cir.vptr>
@@ -90,11 +78,7 @@
 // CIR:   cir.call %[[FN]](%[[BASE_THIS]]) : (!cir.ptr<!cir.func<(!cir.ptr<!rec_Base>)>>, !cir.ptr<!rec_Base>) -> ()
 // CIR:   cir.return
 
-<<<<<<< HEAD
-// CIR: cir.func {{.*}}@_Z1gv() {
-=======
 // CIR: cir.func {{.*}}@_Z1gv()
->>>>>>> 54c4ef26
 // CIR:   %[[DF:.+]] = cir.alloca !rec_DerivedFinal, !cir.ptr<!rec_DerivedFinal>, ["df", init]
 // CIR:   cir.call @_ZN12DerivedFinalC1Ev(%[[DF]]) nothrow : (!cir.ptr<!rec_DerivedFinal>) -> ()
 // CIR:   %[[BASE_THIS_2:.+]] = cir.base_class_addr %[[DF]] : !cir.ptr<!rec_DerivedFinal> nonnull [0] -> !cir.ptr<!rec_Base>
@@ -105,11 +89,7 @@
 // CIR:   cir.call %[[FN_2]](%[[BASE_THIS_2]]) : (!cir.ptr<!cir.func<(!cir.ptr<!rec_Base>)>>, !cir.ptr<!rec_Base>) -> ()
 // CIR:   cir.return
 
-<<<<<<< HEAD
-// LLVM: define {{.*}}void @_Z1fv()
-=======
 // LLVM: define {{.*}}void @_Z1fv(){{.*}}
->>>>>>> 54c4ef26
 // LLVM:   %[[D:.+]] = alloca {{.*}}
 // LLVM:   call void @_ZN7DerivedC1Ev(ptr %[[D]])
 // LLVM:   %[[VPTR_ADDR:.+]] = load ptr, ptr %[[D]]
@@ -122,11 +102,7 @@
 // LLVM:   call void %[[VFN]](ptr %[[ADJ_THIS]])
 // LLVM:   ret void
 
-<<<<<<< HEAD
-// LLVM: define {{.*}}void @_Z1gv()
-=======
 // LLVM: define {{.*}}void @_Z1gv(){{.*}}
->>>>>>> 54c4ef26
 // LLVM:   %[[DF:.+]] = alloca {{.*}}
 // LLVM:   call void @_ZN12DerivedFinalC1Ev(ptr %[[DF]])
 // LLVM:   %[[VPTR2:.+]] = load ptr, ptr %[[DF]]
