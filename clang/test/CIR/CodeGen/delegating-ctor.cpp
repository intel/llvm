// RUN: %clang_cc1 -triple x86_64-unknown-linux-gnu -fclangir -emit-cir %s -o %t.cir
// RUN: FileCheck --input-file=%t.cir %s --check-prefix=CIR
// RUN: %clang_cc1 -triple x86_64-unknown-linux-gnu -fclangir -emit-llvm %s -o %t-cir.ll
// RUN: FileCheck --input-file=%t-cir.ll %s --check-prefix=LLVM
// RUN: %clang_cc1 -triple x86_64-unknown-linux-gnu -emit-llvm %s -o %t.ll
// RUN: FileCheck --input-file=%t.ll %s --check-prefix=OGCG

struct Delegating {
  Delegating();
  Delegating(int);
};

// Check that the constructor being delegated to is called with the correct
// arguments.
Delegating::Delegating() : Delegating(0) {}

// CIR: cir.func {{.*}} @_ZN10DelegatingC2Ev(%[[THIS_ARG:.*]]: !cir.ptr<!rec_Delegating> {{.*}})
// CIR:   %[[THIS_ADDR:.*]] = cir.alloca !cir.ptr<!rec_Delegating>, !cir.ptr<!cir.ptr<!rec_Delegating>>, ["this", init]
// CIR:   cir.store{{.*}} %[[THIS_ARG]], %[[THIS_ADDR]]
// CIR:   %[[THIS:.*]] = cir.load %[[THIS_ADDR]]
// CIR:   %[[ZERO:.*]] = cir.const #cir.int<0> : !s32i
// CIR:   cir.call @_ZN10DelegatingC2Ei(%[[THIS]], %[[ZERO]]) : (!cir.ptr<!rec_Delegating>, !s32i) -> ()

// LLVM: define {{.*}} @_ZN10DelegatingC2Ev(ptr %[[THIS_ARG:.*]])
// LLVM:   %[[THIS_ADDR:.*]] = alloca ptr
// LLVM:   store ptr %[[THIS_ARG]], ptr %[[THIS_ADDR]]
// LLVM:   %[[THIS:.*]] = load ptr, ptr %[[THIS_ADDR]]
// LLVM:   call void @_ZN10DelegatingC2Ei(ptr %[[THIS]], i32 0)

// OGCG: define {{.*}} @_ZN10DelegatingC2Ev(ptr {{.*}} %[[THIS_ARG:.*]])
// OGCG:   %[[THIS_ADDR:.*]] = alloca ptr
// OGCG:   store ptr %[[THIS_ARG]], ptr %[[THIS_ADDR]]
// OGCG:   %[[THIS:.*]] = load ptr, ptr %[[THIS_ADDR]]
// OGCG:   call void @_ZN10DelegatingC2Ei(ptr {{.*}} %[[THIS]], i32 {{.*}} 0)

struct DelegatingWithZeroing {
  int i;
  DelegatingWithZeroing() = default;
  DelegatingWithZeroing(int);
};

// Check that the delegating constructor performs zero-initialization here.
// FIXME: we should either emit the trivial default constructor or remove the
// call to it in a lowering pass.
DelegatingWithZeroing::DelegatingWithZeroing(int) : DelegatingWithZeroing() {}

// CIR: cir.func {{.*}} @_ZN21DelegatingWithZeroingC2Ei(%[[THIS_ARG:.*]]: !cir.ptr<!rec_DelegatingWithZeroing> {{.*}}, %[[I_ARG:.*]]: !s32i {{.*}})
// CIR:   %[[THIS_ADDR:.*]] = cir.alloca !cir.ptr<!rec_DelegatingWithZeroing>, !cir.ptr<!cir.ptr<!rec_DelegatingWithZeroing>>, ["this", init]
// CIR:   %[[I_ADDR:.*]] = cir.alloca !s32i, !cir.ptr<!s32i>, ["", init]
// CIR:   cir.store{{.*}} %[[THIS_ARG]], %[[THIS_ADDR]]
// CIR:   cir.store{{.*}} %[[I_ARG]], %[[I_ADDR]]
// CIR:   %[[THIS:.*]] = cir.load %[[THIS_ADDR]]
// CIR:   %[[ZERO:.*]] = cir.const #cir.zero : !rec_DelegatingWithZeroing
// CIR:   cir.store{{.*}} %[[ZERO]], %[[THIS]] : !rec_DelegatingWithZeroing, !cir.ptr<!rec_DelegatingWithZeroing>

// LLVM: define {{.*}} void @_ZN21DelegatingWithZeroingC2Ei(ptr %[[THIS_ARG:.*]], i32 %[[I_ARG:.*]])
// LLVM:   %[[THIS_ADDR:.*]] = alloca ptr
// LLVM:   %[[I_ADDR:.*]] = alloca i32
// LLVM:   store ptr %[[THIS_ARG]], ptr %[[THIS_ADDR]]
// LLVM:   store i32 %[[I_ARG]], ptr %[[I_ADDR]]
// LLVM:   %[[THIS:.*]] = load ptr, ptr %[[THIS_ADDR]]
// LLVM:   store %struct.DelegatingWithZeroing zeroinitializer, ptr %[[THIS]]

// Note: OGCG elides the call to the default constructor.

// OGCG: define {{.*}} void @_ZN21DelegatingWithZeroingC2Ei(ptr {{.*}} %[[THIS_ARG:.*]], i32 {{.*}} %[[I_ARG:.*]])
// OGCG:   %[[THIS_ADDR:.*]] = alloca ptr
// OGCG:   %[[I_ADDR:.*]] = alloca i32
// OGCG:   store ptr %[[THIS_ARG]], ptr %[[THIS_ADDR]]
// OGCG:   store i32 %[[I_ARG]], ptr %[[I_ADDR]]
// OGCG:   %[[THIS:.*]] = load ptr, ptr %[[THIS_ADDR]]
// OGCG:   call void @llvm.memset.p0.i64(ptr align 4 %[[THIS]], i8 0, i64 4, i1 false)

void other();

class Base {
public:
  Base() { squawk(); }

  virtual void squawk();
};

class Derived : public virtual Base {
public:
  Derived();
  Derived(const void *inVoid);

  virtual void squawk();
};

Derived::Derived() : Derived(nullptr) { other(); }
Derived::Derived(const void *inVoid) { squawk(); }

// Note: OGCG emits the constructors in a different order.
// OGCG: define {{.*}} void @_ZN7DerivedC2Ev(ptr {{.*}} %[[THIS_ARG:.*]], ptr {{.*}} %[[VTT_ARG:.*]])
// OGCG:   %[[THIS_ADDR:.*]] = alloca ptr
// OGCG:   %[[VTT_ADDR:.*]] = alloca ptr
// OGCG:   store ptr %[[THIS_ARG]], ptr %[[THIS_ADDR]]
// OGCG:   store ptr %[[VTT_ARG]], ptr %[[VTT_ADDR]]
// OGCG:   %[[THIS:.*]] = load ptr, ptr %[[THIS_ADDR]]
// OGCG:   %[[VTT:.*]] = load ptr, ptr %[[VTT_ADDR]]
// OGCG:   call void @_ZN7DerivedC2EPKv(ptr {{.*}} %[[THIS]], ptr {{.*}} %[[VTT]], ptr {{.*}} null)
// OGCG:   call void @_Z5otherv()
// OGCG:   ret void

// CIR:      cir.func {{.*}} @_ZN7DerivedC2EPKv(
// CIR-SAME:       %[[THIS_ARG:.*]]: !cir.ptr<!rec_Derived>
// CIR-SAME:       %[[VTT_ARG:.*]]: !cir.ptr<!cir.ptr<!void>>
// CIR-SAME:       %[[INVOID_ARG:.*]]: !cir.ptr<!void>
// CIR:        %[[THIS_ADDR:.*]] = cir.alloca {{.*}} ["this", init]
// CIR:        %[[VTT_ADDR:.*]] = cir.alloca {{.*}} ["vtt", init]
// CIR:        %[[INVOID_ADDR:.*]] = cir.alloca {{.*}} ["inVoid", init]
// CIR:        cir.store %[[THIS_ARG]], %[[THIS_ADDR]]
// CIR:        cir.store %[[VTT_ARG]], %[[VTT_ADDR]]
// CIR:        cir.store %[[INVOID_ARG]], %[[INVOID_ADDR]]
// CIR:        %[[THIS:.*]] = cir.load %[[THIS_ADDR]]
// CIR:        %[[VTT:.*]] = cir.load{{.*}} %[[VTT_ADDR]]
// CIR:        %[[VPTR_GLOBAL_ADDR:.*]] = cir.vtt.address_point %[[VTT]] : !cir.ptr<!cir.ptr<!void>>, offset = 0 -> !cir.ptr<!cir.ptr<!void>>
// CIR:        %[[VPTR_PTR:.*]] = cir.cast bitcast %[[VPTR_GLOBAL_ADDR]] : !cir.ptr<!cir.ptr<!void>> -> !cir.ptr<!cir.vptr>
// CIR:        %[[VPTR:.*]] = cir.load{{.*}} %[[VPTR_PTR]] : !cir.ptr<!cir.vptr>, !cir.vptr
// CIR:        %[[VPTR_ADDR:.*]] = cir.vtable.get_vptr %[[THIS]] : !cir.ptr<!rec_Derived> -> !cir.ptr<!cir.vptr>
// CIR:        cir.store{{.*}} %[[VPTR]], %[[VPTR_ADDR]] : !cir.vptr, !cir.ptr<!cir.vptr>
// CIR:        %[[VPTR_BASE_ADDR:.*]] = cir.vtt.address_point %[[VTT]] : !cir.ptr<!cir.ptr<!void>>, offset = 1 -> !cir.ptr<!cir.ptr<!void>>
// CIR:        %[[VPTR_BASE_PTR:.*]] = cir.cast bitcast %[[VPTR_BASE_ADDR]] : !cir.ptr<!cir.ptr<!void>> -> !cir.ptr<!cir.vptr>
// CIR:        %[[VPTR_BASE:.*]] = cir.load{{.*}} %[[VPTR_BASE_PTR]] : !cir.ptr<!cir.vptr>, !cir.vptr
// CIR:        %[[VPTR_DERIVED_ADDR:.*]] = cir.vtable.get_vptr %[[THIS]] : !cir.ptr<!rec_Derived> -> !cir.ptr<!cir.vptr>
// CIR:        %[[VPTR_DERIVED:.*]] = cir.load{{.*}} %[[VPTR_DERIVED_ADDR]] : !cir.ptr<!cir.vptr>, !cir.vptr
// CIR:        %[[VPTR_DERIVED_AS_I8PTR:.*]] = cir.cast bitcast %[[VPTR_DERIVED]] : !cir.vptr -> !cir.ptr<!u8i>
// CIR:        %[[BASE_LOC_OFFSET:.*]] = cir.const #cir.int<-32> : !s64i
<<<<<<< HEAD
// CIR:        %[[BASE_OFFSET_PTR:.*]] = cir.ptr_stride(%[[VPTR_DERIVED_AS_I8PTR]] : !cir.ptr<!u8i>, %[[BASE_LOC_OFFSET]] : !s64i), !cir.ptr<!u8i>
// CIR:        %[[BASE_OFFSET_I64PTR:.*]] = cir.cast bitcast %[[BASE_OFFSET_PTR]] : !cir.ptr<!u8i> -> !cir.ptr<!s64i>
// CIR:        %[[BASE_OFFSET:.*]] = cir.load{{.*}} %[[BASE_OFFSET_I64PTR]] : !cir.ptr<!s64i>, !s64i
// CIR:        %[[THIS_AS_I8PTR:.*]] = cir.cast bitcast %[[THIS]] : !cir.ptr<!rec_Derived> -> !cir.ptr<!u8i>
// CIR:        %[[BASE_PTR:.*]] = cir.ptr_stride(%[[THIS_AS_I8PTR]] : !cir.ptr<!u8i>, %[[BASE_OFFSET]] : !s64i), !cir.ptr<!u8i>
=======
// CIR:        %[[BASE_OFFSET_PTR:.*]] = cir.ptr_stride %[[VPTR_DERIVED_AS_I8PTR]], %[[BASE_LOC_OFFSET]] : (!cir.ptr<!u8i>, !s64i) -> !cir.ptr<!u8i>
// CIR:        %[[BASE_OFFSET_I64PTR:.*]] = cir.cast bitcast %[[BASE_OFFSET_PTR]] : !cir.ptr<!u8i> -> !cir.ptr<!s64i>
// CIR:        %[[BASE_OFFSET:.*]] = cir.load{{.*}} %[[BASE_OFFSET_I64PTR]] : !cir.ptr<!s64i>, !s64i
// CIR:        %[[THIS_AS_I8PTR:.*]] = cir.cast bitcast %[[THIS]] : !cir.ptr<!rec_Derived> -> !cir.ptr<!u8i>
// CIR:        %[[BASE_PTR:.*]] = cir.ptr_stride %[[THIS_AS_I8PTR]], %[[BASE_OFFSET]] : (!cir.ptr<!u8i>, !s64i) -> !cir.ptr<!u8i>
>>>>>>> 54c4ef26
// CIR:        %[[BASE_AS_I8PTR:.*]] = cir.cast bitcast %[[BASE_PTR]] : !cir.ptr<!u8i> -> !cir.ptr<!rec_Derived>
// CIR:        %[[BASE_VPTR_ADDR:.*]] = cir.vtable.get_vptr %[[BASE_AS_I8PTR]] : !cir.ptr<!rec_Derived> -> !cir.ptr<!cir.vptr>
// CIR:        cir.store{{.*}} %[[VPTR_BASE]], %[[BASE_VPTR_ADDR]] : !cir.vptr, !cir.ptr<!cir.vptr>
// CIR:        %[[VPTR_BASE_ADDR:.*]] = cir.vtable.get_vptr %[[THIS]] : !cir.ptr<!rec_Derived> -> !cir.ptr<!cir.vptr>
// CIR:        %[[VPTR_BASE:.*]] = cir.load{{.*}} %[[VPTR_BASE_ADDR]] : !cir.ptr<!cir.vptr>, !cir.vptr
// CIR:        %[[SQUAWK_FN_ADDR:.*]] = cir.vtable.get_virtual_fn_addr %[[VPTR_BASE]][0] : !cir.vptr -> !cir.ptr<!cir.ptr<!cir.func<(!cir.ptr<!rec_Derived>)>>>
// CIR:        %[[SQUAWK:.*]] = cir.load{{.*}} %[[SQUAWK_FN_ADDR]] : !cir.ptr<!cir.ptr<!cir.func<(!cir.ptr<!rec_Derived>)>>>, !cir.ptr<!cir.func<(!cir.ptr<!rec_Derived>)>>
// CIR:        cir.call %[[SQUAWK]](%[[THIS]]) : (!cir.ptr<!cir.func<(!cir.ptr<!rec_Derived>)>>, !cir.ptr<!rec_Derived>) -> ()
// CIR:        cir.return

// LLVM: define {{.*}} void @_ZN7DerivedC2EPKv(ptr %[[THIS_ARG:.*]], ptr %[[VTT_ARG:.*]], ptr %[[INVOID_ARG:.*]])
// LLVM:   %[[THIS_ADDR:.*]] = alloca ptr
// LLVM:   %[[VTT_ADDR:.*]] = alloca ptr
// LLVM:   %[[INVOID_ADDR:.*]] = alloca ptr
// LLVM:   store ptr %[[THIS_ARG]], ptr %[[THIS_ADDR]]
// LLVM:   store ptr %[[VTT_ARG]], ptr %[[VTT_ADDR]]
// LLVM:   store ptr %[[INVOID_ARG]], ptr %[[INVOID_ADDR]]
// LLVM:   %[[THIS:.*]] = load ptr, ptr %[[THIS_ADDR]]
// LLVM:   %[[VTT:.*]] = load ptr, ptr %[[VTT_ADDR]]
// LLVM:   %[[VPTR:.*]] = load ptr, ptr %[[VTT]]
// LLVM:   store ptr %[[VPTR]], ptr %[[THIS]]
// LLVM:   %[[VTT_ADDR:.*]] = getelementptr inbounds ptr, ptr %[[VTT]], i32 1
// LLVM:   %[[VPTR_BASE:.*]] = load ptr, ptr %[[VTT_ADDR]]
// LLVM:   %[[VPTR:.*]] = load ptr, ptr %[[THIS]]
// LLVM:   %[[BASE_OFFSET_ADDR:.*]] = getelementptr i8, ptr %[[VPTR]], i64 -32
// LLVM:   %[[BASE_OFFSET:.*]] = load i64, ptr %[[BASE_OFFSET_ADDR]]
// LLVM:   %[[BASE_PTR:.*]] = getelementptr i8, ptr %[[THIS]], i64 %[[BASE_OFFSET]]
// LLVM:   store ptr %[[VPTR_BASE]], ptr %[[BASE_PTR]]
// LLVM:   %[[VPTR:.*]] = load ptr, ptr %[[THIS]]
// LLVM:   %[[SQUAWK_FN_ADDR:.*]] = getelementptr inbounds ptr, ptr %[[VPTR]], i32 0
// LLVM:   %[[SQUAWK:.*]] = load ptr, ptr %[[SQUAWK_FN_ADDR]]
// LLVM:   call void %[[SQUAWK]](ptr %[[THIS]])
// LLVM:   ret void

// OGCG: define {{.*}} void @_ZN7DerivedC2EPKv(ptr {{.*}} %[[THIS_ARG:.*]], ptr {{.*}} %[[VTT_ARG:.*]], ptr {{.*}} %[[INVOID_ARG:.*]])
// OGCG:   %[[THIS_ADDR:.*]] = alloca ptr
// OGCG:   %[[VTT_ADDR:.*]] = alloca ptr
// OGCG:   %[[INVOID_ADDR:.*]] = alloca ptr
// OGCG:   store ptr %[[THIS_ARG]], ptr %[[THIS_ADDR]]
// OGCG:   store ptr %[[VTT_ARG]], ptr %[[VTT_ADDR]]
// OGCG:   store ptr %[[INVOID_ARG]], ptr %[[INVOID_ADDR]]
// OGCG:   %[[THIS:.*]] = load ptr, ptr %[[THIS_ADDR]]
// OGCG:   %[[VTT:.*]] = load ptr, ptr %[[VTT_ADDR]]
// OGCG:   %[[VPTR:.*]] = load ptr, ptr %[[VTT]]
// OGCG:   store ptr %[[VPTR]], ptr %[[THIS]]
// OGCG:   %[[VTT_ADDR:.*]] = getelementptr inbounds ptr, ptr %[[VTT]], i64 1
// OGCG:   %[[VPTR_BASE:.*]] = load ptr, ptr %[[VTT_ADDR]]
// OGCG:   %[[VPTR:.*]] = load ptr, ptr %[[THIS]]
// OGCG:   %[[BASE_OFFSET_ADDR:.*]] = getelementptr i8, ptr %[[VPTR]], i64 -32
// OGCG:   %[[BASE_OFFSET:.*]] = load i64, ptr %[[BASE_OFFSET_ADDR]]
// OGCG:   %[[BASE_PTR:.*]] = getelementptr inbounds i8, ptr %[[THIS]], i64 %[[BASE_OFFSET]]
// OGCG:   store ptr %[[VPTR_BASE]], ptr %[[BASE_PTR]]
// OGCG:   %[[VPTR:.*]] = load ptr, ptr %[[THIS]]
// OGCG:   %[[SQUAWK_FN_ADDR:.*]] = getelementptr inbounds ptr, ptr %[[VPTR]], i64 0
// OGCG:   %[[SQUAWK:.*]] = load ptr, ptr %[[SQUAWK_FN_ADDR]]
// OGCG:   call void %[[SQUAWK]](ptr {{.*}} %[[THIS]])
// OGCG:   ret void

// CIR: cir.func {{.*}} @_ZN7DerivedC2Ev(%[[THIS_ARG:.*]]: !cir.ptr<!rec_Derived> {{.*}}, %[[VTT_ARG:.*]]: !cir.ptr<!cir.ptr<!void>> {{.*}})
// CIR:   %[[THIS_ADDR:.*]] = cir.alloca {{.*}} ["this", init]
// CIR:   %[[VTT_ADDR:.*]] = cir.alloca {{.*}} ["vtt", init]
// CIR:   cir.store %[[THIS_ARG]], %[[THIS_ADDR]]
// CIR:   cir.store %[[VTT_ARG]], %[[VTT_ADDR]]
// CIR:   %[[THIS:.*]] = cir.load %[[THIS_ADDR]]
// CIR:   %[[VTT:.*]] = cir.load {{.*}} %[[VTT_ADDR]]
// CIR:   %[[NULLPTR:.*]] = cir.const #cir.ptr<null> : !cir.ptr<!void>
// CIR:   cir.call @_ZN7DerivedC2EPKv(%[[THIS]], %[[VTT]], %[[NULLPTR]]) : (!cir.ptr<!rec_Derived>, !cir.ptr<!cir.ptr<!void>>, !cir.ptr<!void>) -> ()
// CIR:   cir.call @_Z5otherv() : () -> ()
// CIR:   cir.return

// LLVM: define {{.*}} void @_ZN7DerivedC2Ev(ptr %[[THIS_ARG:.*]], ptr %[[VTT_ARG:.*]])
// LLVM:   %[[THIS_ADDR:.*]] = alloca ptr
// LLVM:   %[[VTT_ADDR:.*]] = alloca ptr
// LLVM:   store ptr %[[THIS_ARG]], ptr %[[THIS_ADDR]]
// LLVM:   store ptr %[[VTT_ARG]], ptr %[[VTT_ADDR]]
// LLVM:   %[[THIS:.*]] = load ptr, ptr %[[THIS_ADDR]]
// LLVM:   %[[VTT:.*]] = load ptr, ptr %[[VTT_ADDR]]
// LLVM:   call void @_ZN7DerivedC2EPKv(ptr %[[THIS]], ptr %[[VTT]], ptr null)
// LLVM:   call void @_Z5otherv()
// LLVM:   ret void

// See above for the OGCG _ZN7DerivedC2Ev constructor.

// CIR: cir.func {{.*}} @_ZN4BaseC2Ev(%[[THIS_ARG:.*]]: !cir.ptr<!rec_Base> {{.*}})
// CIR:   %[[THIS_ADDR:.*]] = cir.alloca {{.*}} ["this", init]
// CIR:   cir.store %[[THIS_ARG]], %[[THIS_ADDR]]
// CIR:   %[[THIS:.*]] = cir.load %[[THIS_ADDR]]
// CIR:   %[[VTT_ADDR_POINT:.*]] = cir.vtable.address_point(@_ZTV4Base, address_point = <index = 0, offset = 2>) : !cir.vptr
// CIR:   %[[VPTR_ADDR:.*]] = cir.vtable.get_vptr %[[THIS]] : !cir.ptr<!rec_Base> -> !cir.ptr<!cir.vptr>
// CIR:   cir.store{{.*}} %[[VTT_ADDR_POINT]], %[[VPTR_ADDR]] : !cir.vptr, !cir.ptr<!cir.vptr>
// CIR:   %[[VPTR_ADDR:.*]] = cir.vtable.get_vptr %[[THIS]] : !cir.ptr<!rec_Base> -> !cir.ptr<!cir.vptr>
// CIR:   %[[VPTR:.*]] = cir.load{{.*}} %[[VPTR_ADDR]] : !cir.ptr<!cir.vptr>, !cir.vptr
// CIR:   %[[VIRTUAL_FN_ADDR:.*]] = cir.vtable.get_virtual_fn_addr %[[VPTR]][0] : !cir.vptr -> !cir.ptr<!cir.ptr<!cir.func<(!cir.ptr<!rec_Base>)>>>
// CIR:   %[[VIRTUAL_FN:.*]] = cir.load{{.*}} %[[VIRTUAL_FN_ADDR]] : !cir.ptr<!cir.ptr<!cir.func<(!cir.ptr<!rec_Base>)>>>, !cir.ptr<!cir.func<(!cir.ptr<!rec_Base>)>>
// CIR:   cir.call %[[VIRTUAL_FN]](%[[THIS]]) : (!cir.ptr<!cir.func<(!cir.ptr<!rec_Base>)>>, !cir.ptr<!rec_Base>) -> ()
// CIR:   cir.return

// LLVM: define {{.*}} void @_ZN4BaseC2Ev(ptr %[[THIS_ARG:.*]])
// LLVM:   %[[THIS_ADDR:.*]] = alloca ptr
// LLVM:   store ptr %[[THIS_ARG]], ptr %[[THIS_ADDR]]
// LLVM:   %[[THIS:.*]] = load ptr, ptr %[[THIS_ADDR]]
// LLVM:   store ptr getelementptr inbounds nuw (i8, ptr @_ZTV4Base, i64 16), ptr %[[THIS]]
// LLVM:   %[[VPTR:.*]] = load ptr, ptr %[[THIS]]
// LLVM:   %[[SQUAWK_ADDR:.*]] = getelementptr inbounds ptr, ptr %[[VPTR]], i32 0
// LLVM:   %[[SQUAWK:.*]] = load ptr, ptr %[[SQUAWK_ADDR]]
// LLVM:   call void %[[SQUAWK]](ptr %[[THIS]])
// LLVM:   ret void

// The base constructor is emitted last for OGCG.
// The _ZN7DerivedC1Ev constructor is emitted earlier for OGCG.

// OGCG: define {{.*}} void @_ZN7DerivedC1Ev(ptr {{.*}} %[[THIS_ARG:.*]])
// OGCG:   %[[THIS_ADDR:.*]] = alloca ptr
// OGCG:   store ptr %[[THIS_ARG]], ptr %[[THIS_ADDR]]
// OGCG:   %[[THIS:.*]] = load ptr, ptr %[[THIS_ADDR]]
// OGCG:   call void @_ZN7DerivedC1EPKv(ptr {{.*}} %[[THIS]], ptr {{.*}} null)
// OGCG:   call void @_Z5otherv()
// OGCG:   ret void

// CIR: cir.func {{.*}} @_ZN7DerivedC1EPKv(%[[THIS_ARG:.*]]: !cir.ptr<!rec_Derived> {{.*}}, %[[INVOID_ARG:.*]]: !cir.ptr<!void> {{.*}})
// CIR:   %[[THIS_ADDR:.*]] = cir.alloca {{.*}} ["this", init]
// CIR:   %[[INVOID_ADDR:.*]] = cir.alloca {{.*}} ["inVoid", init]
// CIR:   cir.store %[[THIS_ARG]], %[[THIS_ADDR]]
// CIR:   cir.store %[[INVOID_ARG]], %[[INVOID_ADDR]]
// CIR:   %[[THIS:.*]] = cir.load %[[THIS_ADDR]]
// CIR:   %[[BASE:.*]] = cir.base_class_addr %[[THIS]] : !cir.ptr<!rec_Derived> nonnull [0] -> !cir.ptr<!rec_Base>
// CIR:   cir.call @_ZN4BaseC2Ev(%[[BASE]])
// CIR:   %[[VPTR_GLOBAL:.*]] = cir.vtable.address_point(@_ZTV7Derived, address_point = <index = 0, offset = 4>) : !cir.vptr
// CIR:   %[[VPTR_ADDR:.*]] = cir.vtable.get_vptr %[[THIS]] : !cir.ptr<!rec_Derived> -> !cir.ptr<!cir.vptr>
// CIR:   cir.store{{.*}} %[[VPTR_GLOBAL]], %[[VPTR_ADDR]] : !cir.vptr, !cir.ptr<!cir.vptr>
// CIR:   %[[VPTR_GLOBAL:.*]] = cir.vtable.address_point(@_ZTV7Derived, address_point = <index = 0, offset = 4>) : !cir.vptr
// CIR:   %[[VPTR_ADDR:.*]] = cir.vtable.get_vptr %[[THIS]] : !cir.ptr<!rec_Derived> -> !cir.ptr<!cir.vptr>
// CIR:   cir.store{{.*}} %[[VPTR_GLOBAL]], %[[VPTR_ADDR]] : !cir.vptr, !cir.ptr<!cir.vptr>
// CIR:   %[[VPTR_ADDR:.*]] = cir.vtable.get_vptr %[[THIS]] : !cir.ptr<!rec_Derived> -> !cir.ptr<!cir.vptr>
// CIR:   %[[VPTR:.*]] = cir.load{{.*}} %[[VPTR_ADDR]] : !cir.ptr<!cir.vptr>, !cir.vptr
// CIR:   %[[SQUAWK_ADDR:.*]] = cir.vtable.get_virtual_fn_addr %[[VPTR]][0] : !cir.vptr -> !cir.ptr<!cir.ptr<!cir.func<(!cir.ptr<!rec_Derived>)>>>
// CIR:   %[[SQUAWK:.*]] = cir.load{{.*}} %[[SQUAWK_ADDR]] : !cir.ptr<!cir.ptr<!cir.func<(!cir.ptr<!rec_Derived>)>>>, !cir.ptr<!cir.func<(!cir.ptr<!rec_Derived>)>>
// CIR:   cir.call %[[SQUAWK]](%[[THIS]])
// CIR:   cir.return

// LLVM: define {{.*}} void @_ZN7DerivedC1EPKv(ptr %[[THIS_ARG:.*]], ptr %[[INVOID_ARG:.*]])
// LLVM:   %[[THIS_ADDR:.*]] = alloca ptr
// LLVM:   %[[INVOID_ADDR:.*]] = alloca ptr
// LLVM:   store ptr %[[THIS_ARG]], ptr %[[THIS_ADDR]]
// LLVM:   store ptr %[[INVOID_ARG]], ptr %[[INVOID_ADDR]]
// LLVM:   %[[THIS:.*]] = load ptr, ptr %[[THIS_ADDR]]
// LLVM:   call void @_ZN4BaseC2Ev(ptr %[[THIS]])
// LLVM:   store ptr getelementptr inbounds nuw (i8, ptr @_ZTV7Derived, i64 32), ptr %[[THIS]]
// LLVM:   store ptr getelementptr inbounds nuw (i8, ptr @_ZTV7Derived, i64 32), ptr %[[THIS]]
// LLVM:   %[[VPTR:.*]] = load ptr, ptr %[[THIS]]
// LLVM:   %[[SQUAWK_ADDR:.*]] = getelementptr inbounds ptr, ptr %[[VPTR]], i32 0
// LLVM:   %[[SQUAWK:.*]] = load ptr, ptr %[[SQUAWK_ADDR]]
// LLVM:   call void %[[SQUAWK]](ptr %[[THIS]])
// LLVM:   ret void

// OGCG: define {{.*}} void @_ZN7DerivedC1EPKv(ptr {{.*}} %[[THIS_ARG:.*]], ptr {{.*}} %[[INVOID_ARG:.*]])
// OGCG:   %[[THIS_ADDR:.*]] = alloca ptr
// OGCG:   %[[INVOID_ADDR:.*]] = alloca ptr
// OGCG:   store ptr %[[THIS_ARG]], ptr %[[THIS_ADDR]]
// OGCG:   store ptr %[[INVOID_ARG]], ptr %[[INVOID_ADDR]]
// OGCG:   %[[THIS:.*]] = load ptr, ptr %[[THIS_ADDR]]
// OGCG:   call void @_ZN4BaseC2Ev(ptr {{.*}} %[[THIS]])
// OGCG:   store ptr getelementptr inbounds inrange(-32, 8) ({ [5 x ptr] }, ptr @_ZTV7Derived, i32 0, i32 0, i32 4), ptr %[[THIS]]
// OGCG:   store ptr getelementptr inbounds inrange(-32, 8) ({ [5 x ptr] }, ptr @_ZTV7Derived, i32 0, i32 0, i32 4), ptr %[[THIS]]
// OGCG:   %[[VPTR:.*]] = load ptr, ptr %[[THIS]]
// OGCG:   %[[SQUAWK_ADDR:.*]] = getelementptr inbounds ptr, ptr %[[VPTR]], i64 0
// OGCG:   %[[SQUAWK:.*]] = load ptr, ptr %[[SQUAWK_ADDR]]
// OGCG:   call void %[[SQUAWK]](ptr {{.*}} %[[THIS]])
// OGCG:   ret void

// CIR: cir.func {{.*}} @_ZN7DerivedC1Ev(%[[THIS_ARG:.*]]: !cir.ptr<!rec_Derived> {{.*}})
// CIR:   %[[THIS_ADDR:.*]] = cir.alloca {{.*}} ["this", init]
// CIR:   cir.store %[[THIS_ARG]], %[[THIS_ADDR]]
// CIR:   %[[THIS:.*]] = cir.load %[[THIS_ADDR]]
// CIR:   %[[NULLPTR:.*]] = cir.const #cir.ptr<null> : !cir.ptr<!void>
// CIR:   cir.call @_ZN7DerivedC1EPKv(%[[THIS]], %[[NULLPTR]]) : (!cir.ptr<!rec_Derived>, !cir.ptr<!void>) -> ()
// CIR:   cir.call @_Z5otherv() : () -> ()
// CIR:   cir.return

// LLVM: define {{.*}} void @_ZN7DerivedC1Ev(ptr %[[THIS_ARG:.*]])
// LLVM:   %[[THIS_ADDR:.*]] = alloca ptr
// LLVM:   store ptr %[[THIS_ARG]], ptr %[[THIS_ADDR]]
// LLVM:   %[[THIS:.*]] = load ptr, ptr %[[THIS_ADDR]]
// LLVM:   call void @_ZN7DerivedC1EPKv(ptr %[[THIS]], ptr null)
// LLVM:   call void @_Z5otherv()
// LLVM:   ret void

// The _ZN7DerivedC1Ev constructor was emitted earlier for OGCG.

// OGCG: define {{.*}} void @_ZN4BaseC2Ev(ptr {{.*}} %[[THIS_ARG:.*]])
// OGCG:   %[[THIS_ADDR:.*]] = alloca ptr
// OGCG:   store ptr %[[THIS_ARG]], ptr %[[THIS_ADDR]]
// OGCG:   %[[THIS:.*]] = load ptr, ptr %[[THIS_ADDR]]
// OGCG:   store ptr getelementptr inbounds inrange(-16, 8) ({ [3 x ptr] }, ptr @_ZTV4Base, i32 0, i32 0, i32 2), ptr %[[THIS]]
// OGCG:   %[[VPTR:.*]] = load ptr, ptr %[[THIS]]
// OGCG:   %[[SQUAWK_ADDR:.*]] = getelementptr inbounds ptr, ptr %[[VPTR]], i64 0
// OGCG:   %[[SQUAWK:.*]] = load ptr, ptr %[[SQUAWK_ADDR]]
// OGCG:   call void %[[SQUAWK]](ptr {{.*}} %[[THIS]])
// OGCG:   ret void<|MERGE_RESOLUTION|>--- conflicted
+++ resolved
@@ -127,19 +127,11 @@
 // CIR:        %[[VPTR_DERIVED:.*]] = cir.load{{.*}} %[[VPTR_DERIVED_ADDR]] : !cir.ptr<!cir.vptr>, !cir.vptr
 // CIR:        %[[VPTR_DERIVED_AS_I8PTR:.*]] = cir.cast bitcast %[[VPTR_DERIVED]] : !cir.vptr -> !cir.ptr<!u8i>
 // CIR:        %[[BASE_LOC_OFFSET:.*]] = cir.const #cir.int<-32> : !s64i
-<<<<<<< HEAD
-// CIR:        %[[BASE_OFFSET_PTR:.*]] = cir.ptr_stride(%[[VPTR_DERIVED_AS_I8PTR]] : !cir.ptr<!u8i>, %[[BASE_LOC_OFFSET]] : !s64i), !cir.ptr<!u8i>
-// CIR:        %[[BASE_OFFSET_I64PTR:.*]] = cir.cast bitcast %[[BASE_OFFSET_PTR]] : !cir.ptr<!u8i> -> !cir.ptr<!s64i>
-// CIR:        %[[BASE_OFFSET:.*]] = cir.load{{.*}} %[[BASE_OFFSET_I64PTR]] : !cir.ptr<!s64i>, !s64i
-// CIR:        %[[THIS_AS_I8PTR:.*]] = cir.cast bitcast %[[THIS]] : !cir.ptr<!rec_Derived> -> !cir.ptr<!u8i>
-// CIR:        %[[BASE_PTR:.*]] = cir.ptr_stride(%[[THIS_AS_I8PTR]] : !cir.ptr<!u8i>, %[[BASE_OFFSET]] : !s64i), !cir.ptr<!u8i>
-=======
 // CIR:        %[[BASE_OFFSET_PTR:.*]] = cir.ptr_stride %[[VPTR_DERIVED_AS_I8PTR]], %[[BASE_LOC_OFFSET]] : (!cir.ptr<!u8i>, !s64i) -> !cir.ptr<!u8i>
 // CIR:        %[[BASE_OFFSET_I64PTR:.*]] = cir.cast bitcast %[[BASE_OFFSET_PTR]] : !cir.ptr<!u8i> -> !cir.ptr<!s64i>
 // CIR:        %[[BASE_OFFSET:.*]] = cir.load{{.*}} %[[BASE_OFFSET_I64PTR]] : !cir.ptr<!s64i>, !s64i
 // CIR:        %[[THIS_AS_I8PTR:.*]] = cir.cast bitcast %[[THIS]] : !cir.ptr<!rec_Derived> -> !cir.ptr<!u8i>
 // CIR:        %[[BASE_PTR:.*]] = cir.ptr_stride %[[THIS_AS_I8PTR]], %[[BASE_OFFSET]] : (!cir.ptr<!u8i>, !s64i) -> !cir.ptr<!u8i>
->>>>>>> 54c4ef26
 // CIR:        %[[BASE_AS_I8PTR:.*]] = cir.cast bitcast %[[BASE_PTR]] : !cir.ptr<!u8i> -> !cir.ptr<!rec_Derived>
 // CIR:        %[[BASE_VPTR_ADDR:.*]] = cir.vtable.get_vptr %[[BASE_AS_I8PTR]] : !cir.ptr<!rec_Derived> -> !cir.ptr<!cir.vptr>
 // CIR:        cir.store{{.*}} %[[VPTR_BASE]], %[[BASE_VPTR_ADDR]] : !cir.vptr, !cir.ptr<!cir.vptr>
