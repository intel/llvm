--- conflicted
+++ resolved
@@ -92,9 +92,6 @@
   shadow::shadowedFunc();
 }
 
-<<<<<<< HEAD
-// CHECK: cir.func{{.*}} @_Z2f7v()
-=======
 // CHECK: cir.func{{.*}} @_Z2f7v()
 
 namespace test_alias = test;
@@ -103,5 +100,4 @@
   return test_alias::g2;
 }
 
-// CHECK: cir.func{{.*}} @_Z2f8v()
->>>>>>> 10a576f7
+// CHECK: cir.func{{.*}} @_Z2f8v()