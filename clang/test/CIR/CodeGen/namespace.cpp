// RUN: %clang_cc1 -std=c++20 -triple x86_64-unknown-linux-gnu -fclangir -emit-cir %s -o - 2>&1 | FileCheck %s

// Test anonymous namespace.
namespace {
  int g1 = 1;

  void f1(void) {}
}


// Test named namespace.
namespace test {
  int g2 = 2;
  void f2(void);

  // Test nested namespace.
  namespace test2 {
    int g3 = 3;
    void f3(void);
  }
}

// CHECK-DAG: cir.global "private" internal dso_local @_ZN12_GLOBAL__N_12g1E = #cir.int<1> : !s32i
// CHECK-DAG: cir.global external @_ZN4test2g2E = #cir.int<2> : !s32i
// CHECK-DAG: cir.global external @_ZN4test5test22g3E = #cir.int<3> : !s32i
// CHECK-DAG: cir.func{{.*}} @_ZN12_GLOBAL__N_12f1Ev()
// CHECK-DAG: cir.func{{.*}} @_ZN4test2f2Ev()
// CHECK-DAG: cir.func{{.*}} @_ZN4test5test22f3Ev()

using namespace test;

// Test global function.
int f4(void) {
    f1();
    f2();
    test2::f3();
    return g1 + g2 + test2::g3;
}

// The namespace gets added during name mangling, so this is wrong but expected.
// CHECK: cir.func{{.*}} @_Z2f4v()
// CHECK:   cir.call @_ZN12_GLOBAL__N_12f1Ev()
// CHECK:   cir.call @_ZN4test2f2Ev()
// CHECK:   cir.call @_ZN4test5test22f3Ev()
// CHECK:   %[[G1_ADDR:.*]] = cir.get_global @_ZN12_GLOBAL__N_12g1E : !cir.ptr<!s32i>
// CHECK:   %[[G1_VAL:.*]] = cir.load{{.*}} %[[G1_ADDR]] : !cir.ptr<!s32i>, !s32i
// CHECK:   %[[G2_ADDR:.*]] = cir.get_global @_ZN4test2g2E : !cir.ptr<!s32i>
// CHECK:   %[[G2_VAL:.*]] = cir.load{{.*}} %[[G2_ADDR]] : !cir.ptr<!s32i>, !s32i
// CHECK:   %[[SUM:.*]] = cir.binop(add, %[[G1_VAL]], %[[G2_VAL]]) nsw : !s32i
// CHECK:   %[[G3_ADDR:.*]] = cir.get_global @_ZN4test5test22g3E : !cir.ptr<!s32i>
// CHECK:   %[[G3_VAL:.*]] = cir.load{{.*}} %[[G3_ADDR]] : !cir.ptr<!s32i>, !s32i
// CHECK:   %[[SUM2:.*]] = cir.binop(add, %[[SUM]], %[[G3_VAL]]) nsw : !s32i

using test2::f3;
using test2::g3;

int f5() {
  f3();
  return g3;
}

<<<<<<< HEAD
// CHECK: cir.func @_Z2f5v()
=======
// CHECK: cir.func{{.*}} @_Z2f5v()
>>>>>>> 5ee67ebe
// CHECK:   cir.call @_ZN4test5test22f3Ev()
// CHECK:   %[[G3_ADDR:.*]] = cir.get_global @_ZN4test5test22g3E : !cir.ptr<!s32i>
// CHECK:   %[[G3_VAL:.*]] = cir.load{{.*}} %[[G3_ADDR]] : !cir.ptr<!s32i>, !s32i

namespace test3 {
  struct S {
    int a;
  } s;
}

using test3::s;

int f6() {
  return s.a;
}

<<<<<<< HEAD
// CHECK: cir.func @_Z2f6v()
=======
// CHECK: cir.func{{.*}} @_Z2f6v()
>>>>>>> 5ee67ebe
// CHECK:   cir.get_global @_ZN5test31sE : !cir.ptr<!rec_test33A3AS>
// CHECK:   cir.get_member %{{.*}}[0] {name = "a"}

int shadowedFunc() {
  return 3;
}

namespace shadow {
  using ::shadowedFunc;
}

void f7() {
  shadow::shadowedFunc();
}

<<<<<<< HEAD
// CHECK: cir.func @_Z2f7v()
=======
// CHECK: cir.func{{.*}} @_Z2f7v()
>>>>>>> 5ee67ebe
<|MERGE_RESOLUTION|>--- conflicted
+++ resolved
@@ -59,11 +59,7 @@
   return g3;
 }
 
-<<<<<<< HEAD
-// CHECK: cir.func @_Z2f5v()
-=======
 // CHECK: cir.func{{.*}} @_Z2f5v()
->>>>>>> 5ee67ebe
 // CHECK:   cir.call @_ZN4test5test22f3Ev()
 // CHECK:   %[[G3_ADDR:.*]] = cir.get_global @_ZN4test5test22g3E : !cir.ptr<!s32i>
 // CHECK:   %[[G3_VAL:.*]] = cir.load{{.*}} %[[G3_ADDR]] : !cir.ptr<!s32i>, !s32i
@@ -80,11 +76,7 @@
   return s.a;
 }
 
-<<<<<<< HEAD
-// CHECK: cir.func @_Z2f6v()
-=======
 // CHECK: cir.func{{.*}} @_Z2f6v()
->>>>>>> 5ee67ebe
 // CHECK:   cir.get_global @_ZN5test31sE : !cir.ptr<!rec_test33A3AS>
 // CHECK:   cir.get_member %{{.*}}[0] {name = "a"}
 
@@ -100,8 +92,4 @@
   shadow::shadowedFunc();
 }
 
-<<<<<<< HEAD
-// CHECK: cir.func @_Z2f7v()
-=======
-// CHECK: cir.func{{.*}} @_Z2f7v()
->>>>>>> 5ee67ebe
+// CHECK: cir.func{{.*}} @_Z2f7v()