--- conflicted
+++ resolved
@@ -798,9 +798,6 @@
 // OGCG: %[[A_REAL_PTR:.*]] = getelementptr inbounds nuw { float, float }, ptr %[[A_ADDR]], i32 0, i32 0
 // OGCG: %[[A_IMAG_PTR:.*]] = getelementptr inbounds nuw { float, float }, ptr %[[A_ADDR]], i32 0, i32 1
 // OGCG: store float 1.000000e+00, ptr %[[A_REAL_PTR]], align 4
-<<<<<<< HEAD
-// OGCG: store float 0.000000e+00, ptr %[[A_IMAG_PTR]], align 4
-=======
 // OGCG: store float 0.000000e+00, ptr %[[A_IMAG_PTR]], align 4
 
 void foo31() {
@@ -929,5 +926,4 @@
 // OGCG: %[[A_REAL_PTR:.*]] = getelementptr inbounds nuw { float, float }, ptr %[[A_ADDR]], i32 0, i32 0
 // OGCG: %[[A_IMAG_PTR:.*]] = getelementptr inbounds nuw { float, float }, ptr %[[A_ADDR]], i32 0, i32 1
 // OGCG: store float 1.000000e+00, ptr %[[A_REAL_PTR]], align 8
-// OGCG: store float 2.000000e+00, ptr %[[A_IMAG_PTR]], align 4
->>>>>>> 35227056
+// OGCG: store float 2.000000e+00, ptr %[[A_IMAG_PTR]], align 4