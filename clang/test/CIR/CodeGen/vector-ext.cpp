// RUN: %clang_cc1 -triple x86_64-unknown-linux-gnu -Wno-unused-value -fclangir -emit-cir %s -o %t.cir
// RUN: FileCheck --input-file=%t.cir %s -check-prefix=CIR
// RUN: %clang_cc1 -triple x86_64-unknown-linux-gnu -Wno-unused-value -fclangir -emit-llvm %s -o %t-cir.ll
// RUN: FileCheck --input-file=%t-cir.ll %s -check-prefix=LLVM
// RUN: %clang_cc1 -triple x86_64-unknown-linux-gnu -Wno-unused-value -emit-llvm %s -o %t.ll
// RUN: FileCheck --input-file=%t.ll %s -check-prefix=OGCG

typedef unsigned short vus2 __attribute__((ext_vector_type(2)));
typedef int vi4 __attribute__((ext_vector_type(4)));
typedef int vi6 __attribute__((ext_vector_type(6)));
typedef unsigned int uvi4 __attribute__((ext_vector_type(4)));
typedef int vi3 __attribute__((ext_vector_type(3)));
typedef int vi2 __attribute__((ext_vector_type(2)));
typedef float vf4 __attribute__((ext_vector_type(4)));
typedef double vd2 __attribute__((ext_vector_type(2)));

vi4 vec_a;
// CIR: cir.global external @[[VEC_A:.*]] = #cir.zero : !cir.vector<4 x !s32i>

// LLVM: @[[VEC_A:.*]] = global <4 x i32> zeroinitializer

// OGCG: @[[VEC_A:.*]] = global <4 x i32> zeroinitializer

vi3 vec_b;
// CIR: cir.global external @[[VEC_B:.*]] = #cir.zero : !cir.vector<3 x !s32i>

// LLVM: @[[VEC_B:.*]] = global <3 x i32> zeroinitializer

// OGCG: @[[VEC_B:.*]] = global <3 x i32> zeroinitializer

vi2 vec_c;
// CIR: cir.global external @[[VEC_C:.*]] = #cir.zero : !cir.vector<2 x !s32i>

// LLVM: @[[VEC_C:.*]] = global <2 x i32> zeroinitializer

// OGCG: @[[VEC_C:.*]] = global <2 x i32> zeroinitializer

vd2 vec_d;

// CIR: cir.global external @[[VEC_D:.*]] = #cir.zero : !cir.vector<2 x !cir.double>

// LLVM: @[[VEC_D:.*]] = global <2 x double> zeroinitialize

// OGCG: @[[VEC_D:.*]] = global <2 x double> zeroinitializer

vi4 vec_e = { 1, 2, 3, 4 };

// CIR: cir.global external @[[VEC_E:.*]] = #cir.const_vector<[#cir.int<1> : !s32i, #cir.int<2> :
// CIR-SAME: !s32i, #cir.int<3> : !s32i, #cir.int<4> : !s32i]> : !cir.vector<4 x !s32i>

// LLVM: @[[VEC_E:.*]] = global <4 x i32> <i32 1, i32 2, i32 3, i32 4>

// OGCG: @[[VEC_E:.*]] = global <4 x i32> <i32 1, i32 2, i32 3, i32 4>

int x = 5;

void foo() {
  vi4 a;
  vi3 b;
  vi2 c;
  vd2 d;

  vi4 e = { 1, 2, 3, 4 };

  vi4 f = { x, 5, 6, x + 1 };

  vi4 g = { 5 };

  vi4 h = {};
}

// CIR: %[[VEC_A:.*]] = cir.alloca !cir.vector<4 x !s32i>, !cir.ptr<!cir.vector<4 x !s32i>>, ["a"]
// CIR: %[[VEC_B:.*]] = cir.alloca !cir.vector<3 x !s32i>, !cir.ptr<!cir.vector<3 x !s32i>>, ["b"]
// CIR: %[[VEC_C:.*]] = cir.alloca !cir.vector<2 x !s32i>, !cir.ptr<!cir.vector<2 x !s32i>>, ["c"]
// CIR: %[[VEC_D:.*]] = cir.alloca !cir.vector<2 x !cir.double>, !cir.ptr<!cir.vector<2 x !cir.double>>, ["d"]
// CIR: %[[VEC_E:.*]] = cir.alloca !cir.vector<4 x !s32i>, !cir.ptr<!cir.vector<4 x !s32i>>, ["e", init]
// CIR: %[[VEC_F:.*]] = cir.alloca !cir.vector<4 x !s32i>, !cir.ptr<!cir.vector<4 x !s32i>>, ["f", init]
// CIR: %[[VEC_G:.*]] = cir.alloca !cir.vector<4 x !s32i>, !cir.ptr<!cir.vector<4 x !s32i>>, ["g", init]
// CIR: %[[VEC_H:.*]] = cir.alloca !cir.vector<4 x !s32i>, !cir.ptr<!cir.vector<4 x !s32i>>, ["h", init]
// CIR: %[[VEC_E_VAL:.*]] = cir.const #cir.const_vector<[#cir.int<1> : !s32i, #cir.int<2> : !s32i,
// CIR-SAME: #cir.int<3> : !s32i, #cir.int<4> : !s32i]> : !cir.vector<4 x !s32i>
// CIR: cir.store{{.*}} %[[VEC_E_VAL]], %[[VEC_E]] : !cir.vector<4 x !s32i>, !cir.ptr<!cir.vector<4 x !s32i>>
// CIR: %[[GLOBAL_X:.*]] = cir.get_global @x : !cir.ptr<!s32i>
// CIR: %[[X_VAL:.*]] = cir.load{{.*}} %[[GLOBAL_X]] : !cir.ptr<!s32i>, !s32i
// CIR: %[[CONST_5:.*]] = cir.const #cir.int<5> : !s32i
// CIR: %[[CONST_6:.*]] = cir.const #cir.int<6> : !s32i
// CIR: %[[GLOBAL_X:.*]] = cir.get_global @x : !cir.ptr<!s32i>
// CIR: %[[X:.*]] = cir.load{{.*}} %[[GLOBAL_X]] : !cir.ptr<!s32i>, !s32i
// CIR: %[[CONST_1:.*]] = cir.const #cir.int<1> : !s32i
// CIR: %[[X_PLUS_1:.*]] = cir.binop(add, %[[X]], %[[CONST_1]]) nsw : !s32i
// CIR: %[[VEC_F_VAL:.*]] = cir.vec.create(%[[X_VAL]], %[[CONST_5]], %[[CONST_6]], %[[X_PLUS_1]] :
// CIR-SAME: !s32i, !s32i, !s32i, !s32i) : !cir.vector<4 x !s32i>
// CIR: cir.store{{.*}} %[[VEC_F_VAL]], %[[VEC_F]] : !cir.vector<4 x !s32i>, !cir.ptr<!cir.vector<4 x !s32i>>
// CIR: %[[VEC_G_VAL:.*]] = cir.const #cir.const_vector<[#cir.int<5> : !s32i, #cir.int<0> : !s32i,
// CIR-SAME: #cir.int<0> : !s32i, #cir.int<0> : !s32i]> : !cir.vector<4 x !s32i>
// CIR: cir.store{{.*}} %[[VEC_G_VAL]], %[[VEC_G]] : !cir.vector<4 x !s32i>, !cir.ptr<!cir.vector<4 x !s32i>>
// CIR: %[[VEC_H_VAL:.*]] = cir.const #cir.const_vector<[#cir.int<0> : !s32i, #cir.int<0> : !s32i,
// CIR-SAME; #cir.int<0> : !s32i, #cir.int<0> : !s32i]> : !cir.vector<4 x !s32i>
// CIR: cir.store{{.*}} %[[VEC_H_VAL]], %[[VEC_H]] : !cir.vector<4 x !s32i>, !cir.ptr<!cir.vector<4 x !s32i>>

// LLVM: %[[VEC_A:.*]] = alloca <4 x i32>, i64 1, align 16
// LLVM: %[[VEC_B:.*]] = alloca <3 x i32>, i64 1, align 16
// LLVM: %[[VEC_C:.*]] = alloca <2 x i32>, i64 1, align 8
// LLVM: %[[VEC_D:.*]] = alloca <2 x double>, i64 1, align 16
// LLVM: %[[VEC_E:.*]] = alloca <4 x i32>, i64 1, align 16
// LLVM: %[[VEC_F:.*]] = alloca <4 x i32>, i64 1, align 16
// LLVM: %[[VEC_G:.*]] = alloca <4 x i32>, i64 1, align 16
// LLVM: %[[VEC_H:.*]] = alloca <4 x i32>, i64 1, align 16
// LLVM: store <4 x i32> <i32 1, i32 2, i32 3, i32 4>, ptr %[[VEC_E]], align 16
// LLVM: store <4 x i32> {{.*}}, ptr %[[VEC_F]], align 16
// LLVM: store <4 x i32> <i32 5, i32 0, i32 0, i32 0>, ptr %[[VEC_G]], align 16
// LLVM: store <4 x i32> zeroinitializer, ptr %[[VEC_H]], align 16

// OGCG: %[[VEC_A:.*]] = alloca <4 x i32>, align 16
// OGCG: %[[VEC_B:.*]] = alloca <3 x i32>, align 16
// OGCG: %[[VEC_C:.*]] = alloca <2 x i32>, align 8
// OGCG: %[[VEC_D:.*]] = alloca <2 x double>, align 16
// OGCG: %[[VEC_E:.*]] = alloca <4 x i32>, align 16
// OGCG: %[[VEC_F:.*]] = alloca <4 x i32>, align 16
// OGCG: %[[VEC_G:.*]] = alloca <4 x i32>, align 16
// OGCG: %[[VEC_H:.*]] = alloca <4 x i32>, align 16
// OGCG: store <4 x i32> <i32 1, i32 2, i32 3, i32 4>, ptr %[[VEC_E]], align 16
// OGCG: store <4 x i32> {{.*}}, ptr %[[VEC_F]], align 16
// OGCG: store <4 x i32> <i32 5, i32 0, i32 0, i32 0>, ptr %[[VEC_G]], align 16
// OGCG: store <4 x i32> zeroinitializer, ptr %[[VEC_H]], align 16

void foo2(vi4 p) {}

// CIR: %[[VEC_A:.*]] = cir.alloca !cir.vector<4 x !s32i>, !cir.ptr<!cir.vector<4 x !s32i>>, ["p", init]
// CIR: cir.store{{.*}} %{{.*}}, %[[VEC_A]] : !cir.vector<4 x !s32i>, !cir.ptr<!cir.vector<4 x !s32i>>

// LLVM: %[[VEC_A:.*]] = alloca <4 x i32>, i64 1, align 16
// LLVM: store <4 x i32> %{{.*}}, ptr %[[VEC_A]], align 16

// OGCG: %[[VEC_A:.*]] = alloca <4 x i32>, align 16
// OGCG: store <4 x i32> %{{.*}}, ptr %[[VEC_A]], align 16

void foo3() {
  vi4 a = { 1, 2, 3, 4 };
  int e = a[1];
}

// CIR: %[[VEC:.*]] = cir.alloca !cir.vector<4 x !s32i>, !cir.ptr<!cir.vector<4 x !s32i>>, ["a", init]
// CIR: %[[INIT:.*]] = cir.alloca !s32i, !cir.ptr<!s32i>, ["e", init]
// CIR: %[[VEC_VAL:.*]] = cir.const #cir.const_vector<[#cir.int<1> : !s32i, #cir.int<2> : !s32i,
// CIR-SAME: #cir.int<3> : !s32i, #cir.int<4> : !s32i]> : !cir.vector<4 x !s32i>
// CIR: cir.store{{.*}} %[[VEC_VAL]], %[[VEC]] : !cir.vector<4 x !s32i>, !cir.ptr<!cir.vector<4 x !s32i>>
// CIR: %[[TMP:.*]] = cir.load{{.*}} %[[VEC]] : !cir.ptr<!cir.vector<4 x !s32i>>, !cir.vector<4 x !s32i>
// CIR: %[[IDX:.*]] = cir.const #cir.int<1> : !s32i
// CIR: %[[ELE:.*]] = cir.vec.extract %[[TMP]][%[[IDX]] : !s32i] : !cir.vector<4 x !s32i>
// CIR: cir.store{{.*}} %[[ELE]], %[[INIT]] : !s32i, !cir.ptr<!s32i>

// LLVM: %[[VEC:.*]] = alloca <4 x i32>, i64 1, align 16
// LLVM: %[[INIT:.*]] = alloca i32, i64 1, align 4
// LLVM: store <4 x i32> <i32 1, i32 2, i32 3, i32 4>, ptr %[[VEC]], align 16
// LLVM: %[[TMP:.*]] = load <4 x i32>, ptr %[[VEC]], align 16
// LLVM: %[[ELE:.*]] = extractelement <4 x i32> %[[TMP]], i32 1
// LLVM: store i32 %[[ELE]], ptr %[[INIT]], align 4

// OGCG: %[[VEC:.*]] = alloca <4 x i32>, align 16
// OGCG: %[[INIT:.*]] = alloca i32, align 4
// OGCG: store <4 x i32> <i32 1, i32 2, i32 3, i32 4>, ptr %[[VEC]], align 16
// OGCG: %[[TMP:.*]] = load <4 x i32>, ptr %[[VEC]], align 16
// OGCG: %[[ELE:.*]] = extractelement <4 x i32> %[[TMP]], i32 1
// OGCG: store i32 %[[ELE]], ptr %[[INIT]], align 4

void foo4() {
  vi4 a = { 1, 2, 3, 4 };

  int idx = 2;
  int e = a[idx];
}

// CIR: %[[VEC:.*]] = cir.alloca !cir.vector<4 x !s32i>, !cir.ptr<!cir.vector<4 x !s32i>>, ["a", init]
// CIR: %[[IDX:.*]] = cir.alloca !s32i, !cir.ptr<!s32i>, ["idx", init]
// CIR: %[[INIT:.*]] = cir.alloca !s32i, !cir.ptr<!s32i>, ["e", init]
// CIR: %[[VEC_VAL:.*]] = cir.const #cir.const_vector<[#cir.int<1> : !s32i, #cir.int<2> : !s32i,
// CIR-SAME: #cir.int<3> : !s32i, #cir.int<4> : !s32i]> : !cir.vector<4 x !s32i>
// CIR: cir.store{{.*}} %[[VEC_VAL]], %[[VEC]] : !cir.vector<4 x !s32i>, !cir.ptr<!cir.vector<4 x !s32i>>
// CIR: %[[CONST_IDX:.*]] = cir.const #cir.int<2> : !s32i
// CIR: cir.store{{.*}} %[[CONST_IDX]], %[[IDX]] : !s32i, !cir.ptr<!s32i>
// CIR: %[[TMP1:.*]] = cir.load{{.*}} %[[VEC]] : !cir.ptr<!cir.vector<4 x !s32i>>, !cir.vector<4 x !s32i>
// CIR: %[[TMP2:.*]] = cir.load{{.*}} %[[IDX]] : !cir.ptr<!s32i>, !s32i
// CIR: %[[ELE:.*]] = cir.vec.extract %[[TMP1]][%[[TMP2]] : !s32i] : !cir.vector<4 x !s32i>
// CIR: cir.store{{.*}} %[[ELE]], %[[INIT]] : !s32i, !cir.ptr<!s32i>

// LLVM: %[[VEC:.*]] = alloca <4 x i32>, i64 1, align 16
// LLVM: %[[IDX:.*]] = alloca i32, i64 1, align 4
// LLVM: %[[INIT:.*]] = alloca i32, i64 1, align 4
// LLVM: store <4 x i32> <i32 1, i32 2, i32 3, i32 4>, ptr %[[VEC]], align 16
// LLVM: store i32 2, ptr %[[IDX]], align 4
// LLVM: %[[TMP1:.*]] = load <4 x i32>, ptr %[[VEC]], align 16
// LLVM: %[[TMP2:.*]] = load i32, ptr %[[IDX]], align 4
// LLVM: %[[ELE:.*]] = extractelement <4 x i32> %[[TMP1]], i32 %[[TMP2]]
// LLVM: store i32 %[[ELE]], ptr %[[INIT]], align 4

// OGCG: %[[VEC:.*]] = alloca <4 x i32>, align 16
// OGCG: %[[IDX:.*]] = alloca i32, align 4
// OGCG: %[[INIT:.*]] = alloca i32, align 4
// OGCG: store <4 x i32> <i32 1, i32 2, i32 3, i32 4>, ptr %[[VEC]], align 16
// OGCG: store i32 2, ptr %[[IDX]], align 4
// OGCG: %[[TMP1:.*]] = load <4 x i32>, ptr %[[VEC]], align 16
// OGCG: %[[TMP2:.*]] = load i32, ptr %[[IDX]], align 4
// OGCG: %[[ELE:.*]] = extractelement <4 x i32> %[[TMP1]], i32 %[[TMP2]]
// OGCG: store i32 %[[ELE]], ptr %[[INIT]], align 4

void foo5() {
  vi4 a = { 1, 2, 3, 4 };

  a[2] = 5;
}

// CIR: %[[VEC:.*]] = cir.alloca !cir.vector<4 x !s32i>, !cir.ptr<!cir.vector<4 x !s32i>>, ["a", init]
// CIR: %[[VEC_VAL:.*]] = cir.const #cir.const_vector<[#cir.int<1> : !s32i, #cir.int<2> : !s32i,
// CIR-SAME: #cir.int<3> : !s32i, #cir.int<4> : !s32i]> : !cir.vector<4 x !s32i>
// CIR: cir.store{{.*}} %[[VEC_VAL]], %[[VEC]] : !cir.vector<4 x !s32i>, !cir.ptr<!cir.vector<4 x !s32i>>
// CIR: %[[CONST_VAL:.*]] = cir.const #cir.int<5> : !s32i
// CIR: %[[CONST_IDX:.*]] = cir.const #cir.int<2> : !s32i
// CIR: %[[TMP:.*]] = cir.load{{.*}} %[[VEC]] : !cir.ptr<!cir.vector<4 x !s32i>>, !cir.vector<4 x !s32i>
// CIR: %[[NEW_VEC:.*]] = cir.vec.insert %[[CONST_VAL]], %[[TMP]][%[[CONST_IDX]] : !s32i] : !cir.vector<4 x !s32i>
// CIR: cir.store{{.*}} %[[NEW_VEC]], %[[VEC]] : !cir.vector<4 x !s32i>, !cir.ptr<!cir.vector<4 x !s32i>>

// LLVM: %[[VEC:.*]] = alloca <4 x i32>, i64 1, align 16
// LLVM: store <4 x i32> <i32 1, i32 2, i32 3, i32 4>, ptr %[[VEC]], align 16
// LLVM: %[[TMP:.*]] = load <4 x i32>, ptr %[[VEC]], align 16
// LLVM: %[[NEW_VEC:.*]] = insertelement <4 x i32> %[[TMP]], i32 5, i32 2
// LLVM: store <4 x i32> %[[NEW_VEC]], ptr %[[VEC]], align 16

// OGCG: %[[VEC:.*]] = alloca <4 x i32>, align 16
// OGCG: store <4 x i32> <i32 1, i32 2, i32 3, i32 4>, ptr %[[VEC]], align 16
// OGCG: %[[TMP:.*]] = load <4 x i32>, ptr %[[VEC]], align 16
// OGCG: %[[NEW_VEC:.*]] = insertelement <4 x i32> %[[TMP]], i32 5, i32 2
// OGCG: store <4 x i32> %[[NEW_VEC]], ptr %[[VEC]], align 16

void foo6() {
  vi4 a = { 1, 2, 3, 4 };
  int idx = 2;
  int value = 5;
  a[idx] = value;
}

// CIR: %[[VEC:.*]] = cir.alloca !cir.vector<4 x !s32i>, !cir.ptr<!cir.vector<4 x !s32i>>, ["a", init]
// CIR: %[[IDX:.*]] = cir.alloca !s32i, !cir.ptr<!s32i>, ["idx", init]
// CIR: %[[VAL:.*]] = cir.alloca !s32i, !cir.ptr<!s32i>, ["value", init]
// CIR: %[[VEC_VAL:.*]] = cir.const #cir.const_vector<[#cir.int<1> : !s32i, #cir.int<2> : !s32i,
// CIR-SAME: #cir.int<3> : !s32i, #cir.int<4> : !s32i]> : !cir.vector<4 x !s32i>
// CIR: cir.store{{.*}} %[[VEC_VAL]], %[[VEC]] : !cir.vector<4 x !s32i>, !cir.ptr<!cir.vector<4 x !s32i>>
// CIR: %[[CONST_IDX:.*]] = cir.const #cir.int<2> : !s32i
// CIR: cir.store{{.*}} %[[CONST_IDX]], %[[IDX]] : !s32i, !cir.ptr<!s32i>
// CIR: %[[CONST_VAL:.*]] = cir.const #cir.int<5> : !s32i
// CIR: cir.store{{.*}} %[[CONST_VAL]], %[[VAL]] : !s32i, !cir.ptr<!s32i>
// CIR: %[[TMP1:.*]] = cir.load{{.*}} %[[VAL]] : !cir.ptr<!s32i>, !s32i
// CIR: %[[TMP2:.*]] = cir.load{{.*}} %[[IDX]] : !cir.ptr<!s32i>, !s32i
// CIR: %[[TMP3:.*]] = cir.load{{.*}} %0 : !cir.ptr<!cir.vector<4 x !s32i>>, !cir.vector<4 x !s32i>
// CIR: %[[NEW_VEC:.*]] = cir.vec.insert %[[TMP1]], %[[TMP3]][%[[TMP2]] : !s32i] : !cir.vector<4 x !s32i>
// CIR: cir.store{{.*}} %[[NEW_VEC]], %[[VEC]] : !cir.vector<4 x !s32i>, !cir.ptr<!cir.vector<4 x !s32i>>

// LLVM: %[[VEC:.*]] = alloca <4 x i32>, i64 1, align 16
// LLVM: %[[IDX:.*]] = alloca i32, i64 1, align 4
// LLVM: %[[VAL:.*]] = alloca i32, i64 1, align 4
// LLVM: store <4 x i32> <i32 1, i32 2, i32 3, i32 4>, ptr %1, align 16
// LLVM: store i32 2, ptr %[[IDX]], align 4
// LLVM: store i32 5, ptr %[[VAL]], align 4
// LLVM: %[[TMP1:.*]] = load i32, ptr %[[VAL]], align 4
// LLVM: %[[TMP2:.*]] = load i32, ptr %[[IDX]], align 4
// LLVM: %[[TMP3:.*]] = load <4 x i32>, ptr %[[VEC]], align 16
// LLVM: %[[NEW_VEC:.*]] = insertelement <4 x i32> %[[TMP3]], i32 %[[TMP1]], i32 %[[TMP2]]
// LLVM: store <4 x i32> %[[NEW_VEC]], ptr %[[VEC]], align 16

// OGCG: %[[VEC:.*]] = alloca <4 x i32>, align 16
// OGCG: %[[IDX:.*]] = alloca i32, align 4
// OGCG: %[[VAL:.*]] = alloca i32, align 4
// OGCG: store <4 x i32> <i32 1, i32 2, i32 3, i32 4>, ptr %[[VEC]], align 16
// OGCG: store i32 2, ptr %[[IDX]], align 4
// OGCG: store i32 5, ptr %[[VAL]], align 4
// OGCG: %[[TMP1:.*]] = load i32, ptr %[[VAL]], align 4
// OGCG: %[[TMP2:.*]] = load i32, ptr %[[IDX]], align 4
// OGCG: %[[TMP3:.*]] = load <4 x i32>, ptr %[[VEC]], align 16
// OGCG: %[[NEW_VEC:.*]] = insertelement <4 x i32> %[[TMP3]], i32 %[[TMP1]], i32 %[[TMP2]]
// OGCG: store <4 x i32> %[[NEW_VEC]], ptr %[[VEC]], align 16

void foo7() {
  vi4 a = {1, 2, 3, 4};
  a[2] += 5;
}

// CIR: %[[VEC:.*]] = cir.alloca !cir.vector<4 x !s32i>, !cir.ptr<!cir.vector<4 x !s32i>>, ["a", init]
// CIR: %[[VEC_VAL:.*]] = cir.const #cir.const_vector<[#cir.int<1> : !s32i, #cir.int<2> : !s32i,
// CIR-SAME: #cir.int<3> : !s32i, #cir.int<4> : !s32i]> : !cir.vector<4 x !s32i>
// CIR: cir.store{{.*}} %[[VEC_VAL]], %[[VEC]] : !cir.vector<4 x !s32i>, !cir.ptr<!cir.vector<4 x !s32i>>
// CIR: %[[CONST_VAL:.*]] = cir.const #cir.int<5> : !s32i
// CIR: %[[CONST_IDX:.*]] = cir.const #cir.int<2> : !s32i
// CIR: %[[TMP:.*]] = cir.load{{.*}} %[[VEC]] : !cir.ptr<!cir.vector<4 x !s32i>>, !cir.vector<4 x !s32i>
// CIR: %[[ELE:.*]] = cir.vec.extract %[[TMP]][%[[CONST_IDX]] : !s32i] : !cir.vector<4 x !s32i>
// CIR: %[[RES:.*]] = cir.binop(add, %[[ELE]], %[[CONST_VAL]]) nsw : !s32i
// CIR: %[[TMP2:.*]] = cir.load{{.*}} %[[VEC]] : !cir.ptr<!cir.vector<4 x !s32i>>, !cir.vector<4 x !s32i>
// CIR: %[[NEW_VEC:.*]] = cir.vec.insert %[[RES]], %[[TMP2]][%[[CONST_IDX]] : !s32i] : !cir.vector<4 x !s32i>
// CIR: cir.store{{.*}} %[[NEW_VEC]], %[[VEC]] : !cir.vector<4 x !s32i>, !cir.ptr<!cir.vector<4 x !s32i>>

// LLVM: %[[VEC:.*]] = alloca <4 x i32>, i64 1, align 16
// LLVM: store <4 x i32> <i32 1, i32 2, i32 3, i32 4>, ptr %[[VEC]], align 16
// LLVM: %[[TMP:.*]] = load <4 x i32>, ptr %[[VEC]], align 16
// LLVM: %[[ELE:.*]] = extractelement <4 x i32> %[[TMP]], i32 2
// LLVM: %[[RES:.*]] = add nsw i32 %[[ELE]], 5
// LLVM: %[[TMP2:.*]] = load <4 x i32>, ptr %[[VEC]], align 16
// LLVM: %[[NEW_VEC:.*]] = insertelement <4 x i32> %[[TMP2]], i32 %[[RES]], i32 2
// LLVM: store <4 x i32> %[[NEW_VEC]], ptr %[[VEC]], align 16

// OGCG: %[[VEC:.*]] = alloca <4 x i32>, align 16
// OGCG: store <4 x i32> <i32 1, i32 2, i32 3, i32 4>, ptr %[[VEC]], align 16
// OGCG: %[[TMP:.*]] = load <4 x i32>, ptr %[[VEC]], align 16
// OGCG: %[[ELE:.*]] = extractelement <4 x i32> %[[TMP]], i32 2
// OGCG: %[[RES:.*]] = add nsw i32 %[[ELE]], 5
// OGCG: %[[TMP2:.*]] = load <4 x i32>, ptr %[[VEC]], align 16
// OGCG: %[[NEW_VEC:.*]] = insertelement <4 x i32> %[[TMP2]], i32 %[[RES]], i32 2
// OGCG: store <4 x i32> %[[NEW_VEC]], ptr %[[VEC]], align 16


void foo8() {
  vi4 a = { 1, 2, 3, 4 };
  vi4 plus_res = +a;
  vi4 minus_res = -a;
  vi4 not_res = ~a;
}

// CIR: %[[VEC:.*]] = cir.alloca !cir.vector<4 x !s32i>, !cir.ptr<!cir.vector<4 x !s32i>>, ["a", init]
// CIR: %[[PLUS_RES:.*]] = cir.alloca !cir.vector<4 x !s32i>, !cir.ptr<!cir.vector<4 x !s32i>>, ["plus_res", init]
// CIR: %[[MINUS_RES:.*]] = cir.alloca !cir.vector<4 x !s32i>, !cir.ptr<!cir.vector<4 x !s32i>>, ["minus_res", init]
// CIR: %[[NOT_RES:.*]] = cir.alloca !cir.vector<4 x !s32i>, !cir.ptr<!cir.vector<4 x !s32i>>, ["not_res", init]
// CIR: %[[VEC_VAL:.*]] = cir.const #cir.const_vector<[#cir.int<1> : !s32i, #cir.int<2> : !s32i,
// CIR-SAME: #cir.int<3> : !s32i, #cir.int<4> : !s32i]> : !cir.vector<4 x !s32i>
// CIR: cir.store{{.*}} %[[VEC_VAL]], %[[VEC]] : !cir.vector<4 x !s32i>, !cir.ptr<!cir.vector<4 x !s32i>>
// CIR: %[[TMP1:.*]] = cir.load{{.*}} %[[VEC]] : !cir.ptr<!cir.vector<4 x !s32i>>, !cir.vector<4 x !s32i>
// CIR: %[[PLUS:.*]] = cir.unary(plus, %[[TMP1]]) : !cir.vector<4 x !s32i>, !cir.vector<4 x !s32i>
// CIR: cir.store{{.*}} %[[PLUS]], %[[PLUS_RES]] : !cir.vector<4 x !s32i>, !cir.ptr<!cir.vector<4 x !s32i>>
// CIR: %[[TMP2:.*]] = cir.load{{.*}} %[[VEC]] : !cir.ptr<!cir.vector<4 x !s32i>>, !cir.vector<4 x !s32i>
// CIR: %[[MINUS:.*]] = cir.unary(minus, %[[TMP2]]) : !cir.vector<4 x !s32i>, !cir.vector<4 x !s32i>
// CIR: cir.store{{.*}} %[[MINUS]], %[[MINUS_RES]] : !cir.vector<4 x !s32i>, !cir.ptr<!cir.vector<4 x !s32i>>
// CIR: %[[TMP3:.*]] = cir.load{{.*}} %[[VEC]] : !cir.ptr<!cir.vector<4 x !s32i>>, !cir.vector<4 x !s32i>
// CIR: %[[NOT:.*]] = cir.unary(not, %[[TMP3]]) : !cir.vector<4 x !s32i>, !cir.vector<4 x !s32i>
// CIR: cir.store{{.*}} %[[NOT]], %[[NOT_RES]] : !cir.vector<4 x !s32i>, !cir.ptr<!cir.vector<4 x !s32i>>

// LLVM: %[[VEC:.*]] = alloca <4 x i32>, i64 1, align 16
// LLVM: %[[PLUS_RES:.*]] = alloca <4 x i32>, i64 1, align 16
// LLVM: %[[MINUS_RES:.*]] = alloca <4 x i32>, i64 1, align 16
// LLVM: %[[NOT_RES:.*]] = alloca <4 x i32>, i64 1, align 16
// LLVM: store <4 x i32> <i32 1, i32 2, i32 3, i32 4>, ptr %[[VEC]], align 16
// LLVM: %[[TMP1:.*]] = load <4 x i32>, ptr %[[VEC]], align 16
// LLVM: store <4 x i32> %[[TMP1]], ptr %[[PLUS_RES]], align 16
// LLVM: %[[TMP2:.*]] = load <4 x i32>, ptr %[[VEC]], align 16
// LLVM: %[[SUB:.*]] = sub <4 x i32> zeroinitializer, %[[TMP2]]
// LLVM: store <4 x i32> %[[SUB]], ptr %[[MINUS_RES]], align 16
// LLVM: %[[TMP3:.*]] = load <4 x i32>, ptr %[[VEC]], align 16
// LLVM: %[[NOT:.*]] = xor <4 x i32> %[[TMP3]], splat (i32 -1)
// LLVM: store <4 x i32> %[[NOT]], ptr %[[NOT_RES]], align 16

// OGCG: %[[VEC:.*]] = alloca <4 x i32>, align 16
// OGCG: %[[PLUS_RES:.*]] = alloca <4 x i32>, align 16
// OGCG: %[[MINUS_RES:.*]] = alloca <4 x i32>, align 16
// OGCG: %[[NOT_RES:.*]] = alloca <4 x i32>, align 16
// OGCG: store <4 x i32> <i32 1, i32 2, i32 3, i32 4>, ptr %[[VEC]], align 16
// OGCG: %[[TMP1:.*]] = load <4 x i32>, ptr %[[VEC]], align 16
// OGCG: store <4 x i32> %[[TMP1]], ptr %[[PLUS_RES]], align 16
// OGCG: %[[TMP2:.*]] = load <4 x i32>, ptr %[[VEC]], align 16
// OGCG: %[[SUB:.*]] = sub <4 x i32> zeroinitializer, %[[TMP2]]
// OGCG: store <4 x i32> %[[SUB]], ptr %[[MINUS_RES]], align 16
// OGCG: %[[TMP3:.*]] = load <4 x i32>, ptr %[[VEC]], align 16
// OGCG: %[[NOT:.*]] = xor <4 x i32> %[[TMP3]], splat (i32 -1)
// OGCG: store <4 x i32> %[[NOT]], ptr %[[NOT_RES]], align 16

void foo9() {
  vi4 a = {1, 2, 3, 4};
  vi4 b = {5, 6, 7, 8};

  vi4 shl = a << b;
  vi4 shr = a >> b;
}

// CIR: %[[VEC_A:.*]] = cir.alloca !cir.vector<4 x !s32i>, !cir.ptr<!cir.vector<4 x !s32i>>, ["a", init]
// CIR: %[[VEC_B:.*]] = cir.alloca !cir.vector<4 x !s32i>, !cir.ptr<!cir.vector<4 x !s32i>>, ["b", init]
// CIR: %[[SHL_RES:.*]] = cir.alloca !cir.vector<4 x !s32i>, !cir.ptr<!cir.vector<4 x !s32i>>, ["shl", init]
// CIR: %[[SHR_RES:.*]] = cir.alloca !cir.vector<4 x !s32i>, !cir.ptr<!cir.vector<4 x !s32i>>, ["shr", init]
// CIR: %[[VEC_A_VAL:.*]] = cir.const #cir.const_vector<[#cir.int<1> : !s32i, #cir.int<2> : !s32i,
// CIR-SAME: #cir.int<3> : !s32i, #cir.int<4> : !s32i]> : !cir.vector<4 x !s32i>
// CIR: cir.store{{.*}} %[[VEC_A_VAL]], %[[VEC_A]] : !cir.vector<4 x !s32i>, !cir.ptr<!cir.vector<4 x !s32i>>
// CIR: %[[VEC_B_VAL:.*]] = cir.const #cir.const_vector<[#cir.int<5> : !s32i, #cir.int<6> : !s32i,
// CIR-SAME: #cir.int<7> : !s32i, #cir.int<8> : !s32i]> : !cir.vector<4 x !s32i>
// CIR: cir.store{{.*}} %[[VEC_B_VAL]], %[[VEC_B]] : !cir.vector<4 x !s32i>, !cir.ptr<!cir.vector<4 x !s32i>>
// CIR: %[[TMP_A:.*]] = cir.load{{.*}} %[[VEC_A]] : !cir.ptr<!cir.vector<4 x !s32i>>, !cir.vector<4 x !s32i>
// CIR: %[[TMP_B:.*]] = cir.load{{.*}} %[[VEC_B]] : !cir.ptr<!cir.vector<4 x !s32i>>, !cir.vector<4 x !s32i>
// CIR: %[[SHL:.*]] = cir.shift(left, %[[TMP_A]] : !cir.vector<4 x !s32i>, %[[TMP_B]] : !cir.vector<4 x !s32i>) -> !cir.vector<4 x !s32i>
// CIR: cir.store{{.*}} %[[SHL]], %[[SHL_RES]] : !cir.vector<4 x !s32i>, !cir.ptr<!cir.vector<4 x !s32i>>
// CIR: %[[TMP_A:.*]] = cir.load{{.*}} %[[VEC_A]] : !cir.ptr<!cir.vector<4 x !s32i>>, !cir.vector<4 x !s32i>
// CIR: %[[TMP_B:.*]] = cir.load{{.*}} %[[VEC_B]] : !cir.ptr<!cir.vector<4 x !s32i>>, !cir.vector<4 x !s32i>
// CIR: %[[SHR:.*]] = cir.shift(right, %[[TMP_A]] : !cir.vector<4 x !s32i>, %[[TMP_B]] : !cir.vector<4 x !s32i>) -> !cir.vector<4 x !s32i>
// CIR: cir.store{{.*}} %[[SHR]], %[[SHR_RES]] : !cir.vector<4 x !s32i>, !cir.ptr<!cir.vector<4 x !s32i>>

// LLVM: %[[VEC_A:.*]] = alloca <4 x i32>, i64 1, align 16
// LLVM: %[[VEC_B:.*]] = alloca <4 x i32>, i64 1, align 16
// LLVM: %[[SHL_RES:.*]] = alloca <4 x i32>, i64 1, align 16
// LLVM: %[[SHR_RES:.*]] = alloca <4 x i32>, i64 1, align 16
// LLVM: store <4 x i32> <i32 1, i32 2, i32 3, i32 4>, ptr %[[VEC_A]], align 16
// LLVM: store <4 x i32> <i32 5, i32 6, i32 7, i32 8>, ptr %[[VEC_B]], align 16
// LLVM: %[[TMP_A:.*]] = load <4 x i32>, ptr %[[VEC_A]], align 16
// LLVM: %[[TMP_B:.*]] = load <4 x i32>, ptr %[[VEC_B]], align 16
// LLVM: %[[SHL:.*]] = shl <4 x i32> %[[TMP_A]], %[[TMP_B]]
// LLVM: store <4 x i32> %[[SHL]], ptr %[[SHL_RES]], align 16
// LLVM: %[[TMP_A:.*]] = load <4 x i32>, ptr %[[VEC_A]], align 16
// LLVM: %[[TMP_B:.*]] = load <4 x i32>, ptr %[[VEC_B]], align 16
// LLVM: %[[SHR:.*]] = ashr <4 x i32> %[[TMP_A]], %[[TMP_B]]
// LLVM: store <4 x i32> %[[SHR]], ptr %[[SHR_RES]], align 16

// OGCG: %[[VEC_A:.*]] = alloca <4 x i32>, align 16
// OGCG: %[[VEC_B:.*]] = alloca <4 x i32>, align 16
// OGCG: %[[SHL_RES:.*]] = alloca <4 x i32>, align 16
// OGCG: %[[SHR_RES:.*]] = alloca <4 x i32>, align 16
// OGCG: store <4 x i32> <i32 1, i32 2, i32 3, i32 4>, ptr %[[VEC_A]], align 16
// OGCG: store <4 x i32> <i32 5, i32 6, i32 7, i32 8>, ptr %[[VEC_B]], align 16
// OGCG: %[[TMP_A:.*]] = load <4 x i32>, ptr %[[VEC_A]], align 16
// OGCG: %[[TMP_B:.*]] = load <4 x i32>, ptr %[[VEC_B]], align 16
// OGCG: %[[SHL:.*]] = shl <4 x i32> %[[TMP_A]], %[[TMP_B]]
// OGCG: store <4 x i32> %[[SHL]], ptr %[[SHL_RES]], align 16
// OGCG: %[[TMP_A:.*]] = load <4 x i32>, ptr %[[VEC_A]], align 16
// OGCG: %[[TMP_B:.*]] = load <4 x i32>, ptr %[[VEC_B]], align 16
// OGCG: %[[SHR:.*]] = ashr <4 x i32> %[[TMP_A]], %[[TMP_B]]
// OGCG: store <4 x i32> %[[SHR]], ptr %[[SHR_RES]], align 16

void foo10() {
  vi4 a = {1, 2, 3, 4};
  uvi4 b = {5u, 6u, 7u, 8u};

  vi4 shl = a << b;
  uvi4 shr = b >> a;
}

// CIR: %[[VEC_A:.*]] = cir.alloca !cir.vector<4 x !s32i>, !cir.ptr<!cir.vector<4 x !s32i>>, ["a", init]
// CIR: %[[VEC_B:.*]] = cir.alloca !cir.vector<4 x !u32i>, !cir.ptr<!cir.vector<4 x !u32i>>, ["b", init]
// CIR: %[[SHL_RES:.*]] = cir.alloca !cir.vector<4 x !s32i>, !cir.ptr<!cir.vector<4 x !s32i>>, ["shl", init]
// CIR: %[[SHR_RES:.*]] = cir.alloca !cir.vector<4 x !u32i>, !cir.ptr<!cir.vector<4 x !u32i>>, ["shr", init]
// CIR: %[[VEC_A_VAL:.*]] = cir.const #cir.const_vector<[#cir.int<1> : !s32i, #cir.int<2> : !s32i,
// CIR-SAME: #cir.int<3> : !s32i, #cir.int<4> : !s32i]> : !cir.vector<4 x !s32i>
// CIR: cir.store{{.*}} %[[VEC_A_VAL]], %[[VEC_A]] : !cir.vector<4 x !s32i>, !cir.ptr<!cir.vector<4 x !s32i>>
// CIR: %[[VEC_B_VAL:.*]] = cir.const #cir.const_vector<[#cir.int<5> : !u32i, #cir.int<6> : !u32i,
// CIR-SAME: #cir.int<7> : !u32i, #cir.int<8> : !u32i]> : !cir.vector<4 x !u32i>
// CIR: cir.store{{.*}} %[[VEC_B_VAL]], %[[VEC_B]] : !cir.vector<4 x !u32i>, !cir.ptr<!cir.vector<4 x !u32i>>
// CIR: %[[TMP_A:.*]] = cir.load{{.*}} %[[VEC_A]] : !cir.ptr<!cir.vector<4 x !s32i>>, !cir.vector<4 x !s32i>
// CIR: %[[TMP_B:.*]] = cir.load{{.*}} %[[VEC_B]] : !cir.ptr<!cir.vector<4 x !u32i>>, !cir.vector<4 x !u32i>
// CIR: %[[SHL:.*]] = cir.shift(left, %[[TMP_A]] : !cir.vector<4 x !s32i>, %[[TMP_B]] : !cir.vector<4 x !u32i>) -> !cir.vector<4 x !s32i>
// CIR: cir.store{{.*}} %[[SHL]], %[[SHL_RES]] : !cir.vector<4 x !s32i>, !cir.ptr<!cir.vector<4 x !s32i>>
// CIR: %[[TMP_B:.*]] = cir.load{{.*}} %[[VEC_B]] : !cir.ptr<!cir.vector<4 x !u32i>>, !cir.vector<4 x !u32i>
// CIR: %[[TMP_A:.*]] = cir.load{{.*}} %[[VEC_A]] : !cir.ptr<!cir.vector<4 x !s32i>>, !cir.vector<4 x !s32i>
// CIR: %[[SHR:.*]] = cir.shift(right, %[[TMP_B]] : !cir.vector<4 x !u32i>, %[[TMP_A]] : !cir.vector<4 x !s32i>) -> !cir.vector<4 x !u32i>
// CIR: cir.store{{.*}} %[[SHR]], %[[SHR_RES]] : !cir.vector<4 x !u32i>, !cir.ptr<!cir.vector<4 x !u32i>>

// LLVM: %[[VEC_A:.*]] = alloca <4 x i32>, i64 1, align 16
// LLVM: %[[VEC_B:.*]] = alloca <4 x i32>, i64 1, align 16
// LLVM: %[[SHL_RES:.*]] = alloca <4 x i32>, i64 1, align 16
// LLVM: %[[SHR_RES:.*]] = alloca <4 x i32>, i64 1, align 16
// LLVM: store <4 x i32> <i32 1, i32 2, i32 3, i32 4>, ptr %[[VEC_A]], align 16
// LLVM: store <4 x i32> <i32 5, i32 6, i32 7, i32 8>, ptr %[[VEC_B]], align 16
// LLVM: %[[TMP_A:.*]] = load <4 x i32>, ptr %[[VEC_A]], align 16
// LLVM: %[[TMP_B:.*]] = load <4 x i32>, ptr %[[VEC_B]], align 16
// LLVM: %[[SHL:.*]] = shl <4 x i32> %[[TMP_A]], %[[TMP_B]]
// LLVM: store <4 x i32> %[[SHL]], ptr %[[SHL_RES]], align 16
// LLVM: %[[TMP_B:.*]] = load <4 x i32>, ptr %[[VEC_B]], align 16
// LLVM: %[[TMP_A:.*]] = load <4 x i32>, ptr %[[VEC_A]], align 16
// LLVM: %[[SHR:.*]] = lshr <4 x i32> %[[TMP_B]], %[[TMP_A]]
// LLVM: store <4 x i32> %[[SHR]], ptr %[[SHR_RES]], align 16

// OGCG: %[[VEC_A:.*]] = alloca <4 x i32>, align 16
// OGCG: %[[VEC_B:.*]] = alloca <4 x i32>, align 16
// OGCG: %[[SHL_RES:.*]] = alloca <4 x i32>, align 16
// OGCG: %[[SHR_RES:.*]] = alloca <4 x i32>, align 16
// OGCG: store <4 x i32> <i32 1, i32 2, i32 3, i32 4>, ptr %[[VEC_A]], align 16
// OGCG: store <4 x i32> <i32 5, i32 6, i32 7, i32 8>, ptr %[[VEC_B]], align 16
// OGCG: %[[TMP_A:.*]] = load <4 x i32>, ptr %[[VEC_A]], align 16
// OGCG: %[[TMP_B:.*]] = load <4 x i32>, ptr %[[VEC_B]], align 16
// OGCG: %[[SHL:.*]] = shl <4 x i32> %[[TMP_A]], %[[TMP_B]]
// OGCG: store <4 x i32> %[[SHL]], ptr %[[SHL_RES]], align 16
// OGCG: %[[TMP_B:.*]] = load <4 x i32>, ptr %[[VEC_B]], align 16
// OGCG: %[[TMP_A:.*]] = load <4 x i32>, ptr %[[VEC_A]], align 16
// OGCG: %[[SHR:.*]] = lshr <4 x i32> %[[TMP_B]], %[[TMP_A]]
// OGCG: store <4 x i32> %[[SHR]], ptr %[[SHR_RES]], align 16

void foo11() {
  vi4 a = {1, 2, 3, 4};
  vi4 b = {5, 6, 7, 8};

  vi4 c = a + b;
  vi4 d = a - b;
  vi4 e = a * b;
  vi4 f = a / b;
  vi4 g = a % b;
  vi4 h = a & b;
  vi4 i = a | b;
  vi4 j = a ^ b;
}

// CIR: %[[VEC_A:.*]] = cir.alloca !cir.vector<4 x !s32i>, !cir.ptr<!cir.vector<4 x !s32i>>, ["a", init]
// CIR: %[[VEC_B:.*]] = cir.alloca !cir.vector<4 x !s32i>, !cir.ptr<!cir.vector<4 x !s32i>>, ["b", init]
// CIR: %[[VEC_A_VAL:.*]] = cir.const #cir.const_vector<[#cir.int<1> : !s32i, #cir.int<2> : !s32i,
// CIR-SAME: #cir.int<3> : !s32i, #cir.int<4> : !s32i]> : !cir.vector<4 x !s32i>
// CIR: cir.store{{.*}} %[[VEC_A_VAL]], %[[VEC_A]] : !cir.vector<4 x !s32i>, !cir.ptr<!cir.vector<4 x !s32i>>
// CIR: %[[VEC_B_VAL:.*]] = cir.const #cir.const_vector<[#cir.int<5> : !s32i, #cir.int<6> : !s32i,
// CIR-SAME: #cir.int<7> : !s32i, #cir.int<8> : !s32i]> : !cir.vector<4 x !s32i>
// CIR: cir.store{{.*}} %[[VEC_B_VAL]], %[[VEC_B]] : !cir.vector<4 x !s32i>, !cir.ptr<!cir.vector<4 x !s32i>>
// CIR: %[[TMP_A:.*]] = cir.load{{.*}} %[[VEC_A]] : !cir.ptr<!cir.vector<4 x !s32i>>, !cir.vector<4 x !s32i>
// CIR: %[[TMP_B:.*]] = cir.load{{.*}} %[[VEC_B]] : !cir.ptr<!cir.vector<4 x !s32i>>, !cir.vector<4 x !s32i>
// CIR: %[[ADD:.*]] = cir.binop(add, %[[TMP_A]], %[[TMP_B]]) : !cir.vector<4 x !s32i>
// CIR: cir.store{{.*}} %[[ADD]], {{.*}} : !cir.vector<4 x !s32i>, !cir.ptr<!cir.vector<4 x !s32i>>
// CIR: %[[TMP_A:.*]] = cir.load{{.*}} %[[VEC_A]] : !cir.ptr<!cir.vector<4 x !s32i>>, !cir.vector<4 x !s32i>
// CIR: %[[TMP_B:.*]] = cir.load{{.*}} %[[VEC_B]] : !cir.ptr<!cir.vector<4 x !s32i>>, !cir.vector<4 x !s32i>
// CIR: %[[SUB:.*]] = cir.binop(sub, %[[TMP_A]], %[[TMP_B]]) : !cir.vector<4 x !s32i>
// CIR: cir.store{{.*}} %[[SUB]], {{.*}} : !cir.vector<4 x !s32i>, !cir.ptr<!cir.vector<4 x !s32i>>
// CIR: %[[TMP_A:.*]] = cir.load{{.*}} %[[VEC_A]] : !cir.ptr<!cir.vector<4 x !s32i>>, !cir.vector<4 x !s32i>
// CIR: %[[TMP_B:.*]] = cir.load{{.*}} %[[VEC_B]] : !cir.ptr<!cir.vector<4 x !s32i>>, !cir.vector<4 x !s32i>
// CIR: %[[MUL:.*]] = cir.binop(mul, %[[TMP_A]], %[[TMP_B]]) : !cir.vector<4 x !s32i>
// CIR: cir.store{{.*}} %[[MUL]], {{.*}} : !cir.vector<4 x !s32i>, !cir.ptr<!cir.vector<4 x !s32i>>
// CIR: %[[TMP_A:.*]] = cir.load{{.*}} %[[VEC_A]] : !cir.ptr<!cir.vector<4 x !s32i>>, !cir.vector<4 x !s32i>
// CIR: %[[TMP_B:.*]] = cir.load{{.*}} %[[VEC_B]] : !cir.ptr<!cir.vector<4 x !s32i>>, !cir.vector<4 x !s32i>
// CIR: %[[DIV:.*]] = cir.binop(div, %[[TMP_A]], %[[TMP_B]]) : !cir.vector<4 x !s32i>
// CIR: cir.store{{.*}} %[[DIV]], {{.*}} : !cir.vector<4 x !s32i>, !cir.ptr<!cir.vector<4 x !s32i>>
// CIR: %[[TMP_A:.*]] = cir.load{{.*}} %[[VEC_A]] : !cir.ptr<!cir.vector<4 x !s32i>>, !cir.vector<4 x !s32i>
// CIR: %[[TMP_B:.*]] = cir.load{{.*}} %[[VEC_B]] : !cir.ptr<!cir.vector<4 x !s32i>>, !cir.vector<4 x !s32i>
// CIR: %[[REM:.*]] = cir.binop(rem, %[[TMP_A]], %[[TMP_B]]) : !cir.vector<4 x !s32i>
// CIR: cir.store{{.*}} %[[REM]], {{.*}} : !cir.vector<4 x !s32i>, !cir.ptr<!cir.vector<4 x !s32i>>
// CIR: %[[TMP_A:.*]] = cir.load{{.*}} %[[VEC_A]] : !cir.ptr<!cir.vector<4 x !s32i>>, !cir.vector<4 x !s32i>
// CIR: %[[TMP_B:.*]] = cir.load{{.*}} %[[VEC_B]] : !cir.ptr<!cir.vector<4 x !s32i>>, !cir.vector<4 x !s32i>
// CIR: %[[AND:.*]] = cir.binop(and, %[[TMP_A]], %[[TMP_B]]) : !cir.vector<4 x !s32i>
// CIR: cir.store{{.*}} %[[AND]], {{.*}} : !cir.vector<4 x !s32i>, !cir.ptr<!cir.vector<4 x !s32i>>
// CIR: %[[TMP_A:.*]] = cir.load{{.*}} %[[VEC_A]] : !cir.ptr<!cir.vector<4 x !s32i>>, !cir.vector<4 x !s32i>
// CIR: %[[TMP_B:.*]] = cir.load{{.*}} %[[VEC_B]] : !cir.ptr<!cir.vector<4 x !s32i>>, !cir.vector<4 x !s32i>
// CIR: %[[OR:.*]] = cir.binop(or, %[[TMP_A]], %[[TMP_B]]) : !cir.vector<4 x !s32i>
// CIR: cir.store{{.*}} %[[OR]], {{.*}} : !cir.vector<4 x !s32i>, !cir.ptr<!cir.vector<4 x !s32i>>
// CIR: %[[TMP_A:.*]] = cir.load{{.*}} %[[VEC_A]] : !cir.ptr<!cir.vector<4 x !s32i>>, !cir.vector<4 x !s32i>
// CIR: %[[TMP_B:.*]] = cir.load{{.*}} %[[VEC_B]] : !cir.ptr<!cir.vector<4 x !s32i>>, !cir.vector<4 x !s32i>
// CIR: %[[XOR:.*]] = cir.binop(xor, %[[TMP_A]], %[[TMP_B]]) : !cir.vector<4 x !s32i>
// CIR: cir.store{{.*}} %[[XOR]], {{.*}} : !cir.vector<4 x !s32i>, !cir.ptr<!cir.vector<4 x !s32i>>

// LLVM: %[[VEC_A:.*]] = alloca <4 x i32>, i64 1, align 16
// LLVM: %[[VEC_B:.*]] = alloca <4 x i32>, i64 1, align 16
// LLVM: store <4 x i32> <i32 1, i32 2, i32 3, i32 4>, ptr %[[VEC_A]], align 16
// LLVM: store <4 x i32> <i32 5, i32 6, i32 7, i32 8>, ptr %[[VEC_B]], align 16
// LLVM: %[[TMP_A:.*]] = load <4 x i32>, ptr %[[VEC_A]], align 16
// LLVM: %[[TMP_B:.*]] = load <4 x i32>, ptr %[[VEC_B]], align 16
// LLVM: %[[ADD:.*]] = add <4 x i32> %[[TMP_A]], %[[TMP_B]]
// LLVM: store <4 x i32> %[[ADD]], ptr {{.*}}, align 16
// LLVM: %[[TMP_A:.*]] = load <4 x i32>, ptr %[[VEC_A]], align 16
// LLVM: %[[TMP_B:.*]] = load <4 x i32>, ptr %[[VEC_B]], align 16
// LLVM: %[[SUB:.*]] = sub <4 x i32> %[[TMP_A]], %[[TMP_B]]
// LLVM: store <4 x i32> %[[SUB]], ptr {{.*}}, align 16
// LLVM: %[[TMP_A:.*]] = load <4 x i32>, ptr %[[VEC_A]], align 16
// LLVM: %[[TMP_B:.*]] = load <4 x i32>, ptr %[[VEC_B]], align 16
// LLVM: %[[MUL:.*]] = mul <4 x i32> %[[TMP_A]], %[[TMP_B]]
// LLVM: store <4 x i32> %[[MUL]], ptr {{.*}}, align 16
// LLVM: %[[TMP_A:.*]] = load <4 x i32>, ptr %[[VEC_A]], align 16
// LLVM: %[[TMP_B:.*]] = load <4 x i32>, ptr %[[VEC_B]], align 16
// LLVM: %[[DIV:.*]] = sdiv <4 x i32> %[[TMP_A]], %[[TMP_B]]
// LLVM: store <4 x i32> %[[DIV]], ptr {{.*}}, align 16
// LLVM: %[[TMP_A:.*]] = load <4 x i32>, ptr %[[VEC_A]], align 16
// LLVM: %[[TMP_B:.*]] = load <4 x i32>, ptr %[[VEC_B]], align 16
// LLVM: %[[REM:.*]] = srem <4 x i32> %[[TMP_A]], %[[TMP_B]]
// LLVM: store <4 x i32> %[[REM]], ptr {{.*}}, align 16
// LLVM: %[[TMP_A:.*]] = load <4 x i32>, ptr %[[VEC_A]], align 16
// LLVM: %[[TMP_B:.*]] = load <4 x i32>, ptr %[[VEC_B]], align 16
// LLVM: %[[AND:.*]] = and <4 x i32> %[[TMP_A]], %[[TMP_B]]
// LLVM: store <4 x i32> %[[AND]], ptr {{.*}}, align 16
// LLVM: %[[TMP_A:.*]] = load <4 x i32>, ptr %[[VEC_A]], align 16
// LLVM: %[[TMP_B:.*]] = load <4 x i32>, ptr %[[VEC_B]], align 16
// LLVM: %[[OR:.*]] = or <4 x i32> %[[TMP_A]], %[[TMP_B]]
// LLVM: store <4 x i32> %[[OR]], ptr {{.*}}, align 16
// LLVM: %[[TMP_A:.*]] = load <4 x i32>, ptr %[[VEC_A]], align 16
// LLVM: %[[TMP_B:.*]] = load <4 x i32>, ptr %[[VEC_B]], align 16
// LLVM: %[[XOR:.*]] = xor <4 x i32> %[[TMP_A]], %[[TMP_B]]
// LLVM: store <4 x i32> %[[XOR]], ptr {{.*}}, align 16

// OGCG: %[[VEC_A:.*]] = alloca <4 x i32>, align 16
// OGCG: %[[VEC_B:.*]] = alloca <4 x i32>, align 16
// OGCG: store <4 x i32> <i32 1, i32 2, i32 3, i32 4>, ptr %[[VEC_A]], align 16
// OGCG: store <4 x i32> <i32 5, i32 6, i32 7, i32 8>, ptr %[[VEC_B]], align 16
// OGCG: %[[TMP_A:.*]] = load <4 x i32>, ptr %[[VEC_A]], align 16
// OGCG: %[[TMP_B:.*]] = load <4 x i32>, ptr %[[VEC_B]], align 16
// OGCG: %[[ADD:.*]] = add <4 x i32> %[[TMP_A]], %[[TMP_B]]
// OGCG: store <4 x i32> %[[ADD]], ptr {{.*}}, align 16
// OGCG: %[[TMP_A:.*]] = load <4 x i32>, ptr %[[VEC_A]], align 16
// OGCG: %[[TMP_B:.*]] = load <4 x i32>, ptr %[[VEC_B]], align 16
// OGCG: %[[SUB:.*]] = sub <4 x i32> %[[TMP_A]], %[[TMP_B]]
// OGCG: store <4 x i32> %[[SUB]], ptr {{.*}}, align 16
// OGCG: %[[TMP_A:.*]] = load <4 x i32>, ptr %[[VEC_A]], align 16
// OGCG: %[[TMP_B:.*]] = load <4 x i32>, ptr %[[VEC_B]], align 16
// OGCG: %[[MUL:.*]] = mul <4 x i32> %[[TMP_A]], %[[TMP_B]]
// OGCG: store <4 x i32> %[[MUL]], ptr {{.*}}, align 16
// OGCG: %[[TMP_A:.*]] = load <4 x i32>, ptr %[[VEC_A]], align 16
// OGCG: %[[TMP_B:.*]] = load <4 x i32>, ptr %[[VEC_B]], align 16
// OGCG: %[[DIV:.*]] = sdiv <4 x i32> %[[TMP_A]], %[[TMP_B]]
// OGCG: store <4 x i32> %[[DIV]], ptr {{.*}}, align 16
// OGCG: %[[TMP_A:.*]] = load <4 x i32>, ptr %[[VEC_A]], align 16
// OGCG: %[[TMP_B:.*]] = load <4 x i32>, ptr %[[VEC_B]], align 16
// OGCG: %[[REM:.*]] = srem <4 x i32> %[[TMP_A]], %[[TMP_B]]
// OGCG: store <4 x i32> %[[REM]], ptr {{.*}}, align 16
// OGCG: %[[TMP_A:.*]] = load <4 x i32>, ptr %[[VEC_A]], align 16
// OGCG: %[[TMP_B:.*]] = load <4 x i32>, ptr %[[VEC_B]], align 16
// OGCG: %[[AND:.*]] = and <4 x i32> %[[TMP_A]], %[[TMP_B]]
// OGCG: store <4 x i32> %[[AND]], ptr {{.*}}, align 16
// OGCG: %[[TMP_A:.*]] = load <4 x i32>, ptr %[[VEC_A]], align 16
// OGCG: %[[TMP_B:.*]] = load <4 x i32>, ptr %[[VEC_B]], align 16
// OGCG: %[[OR:.*]] = or <4 x i32> %[[TMP_A]], %[[TMP_B]]
// OGCG: store <4 x i32> %[[OR]], ptr {{.*}}, align 16
// OGCG: %[[TMP_A:.*]] = load <4 x i32>, ptr %[[VEC_A]], align 16
// OGCG: %[[TMP_B:.*]] = load <4 x i32>, ptr %[[VEC_B]], align 16
// OGCG: %[[XOR:.*]] = xor <4 x i32> %[[TMP_A]], %[[TMP_B]]
// OGCG: store <4 x i32> %[[XOR]], ptr {{.*}}, align 16

void foo12() {
  vi4 a = {1, 2, 3, 4};
  vi4 b = {5, 6, 7, 8};

  vi4 c = a == b;
  vi4 d = a != b;
  vi4 e = a < b;
  vi4 f = a > b;
  vi4 g = a <= b;
  vi4 h = a >= b;
}

// CIR: %[[VEC_A:.*]] = cir.alloca !cir.vector<4 x !s32i>, !cir.ptr<!cir.vector<4 x !s32i>>, ["a", init]
// CIR: %[[VEC_B:.*]] = cir.alloca !cir.vector<4 x !s32i>, !cir.ptr<!cir.vector<4 x !s32i>>, ["b", init]
// CIR: %[[VEC_A_VAL:.*]] = cir.const #cir.const_vector<[#cir.int<1> : !s32i, #cir.int<2> : !s32i,
// CIR-SAME: #cir.int<3> : !s32i, #cir.int<4> : !s32i]> : !cir.vector<4 x !s32i>
// CIR: cir.store{{.*}} %[[VEC_A_VAL]], %[[VEC_A]] : !cir.vector<4 x !s32i>, !cir.ptr<!cir.vector<4 x !s32i>>
// CIR: %[[VEC_B_VAL:.*]] = cir.const #cir.const_vector<[#cir.int<5> : !s32i, #cir.int<6> : !s32i,
// CIR-SAME: #cir.int<7> : !s32i, #cir.int<8> : !s32i]> : !cir.vector<4 x !s32i>
// CIR: cir.store{{.*}} %[[VEC_B_VAL]], %[[VEC_B]] : !cir.vector<4 x !s32i>, !cir.ptr<!cir.vector<4 x !s32i>>
// CIR: %[[TMP_A:.*]] = cir.load{{.*}} %[[VEC_A]] : !cir.ptr<!cir.vector<4 x !s32i>>, !cir.vector<4 x !s32i>
// CIR: %[[TMP_B:.*]] = cir.load{{.*}} %[[VEC_B]] : !cir.ptr<!cir.vector<4 x !s32i>>, !cir.vector<4 x !s32i>
// CIR: %[[EQ:.*]] = cir.vec.cmp(eq, %[[TMP_A]], %[[TMP_B]]) : !cir.vector<4 x !s32i>, !cir.vector<4 x !s32i>
// CIR: cir.store{{.*}} %[[EQ]], {{.*}} : !cir.vector<4 x !s32i>, !cir.ptr<!cir.vector<4 x !s32i>>
// CIR: %[[TMP_A:.*]] = cir.load{{.*}} %[[VEC_A]] : !cir.ptr<!cir.vector<4 x !s32i>>, !cir.vector<4 x !s32i>
// CIR: %[[TMP_B:.*]] = cir.load{{.*}} %[[VEC_B]] : !cir.ptr<!cir.vector<4 x !s32i>>, !cir.vector<4 x !s32i>
// CIR: %[[NE:.*]] = cir.vec.cmp(ne, %[[TMP_A]], %[[TMP_B]]) : !cir.vector<4 x !s32i>, !cir.vector<4 x !s32i>
// CIR: cir.store{{.*}} %[[NE]], {{.*}} : !cir.vector<4 x !s32i>, !cir.ptr<!cir.vector<4 x !s32i>>
// CIR: %[[TMP_A:.*]] = cir.load{{.*}} %[[VEC_A]] : !cir.ptr<!cir.vector<4 x !s32i>>, !cir.vector<4 x !s32i>
// CIR: %[[TMP_B:.*]] = cir.load{{.*}} %[[VEC_B]] : !cir.ptr<!cir.vector<4 x !s32i>>, !cir.vector<4 x !s32i>
// CIR: %[[LT:.*]] = cir.vec.cmp(lt, %[[TMP_A]], %[[TMP_B]]) : !cir.vector<4 x !s32i>, !cir.vector<4 x !s32i>
// CIR: cir.store{{.*}} %[[LT]], {{.*}} : !cir.vector<4 x !s32i>, !cir.ptr<!cir.vector<4 x !s32i>>
// CIR: %[[TMP_A:.*]] = cir.load{{.*}} %[[VEC_A]] : !cir.ptr<!cir.vector<4 x !s32i>>, !cir.vector<4 x !s32i>
// CIR: %[[TMP_B:.*]] = cir.load{{.*}} %[[VEC_B]] : !cir.ptr<!cir.vector<4 x !s32i>>, !cir.vector<4 x !s32i>
// CIR: %[[GT:.*]] = cir.vec.cmp(gt, %[[TMP_A]], %[[TMP_B]]) : !cir.vector<4 x !s32i>, !cir.vector<4 x !s32i>
// CIR: cir.store{{.*}} %[[GT]], {{.*}} : !cir.vector<4 x !s32i>, !cir.ptr<!cir.vector<4 x !s32i>>
// CIR: %[[TMP_A:.*]] = cir.load{{.*}} %[[VEC_A]] : !cir.ptr<!cir.vector<4 x !s32i>>, !cir.vector<4 x !s32i>
// CIR: %[[TMP_B:.*]] = cir.load{{.*}} %[[VEC_B]] : !cir.ptr<!cir.vector<4 x !s32i>>, !cir.vector<4 x !s32i>
// CIR: %[[LE:.*]] = cir.vec.cmp(le, %[[TMP_A]], %[[TMP_B]]) : !cir.vector<4 x !s32i>, !cir.vector<4 x !s32i>
// CIR: cir.store{{.*}} %[[LE]], {{.*}} : !cir.vector<4 x !s32i>, !cir.ptr<!cir.vector<4 x !s32i>>
// CIR: %[[TMP_A:.*]] = cir.load{{.*}} %[[VEC_A]] : !cir.ptr<!cir.vector<4 x !s32i>>, !cir.vector<4 x !s32i>
// CIR: %[[TMP_B:.*]] = cir.load{{.*}} %[[VEC_B]] : !cir.ptr<!cir.vector<4 x !s32i>>, !cir.vector<4 x !s32i>
// CIR: %[[GE:.*]] = cir.vec.cmp(ge, %[[TMP_A]], %[[TMP_B]]) : !cir.vector<4 x !s32i>, !cir.vector<4 x !s32i>
// CIR: cir.store{{.*}} %[[GE]], {{.*}} : !cir.vector<4 x !s32i>, !cir.ptr<!cir.vector<4 x !s32i>>

// LLVM: %[[VEC_A:.*]] = alloca <4 x i32>, i64 1, align 16
// LLVM: %[[VEC_B:.*]] = alloca <4 x i32>, i64 1, align 16
// LLVM: store <4 x i32> <i32 1, i32 2, i32 3, i32 4>, ptr %[[VEC_A]], align 16
// LLVM: store <4 x i32> <i32 5, i32 6, i32 7, i32 8>, ptr %[[VEC_B]], align 16
// LLVM: %[[TMP_A:.*]] = load <4 x i32>, ptr %[[VEC_A]], align 16
// LLVM: %[[TMP_B:.*]] = load <4 x i32>, ptr %[[VEC_B]], align 16
// LLVM: %[[EQ:.*]] = icmp eq <4 x i32> %[[TMP_A]], %[[TMP_B]]
// LLVM: %[[RES:.*]] = sext <4 x i1> %[[EQ]] to <4 x i32>
// LLVM: store <4 x i32> %[[RES]], ptr {{.*}}, align 16
// LLVM: %[[TMP_A:.*]] = load <4 x i32>, ptr %[[VEC_A]], align 16
// LLVM: %[[TMP_B:.*]] = load <4 x i32>, ptr %[[VEC_B]], align 16
// LLVM: %[[NE:.*]] = icmp ne <4 x i32> %[[TMP_A]], %[[TMP_B]]
// LLVM: %[[RES:.*]] = sext <4 x i1> %[[NE]] to <4 x i32>
// LLVM: store <4 x i32> %[[RES]], ptr {{.*}}, align 16
// LLVM: %[[TMP_A:.*]] = load <4 x i32>, ptr %[[VEC_A]], align 16
// LLVM: %[[TMP_B:.*]] = load <4 x i32>, ptr %[[VEC_B]], align 16
// LLVM: %[[LT:.*]] = icmp slt <4 x i32> %17, %18
// LLVM: %[[RES:.*]] = sext <4 x i1> %[[LT]] to <4 x i32>
// LLVM: store <4 x i32> %[[RES]], ptr {{.*}}, align 16
// LLVM: %[[TMP_A:.*]] = load <4 x i32>, ptr %[[VEC_A]], align 16
// LLVM: %[[TMP_B:.*]] = load <4 x i32>, ptr %[[VEC_B]], align 16
// LLVM: %[[GT:.*]] = icmp sgt <4 x i32> %[[TMP_A]], %[[TMP_B]]
// LLVM: %[[RES:.*]] = sext <4 x i1> %[[GT]] to <4 x i32>
// LLVM: store <4 x i32> %[[RES]], ptr {{.*}}, align 16
// LLVM: %[[TMP_A:.*]] = load <4 x i32>, ptr %[[VEC_A]], align 16
// LLVM: %[[TMP_B:.*]] = load <4 x i32>, ptr %[[VEC_B]], align 16
// LLVM: %[[LE:.*]] = icmp sle <4 x i32> %[[TMP_A]], %[[TMP_B]]
// LLVM: %[[RES:.*]] = sext <4 x i1> %[[LE]] to <4 x i32>
// LLVM: store <4 x i32> %[[RES]], ptr {{.*}}, align 16
// LLVM: %[[TMP_A:.*]] = load <4 x i32>, ptr %[[VEC_A]], align 16
// LLVM: %[[TMP_B:.*]] = load <4 x i32>, ptr %[[VEC_B]], align 16
// LLVM: %[[GE:.*]] = icmp sge <4 x i32> %[[TMP_A]], %[[TMP_B]]
// LLVM: %[[RES:.*]] = sext <4 x i1> %[[GE]] to <4 x i32>
// LLVM: store <4 x i32> %[[RES]], ptr {{.*}}, align 16

// OGCG: %[[VEC_A:.*]] = alloca <4 x i32>, align 16
// OGCG: %[[VEC_B:.*]] = alloca <4 x i32>, align 16
// OGCG: store <4 x i32> <i32 1, i32 2, i32 3, i32 4>, ptr %[[VEC_A]], align 16
// OGCG: store <4 x i32> <i32 5, i32 6, i32 7, i32 8>, ptr %[[VEC_B]], align 16
// OGCG: %[[TMP_A:.*]] = load <4 x i32>, ptr %[[VEC_A]], align 16
// OGCG: %[[TMP_B:.*]] = load <4 x i32>, ptr %[[VEC_B]], align 16
// OGCG: %[[EQ:.*]] = icmp eq <4 x i32> %[[TMP_A]], %[[TMP_B]]
// OGCG: %[[RES:.*]] = sext <4 x i1> %[[EQ]] to <4 x i32>
// OGCG: store <4 x i32> %[[RES]], ptr {{.*}}, align 16
// OGCG: %[[TMP_A:.*]] = load <4 x i32>, ptr %[[VEC_A]], align 16
// OGCG: %[[TMP_B:.*]] = load <4 x i32>, ptr %[[VEC_B]], align 16
// OGCG: %[[NE:.*]] = icmp ne <4 x i32> %[[TMP_A]], %[[TMP_B]]
// OGCG: %[[RES:.*]] = sext <4 x i1> %[[NE]] to <4 x i32>
// OGCG: store <4 x i32> %[[RES]], ptr {{.*}}, align 16
// OGCG: %[[TMP_A:.*]] = load <4 x i32>, ptr %[[VEC_A]], align 16
// OGCG: %[[TMP_B:.*]] = load <4 x i32>, ptr %[[VEC_B]], align 16
// OGCG: %[[LT:.*]] = icmp slt <4 x i32> %[[TMP_A]], %[[TMP_B]]
// OGCG: %[[RES:.*]] = sext <4 x i1> %[[LT]] to <4 x i32>
// OGCG: store <4 x i32> %[[RES]], ptr {{.*}}, align 16
// OGCG: %[[TMP_A:.*]] = load <4 x i32>, ptr %[[VEC_A]], align 16
// OGCG: %[[TMP_B:.*]] = load <4 x i32>, ptr %[[VEC_B]], align 16
// OGCG: %[[GT:.*]] = icmp sgt <4 x i32> %[[TMP_A]], %[[TMP_B]]
// OGCG: %[[RES:.*]] = sext <4 x i1> %[[GT]] to <4 x i32>
// OGCG: store <4 x i32> %[[RES]], ptr {{.*}}, align 16
// OGCG: %[[TMP_A:.*]] = load <4 x i32>, ptr %[[VEC_A]], align 16
// OGCG: %[[TMP_B:.*]] = load <4 x i32>, ptr %[[VEC_B]], align 16
// OGCG: %[[LE:.*]] = icmp sle <4 x i32> %[[TMP_A]], %[[TMP_B]]
// OGCG: %[[RES:.*]] = sext <4 x i1> %[[LE]] to <4 x i32>
// OGCG: store <4 x i32> %[[RES]], ptr {{.*}}, align 16
// OGCG: %[[TMP_A:.*]] = load <4 x i32>, ptr %[[VEC_A]], align 16
// OGCG: %[[TMP_B:.*]] = load <4 x i32>, ptr %[[VEC_B]], align 16
// OGCG: %[[GE:.*]] = icmp sge <4 x i32> %[[TMP_A]], %[[TMP_B]]
// OGCG: %[[RES:.*]] = sext <4 x i1> %[[GE]] to <4 x i32>
// OGCG: store <4 x i32> %[[RES]], ptr {{.*}}, align 16

void foo13() {
  uvi4 a = {1u, 2u, 3u, 4u};
  uvi4 b = {5u, 6u, 7u, 8u};

  vi4 c = a == b;
  vi4 d = a != b;
  vi4 e = a < b;
  vi4 f = a > b;
  vi4 g = a <= b;
  vi4 h = a >= b;
}

// CIR: %[[VEC_A:.*]] = cir.alloca !cir.vector<4 x !u32i>, !cir.ptr<!cir.vector<4 x !u32i>>, ["a", init]
// CIR: %[[VEC_B:.*]] = cir.alloca !cir.vector<4 x !u32i>, !cir.ptr<!cir.vector<4 x !u32i>>, ["b", init]
// CIR: %[[VEC_A_VAL:.*]] = cir.const #cir.const_vector<[#cir.int<1> : !u32i, #cir.int<2> : !u32i,
// CIR-SAME: #cir.int<3> : !u32i, #cir.int<4> : !u32i]> : !cir.vector<4 x !u32i>
// CIR: cir.store{{.*}} %[[VEC_A_VAL]], %[[VEC_A]] : !cir.vector<4 x !u32i>, !cir.ptr<!cir.vector<4 x !u32i>>
// CIR: %[[VEC_B_VAL:.*]] = cir.const #cir.const_vector<[#cir.int<5> : !u32i, #cir.int<6> : !u32i,
// CIR-SAME: #cir.int<7> : !u32i, #cir.int<8> : !u32i]> : !cir.vector<4 x !u32i>
// CIR: cir.store{{.*}} %[[VEC_B_VAL]], %[[VEC_B]] : !cir.vector<4 x !u32i>, !cir.ptr<!cir.vector<4 x !u32i>>
// CIR: %[[TMP_A:.*]] = cir.load{{.*}} %[[VEC_A]] : !cir.ptr<!cir.vector<4 x !u32i>>, !cir.vector<4 x !u32i>
// CIR: %[[TMP_B:.*]] = cir.load{{.*}} %[[VEC_B]] : !cir.ptr<!cir.vector<4 x !u32i>>, !cir.vector<4 x !u32i>
// CIR: %[[EQ:.*]] = cir.vec.cmp(eq, %[[TMP_A]], %[[TMP_B]]) : !cir.vector<4 x !u32i>, !cir.vector<4 x !s32i>
// CIR: cir.store{{.*}} %[[EQ]], {{.*}} : !cir.vector<4 x !s32i>, !cir.ptr<!cir.vector<4 x !s32i>>
// CIR: %[[TMP_A:.*]] = cir.load{{.*}} %[[VEC_A]] : !cir.ptr<!cir.vector<4 x !u32i>>, !cir.vector<4 x !u32i>
// CIR: %[[TMP_B:.*]] = cir.load{{.*}} %[[VEC_B]] : !cir.ptr<!cir.vector<4 x !u32i>>, !cir.vector<4 x !u32i>
// CIR: %[[NE:.*]] = cir.vec.cmp(ne, %[[TMP_A]], %[[TMP_B]]) : !cir.vector<4 x !u32i>, !cir.vector<4 x !s32i>
// CIR: cir.store{{.*}} %[[NE]], {{.*}} : !cir.vector<4 x !s32i>, !cir.ptr<!cir.vector<4 x !s32i>>
// CIR: %[[TMP_A:.*]] = cir.load{{.*}} %[[VEC_A]] : !cir.ptr<!cir.vector<4 x !u32i>>, !cir.vector<4 x !u32i>
// CIR: %[[TMP_B:.*]] = cir.load{{.*}} %[[VEC_B]] : !cir.ptr<!cir.vector<4 x !u32i>>, !cir.vector<4 x !u32i>
// CIR: %[[LT:.*]] = cir.vec.cmp(lt, %[[TMP_A]], %[[TMP_B]]) : !cir.vector<4 x !u32i>, !cir.vector<4 x !s32i>
// CIR: cir.store{{.*}} %[[LT]], {{.*}} : !cir.vector<4 x !s32i>, !cir.ptr<!cir.vector<4 x !s32i>>
// CIR: %[[TMP_A:.*]] = cir.load{{.*}} %[[VEC_A]] : !cir.ptr<!cir.vector<4 x !u32i>>, !cir.vector<4 x !u32i>
// CIR: %[[TMP_B:.*]] = cir.load{{.*}} %[[VEC_B]] : !cir.ptr<!cir.vector<4 x !u32i>>, !cir.vector<4 x !u32i>
// CIR: %[[GT:.*]] = cir.vec.cmp(gt, %[[TMP_A]], %[[TMP_B]]) : !cir.vector<4 x !u32i>, !cir.vector<4 x !s32i>
// CIR: cir.store{{.*}} %[[GT]], {{.*}} : !cir.vector<4 x !s32i>, !cir.ptr<!cir.vector<4 x !s32i>>
// CIR: %[[TMP_A:.*]] = cir.load{{.*}} %[[VEC_A]] : !cir.ptr<!cir.vector<4 x !u32i>>, !cir.vector<4 x !u32i>
// CIR: %[[TMP_B:.*]] = cir.load{{.*}} %[[VEC_B]] : !cir.ptr<!cir.vector<4 x !u32i>>, !cir.vector<4 x !u32i>
// CIR: %[[LE:.*]] = cir.vec.cmp(le, %[[TMP_A]], %[[TMP_B]]) : !cir.vector<4 x !u32i>, !cir.vector<4 x !s32i>
// CIR: cir.store{{.*}} %[[LE]], {{.*}} : !cir.vector<4 x !s32i>, !cir.ptr<!cir.vector<4 x !s32i>>
// CIR: %[[TMP_A:.*]] = cir.load{{.*}} %[[VEC_A]] : !cir.ptr<!cir.vector<4 x !u32i>>, !cir.vector<4 x !u32i>
// CIR: %[[TMP_B:.*]] = cir.load{{.*}} %[[VEC_B]] : !cir.ptr<!cir.vector<4 x !u32i>>, !cir.vector<4 x !u32i>
// CIR: %[[GE:.*]] = cir.vec.cmp(ge, %[[TMP_A]], %[[TMP_B]]) : !cir.vector<4 x !u32i>, !cir.vector<4 x !s32i>
// CIR: cir.store{{.*}} %[[GE]], {{.*}} : !cir.vector<4 x !s32i>, !cir.ptr<!cir.vector<4 x !s32i>>

// LLVM: %[[VEC_A:.*]] = alloca <4 x i32>, i64 1, align 16
// LLVM: %[[VEC_B:.*]] = alloca <4 x i32>, i64 1, align 16
// LLVM: store <4 x i32> <i32 1, i32 2, i32 3, i32 4>, ptr %[[VEC_A]], align 16
// LLVM: store <4 x i32> <i32 5, i32 6, i32 7, i32 8>, ptr %[[VEC_B]], align 16
// LLVM: %[[TMP_A:.*]] = load <4 x i32>, ptr %[[VEC_A]], align 16
// LLVM: %[[TMP_B:.*]] = load <4 x i32>, ptr %[[VEC_B]], align 16
// LLVM: %[[EQ:.*]] = icmp eq <4 x i32> %[[TMP_A]], %[[TMP_B]]
// LLVM: %[[RES:.*]] = sext <4 x i1> %[[EQ]] to <4 x i32>
// LLVM: store <4 x i32> %[[RES]], ptr {{.*}}, align 16
// LLVM: %[[TMP_A:.*]] = load <4 x i32>, ptr %[[VEC_A]], align 16
// LLVM: %[[TMP_B:.*]] = load <4 x i32>, ptr %[[VEC_B]], align 16
// LLVM: %[[NE:.*]] = icmp ne <4 x i32> %[[TMP_A]], %[[TMP_B]]
// LLVM: %[[RES:.*]] = sext <4 x i1> %[[NE]] to <4 x i32>
// LLVM: store <4 x i32> %[[RES]], ptr {{.*}}, align 16
// LLVM: %[[TMP_A:.*]] = load <4 x i32>, ptr %[[VEC_A]], align 16
// LLVM: %[[TMP_B:.*]] = load <4 x i32>, ptr %[[VEC_B]], align 16
// LLVM: %[[LT:.*]] = icmp ult <4 x i32> %17, %18
// LLVM: %[[RES:.*]] = sext <4 x i1> %[[LT]] to <4 x i32>
// LLVM: store <4 x i32> %[[RES]], ptr {{.*}}, align 16
// LLVM: %[[TMP_A:.*]] = load <4 x i32>, ptr %[[VEC_A]], align 16
// LLVM: %[[TMP_B:.*]] = load <4 x i32>, ptr %[[VEC_B]], align 16
// LLVM: %[[GT:.*]] = icmp ugt <4 x i32> %[[TMP_A]], %[[TMP_B]]
// LLVM: %[[RES:.*]] = sext <4 x i1> %[[GT]] to <4 x i32>
// LLVM: store <4 x i32> %[[RES]], ptr {{.*}}, align 16
// LLVM: %[[TMP_A:.*]] = load <4 x i32>, ptr %[[VEC_A]], align 16
// LLVM: %[[TMP_B:.*]] = load <4 x i32>, ptr %[[VEC_B]], align 16
// LLVM: %[[LE:.*]] = icmp ule <4 x i32> %[[TMP_A]], %[[TMP_B]]
// LLVM: %[[RES:.*]] = sext <4 x i1> %[[LE]] to <4 x i32>
// LLVM: store <4 x i32> %[[RES]], ptr {{.*}}, align 16
// LLVM: %[[TMP_A:.*]] = load <4 x i32>, ptr %[[VEC_A]], align 16
// LLVM: %[[TMP_B:.*]] = load <4 x i32>, ptr %[[VEC_B]], align 16
// LLVM: %[[GE:.*]] = icmp uge <4 x i32> %[[TMP_A]], %[[TMP_B]]
// LLVM: %[[RES:.*]] = sext <4 x i1> %[[GE]] to <4 x i32>
// LLVM: store <4 x i32> %[[RES]], ptr {{.*}}, align 16

// OGCG: %[[VEC_A:.*]] = alloca <4 x i32>, align 16
// OGCG: %[[VEC_B:.*]] = alloca <4 x i32>, align 16
// OGCG: store <4 x i32> <i32 1, i32 2, i32 3, i32 4>, ptr %[[VEC_A]], align 16
// OGCG: store <4 x i32> <i32 5, i32 6, i32 7, i32 8>, ptr %[[VEC_B]], align 16
// OGCG: %[[TMP_A:.*]] = load <4 x i32>, ptr %[[VEC_A]], align 16
// OGCG: %[[TMP_B:.*]] = load <4 x i32>, ptr %[[VEC_B]], align 16
// OGCG: %[[EQ:.*]] = icmp eq <4 x i32> %[[TMP_A]], %[[TMP_B]]
// OGCG: %[[RES:.*]] = sext <4 x i1> %[[EQ]] to <4 x i32>
// OGCG: store <4 x i32> %[[RES]], ptr {{.*}}, align 16
// OGCG: %[[TMP_A:.*]] = load <4 x i32>, ptr %[[VEC_A]], align 16
// OGCG: %[[TMP_B:.*]] = load <4 x i32>, ptr %[[VEC_B]], align 16
// OGCG: %[[NE:.*]] = icmp ne <4 x i32> %[[TMP_A]], %[[TMP_B]]
// OGCG: %[[RES:.*]] = sext <4 x i1> %[[NE]] to <4 x i32>
// OGCG: store <4 x i32> %[[RES]], ptr {{.*}}, align 16
// OGCG: %[[TMP_A:.*]] = load <4 x i32>, ptr %[[VEC_A]], align 16
// OGCG: %[[TMP_B:.*]] = load <4 x i32>, ptr %[[VEC_B]], align 16
// OGCG: %[[LT:.*]] = icmp ult <4 x i32> %[[TMP_A]], %[[TMP_B]]
// OGCG: %[[RES:.*]] = sext <4 x i1> %[[LT]] to <4 x i32>
// OGCG: store <4 x i32> %[[RES]], ptr {{.*}}, align 16
// OGCG: %[[TMP_A:.*]] = load <4 x i32>, ptr %[[VEC_A]], align 16
// OGCG: %[[TMP_B:.*]] = load <4 x i32>, ptr %[[VEC_B]], align 16
// OGCG: %[[GT:.*]] = icmp ugt <4 x i32> %[[TMP_A]], %[[TMP_B]]
// OGCG: %[[RES:.*]] = sext <4 x i1> %[[GT]] to <4 x i32>
// OGCG: store <4 x i32> %[[RES]], ptr {{.*}}, align 16
// OGCG: %[[TMP_A:.*]] = load <4 x i32>, ptr %[[VEC_A]], align 16
// OGCG: %[[TMP_B:.*]] = load <4 x i32>, ptr %[[VEC_B]], align 16
// OGCG: %[[LE:.*]] = icmp ule <4 x i32> %[[TMP_A]], %[[TMP_B]]
// OGCG: %[[RES:.*]] = sext <4 x i1> %[[LE]] to <4 x i32>
// OGCG: store <4 x i32> %[[RES]], ptr {{.*}}, align 16
// OGCG: %[[TMP_A:.*]] = load <4 x i32>, ptr %[[VEC_A]], align 16
// OGCG: %[[TMP_B:.*]] = load <4 x i32>, ptr %[[VEC_B]], align 16
// OGCG: %[[GE:.*]] = icmp uge <4 x i32> %[[TMP_A]], %[[TMP_B]]
// OGCG: %[[RES:.*]] = sext <4 x i1> %[[GE]] to <4 x i32>
// OGCG: store <4 x i32> %[[RES]], ptr {{.*}}, align 16

void foo14() {
  vf4 a = {1.0f, 2.0f, 3.0f, 4.0f};
  vf4 b = {5.0f, 6.0f, 7.0f, 8.0f};

  vi4 c = a == b;
  vi4 d = a != b;
  vi4 e = a < b;
  vi4 f = a > b;
  vi4 g = a <= b;
  vi4 h = a >= b;
}

// CIR: %[[VEC_A:.*]] = cir.alloca !cir.vector<4 x !cir.float>, !cir.ptr<!cir.vector<4 x !cir.float>>, ["a", init]
// CIR: %[[VEC_B:.*]] = cir.alloca !cir.vector<4 x !cir.float>, !cir.ptr<!cir.vector<4 x !cir.float>>, ["b", init]
// CIR: %[[VEC_A_VAL:.*]] = cir.const #cir.const_vector<[#cir.fp<1.000000e+00> : !cir.float, #cir.fp<2.000000e+00> : !cir.float,
// CIR-SAME: #cir.fp<3.000000e+00> : !cir.float, #cir.fp<4.000000e+00> : !cir.float]> : !cir.vector<4 x !cir.float>
// CIR: cir.store{{.*}} %[[VEC_A_VAL]], %[[VEC_A]] : !cir.vector<4 x !cir.float>, !cir.ptr<!cir.vector<4 x !cir.float>>
// CIR: %[[VEC_B_VAL:.*]] = cir.const #cir.const_vector<[#cir.fp<5.000000e+00> : !cir.float, #cir.fp<6.000000e+00> : !cir.float,
// CIR-SAME: #cir.fp<7.000000e+00> : !cir.float, #cir.fp<8.000000e+00> : !cir.float]> : !cir.vector<4 x !cir.float>
// CIR: cir.store{{.*}} %[[VEC_B_VAL]], %[[VEC_B]] : !cir.vector<4 x !cir.float>, !cir.ptr<!cir.vector<4 x !cir.float>>
// CIR: %[[TMP_A:.*]] = cir.load{{.*}} %[[VEC_A]] : !cir.ptr<!cir.vector<4 x !cir.float>>, !cir.vector<4 x !cir.float>
// CIR: %[[TMP_B:.*]] = cir.load{{.*}} %[[VEC_B]] : !cir.ptr<!cir.vector<4 x !cir.float>>, !cir.vector<4 x !cir.float>
// CIR: %[[EQ:.*]] = cir.vec.cmp(eq, %[[TMP_A]], %[[TMP_B]]) : !cir.vector<4 x !cir.float>, !cir.vector<4 x !s32i>
// CIR: cir.store{{.*}} %[[EQ]], {{.*}} : !cir.vector<4 x !s32i>, !cir.ptr<!cir.vector<4 x !s32i>>
// CIR: %[[TMP_A:.*]] = cir.load{{.*}} %[[VEC_A]] : !cir.ptr<!cir.vector<4 x !cir.float>>, !cir.vector<4 x !cir.float>
// CIR: %[[TMP_B:.*]] = cir.load{{.*}} %[[VEC_B]] : !cir.ptr<!cir.vector<4 x !cir.float>>, !cir.vector<4 x !cir.float>
// CIR: %[[NE:.*]] = cir.vec.cmp(ne, %[[TMP_A]], %[[TMP_B]]) : !cir.vector<4 x !cir.float>, !cir.vector<4 x !s32i>
// CIR: cir.store{{.*}} %[[NE]], {{.*}} : !cir.vector<4 x !s32i>, !cir.ptr<!cir.vector<4 x !s32i>>
// CIR: %[[TMP_A:.*]] = cir.load{{.*}} %[[VEC_A]] : !cir.ptr<!cir.vector<4 x !cir.float>>, !cir.vector<4 x !cir.float>
// CIR: %[[TMP_B:.*]] = cir.load{{.*}} %[[VEC_B]] : !cir.ptr<!cir.vector<4 x !cir.float>>, !cir.vector<4 x !cir.float>
// CIR: %[[LT:.*]] = cir.vec.cmp(lt, %[[TMP_A]], %[[TMP_B]]) : !cir.vector<4 x !cir.float>, !cir.vector<4 x !s32i>
// CIR: cir.store{{.*}} %[[LT]], {{.*}} : !cir.vector<4 x !s32i>, !cir.ptr<!cir.vector<4 x !s32i>>
// CIR: %[[TMP_A:.*]] = cir.load{{.*}} %[[VEC_A]] : !cir.ptr<!cir.vector<4 x !cir.float>>, !cir.vector<4 x !cir.float>
// CIR: %[[TMP_B:.*]] = cir.load{{.*}} %[[VEC_B]] : !cir.ptr<!cir.vector<4 x !cir.float>>, !cir.vector<4 x !cir.float>
// CIR: %[[GT:.*]] = cir.vec.cmp(gt, %[[TMP_A]], %[[TMP_B]]) : !cir.vector<4 x !cir.float>, !cir.vector<4 x !s32i>
// CIR: cir.store{{.*}} %[[GT]], {{.*}} : !cir.vector<4 x !s32i>, !cir.ptr<!cir.vector<4 x !s32i>>
// CIR: %[[TMP_A:.*]] = cir.load{{.*}} %[[VEC_A]] : !cir.ptr<!cir.vector<4 x !cir.float>>, !cir.vector<4 x !cir.float>
// CIR: %[[TMP_B:.*]] = cir.load{{.*}} %[[VEC_B]] : !cir.ptr<!cir.vector<4 x !cir.float>>, !cir.vector<4 x !cir.float>
// CIR: %[[LE:.*]] = cir.vec.cmp(le, %[[TMP_A]], %[[TMP_B]]) : !cir.vector<4 x !cir.float>, !cir.vector<4 x !s32i>
// CIR: cir.store{{.*}} %[[LE]], {{.*}} : !cir.vector<4 x !s32i>, !cir.ptr<!cir.vector<4 x !s32i>>
// CIR: %[[TMP_A:.*]] = cir.load{{.*}} %[[VEC_A]] : !cir.ptr<!cir.vector<4 x !cir.float>>, !cir.vector<4 x !cir.float>
// CIR: %[[TMP_B:.*]] = cir.load{{.*}} %[[VEC_B]] : !cir.ptr<!cir.vector<4 x !cir.float>>, !cir.vector<4 x !cir.float>
// CIR: %[[GE:.*]] = cir.vec.cmp(ge, %[[TMP_A]], %[[TMP_B]]) : !cir.vector<4 x !cir.float>, !cir.vector<4 x !s32i>
// CIR: cir.store{{.*}} %[[GE]], {{.*}} : !cir.vector<4 x !s32i>, !cir.ptr<!cir.vector<4 x !s32i>>

// LLVM: %[[VEC_A:.*]] = alloca <4 x float>, i64 1, align 16
// LLVM: %[[VEC_B:.*]] = alloca <4 x float>, i64 1, align 16
// LLVM: store <4 x float> <float {{.*}}, float {{.*}}, float {{.*}}, float {{.*}}>, ptr %[[VEC_A]], align 16
// LLVM: store <4 x float> <float {{.*}}, float {{.*}}, float {{.*}}, float {{.*}}>, ptr %[[VEC_B]], align 16
// LLVM: %[[TMP_A:.*]] = load <4 x float>, ptr %[[VEC_A]], align 16
// LLVM: %[[TMP_B:.*]] = load <4 x float>, ptr %[[VEC_B]], align 16
// LLVM: %[[EQ:.*]] = fcmp oeq <4 x float> %[[TMP_A]], %[[TMP_B]]
// LLVM: %[[RES:.*]] = sext <4 x i1> %[[EQ]] to <4 x i32>
// LLVM: store <4 x i32> %[[RES]], ptr {{.*}}, align 16
// LLVM: %[[TMP_A:.*]] = load <4 x float>, ptr %[[VEC_A]], align 16
// LLVM: %[[TMP_B:.*]] = load <4 x float>, ptr %[[VEC_B]], align 16
// LLVM: %[[NE:.*]] = fcmp une <4 x float> %[[TMP_A]], %[[TMP_B]]
// LLVM: %[[RES:.*]] = sext <4 x i1> %[[NE]] to <4 x i32>
// LLVM: store <4 x i32> %[[RES]], ptr {{.*}}, align 16
// LLVM: %[[TMP_A:.*]] = load <4 x float>, ptr %[[VEC_A]], align 16
// LLVM: %[[TMP_B:.*]] = load <4 x float>, ptr %[[VEC_B]], align 16
// LLVM: %[[LT:.*]] = fcmp olt <4 x float> %[[TMP_A]], %[[TMP_B]]
// LLVM: %[[RES:.*]] = sext <4 x i1> %[[LT]] to <4 x i32>
// LLVM: store <4 x i32> %[[RES]], ptr {{.*}}, align 16
// LLVM: %[[TMP_A:.*]] = load <4 x float>, ptr %[[VEC_A]], align 16
// LLVM: %[[TMP_B:.*]] = load <4 x float>, ptr %[[VEC_B]], align 16
// LLVM: %[[GT:.*]] = fcmp ogt <4 x float> %[[TMP_A]], %[[TMP_B]]
// LLVM: %[[RES:.*]] = sext <4 x i1> %[[GT]] to <4 x i32>
// LLVM: store <4 x i32> %[[RES]], ptr {{.*}}, align 16
// LLVM: %[[TMP_A:.*]] = load <4 x float>, ptr %[[VEC_A]], align 16
// LLVM: %[[TMP_B:.*]] = load <4 x float>, ptr %[[VEC_B]], align 16
// LLVM: %[[LE:.*]] = fcmp ole <4 x float> %[[TMP_A]], %[[TMP_B]]
// LLVM: %[[RES:.*]] = sext <4 x i1> %[[LE]] to <4 x i32>
// LLVM: store <4 x i32> %[[RES]], ptr {{.*}}, align 16
// LLVM: %[[TMP_A:.*]] = load <4 x float>, ptr %[[VEC_A]], align 16
// LLVM: %[[TMP_B:.*]] = load <4 x float>, ptr %[[VEC_B]], align 16
// LLVM: %[[GE:.*]] = fcmp oge <4 x float> %[[TMP_A]], %[[TMP_B]]
// LLVM: %[[RES:.*]] = sext <4 x i1> %[[GE]] to <4 x i32>
// LLVM: store <4 x i32> %[[RES]], ptr {{.*}}, align 16

// OGCG: %[[VEC_A:.*]] = alloca <4 x float>, align 16
// OGCG: %[[VEC_B:.*]] = alloca <4 x float>, align 16
// OGCG: store <4 x float> <float {{.*}}, float {{.*}}, float {{.*}}, float {{.*}}>, ptr %[[VEC_A]], align 16
// OGCG: store <4 x float> <float {{.*}}, float {{.*}}, float {{.*}}, float {{.*}}>, ptr %[[VEC_B]], align 16
// OGCG: %[[TMP_A:.*]] = load <4 x float>, ptr %[[VEC_A]], align 16
// OGCG: %[[TMP_B:.*]] = load <4 x float>, ptr %[[VEC_B]], align 16
// OGCG: %[[EQ:.*]] = fcmp oeq <4 x float> %[[TMP_A]], %[[TMP_B]]
// OGCG: %[[RES:.*]] = sext <4 x i1> %[[EQ]] to <4 x i32>
// OGCG: store <4 x i32> %[[RES]], ptr {{.*}}, align 16
// OGCG: %[[TMP_A:.*]] = load <4 x float>, ptr %[[VEC_A]], align 16
// OGCG: %[[TMP_B:.*]] = load <4 x float>, ptr %[[VEC_B]], align 16
// OGCG: %[[NE:.*]] = fcmp une <4 x float> %[[TMP_A]], %[[TMP_B]]
// OGCG: %[[RES:.*]] = sext <4 x i1> %[[NE]] to <4 x i32>
// OGCG: store <4 x i32> %[[RES]], ptr {{.*}}, align 16
// OGCG: %[[TMP_A:.*]] = load <4 x float>, ptr %[[VEC_A]], align 16
// OGCG: %[[TMP_B:.*]] = load <4 x float>, ptr %[[VEC_B]], align 16
// OGCG: %[[LT:.*]] = fcmp olt <4 x float> %[[TMP_A]], %[[TMP_B]]
// OGCG: %[[RES:.*]] = sext <4 x i1> %[[LT]] to <4 x i32>
// OGCG: store <4 x i32> %[[RES]], ptr {{.*}}, align 16
// OGCG: %[[TMP_A:.*]] = load <4 x float>, ptr %[[VEC_A]], align 16
// OGCG: %[[TMP_B:.*]] = load <4 x float>, ptr %[[VEC_B]], align 16
// OGCG: %[[GT:.*]] = fcmp ogt <4 x float> %[[TMP_A]], %[[TMP_B]]
// OGCG: %[[RES:.*]] = sext <4 x i1> %[[GT]] to <4 x i32>
// OGCG: store <4 x i32> %[[RES]], ptr {{.*}}, align 16
// OGCG: %[[TMP_A:.*]] = load <4 x float>, ptr %[[VEC_A]], align 16
// OGCG: %[[TMP_B:.*]] = load <4 x float>, ptr %[[VEC_B]], align 16
// OGCG: %[[LE:.*]] = fcmp ole <4 x float> %[[TMP_A]], %[[TMP_B]]
// OGCG: %[[RES:.*]] = sext <4 x i1> %[[LE]] to <4 x i32>
// OGCG: store <4 x i32> %[[RES]], ptr {{.*}}, align 16
// OGCG: %[[TMP_A:.*]] = load <4 x float>, ptr %[[VEC_A]], align 16
// OGCG: %[[TMP_B:.*]] = load <4 x float>, ptr %[[VEC_B]], align 16
// OGCG: %[[GE:.*]] = fcmp oge <4 x float> %[[TMP_A]], %[[TMP_B]]
// OGCG: %[[RES:.*]] = sext <4 x i1> %[[GE]] to <4 x i32>
// OGCG: store <4 x i32> %[[RES]], ptr {{.*}}, align 16

void foo15() {
  vi4 a;
  vi4 b;
  vi4 r = __builtin_shufflevector(a, b);
}

// CIR: %[[TMP_A:.*]] = cir.load{{.*}} {{.*}} : !cir.ptr<!cir.vector<4 x !s32i>>, !cir.vector<4 x !s32i>
// CIR: %[[TMP_B:.*]] = cir.load{{>*}} {{.*}} : !cir.ptr<!cir.vector<4 x !s32i>>, !cir.vector<4 x !s32i>
// CIR: %[[NEW_VEC:.*]] = cir.vec.shuffle.dynamic %[[TMP_A]] : !cir.vector<4 x !s32i>, %[[TMP_B]] : !cir.vector<4 x !s32i>

// LLVM: %[[TMP_A:.*]] = load <4 x i32>, ptr {{.*}}, align 16
// LLVM: %[[TMP_B:.*]] = load <4 x i32>, ptr {{.*}}, align 16
// LLVM: %[[MASK:.*]] = and <4 x i32> %[[TMP_B]], splat (i32 3)
// LLVM: %[[SHUF_IDX_0:.*]] = extractelement <4 x i32> %[[MASK]], i64 0
// LLVM: %[[SHUF_ELE_0:.*]] = extractelement <4 x i32> %[[TMP_A]], i32 %[[SHUF_IDX_0]]
// LLVM: %[[SHUF_INS_0:.*]] = insertelement <4 x i32> undef, i32 %[[SHUF_ELE_0]], i64 0
// LLVM: %[[SHUF_IDX_1:.*]] = extractelement <4 x i32> %[[MASK]], i64 1
// LLVM: %[[SHUF_ELE_1:.*]] = extractelement <4 x i32> %[[TMP_A]], i32 %[[SHUF_IDX_1]]
// LLVM: %[[SHUF_INS_1:.*]] = insertelement <4 x i32> %[[SHUF_INS_0]], i32 %[[SHUF_ELE_1]], i64 1
// LLVM: %[[SHUF_IDX_2:.*]] = extractelement <4 x i32> %[[MASK]], i64 2
// LLVM: %[[SHUF_ELE_2:.*]] = extractelement <4 x i32> %[[TMP_A]], i32 %[[SHUF_IDX_2]]
// LLVM: %[[SHUF_INS_2:.*]] = insertelement <4 x i32> %[[SHUF_INS_1]], i32 %[[SHUF_ELE_2]], i64 2
// LLVM: %[[SHUF_IDX_3:.*]] = extractelement <4 x i32> %[[MASK]], i64 3
// LLVM: %[[SHUF_ELE_3:.*]] = extractelement <4 x i32> %[[TMP_A]], i32 %[[SHUF_IDX_3]]
// LLVM: %[[SHUF_INS_3:.*]] = insertelement <4 x i32> %[[SHUF_INS_2]], i32 %[[SHUF_ELE_3]], i64 3

// OGCG: %[[TMP_A:.*]] = load <4 x i32>, ptr {{.*}}, align 16
// OGCG: %[[TMP_B:.*]] = load <4 x i32>, ptr {{.*}}, align 16
// OGCG: %[[MASK:.*]] = and <4 x i32> %[[TMP_B]], splat (i32 3)
// OGCG: %[[SHUF_IDX_0:.*]] = extractelement <4 x i32> %[[MASK]], i64 0
// OGCG: %[[SHUF_ELE_0:.*]] = extractelement <4 x i32> %[[TMP_A]], i32 %[[SHUF_IDX_0]]
// OGCG: %[[SHUF_INS_0:.*]] = insertelement <4 x i32> poison, i32 %[[SHUF_ELE_0]], i64 0
// OGCG: %[[SHUF_IDX_1:.*]] = extractelement <4 x i32> %[[MASK]], i64 1
// OGCG: %[[SHUF_ELE_1:.*]] = extractelement <4 x i32> %[[TMP_A]], i32 %[[SHUF_IDX_1]]
// OGCG: %[[SHUF_INS_1:.*]] = insertelement <4 x i32> %[[SHUF_INS_0]], i32 %[[SHUF_ELE_1]], i64 1
// OGCG: %[[SHUF_IDX_2:.*]] = extractelement <4 x i32> %[[MASK]], i64 2
// OGCG: %[[SHUF_ELE_2:.*]] = extractelement <4 x i32> %[[TMP_A]], i32 %[[SHUF_IDX_2]]
// OGCG: %[[SHUF_INS_2:.*]] = insertelement <4 x i32> %[[SHUF_INS_1]], i32 %[[SHUF_ELE_2]], i64 2
// OGCG: %[[SHUF_IDX_3:.*]] = extractelement <4 x i32> %[[MASK]], i64 3
// OGCG: %[[SHUF_ELE_3:.*]] = extractelement <4 x i32> %[[TMP_A]], i32 %[[SHUF_IDX_3]]
// OGCG: %[[SHUF_INS_3:.*]] = insertelement <4 x i32> %[[SHUF_INS_2]], i32 %[[SHUF_ELE_3]], i64 3

void foo16() {
  vi6 a;
  vi6 b;
  vi6 r = __builtin_shufflevector(a, b);
}

// CIR: %[[TMP_A:.*]] = cir.load{{.*}} {{.*}} : !cir.ptr<!cir.vector<6 x !s32i>>, !cir.vector<6 x !s32i>
// CIR: %[[TMP_B:.*]] = cir.load{{>*}} {{.*}} : !cir.ptr<!cir.vector<6 x !s32i>>, !cir.vector<6 x !s32i>
// CIR: %[[NEW_VEC:.*]] = cir.vec.shuffle.dynamic %[[TMP_A]] : !cir.vector<6 x !s32i>, %[[TMP_B]] : !cir.vector<6 x !s32i>

// LLVM: %[[TMP_A:.*]] = load <6 x i32>, ptr {{.*}}, align 32
// LLVM: %[[TMP_B:.*]] = load <6 x i32>, ptr {{.*}}, align 32
// LLVM: %[[MASK:.*]] = and <6 x i32> %[[TMP_B]], splat (i32 7)
// LLVM: %[[SHUF_IDX_0:.*]] = extractelement <6 x i32> %[[MASK]], i64 0
// LLVM: %[[SHUF_ELE_0:.*]] = extractelement <6 x i32> %[[TMP_A]], i32 %[[SHUF_IDX_0]]
// LLVM: %[[SHUF_INS_0:.*]] = insertelement <6 x i32> undef, i32 %[[SHUF_ELE_0]], i64 0
// LLVM: %[[SHUF_IDX_1:.*]] = extractelement <6 x i32> %[[MASK]], i64 1
// LLVM: %[[SHUF_ELE_1:.*]] = extractelement <6 x i32> %[[TMP_A]], i32 %[[SHUF_IDX_1]]
// LLVM: %[[SHUF_INS_1:.*]] = insertelement <6 x i32> %[[SHUF_INS_0]], i32 %[[SHUF_ELE_1]], i64 1
// LLVM: %[[SHUF_IDX_2:.*]] = extractelement <6 x i32> %[[MASK]], i64 2
// LLVM: %[[SHUF_ELE_2:.*]] = extractelement <6 x i32> %[[TMP_A]], i32 %[[SHUF_IDX_2]]
// LLVM: %[[SHUF_INS_2:.*]] = insertelement <6 x i32> %[[SHUF_INS_1]], i32 %[[SHUF_ELE_2]], i64 2
// LLVM: %[[SHUF_IDX_3:.*]] = extractelement <6 x i32> %[[MASK]], i64 3
// LLVM: %[[SHUF_ELE_3:.*]] = extractelement <6 x i32> %[[TMP_A]], i32 %[[SHUF_IDX_3]]
// LLVM: %[[SHUF_INS_3:.*]] = insertelement <6 x i32> %[[SHUF_INS_2]], i32 %[[SHUF_ELE_3]], i64 3

// OGCG: %[[TMP_A:.*]] = load <6 x i32>, ptr {{.*}}, align 32
// OGCG: %[[TMP_B:.*]] = load <6 x i32>, ptr {{.*}}, align 32
// OGCG: %[[MASK:.*]] = and <6 x i32> %[[TMP_B]], splat (i32 7)
// OGCG: %[[SHUF_IDX_0:.*]] = extractelement <6 x i32> %[[MASK]], i64 0
// OGCG: %[[SHUF_ELE_0:.*]] = extractelement <6 x i32> %[[TMP_A]], i32 %[[SHUF_IDX_0]]
// OGCG: %[[SHUF_INS_0:.*]] = insertelement <6 x i32> poison, i32 %[[SHUF_ELE_0]], i64 0
// OGCG: %[[SHUF_IDX_1:.*]] = extractelement <6 x i32> %[[MASK]], i64 1
// OGCG: %[[SHUF_ELE_1:.*]] = extractelement <6 x i32> %[[TMP_A]], i32 %[[SHUF_IDX_1]]
// OGCG: %[[SHUF_INS_1:.*]] = insertelement <6 x i32> %[[SHUF_INS_0]], i32 %[[SHUF_ELE_1]], i64 1
// OGCG: %[[SHUF_IDX_2:.*]] = extractelement <6 x i32> %[[MASK]], i64 2
// OGCG: %[[SHUF_ELE_2:.*]] = extractelement <6 x i32> %[[TMP_A]], i32 %[[SHUF_IDX_2]]
// OGCG: %[[SHUF_INS_2:.*]] = insertelement <6 x i32> %[[SHUF_INS_1]], i32 %[[SHUF_ELE_2]], i64 2
// OGCG: %[[SHUF_IDX_3:.*]] = extractelement <6 x i32> %[[MASK]], i64 3
// OGCG: %[[SHUF_ELE_3:.*]] = extractelement <6 x i32> %[[TMP_A]], i32 %[[SHUF_IDX_3]]
// OGCG: %[[SHUF_INS_3:.*]] = insertelement <6 x i32> %[[SHUF_INS_2]], i32 %[[SHUF_ELE_3]], i64 3

void foo17() {
  vd2 a;
  vus2 W = __builtin_convertvector(a, vus2);
}

// CIR: %[[VEC_A:.*]] = cir.alloca !cir.vector<2 x !cir.double>, !cir.ptr<!cir.vector<2 x !cir.double>>, ["a"]
// CIR: %[[TMP:.*]] = cir.load{{.*}} %[[VEC_A]] : !cir.ptr<!cir.vector<2 x !cir.double>>, !cir.vector<2 x !cir.double>
// CIR: %[[RES:.*]] = cir.cast(float_to_int, %[[TMP]] : !cir.vector<2 x !cir.double>), !cir.vector<2 x !u16i>

// LLVM: %[[VEC_A:.*]] = alloca <2 x double>, i64 1, align 16
// LLVM: %[[TMP:.*]] = load <2 x double>, ptr %[[VEC_A]], align 16
// LLVM: %[[RES:.*]]= fptoui <2 x double> %[[TMP]] to <2 x i16>

// OGCG: %[[VEC_A:.*]] = alloca <2 x double>, align 16
// OGCG: %[[TMP:.*]] = load <2 x double>, ptr %[[VEC_A]], align 16
// OGCG: %[[RES:.*]]= fptoui <2 x double> %[[TMP]] to <2 x i16>

void foo18() {
  vi4 a = {1, 2, 3, 4};
  vi4 shl = a << 3;

  uvi4 b = {1u, 2u, 3u, 4u};
  uvi4 shr = b >> 3u;
}

// CIR: %[[VEC_A:.*]] = cir.alloca !cir.vector<4 x !s32i>, !cir.ptr<!cir.vector<4 x !s32i>>, ["a", init]
// CIR: %[[SHL_RES:.*]] = cir.alloca !cir.vector<4 x !s32i>, !cir.ptr<!cir.vector<4 x !s32i>>, ["shl", init]
// CIR: %[[VEC_B:.*]] = cir.alloca !cir.vector<4 x !u32i>, !cir.ptr<!cir.vector<4 x !u32i>>, ["b", init]
// CIR: %[[SHR_RES:.*]] = cir.alloca !cir.vector<4 x !u32i>, !cir.ptr<!cir.vector<4 x !u32i>>, ["shr", init]
// CIR: %[[VEC_A_VAL:.*]] = cir.const #cir.const_vector<[#cir.int<1> : !s32i, #cir.int<2> : !s32i, #cir.int<3> : !s32i,
// CIR-SAME: #cir.int<4> : !s32i]> : !cir.vector<4 x !s32i>
// CIR: cir.store{{.*}} %[[VEC_A_VAL]], %[[VEC_A]] : !cir.vector<4 x !s32i>, !cir.ptr<!cir.vector<4 x !s32i>>
// CIR: %[[TMP_A:.*]] = cir.load{{.*}} %[[VEC_A]] : !cir.ptr<!cir.vector<4 x !s32i>>, !cir.vector<4 x !s32i>
// CIR: %[[SH_AMOUNT:.*]] = cir.const #cir.int<3> : !s32i
// CIR: %[[SPLAT_VEC:.*]] = cir.vec.splat %[[SH_AMOUNT]] : !s32i, !cir.vector<4 x !s32i>
// CIR: %[[SHL:.*]] = cir.shift(left, %[[TMP_A]] : !cir.vector<4 x !s32i>, %[[SPLAT_VEC]] : !cir.vector<4 x !s32i>) -> !cir.vector<4 x !s32i>
// CIR: cir.store{{.*}} %[[SHL]], %[[SHL_RES]] : !cir.vector<4 x !s32i>, !cir.ptr<!cir.vector<4 x !s32i>>
// CIR: %[[VEC_B_VAL:.*]] = cir.const #cir.const_vector<[#cir.int<1> : !u32i, #cir.int<2> : !u32i,
// CIR-SAME: #cir.int<3> : !u32i, #cir.int<4> : !u32i]> : !cir.vector<4 x !u32i>
// CIR: cir.store{{.*}} %[[VEC_B_VAL]], %[[VEC_B]] : !cir.vector<4 x !u32i>, !cir.ptr<!cir.vector<4 x !u32i>>
// CIR: %[[TMP_B:.*]] = cir.load{{.*}} %[[VEC_B]] : !cir.ptr<!cir.vector<4 x !u32i>>, !cir.vector<4 x !u32i>
// CIR: %[[SH_AMOUNT:.*]] = cir.const #cir.int<3> : !u32i
// CIR: %[[SPLAT_VEC:.*]] = cir.vec.splat %[[SH_AMOUNT]] : !u32i, !cir.vector<4 x !u32i>
// CIR: %[[SHR:.*]] = cir.shift(right, %[[TMP_B]] : !cir.vector<4 x !u32i>, %[[SPLAT_VEC]] : !cir.vector<4 x !u32i>) -> !cir.vector<4 x !u32i>
// CIR: cir.store{{.*}} %[[SHR]], %[[SHR_RES]] : !cir.vector<4 x !u32i>, !cir.ptr<!cir.vector<4 x !u32i>>

// LLVM: %[[VEC_A:.*]] = alloca <4 x i32>, i64 1, align 16
// LLVM: %[[SHL_RES:.*]] = alloca <4 x i32>, i64 1, align 16
// LLVM: %[[VEC_B:.*]] = alloca <4 x i32>, i64 1, align 16
// LLVM: %[[SHR_RES:.*]] = alloca <4 x i32>, i64 1, align 16
// LLVM: store <4 x i32> <i32 1, i32 2, i32 3, i32 4>, ptr %[[VEC_A]], align 16
// LLVM: %[[TMP_A:.*]] = load <4 x i32>, ptr %[[VEC_A]], align 16
// LLVM: %[[SHL:.*]] = shl <4 x i32> %[[TMP_A]], splat (i32 3)
// LLVM: store <4 x i32> %[[SHL]], ptr %[[SHL_RES]], align 16
// LLVM: store <4 x i32> <i32 1, i32 2, i32 3, i32 4>, ptr %[[VEC_B]], align 16
// LLVM: %[[TMP_B:.*]] = load <4 x i32>, ptr %[[VEC_B]], align 16
// LLVM: %[[SHR:.*]] = lshr <4 x i32> %[[TMP_B]], splat (i32 3)
// LLVM: store <4 x i32> %[[SHR]], ptr %[[SHR_RES]], align 16

// OGCG: %[[VEC_A:.*]] = alloca <4 x i32>, align 16
// OGCG: %[[SHL_RES:.*]] = alloca <4 x i32>, align 16
// OGCG: %[[VEC_B:.*]] = alloca <4 x i32>, align 16
// OGCG: %[[SHR_RES:.*]] = alloca <4 x i32>, align 16
// OGCG: store <4 x i32> <i32 1, i32 2, i32 3, i32 4>, ptr %[[VEC_A]], align 16
// OGCG: %[[TMP_A:.*]] = load <4 x i32>, ptr %[[VEC_A]], align 16
// OGCG: %[[SHL:.*]] = shl <4 x i32> %[[TMP_A]], splat (i32 3)
// OGCG: store <4 x i32> %[[SHL]], ptr %[[SHL_RES]], align 16
// OGCG: store <4 x i32> <i32 1, i32 2, i32 3, i32 4>, ptr %[[VEC_B]], align 16
// OGCG: %[[TMP_B:.*]] = load <4 x i32>, ptr %[[VEC_B]], align 16
// OGCG: %[[SHR:.*]] = lshr <4 x i32> %[[TMP_B]], splat (i32 3)
// OGCG: store <4 x i32> %[[SHR]], ptr %[[SHR_RES]], align 16

void foo19() {
  vi4 a;
  vi4 b;
  vi4 u = __builtin_shufflevector(a, b, 7, 5, 3, 1);
}

// CIR: %[[VEC_A:.*]] = cir.alloca !cir.vector<4 x !s32i>, !cir.ptr<!cir.vector<4 x !s32i>>, ["a"]
// CIR: %[[VEC_B:.*]] = cir.alloca !cir.vector<4 x !s32i>, !cir.ptr<!cir.vector<4 x !s32i>>, ["b"]
// CIR: %[[TMP_A:.*]] = cir.load{{.*}} %[[VEC_A]] : !cir.ptr<!cir.vector<4 x !s32i>>, !cir.vector<4 x !s32i>
// CIR: %[[TMP_B:.*]] = cir.load{{.*}} %[[VEC_B]] : !cir.ptr<!cir.vector<4 x !s32i>>, !cir.vector<4 x !s32i>
// CIR: %[[SHUF:.*]] = cir.vec.shuffle(%[[TMP_A]], %[[TMP_B]] : !cir.vector<4 x !s32i>) [#cir.int<7> :
// CIR-SAME: !s64i, #cir.int<5> : !s64i, #cir.int<3> : !s64i, #cir.int<1> : !s64i] : !cir.vector<4 x !s32i>

// LLVM: %[[VEC_A:.*]] = alloca <4 x i32>, i64 1, align 16
// LLVM: %[[VEC_B:.*]] = alloca <4 x i32>, i64 1, align 16
// LLVM: %[[TMP_A:.*]] = load <4 x i32>, ptr %[[VEC_A]], align 16
// LLVM: %[[TMP_B:.*]] = load <4 x i32>, ptr %[[VEC_B]], align 16
// LLVM: %[[SHUF:.*]] = shufflevector <4 x i32> %[[TMP_A]], <4 x i32> %[[TMP_B]], <4 x i32> <i32 7, i32 5, i32 3, i32 1>

// OGCG: %[[VEC_A:.*]] = alloca <4 x i32>, align 16
// OGCG: %[[VEC_B:.*]] = alloca <4 x i32>, align 16
// OGCG: %[[TMP_A:.*]] = load <4 x i32>, ptr %[[VEC_A]], align 16
// OGCG: %[[TMP_B:.*]] = load <4 x i32>, ptr %[[VEC_B]], align 16
// OGCG: %[[SHUF:.*]] = shufflevector <4 x i32> %[[TMP_A]], <4 x i32> %[[TMP_B]], <4 x i32> <i32 7, i32 5, i32 3, i32 1>

void foo20() {
  vi4 a;
  vi4 b;
  vi4 u = __builtin_shufflevector(a, b, -1, 1, -1, 1);
}

// CIR: %[[VEC_A:.*]] = cir.alloca !cir.vector<4 x !s32i>, !cir.ptr<!cir.vector<4 x !s32i>>, ["a"]
// CIR: %[[VEC_B:.*]] = cir.alloca !cir.vector<4 x !s32i>, !cir.ptr<!cir.vector<4 x !s32i>>, ["b"]
// CIR: %[[TMP_A:.*]] = cir.load{{.*}} %[[VEC_A]] : !cir.ptr<!cir.vector<4 x !s32i>>, !cir.vector<4 x !s32i>
// CIR: %[[TMP_B:.*]] = cir.load{{.*}} %[[VEC_B]] : !cir.ptr<!cir.vector<4 x !s32i>>, !cir.vector<4 x !s32i>
// CIR: %[[SHUF:.*]] = cir.vec.shuffle(%[[TMP_A]], %[[TMP_B]] : !cir.vector<4 x !s32i>) [#cir.int<-1> :
// CIR-SAME: !s64i, #cir.int<1> : !s64i, #cir.int<-1> : !s64i, #cir.int<1> : !s64i] : !cir.vector<4 x !s32i>

// LLVM: %[[VEC_A:.*]] = alloca <4 x i32>, i64 1, align 16
// LLVM: %[[VEC_B:.*]] = alloca <4 x i32>, i64 1, align 16
// LLVM: %[[TMP_A:.*]] = load <4 x i32>, ptr %[[VEC_A]], align 16
// LLVM: %[[TMP_B:.*]] = load <4 x i32>, ptr %[[VEC_B]], align 16
// LLVM: %[[SHUF:.*]] = shufflevector <4 x i32> %[[TMP_A]], <4 x i32> %[[TMP_B]], <4 x i32> <i32 poison, i32 1, i32 poison, i32 1>

// OGCG: %[[VEC_A:.*]] = alloca <4 x i32>, align 16
// OGCG: %[[VEC_B:.*]] = alloca <4 x i32>, align 16
// OGCG: %[[TMP_A:.*]] = load <4 x i32>, ptr %[[VEC_A]], align 16
// OGCG: %[[TMP_B:.*]] = load <4 x i32>, ptr %[[VEC_B]], align 16
<<<<<<< HEAD
// OGCG: %[[SHUF:.*]] = shufflevector <4 x i32> %[[TMP_A]], <4 x i32> %[[TMP_B]], <4 x i32> <i32 poison, i32 1, i32 poison, i32 1>
=======
// OGCG: %[[SHUF:.*]] = shufflevector <4 x i32> %[[TMP_A]], <4 x i32> %[[TMP_B]], <4 x i32> <i32 poison, i32 1, i32 poison, i32 1>

void foo21() {
  vi4 a;
  unsigned long size = __builtin_vectorelements(a);
}

// CIR: %[[INIT:.*]] = cir.alloca !u64i, !cir.ptr<!u64i>, ["size", init]
// CIR: %[[SIZE:.*]] = cir.const #cir.int<4> : !u64i
// CIR: cir.store align(8) %[[SIZE]], %[[INIT]] : !u64i, !cir.ptr<!u64i>

// LLVM: %[[SIZE:.*]] = alloca i64, i64 1, align 8
// LLVM: store i64 4, ptr %[[SIZE]], align 8

// OGCG: %[[SIZE:.*]] = alloca i64, align 8
// OGCG: store i64 4, ptr %[[SIZE]], align 8
>>>>>>> 5ee67ebe
<|MERGE_RESOLUTION|>--- conflicted
+++ resolved
@@ -1160,9 +1160,6 @@
 // OGCG: %[[VEC_B:.*]] = alloca <4 x i32>, align 16
 // OGCG: %[[TMP_A:.*]] = load <4 x i32>, ptr %[[VEC_A]], align 16
 // OGCG: %[[TMP_B:.*]] = load <4 x i32>, ptr %[[VEC_B]], align 16
-<<<<<<< HEAD
-// OGCG: %[[SHUF:.*]] = shufflevector <4 x i32> %[[TMP_A]], <4 x i32> %[[TMP_B]], <4 x i32> <i32 poison, i32 1, i32 poison, i32 1>
-=======
 // OGCG: %[[SHUF:.*]] = shufflevector <4 x i32> %[[TMP_A]], <4 x i32> %[[TMP_B]], <4 x i32> <i32 poison, i32 1, i32 poison, i32 1>
 
 void foo21() {
@@ -1178,5 +1175,4 @@
 // LLVM: store i64 4, ptr %[[SIZE]], align 8
 
 // OGCG: %[[SIZE:.*]] = alloca i64, align 8
-// OGCG: store i64 4, ptr %[[SIZE]], align 8
->>>>>>> 5ee67ebe
+// OGCG: store i64 4, ptr %[[SIZE]], align 8