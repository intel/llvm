--- conflicted
+++ resolved
@@ -2,63 +2,6 @@
 // RUN: %clang_cc1 -std=c++20 -triple x86_64-unknown-linux-gnu -fclangir -emit-cir %s -o -  | FileCheck %s
 
 char c;
-<<<<<<< HEAD
-// CHECK: cir.global external @c : !cir.int<s, 8>
-
-signed char sc;
-// CHECK: cir.global external @sc : !cir.int<s, 8>
-
-unsigned char uc;
-// CHECK: cir.global external @uc : !cir.int<u, 8>
-
-short ss;
-// CHECK: cir.global external @ss : !cir.int<s, 16>
-
-unsigned short us = 100;
-// CHECK: cir.global external @us = #cir.int<100> : !cir.int<u, 16>
-
-int si = 42;
-// CHECK: cir.global external @si = #cir.int<42> : !cir.int<s, 32>
-
-unsigned ui;
-// CHECK: cir.global external @ui : !cir.int<u, 32>
-
-long sl;
-// CHECK: cir.global external @sl : !cir.int<s, 64>
-
-unsigned long ul;
-// CHECK: cir.global external @ul : !cir.int<u, 64>
-
-long long sll;
-// CHECK: cir.global external @sll : !cir.int<s, 64>
-
-unsigned long long ull = 123456;
-// CHECK: cir.global external @ull = #cir.int<123456> : !cir.int<u, 64>
-
-__int128 s128;
-// CHECK: cir.global external @s128 : !cir.int<s, 128>
-
-unsigned __int128 u128;
-// CHECK: cir.global external @u128 : !cir.int<u, 128>
-
-wchar_t wc;
-// CHECK: cir.global external @wc : !cir.int<s, 32>
-
-char8_t c8;
-// CHECK: cir.global external @c8 : !cir.int<u, 8>
-
-char16_t c16;
-// CHECK: cir.global external @c16 : !cir.int<u, 16>
-
-char32_t c32;
-// CHECK: cir.global external @c32 : !cir.int<u, 32>
-
-_BitInt(20) sb20;
-// CHECK: cir.global external @sb20 : !cir.int<s, 20>
-
-unsigned _BitInt(48) ub48;
-// CHECK: cir.global external @ub48 : !cir.int<u, 48>
-=======
 // CHECK: cir.global external @c = #cir.int<0> : !s8i
 
 signed char sc;
@@ -114,21 +57,11 @@
 
 unsigned _BitInt(48) ub48;
 // CHECK: cir.global external @ub48 = #cir.int<0> : !cir.int<u, 48>
->>>>>>> d465594a
 
 bool boolfalse = false;
 // CHECK: cir.global external @boolfalse = #false
 
 _Float16 f16;
-<<<<<<< HEAD
-// CHECK: cir.global external @f16 : !cir.f16
-
-__bf16 bf16;
-// CHECK: cir.global external @bf16 : !cir.bf16
-
-float f;
-// CHECK: cir.global external @f : !cir.float
-=======
 // CHECK: cir.global external @f16 = #cir.fp<0.000000e+00> : !cir.f16
 
 __bf16 bf16;
@@ -136,39 +69,11 @@
 
 float f;
 // CHECK: cir.global external @f = #cir.fp<0.000000e+00>  : !cir.float
->>>>>>> d465594a
 
 double d = 1.25;
 // CHECK: cir.global external @d = #cir.fp<1.250000e+00> : !cir.double
 
 long double ld;
-<<<<<<< HEAD
-// CHECK: cir.global external @ld : !cir.long_double<!cir.f80>
-
-__float128 f128;
-// CHECK: cir.global external @f128 : !cir.f128
-
-void *vp;
-// CHECK: cir.global external @vp : !cir.ptr<!cir.void>
-
-int *ip = 0;
-// CHECK: cir.global external @ip = #cir.ptr<null> : !cir.ptr<!cir.int<s, 32>>
-
-double *dp;
-// CHECK: cir.global external @dp : !cir.ptr<!cir.double>
-
-char **cpp;
-// CHECK: cir.global external @cpp : !cir.ptr<!cir.ptr<!cir.int<s, 8>>>
-
-void (*fp)();
-// CHECK: cir.global external @fp : !cir.ptr<!cir.func<()>>
-
-int (*fpii)(int) = 0;
-// CHECK: cir.global external @fpii = #cir.ptr<null> : !cir.ptr<!cir.func<(!cir.int<s, 32>) -> !cir.int<s, 32>>>
-
-void (*fpvar)(int, ...);
-// CHECK: cir.global external @fpvar : !cir.ptr<!cir.func<(!cir.int<s, 32>, ...)>>
-=======
 // CHECK: cir.global external @ld = #cir.fp<0.000000e+00> : !cir.long_double<!cir.f80>
 
 __float128 f128;
@@ -193,5 +98,4 @@
 // CHECK: cir.global external @fpii = #cir.ptr<null> : !cir.ptr<!cir.func<(!s32i) -> !s32i>>
 
 void (*fpvar)(int, ...);
-// CHECK: cir.global external @fpvar = #cir.ptr<null> : !cir.ptr<!cir.func<(!s32i, ...)>>
->>>>>>> d465594a
+// CHECK: cir.global external @fpvar = #cir.ptr<null> : !cir.ptr<!cir.func<(!s32i, ...)>>