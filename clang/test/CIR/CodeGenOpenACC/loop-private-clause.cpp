--- conflicted
+++ resolved
@@ -108,11 +108,7 @@
 // CHECK-NEXT: } body {
 // CHECK-NEXT: %[[ITR_LOAD:.*]] = cir.load %[[ITR]] : !cir.ptr<!u64i>, !u64i
 // CHECK-NEXT: %[[DECAY:.*]] = cir.cast array_to_ptrdecay %[[ALLOCA]] : !cir.ptr<!cir.array<!rec_NonDefaultCtor x 5>> -> !cir.ptr<!rec_NonDefaultCtor>
-<<<<<<< HEAD
-// CHECK-NEXT: %[[STRIDE:.*]] = cir.ptr_stride(%[[DECAY]] : !cir.ptr<!rec_NonDefaultCtor>, %[[ITR_LOAD]] : !u64i), !cir.ptr<!rec_NonDefaultCtor>
-=======
 // CHECK-NEXT: %[[STRIDE:.*]] = cir.ptr_stride %[[DECAY]], %[[ITR_LOAD]] : (!cir.ptr<!rec_NonDefaultCtor>, !u64i) -> !cir.ptr<!rec_NonDefaultCtor>
->>>>>>> 54c4ef26
 // CHECK-NEXT: cir.call @_ZN14NonDefaultCtorC1Ev(%[[STRIDE]]) : (!cir.ptr<!rec_NonDefaultCtor>) -> ()
 // CHECK-NEXT: cir.yield
 // CHECK-NEXT: } step {
@@ -148,11 +144,7 @@
 // CHECK-NEXT: } body {
 // CHECK-NEXT: %[[ITR_LOAD:.*]] = cir.load %[[ITR]] : !cir.ptr<!u64i>, !u64i
 // CHECK-NEXT: %[[DECAY:.*]] = cir.cast array_to_ptrdecay %[[ARG]] : !cir.ptr<!cir.array<!rec_HasDtor x 5>> -> !cir.ptr<!rec_HasDtor>
-<<<<<<< HEAD
-// CHECK-NEXT: %[[STRIDE:.*]] = cir.ptr_stride(%[[DECAY]] : !cir.ptr<!rec_HasDtor>, %[[ITR_LOAD]] : !u64i), !cir.ptr<!rec_HasDtor>
-=======
 // CHECK-NEXT: %[[STRIDE:.*]] = cir.ptr_stride %[[DECAY]], %[[ITR_LOAD]] : (!cir.ptr<!rec_HasDtor>, !u64i) -> !cir.ptr<!rec_HasDtor>
->>>>>>> 54c4ef26
 // CHECK-NEXT: cir.call @_ZN7HasDtorD1Ev(%[[STRIDE]]) nothrow : (!cir.ptr<!rec_HasDtor>) -> ()
 // CHECK-NEXT: cir.yield
 // CHECK-NEXT: } step {
