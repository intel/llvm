--- conflicted
+++ resolved
@@ -14,14 +14,10 @@
 //
 // CHECK-NEXT: } combiner {
 // CHECK-NEXT: ^bb0(%[[LHSARG:.*]]: !cir.ptr<!s32i> {{.*}}, %[[RHSARG:.*]]: !cir.ptr<!s32i> {{.*}})
-<<<<<<< HEAD
-// TODO OpenACC: Expecting combination operation here
-=======
 // CHECK-NEXT: %[[RHS_LOAD:.*]] = cir.load {{.*}} %[[RHSARG]] : !cir.ptr<!s32i>
 // CHECK-NEXT: %[[LHS_LOAD:.*]] = cir.load {{.*}} %[[LHSARG]] : !cir.ptr<!s32i>
 // CHECK-NEXT: %[[ADD:.*]] = cir.binop(add, %[[LHS_LOAD]], %[[RHS_LOAD]]) nsw : !s32i
 // CHECK-NEXT: cir.store {{.*}} %[[ADD]], %[[LHSARG]]
->>>>>>> 54c4ef26
 // CHECK-NEXT: acc.yield %[[LHSARG]] : !cir.ptr<!s32i>
 // CHECK-NEXT: }
   ;
@@ -35,14 +31,10 @@
 //
 // CHECK-NEXT: } combiner {
 // CHECK-NEXT: ^bb0(%[[LHSARG:.*]]: !cir.ptr<!s32i> {{.*}}, %[[RHSARG:.*]]: !cir.ptr<!s32i> {{.*}})
-<<<<<<< HEAD
-// TODO OpenACC: Expecting combination operation here
-=======
 // CHECK-NEXT: %[[RHS_LOAD:.*]] = cir.load {{.*}} %[[RHSARG]] : !cir.ptr<!s32i>
 // CHECK-NEXT: %[[LHS_LOAD:.*]] = cir.load {{.*}} %[[LHSARG]] : !cir.ptr<!s32i>
 // CHECK-NEXT: %[[MUL:.*]] = cir.binop(mul, %[[LHS_LOAD]], %[[RHS_LOAD]]) nsw : !s32i
 // CHECK-NEXT: cir.store {{.*}} %[[MUL]], %[[LHSARG]]
->>>>>>> 54c4ef26
 // CHECK-NEXT: acc.yield %[[LHSARG]] : !cir.ptr<!s32i>
 // CHECK-NEXT: }
   ;
@@ -55,9 +47,6 @@
 // CHECK-NEXT: acc.yield
 // CHECK-NEXT: } combiner {
 // CHECK-NEXT: ^bb0(%[[LHSARG:.*]]: !cir.ptr<!s32i> {{.*}}, %[[RHSARG:.*]]: !cir.ptr<!s32i> {{.*}})
-<<<<<<< HEAD
-// TODO OpenACC: Expecting combination operation here
-=======
 // CHECK-NEXT: %[[LHS_LOAD:.*]] = cir.load {{.*}} %[[LHSARG]] : !cir.ptr<!s32i>
 // CHECK-NEXT: %[[RHS_LOAD:.*]] = cir.load {{.*}} %[[RHSARG]] : !cir.ptr<!s32i>
 // CHECK-NEXT: %[[CMP:.*]] = cir.cmp(lt, %[[LHS_LOAD]], %[[RHS_LOAD]]) : !s32i, !cir.bool
@@ -69,7 +58,6 @@
 // CHECK-NEXT: cir.yield %[[RESULT]]
 // CHECK-NEXT: }) : (!cir.bool) -> !s32i
 // CHECK-NEXT: cir.store{{.*}} %[[TERNARY]], %[[LHSARG]] : !s32i, !cir.ptr<!s32i>
->>>>>>> 54c4ef26
 // CHECK-NEXT: acc.yield %[[LHSARG]] : !cir.ptr<!s32i>
 // CHECK-NEXT: }
   ;
@@ -82,9 +70,6 @@
 // CHECK-NEXT: acc.yield
 // CHECK-NEXT: } combiner {
 // CHECK-NEXT: ^bb0(%[[LHSARG:.*]]: !cir.ptr<!s32i> {{.*}}, %[[RHSARG:.*]]: !cir.ptr<!s32i> {{.*}})
-<<<<<<< HEAD
-// TODO OpenACC: Expecting combination operation here
-=======
 // CHECK-NEXT: %[[LHS_LOAD:.*]] = cir.load {{.*}} %[[LHSARG]] : !cir.ptr<!s32i>
 // CHECK-NEXT: %[[RHS_LOAD:.*]] = cir.load {{.*}} %[[RHSARG]] : !cir.ptr<!s32i>
 // CHECK-NEXT: %[[CMP:.*]] = cir.cmp(lt, %[[LHS_LOAD]], %[[RHS_LOAD]]) : !s32i, !cir.bool
@@ -96,7 +81,6 @@
 // CHECK-NEXT: cir.yield %[[RESULT]]
 // CHECK-NEXT: }) : (!cir.bool) -> !s32i
 // CHECK-NEXT: cir.store{{.*}} %[[TERNARY]], %[[LHSARG]] : !s32i, !cir.ptr<!s32i>
->>>>>>> 54c4ef26
 // CHECK-NEXT: acc.yield %[[LHSARG]] : !cir.ptr<!s32i>
 // CHECK-NEXT: }
   ;
@@ -109,14 +93,10 @@
 // CHECK-NEXT: acc.yield
 // CHECK-NEXT: } combiner {
 // CHECK-NEXT: ^bb0(%[[LHSARG:.*]]: !cir.ptr<!s32i> {{.*}}, %[[RHSARG:.*]]: !cir.ptr<!s32i> {{.*}})
-<<<<<<< HEAD
-// TODO OpenACC: Expecting combination operation here
-=======
 // CHECK-NEXT: %[[RHS_LOAD:.*]] = cir.load {{.*}} %[[RHSARG]] : !cir.ptr<!s32i>
 // CHECK-NEXT: %[[LHS_LOAD:.*]] = cir.load {{.*}} %[[LHSARG]] : !cir.ptr<!s32i>
 // CHECK-NEXT: %[[AND:.*]] = cir.binop(and, %[[LHS_LOAD]], %[[RHS_LOAD]]) : !s32i
 // CHECK-NEXT: cir.store {{.*}} %[[AND]], %[[LHSARG]]
->>>>>>> 54c4ef26
 // CHECK-NEXT: acc.yield %[[LHSARG]] : !cir.ptr<!s32i>
 // CHECK-NEXT: }
   ;
@@ -130,14 +110,10 @@
 //
 // CHECK-NEXT: } combiner {
 // CHECK-NEXT: ^bb0(%[[LHSARG:.*]]: !cir.ptr<!s32i> {{.*}}, %[[RHSARG:.*]]: !cir.ptr<!s32i> {{.*}})
-<<<<<<< HEAD
-// TODO OpenACC: Expecting combination operation here
-=======
 // CHECK-NEXT: %[[RHS_LOAD:.*]] = cir.load {{.*}} %[[RHSARG]] : !cir.ptr<!s32i>
 // CHECK-NEXT: %[[LHS_LOAD:.*]] = cir.load {{.*}} %[[LHSARG]] : !cir.ptr<!s32i>
 // CHECK-NEXT: %[[OR:.*]] = cir.binop(or, %[[LHS_LOAD]], %[[RHS_LOAD]]) : !s32i
 // CHECK-NEXT: cir.store {{.*}} %[[OR]], %[[LHSARG]]
->>>>>>> 54c4ef26
 // CHECK-NEXT: acc.yield %[[LHSARG]] : !cir.ptr<!s32i>
 // CHECK-NEXT: }
   ;
@@ -151,14 +127,10 @@
 //
 // CHECK-NEXT: } combiner {
 // CHECK-NEXT: ^bb0(%[[LHSARG:.*]]: !cir.ptr<!s32i> {{.*}}, %[[RHSARG:.*]]: !cir.ptr<!s32i> {{.*}})
-<<<<<<< HEAD
-// TODO OpenACC: Expecting combination operation here
-=======
 // CHECK-NEXT: %[[RHS_LOAD:.*]] = cir.load {{.*}} %[[RHSARG]] : !cir.ptr<!s32i>
 // CHECK-NEXT: %[[LHS_LOAD:.*]] = cir.load {{.*}} %[[LHSARG]] : !cir.ptr<!s32i>
 // CHECK-NEXT: %[[XOR:.*]] = cir.binop(xor, %[[LHS_LOAD]], %[[RHS_LOAD]]) : !s32i
 // CHECK-NEXT: cir.store {{.*}} %[[XOR]], %[[LHSARG]]
->>>>>>> 54c4ef26
 // CHECK-NEXT: acc.yield %[[LHSARG]] : !cir.ptr<!s32i>
 // CHECK-NEXT: }
 
@@ -173,9 +145,6 @@
 //
 // CHECK-NEXT: } combiner {
 // CHECK-NEXT: ^bb0(%[[LHSARG:.*]]: !cir.ptr<!s32i> {{.*}}, %[[RHSARG:.*]]: !cir.ptr<!s32i> {{.*}})
-<<<<<<< HEAD
-// TODO OpenACC: Expecting combination operation here
-=======
 // CHECK-NEXT: %[[LHS_LOAD:.*]] = cir.load {{.*}} %[[LHSARG]] : !cir.ptr<!s32i>
 // CHECK-NEXT: %[[LHS_TO_BOOL:.*]] = cir.cast int_to_bool %[[LHS_LOAD]] : !s32i -> !cir.bool
 // CHECK-NEXT: %[[TERNARY:.*]] = cir.ternary(%[[LHS_TO_BOOL]], true {
@@ -188,7 +157,6 @@
 // CHECK-NEXT: }) : (!cir.bool) -> !cir.bool
 // CHECK-NEXT: %[[RES_TO_VAL:.*]] = cir.cast bool_to_int %[[TERNARY]] : !cir.bool -> !s32i
 // CHECK-NEXT: cir.store{{.*}} %[[RES_TO_VAL]], %[[LHSARG]] : !s32i, !cir.ptr<!s32i>
->>>>>>> 54c4ef26
 // CHECK-NEXT: acc.yield %[[LHSARG]] : !cir.ptr<!s32i>
 // CHECK-NEXT: }
   ;
@@ -202,9 +170,6 @@
 //
 // CHECK-NEXT: } combiner {
 // CHECK-NEXT: ^bb0(%[[LHSARG:.*]]: !cir.ptr<!s32i> {{.*}}, %[[RHSARG:.*]]: !cir.ptr<!s32i> {{.*}})
-<<<<<<< HEAD
-// TODO OpenACC: Expecting combination operation here
-=======
 // CHECK-NEXT: %[[LHS_LOAD:.*]] = cir.load {{.*}} %[[LHSARG]] : !cir.ptr<!s32i>
 // CHECK-NEXT: %[[LHS_TO_BOOL:.*]] = cir.cast int_to_bool %[[LHS_LOAD]] : !s32i -> !cir.bool
 // CHECK-NEXT: %[[TERNARY:.*]] = cir.ternary(%[[LHS_TO_BOOL]], true {
@@ -217,7 +182,6 @@
 // CHECK-NEXT: }) : (!cir.bool) -> !cir.bool
 // CHECK-NEXT: %[[RES_TO_VAL:.*]] = cir.cast bool_to_int %[[TERNARY]] : !cir.bool -> !s32i
 // CHECK-NEXT: cir.store{{.*}} %[[RES_TO_VAL]], %[[LHSARG]] : !s32i, !cir.ptr<!s32i>
->>>>>>> 54c4ef26
 // CHECK-NEXT: acc.yield %[[LHSARG]] : !cir.ptr<!s32i>
 // CHECK-NEXT: }
   ;
@@ -303,9 +267,6 @@
 //
 // CHECK-NEXT: } combiner {
 // CHECK-NEXT: ^bb0(%[[LHSARG:.*]]: !cir.ptr<!cir.array<!s32i x 5>> {{.*}}, %[[RHSARG:.*]]: !cir.ptr<!cir.array<!s32i x 5>> {{.*}})
-<<<<<<< HEAD
-// TODO OpenACC: Expecting combination operation here
-=======
 // CHECK-NEXT: %[[ZERO:.*]] = cir.const #cir.int<0> : !s64i
 // CHECK-NEXT: %[[ITR:.*]] = cir.alloca !s64i, !cir.ptr<!s64i>, ["itr"] {alignment = 8 : i64}
 // CHECK-NEXT: cir.store %[[ZERO]], %[[ITR]] : !s64i, !cir.ptr<!s64i>
@@ -331,7 +292,6 @@
 // CHECK-NEXT: cir.store %[[INC]], %[[ITR]] : !s64i, !cir.ptr<!s64i>
 // CHECK-NEXT: cir.yield
 // CHECK-NEXT: }
->>>>>>> 54c4ef26
 // CHECK-NEXT: acc.yield %[[LHSARG]] : !cir.ptr<!cir.array<!s32i x 5>>
 // CHECK-NEXT: }
   ;
@@ -343,21 +303,6 @@
 // CHECK-NEXT: %[[LEAST:.*]] = cir.const #cir.int<-2147483648> : !s32i
 // CHECK-NEXT: cir.store{{.*}} %[[LEAST]], %[[DECAY]] : !s32i, !cir.ptr<!s32i>
 // CHECK-NEXT: %[[ONE_IDX:.*]] = cir.const #cir.int<1> : !s64i
-<<<<<<< HEAD
-// CHECK-NEXT: %[[NEXT_ELT:.*]] = cir.ptr_stride(%[[DECAY]] : !cir.ptr<!s32i>, %[[ONE_IDX]] : !s64i), !cir.ptr<!s32i>
-// CHECK-NEXT: %[[LEAST:.*]] = cir.const #cir.int<-2147483648> : !s32i
-// CHECK-NEXT: cir.store{{.*}} %[[LEAST]], %[[NEXT_ELT]] : !s32i, !cir.ptr<!s32i>
-// CHECK-NEXT: %[[TWO_IDX:.*]] = cir.const #cir.int<2> : !s64i
-// CHECK-NEXT: %[[NEXT_ELT:.*]] = cir.ptr_stride(%[[DECAY]] : !cir.ptr<!s32i>, %[[TWO_IDX]] : !s64i), !cir.ptr<!s32i>
-// CHECK-NEXT: %[[LEAST:.*]] = cir.const #cir.int<-2147483648> : !s32i
-// CHECK-NEXT: cir.store{{.*}} %[[LEAST]], %[[NEXT_ELT]] : !s32i, !cir.ptr<!s32i>
-// CHECK-NEXT: %[[THREE_IDX:.*]] = cir.const #cir.int<3> : !s64i
-// CHECK-NEXT: %[[NEXT_ELT:.*]] = cir.ptr_stride(%[[DECAY]] : !cir.ptr<!s32i>, %[[THREE_IDX]] : !s64i), !cir.ptr<!s32i>
-// CHECK-NEXT: %[[LEAST:.*]] = cir.const #cir.int<-2147483648> : !s32i
-// CHECK-NEXT: cir.store{{.*}} %[[LEAST]], %[[NEXT_ELT]] : !s32i, !cir.ptr<!s32i>
-// CHECK-NEXT: %[[FOUR_IDX:.*]] = cir.const #cir.int<4> : !s64i
-// CHECK-NEXT: %[[NEXT_ELT:.*]] = cir.ptr_stride(%[[DECAY]] : !cir.ptr<!s32i>, %[[FOUR_IDX]] : !s64i), !cir.ptr<!s32i>
-=======
 // CHECK-NEXT: %[[NEXT_ELT:.*]] = cir.ptr_stride %[[DECAY]], %[[ONE_IDX]] : (!cir.ptr<!s32i>, !s64i) -> !cir.ptr<!s32i>
 // CHECK-NEXT: %[[LEAST:.*]] = cir.const #cir.int<-2147483648> : !s32i
 // CHECK-NEXT: cir.store{{.*}} %[[LEAST]], %[[NEXT_ELT]] : !s32i, !cir.ptr<!s32i>
@@ -371,7 +316,6 @@
 // CHECK-NEXT: cir.store{{.*}} %[[LEAST]], %[[NEXT_ELT]] : !s32i, !cir.ptr<!s32i>
 // CHECK-NEXT: %[[FOUR_IDX:.*]] = cir.const #cir.int<4> : !s64i
 // CHECK-NEXT: %[[NEXT_ELT:.*]] = cir.ptr_stride %[[DECAY]], %[[FOUR_IDX]] : (!cir.ptr<!s32i>, !s64i) -> !cir.ptr<!s32i>
->>>>>>> 54c4ef26
 // CHECK-NEXT: %[[LEAST:.*]] = cir.const #cir.int<-2147483648> : !s32i
 // CHECK-NEXT: cir.store{{.*}} %[[LEAST]], %[[NEXT_ELT]] : !s32i, !cir.ptr<!s32i>
 // CHECK-NEXT: acc.yield
@@ -483,21 +427,6 @@
 // CHECK-NEXT: %[[ALL_ONES:.*]] = cir.const #cir.int<-1> : !s32i
 // CHECK-NEXT: cir.store{{.*}} %[[ALL_ONES]], %[[DECAY]] : !s32i, !cir.ptr<!s32i>
 // CHECK-NEXT: %[[ONE_IDX:.*]] = cir.const #cir.int<1> : !s64i
-<<<<<<< HEAD
-// CHECK-NEXT: %[[NEXT_ELT:.*]] = cir.ptr_stride(%[[DECAY]] : !cir.ptr<!s32i>, %[[ONE_IDX]] : !s64i), !cir.ptr<!s32i>
-// CHECK-NEXT: %[[ALL_ONES:.*]] = cir.const #cir.int<-1> : !s32i
-// CHECK-NEXT: cir.store{{.*}} %[[ALL_ONES]], %[[NEXT_ELT]] : !s32i, !cir.ptr<!s32i>
-// CHECK-NEXT: %[[TWO_IDX:.*]] = cir.const #cir.int<2> : !s64i
-// CHECK-NEXT: %[[NEXT_ELT:.*]] = cir.ptr_stride(%[[DECAY]] : !cir.ptr<!s32i>, %[[TWO_IDX]] : !s64i), !cir.ptr<!s32i>
-// CHECK-NEXT: %[[ALL_ONES:.*]] = cir.const #cir.int<-1> : !s32i
-// CHECK-NEXT: cir.store{{.*}} %[[ALL_ONES]], %[[NEXT_ELT]] : !s32i, !cir.ptr<!s32i>
-// CHECK-NEXT: %[[THREE_IDX:.*]] = cir.const #cir.int<3> : !s64i
-// CHECK-NEXT: %[[NEXT_ELT:.*]] = cir.ptr_stride(%[[DECAY]] : !cir.ptr<!s32i>, %[[THREE_IDX]] : !s64i), !cir.ptr<!s32i>
-// CHECK-NEXT: %[[ALL_ONES:.*]] = cir.const #cir.int<-1> : !s32i
-// CHECK-NEXT: cir.store{{.*}} %[[ALL_ONES]], %[[NEXT_ELT]] : !s32i, !cir.ptr<!s32i>
-// CHECK-NEXT: %[[FOUR_IDX:.*]] = cir.const #cir.int<4> : !s64i
-// CHECK-NEXT: %[[NEXT_ELT:.*]] = cir.ptr_stride(%[[DECAY]] : !cir.ptr<!s32i>, %[[FOUR_IDX]] : !s64i), !cir.ptr<!s32i>
-=======
 // CHECK-NEXT: %[[NEXT_ELT:.*]] = cir.ptr_stride %[[DECAY]], %[[ONE_IDX]] : (!cir.ptr<!s32i>, !s64i) -> !cir.ptr<!s32i>
 // CHECK-NEXT: %[[ALL_ONES:.*]] = cir.const #cir.int<-1> : !s32i
 // CHECK-NEXT: cir.store{{.*}} %[[ALL_ONES]], %[[NEXT_ELT]] : !s32i, !cir.ptr<!s32i>
@@ -511,7 +440,6 @@
 // CHECK-NEXT: cir.store{{.*}} %[[ALL_ONES]], %[[NEXT_ELT]] : !s32i, !cir.ptr<!s32i>
 // CHECK-NEXT: %[[FOUR_IDX:.*]] = cir.const #cir.int<4> : !s64i
 // CHECK-NEXT: %[[NEXT_ELT:.*]] = cir.ptr_stride %[[DECAY]], %[[FOUR_IDX]] : (!cir.ptr<!s32i>, !s64i) -> !cir.ptr<!s32i>
->>>>>>> 54c4ef26
 // CHECK-NEXT: %[[ALL_ONES:.*]] = cir.const #cir.int<-1> : !s32i
 // CHECK-NEXT: cir.store{{.*}} %[[ALL_ONES]], %[[NEXT_ELT]] : !s32i, !cir.ptr<!s32i>
 // CHECK-NEXT: acc.yield
@@ -548,137 +476,6 @@
   ;
 #pragma acc parallel reduction(|:someVarArr)
 // CHECK-NEXT: acc.reduction.recipe @reduction_ior__ZTSA5_i : !cir.ptr<!cir.array<!s32i x 5>> reduction_operator <ior> init {
-// CHECK-NEXT: ^bb0(%[[ARG:.*]]: !cir.ptr<!cir.array<!s32i x 5>>{{.*}})
-// CHECK-NEXT: %[[ALLOCA:.*]] = cir.alloca !cir.array<!s32i x 5>, !cir.ptr<!cir.array<!s32i x 5>>, ["openacc.reduction.init", init]
-// CHECK-NEXT: %[[TEMP_ITR:.*]] = cir.alloca !cir.ptr<!s32i>, !cir.ptr<!cir.ptr<!s32i>>, ["arrayinit.temp"]
-// CHECK-NEXT: %[[DECAY:.*]] = cir.cast array_to_ptrdecay %[[ALLOCA]] : !cir.ptr<!cir.array<!s32i x 5>> -> !cir.ptr<!s32i>
-// CHECK-NEXT: cir.store {{.*}} %[[DECAY]], %[[TEMP_ITR]] : !cir.ptr<!s32i>, !cir.ptr<!cir.ptr<!s32i>>
-// CHECK-NEXT: %[[LAST_IDX:.*]] = cir.const #cir.int<5> : !s64i
-<<<<<<< HEAD
-// CHECK-NEXT: %[[END_ITR:.*]] = cir.ptr_stride(%[[DECAY]] : !cir.ptr<!s32i>, %[[LAST_IDX]] : !s64i), !cir.ptr<!s32i>
-=======
-// CHECK-NEXT: %[[END_ITR:.*]] = cir.ptr_stride %[[DECAY]], %[[LAST_IDX]] : (!cir.ptr<!s32i>, !s64i) -> !cir.ptr<!s32i>
->>>>>>> 54c4ef26
-// CHECK-NEXT: cir.do {
-// CHECK-NEXT: %[[TEMP_LOAD:.*]] = cir.load {{.*}} %[[TEMP_ITR]] : !cir.ptr<!cir.ptr<!s32i>>, !cir.ptr<!s32i>
-// CHECK-NEXT: %[[ZERO:.*]] = cir.const #cir.int<0> : !s32i
-// CHECK-NEXT: cir.store {{.*}} %[[ZERO]], %[[TEMP_LOAD]] : !s32i, !cir.ptr<!s32i>
-// CHECK-NEXT: %[[ONE:.*]] = cir.const #cir.int<1> : !s64i
-<<<<<<< HEAD
-// CHECK-NEXT: %[[NEXT_ITEM:.*]] = cir.ptr_stride(%[[TEMP_LOAD]] : !cir.ptr<!s32i>, %[[ONE]] : !s64i), !cir.ptr<!s32i>
-=======
-// CHECK-NEXT: %[[NEXT_ITEM:.*]] = cir.ptr_stride %[[TEMP_LOAD]], %[[ONE]] : (!cir.ptr<!s32i>, !s64i) -> !cir.ptr<!s32i>
->>>>>>> 54c4ef26
-// CHECK-NEXT: cir.store {{.*}} %[[NEXT_ITEM]], %[[TEMP_ITR]] : !cir.ptr<!s32i>, !cir.ptr<!cir.ptr<!s32i>>
-// CHECK-NEXT: cir.yield
-// CHECK-NEXT: } while {
-// CHECK-NEXT: %[[TEMP_LOAD:.*]] = cir.load {{.*}} %[[TEMP_ITR]] : !cir.ptr<!cir.ptr<!s32i>>, !cir.ptr<!s32i>
-// CHECK-NEXT: %[[CMP:.*]] = cir.cmp(ne, %[[TEMP_LOAD]], %[[END_ITR]]) : !cir.ptr<!s32i>, !cir.bool
-// CHECK-NEXT: cir.condition(%[[CMP]])
-// CHECK-NEXT: }
-<<<<<<< HEAD
-// CHECK-NEXT: acc.yield
-//
-// CHECK-NEXT: } combiner {
-// CHECK-NEXT: ^bb0(%[[LHSARG:.*]]: !cir.ptr<!cir.array<!s32i x 5>> {{.*}}, %[[RHSARG:.*]]: !cir.ptr<!cir.array<!s32i x 5>> {{.*}})
-// TODO OpenACC: Expecting combination operation here
-// CHECK-NEXT: acc.yield %[[LHSARG]] : !cir.ptr<!cir.array<!s32i x 5>>
-// CHECK-NEXT: }
-  ;
-#pragma acc parallel reduction(^:someVarArr)
-// CHECK-NEXT: acc.reduction.recipe @reduction_xor__ZTSA5_i : !cir.ptr<!cir.array<!s32i x 5>> reduction_operator <xor> init {
-// CHECK-NEXT: ^bb0(%[[ARG:.*]]: !cir.ptr<!cir.array<!s32i x 5>>{{.*}})
-// CHECK-NEXT: %[[ALLOCA:.*]] = cir.alloca !cir.array<!s32i x 5>, !cir.ptr<!cir.array<!s32i x 5>>, ["openacc.reduction.init", init]
-// CHECK-NEXT: %[[TEMP_ITR:.*]] = cir.alloca !cir.ptr<!s32i>, !cir.ptr<!cir.ptr<!s32i>>, ["arrayinit.temp"]
-// CHECK-NEXT: %[[DECAY:.*]] = cir.cast array_to_ptrdecay %[[ALLOCA]] : !cir.ptr<!cir.array<!s32i x 5>> -> !cir.ptr<!s32i>
-// CHECK-NEXT: cir.store {{.*}} %[[DECAY]], %[[TEMP_ITR]] : !cir.ptr<!s32i>, !cir.ptr<!cir.ptr<!s32i>>
-// CHECK-NEXT: %[[LAST_IDX:.*]] = cir.const #cir.int<5> : !s64i
-// CHECK-NEXT: %[[END_ITR:.*]] = cir.ptr_stride(%[[DECAY]] : !cir.ptr<!s32i>, %[[LAST_IDX]] : !s64i), !cir.ptr<!s32i>
-// CHECK-NEXT: cir.do {
-// CHECK-NEXT: %[[TEMP_LOAD:.*]] = cir.load {{.*}} %[[TEMP_ITR]] : !cir.ptr<!cir.ptr<!s32i>>, !cir.ptr<!s32i>
-// CHECK-NEXT: %[[ZERO:.*]] = cir.const #cir.int<0> : !s32i
-// CHECK-NEXT: cir.store {{.*}} %[[ZERO]], %[[TEMP_LOAD]] : !s32i, !cir.ptr<!s32i>
-// CHECK-NEXT: %[[ONE:.*]] = cir.const #cir.int<1> : !s64i
-// CHECK-NEXT: %[[NEXT_ITEM:.*]] = cir.ptr_stride(%[[TEMP_LOAD]] : !cir.ptr<!s32i>, %[[ONE]] : !s64i), !cir.ptr<!s32i>
-// CHECK-NEXT: cir.store {{.*}} %[[NEXT_ITEM]], %[[TEMP_ITR]] : !cir.ptr<!s32i>, !cir.ptr<!cir.ptr<!s32i>>
-// CHECK-NEXT: cir.yield
-// CHECK-NEXT: } while {
-// CHECK-NEXT: %[[TEMP_LOAD:.*]] = cir.load {{.*}} %[[TEMP_ITR]] : !cir.ptr<!cir.ptr<!s32i>>, !cir.ptr<!s32i>
-// CHECK-NEXT: %[[CMP:.*]] = cir.cmp(ne, %[[TEMP_LOAD]], %[[END_ITR]]) : !cir.ptr<!s32i>, !cir.bool
-// CHECK-NEXT: cir.condition(%[[CMP]])
-// CHECK-NEXT: }
-// CHECK-NEXT: acc.yield
-//
-// CHECK-NEXT: } combiner {
-// CHECK-NEXT: ^bb0(%[[LHSARG:.*]]: !cir.ptr<!cir.array<!s32i x 5>> {{.*}}, %[[RHSARG:.*]]: !cir.ptr<!cir.array<!s32i x 5>> {{.*}})
-// TODO OpenACC: Expecting combination operation here
-// CHECK-NEXT: acc.yield %[[LHSARG]] : !cir.ptr<!cir.array<!s32i x 5>>
-// CHECK-NEXT: }
-  ;
-#pragma acc parallel reduction(&&:someVarArr)
-// CHECK-NEXT: acc.reduction.recipe @reduction_land__ZTSA5_i : !cir.ptr<!cir.array<!s32i x 5>> reduction_operator <land> init {
-// CHECK-NEXT: ^bb0(%[[ARG:.*]]: !cir.ptr<!cir.array<!s32i x 5>>{{.*}})
-// CHECK-NEXT: %[[ALLOCA:.*]] = cir.alloca !cir.array<!s32i x 5>, !cir.ptr<!cir.array<!s32i x 5>>, ["openacc.reduction.init", init]
-// CHECK-NEXT: %[[DECAY:.*]] = cir.cast array_to_ptrdecay %[[ALLOCA]] : !cir.ptr<!cir.array<!s32i x 5>> -> !cir.ptr<!s32i>
-// CHECK-NEXT: %[[ONE:.*]] = cir.const #cir.int<1> : !s32i
-// CHECK-NEXT: cir.store{{.*}} %[[ONE]], %[[DECAY]] : !s32i, !cir.ptr<!s32i>
-// CHECK-NEXT: %[[ONE_IDX:.*]] = cir.const #cir.int<1> : !s64i
-// CHECK-NEXT: %[[NEXT_ELT:.*]] = cir.ptr_stride(%[[DECAY]] : !cir.ptr<!s32i>, %[[ONE_IDX]] : !s64i), !cir.ptr<!s32i>
-// CHECK-NEXT: %[[ONE:.*]] = cir.const #cir.int<1> : !s32i
-// CHECK-NEXT: cir.store{{.*}} %[[ONE]], %[[NEXT_ELT]] : !s32i, !cir.ptr<!s32i>
-// CHECK-NEXT: %[[TWO_IDX:.*]] = cir.const #cir.int<2> : !s64i
-// CHECK-NEXT: %[[NEXT_ELT:.*]] = cir.ptr_stride(%[[DECAY]] : !cir.ptr<!s32i>, %[[TWO_IDX]] : !s64i), !cir.ptr<!s32i>
-// CHECK-NEXT: %[[ONE:.*]] = cir.const #cir.int<1> : !s32i
-// CHECK-NEXT: cir.store{{.*}} %[[ONE]], %[[NEXT_ELT]] : !s32i, !cir.ptr<!s32i>
-// CHECK-NEXT: %[[THREE_IDX:.*]] = cir.const #cir.int<3> : !s64i
-// CHECK-NEXT: %[[NEXT_ELT:.*]] = cir.ptr_stride(%[[DECAY]] : !cir.ptr<!s32i>, %[[THREE_IDX]] : !s64i), !cir.ptr<!s32i>
-// CHECK-NEXT: %[[ONE:.*]] = cir.const #cir.int<1> : !s32i
-// CHECK-NEXT: cir.store{{.*}} %[[ONE]], %[[NEXT_ELT]] : !s32i, !cir.ptr<!s32i>
-// CHECK-NEXT: %[[FOUR_IDX:.*]] = cir.const #cir.int<4> : !s64i
-// CHECK-NEXT: %[[NEXT_ELT:.*]] = cir.ptr_stride(%[[DECAY]] : !cir.ptr<!s32i>, %[[FOUR_IDX]] : !s64i), !cir.ptr<!s32i>
-// CHECK-NEXT: %[[ONE:.*]] = cir.const #cir.int<1> : !s32i
-// CHECK-NEXT: cir.store{{.*}} %[[ONE]], %[[NEXT_ELT]] : !s32i, !cir.ptr<!s32i>
-=======
->>>>>>> 54c4ef26
-// CHECK-NEXT: acc.yield
-//
-// CHECK-NEXT: } combiner {
-// CHECK-NEXT: ^bb0(%[[LHSARG:.*]]: !cir.ptr<!cir.array<!s32i x 5>> {{.*}}, %[[RHSARG:.*]]: !cir.ptr<!cir.array<!s32i x 5>> {{.*}})
-// CHECK-NEXT: %[[ZERO:.*]] = cir.const #cir.int<0> : !s64i
-// CHECK-NEXT: %[[ITR:.*]] = cir.alloca !s64i, !cir.ptr<!s64i>, ["itr"] {alignment = 8 : i64}
-// CHECK-NEXT: cir.store %[[ZERO]], %[[ITR]] : !s64i, !cir.ptr<!s64i>
-// CHECK-NEXT: cir.for : cond {
-// CHECK-NEXT: %[[ITR_LOAD:.*]] = cir.load %[[ITR]] : !cir.ptr<!s64i>, !s64i
-// CHECK-NEXT: %[[END_VAL:.*]] = cir.const #cir.int<5> : !s64i
-// CHECK-NEXT: %[[CMP:.*]] = cir.cmp(lt, %[[ITR_LOAD]], %[[END_VAL]]) : !s64i, !cir.bool
-// CHECK-NEXT: cir.condition(%[[CMP]])
-// CHECK-NEXT: } body {
-// CHECK-NEXT: %[[ITR_LOAD:.*]] = cir.load %[[ITR]] : !cir.ptr<!s64i>, !s64i
-// CHECK-NEXT: %[[LHS_DECAY:.*]] = cir.cast array_to_ptrdecay %[[LHSARG]] : !cir.ptr<!cir.array<!s32i x 5>> -> !cir.ptr<!s32i>
-// CHECK-NEXT: %[[LHS_STRIDE:.*]] = cir.ptr_stride %[[LHS_DECAY]], %[[ITR_LOAD]] : (!cir.ptr<!s32i>, !s64i) -> !cir.ptr<!s32i>
-// CHECK-NEXT: %[[RHS_DECAY:.*]] = cir.cast array_to_ptrdecay %[[RHSARG]] : !cir.ptr<!cir.array<!s32i x 5>> -> !cir.ptr<!s32i>
-// CHECK-NEXT: %[[RHS_STRIDE:.*]] = cir.ptr_stride %[[RHS_DECAY]], %[[ITR_LOAD]] : (!cir.ptr<!s32i>, !s64i) -> !cir.ptr<!s32i>
-// CHECK-NEXT: %[[RHS_LOAD:.*]] = cir.load {{.*}} %[[RHS_STRIDE]] : !cir.ptr<!s32i>, !s32i
-// CHECK-NEXT: %[[LHS_LOAD:.*]] = cir.load {{.*}} %[[LHS_STRIDE]] : !cir.ptr<!s32i>, !s32i
-// CHECK-NEXT: %[[OR:.*]] = cir.binop(or, %[[LHS_LOAD]], %[[RHS_LOAD]]) : !s32i
-// CHECK-NEXT: cir.store {{.*}} %[[OR]], %[[LHS_STRIDE]]
-// CHECK-NEXT: cir.yield
-// CHECK-NEXT: } step {
-// CHECK-NEXT: %[[ITR_LOAD:.*]] = cir.load %[[ITR]] : !cir.ptr<!s64i>, !s64i
-// CHECK-NEXT: %[[INC:.*]] = cir.unary(inc, %[[ITR_LOAD]]) : !s64i, !s64i
-// CHECK-NEXT: cir.store %[[INC]], %[[ITR]] : !s64i, !cir.ptr<!s64i>
-// CHECK-NEXT: cir.yield
-// CHECK-NEXT: }
-// CHECK-NEXT: acc.yield %[[LHSARG]] : !cir.ptr<!cir.array<!s32i x 5>>
-// CHECK-NEXT: }
-  ;
-<<<<<<< HEAD
-#pragma acc parallel reduction(||:someVarArr)
-// CHECK-NEXT: acc.reduction.recipe @reduction_lor__ZTSA5_i : !cir.ptr<!cir.array<!s32i x 5>> reduction_operator <lor> init {
-=======
-#pragma acc parallel reduction(^:someVarArr)
-// CHECK-NEXT: acc.reduction.recipe @reduction_xor__ZTSA5_i : !cir.ptr<!cir.array<!s32i x 5>> reduction_operator <xor> init {
->>>>>>> 54c4ef26
 // CHECK-NEXT: ^bb0(%[[ARG:.*]]: !cir.ptr<!cir.array<!s32i x 5>>{{.*}})
 // CHECK-NEXT: %[[ALLOCA:.*]] = cir.alloca !cir.array<!s32i x 5>, !cir.ptr<!cir.array<!s32i x 5>>, ["openacc.reduction.init", init]
 // CHECK-NEXT: %[[TEMP_ITR:.*]] = cir.alloca !cir.ptr<!s32i>, !cir.ptr<!cir.ptr<!s32i>>, ["arrayinit.temp"]
@@ -697,7 +494,7 @@
 // CHECK-NEXT: } while {
 // CHECK-NEXT: %[[TEMP_LOAD:.*]] = cir.load {{.*}} %[[TEMP_ITR]] : !cir.ptr<!cir.ptr<!s32i>>, !cir.ptr<!s32i>
 // CHECK-NEXT: %[[CMP:.*]] = cir.cmp(ne, %[[TEMP_LOAD]], %[[END_ITR]]) : !cir.ptr<!s32i>, !cir.bool
-// CHECK-NEXT: cir.condition(%[[CMP]]) 
+// CHECK-NEXT: cir.condition(%[[CMP]])
 // CHECK-NEXT: }
 // CHECK-NEXT: acc.yield
 //
@@ -719,6 +516,60 @@
 // CHECK-NEXT: %[[RHS_STRIDE:.*]] = cir.ptr_stride %[[RHS_DECAY]], %[[ITR_LOAD]] : (!cir.ptr<!s32i>, !s64i) -> !cir.ptr<!s32i>
 // CHECK-NEXT: %[[RHS_LOAD:.*]] = cir.load {{.*}} %[[RHS_STRIDE]] : !cir.ptr<!s32i>, !s32i
 // CHECK-NEXT: %[[LHS_LOAD:.*]] = cir.load {{.*}} %[[LHS_STRIDE]] : !cir.ptr<!s32i>, !s32i
+// CHECK-NEXT: %[[OR:.*]] = cir.binop(or, %[[LHS_LOAD]], %[[RHS_LOAD]]) : !s32i
+// CHECK-NEXT: cir.store {{.*}} %[[OR]], %[[LHS_STRIDE]]
+// CHECK-NEXT: cir.yield
+// CHECK-NEXT: } step {
+// CHECK-NEXT: %[[ITR_LOAD:.*]] = cir.load %[[ITR]] : !cir.ptr<!s64i>, !s64i
+// CHECK-NEXT: %[[INC:.*]] = cir.unary(inc, %[[ITR_LOAD]]) : !s64i, !s64i
+// CHECK-NEXT: cir.store %[[INC]], %[[ITR]] : !s64i, !cir.ptr<!s64i>
+// CHECK-NEXT: cir.yield
+// CHECK-NEXT: }
+// CHECK-NEXT: acc.yield %[[LHSARG]] : !cir.ptr<!cir.array<!s32i x 5>>
+// CHECK-NEXT: }
+  ;
+#pragma acc parallel reduction(^:someVarArr)
+// CHECK-NEXT: acc.reduction.recipe @reduction_xor__ZTSA5_i : !cir.ptr<!cir.array<!s32i x 5>> reduction_operator <xor> init {
+// CHECK-NEXT: ^bb0(%[[ARG:.*]]: !cir.ptr<!cir.array<!s32i x 5>>{{.*}})
+// CHECK-NEXT: %[[ALLOCA:.*]] = cir.alloca !cir.array<!s32i x 5>, !cir.ptr<!cir.array<!s32i x 5>>, ["openacc.reduction.init", init]
+// CHECK-NEXT: %[[TEMP_ITR:.*]] = cir.alloca !cir.ptr<!s32i>, !cir.ptr<!cir.ptr<!s32i>>, ["arrayinit.temp"]
+// CHECK-NEXT: %[[DECAY:.*]] = cir.cast array_to_ptrdecay %[[ALLOCA]] : !cir.ptr<!cir.array<!s32i x 5>> -> !cir.ptr<!s32i>
+// CHECK-NEXT: cir.store {{.*}} %[[DECAY]], %[[TEMP_ITR]] : !cir.ptr<!s32i>, !cir.ptr<!cir.ptr<!s32i>>
+// CHECK-NEXT: %[[LAST_IDX:.*]] = cir.const #cir.int<5> : !s64i
+// CHECK-NEXT: %[[END_ITR:.*]] = cir.ptr_stride %[[DECAY]], %[[LAST_IDX]] : (!cir.ptr<!s32i>, !s64i) -> !cir.ptr<!s32i>
+// CHECK-NEXT: cir.do {
+// CHECK-NEXT: %[[TEMP_LOAD:.*]] = cir.load {{.*}} %[[TEMP_ITR]] : !cir.ptr<!cir.ptr<!s32i>>, !cir.ptr<!s32i>
+// CHECK-NEXT: %[[ZERO:.*]] = cir.const #cir.int<0> : !s32i
+// CHECK-NEXT: cir.store {{.*}} %[[ZERO]], %[[TEMP_LOAD]] : !s32i, !cir.ptr<!s32i>
+// CHECK-NEXT: %[[ONE:.*]] = cir.const #cir.int<1> : !s64i
+// CHECK-NEXT: %[[NEXT_ITEM:.*]] = cir.ptr_stride %[[TEMP_LOAD]], %[[ONE]] : (!cir.ptr<!s32i>, !s64i) -> !cir.ptr<!s32i>
+// CHECK-NEXT: cir.store {{.*}} %[[NEXT_ITEM]], %[[TEMP_ITR]] : !cir.ptr<!s32i>, !cir.ptr<!cir.ptr<!s32i>>
+// CHECK-NEXT: cir.yield
+// CHECK-NEXT: } while {
+// CHECK-NEXT: %[[TEMP_LOAD:.*]] = cir.load {{.*}} %[[TEMP_ITR]] : !cir.ptr<!cir.ptr<!s32i>>, !cir.ptr<!s32i>
+// CHECK-NEXT: %[[CMP:.*]] = cir.cmp(ne, %[[TEMP_LOAD]], %[[END_ITR]]) : !cir.ptr<!s32i>, !cir.bool
+// CHECK-NEXT: cir.condition(%[[CMP]])
+// CHECK-NEXT: }
+// CHECK-NEXT: acc.yield
+//
+// CHECK-NEXT: } combiner {
+// CHECK-NEXT: ^bb0(%[[LHSARG:.*]]: !cir.ptr<!cir.array<!s32i x 5>> {{.*}}, %[[RHSARG:.*]]: !cir.ptr<!cir.array<!s32i x 5>> {{.*}})
+// CHECK-NEXT: %[[ZERO:.*]] = cir.const #cir.int<0> : !s64i
+// CHECK-NEXT: %[[ITR:.*]] = cir.alloca !s64i, !cir.ptr<!s64i>, ["itr"] {alignment = 8 : i64}
+// CHECK-NEXT: cir.store %[[ZERO]], %[[ITR]] : !s64i, !cir.ptr<!s64i>
+// CHECK-NEXT: cir.for : cond {
+// CHECK-NEXT: %[[ITR_LOAD:.*]] = cir.load %[[ITR]] : !cir.ptr<!s64i>, !s64i
+// CHECK-NEXT: %[[END_VAL:.*]] = cir.const #cir.int<5> : !s64i
+// CHECK-NEXT: %[[CMP:.*]] = cir.cmp(lt, %[[ITR_LOAD]], %[[END_VAL]]) : !s64i, !cir.bool
+// CHECK-NEXT: cir.condition(%[[CMP]])
+// CHECK-NEXT: } body {
+// CHECK-NEXT: %[[ITR_LOAD:.*]] = cir.load %[[ITR]] : !cir.ptr<!s64i>, !s64i
+// CHECK-NEXT: %[[LHS_DECAY:.*]] = cir.cast array_to_ptrdecay %[[LHSARG]] : !cir.ptr<!cir.array<!s32i x 5>> -> !cir.ptr<!s32i>
+// CHECK-NEXT: %[[LHS_STRIDE:.*]] = cir.ptr_stride %[[LHS_DECAY]], %[[ITR_LOAD]] : (!cir.ptr<!s32i>, !s64i) -> !cir.ptr<!s32i>
+// CHECK-NEXT: %[[RHS_DECAY:.*]] = cir.cast array_to_ptrdecay %[[RHSARG]] : !cir.ptr<!cir.array<!s32i x 5>> -> !cir.ptr<!s32i>
+// CHECK-NEXT: %[[RHS_STRIDE:.*]] = cir.ptr_stride %[[RHS_DECAY]], %[[ITR_LOAD]] : (!cir.ptr<!s32i>, !s64i) -> !cir.ptr<!s32i>
+// CHECK-NEXT: %[[RHS_LOAD:.*]] = cir.load {{.*}} %[[RHS_STRIDE]] : !cir.ptr<!s32i>, !s32i
+// CHECK-NEXT: %[[LHS_LOAD:.*]] = cir.load {{.*}} %[[LHS_STRIDE]] : !cir.ptr<!s32i>, !s32i
 // CHECK-NEXT: %[[XOR:.*]] = cir.binop(xor, %[[LHS_LOAD]], %[[RHS_LOAD]]) : !s32i
 // CHECK-NEXT: cir.store {{.*}} %[[XOR]], %[[LHS_STRIDE]]
 // CHECK-NEXT: cir.yield
@@ -728,74 +579,6 @@
 // CHECK-NEXT: cir.store %[[INC]], %[[ITR]] : !s64i, !cir.ptr<!s64i>
 // CHECK-NEXT: cir.yield
 // CHECK-NEXT: }
-<<<<<<< HEAD
-  ;
-
-#pragma acc parallel reduction(+:someVarArr[2])
-// CHECK-NEXT: acc.reduction.recipe @reduction_add__Bcnt1__ZTSA5_i : !cir.ptr<!cir.array<!s32i x 5>> reduction_operator <add> init {
-// CHECK-NEXT: ^bb0(%[[ARG:.*]]: !cir.ptr<!cir.array<!s32i x 5>>{{.*}}, %[[BOUND1:.*]]: !acc.data_bounds_ty{{.*}}))
-// CHECK-NEXT: %[[ALLOCA:.*]] = cir.alloca !cir.array<!s32i x 5>, !cir.ptr<!cir.array<!s32i x 5>>, ["openacc.reduction.init"]
-// CHECK-NEXT: cir.scope {
-// CHECK-NEXT: %[[LB:.*]] = acc.get_lowerbound %[[BOUND1]] : (!acc.data_bounds_ty) -> index
-// CHECK-NEXT: %[[LB_CAST:.*]] = builtin.unrealized_conversion_cast %[[LB]] : index to !u64i
-// CHECK-NEXT: %[[UB:.*]] = acc.get_upperbound %[[BOUND1]] : (!acc.data_bounds_ty) -> index
-// CHECK-NEXT: %[[UB_CAST:.*]] = builtin.unrealized_conversion_cast %[[UB]] : index to !u64i
-// CHECK-NEXT: %[[ITR:.*]] = cir.alloca !u64i, !cir.ptr<!u64i>, ["iter"] {alignment = 8 : i64}
-// CHECK-NEXT: cir.store %[[LB_CAST]], %[[ITR]] : !u64i, !cir.ptr<!u64i>
-// CHECK-NEXT: cir.for : cond {
-// CHECK-NEXT: %[[ITR_LOAD:.*]] = cir.load %[[ITR]] : !cir.ptr<!u64i>, !u64i
-// CHECK-NEXT: %[[COND:.*]] = cir.cmp(lt, %[[ITR_LOAD]], %[[UB_CAST]]) : !u64i, !cir.bool
-// CHECK-NEXT: cir.condition(%[[COND]])
-// CHECK-NEXT: } body {
-// CHECK-NEXT: %[[ITR_LOAD:.*]] = cir.load %[[ITR]] : !cir.ptr<!u64i>, !u64i
-// CHECK-NEXT: %[[DECAY:.*]] = cir.cast array_to_ptrdecay %[[ALLOCA]] : !cir.ptr<!cir.array<!s32i x 5>> -> !cir.ptr<!s32i>
-// CHECK-NEXT: %[[STRIDE:.*]] = cir.ptr_stride(%[[DECAY]] : !cir.ptr<!s32i>, %[[ITR_LOAD]] : !u64i), !cir.ptr<!s32i>
-// CHECK-NEXT: %[[ZERO:.*]] = cir.const #cir.int<0> : !s32i
-// CHECK-NEXT: cir.store{{.*}} %[[ZERO]], %[[STRIDE]] : !s32i, !cir.ptr<!s32i>
-// CHECK-NEXT: cir.yield
-// CHECK-NEXT: } step {
-// CHECK-NEXT: %[[ITR_LOAD]] = cir.load %[[ITR]] : !cir.ptr<!u64i>, !u64i
-// CHECK-NEXT: %[[INC:.*]] = cir.unary(inc, %[[ITR_LOAD]]) : !u64i, !u64i
-// CHECK-NEXT: cir.store %[[INC]], %[[ITR]] : !u64i, !cir.ptr<!u64i>
-// CHECK-NEXT: cir.yield
-// CHECK-NEXT: }
-// CHECK-NEXT: }
-// CHECK-NEXT: acc.yield
-// CHECK-NEXT: } combiner {
-// CHECK-NEXT: ^bb0(%[[LHSARG:.*]]: !cir.ptr<!cir.array<!s32i x 5>> {{.*}}, %[[RHSARG:.*]]: !cir.ptr<!cir.array<!s32i x 5>> {{.*}}, %[[BOUND1:.*]]: !acc.data_bounds_ty{{.*}}))
-// CHECK-NEXT: acc.yield %[[LHSARG]] : !cir.ptr<!cir.array<!s32i x 5>>
-// CHECK-NEXT: }
-  ;
-#pragma acc parallel reduction(*:someVarArr[2])
-// CHECK-NEXT: acc.reduction.recipe @reduction_mul__Bcnt1__ZTSA5_i : !cir.ptr<!cir.array<!s32i x 5>> reduction_operator <mul> init {
-// CHECK-NEXT: ^bb0(%[[ARG:.*]]: !cir.ptr<!cir.array<!s32i x 5>>{{.*}}, %[[BOUND1:.*]]: !acc.data_bounds_ty{{.*}}))
-// CHECK-NEXT: %[[ALLOCA:.*]] = cir.alloca !cir.array<!s32i x 5>, !cir.ptr<!cir.array<!s32i x 5>>, ["openacc.reduction.init"]
-// CHECK-NEXT: cir.scope {
-// CHECK-NEXT: %[[LB:.*]] = acc.get_lowerbound %[[BOUND1]] : (!acc.data_bounds_ty) -> index
-// CHECK-NEXT: %[[LB_CAST:.*]] = builtin.unrealized_conversion_cast %[[LB]] : index to !u64i
-// CHECK-NEXT: %[[UB:.*]] = acc.get_upperbound %[[BOUND1]] : (!acc.data_bounds_ty) -> index
-// CHECK-NEXT: %[[UB_CAST:.*]] = builtin.unrealized_conversion_cast %[[UB]] : index to !u64i
-// CHECK-NEXT: %[[ITR:.*]] = cir.alloca !u64i, !cir.ptr<!u64i>, ["iter"] {alignment = 8 : i64}
-// CHECK-NEXT: cir.store %[[LB_CAST]], %[[ITR]] : !u64i, !cir.ptr<!u64i>
-// CHECK-NEXT: cir.for : cond {
-// CHECK-NEXT: %[[ITR_LOAD:.*]] = cir.load %[[ITR]] : !cir.ptr<!u64i>, !u64i
-// CHECK-NEXT: %[[COND:.*]] = cir.cmp(lt, %[[ITR_LOAD]], %[[UB_CAST]]) : !u64i, !cir.bool
-// CHECK-NEXT: cir.condition(%[[COND]])
-// CHECK-NEXT: } body {
-// CHECK-NEXT: %[[ITR_LOAD:.*]] = cir.load %[[ITR]] : !cir.ptr<!u64i>, !u64i
-// CHECK-NEXT: %[[DECAY:.*]] = cir.cast array_to_ptrdecay %[[ALLOCA]] : !cir.ptr<!cir.array<!s32i x 5>> -> !cir.ptr<!s32i>
-// CHECK-NEXT: %[[STRIDE:.*]] = cir.ptr_stride(%[[DECAY]] : !cir.ptr<!s32i>, %[[ITR_LOAD]] : !u64i), !cir.ptr<!s32i>
-// CHECK-NEXT: %[[ONE:.*]] = cir.const #cir.int<1> : !s32i
-// CHECK-NEXT: cir.store{{.*}} %[[ONE]], %[[STRIDE]] : !s32i, !cir.ptr<!s32i>
-// CHECK-NEXT: cir.yield
-// CHECK-NEXT: } step {
-// CHECK-NEXT: %[[ITR_LOAD]] = cir.load %[[ITR]] : !cir.ptr<!u64i>, !u64i
-// CHECK-NEXT: %[[INC:.*]] = cir.unary(inc, %[[ITR_LOAD]]) : !u64i, !u64i
-// CHECK-NEXT: cir.store %[[INC]], %[[ITR]] : !u64i, !cir.ptr<!u64i>
-// CHECK-NEXT: cir.yield
-// CHECK-NEXT: }
-// CHECK-NEXT: }
-=======
 // CHECK-NEXT: acc.yield %[[LHSARG]] : !cir.ptr<!cir.array<!s32i x 5>>
 // CHECK-NEXT: }
   ;
@@ -822,44 +605,9 @@
 // CHECK-NEXT: %[[NEXT_ELT:.*]] = cir.ptr_stride %[[DECAY]], %[[FOUR_IDX]] : (!cir.ptr<!s32i>, !s64i) -> !cir.ptr<!s32i>
 // CHECK-NEXT: %[[ONE:.*]] = cir.const #cir.int<1> : !s32i
 // CHECK-NEXT: cir.store{{.*}} %[[ONE]], %[[NEXT_ELT]] : !s32i, !cir.ptr<!s32i>
->>>>>>> 54c4ef26
-// CHECK-NEXT: acc.yield
-// CHECK-NEXT: } combiner {
-<<<<<<< HEAD
-// CHECK-NEXT: ^bb0(%[[LHSARG:.*]]: !cir.ptr<!cir.array<!s32i x 5>> {{.*}}, %[[RHSARG:.*]]: !cir.ptr<!cir.array<!s32i x 5>> {{.*}}, %[[BOUND1:.*]]: !acc.data_bounds_ty{{.*}}))
-// CHECK-NEXT: acc.yield %[[LHSARG]] : !cir.ptr<!cir.array<!s32i x 5>>
-// CHECK-NEXT: }
-  ;
-#pragma acc parallel reduction(max:someVarArr[2])
-// CHECK-NEXT: acc.reduction.recipe @reduction_max__Bcnt1__ZTSA5_i : !cir.ptr<!cir.array<!s32i x 5>> reduction_operator <max> init {
-// CHECK-NEXT: ^bb0(%[[ARG:.*]]: !cir.ptr<!cir.array<!s32i x 5>>{{.*}}, %[[BOUND1:.*]]: !acc.data_bounds_ty{{.*}}))
-// CHECK-NEXT: %[[ALLOCA:.*]] = cir.alloca !cir.array<!s32i x 5>, !cir.ptr<!cir.array<!s32i x 5>>, ["openacc.reduction.init"]
-// CHECK-NEXT: cir.scope {
-// CHECK-NEXT: %[[LB:.*]] = acc.get_lowerbound %[[BOUND1]] : (!acc.data_bounds_ty) -> index
-// CHECK-NEXT: %[[LB_CAST:.*]] = builtin.unrealized_conversion_cast %[[LB]] : index to !u64i
-// CHECK-NEXT: %[[UB:.*]] = acc.get_upperbound %[[BOUND1]] : (!acc.data_bounds_ty) -> index
-// CHECK-NEXT: %[[UB_CAST:.*]] = builtin.unrealized_conversion_cast %[[UB]] : index to !u64i
-// CHECK-NEXT: %[[ITR:.*]] = cir.alloca !u64i, !cir.ptr<!u64i>, ["iter"] {alignment = 8 : i64}
-// CHECK-NEXT: cir.store %[[LB_CAST]], %[[ITR]] : !u64i, !cir.ptr<!u64i>
-// CHECK-NEXT: cir.for : cond {
-// CHECK-NEXT: %[[ITR_LOAD:.*]] = cir.load %[[ITR]] : !cir.ptr<!u64i>, !u64i
-// CHECK-NEXT: %[[COND:.*]] = cir.cmp(lt, %[[ITR_LOAD]], %[[UB_CAST]]) : !u64i, !cir.bool
-// CHECK-NEXT: cir.condition(%[[COND]])
-// CHECK-NEXT: } body {
-// CHECK-NEXT: %[[ITR_LOAD:.*]] = cir.load %[[ITR]] : !cir.ptr<!u64i>, !u64i
-// CHECK-NEXT: %[[DECAY:.*]] = cir.cast array_to_ptrdecay %[[ALLOCA]] : !cir.ptr<!cir.array<!s32i x 5>> -> !cir.ptr<!s32i>
-// CHECK-NEXT: %[[STRIDE:.*]] = cir.ptr_stride(%[[DECAY]] : !cir.ptr<!s32i>, %[[ITR_LOAD]] : !u64i), !cir.ptr<!s32i>
-// CHECK-NEXT: %[[LEAST:.*]] = cir.const #cir.int<-2147483648> : !s32i
-// CHECK-NEXT: cir.store{{.*}} %[[LEAST]], %[[STRIDE]] : !s32i, !cir.ptr<!s32i>
-// CHECK-NEXT: cir.yield
-// CHECK-NEXT: } step {
-// CHECK-NEXT: %[[ITR_LOAD]] = cir.load %[[ITR]] : !cir.ptr<!u64i>, !u64i
-// CHECK-NEXT: %[[INC:.*]] = cir.unary(inc, %[[ITR_LOAD]]) : !u64i, !u64i
-// CHECK-NEXT: cir.store %[[INC]], %[[ITR]] : !u64i, !cir.ptr<!u64i>
-// CHECK-NEXT: cir.yield
-// CHECK-NEXT: }
-// CHECK-NEXT: }
-=======
+// CHECK-NEXT: acc.yield
+//
+// CHECK-NEXT: } combiner {
 // CHECK-NEXT: ^bb0(%[[LHSARG:.*]]: !cir.ptr<!cir.array<!s32i x 5>> {{.*}}, %[[RHSARG:.*]]: !cir.ptr<!cir.array<!s32i x 5>> {{.*}})
 // CHECK-NEXT: %[[ZERO:.*]] = cir.const #cir.int<0> : !s64i
 // CHECK-NEXT: %[[ITR:.*]] = cir.alloca !s64i, !cir.ptr<!s64i>, ["itr"] {alignment = 8 : i64}
@@ -921,113 +669,9 @@
 // CHECK-NEXT: %[[CMP:.*]] = cir.cmp(ne, %[[TEMP_LOAD]], %[[END_ITR]]) : !cir.ptr<!s32i>, !cir.bool
 // CHECK-NEXT: cir.condition(%[[CMP]]) 
 // CHECK-NEXT: }
->>>>>>> 54c4ef26
-// CHECK-NEXT: acc.yield
-// CHECK-NEXT: } combiner {
-<<<<<<< HEAD
-// CHECK-NEXT: ^bb0(%[[LHSARG:.*]]: !cir.ptr<!cir.array<!s32i x 5>> {{.*}}, %[[RHSARG:.*]]: !cir.ptr<!cir.array<!s32i x 5>> {{.*}}, %[[BOUND1:.*]]: !acc.data_bounds_ty{{.*}}))
-// CHECK-NEXT: acc.yield %[[LHSARG]] : !cir.ptr<!cir.array<!s32i x 5>>
-// CHECK-NEXT: }
-  ;
-#pragma acc parallel reduction(min:someVarArr[2])
-// CHECK-NEXT: acc.reduction.recipe @reduction_min__Bcnt1__ZTSA5_i : !cir.ptr<!cir.array<!s32i x 5>> reduction_operator <min> init {
-// CHECK-NEXT: ^bb0(%[[ARG:.*]]: !cir.ptr<!cir.array<!s32i x 5>>{{.*}}, %[[BOUND1:.*]]: !acc.data_bounds_ty{{.*}}))
-// CHECK-NEXT: %[[ALLOCA:.*]] = cir.alloca !cir.array<!s32i x 5>, !cir.ptr<!cir.array<!s32i x 5>>, ["openacc.reduction.init"]
-// CHECK-NEXT: cir.scope {
-// CHECK-NEXT: %[[LB:.*]] = acc.get_lowerbound %[[BOUND1]] : (!acc.data_bounds_ty) -> index
-// CHECK-NEXT: %[[LB_CAST:.*]] = builtin.unrealized_conversion_cast %[[LB]] : index to !u64i
-// CHECK-NEXT: %[[UB:.*]] = acc.get_upperbound %[[BOUND1]] : (!acc.data_bounds_ty) -> index
-// CHECK-NEXT: %[[UB_CAST:.*]] = builtin.unrealized_conversion_cast %[[UB]] : index to !u64i
-// CHECK-NEXT: %[[ITR:.*]] = cir.alloca !u64i, !cir.ptr<!u64i>, ["iter"] {alignment = 8 : i64}
-// CHECK-NEXT: cir.store %[[LB_CAST]], %[[ITR]] : !u64i, !cir.ptr<!u64i>
-// CHECK-NEXT: cir.for : cond {
-// CHECK-NEXT: %[[ITR_LOAD:.*]] = cir.load %[[ITR]] : !cir.ptr<!u64i>, !u64i
-// CHECK-NEXT: %[[COND:.*]] = cir.cmp(lt, %[[ITR_LOAD]], %[[UB_CAST]]) : !u64i, !cir.bool
-// CHECK-NEXT: cir.condition(%[[COND]])
-// CHECK-NEXT: } body {
-// CHECK-NEXT: %[[ITR_LOAD:.*]] = cir.load %[[ITR]] : !cir.ptr<!u64i>, !u64i
-// CHECK-NEXT: %[[DECAY:.*]] = cir.cast array_to_ptrdecay %[[ALLOCA]] : !cir.ptr<!cir.array<!s32i x 5>> -> !cir.ptr<!s32i>
-// CHECK-NEXT: %[[STRIDE:.*]] = cir.ptr_stride(%[[DECAY]] : !cir.ptr<!s32i>, %[[ITR_LOAD]] : !u64i), !cir.ptr<!s32i>
-// CHECK-NEXT: %[[LARGEST:.*]] = cir.const #cir.int<2147483647> : !s32i
-// CHECK-NEXT: cir.store{{.*}} %[[LARGEST]], %[[STRIDE]] : !s32i, !cir.ptr<!s32i>
-// CHECK-NEXT: cir.yield
-// CHECK-NEXT: } step {
-// CHECK-NEXT: %[[ITR_LOAD]] = cir.load %[[ITR]] : !cir.ptr<!u64i>, !u64i
-// CHECK-NEXT: %[[INC:.*]] = cir.unary(inc, %[[ITR_LOAD]]) : !u64i, !u64i
-// CHECK-NEXT: cir.store %[[INC]], %[[ITR]] : !u64i, !cir.ptr<!u64i>
-// CHECK-NEXT: cir.yield
-// CHECK-NEXT: }
-// CHECK-NEXT: }
-// CHECK-NEXT: acc.yield
-// CHECK-NEXT: } combiner {
-// CHECK-NEXT: ^bb0(%[[LHSARG:.*]]: !cir.ptr<!cir.array<!s32i x 5>> {{.*}}, %[[RHSARG:.*]]: !cir.ptr<!cir.array<!s32i x 5>> {{.*}}, %[[BOUND1:.*]]: !acc.data_bounds_ty{{.*}}))
-// CHECK-NEXT: acc.yield %[[LHSARG]] : !cir.ptr<!cir.array<!s32i x 5>>
-// CHECK-NEXT: }
-  ;
-#pragma acc parallel reduction(&:someVarArr[2])
-// CHECK-NEXT: acc.reduction.recipe @reduction_iand__Bcnt1__ZTSA5_i : !cir.ptr<!cir.array<!s32i x 5>> reduction_operator <iand> init {
-// CHECK-NEXT: ^bb0(%[[ARG:.*]]: !cir.ptr<!cir.array<!s32i x 5>>{{.*}}, %[[BOUND1:.*]]: !acc.data_bounds_ty{{.*}}))
-// CHECK-NEXT: %[[ALLOCA:.*]] = cir.alloca !cir.array<!s32i x 5>, !cir.ptr<!cir.array<!s32i x 5>>, ["openacc.reduction.init"]
-// CHECK-NEXT: cir.scope {
-// CHECK-NEXT: %[[LB:.*]] = acc.get_lowerbound %[[BOUND1]] : (!acc.data_bounds_ty) -> index
-// CHECK-NEXT: %[[LB_CAST:.*]] = builtin.unrealized_conversion_cast %[[LB]] : index to !u64i
-// CHECK-NEXT: %[[UB:.*]] = acc.get_upperbound %[[BOUND1]] : (!acc.data_bounds_ty) -> index
-// CHECK-NEXT: %[[UB_CAST:.*]] = builtin.unrealized_conversion_cast %[[UB]] : index to !u64i
-// CHECK-NEXT: %[[ITR:.*]] = cir.alloca !u64i, !cir.ptr<!u64i>, ["iter"] {alignment = 8 : i64}
-// CHECK-NEXT: cir.store %[[LB_CAST]], %[[ITR]] : !u64i, !cir.ptr<!u64i>
-// CHECK-NEXT: cir.for : cond {
-// CHECK-NEXT: %[[ITR_LOAD:.*]] = cir.load %[[ITR]] : !cir.ptr<!u64i>, !u64i
-// CHECK-NEXT: %[[COND:.*]] = cir.cmp(lt, %[[ITR_LOAD]], %[[UB_CAST]]) : !u64i, !cir.bool
-// CHECK-NEXT: cir.condition(%[[COND]])
-// CHECK-NEXT: } body {
-// CHECK-NEXT: %[[ITR_LOAD:.*]] = cir.load %[[ITR]] : !cir.ptr<!u64i>, !u64i
-// CHECK-NEXT: %[[DECAY:.*]] = cir.cast array_to_ptrdecay %[[ALLOCA]] : !cir.ptr<!cir.array<!s32i x 5>> -> !cir.ptr<!s32i>
-// CHECK-NEXT: %[[STRIDE:.*]] = cir.ptr_stride(%[[DECAY]] : !cir.ptr<!s32i>, %[[ITR_LOAD]] : !u64i), !cir.ptr<!s32i>
-// CHECK-NEXT: %[[ALL_ONES:.*]] = cir.const #cir.int<-1> : !s32i
-// CHECK-NEXT: cir.store{{.*}} %[[ALL_ONES]], %[[STRIDE]] : !s32i, !cir.ptr<!s32i>
-// CHECK-NEXT: cir.yield
-// CHECK-NEXT: } step {
-// CHECK-NEXT: %[[ITR_LOAD]] = cir.load %[[ITR]] : !cir.ptr<!u64i>, !u64i
-// CHECK-NEXT: %[[INC:.*]] = cir.unary(inc, %[[ITR_LOAD]]) : !u64i, !u64i
-// CHECK-NEXT: cir.store %[[INC]], %[[ITR]] : !u64i, !cir.ptr<!u64i>
-// CHECK-NEXT: cir.yield
-// CHECK-NEXT: }
-// CHECK-NEXT: }
-// CHECK-NEXT: acc.yield
-// CHECK-NEXT: } combiner {
-// CHECK-NEXT: ^bb0(%[[LHSARG:.*]]: !cir.ptr<!cir.array<!s32i x 5>> {{.*}}, %[[RHSARG:.*]]: !cir.ptr<!cir.array<!s32i x 5>> {{.*}}, %[[BOUND1:.*]]: !acc.data_bounds_ty{{.*}}))
-// CHECK-NEXT: acc.yield %[[LHSARG]] : !cir.ptr<!cir.array<!s32i x 5>>
-// CHECK-NEXT: }
-  ;
-#pragma acc parallel reduction(|:someVarArr[2])
-// CHECK-NEXT: acc.reduction.recipe @reduction_ior__Bcnt1__ZTSA5_i : !cir.ptr<!cir.array<!s32i x 5>> reduction_operator <ior> init {
-// CHECK-NEXT: ^bb0(%[[ARG:.*]]: !cir.ptr<!cir.array<!s32i x 5>>{{.*}}, %[[BOUND1:.*]]: !acc.data_bounds_ty{{.*}}))
-// CHECK-NEXT: %[[ALLOCA:.*]] = cir.alloca !cir.array<!s32i x 5>, !cir.ptr<!cir.array<!s32i x 5>>, ["openacc.reduction.init"]
-// CHECK-NEXT: cir.scope {
-// CHECK-NEXT: %[[LB:.*]] = acc.get_lowerbound %[[BOUND1]] : (!acc.data_bounds_ty) -> index
-// CHECK-NEXT: %[[LB_CAST:.*]] = builtin.unrealized_conversion_cast %[[LB]] : index to !u64i
-// CHECK-NEXT: %[[UB:.*]] = acc.get_upperbound %[[BOUND1]] : (!acc.data_bounds_ty) -> index
-// CHECK-NEXT: %[[UB_CAST:.*]] = builtin.unrealized_conversion_cast %[[UB]] : index to !u64i
-// CHECK-NEXT: %[[ITR:.*]] = cir.alloca !u64i, !cir.ptr<!u64i>, ["iter"] {alignment = 8 : i64}
-// CHECK-NEXT: cir.store %[[LB_CAST]], %[[ITR]] : !u64i, !cir.ptr<!u64i>
-// CHECK-NEXT: cir.for : cond {
-// CHECK-NEXT: %[[ITR_LOAD:.*]] = cir.load %[[ITR]] : !cir.ptr<!u64i>, !u64i
-// CHECK-NEXT: %[[COND:.*]] = cir.cmp(lt, %[[ITR_LOAD]], %[[UB_CAST]]) : !u64i, !cir.bool
-// CHECK-NEXT: cir.condition(%[[COND]])
-// CHECK-NEXT: } body {
-// CHECK-NEXT: %[[ITR_LOAD:.*]] = cir.load %[[ITR]] : !cir.ptr<!u64i>, !u64i
-// CHECK-NEXT: %[[DECAY:.*]] = cir.cast array_to_ptrdecay %[[ALLOCA]] : !cir.ptr<!cir.array<!s32i x 5>> -> !cir.ptr<!s32i>
-// CHECK-NEXT: %[[STRIDE:.*]] = cir.ptr_stride(%[[DECAY]] : !cir.ptr<!s32i>, %[[ITR_LOAD]] : !u64i), !cir.ptr<!s32i>
-// CHECK-NEXT: %[[ZERO:.*]] = cir.const #cir.int<0> : !s32i
-// CHECK-NEXT: cir.store{{.*}} %[[ZERO]], %[[STRIDE]] : !s32i, !cir.ptr<!s32i>
-// CHECK-NEXT: cir.yield
-// CHECK-NEXT: } step {
-// CHECK-NEXT: %[[ITR_LOAD]] = cir.load %[[ITR]] : !cir.ptr<!u64i>, !u64i
-// CHECK-NEXT: %[[INC:.*]] = cir.unary(inc, %[[ITR_LOAD]]) : !u64i, !u64i
-// CHECK-NEXT: cir.store %[[INC]], %[[ITR]] : !u64i, !cir.ptr<!u64i>
-// CHECK-NEXT: cir.yield
-// CHECK-NEXT: }
-=======
+// CHECK-NEXT: acc.yield
+//
+// CHECK-NEXT: } combiner {
 // CHECK-NEXT: ^bb0(%[[LHSARG:.*]]: !cir.ptr<!cir.array<!s32i x 5>> {{.*}}, %[[RHSARG:.*]]: !cir.ptr<!cir.array<!s32i x 5>> {{.*}})
 // CHECK-NEXT: %[[ZERO:.*]] = cir.const #cir.int<0> : !s64i
 // CHECK-NEXT: %[[ITR:.*]] = cir.alloca !s64i, !cir.ptr<!s64i>, ["itr"] {alignment = 8 : i64}
@@ -1096,40 +740,23 @@
 // CHECK-NEXT: cir.store %[[INC]], %[[ITR]] : !u64i, !cir.ptr<!u64i>
 // CHECK-NEXT: cir.yield
 // CHECK-NEXT: }
->>>>>>> 54c4ef26
 // CHECK-NEXT: }
 // CHECK-NEXT: acc.yield
 // CHECK-NEXT: } combiner {
 // CHECK-NEXT: ^bb0(%[[LHSARG:.*]]: !cir.ptr<!cir.array<!s32i x 5>> {{.*}}, %[[RHSARG:.*]]: !cir.ptr<!cir.array<!s32i x 5>> {{.*}}, %[[BOUND1:.*]]: !acc.data_bounds_ty{{.*}}))
-<<<<<<< HEAD
-// CHECK-NEXT: acc.yield %[[LHSARG]] : !cir.ptr<!cir.array<!s32i x 5>>
-// CHECK-NEXT: }
-  ;
-#pragma acc parallel reduction(^:someVarArr[2])
-// CHECK-NEXT: acc.reduction.recipe @reduction_xor__Bcnt1__ZTSA5_i : !cir.ptr<!cir.array<!s32i x 5>> reduction_operator <xor> init {
-// CHECK-NEXT: ^bb0(%[[ARG:.*]]: !cir.ptr<!cir.array<!s32i x 5>>{{.*}}, %[[BOUND1:.*]]: !acc.data_bounds_ty{{.*}}))
-// CHECK-NEXT: %[[ALLOCA:.*]] = cir.alloca !cir.array<!s32i x 5>, !cir.ptr<!cir.array<!s32i x 5>>, ["openacc.reduction.init"]
-=======
->>>>>>> 54c4ef26
-// CHECK-NEXT: cir.scope {
-// CHECK-NEXT: %[[LB:.*]] = acc.get_lowerbound %[[BOUND1]] : (!acc.data_bounds_ty) -> index
-// CHECK-NEXT: %[[LB_CAST:.*]] = builtin.unrealized_conversion_cast %[[LB]] : index to !u64i
-// CHECK-NEXT: %[[UB:.*]] = acc.get_upperbound %[[BOUND1]] : (!acc.data_bounds_ty) -> index
-// CHECK-NEXT: %[[UB_CAST:.*]] = builtin.unrealized_conversion_cast %[[UB]] : index to !u64i
-// CHECK-NEXT: %[[ITR:.*]] = cir.alloca !u64i, !cir.ptr<!u64i>, ["iter"] {alignment = 8 : i64}
-// CHECK-NEXT: cir.store %[[LB_CAST]], %[[ITR]] : !u64i, !cir.ptr<!u64i>
-// CHECK-NEXT: cir.for : cond {
-// CHECK-NEXT: %[[ITR_LOAD:.*]] = cir.load %[[ITR]] : !cir.ptr<!u64i>, !u64i
-// CHECK-NEXT: %[[COND:.*]] = cir.cmp(lt, %[[ITR_LOAD]], %[[UB_CAST]]) : !u64i, !cir.bool
-// CHECK-NEXT: cir.condition(%[[COND]])
-// CHECK-NEXT: } body {
-// CHECK-NEXT: %[[ITR_LOAD:.*]] = cir.load %[[ITR]] : !cir.ptr<!u64i>, !u64i
-<<<<<<< HEAD
-// CHECK-NEXT: %[[DECAY:.*]] = cir.cast array_to_ptrdecay %[[ALLOCA]] : !cir.ptr<!cir.array<!s32i x 5>> -> !cir.ptr<!s32i>
-// CHECK-NEXT: %[[STRIDE:.*]] = cir.ptr_stride(%[[DECAY]] : !cir.ptr<!s32i>, %[[ITR_LOAD]] : !u64i), !cir.ptr<!s32i>
-// CHECK-NEXT: %[[ZERO:.*]] = cir.const #cir.int<0> : !s32i
-// CHECK-NEXT: cir.store{{.*}} %[[ZERO]], %[[STRIDE]] : !s32i, !cir.ptr<!s32i>
-=======
+// CHECK-NEXT: cir.scope {
+// CHECK-NEXT: %[[LB:.*]] = acc.get_lowerbound %[[BOUND1]] : (!acc.data_bounds_ty) -> index
+// CHECK-NEXT: %[[LB_CAST:.*]] = builtin.unrealized_conversion_cast %[[LB]] : index to !u64i
+// CHECK-NEXT: %[[UB:.*]] = acc.get_upperbound %[[BOUND1]] : (!acc.data_bounds_ty) -> index
+// CHECK-NEXT: %[[UB_CAST:.*]] = builtin.unrealized_conversion_cast %[[UB]] : index to !u64i
+// CHECK-NEXT: %[[ITR:.*]] = cir.alloca !u64i, !cir.ptr<!u64i>, ["iter"] {alignment = 8 : i64}
+// CHECK-NEXT: cir.store %[[LB_CAST]], %[[ITR]] : !u64i, !cir.ptr<!u64i>
+// CHECK-NEXT: cir.for : cond {
+// CHECK-NEXT: %[[ITR_LOAD:.*]] = cir.load %[[ITR]] : !cir.ptr<!u64i>, !u64i
+// CHECK-NEXT: %[[COND:.*]] = cir.cmp(lt, %[[ITR_LOAD]], %[[UB_CAST]]) : !u64i, !cir.bool
+// CHECK-NEXT: cir.condition(%[[COND]])
+// CHECK-NEXT: } body {
+// CHECK-NEXT: %[[ITR_LOAD:.*]] = cir.load %[[ITR]] : !cir.ptr<!u64i>, !u64i
 // CHECK-NEXT: %[[LHS_DECAY:.*]] = cir.cast array_to_ptrdecay %[[LHSARG]] : !cir.ptr<!cir.array<!s32i x 5>> -> !cir.ptr<!s32i>
 // CHECK-NEXT: %[[LHS_STRIDE:.*]] = cir.ptr_stride %[[LHS_DECAY]], %[[ITR_LOAD]] : (!cir.ptr<!s32i>, !u64i) -> !cir.ptr<!s32i>
 // CHECK-NEXT: %[[RHS_DECAY:.*]] = cir.cast array_to_ptrdecay %[[RHSARG]] : !cir.ptr<!cir.array<!s32i x 5>> -> !cir.ptr<!s32i>
@@ -1138,25 +765,12 @@
 // CHECK-NEXT: %[[LHS_LOAD:.*]] = cir.load {{.*}} %[[LHS_STRIDE]] : !cir.ptr<!s32i>, !s32i
 // CHECK-NEXT: %[[ADD:.*]] = cir.binop(add, %[[LHS_LOAD]], %[[RHS_LOAD]]) nsw : !s32i
 // CHECK-NEXT: cir.store {{.*}} %[[ADD]], %[[LHS_STRIDE]]
->>>>>>> 54c4ef26
-// CHECK-NEXT: cir.yield
-// CHECK-NEXT: } step {
-// CHECK-NEXT: %[[ITR_LOAD]] = cir.load %[[ITR]] : !cir.ptr<!u64i>, !u64i
-// CHECK-NEXT: %[[INC:.*]] = cir.unary(inc, %[[ITR_LOAD]]) : !u64i, !u64i
-// CHECK-NEXT: cir.store %[[INC]], %[[ITR]] : !u64i, !cir.ptr<!u64i>
-// CHECK-NEXT: cir.yield
-<<<<<<< HEAD
-// CHECK-NEXT: }
-// CHECK-NEXT: }
-// CHECK-NEXT: acc.yield
-// CHECK-NEXT: } combiner {
-// CHECK-NEXT: ^bb0(%[[LHSARG:.*]]: !cir.ptr<!cir.array<!s32i x 5>> {{.*}}, %[[RHSARG:.*]]: !cir.ptr<!cir.array<!s32i x 5>> {{.*}}, %[[BOUND1:.*]]: !acc.data_bounds_ty{{.*}}))
-// CHECK-NEXT: acc.yield %[[LHSARG]] : !cir.ptr<!cir.array<!s32i x 5>>
-// CHECK-NEXT: }
-  ;
-#pragma acc parallel reduction(&&:someVarArr[2])
-// CHECK-NEXT: acc.reduction.recipe @reduction_land__Bcnt1__ZTSA5_i : !cir.ptr<!cir.array<!s32i x 5>> reduction_operator <land> init {
-=======
+// CHECK-NEXT: cir.yield
+// CHECK-NEXT: } step {
+// CHECK-NEXT: %[[ITR_LOAD]] = cir.load %[[ITR]] : !cir.ptr<!u64i>, !u64i
+// CHECK-NEXT: %[[INC:.*]] = cir.unary(inc, %[[ITR_LOAD]]) : !u64i, !u64i
+// CHECK-NEXT: cir.store %[[INC]], %[[ITR]] : !u64i, !cir.ptr<!u64i>
+// CHECK-NEXT: cir.yield
 // CHECK-NEXT: }
 // CHECK-NEXT: }
 // CHECK-NEXT: acc.yield %[[LHSARG]] : !cir.ptr<!cir.array<!s32i x 5>>
@@ -1164,7 +778,6 @@
   ;
 #pragma acc parallel reduction(*:someVarArr[2])
 // CHECK-NEXT: acc.reduction.recipe @reduction_mul__Bcnt1__ZTSA5_i : !cir.ptr<!cir.array<!s32i x 5>> reduction_operator <mul> init {
->>>>>>> 54c4ef26
 // CHECK-NEXT: ^bb0(%[[ARG:.*]]: !cir.ptr<!cir.array<!s32i x 5>>{{.*}}, %[[BOUND1:.*]]: !acc.data_bounds_ty{{.*}}))
 // CHECK-NEXT: %[[ALLOCA:.*]] = cir.alloca !cir.array<!s32i x 5>, !cir.ptr<!cir.array<!s32i x 5>>, ["openacc.reduction.init"]
 // CHECK-NEXT: cir.scope {
@@ -1181,11 +794,7 @@
 // CHECK-NEXT: } body {
 // CHECK-NEXT: %[[ITR_LOAD:.*]] = cir.load %[[ITR]] : !cir.ptr<!u64i>, !u64i
 // CHECK-NEXT: %[[DECAY:.*]] = cir.cast array_to_ptrdecay %[[ALLOCA]] : !cir.ptr<!cir.array<!s32i x 5>> -> !cir.ptr<!s32i>
-<<<<<<< HEAD
-// CHECK-NEXT: %[[STRIDE:.*]] = cir.ptr_stride(%[[DECAY]] : !cir.ptr<!s32i>, %[[ITR_LOAD]] : !u64i), !cir.ptr<!s32i>
-=======
 // CHECK-NEXT: %[[STRIDE:.*]] = cir.ptr_stride %[[DECAY]], %[[ITR_LOAD]] : (!cir.ptr<!s32i>, !u64i) -> !cir.ptr<!s32i>
->>>>>>> 54c4ef26
 // CHECK-NEXT: %[[ONE:.*]] = cir.const #cir.int<1> : !s32i
 // CHECK-NEXT: cir.store{{.*}} %[[ONE]], %[[STRIDE]] : !s32i, !cir.ptr<!s32i>
 // CHECK-NEXT: cir.yield
@@ -1195,49 +804,6 @@
 // CHECK-NEXT: cir.store %[[INC]], %[[ITR]] : !u64i, !cir.ptr<!u64i>
 // CHECK-NEXT: cir.yield
 // CHECK-NEXT: }
-<<<<<<< HEAD
-// CHECK-NEXT: }
-// CHECK-NEXT: acc.yield
-// CHECK-NEXT: } combiner {
-// CHECK-NEXT: ^bb0(%[[LHSARG:.*]]: !cir.ptr<!cir.array<!s32i x 5>> {{.*}}, %[[RHSARG:.*]]: !cir.ptr<!cir.array<!s32i x 5>> {{.*}}, %[[BOUND1:.*]]: !acc.data_bounds_ty{{.*}}))
-// CHECK-NEXT: acc.yield %[[LHSARG]] : !cir.ptr<!cir.array<!s32i x 5>>
-// CHECK-NEXT: }
-  ;
-#pragma acc parallel reduction(||:someVarArr[2])
-// CHECK-NEXT: acc.reduction.recipe @reduction_lor__Bcnt1__ZTSA5_i : !cir.ptr<!cir.array<!s32i x 5>> reduction_operator <lor> init {
-// CHECK-NEXT: ^bb0(%[[ARG:.*]]: !cir.ptr<!cir.array<!s32i x 5>>{{.*}}, %[[BOUND1:.*]]: !acc.data_bounds_ty{{.*}}))
-// CHECK-NEXT: %[[ALLOCA:.*]] = cir.alloca !cir.array<!s32i x 5>, !cir.ptr<!cir.array<!s32i x 5>>, ["openacc.reduction.init"]
-// CHECK-NEXT: cir.scope {
-// CHECK-NEXT: %[[LB:.*]] = acc.get_lowerbound %[[BOUND1]] : (!acc.data_bounds_ty) -> index
-// CHECK-NEXT: %[[LB_CAST:.*]] = builtin.unrealized_conversion_cast %[[LB]] : index to !u64i
-// CHECK-NEXT: %[[UB:.*]] = acc.get_upperbound %[[BOUND1]] : (!acc.data_bounds_ty) -> index
-// CHECK-NEXT: %[[UB_CAST:.*]] = builtin.unrealized_conversion_cast %[[UB]] : index to !u64i
-// CHECK-NEXT: %[[ITR:.*]] = cir.alloca !u64i, !cir.ptr<!u64i>, ["iter"] {alignment = 8 : i64}
-// CHECK-NEXT: cir.store %[[LB_CAST]], %[[ITR]] : !u64i, !cir.ptr<!u64i>
-// CHECK-NEXT: cir.for : cond {
-// CHECK-NEXT: %[[ITR_LOAD:.*]] = cir.load %[[ITR]] : !cir.ptr<!u64i>, !u64i
-// CHECK-NEXT: %[[COND:.*]] = cir.cmp(lt, %[[ITR_LOAD]], %[[UB_CAST]]) : !u64i, !cir.bool
-// CHECK-NEXT: cir.condition(%[[COND]])
-// CHECK-NEXT: } body {
-// CHECK-NEXT: %[[ITR_LOAD:.*]] = cir.load %[[ITR]] : !cir.ptr<!u64i>, !u64i
-// CHECK-NEXT: %[[DECAY:.*]] = cir.cast array_to_ptrdecay %[[ALLOCA]] : !cir.ptr<!cir.array<!s32i x 5>> -> !cir.ptr<!s32i>
-// CHECK-NEXT: %[[STRIDE:.*]] = cir.ptr_stride(%[[DECAY]] : !cir.ptr<!s32i>, %[[ITR_LOAD]] : !u64i), !cir.ptr<!s32i>
-// CHECK-NEXT: %[[ZERO:.*]] = cir.const #cir.int<0> : !s32i
-// CHECK-NEXT: cir.store{{.*}} %[[ZERO]], %[[STRIDE]] : !s32i, !cir.ptr<!s32i>
-// CHECK-NEXT: cir.yield
-// CHECK-NEXT: } step {
-// CHECK-NEXT: %[[ITR_LOAD]] = cir.load %[[ITR]] : !cir.ptr<!u64i>, !u64i
-// CHECK-NEXT: %[[INC:.*]] = cir.unary(inc, %[[ITR_LOAD]]) : !u64i, !u64i
-// CHECK-NEXT: cir.store %[[INC]], %[[ITR]] : !u64i, !cir.ptr<!u64i>
-// CHECK-NEXT: cir.yield
-// CHECK-NEXT: }
-// CHECK-NEXT: }
-// CHECK-NEXT: acc.yield
-// CHECK-NEXT: } combiner {
-// CHECK-NEXT: ^bb0(%[[LHSARG:.*]]: !cir.ptr<!cir.array<!s32i x 5>> {{.*}}, %[[RHSARG:.*]]: !cir.ptr<!cir.array<!s32i x 5>> {{.*}}, %[[BOUND1:.*]]: !acc.data_bounds_ty{{.*}}))
-// CHECK-NEXT: acc.yield %[[LHSARG]] : !cir.ptr<!cir.array<!s32i x 5>>
-// CHECK-NEXT: }
-=======
 // CHECK-NEXT: }
 // CHECK-NEXT: acc.yield
 // CHECK-NEXT: } combiner {
@@ -1755,7 +1321,6 @@
 // CHECK-NEXT: }
 // CHECK-NEXT: acc.yield %[[LHSARG]] : !cir.ptr<!cir.array<!s32i x 5>>
 // CHECK-NEXT: }
->>>>>>> 54c4ef26
   ;
 
 #pragma acc parallel reduction(+:someVarArr[1:1])
