--- conflicted
+++ resolved
@@ -8,14 +8,4 @@
 
 // expected-error@+1{{ClangIR code gen Not Yet Implemented: OpenACC Declare Construct}}
 #pragma acc declare create(A)
-<<<<<<< HEAD
-
-  // expected-error@+1{{ClangIR code gen Not Yet Implemented: OpenACC Clause: firstprivate}}
-#pragma acc parallel loop firstprivate(A)
-  for(int i = 0; i <5; ++i);
-  // expected-error@+1{{ClangIR code gen Not Yet Implemented: OpenACC Clause: reduction}}
-#pragma acc parallel loop reduction(+:A)
-  for(int i = 0; i <5; ++i);
-=======
->>>>>>> 35227056
 }