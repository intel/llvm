--- conflicted
+++ resolved
@@ -8,258 +8,6 @@
   bool b;
 };
 
-<<<<<<< HEAD
-template<typename T>
-void acc_combined() {
-  T someVar;
-  T someVarArr[5];
-#pragma acc parallel loop reduction(+:someVar)
-  for(int i=0;i < 5; ++i);
-// CHECK: acc.reduction.recipe @reduction_add__ZTS16DefaultOperators : !cir.ptr<!rec_DefaultOperators> reduction_operator <add> init {
-// CHECK-NEXT: ^bb0(%[[ARG:.*]]: !cir.ptr<!rec_DefaultOperators>{{.*}})
-// CHECK-NEXT: %[[ALLOCA:.*]] = cir.alloca !rec_DefaultOperators, !cir.ptr<!rec_DefaultOperators>, ["openacc.reduction.init", init]
-// CHECK-NEXT: %[[GET_I:.*]] = cir.get_member %[[ALLOCA]][0] {name = "i"} : !cir.ptr<!rec_DefaultOperators> -> !cir.ptr<!s32i>
-// CHECK-NEXT: %[[ZERO:.*]] = cir.const #cir.int<0> : !s32i
-// CHECK-NEXT: cir.store {{.*}} %[[ZERO]], %[[GET_I]] : !s32i, !cir.ptr<!s32i>
-// CHECK-NEXT: %[[GET_U:.*]] = cir.get_member %[[ALLOCA]][1] {name = "u"} : !cir.ptr<!rec_DefaultOperators> -> !cir.ptr<!u32i>
-// CHECK-NEXT: %[[ZERO:.*]] = cir.const #cir.int<0> : !u32i
-// CHECK-NEXT: cir.store {{.*}} %[[ZERO]], %[[GET_U]] : !u32i, !cir.ptr<!u32i>
-// CHECK-NEXT: %[[GET_F:.*]] = cir.get_member %[[ALLOCA]][2] {name = "f"} : !cir.ptr<!rec_DefaultOperators> -> !cir.ptr<!cir.float>
-// CHECK-NEXT: %[[ZERO:.*]] = cir.const #cir.fp<0{{.*}}> : !cir.float
-// CHECK-NEXT: cir.store {{.*}} %[[ZERO]], %[[GET_F]] : !cir.float, !cir.ptr<!cir.float>
-// CHECK-NEXT: %[[GET_D:.*]] = cir.get_member %[[ALLOCA]][3] {name = "d"} : !cir.ptr<!rec_DefaultOperators> -> !cir.ptr<!cir.double>
-// CHECK-NEXT: %[[ZERO:.*]] = cir.const #cir.fp<0{{.*}}> : !cir.double
-// CHECK-NEXT: cir.store {{.*}} %[[ZERO]], %[[GET_D]] : !cir.double, !cir.ptr<!cir.double>
-// CHECK-NEXT: %[[GET_B:.*]] = cir.get_member %[[ALLOCA]][4] {name = "b"} : !cir.ptr<!rec_DefaultOperators> -> !cir.ptr<!cir.bool>
-// CHECK-NEXT: %[[ZERO:.*]] = cir.const #false
-// CHECK-NEXT: cir.store {{.*}} %[[ZERO]], %[[GET_B]] : !cir.bool, !cir.ptr<!cir.bool>
-// CHECK-NEXT: acc.yield
-//
-// CHECK-NEXT: } combiner {
-// CHECK-NEXT: ^bb0(%[[LHSARG:.*]]: !cir.ptr<!rec_DefaultOperators> {{.*}}, %[[RHSARG:.*]]: !cir.ptr<!rec_DefaultOperators> {{.*}})
-// TODO OpenACC: Expecting combination operation here
-// CHECK-NEXT: acc.yield %[[LHSARG]] : !cir.ptr<!rec_DefaultOperators>
-// CHECK-NEXT: }
-#pragma acc parallel loop reduction(*:someVar)
-
-// CHECK-NEXT: acc.reduction.recipe @reduction_mul__ZTS16DefaultOperators : !cir.ptr<!rec_DefaultOperators> reduction_operator <mul> init {
-// CHECK-NEXT: ^bb0(%[[ARG:.*]]: !cir.ptr<!rec_DefaultOperators>{{.*}})
-// CHECK-NEXT: %[[ALLOCA:.*]] = cir.alloca !rec_DefaultOperators, !cir.ptr<!rec_DefaultOperators>, ["openacc.reduction.init", init]
-// CHECK-NEXT: %[[GET_I:.*]] = cir.get_member %[[ALLOCA]][0] {name = "i"} : !cir.ptr<!rec_DefaultOperators> -> !cir.ptr<!s32i>
-// CHECK-NEXT: %[[ONE:.*]] = cir.const #cir.int<1> : !s32i
-// CHECK-NEXT: cir.store {{.*}} %[[ONE]], %[[GET_I]] : !s32i, !cir.ptr<!s32i>
-// CHECK-NEXT: %[[GET_U:.*]] = cir.get_member %[[ALLOCA]][1] {name = "u"} : !cir.ptr<!rec_DefaultOperators> -> !cir.ptr<!u32i>
-// CHECK-NEXT: %[[ONE:.*]] = cir.const #cir.int<1> : !u32i
-// CHECK-NEXT: cir.store {{.*}} %[[ONE]], %[[GET_U]] : !u32i, !cir.ptr<!u32i>
-// CHECK-NEXT: %[[GET_F:.*]] = cir.get_member %[[ALLOCA]][2] {name = "f"} : !cir.ptr<!rec_DefaultOperators> -> !cir.ptr<!cir.float>
-// CHECK-NEXT: %[[ONE:.*]] = cir.const #cir.fp<1{{.*}}> : !cir.float
-// CHECK-NEXT: cir.store {{.*}} %[[ONE]], %[[GET_F]] : !cir.float, !cir.ptr<!cir.float>
-// CHECK-NEXT: %[[GET_D:.*]] = cir.get_member %[[ALLOCA]][3] {name = "d"} : !cir.ptr<!rec_DefaultOperators> -> !cir.ptr<!cir.double>
-// CHECK-NEXT: %[[ONE:.*]] = cir.const #cir.fp<1{{.*}}> : !cir.double
-// CHECK-NEXT: cir.store {{.*}} %[[ONE]], %[[GET_D]] : !cir.double, !cir.ptr<!cir.double>
-// CHECK-NEXT: %[[GET_B:.*]] = cir.get_member %[[ALLOCA]][4] {name = "b"} : !cir.ptr<!rec_DefaultOperators> -> !cir.ptr<!cir.bool>
-// CHECK-NEXT: %[[ONE:.*]] = cir.const #true
-// CHECK-NEXT: cir.store {{.*}} %[[ONE]], %[[GET_B]] : !cir.bool, !cir.ptr<!cir.bool>
-// CHECK-NEXT: acc.yield
-//
-// CHECK-NEXT: } combiner {
-// CHECK-NEXT: ^bb0(%[[LHSARG:.*]]: !cir.ptr<!rec_DefaultOperators> {{.*}}, %[[RHSARG:.*]]: !cir.ptr<!rec_DefaultOperators> {{.*}})
-// TODO OpenACC: Expecting combination operation here
-// CHECK-NEXT: acc.yield %[[LHSARG]] : !cir.ptr<!rec_DefaultOperators>
-// CHECK-NEXT: }
-  for(int i=0;i < 5; ++i);
-#pragma acc parallel loop reduction(max:someVar)
-// CHECK-NEXT: acc.reduction.recipe @reduction_max__ZTS16DefaultOperators : !cir.ptr<!rec_DefaultOperators> reduction_operator <max> init {
-// CHECK-NEXT: ^bb0(%[[ARG:.*]]: !cir.ptr<!rec_DefaultOperators>{{.*}})
-// CHECK-NEXT: %[[ALLOCA:.*]] = cir.alloca !rec_DefaultOperators, !cir.ptr<!rec_DefaultOperators>, ["openacc.reduction.init", init]
-// CHECK-NEXT: %[[GET_I:.*]] = cir.get_member %[[ALLOCA]][0] {name = "i"} : !cir.ptr<!rec_DefaultOperators> -> !cir.ptr<!s32i>
-// CHECK-NEXT: %[[LEAST:.*]] = cir.const #cir.int<-2147483648> : !s32i
-// CHECK-NEXT: cir.store {{.*}} %[[LEAST]], %[[GET_I]] : !s32i, !cir.ptr<!s32i>
-// CHECK-NEXT: %[[GET_U:.*]] = cir.get_member %[[ALLOCA]][1] {name = "u"} : !cir.ptr<!rec_DefaultOperators> -> !cir.ptr<!u32i>
-// CHECK-NEXT: %[[LEAST:.*]] = cir.const #cir.int<0> : !u32i
-// CHECK-NEXT: cir.store {{.*}} %[[LEAST]], %[[GET_U]] : !u32i, !cir.ptr<!u32i>
-// CHECK-NEXT: %[[GET_F:.*]] = cir.get_member %[[ALLOCA]][2] {name = "f"} : !cir.ptr<!rec_DefaultOperators> -> !cir.ptr<!cir.float>
-// CHECK-NEXT: %[[LEAST:.*]] = cir.const #cir.fp<-3.4{{.*}}E+38> : !cir.float
-// CHECK-NEXT: cir.store {{.*}} %[[LEAST]], %[[GET_F]] : !cir.float, !cir.ptr<!cir.float>
-// CHECK-NEXT: %[[GET_D:.*]] = cir.get_member %[[ALLOCA]][3] {name = "d"} : !cir.ptr<!rec_DefaultOperators> -> !cir.ptr<!cir.double>
-// CHECK-NEXT: %[[LEAST:.*]] = cir.const #cir.fp<-1.7{{.*}}E+308> : !cir.double
-// CHECK-NEXT: cir.store {{.*}} %[[LEAST]], %[[GET_D]] : !cir.double, !cir.ptr<!cir.double>
-// CHECK-NEXT: %[[GET_B:.*]] = cir.get_member %[[ALLOCA]][4] {name = "b"} : !cir.ptr<!rec_DefaultOperators> -> !cir.ptr<!cir.bool>
-// CHECK-NEXT: %[[LEAST:.*]] = cir.const #false
-// CHECK-NEXT: cir.store {{.*}} %[[LEAST]], %[[GET_B]] : !cir.bool, !cir.ptr<!cir.bool>
-// CHECK-NEXT: acc.yield
-//
-// CHECK-NEXT: } combiner {
-// CHECK-NEXT: ^bb0(%[[LHSARG:.*]]: !cir.ptr<!rec_DefaultOperators> {{.*}}, %[[RHSARG:.*]]: !cir.ptr<!rec_DefaultOperators> {{.*}})
-// TODO OpenACC: Expecting combination operation here
-// CHECK-NEXT: acc.yield %[[LHSARG]] : !cir.ptr<!rec_DefaultOperators>
-// CHECK-NEXT: }
-  for(int i=0;i < 5; ++i);
-#pragma acc parallel loop reduction(min:someVar)
-// CHECK-NEXT: acc.reduction.recipe @reduction_min__ZTS16DefaultOperators : !cir.ptr<!rec_DefaultOperators> reduction_operator <min> init {
-// CHECK-NEXT: ^bb0(%[[ARG:.*]]: !cir.ptr<!rec_DefaultOperators>{{.*}})
-// CHECK-NEXT: %[[ALLOCA:.*]] = cir.alloca !rec_DefaultOperators, !cir.ptr<!rec_DefaultOperators>, ["openacc.reduction.init", init]
-// CHECK-NEXT: %[[GET_I:.*]] = cir.get_member %[[ALLOCA]][0] {name = "i"} : !cir.ptr<!rec_DefaultOperators> -> !cir.ptr<!s32i>
-// CHECK-NEXT: %[[LARGEST:.*]] = cir.const #cir.int<2147483647> : !s32i
-// CHECK-NEXT: cir.store {{.*}} %[[LARGEST]], %[[GET_I]] : !s32i, !cir.ptr<!s32i>
-// CHECK-NEXT: %[[GET_U:.*]] = cir.get_member %[[ALLOCA]][1] {name = "u"} : !cir.ptr<!rec_DefaultOperators> -> !cir.ptr<!u32i>
-// CHECK-NEXT: %[[LARGEST:.*]] = cir.const #cir.int<4294967295> : !u32i
-// CHECK-NEXT: cir.store {{.*}} %[[LARGEST]], %[[GET_U]] : !u32i, !cir.ptr<!u32i>
-// CHECK-NEXT: %[[GET_F:.*]] = cir.get_member %[[ALLOCA]][2] {name = "f"} : !cir.ptr<!rec_DefaultOperators> -> !cir.ptr<!cir.float>
-// CHECK-NEXT: %[[LARGEST:.*]] = cir.const #cir.fp<3.4{{.*}}E+38> : !cir.float
-// CHECK-NEXT: cir.store {{.*}} %[[LARGEST]], %[[GET_F]] : !cir.float, !cir.ptr<!cir.float>
-// CHECK-NEXT: %[[GET_D:.*]] = cir.get_member %[[ALLOCA]][3] {name = "d"} : !cir.ptr<!rec_DefaultOperators> -> !cir.ptr<!cir.double>
-// CHECK-NEXT: %[[LARGEST:.*]] = cir.const #cir.fp<1.7{{.*}}E+308> : !cir.double
-// CHECK-NEXT: cir.store {{.*}} %[[LARGEST]], %[[GET_D]] : !cir.double, !cir.ptr<!cir.double>
-// CHECK-NEXT: %[[GET_B:.*]] = cir.get_member %[[ALLOCA]][4] {name = "b"} : !cir.ptr<!rec_DefaultOperators> -> !cir.ptr<!cir.bool>
-// CHECK-NEXT: %[[LARGEST:.*]] = cir.const #true
-// CHECK-NEXT: cir.store {{.*}} %[[LARGEST]], %[[GET_B]] : !cir.bool, !cir.ptr<!cir.bool>
-// CHECK-NEXT: acc.yield
-//
-// CHECK-NEXT: } combiner {
-// CHECK-NEXT: ^bb0(%[[LHSARG:.*]]: !cir.ptr<!rec_DefaultOperators> {{.*}}, %[[RHSARG:.*]]: !cir.ptr<!rec_DefaultOperators> {{.*}})
-// TODO OpenACC: Expecting combination operation here
-// CHECK-NEXT: acc.yield %[[LHSARG]] : !cir.ptr<!rec_DefaultOperators>
-// CHECK-NEXT: }
-  for(int i=0;i < 5; ++i);
-#pragma acc parallel loop reduction(&:someVar)
-
-// CHECK-NEXT: acc.reduction.recipe @reduction_iand__ZTS16DefaultOperators : !cir.ptr<!rec_DefaultOperators> reduction_operator <iand> init {
-// CHECK-NEXT: ^bb0(%[[ARG:.*]]: !cir.ptr<!rec_DefaultOperators>{{.*}})
-// CHECK-NEXT: %[[ALLOCA:.*]] = cir.alloca !rec_DefaultOperators, !cir.ptr<!rec_DefaultOperators>, ["openacc.reduction.init", init]
-// CHECK-NEXT: %[[GET_I:.*]] = cir.get_member %[[ALLOCA]][0] {name = "i"} : !cir.ptr<!rec_DefaultOperators> -> !cir.ptr<!s32i>
-// CHECK-NEXT: %[[ALL_ONES:.*]] = cir.const #cir.int<-1> : !s32i
-// CHECK-NEXT: cir.store {{.*}} %[[ALL_ONES]], %[[GET_I]] : !s32i, !cir.ptr<!s32i>
-// CHECK-NEXT: %[[GET_U:.*]] = cir.get_member %[[ALLOCA]][1] {name = "u"} : !cir.ptr<!rec_DefaultOperators> -> !cir.ptr<!u32i>
-// CHECK-NEXT: %[[ALL_ONES:.*]] = cir.const #cir.int<4294967295> : !u32i
-// CHECK-NEXT: cir.store {{.*}} %[[ALL_ONES]], %[[GET_U]] : !u32i, !cir.ptr<!u32i>
-// CHECK-NEXT: %[[GET_F:.*]] = cir.get_member %[[ALLOCA]][2] {name = "f"} : !cir.ptr<!rec_DefaultOperators> -> !cir.ptr<!cir.float>
-// CHECK-NEXT: %[[ALL_ONES:.*]] = cir.const #cir.fp<0xFF{{.*}}> : !cir.float
-// CHECK-NEXT: cir.store {{.*}} %[[ALL_ONES]], %[[GET_F]] : !cir.float, !cir.ptr<!cir.float>
-// CHECK-NEXT: %[[GET_D:.*]] = cir.get_member %[[ALLOCA]][3] {name = "d"} : !cir.ptr<!rec_DefaultOperators> -> !cir.ptr<!cir.double>
-// CHECK-NEXT: %[[ALL_ONES:.*]] = cir.const #cir.fp<0xFF{{.*}}> : !cir.double
-// CHECK-NEXT: cir.store {{.*}} %[[ALL_ONES]], %[[GET_D]] : !cir.double, !cir.ptr<!cir.double>
-// CHECK-NEXT: %[[GET_B:.*]] = cir.get_member %[[ALLOCA]][4] {name = "b"} : !cir.ptr<!rec_DefaultOperators> -> !cir.ptr<!cir.bool>
-// CHECK-NEXT: %[[ALL_ONES:.*]] = cir.const #true
-// CHECK-NEXT: cir.store {{.*}} %[[ALL_ONES]], %[[GET_B]] : !cir.bool, !cir.ptr<!cir.bool>
-// CHECK-NEXT: acc.yield
-//
-// CHECK-NEXT: } combiner {
-// CHECK-NEXT: ^bb0(%[[LHSARG:.*]]: !cir.ptr<!rec_DefaultOperators> {{.*}}, %[[RHSARG:.*]]: !cir.ptr<!rec_DefaultOperators> {{.*}})
-// TODO OpenACC: Expecting combination operation here
-// CHECK-NEXT: acc.yield %[[LHSARG]] : !cir.ptr<!rec_DefaultOperators>
-// CHECK-NEXT: }
-  for(int i=0;i < 5; ++i);
-#pragma acc parallel loop reduction(|:someVar)
-// CHECK-NEXT: acc.reduction.recipe @reduction_ior__ZTS16DefaultOperators : !cir.ptr<!rec_DefaultOperators> reduction_operator <ior> init {
-// CHECK-NEXT: ^bb0(%[[ARG:.*]]: !cir.ptr<!rec_DefaultOperators>{{.*}})
-// CHECK-NEXT: %[[ALLOCA:.*]] = cir.alloca !rec_DefaultOperators, !cir.ptr<!rec_DefaultOperators>, ["openacc.reduction.init", init]
-// CHECK-NEXT: %[[GET_I:.*]] = cir.get_member %[[ALLOCA]][0] {name = "i"} : !cir.ptr<!rec_DefaultOperators> -> !cir.ptr<!s32i>
-// CHECK-NEXT: %[[ZERO:.*]] = cir.const #cir.int<0> : !s32i
-// CHECK-NEXT: cir.store {{.*}} %[[ZERO]], %[[GET_I]] : !s32i, !cir.ptr<!s32i>
-// CHECK-NEXT: %[[GET_U:.*]] = cir.get_member %[[ALLOCA]][1] {name = "u"} : !cir.ptr<!rec_DefaultOperators> -> !cir.ptr<!u32i>
-// CHECK-NEXT: %[[ZERO:.*]] = cir.const #cir.int<0> : !u32i
-// CHECK-NEXT: cir.store {{.*}} %[[ZERO]], %[[GET_U]] : !u32i, !cir.ptr<!u32i>
-// CHECK-NEXT: %[[GET_F:.*]] = cir.get_member %[[ALLOCA]][2] {name = "f"} : !cir.ptr<!rec_DefaultOperators> -> !cir.ptr<!cir.float>
-// CHECK-NEXT: %[[ZERO:.*]] = cir.const #cir.fp<0{{.*}}> : !cir.float
-// CHECK-NEXT: cir.store {{.*}} %[[ZERO]], %[[GET_F]] : !cir.float, !cir.ptr<!cir.float>
-// CHECK-NEXT: %[[GET_D:.*]] = cir.get_member %[[ALLOCA]][3] {name = "d"} : !cir.ptr<!rec_DefaultOperators> -> !cir.ptr<!cir.double>
-// CHECK-NEXT: %[[ZERO:.*]] = cir.const #cir.fp<0{{.*}}> : !cir.double
-// CHECK-NEXT: cir.store {{.*}} %[[ZERO]], %[[GET_D]] : !cir.double, !cir.ptr<!cir.double>
-// CHECK-NEXT: %[[GET_B:.*]] = cir.get_member %[[ALLOCA]][4] {name = "b"} : !cir.ptr<!rec_DefaultOperators> -> !cir.ptr<!cir.bool>
-// CHECK-NEXT: %[[ZERO:.*]] = cir.const #false
-// CHECK-NEXT: cir.store {{.*}} %[[ZERO]], %[[GET_B]] : !cir.bool, !cir.ptr<!cir.bool>
-// CHECK-NEXT: acc.yield
-//
-// CHECK-NEXT: } combiner {
-// CHECK-NEXT: ^bb0(%[[LHSARG:.*]]: !cir.ptr<!rec_DefaultOperators> {{.*}}, %[[RHSARG:.*]]: !cir.ptr<!rec_DefaultOperators> {{.*}})
-// TODO OpenACC: Expecting combination operation here
-// CHECK-NEXT: acc.yield %[[LHSARG]] : !cir.ptr<!rec_DefaultOperators>
-// CHECK-NEXT: }
-  for(int i=0;i < 5; ++i);
-#pragma acc parallel loop reduction(^:someVar)
-// CHECK-NEXT: acc.reduction.recipe @reduction_xor__ZTS16DefaultOperators : !cir.ptr<!rec_DefaultOperators> reduction_operator <xor> init {
-// CHECK-NEXT: ^bb0(%[[ARG:.*]]: !cir.ptr<!rec_DefaultOperators>{{.*}})
-// CHECK-NEXT: %[[ALLOCA:.*]] = cir.alloca !rec_DefaultOperators, !cir.ptr<!rec_DefaultOperators>, ["openacc.reduction.init", init]
-// CHECK-NEXT: %[[GET_I:.*]] = cir.get_member %[[ALLOCA]][0] {name = "i"} : !cir.ptr<!rec_DefaultOperators> -> !cir.ptr<!s32i>
-// CHECK-NEXT: %[[ZERO:.*]] = cir.const #cir.int<0> : !s32i
-// CHECK-NEXT: cir.store {{.*}} %[[ZERO]], %[[GET_I]] : !s32i, !cir.ptr<!s32i>
-// CHECK-NEXT: %[[GET_U:.*]] = cir.get_member %[[ALLOCA]][1] {name = "u"} : !cir.ptr<!rec_DefaultOperators> -> !cir.ptr<!u32i>
-// CHECK-NEXT: %[[ZERO:.*]] = cir.const #cir.int<0> : !u32i
-// CHECK-NEXT: cir.store {{.*}} %[[ZERO]], %[[GET_U]] : !u32i, !cir.ptr<!u32i>
-// CHECK-NEXT: %[[GET_F:.*]] = cir.get_member %[[ALLOCA]][2] {name = "f"} : !cir.ptr<!rec_DefaultOperators> -> !cir.ptr<!cir.float>
-// CHECK-NEXT: %[[ZERO:.*]] = cir.const #cir.fp<0{{.*}}> : !cir.float
-// CHECK-NEXT: cir.store {{.*}} %[[ZERO]], %[[GET_F]] : !cir.float, !cir.ptr<!cir.float>
-// CHECK-NEXT: %[[GET_D:.*]] = cir.get_member %[[ALLOCA]][3] {name = "d"} : !cir.ptr<!rec_DefaultOperators> -> !cir.ptr<!cir.double>
-// CHECK-NEXT: %[[ZERO:.*]] = cir.const #cir.fp<0{{.*}}> : !cir.double
-// CHECK-NEXT: cir.store {{.*}} %[[ZERO]], %[[GET_D]] : !cir.double, !cir.ptr<!cir.double>
-// CHECK-NEXT: %[[GET_B:.*]] = cir.get_member %[[ALLOCA]][4] {name = "b"} : !cir.ptr<!rec_DefaultOperators> -> !cir.ptr<!cir.bool>
-// CHECK-NEXT: %[[ZERO:.*]] = cir.const #false
-// CHECK-NEXT: cir.store {{.*}} %[[ZERO]], %[[GET_B]] : !cir.bool, !cir.ptr<!cir.bool>
-// CHECK-NEXT: acc.yield
-//
-// CHECK-NEXT: } combiner {
-// CHECK-NEXT: ^bb0(%[[LHSARG:.*]]: !cir.ptr<!rec_DefaultOperators> {{.*}}, %[[RHSARG:.*]]: !cir.ptr<!rec_DefaultOperators> {{.*}})
-// TODO OpenACC: Expecting combination operation here
-// CHECK-NEXT: acc.yield %[[LHSARG]] : !cir.ptr<!rec_DefaultOperators>
-// CHECK-NEXT: }
-  for(int i=0;i < 5; ++i);
-#pragma acc parallel loop reduction(&&:someVar)
-// CHECK-NEXT: acc.reduction.recipe @reduction_land__ZTS16DefaultOperators : !cir.ptr<!rec_DefaultOperators> reduction_operator <land> init {
-// CHECK-NEXT: ^bb0(%[[ARG:.*]]: !cir.ptr<!rec_DefaultOperators>{{.*}})
-// CHECK-NEXT: %[[ALLOCA:.*]] = cir.alloca !rec_DefaultOperators, !cir.ptr<!rec_DefaultOperators>, ["openacc.reduction.init", init]
-// CHECK-NEXT: %[[GET_I:.*]] = cir.get_member %[[ALLOCA]][0] {name = "i"} : !cir.ptr<!rec_DefaultOperators> -> !cir.ptr<!s32i>
-// CHECK-NEXT: %[[ONE:.*]] = cir.const #cir.int<1> : !s32i
-// CHECK-NEXT: cir.store {{.*}} %[[ONE]], %[[GET_I]] : !s32i, !cir.ptr<!s32i>
-// CHECK-NEXT: %[[GET_U:.*]] = cir.get_member %[[ALLOCA]][1] {name = "u"} : !cir.ptr<!rec_DefaultOperators> -> !cir.ptr<!u32i>
-// CHECK-NEXT: %[[ONE:.*]] = cir.const #cir.int<1> : !u32i
-// CHECK-NEXT: cir.store {{.*}} %[[ONE]], %[[GET_U]] : !u32i, !cir.ptr<!u32i>
-// CHECK-NEXT: %[[GET_F:.*]] = cir.get_member %[[ALLOCA]][2] {name = "f"} : !cir.ptr<!rec_DefaultOperators> -> !cir.ptr<!cir.float>
-// CHECK-NEXT: %[[ONE:.*]] = cir.const #cir.fp<1{{.*}}> : !cir.float
-// CHECK-NEXT: cir.store {{.*}} %[[ONE]], %[[GET_F]] : !cir.float, !cir.ptr<!cir.float>
-// CHECK-NEXT: %[[GET_D:.*]] = cir.get_member %[[ALLOCA]][3] {name = "d"} : !cir.ptr<!rec_DefaultOperators> -> !cir.ptr<!cir.double>
-// CHECK-NEXT: %[[ONE:.*]] = cir.const #cir.fp<1{{.*}}> : !cir.double
-// CHECK-NEXT: cir.store {{.*}} %[[ONE]], %[[GET_D]] : !cir.double, !cir.ptr<!cir.double>
-// CHECK-NEXT: %[[GET_B:.*]] = cir.get_member %[[ALLOCA]][4] {name = "b"} : !cir.ptr<!rec_DefaultOperators> -> !cir.ptr<!cir.bool>
-// CHECK-NEXT: %[[ONE:.*]] = cir.const #true
-// CHECK-NEXT: cir.store {{.*}} %[[ONE]], %[[GET_B]] : !cir.bool, !cir.ptr<!cir.bool>
-// CHECK-NEXT: acc.yield
-//
-// CHECK-NEXT: } combiner {
-// CHECK-NEXT: ^bb0(%[[LHSARG:.*]]: !cir.ptr<!rec_DefaultOperators> {{.*}}, %[[RHSARG:.*]]: !cir.ptr<!rec_DefaultOperators> {{.*}})
-// TODO OpenACC: Expecting combination operation here
-// CHECK-NEXT: acc.yield %[[LHSARG]] : !cir.ptr<!rec_DefaultOperators>
-// CHECK-NEXT: }
-  for(int i=0;i < 5; ++i);
-#pragma acc parallel loop reduction(||:someVar)
-// CHECK-NEXT: acc.reduction.recipe @reduction_lor__ZTS16DefaultOperators : !cir.ptr<!rec_DefaultOperators> reduction_operator <lor> init {
-// CHECK-NEXT: ^bb0(%[[ARG:.*]]: !cir.ptr<!rec_DefaultOperators>{{.*}})
-// CHECK-NEXT: %[[ALLOCA:.*]] = cir.alloca !rec_DefaultOperators, !cir.ptr<!rec_DefaultOperators>, ["openacc.reduction.init", init]
-// CHECK-NEXT: %[[GET_I:.*]] = cir.get_member %[[ALLOCA]][0] {name = "i"} : !cir.ptr<!rec_DefaultOperators> -> !cir.ptr<!s32i>
-// CHECK-NEXT: %[[ZERO:.*]] = cir.const #cir.int<0> : !s32i
-// CHECK-NEXT: cir.store {{.*}} %[[ZERO]], %[[GET_I]] : !s32i, !cir.ptr<!s32i>
-// CHECK-NEXT: %[[GET_U:.*]] = cir.get_member %[[ALLOCA]][1] {name = "u"} : !cir.ptr<!rec_DefaultOperators> -> !cir.ptr<!u32i>
-// CHECK-NEXT: %[[ZERO:.*]] = cir.const #cir.int<0> : !u32i
-// CHECK-NEXT: cir.store {{.*}} %[[ZERO]], %[[GET_U]] : !u32i, !cir.ptr<!u32i>
-// CHECK-NEXT: %[[GET_F:.*]] = cir.get_member %[[ALLOCA]][2] {name = "f"} : !cir.ptr<!rec_DefaultOperators> -> !cir.ptr<!cir.float>
-// CHECK-NEXT: %[[ZERO:.*]] = cir.const #cir.fp<0{{.*}}> : !cir.float
-// CHECK-NEXT: cir.store {{.*}} %[[ZERO]], %[[GET_F]] : !cir.float, !cir.ptr<!cir.float>
-// CHECK-NEXT: %[[GET_D:.*]] = cir.get_member %[[ALLOCA]][3] {name = "d"} : !cir.ptr<!rec_DefaultOperators> -> !cir.ptr<!cir.double>
-// CHECK-NEXT: %[[ZERO:.*]] = cir.const #cir.fp<0{{.*}}> : !cir.double
-// CHECK-NEXT: cir.store {{.*}} %[[ZERO]], %[[GET_D]] : !cir.double, !cir.ptr<!cir.double>
-// CHECK-NEXT: %[[GET_B:.*]] = cir.get_member %[[ALLOCA]][4] {name = "b"} : !cir.ptr<!rec_DefaultOperators> -> !cir.ptr<!cir.bool>
-// CHECK-NEXT: %[[ZERO:.*]] = cir.const #false
-// CHECK-NEXT: cir.store {{.*}} %[[ZERO]], %[[GET_B]] : !cir.bool, !cir.ptr<!cir.bool>
-// CHECK-NEXT: acc.yield
-//
-// CHECK-NEXT: } combiner {
-// CHECK-NEXT: ^bb0(%[[LHSARG:.*]]: !cir.ptr<!rec_DefaultOperators> {{.*}}, %[[RHSARG:.*]]: !cir.ptr<!rec_DefaultOperators> {{.*}})
-// TODO OpenACC: Expecting combination operation here
-// CHECK-NEXT: acc.yield %[[LHSARG]] : !cir.ptr<!rec_DefaultOperators>
-// CHECK-NEXT: }
-  for(int i=0;i < 5; ++i);
-
-=======
 struct DefaultOperatorsNoFloats {
   int i;
   unsigned int u;
@@ -904,7 +652,6 @@
 // CHECK-NEXT: }
   for(int i = 0; i < 5; ++i);
 
->>>>>>> 54c4ef26
 #pragma acc parallel loop reduction(+:someVarArr)
 // CHECK-NEXT: acc.reduction.recipe @reduction_add__ZTSA5_16DefaultOperators : !cir.ptr<!cir.array<!rec_DefaultOperators x 5>> reduction_operator <add> init {
 // CHECK-NEXT: ^bb0(%[[ARG:.*]]: !cir.ptr<!cir.array<!rec_DefaultOperators x 5>>{{.*}})
@@ -1002,11 +749,7 @@
 // CHECK-NEXT: }
 // CHECK-NEXT: acc.yield %[[LHSARG]] : !cir.ptr<!cir.array<!rec_DefaultOperators x 5>>
 // CHECK-NEXT: }
-<<<<<<< HEAD
-  for(int i=0;i < 5; ++i);
-=======
-  for(int i = 0; i < 5; ++i);
->>>>>>> 54c4ef26
+  for(int i = 0; i < 5; ++i);
 #pragma acc parallel loop reduction(*:someVarArr)
 // CHECK-NEXT: acc.reduction.recipe @reduction_mul__ZTSA5_16DefaultOperators : !cir.ptr<!cir.array<!rec_DefaultOperators x 5>> reduction_operator <mul> init {
 // CHECK-NEXT: ^bb0(%[[ARG:.*]]: !cir.ptr<!cir.array<!rec_DefaultOperators x 5>>{{.*}})
@@ -1163,14 +906,9 @@
 // CHECK-NEXT: }
 // CHECK-NEXT: acc.yield %[[LHSARG]] : !cir.ptr<!cir.array<!rec_DefaultOperators x 5>>
 // CHECK-NEXT: }
-<<<<<<< HEAD
-  for(int i=0;i < 5; ++i);
-#pragma acc parallel loop reduction(max:someVarArr)
-=======
   for(int i = 0; i < 5; ++i);
 #pragma acc parallel loop reduction(max:someVarArr)
 
->>>>>>> 54c4ef26
 // CHECK-NEXT: acc.reduction.recipe @reduction_max__ZTSA5_16DefaultOperators : !cir.ptr<!cir.array<!rec_DefaultOperators x 5>> reduction_operator <max> init {
 // CHECK-NEXT: ^bb0(%[[ARG:.*]]: !cir.ptr<!cir.array<!rec_DefaultOperators x 5>>{{.*}})
 // CHECK-NEXT: %[[ALLOCA:.*]] = cir.alloca !cir.array<!rec_DefaultOperators x 5>, !cir.ptr<!cir.array<!rec_DefaultOperators x 5>>, ["openacc.reduction.init", init]
@@ -1192,11 +930,7 @@
 // CHECK-NEXT: cir.store {{.*}} %[[LEAST]], %[[GET_B]] : !cir.bool, !cir.ptr<!cir.bool>
 //
 // CHECK-NEXT: %[[LEAST_IDX:.*]] = cir.const #cir.int<1> : !s64i
-<<<<<<< HEAD
-// CHECK-NEXT: %[[NEXT_ELT:.*]] = cir.ptr_stride(%[[DECAY]] : !cir.ptr<!rec_DefaultOperators>, %[[LEAST_IDX]] : !s64i), !cir.ptr<!rec_DefaultOperators>
-=======
 // CHECK-NEXT: %[[NEXT_ELT:.*]] = cir.ptr_stride %[[DECAY]], %[[LEAST_IDX]] : (!cir.ptr<!rec_DefaultOperators>, !s64i) -> !cir.ptr<!rec_DefaultOperators>
->>>>>>> 54c4ef26
 // CHECK-NEXT: %[[GET_I:.*]] = cir.get_member %[[NEXT_ELT]][0] {name = "i"} : !cir.ptr<!rec_DefaultOperators> -> !cir.ptr<!s32i>
 // CHECK-NEXT: %[[LEAST:.*]] = cir.const #cir.int<-2147483648> : !s32i
 // CHECK-NEXT: cir.store {{.*}} %[[LEAST]], %[[GET_I]] : !s32i, !cir.ptr<!s32i>
@@ -1368,11 +1102,7 @@
 // CHECK-NEXT: }
 // CHECK-NEXT: acc.yield %[[LHSARG]] : !cir.ptr<!cir.array<!rec_DefaultOperators x 5>>
 // CHECK-NEXT: }
-<<<<<<< HEAD
-  for(int i=0;i < 5; ++i);
-=======
-  for(int i = 0; i < 5; ++i);
->>>>>>> 54c4ef26
+  for(int i = 0; i < 5; ++i);
 #pragma acc parallel loop reduction(min:someVarArr)
 // CHECK-NEXT: acc.reduction.recipe @reduction_min__ZTSA5_16DefaultOperators : !cir.ptr<!cir.array<!rec_DefaultOperators x 5>> reduction_operator <min> init {
 // CHECK-NEXT: ^bb0(%[[ARG:.*]]: !cir.ptr<!cir.array<!rec_DefaultOperators x 5>>{{.*}})
@@ -1567,27 +1297,6 @@
 // CHECK-NEXT: }
 // CHECK-NEXT: acc.yield %[[LHSARG]] : !cir.ptr<!cir.array<!rec_DefaultOperators x 5>>
 // CHECK-NEXT: }
-<<<<<<< HEAD
-  for(int i=0;i < 5; ++i);
-#pragma acc parallel loop reduction(&:someVarArr)
-// CHECK-NEXT: acc.reduction.recipe @reduction_iand__ZTSA5_16DefaultOperators : !cir.ptr<!cir.array<!rec_DefaultOperators x 5>> reduction_operator <iand> init {
-// CHECK-NEXT: ^bb0(%[[ARG:.*]]: !cir.ptr<!cir.array<!rec_DefaultOperators x 5>>{{.*}})
-// CHECK-NEXT: %[[ALLOCA:.*]] = cir.alloca !cir.array<!rec_DefaultOperators x 5>, !cir.ptr<!cir.array<!rec_DefaultOperators x 5>>, ["openacc.reduction.init", init]
-// CHECK-NEXT: %[[DECAY:.*]] = cir.cast array_to_ptrdecay %[[ALLOCA]] : !cir.ptr<!cir.array<!rec_DefaultOperators x 5>> -> !cir.ptr<!rec_DefaultOperators>
-// CHECK-NEXT: %[[GET_I:.*]] = cir.get_member %[[DECAY]][0] {name = "i"} : !cir.ptr<!rec_DefaultOperators> -> !cir.ptr<!s32i>
-// CHECK-NEXT: %[[ALL_ONES:.*]] = cir.const #cir.int<-1> : !s32i
-// CHECK-NEXT: cir.store {{.*}} %[[ALL_ONES]], %[[GET_I]] : !s32i, !cir.ptr<!s32i>
-// CHECK-NEXT: %[[GET_U:.*]] = cir.get_member %[[DECAY]][1] {name = "u"} : !cir.ptr<!rec_DefaultOperators> -> !cir.ptr<!u32i>
-// CHECK-NEXT: %[[ALL_ONES:.*]] = cir.const #cir.int<4294967295> : !u32i
-// CHECK-NEXT: cir.store {{.*}} %[[ALL_ONES]], %[[GET_U]] : !u32i, !cir.ptr<!u32i>
-// CHECK-NEXT: %[[GET_F:.*]] = cir.get_member %[[DECAY]][2] {name = "f"} : !cir.ptr<!rec_DefaultOperators> -> !cir.ptr<!cir.float>
-// CHECK-NEXT: %[[ALL_ONES:.*]] = cir.const #cir.fp<0xFF{{.*}}> : !cir.float
-// CHECK-NEXT: cir.store {{.*}} %[[ALL_ONES]], %[[GET_F]] : !cir.float, !cir.ptr<!cir.float>
-// CHECK-NEXT: %[[GET_D:.*]] = cir.get_member %[[DECAY]][3] {name = "d"} : !cir.ptr<!rec_DefaultOperators> -> !cir.ptr<!cir.double>
-// CHECK-NEXT: %[[ALL_ONES:.*]] = cir.const #cir.fp<0xFF{{.*}}> : !cir.double
-// CHECK-NEXT: cir.store {{.*}} %[[ALL_ONES]], %[[GET_D]] : !cir.double, !cir.ptr<!cir.double>
-// CHECK-NEXT: %[[GET_B:.*]] = cir.get_member %[[DECAY]][4] {name = "b"} : !cir.ptr<!rec_DefaultOperators> -> !cir.ptr<!cir.bool>
-=======
   for(int i = 0; i < 5; ++i);
 #pragma acc parallel loop reduction(&:someVarArrNoFloats)
 // CHECK-NEXT: acc.reduction.recipe @reduction_iand__ZTSA5_24DefaultOperatorsNoFloats : !cir.ptr<!cir.array<!rec_DefaultOperatorsNoFloats x 5>> reduction_operator <iand> init {
@@ -1601,27 +1310,10 @@
 // CHECK-NEXT: %[[ALL_ONES:.*]] = cir.const #cir.int<4294967295> : !u32i
 // CHECK-NEXT: cir.store {{.*}} %[[ALL_ONES]], %[[GET_U]] : !u32i, !cir.ptr<!u32i>
 // CHECK-NEXT: %[[GET_B:.*]] = cir.get_member %[[DECAY]][2] {name = "b"} : !cir.ptr<!rec_DefaultOperatorsNoFloats> -> !cir.ptr<!cir.bool>
->>>>>>> 54c4ef26
 // CHECK-NEXT: %[[ALL_ONES:.*]] = cir.const #true
 // CHECK-NEXT: cir.store {{.*}} %[[ALL_ONES]], %[[GET_B]] : !cir.bool, !cir.ptr<!cir.bool>
 //
 // CHECK-NEXT: %[[ALL_ONES_IDX:.*]] = cir.const #cir.int<1> : !s64i
-<<<<<<< HEAD
-// CHECK-NEXT: %[[NEXT_ELT:.*]] = cir.ptr_stride(%[[DECAY]] : !cir.ptr<!rec_DefaultOperators>, %[[ALL_ONES_IDX]] : !s64i), !cir.ptr<!rec_DefaultOperators>
-// CHECK-NEXT: %[[GET_I:.*]] = cir.get_member %[[NEXT_ELT]][0] {name = "i"} : !cir.ptr<!rec_DefaultOperators> -> !cir.ptr<!s32i>
-// CHECK-NEXT: %[[ALL_ONES:.*]] = cir.const #cir.int<-1> : !s32i
-// CHECK-NEXT: cir.store {{.*}} %[[ALL_ONES]], %[[GET_I]] : !s32i, !cir.ptr<!s32i>
-// CHECK-NEXT: %[[GET_U:.*]] = cir.get_member %[[NEXT_ELT]][1] {name = "u"} : !cir.ptr<!rec_DefaultOperators> -> !cir.ptr<!u32i>
-// CHECK-NEXT: %[[ALL_ONES:.*]] = cir.const #cir.int<4294967295> : !u32i
-// CHECK-NEXT: cir.store {{.*}} %[[ALL_ONES]], %[[GET_U]] : !u32i, !cir.ptr<!u32i>
-// CHECK-NEXT: %[[GET_F:.*]] = cir.get_member %[[NEXT_ELT]][2] {name = "f"} : !cir.ptr<!rec_DefaultOperators> -> !cir.ptr<!cir.float>
-// CHECK-NEXT: %[[ALL_ONES:.*]] = cir.const #cir.fp<0xFF{{.*}}> : !cir.float
-// CHECK-NEXT: cir.store {{.*}} %[[ALL_ONES]], %[[GET_F]] : !cir.float, !cir.ptr<!cir.float>
-// CHECK-NEXT: %[[GET_D:.*]] = cir.get_member %[[NEXT_ELT]][3] {name = "d"} : !cir.ptr<!rec_DefaultOperators> -> !cir.ptr<!cir.double>
-// CHECK-NEXT: %[[ALL_ONES:.*]] = cir.const #cir.fp<0xFF{{.*}}> : !cir.double
-// CHECK-NEXT: cir.store {{.*}} %[[ALL_ONES]], %[[GET_D]] : !cir.double, !cir.ptr<!cir.double>
-// CHECK-NEXT: %[[GET_B:.*]] = cir.get_member %[[NEXT_ELT]][4] {name = "b"} : !cir.ptr<!rec_DefaultOperators> -> !cir.ptr<!cir.bool>
-=======
 // CHECK-NEXT: %[[NEXT_ELT:.*]] = cir.ptr_stride %[[DECAY]], %[[ALL_ONES_IDX]] : (!cir.ptr<!rec_DefaultOperatorsNoFloats>, !s64i) -> !cir.ptr<!rec_DefaultOperatorsNoFloats>
 // CHECK-NEXT: %[[GET_I:.*]] = cir.get_member %[[NEXT_ELT]][0] {name = "i"} : !cir.ptr<!rec_DefaultOperatorsNoFloats> -> !cir.ptr<!s32i>
 // CHECK-NEXT: %[[ALL_ONES:.*]] = cir.const #cir.int<-1> : !s32i
@@ -1630,27 +1322,10 @@
 // CHECK-NEXT: %[[ALL_ONES:.*]] = cir.const #cir.int<4294967295> : !u32i
 // CHECK-NEXT: cir.store {{.*}} %[[ALL_ONES]], %[[GET_U]] : !u32i, !cir.ptr<!u32i>
 // CHECK-NEXT: %[[GET_B:.*]] = cir.get_member %[[NEXT_ELT]][2] {name = "b"} : !cir.ptr<!rec_DefaultOperatorsNoFloats> -> !cir.ptr<!cir.bool>
->>>>>>> 54c4ef26
 // CHECK-NEXT: %[[ALL_ONES:.*]] = cir.const #true
 // CHECK-NEXT: cir.store {{.*}} %[[ALL_ONES]], %[[GET_B]] : !cir.bool, !cir.ptr<!cir.bool>
 //
 // CHECK-NEXT: %[[TWO_IDX:.*]] = cir.const #cir.int<2> : !s64i
-<<<<<<< HEAD
-// CHECK-NEXT: %[[NEXT_ELT:.*]] = cir.ptr_stride(%[[DECAY]] : !cir.ptr<!rec_DefaultOperators>, %[[TWO_IDX]] : !s64i), !cir.ptr<!rec_DefaultOperators>
-// CHECK-NEXT: %[[GET_I:.*]] = cir.get_member %[[NEXT_ELT]][0] {name = "i"} : !cir.ptr<!rec_DefaultOperators> -> !cir.ptr<!s32i>
-// CHECK-NEXT: %[[ALL_ONES:.*]] = cir.const #cir.int<-1> : !s32i
-// CHECK-NEXT: cir.store {{.*}} %[[ALL_ONES]], %[[GET_I]] : !s32i, !cir.ptr<!s32i>
-// CHECK-NEXT: %[[GET_U:.*]] = cir.get_member %[[NEXT_ELT]][1] {name = "u"} : !cir.ptr<!rec_DefaultOperators> -> !cir.ptr<!u32i>
-// CHECK-NEXT: %[[ALL_ONES:.*]] = cir.const #cir.int<4294967295> : !u32i
-// CHECK-NEXT: cir.store {{.*}} %[[ALL_ONES]], %[[GET_U]] : !u32i, !cir.ptr<!u32i>
-// CHECK-NEXT: %[[GET_F:.*]] = cir.get_member %[[NEXT_ELT]][2] {name = "f"} : !cir.ptr<!rec_DefaultOperators> -> !cir.ptr<!cir.float>
-// CHECK-NEXT: %[[ALL_ONES:.*]] = cir.const #cir.fp<0xFF{{.*}}> : !cir.float
-// CHECK-NEXT: cir.store {{.*}} %[[ALL_ONES]], %[[GET_F]] : !cir.float, !cir.ptr<!cir.float>
-// CHECK-NEXT: %[[GET_D:.*]] = cir.get_member %[[NEXT_ELT]][3] {name = "d"} : !cir.ptr<!rec_DefaultOperators> -> !cir.ptr<!cir.double>
-// CHECK-NEXT: %[[ALL_ONES:.*]] = cir.const #cir.fp<0xFF{{.*}}> : !cir.double
-// CHECK-NEXT: cir.store {{.*}} %[[ALL_ONES]], %[[GET_D]] : !cir.double, !cir.ptr<!cir.double>
-// CHECK-NEXT: %[[GET_B:.*]] = cir.get_member %[[NEXT_ELT]][4] {name = "b"} : !cir.ptr<!rec_DefaultOperators> -> !cir.ptr<!cir.bool>
-=======
 // CHECK-NEXT: %[[NEXT_ELT:.*]] = cir.ptr_stride %[[DECAY]], %[[TWO_IDX]] : (!cir.ptr<!rec_DefaultOperatorsNoFloats>, !s64i) -> !cir.ptr<!rec_DefaultOperatorsNoFloats>
 // CHECK-NEXT: %[[GET_I:.*]] = cir.get_member %[[NEXT_ELT]][0] {name = "i"} : !cir.ptr<!rec_DefaultOperatorsNoFloats> -> !cir.ptr<!s32i>
 // CHECK-NEXT: %[[ALL_ONES:.*]] = cir.const #cir.int<-1> : !s32i
@@ -1659,28 +1334,11 @@
 // CHECK-NEXT: %[[ALL_ONES:.*]] = cir.const #cir.int<4294967295> : !u32i
 // CHECK-NEXT: cir.store {{.*}} %[[ALL_ONES]], %[[GET_U]] : !u32i, !cir.ptr<!u32i>
 // CHECK-NEXT: %[[GET_B:.*]] = cir.get_member %[[NEXT_ELT]][2] {name = "b"} : !cir.ptr<!rec_DefaultOperatorsNoFloats> -> !cir.ptr<!cir.bool>
->>>>>>> 54c4ef26
 // CHECK-NEXT: %[[ALL_ONES:.*]] = cir.const #true
 // CHECK-NEXT: cir.store {{.*}} %[[ALL_ONES]], %[[GET_B]] : !cir.bool, !cir.ptr<!cir.bool>
 //
 //
 // CHECK-NEXT: %[[THREE_IDX:.*]] = cir.const #cir.int<3> : !s64i
-<<<<<<< HEAD
-// CHECK-NEXT: %[[NEXT_ELT:.*]] = cir.ptr_stride(%[[DECAY]] : !cir.ptr<!rec_DefaultOperators>, %[[THREE_IDX]] : !s64i), !cir.ptr<!rec_DefaultOperators>
-// CHECK-NEXT: %[[GET_I:.*]] = cir.get_member %[[NEXT_ELT]][0] {name = "i"} : !cir.ptr<!rec_DefaultOperators> -> !cir.ptr<!s32i>
-// CHECK-NEXT: %[[ALL_ONES:.*]] = cir.const #cir.int<-1> : !s32i
-// CHECK-NEXT: cir.store {{.*}} %[[ALL_ONES]], %[[GET_I]] : !s32i, !cir.ptr<!s32i>
-// CHECK-NEXT: %[[GET_U:.*]] = cir.get_member %[[NEXT_ELT]][1] {name = "u"} : !cir.ptr<!rec_DefaultOperators> -> !cir.ptr<!u32i>
-// CHECK-NEXT: %[[ALL_ONES:.*]] = cir.const #cir.int<4294967295> : !u32i
-// CHECK-NEXT: cir.store {{.*}} %[[ALL_ONES]], %[[GET_U]] : !u32i, !cir.ptr<!u32i>
-// CHECK-NEXT: %[[GET_F:.*]] = cir.get_member %[[NEXT_ELT]][2] {name = "f"} : !cir.ptr<!rec_DefaultOperators> -> !cir.ptr<!cir.float>
-// CHECK-NEXT: %[[ALL_ONES:.*]] = cir.const #cir.fp<0xFF{{.*}}> : !cir.float
-// CHECK-NEXT: cir.store {{.*}} %[[ALL_ONES]], %[[GET_F]] : !cir.float, !cir.ptr<!cir.float>
-// CHECK-NEXT: %[[GET_D:.*]] = cir.get_member %[[NEXT_ELT]][3] {name = "d"} : !cir.ptr<!rec_DefaultOperators> -> !cir.ptr<!cir.double>
-// CHECK-NEXT: %[[ALL_ONES:.*]] = cir.const #cir.fp<0xFF{{.*}}> : !cir.double
-// CHECK-NEXT: cir.store {{.*}} %[[ALL_ONES]], %[[GET_D]] : !cir.double, !cir.ptr<!cir.double>
-// CHECK-NEXT: %[[GET_B:.*]] = cir.get_member %[[NEXT_ELT]][4] {name = "b"} : !cir.ptr<!rec_DefaultOperators> -> !cir.ptr<!cir.bool>
-=======
 // CHECK-NEXT: %[[NEXT_ELT:.*]] = cir.ptr_stride %[[DECAY]], %[[THREE_IDX]] : (!cir.ptr<!rec_DefaultOperatorsNoFloats>, !s64i) -> !cir.ptr<!rec_DefaultOperatorsNoFloats>
 // CHECK-NEXT: %[[GET_I:.*]] = cir.get_member %[[NEXT_ELT]][0] {name = "i"} : !cir.ptr<!rec_DefaultOperatorsNoFloats> -> !cir.ptr<!s32i>
 // CHECK-NEXT: %[[ALL_ONES:.*]] = cir.const #cir.int<-1> : !s32i
@@ -1689,27 +1347,10 @@
 // CHECK-NEXT: %[[ALL_ONES:.*]] = cir.const #cir.int<4294967295> : !u32i
 // CHECK-NEXT: cir.store {{.*}} %[[ALL_ONES]], %[[GET_U]] : !u32i, !cir.ptr<!u32i>
 // CHECK-NEXT: %[[GET_B:.*]] = cir.get_member %[[NEXT_ELT]][2] {name = "b"} : !cir.ptr<!rec_DefaultOperatorsNoFloats> -> !cir.ptr<!cir.bool>
->>>>>>> 54c4ef26
 // CHECK-NEXT: %[[ALL_ONES:.*]] = cir.const #true
 // CHECK-NEXT: cir.store {{.*}} %[[ALL_ONES]], %[[GET_B]] : !cir.bool, !cir.ptr<!cir.bool>
 //
 // CHECK-NEXT: %[[FOUR_IDX:.*]] = cir.const #cir.int<4> : !s64i
-<<<<<<< HEAD
-// CHECK-NEXT: %[[NEXT_ELT:.*]] = cir.ptr_stride(%[[DECAY]] : !cir.ptr<!rec_DefaultOperators>, %[[FOUR_IDX]] : !s64i), !cir.ptr<!rec_DefaultOperators>
-// CHECK-NEXT: %[[GET_I:.*]] = cir.get_member %[[NEXT_ELT]][0] {name = "i"} : !cir.ptr<!rec_DefaultOperators> -> !cir.ptr<!s32i>
-// CHECK-NEXT: %[[ALL_ONES:.*]] = cir.const #cir.int<-1> : !s32i
-// CHECK-NEXT: cir.store {{.*}} %[[ALL_ONES]], %[[GET_I]] : !s32i, !cir.ptr<!s32i>
-// CHECK-NEXT: %[[GET_U:.*]] = cir.get_member %[[NEXT_ELT]][1] {name = "u"} : !cir.ptr<!rec_DefaultOperators> -> !cir.ptr<!u32i>
-// CHECK-NEXT: %[[ALL_ONES:.*]] = cir.const #cir.int<4294967295> : !u32i
-// CHECK-NEXT: cir.store {{.*}} %[[ALL_ONES]], %[[GET_U]] : !u32i, !cir.ptr<!u32i>
-// CHECK-NEXT: %[[GET_F:.*]] = cir.get_member %[[NEXT_ELT]][2] {name = "f"} : !cir.ptr<!rec_DefaultOperators> -> !cir.ptr<!cir.float>
-// CHECK-NEXT: %[[ALL_ONES:.*]] = cir.const #cir.fp<0xFF{{.*}}> : !cir.float
-// CHECK-NEXT: cir.store {{.*}} %[[ALL_ONES]], %[[GET_F]] : !cir.float, !cir.ptr<!cir.float>
-// CHECK-NEXT: %[[GET_D:.*]] = cir.get_member %[[NEXT_ELT]][3] {name = "d"} : !cir.ptr<!rec_DefaultOperators> -> !cir.ptr<!cir.double>
-// CHECK-NEXT: %[[ALL_ONES:.*]] = cir.const #cir.fp<0xFF{{.*}}> : !cir.double
-// CHECK-NEXT: cir.store {{.*}} %[[ALL_ONES]], %[[GET_D]] : !cir.double, !cir.ptr<!cir.double>
-// CHECK-NEXT: %[[GET_B:.*]] = cir.get_member %[[NEXT_ELT]][4] {name = "b"} : !cir.ptr<!rec_DefaultOperators> -> !cir.ptr<!cir.bool>
-=======
 // CHECK-NEXT: %[[NEXT_ELT:.*]] = cir.ptr_stride %[[DECAY]], %[[FOUR_IDX]] : (!cir.ptr<!rec_DefaultOperatorsNoFloats>, !s64i) -> !cir.ptr<!rec_DefaultOperatorsNoFloats>
 // CHECK-NEXT: %[[GET_I:.*]] = cir.get_member %[[NEXT_ELT]][0] {name = "i"} : !cir.ptr<!rec_DefaultOperatorsNoFloats> -> !cir.ptr<!s32i>
 // CHECK-NEXT: %[[ALL_ONES:.*]] = cir.const #cir.int<-1> : !s32i
@@ -1718,7 +1359,6 @@
 // CHECK-NEXT: %[[ALL_ONES:.*]] = cir.const #cir.int<4294967295> : !u32i
 // CHECK-NEXT: cir.store {{.*}} %[[ALL_ONES]], %[[GET_U]] : !u32i, !cir.ptr<!u32i>
 // CHECK-NEXT: %[[GET_B:.*]] = cir.get_member %[[NEXT_ELT]][2] {name = "b"} : !cir.ptr<!rec_DefaultOperatorsNoFloats> -> !cir.ptr<!cir.bool>
->>>>>>> 54c4ef26
 // CHECK-NEXT: %[[ALL_ONES:.*]] = cir.const #true
 // CHECK-NEXT: cir.store {{.*}} %[[ALL_ONES]], %[[GET_B]] : !cir.bool, !cir.ptr<!cir.bool>
 //
@@ -1770,33 +1410,6 @@
 // CHECK-NEXT: cir.store %[[INC]], %[[ITR]] : !s64i, !cir.ptr<!s64i>
 // CHECK-NEXT: cir.yield
 // CHECK-NEXT: }
-<<<<<<< HEAD
-  for(int i=0;i < 5; ++i);
-#pragma acc parallel loop reduction(|:someVarArr)
-// CHECK-NEXT: acc.reduction.recipe @reduction_ior__ZTSA5_16DefaultOperators : !cir.ptr<!cir.array<!rec_DefaultOperators x 5>> reduction_operator <ior> init {
-// CHECK-NEXT: ^bb0(%[[ARG:.*]]: !cir.ptr<!cir.array<!rec_DefaultOperators x 5>>{{.*}})
-// CHECK-NEXT: %[[ALLOCA:.*]] = cir.alloca !cir.array<!rec_DefaultOperators x 5>, !cir.ptr<!cir.array<!rec_DefaultOperators x 5>>, ["openacc.reduction.init", init]
-// CHECK-NEXT: %[[TEMP_ITR:.*]] = cir.alloca !cir.ptr<!rec_DefaultOperators>, !cir.ptr<!cir.ptr<!rec_DefaultOperators>>, ["arrayinit.temp"]
-// CHECK-NEXT: %[[DECAY:.*]] = cir.cast array_to_ptrdecay %[[ALLOCA]] : !cir.ptr<!cir.array<!rec_DefaultOperators x 5>> -> !cir.ptr<!rec_DefaultOperators>
-// CHECK-NEXT: cir.store {{.*}} %[[DECAY]], %[[TEMP_ITR]] : !cir.ptr<!rec_DefaultOperators>, !cir.ptr<!cir.ptr<!rec_DefaultOperators>>
-// CHECK-NEXT: %[[LAST_IDX:.*]] = cir.const #cir.int<5> : !s64i
-// CHECK-NEXT: %[[END_ITR:.*]] = cir.ptr_stride(%[[DECAY]] : !cir.ptr<!rec_DefaultOperators>, %[[LAST_IDX]] : !s64i), !cir.ptr<!rec_DefaultOperators>
-// CHECK-NEXT: cir.do {
-// CHECK-NEXT: %[[TEMP_LOAD:.*]] = cir.load {{.*}} %[[TEMP_ITR]] : !cir.ptr<!cir.ptr<!rec_DefaultOperators>>, !cir.ptr<!rec_DefaultOperators>
-// CHECK-NEXT: %[[GET_I:.*]] = cir.get_member %[[TEMP_LOAD]][0] {name = "i"} : !cir.ptr<!rec_DefaultOperators> -> !cir.ptr<!s32i>
-// CHECK-NEXT: %[[ZERO:.*]] = cir.const #cir.int<0> : !s32i
-// CHECK-NEXT: cir.store {{.*}} %[[ZERO]], %[[GET_I]] : !s32i, !cir.ptr<!s32i>
-// CHECK-NEXT: %[[GET_U:.*]] = cir.get_member %[[TEMP_LOAD]][1] {name = "u"} : !cir.ptr<!rec_DefaultOperators> -> !cir.ptr<!u32i>
-// CHECK-NEXT: %[[ZERO:.*]] = cir.const #cir.int<0> : !u32i
-// CHECK-NEXT: cir.store {{.*}} %[[ZERO]], %[[GET_U]] : !u32i, !cir.ptr<!u32i>
-// CHECK-NEXT: %[[GET_F:.*]] = cir.get_member %[[TEMP_LOAD]][2] {name = "f"} : !cir.ptr<!rec_DefaultOperators> -> !cir.ptr<!cir.float>
-// CHECK-NEXT: %[[ZERO:.*]] = cir.const #cir.fp<0{{.*}}> : !cir.float
-// CHECK-NEXT: cir.store {{.*}} %[[ZERO]], %[[GET_F]] : !cir.float, !cir.ptr<!cir.float>
-// CHECK-NEXT: %[[GET_D:.*]] = cir.get_member %[[TEMP_LOAD]][3] {name = "d"} : !cir.ptr<!rec_DefaultOperators> -> !cir.ptr<!cir.double>
-// CHECK-NEXT: %[[ZERO:.*]] = cir.const #cir.fp<0{{.*}}> : !cir.double
-// CHECK-NEXT: cir.store {{.*}} %[[ZERO]], %[[GET_D]] : !cir.double, !cir.ptr<!cir.double>
-// CHECK-NEXT: %[[GET_B:.*]] = cir.get_member %[[TEMP_LOAD]][4] {name = "b"} : !cir.ptr<!rec_DefaultOperators> -> !cir.ptr<!cir.bool>
-=======
 // CHECK-NEXT: acc.yield %[[LHSARG]] : !cir.ptr<!cir.array<!rec_DefaultOperatorsNoFloats x 5>>
 // CHECK-NEXT: }
   for(int i = 0; i < 5; ++i);
@@ -1818,71 +1431,21 @@
 // CHECK-NEXT: %[[ZERO:.*]] = cir.const #cir.int<0> : !u32i
 // CHECK-NEXT: cir.store {{.*}} %[[ZERO]], %[[GET_U]] : !u32i, !cir.ptr<!u32i>
 // CHECK-NEXT: %[[GET_B:.*]] = cir.get_member %[[TEMP_LOAD]][2] {name = "b"} : !cir.ptr<!rec_DefaultOperatorsNoFloats> -> !cir.ptr<!cir.bool>
->>>>>>> 54c4ef26
 // CHECK-NEXT: %[[ZERO:.*]] = cir.const #false
 // CHECK-NEXT: cir.store {{.*}} %[[ZERO]], %[[GET_B]] : !cir.bool, !cir.ptr<!cir.bool>
 //
 // CHECK-NEXT: %[[ONE:.*]] = cir.const #cir.int<1> : !s64i
-<<<<<<< HEAD
-// CHECK-NEXT: %[[NEXT_ITEM:.*]] = cir.ptr_stride(%[[TEMP_LOAD]] : !cir.ptr<!rec_DefaultOperators>, %[[ONE]] : !s64i), !cir.ptr<!rec_DefaultOperators>
-// CHECK-NEXT: cir.store {{.*}} %[[NEXT_ITEM]], %[[TEMP_ITR]] : !cir.ptr<!rec_DefaultOperators>, !cir.ptr<!cir.ptr<!rec_DefaultOperators>>
-// CHECK-NEXT: cir.yield
-// CHECK-NEXT: } while {
-// CHECK-NEXT: %[[TEMP_LOAD:.*]] = cir.load {{.*}} %[[TEMP_ITR]] : !cir.ptr<!cir.ptr<!rec_DefaultOperators>>, !cir.ptr<!rec_DefaultOperators>
-// CHECK-NEXT: %[[CMP:.*]] = cir.cmp(ne, %[[TEMP_LOAD]], %[[END_ITR]]) : !cir.ptr<!rec_DefaultOperators>, !cir.bool
-=======
 // CHECK-NEXT: %[[NEXT_ITEM:.*]] = cir.ptr_stride %[[TEMP_LOAD]], %[[ONE]] : (!cir.ptr<!rec_DefaultOperatorsNoFloats>, !s64i) -> !cir.ptr<!rec_DefaultOperatorsNoFloats>
 // CHECK-NEXT: cir.store {{.*}} %[[NEXT_ITEM]], %[[TEMP_ITR]] : !cir.ptr<!rec_DefaultOperatorsNoFloats>, !cir.ptr<!cir.ptr<!rec_DefaultOperatorsNoFloats>>
 // CHECK-NEXT: cir.yield
 // CHECK-NEXT: } while {
 // CHECK-NEXT: %[[TEMP_LOAD:.*]] = cir.load {{.*}} %[[TEMP_ITR]] : !cir.ptr<!cir.ptr<!rec_DefaultOperatorsNoFloats>>, !cir.ptr<!rec_DefaultOperatorsNoFloats>
 // CHECK-NEXT: %[[CMP:.*]] = cir.cmp(ne, %[[TEMP_LOAD]], %[[END_ITR]]) : !cir.ptr<!rec_DefaultOperatorsNoFloats>, !cir.bool
->>>>>>> 54c4ef26
 // CHECK-NEXT: cir.condition(%[[CMP]]) 
 // CHECK-NEXT: }
 // CHECK-NEXT: acc.yield
 //
 // CHECK-NEXT: } combiner {
-<<<<<<< HEAD
-// CHECK-NEXT: ^bb0(%[[LHSARG:.*]]: !cir.ptr<!cir.array<!rec_DefaultOperators x 5>> {{.*}}, %[[RHSARG:.*]]: !cir.ptr<!cir.array<!rec_DefaultOperators x 5>> {{.*}})
-// TODO OpenACC: Expecting combination operation here
-// CHECK-NEXT: acc.yield %[[LHSARG]] : !cir.ptr<!cir.array<!rec_DefaultOperators x 5>>
-// CHECK-NEXT: }
-  for(int i=0;i < 5; ++i);
-#pragma acc parallel loop reduction(^:someVarArr)
-// CHECK-NEXT: acc.reduction.recipe @reduction_xor__ZTSA5_16DefaultOperators : !cir.ptr<!cir.array<!rec_DefaultOperators x 5>> reduction_operator <xor> init {
-// CHECK-NEXT: ^bb0(%[[ARG:.*]]: !cir.ptr<!cir.array<!rec_DefaultOperators x 5>>{{.*}})
-// CHECK-NEXT: %[[ALLOCA:.*]] = cir.alloca !cir.array<!rec_DefaultOperators x 5>, !cir.ptr<!cir.array<!rec_DefaultOperators x 5>>, ["openacc.reduction.init", init]
-// CHECK-NEXT: %[[TEMP_ITR:.*]] = cir.alloca !cir.ptr<!rec_DefaultOperators>, !cir.ptr<!cir.ptr<!rec_DefaultOperators>>, ["arrayinit.temp"]
-// CHECK-NEXT: %[[DECAY:.*]] = cir.cast array_to_ptrdecay %[[ALLOCA]] : !cir.ptr<!cir.array<!rec_DefaultOperators x 5>> -> !cir.ptr<!rec_DefaultOperators>
-// CHECK-NEXT: cir.store {{.*}} %[[DECAY]], %[[TEMP_ITR]] : !cir.ptr<!rec_DefaultOperators>, !cir.ptr<!cir.ptr<!rec_DefaultOperators>>
-// CHECK-NEXT: %[[LAST_IDX:.*]] = cir.const #cir.int<5> : !s64i
-// CHECK-NEXT: %[[END_ITR:.*]] = cir.ptr_stride(%[[DECAY]] : !cir.ptr<!rec_DefaultOperators>, %[[LAST_IDX]] : !s64i), !cir.ptr<!rec_DefaultOperators>
-// CHECK-NEXT: cir.do {
-// CHECK-NEXT: %[[TEMP_LOAD:.*]] = cir.load {{.*}} %[[TEMP_ITR]] : !cir.ptr<!cir.ptr<!rec_DefaultOperators>>, !cir.ptr<!rec_DefaultOperators>
-// CHECK-NEXT: %[[GET_I:.*]] = cir.get_member %[[TEMP_LOAD]][0] {name = "i"} : !cir.ptr<!rec_DefaultOperators> -> !cir.ptr<!s32i>
-// CHECK-NEXT: %[[ZERO:.*]] = cir.const #cir.int<0> : !s32i
-// CHECK-NEXT: cir.store {{.*}} %[[ZERO]], %[[GET_I]] : !s32i, !cir.ptr<!s32i>
-// CHECK-NEXT: %[[GET_U:.*]] = cir.get_member %[[TEMP_LOAD]][1] {name = "u"} : !cir.ptr<!rec_DefaultOperators> -> !cir.ptr<!u32i>
-// CHECK-NEXT: %[[ZERO:.*]] = cir.const #cir.int<0> : !u32i
-// CHECK-NEXT: cir.store {{.*}} %[[ZERO]], %[[GET_U]] : !u32i, !cir.ptr<!u32i>
-// CHECK-NEXT: %[[GET_F:.*]] = cir.get_member %[[TEMP_LOAD]][2] {name = "f"} : !cir.ptr<!rec_DefaultOperators> -> !cir.ptr<!cir.float>
-// CHECK-NEXT: %[[ZERO:.*]] = cir.const #cir.fp<0{{.*}}> : !cir.float
-// CHECK-NEXT: cir.store {{.*}} %[[ZERO]], %[[GET_F]] : !cir.float, !cir.ptr<!cir.float>
-// CHECK-NEXT: %[[GET_D:.*]] = cir.get_member %[[TEMP_LOAD]][3] {name = "d"} : !cir.ptr<!rec_DefaultOperators> -> !cir.ptr<!cir.double>
-// CHECK-NEXT: %[[ZERO:.*]] = cir.const #cir.fp<0{{.*}}> : !cir.double
-// CHECK-NEXT: cir.store {{.*}} %[[ZERO]], %[[GET_D]] : !cir.double, !cir.ptr<!cir.double>
-// CHECK-NEXT: %[[GET_B:.*]] = cir.get_member %[[TEMP_LOAD]][4] {name = "b"} : !cir.ptr<!rec_DefaultOperators> -> !cir.ptr<!cir.bool>
-// CHECK-NEXT: %[[ZERO:.*]] = cir.const #false
-// CHECK-NEXT: cir.store {{.*}} %[[ZERO]], %[[GET_B]] : !cir.bool, !cir.ptr<!cir.bool>
-// CHECK-NEXT: %[[ONE:.*]] = cir.const #cir.int<1> : !s64i
-// CHECK-NEXT: %[[NEXT_ITEM:.*]] = cir.ptr_stride(%[[TEMP_LOAD]] : !cir.ptr<!rec_DefaultOperators>, %[[ONE]] : !s64i), !cir.ptr<!rec_DefaultOperators>
-// CHECK-NEXT: cir.store {{.*}} %[[NEXT_ITEM]], %[[TEMP_ITR]] : !cir.ptr<!rec_DefaultOperators>, !cir.ptr<!cir.ptr<!rec_DefaultOperators>>
-// CHECK-NEXT: cir.yield
-// CHECK-NEXT: } while {
-// CHECK-NEXT: %[[TEMP_LOAD:.*]] = cir.load {{.*}} %[[TEMP_ITR]] : !cir.ptr<!cir.ptr<!rec_DefaultOperators>>, !cir.ptr<!rec_DefaultOperators>
-// CHECK-NEXT: %[[CMP:.*]] = cir.cmp(ne, %[[TEMP_LOAD]], %[[END_ITR]]) : !cir.ptr<!rec_DefaultOperators>, !cir.bool
-=======
 // CHECK-NEXT: ^bb0(%[[LHSARG:.*]]: !cir.ptr<!cir.array<!rec_DefaultOperatorsNoFloats x 5>> {{.*}}, %[[RHSARG:.*]]: !cir.ptr<!cir.array<!rec_DefaultOperatorsNoFloats x 5>> {{.*}})
 // CHECK-NEXT: %[[ZERO:.*]] = cir.const #cir.int<0> : !s64i
 // CHECK-NEXT: %[[ITR:.*]] = cir.alloca !s64i, !cir.ptr<!s64i>, ["itr"] {alignment = 8 : i64}
@@ -1958,19 +1521,11 @@
 // CHECK-NEXT: } while {
 // CHECK-NEXT: %[[TEMP_LOAD:.*]] = cir.load {{.*}} %[[TEMP_ITR]] : !cir.ptr<!cir.ptr<!rec_DefaultOperatorsNoFloats>>, !cir.ptr<!rec_DefaultOperatorsNoFloats>
 // CHECK-NEXT: %[[CMP:.*]] = cir.cmp(ne, %[[TEMP_LOAD]], %[[END_ITR]]) : !cir.ptr<!rec_DefaultOperatorsNoFloats>, !cir.bool
->>>>>>> 54c4ef26
 // CHECK-NEXT: cir.condition(%[[CMP]]) 
 // CHECK-NEXT: }
 // CHECK-NEXT: acc.yield
 //
 // CHECK-NEXT: } combiner {
-<<<<<<< HEAD
-// CHECK-NEXT: ^bb0(%[[LHSARG:.*]]: !cir.ptr<!cir.array<!rec_DefaultOperators x 5>> {{.*}}, %[[RHSARG:.*]]: !cir.ptr<!cir.array<!rec_DefaultOperators x 5>> {{.*}})
-// TODO OpenACC: Expecting combination operation here
-// CHECK-NEXT: acc.yield %[[LHSARG]] : !cir.ptr<!cir.array<!rec_DefaultOperators x 5>>
-// CHECK-NEXT: }
-  for(int i=0;i < 5; ++i);
-=======
 // CHECK-NEXT: ^bb0(%[[LHSARG:.*]]: !cir.ptr<!cir.array<!rec_DefaultOperatorsNoFloats x 5>> {{.*}}, %[[RHSARG:.*]]: !cir.ptr<!cir.array<!rec_DefaultOperatorsNoFloats x 5>> {{.*}})
 // CHECK-NEXT: %[[ZERO:.*]] = cir.const #cir.int<0> : !s64i
 // CHECK-NEXT: %[[ITR:.*]] = cir.alloca !s64i, !cir.ptr<!s64i>, ["itr"] {alignment = 8 : i64}
@@ -2019,7 +1574,6 @@
 // CHECK-NEXT: acc.yield %[[LHSARG]] : !cir.ptr<!cir.array<!rec_DefaultOperatorsNoFloats x 5>>
 // CHECK-NEXT: }
   for(int i = 0; i < 5; ++i);
->>>>>>> 54c4ef26
 #pragma acc parallel loop reduction(&&:someVarArr)
 // CHECK-NEXT: acc.reduction.recipe @reduction_land__ZTSA5_16DefaultOperators : !cir.ptr<!cir.array<!rec_DefaultOperators x 5>> reduction_operator <land> init {
 // CHECK-NEXT: ^bb0(%[[ARG:.*]]: !cir.ptr<!cir.array<!rec_DefaultOperators x 5>>{{.*}})
@@ -2215,15 +1769,9 @@
 //
 // CHECK-NEXT: acc.yield %[[LHSARG]] : !cir.ptr<!cir.array<!rec_DefaultOperators x 5>>
 // CHECK-NEXT: }
-<<<<<<< HEAD
-  for(int i=0;i < 5; ++i);
-#pragma acc parallel loop reduction(||:someVarArr)
-// CHECK-NEXT: acc.reduction.recipe @reduction_lor__ZTSA5_16DefaultOperators : !cir.ptr<!cir.array<!rec_DefaultOperators x 5>> reduction_operator <lor> init {
-=======
   for(int i = 0; i < 5; ++i);
 #pragma acc parallel loop reduction(||:someVarArr)
 // CHECK: acc.reduction.recipe @reduction_lor__ZTSA5_16DefaultOperators : !cir.ptr<!cir.array<!rec_DefaultOperators x 5>> reduction_operator <lor> init {
->>>>>>> 54c4ef26
 // CHECK-NEXT: ^bb0(%[[ARG:.*]]: !cir.ptr<!cir.array<!rec_DefaultOperators x 5>>{{.*}})
 // CHECK-NEXT: %[[ALLOCA:.*]] = cir.alloca !cir.array<!rec_DefaultOperators x 5>, !cir.ptr<!cir.array<!rec_DefaultOperators x 5>>, ["openacc.reduction.init", init]
 // CHECK-NEXT: %[[TEMP_ITR:.*]] = cir.alloca !cir.ptr<!rec_DefaultOperators>, !cir.ptr<!cir.ptr<!rec_DefaultOperators>>, ["arrayinit.temp"]
@@ -2359,11 +1907,7 @@
 //
 // CHECK-NEXT: acc.yield %[[LHSARG]] : !cir.ptr<!cir.array<!rec_DefaultOperators x 5>>
 // CHECK-NEXT: }
-<<<<<<< HEAD
-  for(int i=0;i < 5; ++i);
-=======
-  for(int i = 0; i < 5; ++i);
->>>>>>> 54c4ef26
+  for(int i = 0; i < 5; ++i);
 
 #pragma acc parallel loop reduction(+:someVarArr[2])
 // CHECK-NEXT: acc.reduction.recipe @reduction_add__Bcnt1__ZTSA5_16DefaultOperators : !cir.ptr<!cir.array<!rec_DefaultOperators x 5>> reduction_operator <add> init {
@@ -2383,11 +1927,7 @@
 // CHECK-NEXT: } body {
 // CHECK-NEXT: %[[ITR_LOAD:.*]] = cir.load %[[ITR]] : !cir.ptr<!u64i>, !u64i
 // CHECK-NEXT: %[[DECAY:.*]] = cir.cast array_to_ptrdecay %[[ALLOCA]] : !cir.ptr<!cir.array<!rec_DefaultOperators x 5>> -> !cir.ptr<!rec_DefaultOperators>
-<<<<<<< HEAD
-// CHECK-NEXT: %[[STRIDE:.*]] = cir.ptr_stride(%[[DECAY]] : !cir.ptr<!rec_DefaultOperators>, %[[ITR_LOAD]] : !u64i), !cir.ptr<!rec_DefaultOperators>
-=======
 // CHECK-NEXT: %[[STRIDE:.*]] = cir.ptr_stride %[[DECAY]], %[[ITR_LOAD]] : (!cir.ptr<!rec_DefaultOperators>, !u64i) -> !cir.ptr<!rec_DefaultOperators>
->>>>>>> 54c4ef26
 // CHECK-NEXT: %[[GET_I:.*]] = cir.get_member %[[STRIDE]][0] {name = "i"} : !cir.ptr<!rec_DefaultOperators> -> !cir.ptr<!s32i>
 // CHECK-NEXT: %[[ZERO:.*]] = cir.const #cir.int<0> : !s32i
 // CHECK-NEXT: cir.store {{.*}} %[[ZERO]], %[[GET_I]] : !s32i, !cir.ptr<!s32i>
@@ -2414,11 +1954,6 @@
 // CHECK-NEXT: acc.yield
 // CHECK-NEXT: } combiner {
 // CHECK-NEXT: ^bb0(%[[LHSARG:.*]]: !cir.ptr<!cir.array<!rec_DefaultOperators x 5>> {{.*}}, %[[RHSARG:.*]]: !cir.ptr<!cir.array<!rec_DefaultOperators x 5>> {{.*}}, %[[BOUND1:.*]]: !acc.data_bounds_ty{{.*}}))
-<<<<<<< HEAD
-// CHECK-NEXT: acc.yield %[[LHSARG]] : !cir.ptr<!cir.array<!rec_DefaultOperators x 5>>
-// CHECK-NEXT: }
-  for(int i=0;i < 5; ++i);
-=======
 // CHECK-NEXT: cir.scope {
 // CHECK-NEXT: %[[LB:.*]] = acc.get_lowerbound %[[BOUND1]] : (!acc.data_bounds_ty) -> index
 // CHECK-NEXT: %[[LB_CAST:.*]] = builtin.unrealized_conversion_cast %[[LB]] : index to !u64i
@@ -2480,7 +2015,6 @@
 // CHECK-NEXT: acc.yield %[[LHSARG]] : !cir.ptr<!cir.array<!rec_DefaultOperators x 5>>
 // CHECK-NEXT: }
   for(int i = 0; i < 5; ++i);
->>>>>>> 54c4ef26
 #pragma acc parallel loop reduction(*:someVarArr[2])
 // CHECK-NEXT: acc.reduction.recipe @reduction_mul__Bcnt1__ZTSA5_16DefaultOperators : !cir.ptr<!cir.array<!rec_DefaultOperators x 5>> reduction_operator <mul> init {
 // CHECK-NEXT: ^bb0(%[[ARG:.*]]: !cir.ptr<!cir.array<!rec_DefaultOperators x 5>>{{.*}}, %[[BOUND1:.*]]: !acc.data_bounds_ty{{.*}}))
@@ -2499,11 +2033,7 @@
 // CHECK-NEXT: } body {
 // CHECK-NEXT: %[[ITR_LOAD:.*]] = cir.load %[[ITR]] : !cir.ptr<!u64i>, !u64i
 // CHECK-NEXT: %[[DECAY:.*]] = cir.cast array_to_ptrdecay %[[ALLOCA]] : !cir.ptr<!cir.array<!rec_DefaultOperators x 5>> -> !cir.ptr<!rec_DefaultOperators>
-<<<<<<< HEAD
-// CHECK-NEXT: %[[STRIDE:.*]] = cir.ptr_stride(%[[DECAY]] : !cir.ptr<!rec_DefaultOperators>, %[[ITR_LOAD]] : !u64i), !cir.ptr<!rec_DefaultOperators>
-=======
 // CHECK-NEXT: %[[STRIDE:.*]] = cir.ptr_stride %[[DECAY]], %[[ITR_LOAD]] : (!cir.ptr<!rec_DefaultOperators>, !u64i) -> !cir.ptr<!rec_DefaultOperators>
->>>>>>> 54c4ef26
 // CHECK-NEXT: %[[GET_I:.*]] = cir.get_member %[[STRIDE]][0] {name = "i"} : !cir.ptr<!rec_DefaultOperators> -> !cir.ptr<!s32i>
 // CHECK-NEXT: %[[ONE:.*]] = cir.const #cir.int<1> : !s32i
 // CHECK-NEXT: cir.store {{.*}} %[[ONE]], %[[GET_I]] : !s32i, !cir.ptr<!s32i>
@@ -2525,210 +2055,6 @@
 // CHECK-NEXT: %[[INC:.*]] = cir.unary(inc, %[[ITR_LOAD]]) : !u64i, !u64i
 // CHECK-NEXT: cir.store %[[INC]], %[[ITR]] : !u64i, !cir.ptr<!u64i>
 // CHECK-NEXT: cir.yield
-<<<<<<< HEAD
-// CHECK-NEXT: }
-// CHECK-NEXT: }
-// CHECK-NEXT: acc.yield
-// CHECK-NEXT: } combiner {
-// CHECK-NEXT: ^bb0(%[[LHSARG:.*]]: !cir.ptr<!cir.array<!rec_DefaultOperators x 5>> {{.*}}, %[[RHSARG:.*]]: !cir.ptr<!cir.array<!rec_DefaultOperators x 5>> {{.*}}, %[[BOUND1:.*]]: !acc.data_bounds_ty{{.*}}))
-// CHECK-NEXT: acc.yield %[[LHSARG]] : !cir.ptr<!cir.array<!rec_DefaultOperators x 5>>
-// CHECK-NEXT: }
-  for(int i=0;i < 5; ++i);
-#pragma acc parallel loop reduction(max:someVarArr[2])
-// CHECK-NEXT: acc.reduction.recipe @reduction_max__Bcnt1__ZTSA5_16DefaultOperators : !cir.ptr<!cir.array<!rec_DefaultOperators x 5>> reduction_operator <max> init {
-// CHECK-NEXT: ^bb0(%[[ARG:.*]]: !cir.ptr<!cir.array<!rec_DefaultOperators x 5>>{{.*}}, %[[BOUND1:.*]]: !acc.data_bounds_ty{{.*}}))
-// CHECK-NEXT: %[[ALLOCA:.*]] = cir.alloca !cir.array<!rec_DefaultOperators x 5>, !cir.ptr<!cir.array<!rec_DefaultOperators x 5>>, ["openacc.reduction.init"]
-// CHECK-NEXT: cir.scope {
-// CHECK-NEXT: %[[LB:.*]] = acc.get_lowerbound %[[BOUND1]] : (!acc.data_bounds_ty) -> index
-// CHECK-NEXT: %[[LB_CAST:.*]] = builtin.unrealized_conversion_cast %[[LB]] : index to !u64i
-// CHECK-NEXT: %[[UB:.*]] = acc.get_upperbound %[[BOUND1]] : (!acc.data_bounds_ty) -> index
-// CHECK-NEXT: %[[UB_CAST:.*]] = builtin.unrealized_conversion_cast %[[UB]] : index to !u64i
-// CHECK-NEXT: %[[ITR:.*]] = cir.alloca !u64i, !cir.ptr<!u64i>, ["iter"] {alignment = 8 : i64}
-// CHECK-NEXT: cir.store %[[LB_CAST]], %[[ITR]] : !u64i, !cir.ptr<!u64i>
-// CHECK-NEXT: cir.for : cond {
-// CHECK-NEXT: %[[ITR_LOAD:.*]] = cir.load %[[ITR]] : !cir.ptr<!u64i>, !u64i
-// CHECK-NEXT: %[[COND:.*]] = cir.cmp(lt, %[[ITR_LOAD]], %[[UB_CAST]]) : !u64i, !cir.bool
-// CHECK-NEXT: cir.condition(%[[COND]])
-// CHECK-NEXT: } body {
-// CHECK-NEXT: %[[ITR_LOAD:.*]] = cir.load %[[ITR]] : !cir.ptr<!u64i>, !u64i
-// CHECK-NEXT: %[[DECAY:.*]] = cir.cast array_to_ptrdecay %[[ALLOCA]] : !cir.ptr<!cir.array<!rec_DefaultOperators x 5>> -> !cir.ptr<!rec_DefaultOperators>
-// CHECK-NEXT: %[[STRIDE:.*]] = cir.ptr_stride(%[[DECAY]] : !cir.ptr<!rec_DefaultOperators>, %[[ITR_LOAD]] : !u64i), !cir.ptr<!rec_DefaultOperators>
-// CHECK-NEXT: %[[GET_I:.*]] = cir.get_member %[[STRIDE]][0] {name = "i"} : !cir.ptr<!rec_DefaultOperators> -> !cir.ptr<!s32i>
-// CHECK-NEXT: %[[LEAST:.*]] = cir.const #cir.int<-2147483648> : !s32i
-// CHECK-NEXT: cir.store {{.*}} %[[LEAST]], %[[GET_I]] : !s32i, !cir.ptr<!s32i>
-// CHECK-NEXT: %[[GET_U:.*]] = cir.get_member %[[STRIDE]][1] {name = "u"} : !cir.ptr<!rec_DefaultOperators> -> !cir.ptr<!u32i>
-// CHECK-NEXT: %[[LEAST:.*]] = cir.const #cir.int<0> : !u32i
-// CHECK-NEXT: cir.store {{.*}} %[[LEAST]], %[[GET_U]] : !u32i, !cir.ptr<!u32i>
-// CHECK-NEXT: %[[GET_F:.*]] = cir.get_member %[[STRIDE]][2] {name = "f"} : !cir.ptr<!rec_DefaultOperators> -> !cir.ptr<!cir.float>
-// CHECK-NEXT: %[[LEAST:.*]] = cir.const #cir.fp<-3.4{{.*}}E+38> : !cir.float
-// CHECK-NEXT: cir.store {{.*}} %[[LEAST]], %[[GET_F]] : !cir.float, !cir.ptr<!cir.float>
-// CHECK-NEXT: %[[GET_D:.*]] = cir.get_member %[[STRIDE]][3] {name = "d"} : !cir.ptr<!rec_DefaultOperators> -> !cir.ptr<!cir.double>
-// CHECK-NEXT: %[[LEAST:.*]] = cir.const #cir.fp<-1.7{{.*}}E+308> : !cir.double
-// CHECK-NEXT: cir.store {{.*}} %[[LEAST]], %[[GET_D]] : !cir.double, !cir.ptr<!cir.double>
-// CHECK-NEXT: %[[GET_B:.*]] = cir.get_member %[[STRIDE]][4] {name = "b"} : !cir.ptr<!rec_DefaultOperators> -> !cir.ptr<!cir.bool>
-// CHECK-NEXT: %[[LEAST:.*]] = cir.const #false
-// CHECK-NEXT: cir.store {{.*}} %[[LEAST]], %[[GET_B]] : !cir.bool, !cir.ptr<!cir.bool>
-// CHECK-NEXT: cir.yield
-// CHECK-NEXT: } step {
-// CHECK-NEXT: %[[ITR_LOAD]] = cir.load %[[ITR]] : !cir.ptr<!u64i>, !u64i
-// CHECK-NEXT: %[[INC:.*]] = cir.unary(inc, %[[ITR_LOAD]]) : !u64i, !u64i
-// CHECK-NEXT: cir.store %[[INC]], %[[ITR]] : !u64i, !cir.ptr<!u64i>
-// CHECK-NEXT: cir.yield
-// CHECK-NEXT: }
-// CHECK-NEXT: }
-// CHECK-NEXT: acc.yield
-// CHECK-NEXT: } combiner {
-// CHECK-NEXT: ^bb0(%[[LHSARG:.*]]: !cir.ptr<!cir.array<!rec_DefaultOperators x 5>> {{.*}}, %[[RHSARG:.*]]: !cir.ptr<!cir.array<!rec_DefaultOperators x 5>> {{.*}}, %[[BOUND1:.*]]: !acc.data_bounds_ty{{.*}}))
-// CHECK-NEXT: acc.yield %[[LHSARG]] : !cir.ptr<!cir.array<!rec_DefaultOperators x 5>>
-// CHECK-NEXT: }
-  for(int i=0;i < 5; ++i);
-#pragma acc parallel loop reduction(min:someVarArr[2])
-// CHECK-NEXT: acc.reduction.recipe @reduction_min__Bcnt1__ZTSA5_16DefaultOperators : !cir.ptr<!cir.array<!rec_DefaultOperators x 5>> reduction_operator <min> init {
-// CHECK-NEXT: ^bb0(%[[ARG:.*]]: !cir.ptr<!cir.array<!rec_DefaultOperators x 5>>{{.*}}, %[[BOUND1:.*]]: !acc.data_bounds_ty{{.*}}))
-// CHECK-NEXT: %[[ALLOCA:.*]] = cir.alloca !cir.array<!rec_DefaultOperators x 5>, !cir.ptr<!cir.array<!rec_DefaultOperators x 5>>, ["openacc.reduction.init"]
-// CHECK-NEXT: cir.scope {
-// CHECK-NEXT: %[[LB:.*]] = acc.get_lowerbound %[[BOUND1]] : (!acc.data_bounds_ty) -> index
-// CHECK-NEXT: %[[LB_CAST:.*]] = builtin.unrealized_conversion_cast %[[LB]] : index to !u64i
-// CHECK-NEXT: %[[UB:.*]] = acc.get_upperbound %[[BOUND1]] : (!acc.data_bounds_ty) -> index
-// CHECK-NEXT: %[[UB_CAST:.*]] = builtin.unrealized_conversion_cast %[[UB]] : index to !u64i
-// CHECK-NEXT: %[[ITR:.*]] = cir.alloca !u64i, !cir.ptr<!u64i>, ["iter"] {alignment = 8 : i64}
-// CHECK-NEXT: cir.store %[[LB_CAST]], %[[ITR]] : !u64i, !cir.ptr<!u64i>
-// CHECK-NEXT: cir.for : cond {
-// CHECK-NEXT: %[[ITR_LOAD:.*]] = cir.load %[[ITR]] : !cir.ptr<!u64i>, !u64i
-// CHECK-NEXT: %[[COND:.*]] = cir.cmp(lt, %[[ITR_LOAD]], %[[UB_CAST]]) : !u64i, !cir.bool
-// CHECK-NEXT: cir.condition(%[[COND]])
-// CHECK-NEXT: } body {
-// CHECK-NEXT: %[[ITR_LOAD:.*]] = cir.load %[[ITR]] : !cir.ptr<!u64i>, !u64i
-// CHECK-NEXT: %[[DECAY:.*]] = cir.cast array_to_ptrdecay %[[ALLOCA]] : !cir.ptr<!cir.array<!rec_DefaultOperators x 5>> -> !cir.ptr<!rec_DefaultOperators>
-// CHECK-NEXT: %[[STRIDE:.*]] = cir.ptr_stride(%[[DECAY]] : !cir.ptr<!rec_DefaultOperators>, %[[ITR_LOAD]] : !u64i), !cir.ptr<!rec_DefaultOperators>
-// CHECK-NEXT: %[[GET_I:.*]] = cir.get_member %[[STRIDE]][0] {name = "i"} : !cir.ptr<!rec_DefaultOperators> -> !cir.ptr<!s32i>
-// CHECK-NEXT: %[[LARGEST:.*]] = cir.const #cir.int<2147483647> : !s32i
-// CHECK-NEXT: cir.store {{.*}} %[[LARGEST]], %[[GET_I]] : !s32i, !cir.ptr<!s32i>
-// CHECK-NEXT: %[[GET_U:.*]] = cir.get_member %[[STRIDE]][1] {name = "u"} : !cir.ptr<!rec_DefaultOperators> -> !cir.ptr<!u32i>
-// CHECK-NEXT: %[[LARGEST:.*]] = cir.const #cir.int<4294967295> : !u32i
-// CHECK-NEXT: cir.store {{.*}} %[[LARGEST]], %[[GET_U]] : !u32i, !cir.ptr<!u32i>
-// CHECK-NEXT: %[[GET_F:.*]] = cir.get_member %[[STRIDE]][2] {name = "f"} : !cir.ptr<!rec_DefaultOperators> -> !cir.ptr<!cir.float>
-// CHECK-NEXT: %[[LARGEST:.*]] = cir.const #cir.fp<3.4{{.*}}E+38> : !cir.float
-// CHECK-NEXT: cir.store {{.*}} %[[LARGEST]], %[[GET_F]] : !cir.float, !cir.ptr<!cir.float>
-// CHECK-NEXT: %[[GET_D:.*]] = cir.get_member %[[STRIDE]][3] {name = "d"} : !cir.ptr<!rec_DefaultOperators> -> !cir.ptr<!cir.double>
-// CHECK-NEXT: %[[LARGEST:.*]] = cir.const #cir.fp<1.7{{.*}}E+308> : !cir.double
-// CHECK-NEXT: cir.store {{.*}} %[[LARGEST]], %[[GET_D]] : !cir.double, !cir.ptr<!cir.double>
-// CHECK-NEXT: %[[GET_B:.*]] = cir.get_member %[[STRIDE]][4] {name = "b"} : !cir.ptr<!rec_DefaultOperators> -> !cir.ptr<!cir.bool>
-// CHECK-NEXT: %[[LARGEST:.*]] = cir.const #true
-// CHECK-NEXT: cir.store {{.*}} %[[LARGEST]], %[[GET_B]] : !cir.bool, !cir.ptr<!cir.bool>
-// CHECK-NEXT: cir.yield
-// CHECK-NEXT: } step {
-// CHECK-NEXT: %[[ITR_LOAD]] = cir.load %[[ITR]] : !cir.ptr<!u64i>, !u64i
-// CHECK-NEXT: %[[INC:.*]] = cir.unary(inc, %[[ITR_LOAD]]) : !u64i, !u64i
-// CHECK-NEXT: cir.store %[[INC]], %[[ITR]] : !u64i, !cir.ptr<!u64i>
-// CHECK-NEXT: cir.yield
-// CHECK-NEXT: }
-// CHECK-NEXT: }
-// CHECK-NEXT: acc.yield
-// CHECK-NEXT: } combiner {
-// CHECK-NEXT: ^bb0(%[[LHSARG:.*]]: !cir.ptr<!cir.array<!rec_DefaultOperators x 5>> {{.*}}, %[[RHSARG:.*]]: !cir.ptr<!cir.array<!rec_DefaultOperators x 5>> {{.*}}, %[[BOUND1:.*]]: !acc.data_bounds_ty{{.*}}))
-// CHECK-NEXT: acc.yield %[[LHSARG]] : !cir.ptr<!cir.array<!rec_DefaultOperators x 5>>
-// CHECK-NEXT: }
-  for(int i=0;i < 5; ++i);
-#pragma acc parallel loop reduction(&:someVarArr[2])
-// CHECK-NEXT: acc.reduction.recipe @reduction_iand__Bcnt1__ZTSA5_16DefaultOperators : !cir.ptr<!cir.array<!rec_DefaultOperators x 5>> reduction_operator <iand> init {
-// CHECK-NEXT: ^bb0(%[[ARG:.*]]: !cir.ptr<!cir.array<!rec_DefaultOperators x 5>>{{.*}}, %[[BOUND1:.*]]: !acc.data_bounds_ty{{.*}}))
-// CHECK-NEXT: %[[ALLOCA:.*]] = cir.alloca !cir.array<!rec_DefaultOperators x 5>, !cir.ptr<!cir.array<!rec_DefaultOperators x 5>>, ["openacc.reduction.init"]
-// CHECK-NEXT: cir.scope {
-// CHECK-NEXT: %[[LB:.*]] = acc.get_lowerbound %[[BOUND1]] : (!acc.data_bounds_ty) -> index
-// CHECK-NEXT: %[[LB_CAST:.*]] = builtin.unrealized_conversion_cast %[[LB]] : index to !u64i
-// CHECK-NEXT: %[[UB:.*]] = acc.get_upperbound %[[BOUND1]] : (!acc.data_bounds_ty) -> index
-// CHECK-NEXT: %[[UB_CAST:.*]] = builtin.unrealized_conversion_cast %[[UB]] : index to !u64i
-// CHECK-NEXT: %[[ITR:.*]] = cir.alloca !u64i, !cir.ptr<!u64i>, ["iter"] {alignment = 8 : i64}
-// CHECK-NEXT: cir.store %[[LB_CAST]], %[[ITR]] : !u64i, !cir.ptr<!u64i>
-// CHECK-NEXT: cir.for : cond {
-// CHECK-NEXT: %[[ITR_LOAD:.*]] = cir.load %[[ITR]] : !cir.ptr<!u64i>, !u64i
-// CHECK-NEXT: %[[COND:.*]] = cir.cmp(lt, %[[ITR_LOAD]], %[[UB_CAST]]) : !u64i, !cir.bool
-// CHECK-NEXT: cir.condition(%[[COND]])
-// CHECK-NEXT: } body {
-// CHECK-NEXT: %[[ITR_LOAD:.*]] = cir.load %[[ITR]] : !cir.ptr<!u64i>, !u64i
-// CHECK-NEXT: %[[DECAY:.*]] = cir.cast array_to_ptrdecay %[[ALLOCA]] : !cir.ptr<!cir.array<!rec_DefaultOperators x 5>> -> !cir.ptr<!rec_DefaultOperators>
-// CHECK-NEXT: %[[STRIDE:.*]] = cir.ptr_stride(%[[DECAY]] : !cir.ptr<!rec_DefaultOperators>, %[[ITR_LOAD]] : !u64i), !cir.ptr<!rec_DefaultOperators>
-// CHECK-NEXT: %[[GET_I:.*]] = cir.get_member %[[STRIDE]][0] {name = "i"} : !cir.ptr<!rec_DefaultOperators> -> !cir.ptr<!s32i>
-// CHECK-NEXT: %[[ALL_ONES:.*]] = cir.const #cir.int<-1> : !s32i
-// CHECK-NEXT: cir.store {{.*}} %[[ALL_ONES]], %[[GET_I]] : !s32i, !cir.ptr<!s32i>
-// CHECK-NEXT: %[[GET_U:.*]] = cir.get_member %[[STRIDE]][1] {name = "u"} : !cir.ptr<!rec_DefaultOperators> -> !cir.ptr<!u32i>
-// CHECK-NEXT: %[[ALL_ONES:.*]] = cir.const #cir.int<4294967295> : !u32i
-// CHECK-NEXT: cir.store {{.*}} %[[ALL_ONES]], %[[GET_U]] : !u32i, !cir.ptr<!u32i>
-// CHECK-NEXT: %[[GET_F:.*]] = cir.get_member %[[STRIDE]][2] {name = "f"} : !cir.ptr<!rec_DefaultOperators> -> !cir.ptr<!cir.float>
-// CHECK-NEXT: %[[ALL_ONES:.*]] = cir.const #cir.fp<0xFF{{.*}}> : !cir.float
-// CHECK-NEXT: cir.store {{.*}} %[[ALL_ONES]], %[[GET_F]] : !cir.float, !cir.ptr<!cir.float>
-// CHECK-NEXT: %[[GET_D:.*]] = cir.get_member %[[STRIDE]][3] {name = "d"} : !cir.ptr<!rec_DefaultOperators> -> !cir.ptr<!cir.double>
-// CHECK-NEXT: %[[ALL_ONES:.*]] = cir.const #cir.fp<0xFF{{.*}}> : !cir.double
-// CHECK-NEXT: cir.store {{.*}} %[[ALL_ONES]], %[[GET_D]] : !cir.double, !cir.ptr<!cir.double>
-// CHECK-NEXT: %[[GET_B:.*]] = cir.get_member %[[STRIDE]][4] {name = "b"} : !cir.ptr<!rec_DefaultOperators> -> !cir.ptr<!cir.bool>
-// CHECK-NEXT: %[[ALL_ONES:.*]] = cir.const #true
-// CHECK-NEXT: cir.store {{.*}} %[[ALL_ONES]], %[[GET_B]] : !cir.bool, !cir.ptr<!cir.bool>
-// CHECK-NEXT: cir.yield
-// CHECK-NEXT: } step {
-// CHECK-NEXT: %[[ITR_LOAD]] = cir.load %[[ITR]] : !cir.ptr<!u64i>, !u64i
-// CHECK-NEXT: %[[INC:.*]] = cir.unary(inc, %[[ITR_LOAD]]) : !u64i, !u64i
-// CHECK-NEXT: cir.store %[[INC]], %[[ITR]] : !u64i, !cir.ptr<!u64i>
-// CHECK-NEXT: cir.yield
-// CHECK-NEXT: }
-// CHECK-NEXT: }
-// CHECK-NEXT: acc.yield
-// CHECK-NEXT: } combiner {
-// CHECK-NEXT: ^bb0(%[[LHSARG:.*]]: !cir.ptr<!cir.array<!rec_DefaultOperators x 5>> {{.*}}, %[[RHSARG:.*]]: !cir.ptr<!cir.array<!rec_DefaultOperators x 5>> {{.*}}, %[[BOUND1:.*]]: !acc.data_bounds_ty{{.*}}))
-// CHECK-NEXT: acc.yield %[[LHSARG]] : !cir.ptr<!cir.array<!rec_DefaultOperators x 5>>
-// CHECK-NEXT: }
-  for(int i=0;i < 5; ++i);
-#pragma acc parallel loop reduction(|:someVarArr[2])
-// CHECK-NEXT: acc.reduction.recipe @reduction_ior__Bcnt1__ZTSA5_16DefaultOperators : !cir.ptr<!cir.array<!rec_DefaultOperators x 5>> reduction_operator <ior> init {
-// CHECK-NEXT: ^bb0(%[[ARG:.*]]: !cir.ptr<!cir.array<!rec_DefaultOperators x 5>>{{.*}}, %[[BOUND1:.*]]: !acc.data_bounds_ty{{.*}}))
-// CHECK-NEXT: %[[ALLOCA:.*]] = cir.alloca !cir.array<!rec_DefaultOperators x 5>, !cir.ptr<!cir.array<!rec_DefaultOperators x 5>>, ["openacc.reduction.init"]
-// CHECK-NEXT: cir.scope {
-// CHECK-NEXT: %[[LB:.*]] = acc.get_lowerbound %[[BOUND1]] : (!acc.data_bounds_ty) -> index
-// CHECK-NEXT: %[[LB_CAST:.*]] = builtin.unrealized_conversion_cast %[[LB]] : index to !u64i
-// CHECK-NEXT: %[[UB:.*]] = acc.get_upperbound %[[BOUND1]] : (!acc.data_bounds_ty) -> index
-// CHECK-NEXT: %[[UB_CAST:.*]] = builtin.unrealized_conversion_cast %[[UB]] : index to !u64i
-// CHECK-NEXT: %[[ITR:.*]] = cir.alloca !u64i, !cir.ptr<!u64i>, ["iter"] {alignment = 8 : i64}
-// CHECK-NEXT: cir.store %[[LB_CAST]], %[[ITR]] : !u64i, !cir.ptr<!u64i>
-// CHECK-NEXT: cir.for : cond {
-// CHECK-NEXT: %[[ITR_LOAD:.*]] = cir.load %[[ITR]] : !cir.ptr<!u64i>, !u64i
-// CHECK-NEXT: %[[COND:.*]] = cir.cmp(lt, %[[ITR_LOAD]], %[[UB_CAST]]) : !u64i, !cir.bool
-// CHECK-NEXT: cir.condition(%[[COND]])
-// CHECK-NEXT: } body {
-// CHECK-NEXT: %[[ITR_LOAD:.*]] = cir.load %[[ITR]] : !cir.ptr<!u64i>, !u64i
-// CHECK-NEXT: %[[DECAY:.*]] = cir.cast array_to_ptrdecay %[[ALLOCA]] : !cir.ptr<!cir.array<!rec_DefaultOperators x 5>> -> !cir.ptr<!rec_DefaultOperators>
-// CHECK-NEXT: %[[STRIDE:.*]] = cir.ptr_stride(%[[DECAY]] : !cir.ptr<!rec_DefaultOperators>, %[[ITR_LOAD]] : !u64i), !cir.ptr<!rec_DefaultOperators>
-// CHECK-NEXT: %[[GET_I:.*]] = cir.get_member %[[STRIDE]][0] {name = "i"} : !cir.ptr<!rec_DefaultOperators> -> !cir.ptr<!s32i>
-// CHECK-NEXT: %[[ZERO:.*]] = cir.const #cir.int<0> : !s32i
-// CHECK-NEXT: cir.store {{.*}} %[[ZERO]], %[[GET_I]] : !s32i, !cir.ptr<!s32i>
-// CHECK-NEXT: %[[GET_U:.*]] = cir.get_member %[[STRIDE]][1] {name = "u"} : !cir.ptr<!rec_DefaultOperators> -> !cir.ptr<!u32i>
-// CHECK-NEXT: %[[ZERO:.*]] = cir.const #cir.int<0> : !u32i
-// CHECK-NEXT: cir.store {{.*}} %[[ZERO]], %[[GET_U]] : !u32i, !cir.ptr<!u32i>
-// CHECK-NEXT: %[[GET_F:.*]] = cir.get_member %[[STRIDE]][2] {name = "f"} : !cir.ptr<!rec_DefaultOperators> -> !cir.ptr<!cir.float>
-// CHECK-NEXT: %[[ZERO:.*]] = cir.const #cir.fp<0{{.*}}> : !cir.float
-// CHECK-NEXT: cir.store {{.*}} %[[ZERO]], %[[GET_F]] : !cir.float, !cir.ptr<!cir.float>
-// CHECK-NEXT: %[[GET_D:.*]] = cir.get_member %[[STRIDE]][3] {name = "d"} : !cir.ptr<!rec_DefaultOperators> -> !cir.ptr<!cir.double>
-// CHECK-NEXT: %[[ZERO:.*]] = cir.const #cir.fp<0{{.*}}> : !cir.double
-// CHECK-NEXT: cir.store {{.*}} %[[ZERO]], %[[GET_D]] : !cir.double, !cir.ptr<!cir.double>
-// CHECK-NEXT: %[[GET_B:.*]] = cir.get_member %[[STRIDE]][4] {name = "b"} : !cir.ptr<!rec_DefaultOperators> -> !cir.ptr<!cir.bool>
-// CHECK-NEXT: %[[ZERO:.*]] = cir.const #false
-// CHECK-NEXT: cir.store {{.*}} %[[ZERO]], %[[GET_B]] : !cir.bool, !cir.ptr<!cir.bool>
-// CHECK-NEXT: cir.yield
-// CHECK-NEXT: } step {
-// CHECK-NEXT: %[[ITR_LOAD]] = cir.load %[[ITR]] : !cir.ptr<!u64i>, !u64i
-// CHECK-NEXT: %[[INC:.*]] = cir.unary(inc, %[[ITR_LOAD]]) : !u64i, !u64i
-// CHECK-NEXT: cir.store %[[INC]], %[[ITR]] : !u64i, !cir.ptr<!u64i>
-// CHECK-NEXT: cir.yield
-// CHECK-NEXT: }
-// CHECK-NEXT: }
-// CHECK-NEXT: acc.yield
-// CHECK-NEXT: } combiner {
-// CHECK-NEXT: ^bb0(%[[LHSARG:.*]]: !cir.ptr<!cir.array<!rec_DefaultOperators x 5>> {{.*}}, %[[RHSARG:.*]]: !cir.ptr<!cir.array<!rec_DefaultOperators x 5>> {{.*}}, %[[BOUND1:.*]]: !acc.data_bounds_ty{{.*}}))
-// CHECK-NEXT: acc.yield %[[LHSARG]] : !cir.ptr<!cir.array<!rec_DefaultOperators x 5>>
-// CHECK-NEXT: }
-  for(int i=0;i < 5; ++i);
-#pragma acc parallel loop reduction(^:someVarArr[2])
-// CHECK-NEXT: acc.reduction.recipe @reduction_xor__Bcnt1__ZTSA5_16DefaultOperators : !cir.ptr<!cir.array<!rec_DefaultOperators x 5>> reduction_operator <xor> init {
-=======
 // CHECK-NEXT: }
 // CHECK-NEXT: }
 // CHECK-NEXT: acc.yield
@@ -2797,7 +2123,6 @@
   for(int i = 0; i < 5; ++i);
 #pragma acc parallel loop reduction(max:someVarArr[2])
 // CHECK-NEXT: acc.reduction.recipe @reduction_max__Bcnt1__ZTSA5_16DefaultOperators : !cir.ptr<!cir.array<!rec_DefaultOperators x 5>> reduction_operator <max> init {
->>>>>>> 54c4ef26
 // CHECK-NEXT: ^bb0(%[[ARG:.*]]: !cir.ptr<!cir.array<!rec_DefaultOperators x 5>>{{.*}}, %[[BOUND1:.*]]: !acc.data_bounds_ty{{.*}}))
 // CHECK-NEXT: %[[ALLOCA:.*]] = cir.alloca !cir.array<!rec_DefaultOperators x 5>, !cir.ptr<!cir.array<!rec_DefaultOperators x 5>>, ["openacc.reduction.init"]
 // CHECK-NEXT: cir.scope {
@@ -2814,24 +2139,6 @@
 // CHECK-NEXT: } body {
 // CHECK-NEXT: %[[ITR_LOAD:.*]] = cir.load %[[ITR]] : !cir.ptr<!u64i>, !u64i
 // CHECK-NEXT: %[[DECAY:.*]] = cir.cast array_to_ptrdecay %[[ALLOCA]] : !cir.ptr<!cir.array<!rec_DefaultOperators x 5>> -> !cir.ptr<!rec_DefaultOperators>
-<<<<<<< HEAD
-// CHECK-NEXT: %[[STRIDE:.*]] = cir.ptr_stride(%[[DECAY]] : !cir.ptr<!rec_DefaultOperators>, %[[ITR_LOAD]] : !u64i), !cir.ptr<!rec_DefaultOperators>
-// CHECK-NEXT: %[[GET_I:.*]] = cir.get_member %[[STRIDE]][0] {name = "i"} : !cir.ptr<!rec_DefaultOperators> -> !cir.ptr<!s32i>
-// CHECK-NEXT: %[[ZERO:.*]] = cir.const #cir.int<0> : !s32i
-// CHECK-NEXT: cir.store {{.*}} %[[ZERO]], %[[GET_I]] : !s32i, !cir.ptr<!s32i>
-// CHECK-NEXT: %[[GET_U:.*]] = cir.get_member %[[STRIDE]][1] {name = "u"} : !cir.ptr<!rec_DefaultOperators> -> !cir.ptr<!u32i>
-// CHECK-NEXT: %[[ZERO:.*]] = cir.const #cir.int<0> : !u32i
-// CHECK-NEXT: cir.store {{.*}} %[[ZERO]], %[[GET_U]] : !u32i, !cir.ptr<!u32i>
-// CHECK-NEXT: %[[GET_F:.*]] = cir.get_member %[[STRIDE]][2] {name = "f"} : !cir.ptr<!rec_DefaultOperators> -> !cir.ptr<!cir.float>
-// CHECK-NEXT: %[[ZERO:.*]] = cir.const #cir.fp<0{{.*}}> : !cir.float
-// CHECK-NEXT: cir.store {{.*}} %[[ZERO]], %[[GET_F]] : !cir.float, !cir.ptr<!cir.float>
-// CHECK-NEXT: %[[GET_D:.*]] = cir.get_member %[[STRIDE]][3] {name = "d"} : !cir.ptr<!rec_DefaultOperators> -> !cir.ptr<!cir.double>
-// CHECK-NEXT: %[[ZERO:.*]] = cir.const #cir.fp<0{{.*}}> : !cir.double
-// CHECK-NEXT: cir.store {{.*}} %[[ZERO]], %[[GET_D]] : !cir.double, !cir.ptr<!cir.double>
-// CHECK-NEXT: %[[GET_B:.*]] = cir.get_member %[[STRIDE]][4] {name = "b"} : !cir.ptr<!rec_DefaultOperators> -> !cir.ptr<!cir.bool>
-// CHECK-NEXT: %[[ZERO:.*]] = cir.const #false
-// CHECK-NEXT: cir.store {{.*}} %[[ZERO]], %[[GET_B]] : !cir.bool, !cir.ptr<!cir.bool>
-=======
 // CHECK-NEXT: %[[STRIDE:.*]] = cir.ptr_stride %[[DECAY]], %[[ITR_LOAD]] : (!cir.ptr<!rec_DefaultOperators>, !u64i) -> !cir.ptr<!rec_DefaultOperators>
 // CHECK-NEXT: %[[GET_I:.*]] = cir.get_member %[[STRIDE]][0] {name = "i"} : !cir.ptr<!rec_DefaultOperators> -> !cir.ptr<!s32i>
 // CHECK-NEXT: %[[LEAST:.*]] = cir.const #cir.int<-2147483648> : !s32i
@@ -2848,23 +2155,12 @@
 // CHECK-NEXT: %[[GET_B:.*]] = cir.get_member %[[STRIDE]][4] {name = "b"} : !cir.ptr<!rec_DefaultOperators> -> !cir.ptr<!cir.bool>
 // CHECK-NEXT: %[[LEAST:.*]] = cir.const #false
 // CHECK-NEXT: cir.store {{.*}} %[[LEAST]], %[[GET_B]] : !cir.bool, !cir.ptr<!cir.bool>
->>>>>>> 54c4ef26
 // CHECK-NEXT: cir.yield
 // CHECK-NEXT: } step {
 // CHECK-NEXT: %[[ITR_LOAD]] = cir.load %[[ITR]] : !cir.ptr<!u64i>, !u64i
 // CHECK-NEXT: %[[INC:.*]] = cir.unary(inc, %[[ITR_LOAD]]) : !u64i, !u64i
 // CHECK-NEXT: cir.store %[[INC]], %[[ITR]] : !u64i, !cir.ptr<!u64i>
 // CHECK-NEXT: cir.yield
-<<<<<<< HEAD
-// CHECK-NEXT: }
-// CHECK-NEXT: }
-// CHECK-NEXT: acc.yield
-// CHECK-NEXT: } combiner {
-// CHECK-NEXT: ^bb0(%[[LHSARG:.*]]: !cir.ptr<!cir.array<!rec_DefaultOperators x 5>> {{.*}}, %[[RHSARG:.*]]: !cir.ptr<!cir.array<!rec_DefaultOperators x 5>> {{.*}}, %[[BOUND1:.*]]: !acc.data_bounds_ty{{.*}}))
-// CHECK-NEXT: acc.yield %[[LHSARG]] : !cir.ptr<!cir.array<!rec_DefaultOperators x 5>>
-// CHECK-NEXT: }
-  for(int i=0;i < 5; ++i);
-=======
 // CHECK-NEXT: }
 // CHECK-NEXT: }
 // CHECK-NEXT: acc.yield
@@ -3385,7 +2681,6 @@
 // CHECK-NEXT: acc.yield %[[LHSARG]] : !cir.ptr<!cir.array<!rec_DefaultOperatorsNoFloats x 5>>
 // CHECK-NEXT: }
   for(int i = 0; i < 5; ++i);
->>>>>>> 54c4ef26
 #pragma acc parallel loop reduction(&&:someVarArr[2])
 // CHECK-NEXT: acc.reduction.recipe @reduction_land__Bcnt1__ZTSA5_16DefaultOperators : !cir.ptr<!cir.array<!rec_DefaultOperators x 5>> reduction_operator <land> init {
 // CHECK-NEXT: ^bb0(%[[ARG:.*]]: !cir.ptr<!cir.array<!rec_DefaultOperators x 5>>{{.*}}, %[[BOUND1:.*]]: !acc.data_bounds_ty{{.*}}))
@@ -3404,11 +2699,7 @@
 // CHECK-NEXT: } body {
 // CHECK-NEXT: %[[ITR_LOAD:.*]] = cir.load %[[ITR]] : !cir.ptr<!u64i>, !u64i
 // CHECK-NEXT: %[[DECAY:.*]] = cir.cast array_to_ptrdecay %[[ALLOCA]] : !cir.ptr<!cir.array<!rec_DefaultOperators x 5>> -> !cir.ptr<!rec_DefaultOperators>
-<<<<<<< HEAD
-// CHECK-NEXT: %[[STRIDE:.*]] = cir.ptr_stride(%[[DECAY]] : !cir.ptr<!rec_DefaultOperators>, %[[ITR_LOAD]] : !u64i), !cir.ptr<!rec_DefaultOperators>
-=======
 // CHECK-NEXT: %[[STRIDE:.*]] = cir.ptr_stride %[[DECAY]], %[[ITR_LOAD]] : (!cir.ptr<!rec_DefaultOperators>, !u64i) -> !cir.ptr<!rec_DefaultOperators>
->>>>>>> 54c4ef26
 // CHECK-NEXT: %[[GET_I:.*]] = cir.get_member %[[STRIDE]][0] {name = "i"} : !cir.ptr<!rec_DefaultOperators> -> !cir.ptr<!s32i>
 // CHECK-NEXT: %[[ONE:.*]] = cir.const #cir.int<1> : !s32i
 // CHECK-NEXT: cir.store {{.*}} %[[ONE]], %[[GET_I]] : !s32i, !cir.ptr<!s32i>
@@ -3435,11 +2726,6 @@
 // CHECK-NEXT: acc.yield
 // CHECK-NEXT: } combiner {
 // CHECK-NEXT: ^bb0(%[[LHSARG:.*]]: !cir.ptr<!cir.array<!rec_DefaultOperators x 5>> {{.*}}, %[[RHSARG:.*]]: !cir.ptr<!cir.array<!rec_DefaultOperators x 5>> {{.*}}, %[[BOUND1:.*]]: !acc.data_bounds_ty{{.*}}))
-<<<<<<< HEAD
-// CHECK-NEXT: acc.yield %[[LHSARG]] : !cir.ptr<!cir.array<!rec_DefaultOperators x 5>>
-// CHECK-NEXT: }
-  for(int i=0;i < 5; ++i);
-=======
 // CHECK-NEXT: cir.scope {
 // CHECK-NEXT: %[[LB:.*]] = acc.get_lowerbound %[[BOUND1]] : (!acc.data_bounds_ty) -> index
 // CHECK-NEXT: %[[LB_CAST:.*]] = builtin.unrealized_conversion_cast %[[LB]] : index to !u64i
@@ -3541,7 +2827,6 @@
 // CHECK-NEXT: acc.yield %[[LHSARG]] : !cir.ptr<!cir.array<!rec_DefaultOperators x 5>>
 // CHECK-NEXT: }
   for(int i = 0; i < 5; ++i);
->>>>>>> 54c4ef26
 #pragma acc parallel loop reduction(||:someVarArr[2])
 // CHECK-NEXT: acc.reduction.recipe @reduction_lor__Bcnt1__ZTSA5_16DefaultOperators : !cir.ptr<!cir.array<!rec_DefaultOperators x 5>> reduction_operator <lor> init {
 // CHECK-NEXT: ^bb0(%[[ARG:.*]]: !cir.ptr<!cir.array<!rec_DefaultOperators x 5>>{{.*}}, %[[BOUND1:.*]]: !acc.data_bounds_ty{{.*}}))
@@ -3560,11 +2845,7 @@
 // CHECK-NEXT: } body {
 // CHECK-NEXT: %[[ITR_LOAD:.*]] = cir.load %[[ITR]] : !cir.ptr<!u64i>, !u64i
 // CHECK-NEXT: %[[DECAY:.*]] = cir.cast array_to_ptrdecay %[[ALLOCA]] : !cir.ptr<!cir.array<!rec_DefaultOperators x 5>> -> !cir.ptr<!rec_DefaultOperators>
-<<<<<<< HEAD
-// CHECK-NEXT: %[[STRIDE:.*]] = cir.ptr_stride(%[[DECAY]] : !cir.ptr<!rec_DefaultOperators>, %[[ITR_LOAD]] : !u64i), !cir.ptr<!rec_DefaultOperators>
-=======
 // CHECK-NEXT: %[[STRIDE:.*]] = cir.ptr_stride %[[DECAY]], %[[ITR_LOAD]] : (!cir.ptr<!rec_DefaultOperators>, !u64i) -> !cir.ptr<!rec_DefaultOperators>
->>>>>>> 54c4ef26
 // CHECK-NEXT: %[[GET_I:.*]] = cir.get_member %[[STRIDE]][0] {name = "i"} : !cir.ptr<!rec_DefaultOperators> -> !cir.ptr<!s32i>
 // CHECK-NEXT: %[[ZERO:.*]] = cir.const #cir.int<0> : !s32i
 // CHECK-NEXT: cir.store {{.*}} %[[ZERO]], %[[GET_I]] : !s32i, !cir.ptr<!s32i>
@@ -3591,11 +2872,6 @@
 // CHECK-NEXT: acc.yield
 // CHECK-NEXT: } combiner {
 // CHECK-NEXT: ^bb0(%[[LHSARG:.*]]: !cir.ptr<!cir.array<!rec_DefaultOperators x 5>> {{.*}}, %[[RHSARG:.*]]: !cir.ptr<!cir.array<!rec_DefaultOperators x 5>> {{.*}}, %[[BOUND1:.*]]: !acc.data_bounds_ty{{.*}}))
-<<<<<<< HEAD
-// CHECK-NEXT: acc.yield %[[LHSARG]] : !cir.ptr<!cir.array<!rec_DefaultOperators x 5>>
-// CHECK-NEXT: }
-  for(int i=0;i < 5; ++i);
-=======
 // CHECK-NEXT: cir.scope {
 // CHECK-NEXT: %[[LB:.*]] = acc.get_lowerbound %[[BOUND1]] : (!acc.data_bounds_ty) -> index
 // CHECK-NEXT: %[[LB_CAST:.*]] = builtin.unrealized_conversion_cast %[[LB]] : index to !u64i
@@ -3697,24 +2973,14 @@
 // CHECK-NEXT: acc.yield %[[LHSARG]] : !cir.ptr<!cir.array<!rec_DefaultOperators x 5>>
 // CHECK-NEXT: }
   for(int i = 0; i < 5; ++i);
->>>>>>> 54c4ef26
 
 #pragma acc parallel loop reduction(+:someVarArr[1:1])
-  for(int i=0;i < 5; ++i);
+  for(int i = 0; i < 5; ++i);
 #pragma acc parallel loop reduction(*:someVarArr[1:1])
-  for(int i=0;i < 5; ++i);
+  for(int i = 0; i < 5; ++i);
 #pragma acc parallel loop reduction(max:someVarArr[1:1])
-  for(int i=0;i < 5; ++i);
+  for(int i = 0; i < 5; ++i);
 #pragma acc parallel loop reduction(min:someVarArr[1:1])
-<<<<<<< HEAD
-  for(int i=0;i < 5; ++i);
-#pragma acc parallel loop reduction(&:someVarArr[1:1])
-  for(int i=0;i < 5; ++i);
-#pragma acc parallel loop reduction(|:someVarArr[1:1])
-  for(int i=0;i < 5; ++i);
-#pragma acc parallel loop reduction(^:someVarArr[1:1])
-  for(int i=0;i < 5; ++i);
-=======
   for(int i = 0; i < 5; ++i);
 #pragma acc parallel loop reduction(&:someVarArrNoFloats[1:1])
   for(int i = 0; i < 5; ++i);
@@ -3722,15 +2988,10 @@
   for(int i = 0; i < 5; ++i);
 #pragma acc parallel loop reduction(^:someVarArrNoFloats[1:1])
   for(int i = 0; i < 5; ++i);
->>>>>>> 54c4ef26
 #pragma acc parallel loop reduction(&&:someVarArr[1:1])
-  for(int i=0;i < 5; ++i);
+  for(int i = 0; i < 5; ++i);
 #pragma acc parallel loop reduction(||:someVarArr[1:1])
-<<<<<<< HEAD
-  for(int i=0;i < 5; ++i);
-=======
-  for(int i = 0; i < 5; ++i);
->>>>>>> 54c4ef26
+  for(int i = 0; i < 5; ++i);
   // CHECK-NEXT: cir.func {{.*}}@_Z12acc_combined
 }
 
