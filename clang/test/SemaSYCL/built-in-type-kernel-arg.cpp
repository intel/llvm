// RUN: %clang_cc1 -fsycl-is-device -internal-isystem %S/Inputs -sycl-std=2020 -ast-dump %s | FileCheck %s

// This test checks that compiler generates correct initialization for arguments
// that have struct or built-in type inside the OpenCL kernel

#include "sycl.hpp"

sycl::queue deviceQueue;

struct test_struct {
  int data;
  int *ptr;
  int *ptr_array1[2];
  int *ptr_array2[2][3];
};

void test(const int some_const) {
  deviceQueue.submit([&](sycl::handler &h) {
    h.single_task<class kernel_const>(
        [=]() {
          int a = some_const;
        });
  });
}

struct test_struct_simple {
  int data;
  int *ptr;
};

struct Nested {
typedef test_struct_simple TDS;
};

int main() {
  int data = 5;
  int* data_addr = &data;
  int* new_data_addr = nullptr;
  int *ptr_array[2];
  test_struct s;
  s.data = data;

  deviceQueue.submit([&](sycl::handler &h) {
    h.single_task<class kernel_int>(
        [=]() {
          int kernel_data = data;
        });
  });

  deviceQueue.submit([&](sycl::handler &h) {
    h.single_task<class kernel_struct>(
        [=]() {
          test_struct k_s;
          k_s = s;
        });
  });

  deviceQueue.submit([&](sycl::handler &h) {
    h.single_task<class kernel_pointer>(
        [=]() {
          new_data_addr[0] = data_addr[0];
          int *local = ptr_array[1];
        });
  });

  Nested::TDS tds;
  deviceQueue.submit([&](sycl::handler &h) {
    h.single_task<class kernel_nns>(
        [=]() {
          test_struct_simple k_s;
          k_s = tds;
        });
  });

  const int some_const = 10;
  test(some_const);
  return 0;
}
// Check kernel parameters
// CHECK: FunctionDecl {{.*}}kernel_const{{.*}} 'void (const int)'
// CHECK: ParmVarDecl {{.*}} used _arg_some_const 'const int'

// Check that lambda field of const built-in type is initialized
// CHECK: VarDecl {{.*}}'(lambda at {{.*}}built-in-type-kernel-arg.cpp{{.*}})'
// CHECK-NEXT: InitListExpr
// CHECK-NEXT: ImplicitCastExpr {{.*}} 'int' <LValueToRValue>
// CHECK-NEXT: DeclRefExpr {{.*}} 'const int' lvalue ParmVar {{.*}} '_arg_some_const' 'const int'

// Check kernel parameters
// CHECK: {{.*}}kernel_int{{.*}} 'void (int)'
// CHECK: ParmVarDecl {{.*}} used _arg_data 'int'

// Check that lambda field of built-in type is initialized
// CHECK: VarDecl {{.*}}'(lambda at {{.*}}built-in-type-kernel-arg.cpp{{.*}})'
// CHECK-NEXT: InitListExpr
// CHECK-NEXT: ImplicitCastExpr {{.*}} 'int' <LValueToRValue>
// CHECK-NEXT: DeclRefExpr {{.*}} 'int' lvalue ParmVar {{.*}} '_arg_data' 'int'

// Check kernel parameters
// CHECK: {{.*}}kernel_struct{{.*}} 'void (__generated_test_struct)'
// CHECK: ParmVarDecl {{.*}} used _arg_s '__generated_test_struct'

// Check that lambda field of struct type is initialized
// CHECK: VarDecl {{.*}}'(lambda at {{.*}}built-in-type-kernel-arg.cpp{{.*}})'
// CHECK-NEXT: InitListExpr {{.*}}'(lambda at {{.*}}built-in-type-kernel-arg.cpp{{.*}})'
// CHECK-NEXT: CXXConstructExpr {{.*}} 'test_struct':'test_struct' 'void (const test_struct &) noexcept'
// CHECK-NEXT: ImplicitCastExpr {{.*}} 'const test_struct' lvalue <NoOp>
// CHECK-NEXT: UnaryOperator {{.*}} 'test_struct':'test_struct' lvalue prefix '*' cannot overflow
// CHECK-NEXT: CXXReinterpretCastExpr {{.*}} 'test_struct *' reinterpret_cast<test_struct *> <BitCast>
// CHECK-NEXT: UnaryOperator {{.*}} '__generated_test_struct *' prefix '&' cannot overflow
// CHECK-NEXT: DeclRefExpr {{.*}} '__generated_test_struct' lvalue ParmVar {{.*}} '_arg_s'

// Check kernel parameters
// CHECK: {{.*}}kernel_pointer{{.*}} 'void (__global int *, __global int *, __wrapper_class)'
// CHECK: ParmVarDecl {{.*}} used _arg_new_data_addr '__global int *'
// CHECK: ParmVarDecl {{.*}} used _arg_data_addr '__global int *'
// CHECK: ParmVarDecl {{.*}} used _arg_ptr_array '__wrapper_class'
// CHECK: VarDecl {{.*}}'(lambda at {{.*}}built-in-type-kernel-arg.cpp{{.*}})'

// Check that lambda fields of pointer types are initialized
// CHECK: InitListExpr
// CHECK-NEXT: ImplicitCastExpr {{.*}} 'int *' <AddressSpaceConversion>
// CHECK-NEXT: ImplicitCastExpr {{.*}} '__global int *' <LValueToRValue>
// CHECK-NEXT: DeclRefExpr {{.*}} '__global int *' lvalue ParmVar {{.*}} '_arg_new_data_addr' '__global int *'
// CHECK-NEXT: ImplicitCastExpr {{.*}} 'int *' <AddressSpaceConversion>
// CHECK-NEXT: ImplicitCastExpr {{.*}} '__global int *' <LValueToRValue>
// CHECK-NEXT: DeclRefExpr {{.*}} '__global int *' lvalue ParmVar {{.*}} '_arg_data_addr' '__global int *'
// CHECK: InitListExpr {{.*}} 'int *[2]'
<<<<<<< HEAD
// CHECK-NEXT: ImplicitCastExpr {{.*}} 'int *' <LValueToRValue>
// CHECK-NEXT: UnaryOperator {{.*}} 'int *' lvalue prefix '*' cannot overflow
// CHECK-NEXT: CXXReinterpretCastExpr {{.*}} 'int **' reinterpret_cast<int **> <BitCast>
// CHECK-NEXT: UnaryOperator {{.*}} '__global int **' prefix '&' cannot overflow
// CHECK-NEXT: ArraySubscriptExpr {{.*}} '__global int *' lvalue
// CHECK-NEXT: ImplicitCastExpr {{.*}} '__global int **' <ArrayToPointerDecay>
// CHECK-NEXT: MemberExpr {{.*}} '__global int *[2]' lvalue .
// CHECK-NEXT: DeclRefExpr {{.*}} '__wrapper_class' lvalue ParmVar {{.*}} '_arg_ptr_array'
// CHECK-NEXT: IntegerLiteral {{.*}} 'unsigned long' 0
// CHECK-NEXT: ImplicitCastExpr {{.*}} 'int *' <LValueToRValue>
// CHECK-NEXT: UnaryOperator {{.*}} 'int *' lvalue prefix '*' cannot overflow
// CHECK-NEXT: CXXReinterpretCastExpr {{.*}} 'int **' reinterpret_cast<int **> <BitCast>
// CHECK-NEXT: UnaryOperator {{.*}} '__global int **' prefix '&' cannot overflow
// CHECK-NEXT: ArraySubscriptExpr {{.*}} '__global int *' lvalue
// CHECK-NEXT: ImplicitCastExpr {{.*}} '__global int **' <ArrayToPointerDecay>
// CHECK-NEXT: MemberExpr {{.*}} '__global int *[2]' lvalue .
// CHECK-NEXT: DeclRefExpr {{.*}} '__wrapper_class' lvalue ParmVar {{.*}} '_arg_ptr_array'
// CHECK-NEXT: IntegerLiteral {{.*}} 'unsigned long' 1
=======
// CHECK-NEXT: ImplicitCastExpr {{.*}} 'int *' <AddressSpaceConversion>
// CHECK-NEXT: ImplicitCastExpr {{.*}} '__global int *' <LValueToRValue>
// CHECK-NEXT: DeclRefExpr {{.*}} '__global int *' lvalue ParmVar {{.*}} '_arg_ptr_array' '__global int *'
// CHECK-NEXT: ImplicitCastExpr {{.*}} 'int *' <AddressSpaceConversion>
// CHECK-NEXT: ImplicitCastExpr {{.*}} '__global int *' <LValueToRValue>
// CHECK-NEXT: DeclRefExpr {{.*}} '__global int *' lvalue ParmVar {{.*}} '_arg_ptr_array' '__global int *'

// CHECK: FunctionDecl {{.*}}kernel_nns 'void (__generated_test_struct_simple)'
// CHECK-NEXT: ParmVarDecl {{.*}} used _arg_tds '__generated_test_struct_simple'

// CHECK: VarDecl {{.*}} used __SYCLKernel
// CHECK: InitListExpr
// CHECK: CXXConstructExpr {{.*}} 'Nested::TDS':'test_struct_simple' 'void (const test_struct_simple &) noexcept'
// CHECK: ImplicitCastExpr {{.*}} 'const test_struct_simple' lvalue <NoOp>
// CHECK: UnaryOperator {{.*}} 'Nested::TDS':'test_struct_simple' lvalue prefix '*' cannot overflow
// CHECK: CXXReinterpretCastExpr {{.*}} 'Nested::TDS *' reinterpret_cast<struct Nested::TDS *> <BitCast>
// CHECK: UnaryOperator {{.*}} '__generated_test_struct_simple *' prefix '&' cannot overflow
// CHECK: DeclRefExpr {{.*}} '__generated_test_struct_simple' lvalue ParmVar {{.*}} '_arg_tds' '__generated_test_struct_simple'
>>>>>>> 8700b768
<|MERGE_RESOLUTION|>--- conflicted
+++ resolved
@@ -126,7 +126,6 @@
 // CHECK-NEXT: ImplicitCastExpr {{.*}} '__global int *' <LValueToRValue>
 // CHECK-NEXT: DeclRefExpr {{.*}} '__global int *' lvalue ParmVar {{.*}} '_arg_data_addr' '__global int *'
 // CHECK: InitListExpr {{.*}} 'int *[2]'
-<<<<<<< HEAD
 // CHECK-NEXT: ImplicitCastExpr {{.*}} 'int *' <LValueToRValue>
 // CHECK-NEXT: UnaryOperator {{.*}} 'int *' lvalue prefix '*' cannot overflow
 // CHECK-NEXT: CXXReinterpretCastExpr {{.*}} 'int **' reinterpret_cast<int **> <BitCast>
@@ -145,13 +144,6 @@
 // CHECK-NEXT: MemberExpr {{.*}} '__global int *[2]' lvalue .
 // CHECK-NEXT: DeclRefExpr {{.*}} '__wrapper_class' lvalue ParmVar {{.*}} '_arg_ptr_array'
 // CHECK-NEXT: IntegerLiteral {{.*}} 'unsigned long' 1
-=======
-// CHECK-NEXT: ImplicitCastExpr {{.*}} 'int *' <AddressSpaceConversion>
-// CHECK-NEXT: ImplicitCastExpr {{.*}} '__global int *' <LValueToRValue>
-// CHECK-NEXT: DeclRefExpr {{.*}} '__global int *' lvalue ParmVar {{.*}} '_arg_ptr_array' '__global int *'
-// CHECK-NEXT: ImplicitCastExpr {{.*}} 'int *' <AddressSpaceConversion>
-// CHECK-NEXT: ImplicitCastExpr {{.*}} '__global int *' <LValueToRValue>
-// CHECK-NEXT: DeclRefExpr {{.*}} '__global int *' lvalue ParmVar {{.*}} '_arg_ptr_array' '__global int *'
 
 // CHECK: FunctionDecl {{.*}}kernel_nns 'void (__generated_test_struct_simple)'
 // CHECK-NEXT: ParmVarDecl {{.*}} used _arg_tds '__generated_test_struct_simple'
@@ -163,5 +155,4 @@
 // CHECK: UnaryOperator {{.*}} 'Nested::TDS':'test_struct_simple' lvalue prefix '*' cannot overflow
 // CHECK: CXXReinterpretCastExpr {{.*}} 'Nested::TDS *' reinterpret_cast<struct Nested::TDS *> <BitCast>
 // CHECK: UnaryOperator {{.*}} '__generated_test_struct_simple *' prefix '&' cannot overflow
-// CHECK: DeclRefExpr {{.*}} '__generated_test_struct_simple' lvalue ParmVar {{.*}} '_arg_tds' '__generated_test_struct_simple'
->>>>>>> 8700b768
+// CHECK: DeclRefExpr {{.*}} '__generated_test_struct_simple' lvalue ParmVar {{.*}} '_arg_tds' '__generated_test_struct_simple'