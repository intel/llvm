--- conflicted
+++ resolved
@@ -69,23 +69,13 @@
   });
 
   q.submit([&](cl::sycl::handler &cgh) {
-<<<<<<< HEAD
-    // expected-error@Inputs/sycl.hpp:233 {{unscoped enum 'unscoped_enum_no_type_set' requires fixed underlying type}}
-=======
-    // expected-error@#KernelSingleTask {{'dummy_functor_2<val_3>' is an invalid kernel name type}}
-    // expected-note@#KernelSingleTask {{unscoped enum 'unscoped_enum_no_type_set' requires fixed underlying type}}
->>>>>>> 6f018b32
+    // expected-error@#KernelSingleTask {{unscoped enum 'unscoped_enum_no_type_set' requires fixed underlying type}}
     // expected-note@+1{{in instantiation of function template specialization}}
     cgh.single_task(f2);
   });
 
   q.submit([&](cl::sycl::handler &cgh) {
-<<<<<<< HEAD
-    // expected-error@Inputs/sycl.hpp:233 {{unscoped enum 'unscoped_enum_no_type_set' requires fixed underlying type}}
-=======
-    // expected-error@#KernelSingleTask {{'templated_functor<dummy_functor_2>' is an invalid kernel name type}}
-    // expected-note@#KernelSingleTask {{unscoped enum 'unscoped_enum_no_type_set' requires fixed underlying type}}
->>>>>>> 6f018b32
+    // expected-error@#KernelSingleTask {{unscoped enum 'unscoped_enum_no_type_set' requires fixed underlying type}}
     // expected-note@+1{{in instantiation of function template specialization}}
     cgh.single_task(f5);
   });
