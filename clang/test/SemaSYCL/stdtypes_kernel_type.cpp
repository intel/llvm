--- conflicted
+++ resolved
@@ -28,62 +28,32 @@
 int main() {
 #ifdef CHECK_ERROR
   q.submit([&](handler &h) {
-<<<<<<< HEAD
-    // expected-error@Inputs/sycl.hpp:233 {{'nullptr_t' is an invalid kernel name, 'std::nullptr_t' is declared in the 'std' namespace }}
-=======
-    // expected-error@#KernelSingleTask {{'nullptr_t' is an invalid kernel name type}}
-    // expected-note@#KernelSingleTask {{type 'nullptr_t' cannot be in the "std" namespace}}
->>>>>>> 6f018b32
+    // expected-error@#KernelSingleTask {{'nullptr_t' is an invalid kernel name, 'std::nullptr_t' is declared in the 'std' namespace }}
     // expected-note@+1{{in instantiation of function template specialization}}
     h.single_task<std::nullptr_t>([=] {});
   });
   q.submit([&](handler &h) {
-<<<<<<< HEAD
-    // expected-error@Inputs/sycl.hpp:233 {{'std::T' is an invalid kernel name, 'std::T' is declared in the 'std' namespace}}
-=======
-    // expected-error@#KernelSingleTask {{'std::T' is an invalid kernel name type}}
-    // expected-note@#KernelSingleTask {{type 'std::T' cannot be in the "std" namespace}}
->>>>>>> 6f018b32
+    // expected-error@#KernelSingleTask {{'std::T' is an invalid kernel name, 'std::T' is declared in the 'std' namespace}}
     // expected-note@+1{{in instantiation of function template specialization}}
     h.single_task<std::T>([=] {});
   });
   q.submit([&](handler &h) {
-<<<<<<< HEAD
-    // expected-error@Inputs/sycl.hpp:233 {{'Templated_kernel_name<nullptr_t>' is an invalid kernel name, 'std::nullptr_t' is declared in the 'std' namespace }}
-=======
-    // expected-error@#KernelSingleTask {{'Templated_kernel_name<nullptr_t>' is an invalid kernel name type}}
-    // expected-note@#KernelSingleTask {{type 'nullptr_t' cannot be in the "std" namespace}}
->>>>>>> 6f018b32
+    // expected-error@#KernelSingleTask {{'Templated_kernel_name<nullptr_t>' is an invalid kernel name, 'std::nullptr_t' is declared in the 'std' namespace }}
     // expected-note@+1{{in instantiation of function template specialization}}
     h.single_task<Templated_kernel_name<std::nullptr_t>>([=] {});
   });
   q.submit([&](handler &h) {
-<<<<<<< HEAD
-    // expected-error@Inputs/sycl.hpp:233 {{'Templated_kernel_name<std::U>' is an invalid kernel name, 'std::U' is declared in the 'std' namespace}}
-=======
-    // expected-error@#KernelSingleTask {{'Templated_kernel_name<std::U>' is an invalid kernel name type}}
-    // expected-note@#KernelSingleTask {{type 'std::U' cannot be in the "std" namespace}}
->>>>>>> 6f018b32
+    // expected-error@#KernelSingleTask {{'Templated_kernel_name<std::U>' is an invalid kernel name, 'std::U' is declared in the 'std' namespace}}
     // expected-note@+1{{in instantiation of function template specialization}}
     h.single_task<Templated_kernel_name<std::U>>([=] {});
   });
   q.submit([&](handler &cgh) {
-<<<<<<< HEAD
-    // expected-error@Inputs/sycl.hpp:233 {{'Templated_kernel_name2<Templated_kernel_name<std::Foo>>' is an invalid kernel name, 'std::Foo' is declared in the 'std' namespace}}
-=======
-    // expected-error@#KernelSingleTask {{'Templated_kernel_name2<Templated_kernel_name<std::Foo>>' is an invalid kernel name type}}
-    // expected-note@#KernelSingleTask{{type 'std::Foo' cannot be in the "std" namespace}}
->>>>>>> 6f018b32
+    // expected-error@#KernelSingleTask {{'Templated_kernel_name2<Templated_kernel_name<std::Foo>>' is an invalid kernel name, 'std::Foo' is declared in the 'std' namespace}}
     // expected-note@+1{{in instantiation of function template specialization}}
     cgh.single_task<Templated_kernel_name2<Templated_kernel_name<std::Foo>>>([]() {});
   });
   q.submit([&](handler &cgh) {
-<<<<<<< HEAD
-    // expected-error@Inputs/sycl.hpp:233 {{'TemplParamPack<int, float, nullptr_t, double>' is an invalid kernel name, 'std::nullptr_t' is declared in the 'std' namespace }}
-=======
-    // expected-error@#KernelSingleTask {{'TemplParamPack<int, float, nullptr_t, double>' is an invalid kernel name type}}
-    // expected-note@#KernelSingleTask {{type 'nullptr_t' cannot be in the "std" namespace}}
->>>>>>> 6f018b32
+    // expected-error@#KernelSingleTask {{'TemplParamPack<int, float, nullptr_t, double>' is an invalid kernel name, 'std::nullptr_t' is declared in the 'std' namespace }}
     // expected-note@+1{{in instantiation of function template specialization}}
     cgh.single_task<TemplParamPack<int, float, std::nullptr_t, double>>([]() {});
   });
