--- conflicted
+++ resolved
@@ -101,13 +101,8 @@
     (void)Foo::d;
   });
 
-<<<<<<< HEAD
   cl::sycl::kernel_single_task<class KernelName2>([]() {
     // expected-error@+1{{'device_global' variable must be a static data member or declared in global or namespace scope}}
-=======
-  sycl::kernel_single_task<class KernelName2>([]() {
-    // expected-error@+1{{'device_global' variables must be static or declared at namespace scope}}
->>>>>>> 3d506a34
     device_global<int> non_static;
   });
 }