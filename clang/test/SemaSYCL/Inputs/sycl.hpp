#ifndef SYCL_HPP
#define SYCL_HPP

// Shared code for SYCL tests

inline namespace cl {
namespace sycl {
namespace access {

enum class target {
  global_buffer = 2014,
  constant_buffer,
  local,
  image,
  host_buffer,
  host_image,
  image_array
};

enum class mode {
  read = 1024,
  write,
  read_write,
  discard_write,
  discard_read_write,
  atomic
};

enum class placeholder { false_t,
                         true_t };

enum class address_space : int {
  private_space = 0,
  global_space,
  constant_space,
  local_space
};
} // namespace access

class property_list {};

namespace ext {
namespace intel {
namespace property {
struct buffer_location {
  template <int> class instance {};
};
} // namespace property
} // namespace intel
} // namespace ext

namespace ext {
namespace oneapi {
template <typename... properties>
class accessor_property_list {};
class __mm_host_property_list {};
} // namespace oneapi
} // namespace ext

namespace detail {
namespace half_impl {
struct half {
#ifdef __SYCL_DEVICE_ONLY
  _Float16 data;
#else
  char data[2];
#endif
};
} // namespace half_impl
} // namespace detail

using half = detail::half_impl::half;

template <int dim>
struct range {
};

template <int dim>
struct id {
};

template <int dim>
struct _ImplT {
  range<dim> AccessRange;
  range<dim> MemRange;
  id<dim> Offset;
};

using propertyListT = ext::oneapi::accessor_property_list<>;
template <typename dataT, access::target accessTarget, typename propertyListT>
struct DeviceValueType;

template <typename dataT, typename propertyListT>
struct DeviceValueType<dataT, access::target::global_buffer, propertyListT> {
  using type = __attribute__((opencl_global)) dataT;
};

template <typename dataT, typename propertyListT>
struct DeviceValueType<dataT, access::target::constant_buffer, propertyListT> {
  using type = __attribute__((opencl_constant)) dataT;
};

template <typename dataT, typename propertyListT>
struct DeviceValueType<dataT, access::target::local, propertyListT> {
  using type = __attribute__((opencl_local)) dataT;
};

template <typename dataT, int dimensions, access::mode accessmode,
          access::target accessTarget = access::target::global_buffer,
          access::placeholder isPlaceholder = access::placeholder::false_t,
<<<<<<< HEAD
	typename propertyListT = ext::oneapi::accessor_property_list<>>
=======
          typename propertyListT = ext::oneapi::accessor_property_list<>>
>>>>>>> b43f03a6
class __attribute__((sycl_special_class)) accessor {
public:
  void use(void) const {}
  void use(void *) const {}
  _ImplT<dimensions> impl;

private:
  using PtrType = typename DeviceValueType<dataT, accessTarget, propertyListT>::type *;
  void __init(PtrType Ptr, range<dimensions> AccessRange,
              range<dimensions> MemRange, id<dimensions> Offset) {}
  friend class stream;
};

template <int dimensions, access::mode accessmode, access::target accesstarget>
struct opencl_image_type;

#define IMAGETY_DEFINE(dim, accessmode, amsuffix, Target, ifarray_) \
  template <>                                                       \
  struct opencl_image_type<dim, access::mode::accessmode,           \
                           access::target::Target> {                \
    using type = __ocl_image##dim##d_##ifarray_##amsuffix##_t;      \
  };

#define IMAGETY_READ_3_DIM_IMAGE       \
  IMAGETY_DEFINE(1, read, ro, image, ) \
  IMAGETY_DEFINE(2, read, ro, image, ) \
  IMAGETY_DEFINE(3, read, ro, image, )

#define IMAGETY_WRITE_3_DIM_IMAGE       \
  IMAGETY_DEFINE(1, write, wo, image, ) \
  IMAGETY_DEFINE(2, write, wo, image, ) \
  IMAGETY_DEFINE(3, write, wo, image, )

#define IMAGETY_READ_2_DIM_IARRAY                  \
  IMAGETY_DEFINE(1, read, ro, image_array, array_) \
  IMAGETY_DEFINE(2, read, ro, image_array, array_)

#define IMAGETY_WRITE_2_DIM_IARRAY                  \
  IMAGETY_DEFINE(1, write, wo, image_array, array_) \
  IMAGETY_DEFINE(2, write, wo, image_array, array_)

IMAGETY_READ_3_DIM_IMAGE
IMAGETY_WRITE_3_DIM_IMAGE

IMAGETY_READ_2_DIM_IARRAY
IMAGETY_WRITE_2_DIM_IARRAY

template <int dim, access::mode accessmode, access::target accesstarget>
struct _ImageImplT {
#ifdef __SYCL_DEVICE_ONLY__
  typename opencl_image_type<dim, accessmode, accesstarget>::type MImageObj;
#else
  range<dim> AccessRange;
  range<dim> MemRange;
  id<dim> Offset;
#endif
};

template <typename dataT, int dimensions, access::mode accessmode>
class __attribute__((sycl_special_class)) accessor<dataT, dimensions, accessmode, access::target::image, access::placeholder::false_t> {
public:
  void use(void) const {}
  template <typename... T>
  void use(T... args) {}
  template <typename... T>
  void use(T... args) const {}
  _ImageImplT<dimensions, accessmode, access::target::image> impl;
#ifdef __SYCL_DEVICE_ONLY__
  void __init(typename opencl_image_type<dimensions, accessmode, access::target::image>::type ImageObj) { impl.MImageObj = ImageObj; }
#endif
};

struct sampler_impl {
#ifdef __SYCL_DEVICE_ONLY__
  __ocl_sampler_t m_Sampler;
#endif
};

class __attribute__((sycl_special_class)) sampler {
  struct sampler_impl impl;
#ifdef __SYCL_DEVICE_ONLY__
  void __init(__ocl_sampler_t Sampler) { impl.m_Sampler = Sampler; }
#endif

public:
  void use(void) const {}
};

class event {};
class queue {
public:
  template <typename T>
  event submit(T cgf) { return event{}; }
};
class auto_name {};
template <typename Name, typename Type>
struct get_kernel_name_t {
  using name = Name;
};
template <typename Type>
struct get_kernel_name_t<auto_name, Type> {
  using name = Type;
};

template <int dimensions = 1>
class group {
public:
  group() = default; // fake constructor
};

class kernel_handler {
  void __init_specialization_constants_buffer(char *specialization_constants_buffer) {}
};

// Used when parallel_for range is rounded-up.
template <typename Type> class __pf_kernel_wrapper;

template <typename Type> struct get_kernel_wrapper_name_t {
  using name =
      __pf_kernel_wrapper<typename get_kernel_name_t<auto_name, Type>::name>;
};

#define ATTR_SYCL_KERNEL __attribute__((sycl_kernel))
template <typename KernelName, typename KernelType>
ATTR_SYCL_KERNEL void kernel_single_task(const KernelType &kernelFunc) { // #KernelSingleTaskFunc
  kernelFunc(); // #KernelSingleTaskKernelFuncCall
}
template <typename KernelName, typename KernelType>
ATTR_SYCL_KERNEL void kernel_single_task(const KernelType &kernelFunc, kernel_handler kh) {
  kernelFunc(kh);
}
template <typename KernelName, typename KernelType>
ATTR_SYCL_KERNEL void kernel_parallel_for(const KernelType &kernelFunc) {
  kernelFunc();
}
template <typename KernelName, typename KernelType>
ATTR_SYCL_KERNEL void kernel_parallel_for_work_group(const KernelType &KernelFunc, kernel_handler kh) {
  KernelFunc(group<1>(), kh);
}

class handler {
public:
  template <typename KernelName = auto_name, typename KernelType>
  void single_task(const KernelType &kernelFunc) {
    using NameT = typename get_kernel_name_t<KernelName, KernelType>::name;
#ifdef __SYCL_DEVICE_ONLY__
    kernel_single_task<NameT>(kernelFunc); // #KernelSingleTask
#else
    kernelFunc();
#endif
  }
  template <typename KernelName = auto_name, typename KernelType>
  void single_task(const KernelType &kernelFunc, kernel_handler kh) {
    using NameT = typename get_kernel_name_t<KernelName, KernelType>::name;
#ifdef __SYCL_DEVICE_ONLY__
    kernel_single_task<NameT>(kernelFunc, kh);
#else
    kernelFunc(kh);
#endif
  }
  template <typename KernelName = auto_name, typename KernelType>
  void parallel_for(const KernelType &kernelObj) {
    using NameT = typename get_kernel_name_t<KernelName, KernelType>::name;
    using NameWT = typename get_kernel_wrapper_name_t<NameT>::name;
#ifdef __SYCL_DEVICE_ONLY__
    kernel_parallel_for<NameT>(kernelObj);
#else
    kernelObj();
#endif
  }
  template <typename KernelName = auto_name, typename KernelType>
  void parallel_for_work_group(const KernelType &kernelFunc, kernel_handler kh) {
    using NameT = typename get_kernel_name_t<KernelName, KernelType>::name;
#ifdef __SYCL_DEVICE_ONLY__
    kernel_parallel_for_work_group<NameT>(kernelFunc, kh);
#else
    group<1> G;
    kernelFunc(G, kh);
#endif
  }
};

class __attribute__((sycl_special_class)) stream {
  accessor<int, 1, access::mode::read> acc;

public:
  stream(unsigned long BufferSize, unsigned long MaxStatementSize,
         handler &CGH) {}
#ifdef __SYCL_DEVICE_ONLY__
  // Default constructor for objects later initialized with __init member.
  stream() = default;
#endif

  void __init(__attribute((opencl_global)) char *Ptr, range<1> AccessRange,
              range<1> MemRange, id<1> Offset, int _FlushBufferSize) {
    Acc.__init(Ptr, AccessRange, MemRange, Offset);
    FlushBufferSize = _FlushBufferSize;
  }

  void use() const {}

  void __finalize() {}

private:
  cl::sycl::accessor<char, 1, cl::sycl::access::mode::read_write> Acc;
  int FlushBufferSize;
};
  
  // zahira
using psg_propertyListT = ext::oneapi::__mm_host_property_list<>; 

template <typename DT>
struct mmhost_interface_idx;
template <typename DT, mmhost_intera, typename propertyListT>
struct InterfaceType;

  /*
template <typename DT, typename psg_propertyListT>
struct mmhost_awidth<DT, psg_propertyListT> {};

template <typename DT, typename psg_propertyListT>
struct mmhost_dwidth<DT, psg_propertyListT> {};

template <typename DT, typename psg_propertyListT>
struct mmhost_latency<DT, psg_propertyListT> {};

template <typename DT, typename psg_propertyListT>
struct mmhost_readwrite_mode<DT, psg_propertyListT> {};

template <typename DT, typename psg_propertyListT>
struct mmhost_maxburst<DT, psg_propertyListT> {};

template <typename DT, typename psg_propertyListT>
struct mmhost_align<DT, psg_propertyListT> {};

template <typename DT, typename psg_propertyListT>
struct mmhost_waitrequest<DT, psg_propertyListT> ;
  */
template <typename DT,
          typename psg_propertyListT = ext::oneapi::__mm_host_property_list<>>
class __attribute__((sycl_special_class)) __mm_host {
public:
  void use(void) const {}

private:
  void __init() {}
};

namespace ext {
namespace oneapi {
namespace experimental {
template <typename T, typename ID = T>
class spec_constant {};
} // namespace experimental
} // namespace oneapi
} // namespace ext
} // namespace sycl
} // namespace cl

#endif<|MERGE_RESOLUTION|>--- conflicted
+++ resolved
@@ -108,11 +108,7 @@
 template <typename dataT, int dimensions, access::mode accessmode,
           access::target accessTarget = access::target::global_buffer,
           access::placeholder isPlaceholder = access::placeholder::false_t,
-<<<<<<< HEAD
-	typename propertyListT = ext::oneapi::accessor_property_list<>>
-=======
           typename propertyListT = ext::oneapi::accessor_property_list<>>
->>>>>>> b43f03a6
 class __attribute__((sycl_special_class)) accessor {
 public:
   void use(void) const {}
