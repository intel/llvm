// RUN: %clang_cc1 -fsycl-is-device -internal-isystem %S/Inputs -sycl-std=2020 -Wno-return-type -fcxx-exceptions -fsyntax-only -ast-dump -verify -pedantic %s | FileCheck %s

#include "sycl.hpp"

sycl::queue deviceQueue;

//CHECK: FunctionDecl{{.*}}check_ast
void check_ast()
{
  //CHECK: VarDecl{{.*}}doublepump
  //CHECK: IntelFPGAMemoryAttr{{.*}}Implicit
  //CHECK: IntelFPGADoublePumpAttr
  [[intel::doublepump]] unsigned int doublepump[64];

  //CHECK: VarDecl{{.*}}memory
  //CHECK: IntelFPGAMemoryAttr
  [[intel::fpga_memory]] unsigned int memory[64];

  //CHECK: VarDecl{{.*}}memory_mlab
  //CHECK: IntelFPGAMemoryAttr{{.*}}MLAB
  [[intel::fpga_memory("MLAB")]] unsigned int memory_mlab[64];

  //CHECK: VarDecl{{.*}}mem_blockram
  //CHECK: IntelFPGAMemoryAttr{{.*}}BlockRAM
  [[intel::fpga_memory("BLOCK_RAM")]] unsigned int mem_blockram[32];

  //CHECK: VarDecl{{.*}}reg
  //CHECK: IntelFPGARegisterAttr
  [[intel::fpga_register]] unsigned int reg[64];

  //CHECK: VarDecl{{.*}}singlepump
  //CHECK: IntelFPGAMemoryAttr{{.*}}Implicit
  //CHECK: IntelFPGASinglePumpAttr
  [[intel::singlepump]] unsigned int singlepump[64];

  //CHECK: VarDecl{{.*}}bankwidth
  //CHECK: IntelFPGAMemoryAttr{{.*}}Implicit
  //CHECK: IntelFPGABankWidthAttr
  //CHECK-NEXT: ConstantExpr
  //CHECK-NEXT: value:{{.*}}4
  //CHECK-NEXT: IntegerLiteral{{.*}}4{{$}}
  [[intel::bankwidth(4)]] unsigned int bankwidth[32];

  //CHECK: VarDecl{{.*}}numbanks
  //CHECK: IntelFPGAMemoryAttr{{.*}}Implicit
  //CHECK: IntelFPGANumBanksAttr
  //CHECK-NEXT: ConstantExpr
  //CHECK-NEXT: value:{{.*}}8
  //CHECK-NEXT: IntegerLiteral{{.*}}8{{$}}
  [[intel::numbanks(8)]] unsigned int numbanks[32];

  //CHECK: VarDecl{{.*}}private_copies
  //CHECK: IntelFPGAMemoryAttr{{.*}}Implicit
  //CHECK: IntelFPGAPrivateCopiesAttr
  //CHECK-NEXT: ConstantExpr
  //CHECK-NEXT: value:{{.*}}8
  //CHECK-NEXT: IntegerLiteral{{.*}}8{{$}}
  [[intel::private_copies(8)]] unsigned int private_copies[64];

  //CHECK: VarDecl{{.*}}merge_depth
  //CHECK: IntelFPGAMemoryAttr{{.*}}Implicit
  //CHECK: IntelFPGAMergeAttr{{.*}}"mrg1" "depth"{{$}}
  [[intel::merge("mrg1", "depth")]] unsigned int merge_depth[64];

  //CHECK: VarDecl{{.*}}merge_width
  //CHECK: IntelFPGAMemoryAttr{{.*}}Implicit
  //CHECK: IntelFPGAMergeAttr{{.*}}"mrg2" "width"{{$}}
  [[intel::merge("mrg2", "width")]] unsigned int merge_width[64];

  //CHECK: VarDecl{{.*}}bankbits
  //CHECK: IntelFPGANumBanksAttr{{.*}}Implicit{{$}}
  //CHECK-NEXT: IntegerLiteral{{.*}}16{{$}}
  //CHECK: IntelFPGAMemoryAttr{{.*}}Implicit
  //CHECK: IntelFPGABankBitsAttr
  //CHECK-NEXT: ConstantExpr
  //CHECK-NEXT: value:{{.*}}2
  //CHECK-NEXT: IntegerLiteral{{.*}}2{{$}}
  //CHECK-NEXT: ConstantExpr
  //CHECK-NEXT: value:{{.*}}3
  //CHECK-NEXT: IntegerLiteral{{.*}}3{{$}}
  //CHECK-NEXT: ConstantExpr
  //CHECK-NEXT: value:{{.*}}4
  //CHECK-NEXT: IntegerLiteral{{.*}}4{{$}}
  //CHECK-NEXT: ConstantExpr
  //CHECK-NEXT: value:{{.*}}5
  //CHECK-NEXT: IntegerLiteral{{.*}}5{{$}}
  [[intel::bank_bits(2, 3, 4, 5)]] unsigned int bankbits[64];

  //CHECK: VarDecl{{.*}}bank_bits_width
  //CHECK-NEXT: IntelFPGANumBanksAttr{{.*}}Implicit{{$}}
  //CHECK-NEXT: IntegerLiteral{{.*}}4{{$}}
  //CHECK-NEXT: IntelFPGAMemoryAttr{{.*}}Implicit
  //CHECK-NEXT: IntelFPGABankBitsAttr
  //CHECK-NEXT: ConstantExpr
  //CHECK-NEXT: value:{{.*}}2
  //CHECK-NEXT: IntegerLiteral{{.*}}2{{$}}
  //CHECK-NEXT: ConstantExpr
  //CHECK-NEXT: value:{{.*}}3
  //CHECK-NEXT: IntegerLiteral{{.*}}3{{$}}
  //CHECK-NEXT: IntelFPGABankWidthAttr
  //CHECK-NEXT: ConstantExpr
  //CHECK-NEXT: value:{{.*}}16
  //CHECK-NEXT: IntegerLiteral{{.*}}16{{$}}
  [[intel::bank_bits(2, 3), intel::bankwidth(16)]] unsigned int bank_bits_width[64];

  //CHECK: VarDecl{{.*}}doublepump_mlab
  //CHECK: IntelFPGADoublePumpAttr
  //CHECK: IntelFPGAMemoryAttr{{.*}}MLAB{{$}}
  [[intel::doublepump]]
  [[intel::fpga_memory("MLAB")]] unsigned int doublepump_mlab[64];

  // Add implicit memory attribute.
  //CHECK: VarDecl{{.*}}max_replicates
  //CHECK: IntelFPGAMemoryAttr{{.*}}Implicit
  //CHECK: IntelFPGAMaxReplicatesAttr
  //CHECK: ConstantExpr
  //CHECK-NEXT: value:{{.*}}2
  //CHECK: IntegerLiteral{{.*}}2{{$}}
  [[intel::max_replicates(2)]] unsigned int max_replicates[64];

  //CHECK: VarDecl{{.*}}dual_port
  //CHECK: IntelFPGAMemoryAttr{{.*}}Implicit
  //CHECK: IntelFPGASimpleDualPortAttr
  [[intel::simple_dual_port]] unsigned int dual_port[64];

  //CHECK: VarDecl{{.*}}arr_force_p2d_0
  //CHECK: IntelFPGAMemoryAttr{{.*}}Implicit
  //CHECK: IntelFPGAForcePow2DepthAttr
  //CHECK: ConstantExpr
  //CHECK-NEXT: value:{{.*}}0
  //CHECK: IntegerLiteral{{.*}}0{{$}}
  [[intel::force_pow2_depth(0)]] unsigned int arr_force_p2d_0[64];

  //CHECK: VarDecl{{.*}}arr_force_p2d_1
  //CHECK: IntelFPGAMemoryAttr{{.*}}Implicit
  //CHECK: IntelFPGAForcePow2DepthAttr
  //CHECK: ConstantExpr
  //CHECK-NEXT: value:{{.*}}1
  //CHECK: IntegerLiteral{{.*}}1{{$}}
  [[intel::force_pow2_depth(1)]] unsigned int arr_force_p2d_1[64];
  [[intel::fpga_register]] int var_reg;
  [[intel::numbanks(4), intel::bankwidth(16), intel::singlepump]] int var_singlepump;
  [[intel::numbanks(4), intel::bankwidth(16), intel::doublepump]] int var_doublepump;
  [[intel::numbanks(4), intel::bankwidth(16)]] int var_numbanks_bankwidth;
  [[intel::bank_bits(2, 3), intel::bankwidth(16)]] int var_bank_bits_width;
  [[intel::max_replicates(2)]] int var_max_repl;
  [[intel::simple_dual_port]] int var_dual_port;
  [[intel::force_pow2_depth(1)]] int var_force_p2d;
  [[intel::force_pow2_depth(1)]] const int const_force_p2d[64] = {0, 1};

<<<<<<< HEAD
  // Checking of duplicate argument values. Duplicate attribute is silently ignored.
=======
  // Check duplicate argument values with implicit memory attribute.
>>>>>>> 552a521f
  //CHECK: VarDecl{{.*}}var_max_replicates
  //CHECK: IntelFPGAMemoryAttr{{.*}}Implicit
  //CHECK: IntelFPGAMaxReplicatesAttr
  //CHECK-NEXT: ConstantExpr
  //CHECK-NEXT: value:{{.*}}12
  //CHECK-NEXT: IntegerLiteral{{.*}}12{{$}}
  [[intel::max_replicates(12)]]
  [[intel::max_replicates(12)]] int var_max_replicates; // OK

  // Checking of duplicate argument values. Duplicate attribute is silently ignored.
  //CHECK: VarDecl{{.*}}var_private_copies
  //CHECK: IntelFPGAMemoryAttr{{.*}}Implicit
  //CHECK: IntelFPGAPrivateCopiesAttr
  //CHECK-NEXT: ConstantExpr
  //CHECK-NEXT: value:{{.*}}12
  //CHECK-NEXT: IntegerLiteral{{.*}}12{{$}}
  [[intel::private_copies(12)]]
  [[intel::private_copies(12)]] int var_private_copies; // OK

  // Checking of duplicate argument values.
  //CHECK: VarDecl{{.*}}var_forcep2d
  //CHECK: IntelFPGAMemoryAttr{{.*}}Implicit
  //CHECK: IntelFPGAForcePow2DepthAttr
  //CHECK-NEXT: ConstantExpr
  //CHECK-NEXT: value:{{.*}}1
  //CHECK-NEXT: IntegerLiteral{{.*}}1{{$}}
  [[intel::force_pow2_depth(1)]]
  [[intel::force_pow2_depth(1)]] int var_forcep2d; // OK
}

//CHECK: FunctionDecl{{.*}}diagnostics
void diagnostics()
{
  // **doublepump
  //CHECK: VarDecl{{.*}}doublepump
  //CHECK: IntelFPGAMemoryAttr{{.*}}Implicit
  //CHECK: IntelFPGADoublePumpAttr
  //expected-warning@+2 {{attribute 'intelfpga::doublepump' is deprecated}}
  //expected-note@+1 {{did you mean to use 'intel::doublepump' instead?}}
  [[intelfpga::doublepump]] unsigned int doublepump[64];

  //expected-error@+2{{attributes are not compatible}}
  [[intel::doublepump]]
  [[intel::singlepump]]
  //expected-note@-2 {{conflicting attribute is here}}
  unsigned int dpump_spump[64];

  //expected-warning@+2{{attribute 'doublepump' is already applied}}
  [[intel::doublepump]]
  [[intel::doublepump]] unsigned int dpump[64];

  //expected-error@+2{{attributes are not compatible}}
  [[intel::doublepump]]
  [[intel::fpga_register]]
  //expected-note@-2 {{conflicting attribute is here}}
  unsigned int dpump_reg[64];

  // **singlepump
  //CHECK: VarDecl{{.*}}singlepump
  //CHECK: IntelFPGAMemoryAttr{{.*}}Implicit
  //CHECK: IntelFPGASinglePumpAttr
  //expected-warning@+2 {{attribute 'intelfpga::singlepump' is deprecated}}
  //expected-note@+1 {{did you mean to use 'intel::singlepump' instead?}}
  [[intelfpga::singlepump]] unsigned int singlepump[64];

  //expected-error@+1{{attributes are not compatible}}
  [[intel::singlepump, intel::doublepump]]
  //expected-note@-1 {{conflicting attribute is here}}
  unsigned int spump_dpump[64];

  //expected-warning@+2{{attribute 'singlepump' is already applied}}
  [[intel::singlepump]]
  [[intel::singlepump]] unsigned int spump[64];

  //expected-error@+2{{attributes are not compatible}}
  [[intel::singlepump]]
  [[intel::fpga_register]]
  //expected-note@-2 {{conflicting attribute is here}}
  unsigned int spump_reg[64];

  // **fpga_register
  //CHECK: VarDecl{{.*}}reg
  //CHECK: IntelFPGARegisterAttr
  //expected-warning@+2 {{attribute 'intelfpga::register' is deprecated}}
  //expected-note@+1 {{did you mean to use 'intel::fpga_register' instead?}}
  [[intelfpga::register]] unsigned int reg[64];

  //expected-warning@+1{{attribute 'fpga_register' is already applied}}
  [[intel::fpga_register]] [[intel::fpga_register]] unsigned int reg_reg[64];

  //expected-error@+2{{attributes are not compatible}}
  [[intel::fpga_register]]
  [[intel::singlepump]]
  //expected-note@-2 {{conflicting attribute is here}}
  unsigned int reg_spump[64];

  //expected-error@+2{{attributes are not compatible}}
  [[intel::fpga_register]]
  [[intel::doublepump]]
  //expected-note@-2 {{conflicting attribute is here}}
  unsigned int reg_dpump[64];

  //expected-error@+2{{attributes are not compatible}}
  [[intel::fpga_register]]
  [[intel::fpga_memory]]
  //expected-note@-2 {{conflicting attribute is here}}
  unsigned int reg_memory[64];

  //expected-error@+2{{'bank_bits' and 'fpga_register' attributes are not compatible}}
  [[intel::fpga_register]]
  [[intel::bank_bits(4, 5)]]
  //expected-note@-2 {{conflicting attribute is here}}
  unsigned int reg_bankbits[64];

  //expected-error@+2{{'bankwidth' and 'fpga_register' attributes are not compatible}}
  [[intel::fpga_register]]
  [[intel::bankwidth(16)]]
  //expected-note@-2 {{conflicting attribute is here}}
  unsigned int reg_bankwidth[64];

  //expected-error@+2{{attributes are not compatible}}
  [[intel::fpga_register]]
  [[intel::private_copies(16)]]
  //expected-note@-2 {{conflicting attribute is here}}
  unsigned int reg_private_copies[64];

  //expected-error@+2{{attributes are not compatible}}
  [[intel::fpga_register]]
  [[intel::numbanks(8)]]
  //expected-note@-2 {{conflicting attribute is here}}
  unsigned int reg_numbanks[64];

  //expected-error@+2{{attributes are not compatible}}
  [[intel::fpga_register]]
  [[intel::merge("mrg1", "depth")]]
  //expected-note@-2 {{conflicting attribute is here}}
  unsigned int reg_merge[64];

  //expected-error@+3{{'max_replicates' and 'fpga_register' attributes are not compatible}}
  [[intel::fpga_register]]
  //expected-note@-1 {{conflicting attribute is here}}
  [[intel::max_replicates(2)]] unsigned int reg_maxrepl[64];

  //expected-error@+3{{'simple_dual_port' and 'fpga_register' attributes are not compatible}}
  [[intel::fpga_register]]
  //expected-note@-1 {{conflicting attribute is here}}
  [[intel::simple_dual_port]] unsigned int reg_dualport[64];

  //expected-error@+3{{'force_pow2_depth' and 'fpga_register' attributes are not compatible}}
  [[intel::fpga_register]]
  //expected-note@-1 {{conflicting attribute is here}}
  [[intel::force_pow2_depth(0)]] unsigned int reg_force_p2d[64];

  //expected-error@+3{{'fpga_register' and 'force_pow2_depth' attributes are not compatible}}
  [[intel::force_pow2_depth(1)]]
  //expected-note@-1 {{conflicting attribute is here}}
  [[intel::fpga_register]] unsigned int force_p2d_reg[64];

  // **memory
  //CHECK: VarDecl{{.*}}memory
  //CHECK: IntelFPGAMemoryAttr
  //expected-warning@+2 {{attribute 'intelfpga::memory' is deprecated}}
  //expected-note@+1 {{did you mean to use 'intel::fpga_memory' instead?}}
  [[intelfpga::memory]] unsigned int memory[64];

  //expected-error@+2{{attributes are not compatible}}
  [[intel::fpga_memory]]
  [[intel::fpga_register]]
  //expected-note@-2 {{conflicting attribute is here}}
  unsigned int mem_reg[64];

  //expected-warning@+1{{attribute 'fpga_memory' is already applied}}
  [[intel::fpga_memory]] [[intel::fpga_memory]] unsigned int mem_mem[64];

  // bankwidth
  //CHECK: VarDecl{{.*}}bankwidth
  //CHECK: IntelFPGAMemoryAttr{{.*}}Implicit
  //CHECK: IntelFPGABankWidthAttr
  //CHECK-NEXT: ConstantExpr
  //CHECK-NEXT: value:{{.*}}4
  //CHECK-NEXT: IntegerLiteral{{.*}}4{{$}}
  //expected-warning@+2 {{attribute 'intelfpga::bankwidth' is deprecated}}
  //expected-note@+1 {{did you mean to use 'intel::bankwidth' instead?}}
  [[intelfpga::bankwidth(4)]] unsigned int bankwidth[32];

  //expected-error@+2{{attributes are not compatible}}
  [[intel::bankwidth(16)]]
  [[intel::fpga_register]]
  //expected-note@-2 {{conflicting attribute is here}}
  unsigned int bankwidth_reg[64];

  // **max_replicates
  // Add implicit memory attribute.
  //CHECK: VarDecl{{.*}}max_replicates
  //CHECK: IntelFPGAMemoryAttr{{.*}}Implicit
  //CHECK: IntelFPGAMaxReplicatesAttr
  //CHECK: ConstantExpr
  //CHECK-NEXT: value:{{.*}}2
  //CHECK: IntegerLiteral{{.*}}2{{$}}
  //expected-warning@+2 {{attribute 'intelfpga::max_replicates' is deprecated}}
  //expected-note@+1 {{did you mean to use 'intel::max_replicates' instead?}}
  [[intelfpga::max_replicates(2)]] unsigned int max_replicates[64];

  // Checking of different argument values.
  //expected-warning@+2{{attribute 'max_replicates' is already applied with different arguments}}
  [[intel::max_replicates(8)]] //expected-note{{previous attribute is here}}
  [[intel::max_replicates(16)]] unsigned int max_repl[64];

  //expected-error@+1{{'max_replicates' attribute requires a positive integral compile time constant expression}}
  [[intel::max_replicates(0)]] unsigned int maxrepl_zero[64];
  //expected-error@+1{{'max_replicates' attribute requires a positive integral compile time constant expression}}
  [[intel::max_replicates(-1)]] unsigned int maxrepl_negative[64];

  // Checking of incompatible attributes.
  //expected-error@+3{{'max_replicates' and 'fpga_register' attributes are not compatible}}
  [[intel::fpga_register]]
  //expected-note@-1 {{conflicting attribute is here}}
  [[intel::max_replicates(2)]] unsigned int maxrepl_reg[64];

  // **simple_dual_port
  //expected-error@+1{{'simple_dual_port' attribute takes no arguments}}
  [[intel::simple_dual_port(0)]] unsigned int sdp[64];

  //CHECK: VarDecl{{.*}}dual_port
  //CHECK: IntelFPGAMemoryAttr{{.*}}Implicit
  //CHECK: IntelFPGASimpleDualPortAttr
  //expected-warning@+2 {{attribute 'intelfpga::simple_dual_port' is deprecated}}
  //expected-note@+1 {{did you mean to use 'intel::simple_dual_port' instead?}}
  [[intelfpga::simple_dual_port]] unsigned int dual_port[64];

  //expected-note@+1 {{conflicting attribute is here}}
  [[intel::fpga_register]]
  //expected-error@+1{{'simple_dual_port' and 'fpga_register' attributes are not compatible}}
  [[intel::simple_dual_port]] unsigned int sdp_reg[64];

  //CHECK: VarDecl{{.*}}bw_bw
  //CHECK: IntelFPGABankWidthAttr
  //CHECK-NEXT: ConstantExpr
  //CHECK-NEXT: value:{{.*}}8
  //CHECK-NEXT: IntegerLiteral{{.*}}8{{$}}
  //CHECK: IntelFPGABankWidthAttr
  //CHECK-NEXT: ConstantExpr
  //CHECK-NEXT: value:{{.*}}16
  //CHECK-NEXT: IntegerLiteral{{.*}}16{{$}}
  //expected-warning@+2{{attribute 'bankwidth' is already applied}}
  [[intel::bankwidth(8)]]
  [[intel::bankwidth(16)]] unsigned int bw_bw[64];

  //expected-error@+1{{must be a constant power of two greater than zero}}
  [[intel::bankwidth(3)]] unsigned int bw_invalid_value[64];

  //expected-error@+1{{requires a positive integral compile time constant expression}}
  [[intel::bankwidth(-4)]] unsigned int bw_negative[64];

  int i_bankwidth = 32; // expected-note {{declared here}}
  //expected-error@+1{{is not an integral constant expression}}
  [[intel::bankwidth(i_bankwidth)]]
  //expected-note@-1{{read of non-const variable 'i_bankwidth' is not allowed in a constant expression}}
  unsigned int bw_non_const[64];

  //expected-error@+1{{'bankwidth' attribute takes one argument}}
  [[intel::bankwidth(4, 8)]] unsigned int bw_two_args[64];

  //expected-error@+1{{requires a positive integral compile time constant expression}}
  [[intel::bankwidth(0)]] unsigned int bw_zero[64];

  // private_copies_
  //CHECK: VarDecl{{.*}}private_copies
  //CHECK: IntelFPGAMemoryAttr{{.*}}Implicit
  //CHECK: IntelFPGAPrivateCopiesAttr
  //CHECK-NEXT: ConstantExpr
  //CHECK-NEXT: value:{{.*}}8
  //CHECK-NEXT: IntegerLiteral{{.*}}8{{$}}
  //expected-warning@+2 {{attribute 'intelfpga::private_copies' is deprecated}}
  //expected-note@+1 {{did you mean to use 'intel::private_copies' instead?}}
  [[intelfpga::private_copies(8)]] unsigned int private_copies[64];

  // Checking of incompatible attributes.
  //expected-error@+2{{attributes are not compatible}}
  [[intel::private_copies(16)]]
  [[intel::fpga_register]]
  //expected-note@-2 {{conflicting attribute is here}}
  unsigned int pc_reg[64];

  // Checking of different argument values.
  //expected-warning@+2{{attribute 'private_copies' is already applied with different arguments}}
  [[intel::private_copies(8)]] //expected-note{{previous attribute is here}}
  [[intel::private_copies(16)]] unsigned int pc_pc[64];

  //expected-error@+1{{'private_copies' attribute requires a non-negative integral compile time constant expression}}
  [[intel::private_copies(-4)]] unsigned int pc_negative[64];

  int i_private_copies = 32; // expected-note {{declared here}}
  //expected-error@+1{{expression is not an integral constant expression}}
  [[intel::private_copies(i_private_copies)]]
  //expected-note@-1{{read of non-const variable 'i_private_copies' is not allowed in a constant expression}}
  unsigned int pc_nonconst[64];

  //expected-error@+1{{'private_copies' attribute takes one argument}}
  [[intel::private_copies(4, 8)]] unsigned int pc_two_arg[64];

  // numbanks
  //CHECK: VarDecl{{.*}}numbanks
  //CHECK: IntelFPGAMemoryAttr{{.*}}Implicit
  //CHECK: IntelFPGANumBanksAttr
  //CHECK-NEXT: ConstantExpr
  //CHECK-NEXT: value:{{.*}}8
  //CHECK-NEXT: IntegerLiteral{{.*}}8{{$}}
  //expected-warning@+2 {{attribute 'intelfpga::numbanks' is deprecated}}
  //expected-note@+1 {{did you mean to use 'intel::numbanks' instead?}}
  [[intelfpga::numbanks(8)]] unsigned int numbanks[32];

  //expected-error@+2{{attributes are not compatible}}
  [[intel::numbanks(16)]]
  [[intel::fpga_register]]
  //expected-note@-2 {{conflicting attribute is here}}
  unsigned int nb_reg[64];

  //CHECK: VarDecl{{.*}}nb_nb
  //CHECK: IntelFPGANumBanksAttr
  //CHECK-NEXT: ConstantExpr
  //CHECK-NEXT: value:{{.*}}8
  //CHECK-NEXT: IntegerLiteral{{.*}}8{{$}}
  //CHECK: IntelFPGANumBanksAttr
  //CHECK-NEXT: ConstantExpr
  //CHECK-NEXT: value:{{.*}}16
  //CHECK-NEXT: IntegerLiteral{{.*}}16{{$}}
  //expected-warning@+2{{attribute 'numbanks' is already applied}}
  [[intel::numbanks(8)]]
  [[intel::numbanks(16)]] unsigned int nb_nb[64];

  //expected-error@+1{{must be a constant power of two greater than zero}}
  [[intel::numbanks(15)]] unsigned int nb_invalid_arg[64];

  //expected-error@+1{{requires a positive integral compile time constant expression}}
  [[intel::numbanks(-4)]] unsigned int nb_negative[64];

  int i_numbanks = 32; // expected-note {{declared here}}
  //expected-error@+1{{is not an integral constant expression}}
  [[intel::numbanks(i_numbanks)]]
  //expected-note@-1{{read of non-const variable 'i_numbanks' is not allowed in a constant expression}}
  unsigned int nb_nonconst[64];

  //expected-error@+1{{'numbanks' attribute takes one argument}}
  [[intel::numbanks(4, 8)]] unsigned int nb_two_args[64];

  //expected-error@+1{{requires a positive integral compile time constant expression}}
  [[intel::numbanks(0)]] unsigned int nb_zero[64];

  // merge
  //CHECK: VarDecl{{.*}}merge_depth
  //CHECK: IntelFPGAMemoryAttr{{.*}}Implicit
  //CHECK: IntelFPGAMergeAttr{{.*}}"mrg1" "depth"{{$}}
  //expected-warning@+2 {{attribute 'intelfpga::merge' is deprecated}}
  //expected-note@+1 {{did you mean to use 'intel::merge' instead?}}
  [[intelfpga::merge("mrg1", "depth")]] unsigned int merge_depth[64];

  //expected-error@+2{{attributes are not compatible}}
  [[intel::merge("mrg1", "depth")]]
  [[intel::fpga_register]]
  //expected-note@-2 {{conflicting attribute is here}}
  unsigned int mrg_reg[4];

  //expected-error@+1{{attribute requires a string}}
  [[intel::merge(3, 9.0f)]] unsigned int mrg_float[4];

  //expected-error@+1{{attribute requires exactly 2 arguments}}
  [[intel::merge("mrg2")]] unsigned int mrg_one_arg[4];

  //expected-error@+1{{attribute requires exactly 2 arguments}}
  [[intel::merge("mrg3", "depth", "oops")]] unsigned int mrg_three_arg[4];

  //expected-error@+1{{merge direction must be 'depth' or 'width'}}
  [[intel::merge("mrg4", "depths")]] unsigned int mrg_invalid_arg[4];

  //Last one is applied and others ignored.
  //CHECK: VarDecl{{.*}}mrg_mrg
  //CHECK: IntelFPGAMergeAttr{{.*}}"mrg4" "depth"{{$}}
  //CHECK: IntelFPGAMergeAttr{{.*}}"mrg5" "width"{{$}}
  //expected-warning@+2{{attribute 'merge' is already applied}}
  [[intel::merge("mrg4", "depth")]]
  [[intel::merge("mrg5", "width")]] unsigned int mrg_mrg[4];

  // bank_bits
  //CHECK: VarDecl{{.*}}bankbits
  //CHECK: IntelFPGANumBanksAttr{{.*}}Implicit{{$}}
  //CHECK-NEXT: IntegerLiteral{{.*}}16{{$}}
  //CHECK: IntelFPGAMemoryAttr{{.*}}Implicit
  //CHECK: IntelFPGABankBitsAttr
  //CHECK-NEXT: ConstantExpr
  //CHECK-NEXT: value:{{.*}}2
  //CHECK-NEXT: IntegerLiteral{{.*}}2{{$}}
  //CHECK-NEXT: ConstantExpr
  //CHECK-NEXT: value:{{.*}}3
  //CHECK-NEXT: IntegerLiteral{{.*}}3{{$}}
  //CHECK-NEXT: ConstantExpr
  //CHECK-NEXT: value:{{.*}}4
  //CHECK-NEXT: IntegerLiteral{{.*}}4{{$}}
  //CHECK-NEXT: ConstantExpr
  //CHECK-NEXT: value:{{.*}}5
  //CHECK-NEXT: IntegerLiteral{{.*}}5{{$}}
  //expected-warning@+2 {{attribute 'intelfpga::bank_bits' is deprecated}}
  //expected-note@+1 {{did you mean to use 'intel::bank_bits' instead?}}
  [[intelfpga::bank_bits(2, 3, 4, 5)]] unsigned int bankbits[64];

  //expected-error@+2 1{{'fpga_register' and 'bank_bits' attributes are not compatible}}
  [[intel::bank_bits(2, 3)]]
  [[intel::fpga_register]]
  //expected-note@-2 1{{conflicting attribute is here}}
  unsigned int bb_reg[4];

  //CHECK: VarDecl{{.*}}bb_bb
  //CHECK: IntelFPGABankBitsAttr
  //CHECK-NEXT: ConstantExpr
  //CHECK-NEXT: value:{{.*}}42
  //CHECK-NEXT: IntegerLiteral{{.*}}42{{$}}
  //CHECK-NEXT: ConstantExpr
  //CHECK-NEXT: value:{{.*}}43
  //CHECK-NEXT: IntegerLiteral{{.*}}43{{$}}
  //CHECK: IntelFPGABankBitsAttr
  //CHECK-NEXT: ConstantExpr
  //CHECK-NEXT: value:{{.*}}1
  //CHECK-NEXT: IntegerLiteral{{.*}}1{{$}}
  //CHECK-NEXT: ConstantExpr
  //CHECK-NEXT: value:{{.*}}2
  //CHECK-NEXT: IntegerLiteral{{.*}}2{{$}}
  //expected-warning@+2{{attribute 'bank_bits' is already applied}}
  [[intel::bank_bits(42, 43)]]
  [[intel::bank_bits(1, 2)]] unsigned int bb_bb[4];

  //expected-error@+1{{the number of bank_bits must be equal to ceil(log2(numbanks))}}
  [[intel::numbanks(8), intel::bank_bits(3, 4)]] unsigned int bb_numbanks[4];

  //expected-error@+1{{bank_bits must be consecutive}}
  [[intel::bank_bits(3, 3, 4), intel::bankwidth(4)]] unsigned int bb_noncons[4];

  //expected-error@+1{{bank_bits must be consecutive}}
  [[intel::bank_bits(1, 3, 4), intel::bankwidth(4)]] unsigned int bb_noncons1[4];

  //expected-error@+1{{attribute takes at least 1 argument}}
  [[intel::bank_bits]] unsigned int bb_no_arg[4];

  //expected-error@+1{{'bank_bits' attribute requires a non-negative integral compile time constant expression}}
  [[intel::bank_bits(-1)]] unsigned int bb_negative_arg[4];

  // force_pow2_depth
  //CHECK: VarDecl{{.*}}arr_force_p2d_0
  //CHECK: IntelFPGAMemoryAttr{{.*}}Implicit
  //CHECK: IntelFPGAForcePow2DepthAttr
  //CHECK: ConstantExpr
  //CHECK-NEXT: value:{{.*}}0
  //CHECK: IntegerLiteral{{.*}}0{{$}}
  //expected-warning@+2 {{attribute 'intelfpga::force_pow2_depth' is deprecated}}
  //expected-note@+1 {{did you mean to use 'intel::force_pow2_depth' instead?}}
  [[intelfpga::force_pow2_depth(0)]] unsigned int arr_force_p2d_0[64];

  //expected-error@+1{{'force_pow2_depth' attribute requires integer constant between 0 and 1 inclusive}}
  [[intel::force_pow2_depth(-1)]] unsigned int force_p2d_below_min[64];
  //expected-error@+1{{'force_pow2_depth' attribute requires integer constant between 0 and 1 inclusive}}
  [[intel::force_pow2_depth(2)]] unsigned int force_p2d_above_max[64];

  //expected-error@+1{{'force_pow2_depth' attribute takes one argument}}
  [[intel::force_pow2_depth]] unsigned int force_p2d_no_args[64];
  //expected-error@+1{{'force_pow2_depth' attribute takes one argument}}
  [[intel::force_pow2_depth(0, 1)]] unsigned int force_p2d_2_args[64];

  // Checking of different argument values.
  //CHECK: VarDecl{{.*}}force_p2d_dup
  //CHECK: IntelFPGAMemoryAttr{{.*}}Implicit
  //CHECK: IntelFPGAForcePow2DepthAttr
  //CHECK-NEXT: ConstantExpr
  //CHECK-NEXT: value:{{.*}}1
  //CHECK-NEXT: IntegerLiteral{{.*}}1{{$}}
  //expected-note@+2{{previous attribute is here}}
  //expected-warning@+1{{attribute 'force_pow2_depth' is already applied with different arguments}}
  [[intel::force_pow2_depth(1), intel::force_pow2_depth(0)]] unsigned int force_p2d_dup[64];
}

//CHECK: FunctionDecl{{.*}}check_gnu_style
void check_gnu_style() {
  // GNU style
  //expected-warning@+1{{unknown attribute 'numbanks' ignored}}
  int __attribute__((numbanks(4))) numbanks;

  //expected-warning@+1{{unknown attribute 'memory' ignored}}
  unsigned int __attribute__((memory("MLAB"))) memory;

  //expected-warning@+1{{unknown attribute 'bankwidth' ignored}}
  int __attribute__((bankwidth(8))) bankwidth;

  //expected-warning@+1{{unknown attribute 'register' ignored}}
  int __attribute__((register)) reg;

  //expected-warning@+1{{unknown attribute '__singlepump__' ignored}}
  unsigned int __attribute__((__singlepump__)) singlepump;

  //expected-warning@+1{{unknown attribute '__doublepump__' ignored}}
  unsigned int __attribute__((__doublepump__)) doublepump;

  //expected-warning@+1{{unknown attribute '__private_copies__' ignored}}
  int __attribute__((__private_copies__(4))) private_copies;

  //expected-warning@+1{{unknown attribute '__merge__' ignored}}
  int __attribute__((__merge__("mrg1","depth"))) merge;

  //expected-warning@+1{{unknown attribute 'max_replicates' ignored}}
  int __attribute__((max_replicates(2))) max_repl;

  //expected-warning@+1{{unknown attribute 'simple_dual_port' ignored}}
  int __attribute__((simple_dual_port)) dualport;

  //expected-warning@+1{{unknown attribute 'bank_bits' ignored}}
  int __attribute__((bank_bits(4))) bankbits;

  //expected-warning@+1{{unknown attribute 'force_pow2_depth' ignored}}
  int __attribute__((force_pow2_depth(0))) force_p2d;
}

//expected-error@+1{{attribute only applies to local non-const variables and non-static data members}}
[[intel::private_copies(8)]]
__attribute__((opencl_constant)) unsigned int const_var[64] = {1, 2, 3};

void attr_on_const_error()
{
  //expected-error@+1{{attribute only applies to local non-const variables and non-static data members}}
  [[intel::private_copies(8)]] const int const_var[64] = {0, 1};
}

//expected-error@+1{{attribute only applies to local non-const variables and non-static data members}}
void attr_on_func_arg([[intel::private_copies(8)]] int pc) {}

//expected-error@+1{{attribute only applies to constant variables, local variables, static variables, slave memory arguments, and non-static data members}}
[[intel::force_pow2_depth(0)]]
__attribute__((opencl_global)) unsigned int ocl_glob_force_p2d[64] = {1, 2, 3};

//expected-no-error@+1
void force_p2d_attr_on_func_arg([[intel::force_pow2_depth(0)]] int pc) {}

struct foo {
  //CHECK: FieldDecl{{.*}}doublepump
  //CHECK: IntelFPGAMemoryAttr{{.*}}Implicit
  //CHECK: IntelFPGADoublePumpAttr
  [[intel::doublepump]] unsigned int doublepump[64];

  //CHECK: FieldDecl{{.*}}memory
  //CHECK: IntelFPGAMemoryAttr
  [[intel::fpga_memory]] unsigned int memory[64];

  //CHECK: FieldDecl{{.*}}memory_mlab
  //CHECK: IntelFPGAMemoryAttr{{.*}}MLAB{{$}}
  [[intel::fpga_memory("MLAB")]] unsigned int memory_mlab[64];

  //CHECK: FieldDecl{{.*}}mem_blockram
  //CHECK: IntelFPGAMemoryAttr{{.*}}BlockRAM{{$}}
  [[intel::fpga_memory("BLOCK_RAM")]] unsigned int mem_blockram[64];

  //CHECK: FieldDecl{{.*}}mem_blockram_doublepump
  //CHECK: IntelFPGAMemoryAttr{{.*}}BlockRAM{{$}}
  //CHECK: IntelFPGADoublePumpAttr
  [[intel::fpga_memory("BLOCK_RAM")]]
  [[intel::doublepump]] unsigned int mem_blockram_doublepump[64];

  //CHECK: FieldDecl{{.*}}reg
  //CHECK: IntelFPGARegisterAttr
  [[intel::fpga_register]] unsigned int reg[64];

  //CHECK: FieldDecl{{.*}}singlepump
  //CHECK: IntelFPGAMemoryAttr{{.*}}Implicit
  //CHECK: IntelFPGASinglePumpAttr
  [[intel::singlepump]] unsigned int singlepump[64];

  //CHECK: FieldDecl{{.*}}bankwidth
  //CHECK: IntelFPGAMemoryAttr{{.*}}Implicit
  //CHECK: IntelFPGABankWidthAttr
  //CHECK-NEXT: ConstantExpr
  //CHECK-NEXT: value:{{.*}}4
  //CHECK-NEXT: IntegerLiteral{{.*}}4{{$}}
  [[intel::bankwidth(4)]] unsigned int bankwidth[64];

  //CHECK: FieldDecl{{.*}}numbanks
  //CHECK: IntelFPGAMemoryAttr{{.*}}Implicit
  //CHECK: IntelFPGANumBanksAttr
  //CHECK-NEXT: ConstantExpr
  //CHECK-NEXT: value:{{.*}}8
  //CHECK-NEXT: IntegerLiteral{{.*}}8{{$}}
  [[intel::numbanks(8)]] unsigned int numbanks[64];

  //CHECK: FieldDecl{{.*}}private_copies
  //CHECK: IntelFPGAMemoryAttr{{.*}}Implicit
  //CHECK: IntelFPGAPrivateCopiesAttr
  //CHECK-NEXT: ConstantExpr
  //CHECK-NEXT: value:{{.*}}4
  //CHECK-NEXT: IntegerLiteral{{.*}}4{{$}}
  [[intel::private_copies(4)]] unsigned int private_copies[64];

  //CHECK: FieldDecl{{.*}}merge_depth
  //CHECK: IntelFPGAMemoryAttr{{.*}}Implicit
  //CHECK: IntelFPGAMergeAttr{{.*}}"mrg1" "depth"{{$}}
  [[intel::merge("mrg1", "depth")]] unsigned int merge_depth[64];

  //CHECK: FieldDecl{{.*}}merge_width
  //CHECK: IntelFPGAMemoryAttr{{.*}}Implicit
  //CHECK: IntelFPGAMergeAttr{{.*}}"mrg2" "width"{{$}}
  [[intel::merge("mrg2", "width")]] unsigned int merge_width[64];

  //CHECK: FieldDecl{{.*}}bankbits
  //CHECK: IntelFPGAMemoryAttr{{.*}}Implicit
  //CHECK: IntelFPGABankBitsAttr
  //CHECK-NEXT: ConstantExpr
  //CHECK-NEXT: value:{{.*}}2
  //CHECK-NEXT: IntegerLiteral{{.*}}2{{$}}
  //CHECK-NEXT: ConstantExpr
  //CHECK-NEXT: value:{{.*}}3
  //CHECK-NEXT: IntegerLiteral{{.*}}3{{$}}
  [[intel::bank_bits(2, 3)]] unsigned int bankbits[64];

  //CHECK: FieldDecl{{.*}}force_p2d_field
  //CHECK: IntelFPGAMemoryAttr{{.*}}Implicit
  //CHECK: IntelFPGAForcePow2DepthAttr
  //CHECK-NEXT: ConstantExpr
  //CHECK-NEXT: value:{{.*}}1
  //CHECK-NEXT: IntegerLiteral{{.*}}1{{$}}
  [[intel::force_pow2_depth(1)]] unsigned int force_p2d_field[64];
};

//CHECK: FunctionDecl{{.*}}used check_template_parameters
template <int A, int B, int C, int D, int E>
void check_template_parameters() {
  //CHECK: VarDecl{{.*}}numbanks
  //CHECK-NEXT: IntelFPGAMemoryAttr{{.*}}Implicit
  //CHECK-NEXT: IntelFPGANumBanksAttr
  //CHECK-NEXT: ConstantExpr
  //CHECK-NEXT: value:{{.*}}8
  //CHECK-NEXT: SubstNonTypeTemplateParmExpr
  //CHECK-NEXT: NonTypeTemplateParmDecl
  //CHECK-NEXT: IntegerLiteral{{.*}}8{{$}}
  [[intel::numbanks(C)]] unsigned int numbanks;

  //CHECK: VarDecl{{.*}}private_copies
  //CHECK: IntelFPGAMemoryAttr{{.*}}Implicit
  //CHECK: IntelFPGAPrivateCopiesAttr
  //CHECK-NEXT: ConstantExpr
  //CHECK-NEXT: value:{{.*}}8
  //CHECK-NEXT: SubstNonTypeTemplateParmExpr
  //CHECK-NEXT: NonTypeTemplateParmDecl
  //CHECK-NEXT: IntegerLiteral{{.*}}8{{$}}
  [[intel::private_copies(C)]] unsigned int private_copies;

  //CHECK: VarDecl{{.*}}bank_bits_width
  //CHECK: IntelFPGANumBanksAttr{{.*}}Implicit{{$}}
  //CHECK-NEXT: IntegerLiteral{{.*}}4{{$}}
  //CHECK-NEXT: IntelFPGAMemoryAttr{{.*}}Implicit
  //CHECK-NEXT: IntelFPGABankBitsAttr
  //CHECK-NEXT: ConstantExpr
  //CHECK-NEXT: value:{{.*}}2
  //CHECK-NEXT: SubstNonTypeTemplateParmExpr
  //CHECK-NEXT: NonTypeTemplateParmDecl
  //CHECK-NEXT: IntegerLiteral{{.*}}2{{$}}
  //CHECK-NEXT: ConstantExpr
  //CHECK-NEXT: value:{{.*}}3
  //CHECK-NEXT: IntegerLiteral{{.*}}3{{$}}
  //CHECK: IntelFPGABankWidthAttr
  //CHECK-NEXT: ConstantExpr
  //CHECK-NEXT: value:{{.*}}8
  //CHECK-NEXT: SubstNonTypeTemplateParmExpr
  //CHECK-NEXT: NonTypeTemplateParmDecl
  //CHECK-NEXT: IntegerLiteral{{.*}}8{{$}}
  [[intel::bank_bits(A, 3), intel::bankwidth(C)]] unsigned int bank_bits_width;

  // Add implicit memory attribute.
  //CHECK: VarDecl{{.*}}max_replicates
  //CHECK: IntelFPGAMemoryAttr{{.*}}Implicit
  //CHECK: IntelFPGAMaxReplicatesAttr
  //CHECK: ConstantExpr
  //CHECK-NEXT: value:{{.*}}2
  //CHECK-NEXT: SubstNonTypeTemplateParmExpr
  //CHECK: IntegerLiteral{{.*}}2{{$}}
  [[intel::max_replicates(A)]] unsigned int max_replicates;

  [[intel::force_pow2_depth(E)]] const int const_force_p2d_templ[64] = {0, 1};

  //expected-error@+1{{'numbanks' attribute takes one argument}}
  [[intel::numbanks(A, B)]] int numbanks_negative;

  //expected-error@+1{{'max_replicates' attribute requires a positive integral compile time constant expression}}
  [[intel::max_replicates(D)]]
  [[intel::max_replicates(C)]]
  unsigned int max_replicates_duplicate;

  // Test that checks template instantiations for different arg values.
  [[intel::max_replicates(4)]] // expected-note {{previous attribute is here}}
  // expected-warning@+1 {{attribute 'max_replicates' is already applied with different arguments}}
  [[intel::max_replicates(C)]] unsigned int max_repl_duplicate[64];

  // Test that checks template instantiations for different arg values.
  [[intel::private_copies(4)]] // expected-note {{previous attribute is here}}
  // expected-warning@+1 {{attribute 'private_copies' is already applied with different arguments}}
  [[intel::private_copies(C)]] unsigned int var_private_copies;

  //expected-error@+3{{'max_replicates' and 'fpga_register' attributes are not compatible}}
  [[intel::fpga_register]]
  //expected-note@-1 {{conflicting attribute is here}}
  [[intel::max_replicates(C)]] unsigned int maxrepl_reg;

  //expected-error@+1{{'force_pow2_depth' attribute requires integer constant between 0 and 1 inclusive}}
  [[intel::force_pow2_depth(A)]] unsigned int force_p2d_below_min[64];

  //expected-error@+1{{'force_pow2_depth' attribute takes one argument}}
  [[intel::force_pow2_depth(E, E)]] unsigned int force_p2d_2_args[64];

  //expected-error@+3{{'force_pow2_depth' and 'fpga_register' attributes are not compatible}}
  [[intel::fpga_register]]
  //expected-note@-1{{conflicting attribute is here}}
  [[intel::force_pow2_depth(E)]] unsigned int reg_force_p2d[64];

  // Test that checks template instantiations for different arg values.
  //CHECK: VarDecl{{.*}}force_p2d_dup
  //CHECK: IntelFPGAMemoryAttr{{.*}}Implicit
  //CHECK: IntelFPGAForcePow2DepthAttr
  //CHECK-NEXT: ConstantExpr
  //CHECK-NEXT: value:{{.*}}1
  //CHECK-NEXT: SubstNonTypeTemplateParmExpr
  //CHECK-NEXT: NonTypeTemplateParmDecl
  //CHECK-NEXT: IntegerLiteral{{.*}}1{{$}}
  //expected-note@+2{{previous attribute is here}}
  //expected-warning@+1{{attribute 'force_pow2_depth' is already applied with different arguments}}
  [[intel::force_pow2_depth(E), intel::force_pow2_depth(0)]] unsigned int force_p2d_dup[64];
}

template <int A>
struct templ_st {
  //CHECK: FieldDecl{{.*}}templ_force_p2d_field
  //CHECK: IntelFPGAMemoryAttr{{.*}}Implicit
  //CHECK: IntelFPGAForcePow2DepthAttr
  //CHECK: ConstantExpr
  //CHECK-NEXT: value:{{.*}}0
  //CHECK-NEXT: SubstNonTypeTemplateParmExpr
  //CHECK-NEXT: NonTypeTemplateParmDecl
  //CHECK-NEXT: IntegerLiteral{{.*}}0{{$}}
  [[intel::force_pow2_depth(A)]] unsigned int templ_force_p2d_field[64];
};

int main() {
  deviceQueue.submit([&](sycl::handler &h) {
    h.single_task<class kernel_function>([]() {
      check_ast();
      diagnostics();
      check_gnu_style();
      //expected-note@+1{{in instantiation of function template specialization}}
      check_template_parameters<2, 4, 8, -1, 1>();
      struct templ_st<0> ts {};
    });
  });

  return 0;
}<|MERGE_RESOLUTION|>--- conflicted
+++ resolved
@@ -148,11 +148,7 @@
   [[intel::force_pow2_depth(1)]] int var_force_p2d;
   [[intel::force_pow2_depth(1)]] const int const_force_p2d[64] = {0, 1};
 
-<<<<<<< HEAD
-  // Checking of duplicate argument values. Duplicate attribute is silently ignored.
-=======
   // Check duplicate argument values with implicit memory attribute.
->>>>>>> 552a521f
   //CHECK: VarDecl{{.*}}var_max_replicates
   //CHECK: IntelFPGAMemoryAttr{{.*}}Implicit
   //CHECK: IntelFPGAMaxReplicatesAttr
