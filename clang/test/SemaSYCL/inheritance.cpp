--- conflicted
+++ resolved
@@ -64,16 +64,11 @@
 // Base classes should be initialized first.
 // CHECK: VarDecl {{.*}} used derived 'derived' cinit
 // CHECK-NEXT: InitListExpr {{.*}} 'derived'
-<<<<<<< HEAD
 
 // base is a simple class with no corresponding generated type. Therefore
 // copy from ParamVar
 // CHECK-NEXT: CXXConstructExpr {{.*}} 'base' 'void (const base &) noexcept'
 // CHECK-NEXT: ImplicitCastExpr {{.*}} 'const base' lvalue <NoOp>
-=======
-// CHECK-NEXT: CXXConstructExpr {{.*}}'base' 'void (const base &) noexcept'
-// CHECK-NEXT: ImplicitCastExpr {{.*}}'const base' lvalue <NoOp>
->>>>>>> 0f579bae
 // CHECK-NEXT: DeclRefExpr {{.*}} lvalue ParmVar {{.*}} '_arg__base' 'base'
 
 // second_base contains pointers and therefore the ParamVar is a new generated
