// RUN: %clang_cc1 -I %S/Inputs -fsycl -fsycl-is-device -ast-dump %s | FileCheck %s

// This test checks that compiler generates correct kernel arguments for
// arrays, Accessor arrays, and structs containing Accessors.

#include <sycl.hpp>

using namespace cl::sycl;

template <typename name, typename Func>
__attribute__((sycl_kernel)) void a_kernel(Func kernelFunc) {
  kernelFunc();
}

template <typename T>
struct S {
  T a[3];
};

int main() {

  using Accessor =
      accessor<int, 1, access::mode::read_write, access::target::global_buffer>;

  Accessor acc[2];
  int a[2];
  struct struct_acc_t {
    Accessor member_acc[2];
  } struct_acc;
  S<int> s;

  struct foo_inner {
    int foo_inner_x;
    int foo_inner_y;
    int foo_inner_z[2];
  };

  struct foo {
    int foo_a;
    foo_inner foo_b[2];
    int foo_c;
  };

  foo struct_array[2];

  a_kernel<class kernel_A>(
      [=]() {
        acc[1].use();
      });

  a_kernel<class kernel_B>(
      [=]() {
        int local = a[1];
      });

  a_kernel<class kernel_C>(
      [=]() {
        struct_acc.member_acc[2].use();
      });

  a_kernel<class kernel_D>(
      [=]() {
        int local = s.a[2];
      });
}

// Check kernel_A parameters
// CHECK: FunctionDecl {{.*}}kernel_A{{.*}} 'void (__global int *, cl::sycl::range<1>, cl::sycl::range<1>, cl::sycl::id<1>, __global int *, cl::sycl::range<1>, cl::sycl::range<1>, cl::sycl::id<1>)'
// CHECK-NEXT: ParmVarDecl {{.*}} used _arg_ '__global int *'
// CHECK-NEXT: ParmVarDecl {{.*}} used _arg_ 'cl::sycl::range<1>'
// CHECK-NEXT: ParmVarDecl {{.*}} used _arg_ 'cl::sycl::range<1>'
// CHECK-NEXT: ParmVarDecl {{.*}} used _arg_ 'cl::sycl::id<1>'
// CHECK-NEXT: ParmVarDecl {{.*}} used _arg_ '__global int *'
// CHECK-NEXT: ParmVarDecl {{.*}} used _arg_ 'cl::sycl::range<1>'
// CHECK-NEXT: ParmVarDecl {{.*}} used _arg_ 'cl::sycl::range<1>'
// CHECK-NEXT: ParmVarDecl {{.*}} used _arg_ 'cl::sycl::id<1>'
// CHECK: CXXMemberCallExpr {{.*}} 'void'
// CHECK-NEXT: MemberExpr {{.*}}__init
// CHECK: CXXMemberCallExpr {{.*}} 'void'
// CHECK-NEXT: MemberExpr {{.*}}__init

// Check kernel_B parameters
// CHECK: FunctionDecl {{.*}}kernel_B{{.*}} 'void (int, int)'
// CHECK-NEXT: ParmVarDecl {{.*}} used _arg_ 'int'
// CHECK-NEXT: ParmVarDecl {{.*}} used _arg_ 'int'
// Check kernel_B inits
// CHECK-NEXT: CompoundStmt
// CHECK-NEXT: DeclStmt
// CHECK-NEXT: VarDecl {{.*}} cinit
// CHECK-NEXT: InitListExpr
// CHECK-NEXT: InitListExpr {{.*}} 'int [2]'
// CHECK: ImplicitCastExpr
// CHECK: DeclRefExpr {{.*}} 'int' lvalue ParmVar {{.*}} '_arg_' 'int'
// CHECK: ImplicitCastExpr
// CHECK: DeclRefExpr {{.*}} 'int' lvalue ParmVar {{.*}} '_arg_' 'int'

// Check kernel_C parameters
// CHECK: FunctionDecl {{.*}}kernel_C{{.*}} 'void (__global int *, cl::sycl::range<1>, cl::sycl::range<1>, cl::sycl::id<1>, __global int *, cl::sycl::range<1>, cl::sycl::range<1>, cl::sycl::id<1>)'
// CHECK-NEXT: ParmVarDecl {{.*}} used _arg_member_acc '__global int *'
// CHECK-NEXT: ParmVarDecl {{.*}} used _arg_member_acc 'cl::sycl::range<1>'
// CHECK-NEXT: ParmVarDecl {{.*}} used _arg_member_acc 'cl::sycl::range<1>'
// CHECK-NEXT: ParmVarDecl {{.*}} used _arg_member_acc 'cl::sycl::id<1>'
// CHECK-NEXT: ParmVarDecl {{.*}} used _arg_member_acc '__global int *'
// CHECK-NEXT: ParmVarDecl {{.*}} used _arg_member_acc 'cl::sycl::range<1>'
// CHECK-NEXT: ParmVarDecl {{.*}} used _arg_member_acc 'cl::sycl::range<1>'
// CHECK-NEXT: ParmVarDecl {{.*}} used _arg_member_acc 'cl::sycl::id<1>'
// CHECK-NEXT: CompoundStmt
// CHECK-NEXT: DeclStmt
<<<<<<< HEAD
// CHECK-NEXT: VarDecl {{.*}} used '(lambda at {{.*}}array-kernel-param.cpp:57:7)' cinit
// CHECK-NEXT: InitListExpr {{.*}} '(lambda at {{.*}}array-kernel-param.cpp:57:7)'
=======
// CHECK-NEXT: VarDecl {{.*}} used '(lambda at {{.*}}array-kernel-param.cpp:43:7)' cinit
// CHECK-NEXT: InitListExpr {{.*}} '(lambda at {{.*}}array-kernel-param.cpp:43:7)'
>>>>>>> c31e87ca
// CHECK-NEXT: InitListExpr {{.*}} 'struct_acc_t'
// CHECK-NEXT: InitListExpr {{.*}} 'Accessor [2]'
// CHECK-NEXT: CXXConstructExpr {{.*}} 'Accessor [2]'
// CHECK-NEXT: CXXConstructExpr {{.*}} 'Accessor [2]'

// Check __init functions are called
// CHECK: CXXMemberCallExpr {{.*}} 'void'
// CHECK-NEXT: MemberExpr {{.*}}__init
// CHECK: CXXMemberCallExpr {{.*}} 'void'
// CHECK-NEXT: MemberExpr {{.*}}__init

// Check kernel_D parameters
// CHECK: FunctionDecl {{.*}}kernel_D{{.*}} 'void (int, int, int)'
// CHECK-NEXT: ParmVarDecl {{.*}} used _arg_a 'int':'int'
// CHECK-NEXT: ParmVarDecl {{.*}} used _arg_a 'int':'int'
// CHECK-NEXT: ParmVarDecl {{.*}} used _arg_a 'int':'int'
// CHECK-NEXT: CompoundStmt
// CHECK-NEXT: DeclStmt
<<<<<<< HEAD
// CHECK-NEXT: VarDecl {{.*}} used '(lambda at {{.*}}array-kernel-param.cpp:62:7)' cinit
// CHECK-NEXT: InitListExpr {{.*}} '(lambda at {{.*}}array-kernel-param.cpp:62:7)'
=======
// CHECK-NEXT: VarDecl {{.*}} used '(lambda at {{.*}}array-kernel-param.cpp:48:7)' cinit
// CHECK-NEXT: InitListExpr {{.*}} '(lambda at {{.*}}array-kernel-param.cpp:48:7)'
>>>>>>> c31e87ca
// CHECK-NEXT: InitListExpr {{.*}} 'S<int>'
// CHECK-NEXT: InitListExpr {{.*}} 'int [3]'
// CHECK-NEXT: ImplicitCastExpr {{.*}} 'int':'int'
// CHECK-NEXT: DeclRefExpr {{.*}} 'int':'int'
// CHECK-NEXT: ImplicitCastExpr {{.*}} 'int':'int'
// CHECK-NEXT: DeclRefExpr {{.*}} 'int':'int'
// CHECK-NEXT: ImplicitCastExpr {{.*}} 'int':'int'
// CHECK-NEXT: DeclRefExpr {{.*}} 'int':'int'<|MERGE_RESOLUTION|>--- conflicted
+++ resolved
@@ -60,6 +60,11 @@
 
   a_kernel<class kernel_D>(
       [=]() {
+        foo local = struct_array[1];
+      });
+
+  a_kernel<class kernel_E>(
+      [=]() {
         int local = s.a[2];
       });
 }
@@ -106,13 +111,8 @@
 // CHECK-NEXT: ParmVarDecl {{.*}} used _arg_member_acc 'cl::sycl::id<1>'
 // CHECK-NEXT: CompoundStmt
 // CHECK-NEXT: DeclStmt
-<<<<<<< HEAD
 // CHECK-NEXT: VarDecl {{.*}} used '(lambda at {{.*}}array-kernel-param.cpp:57:7)' cinit
 // CHECK-NEXT: InitListExpr {{.*}} '(lambda at {{.*}}array-kernel-param.cpp:57:7)'
-=======
-// CHECK-NEXT: VarDecl {{.*}} used '(lambda at {{.*}}array-kernel-param.cpp:43:7)' cinit
-// CHECK-NEXT: InitListExpr {{.*}} '(lambda at {{.*}}array-kernel-param.cpp:43:7)'
->>>>>>> c31e87ca
 // CHECK-NEXT: InitListExpr {{.*}} 'struct_acc_t'
 // CHECK-NEXT: InitListExpr {{.*}} 'Accessor [2]'
 // CHECK-NEXT: CXXConstructExpr {{.*}} 'Accessor [2]'
@@ -125,19 +125,103 @@
 // CHECK-NEXT: MemberExpr {{.*}}__init
 
 // Check kernel_D parameters
-// CHECK: FunctionDecl {{.*}}kernel_D{{.*}} 'void (int, int, int)'
+// CHECK: FunctionDecl {{.*}}kernel_D{{.*}} 'void (int, int, int, int, int, int, int, int, int, int, int, int, int, int, int, int, int, int, int, int)'
+// CHECK-NEXT: ParmVarDecl {{.*}} used _arg_foo_a 'int'
+// CHECK-NEXT: ParmVarDecl {{.*}} used _arg_foo_inner_x 'int'
+// CHECK-NEXT: ParmVarDecl {{.*}} used _arg_foo_inner_y 'int'
+// CHECK-NEXT: ParmVarDecl {{.*}} used _arg_foo_inner_z 'int'
+// CHECK-NEXT: ParmVarDecl {{.*}} used _arg_foo_inner_z 'int'
+// CHECK-NEXT: ParmVarDecl {{.*}} used _arg_foo_inner_x 'int'
+// CHECK-NEXT: ParmVarDecl {{.*}} used _arg_foo_inner_y 'int'
+// CHECK-NEXT: ParmVarDecl {{.*}} used _arg_foo_inner_z 'int'
+// CHECK-NEXT: ParmVarDecl {{.*}} used _arg_foo_inner_z 'int'
+// CHECK-NEXT: ParmVarDecl {{.*}} used _arg_foo_c 'int'
+// CHECK-NEXT: ParmVarDecl {{.*}} used _arg_foo_a 'int'
+// CHECK-NEXT: ParmVarDecl {{.*}} used _arg_foo_inner_x 'int'
+// CHECK-NEXT: ParmVarDecl {{.*}} used _arg_foo_inner_y 'int'
+// CHECK-NEXT: ParmVarDecl {{.*}} used _arg_foo_inner_z 'int'
+// CHECK-NEXT: ParmVarDecl {{.*}} used _arg_foo_inner_z 'int'
+// CHECK-NEXT: ParmVarDecl {{.*}} used _arg_foo_inner_x 'int'
+// CHECK-NEXT: ParmVarDecl {{.*}} used _arg_foo_inner_y 'int'
+// CHECK-NEXT: ParmVarDecl {{.*}} used _arg_foo_inner_z 'int'
+// CHECK-NEXT: ParmVarDecl {{.*}} used _arg_foo_inner_z 'int'
+// CHECK-NEXT: ParmVarDecl {{.*}} used _arg_foo_c 'int'
+// CHECK-NEXT: CompoundStmt
+// CHECK-NEXT: DeclStmt
+// CHECK-NEXT: VarDecl {{.*}} used '(lambda at {{.*}}array-kernel-param.cpp{{.*}})' cinit
+// CHECK-NEXT: InitListExpr {{.*}} '(lambda at {{.*}}array-kernel-param.cpp{{.*}})'
+
+// Initializer for struct array i.e. foo struct_array[2]
+// CHECK-NEXT: InitListExpr {{.*}} 'foo [2]'
+
+// Initializer for first element of struct_array
+// CHECK-NEXT: InitListExpr {{.*}} 'foo'
+// CHECK-NEXT: ImplicitCastExpr
+// CHECK-NEXT: DeclRefExpr {{.*}} 'int' lvalue ParmVar {{.*}} '_arg_foo_a' 'int'
+// Initializer for struct array inside foo i.e. foo_inner foo_b[2]
+// CHECK-NEXT: InitListExpr {{.*}} 'foo_inner [2]'
+// Initializer for first element of inner struct array
+// CHECK-NEXT: InitListExpr {{.*}} 'foo_inner'
+// CHECK-NEXT: ImplicitCastExpr
+// CHECK-NEXT: DeclRefExpr {{.*}} 'int' lvalue ParmVar {{.*}} '_arg_foo_inner_x' 'int'
+// CHECK-NEXT: ImplicitCastExpr
+// CHECK-NEXT: DeclRefExpr {{.*}} 'int' lvalue ParmVar {{.*}} '_arg_foo_inner_y' 'int'
+// CHECK-NEXT: InitListExpr {{.*}} 'int [2]'
+// CHECK-NEXT: ImplicitCastExpr
+// CHECK-NEXT: DeclRefExpr {{.*}} 'int' lvalue ParmVar {{.*}} '_arg_foo_inner_z' 'int'
+// CHECK-NEXT: ImplicitCastExpr
+// CHECK-NEXT: DeclRefExpr {{.*}} 'int' lvalue ParmVar {{.*}} '_arg_foo_inner_z' 'int'
+// Initializer for second element of inner struct array
+// CHECK-NEXT: InitListExpr {{.*}} 'foo_inner'
+// CHECK-NEXT: ImplicitCastExpr
+// CHECK-NEXT: DeclRefExpr {{.*}} 'int' lvalue ParmVar {{.*}} '_arg_foo_inner_x' 'int'
+// CHECK-NEXT: ImplicitCastExpr
+// CHECK-NEXT: DeclRefExpr {{.*}} 'int' lvalue ParmVar {{.*}} '_arg_foo_inner_y' 'int'
+// CHECK-NEXT: InitListExpr {{.*}} 'int [2]'
+// CHECK-NEXT: ImplicitCastExpr
+// CHECK-NEXT: DeclRefExpr {{.*}} 'int' lvalue ParmVar {{.*}} '_arg_foo_inner_z' 'int'
+// CHECK-NEXT: ImplicitCastExpr
+// CHECK-NEXT: DeclRefExpr {{.*}} 'int' lvalue ParmVar {{.*}} '_arg_foo_inner_z' 'int'
+// CHECK-NEXT: ImplicitCastExpr
+// CHECK-NEXT: DeclRefExpr {{.*}} 'int' lvalue ParmVar {{.*}} '_arg_foo_c' 'int'
+
+// Initializer for second element of struct_array
+// CHECK-NEXT: InitListExpr {{.*}} 'foo'
+// CHECK-NEXT: ImplicitCastExpr
+// CHECK-NEXT: DeclRefExpr {{.*}} 'int' lvalue ParmVar {{.*}} '_arg_foo_a' 'int'
+// CHECK-NEXT: InitListExpr {{.*}} 'foo_inner [2]'
+// CHECK-NEXT: InitListExpr {{.*}} 'foo_inner'
+// CHECK-NEXT: ImplicitCastExpr
+// CHECK-NEXT: DeclRefExpr {{.*}} 'int' lvalue ParmVar {{.*}} '_arg_foo_inner_x' 'int'
+// CHECK-NEXT: ImplicitCastExpr
+// CHECK-NEXT: DeclRefExpr {{.*}} 'int' lvalue ParmVar {{.*}} '_arg_foo_inner_y' 'int'
+// CHECK-NEXT: InitListExpr {{.*}} 'int [2]'
+// CHECK-NEXT: ImplicitCastExpr
+// CHECK-NEXT: DeclRefExpr {{.*}} 'int' lvalue ParmVar {{.*}} '_arg_foo_inner_z' 'int'
+// CHECK-NEXT: ImplicitCastExpr
+// CHECK-NEXT: DeclRefExpr {{.*}} 'int' lvalue ParmVar {{.*}} '_arg_foo_inner_z' 'int'
+// CHECK-NEXT: InitListExpr {{.*}} 'foo_inner'
+// CHECK-NEXT: ImplicitCastExpr
+// CHECK-NEXT: DeclRefExpr {{.*}} 'int' lvalue ParmVar {{.*}} '_arg_foo_inner_x' 'int'
+// CHECK-NEXT: ImplicitCastExpr
+// CHECK-NEXT: DeclRefExpr {{.*}} 'int' lvalue ParmVar {{.*}} '_arg_foo_inner_y' 'int'
+// CHECK-NEXT: InitListExpr {{.*}} 'int [2]'
+// CHECK-NEXT: ImplicitCastExpr
+// CHECK-NEXT: DeclRefExpr {{.*}} 'int' lvalue ParmVar {{.*}} '_arg_foo_inner_z' 'int'
+// CHECK-NEXT: ImplicitCastExpr
+// CHECK-NEXT: DeclRefExpr {{.*}} 'int' lvalue ParmVar {{.*}} '_arg_foo_inner_z' 'int'
+// CHECK-NEXT: ImplicitCastExpr
+// CHECK-NEXT: DeclRefExpr {{.*}} 'int' lvalue ParmVar {{.*}} '_arg_foo_c' 'int'
+
+// Check kernel_E parameters
+// CHECK: FunctionDecl {{.*}}kernel_E{{.*}} 'void (int, int, int)'
 // CHECK-NEXT: ParmVarDecl {{.*}} used _arg_a 'int':'int'
 // CHECK-NEXT: ParmVarDecl {{.*}} used _arg_a 'int':'int'
 // CHECK-NEXT: ParmVarDecl {{.*}} used _arg_a 'int':'int'
 // CHECK-NEXT: CompoundStmt
 // CHECK-NEXT: DeclStmt
-<<<<<<< HEAD
-// CHECK-NEXT: VarDecl {{.*}} used '(lambda at {{.*}}array-kernel-param.cpp:62:7)' cinit
-// CHECK-NEXT: InitListExpr {{.*}} '(lambda at {{.*}}array-kernel-param.cpp:62:7)'
-=======
-// CHECK-NEXT: VarDecl {{.*}} used '(lambda at {{.*}}array-kernel-param.cpp:48:7)' cinit
-// CHECK-NEXT: InitListExpr {{.*}} '(lambda at {{.*}}array-kernel-param.cpp:48:7)'
->>>>>>> c31e87ca
+// CHECK-NEXT: VarDecl {{.*}} used '(lambda at {{.*}}array-kernel-param.cpp:67:7)' cinit
+// CHECK-NEXT: InitListExpr {{.*}} '(lambda at {{.*}}array-kernel-param.cpp:67:7)'
 // CHECK-NEXT: InitListExpr {{.*}} 'S<int>'
 // CHECK-NEXT: InitListExpr {{.*}} 'int [3]'
 // CHECK-NEXT: ImplicitCastExpr {{.*}} 'int':'int'
