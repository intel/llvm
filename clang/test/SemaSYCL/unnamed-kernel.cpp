<<<<<<< HEAD
// RUN: %clang_cc1 -I %S/Inputs -fsycl -fsycl-is-device -fsycl-int-header=%t.h -fsyntax-only -verify %s
// RUN: %clang_cc1 -I %S/Inputs -fsycl -fsycl-is-device -fsycl-int-header=%t.h -fsycl-unnamed-lambda -fsyntax-only -verify %s
=======
// RUN: %clang_cc1 -I %S/Inputs -fsycl -fsycl-is-device -fsycl-int-header=%t.h -fsyntax-only -Wno-sycl-2017-compat -verify %s
// RUN: %clang_cc1 -I %S/Inputs -fsycl -fsycl-is-device -fsycl-int-header=%t.h -fsycl-unnamed-lambda -fsyntax-only -Wno-sycl-2017-compat -verify %s
#include <sycl.hpp>
>>>>>>> 96da39e7

#ifdef __SYCL_UNNAMED_LAMBDA__
// expected-no-diagnostics
#endif

#include <sycl.hpp>

namespace namespace1 {
template <typename T>
class KernelName;
}

namespace std {
typedef struct {
} max_align_t;
} // namespace std

struct MyWrapper {
private:
  class InvalidKernelName0 {};
  class InvalidKernelName3 {};
  class InvalidKernelName4 {};
  class InvalidKernelName5 {};

public:
  void test() {
    cl::sycl::queue q;
#ifndef __SYCL_UNNAMED_LAMBDA__
    // expected-error@+5 {{kernel needs to have a globally-visible name}}
    // expected-note@+2 {{InvalidKernelName1 declared here}}
#endif
    class InvalidKernelName1 {};
    q.submit([&](cl::sycl::handler &h) {
      h.single_task<InvalidKernelName1>([] {});
    });

#ifndef __SYCL_UNNAMED_LAMBDA__
    // expected-error@+5 {{kernel needs to have a globally-visible name}}
    // expected-note@+2 {{InvalidKernelName2 declared here}}
#endif
    class InvalidKernelName2 {};
    q.submit([&](cl::sycl::handler &h) {
      h.single_task<namespace1::KernelName<InvalidKernelName2>>([] {});
    });

#ifndef __SYCL_UNNAMED_LAMBDA__
    // expected-error@+4 {{kernel needs to have a globally-visible name}}
    // expected-note@22 {{InvalidKernelName0 declared here}}
#endif
    q.submit([&](cl::sycl::handler &h) {
      h.single_task<InvalidKernelName0>([] {});
    });

#ifndef __SYCL_UNNAMED_LAMBDA__
    // expected-error@+4 {{kernel needs to have a globally-visible name}}
    // expected-note@23 {{InvalidKernelName3 declared here}}
#endif
    q.submit([&](cl::sycl::handler &h) {
      h.single_task<namespace1::KernelName<InvalidKernelName3>>([] {});
    });

    using ValidAlias = MyWrapper;
    q.submit([&](cl::sycl::handler &h) {
      h.single_task<ValidAlias>([] {});
    });

#ifndef __SYCL_UNNAMED_LAMBDA__
    // expected-error@+3 {{kernel name cannot be a type in the "std" namespace}}
#endif
    q.submit([&](cl::sycl::handler &h) {
      h.single_task<std::max_align_t>([] {});
    });

    using InvalidAlias = InvalidKernelName4;
#ifndef __SYCL_UNNAMED_LAMBDA__
    // expected-error@+4 {{kernel needs to have a globally-visible name}}
    // expected-note@24 {{InvalidKernelName4 declared here}}
#endif
    q.submit([&](cl::sycl::handler &h) {
      h.single_task<InvalidAlias>([] {});
    });

    using InvalidAlias1 = InvalidKernelName5;
#ifndef __SYCL_UNNAMED_LAMBDA__
    // expected-error@+4 {{kernel needs to have a globally-visible name}}
    // expected-note@25 {{InvalidKernelName5 declared here}}
#endif
    q.submit([&](cl::sycl::handler &h) {
      h.single_task<namespace1::KernelName<InvalidAlias1>>([] {});
    });
  }
};

int main() {
  cl::sycl::queue q;
#ifndef __SYCL_UNNAMED_LAMBDA__
  // expected-error@+2 {{kernel name is missing}}
#endif
  q.submit([&](cl::sycl::handler &h) { h.single_task([] {}); });

  return 0;
}<|MERGE_RESOLUTION|>--- conflicted
+++ resolved
@@ -1,17 +1,10 @@
-<<<<<<< HEAD
-// RUN: %clang_cc1 -I %S/Inputs -fsycl -fsycl-is-device -fsycl-int-header=%t.h -fsyntax-only -verify %s
-// RUN: %clang_cc1 -I %S/Inputs -fsycl -fsycl-is-device -fsycl-int-header=%t.h -fsycl-unnamed-lambda -fsyntax-only -verify %s
-=======
 // RUN: %clang_cc1 -I %S/Inputs -fsycl -fsycl-is-device -fsycl-int-header=%t.h -fsyntax-only -Wno-sycl-2017-compat -verify %s
 // RUN: %clang_cc1 -I %S/Inputs -fsycl -fsycl-is-device -fsycl-int-header=%t.h -fsycl-unnamed-lambda -fsyntax-only -Wno-sycl-2017-compat -verify %s
 #include <sycl.hpp>
->>>>>>> 96da39e7
 
 #ifdef __SYCL_UNNAMED_LAMBDA__
 // expected-no-diagnostics
 #endif
-
-#include <sycl.hpp>
 
 namespace namespace1 {
 template <typename T>
