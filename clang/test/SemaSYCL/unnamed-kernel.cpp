// RUN: %clang_cc1 -fsycl -fsycl-is-device -fsycl-int-header=%t.h -fsyntax-only -Wno-sycl-2017-compat -verify %s
// RUN: %clang_cc1 -fsycl -fsycl-is-device -fsycl-int-header=%t.h -fsycl-unnamed-lambda -fsyntax-only -Wno-sycl-2017-compat -verify %s
#include "Inputs/sycl.hpp"

#ifdef __SYCL_UNNAMED_LAMBDA__
// expected-no-diagnostics
#endif

namespace namespace1 {
template <typename T>
class KernelName;
}

namespace std {
typedef struct {
} max_align_t;
} // namespace std

struct MyWrapper {
private:
  class InvalidKernelName0 {};
  class InvalidKernelName3 {};
  class InvalidKernelName4 {};
  class InvalidKernelName5 {};

public:
  void test() {
    cl::sycl::queue q;
#ifndef __SYCL_UNNAMED_LAMBDA__
    // expected-error@Inputs/sycl.hpp:220 {{kernel needs to have a globally-visible name}}
    // expected-note@+3 {{InvalidKernelName1 declared here}}
    // expected-note@+4{{in instantiation of function template specialization}}
#endif
    class InvalidKernelName1 {};
    q.submit([&](cl::sycl::handler &h) {
      h.single_task<InvalidKernelName1>([] {});
    });

#ifndef __SYCL_UNNAMED_LAMBDA__
    // expected-error@Inputs/sycl.hpp:220 {{kernel needs to have a globally-visible name}}
    // expected-note@+3 {{InvalidKernelName2 declared here}}
    // expected-note@+4{{in instantiation of function template specialization}}
#endif
    class InvalidKernelName2 {};
    q.submit([&](cl::sycl::handler &h) {
      h.single_task<namespace1::KernelName<InvalidKernelName2>>([] {});
    });

#ifndef __SYCL_UNNAMED_LAMBDA__
<<<<<<< HEAD
    // expected-error@Inputs/sycl.hpp:220 {{kernel needs to have a globally-visible name}}
    // expected-note@16 {{InvalidKernelName0 declared here}}
    // expected-note@+3{{in instantiation of function template specialization}}
=======
    // expected-error@+4 {{kernel needs to have a globally-visible name}}
    // expected-note@21 {{InvalidKernelName0 declared here}}
>>>>>>> 3833943f
#endif
    q.submit([&](cl::sycl::handler &h) {
      h.single_task<InvalidKernelName0>([] {});
    });

#ifndef __SYCL_UNNAMED_LAMBDA__
<<<<<<< HEAD
    // expected-error@Inputs/sycl.hpp:220 {{kernel needs to have a globally-visible name}}
    // expected-note@17 {{InvalidKernelName3 declared here}}
    // expected-note@+3{{in instantiation of function template specialization}}
=======
    // expected-error@+4 {{kernel needs to have a globally-visible name}}
    // expected-note@22 {{InvalidKernelName3 declared here}}
>>>>>>> 3833943f
#endif
    q.submit([&](cl::sycl::handler &h) {
      h.single_task<namespace1::KernelName<InvalidKernelName3>>([] {});
    });

    using ValidAlias = MyWrapper;
    q.submit([&](cl::sycl::handler &h) {
      
      h.single_task<ValidAlias>([] {});
    });

#ifndef __SYCL_UNNAMED_LAMBDA__
    // expected-error@+3 {{kernel name cannot be a type in the "std" namespace}}
#endif
    q.submit([&](cl::sycl::handler &h) {
      h.single_task<std::max_align_t>([] {});
    });

    using InvalidAlias = InvalidKernelName4;
#ifndef __SYCL_UNNAMED_LAMBDA__
<<<<<<< HEAD
    // expected-error@Inputs/sycl.hpp:220 {{kernel needs to have a globally-visible name}}
    // expected-note@18 {{InvalidKernelName4 declared here}}
    // expected-note@+3{{in instantiation of function template specialization}}
=======
    // expected-error@+4 {{kernel needs to have a globally-visible name}}
    // expected-note@23 {{InvalidKernelName4 declared here}}
>>>>>>> 3833943f
#endif
    q.submit([&](cl::sycl::handler &h) {
      h.single_task<InvalidAlias>([] {});
    });

    using InvalidAlias1 = InvalidKernelName5;
#ifndef __SYCL_UNNAMED_LAMBDA__
<<<<<<< HEAD
    // expected-error@Inputs/sycl.hpp:220 {{kernel needs to have a globally-visible name}}
    // expected-note@19 {{InvalidKernelName5 declared here}}
    // expected-note@+3{{in instantiation of function template specialization}}
=======
    // expected-error@+4 {{kernel needs to have a globally-visible name}}
    // expected-note@24 {{InvalidKernelName5 declared here}}
>>>>>>> 3833943f
#endif
    q.submit([&](cl::sycl::handler &h) {
      h.single_task<namespace1::KernelName<InvalidAlias1>>([] {});
    });
  }
};

int main() {
  cl::sycl::queue q;
#ifndef __SYCL_UNNAMED_LAMBDA__
// expected-error@Inputs/sycl.hpp:220 {{kernel name is missing}}
// expected-note@+2{{in instantiation of function template specialization}}
#endif
  q.submit([&](cl::sycl::handler &h) { h.single_task([] {}); });

  return 0;
}<|MERGE_RESOLUTION|>--- conflicted
+++ resolved
@@ -47,28 +47,18 @@
     });
 
 #ifndef __SYCL_UNNAMED_LAMBDA__
-<<<<<<< HEAD
     // expected-error@Inputs/sycl.hpp:220 {{kernel needs to have a globally-visible name}}
-    // expected-note@16 {{InvalidKernelName0 declared here}}
+    // expected-note@21 {{InvalidKernelName0 declared here}}
     // expected-note@+3{{in instantiation of function template specialization}}
-=======
-    // expected-error@+4 {{kernel needs to have a globally-visible name}}
-    // expected-note@21 {{InvalidKernelName0 declared here}}
->>>>>>> 3833943f
 #endif
     q.submit([&](cl::sycl::handler &h) {
       h.single_task<InvalidKernelName0>([] {});
     });
 
 #ifndef __SYCL_UNNAMED_LAMBDA__
-<<<<<<< HEAD
     // expected-error@Inputs/sycl.hpp:220 {{kernel needs to have a globally-visible name}}
-    // expected-note@17 {{InvalidKernelName3 declared here}}
+    // expected-note@22 {{InvalidKernelName3 declared here}}
     // expected-note@+3{{in instantiation of function template specialization}}
-=======
-    // expected-error@+4 {{kernel needs to have a globally-visible name}}
-    // expected-note@22 {{InvalidKernelName3 declared here}}
->>>>>>> 3833943f
 #endif
     q.submit([&](cl::sycl::handler &h) {
       h.single_task<namespace1::KernelName<InvalidKernelName3>>([] {});
@@ -89,14 +79,9 @@
 
     using InvalidAlias = InvalidKernelName4;
 #ifndef __SYCL_UNNAMED_LAMBDA__
-<<<<<<< HEAD
     // expected-error@Inputs/sycl.hpp:220 {{kernel needs to have a globally-visible name}}
-    // expected-note@18 {{InvalidKernelName4 declared here}}
+    // expected-note@23 {{InvalidKernelName4 declared here}}
     // expected-note@+3{{in instantiation of function template specialization}}
-=======
-    // expected-error@+4 {{kernel needs to have a globally-visible name}}
-    // expected-note@23 {{InvalidKernelName4 declared here}}
->>>>>>> 3833943f
 #endif
     q.submit([&](cl::sycl::handler &h) {
       h.single_task<InvalidAlias>([] {});
@@ -104,14 +89,9 @@
 
     using InvalidAlias1 = InvalidKernelName5;
 #ifndef __SYCL_UNNAMED_LAMBDA__
-<<<<<<< HEAD
     // expected-error@Inputs/sycl.hpp:220 {{kernel needs to have a globally-visible name}}
-    // expected-note@19 {{InvalidKernelName5 declared here}}
+    // expected-note@24 {{InvalidKernelName5 declared here}}
     // expected-note@+3{{in instantiation of function template specialization}}
-=======
-    // expected-error@+4 {{kernel needs to have a globally-visible name}}
-    // expected-note@24 {{InvalidKernelName5 declared here}}
->>>>>>> 3833943f
 #endif
     q.submit([&](cl::sycl::handler &h) {
       h.single_task<namespace1::KernelName<InvalidAlias1>>([] {});
