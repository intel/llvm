// RUN: %clang_cc1 -fsycl-is-device -internal-isystem %S/Inputs -fsyntax-only -sycl-std=2020 -verify %s
// RUN: %clang_cc1 -fsycl-is-device -internal-isystem %S/Inputs -fsycl-unnamed-lambda -fsyntax-only -sycl-std=2020 -verify %s

// This test verifies that an error is thrown when kernel names are declared within function/class scope
// and if kernel names are empty.

#include "sycl.hpp"

#ifdef __SYCL_UNNAMED_LAMBDA__
// expected-no-diagnostics
#endif

namespace namespace1 {
template <typename T>
class KernelName;
}

namespace std {
typedef struct {
} max_align_t;
} // namespace std

template <typename T>
struct Templated_kernel_name;

template <typename T>
struct Templated_kernel_name2;

struct MyWrapper {
private:
  class InvalidKernelName0 {};
  class InvalidKernelName3 {};
  class InvalidKernelName4 {};
  class InvalidKernelName5 {};

public:
  void test() {
    cl::sycl::queue q;
#ifndef __SYCL_UNNAMED_LAMBDA__
<<<<<<< HEAD
    // expected-error@Inputs/sycl.hpp:233 {{'InvalidKernelName1' should be globally visible}}
=======
    // expected-error@#KernelSingleTask {{'InvalidKernelName1' is an invalid kernel name type}}
    // expected-note@#KernelSingleTask {{'InvalidKernelName1' should be globally-visible}}
>>>>>>> 6f018b32
    // expected-note@+4{{in instantiation of function template specialization}}
#endif
    class InvalidKernelName1 {};
    q.submit([&](cl::sycl::handler &h) {
      h.single_task<InvalidKernelName1>([] {});
    });

#ifndef __SYCL_UNNAMED_LAMBDA__
<<<<<<< HEAD
    // expected-error@Inputs/sycl.hpp:233 {{'namespace1::KernelName<InvalidKernelName2>' should be globally visible}}
=======
    // expected-error@#KernelSingleTask {{'namespace1::KernelName<InvalidKernelName2>' is an invalid kernel name type}}
    // expected-note@#KernelSingleTask {{'InvalidKernelName2' should be globally-visible}}
>>>>>>> 6f018b32
    // expected-note@+4{{in instantiation of function template specialization}}
#endif
    class InvalidKernelName2 {};
    q.submit([&](cl::sycl::handler &h) {
      h.single_task<namespace1::KernelName<InvalidKernelName2>>([] {});
    });

#ifndef __SYCL_UNNAMED_LAMBDA__
<<<<<<< HEAD
    // expected-error@Inputs/sycl.hpp:233 {{'MyWrapper::InvalidKernelName0' should be globally visible}}
=======
    // expected-error@#KernelSingleTask {{'MyWrapper::InvalidKernelName0' is an invalid kernel name type}}
    // expected-note@#KernelSingleTask {{'MyWrapper::InvalidKernelName0' should be globally-visible}}
>>>>>>> 6f018b32
    // expected-note@+3{{in instantiation of function template specialization}}
#endif
    q.submit([&](cl::sycl::handler &h) {
      h.single_task<InvalidKernelName0>([] {});
    });

#ifndef __SYCL_UNNAMED_LAMBDA__
<<<<<<< HEAD
    // expected-error@Inputs/sycl.hpp:233 {{'namespace1::KernelName<MyWrapper::InvalidKernelName3>' should be globally visible}}
=======
    // expected-error@#KernelSingleTask {{'namespace1::KernelName<MyWrapper::InvalidKernelName3>' is an invalid kernel name type}}
    // expected-note@#KernelSingleTask {{'MyWrapper::InvalidKernelName3' should be globally-visible}}
>>>>>>> 6f018b32
    // expected-note@+3{{in instantiation of function template specialization}}
#endif
    q.submit([&](cl::sycl::handler &h) {
      h.single_task<namespace1::KernelName<InvalidKernelName3>>([] {});
    });

    using ValidAlias = MyWrapper;
    q.submit([&](cl::sycl::handler &h) {
      h.single_task<ValidAlias>([] {});
    });

#ifndef __SYCL_UNNAMED_LAMBDA__
<<<<<<< HEAD
    // expected-error@Inputs/sycl.hpp:233 {{'std::max_align_t' is an invalid kernel name, 'std::(anonymous)' is declared in the 'std' namespace}}
=======
    // expected-error@#KernelSingleTask {{'std::max_align_t' is an invalid kernel name type}}
    // expected-note@#KernelSingleTask {{type 'std::max_align_t' cannot be in the "std" namespace}}
>>>>>>> 6f018b32
    // expected-note@+3{{in instantiation of function template specialization}}
#endif
    q.submit([&](cl::sycl::handler &h) {
      h.single_task<std::max_align_t>([] {});
    });

    using InvalidAlias = InvalidKernelName4;
#ifndef __SYCL_UNNAMED_LAMBDA__
<<<<<<< HEAD
    // expected-error@Inputs/sycl.hpp:233 {{'MyWrapper::InvalidKernelName4' should be globally visible}}
=======
    // expected-error@#KernelSingleTask {{'MyWrapper::InvalidKernelName4' is an invalid kernel name type}}
    // expected-note@#KernelSingleTask {{'MyWrapper::InvalidKernelName4' should be globally-visible}}
>>>>>>> 6f018b32
    // expected-note@+3{{in instantiation of function template specialization}}
#endif
    q.submit([&](cl::sycl::handler &h) {
      h.single_task<InvalidAlias>([] {});
    });

    using InvalidAlias1 = InvalidKernelName5;
#ifndef __SYCL_UNNAMED_LAMBDA__
<<<<<<< HEAD
    // expected-error@Inputs/sycl.hpp:233 {{'namespace1::KernelName<MyWrapper::InvalidKernelName5>' should be globally visible}}
=======
    // expected-error@#KernelSingleTask {{'namespace1::KernelName<MyWrapper::InvalidKernelName5>' is an invalid kernel name type}}
    // expected-note@#KernelSingleTask {{'MyWrapper::InvalidKernelName5' should be globally-visible}}
>>>>>>> 6f018b32
    // expected-note@+3{{in instantiation of function template specialization}}
#endif
    q.submit([&](cl::sycl::handler &h) {
      h.single_task<namespace1::KernelName<InvalidAlias1>>([] {});
    });
#ifndef __SYCL_UNNAMED_LAMBDA__
<<<<<<< HEAD
    // expected-error@Inputs/sycl.hpp:233 {{'Templated_kernel_name2<Templated_kernel_name<InvalidKernelName1>>' should be globally visible}}
=======
    // expected-error@#KernelSingleTask {{'Templated_kernel_name2<Templated_kernel_name<InvalidKernelName1>>' is an invalid kernel name type}}
    // expected-note@#KernelSingleTask {{'InvalidKernelName1' should be globally-visible}}
>>>>>>> 6f018b32
    // expected-note@+3{{in instantiation of function template specialization}}
#endif
    q.submit([&](cl::sycl::handler &h) {
      h.single_task<Templated_kernel_name2<Templated_kernel_name<InvalidKernelName1>>>([] {});
    });
  }
};

int main() {
  cl::sycl::queue q;
#ifndef __SYCL_UNNAMED_LAMBDA__
<<<<<<< HEAD
  // expected-error-re@Inputs/sycl.hpp:233 {{unnamed lambda '(lambda at {{.*}}unnamed-kernel.cpp{{.*}}' used}}
=======
  // expected-error-re@#KernelSingleTask {{'(lambda at {{.*}}unnamed-kernel.cpp{{.*}}' is an invalid kernel name type}}
  // expected-note@#KernelSingleTask {{unnamed type used in a SYCL kernel name}}
>>>>>>> 6f018b32
  // expected-note@+2{{in instantiation of function template specialization}}
#endif
  q.submit([&](cl::sycl::handler &h) { h.single_task([] {}); });

  return 0;
}<|MERGE_RESOLUTION|>--- conflicted
+++ resolved
@@ -37,12 +37,7 @@
   void test() {
     cl::sycl::queue q;
 #ifndef __SYCL_UNNAMED_LAMBDA__
-<<<<<<< HEAD
-    // expected-error@Inputs/sycl.hpp:233 {{'InvalidKernelName1' should be globally visible}}
-=======
-    // expected-error@#KernelSingleTask {{'InvalidKernelName1' is an invalid kernel name type}}
-    // expected-note@#KernelSingleTask {{'InvalidKernelName1' should be globally-visible}}
->>>>>>> 6f018b32
+    // expected-error@#KernelSingleTask {{'InvalidKernelName1' should be globally visible}}
     // expected-note@+4{{in instantiation of function template specialization}}
 #endif
     class InvalidKernelName1 {};
@@ -51,12 +46,7 @@
     });
 
 #ifndef __SYCL_UNNAMED_LAMBDA__
-<<<<<<< HEAD
-    // expected-error@Inputs/sycl.hpp:233 {{'namespace1::KernelName<InvalidKernelName2>' should be globally visible}}
-=======
-    // expected-error@#KernelSingleTask {{'namespace1::KernelName<InvalidKernelName2>' is an invalid kernel name type}}
-    // expected-note@#KernelSingleTask {{'InvalidKernelName2' should be globally-visible}}
->>>>>>> 6f018b32
+    // expected-error@#KernelSingleTask {{'namespace1::KernelName<InvalidKernelName2>' should be globally visible}}
     // expected-note@+4{{in instantiation of function template specialization}}
 #endif
     class InvalidKernelName2 {};
@@ -65,12 +55,7 @@
     });
 
 #ifndef __SYCL_UNNAMED_LAMBDA__
-<<<<<<< HEAD
-    // expected-error@Inputs/sycl.hpp:233 {{'MyWrapper::InvalidKernelName0' should be globally visible}}
-=======
-    // expected-error@#KernelSingleTask {{'MyWrapper::InvalidKernelName0' is an invalid kernel name type}}
-    // expected-note@#KernelSingleTask {{'MyWrapper::InvalidKernelName0' should be globally-visible}}
->>>>>>> 6f018b32
+    // expected-error@#KernelSingleTask {{'MyWrapper::InvalidKernelName0' should be globally visible}}
     // expected-note@+3{{in instantiation of function template specialization}}
 #endif
     q.submit([&](cl::sycl::handler &h) {
@@ -78,12 +63,7 @@
     });
 
 #ifndef __SYCL_UNNAMED_LAMBDA__
-<<<<<<< HEAD
-    // expected-error@Inputs/sycl.hpp:233 {{'namespace1::KernelName<MyWrapper::InvalidKernelName3>' should be globally visible}}
-=======
-    // expected-error@#KernelSingleTask {{'namespace1::KernelName<MyWrapper::InvalidKernelName3>' is an invalid kernel name type}}
-    // expected-note@#KernelSingleTask {{'MyWrapper::InvalidKernelName3' should be globally-visible}}
->>>>>>> 6f018b32
+    // expected-error@#KernelSingleTask {{'namespace1::KernelName<MyWrapper::InvalidKernelName3>' should be globally visible}}
     // expected-note@+3{{in instantiation of function template specialization}}
 #endif
     q.submit([&](cl::sycl::handler &h) {
@@ -96,12 +76,7 @@
     });
 
 #ifndef __SYCL_UNNAMED_LAMBDA__
-<<<<<<< HEAD
-    // expected-error@Inputs/sycl.hpp:233 {{'std::max_align_t' is an invalid kernel name, 'std::(anonymous)' is declared in the 'std' namespace}}
-=======
-    // expected-error@#KernelSingleTask {{'std::max_align_t' is an invalid kernel name type}}
-    // expected-note@#KernelSingleTask {{type 'std::max_align_t' cannot be in the "std" namespace}}
->>>>>>> 6f018b32
+    // expected-error@#KernelSingleTask {{'std::max_align_t' is an invalid kernel name, 'std::(anonymous)' is declared in the 'std' namespace}}
     // expected-note@+3{{in instantiation of function template specialization}}
 #endif
     q.submit([&](cl::sycl::handler &h) {
@@ -110,12 +85,7 @@
 
     using InvalidAlias = InvalidKernelName4;
 #ifndef __SYCL_UNNAMED_LAMBDA__
-<<<<<<< HEAD
-    // expected-error@Inputs/sycl.hpp:233 {{'MyWrapper::InvalidKernelName4' should be globally visible}}
-=======
-    // expected-error@#KernelSingleTask {{'MyWrapper::InvalidKernelName4' is an invalid kernel name type}}
-    // expected-note@#KernelSingleTask {{'MyWrapper::InvalidKernelName4' should be globally-visible}}
->>>>>>> 6f018b32
+    // expected-error@#KernelSingleTask {{'MyWrapper::InvalidKernelName4' should be globally visible}}
     // expected-note@+3{{in instantiation of function template specialization}}
 #endif
     q.submit([&](cl::sycl::handler &h) {
@@ -124,24 +94,14 @@
 
     using InvalidAlias1 = InvalidKernelName5;
 #ifndef __SYCL_UNNAMED_LAMBDA__
-<<<<<<< HEAD
-    // expected-error@Inputs/sycl.hpp:233 {{'namespace1::KernelName<MyWrapper::InvalidKernelName5>' should be globally visible}}
-=======
-    // expected-error@#KernelSingleTask {{'namespace1::KernelName<MyWrapper::InvalidKernelName5>' is an invalid kernel name type}}
-    // expected-note@#KernelSingleTask {{'MyWrapper::InvalidKernelName5' should be globally-visible}}
->>>>>>> 6f018b32
+    // expected-error@#KernelSingleTask {{'namespace1::KernelName<MyWrapper::InvalidKernelName5>' should be globally visible}}
     // expected-note@+3{{in instantiation of function template specialization}}
 #endif
     q.submit([&](cl::sycl::handler &h) {
       h.single_task<namespace1::KernelName<InvalidAlias1>>([] {});
     });
 #ifndef __SYCL_UNNAMED_LAMBDA__
-<<<<<<< HEAD
-    // expected-error@Inputs/sycl.hpp:233 {{'Templated_kernel_name2<Templated_kernel_name<InvalidKernelName1>>' should be globally visible}}
-=======
-    // expected-error@#KernelSingleTask {{'Templated_kernel_name2<Templated_kernel_name<InvalidKernelName1>>' is an invalid kernel name type}}
-    // expected-note@#KernelSingleTask {{'InvalidKernelName1' should be globally-visible}}
->>>>>>> 6f018b32
+    // expected-error@#KernelSingleTask {{'Templated_kernel_name2<Templated_kernel_name<InvalidKernelName1>>' should be globally visible}}
     // expected-note@+3{{in instantiation of function template specialization}}
 #endif
     q.submit([&](cl::sycl::handler &h) {
@@ -153,12 +113,7 @@
 int main() {
   cl::sycl::queue q;
 #ifndef __SYCL_UNNAMED_LAMBDA__
-<<<<<<< HEAD
-  // expected-error-re@Inputs/sycl.hpp:233 {{unnamed lambda '(lambda at {{.*}}unnamed-kernel.cpp{{.*}}' used}}
-=======
-  // expected-error-re@#KernelSingleTask {{'(lambda at {{.*}}unnamed-kernel.cpp{{.*}}' is an invalid kernel name type}}
-  // expected-note@#KernelSingleTask {{unnamed type used in a SYCL kernel name}}
->>>>>>> 6f018b32
+  // expected-error-re@#KernelSingleTask {{unnamed lambda '(lambda at {{.*}}unnamed-kernel.cpp{{.*}}' used}}
   // expected-note@+2{{in instantiation of function template specialization}}
 #endif
   q.submit([&](cl::sycl::handler &h) { h.single_task([] {}); });
