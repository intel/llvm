--- conflicted
+++ resolved
@@ -54,6 +54,8 @@
     // CHECK-LABEL:  FunctionDecl {{.*}} main 'int ()'
     // CHECK:  `-FunctionDecl {{.*}}test_kernel1 'void ()'
     // CHECK:  -SYCLIntelNoGlobalWorkOffsetAttr {{.*}}
+    // CHECK-NEXT:  ConstantExpr {{.*}} 'int'
+    // CHECK-NEXT:  value: Int 1
     // CHECK-NEXT:  IntegerLiteral{{.*}}1{{$}}
     // CHECK:  -SYCLIntelMaxWorkGroupSizeAttr {{.*}} Inherited
     // CHECK-NEXT:  ConstantExpr {{.*}} 'int'
@@ -65,13 +67,6 @@
     // CHECK-NEXT:  ConstantExpr {{.*}} 'int'
     // CHECK-NEXT:  value: Int 4
     // CHECK-NEXT:  IntegerLiteral{{.*}}4{{$}}
-<<<<<<< HEAD
-=======
-    // CHECK:  -SYCLIntelNoGlobalWorkOffsetAttr {{.*}}
-    // CHECK-NEXT:  ConstantExpr {{.*}} 'int'
-    // CHECK-NEXT:  value: Int 1
-    // CHECK-NEXT:  IntegerLiteral{{.*}}1{{$}}
->>>>>>> bdfad9e0
     // CHECK:  `-ReqdWorkGroupSizeAttr {{.*}}
     // CHECK-NEXT:  ConstantExpr {{.*}} 'int'
     // CHECK-NEXT:  value: Int 2
