--- conflicted
+++ resolved
@@ -69,13 +69,8 @@
 // (one, two, and three argument) can be used instead of assuming default
 // values. This will prevent to redeclare the function with a different dimensionality.
 struct TRIFuncObjBad3 {
-<<<<<<< HEAD
-  [[intel::num_simd_work_items(3)]]     // expected-error{{'num_simd_work_items' attribute must evenly divide the work-group size for the 'reqd_work_group_size' attribute}}
-  [[sycl::reqd_work_group_size(5, 3, 3)]] // expected-note{{conflicting attribute is here}}
-=======
   [[intel::num_simd_work_items(3)]]  // expected-error{{'num_simd_work_items' attribute must evenly divide the work-group size for the 'reqd_work_group_size' attribute}}
   [[intel::reqd_work_group_size(3)]] //expected-note{{conflicting attribute is here}}
->>>>>>> 8fa64a9f
   void
   operator()() const {}
 };
@@ -87,13 +82,8 @@
 // (one, two, and three argument) can be used instead of assuming default
 // values. This will prevent to redeclare the function with a different dimensionality.
 struct TRIFuncObjBad4 {
-<<<<<<< HEAD
-  [[sycl::reqd_work_group_size(5, 3, 3)]] // expected-note{{conflicting attribute is here}}
-  [[intel::num_simd_work_items(3)]]     // expected-error{{'num_simd_work_items' attribute must evenly divide the work-group size for the 'reqd_work_group_size' attribute}}
-=======
   [[intel::reqd_work_group_size(3)]] // expected-note{{conflicting attribute is here}}
   [[intel::num_simd_work_items(3)]]  // expected-error{{'num_simd_work_items' attribute must evenly divide the work-group size for the 'reqd_work_group_size' attribute}}
->>>>>>> 8fa64a9f
   void
   operator()() const {}
 };
@@ -238,20 +228,12 @@
 
 struct TRIFuncObjGood3 {
   [[intel::num_simd_work_items(4)]]
-<<<<<<< HEAD
-  [[sycl::reqd_work_group_size(64, 64, 5)]] void
-=======
-  [[cl::reqd_work_group_size(3, 64, 4)]] void
->>>>>>> 8fa64a9f
+  [[sycl::reqd_work_group_size(3, 64, 4)]] void
   operator()() const {}
 };
 
 struct TRIFuncObjGood4 {
-<<<<<<< HEAD
-  [[sycl::reqd_work_group_size(64, 64, 5)]]
-=======
-  [[cl::reqd_work_group_size(3, 64, 4)]]
->>>>>>> 8fa64a9f
+  [[sycl::reqd_work_group_size(3, 64, 4)]]
   [[intel::num_simd_work_items(4)]] void
   operator()() const {}
 };
