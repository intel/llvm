// RUN: %clang_cc1 -fsycl-is-device -internal-isystem %S/Inputs -ast-dump -sycl-std=2020 %s | FileCheck %s

// This test checks that the compiler decomposes structs containing special types only
// (i.e. accessor/stream/sampler etc) and all others are passed without decomposition
// thus optimizing the number of kernel arguments.

#include "sycl.hpp"

sycl::queue myQueue;

struct StructWithAccessor {
  sycl::accessor<char, 1, sycl::access::mode::read> acc;
  int *ptr;
};

struct StructInheritedAccessor : sycl::accessor<char, 1, sycl::access::mode::read> {
  int i;
};

struct StructWithSampler {
  sycl::sampler sampl;
};

struct StructWithSpecConst {
  sycl::ext::oneapi::experimental::spec_constant<int, class f1> SC;
};

sycl::handler H;

struct StructWithStream {
  sycl::stream s1{0, 0, H};
};

struct StructWithHalf {
  sycl::half h;
};

struct StructNonDecomposed {
  int i;
  float f;
  double d;
};

struct StructWithNonDecomposedStruct : StructNonDecomposed {
  StructNonDecomposed member;
  float f;
  double d;
};

struct StructWithPtr {
  StructNonDecomposed member;
  int *ptr;
  int *ptrArr[2];
  int i;
};

struct Nested {
typedef StructWithPtr TDStrWithPTR;
};

struct NonTrivialType {
  int *Ptr;
  int i;
  NonTrivialType(int i){}
};

struct NonTrivialDerived : NonTrivialType {
  int a;
  NonTrivialDerived(int i) : NonTrivialType(i) {}
};

template <typename T>
struct StructWithArray {
  T a;
  T b[2];
  StructNonDecomposed SimpleStruct;
  int i;
};

template <typename T>
struct DerivedStruct : T {
  StructNonDecomposed SimpleStruct;
  int i;
};

int main() {

  StructNonDecomposed SimpleStruct;
  StructNonDecomposed ArrayOfSimpleStruct[5];
  StructWithNonDecomposedStruct NonDecompStruct;
  StructWithNonDecomposedStruct ArrayOfNonDecompStruct[5];

  // Check to ensure that these are not decomposed.
  myQueue.submit([&](sycl::handler &h) {
    h.single_task<class NonDecomposed>([=]() { return SimpleStruct.i + ArrayOfSimpleStruct[0].i + NonDecompStruct.i + ArrayOfNonDecompStruct[0].i; });
  });
  // CHECK: FunctionDecl {{.*}}NonDecomposed{{.*}} 'void (StructNonDecomposed, __wrapper_class, StructWithNonDecomposedStruct, __wrapper_class)'

  {
    StructWithArray<StructWithAccessor> t1;
    myQueue.submit([&](sycl::handler &h) {
      h.single_task<class Acc1>([=]() { return t1.i; });
    });
    // CHECK: FunctionDecl {{.*}}Acc1{{.*}} 'void (__global char *, sycl::range<1>, sycl::range<1>, sycl::id<1>, __wrapper_class, __global char *, sycl::range<1>, sycl::range<1>, sycl::id<1>, __wrapper_class, __global char *, sycl::range<1>, sycl::range<1>, sycl::id<1>, __wrapper_class, StructNonDecomposed, int)'

    DerivedStruct<StructWithAccessor> t2;
    myQueue.submit([&](sycl::handler &h) {
      h.single_task<class Acc2>([=]() { return t2.i; });
    });
    // CHECK: FunctionDecl {{.*}}Acc2{{.*}} 'void (__global char *, sycl::range<1>, sycl::range<1>, sycl::id<1>, __wrapper_class, StructNonDecomposed, int)'

    StructWithArray<StructInheritedAccessor> t3;
    myQueue.submit([&](sycl::handler &h) {
      h.single_task<class Acc3>([=]() { return t3.i; });
    });
    // CHECK: FunctionDecl {{.*}}Acc3{{.*}} 'void (__global char *, sycl::range<1>, sycl::range<1>, sycl::id<1>, int, __global char *, sycl::range<1>, sycl::range<1>, sycl::id<1>, int, __global char *, sycl::range<1>, sycl::range<1>, sycl::id<1>, int, StructNonDecomposed, int)'

    DerivedStruct<StructInheritedAccessor> t4;
    myQueue.submit([&](sycl::handler &h) {
      h.single_task<class Acc4>([=]() { return t4.i; });
    });
    // CHECK: FunctionDecl {{.*}}Acc4{{.*}} 'void (__global char *, sycl::range<1>, sycl::range<1>, sycl::id<1>, int, StructNonDecomposed, int)'
  }

  {
    StructWithArray<StructWithSampler> t1;
    myQueue.submit([&](sycl::handler &h) {
      h.single_task<class Sampl1>([=]() { return t1.i; });
    });
    // CHECK: FunctionDecl {{.*}}Sampl1{{.*}} 'void (sampler_t, sampler_t, sampler_t, StructNonDecomposed, int)'

    DerivedStruct<StructWithSampler> t2;
    myQueue.submit([&](sycl::handler &h) {
      h.single_task<class Sampl2>([=]() { return t2.i; });
    });
    // CHECK: FunctionDecl {{.*}}Sampl2{{.*}} 'void (sampler_t, StructNonDecomposed, int)'
  }

  {
    StructWithArray<StructWithSpecConst> t1;
    myQueue.submit([&](sycl::handler &h) {
      h.single_task<class SpecConst1>([=]() { return t1.i; });
    });
    // CHECK: FunctionDecl {{.*}}SpecConst{{.*}} 'void (StructNonDecomposed, int)'

    DerivedStruct<StructWithSpecConst> t2;
    myQueue.submit([&](sycl::handler &h) {
      h.single_task<class SpecConst2>([=]() { return t2.i; });
    });
    // CHECK: FunctionDecl {{.*}}SpecConst2{{.*}} 'void (StructNonDecomposed, int)'
  }

  {
    StructWithArray<StructWithStream> t1;
    myQueue.submit([&](sycl::handler &h) {
      h.single_task<class Stream1>([=]() { return t1.i; });
    });
    // CHECK: FunctionDecl {{.*}}Stream1{{.*}} 'void (__global char *, sycl::range<1>, sycl::range<1>, sycl::id<1>, int, __global char *, sycl::range<1>, sycl::range<1>, sycl::id<1>, int, __global char *, sycl::range<1>, sycl::range<1>, sycl::id<1>, int, StructNonDecomposed, int)'
    DerivedStruct<StructWithStream> t2;
    myQueue.submit([&](sycl::handler &h) {
      h.single_task<class Stream2>([=]() { return t2.i; });
    });
    // CHECK: FunctionDecl {{.*}}Stream2{{.*}} 'void (__global char *, sycl::range<1>, sycl::range<1>, sycl::id<1>, int, StructNonDecomposed, int)'
  }

  {
    StructWithArray<StructWithHalf> t1;
    myQueue.submit([&](sycl::handler &h) {
      h.single_task<class Half1>([=]() { return t1.i; });
    });
    // CHECK: FunctionDecl {{.*}}Half1{{.*}} 'void (StructWithArray<StructWithHalf>)'

    DerivedStruct<StructWithHalf> t2;
    myQueue.submit([&](sycl::handler &h) {
      h.single_task<class Half2>([=]() { return t2.i; });
    });
    // CHECK: FunctionDecl {{.*}}Half2{{.*}} 'void (DerivedStruct<StructWithHalf>)'
  }

  {
    StructWithPtr SimpleStructWithPtr;
    myQueue.submit([&](sycl::handler &h) {
      h.single_task<class Pointer>([=]() { return SimpleStructWithPtr.i; });
    });
    // CHECK: FunctionDecl {{.*}}Pointer{{.*}} 'void (__generated_StructWithPtr)'

<<<<<<< HEAD
=======
    Nested::TDStrWithPTR TDStructWithPtr;
    myQueue.submit([&](sycl::handler &h) {
      h.single_task<class TDStr>([=]() { return TDStructWithPtr.i; });
    });
    // CHECK: FunctionDecl {{.*}}TDStr{{.*}} 'void (__generated_StructWithPtr)'

    // FIXME: Stop decomposition of arrays with pointers
>>>>>>> 8700b768
    StructWithArray<StructWithPtr> t1;
    myQueue.submit([&](sycl::handler &h) {
      h.single_task<class NestedArrayOfStructWithPointer>([=]() { return t1.i; });
    });
    // CHECK: FunctionDecl {{.*}}NestedArrayOfStructWithPointer{{.*}} 'void (__generated_StructWithArray)'

    DerivedStruct<StructWithPtr> t2;
    myQueue.submit([&](sycl::handler &h) {
      h.single_task<class PointerInBase>([=]() { return t2.i; });
    });
    // CHECK: FunctionDecl {{.*}}PointerInBase{{.*}} 'void (__generated_DerivedStruct)'
  }

  {
    NonTrivialType NonTrivialStructWithPtr(10);
    myQueue.submit([&](sycl::handler &h) {
      h.single_task<class NonTrivial>([=]() { return NonTrivialStructWithPtr.i;});
    });
    // CHECK: FunctionDecl {{.*}}NonTrivial{{.*}} 'void (__generated_NonTrivialType)'

    NonTrivialType NonTrivialTypeArray[2]{0,0};
    myQueue.submit([&](sycl::handler &h) {
      h.single_task<class ArrayOfNonTrivialStruct>([=]() { return NonTrivialTypeArray[0].i;});
    });
    // CHECK: FunctionDecl {{.*}}ArrayOfNonTrivialStruct{{.*}} 'void (__wrapper_class)'

    NonTrivialDerived NonTrivialDerivedStructWithPtr(10);
    myQueue.submit([&](sycl::handler &h) {
      h.single_task<class NonTrivialStructInBase>([=]() { return NonTrivialDerivedStructWithPtr.i;});
    });
    // CHECK: FunctionDecl {{.*}}NonTrivialStructInBase{{.*}} 'void (__generated_NonTrivialDerived)'
  }
}<|MERGE_RESOLUTION|>--- conflicted
+++ resolved
@@ -184,16 +184,12 @@
     });
     // CHECK: FunctionDecl {{.*}}Pointer{{.*}} 'void (__generated_StructWithPtr)'
 
-<<<<<<< HEAD
-=======
     Nested::TDStrWithPTR TDStructWithPtr;
     myQueue.submit([&](sycl::handler &h) {
       h.single_task<class TDStr>([=]() { return TDStructWithPtr.i; });
     });
     // CHECK: FunctionDecl {{.*}}TDStr{{.*}} 'void (__generated_StructWithPtr)'
 
-    // FIXME: Stop decomposition of arrays with pointers
->>>>>>> 8700b768
     StructWithArray<StructWithPtr> t1;
     myQueue.submit([&](sycl::handler &h) {
       h.single_task<class NestedArrayOfStructWithPointer>([=]() { return t1.i; });
