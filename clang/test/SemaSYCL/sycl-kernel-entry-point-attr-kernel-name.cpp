--- conflicted
+++ resolved
@@ -9,17 +9,13 @@
 // specification.
 
 struct S1;
-<<<<<<< HEAD
 
 // A launcher function definition required for host code synthesis to silence
 // complains.
 template <typename KernelName, typename... Tys>
 void sycl_enqueue_kernel_launch(const char *, Tys &&...Args) {}
 
-// expected-warning@+3 {{redundant 'sycl_kernel_entry_point' attribute}}
-=======
 // expected-warning@+3 {{redundant 'clang::sycl_kernel_entry_point' attribute}}
->>>>>>> b76f12e5
 // expected-note@+1  {{previous attribute is here}}
 [[clang::sycl_kernel_entry_point(S1),
   clang::sycl_kernel_entry_point(S1)]]
