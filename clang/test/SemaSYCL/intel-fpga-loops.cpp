// RUN: %clang_cc1 -fsycl-is-device -internal-isystem %S/Inputs -sycl-std=2020 -fsyntax-only -verify -pedantic %s

#include "sycl.hpp"

sycl::queue deviceQueue;

// Test for Intel FPGA loop attributes applied not to a loop
void foo() {
  // expected-error@+1 {{'ivdep' attribute cannot be applied to a declaration}}
  [[intel::ivdep]] int a[10];
  // expected-error@+1 {{'initiation_interval' attribute cannot be applied to a declaration}}
  [[intel::initiation_interval(2)]] int c[10];
<<<<<<< HEAD
  // expected-error@+1 {{'max_concurrency' attribute only applies to 'for', 'while', 'do' statements, and functions}}
=======
  // expected-error@+1 {{'max_concurrency' attribute cannot be applied to a declaration}}
>>>>>>> 9f9ba381
  [[intel::max_concurrency(2)]] int d[10];
  // expected-error@+1 {{'disable_loop_pipelining' attribute cannot be applied to a declaration}}
  [[intel::disable_loop_pipelining]] int g[10];
  // expected-error@+1 {{'loop_coalesce' attribute cannot be applied to a declaration}}
  [[intel::loop_coalesce(2)]] int h[10];
  // expected-error@+1 {{'max_interleaving' attribute cannot be applied to a declaration}}
  [[intel::max_interleaving(4)]] int i[10];
  // expected-error@+1 {{'speculated_iterations' attribute cannot be applied to a declaration}}
  [[intel::speculated_iterations(6)]] int j[10];
  // expected-error@+1 {{'nofusion' attribute cannot be applied to a declaration}}
  [[intel::nofusion]] int k[10];
}

// Test for deprecated spelling of Intel FPGA loop attributes
void foo_deprecated() {
  int a[10];
  // expected-warning@+2 {{attribute 'intelfpga::ivdep' is deprecated}}
  // expected-note@+1 {{did you mean to use 'intel::ivdep' instead?}}
  [[intelfpga::ivdep(2)]] for (int i = 0; i != 10; ++i)
      a[i] = 0;

  // expected-warning@+2 {{attribute 'intelfpga::ii' is deprecated}}
  // expected-note@+1 {{did you mean to use 'intel::initiation_interval' instead?}}
  [[intelfpga::ii(2)]] for (int i = 0; i != 10; ++i)
      a[i] = 0;

  // expected-warning@+2 {{attribute 'intel::ii' is deprecated}}
  // expected-note@+1 {{did you mean to use 'intel::initiation_interval' instead?}}
  [[intel::ii(2)]] for (int i = 0; i != 10; ++i)
      a[i] = 0;

  // expected-warning@+2 {{attribute 'intelfpga::max_concurrency' is deprecated}}
  // expected-note@+1 {{did you mean to use 'intel::max_concurrency' instead?}}
  [[intelfpga::max_concurrency(4)]] for (int i = 0; i != 10; ++i)
      a[i] = 0;

  // expected-warning@+2 {{attribute 'intelfpga::max_interleaving' is deprecated}}
  // expected-note@+1 {{did you mean to use 'intel::max_interleaving' instead?}}
  [[intelfpga::max_interleaving(2)]] for (int i = 0; i != 10; ++i)
      a[i] = 0;

  // expected-warning@+2 {{attribute 'intelfpga::disable_loop_pipelining' is deprecated}}
  // expected-note@+1 {{did you mean to use 'intel::disable_loop_pipelining' instead?}}
  [[intelfpga::disable_loop_pipelining]] for (int i = 0; i != 10; ++i)
      a[i] = 0;

  // expected-warning@+2 {{attribute 'intelfpga::loop_coalesce' is deprecated}}
  // expected-note@+1 {{did you mean to use 'intel::loop_coalesce' instead?}}
  [[intelfpga::loop_coalesce(2)]] for (int i = 0; i != 10; ++i)
      a[i] = 0;

  // expected-warning@+2 {{attribute 'intelfpga::speculated_iterations' is deprecated}}
  // expected-note@+1 {{did you mean to use 'intel::speculated_iterations' instead?}}
  [[intelfpga::speculated_iterations(6)]] for (int i = 0; i != 10; ++i)
      a[i] = 0;
}

// Test for incorrect number of arguments for Intel FPGA loop attributes
void boo() {
  int a[10];
  int b[10];
  // expected-error@+1 {{duplicate argument to 'ivdep'; attribute requires one or both of a safelen and array}}
  [[intel::ivdep(2, 2)]] for (int i = 0; i != 10; ++i)
      a[i] = 0;
  // expected-warning@+1 {{'initiation_interval' attribute takes at least 1 argument; attribute ignored}}
  [[intel::initiation_interval]] for (int i = 0; i != 10; ++i)
      a[i] = 0;
  // expected-error@+1 {{'initiation_interval' attribute takes no more than 1 argument}}
  [[intel::initiation_interval(2, 2)]] for (int i = 0; i != 10; ++i)
      a[i] = 0;
  // expected-warning@+1 {{'max_concurrency' attribute takes at least 1 argument; attribute ignored}}
  [[intel::max_concurrency]] for (int i = 0; i != 10; ++i)
      a[i] = 0;
  // expected-error@+1 {{'max_concurrency' attribute takes no more than 1 argument}}
  [[intel::max_concurrency(2, 2)]] for (int i = 0; i != 10; ++i)
      a[i] = 0;

  // expected-error@+1 {{duplicate argument to 'ivdep'; attribute requires one or both of a safelen and array}}
  [[intel::ivdep(2, 3)]] for (int i = 0; i != 10; ++i)
      a[i] = 0;
  // expected-error@+1 {{duplicate argument to 'ivdep'; attribute requires one or both of a safelen and array}}
  [[intel::ivdep(a, b)]] for (int i = 0; i != 10; ++i)
      a[i] = 0;
  // expected-error@+1 {{unknown argument to 'ivdep'; expected integer or array variable}}
  [[intel::ivdep(2, 3.0)]] for (int i = 0; i != 10; ++i)
      a[i] = 0;

  // expected-error@+1 {{'disable_loop_pipelining' attribute takes no arguments}}
  [[intel::disable_loop_pipelining(0)]] for (int i = 0; i != 10; ++i)
      a[i] = 0;
  // expected-error@+1 {{'loop_coalesce' attribute takes no more than 1 argument}}
  [[intel::loop_coalesce(2, 3)]] for (int i = 0; i != 10; ++i)
      a[i] = 0;
  // expected-warning@+1 {{'max_interleaving' attribute takes at least 1 argument; attribute ignored}}
  [[intel::max_interleaving]] for (int i = 0; i != 10; ++i)
      a[i] = 0;
  // expected-error@+1 {{'max_interleaving' attribute takes no more than 1 argument}}
  [[intel::max_interleaving(2, 4)]] for (int i = 0; i != 10; ++i)
      a[i] = 0;
  // expected-warning@+1 {{'speculated_iterations' attribute takes at least 1 argument; attribute ignored}}
  [[intel::speculated_iterations]] for (int i = 0; i != 10; ++i)
      a[i] = 0;
  // expected-error@+1 {{'speculated_iterations' attribute takes no more than 1 argument}}
  [[intel::speculated_iterations(1, 2)]] for (int i = 0; i != 10; ++i)
      a[i] = 0;
  // expected-error@+1 {{'nofusion' attribute takes no arguments}}
  [[intel::nofusion(0)]] for (int i = 0; i != 10; ++i)
      a[i] = 0;
}

// Test for incorrect argument value for Intel FPGA loop attributes
void goo() {
  int a[10];
  // no diagnostics are expected
  [[intel::disable_loop_pipelining]] for (int i = 0; i != 10; ++i)
      a[i] = 0;
  // no diagnostics are expected
  [[intel::max_concurrency(0)]] for (int i = 0; i != 10; ++i)
      a[i] = 0;
  // expected-error@+1 {{'ivdep' attribute requires a positive integral compile time constant expression}}
  [[intel::ivdep(0)]] for (int i = 0; i != 10; ++i)
      a[i] = 0;
  // expected-error@+1 {{'initiation_interval' attribute requires a positive integral compile time constant expression}}
  [[intel::initiation_interval(0)]] for (int i = 0; i != 10; ++i)
      a[i] = 0;
  // expected-error@+1 {{'max_concurrency' attribute requires a non-negative integral compile time constant expression}}
  [[intel::max_concurrency(-1)]] for (int i = 0; i != 10; ++i)
      a[i] = 0;
  // expected-error@+1 {{'loop_coalesce' attribute requires a positive integral compile time constant expression}}
  [[intel::loop_coalesce(0)]] for (int i = 0; i != 10; ++i)
      a[i] = 0;
  // expected-error@+1 {{'max_interleaving' attribute requires a non-negative integral compile time constant expression}}
  [[intel::max_interleaving(-1)]] for (int i = 0; i != 10; ++i)
      a[i] = 0;
  // expected-error@+1 {{'speculated_iterations' attribute requires a non-negative integral compile time constant expression}}
  [[intel::speculated_iterations(-1)]] for (int i = 0; i != 10; ++i)
      a[i] = 0;
  // expected-error@+1 {{unknown argument to 'ivdep'; expected integer or array variable}}
  [[intel::ivdep("test123")]] for (int i = 0; i != 10; ++i)
      a[i] = 0;
  // expected-error@+1 {{'initiation_interval' attribute requires an integer constant}}
  [[intel::initiation_interval("test123")]] for (int i = 0; i != 10; ++i)
      a[i] = 0;
  // expected-error@+1 {{'max_concurrency' attribute requires an integer constant}}
  [[intel::max_concurrency("test123")]] for (int i = 0; i != 10; ++i)
      a[i] = 0;
  // expected-error@+1 {{'loop_coalesce' attribute requires an integer constant}}
  [[intel::loop_coalesce("test123")]] for (int i = 0; i != 10; ++i)
      a[i] = 0;
  // expected-error@+1 {{'max_interleaving' attribute requires an integer constant}}
  [[intel::max_interleaving("test123")]] for (int i = 0; i != 10; ++i)
      a[i] = 0;
  // expected-error@+1 {{'speculated_iterations' attribute requires an integer constant}}
  [[intel::speculated_iterations("test123")]] for (int i = 0; i != 10; ++i)
      a[i] = 0;
  // expected-error@+1 {{unknown argument to 'ivdep'; expected integer or array variable}}
  [[intel::ivdep("test123")]] for (int i = 0; i != 10; ++i)
      a[i] = 0;
  // no diagnostics are expected
  [[intel::ivdep(a, 2)]] for (int i = 0; i != 10; ++i)
      a[i] = 0;
  // no diagnostics are expected
  [[intel::ivdep(2, a)]] for (int i = 0; i != 10; ++i)
      a[i] = 0;

  int *ptr;
  // no diagnostics are expected
  [[intel::ivdep(2, ptr)]] for (int i = 0; i != 10; ++i)
      ptr[i] = 0;

  struct S {
    int arr[10];
    int *ptr;
  } s;

  // no diagnostics are expected
  [[intel::ivdep(2, s.arr)]] for (int i = 0; i != 10; ++i)
      s.arr[i] = 0;
  // no diagnostics are expected
  [[intel::ivdep(2, s.ptr)]] for (int i = 0; i != 10; ++i)
      s.ptr[i] = 0;

  // no diagnostics are expected
  [[intel::nofusion]] for (int i = 0; i != 10; ++i)
      a[i] = 0;
}

// Test for Intel FPGA loop attributes duplication
void zoo() {
  int a[10];
  // no diagnostics are expected
  [[intel::ivdep]]
  [[intel::max_concurrency(2)]] for (int i = 0; i != 10; ++i)
      a[i] = 0;
  [[intel::ivdep]]
  // expected-warning@+2 {{ignoring redundant Intel FPGA loop attribute 'ivdep': safelen INF >= safelen INF}}
  // expected-note@-2 {{previous attribute is here}}
  [[intel::ivdep]] for (int i = 0; i != 10; ++i)
      a[i] = 0;
  [[intel::ivdep]]
  // expected-warning@+2 {{ignoring redundant Intel FPGA loop attribute 'ivdep': safelen INF >= safelen 2}}
  // expected-note@-2 {{previous attribute is here}}
  [[intel::ivdep(2)]] for (int i = 0; i != 10; ++i)
      a[i] = 0;
  [[intel::ivdep(2)]]
  // expected-warning@-1 {{ignoring redundant Intel FPGA loop attribute 'ivdep': safelen 4 >= safelen 2}}
  // expected-note@+1 {{previous attribute is here}}
  [[intel::ivdep(4)]] for (int i = 0; i != 10; ++i)
      a[i] = 0;
  [[intel::max_concurrency(2)]]
  // expected-error@+1 {{duplicate Intel FPGA loop attribute 'max_concurrency'}}
  [[intel::max_concurrency(2)]] for (int i = 0; i != 10; ++i)
      a[i] = 0;
  [[intel::initiation_interval(2)]]
  // expected-error@+1 {{duplicate Intel FPGA loop attribute 'initiation_interval'}}
  [[intel::initiation_interval(2)]] for (int i = 0; i != 10; ++i)
      a[i] = 0;
  [[intel::initiation_interval(2)]]
  // expected-error@+2 {{duplicate Intel FPGA loop attribute 'initiation_interval'}}
  [[intel::max_concurrency(2)]]
  [[intel::initiation_interval(2)]] for (int i = 0; i != 10; ++i)
      a[i] = 0;
  [[intel::disable_loop_pipelining]]
  // expected-error@+1 {{duplicate Intel FPGA loop attribute 'disable_loop_pipelining'}}
  [[intel::disable_loop_pipelining]] for (int i = 0; i != 10; ++i)
      a[i] = 0;
  [[intel::loop_coalesce(2)]]
  // expected-error@+2 {{duplicate Intel FPGA loop attribute 'loop_coalesce'}}
  [[intel::max_interleaving(1)]]
  [[intel::loop_coalesce]] for (int i = 0; i != 10; ++i)
      a[i] = 0;
  [[intel::max_interleaving(1)]]
  // expected-error@+2 {{duplicate Intel FPGA loop attribute 'max_interleaving'}}
  [[intel::speculated_iterations(1)]]
  [[intel::max_interleaving(4)]] for (int i = 0; i != 10; ++i)
      a[i] = 0;
  [[intel::speculated_iterations(1)]]
  // expected-error@+2 {{duplicate Intel FPGA loop attribute 'speculated_iterations'}}
  [[intel::loop_coalesce]]
  [[intel::speculated_iterations(2)]] for (int i = 0; i != 10; ++i)
      a[i] = 0;

  [[intel::ivdep]]
  // expected-warning@+2 {{ignoring redundant Intel FPGA loop attribute 'ivdep': safelen INF >= safelen INF}}
  // expected-note@-2 {{previous attribute is here}}
  [[intel::ivdep]] for (int i = 0; i != 10; ++i)
      a[i] = 0;
  [[intel::ivdep(2)]]
  // expected-warning@-1 {{ignoring redundant Intel FPGA loop attribute 'ivdep': safelen INF >= safelen 2}}
  // expected-note@+1 {{previous attribute is here}}
  [[intel::ivdep]] for (int i = 0; i != 10; ++i)
      a[i] = 0;
  [[intel::ivdep(a, 2)]]
  // expected-warning@-1 {{ignoring redundant Intel FPGA loop attribute 'ivdep': safelen INF >= safelen 2}}
  // expected-note@+1 {{previous attribute is here}}
  [[intel::ivdep(a)]] for (int i = 0; i != 10; ++i)
      a[i] = 0;
  [[intel::ivdep(2)]]
  // expected-warning@-1 {{ignoring redundant Intel FPGA loop attribute 'ivdep': safelen 4 >= safelen 2}}
  // expected-note@+1 {{previous attribute is here}}
  [[intel::ivdep(4)]] for (int i = 0; i != 10; ++i)
      a[i] = 0;

  // no diagnostics are expected
  [[intel::ivdep(a)]]
  [[intel::ivdep(2)]] for (int i = 0; i != 10; ++i)
      a[i] = 0;

  [[intel::ivdep(a, 2)]]
  // expected-warning@-1 {{ignoring redundant Intel FPGA loop attribute 'ivdep': safelen INF >= safelen 2}}
  // expected-note@+1 {{previous attribute is here}}
  [[intel::ivdep]] for (int i = 0; i != 10; ++i)
      a[i] = 0;

  // Ensure we only diagnose conflict with the 'worst', not all.
  // expected-warning@+1 {{ignoring redundant Intel FPGA loop attribute 'ivdep': safelen 5 >= safelen 3}}
  [[intel::ivdep(3)]]
  // expected-warning@+1 {{ignoring redundant Intel FPGA loop attribute 'ivdep': safelen 5 >= safelen 4}}
  [[intel::ivdep(4)]]
  // expected-note@+1 2 {{previous attribute is here}}
  [[intel::ivdep(5)]] for (int i = 0; i != 10; ++i)
      a[i] = 0;

  [[intel::ivdep(a, 2)]]
  // expected-warning@-1 {{ignoring redundant Intel FPGA loop attribute 'ivdep': safelen 3 >= safelen 2}}
  // expected-note@+1 {{previous attribute is here}}
  [[intel::ivdep(a, 3)]] for (int i = 0; i != 10; ++i)
      a[i] = 0;

  [[intel::nofusion]]
  // expected-error@+1 {{duplicate Intel FPGA loop attribute 'nofusion'}}
  [[intel::nofusion]] for (int i = 0; i != 10; ++i)
      a[i] = 0;
}

// Test for Intel FPGA loop attributes compatibility
void loop_attrs_compatibility() {
  int a[10];
  // no diagnostics are expected
  [[intel::disable_loop_pipelining]]
  [[intel::loop_coalesce]] for (int i = 0; i != 10; ++i)
      a[i] = 0;
  // expected-error@+2 {{'disable_loop_pipelining' and 'max_interleaving' attributes are not compatible}}
  [[intel::disable_loop_pipelining]]
  [[intel::max_interleaving(0)]] for (int i = 0; i != 10; ++i)
      a[i] = 0;
  // expected-error@+2 {{'speculated_iterations' and 'disable_loop_pipelining' attributes are not compatible}}
  [[intel::speculated_iterations(0)]]
  [[intel::disable_loop_pipelining]] for (int i = 0; i != 10; ++i)
      a[i] = 0;
  // expected-error@+2 {{'disable_loop_pipelining' and 'max_concurrency' attributes are not compatible}}
  [[intel::disable_loop_pipelining]]
  [[intel::max_concurrency(0)]] for (int i = 0; i != 10; ++i)
      a[i] = 0;
  // expected-error@+2 {{'initiation_interval' and 'disable_loop_pipelining' attributes are not compatible}}
  [[intel::initiation_interval(10)]]
  [[intel::disable_loop_pipelining]] for (int i = 0; i != 10; ++i)
      a[i] = 0;
  // expected-error@+2 {{'disable_loop_pipelining' and 'ivdep' attributes are not compatible}}
  [[intel::disable_loop_pipelining]]
  [[intel::ivdep]] for (int i = 0; i != 10; ++i)
      a[i] = 0;
  // no diagnostics are expected
  [[intel::disable_loop_pipelining]]
  [[intel::nofusion]] for (int i = 0; i != 10; ++i)
      a[i] = 0;
}

template<int A, int B, int C>
void ivdep_dependent() {
  int a[10];
  // test this again to ensure we skip properly during instantiation.
  [[intel::ivdep(3)]]
  // expected-warning@-1 2{{ignoring redundant Intel FPGA loop attribute 'ivdep': safelen 5 >= safelen 3}}
  // expected-note@+1 2{{previous attribute is here}}
  [[intel::ivdep(5)]] for (int i = 0; i != 10; ++i)
      a[i] = 0;

  [[intel::ivdep(C)]]
  // expected-error@-1 {{'ivdep' attribute requires a positive integral compile time constant expression}}
  for (int i = 0; i != 10; ++i)
      a[i] = 0;

  // expected-warning@+3 {{ignoring redundant Intel FPGA loop attribute 'ivdep': safelen 4 >= safelen 2}}
  // expected-note@+1 {{previous attribute is here}}
  [[intel::ivdep(A)]]
  [[intel::ivdep(B)]]
  // expected-warning@-2 {{ignoring redundant Intel FPGA loop attribute 'ivdep': safelen 4 >= safelen 2}}
  // expected-note@-2 {{previous attribute is here}}
  for (int i = 0; i != 10; ++i)
      a[i] = 0;

  (void)[]() {
  // expected-warning@+3 2{{ignoring redundant Intel FPGA loop attribute 'ivdep': safelen INF >= safelen INF}}
  // expected-note@+1 2{{previous attribute is here}}
  [[intel::ivdep]]
  [[intel::ivdep]] while (true);
  };
}

template <int A, int B, int C>
void ii_dependent() {
  int a[10];
  // expected-error@+1 {{'initiation_interval' attribute requires a positive integral compile time constant expression}}
  [[intel::initiation_interval(C)]] for (int i = 0; i != 10; ++i)
      a[i] = 0;

  // expected-error@+2 {{duplicate Intel FPGA loop attribute 'initiation_interval'}}
  [[intel::initiation_interval(A)]]
  [[intel::initiation_interval(B)]] for (int i = 0; i != 10; ++i)
      a[i] = 0;
}

template <int A, int B, int C>
void max_concurrency_dependent() {
  int a[10];
  // expected-error@+1 {{'max_concurrency' attribute requires a non-negative integral compile time constant expression}}
  [[intel::max_concurrency(C)]] for (int i = 0; i != 10; ++i)
      a[i] = 0;

  // expected-error@+2 {{duplicate Intel FPGA loop attribute 'max_concurrency'}}
  [[intel::max_concurrency(A)]]
  [[intel::max_concurrency(B)]] for (int i = 0; i != 10; ++i)
      a[i] = 0;
}

int main() {
  deviceQueue.submit([&](sycl::handler &h) {
    h.single_task<class kernel_function>([]() {
      foo();
      foo_deprecated();
      boo();
      goo();
      zoo();
      loop_attrs_compatibility();
      ivdep_dependent<4, 2, 1>();
      //expected-note@-1 +{{in instantiation of function template specialization}}
      ivdep_dependent<2, 4, -1>();
      //expected-note@-1 +{{in instantiation of function template specialization}}
      ii_dependent<2, 4, -1>();
      //expected-note@-1 +{{in instantiation of function template specialization}}
      max_concurrency_dependent<1, 4, -2>();
      //expected-note@-1 +{{in instantiation of function template specialization}}
    });
  });

  return 0;
}

void parse_order_error() {
  // We had a bug where we would only look at the first attribute in the group
  // when trying to determine whether to diagnose the loop attributes on an
  // incorrect subject. Test that we properly catch this situation.
  [[clang::nomerge, intel::max_concurrency(1)]] // expected-error {{'max_concurrency' attribute only applies to 'for', 'while', and 'do' statements}}
  if (1) { parse_order_error(); }               // Recursive call silences unrelated diagnostic about nomerge.

  [[clang::nomerge, intel::max_concurrency(1)]] // OK
  while (1) { parse_order_error(); }            // Recursive call silences unrelated diagnostic about nomerge.
}<|MERGE_RESOLUTION|>--- conflicted
+++ resolved
@@ -10,11 +10,7 @@
   [[intel::ivdep]] int a[10];
   // expected-error@+1 {{'initiation_interval' attribute cannot be applied to a declaration}}
   [[intel::initiation_interval(2)]] int c[10];
-<<<<<<< HEAD
   // expected-error@+1 {{'max_concurrency' attribute only applies to 'for', 'while', 'do' statements, and functions}}
-=======
-  // expected-error@+1 {{'max_concurrency' attribute cannot be applied to a declaration}}
->>>>>>> 9f9ba381
   [[intel::max_concurrency(2)]] int d[10];
   // expected-error@+1 {{'disable_loop_pipelining' attribute cannot be applied to a declaration}}
   [[intel::disable_loop_pipelining]] int g[10];
