--- conflicted
+++ resolved
@@ -6,28 +6,6 @@
 We expect only the nullability to be different as it is canonicalized during the
 roudtrip.
 
-<<<<<<< HEAD
-CHECK:      7c8
-CHECK-NEXT: <         Nullability:     N
-CHECK-NEXT: ---
-CHECK-NEXT: >         Nullability:     Nonnull
-CHECK-NEXT: 13c14
-CHECK-NEXT: <         Nullability:     O
-CHECK-NEXT: ---
-CHECK-NEXT: >         Nullability:     Optional
-CHECK-NEXT: 19c20
-CHECK-NEXT: <         Nullability:     U
-CHECK-NEXT: ---
-CHECK-NEXT: >         Nullability:     Unspecified
-CHECK-NEXT: 25c26
-CHECK-NEXT: <         Nullability:     S
-CHECK-NEXT: ---
-CHECK-NEXT: >         Nullability:     Unspecified
-CHECK-NEXT: 28c29
-CHECK-NEXT: <         Nullability:     Scalar
-CHECK-NEXT: ---
-CHECK-NEXT: >         Nullability:     Unspecified
-=======
 CHECK:      -        Nullability:     N
 CHECK-NEXT: +        Nullability:     Nonnull
 CHECK:      -        Nullability:     O
@@ -42,5 +20,4 @@
 # The roundtrip will add document markers. It is hard to remove the last line of the
 # file in a cross-platform manner, so just assert it here to avoid a test failure due
 # to the implicit check not.
-# CHECK: +
->>>>>>> 35227056
+# CHECK: +