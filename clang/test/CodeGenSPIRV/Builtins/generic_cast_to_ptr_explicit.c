--- conflicted
+++ resolved
@@ -3,21 +3,12 @@
 // RUN: %clang_cc1 -O1 -triple spirv32 -cl-std=CL3.0 -x cl %s -emit-llvm -o - | FileCheck %s
 
 #ifdef __SYCL_DEVICE_ONLY__
-<<<<<<< HEAD
-#define SYCL_EXTERNAL  __attribute__((sycl_device))
-=======
 #define SYCL_EXTERNAL [[clang::sycl_external]]
->>>>>>> fdfcebb3
 #else
 #define SYCL_EXTERNAL
 #endif
 
-<<<<<<< HEAD
-// CHECK: spir_func noundef ptr @test_cast_to_private(
-// CHECK-SAME: ptr addrspace(4) noundef readnone [[P:%.*]]
-=======
 // CHECK: spir_func noundef ptr @{{.*}}test_cast_to_private{{.*}}(ptr addrspace(4) noundef readnone [[P:%.*]]
->>>>>>> fdfcebb3
 // CHECK-NEXT:  [[ENTRY:.*:]]
 // CHECK-NEXT:    [[SPV_CAST:%.*]] = tail call noundef ptr @llvm.spv.generic.cast.to.ptr.explicit.p0(ptr addrspace(4) %p)
 // CHECK-NEXT:    ret ptr [[SPV_CAST]]
