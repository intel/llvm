--- conflicted
+++ resolved
@@ -1,10 +1,4 @@
-<<<<<<< HEAD
 // RUN: %clang_cc1 -fsycl-is-device -triple spir64-unknown-unknown -emit-llvm %s -o - | FileCheck %s
-// check that noalias parameter attribute is emitted when no_alias accessor property is used
-// CHECK: define {{.*}}spir_kernel void @_ZTSZ4mainE16kernel_function1({{.*}} noalias {{.*}} %_arg_, {{.*}})
-=======
-// RUN: %clang_cc1 -fsycl-is-device -triple spir64-unknown-unknown-sycldevice -emit-llvm %s -o - | FileCheck %s
->>>>>>> 7dfaf3bd
 
 // This test validates the behaviour of noalias parameter attribute.
 
