--- conflicted
+++ resolved
@@ -130,30 +130,16 @@
 };
 } // namespace property
 
-<<<<<<< HEAD
-// device_global type decorated with attributes
 template <typename T>
-class [[__sycl_detail__::device_global]]
-[[__sycl_detail__::global_variable_allowed]] device_global {
-public :
-  const T & get() const noexcept { return *Data; }
+class [[__sycl_detail__::device_global]] device_global {
+public:
+  const T &get() const noexcept { return *Data; }
   device_global() {}
-  operator T&() noexcept { return *Data; }
+
 private:
   T *Data;
 };
-=======
-template <typename T>
-class [[__sycl_detail__::device_global]] device_global {
-public:
-  const T &get() const noexcept { return *Data; }
-  device_global() {}
-
-private:
-  T *Data;
-};
-
->>>>>>> e1619fa6
+
 } // namespace oneapi
 } // namespace ext
 
