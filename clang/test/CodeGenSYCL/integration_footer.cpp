// RUN: %clang_cc1 -fsycl-is-device -triple spir64-unknown-unknown-sycldevice -fsycl-int-footer=%t.h %s -emit-llvm -o %t.ll
// RUN: FileCheck -input-file=%t.h %s

#include "Inputs/sycl.hpp"

int main() {
  cl::sycl::kernel_single_task<class first_kernel>([]() {});
}

// CHECK: #include <CL/sycl/detail/defines_elementary.hpp>
// CHECK-NEXT: #include <CL/sycl/detail/spec_const_integration.hpp>

using namespace cl::sycl;

cl::sycl::specialization_id<int> GlobalSpecID;
// CHECK: namespace sycl {
// CHECK-NEXT: namespace detail {
// CHECK-NEXT: template<>
// CHECK-NEXT: inline const char *get_spec_constant_symbolic_ID<::GlobalSpecID>() {
// CHECK-NEXT: return "_Z12GlobalSpecID";
// CHECK-NEXT: }
// CHECK-NEXT: } // namespace detail
// CHECK-NEXT: } // namespace sycl

struct Wrapper {
  static specialization_id<int> WrapperSpecID;
  // CHECK: namespace sycl {
  // CHECK-NEXT: namespace detail {
  // CHECK-NEXT: template<>
  // CHECK-NEXT: inline const char *get_spec_constant_symbolic_ID<::Wrapper::WrapperSpecID>() {
  // CHECK-NEXT: return "_ZN7Wrapper13WrapperSpecIDE";
  // CHECK-NEXT: }
  // CHECK-NEXT: } // namespace detail
  // CHECK-NEXT: } // namespace sycl
};

template <typename T>
struct WrapperTemplate {
  static specialization_id<T> WrapperSpecID;
};
template class WrapperTemplate<int>;
// CHECK: namespace sycl {
// CHECK-NEXT: namespace detail {
// CHECK-NEXT: template<>
// CHECK-NEXT: inline const char *get_spec_constant_symbolic_ID<::WrapperTemplate<int>::WrapperSpecID>() {
// CHECK-NEXT: return "_ZN15WrapperTemplateIiE13WrapperSpecIDE";
// CHECK-NEXT: }
// CHECK-NEXT: } // namespace detail
// CHECK-NEXT: } // namespace sycl
template class WrapperTemplate<double>;
// CHECK: namespace sycl {
// CHECK-NEXT: namespace detail {
// CHECK-NEXT: template<>
// CHECK-NEXT: inline const char *get_spec_constant_symbolic_ID<::WrapperTemplate<double>::WrapperSpecID>() {
// CHECK-NEXT: return "_ZN15WrapperTemplateIdE13WrapperSpecIDE";
// CHECK-NEXT: }
// CHECK-NEXT: } // namespace detail
// CHECK-NEXT: } // namespace sycl

namespace Foo {
specialization_id<int> NSSpecID;
// CHECK: namespace sycl {
// CHECK-NEXT: namespace detail {
// CHECK-NEXT: template<>
// CHECK-NEXT: inline const char *get_spec_constant_symbolic_ID<::Foo::NSSpecID>() {
// CHECK-NEXT: return "_ZN3Foo8NSSpecIDE";
// CHECK-NEXT: }
// CHECK-NEXT: } // namespace detail
// CHECK-NEXT: } // namespace sycl
inline namespace Bar {
specialization_id<int> InlineNSSpecID;
// CHECK: namespace sycl {
// CHECK-NEXT: namespace detail {
// CHECK-NEXT: template<>
// CHECK-NEXT: inline const char *get_spec_constant_symbolic_ID<::Foo::InlineNSSpecID>() {
// CHECK-NEXT: return "_ZN3Foo3Bar14InlineNSSpecIDE";
// CHECK-NEXT: }
// CHECK-NEXT: } // namespace detail
// CHECK-NEXT: } // namespace sycl
specialization_id<int> NSSpecID;
// CHECK: namespace sycl {
// CHECK-NEXT: namespace detail {
// CHECK-NEXT: template<>
// CHECK-NEXT: inline const char *get_spec_constant_symbolic_ID<::Foo::Bar::NSSpecID>() {
// CHECK-NEXT: return "_ZN3Foo3Bar8NSSpecIDE";
// CHECK-NEXT: }
// CHECK-NEXT: } // namespace detail
// CHECK-NEXT: } // namespace sycl

struct Wrapper {
  static specialization_id<int> WrapperSpecID;
  // CHECK: namespace sycl {
  // CHECK-NEXT: namespace detail {
  // CHECK-NEXT: template<>
  // CHECK-NEXT: inline const char *get_spec_constant_symbolic_ID<::Foo::Wrapper::WrapperSpecID>() {
  // CHECK-NEXT: return "_ZN3Foo3Bar7Wrapper13WrapperSpecIDE";
  // CHECK-NEXT: }
  // CHECK-NEXT: } // namespace detail
  // CHECK-NEXT: } // namespace sycl
};

template <typename T>
struct WrapperTemplate {
  static specialization_id<T> WrapperSpecID;
};
template class WrapperTemplate<int>;
// CHECK: namespace sycl {
// CHECK-NEXT: namespace detail {
// CHECK-NEXT: template<>
// CHECK-NEXT: inline const char *get_spec_constant_symbolic_ID<::Foo::WrapperTemplate<int>::WrapperSpecID>() {
// CHECK-NEXT: return "_ZN3Foo3Bar15WrapperTemplateIiE13WrapperSpecIDE";
// CHECK-NEXT: }
// CHECK-NEXT: } // namespace detail
// CHECK-NEXT: } // namespace sycl
template class WrapperTemplate<double>;
// CHECK: namespace sycl {
// CHECK-NEXT: namespace detail {
// CHECK-NEXT: template<>
// CHECK-NEXT: inline const char *get_spec_constant_symbolic_ID<::Foo::WrapperTemplate<double>::WrapperSpecID>() {
// CHECK-NEXT: return "_ZN3Foo3Bar15WrapperTemplateIdE13WrapperSpecIDE";
// CHECK-NEXT: }
// CHECK-NEXT: } // namespace detail
// CHECK-NEXT: } // namespace sycl
} // namespace Bar
namespace {
specialization_id<int> AnonNSSpecID;

// CHECK: namespace Foo {
// CHECK: namespace {
// CHECK-NEXT: namespace __sycl_detail {
// CHECK-NEXT: static constexpr decltype(AnonNSSpecID) &__spec_id_shim_[[SHIM0:[0-9]+]]() {
// CHECK-NEXT: return AnonNSSpecID;
// CHECK-NEXT: }
// CHECK-NEXT: } // namespace __sycl_detail
// CHECK-NEXT: } // namespace
// CHECK-NEXT: } // namespace Foo

// CHECK: namespace sycl {
// CHECK-NEXT: namespace detail {
// CHECK-NEXT: template<>
// CHECK-NEXT: inline const char *get_spec_constant_symbolic_ID<::Foo::__sycl_detail::__spec_id_shim_[[SHIM0]]()>() {
// CHECK-NEXT: return "____ZN3Foo12_GLOBAL__N_112AnonNSSpecIDE";
// CHECK-NEXT: }
// CHECK-NEXT: } // namespace detail
// CHECK-NEXT: } // namespace sycl
} // namespace

} // namespace Foo

// make sure we don't emit a deduced type that isn't a spec constant.
enum SomeEnum { SE_A };
enum AnotherEnum : unsigned int { AE_A };

template<SomeEnum E> struct GetThing{};
template<> struct GetThing<SE_A>{
  static constexpr auto thing = AE_A;
};

struct container {
  static constexpr auto Thing = GetThing<SE_A>::thing;
};
// CHECK-NOT: ::GetThing
<<<<<<< HEAD
// CHECK-NOT: ::container::Thing
=======
// CHECK-NOT: ::container::Thing

// Validate that variable templates work correctly.  Previously they printed
// without their template arguments.
namespace {
struct HasVarTemplate {
  constexpr HasVarTemplate(){}
  template<typename T, int case_num>
  static constexpr specialization_id<T> VarTempl{case_num};
};
}

auto x = HasVarTemplate::VarTempl<int, 2>.getDefaultValue();
// CHECK: namespace {
// CHECK-NEXT: namespace __sycl_detail
// CHECK-NEXT: static constexpr decltype(HasVarTemplate::VarTempl<int, 2>) &__spec_id_shim_[[SHIM1:[0-9]+]]() {
// CHECK-NEXT: return HasVarTemplate::VarTempl<int, 2>;
// CHECK-NEXT: }
// CHECK-NEXT: } // namespace __sycl_detail
// CHECK-NEXT: } // namespace
// CHECK-NEXT: __SYCL_INLINE_NAMESPACE(cl) {
// CHECK-NEXT: namespace sycl {
// CHECK-NEXT: namespace detail {
// CHECK-NEXT: template<>
// CHECK-NEXT: inline const char *get_spec_constant_symbolic_ID<::__sycl_detail::__spec_id_shim_[[SHIM1]]()>() {
// CHECK-NEXT: return "____ZN12_GLOBAL__N_114HasVarTemplate8VarTemplIiLi2EEE";
// CHECK-NEXT: }
// CHECK-NEXT: } // namespace detail
// CHECK-NEXT: } // namespace sycl
// CHECK-NEXT: } // __SYCL_INLINE_NAMESPACE(cl)

// CHECK: #include <CL/sycl/detail/spec_const_integration.hpp>
>>>>>>> 7cb6ad20
<|MERGE_RESOLUTION|>--- conflicted
+++ resolved
@@ -160,9 +160,6 @@
   static constexpr auto Thing = GetThing<SE_A>::thing;
 };
 // CHECK-NOT: ::GetThing
-<<<<<<< HEAD
-// CHECK-NOT: ::container::Thing
-=======
 // CHECK-NOT: ::container::Thing
 
 // Validate that variable templates work correctly.  Previously they printed
@@ -192,7 +189,4 @@
 // CHECK-NEXT: }
 // CHECK-NEXT: } // namespace detail
 // CHECK-NEXT: } // namespace sycl
-// CHECK-NEXT: } // __SYCL_INLINE_NAMESPACE(cl)
-
-// CHECK: #include <CL/sycl/detail/spec_const_integration.hpp>
->>>>>>> 7cb6ad20
+// CHECK-NEXT: } // __SYCL_INLINE_NAMESPACE(cl)