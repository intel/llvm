--- conflicted
+++ resolved
@@ -97,12 +97,9 @@
 // CHECK-HOST-WINDOWS-NEXT: }
 
 // Verify that SYCL kernel caller functions are emitted for each device target.
-<<<<<<< HEAD
-=======
 //
 // main() shouldn't be emitted in device code.
 // CHECK-NOT: @main()
->>>>>>> fdfcebb3
 
 // IR for the SYCL kernel caller function generated for
 // single_purpose_kernel_task with single_purpose_kernel_name as the SYCL kernel
