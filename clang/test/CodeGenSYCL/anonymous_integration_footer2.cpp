// RUN: %clang_cc1 -fsycl-is-device -std=c++17 -triple spir64-unknown-unknown-sycldevice -fsycl-int-footer=%t.h %s -emit-llvm -o %t.ll
// RUN: FileCheck -input-file=%t.h %s
// A test that validates the more complex cases of the specialization-constant
// integration footer details, basically any situation we can come up with that
// has an anonymous namespace.

#include "Inputs/sycl.hpp"
int main() {
  cl::sycl::kernel_single_task<class first_kernel>([]() {});
}
using namespace cl;

struct S1 {
  static constexpr sycl::specialization_id a{1};
};
// CHECK: #include <CL/sycl/detail/defines_elementary.hpp>
// CHECK-NEXT: __SYCL_INLINE_NAMESPACE(cl) {
// CHECK-NEXT: namespace sycl {
// CHECK-NEXT: namespace detail {
// CHECK-NEXT: template<>
// CHECK-NEXT: inline const char *get_spec_constant_symbolic_ID<::S1::a>() {
<<<<<<< HEAD
// CHECK-NEXT: return __builtin_unique_stable_name(specialization_id_name_generator<S1::a>);
=======
// CHECK-NEXT: return "_ZN2S11aE";
>>>>>>> 5eaa14f8
// CHECK-NEXT: }
// CHECK-NEXT: } // namespace detail
// CHECK-NEXT: } // namespace sycl
// CHECK-NEXT: } // __SYCL_INLINE_NAMESPACE(cl)

constexpr sycl::specialization_id b{202};
// CHECK: __SYCL_INLINE_NAMESPACE(cl) {
// CHECK-NEXT: namespace sycl {
// CHECK-NEXT: namespace detail {
// CHECK-NEXT: template<>
// CHECK-NEXT: inline const char *get_spec_constant_symbolic_ID<::b>() {
<<<<<<< HEAD
// CHECK-NEXT: return __builtin_unique_stable_name(specialization_id_name_generator<b>);
=======
// CHECK-NEXT: return "____ZL1b";
>>>>>>> 5eaa14f8
// CHECK-NEXT: }
// CHECK-NEXT: } // namespace detail
// CHECK-NEXT: } // namespace sycl
// CHECK-NEXT: } // __SYCL_INLINE_NAMESPACE(cl)
inline constexpr sycl::specialization_id c{3};
// CHECK: __SYCL_INLINE_NAMESPACE(cl) {
// CHECK-NEXT: namespace sycl {
// CHECK-NEXT: namespace detail {
// CHECK-NEXT: template<>
// CHECK-NEXT: inline const char *get_spec_constant_symbolic_ID<::c>() {
<<<<<<< HEAD
// CHECK-NEXT: return __builtin_unique_stable_name(specialization_id_name_generator<c>);
=======
// CHECK-NEXT: return "_Z1c";
>>>>>>> 5eaa14f8
// CHECK-NEXT: }
// CHECK-NEXT: } // namespace detail
// CHECK-NEXT: } // namespace sycl
// CHECK-NEXT: } // __SYCL_INLINE_NAMESPACE(cl)
static constexpr sycl::specialization_id d{205};
// CHECK: __SYCL_INLINE_NAMESPACE(cl) {
// CHECK-NEXT: namespace sycl {
// CHECK-NEXT: namespace detail {
// CHECK-NEXT: template<>
// CHECK-NEXT: inline const char *get_spec_constant_symbolic_ID<::d>() {
<<<<<<< HEAD
// CHECK-NEXT: return __builtin_unique_stable_name(specialization_id_name_generator<d>);
=======
// CHECK-NEXT: return "____ZL1d";
>>>>>>> 5eaa14f8
// CHECK-NEXT: }
// CHECK-NEXT: } // namespace detail
// CHECK-NEXT: } // namespace sycl
// CHECK-NEXT: } // __SYCL_INLINE_NAMESPACE(cl)

namespace inner {
constexpr sycl::specialization_id same_name{5};
// CHECK: __SYCL_INLINE_NAMESPACE(cl) {
// CHECK-NEXT: namespace sycl {
// CHECK-NEXT: namespace detail {
// CHECK-NEXT: template<>
// CHECK-NEXT: inline const char *get_spec_constant_symbolic_ID<::inner::same_name>() {
<<<<<<< HEAD
// CHECK-NEXT: return __builtin_unique_stable_name(specialization_id_name_generator<inner::same_name>);
=======
// CHECK-NEXT: return "____ZN5innerL9same_nameE";
>>>>>>> 5eaa14f8
// CHECK-NEXT: }
// CHECK-NEXT: } // namespace detail
// CHECK-NEXT: } // namespace sycl
// CHECK-NEXT: } // __SYCL_INLINE_NAMESPACE(cl)
}
constexpr sycl::specialization_id same_name{6};
// CHECK-NEXT: __SYCL_INLINE_NAMESPACE(cl) {
// CHECK-NEXT: namespace sycl {
// CHECK-NEXT: namespace detail {
// CHECK-NEXT: template<>
// CHECK-NEXT: inline const char *get_spec_constant_symbolic_ID<::same_name>() {
<<<<<<< HEAD
// CHECK-NEXT: return __builtin_unique_stable_name(specialization_id_name_generator<same_name>);
=======
// CHECK-NEXT: return "____ZL9same_name";
>>>>>>> 5eaa14f8
// CHECK-NEXT: }
// CHECK-NEXT: } // namespace detail
// CHECK-NEXT: } // namespace sycl
// CHECK-NEXT: } // __SYCL_INLINE_NAMESPACE(cl)
namespace {
constexpr sycl::specialization_id same_name{207};
// CHECK: namespace {
// CHECK-NEXT: namespace __sycl_detail {
// CHECK-NEXT: static constexpr decltype(same_name) &__spec_id_shim_[[SHIM_ID:[0-9]+]]() {
// CHECK-NEXT: return same_name;
// CHECK-NEXT: }
// CHECK-NEXT: } // namespace __sycl_detail
// CHECK-NEXT: } // namespace
// CHECK-NEXT: __SYCL_INLINE_NAMESPACE(cl) {
// CHECK-NEXT: namespace sycl {
// CHECK-NEXT: namespace detail {
// CHECK-NEXT: template<>
// CHECK-NEXT: inline const char *get_spec_constant_symbolic_ID<::__sycl_detail::__spec_id_shim_[[SHIM_ID]]()>() {
<<<<<<< HEAD
// CHECK-NEXT: return __builtin_unique_stable_name(specialization_id_name_generator<same_name>);
=======
// CHECK-NEXT: return "____ZN12_GLOBAL__N_19same_nameE";
>>>>>>> 5eaa14f8
// CHECK-NEXT: }
// CHECK-NEXT: } // namespace detail
// CHECK-NEXT: } // namespace sycl
// CHECK-NEXT: } // __SYCL_INLINE_NAMESPACE(cl)
}
namespace {
namespace inner {
constexpr sycl::specialization_id same_name{208};
// CHECK: namespace {
// CHECK-NEXT: namespace __sycl_detail {
// CHECK-NEXT: static constexpr decltype(inner::same_name) &__spec_id_shim_[[SHIM_ID:[0-9]+]]() {
// CHECK-NEXT: return inner::same_name;
// CHECK-NEXT: }
// CHECK-NEXT: } // namespace __sycl_detail
// CHECK-NEXT: } // namespace
// CHECK-NEXT: __SYCL_INLINE_NAMESPACE(cl) {
// CHECK-NEXT: namespace sycl {
// CHECK-NEXT: namespace detail {
// CHECK-NEXT: template<>
// CHECK-NEXT: inline const char *get_spec_constant_symbolic_ID<::__sycl_detail::__spec_id_shim_[[SHIM_ID]]()>() {
<<<<<<< HEAD
// CHECK-NEXT: return __builtin_unique_stable_name(specialization_id_name_generator<inner::same_name>);
=======
// CHECK-NEXT: return "____ZN12_GLOBAL__N_15inner9same_nameE";
>>>>>>> 5eaa14f8
// CHECK-NEXT: }
// CHECK-NEXT: } // namespace detail
// CHECK-NEXT: } // namespace sycl
// CHECK-NEXT: } // __SYCL_INLINE_NAMESPACE(cl)
}
} // namespace

namespace outer::inline inner {
namespace {
constexpr sycl::specialization_id same_name{209};
// CHECK: namespace outer {
// CHECK-NEXT: namespace inner {
// CHECK-NEXT: namespace {
// CHECK-NEXT: namespace __sycl_detail {
// CHECK-NEXT: static constexpr decltype(same_name) &__spec_id_shim_[[SHIM_ID:[0-9]+]]() {
// CHECK-NEXT: return same_name;
// CHECK-NEXT: }
// CHECK-NEXT: } // namespace __sycl_detail
// CHECK-NEXT: } // namespace
// CHECK-NEXT: } // inline namespace inner
// CHECK-NEXT: } // namespace outer
// CHECK-NEXT: __SYCL_INLINE_NAMESPACE(cl) {
// CHECK-NEXT: namespace sycl {
// CHECK-NEXT: namespace detail {
// CHECK-NEXT: template<>
// CHECK-NEXT: inline const char *get_spec_constant_symbolic_ID<::outer::inner::__sycl_detail::__spec_id_shim_[[SHIM_ID]]()>() {
<<<<<<< HEAD
// CHECK-NEXT: return __builtin_unique_stable_name(specialization_id_name_generator<outer::same_name>);
=======
// CHECK-NEXT: return "____ZN5outer5inner12_GLOBAL__N_19same_nameE";
>>>>>>> 5eaa14f8
// CHECK-NEXT: }
// CHECK-NEXT: } // namespace detail
// CHECK-NEXT: } // namespace sycl
// CHECK-NEXT: } // __SYCL_INLINE_NAMESPACE(cl)
}
}

// CHECK: #include <CL/sycl/detail/spec_const_integration.hpp><|MERGE_RESOLUTION|>--- conflicted
+++ resolved
@@ -19,11 +19,7 @@
 // CHECK-NEXT: namespace detail {
 // CHECK-NEXT: template<>
 // CHECK-NEXT: inline const char *get_spec_constant_symbolic_ID<::S1::a>() {
-<<<<<<< HEAD
-// CHECK-NEXT: return __builtin_unique_stable_name(specialization_id_name_generator<S1::a>);
-=======
 // CHECK-NEXT: return "_ZN2S11aE";
->>>>>>> 5eaa14f8
 // CHECK-NEXT: }
 // CHECK-NEXT: } // namespace detail
 // CHECK-NEXT: } // namespace sycl
@@ -35,11 +31,7 @@
 // CHECK-NEXT: namespace detail {
 // CHECK-NEXT: template<>
 // CHECK-NEXT: inline const char *get_spec_constant_symbolic_ID<::b>() {
-<<<<<<< HEAD
-// CHECK-NEXT: return __builtin_unique_stable_name(specialization_id_name_generator<b>);
-=======
 // CHECK-NEXT: return "____ZL1b";
->>>>>>> 5eaa14f8
 // CHECK-NEXT: }
 // CHECK-NEXT: } // namespace detail
 // CHECK-NEXT: } // namespace sycl
@@ -50,11 +42,7 @@
 // CHECK-NEXT: namespace detail {
 // CHECK-NEXT: template<>
 // CHECK-NEXT: inline const char *get_spec_constant_symbolic_ID<::c>() {
-<<<<<<< HEAD
-// CHECK-NEXT: return __builtin_unique_stable_name(specialization_id_name_generator<c>);
-=======
 // CHECK-NEXT: return "_Z1c";
->>>>>>> 5eaa14f8
 // CHECK-NEXT: }
 // CHECK-NEXT: } // namespace detail
 // CHECK-NEXT: } // namespace sycl
@@ -65,11 +53,7 @@
 // CHECK-NEXT: namespace detail {
 // CHECK-NEXT: template<>
 // CHECK-NEXT: inline const char *get_spec_constant_symbolic_ID<::d>() {
-<<<<<<< HEAD
-// CHECK-NEXT: return __builtin_unique_stable_name(specialization_id_name_generator<d>);
-=======
 // CHECK-NEXT: return "____ZL1d";
->>>>>>> 5eaa14f8
 // CHECK-NEXT: }
 // CHECK-NEXT: } // namespace detail
 // CHECK-NEXT: } // namespace sycl
@@ -82,11 +66,7 @@
 // CHECK-NEXT: namespace detail {
 // CHECK-NEXT: template<>
 // CHECK-NEXT: inline const char *get_spec_constant_symbolic_ID<::inner::same_name>() {
-<<<<<<< HEAD
-// CHECK-NEXT: return __builtin_unique_stable_name(specialization_id_name_generator<inner::same_name>);
-=======
 // CHECK-NEXT: return "____ZN5innerL9same_nameE";
->>>>>>> 5eaa14f8
 // CHECK-NEXT: }
 // CHECK-NEXT: } // namespace detail
 // CHECK-NEXT: } // namespace sycl
@@ -98,11 +78,7 @@
 // CHECK-NEXT: namespace detail {
 // CHECK-NEXT: template<>
 // CHECK-NEXT: inline const char *get_spec_constant_symbolic_ID<::same_name>() {
-<<<<<<< HEAD
-// CHECK-NEXT: return __builtin_unique_stable_name(specialization_id_name_generator<same_name>);
-=======
 // CHECK-NEXT: return "____ZL9same_name";
->>>>>>> 5eaa14f8
 // CHECK-NEXT: }
 // CHECK-NEXT: } // namespace detail
 // CHECK-NEXT: } // namespace sycl
@@ -121,11 +97,7 @@
 // CHECK-NEXT: namespace detail {
 // CHECK-NEXT: template<>
 // CHECK-NEXT: inline const char *get_spec_constant_symbolic_ID<::__sycl_detail::__spec_id_shim_[[SHIM_ID]]()>() {
-<<<<<<< HEAD
-// CHECK-NEXT: return __builtin_unique_stable_name(specialization_id_name_generator<same_name>);
-=======
 // CHECK-NEXT: return "____ZN12_GLOBAL__N_19same_nameE";
->>>>>>> 5eaa14f8
 // CHECK-NEXT: }
 // CHECK-NEXT: } // namespace detail
 // CHECK-NEXT: } // namespace sycl
@@ -146,11 +118,7 @@
 // CHECK-NEXT: namespace detail {
 // CHECK-NEXT: template<>
 // CHECK-NEXT: inline const char *get_spec_constant_symbolic_ID<::__sycl_detail::__spec_id_shim_[[SHIM_ID]]()>() {
-<<<<<<< HEAD
-// CHECK-NEXT: return __builtin_unique_stable_name(specialization_id_name_generator<inner::same_name>);
-=======
 // CHECK-NEXT: return "____ZN12_GLOBAL__N_15inner9same_nameE";
->>>>>>> 5eaa14f8
 // CHECK-NEXT: }
 // CHECK-NEXT: } // namespace detail
 // CHECK-NEXT: } // namespace sycl
@@ -177,11 +145,7 @@
 // CHECK-NEXT: namespace detail {
 // CHECK-NEXT: template<>
 // CHECK-NEXT: inline const char *get_spec_constant_symbolic_ID<::outer::inner::__sycl_detail::__spec_id_shim_[[SHIM_ID]]()>() {
-<<<<<<< HEAD
-// CHECK-NEXT: return __builtin_unique_stable_name(specialization_id_name_generator<outer::same_name>);
-=======
 // CHECK-NEXT: return "____ZN5outer5inner12_GLOBAL__N_19same_nameE";
->>>>>>> 5eaa14f8
 // CHECK-NEXT: }
 // CHECK-NEXT: } // namespace detail
 // CHECK-NEXT: } // namespace sycl
