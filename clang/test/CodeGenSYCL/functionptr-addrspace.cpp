// RUN: %clang_cc1 -fsycl-is-device -emit-llvm -triple spir64 -verify -emit-llvm %s -o - | FileCheck %s

// expected-no-diagnostics

template <typename Name, typename Func>
__attribute__((sycl_kernel)) void kernel_single_task(const Func &kernelFunc) {
  kernelFunc();
}

<<<<<<< HEAD
// CHECK: define dso_local spir_func{{.*}}invoke_function{{.*}}(i32 ()* noundef %fptr, i32 addrspace(4)* noundef %ptr)
=======
// CHECK: define dso_local spir_func{{.*}}invoke_function{{.*}}(i32 ()* nocapture %fptr, i32 addrspace(4)* nocapture %ptr)
>>>>>>> 30c834aa
void invoke_function(int (*fptr)(), int *ptr) {}

int f() { return 0; }

int main() {
  kernel_single_task<class fake_kernel>([=]() {
    int (*p)() = f;
    int (&r)() = *p;
    int a = 10;
    invoke_function(p, &a);
    invoke_function(r, &a);
    invoke_function(f, &a);
  });
  return 0;
}<|MERGE_RESOLUTION|>--- conflicted
+++ resolved
@@ -7,11 +7,7 @@
   kernelFunc();
 }
 
-<<<<<<< HEAD
-// CHECK: define dso_local spir_func{{.*}}invoke_function{{.*}}(i32 ()* noundef %fptr, i32 addrspace(4)* noundef %ptr)
-=======
-// CHECK: define dso_local spir_func{{.*}}invoke_function{{.*}}(i32 ()* nocapture %fptr, i32 addrspace(4)* nocapture %ptr)
->>>>>>> 30c834aa
+// CHECK: define dso_local spir_func{{.*}}invoke_function{{.*}}(i32 ()* nocapture noundef %fptr, i32 addrspace(4)* nocapture noundef %ptr)
 void invoke_function(int (*fptr)(), int *ptr) {}
 
 int f() { return 0; }
