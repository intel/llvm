--- conflicted
+++ resolved
@@ -7,13 +7,8 @@
   kernelFunc();
 }
 
-<<<<<<< HEAD
-// CHECK: define {{.*}}spir_func{{.*}}invoke_function{{.*}}(ptr noundef %fptr, ptr addrspace(4) noundef %ptr)
-void invoke_function(int (*fptr)(), int *ptr) {}
-=======
 // CHECK: define dso_local spir_func{{.*}}invoke_function{{.*}}(ptr noundef %fptr, ptr addrspace(4) noundef %ptr)
 [[clang::sycl_external]] void invoke_function(int (*fptr)(), int *ptr) {}
->>>>>>> fdfcebb3
 
 int f() { return 0; }
 
