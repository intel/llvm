--- conflicted
+++ resolved
@@ -1,8 +1,4 @@
-<<<<<<< HEAD
-// RUN: %clang --sycl %s -S -emit-llvm -g -o - | FileCheck %s --check-prefixes CHECK
-=======
 // RUN: %clang --sycl %s -S -I %S/Inputs -emit-llvm -g -o - | FileCheck %s
->>>>>>> 5f1c8d48
 //
 // Verify the SYCL kernel routine is marked artificial and has no source
 // correlation.
@@ -27,16 +23,11 @@
   return 0;
 }
 
-<<<<<<< HEAD
-
-// CHECK: define{{.*}} spir_kernel {{.*}}void @_ZTSZ4mainE15kernel_function(i32 addrspace(1)*{{.*}}){{.*}} !dbg [[KERNEL:![0-9]+]] {{.*}}{
-=======
 // CHECK: define{{.*}} spir_kernel {{.*}}19use_kernel_for_test({{.*}}){{.*}} !dbg [[KERNEL:![0-9]+]] {{.*}}{
 // CHECK: getelementptr inbounds %"class.{{.*}}.anon"{{.*}} !dbg [[LINE_A0:![0-9]+]]
 // CHECK: call spir_func void {{.*}}6__init{{.*}} !dbg [[LINE_A0]]
 // CHECK: call spir_func void @"_ZZ4mainENK3$_0clEv"{{.*}} !dbg [[LINE_B0:![0-9]+]]
 // CHECK: ret void, !dbg [[LINE_A0]]
->>>>>>> 5f1c8d48
 // CHECK: [[FILE:![0-9]+]] = !DIFile(filename: "{{.*}}debug-info-srcpos-kernel.cpp"{{.*}})
 // CHECK: [[KERNEL]] = {{.*}}!DISubprogram(name: "{{.*}}19use_kernel_for_test"
 // CHECK-SAME: scope: [[FILE]]
