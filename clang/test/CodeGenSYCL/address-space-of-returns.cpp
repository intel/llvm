--- conflicted
+++ resolved
@@ -25,11 +25,7 @@
   A a;
   return a;
 }
-<<<<<<< HEAD
-// CHECK: define spir_func void @{{.*}}ret_agg{{.*}}(%struct{{.*}}.A addrspace(4)* noalias sret(%struct{{.*}}.A) align 4 %agg.result)
-=======
-// CHECK: define {{.*}}spir_func void @{{.*}}ret_agg{{.*}}(%struct.{{.*}}.A addrspace(4)* {{.*}} %agg.result)
->>>>>>> 587e50dd
+// CHECK: define {{.*}}spir_func void @{{.*}}ret_agg{{.*}}(%struct{{.*}}.A addrspace(4)* noalias sret(%struct{{.*}}.A) align 4 %agg.result)
 
 template <typename name, typename Func>
 __attribute__((sycl_kernel)) void kernel_single_task(const Func &kernelFunc) {
