// RUN: %clang_cc1 -fsycl -fsycl-is-device -triple spir64-unknown-unknown-sycldevice -disable-llvm-passes -emit-llvm %s -o - | FileCheck %s
void bar(int & Data) {}
// CHECK-DAG: define spir_func void @[[RAW_REF:[a-zA-Z0-9_]+]](i32 addrspace(4)* align 4 dereferenceable(4) %
void bar2(int & Data) {}
// CHECK-DAG: define spir_func void @[[RAW_REF2:[a-zA-Z0-9_]+]](i32 addrspace(4)* align 4 dereferenceable(4) %
void bar(__attribute__((opencl_local)) int &Data) {}
<<<<<<< HEAD
// CHECK-DAG: define spir_func void [[LOC_REF:@[a-zA-Z0-9_]+]](i32 addrspace(3)* dereferenceable(4) %
void bar3(__attribute__((opencl_global)) int &Data) {}
// CHECK-DAG: define spir_func void @[[GLOB_REF:[a-zA-Z0-9_]+]](i32 addrspace(1)* dereferenceable(4) %
=======
// CHECK-DAG: define spir_func void [[LOC_REF:@[a-zA-Z0-9_]+]](i32 addrspace(3)* align 4 dereferenceable(4) %
>>>>>>> 12d14e81
void foo(int * Data) {}
// CHECK-DAG: define spir_func void @[[RAW_PTR:[a-zA-Z0-9_]+]](i32 addrspace(4)* %
void foo2(int * Data) {}
// CHECK-DAG: define spir_func void @[[RAW_PTR2:[a-zA-Z0-9_]+]](i32 addrspace(4)* %
void foo(__attribute__((opencl_local)) int *Data) {}
// CHECK-DAG: define spir_func void [[LOC_PTR:@[a-zA-Z0-9_]+]](i32 addrspace(3)* %
void foo3(__attribute__((opencl_global)) int *Data) {}
// CHECK-DAG: define spir_func void @[[GLOB_PTR:[a-zA-Z0-9_]+]](i32 addrspace(1)* %

template<typename T>
void tmpl(T t){}
// See Check Lines below.

void usages() {
  // CHECK-DAG: [[GLOB:%[a-zA-Z0-9]+]] = alloca i32 addrspace(1)*
  __attribute__((opencl_global)) int *GLOB;
  // CHECK-DAG: [[GLOBDEV:%[a-zA-Z0-9]+]] = alloca i32 addrspace(11)*
  __attribute__((opencl_global_device)) int *GLOBDEV;
  // CHECK-DAG: [[GLOBHOST:%[a-zA-Z0-9]+]] = alloca i32 addrspace(12)*
  __attribute__((opencl_global_host)) int *GLOBHOST;
  // CHECK-DAG: [[LOC:%[a-zA-Z0-9]+]] = alloca i32 addrspace(3)*
  __attribute__((opencl_local)) int *LOC;
  // CHECK-DAG: [[NoAS:%[a-zA-Z0-9]+]] = alloca i32 addrspace(4)*
  int *NoAS;
  // CHECK-DAG: [[PRIV:%[a-zA-Z0-9]+]] = alloca i32*
  __attribute__((opencl_private)) int *PRIV;

  bar(*GLOB);
  // CHECK-DAG: [[GLOB_LOAD:%[a-zA-Z0-9]+]] = load i32 addrspace(1)*, i32 addrspace(1)** [[GLOB]]
  // CHECK-DAG: [[GLOB_CAST:%[a-zA-Z0-9]+]] = addrspacecast i32 addrspace(1)* [[GLOB_LOAD]] to i32 addrspace(4)*
  // CHECK-DAG: call spir_func void @[[RAW_REF]](i32 addrspace(4)* align 4 dereferenceable(4) [[GLOB_CAST]])
  bar2(*GLOB);
  // CHECK-DAG: [[GLOB_LOAD2:%[a-zA-Z0-9]+]] = load i32 addrspace(1)*, i32 addrspace(1)** [[GLOB]]
  // CHECK-DAG: [[GLOB_CAST2:%[a-zA-Z0-9]+]] = addrspacecast i32 addrspace(1)* [[GLOB_LOAD2]] to i32 addrspace(4)*
  // CHECK-DAG: call spir_func void @[[RAW_REF2]](i32 addrspace(4)* align 4 dereferenceable(4) [[GLOB_CAST2]])

  bar(*GLOBDEV);
  // CHECK-DAG: [[GLOBDEV_LOAD:%[a-zA-Z0-9]+]] = load i32 addrspace(11)*, i32 addrspace(11)** [[GLOBDEV]]
  // CHECK-DAG: [[GLOBDEV_CAST:%[a-zA-Z0-9]+]] = addrspacecast i32 addrspace(11)* [[GLOBDEV_LOAD]] to i32 addrspace(4)*
  // CHECK-DAG: call spir_func void @[[RAW_REF]](i32 addrspace(4)* dereferenceable(4) [[GLOBDEV_CAST]])
  bar2(*GLOBDEV);
  // CHECK-DAG: [[GLOBDEV_LOAD2:%[a-zA-Z0-9]+]] = load i32 addrspace(11)*, i32 addrspace(11)** [[GLOBDEV]]
  // CHECK-DAG: [[GLOBDEV_CAST2:%[a-zA-Z0-9]+]] = addrspacecast i32 addrspace(11)* [[GLOBDEV_LOAD2]] to i32 addrspace(4)*
  // CHECK-DAG: call spir_func void @[[RAW_REF2]](i32 addrspace(4)* dereferenceable(4) [[GLOBDEV_CAST2]])
  bar3(*GLOBDEV);
  // CHECK-DAG: [[GLOBDEV_LOAD3:%[a-zA-Z0-9]+]] = load i32 addrspace(11)*, i32 addrspace(11)** [[GLOBDEV]]
  // CHECK-DAG: [[GLOBDEV_CAST3:%[a-zA-Z0-9]+]] = addrspacecast i32 addrspace(11)* [[GLOBDEV_LOAD3]] to i32 addrspace(1)*
  // CHECK-DAG: call spir_func void @[[GLOB_REF]](i32 addrspace(1)* dereferenceable(4) [[GLOBDEV_CAST3]])

  bar(*GLOBHOST);
  // CHECK-DAG: [[GLOBHOST_LOAD:%[a-zA-Z0-9]+]] = load i32 addrspace(12)*, i32 addrspace(12)** [[GLOBHOST]]
  // CHECK-DAG: [[GLOBHOST_CAST:%[a-zA-Z0-9]+]] = addrspacecast i32 addrspace(12)* [[GLOBHOST_LOAD]] to i32 addrspace(4)*
  // CHECK-DAG: call spir_func void @[[RAW_REF]](i32 addrspace(4)* dereferenceable(4) [[GLOBHOST_CAST]])
  bar2(*GLOBHOST);
  // CHECK-DAG: [[GLOBHOST_LOAD2:%[a-zA-Z0-9]+]] = load i32 addrspace(12)*, i32 addrspace(12)** [[GLOBHOST]]
  // CHECK-DAG: [[GLOBHOST_CAST2:%[a-zA-Z0-9]+]] = addrspacecast i32 addrspace(12)* [[GLOBHOST_LOAD2]] to i32 addrspace(4)*
  // CHECK-DAG: call spir_func void @[[RAW_REF2]](i32 addrspace(4)* dereferenceable(4) [[GLOBHOST_CAST2]])
  bar3(*GLOBHOST);
  // CHECK-DAG: [[GLOBHOST_LOAD3:%[a-zA-Z0-9]+]] = load i32 addrspace(12)*, i32 addrspace(12)** [[GLOBHOST]]
  // CHECK-DAG: [[GLOBHOST_CAST3:%[a-zA-Z0-9]+]] = addrspacecast i32 addrspace(12)* [[GLOBHOST_LOAD3]] to i32 addrspace(1)*
  // CHECK-DAG: call spir_func void @[[GLOB_REF]](i32 addrspace(1)* dereferenceable(4) [[GLOBHOST_CAST3]])

  bar(*LOC);
  // CHECK-DAG: [[LOC_LOAD:%[a-zA-Z0-9]+]] = load i32 addrspace(3)*, i32 addrspace(3)** [[LOC]]
  // CHECK-DAG: call spir_func void [[LOC_REF]](i32 addrspace(3)* align 4 dereferenceable(4) [[LOC_LOAD]])
  bar2(*LOC);
  // CHECK-DAG: [[LOC_LOAD2:%[a-zA-Z0-9]+]] = load i32 addrspace(3)*, i32 addrspace(3)** [[LOC]]
  // CHECK-DAG: [[LOC_CAST2:%[a-zA-Z0-9]+]] = addrspacecast i32 addrspace(3)* [[LOC_LOAD2]] to i32 addrspace(4)*
  // CHECK-DAG: call spir_func void @[[RAW_REF2]](i32 addrspace(4)* align 4 dereferenceable(4) [[LOC_CAST2]])

  bar(*NoAS);
  // CHECK-DAG: [[NoAS_LOAD:%[a-zA-Z0-9]+]] = load i32 addrspace(4)*, i32 addrspace(4)** [[NoAS]]
  // CHECK-DAG: call spir_func void @[[RAW_REF]](i32 addrspace(4)* align 4 dereferenceable(4) [[NoAS_LOAD]])
  bar2(*NoAS);
  // CHECK-DAG: [[NoAS_LOAD2:%[a-zA-Z0-9]+]] = load i32 addrspace(4)*, i32 addrspace(4)** [[NoAS]]
  // CHECK-DAG: call spir_func void @[[RAW_REF2]](i32 addrspace(4)* align 4 dereferenceable(4) [[NoAS_LOAD2]])

  foo(GLOB);
  // CHECK-DAG: [[GLOB_LOAD3:%[a-zA-Z0-9]+]] = load i32 addrspace(1)*, i32 addrspace(1)** [[GLOB]]
  // CHECK-DAG: [[GLOB_CAST3:%[a-zA-Z0-9]+]] = addrspacecast i32 addrspace(1)* [[GLOB_LOAD3]] to i32 addrspace(4)*
  // CHECK-DAG: call spir_func void @[[RAW_PTR]](i32 addrspace(4)* [[GLOB_CAST3]])
  foo2(GLOB);
  // CHECK-DAG: [[GLOB_LOAD4:%[a-zA-Z0-9]+]] = load i32 addrspace(1)*, i32 addrspace(1)** [[GLOB]]
  // CHECK-DAG: [[GLOB_CAST4:%[a-zA-Z0-9]+]] = addrspacecast i32 addrspace(1)* [[GLOB_LOAD4]] to i32 addrspace(4)*
  // CHECK-DAG: call spir_func void @[[RAW_PTR2]](i32 addrspace(4)* [[GLOB_CAST4]])
  foo(GLOBDEV);
  // CHECK-DAG: [[GLOBDEV_LOAD4:%[a-zA-Z0-9]+]] = load i32 addrspace(11)*, i32 addrspace(11)** [[GLOBDEV]]
  // CHECK-DAG: [[GLOBDEV_CAST4:%[a-zA-Z0-9]+]] = addrspacecast i32 addrspace(11)* [[GLOBDEV_LOAD4]] to i32 addrspace(4)*
  // CHECK-DAG: call spir_func void @[[RAW_PTR]](i32 addrspace(4)* [[GLOBDEV_CAST4]])
  foo2(GLOBDEV);
  // CHECK-DAG: [[GLOBDEV_LOAD5:%[a-zA-Z0-9]+]] = load i32 addrspace(11)*, i32 addrspace(11)** [[GLOBDEV]]
  // CHECK-DAG: [[GLOBDEV_CAST5:%[a-zA-Z0-9]+]] = addrspacecast i32 addrspace(11)* [[GLOBDEV_LOAD5]] to i32 addrspace(4)*
  // CHECK-DAG: call spir_func void @[[RAW_PTR2]](i32 addrspace(4)* [[GLOBDEV_CAST5]])
  foo3(GLOBDEV);
  // CHECK-DAG: [[GLOBDEV_LOAD6:%[a-zA-Z0-9]+]] = load i32 addrspace(11)*, i32 addrspace(11)** [[GLOBDEV]]
  // CHECK-DAG: [[GLOBDEV_CAST6:%[a-zA-Z0-9]+]] = addrspacecast i32 addrspace(11)* [[GLOBDEV_LOAD6]] to i32 addrspace(1)*
  // CHECK-DAG: call spir_func void @[[GLOB_PTR]](i32 addrspace(1)* [[GLOBDEV_CAST6]])
  foo(GLOBHOST);
  // CHECK-DAG: [[GLOBHOST_LOAD4:%[a-zA-Z0-9]+]] = load i32 addrspace(12)*, i32 addrspace(12)** [[GLOBHOST]]
  // CHECK-DAG: [[GLOBHOST_CAST4:%[a-zA-Z0-9]+]] = addrspacecast i32 addrspace(12)* [[GLOBHOST_LOAD4]] to i32 addrspace(4)*
  // CHECK-DAG: call spir_func void @[[RAW_PTR]](i32 addrspace(4)* [[GLOBHOST_CAST4]])
  foo2(GLOBHOST);
  // CHECK-DAG: [[GLOBHOST_LOAD5:%[a-zA-Z0-9]+]] = load i32 addrspace(12)*, i32 addrspace(12)** [[GLOBHOST]]
  // CHECK-DAG: [[GLOBHOST_CAST5:%[a-zA-Z0-9]+]] = addrspacecast i32 addrspace(12)* [[GLOBHOST_LOAD5]] to i32 addrspace(4)*
  // CHECK-DAG: call spir_func void @[[RAW_PTR2]](i32 addrspace(4)* [[GLOBHOST_CAST5]])
  foo3(GLOBHOST);
  // CHECK-DAG: [[GLOBHOST_LOAD6:%[a-zA-Z0-9]+]] = load i32 addrspace(12)*, i32 addrspace(12)** [[GLOBHOST]]
  // CHECK-DAG: [[GLOBHOST_CAST6:%[a-zA-Z0-9]+]] = addrspacecast i32 addrspace(12)* [[GLOBHOST_LOAD6]] to i32 addrspace(1)*
  // CHECK-DAG: call spir_func void @[[GLOB_PTR]](i32 addrspace(1)* [[GLOBHOST_CAST6]])
  foo(LOC);
  // CHECK-DAG: [[LOC_LOAD3:%[a-zA-Z0-9]+]] = load i32 addrspace(3)*, i32 addrspace(3)** [[LOC]]
  // CHECK-DAG: call spir_func void [[LOC_PTR]](i32 addrspace(3)* [[LOC_LOAD3]])
  foo2(LOC);
  // CHECK-DAG: [[LOC_LOAD4:%[a-zA-Z0-9]+]] = load i32 addrspace(3)*, i32 addrspace(3)** [[LOC]]
  // CHECK-DAG: [[LOC_CAST4:%[a-zA-Z0-9]+]] = addrspacecast i32 addrspace(3)* [[LOC_LOAD4]] to i32 addrspace(4)*
  // CHECK-DAG: call spir_func void @[[RAW_PTR2]](i32 addrspace(4)* [[LOC_CAST4]])
  foo(NoAS);
  // CHECK-DAG: [[NoAS_LOAD3:%[a-zA-Z0-9]+]] = load i32 addrspace(4)*, i32 addrspace(4)** [[NoAS]]
  // CHECK-DAG: call spir_func void @[[RAW_PTR]](i32 addrspace(4)* [[NoAS_LOAD3]])
  foo2(NoAS);
  // CHECK-DAG: [[NoAS_LOAD4:%[a-zA-Z0-9]+]] = load i32 addrspace(4)*, i32 addrspace(4)** [[NoAS]]
  // CHECK-DAG: call spir_func void @[[RAW_PTR2]](i32 addrspace(4)* [[NoAS_LOAD4]])

  // Ensure that we still get 5 different template instantiations.
  tmpl(GLOB);
  // CHECK-DAG: [[GLOB_LOAD4:%[a-zA-Z0-9]+]] = load i32 addrspace(1)*, i32 addrspace(1)** [[GLOB]]
  // CHECK-DAG: call spir_func void [[GLOB_TMPL:@[a-zA-Z0-9_]+]](i32 addrspace(1)* [[GLOB_LOAD4]])
  tmpl(GLOBDEV);
  // CHECK-DAG: [[GLOBDEV_LOAD4:%[a-zA-Z0-9]+]] = load i32 addrspace(11)*, i32 addrspace(11)** [[GLOBDEV]]
  // CHECK-DAG: call spir_func void [[GLOBDEV_TMPL:@[a-zA-Z0-9_]+]](i32 addrspace(11)* [[GLOBDEV_LOAD4]])
  tmpl(GLOBHOST);
  // CHECK-DAG: [[GLOBHOST_LOAD4:%[a-zA-Z0-9]+]] = load i32 addrspace(12)*, i32 addrspace(12)** [[GLOBHOST]]
  // CHECK-DAG: call spir_func void [[GLOBHOST_TMPL:@[a-zA-Z0-9_]+]](i32 addrspace(12)* [[GLOBHOST_LOAD4]])
  tmpl(LOC);
  // CHECK-DAG: [[LOC_LOAD5:%[a-zA-Z0-9]+]] = load i32 addrspace(3)*, i32 addrspace(3)** [[LOC]]
  // CHECK-DAG: call spir_func void [[LOC_TMPL:@[a-zA-Z0-9_]+]](i32 addrspace(3)* [[LOC_LOAD5]])
  tmpl(PRIV);
  // CHECK-DAG: [[PRIV_LOAD5:%[a-zA-Z0-9]+]] = load i32*, i32** [[PRIV]]
  // CHECK-DAG: call spir_func void [[PRIV_TMPL:@[a-zA-Z0-9_]+]](i32* [[PRIV_LOAD5]])
  tmpl(NoAS);
  // CHECK-DAG: [[NoAS_LOAD5:%[a-zA-Z0-9]+]] = load i32 addrspace(4)*, i32 addrspace(4)** [[NoAS]]
  // CHECK-DAG: call spir_func void [[GEN_TMPL:@[a-zA-Z0-9_]+]](i32 addrspace(4)* [[NoAS_LOAD5]])
}

// CHECK-DAG: define linkonce_odr spir_func void [[GLOB_TMPL]](i32 addrspace(1)* %
// CHECK-DAG: define linkonce_odr spir_func void [[GLOBDEV_TMPL]](i32 addrspace(11)* %
// CHECK-DAG: define linkonce_odr spir_func void [[GLOBHOST_TMPL]](i32 addrspace(12)* %
// CHECK-DAG: define linkonce_odr spir_func void [[LOC_TMPL]](i32 addrspace(3)* %
// CHECK-DAG: define linkonce_odr spir_func void [[PRIV_TMPL]](i32* %
// CHECK-DAG: define linkonce_odr spir_func void [[GEN_TMPL]](i32 addrspace(4)* %

void usages2() {
  __attribute__((opencl_private)) int *PRIV;
  // CHECK-DAG: [[PRIV:%[a-zA-Z0-9_]+]] = alloca i32*
  __attribute__((opencl_global)) int *GLOB;
  // CHECK-DAG: [[GLOB:%[a-zA-Z0-9_]+]] = alloca i32 addrspace(1)*
  __attribute__((opencl_global_device)) int *GLOBDEV;
  // CHECK-DAG: [[GLOBDEV:%[a-zA-Z0-9_]+]] = alloca i32 addrspace(11)*
  __attribute__((opencl_global_host)) int *GLOBHOST;
  // CHECK-DAG: [[GLOBHOST:%[a-zA-Z0-9_]+]] = alloca i32 addrspace(12)*
  __attribute__((opencl_constant)) int *CONST;
  // CHECK-DAG: [[CONST:%[a-zA-Z0-9_]+]] = alloca i32 addrspace(2)*
  __attribute__((opencl_local)) int *LOCAL;
  // CHECK-DAG: [[LOCAL:%[a-zA-Z0-9_]+]] = alloca i32 addrspace(3)*

  bar(*PRIV);
  // CHECK-DAG: [[PRIV_LOAD:%[a-zA-Z0-9]+]] = load i32*, i32** [[PRIV]]
  // CHECK-DAG: [[PRIV_ASCAST:%[a-zA-Z0-9]+]] = addrspacecast i32* [[PRIV_LOAD]] to i32 addrspace(4)*
  // CHECK-DAG: call spir_func void @[[RAW_REF]](i32 addrspace(4)* align 4 dereferenceable(4) [[PRIV_ASCAST]])
  bar(*GLOB);
  // CHECK-DAG: [[GLOB_LOAD:%[a-zA-Z0-9]+]] = load i32 addrspace(1)*, i32 addrspace(1)** [[GLOB]]
  // CHECK-DAG: [[GLOB_CAST:%[a-zA-Z0-9]+]] = addrspacecast i32 addrspace(1)* [[GLOB_LOAD]] to i32 addrspace(4)*
<<<<<<< HEAD
  // CHECK-DAG: call spir_func void @[[RAW_REF]](i32 addrspace(4)* dereferenceable(4) [[GLOB_CAST]])
  bar(*GLOBDEV);
  // CHECK-DAG: [[GLOBDEV_LOAD:%[a-zA-Z0-9]+]] = load i32 addrspace(11)*, i32 addrspace(11)** [[GLOBDEV]]
  // CHECK-DAG: [[GLOBDEV_CAST:%[a-zA-Z0-9]+]] = addrspacecast i32 addrspace(11)* [[GLOBDEV_LOAD]] to i32 addrspace(4)*
  // CHECK-DAG: call spir_func void @[[RAW_REF]](i32 addrspace(4)* dereferenceable(4) [[GLOBDEV_CAST]])
  bar(*GLOBHOST);
  // CHECK-DAG: [[GLOBHOST_LOAD:%[a-zA-Z0-9]+]] = load i32 addrspace(12)*, i32 addrspace(12)** [[GLOBHOST]]
  // CHECK-DAG: [[GLOBHOST_CAST:%[a-zA-Z0-9]+]] = addrspacecast i32 addrspace(12)* [[GLOBHOST_LOAD]] to i32 addrspace(4)*
  // CHECK-DAG: call spir_func void @[[RAW_REF]](i32 addrspace(4)* dereferenceable(4) [[GLOBHOST_CAST]])
=======
  // CHECK-DAG: call spir_func void @[[RAW_REF]](i32 addrspace(4)* align 4 dereferenceable(4) [[GLOB_CAST]])
>>>>>>> 12d14e81
  bar2(*LOCAL);
  // CHECK-DAG: [[LOCAL_LOAD:%[a-zA-Z0-9]+]] = load i32 addrspace(3)*, i32 addrspace(3)** [[LOCAL]]
  // CHECK-DAG: [[LOCAL_CAST:%[a-zA-Z0-9]+]] = addrspacecast i32 addrspace(3)* [[LOCAL_LOAD]] to i32 addrspace(4)*
  // CHECK-DAG: call spir_func void @[[RAW_REF2]](i32 addrspace(4)* align 4 dereferenceable(4) [[LOCAL_CAST]])
}

template <typename name, typename Func>
__attribute__((sycl_kernel)) void kernel_single_task(Func kernelFunc) {
  kernelFunc();
}
int main() {
  kernel_single_task<class fake_kernel>([]() { usages();usages2(); });
  return 0;
}<|MERGE_RESOLUTION|>--- conflicted
+++ resolved
@@ -4,13 +4,9 @@
 void bar2(int & Data) {}
 // CHECK-DAG: define spir_func void @[[RAW_REF2:[a-zA-Z0-9_]+]](i32 addrspace(4)* align 4 dereferenceable(4) %
 void bar(__attribute__((opencl_local)) int &Data) {}
-<<<<<<< HEAD
-// CHECK-DAG: define spir_func void [[LOC_REF:@[a-zA-Z0-9_]+]](i32 addrspace(3)* dereferenceable(4) %
+// CHECK-DAG: define spir_func void [[LOC_REF:@[a-zA-Z0-9_]+]](i32 addrspace(3)* align 4 dereferenceable(4) %
 void bar3(__attribute__((opencl_global)) int &Data) {}
-// CHECK-DAG: define spir_func void @[[GLOB_REF:[a-zA-Z0-9_]+]](i32 addrspace(1)* dereferenceable(4) %
-=======
-// CHECK-DAG: define spir_func void [[LOC_REF:@[a-zA-Z0-9_]+]](i32 addrspace(3)* align 4 dereferenceable(4) %
->>>>>>> 12d14e81
+// CHECK-DAG: define spir_func void @[[GLOB_REF:[a-zA-Z0-9_]+]](i32 addrspace(1)* align 4 dereferenceable(4) %
 void foo(int * Data) {}
 // CHECK-DAG: define spir_func void @[[RAW_PTR:[a-zA-Z0-9_]+]](i32 addrspace(4)* %
 void foo2(int * Data) {}
@@ -50,28 +46,28 @@
   bar(*GLOBDEV);
   // CHECK-DAG: [[GLOBDEV_LOAD:%[a-zA-Z0-9]+]] = load i32 addrspace(11)*, i32 addrspace(11)** [[GLOBDEV]]
   // CHECK-DAG: [[GLOBDEV_CAST:%[a-zA-Z0-9]+]] = addrspacecast i32 addrspace(11)* [[GLOBDEV_LOAD]] to i32 addrspace(4)*
-  // CHECK-DAG: call spir_func void @[[RAW_REF]](i32 addrspace(4)* dereferenceable(4) [[GLOBDEV_CAST]])
+  // CHECK-DAG: call spir_func void @[[RAW_REF]](i32 addrspace(4)* align 4 dereferenceable(4) [[GLOBDEV_CAST]])
   bar2(*GLOBDEV);
   // CHECK-DAG: [[GLOBDEV_LOAD2:%[a-zA-Z0-9]+]] = load i32 addrspace(11)*, i32 addrspace(11)** [[GLOBDEV]]
   // CHECK-DAG: [[GLOBDEV_CAST2:%[a-zA-Z0-9]+]] = addrspacecast i32 addrspace(11)* [[GLOBDEV_LOAD2]] to i32 addrspace(4)*
-  // CHECK-DAG: call spir_func void @[[RAW_REF2]](i32 addrspace(4)* dereferenceable(4) [[GLOBDEV_CAST2]])
+  // CHECK-DAG: call spir_func void @[[RAW_REF2]](i32 addrspace(4)* align 4 dereferenceable(4) [[GLOBDEV_CAST2]])
   bar3(*GLOBDEV);
   // CHECK-DAG: [[GLOBDEV_LOAD3:%[a-zA-Z0-9]+]] = load i32 addrspace(11)*, i32 addrspace(11)** [[GLOBDEV]]
   // CHECK-DAG: [[GLOBDEV_CAST3:%[a-zA-Z0-9]+]] = addrspacecast i32 addrspace(11)* [[GLOBDEV_LOAD3]] to i32 addrspace(1)*
-  // CHECK-DAG: call spir_func void @[[GLOB_REF]](i32 addrspace(1)* dereferenceable(4) [[GLOBDEV_CAST3]])
+  // CHECK-DAG: call spir_func void @[[GLOB_REF]](i32 addrspace(1)* align 4 dereferenceable(4) [[GLOBDEV_CAST3]])
 
   bar(*GLOBHOST);
   // CHECK-DAG: [[GLOBHOST_LOAD:%[a-zA-Z0-9]+]] = load i32 addrspace(12)*, i32 addrspace(12)** [[GLOBHOST]]
   // CHECK-DAG: [[GLOBHOST_CAST:%[a-zA-Z0-9]+]] = addrspacecast i32 addrspace(12)* [[GLOBHOST_LOAD]] to i32 addrspace(4)*
-  // CHECK-DAG: call spir_func void @[[RAW_REF]](i32 addrspace(4)* dereferenceable(4) [[GLOBHOST_CAST]])
+  // CHECK-DAG: call spir_func void @[[RAW_REF]](i32 addrspace(4)* align 4 dereferenceable(4) [[GLOBHOST_CAST]])
   bar2(*GLOBHOST);
   // CHECK-DAG: [[GLOBHOST_LOAD2:%[a-zA-Z0-9]+]] = load i32 addrspace(12)*, i32 addrspace(12)** [[GLOBHOST]]
   // CHECK-DAG: [[GLOBHOST_CAST2:%[a-zA-Z0-9]+]] = addrspacecast i32 addrspace(12)* [[GLOBHOST_LOAD2]] to i32 addrspace(4)*
-  // CHECK-DAG: call spir_func void @[[RAW_REF2]](i32 addrspace(4)* dereferenceable(4) [[GLOBHOST_CAST2]])
+  // CHECK-DAG: call spir_func void @[[RAW_REF2]](i32 addrspace(4)* align 4 dereferenceable(4) [[GLOBHOST_CAST2]])
   bar3(*GLOBHOST);
   // CHECK-DAG: [[GLOBHOST_LOAD3:%[a-zA-Z0-9]+]] = load i32 addrspace(12)*, i32 addrspace(12)** [[GLOBHOST]]
   // CHECK-DAG: [[GLOBHOST_CAST3:%[a-zA-Z0-9]+]] = addrspacecast i32 addrspace(12)* [[GLOBHOST_LOAD3]] to i32 addrspace(1)*
-  // CHECK-DAG: call spir_func void @[[GLOB_REF]](i32 addrspace(1)* dereferenceable(4) [[GLOBHOST_CAST3]])
+  // CHECK-DAG: call spir_func void @[[GLOB_REF]](i32 addrspace(1)* align 4 dereferenceable(4) [[GLOBHOST_CAST3]])
 
   bar(*LOC);
   // CHECK-DAG: [[LOC_LOAD:%[a-zA-Z0-9]+]] = load i32 addrspace(3)*, i32 addrspace(3)** [[LOC]]
@@ -183,19 +179,15 @@
   bar(*GLOB);
   // CHECK-DAG: [[GLOB_LOAD:%[a-zA-Z0-9]+]] = load i32 addrspace(1)*, i32 addrspace(1)** [[GLOB]]
   // CHECK-DAG: [[GLOB_CAST:%[a-zA-Z0-9]+]] = addrspacecast i32 addrspace(1)* [[GLOB_LOAD]] to i32 addrspace(4)*
-<<<<<<< HEAD
-  // CHECK-DAG: call spir_func void @[[RAW_REF]](i32 addrspace(4)* dereferenceable(4) [[GLOB_CAST]])
+  // CHECK-DAG: call spir_func void @[[RAW_REF]](i32 addrspace(4)* align 4 dereferenceable(4) [[GLOB_CAST]])
   bar(*GLOBDEV);
   // CHECK-DAG: [[GLOBDEV_LOAD:%[a-zA-Z0-9]+]] = load i32 addrspace(11)*, i32 addrspace(11)** [[GLOBDEV]]
   // CHECK-DAG: [[GLOBDEV_CAST:%[a-zA-Z0-9]+]] = addrspacecast i32 addrspace(11)* [[GLOBDEV_LOAD]] to i32 addrspace(4)*
-  // CHECK-DAG: call spir_func void @[[RAW_REF]](i32 addrspace(4)* dereferenceable(4) [[GLOBDEV_CAST]])
+  // CHECK-DAG: call spir_func void @[[RAW_REF]](i32 addrspace(4)* align 4 dereferenceable(4) [[GLOBDEV_CAST]])
   bar(*GLOBHOST);
   // CHECK-DAG: [[GLOBHOST_LOAD:%[a-zA-Z0-9]+]] = load i32 addrspace(12)*, i32 addrspace(12)** [[GLOBHOST]]
   // CHECK-DAG: [[GLOBHOST_CAST:%[a-zA-Z0-9]+]] = addrspacecast i32 addrspace(12)* [[GLOBHOST_LOAD]] to i32 addrspace(4)*
-  // CHECK-DAG: call spir_func void @[[RAW_REF]](i32 addrspace(4)* dereferenceable(4) [[GLOBHOST_CAST]])
-=======
-  // CHECK-DAG: call spir_func void @[[RAW_REF]](i32 addrspace(4)* align 4 dereferenceable(4) [[GLOB_CAST]])
->>>>>>> 12d14e81
+  // CHECK-DAG: call spir_func void @[[RAW_REF]](i32 addrspace(4)* align 4 dereferenceable(4) [[GLOBHOST_CAST]])
   bar2(*LOCAL);
   // CHECK-DAG: [[LOCAL_LOAD:%[a-zA-Z0-9]+]] = load i32 addrspace(3)*, i32 addrspace(3)** [[LOCAL]]
   // CHECK-DAG: [[LOCAL_CAST:%[a-zA-Z0-9]+]] = addrspacecast i32 addrspace(3)* [[LOCAL_LOAD]] to i32 addrspace(4)*
