<<<<<<< HEAD
// RUN: %clang_cc1 -fsycl-is-host -triple -x86_64-unknown-linux-gnu -disable-llvm-passes -emit-llvm -o - %s | FileCheck %s
// RUN: %clang_cc1 -fsycl-is-host -triple -x86_64-unknown-linux-gnu -disable-llvm-passes -verify -Wno-sycl-2017-compat -DDIAG %s
=======
// RUN: %clang_cc1 -fsycl -fsycl-is-host -triple -x86_64-unknown-linux-gnu -disable-llvm-passes -emit-llvm -o - %s | FileCheck %s
>>>>>>> cd6529f8

template <typename name, typename Func>
__attribute__((sycl_kernel)) void kernel(const Func &kernelFunc) {
  kernelFunc();
}

template <int SIZE>
class KernelFunctor5 {
public:
  [[intel::loop_fuse(SIZE)]] void operator()() const {}
};

template <int SIZE>
class KernelFunctor3 {
public:
  [[intel::loop_fuse_independent(SIZE)]] void operator()() const {}
};

[[intel::loop_fuse]] void func1() {}
[[intel::loop_fuse_independent]] void func2() {}

void foo() {

  KernelFunctor5<5> f5;
  kernel<class kernel_name_1>(f5);

  KernelFunctor5<3> f3;
  kernel<class kernel_name_1>(f5);
}
// CHECK-NOT: !loop_fuse<|MERGE_RESOLUTION|>--- conflicted
+++ resolved
@@ -1,9 +1,4 @@
-<<<<<<< HEAD
 // RUN: %clang_cc1 -fsycl-is-host -triple -x86_64-unknown-linux-gnu -disable-llvm-passes -emit-llvm -o - %s | FileCheck %s
-// RUN: %clang_cc1 -fsycl-is-host -triple -x86_64-unknown-linux-gnu -disable-llvm-passes -verify -Wno-sycl-2017-compat -DDIAG %s
-=======
-// RUN: %clang_cc1 -fsycl -fsycl-is-host -triple -x86_64-unknown-linux-gnu -disable-llvm-passes -emit-llvm -o - %s | FileCheck %s
->>>>>>> cd6529f8
 
 template <typename name, typename Func>
 __attribute__((sycl_kernel)) void kernel(const Func &kernelFunc) {
