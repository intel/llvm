--- conflicted
+++ resolved
@@ -66,21 +66,6 @@
 // CHECK: {{.*}}@{{.*}}Functor{{.*}}, !"maxntidx", i32 384}
 // CHECK: {{.*}}@{{.*}}Functor{{.*}}, !"minctasm", i32 6}
 // CHECK: {{.*}}@{{.*}}Functor{{.*}}, !"maxclusterrank", i32 6}
-<<<<<<< HEAD
-=======
-// CHECK: {{.*}}@{{.*}}kernel_name4, !"maxntidx", i32 512}
-// CHECK: {{.*}}@{{.*}}kernel_name4, !"minctasm", i32 2}
-// CHECK: {{.*}}@{{.*}}kernel_name4, !"maxclusterrank", i32 4}
-// CHECK: {{.*}}@{{.*}}bar{{.*}}, !"maxntidx", i32 512}
-// CHECK: {{.*}}@{{.*}}bar{{.*}}, !"minctasm", i32 2}
-// CHECK: {{.*}}@{{.*}}bar{{.*}}, !"maxclusterrank", i32 4}
-// CHECK: {{.*}}@{{.*}}kernel_name5, !"maxntidx", i32 1024}
-// CHECK: {{.*}}@{{.*}}kernel_name5, !"minctasm", i32 16}
-// CHECK: {{.*}}@{{.*}}kernel_name5, !"maxclusterrank", i32 16}
-// CHECK: {{.*}}@{{.*}}zoo{{.*}}, !"maxntidx", i32 1024}
-// CHECK: {{.*}}@{{.*}}zoo{{.*}}, !"minctasm", i32 16}
-// CHECK: {{.*}}@{{.*}}zoo{{.*}}, !"maxclusterrank", i32 16}
->>>>>>> c8443343
 
 // CHECK: ![[MWGPC]] = !{i32 2}
 // CHECK: ![[MWGPM]] = !{i32 4}
