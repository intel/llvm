--- conflicted
+++ resolved
@@ -25,18 +25,6 @@
   operator()() const {}
 };
 
-<<<<<<< HEAD
-=======
-template <int N>
-[[intel::max_work_group_size(N, 4, 8), intel::min_work_groups_per_cu(N),
-  intel::max_work_groups_per_mp(N)]] void
-zoo() {}
-
-[[intel::max_work_group_size(2, 4, 8), intel::min_work_groups_per_cu(2),
-  intel::max_work_groups_per_mp(4)]] void
-bar() {}
-
->>>>>>> ef62cadd
 int main() {
   q.submit([&](handler &h) {
     // Test attribute argument size.
@@ -90,38 +78,9 @@
 // CHECK: {{.*}}@{{.*}}Functor{{.*}}, !"maxntidz", i32 6}
 // CHECK: {{.*}}@{{.*}}Functor{{.*}}, !"minctasm", i32 6}
 // CHECK: {{.*}}@{{.*}}Functor{{.*}}, !"maxclusterrank", i32 6}
-<<<<<<< HEAD
-=======
-// CHECK: {{.*}}@{{.*}}kernel_name4, !"maxntidx", i32 8}
-// CHECK: {{.*}}@{{.*}}kernel_name4, !"maxntidy", i32 4}
-// CHECK: {{.*}}@{{.*}}kernel_name4, !"maxntidz", i32 2}
-// CHECK: {{.*}}@{{.*}}kernel_name4, !"minctasm", i32 2}
-// CHECK: {{.*}}@{{.*}}kernel_name4, !"maxclusterrank", i32 4}
-// CHECK: {{.*}}@{{.*}}bar{{.*}}, !"maxntidx", i32 8}
-// CHECK: {{.*}}@{{.*}}bar{{.*}}, !"maxntidy", i32 4}
-// CHECK: {{.*}}@{{.*}}bar{{.*}}, !"maxntidz", i32 2}
-// CHECK: {{.*}}@{{.*}}bar{{.*}}, !"minctasm", i32 2}
-// CHECK: {{.*}}@{{.*}}bar{{.*}}, !"maxclusterrank", i32 4}
-// CHECK: {{.*}}@{{.*}}kernel_name5, !"maxntidx", i32 8}
-// CHECK: {{.*}}@{{.*}}kernel_name5, !"maxntidy", i32 4}
-// CHECK: {{.*}}@{{.*}}kernel_name5, !"maxntidz", i32 16}
-// CHECK: {{.*}}@{{.*}}kernel_name5, !"minctasm", i32 16}
-// CHECK: {{.*}}@{{.*}}kernel_name5, !"maxclusterrank", i32 16}
-// CHECK: {{.*}}@{{.*}}zoo{{.*}}, !"maxntidx", i32 8}
-// CHECK: {{.*}}@{{.*}}zoo{{.*}}, !"maxntidy", i32 4}
-// CHECK: {{.*}}@{{.*}}zoo{{.*}}, !"maxntidz", i32 16}
-// CHECK: {{.*}}@{{.*}}zoo{{.*}}, !"minctasm", i32 16}
-// CHECK: {{.*}}@{{.*}}zoo{{.*}}, !"maxclusterrank", i32 16}
->>>>>>> ef62cadd
 
 // CHECK: ![[MWGPC]] = !{i32 2}
 // CHECK: ![[MWGPM]] = !{i32 4}
 // CHECK: ![[MWGS]] = !{i32 8, i32 4, i32 2}
 // CHECK: ![[MWGPC_MWGPM]] = !{i32 6}
-<<<<<<< HEAD
-// CHECK: ![[MWGS_2]] = !{i32 8, i32 8, i32 6}
-=======
-// CHECK: ![[MWGS_2]] = !{i32 8, i32 4, i32 6}
-// CHECK: ![[MWGPC_MWGPM_2]] = !{i32 16}
-// CHECK: ![[MWGS_3]] = !{i32 8, i32 4, i32 16}
->>>>>>> ef62cadd
+// CHECK: ![[MWGS_2]] = !{i32 8, i32 8, i32 6}