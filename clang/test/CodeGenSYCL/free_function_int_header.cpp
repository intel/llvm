--- conflicted
+++ resolved
@@ -85,11 +85,7 @@
 // CHECK-NEXT: };
 
 // CHECK: Definition of _Z18__sycl_kernel_ff_2Piii as a free function kernel
-<<<<<<< HEAD
-// CHECK-NEXT: void ff_2(int *, int, int);
-=======
 // CHECK-NEXT: void ff_2(int *ptr, int start, int end);
->>>>>>> b38ec2aa
 // CHECK-NEXT: static constexpr auto __sycl_shim1() {
 // CHECK-NEXT:   return (void (*)(int *, int, int))ff_2;
 // CHECK-NEXT: }
@@ -105,11 +101,7 @@
 // CHECK-NEXT: }
 
 // CHECK: Definition of _Z18__sycl_kernel_ff_2Piiii as a free function kernel
-<<<<<<< HEAD
-// CHECK-NEXT: void ff_2(int *, int, int, int);
-=======
 // CHECK-NEXT: void ff_2(int *ptr, int start, int end, int value);
->>>>>>> b38ec2aa
 // CHECK-NEXT: static constexpr auto __sycl_shim2() {
 // CHECK-NEXT:   return (void (*)(int *, int, int, int))ff_2;
 // CHECK-NEXT: }
