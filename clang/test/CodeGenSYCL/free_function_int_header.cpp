--- conflicted
+++ resolved
@@ -268,15 +268,12 @@
 // CHECK-NEXT:   {{.*}}__sycl_kernel_free_functions5tests5ff_13EiPi
 
 // CHECK-NEXT:   {{.*}}__sycl_kernel_ff_9N4sycl3_V125dynamic_work_group_memoryIiEE
-<<<<<<< HEAD
 // CHECK-NEXT:   {{.*}}__sycl_kernel_ff_11N4sycl3_V114local_accessorIiLi1EEE",
 // CHECK-NEXT:   {{.*}}__sycl_kernel_ff_11IfEvN4sycl3_V114local_accessorIT_Li1EEE"
-// CHECK-NEXT:  {{.*}}sycl_kernel_ff_12N4sycl3_V17samplerE",
-// CHECK-NEXT:   {{.*}}sycl_kernel_ff_13N4sycl3_V16streamE",
+// CHECK-NEXT:  {{.*}}sycl_kernel_ff_12N4sycl3_V17samplerE"
+// CHECK-NEXT:   {{.*}}sycl_kernel_ff_13N4sycl3_V16streamE"
 // CHECK-NEXT:   {{.*}}sycl_kernel_ff_14N4sycl3_V13ext6oneapi12experimental13annotated_argIiJEEE",
 // CHECK-NEXT:   {{.*}}sycl_kernel_ff_15N4sycl3_V13ext6oneapi12experimental13annotated_ptrIiJEEE",
-=======
-
 // CHECK-NEXT:   {{.*}}__sycl_kernel_free_functions5tests5ff_14EiPi
 // CHECK-NEXT:   {{.*}}__sycl_kernel_free_functions5ff_15EiPi
 // CHECK-NEXT:   {{.*}}__sycl_kernel_free_functions5ff_16E3AggPS0_
@@ -284,7 +281,6 @@
 // CHECK-NEXT:   {{.*}}__sycl_kernel_free_functions5tests5ff_18ENS_3AggEPS1_
 // CHECK-NEXT:   {{.*}}__sycl_kernel_ff_19N14free_functions16KArgWithPtrArrayILi50EEE
 
->>>>>>> b6f383b4
 // CHECK-NEXT:   ""
 // CHECK-NEXT: };
 
@@ -359,7 +355,6 @@
 // CHECK:  //--- _Z18__sycl_kernel_ff_9N4sycl3_V125dynamic_work_group_memoryIiEE
 // CHECK-NEXT:  { kernel_param_kind_t::kind_dynamic_work_group_memory, 8, 0 },
 
-<<<<<<< HEAD
 // CHECK: //--- _Z19__sycl_kernel_ff_11N4sycl3_V114local_accessorIiLi1EEE
 // CHECK-NEXT:  { kernel_param_kind_t::kind_accessor, 4064, 0 },
 
@@ -379,7 +374,6 @@
 // CHECK-NEXT: { kernel_param_kind_t::kind_pointer, 8, 0 },
 
 // CHECK:      { kernel_param_kind_t::kind_invalid, -987654321, -987654321 },
-=======
 // CHECK:  //--- _ZN28__sycl_kernel_free_functions5tests5ff_14EiPi
 // CHECK-NEXT:  { kernel_param_kind_t::kind_std_layout, 4, 0 },
 // CHECK-NEXT:  { kernel_param_kind_t::kind_pointer, 8, 4 },
@@ -404,7 +398,6 @@
 // CHECK-NEXT:  { kernel_param_kind_t::kind_std_layout, 800, 0 },
 
 // CHECK:        { kernel_param_kind_t::kind_invalid, -987654321, -987654321 },
->>>>>>> b6f383b4
 // CHECK-NEXT: };
 
 // CHECK: Definition of _Z18__sycl_kernel_ff_2Piii as a free function kernel
@@ -712,7 +705,6 @@
 // CHECK-NEXT: };
 // CHECK-NEXT: }
 
-<<<<<<< HEAD
 // CHECK: Forward declarations of kernel and its argument types:
 // CHECK-NEXT: namespace sycl { inline namespace _V1 {
 // CHECK-NEXT: template <typename dataT, int dimensions> class local_accessor;
@@ -822,7 +814,7 @@
 // CHECK: template <>
 // CHECK-NEXT: struct ext::oneapi::experimental::is_single_task_kernel<__sycl_shim16()> {
 // CHECK-NEXT:   static constexpr bool value = true;
-=======
+
 // CHECK: // Definition of _ZN28__sycl_kernel_free_functions5tests5ff_14EiPi as a free function kernel
 // CHECK: // Forward declarations of kernel and its argument types:
 // CHECK: namespace free_functions {
@@ -946,7 +938,6 @@
 // CHECK-NEXT:    static constexpr bool value = true;
 // CHECK-NEXT:  };
 // CHECK-NEXT:  }
->>>>>>> b6f383b4
 
 // CHECK: #include <sycl/kernel_bundle.hpp>
 
