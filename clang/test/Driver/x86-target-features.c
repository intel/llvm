// RUN: %clang --target=i386 -march=i386 -mx87 %s -### 2>&1 | FileCheck -check-prefix=X87 %s
// RUN: %clang --target=i386 -march=i386 -mno-x87 %s -### 2>&1 | FileCheck -check-prefix=NO-X87 %s
// RUN: %clang --target=i386 -march=i386 -m80387 %s -### 2>&1 | FileCheck -check-prefix=X87 %s
// RUN: %clang --target=i386 -march=i386 -mno-80387 %s -### 2>&1 | FileCheck -check-prefix=NO-X87 %s
// RUN: %clang --target=i386 -march=i386 -mno-fp-ret-in-387 %s -### 2>&1 | FileCheck -check-prefix=NO-X87 %s
// X87: "-target-feature" "+x87"
// NO-X87: "-target-feature" "-x87"

// RUN: %clang --target=i386 -march=i386 -mmmx -m3dnow -m3dnowa %s -### 2>&1 | FileCheck -check-prefix=MMX %s
// RUN: %clang --target=i386 -march=i386 -mno-mmx -mno-3dnow -mno-3dnowa %s -### 2>&1 | FileCheck -check-prefix=NO-MMX %s
// MMX: warning: the clang compiler does not support '-m3dnowa'
// MMX: warning: the clang compiler does not support '-m3dnow'
// MMX-NOT: "3dnow"
// MMX: "-target-feature" "+mmx"
// MMX-NOT: "3dnow"
// NO-MMX-NOT: warning
// NO-MMX: "-target-feature" "-mmx"

// RUN: %clang --target=i386 -march=i386 -msse -msse2 -msse3 -mssse3 -msse4a -msse4.1 -msse4.2 %s -### 2>&1 | FileCheck -check-prefix=SSE %s
// RUN: %clang --target=i386 -march=i386 -mno-sse -mno-sse2 -mno-sse3 -mno-ssse3 -mno-sse4a -mno-sse4.1 -mno-sse4.2 %s -### 2>&1 | FileCheck -check-prefix=NO-SSE %s
// SSE: "-target-feature" "+sse" "-target-feature" "+sse2" "-target-feature" "+sse3" "-target-feature" "+ssse3" "-target-feature" "+sse4a" "-target-feature" "+sse4.1" "-target-feature" "+sse4.2"
// NO-SSE: "-target-feature" "-sse" "-target-feature" "-sse2" "-target-feature" "-sse3" "-target-feature" "-ssse3" "-target-feature" "-sse4a" "-target-feature" "-sse4.1" "-target-feature" "-sse4.2"

// RUN: %clang --target=i386 -march=i386 -msse4 -maes %s -### 2>&1 | FileCheck -check-prefix=SSE4-AES %s
// RUN: %clang --target=i386 -march=i386 -mno-sse4 -mno-aes %s -### 2>&1 | FileCheck -check-prefix=NO-SSE4-AES %s
// SSE4-AES: "-target-feature" "+sse4.2" "-target-feature" "+aes"
// NO-SSE4-AES: "-target-feature" "-sse4.1" "-target-feature" "-aes"

// RUN: %clang --target=i386 -march=i386 -mavx -mavx2 -mavx512f -mavx512cd -mavx512dq -mavx512bw -mavx512vl -mavx512vbmi -mavx512vbmi2 -mavx512ifma %s -### 2>&1 | FileCheck -check-prefix=AVX %s
// RUN: %clang --target=i386 -march=i386 -mno-avx -mno-avx2 -mno-avx512f -mno-avx512cd -mno-avx512dq -mno-avx512bw -mno-avx512vl -mno-avx512vbmi -mno-avx512vbmi2 -mno-avx512ifma %s -### 2>&1 | FileCheck -check-prefix=NO-AVX %s
// AVX: "-target-feature" "+avx" "-target-feature" "+avx2" "-target-feature" "+avx512f" "-target-feature" "+avx512cd" "-target-feature" "+avx512dq" "-target-feature" "+avx512bw" "-target-feature" "+avx512vl" "-target-feature" "+avx512vbmi" "-target-feature" "+avx512vbmi2" "-target-feature" "+avx512ifma"
// NO-AVX: "-target-feature" "-avx" "-target-feature" "-avx2" "-target-feature" "-avx512f" "-target-feature" "-avx512cd" "-target-feature" "-avx512dq" "-target-feature" "-avx512bw" "-target-feature" "-avx512vl" "-target-feature" "-avx512vbmi" "-target-feature" "-avx512vbmi2" "-target-feature" "-avx512ifma"

// RUN: %clang --target=i386 -march=i386 -mpclmul -mrdrnd -mfsgsbase -mbmi -mbmi2 %s -### 2>&1 | FileCheck -check-prefix=BMI %s
// RUN: %clang --target=i386 -march=i386 -mno-pclmul -mno-rdrnd -mno-fsgsbase -mno-bmi -mno-bmi2 %s -### 2>&1 | FileCheck -check-prefix=NO-BMI %s
// BMI: "-target-feature" "+pclmul" "-target-feature" "+rdrnd" "-target-feature" "+fsgsbase" "-target-feature" "+bmi" "-target-feature" "+bmi2"
// NO-BMI: "-target-feature" "-pclmul" "-target-feature" "-rdrnd" "-target-feature" "-fsgsbase" "-target-feature" "-bmi" "-target-feature" "-bmi2"

// RUN: %clang --target=i386 -march=i386 -mlzcnt -mpopcnt -mtbm -mfma -mfma4 %s -### 2>&1 | FileCheck -check-prefix=FMA %s
// RUN: %clang --target=i386 -march=i386 -mno-lzcnt -mno-popcnt -mno-tbm -mno-fma -mno-fma4 %s -### 2>&1 | FileCheck -check-prefix=NO-FMA %s
// FMA: "-target-feature" "+lzcnt" "-target-feature" "+popcnt" "-target-feature" "+tbm" "-target-feature" "+fma" "-target-feature" "+fma4"
// NO-FMA: "-target-feature" "-lzcnt" "-target-feature" "-popcnt" "-target-feature" "-tbm" "-target-feature" "-fma" "-target-feature" "-fma4"

// RUN: %clang --target=i386 -march=i386 -mxop -mf16c -mrtm -mprfchw -mrdseed %s -### 2>&1 | FileCheck -check-prefix=XOP %s
// RUN: %clang --target=i386 -march=i386 -mno-xop -mno-f16c -mno-rtm -mno-prfchw -mno-rdseed %s -### 2>&1 | FileCheck -check-prefix=NO-XOP %s
// XOP: "-target-feature" "+xop" "-target-feature" "+f16c" "-target-feature" "+rtm" "-target-feature" "+prfchw" "-target-feature" "+rdseed"
// NO-XOP: "-target-feature" "-xop" "-target-feature" "-f16c" "-target-feature" "-rtm" "-target-feature" "-prfchw" "-target-feature" "-rdseed"

// RUN: %clang --target=i386 -march=i386 -msha -mpku -madx -mcx16 -mfxsr %s -### 2>&1 | FileCheck -check-prefix=SHA %s
// RUN: %clang --target=i386 -march=i386 -mno-sha -mno-pku -mno-adx -mno-cx16 -mno-fxsr %s -### 2>&1 | FileCheck -check-prefix=NO-SHA %s
// SHA: "-target-feature" "+sha" "-target-feature" "+pku" "-target-feature" "+adx" "-target-feature" "+cx16" "-target-feature" "+fxsr"
// NO-SHA: "-target-feature" "-sha" "-target-feature" "-pku" "-target-feature" "-adx" "-target-feature" "-cx16" "-target-feature" "-fxsr"

// RUN: %clang --target=i386 -march=i386 -mxsave -mxsaveopt -mxsavec -mxsaves %s -### 2>&1 | FileCheck -check-prefix=XSAVE %s
// RUN: %clang --target=i386 -march=i386 -mno-xsave -mno-xsaveopt -mno-xsavec -mno-xsaves %s -### 2>&1 | FileCheck -check-prefix=NO-XSAVE %s
// XSAVE: "-target-feature" "+xsave" "-target-feature" "+xsaveopt" "-target-feature" "+xsavec" "-target-feature" "+xsaves"
// NO-XSAVE: "-target-feature" "-xsave" "-target-feature" "-xsaveopt" "-target-feature" "-xsavec" "-target-feature" "-xsaves"

// RUN: %clang --target=i386 -march=i386 -mclflushopt %s -### 2>&1 | FileCheck -check-prefix=CLFLUSHOPT %s
// RUN: %clang --target=i386 -march=i386 -mno-clflushopt %s -### 2>&1 | FileCheck -check-prefix=NO-CLFLUSHOPT %s
// CLFLUSHOPT: "-target-feature" "+clflushopt"
// NO-CLFLUSHOPT: "-target-feature" "-clflushopt"

// RUN: %clang --target=i386 -march=i386 -mclwb %s -### 2>&1 | FileCheck -check-prefix=CLWB %s
// RUN: %clang --target=i386 -march=i386 -mno-clwb %s -### 2>&1 | FileCheck -check-prefix=NO-CLWB %s
// CLWB: "-target-feature" "+clwb"
// NO-CLWB: "-target-feature" "-clwb"

// RUN: %clang --target=i386 -march=i386 -mwbnoinvd %s -### 2>&1 | FileCheck -check-prefix=WBNOINVD %s
// RUN: %clang --target=i386 -march=i386 -mno-wbnoinvd %s -### 2>&1 | FileCheck -check-prefix=NO-WBNOINVD %s
// WBNOINVD: "-target-feature" "+wbnoinvd"
// NO-WBNOINVD: "-target-feature" "-wbnoinvd"

// RUN: %clang --target=i386 -march=i386 -mmovbe %s -### 2>&1 | FileCheck -check-prefix=MOVBE %s
// RUN: %clang --target=i386 -march=i386 -mno-movbe %s -### 2>&1 | FileCheck -check-prefix=NO-MOVBE %s
// MOVBE: "-target-feature" "+movbe"
// NO-MOVBE: "-target-feature" "-movbe"

// RUN: %clang --target=i386 -march=i386 -mmpx %s -### 2>&1 | FileCheck -check-prefix=MPX %s
// RUN: %clang --target=i386 -march=i386 -mno-mpx %s -### 2>&1 | FileCheck -check-prefix=NO-MPX %s
// MPX: the flag '-mmpx' has been deprecated and will be ignored
// NO-MPX: the flag '-mno-mpx' has been deprecated and will be ignored

// RUN: %clang --target=i386 -march=i386 -mshstk %s -### 2>&1 | FileCheck -check-prefix=CETSS %s
// RUN: %clang --target=i386 -march=i386 -mno-shstk %s -### 2>&1 | FileCheck -check-prefix=NO-CETSS %s
// CETSS: "-target-feature" "+shstk"
// NO-CETSS: "-target-feature" "-shstk"

// RUN: %clang --target=i386 -march=i386 -msgx %s -### 2>&1 | FileCheck -check-prefix=SGX %s
// RUN: %clang --target=i386 -march=i386 -mno-sgx %s -### 2>&1 | FileCheck -check-prefix=NO-SGX %s
// SGX: "-target-feature" "+sgx"
// NO-SGX: "-target-feature" "-sgx"

// RUN: %clang --target=i386 -march=i386 -mprefetchi %s -### -o %t.o 2>&1 | FileCheck -check-prefix=PREFETCHI %s
// RUN: %clang --target=i386 -march=i386 -mno-prefetchi %s -### -o %t.o 2>&1 | FileCheck -check-prefix=NO-PREFETCHI %s
// PREFETCHI: "-target-feature" "+prefetchi"
// NO-PREFETCHI: "-target-feature" "-prefetchi"

// RUN: %clang --target=i386 -march=i386 -mclzero %s -### 2>&1 | FileCheck -check-prefix=CLZERO %s
// RUN: %clang --target=i386 -march=i386 -mno-clzero %s -### 2>&1 | FileCheck -check-prefix=NO-CLZERO %s
// CLZERO: "-target-feature" "+clzero"
// NO-CLZERO: "-target-feature" "-clzero"

// RUN: %clang --target=i386 -march=i386 -mvaes %s -### 2>&1 | FileCheck -check-prefix=VAES %s
// RUN: %clang --target=i386 -march=i386 -mno-vaes %s -### 2>&1 | FileCheck -check-prefix=NO-VAES %s
// VAES: "-target-feature" "+vaes"
// NO-VAES: "-target-feature" "-vaes"

// RUN: %clang --target=i386 -march=i386 -mgfni %s -### 2>&1 | FileCheck -check-prefix=GFNI %s
// RUN: %clang --target=i386 -march=i386 -mno-gfni %s -### 2>&1 | FileCheck -check-prefix=NO-GFNI %s
// GFNI: "-target-feature" "+gfni"
// NO-GFNI: "-target-feature" "-gfni

// RUN: %clang --target=i386 -march=i386 -mvpclmulqdq %s -### 2>&1 | FileCheck -check-prefix=VPCLMULQDQ %s
// RUN: %clang --target=i386 -march=i386 -mno-vpclmulqdq %s -### 2>&1 | FileCheck -check-prefix=NO-VPCLMULQDQ %s
// VPCLMULQDQ: "-target-feature" "+vpclmulqdq"
// NO-VPCLMULQDQ: "-target-feature" "-vpclmulqdq"

// RUN: %clang --target=i386 -march=i386 -mavx512bitalg %s -### 2>&1 | FileCheck -check-prefix=BITALG %s
// RUN: %clang --target=i386 -march=i386 -mno-avx512bitalg %s -### 2>&1 | FileCheck -check-prefix=NO-BITALG %s
// BITALG: "-target-feature" "+avx512bitalg"
// NO-BITALG: "-target-feature" "-avx512bitalg"

// RUN: %clang --target=i386 -march=i386 -mavx512vnni %s -### 2>&1 | FileCheck -check-prefix=VNNI %s
// RUN: %clang --target=i386 -march=i386 -mno-avx512vnni %s -### 2>&1 | FileCheck -check-prefix=NO-VNNI %s
// VNNI: "-target-feature" "+avx512vnni"
// NO-VNNI: "-target-feature" "-avx512vnni"

// RUN: %clang --target=i386 -march=i386 -mavx512vbmi2 %s -### 2>&1 | FileCheck -check-prefix=VBMI2 %s
// RUN: %clang --target=i386 -march=i386 -mno-avx512vbmi2 %s -### 2>&1 | FileCheck -check-prefix=NO-VBMI2 %s
// VBMI2: "-target-feature" "+avx512vbmi2"
// NO-VBMI2: "-target-feature" "-avx512vbmi2"

// RUN: %clang -target i386-linux-gnu -mavx512vp2intersect %s -### 2>&1 | FileCheck -check-prefix=VP2INTERSECT %s
// RUN: %clang -target i386-linux-gnu -mno-avx512vp2intersect %s -### 2>&1 | FileCheck -check-prefix=NO-VP2INTERSECT %s
// VP2INTERSECT: "-target-feature" "+avx512vp2intersect"
// NO-VP2INTERSECT: "-target-feature" "-avx512vp2intersect"

// RUN: %clang --target=i386 -march=i386 -mrdpid %s -### 2>&1 | FileCheck -check-prefix=RDPID %s
// RUN: %clang --target=i386 -march=i386 -mno-rdpid %s -### 2>&1 | FileCheck -check-prefix=NO-RDPID %s
// RDPID: "-target-feature" "+rdpid"
// NO-RDPID: "-target-feature" "-rdpid"

// RUN: %clang --target=i386 -march=i386 -mrdpru %s -### 2>&1 | FileCheck -check-prefix=RDPRU %s
// RUN: %clang --target=i386 -march=i386 -mno-rdpru %s -### 2>&1 | FileCheck -check-prefix=NO-RDPRU %s
// RDPRU: "-target-feature" "+rdpru"
// NO-RDPRU: "-target-feature" "-rdpru"

// RUN: %clang -target i386-linux-gnu -mretpoline %s -### 2>&1 | FileCheck -check-prefix=RETPOLINE %s
// RUN: %clang -target i386-linux-gnu -mno-retpoline %s -### 2>&1 | FileCheck -check-prefix=NO-RETPOLINE %s
// RETPOLINE: "-target-feature" "+retpoline-indirect-calls" "-target-feature" "+retpoline-indirect-branches"
// NO-RETPOLINE-NOT: retpoline

// RUN: %clang -target i386-linux-gnu -mretpoline -mretpoline-external-thunk %s -### 2>&1 | FileCheck -check-prefix=RETPOLINE-EXTERNAL-THUNK %s
// RUN: %clang -target i386-linux-gnu -mretpoline -mno-retpoline-external-thunk %s -### 2>&1 | FileCheck -check-prefix=NO-RETPOLINE-EXTERNAL-THUNK %s
// RETPOLINE-EXTERNAL-THUNK: "-target-feature" "+retpoline-external-thunk"
// NO-RETPOLINE-EXTERNAL-THUNK: "-target-feature" "-retpoline-external-thunk"

// RUN: %clang -target i386-linux-gnu -mspeculative-load-hardening %s -### 2>&1 | FileCheck -check-prefix=SLH %s
// RUN: %clang -target i386-linux-gnu -mretpoline -mspeculative-load-hardening %s -### 2>&1 | FileCheck -check-prefix=RETPOLINE %s
// RUN: %clang -target i386-linux-gnu -mno-speculative-load-hardening %s -### 2>&1 | FileCheck -check-prefix=NO-SLH %s
// SLH-NOT: retpoline
// SLH: "-target-feature" "+retpoline-indirect-calls"
// SLH-NOT: retpoline
// SLH: "-mspeculative-load-hardening"
// NO-SLH-NOT: retpoline

// RUN: %clang -target i386-linux-gnu -mlvi-cfi %s -### 2>&1 | FileCheck -check-prefix=LVICFI %s
// RUN: %clang -target i386-linux-gnu -mno-lvi-cfi %s -### 2>&1 | FileCheck -check-prefix=NO-LVICFI %s
// LVICFI: "-target-feature" "+lvi-cfi"
// NO-LVICFI-NOT: lvi-cfi

// RUN: not %clang --target=i386-linux-gnu -mlvi-cfi -mspeculative-load-hardening %s -### 2>&1 | FileCheck -check-prefix=LVICFI-SLH %s
// LVICFI-SLH: error: invalid argument 'mspeculative-load-hardening' not allowed with 'mlvi-cfi'
// RUN: not %clang --target=i386-linux-gnu -mlvi-cfi -mretpoline %s -### 2>&1 | FileCheck -check-prefix=LVICFI-RETPOLINE %s
// LVICFI-RETPOLINE: error: invalid argument 'mretpoline' not allowed with 'mlvi-cfi'
// RUN: not %clang --target=i386-linux-gnu -mlvi-cfi -mretpoline-external-thunk %s -### 2>&1 | FileCheck -check-prefix=LVICFI-RETPOLINE-EXTERNAL-THUNK %s
// LVICFI-RETPOLINE-EXTERNAL-THUNK: error: invalid argument 'mretpoline-external-thunk' not allowed with 'mlvi-cfi'

// RUN: %clang -target i386-linux-gnu -mlvi-hardening %s -### 2>&1 | FileCheck -check-prefix=LVIHARDENING %s
// RUN: %clang -target i386-linux-gnu -mno-lvi-hardening %s -### 2>&1 | FileCheck -check-prefix=NO-LVIHARDENING %s
// LVIHARDENING: "-target-feature" "+lvi-load-hardening" "-target-feature" "+lvi-cfi"
// NO-LVIHARDENING-NOT: "+lvi-

// RUN: not %clang --target=i386-linux-gnu -mlvi-hardening -mspeculative-load-hardening %s -### 2>&1 | FileCheck -check-prefix=LVIHARDENING-SLH %s
// LVIHARDENING-SLH: error: invalid argument 'mspeculative-load-hardening' not allowed with 'mlvi-hardening'
// RUN: not %clang --target=i386-linux-gnu -mlvi-hardening -mretpoline %s -### 2>&1 | FileCheck -check-prefix=LVIHARDENING-RETPOLINE %s
// LVIHARDENING-RETPOLINE: error: invalid argument 'mretpoline' not allowed with 'mlvi-hardening'
// RUN: not %clang --target=i386-linux-gnu -mlvi-hardening -mretpoline-external-thunk %s -### 2>&1 | FileCheck -check-prefix=LVIHARDENING-RETPOLINE-EXTERNAL-THUNK %s
// LVIHARDENING-RETPOLINE-EXTERNAL-THUNK: error: invalid argument 'mretpoline-external-thunk' not allowed with 'mlvi-hardening'

// RUN: %clang -target i386-linux-gnu -mseses %s -### 2>&1 | FileCheck -check-prefix=SESES %s
// RUN: %clang -target i386-linux-gnu -mno-seses %s -### 2>&1 | FileCheck -check-prefix=NO-SESES %s
// SESES: "-target-feature" "+seses"
// SESES: "-target-feature" "+lvi-cfi"
// NO-SESES-NOT: seses
// NO-SESES-NOT: lvi-cfi

// RUN: %clang -target i386-linux-gnu -mseses -mno-lvi-cfi %s -### 2>&1 | FileCheck -check-prefix=SESES-NOLVICFI %s
// SESES-NOLVICFI: "-target-feature" "+seses"
// SESES-NOLVICFI-NOT: lvi-cfi

// RUN: not %clang --target=i386-linux-gnu -mseses -mspeculative-load-hardening %s -### 2>&1 | FileCheck -check-prefix=SESES-SLH %s
// SESES-SLH: error: invalid argument 'mspeculative-load-hardening' not allowed with 'mseses'
// RUN: not %clang --target=i386-linux-gnu -mseses -mretpoline %s -### 2>&1 | FileCheck -check-prefix=SESES-RETPOLINE %s
// SESES-RETPOLINE: error: invalid argument 'mretpoline' not allowed with 'mseses'
// RUN: not %clang --target=i386-linux-gnu -mseses -mretpoline-external-thunk %s -### 2>&1 | FileCheck -check-prefix=SESES-RETPOLINE-EXTERNAL-THUNK %s
// SESES-RETPOLINE-EXTERNAL-THUNK: error: invalid argument 'mretpoline-external-thunk' not allowed with 'mseses'

// RUN: not %clang --target=i386-linux-gnu -mseses -mlvi-hardening %s -### 2>&1 | FileCheck -check-prefix=SESES-LVIHARDENING %s
// SESES-LVIHARDENING: error: invalid argument 'mlvi-hardening' not allowed with 'mseses'

// RUN: %clang -target i386-linux-gnu -mwaitpkg %s -### 2>&1 | FileCheck -check-prefix=WAITPKG %s
// RUN: %clang -target i386-linux-gnu -mno-waitpkg %s -### 2>&1 | FileCheck -check-prefix=NO-WAITPKG %s
// WAITPKG: "-target-feature" "+waitpkg"
// NO-WAITPKG: "-target-feature" "-waitpkg"

// RUN: %clang --target=i386 -march=i386 -mmovdiri %s -### 2>&1 | FileCheck -check-prefix=MOVDIRI %s
// RUN: %clang --target=i386 -march=i386 -mno-movdiri %s -### 2>&1 | FileCheck -check-prefix=NO-MOVDIRI %s
// MOVDIRI: "-target-feature" "+movdiri"
// NO-MOVDIRI: "-target-feature" "-movdiri"

// RUN: %clang --target=i386 -march=i386 -mmovdir64b %s -### 2>&1 | FileCheck -check-prefix=MOVDIR64B %s
// RUN: %clang --target=i386 -march=i386 -mno-movdir64b %s -### 2>&1 | FileCheck -check-prefix=NO-MOVDIR64B %s
// MOVDIR64B: "-target-feature" "+movdir64b"
// NO-MOVDIR64B: "-target-feature" "-movdir64b"

// RUN: %clang --target=i386 -march=i386 -mpconfig %s -### 2>&1 | FileCheck -check-prefix=PCONFIG %s
// RUN: %clang --target=i386 -march=i386 -mno-pconfig %s -### 2>&1 | FileCheck -check-prefix=NO-PCONFIG %s
// PCONFIG: "-target-feature" "+pconfig"
// NO-PCONFIG: "-target-feature" "-pconfig"

// RUN: %clang --target=i386 -march=i386 -mptwrite %s -### 2>&1 | FileCheck -check-prefix=PTWRITE %s
// RUN: %clang --target=i386 -march=i386 -mno-ptwrite %s -### 2>&1 | FileCheck -check-prefix=NO-PTWRITE %s
// PTWRITE: "-target-feature" "+ptwrite"
// NO-PTWRITE: "-target-feature" "-ptwrite"

// RUN: %clang --target=i386 -march=i386 -minvpcid %s -### 2>&1 | FileCheck -check-prefix=INVPCID %s
// RUN: %clang --target=i386 -march=i386 -mno-invpcid %s -### 2>&1 | FileCheck -check-prefix=NO-INVPCID %s
// INVPCID: "-target-feature" "+invpcid"
// NO-INVPCID: "-target-feature" "-invpcid"

// RUN: %clang --target=i386 -march=i386 -mavx512bf16 %s -### 2>&1 | FileCheck -check-prefix=AVX512BF16 %s
// RUN: %clang --target=i386 -march=i386 -mno-avx512bf16 %s -### 2>&1 | FileCheck -check-prefix=NO-AVX512BF16 %s
// AVX512BF16: "-target-feature" "+avx512bf16"
// NO-AVX512BF16: "-target-feature" "-avx512bf16"

// RUN: %clang --target=i386 -march=i386 -menqcmd %s -### 2>&1 | FileCheck --check-prefix=ENQCMD %s
// RUN: %clang --target=i386 -march=i386 -mno-enqcmd %s -### 2>&1 | FileCheck --check-prefix=NO-ENQCMD %s
// ENQCMD: "-target-feature" "+enqcmd"
// NO-ENQCMD: "-target-feature" "-enqcmd"

// RUN: %clang --target=i386 -march=i386 -mvzeroupper %s -### 2>&1 | FileCheck --check-prefix=VZEROUPPER %s
// RUN: %clang --target=i386 -march=i386 -mno-vzeroupper %s -### 2>&1 | FileCheck --check-prefix=NO-VZEROUPPER %s
// VZEROUPPER: "-target-feature" "+vzeroupper"
// NO-VZEROUPPER: "-target-feature" "-vzeroupper"

// RUN: %clang --target=i386 -march=i386 -mserialize %s -### 2>&1 | FileCheck -check-prefix=SERIALIZE %s
// RUN: %clang --target=i386 -march=i386 -mno-serialize %s -### 2>&1 | FileCheck -check-prefix=NO-SERIALIZE %s
// SERIALIZE: "-target-feature" "+serialize"
// NO-SERIALIZE: "-target-feature" "-serialize"

// RUN: %clang --target=i386 -march=i386 -mtsxldtrk %s -### 2>&1 | FileCheck --check-prefix=TSXLDTRK %s
// RUN: %clang --target=i386 -march=i386 -mno-tsxldtrk %s -### 2>&1 | FileCheck --check-prefix=NO-TSXLDTRK %s
// TSXLDTRK: "-target-feature" "+tsxldtrk"
// NO-TSXLDTRK: "-target-feature" "-tsxldtrk"

// RUN: %clang -target i386-linux-gnu -mkl %s -### 2>&1 | FileCheck -check-prefix=KL %s
// RUN: %clang -target i386-linux-gnu -mno-kl %s -### 2>&1 | FileCheck -check-prefix=NO-KL %s
// KL: "-target-feature" "+kl"
// NO-KL: "-target-feature" "-kl"

// RUN: %clang -target i386-linux-gnu -mwidekl %s -### 2>&1 | FileCheck -check-prefix=WIDE_KL %s
// RUN: %clang -target i386-linux-gnu -mno-widekl %s -### 2>&1 | FileCheck -check-prefix=NO-WIDE_KL %s
// WIDE_KL: "-target-feature" "+widekl"
// NO-WIDE_KL: "-target-feature" "-widekl"

// RUN: %clang --target=i386 -march=i386 -mamx-tile %s -### 2>&1 | FileCheck --check-prefix=AMX-TILE %s
// RUN: %clang --target=i386 -march=i386 -mno-amx-tile %s -### 2>&1 | FileCheck --check-prefix=NO-AMX-TILE %s
// AMX-TILE: "-target-feature" "+amx-tile"
// NO-AMX-TILE: "-target-feature" "-amx-tile"

// RUN: %clang --target=i386 -march=i386 -mamx-bf16 %s -### 2>&1 | FileCheck --check-prefix=AMX-BF16 %s
// RUN: %clang --target=i386 -march=i386 -mno-amx-bf16 %s -### 2>&1 | FileCheck -check-prefix=NO-AMX-BF16 %s
// AMX-BF16: "-target-feature" "+amx-bf16"
// NO-AMX-BF16: "-target-feature" "-amx-bf16"

// RUN: %clang --target=i386 -march=i386 -mamx-int8 %s -### 2>&1 | FileCheck --check-prefix=AMX-INT8 %s
// RUN: %clang --target=i386 -march=i386 -mno-amx-int8 %s -### 2>&1 | FileCheck --check-prefix=NO-AMX-INT8 %s
// AMX-INT8: "-target-feature" "+amx-int8"
// NO-AMX-INT8: "-target-feature" "-amx-int8"

// RUN: %clang --target=x86_64 -mamx-fp16 %s \
// RUN: -### -o %t.o 2>&1 | FileCheck -check-prefix=AMX-FP16 %s
// RUN: %clang --target=x86_64 -mno-amx-fp16 \
// RUN: %s -### -o %t.o 2>&1 | FileCheck -check-prefix=NO-AMX-FP16 %s
// AMX-FP16: "-target-feature" "+amx-fp16"
// NO-AMX-FP16: "-target-feature" "-amx-fp16"

// RUN: %clang -target x86_64-unknown-linux-gnu -mamx-complex %s \
// RUN: -### -o %t.o 2>&1 | FileCheck -check-prefix=AMX-COMPLEX %s
// RUN: %clang -target x86_64-unknown-linux-gnu -mno-amx-complex %s \
// RUN: -### -o %t.o 2>&1 | FileCheck -check-prefix=NO-AMX-COMPLEX %s
// AMX-COMPLEX: "-target-feature" "+amx-complex"
// NO-AMX-COMPLEX: "-target-feature" "-amx-complex"

// RUN: %clang -target x86_64-unknown-linux-gnu -mamx-transpose %s \
// RUN: -### -o %t.o 2>&1 | FileCheck -check-prefix=AMX-TRANSPOSE %s
// RUN: %clang -target x86_64-unknown-linux-gnu -mno-amx-transpose %s \
// RUN: -### -o %t.o 2>&1 | FileCheck -check-prefix=NO-AMX-TRANSPOSE %s
// AMX-TRANSPOSE: "-target-feature" "+amx-transpose"
// NO-AMX-TRANSPOSE: "-target-feature" "-amx-transpose"

<<<<<<< HEAD
=======
// RUN: %clang -target x86_64-unknown-linux-gnu -mamx-avx512 %s \
// RUN: -### -o %t.o 2>&1 | FileCheck -check-prefix=AMX-AVX512 %s
// RUN: %clang -target x86_64-unknown-linux-gnu -mno-amx-avx512 %s \
// RUN: -### -o %t.o 2>&1 | FileCheck -check-prefix=NO-AMX-AVX512 %s
// AMX-AVX512: "-target-feature" "+amx-avx512"
// NO-AMX-AVX512: "-target-feature" "-amx-avx512"

// RUN: %clang -target x86_64-unknown-linux-gnu -mamx-tf32 %s \
// RUN: -### -o %t.o 2>&1 | FileCheck -check-prefix=AMX-TF32 %s
// RUN: %clang -target x86_64-unknown-linux-gnu -mno-amx-tf32 %s \
// RUN: -### -o %t.o 2>&1 | FileCheck -check-prefix=NO-AMX-TF32 %s
// AMX-TF32: "-target-feature" "+amx-tf32"
// NO-AMX-TF32: "-target-feature" "-amx-tf32"

>>>>>>> a8d96e15
// RUN: %clang --target=i386 -march=i386 -mhreset %s -### 2>&1 | FileCheck -check-prefix=HRESET %s
// RUN: %clang --target=i386 -march=i386 -mno-hreset %s -### 2>&1 | FileCheck -check-prefix=NO-HRESET %s
// HRESET: "-target-feature" "+hreset"
// NO-HRESET: "-target-feature" "-hreset"

// RUN: %clang --target=x86_64 -muintr %s -### 2>&1 | FileCheck -check-prefix=UINTR %s
// RUN: %clang --target=x86_64 -mno-uintr %s -### 2>&1 | FileCheck -check-prefix=NO-UINTR %s
// UINTR: "-target-feature" "+uintr"
// NO-UINTR: "-target-feature" "-uintr"

// RUN: %clang --target=i386 -march=i386 -mavxvnni %s -### 2>&1 | FileCheck --check-prefix=AVX-VNNI %s
// RUN: %clang --target=i386 -march=i386 -mno-avxvnni %s -### 2>&1 | FileCheck --check-prefix=NO-AVX-VNNI %s
// AVX-VNNI: "-target-feature" "+avxvnni"
// NO-AVX-VNNI: "-target-feature" "-avxvnni"

// RUN: %clang --target=i386 -march=i386 -mavx512fp16 %s -### 2>&1 | FileCheck -check-prefix=AVX512FP16 %s
// RUN: %clang --target=i386 -march=i386 -mno-avx512fp16 %s -### 2>&1 | FileCheck -check-prefix=NO-AVX512FP16 %s
// AVX512FP16: "-target-feature" "+avx512fp16"
// NO-AVX512FP16: "-target-feature" "-avx512fp16"

// RUN: %clang --target=x86_64 -mcmpccxadd %s -### -o %t.o 2>&1 | FileCheck -check-prefix=CMPCCXADD %s
// RUN: %clang --target=x86_64 -mno-cmpccxadd %s -### -o %t.o 2>&1 | FileCheck -check-prefix=NO-CMPCCXADD %s
// CMPCCXADD: "-target-feature" "+cmpccxadd"
// NO-CMPCCXADD: "-target-feature" "-cmpccxadd"

// RUN: %clang --target=i386 -march=i386 -mraoint %s -### 2>&1 | FileCheck -check-prefix=RAOINT %s
// RUN: %clang --target=i386 -march=i386 -mno-raoint %s -### 2>&1 | FileCheck -check-prefix=NO-RAOINT %s
// RAOINT: "-target-feature" "+raoint"
// NO-RAOINT: "-target-feature" "-raoint"

// RUN: %clang -target i386-linux-gnu -mavxifma %s -### -o %t.o 2>&1 | FileCheck -check-prefix=AVXIFMA %s
// RUN: %clang -target i386-linux-gnu -mno-avxifma %s -### -o %t.o 2>&1 | FileCheck -check-prefix=NO-AVXIFMA %s
// AVXIFMA: "-target-feature" "+avxifma"
// NO-AVXIFMA: "-target-feature" "-avxifma"

// RUN: %clang --target=i386 -mavxvnniint8 %s -### -o %t.o 2>&1 | FileCheck -check-prefix=AVX-VNNIINT8 %s
// RUN: %clang --target=i386 -mno-avxvnniint8 %s -### -o %t.o 2>&1 | FileCheck -check-prefix=NO-AVX-VNNIINT8 %s
// AVX-VNNIINT8: "-target-feature" "+avxvnniint8"
// NO-AVX-VNNIINT8: "-target-feature" "-avxvnniint8"

// RUN: %clang --target=i386 -mavxneconvert %s -### -o %t.o 2>&1 | FileCheck -check-prefix=AVXNECONVERT %s
// RUN: %clang --target=i386 -mno-avxneconvert %s -### -o %t.o 2>&1 | FileCheck -check-prefix=NO-AVXNECONVERT %s
// AVXNECONVERT: "-target-feature" "+avxneconvert"
// NO-AVXNECONVERT: "-target-feature" "-avxneconvert"

// RUN: %clang --target=i386 -msha512 %s -### -o %t.o 2>&1 | FileCheck -check-prefix=SHA512 %s
// RUN: %clang --target=i386 -mno-sha512 %s -### -o %t.o 2>&1 | FileCheck -check-prefix=NO-SHA512 %s
// SHA512: "-target-feature" "+sha512"
// NO-SHA512: "-target-feature" "-sha512"

// RUN: %clang --target=i386 -msm3 %s -### -o %t.o 2>&1 | FileCheck -check-prefix=SM3 %s
// RUN: %clang --target=i386 -mno-sm3 %s -### -o %t.o 2>&1 | FileCheck -check-prefix=NO-SM3 %s
// SM3: "-target-feature" "+sm3"
// NO-SM3: "-target-feature" "-sm3"

// RUN: %clang --target=i386 -msm4 %s -### -o %t.o 2>&1 | FileCheck -check-prefix=SM4 %s
// RUN: %clang --target=i386 -mno-sm4 %s -### -o %t.o 2>&1 | FileCheck -check-prefix=NO-SM4 %s
// SM4: "-target-feature" "+sm4"
// NO-SM4: "-target-feature" "-sm4"

// RUN: %clang --target=i386 -mavxvnniint16 %s -### -o %t.o 2>&1 | FileCheck -check-prefix=AVXVNNIINT16 %s
// RUN: %clang --target=i386 -mno-avxvnniint16 %s -### -o %t.o 2>&1 | FileCheck -check-prefix=NO-AVXVNNIINT16 %s
// AVXVNNIINT16: "-target-feature" "+avxvnniint16"
// NO-AVXVNNIINT16: "-target-feature" "-avxvnniint16"

// RUN: %clang --target=i386 -mevex512 %s -### -o %t.o 2>&1 | FileCheck -check-prefix=EVEX512 %s
// RUN: %clang --target=i386 -mno-evex512 %s -### -o %t.o 2>&1 | FileCheck -check-prefix=NO-EVEX512 %s
// EVEX512: "-target-feature" "+evex512"
// NO-EVEX512: "-target-feature" "-evex512"

// RUN: %clang --target=i386 -mavx10.1 %s -### -o %t.o 2>&1 | FileCheck -check-prefix=AVX10_1_256 %s
// RUN: %clang --target=i386 -mavx10.1-256 %s -### -o %t.o 2>&1 | FileCheck -check-prefix=AVX10_1_256 %s
// RUN: %clang --target=i386 -mavx10.1-512 %s -### -o %t.o 2>&1 | FileCheck -check-prefix=AVX10_1_512 %s
// RUN: %clang --target=i386 -mavx10.1-256 -mavx10.1-512 %s -### -o %t.o 2>&1 | FileCheck -check-prefix=AVX10_1_512 %s
// RUN: %clang --target=i386 -mavx10.1-512 -mavx10.1-256 %s -### -o %t.o 2>&1 | FileCheck -check-prefix=AVX10_1_256 %s
// RUN: not %clang --target=i386 -march=i386 -mavx10.1-128 %s -### -o %t.o 2>&1 | FileCheck -check-prefix=BAD-AVX10 %s
// RUN: not %clang --target=i386 -march=i386 -mavx10.a-256 %s -### -o %t.o 2>&1 | FileCheck -check-prefix=BAD-AVX10 %s
// RUN: not %clang --target=i386 -march=i386 -mavx10.1024-512 %s -### -o %t.o 2>&1 | FileCheck -check-prefix=BAD-AVX10 %s
// RUN: %clang --target=i386 -march=i386 -mavx10.1 -mavx512f %s -### -o %t.o 2>&1 | FileCheck -check-prefix=AVX10-AVX512 %s
// RUN: %clang --target=i386 -march=i386 -mavx10.1 -mno-avx512f %s -### -o %t.o 2>&1 | FileCheck -check-prefix=AVX10-AVX512 %s
// RUN: %clang --target=i386 -march=i386 -mavx10.1 -mevex512 %s -### -o %t.o 2>&1 | FileCheck -check-prefix=AVX10-EVEX512 %s
// RUN: %clang --target=i386 -march=i386 -mavx10.1 -mno-evex512 %s -### -o %t.o 2>&1 | FileCheck -check-prefix=AVX10-EVEX512 %s
// RUN: %clang --target=i386 -mavx10.2 %s -### -o %t.o 2>&1 | FileCheck -check-prefix=AVX10_2_256 %s
// RUN: %clang --target=i386 -mavx10.2-256 %s -### -o %t.o 2>&1 | FileCheck -check-prefix=AVX10_2_256 %s
// RUN: %clang --target=i386 -mavx10.2-512 %s -### -o %t.o 2>&1 | FileCheck -check-prefix=AVX10_2_512 %s
// RUN: %clang --target=i386 -mavx10.2-256 -mavx10.1-512 %s -### -o %t.o 2>&1 | FileCheck -check-prefixes=AVX10_2_256,AVX10_1_512 %s
// RUN: %clang --target=i386 -mavx10.2-512 -mavx10.1-256 %s -### -o %t.o 2>&1 | FileCheck -check-prefixes=AVX10_2_512,AVX10_1_256 %s
// AVX10_2_256: "-target-feature" "+avx10.2-256"
// AVX10_2_512: "-target-feature" "+avx10.2-512"
// AVX10_1_256: "-target-feature" "+avx10.1-256"
// AVX10_1_512: "-target-feature" "+avx10.1-512"
// BAD-AVX10: error: unknown argument{{:?}} '-mavx10.{{.*}}'
// AVX10-AVX512: "-target-feature" "+avx10.1-256" "-target-feature" "{{.}}avx512f"
// AVX10-EVEX512: "-target-feature" "+avx10.1-256" "-target-feature" "{{.}}evex512"

// RUN: %clang --target=i386 -musermsr %s -### -o %t.o 2>&1 | FileCheck -check-prefix=USERMSR %s
// RUN: %clang --target=i386 -mno-usermsr %s -### -o %t.o 2>&1 | FileCheck -check-prefix=NO-USERMSR %s
// USERMSR: "-target-feature" "+usermsr"
// NO-USERMSR: "-target-feature" "-usermsr"

// RUN: %clang --target=i386 -mmovrs %s -### -o %t.o 2>&1 | FileCheck -check-prefix=MOVRS %s
// RUN: %clang --target=i386 -mno-movrs %s -### -o %t.o 2>&1 | FileCheck -check-prefix=NO-MOVRS %s
// MOVRS: "-target-feature" "+movrs"
// NO-MOVRS: "-target-feature" "-movrs"

// RUN: %clang --target=i386 -march=i386 -mcrc32 %s -### 2>&1 | FileCheck -check-prefix=CRC32 %s
// RUN: %clang --target=i386 -march=i386 -mno-crc32 %s -### 2>&1 | FileCheck -check-prefix=NO-CRC32 %s
// CRC32: "-target-feature" "+crc32"
// NO-CRC32: "-target-feature" "-crc32"

// RUN: not %clang -### --target=aarch64 -mcrc32 -msse4.1 -msse4.2 -mno-sgx %s 2>&1 | FileCheck --check-prefix=NONX86 %s
// NONX86:      error: unsupported option '-mcrc32' for target 'aarch64'
// NONX86-NEXT: error: unsupported option '-msse4.1' for target 'aarch64'
/// TODO: This warning is a workaround for https://github.com/llvm/llvm-project/issues/63270
// NONX86-NEXT: warning: argument unused during compilation: '-msse4.2' [-Wunused-command-line-argument]
// NONX86-NEXT: error: unsupported option '-mno-sgx' for target 'aarch64'

// RUN: not %clang -### --target=i386 -muintr %s 2>&1 | FileCheck --check-prefix=NON-UINTR %s
// RUN: %clang -### --target=i386 -mno-uintr %s 2>&1 > /dev/null
// RUN: not %clang -### --target=i386 -mapx-features=ndd %s 2>&1 | FileCheck --check-prefix=NON-APX %s
// RUN: not %clang -### --target=i386 -mapxf %s 2>&1 | FileCheck --check-prefix=NON-APX %s
// RUN: %clang -### --target=i386 -mno-apxf %s 2>&1 > /dev/null
// NON-UINTR:    error: unsupported option '-muintr' for target 'i386'
// NON-APX:      error: unsupported option '-mapx-features=|-mapxf' for target 'i386'
// NON-APX-NOT:  error: {{.*}} -mapx-features=

// RUN: %clang --target=i386 -march=i386 -mharden-sls=return %s -### -o %t.o 2>&1 | FileCheck -check-prefixes=SLS-RET,NO-SLS %s
// RUN: %clang --target=i386 -march=i386 -mharden-sls=indirect-jmp %s -### -o %t.o 2>&1 | FileCheck -check-prefixes=SLS-IJMP,NO-SLS %s
// RUN: %clang --target=i386 -march=i386 -mharden-sls=none -mharden-sls=all %s -### -o %t.o 2>&1 | FileCheck -check-prefixes=SLS-IJMP,SLS-RET %s
// RUN: %clang --target=i386 -march=i386 -mharden-sls=all -mharden-sls=none %s -### -o %t.o 2>&1 | FileCheck -check-prefix=NO-SLS %s
// RUN: not %clang --target=i386 -march=i386 -mharden-sls=return,indirect-jmp %s -### -o %t.o 2>&1 | FileCheck -check-prefix=BAD-SLS %s
// NO-SLS-NOT: "+harden-sls-
// SLS-RET-DAG: "-target-feature" "+harden-sls-ret"
// SLS-IJMP-DAG: "-target-feature" "+harden-sls-ijmp"
// NO-SLS-NOT: "+harden-sls-
// BAD-SLS: unsupported argument '{{[^']+}}' to option '-mharden-sls='

// RUN: touch %t.o
// RUN: %clang -fdriver-only -Werror --target=x86_64-pc-linux-gnu -mharden-sls=all %t.o -o /dev/null 2>&1 | count 0

// RUN: %clang -target x86_64-unknown-linux-gnu -mapxf %s -### -o %t.o 2>&1 | FileCheck -check-prefix=APXF %s
// RUN: %clang -target x86_64-unknown-linux-gnu -mno-apxf %s -### -o %t.o 2>&1 | FileCheck -check-prefix=NO-APXF %s
// RUN: %clang -target x86_64-unknown-linux-gnu -mno-apxf -mapxf %s -### -o %t.o 2>&1 | FileCheck -check-prefix=APXF %s
// RUN: %clang -target x86_64-unknown-linux-gnu -mapxf -mno-apxf %s -### -o %t.o 2>&1 | FileCheck -check-prefix=NO-APXF %s
//
// APXF: "-target-feature" "+egpr" "-target-feature" "+push2pop2" "-target-feature" "+ppx" "-target-feature" "+ndd" "-target-feature" "+ccmp" "-target-feature" "+nf" "-target-feature" "+cf" "-target-feature" "+zu"
// NO-APXF: "-target-feature" "-egpr" "-target-feature" "-push2pop2" "-target-feature" "-ppx" "-target-feature" "-ndd" "-target-feature" "-ccmp" "-target-feature" "-nf" "-target-feature" "-cf" "-target-feature" "-zu"

// RUN: %clang -target x86_64-unknown-linux-gnu -mapx-features=egpr %s -### -o %t.o 2>&1 | FileCheck -check-prefix=EGPR %s
// RUN: %clang -target x86_64-unknown-linux-gnu -mapx-features=push2pop2 %s -### -o %t.o 2>&1 | FileCheck -check-prefix=PUSH2POP2 %s
// RUN: %clang -target x86_64-unknown-linux-gnu -mapx-features=ppx %s -### -o %t.o 2>&1 | FileCheck -check-prefix=PPX %s
// RUN: %clang -target x86_64-unknown-linux-gnu -mapx-features=ndd %s -### -o %t.o 2>&1 | FileCheck -check-prefix=NDD %s
// RUN: %clang -target x86_64-unknown-linux-gnu -mapx-features=ccmp %s -### -o %t.o 2>&1 | FileCheck -check-prefix=CCMP %s
// RUN: %clang -target x86_64-unknown-linux-gnu -mapx-features=nf %s -### -o %t.o 2>&1 | FileCheck -check-prefix=NF %s
// RUN: %clang -target x86_64-unknown-linux-gnu -mapx-features=cf %s -### -o %t.o 2>&1 | FileCheck -check-prefix=CF %s
// RUN: %clang -target x86_64-unknown-linux-gnu -mapx-features=zu %s -### -o %t.o 2>&1 | FileCheck -check-prefix=ZU %s
// EGPR: "-target-feature" "+egpr"
// PUSH2POP2: "-target-feature" "+push2pop2"
// PPX: "-target-feature" "+ppx"
// NDD: "-target-feature" "+ndd"
// CCMP: "-target-feature" "+ccmp"
// NF: "-target-feature" "+nf"
// CF: "-target-feature" "+cf"
// ZU: "-target-feature" "+zu"

// RUN: %clang -target x86_64-unknown-linux-gnu -mapx-features=egpr,ndd %s -### -o %t.o 2>&1 | FileCheck -check-prefix=EGPR-NDD %s
// RUN: %clang -target x86_64-unknown-linux-gnu -mapx-features=egpr -mapx-features=ndd %s -### -o %t.o 2>&1 | FileCheck -check-prefix=EGPR-NDD %s
// RUN: %clang -target x86_64-unknown-linux-gnu -mno-apx-features=egpr -mno-apx-features=ndd %s -### -o %t.o 2>&1 | FileCheck -check-prefix=NO-EGPR-NO-NDD %s
// RUN: %clang -target x86_64-unknown-linux-gnu -mno-apx-features=egpr -mapx-features=egpr,ndd %s -### -o %t.o 2>&1 | FileCheck -check-prefix=EGPR-NDD %s
// RUN: %clang -target x86_64-unknown-linux-gnu -mno-apx-features=egpr,ndd -mapx-features=egpr %s -### -o %t.o 2>&1 | FileCheck -check-prefix=EGPR-NO-NDD %s
// RUN: %clang -target x86_64-unknown-linux-gnu -mapx-features=egpr,ndd -mno-apx-features=egpr %s -### -o %t.o 2>&1 | FileCheck -check-prefix=NO-EGPR-NDD %s
// RUN: %clang -target x86_64-unknown-linux-gnu -mapx-features=egpr -mno-apx-features=egpr,ndd %s -### -o %t.o 2>&1 | FileCheck -check-prefix=NO-EGPR-NO-NDD %s
//
// EGPR-NDD: "-target-feature" "+egpr" "-target-feature" "+ndd"
// EGPR-NO-NDD: "-target-feature" "-ndd" "-target-feature" "+egpr"
// NO-EGPR-NDD: "-target-feature" "+ndd" "-target-feature" "-egpr"
// NO-EGPR-NO-NDD: "-target-feature" "-egpr" "-target-feature" "-ndd"

// RUN: not %clang -target x86_64-unknown-linux-gnu -mapx-features=egpr,foo,bar %s -### -o %t.o 2>&1 | FileCheck -check-prefix=ERROR %s
//
// ERROR: unsupported argument 'foo' to option '-mapx-features='
// ERROR: unsupported argument 'bar' to option '-mapx-features='<|MERGE_RESOLUTION|>--- conflicted
+++ resolved
@@ -311,8 +311,6 @@
 // AMX-TRANSPOSE: "-target-feature" "+amx-transpose"
 // NO-AMX-TRANSPOSE: "-target-feature" "-amx-transpose"
 
-<<<<<<< HEAD
-=======
 // RUN: %clang -target x86_64-unknown-linux-gnu -mamx-avx512 %s \
 // RUN: -### -o %t.o 2>&1 | FileCheck -check-prefix=AMX-AVX512 %s
 // RUN: %clang -target x86_64-unknown-linux-gnu -mno-amx-avx512 %s \
@@ -327,7 +325,6 @@
 // AMX-TF32: "-target-feature" "+amx-tf32"
 // NO-AMX-TF32: "-target-feature" "-amx-tf32"
 
->>>>>>> a8d96e15
 // RUN: %clang --target=i386 -march=i386 -mhreset %s -### 2>&1 | FileCheck -check-prefix=HRESET %s
 // RUN: %clang --target=i386 -march=i386 -mno-hreset %s -### 2>&1 | FileCheck -check-prefix=NO-HRESET %s
 // HRESET: "-target-feature" "+hreset"
