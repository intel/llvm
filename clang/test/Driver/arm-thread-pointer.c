<<<<<<< HEAD
// Test of the AArch32 values of -mtp=, checking that each one maps to
// the right target features.

// RUN: %clang --target=armv7-linux -mtp=cp15 -### -S %s 2>&1 | \
// RUN: FileCheck -check-prefix=ARMv7_THREAD_POINTER-HARD %s
// ARMv7_THREAD_POINTER-HARD: "-target-feature" "+read-tp-tpidruro"

// RUN: %clang --target=armv7-linux -mtp=tpidruro -### -S %s 2>&1 | \
// RUN: FileCheck -check-prefix=ARMv7_THREAD_POINTER-HARD %s
// RUN: %clang --target=armv7-linux -mtp=tpidrurw -### -S %s 2>&1 | \
// RUN: FileCheck -check-prefix=ARMv7_THREAD_POINTER-TPIDRURW %s
// ARMv7_THREAD_POINTER-TPIDRURW: "-target-feature" "+read-tp-tpidrurw"
// RUN: %clang --target=armv7-linux -mtp=tpidrprw -### -S %s 2>&1 | \
// RUN: FileCheck -check-prefix=ARMv7_THREAD_POINTER-TPIDRPRW %s
// ARMv7_THREAD_POINTER-TPIDRPRW: "-target-feature" "+read-tp-tpidrprw"

// RUN: %clang --target=armv6k-linux -mtp=cp15 -### -S %s 2>&1 | \
// RUN: FileCheck -check-prefix=ARM_THREAD_POINTER-HARD %s
// ARM_THREAD_POINTER-HARD: "-target-feature" "+read-tp-tpidruro"

// RUN: %clang --target=armv6k-linux -mtp=auto -### -S %s 2>&1 | \
// RUN: FileCheck -check-prefix=ARM_THREAD_POINTER_AUTO %s
// ARM_THREAD_POINTER_AUTO-NOT: "-target-feature" "+read-tp-tpidruro"

// RUN: %clang --target=thumbv6k-apple-darwin -### -S %s 2>&1 | \
// RUN: FileCheck -check-prefix=THUMBv6_THREAD_POINTER_NO_AUTO %s
// THUMBv6_THREAD_POINTER_NO_AUTO-NOT: "-target-feature" "+read-tp-tpidruro"

// RUN: not %clang --target=thumbv6k-apple-darwin -mtp=cp15 -### -S %s 2>&1 | \
// RUN: FileCheck -check-prefix=THUMBv6_THREAD_POINTER_NO_HARD %s
// THUMBv6_THREAD_POINTER_NO_HARD: unsupported option '-mtp=' for target 'thumbv6k-apple-darwin'

// RUN: not %clang --target=thumbv6t2-linux -mtp=cp15 -### -S %s 2>&1 | \
// RUN: FileCheck -check-prefix=ARM_THREAD_POINTER_NO_HARD %s
// ARM_THREAD_POINTER_NO_HARD: hardware TLS register is not supported for the armv6t2 sub-architecture

// RUN: %clang --target=armv5t-linux -mtp=cp15 -x assembler -### %s 2>&1 | \
// RUN: FileCheck -check-prefix=ARMv5_THREAD_POINTER_ASSEMBLER %s
// ARMv5_THREAD_POINTER_ASSEMBLER-NOT: hardware TLS register is not supported for the armv5 sub-architecture

// RUN: not %clang --target=armv6-linux -mthumb -mtp=cp15 -### -S %s 2>&1 | \
// RUN: FileCheck -check-prefix=THUMBv6_THREAD_POINTER_UNSUPP %s
// RUN: not %clang --target=thumbv6-linux -mthumb -mtp=cp15 -### -S %s 2>&1 | \
// RUN: FileCheck -check-prefix=THUMBv6_THREAD_POINTER_UNSUPP %s
// THUMBv6_THREAD_POINTER_UNSUPP: hardware TLS register is not supported for the thumbv6 sub-architecture

// RUN: %clang --target=armv7-linux -mtp=soft -### -S %s 2>&1 | \
// RUN: FileCheck -check-prefix=ARMv7_THREAD_POINTER_SOFT %s
// ARMv7_THREAD_POINTER_SOFT-NOT: "-target-feature" "+read-tp-tpidruro"

// RUN: %clang --target=armv7-linux -### -S %s 2>&1 | \
// RUN: FileCheck -check-prefix=ARMv7_THREAD_POINTER_NON %s
// ARMv7_THREAD_POINTER_NON: "-target-feature" "+read-tp-tpidruro"

// RUN: %clang --target=armv7-linux -mtp=auto -### -S %s 2>&1 | \
// RUN: FileCheck -check-prefix=ARMv7_THREAD_POINTER_Auto %s
// ARMv7_THREAD_POINTER_Auto: "-target-feature" "+read-tp-tpidruro"

// RUN: %clang --target=armv7-linux -mtp=cp15 -### -S %s 2>&1 | \
// RUN: FileCheck -check-prefix=ARMv7_THREAD_POINTER_HARD %s
// ARMv7_THREAD_POINTER_HARD: "-target-feature" "+read-tp-tpidruro"

// RUN: %clang --target=armv7m-linux -mtp=auto -### -S %s 2>&1 | \
// RUN: FileCheck -check-prefix=ARMv7m_THREAD_POINTER_Auto %s
// ARMv7m_THREAD_POINTER_Auto-NOT: "-target-feature" "+read-tp-tpidruro"

// RUN: not %clang --target=armv7m-linux -mtp=cp15 -### -S %s 2>&1 | \
// RUN: FileCheck -check-prefix=ARMv7m_THREAD_POINTER_HARD %s
// ARMv7m_THREAD_POINTER_HARD: hardware TLS register is not supported for the thumbv7m sub-architecture

// RUN: %clang --target=armv5t-linux -mtp=auto -### -S %s 2>&1 | \
// RUN: FileCheck -check-prefix=ARMv5t_THREAD_POINTER_Auto %s
// ARMv5t_THREAD_POINTER_Auto-NOT: "-target-feature" "+read-tp-tpidruro"

// RUN: %clang --target=armv6k-linux -mtp=cp15 -### -S %s 2>&1 | \
// RUN: FileCheck -check-prefix=ARMv6k_THREAD_POINTER_Auto %s
// ARMv6k_THREAD_POINTER_Auto: "-target-feature" "+read-tp-tpidruro"

// RUN: not %clang --target=armv6t2-linux -mtp=cp15 -### -S %s 2>&1 | \
// RUN: FileCheck -check-prefix=ARMv6t2_THREAD_POINTER_HARD %s
// ARMv6t2_THREAD_POINTER_HARD: hardware TLS register is not supported for the armv6t2 sub-architecture

// RUN: %clang --target=armv6t2-linux -mtp=auto -### -S %s 2>&1 | \
// RUN: FileCheck -check-prefix=ARMV6t2_THREAD_POINTER_AUTO %s
// ARMV6t2_THREAD_POINTER_AUTO-NOT: "-target-feature" "+read-tp-tpidruro"

// RUN: %clang --target=armv6kz-linux -mtp=cp15 -### -S %s 2>&1 | \
// RUN: FileCheck -check-prefix=ARMv6kz_THREAD_POINTER_HARD %s
// ARMv6kz_THREAD_POINTER_HARD: "-target-feature" "+read-tp-tpidruro"

// RUN: %clang --target=armv6kz-linux -mtp=auto -### -S %s 2>&1 | \
// RUN: FileCheck -check-prefix=ARMV6KZ_THREAD_POINTER_AUTO %s
// ARMV6KZ_THREAD_POINTER_AUTO-NOT: "-target-feature" "+read-tp-tpidruro"
=======
// This file tests the -mtp=<mode> functionality in Clang’s ARM driver.
// It verifies:
//
//   1. ARMv7 targets: explicit hardware modes, explicit soft mode, and auto mode.
//   2. M Profile variants: explicit hardware mode should fail and auto mode defaults to soft.
//   3. ARMv6 variants: explicit hardware modes on ARMv6K/KZ work, but auto mode falls back to soft when Thumb2 is missing.
//   4. ARMv5 variants: explicit hardware mode is rejected and auto mode defaults to soft.
//   5. Miscellaneous error cases (e.g. empty -mtp value).
//
//===----------------------------------------------------------------------===//

//===----------------------------------------------------------------------===//
// 1. ARMv7 Targets
//===----------------------------------------------------------------------===//

// Test explicit hardware mode using "tpidrprw" on an ARMv7 target.
// RUN: %clang --target=armv7-linux -mtp=tpidrprw -### -S %s 2>&1 | FileCheck -check-prefix=ARMv7_TPIDRPRW %s
// ARMv7_TPIDRPRW: "-target-feature" "+read-tp-tpidrprw"

// Test explicit hardware mode using "tpidrurw" on an ARMv7 target.
// RUN: %clang --target=armv7-linux -mtp=tpidrurw -### -S %s 2>&1 | FileCheck -check-prefix=ARMv7_TPIDRURW %s
// ARMv7_TPIDRURW: "-target-feature" "+read-tp-tpidrurw"

// Test explicit hardware mode using "tpidruro" on an ARMv7 target.
// RUN: %clang --target=armv7-linux -mtp=tpidruro -### -S %s 2>&1 | FileCheck -check-prefix=ARMv7_TPIDRURO %s
// ARMv7_TPIDRURO: "-target-feature" "+read-tp-tpidruro"

// Test explicit "soft" mode on an ARMv7 target (forces software mode).
// RUN: %clang --target=armv7-linux -mtp=soft -### -S %s 2>&1 | FileCheck -check-prefix=ARM_Soft %s
// ARM_Soft-NOT: "-target-feature" "+read-tp-"

// Test auto mode on an ARMv7 target (hardware support and Thumb2 yield HW mode).
// RUN: %clang --target=armv7-linux -mtp=auto -### -S %s 2>&1 | FileCheck -check-prefix=ARMv7_Auto %s
// Default mode is implicitly -mtp=auto
// RUN: %clang --target=armv7-linux -### -S %s 2>&1 | FileCheck -check-prefix=ARMv7_Auto %s
// ARMv7_Auto: "-target-feature" "+read-tp-tpidruro"

//===----------------------------------------------------------------------===//
// 2. M Profile Variants (e.g. thumbv6t2)
//===----------------------------------------------------------------------===//

// Test explicit hardware mode on a M Profile target: thumbv6t2 does not support CP15.
// RUN: not %clang --target=thumbv6t2-linux -mtp=cp15 -### -S %s 2>&1 | FileCheck -check-prefix=Thumbv6t2_Error %s
// Thumbv6t2_Error: error: hardware TLS register is not supported for the armv6t2 sub-architecture

// Test auto mode on a M Profile target: should default to soft mode.
// RUN: %clang --target=thumbv6t2-linux -mtp=auto -### -S %s 2>&1 | FileCheck -check-prefix=Thumbv6t2_Auto %s
// Thumbv6t2_Auto-NOT: "-target-feature" "+read-tp-"


//===----------------------------------------------------------------------===//
// 3. ARMv6 Variants
//===----------------------------------------------------------------------===//

// Test explicit hardware mode using "cp15" on an ARMv6K and ARMv6KZ targets.
// RUN: %clang --target=armv6k-linux -mtp=cp15 -### -S %s 2>&1 | FileCheck -check-prefix=ARMv6k_Cp15 %s
// RUN: %clang --target=armv6kz-linux -mtp=cp15 -### -S %s 2>&1 | FileCheck -check-prefix=ARMv6k_Cp15 %s
// ARMv6k_Cp15: "-target-feature" "+read-tp-tpidruro"


// Test auto mode on ARMv6K and ARMv6KZ targets: defaults to soft mode due to missing Thumb2 encoding.
// RUN: %clang --target=armv6k-linux -mtp=auto -### -S %s 2>&1 | FileCheck -check-prefix=ARMv6k_Auto %s
// RUN: %clang --target=armv6kz-linux -mtp=auto -### -S %s 2>&1 | FileCheck -check-prefix=ARMv6k_Auto %s
// ARMv6k_Auto-NOT: "-target-feature" "+read-tp-"


//===----------------------------------------------------------------------===//
// 4. ARMv5 Variants
//===----------------------------------------------------------------------===//

// Test explicit hardware mode on an ARMv5T target: hardware TP is not supported.
// RUN: not %clang --target=armv5t-linux -mtp=cp15 -### -S %s 2>&1 | FileCheck -check-prefix=ARMv5t_Error %s
// ARMv5t_Error: error: hardware TLS register is not supported for the armv5 sub-architecture

// Test auto mode on an ARMv5T target: should default to soft mode.
// RUN: %clang --target=armv5t-linux -mtp=auto -### -S %s 2>&1 | FileCheck -check-prefix=ARMv5t_Auto %s
// ARMv5t_Auto-NOT: "-target-feature" "+read-tp-"

//===----------------------------------------------------------------------===//
// 5. Miscellaneous Tests
//===----------------------------------------------------------------------===//

// Test empty -mtp value on an ARMv7 target: should produce a missing argument error.
// RUN: not %clang --target=armv7-linux -mtp= -### -S %s 2>&1 | FileCheck -check-prefix=Empty_MTP %s
// Empty_MTP: error: {{.*}}missing

// Test explicit hardware mode in assembler mode on an unsupporting target does not fail with error
// RUN: %clang --target=thumbv6t2-linux -mtp=cp15 -x assembler -### %s 2>&1 | FileCheck -check-prefix=Thumbv6t2_Asm %s
// Thumbv6t2_Asm-NOT: "-target-feature" "+read-tp-"
>>>>>>> d465594a
<|MERGE_RESOLUTION|>--- conflicted
+++ resolved
@@ -1,98 +1,3 @@
-<<<<<<< HEAD
-// Test of the AArch32 values of -mtp=, checking that each one maps to
-// the right target features.
-
-// RUN: %clang --target=armv7-linux -mtp=cp15 -### -S %s 2>&1 | \
-// RUN: FileCheck -check-prefix=ARMv7_THREAD_POINTER-HARD %s
-// ARMv7_THREAD_POINTER-HARD: "-target-feature" "+read-tp-tpidruro"
-
-// RUN: %clang --target=armv7-linux -mtp=tpidruro -### -S %s 2>&1 | \
-// RUN: FileCheck -check-prefix=ARMv7_THREAD_POINTER-HARD %s
-// RUN: %clang --target=armv7-linux -mtp=tpidrurw -### -S %s 2>&1 | \
-// RUN: FileCheck -check-prefix=ARMv7_THREAD_POINTER-TPIDRURW %s
-// ARMv7_THREAD_POINTER-TPIDRURW: "-target-feature" "+read-tp-tpidrurw"
-// RUN: %clang --target=armv7-linux -mtp=tpidrprw -### -S %s 2>&1 | \
-// RUN: FileCheck -check-prefix=ARMv7_THREAD_POINTER-TPIDRPRW %s
-// ARMv7_THREAD_POINTER-TPIDRPRW: "-target-feature" "+read-tp-tpidrprw"
-
-// RUN: %clang --target=armv6k-linux -mtp=cp15 -### -S %s 2>&1 | \
-// RUN: FileCheck -check-prefix=ARM_THREAD_POINTER-HARD %s
-// ARM_THREAD_POINTER-HARD: "-target-feature" "+read-tp-tpidruro"
-
-// RUN: %clang --target=armv6k-linux -mtp=auto -### -S %s 2>&1 | \
-// RUN: FileCheck -check-prefix=ARM_THREAD_POINTER_AUTO %s
-// ARM_THREAD_POINTER_AUTO-NOT: "-target-feature" "+read-tp-tpidruro"
-
-// RUN: %clang --target=thumbv6k-apple-darwin -### -S %s 2>&1 | \
-// RUN: FileCheck -check-prefix=THUMBv6_THREAD_POINTER_NO_AUTO %s
-// THUMBv6_THREAD_POINTER_NO_AUTO-NOT: "-target-feature" "+read-tp-tpidruro"
-
-// RUN: not %clang --target=thumbv6k-apple-darwin -mtp=cp15 -### -S %s 2>&1 | \
-// RUN: FileCheck -check-prefix=THUMBv6_THREAD_POINTER_NO_HARD %s
-// THUMBv6_THREAD_POINTER_NO_HARD: unsupported option '-mtp=' for target 'thumbv6k-apple-darwin'
-
-// RUN: not %clang --target=thumbv6t2-linux -mtp=cp15 -### -S %s 2>&1 | \
-// RUN: FileCheck -check-prefix=ARM_THREAD_POINTER_NO_HARD %s
-// ARM_THREAD_POINTER_NO_HARD: hardware TLS register is not supported for the armv6t2 sub-architecture
-
-// RUN: %clang --target=armv5t-linux -mtp=cp15 -x assembler -### %s 2>&1 | \
-// RUN: FileCheck -check-prefix=ARMv5_THREAD_POINTER_ASSEMBLER %s
-// ARMv5_THREAD_POINTER_ASSEMBLER-NOT: hardware TLS register is not supported for the armv5 sub-architecture
-
-// RUN: not %clang --target=armv6-linux -mthumb -mtp=cp15 -### -S %s 2>&1 | \
-// RUN: FileCheck -check-prefix=THUMBv6_THREAD_POINTER_UNSUPP %s
-// RUN: not %clang --target=thumbv6-linux -mthumb -mtp=cp15 -### -S %s 2>&1 | \
-// RUN: FileCheck -check-prefix=THUMBv6_THREAD_POINTER_UNSUPP %s
-// THUMBv6_THREAD_POINTER_UNSUPP: hardware TLS register is not supported for the thumbv6 sub-architecture
-
-// RUN: %clang --target=armv7-linux -mtp=soft -### -S %s 2>&1 | \
-// RUN: FileCheck -check-prefix=ARMv7_THREAD_POINTER_SOFT %s
-// ARMv7_THREAD_POINTER_SOFT-NOT: "-target-feature" "+read-tp-tpidruro"
-
-// RUN: %clang --target=armv7-linux -### -S %s 2>&1 | \
-// RUN: FileCheck -check-prefix=ARMv7_THREAD_POINTER_NON %s
-// ARMv7_THREAD_POINTER_NON: "-target-feature" "+read-tp-tpidruro"
-
-// RUN: %clang --target=armv7-linux -mtp=auto -### -S %s 2>&1 | \
-// RUN: FileCheck -check-prefix=ARMv7_THREAD_POINTER_Auto %s
-// ARMv7_THREAD_POINTER_Auto: "-target-feature" "+read-tp-tpidruro"
-
-// RUN: %clang --target=armv7-linux -mtp=cp15 -### -S %s 2>&1 | \
-// RUN: FileCheck -check-prefix=ARMv7_THREAD_POINTER_HARD %s
-// ARMv7_THREAD_POINTER_HARD: "-target-feature" "+read-tp-tpidruro"
-
-// RUN: %clang --target=armv7m-linux -mtp=auto -### -S %s 2>&1 | \
-// RUN: FileCheck -check-prefix=ARMv7m_THREAD_POINTER_Auto %s
-// ARMv7m_THREAD_POINTER_Auto-NOT: "-target-feature" "+read-tp-tpidruro"
-
-// RUN: not %clang --target=armv7m-linux -mtp=cp15 -### -S %s 2>&1 | \
-// RUN: FileCheck -check-prefix=ARMv7m_THREAD_POINTER_HARD %s
-// ARMv7m_THREAD_POINTER_HARD: hardware TLS register is not supported for the thumbv7m sub-architecture
-
-// RUN: %clang --target=armv5t-linux -mtp=auto -### -S %s 2>&1 | \
-// RUN: FileCheck -check-prefix=ARMv5t_THREAD_POINTER_Auto %s
-// ARMv5t_THREAD_POINTER_Auto-NOT: "-target-feature" "+read-tp-tpidruro"
-
-// RUN: %clang --target=armv6k-linux -mtp=cp15 -### -S %s 2>&1 | \
-// RUN: FileCheck -check-prefix=ARMv6k_THREAD_POINTER_Auto %s
-// ARMv6k_THREAD_POINTER_Auto: "-target-feature" "+read-tp-tpidruro"
-
-// RUN: not %clang --target=armv6t2-linux -mtp=cp15 -### -S %s 2>&1 | \
-// RUN: FileCheck -check-prefix=ARMv6t2_THREAD_POINTER_HARD %s
-// ARMv6t2_THREAD_POINTER_HARD: hardware TLS register is not supported for the armv6t2 sub-architecture
-
-// RUN: %clang --target=armv6t2-linux -mtp=auto -### -S %s 2>&1 | \
-// RUN: FileCheck -check-prefix=ARMV6t2_THREAD_POINTER_AUTO %s
-// ARMV6t2_THREAD_POINTER_AUTO-NOT: "-target-feature" "+read-tp-tpidruro"
-
-// RUN: %clang --target=armv6kz-linux -mtp=cp15 -### -S %s 2>&1 | \
-// RUN: FileCheck -check-prefix=ARMv6kz_THREAD_POINTER_HARD %s
-// ARMv6kz_THREAD_POINTER_HARD: "-target-feature" "+read-tp-tpidruro"
-
-// RUN: %clang --target=armv6kz-linux -mtp=auto -### -S %s 2>&1 | \
-// RUN: FileCheck -check-prefix=ARMV6KZ_THREAD_POINTER_AUTO %s
-// ARMV6KZ_THREAD_POINTER_AUTO-NOT: "-target-feature" "+read-tp-tpidruro"
-=======
 // This file tests the -mtp=<mode> functionality in Clang’s ARM driver.
 // It verifies:
 //
@@ -182,4 +87,3 @@
 // Test explicit hardware mode in assembler mode on an unsupporting target does not fail with error
 // RUN: %clang --target=thumbv6t2-linux -mtp=cp15 -x assembler -### %s 2>&1 | FileCheck -check-prefix=Thumbv6t2_Asm %s
 // Thumbv6t2_Asm-NOT: "-target-feature" "+read-tp-"
->>>>>>> d465594a
