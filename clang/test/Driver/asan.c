--- conflicted
+++ resolved
@@ -3,11 +3,7 @@
 // RUN: %clang -O2 -fexperimental-new-pass-manager -target i386-unknown-linux -fsanitize=address %s -S -emit-llvm -o - | FileCheck %s --check-prefix=CHECK-ASAN
 // RUN: %clang -O3 -fexperimental-new-pass-manager -target i386-unknown-linux -fsanitize=address %s -S -emit-llvm -o - | FileCheck %s --check-prefix=CHECK-ASAN
 // RUN: %clang     -fexperimental-new-pass-manager -target i386-unknown-linux -fsanitize=address %s -S -emit-llvm -flto=thin -o - | FileCheck %s --check-prefix=CHECK-ASAN
-<<<<<<< HEAD
-// FIX: %clang -O2 -fexperimental-new-pass-manager -target i386-unknown-linux -fsanitize=address %s -S -emit-llvm -flto=thin -o - | FileCheck %s --check-prefix=CHECK-ASAN
-=======
 // RUN: %clang -O2 -fexperimental-new-pass-manager -target i386-unknown-linux -fsanitize=address %s -S -emit-llvm -flto=thin -o - | FileCheck %s --check-prefix=CHECK-ASAN
->>>>>>> 2e412c55
 // RUN: %clang     -fexperimental-new-pass-manager -target i386-unknown-linux -fsanitize=address %s -S -emit-llvm -flto -o - | FileCheck %s --check-prefix=CHECK-ASAN
 // RUN: %clang -O2 -fexperimental-new-pass-manager -target i386-unknown-linux -fsanitize=address %s -S -emit-llvm -flto -o - | FileCheck %s --check-prefix=CHECK-ASAN
 
@@ -25,11 +21,7 @@
 // RUN: %clang -O2 -fexperimental-new-pass-manager -target i386-unknown-linux -fsanitize=kernel-address %s -S -emit-llvm -o - | FileCheck %s --check-prefix=CHECK-KASAN
 // RUN: %clang -O3 -fexperimental-new-pass-manager -target i386-unknown-linux -fsanitize=kernel-address %s -S -emit-llvm -o - | FileCheck %s --check-prefix=CHECK-KASAN
 // RUN: %clang     -fexperimental-new-pass-manager -target i386-unknown-linux -fsanitize=kernel-address %s -S -emit-llvm -flto=thin -o - | FileCheck %s --check-prefix=CHECK-KASAN
-<<<<<<< HEAD
-// FIX: %clang -O2 -fexperimental-new-pass-manager -target i386-unknown-linux -fsanitize=kernel-address %s -S -emit-llvm -flto=thin -o - | FileCheck %s --check-prefix=CHECK-KASAN
-=======
 // RUN: %clang -O2 -fexperimental-new-pass-manager -target i386-unknown-linux -fsanitize=kernel-address %s -S -emit-llvm -flto=thin -o - | FileCheck %s --check-prefix=CHECK-KASAN
->>>>>>> 2e412c55
 // RUN: %clang     -fexperimental-new-pass-manager -target i386-unknown-linux -fsanitize=kernel-address %s -S -emit-llvm -flto -o - | FileCheck %s --check-prefix=CHECK-KASAN
 // RUN: %clang -O2 -fexperimental-new-pass-manager -target i386-unknown-linux -fsanitize=kernel-address %s -S -emit-llvm -flto -o - | FileCheck %s --check-prefix=CHECK-KASAN
 
@@ -47,11 +39,7 @@
 // RUN: %clang -O2 -fexperimental-new-pass-manager -target aarch64-unknown-linux -fsanitize=hwaddress %s -S -emit-llvm -o - | FileCheck %s --check-prefix=CHECK-HWASAN
 // RUN: %clang -O3 -fexperimental-new-pass-manager -target aarch64-unknown-linux -fsanitize=hwaddress %s -S -emit-llvm -o - | FileCheck %s --check-prefix=CHECK-HWASAN
 // RUN: %clang     -fexperimental-new-pass-manager -target aarch64-unknown-linux -fsanitize=hwaddress %s -S -emit-llvm -flto=thin -o - | FileCheck %s --check-prefix=CHECK-HWASAN
-<<<<<<< HEAD
-// FIX: %clang -O2 -fexperimental-new-pass-manager -target aarch64-unknown-linux -fsanitize=hwaddress %s -S -emit-llvm -flto=thin -o - | FileCheck %s --check-prefix=CHECK-HWASAN
-=======
 // RUN: %clang -O2 -fexperimental-new-pass-manager -target aarch64-unknown-linux -fsanitize=hwaddress %s -S -emit-llvm -flto=thin -o - | FileCheck %s --check-prefix=CHECK-HWASAN
->>>>>>> 2e412c55
 // RUN: %clang     -fexperimental-new-pass-manager -target aarch64-unknown-linux -fsanitize=hwaddress %s -S -emit-llvm -flto -o - | FileCheck %s --check-prefix=CHECK-HWASAN
 // RUN: %clang -O2 -fexperimental-new-pass-manager -target aarch64-unknown-linux -fsanitize=hwaddress %s -S -emit-llvm -flto -o - | FileCheck %s --check-prefix=CHECK-HWASAN
 
@@ -69,11 +57,7 @@
 // RUN: %clang -O2 -fexperimental-new-pass-manager -target aarch64-unknown-linux -fsanitize=kernel-hwaddress %s -S -emit-llvm -o - | FileCheck %s --check-prefix=CHECK-KHWASAN
 // RUN: %clang -O3 -fexperimental-new-pass-manager -target aarch64-unknown-linux -fsanitize=kernel-hwaddress %s -S -emit-llvm -o - | FileCheck %s --check-prefix=CHECK-KHWASAN
 // RUN: %clang     -fexperimental-new-pass-manager -target aarch64-unknown-linux -fsanitize=kernel-hwaddress %s -S -emit-llvm -flto=thin -o - | FileCheck %s --check-prefix=CHECK-KHWASAN
-<<<<<<< HEAD
-// FIX: %clang -O2 -fexperimental-new-pass-manager -target aarch64-unknown-linux -fsanitize=kernel-hwaddress %s -S -emit-llvm -flto=thin -o - | FileCheck %s --check-prefix=CHECK-KHWASAN
-=======
 // RUN: %clang -O2 -fexperimental-new-pass-manager -target aarch64-unknown-linux -fsanitize=kernel-hwaddress %s -S -emit-llvm -flto=thin -o - | FileCheck %s --check-prefix=CHECK-KHWASAN
->>>>>>> 2e412c55
 // RUN: %clang     -fexperimental-new-pass-manager -target aarch64-unknown-linux -fsanitize=kernel-hwaddress %s -S -emit-llvm -flto -o - | FileCheck %s --check-prefix=CHECK-KHWASAN
 // RUN: %clang -O2 -fexperimental-new-pass-manager -target aarch64-unknown-linux -fsanitize=kernel-hwaddress %s -S -emit-llvm -flto -o - | FileCheck %s --check-prefix=CHECK-KHWASAN
 
@@ -84,11 +68,7 @@
 // RUN: %clang     -fno-experimental-new-pass-manager -target aarch64-unknown-linux -fsanitize=kernel-hwaddress %s -S -emit-llvm -flto=thin -o - | FileCheck %s --check-prefix=CHECK-KHWASAN
 // RUN: %clang -O2 -fno-experimental-new-pass-manager -target aarch64-unknown-linux -fsanitize=kernel-hwaddress %s -S -emit-llvm -flto=thin -o - | FileCheck %s --check-prefix=CHECK-KHWASAN
 // RUN: %clang     -fno-experimental-new-pass-manager -target aarch64-unknown-linux -fsanitize=kernel-hwaddress %s -S -emit-llvm -flto -o - | FileCheck %s --check-prefix=CHECK-KHWASAN
-<<<<<<< HEAD
-// FIX: %clang -O2 -fno-experimental-new-pass-manager -target aarch64-unknown-linux -fsanitize=kernel-hwaddress %s -S -emit-llvm -flto -o - | FileCheck %s --check-prefix=CHECK-KHWASAN
-=======
 // RUN: %clang -O2 -fno-experimental-new-pass-manager -target aarch64-unknown-linux -fsanitize=kernel-hwaddress %s -S -emit-llvm -flto -o - | FileCheck %s --check-prefix=CHECK-KHWASAN
->>>>>>> 2e412c55
 // Verify that -fsanitize={address,hwaddres,kernel-address,kernel-hwaddress} invokes ASan, HWAsan, KASan or KHWASan instrumentation.
 
 int foo(int *a) { return *a; }
