--- conflicted
+++ resolved
@@ -14,9 +14,7 @@
 //CHECK_ACTIONS:         +- 7: compiler, {6}, ir, (host-sycl)
 //CHECK_ACTIONS:      +- 8: backend, {7}, assembler, (host-sycl)
 //CHECK_ACTIONS:   +- 9: assembler, {8}, object, (host-sycl)
-<<<<<<< HEAD
-//CHECK_ACTIONS:+- 10: linker, {9}, image, (host-sycl)
-//CHECK_ACTIONS:        +- 11: linker, {5}, ir, (device-sycl)
+//CHECK_ACTIONS:        +- 10: linker, {5}, ir, (device-sycl)
 //CHECK_ACTIONS:        |- [[SRIRVLINK:.*]]: input, "{{.*}}libspirv{{.*}}", ir, (device-sycl)
 //different libraries may be linked on different platforms, so just check the common stages
 //CHECK_ACTIONS_TODO:     +- [[LINKALL:.*]]: linker, {[0-9, ]* [[SRIRVLINK]]}, ir, (device-sycl)
@@ -26,24 +24,13 @@
 //CHECK_ACTIONS:    +- [[NCPULINK:.*]]: linker, {[[ALLLINK:.*]], [[NCPUOFFLOAD]]}, ir, (device-sycl)
 //this is where we compile the device code to a shared lib, and we link the host shared lib and the device shared lib
 //CHECK_ACTIONS:|  +- [[VAL81:.*]]: backend, {[[NCPULINK]]}, assembler, (device-sycl)
-//CHECK_ACTIONS:|- [[VAL82:.*]]: assembler, {[[VAL81]]}, object, (device-sycl)
+//CHECK_ACTIONS:| +- [[VAL82:.*]]: assembler, {[[VAL81]]}, object, (device-sycl)
+//CHECK_ACTIONS:|- [[VAL822:.*]]: offload, "device-sycl ({{.*}})" {[[VAL82]]}, object
 //call sycl-post-link and clang-offload-wrapper
 //CHECK_ACTIONS:|  +- [[VAL83:.*]]: sycl-post-link, {[[ALLLINK]]}, tempfiletable, (device-sycl)
-//CHECK_ACTIONS:|- [[VAL84:.*]]: clang-offload-wrapper, {[[VAL83]]}, object, (device-sycl)
-//CHECK_ACTIONS:[[VAL85:.*]]: offload, "host-sycl ({{.*}})" {10}, "device-sycl ({{.*}})" {[[VAL82]]}, "device-sycl ({{.*}})" {[[VAL84]]}, image
-=======
->>>>>>> 233e665c
-
-//CHECK_ACTIONS:|           +- 10: linker, {5}, ir, (device-sycl)
-//CHECK_ACTIONS:|           |- 11: input, "{{.*}}libspirv{{.*}}", ir, (device-sycl)
-//CHECK_ACTIONS:|        +- 12: linker, {10, 11}, ir, (device-sycl)
-//CHECK_ACTIONS:|     +- 13: backend, {12}, assembler, (device-sycl)
-//CHECK_ACTIONS:|  +- 14: assembler, {13}, object, (device-sycl)
-//CHECK_ACTIONS:|- 15: offload, "device-sycl ({{.*}})" {14}, object
-//CHECK_ACTIONS:|     +- 16: sycl-post-link, {12}, tempfiletable, (device-sycl)
-//CHECK_ACTIONS:|  +- 17: clang-offload-wrapper, {16}, object, (device-sycl)
-//CHECK_ACTIONS:|- 18: offload, "device-sycl ({{.*}})" {17}, object
-//CHECK_ACTIONS:19: linker, {9, 15, 18}, image, (host-sycl)
+//CHECK_ACTIONS:| +- [[VAL84:.*]]: clang-offload-wrapper, {[[VAL83]]}, object, (device-sycl)
+//CHECK_ACTIONS:|- [[VAL85:.*]]: offload, "device-sycl ({{.*}})" {[[VAL84]]}, object
+//CHECK_ACTIONS:[[VAL86:.*]]: linker, {9, [[VAL822]], [[VAL85]]}, image, (host-sycl)
 
 //CHECK_BINDINGS:# "{{.*}}" - "clang", inputs: ["{{.*}}sycl-native-cpu-fsycl.cpp"], output: "[[KERNELIR:.*]].bc"
 //CHECK_BINDINGS:# "{{.*}}" - "Append Footer to source", inputs: ["{{.*}}sycl-native-cpu-fsycl.cpp"], output: "[[SRCWFOOTER:.*]].cpp"
