--- conflicted
+++ resolved
@@ -15,7 +15,7 @@
 // CHECK-ASAN-LINUX: "-lpthread"
 // CHECK-ASAN-LINUX: "-lrt"
 // CHECK-ASAN-LINUX: "-ldl"
-// CHECK-ASAN-LINUX-NOT: "-lresolv"
+// CHECK-ASAN-LINUX: "-lresolv"
 
 // RUN: %clang -fsanitize=address -fno-sanitize-link-runtime -### %s 2>&1 \
 // RUN:     --target=x86_64-unknown-linux -fuse-ld=ld \
@@ -144,14 +144,6 @@
 // CHECK-ASAN-LINUX-CXX-SAME: "--whole-archive" "{{.*}}libclang_rt.asan.a" "--no-whole-archive"
 // CHECK-ASAN-LINUX-CXX-SAME: "--whole-archive" "{{.*}}libclang_rt.asan_cxx.a" "--no-whole-archive"
 // CHECK-ASAN-LINUX-CXX-NOT: "--dynamic-list"
-<<<<<<< HEAD
-// CHECK-ASAN-LINUX-CXX: "--export-dynamic"
-// CHECK-ASAN-LINUX-CXX: stdc++
-// CHECK-ASAN-LINUX-CXX: "-lpthread"
-// CHECK-ASAN-LINUX-CXX: "-lrt"
-// CHECK-ASAN-LINUX-CXX: "-ldl"
-// CHECK-ASAN-LINUX-CXX-NOT: "-lresolv"
-=======
 // CHECK-ASAN-LINUX-CXX-SAME: "--export-dynamic"
 // CHECK-ASAN-LINUX-CXX-SAME: "-lstdc++"
 // CHECK-ASAN-LINUX-CXX-SAME: "-lpthread"
@@ -212,7 +204,6 @@
 // CHECK-ASAN-LINUX-NOSTDCXX-SAME: "-ldl"
 // CHECK-ASAN-LINUX-NOSTDCXX-SAME: "-lresolv"
 // CHECK-ASAN-LINUX-NOSTDCXX-SAME: "-lc"
->>>>>>> 49fd7d4f
 
 // RUN: %clang -### %s -o /dev/null -fsanitize=address \
 // RUN:     --target=i386-unknown-linux -fuse-ld=ld -stdlib=platform \
@@ -384,7 +375,7 @@
 // CHECK-TSAN-LINUX-CXX: "-lpthread"
 // CHECK-TSAN-LINUX-CXX: "-lrt"
 // CHECK-TSAN-LINUX-CXX: "-ldl"
-// CHECK-TSAN-LINUX-CXX-NOT: "-lresolv"
+// CHECK-TSAN-LINUX-CXX: "-lresolv"
 
 // RUN: %clang -fsanitize=thread -fno-sanitize-link-runtime -### %s 2>&1 \
 // RUN:     --target=x86_64-unknown-linux -fuse-ld=ld \
@@ -457,7 +448,7 @@
 // CHECK-UBSAN-LINUX-NOT: libclang_rt.ubsan_standalone_cxx
 // CHECK-UBSAN-LINUX-NOT: "-lstdc++"
 // CHECK-UBSAN-LINUX: "-lpthread"
-// CHECK-UBSAN-LINUX-NOT: "-lresolv"
+// CHECK-UBSAN-LINUX: "-lresolv"
 
 // RUN: %clang -fsanitize=undefined -fno-sanitize-link-runtime -### %s 2>&1 \
 // RUN:     --target=x86_64-unknown-linux -fuse-ld=ld \
@@ -530,7 +521,7 @@
 // CHECK-UBSAN-LINUX-CXX: "-lstdc++"
 // CHECK-UBSAN-LINUX-CXX-NOT: libclang_rt.asan
 // CHECK-UBSAN-LINUX-CXX: "-lpthread"
-// CHECK-UBSAN-LINUX-CXX-NOT: "-lresolv"
+// CHECK-UBSAN-LINUX-CXX: "-lresolv"
 
 // RUN: %clang -fsanitize=undefined -fsanitize-minimal-runtime -### %s 2>&1 \
 // RUN:     --target=i386-unknown-linux -fuse-ld=ld \
@@ -540,7 +531,7 @@
 // CHECK-UBSAN-MINIMAL-LINUX: "{{.*}}ld{{(.exe)?}}"
 // CHECK-UBSAN-MINIMAL-LINUX: "--whole-archive" "{{.*}}libclang_rt.ubsan_minimal.a" "--no-whole-archive"
 // CHECK-UBSAN-MINIMAL-LINUX: "-lpthread"
-// CHECK-UBSAN-MINIMAL-LINUX-NOT: "-lresolv"
+// CHECK-UBSAN-MINIMAL-LINUX: "-lresolv"
 
 // RUN: %clang -fsanitize=undefined -fsanitize-minimal-runtime -### %s 2>&1 \
 // RUN:     --target=x86_64-apple-darwin -fuse-ld=ld \
@@ -577,7 +568,7 @@
 // CHECK-ASAN-UBSAN-LINUX-NOT: libclang_rt.ubsan
 // CHECK-ASAN-UBSAN-LINUX-NOT: "-lstdc++"
 // CHECK-ASAN-UBSAN-LINUX: "-lpthread"
-// CHECK-ASAN-UBSAN-LINUX-NOT: "-lresolv"
+// CHECK-ASAN-UBSAN-LINUX: "-lresolv"
 
 // RUN: %clangxx -fsanitize=address,undefined -### %s 2>&1 \
 // RUN:     --target=i386-unknown-linux -fuse-ld=ld -stdlib=platform \
@@ -590,7 +581,7 @@
 // CHECK-ASAN-UBSAN-LINUX-CXX-NOT: libclang_rt.ubsan
 // CHECK-ASAN-UBSAN-LINUX-CXX: "-lstdc++"
 // CHECK-ASAN-UBSAN-LINUX-CXX: "-lpthread"
-// CHECK-ASAN-UBSAN-LINUX-CXX-NOT: "-lresolv"
+// CHECK-ASAN-UBSAN-LINUX-CXX: "-lresolv"
 
 // RUN: %clangxx -fsanitize=memory,undefined -### %s 2>&1 \
 // RUN:     --target=x86_64-unknown-linux -fuse-ld=ld \
@@ -633,7 +624,7 @@
 // CHECK-LSAN-LINUX: libclang_rt.lsan.a"
 // CHECK-LSAN-LINUX: "-lpthread"
 // CHECK-LSAN-LINUX: "-ldl"
-// CHECK-LSAN-LINUX-NOT: "-lresolv"
+// CHECK-LSAN-LINUX: "-lresolv"
 
 // RUN: %clang -fsanitize=leak -fno-sanitize-link-runtime -### %s 2>&1 \
 // RUN:     --target=x86_64-unknown-linux -fuse-ld=ld \
@@ -656,7 +647,7 @@
 // CHECK-LSAN-COV-LINUX-NOT: libclang_rt.ubsan
 // CHECK-LSAN-COV-LINUX: "-lpthread"
 // CHECK-LSAN-COV-LINUX: "-ldl"
-// CHECK-LSAN-COV-LINUX-NOT: "-lresolv"
+// CHECK-LSAN-COV-LINUX: "-lresolv"
 
 // RUN: %clang -fsanitize=leak,address -### %s 2>&1 \
 // RUN:     --target=x86_64-unknown-linux -fuse-ld=ld \
@@ -678,7 +669,7 @@
 // CHECK-ASAN-COV-LINUX-NOT: libclang_rt.ubsan
 // CHECK-ASAN-COV-LINUX-NOT: "-lstdc++"
 // CHECK-ASAN-COV-LINUX: "-lpthread"
-// CHECK-ASAN-COV-LINUX-NOT: "-lresolv"
+// CHECK-ASAN-COV-LINUX: "-lresolv"
 
 // RUN: %clang -fsanitize=memory -fsanitize-coverage=func -### %s 2>&1 \
 // RUN:     --target=x86_64-unknown-linux -fuse-ld=ld \
@@ -702,7 +693,7 @@
 // CHECK-DFSAN-COV-LINUX-NOT: libclang_rt.ubsan
 // CHECK-DFSAN-COV-LINUX-NOT: "-lstdc++"
 // CHECK-DFSAN-COV-LINUX: "-lpthread"
-// CHECK-DFSAN-COV-LINUX-NOT: "-lresolv"
+// CHECK-DFSAN-COV-LINUX: "-lresolv"
 
 // RUN: %clang -fsanitize=undefined -fsanitize-coverage=func -### %s 2>&1 \
 // RUN:     --target=x86_64-unknown-linux -fuse-ld=ld \
@@ -713,7 +704,7 @@
 // CHECK-UBSAN-COV-LINUX: "--whole-archive" "{{.*}}libclang_rt.ubsan_standalone.a" "--no-whole-archive"
 // CHECK-UBSAN-COV-LINUX-NOT: "-lstdc++"
 // CHECK-UBSAN-COV-LINUX: "-lpthread"
-// CHECK-UBSAN-COV-LINUX-NOT: "-lresolv"
+// CHECK-UBSAN-COV-LINUX: "-lresolv"
 
 // RUN: %clang -fsanitize-coverage=func -### %s 2>&1 \
 // RUN:     --target=x86_64-unknown-linux -fuse-ld=ld \
@@ -724,7 +715,7 @@
 // CHECK-COV-LINUX: "--whole-archive" "{{.*}}libclang_rt.ubsan_standalone.a" "--no-whole-archive"
 // CHECK-COV-LINUX-NOT: "-lstdc++"
 // CHECK-COV-LINUX: "-lpthread"
-// CHECK-COV-LINUX-NOT: "-lresolv"
+// CHECK-COV-LINUX: "-lresolv"
 
 // RUN: %clang -### %s 2>&1 \
 // RUN:     --target=x86_64-unknown-linux -fuse-ld=ld -fsanitize=numerical \
@@ -736,8 +727,7 @@
 // CHECK-NSAN-LINUX-NOT: "-lc"
 // CHECK-NSAN-LINUX-NOT: libclang_rt.ubsan
 // CHECK-NSAN-LINUX: libclang_rt.nsan.a"
-// CHECK-NSAN-LINUX: "-lpthread" "-lrt" "-lm" "-ldl"
-// CHECK-NSAN-LINUX-NOT: "-lresolv"
+// CHECK-NSAN-LINUX: "-lpthread" "-lrt" "-lm" "-ldl" "-lresolv"
 
 // RUN: %clang -### %s 2>&1 --target=x86_64-unknown-linux -fuse-ld=ld -fsanitize=numerical -shared-libsan \
 // RUN:     -resource-dir=%S/Inputs/resource_dir \
@@ -850,7 +840,7 @@
 // CHECK-SAFESTACK-LINUX: libclang_rt.safestack.a"
 // CHECK-SAFESTACK-LINUX: "-lpthread"
 // CHECK-SAFESTACK-LINUX: "-ldl"
-// CHECK-SAFESTACK-LINUX-NOT: "-lresolv"
+// CHECK-SAFESTACK-LINUX: "-lresolv"
 
 // RUN: %clang -fsanitize=shadow-call-stack -### %s 2>&1 \
 // RUN:     --target=x86_64-unknown-linux -fuse-ld=ld \
@@ -1050,7 +1040,7 @@
 // CHECK-SCUDO-LINUX-NOT: "-lstdc++"
 // CHECK-SCUDO-LINUX: "-lpthread"
 // CHECK-SCUDO-LINUX: "-ldl"
-// CHECK-SCUDO-LINUX-NOT: "-lresolv"
+// CHECK-SCUDO-LINUX: "-lresolv"
 
 // RUN: %clang -### %s -o %t.so -shared 2>&1 \
 // RUN:     --target=i386-unknown-linux -fuse-ld=ld -fsanitize=scudo -shared-libsan \
@@ -1111,7 +1101,7 @@
 // CHECK-HWASAN-X86-64-LINUX: "-lpthread"
 // CHECK-HWASAN-X86-64-LINUX: "-lrt"
 // CHECK-HWASAN-X86-64-LINUX: "-ldl"
-// CHECK-HWASAN-X86-64-LINUX-NOT: "-lresolv"
+// CHECK-HWASAN-X86-64-LINUX: "-lresolv"
 
 // RUN: %clang -### %s 2>&1 \
 // RUN:     --target=x86_64-unknown-linux -fuse-ld=ld -fsanitize=hwaddress \
@@ -1160,7 +1150,7 @@
 // CHECK-HWASAN-AARCH64-LINUX: "-lpthread"
 // CHECK-HWASAN-AARCH64-LINUX: "-lrt"
 // CHECK-HWASAN-AARCH64-LINUX: "-ldl"
-// CHECK-HWASAN-AARCH64-LINUX-NOT: "-lresolv"
+// CHECK-HWASAN-AARCH64-LINUX: "-lresolv"
 
 // RUN: %clang -### %s 2>&1 \
 // RUN:     --target=aarch64-unknown-linux -fuse-ld=ld -fsanitize=hwaddress \
