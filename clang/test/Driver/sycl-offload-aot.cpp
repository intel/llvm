///
/// Perform several driver tests for SYCL offloading with AOT enabled
///

<<<<<<< HEAD
// Check that when -fintelfpga is passed without -fsycl, no error is thrown.
// RUN:   %clang -### -fintelfpga  %s 2>&1 \
=======
// RUN:   not %clang -### -fintelfpga  %s 2>&1 \
>>>>>>> c708b0d7
// RUN:   | FileCheck -check-prefix=CHK-NO-FSYCL-FINTELFPGA %s
// CHK-NO-FSYCL-FINTELFPGA-NOT: error: '-fintelfpga' must be used in conjunction with '-fsycl' to enable offloading

/// Check error for -fsycl-targets -fintelfpga conflict
// RUN:   not %clang -### -fsycl-targets=spir64-unknown-unknown -fintelfpga -fsycl  %s 2>&1 \
// RUN:   | FileCheck -check-prefix=CHK-SYCL-FPGA-CONFLICT %s
// RUN:   not %clang_cl -### -fsycl-targets=spir64-unknown-unknown -fintelfpga -fsycl  %s 2>&1 \
// RUN:   | FileCheck -check-prefix=CHK-SYCL-FPGA-CONFLICT %s
// CHK-SYCL-FPGA-CONFLICT: error: The option -fsycl-targets= conflicts with -fintelfpga

/// Check that -aux-triple is passed with -fsycl -fintelfpga
// RUN:    %clang -### -fsycl -fintelfpga %s 2>&1 \
// RUN:    | FileCheck -DARCH=spir64_fpga -check-prefix=CHK-SYCL-FPGA-AUX-TRIPLE %s
// CHK-SYCL-FPGA-AUX-TRIPLE: clang{{.*}} "-cc1" "-triple" "{{.*}}"{{.*}} "-aux-triple" "[[ARCH]]-{{.*}}"{{.*}} "-fsycl-is-host"

/// Check error for -fsycl-targets with bad triple
// RUN:   not %clang -### -fsycl-targets=spir64_bad-unknown-unknown -fsycl  %s 2>&1 \
// RUN:   | FileCheck -check-prefix=CHK-SYCL-BAD-TRIPLE %s
// RUN:   not %clang_cl -### -fsycl-targets=spir64_bad-unknown-unknown -fsycl  %s 2>&1 \
// RUN:   | FileCheck -check-prefix=CHK-SYCL-BAD-TRIPLE %s
// CHK-SYCL-BAD-TRIPLE: error: SYCL target is invalid: 'spir64_bad-unknown-unknown'

/// Check no error for -fsycl-targets with good triple
// RUN:   %clang -### -fsycl-targets=spir64_fpga-unknown-unknown -fsycl  %s 2>&1 \
// RUN:   | FileCheck -check-prefix=CHK-SYCL-TARGET %s
// RUN:   %clang -### -fsycl-targets=spir64_fpga -fsycl  %s 2>&1 \
// RUN:   | FileCheck -check-prefix=CHK-SYCL-TARGET %s
// RUN:   %clang -### -fsycl-targets=spir64_x86_64-unknown-unknown -fsycl  %s 2>&1 \
// RUN:   | FileCheck -check-prefix=CHK-SYCL-TARGET %s
// RUN:   %clang -### -fsycl-targets=spir64_x86_64 -fsycl  %s 2>&1 \
// RUN:   | FileCheck -check-prefix=CHK-SYCL-TARGET %s
// RUN:   %clang -### -fsycl-targets=spir64_gen-unknown-unknown -fsycl  %s 2>&1 \
// RUN:   | FileCheck -check-prefix=CHK-SYCL-TARGET %s
// RUN:   %clang -### -fsycl-targets=spir64_gen -fsycl  %s 2>&1 \
// RUN:   | FileCheck -check-prefix=CHK-SYCL-TARGET %s
// CHK-SYCL-TARGET-NOT: error: SYCL target is invalid

/// Check -Xsycl-target-frontend= accepts triple aliases
// RUN:   %clang -### -fsycl -fsycl-targets=spir64_x86_64 -Xsycl-target-frontend=spir64_x86_64 -DFOO %s 2>&1 \
// RUN:   | FileCheck -DARCH=spir64_x86_64 -check-prefixes=CHK-UNUSED-ARG-WARNING,CHK-TARGET %s
// RUN:   %clang -### -fsycl -fsycl-targets=spir64_gen -Xsycl-target-frontend=spir64_gen -DFOO %s 2>&1 \
// RUN:   | FileCheck -DARCH=spir64_gen -check-prefixes=CHK-UNUSED-ARG-WARNING,CHK-TARGET %s
// RUN:   %clang -### -fsycl -fsycl-targets=spir64_fpga -Xsycl-target-frontend=spir64_fpga -DFOO %s 2>&1 \
// RUN:   | FileCheck -DARCH=spir64_fpga -check-prefixes=CHK-UNUSED-ARG-WARNING,CHK-TARGET %s
// CHK-UNUSED-ARG-WARNING-NOT: clang{{.*}} warning: argument unused during compilation: '-Xsycl-target-frontend={{.*}} -DFOO'
// CHK-TARGET: clang{{.*}} "-cc1" "-triple" "[[ARCH]]-unknown-unknown"{{.*}} "-D" "FOO"

/// Check -Xsycl-target-backend triggers error when multiple triples are used.
// RUN:   not %clang -### -fsycl -fsycl-targets=spir64_fpga-unknown-unknown,spir_fpga-unknown-unknown -Xsycl-target-backend -DFOO %s 2>&1 \
// RUN:   | FileCheck -check-prefix=CHK-FSYCL-TARGET-AMBIGUOUS-ERROR %s
// RUN:   not %clang_cl -### -fsycl -fsycl-targets=spir64_fpga-unknown-unknown,spir_fpga-unknown-unknown -Xsycl-target-backend -DFOO %s 2>&1 \
// RUN:   | FileCheck -check-prefix=CHK-FSYCL-TARGET-AMBIGUOUS-ERROR %s
// CHK-FSYCL-TARGET-AMBIGUOUS-ERROR: clang{{.*}} error: cannot deduce implicit triple value for '-Xsycl-target-backend', specify triple using '-Xsycl-target-backend=<triple>'

/// Check -Xsycl-target-* does not trigger an error when multiple instances of
/// -fsycl-targets is used.
// RUN:   %clang -### -fsycl -fsycl-targets=spir64-unknown-unknown -fsycl-targets=spir64_gen-unknown-unknown -Xsycl-target-backend -DFOO %s 2>&1 \
// RUN:   | FileCheck -check-prefix=CHK-FSYCL-TARGET-2X-ERROR %s
// RUN:   %clang -### -fsycl -fsycl-targets=spir64-unknown-unknown -fsycl-targets=spir64_gen-unknown-unknown -Xsycl-target-frontend -DFOO %s 2>&1 \
// RUN:   | FileCheck -check-prefix=CHK-FSYCL-TARGET-2X-ERROR %s
// RUN:   %clang -### -fsycl -fsycl-targets=spir64-unknown-unknown -fsycl-targets=spir64_gen-unknown-unknown -Xsycl-target-linker -DFOO %s 2>&1 \
// RUN:   | FileCheck -check-prefix=CHK-FSYCL-TARGET-2X-ERROR %s
// CHK-FSYCL-TARGET-2X-ERROR-NOT: clang{{.*}} error: cannot deduce implicit triple value for '-Xsycl-target{{.*}}', specify triple using '-Xsycl-target{{.*}}=<triple>'

/// Ahead of Time compilation for fpga, gen, cpu
// RUN:   %clang -target x86_64-unknown-linux-gnu -ccc-print-phases -fsycl -fno-sycl-instrument-device-code -fno-sycl-device-lib=all -fsycl-targets=spir64_fpga-unknown-unknown %s 2>&1 \
// RUN:    | FileCheck %s -check-prefixes=CHK-PHASES-AOT,CHK-PHASES-FPGA
// RUN:   %clang -target x86_64-unknown-linux-gnu -ccc-print-phases -fsycl -fno-sycl-instrument-device-code -fno-sycl-device-lib=all -fsycl-targets=spir64_fpga %s 2>&1 \
// RUN:    | FileCheck %s -check-prefixes=CHK-PHASES-AOT,CHK-PHASES-FPGA
// RUN:   %clang -target x86_64-unknown-linux-gnu -ccc-print-phases -fsycl -fno-sycl-instrument-device-code -fno-sycl-device-lib=all -fsycl-targets=spir64_gen-unknown-unknown %s 2>&1 \
// RUN:    | FileCheck %s -check-prefixes=CHK-PHASES-AOT,CHK-PHASES-GEN
// RUN:   %clang -target x86_64-unknown-linux-gnu -ccc-print-phases -fsycl -fno-sycl-instrument-device-code -fno-sycl-device-lib=all -fsycl-targets=spir64_gen %s 2>&1 \
// RUN:    | FileCheck %s -check-prefixes=CHK-PHASES-AOT,CHK-PHASES-GEN
// RUN:   %clang -target x86_64-unknown-linux-gnu -ccc-print-phases -fsycl -fno-sycl-instrument-device-code -fno-sycl-device-lib=all -fsycl-targets=spir64_x86_64-unknown-unknown %s 2>&1 \
// RUN:    | FileCheck %s -check-prefixes=CHK-PHASES-AOT,CHK-PHASES-CPU
// RUN:   %clang -target x86_64-unknown-linux-gnu -ccc-print-phases -fsycl -fno-sycl-instrument-device-code -fno-sycl-device-lib=all -fsycl-targets=spir64_x86_64 %s 2>&1 \
// RUN:    | FileCheck %s -check-prefixes=CHK-PHASES-AOT,CHK-PHASES-CPU
// CHK-PHASES-AOT: 0: input, "[[INPUT:.+\.cpp]]", c++, (host-sycl)
// CHK-PHASES-AOT: 1: append-footer, {0}, c++, (host-sycl)
// CHK-PHASES-AOT: 2: preprocessor, {1}, c++-cpp-output, (host-sycl)
// CHK-PHASES-AOT: 3: input, "[[INPUT]]", c++, (device-sycl)
// CHK-PHASES-AOT: 4: preprocessor, {3}, c++-cpp-output, (device-sycl)
// CHK-PHASES-AOT: 5: compiler, {4}, ir, (device-sycl)
// CHK-PHASES-FPGA: 6: offload, "host-sycl (x86_64-unknown-linux-gnu)" {2}, "device-sycl (spir64_fpga-unknown-unknown)" {5}, c++-cpp-output
// CHK-PHASES-GEN: 6: offload, "host-sycl (x86_64-unknown-linux-gnu)" {2}, "device-sycl (spir64_gen-unknown-unknown)" {5}, c++-cpp-output
// CHK-PHASES-CPU: 6: offload, "host-sycl (x86_64-unknown-linux-gnu)" {2}, "device-sycl (spir64_x86_64-unknown-unknown)" {5}, c++-cpp-output
// CHK-PHASES-AOT: 7: compiler, {6}, ir, (host-sycl)
// CHK-PHASES-AOT: 8: backend, {7}, assembler, (host-sycl)
// CHK-PHASES-AOT: 9: assembler, {8}, object, (host-sycl)
// CHK-PHASES-AOT: 10: linker, {9}, image, (host-sycl)
// CHK-PHASES-AOT: 11: linker, {5}, ir, (device-sycl)
// CHK-PHASES-AOT: 12: sycl-post-link, {11}, tempfiletable, (device-sycl)
// CHK-PHASES-AOT: 13: file-table-tform, {12}, tempfilelist, (device-sycl)
// CHK-PHASES-AOT: 14: llvm-spirv, {13}, tempfilelist, (device-sycl)
// CHK-PHASES-FPGA: 15: backend-compiler, {14}, fpga_aocx, (device-sycl)
// CHK-PHASES-GEN: 15: backend-compiler, {14}, image, (device-sycl)
// CHK-PHASES-CPU: 15: backend-compiler, {14}, image, (device-sycl)
// CHK-PHASES-AOT: 16: file-table-tform, {12, 15}, tempfiletable, (device-sycl)
// CHK-PHASES-AOT: 17: clang-offload-wrapper, {16}, object, (device-sycl)
// CHK-PHASES-FPGA: 18: offload, "host-sycl (x86_64-unknown-linux-gnu)" {10}, "device-sycl (spir64_fpga-unknown-unknown)" {17}, image
// CHK-PHASES-GEN: 18: offload, "host-sycl (x86_64-unknown-linux-gnu)" {10}, "device-sycl (spir64_gen-unknown-unknown)" {17}, image
// CHK-PHASES-CPU: 18: offload, "host-sycl (x86_64-unknown-linux-gnu)" {10}, "device-sycl (spir64_x86_64-unknown-unknown)" {17}, image

/// ###########################################################################

/// Ahead of Time compilation for fpga, gen, cpu - tool invocation
// RUN: %clang -target x86_64-unknown-linux-gnu -fsycl -fno-sycl-instrument-device-code -fno-sycl-device-lib=all -fsycl-targets=spir64_fpga-unknown-unknown %s -### 2>&1 \
// RUN:  | FileCheck %s -check-prefixes=CHK-TOOLS-AOT,CHK-TOOLS-FPGA,CHK-TOOLS-FPGA-EMU
// RUN: %clang -target x86_64-unknown-linux-gnu -fsycl -fno-sycl-instrument-device-code -fno-sycl-device-lib=all -fintelfpga %s -### 2>&1 \
// RUN:  | FileCheck %s -check-prefixes=CHK-TOOLS-AOT,CHK-TOOLS-FPGA,CHK-TOOLS-FPGA-EMU
// RUN: %clang -target x86_64-unknown-linux-gnu -fsycl -fno-sycl-instrument-device-code -fno-sycl-device-lib=all -fsycl-targets=spir64_fpga-unknown-unknown -Xshardware %s -### 2>&1 \
// RUN:  | FileCheck %s -check-prefixes=CHK-TOOLS-AOT,CHK-TOOLS-FPGA,CHK-TOOLS-FPGA-HW
// RUN: %clang -target x86_64-unknown-linux-gnu -fsycl -fno-sycl-instrument-device-code -fno-sycl-device-lib=all -fintelfpga -Xshardware %s -### 2>&1 \
// RUN:  | FileCheck %s -check-prefixes=CHK-TOOLS-AOT,CHK-TOOLS-FPGA,CHK-TOOLS-FPGA-HW
// RUN: %clang -target x86_64-unknown-linux-gnu -fsycl -fno-sycl-instrument-device-code -fno-sycl-device-lib=all -fsycl-targets=spir64_fpga-unknown-unknown -Xssimulation %s -### 2>&1 \
// RUN:  | FileCheck %s -check-prefixes=CHK-TOOLS-AOT,CHK-TOOLS-FPGA,CHK-TOOLS-FPGA-HW
// RUN: %clang -target x86_64-unknown-linux-gnu -fsycl -fno-sycl-instrument-device-code -fno-sycl-device-lib=all -fintelfpga -Xssimulation %s -### 2>&1 \
// RUN:  | FileCheck %s -check-prefixes=CHK-TOOLS-AOT,CHK-TOOLS-FPGA,CHK-TOOLS-FPGA-HW
// RUN: %clang -target x86_64-unknown-linux-gnu -fsycl -fno-sycl-instrument-device-code -fno-sycl-device-lib=all -fsycl-targets=spir64_fpga-unknown-unknown -Xsemulator %s -### 2>&1 \
// RUN:  | FileCheck %s -check-prefixes=CHK-TOOLS-AOT,CHK-TOOLS-FPGA,CHK-TOOLS-FPGA-EMU
// RUN: %clang -target x86_64-unknown-linux-gnu -fsycl -fno-sycl-instrument-device-code -fno-sycl-device-lib=all -fintelfpga -Xsemulator %s -### 2>&1 \
// RUN:  | FileCheck %s -check-prefixes=CHK-TOOLS-AOT,CHK-TOOLS-FPGA,CHK-TOOLS-FPGA-EMU
// RUN: %clang -target x86_64-unknown-linux-gnu -fsycl -fno-sycl-instrument-device-code -fno-sycl-device-lib=all -fsycl-targets=spir64_gen-unknown-unknown %s -### 2>&1 \
// RUN:  | FileCheck %s -check-prefixes=CHK-TOOLS-AOT,CHK-TOOLS-GEN
// RUN: %clang -target x86_64-unknown-linux-gnu -fsycl -fno-sycl-instrument-device-code -fno-sycl-device-lib=all -fsycl-targets=spir64_x86_64-unknown-unknown %s -### 2>&1 \
// RUN:  | FileCheck %s -check-prefixes=CHK-TOOLS-AOT,CHK-TOOLS-CPU
// RUN: %clang -target x86_64-unknown-linux-gnu -fsycl -fno-sycl-instrument-device-code -fno-sycl-device-lib=all -fsycl-targets=spir64_gen-unknown-unknown %s -### 2>&1 \
// RUN:  | FileCheck %s -check-prefixes=CHK-TOOLS-AOT,CHK-TOOLS-GEN
// RUN: %clang -target x86_64-unknown-linux-gnu -fsycl -fno-sycl-instrument-device-code -fno-sycl-device-lib=all -fsycl-targets=spir64_x86_64-unknown-unknown %s -### 2>&1 \
// RUN:  | FileCheck %s -check-prefixes=CHK-TOOLS-AOT,CHK-TOOLS-CPU
// CHK-TOOLS-FPGA: clang{{.*}} "-triple" "spir64_fpga-unknown-unknown"
// CHK-TOOLS-GEN: clang{{.*}} "-triple" "spir64_gen-unknown-unknown"
// CHK-TOOLS-CPU: clang{{.*}} "-triple" "spir64_x86_64-unknown-unknown"
// CHK-TOOLS-AOT: "-fsycl-is-device"{{.*}} "-fsycl-int-header=[[INPUT1:.+\-header.+\.h]]" "-fsycl-int-footer={{.*}}"{{.*}} "-o" "[[OUTPUT1:.+\.bc]]"
// CHK-TOOLS-AOTx: "-o" "[[OUTPUT1:.+\.bc]]"
// CHK-TOOLS-AOT: llvm-link{{.*}} "[[OUTPUT1]]" "-o" "[[OUTPUT2:.+\.bc]]"
// CHK-TOOLS-AOT: sycl-post-link{{.*}} "-o" "[[OUTPUT2_T:.+\.table]]" "[[OUTPUT2]]"
// CHK-TOOLS-AOT: file-table-tform{{.*}} "-extract=Code" "-drop_titles" "-o" "[[OUTPUT2_1:.+\.txt]]" "[[OUTPUT2_T]]"
// CHK-TOOLS-CPU: llvm-spirv{{.*}} "-o" "[[OUTPUT3_T:.+\.txt]]" "-spirv-max-version=1.4" "-spirv-debug-info-version=ocl-100" "-spirv-allow-extra-diexpressions" "-spirv-allow-unknown-intrinsics=llvm.genx." {{.*}} "[[OUTPUT2_1]]"
// CHK-TOOLS-GEN: llvm-spirv{{.*}} "-o" "[[OUTPUT3_T:.+\.txt]]" "-spirv-max-version=1.4" "-spirv-debug-info-version=ocl-100" "-spirv-allow-extra-diexpressions" "-spirv-allow-unknown-intrinsics=llvm.genx." {{.*}} "[[OUTPUT2_1]]"
// CHK-TOOLS-FPGA: llvm-spirv{{.*}} "-o" "[[OUTPUT3_T:.+\.txt]]" "-spirv-max-version=1.4" "-spirv-debug-info-version=ocl-100" "-spirv-allow-extra-diexpressions" "-spirv-allow-unknown-intrinsics=llvm.genx." {{.*}} "[[OUTPUT2_1]]"
// CHK-TOOLS-FPGA-HW: aoc{{.*}} "-o" "[[OUTPUT4_T:.+\.aocx]]" "[[OUTPUT3_T]]"
// CHK-TOOLS-FPGA-EMU: opencl-aot{{.*}} "-spv=[[OUTPUT3_T]]" "-ir=[[OUTPUT4_T:.+\.aocx]]"
// CHK-TOOLS-GEN: ocloc{{.*}} "-output" "[[OUTPUT4_T:.+\.out]]" {{.*}} "[[OUTPUT3_T]]"
// CHK-TOOLS-CPU: opencl-aot{{.*}} "-o=[[OUTPUT4_T:.+\.out]]" {{.*}} "[[OUTPUT3_T]]"
// CHK-TOOLS-AOT: file-table-tform{{.*}} "-o" "[[OUTPUT4:.+\.table]]" "{{.*}}.table"{{.*}} "[[OUTPUT4_T]]"
// CHK-TOOLS-FPGA: clang-offload-wrapper{{.*}} "-o=[[OUTPUT5:.+\.bc]]" "-host=x86_64-unknown-linux-gnu" "-target=spir64_fpga{{.*}}" "-kind=sycl" "-batch" "[[OUTPUT4]]"
// CHK-TOOLS-GEN: clang-offload-wrapper{{.*}} "-o=[[OUTPUT5:.+\.bc]]" "-host=x86_64-unknown-linux-gnu" "-target=spir64_gen{{.*}}" "-kind=sycl" "-batch" "[[OUTPUT4]]"
// CHK-TOOLS-CPU: clang-offload-wrapper{{.*}} "-o=[[OUTPUT5:.+\.bc]]" "-host=x86_64-unknown-linux-gnu" "-target=spir64_x86_64{{.*}}" "-kind=sycl" "-batch" "[[OUTPUT4]]"
// CHK-TOOLS-AOT: llc{{.*}} "-filetype=obj" "-o" "[[OUTPUT6:.+\.o]]" "[[OUTPUT5]]"
// CHK-TOOLS-AOT: clang{{.*}} "-triple" "x86_64-unknown-linux-gnu" {{.*}} "-include" "[[INPUT1]]" {{.*}} "-o" "[[OUTPUT7:.+\.o]]
// CHK-TOOLS-AOT: ld{{.*}} "[[OUTPUT7]]" "[[OUTPUT6]]" {{.*}} "-lsycl"

// Check to be sure that for windows, the 'exe' tools are called
// RUN: %clang_cl -fsycl -fsycl-targets=spir64_x86_64-unknown-unknown %s -### 2>&1 \
// RUN:  | FileCheck %s -check-prefixes=CHK-TOOLS-CPU-WIN
// RUN: %clang -target x86_64-pc-windows-msvc -fsycl -fsycl-targets=spir64_x86_64-unknown-unknown %s -### 2>&1 \
// RUN:  | FileCheck %s -check-prefixes=CHK-TOOLS-CPU-WIN
// RUN: %clang_cl -fsycl -fsycl-targets=spir64_gen-unknown-unknown %s -### 2>&1 \
// RUN:  | FileCheck %s -check-prefixes=CHK-TOOLS-GEN-WIN
// RUN: %clang -target x86_64-pc-windows-msvc -fsycl -fsycl-targets=spir64_gen-unknown-unknown %s -### 2>&1 \
// RUN:  | FileCheck %s -check-prefixes=CHK-TOOLS-GEN-WIN
// RUN: %clang_cl -fsycl -Xshardware -fsycl-targets=spir64_fpga-unknown-unknown %s -### 2>&1 \
// RUN:  | FileCheck %s -check-prefixes=CHK-TOOLS-FPGA-WIN
// RUN: %clang -target x86_64-pc-windows-msvc -fsycl -fsycl-targets=spir64_fpga-unknown-unknown -Xshardware %s -### 2>&1 \
// RUN:  | FileCheck %s -check-prefixes=CHK-TOOLS-FPGA-WIN
// CHK-TOOLS-GEN-WIN: ocloc.exe{{.*}}
// CHK-TOOLS-CPU-WIN: opencl-aot.exe{{.*}}
// CHK-TOOLS-FPGA-WIN: aoc.exe{{.*}}

/// ###########################################################################

/// Check -Xsycl-target-backend option passing
// RUN:   %clang -### -target x86_64-unknown-linux-gnu -fsycl -fsycl-targets=spir64_fpga-unknown-unknown -Xshardware -Xsycl-target-backend "-DFOO1 -DFOO2" %s 2>&1 \
// RUN:   | FileCheck -check-prefix=CHK-TOOLS-FPGA-OPTS %s
/// Check -Xs option passing
// RUN:   %clang -### -target x86_64-unknown-linux-gnu -fsycl -fintelfpga -XsDFOO1 -XsDFOO2 -Xshardware %s 2>&1 \
// RUN:   | FileCheck -check-prefix=CHK-TOOLS-FPGA-OPTS %s
// RUN:   %clang -### -target x86_64-unknown-linux-gnu -fsycl -fintelfpga -Xs "-DFOO1 -DFOO2" -Xshardware %s 2>&1 \
// RUN:   | FileCheck -check-prefix=CHK-TOOLS-FPGA-OPTS %s
// CHK-TOOLS-FPGA-OPTS: aoc{{.*}} "-o" {{.*}} "-DFOO1" "-DFOO2"
// CHK-TOOLS-FPGA-OPTS-NOT: clang-offload-wrapper{{.*}} "-compile-opts={{.*}}

// RUN:   %clang -### -target x86_64-unknown-linux-gnu -fsycl -fsycl-targets=spir64_gen-unknown-unknown -Xsycl-target-backend "-DFOO1 -DFOO2" %s 2>&1 \
// RUN:   | FileCheck -check-prefix=CHK-TOOLS-GEN-OPTS %s
// CHK-TOOLS-GEN-OPTS: ocloc{{.*}} "-output" {{.*}} "-output_no_suffix" {{.*}} "-DFOO1" "-DFOO2"
// CHK-TOOLS-GEN-OPTS-NOT: clang-offload-wrapper{{.*}} "-compile-opts={{.*}}

// RUN:   %clang -### -target x86_64-unknown-linux-gnu -fsycl -fsycl-targets=spir64_x86_64-unknown-unknown -Xsycl-target-backend "-DFOO1 -DFOO2" %s 2>&1 \
// RUN:   | FileCheck -check-prefix=CHK-TOOLS-CPU-OPTS %s
// CHK-TOOLS-CPU-OPTS: opencl-aot{{.*}} "-DFOO1" "-DFOO2"
// CHK-TOOLS-CPU-OPTS-NOT: clang-offload-wrapper{{.*}} "-compile-opts={{.*}}

// RUN:   %clang -### -target x86_64-unknown-linux-gnu -fsycl -fsycl-targets=spir64_x86_64-unknown-unknown -Xsycl-target-backend "--bo='\"-DFOO1 -DFOO2\"'" %s 2>&1 \
// RUN:   | FileCheck -check-prefix=CHK-TOOLS-CPU-OPTS3 %s
// CHK-TOOLS-CPU-OPTS3: opencl-aot{{.*}} "--bo=\"-DFOO1 -DFOO2\""

// RUN:   %clang -### -target x86_64-unknown-linux-gnu -fsycl -fsycl-targets=spir64_fpga-unknown-unknown -g -O0 -Xsycl-target-backend "-DFOO1 -DFOO2" %s 2>&1 \
// RUN:   | FileCheck -check-prefix=CHK-TOOLS-IMPLIED-OPTS-FPGA %s
// RUN:   %clang_cl -### -fsycl -fsycl-targets=spir64_fpga-unknown-unknown -Zi -Od -Xsycl-target-backend "-DFOO1 -DFOO2" %s 2>&1 \
// RUN:   | FileCheck -check-prefix=CHK-TOOLS-IMPLIED-OPTS-FPGA %s
// CHK-TOOLS-IMPLIED-OPTS-FPGA: opencl-aot{{.*}} "--bo=-g -cl-opt-disable" "-DFOO1" "-DFOO2"

// RUN:   %clang -### -target x86_64-unknown-linux-gnu -fsycl -fsycl-targets=spir64_x86_64-unknown-unknown -g -O0 -Xsycl-target-backend "-DFOO1 -DFOO2" %s 2>&1 \
// RUN:   | FileCheck -check-prefix=CHK-TOOLS-IMPLIED-OPTS-CPU %s
// RUN:   %clang_cl -### -fsycl -fsycl-targets=spir64_x86_64-unknown-unknown -Zi -Od -Xsycl-target-backend "-DFOO1 -DFOO2" %s 2>&1 \
// RUN:   | FileCheck -check-prefix=CHK-TOOLS-IMPLIED-OPTS-CPU %s
// CHK-TOOLS-IMPLIED-OPTS-CPU: opencl-aot{{.*}} "--bo=-g -cl-opt-disable" "-DFOO1" "-DFOO2"

// RUN:   %clang -### -target x86_64-unknown-linux-gnu -fsycl -fsycl-targets=spir64_gen-unknown-unknown -g -O0 -Xsycl-target-backend "-DFOO1 -DFOO2" %s 2>&1 \
// RUN:   | FileCheck -check-prefix=CHK-TOOLS-IMPLIED-OPTS-GEN %s
// RUN:   %clang_cl -### -fsycl -fsycl-targets=spir64_gen-unknown-unknown -Zi -Od -Xsycl-target-backend "-DFOO1 -DFOO2" %s 2>&1 \
// RUN:   | FileCheck -check-prefix=CHK-TOOLS-IMPLIED-OPTS-GEN %s
// CHK-TOOLS-IMPLIED-OPTS-GEN: ocloc{{.*}} "-options" "-g -cl-opt-disable" "-DFOO1" "-DFOO2"

/// Check -Xsycl-target-linker option passing
// RUN:   %clang -### -target x86_64-unknown-linux-gnu -fsycl -fsycl-targets=spir64_fpga-unknown-unknown -Xshardware -Xsycl-target-linker "-DFOO1 -DFOO2" %s 2>&1 \
// RUN:   | FileCheck -check-prefix=CHK-TOOLS-FPGA-OPTS2 %s
// CHK-TOOLS-FPGA-OPTS2: aoc{{.*}} "-o" {{.*}} "-DFOO1" "-DFOO2"
// CHK-TOOLS-FPGA-OPTS2-NOT: clang-offload-wrapper{{.*}} "-link-opts={{.*}}

// RUN:   %clang -### -target x86_64-unknown-linux-gnu -fsycl -fsycl-targets=spir64_gen-unknown-unknown -Xsycl-target-linker "-DFOO1 -DFOO2" %s 2>&1 \
// RUN:   | FileCheck -check-prefix=CHK-TOOLS-GEN-OPTS2 %s
// CHK-TOOLS-GEN-OPTS2: ocloc{{.*}} "-output" {{.*}} "-output_no_suffix" {{.*}} "-DFOO1" "-DFOO2"
// CHK-TOOLS-GEN-OPTS2-NOT: clang-offload-wrapper{{.*}} "-link-opts={{.*}}

// RUN:   %clang -### -target x86_64-unknown-linux-gnu -fsycl -fsycl-targets=spir64_x86_64-unknown-unknown -Xsycl-target-linker "-DFOO1 -DFOO2" %s 2>&1 \
// RUN:   | FileCheck -check-prefix=CHK-TOOLS-CPU-OPTS2 %s
// CHK-TOOLS-CPU-OPTS2: opencl-aot{{.*}} "-DFOO1" "-DFOO2"
// CHK-TOOLS-CPU-OPTS2-NOT: clang-offload-wrapper{{.*}} "-link-opts=-DFOO1 -DFOO2"

// Sane-check "-compile-opts" and "-link-opts" passing for multiple targets
// RUN:   %clang -### -target x86_64-unknown-linux-gnu -fsycl -fsycl-targets=spir64-unknown-unknown,spir64_gen-unknown-unknown \
// RUN:   -Xsycl-target-backend=spir64_gen-unknown-unknown "-device skl -cl-opt-disable" -Xsycl-target-linker=spir64-unknown-unknown "-cl-denorms-are-zero" %s 2>&1 \
// RUN:   | FileCheck -check-prefixes=CHK-TOOLS-MULT-OPTS,CHK-TOOLS-MULT-OPTS-NEG %s
// RUN:   %clang -### -target x86_64-unknown-linux-gnu -fsycl -fsycl-targets=spir64,spir64_gen \
// RUN:   -Xsycl-target-backend=spir64_gen "-device skl -cl-opt-disable" -Xsycl-target-linker=spir64 "-cl-denorms-are-zero" %s 2>&1 \
// RUN:   | FileCheck -check-prefixes=CHK-TOOLS-MULT-OPTS,CHK-TOOLS-MULT-OPTS-NEG %s
// CHK-TOOLS-MULT-OPTS: clang-offload-wrapper{{.*}} "-link-opts=-cl-denorms-are-zero"{{.*}} "-target=spir64"
// CHK-TOOLS-MULT-OPTS: ocloc{{.*}} "-device" "skl"{{.*}} "-cl-opt-disable"
// CHK-TOOLS-MULT-OPTS-NEG-NOT: clang-offload-wrapper{{.*}} "-compile-opts=-device skl -cl-opt-disable"{{.*}} "-target=spir64"
// CHK-TOOLS-MULT-OPTS-NEG-NOT: clang-offload-wrapper{{.*}} "-link-opts=-cl-denorms-are-zero"{{.*}} "-target=spir64_gen"

/// ###########################################################################

/// offload with multiple targets, including AOT
// RUN:  %clang -target x86_64-unknown-linux-gnu -fsycl -fno-sycl-instrument-device-code -fno-sycl-device-lib=all -fsycl-targets=spir64-unknown-unknown,spir64_fpga-unknown-unknown,spir64_gen-unknown-unknown -ccc-print-phases %s 2>&1 \
// RUN:   | FileCheck -check-prefix=CHK-PHASE-MULTI-TARG %s
// CHK-PHASE-MULTI-TARG: 0: input, "[[INPUT:.+\.cpp]]", c++, (host-sycl)
// CHK-PHASE-MULTI-TARG: 1: append-footer, {0}, c++, (host-sycl)
// CHK-PHASE-MULTI-TARG: 2: preprocessor, {1}, c++-cpp-output, (host-sycl)
// CHK-PHASE-MULTI-TARG: 3: input, "[[INPUT]]", c++, (device-sycl)
// CHK-PHASE-MULTI-TARG: 4: preprocessor, {3}, c++-cpp-output, (device-sycl)
// CHK-PHASE-MULTI-TARG: 5: compiler, {4}, ir, (device-sycl)
// CHK-PHASE-MULTI-TARG: 6: offload, "host-sycl (x86_64-unknown-linux-gnu)" {2}, "device-sycl (spir64_gen-unknown-unknown)" {5}, c++-cpp-output
// CHK-PHASE-MULTI-TARG: 7: compiler, {6}, ir, (host-sycl)
// CHK-PHASE-MULTI-TARG: 8: backend, {7}, assembler, (host-sycl)
// CHK-PHASE-MULTI-TARG: 9: assembler, {8}, object, (host-sycl)
// CHK-PHASE-MULTI-TARG: 10: linker, {9}, image, (host-sycl)
// CHK-PHASE-MULTI-TARG: 11: input, "[[INPUT]]", c++, (device-sycl)
// CHK-PHASE-MULTI-TARG: 12: preprocessor, {11}, c++-cpp-output, (device-sycl)
// CHK-PHASE-MULTI-TARG: 13: compiler, {12}, ir, (device-sycl)
// CHK-PHASE-MULTI-TARG: 14: linker, {13}, ir, (device-sycl)
// CHK-PHASE-MULTI-TARG: 15: sycl-post-link, {14}, tempfiletable, (device-sycl)
// CHK-PHASE-MULTI-TARG: 16: file-table-tform, {15}, tempfilelist, (device-sycl)
// CHK-PHASE-MULTI-TARG: 17: llvm-spirv, {16}, tempfilelist, (device-sycl)
// CHK-PHASE-MULTI-TARG: 18: file-table-tform, {15, 17}, tempfiletable, (device-sycl)
// CHK-PHASE-MULTI-TARG: 19: clang-offload-wrapper, {18}, object, (device-sycl)
// CHK-PHASE-MULTI-TARG: 20: input, "[[INPUT]]", c++, (device-sycl)
// CHK-PHASE-MULTI-TARG: 21: preprocessor, {20}, c++-cpp-output, (device-sycl)
// CHK-PHASE-MULTI-TARG: 22: compiler, {21}, ir, (device-sycl)
// CHK-PHASE-MULTI-TARG: 23: linker, {22}, ir, (device-sycl)
// CHK-PHASE-MULTI-TARG: 24: sycl-post-link, {23}, tempfiletable, (device-sycl)
// CHK-PHASE-MULTI-TARG: 25: file-table-tform, {24}, tempfilelist, (device-sycl)
// CHK-PHASE-MULTI-TARG: 26: llvm-spirv, {25}, tempfilelist, (device-sycl)
// CHK-PHASE-MULTI-TARG: 27: backend-compiler, {26}, fpga_aocx, (device-sycl)
// CHK-PHASE-MULTI-TARG: 28: file-table-tform, {24, 27}, tempfiletable, (device-sycl)
// CHK-PHASE-MULTI-TARG: 29: clang-offload-wrapper, {28}, object, (device-sycl)
// CHK-PHASE-MULTI-TARG: 30: linker, {5}, ir, (device-sycl)
// CHK-PHASE-MULTI-TARG: 31: sycl-post-link, {30}, tempfiletable, (device-sycl)
// CHK-PHASE-MULTI-TARG: 32: file-table-tform, {31}, tempfilelist, (device-sycl)
// CHK-PHASE-MULTI-TARG: 33: llvm-spirv, {32}, tempfilelist, (device-sycl)
// CHK-PHASE-MULTI-TARG: 34: backend-compiler, {33}, image, (device-sycl)
// CHK-PHASE-MULTI-TARG: 35: file-table-tform, {31, 34}, tempfiletable, (device-sycl)
// CHK-PHASE-MULTI-TARG: 36: clang-offload-wrapper, {35}, object, (device-sycl)
// CHK-PHASE-MULTI-TARG: 37: offload, "host-sycl (x86_64-unknown-linux-gnu)" {10}, "device-sycl (spir64-unknown-unknown)" {19}, "device-sycl (spir64_fpga-unknown-unknown)" {29}, "device-sycl (spir64_gen-unknown-unknown)" {36}, image

/// Options should not be duplicated in AOT calls
// RUN: %clang -fsycl -### -fsycl-targets=spir64_fpga -Xshardware -Xsycl-target-backend "-DBLAH" %s 2>&1 \
// RUN:  | FileCheck -check-prefix=DUP-OPT %s
// DUP-OPT-NOT: aoc{{.*}} "-DBLAH" {{.*}} "-DBLAH"<|MERGE_RESOLUTION|>--- conflicted
+++ resolved
@@ -2,12 +2,9 @@
 /// Perform several driver tests for SYCL offloading with AOT enabled
 ///
 
-<<<<<<< HEAD
+
 // Check that when -fintelfpga is passed without -fsycl, no error is thrown.
 // RUN:   %clang -### -fintelfpga  %s 2>&1 \
-=======
-// RUN:   not %clang -### -fintelfpga  %s 2>&1 \
->>>>>>> c708b0d7
 // RUN:   | FileCheck -check-prefix=CHK-NO-FSYCL-FINTELFPGA %s
 // CHK-NO-FSYCL-FINTELFPGA-NOT: error: '-fintelfpga' must be used in conjunction with '-fsycl' to enable offloading
 
