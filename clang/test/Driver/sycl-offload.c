--- conflicted
+++ resolved
@@ -163,27 +163,15 @@
 /// The same phase graph will be used with -fsycl-use-bitcode
 // RUN:   %clang -ccc-print-phases -target x86_64-unknown-linux-gnu -fsycl -fsycl-targets=spir64-unknown-unknown-sycldevice -fno-sycl-device-lib=all %s 2>&1 \
 // RUN:   | FileCheck -check-prefixes=CHK-PHASES,CHK-PHASES-DEFAULT-MODE %s
-<<<<<<< HEAD
-// RUN:   %clang_cl -ccc-print-phases -fsycl -fsycl-targets=spir64-unknown-unknown-sycldevice -fno-sycl-device-lib=all %s 2>&1 \
-=======
-// RUN:   %clang_cl -ccc-print-phases --target=x86_64-pc-windows-msvc -fsycl-use-footer -fsycl -fsycl-targets=spir64-unknown-unknown-sycldevice -fno-sycl-device-lib=all %s 2>&1 \
->>>>>>> 41700987
+// RUN:   %clang_cl -ccc-print-phases --target=x86_64-pc-windows-msvc -fsycl -fsycl-targets=spir64-unknown-unknown-sycldevice -fno-sycl-device-lib=all %s 2>&1 \
 // RUN:   | FileCheck -check-prefixes=CHK-PHASES,CHK-PHASES-CL-MODE %s
 // RUN:   %clang -ccc-print-phases -target x86_64-unknown-linux-gnu -fsycl -fno-sycl-use-bitcode -fno-sycl-device-lib=all %s 2>&1 \
 // RUN:   | FileCheck -check-prefixes=CHK-PHASES,CHK-PHASES-DEFAULT-MODE %s
-<<<<<<< HEAD
-// RUN:   %clang_cl -ccc-print-phases -fsycl -fno-sycl-use-bitcode -fno-sycl-device-lib=all %s 2>&1 \
-=======
-// RUN:   %clang_cl -ccc-print-phases --target=x86_64-pc-windows-msvc -fsycl-use-footer -fsycl -fno-sycl-use-bitcode -fno-sycl-device-lib=all %s 2>&1 \
->>>>>>> 41700987
+// RUN:   %clang_cl -ccc-print-phases --target=x86_64-pc-windows-msvc -fsycl -fno-sycl-use-bitcode -fno-sycl-device-lib=all %s 2>&1 \
 // RUN:   | FileCheck -check-prefixes=CHK-PHASES,CHK-PHASES-CL-MODE %s
 // RUN:   %clang -ccc-print-phases -target x86_64-unknown-linux-gnu -fsycl -fsycl-use-bitcode -fno-sycl-device-lib=all %s 2>&1 \
 // RUN:   | FileCheck -check-prefixes=CHK-PHASES,CHK-PHASES-DEFAULT-MODE %s
-<<<<<<< HEAD
-// RUN:   %clang_cl -ccc-print-phases -fsycl -fsycl-use-bitcode -fno-sycl-device-lib=all %s 2>&1 \
-=======
-// RUN:   %clang_cl -ccc-print-phases --target=x86_64-pc-windows-msvc -fsycl-use-footer -fsycl -fsycl-use-bitcode -fno-sycl-device-lib=all %s 2>&1 \
->>>>>>> 41700987
+// RUN:   %clang_cl -ccc-print-phases --target=x86_64-pc-windows-msvc -fsycl -fsycl-use-bitcode -fno-sycl-device-lib=all %s 2>&1 \
 // RUN:   | FileCheck -check-prefixes=CHK-PHASES,CHK-PHASES-CL-MODE %s
 // CHK-PHASES: 0: input, "[[INPUT:.+\.c]]", c++, (host-sycl)
 // CHK-PHASES: 1: preprocessor, {0}, c++-cpp-output, (host-sycl)
