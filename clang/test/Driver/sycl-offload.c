///
/// Perform several driver tests for SYCL offloading
///

// REQUIRES: x86-registered-target

/// ###########################################################################

/// Check whether an invalid SYCL target is specified:
// RUN:   not %clang -### -fsycl --offload-new-driver -fsycl-targets=aaa-bbb-ccc-ddd %s 2>&1 \
// RUN:   | FileCheck -check-prefix=CHK-INVALID-TARGET %s
// RUN:   not %clang_cl -### -fsycl --offload-new-driver -fsycl-targets=aaa-bbb-ccc-ddd %s 2>&1 \
// RUN:   | FileCheck -check-prefix=CHK-INVALID-TARGET %s
// CHK-INVALID-TARGET: error: SYCL target is invalid: 'aaa-bbb-ccc-ddd'

/// ###########################################################################

/// Check whether an invalid SYCL target is specified:
// RUN:   not %clang -### -fsycl --offload-new-driver -fsycl-targets=x86_64 %s 2>&1 \
// RUN:   | FileCheck -check-prefix=CHK-INVALID-REAL-TARGET %s
// RUN:   not %clang_cl -### -fsycl --offload-new-driver -fsycl-targets=x86_64 %s 2>&1 \
// RUN:   | FileCheck -check-prefix=CHK-INVALID-REAL-TARGET %s
// CHK-INVALID-REAL-TARGET: error: SYCL target is invalid: 'x86_64'

/// ###########################################################################

/// Check warning for empty -fsycl-targets
// RUN:   %clang -### -fsycl --offload-new-driver -fsycl-targets=  %s 2>&1 \
// RUN:   | FileCheck -check-prefix=CHK-EMPTY-SYCLTARGETS %s
// RUN:   %clang_cl -### -fsycl --offload-new-driver -fsycl-targets=  %s 2>&1 \
// RUN:   | FileCheck -check-prefix=CHK-EMPTY-SYCLTARGETS %s
// CHK-EMPTY-SYCLTARGETS: warning: joined argument expects additional value: '-fsycl-targets='

/// ###########################################################################

/// Check error for no -fsycl --offload-new-driver option
// RUN:   not %clang -### -fsycl-targets=spir64-unknown-unknown  %s 2>&1 \
// RUN:   | FileCheck -check-prefix=CHK-NO-FSYCL %s
// RUN:   not %clang_cl -### -fsycl-targets=spir64-unknown-unknown  %s 2>&1 \
// RUN:   | FileCheck -check-prefix=CHK-NO-FSYCL %s
// CHK-NO-FSYCL: error: '-fsycl-targets' must be used in conjunction with '-fsycl' to enable offloading
// RUN: not %clang -### -fsycl-link  %s 2>&1 \
// RUN:   | FileCheck -check-prefix=CHK-NO-FSYCL-LINK %s
// CHK-NO-FSYCL-LINK: error: '-fsycl-link' must be used in conjunction with '-fsycl' to enable offloading

/// ###########################################################################

/// Validate SYCL option values
// RUN:   not %clang -### -fsycl-device-code-split=bad_value -fsycl --offload-new-driver  %s 2>&1 \
// RUN:   | FileCheck -check-prefix=CHK-SYCL-BAD-OPT-VALUE -Doption=-fsycl-device-code-split %s
// RUN:   not %clang -### -fsycl-link=bad_value -fsycl --offload-new-driver  %s 2>&1 \
// RUN:   | FileCheck -check-prefix=CHK-SYCL-BAD-OPT-VALUE -Doption=-fsycl-link %s
// CHK-SYCL-BAD-OPT-VALUE: error: invalid argument 'bad_value' to [[option]]=

/// Check no error for -fsycl-targets with good triple
// RUN:   %clang -### -fsycl-targets=spir-unknown-unknown -fsycl --offload-new-driver  %s 2>&1 \
// RUN:   | FileCheck -check-prefix=CHK-SYCL-TARGET %s
// RUN:   %clang -### -fsycl-targets=spir64 -fsycl --offload-new-driver  %s 2>&1 \
// RUN:   | FileCheck -check-prefix=CHK-SYCL-TARGET %s
// RUN:   %clang_cl -### -fsycl-targets=spir-unknown-unknown -fsycl --offload-new-driver  %s 2>&1 \
// RUN:   | FileCheck -check-prefix=CHK-SYCL-TARGET %s
// RUN:   %clang -### -fsycl-targets=spirv32-unknown-unknown -fsycl --offload-new-driver  %s 2>&1 \
// RUN:   | FileCheck -check-prefix=CHK-SYCL-TARGET %s
// RUN:   %clang -### -fsycl-targets=spirv64-unknown-unknown -fsycl --offload-new-driver  %s 2>&1 \
// RUN:   | FileCheck -check-prefix=CHK-SYCL-TARGET %s
// RUN:   %clang -### -fsycl-targets=spirv32 -fsycl --offload-new-driver  %s 2>&1 \
// RUN:   | FileCheck -check-prefix=CHK-SYCL-TARGET %s
// RUN:   %clang -### -fsycl-targets=spirv64 -fsycl --offload-new-driver  %s 2>&1 \
// RUN:   | FileCheck -check-prefix=CHK-SYCL-TARGET %s
// CHK-SYCL-TARGET-NOT: error: SYCL target is invalid

/// -fsycl-device-obj argument check
// RUN: %clang -### -fsycl-device-obj=test -fsycl %s 2>&1 \
// RUN: | FileCheck -check-prefix=DEVICE_OBJ_WARN %s
// RUN: %clang_cl -### -fsycl-device-obj=test -fsycl %s 2>&1 \
// RUN: | FileCheck -check-prefix=DEVICE_OBJ_WARN %s
// DEVICE_OBJ_WARN: warning: ignoring invalid '-fsycl-device-obj' value 'test', using default value 'llvmir' [-Wunused-command-line-argument]

/// ###########################################################################

/// Check warning for duplicate offloading targets.
// RUN:   %clang -### -ccc-print-phases -fsycl --offload-new-driver -fsycl-targets=spir64-unknown-unknown,spir64-unknown-unknown  %s 2>&1 \
// RUN:   | FileCheck -check-prefix=CHK-DUPLICATES %s
// CHK-DUPLICATES: warning: SYCL offloading target 'spir64-unknown-unknown' is similar to target 'spir64-unknown-unknown' already specified; will be ignored

/// ###########################################################################

/// Check -Xsycl-target-frontend triggers error when multiple triples are used.
// RUN:   not %clang -### -no-canonical-prefixes -fsycl --offload-new-driver -fsycl-targets=spir64-unknown-unknown,spir-unknown-linux -Xsycl-target-frontend -DFOO %s 2>&1 \
// RUN:   | FileCheck -check-prefix=CHK-FSYCL-COMPILER-AMBIGUOUS-ERROR %s
// RUN:   not %clang_cl -### -no-canonical-prefixes -fsycl --offload-new-driver -fsycl-targets=spir64-unknown-unknown,spir-unknown-linux -Xsycl-target-frontend -DFOO %s 2>&1 \
// RUN:   | FileCheck -check-prefix=CHK-FSYCL-COMPILER-AMBIGUOUS-ERROR %s
// CHK-FSYCL-COMPILER-AMBIGUOUS-ERROR: clang{{.*}} error: cannot deduce implicit triple value for '-Xsycl-target-frontend', specify triple using '-Xsycl-target-frontend=<triple>'

/// ###########################################################################

/// Check -Xsycl-target-frontend triggers error when an option requiring arguments is passed to it.
// RUN:   not %clang -### -no-canonical-prefixes -fsycl --offload-new-driver -fsycl-targets=spir64-unknown-unknown -Xsycl-target-frontend -Xsycl-target-frontend -mcpu=none %s 2>&1 \
// RUN:   | FileCheck -check-prefix=CHK-FSYCL-COMPILER-NESTED-ERROR %s
// RUN:   not %clang_cl -### -no-canonical-prefixes -fsycl --offload-new-driver -fsycl-targets=spir64-unknown-unknown -Xsycl-target-frontend -Xsycl-target-frontend -mcpu=none %s 2>&1 \
// RUN:   | FileCheck -check-prefix=CHK-FSYCL-COMPILER-NESTED-ERROR %s
// CHK-FSYCL-COMPILER-NESTED-ERROR: clang{{.*}} error: invalid -Xsycl-target-frontend argument: '-Xsycl-target-frontend -Xsycl-target-frontend', options requiring arguments are unsupported

/// ###########################################################################

/// Check -Xsycl-target-frontend= accepts triple aliases
// RUN:   %clang -### -fsycl --offload-new-driver -fsycl-targets=spir64 -Xsycl-target-frontend=spir64 -DFOO %s 2>&1 \
// RUN:   | FileCheck -DARCH1=spir64 -check-prefixes=CHK-UNUSED-ARG-WARNING-1,CHK-TARGET-1 %s
// CHK-UNUSED-ARG-WARNING-1-NOT: clang{{.*}} warning: argument unused during compilation: '-Xsycl-target-frontend={{.*}} -DFOO'
// CHK-TARGET-1: clang{{.*}} "-cc1" "-triple" "[[ARCH1]]-unknown-unknown"{{.*}} "-D" "FOO"
// RUN:   %clang -### -fsycl --offload-new-driver -fsycl-targets=spirv64 -Xsycl-target-frontend=spirv64 -DFOO %s 2>&1 \
// RUN:   | FileCheck -DARCH2=spirv64 -check-prefixes=CHK-UNUSED-ARG-WARNING-2,CHK-TARGET-2 %s
// CHK-UNUSED-ARG-WARNING-2-NOT: clang{{.*}} warning: argument unused during compilation: '-Xsycl-target-frontend={{.*}} -DFOO'
// CHK-TARGET-2: clang{{.*}} "-cc1" "-triple" "[[ARCH2]]-unknown-unknown"{{.*}} "-D" "FOO"

/// ###########################################################################

/// Check the phases graph when using a single target, different from the host.
/// We should have an offload action joining the host compile and device
/// preprocessor and another one joining the device linking outputs to the host
/// action.
// RUN:   %clang -ccc-print-phases -target x86_64-unknown-linux-gnu -fsycl --offload-new-driver -fsycl-targets=spir64-unknown-unknown -fno-sycl-instrument-device-code -fno-sycl-device-lib=all %s 2>&1 \
// RUN:   | FileCheck -check-prefixes=CHK-PHASES %s
// RUN:   %clang -ccc-print-phases -target x86_64-unknown-linux-gnu -fsycl --offload-new-driver -fno-sycl-device-lib=all %s 2>&1 \
// RUN:   | FileCheck -check-prefixes=CHK-PHASES %s
// RUN:   %clang_cl -ccc-print-phases --target=x86_64-pc-windows-msvc -fsycl --offload-new-driver -fsycl-targets=spir64-unknown-unknown -fno-sycl-instrument-device-code -fno-sycl-device-lib=all %s 2>&1 \
// RUN:   | FileCheck -check-prefixes=CHK-PHASES %s
// CHK-PHASES: 0: input, "[[INPUT:.+\.c]]", c++, (host-sycl)
// CHK-PHASES: 1: preprocessor, {0}, c++-cpp-output, (host-sycl)
// CHK-PHASES: 2: compiler, {1}, ir, (host-sycl)
// CHK-PHASES: 3: input, "[[INPUT]]", c++, (device-sycl)
// CHK-PHASES: 4: preprocessor, {3}, c++-cpp-output, (device-sycl)
// CHK-PHASES: 5: compiler, {4}, ir, (device-sycl)
// CHK-PHASES: 6: backend, {5}, ir, (device-sycl)
// CHK-PHASES: 7: offload, "device-sycl (spir64-unknown-unknown)" {6}, ir
// CHK-PHASES: 8: clang-offload-packager, {7}, image, (device-sycl)
// CHK-PHASES: 9: offload, "host-sycl (x86_64{{.*}})" {2}, "device-sycl (x86_64{{.*}})" {8}, ir
// CHK-PHASES: 10: backend, {9}, assembler, (host-sycl)
// CHK-PHASES: 11: assembler, {10}, object, (host-sycl)
// CHK-PHASES: 12: clang-linker-wrapper, {11}, image, (host-sycl)

/// ###########################################################################

/// Check the phases graph when using a single target, different from the host.
/// We should have an offload action joining the host compile and device
/// preprocessor and another one joining the device linking outputs to the host
/// action.
// RUN:   %clang -ccc-print-phases -target x86_64-unknown-linux-gnu -fsycl --offload-new-driver -fsycl-targets=spirv64-unknown-unknown -fno-sycl-instrument-device-code -fno-sycl-device-lib=all %s 2>&1 \
// RUN:   | FileCheck -check-prefixes=CHK-PHASES-2 %s
// RUN:   %clang_cl -ccc-print-phases --target=x86_64-pc-windows-msvc -fsycl --offload-new-driver -fsycl-targets=spirv64-unknown-unknown -fno-sycl-instrument-device-code -fno-sycl-device-lib=all %s 2>&1 \
// RUN:   | FileCheck -check-prefixes=CHK-PHASES-2 %s
// CHK-PHASES-2: 0: input, "[[INPUT:.+\.c]]", c++, (host-sycl)
// CHK-PHASES-2: 1: preprocessor, {0}, c++-cpp-output, (host-sycl)
// CHK-PHASES-2: 2: compiler, {1}, ir, (host-sycl)
// CHK-PHASES-2: 3: input, "[[INPUT]]", c++, (device-sycl)
// CHK-PHASES-2: 4: preprocessor, {3}, c++-cpp-output, (device-sycl)
// CHK-PHASES-2: 5: compiler, {4}, ir, (device-sycl)
// CHK-PHASES-2: 6: backend, {5}, ir, (device-sycl)
// CHK-PHASES-2: 7: offload, "device-sycl (spirv64-unknown-unknown)" {6}, ir
// CHK-PHASES-2: 8: clang-offload-packager, {7}, image, (device-sycl)
// CHK-PHASES-2: 9: offload, "host-sycl (x86_64{{.*}})" {2}, "device-sycl (x86_64{{.*}})" {8}, ir
// CHK-PHASES-2: 10: backend, {9}, assembler, (host-sycl)
// CHK-PHASES-2: 11: assembler, {10}, object, (host-sycl)
// CHK-PHASES-2: 12: clang-linker-wrapper, {11}, image, (host-sycl)

/// ###########################################################################

/// Check the compilation flow to verify that the integrated header is filtered
// RUN: %clang -target x86_64-unknown-linux-gnu -fsycl --offload-new-driver -c %s -### 2>&1 \
// RUN:  | FileCheck %s -check-prefix=CHK-INT-HEADER
// CHK-INT-HEADER: clang{{.*}} "-fsycl-is-device"{{.*}} "-fsycl-int-header=[[INPUT1:.+\-header.+\.h]]" "-fsycl-int-footer={{.*}}"
// CHK-INT-HEADER: clang{{.*}} "-triple" "x86_64-unknown-linux-gnu" {{.*}} "-include-internal-header" "[[INPUT1]]" "-dependency-filter" "[[INPUT1]]"

/// ###########################################################################

/// Check the phases also add a library to make sure it is treated as input by
/// the device.
// RUN:   %clang -ccc-print-phases -target x86_64-unknown-linux-gnu -lsomelib -fsycl --offload-new-driver -fsycl-targets=spir64-unknown-unknown -fno-sycl-instrument-device-code -fno-sycl-device-lib=all %s 2>&1 \
// RUN:   | FileCheck -check-prefix=CHK-PHASES-LIB %s
// CHK-PHASES-LIB: 0: input, "somelib", object, (host-sycl)
// CHK-PHASES-LIB: 1: input, "[[INPUT:.+\.c]]", c++, (host-sycl)
// CHK-PHASES-LIB: 2: preprocessor, {1}, c++-cpp-output, (host-sycl)
// CHK-PHASES-LIB: 3: compiler, {2}, ir, (host-sycl)
// CHK-PHASES-LIB: 4: input, "[[INPUT]]", c++, (device-sycl)
// CHK-PHASES-LIB: 5: preprocessor, {4}, c++-cpp-output, (device-sycl)
// CHK-PHASES-LIB: 6: compiler, {5}, ir, (device-sycl)
// CHK-PHASES-LIB: 7: backend, {6}, ir, (device-sycl)
// CHK-PHASES-LIB: 8: offload, "device-sycl (spir64-unknown-unknown)" {7}, ir
// CHK-PHASES-LIB: 9: clang-offload-packager, {8}, image, (device-sycl)
// CHK-PHASES-LIB: 10: offload, "host-sycl (x86_64-unknown-linux-gnu)" {3}, "device-sycl (x86_64-unknown-linux-gnu)" {9}, ir
// CHK-PHASES-LIB: 11: backend, {10}, assembler, (host-sycl)
// CHK-PHASES-LIB: 12: assembler, {11}, object, (host-sycl)
// CHK-PHASES-LIB: 13: clang-linker-wrapper, {0, 12}, image, (host-sycl)

/// ###########################################################################

/// Check the phases when using and multiple source files
// RUN:   echo " " > %t.c
// RUN:   %clang -ccc-print-phases -lsomelib -target x86_64-unknown-linux-gnu -fsycl --offload-new-driver -fsycl-targets=spir64-unknown-unknown -fno-sycl-instrument-device-code -fno-sycl-device-lib=all %s %t.c 2>&1 \
// RUN:   | FileCheck -check-prefix=CHK-PHASES-FILES %s
// CHK-PHASES-FILES: 0: input, "somelib", object, (host-sycl)
// CHK-PHASES-FILES: 1: input, "[[INPUT1:.+\.c]]", c++, (host-sycl)
// CHK-PHASES-FILES: 2: preprocessor, {1}, c++-cpp-output, (host-sycl)
// CHK-PHASES-FILES: 3: compiler, {2}, ir, (host-sycl)
// CHK-PHASES-FILES: 4: input, "[[INPUT1]]", c++, (device-sycl)
// CHK-PHASES-FILES: 5: preprocessor, {4}, c++-cpp-output, (device-sycl)
// CHK-PHASES-FILES: 6: compiler, {5}, ir, (device-sycl)
// CHK-PHASES-FILES: 7: backend, {6}, ir, (device-sycl)
// CHK-PHASES-FILES: 8: offload, "device-sycl (spir64-unknown-unknown)" {7}, ir
// CHK-PHASES-FILES: 9: clang-offload-packager, {8}, image, (device-sycl)
// CHK-PHASES-FILES: 10: offload, "host-sycl (x86_64-unknown-linux-gnu)" {3}, "device-sycl (x86_64-unknown-linux-gnu)" {9}, ir
// CHK-PHASES-FILES: 11: backend, {10}, assembler, (host-sycl)
// CHK-PHASES-FILES: 12: assembler, {11}, object, (host-sycl)
// CHK-PHASES-FILES: 13: input, "[[INPUT2:.+\.c]]", c++, (host-sycl)
// CHK-PHASES-FILES: 14: preprocessor, {13}, c++-cpp-output, (host-sycl)
// CHK-PHASES-FILES: 15: compiler, {14}, ir, (host-sycl)
// CHK-PHASES-FILES: 16: input, "[[INPUT2]]", c++, (device-sycl)
// CHK-PHASES-FILES: 17: preprocessor, {16}, c++-cpp-output, (device-sycl)
// CHK-PHASES-FILES: 18: compiler, {17}, ir, (device-sycl)
// CHK-PHASES-FILES: 19: backend, {18}, ir, (device-sycl)
// CHK-PHASES-FILES: 20: offload, "device-sycl (spir64-unknown-unknown)" {19}, ir
// CHK-PHASES-FILES: 21: clang-offload-packager, {20}, image, (device-sycl)
// CHK-PHASES-FILES: 22: offload, "host-sycl (x86_64-unknown-linux-gnu)" {15}, "device-sycl (x86_64-unknown-linux-gnu)" {21}, ir
// CHK-PHASES-FILES: 23: backend, {22}, assembler, (host-sycl)
// CHK-PHASES-FILES: 24: assembler, {23}, object, (host-sycl)
// CHK-PHASES-FILES: 25: clang-linker-wrapper, {0, 12, 24}, image, (host-sycl)

/// ###########################################################################

/// Check -fsycl-is-device is passed when compiling for the device.
/// also check for SPIR-V binary creation
// RUN:   %clang -### -no-canonical-prefixes -fsycl --offload-new-driver -fsycl-targets=spir64-unknown-unknown %s 2>&1 \
// RUN:   | FileCheck -check-prefix=CHK-FSYCL-IS-DEVICE %s
// RUN:   %clang_cl -### -no-canonical-prefixes -fsycl --offload-new-driver -fsycl-targets=spir64-unknown-unknown %s 2>&1 \
// RUN:   | FileCheck -check-prefix=CHK-FSYCL-IS-DEVICE %s

// CHK-FSYCL-IS-DEVICE: clang{{.*}} "-fsycl-is-device" {{.*}} "-emit-llvm-bc" {{.*}}.c

/// ###########################################################################

/// Check -fsycl-is-device and emitting to .spv when compiling for the device
/// when using -fsycl-device-obj=spirv
// RUN:   %clang -### -fsycl-device-obj=spirv -fsycl --offload-new-driver -fsycl-targets=spir64-unknown-unknown %s 2>&1 \
// RUN:   | FileCheck -check-prefix=CHK-FSYCL-IS-DEVICE-NO-BITCODE %s
// RUN:   %clang_cl -### -fsycl-device-obj=spirv -fsycl --offload-new-driver -fsycl-targets=spir64-unknown-unknown %s 2>&1 \
// RUN:   | FileCheck -check-prefix=CHK-FSYCL-IS-DEVICE-NO-BITCODE %s

// CHK-FSYCL-IS-DEVICE-NO-BITCODE: clang{{.*}} "-fsycl-is-device" {{.*}} "-emit-llvm-bc" {{.*}}.c

/// ###########################################################################

<<<<<<< HEAD
/// Check -fsycl-link behaviors unbundle
// RUN:   touch %t.o
// RUN:   %clang -### -ccc-print-phases -target x86_64-unknown-linux-gnu -fsycl -o %t.out -fsycl-link -fno-sycl-instrument-device-code -fno-sycl-device-lib=all %t.o 2>&1 \
// RUN:   | FileCheck -check-prefix=CHK-LINK-UB %s
// RUN:   %clang_cl -### -ccc-print-phases --target=x86_64-pc-windows-msvc -fsycl -o %t.out -fsycl-link -fno-sycl-instrument-device-code -fno-sycl-device-lib=all %t.o 2>&1 \
// RUN:   | FileCheck -check-prefix=CHK-LINK-UB %s
// CHK-LINK-UB: 0: input, "[[INPUT:.+\.o]]", object
// CHK-LINK-UB: 1: clang-offload-unbundler, {0}, object
// CHK-LINK-UB: 2: spirv-to-ir-wrapper, {1}, ir, (device-sycl)
// CHK-LINK-UB: 3: linker, {2}, ir, (device-sycl)
// CHK-LINK-UB: 4: sycl-post-link, {3}, tempfiletable, (device-sycl)
// CHK-LINK-UB: 5: file-table-tform, {4}, tempfilelist, (device-sycl)
// CHK-LINK-UB: 6: llvm-spirv, {5}, tempfilelist, (device-sycl)
// CHK-LINK-UB: 7: file-table-tform, {4, 6}, tempfiletable, (device-sycl)
// CHK-LINK-UB: 8: offload, "device-sycl (spir64-unknown-unknown)" {7}, tempfiletable
// CHK-LINK-UB: 9: clang-offload-wrapper, {8}, ir, (host-sycl)
// CHK-LINK-UB: 10: backend, {9}, assembler, (host-sycl)
// CHK-LINK-UB: 11: assembler, {10}, object, (host-sycl)

/// Check -fsycl-link tool calls
// RUN:   %clangxx -### --target=x86_64-unknown-linux-gnu -fsycl -o %t.out \
// RUN:            -fsycl-targets=spir64_gen -fsycl-link \
// RUN:            -fno-sycl-device-lib=all -fno-spirv %t.o 2>&1 \
// RUN:   | FileCheck -check-prefixes=CHK-FSYCL-LINK-UB,CHK-FSYCL-LINK-UB-LIN %s
// RUN:   %clang_cl -### --target=x86_64-pc-windows-msvc -fsycl -o %t.out \
// RUN:            -fsycl-targets=spir64_gen -fsycl-link \
// RUN:            -fno-sycl-device-lib=all -fno-spirv %t.o 2>&1 \
// RUN:   | FileCheck -check-prefixes=CHK-FSYCL-LINK-UB,CHK-FSYCL-LINK-UB-WIN %s
// CHK-FSYCL-LINK-UB: clang-offload-bundler{{.*}} "-type=o" "-targets=host{{.*}},sycl-spir64_gen-unknown-unknown" "-input=[[INPUT:.+\.o]]" "-output={{.*}}" "-output=[[DEVICE_O:.+]]" "-unbundle"
// CHK-FSYCL-LINK-UB: spirv-to-ir-wrapper{{.*}} "[[DEVICE_O]]" "-o" "[[DEVICE_BC:.+\.bc]]"
// CHK-FSYCL-LINK-UB: llvm-link{{.*}} "[[DEVICE_BC]]"
// CHK-FSYCL-LINK-UB: sycl-post-link{{.*}} "-o" "[[POST_LINK_TABLE:.+\.table]]"
// CHK-FSYCL-LINK-UB: file-table-tform{{.*}} "-o" "[[TFORM_TABLE:.+\.txt]]" "[[POST_LINK_TABLE]]"
// CHK-FSYCL-LINK-UB: llvm-spirv{{.*}} "-o" "[[SPIRV:.+\.txt]]"{{.*}} "[[TFORM_TABLE]]"
// CHK-FSYCL-LINK-UB-LIN: ocloc{{.*}} "-output" "[[OCLOC_OUT:.+\.out]]"
// CHK-FSYCL-LINK-UB-WIN: ocloc{{.*}} "-output" "[[OCLOC_OUT:.+\.exe]]"
// CHK-FSYCL-LINK-UB: file-table-tform{{.*}} "-o" "[[TFORM_TABLE2:.+\.table]]" "[[POST_LINK_TABLE]]" "[[OCLOC_OUT]]"
// CHK-FSYCL-LINK-UB: clang-offload-wrapper{{.*}} "-o" "[[WRAPPER_OUT:.+\.bc]]"{{.*}} "-batch" "[[TFORM_TABLE2]]"
// CHK-FSYCL-LINK-UB: clang{{.*}} "-cc1"{{.*}} "-o" "{{.*}}.out" "-x" "ir" "[[WRAPPER_OUT]]"

/// Check -fsycl-link AOT unbundle
// RUN:   %clang -### -ccc-print-phases -target x86_64-unknown-linux-gnu \
// RUN:     -fsycl -o %t.out -fsycl-link -fno-sycl-instrument-device-code \
// RUN:     -fsycl-targets=spir64_gen -fno-sycl-device-lib=all -fno-spirv %t.o 2>&1 \
// RUN:   | FileCheck -check-prefix=CHK-LINK-AOT-UB %s
// RUN:   %clang_cl -### -ccc-print-phases --target=x86_64-pc-windows-msvc \
// RUN:     -fsycl -o %t.out -fsycl-link -fno-sycl-instrument-device-code \
// RUN:     -fsycl-targets=spir64_gen -fno-sycl-device-lib=all -fno-spirv %t.o 2>&1 \
// RUN:   | FileCheck -check-prefix=CHK-LINK-AOT-UB %s
// CHK-LINK-AOT-UB: 0: input, "[[INPUT:.+\.o]]", object
// CHK-LINK-AOT-UB: 1: clang-offload-unbundler, {0}, object
// CHK-LINK-AOT-UB: 2: spirv-to-ir-wrapper, {1}, ir, (device-sycl)
// CHK-LINK-AOT-UB: 3: linker, {2}, ir, (device-sycl)
// CHK-LINK-AOT-UB: 4: sycl-post-link, {3}, tempfiletable, (device-sycl)
// CHK-LINK-AOT-UB: 5: file-table-tform, {4}, tempfilelist, (device-sycl)
// CHK-LINK-AOT-UB: 6: llvm-spirv, {5}, tempfilelist, (device-sycl)
// CHK-LINK-AOT-UB: 7: backend-compiler, {6}, image, (device-sycl)
// CHK-LINK-AOT-UB: 8: file-table-tform, {4, 7}, tempfiletable, (device-sycl)
// CHK-LINK-AOT-UB: 9: offload, "device-sycl (spir64_gen-unknown-unknown)" {8}, tempfiletable
// CHK-LINK-AOT-UB: 10: clang-offload-wrapper, {9}, ir, (host-sycl)
// CHK-LINK-AOT-UB: 11: backend, {10}, assembler, (host-sycl)
// CHK-LINK-AOT-UB: 12: assembler, {11}, object, (host-sycl)

/// Check -fsycl-link AOT/JIT unbundle
// RUN:   %clang -### -ccc-print-phases -target x86_64-unknown-linux-gnu \
// RUN:     -fsycl -o %t.out -fsycl-link -fno-sycl-instrument-device-code \
// RUN:     -fsycl-targets=spir64_gen,spir64 \
// RUN:     -fno-sycl-device-lib=all %t.o 2>&1 \
// RUN:   | FileCheck -check-prefix=CHK-LINK-AOT-JIT-UB %s
// RUN:   %clang_cl -### -ccc-print-phases --target=x86_64-pc-windows-msvc \
// RUN:     -fsycl -o %t.out -fsycl-link -fno-sycl-instrument-device-code \
// RUN:     -fsycl-targets=spir64_gen,spir64 \
// RUN:     -fno-sycl-device-lib=all %t.o 2>&1 \
// RUN:   | FileCheck -check-prefix=CHK-LINK-AOT-JIT-UB %s
// CHK-LINK-AOT-JIT-UB: 0: input, "[[INPUT:.+\.o]]", object
// CHK-LINK-AOT-JIT-UB: 1: clang-offload-unbundler, {0}, object
// CHK-LINK-AOT-JIT-UB: 2: spirv-to-ir-wrapper, {1}, ir, (device-sycl)
// CHK-LINK-AOT-JIT-UB: 3: linker, {2}, ir, (device-sycl)
// CHK-LINK-AOT-JIT-UB: 4: sycl-post-link, {3}, tempfiletable, (device-sycl)
// CHK-LINK-AOT-JIT-UB: 5: file-table-tform, {4}, tempfilelist, (device-sycl)
// CHK-LINK-AOT-JIT-UB: 6: llvm-spirv, {5}, tempfilelist, (device-sycl)
// CHK-LINK-AOT-JIT-UB: 7: backend-compiler, {6}, image, (device-sycl)
// CHK-LINK-AOT-JIT-UB: 8: file-table-tform, {4, 7}, tempfiletable, (device-sycl)
// CHK-LINK-AOT-JIT-UB: 9: offload, "device-sycl (spir64_gen-unknown-unknown)" {8}, tempfiletable
// CHK-LINK-AOT-JIT-UB: 10: spirv-to-ir-wrapper, {1}, ir, (device-sycl)
// CHK-LINK-AOT-JIT-UB: 11: linker, {10}, ir, (device-sycl)
// CHK-LINK-AOT-JIT-UB: 12: sycl-post-link, {11}, tempfiletable, (device-sycl)
// CHK-LINK-AOT-JIT-UB: 13: file-table-tform, {12}, tempfilelist, (device-sycl)
// CHK-LINK-AOT-JIT-UB: 14: llvm-spirv, {13}, tempfilelist, (device-sycl)
// CHK-LINK-AOT-JIT-UB: 15: file-table-tform, {12, 14}, tempfiletable, (device-sycl)
// CHK-LINK-AOT-JIT-UB: 16: offload, "device-sycl (spir64-unknown-unknown)" {15}, tempfiletable
// CHK-LINK-AOT-JIT-UB: 17: clang-offload-wrapper, {9, 16}, ir, (host-sycl)
// CHK-LINK-AOT-JIT-UB: 18: backend, {17}, assembler, (host-sycl)
// CHK-LINK-AOT-JIT-UB: 19: assembler, {18}, object, (host-sycl)

/// ###########################################################################

/// Check -fsycl-link behaviors from source
// RUN:   %clang -### -ccc-print-phases -target x86_64-unknown-linux-gnu -fsycl -o %t.out -fsycl-link -fno-sycl-instrument-device-code -fno-sycl-device-lib=all %s 2>&1 \
// RUN:   | FileCheck -check-prefix=CHK-LINK %s
// RUN:   %clang_cl -### -ccc-print-phases --target=x86_64-pc-windows-msvc -fsycl -o %t.out -fsycl-link -fno-sycl-instrument-device-code -fno-sycl-device-lib=all %s 2>&1 \
// RUN:   | FileCheck -check-prefix=CHK-LINK %s
// CHK-LINK: 0: input, "[[INPUT:.+\.c]]", c++, (device-sycl)
// CHK-LINK: 1: preprocessor, {0}, c++-cpp-output, (device-sycl)
// CHK-LINK: 2: compiler, {1}, ir, (device-sycl)
// CHK-LINK: 3: linker, {2}, ir, (device-sycl)
// CHK-LINK: 4: sycl-post-link, {3}, tempfiletable, (device-sycl)
// CHK-LINK: 5: file-table-tform, {4}, tempfilelist, (device-sycl)
// CHK-LINK: 6: llvm-spirv, {5}, tempfilelist, (device-sycl)
// CHK-LINK: 7: file-table-tform, {4, 6}, tempfiletable, (device-sycl)
// CHK-LINK: 8: offload, "device-sycl (spir64-unknown-unknown)" {7}, tempfiletable
// CHK-LINK: 9: clang-offload-wrapper, {8}, ir, (host-sycl)
// CHK-LINK: 10: backend, {9}, assembler, (host-sycl)
// CHK-LINK: 11: assembler, {10}, object, (host-sycl)

/// ###########################################################################

/// Check for default linking of -lsycl with -fsycl usage
// RUN: %clang -fsycl -target x86_64-unknown-linux-gnu %s -o %t -### 2>&1 | FileCheck -check-prefix=CHECK-LD-SYCL %s
=======
/// Check for default linking of -lsycl with -fsycl --offload-new-driver usage
// RUN: %clang -fsycl --offload-new-driver -target x86_64-unknown-linux-gnu %s -o %t -### 2>&1 | FileCheck -check-prefix=CHECK-LD-SYCL %s
>>>>>>> 6dc419fc
// CHECK-LD-SYCL: "{{.*}}ld{{(.exe)?}}"
// CHECK-LD-SYCL: "-lsycl"

/// Check no SYCL runtime is linked with -nolibsycl
// RUN: %clang -fsycl --offload-new-driver -nolibsycl -target x86_64-unknown-linux-gnu %s -o %t -### 2>&1 | FileCheck -check-prefix=CHECK-LD-NOLIBSYCL %s
// CHECK-LD-NOLIBSYCL: "{{.*}}ld{{(.exe)?}}"
// CHECK-LD-NOLIBSYCL-NOT: "-lsycl"

/// Check no SYCL runtime is linked with -nostdlib
// RUN: %clang -fsycl --offload-new-driver -nostdlib -target x86_64-unknown-linux-gnu %s -o %t -### 2>&1 | FileCheck -check-prefix=CHECK-LD-NOSTDLIB %s
// CHECK-LD-NOSTDLIB: "{{.*}}ld{{(.exe)?}}"
// CHECK-LD-NOSTDLIB-NOT: "-lsycl"

/// Check for default linking of syclN.lib with -fsycl --offload-new-driver usage
// RUN: %clang -fsycl --offload-new-driver -target x86_64-unknown-windows-msvc %s -o %t -### 2>&1 | FileCheck -check-prefix=CHECK-LINK-SYCL %s
// RUN: %clang_cl -fsycl --offload-new-driver %s -o %t -### 2>&1 | FileCheck -check-prefix=CHECK-LINK-SYCL-CL %s
// CHECK-LINK-SYCL-CL: "--dependent-lib=sycl{{[0-9]*}}"
// CHECK-LINK-SYCL-CL-NOT: "-defaultlib:sycl{{[0-9]*}}.lib"
// CHECK-LINK-SYCL: "-defaultlib:sycl{{[0-9]*}}.lib"

/// Check no SYCL runtime is linked with -nolibsycl
// RUN: %clang -fsycl --offload-new-driver -nolibsycl -target x86_64-unknown-windows-msvc %s -o %t -### 2>&1 | FileCheck -check-prefix=CHECK-LINK-NOLIBSYCL %s
// RUN: %clang_cl -fsycl --offload-new-driver -nolibsycl %s -o %t -### 2>&1 | FileCheck -check-prefix=CHECK-LINK-NOLIBSYCL-CL %s
// CHECK-LINK-NOLIBSYCL-CL-NOT: "--dependent-lib=sycl{{[0-9]*}}"
// CHECK-LINK-NOLIBSYCL: "{{.*}}link{{(.exe)?}}"
// CHECK-LINK-NOLIBSYCL-NOT: "-defaultlib:sycl{{[0-9]*}}.lib"

/// Check SYCL runtime is linked despite -nostdlib on Windows, this is
/// necessary for the Windows Clang CMake to work
// RUN: %clang -fsycl --offload-new-driver -nostdlib -target x86_64-unknown-windows-msvc %s -o %t -### 2>&1 | FileCheck -check-prefix=CHECK-LINK-NOSTDLIB %s
// RUN: %clang_cl -fsycl --offload-new-driver -nostdlib %s -o %t -### 2>&1 | FileCheck -check-prefix=CHECK-LINK-NOSTDLIB-CL %s
// CHECK-LINK-NOSTDLIB-CL: "--dependent-lib=sycl{{[0-9]*}}"
// CHECK-LINK-NOSTDLIB: "{{.*}}link{{(.exe)?}}"
// CHECK-LINK-NOSTDLIB: "-defaultlib:sycl{{[0-9]*}}.lib"

/// Check sycld.lib is chosen with /MDd
// RUN:  %clang_cl -fsycl --offload-new-driver /MDd %s -o %t -### 2>&1 | FileCheck -check-prefix=CHECK-LINK-SYCL-DEBUG %s
/// Check sycld is pulled in when msvcrtd is used
// RUN: %clangxx -fsycl --offload-new-driver -Xclang --dependent-lib=msvcrtd \
// RUN:   -target x86_64-unknown-windows-msvc -### %s 2>&1 \
// RUN:   | FileCheck -check-prefix=CHECK-LINK-SYCL-DEBUG %s
// CHECK-LINK-SYCL-DEBUG: "--dependent-lib=sycl{{[0-9]*}}d"
// CHECK-LINK-SYCL-DEBUG-NOT: "-defaultlib:sycl{{[0-9]*}}.lib"

/// ###########################################################################

/// Check -Xsycl-target-frontend does not trigger an error when no -fsycl-targets is specified
// RUN:   %clang -### -fsycl --offload-new-driver -Xsycl-target-frontend -DFOO %s 2>&1 \
// RUN:   | FileCheck -check-prefix=CHK-NO-FSYCL-TARGET-ERROR %s
// CHK-NO-FSYCL-TARGET-ERROR-NOT: clang{{.*}} error: cannot deduce implicit triple value for '-Xsycl-target-frontend', specify triple using '-Xsycl-target-frontend=<triple>'

/// ###########################################################################

// RUN:   %clang -### -target x86_64-unknown-linux-gnu -fsycl --offload-new-driver -fsycl-targets=spir64-unknown-unknown -Xsycl-target-backend "-DFOO1 -DFOO2" %s 2>&1 \
// RUN:   | FileCheck -check-prefix=CHK-TOOLS-OPTS %s
// CHK-TOOLS-OPTS: clang-linker-wrapper{{.*}} "--sycl-backend-compile-options=-DFOO1 -DFOO2"

/// Check for implied options (-g -O0)
// RUN:   %clang -### -target x86_64-unknown-linux-gnu -fsycl --offload-new-driver -fsycl-targets=spir64-unknown-unknown -g -O0 -Xsycl-target-backend "-DFOO1 -DFOO2" %s 2>&1 \
// RUN:   | FileCheck -check-prefix=CHK-TOOLS-IMPLIED-OPTS %s
// RUN:   %clang_cl -### -fsycl --offload-new-driver -fsycl-targets=spir64-unknown-unknown -Zi -Od -Xsycl-target-backend "-DFOO1 -DFOO2" %s 2>&1 \
// RUN:   | FileCheck -check-prefix=CHK-TOOLS-IMPLIED-OPTS %s
// CHK-TOOLS-IMPLIED-OPTS: clang-offload-packager{{.*}} {{.*}}compile-opts=-g{{.*}}-DFOO1 -DFOO2"

/// Check for implied options (-O0)
// RUN:   %clang -### -target x86_64-unknown-linux-gnu -fsycl --offload-new-driver -fsycl-targets=spir64 -O0 %s 2>&1 \
// RUN:   | FileCheck -check-prefix=CHK-TOOLS-IMPLIED-OPTS-O0 %s
// RUN:   %clang_cl -### -fsycl --offload-new-driver -fsycl-targets=spir64-unknown-unknown -Od %s 2>&1 \
// RUN:   | FileCheck -check-prefix=CHK-TOOLS-IMPLIED-OPTS-O0 %s
// RUN:   %clang -### -target x86_64-unknown-linux-gnu -fsycl --offload-new-driver -fsycl-targets=spir64 -O0 -O2 %s 2>&1 \
// RUN:   | FileCheck -check-prefix=CHK-TOOLS-IMPLIED-OPTS-O0 %s
// CHK-TOOLS-IMPLIED-OPTS-O0-NOT: clang-offload-packager{{.*}} {{.*}}compile-opts={{.*}}-cl-opt-disable"

// RUN:   %clang -### -target x86_64-unknown-linux-gnu -fsycl --offload-new-driver -fsycl-targets=spir64-unknown-unknown -Xsycl-target-linker "-DFOO1 -DFOO2" %s 2>&1 \
// RUN:   | FileCheck -check-prefix=CHK-TOOLS-OPTS2 %s
// CHK-TOOLS-OPTS2: clang-linker-wrapper{{.*}} "--sycl-target-link-options=-DFOO1 -DFOO2"

/// -fsycl-range-rounding settings
///
/// // Check that driver flag is passed to cc1
// RUN: %clang -### -fsycl --offload-new-driver -fsycl-range-rounding=disable %s 2>&1 \
// RUN:   | FileCheck -check-prefix=CHK-DRIVER-RANGE-ROUNDING-DISABLE %s
// RUN: %clang -### -fsycl --offload-new-driver -fsycl-range-rounding=force %s 2>&1 \
// RUN:   | FileCheck -check-prefix=CHK-DRIVER-RANGE-ROUNDING-FORCE %s
// RUN: %clang -### -fsycl --offload-new-driver -fsycl-range-rounding=on %s 2>&1 \
// RUN:   | FileCheck -check-prefix=CHK-DRIVER-RANGE-ROUNDING-ON %s
// CHK-DRIVER-RANGE-ROUNDING-DISABLE: "-cc1{{.*}}-fsycl-range-rounding=disable"
// CHK-DRIVER-RANGE-ROUNDING-FORCE: "-cc1{{.*}}-fsycl-range-rounding=force"
// CHK-DRIVER-RANGE-ROUNDING-ON: "-cc1{{.*}}-fsycl-range-rounding=on"
///
///
// RUN: %clang -### -target x86_64-unknown-linux-gnu -fsycl --offload-new-driver \
// RUN:        -fsycl-targets=spir64 -O0 %s 2>&1 \
// RUN:   | FileCheck -check-prefix=CHK-DISABLE-RANGE-ROUNDING %s
// RUN: %clang_cl -### -fsycl --offload-new-driver -fsycl-targets=spir64 -Od %s 2>&1 \
// RUN:   | FileCheck -check-prefix=CHK-DISABLE-RANGE-ROUNDING %s
// RUN: %clang -### -target x86_64-unknown-linux-gnu -fsycl --offload-new-driver \
// RUN:        -O0 -fsycl-range-rounding=force %s 2>&1 \
// RUN:   | FileCheck -check-prefix=CHK-OVERRIDE-RANGE-ROUNDING %s
// RUN: %clang_cl -### -fsycl --offload-new-driver -Od %s 2>&1 -fsycl-range-rounding=force %s 2>&1 \
// RUN:   | FileCheck -check-prefix=CHK-OVERRIDE-RANGE-ROUNDING %s
// CHK-DISABLE-RANGE-ROUNDING: "-fsycl-range-rounding=disable"
// CHK-OVERRIDE-RANGE-ROUNDING: "-fsycl-range-rounding=force"
// CHK-OVERRIDE-RANGE-ROUNDING-NOT: "-fsycl-range-rounding=disable"

// RUN: %clang -### -target x86_64-unknown-linux-gnu -fsycl --offload-new-driver \
// RUN:        -fsycl-targets=spir64 -O2 %s 2>&1 \
// RUN:   | FileCheck -check-prefix=CHK-RANGE-ROUNDING %s
// RUN: %clang_cl -### -fsycl --offload-new-driver -fsycl-targets=spir64 -O2 %s 2>&1 \
// RUN:   | FileCheck -check-prefix=CHK-RANGE-ROUNDING %s
// RUN: %clang -### -target x86_64-unknown-linux-gnu -fsycl --offload-new-driver \
// RUN:        -fsycl-targets=spir64 %s 2>&1 \
// RUN:   | FileCheck -check-prefix=CHK-RANGE-ROUNDING %s
// RUN: %clang_cl -### -fsycl --offload-new-driver -fsycl-targets=spir64 %s 2>&1 \
// RUN:   | FileCheck -check-prefix=CHK-RANGE-ROUNDING %s
// CHK-RANGE-ROUNDING-NOT: "-fsycl-disable-range-rounding"
// CHK-RANGE-ROUNDING-NOT: "-fsycl-range-rounding=disable"
// CHK-RANGE-ROUNDING-NOT: "-fsycl-range-rounding=force"

/// ###########################################################################

/// Verify that triple-boundarch pairs are correct with multi-targetting
// RUN:  %clang -target x86_64-unknown-linux-gnu -fsycl --offload-new-driver -fno-sycl-instrument-device-code -fno-sycl-device-lib=all -fsycl-targets=nvptx64-nvidia-cuda,spir64 -ccc-print-phases %s 2>&1 \
// RUN:   | FileCheck -check-prefix=CHK-PHASE-MULTI-TARG-BOUND-ARCH %s
// CHK-PHASE-MULTI-TARG-BOUND-ARCH: 0: input, "[[INPUT:.+\.c]]", c++, (host-sycl)
// CHK-PHASE-MULTI-TARG-BOUND-ARCH: 1: preprocessor, {0}, c++-cpp-output, (host-sycl)
// CHK-PHASE-MULTI-TARG-BOUND-ARCH: 2: compiler, {1}, ir, (host-sycl)
// CHK-PHASE-MULTI-TARG-BOUND-ARCH: 3: input, "[[INPUT]]", c++, (device-sycl, sm_50)
// CHK-PHASE-MULTI-TARG-BOUND-ARCH: 4: preprocessor, {3}, c++-cpp-output, (device-sycl, sm_50)
// CHK-PHASE-MULTI-TARG-BOUND-ARCH: 5: compiler, {4}, ir, (device-sycl, sm_50)
// CHK-PHASE-MULTI-TARG-BOUND-ARCH: 6: backend, {5}, ir, (device-sycl, sm_50)
// CHK-PHASE-MULTI-TARG-BOUND-ARCH: 7: offload, "device-sycl (nvptx64-nvidia-cuda:sm_50)" {6}, ir
// CHK-PHASE-MULTI-TARG-BOUND-ARCH: 8: input, "[[INPUT]]", c++, (device-sycl)
// CHK-PHASE-MULTI-TARG-BOUND-ARCH: 9: preprocessor, {8}, c++-cpp-output, (device-sycl)
// CHK-PHASE-MULTI-TARG-BOUND-ARCH: 10: compiler, {9}, ir, (device-sycl)
// CHK-PHASE-MULTI-TARG-BOUND-ARCH: 11: backend, {10}, ir, (device-sycl)
// CHK-PHASE-MULTI-TARG-BOUND-ARCH: 12: offload, "device-sycl (spir64-unknown-unknown)" {11}, ir
// CHK-PHASE-MULTI-TARG-BOUND-ARCH: 13: clang-offload-packager, {7, 12}, image, (device-sycl)
// CHK-PHASE-MULTI-TARG-BOUND-ARCH: 14: offload, "host-sycl (x86_64-unknown-linux-gnu)" {2}, "device-sycl (x86_64-unknown-linux-gnu)" {13}, ir
// CHK-PHASE-MULTI-TARG-BOUND-ARCH: 15: backend, {14}, assembler, (host-sycl)
// CHK-PHASE-MULTI-TARG-BOUND-ARCH: 16: assembler, {15}, object, (host-sycl)
// CHK-PHASE-MULTI-TARG-BOUND-ARCH: 17: clang-linker-wrapper, {16}, image, (host-sycl)

// RUN:  %clang -target x86_64-unknown-linux-gnu -fsycl --offload-new-driver \
// RUN:     -fno-sycl-instrument-device-code -fno-sycl-device-lib=all \
// RUN:     -fsycl-targets=nvptx64-nvidia-cuda,spir64_gen \
// RUN:     -Xsycl-target-backend=spir64_gen "-device skl" \
// RUN:     -ccc-print-phases %s 2>&1 \
// RUN:   | FileCheck -check-prefix=CHK-PHASE-MULTI-TARG-BOUND-ARCH2 %s
// CHK-PHASE-MULTI-TARG-BOUND-ARCH2: 0: input, "[[INPUT:.+\.c]]", c++, (host-sycl)
// CHK-PHASE-MULTI-TARG-BOUND-ARCH2: 1: preprocessor, {0}, c++-cpp-output, (host-sycl)
// CHK-PHASE-MULTI-TARG-BOUND-ARCH2: 2: compiler, {1}, ir, (host-sycl)
// CHK-PHASE-MULTI-TARG-BOUND-ARCH2: 3: input, "[[INPUT]]", c++, (device-sycl, skl)
// CHK-PHASE-MULTI-TARG-BOUND-ARCH2: 4: preprocessor, {3}, c++-cpp-output, (device-sycl, skl)
// CHK-PHASE-MULTI-TARG-BOUND-ARCH2: 5: compiler, {4}, ir, (device-sycl, skl)
// CHK-PHASE-MULTI-TARG-BOUND-ARCH2: 6: backend, {5}, ir, (device-sycl, skl)
// CHK-PHASE-MULTI-TARG-BOUND-ARCH2: 7: offload, "device-sycl (spir64_gen-unknown-unknown:skl)" {6}, ir
// CHK-PHASE-MULTI-TARG-BOUND-ARCH2: 8: input, "[[INPUT]]", c++, (device-sycl, sm_50)
// CHK-PHASE-MULTI-TARG-BOUND-ARCH2: 9: preprocessor, {8}, c++-cpp-output, (device-sycl, sm_50)
// CHK-PHASE-MULTI-TARG-BOUND-ARCH2: 10: compiler, {9}, ir, (device-sycl, sm_50)
// CHK-PHASE-MULTI-TARG-BOUND-ARCH2: 11: backend, {10}, ir, (device-sycl, sm_50)
// CHK-PHASE-MULTI-TARG-BOUND-ARCH2: 12: offload, "device-sycl (nvptx64-nvidia-cuda:sm_50)" {11}, ir
// CHK-PHASE-MULTI-TARG-BOUND-ARCH2: 13: clang-offload-packager, {7, 12}, image, (device-sycl)
// CHK-PHASE-MULTI-TARG-BOUND-ARCH2: 14: offload, "host-sycl (x86_64-unknown-linux-gnu)" {2}, "device-sycl (x86_64-unknown-linux-gnu)" {13}, ir
// CHK-PHASE-MULTI-TARG-BOUND-ARCH2: 15: backend, {14}, assembler, (host-sycl)
// CHK-PHASE-MULTI-TARG-BOUND-ARCH2: 16: assembler, {15}, object, (host-sycl)
// CHK-PHASE-MULTI-TARG-BOUND-ARCH2: 17: clang-linker-wrapper, {16}, image, (host-sycl)

/// ###########################################################################

// Check if valid bound arch behaviour occurs when compiling for spir-v,nvidia-gpu, and amd-gpu
// RUN:  %clang -target x86_64-unknown-linux-gnu -fsycl --offload-new-driver -fno-sycl-instrument-device-code -fno-sycl-device-lib=all -fsycl-targets=spir64,nvptx64-nvidia-cuda,amdgcn-amd-amdhsa -Xsycl-target-backend=nvptx64-nvidia-cuda --offload-arch=sm_75 -Xsycl-target-backend=amdgcn-amd-amdhsa --offload-arch=gfx908 -ccc-print-phases %s 2>&1 \
// RUN:   | FileCheck -check-prefix=CHK-PHASE-MULTI-TARG-SPIRV-NVIDIA-AMD %s
// CHK-PHASE-MULTI-TARG-SPIRV-NVIDIA-AMD: 0: input, "[[INPUT:.+\.c]]", c++, (host-sycl)
// CHK-PHASE-MULTI-TARG-SPIRV-NVIDIA-AMD: 1: preprocessor, {0}, c++-cpp-output, (host-sycl)
// CHK-PHASE-MULTI-TARG-SPIRV-NVIDIA-AMD: 2: compiler, {1}, ir, (host-sycl)
// CHK-PHASE-MULTI-TARG-SPIRV-NVIDIA-AMD: 3: input, "[[INPUT]]", c++, (device-sycl, gfx908)
// CHK-PHASE-MULTI-TARG-SPIRV-NVIDIA-AMD: 4: preprocessor, {3}, c++-cpp-output, (device-sycl, gfx908)
// CHK-PHASE-MULTI-TARG-SPIRV-NVIDIA-AMD: 5: compiler, {4}, ir, (device-sycl, gfx908)
// CHK-PHASE-MULTI-TARG-SPIRV-NVIDIA-AMD: 6: backend, {5}, ir, (device-sycl, gfx908)
// CHK-PHASE-MULTI-TARG-SPIRV-NVIDIA-AMD: 7: offload, "device-sycl (amdgcn-amd-amdhsa:gfx908)" {6}, ir
// CHK-PHASE-MULTI-TARG-SPIRV-NVIDIA-AMD: 8: input, "[[INPUT]]", c++, (device-sycl, sm_75)
// CHK-PHASE-MULTI-TARG-SPIRV-NVIDIA-AMD: 9: preprocessor, {8}, c++-cpp-output, (device-sycl, sm_75)
// CHK-PHASE-MULTI-TARG-SPIRV-NVIDIA-AMD: 10: compiler, {9}, ir, (device-sycl, sm_75)
// CHK-PHASE-MULTI-TARG-SPIRV-NVIDIA-AMD: 11: backend, {10}, ir, (device-sycl, sm_75)
// CHK-PHASE-MULTI-TARG-SPIRV-NVIDIA-AMD: 12: offload, "device-sycl (nvptx64-nvidia-cuda:sm_75)" {11}, ir
// CHK-PHASE-MULTI-TARG-SPIRV-NVIDIA-AMD: 13: input, "[[INPUT]]", c++, (device-sycl)
// CHK-PHASE-MULTI-TARG-SPIRV-NVIDIA-AMD: 14: preprocessor, {13}, c++-cpp-output, (device-sycl)
// CHK-PHASE-MULTI-TARG-SPIRV-NVIDIA-AMD: 15: compiler, {14}, ir, (device-sycl)
// CHK-PHASE-MULTI-TARG-SPIRV-NVIDIA-AMD: 16: backend, {15}, ir, (device-sycl)
// CHK-PHASE-MULTI-TARG-SPIRV-NVIDIA-AMD: 17: offload, "device-sycl (spir64-unknown-unknown)" {16}, ir
// CHK-PHASE-MULTI-TARG-SPIRV-NVIDIA-AMD: 18: clang-offload-packager, {7, 12, 17}, image, (device-sycl)
// CHK-PHASE-MULTI-TARG-SPIRV-NVIDIA-AMD: 19: offload, "host-sycl (x86_64-unknown-linux-gnu)" {2}, "device-sycl (x86_64-unknown-linux-gnu)" {18}, ir
// CHK-PHASE-MULTI-TARG-SPIRV-NVIDIA-AMD: 20: backend, {19}, assembler, (host-sycl)
// CHK-PHASE-MULTI-TARG-SPIRV-NVIDIA-AMD: 21: assembler, {20}, object, (host-sycl)
// CHK-PHASE-MULTI-TARG-SPIRV-NVIDIA-AMD: 22: clang-linker-wrapper, {21}, image, (host-sycl)

/// -fsycl --offload-new-driver with /Fo testing
// RUN: %clang_cl -fsycl --offload-new-driver /Fosomefile.obj -c %s -### 2>&1 \
// RUN:   | FileCheck -check-prefix=FO-CHECK %s
// FO-CHECK: clang{{.*}} "-fsycl-int-header=[[HEADER:.+\.h]]" "-fsycl-int-footer={{.*}}"
// FO-CHECK: clang{{.*}} "-include-internal-header" "[[HEADER]]" {{.*}} "-o" "somefile.obj"

/// passing of a library should not trigger the unbundler
// RUN: touch %t.a
// RUN: touch %t.lib
// RUN: %clang -ccc-print-phases -fsycl --offload-new-driver -fno-sycl-instrument-device-code -fno-sycl-device-lib=all %t.a %s 2>&1 \
// RUN:   | FileCheck -check-prefix=LIB-UNBUNDLE-CHECK %s
// RUN: %clang_cl -ccc-print-phases -fsycl --offload-new-driver -fno-sycl-instrument-device-code -fno-sycl-device-lib=all %t.lib %s 2>&1 \
// RUN:   | FileCheck -check-prefix=LIB-UNBUNDLE-CHECK %s
// LIB-UNBUNDLE-CHECK-NOT: clang-offload-unbundler

/// passing of only a library should not create a device link
// RUN: %clang -ccc-print-phases -fsycl --offload-new-driver -lsomelib 2>&1 \
// RUN:  | FileCheck -check-prefix=LIB-NODEVICE %s
// LIB-NODEVICE: 0: input, "somelib", object, (host-sycl)
// LIB-NODEVICE: 1: clang-linker-wrapper, {0}, image, (host-sycl)

// Checking for an error if c-compilation is forced
// RUN: not %clangxx -### -c -fsycl --offload-new-driver -xc %s 2>&1 | FileCheck -check-prefixes=CHECK_XC_FSYCL %s
// RUN: not %clangxx -### -c -fsycl --offload-new-driver -xc-header %s 2>&1 | FileCheck -check-prefixes=CHECK_XC_FSYCL %s
// RUN: not %clangxx -### -c -fsycl --offload-new-driver -xcpp-output %s 2>&1 | FileCheck -check-prefixes=CHECK_XC_FSYCL %s
// CHECK_XC_FSYCL: '-x c{{.*}}' must not be used in conjunction with '-fsycl'

// -std=c++17 check (check all 3 compilations)
// RUN: %clangxx -### -c -fsycl --offload-new-driver -xc++ %s 2>&1 | FileCheck -check-prefix=CHECK-STD %s
// RUN: %clang_cl -### -c -fsycl --offload-new-driver -TP %s 2>&1 | FileCheck -check-prefix=CHECK-STD %s
// CHECK-STD: clang{{.*}} "-emit-llvm-bc" {{.*}} "-std=c++17"
// CHECK-STD: clang{{.*}} "-emit-obj" {{.*}} "-std=c++17"

// -std=c++17 override check
// RUN: %clangxx -### -c -fsycl --offload-new-driver -std=c++14 -xc++ %s 2>&1 | FileCheck -check-prefix=CHECK-STD-OVR %s
// RUN: %clang_cl -### -c -fsycl --offload-new-driver /std:c++14 -TP %s 2>&1 | FileCheck -check-prefix=CHECK-STD-OVR %s
// CHECK-STD-OVR: clang{{.*}} "-emit-llvm-bc" {{.*}} "-std=c++14"
// CHECK-STD-OVR: clang{{.*}} "-emit-obj" {{.*}} "-std=c++14"
// CHECK-STD-OVR-NOT: clang{{.*}} "-std=c++17"

// Check sycl-post-link optimization level.
// Default is O2
// RUN:   %clang    -### -fsycl --offload-new-driver %s 2>&1 | FileCheck %s -check-prefixes=CHK-POST-LINK-OPT-LEVEL-O2
// RUN:   %clang_cl -### -fsycl --offload-new-driver %s 2>&1 | FileCheck %s -check-prefixes=CHK-POST-LINK-OPT-LEVEL-O2
// Common options for %clang and %clang_cl
// RUN:   %clang    -### -fsycl --offload-new-driver -O1 %s 2>&1 | FileCheck %s -check-prefixes=CHK-POST-LINK-OPT-LEVEL-O1
// RUN:   %clang_cl -### -fsycl --offload-new-driver /O1 %s 2>&1 | FileCheck %s -check-prefixes=CHK-POST-LINK-OPT-LEVEL-Os
// RUN:   %clang    -### -fsycl --offload-new-driver -O2 %s 2>&1 | FileCheck %s -check-prefixes=CHK-POST-LINK-OPT-LEVEL-O2
// RUN:   %clang_cl -### -fsycl --offload-new-driver /O2 %s 2>&1 | FileCheck %s -check-prefixes=CHK-POST-LINK-OPT-LEVEL-O3
// RUN:   %clang    -### -fsycl --offload-new-driver -Os %s 2>&1 | FileCheck %s -check-prefixes=CHK-POST-LINK-OPT-LEVEL-Os
// RUN:   %clang_cl -### -fsycl --offload-new-driver /Os %s 2>&1 | FileCheck %s -check-prefixes=CHK-POST-LINK-OPT-LEVEL-Os
// %clang options
// RUN:   %clang    -### -fsycl --offload-new-driver -O0 %s 2>&1 | FileCheck %s -check-prefixes=CHK-POST-LINK-OPT-LEVEL-O0
// RUN:   %clang    -### -fsycl --offload-new-driver -Ofast %s 2>&1 | FileCheck %s -check-prefixes=CHK-POST-LINK-OPT-LEVEL-O3
// RUN:   %clang    -### -fsycl --offload-new-driver -O3 %s 2>&1 | FileCheck %s -check-prefixes=CHK-POST-LINK-OPT-LEVEL-O3
// RUN:   %clang    -### -fsycl --offload-new-driver -Oz %s 2>&1 | FileCheck %s -check-prefixes=CHK-POST-LINK-OPT-LEVEL-Oz
// RUN:   %clang    -### -fsycl --offload-new-driver -Og %s 2>&1 | FileCheck %s -check-prefixes=CHK-POST-LINK-OPT-LEVEL-O1
// %clang_cl options
// RUN:   %clang_cl -### -fsycl --offload-new-driver /Od %s 2>&1 | FileCheck %s -check-prefixes=CHK-POST-LINK-OPT-LEVEL-O0
// RUN:   %clang_cl -### -fsycl --offload-new-driver /Ot %s 2>&1 | FileCheck %s -check-prefixes=CHK-POST-LINK-OPT-LEVEL-O3
// only the last option is considered
// RUN:   %clang    -### -fsycl --offload-new-driver -O2 -O1 %s 2>&1 | FileCheck %s -check-prefixes=CHK-POST-LINK-OPT-LEVEL-O1
// RUN:   %clang_cl -### -fsycl --offload-new-driver /O2 /O1 %s 2>&1 | FileCheck %s -check-prefixes=CHK-POST-LINK-OPT-LEVEL-Os
// CHK-POST-LINK-OPT-LEVEL-O0: --sycl-post-link-options=-O2
// CHK-POST-LINK-OPT-LEVEL-O1: --sycl-post-link-options=-O1
// CHK-POST-LINK-OPT-LEVEL-O2: --sycl-post-link-options=-O2
// CHK-POST-LINK-OPT-LEVEL-O3: --sycl-post-link-options=-O3
// CHK-POST-LINK-OPT-LEVEL-Os: --sycl-post-link-options=-Os
// CHK-POST-LINK-OPT-LEVEL-Oz: --sycl-post-link-options=-Oz

// Verify header search dirs are added with -fsycl
// RUN: %clang -### -fsycl --offload-new-driver %s 2>&1 | FileCheck %s -check-prefixes=CHECK-HEADER-DIR
// RUN: %clang_cl -### -fsycl --offload-new-driver %s 2>&1 | FileCheck %s -check-prefixes=CHECK-HEADER-DIR
// CHECK-HEADER-DIR: clang{{.*}} "-fsycl-is-device"
// CHECK-HEADER-DIR-SAME: "-internal-isystem" "[[ROOT:[^"]*]]bin{{[/\\]+}}..{{[/\\]+}}include{{[/\\]+}}sycl{{[/\\]+}}stl_wrappers"
// CHECK-HEADER-DIR-NOT: -internal-isystem
// CHECK-HEADER-DIR-SAME: "-internal-isystem" "[[ROOT]]bin{{[/\\]+}}..{{[/\\]+}}include"
// CHECK-HEADER-DIR: clang{{.*}} "-fsycl-is-host"
// CHECK-HEADER-DIR-SAME: "-internal-isystem" "[[ROOT]]bin{{[/\\]+}}..{{[/\\]+}}include{{[/\\]+}}sycl{{[/\\]+}}stl_wrappers"
// CHECK-HEADER-DIR-NOT: -internal-isystem
// CHECK-HEADER-DIR-SAME: "-internal-isystem" "[[ROOT]]bin{{[/\\]+}}..{{[/\\]+}}include"

/// Check for option incompatibility with -fsycl
// RUN:   not %clang -### -fsycl --offload-new-driver -ffreestanding %s 2>&1 \
// RUN:   | FileCheck -check-prefix=CHK-INCOMPATIBILITY %s -DINCOMPATOPT=-ffreestanding
// RUN:   not %clang -### -fsycl --offload-new-driver -static-libstdc++ %s 2>&1 \
// RUN:   | FileCheck -check-prefix=CHK-INCOMPATIBILITY %s -DINCOMPATOPT=-static-libstdc++
// CHK-INCOMPATIBILITY: error: invalid argument '[[INCOMPATOPT]]' not allowed with '-fsycl'

/// Using -fsyntax-only with -fsycl --offload-new-driver should not emit IR
// RUN:   %clang -### -fsycl --offload-new-driver -fsyntax-only %s 2>&1 \
// RUN:   | FileCheck -check-prefixes=CHK-FSYNTAX-ONLY %s
// RUN:   %clang -### -fsycl --offload-new-driver -fsycl-device-only -fsyntax-only %s 2>&1 \
// RUN:   | FileCheck -check-prefixes=CHK-FSYNTAX-ONLY %s
// CHK-FSYNTAX-ONLY-NOT: "-emit-llvm-bc"
// CHK-FSYNTAX-ONLY: "-fsyntax-only"

// Emit warning for treating 'c' input as 'c++' when -fsycl --offload-new-driver is used
// RUN: %clang -### -fsycl --offload-new-driver  %s 2>&1 | FileCheck -check-prefix FSYCL-CHECK %s
// RUN: %clang_cl -### -fsycl --offload-new-driver  %s 2>&1 | FileCheck -check-prefix FSYCL-CHECK %s
// FSYCL-CHECK: warning: treating 'c' input as 'c++' when -fsycl is used [-Wexpected-file-type]

/// Check for linked sycl lib when using -fpreview-breaking-changes with -fsycl
// RUN: %clang -### -fsycl --offload-new-driver -fpreview-breaking-changes -target x86_64-unknown-windows-msvc %s 2>&1 | FileCheck -check-prefix FSYCL-PREVIEW-BREAKING-CHANGES-CHECK %s
// RUN: %clang_cl -### -fsycl --offload-new-driver -fpreview-breaking-changes %s 2>&1 | FileCheck -check-prefix FSYCL-PREVIEW-BREAKING-CHANGES-CHECK-CL %s
// FSYCL-PREVIEW-BREAKING-CHANGES-CHECK: -defaultlib:sycl{{[0-9]*}}-preview.lib
// FSYCL-PREVIEW-BREAKING-CHANGES-CHECK-NOT: -defaultlib:sycl{{[0-9]*}}.lib
// FSYCL-PREVIEW-BREAKING-CHANGES-CHECK-CL: "--dependent-lib=sycl{{[0-9]*}}-preview"

/// Check for linked sycl lib when using -fpreview-breaking-changes with -fsycl
// RUN: %clang -### -fsycl --offload-new-driver -fpreview-breaking-changes -target x86_64-unknown-windows-msvc -Xclang --dependent-lib=msvcrtd %s 2>&1 | FileCheck -check-prefix FSYCL-PREVIEW-BREAKING-CHANGES-DEBUG-CHECK %s
// RUN: %clang_cl -### -fsycl --offload-new-driver -fpreview-breaking-changes /MDd %s 2>&1 | FileCheck -check-prefix FSYCL-PREVIEW-BREAKING-CHANGES-DEBUG-CHECK %s
// FSYCL-PREVIEW-BREAKING-CHANGES-DEBUG-CHECK: --dependent-lib=sycl{{[0-9]*}}-previewd
// FSYCL-PREVIEW-BREAKING-CHANGES-DEBUG-CHECK-NOT: -defaultlib:sycl{{[0-9]*}}.lib
// FSYCL-PREVIEW-BREAKING-CHANGES-DEBUG-CHECK-NOT: -defaultlib:sycl{{[0-9]*}}-preview.lib

/// ###########################################################################

/// Check -fsycl-decompose-functor behaviors from source
// RUN:   %clang -### -fsycl-decompose-functor -target x86_64-unknown-linux-gnu -fsycl -o %t.out %s 2>&1 \
// RUN:   | FileCheck -check-prefix=CHK-DECOMP %s
// RUN:   %clang -### -fno-sycl-decompose-functor -target x86_64-unknown-linux-gnu -fsycl -o %t.out %s 2>&1 \
// RUN:   | FileCheck -check-prefix=CHK-NODECOMP %s
// CHK-DECOMP: -fsycl-decompose-functor
// CHK-NODECOMP: -fno-sycl-decompose-functor<|MERGE_RESOLUTION|>--- conflicted
+++ resolved
@@ -249,130 +249,8 @@
 
 /// ###########################################################################
 
-<<<<<<< HEAD
-/// Check -fsycl-link behaviors unbundle
-// RUN:   touch %t.o
-// RUN:   %clang -### -ccc-print-phases -target x86_64-unknown-linux-gnu -fsycl -o %t.out -fsycl-link -fno-sycl-instrument-device-code -fno-sycl-device-lib=all %t.o 2>&1 \
-// RUN:   | FileCheck -check-prefix=CHK-LINK-UB %s
-// RUN:   %clang_cl -### -ccc-print-phases --target=x86_64-pc-windows-msvc -fsycl -o %t.out -fsycl-link -fno-sycl-instrument-device-code -fno-sycl-device-lib=all %t.o 2>&1 \
-// RUN:   | FileCheck -check-prefix=CHK-LINK-UB %s
-// CHK-LINK-UB: 0: input, "[[INPUT:.+\.o]]", object
-// CHK-LINK-UB: 1: clang-offload-unbundler, {0}, object
-// CHK-LINK-UB: 2: spirv-to-ir-wrapper, {1}, ir, (device-sycl)
-// CHK-LINK-UB: 3: linker, {2}, ir, (device-sycl)
-// CHK-LINK-UB: 4: sycl-post-link, {3}, tempfiletable, (device-sycl)
-// CHK-LINK-UB: 5: file-table-tform, {4}, tempfilelist, (device-sycl)
-// CHK-LINK-UB: 6: llvm-spirv, {5}, tempfilelist, (device-sycl)
-// CHK-LINK-UB: 7: file-table-tform, {4, 6}, tempfiletable, (device-sycl)
-// CHK-LINK-UB: 8: offload, "device-sycl (spir64-unknown-unknown)" {7}, tempfiletable
-// CHK-LINK-UB: 9: clang-offload-wrapper, {8}, ir, (host-sycl)
-// CHK-LINK-UB: 10: backend, {9}, assembler, (host-sycl)
-// CHK-LINK-UB: 11: assembler, {10}, object, (host-sycl)
-
-/// Check -fsycl-link tool calls
-// RUN:   %clangxx -### --target=x86_64-unknown-linux-gnu -fsycl -o %t.out \
-// RUN:            -fsycl-targets=spir64_gen -fsycl-link \
-// RUN:            -fno-sycl-device-lib=all -fno-spirv %t.o 2>&1 \
-// RUN:   | FileCheck -check-prefixes=CHK-FSYCL-LINK-UB,CHK-FSYCL-LINK-UB-LIN %s
-// RUN:   %clang_cl -### --target=x86_64-pc-windows-msvc -fsycl -o %t.out \
-// RUN:            -fsycl-targets=spir64_gen -fsycl-link \
-// RUN:            -fno-sycl-device-lib=all -fno-spirv %t.o 2>&1 \
-// RUN:   | FileCheck -check-prefixes=CHK-FSYCL-LINK-UB,CHK-FSYCL-LINK-UB-WIN %s
-// CHK-FSYCL-LINK-UB: clang-offload-bundler{{.*}} "-type=o" "-targets=host{{.*}},sycl-spir64_gen-unknown-unknown" "-input=[[INPUT:.+\.o]]" "-output={{.*}}" "-output=[[DEVICE_O:.+]]" "-unbundle"
-// CHK-FSYCL-LINK-UB: spirv-to-ir-wrapper{{.*}} "[[DEVICE_O]]" "-o" "[[DEVICE_BC:.+\.bc]]"
-// CHK-FSYCL-LINK-UB: llvm-link{{.*}} "[[DEVICE_BC]]"
-// CHK-FSYCL-LINK-UB: sycl-post-link{{.*}} "-o" "[[POST_LINK_TABLE:.+\.table]]"
-// CHK-FSYCL-LINK-UB: file-table-tform{{.*}} "-o" "[[TFORM_TABLE:.+\.txt]]" "[[POST_LINK_TABLE]]"
-// CHK-FSYCL-LINK-UB: llvm-spirv{{.*}} "-o" "[[SPIRV:.+\.txt]]"{{.*}} "[[TFORM_TABLE]]"
-// CHK-FSYCL-LINK-UB-LIN: ocloc{{.*}} "-output" "[[OCLOC_OUT:.+\.out]]"
-// CHK-FSYCL-LINK-UB-WIN: ocloc{{.*}} "-output" "[[OCLOC_OUT:.+\.exe]]"
-// CHK-FSYCL-LINK-UB: file-table-tform{{.*}} "-o" "[[TFORM_TABLE2:.+\.table]]" "[[POST_LINK_TABLE]]" "[[OCLOC_OUT]]"
-// CHK-FSYCL-LINK-UB: clang-offload-wrapper{{.*}} "-o" "[[WRAPPER_OUT:.+\.bc]]"{{.*}} "-batch" "[[TFORM_TABLE2]]"
-// CHK-FSYCL-LINK-UB: clang{{.*}} "-cc1"{{.*}} "-o" "{{.*}}.out" "-x" "ir" "[[WRAPPER_OUT]]"
-
-/// Check -fsycl-link AOT unbundle
-// RUN:   %clang -### -ccc-print-phases -target x86_64-unknown-linux-gnu \
-// RUN:     -fsycl -o %t.out -fsycl-link -fno-sycl-instrument-device-code \
-// RUN:     -fsycl-targets=spir64_gen -fno-sycl-device-lib=all -fno-spirv %t.o 2>&1 \
-// RUN:   | FileCheck -check-prefix=CHK-LINK-AOT-UB %s
-// RUN:   %clang_cl -### -ccc-print-phases --target=x86_64-pc-windows-msvc \
-// RUN:     -fsycl -o %t.out -fsycl-link -fno-sycl-instrument-device-code \
-// RUN:     -fsycl-targets=spir64_gen -fno-sycl-device-lib=all -fno-spirv %t.o 2>&1 \
-// RUN:   | FileCheck -check-prefix=CHK-LINK-AOT-UB %s
-// CHK-LINK-AOT-UB: 0: input, "[[INPUT:.+\.o]]", object
-// CHK-LINK-AOT-UB: 1: clang-offload-unbundler, {0}, object
-// CHK-LINK-AOT-UB: 2: spirv-to-ir-wrapper, {1}, ir, (device-sycl)
-// CHK-LINK-AOT-UB: 3: linker, {2}, ir, (device-sycl)
-// CHK-LINK-AOT-UB: 4: sycl-post-link, {3}, tempfiletable, (device-sycl)
-// CHK-LINK-AOT-UB: 5: file-table-tform, {4}, tempfilelist, (device-sycl)
-// CHK-LINK-AOT-UB: 6: llvm-spirv, {5}, tempfilelist, (device-sycl)
-// CHK-LINK-AOT-UB: 7: backend-compiler, {6}, image, (device-sycl)
-// CHK-LINK-AOT-UB: 8: file-table-tform, {4, 7}, tempfiletable, (device-sycl)
-// CHK-LINK-AOT-UB: 9: offload, "device-sycl (spir64_gen-unknown-unknown)" {8}, tempfiletable
-// CHK-LINK-AOT-UB: 10: clang-offload-wrapper, {9}, ir, (host-sycl)
-// CHK-LINK-AOT-UB: 11: backend, {10}, assembler, (host-sycl)
-// CHK-LINK-AOT-UB: 12: assembler, {11}, object, (host-sycl)
-
-/// Check -fsycl-link AOT/JIT unbundle
-// RUN:   %clang -### -ccc-print-phases -target x86_64-unknown-linux-gnu \
-// RUN:     -fsycl -o %t.out -fsycl-link -fno-sycl-instrument-device-code \
-// RUN:     -fsycl-targets=spir64_gen,spir64 \
-// RUN:     -fno-sycl-device-lib=all %t.o 2>&1 \
-// RUN:   | FileCheck -check-prefix=CHK-LINK-AOT-JIT-UB %s
-// RUN:   %clang_cl -### -ccc-print-phases --target=x86_64-pc-windows-msvc \
-// RUN:     -fsycl -o %t.out -fsycl-link -fno-sycl-instrument-device-code \
-// RUN:     -fsycl-targets=spir64_gen,spir64 \
-// RUN:     -fno-sycl-device-lib=all %t.o 2>&1 \
-// RUN:   | FileCheck -check-prefix=CHK-LINK-AOT-JIT-UB %s
-// CHK-LINK-AOT-JIT-UB: 0: input, "[[INPUT:.+\.o]]", object
-// CHK-LINK-AOT-JIT-UB: 1: clang-offload-unbundler, {0}, object
-// CHK-LINK-AOT-JIT-UB: 2: spirv-to-ir-wrapper, {1}, ir, (device-sycl)
-// CHK-LINK-AOT-JIT-UB: 3: linker, {2}, ir, (device-sycl)
-// CHK-LINK-AOT-JIT-UB: 4: sycl-post-link, {3}, tempfiletable, (device-sycl)
-// CHK-LINK-AOT-JIT-UB: 5: file-table-tform, {4}, tempfilelist, (device-sycl)
-// CHK-LINK-AOT-JIT-UB: 6: llvm-spirv, {5}, tempfilelist, (device-sycl)
-// CHK-LINK-AOT-JIT-UB: 7: backend-compiler, {6}, image, (device-sycl)
-// CHK-LINK-AOT-JIT-UB: 8: file-table-tform, {4, 7}, tempfiletable, (device-sycl)
-// CHK-LINK-AOT-JIT-UB: 9: offload, "device-sycl (spir64_gen-unknown-unknown)" {8}, tempfiletable
-// CHK-LINK-AOT-JIT-UB: 10: spirv-to-ir-wrapper, {1}, ir, (device-sycl)
-// CHK-LINK-AOT-JIT-UB: 11: linker, {10}, ir, (device-sycl)
-// CHK-LINK-AOT-JIT-UB: 12: sycl-post-link, {11}, tempfiletable, (device-sycl)
-// CHK-LINK-AOT-JIT-UB: 13: file-table-tform, {12}, tempfilelist, (device-sycl)
-// CHK-LINK-AOT-JIT-UB: 14: llvm-spirv, {13}, tempfilelist, (device-sycl)
-// CHK-LINK-AOT-JIT-UB: 15: file-table-tform, {12, 14}, tempfiletable, (device-sycl)
-// CHK-LINK-AOT-JIT-UB: 16: offload, "device-sycl (spir64-unknown-unknown)" {15}, tempfiletable
-// CHK-LINK-AOT-JIT-UB: 17: clang-offload-wrapper, {9, 16}, ir, (host-sycl)
-// CHK-LINK-AOT-JIT-UB: 18: backend, {17}, assembler, (host-sycl)
-// CHK-LINK-AOT-JIT-UB: 19: assembler, {18}, object, (host-sycl)
-
-/// ###########################################################################
-
-/// Check -fsycl-link behaviors from source
-// RUN:   %clang -### -ccc-print-phases -target x86_64-unknown-linux-gnu -fsycl -o %t.out -fsycl-link -fno-sycl-instrument-device-code -fno-sycl-device-lib=all %s 2>&1 \
-// RUN:   | FileCheck -check-prefix=CHK-LINK %s
-// RUN:   %clang_cl -### -ccc-print-phases --target=x86_64-pc-windows-msvc -fsycl -o %t.out -fsycl-link -fno-sycl-instrument-device-code -fno-sycl-device-lib=all %s 2>&1 \
-// RUN:   | FileCheck -check-prefix=CHK-LINK %s
-// CHK-LINK: 0: input, "[[INPUT:.+\.c]]", c++, (device-sycl)
-// CHK-LINK: 1: preprocessor, {0}, c++-cpp-output, (device-sycl)
-// CHK-LINK: 2: compiler, {1}, ir, (device-sycl)
-// CHK-LINK: 3: linker, {2}, ir, (device-sycl)
-// CHK-LINK: 4: sycl-post-link, {3}, tempfiletable, (device-sycl)
-// CHK-LINK: 5: file-table-tform, {4}, tempfilelist, (device-sycl)
-// CHK-LINK: 6: llvm-spirv, {5}, tempfilelist, (device-sycl)
-// CHK-LINK: 7: file-table-tform, {4, 6}, tempfiletable, (device-sycl)
-// CHK-LINK: 8: offload, "device-sycl (spir64-unknown-unknown)" {7}, tempfiletable
-// CHK-LINK: 9: clang-offload-wrapper, {8}, ir, (host-sycl)
-// CHK-LINK: 10: backend, {9}, assembler, (host-sycl)
-// CHK-LINK: 11: assembler, {10}, object, (host-sycl)
-
-/// ###########################################################################
-
-/// Check for default linking of -lsycl with -fsycl usage
-// RUN: %clang -fsycl -target x86_64-unknown-linux-gnu %s -o %t -### 2>&1 | FileCheck -check-prefix=CHECK-LD-SYCL %s
-=======
 /// Check for default linking of -lsycl with -fsycl --offload-new-driver usage
 // RUN: %clang -fsycl --offload-new-driver -target x86_64-unknown-linux-gnu %s -o %t -### 2>&1 | FileCheck -check-prefix=CHECK-LD-SYCL %s
->>>>>>> 6dc419fc
 // CHECK-LD-SYCL: "{{.*}}ld{{(.exe)?}}"
 // CHECK-LD-SYCL: "-lsycl"
 
