///
/// Device code split specific test.
///

// REQUIRES: clang-driver
// REQUIRES: x86-registered-target

/// ###########################################################################

/// Check the phases graph when using a single target, different from the host.
/// We should have an offload action joining the host compile and device
/// preprocessor and another one joining the device linking outputs to the host
/// action.  The same graph should be generated when no -fsycl-targets is used
/// The same phase graph will be used with -fsycl-use-bitcode
// RUN:   %clang -ccc-print-phases -target x86_64-unknown-linux-gnu -fsycl-use-footer -fsycl -fno-sycl-device-lib=all -fsycl-device-code-split -fsycl-targets=spir64-unknown-unknown-sycldevice %s 2>&1 \
// RUN:   | FileCheck -check-prefixes=CHK-PHASES,CHK-PHASES-DEFAULT-MODE %s
// RUN:   %clang_cl -ccc-print-phases --target=x86_64-pc-windows-msvc -fsycl-use-footer -fsycl -fno-sycl-device-lib=all -fsycl-device-code-split=per_source -fsycl-targets=spir64-unknown-unknown-sycldevice %s 2>&1 \
// RUN:   | FileCheck -check-prefixes=CHK-PHASES,CHK-PHASES-CL-MODE %s
// RUN:   %clang -ccc-print-phases -target x86_64-unknown-linux-gnu -fsycl-use-footer -fsycl -fno-sycl-device-lib=all -fsycl-device-code-split=per_source -fno-sycl-use-bitcode %s 2>&1 \
// RUN:   | FileCheck -check-prefixes=CHK-PHASES,CHK-PHASES-DEFAULT-MODE %s
// RUN:   %clang_cl -ccc-print-phases --target=x86_64-pc-windows-msvc -fsycl-use-footer -fsycl -fno-sycl-device-lib=all -fsycl-device-code-split=per_source -fno-sycl-use-bitcode %s 2>&1 \
// RUN:   | FileCheck -check-prefixes=CHK-PHASES,CHK-PHASES-CL-MODE %s
// RUN:   %clang -ccc-print-phases -target x86_64-unknown-linux-gnu -fsycl-use-footer -fsycl -fno-sycl-device-lib=all -fsycl-device-code-split=per_source -fsycl-use-bitcode %s 2>&1 \
// RUN:   | FileCheck -check-prefixes=CHK-PHASES,CHK-PHASES-DEFAULT-MODE %s
// RUN:   %clang_cl -ccc-print-phases --target=x86_64-pc-windows-msvc -fsycl-use-footer -fsycl -fno-sycl-device-lib=all -fsycl-device-code-split=per_source -fsycl-use-bitcode %s 2>&1 \
// RUN:   | FileCheck -check-prefixes=CHK-PHASES,CHK-PHASES-CL-MODE %s
// CHK-PHASES: 0: input, "[[INPUT:.+\.c]]", c++, (host-sycl)
// CHK-PHASES: 1: preprocessor, {0}, c++-cpp-output, (host-sycl)
// CHK-PHASES: 2: input, "[[INPUT]]", c++, (device-sycl)
// CHK-PHASES: 3: preprocessor, {2}, c++-cpp-output, (device-sycl)
// CHK-PHASES: 4: compiler, {3}, ir, (device-sycl)
// CHK-PHASES-DEFAULT-MODE: 5: offload, "host-sycl (x86_64-unknown-linux-gnu)" {1}, "device-sycl (spir64-unknown-unknown-sycldevice)" {4}, c++-cpp-output
// CHK-PHASES-CL-MODE: 5: offload, "host-sycl (x86_64-pc-windows-msvc)" {1}, "device-sycl (spir64-unknown-unknown-sycldevice)" {4}, c++-cpp-output
// CHK-PHASES: 6: append-footer, {5}, c++, (host-sycl)
// CHK-PHASES: 7: preprocessor, {6}, c++-cpp-output, (host-sycl)
// CHK-PHASES: 8: compiler, {7}, ir, (host-sycl)
// CHK-PHASES: 9: backend, {8}, assembler, (host-sycl)
// CHK-PHASES: 10: assembler, {9}, object, (host-sycl)
// CHK-PHASES: 11: linker, {10}, image, (host-sycl)
// CHK-PHASES: 12: linker, {4}, ir, (device-sycl)
// CHK-PHASES: 13: sycl-post-link, {12}, tempfiletable, (device-sycl)
// CHK-PHASES: 14: file-table-tform, {13}, tempfilelist, (device-sycl)
// CHK-PHASES: 15: llvm-spirv, {14}, tempfilelist, (device-sycl)
// CHK-PHASES: 16: file-table-tform, {13, 15}, tempfiletable, (device-sycl)
// CHK-PHASES: 17: clang-offload-wrapper, {16}, object, (device-sycl)
// CHK-PHASES-DEFAULT-MODE: 18: offload, "host-sycl (x86_64-unknown-linux-gnu)" {11}, "device-sycl (spir64-unknown-unknown-sycldevice)" {17}, image
// CHK-PHASES-CL-MODE: 18: offload, "host-sycl (x86_64-pc-windows-msvc)" {11}, "device-sycl (spir64-unknown-unknown-sycldevice)" {17}, image

/// ###########################################################################

/// Check the phases also add a library to make sure it is treated as input by
/// the device.
// RUN:   %clang -ccc-print-phases -target x86_64-unknown-linux-gnu -lsomelib -fsycl-use-footer -fsycl -fno-sycl-device-lib=all -fsycl-device-code-split -fsycl-targets=spir64-unknown-unknown-sycldevice %s 2>&1 \
// RUN:   | FileCheck -check-prefix=CHK-PHASES-LIB %s
// CHK-PHASES-LIB: 0: input, "somelib", object, (host-sycl)
// CHK-PHASES-LIB: 1: input, "[[INPUT:.+\.c]]", c++, (host-sycl)
// CHK-PHASES-LIB: 2: preprocessor, {1}, c++-cpp-output, (host-sycl)
// CHK-PHASES-LIB: 3: input, "[[INPUT]]", c++, (device-sycl)
// CHK-PHASES-LIB: 4: preprocessor, {3}, c++-cpp-output, (device-sycl)
// CHK-PHASES-LIB: 5: compiler, {4}, ir, (device-sycl)
// CHK-PHASES-LIB: 6: offload, "host-sycl (x86_64-unknown-linux-gnu)" {2}, "device-sycl (spir64-unknown-unknown-sycldevice)" {5}, c++-cpp-output
// CHK-PHASES-LIB: 7: append-footer, {6}, c++, (host-sycl)
// CHK-PHASES-LIB: 8: preprocessor, {7}, c++-cpp-output, (host-sycl)
// CHK-PHASES-LIB: 9: compiler, {8}, ir, (host-sycl)
// CHK-PHASES-LIB: 10: backend, {9}, assembler, (host-sycl)
// CHK-PHASES-LIB: 11: assembler, {10}, object, (host-sycl)
// CHK-PHASES-LIB: 12: linker, {0, 11}, image, (host-sycl)
// CHK-PHASES-LIB: 13: linker, {5}, ir, (device-sycl)
// CHK-PHASES-LIB: 14: sycl-post-link, {13}, tempfiletable, (device-sycl)
// CHK-PHASES-LIB: 15: file-table-tform, {14}, tempfilelist, (device-sycl)
// CHK-PHASES-LIB: 16: llvm-spirv, {15}, tempfilelist, (device-sycl)
// CHK-PHASES-LIB: 17: file-table-tform, {14, 16}, tempfiletable, (device-sycl)
// CHK-PHASES-LIB: 18: clang-offload-wrapper, {17}, object, (device-sycl)
// CHK-PHASES-LIB: 19: offload, "host-sycl (x86_64-unknown-linux-gnu)" {12}, "device-sycl (spir64-unknown-unknown-sycldevice)" {18}, image

/// ###########################################################################

/// Check the phases when using and multiple source files
// RUN:   echo " " > %t.c
// RUN:   %clang -ccc-print-phases -lsomelib -target x86_64-unknown-linux-gnu -fsycl -fsycl-use-footer -fno-sycl-device-lib=all -fsycl-device-code-split -fsycl-targets=spir64-unknown-unknown-sycldevice %s %t.c 2>&1 \
// RUN:   | FileCheck -check-prefix=CHK-PHASES-FILES %s

// CHK-PHASES-FILES: 0: input, "somelib", object, (host-sycl)
// CHK-PHASES-FILES: 1: input, "[[INPUT1:.+\.c]]", c++, (host-sycl)
// CHK-PHASES-FILES: 2: preprocessor, {1}, c++-cpp-output, (host-sycl)
// CHK-PHASES-FILES: 3: input, "[[INPUT1]]", c++, (device-sycl)
// CHK-PHASES-FILES: 4: preprocessor, {3}, c++-cpp-output, (device-sycl)
// CHK-PHASES-FILES: 5: compiler, {4}, ir, (device-sycl)
// CHK-PHASES-FILES: 6: offload, "host-sycl (x86_64-unknown-linux-gnu)" {2}, "device-sycl (spir64-unknown-unknown-sycldevice)" {5}, c++-cpp-output
// CHK-PHASES-FILES: 7: append-footer, {6}, c++, (host-sycl)
// CHK-PHASES-FILES: 8: preprocessor, {7}, c++-cpp-output, (host-sycl)
// CHK-PHASES-FILES: 9: compiler, {8}, ir, (host-sycl)
// CHK-PHASES-FILES: 10: backend, {9}, assembler, (host-sycl)
// CHK-PHASES-FILES: 11: assembler, {10}, object, (host-sycl)
// CHK-PHASES-FILES: 12: input, "[[INPUT2:.+\.c]]", c++, (host-sycl)
// CHK-PHASES-FILES: 13: preprocessor, {12}, c++-cpp-output, (host-sycl)
// CHK-PHASES-FILES: 14: input, "[[INPUT2]]", c++, (device-sycl)
// CHK-PHASES-FILES: 15: preprocessor, {14}, c++-cpp-output, (device-sycl)
// CHK-PHASES-FILES: 16: compiler, {15}, ir, (device-sycl)
// CHK-PHASES-FILES: 17: offload, "host-sycl (x86_64-unknown-linux-gnu)" {13}, "device-sycl (spir64-unknown-unknown-sycldevice)" {16}, c++-cpp-output
// CHK-PHASES-FILES: 18: append-footer, {17}, c++, (host-sycl)
// CHK-PHASES-FILES: 19: preprocessor, {18}, c++-cpp-output, (host-sycl)
// CHK-PHASES-FILES: 20: compiler, {19}, ir, (host-sycl)
// CHK-PHASES-FILES: 21: backend, {20}, assembler, (host-sycl)
// CHK-PHASES-FILES: 22: assembler, {21}, object, (host-sycl)
// CHK-PHASES-FILES: 23: linker, {0, 11, 22}, image, (host-sycl)
// CHK-PHASES-FILES: 24: linker, {5, 16}, ir, (device-sycl)
// CHK-PHASES-FILES: 25: sycl-post-link, {24}, tempfiletable, (device-sycl)
// CHK-PHASES-FILES: 26: file-table-tform, {25}, tempfilelist, (device-sycl)
// CHK-PHASES-FILES: 27: llvm-spirv, {26}, tempfilelist, (device-sycl)
// CHK-PHASES-FILES: 28: file-table-tform, {25, 27}, tempfiletable, (device-sycl)
// CHK-PHASES-FILES: 29: clang-offload-wrapper, {28}, object, (device-sycl)
// CHK-PHASES-FILES: 30: offload, "host-sycl (x86_64-unknown-linux-gnu)" {23}, "device-sycl (spir64-unknown-unknown-sycldevice)" {29}, image

/// ###########################################################################

/// Check separate compilation with offloading - unbundling actions
// RUN:   touch %t.o
// RUN:   %clang -### -ccc-print-phases -target x86_64-unknown-linux-gnu -fsycl -fno-sycl-device-lib=all -fsycl-device-code-split -o %t.out -lsomelib -fsycl-targets=spir64-unknown-unknown-sycldevice %t.o 2>&1 \
// RUN:   | FileCheck -DINPUT=%t.o -check-prefix=CHK-UBACTIONS %s
// RUN:   mkdir -p %t_dir
// RUN:   touch %t_dir/dummy
// RUN:   %clang -### -ccc-print-phases -target x86_64-unknown-linux-gnu -fsycl -fno-sycl-device-lib=all -fsycl-device-code-split -o %t.out -lsomelib -fsycl-targets=spir64-unknown-unknown-sycldevice %t_dir/dummy 2>&1 \
// RUN:   | FileCheck -DINPUT=%t_dir/dummy -check-prefix=CHK-UBACTIONS %s
// CHK-UBACTIONS: 0: input, "somelib", object, (host-sycl)
// CHK-UBACTIONS: 1: input, "[[INPUT]]", object, (host-sycl)
// CHK-UBACTIONS: 2: clang-offload-unbundler, {1}, object, (host-sycl)
// CHK-UBACTIONS: 3: linker, {0, 2}, image, (host-sycl)
// CHK-UBACTIONS: 4: linker, {2}, ir, (device-sycl)
// CHK-UBACTIONS: 5: sycl-post-link, {4}, tempfiletable, (device-sycl)
// CHK-UBACTIONS: 6: file-table-tform, {5}, tempfilelist, (device-sycl)
// CHK-UBACTIONS: 7: llvm-spirv, {6}, tempfilelist, (device-sycl)
// CHK-UBACTIONS: 8: file-table-tform, {5, 7}, tempfiletable, (device-sycl)
// CHK-UBACTIONS: 9: clang-offload-wrapper, {8}, object, (device-sycl)
// CHK-UBACTIONS: 10: offload, "host-sycl (x86_64-unknown-linux-gnu)" {3}, "device-sycl (spir64-unknown-unknown-sycldevice)" {9}, image

/// ###########################################################################

/// Check separate compilation with offloading - unbundling with source
// RUN:   touch %t.o
// RUN:   %clang -ccc-print-phases -target x86_64-unknown-linux-gnu -lsomelib -fsycl -fsycl-use-footer -fno-sycl-device-lib=all -fsycl-device-code-split %t.o -fsycl-targets=spir64-unknown-unknown-sycldevice %s 2>&1 \
// RUN:   | FileCheck -check-prefix=CHK-UBUACTIONS %s
// CHK-UBUACTIONS: 0: input, "somelib", object, (host-sycl)
// CHK-UBUACTIONS: 1: input, "[[INPUT1:.+\.o]]", object, (host-sycl)
// CHK-UBUACTIONS: 2: clang-offload-unbundler, {1}, object, (host-sycl)
// CHK-UBUACTIONS: 3: input, "[[INPUT2:.+\.c]]", c++, (host-sycl)
// CHK-UBUACTIONS: 4: preprocessor, {3}, c++-cpp-output, (host-sycl)
// CHK-UBUACTIONS: 5: input, "[[INPUT2]]", c++, (device-sycl)
// CHK-UBUACTIONS: 6: preprocessor, {5}, c++-cpp-output, (device-sycl)
// CHK-UBUACTIONS: 7: compiler, {6}, ir, (device-sycl)
// CHK-UBUACTIONS: 8: offload, "host-sycl (x86_64-unknown-linux-gnu)" {4}, "device-sycl (spir64-unknown-unknown-sycldevice)" {7}, c++-cpp-output
// CHK-UBUACTIONS: 9: append-footer, {8}, c++, (host-sycl)
// CHK-UBUACTIONS: 10: preprocessor, {9}, c++-cpp-output, (host-sycl)
// CHK-UBUACTIONS: 11: compiler, {10}, ir, (host-sycl)
// CHK-UBUACTIONS: 12: backend, {11}, assembler, (host-sycl)
// CHK-UBUACTIONS: 13: assembler, {12}, object, (host-sycl)
// CHK-UBUACTIONS: 14: linker, {0, 2, 13}, image, (host-sycl)
// CHK-UBUACTIONS: 15: linker, {2, 7}, ir, (device-sycl)
// CHK-UBUACTIONS: 16: sycl-post-link, {15}, tempfiletable, (device-sycl)
// CHK-UBUACTIONS: 17: file-table-tform, {16}, tempfilelist, (device-sycl)
// CHK-UBUACTIONS: 18: llvm-spirv, {17}, tempfilelist, (device-sycl)
// CHK-UBUACTIONS: 19: file-table-tform, {16, 18}, tempfiletable, (device-sycl)
// CHK-UBUACTIONS: 20: clang-offload-wrapper, {19}, object, (device-sycl)
// CHK-UBUACTIONS: 21: offload, "host-sycl (x86_64-unknown-linux-gnu)" {14}, "device-sycl (spir64-unknown-unknown-sycldevice)" {20}, image

/// ###########################################################################

/// Ahead of Time compilation for fpga, gen, cpu
// RUN:   %clang -target x86_64-unknown-linux-gnu -ccc-print-phases -fsycl-use-footer -fsycl -fno-sycl-device-lib=all -fsycl-device-code-split -fsycl-targets=spir64_fpga-unknown-unknown-sycldevice %s 2>&1 \
// RUN:    | FileCheck %s -check-prefixes=CHK-PHASES-AOT,CHK-PHASES-FPGA
// RUN:   %clang -target x86_64-unknown-linux-gnu -ccc-print-phases -fsycl-use-footer -fsycl -fno-sycl-device-lib=all -fsycl-device-code-split -fsycl-targets=spir64_gen-unknown-unknown-sycldevice %s 2>&1 \
// RUN:    | FileCheck %s -check-prefixes=CHK-PHASES-AOT,CHK-PHASES-GEN
// RUN:   %clang -target x86_64-unknown-linux-gnu -ccc-print-phases -fsycl-use-footer -fsycl -fno-sycl-device-lib=all -fsycl-device-code-split -fsycl-targets=spir64_x86_64-unknown-unknown-sycldevice %s 2>&1 \
// RUN:    | FileCheck %s -check-prefixes=CHK-PHASES-AOT,CHK-PHASES-CPU
// CHK-PHASES-AOT: 0: input, "[[INPUT:.+\.c]]", c++, (host-sycl)
// CHK-PHASES-AOT: 1: preprocessor, {0}, c++-cpp-output, (host-sycl)
// CHK-PHASES-AOT: 2: input, "[[INPUT]]", c++, (device-sycl)
// CHK-PHASES-AOT: 3: preprocessor, {2}, c++-cpp-output, (device-sycl)
// CHK-PHASES-AOT: 4: compiler, {3}, ir, (device-sycl)
// CHK-PHASES-FPGA: 5: offload, "host-sycl (x86_64-unknown-linux-gnu)" {1}, "device-sycl (spir64_fpga-unknown-unknown-sycldevice)" {4}, c++-cpp-output
// CHK-PHASES-GEN: 5: offload, "host-sycl (x86_64-unknown-linux-gnu)" {1}, "device-sycl (spir64_gen-unknown-unknown-sycldevice)" {4}, c++-cpp-output
// CHK-PHASES-CPU: 5: offload, "host-sycl (x86_64-unknown-linux-gnu)" {1}, "device-sycl (spir64_x86_64-unknown-unknown-sycldevice)" {4}, c++-cpp-output
// CHK-PHASES-AOT: 6: append-footer, {5}, c++, (host-sycl)
// CHK-PHASES-AOT: 7: preprocessor, {6}, c++-cpp-output, (host-sycl)
// CHK-PHASES-AOT: 8: compiler, {7}, ir, (host-sycl)
// CHK-PHASES-AOT: 9: backend, {8}, assembler, (host-sycl)
// CHK-PHASES-AOT: 10: assembler, {9}, object, (host-sycl)
// CHK-PHASES-AOT: 11: linker, {10}, image, (host-sycl)
// CHK-PHASES-AOT: 12: linker, {4}, ir, (device-sycl)
// CHK-PHASES-AOT: 13: sycl-post-link, {12}, tempfiletable, (device-sycl)
// CHK-PHASES-AOT: 14: file-table-tform, {13}, tempfilelist, (device-sycl)
// CHK-PHASES-AOT: 15: llvm-spirv, {14}, tempfilelist, (device-sycl)
// CHK-PHASES-AOT: 16: backend-compiler, {15}, tempfilelist, (device-sycl)
// CHK-PHASES-AOT: 17: file-table-tform, {13, 16}, tempfiletable, (device-sycl)
// CHK-PHASES-AOT: 18: clang-offload-wrapper, {17}, object, (device-sycl)
// CHK-PHASES-AOT-FPGA: 19: offload, "host-sycl (x86_64-unknown-linux-gnu)" {11}, "device-sycl (spir64_fpga-unknown-unknown-sycldevice)" {18}, image
// CHK-PHASES-AOT-GEN: 19: offload, "host-sycl (x86_64-unknown-linux-gnu)" {11}, "device-sycl (spir64_gen-unknown-unknown-sycldevice)" {18}, image
// CHK-PHASES-AOT-CPU: 19: offload, "host-sycl (x86_64-unknown-linux-gnu)" {11}, "device-sycl (spir64_x86_64-unknown-unknown-sycldevice)" {18}, image

/// ###########################################################################

/// Ahead of Time compilation for fpga, gen, cpu - tool invocation
// RUN: %clang -target x86_64-unknown-linux-gnu -fsycl-use-footer -fsycl -fno-sycl-device-lib=all -fsycl-device-code-split -fsycl-targets=spir64_fpga-unknown-unknown-sycldevice -Xshardware %s -### 2>&1 \
// RUN:  | FileCheck %s -check-prefixes=CHK-TOOLS-AOT,CHK-TOOLS-FPGA
// RUN: %clang -target x86_64-unknown-linux-gnu -fsycl-use-footer -fsycl -fno-sycl-device-lib=all -fsycl-device-code-split -fintelfpga -Xshardware %s -### 2>&1 \
// RUN:  | FileCheck %s -check-prefixes=CHK-TOOLS-AOT,CHK-TOOLS-FPGA
// RUN: %clang -target x86_64-unknown-linux-gnu -fsycl-use-footer -fsycl -fno-sycl-device-lib=all -fsycl-device-code-split -fsycl-targets=spir64_gen-unknown-unknown-sycldevice %s -### 2>&1 \
// RUN:  | FileCheck %s -check-prefixes=CHK-TOOLS-AOT,CHK-TOOLS-GEN
// RUN: %clang -target x86_64-unknown-linux-gnu -fsycl-use-footer -fsycl -fno-sycl-device-lib=all -fsycl-device-code-split -fsycl-targets=spir64_x86_64-unknown-unknown-sycldevice %s -### 2>&1 \
// RUN:  | FileCheck %s -check-prefixes=CHK-TOOLS-AOT,CHK-TOOLS-CPU
// CHK-TOOLS-AOT: clang{{.*}} "-fsycl-is-device"{{.*}} "-fsycl-int-header=[[INPUT1:.+\-header.+\.h]]" "-fsycl-int-footer={{.*}}"{{.*}} "-o" "[[OUTPUT1:.+\.bc]]"
// CHK-TOOLS-AOT: llvm-link{{.*}} "[[OUTPUT1]]" "-o" "[[OUTPUT2:.+\.bc]]"
// CHK-TOOLS-AOT: sycl-post-link{{.*}} "-split=auto" {{.*}} "-spec-const=default" "-o" "[[OUTPUT3:.+\.table]]" "[[OUTPUT2]]"
// CHK-TOOLS-AOT: file-table-tform{{.*}} "-o" "[[OUTPUT4:.+\.txt]]" "[[OUTPUT3]]"
// CHK-TOOLS-AOT: llvm-foreach{{.*}} "--in-file-list=[[OUTPUT4]]" "--in-replace=[[OUTPUT4]]" "--out-ext=spv" "--out-file-list=[[OUTPUT5:.+\.txt]]" "--out-replace=[[OUTPUT5]]" "--" "{{.*}}llvm-spirv{{.*}}" "-o" "[[OUTPUT5]]" {{.*}} "[[OUTPUT4]]"
// CHK-TOOLS-FPGA: llvm-foreach{{.*}} "--out-file-list=[[OUTPUT6:.+\.txt]]{{.*}} "--" "{{.*}}aoc{{.*}} "-o" "[[OUTPUT6]]" "[[OUTPUT5]]"
// CHK-TOOLS-GEN: llvm-foreach{{.*}} "--out-file-list=[[OUTPUT6:.+\.txt]]{{.*}} "--" "{{.*}}ocloc{{.*}} "-output" "[[OUTPUT6]]" "-file" "[[OUTPUT5]]"
// CHK-TOOLS-CPU: llvm-foreach{{.*}} "--out-file-list=[[OUTPUT6:.+\.txt]]{{.*}} "--" "{{.*}}opencl-aot{{.*}} "-o=[[OUTPUT6]]" "--device=cpu" "[[OUTPUT5]]"
// CHK-TOOLS-AOT: file-table-tform{{.*}} "-o" "[[OUTPUT7:.+\.table]]" "[[OUTPUT3]]" "[[OUTPUT6]]"
// CHK-TOOLS-FPGA: clang-offload-wrapper{{.*}} "-o=[[OUTPUT8:.+\.bc]]" "-host=x86_64-unknown-linux-gnu" "-target=spir64_fpga" "-kind=sycl" "-batch" "[[OUTPUT7]]"
// CHK-TOOLS-GEN: clang-offload-wrapper{{.*}} "-o=[[OUTPUT8:.+\.bc]]" "-host=x86_64-unknown-linux-gnu" "-target=spir64_gen" "-kind=sycl" "-batch" "[[OUTPUT7]]"
// CHK-TOOLS-CPU: clang-offload-wrapper{{.*}} "-o=[[OUTPUT8:.+\.bc]]" "-host=x86_64-unknown-linux-gnu" "-target=spir64_x86_64" "-kind=sycl" "-batch" "[[OUTPUT7]]"
// CHK-TOOLS-AOT: llc{{.*}} "-filetype=obj" "-o" "[[OUTPUT9:.+\.o]]" "[[OUTPUT8]]"
// CHK-TOOLS-AOT: clang{{.*}} "-triple" "x86_64-unknown-linux-gnu" {{.*}} "-include" "[[INPUT1]]" {{.*}} "-o" "[[TMPII:.+\.ii]]"
// CHK-TOOLS-AOT: clang{{.*}} "-triple" "x86_64-unknown-linux-gnu" {{.*}} "-o" "[[OUTPUT10:.+\.o]]"
// CHK-TOOLS-AOT: ld{{.*}} "[[OUTPUT10]]" "[[OUTPUT9]]" {{.*}} "-lsycl"

/// ###########################################################################

/// offload with multiple targets, including AOT
// RUN:  %clang -target x86_64-unknown-linux-gnu -fsycl-use-footer -fsycl -fno-sycl-device-lib=all -fsycl-device-code-split -fsycl-targets=spir64-unknown-unknown-sycldevice,spir64_fpga-unknown-unknown-sycldevice,spir64_gen-unknown-unknown-sycldevice -ccc-print-phases %s 2>&1 \
// RUN:   | FileCheck -check-prefix=CHK-PHASE-MULTI-TARG %s
// CHK-PHASE-MULTI-TARG: 0: input, "[[INPUT:.+\.c]]", c++, (host-sycl)
// CHK-PHASE-MULTI-TARG: 1: preprocessor, {0}, c++-cpp-output, (host-sycl)

// CHK-PHASE-MULTI-TARG: 2: input, "[[INPUT]]", c++, (device-sycl)
// CHK-PHASE-MULTI-TARG: 3: preprocessor, {2}, c++-cpp-output, (device-sycl)
// CHK-PHASE-MULTI-TARG: 4: compiler, {3}, ir, (device-sycl)
// CHK-PHASE-MULTI-TARG: 5: offload, "host-sycl (x86_64-unknown-linux-gnu)" {1}, "device-sycl (spir64-unknown-unknown-sycldevice)" {4}, c++-cpp-output
// CHK-PHASE-MULTI-TARG: 6: append-footer, {5}, c++, (host-sycl)
// CHK-PHASE-MULTI-TARG: 7: preprocessor, {6}, c++-cpp-output, (host-sycl)
// CHK-PHASE-MULTI-TARG: 8: compiler, {7}, ir, (host-sycl)
// CHK-PHASE-MULTI-TARG: 9: backend, {8}, assembler, (host-sycl)
// CHK-PHASE-MULTI-TARG: 10: assembler, {9}, object, (host-sycl)
// CHK-PHASE-MULTI-TARG: 11: linker, {10}, image, (host-sycl)
// CHK-PHASE-MULTI-TARG: 12: input, "[[INPUT]]", c++, (device-sycl)
// CHK-PHASE-MULTI-TARG: 13: preprocessor, {12}, c++-cpp-output, (device-sycl)
// CHK-PHASE-MULTI-TARG: 14: compiler, {13}, ir, (device-sycl)
// CHK-PHASE-MULTI-TARG: 15: linker, {14}, ir, (device-sycl)
// CHK-PHASE-MULTI-TARG: 16: sycl-post-link, {15}, tempfiletable, (device-sycl)
// CHK-PHASE-MULTI-TARG: 17: file-table-tform, {16}, tempfilelist, (device-sycl)
// CHK-PHASE-MULTI-TARG: 18: llvm-spirv, {17}, tempfilelist, (device-sycl)
// CHK-PHASE-MULTI-TARG: 19: file-table-tform, {16, 18}, tempfiletable, (device-sycl)
// CHK-PHASE-MULTI-TARG: 20: clang-offload-wrapper, {19}, object, (device-sycl)
// CHK-PHASE-MULTI-TARG: 21: input, "[[INPUT]]", c++, (device-sycl)
// CHK-PHASE-MULTI-TARG: 22: preprocessor, {21}, c++-cpp-output, (device-sycl)
// CHK-PHASE-MULTI-TARG: 23: compiler, {22}, ir, (device-sycl)
// CHK-PHASE-MULTI-TARG: 24: linker, {23}, ir, (device-sycl)
// CHK-PHASE-MULTI-TARG: 25: sycl-post-link, {24}, tempfiletable, (device-sycl)
// CHK-PHASE-MULTI-TARG: 26: file-table-tform, {25}, tempfilelist, (device-sycl)
// CHK-PHASE-MULTI-TARG: 27: llvm-spirv, {26}, tempfilelist, (device-sycl)
// CHK-PHASE-MULTI-TARG: 28: backend-compiler, {27}, tempfilelist, (device-sycl)
// CHK-PHASE-MULTI-TARG: 29: file-table-tform, {25, 28}, tempfiletable, (device-sycl)
// CHK-PHASE-MULTI-TARG: 30: clang-offload-wrapper, {29}, object, (device-sycl)
// CHK-PHASE-MULTI-TARG: 31: linker, {4}, ir, (device-sycl)
// CHK-PHASE-MULTI-TARG: 32: sycl-post-link, {31}, tempfiletable, (device-sycl)
// CHK-PHASE-MULTI-TARG: 33: file-table-tform, {32}, tempfilelist, (device-sycl)
// CHK-PHASE-MULTI-TARG: 34: llvm-spirv, {33}, tempfilelist, (device-sycl)
// CHK-PHASE-MULTI-TARG: 35: backend-compiler, {34}, tempfilelist, (device-sycl)
// CHK-PHASE-MULTI-TARG: 36: file-table-tform, {32, 35}, tempfiletable, (device-sycl)
// CHK-PHASE-MULTI-TARG: 37: clang-offload-wrapper, {36}, object, (device-sycl)
// CHK-PHASE-MULTI-TARG: 38: offload, "host-sycl (x86_64-unknown-linux-gnu)" {11}, "device-sycl (spir64-unknown-unknown-sycldevice)" {20}, "device-sycl (spir64_fpga-unknown-unknown-sycldevice)" {30}, "device-sycl (spir64_gen-unknown-unknown-sycldevice)" {37}, image

// Check -fsycl-device-code-split=per_kernel option passing.
// RUN:   %clang -### -fsycl -fsycl-device-code-split=per_kernel %s 2>&1 \
// RUN:    | FileCheck %s -check-prefixes=CHK-ONE-KERNEL
// RUN:   %clang_cl -### -fsycl -fsycl-device-code-split=per_kernel %s 2>&1 \
// RUN:    | FileCheck %s -check-prefixes=CHK-ONE-KERNEL
// CHK-ONE-KERNEL: sycl-post-link{{.*}} "-split=kernel"{{.*}} "-o"{{.*}}

// Check -fsycl-device-code-split=per_source option passing.
// RUN:   %clang -### -fsycl -fsycl-device-code-split=per_source %s 2>&1 \
// RUN:    | FileCheck %s -check-prefixes=CHK-PER-SOURCE
// RUN:   %clang_cl -### -fsycl -fsycl-device-code-split=per_source %s 2>&1 \
// RUN:    | FileCheck %s -check-prefixes=CHK-PER-SOURCE
// CHK-PER-SOURCE: sycl-post-link{{.*}} "-split=source"{{.*}} "-o"{{.*}}

// Check -fsycl-device-code-split option passing.
// RUN:   %clang -### -fsycl -fsycl-device-code-split %s 2>&1 \
// RUN:    | FileCheck %s -check-prefixes=CHK-AUTO
// RUN:   %clang_cl -### -fsycl -fsycl-device-code-split %s 2>&1 \
// RUN:    | FileCheck %s -check-prefixes=CHK-AUTO
// RUN:   %clang -### -fsycl -fsycl-device-code-split=auto %s 2>&1 \
// RUN:    | FileCheck %s -check-prefixes=CHK-AUTO
// RUN:   %clang_cl -### -fsycl -fsycl-device-code-split=auto %s 2>&1 \
// RUN:    | FileCheck %s -check-prefixes=CHK-AUTO
// RUN:   %clang -### -fsycl %s 2>&1 | FileCheck %s -check-prefixes=CHK-AUTO
// RUN:   %clang_cl -### -fsycl %s 2>&1 | FileCheck %s -check-prefixes=CHK-AUTO
// CHK-AUTO: sycl-post-link{{.*}} "-split=auto"{{.*}} "-o"{{.*}}

// Check no device code split mode.
// RUN:   %clang -### -fsycl -fsycl-device-code-split -fsycl-device-code-split=off %s 2>&1 \
// RUN:    | FileCheck %s -check-prefixes=CHK-NO-SPLIT
// RUN:   %clang_cl -### -fsycl -fsycl-device-code-split -fsycl-device-code-split=off %s 2>&1 \
// RUN:    | FileCheck %s -check-prefixes=CHK-NO-SPLIT
// CHK-NO-SPLIT-NOT: sycl-post-link{{.*}} -split{{.*}}

// Check ESIMD device code split.
<<<<<<< HEAD
// RUN:   %clang    -### -fsycl -fno-sycl-dead-args-optimization %s 2>&1 | FileCheck %s -check-prefixes=CHK-ESIMD-SPLIT
// RUN:   %clang_cl -### -fsycl -fno-sycl-dead-args-optimization %s 2>&1 | FileCheck %s -check-prefixes=CHK-ESIMD-SPLIT
// RUN:   %clang    -### -fsycl -fno-sycl-dead-args-optimization -fsycl-device-code-split-esimd %s 2>&1 | FileCheck %s -check-prefixes=CHK-ESIMD-SPLIT
// RUN:   %clang_cl -### -fsycl -fno-sycl-dead-args-optimization -fsycl-device-code-split-esimd %s 2>&1 | FileCheck %s -check-prefixes=CHK-ESIMD-SPLIT
// RUN:   %clang    -### -fsycl -fno-sycl-dead-args-optimization -fno-sycl-device-code-split-esimd %s 2>&1 | FileCheck %s -check-prefixes=CHK-NO-ESIMD-SPLIT
// RUN:   %clang_cl -### -fsycl -fno-sycl-dead-args-optimization -fno-sycl-device-code-split-esimd %s 2>&1 | FileCheck %s -check-prefixes=CHK-NO-ESIMD-SPLIT
// RUN:   %clang    -### -fsycl -fno-sycl-dead-args-optimization -fintelfpga %s 2>&1 | FileCheck %s -check-prefixes=CHK-NO-ESIMD-SPLIT
// RUN:   %clang_cl -### -fsycl -fno-sycl-dead-args-optimization -fintelfpga %s 2>&1 | FileCheck %s -check-prefixes=CHK-NO-ESIMD-SPLIT
=======
// RUN:   %clang    -### -fsycl %s 2>&1 | FileCheck %s -check-prefixes=CHK-ESIMD-SPLIT
// RUN:   %clang_cl -### -fsycl %s 2>&1 | FileCheck %s -check-prefixes=CHK-ESIMD-SPLIT
// RUN:   %clang    -### -fsycl -fsycl-device-code-split-esimd %s 2>&1 | FileCheck %s -check-prefixes=CHK-ESIMD-SPLIT
// RUN:   %clang_cl -### -fsycl -fsycl-device-code-split-esimd %s 2>&1 | FileCheck %s -check-prefixes=CHK-ESIMD-SPLIT
// RUN:   %clang    -### -fsycl -fno-sycl-device-code-split-esimd %s 2>&1 | FileCheck %s -check-prefixes=CHK-NO-ESIMD-SPLIT
// RUN:   %clang_cl -### -fsycl -fno-sycl-device-code-split-esimd %s 2>&1 | FileCheck %s -check-prefixes=CHK-NO-ESIMD-SPLIT
// RUN:   %clang    -### -fsycl -fintelfpga %s 2>&1 | FileCheck %s -check-prefixes=CHK-ESIMD-SPLIT
// RUN:   %clang    -### -fsycl -fsycl-targets=spir64_fpga-unknown-unknown-sycldevice %s 2>&1 | FileCheck %s -check-prefixes=CHK-ESIMD-SPLIT
// RUN:   %clang_cl -### -fsycl -fintelfpga %s 2>&1 | FileCheck %s -check-prefixes=CHK-ESIMD-SPLIT
>>>>>>> f6569d1d
// CHK-ESIMD-SPLIT: sycl-post-link{{.*}} "-split-esimd"
// CHK-NO-ESIMD-SPLIT-NOT: sycl-post-link{{.*}} "-split-esimd"

// Check lowering of ESIMD device code.
<<<<<<< HEAD
// RUN:   %clang    -### -fsycl -fno-sycl-dead-args-optimization %s 2>&1 | FileCheck %s -check-prefixes=CHK-ESIMD-LOWER
// RUN:   %clang_cl -### -fsycl -fno-sycl-dead-args-optimization %s 2>&1 | FileCheck %s -check-prefixes=CHK-ESIMD-LOWER
// RUN:   %clang    -### -fsycl -fno-sycl-dead-args-optimization -fsycl-device-code-lower-esimd %s 2>&1 | FileCheck %s -check-prefixes=CHK-ESIMD-LOWER
// RUN:   %clang_cl -### -fsycl -fno-sycl-dead-args-optimization -fsycl-device-code-lower-esimd %s 2>&1 | FileCheck %s -check-prefixes=CHK-ESIMD-LOWER
// RUN:   %clang    -### -fsycl -fno-sycl-dead-args-optimization -fno-sycl-device-code-lower-esimd %s 2>&1 | FileCheck %s -check-prefixes=CHK-NO-ESIMD-LOWER
// RUN:   %clang_cl -### -fsycl -fno-sycl-dead-args-optimization -fno-sycl-device-code-lower-esimd %s 2>&1 | FileCheck %s -check-prefixes=CHK-NO-ESIMD-LOWER
// RUN:   %clang    -### -fsycl -fno-sycl-dead-args-optimization -fintelfpga %s 2>&1 | FileCheck %s -check-prefixes=CHK-NO-ESIMD-LOWER
// RUN:   %clang_cl -### -fsycl -fno-sycl-dead-args-optimization -fintelfpga %s 2>&1 | FileCheck %s -check-prefixes=CHK-NO-ESIMD-LOWER
=======
// RUN:   %clang    -### -fsycl %s 2>&1 | FileCheck %s -check-prefixes=CHK-ESIMD-LOWER
// RUN:   %clang_cl -### -fsycl %s 2>&1 | FileCheck %s -check-prefixes=CHK-ESIMD-LOWER
// RUN:   %clang    -### -fsycl -fsycl-device-code-lower-esimd %s 2>&1 | FileCheck %s -check-prefixes=CHK-ESIMD-LOWER
// RUN:   %clang_cl -### -fsycl -fsycl-device-code-lower-esimd %s 2>&1 | FileCheck %s -check-prefixes=CHK-ESIMD-LOWER
// RUN:   %clang    -### -fsycl -fno-sycl-device-code-lower-esimd %s 2>&1 | FileCheck %s -check-prefixes=CHK-NO-ESIMD-LOWER
// RUN:   %clang_cl -### -fsycl -fno-sycl-device-code-lower-esimd %s 2>&1 | FileCheck %s -check-prefixes=CHK-NO-ESIMD-LOWER
// RUN:   %clang    -### -fsycl -fintelfpga %s 2>&1 | FileCheck %s -check-prefixes=CHK-ESIMD-LOWER
// RUN:   %clang    -### -fsycl -fsycl-targets=spir64_fpga-unknown-unknown-sycldevice %s 2>&1 | FileCheck %s -check-prefixes=CHK-ESIMD-LOWER
// RUN:   %clang_cl -### -fsycl -fintelfpga %s 2>&1 | FileCheck %s -check-prefixes=CHK-ESIMD-LOWER
>>>>>>> f6569d1d
// CHK-ESIMD-LOWER: sycl-post-link{{.*}} "-lower-esimd"
// CHK-NO-ESIMD-LOWER-NOT: sycl-post-link{{.*}} "-lower-esimd"<|MERGE_RESOLUTION|>--- conflicted
+++ resolved
@@ -306,16 +306,6 @@
 // CHK-NO-SPLIT-NOT: sycl-post-link{{.*}} -split{{.*}}
 
 // Check ESIMD device code split.
-<<<<<<< HEAD
-// RUN:   %clang    -### -fsycl -fno-sycl-dead-args-optimization %s 2>&1 | FileCheck %s -check-prefixes=CHK-ESIMD-SPLIT
-// RUN:   %clang_cl -### -fsycl -fno-sycl-dead-args-optimization %s 2>&1 | FileCheck %s -check-prefixes=CHK-ESIMD-SPLIT
-// RUN:   %clang    -### -fsycl -fno-sycl-dead-args-optimization -fsycl-device-code-split-esimd %s 2>&1 | FileCheck %s -check-prefixes=CHK-ESIMD-SPLIT
-// RUN:   %clang_cl -### -fsycl -fno-sycl-dead-args-optimization -fsycl-device-code-split-esimd %s 2>&1 | FileCheck %s -check-prefixes=CHK-ESIMD-SPLIT
-// RUN:   %clang    -### -fsycl -fno-sycl-dead-args-optimization -fno-sycl-device-code-split-esimd %s 2>&1 | FileCheck %s -check-prefixes=CHK-NO-ESIMD-SPLIT
-// RUN:   %clang_cl -### -fsycl -fno-sycl-dead-args-optimization -fno-sycl-device-code-split-esimd %s 2>&1 | FileCheck %s -check-prefixes=CHK-NO-ESIMD-SPLIT
-// RUN:   %clang    -### -fsycl -fno-sycl-dead-args-optimization -fintelfpga %s 2>&1 | FileCheck %s -check-prefixes=CHK-NO-ESIMD-SPLIT
-// RUN:   %clang_cl -### -fsycl -fno-sycl-dead-args-optimization -fintelfpga %s 2>&1 | FileCheck %s -check-prefixes=CHK-NO-ESIMD-SPLIT
-=======
 // RUN:   %clang    -### -fsycl %s 2>&1 | FileCheck %s -check-prefixes=CHK-ESIMD-SPLIT
 // RUN:   %clang_cl -### -fsycl %s 2>&1 | FileCheck %s -check-prefixes=CHK-ESIMD-SPLIT
 // RUN:   %clang    -### -fsycl -fsycl-device-code-split-esimd %s 2>&1 | FileCheck %s -check-prefixes=CHK-ESIMD-SPLIT
@@ -325,21 +315,10 @@
 // RUN:   %clang    -### -fsycl -fintelfpga %s 2>&1 | FileCheck %s -check-prefixes=CHK-ESIMD-SPLIT
 // RUN:   %clang    -### -fsycl -fsycl-targets=spir64_fpga-unknown-unknown-sycldevice %s 2>&1 | FileCheck %s -check-prefixes=CHK-ESIMD-SPLIT
 // RUN:   %clang_cl -### -fsycl -fintelfpga %s 2>&1 | FileCheck %s -check-prefixes=CHK-ESIMD-SPLIT
->>>>>>> f6569d1d
 // CHK-ESIMD-SPLIT: sycl-post-link{{.*}} "-split-esimd"
 // CHK-NO-ESIMD-SPLIT-NOT: sycl-post-link{{.*}} "-split-esimd"
 
 // Check lowering of ESIMD device code.
-<<<<<<< HEAD
-// RUN:   %clang    -### -fsycl -fno-sycl-dead-args-optimization %s 2>&1 | FileCheck %s -check-prefixes=CHK-ESIMD-LOWER
-// RUN:   %clang_cl -### -fsycl -fno-sycl-dead-args-optimization %s 2>&1 | FileCheck %s -check-prefixes=CHK-ESIMD-LOWER
-// RUN:   %clang    -### -fsycl -fno-sycl-dead-args-optimization -fsycl-device-code-lower-esimd %s 2>&1 | FileCheck %s -check-prefixes=CHK-ESIMD-LOWER
-// RUN:   %clang_cl -### -fsycl -fno-sycl-dead-args-optimization -fsycl-device-code-lower-esimd %s 2>&1 | FileCheck %s -check-prefixes=CHK-ESIMD-LOWER
-// RUN:   %clang    -### -fsycl -fno-sycl-dead-args-optimization -fno-sycl-device-code-lower-esimd %s 2>&1 | FileCheck %s -check-prefixes=CHK-NO-ESIMD-LOWER
-// RUN:   %clang_cl -### -fsycl -fno-sycl-dead-args-optimization -fno-sycl-device-code-lower-esimd %s 2>&1 | FileCheck %s -check-prefixes=CHK-NO-ESIMD-LOWER
-// RUN:   %clang    -### -fsycl -fno-sycl-dead-args-optimization -fintelfpga %s 2>&1 | FileCheck %s -check-prefixes=CHK-NO-ESIMD-LOWER
-// RUN:   %clang_cl -### -fsycl -fno-sycl-dead-args-optimization -fintelfpga %s 2>&1 | FileCheck %s -check-prefixes=CHK-NO-ESIMD-LOWER
-=======
 // RUN:   %clang    -### -fsycl %s 2>&1 | FileCheck %s -check-prefixes=CHK-ESIMD-LOWER
 // RUN:   %clang_cl -### -fsycl %s 2>&1 | FileCheck %s -check-prefixes=CHK-ESIMD-LOWER
 // RUN:   %clang    -### -fsycl -fsycl-device-code-lower-esimd %s 2>&1 | FileCheck %s -check-prefixes=CHK-ESIMD-LOWER
@@ -349,6 +328,5 @@
 // RUN:   %clang    -### -fsycl -fintelfpga %s 2>&1 | FileCheck %s -check-prefixes=CHK-ESIMD-LOWER
 // RUN:   %clang    -### -fsycl -fsycl-targets=spir64_fpga-unknown-unknown-sycldevice %s 2>&1 | FileCheck %s -check-prefixes=CHK-ESIMD-LOWER
 // RUN:   %clang_cl -### -fsycl -fintelfpga %s 2>&1 | FileCheck %s -check-prefixes=CHK-ESIMD-LOWER
->>>>>>> f6569d1d
 // CHK-ESIMD-LOWER: sycl-post-link{{.*}} "-lower-esimd"
 // CHK-NO-ESIMD-LOWER-NOT: sycl-post-link{{.*}} "-lower-esimd"