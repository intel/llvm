/// Test if profi flag is enabled/disabled correctly based on user-specified configuration.
<<<<<<< HEAD
/// Ensure that profi flag is disabled by default

// RUN: %clang --target=x86_64 -c -fprofile-sample-use=/dev/null -### %s 2>&1 | FileCheck %s --check-prefixes=CHECK-NO-PROFI
// RUN: %clang --target=x86_64 -c -fsample-profile-use-profi -fprofile-sample-use=/dev/null -### %s 2>&1 | FileCheck %s
// RUN: %clang --target=x86_64 -c -fno-sample-profile-use-profi -fsample-profile-use-profi -fprofile-sample-use=/dev/null -### %s 2>&1 | FileCheck %s

// RUN: %clang --target=AArch64 -c -fprofile-sample-use=/dev/null -### %s 2>&1 | FileCheck %s --check-prefixes=CHECK-NO-PROFI
=======
/// Ensure that profi flag is enabled by default

// RUN: %clang --target=x86_64 -c -fprofile-sample-use=/dev/null -### %s 2>&1 | FileCheck %s
// RUN: %clang --target=x86_64 -c -fsample-profile-use-profi -fprofile-sample-use=/dev/null -### %s 2>&1 | FileCheck %s
// RUN: %clang --target=x86_64 -c -fno-sample-profile-use-profi -fsample-profile-use-profi -fprofile-sample-use=/dev/null -### %s 2>&1 | FileCheck %s

// RUN: %clang --target=AArch64 -c -fprofile-sample-use=/dev/null -### %s 2>&1 | FileCheck %s
>>>>>>> 10a576f7
// RUN: %clang --target=AArch64 -c -fsample-profile-use-profi -fprofile-sample-use=/dev/null -### %s 2>&1 | FileCheck %s
// RUN: %clang --target=AArch64 -c -fno-sample-profile-use-profi -fsample-profile-use-profi -fprofile-sample-use=/dev/null -### %s 2>&1 | FileCheck %s

// Cases where profi flag is explicitly disabled:
// RUN: %clang --target=x86_64 -c -### %s 2>&1 | FileCheck %s --check-prefixes=CHECK-NO-PROFI
// RUN: %clang --target=x86_64 -c -fno-sample-profile-use-profi -fprofile-sample-use=/dev/null -### %s 2>&1 | FileCheck %s --check-prefixes=CHECK-NO-PROFI
// RUN: %clang --target=x86_64 -c -fsample-profile-use-profi -fno-sample-profile-use-profi -fprofile-sample-use=/dev/null -### %s 2>&1 | FileCheck %s --check-prefixes=CHECK-NO-PROFI

// RUN: %clang --target=AArch64 -c -### %s 2>&1 | FileCheck %s --check-prefixes=CHECK-NO-PROFI
// RUN: %clang --target=AArch64 -c -fno-sample-profile-use-profi -fprofile-sample-use=/dev/null -### %s 2>&1 | FileCheck %s --check-prefixes=CHECK-NO-PROFI
// RUN: %clang --target=AArch64 -c -fsample-profile-use-profi -fno-sample-profile-use-profi -fprofile-sample-use=/dev/null -### %s 2>&1 | FileCheck %s --check-prefixes=CHECK-NO-PROFI


// CHECK: "-mllvm" "-sample-profile-use-profi"
// CHECK-NO-PROFI-NOT: "-sample-profile-use-profi"<|MERGE_RESOLUTION|>--- conflicted
+++ resolved
@@ -1,13 +1,4 @@
 /// Test if profi flag is enabled/disabled correctly based on user-specified configuration.
-<<<<<<< HEAD
-/// Ensure that profi flag is disabled by default
-
-// RUN: %clang --target=x86_64 -c -fprofile-sample-use=/dev/null -### %s 2>&1 | FileCheck %s --check-prefixes=CHECK-NO-PROFI
-// RUN: %clang --target=x86_64 -c -fsample-profile-use-profi -fprofile-sample-use=/dev/null -### %s 2>&1 | FileCheck %s
-// RUN: %clang --target=x86_64 -c -fno-sample-profile-use-profi -fsample-profile-use-profi -fprofile-sample-use=/dev/null -### %s 2>&1 | FileCheck %s
-
-// RUN: %clang --target=AArch64 -c -fprofile-sample-use=/dev/null -### %s 2>&1 | FileCheck %s --check-prefixes=CHECK-NO-PROFI
-=======
 /// Ensure that profi flag is enabled by default
 
 // RUN: %clang --target=x86_64 -c -fprofile-sample-use=/dev/null -### %s 2>&1 | FileCheck %s
@@ -15,7 +6,6 @@
 // RUN: %clang --target=x86_64 -c -fno-sample-profile-use-profi -fsample-profile-use-profi -fprofile-sample-use=/dev/null -### %s 2>&1 | FileCheck %s
 
 // RUN: %clang --target=AArch64 -c -fprofile-sample-use=/dev/null -### %s 2>&1 | FileCheck %s
->>>>>>> 10a576f7
 // RUN: %clang --target=AArch64 -c -fsample-profile-use-profi -fprofile-sample-use=/dev/null -### %s 2>&1 | FileCheck %s
 // RUN: %clang --target=AArch64 -c -fno-sample-profile-use-profi -fsample-profile-use-profi -fprofile-sample-use=/dev/null -### %s 2>&1 | FileCheck %s
 
