// REQUIRES: aarch64-registered-target
// RUN: %clang --target=aarch64-linux-gnu --print-supported-extensions | FileCheck --strict-whitespace --implicit-check-not=FEAT_ %s

// CHECK: All available -march extensions for AArch64
// CHECK-EMPTY:
// CHECK-NEXT:     Name                Architecture Feature(s)                                Description
// CHECK-NEXT:     aes                 FEAT_AES, FEAT_PMULL                                   Enable AES support
// CHECK-NEXT:     bf16                FEAT_BF16                                              Enable BFloat16 Extension
// CHECK-NEXT:     brbe                FEAT_BRBE                                              Enable Branch Record Buffer Extension
// CHECK-NEXT:     bti                 FEAT_BTI                                               Enable Branch Target Identification
// CHECK-NEXT:     cmpbr               FEAT_CMPBR                                             Enable Armv9.6-A base compare and branch instructions
// CHECK-NEXT:     fcma                FEAT_FCMA                                              Enable Armv8.3-A Floating-point complex number support
// CHECK-NEXT:     cpa                 FEAT_CPA                                               Enable Armv9.5-A Checked Pointer Arithmetic
// CHECK-NEXT:     crc                 FEAT_CRC32                                             Enable Armv8.0-A CRC-32 checksum instructions
// CHECK-NEXT:     crypto              FEAT_Crypto                                            Enable cryptographic instructions
// CHECK-NEXT:     cssc                FEAT_CSSC                                              Enable Common Short Sequence Compression (CSSC) instructions
// CHECK-NEXT:     d128                FEAT_D128, FEAT_LVA3, FEAT_SYSREG128, FEAT_SYSINSTR128 Enable Armv9.4-A 128-bit Page Table Descriptors, System Registers and instructions
// CHECK-NEXT:     dit                 FEAT_DIT                                               Enable Armv8.4-A Data Independent Timing instructions
// CHECK-NEXT:     dotprod             FEAT_DotProd                                           Enable dot product support
// CHECK-NEXT:     f32mm               FEAT_F32MM                                             Enable Matrix Multiply FP32 Extension
// CHECK-NEXT:     f64mm               FEAT_F64MM                                             Enable Matrix Multiply FP64 Extension
// CHECK-NEXT:     f8f16mm             FEAT_F8F16MM                                           Enable Armv9.6-A FP8 to Half-Precision Matrix Multiplication
// CHECK-NEXT:     f8f32mm             FEAT_F8F32MM                                           Enable Armv9.6-A FP8 to Single-Precision Matrix Multiplication
// CHECK-NEXT:     faminmax            FEAT_FAMINMAX                                          Enable FAMIN and FAMAX instructions
// CHECK-NEXT:     flagm               FEAT_FlagM                                             Enable Armv8.4-A Flag Manipulation instructions
// CHECK-NEXT:     fp                  FEAT_FP                                                Enable Armv8.0-A Floating Point Extensions
// CHECK-NEXT:     fp16fml             FEAT_FHM                                               Enable FP16 FML instructions
// CHECK-NEXT:     fp8                 FEAT_FP8                                               Enable FP8 instructions
// CHECK-NEXT:     fp8dot2             FEAT_FP8DOT2                                           Enable FP8 2-way dot instructions
// CHECK-NEXT:     fp8dot4             FEAT_FP8DOT4                                           Enable FP8 4-way dot instructions
// CHECK-NEXT:     fp8fma              FEAT_FP8FMA                                            Enable Armv9.5-A FP8 multiply-add instructions
// CHECK-NEXT:     fprcvt              FEAT_FPRCVT                                            Enable Armv9.6-A base convert instructions for SIMD&FP scalar register operands of different input and output sizes
// CHECK-NEXT:     fp16                FEAT_FP16                                              Enable half-precision floating-point data processing
// CHECK-NEXT:     gcs                 FEAT_GCS                                               Enable Armv9.4-A Guarded Call Stack Extension
// CHECK-NEXT:     hbc                 FEAT_HBC                                               Enable Armv8.8-A Hinted Conditional Branches Extension
// CHECK-NEXT:     i8mm                FEAT_I8MM                                              Enable Matrix Multiply Int8 Extension
// CHECK-NEXT:     ite                 FEAT_ITE                                               Enable Armv9.4-A Instrumentation Extension
// CHECK-NEXT:     jscvt               FEAT_JSCVT                                             Enable Armv8.3-A JavaScript FP conversion instructions
// CHECK-NEXT:     ls64                FEAT_LS64, FEAT_LS64_V, FEAT_LS64_ACCDATA              Enable Armv8.7-A LD64B/ST64B Accelerator Extension
// CHECK-NEXT:     lse                 FEAT_LSE                                               Enable Armv8.1-A Large System Extension (LSE) atomic instructions
// CHECK-NEXT:     lse128              FEAT_LSE128                                            Enable Armv9.4-A 128-bit Atomic instructions
// CHECK-NEXT:     lsfe                FEAT_LSFE                                              Enable Armv9.6-A base Atomic floating-point in-memory instructions
// CHECK-NEXT:     lsui                FEAT_LSUI                                              Enable Armv9.6-A unprivileged load/store instructions
// CHECK-NEXT:     lut                 FEAT_LUT                                               Enable Lookup Table instructions
// CHECK-NEXT:     mops                FEAT_MOPS                                              Enable Armv8.8-A memcpy and memset acceleration instructions
// CHECK-NEXT:     memtag              FEAT_MTE, FEAT_MTE2                                    Enable Memory Tagging Extension
// CHECK-NEXT:     simd                FEAT_AdvSIMD                                           Enable Advanced SIMD instructions
// CHECK-NEXT:     occmo               FEAT_OCCMO                                             Enable Armv9.6-A Outer cacheable cache maintenance operations
// CHECK-NEXT:     pauth               FEAT_PAuth                                             Enable Armv8.3-A Pointer Authentication extension
// CHECK-NEXT:     pauth-lr            FEAT_PAuth_LR                                          Enable Armv9.5-A PAC enhancements
// CHECK-NEXT:     pcdphint            FEAT_PCDPHINT                                          Enable Armv9.6-A Producer Consumer Data Placement hints
// CHECK-NEXT:     pmuv3               FEAT_PMUv3                                             Enable Armv8.0-A PMUv3 Performance Monitors extension
// CHECK-NEXT:     pops                FEAT_PoPS                                              Enable Armv9.6-A Point Of Physical Storage (PoPS) DC instructions
// CHECK-NEXT:     predres             FEAT_SPECRES                                           Enable Armv8.5-A execution and data prediction invalidation instructions
// CHECK-NEXT:     rng                 FEAT_RNG                                               Enable Random Number generation instructions
// CHECK-NEXT:     ras                 FEAT_RAS, FEAT_RASv1p1                                 Enable Armv8.0-A Reliability, Availability and Serviceability Extensions
// CHECK-NEXT:     rasv2               FEAT_RASv2                                             Enable Armv8.9-A Reliability, Availability and Serviceability Extensions
// CHECK-NEXT:     rcpc                FEAT_LRCPC                                             Enable support for RCPC extension
// CHECK-NEXT:     rcpc3               FEAT_LRCPC3                                            Enable Armv8.9-A RCPC instructions for A64 and Advanced SIMD and floating-point instruction set
// CHECK-NEXT:     rdm                 FEAT_RDM                                               Enable Armv8.1-A Rounding Double Multiply Add/Subtract instructions
// CHECK-NEXT:     sb                  FEAT_SB                                                Enable Armv8.5-A Speculation Barrier
// CHECK-NEXT:     sha2                FEAT_SHA1, FEAT_SHA256                                 Enable SHA1 and SHA256 support
// CHECK-NEXT:     sha3                FEAT_SHA3, FEAT_SHA512                                 Enable SHA512 and SHA3 support
// CHECK-NEXT:     sm4                 FEAT_SM4, FEAT_SM3                                     Enable SM3 and SM4 support
// CHECK-NEXT:     sme                 FEAT_SME                                               Enable Scalable Matrix Extension (SME)
// CHECK-NEXT:     sme-b16b16          FEAT_SME_B16B16                                        Enable SME2.1 ZA-targeting non-widening BFloat16 instructions
// CHECK-NEXT:     sme-f16f16          FEAT_SME_F16F16                                        Enable SME non-widening Float16 instructions
// CHECK-NEXT:     sme-f64f64          FEAT_SME_F64F64                                        Enable Scalable Matrix Extension (SME) F64F64 instructions
// CHECK-NEXT:     sme-f8f16           FEAT_SME_F8F16                                         Enable Scalable Matrix Extension (SME) F8F16 instructions
// CHECK-NEXT:     sme-f8f32           FEAT_SME_F8F32                                         Enable Scalable Matrix Extension (SME) F8F32 instructions
// CHECK-NEXT:     sme-fa64            FEAT_SME_FA64                                          Enable the full A64 instruction set in streaming SVE mode
// CHECK-NEXT:     sme-i16i64          FEAT_SME_I16I64                                        Enable Scalable Matrix Extension (SME) I16I64 instructions
// CHECK-NEXT:     sme-lutv2           FEAT_SME_LUTv2                                         Enable Scalable Matrix Extension (SME) LUTv2 instructions
// CHECK-NEXT:     sme-mop4            FEAT_SME_MOP4                                          Enable SME Quarter-tile outer product instructions
// CHECK-NEXT:     sme-tmop            FEAT_SME_TMOP                                          Enable SME Structured sparsity outer product instructions
// CHECK-NEXT:     sme2                FEAT_SME2                                              Enable Scalable Matrix Extension 2 (SME2) instructions
// CHECK-NEXT:     sme2p1              FEAT_SME2p1                                            Enable Scalable Matrix Extension 2.1 instructions
// CHECK-NEXT:     sme2p2              FEAT_SME2p2                                            Enable Armv9.6-A Scalable Matrix Extension 2.2 instructions
// CHECK-NEXT:     profile             FEAT_SPE                                               Enable Statistical Profiling extension
// CHECK-NEXT:     predres2            FEAT_SPECRES2                                          Enable Speculation Restriction Instruction
// CHECK-NEXT:     ssbs                FEAT_SSBS, FEAT_SSBS2                                  Enable Speculative Store Bypass Safe bit
// CHECK-NEXT:     ssve-aes            FEAT_SSVE_AES                                          Enable Armv9.6-A SVE AES support in streaming SVE mode
// CHECK-NEXT:     ssve-bitperm        FEAT_SSVE_BitPerm                                      Enable Armv9.6-A SVE BitPerm support in streaming SVE mode
// CHECK-NEXT:     ssve-fexpa          FEAT_SSVE_FEXPA                                        Enable SVE FEXPA instruction in Streaming SVE mode
// CHECK-NEXT:     ssve-fp8dot2        FEAT_SSVE_FP8DOT2                                      Enable SVE2 FP8 2-way dot product instructions
// CHECK-NEXT:     ssve-fp8dot4        FEAT_SSVE_FP8DOT4                                      Enable SVE2 FP8 4-way dot product instructions
// CHECK-NEXT:     ssve-fp8fma         FEAT_SSVE_FP8FMA                                       Enable SVE2 FP8 multiply-add instructions
// CHECK-NEXT:     sve                 FEAT_SVE                                               Enable Scalable Vector Extension (SVE) instructions
// CHECK-NEXT:     sve-aes             FEAT_SVE_AES, FEAT_SVE_PMULL128                        Enable SVE AES and quadword SVE polynomial multiply instructions
// CHECK-NEXT:     sve-aes2            FEAT_SVE_AES2                                          Enable Armv9.6-A SVE multi-vector AES and multi-vector quadword polynomial multiply instructions
// CHECK-NEXT:     sve-b16b16          FEAT_SVE_B16B16                                        Enable SVE2 non-widening and SME2 Z-targeting non-widening BFloat16 instructions
// CHECK-NEXT:     sve-bfscale         FEAT_SVE_BFSCALE                                       Enable Armv9.6-A SVE BFloat16 scaling instructions
// CHECK-NEXT:     sve-bitperm         FEAT_SVE_BitPerm                                       Enable bit permutation SVE2 instructions
// CHECK-NEXT:     sve-f16f32mm        FEAT_SVE_F16F32MM                                      Enable Armv9.6-A FP16 to FP32 Matrix Multiply
// CHECK-NEXT:     sve-sha3            FEAT_SVE_SHA3                                          Enable SVE SHA3 instructions
<<<<<<< HEAD
=======
// CHECK-NEXT:     sve-sm4             FEAT_SVE_SM4                                           Enable SVE SM4 instructions
>>>>>>> 10a576f7
// CHECK-NEXT:     sve2                FEAT_SVE2                                              Enable Scalable Vector Extension 2 (SVE2) instructions
// CHECK-NEXT:     sve2-aes                                                                   Shorthand for +sve2+sve-aes
// CHECK-NEXT:     sve2-bitperm                                                               Shorthand for +sve2+sve-bitperm
// CHECK-NEXT:     sve2-sha3                                                                  Shorthand for +sve2+sve-sha3
<<<<<<< HEAD
// CHECK-NEXT:     sve2-sm4            FEAT_SVE_SM4                                           Enable SM4 SVE2 instructions
=======
// CHECK-NEXT:     sve2-sm4                                                                   Shorthand for +sve2+sve-sm4
>>>>>>> 10a576f7
// CHECK-NEXT:     sve2p1              FEAT_SVE2p1                                            Enable Scalable Vector Extension 2.1 instructions
// CHECK-NEXT:     sve2p2              FEAT_SVE2p2                                            Enable Armv9.6-A Scalable Vector Extension 2.2 instructions
// CHECK-NEXT:     the                 FEAT_THE                                               Enable Armv8.9-A Translation Hardening Extension
// CHECK-NEXT:     tlbiw               FEAT_TLBIW                                             Enable Armv9.5-A TLBI VMALL for Dirty State
// CHECK-NEXT:     tme                 FEAT_TME                                               Enable Transactional Memory Extension
// CHECK-NEXT:     wfxt                FEAT_WFxT                                              Enable Armv8.7-A WFET and WFIT instruction<|MERGE_RESOLUTION|>--- conflicted
+++ resolved
@@ -93,19 +93,12 @@
 // CHECK-NEXT:     sve-bitperm         FEAT_SVE_BitPerm                                       Enable bit permutation SVE2 instructions
 // CHECK-NEXT:     sve-f16f32mm        FEAT_SVE_F16F32MM                                      Enable Armv9.6-A FP16 to FP32 Matrix Multiply
 // CHECK-NEXT:     sve-sha3            FEAT_SVE_SHA3                                          Enable SVE SHA3 instructions
-<<<<<<< HEAD
-=======
 // CHECK-NEXT:     sve-sm4             FEAT_SVE_SM4                                           Enable SVE SM4 instructions
->>>>>>> 10a576f7
 // CHECK-NEXT:     sve2                FEAT_SVE2                                              Enable Scalable Vector Extension 2 (SVE2) instructions
 // CHECK-NEXT:     sve2-aes                                                                   Shorthand for +sve2+sve-aes
 // CHECK-NEXT:     sve2-bitperm                                                               Shorthand for +sve2+sve-bitperm
 // CHECK-NEXT:     sve2-sha3                                                                  Shorthand for +sve2+sve-sha3
-<<<<<<< HEAD
-// CHECK-NEXT:     sve2-sm4            FEAT_SVE_SM4                                           Enable SM4 SVE2 instructions
-=======
 // CHECK-NEXT:     sve2-sm4                                                                   Shorthand for +sve2+sve-sm4
->>>>>>> 10a576f7
 // CHECK-NEXT:     sve2p1              FEAT_SVE2p1                                            Enable Scalable Vector Extension 2.1 instructions
 // CHECK-NEXT:     sve2p2              FEAT_SVE2p2                                            Enable Armv9.6-A Scalable Vector Extension 2.2 instructions
 // CHECK-NEXT:     the                 FEAT_THE                                               Enable Armv8.9-A Translation Hardening Extension
