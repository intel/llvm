// REQUIRES: x86-registered-target
// REQUIRES: nvptx-registered-target
// REQUIRES: amdgpu-registered-target
// REQUIRES: spirv-registered-target

// RUN: %clang -cc1 %s -triple x86_64-unknown-linux-gnu -emit-obj -o %t.elf.o

// RUN: llvm-offload-binary -o %t.out --image=file=%t.elf.o,kind=openmp,triple=nvptx64-nvidia-cuda,arch=sm_70
// RUN: %clang -cc1 %s -triple x86_64-unknown-linux-gnu -emit-obj -o %t.o \
// RUN:   -fembed-offload-object=%t.out
// RUN: clang-linker-wrapper --print-wrapped-module --dry-run --host-triple=x86_64-unknown-linux-gnu \
// RUN:   --linker-path=/usr/bin/ld %t.o -o a.out 2>&1 | FileCheck %s --check-prefixes=OPENMP,OPENMP-ELF
// RUN: clang-linker-wrapper --print-wrapped-module --dry-run -r --host-triple=x86_64-unknown-linux-gnu \
// RUN:   --linker-path=/usr/bin/ld %t.o -o a.out 2>&1 | FileCheck %s --check-prefixes=OPENMP-ELF,OPENMP-REL
// RUN: clang-linker-wrapper --print-wrapped-module --dry-run --host-triple=x86_64-unknown-windows-gnu \
// RUN:   --linker-path=/usr/bin/ld %t.o -o a.out 2>&1 | FileCheck %s --check-prefixes=OPENMP,OPENMP-COFF

//      OPENMP-ELF: @__start_llvm_offload_entries = external hidden constant [0 x %struct.__tgt_offload_entry]
// OPENMP-ELF-NEXT: @__stop_llvm_offload_entries = external hidden constant [0 x %struct.__tgt_offload_entry]
// OPENMP-ELF-NEXT: @__dummy.llvm_offload_entries = internal constant [0 x %struct.__tgt_offload_entry] zeroinitializer, section "llvm_offload_entries"

//      OPENMP-COFF: @__start_llvm_offload_entries = weak_odr hidden constant [0 x %struct.__tgt_offload_entry] zeroinitializer, section "llvm_offload_entries$OA"
// OPENMP-COFF-NEXT: @__stop_llvm_offload_entries = weak_odr hidden constant [0 x %struct.__tgt_offload_entry] zeroinitializer, section "llvm_offload_entries$OZ"

// OPENMP-REL: @.omp_offloading.device_image = internal unnamed_addr constant [[[SIZE:[0-9]+]] x i8] c"\10\FF\10\AD{{.*}}", section ".llvm.offloading.relocatable", align 8

//      OPENMP: @.omp_offloading.device_image = internal unnamed_addr constant [[[SIZE:[0-9]+]] x i8] c"\10\FF\10\AD{{.*}}", section ".llvm.offloading", align 8
// OPENMP-NEXT: @.omp_offloading.device_images = internal unnamed_addr constant [1 x %__tgt_device_image] [%__tgt_device_image { ptr getelementptr ([[[BEGIN:[0-9]+]] x i8], ptr @.omp_offloading.device_image, i64 0, i64 144), ptr getelementptr ([[[END:[0-9]+]] x i8], ptr @.omp_offloading.device_image, i64 0, i64 144), ptr @__start_llvm_offload_entries, ptr @__stop_llvm_offload_entries }]
// OPENMP-NEXT: @.omp_offloading.descriptor = internal constant %__tgt_bin_desc { i32 1, ptr @.omp_offloading.device_images, ptr @__start_llvm_offload_entries, ptr @__stop_llvm_offload_entries }
// OPENMP-NEXT: @llvm.global_ctors = appending global [1 x { i32, ptr, ptr }] [{ i32, ptr, ptr } { i32 101, ptr @.omp_offloading.descriptor_reg, ptr null }]

//      OPENMP: define internal void @.omp_offloading.descriptor_reg() section ".text.startup" {
// OPENMP-NEXT: entry:
// OPENMP-NEXT:   call void @__tgt_register_lib(ptr @.omp_offloading.descriptor)
// OPENMP-NEXT:   %0 = call i32 @atexit(ptr @.omp_offloading.descriptor_unreg)
// OPENMP-NEXT:   ret void
// OPENMP-NEXT: }

//      OPENMP: define internal void @.omp_offloading.descriptor_unreg() section ".text.startup" {
// OPENMP-NEXT: entry:
// OPENMP-NEXT:   call void @__tgt_unregister_lib(ptr @.omp_offloading.descriptor)
// OPENMP-NEXT:   ret void
// OPENMP-NEXT: }

// RUN: llvm-offload-binary -o %t.out --image=file=%t.elf.o,kind=cuda,triple=nvptx64-nvidia-cuda,arch=sm_70
// RUN: %clang -cc1 %s -triple x86_64-unknown-linux-gnu -emit-obj -o %t.o \
// RUN:   -fembed-offload-object=%t.out
// RUN: clang-linker-wrapper --print-wrapped-module --dry-run --host-triple=x86_64-unknown-linux-gnu \
// RUN:   --linker-path=/usr/bin/ld %t.o -o a.out 2>&1 | FileCheck %s --check-prefixes=CUDA,CUDA-ELF
// RUN: clang-linker-wrapper --print-wrapped-module --dry-run -r --host-triple=x86_64-unknown-linux-gnu \
// RUN:   --linker-path=/usr/bin/ld %t.o -o a.out 2>&1 | FileCheck %s --check-prefixes=CUDA,CUDA-ELF
// RUN: clang-linker-wrapper --print-wrapped-module --dry-run --host-triple=x86_64-unknown-windows-gnu \
// RUN:   --linker-path=/usr/bin/ld %t.o -o a.out 2>&1 | FileCheck %s --check-prefixes=CUDA,CUDA-COFF

//      CUDA-ELF: @__start_llvm_offload_entries = external hidden constant [0 x %struct.__tgt_offload_entry]
// CUDA-ELF-NEXT: @__stop_llvm_offload_entries = external hidden constant [0 x %struct.__tgt_offload_entry]
// CUDA-ELF-NEXT: @__dummy.llvm_offload_entries = internal constant [0 x %struct.__tgt_offload_entry] zeroinitializer, section "llvm_offload_entries"

//      CUDA-COFF: @__start_llvm_offload_entries = weak_odr hidden constant [0 x %struct.__tgt_offload_entry] zeroinitializer, section "llvm_offload_entries$OA"
// CUDA-COFF-NEXT: @__stop_llvm_offload_entries = weak_odr hidden constant [0 x %struct.__tgt_offload_entry] zeroinitializer, section "llvm_offload_entries$OZ"

//      CUDA: @.fatbin_image = internal constant [0 x i8] zeroinitializer, section ".nv_fatbin"
// CUDA-NEXT: @.fatbin_wrapper = internal constant %fatbin_wrapper { i32 1180844977, i32 1, ptr @.fatbin_image, ptr null }, section ".nvFatBinSegment", align 8
// CUDA-NEXT: @.cuda.binary_handle = internal global ptr null

// CUDA: @llvm.global_ctors = appending global [1 x { i32, ptr, ptr }] [{ i32, ptr, ptr } { i32 101, ptr @.cuda.fatbin_reg, ptr null }]

//      CUDA: define internal void @.cuda.fatbin_reg() section ".text.startup" {
// CUDA-NEXT: entry:
// CUDA-NEXT:   %0 = call ptr @__cudaRegisterFatBinary(ptr @.fatbin_wrapper)
// CUDA-NEXT:   store ptr %0, ptr @.cuda.binary_handle, align 8
// CUDA-NEXT:   call void @.cuda.globals_reg(ptr %0)
// CUDA-NEXT:   call void @__cudaRegisterFatBinaryEnd(ptr %0)
// CUDA-NEXT:   %1 = call i32 @atexit(ptr @.cuda.fatbin_unreg)
// CUDA-NEXT:   ret void
// CUDA-NEXT: }
//
//      CUDA: define internal void @.cuda.fatbin_unreg() section ".text.startup" {
// CUDA-NEXT: entry:
// CUDA-NEXT:   %0 = load ptr, ptr @.cuda.binary_handle, align 8
// CUDA-NEXT:   call void @__cudaUnregisterFatBinary(ptr %0)
// CUDA-NEXT:   ret void
// CUDA-NEXT: }
//
//      CUDA: define internal void @.cuda.globals_reg(ptr %0) section ".text.startup" {
// CUDA-NEXT: entry:
// CUDA-NEXT:   %1 = icmp ne ptr @__start_llvm_offload_entries, @__stop_llvm_offload_entries
// CUDA-NEXT:   br i1 %1, label %while.entry, label %while.end
//
//      CUDA: while.entry:
// CUDA-NEXT:   %entry1 = phi ptr [ @__start_llvm_offload_entries, %entry ], [ %16, %if.end ]
// CUDA-NEXT:   %2 = getelementptr inbounds %struct.__tgt_offload_entry, ptr %entry1, i32 0, i32 4
// CUDA-NEXT:   %addr = load ptr, ptr %2, align 8
// CUDA-NEXT:   %3 = getelementptr inbounds %struct.__tgt_offload_entry, ptr %entry1, i32 0, i32 8
// CUDA-NEXT:   %aux_addr = load ptr, ptr %3, align 8
// CUDA-NEXT:   %4 = getelementptr inbounds %struct.__tgt_offload_entry, ptr %entry1, i32 0, i32 2
// CUDA-NEXT:   %kind = load i16, ptr %4, align 2
// CUDA-NEXT:   %5 = getelementptr inbounds %struct.__tgt_offload_entry, ptr %entry1, i32 0, i32 5
// CUDA-NEXT:   %name = load ptr, ptr %5, align 8
// CUDA-NEXT:   %6 = getelementptr inbounds %struct.__tgt_offload_entry, ptr %entry1, i32 0, i32 6
// CUDA-NEXT:   %size = load i64, ptr %6, align 4
// CUDA-NEXT:   %7 = getelementptr inbounds %struct.__tgt_offload_entry, ptr %entry1, i32 0, i32 3
// CUDA-NEXT:   %flags = load i32, ptr %7, align 4
// CUDA-NEXT:   %8 = getelementptr inbounds %struct.__tgt_offload_entry, ptr %entry1, i32 0, i32 7
// CUDA-NEXT:   %data = load i64, ptr %8, align 4
// CUDA-NEXT:   %9 = trunc i64 %data to i32
// CUDA-NEXT:   %type = and i32 %flags, 7
// CUDA-NEXT:   %10 = and i32 %flags, 8
// CUDA-NEXT:   %extern = lshr i32 %10, 3
// CUDA-NEXT:   %11 = and i32 %flags, 16
// CUDA-NEXT:   %constant = lshr i32 %11, 4
// CUDA-NEXT:   %12 = and i32 %flags, 32
// CUDA-NEXT:   %normalized = lshr i32 %12, 5
// CUDA-NEXT:   %13 = icmp eq i16 %kind, 2
// CUDA-NEXT:   br i1 %13, label %if.kind, label %if.end
//
//      CUDA: if.kind:
// CUDA-NEXT:   %14 = icmp eq i64 %size, 0
// CUDA-NEXT:   br i1 %14, label %if.then, label %if.else
//
//      CUDA: if.then:
// CUDA-NEXT:   %15 = call i32 @__cudaRegisterFunction(ptr %0, ptr %addr, ptr %name, ptr %name, i32 -1, ptr null, ptr null, ptr null, ptr null, ptr null)
// CUDA-NEXT:   br label %if.end
//
//      CUDA: if.else:
// CUDA-NEXT:   switch i32 %type, label %if.end [
// CUDA-NEXT:     i32 0, label %sw.global
// CUDA-NEXT:     i32 1, label %sw.managed
// CUDA-NEXT:     i32 2, label %sw.surface
// CUDA-NEXT:     i32 3, label %sw.texture
// CUDA-NEXT:   ]
//
//      CUDA: sw.global:
// CUDA-NEXT:   call void @__cudaRegisterVar(ptr %0, ptr %addr, ptr %name, ptr %name, i32 %extern, i64 %size, i32 %constant, i32 0)
// CUDA-NEXT:   br label %if.end
//
//      CUDA: sw.managed:
// CUDA-NEXT:   call void @__cudaRegisterManagedVar(ptr %0, ptr %aux_addr, ptr %addr, ptr %name, i64 %size, i32 %9)
// CUDA-NEXT:   br label %if.end
//
//      CUDA: sw.surface:
// CUDA-NEXT:   br label %if.end
//
//      CUDA: sw.texture:
// CUDA-NEXT:   br label %if.end
//
//      CUDA: if.end:
// CUDA-NEXT:   %16 = getelementptr inbounds %struct.__tgt_offload_entry, ptr %entry1, i64 1
// CUDA-NEXT:   %17 = icmp eq ptr %16, @__stop_llvm_offload_entries
// CUDA-NEXT:   br i1 %17, label %while.end, label %while.entry
//
//      CUDA: while.end:
// CUDA-NEXT:   ret void
// CUDA-NEXT: }

// RUN: llvm-offload-binary -o %t.out --image=file=%t.elf.o,kind=hip,triple=amdgcn-amd-amdhsa,arch=gfx908
// RUN: %clang -cc1 %s -triple x86_64-unknown-linux-gnu -emit-obj -o %t.o \
// RUN:   -fembed-offload-object=%t.out
// RUN: clang-linker-wrapper --print-wrapped-module --dry-run --host-triple=x86_64-unknown-linux-gnu \
// RUN:   --linker-path=/usr/bin/ld %t.o -o a.out 2>&1 | FileCheck %s --check-prefixes=HIP,HIP-ELF
// RUN: clang-linker-wrapper --print-wrapped-module --dry-run --host-triple=x86_64-unknown-linux-gnu -r \
// RUN:   --linker-path=/usr/bin/ld %t.o -o a.out 2>&1 | FileCheck %s --check-prefixes=HIP,HIP-ELF
// RUN: clang-linker-wrapper --print-wrapped-module --dry-run --host-triple=x86_64-unknown-windows-gnu \
// RUN:   --linker-path=/usr/bin/ld %t.o -o a.out 2>&1 | FileCheck %s --check-prefixes=HIP,HIP-COFF

//      HIP-ELF: @__start_llvm_offload_entries = external hidden constant [0 x %struct.__tgt_offload_entry]
// HIP-ELF-NEXT: @__stop_llvm_offload_entries = external hidden constant [0 x %struct.__tgt_offload_entry]
// HIP-ELF-NEXT: @__dummy.llvm_offload_entries = internal constant [0 x %struct.__tgt_offload_entry] zeroinitializer, section "llvm_offload_entries"

//      HIP-COFF: @__start_llvm_offload_entries = weak_odr hidden constant [0 x %struct.__tgt_offload_entry] zeroinitializer, section "llvm_offload_entries$OA"
// HIP-COFF-NEXT: @__stop_llvm_offload_entries = weak_odr hidden constant [0 x %struct.__tgt_offload_entry] zeroinitializer, section "llvm_offload_entries$OZ"

//      HIP: @.fatbin_image = internal constant [0 x i8] zeroinitializer, section ".hip_fatbin"
// HIP-NEXT: @.fatbin_wrapper = internal constant %fatbin_wrapper { i32 1212764230, i32 1, ptr @.fatbin_image, ptr null }, section ".hipFatBinSegment", align 8
// HIP-NEXT: @.hip.binary_handle = internal global ptr null

// HIP: @llvm.global_ctors = appending global [1 x { i32, ptr, ptr }] [{ i32, ptr, ptr } { i32 101, ptr @.hip.fatbin_reg, ptr null }]

//      HIP: define internal void @.hip.fatbin_reg() section ".text.startup" {
// HIP-NEXT: entry:
// HIP-NEXT:   %0 = call ptr @__hipRegisterFatBinary(ptr @.fatbin_wrapper)
// HIP-NEXT:   store ptr %0, ptr @.hip.binary_handle, align 8
// HIP-NEXT:   call void @.hip.globals_reg(ptr %0)
// HIP-NEXT:   %1 = call i32 @atexit(ptr @.hip.fatbin_unreg)
// HIP-NEXT:   ret void
// HIP-NEXT: }
//
//      HIP: define internal void @.hip.fatbin_unreg() section ".text.startup" {
// HIP-NEXT: entry:
// HIP-NEXT:   %0 = load ptr, ptr @.hip.binary_handle, align 8
// HIP-NEXT:   call void @__hipUnregisterFatBinary(ptr %0)
// HIP-NEXT:   ret void
// HIP-NEXT: }
//
//      HIP: define internal void @.hip.globals_reg(ptr %0) section ".text.startup" {
// HIP-NEXT: entry:
// HIP-NEXT:   %1 = icmp ne ptr @__start_llvm_offload_entries, @__stop_llvm_offload_entries
// HIP-NEXT:   br i1 %1, label %while.entry, label %while.end
//
//      HIP: while.entry:
// HIP-NEXT:   %entry1 = phi ptr [ @__start_llvm_offload_entries, %entry ], [ %16, %if.end ]
// HIP-NEXT:   %2 = getelementptr inbounds %struct.__tgt_offload_entry, ptr %entry1, i32 0, i32 4
// HIP-NEXT:   %addr = load ptr, ptr %2, align 8
// HIP-NEXT:   %3 = getelementptr inbounds %struct.__tgt_offload_entry, ptr %entry1, i32 0, i32 8
// HIP-NEXT:   %aux_addr = load ptr, ptr %3, align 8
// HIP-NEXT:   %4 = getelementptr inbounds %struct.__tgt_offload_entry, ptr %entry1, i32 0, i32 2
// HIP-NEXT:   %kind = load i16, ptr %4, align 2
// HIP-NEXT:   %5 = getelementptr inbounds %struct.__tgt_offload_entry, ptr %entry1, i32 0, i32 5
// HIP-NEXT:   %name = load ptr, ptr %5, align 8
// HIP-NEXT:   %6 = getelementptr inbounds %struct.__tgt_offload_entry, ptr %entry1, i32 0, i32 6
// HIP-NEXT:   %size = load i64, ptr %6, align 4
// HIP-NEXT:   %7 = getelementptr inbounds %struct.__tgt_offload_entry, ptr %entry1, i32 0, i32 3
// HIP-NEXT:   %flags = load i32, ptr %7, align 4
// HIP-NEXT:   %8 = getelementptr inbounds %struct.__tgt_offload_entry, ptr %entry1, i32 0, i32 7
// HIP-NEXT:   %data = load i64, ptr %8, align 4
// HIP-NEXT:   %9 = trunc i64 %data to i32
// HIP-NEXT:   %type = and i32 %flags, 7
// HIP-NEXT:   %10 = and i32 %flags, 8
// HIP-NEXT:   %extern = lshr i32 %10, 3
// HIP-NEXT:   %11 = and i32 %flags, 16
// HIP-NEXT:   %constant = lshr i32 %11, 4
// HIP-NEXT:   %12 = and i32 %flags, 32
// HIP-NEXT:   %normalized = lshr i32 %12, 5
// HIP-NEXT:   %13 = icmp eq i16 %kind, 4
// HIP-NEXT:   br i1 %13, label %if.kind, label %if.end
//
//      HIP: if.kind:
// HIP-NEXT:   %14 = icmp eq i64 %size, 0
// HIP-NEXT:   br i1 %14, label %if.then, label %if.else
//
//      HIP: if.then:
// HIP-NEXT:   %15 = call i32 @__hipRegisterFunction(ptr %0, ptr %addr, ptr %name, ptr %name, i32 -1, ptr null, ptr null, ptr null, ptr null, ptr null)
// HIP-NEXT:   br label %if.end
//
//      HIP: if.else:
// HIP-NEXT:   switch i32 %type, label %if.end [
// HIP-NEXT:     i32 0, label %sw.global
// HIP-NEXT:     i32 1, label %sw.managed
// HIP-NEXT:     i32 2, label %sw.surface
// HIP-NEXT:     i32 3, label %sw.texture
// HIP-NEXT:   ]
//
//      HIP: sw.global:
// HIP-NEXT:   call void @__hipRegisterVar(ptr %0, ptr %addr, ptr %name, ptr %name, i32 %extern, i64 %size, i32 %constant, i32 0)
// HIP-NEXT:   br label %if.end
//
//      HIP: sw.managed:
// HIP-NEXT:   call void @__hipRegisterManagedVar(ptr %0, ptr %aux_addr, ptr %addr, ptr %name, i64 %size, i32 %9)
// HIP-NEXT:   br label %if.end
//
//      HIP: sw.surface:
// HIP-NEXT:   call void @__hipRegisterSurface(ptr %0, ptr %addr, ptr %name, ptr %name, i32 %9, i32 %extern)
// HIP-NEXT:   br label %if.end
//
//      HIP: sw.texture:
// HIP-NEXT:   call void @__hipRegisterTexture(ptr %0, ptr %addr, ptr %name, ptr %name, i32 %9, i32 %normalized, i32 %extern)
// HIP-NEXT:   br label %if.end
//
//      HIP: if.end:
// HIP-NEXT:   %16 = getelementptr inbounds %struct.__tgt_offload_entry, ptr %entry1, i64 1
// HIP-NEXT:   %17 = icmp eq ptr %16, @__stop_llvm_offload_entries
// HIP-NEXT:   br i1 %17, label %while.end, label %while.entry
//
//      HIP: while.end:
// HIP-NEXT:   ret void
// HIP-NEXT: }

<<<<<<< HEAD
// RUN: clang-offload-packager -o %t.out --image=file=%t.elf.o,kind=sycl,triple=spirv64-unknown-unknown,arch=generic
// RUN: %clang -cc1 %s -triple x86_64-unknown-linux-gnu -emit-obj -o %t.o \
// RUN:   -fembed-offload-object=%t.out
// RUN: clang-linker-wrapper --print-wrapped-module --dry-run --host-triple=x86_64-unknown-linux-gnu -sycl-device-libraries=%t.o \
// RUN:   --linker-path=/usr/bin/ld %t.o -o a.out 2>&1 | FileCheck %s --check-prefixes=SYCL-INTEL
// RUN: clang-linker-wrapper --print-wrapped-module --dry-run --host-triple=x86_64-unknown-linux-gnu -r -sycl-device-libraries=%t.o \
// RUN:   --linker-path=/usr/bin/ld %t.o -o a.out 2>&1 | FileCheck %s --check-prefixes=SYCL-INTEL

// SYCL-INTEL: spirv-to-ir-wrapper
=======
// RUN: llvm-offload-binary -o %t.out --image=file=%t.elf.o,kind=sycl,triple=spirv64-unknown-unknown,arch=generic
// RUN: %clang -cc1 %s -triple x86_64-unknown-linux-gnu -emit-obj -o %t.o \
// RUN:   -fembed-offload-object=%t.out
// RUN: clang-linker-wrapper --print-wrapped-module --dry-run --host-triple=x86_64-unknown-linux-gnu \
// RUN:   --linker-path=/usr/bin/ld %t.o -o a.out 2>&1 | FileCheck %s --check-prefixes=SYCL
// RUN: clang-linker-wrapper --print-wrapped-module --dry-run --host-triple=x86_64-unknown-linux-gnu -r \
// RUN:   --linker-path=/usr/bin/ld %t.o -o a.out 2>&1 | FileCheck %s --check-prefixes=SYCL
>>>>>>> 54c4ef26

//      SYCL: %__sycl.tgt_device_image = type { i16, i8, i8, ptr, ptr, ptr, ptr, ptr, ptr, ptr, ptr, ptr }
// SYCL-NEXT: %__sycl.tgt_bin_desc = type { i16, i16, ptr, ptr, ptr }

//      SYCL: @.sycl_offloading.target.0 = internal unnamed_addr constant [1 x i8] zeroinitializer
// SYCL-NEXT: @.sycl_offloading.opts.compile.0 = internal unnamed_addr constant [1 x i8] zeroinitializer
// SYCL-NEXT: @.sycl_offloading.opts.link.0 = internal unnamed_addr constant [1 x i8] zeroinitializer
// SYCL-NEXT: @.sycl_offloading.0.data = internal unnamed_addr constant [0 x i8] zeroinitializer, section ".llvm.offloading"
// SYCL-NEXT: @.offloading.entry_name = internal unnamed_addr constant [5 x i8] c"stub\00", section ".llvm.rodata.offloading", align 1
// SYCL-NEXT: @.offloading.entry.stub = weak constant %struct.__tgt_offload_entry { i64 0, i16 1, i16 8, i32 0, ptr null, ptr @.offloading.entry_name, i64 0, i64 0, ptr null }, section "llvm_offload_entries", align 8
// SYCL-NEXT: @.sycl_offloading.entries_arr = internal constant [1 x %struct.__tgt_offload_entry] [%struct.__tgt_offload_entry { i64 0, i16 1, i16 8, i32 0, ptr null, ptr @.offloading.entry_name, i64 0, i64 0, ptr null }]
// SYCL-NEXT: @.sycl_offloading.device_images = internal unnamed_addr constant [1 x %__sycl.tgt_device_image] [%__sycl.tgt_device_image { i16 3, i8 8, i8 0, ptr @.sycl_offloading.target.0, ptr @.sycl_offloading.opts.compile.0, ptr @.sycl_offloading.opts.link.0, ptr @.sycl_offloading.0.data, ptr @.sycl_offloading.0.data, ptr @.sycl_offloading.entries_arr, ptr getelementptr ([1 x %struct.__tgt_offload_entry], ptr @.sycl_offloading.entries_arr, i64 0, i64 1), ptr null, ptr null }]
// SYCL-NEXT: @.sycl_offloading.descriptor = internal constant %__sycl.tgt_bin_desc { i16 1, i16 1, ptr @.sycl_offloading.device_images, ptr null, ptr null }

//      SYCL: define internal void @sycl.descriptor_reg() section ".text.startup" {
// SYCL-NEXT: entry:
// SYCL-NEXT:   call void @__sycl_register_lib(ptr @.sycl_offloading.descriptor)
// SYCL-NEXT:   ret void
// SYCL-NEXT: }

//      SYCL: define internal void @sycl.descriptor_unreg() section ".text.startup" {
// SYCL-NEXT: entry:
// SYCL-NEXT:   call void @__sycl_unregister_lib(ptr @.sycl_offloading.descriptor)
// SYCL-NEXT:   ret void
// SYCL-NEXT: }<|MERGE_RESOLUTION|>--- conflicted
+++ resolved
@@ -265,8 +265,7 @@
 // HIP-NEXT:   ret void
 // HIP-NEXT: }
 
-<<<<<<< HEAD
-// RUN: clang-offload-packager -o %t.out --image=file=%t.elf.o,kind=sycl,triple=spirv64-unknown-unknown,arch=generic
+// RUN: llvm-offload-binary -o %t.out --image=file=%t.elf.o,kind=sycl,triple=spirv64-unknown-unknown,arch=generic
 // RUN: %clang -cc1 %s -triple x86_64-unknown-linux-gnu -emit-obj -o %t.o \
 // RUN:   -fembed-offload-object=%t.out
 // RUN: clang-linker-wrapper --print-wrapped-module --dry-run --host-triple=x86_64-unknown-linux-gnu -sycl-device-libraries=%t.o \
@@ -275,15 +274,6 @@
 // RUN:   --linker-path=/usr/bin/ld %t.o -o a.out 2>&1 | FileCheck %s --check-prefixes=SYCL-INTEL
 
 // SYCL-INTEL: spirv-to-ir-wrapper
-=======
-// RUN: llvm-offload-binary -o %t.out --image=file=%t.elf.o,kind=sycl,triple=spirv64-unknown-unknown,arch=generic
-// RUN: %clang -cc1 %s -triple x86_64-unknown-linux-gnu -emit-obj -o %t.o \
-// RUN:   -fembed-offload-object=%t.out
-// RUN: clang-linker-wrapper --print-wrapped-module --dry-run --host-triple=x86_64-unknown-linux-gnu \
-// RUN:   --linker-path=/usr/bin/ld %t.o -o a.out 2>&1 | FileCheck %s --check-prefixes=SYCL
-// RUN: clang-linker-wrapper --print-wrapped-module --dry-run --host-triple=x86_64-unknown-linux-gnu -r \
-// RUN:   --linker-path=/usr/bin/ld %t.o -o a.out 2>&1 | FileCheck %s --check-prefixes=SYCL
->>>>>>> 54c4ef26
 
 //      SYCL: %__sycl.tgt_device_image = type { i16, i8, i8, ptr, ptr, ptr, ptr, ptr, ptr, ptr, ptr, ptr }
 // SYCL-NEXT: %__sycl.tgt_bin_desc = type { i16, i16, ptr, ptr, ptr }
