// Some assertions in this test use Linux style (/) file paths.
<<<<<<< HEAD
// UNSUPPORTED: system-windows
=======
// TODO: Use LIBPATH on AIX
// UNSUPPORTED: system-windows, system-aix

>>>>>>> 54c4ef26
// RUN: bash -c env | grep LD_LIBRARY_PATH | sed -ne 's/^.*=//p' | tr -d '\n' > %t.ld_library_path
// The PATH variable is heavily used when trying to find a linker.
// RUN: env -i LC_ALL=C LD_LIBRARY_PATH="%{readfile:%t.ld_library_path}" CLANG_NO_DEFAULT_CONFIG=1 \
// RUN:   %clang %s -### -o %t.o --target=i386-unknown-linux \
// RUN:     --sysroot=%S/Inputs/basic_linux_tree \
// RUN:     --rtlib=platform --unwindlib=platform -no-pie \
// RUN:     2>&1 | FileCheck --check-prefix=CHECK-LD-32 %s
//
// RUN: env -i LC_ALL=C PATH="" LD_LIBRARY_PATH="%{readfile:%t.ld_library_path}" CLANG_NO_DEFAULT_CONFIG=1 \
// RUN:   %clang %s -### -o %t.o --target=i386-unknown-linux \
// RUN:     --sysroot=%S/Inputs/basic_linux_tree \
// RUN:     --rtlib=platform --unwindlib=platform -no-pie \
// RUN:     2>&1 | FileCheck --check-prefix=CHECK-LD-32 %s
//
// CHECK-LD-32-NOT: warning:
// CHECK-LD-32: "{{.*}}ld{{(.exe)?}}" "--sysroot=[[SYSROOT:[^"]+]]"
// CHECK-LD-32: "{{.*}}/usr/lib/gcc/i386-unknown-linux/10.2.0{{/|\\\\}}crtbegin.o"
// CHECK-LD-32: "-L[[SYSROOT]]/usr/lib/gcc/i386-unknown-linux/10.2.0"
// CHECK-LD-32: "-L[[SYSROOT]]/usr/lib/gcc/i386-unknown-linux/10.2.0/../../../../i386-unknown-linux/lib"
// CHECK-LD-32: "-L[[SYSROOT]]/lib"
// CHECK-LD-32: "-L[[SYSROOT]]/usr/lib"<|MERGE_RESOLUTION|>--- conflicted
+++ resolved
@@ -1,11 +1,7 @@
 // Some assertions in this test use Linux style (/) file paths.
-<<<<<<< HEAD
-// UNSUPPORTED: system-windows
-=======
 // TODO: Use LIBPATH on AIX
 // UNSUPPORTED: system-windows, system-aix
 
->>>>>>> 54c4ef26
 // RUN: bash -c env | grep LD_LIBRARY_PATH | sed -ne 's/^.*=//p' | tr -d '\n' > %t.ld_library_path
 // The PATH variable is heavily used when trying to find a linker.
 // RUN: env -i LC_ALL=C LD_LIBRARY_PATH="%{readfile:%t.ld_library_path}" CLANG_NO_DEFAULT_CONFIG=1 \
