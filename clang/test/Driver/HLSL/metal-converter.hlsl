<<<<<<< HEAD
=======
// UNSUPPORTED: system-windows
>>>>>>> d6b3ff28
// RUN: echo "dxv" > %T/dxv && chmod 754 %T/dxv

// RUN: env PATH="" %clang_dxc -T cs_6_0 %s -metal -Fo %t.mtl -### 2>&1 | FileCheck --check-prefix=NO_DXV %s
// RUN: env PATH="" %clang_dxc -T cs_6_0 %s -metal -Vd -Fo %t.mtl -### 2>&1 | FileCheck --check-prefix=NO_DXV %s
// RUN: env PATH="" %clang_dxc -T cs_6_0 %s --dxv-path=%T -metal -Vd -Fo %t.mtl -### 2>&1 | FileCheck --check-prefix=NO_DXV %s
// NO_DXV: "{{.*}}metal-shaderconverter{{(.exe)?}}" "{{.*}}.obj" "-o" "{{.*}}.mtl"

// RUN: %clang_dxc -T cs_6_0 %s -metal -### 2>&1 | FileCheck --check-prefix=NO_MTL %s
// NO_MTL-NOT: metal-shaderconverter

// RUN: %clang_dxc -T cs_6_0 %s --dxv-path=%T -metal -Fo %t.mtl -### 2>&1 | FileCheck --check-prefix=DXV %s
// DXV: "{{.*}}dxv{{(.exe)?}}" "{{.*}}.obj" "-o" "{{.*}}.dxo"
// DXV: "{{.*}}metal-shaderconverter{{(.exe)?}}" "{{.*}}.dxo" "-o" "{{.*}}.mtl"

RWBuffer<float4> In : register(u0, space0);
RWBuffer<float4> Out : register(u1, space4);

[numthreads(1,1,1)]
void main(uint GI : SV_GroupIndex) {
  Out[GI] = In[GI] * In[GI];
}<|MERGE_RESOLUTION|>--- conflicted
+++ resolved
@@ -1,7 +1,4 @@
-<<<<<<< HEAD
-=======
 // UNSUPPORTED: system-windows
->>>>>>> d6b3ff28
 // RUN: echo "dxv" > %T/dxv && chmod 754 %T/dxv
 
 // RUN: env PATH="" %clang_dxc -T cs_6_0 %s -metal -Fo %t.mtl -### 2>&1 | FileCheck --check-prefix=NO_DXV %s
