// REQUIRES: aarch64-registered-target
// RUN: %clang --target=aarch64 --print-enabled-extensions -mcpu=olympus | FileCheck --strict-whitespace --implicit-check-not=FEAT_ %s

// CHECK: Extensions enabled for the given AArch64 target
// CHECK-EMPTY:
// CHECK-NEXT:     Architecture Feature(s)                                Description
// CHECK-NEXT:     FEAT_AES, FEAT_PMULL                                   Enable AES support
// CHECK-NEXT:     FEAT_AMUv1                                             Enable Armv8.4-A Activity Monitors extension
// CHECK-NEXT:     FEAT_AMUv1p1                                           Enable Armv8.6-A Activity Monitors Virtualization support
// CHECK-NEXT:     FEAT_AdvSIMD                                           Enable Advanced SIMD instructions
// CHECK-NEXT:     FEAT_BF16                                              Enable BFloat16 Extension
// CHECK-NEXT:     FEAT_BRBE                                              Enable Branch Record Buffer Extension
// CHECK-NEXT:     FEAT_BTI                                               Enable Branch Target Identification
// CHECK-NEXT:     FEAT_CCIDX                                             Enable Armv8.3-A Extend of the CCSIDR number of sets
// CHECK-NEXT:     FEAT_CHK                                               Enable Armv8.0-A Check Feature Status Extension
// CHECK-NEXT:     FEAT_CRC32                                             Enable Armv8.0-A CRC-32 checksum instructions
// CHECK-NEXT:     FEAT_CSV2_2                                            Enable architectural speculation restriction
// CHECK-NEXT:     FEAT_DIT                                               Enable Armv8.4-A Data Independent Timing instructions
// CHECK-NEXT:     FEAT_DPB                                               Enable Armv8.2-A data Cache Clean to Point of Persistence
// CHECK-NEXT:     FEAT_DPB2                                              Enable Armv8.5-A Cache Clean to Point of Deep Persistence
// CHECK-NEXT:     FEAT_DotProd                                           Enable dot product support
// CHECK-NEXT:     FEAT_ECV                                               Enable enhanced counter virtualization extension
// CHECK-NEXT:     FEAT_ETE                                               Enable Embedded Trace Extension
// CHECK-NEXT:     FEAT_FAMINMAX                                          Enable FAMIN and FAMAX instructions
// CHECK-NEXT:     FEAT_FCMA                                              Enable Armv8.3-A Floating-point complex number support
// CHECK-NEXT:     FEAT_FGT                                               Enable fine grained virtualization traps extension
// CHECK-NEXT:     FEAT_FHM                                               Enable FP16 FML instructions
// CHECK-NEXT:     FEAT_FP                                                Enable Armv8.0-A Floating Point Extensions
// CHECK-NEXT:     FEAT_FP16                                              Enable half-precision floating-point data processing
// CHECK-NEXT:     FEAT_FP8                                               Enable FP8 instructions
// CHECK-NEXT:     FEAT_FP8DOT2                                           Enable FP8 2-way dot instructions
// CHECK-NEXT:     FEAT_FP8DOT4                                           Enable FP8 4-way dot instructions
// CHECK-NEXT:     FEAT_FP8FMA                                            Enable Armv9.5-A FP8 multiply-add instructions
// CHECK-NEXT:     FEAT_FPAC                                              Enable Armv8.3-A Pointer Authentication Faulting enhancement
// CHECK-NEXT:     FEAT_FRINTTS                                           Enable FRInt[32|64][Z|X] instructions that round a floating-point number to an integer (in FP format) forcing it to fit into a 32- or 64-bit int
// CHECK-NEXT:     FEAT_FlagM                                             Enable Armv8.4-A Flag Manipulation instructions
// CHECK-NEXT:     FEAT_FlagM2                                            Enable alternative NZCV format for floating point comparisons
// CHECK-NEXT:     FEAT_HCX                                               Enable Armv8.7-A HCRX_EL2 system register
// CHECK-NEXT:     FEAT_I8MM                                              Enable Matrix Multiply Int8 Extension
// CHECK-NEXT:     FEAT_JSCVT                                             Enable Armv8.3-A JavaScript FP conversion instructions
// CHECK-NEXT:     FEAT_LOR                                               Enable Armv8.1-A Limited Ordering Regions extension
// CHECK-NEXT:     FEAT_LRCPC                                             Enable support for RCPC extension
// CHECK-NEXT:     FEAT_LRCPC2                                            Enable Armv8.4-A RCPC instructions with Immediate Offsets
// CHECK-NEXT:     FEAT_LS64, FEAT_LS64_V, FEAT_LS64_ACCDATA              Enable Armv8.7-A LD64B/ST64B Accelerator Extension
// CHECK-NEXT:     FEAT_LSE                                               Enable Armv8.1-A Large System Extension (LSE) atomic instructions
// CHECK-NEXT:     FEAT_LSE2                                              Enable Armv8.4-A Large System Extension 2 (LSE2) atomicity rules
// CHECK-NEXT:     FEAT_LUT                                               Enable Lookup Table instructions
// CHECK-NEXT:     FEAT_MEC                                               Enable Memory Encryption Contexts Extension
// CHECK-NEXT:     FEAT_MPAM                                              Enable Armv8.4-A Memory system Partitioning and Monitoring extension
// CHECK-NEXT:     FEAT_MTE, FEAT_MTE2                                    Enable Memory Tagging Extension
// CHECK-NEXT:     FEAT_NV, FEAT_NV2                                      Enable Armv8.4-A Nested Virtualization Enchancement
// CHECK-NEXT:     FEAT_PAN                                               Enable Armv8.1-A Privileged Access-Never extension
// CHECK-NEXT:     FEAT_PAN2                                              Enable Armv8.2-A PAN s1e1R and s1e1W Variants
// CHECK-NEXT:     FEAT_PAuth                                             Enable Armv8.3-A Pointer Authentication extension
// CHECK-NEXT:     FEAT_PMUv3                                             Enable Armv8.0-A PMUv3 Performance Monitors extension
// CHECK-NEXT:     FEAT_RAS, FEAT_RASv1p1                                 Enable Armv8.0-A Reliability, Availability and Serviceability Extensions
// CHECK-NEXT:     FEAT_RDM                                               Enable Armv8.1-A Rounding Double Multiply Add/Subtract instructions
// CHECK-NEXT:     FEAT_RME                                               Enable Realm Management Extension
// CHECK-NEXT:     FEAT_RNG                                               Enable Random Number generation instructions
// CHECK-NEXT:     FEAT_SB                                                Enable Armv8.5-A Speculation Barrier
// CHECK-NEXT:     FEAT_SEL2                                              Enable Armv8.4-A Secure Exception Level 2 extension
// CHECK-NEXT:     FEAT_SHA1, FEAT_SHA256                                 Enable SHA1 and SHA256 support
// CHECK-NEXT:     FEAT_SHA3, FEAT_SHA512                                 Enable SHA512 and SHA3 support
// CHECK-NEXT:     FEAT_SM4, FEAT_SM3                                     Enable SM3 and SM4 support
// CHECK-NEXT:     FEAT_SPE                                               Enable Statistical Profiling extension
// CHECK-NEXT:     FEAT_SPECRES                                           Enable Armv8.5-A execution and data prediction invalidation instructions
// CHECK-NEXT:     FEAT_SPEv1p2                                           Enable extra register in the Statistical Profiling Extension
// CHECK-NEXT:     FEAT_SSBS, FEAT_SSBS2                                  Enable Speculative Store Bypass Safe bit
// CHECK-NEXT:     FEAT_SVE                                               Enable Scalable Vector Extension (SVE) instructions
// CHECK-NEXT:     FEAT_SVE2                                              Enable Scalable Vector Extension 2 (SVE2) instructions
// CHECK-NEXT:     FEAT_SVE_AES, FEAT_SVE_PMULL128                        Enable SVE AES and quadword SVE polynomial multiply instructions
// CHECK-NEXT:     FEAT_SVE_BitPerm                                       Enable bit permutation SVE2 instructions
// CHECK-NEXT:     FEAT_SVE_SHA3                                          Enable SVE SHA3 instructions
<<<<<<< HEAD
// CHECK-NEXT:     FEAT_SVE_SM4                                           Enable SM4 SVE2 instructions
=======
// CHECK-NEXT:     FEAT_SVE_SM4                                           Enable SVE SM4 instructions
>>>>>>> 10a576f7
// CHECK-NEXT:     FEAT_TLBIOS, FEAT_TLBIRANGE                            Enable Armv8.4-A TLB Range and Maintenance instructions
// CHECK-NEXT:     FEAT_TRBE                                              Enable Trace Buffer Extension
// CHECK-NEXT:     FEAT_TRF                                               Enable Armv8.4-A Trace extension
// CHECK-NEXT:     FEAT_UAO                                               Enable Armv8.2-A UAO PState
// CHECK-NEXT:     FEAT_VHE                                               Enable Armv8.1-A Virtual Host extension
// CHECK-NEXT:     FEAT_WFxT                                              Enable Armv8.7-A WFET and WFIT instruction
// CHECK-NEXT:     FEAT_XS                                                Enable Armv8.7-A limited-TLB-maintenance instruction<|MERGE_RESOLUTION|>--- conflicted
+++ resolved
@@ -71,11 +71,7 @@
 // CHECK-NEXT:     FEAT_SVE_AES, FEAT_SVE_PMULL128                        Enable SVE AES and quadword SVE polynomial multiply instructions
 // CHECK-NEXT:     FEAT_SVE_BitPerm                                       Enable bit permutation SVE2 instructions
 // CHECK-NEXT:     FEAT_SVE_SHA3                                          Enable SVE SHA3 instructions
-<<<<<<< HEAD
-// CHECK-NEXT:     FEAT_SVE_SM4                                           Enable SM4 SVE2 instructions
-=======
 // CHECK-NEXT:     FEAT_SVE_SM4                                           Enable SVE SM4 instructions
->>>>>>> 10a576f7
 // CHECK-NEXT:     FEAT_TLBIOS, FEAT_TLBIRANGE                            Enable Armv8.4-A TLB Range and Maintenance instructions
 // CHECK-NEXT:     FEAT_TRBE                                              Enable Trace Buffer Extension
 // CHECK-NEXT:     FEAT_TRF                                               Enable Armv8.4-A Trace extension
