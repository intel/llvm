// Test that a target emulation is supplied to the linker

// RUN: %clang --target=x86_64-sie-ps5 %s -### 2>&1 | FileCheck --check-prefixes=CHECK-EMU %s

// CHECK-EMU: {{ld(\.exe)?}}"
// CHECK-EMU-SAME: "-m" "elf_x86_64_fbsd"

// Test that PIE is the default for main components

// RUN: %clang --target=x86_64-sie-ps5 %s -### 2>&1 | FileCheck --check-prefixes=CHECK-PIE %s

// CHECK-PIE: {{ld(\.exe)?}}"
// CHECK-PIE-SAME: "-pie"

// RUN: %clang --target=x86_64-sie-ps5 -no-pie %s -### 2>&1 | FileCheck --check-prefixes=CHECK-NO-PIE %s
// RUN: %clang --target=x86_64-sie-ps5 -r %s -### 2>&1 | FileCheck --check-prefixes=CHECK-NO-PIE %s
// RUN: %clang --target=x86_64-sie-ps5 -shared %s -### 2>&1 | FileCheck --check-prefixes=CHECK-NO-PIE,CHECK-SHARED %s
// RUN: %clang --target=x86_64-sie-ps5 -static %s -### 2>&1 | FileCheck --check-prefixes=CHECK-NO-PIE %s

// CHECK-NO-PIE: {{ld(\.exe)?}}"
// CHECK-NO-PIE-NOT: "-pie"
// CHECK-SHARED: "--shared"

// Test the driver supplies an --image-base to the linker only for non-pie
// executables.

// RUN: %clang --target=x86_64-sie-ps5 -static %s -### 2>&1 | FileCheck --check-prefixes=CHECK-BASE %s
// RUN: %clang --target=x86_64-sie-ps5 -no-pie %s -### 2>&1 | FileCheck --check-prefixes=CHECK-BASE %s

// CHECK-BASE: {{ld(\.exe)?}}"
// CHECK-BASE-SAME: "--image-base=0x400000"

// RUN: %clang --target=x86_64-sie-ps5 %s -### 2>&1 | FileCheck --check-prefixes=CHECK-NO-BASE %s
// RUN: %clang --target=x86_64-sie-ps5 -r %s -### 2>&1 | FileCheck --check-prefixes=CHECK-NO-BASE %s
// RUN: %clang --target=x86_64-sie-ps5 -shared %s -### 2>&1 | FileCheck --check-prefixes=CHECK-NO-BASE %s

// CHECK-NO-BASE: {{ld(\.exe)?}}"
// CHECK-NO-BASE-NOT: --image-base

// Test the driver passes PlayStation-specific options to the linker that are
// appropriate for the type of output. Many options don't apply for relocatable
// output (-r).

// RUN: %clang --target=x86_64-sie-ps5 %s -### 2>&1 | FileCheck --check-prefixes=CHECK-EXE %s
// RUN: %clang --target=x86_64-sie-ps5 %s -shared -### 2>&1 | FileCheck --check-prefixes=CHECK-EXE %s
// RUN: %clang --target=x86_64-sie-ps5 %s -static -### 2>&1 | FileCheck --check-prefixes=CHECK-EXE %s
// RUN: %clang --target=x86_64-sie-ps5 %s -r -### 2>&1 | FileCheck --check-prefixes=CHECK-NO-EXE %s

// CHECK-EXE: {{ld(\.exe)?}}"
// CHECK-EXE-SAME: "--eh-frame-hdr"
// CHECK-EXE-SAME: "--hash-style=sysv"
// CHECK-EXE-SAME: "--build-id=uuid"
// CHECK-EXE-SAME: "--unresolved-symbols=report-all"
// CHECK-EXE-SAME: "-z" "now"
// CHECK-EXE-SAME: "-z" "start-stop-visibility=hidden"
// CHECK-EXE-SAME: "-z" "rodynamic"
// CHECK-EXE-SAME: "-z" "common-page-size=0x4000"
// CHECK-EXE-SAME: "-z" "max-page-size=0x4000"
// CHECK-EXE-SAME: "-z" "dead-reloc-in-nonalloc=.debug_*=0xffffffffffffffff"
// CHECK-EXE-SAME: "-z" "dead-reloc-in-nonalloc=.debug_ranges=0xfffffffffffffffe"
// CHECK-EXE-SAME: "-z" "dead-reloc-in-nonalloc=.debug_loc=0xfffffffffffffffe"

// CHECK-NO-EXE: {{ld(\.exe)?}}"
// CHECK-NO-EXE-NOT: "--eh-frame-hdr"
// CHECK-NO-EXE-NOT: "--hash-style
// CHECK-NO-EXE-NOT: "--build-id
// CHECK-NO-EXE-NOT: "--unresolved-symbols
// CHECK-NO-EXE-NOT: "-z"

<<<<<<< HEAD
// Test that an appropriate linker script is supplied by the driver.
=======
// Test that an appropriate linker script is supplied by the driver, but can
// be overridden with -T.
>>>>>>> a8d96e15

// RUN: %clang --target=x86_64-sie-ps5 %s -### 2>&1 | FileCheck --check-prefixes=CHECK-SCRIPT -DSCRIPT=main %s
// RUN: %clang --target=x86_64-sie-ps5 %s -shared -### 2>&1 | FileCheck --check-prefixes=CHECK-SCRIPT -DSCRIPT=prx %s
// RUN: %clang --target=x86_64-sie-ps5 %s -static -### 2>&1 | FileCheck --check-prefixes=CHECK-SCRIPT -DSCRIPT=static %s
// RUN: %clang --target=x86_64-sie-ps5 %s -r -### 2>&1 | FileCheck --check-prefixes=CHECK-NO-SCRIPT %s
<<<<<<< HEAD
=======
// RUN: %clang --target=x86_64-sie-ps5 %s -T custom.script -### 2>&1 | FileCheck --check-prefixes=CHECK-CUSTOM-SCRIPT --implicit-check-not "\"{{-T|--script|--default-script}}\"" %s
>>>>>>> a8d96e15

// CHECK-SCRIPT: {{ld(\.exe)?}}"
// CHECK-SCRIPT-SAME: "--default-script" "[[SCRIPT]].script"

// CHECK-NO-SCRIPT: {{ld(\.exe)?}}"
// CHECK-NO-SCRIPT-NOT: "--default-script"

<<<<<<< HEAD
=======
// CHECK-CUSTOM-SCRIPT: {{ld(\.exe)?}}"
// CHECK-CUSTOM-SCRIPT-SAME: "-T" "custom.script"

>>>>>>> a8d96e15
// Test that -static is forwarded to the linker

// RUN: %clang --target=x86_64-sie-ps5 -static %s -### 2>&1 | FileCheck --check-prefixes=CHECK-STATIC %s

// CHECK-STATIC: {{ld(\.exe)?}}"
// CHECK-STATIC-SAME: "-static"

// Test the driver's control over the JustMyCode behavior with linker flags.

// RUN: %clang --target=x86_64-sie-ps5 -fjmc %s -### 2>&1 | FileCheck --check-prefixes=CHECK,CHECK-JMC %s
// RUN: %clang --target=x86_64-sie-ps5 -flto -fjmc %s -### 2>&1 | FileCheck --check-prefixes=CHECK,CHECK-JMC %s

// CHECK: -plugin-opt=-enable-jmc-instrument

// Check the default library name.
// CHECK-JMC: "--push-state" "--whole-archive" "-lSceJmc_nosubmission" "--pop-state"
<<<<<<< HEAD
=======

// Test that CRT objects and libraries are supplied to the linker and can be
// omitted with -noxxx options. These switches have some interaction with
// sanitizer RT libraries. That's checked in fsanitize.c

// RUN: %clang --target=x86_64-sie-ps5 %s -### 2>&1 | FileCheck --check-prefixes=CHECK-LD,CHECK-MAIN-CRT,CHECK-DYNAMIC-LIBC,CHECK-DYNAMIC-CORE-LIBS %s
// RUN: %clang --target=x86_64-sie-ps5 %s -shared -### 2>&1 | FileCheck --check-prefixes=CHECK-LD,CHECK-SHARED-CRT,CHECK-DYNAMIC-LIBC,CHECK-DYNAMIC-CORE-LIBS %s
// RUN: %clang --target=x86_64-sie-ps5 %s -static -### 2>&1 | FileCheck --check-prefixes=CHECK-LD,CHECK-STATIC-CRT,CHECK-STATIC-LIBCPP,CHECK-STATIC-LIBC,CHECK-STATIC-CORE-LIBS %s
// RUN: %clang --target=x86_64-sie-ps5 %s -r -### 2>&1 | FileCheck --check-prefixes=CHECK-LD,CHECK-NO-CRT,CHECK-NO-LIBS %s

// RUN: %clang --target=x86_64-sie-ps5 %s -pthread -### 2>&1 | FileCheck --check-prefixes=CHECK-LD,CHECK-PTHREAD %s

// RUN: %clang --target=x86_64-sie-ps5 %s -nostartfiles -### 2>&1 | FileCheck --check-prefixes=CHECK-LD,CHECK-NO-CRT,CHECK-DYNAMIC-LIBC,CHECK-DYNAMIC-CORE-LIBS %s
// RUN: %clang --target=x86_64-sie-ps5 %s -nostartfiles -shared -### 2>&1 | FileCheck --check-prefixes=CHECK-LD,CHECK-NO-CRT,CHECK-DYNAMIC-LIBC,CHECK-DYNAMIC-CORE-LIBS %s
// RUN: %clang --target=x86_64-sie-ps5 %s -nostartfiles -static -### 2>&1 | FileCheck --check-prefixes=CHECK-LD,CHECK-NO-CRT,CHECK-STATIC-LIBCPP,CHECK-STATIC-LIBC,CHECK-STATIC-CORE-LIBS %s

// RUN: %clang --target=x86_64-sie-ps5 %s -nodefaultlibs -pthread -fjmc -### 2>&1 | FileCheck --check-prefixes=CHECK-LD,CHECK-MAIN-CRT,CHECK-NO-LIBS %s
// RUN: %clang --target=x86_64-sie-ps5 %s -nodefaultlibs -pthread -fjmc -shared -### 2>&1 | FileCheck --check-prefixes=CHECK-LD,CHECK-SHARED-CRT,CHECK-NO-LIBS %s
// RUN: %clang --target=x86_64-sie-ps5 %s -nodefaultlibs -pthread -fjmc -static -### 2>&1 | FileCheck --check-prefixes=CHECK-LD,CHECK-STATIC-CRT,CHECK-NO-LIBS %s

// RUN: %clang --target=x86_64-sie-ps5 %s -nostdlib -pthread -fjmc -### 2>&1 | FileCheck --check-prefixes=CHECK-LD,CHECK-NO-CRT,CHECK-NO-LIBS %s
// RUN: %clang --target=x86_64-sie-ps5 %s -nostdlib -pthread -fjmc -shared -### 2>&1 | FileCheck --check-prefixes=CHECK-LD,CHECK-NO-CRT,CHECK-NO-LIBS %s
// RUN: %clang --target=x86_64-sie-ps5 %s -nostdlib -pthread -fjmc -static -### 2>&1 | FileCheck --check-prefixes=CHECK-LD,CHECK-NO-CRT,CHECK-NO-LIBS %s

// RUN: %clang --target=x86_64-sie-ps5 %s -nolibc -### 2>&1 | FileCheck --check-prefixes=CHECK-LD,CHECK-MAIN-CRT,CHECK-NO-LIBC,CHECK-DYNAMIC-CORE-LIBS %s
// RUN: %clang --target=x86_64-sie-ps5 %s -nolibc -shared -### 2>&1 | FileCheck --check-prefixes=CHECK-LD,CHECK-SHARED-CRT,CHECK-NO-LIBC,CHECK-DYNAMIC-CORE-LIBS %s
// RUN: %clang --target=x86_64-sie-ps5 %s -nolibc -static -### 2>&1 | FileCheck --check-prefixes=CHECK-LD,CHECK-STATIC-CRT,CHECK-STATIC-LIBCPP,CHECK-NO-LIBC,CHECK-STATIC-CORE-LIBS %s

// RUN: %clang --target=x86_64-sie-ps5 %s -nostdlib++ -### 2>&1 | FileCheck --check-prefixes=CHECK-LD,CHECK-MAIN-CRT,CHECK-NO-LIBCPP,CHECK-DYNAMIC-CORE-LIBS %s
// RUN: %clang --target=x86_64-sie-ps5 %s -nostdlib++ -shared -### 2>&1 | FileCheck --check-prefixes=CHECK-LD,CHECK-SHARED-CRT,CHECK-NO-LIBCPP,CHECK-DYNAMIC-CORE-LIBS %s
// RUN: %clang --target=x86_64-sie-ps5 %s -nostdlib++ -static -### 2>&1 | FileCheck --check-prefixes=CHECK-LD,CHECK-STATIC-CRT,CHECK-NO-LIBCPP,CHECK-STATIC-LIBC,CHECK-STATIC-CORE-LIBS %s

// CHECK-LD: {{ld(\.exe)?}}"
// CHECK-MAIN-CRT-SAME: "crt1.o" "crti.o" "crtbegin.o"
// CHECK-SHARED-CRT-SAME: "crti.o" "crtbeginS.o"
// CHECK-STATIC-CRT-SAME: "crt1.o" "crti.o" "crtbeginT.o"

// CHECK-NO-LIBC-NOT: "-lc{{(_stub_weak)?}}"
// CHECK-NO-LIBCPP-NOT: "-l{{c_stub_weak|stdc\+\+}}"

// CHECK-DYNAMIC-LIBC-SAME: "-lc_stub_weak"
// CHECK-DYNAMIC-CORE-LIBS-SAME: "-lkernel_stub_weak"
// CHECK-STATIC-LIBCPP-SAME: "-lstdc++"
// CHECK-STATIC-LIBC-SAME: "-lm" "-lc"
// CHECK-STATIC-CORE-LIBS-SAME: "-lcompiler_rt" "-lkernel"

// CHECK-PTHREAD-SAME: "-lpthread"

// CHECK-MAIN-CRT-SAME: "crtend.o" "crtn.o"
// CHECK-SHARED-CRT-SAME: "crtendS.o" "crtn.o"
// CHECK-STATIC-CRT-SAME: "crtend.o" "crtn.o"

// CHECK-NO-CRT-NOT: "crt{{[^"]*}}.o"
// CHECK-NO-LIBS-NOT: "-l{{[^"]*}}"
>>>>>>> a8d96e15

// Test the driver's control over the -fcrash-diagnostics-dir behavior with linker flags.

// RUN: %clang --target=x86_64-sie-ps5 -fcrash-diagnostics-dir=mydumps %s -### 2>&1 | FileCheck --check-prefixes=CHECK-DIAG %s
// RUN: %clang --target=x86_64-sie-ps5 -flto -fcrash-diagnostics-dir=mydumps %s -### 2>&1 | FileCheck --check-prefixes=CHECK-DIAG %s

// CHECK-DIAG: -plugin-opt=-crash-diagnostics-dir=mydumps

// Test the driver passes a sysroot to the linker. Without --sysroot, its value
// is sourced from the SDK environment variable.

// RUN: env SCE_PROSPERO_SDK_DIR=mysdk %clang --target=x64_64-sie-ps5 %s -### 2>&1 | FileCheck --check-prefixes=CHECK-SYSROOT %s
// RUN: env SCE_PROSPERO_SDK_DIR=other %clang --target=x64_64-sie-ps5 %s -### --sysroot=mysdk 2>&1 | FileCheck --check-prefixes=CHECK-SYSROOT %s

// CHECK-SYSROOT: {{ld(\.exe)?}}"
// CHECK-SYSROOT-SAME: "--sysroot=mysdk"

// Test that "." is always added to library search paths. This is long-standing
// behavior, unique to PlayStation toolchains.

// RUN: %clang --target=x64_64-sie-ps5 %s -### 2>&1 | FileCheck --check-prefixes=CHECK-LDOT %s

// CHECK-LDOT: {{ld(\.exe)?}}"
// CHECK-LDOT-SAME: "-L."

// Test that <sdk-root>/target/lib is added to library search paths, if it
// exists and no --sysroot is specified. Also confirm that CRT objects are
// found there.

// RUN: rm -rf %t.dir && mkdir %t.dir
// RUN: env SCE_PROSPERO_SDK_DIR=%t.dir %clang --target=x64_64-sie-ps5 %s -### 2>&1 | FileCheck --check-prefixes=CHECK-NO-TARGETLIB %s
// RUN: env SCE_PROSPERO_SDK_DIR=%t.dir %clang --target=x64_64-sie-ps5 %s -### --sysroot=%t.dir 2>&1 | FileCheck --check-prefixes=CHECK-NO-TARGETLIB %s

// CHECK-NO-TARGETLIB: {{ld(\.exe)?}}"
// CHECK-NO-TARGETLIB-NOT: "-L{{.*[/\\]}}target/lib"

// RUN: mkdir -p %t.dir/target/lib
// RUN: touch %t.dir/target/lib/crti.o
// RUN: env SCE_PROSPERO_SDK_DIR=%t.dir %clang --target=x64_64-sie-ps5 %s -### 2>&1 | FileCheck --check-prefixes=CHECK-TARGETLIB %s

// CHECK-TARGETLIB: {{ld(\.exe)?}}"
// CHECK-TARGETLIB-SAME: "-L{{.*[/\\]}}target/lib"
// CHECK-TARGETLIB-SAME: "{{.*[/\\]}}target{{/|\\\\}}lib{{/|\\\\}}crti.o"<|MERGE_RESOLUTION|>--- conflicted
+++ resolved
@@ -67,21 +67,14 @@
 // CHECK-NO-EXE-NOT: "--unresolved-symbols
 // CHECK-NO-EXE-NOT: "-z"
 
-<<<<<<< HEAD
-// Test that an appropriate linker script is supplied by the driver.
-=======
 // Test that an appropriate linker script is supplied by the driver, but can
 // be overridden with -T.
->>>>>>> a8d96e15
 
 // RUN: %clang --target=x86_64-sie-ps5 %s -### 2>&1 | FileCheck --check-prefixes=CHECK-SCRIPT -DSCRIPT=main %s
 // RUN: %clang --target=x86_64-sie-ps5 %s -shared -### 2>&1 | FileCheck --check-prefixes=CHECK-SCRIPT -DSCRIPT=prx %s
 // RUN: %clang --target=x86_64-sie-ps5 %s -static -### 2>&1 | FileCheck --check-prefixes=CHECK-SCRIPT -DSCRIPT=static %s
 // RUN: %clang --target=x86_64-sie-ps5 %s -r -### 2>&1 | FileCheck --check-prefixes=CHECK-NO-SCRIPT %s
-<<<<<<< HEAD
-=======
 // RUN: %clang --target=x86_64-sie-ps5 %s -T custom.script -### 2>&1 | FileCheck --check-prefixes=CHECK-CUSTOM-SCRIPT --implicit-check-not "\"{{-T|--script|--default-script}}\"" %s
->>>>>>> a8d96e15
 
 // CHECK-SCRIPT: {{ld(\.exe)?}}"
 // CHECK-SCRIPT-SAME: "--default-script" "[[SCRIPT]].script"
@@ -89,12 +82,9 @@
 // CHECK-NO-SCRIPT: {{ld(\.exe)?}}"
 // CHECK-NO-SCRIPT-NOT: "--default-script"
 
-<<<<<<< HEAD
-=======
 // CHECK-CUSTOM-SCRIPT: {{ld(\.exe)?}}"
 // CHECK-CUSTOM-SCRIPT-SAME: "-T" "custom.script"
 
->>>>>>> a8d96e15
 // Test that -static is forwarded to the linker
 
 // RUN: %clang --target=x86_64-sie-ps5 -static %s -### 2>&1 | FileCheck --check-prefixes=CHECK-STATIC %s
@@ -111,8 +101,6 @@
 
 // Check the default library name.
 // CHECK-JMC: "--push-state" "--whole-archive" "-lSceJmc_nosubmission" "--pop-state"
-<<<<<<< HEAD
-=======
 
 // Test that CRT objects and libraries are supplied to the linker and can be
 // omitted with -noxxx options. These switches have some interaction with
@@ -167,7 +155,6 @@
 
 // CHECK-NO-CRT-NOT: "crt{{[^"]*}}.o"
 // CHECK-NO-LIBS-NOT: "-l{{[^"]*}}"
->>>>>>> a8d96e15
 
 // Test the driver's control over the -fcrash-diagnostics-dir behavior with linker flags.
 
