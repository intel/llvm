--- conflicted
+++ resolved
@@ -41,7 +41,6 @@
 // CHECK-FULL-NEXT: %__sycl.tgt_device_image = type { i16, i8, i8, ptr, ptr, ptr, ptr, ptr, ptr, ptr, ptr, ptr, ptr, ptr }
 // CHECK-FULL-NEXT: %__sycl.tgt_bin_desc = type { i16, i16, ptr, ptr, ptr }
 
-<<<<<<< HEAD
 //     CHECK-FULL: @.sycl_offloading.target.0 = internal unnamed_addr constant [7 x i8] c"spir64\00"
 // CHECK-FULL-NEXT: @.sycl_offloading.opts.compile.0 = internal unnamed_addr constant [1 x i8] zeroinitializer
 // CHECK-FULL-NEXT: @.sycl_offloading.opts.link.0 = internal unnamed_addr constant [1 x i8] zeroinitializer
@@ -56,36 +55,13 @@
 // CHECK-FULL-NEXT: @__sycl_offload_prop_sets_arr.5 = internal constant [3 x %_pi_device_binary_property_set_struct] [%_pi_device_binary_property_set_struct { ptr @SYCL_PropSetName, ptr @__sycl_offload_prop_sets_arr, ptr getelementptr ([1 x %_pi_device_binary_property_struct], ptr @__sycl_offload_prop_sets_arr, i64 0, i64 1) }, %_pi_device_binary_property_set_struct { ptr @SYCL_PropSetName.3, ptr @__sycl_offload_prop_sets_arr.2, ptr getelementptr ([1 x %_pi_device_binary_property_struct], ptr @__sycl_offload_prop_sets_arr.2, i64 0, i64 1) }, %_pi_device_binary_property_set_struct { ptr @SYCL_PropSetName.4, ptr null, ptr null }]
 // CHECK-FULL-NEXT: @.sycl_offloading.0.data = internal unnamed_addr constant [912 x i8]
 // CHECK-FULL-NEXT: @__sycl_offload_entry_name = internal unnamed_addr constant [25 x i8] c"_ZTSZ4mainE11fake_kernel\00"
-// CHECK-FULL-NEXT: @__sycl_offload_entries_arr = internal constant [1 x %struct.__tgt_offload_entry] [%struct.__tgt_offload_entry { i64 0, i16 1, i16 4, i32 0, ptr null, ptr @__sycl_offload_entry_name, i64 0, i64 0, ptr null }]
+// CHECK-FULL-NEXT: @__sycl_offload_entries_arr = internal constant [1 x %struct.__tgt_offload_entry] [%struct.__tgt_offload_entry { i64 0, i16 1, i16 8, i32 0, ptr null, ptr @__sycl_offload_entry_name, i64 0, i64 0, ptr null }]
 // CHECK-FULL-NEXT: @.sycl_offloading.0.info = internal local_unnamed_addr constant [2 x i64] [i64 ptrtoint (ptr @.sycl_offloading.0.data to i64), i64 912], section ".tgtimg", align 16
 // CHECK-FULL-NEXT: @llvm.used = appending global [1 x ptr] [ptr @.sycl_offloading.0.info], section "llvm.metadata"
 // CHECK-FULL-NEXT: @.sycl_offloading.device_images = internal unnamed_addr constant [1 x %__sycl.tgt_device_image] [%__sycl.tgt_device_image { i16 2, i8 4, i8 0, ptr @.sycl_offloading.target.0, ptr @.sycl_offloading.opts.compile.0, ptr @.sycl_offloading.opts.link.0, ptr null, ptr null, ptr @.sycl_offloading.0.data, ptr getelementptr ([912 x i8], ptr @.sycl_offloading.0.data, i64 0, i64 912), ptr @__sycl_offload_entries_arr, ptr getelementptr ([1 x %struct.__tgt_offload_entry], ptr @__sycl_offload_entries_arr, i64 0, i64 1), ptr @__sycl_offload_prop_sets_arr.5, ptr getelementptr ([3 x %_pi_device_binary_property_set_struct], ptr @__sycl_offload_prop_sets_arr.5, i64 0, i64 3) }]
 // CHECK-FULL-NEXT: @.sycl_offloading.descriptor = internal constant %__sycl.tgt_bin_desc { i16 1, i16 1, ptr @.sycl_offloading.device_images, ptr null, ptr null }
 // CHECK-FULL-NEXT: @llvm.global_ctors = {{.*}} { i32 1, ptr @sycl.descriptor_reg, ptr null }]
 // CHECK-FULL-NEXT: @llvm.global_dtors = {{.*}} { i32 1, ptr @sycl.descriptor_unreg, ptr null }]
-=======
-// CHECK-DAG: @.sycl_offloading.target.0 = internal unnamed_addr constant [7 x i8] c"spir64\00"
-// CHECK-DAG: @.sycl_offloading.opts.compile.0 = internal unnamed_addr constant [1 x i8] zeroinitializer
-// CHECK-DAG: @.sycl_offloading.opts.link.0 = internal unnamed_addr constant [1 x i8] zeroinitializer
-// CHECK-DAG: @prop = internal unnamed_addr constant [17 x i8] c"DeviceLibReqMask\00"
-// CHECK-DAG: @__sycl_offload_prop_sets_arr = internal constant [1 x %_pi_device_binary_property_struct] [%_pi_device_binary_property_struct { ptr @prop, ptr null, i32 1, i64 0 }]
-// CHECK-DAG: @SYCL_PropSetName = internal unnamed_addr constant [24 x i8] c"SYCL/devicelib req mask\00"
-// CHECK-DAG: @prop.1 = internal unnamed_addr constant [8 x i8] c"aspects\00"
-// CHECK-DAG: @prop_val = internal unnamed_addr constant [8 x i8] zeroinitializer
-// CHECK-DAG: @__sycl_offload_prop_sets_arr.2 = internal constant [1 x %_pi_device_binary_property_struct] [%_pi_device_binary_property_struct { ptr @prop.1, ptr @prop_val, i32 2, i64 8 }]
-// CHECK-DAG: @SYCL_PropSetName.3 = internal unnamed_addr constant [25 x i8] c"SYCL/device requirements\00"
-// CHECK-DAG: @SYCL_PropSetName.4 = internal unnamed_addr constant [22 x i8] c"SYCL/kernel param opt\00"
-// CHECK-DAG: @__sycl_offload_prop_sets_arr.5 = internal constant [3 x %_pi_device_binary_property_set_struct] [%_pi_device_binary_property_set_struct { ptr @SYCL_PropSetName, ptr @__sycl_offload_prop_sets_arr, ptr getelementptr ([1 x %_pi_device_binary_property_struct], ptr @__sycl_offload_prop_sets_arr, i64 0, i64 1) }, %_pi_device_binary_property_set_struct { ptr @SYCL_PropSetName.3, ptr @__sycl_offload_prop_sets_arr.2, ptr getelementptr ([1 x %_pi_device_binary_property_struct], ptr @__sycl_offload_prop_sets_arr.2, i64 0, i64 1) }, %_pi_device_binary_property_set_struct { ptr @SYCL_PropSetName.4, ptr null, ptr null }]
-// CHECK-DAG: @.sycl_offloading.0.data = internal unnamed_addr constant [912 x i8]
-// CHECK-DAG: @__sycl_offload_entry_name = internal unnamed_addr constant [25 x i8] c"_ZTSZ4mainE11fake_kernel\00"
-// CHECK-DAG: @__sycl_offload_entries_arr = internal constant [1 x %struct.__tgt_offload_entry] [%struct.__tgt_offload_entry { i64 0, i16 1, i16 8, i32 0, ptr null, ptr @__sycl_offload_entry_name, i64 0, i64 0, ptr null }]
-// CHECK-DAG: @.sycl_offloading.0.info = internal local_unnamed_addr constant [2 x i64] [i64 ptrtoint (ptr @.sycl_offloading.0.data to i64), i64 912], section ".tgtimg", align 16
-// CHECK-DAG: @llvm.used = appending global [1 x ptr] [ptr @.sycl_offloading.0.info], section "llvm.metadata"
-// CHECK-DAG: @.sycl_offloading.device_images = internal unnamed_addr constant [1 x %__sycl.tgt_device_image] [%__sycl.tgt_device_image { i16 2, i8 4, i8 0, ptr @.sycl_offloading.target.0, ptr @.sycl_offloading.opts.compile.0, ptr @.sycl_offloading.opts.link.0, ptr null, ptr null, ptr @.sycl_offloading.0.data, ptr getelementptr ([912 x i8], ptr @.sycl_offloading.0.data, i64 0, i64 912), ptr @__sycl_offload_entries_arr, ptr getelementptr ([1 x %struct.__tgt_offload_entry], ptr @__sycl_offload_entries_arr, i64 0, i64 1), ptr @__sycl_offload_prop_sets_arr.5, ptr getelementptr ([3 x %_pi_device_binary_property_set_struct], ptr @__sycl_offload_prop_sets_arr.5, i64 0, i64 3) }]
-// CHECK-DAG: @.sycl_offloading.descriptor = internal constant %__sycl.tgt_bin_desc { i16 1, i16 1, ptr @.sycl_offloading.device_images, ptr null, ptr null }
-// CHECK-DAG: @llvm.global_ctors = {{.*}} { i32 1, ptr @sycl.descriptor_reg, ptr null }]
-// CHECK-DAG: @llvm.global_dtors = {{.*}} { i32 1, ptr @sycl.descriptor_unreg, ptr null }]
->>>>>>> 761aac9b
 
 //      CHECK-FULL: define internal void @sycl.descriptor_reg() section ".text.startup" {
 // CHECK-FULL-NEXT: entry:
