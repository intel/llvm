<<<<<<< HEAD
// UNSUPPORTED: system-windows
// RUN: env PATH="" %clang_dxc -I test -Tlib_6_3 -Fo %T/a.dxo  -### %s 2>&1 | FileCheck %s
=======
// RUN: mkdir -p %t.dir
// RUN: env PATH="" %clang_dxc -I test -Tlib_6_3 -Fo %t.dir/a.dxo  -### %s 2>&1 | FileCheck %s
>>>>>>> b7b501e5

// Make sure report warning.
// CHECK:dxv not found

// RUN: echo "dxv" > %t.dir/dxv && chmod 754 %t.dir/dxv && %clang_dxc --dxv-path=%t.dir %s -Tlib_6_3 -Fo %t.dir/a.dxo -### 2>&1 | FileCheck %s --check-prefix=DXV_PATH
// DXV_PATH:dxv{{(.exe)?}}" "{{.*}}.obj" "-o" "{{.*}}/a.dxo"

// RUN: %clang_dxc -I test -Vd -Tlib_6_3  -### %s 2>&1 | FileCheck %s --check-prefix=VD
// VD:"-cc1"{{.*}}"-triple" "dxilv1.3-unknown-shadermodel6.3-library"
// VD-NOT:dxv not found

// RUN: %clang_dxc -Tlib_6_3 -ccc-print-bindings --dxv-path=%t.dir -Fo %t.dxo  %s 2>&1 | FileCheck %s --check-prefix=BINDINGS
// BINDINGS: "dxilv1.3-unknown-shadermodel6.3-library" - "clang", inputs: ["[[INPUT:.+]]"], output: "[[obj:.+]].obj"
// BINDINGS-NEXT: "dxilv1.3-unknown-shadermodel6.3-library" - "hlsl::Validator", inputs: ["[[obj]].obj"], output: "{{.+}}.dxo"

// RUN: %clang_dxc -Tlib_6_3 -ccc-print-phases --dxv-path=%t.dir -Fo %t.dxc  %s 2>&1 | FileCheck %s --check-prefix=PHASES

// PHASES: 0: input, "[[INPUT:.+]]", hlsl
// PHASES-NEXT: 1: preprocessor, {0}, c++-cpp-output
// PHASES-NEXT: 2: compiler, {1}, ir
// PHASES-NEXT: 3: backend, {2}, assembler
// PHASES-NEXT: 4: assembler, {3}, object
// PHASES-NEXT: 5: binary-analyzer, {4}, dx-container<|MERGE_RESOLUTION|>--- conflicted
+++ resolved
@@ -1,10 +1,5 @@
-<<<<<<< HEAD
-// UNSUPPORTED: system-windows
-// RUN: env PATH="" %clang_dxc -I test -Tlib_6_3 -Fo %T/a.dxo  -### %s 2>&1 | FileCheck %s
-=======
 // RUN: mkdir -p %t.dir
 // RUN: env PATH="" %clang_dxc -I test -Tlib_6_3 -Fo %t.dir/a.dxo  -### %s 2>&1 | FileCheck %s
->>>>>>> b7b501e5
 
 // Make sure report warning.
 // CHECK:dxv not found
