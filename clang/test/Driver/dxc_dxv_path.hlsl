--- conflicted
+++ resolved
@@ -1,7 +1,4 @@
-<<<<<<< HEAD
-=======
 // UNSUPPORTED: system-windows
->>>>>>> 36363e60
 // RUN: mkdir -p %t.dir
 // RUN: env PATH="" %clang_dxc -I test -Tlib_6_3 -Fo %t.dir/a.dxo  -### %s 2>&1 | FileCheck %s
 
