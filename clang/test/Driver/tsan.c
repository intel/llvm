// REQUIRES: x86-registered-target

// RUN: %clang     -fno-experimental-new-pass-manager -target x86_64-unknown-linux -fsanitize=thread %s -S -emit-llvm -o - | FileCheck %s
// RUN: %clang -O1 -fno-experimental-new-pass-manager -target x86_64-unknown-linux -fsanitize=thread %s -S -emit-llvm -o - | FileCheck %s
// RUN: %clang -O2 -fno-experimental-new-pass-manager -target x86_64-unknown-linux -fsanitize=thread %s -S -emit-llvm -o - | FileCheck %s
// RUN: %clang -O3 -fno-experimental-new-pass-manager -target x86_64-unknown-linux -fsanitize=thread %s -S -emit-llvm -o - | FileCheck %s
// RUN: %clang     -fno-experimental-new-pass-manager -target x86_64-unknown-linux -fsanitize=thread %s -S -emit-llvm -o - | FileCheck %s
// RUN: %clang     -fno-experimental-new-pass-manager -target x86_64-unknown-linux -fsanitize=thread %s -S -emit-llvm -flto=thin -o - | FileCheck %s
// RUN: %clang -O2 -fno-experimental-new-pass-manager -target x86_64-unknown-linux -fsanitize=thread %s -S -emit-llvm -flto=thin -o - | FileCheck %s
// RUN: %clang     -fno-experimental-new-pass-manager -target x86_64-unknown-linux -fsanitize=thread %s -S -emit-llvm -flto -o - | FileCheck %s
// RUN: %clang -O2 -fno-experimental-new-pass-manager -target x86_64-unknown-linux -fsanitize=thread %s -S -emit-llvm -flto -o - | FileCheck %s
// Verify that -fsanitize=thread invokes tsan instrumentation.

// Also check that this works with the new pass manager with and without
// optimization
// RUN: %clang     -fexperimental-new-pass-manager -target x86_64-unknown-linux -fsanitize=thread %s -S -emit-llvm -o - | FileCheck %s
// RUN: %clang -O1 -fexperimental-new-pass-manager -target x86_64-unknown-linux -fsanitize=thread %s -S -emit-llvm -o - | FileCheck %s
// RUN: %clang -O2 -fexperimental-new-pass-manager -target x86_64-unknown-linux -fsanitize=thread %s -S -emit-llvm -o - | FileCheck %s
// RUN: %clang -O3 -fexperimental-new-pass-manager -target x86_64-unknown-linux -fsanitize=thread %s -S -emit-llvm -o - | FileCheck %s
// RUN: %clang     -fexperimental-new-pass-manager -target x86_64-unknown-linux -fsanitize=thread %s -S -emit-llvm -o - | FileCheck %s
// RUN: %clang     -fexperimental-new-pass-manager -target x86_64-unknown-linux -fsanitize=thread %s -S -emit-llvm -flto=thin -o - | FileCheck %s
<<<<<<< HEAD
// FIX: %clang -O2 -fexperimental-new-pass-manager -target x86_64-unknown-linux -fsanitize=thread %s -S -emit-llvm -flto=thin -o - | FileCheck %s
=======
// RUN: %clang -O2 -fexperimental-new-pass-manager -target x86_64-unknown-linux -fsanitize=thread %s -S -emit-llvm -flto=thin -o - | FileCheck %s
>>>>>>> 2e412c55
// RUN: %clang     -fexperimental-new-pass-manager -target x86_64-unknown-linux -fsanitize=thread %s -S -emit-llvm -flto -o - | FileCheck %s
// RUN: %clang -O2 -fexperimental-new-pass-manager -target x86_64-unknown-linux -fsanitize=thread %s -S -emit-llvm -flto -o - | FileCheck %s

int foo(int *a) { return *a; }
// CHECK: __tsan_init<|MERGE_RESOLUTION|>--- conflicted
+++ resolved
@@ -19,11 +19,7 @@
 // RUN: %clang -O3 -fexperimental-new-pass-manager -target x86_64-unknown-linux -fsanitize=thread %s -S -emit-llvm -o - | FileCheck %s
 // RUN: %clang     -fexperimental-new-pass-manager -target x86_64-unknown-linux -fsanitize=thread %s -S -emit-llvm -o - | FileCheck %s
 // RUN: %clang     -fexperimental-new-pass-manager -target x86_64-unknown-linux -fsanitize=thread %s -S -emit-llvm -flto=thin -o - | FileCheck %s
-<<<<<<< HEAD
-// FIX: %clang -O2 -fexperimental-new-pass-manager -target x86_64-unknown-linux -fsanitize=thread %s -S -emit-llvm -flto=thin -o - | FileCheck %s
-=======
 // RUN: %clang -O2 -fexperimental-new-pass-manager -target x86_64-unknown-linux -fsanitize=thread %s -S -emit-llvm -flto=thin -o - | FileCheck %s
->>>>>>> 2e412c55
 // RUN: %clang     -fexperimental-new-pass-manager -target x86_64-unknown-linux -fsanitize=thread %s -S -emit-llvm -flto -o - | FileCheck %s
 // RUN: %clang -O2 -fexperimental-new-pass-manager -target x86_64-unknown-linux -fsanitize=thread %s -S -emit-llvm -flto -o - | FileCheck %s
 
