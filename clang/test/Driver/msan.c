// REQUIRES: x86-registered-target

<<<<<<< HEAD
// RUN: %clang     -fno-experimental-new-pass-manager -target x86_64-unknown-linux -fsanitize=memory %s -S -emit-llvm -o - | FileCheck %s --check-prefixes=CHECK,O0
// RUN: %clang -O1 -fno-experimental-new-pass-manager -target x86_64-unknown-linux -fsanitize=memory %s -S -emit-llvm -o - | FileCheck %s --check-prefixes=CHECK,O1
// RUN: %clang -O2 -fno-experimental-new-pass-manager -target x86_64-unknown-linux -fsanitize=memory %s -S -emit-llvm -o - | FileCheck %s --check-prefixes=CHECK,O1
// RUN: %clang -O3 -fno-experimental-new-pass-manager -target x86_64-unknown-linux -fsanitize=memory %s -S -emit-llvm -o - | FileCheck %s --check-prefixes=CHECK,O1
// RUN: %clang     -fno-experimental-new-pass-manager -target x86_64-unknown-linux -fsanitize=memory %s -S -emit-llvm -flto=thin -o - | FileCheck %s --check-prefixes=CHECK,O0
// RUN: %clang -O2 -fno-experimental-new-pass-manager -target x86_64-unknown-linux -fsanitize=memory %s -S -emit-llvm -flto=thin -o - | FileCheck %s --check-prefixes=CHECK,O1
// RUN: %clang     -fno-experimental-new-pass-manager -target x86_64-unknown-linux -fsanitize=memory %s -S -emit-llvm -flto -o - | FileCheck %s --check-prefixes=CHECK,O0
// RUN: %clang -O2 -fno-experimental-new-pass-manager -target x86_64-unknown-linux -fsanitize=memory %s -S -emit-llvm -flto -o - | FileCheck %s --check-prefixes=CHECK,O1

// RUN: %clang     -fno-experimental-new-pass-manager -target x86_64-unknown-linux -fsanitize=kernel-memory %s -S -emit-llvm -o - | FileCheck %s --check-prefixes=CHECK,O0
// RUN: %clang -O1 -fno-experimental-new-pass-manager -target x86_64-unknown-linux -fsanitize=kernel-memory %s -S -emit-llvm -o - | FileCheck %s --check-prefixes=CHECK,O1
// RUN: %clang -O2 -fno-experimental-new-pass-manager -target x86_64-unknown-linux -fsanitize=kernel-memory %s -S -emit-llvm -o - | FileCheck %s --check-prefixes=CHECK,O1
// RUN: %clang -O3 -fno-experimental-new-pass-manager -target x86_64-unknown-linux -fsanitize=kernel-memory %s -S -emit-llvm -o - | FileCheck %s --check-prefixes=CHECK,O1
// RUN: %clang     -fno-experimental-new-pass-manager -target x86_64-unknown-linux -fsanitize=kernel-memory %s -S -emit-llvm -flto=thin -o - | FileCheck %s --check-prefixes=CHECK,O0
// RUN: %clang -O2 -fno-experimental-new-pass-manager -target x86_64-unknown-linux -fsanitize=kernel-memory %s -S -emit-llvm -flto=thin -o - | FileCheck %s --check-prefixes=CHECK,O1
// RUN: %clang     -fno-experimental-new-pass-manager -target x86_64-unknown-linux -fsanitize=kernel-memory %s -S -emit-llvm -flto -o - | FileCheck %s --check-prefixes=CHECK,O0
// RUN: %clang -O2 -fno-experimental-new-pass-manager -target x86_64-unknown-linux -fsanitize=kernel-memory %s -S -emit-llvm -flto -o - | FileCheck %s --check-prefixes=CHECK,O1

// RUN: %clang -target mips64-linux-gnu -fsanitize=memory %s -S -emit-llvm -o - | FileCheck %s --check-prefixes=CHECK,O0
// RUN: %clang -target mips64el-unknown-linux-gnu -fsanitize=memory %s -S -emit-llvm -o - | FileCheck %s --check-prefixes=CHECK,O0
// RUN: %clang -target powerpc64-unknown-linux-gnu -fsanitize=memory %s -S -emit-llvm -o - | FileCheck %s --check-prefixes=CHECK,O0
// RUN: %clang -target powerpc64le-unknown-linux-gnu -fsanitize=memory %s -S -emit-llvm -o - | FileCheck %s --check-prefixes=CHECK,O0

// Verify that -fsanitize=memory and -fsanitize=kernel-memory invoke MSan/KMSAN instrumentation.

// Also check that this works with the new pass manager with and without
// optimization
// RUN: %clang     -fexperimental-new-pass-manager -target x86_64-unknown-linux -fsanitize=memory %s -S -emit-llvm -o - | FileCheck %s --check-prefixes=CHECK,O0
// RUN: %clang -O1 -fexperimental-new-pass-manager -target x86_64-unknown-linux -fsanitize=memory %s -S -emit-llvm -o - | FileCheck %s --check-prefixes=CHECK,O1
// RUN: %clang -O2 -fexperimental-new-pass-manager -target x86_64-unknown-linux -fsanitize=memory %s -S -emit-llvm -o - | FileCheck %s --check-prefixes=CHECK,O1
// RUN: %clang -O3 -fexperimental-new-pass-manager -target x86_64-unknown-linux -fsanitize=memory %s -S -emit-llvm -o - | FileCheck %s --check-prefixes=CHECK,O1
// RUN: %clang     -fexperimental-new-pass-manager -target x86_64-unknown-linux -fsanitize=memory %s -S -emit-llvm -flto=thin -o - | FileCheck %s --check-prefixes=CHECK,O0
// FIX: %clang -O2 -fexperimental-new-pass-manager -target x86_64-unknown-linux -fsanitize=memory %s -S -emit-llvm -flto=thin -o - | FileCheck %s --check-prefixes=CHECK,O1
// RUN: %clang     -fexperimental-new-pass-manager -target x86_64-unknown-linux -fsanitize=memory %s -S -emit-llvm -flto -o - | FileCheck %s --check-prefixes=CHECK,O0
// RUN: %clang -O2 -fexperimental-new-pass-manager -target x86_64-unknown-linux -fsanitize=memory %s -S -emit-llvm -flto -o - | FileCheck %s --check-prefixes=CHECK,O1

// RUN: %clang     -fexperimental-new-pass-manager -target x86_64-unknown-linux -fsanitize=kernel-memory  %s -S -emit-llvm -o - | FileCheck %s --check-prefixes=CHECK,O0
// RUN: %clang -O1 -fexperimental-new-pass-manager -target x86_64-unknown-linux -fsanitize=kernel-memory  %s -S -emit-llvm -o - | FileCheck %s --check-prefixes=CHECK,O1
// RUN: %clang -O2 -fexperimental-new-pass-manager -target x86_64-unknown-linux -fsanitize=kernel-memory  %s -S -emit-llvm -o - | FileCheck %s --check-prefixes=CHECK,O1
// RUN: %clang -O3 -fexperimental-new-pass-manager -target x86_64-unknown-linux -fsanitize=kernel-memory  %s -S -emit-llvm -o - | FileCheck %s --check-prefixes=CHECK,O1
// RUN: %clang     -fexperimental-new-pass-manager -target x86_64-unknown-linux -fsanitize=kernel-memory %s -S -emit-llvm -flto=thin -o - | FileCheck %s --check-prefixes=CHECK,O0
// FIX: %clang -O2 -fexperimental-new-pass-manager -target x86_64-unknown-linux -fsanitize=kernel-memory %s -S -emit-llvm -flto=thin -o - | FileCheck %s --check-prefixes=CHECK,O1
// RUN: %clang     -fexperimental-new-pass-manager -target x86_64-unknown-linux -fsanitize=kernel-memory %s -S -emit-llvm -flto -o - | FileCheck %s --check-prefixes=CHECK,O0
// RUN: %clang -O2 -fexperimental-new-pass-manager -target x86_64-unknown-linux -fsanitize=kernel-memory %s -S -emit-llvm -flto -o - | FileCheck %s --check-prefixes=CHECK,O1

int foo(int *a) { return *a; }
// O0: = alloca
// O1-NOT: = alloca
=======
// RUN: %clang     -fno-experimental-new-pass-manager -target x86_64-unknown-linux -fsanitize=memory %s -S -emit-llvm -o - | FileCheck %s --check-prefixes=CHECK0
// RUN: %clang -O1 -fno-experimental-new-pass-manager -target x86_64-unknown-linux -fsanitize=memory %s -S -emit-llvm -o - | FileCheck %s
// RUN: %clang -O2 -fno-experimental-new-pass-manager -target x86_64-unknown-linux -fsanitize=memory %s -S -emit-llvm -o - | FileCheck %s
// RUN: %clang -O3 -fno-experimental-new-pass-manager -target x86_64-unknown-linux -fsanitize=memory %s -S -emit-llvm -o - | FileCheck %s
// RUN: %clang     -fno-experimental-new-pass-manager -target x86_64-unknown-linux -fsanitize=memory %s -S -emit-llvm -flto=thin -o - | FileCheck %s --check-prefixes=CHECK0
// RUN: %clang -O2 -fno-experimental-new-pass-manager -target x86_64-unknown-linux -fsanitize=memory %s -S -emit-llvm -flto=thin -o - | FileCheck %s
// RUN: %clang     -fno-experimental-new-pass-manager -target x86_64-unknown-linux -fsanitize=memory %s -S -emit-llvm -flto -o - | FileCheck %s --check-prefixes=CHECK0
// RUN: %clang -O2 -fno-experimental-new-pass-manager -target x86_64-unknown-linux -fsanitize=memory %s -S -emit-llvm -flto -o - | FileCheck %s

// RUN: %clang     -fno-experimental-new-pass-manager -target x86_64-unknown-linux -fsanitize=kernel-memory %s -S -emit-llvm -o - | FileCheck %s --check-prefixes=CHECK0
// RUN: %clang -O1 -fno-experimental-new-pass-manager -target x86_64-unknown-linux -fsanitize=kernel-memory %s -S -emit-llvm -o - | FileCheck %s
// RUN: %clang -O2 -fno-experimental-new-pass-manager -target x86_64-unknown-linux -fsanitize=kernel-memory %s -S -emit-llvm -o - | FileCheck %s
// RUN: %clang -O3 -fno-experimental-new-pass-manager -target x86_64-unknown-linux -fsanitize=kernel-memory %s -S -emit-llvm -o - | FileCheck %s
// RUN: %clang     -fno-experimental-new-pass-manager -target x86_64-unknown-linux -fsanitize=kernel-memory %s -S -emit-llvm -flto=thin -o - | FileCheck %s --check-prefixes=CHECK0
// RUN: %clang -O2 -fno-experimental-new-pass-manager -target x86_64-unknown-linux -fsanitize=kernel-memory %s -S -emit-llvm -flto=thin -o - | FileCheck %s
// RUN: %clang     -fno-experimental-new-pass-manager -target x86_64-unknown-linux -fsanitize=kernel-memory %s -S -emit-llvm -flto -o - | FileCheck %s --check-prefixes=CHECK0
// RUN: %clang -O2 -fno-experimental-new-pass-manager -target x86_64-unknown-linux -fsanitize=kernel-memory %s -S -emit-llvm -flto -o - | FileCheck %s

// RUN: %clang -target mips64-linux-gnu -fsanitize=memory %s -S -emit-llvm -o - | FileCheck %s --check-prefixes=CHECK0
// RUN: %clang -target mips64el-unknown-linux-gnu -fsanitize=memory %s -S -emit-llvm -o - | FileCheck %s --check-prefixes=CHECK0
// RUN: %clang -target powerpc64-unknown-linux-gnu -fsanitize=memory %s -S -emit-llvm -o - | FileCheck %s --check-prefixes=CHECK0
// RUN: %clang -target powerpc64le-unknown-linux-gnu -fsanitize=memory %s -S -emit-llvm -o - | FileCheck %s --check-prefixes=CHECK0

// Verify that -fsanitize=memory and -fsanitize=kernel-memory invoke MSan/KMSAN instrumentation.

// Also check that this works with the new pass manager with and without optimization
// RUN: %clang     -fexperimental-new-pass-manager -target x86_64-unknown-linux -fsanitize=memory %s -S -emit-llvm -o - | FileCheck %s --check-prefixes=CHECK0
// RUN: %clang -O1 -fexperimental-new-pass-manager -target x86_64-unknown-linux -fsanitize=memory %s -S -emit-llvm -o - | FileCheck %s
// RUN: %clang -O2 -fexperimental-new-pass-manager -target x86_64-unknown-linux -fsanitize=memory %s -S -emit-llvm -o - | FileCheck %s
// RUN: %clang -O3 -fexperimental-new-pass-manager -target x86_64-unknown-linux -fsanitize=memory %s -S -emit-llvm -o - | FileCheck %s
// RUN: %clang     -fexperimental-new-pass-manager -target x86_64-unknown-linux -fsanitize=memory %s -S -emit-llvm -flto=thin -o - | FileCheck %s --check-prefixes=CHECK0
// RUN: %clang -O2 -fexperimental-new-pass-manager -target x86_64-unknown-linux -fsanitize=memory %s -S -emit-llvm -flto=thin -o - | FileCheck %s
// RUN: %clang     -fexperimental-new-pass-manager -target x86_64-unknown-linux -fsanitize=memory %s -S -emit-llvm -flto -o - | FileCheck %s --check-prefixes=CHECK0
// RUN: %clang -O2 -fexperimental-new-pass-manager -target x86_64-unknown-linux -fsanitize=memory %s -S -emit-llvm -flto -o - | FileCheck %s

// RUN: %clang     -fexperimental-new-pass-manager -target x86_64-unknown-linux -fsanitize=kernel-memory  %s -S -emit-llvm -o - | FileCheck %s --check-prefixes=CHECK0
// RUN: %clang -O1 -fexperimental-new-pass-manager -target x86_64-unknown-linux -fsanitize=kernel-memory  %s -S -emit-llvm -o - | FileCheck %s
// RUN: %clang -O2 -fexperimental-new-pass-manager -target x86_64-unknown-linux -fsanitize=kernel-memory  %s -S -emit-llvm -o - | FileCheck %s
// RUN: %clang -O3 -fexperimental-new-pass-manager -target x86_64-unknown-linux -fsanitize=kernel-memory  %s -S -emit-llvm -o - | FileCheck %s
// RUN: %clang     -fexperimental-new-pass-manager -target x86_64-unknown-linux -fsanitize=kernel-memory %s -S -emit-llvm -flto=thin -o - | FileCheck %s --check-prefixes=CHECK0
// RUN: %clang -O2 -fexperimental-new-pass-manager -target x86_64-unknown-linux -fsanitize=kernel-memory %s -S -emit-llvm -flto=thin -o - | FileCheck %s
// RUN: %clang     -fexperimental-new-pass-manager -target x86_64-unknown-linux -fsanitize=kernel-memory %s -S -emit-llvm -flto -o - | FileCheck %s --check-prefixes=CHECK0
// RUN: %clang -O2 -fexperimental-new-pass-manager -target x86_64-unknown-linux -fsanitize=kernel-memory %s -S -emit-llvm -flto -o - | FileCheck %s

int foo(int *a) { return *a; }
// CHECK0: = alloca
// CHECK0: @__msan_

// CHECK-NOT: = alloca
>>>>>>> 2e412c55
// CHECK: @__msan_<|MERGE_RESOLUTION|>--- conflicted
+++ resolved
@@ -1,55 +1,5 @@
 // REQUIRES: x86-registered-target
 
-<<<<<<< HEAD
-// RUN: %clang     -fno-experimental-new-pass-manager -target x86_64-unknown-linux -fsanitize=memory %s -S -emit-llvm -o - | FileCheck %s --check-prefixes=CHECK,O0
-// RUN: %clang -O1 -fno-experimental-new-pass-manager -target x86_64-unknown-linux -fsanitize=memory %s -S -emit-llvm -o - | FileCheck %s --check-prefixes=CHECK,O1
-// RUN: %clang -O2 -fno-experimental-new-pass-manager -target x86_64-unknown-linux -fsanitize=memory %s -S -emit-llvm -o - | FileCheck %s --check-prefixes=CHECK,O1
-// RUN: %clang -O3 -fno-experimental-new-pass-manager -target x86_64-unknown-linux -fsanitize=memory %s -S -emit-llvm -o - | FileCheck %s --check-prefixes=CHECK,O1
-// RUN: %clang     -fno-experimental-new-pass-manager -target x86_64-unknown-linux -fsanitize=memory %s -S -emit-llvm -flto=thin -o - | FileCheck %s --check-prefixes=CHECK,O0
-// RUN: %clang -O2 -fno-experimental-new-pass-manager -target x86_64-unknown-linux -fsanitize=memory %s -S -emit-llvm -flto=thin -o - | FileCheck %s --check-prefixes=CHECK,O1
-// RUN: %clang     -fno-experimental-new-pass-manager -target x86_64-unknown-linux -fsanitize=memory %s -S -emit-llvm -flto -o - | FileCheck %s --check-prefixes=CHECK,O0
-// RUN: %clang -O2 -fno-experimental-new-pass-manager -target x86_64-unknown-linux -fsanitize=memory %s -S -emit-llvm -flto -o - | FileCheck %s --check-prefixes=CHECK,O1
-
-// RUN: %clang     -fno-experimental-new-pass-manager -target x86_64-unknown-linux -fsanitize=kernel-memory %s -S -emit-llvm -o - | FileCheck %s --check-prefixes=CHECK,O0
-// RUN: %clang -O1 -fno-experimental-new-pass-manager -target x86_64-unknown-linux -fsanitize=kernel-memory %s -S -emit-llvm -o - | FileCheck %s --check-prefixes=CHECK,O1
-// RUN: %clang -O2 -fno-experimental-new-pass-manager -target x86_64-unknown-linux -fsanitize=kernel-memory %s -S -emit-llvm -o - | FileCheck %s --check-prefixes=CHECK,O1
-// RUN: %clang -O3 -fno-experimental-new-pass-manager -target x86_64-unknown-linux -fsanitize=kernel-memory %s -S -emit-llvm -o - | FileCheck %s --check-prefixes=CHECK,O1
-// RUN: %clang     -fno-experimental-new-pass-manager -target x86_64-unknown-linux -fsanitize=kernel-memory %s -S -emit-llvm -flto=thin -o - | FileCheck %s --check-prefixes=CHECK,O0
-// RUN: %clang -O2 -fno-experimental-new-pass-manager -target x86_64-unknown-linux -fsanitize=kernel-memory %s -S -emit-llvm -flto=thin -o - | FileCheck %s --check-prefixes=CHECK,O1
-// RUN: %clang     -fno-experimental-new-pass-manager -target x86_64-unknown-linux -fsanitize=kernel-memory %s -S -emit-llvm -flto -o - | FileCheck %s --check-prefixes=CHECK,O0
-// RUN: %clang -O2 -fno-experimental-new-pass-manager -target x86_64-unknown-linux -fsanitize=kernel-memory %s -S -emit-llvm -flto -o - | FileCheck %s --check-prefixes=CHECK,O1
-
-// RUN: %clang -target mips64-linux-gnu -fsanitize=memory %s -S -emit-llvm -o - | FileCheck %s --check-prefixes=CHECK,O0
-// RUN: %clang -target mips64el-unknown-linux-gnu -fsanitize=memory %s -S -emit-llvm -o - | FileCheck %s --check-prefixes=CHECK,O0
-// RUN: %clang -target powerpc64-unknown-linux-gnu -fsanitize=memory %s -S -emit-llvm -o - | FileCheck %s --check-prefixes=CHECK,O0
-// RUN: %clang -target powerpc64le-unknown-linux-gnu -fsanitize=memory %s -S -emit-llvm -o - | FileCheck %s --check-prefixes=CHECK,O0
-
-// Verify that -fsanitize=memory and -fsanitize=kernel-memory invoke MSan/KMSAN instrumentation.
-
-// Also check that this works with the new pass manager with and without
-// optimization
-// RUN: %clang     -fexperimental-new-pass-manager -target x86_64-unknown-linux -fsanitize=memory %s -S -emit-llvm -o - | FileCheck %s --check-prefixes=CHECK,O0
-// RUN: %clang -O1 -fexperimental-new-pass-manager -target x86_64-unknown-linux -fsanitize=memory %s -S -emit-llvm -o - | FileCheck %s --check-prefixes=CHECK,O1
-// RUN: %clang -O2 -fexperimental-new-pass-manager -target x86_64-unknown-linux -fsanitize=memory %s -S -emit-llvm -o - | FileCheck %s --check-prefixes=CHECK,O1
-// RUN: %clang -O3 -fexperimental-new-pass-manager -target x86_64-unknown-linux -fsanitize=memory %s -S -emit-llvm -o - | FileCheck %s --check-prefixes=CHECK,O1
-// RUN: %clang     -fexperimental-new-pass-manager -target x86_64-unknown-linux -fsanitize=memory %s -S -emit-llvm -flto=thin -o - | FileCheck %s --check-prefixes=CHECK,O0
-// FIX: %clang -O2 -fexperimental-new-pass-manager -target x86_64-unknown-linux -fsanitize=memory %s -S -emit-llvm -flto=thin -o - | FileCheck %s --check-prefixes=CHECK,O1
-// RUN: %clang     -fexperimental-new-pass-manager -target x86_64-unknown-linux -fsanitize=memory %s -S -emit-llvm -flto -o - | FileCheck %s --check-prefixes=CHECK,O0
-// RUN: %clang -O2 -fexperimental-new-pass-manager -target x86_64-unknown-linux -fsanitize=memory %s -S -emit-llvm -flto -o - | FileCheck %s --check-prefixes=CHECK,O1
-
-// RUN: %clang     -fexperimental-new-pass-manager -target x86_64-unknown-linux -fsanitize=kernel-memory  %s -S -emit-llvm -o - | FileCheck %s --check-prefixes=CHECK,O0
-// RUN: %clang -O1 -fexperimental-new-pass-manager -target x86_64-unknown-linux -fsanitize=kernel-memory  %s -S -emit-llvm -o - | FileCheck %s --check-prefixes=CHECK,O1
-// RUN: %clang -O2 -fexperimental-new-pass-manager -target x86_64-unknown-linux -fsanitize=kernel-memory  %s -S -emit-llvm -o - | FileCheck %s --check-prefixes=CHECK,O1
-// RUN: %clang -O3 -fexperimental-new-pass-manager -target x86_64-unknown-linux -fsanitize=kernel-memory  %s -S -emit-llvm -o - | FileCheck %s --check-prefixes=CHECK,O1
-// RUN: %clang     -fexperimental-new-pass-manager -target x86_64-unknown-linux -fsanitize=kernel-memory %s -S -emit-llvm -flto=thin -o - | FileCheck %s --check-prefixes=CHECK,O0
-// FIX: %clang -O2 -fexperimental-new-pass-manager -target x86_64-unknown-linux -fsanitize=kernel-memory %s -S -emit-llvm -flto=thin -o - | FileCheck %s --check-prefixes=CHECK,O1
-// RUN: %clang     -fexperimental-new-pass-manager -target x86_64-unknown-linux -fsanitize=kernel-memory %s -S -emit-llvm -flto -o - | FileCheck %s --check-prefixes=CHECK,O0
-// RUN: %clang -O2 -fexperimental-new-pass-manager -target x86_64-unknown-linux -fsanitize=kernel-memory %s -S -emit-llvm -flto -o - | FileCheck %s --check-prefixes=CHECK,O1
-
-int foo(int *a) { return *a; }
-// O0: = alloca
-// O1-NOT: = alloca
-=======
 // RUN: %clang     -fno-experimental-new-pass-manager -target x86_64-unknown-linux -fsanitize=memory %s -S -emit-llvm -o - | FileCheck %s --check-prefixes=CHECK0
 // RUN: %clang -O1 -fno-experimental-new-pass-manager -target x86_64-unknown-linux -fsanitize=memory %s -S -emit-llvm -o - | FileCheck %s
 // RUN: %clang -O2 -fno-experimental-new-pass-manager -target x86_64-unknown-linux -fsanitize=memory %s -S -emit-llvm -o - | FileCheck %s
@@ -99,5 +49,4 @@
 // CHECK0: @__msan_
 
 // CHECK-NOT: = alloca
->>>>>>> 2e412c55
 // CHECK: @__msan_