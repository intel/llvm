--- conflicted
+++ resolved
@@ -174,13 +174,10 @@
 // RUN:          -fno-sycl-libspirv -nocudalib --offload-new-driver %s 2>&1 \
 // RUN:   | FileCheck -check-prefix NVPTX_DEF_ARCH %s
 // NVPTX_DEF_ARCH: clang-offload-packager{{.*}} "--image=file={{.*}},triple=nvptx64-nvidia-cuda,arch=sm_50,kind=sycl"
-<<<<<<< HEAD
 
 /// check for -sycl-embed-ir transmission to clang-linker-wrapper tool
 // RUN: %clangxx -fsycl -### -fsycl-targets=nvptx64-nvidia-cuda \
 // RUN:          -fno-sycl-libspirv -nocudalib --offload-new-driver \
 // RUN:          -fsycl-embed-ir %s 2>&1 \
 // RUN:  | FileCheck -check-prefix CHECK_EMBED_IR %s
-// CHECK_EMBED_IR: clang-linker-wrapper{{.*}} "-sycl-embed-ir"
-=======
->>>>>>> 4bf1fe3a
+// CHECK_EMBED_IR: clang-linker-wrapper{{.*}} "-sycl-embed-ir"