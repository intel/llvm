// REQUIRES: system-linux
/// Verify --offload-new-driver option phases
// RUN:  %clang --target=x86_64-unknown-linux-gnu -fsycl -fsycl-targets=nvptx64-nvidia-cuda,spir64 --offload-new-driver -ccc-print-phases %s 2>&1 \
// RUN:   | FileCheck -check-prefix=OFFLOAD-NEW-DRIVER %s
// OFFLOAD-NEW-DRIVER: 0: input, "[[INPUT:.+\.c]]", c++, (host-sycl)
// OFFLOAD-NEW-DRIVER: 1: append-footer, {0}, c++, (host-sycl)
// OFFLOAD-NEW-DRIVER: 2: preprocessor, {1}, c++-cpp-output, (host-sycl)
// OFFLOAD-NEW-DRIVER: 3: compiler, {2}, ir, (host-sycl)
// OFFLOAD-NEW-DRIVER: 4: input, "[[INPUT]]", c++, (device-sycl)
// OFFLOAD-NEW-DRIVER: 5: preprocessor, {4}, c++-cpp-output, (device-sycl)
// OFFLOAD-NEW-DRIVER: 6: compiler, {5}, ir, (device-sycl)
<<<<<<< HEAD
// OFFLOAD-NEW-DRIVER: 7: backend, {6}, ir, (device-sycl)
// OFFLOAD-NEW-DRIVER: 8: offload, "device-sycl (nvptx64-nvidia-cuda)" {7}, ir
// OFFLOAD-NEW-DRIVER: 9: input, "[[INPUT]]", c++, (device-sycl)
// OFFLOAD-NEW-DRIVER: 10: preprocessor, {9}, c++-cpp-output, (device-sycl)
// OFFLOAD-NEW-DRIVER: 11: compiler, {10}, ir, (device-sycl)
// OFFLOAD-NEW-DRIVER: 12: backend, {11}, ir, (device-sycl)
// OFFLOAD-NEW-DRIVER: 13: offload, "device-sycl (spir64-unknown-unknown)" {12}, ir
// OFFLOAD-NEW-DRIVER: 14: clang-offload-packager, {8, 13}, image, (device-sycl)
// OFFLOAD-NEW-DRIVER: 15: offload, "host-sycl (x86_64-unknown-linux-gnu)" {3}, "device-sycl (x86_64-unknown-linux-gnu)" {14}, ir
// OFFLOAD-NEW-DRIVER: 16: backend, {15}, assembler, (host-sycl)
// OFFLOAD-NEW-DRIVER: 17: assembler, {16}, object, (host-sycl)
// OFFLOAD-NEW-DRIVER: 18: clang-linker-wrapper, {17}, image, (host-sycl)
=======
// OFFLOAD-NEW-DRIVER: 7: offload, "device-sycl (nvptx64-nvidia-cuda)" {6}, ir
// OFFLOAD-NEW-DRIVER: 8: input, "[[INPUT]]", c++, (device-sycl)
// OFFLOAD-NEW-DRIVER: 9: preprocessor, {8}, c++-cpp-output, (device-sycl)
// OFFLOAD-NEW-DRIVER: 10: compiler, {9}, ir, (device-sycl)
// OFFLOAD-NEW-DRIVER: 11: offload, "device-sycl (spir64-unknown-unknown)" {10}, ir
// OFFLOAD-NEW-DRIVER: 12: clang-offload-packager, {7, 11}, image, (device-sycl)
// OFFLOAD-NEW-DRIVER: 13: offload, "host-sycl (x86_64-unknown-linux-gnu)" {3}, "device-sycl (x86_64-unknown-linux-gnu)" {12}, ir
// OFFLOAD-NEW-DRIVER: 14: backend, {13}, assembler, (host-sycl)
// OFFLOAD-NEW-DRIVER: 15: assembler, {14}, object, (host-sycl)
// OFFLOAD-NEW-DRIVER: 16: clang-linker-wrapper, {15}, image, (host-sycl)
>>>>>>> 4d5c25c5

/// Check the toolflow for SYCL compilation using new offload model
// RUN: %clangxx -### --target=x86_64-unknown-linux-gnu -fsycl -fsycl-targets=spir64 --offload-new-driver %s 2>&1 | FileCheck -check-prefix=CHK-FLOW %s
// CHK-FLOW: clang{{.*}} "-cc1" "-triple" "spir64-unknown-unknown" "-aux-triple" "x86_64-unknown-linux-gnu" "-fsycl-is-device" {{.*}} "-fsycl-int-header=[[HEADER:.*]].h" "-fsycl-int-footer=[[FOOTER:.*]].h" {{.*}} "--offload-new-driver" {{.*}} "-o" "[[CC1DEVOUT:.*]]" "-x" "c++" "[[INPUT:.*]]"
// CHK-FLOW-NEXT: clang-offload-packager{{.*}} "-o" "[[PACKOUT:.*]]" "--image=file=[[CC1DEVOUT]],triple=spir64-unknown-unknown,arch=,kind=sycl"
// CHK-FLOW-NEXT: append-file{{.*}} "[[INPUT]]" "--append=[[FOOTER]].h" "--orig-filename=[[INPUT]]" "--output=[[APPENDOUT:.*]]" "--use-include"
// CHK-FLOW-NEXT: clang{{.*}} "-cc1" "-triple" "x86_64-unknown-linux-gnu" {{.*}} "-include" "[[HEADER]].h" "-dependency-filter" "[[HEADER]].h" {{.*}} "-fsycl-is-host"{{.*}} "-full-main-file-name" "[[INPUT]]" {{.*}} "--offload-new-driver" {{.*}} "-fembed-offload-object=[[PACKOUT]]" {{.*}} "-o" "[[CC1FINALOUT:.*]]" "-x" "c++" "[[APPENDOUT]]"
// CHK-FLOW-NEXT: clang-linker-wrapper{{.*}} "--host-triple=x86_64-unknown-linux-gnu" "--triple=spir64"{{.*}} "--linker-path={{.*}}/ld" {{.*}} "[[CC1FINALOUT]]"

/// Verify options passed to clang-linker-wrapper
// RUN: %clangxx --target=x86_64-unknown-linux-gnu -fsycl --offload-new-driver \
// RUN:          --sysroot=%S/Inputs/SYCL -### %s 2>&1 \
// RUN:   | FileCheck -check-prefix WRAPPER_OPTIONS %s
// WRAPPER_OPTIONS: clang-linker-wrapper{{.*}} "--triple=spir64"
// WRAPPER_OPTIONS-SAME: "-sycl-device-libraries=libsycl-crt.new.o,libsycl-complex.new.o,libsycl-complex-fp64.new.o,libsycl-cmath.new.o,libsycl-cmath-fp64.new.o,libsycl-imf.new.o,libsycl-imf-fp64.new.o,libsycl-imf-bf16.new.o,libsycl-itt-user-wrappers.new.o,libsycl-itt-compiler-wrappers.new.o,libsycl-itt-stubs.new.o"
// WRAPPER_OPTIONS-SAME: "-sycl-device-library-location={{.*}}/lib"

// RUN: %clangxx --target=x86_64-unknown-linux-gnu -fsycl --offload-new-driver \
// RUN:          -Xspirv-translator -translator-opt -### %s 2>&1 \
// RUN:   | FileCheck -check-prefix WRAPPER_OPTIONS_TRANSLATOR %s
// WRAPPER_OPTIONS_TRANSLATOR: clang-linker-wrapper{{.*}} "--triple=spir64"
// WRAPPER_OPTIONS_TRANSLATOR-SAME: "--llvm-spirv-options={{.*}}-translator-opt{{.*}}"

// RUN: %clangxx --target=x86_64-unknown-linux-gnu -fsycl --offload-new-driver \
// RUN:          -Xdevice-post-link -post-link-opt -### %s 2>&1 \
// RUN:   | FileCheck -check-prefix WRAPPER_OPTIONS_POSTLINK %s
// WRAPPER_OPTIONS_POSTLINK: clang-linker-wrapper{{.*}} "--triple=spir64"
// WRAPPER_OPTIONS_POSTLINK-SAME: "--sycl-post-link-options=-post-link-opt -O2 -spec-const=native -device-globals -split=auto -emit-only-kernels-as-entry-points -emit-param-info -symbols -emit-exported-symbols -split-esimd -lower-esimd"

// -fsycl-device-only behavior
// RUN: %clangxx --target=x86_64-unknown-linux-gnu -fsycl --offload-new-driver \
// RUN:          -fsycl-device-only -ccc-print-phases %s 2>&1 \
// RUN   | FileCheck -check-prefix DEVICE_ONLY %s
// RUN: %clangxx --target=x86_64-unknown-linux-gnu -fsycl --offload-new-driver \
// RUN:          --offload-device-only -ccc-print-phases %s 2>&1 \
// RUN:  | FileCheck -check-prefix DEVICE_ONLY %s
// DEVICE_ONLY: 0: input, "{{.*}}", c++, (device-sycl)
// DEVICE_ONLY: 1: preprocessor, {0}, c++-cpp-output, (device-sycl)
// DEVICE_ONLY: 2: compiler, {1}, ir, (device-sycl)
// DEVICE_ONLY: 3: backend, {2}, ir, (device-sycl)
// DEVICE_ONLY: 4: offload, "device-sycl (spir64-unknown-unknown)" {3}, none<|MERGE_RESOLUTION|>--- conflicted
+++ resolved
@@ -9,7 +9,6 @@
 // OFFLOAD-NEW-DRIVER: 4: input, "[[INPUT]]", c++, (device-sycl)
 // OFFLOAD-NEW-DRIVER: 5: preprocessor, {4}, c++-cpp-output, (device-sycl)
 // OFFLOAD-NEW-DRIVER: 6: compiler, {5}, ir, (device-sycl)
-<<<<<<< HEAD
 // OFFLOAD-NEW-DRIVER: 7: backend, {6}, ir, (device-sycl)
 // OFFLOAD-NEW-DRIVER: 8: offload, "device-sycl (nvptx64-nvidia-cuda)" {7}, ir
 // OFFLOAD-NEW-DRIVER: 9: input, "[[INPUT]]", c++, (device-sycl)
@@ -22,18 +21,6 @@
 // OFFLOAD-NEW-DRIVER: 16: backend, {15}, assembler, (host-sycl)
 // OFFLOAD-NEW-DRIVER: 17: assembler, {16}, object, (host-sycl)
 // OFFLOAD-NEW-DRIVER: 18: clang-linker-wrapper, {17}, image, (host-sycl)
-=======
-// OFFLOAD-NEW-DRIVER: 7: offload, "device-sycl (nvptx64-nvidia-cuda)" {6}, ir
-// OFFLOAD-NEW-DRIVER: 8: input, "[[INPUT]]", c++, (device-sycl)
-// OFFLOAD-NEW-DRIVER: 9: preprocessor, {8}, c++-cpp-output, (device-sycl)
-// OFFLOAD-NEW-DRIVER: 10: compiler, {9}, ir, (device-sycl)
-// OFFLOAD-NEW-DRIVER: 11: offload, "device-sycl (spir64-unknown-unknown)" {10}, ir
-// OFFLOAD-NEW-DRIVER: 12: clang-offload-packager, {7, 11}, image, (device-sycl)
-// OFFLOAD-NEW-DRIVER: 13: offload, "host-sycl (x86_64-unknown-linux-gnu)" {3}, "device-sycl (x86_64-unknown-linux-gnu)" {12}, ir
-// OFFLOAD-NEW-DRIVER: 14: backend, {13}, assembler, (host-sycl)
-// OFFLOAD-NEW-DRIVER: 15: assembler, {14}, object, (host-sycl)
-// OFFLOAD-NEW-DRIVER: 16: clang-linker-wrapper, {15}, image, (host-sycl)
->>>>>>> 4d5c25c5
 
 /// Check the toolflow for SYCL compilation using new offload model
 // RUN: %clangxx -### --target=x86_64-unknown-linux-gnu -fsycl -fsycl-targets=spir64 --offload-new-driver %s 2>&1 | FileCheck -check-prefix=CHK-FLOW %s
