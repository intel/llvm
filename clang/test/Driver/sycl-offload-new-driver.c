// REQUIRES: system-linux
/// Verify --offload-new-driver option phases
// RUN:  %clang --target=x86_64-unknown-linux-gnu -fsycl -fsycl-targets=nvptx64-nvidia-cuda,spir64 --offload-new-driver -ccc-print-phases %s 2>&1 \
// RUN:   | FileCheck -check-prefix=OFFLOAD-NEW-DRIVER %s
// OFFLOAD-NEW-DRIVER: 0: input, "[[INPUT:.+\.c]]", c++, (host-sycl)
// OFFLOAD-NEW_DRIVER: 1: preprocessor, {0}, c++-cpp-output, (host-sycl)
// OFFLOAD-NEW_DRIVER: 2: compiler, {1}, ir, (host-sycl)
// OFFLOAD-NEW_DRIVER: 3: input, "[[INPUT]]", c++, (device-sycl)
// OFFLOAD-NEW_DRIVER: 4: preprocessor, {3}, c++-cpp-output, (device-sycl)
// OFFLOAD-NEW_DRIVER: 5: compiler, {4}, ir, (device-sycl)
// OFFLOAD-NEW_DRIVER: 6: backend, {5}, assembler, (device-sycl)
// OFFLOAD-NEW_DRIVER: 7: assembler, {6}, object, (device-sycl)
// OFFLOAD-NEW_DRIVER: 8: offload, "device-sycl (nvptx64-nvidia-cuda)" {7}, object
// OFFLOAD-NEW_DRIVER: 9: input, "[[INPUT]]", c++, (device-sycl)
// OFFLOAD-NEW_DRIVER: 10: preprocessor, {9}, c++-cpp-output, (device-sycl)
// OFFLOAD-NEW_DRIVER: 11: compiler, {10}, ir, (device-sycl)
// OFFLOAD-NEW_DRIVER: 12: backend, {11}, assembler, (device-sycl)
// OFFLOAD-NEW_DRIVER: 13: assembler, {12}, object, (device-sycl)
// OFFLOAD-NEW_DRIVER: 14: offload, "device-sycl (spir64-unknown-unknown)" {13}, object
// OFFLOAD-NEW_DRIVER: 15: clang-offload-packager, {8, 14}, image, (device-sycl)
// OFFLOAD-NEW_DRIVER: 16: offload, "host-sycl (x86_64-unknown-linux-gnu)" {2}, "device-sycl (x86_64-unknown-linux-gnu)" {15}, ir
// OFFLOAD-NEW_DRIVER: 17: backend, {16}, assembler, (host-sycl)
// OFFLOAD-NEW_DRIVER: 18: assembler, {17}, object, (host-sycl)
// OFFLOAD-NEW_DRIVER: 19: clang-linker-wrapper, {18}, image, (host-sycl)

/// Check the toolflow for SYCL compilation using new offload model
// RUN: %clangxx -### --target=x86_64-unknown-linux-gnu -fsycl -fsycl-targets=spir64 --offload-new-driver %s 2>&1 | FileCheck -check-prefix=CHK-FLOW %s
// CHK-FLOW: clang{{.*}} "-cc1" "-triple" "spir64-unknown-unknown" "-aux-triple" "x86_64-unknown-linux-gnu" "-fsycl-is-device" {{.*}} "-fsycl-int-header=[[HEADER:.*]].h" "-fsycl-int-footer=[[FOOTER:.*]].h" {{.*}} "--offload-new-driver" {{.*}} "-o" "[[CC1DEVOUT:.*]]" "-x" "c++" "[[INPUT:.*]]"
// CHK-FLOW-NEXT: clang-offload-packager{{.*}} "-o" "[[PACKOUT:.*]]" "--image=file=[[CC1DEVOUT]],triple=spir64-unknown-unknown,arch=,kind=sycl{{.*}}"
// CHK-FLOW-NEXT: clang{{.*}} "-cc1" "-triple" "x86_64-unknown-linux-gnu" {{.*}} "-include" "[[HEADER]].h" "-dependency-filter" "[[HEADER]].h" {{.*}} "-fsycl-is-host"{{.*}} "-full-main-file-name" "[[INPUT]]" {{.*}} "--offload-new-driver" {{.*}} "-fembed-offload-object=[[PACKOUT]]" {{.*}} "-o" "[[CC1FINALOUT:.*]]" "-x" "c++" "[[INPUT]]"
// CHK-FLOW-NEXT: clang-linker-wrapper{{.*}} "--host-triple=x86_64-unknown-linux-gnu"{{.*}} "--linker-path={{.*}}/ld" {{.*}} "[[CC1FINALOUT]]"

/// Verify options passed to clang-linker-wrapper
// RUN: %clangxx --target=x86_64-unknown-linux-gnu -fsycl --offload-new-driver \
// RUN:          --sysroot=%S/Inputs/SYCL -### %s 2>&1 \
// RUN:   | FileCheck -check-prefix WRAPPER_OPTIONS %s
// WRAPPER_OPTIONS: clang-linker-wrapper{{.*}} "-sycl-device-libraries=libsycl-crt.new.o,libsycl-complex.new.o,libsycl-complex-fp64.new.o,libsycl-cmath.new.o,libsycl-cmath-fp64.new.o,libsycl-imf.new.o,libsycl-imf-fp64.new.o,libsycl-imf-bf16.new.o,libsycl-fallback-cassert.new.o,libsycl-fallback-cstring.new.o,libsycl-fallback-complex.new.o,libsycl-fallback-complex-fp64.new.o,libsycl-fallback-cmath.new.o,libsycl-fallback-cmath-fp64.new.o,libsycl-fallback-imf.new.o,libsycl-fallback-imf-fp64.new.o,libsycl-fallback-imf-bf16.new.o,libsycl-itt-user-wrappers.new.o,libsycl-itt-compiler-wrappers.new.o,libsycl-itt-stubs.new.o"
// WRAPPER_OPTIONS-SAME: "-sycl-device-library-location={{.*}}/lib"

/// Verify phases used to generate SPIR-V instead of LLVM-IR
// RUN: %clangxx --target=x86_64-unknown-linux-gnu -fsycl --offload-new-driver \
// RUN:          -fsycl-device-obj=spirv -ccc-print-phases %s 2>&1 \
// RUN:   | FileCheck -check-prefix SPIRV_OBJ %s
// RUN: %clangxx --target=x86_64-unknown-linux-gnu -fsycl --offload-new-driver \
// RUN:          -fsycl-device-only -fsycl-device-obj=spirv \
// RUN:          -ccc-print-phases %s 2>&1 \
// RUN:   | FileCheck -check-prefix SPIRV_OBJ %s
// SPIRV_OBJ: [[#SPVOBJ:]]: input, "{{.*}}", c++, (device-sycl)
// SPIRV_OBJ: [[#SPVOBJ+1]]: preprocessor, {[[#SPVOBJ]]}, c++-cpp-output, (device-sycl)
// SPIRV_OBJ: [[#SPVOBJ+2]]: compiler, {[[#SPVOBJ+1]]}, ir, (device-sycl)
// SPIRV_OBJ: [[#SPVOBJ+3]]: backend, {[[#SPVOBJ+2]]}, ir, (device-sycl)
// SPIRV_OBJ: [[#SPVOBJ+4]]: llvm-spirv, {[[#SPVOBJ+3]]}, spirv, (device-sycl)
// SPIRV_OBJ: [[#SPVOBJ+5]]: offload, "device-sycl (spir64-unknown-unknown)" {[[#SPVOBJ+4]]}, {{.*}}

// RUN: %clangxx --target=x86_64-unknown-linux-gnu -fsycl --offload-new-driver \
// RUN:          -Xspirv-translator -translator-opt -### %s 2>&1 \
// RUN:   | FileCheck -check-prefix WRAPPER_OPTIONS_TRANSLATOR %s
// WRAPPER_OPTIONS_TRANSLATOR: clang-linker-wrapper{{.*}} "--llvm-spirv-options={{.*}}-translator-opt{{.*}}"

// RUN: %clangxx --target=x86_64-unknown-linux-gnu -fsycl --offload-new-driver \
// RUN:          -Xdevice-post-link -post-link-opt -### %s 2>&1 \
// RUN:   | FileCheck -check-prefix WRAPPER_OPTIONS_POSTLINK %s
// WRAPPER_OPTIONS_POSTLINK: clang-linker-wrapper{{.*}} "--sycl-post-link-options=-O2 -device-globals -post-link-opt"

// -fsycl-device-only behavior
// RUN: %clangxx --target=x86_64-unknown-linux-gnu -fsycl --offload-new-driver \
// RUN:          -fsycl-device-only -ccc-print-phases %s 2>&1 \
// RUN   | FileCheck -check-prefix DEVICE_ONLY %s
// RUN: %clangxx --target=x86_64-unknown-linux-gnu -fsycl --offload-new-driver \
// RUN:          --offload-device-only -ccc-print-phases %s 2>&1 \
// RUN:  | FileCheck -check-prefix DEVICE_ONLY %s
// DEVICE_ONLY: 0: input, "{{.*}}", c++, (device-sycl)
// DEVICE_ONLY: 1: preprocessor, {0}, c++-cpp-output, (device-sycl)
// DEVICE_ONLY: 2: compiler, {1}, ir, (device-sycl)
// DEVICE_ONLY: 3: backend, {2}, ir, (device-sycl)
// DEVICE_ONLY: 4: offload, "device-sycl (spir64-unknown-unknown)" {3}, none

/// check for -shared transmission to clang-linker-wrapper tool
// RUN: %clangxx -### -fsycl --offload-new-driver -target x86_64-unknown-linux-gnu \
// RUN:          -shared %s 2>&1 \
// RUN:  | FileCheck -check-prefix=CHECK_SHARED %s
// CHECK_SHARED: clang-linker-wrapper{{.*}} "-shared"

// Verify 'arch' offload-packager values for known targets
// RUN: %clangxx -### --target=x86_64-unknown-linux-gnu -fsycl \
// RUN:          -fsycl-targets=spir64 --offload-new-driver %s 2>&1 \
// RUN:  | FileCheck -check-prefix=CHK_ARCH \
// RUN:              -DTRIPLE=spir64-unknown-unknown -DARCH= %s
// RUN: %clangxx -### --target=x86_64-unknown-linux-gnu -fsycl \
// RUN:          -fsycl-targets=intel_gpu_pvc --offload-new-driver %s 2>&1 \
// RUN:  | FileCheck -check-prefix=CHK_ARCH \
// RUN:              -DTRIPLE=spir64_gen-unknown-unknown -DARCH=pvc %s
// RUN: %clangxx -### --target=x86_64-unknown-linux-gnu -fsycl \
// RUN:          -fno-sycl-libspirv -fsycl-targets=amd_gpu_gfx900 \
// RUN:          -nogpulib --offload-new-driver %s 2>&1 \
// RUN:  | FileCheck -check-prefix=CHK_ARCH \
// RUN:              -DTRIPLE=amdgcn-amd-amdhsa -DARCH=gfx900 %s
// RUN: %clangxx -### --target=x86_64-unknown-linux-gnu -fsycl \
// RUN:          -fno-sycl-libspirv -fsycl-targets=nvidia_gpu_sm_50 \
// RUN:          -nogpulib --offload-new-driver %s 2>&1 \
// RUN:  | FileCheck -check-prefix=CHK_ARCH \
// RUN:              -DTRIPLE=nvptx64-nvidia-cuda -DARCH=sm_50 %s
// CHK_ARCH: clang{{.*}} "-triple" "[[TRIPLE]]"
// CHK_ARCH-SAME: "-fsycl-is-device" {{.*}} "--offload-new-driver"{{.*}} "-o" "[[CC1DEVOUT:.+\.bc]]"
// CHK_ARCH-NEXT: clang-offload-packager{{.*}} "--image=file=[[CC1DEVOUT]],triple=[[TRIPLE]],arch=[[ARCH]],kind=sycl{{.*}}"

// Verify offload-packager option values
// RUN: %clangxx -### --target=x86_64-unknown-linux-gnu -fsycl \
// RUN:          -fsycl-targets=spir64,intel_gpu_pvc \
// RUN:          -Xsycl-target-backend=spir64 -spir64-opt \
// RUN:          -Xsycl-target-backend=intel_gpu_pvc -spir64_gen-opt \
// RUN:          -Xsycl-target-linker=spir64 -spir64-link-opt \
// RUN:          -Xsycl-target-linker=intel_gpu_pvc -spir64_gen-link-opt \
// RUN:          --offload-new-driver %s 2>&1 \
// RUN:  | FileCheck -check-prefix=CHK_PACKAGER_OPTS %s
// CHK_PACKAGER_OPTS: clang-offload-packager{{.*}} "-o"
// CHK_PACKAGER_OPTS-SAME: {{.*}}triple=spir64-unknown-unknown,arch=,kind=sycl,compile-opts={{.*}}-spir64-opt,link-opts=-spir64-link-opt
// CHK_PACKAGER_OPTS-SAME: {{.*}}triple=spir64_gen-unknown-unknown,arch=pvc,kind=sycl,compile-opts={{.*}}-spir64_gen-opt,link-opts=-spir64_gen-link-opt

/// Check phases with multiple intel_gpu settings
// RUN: %clangxx --target=x86_64-unknown-linux-gnu -fsycl \
// RUN:          -fsycl-targets=intel_gpu_dg1,intel_gpu_pvc \
// RUN:          --offload-new-driver -ccc-print-phases %s 2>&1 \
// RUN:  | FileCheck -check-prefix=MULT_TARG_PHASES %s
// MULT_TARG_PHASES: 0: input, "[[INPUT:.+\.c]]", c++, (host-sycl)
// MULT_TARG_PHASES: 1: preprocessor, {0}, c++-cpp-output, (host-sycl)
// MULT_TARG_PHASES: 2: compiler, {1}, ir, (host-sycl)
// MULT_TARG_PHASES: 3: input, "[[INPUT]]", c++, (device-sycl, dg1)
// MULT_TARG_PHASES: 4: preprocessor, {3}, c++-cpp-output, (device-sycl, dg1)
// MULT_TARG_PHASES: 5: compiler, {4}, ir, (device-sycl, dg1)
// MULT_TARG_PHASES: 6: backend, {5}, ir, (device-sycl, dg1)
// MULT_TARG_PHASES: 7: offload, "device-sycl (spir64_gen-unknown-unknown:dg1)" {6}, ir
// MULT_TARG_PHASES: 8: input, "[[INPUT]]", c++, (device-sycl, pvc)
// MULT_TARG_PHASES: 9: preprocessor, {8}, c++-cpp-output, (device-sycl, pvc)
// MULT_TARG_PHASES: 10: compiler, {9}, ir, (device-sycl, pvc)
// MULT_TARG_PHASES: 11: backend, {10}, ir, (device-sycl, pvc)
// MULT_TARG_PHASES: 12: offload, "device-sycl (spir64_gen-unknown-unknown:pvc)" {11}, ir
// MULT_TARG_PHASES: 13: clang-offload-packager, {7, 12}, image, (device-sycl)
// MULT_TARG_PHASES: 14: offload, "host-sycl (x86_64-unknown-linux-gnu)" {2}, "device-sycl (x86_64-unknown-linux-gnu)" {13}, ir
// MULT_TARG_PHASES: 15: backend, {14}, assembler, (host-sycl)
// MULT_TARG_PHASES: 16: assembler, {15}, object, (host-sycl)

/// Test option passing behavior for clang-offload-wrapper options.
// RUN: %clangxx --target=x86_64-unknown-linux-gnu -fsycl --offload-new-driver \
// RUN:          -Xsycl-target-backend -backend-opt -### %s 2>&1 \
// RUN:   | FileCheck -check-prefix WRAPPER_OPTIONS_BACKEND %s
// WRAPPER_OPTIONS_BACKEND: clang-linker-wrapper{{.*}} "--sycl-backend-compile-options={{.*}}-backend-opt{{.*}}"

// RUN: %clangxx --target=x86_64-unknown-linux-gnu -fsycl --offload-new-driver \
// RUN:          -Xsycl-target-linker -link-opt -### %s 2>&1 \
// RUN:   | FileCheck -check-prefix WRAPPER_OPTIONS_LINK %s
// WRAPPER_OPTIONS_LINK: clang-linker-wrapper{{.*}} "--sycl-target-link-options={{.*}}-link-opt{{.*}}"

/// Test option passing behavior for clang-offload-wrapper options for AOT.
// RUN: %clangxx --target=x86_64-unknown-linux-gnu -fsycl --offload-new-driver \
// RUN:          -fsycl-targets=spir64_gen,spir64_x86_64 \
// RUN:          -Xsycl-target-backend=spir64_gen -backend-gen-opt \
// RUN:          -Xsycl-target-backend=spir64_x86_64 -backend-cpu-opt \
// RUN:          -### %s 2>&1 \
// RUN:   | FileCheck -check-prefix WRAPPER_OPTIONS_BACKEND_AOT %s
// WRAPPER_OPTIONS_BACKEND_AOT: clang-linker-wrapper{{.*}}  "--host-triple=x86_64-unknown-linux-gnu"
// WRAPPER_OPTIONS_BACKEND_AOT-SAME: "--gpu-tool-arg=-backend-gen-opt"
// WRAPPER_OPTIONS_BACKEND_AOT-SAME: "--cpu-tool-arg=-backend-cpu-opt"

/// Verify arch settings for nvptx and amdgcn targets
// RUN: %clangxx -fsycl -### -fsycl-targets=amdgcn-amd-gpu -fno-sycl-libspirv \
// RUN:          -nocudalib --offload-new-driver \
// RUN:          -Xsycl-target-backend=amdgcn-amd-gpu --offload-arch=gfx600 \
// RUN:          %s 2>&1 \
// RUN:   | FileCheck -check-prefix AMD_ARCH %s
// AMD_ARCH: clang-offload-packager{{.*}} "--image=file={{.*}},triple=amdgcn-amd-gpu,arch=gfx600,kind=sycl,compile-opts=--offload-arch=gfx600"

// RUN: %clangxx -fsycl -### -fsycl-targets=nvptx64-nvidia-cuda \
// RUN:          -fno-sycl-libspirv -nocudalib --offload-new-driver %s 2>&1 \
// RUN:   | FileCheck -check-prefix NVPTX_DEF_ARCH %s
// NVPTX_DEF_ARCH: clang-offload-packager{{.*}} "--image=file={{.*}},triple=nvptx64-nvidia-cuda,arch=sm_50,kind=sycl"

<<<<<<< HEAD
/// Verify the filename being passed to the packager does not contain commas
/// that are used in -device settings.
// RUN: %clangxx -fsycl -### -fsycl-targets=spir64_gen --offload-new-driver \
// RUN:   -Xsycl-target-backend=spir64_gen "-device pvc,bdw" %s 2>&1 \
// RUN:   | FileCheck -check-prefix COMMA_FILE %s
// COMMA_FILE: clang-offload-packager{{.*}} "--image=file={{.*}}pvc@bdw{{.*}},triple=spir64_gen-unknown-unknown,arch=pvc,bdw,kind=sycl"
=======
/// check for -sycl-embed-ir transmission to clang-linker-wrapper tool
// RUN: %clangxx -fsycl -### -fsycl-targets=nvptx64-nvidia-cuda \
// RUN:          -fno-sycl-libspirv -nocudalib --offload-new-driver \
// RUN:          -fsycl-embed-ir %s 2>&1 \
// RUN:  | FileCheck -check-prefix CHECK_EMBED_IR %s
// CHECK_EMBED_IR: clang-linker-wrapper{{.*}} "-sycl-embed-ir"
>>>>>>> 160412da
<|MERGE_RESOLUTION|>--- conflicted
+++ resolved
@@ -175,18 +175,16 @@
 // RUN:   | FileCheck -check-prefix NVPTX_DEF_ARCH %s
 // NVPTX_DEF_ARCH: clang-offload-packager{{.*}} "--image=file={{.*}},triple=nvptx64-nvidia-cuda,arch=sm_50,kind=sycl"
 
-<<<<<<< HEAD
-/// Verify the filename being passed to the packager does not contain commas
-/// that are used in -device settings.
-// RUN: %clangxx -fsycl -### -fsycl-targets=spir64_gen --offload-new-driver \
-// RUN:   -Xsycl-target-backend=spir64_gen "-device pvc,bdw" %s 2>&1 \
-// RUN:   | FileCheck -check-prefix COMMA_FILE %s
-// COMMA_FILE: clang-offload-packager{{.*}} "--image=file={{.*}}pvc@bdw{{.*}},triple=spir64_gen-unknown-unknown,arch=pvc,bdw,kind=sycl"
-=======
 /// check for -sycl-embed-ir transmission to clang-linker-wrapper tool
 // RUN: %clangxx -fsycl -### -fsycl-targets=nvptx64-nvidia-cuda \
 // RUN:          -fno-sycl-libspirv -nocudalib --offload-new-driver \
 // RUN:          -fsycl-embed-ir %s 2>&1 \
 // RUN:  | FileCheck -check-prefix CHECK_EMBED_IR %s
 // CHECK_EMBED_IR: clang-linker-wrapper{{.*}} "-sycl-embed-ir"
->>>>>>> 160412da
+
+/// Verify the filename being passed to the packager does not contain commas
+/// that are used in -device settings.
+// RUN: %clangxx -fsycl -### -fsycl-targets=spir64_gen --offload-new-driver \
+// RUN:   -Xsycl-target-backend=spir64_gen "-device pvc,bdw" %s 2>&1 \
+// RUN:   | FileCheck -check-prefix COMMA_FILE %s
+// COMMA_FILE: clang-offload-packager{{.*}} "--image=file={{.*}}pvc@bdw{{.*}},triple=spir64_gen-unknown-unknown,arch=pvc,bdw,kind=sycl"