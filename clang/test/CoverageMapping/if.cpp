--- conflicted
+++ resolved
@@ -45,14 +45,8 @@
         i + 1 :                 // CHECK-NEXT: File 0, [[@LINE]]:9 -> [[@LINE]]:14 = #5
         i + 2;                  // CHECK-NEXT: File 0, [[@LINE]]:9 -> [[@LINE]]:14 = (#0 - #5)
 
-<<<<<<< HEAD
-                                // CHECK-NEXT: File 0, [[@LINE+4]]:7 -> [[@LINE+4]]:13 = #0
-                                // CHECK-NEXT: Branch,File 0, [[@LINE+3]]:7 -> [[@LINE+3]]:13 = #6, (#0 - #6)
-                                // CHECK-NEXT: Gap,File 0, [[@LINE+2]]:13 -> [[@LINE+2]]:14 = #6
-=======
                                 // CHECK-NEXT: File 0, [[@LINE+3]]:7 -> [[@LINE+3]]:13 = #0
                                 // CHECK-NEXT: Branch,File 0, [[@LINE+2]]:7 -> [[@LINE+2]]:13 = #6, (#0 - #6)
->>>>>>> 2e412c55
                                 // CHECK-NEXT: File 0, [[@LINE+1]]:14 -> [[@LINE+1]]:20 = #6
   i = i == 0?i + 12:i + 10;     // CHECK-NEXT: File 0, [[@LINE]]:21 -> [[@LINE]]:27 = (#0 - #6)
 
