--- conflicted
+++ resolved
@@ -89,14 +89,9 @@
   // CHECK: File 0, [[@LINE+1]]:42 -> [[@LINE+1]]:44 = #7
   for (DECL(int, j) : ARR(int, 1, 2, 3)) {}
 
-<<<<<<< HEAD
-  // CHECK-NEXT: File 0, [[@LINE+4]]:10 -> [[@LINE+4]]:11 = #0
-  // CHECK-NEXT: Branch,File 0, [[@LINE+3]]:10 -> [[@LINE+3]]:11 = #8, (#0 - #8)
-=======
   // CHECK-NEXT: File 0, [[@LINE+5]]:10 -> [[@LINE+5]]:11 = #0
   // CHECK-NEXT: Branch,File 0, [[@LINE+4]]:10 -> [[@LINE+4]]:11 = #8, (#0 - #8)
   // CHECK-NEXT: Gap,File 0, [[@LINE+3]]:13 -> [[@LINE+3]]:14 = #8
->>>>>>> 2e412c55
   // CHECK-NEXT: Expansion,File 0, [[@LINE+2]]:14 -> [[@LINE+2]]:20 = #0
   // CHECK-NEXT: Expansion,File 0, [[@LINE+1]]:23 -> [[@LINE+1]]:29 = #0
   (void)(i ? PRIo64 : PRIu64);
