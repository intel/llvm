#ifndef mock_types_1103988513531
#define mock_types_1103988513531

template<typename T>
struct RawPtrTraits {
  using StorageType = T*;

  template<typename U>
  static T* exchange(StorageType& ptr, U&& newValue)
  {
    StorageType oldValue = static_cast<StorageType&&>(ptr);
    ptr = static_cast<U&&>(newValue);
    return oldValue;
  }

  static void swap(StorageType& a, StorageType& b)
  {
    StorageType temp = static_cast<StorageType&&>(a);
    a = static_cast<StorageType&&>(b);
    b = static_cast<StorageType&&>(temp);
  }
  static T* unwrap(const StorageType& ptr) { return ptr; }
};

template<typename T> struct DefaultRefDerefTraits {
  static T* refIfNotNull(T* ptr)
  {
    if (ptr)
      ptr->ref();
    return ptr;
  }

  static T& ref(T& ref)
  {
    ref.ref();
    return ref;
  }

  static void derefIfNotNull(T* ptr)
  {
    if (ptr)
      ptr->deref();
  }
};

template <typename T, typename PtrTraits = RawPtrTraits<T>, typename RefDerefTraits = DefaultRefDerefTraits<T>> struct Ref {
  typename PtrTraits::StorageType t;

  Ref() : t{} {};
  Ref(T &t) : t(&RefDerefTraits::ref(t)) { }
  Ref(const Ref& o) : t(RefDerefTraits::refIfNotNull(PtrTraits::unwrap(o.t))) { }
  Ref(Ref&& o) : t(o.leakRef()) { }
  ~Ref() { RefDerefTraits::derefIfNotNull(PtrTraits::exchange(t, nullptr)); }
  Ref& operator=(T &t) {
    Ref o(t);
    swap(o);
    return *this;
  }
  Ref& operator=(Ref &&o) {
    Ref m(o);
    swap(m);
    return *this;
  }
  void swap(Ref& o) {
    typename PtrTraits::StorageType tmp = t;
    t = o.t;
    o.t = tmp;
  }
<<<<<<< HEAD
  T &get() { return *PtrTraits::unwrap(t); }
  T *ptr() { return PtrTraits::unwrap(t); }
  T *operator->() { return PtrTraits::unwrap(t); }
  operator const T &() const { return *PtrTraits::unwrap(t); }
  operator T &() { return *PtrTraits::unwrap(t); }
=======
  T &get() const { return *PtrTraits::unwrap(t); }
  T *ptr() const { return PtrTraits::unwrap(t); }
  T *operator->() const { return PtrTraits::unwrap(t); }
  operator T &() const { return *PtrTraits::unwrap(t); }
>>>>>>> a8d96e15
  T* leakRef() { return PtrTraits::exchange(t, nullptr); }
};

template <typename T> struct RefPtr {
  T *t;

  RefPtr() : t(new T) {}
  RefPtr(T *t)
    : t(t) {
    if (t)
      t->ref();
  }
  RefPtr(Ref<T>&& o)
    : t(o.leakRef())
  { }
  ~RefPtr() {
    if (t)
      t->deref();
  }
  Ref<T> releaseNonNull() {
    Ref<T> tmp(*t);
    if (t)
      t->deref();
    t = nullptr;
    return tmp;
  }
  void swap(RefPtr& o) {
    T* tmp = t;
    t = o.t;
    o.t = tmp;
  }
<<<<<<< HEAD
  T *get() { return t; }
  T *operator->() { return t; }
  const T *operator->() const { return t; }
=======
  T *get() const { return t; }
  T *operator->() const { return t; }
>>>>>>> a8d96e15
  T &operator*() { return *t; }
  RefPtr &operator=(T *t) {
    RefPtr o(t);
    swap(o);
    return *this;
  }
  operator bool() const { return t; }
};

template <typename T> bool operator==(const RefPtr<T> &, const RefPtr<T> &) {
  return false;
}

template <typename T> bool operator==(const RefPtr<T> &, T *) { return false; }

template <typename T> bool operator==(const RefPtr<T> &, T &) { return false; }

template <typename T> bool operator!=(const RefPtr<T> &, const RefPtr<T> &) {
  return false;
}

template <typename T> bool operator!=(const RefPtr<T> &, T *) { return false; }

template <typename T> bool operator!=(const RefPtr<T> &, T &) { return false; }

struct RefCountable {
  static Ref<RefCountable> create();
  void ref() {}
  void deref() {}
  void method();
  void constMethod() const;
  int trivial() { return 123; }
  RefCountable* next();
};

template <typename T> T *downcast(T *t) { return t; }

template <typename T> struct CheckedRef {
private:
  T *t;

public:
  CheckedRef() : t{} {};
  CheckedRef(T &t) : t(&t) { t.incrementCheckedPtrCount(); }
  CheckedRef(const CheckedRef &o) : t(o.t) { if (t) t->incrementCheckedPtrCount(); }
  ~CheckedRef() { if (t) t->decrementCheckedPtrCount(); }
<<<<<<< HEAD
  T &get() { return *t; }
  T *ptr() { return t; }
  T *operator->() { return t; }
=======
  T &get() const { return *t; }
  T *ptr() const { return t; }
  T *operator->() const { return t; }
>>>>>>> a8d96e15
  operator const T &() const { return *t; }
  operator T &() { return *t; }
};

template <typename T> struct CheckedPtr {
private:
  T *t;

public:
  CheckedPtr() : t(nullptr) {}
  CheckedPtr(T *t)
    : t(t) {
    if (t)
      t->incrementCheckedPtrCount();
  }
  CheckedPtr(Ref<T> &&o)
    : t(o.leakRef())
  { }
  ~CheckedPtr() {
    if (t)
      t->decrementCheckedPtrCount();
  }
  T *get() const { return t; }
  T *operator->() const { return t; }
  T &operator*() { return *t; }
  CheckedPtr &operator=(T *) { return *this; }
  operator bool() const { return t; }
};

class CheckedObj {
public:
  void incrementCheckedPtrCount();
  void decrementCheckedPtrCount();
  void method();
  int trivial() { return 123; }
};

class RefCountableAndCheckable {
public:
  void incrementCheckedPtrCount() const;
  void decrementCheckedPtrCount() const;
  void ref() const;
  void deref() const;
  void method();
  int trivial() { return 0; }
<<<<<<< HEAD
=======
};

template <typename T>
class UniqueRef {
private:
  T *t;

public:
  UniqueRef(T &t) : t(&t) { }
  ~UniqueRef() {
    if (t)
      delete t;
  }
  template <typename U> UniqueRef(UniqueRef<U>&& u)
    : t(u.t)
  {
    u.t = nullptr;
  }
  T &get() const { return *t; }
  T *operator->() const { return t; }
  UniqueRef &operator=(T &) { return *this; }
};

namespace std {

template <typename T>
class unique_ptr {
private:
  T *t;

public:
  unique_ptr() : t(nullptr) { }
  unique_ptr(T *t) : t(t) { }
  ~unique_ptr() {
    if (t)
      delete t;
  }
  template <typename U> unique_ptr(unique_ptr<U>&& u)
    : t(u.t)
  {
    u.t = nullptr;
  }
  T *get() const { return t; }
  T *operator->() const { return t; }
  T &operator*() { return *t; }
  unique_ptr &operator=(T *) { return *this; }
};

>>>>>>> a8d96e15
};

#endif<|MERGE_RESOLUTION|>--- conflicted
+++ resolved
@@ -66,18 +66,10 @@
     t = o.t;
     o.t = tmp;
   }
-<<<<<<< HEAD
-  T &get() { return *PtrTraits::unwrap(t); }
-  T *ptr() { return PtrTraits::unwrap(t); }
-  T *operator->() { return PtrTraits::unwrap(t); }
-  operator const T &() const { return *PtrTraits::unwrap(t); }
-  operator T &() { return *PtrTraits::unwrap(t); }
-=======
   T &get() const { return *PtrTraits::unwrap(t); }
   T *ptr() const { return PtrTraits::unwrap(t); }
   T *operator->() const { return PtrTraits::unwrap(t); }
   operator T &() const { return *PtrTraits::unwrap(t); }
->>>>>>> a8d96e15
   T* leakRef() { return PtrTraits::exchange(t, nullptr); }
 };
 
@@ -109,14 +101,8 @@
     t = o.t;
     o.t = tmp;
   }
-<<<<<<< HEAD
-  T *get() { return t; }
-  T *operator->() { return t; }
-  const T *operator->() const { return t; }
-=======
   T *get() const { return t; }
   T *operator->() const { return t; }
->>>>>>> a8d96e15
   T &operator*() { return *t; }
   RefPtr &operator=(T *t) {
     RefPtr o(t);
@@ -163,15 +149,9 @@
   CheckedRef(T &t) : t(&t) { t.incrementCheckedPtrCount(); }
   CheckedRef(const CheckedRef &o) : t(o.t) { if (t) t->incrementCheckedPtrCount(); }
   ~CheckedRef() { if (t) t->decrementCheckedPtrCount(); }
-<<<<<<< HEAD
-  T &get() { return *t; }
-  T *ptr() { return t; }
-  T *operator->() { return t; }
-=======
   T &get() const { return *t; }
   T *ptr() const { return t; }
   T *operator->() const { return t; }
->>>>>>> a8d96e15
   operator const T &() const { return *t; }
   operator T &() { return *t; }
 };
@@ -217,8 +197,6 @@
   void deref() const;
   void method();
   int trivial() { return 0; }
-<<<<<<< HEAD
-=======
 };
 
 template <typename T>
@@ -267,7 +245,6 @@
   unique_ptr &operator=(T *) { return *this; }
 };
 
->>>>>>> a8d96e15
 };
 
 #endif