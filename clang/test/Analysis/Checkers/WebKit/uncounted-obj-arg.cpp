// RUN: %clang_analyze_cc1 -analyzer-checker=alpha.webkit.UncountedCallArgsChecker -verify %s

#include "mock-types.h"
#include "mock-system-header.h"

void WTFBreakpointTrap();
void WTFCrashWithInfo(int, const char*, const char*, int);
void WTFReportAssertionFailure(const char* file, int line, const char* function, const char* assertion);
void WTFReportBacktrace(void);

void WTFCrash(void);
void WTFCrashWithSecurityImplication(void);

inline void compilerFenceForCrash()
{
    asm volatile("" ::: "memory");
}

inline void isIntegralOrPointerType() { }

template<typename T, typename... Types>
void isIntegralOrPointerType(T, Types... types)
{
    static_assert(sizeof(char) < sizeof(short), "All types need to be bitwise_cast-able to integral type for logging");
    isIntegralOrPointerType(types...);
}

#define CRASH_WITH_INFO(...) do { \
    isIntegralOrPointerType(__VA_ARGS__); \
    compilerFenceForCrash(); \
    WTFBreakpointTrap(); \
    __builtin_unreachable(); \
} while (0)

#define RELEASE_ASSERT(assertion, ...) do { \
    if (!(assertion)) \
        CRASH_WITH_INFO(__VA_ARGS__); \
} while (0)

#define ASSERT(assertion, ...) do { \
    if (!(assertion)) { \
        WTFReportAssertionFailure(__FILE__, __LINE__, __PRETTY_FUNCTION__, #assertion); \
        CRASH_WITH_INFO(__VA_ARGS__); \
    } \
} while (0)

#if !defined(ALWAYS_INLINE)
#define ALWAYS_INLINE inline
#endif

void WTFCrashWithInfoImpl(int line, const char* file, const char* function, int counter, unsigned long reason);
void WTFCrashWithInfo(int line, const char* file, const char* function, int counter);

template<typename T>
ALWAYS_INLINE unsigned long wtfCrashArg(T* arg) { return reinterpret_cast<unsigned long>(arg); }

template<typename T>
ALWAYS_INLINE unsigned long wtfCrashArg(T arg) { return arg; }

template<typename T>
void WTFCrashWithInfo(int line, const char* file, const char* function, int counter, T reason)
{
    WTFCrashWithInfoImpl(line, file, function, counter, wtfCrashArg(reason));
}

template<typename ToType, typename FromType>
ToType bitwise_cast(FromType from);

namespace std {

template<typename T>
T* addressof(T& arg);

template<typename T>
T&& forward(T& arg);

template<typename T>
T&& move( T&& t );

} // namespace std

bool isMainThread();
bool isMainThreadOrGCThread();
bool isMainRunLoop();
bool isWebThread();
bool isUIThread();
bool mayBeGCThread();

enum class Flags : unsigned short {
  Flag1 = 1 << 0,
  Flag2 = 1 << 1,
  Flag3 = 1 << 2,
};

template<typename E> class OptionSet {
public:
  using StorageType = unsigned short;

  static constexpr OptionSet fromRaw(StorageType rawValue) {
    return OptionSet(static_cast<E>(rawValue), FromRawValue);
  }

  constexpr OptionSet() = default;

  constexpr OptionSet(E e)
    : m_storage(static_cast<StorageType>(e)) {
  }

  constexpr StorageType toRaw() const { return m_storage; }

  constexpr bool isEmpty() const { return !m_storage; }

  constexpr explicit operator bool() const { return !isEmpty(); }

  constexpr bool contains(E option) const { return containsAny(option); }
  constexpr bool containsAny(OptionSet optionSet) const {
    return !!(*this & optionSet);
  }

  constexpr bool containsAll(OptionSet optionSet) const {
    return (*this & optionSet) == optionSet;
  }

  constexpr void add(OptionSet optionSet) { m_storage |= optionSet.m_storage; }

  constexpr void remove(OptionSet optionSet)
  {
      m_storage &= ~optionSet.m_storage;
  }

  constexpr void set(OptionSet optionSet, bool value)
  {
    if (value)
      add(optionSet);
    else
      remove(optionSet);
  }

  constexpr friend OptionSet operator|(OptionSet lhs, OptionSet rhs) {
    return fromRaw(lhs.m_storage | rhs.m_storage);
  }

  constexpr friend OptionSet operator&(OptionSet lhs, OptionSet rhs) {
    return fromRaw(lhs.m_storage & rhs.m_storage);
  }

  constexpr friend OptionSet operator-(OptionSet lhs, OptionSet rhs) {
    return fromRaw(lhs.m_storage & ~rhs.m_storage);
  }

  constexpr friend OptionSet operator^(OptionSet lhs, OptionSet rhs) {
    return fromRaw(lhs.m_storage ^ rhs.m_storage);
  }

private:
  enum InitializationTag { FromRawValue };
  constexpr OptionSet(E e, InitializationTag)
    : m_storage(static_cast<StorageType>(e)) {
  }
  StorageType m_storage { 0 };
};

int atoi(const char* str);

class Number {
public:
  Number(int v) : v(v) { }
  Number(double);
  Number(const char* str) : v(atoi(str)) { }
  Number operator+(const Number&);
  Number& operator++() { ++v; return *this; }
  Number operator++(int) { Number returnValue(v); ++v; return returnValue; }
  const int& value() const { return v; }
  void someMethod();

private:
  int v;
};

class DerivedNumber : public Number {
public:
  DerivedNumber(char c) : Number(c - '0') { }
  DerivedNumber(const char* str) : Number(atoi(str)) { }
};

class ComplexNumber {
public:
  ComplexNumber() : realPart(0), complexPart(0) { }
  ComplexNumber(int real, const char* str) : realPart(real), complexPart(str) { }
  ComplexNumber(const ComplexNumber&);
  ComplexNumber& operator++() { realPart.someMethod(); return *this; }
  ComplexNumber operator++(int);
  ComplexNumber& operator<<(int);
  ComplexNumber& operator+();

  const Number& real() const { return realPart; }

private:
  Number realPart;
  Number complexPart;
};

class ObjectWithNonTrivialDestructor {
public:
  ObjectWithNonTrivialDestructor() { }
  ObjectWithNonTrivialDestructor(unsigned v) : v(v) { }
  ~ObjectWithNonTrivialDestructor() { }

  unsigned value() const { return v; }

private:
  unsigned v { 0 };
};

class ObjectWithMutatingDestructor {
public:
  ObjectWithMutatingDestructor() : n(0) { }
  ObjectWithMutatingDestructor(int n) : n(n) { }
  ~ObjectWithMutatingDestructor() { n.someMethod(); }

  unsigned value() const { return n.value(); }

private:
  Number n;
};

class BaseType {
public:
  BaseType() : n(0) { }
  BaseType(int v) : n(v) { }
  BaseType(const char*);
private:
  Number n;
};

class SomeType : public BaseType {
public:
  using BaseType::BaseType;
};

void __libcpp_verbose_abort(const char *__format, ...);

class RefCounted {
public:
  void ref() const;
  void deref() const;

  void method();
  void someFunction();
  int otherFunction();
  unsigned recursiveTrivialFunction(int n) { return !n ? 1 : recursiveTrivialFunction(n - 1);  }
  unsigned recursiveComplexFunction(int n) { return !n ? otherFunction() : recursiveComplexFunction(n - 1);  }
  unsigned mutuallyRecursiveFunction1(int n) { return n < 0 ? 1 : (n % 2 ? mutuallyRecursiveFunction2(n - 2) : mutuallyRecursiveFunction1(n - 1)); }
  unsigned mutuallyRecursiveFunction2(int n) { return n < 0 ? 1 : (n % 3 ? mutuallyRecursiveFunction2(n - 3) : mutuallyRecursiveFunction1(n - 2)); }
  unsigned mutuallyRecursiveFunction3(int n) { return n < 0 ? 1 : (n % 5 ? mutuallyRecursiveFunction3(n - 5) : mutuallyRecursiveFunction4(n - 3)); }
  unsigned mutuallyRecursiveFunction4(int n) { return n < 0 ? 1 : (n % 7 ? otherFunction() : mutuallyRecursiveFunction3(n - 3)); }
  unsigned recursiveFunction5(unsigned n) { return n > 100 ? 2 : (n % 2 ? recursiveFunction5(n + 1) : recursiveFunction6(n + 2)); }
  unsigned recursiveFunction6(unsigned n) { return n > 100 ? 3 : (n % 2 ? recursiveFunction6(n % 7) : recursiveFunction7(n % 5)); }
  unsigned recursiveFunction7(unsigned n) { return n > 100 ? 5 : recursiveFunction7(n * 5); }

  void mutuallyRecursive8() { mutuallyRecursive9(); someFunction(); }
  void mutuallyRecursive9() { mutuallyRecursive8(); }

  int recursiveCost() {
    unsigned totalCost = 0;
    for (unsigned i = 0; i < sizeof(children)/sizeof(*children); ++i) {
      if (auto* child = children[i])
        totalCost += child->recursiveCost();
    }
    return totalCost;
  }

  int trivial1() { return 123; }
  float trivial2() { return 0.3; }
  float trivial3() { return (float)0.4; }
  float trivial4() { return 0.5f; }
  char trivial5() { return 'a'; }
  const char *trivial6() { return "abc"; }
  int trivial7() { return (1); }
  Number trivial8() { return Number { 5 }; }
  int trivial9() { return 3 + 4; }
  int trivial10() { return 0x1010 | 0x1; }
  int trivial11(int v) { return v + 1; }
  const char *trivial12(char *p) { return p ? "str" : "null"; }
  int trivial13(int v) {
    if (v)
      return 123;
    else
      return 0;
  }
  int trivial14(int v) {
    switch (v) {
      case 1:
        return 100;
      case 2:
        return 200;
      default:
        return 300;
    }
    return 0;
  }
  void *trivial15() { return static_cast<void*>(this); }
  unsigned long trivial16() { return *reinterpret_cast<unsigned long*>(this); }
  RefCounted& trivial17() const { return const_cast<RefCounted&>(*this); }
  RefCounted& trivial18() const { RELEASE_ASSERT(this, "this must be not null"); return const_cast<RefCounted&>(*this); }
  void trivial19() const { return; }

  static constexpr unsigned numBits = 4;
  int trivial20() { return v >> numBits; }

  const int* trivial21() { return number ? &number->value() : nullptr; }

  enum class Enum : unsigned short  {
      Value1 = 1,
      Value2 = 2,
  };
  bool trivial22() { return enumValue == Enum::Value1; }

  bool trivial23() const { return OptionSet<Flags>::fromRaw(v).contains(Flags::Flag1); }
  int trivial24() const { ASSERT(v); return v; }
  unsigned trivial25() const { return __c11_atomic_load((volatile _Atomic(unsigned) *)&v, __ATOMIC_RELAXED); }
  bool trivial26() { bool hasValue = v; return !hasValue; }
  bool trivial27(int v) { bool value; value = v ? 1 : 0; return value; }
  bool trivial28() { return true; }
  bool trivial29() { return false; }
  unsigned trivial30(unsigned v) { unsigned r = 0xff; r |= v; return r; }
  int trivial31(int* v) { return v[0]; }
  unsigned trivial32() { return sizeof(int); }
  unsigned trivial33() { return ~0xff; }
  template <unsigned v> unsigned trivial34() { return v; }
  void trivial35() { v++; }
  void trivial36() { ++(*number); }
  void trivial37() { (*number)++; }
  void trivial38() { v++; if (__builtin_expect(!!(number), 1)) (*number)++; }
  int trivial39() { return -v; }
  int trivial40() { return v << 2; }
  unsigned trivial41() { v = ++s_v; return v; }
  unsigned trivial42() { return bitwise_cast<unsigned long>(nullptr); }
  Number* trivial43() { return std::addressof(*number); }
  Number* trivial44() { return new Number(1); }
  ComplexNumber* trivial45() { return new ComplexNumber(); }
  void trivial46() { ASSERT(isMainThread()); }
  void trivial47() { ASSERT(isMainThreadOrGCThread()); }
  void trivial48() { ASSERT(isMainRunLoop()); }
  void trivial49() { ASSERT(isWebThread()); }
  void trivial50() { ASSERT(isUIThread()); }
  void trivial51() { ASSERT(mayBeGCThread()); }
  void trivial52() { WTFCrash(); }
  void trivial53() { WTFCrashWithSecurityImplication(); }
  unsigned trivial54() { return ComplexNumber().real().value(); }
  Number&& trivial55() { return std::forward(*number); }
  unsigned trivial56() { Number n { 5 }; return std::move(n).value(); }
  void trivial57() { do { break; } while (1); }
  void trivial58() { do { continue; } while (0); }
  void trivial59() {
    do { goto label; }
    while (0);
  label:
    return;
  }
  unsigned trivial60() { return ObjectWithNonTrivialDestructor { 5 }.value(); }
  unsigned trivial61() { return DerivedNumber('7').value(); }
  void trivial62() { WTFReportBacktrace(); }
  SomeType trivial63() { return SomeType(0); }
  SomeType trivial64() { return SomeType(); }
  void trivial65() {
    __libcpp_verbose_abort("%s", "aborting");
  }
<<<<<<< HEAD
=======
  RefPtr<RefCounted> trivial66() { return children[0]; }
  Ref<RefCounted> trivial67() { return *children[0]; }
>>>>>>> a8d96e15

  static RefCounted& singleton() {
    static RefCounted s_RefCounted;
    s_RefCounted.ref();
    return s_RefCounted;
  }

  static RefCounted& otherSingleton() {
    static RefCounted s_RefCounted;
    s_RefCounted.ref();
    return s_RefCounted;
  }

  Number nonTrivial1() { return Number(3) + Number(4); }
  Number nonTrivial2() { return Number { 0.3 }; }
  int nonTrivial3() { return v ? otherFunction() : 0; }
  int nonTrivial4() {
    if (v)
      return 8;
    else
      return otherFunction();
  }

  int nonTrivial5() {
    if (v)
      return otherFunction();
    else
      return 9;
  }

  int nonTrivial6() {
    if (otherFunction())
      return 1;
    else
      return 0;
  }

  int nonTrivial7() {
    switch (v) {
      case 1:
        return otherFunction();
      default:
        return 7;
    }
  }

  int nonTrivial8() {
    switch (v) {
      case 1:
        return 9;
      default:
        return otherFunction();
    }
  }

  int nonTrivial9() {
    switch (otherFunction()) {
      case 0:
        return -1;
      default:
        return 12;
    }
  }

  static unsigned* another();
  unsigned nonTrivial10() const {
    return __c11_atomic_load((volatile _Atomic(unsigned) *)another(), __ATOMIC_RELAXED);
  }

  void nonTrivial11() {
    Number num(0.3);
  }

  bool nonTrivial12() {
    bool val = otherFunction();
    return val;
  }

  int nonTrivial13() { return ~otherFunction(); }
  int nonTrivial14() { int r = 0xff; r |= otherFunction(); return r; }
  void nonTrivial15() { ++complex; }
  void nonTrivial16() { complex++; }
  ComplexNumber nonTrivial17() { return complex << 2; }
  ComplexNumber nonTrivial18() { return +complex; }
  ComplexNumber* nonTrivial19() { return new ComplexNumber(complex); }
  unsigned nonTrivial20() { return ObjectWithMutatingDestructor { 7 }.value(); }
  unsigned nonTrivial21() { return Number("123").value(); }
  unsigned nonTrivial22() { return ComplexNumber(123, "456").real().value(); }
  unsigned nonTrivial23() { return DerivedNumber("123").value(); }
  SomeType nonTrivial24() { return SomeType("123"); }

  static unsigned s_v;
  unsigned v { 0 };
  Number* number { nullptr };
  ComplexNumber complex;
  Enum enumValue { Enum::Value1 };
  RefCounted* children[4];
};

unsigned RefCounted::s_v = 0;

RefCounted* refCountedObj();

void test()
{
  refCountedObj()->someFunction();
  // expected-warning@-1{{Call argument for 'this' parameter is uncounted and unsafe}}
}

class UnrelatedClass {
  RefPtr<RefCounted> Field;
  bool value;

public:
  RefCounted &getFieldTrivial() { return *Field.get(); }
  RefCounted *getFieldTernary() { return value ? Field.get() : nullptr; }

  void test() {
    getFieldTrivial().trivial1(); // no-warning
    getFieldTrivial().trivial2(); // no-warning
    getFieldTrivial().trivial3(); // no-warning
    getFieldTrivial().trivial4(); // no-warning
    getFieldTrivial().trivial5(); // no-warning
    getFieldTrivial().trivial6(); // no-warning
    getFieldTrivial().trivial7(); // no-warning
    getFieldTrivial().trivial8(); // no-warning
    getFieldTrivial().trivial9(); // no-warning
    getFieldTrivial().trivial10(); // no-warning
    getFieldTrivial().trivial11(1); // no-warning
    getFieldTrivial().trivial12(nullptr); // no-warning
    getFieldTrivial().trivial13(0); // no-warning
    getFieldTrivial().trivial14(3); // no-warning
    getFieldTrivial().trivial15(); // no-warning
    getFieldTrivial().trivial16(); // no-warning
    getFieldTrivial().trivial17(); // no-warning
    getFieldTrivial().trivial18(); // no-warning
    getFieldTrivial().trivial19(); // no-warning
    getFieldTrivial().trivial20(); // no-warning
    getFieldTrivial().trivial21(); // no-warning
    getFieldTrivial().trivial22(); // no-warning
    getFieldTrivial().trivial23(); // no-warning
    getFieldTrivial().trivial24(); // no-warning
    getFieldTrivial().trivial25(); // no-warning
    getFieldTrivial().trivial26(); // no-warning
    getFieldTrivial().trivial27(5); // no-warning
    getFieldTrivial().trivial28(); // no-warning
    getFieldTrivial().trivial29(); // no-warning
    getFieldTrivial().trivial30(7); // no-warning
    int a[] = {1, 2};
    getFieldTrivial().trivial31(a); // no-warning
    getFieldTrivial().trivial32(); // no-warning
    getFieldTrivial().trivial33(); // no-warning
    getFieldTrivial().trivial34<7>(); // no-warning
    getFieldTrivial().trivial35(); // no-warning
    getFieldTrivial().trivial36(); // no-warning
    getFieldTrivial().trivial37(); // no-warning
    getFieldTrivial().trivial38(); // no-warning
    getFieldTrivial().trivial39(); // no-warning
    getFieldTrivial().trivial40(); // no-warning
    getFieldTrivial().trivial41(); // no-warning
    getFieldTrivial().trivial42(); // no-warning
    getFieldTrivial().trivial43(); // no-warning
    getFieldTrivial().trivial44(); // no-warning
    getFieldTrivial().trivial45(); // no-warning
    getFieldTrivial().trivial46(); // no-warning
    getFieldTrivial().trivial47(); // no-warning
    getFieldTrivial().trivial48(); // no-warning
    getFieldTrivial().trivial49(); // no-warning
    getFieldTrivial().trivial50(); // no-warning
    getFieldTrivial().trivial51(); // no-warning
    getFieldTrivial().trivial52(); // no-warning
    getFieldTrivial().trivial53(); // no-warning
    getFieldTrivial().trivial54(); // no-warning
    getFieldTrivial().trivial55(); // no-warning
    getFieldTrivial().trivial56(); // no-warning
    getFieldTrivial().trivial57(); // no-warning
    getFieldTrivial().trivial58(); // no-warning
    getFieldTrivial().trivial59(); // no-warning
    getFieldTrivial().trivial60(); // no-warning
    getFieldTrivial().trivial61(); // no-warning
    getFieldTrivial().trivial62(); // no-warning
    getFieldTrivial().trivial63(); // no-warning
    getFieldTrivial().trivial64(); // no-warning
    getFieldTrivial().trivial65(); // no-warning
<<<<<<< HEAD
=======
    getFieldTrivial().trivial66()->trivial6(); // no-warning
    getFieldTrivial().trivial67()->trivial6(); // no-warning
>>>>>>> a8d96e15

    RefCounted::singleton().trivial18(); // no-warning
    RefCounted::singleton().someFunction(); // no-warning
    RefCounted::otherSingleton().trivial18(); // no-warning
    RefCounted::otherSingleton().someFunction(); // no-warning

    getFieldTrivial().recursiveTrivialFunction(7); // no-warning
    getFieldTrivial().recursiveComplexFunction(9);
    // expected-warning@-1{{Call argument for 'this' parameter is uncounted and unsafe}}
    getFieldTrivial().mutuallyRecursiveFunction1(11); // no-warning
    getFieldTrivial().mutuallyRecursiveFunction2(13); // no-warning
    getFieldTrivial().mutuallyRecursiveFunction3(17);
    // expected-warning@-1{{Call argument for 'this' parameter is uncounted and unsafe}}
    getFieldTrivial().mutuallyRecursiveFunction4(19);
    // expected-warning@-1{{Call argument for 'this' parameter is uncounted and unsafe}}
    getFieldTrivial().recursiveFunction5(23); // no-warning
    getFieldTrivial().recursiveFunction6(29); // no-warning
    getFieldTrivial().recursiveFunction7(31); // no-warning

    getFieldTrivial().mutuallyRecursive8();
    // expected-warning@-1{{Call argument for 'this' parameter is uncounted and unsafe}}
    getFieldTrivial().mutuallyRecursive9();
    // expected-warning@-1{{Call argument for 'this' parameter is uncounted and unsafe}}

    getFieldTrivial().recursiveCost(); // no-warning

    getFieldTrivial().someFunction();
    // expected-warning@-1{{Call argument for 'this' parameter is uncounted and unsafe}}
    getFieldTrivial().nonTrivial1();
    // expected-warning@-1{{Call argument for 'this' parameter is uncounted and unsafe}}
    getFieldTrivial().nonTrivial2();
    // expected-warning@-1{{Call argument for 'this' parameter is uncounted and unsafe}}
    getFieldTrivial().nonTrivial3();
    // expected-warning@-1{{Call argument for 'this' parameter is uncounted and unsafe}}
    getFieldTrivial().nonTrivial4();
    // expected-warning@-1{{Call argument for 'this' parameter is uncounted and unsafe}}
    getFieldTrivial().nonTrivial5();
    // expected-warning@-1{{Call argument for 'this' parameter is uncounted and unsafe}}
    getFieldTrivial().nonTrivial6();
    // expected-warning@-1{{Call argument for 'this' parameter is uncounted and unsafe}}
    getFieldTrivial().nonTrivial7();
    // expected-warning@-1{{Call argument for 'this' parameter is uncounted and unsafe}}
    getFieldTrivial().nonTrivial8();
    // expected-warning@-1{{Call argument for 'this' parameter is uncounted and unsafe}}
    getFieldTrivial().nonTrivial9();
    // expected-warning@-1{{Call argument for 'this' parameter is uncounted and unsafe}}
    getFieldTrivial().nonTrivial10();
    // expected-warning@-1{{Call argument for 'this' parameter is uncounted and unsafe}}
    getFieldTrivial().nonTrivial11();
    // expected-warning@-1{{Call argument for 'this' parameter is uncounted and unsafe}}
    getFieldTrivial().nonTrivial12();
    // expected-warning@-1{{Call argument for 'this' parameter is uncounted and unsafe}}
    getFieldTrivial().nonTrivial13();
    // expected-warning@-1{{Call argument for 'this' parameter is uncounted and unsafe}}
    getFieldTrivial().nonTrivial14();
    // expected-warning@-1{{Call argument for 'this' parameter is uncounted and unsafe}}
    getFieldTrivial().nonTrivial15();
    // expected-warning@-1{{Call argument for 'this' parameter is uncounted and unsafe}}
    getFieldTrivial().nonTrivial16();
    // expected-warning@-1{{Call argument for 'this' parameter is uncounted and unsafe}}
    getFieldTrivial().nonTrivial17();
    // expected-warning@-1{{Call argument for 'this' parameter is uncounted and unsafe}}
    getFieldTrivial().nonTrivial18();
    // expected-warning@-1{{Call argument for 'this' parameter is uncounted and unsafe}}
    getFieldTrivial().nonTrivial19();
    // expected-warning@-1{{Call argument for 'this' parameter is uncounted and unsafe}}
    getFieldTrivial().nonTrivial20();
    // expected-warning@-1{{Call argument for 'this' parameter is uncounted and unsafe}}
    getFieldTrivial().nonTrivial21();
    // expected-warning@-1{{Call argument for 'this' parameter is uncounted and unsafe}}
    getFieldTrivial().nonTrivial22();
    // expected-warning@-1{{Call argument for 'this' parameter is uncounted and unsafe}}
    getFieldTrivial().nonTrivial23();
    // expected-warning@-1{{Call argument for 'this' parameter is uncounted and unsafe}}
    getFieldTrivial().nonTrivial24();
    // expected-warning@-1{{Call argument for 'this' parameter is uncounted and unsafe}}
  }

  void setField(RefCounted*);
};

class UnrelatedClass2 {
  RefPtr<UnrelatedClass> Field;

public:
  UnrelatedClass &getFieldTrivial() { return *Field.get(); }
  RefCounted &getFieldTrivialRecursively() { return getFieldTrivial().getFieldTrivial(); }
  RefCounted *getFieldTrivialTernary() { return Field ? Field->getFieldTernary() : nullptr; }

  template<typename T, typename ... AdditionalArgs>
  void callSetField(T&& item, AdditionalArgs&&... args)
  {
    item.setField(std::forward<AdditionalArgs>(args)...);
  }

  template<typename T, typename ... AdditionalArgs>
  void callSetField2(T&& item, AdditionalArgs&&... args)
  {
    item.setField(std::move<AdditionalArgs>(args)...);
  }

  void test() {
    getFieldTrivialRecursively().trivial1(); // no-warning
    getFieldTrivialTernary()->trivial2(); // no-warning
    getFieldTrivialRecursively().someFunction();
    // expected-warning@-1{{Call argument for 'this' parameter is uncounted and unsafe}}
    callSetField(getFieldTrivial(), refCountedObj()); // no-warning
  }
};

RefPtr<RefCounted> object();
void someFunction(const RefCounted&);

void test2() {
    someFunction(*object());
}

void system_header() {
  callMethod<RefCountable>(object);
}<|MERGE_RESOLUTION|>--- conflicted
+++ resolved
@@ -366,11 +366,8 @@
   void trivial65() {
     __libcpp_verbose_abort("%s", "aborting");
   }
-<<<<<<< HEAD
-=======
   RefPtr<RefCounted> trivial66() { return children[0]; }
   Ref<RefCounted> trivial67() { return *children[0]; }
->>>>>>> a8d96e15
 
   static RefCounted& singleton() {
     static RefCounted s_RefCounted;
@@ -555,11 +552,8 @@
     getFieldTrivial().trivial63(); // no-warning
     getFieldTrivial().trivial64(); // no-warning
     getFieldTrivial().trivial65(); // no-warning
-<<<<<<< HEAD
-=======
     getFieldTrivial().trivial66()->trivial6(); // no-warning
     getFieldTrivial().trivial67()->trivial6(); // no-warning
->>>>>>> a8d96e15
 
     RefCounted::singleton().trivial18(); // no-warning
     RefCounted::singleton().someFunction(); // no-warning
