// RUN: %clang_analyze_cc1 -analyzer-checker=alpha.webkit.NoUnretainedMemberChecker -verify %s

@class SystemObject;

#include "objc-mock-types.h"
#include "mock-system-header.h"

namespace members {

  struct Foo {
  private:
    SomeObj* a = nullptr;
// expected-warning@-1{{Member variable 'a' in 'members::Foo' is a raw pointer to retainable type}}
    dispatch_queue_t a2 = nullptr;
// expected-warning@-1{{Member variable 'a2' in 'members::Foo' is a retainable type 'dispatch_queue_t'}}

    [[clang::suppress]]
    SomeObj* a_suppressed = nullptr;
// No warning.

  protected:
    RetainPtr<SomeObj> b;
// No warning.
    OSObjectPtr<dispatch_queue_t> b2;
// No warning.

  public:
    SomeObj* c = nullptr;
// expected-warning@-1{{Member variable 'c' in 'members::Foo' is a raw pointer to retainable type}}
    RetainPtr<SomeObj> d;
    OSObjectPtr<dispatch_queue_t> d2;

    CFMutableArrayRef e = nullptr;
// expected-warning@-1{{Member variable 'e' in 'members::Foo' is a retainable type 'CFMutableArrayRef'}}

  };

  template<class T, class S, class R>
  struct FooTmpl {
    T* a;
// expected-warning@-1{{Member variable 'a' in 'members::FooTmpl<SomeObj, __CFArray *, NSObject<OS_dispatch_queue> *>' is a raw pointer to retainable type}}
    S b;
// expected-warning@-1{{Member variable 'b' in 'members::FooTmpl<SomeObj, __CFArray *, NSObject<OS_dispatch_queue> *>' is a raw pointer to retainable type}}
    R c;
// expected-warning@-1{{Member variable 'c' in 'members::FooTmpl<SomeObj, __CFArray *, NSObject<OS_dispatch_queue> *>' is a raw pointer to retainable type}}
  };

  void forceTmplToInstantiate(FooTmpl<SomeObj, CFMutableArrayRef, dispatch_queue_t>) {}

  struct [[clang::suppress]] FooSuppressed {
  private:
    SomeObj* a = nullptr;
// No warning.
  };

}

namespace unions {
  union Foo {
    SomeObj* a;
    // expected-warning@-1{{Member variable 'a' in 'unions::Foo' is a raw pointer to retainable type 'SomeObj'}}
    RetainPtr<SomeObj> b;
    CFMutableArrayRef c;
    // expected-warning@-1{{Member variable 'c' in 'unions::Foo' is a retainable type 'CFMutableArrayRef'}}
    dispatch_queue_t d;
    // expected-warning@-1{{Member variable 'd' in 'unions::Foo' is a retainable type 'dispatch_queue_t'}}
  };

  template<class T>
  union FooTempl {
    T* a;
    // expected-warning@-1{{Member variable 'a' in 'unions::FooTempl<SomeObj>' is a raw pointer to retainable type 'SomeObj'}}
  };

  void forceTmplToInstantiate(FooTempl<SomeObj>) {}
}

namespace ptr_to_ptr_to_retained {

  struct List {
    SomeObj** elements1;
    // expected-warning@-1{{Member variable 'elements1' in 'ptr_to_ptr_to_retained::List' contains a raw pointer to retainable type 'SomeObj'}}
    CFMutableArrayRef* elements2;
    // expected-warning@-1{{Member variable 'elements2' in 'ptr_to_ptr_to_retained::List' contains a retainable type 'CFMutableArrayRef'}}
    dispatch_queue_t* elements3;
    // expected-warning@-1{{Member variable 'elements3' in 'ptr_to_ptr_to_retained::List' contains a retainable type 'dispatch_queue_t'}}
  };

  template <typename T, typename S, typename R>
  struct TemplateList {
    T** elements1;
    // expected-warning@-1{{Member variable 'elements1' in 'ptr_to_ptr_to_retained::TemplateList<SomeObj, __CFArray *, NSObject<OS_dispatch_queue> *>' contains a raw pointer to retainable type 'SomeObj'}}
    S* elements2;
    // expected-warning@-1{{Member variable 'elements2' in 'ptr_to_ptr_to_retained::TemplateList<SomeObj, __CFArray *, NSObject<OS_dispatch_queue> *>' contains a raw pointer to retainable type '__CFArray'}}
    R* elements3;
    // expected-warning@-1{{Member variable 'elements3' in 'ptr_to_ptr_to_retained::TemplateList<SomeObj, __CFArray *, NSObject<OS_dispatch_queue> *>' contains a raw pointer to retainable type 'NSObject'}}
  };
  TemplateList<SomeObj, CFMutableArrayRef, dispatch_queue_t> list;

  struct SafeList {
    RetainPtr<SomeObj>* elements1;
    RetainPtr<CFMutableArrayRef>* elements2;
  };

} // namespace ptr_to_ptr_to_retained

@interface AnotherObject : NSObject {
  NSString *ns_string;
  // expected-warning@-1{{Instance variable 'ns_string' in 'AnotherObject' is a raw pointer to retainable type 'NSString'}}
  CFStringRef cf_string;
  // expected-warning@-1{{Instance variable 'cf_string' in 'AnotherObject' is a retainable type 'CFStringRef'}}
  dispatch_queue_t dispatch;
  // expected-warning@-1{{Instance variable 'dispatch' in 'AnotherObject' is a retainable type 'dispatch_queue_t'}}
<<<<<<< HEAD
}
@property(nonatomic, readonly, strong) NSString *prop_string;
// expected-warning@-1{{Property 'prop_string' in 'AnotherObject' is a raw pointer to retainable type 'NSString'; member variables must be a RetainPtr}}
@property(nonatomic, readonly) NSString *prop_safe;
@end

@implementation AnotherObject
- (NSString *)prop_safe {
  return nil;
}
@end

@interface DerivedObject : AnotherObject {
  NSNumber *ns_number;
  // expected-warning@-1{{Instance variable 'ns_number' in 'DerivedObject' is a raw pointer to retainable type 'NSNumber'}}
  CGImageRef cg_image;
  // expected-warning@-1{{Instance variable 'cg_image' in 'DerivedObject' is a retainable type 'CGImageRef'}}
  dispatch_queue_t os_dispatch;
  // expected-warning@-1{{Instance variable 'os_dispatch' in 'DerivedObject' is a retainable type 'dispatch_queue_t'}}
}
@property(nonatomic, strong) NSNumber *prop_number;
// expected-warning@-1{{Property 'prop_number' in 'DerivedObject' is a raw pointer to retainable type 'NSNumber'; member variables must be a RetainPtr}}
@property(nonatomic, readonly) NSString *prop_string;
@end

@implementation DerivedObject
- (NSString *)prop_string {
  return nil;
}
=======
}
@property(nonatomic, readonly, strong) NSString *prop_string;
@property(nonatomic, readonly) NSString *prop_safe;
@end

@implementation AnotherObject
- (NSString *)prop_safe {
  return nil;
}
@end

@interface DerivedObject : AnotherObject {
  NSNumber *ns_number;
  // expected-warning@-1{{Instance variable 'ns_number' in 'DerivedObject' is a raw pointer to retainable type 'NSNumber'}}
  CGImageRef cg_image;
  // expected-warning@-1{{Instance variable 'cg_image' in 'DerivedObject' is a retainable type 'CGImageRef'}}
  dispatch_queue_t os_dispatch;
  // expected-warning@-1{{Instance variable 'os_dispatch' in 'DerivedObject' is a retainable type 'dispatch_queue_t'}}
}
@property(nonatomic, strong) NSNumber *prop_number;
@property(nonatomic, readonly) NSString *prop_string;
@end

@implementation DerivedObject
- (NSString *)prop_string {
  return nil;
}
>>>>>>> 54c4ef26
@end

// No warnings for @interface declaration itself. 
@interface InterfaceOnlyObject : NSObject
@property(nonatomic, strong) NSString *prop_string1;
@property(nonatomic, assign) NSString *prop_string2;
@property(nonatomic, unsafe_unretained) NSString *prop_string3;
@property(nonatomic, readonly) NSString *prop_string4;
@end

@interface InterfaceOnlyObject2 : NSObject
@property(nonatomic, strong) NSString *prop_string1;
@property(nonatomic, assign) NSString *prop_string2;
@property(nonatomic, unsafe_unretained) NSString *prop_string3;
// expected-warning@-1{{Property 'prop_string3' in 'DerivedObject2' is a raw pointer to retainable type 'NSString'}}
@property(nonatomic, readonly) NSString *prop_string4;
@end

@interface DerivedObject2 : InterfaceOnlyObject2
@property(nonatomic, readonly) NSString *prop_string5;
// expected-warning@-1{{Property 'prop_string5' in 'DerivedObject2' is a raw pointer to retainable type 'NSString'}}
@end

@implementation DerivedObject2
@synthesize prop_string3;
@end

NS_REQUIRES_PROPERTY_DEFINITIONS
@interface NoSynthObject : NSObject {
  NSString *ns_string;
  // expected-warning@-1{{Instance variable 'ns_string' in 'NoSynthObject' is a raw pointer to retainable type 'NSString'}}
  CFStringRef cf_string;
  // expected-warning@-1{{Instance variable 'cf_string' in 'NoSynthObject' is a retainable type 'CFStringRef'}}
  dispatch_queue_t dispatch;
  // expected-warning@-1{{Instance variable 'dispatch' in 'NoSynthObject' is a retainable type 'dispatch_queue_t'}}
}
@property(nonatomic, readonly, strong) NSString *prop_string1;
@property(nonatomic, readonly, strong) NSString *prop_string2;
@property(nonatomic, assign) NSString *prop_string3;
// expected-warning@-1{{Property 'prop_string3' in 'NoSynthObject' is a raw pointer to retainable type 'NSString'; member variables must be a RetainPtr}}
@property(nonatomic, unsafe_unretained) NSString *prop_string4;
// expected-warning@-1{{Property 'prop_string4' in 'NoSynthObject' is a raw pointer to retainable type 'NSString'; member variables must be a RetainPtr}}
<<<<<<< HEAD
@property(nonatomic, readonly, strong) NSString *dispatch;
=======
@property(nonatomic, copy) NSString *prop_string5;
@property(nonatomic, readonly, strong) dispatch_queue_t dispatch;
>>>>>>> 54c4ef26
@end

@implementation NoSynthObject
- (NSString *)prop_string1 {
  return nil;
}
@synthesize prop_string2;
@synthesize prop_string3;
@synthesize prop_string4;
<<<<<<< HEAD
=======
@synthesize prop_string5;
>>>>>>> 54c4ef26
- (dispatch_queue_t)dispatch {
  return nil;
}
@end<|MERGE_RESOLUTION|>--- conflicted
+++ resolved
@@ -111,37 +111,6 @@
   // expected-warning@-1{{Instance variable 'cf_string' in 'AnotherObject' is a retainable type 'CFStringRef'}}
   dispatch_queue_t dispatch;
   // expected-warning@-1{{Instance variable 'dispatch' in 'AnotherObject' is a retainable type 'dispatch_queue_t'}}
-<<<<<<< HEAD
-}
-@property(nonatomic, readonly, strong) NSString *prop_string;
-// expected-warning@-1{{Property 'prop_string' in 'AnotherObject' is a raw pointer to retainable type 'NSString'; member variables must be a RetainPtr}}
-@property(nonatomic, readonly) NSString *prop_safe;
-@end
-
-@implementation AnotherObject
-- (NSString *)prop_safe {
-  return nil;
-}
-@end
-
-@interface DerivedObject : AnotherObject {
-  NSNumber *ns_number;
-  // expected-warning@-1{{Instance variable 'ns_number' in 'DerivedObject' is a raw pointer to retainable type 'NSNumber'}}
-  CGImageRef cg_image;
-  // expected-warning@-1{{Instance variable 'cg_image' in 'DerivedObject' is a retainable type 'CGImageRef'}}
-  dispatch_queue_t os_dispatch;
-  // expected-warning@-1{{Instance variable 'os_dispatch' in 'DerivedObject' is a retainable type 'dispatch_queue_t'}}
-}
-@property(nonatomic, strong) NSNumber *prop_number;
-// expected-warning@-1{{Property 'prop_number' in 'DerivedObject' is a raw pointer to retainable type 'NSNumber'; member variables must be a RetainPtr}}
-@property(nonatomic, readonly) NSString *prop_string;
-@end
-
-@implementation DerivedObject
-- (NSString *)prop_string {
-  return nil;
-}
-=======
 }
 @property(nonatomic, readonly, strong) NSString *prop_string;
 @property(nonatomic, readonly) NSString *prop_safe;
@@ -169,7 +138,6 @@
 - (NSString *)prop_string {
   return nil;
 }
->>>>>>> 54c4ef26
 @end
 
 // No warnings for @interface declaration itself. 
@@ -212,12 +180,8 @@
 // expected-warning@-1{{Property 'prop_string3' in 'NoSynthObject' is a raw pointer to retainable type 'NSString'; member variables must be a RetainPtr}}
 @property(nonatomic, unsafe_unretained) NSString *prop_string4;
 // expected-warning@-1{{Property 'prop_string4' in 'NoSynthObject' is a raw pointer to retainable type 'NSString'; member variables must be a RetainPtr}}
-<<<<<<< HEAD
-@property(nonatomic, readonly, strong) NSString *dispatch;
-=======
 @property(nonatomic, copy) NSString *prop_string5;
 @property(nonatomic, readonly, strong) dispatch_queue_t dispatch;
->>>>>>> 54c4ef26
 @end
 
 @implementation NoSynthObject
@@ -227,10 +191,7 @@
 @synthesize prop_string2;
 @synthesize prop_string3;
 @synthesize prop_string4;
-<<<<<<< HEAD
-=======
 @synthesize prop_string5;
->>>>>>> 54c4ef26
 - (dispatch_queue_t)dispatch {
   return nil;
 }
