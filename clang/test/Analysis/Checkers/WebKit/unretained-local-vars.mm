// RUN: %clang_analyze_cc1 -analyzer-checker=alpha.webkit.UnretainedLocalVarsChecker -verify %s

#import "objc-mock-types.h"
#import "mock-system-header.h"

void someFunction();
extern "C" CFStringRef LocalGlobalCFString;
extern "C" NSString *LocalGlobalNSString;

namespace raw_ptr {
void foo() {
  SomeObj *bar;
  // FIXME: later on we might warn on uninitialized vars too
}

void bar(SomeObj *) {}
} // namespace raw_ptr

namespace pointer {
SomeObj *provide();
void foo_ref() {
  SomeObj *bar = provide();
  // expected-warning@-1{{Local variable 'bar' is unretained and unsafe [alpha.webkit.UnretainedLocalVarsChecker]}}
  [bar doWork];
}

bool bar_ref(SomeObj *obj) {
    return !!obj;
}

void cf_ptr() {
  CFMutableArrayRef array = CFArrayCreateMutable(kCFAllocatorDefault, 10);
  // expected-warning@-1{{Local variable 'array' is unretained and unsafe [alpha.webkit.UnretainedLocalVarsChecker]}}
  CFArrayAppendValue(array, nullptr);
}

dispatch_queue_t provide_os();
void os_ptr() {
  auto queue = provide_os();
  // expected-warning@-1{{Local variable 'queue' is unretained and unsafe [alpha.webkit.UnretainedLocalVarsChecker]}}
  dispatch_queue_get_label(queue);
}

} // namespace pointer

namespace guardian_scopes {
SomeObj *provide();
void foo1() {
  RetainPtr<SomeObj> foo = provide();
  {
    SomeObj *bar = foo.get();
  }
}

void foo2() {
  RetainPtr<SomeObj> foo = provide();
  // missing embedded scope here
  SomeObj *bar = foo.get();
  // expected-warning@-1{{Local variable 'bar' is unretained and unsafe [alpha.webkit.UnretainedLocalVarsChecker]}}
  [bar doWork];
}

void foo3() {
  RetainPtr<SomeObj> foo = provide();
  {
    { SomeObj *bar = foo.get(); }
  }
}

void foo4() {
  {
    RetainPtr<SomeObj> foo = provide();
    { SomeObj *bar = foo.get(); }
  }
}

CFMutableArrayRef provide_cf();
void foo5() {
  RetainPtr<CFMutableArrayRef> foo = provide_cf();
  {
    CFMutableArrayRef bar = foo.get();
    CFArrayAppendValue(bar, nullptr);
  }
  CFMutableArrayRef baz = foo.get();
  // expected-warning@-1{{Local variable 'baz' is unretained and unsafe [alpha.webkit.UnretainedLocalVarsChecker]}}
  CFArrayAppendValue(baz, nullptr);
}

dispatch_queue_t provide_os();
void foo6() {
  OSObjectPtr<dispatch_queue_t> queue = provide_os();
  {
    dispatch_queue_t bar = queue.get();
    dispatch_queue_get_label(bar);
  }
  dispatch_queue_t baz = queue.get();
  // expected-warning@-1{{Local variable 'baz' is unretained and unsafe [alpha.webkit.UnretainedLocalVarsChecker]}}
  dispatch_queue_get_label(baz);
}

struct SelfReferencingStruct {
  SelfReferencingStruct* ptr;
  SomeObj* obj { nullptr };
};

void foo7(SomeObj* obj) {
  SelfReferencingStruct bar = { &bar, obj };
  [bar.obj doWork];
}

void foo8(SomeObj* obj) {
  RetainPtr<SomeObj> foo;

  {
    SomeObj *bar = foo.get();
    // expected-warning@-1{{Local variable 'bar' is unretained and unsafe [alpha.webkit.UnretainedLocalVarsChecker]}}
    foo = nullptr;
    [bar doWork];
  }
  RetainPtr<SomeObj> baz;
  {
    SomeObj *bar = baz.get();
    // expected-warning@-1{{Local variable 'bar' is unretained and unsafe [alpha.webkit.UnretainedLocalVarsChecker]}}
    baz = obj;
    [bar doWork];
  }

  foo = nullptr;
  {
    SomeObj *bar = foo.get();
    // No warning. It's okay to mutate RefPtr in an outer scope.
    [bar doWork];
  }
  foo = obj;
  {
    SomeObj *bar = foo.get();
    // expected-warning@-1{{Local variable 'bar' is unretained and unsafe [alpha.webkit.UnretainedLocalVarsChecker]}}
    foo.clear();
    [bar doWork];
  }
  {
    SomeObj *bar = foo.get();
    // expected-warning@-1{{Local variable 'bar' is unretained and unsafe [alpha.webkit.UnretainedLocalVarsChecker]}}
    foo = obj ? obj : nullptr;
    [bar doWork];
  }
  {
    SomeObj *bar = [foo.get() other] ? foo.get() : nullptr;
    // expected-warning@-1{{Local variable 'bar' is unretained and unsafe [alpha.webkit.UnretainedLocalVarsChecker]}}
    foo = nullptr;
    [bar doWork];
  }
}

void foo9(SomeObj* o) {
  RetainPtr<SomeObj> guardian(o);
  {
    SomeObj *bar = guardian.get();
    // expected-warning@-1{{Local variable 'bar' is unretained and unsafe [alpha.webkit.UnretainedLocalVarsChecker]}}
    guardian = o; // We don't detect that we're setting it to the same value.
    [bar doWork];
  }
  {
    SomeObj *bar = guardian.get();
    // expected-warning@-1{{Local variable 'bar' is unretained and unsafe [alpha.webkit.UnretainedLocalVarsChecker]}}
    RetainPtr<SomeObj> other(bar); // We don't detect other has the same value as guardian.
    guardian.swap(other);
    [bar doWork];
  }
  {
    SomeObj *bar = guardian.get();
    // expected-warning@-1{{Local variable 'bar' is unretained and unsafe [alpha.webkit.UnretainedLocalVarsChecker]}}
    RetainPtr<SomeObj> other(static_cast<RetainPtr<SomeObj>&&>(guardian));
    [bar doWork];
  }
  {
    SomeObj *bar = guardian.get();
    // expected-warning@-1{{Local variable 'bar' is unretained and unsafe [alpha.webkit.UnretainedLocalVarsChecker]}}
    guardian.clear();
    [bar doWork];
  }
  {
    SomeObj *bar = guardian.get();
    // expected-warning@-1{{Local variable 'bar' is unretained and unsafe [alpha.webkit.UnretainedLocalVarsChecker]}}
    guardian = [o other] ? o : bar;
    [bar doWork];
  }
}

bool trivialFunction(CFMutableArrayRef array) { return !!array; }
void foo10() {
  RetainPtr<CFMutableArrayRef> array = adoptCF(CFArrayCreateMutable(kCFAllocatorDefault, 10));
  {
    CFMutableArrayRef arrayRef = array.get();
    CFArrayAppendValue(arrayRef, nullptr);
  }
  {
    CFMutableArrayRef arrayRef = array.get();
    // expected-warning@-1{{Local variable 'arrayRef' is unretained and unsafe [alpha.webkit.UnretainedLocalVarsChecker]}}
    array = nullptr;
    CFArrayAppendValue(arrayRef, nullptr);
  }
  {
    CFMutableArrayRef arrayRef = array.get();
    if (trivialFunction(arrayRef))
      arrayRef = nullptr;
  }
}

bool trivialFunction(dispatch_queue_t queue) { return !!queue; }
void foo11() {
  OSObjectPtr<dispatch_queue_t> queue = adoptOSObject(dispatch_queue_create("some queue", nullptr));
  {
    dispatch_queue_t queuePtr = queue.get();
    dispatch_queue_get_label(queuePtr);
  }
  {
    dispatch_queue_t queuePtr = queue.get();
    // expected-warning@-1{{Local variable 'queuePtr' is unretained and unsafe [alpha.webkit.UnretainedLocalVarsChecker]}}
    queue = nullptr;
    dispatch_queue_get_label(queuePtr);
  }
  {
    dispatch_queue_t queuePtr = queue.get();
    if (trivialFunction(queuePtr))
      queuePtr = nullptr;
  }
}

} // namespace guardian_scopes

namespace auto_keyword {
class Foo {
  SomeObj *provide_obj();
  CFMutableArrayRef provide_cf_array();
  dispatch_queue_t provide_queue();
  void doWork(CFMutableArrayRef);
  void doWork(dispatch_queue_t);

  void evil_func() {
    SomeObj *bar = provide_obj();
    // expected-warning@-1{{Local variable 'bar' is unretained and unsafe [alpha.webkit.UnretainedLocalVarsChecker]}}
    auto *baz = provide_obj();
    // expected-warning@-1{{Local variable 'baz' is unretained and unsafe [alpha.webkit.UnretainedLocalVarsChecker]}}
    auto *baz2 = this->provide_obj();
    // expected-warning@-1{{Local variable 'baz2' is unretained and unsafe [alpha.webkit.UnretainedLocalVarsChecker]}}
    [[clang::suppress]] auto *baz_suppressed = provide_obj(); // no-warning
  }

  void func() {
    SomeObj *bar = provide_obj();
    // expected-warning@-1{{Local variable 'bar' is unretained and unsafe [alpha.webkit.UnretainedLocalVarsChecker]}}
    if (bar)
      [bar doWork];
  }

  void bar() {
    auto bar = provide_cf_array();
    // expected-warning@-1{{Local variable 'bar' is unretained and unsafe [alpha.webkit.UnretainedLocalVarsChecker]}}
    doWork(bar);
    [[clang::suppress]] auto baz = provide_cf_array(); // no-warning
    doWork(baz);
  }

  void baz() {
    auto value1 = provide_queue();
    // expected-warning@-1{{Local variable 'value1' is unretained and unsafe [alpha.webkit.UnretainedLocalVarsChecker]}}
    doWork(value1);
    [[clang::suppress]] auto value2 = provide_queue(); // no-warning
    doWork(value2);
  }

};
} // namespace auto_keyword

namespace guardian_casts {
void foo1() {
  RetainPtr<NSObject> foo;
  {
    SomeObj *bar = downcast<SomeObj>(foo.get());
    [bar doWork];
  }
}

void foo2() {
  RetainPtr<NSObject> foo;
  {
    SomeObj *bar = static_cast<SomeObj *>(downcast<SomeObj>(foo.get()));
    someFunction();
  }
}

void foo3() {
  OSObjectPtr<dispatch_queue_t> foo;
  {
    dispatch_queue_t bar = foo.get();
    someFunction();
  }
}
} // namespace guardian_casts

namespace conditional_op {
SomeObj *provide_obj();
bool bar();

void foo() {
  SomeObj *a = bar() ? nullptr : provide_obj();
  // expected-warning@-1{{Local variable 'a' is unretained and unsafe [alpha.webkit.UnretainedLocalVarsChecker]}}
  RetainPtr<SomeObj> b = provide_obj();
  {
    SomeObj* c = bar() ? nullptr : b.get();
    [c doWork];
    SomeObj* d = bar() ? b.get() : nullptr;
    [d doWork];
  }
}

} // namespace conditional_op

namespace local_assignment_basic {

SomeObj *provide_obj();

void foo(SomeObj* a) {
  SomeObj* b = a;
  // expected-warning@-1{{Local variable 'b' is unretained and unsafe [alpha.webkit.UnretainedLocalVarsChecker]}}
  if ([b other])
    b = provide_obj();
}

void bar(SomeObj* a) {
  SomeObj* b;
  // expected-warning@-1{{Local variable 'b' is unretained and unsafe [alpha.webkit.UnretainedLocalVarsChecker]}}
  b = provide_obj();
}

void baz() {
  RetainPtr<SomeObj> a = provide_obj();
  {
    SomeObj* b = a.get();
    // expected-warning@-1{{Local variable 'b' is unretained and unsafe [alpha.webkit.UnretainedLocalVarsChecker]}}
    b = provide_obj();
  }
}

} // namespace local_assignment_basic

namespace local_assignment_to_parameter {

SomeObj *provide_obj();
void someFunction();

void foo(SomeObj* a) {
  a = provide_obj();
  // expected-warning@-1{{Assignment to an unretained parameter 'a' is unsafe [alpha.webkit.UnretainedLocalVarsChecker]}}
  someFunction();
  [a doWork];
}

CFMutableArrayRef provide_cf_array();
void doWork(CFMutableArrayRef);

void bar(CFMutableArrayRef a) {
  a = provide_cf_array();
  // expected-warning@-1{{Assignment to an unretained parameter 'a' is unsafe [alpha.webkit.UnretainedLocalVarsChecker]}}
  doWork(a);
}

dispatch_queue_t provide_queue();
void doWork(dispatch_queue_t);

void baz(dispatch_queue_t a) {
  a = provide_queue();
  // expected-warning@-1{{Assignment to an unretained parameter 'a' is unsafe [alpha.webkit.UnretainedLocalVarsChecker]}}
  doWork(a);
}

} // namespace local_assignment_to_parameter

namespace local_assignment_to_static_local {

SomeObj *provide_obj();
void someFunction();

void foo() {
  static SomeObj* a = nullptr;
  // expected-warning@-1{{Static local variable 'a' is unretained and unsafe [alpha.webkit.UnretainedLocalVarsChecker]}}
  a = provide_obj();
  someFunction();
  [a doWork];
}

CFMutableArrayRef provide_cf_array();
void doWork(CFMutableArrayRef);

void bar() {
  static CFMutableArrayRef a = nullptr;
  // expected-warning@-1{{Static local variable 'a' is unretained and unsafe [alpha.webkit.UnretainedLocalVarsChecker]}}
  a = provide_cf_array();
  doWork(a);
}

dispatch_queue_t provide_queue();
void doWork(dispatch_queue_t);

void baz() {
  static dispatch_queue_t a = nullptr;
  // expected-warning@-1{{Static local variable 'a' is unretained and unsafe [alpha.webkit.UnretainedLocalVarsChecker]}}
  a = provide_queue();
  doWork(a);
}

} // namespace local_assignment_to_static_local

namespace local_assignment_to_global {

SomeObj *provide_obj();
void someFunction();

SomeObj* g_a = nullptr;
// expected-warning@-1{{Global variable 'local_assignment_to_global::g_a' is unretained and unsafe [alpha.webkit.UnretainedLocalVarsChecker]}}

void foo() {
  g_a = provide_obj();
  someFunction();
  [g_a doWork];
}

CFMutableArrayRef provide_cf_array();
void doWork(CFMutableArrayRef);

CFMutableArrayRef g_b = nullptr;
// expected-warning@-1{{Global variable 'local_assignment_to_global::g_b' is unretained and unsafe [alpha.webkit.UnretainedLocalVarsChecker]}}

void bar() {
  g_b = provide_cf_array();
  doWork(g_b);
}

dispatch_queue_t provide_queue();
void doWork(dispatch_queue_t);
dispatch_queue_t g_c = nullptr;
// expected-warning@-1{{Global variable 'local_assignment_to_global::g_c' is unretained and unsafe [alpha.webkit.UnretainedLocalVarsChecker]}}

void baz() {
  g_c = provide_queue();
  doWork(g_c);
}

} // namespace local_assignment_to_global

namespace local_var_for_singleton {
  SomeObj *singleton();
  SomeObj *otherSingleton();
  void foo() {
    SomeObj* bar = singleton();
    SomeObj* baz = otherSingleton();
  }

  CFMutableArrayRef cfSingleton();
  void bar() {
    CFMutableArrayRef cf = cfSingleton();
  }

  dispatch_queue_t osSingleton();
  void baz() {
    dispatch_queue_t os = osSingleton();
  }
}

namespace ptr_conversion {

SomeObj *provide_obj();

void dobjc(SomeObj* obj) {
  if (auto *otherObj = dynamic_objc_cast<OtherObj>(obj))
    [otherObj doMoreWork:nil];
}

void cobjc(SomeObj* obj) {
  auto *otherObj = checked_objc_cast<OtherObj>(obj);
  [otherObj doMoreWork:nil];
}

unsigned dcf(CFTypeRef obj) {
  if (CFArrayRef array = dynamic_cf_cast<CFArrayRef>(obj))
    return CFArrayGetCount(array);
  return 0;
}

unsigned ccf(CFTypeRef obj) {
  CFArrayRef array = checked_cf_cast<CFArrayRef>(obj);
  return CFArrayGetCount(array);
}

} // ptr_conversion

namespace const_global {

extern NSString * const SomeConstant;
extern CFDictionaryRef const SomeDictionary;
extern dispatch_queue_t const SomeQueue;
void doWork(NSString *, CFDictionaryRef, dispatch_queue_t);
void use_const_global() {
  doWork(SomeConstant, SomeDictionary, SomeQueue);
}

NSString *provide_str();
CFDictionaryRef provide_dict();
dispatch_queue_t provide_queue();
void use_const_local() {
  NSString * const str = provide_str();
  // expected-warning@-1{{Local variable 'str' is unretained and unsafe [alpha.webkit.UnretainedLocalVarsChecker]}}
  CFDictionaryRef dict = provide_dict();
  // expected-warning@-1{{Local variable 'dict' is unretained and unsafe [alpha.webkit.UnretainedLocalVarsChecker]}}
  dispatch_queue_t queue = provide_queue();
  // expected-warning@-1{{Local variable 'queue' is unretained and unsafe [alpha.webkit.UnretainedLocalVarsChecker]}}
  doWork(str, dict, queue);
}

} // namespace const_global

namespace ns_retained_return_value {

NSString *provideNS() NS_RETURNS_RETAINED;
CFDictionaryRef provideCF() CF_RETURNS_RETAINED;
dispatch_queue_t provideOS() CF_RETURNS_RETAINED;
void consumeNS(NSString *);
void consumeCF(CFDictionaryRef);
int consumeOS(dispatch_queue_t);

unsigned foo() {
  auto *string = provideNS();
  auto *dictionary = provideCF();
  auto* queue = provideOS();
  return string.length + CFDictionaryGetCount(dictionary) + consumeOS(queue);
}

} // namespace ns_retained_return_value

<<<<<<< HEAD
=======
namespace autoreleased {

NSString *provideAutoreleased() __attribute__((ns_returns_autoreleased));
void consume(NSString *);

void foo() {
  auto *string = provideAutoreleased();
  consume(string);
}

} // autoreleased

namespace ns_global {

void consumeCFString(CFStringRef);
void consumeNSString(NSString *);

void cf() {
  auto *str = kCFURLTagNamesKey;
  consumeCFString(str);
  auto *localStr = LocalGlobalCFString;
  // expected-warning@-1{{Local variable 'localStr' is unretained and unsafe [alpha.webkit.UnretainedLocalVarsChecker]}}
  consumeCFString(localStr);
}

void ns() {
  auto *str = NSApplicationDidBecomeActiveNotification;
  consumeNSString(str);
  auto *localStr = LocalGlobalNSString;
  // expected-warning@-1{{Local variable 'localStr' is unretained and unsafe [alpha.webkit.UnretainedLocalVarsChecker]}}
  consumeNSString(localStr);
}

}

>>>>>>> 54c4ef26
bool doMoreWorkOpaque(OtherObj*);
SomeObj* provide();

@implementation OtherObj
- (instancetype)init {
  self = [super init];
  return self;
}

- (void)doMoreWork:(OtherObj *)other {
  doMoreWorkOpaque(other);
}

- (SomeObj*)getSomeObj {
  return RetainPtr<SomeObj *>(provide()).autorelease();
}

- (void)storeSomeObj {
  auto *obj = [self getSomeObj];
  [obj doWork];
}
@end<|MERGE_RESOLUTION|>--- conflicted
+++ resolved
@@ -538,8 +538,6 @@
 
 } // namespace ns_retained_return_value
 
-<<<<<<< HEAD
-=======
 namespace autoreleased {
 
 NSString *provideAutoreleased() __attribute__((ns_returns_autoreleased));
@@ -575,7 +573,6 @@
 
 }
 
->>>>>>> 54c4ef26
 bool doMoreWorkOpaque(OtherObj*);
 SomeObj* provide();
 
