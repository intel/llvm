#pragma clang system_header

template <typename T, typename CreateFunction>
void callMethod(CreateFunction createFunction) {
  createFunction()->method();
}

template <typename T, typename CreateFunction>
inline void localVar(CreateFunction createFunction) {
  T* obj = createFunction();
  obj->method();
}

template <typename T>
struct MemberVariable {
    T* obj { nullptr };
};

<<<<<<< HEAD
=======
typedef struct sqlite3 sqlite3;

>>>>>>> d465594a
typedef unsigned char uint8_t;

enum os_log_type_t : uint8_t {
    OS_LOG_TYPE_DEFAULT = 0x00,
    OS_LOG_TYPE_INFO = 0x01,
    OS_LOG_TYPE_DEBUG = 0x02,
    OS_LOG_TYPE_ERROR = 0x10,
    OS_LOG_TYPE_FAULT = 0x11,
};

typedef struct os_log_s *os_log_t;
os_log_t os_log_create(const char *subsystem, const char *category);
<<<<<<< HEAD
void os_log_msg(os_log_t oslog, os_log_type_t type, const char *msg, ...);
=======
void os_log_msg(os_log_t oslog, os_log_type_t type, const char *msg, ...);

typedef const struct __attribute__((objc_bridge(NSString))) __CFString * CFStringRef;

#ifdef __OBJC__
@class NSString;
@interface SystemObject {
  NSString *ns_string;
  CFStringRef cf_string;
}
@end
#endif
>>>>>>> d465594a
<|MERGE_RESOLUTION|>--- conflicted
+++ resolved
@@ -16,11 +16,8 @@
     T* obj { nullptr };
 };
 
-<<<<<<< HEAD
-=======
 typedef struct sqlite3 sqlite3;
 
->>>>>>> d465594a
 typedef unsigned char uint8_t;
 
 enum os_log_type_t : uint8_t {
@@ -33,9 +30,6 @@
 
 typedef struct os_log_s *os_log_t;
 os_log_t os_log_create(const char *subsystem, const char *category);
-<<<<<<< HEAD
-void os_log_msg(os_log_t oslog, os_log_type_t type, const char *msg, ...);
-=======
 void os_log_msg(os_log_t oslog, os_log_type_t type, const char *msg, ...);
 
 typedef const struct __attribute__((objc_bridge(NSString))) __CFString * CFStringRef;
@@ -47,5 +41,4 @@
   CFStringRef cf_string;
 }
 @end
-#endif
->>>>>>> d465594a
+#endif