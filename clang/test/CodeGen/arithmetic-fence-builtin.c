--- conflicted
+++ resolved
@@ -20,12 +20,9 @@
 // RUN: %clang_cc1 -triple i386-pc-linux-gnu -emit-llvm -fprotect-parens\
 // RUN: -o - %s | FileCheck --implicit-check-not="llvm.arithmetic.fence" %s
 //
-<<<<<<< HEAD
-=======
 // RUN: %clang_cc1 -triple aarch64-unknown-linux-gnu -emit-llvm -fprotect-parens\
 // RUN: -o - %s | FileCheck --implicit-check-not="llvm.arithmetic.fence" %s
 //
->>>>>>> cd74f4a4
 // Test with fast math on spir target
 // RUN: %clang_cc1 -triple spir64  -emit-llvm -DFAST \
 // RUN: -mreassociate -o - %s \
