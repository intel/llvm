--- conflicted
+++ resolved
@@ -17,11 +17,7 @@
 // CHECK-SAME: ptr dead_on_unwind noalias writable writeonly sret(i128) align 8 captures(none) initializes((0, 16)) [[AGG_RESULT:%.*]]) local_unnamed_addr #[[ATTR0:[0-9]+]] {
 // CHECK-NEXT:  [[ENTRY:.*:]]
 // CHECK-NEXT:    [[TMP0:%.*]] = load atomic i128, ptr @Ptr seq_cst, align 16
-<<<<<<< HEAD
-// CHECK-NEXT:    store i128 [[TMP0]], ptr [[AGG_RESULT]], align 8, !tbaa [[__INT128_TBAA2:![0-9]+]]
-=======
 // CHECK-NEXT:    store i128 [[TMP0]], ptr [[AGG_RESULT]], align 8, !tbaa [[__INT128_TBAA6:![0-9]+]]
->>>>>>> 54c4ef26
 // CHECK-NEXT:    ret void
 //
 __int128 f1() {
@@ -33,11 +29,7 @@
 // CHECK-NEXT:  [[ENTRY:.*:]]
 // CHECK-NEXT:    [[TMP0:%.*]] = load atomic i128, ptr @Ptr seq_cst, align 16
 // CHECK-NEXT:    store i128 [[TMP0]], ptr @Ret, align 16
-<<<<<<< HEAD
-// CHECK-NEXT:    store i128 [[TMP0]], ptr [[AGG_RESULT]], align 8, !tbaa [[__INT128_TBAA2]]
-=======
 // CHECK-NEXT:    store i128 [[TMP0]], ptr [[AGG_RESULT]], align 8, !tbaa [[__INT128_TBAA6]]
->>>>>>> 54c4ef26
 // CHECK-NEXT:    ret void
 //
 __int128 f2() {
@@ -48,11 +40,7 @@
 // CHECK-LABEL: define dso_local void @f3(
 // CHECK-SAME: ) local_unnamed_addr #[[ATTR1:[0-9]+]] {
 // CHECK-NEXT:  [[ENTRY:.*:]]
-<<<<<<< HEAD
-// CHECK-NEXT:    [[TMP0:%.*]] = load i128, ptr @Val, align 16, !tbaa [[__INT128_TBAA2]]
-=======
-// CHECK-NEXT:    [[TMP0:%.*]] = load i128, ptr @Val, align 16, !tbaa [[__INT128_TBAA6]]
->>>>>>> 54c4ef26
+// CHECK-NEXT:    [[TMP0:%.*]] = load i128, ptr @Val, align 16, !tbaa [[__INT128_TBAA6]]
 // CHECK-NEXT:    store atomic i128 [[TMP0]], ptr @Ptr seq_cst, align 16
 // CHECK-NEXT:    ret void
 //
@@ -74,15 +62,9 @@
 // CHECK-LABEL: define dso_local void @f5(
 // CHECK-SAME: ptr dead_on_unwind noalias writable writeonly sret(i128) align 8 captures(none) initializes((0, 16)) [[AGG_RESULT:%.*]]) local_unnamed_addr #[[ATTR0]] {
 // CHECK-NEXT:  [[ENTRY:.*:]]
-<<<<<<< HEAD
-// CHECK-NEXT:    [[TMP0:%.*]] = load i128, ptr @Val, align 16, !tbaa [[__INT128_TBAA2]]
+// CHECK-NEXT:    [[TMP0:%.*]] = load i128, ptr @Val, align 16, !tbaa [[__INT128_TBAA6]]
 // CHECK-NEXT:    [[TMP1:%.*]] = atomicrmw xchg ptr @Ptr, i128 [[TMP0]] seq_cst, align 16
-// CHECK-NEXT:    store i128 [[TMP1]], ptr [[AGG_RESULT]], align 8, !tbaa [[__INT128_TBAA2]]
-=======
-// CHECK-NEXT:    [[TMP0:%.*]] = load i128, ptr @Val, align 16, !tbaa [[__INT128_TBAA6]]
-// CHECK-NEXT:    [[TMP1:%.*]] = atomicrmw xchg ptr @Ptr, i128 [[TMP0]] seq_cst, align 16
-// CHECK-NEXT:    store i128 [[TMP1]], ptr [[AGG_RESULT]], align 8, !tbaa [[__INT128_TBAA6]]
->>>>>>> 54c4ef26
+// CHECK-NEXT:    store i128 [[TMP1]], ptr [[AGG_RESULT]], align 8, !tbaa [[__INT128_TBAA6]]
 // CHECK-NEXT:    ret void
 //
 __int128 f5() {
@@ -95,11 +77,7 @@
 // CHECK-NEXT:    [[TMP0:%.*]] = load i128, ptr @Val, align 16
 // CHECK-NEXT:    [[TMP1:%.*]] = atomicrmw xchg ptr @Ptr, i128 [[TMP0]] seq_cst, align 16
 // CHECK-NEXT:    store i128 [[TMP1]], ptr @Ret, align 16
-<<<<<<< HEAD
-// CHECK-NEXT:    store i128 [[TMP1]], ptr [[AGG_RESULT]], align 8, !tbaa [[__INT128_TBAA2]]
-=======
-// CHECK-NEXT:    store i128 [[TMP1]], ptr [[AGG_RESULT]], align 8, !tbaa [[__INT128_TBAA6]]
->>>>>>> 54c4ef26
+// CHECK-NEXT:    store i128 [[TMP1]], ptr [[AGG_RESULT]], align 8, !tbaa [[__INT128_TBAA6]]
 // CHECK-NEXT:    ret void
 //
 __int128 f6() {
@@ -110,11 +88,7 @@
 // CHECK-LABEL: define dso_local noundef zeroext i1 @f7(
 // CHECK-SAME: ) local_unnamed_addr #[[ATTR1]] {
 // CHECK-NEXT:  [[ENTRY:.*:]]
-<<<<<<< HEAD
-// CHECK-NEXT:    [[TMP0:%.*]] = load i128, ptr @Des, align 16, !tbaa [[__INT128_TBAA2]]
-=======
 // CHECK-NEXT:    [[TMP0:%.*]] = load i128, ptr @Des, align 16, !tbaa [[__INT128_TBAA6]]
->>>>>>> 54c4ef26
 // CHECK-NEXT:    [[TMP1:%.*]] = load i128, ptr @Exp, align 16
 // CHECK-NEXT:    [[TMP2:%.*]] = cmpxchg ptr @Ptr, i128 [[TMP1]], i128 [[TMP0]] seq_cst seq_cst, align 16
 // CHECK-NEXT:    [[TMP3:%.*]] = extractvalue { i128, i1 } [[TMP2]], 1
@@ -154,17 +128,10 @@
 // CHECK-LABEL: define dso_local void @f9(
 // CHECK-SAME: ptr dead_on_unwind noalias writable writeonly sret(i128) align 8 captures(none) initializes((0, 16)) [[AGG_RESULT:%.*]]) local_unnamed_addr #[[ATTR0]] {
 // CHECK-NEXT:  [[ENTRY:.*:]]
-<<<<<<< HEAD
-// CHECK-NEXT:    [[TMP0:%.*]] = load i128, ptr @Val, align 16, !tbaa [[__INT128_TBAA2]]
+// CHECK-NEXT:    [[TMP0:%.*]] = load i128, ptr @Val, align 16, !tbaa [[__INT128_TBAA6]]
 // CHECK-NEXT:    [[TMP1:%.*]] = atomicrmw add ptr @Ptr, i128 [[TMP0]] seq_cst, align 16
 // CHECK-NEXT:    [[TMP2:%.*]] = add i128 [[TMP1]], [[TMP0]]
-// CHECK-NEXT:    store i128 [[TMP2]], ptr [[AGG_RESULT]], align 8, !tbaa [[__INT128_TBAA2]]
-=======
-// CHECK-NEXT:    [[TMP0:%.*]] = load i128, ptr @Val, align 16, !tbaa [[__INT128_TBAA6]]
-// CHECK-NEXT:    [[TMP1:%.*]] = atomicrmw add ptr @Ptr, i128 [[TMP0]] seq_cst, align 16
-// CHECK-NEXT:    [[TMP2:%.*]] = add i128 [[TMP1]], [[TMP0]]
-// CHECK-NEXT:    store i128 [[TMP2]], ptr [[AGG_RESULT]], align 8, !tbaa [[__INT128_TBAA6]]
->>>>>>> 54c4ef26
+// CHECK-NEXT:    store i128 [[TMP2]], ptr [[AGG_RESULT]], align 8, !tbaa [[__INT128_TBAA6]]
 // CHECK-NEXT:    ret void
 //
 __int128 f9() {
@@ -174,17 +141,10 @@
 // CHECK-LABEL: define dso_local void @f10(
 // CHECK-SAME: ptr dead_on_unwind noalias writable writeonly sret(i128) align 8 captures(none) initializes((0, 16)) [[AGG_RESULT:%.*]]) local_unnamed_addr #[[ATTR0]] {
 // CHECK-NEXT:  [[ENTRY:.*:]]
-<<<<<<< HEAD
-// CHECK-NEXT:    [[TMP0:%.*]] = load i128, ptr @Val, align 16, !tbaa [[__INT128_TBAA2]]
+// CHECK-NEXT:    [[TMP0:%.*]] = load i128, ptr @Val, align 16, !tbaa [[__INT128_TBAA6]]
 // CHECK-NEXT:    [[TMP1:%.*]] = atomicrmw sub ptr @Ptr, i128 [[TMP0]] seq_cst, align 16
 // CHECK-NEXT:    [[TMP2:%.*]] = sub i128 [[TMP1]], [[TMP0]]
-// CHECK-NEXT:    store i128 [[TMP2]], ptr [[AGG_RESULT]], align 8, !tbaa [[__INT128_TBAA2]]
-=======
-// CHECK-NEXT:    [[TMP0:%.*]] = load i128, ptr @Val, align 16, !tbaa [[__INT128_TBAA6]]
-// CHECK-NEXT:    [[TMP1:%.*]] = atomicrmw sub ptr @Ptr, i128 [[TMP0]] seq_cst, align 16
-// CHECK-NEXT:    [[TMP2:%.*]] = sub i128 [[TMP1]], [[TMP0]]
-// CHECK-NEXT:    store i128 [[TMP2]], ptr [[AGG_RESULT]], align 8, !tbaa [[__INT128_TBAA6]]
->>>>>>> 54c4ef26
+// CHECK-NEXT:    store i128 [[TMP2]], ptr [[AGG_RESULT]], align 8, !tbaa [[__INT128_TBAA6]]
 // CHECK-NEXT:    ret void
 //
 __int128 f10() {
@@ -194,17 +154,10 @@
 // CHECK-LABEL: define dso_local void @f11(
 // CHECK-SAME: ptr dead_on_unwind noalias writable writeonly sret(i128) align 8 captures(none) initializes((0, 16)) [[AGG_RESULT:%.*]]) local_unnamed_addr #[[ATTR0]] {
 // CHECK-NEXT:  [[ENTRY:.*:]]
-<<<<<<< HEAD
-// CHECK-NEXT:    [[TMP0:%.*]] = load i128, ptr @Val, align 16, !tbaa [[__INT128_TBAA2]]
+// CHECK-NEXT:    [[TMP0:%.*]] = load i128, ptr @Val, align 16, !tbaa [[__INT128_TBAA6]]
 // CHECK-NEXT:    [[TMP1:%.*]] = atomicrmw and ptr @Ptr, i128 [[TMP0]] seq_cst, align 16
 // CHECK-NEXT:    [[TMP2:%.*]] = and i128 [[TMP1]], [[TMP0]]
-// CHECK-NEXT:    store i128 [[TMP2]], ptr [[AGG_RESULT]], align 8, !tbaa [[__INT128_TBAA2]]
-=======
-// CHECK-NEXT:    [[TMP0:%.*]] = load i128, ptr @Val, align 16, !tbaa [[__INT128_TBAA6]]
-// CHECK-NEXT:    [[TMP1:%.*]] = atomicrmw and ptr @Ptr, i128 [[TMP0]] seq_cst, align 16
-// CHECK-NEXT:    [[TMP2:%.*]] = and i128 [[TMP1]], [[TMP0]]
-// CHECK-NEXT:    store i128 [[TMP2]], ptr [[AGG_RESULT]], align 8, !tbaa [[__INT128_TBAA6]]
->>>>>>> 54c4ef26
+// CHECK-NEXT:    store i128 [[TMP2]], ptr [[AGG_RESULT]], align 8, !tbaa [[__INT128_TBAA6]]
 // CHECK-NEXT:    ret void
 //
 __int128 f11() {
@@ -214,17 +167,10 @@
 // CHECK-LABEL: define dso_local void @f12(
 // CHECK-SAME: ptr dead_on_unwind noalias writable writeonly sret(i128) align 8 captures(none) initializes((0, 16)) [[AGG_RESULT:%.*]]) local_unnamed_addr #[[ATTR0]] {
 // CHECK-NEXT:  [[ENTRY:.*:]]
-<<<<<<< HEAD
-// CHECK-NEXT:    [[TMP0:%.*]] = load i128, ptr @Val, align 16, !tbaa [[__INT128_TBAA2]]
+// CHECK-NEXT:    [[TMP0:%.*]] = load i128, ptr @Val, align 16, !tbaa [[__INT128_TBAA6]]
 // CHECK-NEXT:    [[TMP1:%.*]] = atomicrmw xor ptr @Ptr, i128 [[TMP0]] seq_cst, align 16
 // CHECK-NEXT:    [[TMP2:%.*]] = xor i128 [[TMP1]], [[TMP0]]
-// CHECK-NEXT:    store i128 [[TMP2]], ptr [[AGG_RESULT]], align 8, !tbaa [[__INT128_TBAA2]]
-=======
-// CHECK-NEXT:    [[TMP0:%.*]] = load i128, ptr @Val, align 16, !tbaa [[__INT128_TBAA6]]
-// CHECK-NEXT:    [[TMP1:%.*]] = atomicrmw xor ptr @Ptr, i128 [[TMP0]] seq_cst, align 16
-// CHECK-NEXT:    [[TMP2:%.*]] = xor i128 [[TMP1]], [[TMP0]]
-// CHECK-NEXT:    store i128 [[TMP2]], ptr [[AGG_RESULT]], align 8, !tbaa [[__INT128_TBAA6]]
->>>>>>> 54c4ef26
+// CHECK-NEXT:    store i128 [[TMP2]], ptr [[AGG_RESULT]], align 8, !tbaa [[__INT128_TBAA6]]
 // CHECK-NEXT:    ret void
 //
 __int128 f12() {
@@ -234,17 +180,10 @@
 // CHECK-LABEL: define dso_local void @f13(
 // CHECK-SAME: ptr dead_on_unwind noalias writable writeonly sret(i128) align 8 captures(none) initializes((0, 16)) [[AGG_RESULT:%.*]]) local_unnamed_addr #[[ATTR0]] {
 // CHECK-NEXT:  [[ENTRY:.*:]]
-<<<<<<< HEAD
-// CHECK-NEXT:    [[TMP0:%.*]] = load i128, ptr @Val, align 16, !tbaa [[__INT128_TBAA2]]
+// CHECK-NEXT:    [[TMP0:%.*]] = load i128, ptr @Val, align 16, !tbaa [[__INT128_TBAA6]]
 // CHECK-NEXT:    [[TMP1:%.*]] = atomicrmw or ptr @Ptr, i128 [[TMP0]] seq_cst, align 16
 // CHECK-NEXT:    [[TMP2:%.*]] = or i128 [[TMP1]], [[TMP0]]
-// CHECK-NEXT:    store i128 [[TMP2]], ptr [[AGG_RESULT]], align 8, !tbaa [[__INT128_TBAA2]]
-=======
-// CHECK-NEXT:    [[TMP0:%.*]] = load i128, ptr @Val, align 16, !tbaa [[__INT128_TBAA6]]
-// CHECK-NEXT:    [[TMP1:%.*]] = atomicrmw or ptr @Ptr, i128 [[TMP0]] seq_cst, align 16
-// CHECK-NEXT:    [[TMP2:%.*]] = or i128 [[TMP1]], [[TMP0]]
-// CHECK-NEXT:    store i128 [[TMP2]], ptr [[AGG_RESULT]], align 8, !tbaa [[__INT128_TBAA6]]
->>>>>>> 54c4ef26
+// CHECK-NEXT:    store i128 [[TMP2]], ptr [[AGG_RESULT]], align 8, !tbaa [[__INT128_TBAA6]]
 // CHECK-NEXT:    ret void
 //
 __int128 f13() {
@@ -254,19 +193,11 @@
 // CHECK-LABEL: define dso_local void @f14(
 // CHECK-SAME: ptr dead_on_unwind noalias writable writeonly sret(i128) align 8 captures(none) initializes((0, 16)) [[AGG_RESULT:%.*]]) local_unnamed_addr #[[ATTR0]] {
 // CHECK-NEXT:  [[ENTRY:.*:]]
-<<<<<<< HEAD
-// CHECK-NEXT:    [[TMP0:%.*]] = load i128, ptr @Val, align 16, !tbaa [[__INT128_TBAA2]]
-// CHECK-NEXT:    [[TMP1:%.*]] = atomicrmw nand ptr @Ptr, i128 [[TMP0]] seq_cst, align 16
-// CHECK-NEXT:    [[TMP2:%.*]] = and i128 [[TMP1]], [[TMP0]]
-// CHECK-NEXT:    [[TMP3:%.*]] = xor i128 [[TMP2]], -1
-// CHECK-NEXT:    store i128 [[TMP3]], ptr [[AGG_RESULT]], align 8, !tbaa [[__INT128_TBAA2]]
-=======
 // CHECK-NEXT:    [[TMP0:%.*]] = load i128, ptr @Val, align 16, !tbaa [[__INT128_TBAA6]]
 // CHECK-NEXT:    [[TMP1:%.*]] = atomicrmw nand ptr @Ptr, i128 [[TMP0]] seq_cst, align 16
 // CHECK-NEXT:    [[TMP2:%.*]] = and i128 [[TMP1]], [[TMP0]]
 // CHECK-NEXT:    [[TMP3:%.*]] = xor i128 [[TMP2]], -1
 // CHECK-NEXT:    store i128 [[TMP3]], ptr [[AGG_RESULT]], align 8, !tbaa [[__INT128_TBAA6]]
->>>>>>> 54c4ef26
 // CHECK-NEXT:    ret void
 //
 __int128 f14() {
@@ -276,15 +207,9 @@
 // CHECK-LABEL: define dso_local void @f15(
 // CHECK-SAME: ptr dead_on_unwind noalias writable writeonly sret(i128) align 8 captures(none) initializes((0, 16)) [[AGG_RESULT:%.*]]) local_unnamed_addr #[[ATTR0]] {
 // CHECK-NEXT:  [[ENTRY:.*:]]
-<<<<<<< HEAD
-// CHECK-NEXT:    [[TMP0:%.*]] = load i128, ptr @Val, align 16, !tbaa [[__INT128_TBAA2]]
+// CHECK-NEXT:    [[TMP0:%.*]] = load i128, ptr @Val, align 16, !tbaa [[__INT128_TBAA6]]
 // CHECK-NEXT:    [[TMP1:%.*]] = atomicrmw add ptr @Ptr, i128 [[TMP0]] seq_cst, align 16
-// CHECK-NEXT:    store i128 [[TMP1]], ptr [[AGG_RESULT]], align 8, !tbaa [[__INT128_TBAA2]]
-=======
-// CHECK-NEXT:    [[TMP0:%.*]] = load i128, ptr @Val, align 16, !tbaa [[__INT128_TBAA6]]
-// CHECK-NEXT:    [[TMP1:%.*]] = atomicrmw add ptr @Ptr, i128 [[TMP0]] seq_cst, align 16
-// CHECK-NEXT:    store i128 [[TMP1]], ptr [[AGG_RESULT]], align 8, !tbaa [[__INT128_TBAA6]]
->>>>>>> 54c4ef26
+// CHECK-NEXT:    store i128 [[TMP1]], ptr [[AGG_RESULT]], align 8, !tbaa [[__INT128_TBAA6]]
 // CHECK-NEXT:    ret void
 //
 __int128 f15() {
@@ -294,15 +219,9 @@
 // CHECK-LABEL: define dso_local void @f16(
 // CHECK-SAME: ptr dead_on_unwind noalias writable writeonly sret(i128) align 8 captures(none) initializes((0, 16)) [[AGG_RESULT:%.*]]) local_unnamed_addr #[[ATTR0]] {
 // CHECK-NEXT:  [[ENTRY:.*:]]
-<<<<<<< HEAD
-// CHECK-NEXT:    [[TMP0:%.*]] = load i128, ptr @Val, align 16, !tbaa [[__INT128_TBAA2]]
+// CHECK-NEXT:    [[TMP0:%.*]] = load i128, ptr @Val, align 16, !tbaa [[__INT128_TBAA6]]
 // CHECK-NEXT:    [[TMP1:%.*]] = atomicrmw sub ptr @Ptr, i128 [[TMP0]] seq_cst, align 16
-// CHECK-NEXT:    store i128 [[TMP1]], ptr [[AGG_RESULT]], align 8, !tbaa [[__INT128_TBAA2]]
-=======
-// CHECK-NEXT:    [[TMP0:%.*]] = load i128, ptr @Val, align 16, !tbaa [[__INT128_TBAA6]]
-// CHECK-NEXT:    [[TMP1:%.*]] = atomicrmw sub ptr @Ptr, i128 [[TMP0]] seq_cst, align 16
-// CHECK-NEXT:    store i128 [[TMP1]], ptr [[AGG_RESULT]], align 8, !tbaa [[__INT128_TBAA6]]
->>>>>>> 54c4ef26
+// CHECK-NEXT:    store i128 [[TMP1]], ptr [[AGG_RESULT]], align 8, !tbaa [[__INT128_TBAA6]]
 // CHECK-NEXT:    ret void
 //
 __int128 f16() {
@@ -312,15 +231,9 @@
 // CHECK-LABEL: define dso_local void @f17(
 // CHECK-SAME: ptr dead_on_unwind noalias writable writeonly sret(i128) align 8 captures(none) initializes((0, 16)) [[AGG_RESULT:%.*]]) local_unnamed_addr #[[ATTR0]] {
 // CHECK-NEXT:  [[ENTRY:.*:]]
-<<<<<<< HEAD
-// CHECK-NEXT:    [[TMP0:%.*]] = load i128, ptr @Val, align 16, !tbaa [[__INT128_TBAA2]]
+// CHECK-NEXT:    [[TMP0:%.*]] = load i128, ptr @Val, align 16, !tbaa [[__INT128_TBAA6]]
 // CHECK-NEXT:    [[TMP1:%.*]] = atomicrmw and ptr @Ptr, i128 [[TMP0]] seq_cst, align 16
-// CHECK-NEXT:    store i128 [[TMP1]], ptr [[AGG_RESULT]], align 8, !tbaa [[__INT128_TBAA2]]
-=======
-// CHECK-NEXT:    [[TMP0:%.*]] = load i128, ptr @Val, align 16, !tbaa [[__INT128_TBAA6]]
-// CHECK-NEXT:    [[TMP1:%.*]] = atomicrmw and ptr @Ptr, i128 [[TMP0]] seq_cst, align 16
-// CHECK-NEXT:    store i128 [[TMP1]], ptr [[AGG_RESULT]], align 8, !tbaa [[__INT128_TBAA6]]
->>>>>>> 54c4ef26
+// CHECK-NEXT:    store i128 [[TMP1]], ptr [[AGG_RESULT]], align 8, !tbaa [[__INT128_TBAA6]]
 // CHECK-NEXT:    ret void
 //
 __int128 f17() {
@@ -330,15 +243,9 @@
 // CHECK-LABEL: define dso_local void @f18(
 // CHECK-SAME: ptr dead_on_unwind noalias writable writeonly sret(i128) align 8 captures(none) initializes((0, 16)) [[AGG_RESULT:%.*]]) local_unnamed_addr #[[ATTR0]] {
 // CHECK-NEXT:  [[ENTRY:.*:]]
-<<<<<<< HEAD
-// CHECK-NEXT:    [[TMP0:%.*]] = load i128, ptr @Val, align 16, !tbaa [[__INT128_TBAA2]]
+// CHECK-NEXT:    [[TMP0:%.*]] = load i128, ptr @Val, align 16, !tbaa [[__INT128_TBAA6]]
 // CHECK-NEXT:    [[TMP1:%.*]] = atomicrmw xor ptr @Ptr, i128 [[TMP0]] seq_cst, align 16
-// CHECK-NEXT:    store i128 [[TMP1]], ptr [[AGG_RESULT]], align 8, !tbaa [[__INT128_TBAA2]]
-=======
-// CHECK-NEXT:    [[TMP0:%.*]] = load i128, ptr @Val, align 16, !tbaa [[__INT128_TBAA6]]
-// CHECK-NEXT:    [[TMP1:%.*]] = atomicrmw xor ptr @Ptr, i128 [[TMP0]] seq_cst, align 16
-// CHECK-NEXT:    store i128 [[TMP1]], ptr [[AGG_RESULT]], align 8, !tbaa [[__INT128_TBAA6]]
->>>>>>> 54c4ef26
+// CHECK-NEXT:    store i128 [[TMP1]], ptr [[AGG_RESULT]], align 8, !tbaa [[__INT128_TBAA6]]
 // CHECK-NEXT:    ret void
 //
 __int128 f18() {
@@ -348,15 +255,9 @@
 // CHECK-LABEL: define dso_local void @f19(
 // CHECK-SAME: ptr dead_on_unwind noalias writable writeonly sret(i128) align 8 captures(none) initializes((0, 16)) [[AGG_RESULT:%.*]]) local_unnamed_addr #[[ATTR0]] {
 // CHECK-NEXT:  [[ENTRY:.*:]]
-<<<<<<< HEAD
-// CHECK-NEXT:    [[TMP0:%.*]] = load i128, ptr @Val, align 16, !tbaa [[__INT128_TBAA2]]
+// CHECK-NEXT:    [[TMP0:%.*]] = load i128, ptr @Val, align 16, !tbaa [[__INT128_TBAA6]]
 // CHECK-NEXT:    [[TMP1:%.*]] = atomicrmw or ptr @Ptr, i128 [[TMP0]] seq_cst, align 16
-// CHECK-NEXT:    store i128 [[TMP1]], ptr [[AGG_RESULT]], align 8, !tbaa [[__INT128_TBAA2]]
-=======
-// CHECK-NEXT:    [[TMP0:%.*]] = load i128, ptr @Val, align 16, !tbaa [[__INT128_TBAA6]]
-// CHECK-NEXT:    [[TMP1:%.*]] = atomicrmw or ptr @Ptr, i128 [[TMP0]] seq_cst, align 16
-// CHECK-NEXT:    store i128 [[TMP1]], ptr [[AGG_RESULT]], align 8, !tbaa [[__INT128_TBAA6]]
->>>>>>> 54c4ef26
+// CHECK-NEXT:    store i128 [[TMP1]], ptr [[AGG_RESULT]], align 8, !tbaa [[__INT128_TBAA6]]
 // CHECK-NEXT:    ret void
 //
 __int128 f19() {
@@ -366,30 +267,17 @@
 // CHECK-LABEL: define dso_local void @f20(
 // CHECK-SAME: ptr dead_on_unwind noalias writable writeonly sret(i128) align 8 captures(none) initializes((0, 16)) [[AGG_RESULT:%.*]]) local_unnamed_addr #[[ATTR0]] {
 // CHECK-NEXT:  [[ENTRY:.*:]]
-<<<<<<< HEAD
-// CHECK-NEXT:    [[TMP0:%.*]] = load i128, ptr @Val, align 16, !tbaa [[__INT128_TBAA2]]
+// CHECK-NEXT:    [[TMP0:%.*]] = load i128, ptr @Val, align 16, !tbaa [[__INT128_TBAA6]]
 // CHECK-NEXT:    [[TMP1:%.*]] = atomicrmw nand ptr @Ptr, i128 [[TMP0]] seq_cst, align 16
-// CHECK-NEXT:    store i128 [[TMP1]], ptr [[AGG_RESULT]], align 8, !tbaa [[__INT128_TBAA2]]
-=======
-// CHECK-NEXT:    [[TMP0:%.*]] = load i128, ptr @Val, align 16, !tbaa [[__INT128_TBAA6]]
-// CHECK-NEXT:    [[TMP1:%.*]] = atomicrmw nand ptr @Ptr, i128 [[TMP0]] seq_cst, align 16
-// CHECK-NEXT:    store i128 [[TMP1]], ptr [[AGG_RESULT]], align 8, !tbaa [[__INT128_TBAA6]]
->>>>>>> 54c4ef26
+// CHECK-NEXT:    store i128 [[TMP1]], ptr [[AGG_RESULT]], align 8, !tbaa [[__INT128_TBAA6]]
 // CHECK-NEXT:    ret void
 //
 __int128 f20() {
   return __atomic_fetch_nand(&Ptr, Val, memory_order_seq_cst);
 }
 //.
-<<<<<<< HEAD
-// CHECK: [[__INT128_TBAA2]] = !{[[META3:![0-9]+]], [[META3]], i64 0}
-// CHECK: [[META3]] = !{!"__int128", [[META4:![0-9]+]], i64 0}
-// CHECK: [[META4]] = !{!"omnipotent char", [[META5:![0-9]+]], i64 0}
-// CHECK: [[META5]] = !{!"Simple C/C++ TBAA"}
-=======
 // CHECK: [[META4:![0-9]+]] = !{!"omnipotent char", [[META5:![0-9]+]], i64 0}
 // CHECK: [[META5]] = !{!"Simple C/C++ TBAA"}
 // CHECK: [[__INT128_TBAA6]] = !{[[META7:![0-9]+]], [[META7]], i64 0}
 // CHECK: [[META7]] = !{!"__int128", [[META4]], i64 0}
->>>>>>> 54c4ef26
 //.