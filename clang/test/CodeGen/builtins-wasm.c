--- conflicted
+++ resolved
@@ -807,15 +807,12 @@
   // WEBASSEMBLY: call float @llvm.wasm.loadf16.f32(ptr %{{.*}})
 }
 
-<<<<<<< HEAD
-=======
 void store_f16_f32(float val, __fp16 *addr) {
   return __builtin_wasm_storef16_f32(val, addr);
   // WEBASSEMBLY: tail call void @llvm.wasm.storef16.f32(float %val, ptr %{{.*}})
   // WEBASSEMBLY-NEXT: ret
 }
 
->>>>>>> 6e4c5224
 __externref_t externref_null() {
   return __builtin_wasm_ref_null_extern();
   // WEBASSEMBLY: tail call ptr addrspace(10) @llvm.wasm.ref.null.extern()
