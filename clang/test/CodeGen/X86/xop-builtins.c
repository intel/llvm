--- conflicted
+++ resolved
@@ -6,8 +6,6 @@
 // RUN: %clang_cc1 -x c++ -flax-vector-conversions=none -ffreestanding %s -triple=x86_64-apple-darwin -target-feature +xop -fno-signed-char -emit-llvm -o - -Wall -Werror | FileCheck %s
 // RUN: %clang_cc1 -x c++ -flax-vector-conversions=none -ffreestanding %s -triple=i386-apple-darwin -target-feature +xop -emit-llvm -o - -Wall -Werror | FileCheck %s
 // RUN: %clang_cc1 -x c++ -flax-vector-conversions=none -ffreestanding %s -triple=i386-apple-darwin -target-feature +xop -fno-signed-char -emit-llvm -o - -Wall -Werror | FileCheck %s
-<<<<<<< HEAD
-=======
 
 // RUN: %clang_cc1 -x c -flax-vector-conversions=none -ffreestanding %s -triple=x86_64-apple-darwin -target-feature +xop -emit-llvm -o - -Wall -Werror -fexperimental-new-constant-interpreter | FileCheck %s
 // RUN: %clang_cc1 -x c -flax-vector-conversions=none -ffreestanding %s -triple=x86_64-apple-darwin -target-feature +xop -fno-signed-char -emit-llvm -o - -Wall -Werror -fexperimental-new-constant-interpreter | FileCheck %s
@@ -17,7 +15,6 @@
 // RUN: %clang_cc1 -x c++ -flax-vector-conversions=none -ffreestanding %s -triple=x86_64-apple-darwin -target-feature +xop -fno-signed-char -emit-llvm -o - -Wall -Werror -fexperimental-new-constant-interpreter | FileCheck %s
 // RUN: %clang_cc1 -x c++ -flax-vector-conversions=none -ffreestanding %s -triple=i386-apple-darwin -target-feature +xop -emit-llvm -o - -Wall -Werror -fexperimental-new-constant-interpreter | FileCheck %s
 // RUN: %clang_cc1 -x c++ -flax-vector-conversions=none -ffreestanding %s -triple=i386-apple-darwin -target-feature +xop -fno-signed-char -emit-llvm -o - -Wall -Werror -fexperimental-new-constant-interpreter | FileCheck %s
->>>>>>> 35227056
 
 
 #include <x86intrin.h>
