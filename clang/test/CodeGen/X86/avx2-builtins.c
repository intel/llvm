// RUN: %clang_cc1 -x c -flax-vector-conversions=none -ffreestanding %s -triple=x86_64-apple-darwin -target-feature +avx2 -emit-llvm -o - -Wall -Werror | FileCheck %s --check-prefixes=CHECK,X64
// RUN: %clang_cc1 -x c -flax-vector-conversions=none -ffreestanding %s -triple=x86_64-apple-darwin -target-feature +avx2 -fno-signed-char -emit-llvm -o - -Wall -Werror | FileCheck %s --check-prefixes=CHECK,X64
// RUN: %clang_cc1 -x c -flax-vector-conversions=none -ffreestanding %s -triple=i386-apple-darwin -target-feature +avx2 -emit-llvm -o - -Wall -Werror | FileCheck %s --check-prefixes=CHECK,X86
// RUN: %clang_cc1 -x c -flax-vector-conversions=none -ffreestanding %s -triple=i386-apple-darwin -target-feature +avx2 -fno-signed-char -emit-llvm -o - -Wall -Werror | FileCheck %s --check-prefixes=CHECK,X86
// RUN: %clang_cc1 -x c++ -flax-vector-conversions=none -ffreestanding %s -triple=x86_64-apple-darwin -target-feature +avx2 -emit-llvm -o - -Wall -Werror | FileCheck %s --check-prefixes=CHECK,X64
// RUN: %clang_cc1 -x c++ -flax-vector-conversions=none -ffreestanding %s -triple=x86_64-apple-darwin -target-feature +avx2 -fno-signed-char -emit-llvm -o - -Wall -Werror | FileCheck %s --check-prefixes=CHECK,X64
// RUN: %clang_cc1 -x c++ -flax-vector-conversions=none -ffreestanding %s -triple=i386-apple-darwin -target-feature +avx2 -emit-llvm -o - -Wall -Werror | FileCheck %s --check-prefixes=CHECK,X86
// RUN: %clang_cc1 -x c++ -flax-vector-conversions=none -ffreestanding %s -triple=i386-apple-darwin -target-feature +avx2 -fno-signed-char -emit-llvm -o - -Wall -Werror | FileCheck %s --check-prefixes=CHECK,X86

// RUN: %clang_cc1 -x c -flax-vector-conversions=none -ffreestanding %s -triple=x86_64-apple-darwin -target-feature +avx2 -emit-llvm -o - -Wall -Werror -fexperimental-new-constant-interpreter | FileCheck %s --check-prefixes=CHECK,X64
// RUN: %clang_cc1 -x c -flax-vector-conversions=none -ffreestanding %s -triple=x86_64-apple-darwin -target-feature +avx2 -fno-signed-char -emit-llvm -o - -Wall -Werror -fexperimental-new-constant-interpreter | FileCheck %s --check-prefixes=CHECK,X64
// RUN: %clang_cc1 -x c -flax-vector-conversions=none -ffreestanding %s -triple=i386-apple-darwin -target-feature +avx2 -emit-llvm -o - -Wall -Werror -fexperimental-new-constant-interpreter | FileCheck %s --check-prefixes=CHECK,X86
// RUN: %clang_cc1 -x c -flax-vector-conversions=none -ffreestanding %s -triple=i386-apple-darwin -target-feature +avx2 -fno-signed-char -emit-llvm -o - -Wall -Werror -fexperimental-new-constant-interpreter | FileCheck %s --check-prefixes=CHECK,X86
// RUN: %clang_cc1 -x c++ -flax-vector-conversions=none -ffreestanding %s -triple=x86_64-apple-darwin -target-feature +avx2 -emit-llvm -o - -Wall -Werror -fexperimental-new-constant-interpreter | FileCheck %s --check-prefixes=CHECK,X64
// RUN: %clang_cc1 -x c++ -flax-vector-conversions=none -ffreestanding %s -triple=x86_64-apple-darwin -target-feature +avx2 -fno-signed-char -emit-llvm -o - -Wall -Werror -fexperimental-new-constant-interpreter | FileCheck %s --check-prefixes=CHECK,X64
// RUN: %clang_cc1 -x c++ -flax-vector-conversions=none -ffreestanding %s -triple=i386-apple-darwin -target-feature +avx2 -emit-llvm -o - -Wall -Werror -fexperimental-new-constant-interpreter | FileCheck %s --check-prefixes=CHECK,X86
// RUN: %clang_cc1 -x c++ -flax-vector-conversions=none -ffreestanding %s -triple=i386-apple-darwin -target-feature +avx2 -fno-signed-char -emit-llvm -o - -Wall -Werror -fexperimental-new-constant-interpreter | FileCheck %s --check-prefixes=CHECK,X86

#include <immintrin.h>
#include "builtin_test_helpers.h"

// NOTE: This should match the tests in llvm/test/CodeGen/X86/avx2-intrinsics-fast-isel.ll

__m256i test_mm256_abs_epi8(__m256i a) {
  // CHECK-LABEL: test_mm256_abs_epi8
  // CHECK: [[ABS:%.*]] = call <32 x i8> @llvm.abs.v32i8(<32 x i8> %{{.*}}, i1 false)
  return _mm256_abs_epi8(a);
}
TEST_CONSTEXPR(match_v32qi(_mm256_abs_epi8((__m256i)(__v32qs){0, +1, +2, +3, +4, +5, +6, +7, +8, +9, +10, +11, +12, +13, +14, +15, +100, +50, -100, +20, +80, -50, +120, -20, -100, -50, +100, -20, -80, +50, -120, +20}), 0, 1, 2, 3, 4, 5, 6, 7, 8, 9, 10, 11, 12, 13, 14, 15, 100, 50, 100, 20, 80, 50, 120, 20, 100, 50, 100, 20, 80, 50, 120, 20));

__m256i test_mm256_abs_epi16(__m256i a) {
  // CHECK-LABEL: test_mm256_abs_epi16
  // CHECK: [[ABS:%.*]] = call <16 x i16> @llvm.abs.v16i16(<16 x i16> %{{.*}}, i1 false)
  return _mm256_abs_epi16(a);
}
TEST_CONSTEXPR(match_v16hi(_mm256_abs_epi16((__m256i)(__v16hi){+5, -3, -32767, +32767, -10, +8, 0, -256, +256, -128, +3, +9, +15, +33, +63, +129}), 5, 3, 32767, 32767, 10, 8, 0, 256, 256, 128, 3, 9, 15, 33, 63, 129));

__m256i test_mm256_abs_epi32(__m256i a) {
  // CHECK-LABEL: test_mm256_abs_epi32
  // CHECK: [[ABS:%.*]] = call <8 x i32> @llvm.abs.v8i32(<8 x i32> %{{.*}}, i1 false)
  return _mm256_abs_epi32(a);
}
TEST_CONSTEXPR(match_v8si(_mm256_abs_epi32((__m256i)(__v8si){+5, -3, -2147483647, +2147483647, 0, -256, +256, +1025}), 5, 3, 2147483647, 2147483647, 0, 256, 256, 1025));

__m256i test_mm256_add_epi8(__m256i a, __m256i b) {
  // CHECK-LABEL: test_mm256_add_epi8
  // CHECK: add <32 x i8>
  return _mm256_add_epi8(a, b);
}

TEST_CONSTEXPR(match_v32qi(_mm256_add_epi8((__m256i)(__v32qs){ -64, -65, 66, 67, 68, -69, -70, -71, -72, 73, 74, -75, 76, 77, -78, 79, -80, 81, 82, -83, 84, -85, 86, 87, -88, -89, -90, 91, -92, 93, 94, 95}, (__m256i)(__v32qs){ -1, -2, 3, -4, 5, -6, 7, 8, 9, -10, 11, -12, 13, 14, 15, 16, -17, 18, 19, 20, -21, 22, -23, -24, 25, 26, -27, -28, -29, 30, -31, 32}),  -65, -67, 69, 63, 73, -75, -63, -63, -63, 63, 85, -87, 89, 91, -63, 95, -97, 99, 101, -63, 63, -63, 63, 63, -63, -63, -117, 63, -121, 123, 63, 127));

__m256i test_mm256_add_epi16(__m256i a, __m256i b) {
  // CHECK-LABEL: test_mm256_add_epi16
  // CHECK: add <16 x i16>
  return _mm256_add_epi16(a, b);
}

TEST_CONSTEXPR(match_v16hi(_mm256_add_epi16((__m256i)(__v16hi){ -32, -33, 34, -35, -36, 37, -38, -39, -40, -41, -42, 43, -44, -45, 46, 47}, (__m256i)(__v16hi){ -1, 2, 3, -4, 5, -6, 7, 8, 9, 10, -11, -12, -13, 14, -15, -16}),  -33, -31, 37, -39, -31, 31, -31, -31, -31, -31, -53, 31, -57, -31, 31, 31));

__m256i test_mm256_add_epi32(__m256i a, __m256i b) {
  // CHECK-LABEL: test_mm256_add_epi32
  // CHECK: add <8 x i32>
  return _mm256_add_epi32(a, b);
}

TEST_CONSTEXPR(match_v8si(_mm256_add_epi32((__m256i)(__v8si){ 16, 17, 18, -19, 20, -21, 22, 23}, (__m256i)(__v8si){ -1, 2, 3, 4, 5, 6, 7, 8}),  15, 19, 21, -15, 25, -15, 29, 31));

__m256i test_mm256_add_epi64(__m256i a, __m256i b) {
  // CHECK-LABEL: test_mm256_add_epi64
  // CHECK: add <4 x i64>
  return _mm256_add_epi64(a, b);
}

TEST_CONSTEXPR(match_v4di(_mm256_add_epi64((__m256i)(__v4di){ 8, -9, 10, 11}, (__m256i)(__v4di){ -1, -2, 3, 4}),  7, -11, 13, 15));

__m256i test_mm256_adds_epi8(__m256i a, __m256i b) {
  // CHECK-LABEL: test_mm256_adds_epi8
  // CHECK: call <32 x i8> @llvm.sadd.sat.v32i8(<32 x i8> %{{.*}}, <32 x i8> %{{.*}})
  return _mm256_adds_epi8(a, b);
}
TEST_CONSTEXPR(match_v32qi(_mm256_adds_epi8((__m256i)(__v32qs){0, +1, +2, +3, +4, +5, +6, +7, +8, +9, +10, +11, +12, +13, +14, +15, +100, +50, -100, +20, +80, -50, +120, -20, -100, -50, +100, -20, -80, +50, -120, +20}, (__m256i)(__v32qs){0, +1, +2, +3, +4, +5, +6, +7, +8, +9, +10, +11, +12, +13, +14, +15, +50, +80, -50, +110, +60, -30, +20, -10, +50, +80, -50, +110, +60, -30, +20, -10}), 0, +2, +4, +6, +8, +10, +12, +14, +16, +18, +20, +22, +24, +26, +28, +30, +127, +127, -128, +127, +127, -80, +127, -30, -50, +30, +50, +90, -20, +20, -100, +10));

__m256i test_mm256_adds_epi16(__m256i a, __m256i b) {
  // CHECK-LABEL: test_mm256_adds_epi16
  // CHECK: call <16 x i16> @llvm.sadd.sat.v16i16(<16 x i16> %{{.*}}, <16 x i16> %{{.*}})
  return _mm256_adds_epi16(a, b);
}
TEST_CONSTEXPR(match_v16hi(_mm256_adds_epi16((__m256i)(__v16hi){0, -1, -2, -3, -4, -5, -6, -7, -8, -9, -10, -11, +32000, -32000, +32000, -32000}, (__m256i)(__v16hi){0, -1, -2, -3, -4, -5, -6, -7, -8, -9, -10, -11, +800, -800, -800, +800}), 0, -2, -4, -6, -8, -10, -12, -14, -16, -18, -20, -22, +32767, -32768, +31200, -31200));

__m256i test_mm256_adds_epu8(__m256i a, __m256i b) {
  // CHECK-LABEL: test_mm256_adds_epu8
  // CHECK-NOT: call <32 x i8> @llvm.x86.avx2.paddus.b(<32 x i8> %{{.*}}, <32 x i8> %{{.*}})
  // CHECK: call <32 x i8> @llvm.uadd.sat.v32i8(<32 x i8> %{{.*}}, <32 x i8> %{{.*}})
  return _mm256_adds_epu8(a, b);
}
TEST_CONSTEXPR(match_v32qu(_mm256_adds_epu8((__m256i)(__v32qu){0, 0, 0, 0, +64, +64, +64, +64, +64, +64, +127, +127, +127, +127, +127, +127, +128, +128, +128, +128, +128, +128, +192, +192, +192, +192, +192, +192, +255, +255, +255, +255}, (__m256i)(__v32qu){0, +127, +128, +255, 0, +64, +127, +128, +192, +255, 0, +64, +127, +128, +192, +255, 0, +64, +127, +128, +192, +255, 0, +64, +127, +128, +192, +255, 0, +127, +128, +255}), 0, +127, +128, +255, +64, +128, +191, +192, +255, +255, +127, +191, +254, +255, +255, +255, +128, +192, +255, +255, +255, +255, +192, +255, +255, +255, +255, +255, +255, +255, +255, +255));

__m256i test_mm256_adds_epu16(__m256i a, __m256i b) {
  // CHECK-LABEL: test_mm256_adds_epu16
  // CHECK-NOT: call <16 x i16> @llvm.x86.avx2.paddus.w(<16 x i16> %{{.*}}, <16 x i16> %{{.*}})
  // CHECK: call <16 x i16> @llvm.uadd.sat.v16i16(<16 x i16> %{{.*}}, <16 x i16> %{{.*}})
  return _mm256_adds_epu16(a, b);
}
TEST_CONSTEXPR(match_v16hu(_mm256_adds_epu16((__m256i)(__v16hu){0, 0, 0, 0, +32767, +32767, +32767, +32767, +32768, +32768, +32768, +32768, +65535, +65535, +65535, +65535}, (__m256i)(__v16hu){0, +32767, +32768, +65535, 0, +32767, +32768, +65535, 0, +32767, +32768, +65535, 0, +32767, +32768, +65535}), 0, +32767, +32768, +65535, +32767, +65534, +65535, +65535, +32768, +65535, +65535, +65535, +65535, +65535, +65535, +65535));

__m256i test_mm256_alignr_epi8(__m256i a, __m256i b) {
  // CHECK-LABEL: test_mm256_alignr_epi8
  // CHECK: shufflevector <32 x i8> %{{.*}}, <32 x i8> %{{.*}}, <32 x i32> <i32 2, i32 3, i32 4, i32 5, i32 6, i32 7, i32 8, i32 9, i32 10, i32 11, i32 12, i32 13, i32 14, i32 15, i32 32, i32 33, i32 18, i32 19, i32 20, i32 21, i32 22, i32 23, i32 24, i32 25, i32 26, i32 27, i32 28, i32 29, i32 30, i32 31, i32 48, i32 49>
  return _mm256_alignr_epi8(a, b, 2);
}

__m256i test2_mm256_alignr_epi8(__m256i a, __m256i b) {
  // CHECK-LABEL: test2_mm256_alignr_epi8
  // CHECK: shufflevector <32 x i8> %{{.*}}, <32 x i8> zeroinitializer, <32 x i32> <i32 1, i32 2, i32 3, i32 4, i32 5, i32 6, i32 7, i32 8, i32 9, i32 10, i32 11, i32 12, i32 13, i32 14, i32 15, i32 32, i32 17, i32 18, i32 19, i32 20, i32 21, i32 22, i32 23, i32 24, i32 25, i32 26, i32 27, i32 28, i32 29, i32 30, i32 31, i32 48>
  return _mm256_alignr_epi8(a, b, 17);
}

__m256i test_mm256_and_si256(__m256i a, __m256i b) {
  // CHECK-LABEL: test_mm256_and_si256
  // CHECK: and <4 x i64>
  return _mm256_and_si256(a, b);
}
TEST_CONSTEXPR(match_v4di(_mm256_and_si256((__m256i)(__v4di){0, -1, 0, -1}, (__m256i)(__v4di){0, 0, -1, -1}), 0, 0, 0, -1));

__m256i test_mm256_andnot_si256(__m256i a, __m256i b) {
  // CHECK-LABEL: test_mm256_andnot_si256
  // CHECK: xor <4 x i64>
  // CHECK: and <4 x i64>
  return _mm256_andnot_si256(a, b);
}
TEST_CONSTEXPR(match_v4di(_mm256_andnot_si256((__m256i)(__v4di){0, -1, 0, -1}, (__m256i)(__v4di){0, 0, -1, -1}), 0, 0, -1, 0));

__m256i test_mm256_avg_epu8(__m256i a, __m256i b) {
  // CHECK-LABEL: test_mm256_avg_epu8
  // CHECK: call <32 x i8> @llvm.x86.avx2.pavg.b(<32 x i8> %{{.*}}, <32 x i8> %{{.*}})
  return _mm256_avg_epu8(a, b);
}
TEST_CONSTEXPR(match_v32qu(_mm256_avg_epu8((__m256i)(__v32qu){1, 2, 3, 4, 5, 6, 7, 8, 9, 10, 11, 12, 13, 14, 15, 16, 17, 18, 19, 20, 21, 22, 23, 24, 25, 26, 27, 28, 29, 30, 31, 32}, (__m256i)(__v32qu){1, 2, 3, 4, 5, 6, 7, 8, 9, 10, 11, 12, 13, 14, 15, 16, 17, 18, 19, 20, 21, 22, 23, 24, 25, 26, 27, 28, 29, 30, 31, 32}), 1, 2, 3, 4, 5, 6, 7, 8, 9, 10, 11, 12, 13, 14, 15, 16, 17, 18, 19, 20, 21, 22, 23, 24, 25, 26, 27, 28, 29, 30, 31, 32));

__m256i test_mm256_avg_epu16(__m256i a, __m256i b) {
  // CHECK-LABEL: test_mm256_avg_epu16
  // CHECK: call <16 x i16> @llvm.x86.avx2.pavg.w(<16 x i16> %{{.*}}, <16 x i16> %{{.*}})
  return _mm256_avg_epu16(a, b);
}
TEST_CONSTEXPR(match_v16hu(_mm256_avg_epu16((__m256i)(__v16hu){1, 2, 3, 4, 5, 6, 7, 8, 9, 10, 11, 12, 13, 14, 15, 16}, (__m256i)(__v16hu){1, 2, 3, 4, 5, 6, 7, 8, 9, 10, 11, 12, 13, 14, 15, 16}), 1, 2, 3, 4, 5, 6, 7, 8, 9, 10, 11, 12, 13, 14, 15, 16));

// FIXME: We should also lower the __builtin_ia32_pblendw128 (and similar)
// functions to this IR. In the future we could delete the corresponding
// intrinsic in LLVM if it's not being used anymore.
__m256i test_mm256_blend_epi16(__m256i a, __m256i b) {
  // CHECK-LABEL: test_mm256_blend_epi16
  // CHECK-NOT: @llvm.x86.avx2.pblendw
  // CHECK: shufflevector <16 x i16> %{{.*}}, <16 x i16> %{{.*}}, <16 x i32> <i32 0, i32 17, i32 2, i32 3, i32 4, i32 5, i32 6, i32 7, i32 8, i32 25, i32 10, i32 11, i32 12, i32 13, i32 14, i32 15>
  return _mm256_blend_epi16(a, b, 2);
}
TEST_CONSTEXPR(match_v16hi(_mm256_blend_epi16(((__m256i)(__v16hi){1,2,3,4,5,6,7,8,9,10,11,12,13,14,15,16}), ((__m256i)(__v16hi){-1,-2,-3,-4,-5,-6,-7,-8,-9,-10,-11,-12,-13,-14,-15,-16}), 0x00), 1,2,3,4,5,6,7,8,9,10,11,12,13,14,15,16));
TEST_CONSTEXPR(match_v16hi(_mm256_blend_epi16(((__m256i)(__v16hi){1,2,3,4,5,6,7,8,9,10,11,12,13,14,15,16}), ((__m256i)(__v16hi){-1,-2,-3,-4,-5,-6,-7,-8,-9,-10,-11,-12,-13,-14,-15,-16}), 0x5A), 1,-2,3,-4,-5,6,-7,8,9,-10,11,-12,-13,14,-15,16));
TEST_CONSTEXPR(match_v16hi(_mm256_blend_epi16(((__m256i)(__v16hi){1,2,3,4,5,6,7,8,9,10,11,12,13,14,15,16}), ((__m256i)(__v16hi){-1,-2,-3,-4,-5,-6,-7,-8,-9,-10,-11,-12,-13,-14,-15,-16}), 0x94), 1,2,-3,4,-5,6,7,-8,9,10,-11,12,-13,14,15,-16));
TEST_CONSTEXPR(match_v16hi(_mm256_blend_epi16(((__m256i)(__v16hi){1,2,3,4,5,6,7,8,9,10,11,12,13,14,15,16}), ((__m256i)(__v16hi){-1,-2,-3,-4,-5,-6,-7,-8,-9,-10,-11,-12,-13,-14,-15,-16}), 0xFF), -1,-2,-3,-4,-5,-6,-7,-8,-9,-10,-11,-12,-13,-14,-15,-16));

__m128i test_mm_blend_epi32(__m128i a, __m128i b) {
  // CHECK-LABEL: test_mm_blend_epi32
  // CHECK-NOT: @llvm.x86.avx2.pblendd.128
  // CHECK: shufflevector <4 x i32> %{{.*}}, <4 x i32> %{{.*}}, <4 x i32> <i32 4, i32 1, i32 6, i32 3>
  return _mm_blend_epi32(a, b, 0x05);
}
TEST_CONSTEXPR(match_v4si(_mm_blend_epi32(((__m128i)(__v4si){1,2,3,4}), ((__m128i)(__v4si){-1,-2,-3,-4}), 0x0), 1,2,3,4));
TEST_CONSTEXPR(match_v4si(_mm_blend_epi32(((__m128i)(__v4si){1,2,3,4}), ((__m128i)(__v4si){-1,-2,-3,-4}), 0x5), -1,2,-3,4));
TEST_CONSTEXPR(match_v4si(_mm_blend_epi32(((__m128i)(__v4si){1,2,3,4}), ((__m128i)(__v4si){-1,-2,-3,-4}), 0xA), 1,-2,3,-4));
TEST_CONSTEXPR(match_v4si(_mm_blend_epi32(((__m128i)(__v4si){1,2,3,4}), ((__m128i)(__v4si){-1,-2,-3,-4}), 0xF), -1,-2,-3,-4));

__m256i test_mm256_blend_epi32(__m256i a, __m256i b) {
  // CHECK-LABEL: test_mm256_blend_epi32
  // CHECK-NOT: @llvm.x86.avx2.pblendd.256
  // CHECK: shufflevector <8 x i32> %{{.*}}, <8 x i32> %{{.*}}, <8 x i32> <i32 8, i32 1, i32 10, i32 3, i32 12, i32 13, i32 6, i32 7>
  return _mm256_blend_epi32(a, b, 0x35);
}
TEST_CONSTEXPR(match_v8si(_mm256_blend_epi32(((__m256i)(__v8si){1,2,3,4,5,6,7,8}), ((__m256i)(__v8si){-1,-2,-3,-4,-5,-6,-7,-8}), 0x00), 1,2,3,4,5,6,7,8));
TEST_CONSTEXPR(match_v8si(_mm256_blend_epi32(((__m256i)(__v8si){1,2,3,4,5,6,7,8}), ((__m256i)(__v8si){-1,-2,-3,-4,-5,-6,-7,-8}), 0xA5), -1,2,-3,4,5,-6,7,-8));
TEST_CONSTEXPR(match_v8si(_mm256_blend_epi32(((__m256i)(__v8si){1,2,3,4,5,6,7,8}), ((__m256i)(__v8si){-1,-2,-3,-4,-5,-6,-7,-8}), 0x94), 1,2,-3,4,-5,6,7,-8));
TEST_CONSTEXPR(match_v8si(_mm256_blend_epi32(((__m256i)(__v8si){1,2,3,4,5,6,7,8}), ((__m256i)(__v8si){-1,-2,-3,-4,-5,-6,-7,-8}), 0xFF), -1,-2,-3,-4,-5,-6,-7,-8));

__m256i test_mm256_blendv_epi8(__m256i a, __m256i b, __m256i m) {
  // CHECK-LABEL: test_mm256_blendv_epi8
  // CHECK: call <32 x i8> @llvm.x86.avx2.pblendvb(<32 x i8> %{{.*}}, <32 x i8> %{{.*}}, <32 x i8> %{{.*}})
  return _mm256_blendv_epi8(a, b, m);
}
TEST_CONSTEXPR(match_v32qi(_mm256_blendv_epi8((__m256i)(__v32qs){0,1,2,3,4,5,6,7,8,9,10,11,12,13,14,15,16,17,18,19,20,21,22,23,24,25,26,27,28,29,30,31},(__m256i)(__v32qs){-90,-91,-92,-93,-94,-95,-96,-97,-98,-99,-100,-101,-12,-13,-104,-105,-106,-107,-108,-109,-100,-101,-12,-13,-104,-105,-106,-107,-108,-109,-120,-121},(__m256i)(__v32qs){0,0,0,-1,0,-1,-1,0,0,0,-1,-1,0,-1,0,0,0,0,0,0,0,0,0,-1,-1,-1,0,0,0,0,0,-1}), 0, 1, 2, -93, 4, -95, -96, 7, 8, 9, -100, -101, 12, -13, 14, 15, 16, 17, 18, 19, 20, 21, 22, -13, -104, -105, 26, 27, 28, 29, 30, -121));

__m128i test_mm_broadcastb_epi8(__m128i a) {
  // CHECK-LABEL: test_mm_broadcastb_epi8
  // CHECK-NOT: @llvm.x86.avx2.pbroadcastb.128
  // CHECK: shufflevector <16 x i8> %{{.*}}, <16 x i8> %{{.*}}, <16 x i32> zeroinitializer
  return _mm_broadcastb_epi8(a);
}
TEST_CONSTEXPR(match_v16qi(_mm_broadcastb_epi8((__m128i)(__v16qi){42, 0, 0, 0, 0, 0, 0, 0, 0, 0, 0, 0, 0, 0, 0, 0}), 42, 42, 42, 42, 42, 42, 42, 42, 42, 42, 42, 42, 42, 42, 42, 42));

__m256i test_mm256_broadcastb_epi8(__m128i a) {
  // CHECK-LABEL: test_mm256_broadcastb_epi8
  // CHECK-NOT: @llvm.x86.avx2.pbroadcastb.256
  // CHECK: shufflevector <16 x i8> %{{.*}}, <16 x i8> %{{.*}}, <32 x i32> zeroinitializer
  return _mm256_broadcastb_epi8(a);
}
TEST_CONSTEXPR(match_v32qi(_mm256_broadcastb_epi8((__m128i)(__v16qi){42, 0, 0, 0, 0, 0, 0, 0, 0, 0, 0, 0, 0, 0, 0, 0}), 42, 42, 42, 42, 42, 42, 42, 42, 42, 42, 42, 42, 42, 42, 42, 42, 42, 42, 42, 42, 42, 42, 42, 42, 42, 42, 42, 42, 42, 42, 42, 42));

__m128i test_mm_broadcastd_epi32(__m128i a) {
  // CHECK-LABEL: test_mm_broadcastd_epi32
  // CHECK-NOT: @llvm.x86.avx2.pbroadcastd.128
  // CHECK: shufflevector <4 x i32> %{{.*}}, <4 x i32> %{{.*}}, <4 x i32> zeroinitializer
  return _mm_broadcastd_epi32(a);
}
TEST_CONSTEXPR(match_v4si(_mm_broadcastd_epi32((__m128i)(__v4si){-42, 0, 0, 0}), -42, -42, -42, -42));

__m256i test_mm256_broadcastd_epi32(__m128i a) {
  // CHECK-LABEL: test_mm256_broadcastd_epi32
  // CHECK-NOT: @llvm.x86.avx2.pbroadcastd.256
  // CHECK: shufflevector <4 x i32> %{{.*}}, <4 x i32> %{{.*}}, <8 x i32> zeroinitializer
  return _mm256_broadcastd_epi32(a);
}
TEST_CONSTEXPR(match_v8si(_mm256_broadcastd_epi32((__m128i)(__v4si){-42, 0, 0, 0}), -42, -42, -42, -42, -42, -42, -42, -42));

__m128i test_mm_broadcastq_epi64(__m128i a) {
  // CHECK-LABEL: test_mm_broadcastq_epi64
  // CHECK-NOT: @llvm.x86.avx2.pbroadcastq.128
  // CHECK: shufflevector <2 x i64> %{{.*}}, <2 x i64> %{{.*}}, <2 x i32> zeroinitializer
  return _mm_broadcastq_epi64(a);
}
TEST_CONSTEXPR(match_v2di(_mm_broadcastq_epi64((__m128i)(__v2di){-42, 0}), -42, -42));

__m256i test_mm256_broadcastq_epi64(__m128i a) {
  // CHECK-LABEL: test_mm256_broadcastq_epi64
  // CHECK-NOT: @llvm.x86.avx2.pbroadcastq.256
  // CHECK: shufflevector <2 x i64> %{{.*}}, <2 x i64> %{{.*}}, <4 x i32> zeroinitializer
  return _mm256_broadcastq_epi64(a);
}
TEST_CONSTEXPR(match_v4di(_mm256_broadcastq_epi64((__m128i)(__v2di){-42, 0}), -42, -42, -42, -42));

__m128d test_mm_broadcastsd_pd(__m128d a) {
  // CHECK-LABEL: test_mm_broadcastsd_pd
  // CHECK: shufflevector <2 x double> %{{.*}}, <2 x double> %{{.*}}, <2 x i32> zeroinitializer
  return _mm_broadcastsd_pd(a);
}
TEST_CONSTEXPR(match_m128d(_mm_broadcastsd_pd((__m128d){+7.0, -7.0}), +7.0, +7.0));

__m256d test_mm256_broadcastsd_pd(__m128d a) {
  // CHECK-LABEL: test_mm256_broadcastsd_pd
  // CHECK-NOT: @llvm.x86.avx2.vbroadcast.sd.pd.256
  // CHECK: shufflevector <2 x double> %{{.*}}, <2 x double> %{{.*}}, <4 x i32> zeroinitializer
  return _mm256_broadcastsd_pd(a);
}
TEST_CONSTEXPR(match_m256d(_mm256_broadcastsd_pd((__m128d){+7.0, -7.0}), +7.0, +7.0, +7.0, +7.0));

__m256i test_mm256_broadcastsi128_si256(__m128i a) {
  // CHECK-LABEL: test_mm256_broadcastsi128_si256
  // CHECK: shufflevector <2 x i64> %{{.*}}, <2 x i64> %{{.*}}, <4 x i32> <i32 0, i32 1, i32 0, i32 1>
  return _mm256_broadcastsi128_si256(a);
}
TEST_CONSTEXPR(match_m256i(_mm256_broadcastsi128_si256((__m128i)(__v2di){3, 45}), 3, 45, 3, 45));

__m256i test_mm_broadcastsi128_si256(__m128i a) {
  // CHECK-LABEL: test_mm_broadcastsi128_si256
  // CHECK: shufflevector <2 x i64> %{{.*}}, <2 x i64> %{{.*}}, <4 x i32> <i32 0, i32 1, i32 0, i32 1>
  return _mm_broadcastsi128_si256(a);
}
TEST_CONSTEXPR(match_m256i(_mm_broadcastsi128_si256(((__m128i)(__v2di){42, -99})), 42, -99, 42, -99));

__m128 test_mm_broadcastss_ps(__m128 a) {
  // CHECK-LABEL: test_mm_broadcastss_ps
  // CHECK-NOT: @llvm.x86.avx2.vbroadcast.ss.ps
  // CHECK: shufflevector <4 x float> %{{.*}}, <4 x float> %{{.*}}, <4 x i32> zeroinitializer
  return _mm_broadcastss_ps(a);
}
TEST_CONSTEXPR(match_m128(_mm_broadcastss_ps((__m128){-4.0f, +5.0f, +6.0f, +7.0f}), -4.0f, -4.0f, -4.0f, -4.0f));

__m256 test_mm256_broadcastss_ps(__m128 a) {
  // CHECK-LABEL: test_mm256_broadcastss_ps
  // CHECK-NOT: @llvm.x86.avx2.vbroadcast.ss.ps.256
  // CHECK: shufflevector <4 x float> %{{.*}}, <4 x float> %{{.*}}, <8 x i32> zeroinitializer
  return _mm256_broadcastss_ps(a);
}
TEST_CONSTEXPR(match_m256(_mm256_broadcastss_ps((__m128){-4.0f, +5.0f, +6.0f, +7.0f}), -4.0f, -4.0f, -4.0f, -4.0f, -4.0f, -4.0f, -4.0f, -4.0f));

__m128i test_mm_broadcastw_epi16(__m128i a) {
  // CHECK-LABEL: test_mm_broadcastw_epi16
  // CHECK-NOT: @llvm.x86.avx2.pbroadcastw.128
  // CHECK: shufflevector <8 x i16> %{{.*}}, <8 x i16> %{{.*}}, <8 x i32> zeroinitializer
  return _mm_broadcastw_epi16(a);
}
TEST_CONSTEXPR(match_v8hi(_mm_broadcastw_epi16((__m128i)(__v8hi){42, 0, 0, 0, 0, 0, 0, 0}), 42, 42, 42, 42, 42, 42, 42, 42));

__m256i test_mm256_broadcastw_epi16(__m128i a) {
  // CHECK-LABEL: test_mm256_broadcastw_epi16
  // CHECK-NOT: @llvm.x86.avx2.pbroadcastw.256
  // CHECK: shufflevector <8 x i16> %{{.*}}, <8 x i16> %{{.*}}, <16 x i32> zeroinitializer
  return _mm256_broadcastw_epi16(a);
}
TEST_CONSTEXPR(match_v16hi(_mm256_broadcastw_epi16((__m128i)(__v8hi){42, 0, 0, 0, 0, 0, 0, 0}), 42, 42, 42, 42, 42, 42, 42, 42, 42, 42, 42, 42, 42, 42, 42, 42));

__m256i test_mm256_bslli_epi128(__m256i a) {
  // CHECK-LABEL: test_mm256_bslli_epi128
  // CHECK: shufflevector <32 x i8> zeroinitializer, <32 x i8> %{{.*}}, <32 x i32> <i32 13, i32 14, i32 15, i32 32, i32 33, i32 34, i32 35, i32 36, i32 37, i32 38, i32 39, i32 40, i32 41, i32 42, i32 43, i32 44, i32 29, i32 30, i32 31, i32 48, i32 49, i32 50, i32 51, i32 52, i32 53, i32 54, i32 55, i32 56, i32 57, i32 58, i32 59, i32 60>
  return _mm256_bslli_epi128(a, 3);
}

__m256i test_mm256_bsrli_epi128(__m256i a) {
  // CHECK-LABEL: test_mm256_bsrli_epi128
  // CHECK: shufflevector <32 x i8> %{{.*}}, <32 x i8> zeroinitializer, <32 x i32> <i32 3, i32 4, i32 5, i32 6, i32 7, i32 8, i32 9, i32 10, i32 11, i32 12, i32 13, i32 14, i32 15, i32 32, i32 33, i32 34, i32 19, i32 20, i32 21, i32 22, i32 23, i32 24, i32 25, i32 26, i32 27, i32 28, i32 29, i32 30, i32 31, i32 48, i32 49, i32 50>
  return _mm256_bsrli_epi128(a, 3);
}

__m256i test_mm256_cmpeq_epi8(__m256i a, __m256i b) {
  // CHECK-LABEL: test_mm256_cmpeq_epi8
  // CHECK: icmp eq <32 x i8>
  return _mm256_cmpeq_epi8(a, b);
}
TEST_CONSTEXPR(match_v16qi(_mm_cmpeq_epi8(
    (__m128i)(__v16qs){1,-2,3,-4,-5,6,-7,8,-9,10,-11,12,-13,14,-15,16},
    (__m128i)(__v16qs){10,-2,6,-4,-5,12,-14,8,-9,20,-22,12,-26,14,-30,16}),
    0,-1,0,-1,-1,0,0,-1,-1,0,0,-1,0,-1,0,-1));

__m256i test_mm256_cmpeq_epi16(__m256i a, __m256i b) {
  // CHECK-LABEL: test_mm256_cmpeq_epi16
  // CHECK: icmp eq <16 x i16>
  return _mm256_cmpeq_epi16(a, b);
}
TEST_CONSTEXPR(match_v16hi(_mm256_cmpeq_epi16((__m256i)(__v16hi){+1, -2, +3, -4, +5, -6, +7, -8, +9, -10, +11, -12, +13, -14, +15, -16}, (__m256i)(__v16hi){-10, -2, +6, -4, +5, -12, +14, -8, +9, -20, +22, -12, +26, -14, +30, -16}), 0, -1, 0, -1, -1, 0, 0, -1, -1, 0, 0, -1, 0, -1, 0, -1));

__m256i test_mm256_cmpeq_epi32(__m256i a, __m256i b) {
  // CHECK-LABEL: test_mm256_cmpeq_epi32
  // CHECK: icmp eq <8 x i32>
  return _mm256_cmpeq_epi32(a, b);
}
TEST_CONSTEXPR(match_v8si(_mm256_cmpeq_epi32((__m256i)(__v8si){+1, -2, +3, -4, +5, -6, +7, -8}, (__m256i)(__v8si){-10, -2, +6, -4, +5, -12, +14, -8}), 0, -1, 0, -1, -1, 0, 0, -1));

__m256i test_mm256_cmpeq_epi64(__m256i a, __m256i b) {
  // CHECK-LABEL: test_mm256_cmpeq_epi64
  // CHECK: icmp eq <4 x i64>
  return _mm256_cmpeq_epi64(a, b);
}
TEST_CONSTEXPR(match_v4di(_mm256_cmpeq_epi64((__m256i)(__v4di){+1, -2, +3, -4}, (__m256i)(__v4di){-10, -2, +6, -4}), 0, -1, 0, -1));

__m256i test_mm256_cmpgt_epi8(__m256i a, __m256i b) {
  // CHECK-LABEL: test_mm256_cmpgt_epi8
  // CHECK: icmp sgt <32 x i8>
  return _mm256_cmpgt_epi8(a, b);
}
TEST_CONSTEXPR(match_v32qi(_mm256_cmpgt_epi8(
    (__m256i)(__v32qs){1, -2, 3, -4, 5, -6, 7, -8, 9, -10, 11, -12, 13, -14, 15, -16, -1, 2, -3, 4, -5, 6, -7, 8, -9, 10, -11, 12, -13, 14, -15, 16},
    (__m256i)(__v32qs){10, -2, 6, -5, 30, -7, 8, -1, 20, -3, 12, -8, 25, -10, 9, -2, -10, 2, -6, 5, -30, 7, -8, 1, -20, 3, -12, 8, -25, 10, -9, 2}),
            0, 0, 0, -1, 0, -1, 0, 0, 0, 0, 0, 0, 0, 0, -1, 0, -1, 0, -1, 0, -1, 0, -1, -1, -1, -1, -1, -1, -1, -1, 0, -1));

__m256i test_mm256_cmpgt_epi16(__m256i a, __m256i b) {
  // CHECK-LABEL: test_mm256_cmpgt_epi16
  // CHECK: icmp sgt <16 x i16>
  return _mm256_cmpgt_epi16(a, b);
}
TEST_CONSTEXPR(match_v16hi(_mm256_cmpgt_epi16((__m256i)(__v16hi){+1, -2, +3, -4, +5, -6, +7, -8, +1, -2, +3, -4, +5, -6, +7, -8}, (__m256i)(__v16hi){-10, -2, +6, -5, +30, -7, +8, -1, -10, -2, +6, -5, +30, -7, +8, -1}), -1, 0, 0, -1, 0, -1, 0, 0, -1, 0, 0, -1, 0, -1, 0, 0));

__m256i test_mm256_cmpgt_epi32(__m256i a, __m256i b) {
  // CHECK-LABEL: test_mm256_cmpgt_epi32
  // CHECK: icmp sgt <8 x i32>
  return _mm256_cmpgt_epi32(a, b);
}
TEST_CONSTEXPR(match_v8si(_mm256_cmpgt_epi32((__m256i)(__v8si){+1, -2, +3, -4, +5, -6, +7, -8}, (__m256i)(__v8si){-10, -2, +6, -5, +30, -7, +8, -1}), -1, 0, 0, -1, 0, -1, 0, 0));

__m256i test_mm256_cmpgt_epi64(__m256i a, __m256i b) {
  // CHECK-LABEL: test_mm256_cmpgt_epi64
  // CHECK: icmp sgt <4 x i64>
  return _mm256_cmpgt_epi64(a, b);
}
TEST_CONSTEXPR(match_v4di(_mm256_cmpgt_epi64((__m256i)(__v4di){+1, -2, +3, -4}, (__m256i)(__v4di){-10, -2, +6, -5}), -1, 0, 0, -1));

__m256i test_mm256_cvtepi8_epi16(__m128i a) {
  // CHECK-LABEL: test_mm256_cvtepi8_epi16
  // CHECK: sext <16 x i8> %{{.*}} to <16 x i16>
  return _mm256_cvtepi8_epi16(a);
}
TEST_CONSTEXPR(match_v16hi(_mm256_cvtepi8_epi16(_mm_setr_epi8(-3, 2, -1, 0, 1, -2, 3, -4, 5, -6, 7, -8, 9, -10, 11, -12)), -3, 2, -1, 0, 1, -2, 3, -4, 5, -6, 7, -8, 9, -10, 11, -12));

__m256i test_mm256_cvtepi8_epi32(__m128i a) {
  // CHECK-LABEL: test_mm256_cvtepi8_epi32
  // CHECK: shufflevector <16 x i8> %{{.*}}, <16 x i8> %{{.*}}, <8 x i32> <i32 0, i32 1, i32 2, i32 3, i32 4, i32 5, i32 6, i32 7>
  // CHECK: sext <8 x i8> %{{.*}} to <8 x i32>
  return _mm256_cvtepi8_epi32(a);
}
TEST_CONSTEXPR(match_v8si(_mm256_cvtepi8_epi32(_mm_setr_epi8(-3, 2, -1, 0, 1, -2, 3, -4, 5, -6, 7, -8, 9, -10, 11, -12)), -3, 2, -1, 0, 1, -2, 3, -4));

__m256i test_mm256_cvtepi8_epi64(__m128i a) {
  // CHECK-LABEL: test_mm256_cvtepi8_epi64
  // CHECK: shufflevector <16 x i8> %{{.*}}, <16 x i8> %{{.*}}, <4 x i32> <i32 0, i32 1, i32 2, i32 3>
  // CHECK: sext <4 x i8> %{{.*}} to <4 x i64>
  return _mm256_cvtepi8_epi64(a);
}
TEST_CONSTEXPR(match_v4di(_mm256_cvtepi8_epi64(_mm_setr_epi8(-3, 2, -1, 0, 1, -2, 3, -4, 5, -6, 7, -8, 9, -10, 11, -12)), -3, 2, -1, 0));

__m256i test_mm256_cvtepi16_epi32(__m128i a) {
  // CHECK-LABEL: test_mm256_cvtepi16_epi32
  // CHECK: sext <8 x i16> %{{.*}} to <8 x i32>
  return _mm256_cvtepi16_epi32(a);
}
TEST_CONSTEXPR(match_v8si(_mm256_cvtepi16_epi32(_mm_setr_epi16(-300, 2, -1, 0, 1, -2, 3, -4)), -300, 2, -1, 0, 1, -2, 3, -4));

__m256i test_mm256_cvtepi16_epi64(__m128i a) {
  // CHECK-LABEL: test_mm256_cvtepi16_epi64
  // CHECK: shufflevector <8 x i16> %{{.*}}, <8 x i16> %{{.*}}, <4 x i32> <i32 0, i32 1, i32 2, i32 3>
  // CHECK: sext <4 x i16> %{{.*}} to <4 x i64>
  return _mm256_cvtepi16_epi64(a);
}
TEST_CONSTEXPR(match_v4di(_mm256_cvtepi16_epi64(_mm_setr_epi16(-300, 2, -1, 0, 1, -2, 3, -4)), -300, 2, -1, 0));

__m256i test_mm256_cvtepi32_epi64(__m128i a) {
  // CHECK-LABEL: test_mm256_cvtepi32_epi64
  // CHECK: sext <4 x i32> %{{.*}} to <4 x i64>
  return _mm256_cvtepi32_epi64(a);
}
TEST_CONSTEXPR(match_v4di(_mm256_cvtepi32_epi64(_mm_setr_epi32(-70000, 2, -1, 0)), -70000, 2, -1, 0));

__m256i test_mm256_cvtepu8_epi16(__m128i a) {
  // CHECK-LABEL: test_mm256_cvtepu8_epi16
  // CHECK: zext <16 x i8> %{{.*}} to <16 x i16>
  return _mm256_cvtepu8_epi16(a);
}
TEST_CONSTEXPR(match_v16hi(_mm256_cvtepu8_epi16(_mm_setr_epi8(-3, 2, -1, 0, 1, -2, 3, -4, 5, -6, 7, -8, 9, -10, 11, -12)), 253, 2, 255, 0, 1, 254, 3, 252, 5, 250, 7, 248, 9, 246, 11, 244));

__m256i test_mm256_cvtepu8_epi32(__m128i a) {
  // CHECK-LABEL: test_mm256_cvtepu8_epi32
  // CHECK: shufflevector <16 x i8> %{{.*}}, <16 x i8> %{{.*}}, <8 x i32> <i32 0, i32 1, i32 2, i32 3, i32 4, i32 5, i32 6, i32 7>
  // CHECK: zext <8 x i8> %{{.*}} to <8 x i32>
  return _mm256_cvtepu8_epi32(a);
}
TEST_CONSTEXPR(match_v8si(_mm256_cvtepu8_epi32(_mm_setr_epi8(-3, 2, -1, 0, 1, -2, 3, -4, 5, -6, 7, -8, 9, -10, 11, -12)), 253, 2, 255, 0, 1, 254, 3, 252));

__m256i test_mm256_cvtepu8_epi64(__m128i a) {
  // CHECK-LABEL: test_mm256_cvtepu8_epi64
  // CHECK: shufflevector <16 x i8> %{{.*}}, <16 x i8> %{{.*}}, <4 x i32> <i32 0, i32 1, i32 2, i32 3>
  // CHECK: zext <4 x i8> %{{.*}} to <4 x i64>
  return _mm256_cvtepu8_epi64(a);
}
TEST_CONSTEXPR(match_v4di(_mm256_cvtepu8_epi64(_mm_setr_epi8(-3, 2, -1, 0, 1, -2, 3, -4, 5, -6, 7, -8, 9, -10, 11, -12)), 253, 2, 255, 0));

__m256i test_mm256_cvtepu16_epi32(__m128i a) {
  // CHECK-LABEL: test_mm256_cvtepu16_epi32
  // CHECK: zext <8 x i16> {{.*}} to <8 x i32>
  return _mm256_cvtepu16_epi32(a);
}
TEST_CONSTEXPR(match_v8si(_mm256_cvtepu16_epi32(_mm_setr_epi16(-300, 2, -1, 0, 1, -2, 3, -4)), 65236, 2, 65535, 0, 1, 65534, 3, 65532));

__m256i test_mm256_cvtepu16_epi64(__m128i a) {
  // CHECK-LABEL: test_mm256_cvtepu16_epi64
  // CHECK: shufflevector <8 x i16> %{{.*}}, <8 x i16> %{{.*}}, <4 x i32> <i32 0, i32 1, i32 2, i32 3>
  // CHECK: zext <4 x i16> %{{.*}} to <4 x i64>
  return _mm256_cvtepu16_epi64(a);
}
TEST_CONSTEXPR(match_v4di(_mm256_cvtepu16_epi64(_mm_setr_epi16(-300, 2, -1, 0, 1, -2, 3, -4)), 65236, 2, 65535, 0));

__m256i test_mm256_cvtepu32_epi64(__m128i a) {
  // CHECK-LABEL: test_mm256_cvtepu32_epi64
  // CHECK: zext <4 x i32> %{{.*}} to <4 x i64>
  return _mm256_cvtepu32_epi64(a);
}
TEST_CONSTEXPR(match_v4di(_mm256_cvtepu32_epi64(_mm_setr_epi32(-70000, 2, -1, 0)), 4294897296, 2, 4294967295, 0));

__m128i test0_mm256_extracti128_si256_0(__m256i a) {
  // CHECK-LABEL: test0_mm256_extracti128_si256
  // CHECK: shufflevector <4 x i64> %{{.*}}, <4 x i64> poison, <2 x i32> <i32 0, i32 1>
  return _mm256_extracti128_si256(a, 0);
}
TEST_CONSTEXPR(match_m128i(_mm256_extracti128_si256(((__m256i){1ULL, 2ULL, 3ULL, 4ULL}), 0),1ULL, 2ULL));

__m128i test1_mm256_extracti128_si256_1(__m256i a) {
  // CHECK-LABEL: test1_mm256_extracti128_si256
  // CHECK: shufflevector <4 x i64> %{{.*}}, <4 x i64> poison, <2 x i32> <i32 2, i32 3>
  return _mm256_extracti128_si256(a, 1);
}

// Immediate should be truncated to one bit.
__m128i test2_mm256_extracti128_si256(__m256i a) {
  // CHECK-LABEL: test2_mm256_extracti128_si256
  // CHECK: shufflevector <4 x i64> %{{.*}}, <4 x i64> poison, <2 x i32> <i32 0, i32 1>
  return _mm256_extracti128_si256(a, 0);
}

__m256i test_mm256_hadd_epi16(__m256i a, __m256i b) {
  // CHECK-LABEL: test_mm256_hadd_epi16
  // CHECK: call <16 x i16> @llvm.x86.avx2.phadd.w(<16 x i16> %{{.*}}, <16 x i16> %{{.*}})
  return _mm256_hadd_epi16(a, b);
}
TEST_CONSTEXPR(match_v16hi(_mm256_hadd_epi16(
    (__m256i)(__v16hi){1,2,3,4,5,6,7,8,9,10,11,12,13,14,15,16}, 
    (__m256i)(__v16hi){17,18,19,20,21,22,23,24,25,26,27,28,29,30,31,32}), 
    3,7,11,15,35,39,43,47,19,23,27,31,51,55,59,63));

__m256i test_mm256_hadd_epi32(__m256i a, __m256i b) {
  // CHECK-LABEL: test_mm256_hadd_epi32
  // CHECK: call <8 x i32> @llvm.x86.avx2.phadd.d(<8 x i32> %{{.*}}, <8 x i32> %{{.*}})
  return _mm256_hadd_epi32(a, b);
}
TEST_CONSTEXPR(match_v8si(_mm256_hadd_epi32(
    (__m256i)(__v8si){10, 20, 30, 40, 50, 60, 70, 80},
    (__m256i)(__v8si){5, 15, 25, 35, 45, 55, 65, 75}),
    30,70,20,60,110,150,100,140));

__m256i test_mm256_hadds_epi16(__m256i a, __m256i b) {
  // CHECK-LABEL: test_mm256_hadds_epi16
  // CHECK:call <16 x i16> @llvm.x86.avx2.phadd.sw(<16 x i16> %{{.*}}, <16 x i16> %{{.*}})
  return _mm256_hadds_epi16(a, b);
}
TEST_CONSTEXPR(match_v16hi( _mm256_hadds_epi16(
    (__m256i)(__v16hi){32767, 32767, 1,2,3,4,5,6,7,8,9,10,11,12,13,14},
    (__m256i)(__v16hi){19,20,21,22,23,24,25,26,27,28,29,30,31,32, 32767, 5}),
    32767, 3,7,11, 39,43,47,51,15,19,23,27, 55,59,63, 32767));

__m256i test_mm256_hsub_epi16(__m256i a, __m256i b) {
  // CHECK-LABEL: test_mm256_hsub_epi16
  // CHECK: call <16 x i16> @llvm.x86.avx2.phsub.w(<16 x i16> %{{.*}}, <16 x i16> %{{.*}})
  return _mm256_hsub_epi16(a, b);
}
TEST_CONSTEXPR(match_v16hi(_mm256_hsub_epi16(
    (__m256i)(__v16hi){2,1,1,2,5,3,3,5,7,4,4,7,9,5,5,9}, 
    (__m256i)(__v16hi){10,5,5,10,12,6,6,12,21,14,14,21,24,16,16,24}), 
    1,-1,2,-2,5,-5,6,-6,3,-3,4,-4, 7,-7,8,-8));

__m256i test_mm256_hsub_epi32(__m256i a, __m256i b) {
  // CHECK-LABEL: test_mm256_hsub_epi32
  // CHECK: call <8 x i32> @llvm.x86.avx2.phsub.d(<8 x i32> %{{.*}}, <8 x i32> %{{.*}})
  return _mm256_hsub_epi32(a, b);
}
TEST_CONSTEXPR(match_v8si(_mm256_hsub_epi32(
    (__m256i)(__v8si){10, 20, 30,50,60,90,100,140},
    (__m256i)(__v8si){200,150,260,200,420,350,800,720}),
    -10,-20,50,60, -30,-40, 70,80));

__m256i test_mm256_hsubs_epi16(__m256i a, __m256i b) {
  // CHECK-LABEL: test_mm256_hsubs_epi16
  // CHECK:call <16 x i16> @llvm.x86.avx2.phsub.sw(<16 x i16> %{{.*}}, <16 x i16> %{{.*}})
  return _mm256_hsubs_epi16(a, b);
}
TEST_CONSTEXPR(match_v16hi(_mm256_hsubs_epi16(
    (__m256i)(__v16hi){32726, -100, 3, 2, 6, 4, 8, 5,15,10 ,21, 14, 27, 18, 100, 90},
    (__m256i)(__v16hi){40, 20, 100, 70, 200,150, 100,40, 1000,900,300,150, 500,300, 1, 1}),
    32767, 1, 2, 3,  20, 30, 50, 60, 5, 7, 9, 10, 100, 150, 200, 0));

__m128i test_mm_i32gather_epi32(int const *b, __m128i c) {
  // CHECK-LABEL: test_mm_i32gather_epi32
  // CHECK: call <4 x i32> @llvm.x86.avx2.gather.d.d(<4 x i32> %{{.*}}, ptr %{{.*}}, <4 x i32> %{{.*}}, <4 x i32> %{{.*}}, i8 2)
  return _mm_i32gather_epi32(b, c, 2);
}

__m128i test_mm_mask_i32gather_epi32(__m128i a, int const *b, __m128i c, __m128i d) {
  // CHECK-LABEL: test_mm_mask_i32gather_epi32
  // CHECK: call <4 x i32> @llvm.x86.avx2.gather.d.d(<4 x i32> %{{.*}}, ptr %{{.*}}, <4 x i32> %{{.*}}, <4 x i32> %{{.*}}, i8 2)
  return _mm_mask_i32gather_epi32(a, b, c, d, 2);
}

__m256i test_mm256_i32gather_epi32(int const *b, __m256i c) {
  // CHECK-LABEL: test_mm256_i32gather_epi32
  // CHECK: call <8 x i32> @llvm.x86.avx2.gather.d.d.256(<8 x i32> %{{.*}}, ptr %{{.*}}, <8 x i32> %{{.*}}, <8 x i32> %{{.*}}, i8 2)
  return _mm256_i32gather_epi32(b, c, 2);
}

__m256i test_mm256_mask_i32gather_epi32(__m256i a, int const *b, __m256i c, __m256i d) {
  // CHECK-LABEL: test_mm256_mask_i32gather_epi32
  // CHECK: call <8 x i32> @llvm.x86.avx2.gather.d.d.256(<8 x i32> %{{.*}}, ptr %{{.*}}, <8 x i32> %{{.*}}, <8 x i32> %{{.*}}, i8 2)
  return _mm256_mask_i32gather_epi32(a, b, c, d, 2);
}

__m128i test_mm_i32gather_epi64(long long const *b, __m128i c) {
  // CHECK-LABEL: test_mm_i32gather_epi64
  // CHECK: call {{.*}}<2 x i64> @llvm.x86.avx2.gather.d.q(<2 x i64> zeroinitializer, ptr %{{.*}}, <4 x i32> %{{.*}}, <2 x i64> %{{.*}}, i8 2)
  return _mm_i32gather_epi64(b, c, 2);
}

__m128i test_mm_mask_i32gather_epi64(__m128i a, long long const *b, __m128i c, __m128i d) {
  // CHECK-LABEL: test_mm_mask_i32gather_epi64
  // CHECK: call {{.*}}<2 x i64> @llvm.x86.avx2.gather.d.q(<2 x i64> %{{.*}}, ptr %{{.*}}, <4 x i32> %{{.*}}, <2 x i64> %{{.*}}, i8 2)
  return _mm_mask_i32gather_epi64(a, b, c, d, 2);
}

__m256i test_mm256_i32gather_epi64(long long const *b, __m128i c) {
  // X64-LABEL: test_mm256_i32gather_epi64
  // X64: call {{.*}}<4 x i64> @llvm.x86.avx2.gather.d.q.256(<4 x i64> zeroinitializer, ptr %{{.*}}, <4 x i32> %{{.*}}, <4 x i64> %{{.*}}, i8 2)
  //
  // X86-LABEL: test_mm256_i32gather_epi64
  // X86: call {{.*}}<4 x i64> @llvm.x86.avx2.gather.d.q.256(<4 x i64> %{{.*}}, ptr %{{.*}}, <4 x i32> %{{.*}}, <4 x i64> %{{.*}}, i8 2)
  return _mm256_i32gather_epi64(b, c, 2);
}

__m256i test_mm256_mask_i32gather_epi64(__m256i a, long long const *b, __m128i c, __m256i d) {
  // CHECK-LABEL: test_mm256_mask_i32gather_epi64
  // CHECK: call {{.*}}<4 x i64> @llvm.x86.avx2.gather.d.q.256(<4 x i64> %{{.*}}, ptr %{{.*}}, <4 x i32> %{{.*}}, <4 x i64> %{{.*}}, i8 2)
  return _mm256_mask_i32gather_epi64(a, b, c, d, 2);
}

__m128d test_mm_i32gather_pd(double const *b, __m128i c) {
  // X64-LABEL: test_mm_i32gather_pd
  // X64:         [[CMP:%.*]] = fcmp oeq <2 x double>
  // X64-NEXT:    [[SEXT:%.*]] = sext <2 x i1> [[CMP]] to <2 x i64>
  // X64-NEXT:    [[BC:%.*]] = bitcast <2 x i64> [[SEXT]] to <2 x double>
  // X64: call <2 x double> @llvm.x86.avx2.gather.d.pd(<2 x double> zeroinitializer, ptr %{{.*}}, <4 x i32> %{{.*}}, <2 x double> %{{.*}}, i8 2)
  //
  // X86-LABEL: test_mm_i32gather_pd
  // X86:         [[CMP:%.*]] = fcmp oeq <2 x double>
  // X86-NEXT:    [[SEXT:%.*]] = sext <2 x i1> [[CMP]] to <2 x i64>
  // X86-NEXT:    [[BC:%.*]] = bitcast <2 x i64> [[SEXT]] to <2 x double>
  // X86: call <2 x double> @llvm.x86.avx2.gather.d.pd(<2 x double> %{{.*}}, ptr %{{.*}}, <4 x i32> %{{.*}}, <2 x double> %{{.*}}, i8 2)
  return _mm_i32gather_pd(b, c, 2);
}

__m128d test_mm_mask_i32gather_pd(__m128d a, double const *b, __m128i c, __m128d d) {
  // CHECK-LABEL: test_mm_mask_i32gather_pd
  // CHECK: call <2 x double> @llvm.x86.avx2.gather.d.pd(<2 x double> %{{.*}}, ptr %{{.*}}, <4 x i32> %{{.*}}, <2 x double> %{{.*}}, i8 2)
  return _mm_mask_i32gather_pd(a, b, c, d, 2);
}

__m256d test_mm256_i32gather_pd(double const *b, __m128i c) {
  // X64-LABEL: test_mm256_i32gather_pd
  // X64:         [[CMP:%.*]] = fcmp oeq <4 x double>
  // X64-NEXT:    [[SEXT:%.*]] = sext <4 x i1> [[CMP]] to <4 x i64>
  // X64-NEXT:    [[BC:%.*]] = bitcast <4 x i64> [[SEXT]] to <4 x double>
  // X64: call <4 x double> @llvm.x86.avx2.gather.d.pd.256(<4 x double> zeroinitializer, ptr %{{.*}}, <4 x i32> %{{.*}}, <4 x double> %{{.*}}, i8 2)
  //
  // X86-LABEL: test_mm256_i32gather_pd
  // X86:         [[CMP:%.*]] = fcmp oeq <4 x double>
  // X86-NEXT:    [[SEXT:%.*]] = sext <4 x i1> [[CMP]] to <4 x i64>
  // X86-NEXT:    [[BC:%.*]] = bitcast <4 x i64> [[SEXT]] to <4 x double>
  // X86: call <4 x double> @llvm.x86.avx2.gather.d.pd.256(<4 x double> %{{.*}}, ptr %{{.*}}, <4 x i32> %{{.*}}, <4 x double> %{{.*}}, i8 2)
  return _mm256_i32gather_pd(b, c, 2);
}

__m256d test_mm256_mask_i32gather_pd(__m256d a, double const *b, __m128i c, __m256d d) {
  // CHECK-LABEL: test_mm256_mask_i32gather_pd
  // CHECK: call <4 x double> @llvm.x86.avx2.gather.d.pd.256(<4 x double> %{{.*}}, ptr %{{.*}}, <4 x i32> %{{.*}}, <4 x double> %{{.*}}, i8 2)
  return _mm256_mask_i32gather_pd(a, b, c, d, 2);
}

__m128 test_mm_i32gather_ps(float const *b, __m128i c) {
  // X64-LABEL: test_mm_i32gather_ps
  // X64:         [[CMP:%.*]] = fcmp oeq <4 x float>
  // X64-NEXT:    [[SEXT:%.*]] = sext <4 x i1> [[CMP]] to <4 x i32>
  // X64-NEXT:    [[BC:%.*]] = bitcast <4 x i32> [[SEXT]] to <4 x float>
  // X64: call <4 x float> @llvm.x86.avx2.gather.d.ps(<4 x float> zeroinitializer, ptr %{{.*}}, <4 x i32> %{{.*}}, <4 x float> %{{.*}}, i8 2)
  //
  // X86-LABEL: test_mm_i32gather_ps
  // X86:         [[CMP:%.*]] = fcmp oeq <4 x float>
  // X86-NEXT:    [[SEXT:%.*]] = sext <4 x i1> [[CMP]] to <4 x i32>
  // X86-NEXT:    [[BC:%.*]] = bitcast <4 x i32> [[SEXT]] to <4 x float>
  // X86: call <4 x float> @llvm.x86.avx2.gather.d.ps(<4 x float> %{{.*}}, ptr %{{.*}}, <4 x i32> %{{.*}}, <4 x float> %{{.*}}, i8 2)
  return _mm_i32gather_ps(b, c, 2);
}

__m128 test_mm_mask_i32gather_ps(__m128 a, float const *b, __m128i c, __m128 d) {
  // CHECK-LABEL: test_mm_mask_i32gather_ps
  // CHECK: call <4 x float> @llvm.x86.avx2.gather.d.ps(<4 x float> %{{.*}}, ptr %{{.*}}, <4 x i32> %{{.*}}, <4 x float> %{{.*}}, i8 2)
  return _mm_mask_i32gather_ps(a, b, c, d, 2);
}

__m256 test_mm256_i32gather_ps(float const *b, __m256i c) {
  // X64-LABEL: test_mm256_i32gather_ps
  // X64:         [[CMP:%.*]] = fcmp oeq <8 x float>
  // X64-NEXT:    [[SEXT:%.*]] = sext <8 x i1> [[CMP]] to <8 x i32>
  // X64-NEXT:    [[BC:%.*]] = bitcast <8 x i32> [[SEXT]] to <8 x float>
  // X64: call <8 x float> @llvm.x86.avx2.gather.d.ps.256(<8 x float> zeroinitializer, ptr %{{.*}}, <8 x i32> %{{.*}}, <8 x float> %{{.*}}, i8 2)
  //
  // X86-LABEL: test_mm256_i32gather_ps
  // X86:         [[CMP:%.*]] = fcmp oeq <8 x float>
  // X86-NEXT:    [[SEXT:%.*]] = sext <8 x i1> [[CMP]] to <8 x i32>
  // X86-NEXT:    [[BC:%.*]] = bitcast <8 x i32> [[SEXT]] to <8 x float>
  // X86: call <8 x float> @llvm.x86.avx2.gather.d.ps.256(<8 x float> %{{.*}}, ptr %{{.*}}, <8 x i32> %{{.*}}, <8 x float> %{{.*}}, i8 2)
  return _mm256_i32gather_ps(b, c, 2);
}

__m256 test_mm256_mask_i32gather_ps(__m256 a, float const *b, __m256i c, __m256 d) {
  // CHECK-LABEL: test_mm256_mask_i32gather_ps
  // CHECK: call <8 x float> @llvm.x86.avx2.gather.d.ps.256(<8 x float> %{{.*}}, ptr %{{.*}}, <8 x i32> %{{.*}}, <8 x float> %{{.*}}, i8 2)
  return _mm256_mask_i32gather_ps(a, b, c, d, 2);
}

__m128i test_mm_i64gather_epi32(int const *b, __m128i c) {
  // CHECK-LABEL: test_mm_i64gather_epi32
  // CHECK: call <4 x i32> @llvm.x86.avx2.gather.q.d(<4 x i32> %{{.*}}, ptr %{{.*}}, <2 x i64> %{{.*}}, <4 x i32> %{{.*}}, i8 2)
  return _mm_i64gather_epi32(b, c, 2);
}

__m128i test_mm_mask_i64gather_epi32(__m128i a, int const *b, __m128i c, __m128i d) {
  // CHECK-LABEL: test_mm_mask_i64gather_epi32
  // CHECK: call <4 x i32> @llvm.x86.avx2.gather.q.d(<4 x i32> %{{.*}}, ptr %{{.*}}, <2 x i64> %{{.*}}, <4 x i32> %{{.*}}, i8 2)
  return _mm_mask_i64gather_epi32(a, b, c, d, 2);
}

__m128i test_mm256_i64gather_epi32(int const *b, __m256i c) {
  // CHECK-LABEL: test_mm256_i64gather_epi32
  // CHECK: call <4 x i32> @llvm.x86.avx2.gather.q.d.256(<4 x i32> %{{.*}}, ptr %{{.*}}, <4 x i64> %{{.*}}, <4 x i32> %{{.*}}, i8 2)
  return _mm256_i64gather_epi32(b, c, 2);
}

__m128i test_mm256_mask_i64gather_epi32(__m128i a, int const *b, __m256i c, __m128i d) {
  // CHECK-LABEL: test_mm256_mask_i64gather_epi32
  // CHECK: call <4 x i32> @llvm.x86.avx2.gather.q.d.256(<4 x i32> %{{.*}}, ptr %{{.*}}, <4 x i64> %{{.*}}, <4 x i32> %{{.*}}, i8 2)
  return _mm256_mask_i64gather_epi32(a, b, c, d, 2);
}

__m128i test_mm_i64gather_epi64(long long const *b, __m128i c) {
  // CHECK-LABEL: test_mm_i64gather_epi64
  // CHECK: call {{.*}}<2 x i64> @llvm.x86.avx2.gather.q.q(<2 x i64> zeroinitializer, ptr %{{.*}}, <2 x i64> %{{.*}}, <2 x i64> %{{.*}}, i8 2)
  return _mm_i64gather_epi64(b, c, 2);
}

__m128i test_mm_mask_i64gather_epi64(__m128i a, long long const *b, __m128i c, __m128i d) {
  // CHECK-LABEL: test_mm_mask_i64gather_epi64
  // CHECK: call {{.*}}<2 x i64> @llvm.x86.avx2.gather.q.q(<2 x i64> %{{.*}}, ptr %{{.*}}, <2 x i64> %{{.*}}, <2 x i64> %{{.*}}, i8 2)
  return _mm_mask_i64gather_epi64(a, b, c, d, 2);
}

__m256i test_mm256_i64gather_epi64(long long const *b, __m256i c) {
  // X64-LABEL: test_mm256_i64gather_epi64
  // X64: call {{.*}}<4 x i64> @llvm.x86.avx2.gather.q.q.256(<4 x i64> zeroinitializer, ptr %{{.*}}, <4 x i64> %{{.*}}, <4 x i64> %{{.*}}, i8 2)
  //
  // X86-LABEL: test_mm256_i64gather_epi64
  // X86: call {{.*}}<4 x i64> @llvm.x86.avx2.gather.q.q.256(<4 x i64> %{{.*}}, ptr %{{.*}}, <4 x i64> %{{.*}}, <4 x i64> %{{.*}}, i8 2)
  return _mm256_i64gather_epi64(b, c, 2);
}

__m256i test_mm256_mask_i64gather_epi64(__m256i a, long long const *b, __m256i c, __m256i d) {
  // CHECK-LABEL: test_mm256_mask_i64gather_epi64
  // CHECK: call {{.*}}<4 x i64> @llvm.x86.avx2.gather.q.q.256(<4 x i64> %{{.*}}, ptr %{{.*}}, <4 x i64> %{{.*}}, <4 x i64> %{{.*}}, i8 2)
  return _mm256_mask_i64gather_epi64(a, b, c, d, 2);
}

__m128d test_mm_i64gather_pd(double const *b, __m128i c) {
  // X64-LABEL: test_mm_i64gather_pd
  // X64:         [[CMP:%.*]] = fcmp oeq <2 x double>
  // X64-NEXT:    [[SEXT:%.*]] = sext <2 x i1> [[CMP]] to <2 x i64>
  // X64-NEXT:    [[BC:%.*]] = bitcast <2 x i64> [[SEXT]] to <2 x double>
  // X64: call <2 x double> @llvm.x86.avx2.gather.q.pd(<2 x double> zeroinitializer, ptr %{{.*}}, <2 x i64> %{{.*}}, <2 x double> %{{.*}}, i8 2)
  //
  // X86-LABEL: test_mm_i64gather_pd
  // X86:         [[CMP:%.*]] = fcmp oeq <2 x double>
  // X86-NEXT:    [[SEXT:%.*]] = sext <2 x i1> [[CMP]] to <2 x i64>
  // X86-NEXT:    [[BC:%.*]] = bitcast <2 x i64> [[SEXT]] to <2 x double>
  // X86: call <2 x double> @llvm.x86.avx2.gather.q.pd(<2 x double> %{{.*}}, ptr %{{.*}}, <2 x i64> %{{.*}}, <2 x double> %{{.*}}, i8 2)
  return _mm_i64gather_pd(b, c, 2);
}

__m128d test_mm_mask_i64gather_pd(__m128d a, double const *b, __m128i c, __m128d d) {
  // CHECK-LABEL: test_mm_mask_i64gather_pd
  // CHECK: call <2 x double> @llvm.x86.avx2.gather.q.pd(<2 x double> %{{.*}}, ptr %{{.*}}, <2 x i64> %{{.*}}, <2 x double> %{{.*}}, i8 2)
  return _mm_mask_i64gather_pd(a, b, c, d, 2);
}

__m256d test_mm256_i64gather_pd(double const *b, __m256i c) {
  // X64-LABEL: test_mm256_i64gather_pd
  // X64: fcmp oeq <4 x double> %{{.*}}, %{{.*}}
  // X64: call <4 x double> @llvm.x86.avx2.gather.q.pd.256(<4 x double> zeroinitializer, ptr %{{.*}}, <4 x i64> %{{.*}}, <4 x double> %{{.*}}, i8 2)
  //
  // X86-LABEL: test_mm256_i64gather_pd
  // X86: fcmp oeq <4 x double> %{{.*}}, %{{.*}}
  // X86: call <4 x double> @llvm.x86.avx2.gather.q.pd.256(<4 x double> %{{.*}}, ptr %{{.*}}, <4 x i64> %{{.*}}, <4 x double> %{{.*}}, i8 2)
  return _mm256_i64gather_pd(b, c, 2);
}

__m256d test_mm256_mask_i64gather_pd(__m256d a, double const *b, __m256i c, __m256d d) {
  // CHECK-LABEL: test_mm256_mask_i64gather_pd
  // CHECK: call <4 x double> @llvm.x86.avx2.gather.q.pd.256(<4 x double> %{{.*}}, ptr %{{.*}}, <4 x i64> %{{.*}}, <4 x double> %{{.*}}, i8 2)
  return _mm256_mask_i64gather_pd(a, b, c, d, 2);
}

__m128 test_mm_i64gather_ps(float const *b, __m128i c) {
  // X64-LABEL: test_mm_i64gather_ps
  // X64:         [[CMP:%.*]] = fcmp oeq <4 x float>
  // X64-NEXT:    [[SEXT:%.*]] = sext <4 x i1> [[CMP]] to <4 x i32>
  // X64-NEXT:    [[BC:%.*]] = bitcast <4 x i32> [[SEXT]] to <4 x float>
  // X64: call <4 x float> @llvm.x86.avx2.gather.q.ps(<4 x float> zeroinitializer, ptr %{{.*}}, <2 x i64> %{{.*}}, <4 x float> %{{.*}}, i8 2)
  //
  // X86-LABEL: test_mm_i64gather_ps
  // X86:         [[CMP:%.*]] = fcmp oeq <4 x float>
  // X86-NEXT:    [[SEXT:%.*]] = sext <4 x i1> [[CMP]] to <4 x i32>
  // X86-NEXT:    [[BC:%.*]] = bitcast <4 x i32> [[SEXT]] to <4 x float>
  // X86: call <4 x float> @llvm.x86.avx2.gather.q.ps(<4 x float> %{{.*}}, ptr %{{.*}}, <2 x i64> %{{.*}}, <4 x float> %{{.*}}, i8 2)
  return _mm_i64gather_ps(b, c, 2);
}

__m128 test_mm_mask_i64gather_ps(__m128 a, float const *b, __m128i c, __m128 d) {
  // CHECK-LABEL: test_mm_mask_i64gather_ps
  // CHECK: call <4 x float> @llvm.x86.avx2.gather.q.ps(<4 x float> %{{.*}}, ptr %{{.*}}, <2 x i64> %{{.*}}, <4 x float> %{{.*}}, i8 2)
  return _mm_mask_i64gather_ps(a, b, c, d, 2);
}

__m128 test_mm256_i64gather_ps(float const *b, __m256i c) {
  // X64-LABEL: test_mm256_i64gather_ps
  // X64:         [[CMP:%.*]] = fcmp oeq <4 x float>
  // X64-NEXT:    [[SEXT:%.*]] = sext <4 x i1> [[CMP]] to <4 x i32>
  // X64-NEXT:    [[BC:%.*]] = bitcast <4 x i32> [[SEXT]] to <4 x float>
  // X64: call <4 x float> @llvm.x86.avx2.gather.q.ps.256(<4 x float> zeroinitializer, ptr %{{.*}}, <4 x i64> %{{.*}}, <4 x float> %{{.*}}, i8 2)
  //
  // X86-LABEL: test_mm256_i64gather_ps
  // X86:         [[CMP:%.*]] = fcmp oeq <4 x float>
  // X86-NEXT:    [[SEXT:%.*]] = sext <4 x i1> [[CMP]] to <4 x i32>
  // X86-NEXT:    [[BC:%.*]] = bitcast <4 x i32> [[SEXT]] to <4 x float>
  // X86: call <4 x float> @llvm.x86.avx2.gather.q.ps.256(<4 x float> %{{.*}}, ptr %{{.*}}, <4 x i64> %{{.*}}, <4 x float> %{{.*}}, i8 2)
  return _mm256_i64gather_ps(b, c, 2);
}

__m128 test_mm256_mask_i64gather_ps(__m128 a, float const *b, __m256i c, __m128 d) {
  // CHECK-LABEL: test_mm256_mask_i64gather_ps
  // CHECK: call <4 x float> @llvm.x86.avx2.gather.q.ps.256(<4 x float> %{{.*}}, ptr %{{.*}}, <4 x i64> %{{.*}}, <4 x float> %{{.*}}, i8 2)
  return _mm256_mask_i64gather_ps(a, b, c, d, 2);
}

__m256i test0_mm256_inserti128_si256(__m256i a, __m128i b) {
  // CHECK-LABEL: test0_mm256_inserti128_si256
  // CHECK: shufflevector <2 x i64> %{{.*}}, <2 x i64> poison, <4 x i32> <i32 0, i32 1, i32 2, i32 3>
  // CHECK: shufflevector <4 x i64> %{{.*}}, <4 x i64> %{{.*}}, <4 x i32> <i32 4, i32 5, i32 2, i32 3>
  return _mm256_inserti128_si256(a, b, 0);
}
TEST_CONSTEXPR(match_m256i(_mm256_inserti128_si256(((__m256i){1ULL, 2ULL, 3ULL, 4ULL}), ((__m128i){10ULL, 20ULL}), 0), 10ULL, 20ULL, 3ULL, 4ULL));

__m256i test1_mm256_inserti128_si256(__m256i a, __m128i b) {
  // CHECK-LABEL: test1_mm256_inserti128_si256
  // CHECK: shufflevector <2 x i64> %{{.*}}, <2 x i64> poison, <4 x i32> <i32 0, i32 1, i32 2, i32 3>
  // CHECK: shufflevector <4 x i64> %{{.*}}, <4 x i64> %{{.*}}, <4 x i32> <i32 0, i32 1, i32 4, i32 5>
  return _mm256_inserti128_si256(a, b, 1);
}

// Immediate should be truncated to one bit.
__m256i test2_mm256_inserti128_si256(__m256i a, __m128i b) {
  // CHECK-LABEL: test2_mm256_inserti128_si256
  // CHECK: shufflevector <2 x i64> %{{.*}}, <2 x i64> poison, <4 x i32> <i32 0, i32 1, i32 2, i32 3>
  // CHECK: shufflevector <4 x i64> %{{.*}}, <4 x i64> %{{.*}}, <4 x i32> <i32 4, i32 5, i32 2, i32 3>
  return _mm256_inserti128_si256(a, b, 0);
}

__m256i test_mm256_madd_epi16(__m256i a, __m256i b) {
  // CHECK-LABEL: test_mm256_madd_epi16
  // CHECK: call <8 x i32> @llvm.x86.avx2.pmadd.wd(<16 x i16> %{{.*}}, <16 x i16> %{{.*}})
  return _mm256_madd_epi16(a, b);
}
TEST_CONSTEXPR(match_v8si(_mm256_madd_epi16((__m256i)(__v16hi){1, 2, 3, 4, 5, 6, 7, 8, 9, 10, 11, 12, 13, 14, 15, 16}, (__m256i)(__v16hi){10, 20, 30, 40, 50, 60, 70, 80, 90, 100, 110, 120, 130, 140, 150, 160}), 50, 250, 610, 1130, 1810, 2650, 3650, 4810));

__m256i test_mm256_maddubs_epi16(__m256i a, __m256i b) {
  // CHECK-LABEL: test_mm256_maddubs_epi16
  // CHECK: call <16 x i16> @llvm.x86.avx2.pmadd.ub.sw(<32 x i8> %{{.*}}, <32 x i8> %{{.*}})
  return _mm256_maddubs_epi16(a, b);
}
TEST_CONSTEXPR(match_v16hi(_mm256_maddubs_epi16((__m256i)(__v32qi){1, 1, 2, 2, 3, 3, 4, 4, 5, 5, 6, 6, 7, 7, 8, 8, 1, 2, 3, 4, 5, 6, 7, 8, 1, 2, 3, 4, 5, 6, 7,8}, (__m256i)(__v32qs){2, 3, 4, 5, 6, 7, 8, 9, 1, 2, 3, 4, 5, 6, 7, 8, -1, -1, -2, -2, -3, -3, -4, -4, -5, -5, -6, -6, -7, -7, -8, -8}), 5, 18, 39, 68, 15, 42, 77, 120, -3, -14, -33, -60, -15, -42, -77, -120));

__m128i test_mm_maskload_epi32(int const *a, __m128i m) {
  // CHECK-LABEL: test_mm_maskload_epi32
  // CHECK: call <4 x i32> @llvm.x86.avx2.maskload.d(ptr %{{.*}}, <4 x i32> %{{.*}})
  return _mm_maskload_epi32(a, m);
}

__m256i test_mm256_maskload_epi32(int const *a, __m256i m) {
  // CHECK-LABEL: test_mm256_maskload_epi32
  // CHECK: call <8 x i32> @llvm.x86.avx2.maskload.d.256(ptr %{{.*}}, <8 x i32> %{{.*}})
  return _mm256_maskload_epi32(a, m);
}

__m128i test_mm_maskload_epi64(long long const *a, __m128i m) {
  // CHECK-LABEL: test_mm_maskload_epi64
  // CHECK: call {{.*}}<2 x i64> @llvm.x86.avx2.maskload.q(ptr %{{.*}}, <2 x i64> %{{.*}})
  return _mm_maskload_epi64(a, m);
}

__m256i test_mm256_maskload_epi64(long long const *a, __m256i m) {
  // CHECK-LABEL: test_mm256_maskload_epi64
  // CHECK: call {{.*}}<4 x i64> @llvm.x86.avx2.maskload.q.256(ptr %{{.*}}, <4 x i64> %{{.*}})
  return _mm256_maskload_epi64(a, m);
}

void test_mm_maskstore_epi32(int *a, __m128i m, __m128i b) {
  // CHECK-LABEL: test_mm_maskstore_epi32
  // CHECK: call void @llvm.x86.avx2.maskstore.d(ptr %{{.*}}, <4 x i32> %{{.*}}, <4 x i32> %{{.*}})
  _mm_maskstore_epi32(a, m, b);
}

void test_mm256_maskstore_epi32(int *a, __m256i m, __m256i b) {
  // CHECK-LABEL: test_mm256_maskstore_epi32
  // CHECK: call void @llvm.x86.avx2.maskstore.d.256(ptr %{{.*}}, <8 x i32> %{{.*}}, <8 x i32> %{{.*}})
  _mm256_maskstore_epi32(a, m, b);
}

void test_mm_maskstore_epi64(long long *a, __m128i m, __m128i b) {
  // CHECK-LABEL: test_mm_maskstore_epi64
  // CHECK: call void @llvm.x86.avx2.maskstore.q(ptr %{{.*}}, <2 x i64> %{{.*}}, <2 x i64> %{{.*}})
  _mm_maskstore_epi64(a, m, b);
}

void test_mm256_maskstore_epi64(long long *a, __m256i m, __m256i b) {
  // CHECK-LABEL: test_mm256_maskstore_epi64
  // CHECK: call void @llvm.x86.avx2.maskstore.q.256(ptr %{{.*}}, <4 x i64> %{{.*}}, <4 x i64> %{{.*}})
  _mm256_maskstore_epi64(a, m, b);
}

__m256i test_mm256_max_epi8(__m256i a, __m256i b) {
  // CHECK-LABEL: test_mm256_max_epi8
  // CHECK: call <32 x i8> @llvm.smax.v32i8(<32 x i8> %{{.*}}, <32 x i8> %{{.*}})
  return _mm256_max_epi8(a, b);
}

TEST_CONSTEXPR(match_v32qi(_mm256_max_epi8((__m256i)(__v32qs){+1, -2, +3, -4, +5, -6, +7, -8, +9, -10, +11, -12, +13, -14, +15, -16, +17, -18, +19, -20, +21, -22, +23, -24, +25, -26, +27, -28, +29, -30, +31, -32}, (__m256i)(__v32qs){-1, +2, -3, +4, -5, +6, -7, +8, -9, +10, -11, +12, -13, +14, -15, +16, -17, +18, -19, +20, -21, +22, -23, +24, -25, +26, -27, +28, -29, +30, -31, +32}), +1, +2, +3, +4, +5, +6, +7, +8, +9, +10, +11, +12, +13, +14, +15, +16, +17, +18, +19, +20, +21, +22, +23, +24, +25, +26, +27, +28, +29, +30, +31, +32));

__m256i test_mm256_max_epi16(__m256i a, __m256i b) {
  // CHECK-LABEL: test_mm256_max_epi16
  // CHECK: call <16 x i16> @llvm.smax.v16i16(<16 x i16> %{{.*}}, <16 x i16> %{{.*}})
  return _mm256_max_epi16(a, b);
}

TEST_CONSTEXPR(match_v16hi(_mm256_max_epi16((__m256i)(__v16hi){+1, -2, +3, -4, +5, -6, +7, -8, +9, -10, +11, -12, +13, -14, +15, -16}, (__m256i)(__v16hi){-1, +2, -3, +4, -5, +6, -7, +8, -9, +10, -11, +12, -13, +14, -15, +16}), +1, +2, +3, +4, +5, +6, +7, +8, +9, +10, +11, +12, +13, +14, +15, +16));

__m256i test_mm256_max_epi32(__m256i a, __m256i b) {
  // CHECK-LABEL: test_mm256_max_epi32
  // CHECK: call <8 x i32> @llvm.smax.v8i32(<8 x i32> %{{.*}}, <8 x i32> %{{.*}})
  return _mm256_max_epi32(a, b);
}

TEST_CONSTEXPR(match_v8si(_mm256_max_epi32((__m256i)(__v8si){+1, -2, +3, -4, +5, -6, +7, -8}, (__m256i)(__v8si){-1, +2, -3, +4, -5, +6, -7, +8}), +1, +2, +3, +4, +5, +6, +7, +8));

__m256i test_mm256_max_epu8(__m256i a, __m256i b) {
  // CHECK-LABEL: test_mm256_max_epu8
  // CHECK: call <32 x i8> @llvm.umax.v32i8(<32 x i8> %{{.*}}, <32 x i8> %{{.*}})
  return _mm256_max_epu8(a, b);
}

TEST_CONSTEXPR(match_v32qu(_mm256_max_epu8((__m256i)(__v32qu){1, 2, 3, 4, 5, 6, 7, 8, 9, 10, 11, 12, 13, 14, 15, 16, 17, 18, 19, 20, 21, 22, 23, 24, 25, 26, 27, 28, 29, 30, 31, 32}, (__m256i)(__v32qu){0, 1, 2, 3, 4, 5, 6, 7, 8, 9, 10, 11, 12, 13, 14, 15, 16, 17, 18, 19, 20, 21, 22, 23, 24, 25, 26, 27, 28, 29, 30, 31}), 1, 2, 3, 4, 5, 6, 7, 8, 9, 10, 11, 12, 13, 14, 15, 16, 17, 18, 19, 20, 21, 22, 23, 24, 25, 26, 27, 28, 29, 30, 31, 32));

__m256i test_mm256_max_epu16(__m256i a, __m256i b) {
  // CHECK-LABEL: test_mm256_max_epu16
  // CHECK: call <16 x i16> @llvm.umax.v16i16(<16 x i16> %{{.*}}, <16 x i16> %{{.*}})
  return _mm256_max_epu16(a, b);
}

TEST_CONSTEXPR(match_v16hu(_mm256_max_epu16((__m256i)(__v16hu){1, 2, 3, 4, 5, 6, 7, 8, 9, 10, 11, 12, 13, 14, 15, 16}, (__m256i)(__v16hu){0, 1, 2, 3, 4, 5, 6, 7, 8, 9, 10, 11, 12, 13, 14, 15}), 1, 2, 3, 4, 5, 6, 7, 8, 9, 10, 11, 12, 13, 14, 15, 16));

__m256i test_mm256_max_epu32(__m256i a, __m256i b) {
  // CHECK-LABEL: test_mm256_max_epu32
  // CHECK: call <8 x i32> @llvm.umax.v8i32(<8 x i32> %{{.*}}, <8 x i32> %{{.*}})
  return _mm256_max_epu32(a, b);
}

TEST_CONSTEXPR(match_v8su(_mm256_max_epu32((__m256i)(__v8su){1, 2, 3, 4, 5, 6, 7, 8}, (__m256i)(__v8su){0, 1, 2, 3, 4, 5, 6, 7}), 1, 2, 3, 4, 5, 6, 7, 8));

__m256i test_mm256_min_epi8(__m256i a, __m256i b) {
  // CHECK-LABEL: test_mm256_min_epi8
  // CHECK: call <32 x i8> @llvm.smin.v32i8(<32 x i8> %{{.*}}, <32 x i8> %{{.*}})
  return _mm256_min_epi8(a, b);
}

TEST_CONSTEXPR(match_v32qi(_mm256_min_epi8((__m256i)(__v32qs){+1, -2, +3, -4, +5, -6, +7, -8, +9, -10, +11, -12, +13, -14, +15, -16, +17, -18, +19, -20, +21, -22, +23, -24, +25, -26, +27, -28, +29, -30, +31, -32}, (__m256i)(__v32qs){-1, +2, -3, +4, -5, +6, -7, +8, -9, +10, -11, +12, -13, +14, -15, +16, -17, +18, -19, +20, -21, +22, -23, +24, -25, +26, -27, +28, -29, +30, -31, +32}), -1, -2, -3, -4, -5, -6, -7, -8, -9, -10, -11, -12, -13, -14, -15, -16, -17, -18, -19, -20, -21, -22, -23, -24, -25, -26, -27, -28, -29, -30, -31, -32));

__m256i test_mm256_min_epi16(__m256i a, __m256i b) {
  // CHECK-LABEL: test_mm256_min_epi16
  // CHECK: call <16 x i16> @llvm.smin.v16i16(<16 x i16> %{{.*}}, <16 x i16> %{{.*}})
  return _mm256_min_epi16(a, b);
}

TEST_CONSTEXPR(match_v16hi(_mm256_min_epi16((__m256i)(__v16hi){+1, -2, +3, -4, +5, -6, +7, -8, +9, -10, +11, -12, +13, -14, +15, -16}, (__m256i)(__v16hi){-1, +2, -3, +4, -5, +6, -7, +8, -9, +10, -11, +12, -13, +14, -15, +16}), -1, -2, -3, -4, -5, -6, -7, -8, -9, -10, -11, -12, -13, -14, -15, -16));

__m256i test_mm256_min_epi32(__m256i a, __m256i b) {
  // CHECK-LABEL: test_mm256_min_epi32
  // CHECK: call <8 x i32> @llvm.smin.v8i32(<8 x i32> %{{.*}}, <8 x i32> %{{.*}})
  return _mm256_min_epi32(a, b);
}

TEST_CONSTEXPR(match_v8si(_mm256_min_epi32((__m256i)(__v8si){+1, -2, +3, -4, +5, -6, +7, -8}, (__m256i)(__v8si){-1, +2, -3, +4, -5, +6, -7, +8}), -1, -2, -3, -4, -5, -6, -7, -8));

__m256i test_mm256_min_epu8(__m256i a, __m256i b) {
  // CHECK-LABEL: test_mm256_min_epu8
  // CHECK: call <32 x i8> @llvm.umin.v32i8(<32 x i8> %{{.*}}, <32 x i8> %{{.*}})
  return _mm256_min_epu8(a, b);
}

TEST_CONSTEXPR(match_v32qu(_mm256_min_epu8((__m256i)(__v32qu){1, 2, 3, 4, 5, 6, 7, 8, 9, 10, 11, 12, 13, 14, 15, 16, 17, 18, 19, 20, 21, 22, 23, 24, 25, 26, 27, 28, 29, 30, 31, 32}, (__m256i)(__v32qu){0, 1, 2, 3, 4, 5, 6, 7, 8, 9, 10, 11, 12, 13, 14, 15, 16, 17, 18, 19, 20, 21, 22, 23, 24, 25, 26, 27, 28, 29, 30, 31}), 0, 1, 2, 3, 4, 5, 6, 7, 8, 9, 10, 11, 12, 13, 14, 15, 16, 17, 18, 19, 20, 21, 22, 23, 24, 25, 26, 27, 28, 29, 30, 31));

__m256i test_mm256_min_epu16(__m256i a, __m256i b) {
  // CHECK-LABEL: test_mm256_min_epu16
  // CHECK: call <16 x i16> @llvm.umin.v16i16(<16 x i16> %{{.*}}, <16 x i16> %{{.*}})
  return _mm256_min_epu16(a, b);
}

TEST_CONSTEXPR(match_v16hu(_mm256_min_epu16((__m256i)(__v16hu){1, 2, 3, 4, 5, 6, 7, 8, 9, 10, 11, 12, 13, 14, 15, 16}, (__m256i)(__v16hu){0, 1, 2, 3, 4, 5, 6, 7, 8, 9, 10, 11, 12, 13, 14, 15}), 0, 1, 2, 3, 4, 5, 6, 7, 8, 9, 10, 11, 12, 13, 14, 15));

__m256i test_mm256_min_epu32(__m256i a, __m256i b) {
  // CHECK-LABEL: test_mm256_min_epu32
  // CHECK: call <8 x i32> @llvm.umin.v8i32(<8 x i32> %{{.*}}, <8 x i32> %{{.*}})
  return _mm256_min_epu32(a, b);
}

TEST_CONSTEXPR(match_v8su(_mm256_min_epu32((__m256i)(__v8su){1, 2, 3, 4, 5, 6, 7, 8}, (__m256i)(__v8su){0, 1, 2, 3, 4, 5, 6, 7}), 0, 1, 2, 3, 4, 5, 6, 7));

int test_mm256_movemask_epi8(__m256i a) {
  // CHECK-LABEL: test_mm256_movemask_epi8
  // CHECK: call {{.*}}i32 @llvm.x86.avx2.pmovmskb(<32 x i8> %{{.*}})
  return _mm256_movemask_epi8(a);
}
TEST_CONSTEXPR(_mm256_movemask_epi8((__m256i)(__v32qu){0x7F,0x80,0x01,0xFF,0x00,0xAA,0x55,0xC3,0x12,0x8E,0x00,0xFE,0x7E,0x81,0xFF,0x01,0xB6,0x00,0x39,0x40,0xD0,0x05,0x80,0x2A,0x7B,0x00,0x90,0xFF,0x01,0x34,0xC0,0x6D}) == 0x4C516AAA);
TEST_CONSTEXPR(_mm256_movemask_epi8((__m256i)(__v8si){(int)0x80FF00AA,(int)0x7F0183E1,(int)0xDEADBEEF,(int)0xC0000001,(int)0x00000000,(int)0xFFFFFFFF,(int)0x12345678,(int)0x90ABCDEF}) == 0xF0F08F3D);
TEST_CONSTEXPR(_mm256_movemask_epi8((__m256i)(__v4du){0xFF00000000000080ULL,0x7F010203040506C3ULL,0x8000000000000000ULL,0x0123456789ABCDEFULL}) == 0x0F800181);

__m256i test_mm256_mpsadbw_epu8(__m256i x, __m256i y) {
  // CHECK-LABEL: test_mm256_mpsadbw_epu8
  // CHECK: call <16 x i16> @llvm.x86.avx2.mpsadbw(<32 x i8> %{{.*}}, <32 x i8> %{{.*}}, i8 3)
  return _mm256_mpsadbw_epu8(x, y, 3);
}

__m256i test_mm256_mul_epi32(__m256i a, __m256i b) {
  // CHECK-LABEL: test_mm256_mul_epi32
  // CHECK: shl <4 x i64> %{{.*}}, splat (i64 32)
  // CHECK: ashr <4 x i64> %{{.*}}, splat (i64 32)
  // CHECK: shl <4 x i64> %{{.*}}, splat (i64 32)
  // CHECK: ashr <4 x i64> %{{.*}}, splat (i64 32)
  // CHECK: mul <4 x i64> %{{.*}}, %{{.*}}
  return _mm256_mul_epi32(a, b);
}
TEST_CONSTEXPR(match_m256i(_mm256_mul_epi32((__m256i)(__v8si){+1, -2, +3, -4, +5, -6, +7, -8}, (__m256i)(__v8si){-16, -14, +12, +10, -8, +6, -4, +2}), -16, 36, -40, -28));

__m256i test_mm256_mul_epu32(__m256i a, __m256i b) {
  // CHECK-LABEL: test_mm256_mul_epu32
  // CHECK: and <4 x i64> %{{.*}}, splat (i64 4294967295)
  // CHECK: and <4 x i64> %{{.*}}, splat (i64 4294967295)
  // CHECK: mul <4 x i64> %{{.*}}, %{{.*}}
  return _mm256_mul_epu32(a, b);
}
TEST_CONSTEXPR(match_m256i(_mm256_mul_epu32((__m256i)(__v8si){+1, -2, +3, -4, +5, -6, +7, -8}, (__m256i)(__v8si){-16, -14, +12, +10, -8, +6, -4, +2}), 4294967280, 36, 21474836440, 30064771044));

__m256i test_mm256_mulhi_epu16(__m256i a, __m256i b) {
  // CHECK-LABEL: test_mm256_mulhi_epu16
  // CHECK: call <16 x i16> @llvm.x86.avx2.pmulhu.w(<16 x i16> %{{.*}}, <16 x i16> %{{.*}})
  return _mm256_mulhi_epu16(a, b);
}
TEST_CONSTEXPR(match_v16hi(_mm256_mulhi_epu16((__m256i)(__v16hi){+1, -2, +3, -4, +5, -6, +7, -8, +9, -10, +11, -12, +13, -14, +15, -16}, (__m256i)(__v16hi){-32, -30, +28, +26, -24, -22, +20, +18, -16, -14, +12, +10, -8, +6, -4, +2}), 0, -32, 0, 25, 4, -28, 0, 17, 8, -24, 0, 9, 12, 5, 14, 1));

__m256i test_mm256_mulhi_epi16(__m256i a, __m256i b) {
  // CHECK-LABEL: test_mm256_mulhi_epi16
  // CHECK: call <16 x i16> @llvm.x86.avx2.pmulh.w(<16 x i16> %{{.*}}, <16 x i16> %{{.*}})
  return _mm256_mulhi_epi16(a, b);
}
TEST_CONSTEXPR(match_v16hi(_mm256_mulhi_epi16((__m256i)(__v16hi){+1, -2, +3, -4, +5, -6, +7, -8, +9, -10, +11, -12, +13, -14, +15, -16}, (__m256i)(__v16hi){-32, -30, +28, +26, -24, -22, +20, +18, -16, -14, +12, +10, -8, +6, -4, +2}), -1, 0, 0, -1, -1, 0, 0, -1, -1, 0, 0, -1, -1, -1, -1, -1));

__m256i test_mm256_mulhrs_epi16(__m256i a, __m256i b) {
  // CHECK-LABEL: test_mm256_mulhrs_epi16
  // CHECK: call <16 x i16> @llvm.x86.avx2.pmul.hr.sw(<16 x i16> %{{.*}}, <16 x i16> %{{.*}})
  return _mm256_mulhrs_epi16(a, b);
}
TEST_CONSTEXPR(match_v16hi(_mm256_mulhrs_epi16((__m256i)(__v16hi){+100, +200, -300, -400, +500, +600, -700, +800, -900, -1000, +1100, +1200, -1300, -1400, +1500, +1600}, (__m256i)(__v16hi){+1600, -1500, +1400, -1300, +1200, -1100, +1000, -900, +800, -700, +600, -500, +400, -300, +200, -100}), +5, -9, -13, +16, +18, -20, -21, -22, -22, +21, +20, -18, -16, +13, +9, -5));

__m256i test_mm256_mullo_epi16(__m256i a, __m256i b) {
  // CHECK-LABEL: test_mm256_mullo_epi16
  // CHECK: mul <16 x i16>
  return _mm256_mullo_epi16(a, b);
}
TEST_CONSTEXPR(match_v16hi(_mm256_mullo_epi16((__m256i)(__v16hi){+1, -2, +3, -4, +5, -6, +7, -8, +9, -10, +11, -12, +13, -14, +15, -16}, (__m256i)(__v16hi){-32, -30, +28, +26, -24, -22, +20, +18, -16, -14, +12, +10, -8, +6, -4, +2}), -32, 60, 84, -104, -120, 132, 140, -144, -144, 140, 132, -120, -104, -84, -60, -32));

__m256i test_mm256_mullo_epi32(__m256i a, __m256i b) {
  // CHECK-LABEL: test_mm256_mullo_epi32
  // CHECK: mul <8 x i32>
  return _mm256_mullo_epi32(a, b);
}
TEST_CONSTEXPR(match_v8si(_mm256_mullo_epi32((__m256i)(__v8si){+1, -2, +3, -4, +5, -6, +7, -8}, (__m256i)(__v8si){-16, -14, +12, +10, -8, +6, -4, +2}), -16, 28, 36, -40, -40, -36, -28, -16));

__m256i test_mm256_or_si256(__m256i a, __m256i b) {
  // CHECK-LABEL: test_mm256_or_si256
  // CHECK: or <4 x i64>
  return _mm256_or_si256(a, b);
}
TEST_CONSTEXPR(match_v4di(_mm256_or_si256((__m256i)(__v4di){0, -1, 0, -1}, (__m256i)(__v4di){0, 0, -1, -1}), 0, -1, -1, -1));

__m256i test_mm256_packs_epi16(__m256i a, __m256i b) {
  // CHECK-LABEL: test_mm256_packs_epi16
  // CHECK: call <32 x i8> @llvm.x86.avx2.packsswb(<16 x i16> %{{.*}}, <16 x i16> %{{.*}})
  return _mm256_packs_epi16(a, b);
}
TEST_CONSTEXPR(match_v32qi(_mm256_packs_epi16((__m256i)(__v16hi){130, -200, 127, -128, 300, -1000, 42, -42, 500, -500, 1, -1, 128, -129, 256, -256}, (__m256i)(__v16hi){0, 1, -1, 255, -129, 128, 20000, -32768, 32767, -32767, 127, -128, 30000, -30000, 90, -90}), 127, -128, 127, -128, 127, -128, 42, -42, 0, 1, -1, 127, -128, 127, 127, -128, 127, -128, 1, -1, 127, -128, 127, -128, 127, -128, 127, -128, 127, -128, 90, -90));

__m256i test_mm256_packs_epi32(__m256i a, __m256i b) {
  // CHECK-LABEL: test_mm256_packs_epi32
  // CHECK: call <16 x i16> @llvm.x86.avx2.packssdw(<8 x i32> %{{.*}}, <8 x i32> %{{.*}})
  return _mm256_packs_epi32(a, b);
}
TEST_CONSTEXPR(match_v16hi(_mm256_packs_epi32((__m256i)(__v8si){40000, -50000, 32767, -32768, 70000, -70000, 42, -42}, (__m256i)(__v8si){0, 1, -1, 65536, -1000000, 1000000, 32768, -32769}), 32767, -32768, 32767, -32768, 0, 1, -1, 32767, 32767, -32768, 42, -42, -32768, 32767, 32767, -32768));

__m256i test_mm256_packs_epu16(__m256i a, __m256i b) {
  // CHECK-LABEL: test_mm256_packs_epu16
  // CHECK:  call <32 x i8> @llvm.x86.avx2.packuswb(<16 x i16> %{{.*}}, <16 x i16> %{{.*}})
  return _mm256_packus_epi16(a, b);
}
TEST_CONSTEXPR(match_v32qi(_mm256_packus_epi16((__m256i)(__v16hi){-1, 0, 1, 127, 128, 255, 256, -200, 300, 42, -42, 500, 20000, -32768, 129, -129}, (__m256i)(__v16hi){0, 1, -1, 255, -129, 128, 20000, -32768, 32767, -32767, 127, -128, 30000, -30000, 90, -90}), 0, 0, 1, 127, -128, -1, -1, 0, 0, 1, 0, -1, 0, -128, -1, 0, -1, 42, 0, -1, -1, 0, -127, 0, -1, 0, 127, 0, -1, 0, 90, 0));

__m256i test_mm256_packs_epu32(__m256i a, __m256i b) {
  // CHECK-LABEL: test_mm256_packs_epu32
  // CHECK: call <16 x i16> @llvm.x86.avx2.packusdw(<8 x i32> %{{.*}}, <8 x i32> %{{.*}})
  return _mm256_packus_epi32(a, b);
}
TEST_CONSTEXPR(match_v16hi(_mm256_packus_epi32((__m256i)(__v8si){40000, -50000, 32767, -32768, 70000, -70000, 42, -42}, (__m256i)(__v8si){0, 1, -1, 65536, -1000000, 1000000, 32768, -32769}), -25536, 0, 32767, 0, 0, 1, 0, -1, -1, 0, 42, 0, 0, -1, -32768, 0));

__m256i test_mm256_permute2x128_si256(__m256i a, __m256i b) {
  // CHECK-LABEL: test_mm256_permute2x128_si256
  // CHECK: shufflevector <4 x i64> zeroinitializer, <4 x i64> %{{.*}}, <4 x i32> <i32 0, i32 1, i32 6, i32 7>
  return _mm256_permute2x128_si256(a, b, 0x38);
}

__m256i test_mm256_permute4x64_epi64(__m256i a) {
  // CHECK-LABEL: test_mm256_permute4x64_epi64
  // CHECK: shufflevector <4 x i64> %{{.*}}, <4 x i64> poison, <4 x i32> <i32 3, i32 0, i32 2, i32 0>
  return _mm256_permute4x64_epi64(a, 35);
}

__m256d test_mm256_permute4x64_pd(__m256d a) {
  // CHECK-LABEL: test_mm256_permute4x64_pd
  // CHECK: shufflevector <4 x double> %{{.*}}, <4 x double> poison, <4 x i32> <i32 1, i32 2, i32 1, i32 0>
  return _mm256_permute4x64_pd(a, 25);
}

__m256i test_mm256_permutevar8x32_epi32(__m256i a, __m256i b) {
  // CHECK-LABEL: test_mm256_permutevar8x32_epi32
  // CHECK: call <8 x i32> @llvm.x86.avx2.permd(<8 x i32> %{{.*}}, <8 x i32> %{{.*}})
  return _mm256_permutevar8x32_epi32(a, b);
}

__m256 test_mm256_permutevar8x32_ps(__m256 a, __m256i b) {
  // CHECK-LABEL: test_mm256_permutevar8x32_ps
  // CHECK: call {{.*}}<8 x float> @llvm.x86.avx2.permps(<8 x float> %{{.*}}, <8 x i32> %{{.*}})
  return _mm256_permutevar8x32_ps(a, b);
}

__m256i test_mm256_sad_epu8(__m256i x, __m256i y) {
  // CHECK-LABEL: test_mm256_sad_epu8
  // CHECK: call {{.*}}<4 x i64> @llvm.x86.avx2.psad.bw(<32 x i8> %{{.*}}, <32 x i8> %{{.*}})
  return _mm256_sad_epu8(x, y);
}

__m256i test_mm256_shuffle_epi8(__m256i a, __m256i b) {
  // CHECK-LABEL: test_mm256_shuffle_epi8
  // CHECK: call <32 x i8> @llvm.x86.avx2.pshuf.b(<32 x i8> %{{.*}}, <32 x i8> %{{.*}})
  return _mm256_shuffle_epi8(a, b);
}

TEST_CONSTEXPR(match_v32qi(_mm256_shuffle_epi8((__m256i)(__v32qi){0,1,2,3,4,5,6,7,8,9,10,11,12,13,14,15,16,17,18,19,20,21,22,23,24,25,26,27,28,29,30,31}, (__m256i)(__v32qs){0,33,2,35,4,37,6,-39,8,41,10,43,12,45,14,-47,16,49,18,51,20,53,22,-55,24,57,26,59,28,61,30,-63}), 0,1,2,3,4,5,6,0,8,9,10,11,12,13,14,0,16,17,18,19,20,21,22,0,24,25,26,27,28,29,30,0));

__m256i test_mm256_shuffle_epi32(__m256i a) {
  // CHECK-LABEL: test_mm256_shuffle_epi32
  // CHECK: shufflevector <8 x i32> %{{.*}}, <8 x i32> poison, <8 x i32> <i32 3, i32 3, i32 0, i32 0, i32 7, i32 7, i32 4, i32 4>
  return _mm256_shuffle_epi32(a, 15);
}
TEST_CONSTEXPR(match_v8si(_mm256_shuffle_epi32((((__m256i)(__v8si){0,1,2,3,4,5,6,7})), 15), 3,3,0,0, 7,7,4,4));
__m256i test_mm256_shufflehi_epi16(__m256i a) {
  // CHECK-LABEL: test_mm256_shufflehi_epi16
  // CHECK: shufflevector <16 x i16> %{{.*}}, <16 x i16> poison, <16 x i32> <i32 0, i32 1, i32 2, i32 3, i32 7, i32 6, i32 6, i32 5, i32 8, i32 9, i32 10, i32 11, i32 15, i32 14, i32 14, i32 13>
  return _mm256_shufflehi_epi16(a, 107);
}
TEST_CONSTEXPR(match_v16hi(_mm256_shufflehi_epi16((((__m256i)(__v16hi){0,1,2,3,4,5,6,7,8,9,10,11,12,13,14,15})), 107), 0,1,2,3, 7,6,6,5, 8,9,10,11, 15,14,14,13));
__m256i test_mm256_shufflelo_epi16(__m256i a) {
  // CHECK-LABEL: test_mm256_shufflelo_epi16
  // CHECK: shufflevector <16 x i16> %{{.*}}, <16 x i16> poison, <16 x i32> <i32 3, i32 0, i32 1, i32 1, i32 4, i32 5, i32 6, i32 7, i32 11, i32 8, i32 9, i32 9, i32 12, i32 13, i32 14, i32 15>
  return _mm256_shufflelo_epi16(a, 83);
}
TEST_CONSTEXPR(match_v16hi(_mm256_shufflelo_epi16(((__m256i)(__v16hi){ 0,1,2,3, 4,5,6,7, 8,9,10,11, 12,13,14,15}), 83), 3,0,1,1, 4,5,6,7, 11,8,9,9, 12,13,14,15) );
<<<<<<< HEAD
=======

>>>>>>> 54c4ef26
__m256i test_mm256_sign_epi8(__m256i a, __m256i b) {
  // CHECK-LABEL: test_mm256_sign_epi8
  // CHECK: call <32 x i8> @llvm.x86.avx2.psign.b(<32 x i8> %{{.*}}, <32 x i8> %{{.*}})
  return _mm256_sign_epi8(a, b);
}
TEST_CONSTEXPR(match_v32qi(_mm256_sign_epi8(
    (__m256i)(__v32qs){0,0,0,0,0,0,0,0,0,0,0,0,0,0,0,0,0,0,0,0,0,0,0,0,0,0,0,0,0,0,0,1},
    (__m256i)(__v32qs){0,0,0,0,0,0,0,0,0,0,0,0,0,0,0,0,0,0,0,0,0,0,0,0,0,0,0,0,0,0,0,-1}),
    0,0,0,0,0,0,0,0,0,0,0,0,0,0,0,0,0,0,0,0,0,0,0,0,0,0,0,0,0,0,0,-1));

__m256i test_mm256_sign_epi16(__m256i a, __m256i b) {
  // CHECK-LABEL: test_mm256_sign_epi16
  // CHECK: call <16 x i16> @llvm.x86.avx2.psign.w(<16 x i16> %{{.*}}, <16 x i16> %{{.*}})
  return _mm256_sign_epi16(a, b);
}
TEST_CONSTEXPR(match_v16hi(_mm256_sign_epi16((__m256i)(__v16hi){0x77,0x77,0xbe,0xbe, -0x9,-0x9,-0x8,-0x8, 0,0,0,0, 0,0,0,0}, (__m256i)(__v16hi){-1,-256,1,256, -512,-1028,512,1028, -2048,-4096,0,0, 0,0,0,0}), -0x77,-0x77,0xbe,0xbe, 0x9,0x9,-0x8,-0x8, 0,0,0,0, 0,0,0,0));

__m256i test_mm256_sign_epi32(__m256i a, __m256i b) {
  // CHECK-LABEL: test_mm256_sign_epi32
  // CHECK: call <8 x i32> @llvm.x86.avx2.psign.d(<8 x i32> %{{.*}}, <8 x i32> %{{.*}})
  return _mm256_sign_epi32(a, b);
}
TEST_CONSTEXPR(match_v8si(_mm256_sign_epi32((__m256i)(__v8si){0xbeef,0xfeed,0xbead,0xdeed, -1,2,-3,4}, (__m256i)(__v8si){0,0,0,0,-1,-1,-1,-1}), 0,0,0,0, 1,-2,3,-4));

__m256i test_mm256_slli_epi16(__m256i a) {
  // CHECK-LABEL: test_mm256_slli_epi16
  // CHECK: call <16 x i16> @llvm.x86.avx2.pslli.w(<16 x i16> %{{.*}}, i32 %{{.*}})
  return _mm256_slli_epi16(a, 3);
}
TEST_CONSTEXPR(match_v16hi(_mm256_slli_epi16((__m256i)(__v16hi){0, 1, 2, 3, 4, 5, 6, 7, 8, 9, 10, 11, 12, 13, 14, 15}, 0), 0, 1, 2, 3, 4, 5, 6, 7, 8, 9, 10, 11, 12, 13, 14, 15));
TEST_CONSTEXPR(match_v16hi(_mm256_slli_epi16((__m256i)(__v16hi){0, 1, 2, 3, 4, 5, 6, 7, 8, 9, 10, 11, 12, 13, 14, 15}, 1), 0, 0x2, 0x4, 0x6, 0x8, 0xa, 0xc, 0xe, 0x10, 0x12, 0x14, 0x16, 0x18, 0x1a, 0x1c, 0x1e));
TEST_CONSTEXPR(match_v16hi(_mm256_slli_epi16((__m256i)(__v16hi){0, 1, 2, 3, 4, 5, 6, 7, 8, 9, 10, 11, 12, 13, 14, 15}, 15), 0, 0x8000, 0x0, 0x8000, 0x0, 0x8000, 0x0, 0x8000, 0x0, 0x8000, 0x0, 0x8000, 0x0, 0x8000, 0x0, 0x8000));
TEST_CONSTEXPR(match_v16hi(_mm256_slli_epi16((__m256i)(__v16hi){0, 1, 2, 3, 4, 5, 6, 7, 8, 9, 10, 11, 12, 13, 14, 15}, 16), 0, 0, 0, 0, 0, 0, 0, 0, 0, 0, 0, 0, 0, 0, 0, 0));
TEST_CONSTEXPR(match_v16hi(_mm256_slli_epi16((__m256i)(__v16hi){0, 1, 2, 3, 4, 5, 6, 7, 8, 9, 10, 11, 12, 13, 14, 15}, 17), 0, 0, 0, 0, 0, 0, 0, 0, 0, 0, 0, 0, 0, 0, 0, 0));

__m256i test_mm256_slli_epi16_2(__m256i a, int b) {
  // CHECK-LABEL: test_mm256_slli_epi16_2
  // CHECK: call <16 x i16> @llvm.x86.avx2.pslli.w(<16 x i16> %{{.*}}, i32 %{{.*}})
  return _mm256_slli_epi16(a, b);
}

__m256i test_mm256_slli_epi32(__m256i a) {
  // CHECK-LABEL: test_mm256_slli_epi32
  // CHECK: call <8 x i32> @llvm.x86.avx2.pslli.d(<8 x i32> %{{.*}}, i32 %{{.*}})
  return _mm256_slli_epi32(a, 3);
}
TEST_CONSTEXPR(match_v8si(_mm256_slli_epi32((__m256i)(__v8si){0, 1, 2, 3, 4, 5, 6, 7}, 0), 0, 1, 2, 3, 4, 5, 6, 7));
TEST_CONSTEXPR(match_v8si(_mm256_slli_epi32((__m256i)(__v8si){0, 1, 2, 3, 4, 5, 6, 7}, 1), 0, 0x2, 0x4, 0x6, 0x8, 0xa, 0xc, 0xe));
TEST_CONSTEXPR(match_v8su(_mm256_slli_epi32((__m256i)(__v8su){0, 1, 2, 3, 4, 5, 6, 7}, 31), 0, 0x80000000, 0x0, 0x80000000, 0x0, 0x80000000, 0x0, 0x80000000));
TEST_CONSTEXPR(match_v8si(_mm256_slli_epi32((__m256i)(__v8si){0, 1, 2, 3, 4, 5, 6, 7}, 32), 0, 0, 0, 0, 0, 0, 0, 0));
TEST_CONSTEXPR(match_v8si(_mm256_slli_epi32((__m256i)(__v8si){0, 1, 2, 3, 4, 5, 6, 7}, 33), 0, 0, 0, 0, 0, 0, 0, 0));

__m256i test_mm256_slli_epi32_2(__m256i a, int b) {
  // CHECK-LABEL: test_mm256_slli_epi32_2
  // CHECK: call <8 x i32> @llvm.x86.avx2.pslli.d(<8 x i32> %{{.*}}, i32 %{{.*}})
  return _mm256_slli_epi32(a, b);
}

__m256i test_mm256_slli_epi64(__m256i a) {
  // CHECK-LABEL: test_mm256_slli_epi64
  // CHECK: call {{.*}}<4 x i64> @llvm.x86.avx2.pslli.q(<4 x i64> %{{.*}}, i32 %{{.*}})
  return _mm256_slli_epi64(a, 3);
}
TEST_CONSTEXPR(match_v4di(_mm256_slli_epi64((__m256i)(__v4di){0, 1, 2, 3}, 0), 0, 1, 2, 3));
TEST_CONSTEXPR(match_v4di(_mm256_slli_epi64((__m256i)(__v4di){0, 1, 2, 3}, 1), 0, 0x2, 0x4, 0x6));
TEST_CONSTEXPR(match_v4di(_mm256_slli_epi64((__m256i)(__v4di){0, 1, 2, 3}, 33), 0, 0x200000000LL, 0x400000000LL, 0x600000000LL));
TEST_CONSTEXPR(match_v4di(_mm256_slli_epi64((__m256i)(__v4di){0, 1, 2, 3}, 64), 0, 0, 0, 0));
TEST_CONSTEXPR(match_v4di(_mm256_slli_epi64((__m256i)(__v4di){0, 1, 2, 3}, 65), 0, 0, 0, 0));

__m256i test_mm256_slli_epi64_2(__m256i a, int b) {
  // CHECK-LABEL: test_mm256_slli_epi64_2
  // CHECK: call {{.*}}<4 x i64> @llvm.x86.avx2.pslli.q(<4 x i64> %{{.*}}, i32 %{{.*}})
  return _mm256_slli_epi64(a, b);
}

__m256i test_mm256_slli_si256(__m256i a) {
  // CHECK-LABEL: test_mm256_slli_si256
  // CHECK: shufflevector <32 x i8> zeroinitializer, <32 x i8> %{{.*}}, <32 x i32> <i32 13, i32 14, i32 15, i32 32, i32 33, i32 34, i32 35, i32 36, i32 37, i32 38, i32 39, i32 40, i32 41, i32 42, i32 43, i32 44, i32 29, i32 30, i32 31, i32 48, i32 49, i32 50, i32 51, i32 52, i32 53, i32 54, i32 55, i32 56, i32 57, i32 58, i32 59, i32 60>
  return _mm256_slli_si256(a, 3);
}
TEST_CONSTEXPR(match_v32qi(_mm256_slli_si256(((__m256i)(__v32qi){1, 2, 3, 4, 5, 6, 7, 8, 9, 10, 11, 12, 13, 14, 15, 16, 17, 18, 19, 20, 21, 22, 23, 24, 25, 26, 27, 28, 29, 30, 31, 32}), 3), 0, 0, 0, 1, 2, 3, 4, 5, 6, 7, 8, 9, 10, 11, 12, 13, 0, 0, 0, 17, 18, 19, 20, 21, 22, 23, 24, 25, 26, 27, 28, 29));
TEST_CONSTEXPR(match_v32qi(_mm256_slli_si256(((__m256i)(__v32qi){1, 2, 3, 4, 5, 6, 7, 8, 9, 10, 11, 12, 13, 14, 15, 16, 17, 18, 19, 20, 21, 22, 23, 24, 25, 26, 27, 28, 29, 30, 31, 32}), 16), 0, 0, 0, 0, 0, 0, 0, 0, 0, 0, 0, 0, 0, 0, 0, 0, 0, 0, 0, 0, 0, 0, 0, 0, 0, 0, 0, 0, 0, 0, 0, 0));

__m128i test_mm_sllv_epi32(__m128i a, __m128i b) {
  // CHECK-LABEL: test_mm_sllv_epi32
  // CHECK: call <4 x i32> @llvm.x86.avx2.psllv.d(<4 x i32> %{{.*}}, <4 x i32> %{{.*}})
  return _mm_sllv_epi32(a, b);
}
TEST_CONSTEXPR(match_v4si(_mm_sllv_epi32((__m128i)(__v4si){1, -2, 3, -4}, (__m128i)(__v4si){1, 2, 3, -4}), 2, -8, 24, 0));

__m256i test_mm256_sllv_epi32(__m256i a, __m256i b) {
  // CHECK-LABEL: test_mm256_sllv_epi32
  // CHECK: call <8 x i32> @llvm.x86.avx2.psllv.d.256(<8 x i32> %{{.*}}, <8 x i32> %{{.*}})
  return _mm256_sllv_epi32(a, b);
}
TEST_CONSTEXPR(match_v8si(_mm256_sllv_epi32((__m256i)(__v8si){1, -2, 3, -4, 5, -6, 7, -8}, (__m256i)(__v8si){1, 2, 3, 4, -17, 31, 33, 29}), 2, -8, 24, -64, 0, 0, 0, 0));

__m128i test_mm_sllv_epi64(__m128i a, __m128i b) {
  // CHECK-LABEL: test_mm_sllv_epi64
  // CHECK: call {{.*}}<2 x i64> @llvm.x86.avx2.psllv.q(<2 x i64> %{{.*}}, <2 x i64> %{{.*}})
  return _mm_sllv_epi64(a, b);
}
TEST_CONSTEXPR(match_m128i(_mm_sllv_epi64((__m128i)(__v2di){1, -3}, (__m128i)(__v2di){8, 63}), 256, 0x8000000000000000ULL));

__m256i test_mm256_sllv_epi64(__m256i a, __m256i b) {
  // CHECK-LABEL: test_mm256_sllv_epi64
  // CHECK: call {{.*}}<4 x i64> @llvm.x86.avx2.psllv.q.256(<4 x i64> %{{.*}}, <4 x i64> %{{.*}})
  return _mm256_sllv_epi64(a, b);
}
TEST_CONSTEXPR(match_m256i(_mm256_sllv_epi64((__m256i)(__v4di){1, -2, 3, -4}, (__m256i)(__v4di){1, 2, 3, -4}), 2, -8, 24, 0));

__m256i test_mm256_sra_epi16(__m256i a, __m128i b) {
  // CHECK-LABEL: test_mm256_sra_epi16
  // CHECK: call <16 x i16> @llvm.x86.avx2.psra.w(<16 x i16> %{{.*}}, <8 x i16> %{{.*}})
  return _mm256_sra_epi16(a, b);
}

__m256i test_mm256_sra_epi32(__m256i a, __m128i b) {
  // CHECK-LABEL: test_mm256_sra_epi32
  // CHECK: call <8 x i32> @llvm.x86.avx2.psra.d(<8 x i32> %{{.*}}, <4 x i32> %{{.*}})
  return _mm256_sra_epi32(a, b);
}

__m256i test_mm256_srai_epi16(__m256i a) {
  // CHECK-LABEL: test_mm256_srai_epi16
  // CHECK: call <16 x i16> @llvm.x86.avx2.psrai.w(<16 x i16> %{{.*}}, i32 %{{.*}})
  return _mm256_srai_epi16(a, 3);
}
TEST_CONSTEXPR(match_v16hi(_mm256_srai_epi16((__m256i)(__v16hi){-32768, 32767, -3, -2, -1, 0, 1, 2, -32768, 32767, -3, -2, -1, 0, 1, 2}, 1), -16384, 16383, -2, -1, -1, 0, 0, 1, -16384, 16383, -2, -1, -1, 0, 0, 1));

__m256i test_mm256_srai_epi16_2(__m256i a, int b) {
  // CHECK-LABEL: test_mm256_srai_epi16_2
  // CHECK: call <16 x i16> @llvm.x86.avx2.psrai.w(<16 x i16> %{{.*}}, i32 %{{.*}})
  return _mm256_srai_epi16(a, b);
}

__m256i test_mm256_srai_epi32(__m256i a) {
  // CHECK-LABEL: test_mm256_srai_epi32
  // CHECK: call <8 x i32> @llvm.x86.avx2.psrai.d(<8 x i32> %{{.*}}, i32 %{{.*}})
  return _mm256_srai_epi32(a, 3);
}
TEST_CONSTEXPR(match_v8si(_mm256_srai_epi32((__m256i)(__v8si){-32768, 32767, -3, -2, -1, 0, 1, 2}, 1), -16384, 16383, -2, -1, -1, 0, 0, 1));

__m256i test_mm256_srai_epi32_2(__m256i a, int b) {
  // CHECK-LABEL: test_mm256_srai_epi32_2
  // CHECK: call <8 x i32> @llvm.x86.avx2.psrai.d(<8 x i32> %{{.*}}, i32 %{{.*}})
  return _mm256_srai_epi32(a, b);
}

__m128i test_mm_srav_epi32(__m128i a, __m128i b) {
  // CHECK-LABEL: test_mm_srav_epi32
  // CHECK: call <4 x i32> @llvm.x86.avx2.psrav.d(<4 x i32> %{{.*}}, <4 x i32> %{{.*}})
  return _mm_srav_epi32(a, b);
}
TEST_CONSTEXPR(match_v4si(_mm_srav_epi32((__m128i)(__v4si){1, -2, 3, -4}, (__m128i)(__v4si){1, 2, 3, -4}), 0, -1, 0, -1));

__m256i test_mm256_srav_epi32(__m256i a, __m256i b) {
  // CHECK-LABEL: test_mm256_srav_epi32
  // CHECK: call <8 x i32> @llvm.x86.avx2.psrav.d.256(<8 x i32> %{{.*}}, <8 x i32> %{{.*}})
  return _mm256_srav_epi32(a, b);
}
TEST_CONSTEXPR(match_v8si(_mm256_srav_epi32((__m256i)(__v8si){1, -2, 3, -4, 5, -6, 7, -8}, (__m256i)(__v8si){1, 2, 3, 4, -17, 31, 33, 29}), 0, -1, 0, -1, 0, -1, 0, -1));

__m256i test_mm256_srl_epi16(__m256i a, __m128i b) {
  // CHECK-LABEL: test_mm256_srl_epi16
  // CHECK: call <16 x i16> @llvm.x86.avx2.psrl.w(<16 x i16> %{{.*}}, <8 x i16> %{{.*}})
  return _mm256_srl_epi16(a, b);
}

__m256i test_mm256_srl_epi32(__m256i a, __m128i b) {
  // CHECK-LABEL: test_mm256_srl_epi32
  // CHECK:call <8 x i32> @llvm.x86.avx2.psrl.d(<8 x i32> %{{.*}}, <4 x i32> %{{.*}})
  return _mm256_srl_epi32(a, b);
}

__m256i test_mm256_srl_epi64(__m256i a, __m128i b) {
  // CHECK-LABEL: test_mm256_srl_epi64
  // CHECK: call {{.*}}<4 x i64> @llvm.x86.avx2.psrl.q(<4 x i64> %{{.*}}, <2 x i64> %{{.*}})
  return _mm256_srl_epi64(a, b);
}

__m256i test_mm256_srli_epi16(__m256i a) {
  // CHECK-LABEL: test_mm256_srli_epi16
  // CHECK: call <16 x i16> @llvm.x86.avx2.psrli.w(<16 x i16> %{{.*}}, i32 %{{.*}})
  return _mm256_srli_epi16(a, 3);
}
TEST_CONSTEXPR(match_v16hi(_mm256_srli_epi16((__m256i)(__v16hi){0, 1, 2, 3, 4, 5, 6, 7, 8, 9, 10, 11, 12, 13, 14, 15}, 1), 0, 0x0, 0x1, 0x1, 0x2, 0x2, 0x3, 0x3, 0x4, 0x4, 0x5, 0x5, 0x6, 0x6, 0x7, 0x7));

__m256i test_mm256_srli_epi16_2(__m256i a, int b) {
  // CHECK-LABEL: test_mm256_srli_epi16_2
  // CHECK: call <16 x i16> @llvm.x86.avx2.psrli.w(<16 x i16> %{{.*}}, i32 %{{.*}})
  return _mm256_srli_epi16(a, b);
}

__m256i test_mm256_srli_epi32(__m256i a) {
  // CHECK-LABEL: test_mm256_srli_epi32
  // CHECK: call <8 x i32> @llvm.x86.avx2.psrli.d(<8 x i32> %{{.*}}, i32 %{{.*}})
  return _mm256_srli_epi32(a, 3);
}
TEST_CONSTEXPR(match_v8si(_mm256_srli_epi32((__m256i)(__v8si){0, 1, 2, 3, 4, 5, 6, 7}, 31), 0, 0x0, 0x0, 0x0, 0x0, 0x0, 0x0, 0x0));

__m256i test_mm256_srli_epi32_2(__m256i a, int b) {
  // CHECK-LABEL: test_mm256_srli_epi32_2
  // CHECK: call <8 x i32> @llvm.x86.avx2.psrli.d(<8 x i32> %{{.*}}, i32 %{{.*}})
  return _mm256_srli_epi32(a, b);
}

__m256i test_mm256_srli_epi64(__m256i a) {
  // CHECK-LABEL: test_mm256_srli_epi64
  // CHECK: call {{.*}}<4 x i64> @llvm.x86.avx2.psrli.q(<4 x i64> %{{.*}}, i32 %{{.*}})
  return _mm256_srli_epi64(a, 3);
}
TEST_CONSTEXPR(match_v4di(_mm256_srli_epi64((__m256i)(__v4di){0, 1, 2, 3}, 33), 0, 0x0, 0x0, 0x0));

__m256i test_mm256_srli_epi64_2(__m256i a, int b) {
  // CHECK-LABEL: test_mm256_srli_epi64_2
  // CHECK: call {{.*}}<4 x i64> @llvm.x86.avx2.psrli.q(<4 x i64> %{{.*}}, i32 %{{.*}})
  return _mm256_srli_epi64(a, b);
}

__m256i test_mm256_srli_si256(__m256i a) {
  // CHECK-LABEL: test_mm256_srli_si256
  // CHECK: shufflevector <32 x i8> %{{.*}}, <32 x i8> zeroinitializer, <32 x i32> <i32 3, i32 4, i32 5, i32 6, i32 7, i32 8, i32 9, i32 10, i32 11, i32 12, i32 13, i32 14, i32 15, i32 32, i32 33, i32 34, i32 19, i32 20, i32 21, i32 22, i32 23, i32 24, i32 25, i32 26, i32 27, i32 28, i32 29, i32 30, i32 31, i32 48, i32 49, i32 50>
  return _mm256_srli_si256(a, 3);
}
TEST_CONSTEXPR(match_v32qi(_mm256_srli_si256(((__m256i)(__v32qi){1, 2, 3, 4, 5, 6, 7, 8, 9, 10, 11, 12, 13, 14, 15, 16, 17, 18, 19, 20, 21, 22, 23, 24, 25, 26, 27, 28, 29, 30, 31, 32}), 3), 4, 5, 6, 7, 8, 9, 10, 11, 12, 13, 14, 15, 16, 0, 0, 0, 20, 21, 22, 23, 24, 25, 26, 27, 28, 29, 30, 31, 32, 0, 0, 0));
TEST_CONSTEXPR(match_v32qi(_mm256_srli_si256(((__m256i)(__v32qi){1, 2, 3, 4, 5, 6, 7, 8, 9, 10, 11, 12, 13, 14, 15, 16, 17, 18, 19, 20, 21, 22, 23, 24, 25, 26, 27, 28, 29, 30, 31, 32}), 16), 0, 0, 0, 0, 0, 0, 0, 0, 0, 0, 0, 0, 0, 0, 0, 0, 0, 0, 0, 0, 0, 0, 0, 0, 0, 0, 0, 0, 0, 0, 0, 0));

__m128i test_mm_srlv_epi32(__m128i a, __m128i b) {
  // CHECK-LABEL: test_mm_srlv_epi32
  // CHECK: call <4 x i32> @llvm.x86.avx2.psrlv.d(<4 x i32> %{{.*}}, <4 x i32> %{{.*}})
  return _mm_srlv_epi32(a, b);
}
TEST_CONSTEXPR(match_v4si(_mm_srlv_epi32((__m128i)(__v4si){1, -2, 3, -4}, (__m128i)(__v4si){1, 2, 3, -4}), 0, 1073741823, 0, 0));

__m256i test_mm256_srlv_epi32(__m256i a, __m256i b) {
  // CHECK-LABEL: test_mm256_srlv_epi32
  // CHECK: call <8 x i32> @llvm.x86.avx2.psrlv.d.256(<8 x i32> %{{.*}}, <8 x i32> %{{.*}})
  return _mm256_srlv_epi32(a, b);
}
TEST_CONSTEXPR(match_v8si(_mm256_srlv_epi32((__m256i)(__v8si){1, -2, 3, -4, 5, -6, 7, -8}, (__m256i)(__v8si){1, 2, 3, 4, -17, 31, 33, 29}), 0, 1073741823, 0, 268435455, 0, 1, 0, 7));

__m128i test_mm_srlv_epi64(__m128i a, __m128i b) {
  // CHECK-LABEL: test_mm_srlv_epi64
  // CHECK: call {{.*}}<2 x i64> @llvm.x86.avx2.psrlv.q(<2 x i64> %{{.*}}, <2 x i64> %{{.*}})
  return _mm_srlv_epi64(a, b);
}
TEST_CONSTEXPR(match_m128i(_mm_srlv_epi64((__m128i)(__v2di){1, -3}, (__m128i)(__v2di){8, 63}), 0, 1));

__m256i test_mm256_srlv_epi64(__m256i a, __m256i b) {
  // CHECK-LABEL: test_mm256_srlv_epi64
  // CHECK: call {{.*}}<4 x i64> @llvm.x86.avx2.psrlv.q.256(<4 x i64> %{{.*}}, <4 x i64> %{{.*}})
  return _mm256_srlv_epi64(a, b);
}
TEST_CONSTEXPR(match_m256i(_mm256_srlv_epi64((__m256i)(__v4di){1, -2, 3, -4}, (__m256i)(__v4di){1, 2, 3, -4}), 0, 0x3FFFFFFFFFFFFFFFULL, 0, 0));

__m256i test_mm256_stream_load_si256(__m256i const *a) {
  // CHECK-LABEL: test_mm256_stream_load_si256
  // CHECK: load <4 x i64>, ptr %{{.*}}, align 32, !nontemporal
  return _mm256_stream_load_si256(a);
}

__m256i test_mm256_stream_load_si256_void(const void *a) {
  // CHECK-LABEL: test_mm256_stream_load_si256_void
  // CHECK: load <4 x i64>, ptr %{{.*}}, align 32, !nontemporal
  return _mm256_stream_load_si256(a);
}

__m256i test_mm256_sub_epi8(__m256i a, __m256i b) {
  // CHECK-LABEL: test_mm256_sub_epi8
  // CHECK: sub <32 x i8>
  return _mm256_sub_epi8(a, b);
}

TEST_CONSTEXPR(match_v32qi(_mm256_sub_epi8((__m256i)(__v32qs){ -64, -65, 66, 67, 68, -69, -70, -71, -72, 73, 74, -75, 76, 77, -78, 79, -80, 81, 82, -83, 84, -85, 86, 87, -88, -89, -90, 91, -92, 93, 94, 95}, (__m256i)(__v32qs){ -1, -2, 3, -4, 5, -6, 7, 8, 9, -10, 11, -12, 13, 14, 15, 16, -17, 18, 19, 20, -21, 22, -23, -24, 25, 26, -27, -28, -29, 30, -31, 32}),  -63, -63, 63, 71, 63, -63, -77, -79, -81, 83, 63, -63, 63, 63, -93, 63, -63, 63, 63, -103, 105, -107, 109, 111, -113, -115, -63, 119, -63, 63, 125, 63));

__m256i test_mm256_sub_epi16(__m256i a, __m256i b) {
  // CHECK-LABEL: test_mm256_sub_epi16
  // CHECK: sub <16 x i16>
  return _mm256_sub_epi16(a, b);
}

TEST_CONSTEXPR(match_v16hi(_mm256_sub_epi16((__m256i)(__v16hi){ -32, -33, 34, -35, -36, 37, -38, -39, -40, -41, -42, 43, -44, -45, 46, 47}, (__m256i)(__v16hi){ -1, 2, 3, -4, 5, -6, 7, 8, 9, 10, -11, -12, -13, 14, -15, -16}),  -31, -35, 31, -31, -41, 43, -45, -47, -49, -51, -31, 55, -31, -59, 61, 63));

__m256i test_mm256_sub_epi32(__m256i a, __m256i b) {
  // CHECK-LABEL: test_mm256_sub_epi32
  // CHECK: sub <8 x i32>
  return _mm256_sub_epi32(a, b);
}

TEST_CONSTEXPR(match_v8si(_mm256_sub_epi32((__m256i)(__v8si){ 16, 17, 18, -19, 20, -21, 22, 23}, (__m256i)(__v8si){ -1, 2, 3, 4, 5, 6, 7, 8}),  17, 15, 15, -23, 15, -27, 15, 15));

__m256i test_mm256_sub_epi64(__m256i a, __m256i b) {
  // CHECK-LABEL: test_mm256_sub_epi64
  // CHECK: sub <4 x i64>
  return _mm256_sub_epi64(a, b);
}

TEST_CONSTEXPR(match_v4di(_mm256_sub_epi64((__m256i)(__v4di){ 8, -9, 10, 11}, (__m256i)(__v4di){ -1, -2, 3, 4}),  9, -7, 7, 7));

__m256i test_mm256_subs_epi8(__m256i a, __m256i b) {
  // CHECK-LABEL: test_mm256_subs_epi8
  // CHECK: call <32 x i8> @llvm.ssub.sat.v32i8(<32 x i8> %{{.*}}, <32 x i8> %{{.*}})
  return _mm256_subs_epi8(a, b);
}
TEST_CONSTEXPR(match_v32qi(_mm256_subs_epi8((__m256i)(__v32qs){0, +1, +2, +3, +4, +5, +6, +7, +8, +9, +10, +11, +12, +13, +14, +15, +100, +50, -100, +20, +80, -50, +120, -20, -100, -50, +100, -20, -80, +50, -120, +20}, (__m256i)(__v32qs){0, -1, -2, -3, -4, -5, -6, -7, -8, -9, -10, -11, -12, -13, -14, -15, -50, -80, +50, -110, -60, +30, -20, +10, -50, -80, +50, -110, -60, +30, -20, +10}), 0, +2, +4, +6, +8, +10, +12, +14, +16, +18, +20, +22, +24, +26, +28, +30, +127, +127, -128, +127, +127, -80, +127, -30, -50, +30, +50, +90, -20, +20, -100, +10));

__m256i test_mm256_subs_epi16(__m256i a, __m256i b) {
  // CHECK-LABEL: test_mm256_subs_epi16
  // CHECK: call <16 x i16> @llvm.ssub.sat.v16i16(<16 x i16> %{{.*}}, <16 x i16> %{{.*}})
  return _mm256_subs_epi16(a, b);
}
TEST_CONSTEXPR(match_v16hi(_mm256_subs_epi16((__m256i)(__v16hi){0, -1, -2, -3, -4, -5, -6, -7, -8, -9, -10, -11, +32000, -32000, +32000, -32000}, (__m256i)(__v16hi){0, +1, +2, +3, +4, +5, +6, +7, +8, +9, +10, +11, -800, +800, +800, -800}),0, -2, -4, -6, -8, -10, -12, -14, -16, -18, -20, -22, +32767, -32768, +31200, -31200));

__m256i test_mm256_subs_epu8(__m256i a, __m256i b) {
  // CHECK-LABEL: test_mm256_subs_epu8
  // CHECK-NOT: call <32 x i8> @llvm.x86.avx2.psubus.b(<32 x i8> %{{.*}}, <32 x i8> %{{.*}})
  // CHECK: call <32 x i8> @llvm.usub.sat.v32i8(<32 x i8> %{{.*}}, <32 x i8> %{{.*}})
  return _mm256_subs_epu8(a, b);
}
TEST_CONSTEXPR(match_v32qu(_mm256_subs_epu8((__m256i)(__v32qu){0, 0, 0, 0, +64, +64, +64, +64, +64, +64, +127, +127, +127, +127, +127, +127, +128, +128, +128, +128, +128, +128, +192, +192, +192, +192, +192, +192, +255, +255, +255, +255}, (__m256i)(__v32qu){0, +127, +128, +255, 0, +64, +127, +128, +192, +255, 0, +64, +127, +128, +192, +255, 0, +64, +127, +128, +192, +255, 0, +64, +127, +128, +192, +255, 0, +127, +128, +255}), 0, 0, 0, 0, +64, 0, 0, 0, 0, 0, +127, +63, 0, 0, 0, 0, +128, +64, +1, 0, 0, 0, +192, +128, +65, +64, 0, 0, +255, +128, +127, 0));

__m256i test_mm256_subs_epu16(__m256i a, __m256i b) {
  // CHECK-LABEL: test_mm256_subs_epu16
  // CHECK-NOT: call <16 x i16> @llvm.x86.avx2.psubus.w(<16 x i16> %{{.*}}, <16 x i16> %{{.*}})
  // CHECK: call <16 x i16> @llvm.usub.sat.v16i16(<16 x i16> %{{.*}}, <16 x i16> %{{.*}})
  return _mm256_subs_epu16(a, b);
}
TEST_CONSTEXPR(match_v16hu(_mm256_subs_epu16((__m256i)(__v16hu){0, 0, 0, 0, +32767, +32767, +32767, +32767, +32768, +32768, +32768, +32768, +65535, +65535, +65535, +65535}, (__m256i)(__v16hu){0, +32767, +32768, +65535, 0, +32767, +32768, +65535, 0, +32767, +32768, +65535, 0, +32767, +32768, +65535}), 0, 0, 0, 0, +32767, 0, 0, 0, +32768, +1, 0, 0, +65535, +32768, +32767, 0));

__m256i test_mm256_unpackhi_epi8(__m256i a, __m256i b) {
  // CHECK-LABEL: test_mm256_unpackhi_epi8
  // CHECK: shufflevector <32 x i8> %{{.*}}, <32 x i8> %{{.*}}, <32 x i32> <i32 8, i32 40, i32 9, i32 41, i32 10, i32 42, i32 11, i32 43, i32 12, i32 44, i32 13, i32 45, i32 14, i32 46, i32 15, i32 47, i32 24, i32 56, i32 25, i32 57, i32 26, i32 58, i32 27, i32 59, i32 28, i32 60, i32 29, i32 61, i32 30, i32 62, i32 31, i32 63>
  return _mm256_unpackhi_epi8(a, b);
}
TEST_CONSTEXPR(match_v32qi(_mm256_unpackhi_epi8((__m256i)(__v32qi){0, 1, 2, 3, 4, 5, 6, 7, 8, 9, 10, 11, 12, 13, 14, 15, 16, 17, 18, 19, 20, 21, 22, 23, 24, 25, 26, 27, 28, 29, 30, 31}, (__m256i)(__v32qi){32, 33, 34, 35, 36, 37, 38, 39, 40, 41, 42, 43, 44, 45, 46, 47, 48, 49, 50, 51, 52, 53, 54, 55, 56, 57, 58, 59, 60, 61, 62, 63}), 8, 40, 9, 41, 10, 42, 11, 43, 12, 44, 13, 45, 14, 46, 15, 47, 24, 56, 25, 57, 26, 58, 27, 59, 28, 60, 29, 61, 30, 62, 31, 63));

__m256i test_mm256_unpackhi_epi16(__m256i a, __m256i b) {
  // CHECK-LABEL: test_mm256_unpackhi_epi16
  // CHECK: shufflevector <16 x i16> %{{.*}}, <16 x i16> %{{.*}}, <16 x i32> <i32 4, i32 20, i32 5, i32 21, i32 6, i32 22, i32 7, i32 23, i32 12, i32 28, i32 13, i32 29, i32 14, i32 30, i32 15, i32 31>
  return _mm256_unpackhi_epi16(a, b);
}
TEST_CONSTEXPR(match_v16hi(_mm256_unpackhi_epi16((__m256i)(__v16hi){0, 1, 2, 3, 4, 5, 6, 7, 8, 9, 10, 11, 12, 13, 14, 15}, (__m256i)(__v16hi){16, 17, 18, 19, 20, 21, 22, 23, 24, 25, 26, 27, 28, 29, 30, 31}), 4, 20, 5, 21, 6, 22, 7, 23, 12, 28, 13, 29, 14, 30, 15, 31));

__m256i test_mm256_unpackhi_epi32(__m256i a, __m256i b) {
  // CHECK-LABEL: test_mm256_unpackhi_epi32
  // CHECK: shufflevector <8 x i32> %{{.*}}, <8 x i32> %{{.*}}, <8 x i32> <i32 2, i32 10, i32 3, i32 11, i32 6, i32 14, i32 7, i32 15>
  return _mm256_unpackhi_epi32(a, b);
}
TEST_CONSTEXPR(match_v8si(_mm256_unpackhi_epi32((__m256i)(__v8si){0, 1, 2, 3, 4, 5, 6, 7}, (__m256i)(__v8si){8, 9, 10, 11, 12, 13, 14, 15}), 2, 10, 3, 11, 6, 14, 7, 15));

__m256i test_mm256_unpackhi_epi64(__m256i a, __m256i b) {
  // CHECK-LABEL: test_mm256_unpackhi_epi64
  // CHECK: shufflevector <4 x i64> %{{.*}}, <4 x i64> %{{.*}}, <4 x i32> <i32 1, i32 5, i32 3, i32 7>
  return _mm256_unpackhi_epi64(a, b);
}
TEST_CONSTEXPR(match_v4di(_mm256_unpackhi_epi64((__m256i)(__v4di){0, 1, 2, 3}, (__m256i)(__v4di){ 4, 5, 6, 7}), 1, 5, 3, 7));

__m256i test_mm256_unpacklo_epi8(__m256i a, __m256i b) {
  // CHECK-LABEL: test_mm256_unpacklo_epi8
  // CHECK: shufflevector <32 x i8> %{{.*}}, <32 x i8> %{{.*}}, <32 x i32> <i32 0, i32 32, i32 1, i32 33, i32 2, i32 34, i32 3, i32 35, i32 4, i32 36, i32 5, i32 37, i32 6, i32 38, i32 7, i32 39, i32 16, i32 48, i32 17, i32 49, i32 18, i32 50, i32 19, i32 51, i32 20, i32 52, i32 21, i32 53, i32 22, i32 54, i32 23, i32 55>
  return _mm256_unpacklo_epi8(a, b);
}
TEST_CONSTEXPR(match_v32qi(_mm256_unpacklo_epi8((__m256i)(__v32qi){0, 1, 2, 3, 4, 5, 6, 7, 8, 9, 10, 11, 12, 13, 14, 15, 16, 17, 18, 19, 20, 21, 22, 23, 24, 25, 26, 27, 28, 29, 30, 31}, (__m256i)(__v32qi){32, 33, 34, 35, 36, 37, 38, 39, 40, 41, 42, 43, 44, 45, 46, 47, 48, 49, 50, 51, 52, 53, 54, 55, 56, 57, 58, 59, 60, 61, 62, 63}), 0, 32, 1, 33, 2, 34, 3, 35, 4, 36, 5, 37, 6, 38, 7, 39, 16, 48, 17, 49, 18, 50, 19, 51, 20, 52, 21, 53, 22, 54, 23, 55));

__m256i test_mm256_unpacklo_epi16(__m256i a, __m256i b) {
  // CHECK-LABEL: test_mm256_unpacklo_epi16
  // CHECK: shufflevector <16 x i16> %{{.*}}, <16 x i16> %{{.*}}, <16 x i32> <i32 0, i32 16, i32 1, i32 17, i32 2, i32 18, i32 3, i32 19, i32 8, i32 24, i32 9, i32 25, i32 10, i32 26, i32 11, i32 27>
  return _mm256_unpacklo_epi16(a, b);
}
TEST_CONSTEXPR(match_v16hi(_mm256_unpacklo_epi16((__m256i)(__v16hi){0, 1, 2, 3, 4, 5, 6, 7, 8, 9, 10, 11, 12, 13, 14, 15}, (__m256i)(__v16hi){16, 17, 18, 19, 20, 21, 22, 23, 24, 25, 26, 27, 28, 29, 30, 31}), 0, 16, 1, 17, 2, 18, 3, 19, 8, 24, 9, 25, 10, 26, 11, 27));

__m256i test_mm256_unpacklo_epi32(__m256i a, __m256i b) {
  // CHECK-LABEL: test_mm256_unpacklo_epi32
  // CHECK: shufflevector <8 x i32> %{{.*}}, <8 x i32> %{{.*}}, <8 x i32> <i32 0, i32 8, i32 1, i32 9, i32 4, i32 12, i32 5, i32 13>
  return _mm256_unpacklo_epi32(a, b);
}
TEST_CONSTEXPR(match_v8si(_mm256_unpacklo_epi32((__m256i)(__v8si){0, 1, 2, 3, 4, 5, 6, 7}, (__m256i)(__v8si){ 8, 9, 10, 11, 12, 13, 14, 15}), 0, 8, 1, 9, 4, 12, 5, 13));

__m256i test_mm256_unpacklo_epi64(__m256i a, __m256i b) {
  // CHECK-LABEL: test_mm256_unpacklo_epi64
  // CHECK: shufflevector <4 x i64> %{{.*}}, <4 x i64> %{{.*}}, <4 x i32> <i32 0, i32 4, i32 2, i32 6>
  return _mm256_unpacklo_epi64(a, b);
}
TEST_CONSTEXPR(match_v4di(_mm256_unpacklo_epi64((__m256i)(__v4di){0, 1, 2, 3}, (__m256i)(__v4di){ 4, 5, 6, 7}), 0, 4, 2, 6));

__m256i test_mm256_xor_si256(__m256i a, __m256i b) {
  // CHECK-LABEL: test_mm256_xor_si256
  // CHECK: xor <4 x i64>
  return _mm256_xor_si256(a, b);
}
TEST_CONSTEXPR(match_v4di(_mm256_xor_si256((__m256i)(__v4di){0, -1, 0, -1}, (__m256i)(__v4di){0, 0, -1, -1}), 0, -1, -1, 0));<|MERGE_RESOLUTION|>--- conflicted
+++ resolved
@@ -1155,10 +1155,7 @@
   return _mm256_shufflelo_epi16(a, 83);
 }
 TEST_CONSTEXPR(match_v16hi(_mm256_shufflelo_epi16(((__m256i)(__v16hi){ 0,1,2,3, 4,5,6,7, 8,9,10,11, 12,13,14,15}), 83), 3,0,1,1, 4,5,6,7, 11,8,9,9, 12,13,14,15) );
-<<<<<<< HEAD
-=======
-
->>>>>>> 54c4ef26
+
 __m256i test_mm256_sign_epi8(__m256i a, __m256i b) {
   // CHECK-LABEL: test_mm256_sign_epi8
   // CHECK: call <32 x i8> @llvm.x86.avx2.psign.b(<32 x i8> %{{.*}}, <32 x i8> %{{.*}})
