// RUN: %clang_cc1 %s -flax-vector-conversions=none -ffreestanding -triple=x86_64 -target-feature +avx10.2-256 \
// RUN: -emit-llvm -o - -Wno-invalid-feature-combination -Wall -Werror | FileCheck %s
// RUN: %clang_cc1 %s -flax-vector-conversions=none -ffreestanding -triple=i386 -target-feature +avx10.2-256 \
// RUN: -emit-llvm -o - -Wno-invalid-feature-combination -Wall -Werror | FileCheck %s

#include <immintrin.h>

__m128h test_mm_cvtx2ps_ph(__m128 __A, __m128 __B) {
  // CHECK-LABEL: @test_mm_cvtx2ps_ph(
  // CHECK: call <8 x half> @llvm.x86.avx10.mask.vcvt2ps2phx.128
  return _mm_cvtx2ps_ph(__A, __B);
}

__m128h test_mm_mask_cvtx2ps_ph(__m128h __W, __mmask8 __U, __m128 __A, __m128 __B) {
  // CHECK-LABEL: @test_mm_mask_cvtx2ps_ph(
  // CHECK: call <8 x half> @llvm.x86.avx10.mask.vcvt2ps2phx.128
  return _mm_mask_cvtx2ps_ph(__W, __U, __A, __B);
}

__m128h test_mm_maskz_cvtx2ps_ph(__mmask8 __U, __m128 __A, __m128 __B) {
  // CHECK-LABEL: @test_mm_maskz_cvtx2ps_ph(
  // CHECK: call <8 x half> @llvm.x86.avx10.mask.vcvt2ps2phx.128
  return _mm_maskz_cvtx2ps_ph(__U, __A, __B);
}

__m256h test_mm256_cvtx2ps_ph(__m256 __A, __m256 __B) {
  // CHECK-LABEL: @test_mm256_cvtx2ps_ph(
  // CHECK: call <16 x half> @llvm.x86.avx10.mask.vcvt2ps2phx.256
  return _mm256_cvtx2ps_ph(__A, __B);
}

__m256h test_mm256_mask_cvtx2ps_ph(__m256h __W, __mmask16 __U, __m256 __A, __m256 __B) {
  // CHECK-LABEL: @test_mm256_mask_cvtx2ps_ph(
  // CHECK: call <16 x half> @llvm.x86.avx10.mask.vcvt2ps2phx.256
  return _mm256_mask_cvtx2ps_ph(__W, __U, __A, __B);
}

__m256h test_mm256_maskz_cvtx2ps_ph(__mmask16 __U, __m256 __A, __m256 __B) {
  // CHECK-LABEL: @test_mm256_maskz_cvtx2ps_ph(
  // CHECK: call <16 x half> @llvm.x86.avx10.mask.vcvt2ps2phx.256
  return _mm256_maskz_cvtx2ps_ph(__U, __A, __B);
}

__m128i test_mm_cvtbiasph_bf8(__m128i __A, __m128h __B) {
  // CHECK-LABEL: @test_mm_cvtbiasph_bf8(
  // CHECK: call <16 x i8> @llvm.x86.avx10.mask.vcvtbiasph2bf8128(
  return _mm_cvtbiasph_bf8(__A, __B);
}

__m128i test_mm_mask_cvtbiasph_bf8(__m128i __W, __mmask8 __U, __m128i __A, __m128h __B) {
  // CHECK-LABEL: @test_mm_mask_cvtbiasph_bf8(
  // CHECK: call <16 x i8> @llvm.x86.avx10.mask.vcvtbiasph2bf8128(
  return _mm_mask_cvtbiasph_bf8(__W, __U, __A, __B);
}

__m128i test_mm_maskz_cvtbiasph_bf8(__mmask8 __U, __m128i __A, __m128h __B) {
  // CHECK-LABEL: @test_mm_maskz_cvtbiasph_bf8(
  // CHECK: call <16 x i8> @llvm.x86.avx10.mask.vcvtbiasph2bf8128(
  return _mm_maskz_cvtbiasph_bf8(__U, __A, __B);
}

__m128i test_mm256_cvtbiasph_bf8(__m256i __A, __m256h __B) {
  // CHECK-LABEL: @test_mm256_cvtbiasph_bf8(
  // CHECK: call <16 x i8> @llvm.x86.avx10.mask.vcvtbiasph2bf8256(
  return _mm256_cvtbiasph_bf8(__A, __B);
}

__m128i test_mm256_mask_cvtbiasph_bf8(__m128i __W, __mmask16 __U, __m256i __A, __m256h __B) {
  // CHECK-LABEL: @test_mm256_mask_cvtbiasph_bf8(
  // CHECK: call <16 x i8> @llvm.x86.avx10.mask.vcvtbiasph2bf8256(
  return _mm256_mask_cvtbiasph_bf8(__W, __U, __A, __B);
}

__m128i test_mm256_maskz_cvtbiasph_bf8(__mmask16 __U, __m256i __A, __m256h __B) {
  // CHECK-LABEL: @test_mm256_maskz_cvtbiasph_bf8(
  // CHECK: call <16 x i8> @llvm.x86.avx10.mask.vcvtbiasph2bf8256(
  return _mm256_maskz_cvtbiasph_bf8(__U, __A, __B);
}

__m128i test_mm_cvts_biasph_bf8(__m128i __A, __m128h __B) {
  // CHECK-LABEL: @test_mm_cvts_biasph_bf8(
  // CHECK: call <16 x i8> @llvm.x86.avx10.mask.vcvtbiasph2bf8s128(
  return _mm_cvts_biasph_bf8(__A, __B);
}

__m128i test_mm_mask_cvts_biasph_bf8(__m128i __W, __mmask8 __U, __m128i __A, __m128h __B) {
  // CHECK-LABEL: @test_mm_mask_cvts_biasph_bf8(
  // CHECK: call <16 x i8> @llvm.x86.avx10.mask.vcvtbiasph2bf8s128(
  return _mm_mask_cvts_biasph_bf8(__W, __U, __A, __B);
}

__m128i test_mm_maskz_cvts_biasph_bf8(__mmask8 __U, __m128i __A, __m128h __B) {
  // CHECK-LABEL: @test_mm_maskz_cvts_biasph_bf8(
  // CHECK: call <16 x i8> @llvm.x86.avx10.mask.vcvtbiasph2bf8s128(
  return _mm_maskz_cvts_biasph_bf8(__U, __A, __B);
}

__m128i test_mm256_cvts_biasph_bf8(__m256i __A, __m256h __B) {
  // CHECK-LABEL: @test_mm256_cvts_biasph_bf8(
  // CHECK: call <16 x i8> @llvm.x86.avx10.mask.vcvtbiasph2bf8s256(
  return _mm256_cvts_biasph_bf8(__A, __B);
}

__m128i test_mm256_mask_cvts_biasph_bf8(__m128i __W, __mmask16 __U, __m256i __A, __m256h __B) {
  // CHECK-LABEL: @test_mm256_mask_cvts_biasph_bf8(
  // CHECK: call <16 x i8> @llvm.x86.avx10.mask.vcvtbiasph2bf8s256(
  return _mm256_mask_cvts_biasph_bf8(__W, __U, __A, __B);
}

__m128i test_mm256_maskz_cvts_biasph_bf8(__mmask16 __U, __m256i __A, __m256h __B) {
  // CHECK-LABEL: @test_mm256_maskz_cvts_biasph_bf8(
  // CHECK: call <16 x i8> @llvm.x86.avx10.mask.vcvtbiasph2bf8s256(
  return _mm256_maskz_cvts_biasph_bf8(__U, __A, __B);
}

__m128i test_mm_cvtbiasph_hf8(__m128i __A, __m128h __B) {
  // CHECK-LABEL: @test_mm_cvtbiasph_hf8(
  // CHECK: call <16 x i8> @llvm.x86.avx10.mask.vcvtbiasph2hf8128(
  return _mm_cvtbiasph_hf8(__A, __B);
}

__m128i test_mm_mask_cvtbiasph_hf8(__m128i __W, __mmask8 __U, __m128i __A, __m128h __B) {
  // CHECK-LABEL: @test_mm_mask_cvtbiasph_hf8(
  // CHECK: call <16 x i8> @llvm.x86.avx10.mask.vcvtbiasph2hf8128(
  return _mm_mask_cvtbiasph_hf8(__W, __U, __A, __B);
}

__m128i test_mm_maskz_cvtbiasph_hf8(__mmask8 __U, __m128i __A, __m128h __B) {
  // CHECK-LABEL: @test_mm_maskz_cvtbiasph_hf8(
  // CHECK: call <16 x i8> @llvm.x86.avx10.mask.vcvtbiasph2hf8128(
  return _mm_maskz_cvtbiasph_hf8(__U, __A, __B);
}

__m128i test_mm256_cvtbiasph_hf8(__m256i __A, __m256h __B) {
  // CHECK-LABEL: @test_mm256_cvtbiasph_hf8(
  // CHECK: call <16 x i8> @llvm.x86.avx10.mask.vcvtbiasph2hf8256(
  return _mm256_cvtbiasph_hf8(__A, __B);
}

__m128i test_mm256_mask_cvtbiasph_hf8(__m128i __W, __mmask16 __U, __m256i __A, __m256h __B) {
  // CHECK-LABEL: @test_mm256_mask_cvtbiasph_hf8(
  // CHECK: call <16 x i8> @llvm.x86.avx10.mask.vcvtbiasph2hf8256(
  return _mm256_mask_cvtbiasph_hf8(__W, __U, __A, __B);
}

__m128i test_mm256_maskz_cvtbiasph_hf8(__mmask16 __U, __m256i __A, __m256h __B) {
  // CHECK-LABEL: @test_mm256_maskz_cvtbiasph_hf8(
  // CHECK: call <16 x i8> @llvm.x86.avx10.mask.vcvtbiasph2hf8256(
  return _mm256_maskz_cvtbiasph_hf8(__U, __A, __B);
}

__m128i test_mm_cvts_biasph_hf8(__m128i __A, __m128h __B) {
  // CHECK-LABEL: @test_mm_cvts_biasph_hf8(
  // CHECK: call <16 x i8> @llvm.x86.avx10.mask.vcvtbiasph2hf8s128(
  return _mm_cvts_biasph_hf8(__A, __B);
}

__m128i test_mm_mask_cvts_biasph_hf8(__m128i __W, __mmask8 __U, __m128i __A, __m128h __B) {
  // CHECK-LABEL: @test_mm_mask_cvts_biasph_hf8(
  // CHECK: call <16 x i8> @llvm.x86.avx10.mask.vcvtbiasph2hf8s128(
  return _mm_mask_cvts_biasph_hf8(__W, __U, __A, __B);
}

__m128i test_mm_maskz_cvts_biasph_hf8(__mmask8 __U, __m128i __A, __m128h __B) {
  // CHECK-LABEL: @test_mm_maskz_cvts_biasph_hf8(
  // CHECK: call <16 x i8> @llvm.x86.avx10.mask.vcvtbiasph2hf8s128(
  return _mm_maskz_cvts_biasph_hf8(__U, __A, __B);
}

__m128i test_mm256_cvts_biasph_hf8(__m256i __A, __m256h __B) {
  // CHECK-LABEL: @test_mm256_cvts_biasph_hf8(
  // CHECK: call <16 x i8> @llvm.x86.avx10.mask.vcvtbiasph2hf8s256(
  return _mm256_cvts_biasph_hf8(__A, __B);
}

__m128i test_mm256_mask_cvts_biasph_hf8(__m128i __W, __mmask16 __U, __m256i __A, __m256h __B) {
  // CHECK-LABEL: @test_mm256_mask_cvts_biasph_hf8(
  // CHECK: call <16 x i8> @llvm.x86.avx10.mask.vcvtbiasph2hf8s256(
  return _mm256_mask_cvts_biasph_hf8(__W, __U, __A, __B);
}

__m128i test_mm256_maskz_cvts_biasph_hf8(__mmask16 __U, __m256i __A, __m256h __B) {
  // CHECK-LABEL: @test_mm256_maskz_cvts_biasph_hf8(
  // CHECK: call <16 x i8> @llvm.x86.avx10.mask.vcvtbiasph2hf8s256(
  return _mm256_maskz_cvts_biasph_hf8(__U, __A, __B);
}

__m128i test_mm_cvt2ph_bf8(__m128h __A, __m128h __B) {
  // CHECK-LABEL: @test_mm_cvt2ph_bf8(
  // CHECK: call <16 x i8> @llvm.x86.avx10.vcvt2ph2bf8128(
  return _mm_cvt2ph_bf8(__A, __B);
}

__m128i test_mm_mask_cvt2ph_bf8(__m128i __W, __mmask16 __U, __m128h __A, __m128h __B) {
  // CHECK-LABEL: @test_mm_mask_cvt2ph_bf8(
  // CHECK: call <16 x i8> @llvm.x86.avx10.vcvt2ph2bf8128(
  // CHECK: select <16 x i1> %{{.*}}, <16 x i8> %{{.*}}, <16 x i8> %{{.*}}
  // CHECK: ret <2 x i64> %{{.*}}
  return _mm_mask_cvt2ph_bf8(__W, __U, __A, __B);
}

__m128i test_mm_maskz_cvt2ph_bf8(__mmask16 __U, __m128h __A, __m128h __B) {
  // CHECK-LABEL: @test_mm_maskz_cvt2ph_bf8(
  // CHECK: call <16 x i8> @llvm.x86.avx10.vcvt2ph2bf8128(
  // CHECK: zeroinitializer
  // CHECK: select <16 x i1> %{{.*}}, <16 x i8> %{{.*}}, <16 x i8> %{{.*}}
  return _mm_maskz_cvt2ph_bf8(__U, __A, __B);
}

__m256i test_mm256_cvt2ph_bf8(__m256h __A, __m256h __B) {
  // CHECK-LABEL: @test_mm256_cvt2ph_bf8(
  // CHECK: call <32 x i8> @llvm.x86.avx10.vcvt2ph2bf8256(
  return _mm256_cvt2ph_bf8(__A, __B);
}

__m256i test_mm256_mask_cvt2ph_bf8(__m256i __W, __mmask32 __U, __m256h __A, __m256h __B) {
  // CHECK-LABEL: @test_mm256_mask_cvt2ph_bf8(
  // CHECK: call <32 x i8> @llvm.x86.avx10.vcvt2ph2bf8256(
  // CHECK: select <32 x i1> %{{.*}}, <32 x i8> %{{.*}}, <32 x i8> %{{.*}}
  // CHECK: ret <4 x i64> %{{.*}}
  return _mm256_mask_cvt2ph_bf8(__W, __U, __A, __B);
}

__m256i test_mm256_maskz_cvt2ph_bf8(__mmask32 __U, __m256h __A, __m256h __B) {
  // CHECK-LABEL: @test_mm256_maskz_cvt2ph_bf8(
  // CHECK: call <32 x i8> @llvm.x86.avx10.vcvt2ph2bf8256(
  // CHECK: zeroinitializer
  // CHECK: select <32 x i1> %{{.*}}, <32 x i8> %{{.*}}, <32 x i8> %{{.*}}
  return _mm256_maskz_cvt2ph_bf8(__U, __A, __B);
}

__m128i test_mm_cvts_2ph_bf8(__m128h __A, __m128h __B) {
  // CHECK-LABEL: @test_mm_cvts_2ph_bf8(
  // CHECK: call <16 x i8> @llvm.x86.avx10.vcvt2ph2bf8s128(
  return _mm_cvts_2ph_bf8(__A, __B);
}

__m128i test_mm_mask_cvts_2ph_bf8(__m128i __W, __mmask16 __U, __m128h __A, __m128h __B) {
  // CHECK-LABEL: @test_mm_mask_cvts_2ph_bf8(
  // CHECK: call <16 x i8> @llvm.x86.avx10.vcvt2ph2bf8s128(
  // CHECK: select <16 x i1> %{{.*}}, <16 x i8> %{{.*}}, <16 x i8> %{{.*}}
  // CHECK: ret <2 x i64> %{{.*}}
  return _mm_mask_cvts_2ph_bf8(__W, __U, __A, __B);
}

__m128i test_mm_maskz_cvts_2ph_bf8(__mmask16 __U, __m128h __A, __m128h __B) {
  // CHECK-LABEL: @test_mm_maskz_cvts_2ph_bf8(
  // CHECK: call <16 x i8> @llvm.x86.avx10.vcvt2ph2bf8s128(
  // CHECK: zeroinitializer
  // CHECK: select <16 x i1> %{{.*}}, <16 x i8> %{{.*}}, <16 x i8> %{{.*}}
  return _mm_maskz_cvts_2ph_bf8(__U, __A, __B);
}

__m256i test_mm256_cvts_2ph_bf8(__m256h __A, __m256h __B) {
  // CHECK-LABEL: @test_mm256_cvts_2ph_bf8(
  // CHECK: call <32 x i8> @llvm.x86.avx10.vcvt2ph2bf8s256(
  return _mm256_cvts_2ph_bf8(__A, __B);
}

<<<<<<< HEAD
__m256i test_mm256_mask_cvts2ph_bf8(__m256i __W, __mmask32 __U, __m256h __A, __m256h __B) {
  // CHECK-LABEL: @test_mm256_mask_cvts2ph_bf8(
=======
__m256i test_mm256_mask_cvts_2ph_bf8(__m256i __W, __mmask32 __U, __m256h __A, __m256h __B) {
  // CHECK-LABEL: @test_mm256_mask_cvts_2ph_bf8(
>>>>>>> 5eee2751
  // CHECK: call <32 x i8> @llvm.x86.avx10.vcvt2ph2bf8s256(
  // CHECK: select <32 x i1> %{{.*}}, <32 x i8> %{{.*}}, <32 x i8> %{{.*}}
  // CHECK: ret <4 x i64> %{{.*}}
  return _mm256_mask_cvts_2ph_bf8(__W, __U, __A, __B);
}

<<<<<<< HEAD
__m256i test_mm256_maskz_cvts2ph_bf8(__mmask32 __U, __m256h __A, __m256h __B) {
  // CHECK-LABEL: @test_mm256_maskz_cvts2ph_bf8(
=======
__m256i test_mm256_maskz_cvts_2ph_bf8(__mmask32 __U, __m256h __A, __m256h __B) {
  // CHECK-LABEL: @test_mm256_maskz_cvts_2ph_bf8(
>>>>>>> 5eee2751
  // CHECK: call <32 x i8> @llvm.x86.avx10.vcvt2ph2bf8s256(
  // CHECK: zeroinitializer
  // CHECK: select <32 x i1> %{{.*}}, <32 x i8> %{{.*}}, <32 x i8> %{{.*}}
  return _mm256_maskz_cvts_2ph_bf8(__U, __A, __B);
}

__m128i test_mm_cvt2ph_hf8(__m128h __A, __m128h __B) {
  // CHECK-LABEL: @test_mm_cvt2ph_hf8(
  // CHECK: call <16 x i8> @llvm.x86.avx10.vcvt2ph2hf8128(
  return _mm_cvt2ph_hf8(__A, __B);
}

__m128i test_mm_mask_cvt2ph_hf8(__m128i __W, __mmask16 __U, __m128h __A, __m128h __B) {
  // CHECK-LABEL: @test_mm_mask_cvt2ph_hf8(
  // CHECK: call <16 x i8> @llvm.x86.avx10.vcvt2ph2hf8128(
  // CHECK: select <16 x i1> %{{.*}}, <16 x i8> %{{.*}}, <16 x i8> %{{.*}}
  // CHECK: ret <2 x i64> %{{.*}}
  return _mm_mask_cvt2ph_hf8(__W, __U, __A, __B);
}

__m128i test_mm_maskz_cvt2ph_hf8(__mmask16 __U, __m128h __A, __m128h __B) {
  // CHECK-LABEL: @test_mm_maskz_cvt2ph_hf8(
  // CHECK: call <16 x i8> @llvm.x86.avx10.vcvt2ph2hf8128(
  // CHECK: zeroinitializer
  // CHECK: select <16 x i1> %{{.*}}, <16 x i8> %{{.*}}, <16 x i8> %{{.*}}
  return _mm_maskz_cvt2ph_hf8(__U, __A, __B);
}

__m256i test_mm256_cvt2ph_hf8(__m256h __A, __m256h __B) {
  // CHECK-LABEL: @test_mm256_cvt2ph_hf8(
  // CHECK: call <32 x i8> @llvm.x86.avx10.vcvt2ph2hf8256(
  return _mm256_cvt2ph_hf8(__A, __B);
}

__m256i test_mm256_mask_cvt2ph_hf8(__m256i __W, __mmask32 __U, __m256h __A, __m256h __B) {
  // CHECK-LABEL: @test_mm256_mask_cvt2ph_hf8(
  // CHECK: call <32 x i8> @llvm.x86.avx10.vcvt2ph2hf8256(
  // CHECK: select <32 x i1> %{{.*}}, <32 x i8> %{{.*}}, <32 x i8> %{{.*}}
  // CHECK: ret <4 x i64> %{{.*}}
  return _mm256_mask_cvt2ph_hf8(__W, __U, __A, __B);
}

__m256i test_mm256_maskz_cvt2ph_hf8(__mmask32 __U, __m256h __A, __m256h __B) {
  // CHECK-LABEL: @test_mm256_maskz_cvt2ph_hf8(
  // CHECK: call <32 x i8> @llvm.x86.avx10.vcvt2ph2hf8256(
  // CHECK: zeroinitializer
  // CHECK: select <32 x i1> %{{.*}}, <32 x i8> %{{.*}}, <32 x i8> %{{.*}}
  return _mm256_maskz_cvt2ph_hf8(__U, __A, __B);
}

__m128i test_mm_cvts_2ph_hf8(__m128h __A, __m128h __B) {
  // CHECK-LABEL: @test_mm_cvts_2ph_hf8(
  // CHECK: call <16 x i8> @llvm.x86.avx10.vcvt2ph2hf8s128(
  return _mm_cvts_2ph_hf8(__A, __B);
}

__m128i test_mm_mask_cvts_2ph_hf8(__m128i __W, __mmask16 __U, __m128h __A, __m128h __B) {
  // CHECK-LABEL: @test_mm_mask_cvts_2ph_hf8(
  // CHECK: call <16 x i8> @llvm.x86.avx10.vcvt2ph2hf8s128(
  // CHECK: select <16 x i1> %{{.*}}, <16 x i8> %{{.*}}, <16 x i8> %{{.*}}
  // CHECK: ret <2 x i64> %{{.*}}
  return _mm_mask_cvts_2ph_hf8(__W, __U, __A, __B);
}

__m128i test_mm_maskz_cvts_2ph_hf8(__mmask16 __U, __m128h __A, __m128h __B) {
  // CHECK-LABEL: @test_mm_maskz_cvts_2ph_hf8(
  // CHECK: call <16 x i8> @llvm.x86.avx10.vcvt2ph2hf8s128(
  // CHECK: zeroinitializer
  // CHECK: select <16 x i1> %{{.*}}, <16 x i8> %{{.*}}, <16 x i8> %{{.*}}
  return _mm_maskz_cvts_2ph_hf8(__U, __A, __B);
}

__m256i test_mm256_cvts_2ph_hf8(__m256h __A, __m256h __B) {
  // CHECK-LABEL: @test_mm256_cvts_2ph_hf8(
  // CHECK: call <32 x i8> @llvm.x86.avx10.vcvt2ph2hf8s256(
  return _mm256_cvts_2ph_hf8(__A, __B);
}

<<<<<<< HEAD
__m256i test_mm256_mask_cvts2ph_hf8(__m256i __W, __mmask32 __U, __m256h __A, __m256h __B) {
  // CHECK-LABEL: @test_mm256_mask_cvts2ph_hf8(
=======
__m256i test_mm256_mask_cvts_2ph_hf8(__m256i __W, __mmask32 __U, __m256h __A, __m256h __B) {
  // CHECK-LABEL: @test_mm256_mask_cvts_2ph_hf8(
>>>>>>> 5eee2751
  // CHECK: call <32 x i8> @llvm.x86.avx10.vcvt2ph2hf8s256(
  // CHECK: select <32 x i1> %{{.*}}, <32 x i8> %{{.*}}, <32 x i8> %{{.*}}
  // CHECK: ret <4 x i64> %{{.*}}
  return _mm256_mask_cvts_2ph_hf8(__W, __U, __A, __B);
}

<<<<<<< HEAD
__m256i test_mm256_maskz_cvts2ph_hf8(__mmask32 __U, __m256h __A, __m256h __B) {
  // CHECK-LABEL: @test_mm256_maskz_cvts2ph_hf8(
=======
__m256i test_mm256_maskz_cvts_2ph_hf8(__mmask32 __U, __m256h __A, __m256h __B) {
  // CHECK-LABEL: @test_mm256_maskz_cvts_2ph_hf8(
>>>>>>> 5eee2751
  // CHECK: call <32 x i8> @llvm.x86.avx10.vcvt2ph2hf8s256(
  // CHECK: zeroinitializer
  // CHECK: select <32 x i1> %{{.*}}, <32 x i8> %{{.*}}, <32 x i8> %{{.*}}
  return _mm256_maskz_cvts_2ph_hf8(__U, __A, __B);
}

__m128h test_mm_cvthf8_ph(__m128i __A) {
  // CHECK-LABEL: @test_mm_cvthf8_ph(
  // CHECK: call <8 x half> @llvm.x86.avx10.mask.vcvthf82ph128(
  return _mm_cvthf8_ph(__A);
}

__m128h test_mm_mask_cvthf8_ph(__m128h __A, __mmask8 __B, __m128i __C) {
  // CHECK-LABEL: @test_mm_mask_cvthf8_ph(
  // CHECK: call <8 x half> @llvm.x86.avx10.mask.vcvthf82ph128(
  return _mm_mask_cvthf8_ph(__A, __B, __C);
}

__m128h test_mm_maskz_cvthf8_ph(__mmask8 __A, __m128i __B) {
  // CHECK-LABEL: @test_mm_maskz_cvthf8_ph(
  // CHECK: call <8 x half> @llvm.x86.avx10.mask.vcvthf82ph128(
  return _mm_maskz_cvthf8_ph(__A, __B);
}

__m256h test_mm256_cvthf8_ph(__m128i __A) {
  // CHECK-LABEL: @test_mm256_cvthf8_ph(
  // CHECK: call <16 x half> @llvm.x86.avx10.mask.vcvthf82ph256(
  return _mm256_cvthf8_ph(__A);
}

__m256h test_mm256_mask_cvthf8_ph(__m256h __A, __mmask16 __B, __m128i __C) {
  // CHECK-LABEL: @test_mm256_mask_cvthf8_ph(
  // CHECK: call <16 x half> @llvm.x86.avx10.mask.vcvthf82ph256(
  return _mm256_mask_cvthf8_ph(__A, __B, __C);
}

__m256h test_mm256_maskz_cvthf8_ph(__mmask16 __A, __m128i __B) {
  // CHECK-LABEL: @test_mm256_maskz_cvthf8_ph(
  // CHECK: call <16 x half> @llvm.x86.avx10.mask.vcvthf82ph256(
  return _mm256_maskz_cvthf8_ph(__A, __B);
}

__m128i test_mm_cvtph_bf8(__m128h __A) {
  // CHECK-LABEL: @test_mm_cvtph_bf8(
  // CHECK: call <16 x i8> @llvm.x86.avx10.mask.vcvtph2bf8128(
  return _mm_cvtph_bf8(__A);
}

__m128i test_mm_mask_cvtph_bf8(__m128i __A, __mmask8 __B, __m128h __C) {
  // CHECK-LABEL: @test_mm_mask_cvtph_bf8(
  // CHECK: call <16 x i8> @llvm.x86.avx10.mask.vcvtph2bf8128(
  return _mm_mask_cvtph_bf8(__A, __B, __C);
}

__m128i test_mm_maskz_cvtph_bf8(__mmask8 __A, __m128h __B) {
  // CHECK-LABEL: @test_mm_maskz_cvtph_bf8(
  // CHECK: call <16 x i8> @llvm.x86.avx10.mask.vcvtph2bf8128(
  return _mm_maskz_cvtph_bf8(__A, __B);
}

__m128i test_mm256_cvtph_bf8(__m256h __A) {
  // CHECK-LABEL: @test_mm256_cvtph_bf8(
  // CHECK: call <16 x i8> @llvm.x86.avx10.mask.vcvtph2bf8256(
  return _mm256_cvtph_bf8(__A);
}

__m128i test_mm256_mask_cvtph_bf8(__m128i __A, __mmask16 __B, __m256h __C) {
  // CHECK-LABEL: @test_mm256_mask_cvtph_bf8(
  // CHECK: call <16 x i8> @llvm.x86.avx10.mask.vcvtph2bf8256(
  return _mm256_mask_cvtph_bf8(__A, __B, __C);
}

__m128i test_mm256_maskz_cvtph_bf8(__mmask16 __A, __m256h __B) {
  // CHECK-LABEL: @test_mm256_maskz_cvtph_bf8(
  // CHECK: call <16 x i8> @llvm.x86.avx10.mask.vcvtph2bf8256(
  return _mm256_maskz_cvtph_bf8(__A, __B);
}

__m128i test_mm_cvts_ph_bf8(__m128h __A) {
  // CHECK-LABEL: @test_mm_cvts_ph_bf8(
  // CHECK: call <16 x i8> @llvm.x86.avx10.mask.vcvtph2bf8s128(
  return _mm_cvts_ph_bf8(__A);
}

__m128i test_mm_mask_cvts_ph_bf8(__m128i __A, __mmask8 __B, __m128h __C) {
  // CHECK-LABEL: @test_mm_mask_cvts_ph_bf8(
  // CHECK: call <16 x i8> @llvm.x86.avx10.mask.vcvtph2bf8s128(
  return _mm_mask_cvts_ph_bf8(__A, __B, __C);
}

__m128i test_mm_maskz_cvts_ph_bf8(__mmask8 __A, __m128h __B) {
  // CHECK-LABEL: @test_mm_maskz_cvts_ph_bf8(
  // CHECK: call <16 x i8> @llvm.x86.avx10.mask.vcvtph2bf8s128(
  return _mm_maskz_cvts_ph_bf8(__A, __B);
}

__m128i test_mm256_cvts_ph_bf8(__m256h __A) {
  // CHECK-LABEL: @test_mm256_cvts_ph_bf8(
  // CHECK: call <16 x i8> @llvm.x86.avx10.mask.vcvtph2bf8s256(
  return _mm256_cvts_ph_bf8(__A);
}

__m128i test_mm256_mask_cvts_ph_bf8(__m128i __A, __mmask16 __B, __m256h __C) {
  // CHECK-LABEL: @test_mm256_mask_cvts_ph_bf8(
  // CHECK: call <16 x i8> @llvm.x86.avx10.mask.vcvtph2bf8s256(
  return _mm256_mask_cvts_ph_bf8(__A, __B, __C);
}

__m128i test_mm256_maskz_cvts_ph_bf8(__mmask16 __A, __m256h __B) {
  // CHECK-LABEL: @test_mm256_maskz_cvts_ph_bf8(
  // CHECK: call <16 x i8> @llvm.x86.avx10.mask.vcvtph2bf8s256(
  return _mm256_maskz_cvts_ph_bf8(__A, __B);
}

__m128i test_mm_cvtph_hf8(__m128h __A) {
  // CHECK-LABEL: @test_mm_cvtph_hf8(
  // CHECK: call <16 x i8> @llvm.x86.avx10.mask.vcvtph2hf8128(
  return _mm_cvtph_hf8(__A);
}

__m128i test_mm_mask_cvtph_hf8(__m128i __A, __mmask8 __B, __m128h __C) {
  // CHECK-LABEL: @test_mm_mask_cvtph_hf8(
  // CHECK: call <16 x i8> @llvm.x86.avx10.mask.vcvtph2hf8128(
  return _mm_mask_cvtph_hf8(__A, __B, __C);
}

__m128i test_mm_maskz_cvtph_hf8(__mmask8 __A, __m128h __B) {
  // CHECK-LABEL: @test_mm_maskz_cvtph_hf8(
  // CHECK: call <16 x i8> @llvm.x86.avx10.mask.vcvtph2hf8128(
  return _mm_maskz_cvtph_hf8(__A, __B);
}

__m128i test_mm256_cvtph_hf8(__m256h __A) {
  // CHECK-LABEL: @test_mm256_cvtph_hf8(
  // CHECK: call <16 x i8> @llvm.x86.avx10.mask.vcvtph2hf8256(
  return _mm256_cvtph_hf8(__A);
}

__m128i test_mm256_mask_cvtph_hf8(__m128i __A, __mmask16 __B, __m256h __C) {
  // CHECK-LABEL: @test_mm256_mask_cvtph_hf8(
  // CHECK: call <16 x i8> @llvm.x86.avx10.mask.vcvtph2hf8256(
  return _mm256_mask_cvtph_hf8(__A, __B, __C);
}

__m128i test_mm256_maskz_cvtph_hf8(__mmask16 __A, __m256h __B) {
  // CHECK-LABEL: @test_mm256_maskz_cvtph_hf8(
  // CHECK: call <16 x i8> @llvm.x86.avx10.mask.vcvtph2hf8256(
  return _mm256_maskz_cvtph_hf8(__A, __B);
}

__m128i test_mm_cvts_ph_hf8(__m128h __A) {
  // CHECK-LABEL: @test_mm_cvts_ph_hf8(
  // CHECK: call <16 x i8> @llvm.x86.avx10.mask.vcvtph2hf8s128(
  return _mm_cvts_ph_hf8(__A);
}

__m128i test_mm_mask_cvts_ph_hf8(__m128i __A, __mmask8 __B, __m128h __C) {
  // CHECK-LABEL: @test_mm_mask_cvts_ph_hf8(
  // CHECK: call <16 x i8> @llvm.x86.avx10.mask.vcvtph2hf8s128(
  return _mm_mask_cvts_ph_hf8(__A, __B, __C);
}

__m128i test_mm_maskz_cvts_ph_hf8(__mmask8 __A, __m128h __B) {
  // CHECK-LABEL: @test_mm_maskz_cvts_ph_hf8(
  // CHECK: call <16 x i8> @llvm.x86.avx10.mask.vcvtph2hf8s128(
  return _mm_maskz_cvts_ph_hf8(__A, __B);
}

__m128i test_mm256_cvts_ph_hf8(__m256h __A) {
  // CHECK-LABEL: @test_mm256_cvts_ph_hf8(
  // CHECK: call <16 x i8> @llvm.x86.avx10.mask.vcvtph2hf8s256(
  return _mm256_cvts_ph_hf8(__A);
}

__m128i test_mm256_mask_cvts_ph_hf8(__m128i __A, __mmask16 __B, __m256h __C) {
  // CHECK-LABEL: @test_mm256_mask_cvts_ph_hf8(
  // CHECK: call <16 x i8> @llvm.x86.avx10.mask.vcvtph2hf8s256(
  return _mm256_mask_cvts_ph_hf8(__A, __B, __C);
}

__m128i test_mm256_maskz_cvts_ph_hf8(__mmask16 __A, __m256h __B) {
  // CHECK-LABEL: @test_mm256_maskz_cvts_ph_hf8(
  // CHECK: call <16 x i8> @llvm.x86.avx10.mask.vcvtph2hf8s256(
  return _mm256_maskz_cvts_ph_hf8(__A, __B);
}

__m256h test_mm256_cvtbf8_ph(__m128i A) {
  // CHECK-LABEL: @test_mm256_cvtbf8_ph
  // CHECK: sext <16 x i8> %{{.*}} to <16 x i16>
  // CHECK: @llvm.x86.avx2.pslli.w
  // CHECK: ret <16 x half> %{{.*}}
  return _mm256_cvtbf8_ph(A);
}

__m256h test_mm256_mask_cvtbf8_ph(__m256h S, __mmask16 M, __m128i A) {
  // CHECK-LABEL: @test_mm256_mask_cvtbf8_ph
  // CHECK: sext <16 x i8> %{{.*}} to <16 x i16>
  // CHECK: @llvm.x86.avx2.pslli.w
  // CHECK: select <16 x i1> %{{.*}}, <16 x i16> %{{.*}}, <16 x i16> %{{.*}}
  // CHECK: ret <16 x half> %{{.*}}
  return _mm256_mask_cvtbf8_ph(S, M, A);
}

__m256h test_mm256_maskz_cvtbf8_ph(__mmask16 M, __m128i A) {
  // CHECK-LABEL: @test_mm256_maskz_cvtbf8_ph
  // CHECK: sext <16 x i8> %{{.*}} to <16 x i16>
  // CHECK: select <16 x i1> %{{.*}}, <16 x i16> %{{.*}}, <16 x i16> %{{.*}}
  // CHECK: @llvm.x86.avx2.pslli.w
  // CHECK: ret <16 x half> %{{.*}}
  return _mm256_maskz_cvtbf8_ph(M, A);
}

__m128h test_mm_cvtbf8_ph(__m128i A) {
  // CHECK-LABEL: @test_mm_cvtbf8_ph
  // CHECK: sext <8 x i8> %{{.*}} to <8 x i16>
  // CHECK: @llvm.x86.sse2.pslli.w
  // CHECK: ret <8 x half> %{{.*}}
  return _mm_cvtbf8_ph(A);
}

__m128h test_mm_mask_cvtbf8_ph(__m128h S, __mmask8 M, __m128i A) {
  // CHECK-LABEL: @test_mm_mask_cvtbf8_ph
  // CHECK: sext <8 x i8> %{{.*}} to <8 x i16>
  // CHECK: @llvm.x86.sse2.pslli.w
  // CHECK: select <8 x i1> %{{.*}}, <8 x i16> %{{.*}}, <8 x i16> %{{.*}}
  // CHECK: ret <8 x half> %{{.*}}
  return _mm_mask_cvtbf8_ph(S, M, A);
}

__m128h test_mm_maskz_cvtbf8_ph(__mmask8 M, __m128i A) {
  // CHECK-LABEL: @test_mm_maskz_cvtbf8_ph
  // CHECK: sext <8 x i8> %{{.*}} to <8 x i16>
  // CHECK: select <8 x i1> %{{.*}}, <8 x i16> %{{.*}}, <8 x i16> %{{.*}}
  // CHECK: @llvm.x86.sse2.pslli.w
  // CHECK: ret <8 x half> %{{.*}}
  return _mm_maskz_cvtbf8_ph(M, A);
}<|MERGE_RESOLUTION|>--- conflicted
+++ resolved
@@ -257,26 +257,16 @@
   return _mm256_cvts_2ph_bf8(__A, __B);
 }
 
-<<<<<<< HEAD
-__m256i test_mm256_mask_cvts2ph_bf8(__m256i __W, __mmask32 __U, __m256h __A, __m256h __B) {
-  // CHECK-LABEL: @test_mm256_mask_cvts2ph_bf8(
-=======
 __m256i test_mm256_mask_cvts_2ph_bf8(__m256i __W, __mmask32 __U, __m256h __A, __m256h __B) {
   // CHECK-LABEL: @test_mm256_mask_cvts_2ph_bf8(
->>>>>>> 5eee2751
   // CHECK: call <32 x i8> @llvm.x86.avx10.vcvt2ph2bf8s256(
   // CHECK: select <32 x i1> %{{.*}}, <32 x i8> %{{.*}}, <32 x i8> %{{.*}}
   // CHECK: ret <4 x i64> %{{.*}}
   return _mm256_mask_cvts_2ph_bf8(__W, __U, __A, __B);
 }
 
-<<<<<<< HEAD
-__m256i test_mm256_maskz_cvts2ph_bf8(__mmask32 __U, __m256h __A, __m256h __B) {
-  // CHECK-LABEL: @test_mm256_maskz_cvts2ph_bf8(
-=======
 __m256i test_mm256_maskz_cvts_2ph_bf8(__mmask32 __U, __m256h __A, __m256h __B) {
   // CHECK-LABEL: @test_mm256_maskz_cvts_2ph_bf8(
->>>>>>> 5eee2751
   // CHECK: call <32 x i8> @llvm.x86.avx10.vcvt2ph2bf8s256(
   // CHECK: zeroinitializer
   // CHECK: select <32 x i1> %{{.*}}, <32 x i8> %{{.*}}, <32 x i8> %{{.*}}
@@ -355,26 +345,16 @@
   return _mm256_cvts_2ph_hf8(__A, __B);
 }
 
-<<<<<<< HEAD
-__m256i test_mm256_mask_cvts2ph_hf8(__m256i __W, __mmask32 __U, __m256h __A, __m256h __B) {
-  // CHECK-LABEL: @test_mm256_mask_cvts2ph_hf8(
-=======
 __m256i test_mm256_mask_cvts_2ph_hf8(__m256i __W, __mmask32 __U, __m256h __A, __m256h __B) {
   // CHECK-LABEL: @test_mm256_mask_cvts_2ph_hf8(
->>>>>>> 5eee2751
   // CHECK: call <32 x i8> @llvm.x86.avx10.vcvt2ph2hf8s256(
   // CHECK: select <32 x i1> %{{.*}}, <32 x i8> %{{.*}}, <32 x i8> %{{.*}}
   // CHECK: ret <4 x i64> %{{.*}}
   return _mm256_mask_cvts_2ph_hf8(__W, __U, __A, __B);
 }
 
-<<<<<<< HEAD
-__m256i test_mm256_maskz_cvts2ph_hf8(__mmask32 __U, __m256h __A, __m256h __B) {
-  // CHECK-LABEL: @test_mm256_maskz_cvts2ph_hf8(
-=======
 __m256i test_mm256_maskz_cvts_2ph_hf8(__mmask32 __U, __m256h __A, __m256h __B) {
   // CHECK-LABEL: @test_mm256_maskz_cvts_2ph_hf8(
->>>>>>> 5eee2751
   // CHECK: call <32 x i8> @llvm.x86.avx10.vcvt2ph2hf8s256(
   // CHECK: zeroinitializer
   // CHECK: select <32 x i1> %{{.*}}, <32 x i8> %{{.*}}, <32 x i8> %{{.*}}
