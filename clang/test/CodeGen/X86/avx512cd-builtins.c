// RUN: %clang_cc1 -x c -flax-vector-conversions=none -ffreestanding %s -triple=x86_64-apple-darwin -target-feature +avx512cd -emit-llvm -o - -Wall -Werror | FileCheck %s
// RUN: %clang_cc1 -x c -flax-vector-conversions=none -ffreestanding %s -triple=i386-apple-darwin -target-feature +avx512cd -emit-llvm -o - -Wall -Werror | FileCheck %s
// RUN: %clang_cc1 -x c++ -flax-vector-conversions=none -ffreestanding %s -triple=x86_64-apple-darwin -target-feature +avx512cd -emit-llvm -o - -Wall -Werror | FileCheck %s
// RUN: %clang_cc1 -x c++ -flax-vector-conversions=none -ffreestanding %s -triple=i386-apple-darwin -target-feature +avx512cd -emit-llvm -o - -Wall -Werror | FileCheck %s
<<<<<<< HEAD
=======
// RUN: %clang_cc1 -x c -flax-vector-conversions=none -ffreestanding %s -triple=x86_64-apple-darwin -target-feature +avx512cd -emit-llvm -o - -Wall -Werror -fexperimental-new-constant-interpreter | FileCheck %s
// RUN: %clang_cc1 -x c -flax-vector-conversions=none -ffreestanding %s -triple=i386-apple-darwin -target-feature +avx512cd -emit-llvm -o - -Wall -Werror -fexperimental-new-constant-interpreter | FileCheck %s
// RUN: %clang_cc1 -x c++ -flax-vector-conversions=none -ffreestanding %s -triple=x86_64-apple-darwin -target-feature +avx512cd -emit-llvm -o - -Wall -Werror -fexperimental-new-constant-interpreter | FileCheck %s
// RUN: %clang_cc1 -x c++ -flax-vector-conversions=none -ffreestanding %s -triple=i386-apple-darwin -target-feature +avx512cd -emit-llvm -o - -Wall -Werror -fexperimental-new-constant-interpreter | FileCheck %s
>>>>>>> 35227056


#include <immintrin.h>
#include "builtin_test_helpers.h"

__m512i test_mm512_conflict_epi64(__m512i __A) {
  // CHECK-LABEL: test_mm512_conflict_epi64
  // CHECK: call {{.*}}<8 x i64> @llvm.x86.avx512.conflict.q.512(<8 x i64> %{{.*}})
  return _mm512_conflict_epi64(__A); 
}
__m512i test_mm512_mask_conflict_epi64(__m512i __W, __mmask8 __U, __m512i __A) {
  // CHECK-LABEL: test_mm512_mask_conflict_epi64
  // CHECK: call {{.*}}<8 x i64> @llvm.x86.avx512.conflict.q.512(<8 x i64> %{{.*}})
  // CHECK: select <8 x i1> %{{.*}}, <8 x i64> %{{.*}}, <8 x i64> %{{.*}}
  return _mm512_mask_conflict_epi64(__W,__U,__A); 
}
__m512i test_mm512_maskz_conflict_epi64(__mmask8 __U, __m512i __A) {
  // CHECK-LABEL: test_mm512_maskz_conflict_epi64
  // CHECK: call {{.*}}<8 x i64> @llvm.x86.avx512.conflict.q.512(<8 x i64> %{{.*}})
  // CHECK: select <8 x i1> %{{.*}}, <8 x i64> %{{.*}}, <8 x i64> %{{.*}}
  return _mm512_maskz_conflict_epi64(__U,__A); 
}
__m512i test_mm512_conflict_epi32(__m512i __A) {
  // CHECK-LABEL: test_mm512_conflict_epi32
  // CHECK: call <16 x i32> @llvm.x86.avx512.conflict.d.512(<16 x i32> %{{.*}})
  return _mm512_conflict_epi32(__A); 
}
__m512i test_mm512_mask_conflict_epi32(__m512i __W, __mmask16 __U, __m512i __A) {
  // CHECK-LABEL: test_mm512_mask_conflict_epi32
  // CHECK: call <16 x i32> @llvm.x86.avx512.conflict.d.512(<16 x i32> %{{.*}})
  // CHECK: select <16 x i1> %{{.*}}, <16 x i32> %{{.*}}, <16 x i32> %{{.*}}
  return _mm512_mask_conflict_epi32(__W,__U,__A); 
}
__m512i test_mm512_maskz_conflict_epi32(__mmask16 __U, __m512i __A) {
  // CHECK-LABEL: test_mm512_maskz_conflict_epi32
  // CHECK: call <16 x i32> @llvm.x86.avx512.conflict.d.512(<16 x i32> %{{.*}})
  // CHECK: select <16 x i1> %{{.*}}, <16 x i32> %{{.*}}, <16 x i32> %{{.*}}
  return _mm512_maskz_conflict_epi32(__U,__A); 
}
__m512i test_mm512_lzcnt_epi32(__m512i __A) {
  // CHECK-LABEL: test_mm512_lzcnt_epi32
<<<<<<< HEAD
  // CHECK: call <16 x i32> @llvm.ctlz.v16i32(<16 x i32> %{{.*}}, i1 false)
=======
  // CHECK: call <16 x i32> @llvm.ctlz.v16i32(<16 x i32> %{{.*}}, i1 true)
  // CHECK: [[ISZERO:%.+]] = icmp eq <16 x i32> %{{.*}}, zeroinitializer
  // CHECK: select <16 x i1> [[ISZERO]], <16 x i32> %{{.*}}, <16 x i32> %{{.*}}
>>>>>>> 35227056
  return _mm512_lzcnt_epi32(__A); 
}

TEST_CONSTEXPR(match_v16si(_mm512_lzcnt_epi32((__m512i)(__v16si){1, 2, 4, 8, 16, 32, 64, 128, 3, 5, 6, 7, 9, 10, 11, 12}), 31, 30, 29, 28, 27, 26, 25, 24, 30, 29, 29, 29, 28, 28, 28, 28));
TEST_CONSTEXPR(match_v16si(_mm512_lzcnt_epi32((__m512i)(__v16si){0, 0, 0, 0, 0, 0, 0, 0, 0, 0, 0, 0, 0, 0, 0, 0}), 32, 32, 32, 32, 32, 32, 32, 32, 32, 32, 32, 32, 32, 32, 32, 32));

__m512i test_mm512_mask_lzcnt_epi32(__m512i __W, __mmask16 __U, __m512i __A) {
  // CHECK-LABEL: test_mm512_mask_lzcnt_epi32
<<<<<<< HEAD
  // CHECK: call <16 x i32> @llvm.ctlz.v16i32(<16 x i32> %{{.*}}, i1 false)
=======
  // CHECK: call <16 x i32> @llvm.ctlz.v16i32(<16 x i32> %{{.*}}, i1 true)
  // CHECK: [[ISZERO:%.+]] = icmp eq <16 x i32> %{{.*}}, zeroinitializer
  // CHECK: select <16 x i1> [[ISZERO]], <16 x i32> %{{.*}}, <16 x i32> %{{.*}}
>>>>>>> 35227056
  // CHECK: select <16 x i1> %{{.*}}, <16 x i32> %{{.*}}, <16 x i32> %{{.*}}
  return _mm512_mask_lzcnt_epi32(__W,__U,__A); 
}

TEST_CONSTEXPR(match_v16si(_mm512_mask_lzcnt_epi32(_mm512_set1_epi32(32), /*1010 1100 1010 1101=*/0xacad, (__m512i)(__v16si){1, 2, 4, 8, 16, 32, 64, 128, 3, 5, 6, 7, 9, 10, 11, 12}), 31, 32, 29, 28, 32, 26, 32, 24, 32, 32, 29, 29, 32, 28, 32, 28));

__m512i test_mm512_maskz_lzcnt_epi32(__mmask16 __U, __m512i __A) {
  // CHECK-LABEL: test_mm512_maskz_lzcnt_epi32
<<<<<<< HEAD
  // CHECK: call <16 x i32> @llvm.ctlz.v16i32(<16 x i32> %{{.*}}, i1 false)
=======
  // CHECK: call <16 x i32> @llvm.ctlz.v16i32(<16 x i32> %{{.*}}, i1 true)
  // CHECK: [[ISZERO:%.+]] = icmp eq <16 x i32> %{{.*}}, zeroinitializer
  // CHECK: select <16 x i1> [[ISZERO]], <16 x i32> %{{.*}}, <16 x i32> %{{.*}}
>>>>>>> 35227056
  // CHECK: select <16 x i1> %{{.*}}, <16 x i32> %{{.*}}, <16 x i32> %{{.*}}
  return _mm512_maskz_lzcnt_epi32(__U,__A); 
}

TEST_CONSTEXPR(match_v16si(_mm512_maskz_lzcnt_epi32(/*1010 1100 1010 1101=*/0xacad, (__m512i)(__v16si){1, 2, 4, 8, 16, 32, 64, 128, 3, 5, 6, 7, 9, 10, 11, 12}), 31, 0, 29, 28, 0, 26, 0, 24, 0, 0, 29, 29, 0, 28, 0, 28));

__m512i test_mm512_lzcnt_epi64(__m512i __A) {
  // CHECK-LABEL: test_mm512_lzcnt_epi64
<<<<<<< HEAD
  // CHECK: call {{.*}}<8 x i64> @llvm.ctlz.v8i64(<8 x i64> %{{.*}}, i1 false)
=======
  // CHECK: call {{.*}}<8 x i64> @llvm.ctlz.v8i64(<8 x i64> %{{.*}}, i1 true)
  // CHECK: [[ISZERO:%.+]] = icmp eq <8 x i64> %{{.*}}, zeroinitializer
  // CHECK: select <8 x i1> [[ISZERO]], <8 x i64> %{{.*}}, <8 x i64> %{{.*}}
>>>>>>> 35227056
  return _mm512_lzcnt_epi64(__A); 
}

TEST_CONSTEXPR(match_v8di(_mm512_lzcnt_epi64((__m512i)(__v8di){1, 2, 4, 8, 16, 32, 64, 128}), 63, 62, 61, 60, 59, 58, 57, 56));
TEST_CONSTEXPR(match_v8di(_mm512_lzcnt_epi64((__m512i)(__v8di){0, 0, 0, 0, 0, 0, 0, 0}), 64, 64, 64, 64, 64, 64, 64, 64));

__m512i test_mm512_mask_lzcnt_epi64(__m512i __W, __mmask8 __U, __m512i __A) {
  // CHECK-LABEL: test_mm512_mask_lzcnt_epi64
<<<<<<< HEAD
  // CHECK: call {{.*}}<8 x i64> @llvm.ctlz.v8i64(<8 x i64> %{{.*}}, i1 false)
=======
  // CHECK: call {{.*}}<8 x i64> @llvm.ctlz.v8i64(<8 x i64> %{{.*}}, i1 true)
  // CHECK: [[ISZERO:%.+]] = icmp eq <8 x i64> %{{.*}}, zeroinitializer
  // CHECK: select <8 x i1> [[ISZERO]], <8 x i64> %{{.*}}, <8 x i64> %{{.*}}
>>>>>>> 35227056
  // CHECK: select <8 x i1> %{{.*}}, <8 x i64> %{{.*}}, <8 x i64> %{{.*}}
  return _mm512_mask_lzcnt_epi64(__W,__U,__A); 
}

TEST_CONSTEXPR(match_v8di(_mm512_mask_lzcnt_epi64(_mm512_set1_epi64((long long) 64), /*0101 0111=*/0x57, (__m512i)(__v8di){1, 2, 4, 8, 16, 32, 64, 128}), 63, 62, 61, 64, 59, 64, 57, 64));

__m512i test_mm512_maskz_lzcnt_epi64(__mmask8 __U, __m512i __A) {
  // CHECK-LABEL: test_mm512_maskz_lzcnt_epi64
<<<<<<< HEAD
  // CHECK: call {{.*}}<8 x i64> @llvm.ctlz.v8i64(<8 x i64> %{{.*}}, i1 false)
=======
  // CHECK: call {{.*}}<8 x i64> @llvm.ctlz.v8i64(<8 x i64> %{{.*}}, i1 true)
  // CHECK: [[ISZERO:%.+]] = icmp eq <8 x i64> %{{.*}}, zeroinitializer
  // CHECK: select <8 x i1> [[ISZERO]], <8 x i64> %{{.*}}, <8 x i64> %{{.*}}
>>>>>>> 35227056
  // CHECK: select <8 x i1> %{{.*}}, <8 x i64> %{{.*}}, <8 x i64> %{{.*}}
  return _mm512_maskz_lzcnt_epi64(__U,__A); 
}

TEST_CONSTEXPR(match_v8di(_mm512_maskz_lzcnt_epi64(/*0101 0111=*/0x57, (__m512i)(__v8di){1, 2, 4, 8, 16, 32, 64, 128}), 63, 62, 61, 0, 59, 0, 57, 0));

__m512i test_mm512_broadcastmb_epi64(__m512i a, __m512i b) {
  // CHECK-LABEL: test_mm512_broadcastmb_epi64
  // CHECK: icmp eq <8 x i64> %{{.*}}, %{{.*}}
  // CHECK: zext i8 %{{.*}} to i64
  // CHECK: insertelement <8 x i64> poison, i64 %{{.*}}, i32 0
  // CHECK: insertelement <8 x i64> %{{.*}}, i64 %{{.*}}, i32 1
  // CHECK: insertelement <8 x i64> %{{.*}}, i64 %{{.*}}, i32 2
  // CHECK: insertelement <8 x i64> %{{.*}}, i64 %{{.*}}, i32 3
  // CHECK: insertelement <8 x i64> %{{.*}}, i64 %{{.*}}, i32 4
  // CHECK: insertelement <8 x i64> %{{.*}}, i64 %{{.*}}, i32 5
  // CHECK: insertelement <8 x i64> %{{.*}}, i64 %{{.*}}, i32 6
  // CHECK: insertelement <8 x i64> %{{.*}}, i64 %{{.*}}, i32 7
  return _mm512_broadcastmb_epi64(_mm512_cmpeq_epu64_mask ( a, b)); 
}

__m512i test_mm512_broadcastmw_epi32(__m512i a, __m512i b) {
  // CHECK-LABEL: test_mm512_broadcastmw_epi32
  // CHECK: icmp eq <16 x i32> %{{.*}}, %{{.*}}
  // CHECK: zext i16 %{{.*}} to i32
  // CHECK: insertelement <16 x i32> poison, i32 %{{.*}}
  // CHECK: insertelement <16 x i32> %{{.*}}, i32 %{{.*}}
  // CHECK: insertelement <16 x i32> %{{.*}}, i32 %{{.*}}
  // CHECK: insertelement <16 x i32> %{{.*}}, i32 %{{.*}}
  // CHECK: insertelement <16 x i32> %{{.*}}, i32 %{{.*}}
  // CHECK: insertelement <16 x i32> %{{.*}}, i32 %{{.*}}
  // CHECK: insertelement <16 x i32> %{{.*}}, i32 %{{.*}}
  // CHECK: insertelement <16 x i32> %{{.*}}, i32 %{{.*}}
  // CHECK: insertelement <16 x i32> %{{.*}}, i32 %{{.*}}
  // CHECK: insertelement <16 x i32> %{{.*}}, i32 %{{.*}}
  // CHECK: insertelement <16 x i32> %{{.*}}, i32 %{{.*}}
  // CHECK: insertelement <16 x i32> %{{.*}}, i32 %{{.*}}
  // CHECK: insertelement <16 x i32> %{{.*}}, i32 %{{.*}}
  // CHECK: insertelement <16 x i32> %{{.*}}, i32 %{{.*}}
  // CHECK: insertelement <16 x i32> %{{.*}}, i32 %{{.*}}
  // CHECK: insertelement <16 x i32> %{{.*}}, i32 %{{.*}}
  return _mm512_broadcastmw_epi32(_mm512_cmpeq_epi32_mask ( a, b)); 
}<|MERGE_RESOLUTION|>--- conflicted
+++ resolved
@@ -2,13 +2,10 @@
 // RUN: %clang_cc1 -x c -flax-vector-conversions=none -ffreestanding %s -triple=i386-apple-darwin -target-feature +avx512cd -emit-llvm -o - -Wall -Werror | FileCheck %s
 // RUN: %clang_cc1 -x c++ -flax-vector-conversions=none -ffreestanding %s -triple=x86_64-apple-darwin -target-feature +avx512cd -emit-llvm -o - -Wall -Werror | FileCheck %s
 // RUN: %clang_cc1 -x c++ -flax-vector-conversions=none -ffreestanding %s -triple=i386-apple-darwin -target-feature +avx512cd -emit-llvm -o - -Wall -Werror | FileCheck %s
-<<<<<<< HEAD
-=======
 // RUN: %clang_cc1 -x c -flax-vector-conversions=none -ffreestanding %s -triple=x86_64-apple-darwin -target-feature +avx512cd -emit-llvm -o - -Wall -Werror -fexperimental-new-constant-interpreter | FileCheck %s
 // RUN: %clang_cc1 -x c -flax-vector-conversions=none -ffreestanding %s -triple=i386-apple-darwin -target-feature +avx512cd -emit-llvm -o - -Wall -Werror -fexperimental-new-constant-interpreter | FileCheck %s
 // RUN: %clang_cc1 -x c++ -flax-vector-conversions=none -ffreestanding %s -triple=x86_64-apple-darwin -target-feature +avx512cd -emit-llvm -o - -Wall -Werror -fexperimental-new-constant-interpreter | FileCheck %s
 // RUN: %clang_cc1 -x c++ -flax-vector-conversions=none -ffreestanding %s -triple=i386-apple-darwin -target-feature +avx512cd -emit-llvm -o - -Wall -Werror -fexperimental-new-constant-interpreter | FileCheck %s
->>>>>>> 35227056
 
 
 #include <immintrin.h>
@@ -50,13 +47,9 @@
 }
 __m512i test_mm512_lzcnt_epi32(__m512i __A) {
   // CHECK-LABEL: test_mm512_lzcnt_epi32
-<<<<<<< HEAD
-  // CHECK: call <16 x i32> @llvm.ctlz.v16i32(<16 x i32> %{{.*}}, i1 false)
-=======
   // CHECK: call <16 x i32> @llvm.ctlz.v16i32(<16 x i32> %{{.*}}, i1 true)
   // CHECK: [[ISZERO:%.+]] = icmp eq <16 x i32> %{{.*}}, zeroinitializer
   // CHECK: select <16 x i1> [[ISZERO]], <16 x i32> %{{.*}}, <16 x i32> %{{.*}}
->>>>>>> 35227056
   return _mm512_lzcnt_epi32(__A); 
 }
 
@@ -65,13 +58,9 @@
 
 __m512i test_mm512_mask_lzcnt_epi32(__m512i __W, __mmask16 __U, __m512i __A) {
   // CHECK-LABEL: test_mm512_mask_lzcnt_epi32
-<<<<<<< HEAD
-  // CHECK: call <16 x i32> @llvm.ctlz.v16i32(<16 x i32> %{{.*}}, i1 false)
-=======
   // CHECK: call <16 x i32> @llvm.ctlz.v16i32(<16 x i32> %{{.*}}, i1 true)
   // CHECK: [[ISZERO:%.+]] = icmp eq <16 x i32> %{{.*}}, zeroinitializer
   // CHECK: select <16 x i1> [[ISZERO]], <16 x i32> %{{.*}}, <16 x i32> %{{.*}}
->>>>>>> 35227056
   // CHECK: select <16 x i1> %{{.*}}, <16 x i32> %{{.*}}, <16 x i32> %{{.*}}
   return _mm512_mask_lzcnt_epi32(__W,__U,__A); 
 }
@@ -80,13 +69,9 @@
 
 __m512i test_mm512_maskz_lzcnt_epi32(__mmask16 __U, __m512i __A) {
   // CHECK-LABEL: test_mm512_maskz_lzcnt_epi32
-<<<<<<< HEAD
-  // CHECK: call <16 x i32> @llvm.ctlz.v16i32(<16 x i32> %{{.*}}, i1 false)
-=======
   // CHECK: call <16 x i32> @llvm.ctlz.v16i32(<16 x i32> %{{.*}}, i1 true)
   // CHECK: [[ISZERO:%.+]] = icmp eq <16 x i32> %{{.*}}, zeroinitializer
   // CHECK: select <16 x i1> [[ISZERO]], <16 x i32> %{{.*}}, <16 x i32> %{{.*}}
->>>>>>> 35227056
   // CHECK: select <16 x i1> %{{.*}}, <16 x i32> %{{.*}}, <16 x i32> %{{.*}}
   return _mm512_maskz_lzcnt_epi32(__U,__A); 
 }
@@ -95,13 +80,9 @@
 
 __m512i test_mm512_lzcnt_epi64(__m512i __A) {
   // CHECK-LABEL: test_mm512_lzcnt_epi64
-<<<<<<< HEAD
-  // CHECK: call {{.*}}<8 x i64> @llvm.ctlz.v8i64(<8 x i64> %{{.*}}, i1 false)
-=======
   // CHECK: call {{.*}}<8 x i64> @llvm.ctlz.v8i64(<8 x i64> %{{.*}}, i1 true)
   // CHECK: [[ISZERO:%.+]] = icmp eq <8 x i64> %{{.*}}, zeroinitializer
   // CHECK: select <8 x i1> [[ISZERO]], <8 x i64> %{{.*}}, <8 x i64> %{{.*}}
->>>>>>> 35227056
   return _mm512_lzcnt_epi64(__A); 
 }
 
@@ -110,13 +91,9 @@
 
 __m512i test_mm512_mask_lzcnt_epi64(__m512i __W, __mmask8 __U, __m512i __A) {
   // CHECK-LABEL: test_mm512_mask_lzcnt_epi64
-<<<<<<< HEAD
-  // CHECK: call {{.*}}<8 x i64> @llvm.ctlz.v8i64(<8 x i64> %{{.*}}, i1 false)
-=======
   // CHECK: call {{.*}}<8 x i64> @llvm.ctlz.v8i64(<8 x i64> %{{.*}}, i1 true)
   // CHECK: [[ISZERO:%.+]] = icmp eq <8 x i64> %{{.*}}, zeroinitializer
   // CHECK: select <8 x i1> [[ISZERO]], <8 x i64> %{{.*}}, <8 x i64> %{{.*}}
->>>>>>> 35227056
   // CHECK: select <8 x i1> %{{.*}}, <8 x i64> %{{.*}}, <8 x i64> %{{.*}}
   return _mm512_mask_lzcnt_epi64(__W,__U,__A); 
 }
@@ -125,13 +102,9 @@
 
 __m512i test_mm512_maskz_lzcnt_epi64(__mmask8 __U, __m512i __A) {
   // CHECK-LABEL: test_mm512_maskz_lzcnt_epi64
-<<<<<<< HEAD
-  // CHECK: call {{.*}}<8 x i64> @llvm.ctlz.v8i64(<8 x i64> %{{.*}}, i1 false)
-=======
   // CHECK: call {{.*}}<8 x i64> @llvm.ctlz.v8i64(<8 x i64> %{{.*}}, i1 true)
   // CHECK: [[ISZERO:%.+]] = icmp eq <8 x i64> %{{.*}}, zeroinitializer
   // CHECK: select <8 x i1> [[ISZERO]], <8 x i64> %{{.*}}, <8 x i64> %{{.*}}
->>>>>>> 35227056
   // CHECK: select <8 x i1> %{{.*}}, <8 x i64> %{{.*}}, <8 x i64> %{{.*}}
   return _mm512_maskz_lzcnt_epi64(__U,__A); 
 }
