--- conflicted
+++ resolved
@@ -16,21 +16,17 @@
 // CHECK-NEXT:    [[ARRAYIDX:%.*]] = getelementptr inbounds [2 x i32], ptr [[ARR]], i32 [[TMP0]]
 // CHECK-NEXT:    [[TMP1:%.*]] = load i32, ptr [[ARRAYIDX]], align 4, !tbaa [[TBAA2]]
 // CHECK-NEXT:    [[MUL:%.*]] = mul i32 [[TMP1]], [[NUM]]
-// CHECK-NEXT:    [[ARRAYIDX2:%.*]] = getelementptr inbounds nuw [4 x [2 x %union.vect32]], ptr [[TMP]], i32 0, i32 [[TMP0]]
+// CHECK-NEXT:    [[ARRAYIDX2:%.*]] = getelementptr inbounds [4 x [2 x %union.vect32]], ptr [[TMP]], i32 0, i32 [[TMP0]]
 // CHECK-NEXT:    store i32 [[MUL]], ptr [[ARRAYIDX2]], align 8, !tbaa [[TBAA6:![0-9]+]]
 // CHECK-NEXT:    [[ARRAYIDX5:%.*]] = getelementptr inbounds [2 x i32], ptr [[ARR]], i32 [[TMP0]], i32 1
 // CHECK-NEXT:    [[TMP2:%.*]] = load i32, ptr [[ARRAYIDX5]], align 4, !tbaa [[TBAA2]]
 // CHECK-NEXT:    [[MUL6:%.*]] = mul i32 [[TMP2]], [[NUM]]
-// CHECK-NEXT:    [[ARRAYIDX8:%.*]] = getelementptr inbounds nuw [4 x [2 x %union.vect32]], ptr [[TMP]], i32 0, i32 [[TMP0]], i32 1
+// CHECK-NEXT:    [[ARRAYIDX8:%.*]] = getelementptr inbounds [4 x [2 x %union.vect32]], ptr [[TMP]], i32 0, i32 [[TMP0]], i32 1
 // CHECK-NEXT:    store i32 [[MUL6]], ptr [[ARRAYIDX8]], align 4, !tbaa [[TBAA6]]
 // CHECK-NEXT:    [[TMP3:%.*]] = lshr i32 [[MUL]], 16
 // CHECK-NEXT:    store i32 [[TMP3]], ptr [[VEC]], align 4, !tbaa [[TBAA2]]
 // CHECK-NEXT:    [[TMP4:%.*]] = load i32, ptr [[INDEX]], align 4, !tbaa [[TBAA2]]
-<<<<<<< HEAD
-// CHECK-NEXT:    [[ARRAYIDX14:%.*]] = getelementptr inbounds nuw [4 x [2 x %union.vect32]], ptr [[TMP]], i32 0, i32 [[TMP4]], i32 1
-=======
 // CHECK-NEXT:    [[ARRAYIDX14:%.*]] = getelementptr inbounds [4 x [2 x %union.vect32]], ptr [[TMP]], i32 0, i32 [[TMP4]], i32 1
->>>>>>> 49fd7d4f
 // CHECK-NEXT:    [[ARRAYIDX15:%.*]] = getelementptr inbounds nuw i8, ptr [[ARRAYIDX14]], i32 2
 // CHECK-NEXT:    [[TMP5:%.*]] = load i16, ptr [[ARRAYIDX15]], align 2, !tbaa [[TBAA6]]
 // CHECK-NEXT:    [[CONV16:%.*]] = zext i16 [[TMP5]] to i32
