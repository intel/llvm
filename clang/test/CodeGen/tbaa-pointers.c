// RUN: %clang_cc1 -triple x86_64-apple-darwin -O1 -disable-llvm-passes -no-pointer-tbaa %s -emit-llvm -o - | FileCheck --check-prefixes=COMMON,DISABLE %s
// RUN: %clang_cc1 -triple x86_64-apple-darwin -O1 -disable-llvm-passes %s -emit-llvm -o - | FileCheck --check-prefixes=COMMON,DEFAULT %s
// RUN: %clang --target=x86_64-apple-darwin -O1 -fno-pointer-tbaa %s -emit-llvm -S -mllvm -disable-llvm-optzns -o - | FileCheck --check-prefixes=COMMON,DISABLE %s
// RUN: %clang --target=x86_64-apple-darwin -O1 %s -emit-llvm -S -mllvm -disable-llvm-optzns -o - | FileCheck --check-prefixes=COMMON,DEFAULT %s

void p2unsigned(unsigned **ptr) {
  // COMMON-LABEL: define void @p2unsigned(
  // COMMON-SAME:    ptr noundef [[PTR:%.+]])
  // COMMON:        [[PTR_ADDR:%.+]] = alloca ptr, align 8
  // DEFAULT-NEXT:  store ptr [[PTR]], ptr [[PTR_ADDR]], align 8, !tbaa [[P2INT_0:!.+]]
  // DEFAULT-NEXT:  [[BASE:%.+]] = load ptr, ptr [[PTR_ADDR]], align 8, !tbaa [[P2INT_0]]
  // DEFAULT-NEXT:  store ptr null, ptr [[BASE]], align 8, !tbaa [[P1INT_0:!.+]]
  // DISABLE-NEXT:  store ptr [[PTR]], ptr [[PTR_ADDR]], align 8, !tbaa [[ANYPTR:!.+]]
  // DISABLE-NEXT:  [[BASE:%.+]] = load ptr, ptr [[PTR_ADDR]], align 8, !tbaa [[ANYPTR]]
  // DISABLE-NEXT:  store ptr null, ptr [[BASE]], align 8, !tbaa [[ANYPTR]]
  // COMMON-NEXT:   ret void
  //
  *ptr = 0;
}

void p2unsigned_volatile(unsigned *volatile *ptr) {
  // COMMON-LABEL: define void @p2unsigned_volatile(
  // COMMON-SAME:    ptr noundef [[PTR:%.+]])
  // COMMON:         [[PTR_ADDR:%.+]] = alloca ptr, align 8
  // DEFAULT-NEXT:   store ptr [[PTR]], ptr [[PTR_ADDR]], align 8, !tbaa [[P2INT_0]]
  // DEFAULT-NEXT:   [[BASE:%.+]] = load ptr, ptr [[PTR_ADDR]], align 8, !tbaa [[P2INT_0]]
  // DEFAULT-NEXT:   store volatile ptr null, ptr [[BASE]], align 8, !tbaa [[P1INT_0]]
  // DISABLE-NEXT:   store ptr [[PTR]], ptr [[PTR_ADDR]], align 8, !tbaa [[ANYPTR]]
  // DISABLE-NEXT:   [[BASE:%.+]] = load ptr, ptr [[PTR_ADDR]], align 8, !tbaa [[ANYPTR]]
  // DISABLE-NEXT:   store volatile ptr null, ptr [[BASE]], align 8, !tbaa [[ANYPTR]]
  // COMMON-NEXT:    ret void
  //
  *ptr = 0;
}

void p3int(int ***ptr) {
  // COMMON-LABEL: define void @p3int(
  // COMMON-SAME:    ptr noundef [[PTR:%.+]])
  // COMMON:         [[PTR_ADDR:%.+]] = alloca ptr, align 8
  // DEFAULT-NEXT:   store ptr [[PTR]], ptr [[PTR_ADDR]], align 8, !tbaa [[P3INT_0:!.+]]
  // DEFAULT-NEXT:   [[BASE_0:%.+]] = load ptr, ptr [[PTR_ADDR]], align 8, !tbaa [[P3INT_0]]
  // DEFAULT-NEXT:   [[BASE_1:%.+]] = load ptr, ptr [[BASE_0]], align 8, !tbaa [[P2INT_0]]
  // DEFAULT-NEXT:   store ptr null, ptr [[BASE_1]], align 8, !tbaa [[P1INT_0]]
  // DISABLE-NEXT:   store ptr [[PTR]], ptr [[PTR_ADDR]], align 8, !tbaa [[ANYPTR]]
  // DISABLE-NEXT:   [[BASE_0:%.+]] = load ptr, ptr [[PTR_ADDR]], align 8, !tbaa [[ANYPTR]]
  // DISABLE-NEXT:   [[BASE_1:%.+]] = load ptr, ptr [[BASE_0]], align 8, !tbaa [[ANYPTR]]
  // DISABLE-NEXT:   store ptr null, ptr [[BASE_1]], align 8, !tbaa [[ANYPTR]]
  // COMMON-NEXT:    ret void
  //
  **ptr = 0;
}

void p4char(char ****ptr) {
  // COMMON-LABEL: define void @p4char(
  // COMMON-SAME:    ptr noundef [[PTR:%.+]])
  // COMMON:         [[PTR_ADDR:%.+]] = alloca ptr, align 8
  // DEFAULT-NEXT:   store ptr [[PTR]], ptr [[PTR_ADDR]], align 8, !tbaa [[P4CHAR_0:!.+]]
  // DEFAULT-NEXT:   [[BASE_0:%.+]] = load ptr, ptr [[PTR_ADDR]], align 8, !tbaa [[P4CHAR_0]]
  // DEFAULT-NEXT:   [[BASE_1:%.+]] = load ptr, ptr [[BASE_0]], align 8, !tbaa [[P3CHAR_0:!.+]]
  // DEFAULT-NEXT:   [[BASE_2:%.+]] = load ptr, ptr [[BASE_1]], align 8, !tbaa [[P2CHAR_0:!.+]]
  // DEFAULT-NEXT:   store ptr null, ptr [[BASE_2]], align 8, !tbaa [[P1CHAR_0:!.+]]
  // DISABLE-NEXT:   store ptr [[PTR]], ptr [[PTR_ADDR]], align 8, !tbaa [[ANYPTR]]
  // DISABLE-NEXT:   [[BASE_0:%.+]] = load ptr, ptr [[PTR_ADDR]], align 8, !tbaa [[ANYPTR]]
  // DISABLE-NEXT:   [[BASE_1:%.+]] = load ptr, ptr [[BASE_0]], align 8, !tbaa [[ANYPTR]]
  // DISABLE-NEXT:   [[BASE_2:%.+]] = load ptr, ptr [[BASE_1]], align 8, !tbaa [[ANYPTR]]
  // DISABLE-NEXT:   store ptr null, ptr [[BASE_2]], align 8, !tbaa [[ANYPTR]]
  // COMMON-NEXT:    ret void
  //
  ***ptr = 0;
}

void p4char_const1(const char ****ptr) {
  // COMMON-LABEL: define void @p4char_const1(
  // COMMON-SAME:    ptr noundef [[PTR:%.+]])
  // COMMON:         [[PTR_ADDR:%.+]] = alloca ptr, align 8
  // DEFAULT-NEXT:   store ptr [[PTR]], ptr [[PTR_ADDR]], align 8, !tbaa [[P4CHAR_0]]
  // DEFAULT-NEXT:   [[BASE_0:%.+]] = load ptr, ptr [[PTR_ADDR]], align 8, !tbaa [[P4CHAR_0]]
  // DEFAULT-NEXT:   [[BASE_1:%.+]] = load ptr, ptr [[BASE_0]], align 8, !tbaa [[P3CHAR_0]]
  // DEFAULT-NEXT:   [[BASE_2:%.+]] = load ptr, ptr [[BASE_1]], align 8, !tbaa [[P2CHAR_0]]
  // DEFAULT-NEXT:   store ptr null, ptr [[BASE_2]], align 8, !tbaa [[P1CHAR_0]]
  // DISABLE-NEXT:   store ptr [[PTR]], ptr [[PTR_ADDR]], align 8, !tbaa [[ANYPTR]]
  // DISABLE-NEXT:   [[BASE_0:%.+]] = load ptr, ptr [[PTR_ADDR]], align 8, !tbaa [[ANYPTR]]
  // DISABLE-NEXT:   [[BASE_1:%.+]] = load ptr, ptr [[BASE_0]], align 8, !tbaa [[ANYPTR]]
  // DISABLE-NEXT:   [[BASE_2:%.+]] = load ptr, ptr [[BASE_1]], align 8, !tbaa [[ANYPTR]]
  // DISABLE-NEXT:   store ptr null, ptr [[BASE_2]], align 8, !tbaa [[ANYPTR]]
  // COMMON-NEXT:   ret void
  //
  ***ptr = 0;
}

void p4char_const2(const char **const **ptr) {
  // COMMON-LABEL: define void @p4char_const2(
  // COMMON-SAME:    ptr noundef [[PTR:%.+]])
  // COMMON:         [[PTR_ADDR:%.+]] = alloca ptr, align 8
  // DEFAULT-NEXT:   store ptr [[PTR]], ptr [[PTR_ADDR]], align 8, !tbaa [[P4CHAR_0]]
  // DEFAULT-NEXT:   [[BASE_0:%.+]] = load ptr, ptr [[PTR_ADDR]], align 8, !tbaa [[P4CHAR_0]]
  // DEFAULT-NEXT:   [[BASE_1:%.+]] = load ptr, ptr [[BASE_0]], align 8, !tbaa [[P3CHAR_0]]
  // DEFAULT-NEXT:   [[BASE_2:%.+]] = load ptr, ptr [[BASE_1]], align 8, !tbaa [[P2CHAR_0]]
  // DEFAULT-NEXT:   store ptr null, ptr [[BASE_2]], align 8, !tbaa [[P1CHAR_0]]
  // DISABLE-NEXT:   store ptr [[PTR]], ptr [[PTR_ADDR]], align 8, !tbaa [[ANYPTR]]
  // DISABLE-NEXT:   [[BASE_0:%.+]] = load ptr, ptr [[PTR_ADDR]], align 8, !tbaa [[ANYPTR]]
  // DISABLE-NEXT:   [[BASE_1:%.+]] = load ptr, ptr [[BASE_0]], align 8, !tbaa [[ANYPTR]]
  // DISABLE-NEXT:   [[BASE_2:%.+]] = load ptr, ptr [[BASE_1]], align 8, !tbaa [[ANYPTR]]
  // DISABLE-NEXT:   store ptr null, ptr [[BASE_2]], align 8, !tbaa [[ANYPTR]]
  // COMMON-NEXT:    ret void
  //
  ***ptr = 0;
}

struct S1 {
  int x;
  int y;
};

void p2struct(struct S1 **ptr) {
  // COMMON-LABEL: define void @p2struct(
  // COMMON-SAME:    ptr noundef [[PTR:%.+]])
  // COMMON:         [[PTR_ADDR:%.+]] = alloca ptr, align 8
  // DEFAULT-NEXT:    store ptr [[PTR]], ptr [[PTR_ADDR]], align 8, !tbaa [[P2S1_TAG:!.+]]
  // DISABLE-NEXT:    store ptr [[PTR]], ptr [[PTR_ADDR]], align 8, !tbaa [[ANYPTR]]
  // DEFAULT-NEXT:    [[BASE:%.+]] = load ptr, ptr [[PTR_ADDR]], align 8, !tbaa [[P2S1_TAG]]
  // DISABLE-NEXT:    [[BASE:%.+]] = load ptr, ptr [[PTR_ADDR]], align 8, !tbaa [[ANYPTR]]
  // DEFAULT-NEXT:    store ptr null, ptr [[BASE]], align 8, !tbaa [[P1S1_TAG:!.+]]
  // DISABLE-NEXT:    store ptr null, ptr [[BASE]], align 8, !tbaa [[ANYPTR]]
  // COMMON-NEXT:    ret void
  //
  *ptr = 0;
}

void p2struct_const(struct S1 const **ptr) {
  // COMMON-LABEL: define void @p2struct_const(
  // COMMON-SAME:    ptr noundef [[PTR:%.+]])
  // COMMON:         [[PTR_ADDR:%.+]] = alloca ptr, align 8
  // COMMON-NEXT:    store ptr [[PTR]], ptr [[PTR_ADDR]], align 8, !tbaa [[ANYPTR:!.+]]
  // COMMON-NEXT:    [[BASE:%.+]] = load ptr, ptr [[PTR_ADDR]], align 8, !tbaa [[ANYPTR]]
  // DEFAULT-NEXT:    store ptr null, ptr [[BASE]], align 8, !tbaa [[P1S1_TAG]]
  // DISABLE-NEXT:    store ptr null, ptr [[BASE]], align 8, !tbaa [[ANYPTR]]
  // COMMON-NEXT:    ret void
  //
  *ptr = 0;
}

struct S2 {
  struct S1 *s;
};

void p2struct2(struct S2 *ptr) {
  // COMMON-LABEL: define void @p2struct2(
  // COMMON-SAME:    ptr noundef [[PTR:%.+]])
  // COMMON:         [[PTR_ADDR:%.+]] = alloca ptr, align 8
  // DEFAULT-NEXT:   store ptr [[PTR]], ptr [[PTR_ADDR]], align 8, !tbaa [[P1S2_TAG:!.+]]
  // DEFAULT-NEXT:   [[BASE:%.+]] = load ptr, ptr [[PTR_ADDR]], align 8, !tbaa [[P1S2_TAG]]
  // DEFAULT-NEXT:   [[S:%.+]] = getelementptr inbounds nuw %struct.S2, ptr [[BASE]], i32 0, i32 0
  // DEFAULT-NEXT:   store ptr null, ptr [[S]], align 8, !tbaa [[S2_S_TAG:!.+]]
  // DISABLE-NEXT:   store ptr [[PTR]], ptr [[PTR_ADDR]], align 8, !tbaa [[ANYPTR]]
  // DISABLE-NEXT:   [[BASE:%.+]] = load ptr, ptr [[PTR_ADDR]], align 8, !tbaa [[ANYPTR]]
  // DISABLE-NEXT:   [[S:%.+]] = getelementptr inbounds nuw %struct.S2, ptr [[BASE]], i32 0, i32 0
  // DISABLE-NEXT:   store ptr null, ptr [[S]], align 8, !tbaa [[S2_S_TAG:!.+]]
  // COMMON-NEXT:    ret void
    ptr->s = 0;
}


void vla1(int n, int ptr[][n], int idx) {
// COMMON-LABEL: define void @vla1(
// COMMON-SAME:    i32 noundef [[N:%.+]], ptr noundef [[PTR:%.+]], i32 noundef [[IDX:%.+]])
// COMMON:  	 [[N_ADDR:%.+]] = alloca i32, align 4
// COMMON-NEXT:  [[PTR_ADDR:%.+]] = alloca ptr, align 8
// COMMON-NEXT:  [[IDX_ADDR:%.+]] = alloca i32, align 4
// COMMON-NEXT: store i32 [[N]], ptr [[N_ADDR]], align 4, !tbaa [[INT_TY:!.+]]
// DEFAULT-NEXT: store ptr [[PTR]], ptr [[PTR_ADDR]], align 8, !tbaa [[P1INT0:!.+]]
// DISABLE-NEXT: store ptr [[PTR]], ptr [[PTR_ADDR]], align 8, !tbaa [[ANYPTR]]
// COMMON-NEXT: store i32 [[IDX]], ptr [[IDX_ADDR]], align 4, !tbaa [[INT_TY]]
// COMMON-NEXT: [[L:%.+]] = load i32, ptr [[N_ADDR]], align 4, !tbaa [[INT_TY]]
// COMMON-NEXT: [[L_EXT:%.+]] = zext i32 [[L]] to i64
// DEFAULT-NEXT: [[L_PTR:%.+]] = load ptr, ptr [[PTR_ADDR]], align 8, !tbaa [[P1INT0]]
// DISABLE-NEXT: [[L_PTR:%.+]] = load ptr, ptr [[PTR_ADDR]], align 8, !tbaa [[ANYPTR]]
// COMMON-NEXT: [[L_IDX:%.+]] = load i32, ptr [[IDX_ADDR]], align 4, !tbaa [[INT_TY]]
// COMMON-NEXT: [[IDX_EXT:%.+]] = sext i32 [[L_IDX]] to i64
// COMMON-NEXT: [[MUL:%.+]] = mul nsw i64 [[IDX_EXT]], [[L_EXT]]
// COMMON-NEXT: [[GEP1:%.+]] = getelementptr inbounds i32, ptr [[L_PTR]], i64 [[MUL]]
// COMMON-NEXT: [[GEP2:%.+]] = getelementptr inbounds i32, ptr [[GEP1]], i64 0
// COMMON-NEXT: store i32 0, ptr [[GEP2]], align 4, !tbaa [[INT_TAG:!.+]]
// DEFAULT-NEXT: ret void

    ptr[idx][0] = 0;
}

typedef struct {
  int i1;
} TypedefS;

void unamed_struct_typedef(TypedefS *ptr) {
// COMMON-LABEL: define void @unamed_struct_typedef(
// COMMON-SAME: ptr noundef [[PTRA:%.+]])
// COMMON:   [[PTR_ADDR:%.+]]  = alloca ptr, align 8
<<<<<<< HEAD
// DEFAULT-NEXT:  store ptr [[PTRA]], ptr [[PTR_ADDR]], align 8, !tbaa [[ANYPTR]]
// DEFAULT-NEXT:  [[L0:%.+]] = load ptr, ptr  [[PTR_ADDR]], align 8, !tbaa  [[ANYPTR]]
// ENABLED-NEXT:  store ptr [[PTRA]], ptr [[PTR_ADDR]], align 8, !tbaa [[P1TYPEDEF:!.+]]
// ENABLED-NEXT:  [[L0:%.+]] = load ptr, ptr [[PTR_ADDR]], align 8, !tbaa  [[P1TYPEDEF]]
=======
// DISABLE-NEXT:  store ptr [[PTRA]], ptr [[PTR_ADDR]], align 8, !tbaa [[ANYPTR]]
// DISABLE-NEXT:  [[L0:%.+]] = load ptr, ptr  [[PTR_ADDR]], align 8, !tbaa  [[ANYPTR]]
// DEFAULT-NEXT:  store ptr [[PTRA]], ptr [[PTR_ADDR]], align 8, !tbaa [[P1TYPEDEF:!.+]]
// DEFAULT-NEXT:  [[L0:%.+]] = load ptr, ptr [[PTR_ADDR]], align 8, !tbaa  [[P1TYPEDEF]]
>>>>>>> 93e44d24
// COMMON-NEXT:   [[GEP:%.+]]  = getelementptr inbounds nuw %struct.TypedefS, ptr [[L0]], i32 0, i32 0
// COMMON-NEXT:   store i32 0, ptr [[GEP]], align 4
// COMMON-NEXT:   ret void

  ptr->i1 = 0;
}

<<<<<<< HEAD
// ENABLED: [[P2INT_0]] = !{[[P2INT:!.+]], [[P2INT]], i64 0}
// ENABLED: [[P2INT]] = !{!"p2 int", [[ANY_POINTER:!.+]], i64 0}
// DEFAULT: [[ANYPTR]] = !{[[ANY_POINTER:!.+]], [[ANY_POINTER]], i64 0}
=======
// DEFAULT: [[P2INT_0]] = !{[[P2INT:!.+]], [[P2INT]], i64 0}
// DEFAULT: [[P2INT]] = !{!"p2 int", [[ANY_POINTER:!.+]], i64 0}
// DISABLE: [[ANYPTR]] = !{[[ANY_POINTER:!.+]], [[ANY_POINTER]], i64 0}
>>>>>>> 93e44d24
// COMMON: [[ANY_POINTER]] = !{!"any pointer", [[CHAR:!.+]], i64 0}
// COMMON: [[CHAR]] = !{!"omnipotent char", [[TBAA_ROOT:!.+]], i64 0}
// COMMON: [[TBAA_ROOT]] = !{!"Simple C/C++ TBAA"}
// DEFAULT: [[P1INT_0]] = !{[[P1INT:!.+]], [[P1INT]], i64 0}
// DEFAULT: [[P1INT]] = !{!"p1 int", [[ANY_POINTER]], i64 0}
// DEFAULT: [[P3INT_0]] = !{[[P3INT:!.+]], [[P3INT]], i64 0}
// DEFAULT: [[P3INT]] = !{!"p3 int", [[ANY_POINTER]], i64 0}
// DEFAULT: [[P4CHAR_0]] = !{[[P4CHAR:!.+]], [[P4CHAR]], i64 0}
// DEFAULT: [[P4CHAR]] = !{!"p4 omnipotent char", [[ANY_POINTER]], i64 0}
// DEFAULT: [[P3CHAR_0]] = !{[[P3CHAR:!.+]], [[P3CHAR]], i64 0}
// DEFAULT: [[P3CHAR]] = !{!"p3 omnipotent char", [[ANY_POINTER]], i64 0}
// DEFAULT: [[P2CHAR_0]] = !{[[P2CHAR:!.+]], [[P2CHAR]], i64 0}
// DEFAULT: [[P2CHAR]] = !{!"p2 omnipotent char", [[ANY_POINTER]], i64 0}
// DEFAULT: [[P1CHAR_0]] = !{[[P1CHAR:!.+]], [[P1CHAR]], i64 0}
// DEFAULT: [[P1CHAR]] = !{!"p1 omnipotent char", [[ANY_POINTER]], i64 0}
// DEFAULT: [[P2S1_TAG]] = !{[[P2S1:!.+]], [[P2S1]], i64 0}
// DEFAULT: [[P2S1]] = !{!"p2 _ZTS2S1", [[ANY_POINTER]], i64 0}
// DEFAULT: [[P1S1_TAG:!.+]] = !{[[P1S1:!.+]], [[P1S1]], i64 0}
// DEFAULT: [[P1S1]] = !{!"p1 _ZTS2S1", [[ANY_POINTER]], i64 0}
// DEFAULT: [[P1S2_TAG]] = !{[[P1S2:!.+]], [[P1S2]], i64 0}
// DEFAULT: [[P1S2]] = !{!"p1 _ZTS2S2", [[ANY_POINTER]], i64 0}

// DEFAULT: [[S2_S_TAG]]  = !{[[S2_TY:!.+]], [[P1S1]], i64 0}
// DEFAULT: [[S2_TY]]  = !{!"S2", [[P1S1]], i64 0}
// DISABLE: [[S2_S_TAG]]  = !{[[S2_TY:!.+]], [[ANY_POINTER]], i64 0}
// DISABLE: [[S2_TY]]  = !{!"S2", [[ANY_POINTER]], i64 0}
// COMMON:  [[INT_TAG]] = !{[[INT_TY:!.+]], [[INT_TY]], i64 0}
// COMMON:  [[INT_TY]] = !{!"int", [[CHAR]], i64 0}
<<<<<<< HEAD
// ENABLED: [[P1TYPEDEF]] = !{[[ANY_POINTER]],  [[ANY_POINTER]], i64 0}
=======
// DEFAULT: [[P1TYPEDEF]] = !{[[ANY_POINTER]],  [[ANY_POINTER]], i64 0}
>>>>>>> 93e44d24
<|MERGE_RESOLUTION|>--- conflicted
+++ resolved
@@ -194,17 +194,10 @@
 // COMMON-LABEL: define void @unamed_struct_typedef(
 // COMMON-SAME: ptr noundef [[PTRA:%.+]])
 // COMMON:   [[PTR_ADDR:%.+]]  = alloca ptr, align 8
-<<<<<<< HEAD
-// DEFAULT-NEXT:  store ptr [[PTRA]], ptr [[PTR_ADDR]], align 8, !tbaa [[ANYPTR]]
-// DEFAULT-NEXT:  [[L0:%.+]] = load ptr, ptr  [[PTR_ADDR]], align 8, !tbaa  [[ANYPTR]]
-// ENABLED-NEXT:  store ptr [[PTRA]], ptr [[PTR_ADDR]], align 8, !tbaa [[P1TYPEDEF:!.+]]
-// ENABLED-NEXT:  [[L0:%.+]] = load ptr, ptr [[PTR_ADDR]], align 8, !tbaa  [[P1TYPEDEF]]
-=======
 // DISABLE-NEXT:  store ptr [[PTRA]], ptr [[PTR_ADDR]], align 8, !tbaa [[ANYPTR]]
 // DISABLE-NEXT:  [[L0:%.+]] = load ptr, ptr  [[PTR_ADDR]], align 8, !tbaa  [[ANYPTR]]
 // DEFAULT-NEXT:  store ptr [[PTRA]], ptr [[PTR_ADDR]], align 8, !tbaa [[P1TYPEDEF:!.+]]
 // DEFAULT-NEXT:  [[L0:%.+]] = load ptr, ptr [[PTR_ADDR]], align 8, !tbaa  [[P1TYPEDEF]]
->>>>>>> 93e44d24
 // COMMON-NEXT:   [[GEP:%.+]]  = getelementptr inbounds nuw %struct.TypedefS, ptr [[L0]], i32 0, i32 0
 // COMMON-NEXT:   store i32 0, ptr [[GEP]], align 4
 // COMMON-NEXT:   ret void
@@ -212,15 +205,9 @@
   ptr->i1 = 0;
 }
 
-<<<<<<< HEAD
-// ENABLED: [[P2INT_0]] = !{[[P2INT:!.+]], [[P2INT]], i64 0}
-// ENABLED: [[P2INT]] = !{!"p2 int", [[ANY_POINTER:!.+]], i64 0}
-// DEFAULT: [[ANYPTR]] = !{[[ANY_POINTER:!.+]], [[ANY_POINTER]], i64 0}
-=======
 // DEFAULT: [[P2INT_0]] = !{[[P2INT:!.+]], [[P2INT]], i64 0}
 // DEFAULT: [[P2INT]] = !{!"p2 int", [[ANY_POINTER:!.+]], i64 0}
 // DISABLE: [[ANYPTR]] = !{[[ANY_POINTER:!.+]], [[ANY_POINTER]], i64 0}
->>>>>>> 93e44d24
 // COMMON: [[ANY_POINTER]] = !{!"any pointer", [[CHAR:!.+]], i64 0}
 // COMMON: [[CHAR]] = !{!"omnipotent char", [[TBAA_ROOT:!.+]], i64 0}
 // COMMON: [[TBAA_ROOT]] = !{!"Simple C/C++ TBAA"}
@@ -249,8 +236,4 @@
 // DISABLE: [[S2_TY]]  = !{!"S2", [[ANY_POINTER]], i64 0}
 // COMMON:  [[INT_TAG]] = !{[[INT_TY:!.+]], [[INT_TY]], i64 0}
 // COMMON:  [[INT_TY]] = !{!"int", [[CHAR]], i64 0}
-<<<<<<< HEAD
-// ENABLED: [[P1TYPEDEF]] = !{[[ANY_POINTER]],  [[ANY_POINTER]], i64 0}
-=======
-// DEFAULT: [[P1TYPEDEF]] = !{[[ANY_POINTER]],  [[ANY_POINTER]], i64 0}
->>>>>>> 93e44d24
+// DEFAULT: [[P1TYPEDEF]] = !{[[ANY_POINTER]],  [[ANY_POINTER]], i64 0}