--- conflicted
+++ resolved
@@ -45,8 +45,6 @@
 typedef uint uint4 __attribute__((ext_vector_type(4)));
 typedef long long2 __attribute__((ext_vector_type(2)));
 
-<<<<<<< HEAD
-=======
 typedef int clk_profiling_info;
 #define CLK_PROFILING_COMMAND_EXEC_TIME 0x1
 
@@ -55,7 +53,6 @@
 
 typedef struct {int a;} ndrange_t;
 
->>>>>>> 2e412c55
 // Enable extensions that are enabled in opencl-c-base.h.
 #if (defined(__OPENCL_CPP_VERSION__) || __OPENCL_C_VERSION__ >= 200)
 #define cl_khr_subgroup_extended_types 1
@@ -73,8 +70,6 @@
 
   atom_add((volatile __global int *)global_p, i);
   atom_cmpxchg((volatile __global unsigned int *)global_p, ui, ui);
-<<<<<<< HEAD
-=======
 }
 
 // Only test enum arguments when the base header is included, because we need
@@ -98,7 +93,6 @@
 
   size_t ws[2] = {2, 8};
   ndrange_t r = ndrange_2D(ws);
->>>>>>> 2e412c55
 }
 #endif
 
@@ -190,14 +184,11 @@
   // expected-error@-2{{implicit declaration of function 'get_sub_group_size' is invalid in OpenCL}}
   // expected-error@-3{{implicit conversion changes signedness}}
 #endif
-<<<<<<< HEAD
-=======
 
 // Only test when the base header is included, because we need the enum declarations.
 #if !defined(NO_HEADER) && (defined(__OPENCL_CPP_VERSION__) || __OPENCL_C_VERSION__ >= 200)
   sub_group_barrier(CLK_GLOBAL_MEM_FENCE, memory_scope_device);
 #endif
->>>>>>> 2e412c55
 }
 
 kernel void extended_subgroup(global uint4 *out, global int *scalar, global char2 *c2) {
