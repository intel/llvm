--- conflicted
+++ resolved
@@ -356,13 +356,6 @@
         yield name
     finally:
         if os.listdir(name):
-<<<<<<< HEAD
-            if output_format != 'sarif':
-                # 'scan-view' currently does not support sarif format.
-                msg = "Run 'scan-view %s' to examine bug reports."
-            else:
-                msg = "View result at %s/results-merged.sarif."
-=======
             if output_format not in ['sarif', 'sarif-html']: # FIXME:
                 # 'scan-view' currently does not support sarif format.
                 msg = "Run 'scan-view %s' to examine bug reports."
@@ -371,7 +364,6 @@
                     "merged sarif results at %s/results-merged.sarif."
             else:
                 msg = "View merged sarif results at %s/results-merged.sarif."
->>>>>>> 2e412c55
             keep = True
         else:
             if keep:
@@ -449,11 +441,7 @@
           'direct_args',  # arguments from command line
           'force_debug',  # kill non debug macros
           'output_dir',  # where generated report files shall go
-<<<<<<< HEAD
-          'output_format',  # it's 'plist', 'html', 'plist-html', 'plist-multi-file', or 'sarif'
-=======
           'output_format',  # it's 'plist', 'html', 'plist-html', 'plist-multi-file', 'sarif', or 'sarif-html'
->>>>>>> 2e412c55
           'output_failures',  # generate crash reports or not
           'ctu'])  # ctu control options
 def run(opts):
@@ -557,13 +545,9 @@
                                               dir=opts['output_dir'])
             os.close(handle)
             return name
-<<<<<<< HEAD
-        elif opts['output_format'] == 'sarif':
-=======
         elif opts['output_format'] in {
                 'sarif',
                 'sarif-html'}:
->>>>>>> 2e412c55
             (handle, name) = tempfile.mkstemp(prefix='result-',
                                               suffix='.sarif',
                                               dir=opts['output_dir'])
