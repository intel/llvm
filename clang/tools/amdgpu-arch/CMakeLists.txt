--- conflicted
+++ resolved
@@ -12,11 +12,7 @@
 
 # If we find the HSA runtime we link with it directly.
 find_package(hsa-runtime64 QUIET 1.2.0 HINTS ${CMAKE_INSTALL_PREFIX} PATHS /opt/rocm)
-<<<<<<< HEAD
-if (hsa-runtime64_FOUND AND NOT  LLVM_BUILD_32_BITS)
-=======
 if(hsa-runtime64_FOUND AND NOT (LLVM_BUILD_32_BITS OR CMAKE_SIZEOF_VOID_P EQUAL 4))
->>>>>>> cd74f4a4
   set_target_properties(amdgpu-arch PROPERTIES INSTALL_RPATH_USE_LINK_PATH ON)
   target_link_libraries(amdgpu-arch PRIVATE hsa-runtime64::hsa-runtime64)
 else()
