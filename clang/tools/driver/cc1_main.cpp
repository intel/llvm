--- conflicted
+++ resolved
@@ -313,20 +313,6 @@
   llvm::TimerGroup::clearAll();
 
   if (llvm::timeTraceProfilerEnabled()) {
-<<<<<<< HEAD
-    // It is possible that the compiler instance doesn't own a file manager here
-    // if we're compiling a module unit. Since the file manager are owned by AST
-    // when we're compiling a module unit. So the file manager may be invalid
-    // here.
-    //
-    // It should be fine to create file manager here since the file system
-    // options are stored in the compiler invocation and we can recreate the VFS
-    // from the compiler invocation.
-    if (!Clang->hasFileManager())
-      Clang->createFileManager();
-
-=======
->>>>>>> 54c4ef26
     if (auto profilerOutput = Clang->createOutputFile(
             Clang->getFrontendOpts().TimeTracePath, /*Binary=*/false,
             /*RemoveFileOnSignal=*/false,
