//===- ClangScanDeps.cpp - Implementation of clang-scan-deps --------------===//
//
// Part of the LLVM Project, under the Apache License v2.0 with LLVM Exceptions.
// See https://llvm.org/LICENSE.txt for license information.
// SPDX-License-Identifier: Apache-2.0 WITH LLVM-exception
//
//===----------------------------------------------------------------------===//

#include "clang/Driver/Compilation.h"
#include "clang/Driver/Driver.h"
#include "clang/Frontend/CompilerInstance.h"
#include "clang/Frontend/TextDiagnosticPrinter.h"
#include "clang/Tooling/CommonOptionsParser.h"
#include "clang/Tooling/DependencyScanning/DependencyScanningService.h"
#include "clang/Tooling/DependencyScanning/DependencyScanningTool.h"
#include "clang/Tooling/DependencyScanning/DependencyScanningWorker.h"
#include "clang/Tooling/JSONCompilationDatabase.h"
#include "clang/Tooling/Tooling.h"
#include "llvm/ADT/STLExtras.h"
#include "llvm/ADT/Twine.h"
#include "llvm/Support/CommandLine.h"
#include "llvm/Support/FileUtilities.h"
#include "llvm/Support/Format.h"
#include "llvm/Support/JSON.h"
#include "llvm/Support/LLVMDriver.h"
#include "llvm/Support/MemoryBuffer.h"
#include "llvm/Support/Program.h"
#include "llvm/Support/Signals.h"
#include "llvm/Support/TargetSelect.h"
#include "llvm/Support/ThreadPool.h"
#include "llvm/Support/Threading.h"
#include "llvm/Support/Timer.h"
#include "llvm/Support/VirtualFileSystem.h"
#include "llvm/TargetParser/Host.h"
#include <memory>
#include <mutex>
#include <optional>
#include <thread>

#include "Opts.inc"

using namespace clang;
using namespace tooling::dependencies;

namespace {

using namespace llvm::opt;
enum ID {
  OPT_INVALID = 0, // This is not an option ID.
#define OPTION(...) LLVM_MAKE_OPT_ID(__VA_ARGS__),
#include "Opts.inc"
#undef OPTION
};

#define OPTTABLE_STR_TABLE_CODE
#include "Opts.inc"
#undef OPTTABLE_STR_TABLE_CODE

#define OPTTABLE_PREFIXES_TABLE_CODE
#include "Opts.inc"
#undef OPTTABLE_PREFIXES_TABLE_CODE

const llvm::opt::OptTable::Info InfoTable[] = {
#define OPTION(...) LLVM_CONSTRUCT_OPT_INFO(__VA_ARGS__),
#include "Opts.inc"
#undef OPTION
};

class ScanDepsOptTable : public llvm::opt::GenericOptTable {
public:
  ScanDepsOptTable()
      : GenericOptTable(OptionStrTable, OptionPrefixesTable, InfoTable) {
    setGroupedShortOptions(true);
  }
};

enum ResourceDirRecipeKind {
  RDRK_ModifyCompilerPath,
  RDRK_InvokeCompiler,
};

static std::string OutputFileName = "-";
static ScanningMode ScanMode = ScanningMode::DependencyDirectivesScan;
static ScanningOutputFormat Format = ScanningOutputFormat::Make;
static ScanningOptimizations OptimizeArgs;
static std::string ModuleFilesDir;
static bool EagerLoadModules;
static unsigned NumThreads = 0;
static std::string CompilationDB;
static std::optional<std::string> ModuleName;
static std::vector<std::string> ModuleDepTargets;
static std::string TranslationUnitFile;
static bool DeprecatedDriverCommand;
static ResourceDirRecipeKind ResourceDirRecipe;
static bool Verbose;
static bool PrintTiming;
static bool EmitVisibleModules;
static llvm::BumpPtrAllocator Alloc;
static llvm::StringSaver Saver{Alloc};
static std::vector<const char *> CommandLine;

#ifndef NDEBUG
static constexpr bool DoRoundTripDefault = true;
#else
static constexpr bool DoRoundTripDefault = false;
#endif

static bool RoundTripArgs = DoRoundTripDefault;

static void ParseArgs(int argc, char **argv) {
  ScanDepsOptTable Tbl;
  llvm::StringRef ToolName = argv[0];
  llvm::opt::InputArgList Args =
      Tbl.parseArgs(argc, argv, OPT_UNKNOWN, Saver, [&](StringRef Msg) {
        llvm::errs() << Msg << '\n';
        std::exit(1);
      });

  if (Args.hasArg(OPT_help)) {
    Tbl.printHelp(llvm::outs(), "clang-scan-deps [options]", "clang-scan-deps");
    std::exit(0);
  }
  if (Args.hasArg(OPT_version)) {
    llvm::outs() << ToolName << '\n';
    llvm::cl::PrintVersionMessage();
    std::exit(0);
  }
  if (const llvm::opt::Arg *A = Args.getLastArg(OPT_mode_EQ)) {
    auto ModeType =
        llvm::StringSwitch<std::optional<ScanningMode>>(A->getValue())
            .Case("preprocess-dependency-directives",
                  ScanningMode::DependencyDirectivesScan)
            .Case("preprocess", ScanningMode::CanonicalPreprocessing)
            .Default(std::nullopt);
    if (!ModeType) {
      llvm::errs() << ToolName
                   << ": for the --mode option: Cannot find option named '"
                   << A->getValue() << "'\n";
      std::exit(1);
    }
    ScanMode = *ModeType;
  }

  if (const llvm::opt::Arg *A = Args.getLastArg(OPT_format_EQ)) {
    auto FormatType =
        llvm::StringSwitch<std::optional<ScanningOutputFormat>>(A->getValue())
            .Case("make", ScanningOutputFormat::Make)
            .Case("p1689", ScanningOutputFormat::P1689)
            .Case("experimental-full", ScanningOutputFormat::Full)
            .Default(std::nullopt);
    if (!FormatType) {
      llvm::errs() << ToolName
                   << ": for the --format option: Cannot find option named '"
                   << A->getValue() << "'\n";
      std::exit(1);
    }
    Format = *FormatType;
  }

  std::vector<std::string> OptimizationFlags =
      Args.getAllArgValues(OPT_optimize_args_EQ);
  OptimizeArgs = ScanningOptimizations::None;
  for (const auto &Arg : OptimizationFlags) {
    auto Optimization =
        llvm::StringSwitch<std::optional<ScanningOptimizations>>(Arg)
            .Case("none", ScanningOptimizations::None)
            .Case("header-search", ScanningOptimizations::HeaderSearch)
            .Case("system-warnings", ScanningOptimizations::SystemWarnings)
            .Case("vfs", ScanningOptimizations::VFS)
            .Case("canonicalize-macros", ScanningOptimizations::Macros)
            .Case("ignore-current-working-dir",
                  ScanningOptimizations::IgnoreCWD)
            .Case("all", ScanningOptimizations::All)
            .Default(std::nullopt);
    if (!Optimization) {
      llvm::errs()
          << ToolName
          << ": for the --optimize-args option: Cannot find option named '"
          << Arg << "'\n";
      std::exit(1);
    }
    OptimizeArgs |= *Optimization;
  }
  if (OptimizationFlags.empty())
    OptimizeArgs = ScanningOptimizations::Default;

  if (const llvm::opt::Arg *A = Args.getLastArg(OPT_module_files_dir_EQ))
    ModuleFilesDir = A->getValue();

  if (const llvm::opt::Arg *A = Args.getLastArg(OPT_o))
    OutputFileName = A->getValue();

  EagerLoadModules = Args.hasArg(OPT_eager_load_pcm);

  if (const llvm::opt::Arg *A = Args.getLastArg(OPT_j)) {
    StringRef S{A->getValue()};
    if (!llvm::to_integer(S, NumThreads, 0)) {
      llvm::errs() << ToolName << ": for the -j option: '" << S
                   << "' value invalid for uint argument!\n";
      std::exit(1);
    }
  }

  if (const llvm::opt::Arg *A = Args.getLastArg(OPT_compilation_database_EQ))
    CompilationDB = A->getValue();

  if (const llvm::opt::Arg *A = Args.getLastArg(OPT_module_name_EQ))
    ModuleName = A->getValue();

  for (const llvm::opt::Arg *A : Args.filtered(OPT_dependency_target_EQ))
    ModuleDepTargets.emplace_back(A->getValue());

  if (const llvm::opt::Arg *A = Args.getLastArg(OPT_tu_buffer_path_EQ))
    TranslationUnitFile = A->getValue();

  DeprecatedDriverCommand = Args.hasArg(OPT_deprecated_driver_command);

  if (const llvm::opt::Arg *A = Args.getLastArg(OPT_resource_dir_recipe_EQ)) {
    auto Kind =
        llvm::StringSwitch<std::optional<ResourceDirRecipeKind>>(A->getValue())
            .Case("modify-compiler-path", RDRK_ModifyCompilerPath)
            .Case("invoke-compiler", RDRK_InvokeCompiler)
            .Default(std::nullopt);
    if (!Kind) {
      llvm::errs() << ToolName
                   << ": for the --resource-dir-recipe option: Cannot find "
                      "option named '"
                   << A->getValue() << "'\n";
      std::exit(1);
    }
    ResourceDirRecipe = *Kind;
  }

  PrintTiming = Args.hasArg(OPT_print_timing);

  EmitVisibleModules = Args.hasArg(OPT_emit_visible_modules);

  Verbose = Args.hasArg(OPT_verbose);

  RoundTripArgs = Args.hasArg(OPT_round_trip_args);

  if (const llvm::opt::Arg *A = Args.getLastArgNoClaim(OPT_DASH_DASH))
    CommandLine.assign(A->getValues().begin(), A->getValues().end());
}

class SharedStream {
public:
  SharedStream(raw_ostream &OS) : OS(OS) {}
  void applyLocked(llvm::function_ref<void(raw_ostream &OS)> Fn) {
    std::unique_lock<std::mutex> LockGuard(Lock);
    Fn(OS);
    OS.flush();
  }

private:
  std::mutex Lock;
  raw_ostream &OS;
};

class ResourceDirectoryCache {
public:
  /// findResourceDir finds the resource directory relative to the clang
  /// compiler being used in Args, by running it with "-print-resource-dir"
  /// option and cache the results for reuse. \returns resource directory path
  /// associated with the given invocation command or empty string if the
  /// compiler path is NOT an absolute path.
  StringRef findResourceDir(const tooling::CommandLineArguments &Args,
                            bool ClangCLMode) {
    if (Args.size() < 1)
      return "";

    const std::string &ClangBinaryPath = Args[0];
    if (!llvm::sys::path::is_absolute(ClangBinaryPath))
      return "";

    const std::string &ClangBinaryName =
        std::string(llvm::sys::path::filename(ClangBinaryPath));

    std::unique_lock<std::mutex> LockGuard(CacheLock);
    const auto &CachedResourceDir = Cache.find(ClangBinaryPath);
    if (CachedResourceDir != Cache.end())
      return CachedResourceDir->second;

    std::vector<StringRef> PrintResourceDirArgs{ClangBinaryName};
    if (ClangCLMode)
      PrintResourceDirArgs.push_back("/clang:-print-resource-dir");
    else
      PrintResourceDirArgs.push_back("-print-resource-dir");

    llvm::SmallString<64> OutputFile, ErrorFile;
    llvm::sys::fs::createTemporaryFile("print-resource-dir-output",
                                       "" /*no-suffix*/, OutputFile);
    llvm::sys::fs::createTemporaryFile("print-resource-dir-error",
                                       "" /*no-suffix*/, ErrorFile);
    llvm::FileRemover OutputRemover(OutputFile.c_str());
    llvm::FileRemover ErrorRemover(ErrorFile.c_str());
    std::optional<StringRef> Redirects[] = {
        {""}, // Stdin
        OutputFile.str(),
        ErrorFile.str(),
    };
    if (llvm::sys::ExecuteAndWait(ClangBinaryPath, PrintResourceDirArgs, {},
                                  Redirects)) {
      auto ErrorBuf =
          llvm::MemoryBuffer::getFile(ErrorFile.c_str(), /*IsText=*/true);
      llvm::errs() << ErrorBuf.get()->getBuffer();
      return "";
    }

    auto OutputBuf =
        llvm::MemoryBuffer::getFile(OutputFile.c_str(), /*IsText=*/true);
    if (!OutputBuf)
      return "";
    StringRef Output = OutputBuf.get()->getBuffer().rtrim('\n');

    return Cache[ClangBinaryPath] = Output.str();
  }

private:
  std::map<std::string, std::string> Cache;
  std::mutex CacheLock;
};

} // end anonymous namespace

/// Takes the result of a dependency scan and prints error / dependency files
/// based on the result.
///
/// \returns True on error.
static bool
handleMakeDependencyToolResult(const std::string &Input,
                               llvm::Expected<std::string> &MaybeFile,
                               SharedStream &OS, SharedStream &Errs) {
  if (!MaybeFile) {
    llvm::handleAllErrors(
        MaybeFile.takeError(), [&Input, &Errs](llvm::StringError &Err) {
          Errs.applyLocked([&](raw_ostream &OS) {
            OS << "Error while scanning dependencies for " << Input << ":\n";
            OS << Err.getMessage();
          });
        });
    return true;
  }
  OS.applyLocked([&](raw_ostream &OS) { OS << *MaybeFile; });
  return false;
}

template <typename Container>
static auto toJSONStrings(llvm::json::OStream &JOS, Container &&Strings) {
  return [&JOS, Strings = std::forward<Container>(Strings)] {
    for (StringRef Str : Strings)
      // Not reporting SDKSettings.json so that test checks can remain (mostly)
      // platform-agnostic.
      if (!Str.ends_with("SDKSettings.json"))
        JOS.value(Str);
  };
}

// Technically, we don't need to sort the dependency list to get determinism.
// Leaving these be will simply preserve the import order.
static auto toJSONSorted(llvm::json::OStream &JOS, std::vector<ModuleID> V) {
  llvm::sort(V);
  return [&JOS, V = std::move(V)] {
    for (const ModuleID &MID : V)
      JOS.object([&] {
        JOS.attribute("context-hash", StringRef(MID.ContextHash));
        JOS.attribute("module-name", StringRef(MID.ModuleName));
      });
  };
}

static auto toJSONSorted(llvm::json::OStream &JOS,
                         SmallVector<Module::LinkLibrary, 2> LinkLibs) {
  llvm::sort(LinkLibs, [](const auto &LHS, const auto &RHS) {
    return LHS.Library < RHS.Library;
  });
  return [&JOS, LinkLibs = std::move(LinkLibs)] {
    for (const auto &LL : LinkLibs)
      JOS.object([&] {
        JOS.attribute("isFramework", LL.IsFramework);
        JOS.attribute("link-name", StringRef(LL.Library));
      });
  };
}

static auto toJSONSorted(llvm::json::OStream &JOS, std::vector<std::string> V) {
  llvm::sort(V);
  return [&JOS, V = std::move(V)] {
    for (const StringRef Entry : V)
      JOS.value(Entry);
  };
}

// Thread safe.
class FullDeps {
public:
  FullDeps(size_t NumInputs) : Inputs(NumInputs) {}

  void mergeDeps(StringRef Input, TranslationUnitDeps TUDeps,
                 size_t InputIndex) {
    mergeDeps(std::move(TUDeps.ModuleGraph), InputIndex);

    InputDeps ID;
    ID.FileName = std::string(Input);
    ID.ContextHash = std::move(TUDeps.ID.ContextHash);
    ID.FileDeps = std::move(TUDeps.FileDeps);
    ID.NamedModule = std::move(TUDeps.ID.ModuleName);
    ID.NamedModuleDeps = std::move(TUDeps.NamedModuleDeps);
    ID.ClangModuleDeps = std::move(TUDeps.ClangModuleDeps);
<<<<<<< HEAD
=======
    ID.VisibleModules = std::move(TUDeps.VisibleModules);
>>>>>>> 10a576f7
    ID.DriverCommandLine = std::move(TUDeps.DriverCommandLine);
    ID.Commands = std::move(TUDeps.Commands);

    assert(InputIndex < Inputs.size() && "Input index out of bounds");
    assert(Inputs[InputIndex].FileName.empty() && "Result already populated");
    Inputs[InputIndex] = std::move(ID);
  }

  void mergeDeps(ModuleDepsGraph Graph, size_t InputIndex) {
    std::vector<ModuleDeps *> NewMDs;
    {
      std::unique_lock<std::mutex> ul(Lock);
      for (const ModuleDeps &MD : Graph) {
        auto I = Modules.find({MD.ID, 0});
        if (I != Modules.end()) {
          I->first.InputIndex = std::min(I->first.InputIndex, InputIndex);
          continue;
        }
        auto Res = Modules.insert(I, {{MD.ID, InputIndex}, std::move(MD)});
        NewMDs.push_back(&Res->second);
      }
      // First call to \c getBuildArguments is somewhat expensive. Let's call it
      // on the current thread (instead of the main one), and outside the
      // critical section.
      for (ModuleDeps *MD : NewMDs)
        (void)MD->getBuildArguments();
    }
  }

  bool roundTripCommand(ArrayRef<std::string> ArgStrs,
                        DiagnosticsEngine &Diags) {
    if (ArgStrs.empty() || ArgStrs[0] != "-cc1")
      return false;
    SmallVector<const char *> Args;
    for (const std::string &Arg : ArgStrs)
      Args.push_back(Arg.c_str());
    return !CompilerInvocation::checkCC1RoundTrip(Args, Diags);
  }

  // Returns \c true if any command lines fail to round-trip. We expect
  // commands already be canonical when output by the scanner.
  bool roundTripCommands(raw_ostream &ErrOS) {
    DiagnosticOptions DiagOpts;
    TextDiagnosticPrinter DiagConsumer(ErrOS, DiagOpts);
    IntrusiveRefCntPtr<DiagnosticsEngine> Diags =
        CompilerInstance::createDiagnostics(*llvm::vfs::getRealFileSystem(),
                                            DiagOpts, &DiagConsumer,
                                            /*ShouldOwnClient=*/false);

    for (auto &&M : Modules)
      if (roundTripCommand(M.second.getBuildArguments(), *Diags))
        return true;

    for (auto &&I : Inputs)
      for (const auto &Cmd : I.Commands)
        if (roundTripCommand(Cmd.Arguments, *Diags))
          return true;

    return false;
  }

  void printFullOutput(raw_ostream &OS) {
    // Skip sorting modules and constructing the JSON object if the output
    // cannot be observed anyway. This makes timings less noisy.
    if (&OS == &llvm::nulls())
      return;

    // Sort the modules by name to get a deterministic order.
    std::vector<IndexedModuleID> ModuleIDs;
    for (auto &&M : Modules)
      ModuleIDs.push_back(M.first);
    llvm::sort(ModuleIDs);

    llvm::json::OStream JOS(OS, /*IndentSize=*/2);

    JOS.object([&] {
      JOS.attributeArray("modules", [&] {
        for (auto &&ModID : ModuleIDs) {
          auto &MD = Modules[ModID];
          JOS.object([&] {
            if (MD.IsInStableDirectories)
              JOS.attribute("is-in-stable-directories",
                            MD.IsInStableDirectories);
            JOS.attributeArray("clang-module-deps",
                               toJSONSorted(JOS, MD.ClangModuleDeps));
            JOS.attribute("clang-modulemap-file",
                          StringRef(MD.ClangModuleMapFile));
            JOS.attributeArray("command-line",
                               toJSONStrings(JOS, MD.getBuildArguments()));
            JOS.attribute("context-hash", StringRef(MD.ID.ContextHash));
            JOS.attributeArray("file-deps", [&] {
              MD.forEachFileDep([&](StringRef FileDep) {
                // Not reporting SDKSettings.json so that test checks can remain
                // (mostly) platform-agnostic.
                if (!FileDep.ends_with("SDKSettings.json"))
                  JOS.value(FileDep);
              });
            });
            JOS.attributeArray("link-libraries",
                               toJSONSorted(JOS, MD.LinkLibraries));
            JOS.attribute("name", StringRef(MD.ID.ModuleName));
          });
        }
      });

      JOS.attributeArray("translation-units", [&] {
        for (auto &&I : Inputs) {
          JOS.object([&] {
            JOS.attributeArray("commands", [&] {
              if (I.DriverCommandLine.empty()) {
                for (const auto &Cmd : I.Commands) {
                  JOS.object([&] {
                    JOS.attribute("clang-context-hash",
                                  StringRef(I.ContextHash));
                    if (!I.NamedModule.empty())
                      JOS.attribute("named-module", (I.NamedModule));
                    if (!I.NamedModuleDeps.empty())
                      JOS.attributeArray("named-module-deps", [&] {
                        for (const auto &Dep : I.NamedModuleDeps)
                          JOS.value(Dep);
                      });
                    JOS.attributeArray("clang-module-deps",
                                       toJSONSorted(JOS, I.ClangModuleDeps));
                    JOS.attributeArray("command-line",
                                       toJSONStrings(JOS, Cmd.Arguments));
                    JOS.attribute("executable", StringRef(Cmd.Executable));
                    JOS.attributeArray("file-deps",
                                       toJSONStrings(JOS, I.FileDeps));
                    JOS.attribute("input-file", StringRef(I.FileName));
                    if (EmitVisibleModules)
                      JOS.attributeArray("visible-clang-modules",
                                         toJSONSorted(JOS, I.VisibleModules));
                  });
                }
              } else {
                JOS.object([&] {
                  JOS.attribute("clang-context-hash", StringRef(I.ContextHash));
                  if (!I.NamedModule.empty())
                    JOS.attribute("named-module", (I.NamedModule));
                  if (!I.NamedModuleDeps.empty())
                    JOS.attributeArray("named-module-deps", [&] {
                      for (const auto &Dep : I.NamedModuleDeps)
                        JOS.value(Dep);
                    });
                  JOS.attributeArray("clang-module-deps",
                                     toJSONSorted(JOS, I.ClangModuleDeps));
                  JOS.attributeArray("command-line",
                                     toJSONStrings(JOS, I.DriverCommandLine));
                  JOS.attribute("executable", "clang");
                  JOS.attributeArray("file-deps",
                                     toJSONStrings(JOS, I.FileDeps));
                  JOS.attribute("input-file", StringRef(I.FileName));
                  if (EmitVisibleModules)
                    JOS.attributeArray("visible-clang-modules",
                                       toJSONSorted(JOS, I.VisibleModules));
                });
              }
            });
          });
        }
      });
    });
  }

private:
  struct IndexedModuleID {
    ModuleID ID;

    // FIXME: This is mutable so that it can still be updated after insertion
    //  into an unordered associative container. This is "fine", since this
    //  field doesn't contribute to the hash, but it's a brittle hack.
    mutable size_t InputIndex;

    bool operator==(const IndexedModuleID &Other) const {
      return ID == Other.ID;
    }

    bool operator<(const IndexedModuleID &Other) const {
      /// We need the output of clang-scan-deps to be deterministic. However,
      /// the dependency graph may contain two modules with the same name. How
      /// do we decide which one to print first? If we made that decision based
      /// on the context hash, the ordering would be deterministic, but
      /// different across machines. This can happen for example when the inputs
      /// or the SDKs (which both contribute to the "context" hash) live in
      /// different absolute locations. We solve that by tracking the index of
      /// the first input TU that (transitively) imports the dependency, which
      /// is always the same for the same input, resulting in deterministic
      /// sorting that's also reproducible across machines.
      return std::tie(ID.ModuleName, InputIndex) <
             std::tie(Other.ID.ModuleName, Other.InputIndex);
    }

    struct Hasher {
      std::size_t operator()(const IndexedModuleID &IMID) const {
        return llvm::hash_value(IMID.ID);
      }
    };
  };

  struct InputDeps {
    std::string FileName;
    std::string ContextHash;
    std::vector<std::string> FileDeps;
    std::string NamedModule;
    std::vector<std::string> NamedModuleDeps;
    std::vector<ModuleID> ClangModuleDeps;
<<<<<<< HEAD
=======
    std::vector<std::string> VisibleModules;
>>>>>>> 10a576f7
    std::vector<std::string> DriverCommandLine;
    std::vector<Command> Commands;
  };

  std::mutex Lock;
  std::unordered_map<IndexedModuleID, ModuleDeps, IndexedModuleID::Hasher>
      Modules;
  std::vector<InputDeps> Inputs;
};

static bool handleTranslationUnitResult(
    StringRef Input, llvm::Expected<TranslationUnitDeps> &MaybeTUDeps,
    FullDeps &FD, size_t InputIndex, SharedStream &OS, SharedStream &Errs) {
  if (!MaybeTUDeps) {
    llvm::handleAllErrors(
        MaybeTUDeps.takeError(), [&Input, &Errs](llvm::StringError &Err) {
          Errs.applyLocked([&](raw_ostream &OS) {
            OS << "Error while scanning dependencies for " << Input << ":\n";
            OS << Err.getMessage();
          });
        });
    return true;
  }
  FD.mergeDeps(Input, std::move(*MaybeTUDeps), InputIndex);
  return false;
}

static bool handleModuleResult(StringRef ModuleName,
                               llvm::Expected<TranslationUnitDeps> &MaybeTUDeps,
                               FullDeps &FD, size_t InputIndex,
                               SharedStream &OS, SharedStream &Errs) {
  if (!MaybeTUDeps) {
    llvm::handleAllErrors(MaybeTUDeps.takeError(),
                          [&ModuleName, &Errs](llvm::StringError &Err) {
                            Errs.applyLocked([&](raw_ostream &OS) {
                              OS << "Error while scanning dependencies for "
                                 << ModuleName << ":\n";
                              OS << Err.getMessage();
                            });
                          });
    return true;
  }
  FD.mergeDeps(std::move(MaybeTUDeps->ModuleGraph), InputIndex);
  return false;
}

class P1689Deps {
public:
  void printDependencies(raw_ostream &OS) {
    addSourcePathsToRequires();
    // Sort the modules by name to get a deterministic order.
    llvm::sort(Rules, [](const P1689Rule &A, const P1689Rule &B) {
      return A.PrimaryOutput < B.PrimaryOutput;
    });

    using namespace llvm::json;
    Array OutputRules;
    for (const P1689Rule &R : Rules) {
      Object O{{"primary-output", R.PrimaryOutput}};

      if (R.Provides) {
        Array Provides;
        Object Provided{{"logical-name", R.Provides->ModuleName},
                        {"source-path", R.Provides->SourcePath},
                        {"is-interface", R.Provides->IsStdCXXModuleInterface}};
        Provides.push_back(std::move(Provided));
        O.insert({"provides", std::move(Provides)});
      }

      Array Requires;
      for (const P1689ModuleInfo &Info : R.Requires) {
        Object RequiredInfo{{"logical-name", Info.ModuleName}};
        if (!Info.SourcePath.empty())
          RequiredInfo.insert({"source-path", Info.SourcePath});
        Requires.push_back(std::move(RequiredInfo));
      }

      if (!Requires.empty())
        O.insert({"requires", std::move(Requires)});

      OutputRules.push_back(std::move(O));
    }

    Object Output{
        {"version", 1}, {"revision", 0}, {"rules", std::move(OutputRules)}};

    OS << llvm::formatv("{0:2}\n", Value(std::move(Output)));
  }

  void addRules(P1689Rule &Rule) {
    std::unique_lock<std::mutex> LockGuard(Lock);
    Rules.push_back(Rule);
  }

private:
  void addSourcePathsToRequires() {
    llvm::DenseMap<StringRef, StringRef> ModuleSourceMapper;
    for (const P1689Rule &R : Rules)
      if (R.Provides && !R.Provides->SourcePath.empty())
        ModuleSourceMapper[R.Provides->ModuleName] = R.Provides->SourcePath;

    for (P1689Rule &R : Rules) {
      for (P1689ModuleInfo &Info : R.Requires) {
        auto Iter = ModuleSourceMapper.find(Info.ModuleName);
        if (Iter != ModuleSourceMapper.end())
          Info.SourcePath = Iter->second;
      }
    }
  }

  std::mutex Lock;
  std::vector<P1689Rule> Rules;
};

static bool
handleP1689DependencyToolResult(const std::string &Input,
                                llvm::Expected<P1689Rule> &MaybeRule,
                                P1689Deps &PD, SharedStream &Errs) {
  if (!MaybeRule) {
    llvm::handleAllErrors(
        MaybeRule.takeError(), [&Input, &Errs](llvm::StringError &Err) {
          Errs.applyLocked([&](raw_ostream &OS) {
            OS << "Error while scanning dependencies for " << Input << ":\n";
            OS << Err.getMessage();
          });
        });
    return true;
  }
  PD.addRules(*MaybeRule);
  return false;
}

/// Construct a path for the explicitly built PCM.
static std::string constructPCMPath(ModuleID MID, StringRef OutputDir) {
  SmallString<256> ExplicitPCMPath(OutputDir);
  llvm::sys::path::append(ExplicitPCMPath, MID.ContextHash,
                          MID.ModuleName + "-" + MID.ContextHash + ".pcm");
  return std::string(ExplicitPCMPath);
}

static std::string lookupModuleOutput(const ModuleDeps &MD,
                                      ModuleOutputKind MOK,
                                      StringRef OutputDir) {
  std::string PCMPath = constructPCMPath(MD.ID, OutputDir);
  switch (MOK) {
  case ModuleOutputKind::ModuleFile:
    return PCMPath;
  case ModuleOutputKind::DependencyFile:
    return PCMPath + ".d";
  case ModuleOutputKind::DependencyTargets:
    // Null-separate the list of targets.
    return join(ModuleDepTargets, StringRef("\0", 1));
  case ModuleOutputKind::DiagnosticSerializationFile:
    return PCMPath + ".diag";
  }
  llvm_unreachable("Fully covered switch above!");
}

static std::string getModuleCachePath(ArrayRef<std::string> Args) {
  for (StringRef Arg : llvm::reverse(Args)) {
    Arg.consume_front("/clang:");
    if (Arg.consume_front("-fmodules-cache-path="))
      return std::string(Arg);
  }
  SmallString<128> Path;
  driver::Driver::getDefaultModuleCachePath(Path);
  return std::string(Path);
}

/// Attempts to construct the compilation database from '-compilation-database'
/// or from the arguments following the positional '--'.
static std::unique_ptr<tooling::CompilationDatabase>
getCompilationDatabase(int argc, char **argv, std::string &ErrorMessage) {
  ParseArgs(argc, argv);

  if (!(CommandLine.empty() ^ CompilationDB.empty())) {
    llvm::errs() << "The compilation command line must be provided either via "
                    "'-compilation-database' or after '--'.";
    return nullptr;
  }

  if (!CompilationDB.empty())
    return tooling::JSONCompilationDatabase::loadFromFile(
        CompilationDB, ErrorMessage,
        tooling::JSONCommandLineSyntax::AutoDetect);

  DiagnosticOptions DiagOpts;
  llvm::IntrusiveRefCntPtr<DiagnosticsEngine> Diags =
      CompilerInstance::createDiagnostics(*llvm::vfs::getRealFileSystem(),
                                          DiagOpts);
  driver::Driver TheDriver(CommandLine[0], llvm::sys::getDefaultTargetTriple(),
                           *Diags);
  TheDriver.setCheckInputsExist(false);
  std::unique_ptr<driver::Compilation> C(
      TheDriver.BuildCompilation(CommandLine));
  if (!C || C->getJobs().empty())
    return nullptr;

  auto Cmd = C->getJobs().begin();
  auto CI = std::make_unique<CompilerInvocation>();
  CompilerInvocation::CreateFromArgs(*CI, Cmd->getArguments(), *Diags,
                                     CommandLine[0]);
  if (!CI)
    return nullptr;

  FrontendOptions &FEOpts = CI->getFrontendOpts();
  if (FEOpts.Inputs.size() != 1) {
    llvm::errs()
        << "Exactly one input file is required in the per-file mode ('--').\n";
    return nullptr;
  }

  // There might be multiple jobs for a compilation. Extract the specified
  // output filename from the last job.
  auto LastCmd = C->getJobs().end();
  LastCmd--;
  if (LastCmd->getOutputFilenames().size() != 1) {
    llvm::errs()
        << "Exactly one output file is required in the per-file mode ('--').\n";
    return nullptr;
  }
  StringRef OutputFile = LastCmd->getOutputFilenames().front();

  class InplaceCompilationDatabase : public tooling::CompilationDatabase {
  public:
    InplaceCompilationDatabase(StringRef InputFile, StringRef OutputFile,
                               ArrayRef<const char *> CommandLine)
        : Command(".", InputFile, {}, OutputFile) {
      for (auto *C : CommandLine)
        Command.CommandLine.push_back(C);
    }

    std::vector<tooling::CompileCommand>
    getCompileCommands(StringRef FilePath) const override {
      if (FilePath != Command.Filename)
        return {};
      return {Command};
    }

    std::vector<std::string> getAllFiles() const override {
      return {Command.Filename};
    }

    std::vector<tooling::CompileCommand>
    getAllCompileCommands() const override {
      return {Command};
    }

  private:
    tooling::CompileCommand Command;
  };

  return std::make_unique<InplaceCompilationDatabase>(
      FEOpts.Inputs[0].getFile(), OutputFile, CommandLine);
}

int clang_scan_deps_main(int argc, char **argv, const llvm::ToolContext &) {
  llvm::InitializeAllTargetInfos();
  std::string ErrorMessage;
  std::unique_ptr<tooling::CompilationDatabase> Compilations =
      getCompilationDatabase(argc, argv, ErrorMessage);
  if (!Compilations) {
    llvm::errs() << ErrorMessage << "\n";
    return 1;
  }

  llvm::cl::PrintOptionValues();

  // Expand response files in advance, so that we can "see" all the arguments
  // when adjusting below.
  Compilations = expandResponseFiles(std::move(Compilations),
                                     llvm::vfs::getRealFileSystem());

  Compilations = inferTargetAndDriverMode(std::move(Compilations));

  Compilations = inferToolLocation(std::move(Compilations));

  // The command options are rewritten to run Clang in preprocessor only mode.
  auto AdjustingCompilations =
      std::make_unique<tooling::ArgumentsAdjustingCompilations>(
          std::move(Compilations));
  ResourceDirectoryCache ResourceDirCache;

  AdjustingCompilations->appendArgumentsAdjuster(
      [&ResourceDirCache](const tooling::CommandLineArguments &Args,
                          StringRef FileName) {
        std::string LastO;
        bool HasResourceDir = false;
        bool ClangCLMode = false;
        auto FlagsEnd = llvm::find(Args, "--");
        if (FlagsEnd != Args.begin()) {
          ClangCLMode =
              llvm::sys::path::stem(Args[0]).contains_insensitive("clang-cl") ||
              llvm::is_contained(Args, "--driver-mode=cl");

          // Reverse scan, starting at the end or at the element before "--".
          auto R = std::make_reverse_iterator(FlagsEnd);
          auto E = Args.rend();
          // Don't include Args[0] in the iteration; that's the executable, not
          // an option.
          if (E != R)
            E--;
          for (auto I = R; I != E; ++I) {
            StringRef Arg = *I;
            if (ClangCLMode) {
              // Ignore arguments that are preceded by "-Xclang".
              if ((I + 1) != E && I[1] == "-Xclang")
                continue;
              if (LastO.empty()) {
                // With clang-cl, the output obj file can be specified with
                // "/opath", "/o path", "/Fopath", and the dash counterparts.
                // Also, clang-cl adds ".obj" extension if none is found.
                if ((Arg == "-o" || Arg == "/o") && I != R)
                  LastO = I[-1]; // Next argument (reverse iterator)
                else if (Arg.starts_with("/Fo") || Arg.starts_with("-Fo"))
                  LastO = Arg.drop_front(3).str();
                else if (Arg.starts_with("/o") || Arg.starts_with("-o"))
                  LastO = Arg.drop_front(2).str();

                if (!LastO.empty() && !llvm::sys::path::has_extension(LastO))
                  LastO.append(".obj");
              }
            }
            if (Arg == "-resource-dir")
              HasResourceDir = true;
          }
        }
        tooling::CommandLineArguments AdjustedArgs(Args.begin(), FlagsEnd);
        // The clang-cl driver passes "-o -" to the frontend. Inject the real
        // file here to ensure "-MT" can be deduced if need be.
        if (ClangCLMode && !LastO.empty()) {
          AdjustedArgs.push_back("/clang:-o");
          AdjustedArgs.push_back("/clang:" + LastO);
        }

        if (!HasResourceDir && ResourceDirRecipe == RDRK_InvokeCompiler) {
          StringRef ResourceDir =
              ResourceDirCache.findResourceDir(Args, ClangCLMode);
          if (!ResourceDir.empty()) {
            AdjustedArgs.push_back("-resource-dir");
            AdjustedArgs.push_back(std::string(ResourceDir));
          }
        }
        AdjustedArgs.insert(AdjustedArgs.end(), FlagsEnd, Args.end());
        return AdjustedArgs;
      });

  SharedStream Errs(llvm::errs());

  std::optional<llvm::raw_fd_ostream> FileOS;
  llvm::raw_ostream &ThreadUnsafeDependencyOS = [&]() -> llvm::raw_ostream & {
    if (OutputFileName == "-")
      return llvm::outs();

    if (OutputFileName == "/dev/null")
      return llvm::nulls();

    std::error_code EC;
    FileOS.emplace(OutputFileName, EC, llvm::sys::fs::OF_Text);
    if (EC) {
      llvm::errs() << "Failed to open output file '" << OutputFileName
                   << "': " << EC.message() << '\n';
      std::exit(1);
    }
    return *FileOS;
  }();
  SharedStream DependencyOS(ThreadUnsafeDependencyOS);

  std::vector<tooling::CompileCommand> Inputs =
      AdjustingCompilations->getAllCompileCommands();

  std::atomic<bool> HadErrors(false);
  std::optional<FullDeps> FD;
  P1689Deps PD;

  std::mutex Lock;
  size_t Index = 0;
  auto GetNextInputIndex = [&]() -> std::optional<size_t> {
    std::unique_lock<std::mutex> LockGuard(Lock);
    if (Index < Inputs.size())
      return Index++;
    return {};
  };

  if (Format == ScanningOutputFormat::Full)
    FD.emplace(!ModuleName ? Inputs.size() : 0);

  std::atomic<size_t> NumStatusCalls = 0;
  std::atomic<size_t> NumOpenFileForReadCalls = 0;
  std::atomic<size_t> NumDirBeginCalls = 0;
  std::atomic<size_t> NumGetRealPathCalls = 0;
  std::atomic<size_t> NumExistsCalls = 0;
  std::atomic<size_t> NumIsLocalCalls = 0;

  auto ScanningTask = [&](DependencyScanningService &Service) {
    DependencyScanningTool WorkerTool(Service);

    llvm::DenseSet<ModuleID> AlreadySeenModules;
    while (auto MaybeInputIndex = GetNextInputIndex()) {
      size_t LocalIndex = *MaybeInputIndex;
      const tooling::CompileCommand *Input = &Inputs[LocalIndex];
      std::string Filename = std::move(Input->Filename);
      std::string CWD = std::move(Input->Directory);

      std::string OutputDir(ModuleFilesDir);
      if (OutputDir.empty())
        OutputDir = getModuleCachePath(Input->CommandLine);
      auto LookupOutput = [&](const ModuleDeps &MD, ModuleOutputKind MOK) {
        return ::lookupModuleOutput(MD, MOK, OutputDir);
      };

      // Run the tool on it.
      if (Format == ScanningOutputFormat::Make) {
        auto MaybeFile = WorkerTool.getDependencyFile(Input->CommandLine, CWD);
        if (handleMakeDependencyToolResult(Filename, MaybeFile, DependencyOS,
                                           Errs))
          HadErrors = true;
      } else if (Format == ScanningOutputFormat::P1689) {
        // It is useful to generate the make-format dependency output during
        // the scanning for P1689. Otherwise the users need to scan again for
        // it. We will generate the make-format dependency output if we find
        // `-MF` in the command lines.
        std::string MakeformatOutputPath;
        std::string MakeformatOutput;

        auto MaybeRule = WorkerTool.getP1689ModuleDependencyFile(
            *Input, CWD, MakeformatOutput, MakeformatOutputPath);

        if (handleP1689DependencyToolResult(Filename, MaybeRule, PD, Errs))
          HadErrors = true;

        if (!MakeformatOutputPath.empty() && !MakeformatOutput.empty() &&
            !HadErrors) {
          static std::mutex Lock;
          // With compilation database, we may open different files
          // concurrently or we may write the same file concurrently. So we
          // use a map here to allow multiple compile commands to write to the
          // same file. Also we need a lock here to avoid data race.
          static llvm::StringMap<llvm::raw_fd_ostream> OSs;
          std::unique_lock<std::mutex> LockGuard(Lock);

          auto OSIter = OSs.find(MakeformatOutputPath);
          if (OSIter == OSs.end()) {
            std::error_code EC;
            OSIter = OSs.try_emplace(MakeformatOutputPath, MakeformatOutputPath,
                                     EC, llvm::sys::fs::OF_Text)
                         .first;
            if (EC)
              llvm::errs() << "Failed to open P1689 make format output file \""
                           << MakeformatOutputPath << "\" for " << EC.message()
                           << "\n";
          }

          SharedStream MakeformatOS(OSIter->second);
          llvm::Expected<std::string> MaybeOutput(MakeformatOutput);
          if (handleMakeDependencyToolResult(Filename, MaybeOutput,
                                             MakeformatOS, Errs))
            HadErrors = true;
        }
      } else if (ModuleName) {
        auto MaybeModuleDepsGraph = WorkerTool.getModuleDependencies(
            *ModuleName, Input->CommandLine, CWD, AlreadySeenModules,
            LookupOutput);
        if (handleModuleResult(*ModuleName, MaybeModuleDepsGraph, *FD,
                               LocalIndex, DependencyOS, Errs))
          HadErrors = true;
      } else {
        std::unique_ptr<llvm::MemoryBuffer> TU;
        std::optional<llvm::MemoryBufferRef> TUBuffer;
        if (!TranslationUnitFile.empty()) {
          auto MaybeTU =
              llvm::MemoryBuffer::getFile(TranslationUnitFile, /*IsText=*/true);
          if (!MaybeTU) {
            llvm::errs() << "cannot open input translation unit: "
                         << MaybeTU.getError().message() << "\n";
            HadErrors = true;
            continue;
          }
          TU = std::move(*MaybeTU);
          TUBuffer = TU->getMemBufferRef();
          Filename = TU->getBufferIdentifier();
        }
        auto MaybeTUDeps = WorkerTool.getTranslationUnitDependencies(
            Input->CommandLine, CWD, AlreadySeenModules, LookupOutput,
            TUBuffer);
        if (handleTranslationUnitResult(Filename, MaybeTUDeps, *FD, LocalIndex,
                                        DependencyOS, Errs))
          HadErrors = true;
      }
    }

    WorkerTool.getWorkerVFS().visit([&](llvm::vfs::FileSystem &VFS) {
      if (auto *T = dyn_cast_or_null<llvm::vfs::TracingFileSystem>(&VFS)) {
        NumStatusCalls += T->NumStatusCalls;
        NumOpenFileForReadCalls += T->NumOpenFileForReadCalls;
        NumDirBeginCalls += T->NumDirBeginCalls;
        NumGetRealPathCalls += T->NumGetRealPathCalls;
        NumExistsCalls += T->NumExistsCalls;
        NumIsLocalCalls += T->NumIsLocalCalls;
      }
    });
  };

  DependencyScanningService Service(ScanMode, Format, OptimizeArgs,
                                    EagerLoadModules, /*TraceVFS=*/Verbose);

  llvm::Timer T;
  T.startTimer();

  if (Inputs.size() == 1) {
    ScanningTask(Service);
  } else {
    llvm::DefaultThreadPool Pool(llvm::hardware_concurrency(NumThreads));

    if (Verbose) {
      llvm::outs() << "Running clang-scan-deps on " << Inputs.size()
                   << " files using " << Pool.getMaxConcurrency()
                   << " workers\n";
    }

    for (unsigned I = 0; I < Pool.getMaxConcurrency(); ++I)
      Pool.async([ScanningTask, &Service]() { ScanningTask(Service); });

    Pool.wait();
  }

  T.stopTimer();

  if (Verbose)
    llvm::errs() << "\n*** Virtual File System Stats:\n"
                 << NumStatusCalls << " status() calls\n"
                 << NumOpenFileForReadCalls << " openFileForRead() calls\n"
                 << NumDirBeginCalls << " dir_begin() calls\n"
                 << NumGetRealPathCalls << " getRealPath() calls\n"
                 << NumExistsCalls << " exists() calls\n"
                 << NumIsLocalCalls << " isLocal() calls\n";

  if (PrintTiming) {
    llvm::errs() << "wall time [s]\t"
                 << "process time [s]\t"
                 << "instruction count\n";
    const llvm::TimeRecord &R = T.getTotalTime();
    llvm::errs() << llvm::format("%0.4f", R.getWallTime()) << "\t"
                 << llvm::format("%0.4f", R.getProcessTime()) << "\t"
                 << llvm::format("%llu", R.getInstructionsExecuted()) << "\n";
  }

  if (RoundTripArgs)
    if (FD && FD->roundTripCommands(llvm::errs()))
      HadErrors = true;

  if (Format == ScanningOutputFormat::Full)
    FD->printFullOutput(ThreadUnsafeDependencyOS);
  else if (Format == ScanningOutputFormat::P1689)
    PD.printDependencies(ThreadUnsafeDependencyOS);

  return HadErrors;
}<|MERGE_RESOLUTION|>--- conflicted
+++ resolved
@@ -407,10 +407,7 @@
     ID.NamedModule = std::move(TUDeps.ID.ModuleName);
     ID.NamedModuleDeps = std::move(TUDeps.NamedModuleDeps);
     ID.ClangModuleDeps = std::move(TUDeps.ClangModuleDeps);
-<<<<<<< HEAD
-=======
     ID.VisibleModules = std::move(TUDeps.VisibleModules);
->>>>>>> 10a576f7
     ID.DriverCommandLine = std::move(TUDeps.DriverCommandLine);
     ID.Commands = std::move(TUDeps.Commands);
 
@@ -617,10 +614,7 @@
     std::string NamedModule;
     std::vector<std::string> NamedModuleDeps;
     std::vector<ModuleID> ClangModuleDeps;
-<<<<<<< HEAD
-=======
     std::vector<std::string> VisibleModules;
->>>>>>> 10a576f7
     std::vector<std::string> DriverCommandLine;
     std::vector<Command> Commands;
   };
