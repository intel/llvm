--- conflicted
+++ resolved
@@ -1574,27 +1574,6 @@
   // Run llvm-objcopy like this:
   //   llvm-objcopy --add-section=.note.openmp=<notes-tmp-file-name> \
     //       <orig-file-name> <elf-tmp-file-name>
-<<<<<<< HEAD
-  //
-  // This will add a SHT_NOTE section on top of the original ELF.
-  std::vector<StringRef> Args;
-  Args.push_back(ObjcopyPath);
-  std::string Option("--add-section=.note.openmp=" + NotesTmpFileName);
-  Args.push_back(Option);
-  Args.push_back(OriginalFileName);
-  Args.push_back(ELFTmpFileName);
-  bool ExecutionFailed = false;
-  std::string ErrMsg;
-  (void)sys::ExecuteAndWait(ObjcopyPath, Args,
-                            /*Env=*/std::nullopt, /*Redirects=*/{},
-                            /*SecondsToWait=*/0,
-                            /*MemoryLimit=*/0, &ErrMsg, &ExecutionFailed);
-
-  if (ExecutionFailed) {
-    warningOS() << ErrMsg << "\n";
-    return Buf;
-  }
-=======
     //
     // This will add a SHT_NOTE section on top of the original ELF.
     std::vector<StringRef> Args;
@@ -1624,7 +1603,6 @@
           createFileError(ELFTmpFileName, BufOrErr.getError()));
       return Buf;
     }
->>>>>>> f2f26bc5
 
   // Substitute the original ELF with new one.
   ErrorOr<std::unique_ptr<MemoryBuffer>> BufOrErr =
