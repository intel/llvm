//===-- clang-offload-wrapper/ClangOffloadWrapper.cpp -----------*- C++ -*-===//
//
// Part of the LLVM Project, under the Apache License v2.0 with LLVM Exceptions.
// See https://llvm.org/LICENSE.txt for license information.
// SPDX-License-Identifier: Apache-2.0 WITH LLVM-exception
//
//===----------------------------------------------------------------------===//
///
/// \file
/// Implementation of the offload wrapper tool. It takes offload target binaries
/// as input and creates wrapper bitcode file containing target binaries
/// packaged as data. Wrapper bitcode also includes initialization code which
/// registers target binaries in offloading runtime at program startup.
///
//===----------------------------------------------------------------------===//

#include "SymPropReader.h"
#include "clang/Basic/Version.h"
#include "llvm/ADT/ArrayRef.h"
#include "llvm/ADT/SmallVector.h"
#include "llvm/ADT/Twine.h"
#include "llvm/BinaryFormat/ELF.h"
#include "llvm/Bitcode/BitcodeWriter.h"
#include "llvm/IR/Constant.h"
#include "llvm/IR/Constants.h"
#include "llvm/IR/DerivedTypes.h"
#include "llvm/IR/GlobalValue.h"
#include "llvm/IR/GlobalVariable.h"
#include "llvm/IR/IRBuilder.h"
#include "llvm/IR/Instructions.h"
#include "llvm/IR/LLVMContext.h"
#include "llvm/IR/Module.h"
#include "llvm/IR/PassManager.h"
#include "llvm/SYCLPostLink/ComputeModuleRuntimeInfo.h"
#include "llvm/TargetParser/Triple.h"
#include <optional>
#ifndef NDEBUG
#include "llvm/IR/Verifier.h"
#endif // NDEBUG
#include "llvm/Object/ELFObjectFile.h"
#include "llvm/Object/ObjectFile.h"
#include "llvm/SYCLLowerIR/SYCLUtils.h"
#include "llvm/SYCLLowerIR/UtilsSYCLNativeCPU.h"
#include "llvm/Support/CommandLine.h"
#include "llvm/Support/EndianStream.h"
#include "llvm/Support/Errc.h"
#include "llvm/Support/Error.h"
#include "llvm/Support/ErrorOr.h"
#include "llvm/Support/FileSystem.h"
#include "llvm/Support/LineIterator.h"
#include "llvm/Support/MemoryBuffer.h"
#include "llvm/Support/Path.h"
#include "llvm/Support/Program.h"
#include "llvm/Support/PropertySetIO.h"
#include "llvm/Support/Signals.h"
#include "llvm/Support/SimpleTable.h"
#include "llvm/Support/ToolOutputFile.h"
#include "llvm/Support/VCSRevision.h"
#include "llvm/Support/WithColor.h"
#include "llvm/Support/raw_ostream.h"
#include "llvm/TargetParser/Host.h"
#include "llvm/Transforms/Utils/ModuleUtils.h"
#include <cassert>
#include <cstddef>
#include <cstdint>
#include <fstream>
#include <iterator>
#include <memory>
#include <string>
#include <tuple>

// For device image compression.
#include <llvm/Support/Compression.h>

#define OPENMP_OFFLOAD_IMAGE_VERSION "1.0"

using namespace llvm;
using namespace llvm::object;

// Fields in the binary descriptor which are made available to SYCL runtime
// by the offload wrapper. Must match across tools -
// clang/lib/Driver/Driver.cpp, sycl-post-link.cpp, ClangOffloadWrapper.cpp
static constexpr char COL_CODE[] = "Code";
static constexpr char COL_SYM[] = "Symbols";
static constexpr char COL_PROPS[] = "Properties";
static constexpr char COL_MANIFEST[] = "Manifest";

// Offload models supported by this tool. The support basically means mapping
// a string representation given at the command line to a value from this
// enum.
enum OffloadKind {
  Unknown = 0,
  Host,
  OpenMP,
  HIP,
  SYCL,
  First = Host,
  Last = SYCL
};

namespace llvm {
template <> struct DenseMapInfo<OffloadKind> {
  static inline OffloadKind getEmptyKey() {
    return static_cast<OffloadKind>(DenseMapInfo<unsigned>::getEmptyKey());
  }

  static inline OffloadKind getTombstoneKey() {
    return static_cast<OffloadKind>(DenseMapInfo<unsigned>::getTombstoneKey());
  }

  static unsigned getHashValue(const OffloadKind &Val) {
    return DenseMapInfo<unsigned>::getHashValue(static_cast<unsigned>(Val));
  }

  static bool isEqual(const OffloadKind &LHS, const OffloadKind &RHS) {
    return LHS == RHS;
  }
};
} // namespace llvm

static cl::opt<bool> Help("h", cl::desc("Alias for -help"), cl::Hidden);

// Mark all our options with this category, everything else (except for -version
// and -help) will be hidden.
static cl::OptionCategory
    ClangOffloadWrapperCategory("clang-offload-wrapper options");

static cl::opt<std::string> Output("o", cl::Required,
                                   cl::desc("Output filename"),
                                   cl::value_desc("filename"),
                                   cl::cat(ClangOffloadWrapperCategory));

static cl::opt<std::string>
    SymPropBCFiles("sym-prop-bc-files", cl::Optional,
                   cl::desc("File with list of wrapped BC input files that "
                            "will be used to supply symbols and properties."),
                   cl::value_desc("filename"),
                   cl::cat(ClangOffloadWrapperCategory));

static cl::opt<bool> Verbose("v", cl::desc("verbose output"),
                             cl::cat(ClangOffloadWrapperCategory));

static cl::list<std::string> Inputs(cl::Positional, cl::OneOrMore,
                                    cl::desc("<input files>"),
                                    cl::cat(ClangOffloadWrapperCategory));

// CLI options for device image compression.
static cl::opt<bool> OffloadCompressDevImgs(
    "offload-compress", cl::init(false), cl::Optional,
    cl::desc("Enable device image compression using ZSTD."),
    cl::cat(ClangOffloadWrapperCategory));

static cl::opt<int>
    OffloadCompressLevel("offload-compression-level", cl::init(10),
                         cl::Optional,
                         cl::desc("ZSTD Compression level. Default: 10"),
                         cl::cat(ClangOffloadWrapperCategory));

static cl::opt<int>
    OffloadCompressThreshold("offload-compression-threshold", cl::init(512),
                             cl::Optional,
                             cl::desc("Threshold (in bytes) over which to "
                                      "compress images. Default: 512"),
                             cl::cat(ClangOffloadWrapperCategory));

// Binary image formats supported by this tool. The support basically means
// mapping string representation given at the command line to a value from this
// enum. No format checking is performed.
enum BinaryImageFormat {
  none,   // image kind is not determined
  native, // image kind is native
  // portable image kinds go next
  spirv,          // SPIR-V
  llvmbc,         // LLVM bitcode
  compressed_none // compressed image with unknown format
};

/// Sets offload kind.
static cl::list<OffloadKind> Kinds(
    "kind", cl::desc("offload kind:"), cl::OneOrMore,
    cl::values(clEnumValN(Unknown, "unknown", "unknown"),
               clEnumValN(Host, "host", "host"),
               clEnumValN(OpenMP, "openmp", "OpenMP"),
               clEnumValN(HIP, "hip", "HIP"), clEnumValN(SYCL, "sycl", "SYCL")),
    cl::cat(ClangOffloadWrapperCategory));

/// Sets binary image format.
static cl::list<BinaryImageFormat>
    Formats("format", cl::desc("device binary image formats:"), cl::ZeroOrMore,
            cl::values(clEnumVal(none, "not set"),
                       clEnumVal(native, "unknown or native"),
                       clEnumVal(spirv, "SPIRV binary"),
                       clEnumVal(llvmbc, "LLVMIR bitcode")),
            cl::cat(ClangOffloadWrapperCategory));

/// Sets offload target.
static cl::list<std::string> Targets("target", cl::ZeroOrMore,
                                     cl::desc("offload target triple"),
                                     cl::cat(ClangOffloadWrapperCategory));

/// Sets compile options for device binary image.
static cl::list<std::string>
    CompileOptions("compile-opts", cl::ZeroOrMore,
                   cl::desc("compile options passed to the offload runtime"),
                   cl::cat(ClangOffloadWrapperCategory));

/// Sets link options for device binary image.
static cl::list<std::string>
    LinkOptions("link-opts", cl::ZeroOrMore,
                cl::desc("link options passed to the offload runtime"),
                cl::cat(ClangOffloadWrapperCategory));

/// Sets the name of the file containing offload function entries
static cl::list<std::string> Entries(
    "entries", cl::ZeroOrMore,
    cl::desc("File listing all offload function entries, SYCL offload only"),
    cl::value_desc("filename"), cl::cat(ClangOffloadWrapperCategory));

/// Sets the name of the file containing arbitrary properties for current device
/// binary image
static cl::list<std::string> Properties(
    "properties", cl::ZeroOrMore,
    cl::desc("File listing device binary image properties, SYCL offload only"),
    cl::value_desc("filename"), cl::cat(ClangOffloadWrapperCategory));

/// Specifies the target triple of the host wrapper.
static cl::opt<std::string> Target(
    "host", cl::Optional,
    cl::desc("Target triple for the output module. If omitted, the host\n"
             "triple is used."),
    cl::value_desc("triple"), cl::cat(ClangOffloadWrapperCategory));

static cl::opt<bool> EmitRegFuncs("emit-reg-funcs", cl::NotHidden,
                                  cl::init(true), cl::Optional,
                                  cl::desc("Emit [un-]registration functions"),
                                  cl::cat(ClangOffloadWrapperCategory));

static cl::opt<std::string> DescriptorName(
    "desc-name", cl::Optional, cl::init("descriptor"),
    cl::desc(
        "Specifies offload descriptor symbol name: '.<offload kind>.<name>',\n"
        "and makes it globally visible"),
    cl::value_desc("name"), cl::cat(ClangOffloadWrapperCategory));

// clang-format off
/// batch mode - All input files are treated as a table file.  One table file per target.
///            - Table files consist of a table of filenames that provide
///            - Code, Symbols, Properties, etc.
static cl::opt<bool> BatchMode(
    "batch", cl::NotHidden, cl::init(false), cl::Optional,
    cl::desc("All input files are treated as a table file.  One table file per target.\n"
             "Table files consist of a table of filenames that provide\n"
             "Code, Symbols, Properties, etc.\n"
             "Example input table file in batch mode:\n"
             "  [Code|Symbols|Properties|Manifest]\n"
             "  a_0.bc|a_0.sym|a_0.props|a_0.mnf\n"
             "  a_1.bin|||\n"
             "Example usage:\n"
             "  clang-offload-wrapper -batch -host=x86_64-unknown-linux-gnu\n"
             "    -kind=openmp -target=spir64_gen table1.txt\n"
             "    -kind=openmp -target=spir64     table2.txt"),
    cl::cat(ClangOffloadWrapperCategory));
// clang-format on

static StringRef offloadKindToString(OffloadKind Kind) {
  switch (Kind) {
  case OffloadKind::Unknown:
    return "unknown";
  case OffloadKind::Host:
    return "host";
  case OffloadKind::OpenMP:
    return "openmp";
  case OffloadKind::HIP:
    return "hip";
  case OffloadKind::SYCL:
    return "sycl";
  }
  llvm_unreachable("bad offload kind");

  return "<ERROR>";
}

static StringRef formatToString(BinaryImageFormat Fmt) {
  switch (Fmt) {
  case BinaryImageFormat::none:
    return "none";
  case BinaryImageFormat::spirv:
    return "spirv";
  case BinaryImageFormat::llvmbc:
    return "llvmbc";
  case BinaryImageFormat::native:
    return "native";
  case BinaryImageFormat::compressed_none:
    return "compressed_none";
  }
  llvm_unreachable("bad format");

  return "<ERROR>";
}

static cl::opt<bool> SaveTemps(
    "save-temps",
    cl::desc("Save temporary files that may be produced by the tool. "
             "This option forces print-out of the temporary files' names."),
    cl::Hidden);

static cl::opt<bool> AddOpenMPOffloadNotes(
    "add-omp-offload-notes",
    cl::desc("Add LLVMOMPOFFLOAD ELF notes to ELF device images."), cl::Hidden);

namespace {

/// Implements binary image information collecting and wrapping it in a host
/// bitcode file.
class BinaryWrapper {
public:
  /// Represents a single image to wrap.
  class Image {
  public:
    Image(const llvm::StringRef File_, const llvm::StringRef Manif_,
          const llvm::StringRef Tgt_, BinaryImageFormat Fmt_,
          const llvm::StringRef CompileOpts_, const llvm::StringRef LinkOpts_,
          const llvm::StringRef EntriesFile_, const llvm::StringRef PropsFile_)
        : File(File_.str()), Manif(Manif_.str()), Tgt(Tgt_.str()), Fmt(Fmt_),
          CompileOpts(CompileOpts_.str()), LinkOpts(LinkOpts_.str()),
          EntriesFile(EntriesFile_.str()), PropsFile(PropsFile_.str()) {}

    /// Name of the file with actual contents
    const std::string File;
    /// Name of the manifest file
    const std::string Manif;
    /// Offload target architecture
    const std::string Tgt;
    /// Format
    const BinaryImageFormat Fmt;
    /// Compile options
    const std::string CompileOpts;
    /// Link options
    const std::string LinkOpts;
    /// File listing contained entries
    const std::string EntriesFile;
    /// File with properties
    const std::string PropsFile;

    friend raw_ostream &operator<<(raw_ostream &Out, const Image &Img);
  };

private:
  using SameKindPack = llvm::SmallVector<std::unique_ptr<Image>, 4>;

  LLVMContext C;
  Module M;

  StructType *EntryTy = nullptr;
  StructType *ImageTy = nullptr;
  StructType *DescTy = nullptr;

  // SYCL image and binary descriptor types have diverged from libomptarget
  // definitions, but presumably they will converge in future. So, these SYCL
  // specific types should be removed if/when this happens.
  StructType *SyclImageTy = nullptr;
  StructType *SyclDescTy = nullptr;
  StructType *SyclPropSetTy = nullptr;
  StructType *SyclPropTy = nullptr;

  /// Records all added device binary images per offload kind.
  llvm::DenseMap<OffloadKind, std::unique_ptr<SameKindPack>> Packs;
  /// Records all created memory buffers for safe auto-gc
  llvm::SmallVector<std::unique_ptr<MemoryBuffer>, 4> AutoGcBufs;

  std::optional<util::PropertySet> SYCLNativeCPUPropSet = std::nullopt;

public:
  void addImage(const OffloadKind Kind, llvm::StringRef File,
                llvm::StringRef Manif, llvm::StringRef Tgt,
                const BinaryImageFormat Fmt, llvm::StringRef CompileOpts,
                llvm::StringRef LinkOpts, llvm::StringRef EntriesFile,
                llvm::StringRef PropsFile) {
    std::unique_ptr<SameKindPack> &Pack = Packs[Kind];
    if (!Pack)
      Pack.reset(new SameKindPack());
    Pack->emplace_back(std::make_unique<Image>(
        File, Manif, Tgt, Fmt, CompileOpts, LinkOpts, EntriesFile, PropsFile));
  }

  std::string ToolName;
  std::string ObjcopyPath;
  // Temporary file names that may be created during adding notes
  // to ELF offload images. Use -save-temps to keep them and also
  // see their names. A temporary file's name includes the name
  // of the original input ELF image, so you can easily match
  // them, if you have multiple inputs.
  std::vector<std::string> TempFiles;

private:
  std::unique_ptr<SymPropReader> MySymPropReader;

  IntegerType *getSizeTTy() {
    switch (M.getDataLayout().getPointerTypeSize(PointerType::getUnqual(C))) {
    case 4u:
      return Type::getInt32Ty(C);
    case 8u:
      return Type::getInt64Ty(C);
    }
    llvm_unreachable("unsupported pointer type size");
  }

  SmallVector<Constant *, 2> getSizetConstPair(size_t First, size_t Second) {
    return SmallVector<Constant *, 2>{ConstantInt::get(getSizeTTy(), First),
                                      ConstantInt::get(getSizeTTy(), Second)};
  }

  std::pair<Constant *, Constant *>
  addStructArrayToModule(ArrayRef<Constant *> ArrayData, Type *ElemTy) {

    auto *PtrTy = llvm::PointerType::getUnqual(C);

    if (ArrayData.size() == 0) {
      auto *NullPtr = Constant::getNullValue(PtrTy);
      return std::make_pair(NullPtr, NullPtr);
    }
    assert(ElemTy == ArrayData[0]->getType() && "elem type mismatch");
    auto *Arr =
        ConstantArray::get(ArrayType::get(ElemTy, ArrayData.size()), ArrayData);
    auto *ArrGlob = new GlobalVariable(M, Arr->getType(), true,
                                       GlobalVariable::InternalLinkage, Arr,
                                       "__sycl_offload_prop_sets_arr");
    if (Verbose)
      errs() << "  global added: " << ArrGlob->getName() << "\n";

    auto *ArrB = ConstantExpr::getGetElementPtr(
        ArrGlob->getValueType(), ArrGlob, getSizetConstPair(0u, 0u));
    auto *ArrE =
        ConstantExpr::getGetElementPtr(ArrGlob->getValueType(), ArrGlob,
                                       getSizetConstPair(0, ArrayData.size()));
    return std::pair<Constant *, Constant *>(ArrB, ArrE);
  }

  // struct __tgt_offload_entry {
  //   void *addr;
  //   char *name;
  //   size_t size;
  //   int32_t flags;
  //   int32_t reserved;
  // };
  StructType *getEntryTy() {
    if (!EntryTy)
      EntryTy = StructType::create("__tgt_offload_entry", PointerType::getUnqual(C),
                                   PointerType::getUnqual(C), getSizeTTy(),
                                   Type::getInt32Ty(C), Type::getInt32Ty(C));
    return EntryTy;
  }

  PointerType *getEntryPtrTy() { return PointerType::getUnqual(getEntryTy()); }

  // struct __tgt_device_image {
  //   void *ImageStart;
  //   void *ImageEnd;
  //   __tgt_offload_entry *EntriesBegin;
  //   __tgt_offload_entry *EntriesEnd;
  // };
  StructType *getDeviceImageTy() {
    if (!ImageTy)
      ImageTy = StructType::create("__tgt_device_image", PointerType::getUnqual(C),
                                   PointerType::getUnqual(C), getEntryPtrTy(),
                                   getEntryPtrTy());
    return ImageTy;
  }

  PointerType *getDeviceImagePtrTy() {
    return PointerType::getUnqual(getDeviceImageTy());
  }

  // struct __tgt_bin_desc {
  //   int32_t NumDeviceImages;
  //   __tgt_device_image *DeviceImages;
  //   __tgt_offload_entry *HostEntriesBegin;
  //   __tgt_offload_entry *HostEntriesEnd;
  // };
  StructType *getBinDescTy() {
    if (!DescTy)
      DescTy = StructType::create("__tgt_bin_desc", Type::getInt32Ty(C),
                                  getDeviceImagePtrTy(), getEntryPtrTy(),
                                  getEntryPtrTy());
    return DescTy;
  }

  PointerType *getBinDescPtrTy() {
    return PointerType::getUnqual(getBinDescTy());
  }

  // DeviceImageStructVersion change log:
  // -- version 2: updated to PI 1.2 binary image format
  const uint16_t DeviceImageStructVersion = 2;

  // typedef enum {
  //   PI_PROPERTY_TYPE_INT32,
  //   PI_PROPERTY_TYPE_STRING
  // } pi_property_type;
  //
  // struct _pi_device_binary_property_struct {
  //   char *Name;
  //   void *ValAddr;
  //   pi_property_type Type;
  //   uint64_t ValSize;
  // };

  StructType *getSyclPropTy() {
    if (!SyclPropTy) {
      SyclPropTy = StructType::create(
          {
              PointerType::getUnqual(C), // Name
              PointerType::getUnqual(C), // ValAddr
              Type::getInt32Ty(C),   // Type
              Type::getInt64Ty(C)    // ValSize
          },
          "_pi_device_binary_property_struct");
    }
    return SyclPropTy;
  }

  PointerType *getSyclPropPtrTy() {
    return PointerType::getUnqual(getSyclPropTy());
  }

  // struct _pi_device_binary_property_set_struct {
  //   char *Name;
  //   _pi_device_binary_property_struct* PropertiesBegin;
  //   _pi_device_binary_property_struct* PropertiesEnd;
  // };

  StructType *getSyclPropSetTy() {
    if (!SyclPropSetTy) {
      SyclPropSetTy = StructType::create(
          {
              PointerType::getUnqual(C), // Name
              getSyclPropPtrTy(),    // PropertiesBegin
              getSyclPropPtrTy()     // PropertiesEnd
          },
          "_pi_device_binary_property_set_struct");
    }
    return SyclPropSetTy;
  }

  PointerType *getSyclPropSetPtrTy() {
    return PointerType::getUnqual(getSyclPropSetTy());
  }

  // SYCL specific image descriptor type.
  //  struct __tgt_device_image {
  //    /// version of this structure - for backward compatibility;
  //    /// all modifications which change order/type/offsets of existing fields
  //    /// should increment the version.
  //    uint16_t Version;
  //    /// the kind of offload model the image employs.
  //    uint8_t OffloadKind;
  //    /// format of the image data - SPIRV, LLVMIR bitcode,...
  //    uint8_t Format;
  //    /// null-terminated string representation of the device's target
  //    /// architecture
  //    const char *DeviceTargetSpec;
  //    /// a null-terminated string; target- and compiler-specific options
  //    /// which are suggested to use to "compile" program at runtime
  //    const char *CompileOptions;
  //    /// a null-terminated string; target- and compiler-specific options
  //    /// which are suggested to use to "link" program at runtime
  //    const char *LinkOptions;
  //    /// Pointer to the manifest data start
  //    const unsigned char *ManifestStart;
  //    /// Pointer to the manifest data end
  //    const unsigned char *ManifestEnd;
  //    /// Pointer to the device binary image start
  //    void *ImageStart;
  //    /// Pointer to the device binary image end
  //    void *ImageEnd;
  //    /// the entry table
  //    __tgt_offload_entry *EntriesBegin;
  //    __tgt_offload_entry *EntriesEnd;
  //    _pi_device_binary_property_set_struct PropertySetBegin;
  //    _pi_device_binary_property_set_struct PropertySetEnd;
  //  };
  //

  StructType *getSyclDeviceImageTy() {
    if (!SyclImageTy) {
      SyclImageTy = StructType::create(
          {
              Type::getInt16Ty(C),   // Version
              Type::getInt8Ty(C),    // OffloadKind
              Type::getInt8Ty(C),    // Format
              PointerType::getUnqual(C), // DeviceTargetSpec
              PointerType::getUnqual(C), // CompileOptions
              PointerType::getUnqual(C), // LinkOptions
              PointerType::getUnqual(C), // ManifestStart
              PointerType::getUnqual(C), // ManifestEnd
              PointerType::getUnqual(C), // ImageStart
              PointerType::getUnqual(C), // ImageEnd
              getEntryPtrTy(),       // EntriesBegin
              getEntryPtrTy(),       // EntriesEnd
              getSyclPropSetPtrTy(), // PropertySetBegin
              getSyclPropSetPtrTy()  // PropertySetEnd
          },
          "__tgt_device_image");
    }
    return SyclImageTy;
  }

  PointerType *getSyclDeviceImagePtrTy() {
    return PointerType::getUnqual(getSyclDeviceImageTy());
  }

  const uint16_t BinDescStructVersion = 1;

  // SYCL specific binary descriptor type.
  // struct __tgt_bin_desc {
  //   /// version of this structure - for backward compatibility;
  //   /// all modifications which change order/type/offsets of existing fields
  //   /// should increment the version.
  //   uint16_t Version;
  //   uint16_t NumDeviceImages;
  //   __tgt_device_image *DeviceImages;
  //   /// the offload entry table
  //   __tgt_offload_entry *HostEntriesBegin;
  //   __tgt_offload_entry *HostEntriesEnd;
  // };
  StructType *getSyclBinDescTy() {
    if (!SyclDescTy) {
      SyclDescTy = StructType::create(
          {
              Type::getInt16Ty(C),       // Version
              Type::getInt16Ty(C),       // NumDeviceImages
              getSyclDeviceImagePtrTy(), // DeviceImages
              getEntryPtrTy(),           // HostEntriesBegin
              getEntryPtrTy()            // HostEntriesEnd
          },
          "__tgt_bin_desc");
    }
    return SyclDescTy;
  }

  PointerType *getSyclBinDescPtrTy() {
    return PointerType::getUnqual(getSyclBinDescTy());
  }

  Expected<MemoryBuffer *> loadFile(llvm::StringRef Name) {
    auto InputOrErr = MemoryBuffer::getFileOrSTDIN(Name);

    if (auto EC = InputOrErr.getError())
      return createFileError(Name, EC);

    AutoGcBufs.emplace_back(std::move(InputOrErr.get()));
    return AutoGcBufs.back().get();
  }

  Function *addDeclarationForNativeCPU(StringRef Name) {
    static FunctionType *FTy = FunctionType::get(
        Type::getVoidTy(C),
        {PointerType::getUnqual(C), PointerType::getUnqual(C)}, false);
    auto FCalle = M.getOrInsertFunction(
        sycl::utils::addSYCLNativeCPUSuffix(Name).str(), FTy);
    Function *F = dyn_cast<Function>(FCalle.getCallee());
    if (F == nullptr)
      report_fatal_error("Unexpected callee");
    return F;
  }

  Expected<std::pair<Constant *, Constant *>>
  addDeclarationsForNativeCPU(StringRef EntriesFile, std::optional<util::PropertySet> NativeCPUProps) {
    Expected<MemoryBuffer *> MBOrErr = loadFile(EntriesFile);
    if (!MBOrErr)
      return MBOrErr.takeError();
    MemoryBuffer *MB = *MBOrErr;
    // the Native CPU UR adapter expects the BinaryStart field to point to
    //
    // struct nativecpu_program {
    //   nativecpu_entry *entries;
    //   ur_program_properties_t *properties;
    // };
    //
    // where "entries" is an array of:
    //
    // struct nativecpu_entry {
    //   char *kernelname;
    //   unsigned char *kernel_ptr;
    // };
    StructType *NCPUProgramT = StructType::create(
        {PointerType::getUnqual(C), PointerType::getUnqual(C)},
        "nativecpu_program");
    StructType *NCPUEntryT = StructType::create(
        {PointerType::getUnqual(C), PointerType::getUnqual(C)},
        "__nativecpu_entry");
    SmallVector<Constant *, 5> NativeCPUEntries;
    for (line_iterator LI(*MB); !LI.is_at_eof(); ++LI) {
      auto *NewDecl = addDeclarationForNativeCPU(*LI);
      NativeCPUEntries.push_back(ConstantStruct::get(
          NCPUEntryT,
          {addStringToModule(*LI, "__ncpu_function_name"), NewDecl}));
    }

    // Add an empty entry that we use as end iterator
    static auto *NativeCPUEndStr =
        addStringToModule("__nativecpu_end", "__ncpu_end_str");
    auto *NullPtr = llvm::ConstantPointerNull::get(PointerType::getUnqual(C));
    NativeCPUEntries.push_back(
        ConstantStruct::get(NCPUEntryT, {NativeCPUEndStr, NullPtr}));

    // Create the constant array containing the {kernel name, function pointers}
    // pairs
    ArrayType *ATy = ArrayType::get(NCPUEntryT, NativeCPUEntries.size());
    Constant *CA = ConstantArray::get(ATy, NativeCPUEntries);
    auto *GVar = new GlobalVariable(M, CA->getType(), true,
                                    GlobalVariable::InternalLinkage, CA,
                                    "__sycl_native_cpu_decls");
    auto *EntriesBegin = ConstantExpr::getGetElementPtr(GVar->getValueType(), GVar,
                                                 getSizetConstPair(0u, 0u));

    // Add Native CPU specific properties to the nativecpu_program struct
    Constant *PropValue = NullPtr;
    if (NativeCPUProps.has_value()) {
      auto PropsOrErr = addSYCLPropertySetToModule(*NativeCPUProps);
      if (!PropsOrErr)
        return PropsOrErr.takeError();
      auto *Category = addStringToModule(sycl::PropSetRegTy::SYCL_NATIVE_CPU_PROPS, "SYCL_PropSetName");
      auto S = ConstantStruct::get(
          getSyclPropSetTy(), Category, PropsOrErr.get().first, PropsOrErr.get().second);
      auto T = addStructArrayToModule({S}, getSyclPropSetTy());
      PropValue = T.first;
    }

    // Create the nativecpu_program struct.
    // We add it to a ConstantArray of length 1 because the SYCL runtime expects
    // a non-zero sized binary image, and this allows it to point the end of the
    // binary image to the end of the array.
    auto *Program = ConstantStruct::get(NCPUProgramT, {EntriesBegin, PropValue});
    ArrayType *ProgramATy = ArrayType::get(NCPUProgramT, 1);
    Constant *CPA = ConstantArray::get(ProgramATy, {Program});
    auto *ProgramGVar = new GlobalVariable(M, ProgramATy, true,
                                    GlobalVariable::InternalLinkage, CPA,
                                    "__sycl_native_cpu_program");
    auto *ProgramBegin = ConstantExpr::getGetElementPtr(ProgramGVar->getValueType(), ProgramGVar,
                                                 getSizetConstPair(0u, 0u));
    auto *ProgramEnd = ConstantExpr::getGetElementPtr(ProgramGVar->getValueType(), ProgramGVar,
                                                 getSizetConstPair(0u, 1u));
    return std::make_pair(ProgramBegin, ProgramEnd);
  }

  // Adds a global readonly variable that is initialized by given data to the
  // module.
  GlobalVariable *addGlobalArrayVariable(const Twine &Name,
                                         ArrayRef<char> Initializer,
                                         const Twine &Section = "") {
    auto *Arr = ConstantDataArray::get(C, Initializer);
    auto *Var = new GlobalVariable(M, Arr->getType(), /*isConstant*/ true,
                                   GlobalVariable::InternalLinkage, Arr, Name);
    if (Verbose)
      errs() << "  global added: " << Var->getName() << "\n";
    Var->setUnnamedAddr(GlobalValue::UnnamedAddr::Global);

    SmallVector<char, 32u> NameBuf;
    auto SectionName = Section.toStringRef(NameBuf);
    if (!SectionName.empty())
      Var->setSection(SectionName);
    return Var;
  }

  // Adds given buffer as a global variable into the module and returns a pair
  // of pointers that point to the beginning and end of the variable.
  std::pair<Constant *, Constant *>
  addArrayToModule(ArrayRef<char> Buf, const Twine &Name,
                   const Twine &Section = "") {
    auto *Var = addGlobalArrayVariable(Name, Buf, Section);
    auto *ImageB = ConstantExpr::getGetElementPtr(Var->getValueType(), Var,
                                                  getSizetConstPair(0u, 0u));
    auto *ImageE = ConstantExpr::getGetElementPtr(
        Var->getValueType(), Var, getSizetConstPair(0u, Buf.size()));
    return std::make_pair(ImageB, ImageE);
  }

  // Adds given data buffer as constant byte array and returns a constant
  // pointer to it. The pointer type does not carry size information.
  Constant *addRawDataToModule(ArrayRef<char> Data, const Twine &Name) {
    auto *Var = addGlobalArrayVariable(Name, Data);
    auto *DataPtr = ConstantExpr::getGetElementPtr(Var->getValueType(), Var,
                                                   getSizetConstPair(0u, 0u));
    return DataPtr;
  }

  // Creates all necessary data objects for the given image and returns a pair
  // of pointers that point to the beginning and end of the global variable that
  // contains the image data.
  std::pair<Constant *, Constant *>
  addDeviceImageToModule(ArrayRef<char> Buf, const Twine &Name,
                         OffloadKind Kind, StringRef TargetTriple) {
    // Create global variable for the image data.
    return addArrayToModule(Buf, Name,
                            TargetTriple.empty()
                                ? ""
                                : "__CLANG_OFFLOAD_BUNDLE__" +
                                      offloadKindToString(Kind) + "-" +
                                      TargetTriple);
  }

  // Creates a global variable of const char* type and creates an
  // initializer that initializes it with given string (with added null
  // terminator). Returns a link-time constant pointer (constant expr) to that
  // variable.
  Constant *addStringToModule(StringRef Str, const Twine &Name) {
    auto *Arr = ConstantDataArray::getString(C, Str);
    auto *Var = new GlobalVariable(M, Arr->getType(), /*isConstant*/ true,
                                   GlobalVariable::InternalLinkage, Arr, Name);
    if (Verbose)
      errs() << "  global added: " << Var->getName() << "\n";
    Var->setUnnamedAddr(GlobalValue::UnnamedAddr::Global);
    auto *Zero = ConstantInt::get(getSizeTTy(), 0u);
    Constant *ZeroZero[] = {Zero, Zero};
    return ConstantExpr::getGetElementPtr(Var->getValueType(), Var, ZeroZero);
  }

  // Creates an array of __tgt_offload_entry that contains function info
  // for the given image. Returns a pair of pointers to the beginning and end
  // of the array, or a pair of nullptrs in case the entries file wasn't
  // specified.
  Expected<std::pair<Constant *, Constant *>>
  addSYCLOffloadEntriesToModule(StringRef EntriesFile) {
    if (EntriesFile.empty() && !MySymPropReader) {
      auto *NullPtr = Constant::getNullValue(getEntryPtrTy());
      return std::pair<Constant *, Constant *>(NullPtr, NullPtr);
    }

    auto *Zero = ConstantInt::get(getSizeTTy(), 0u);
    auto *i32Zero = ConstantInt::get(Type::getInt32Ty(C), 0u);
    auto *NullPtr = Constant::getNullValue(PointerType::getUnqual(C));

    std::vector<Constant *> EntriesInits;
    // Only the name field is used for SYCL now, others are for future OpenMP
    // compatibility and new SYCL features
    if (MySymPropReader) {
      for (uint64_t i = 0; i < MySymPropReader->getNumEntries(); i++)
        EntriesInits.push_back(ConstantStruct::get(
            getEntryTy(), NullPtr,
            addStringToModule(MySymPropReader->getEntryName(i),
                              "__sycl_offload_entry_name"),
            Zero, i32Zero, i32Zero));
    } else {
      Expected<MemoryBuffer *> MBOrErr = loadFile(EntriesFile);
      if (!MBOrErr)
        return MBOrErr.takeError();
      MemoryBuffer *MB = *MBOrErr;

      for (line_iterator LI(*MB); !LI.is_at_eof(); ++LI)
        EntriesInits.push_back(ConstantStruct::get(
            getEntryTy(), NullPtr,
            addStringToModule(*LI, "__sycl_offload_entry_name"), Zero, i32Zero,
            i32Zero));
    }

    auto *Arr = ConstantArray::get(
        ArrayType::get(getEntryTy(), EntriesInits.size()), EntriesInits);
    auto *Entries = new GlobalVariable(M, Arr->getType(), true,
                                       GlobalVariable::InternalLinkage, Arr,
                                       "__sycl_offload_entries_arr");
    if (Verbose)
      errs() << "  global added: " << Entries->getName() << "\n";

    auto *EntriesB = ConstantExpr::getGetElementPtr(
        Entries->getValueType(), Entries, getSizetConstPair(0u, 0u));
    auto *EntriesE = ConstantExpr::getGetElementPtr(
        Entries->getValueType(), Entries,
        getSizetConstPair(0u, EntriesInits.size()));
    return std::pair<Constant *, Constant *>(EntriesB, EntriesE);
  }

  Expected<std::pair<Constant *, Constant *>>
  addSYCLPropertySetToModule(const llvm::util::PropertySet &PropSet) {
    std::vector<Constant *> PropInits;

    for (const auto &Prop : PropSet) {
      Constant *PropName = addStringToModule(Prop.first, "prop");
      Constant *PropValAddr = nullptr;
      Constant *PropType =
          ConstantInt::get(Type::getInt32Ty(C), Prop.second.getType());
      Constant *PropValSize = nullptr;

      switch (Prop.second.getType()) {
      case llvm::util::PropertyValue::UINT32: {
        // for known scalar types ValAddr is null, ValSize keeps the value
        PropValAddr = Constant::getNullValue(PointerType::getUnqual(C));
        PropValSize =
            ConstantInt::get(Type::getInt64Ty(C), Prop.second.asUint32());
        break;
      }
      case llvm::util::PropertyValue::BYTE_ARRAY: {
        const char *Ptr =
            reinterpret_cast<const char *>(Prop.second.asRawByteArray());
        uint64_t Size = Prop.second.getRawByteArraySize();
        PropValSize = ConstantInt::get(Type::getInt64Ty(C), Size);
        PropValAddr = addRawDataToModule(ArrayRef<char>(Ptr, Size), "prop_val");
        break;
      }
      default:
        llvm_unreachable_internal("unsupported property");
      }
      PropInits.push_back(ConstantStruct::get(
          getSyclPropTy(), PropName, PropValAddr, PropType, PropValSize));
    }
    return addStructArrayToModule(PropInits, getSyclPropTy());
  }

  // Given in-memory representation of a set of property sets, inserts it into
  // the wrapper object file. In-object representation is given below.
  //
  // column is a contiguous area of the wrapper object file;
  // relative location of columns can be arbitrary
  //
  //                             _pi_device_binary_property_struct
  // _pi_device_binary_property_set_struct   |
  //                     |                   |
  //                     v                   v
  // ...             # ...                # ...
  // PropSetsBegin--># Name0        +----># Name_00
  // PropSetsEnd--+  # PropsBegin0--+     # ValAddr_00
  // ...          |  # PropseEnd0------+  # Type_00
  //              |  # Name1           |  # ValSize_00
  //              |  # PropsBegin1---+ |  # ...
  //              |  # PropseEnd1--+ | |  # Name_0n
  //              +-># ...         | | |  # ValAddr_0n
  //                 #             | | |  # Type_0n
  //                 #             | | |  # ValSize_0n
  //                 #             | | +-># ...
  //                 #             | |    # ...
  //                 #             | +---># Name_10
  //                 #             |      # ValAddr_10
  //                 #             |      # Type_10
  //                 #             |      # ValSize_10
  //                 #             |      # ...
  //                 #             |      # Name_1m
  //                 #             |      # ValAddr_1m
  //                 #             |      # Type_1m
  //                 #             |      # ValSize_1m
  //                 #             +-----># ...
  //                 #                    #
  // Returns a pair of pointers to the beginning and end of the property set
  // array, or a pair of nullptrs in case the properties file wasn't specified.
  Expected<std::pair<Constant *, Constant *>>
  tformSYCLPropertySetRegistryFileToIR(StringRef PropRegistryFile) {

    std::unique_ptr<llvm::util::PropertySetRegistry> PropRegistry;

    if (MySymPropReader) {
      PropRegistry = MySymPropReader->getPropRegistry();
    } else {
      if (PropRegistryFile.empty()) {
        auto *NullPtr = Constant::getNullValue(llvm::PointerType::getUnqual(C));
        return std::pair<Constant *, Constant *>(NullPtr, NullPtr);
      }
      // load the property registry file
      Expected<MemoryBuffer *> MBOrErr = loadFile(PropRegistryFile);
      if (!MBOrErr)
        return MBOrErr.takeError();
      MemoryBuffer *MB = *MBOrErr;
      Expected<std::unique_ptr<llvm::util::PropertySetRegistry>> PropRegistryE =
          llvm::util::PropertySetRegistry::read(MB);
      if (!PropRegistryE)
        return PropRegistryE.takeError();
      std::unique_ptr<llvm::util::PropertySetRegistry> &PropRegistryFromFile =
          PropRegistryE.get();
      PropRegistry = std::move(PropRegistryFromFile);
    }

    std::vector<Constant *> PropSetsInits;

    // transform all property sets to IR and get the middle column image into
    // the PropSetsInits
    for (const auto &PropSet : *PropRegistry) {
      // create content in the rightmost column and get begin/end pointers
      if (PropSet.first == sycl::PropSetRegTy::SYCL_NATIVE_CPU_PROPS) {
        // We don't emit Native CPU specific properties in this section, but instead
        // we emit them in the native_cpu_entry struct directly.
        SYCLNativeCPUPropSet = PropSet.second;
        continue;
      }
      Expected<std::pair<Constant *, Constant *>> Props =
          addSYCLPropertySetToModule(PropSet.second);
      if (!Props)
        return Props.takeError();
      // get the next the middle column element
      auto *Category = addStringToModule(PropSet.first, "SYCL_PropSetName");
      PropSetsInits.push_back(ConstantStruct::get(
          getSyclPropSetTy(), Category, Props.get().first, Props.get().second));
    }
    // now get content for the leftmost column - create the top-level
    // PropertySetsBegin/PropertySetsBegin entries and return pointers to them
    return addStructArrayToModule(PropSetsInits, getSyclPropSetTy());
  }

public:
    MemoryBuffer *addELFNotes(MemoryBuffer *Buf, StringRef OriginalFileName);

private:
  /// Creates binary descriptor for the given device images. Binary descriptor
  /// is an object that is passed to the offloading runtime at program startup
  /// and it describes all device images available in the executable or shared
  /// library. It is defined as follows
  ///
  /// __attribute__((visibility("hidden")))
  /// extern __tgt_offload_entry *__start_omp_offloading_entries;
  /// __attribute__((visibility("hidden")))
  /// extern __tgt_offload_entry *__stop_omp_offloading_entries;
  ///
  /// static const char Image0[] = { <Bufs.front() contents> };
  ///  ...
  /// static const char ImageN[] = { <Bufs.back() contents> };
  ///
  /// static const __tgt_device_image Images[] = {
  ///   {
  ///     Image0,                            /*ImageStart*/
  ///     Image0 + sizeof(Image0),           /*ImageEnd*/
  ///     __start_omp_offloading_entries,    /*EntriesBegin*/
  ///     __stop_omp_offloading_entries      /*EntriesEnd*/
  ///   },
  ///   ...
  ///   {
  ///     ImageN,                            /*ImageStart*/
  ///     ImageN + sizeof(ImageN),           /*ImageEnd*/
  ///     __start_omp_offloading_entries,    /*EntriesBegin*/
  ///     __stop_omp_offloading_entries      /*EntriesEnd*/
  ///   }
  /// };
  ///
  /// static const __tgt_bin_desc BinDesc = {
  ///   sizeof(Images) / sizeof(Images[0]),  /*NumDeviceImages*/
  ///   Images,                              /*DeviceImages*/
  ///   __start_omp_offloading_entries,      /*HostEntriesBegin*/
  ///   __stop_omp_offloading_entries        /*HostEntriesEnd*/
  /// };
  ///
  /// Global variable that represents BinDesc is returned.
  Expected<GlobalVariable *> createBinDesc(OffloadKind Kind,
                                           SameKindPack &Pack) {
    const std::string OffloadKindTag =
        (Twine(".") + offloadKindToString(Kind) + Twine("_offloading.")).str();

    Constant *EntriesB = nullptr, *EntriesE = nullptr;

    if (Kind != OffloadKind::SYCL) {
      // Create external begin/end symbols for the offload entries table.
      auto *EntriesStart = new GlobalVariable(
          M, getEntryTy(), /*isConstant*/ true, GlobalValue::ExternalLinkage,
          /*Initializer*/ nullptr, "__start_omp_offloading_entries");
      EntriesStart->setVisibility(GlobalValue::HiddenVisibility);
      auto *EntriesStop = new GlobalVariable(
          M, getEntryTy(), /*isConstant*/ true, GlobalValue::ExternalLinkage,
          /*Initializer*/ nullptr, "__stop_omp_offloading_entries");
      EntriesStop->setVisibility(GlobalValue::HiddenVisibility);

      // We assume that external begin/end symbols that we have created above
      // will be defined by the linker. But linker will do that only if linker
      // inputs have section with "omp_offloading_entries" name which is not
      // guaranteed. So, we just create dummy zero sized object in the offload
      // entries section to force linker to define those symbols.
      auto *DummyInit =
          ConstantAggregateZero::get(ArrayType::get(getEntryTy(), 0u));
      auto *DummyEntry = new GlobalVariable(
          M, DummyInit->getType(), true, GlobalVariable::ExternalLinkage,
          DummyInit, "__dummy.omp_offloading.entry");
      DummyEntry->setSection("omp_offloading_entries");
      DummyEntry->setVisibility(GlobalValue::HiddenVisibility);

      EntriesB = EntriesStart;
      EntriesE = EntriesStop;

      if (Verbose) {
        errs() << "  global added: " << EntriesStart->getName() << "\n";
        errs() << "  global added: " << EntriesStop->getName() << "\n";
      }
    } else {
      // Host entry table is not used in SYCL
      EntriesB = Constant::getNullValue(getEntryPtrTy());
      EntriesE = Constant::getNullValue(getEntryPtrTy());
    }

    auto *Zero = ConstantInt::get(getSizeTTy(), 0u);
    auto *NullPtr = Constant::getNullValue(PointerType::getUnqual(C));
    Constant *ZeroZero[] = {Zero, Zero};

    // Create initializer for the images array.
    SmallVector<Constant *, 4u> ImagesInits;
    unsigned ImgId = 0;

    for (const auto &ImgPtr : Pack) {
      const BinaryWrapper::Image &Img = *(ImgPtr.get());
      if (Verbose)
        errs() << "adding image: offload kind=" << offloadKindToString(Kind)
               << Img << "\n";
      auto *Fver =
          ConstantInt::get(Type::getInt16Ty(C), DeviceImageStructVersion);
      auto *Fknd = ConstantInt::get(Type::getInt8Ty(C), Kind);
      auto *Ffmt = ConstantInt::get(Type::getInt8Ty(C), Img.Fmt);
      auto *Ftgt = addStringToModule(
          Img.Tgt, Twine(OffloadKindTag) + Twine("target.") + Twine(ImgId));
      auto *Foptcompile = addStringToModule(
          Img.CompileOpts,
          Twine(OffloadKindTag) + Twine("opts.compile.") + Twine(ImgId));
      auto *Foptlink = addStringToModule(Img.LinkOpts, Twine(OffloadKindTag) +
                                                           Twine("opts.link.") +
                                                           Twine(ImgId));
      std::pair<Constant *, Constant *> FMnf;

      if (MySymPropReader)
        MySymPropReader->getNextDeviceImageInitializer();

      if (Img.Manif.empty()) {
        // no manifest - zero out the fields
        FMnf = std::make_pair(NullPtr, NullPtr);
      } else {
        Expected<MemoryBuffer *> MnfOrErr = loadFile(Img.Manif);
        if (!MnfOrErr)
          return MnfOrErr.takeError();
        MemoryBuffer *Mnf = *MnfOrErr;
        FMnf = addArrayToModule(
            ArrayRef<char>(Mnf->getBufferStart(), Mnf->getBufferSize()),
            Twine(OffloadKindTag) + Twine(ImgId) + Twine(".manifest"));
      }

      Expected<std::pair<Constant *, Constant *>> PropSets =
          tformSYCLPropertySetRegistryFileToIR(Img.PropsFile);
      if (!PropSets)
        return PropSets.takeError();

      if (Img.File.empty())
        return createStringError(errc::invalid_argument,
                                 "image file name missing");
      Expected<MemoryBuffer *> BinOrErr = loadFile(Img.File);
      if (!BinOrErr)
        return BinOrErr.takeError();
      MemoryBuffer *Bin = *BinOrErr;
      if (Img.File != "-" && Kind == OffloadKind::OpenMP &&
          AddOpenMPOffloadNotes) {
        // Adding ELF notes for STDIN is not supported yet.
        Bin = addELFNotes(Bin, Img.File);
      }
      std::pair<Constant *, Constant *> Fbin;
<<<<<<< HEAD
      if (Img.Tgt == "native_cpu") {
        auto FBinOrErr = addDeclarationsForNativeCPU(Img.EntriesFile, SYCLNativeCPUPropSet);
=======
      if (Triple(Img.Tgt).isNativeCPU()) {
        auto FBinOrErr = addDeclarationsForNativeCPU(Img.EntriesFile);
>>>>>>> 100f89d2
        if (!FBinOrErr)
          return FBinOrErr.takeError();
        Fbin = *FBinOrErr;
      } else {

        // If '--offload-compress' option is specified and zstd is not
        // available, throw an error.
        if (OffloadCompressDevImgs && !llvm::compression::zstd::isAvailable()) {
          return createStringError(
              inconvertibleErrorCode(),
              "'--offload-compress' is specified but the compiler is "
              "built without zstd support.\n"
              "If you are using a custom DPC++ build, please refer to "
              "https://github.com/intel/llvm/blob/sycl/sycl/doc/"
              "GetStartedGuide.md#build-dpc-toolchain-with-device-image-"
              "compression-support"
              " for more information on how to build with zstd support.");
        }

        // Don't compress if the user explicitly specifies the binary image
        // format or if the image is smaller than OffloadCompressThreshold
        // bytes.
        if (Kind != OffloadKind::SYCL || !OffloadCompressDevImgs ||
            Img.Fmt != BinaryImageFormat::none ||
            !llvm::compression::zstd::isAvailable() ||
            static_cast<int>(Bin->getBufferSize()) < OffloadCompressThreshold) {
          Fbin = addDeviceImageToModule(
              ArrayRef<char>(Bin->getBufferStart(), Bin->getBufferSize()),
              Twine(OffloadKindTag) + Twine(ImgId) + Twine(".data"), Kind,
              Img.Tgt);
        } else {

          // Compress the image using zstd.
          SmallVector<uint8_t, 512> CompressedBuffer;
#if LLVM_ENABLE_EXCEPTIONS
          try {
#endif
            llvm::compression::zstd::compress(
                ArrayRef<unsigned char>(
                    (const unsigned char *)(Bin->getBufferStart()),
                    Bin->getBufferSize()),
                CompressedBuffer, OffloadCompressLevel);
#if LLVM_ENABLE_EXCEPTIONS
          } catch (const std::exception &ex) {
            return createStringError(inconvertibleErrorCode(),
                                     std::string("Failed to compress the device image: \n") +
                                     std::string(ex.what()));
          }
#endif
          if (Verbose)
            errs() << "[Compression] Original image size: "
                   << Bin->getBufferSize() << "\n"
                   << "[Compression] Compressed image size: "
                   << CompressedBuffer.size() << "\n"
                   << "[Compression] Compression level used: "
                   << OffloadCompressLevel << "\n";

          // Add the compressed image to the module.
          Fbin = addDeviceImageToModule(
              ArrayRef<char>((const char *)CompressedBuffer.data(),
                             CompressedBuffer.size()),
              Twine(OffloadKindTag) + Twine(ImgId) + Twine(".data"), Kind,
              Img.Tgt);

          // Change image format to compressed_none.
          Ffmt = ConstantInt::get(Type::getInt8Ty(C),
                                  BinaryImageFormat::compressed_none);
        }
      }

      if (Kind == OffloadKind::SYCL) {
        // For SYCL image offload entries are defined here, by wrapper, so
        // those are created per image
        Expected<std::pair<Constant *, Constant *>> EntriesOrErr =
            addSYCLOffloadEntriesToModule(Img.EntriesFile);
        if (!EntriesOrErr)
          return EntriesOrErr.takeError();
        std::pair<Constant *, Constant *> ImageEntriesPtrs = *EntriesOrErr;
        ImagesInits.push_back(ConstantStruct::get(
            getSyclDeviceImageTy(), Fver, Fknd, Ffmt, Ftgt, Foptcompile,
            Foptlink, FMnf.first, FMnf.second, Fbin.first, Fbin.second,
            ImageEntriesPtrs.first, ImageEntriesPtrs.second,
            PropSets.get().first, PropSets.get().second));
      } else
        ImagesInits.push_back(ConstantStruct::get(
            getDeviceImageTy(), Fbin.first, Fbin.second, EntriesB, EntriesE));

      if (EmitRegFuncs) {
        // Create an object that holds <address, size> pair for the device image
        // and put it into a .tgtimg section. This section can be used for
        // finding and extracting all device images from the fat binary after
        // linking.
        Type *IntPtrTy = M.getDataLayout().getIntPtrType(C);
        auto *ImgInfoArr = ConstantArray::get(
            ArrayType::get(IntPtrTy, 2),
            {ConstantExpr::getPointerCast(Fbin.first, IntPtrTy),
             ConstantInt::get(IntPtrTy, Bin->getBufferSize())});
        auto *ImgInfoVar = new GlobalVariable(
            M, ImgInfoArr->getType(), /*isConstant*/ true,
            GlobalVariable::InternalLinkage, ImgInfoArr,
            Twine(OffloadKindTag) + Twine(ImgId) + Twine(".info"));
        ImgInfoVar->setAlignment(
            MaybeAlign(M.getDataLayout().getTypeStoreSize(IntPtrTy) * 2u));
        ImgInfoVar->setUnnamedAddr(GlobalValue::UnnamedAddr::Local);
        ImgInfoVar->setSection(".tgtimg");

        // Add image info to the used list to force it to be emitted to the
        // object.
        appendToUsed(M, ImgInfoVar);
      }

      ImgId++;
    }

    // Then create images array.
    auto *ImagesData =
        Kind == OffloadKind::SYCL
            ? ConstantArray::get(
                  ArrayType::get(getSyclDeviceImageTy(), ImagesInits.size()),
                  ImagesInits)
            : ConstantArray::get(
                  ArrayType::get(getDeviceImageTy(), ImagesInits.size()),
                  ImagesInits);

    auto *Images =
        new GlobalVariable(M, ImagesData->getType(), /*isConstant*/ true,
                           GlobalValue::InternalLinkage, ImagesData,
                           Twine(OffloadKindTag) + "device_images");
    if (Verbose)
      errs() << "  global added: " << Images->getName() << "\n";
    Images->setUnnamedAddr(GlobalValue::UnnamedAddr::Global);

    auto *ImagesB = ConstantExpr::getGetElementPtr(Images->getValueType(),
                                                   Images, ZeroZero);

    // And finally create the binary descriptor object.
    auto *DescInit =
        Kind == OffloadKind::SYCL
            ? ConstantStruct::get(
                  getSyclBinDescTy(),
                  ConstantInt::get(Type::getInt16Ty(C), BinDescStructVersion),
                  ConstantInt::get(Type::getInt16Ty(C), ImagesInits.size()),
                  ImagesB, EntriesB, EntriesE)
            : ConstantStruct::get(
                  getBinDescTy(),
                  ConstantInt::get(Type::getInt32Ty(C), ImagesInits.size()),
                  ImagesB, EntriesB, EntriesE);

    GlobalValue::LinkageTypes Lnk = DescriptorName.getNumOccurrences() > 0
                                        ? GlobalValue::ExternalLinkage
                                        : GlobalValue::InternalLinkage;
    auto *Res = new GlobalVariable(
        M, DescInit->getType(), /*isConstant*/ true, Lnk, DescInit,
        Twine(OffloadKindTag) + Twine(DescriptorName));
    if (Verbose)
      errs() << "  global added: " << Res->getName() << "\n";
    return Res;
  }

  void createRegisterFunction(OffloadKind Kind, GlobalVariable *BinDesc) {
    auto *FuncTy = FunctionType::get(Type::getVoidTy(C), /*isVarArg*/ false);
    auto *Func =
        Function::Create(FuncTy, GlobalValue::InternalLinkage,
                         offloadKindToString(Kind) + ".descriptor_reg", &M);
    Func->setSection(".text.startup");

    // Get RegFuncName function declaration.
    auto *RegFuncTy = FunctionType::get(
        Type::getVoidTy(C),
        Kind == OffloadKind::SYCL ? getSyclBinDescPtrTy() : getBinDescPtrTy(),
        /*isVarArg=*/false);
    FunctionCallee RegFuncC =
        M.getOrInsertFunction(Kind == OffloadKind::SYCL ? "__sycl_register_lib"
                                                        : "__tgt_register_lib",
                              RegFuncTy);

    // Construct function body
    IRBuilder<> Builder(BasicBlock::Create(C, "entry", Func));
    Builder.CreateCall(RegFuncC, BinDesc);
    Builder.CreateRetVoid();

    // Add this function to constructors.
    // Set priority to 1 so that __tgt_register_lib is executed AFTER
    // __tgt_register_requires (we want to know what requirements have been
    // asked for before we load a libomptarget plugin so that by the time the
    // plugin is loaded it can report how many devices there are which can
    // satisfy these requirements).
    appendToGlobalCtors(M, Func, /*Priority*/ 1);
  }

  void createUnregisterFunction(OffloadKind Kind, GlobalVariable *BinDesc) {
    auto *FuncTy = FunctionType::get(Type::getVoidTy(C), /*isVarArg*/ false);
    auto *Func =
        Function::Create(FuncTy, GlobalValue::InternalLinkage,
                         offloadKindToString(Kind) + ".descriptor_unreg", &M);
    Func->setSection(".text.startup");

    // Get UnregFuncName function declaration.
    auto *UnRegFuncTy = FunctionType::get(
        Type::getVoidTy(C),
        Kind == OffloadKind::SYCL ? getSyclBinDescPtrTy() : getBinDescPtrTy(),
        /*isVarArg=*/false);
    FunctionCallee UnRegFuncC = M.getOrInsertFunction(
        Kind == OffloadKind::SYCL ? "__sycl_unregister_lib"
                                  : "__tgt_unregister_lib",
        UnRegFuncTy);

    // Construct function body
    IRBuilder<> Builder(BasicBlock::Create(C, "entry", Func));
    Builder.CreateCall(UnRegFuncC, BinDesc);
    Builder.CreateRetVoid();

    // Add this function to global destructors.
    // Match priority of __tgt_register_lib
    appendToGlobalDtors(M, Func, /*Priority*/ 1);
  }

public:
  BinaryWrapper(StringRef Target, StringRef ToolName,
                StringRef SymPropBCFiles = "")
      : M("offload.wrapper.object", C), ToolName(ToolName) {

    if (!SymPropBCFiles.empty())
      MySymPropReader =
          std::make_unique<SymPropReader>(SymPropBCFiles, ToolName);

    M.setTargetTriple(Triple(Target));
    // Look for llvm-objcopy in the same directory, from which
    // clang-offload-wrapper is invoked. This helps OpenMP offload
    // LIT tests.

    // This just needs to be some symbol in the binary; C++ doesn't
    // allow taking the address of ::main however.
    void *P = (void *)(intptr_t)&Help;
    std::string COWPath = sys::fs::getMainExecutable(ToolName.str().c_str(), P);
    if (!COWPath.empty()) {
      auto COWDir = sys::path::parent_path(COWPath);
      ErrorOr<std::string> ObjcopyPathOrErr =
          sys::findProgramByName("llvm-objcopy", {COWDir});
      if (ObjcopyPathOrErr) {
        ObjcopyPath = *ObjcopyPathOrErr;
        return;
      }

      // Otherwise, look through PATH environment.
    }

    ErrorOr<std::string> ObjcopyPathOrErr =
        sys::findProgramByName("llvm-objcopy");
    if (!ObjcopyPathOrErr) {
      WithColor::warning(errs(), ToolName)
          << "cannot find llvm-objcopy[.exe] in PATH; ELF notes cannot be "
             "added.\n";
      return;
    }

    ObjcopyPath = *ObjcopyPathOrErr;
  }

  BinaryWrapper(const BinaryWrapper &BW) = delete;
  BinaryWrapper &operator=(const BinaryWrapper &BW) = delete;

  ~BinaryWrapper() {
    if (TempFiles.empty())
      return;

    StringRef ToolNameRef(ToolName);
    auto warningOS = [ToolNameRef]() -> raw_ostream & {
      return WithColor::warning(errs(), ToolNameRef);
    };

    for (auto &F : TempFiles) {
      if (SaveTemps) {
        warningOS() << "keeping temporary file " << F << "\n";
        continue;
      }

      auto EC = sys::fs::remove(F, false);
      if (EC)
        warningOS() << "cannot remove temporary file " << F << ": "
                    << EC.message().c_str() << "\n";
    }
  }

  Expected<const Module *> wrap() {
    for (auto &X : Packs) {
      OffloadKind Kind = X.first;
      SameKindPack *Pack = X.second.get();
      Expected<GlobalVariable *> DescOrErr = createBinDesc(Kind, *Pack);
      if (!DescOrErr)
        return DescOrErr.takeError();

      if (EmitRegFuncs) {
        GlobalVariable *Desc = *DescOrErr;
        createRegisterFunction(Kind, Desc);
        createUnregisterFunction(Kind, Desc);
      }
    }
    return &M;
  }
};

  // The whole function body is misaligned just to simplify
  // conflict resolutions with llorg.
  MemoryBuffer *BinaryWrapper::addELFNotes(
      MemoryBuffer *Buf,
      StringRef OriginalFileName) {
    // Cannot add notes, if llvm-objcopy is not available.
    //
    // I did not find a clean way to add a new notes section into an existing
    // ELF file. llvm-objcopy seems to recreate a new ELF from scratch,
    // and we just try to use llvm-objcopy here.
    if (ObjcopyPath.empty())
      return Buf;

    StringRef ToolNameRef(ToolName);

    // Helpers to emit warnings.
    auto warningOS = [ToolNameRef]() -> raw_ostream & {
      return WithColor::warning(errs(), ToolNameRef);
    };
    auto handleErrorAsWarning = [&warningOS](Error E) {
      logAllUnhandledErrors(std::move(E), warningOS());
    };

    Expected<std::unique_ptr<ObjectFile>> BinOrErr =
        ObjectFile::createELFObjectFile(Buf->getMemBufferRef(),
                                        /*InitContent=*/false);
    if (Error E = BinOrErr.takeError()) {
      consumeError(std::move(E));
      // This warning is questionable, but let it be here,
      // assuming that most OpenMP offload models use ELF offload images.
      warningOS() << OriginalFileName
                  << " is not an ELF image, so notes cannot be added to it.\n";
      return Buf;
    }

    // If we fail to add the note section, we just pass through the original
    // ELF image for wrapping. At some point we should enforce the note section
    // and start emitting errors vs warnings.
    endianness Endianness;
    if (isa<ELF64LEObjectFile>(BinOrErr->get()) ||
        isa<ELF32LEObjectFile>(BinOrErr->get())) {
      Endianness = endianness::little;
    } else if (isa<ELF64BEObjectFile>(BinOrErr->get()) ||
               isa<ELF32BEObjectFile>(BinOrErr->get())) {
      Endianness = endianness::big;
    } else {
      warningOS() << OriginalFileName
                  << " is an ELF image of unrecognized format.\n";
      return Buf;
    }

    // Create temporary file for the data of a new SHT_NOTE section.
    // We fill it in with data and then pass to llvm-objcopy invocation
    // for reading.
    Twine NotesFileModel = OriginalFileName + Twine(".elfnotes.%%%%%%%.tmp");
    Expected<sys::fs::TempFile> NotesTemp =
        sys::fs::TempFile::create(NotesFileModel);
    if (Error E = NotesTemp.takeError()) {
      handleErrorAsWarning(createFileError(NotesFileModel, std::move(E)));
      return Buf;
    }
    TempFiles.push_back(NotesTemp->TmpName);

    // Create temporary file for the updated ELF image.
    // This is an empty file that we pass to llvm-objcopy invocation
    // for writing.
    Twine ELFFileModel = OriginalFileName + Twine(".elfwithnotes.%%%%%%%.tmp");
    Expected<sys::fs::TempFile> ELFTemp =
        sys::fs::TempFile::create(ELFFileModel);
    if (Error E = ELFTemp.takeError()) {
      handleErrorAsWarning(createFileError(ELFFileModel, std::move(E)));
      return Buf;
    }
    TempFiles.push_back(ELFTemp->TmpName);

    // Keep the new ELF image file to reserve the name for the future
    // llvm-objcopy invocation.
    std::string ELFTmpFileName = ELFTemp->TmpName;
    if (Error E = ELFTemp->keep(ELFTmpFileName)) {
      handleErrorAsWarning(createFileError(ELFTmpFileName, std::move(E)));
      return Buf;
    }

    // Write notes to the *elfnotes*.tmp file.
    raw_fd_ostream NotesOS(NotesTemp->FD, false);

    struct NoteTy {
      // Note name is a null-terminated "LLVMOMPOFFLOAD".
      std::string Name;
      // Note type defined in llvm/include/llvm/BinaryFormat/ELF.h.
      uint32_t Type = 0;
      // Each note has type-specific associated data.
      std::string Desc;

      NoteTy(std::string &&Name, uint32_t Type, std::string &&Desc)
          : Name(std::move(Name)), Type(Type), Desc(std::move(Desc)) {}
    };

    // So far we emit just three notes.
    SmallVector<NoteTy, 3> Notes;
    // Version of the offload image identifying the structure of the ELF image.
    // Version 1.0 does not have any specific requirements.
    // We may come up with some structure that has to be honored by all
    // offload implementations in future (e.g. to let libomptarget
    // get some information from the offload image).
    Notes.emplace_back("LLVMOMPOFFLOAD", ELF::NT_LLVM_OPENMP_OFFLOAD_VERSION,
                       OPENMP_OFFLOAD_IMAGE_VERSION);
    // This is a producer identification string. We are LLVM!
    Notes.emplace_back("LLVMOMPOFFLOAD", ELF::NT_LLVM_OPENMP_OFFLOAD_PRODUCER,
                       "LLVM");
    // This is a producer version. Use the same format that is used
    // by clang to report the LLVM version.
    Notes.emplace_back("LLVMOMPOFFLOAD",
                       ELF::NT_LLVM_OPENMP_OFFLOAD_PRODUCER_VERSION,
                       LLVM_VERSION_STRING
#ifdef LLVM_REVISION
                       " " LLVM_REVISION
#endif
    );

    // Return the amount of padding required for a blob of N bytes
    // to be aligned to Alignment bytes.
    auto getPadAmount = [](uint32_t N, uint32_t Alignment) -> uint32_t {
      uint32_t Mod = (N % Alignment);
      if (Mod == 0)
        return 0;
      return Alignment - Mod;
    };
    auto emitPadding = [&getPadAmount](raw_ostream &OS, uint32_t Size) {
      for (uint32_t I = 0; I < getPadAmount(Size, 4); ++I)
        OS << '\0';
    };

    // Put notes into the file.
    for (auto &N : Notes) {
      assert(!N.Name.empty() && "We should not create notes with empty names.");
      // Name must be null-terminated.
      if (N.Name.back() != '\0')
        N.Name += '\0';
      uint32_t NameSz = N.Name.size();
      uint32_t DescSz = N.Desc.size();
      // A note starts with three 4-byte values:
      //   NameSz
      //   DescSz
      //   Type
      // These three fields are endian-sensitive.
      support::endian::write<uint32_t>(NotesOS, NameSz, Endianness);
      support::endian::write<uint32_t>(NotesOS, DescSz, Endianness);
      support::endian::write<uint32_t>(NotesOS, N.Type, Endianness);
      // Next, we have a null-terminated Name padded to a 4-byte boundary.
      NotesOS << N.Name;
      emitPadding(NotesOS, NameSz);
      if (DescSz == 0)
        continue;
      // Finally, we have a descriptor, which is an arbitrary flow of bytes.
      NotesOS << N.Desc;
      emitPadding(NotesOS, DescSz);
    }
    NotesOS.flush();

    // Keep the notes file.
    std::string NotesTmpFileName = NotesTemp->TmpName;
    if (Error E = NotesTemp->keep(NotesTmpFileName)) {
      handleErrorAsWarning(createFileError(NotesTmpFileName, std::move(E)));
      return Buf;
    }

    // Run llvm-objcopy like this:
    //   llvm-objcopy --add-section=.note.openmp=<notes-tmp-file-name> \
    //       <orig-file-name> <elf-tmp-file-name>
    //
    // This will add a SHT_NOTE section on top of the original ELF.
    std::vector<StringRef> Args;
    Args.push_back(ObjcopyPath);
    std::string Option("--add-section=.note.openmp=" + NotesTmpFileName);
    Args.push_back(Option);
    Args.push_back("--no-verify-note-sections");
    Args.push_back(OriginalFileName);
    Args.push_back(ELFTmpFileName);
    bool ExecutionFailed = false;
    std::string ErrMsg;
    (void)sys::ExecuteAndWait(ObjcopyPath, Args,
                              /*Env=*/std::nullopt, /*Redirects=*/{},
                              /*SecondsToWait=*/0,
                              /*MemoryLimit=*/0, &ErrMsg, &ExecutionFailed);

    if (ExecutionFailed) {
      warningOS() << ErrMsg << "\n";
      return Buf;
    }

    // Substitute the original ELF with new one.
    ErrorOr<std::unique_ptr<MemoryBuffer>> BufOrErr =
        MemoryBuffer::getFile(ELFTmpFileName);
    if (!BufOrErr) {
      handleErrorAsWarning(
          createFileError(ELFTmpFileName, BufOrErr.getError()));
      return Buf;
    }

    AutoGcBufs.emplace_back(std::move(*BufOrErr));
    return AutoGcBufs.back().get();
  }

llvm::raw_ostream &operator<<(llvm::raw_ostream &Out,
                              const BinaryWrapper::Image &Img) {
  Out << "\n{\n";
  Out << "  file     = " << Img.File << "\n";
  Out << "  manifest = " << (Img.Manif.empty() ? "-" : Img.Manif) << "\n";
  Out << "  format   = " << formatToString(Img.Fmt) << "\n";
  Out << "  target   = " << (Img.Tgt.empty() ? "-" : Img.Tgt) << "\n";
  Out << "  compile options  = "
      << (Img.CompileOpts.empty() ? "-" : Img.CompileOpts) << "\n";
  Out << "  link options     = " << (Img.LinkOpts.empty() ? "-" : Img.LinkOpts)
      << "\n";
  Out << "}\n";
  return Out;
}

// Helper class to order elements of multiple cl::list option lists according to
// the sequence they occurred on the command line. Each cl::list defines a
// separate options "class" to identify which class current options belongs to.
// The ID of a class is simply the ordinal of its corresponding cl::list object
// as passed to the constructor. Typical usage:
//  do {
//    ID = ArgSeq.next();
//
//    switch (ID) {
//    case -1: // Done
//      break;
//    case 0: // An option from the cl::list which came first in the constructor
//      (*(ArgSeq.template get<0>())); // get the option value
//      break;
//    case 1: // An option from the cl::list which came second in the
//    constructor
//      (*(ArgSeq.template get<1>())); // get the option value
//      break;
//    ...
//    default:
//      llvm_unreachable("bad option class ID");
//    }
//  } while (ID != -1);
//
template <typename... Tys> class ListArgsSequencer {
private:
  /// The class ID of current option
  int Cur = -1;

  /// Class IDs of all options from all lists. Filled in the constructor.
  /// Can also be seen as a map from command line position to the option class
  /// ID. If there is no option participating in one of the sequenced lists at
  /// given position, then it is mapped to -1 marker value.
  std::unique_ptr<std::vector<int>> OptListIDs;

  using tuple_of_iters_t = std::tuple<typename Tys::iterator...>;

  template <size_t I>
  using iter_t = typename std::tuple_element<I, tuple_of_iters_t>::type;

  /// Tuple of all lists' iterators pointing to "previous" option value -
  /// before latest next() was called
  tuple_of_iters_t Prevs;

  /// Holds "current" iterators - after next()
  tuple_of_iters_t Iters;

public:
  /// The only constructor.
  /// Sz   - total number of options on the command line
  /// Args - the cl::list objects to sequence elements of
  ListArgsSequencer(size_t Sz, Tys &... Args)
      : Prevs(Args.end()...), Iters(Args.begin()...) {
    // make OptListIDs big enough to hold IDs of all options coming from the
    // command line and initialize all IDs to default class -1
    OptListIDs.reset(new std::vector<int>(Sz, -1));
    // map command line positions where sequenced options occur to appropriate
    // class IDs
    addLists<sizeof...(Tys) - 1, 0>(Args...);
  }

  ListArgsSequencer() = delete;

  /// Advances to the next option in the sequence. Returns the option class ID
  /// or -1 when all lists' elements have been iterated over.
  int next() {
    size_t Sz = OptListIDs->size();

    if ((Cur > 0) && (((size_t)Cur) >= Sz))
      return -1;
    while ((((size_t)++Cur) < Sz) && (cur() == -1))
      ;

    if (((size_t)Cur) < Sz)
      inc<sizeof...(Tys) - 1>();
    return ((size_t)Cur) >= Sz ? -1 : cur();
  }

  /// Retrieves the value of current option. ID must match is the option class
  /// returned by next(), otherwise compile error can happen or incorrect option
  /// value will be retrieved.
  template <int ID> decltype(std::get<ID>(Prevs)) get() {
    return std::get<ID>(Prevs);
  }

private:
  int cur() {
    assert(Cur >= 0 && ((size_t)Cur) < OptListIDs->size());
    return (*OptListIDs)[Cur];
  }

  // clang-format off
  template <int MAX, int ID, typename XTy, typename... XTys>
      std::enable_if_t<ID < MAX> addLists(XTy &Arg, XTys &...Args) {
    // clang-format on
    addListImpl<ID>(Arg);
    addLists<MAX, ID + 1>(Args...);
  }

  template <int MAX, int ID, typename XTy>
  std::enable_if_t<ID == MAX> addLists(XTy &Arg) {
    addListImpl<ID>(Arg);
  }

  /// Does the actual sequencing of options found in given list.
  template <int ID, typename T> void addListImpl(T &L) {
    // iterate via all occurrences of an option of given list class
    for (auto It = L.begin(); It != L.end(); It++) {
      // calculate its sequential position in the command line
      unsigned Pos = L.getPosition(It - L.begin());
      assert((*OptListIDs)[Pos] == -1);
      // ... and fill the corresponding spot in the list with the class ID
      (*OptListIDs)[Pos] = ID;
    }
  }

  template <int N> void incImpl() {
    if (cur() == -1)
      return;
    if (N == cur()) {
      std::get<N>(Prevs) = std::get<N>(Iters);
      std::get<N>(Iters)++;
    }
  }

  template <int N> std::enable_if_t<N != 0> inc() {
    incImpl<N>();
    inc<N - 1>();
  }

  template <int N> std::enable_if_t<N == 0> inc() { incImpl<N>(); }
};

} // anonymous namespace

int main(int argc, const char **argv) {
  sys::PrintStackTraceOnErrorSignal(argv[0]);

  cl::HideUnrelatedOptions(ClangOffloadWrapperCategory);
  cl::SetVersionPrinter([](raw_ostream &OS) {
    OS << clang::getClangToolFullVersion("clang-offload-wrapper") << '\n';
  });
  cl::ParseCommandLineOptions(
      argc, argv,
      "A tool to create a wrapper bitcode for offload target binaries.\n"
      "Takes offload target binaries and optional manifest files as input\n"
      "and produces bitcode file containing target binaries packaged as data\n"
      "and initialization code which registers target binaries in the offload\n"
      "runtime. Manifest files format and contents are not restricted and are\n"
      "a subject of agreement between the device compiler and the native\n"
      "runtime for that device. When present, manifest file name should\n"
      "immediately follow the corresponding device image filename on the\n"
      "command line. Options annotating a device binary have effect on all\n"
      "subsequent input, until redefined.\n"
      "\n"
      "For example:\n"
      "  clang-offload-wrapper                   \\\n"
      "      -host x86_64-pc-linux-gnu           \\\n"
      "      -kind=sycl                          \\\n"
      "        -target=spir64                    \\\n"
      "          -format=spirv                   \\\n"
      "          -compile-opts=-g                \\\n"
      "          -link-opts=-cl-denorms-are-zero \\\n"
      "          -entries=sym.txt                \\\n"
      "          -properties=props.txt           \\\n"
      "          a.spv                           \\\n"
      "          a_mf.txt                        \\\n"
      "        -target=xxx                       \\\n"
      "          -format=native                  \\\n"
      "          -compile-opts=\"\"                \\\n"
      "          -link-opts=\"\"                   \\\n"
      "          -entries=\"\"                     \\\n"
      "          -properties=\"\"                  \\\n"
      "          b.bin                           \\\n"
      "          b_mf.txt                        \\\n"
      "      -kind=openmp                        \\\n"
      "          c.bin\\n"
      "\n"
      "This command generates an x86 wrapper object (.bc) enclosing the\n"
      "following tuples describing a single device binary each:\n"
      "\n"
      "|offload|target|data  |data |manifest|compile|entries|properties|...|\n"
      "|  kind |      |format|     |        |options|       |          |...|\n"
      "|-------|------|------|-----|--------|-------|-------|----------|---|\n"
      "|sycl   |spir64|spirv |a.spv|a_mf.txt|  -g   |sym.txt|props.txt |...|\n"
      "|sycl   |xxx   |native|b.bin|b_mf.txt|       |       |          |...|\n"
      "|openmp |xxx   |native|c.bin|        |       |       |          |...|\n"
      "\n"
      "|...|    link            |\n"
      "|...|    options         |\n"
      "|---|--------------------|\n"
      "|...|-cl-denorms-are-zero|\n"
      "|...|                    |\n"
      "|...|                    |\n");

  if (Help) {
    cl::PrintHelpMessage();
    return 0;
  }
  auto reportError = [argv](Error E) {
    logAllUnhandledErrors(std::move(E), WithColor::error(errs(), argv[0]));
  };
  if (Target.empty()) {
    Target = sys::getProcessTriple();
    if (Verbose)
      errs() << "warning: -" << Target.ArgStr << " option is omitted, using "
             << "host triple '" << Target << "'\n";
  }
  if (Triple(Target).getArch() == Triple::UnknownArch) {
    reportError(createStringError(
        errc::invalid_argument, "'" + Target + "': unsupported target triple"));
    return 1;
  }
  if (!SymPropBCFiles.empty() && Entries.size()) {
    reportError(createStringError(errc::invalid_argument,
                                  "Entry points cannot be provided by both "
                                  "-sym-prop-bc-files and -entries"));
    return 1;
  }
  if (!SymPropBCFiles.empty() && Properties.size()) {
    reportError(createStringError(errc::invalid_argument,
                                  "Properties cannot be provided by both "
                                  "-sym-prop-bc-files and -properties"));
    return 1;
  }

  // Construct BinaryWrapper::Image instances based on command line args and
  // add them to the wrapper

  BinaryWrapper Wr(Target, argv[0], SymPropBCFiles);
  OffloadKind Knd = OffloadKind::Unknown;
  llvm::StringRef Tgt = "";
  BinaryImageFormat Fmt = BinaryImageFormat::none;
  llvm::StringRef CompileOpts = "";
  llvm::StringRef LinkOpts = "";
  llvm::StringRef EntriesFile = "";
  llvm::StringRef PropsFile = "";
  llvm::SmallVector<llvm::StringRef, 2> CurInputGroup;

  ListArgsSequencer<decltype(Inputs), decltype(Kinds), decltype(Formats),
                    decltype(Targets), decltype(CompileOptions),
                    decltype(LinkOptions), decltype(Entries),
                    decltype(Properties)>
      ArgSeq((size_t)argc, Inputs, Kinds, Formats, Targets, CompileOptions,
             LinkOptions, Entries, Properties);
  int ID = -1;

  do {
    ID = ArgSeq.next();

    // ID != 0 signal that a new image(s) must be added
    if (ID != 0) {
      // create an image instance using current state
      if (CurInputGroup.size() > 2) {
        reportError(
            createStringError(errc::invalid_argument,
                              "too many inputs for a single binary image, "
                              "<binary file> <manifest file>{opt}expected"));
        return 1;
      }
      if (CurInputGroup.size() != 0) {
        if (BatchMode) {
          // transform the batch job (a table of filenames) into a series of
          // 'Wr.addImage' operations for each record in the table
          assert(CurInputGroup.size() == 1 && "1 input in batch mode expected");
          StringRef BatchFile = CurInputGroup[0];
          Expected<std::unique_ptr<util::SimpleTable>> TPtr =
              util::SimpleTable::read(BatchFile);
          if (!TPtr) {
            reportError(TPtr.takeError());
            return 1;
          }
          const util::SimpleTable &T = *TPtr->get();

          // iterate via records
          for (const auto &Row : T.rows()) {
            Wr.addImage(Knd, Row.getCell(COL_CODE),
                        Row.getCell(COL_MANIFEST, ""), Tgt, Fmt, CompileOpts,
                        LinkOpts, Row.getCell(COL_SYM, ""),
                        Row.getCell(COL_PROPS, ""));
          }
        } else {
          if (Knd == OffloadKind::Unknown) {
            reportError(createStringError(errc::invalid_argument,
                                          "offload model not set"));
            return 1;
          }
          StringRef File = CurInputGroup[0];
          StringRef Manif = CurInputGroup.size() > 1 ? CurInputGroup[1] : "";
          Wr.addImage(Knd, File, Manif, Tgt, Fmt, CompileOpts, LinkOpts,
                      EntriesFile, PropsFile);
        }
        CurInputGroup.clear();
      }
    }
    switch (ID) {
    case -1: // Done
      break;
    case 0: // Inputs
      CurInputGroup.push_back(*(ArgSeq.template get<0>()));
      break;
    case 1: // Kinds
      Knd = *(ArgSeq.template get<1>());
      break;
    case 2: // Formats
      Fmt = *(ArgSeq.template get<2>());
      break;
    case 3: // Targets
      Tgt = *(ArgSeq.template get<3>());
      break;
    case 4: // CompileOptions
      CompileOpts = *(ArgSeq.template get<4>());
      break;
    case 5: // LinkOptions
      LinkOpts = *(ArgSeq.template get<5>());
      break;
    case 6: // Entries
      EntriesFile = *(ArgSeq.template get<6>());
      break;
    case 7: // Properties
      PropsFile = *(ArgSeq.template get<7>());
      break;
    default:
      llvm_unreachable("bad option class ID");
    }
  } while (ID != -1);

  // Create the output file to write the resulting bitcode to.
  std::error_code EC;
  ToolOutputFile Out(Output, EC, sys::fs::OF_None);
  if (EC) {
    reportError(createFileError(Output, EC));
    return 1;
  }

  // Create a wrapper for device binaries.
  Expected<const Module *> ModOrErr = Wr.wrap();
  if (!ModOrErr) {
    reportError(ModOrErr.takeError());
    return 1;
  }

#ifndef NDEBUG
  verifyModule(*ModOrErr.get(), &llvm::errs());
#endif

  // And write its bitcode to the file.
  WriteBitcodeToFile(**ModOrErr, Out.os());
  if (Out.os().has_error()) {
    reportError(createFileError(Output, Out.os().error()));
    return 1;
  }

  // Success.
  Out.keep();
  return 0;
}<|MERGE_RESOLUTION|>--- conflicted
+++ resolved
@@ -1140,13 +1140,8 @@
         Bin = addELFNotes(Bin, Img.File);
       }
       std::pair<Constant *, Constant *> Fbin;
-<<<<<<< HEAD
-      if (Img.Tgt == "native_cpu") {
+      if (Triple(Img.Tgt).isNativeCPU()) {
         auto FBinOrErr = addDeclarationsForNativeCPU(Img.EntriesFile, SYCLNativeCPUPropSet);
-=======
-      if (Triple(Img.Tgt).isNativeCPU()) {
-        auto FBinOrErr = addDeclarationsForNativeCPU(Img.EntriesFile);
->>>>>>> 100f89d2
         if (!FBinOrErr)
           return FBinOrErr.takeError();
         Fbin = *FBinOrErr;
