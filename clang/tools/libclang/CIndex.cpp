//===- CIndex.cpp - Clang-C Source Indexing Library -----------------------===//
//
// Part of the LLVM Project, under the Apache License v2.0 with LLVM Exceptions.
// See https://llvm.org/LICENSE.txt for license information.
// SPDX-License-Identifier: Apache-2.0 WITH LLVM-exception
//
//===----------------------------------------------------------------------===//
//
// This file implements the main API hooks in the Clang-C Source Indexing
// library.
//
//===----------------------------------------------------------------------===//

#include "CIndexDiagnostic.h"
#include "CIndexer.h"
#include "CLog.h"
#include "CXCursor.h"
#include "CXFile.h"
#include "CXSourceLocation.h"
#include "CXString.h"
#include "CXTranslationUnit.h"
#include "CXType.h"
#include "CursorVisitor.h"
#include "clang-c/FatalErrorHandler.h"
#include "clang/AST/Attr.h"
#include "clang/AST/AttrVisitor.h"
#include "clang/AST/DeclObjCCommon.h"
#include "clang/AST/Expr.h"
#include "clang/AST/ExprCXX.h"
#include "clang/AST/Mangle.h"
#include "clang/AST/OpenACCClause.h"
#include "clang/AST/OpenMPClause.h"
#include "clang/AST/OperationKinds.h"
#include "clang/AST/StmtVisitor.h"
#include "clang/Basic/Diagnostic.h"
#include "clang/Basic/DiagnosticCategories.h"
#include "clang/Basic/DiagnosticIDs.h"
#include "clang/Basic/Stack.h"
#include "clang/Basic/TargetInfo.h"
#include "clang/Basic/Version.h"
#include "clang/Frontend/ASTUnit.h"
#include "clang/Frontend/CompilerInstance.h"
#include "clang/Index/CommentToXML.h"
#include "clang/Lex/HeaderSearch.h"
#include "clang/Lex/Lexer.h"
#include "clang/Lex/PreprocessingRecord.h"
#include "clang/Lex/Preprocessor.h"
#include "llvm/ADT/STLExtras.h"
#include "llvm/ADT/StringSwitch.h"
#include "llvm/Config/llvm-config.h"
#include "llvm/Support/Compiler.h"
#include "llvm/Support/CrashRecoveryContext.h"
#include "llvm/Support/Format.h"
#include "llvm/Support/ManagedStatic.h"
#include "llvm/Support/MemoryBuffer.h"
#include "llvm/Support/Program.h"
#include "llvm/Support/SaveAndRestore.h"
#include "llvm/Support/Signals.h"
#include "llvm/Support/TargetSelect.h"
#include "llvm/Support/Threading.h"
#include "llvm/Support/Timer.h"
#include "llvm/Support/VirtualFileSystem.h"
#include "llvm/Support/raw_ostream.h"
#include "llvm/Support/thread.h"
#include <mutex>
#include <optional>

#if LLVM_ENABLE_THREADS != 0 && defined(__APPLE__)
#define USE_DARWIN_THREADS
#endif

#ifdef USE_DARWIN_THREADS
#include <pthread.h>
#endif

using namespace clang;
using namespace clang::cxcursor;
using namespace clang::cxtu;
using namespace clang::cxindex;

CXTranslationUnit cxtu::MakeCXTranslationUnit(CIndexer *CIdx,
                                              std::unique_ptr<ASTUnit> AU) {
  if (!AU)
    return nullptr;
  assert(CIdx);
  CXTranslationUnit D = new CXTranslationUnitImpl();
  D->CIdx = CIdx;
  D->TheASTUnit = AU.release();
  D->StringPool = new cxstring::CXStringPool();
  D->Diagnostics = nullptr;
  D->OverridenCursorsPool = createOverridenCXCursorsPool();
  D->CommentToXML = nullptr;
  D->ParsingOptions = 0;
  D->Arguments = {};
  return D;
}

bool cxtu::isASTReadError(ASTUnit *AU) {
  for (ASTUnit::stored_diag_iterator D = AU->stored_diag_begin(),
                                     DEnd = AU->stored_diag_end();
       D != DEnd; ++D) {
    if (D->getLevel() >= DiagnosticsEngine::Error &&
        DiagnosticIDs::getCategoryNumberForDiag(D->getID()) ==
            diag::DiagCat_AST_Deserialization_Issue)
      return true;
  }
  return false;
}

cxtu::CXTUOwner::~CXTUOwner() {
  if (TU)
    clang_disposeTranslationUnit(TU);
}

/// Compare two source ranges to determine their relative position in
/// the translation unit.
static RangeComparisonResult RangeCompare(SourceManager &SM, SourceRange R1,
                                          SourceRange R2) {
  assert(R1.isValid() && "First range is invalid?");
  assert(R2.isValid() && "Second range is invalid?");
  if (R1.getEnd() != R2.getBegin() &&
      SM.isBeforeInTranslationUnit(R1.getEnd(), R2.getBegin()))
    return RangeBefore;
  if (R2.getEnd() != R1.getBegin() &&
      SM.isBeforeInTranslationUnit(R2.getEnd(), R1.getBegin()))
    return RangeAfter;
  return RangeOverlap;
}

/// Determine if a source location falls within, before, or after a
///   a given source range.
static RangeComparisonResult LocationCompare(SourceManager &SM,
                                             SourceLocation L, SourceRange R) {
  assert(R.isValid() && "First range is invalid?");
  assert(L.isValid() && "Second range is invalid?");
  if (L == R.getBegin() || L == R.getEnd())
    return RangeOverlap;
  if (SM.isBeforeInTranslationUnit(L, R.getBegin()))
    return RangeBefore;
  if (SM.isBeforeInTranslationUnit(R.getEnd(), L))
    return RangeAfter;
  return RangeOverlap;
}

/// Translate a Clang source range into a CIndex source range.
///
/// Clang internally represents ranges where the end location points to the
/// start of the token at the end. However, for external clients it is more
/// useful to have a CXSourceRange be a proper half-open interval. This routine
/// does the appropriate translation.
CXSourceRange cxloc::translateSourceRange(const SourceManager &SM,
                                          const LangOptions &LangOpts,
                                          const CharSourceRange &R) {
  // We want the last character in this location, so we will adjust the
  // location accordingly.
  SourceLocation EndLoc = R.getEnd();
  bool IsTokenRange = R.isTokenRange();
  if (EndLoc.isValid() && EndLoc.isMacroID() &&
      !SM.isMacroArgExpansion(EndLoc)) {
    CharSourceRange Expansion = SM.getExpansionRange(EndLoc);
    EndLoc = Expansion.getEnd();
    IsTokenRange = Expansion.isTokenRange();
  }
  if (IsTokenRange && EndLoc.isValid()) {
    unsigned Length =
        Lexer::MeasureTokenLength(SM.getSpellingLoc(EndLoc), SM, LangOpts);
    EndLoc = EndLoc.getLocWithOffset(Length);
  }

  CXSourceRange Result = {
      {&SM, &LangOpts}, R.getBegin().getRawEncoding(), EndLoc.getRawEncoding()};
  return Result;
}

CharSourceRange cxloc::translateCXRangeToCharRange(CXSourceRange R) {
  return CharSourceRange::getCharRange(
      SourceLocation::getFromRawEncoding(R.begin_int_data),
      SourceLocation::getFromRawEncoding(R.end_int_data));
}

//===----------------------------------------------------------------------===//
// Cursor visitor.
//===----------------------------------------------------------------------===//

static SourceRange getRawCursorExtent(CXCursor C);
static SourceRange getFullCursorExtent(CXCursor C, SourceManager &SrcMgr);

RangeComparisonResult CursorVisitor::CompareRegionOfInterest(SourceRange R) {
  return RangeCompare(AU->getSourceManager(), R, RegionOfInterest);
}

/// Visit the given cursor and, if requested by the visitor,
/// its children.
///
/// \param Cursor the cursor to visit.
///
/// \param CheckedRegionOfInterest if true, then the caller already checked
/// that this cursor is within the region of interest.
///
/// \returns true if the visitation should be aborted, false if it
/// should continue.
bool CursorVisitor::Visit(CXCursor Cursor, bool CheckedRegionOfInterest) {
  if (clang_isInvalid(Cursor.kind))
    return false;

  if (clang_isDeclaration(Cursor.kind)) {
    const Decl *D = getCursorDecl(Cursor);
    if (!D) {
      assert(0 && "Invalid declaration cursor");
      return true; // abort.
    }

    // Ignore implicit declarations, unless it's an objc method because
    // currently we should report implicit methods for properties when indexing.
    if (D->isImplicit() && !isa<ObjCMethodDecl>(D))
      return false;
  }

  // If we have a range of interest, and this cursor doesn't intersect with it,
  // we're done.
  if (RegionOfInterest.isValid() && !CheckedRegionOfInterest) {
    SourceRange Range = getRawCursorExtent(Cursor);
    if (Range.isInvalid() || CompareRegionOfInterest(Range))
      return false;
  }

  switch (Visitor(Cursor, Parent, ClientData)) {
  case CXChildVisit_Break:
    return true;

  case CXChildVisit_Continue:
    return false;

  case CXChildVisit_Recurse: {
    bool ret = VisitChildren(Cursor);
    if (PostChildrenVisitor)
      if (PostChildrenVisitor(Cursor, ClientData))
        return true;
    return ret;
  }
  }

  llvm_unreachable("Invalid CXChildVisitResult!");
}

static bool visitPreprocessedEntitiesInRange(SourceRange R,
                                             PreprocessingRecord &PPRec,
                                             CursorVisitor &Visitor) {
  SourceManager &SM = Visitor.getASTUnit()->getSourceManager();
  FileID FID;

  if (!Visitor.shouldVisitIncludedEntities()) {
    // If the begin/end of the range lie in the same FileID, do the optimization
    // where we skip preprocessed entities that do not come from the same
    // FileID.
    FID = SM.getFileID(SM.getFileLoc(R.getBegin()));
    if (FID != SM.getFileID(SM.getFileLoc(R.getEnd())))
      FID = FileID();
  }

  const auto &Entities = PPRec.getPreprocessedEntitiesInRange(R);
  return Visitor.visitPreprocessedEntities(Entities.begin(), Entities.end(),
                                           PPRec, FID);
}

bool CursorVisitor::visitFileRegion() {
  if (RegionOfInterest.isInvalid())
    return false;

  ASTUnit *Unit = cxtu::getASTUnit(TU);
  SourceManager &SM = Unit->getSourceManager();

  std::pair<FileID, unsigned> Begin = SM.getDecomposedLoc(
                                  SM.getFileLoc(RegionOfInterest.getBegin())),
                              End = SM.getDecomposedLoc(
                                  SM.getFileLoc(RegionOfInterest.getEnd()));

  if (End.first != Begin.first) {
    // If the end does not reside in the same file, try to recover by
    // picking the end of the file of begin location.
    End.first = Begin.first;
    End.second = SM.getFileIDSize(Begin.first);
  }

  assert(Begin.first == End.first);
  if (Begin.second > End.second)
    return false;

  FileID File = Begin.first;
  unsigned Offset = Begin.second;
  unsigned Length = End.second - Begin.second;

  if (!VisitDeclsOnly && !VisitPreprocessorLast)
    if (visitPreprocessedEntitiesInRegion())
      return true; // visitation break.

  if (visitDeclsFromFileRegion(File, Offset, Length))
    return true; // visitation break.

  if (!VisitDeclsOnly && VisitPreprocessorLast)
    return visitPreprocessedEntitiesInRegion();

  return false;
}

static bool isInLexicalContext(Decl *D, DeclContext *DC) {
  if (!DC)
    return false;

  for (DeclContext *DeclDC = D->getLexicalDeclContext(); DeclDC;
       DeclDC = DeclDC->getLexicalParent()) {
    if (DeclDC == DC)
      return true;
  }
  return false;
}

bool CursorVisitor::visitDeclsFromFileRegion(FileID File, unsigned Offset,
                                             unsigned Length) {
  ASTUnit *Unit = cxtu::getASTUnit(TU);
  SourceManager &SM = Unit->getSourceManager();
  SourceRange Range = RegionOfInterest;

  SmallVector<Decl *, 16> Decls;
  Unit->findFileRegionDecls(File, Offset, Length, Decls);

  // If we didn't find any file level decls for the file, try looking at the
  // file that it was included from.
  while (Decls.empty() || Decls.front()->isTopLevelDeclInObjCContainer()) {
    bool Invalid = false;
    const SrcMgr::SLocEntry &SLEntry = SM.getSLocEntry(File, &Invalid);
    if (Invalid)
      return false;

    SourceLocation Outer;
    if (SLEntry.isFile())
      Outer = SLEntry.getFile().getIncludeLoc();
    else
      Outer = SLEntry.getExpansion().getExpansionLocStart();
    if (Outer.isInvalid())
      return false;

    std::tie(File, Offset) = SM.getDecomposedExpansionLoc(Outer);
    Length = 0;
    Unit->findFileRegionDecls(File, Offset, Length, Decls);
  }

  assert(!Decls.empty());

  bool VisitedAtLeastOnce = false;
  DeclContext *CurDC = nullptr;
  SmallVectorImpl<Decl *>::iterator DIt = Decls.begin();
  for (SmallVectorImpl<Decl *>::iterator DE = Decls.end(); DIt != DE; ++DIt) {
    Decl *D = *DIt;
    if (D->getSourceRange().isInvalid())
      continue;

    if (isInLexicalContext(D, CurDC))
      continue;

    CurDC = dyn_cast<DeclContext>(D);

    if (TagDecl *TD = dyn_cast<TagDecl>(D))
      if (!TD->isFreeStanding())
        continue;

    RangeComparisonResult CompRes =
        RangeCompare(SM, D->getSourceRange(), Range);
    if (CompRes == RangeBefore)
      continue;
    if (CompRes == RangeAfter)
      break;

    assert(CompRes == RangeOverlap);
    VisitedAtLeastOnce = true;

    if (isa<ObjCContainerDecl>(D)) {
      FileDI_current = &DIt;
      FileDE_current = DE;
    } else {
      FileDI_current = nullptr;
    }

    if (Visit(MakeCXCursor(D, TU, Range), /*CheckedRegionOfInterest=*/true))
      return true; // visitation break.
  }

  if (VisitedAtLeastOnce)
    return false;

  // No Decls overlapped with the range. Move up the lexical context until there
  // is a context that contains the range or we reach the translation unit
  // level.
  DeclContext *DC = DIt == Decls.begin()
                        ? (*DIt)->getLexicalDeclContext()
                        : (*(DIt - 1))->getLexicalDeclContext();

  while (DC && !DC->isTranslationUnit()) {
    Decl *D = cast<Decl>(DC);
    SourceRange CurDeclRange = D->getSourceRange();
    if (CurDeclRange.isInvalid())
      break;

    if (RangeCompare(SM, CurDeclRange, Range) == RangeOverlap) {
      if (Visit(MakeCXCursor(D, TU, Range), /*CheckedRegionOfInterest=*/true))
        return true; // visitation break.
    }

    DC = D->getLexicalDeclContext();
  }

  return false;
}

bool CursorVisitor::visitPreprocessedEntitiesInRegion() {
  if (!AU->getPreprocessor().getPreprocessingRecord())
    return false;

  PreprocessingRecord &PPRec = *AU->getPreprocessor().getPreprocessingRecord();
  SourceManager &SM = AU->getSourceManager();

  if (RegionOfInterest.isValid()) {
    SourceRange MappedRange = AU->mapRangeToPreamble(RegionOfInterest);
    SourceLocation B = MappedRange.getBegin();
    SourceLocation E = MappedRange.getEnd();

    if (AU->isInPreambleFileID(B)) {
      if (SM.isLoadedSourceLocation(E))
        return visitPreprocessedEntitiesInRange(SourceRange(B, E), PPRec,
                                                *this);

      // Beginning of range lies in the preamble but it also extends beyond
      // it into the main file. Split the range into 2 parts, one covering
      // the preamble and another covering the main file. This allows subsequent
      // calls to visitPreprocessedEntitiesInRange to accept a source range that
      // lies in the same FileID, allowing it to skip preprocessed entities that
      // do not come from the same FileID.
      bool breaked = visitPreprocessedEntitiesInRange(
          SourceRange(B, AU->getEndOfPreambleFileID()), PPRec, *this);
      if (breaked)
        return true;
      return visitPreprocessedEntitiesInRange(
          SourceRange(AU->getStartOfMainFileID(), E), PPRec, *this);
    }

    return visitPreprocessedEntitiesInRange(SourceRange(B, E), PPRec, *this);
  }

  bool OnlyLocalDecls = !AU->isMainFileAST() && AU->getOnlyLocalDecls();

  if (OnlyLocalDecls)
    return visitPreprocessedEntities(PPRec.local_begin(), PPRec.local_end(),
                                     PPRec);

  return visitPreprocessedEntities(PPRec.begin(), PPRec.end(), PPRec);
}

template <typename InputIterator>
bool CursorVisitor::visitPreprocessedEntities(InputIterator First,
                                              InputIterator Last,
                                              PreprocessingRecord &PPRec,
                                              FileID FID) {
  for (; First != Last; ++First) {
    if (!FID.isInvalid() && !PPRec.isEntityInFileID(First, FID))
      continue;

    PreprocessedEntity *PPE = *First;
    if (!PPE)
      continue;

    if (MacroExpansion *ME = dyn_cast<MacroExpansion>(PPE)) {
      if (Visit(MakeMacroExpansionCursor(ME, TU)))
        return true;

      continue;
    }

    if (MacroDefinitionRecord *MD = dyn_cast<MacroDefinitionRecord>(PPE)) {
      if (Visit(MakeMacroDefinitionCursor(MD, TU)))
        return true;

      continue;
    }

    if (InclusionDirective *ID = dyn_cast<InclusionDirective>(PPE)) {
      if (Visit(MakeInclusionDirectiveCursor(ID, TU)))
        return true;

      continue;
    }
  }

  return false;
}

/// Visit the children of the given cursor.
///
/// \returns true if the visitation should be aborted, false if it
/// should continue.
bool CursorVisitor::VisitChildren(CXCursor Cursor) {
  if (clang_isReference(Cursor.kind) &&
      Cursor.kind != CXCursor_CXXBaseSpecifier) {
    // By definition, references have no children.
    return false;
  }

  // Set the Parent field to Cursor, then back to its old value once we're
  // done.
  SetParentRAII SetParent(Parent, StmtParent, Cursor);

  if (clang_isDeclaration(Cursor.kind)) {
    Decl *D = const_cast<Decl *>(getCursorDecl(Cursor));
    if (!D)
      return false;

    return VisitAttributes(D) || Visit(D);
  }

  if (clang_isStatement(Cursor.kind)) {
    if (const Stmt *S = getCursorStmt(Cursor))
      return Visit(S);

    return false;
  }

  if (clang_isExpression(Cursor.kind)) {
    if (const Expr *E = getCursorExpr(Cursor))
      return Visit(E);

    return false;
  }

  if (clang_isTranslationUnit(Cursor.kind)) {
    CXTranslationUnit TU = getCursorTU(Cursor);
    ASTUnit *CXXUnit = cxtu::getASTUnit(TU);

    int VisitOrder[2] = {VisitPreprocessorLast, !VisitPreprocessorLast};
    for (unsigned I = 0; I != 2; ++I) {
      if (VisitOrder[I]) {
        if (!CXXUnit->isMainFileAST() && CXXUnit->getOnlyLocalDecls() &&
            RegionOfInterest.isInvalid()) {
          for (ASTUnit::top_level_iterator TL = CXXUnit->top_level_begin(),
                                           TLEnd = CXXUnit->top_level_end();
               TL != TLEnd; ++TL) {
            const std::optional<bool> V = handleDeclForVisitation(*TL);
            if (!V)
              continue;
            return *V;
          }
        } else if (VisitDeclContext(
                       CXXUnit->getASTContext().getTranslationUnitDecl()))
          return true;
        continue;
      }

      // Walk the preprocessing record.
      if (CXXUnit->getPreprocessor().getPreprocessingRecord())
        visitPreprocessedEntitiesInRegion();
    }

    return false;
  }

  if (Cursor.kind == CXCursor_CXXBaseSpecifier) {
    if (const CXXBaseSpecifier *Base = getCursorCXXBaseSpecifier(Cursor)) {
      if (TypeSourceInfo *BaseTSInfo = Base->getTypeSourceInfo()) {
        return Visit(BaseTSInfo->getTypeLoc());
      }
    }
  }

  if (Cursor.kind == CXCursor_IBOutletCollectionAttr) {
    const IBOutletCollectionAttr *A =
        cast<IBOutletCollectionAttr>(cxcursor::getCursorAttr(Cursor));
    if (const ObjCObjectType *ObjT = A->getInterface()->getAs<ObjCObjectType>())
      return Visit(cxcursor::MakeCursorObjCClassRef(
          ObjT->getInterface(),
          A->getInterfaceLoc()->getTypeLoc().getBeginLoc(), TU));
  }

  if (clang_isAttribute(Cursor.kind)) {
    if (const Attr *A = getCursorAttr(Cursor))
      return Visit(A);

    return false;
  }

  // If pointing inside a macro definition, check if the token is an identifier
  // that was ever defined as a macro. In such a case, create a "pseudo" macro
  // expansion cursor for that token.
  SourceLocation BeginLoc = RegionOfInterest.getBegin();
  if (Cursor.kind == CXCursor_MacroDefinition &&
      BeginLoc == RegionOfInterest.getEnd()) {
    SourceLocation Loc = AU->mapLocationToPreamble(BeginLoc);
    const MacroInfo *MI =
        getMacroInfo(cxcursor::getCursorMacroDefinition(Cursor), TU);
    if (MacroDefinitionRecord *MacroDef =
            checkForMacroInMacroDefinition(MI, Loc, TU))
      return Visit(cxcursor::MakeMacroExpansionCursor(MacroDef, BeginLoc, TU));
  }

  // Nothing to visit at the moment.
  return false;
}

bool CursorVisitor::VisitBlockDecl(BlockDecl *B) {
  if (TypeSourceInfo *TSInfo = B->getSignatureAsWritten())
    if (Visit(TSInfo->getTypeLoc()))
      return true;

  if (Stmt *Body = B->getBody())
    return Visit(MakeCXCursor(Body, StmtParent, TU, RegionOfInterest));

  return false;
}

std::optional<bool> CursorVisitor::shouldVisitCursor(CXCursor Cursor) {
  if (RegionOfInterest.isValid()) {
    SourceRange Range = getFullCursorExtent(Cursor, AU->getSourceManager());
    if (Range.isInvalid())
      return std::nullopt;

    switch (CompareRegionOfInterest(Range)) {
    case RangeBefore:
      // This declaration comes before the region of interest; skip it.
      return std::nullopt;

    case RangeAfter:
      // This declaration comes after the region of interest; we're done.
      return false;

    case RangeOverlap:
      // This declaration overlaps the region of interest; visit it.
      break;
    }
  }
  return true;
}

bool CursorVisitor::VisitDeclContext(DeclContext *DC) {
  DeclContext::decl_iterator I = DC->decls_begin(), E = DC->decls_end();

  // FIXME: Eventually remove.  This part of a hack to support proper
  // iteration over all Decls contained lexically within an ObjC container.
  SaveAndRestore DI_saved(DI_current, &I);
  SaveAndRestore DE_saved(DE_current, E);

  for (; I != E; ++I) {
    Decl *D = *I;
    if (D->getLexicalDeclContext() != DC)
      continue;
    // Filter out synthesized property accessor redeclarations.
    if (isa<ObjCImplDecl>(DC))
      if (auto *OMD = dyn_cast<ObjCMethodDecl>(D))
        if (OMD->isSynthesizedAccessorStub())
          continue;
    const std::optional<bool> V = handleDeclForVisitation(D);
    if (!V)
      continue;
    return *V;
  }
  return false;
}

std::optional<bool> CursorVisitor::handleDeclForVisitation(const Decl *D) {
  CXCursor Cursor = MakeCXCursor(D, TU, RegionOfInterest);

  // Ignore synthesized ivars here, otherwise if we have something like:
  //   @synthesize prop = _prop;
  // and '_prop' is not declared, we will encounter a '_prop' ivar before
  // encountering the 'prop' synthesize declaration and we will think that
  // we passed the region-of-interest.
  if (auto *ivarD = dyn_cast<ObjCIvarDecl>(D)) {
    if (ivarD->getSynthesize())
      return std::nullopt;
  }

  // FIXME: ObjCClassRef/ObjCProtocolRef for forward class/protocol
  // declarations is a mismatch with the compiler semantics.
  if (Cursor.kind == CXCursor_ObjCInterfaceDecl) {
    auto *ID = cast<ObjCInterfaceDecl>(D);
    if (!ID->isThisDeclarationADefinition())
      Cursor = MakeCursorObjCClassRef(ID, ID->getLocation(), TU);

  } else if (Cursor.kind == CXCursor_ObjCProtocolDecl) {
    auto *PD = cast<ObjCProtocolDecl>(D);
    if (!PD->isThisDeclarationADefinition())
      Cursor = MakeCursorObjCProtocolRef(PD, PD->getLocation(), TU);
  }

  const std::optional<bool> V = shouldVisitCursor(Cursor);
  if (!V)
    return std::nullopt;
  if (!*V)
    return false;
  if (Visit(Cursor, true))
    return true;
  return std::nullopt;
}

bool CursorVisitor::VisitTranslationUnitDecl(TranslationUnitDecl *D) {
  llvm_unreachable("Translation units are visited directly by Visit()");
}

bool CursorVisitor::VisitTypeAliasTemplateDecl(TypeAliasTemplateDecl *D) {
  if (VisitTemplateParameters(D->getTemplateParameters()))
    return true;

  return Visit(MakeCXCursor(D->getTemplatedDecl(), TU, RegionOfInterest));
}

bool CursorVisitor::VisitTypeAliasDecl(TypeAliasDecl *D) {
  if (TypeSourceInfo *TSInfo = D->getTypeSourceInfo())
    return Visit(TSInfo->getTypeLoc());

  return false;
}

bool CursorVisitor::VisitTypedefDecl(TypedefDecl *D) {
  if (TypeSourceInfo *TSInfo = D->getTypeSourceInfo())
    return Visit(TSInfo->getTypeLoc());

  return false;
}

bool CursorVisitor::VisitTagDecl(TagDecl *D) { return VisitDeclContext(D); }

bool CursorVisitor::VisitClassTemplateSpecializationDecl(
    ClassTemplateSpecializationDecl *D) {
  bool ShouldVisitBody = false;
  switch (D->getSpecializationKind()) {
  case TSK_Undeclared:
  case TSK_ImplicitInstantiation:
    // Nothing to visit
    return false;

  case TSK_ExplicitInstantiationDeclaration:
  case TSK_ExplicitInstantiationDefinition:
    break;

  case TSK_ExplicitSpecialization:
    ShouldVisitBody = true;
    break;
  }

  // Visit the template arguments used in the specialization.
  if (const auto *ArgsWritten = D->getTemplateArgsAsWritten()) {
    for (const TemplateArgumentLoc &Arg : ArgsWritten->arguments())
      if (VisitTemplateArgumentLoc(Arg))
        return true;
  }

  return ShouldVisitBody && VisitCXXRecordDecl(D);
}

bool CursorVisitor::VisitClassTemplatePartialSpecializationDecl(
    ClassTemplatePartialSpecializationDecl *D) {
  // FIXME: Visit the "outer" template parameter lists on the TagDecl
  // before visiting these template parameters.
  if (VisitTemplateParameters(D->getTemplateParameters()))
    return true;

  // Visit the partial specialization arguments.
  const ASTTemplateArgumentListInfo *Info = D->getTemplateArgsAsWritten();
  const TemplateArgumentLoc *TemplateArgs = Info->getTemplateArgs();
  for (unsigned I = 0, N = Info->NumTemplateArgs; I != N; ++I)
    if (VisitTemplateArgumentLoc(TemplateArgs[I]))
      return true;

  return VisitCXXRecordDecl(D);
}

bool CursorVisitor::VisitTemplateTypeParmDecl(TemplateTypeParmDecl *D) {
  if (const auto *TC = D->getTypeConstraint()) {
    if (VisitTypeConstraint(*TC))
      return true;
  }

  // Visit the default argument.
  if (D->hasDefaultArgument() && !D->defaultArgumentWasInherited() &&
      VisitTemplateArgumentLoc(D->getDefaultArgument()))
    return true;

  return false;
}

bool CursorVisitor::VisitEnumConstantDecl(EnumConstantDecl *D) {
  if (Expr *Init = D->getInitExpr())
    return Visit(MakeCXCursor(Init, StmtParent, TU, RegionOfInterest));
  return false;
}

bool CursorVisitor::VisitDeclaratorDecl(DeclaratorDecl *DD) {
  unsigned NumParamList = DD->getNumTemplateParameterLists();
  for (unsigned i = 0; i < NumParamList; i++) {
    TemplateParameterList *Params = DD->getTemplateParameterList(i);
    if (VisitTemplateParameters(Params))
      return true;
  }

  if (TypeSourceInfo *TSInfo = DD->getTypeSourceInfo())
    if (Visit(TSInfo->getTypeLoc()))
      return true;

  // Visit the nested-name-specifier, if present.
  if (NestedNameSpecifierLoc QualifierLoc = DD->getQualifierLoc())
    if (VisitNestedNameSpecifierLoc(QualifierLoc))
      return true;

  return false;
}

static bool HasTrailingReturnType(FunctionDecl *ND) {
  const QualType Ty = ND->getType();
  if (const FunctionType *AFT = Ty->getAs<FunctionType>()) {
    if (const FunctionProtoType *FT = dyn_cast<FunctionProtoType>(AFT))
      return FT->hasTrailingReturn();
  }

  return false;
}

/// Compare two base or member initializers based on their source order.
static int CompareCXXCtorInitializers(CXXCtorInitializer *const *X,
                                      CXXCtorInitializer *const *Y) {
  return (*X)->getSourceOrder() - (*Y)->getSourceOrder();
}

bool CursorVisitor::VisitFunctionDecl(FunctionDecl *ND) {
  unsigned NumParamList = ND->getNumTemplateParameterLists();
  for (unsigned i = 0; i < NumParamList; i++) {
    TemplateParameterList *Params = ND->getTemplateParameterList(i);
    if (VisitTemplateParameters(Params))
      return true;
  }

  if (TypeSourceInfo *TSInfo = ND->getTypeSourceInfo()) {
    // Visit the function declaration's syntactic components in the order
    // written. This requires a bit of work.
    TypeLoc TL = TSInfo->getTypeLoc().IgnoreParens();
    FunctionTypeLoc FTL = TL.getAs<FunctionTypeLoc>();
    const bool HasTrailingRT = HasTrailingReturnType(ND);

    // If we have a function declared directly (without the use of a typedef),
    // visit just the return type. Otherwise, just visit the function's type
    // now.
    if ((FTL && !isa<CXXConversionDecl>(ND) && !HasTrailingRT &&
         Visit(FTL.getReturnLoc())) ||
        (!FTL && Visit(TL)))
      return true;

    // Visit the nested-name-specifier, if present.
    if (NestedNameSpecifierLoc QualifierLoc = ND->getQualifierLoc())
      if (VisitNestedNameSpecifierLoc(QualifierLoc))
        return true;

    // Visit the declaration name.
    if (!isa<CXXDestructorDecl>(ND))
      if (VisitDeclarationNameInfo(ND->getNameInfo()))
        return true;

    // FIXME: Visit explicitly-specified template arguments!

    // Visit the function parameters, if we have a function type.
    if (FTL && VisitFunctionTypeLoc(FTL, true))
      return true;

    // Visit the function's trailing return type.
    if (FTL && HasTrailingRT && Visit(FTL.getReturnLoc()))
      return true;

    // FIXME: Attributes?
  }

  if (auto *E = ND->getTrailingRequiresClause().ConstraintExpr) {
    if (Visit(E))
      return true;
  }

  if (ND->doesThisDeclarationHaveABody() && !ND->isLateTemplateParsed()) {
    if (CXXConstructorDecl *Constructor = dyn_cast<CXXConstructorDecl>(ND)) {
      // Find the initializers that were written in the source.
      SmallVector<CXXCtorInitializer *, 4> WrittenInits;
      for (auto *I : Constructor->inits()) {
        if (!I->isWritten())
          continue;

        WrittenInits.push_back(I);
      }

      // Sort the initializers in source order
      llvm::array_pod_sort(WrittenInits.begin(), WrittenInits.end(),
                           &CompareCXXCtorInitializers);

      // Visit the initializers in source order
      for (unsigned I = 0, N = WrittenInits.size(); I != N; ++I) {
        CXXCtorInitializer *Init = WrittenInits[I];
        if (Init->isAnyMemberInitializer()) {
          if (Visit(MakeCursorMemberRef(Init->getAnyMember(),
                                        Init->getMemberLocation(), TU)))
            return true;
        } else if (TypeSourceInfo *TInfo = Init->getTypeSourceInfo()) {
          if (Visit(TInfo->getTypeLoc()))
            return true;
        }

        // Visit the initializer value.
        if (Expr *Initializer = Init->getInit())
          if (Visit(MakeCXCursor(Initializer, ND, TU, RegionOfInterest)))
            return true;
      }
    }

    if (Visit(MakeCXCursor(ND->getBody(), StmtParent, TU, RegionOfInterest)))
      return true;
  }

  return false;
}

bool CursorVisitor::VisitFieldDecl(FieldDecl *D) {
  if (VisitDeclaratorDecl(D))
    return true;

  if (Expr *BitWidth = D->getBitWidth())
    return Visit(MakeCXCursor(BitWidth, StmtParent, TU, RegionOfInterest));

  if (Expr *Init = D->getInClassInitializer())
    return Visit(MakeCXCursor(Init, StmtParent, TU, RegionOfInterest));

  return false;
}

bool CursorVisitor::VisitVarDecl(VarDecl *D) {
  if (VisitDeclaratorDecl(D))
    return true;

  if (Expr *Init = D->getInit())
    return Visit(MakeCXCursor(Init, StmtParent, TU, RegionOfInterest));

  return false;
}

bool CursorVisitor::VisitNonTypeTemplateParmDecl(NonTypeTemplateParmDecl *D) {
  if (VisitDeclaratorDecl(D))
    return true;

  if (D->hasDefaultArgument() && !D->defaultArgumentWasInherited())
    if (D->hasDefaultArgument() &&
        VisitTemplateArgumentLoc(D->getDefaultArgument()))
      return true;

  return false;
}

bool CursorVisitor::VisitFunctionTemplateDecl(FunctionTemplateDecl *D) {
  // FIXME: Visit the "outer" template parameter lists on the FunctionDecl
  // before visiting these template parameters.
  if (VisitTemplateParameters(D->getTemplateParameters()))
    return true;

  auto *FD = D->getTemplatedDecl();
  return VisitAttributes(FD) || VisitFunctionDecl(FD);
}

bool CursorVisitor::VisitClassTemplateDecl(ClassTemplateDecl *D) {
  // FIXME: Visit the "outer" template parameter lists on the TagDecl
  // before visiting these template parameters.
  if (VisitTemplateParameters(D->getTemplateParameters()))
    return true;

  auto *CD = D->getTemplatedDecl();
  return VisitAttributes(CD) || VisitCXXRecordDecl(CD);
}

bool CursorVisitor::VisitTemplateTemplateParmDecl(TemplateTemplateParmDecl *D) {
  if (VisitTemplateParameters(D->getTemplateParameters()))
    return true;

  if (D->hasDefaultArgument() && !D->defaultArgumentWasInherited() &&
      VisitTemplateArgumentLoc(D->getDefaultArgument()))
    return true;

  return false;
}

bool CursorVisitor::VisitObjCTypeParamDecl(ObjCTypeParamDecl *D) {
  // Visit the bound, if it's explicit.
  if (D->hasExplicitBound()) {
    if (auto TInfo = D->getTypeSourceInfo()) {
      if (Visit(TInfo->getTypeLoc()))
        return true;
    }
  }

  return false;
}

bool CursorVisitor::VisitObjCMethodDecl(ObjCMethodDecl *ND) {
  if (TypeSourceInfo *TSInfo = ND->getReturnTypeSourceInfo())
    if (Visit(TSInfo->getTypeLoc()))
      return true;

  for (const auto *P : ND->parameters()) {
    if (Visit(MakeCXCursor(P, TU, RegionOfInterest)))
      return true;
  }

  return ND->isThisDeclarationADefinition() &&
         Visit(MakeCXCursor(ND->getBody(), StmtParent, TU, RegionOfInterest));
}

template <typename DeclIt>
static void addRangedDeclsInContainer(DeclIt *DI_current, DeclIt DE_current,
                                      SourceManager &SM, SourceLocation EndLoc,
                                      SmallVectorImpl<Decl *> &Decls) {
  DeclIt next = *DI_current;
  while (++next != DE_current) {
    Decl *D_next = *next;
    if (!D_next)
      break;
    SourceLocation L = D_next->getBeginLoc();
    if (!L.isValid())
      break;
    if (SM.isBeforeInTranslationUnit(L, EndLoc)) {
      *DI_current = next;
      Decls.push_back(D_next);
      continue;
    }
    break;
  }
}

bool CursorVisitor::VisitObjCContainerDecl(ObjCContainerDecl *D) {
  // FIXME: Eventually convert back to just 'VisitDeclContext()'.  Essentially
  // an @implementation can lexically contain Decls that are not properly
  // nested in the AST.  When we identify such cases, we need to retrofit
  // this nesting here.
  if (!DI_current && !FileDI_current)
    return VisitDeclContext(D);

  // Scan the Decls that immediately come after the container
  // in the current DeclContext.  If any fall within the
  // container's lexical region, stash them into a vector
  // for later processing.
  SmallVector<Decl *, 24> DeclsInContainer;
  SourceLocation EndLoc = D->getSourceRange().getEnd();
  SourceManager &SM = AU->getSourceManager();
  if (EndLoc.isValid()) {
    if (DI_current) {
      addRangedDeclsInContainer(DI_current, DE_current, SM, EndLoc,
                                DeclsInContainer);
    } else {
      addRangedDeclsInContainer(FileDI_current, FileDE_current, SM, EndLoc,
                                DeclsInContainer);
    }
  }

  // The common case.
  if (DeclsInContainer.empty())
    return VisitDeclContext(D);

  // Get all the Decls in the DeclContext, and sort them with the
  // additional ones we've collected.  Then visit them.
  for (auto *SubDecl : D->decls()) {
    if (!SubDecl || SubDecl->getLexicalDeclContext() != D ||
        SubDecl->getBeginLoc().isInvalid())
      continue;
    DeclsInContainer.push_back(SubDecl);
  }

  // Now sort the Decls so that they appear in lexical order.
  llvm::sort(DeclsInContainer, [&SM](Decl *A, Decl *B) {
    SourceLocation L_A = A->getBeginLoc();
    SourceLocation L_B = B->getBeginLoc();
    return L_A != L_B
               ? SM.isBeforeInTranslationUnit(L_A, L_B)
               : SM.isBeforeInTranslationUnit(A->getEndLoc(), B->getEndLoc());
  });

  // Now visit the decls.
  for (SmallVectorImpl<Decl *>::iterator I = DeclsInContainer.begin(),
                                         E = DeclsInContainer.end();
       I != E; ++I) {
    CXCursor Cursor = MakeCXCursor(*I, TU, RegionOfInterest);
    const std::optional<bool> &V = shouldVisitCursor(Cursor);
    if (!V)
      continue;
    if (!*V)
      return false;
    if (Visit(Cursor, true))
      return true;
  }
  return false;
}

bool CursorVisitor::VisitObjCCategoryDecl(ObjCCategoryDecl *ND) {
  if (Visit(MakeCursorObjCClassRef(ND->getClassInterface(), ND->getLocation(),
                                   TU)))
    return true;

  if (VisitObjCTypeParamList(ND->getTypeParamList()))
    return true;

  ObjCCategoryDecl::protocol_loc_iterator PL = ND->protocol_loc_begin();
  for (ObjCCategoryDecl::protocol_iterator I = ND->protocol_begin(),
                                           E = ND->protocol_end();
       I != E; ++I, ++PL)
    if (Visit(MakeCursorObjCProtocolRef(*I, *PL, TU)))
      return true;

  return VisitObjCContainerDecl(ND);
}

bool CursorVisitor::VisitObjCProtocolDecl(ObjCProtocolDecl *PID) {
  if (!PID->isThisDeclarationADefinition())
    return Visit(MakeCursorObjCProtocolRef(PID, PID->getLocation(), TU));

  ObjCProtocolDecl::protocol_loc_iterator PL = PID->protocol_loc_begin();
  for (ObjCProtocolDecl::protocol_iterator I = PID->protocol_begin(),
                                           E = PID->protocol_end();
       I != E; ++I, ++PL)
    if (Visit(MakeCursorObjCProtocolRef(*I, *PL, TU)))
      return true;

  return VisitObjCContainerDecl(PID);
}

bool CursorVisitor::VisitObjCPropertyDecl(ObjCPropertyDecl *PD) {
  if (PD->getTypeSourceInfo() && Visit(PD->getTypeSourceInfo()->getTypeLoc()))
    return true;

  // FIXME: This implements a workaround with @property declarations also being
  // installed in the DeclContext for the @interface.  Eventually this code
  // should be removed.
  ObjCCategoryDecl *CDecl = dyn_cast<ObjCCategoryDecl>(PD->getDeclContext());
  if (!CDecl || !CDecl->IsClassExtension())
    return false;

  ObjCInterfaceDecl *ID = CDecl->getClassInterface();
  if (!ID)
    return false;

  IdentifierInfo *PropertyId = PD->getIdentifier();
  ObjCPropertyDecl *prevDecl = ObjCPropertyDecl::findPropertyDecl(
      cast<DeclContext>(ID), PropertyId, PD->getQueryKind());

  if (!prevDecl)
    return false;

  // Visit synthesized methods since they will be skipped when visiting
  // the @interface.
  if (ObjCMethodDecl *MD = prevDecl->getGetterMethodDecl())
    if (MD->isPropertyAccessor() && MD->getLexicalDeclContext() == CDecl)
      if (Visit(MakeCXCursor(MD, TU, RegionOfInterest)))
        return true;

  if (ObjCMethodDecl *MD = prevDecl->getSetterMethodDecl())
    if (MD->isPropertyAccessor() && MD->getLexicalDeclContext() == CDecl)
      if (Visit(MakeCXCursor(MD, TU, RegionOfInterest)))
        return true;

  return false;
}

bool CursorVisitor::VisitObjCTypeParamList(ObjCTypeParamList *typeParamList) {
  if (!typeParamList)
    return false;

  for (auto *typeParam : *typeParamList) {
    // Visit the type parameter.
    if (Visit(MakeCXCursor(typeParam, TU, RegionOfInterest)))
      return true;
  }

  return false;
}

bool CursorVisitor::VisitObjCInterfaceDecl(ObjCInterfaceDecl *D) {
  if (!D->isThisDeclarationADefinition()) {
    // Forward declaration is treated like a reference.
    return Visit(MakeCursorObjCClassRef(D, D->getLocation(), TU));
  }

  // Objective-C type parameters.
  if (VisitObjCTypeParamList(D->getTypeParamListAsWritten()))
    return true;

  // Issue callbacks for super class.
  if (D->getSuperClass() && Visit(MakeCursorObjCSuperClassRef(
                                D->getSuperClass(), D->getSuperClassLoc(), TU)))
    return true;

  if (TypeSourceInfo *SuperClassTInfo = D->getSuperClassTInfo())
    if (Visit(SuperClassTInfo->getTypeLoc()))
      return true;

  ObjCInterfaceDecl::protocol_loc_iterator PL = D->protocol_loc_begin();
  for (ObjCInterfaceDecl::protocol_iterator I = D->protocol_begin(),
                                            E = D->protocol_end();
       I != E; ++I, ++PL)
    if (Visit(MakeCursorObjCProtocolRef(*I, *PL, TU)))
      return true;

  return VisitObjCContainerDecl(D);
}

bool CursorVisitor::VisitObjCImplDecl(ObjCImplDecl *D) {
  return VisitObjCContainerDecl(D);
}

bool CursorVisitor::VisitObjCCategoryImplDecl(ObjCCategoryImplDecl *D) {
  // 'ID' could be null when dealing with invalid code.
  if (ObjCInterfaceDecl *ID = D->getClassInterface())
    if (Visit(MakeCursorObjCClassRef(ID, D->getLocation(), TU)))
      return true;

  return VisitObjCImplDecl(D);
}

bool CursorVisitor::VisitObjCImplementationDecl(ObjCImplementationDecl *D) {
#if 0
  // Issue callbacks for super class.
  // FIXME: No source location information!
  if (D->getSuperClass() &&
      Visit(MakeCursorObjCSuperClassRef(D->getSuperClass(),
                                        D->getSuperClassLoc(),
                                        TU)))
    return true;
#endif

  return VisitObjCImplDecl(D);
}

bool CursorVisitor::VisitObjCPropertyImplDecl(ObjCPropertyImplDecl *PD) {
  if (ObjCIvarDecl *Ivar = PD->getPropertyIvarDecl())
    if (PD->isIvarNameSpecified())
      return Visit(MakeCursorMemberRef(Ivar, PD->getPropertyIvarDeclLoc(), TU));

  return false;
}

bool CursorVisitor::VisitNamespaceDecl(NamespaceDecl *D) {
  return VisitDeclContext(D);
}

bool CursorVisitor::VisitNamespaceAliasDecl(NamespaceAliasDecl *D) {
  // Visit nested-name-specifier.
  if (NestedNameSpecifierLoc QualifierLoc = D->getQualifierLoc())
    if (VisitNestedNameSpecifierLoc(QualifierLoc))
      return true;

  return Visit(MakeCursorNamespaceRef(D->getAliasedNamespace(),
                                      D->getTargetNameLoc(), TU));
}

bool CursorVisitor::VisitUsingDecl(UsingDecl *D) {
  // Visit nested-name-specifier.
  if (NestedNameSpecifierLoc QualifierLoc = D->getQualifierLoc()) {
    if (VisitNestedNameSpecifierLoc(QualifierLoc))
      return true;
  }

  if (Visit(MakeCursorOverloadedDeclRef(D, D->getLocation(), TU)))
    return true;

  return VisitDeclarationNameInfo(D->getNameInfo());
}

bool CursorVisitor::VisitUsingDirectiveDecl(UsingDirectiveDecl *D) {
  // Visit nested-name-specifier.
  if (NestedNameSpecifierLoc QualifierLoc = D->getQualifierLoc())
    if (VisitNestedNameSpecifierLoc(QualifierLoc))
      return true;

  return Visit(MakeCursorNamespaceRef(D->getNominatedNamespaceAsWritten(),
                                      D->getIdentLocation(), TU));
}

bool CursorVisitor::VisitUnresolvedUsingValueDecl(UnresolvedUsingValueDecl *D) {
  // Visit nested-name-specifier.
  if (NestedNameSpecifierLoc QualifierLoc = D->getQualifierLoc()) {
    if (VisitNestedNameSpecifierLoc(QualifierLoc))
      return true;
  }

  return VisitDeclarationNameInfo(D->getNameInfo());
}

bool CursorVisitor::VisitUnresolvedUsingTypenameDecl(
    UnresolvedUsingTypenameDecl *D) {
  // Visit nested-name-specifier.
  if (NestedNameSpecifierLoc QualifierLoc = D->getQualifierLoc())
    if (VisitNestedNameSpecifierLoc(QualifierLoc))
      return true;

  return false;
}

bool CursorVisitor::VisitStaticAssertDecl(StaticAssertDecl *D) {
  if (Visit(MakeCXCursor(D->getAssertExpr(), StmtParent, TU, RegionOfInterest)))
    return true;
  if (auto *Message = D->getMessage())
    if (Visit(MakeCXCursor(Message, StmtParent, TU, RegionOfInterest)))
      return true;
  return false;
}

bool CursorVisitor::VisitFriendDecl(FriendDecl *D) {
  if (NamedDecl *FriendD = D->getFriendDecl()) {
    if (Visit(MakeCXCursor(FriendD, TU, RegionOfInterest)))
      return true;
  } else if (TypeSourceInfo *TI = D->getFriendType()) {
    if (Visit(TI->getTypeLoc()))
      return true;
  }
  return false;
}

bool CursorVisitor::VisitDecompositionDecl(DecompositionDecl *D) {
  for (auto *B : D->bindings()) {
    if (Visit(MakeCXCursor(B, TU, RegionOfInterest)))
      return true;
  }
  return VisitVarDecl(D);
}

bool CursorVisitor::VisitConceptDecl(ConceptDecl *D) {
  if (VisitTemplateParameters(D->getTemplateParameters()))
    return true;

  if (auto *E = D->getConstraintExpr()) {
    if (Visit(MakeCXCursor(E, D, TU, RegionOfInterest)))
      return true;
  }
  return false;
}

bool CursorVisitor::VisitTypeConstraint(const TypeConstraint &TC) {
  if (TC.getNestedNameSpecifierLoc()) {
    if (VisitNestedNameSpecifierLoc(TC.getNestedNameSpecifierLoc()))
      return true;
  }
  if (TC.getNamedConcept()) {
    if (Visit(MakeCursorTemplateRef(TC.getNamedConcept(),
                                    TC.getConceptNameLoc(), TU)))
      return true;
  }
  if (auto Args = TC.getTemplateArgsAsWritten()) {
    for (const auto &Arg : Args->arguments()) {
      if (VisitTemplateArgumentLoc(Arg))
        return true;
    }
  }
  return false;
}

bool CursorVisitor::VisitConceptRequirement(const concepts::Requirement &R) {
  using namespace concepts;
  switch (R.getKind()) {
  case Requirement::RK_Type: {
    const TypeRequirement &TR = cast<TypeRequirement>(R);
    if (!TR.isSubstitutionFailure()) {
      if (Visit(TR.getType()->getTypeLoc()))
        return true;
    }
    break;
  }
  case Requirement::RK_Simple:
  case Requirement::RK_Compound: {
    const ExprRequirement &ER = cast<ExprRequirement>(R);
    if (!ER.isExprSubstitutionFailure()) {
      if (Visit(ER.getExpr()))
        return true;
    }
    if (ER.getKind() == Requirement::RK_Compound) {
      const auto &RTR = ER.getReturnTypeRequirement();
      if (RTR.isTypeConstraint()) {
        if (const auto *Cons = RTR.getTypeConstraint())
          VisitTypeConstraint(*Cons);
      }
    }
    break;
  }
  case Requirement::RK_Nested: {
    const NestedRequirement &NR = cast<NestedRequirement>(R);
    if (!NR.hasInvalidConstraint()) {
      if (Visit(NR.getConstraintExpr()))
        return true;
    }
    break;
  }
  }
  return false;
}

bool CursorVisitor::VisitDeclarationNameInfo(DeclarationNameInfo Name) {
  switch (Name.getName().getNameKind()) {
  case clang::DeclarationName::Identifier:
  case clang::DeclarationName::CXXLiteralOperatorName:
  case clang::DeclarationName::CXXDeductionGuideName:
  case clang::DeclarationName::CXXOperatorName:
  case clang::DeclarationName::CXXUsingDirective:
    return false;

  case clang::DeclarationName::CXXConstructorName:
  case clang::DeclarationName::CXXDestructorName:
  case clang::DeclarationName::CXXConversionFunctionName:
    if (TypeSourceInfo *TSInfo = Name.getNamedTypeInfo())
      return Visit(TSInfo->getTypeLoc());
    return false;

  case clang::DeclarationName::ObjCZeroArgSelector:
  case clang::DeclarationName::ObjCOneArgSelector:
  case clang::DeclarationName::ObjCMultiArgSelector:
    // FIXME: Per-identifier location info?
    return false;
  }

  llvm_unreachable("Invalid DeclarationName::Kind!");
}

bool CursorVisitor::VisitNestedNameSpecifier(NestedNameSpecifier *NNS,
                                             SourceRange Range) {
  // FIXME: This whole routine is a hack to work around the lack of proper
  // source information in nested-name-specifiers (PR5791). Since we do have
  // a beginning source location, we can visit the first component of the
  // nested-name-specifier, if it's a single-token component.
  if (!NNS)
    return false;

  // Get the first component in the nested-name-specifier.
  while (NestedNameSpecifier *Prefix = NNS->getPrefix())
    NNS = Prefix;

  switch (NNS->getKind()) {
  case NestedNameSpecifier::Namespace:
    return Visit(
        MakeCursorNamespaceRef(NNS->getAsNamespace(), Range.getBegin(), TU));

  case NestedNameSpecifier::NamespaceAlias:
    return Visit(MakeCursorNamespaceRef(NNS->getAsNamespaceAlias(),
                                        Range.getBegin(), TU));

  case NestedNameSpecifier::TypeSpec: {
    // If the type has a form where we know that the beginning of the source
    // range matches up with a reference cursor. Visit the appropriate reference
    // cursor.
    const Type *T = NNS->getAsType();
    if (const TypedefType *Typedef = dyn_cast<TypedefType>(T))
      return Visit(MakeCursorTypeRef(Typedef->getDecl(), Range.getBegin(), TU));
    if (const TagType *Tag = dyn_cast<TagType>(T))
      return Visit(MakeCursorTypeRef(Tag->getDecl(), Range.getBegin(), TU));
    if (const TemplateSpecializationType *TST =
            dyn_cast<TemplateSpecializationType>(T))
      return VisitTemplateName(TST->getTemplateName(), Range.getBegin());
    break;
  }

  case NestedNameSpecifier::Global:
  case NestedNameSpecifier::Identifier:
  case NestedNameSpecifier::Super:
    break;
  }

  return false;
}

bool CursorVisitor::VisitNestedNameSpecifierLoc(
    NestedNameSpecifierLoc Qualifier) {
  SmallVector<NestedNameSpecifierLoc, 4> Qualifiers;
  for (; Qualifier; Qualifier = Qualifier.getPrefix())
    Qualifiers.push_back(Qualifier);

  while (!Qualifiers.empty()) {
    NestedNameSpecifierLoc Q = Qualifiers.pop_back_val();
    NestedNameSpecifier *NNS = Q.getNestedNameSpecifier();
    switch (NNS->getKind()) {
    case NestedNameSpecifier::Namespace:
      if (Visit(MakeCursorNamespaceRef(NNS->getAsNamespace(),
                                       Q.getLocalBeginLoc(), TU)))
        return true;

      break;

    case NestedNameSpecifier::NamespaceAlias:
      if (Visit(MakeCursorNamespaceRef(NNS->getAsNamespaceAlias(),
                                       Q.getLocalBeginLoc(), TU)))
        return true;

      break;

    case NestedNameSpecifier::TypeSpec:
      if (Visit(Q.getTypeLoc()))
        return true;

      break;

    case NestedNameSpecifier::Global:
    case NestedNameSpecifier::Identifier:
    case NestedNameSpecifier::Super:
      break;
    }
  }

  return false;
}

bool CursorVisitor::VisitTemplateParameters(
    const TemplateParameterList *Params) {
  if (!Params)
    return false;

  for (TemplateParameterList::const_iterator P = Params->begin(),
                                             PEnd = Params->end();
       P != PEnd; ++P) {
    if (Visit(MakeCXCursor(*P, TU, RegionOfInterest)))
      return true;
  }

  if (const auto *E = Params->getRequiresClause()) {
    if (Visit(MakeCXCursor(E, nullptr, TU, RegionOfInterest)))
      return true;
  }

  return false;
}

bool CursorVisitor::VisitTemplateName(TemplateName Name, SourceLocation Loc) {
  switch (Name.getKind()) {
  case TemplateName::Template:
  case TemplateName::UsingTemplate:
  case TemplateName::QualifiedTemplate: // FIXME: Visit nested-name-specifier.
    return Visit(MakeCursorTemplateRef(Name.getAsTemplateDecl(), Loc, TU));

  case TemplateName::OverloadedTemplate:
    // Visit the overloaded template set.
    if (Visit(MakeCursorOverloadedDeclRef(Name, Loc, TU)))
      return true;

    return false;

  case TemplateName::AssumedTemplate:
    // FIXME: Visit DeclarationName?
    return false;

  case TemplateName::DependentTemplate:
    // FIXME: Visit nested-name-specifier.
    return false;

  case TemplateName::SubstTemplateTemplateParm:
    return Visit(MakeCursorTemplateRef(
        Name.getAsSubstTemplateTemplateParm()->getParameter(), Loc, TU));

  case TemplateName::SubstTemplateTemplateParmPack:
    return Visit(MakeCursorTemplateRef(
        Name.getAsSubstTemplateTemplateParmPack()->getParameterPack(), Loc,
        TU));

  case TemplateName::DeducedTemplate:
    llvm_unreachable("DeducedTemplate shouldn't appear in source");
  }

  llvm_unreachable("Invalid TemplateName::Kind!");
}

bool CursorVisitor::VisitTemplateArgumentLoc(const TemplateArgumentLoc &TAL) {
  switch (TAL.getArgument().getKind()) {
  case TemplateArgument::Null:
  case TemplateArgument::Integral:
  case TemplateArgument::Pack:
    return false;

  case TemplateArgument::Type:
    if (TypeSourceInfo *TSInfo = TAL.getTypeSourceInfo())
      return Visit(TSInfo->getTypeLoc());
    return false;

  case TemplateArgument::Declaration:
    if (Expr *E = TAL.getSourceDeclExpression())
      return Visit(MakeCXCursor(E, StmtParent, TU, RegionOfInterest));
    return false;

  case TemplateArgument::StructuralValue:
    if (Expr *E = TAL.getSourceStructuralValueExpression())
      return Visit(MakeCXCursor(E, StmtParent, TU, RegionOfInterest));
    return false;

  case TemplateArgument::NullPtr:
    if (Expr *E = TAL.getSourceNullPtrExpression())
      return Visit(MakeCXCursor(E, StmtParent, TU, RegionOfInterest));
    return false;

  case TemplateArgument::Expression:
    if (Expr *E = TAL.getSourceExpression())
      return Visit(MakeCXCursor(E, StmtParent, TU, RegionOfInterest));
    return false;

  case TemplateArgument::Template:
  case TemplateArgument::TemplateExpansion:
    if (VisitNestedNameSpecifierLoc(TAL.getTemplateQualifierLoc()))
      return true;

    return VisitTemplateName(TAL.getArgument().getAsTemplateOrTemplatePattern(),
                             TAL.getTemplateNameLoc());
  }

  llvm_unreachable("Invalid TemplateArgument::Kind!");
}

bool CursorVisitor::VisitLinkageSpecDecl(LinkageSpecDecl *D) {
  return VisitDeclContext(D);
}

bool CursorVisitor::VisitQualifiedTypeLoc(QualifiedTypeLoc TL) {
  return Visit(TL.getUnqualifiedLoc());
}

bool CursorVisitor::VisitBuiltinTypeLoc(BuiltinTypeLoc TL) {
  ASTContext &Context = AU->getASTContext();

  // Some builtin types (such as Objective-C's "id", "sel", and
  // "Class") have associated declarations. Create cursors for those.
  QualType VisitType;
  switch (TL.getTypePtr()->getKind()) {

  case BuiltinType::Void:
  case BuiltinType::NullPtr:
  case BuiltinType::Dependent:
#define IMAGE_TYPE(ImgType, Id, SingletonId, Access, Suffix)                   \
  case BuiltinType::Id:
#include "clang/Basic/OpenCLImageTypes.def"
#define IMAGE_TYPE(ImgType, Id, SingletonId, Access, Suffix)                   \
  case BuiltinType::Sampled##Id:
#define IMAGE_WRITE_TYPE(Type, Id, Ext)
#define IMAGE_READ_WRITE_TYPE(Type, Id, Ext)
#include "clang/Basic/OpenCLImageTypes.def"
#define EXT_OPAQUE_TYPE(ExtTYpe, Id, Ext) case BuiltinType::Id:
#include "clang/Basic/OpenCLExtensionTypes.def"
  case BuiltinType::OCLSampler:
  case BuiltinType::OCLEvent:
  case BuiltinType::OCLClkEvent:
  case BuiltinType::OCLQueue:
  case BuiltinType::OCLReserveID:
#define SVE_TYPE(Name, Id, SingletonId) case BuiltinType::Id:
#include "clang/Basic/AArch64SVEACLETypes.def"
#define PPC_VECTOR_TYPE(Name, Id, Size) case BuiltinType::Id:
#include "clang/Basic/PPCTypes.def"
#define RVV_TYPE(Name, Id, SingletonId) case BuiltinType::Id:
#include "clang/Basic/RISCVVTypes.def"
#define WASM_TYPE(Name, Id, SingletonId) case BuiltinType::Id:
#include "clang/Basic/WebAssemblyReferenceTypes.def"
#define AMDGPU_TYPE(Name, Id, SingletonId, Width, Align) case BuiltinType::Id:
#include "clang/Basic/AMDGPUTypes.def"
#define HLSL_INTANGIBLE_TYPE(Name, Id, SingletonId) case BuiltinType::Id:
#include "clang/Basic/HLSLIntangibleTypes.def"
#define BUILTIN_TYPE(Id, SingletonId)
#define SIGNED_TYPE(Id, SingletonId) case BuiltinType::Id:
#define UNSIGNED_TYPE(Id, SingletonId) case BuiltinType::Id:
#define FLOATING_TYPE(Id, SingletonId) case BuiltinType::Id:
#define PLACEHOLDER_TYPE(Id, SingletonId) case BuiltinType::Id:
#include "clang/AST/BuiltinTypes.def"
    break;

  case BuiltinType::ObjCId:
    VisitType = Context.getObjCIdType();
    break;

  case BuiltinType::ObjCClass:
    VisitType = Context.getObjCClassType();
    break;

  case BuiltinType::ObjCSel:
    VisitType = Context.getObjCSelType();
    break;
  }

  if (!VisitType.isNull()) {
    if (const TypedefType *Typedef = VisitType->getAs<TypedefType>())
      return Visit(
          MakeCursorTypeRef(Typedef->getDecl(), TL.getBuiltinLoc(), TU));
  }

  return false;
}

bool CursorVisitor::VisitTypedefTypeLoc(TypedefTypeLoc TL) {
  return Visit(MakeCursorTypeRef(TL.getTypedefNameDecl(), TL.getNameLoc(), TU));
}

bool CursorVisitor::VisitUnresolvedUsingTypeLoc(UnresolvedUsingTypeLoc TL) {
  return Visit(MakeCursorTypeRef(TL.getDecl(), TL.getNameLoc(), TU));
}

bool CursorVisitor::VisitTagTypeLoc(TagTypeLoc TL) {
  if (TL.isDefinition())
    return Visit(MakeCXCursor(TL.getDecl(), TU, RegionOfInterest));

  return Visit(MakeCursorTypeRef(TL.getDecl(), TL.getNameLoc(), TU));
}

bool CursorVisitor::VisitTemplateTypeParmTypeLoc(TemplateTypeParmTypeLoc TL) {
  if (const auto *TC = TL.getDecl()->getTypeConstraint()) {
    if (VisitTypeConstraint(*TC))
      return true;
  }

  return Visit(MakeCursorTypeRef(TL.getDecl(), TL.getNameLoc(), TU));
}

bool CursorVisitor::VisitObjCInterfaceTypeLoc(ObjCInterfaceTypeLoc TL) {
  return Visit(MakeCursorObjCClassRef(TL.getIFaceDecl(), TL.getNameLoc(), TU));
}

bool CursorVisitor::VisitObjCTypeParamTypeLoc(ObjCTypeParamTypeLoc TL) {
  if (Visit(MakeCursorTypeRef(TL.getDecl(), TL.getBeginLoc(), TU)))
    return true;
  for (unsigned I = 0, N = TL.getNumProtocols(); I != N; ++I) {
    if (Visit(MakeCursorObjCProtocolRef(TL.getProtocol(I), TL.getProtocolLoc(I),
                                        TU)))
      return true;
  }

  return false;
}

bool CursorVisitor::VisitObjCObjectTypeLoc(ObjCObjectTypeLoc TL) {
  if (TL.hasBaseTypeAsWritten() && Visit(TL.getBaseLoc()))
    return true;

  for (unsigned I = 0, N = TL.getNumTypeArgs(); I != N; ++I) {
    if (Visit(TL.getTypeArgTInfo(I)->getTypeLoc()))
      return true;
  }

  for (unsigned I = 0, N = TL.getNumProtocols(); I != N; ++I) {
    if (Visit(MakeCursorObjCProtocolRef(TL.getProtocol(I), TL.getProtocolLoc(I),
                                        TU)))
      return true;
  }

  return false;
}

bool CursorVisitor::VisitObjCObjectPointerTypeLoc(ObjCObjectPointerTypeLoc TL) {
  return Visit(TL.getPointeeLoc());
}

bool CursorVisitor::VisitParenTypeLoc(ParenTypeLoc TL) {
  return Visit(TL.getInnerLoc());
}

bool CursorVisitor::VisitMacroQualifiedTypeLoc(MacroQualifiedTypeLoc TL) {
  return Visit(TL.getInnerLoc());
}

bool CursorVisitor::VisitPointerTypeLoc(PointerTypeLoc TL) {
  return Visit(TL.getPointeeLoc());
}

bool CursorVisitor::VisitBlockPointerTypeLoc(BlockPointerTypeLoc TL) {
  return Visit(TL.getPointeeLoc());
}

bool CursorVisitor::VisitMemberPointerTypeLoc(MemberPointerTypeLoc TL) {
  return Visit(TL.getPointeeLoc());
}

bool CursorVisitor::VisitLValueReferenceTypeLoc(LValueReferenceTypeLoc TL) {
  return Visit(TL.getPointeeLoc());
}

bool CursorVisitor::VisitRValueReferenceTypeLoc(RValueReferenceTypeLoc TL) {
  return Visit(TL.getPointeeLoc());
}

bool CursorVisitor::VisitUsingTypeLoc(UsingTypeLoc TL) {
  auto *underlyingDecl = TL.getUnderlyingType()->getAsTagDecl();
  if (underlyingDecl) {
    return Visit(MakeCursorTypeRef(underlyingDecl, TL.getNameLoc(), TU));
  }
  return false;
}

bool CursorVisitor::VisitAttributedTypeLoc(AttributedTypeLoc TL) {
  return Visit(TL.getModifiedLoc());
}

bool CursorVisitor::VisitCountAttributedTypeLoc(CountAttributedTypeLoc TL) {
  return Visit(TL.getInnerLoc());
}

bool CursorVisitor::VisitBTFTagAttributedTypeLoc(BTFTagAttributedTypeLoc TL) {
  return Visit(TL.getWrappedLoc());
}

bool CursorVisitor::VisitHLSLAttributedResourceTypeLoc(
    HLSLAttributedResourceTypeLoc TL) {
  return Visit(TL.getWrappedLoc());
}

bool CursorVisitor::VisitFunctionTypeLoc(FunctionTypeLoc TL,
                                         bool SkipResultType) {
  if (!SkipResultType && Visit(TL.getReturnLoc()))
    return true;

  for (unsigned I = 0, N = TL.getNumParams(); I != N; ++I)
    if (Decl *D = TL.getParam(I))
      if (Visit(MakeCXCursor(D, TU, RegionOfInterest)))
        return true;

  return false;
}

bool CursorVisitor::VisitArrayTypeLoc(ArrayTypeLoc TL) {
  if (Visit(TL.getElementLoc()))
    return true;

  if (Expr *Size = TL.getSizeExpr())
    return Visit(MakeCXCursor(Size, StmtParent, TU, RegionOfInterest));

  return false;
}

bool CursorVisitor::VisitDecayedTypeLoc(DecayedTypeLoc TL) {
  return Visit(TL.getOriginalLoc());
}

bool CursorVisitor::VisitAdjustedTypeLoc(AdjustedTypeLoc TL) {
  return Visit(TL.getOriginalLoc());
}

bool CursorVisitor::VisitDeducedTemplateSpecializationTypeLoc(
    DeducedTemplateSpecializationTypeLoc TL) {
  if (VisitTemplateName(TL.getTypePtr()->getTemplateName(),
                        TL.getTemplateNameLoc()))
    return true;

  return false;
}

bool CursorVisitor::VisitTemplateSpecializationTypeLoc(
    TemplateSpecializationTypeLoc TL) {
  // Visit the template name.
  if (VisitTemplateName(TL.getTypePtr()->getTemplateName(),
                        TL.getTemplateNameLoc()))
    return true;

  // Visit the template arguments.
  for (unsigned I = 0, N = TL.getNumArgs(); I != N; ++I)
    if (VisitTemplateArgumentLoc(TL.getArgLoc(I)))
      return true;

  return false;
}

bool CursorVisitor::VisitTypeOfExprTypeLoc(TypeOfExprTypeLoc TL) {
  return Visit(MakeCXCursor(TL.getUnderlyingExpr(), StmtParent, TU));
}

bool CursorVisitor::VisitTypeOfTypeLoc(TypeOfTypeLoc TL) {
  if (TypeSourceInfo *TSInfo = TL.getUnmodifiedTInfo())
    return Visit(TSInfo->getTypeLoc());

  return false;
}

bool CursorVisitor::VisitUnaryTransformTypeLoc(UnaryTransformTypeLoc TL) {
  if (TypeSourceInfo *TSInfo = TL.getUnderlyingTInfo())
    return Visit(TSInfo->getTypeLoc());

  return false;
}

bool CursorVisitor::VisitDependentNameTypeLoc(DependentNameTypeLoc TL) {
  return VisitNestedNameSpecifierLoc(TL.getQualifierLoc());
}

bool CursorVisitor::VisitDependentTemplateSpecializationTypeLoc(
    DependentTemplateSpecializationTypeLoc TL) {
  // Visit the nested-name-specifier, if there is one.
  if (TL.getQualifierLoc() && VisitNestedNameSpecifierLoc(TL.getQualifierLoc()))
    return true;

  // Visit the template arguments.
  for (unsigned I = 0, N = TL.getNumArgs(); I != N; ++I)
    if (VisitTemplateArgumentLoc(TL.getArgLoc(I)))
      return true;

  return false;
}

bool CursorVisitor::VisitElaboratedTypeLoc(ElaboratedTypeLoc TL) {
  if (VisitNestedNameSpecifierLoc(TL.getQualifierLoc()))
    return true;

  return Visit(TL.getNamedTypeLoc());
}

bool CursorVisitor::VisitPackExpansionTypeLoc(PackExpansionTypeLoc TL) {
  return Visit(TL.getPatternLoc());
}

bool CursorVisitor::VisitDecltypeTypeLoc(DecltypeTypeLoc TL) {
  if (Expr *E = TL.getUnderlyingExpr())
    return Visit(MakeCXCursor(E, StmtParent, TU));

  return false;
}

bool CursorVisitor::VisitPackIndexingTypeLoc(PackIndexingTypeLoc TL) {
  if (Visit(TL.getPatternLoc()))
    return true;
  return Visit(MakeCXCursor(TL.getIndexExpr(), StmtParent, TU));
}

bool CursorVisitor::VisitInjectedClassNameTypeLoc(InjectedClassNameTypeLoc TL) {
  return Visit(MakeCursorTypeRef(TL.getDecl(), TL.getNameLoc(), TU));
}

bool CursorVisitor::VisitAtomicTypeLoc(AtomicTypeLoc TL) {
  return Visit(TL.getValueLoc());
}

bool CursorVisitor::VisitPipeTypeLoc(PipeTypeLoc TL) {
  return Visit(TL.getValueLoc());
}

#define DEFAULT_TYPELOC_IMPL(CLASS, PARENT)                                    \
  bool CursorVisitor::Visit##CLASS##TypeLoc(CLASS##TypeLoc TL) {               \
    return Visit##PARENT##Loc(TL);                                             \
  }

DEFAULT_TYPELOC_IMPL(Complex, Type)
DEFAULT_TYPELOC_IMPL(ConstantArray, ArrayType)
DEFAULT_TYPELOC_IMPL(IncompleteArray, ArrayType)
DEFAULT_TYPELOC_IMPL(VariableArray, ArrayType)
DEFAULT_TYPELOC_IMPL(DependentSizedArray, ArrayType)
DEFAULT_TYPELOC_IMPL(ArrayParameter, ConstantArrayType)
DEFAULT_TYPELOC_IMPL(DependentAddressSpace, Type)
DEFAULT_TYPELOC_IMPL(DependentVector, Type)
DEFAULT_TYPELOC_IMPL(DependentSizedExtVector, Type)
DEFAULT_TYPELOC_IMPL(Vector, Type)
DEFAULT_TYPELOC_IMPL(ExtVector, VectorType)
DEFAULT_TYPELOC_IMPL(ConstantMatrix, MatrixType)
DEFAULT_TYPELOC_IMPL(DependentSizedMatrix, MatrixType)
DEFAULT_TYPELOC_IMPL(FunctionProto, FunctionType)
DEFAULT_TYPELOC_IMPL(FunctionNoProto, FunctionType)
DEFAULT_TYPELOC_IMPL(Record, TagType)
DEFAULT_TYPELOC_IMPL(Enum, TagType)
DEFAULT_TYPELOC_IMPL(SubstTemplateTypeParm, Type)
DEFAULT_TYPELOC_IMPL(SubstTemplateTypeParmPack, Type)
DEFAULT_TYPELOC_IMPL(Auto, Type)
DEFAULT_TYPELOC_IMPL(BitInt, Type)
DEFAULT_TYPELOC_IMPL(DependentBitInt, Type)

bool CursorVisitor::VisitCXXRecordDecl(CXXRecordDecl *D) {
  // Visit the nested-name-specifier, if present.
  if (NestedNameSpecifierLoc QualifierLoc = D->getQualifierLoc())
    if (VisitNestedNameSpecifierLoc(QualifierLoc))
      return true;

  if (D->isCompleteDefinition()) {
    for (const auto &I : D->bases()) {
      if (Visit(cxcursor::MakeCursorCXXBaseSpecifier(&I, TU)))
        return true;
    }
  }

  return VisitTagDecl(D);
}

bool CursorVisitor::VisitAttributes(Decl *D) {
  for (const auto *I : D->attrs())
    if ((TU->ParsingOptions & CXTranslationUnit_VisitImplicitAttributes ||
         !I->isImplicit()) &&
        Visit(MakeCXCursor(I, D, TU)))
      return true;

  return false;
}

//===----------------------------------------------------------------------===//
// Data-recursive visitor methods.
//===----------------------------------------------------------------------===//

namespace {
#define DEF_JOB(NAME, DATA, KIND)                                              \
  class NAME : public VisitorJob {                                             \
  public:                                                                      \
    NAME(const DATA *d, CXCursor parent)                                       \
        : VisitorJob(parent, VisitorJob::KIND, d) {}                           \
    static bool classof(const VisitorJob *VJ) {                                \
      return VJ->getKind() == KIND;                                            \
    }                                                                          \
    const DATA *get() const { return static_cast<const DATA *>(data[0]); }     \
  };

DEF_JOB(StmtVisit, Stmt, StmtVisitKind)
DEF_JOB(MemberExprParts, MemberExpr, MemberExprPartsKind)
DEF_JOB(DeclRefExprParts, DeclRefExpr, DeclRefExprPartsKind)
DEF_JOB(OverloadExprParts, OverloadExpr, OverloadExprPartsKind)
DEF_JOB(SizeOfPackExprParts, SizeOfPackExpr, SizeOfPackExprPartsKind)
DEF_JOB(LambdaExprParts, LambdaExpr, LambdaExprPartsKind)
DEF_JOB(ConceptSpecializationExprVisit, ConceptSpecializationExpr,
        ConceptSpecializationExprVisitKind)
DEF_JOB(RequiresExprVisit, RequiresExpr, RequiresExprVisitKind)
DEF_JOB(PostChildrenVisit, void, PostChildrenVisitKind)
#undef DEF_JOB

class ExplicitTemplateArgsVisit : public VisitorJob {
public:
  ExplicitTemplateArgsVisit(const TemplateArgumentLoc *Begin,
                            const TemplateArgumentLoc *End, CXCursor parent)
      : VisitorJob(parent, VisitorJob::ExplicitTemplateArgsVisitKind, Begin,
                   End) {}
  static bool classof(const VisitorJob *VJ) {
    return VJ->getKind() == ExplicitTemplateArgsVisitKind;
  }
  const TemplateArgumentLoc *begin() const {
    return static_cast<const TemplateArgumentLoc *>(data[0]);
  }
  const TemplateArgumentLoc *end() {
    return static_cast<const TemplateArgumentLoc *>(data[1]);
  }
};
class DeclVisit : public VisitorJob {
public:
  DeclVisit(const Decl *D, CXCursor parent, bool isFirst)
      : VisitorJob(parent, VisitorJob::DeclVisitKind, D,
                   isFirst ? (void *)1 : (void *)nullptr) {}
  static bool classof(const VisitorJob *VJ) {
    return VJ->getKind() == DeclVisitKind;
  }
  const Decl *get() const { return static_cast<const Decl *>(data[0]); }
  bool isFirst() const { return data[1] != nullptr; }
};
class TypeLocVisit : public VisitorJob {
public:
  TypeLocVisit(TypeLoc tl, CXCursor parent)
      : VisitorJob(parent, VisitorJob::TypeLocVisitKind,
                   tl.getType().getAsOpaquePtr(), tl.getOpaqueData()) {}

  static bool classof(const VisitorJob *VJ) {
    return VJ->getKind() == TypeLocVisitKind;
  }

  TypeLoc get() const {
    QualType T = QualType::getFromOpaquePtr(data[0]);
    return TypeLoc(T, const_cast<void *>(data[1]));
  }
};

class LabelRefVisit : public VisitorJob {
public:
  LabelRefVisit(LabelDecl *LD, SourceLocation labelLoc, CXCursor parent)
      : VisitorJob(parent, VisitorJob::LabelRefVisitKind, LD,
                   labelLoc.getPtrEncoding()) {}

  static bool classof(const VisitorJob *VJ) {
    return VJ->getKind() == VisitorJob::LabelRefVisitKind;
  }
  const LabelDecl *get() const {
    return static_cast<const LabelDecl *>(data[0]);
  }
  SourceLocation getLoc() const {
    return SourceLocation::getFromPtrEncoding(data[1]);
  }
};

class NestedNameSpecifierLocVisit : public VisitorJob {
public:
  NestedNameSpecifierLocVisit(NestedNameSpecifierLoc Qualifier, CXCursor parent)
      : VisitorJob(parent, VisitorJob::NestedNameSpecifierLocVisitKind,
                   Qualifier.getNestedNameSpecifier(),
                   Qualifier.getOpaqueData()) {}

  static bool classof(const VisitorJob *VJ) {
    return VJ->getKind() == VisitorJob::NestedNameSpecifierLocVisitKind;
  }

  NestedNameSpecifierLoc get() const {
    return NestedNameSpecifierLoc(
        const_cast<NestedNameSpecifier *>(
            static_cast<const NestedNameSpecifier *>(data[0])),
        const_cast<void *>(data[1]));
  }
};

class DeclarationNameInfoVisit : public VisitorJob {
public:
  DeclarationNameInfoVisit(const Stmt *S, CXCursor parent)
      : VisitorJob(parent, VisitorJob::DeclarationNameInfoVisitKind, S) {}
  static bool classof(const VisitorJob *VJ) {
    return VJ->getKind() == VisitorJob::DeclarationNameInfoVisitKind;
  }
  DeclarationNameInfo get() const {
    const Stmt *S = static_cast<const Stmt *>(data[0]);
    switch (S->getStmtClass()) {
    default:
      llvm_unreachable("Unhandled Stmt");
    case clang::Stmt::MSDependentExistsStmtClass:
      return cast<MSDependentExistsStmt>(S)->getNameInfo();
    case Stmt::CXXDependentScopeMemberExprClass:
      return cast<CXXDependentScopeMemberExpr>(S)->getMemberNameInfo();
    case Stmt::DependentScopeDeclRefExprClass:
      return cast<DependentScopeDeclRefExpr>(S)->getNameInfo();
    case Stmt::OMPCriticalDirectiveClass:
      return cast<OMPCriticalDirective>(S)->getDirectiveName();
    }
  }
};
class MemberRefVisit : public VisitorJob {
public:
  MemberRefVisit(const FieldDecl *D, SourceLocation L, CXCursor parent)
      : VisitorJob(parent, VisitorJob::MemberRefVisitKind, D,
                   L.getPtrEncoding()) {}
  static bool classof(const VisitorJob *VJ) {
    return VJ->getKind() == VisitorJob::MemberRefVisitKind;
  }
  const FieldDecl *get() const {
    return static_cast<const FieldDecl *>(data[0]);
  }
  SourceLocation getLoc() const {
    return SourceLocation::getFromRawEncoding(
        (SourceLocation::UIntTy)(uintptr_t)data[1]);
  }
};
class EnqueueVisitor : public ConstStmtVisitor<EnqueueVisitor, void>,
                       public ConstAttrVisitor<EnqueueVisitor, void> {
  friend class OpenACCClauseEnqueue;
  friend class OMPClauseEnqueue;
  VisitorWorkList &WL;
  CXCursor Parent;

public:
  EnqueueVisitor(VisitorWorkList &wl, CXCursor parent)
      : WL(wl), Parent(parent) {}

  void VisitAddrLabelExpr(const AddrLabelExpr *E);
  void VisitBlockExpr(const BlockExpr *B);
  void VisitCompoundLiteralExpr(const CompoundLiteralExpr *E);
  void VisitCompoundStmt(const CompoundStmt *S);
  void VisitCXXDefaultArgExpr(const CXXDefaultArgExpr *E) { /* Do nothing. */
  }
  void VisitMSDependentExistsStmt(const MSDependentExistsStmt *S);
  void VisitCXXDependentScopeMemberExpr(const CXXDependentScopeMemberExpr *E);
  void VisitCXXNewExpr(const CXXNewExpr *E);
  void VisitCXXScalarValueInitExpr(const CXXScalarValueInitExpr *E);
  void VisitCXXOperatorCallExpr(const CXXOperatorCallExpr *E);
  void VisitCXXPseudoDestructorExpr(const CXXPseudoDestructorExpr *E);
  void VisitCXXTemporaryObjectExpr(const CXXTemporaryObjectExpr *E);
  void VisitCXXTypeidExpr(const CXXTypeidExpr *E);
  void VisitCXXUnresolvedConstructExpr(const CXXUnresolvedConstructExpr *E);
  void VisitCXXUuidofExpr(const CXXUuidofExpr *E);
  void VisitCXXCatchStmt(const CXXCatchStmt *S);
  void VisitCXXForRangeStmt(const CXXForRangeStmt *S);
  void VisitDeclRefExpr(const DeclRefExpr *D);
  void VisitDeclStmt(const DeclStmt *S);
  void VisitDependentScopeDeclRefExpr(const DependentScopeDeclRefExpr *E);
  void VisitDesignatedInitExpr(const DesignatedInitExpr *E);
  void VisitExplicitCastExpr(const ExplicitCastExpr *E);
  void VisitForStmt(const ForStmt *FS);
  void VisitGotoStmt(const GotoStmt *GS);
  void VisitIfStmt(const IfStmt *If);
  void VisitInitListExpr(const InitListExpr *IE);
  void VisitMemberExpr(const MemberExpr *M);
  void VisitOffsetOfExpr(const OffsetOfExpr *E);
  void VisitObjCEncodeExpr(const ObjCEncodeExpr *E);
  void VisitObjCMessageExpr(const ObjCMessageExpr *M);
  void VisitOverloadExpr(const OverloadExpr *E);
  void VisitUnaryExprOrTypeTraitExpr(const UnaryExprOrTypeTraitExpr *E);
  void VisitStmt(const Stmt *S);
  void VisitSwitchStmt(const SwitchStmt *S);
  void VisitWhileStmt(const WhileStmt *W);
  void VisitTypeTraitExpr(const TypeTraitExpr *E);
  void VisitArrayTypeTraitExpr(const ArrayTypeTraitExpr *E);
  void VisitExpressionTraitExpr(const ExpressionTraitExpr *E);
  void VisitUnresolvedMemberExpr(const UnresolvedMemberExpr *U);
  void VisitVAArgExpr(const VAArgExpr *E);
  void VisitSizeOfPackExpr(const SizeOfPackExpr *E);
  void VisitPseudoObjectExpr(const PseudoObjectExpr *E);
  void VisitOpaqueValueExpr(const OpaqueValueExpr *E);
  void VisitLambdaExpr(const LambdaExpr *E);
  void VisitConceptSpecializationExpr(const ConceptSpecializationExpr *E);
  void VisitRequiresExpr(const RequiresExpr *E);
  void VisitCXXParenListInitExpr(const CXXParenListInitExpr *E);
  void VisitOpenACCComputeConstruct(const OpenACCComputeConstruct *D);
  void VisitOpenACCLoopConstruct(const OpenACCLoopConstruct *D);
  void VisitOpenACCCombinedConstruct(const OpenACCCombinedConstruct *D);
  void VisitOpenACCDataConstruct(const OpenACCDataConstruct *D);
  void VisitOpenACCEnterDataConstruct(const OpenACCEnterDataConstruct *D);
  void VisitOpenACCExitDataConstruct(const OpenACCExitDataConstruct *D);
  void VisitOpenACCHostDataConstruct(const OpenACCHostDataConstruct *D);
  void VisitOpenACCWaitConstruct(const OpenACCWaitConstruct *D);
  void VisitOpenACCCacheConstruct(const OpenACCCacheConstruct *D);
  void VisitOpenACCInitConstruct(const OpenACCInitConstruct *D);
  void VisitOpenACCShutdownConstruct(const OpenACCShutdownConstruct *D);
  void VisitOpenACCSetConstruct(const OpenACCSetConstruct *D);
  void VisitOpenACCUpdateConstruct(const OpenACCUpdateConstruct *D);
  void VisitOpenACCAtomicConstruct(const OpenACCAtomicConstruct *D);
  void VisitOMPExecutableDirective(const OMPExecutableDirective *D);
  void VisitOMPLoopBasedDirective(const OMPLoopBasedDirective *D);
  void VisitOMPLoopDirective(const OMPLoopDirective *D);
  void VisitOMPParallelDirective(const OMPParallelDirective *D);
  void VisitOMPSimdDirective(const OMPSimdDirective *D);
  void
  VisitOMPLoopTransformationDirective(const OMPLoopTransformationDirective *D);
  void VisitOMPTileDirective(const OMPTileDirective *D);
  void VisitOMPStripeDirective(const OMPStripeDirective *D);
  void VisitOMPUnrollDirective(const OMPUnrollDirective *D);
  void VisitOMPReverseDirective(const OMPReverseDirective *D);
  void VisitOMPInterchangeDirective(const OMPInterchangeDirective *D);
  void VisitOMPForDirective(const OMPForDirective *D);
  void VisitOMPForSimdDirective(const OMPForSimdDirective *D);
  void VisitOMPSectionsDirective(const OMPSectionsDirective *D);
  void VisitOMPSectionDirective(const OMPSectionDirective *D);
  void VisitOMPSingleDirective(const OMPSingleDirective *D);
  void VisitOMPMasterDirective(const OMPMasterDirective *D);
  void VisitOMPCriticalDirective(const OMPCriticalDirective *D);
  void VisitOMPParallelForDirective(const OMPParallelForDirective *D);
  void VisitOMPParallelForSimdDirective(const OMPParallelForSimdDirective *D);
  void VisitOMPParallelMasterDirective(const OMPParallelMasterDirective *D);
  void VisitOMPParallelMaskedDirective(const OMPParallelMaskedDirective *D);
  void VisitOMPParallelSectionsDirective(const OMPParallelSectionsDirective *D);
  void VisitOMPTaskDirective(const OMPTaskDirective *D);
  void VisitOMPTaskyieldDirective(const OMPTaskyieldDirective *D);
  void VisitOMPBarrierDirective(const OMPBarrierDirective *D);
  void VisitOMPTaskwaitDirective(const OMPTaskwaitDirective *D);
  void VisitOMPAssumeDirective(const OMPAssumeDirective *D);
  void VisitOMPErrorDirective(const OMPErrorDirective *D);
  void VisitOMPTaskgroupDirective(const OMPTaskgroupDirective *D);
  void
  VisitOMPCancellationPointDirective(const OMPCancellationPointDirective *D);
  void VisitOMPCancelDirective(const OMPCancelDirective *D);
  void VisitOMPFlushDirective(const OMPFlushDirective *D);
  void VisitOMPDepobjDirective(const OMPDepobjDirective *D);
  void VisitOMPScanDirective(const OMPScanDirective *D);
  void VisitOMPOrderedDirective(const OMPOrderedDirective *D);
  void VisitOMPAtomicDirective(const OMPAtomicDirective *D);
  void VisitOMPTargetDirective(const OMPTargetDirective *D);
  void VisitOMPTargetDataDirective(const OMPTargetDataDirective *D);
  void VisitOMPTargetEnterDataDirective(const OMPTargetEnterDataDirective *D);
  void VisitOMPTargetExitDataDirective(const OMPTargetExitDataDirective *D);
  void VisitOMPTargetParallelDirective(const OMPTargetParallelDirective *D);
  void
  VisitOMPTargetParallelForDirective(const OMPTargetParallelForDirective *D);
  void VisitOMPTeamsDirective(const OMPTeamsDirective *D);
  void VisitOMPTaskLoopDirective(const OMPTaskLoopDirective *D);
  void VisitOMPTaskLoopSimdDirective(const OMPTaskLoopSimdDirective *D);
  void VisitOMPMasterTaskLoopDirective(const OMPMasterTaskLoopDirective *D);
  void VisitOMPMaskedTaskLoopDirective(const OMPMaskedTaskLoopDirective *D);
  void
  VisitOMPMasterTaskLoopSimdDirective(const OMPMasterTaskLoopSimdDirective *D);
  void VisitOMPMaskedTaskLoopSimdDirective(
      const OMPMaskedTaskLoopSimdDirective *D);
  void VisitOMPParallelMasterTaskLoopDirective(
      const OMPParallelMasterTaskLoopDirective *D);
  void VisitOMPParallelMaskedTaskLoopDirective(
      const OMPParallelMaskedTaskLoopDirective *D);
  void VisitOMPParallelMasterTaskLoopSimdDirective(
      const OMPParallelMasterTaskLoopSimdDirective *D);
  void VisitOMPParallelMaskedTaskLoopSimdDirective(
      const OMPParallelMaskedTaskLoopSimdDirective *D);
  void VisitOMPDistributeDirective(const OMPDistributeDirective *D);
  void VisitOMPDistributeParallelForDirective(
      const OMPDistributeParallelForDirective *D);
  void VisitOMPDistributeParallelForSimdDirective(
      const OMPDistributeParallelForSimdDirective *D);
  void VisitOMPDistributeSimdDirective(const OMPDistributeSimdDirective *D);
  void VisitOMPTargetParallelForSimdDirective(
      const OMPTargetParallelForSimdDirective *D);
  void VisitOMPTargetSimdDirective(const OMPTargetSimdDirective *D);
  void VisitOMPTeamsDistributeDirective(const OMPTeamsDistributeDirective *D);
  void VisitOMPTeamsDistributeSimdDirective(
      const OMPTeamsDistributeSimdDirective *D);
  void VisitOMPTeamsDistributeParallelForSimdDirective(
      const OMPTeamsDistributeParallelForSimdDirective *D);
  void VisitOMPTeamsDistributeParallelForDirective(
      const OMPTeamsDistributeParallelForDirective *D);
  void VisitOMPTargetTeamsDirective(const OMPTargetTeamsDirective *D);
  void VisitOMPTargetTeamsDistributeDirective(
      const OMPTargetTeamsDistributeDirective *D);
  void VisitOMPTargetTeamsDistributeParallelForDirective(
      const OMPTargetTeamsDistributeParallelForDirective *D);
  void VisitOMPTargetTeamsDistributeParallelForSimdDirective(
      const OMPTargetTeamsDistributeParallelForSimdDirective *D);
  void VisitOMPTargetTeamsDistributeSimdDirective(
      const OMPTargetTeamsDistributeSimdDirective *D);

  // Attributes
  void VisitAnnotateAttr(const AnnotateAttr *A);

private:
  void AddDeclarationNameInfo(const Stmt *S);
  void AddNestedNameSpecifierLoc(NestedNameSpecifierLoc Qualifier);
  void AddExplicitTemplateArgs(const TemplateArgumentLoc *A,
                               unsigned NumTemplateArgs);
  void AddMemberRef(const FieldDecl *D, SourceLocation L);
  void AddStmt(const Stmt *S);
  void AddDecl(const Decl *D, bool isFirst = true);
  void AddTypeLoc(TypeSourceInfo *TI);
  void EnqueueChildren(const Stmt *S);
  void EnqueueChildren(const OpenACCClause *S);
  void EnqueueChildren(const OMPClause *S);
  void EnqueueChildren(const AnnotateAttr *A);
};
} // namespace

void EnqueueVisitor::AddDeclarationNameInfo(const Stmt *S) {
  // 'S' should always be non-null, since it comes from the
  // statement we are visiting.
  WL.push_back(DeclarationNameInfoVisit(S, Parent));
}

void EnqueueVisitor::AddNestedNameSpecifierLoc(
    NestedNameSpecifierLoc Qualifier) {
  if (Qualifier)
    WL.push_back(NestedNameSpecifierLocVisit(Qualifier, Parent));
}

void EnqueueVisitor::AddStmt(const Stmt *S) {
  if (S)
    WL.push_back(StmtVisit(S, Parent));
}
void EnqueueVisitor::AddDecl(const Decl *D, bool isFirst) {
  if (D)
    WL.push_back(DeclVisit(D, Parent, isFirst));
}
void EnqueueVisitor::AddExplicitTemplateArgs(const TemplateArgumentLoc *A,
                                             unsigned NumTemplateArgs) {
  WL.push_back(ExplicitTemplateArgsVisit(A, A + NumTemplateArgs, Parent));
}
void EnqueueVisitor::AddMemberRef(const FieldDecl *D, SourceLocation L) {
  if (D)
    WL.push_back(MemberRefVisit(D, L, Parent));
}
void EnqueueVisitor::AddTypeLoc(TypeSourceInfo *TI) {
  if (TI)
    WL.push_back(TypeLocVisit(TI->getTypeLoc(), Parent));
}
void EnqueueVisitor::EnqueueChildren(const Stmt *S) {
  unsigned size = WL.size();
  for (const Stmt *SubStmt : S->children()) {
    AddStmt(SubStmt);
  }
  if (size == WL.size())
    return;
  // Now reverse the entries we just added.  This will match the DFS
  // ordering performed by the worklist.
  VisitorWorkList::iterator I = WL.begin() + size, E = WL.end();
  std::reverse(I, E);
}
namespace {
class OMPClauseEnqueue : public ConstOMPClauseVisitor<OMPClauseEnqueue> {
  EnqueueVisitor *Visitor;
  /// Process clauses with list of variables.
  template <typename T> void VisitOMPClauseList(T *Node);

public:
  OMPClauseEnqueue(EnqueueVisitor *Visitor) : Visitor(Visitor) {}
#define GEN_CLANG_CLAUSE_CLASS
#define CLAUSE_CLASS(Enum, Str, Class) void Visit##Class(const Class *C);
#include "llvm/Frontend/OpenMP/OMP.inc"
  void VisitOMPClauseWithPreInit(const OMPClauseWithPreInit *C);
  void VisitOMPClauseWithPostUpdate(const OMPClauseWithPostUpdate *C);
};

void OMPClauseEnqueue::VisitOMPClauseWithPreInit(
    const OMPClauseWithPreInit *C) {
  Visitor->AddStmt(C->getPreInitStmt());
}

void OMPClauseEnqueue::VisitOMPClauseWithPostUpdate(
    const OMPClauseWithPostUpdate *C) {
  VisitOMPClauseWithPreInit(C);
  Visitor->AddStmt(C->getPostUpdateExpr());
}

void OMPClauseEnqueue::VisitOMPIfClause(const OMPIfClause *C) {
  VisitOMPClauseWithPreInit(C);
  Visitor->AddStmt(C->getCondition());
}

void OMPClauseEnqueue::VisitOMPFinalClause(const OMPFinalClause *C) {
  Visitor->AddStmt(C->getCondition());
}

void OMPClauseEnqueue::VisitOMPNumThreadsClause(const OMPNumThreadsClause *C) {
  VisitOMPClauseWithPreInit(C);
  Visitor->AddStmt(C->getNumThreads());
}

void OMPClauseEnqueue::VisitOMPSafelenClause(const OMPSafelenClause *C) {
  Visitor->AddStmt(C->getSafelen());
}

void OMPClauseEnqueue::VisitOMPSimdlenClause(const OMPSimdlenClause *C) {
  Visitor->AddStmt(C->getSimdlen());
}

void OMPClauseEnqueue::VisitOMPSizesClause(const OMPSizesClause *C) {
  for (auto E : C->getSizesRefs())
    Visitor->AddStmt(E);
}

void OMPClauseEnqueue::VisitOMPPermutationClause(
    const OMPPermutationClause *C) {
  for (auto E : C->getArgsRefs())
    Visitor->AddStmt(E);
}

void OMPClauseEnqueue::VisitOMPFullClause(const OMPFullClause *C) {}

void OMPClauseEnqueue::VisitOMPPartialClause(const OMPPartialClause *C) {
  Visitor->AddStmt(C->getFactor());
}

void OMPClauseEnqueue::VisitOMPAllocatorClause(const OMPAllocatorClause *C) {
  Visitor->AddStmt(C->getAllocator());
}

void OMPClauseEnqueue::VisitOMPCollapseClause(const OMPCollapseClause *C) {
  Visitor->AddStmt(C->getNumForLoops());
}

void OMPClauseEnqueue::VisitOMPDefaultClause(const OMPDefaultClause *C) {}

void OMPClauseEnqueue::VisitOMPProcBindClause(const OMPProcBindClause *C) {}

void OMPClauseEnqueue::VisitOMPScheduleClause(const OMPScheduleClause *C) {
  VisitOMPClauseWithPreInit(C);
  Visitor->AddStmt(C->getChunkSize());
}

void OMPClauseEnqueue::VisitOMPOrderedClause(const OMPOrderedClause *C) {
  Visitor->AddStmt(C->getNumForLoops());
}

void OMPClauseEnqueue::VisitOMPDetachClause(const OMPDetachClause *C) {
  Visitor->AddStmt(C->getEventHandler());
}

void OMPClauseEnqueue::VisitOMPNowaitClause(const OMPNowaitClause *) {}

void OMPClauseEnqueue::VisitOMPUntiedClause(const OMPUntiedClause *) {}

void OMPClauseEnqueue::VisitOMPMergeableClause(const OMPMergeableClause *) {}

void OMPClauseEnqueue::VisitOMPReadClause(const OMPReadClause *) {}

void OMPClauseEnqueue::VisitOMPWriteClause(const OMPWriteClause *) {}

void OMPClauseEnqueue::VisitOMPUpdateClause(const OMPUpdateClause *) {}

void OMPClauseEnqueue::VisitOMPCaptureClause(const OMPCaptureClause *) {}

void OMPClauseEnqueue::VisitOMPCompareClause(const OMPCompareClause *) {}

void OMPClauseEnqueue::VisitOMPFailClause(const OMPFailClause *) {}

void OMPClauseEnqueue::VisitOMPAbsentClause(const OMPAbsentClause *) {}

void OMPClauseEnqueue::VisitOMPHoldsClause(const OMPHoldsClause *) {}

void OMPClauseEnqueue::VisitOMPContainsClause(const OMPContainsClause *) {}

void OMPClauseEnqueue::VisitOMPNoOpenMPClause(const OMPNoOpenMPClause *) {}

void OMPClauseEnqueue::VisitOMPNoOpenMPRoutinesClause(
    const OMPNoOpenMPRoutinesClause *) {}

void OMPClauseEnqueue::VisitOMPNoOpenMPConstructsClause(
    const OMPNoOpenMPConstructsClause *) {}

void OMPClauseEnqueue::VisitOMPNoParallelismClause(
    const OMPNoParallelismClause *) {}

void OMPClauseEnqueue::VisitOMPSeqCstClause(const OMPSeqCstClause *) {}

void OMPClauseEnqueue::VisitOMPAcqRelClause(const OMPAcqRelClause *) {}

void OMPClauseEnqueue::VisitOMPAcquireClause(const OMPAcquireClause *) {}

void OMPClauseEnqueue::VisitOMPReleaseClause(const OMPReleaseClause *) {}

void OMPClauseEnqueue::VisitOMPRelaxedClause(const OMPRelaxedClause *) {}

void OMPClauseEnqueue::VisitOMPWeakClause(const OMPWeakClause *) {}

void OMPClauseEnqueue::VisitOMPThreadsClause(const OMPThreadsClause *) {}

void OMPClauseEnqueue::VisitOMPSIMDClause(const OMPSIMDClause *) {}

void OMPClauseEnqueue::VisitOMPNogroupClause(const OMPNogroupClause *) {}

void OMPClauseEnqueue::VisitOMPInitClause(const OMPInitClause *C) {
  VisitOMPClauseList(C);
}

void OMPClauseEnqueue::VisitOMPUseClause(const OMPUseClause *C) {
  Visitor->AddStmt(C->getInteropVar());
}

void OMPClauseEnqueue::VisitOMPDestroyClause(const OMPDestroyClause *C) {
  if (C->getInteropVar())
    Visitor->AddStmt(C->getInteropVar());
}

void OMPClauseEnqueue::VisitOMPNovariantsClause(const OMPNovariantsClause *C) {
  Visitor->AddStmt(C->getCondition());
}

void OMPClauseEnqueue::VisitOMPNocontextClause(const OMPNocontextClause *C) {
  Visitor->AddStmt(C->getCondition());
}

void OMPClauseEnqueue::VisitOMPFilterClause(const OMPFilterClause *C) {
  VisitOMPClauseWithPreInit(C);
  Visitor->AddStmt(C->getThreadID());
}

void OMPClauseEnqueue::VisitOMPAlignClause(const OMPAlignClause *C) {
  Visitor->AddStmt(C->getAlignment());
}

void OMPClauseEnqueue::VisitOMPUnifiedAddressClause(
    const OMPUnifiedAddressClause *) {}

void OMPClauseEnqueue::VisitOMPUnifiedSharedMemoryClause(
    const OMPUnifiedSharedMemoryClause *) {}

void OMPClauseEnqueue::VisitOMPReverseOffloadClause(
    const OMPReverseOffloadClause *) {}

void OMPClauseEnqueue::VisitOMPDynamicAllocatorsClause(
    const OMPDynamicAllocatorsClause *) {}

void OMPClauseEnqueue::VisitOMPAtomicDefaultMemOrderClause(
    const OMPAtomicDefaultMemOrderClause *) {}

void OMPClauseEnqueue::VisitOMPSelfMapsClause(const OMPSelfMapsClause *) {}

void OMPClauseEnqueue::VisitOMPAtClause(const OMPAtClause *) {}

void OMPClauseEnqueue::VisitOMPSeverityClause(const OMPSeverityClause *) {}

void OMPClauseEnqueue::VisitOMPMessageClause(const OMPMessageClause *) {}

void OMPClauseEnqueue::VisitOMPDeviceClause(const OMPDeviceClause *C) {
  Visitor->AddStmt(C->getDevice());
}

void OMPClauseEnqueue::VisitOMPNumTeamsClause(const OMPNumTeamsClause *C) {
  VisitOMPClauseList(C);
  VisitOMPClauseWithPreInit(C);
}

void OMPClauseEnqueue::VisitOMPThreadLimitClause(
    const OMPThreadLimitClause *C) {
  VisitOMPClauseList(C);
  VisitOMPClauseWithPreInit(C);
}

void OMPClauseEnqueue::VisitOMPPriorityClause(const OMPPriorityClause *C) {
  Visitor->AddStmt(C->getPriority());
}

void OMPClauseEnqueue::VisitOMPGrainsizeClause(const OMPGrainsizeClause *C) {
  Visitor->AddStmt(C->getGrainsize());
}

void OMPClauseEnqueue::VisitOMPNumTasksClause(const OMPNumTasksClause *C) {
  Visitor->AddStmt(C->getNumTasks());
}

void OMPClauseEnqueue::VisitOMPHintClause(const OMPHintClause *C) {
  Visitor->AddStmt(C->getHint());
}

template <typename T> void OMPClauseEnqueue::VisitOMPClauseList(T *Node) {
  for (const auto *I : Node->varlist()) {
    Visitor->AddStmt(I);
  }
}

void OMPClauseEnqueue::VisitOMPInclusiveClause(const OMPInclusiveClause *C) {
  VisitOMPClauseList(C);
}
void OMPClauseEnqueue::VisitOMPExclusiveClause(const OMPExclusiveClause *C) {
  VisitOMPClauseList(C);
}
void OMPClauseEnqueue::VisitOMPAllocateClause(const OMPAllocateClause *C) {
  VisitOMPClauseList(C);
  Visitor->AddStmt(C->getAllocator());
}
void OMPClauseEnqueue::VisitOMPPrivateClause(const OMPPrivateClause *C) {
  VisitOMPClauseList(C);
  for (const auto *E : C->private_copies()) {
    Visitor->AddStmt(E);
  }
}
void OMPClauseEnqueue::VisitOMPFirstprivateClause(
    const OMPFirstprivateClause *C) {
  VisitOMPClauseList(C);
  VisitOMPClauseWithPreInit(C);
  for (const auto *E : C->private_copies()) {
    Visitor->AddStmt(E);
  }
  for (const auto *E : C->inits()) {
    Visitor->AddStmt(E);
  }
}
void OMPClauseEnqueue::VisitOMPLastprivateClause(
    const OMPLastprivateClause *C) {
  VisitOMPClauseList(C);
  VisitOMPClauseWithPostUpdate(C);
  for (auto *E : C->private_copies()) {
    Visitor->AddStmt(E);
  }
  for (auto *E : C->source_exprs()) {
    Visitor->AddStmt(E);
  }
  for (auto *E : C->destination_exprs()) {
    Visitor->AddStmt(E);
  }
  for (auto *E : C->assignment_ops()) {
    Visitor->AddStmt(E);
  }
}
void OMPClauseEnqueue::VisitOMPSharedClause(const OMPSharedClause *C) {
  VisitOMPClauseList(C);
}
void OMPClauseEnqueue::VisitOMPReductionClause(const OMPReductionClause *C) {
  VisitOMPClauseList(C);
  VisitOMPClauseWithPostUpdate(C);
  for (auto *E : C->privates()) {
    Visitor->AddStmt(E);
  }
  for (auto *E : C->lhs_exprs()) {
    Visitor->AddStmt(E);
  }
  for (auto *E : C->rhs_exprs()) {
    Visitor->AddStmt(E);
  }
  for (auto *E : C->reduction_ops()) {
    Visitor->AddStmt(E);
  }
  if (C->getModifier() == clang::OMPC_REDUCTION_inscan) {
    for (auto *E : C->copy_ops()) {
      Visitor->AddStmt(E);
    }
    for (auto *E : C->copy_array_temps()) {
      Visitor->AddStmt(E);
    }
    for (auto *E : C->copy_array_elems()) {
      Visitor->AddStmt(E);
    }
  }
}
void OMPClauseEnqueue::VisitOMPTaskReductionClause(
    const OMPTaskReductionClause *C) {
  VisitOMPClauseList(C);
  VisitOMPClauseWithPostUpdate(C);
  for (auto *E : C->privates()) {
    Visitor->AddStmt(E);
  }
  for (auto *E : C->lhs_exprs()) {
    Visitor->AddStmt(E);
  }
  for (auto *E : C->rhs_exprs()) {
    Visitor->AddStmt(E);
  }
  for (auto *E : C->reduction_ops()) {
    Visitor->AddStmt(E);
  }
}
void OMPClauseEnqueue::VisitOMPInReductionClause(
    const OMPInReductionClause *C) {
  VisitOMPClauseList(C);
  VisitOMPClauseWithPostUpdate(C);
  for (auto *E : C->privates()) {
    Visitor->AddStmt(E);
  }
  for (auto *E : C->lhs_exprs()) {
    Visitor->AddStmt(E);
  }
  for (auto *E : C->rhs_exprs()) {
    Visitor->AddStmt(E);
  }
  for (auto *E : C->reduction_ops()) {
    Visitor->AddStmt(E);
  }
  for (auto *E : C->taskgroup_descriptors())
    Visitor->AddStmt(E);
}
void OMPClauseEnqueue::VisitOMPLinearClause(const OMPLinearClause *C) {
  VisitOMPClauseList(C);
  VisitOMPClauseWithPostUpdate(C);
  for (const auto *E : C->privates()) {
    Visitor->AddStmt(E);
  }
  for (const auto *E : C->inits()) {
    Visitor->AddStmt(E);
  }
  for (const auto *E : C->updates()) {
    Visitor->AddStmt(E);
  }
  for (const auto *E : C->finals()) {
    Visitor->AddStmt(E);
  }
  Visitor->AddStmt(C->getStep());
  Visitor->AddStmt(C->getCalcStep());
}
void OMPClauseEnqueue::VisitOMPAlignedClause(const OMPAlignedClause *C) {
  VisitOMPClauseList(C);
  Visitor->AddStmt(C->getAlignment());
}
void OMPClauseEnqueue::VisitOMPCopyinClause(const OMPCopyinClause *C) {
  VisitOMPClauseList(C);
  for (auto *E : C->source_exprs()) {
    Visitor->AddStmt(E);
  }
  for (auto *E : C->destination_exprs()) {
    Visitor->AddStmt(E);
  }
  for (auto *E : C->assignment_ops()) {
    Visitor->AddStmt(E);
  }
}
void OMPClauseEnqueue::VisitOMPCopyprivateClause(
    const OMPCopyprivateClause *C) {
  VisitOMPClauseList(C);
  for (auto *E : C->source_exprs()) {
    Visitor->AddStmt(E);
  }
  for (auto *E : C->destination_exprs()) {
    Visitor->AddStmt(E);
  }
  for (auto *E : C->assignment_ops()) {
    Visitor->AddStmt(E);
  }
}
void OMPClauseEnqueue::VisitOMPFlushClause(const OMPFlushClause *C) {
  VisitOMPClauseList(C);
}
void OMPClauseEnqueue::VisitOMPDepobjClause(const OMPDepobjClause *C) {
  Visitor->AddStmt(C->getDepobj());
}
void OMPClauseEnqueue::VisitOMPDependClause(const OMPDependClause *C) {
  VisitOMPClauseList(C);
}
void OMPClauseEnqueue::VisitOMPMapClause(const OMPMapClause *C) {
  VisitOMPClauseList(C);
}
void OMPClauseEnqueue::VisitOMPDistScheduleClause(
    const OMPDistScheduleClause *C) {
  VisitOMPClauseWithPreInit(C);
  Visitor->AddStmt(C->getChunkSize());
}
void OMPClauseEnqueue::VisitOMPDefaultmapClause(
    const OMPDefaultmapClause * /*C*/) {}
void OMPClauseEnqueue::VisitOMPToClause(const OMPToClause *C) {
  VisitOMPClauseList(C);
}
void OMPClauseEnqueue::VisitOMPFromClause(const OMPFromClause *C) {
  VisitOMPClauseList(C);
}
void OMPClauseEnqueue::VisitOMPUseDevicePtrClause(
    const OMPUseDevicePtrClause *C) {
  VisitOMPClauseList(C);
}
void OMPClauseEnqueue::VisitOMPUseDeviceAddrClause(
    const OMPUseDeviceAddrClause *C) {
  VisitOMPClauseList(C);
}
void OMPClauseEnqueue::VisitOMPIsDevicePtrClause(
    const OMPIsDevicePtrClause *C) {
  VisitOMPClauseList(C);
}
void OMPClauseEnqueue::VisitOMPHasDeviceAddrClause(
    const OMPHasDeviceAddrClause *C) {
  VisitOMPClauseList(C);
}
void OMPClauseEnqueue::VisitOMPNontemporalClause(
    const OMPNontemporalClause *C) {
  VisitOMPClauseList(C);
  for (const auto *E : C->private_refs())
    Visitor->AddStmt(E);
}
void OMPClauseEnqueue::VisitOMPOrderClause(const OMPOrderClause *C) {}
void OMPClauseEnqueue::VisitOMPUsesAllocatorsClause(
    const OMPUsesAllocatorsClause *C) {
  for (unsigned I = 0, E = C->getNumberOfAllocators(); I < E; ++I) {
    const OMPUsesAllocatorsClause::Data &D = C->getAllocatorData(I);
    Visitor->AddStmt(D.Allocator);
    Visitor->AddStmt(D.AllocatorTraits);
  }
}
void OMPClauseEnqueue::VisitOMPAffinityClause(const OMPAffinityClause *C) {
  Visitor->AddStmt(C->getModifier());
  for (const Expr *E : C->varlist())
    Visitor->AddStmt(E);
}
void OMPClauseEnqueue::VisitOMPBindClause(const OMPBindClause *C) {}
void OMPClauseEnqueue::VisitOMPXDynCGroupMemClause(
    const OMPXDynCGroupMemClause *C) {
  VisitOMPClauseWithPreInit(C);
  Visitor->AddStmt(C->getSize());
}
void OMPClauseEnqueue::VisitOMPDoacrossClause(const OMPDoacrossClause *C) {
  VisitOMPClauseList(C);
}
void OMPClauseEnqueue::VisitOMPXAttributeClause(const OMPXAttributeClause *C) {
}
void OMPClauseEnqueue::VisitOMPXBareClause(const OMPXBareClause *C) {}

} // namespace

void EnqueueVisitor::EnqueueChildren(const OMPClause *S) {
  unsigned size = WL.size();
  OMPClauseEnqueue Visitor(this);
  Visitor.Visit(S);
  if (size == WL.size())
    return;
  // Now reverse the entries we just added.  This will match the DFS
  // ordering performed by the worklist.
  VisitorWorkList::iterator I = WL.begin() + size, E = WL.end();
  std::reverse(I, E);
}

namespace {
class OpenACCClauseEnqueue : public OpenACCClauseVisitor<OpenACCClauseEnqueue> {
  EnqueueVisitor &Visitor;

public:
  OpenACCClauseEnqueue(EnqueueVisitor &V) : Visitor(V) {}

  void VisitVarList(const OpenACCClauseWithVarList &C) {
    for (Expr *Var : C.getVarList())
      Visitor.AddStmt(Var);
  }

#define VISIT_CLAUSE(CLAUSE_NAME)                                              \
  void Visit##CLAUSE_NAME##Clause(const OpenACC##CLAUSE_NAME##Clause &C);
#include "clang/Basic/OpenACCClauses.def"
};

void OpenACCClauseEnqueue::VisitDefaultClause(const OpenACCDefaultClause &C) {}
void OpenACCClauseEnqueue::VisitIfClause(const OpenACCIfClause &C) {
  Visitor.AddStmt(C.getConditionExpr());
}
void OpenACCClauseEnqueue::VisitSelfClause(const OpenACCSelfClause &C) {
  if (C.isConditionExprClause()) {
    if (C.hasConditionExpr())
      Visitor.AddStmt(C.getConditionExpr());
  } else {
    for (Expr *Var : C.getVarList())
      Visitor.AddStmt(Var);
  }
}
void OpenACCClauseEnqueue::VisitNumWorkersClause(
    const OpenACCNumWorkersClause &C) {
  Visitor.AddStmt(C.getIntExpr());
}
void OpenACCClauseEnqueue::VisitDeviceNumClause(
    const OpenACCDeviceNumClause &C) {
  Visitor.AddStmt(C.getIntExpr());
}
void OpenACCClauseEnqueue::VisitDefaultAsyncClause(
    const OpenACCDefaultAsyncClause &C) {
  Visitor.AddStmt(C.getIntExpr());
}
void OpenACCClauseEnqueue::VisitVectorLengthClause(
    const OpenACCVectorLengthClause &C) {
  Visitor.AddStmt(C.getIntExpr());
}
void OpenACCClauseEnqueue::VisitNumGangsClause(const OpenACCNumGangsClause &C) {
  for (Expr *IE : C.getIntExprs())
    Visitor.AddStmt(IE);
}

void OpenACCClauseEnqueue::VisitTileClause(const OpenACCTileClause &C) {
  for (Expr *IE : C.getSizeExprs())
    Visitor.AddStmt(IE);
}

void OpenACCClauseEnqueue::VisitPrivateClause(const OpenACCPrivateClause &C) {
  VisitVarList(C);
}

void OpenACCClauseEnqueue::VisitHostClause(const OpenACCHostClause &C) {
  VisitVarList(C);
}

void OpenACCClauseEnqueue::VisitDeviceClause(const OpenACCDeviceClause &C) {
  VisitVarList(C);
}

void OpenACCClauseEnqueue::VisitFirstPrivateClause(
    const OpenACCFirstPrivateClause &C) {
  VisitVarList(C);
}

void OpenACCClauseEnqueue::VisitPresentClause(const OpenACCPresentClause &C) {
  VisitVarList(C);
}
void OpenACCClauseEnqueue::VisitNoCreateClause(const OpenACCNoCreateClause &C) {
  VisitVarList(C);
}
void OpenACCClauseEnqueue::VisitCopyClause(const OpenACCCopyClause &C) {
  VisitVarList(C);
}
void OpenACCClauseEnqueue::VisitLinkClause(const OpenACCLinkClause &C) {
  VisitVarList(C);
}
void OpenACCClauseEnqueue::VisitDeviceResidentClause(
    const OpenACCDeviceResidentClause &C) {
  VisitVarList(C);
}
void OpenACCClauseEnqueue::VisitCopyInClause(const OpenACCCopyInClause &C) {
  VisitVarList(C);
}
void OpenACCClauseEnqueue::VisitCopyOutClause(const OpenACCCopyOutClause &C) {
  VisitVarList(C);
}
void OpenACCClauseEnqueue::VisitCreateClause(const OpenACCCreateClause &C) {
  VisitVarList(C);
}
void OpenACCClauseEnqueue::VisitAttachClause(const OpenACCAttachClause &C) {
  VisitVarList(C);
}

void OpenACCClauseEnqueue::VisitDetachClause(const OpenACCDetachClause &C) {
  VisitVarList(C);
}
void OpenACCClauseEnqueue::VisitDeleteClause(const OpenACCDeleteClause &C) {
  VisitVarList(C);
}

void OpenACCClauseEnqueue::VisitUseDeviceClause(
    const OpenACCUseDeviceClause &C) {
  VisitVarList(C);
}

void OpenACCClauseEnqueue::VisitDevicePtrClause(
    const OpenACCDevicePtrClause &C) {
  VisitVarList(C);
}
void OpenACCClauseEnqueue::VisitAsyncClause(const OpenACCAsyncClause &C) {
  if (C.hasIntExpr())
    Visitor.AddStmt(C.getIntExpr());
}

void OpenACCClauseEnqueue::VisitWorkerClause(const OpenACCWorkerClause &C) {
  if (C.hasIntExpr())
    Visitor.AddStmt(C.getIntExpr());
}

void OpenACCClauseEnqueue::VisitVectorClause(const OpenACCVectorClause &C) {
  if (C.hasIntExpr())
    Visitor.AddStmt(C.getIntExpr());
}

void OpenACCClauseEnqueue::VisitWaitClause(const OpenACCWaitClause &C) {
  if (const Expr *DevNumExpr = C.getDevNumExpr())
    Visitor.AddStmt(DevNumExpr);
  for (Expr *QE : C.getQueueIdExprs())
    Visitor.AddStmt(QE);
}
void OpenACCClauseEnqueue::VisitDeviceTypeClause(
    const OpenACCDeviceTypeClause &C) {}
void OpenACCClauseEnqueue::VisitReductionClause(
    const OpenACCReductionClause &C) {
  VisitVarList(C);
}
void OpenACCClauseEnqueue::VisitAutoClause(const OpenACCAutoClause &C) {}
void OpenACCClauseEnqueue::VisitIndependentClause(
    const OpenACCIndependentClause &C) {}
void OpenACCClauseEnqueue::VisitSeqClause(const OpenACCSeqClause &C) {}
void OpenACCClauseEnqueue::VisitNoHostClause(const OpenACCNoHostClause &C) {}
void OpenACCClauseEnqueue::VisitBindClause(const OpenACCBindClause &C) {
  assert(false && "TODO ERICH");
}
void OpenACCClauseEnqueue::VisitFinalizeClause(const OpenACCFinalizeClause &C) {
}
void OpenACCClauseEnqueue::VisitIfPresentClause(
    const OpenACCIfPresentClause &C) {}
void OpenACCClauseEnqueue::VisitCollapseClause(const OpenACCCollapseClause &C) {
  Visitor.AddStmt(C.getLoopCount());
}
void OpenACCClauseEnqueue::VisitGangClause(const OpenACCGangClause &C) {
  for (unsigned I = 0; I < C.getNumExprs(); ++I) {
    Visitor.AddStmt(C.getExpr(I).second);
  }
}
} // namespace

void EnqueueVisitor::EnqueueChildren(const OpenACCClause *C) {
  unsigned size = WL.size();
  OpenACCClauseEnqueue Visitor(*this);
  Visitor.Visit(C);

  if (size == WL.size())
    return;
  // Now reverse the entries we just added.  This will match the DFS
  // ordering performed by the worklist.
  VisitorWorkList::iterator I = WL.begin() + size, E = WL.end();
  std::reverse(I, E);
}

void EnqueueVisitor::EnqueueChildren(const AnnotateAttr *A) {
  unsigned size = WL.size();
  for (const Expr *Arg : A->args()) {
    VisitStmt(Arg);
  }
  if (size == WL.size())
    return;
  // Now reverse the entries we just added.  This will match the DFS
  // ordering performed by the worklist.
  VisitorWorkList::iterator I = WL.begin() + size, E = WL.end();
  std::reverse(I, E);
}

void EnqueueVisitor::VisitAddrLabelExpr(const AddrLabelExpr *E) {
  WL.push_back(LabelRefVisit(E->getLabel(), E->getLabelLoc(), Parent));
}
void EnqueueVisitor::VisitBlockExpr(const BlockExpr *B) {
  AddDecl(B->getBlockDecl());
}
void EnqueueVisitor::VisitCompoundLiteralExpr(const CompoundLiteralExpr *E) {
  EnqueueChildren(E);
  AddTypeLoc(E->getTypeSourceInfo());
}
void EnqueueVisitor::VisitCompoundStmt(const CompoundStmt *S) {
  for (auto &I : llvm::reverse(S->body()))
    AddStmt(I);
}
void EnqueueVisitor::VisitMSDependentExistsStmt(
    const MSDependentExistsStmt *S) {
  AddStmt(S->getSubStmt());
  AddDeclarationNameInfo(S);
  if (NestedNameSpecifierLoc QualifierLoc = S->getQualifierLoc())
    AddNestedNameSpecifierLoc(QualifierLoc);
}

void EnqueueVisitor::VisitCXXDependentScopeMemberExpr(
    const CXXDependentScopeMemberExpr *E) {
  if (E->hasExplicitTemplateArgs())
    AddExplicitTemplateArgs(E->getTemplateArgs(), E->getNumTemplateArgs());
  AddDeclarationNameInfo(E);
  if (NestedNameSpecifierLoc QualifierLoc = E->getQualifierLoc())
    AddNestedNameSpecifierLoc(QualifierLoc);
  if (!E->isImplicitAccess())
    AddStmt(E->getBase());
}
void EnqueueVisitor::VisitCXXNewExpr(const CXXNewExpr *E) {
  // Enqueue the initializer , if any.
  AddStmt(E->getInitializer());
  // Enqueue the array size, if any.
  AddStmt(E->getArraySize().value_or(nullptr));
  // Enqueue the allocated type.
  AddTypeLoc(E->getAllocatedTypeSourceInfo());
  // Enqueue the placement arguments.
  for (unsigned I = E->getNumPlacementArgs(); I > 0; --I)
    AddStmt(E->getPlacementArg(I - 1));
}
void EnqueueVisitor::VisitCXXOperatorCallExpr(const CXXOperatorCallExpr *CE) {
  for (unsigned I = CE->getNumArgs(); I > 1 /* Yes, this is 1 */; --I)
    AddStmt(CE->getArg(I - 1));
  AddStmt(CE->getCallee());
  AddStmt(CE->getArg(0));
}
void EnqueueVisitor::VisitCXXPseudoDestructorExpr(
    const CXXPseudoDestructorExpr *E) {
  // Visit the name of the type being destroyed.
  AddTypeLoc(E->getDestroyedTypeInfo());
  // Visit the scope type that looks disturbingly like the nested-name-specifier
  // but isn't.
  AddTypeLoc(E->getScopeTypeInfo());
  // Visit the nested-name-specifier.
  if (NestedNameSpecifierLoc QualifierLoc = E->getQualifierLoc())
    AddNestedNameSpecifierLoc(QualifierLoc);
  // Visit base expression.
  AddStmt(E->getBase());
}
void EnqueueVisitor::VisitCXXScalarValueInitExpr(
    const CXXScalarValueInitExpr *E) {
  AddTypeLoc(E->getTypeSourceInfo());
}
void EnqueueVisitor::VisitCXXTemporaryObjectExpr(
    const CXXTemporaryObjectExpr *E) {
  EnqueueChildren(E);
  AddTypeLoc(E->getTypeSourceInfo());
}
void EnqueueVisitor::VisitCXXTypeidExpr(const CXXTypeidExpr *E) {
  EnqueueChildren(E);
  if (E->isTypeOperand())
    AddTypeLoc(E->getTypeOperandSourceInfo());
}

void EnqueueVisitor::VisitCXXUnresolvedConstructExpr(
    const CXXUnresolvedConstructExpr *E) {
  EnqueueChildren(E);
  AddTypeLoc(E->getTypeSourceInfo());
}
void EnqueueVisitor::VisitCXXUuidofExpr(const CXXUuidofExpr *E) {
  EnqueueChildren(E);
  if (E->isTypeOperand())
    AddTypeLoc(E->getTypeOperandSourceInfo());
}

void EnqueueVisitor::VisitCXXCatchStmt(const CXXCatchStmt *S) {
  EnqueueChildren(S);
  AddDecl(S->getExceptionDecl());
}

void EnqueueVisitor::VisitCXXForRangeStmt(const CXXForRangeStmt *S) {
  AddStmt(S->getBody());
  AddStmt(S->getRangeInit());
  AddDecl(S->getLoopVariable());
}

void EnqueueVisitor::VisitDeclRefExpr(const DeclRefExpr *DR) {
  if (DR->hasExplicitTemplateArgs())
    AddExplicitTemplateArgs(DR->getTemplateArgs(), DR->getNumTemplateArgs());
  WL.push_back(DeclRefExprParts(DR, Parent));
}
void EnqueueVisitor::VisitDependentScopeDeclRefExpr(
    const DependentScopeDeclRefExpr *E) {
  if (E->hasExplicitTemplateArgs())
    AddExplicitTemplateArgs(E->getTemplateArgs(), E->getNumTemplateArgs());
  AddDeclarationNameInfo(E);
  AddNestedNameSpecifierLoc(E->getQualifierLoc());
}
void EnqueueVisitor::VisitDeclStmt(const DeclStmt *S) {
  unsigned size = WL.size();
  bool isFirst = true;
  for (const auto *D : S->decls()) {
    AddDecl(D, isFirst);
    isFirst = false;
  }
  if (size == WL.size())
    return;
  // Now reverse the entries we just added.  This will match the DFS
  // ordering performed by the worklist.
  VisitorWorkList::iterator I = WL.begin() + size, E = WL.end();
  std::reverse(I, E);
}
void EnqueueVisitor::VisitDesignatedInitExpr(const DesignatedInitExpr *E) {
  AddStmt(E->getInit());
  for (const DesignatedInitExpr::Designator &D :
       llvm::reverse(E->designators())) {
    if (D.isFieldDesignator()) {
      if (const FieldDecl *Field = D.getFieldDecl())
        AddMemberRef(Field, D.getFieldLoc());
      continue;
    }
    if (D.isArrayDesignator()) {
      AddStmt(E->getArrayIndex(D));
      continue;
    }
    assert(D.isArrayRangeDesignator() && "Unknown designator kind");
    AddStmt(E->getArrayRangeEnd(D));
    AddStmt(E->getArrayRangeStart(D));
  }
}
void EnqueueVisitor::VisitExplicitCastExpr(const ExplicitCastExpr *E) {
  EnqueueChildren(E);
  AddTypeLoc(E->getTypeInfoAsWritten());
}
void EnqueueVisitor::VisitForStmt(const ForStmt *FS) {
  AddStmt(FS->getBody());
  AddStmt(FS->getInc());
  AddStmt(FS->getCond());
  AddDecl(FS->getConditionVariable());
  AddStmt(FS->getInit());
}
void EnqueueVisitor::VisitGotoStmt(const GotoStmt *GS) {
  WL.push_back(LabelRefVisit(GS->getLabel(), GS->getLabelLoc(), Parent));
}
void EnqueueVisitor::VisitIfStmt(const IfStmt *If) {
  AddStmt(If->getElse());
  AddStmt(If->getThen());
  AddStmt(If->getCond());
  AddStmt(If->getInit());
  AddDecl(If->getConditionVariable());
}
void EnqueueVisitor::VisitInitListExpr(const InitListExpr *IE) {
  // We care about the syntactic form of the initializer list, only.
  if (InitListExpr *Syntactic = IE->getSyntacticForm())
    IE = Syntactic;
  EnqueueChildren(IE);
}
void EnqueueVisitor::VisitMemberExpr(const MemberExpr *M) {
  WL.push_back(MemberExprParts(M, Parent));

  // If the base of the member access expression is an implicit 'this', don't
  // visit it.
  // FIXME: If we ever want to show these implicit accesses, this will be
  // unfortunate. However, clang_getCursor() relies on this behavior.
  if (M->isImplicitAccess())
    return;

  // Ignore base anonymous struct/union fields, otherwise they will shadow the
  // real field that we are interested in.
  if (auto *SubME = dyn_cast<MemberExpr>(M->getBase())) {
    if (auto *FD = dyn_cast_or_null<FieldDecl>(SubME->getMemberDecl())) {
      if (FD->isAnonymousStructOrUnion()) {
        AddStmt(SubME->getBase());
        return;
      }
    }
  }

  AddStmt(M->getBase());
}
void EnqueueVisitor::VisitObjCEncodeExpr(const ObjCEncodeExpr *E) {
  AddTypeLoc(E->getEncodedTypeSourceInfo());
}
void EnqueueVisitor::VisitObjCMessageExpr(const ObjCMessageExpr *M) {
  EnqueueChildren(M);
  AddTypeLoc(M->getClassReceiverTypeInfo());
}
void EnqueueVisitor::VisitOffsetOfExpr(const OffsetOfExpr *E) {
  // Visit the components of the offsetof expression.
  for (unsigned N = E->getNumComponents(), I = N; I > 0; --I) {
    const OffsetOfNode &Node = E->getComponent(I - 1);
    switch (Node.getKind()) {
    case OffsetOfNode::Array:
      AddStmt(E->getIndexExpr(Node.getArrayExprIndex()));
      break;
    case OffsetOfNode::Field:
      AddMemberRef(Node.getField(), Node.getSourceRange().getEnd());
      break;
    case OffsetOfNode::Identifier:
    case OffsetOfNode::Base:
      continue;
    }
  }
  // Visit the type into which we're computing the offset.
  AddTypeLoc(E->getTypeSourceInfo());
}
void EnqueueVisitor::VisitOverloadExpr(const OverloadExpr *E) {
  if (E->hasExplicitTemplateArgs())
    AddExplicitTemplateArgs(E->getTemplateArgs(), E->getNumTemplateArgs());
  WL.push_back(OverloadExprParts(E, Parent));
}
void EnqueueVisitor::VisitUnaryExprOrTypeTraitExpr(
    const UnaryExprOrTypeTraitExpr *E) {
  EnqueueChildren(E);
  if (E->isArgumentType())
    AddTypeLoc(E->getArgumentTypeInfo());
}
void EnqueueVisitor::VisitStmt(const Stmt *S) { EnqueueChildren(S); }
void EnqueueVisitor::VisitSwitchStmt(const SwitchStmt *S) {
  AddStmt(S->getBody());
  AddStmt(S->getCond());
  AddDecl(S->getConditionVariable());
}

void EnqueueVisitor::VisitWhileStmt(const WhileStmt *W) {
  AddStmt(W->getBody());
  AddStmt(W->getCond());
  AddDecl(W->getConditionVariable());
}

void EnqueueVisitor::VisitTypeTraitExpr(const TypeTraitExpr *E) {
  for (unsigned I = E->getNumArgs(); I > 0; --I)
    AddTypeLoc(E->getArg(I - 1));
}

void EnqueueVisitor::VisitArrayTypeTraitExpr(const ArrayTypeTraitExpr *E) {
  AddTypeLoc(E->getQueriedTypeSourceInfo());
}

void EnqueueVisitor::VisitExpressionTraitExpr(const ExpressionTraitExpr *E) {
  EnqueueChildren(E);
}

void EnqueueVisitor::VisitUnresolvedMemberExpr(const UnresolvedMemberExpr *U) {
  VisitOverloadExpr(U);
  if (!U->isImplicitAccess())
    AddStmt(U->getBase());
}
void EnqueueVisitor::VisitVAArgExpr(const VAArgExpr *E) {
  AddStmt(E->getSubExpr());
  AddTypeLoc(E->getWrittenTypeInfo());
}
void EnqueueVisitor::VisitSizeOfPackExpr(const SizeOfPackExpr *E) {
  WL.push_back(SizeOfPackExprParts(E, Parent));
}
void EnqueueVisitor::VisitOpaqueValueExpr(const OpaqueValueExpr *E) {
  // If the opaque value has a source expression, just transparently
  // visit that.  This is useful for (e.g.) pseudo-object expressions.
  if (Expr *SourceExpr = E->getSourceExpr())
    return ConstStmtVisitor::Visit(SourceExpr);
}
void EnqueueVisitor::VisitLambdaExpr(const LambdaExpr *E) {
  AddStmt(E->getBody());
  WL.push_back(LambdaExprParts(E, Parent));
}
void EnqueueVisitor::VisitConceptSpecializationExpr(
    const ConceptSpecializationExpr *E) {
  WL.push_back(ConceptSpecializationExprVisit(E, Parent));
}
void EnqueueVisitor::VisitRequiresExpr(const RequiresExpr *E) {
  WL.push_back(RequiresExprVisit(E, Parent));
  for (ParmVarDecl *VD : E->getLocalParameters())
    AddDecl(VD);
}
void EnqueueVisitor::VisitCXXParenListInitExpr(const CXXParenListInitExpr *E) {
  EnqueueChildren(E);
}
void EnqueueVisitor::VisitPseudoObjectExpr(const PseudoObjectExpr *E) {
  // Treat the expression like its syntactic form.
  ConstStmtVisitor::Visit(E->getSyntacticForm());
}

void EnqueueVisitor::VisitOMPExecutableDirective(
    const OMPExecutableDirective *D) {
  EnqueueChildren(D);
  for (ArrayRef<OMPClause *>::iterator I = D->clauses().begin(),
                                       E = D->clauses().end();
       I != E; ++I)
    EnqueueChildren(*I);
}

void EnqueueVisitor::VisitOMPLoopBasedDirective(
    const OMPLoopBasedDirective *D) {
  VisitOMPExecutableDirective(D);
}

void EnqueueVisitor::VisitOMPLoopDirective(const OMPLoopDirective *D) {
  VisitOMPLoopBasedDirective(D);
}

void EnqueueVisitor::VisitOMPParallelDirective(const OMPParallelDirective *D) {
  VisitOMPExecutableDirective(D);
}

void EnqueueVisitor::VisitOMPSimdDirective(const OMPSimdDirective *D) {
  VisitOMPLoopDirective(D);
}

void EnqueueVisitor::VisitOMPLoopTransformationDirective(
    const OMPLoopTransformationDirective *D) {
  VisitOMPLoopBasedDirective(D);
}

void EnqueueVisitor::VisitOMPTileDirective(const OMPTileDirective *D) {
  VisitOMPLoopTransformationDirective(D);
}

void EnqueueVisitor::VisitOMPStripeDirective(const OMPStripeDirective *D) {
  VisitOMPLoopTransformationDirective(D);
}

void EnqueueVisitor::VisitOMPUnrollDirective(const OMPUnrollDirective *D) {
  VisitOMPLoopTransformationDirective(D);
}

void EnqueueVisitor::VisitOMPReverseDirective(const OMPReverseDirective *D) {
  VisitOMPLoopTransformationDirective(D);
}

void EnqueueVisitor::VisitOMPInterchangeDirective(
    const OMPInterchangeDirective *D) {
  VisitOMPLoopTransformationDirective(D);
}

void EnqueueVisitor::VisitOMPForDirective(const OMPForDirective *D) {
  VisitOMPLoopDirective(D);
}

void EnqueueVisitor::VisitOMPForSimdDirective(const OMPForSimdDirective *D) {
  VisitOMPLoopDirective(D);
}

void EnqueueVisitor::VisitOMPSectionsDirective(const OMPSectionsDirective *D) {
  VisitOMPExecutableDirective(D);
}

void EnqueueVisitor::VisitOMPSectionDirective(const OMPSectionDirective *D) {
  VisitOMPExecutableDirective(D);
}

void EnqueueVisitor::VisitOMPSingleDirective(const OMPSingleDirective *D) {
  VisitOMPExecutableDirective(D);
}

void EnqueueVisitor::VisitOMPMasterDirective(const OMPMasterDirective *D) {
  VisitOMPExecutableDirective(D);
}

void EnqueueVisitor::VisitOMPCriticalDirective(const OMPCriticalDirective *D) {
  VisitOMPExecutableDirective(D);
  AddDeclarationNameInfo(D);
}

void EnqueueVisitor::VisitOMPParallelForDirective(
    const OMPParallelForDirective *D) {
  VisitOMPLoopDirective(D);
}

void EnqueueVisitor::VisitOMPParallelForSimdDirective(
    const OMPParallelForSimdDirective *D) {
  VisitOMPLoopDirective(D);
}

void EnqueueVisitor::VisitOMPParallelMasterDirective(
    const OMPParallelMasterDirective *D) {
  VisitOMPExecutableDirective(D);
}

void EnqueueVisitor::VisitOMPParallelMaskedDirective(
    const OMPParallelMaskedDirective *D) {
  VisitOMPExecutableDirective(D);
}

void EnqueueVisitor::VisitOMPParallelSectionsDirective(
    const OMPParallelSectionsDirective *D) {
  VisitOMPExecutableDirective(D);
}

void EnqueueVisitor::VisitOMPTaskDirective(const OMPTaskDirective *D) {
  VisitOMPExecutableDirective(D);
}

void EnqueueVisitor::VisitOMPTaskyieldDirective(
    const OMPTaskyieldDirective *D) {
  VisitOMPExecutableDirective(D);
}

void EnqueueVisitor::VisitOMPBarrierDirective(const OMPBarrierDirective *D) {
  VisitOMPExecutableDirective(D);
}

void EnqueueVisitor::VisitOMPTaskwaitDirective(const OMPTaskwaitDirective *D) {
  VisitOMPExecutableDirective(D);
}

void EnqueueVisitor::VisitOMPAssumeDirective(const OMPAssumeDirective *D) {
  VisitOMPExecutableDirective(D);
}

void EnqueueVisitor::VisitOMPErrorDirective(const OMPErrorDirective *D) {
  VisitOMPExecutableDirective(D);
}

void EnqueueVisitor::VisitOMPTaskgroupDirective(
    const OMPTaskgroupDirective *D) {
  VisitOMPExecutableDirective(D);
  if (const Expr *E = D->getReductionRef())
    VisitStmt(E);
}

void EnqueueVisitor::VisitOMPFlushDirective(const OMPFlushDirective *D) {
  VisitOMPExecutableDirective(D);
}

void EnqueueVisitor::VisitOMPDepobjDirective(const OMPDepobjDirective *D) {
  VisitOMPExecutableDirective(D);
}

void EnqueueVisitor::VisitOMPScanDirective(const OMPScanDirective *D) {
  VisitOMPExecutableDirective(D);
}

void EnqueueVisitor::VisitOMPOrderedDirective(const OMPOrderedDirective *D) {
  VisitOMPExecutableDirective(D);
}

void EnqueueVisitor::VisitOMPAtomicDirective(const OMPAtomicDirective *D) {
  VisitOMPExecutableDirective(D);
}

void EnqueueVisitor::VisitOMPTargetDirective(const OMPTargetDirective *D) {
  VisitOMPExecutableDirective(D);
}

void EnqueueVisitor::VisitOMPTargetDataDirective(
    const OMPTargetDataDirective *D) {
  VisitOMPExecutableDirective(D);
}

void EnqueueVisitor::VisitOMPTargetEnterDataDirective(
    const OMPTargetEnterDataDirective *D) {
  VisitOMPExecutableDirective(D);
}

void EnqueueVisitor::VisitOMPTargetExitDataDirective(
    const OMPTargetExitDataDirective *D) {
  VisitOMPExecutableDirective(D);
}

void EnqueueVisitor::VisitOMPTargetParallelDirective(
    const OMPTargetParallelDirective *D) {
  VisitOMPExecutableDirective(D);
}

void EnqueueVisitor::VisitOMPTargetParallelForDirective(
    const OMPTargetParallelForDirective *D) {
  VisitOMPLoopDirective(D);
}

void EnqueueVisitor::VisitOMPTeamsDirective(const OMPTeamsDirective *D) {
  VisitOMPExecutableDirective(D);
}

void EnqueueVisitor::VisitOMPCancellationPointDirective(
    const OMPCancellationPointDirective *D) {
  VisitOMPExecutableDirective(D);
}

void EnqueueVisitor::VisitOMPCancelDirective(const OMPCancelDirective *D) {
  VisitOMPExecutableDirective(D);
}

void EnqueueVisitor::VisitOMPTaskLoopDirective(const OMPTaskLoopDirective *D) {
  VisitOMPLoopDirective(D);
}

void EnqueueVisitor::VisitOMPTaskLoopSimdDirective(
    const OMPTaskLoopSimdDirective *D) {
  VisitOMPLoopDirective(D);
}

void EnqueueVisitor::VisitOMPMasterTaskLoopDirective(
    const OMPMasterTaskLoopDirective *D) {
  VisitOMPLoopDirective(D);
}

void EnqueueVisitor::VisitOMPMaskedTaskLoopDirective(
    const OMPMaskedTaskLoopDirective *D) {
  VisitOMPLoopDirective(D);
}

void EnqueueVisitor::VisitOMPMasterTaskLoopSimdDirective(
    const OMPMasterTaskLoopSimdDirective *D) {
  VisitOMPLoopDirective(D);
}

void EnqueueVisitor::VisitOMPMaskedTaskLoopSimdDirective(
    const OMPMaskedTaskLoopSimdDirective *D) {
  VisitOMPLoopDirective(D);
}

void EnqueueVisitor::VisitOMPParallelMasterTaskLoopDirective(
    const OMPParallelMasterTaskLoopDirective *D) {
  VisitOMPLoopDirective(D);
}

void EnqueueVisitor::VisitOMPParallelMaskedTaskLoopDirective(
    const OMPParallelMaskedTaskLoopDirective *D) {
  VisitOMPLoopDirective(D);
}

void EnqueueVisitor::VisitOMPParallelMasterTaskLoopSimdDirective(
    const OMPParallelMasterTaskLoopSimdDirective *D) {
  VisitOMPLoopDirective(D);
}

void EnqueueVisitor::VisitOMPParallelMaskedTaskLoopSimdDirective(
    const OMPParallelMaskedTaskLoopSimdDirective *D) {
  VisitOMPLoopDirective(D);
}

void EnqueueVisitor::VisitOMPDistributeDirective(
    const OMPDistributeDirective *D) {
  VisitOMPLoopDirective(D);
}

void EnqueueVisitor::VisitOMPDistributeParallelForDirective(
    const OMPDistributeParallelForDirective *D) {
  VisitOMPLoopDirective(D);
}

void EnqueueVisitor::VisitOMPDistributeParallelForSimdDirective(
    const OMPDistributeParallelForSimdDirective *D) {
  VisitOMPLoopDirective(D);
}

void EnqueueVisitor::VisitOMPDistributeSimdDirective(
    const OMPDistributeSimdDirective *D) {
  VisitOMPLoopDirective(D);
}

void EnqueueVisitor::VisitOMPTargetParallelForSimdDirective(
    const OMPTargetParallelForSimdDirective *D) {
  VisitOMPLoopDirective(D);
}

void EnqueueVisitor::VisitOMPTargetSimdDirective(
    const OMPTargetSimdDirective *D) {
  VisitOMPLoopDirective(D);
}

void EnqueueVisitor::VisitOMPTeamsDistributeDirective(
    const OMPTeamsDistributeDirective *D) {
  VisitOMPLoopDirective(D);
}

void EnqueueVisitor::VisitOMPTeamsDistributeSimdDirective(
    const OMPTeamsDistributeSimdDirective *D) {
  VisitOMPLoopDirective(D);
}

void EnqueueVisitor::VisitOMPTeamsDistributeParallelForSimdDirective(
    const OMPTeamsDistributeParallelForSimdDirective *D) {
  VisitOMPLoopDirective(D);
}

void EnqueueVisitor::VisitOMPTeamsDistributeParallelForDirective(
    const OMPTeamsDistributeParallelForDirective *D) {
  VisitOMPLoopDirective(D);
}

void EnqueueVisitor::VisitOMPTargetTeamsDirective(
    const OMPTargetTeamsDirective *D) {
  VisitOMPExecutableDirective(D);
}

void EnqueueVisitor::VisitOMPTargetTeamsDistributeDirective(
    const OMPTargetTeamsDistributeDirective *D) {
  VisitOMPLoopDirective(D);
}

void EnqueueVisitor::VisitOMPTargetTeamsDistributeParallelForDirective(
    const OMPTargetTeamsDistributeParallelForDirective *D) {
  VisitOMPLoopDirective(D);
}

void EnqueueVisitor::VisitOMPTargetTeamsDistributeParallelForSimdDirective(
    const OMPTargetTeamsDistributeParallelForSimdDirective *D) {
  VisitOMPLoopDirective(D);
}

void EnqueueVisitor::VisitOMPTargetTeamsDistributeSimdDirective(
    const OMPTargetTeamsDistributeSimdDirective *D) {
  VisitOMPLoopDirective(D);
}

void EnqueueVisitor::VisitOpenACCComputeConstruct(
    const OpenACCComputeConstruct *C) {
  EnqueueChildren(C);
  for (auto *Clause : C->clauses())
    EnqueueChildren(Clause);
}

void EnqueueVisitor::VisitOpenACCLoopConstruct(const OpenACCLoopConstruct *C) {
  EnqueueChildren(C);
  for (auto *Clause : C->clauses())
    EnqueueChildren(Clause);
}

void EnqueueVisitor::VisitOpenACCCombinedConstruct(
    const OpenACCCombinedConstruct *C) {
  EnqueueChildren(C);
  for (auto *Clause : C->clauses())
    EnqueueChildren(Clause);
}
void EnqueueVisitor::VisitOpenACCDataConstruct(const OpenACCDataConstruct *C) {
  EnqueueChildren(C);
  for (auto *Clause : C->clauses())
    EnqueueChildren(Clause);
}
void EnqueueVisitor::VisitOpenACCEnterDataConstruct(
    const OpenACCEnterDataConstruct *C) {
  EnqueueChildren(C);
  for (auto *Clause : C->clauses())
    EnqueueChildren(Clause);
}
void EnqueueVisitor::VisitOpenACCExitDataConstruct(
    const OpenACCExitDataConstruct *C) {
  EnqueueChildren(C);
  for (auto *Clause : C->clauses())
    EnqueueChildren(Clause);
}
void EnqueueVisitor::VisitOpenACCHostDataConstruct(
    const OpenACCHostDataConstruct *C) {
  EnqueueChildren(C);
  for (auto *Clause : C->clauses())
    EnqueueChildren(Clause);
}

void EnqueueVisitor::VisitOpenACCWaitConstruct(const OpenACCWaitConstruct *C) {
  EnqueueChildren(C);
  for (auto *Clause : C->clauses())
    EnqueueChildren(Clause);
}

void EnqueueVisitor::VisitOpenACCCacheConstruct(
    const OpenACCCacheConstruct *C) {
  EnqueueChildren(C);
}

void EnqueueVisitor::VisitOpenACCInitConstruct(const OpenACCInitConstruct *C) {
  EnqueueChildren(C);
  for (auto *Clause : C->clauses())
    EnqueueChildren(Clause);
}

void EnqueueVisitor::VisitOpenACCShutdownConstruct(
    const OpenACCShutdownConstruct *C) {
  EnqueueChildren(C);
  for (auto *Clause : C->clauses())
    EnqueueChildren(Clause);
}

void EnqueueVisitor::VisitOpenACCSetConstruct(const OpenACCSetConstruct *C) {
  EnqueueChildren(C);
  for (auto *Clause : C->clauses())
    EnqueueChildren(Clause);
}

void EnqueueVisitor::VisitOpenACCUpdateConstruct(
    const OpenACCUpdateConstruct *C) {
  EnqueueChildren(C);
  for (auto *Clause : C->clauses())
    EnqueueChildren(Clause);
}

void EnqueueVisitor::VisitOpenACCAtomicConstruct(
    const OpenACCAtomicConstruct *C) {
  EnqueueChildren(C);
<<<<<<< HEAD
=======
  for (auto *Clause : C->clauses())
    EnqueueChildren(Clause);
>>>>>>> d465594a
}

void EnqueueVisitor::VisitAnnotateAttr(const AnnotateAttr *A) {
  EnqueueChildren(A);
}

void CursorVisitor::EnqueueWorkList(VisitorWorkList &WL, const Stmt *S) {
  EnqueueVisitor(WL, MakeCXCursor(S, StmtParent, TU, RegionOfInterest))
      .ConstStmtVisitor::Visit(S);
}

void CursorVisitor::EnqueueWorkList(VisitorWorkList &WL, const Attr *A) {
  // Parent is the attribute itself when this is indirectly called from
  // VisitChildren. Because we need to make a CXCursor for A, we need *its*
  // parent.
  auto AttrCursor = Parent;

  // Get the attribute's parent as stored in
  // cxcursor::MakeCXCursor(const Attr *A, const Decl *Parent, CXTranslationUnit
  // TU)
  const Decl *AttrParent = static_cast<const Decl *>(AttrCursor.data[1]);

  EnqueueVisitor(WL, MakeCXCursor(A, AttrParent, TU))
      .ConstAttrVisitor::Visit(A);
}

bool CursorVisitor::IsInRegionOfInterest(CXCursor C) {
  if (RegionOfInterest.isValid()) {
    SourceRange Range = getRawCursorExtent(C);
    if (Range.isInvalid() || CompareRegionOfInterest(Range))
      return false;
  }
  return true;
}

bool CursorVisitor::RunVisitorWorkList(VisitorWorkList &WL) {
  while (!WL.empty()) {
    // Dequeue the worklist item.
    VisitorJob LI = WL.pop_back_val();

    // Set the Parent field, then back to its old value once we're done.
    SetParentRAII SetParent(Parent, StmtParent, LI.getParent());

    switch (LI.getKind()) {
    case VisitorJob::DeclVisitKind: {
      const Decl *D = cast<DeclVisit>(&LI)->get();
      if (!D)
        continue;

      // For now, perform default visitation for Decls.
      if (Visit(MakeCXCursor(D, TU, RegionOfInterest,
                             cast<DeclVisit>(&LI)->isFirst())))
        return true;

      continue;
    }
    case VisitorJob::ExplicitTemplateArgsVisitKind: {
      for (const TemplateArgumentLoc &Arg :
           *cast<ExplicitTemplateArgsVisit>(&LI)) {
        if (VisitTemplateArgumentLoc(Arg))
          return true;
      }
      continue;
    }
    case VisitorJob::TypeLocVisitKind: {
      // Perform default visitation for TypeLocs.
      if (Visit(cast<TypeLocVisit>(&LI)->get()))
        return true;
      continue;
    }
    case VisitorJob::LabelRefVisitKind: {
      const LabelDecl *LS = cast<LabelRefVisit>(&LI)->get();
      if (LabelStmt *stmt = LS->getStmt()) {
        if (Visit(MakeCursorLabelRef(stmt, cast<LabelRefVisit>(&LI)->getLoc(),
                                     TU))) {
          return true;
        }
      }
      continue;
    }

    case VisitorJob::NestedNameSpecifierLocVisitKind: {
      NestedNameSpecifierLocVisit *V = cast<NestedNameSpecifierLocVisit>(&LI);
      if (VisitNestedNameSpecifierLoc(V->get()))
        return true;
      continue;
    }

    case VisitorJob::DeclarationNameInfoVisitKind: {
      if (VisitDeclarationNameInfo(cast<DeclarationNameInfoVisit>(&LI)->get()))
        return true;
      continue;
    }
    case VisitorJob::MemberRefVisitKind: {
      MemberRefVisit *V = cast<MemberRefVisit>(&LI);
      if (Visit(MakeCursorMemberRef(V->get(), V->getLoc(), TU)))
        return true;
      continue;
    }
    case VisitorJob::StmtVisitKind: {
      const Stmt *S = cast<StmtVisit>(&LI)->get();
      if (!S)
        continue;

      // Update the current cursor.
      CXCursor Cursor = MakeCXCursor(S, StmtParent, TU, RegionOfInterest);
      if (!IsInRegionOfInterest(Cursor))
        continue;
      switch (Visitor(Cursor, Parent, ClientData)) {
      case CXChildVisit_Break:
        return true;
      case CXChildVisit_Continue:
        break;
      case CXChildVisit_Recurse:
        if (PostChildrenVisitor)
          WL.push_back(PostChildrenVisit(nullptr, Cursor));
        EnqueueWorkList(WL, S);
        break;
      }
      continue;
    }
    case VisitorJob::MemberExprPartsKind: {
      // Handle the other pieces in the MemberExpr besides the base.
      const MemberExpr *M = cast<MemberExprParts>(&LI)->get();

      // Visit the nested-name-specifier
      if (NestedNameSpecifierLoc QualifierLoc = M->getQualifierLoc())
        if (VisitNestedNameSpecifierLoc(QualifierLoc))
          return true;

      // Visit the declaration name.
      if (VisitDeclarationNameInfo(M->getMemberNameInfo()))
        return true;

      // Visit the explicitly-specified template arguments, if any.
      if (M->hasExplicitTemplateArgs()) {
        for (const TemplateArgumentLoc *Arg = M->getTemplateArgs(),
                                       *ArgEnd = Arg + M->getNumTemplateArgs();
             Arg != ArgEnd; ++Arg) {
          if (VisitTemplateArgumentLoc(*Arg))
            return true;
        }
      }
      continue;
    }
    case VisitorJob::DeclRefExprPartsKind: {
      const DeclRefExpr *DR = cast<DeclRefExprParts>(&LI)->get();
      // Visit nested-name-specifier, if present.
      if (NestedNameSpecifierLoc QualifierLoc = DR->getQualifierLoc())
        if (VisitNestedNameSpecifierLoc(QualifierLoc))
          return true;
      // Visit declaration name.
      if (VisitDeclarationNameInfo(DR->getNameInfo()))
        return true;
      continue;
    }
    case VisitorJob::OverloadExprPartsKind: {
      const OverloadExpr *O = cast<OverloadExprParts>(&LI)->get();
      // Visit the nested-name-specifier.
      if (NestedNameSpecifierLoc QualifierLoc = O->getQualifierLoc())
        if (VisitNestedNameSpecifierLoc(QualifierLoc))
          return true;
      // Visit the declaration name.
      if (VisitDeclarationNameInfo(O->getNameInfo()))
        return true;
      // Visit the overloaded declaration reference.
      if (Visit(MakeCursorOverloadedDeclRef(O, TU)))
        return true;
      continue;
    }
    case VisitorJob::SizeOfPackExprPartsKind: {
      const SizeOfPackExpr *E = cast<SizeOfPackExprParts>(&LI)->get();
      NamedDecl *Pack = E->getPack();
      if (isa<TemplateTypeParmDecl>(Pack)) {
        if (Visit(MakeCursorTypeRef(cast<TemplateTypeParmDecl>(Pack),
                                    E->getPackLoc(), TU)))
          return true;

        continue;
      }

      if (isa<TemplateTemplateParmDecl>(Pack)) {
        if (Visit(MakeCursorTemplateRef(cast<TemplateTemplateParmDecl>(Pack),
                                        E->getPackLoc(), TU)))
          return true;

        continue;
      }

      // Non-type template parameter packs and function parameter packs are
      // treated like DeclRefExpr cursors.
      continue;
    }

    case VisitorJob::LambdaExprPartsKind: {
      // Visit non-init captures.
      const LambdaExpr *E = cast<LambdaExprParts>(&LI)->get();
      for (LambdaExpr::capture_iterator C = E->explicit_capture_begin(),
                                        CEnd = E->explicit_capture_end();
           C != CEnd; ++C) {
        if (!C->capturesVariable())
          continue;
        // TODO: handle structured bindings here ?
        if (!isa<VarDecl>(C->getCapturedVar()))
          continue;
        if (Visit(MakeCursorVariableRef(cast<VarDecl>(C->getCapturedVar()),
                                        C->getLocation(), TU)))
          return true;
      }
      // Visit init captures
      for (auto InitExpr : E->capture_inits()) {
        if (InitExpr && Visit(InitExpr))
          return true;
      }

      TypeLoc TL = E->getCallOperator()->getTypeSourceInfo()->getTypeLoc();
      // Visit parameters and return type, if present.
      if (FunctionTypeLoc Proto = TL.getAs<FunctionProtoTypeLoc>()) {
        if (E->hasExplicitParameters()) {
          // Visit parameters.
          for (unsigned I = 0, N = Proto.getNumParams(); I != N; ++I)
            if (Visit(MakeCXCursor(Proto.getParam(I), TU)))
              return true;
        }
        if (E->hasExplicitResultType()) {
          // Visit result type.
          if (Visit(Proto.getReturnLoc()))
            return true;
        }
      }
      break;
    }

    case VisitorJob::ConceptSpecializationExprVisitKind: {
      const ConceptSpecializationExpr *E =
          cast<ConceptSpecializationExprVisit>(&LI)->get();
      if (NestedNameSpecifierLoc QualifierLoc =
              E->getNestedNameSpecifierLoc()) {
        if (VisitNestedNameSpecifierLoc(QualifierLoc))
          return true;
      }

      if (E->getNamedConcept() &&
          Visit(MakeCursorTemplateRef(E->getNamedConcept(),
                                      E->getConceptNameLoc(), TU)))
        return true;

      if (auto Args = E->getTemplateArgsAsWritten()) {
        for (const auto &Arg : Args->arguments()) {
          if (VisitTemplateArgumentLoc(Arg))
            return true;
        }
      }
      break;
    }

    case VisitorJob::RequiresExprVisitKind: {
      const RequiresExpr *E = cast<RequiresExprVisit>(&LI)->get();
      for (const concepts::Requirement *R : E->getRequirements())
        VisitConceptRequirement(*R);
      break;
    }

    case VisitorJob::PostChildrenVisitKind:
      if (PostChildrenVisitor(Parent, ClientData))
        return true;
      break;
    }
  }
  return false;
}

bool CursorVisitor::Visit(const Stmt *S) {
  VisitorWorkList *WL = nullptr;
  if (!WorkListFreeList.empty()) {
    WL = WorkListFreeList.back();
    WL->clear();
    WorkListFreeList.pop_back();
  } else {
    WL = new VisitorWorkList();
    WorkListCache.push_back(WL);
  }
  EnqueueWorkList(*WL, S);
  bool result = RunVisitorWorkList(*WL);
  WorkListFreeList.push_back(WL);
  return result;
}

bool CursorVisitor::Visit(const Attr *A) {
  VisitorWorkList *WL = nullptr;
  if (!WorkListFreeList.empty()) {
    WL = WorkListFreeList.back();
    WL->clear();
    WorkListFreeList.pop_back();
  } else {
    WL = new VisitorWorkList();
    WorkListCache.push_back(WL);
  }
  EnqueueWorkList(*WL, A);
  bool result = RunVisitorWorkList(*WL);
  WorkListFreeList.push_back(WL);
  return result;
}

namespace {
typedef SmallVector<SourceRange, 4> RefNamePieces;
RefNamePieces buildPieces(unsigned NameFlags, bool IsMemberRefExpr,
                          const DeclarationNameInfo &NI, SourceRange QLoc,
                          const SourceRange *TemplateArgsLoc = nullptr) {
  const bool WantQualifier = NameFlags & CXNameRange_WantQualifier;
  const bool WantTemplateArgs = NameFlags & CXNameRange_WantTemplateArgs;
  const bool WantSinglePiece = NameFlags & CXNameRange_WantSinglePiece;

  const DeclarationName::NameKind Kind = NI.getName().getNameKind();

  RefNamePieces Pieces;

  if (WantQualifier && QLoc.isValid())
    Pieces.push_back(QLoc);

  if (Kind != DeclarationName::CXXOperatorName || IsMemberRefExpr)
    Pieces.push_back(NI.getLoc());

  if (WantTemplateArgs && TemplateArgsLoc && TemplateArgsLoc->isValid())
    Pieces.push_back(*TemplateArgsLoc);

  if (Kind == DeclarationName::CXXOperatorName) {
    Pieces.push_back(NI.getInfo().getCXXOperatorNameBeginLoc());
    Pieces.push_back(NI.getInfo().getCXXOperatorNameEndLoc());
  }

  if (WantSinglePiece) {
    SourceRange R(Pieces.front().getBegin(), Pieces.back().getEnd());
    Pieces.clear();
    Pieces.push_back(R);
  }

  return Pieces;
}
} // namespace

//===----------------------------------------------------------------------===//
// Misc. API hooks.
//===----------------------------------------------------------------------===//

namespace {
struct RegisterFatalErrorHandler {
  RegisterFatalErrorHandler() {
    clang_install_aborting_llvm_fatal_error_handler();
  }
};
} // namespace

static llvm::ManagedStatic<RegisterFatalErrorHandler>
    RegisterFatalErrorHandlerOnce;

static CIndexer *clang_createIndex_Impl(
    int excludeDeclarationsFromPCH, int displayDiagnostics,
    unsigned char threadBackgroundPriorityForIndexing = CXChoice_Default,
    unsigned char threadBackgroundPriorityForEditing = CXChoice_Default) {
  // We use crash recovery to make some of our APIs more reliable, implicitly
  // enable it.
  if (!getenv("LIBCLANG_DISABLE_CRASH_RECOVERY"))
    llvm::CrashRecoveryContext::Enable();

  // Look through the managed static to trigger construction of the managed
  // static which registers our fatal error handler. This ensures it is only
  // registered once.
  (void)*RegisterFatalErrorHandlerOnce;

  // Initialize targets for clang module support.
  llvm::InitializeAllTargets();
  llvm::InitializeAllTargetMCs();
  llvm::InitializeAllAsmPrinters();
  llvm::InitializeAllAsmParsers();

  CIndexer *CIdxr = new CIndexer();

  if (excludeDeclarationsFromPCH)
    CIdxr->setOnlyLocalDecls();
  if (displayDiagnostics)
    CIdxr->setDisplayDiagnostics();

  unsigned GlobalOptions = CIdxr->getCXGlobalOptFlags();
  const auto updateGlobalOption =
      [&GlobalOptions](unsigned char Policy, CXGlobalOptFlags Flag,
                       const char *EnvironmentVariableName) {
        switch (Policy) {
        case CXChoice_Enabled:
          GlobalOptions |= Flag;
          break;
        case CXChoice_Disabled:
          GlobalOptions &= ~Flag;
          break;
        case CXChoice_Default:
        default: // Fall back to default behavior if Policy is unsupported.
          if (getenv(EnvironmentVariableName))
            GlobalOptions |= Flag;
        }
      };
  updateGlobalOption(threadBackgroundPriorityForIndexing,
                     CXGlobalOpt_ThreadBackgroundPriorityForIndexing,
                     "LIBCLANG_BGPRIO_INDEX");
  updateGlobalOption(threadBackgroundPriorityForEditing,
                     CXGlobalOpt_ThreadBackgroundPriorityForEditing,
                     "LIBCLANG_BGPRIO_EDIT");
  CIdxr->setCXGlobalOptFlags(GlobalOptions);

  return CIdxr;
}

CXIndex clang_createIndex(int excludeDeclarationsFromPCH,
                          int displayDiagnostics) {
  return clang_createIndex_Impl(excludeDeclarationsFromPCH, displayDiagnostics);
}

void clang_disposeIndex(CXIndex CIdx) {
  if (CIdx)
    delete static_cast<CIndexer *>(CIdx);
}

CXIndex clang_createIndexWithOptions(const CXIndexOptions *options) {
  // Adding new options to struct CXIndexOptions:
  // 1. If no other new option has been added in the same libclang version,
  // sizeof(CXIndexOptions) must increase for versioning purposes.
  // 2. Options should be added at the end of the struct in order to seamlessly
  // support older struct versions. If options->Size < sizeof(CXIndexOptions),
  // don't attempt to read the missing options and rely on the default values of
  // recently added options being reasonable. For example:
  // if (options->Size >= offsetof(CXIndexOptions, RecentlyAddedMember))
  //   do_something(options->RecentlyAddedMember);

  // An exception: if a new option is small enough, it can be squeezed into the
  // /*Reserved*/ bits in CXIndexOptions. Since the default value of each option
  // is guaranteed to be 0 and the callers are advised to zero out the struct,
  // programs built against older libclang versions would implicitly set the new
  // options to default values, which should keep the behavior of previous
  // libclang versions and thus be backward-compatible.

  // If options->Size > sizeof(CXIndexOptions), the user may have set an option
  // we can't handle, in which case we return nullptr to report failure.
  // Replace `!=` with `>` here to support older struct versions. `!=` has the
  // advantage of catching more usage bugs and no disadvantages while there is a
  // single supported struct version (the initial version).
  if (options->Size != sizeof(CXIndexOptions))
    return nullptr;
  CIndexer *const CIdxr = clang_createIndex_Impl(
      options->ExcludeDeclarationsFromPCH, options->DisplayDiagnostics,
      options->ThreadBackgroundPriorityForIndexing,
      options->ThreadBackgroundPriorityForEditing);
  CIdxr->setStorePreamblesInMemory(options->StorePreamblesInMemory);
  CIdxr->setPreambleStoragePath(options->PreambleStoragePath);
  CIdxr->setInvocationEmissionPath(options->InvocationEmissionPath);
  return CIdxr;
}

void clang_CXIndex_setGlobalOptions(CXIndex CIdx, unsigned options) {
  if (CIdx)
    static_cast<CIndexer *>(CIdx)->setCXGlobalOptFlags(options);
}

unsigned clang_CXIndex_getGlobalOptions(CXIndex CIdx) {
  if (CIdx)
    return static_cast<CIndexer *>(CIdx)->getCXGlobalOptFlags();
  return 0;
}

void clang_CXIndex_setInvocationEmissionPathOption(CXIndex CIdx,
                                                   const char *Path) {
  if (CIdx)
    static_cast<CIndexer *>(CIdx)->setInvocationEmissionPath(Path ? Path : "");
}

void clang_toggleCrashRecovery(unsigned isEnabled) {
  if (isEnabled)
    llvm::CrashRecoveryContext::Enable();
  else
    llvm::CrashRecoveryContext::Disable();
}

CXTranslationUnit clang_createTranslationUnit(CXIndex CIdx,
                                              const char *ast_filename) {
  CXTranslationUnit TU;
  enum CXErrorCode Result =
      clang_createTranslationUnit2(CIdx, ast_filename, &TU);
  (void)Result;
  assert((TU && Result == CXError_Success) ||
         (!TU && Result != CXError_Success));
  return TU;
}

enum CXErrorCode clang_createTranslationUnit2(CXIndex CIdx,
                                              const char *ast_filename,
                                              CXTranslationUnit *out_TU) {
  if (out_TU)
    *out_TU = nullptr;

  if (!CIdx || !ast_filename || !out_TU)
    return CXError_InvalidArguments;

  LOG_FUNC_SECTION { *Log << ast_filename; }

  CIndexer *CXXIdx = static_cast<CIndexer *>(CIdx);
  FileSystemOptions FileSystemOpts;
  auto HSOpts = std::make_shared<HeaderSearchOptions>();

  IntrusiveRefCntPtr<DiagnosticsEngine> Diags =
      CompilerInstance::createDiagnostics(*llvm::vfs::getRealFileSystem(),
                                          new DiagnosticOptions());
  std::unique_ptr<ASTUnit> AU = ASTUnit::LoadFromASTFile(
      ast_filename, CXXIdx->getPCHContainerOperations()->getRawReader(),
      ASTUnit::LoadEverything, Diags, FileSystemOpts, HSOpts,
      /*LangOpts=*/nullptr, CXXIdx->getOnlyLocalDecls(), CaptureDiagsKind::All,
      /*AllowASTWithCompilerErrors=*/true,
      /*UserFilesAreVolatile=*/true);
  *out_TU = MakeCXTranslationUnit(CXXIdx, std::move(AU));
  return *out_TU ? CXError_Success : CXError_Failure;
}

unsigned clang_defaultEditingTranslationUnitOptions() {
  return CXTranslationUnit_PrecompiledPreamble |
         CXTranslationUnit_CacheCompletionResults;
}

CXTranslationUnit clang_createTranslationUnitFromSourceFile(
    CXIndex CIdx, const char *source_filename, int num_command_line_args,
    const char *const *command_line_args, unsigned num_unsaved_files,
    struct CXUnsavedFile *unsaved_files) {
  unsigned Options = CXTranslationUnit_DetailedPreprocessingRecord;
  return clang_parseTranslationUnit(CIdx, source_filename, command_line_args,
                                    num_command_line_args, unsaved_files,
                                    num_unsaved_files, Options);
}

static CXErrorCode
clang_parseTranslationUnit_Impl(CXIndex CIdx, const char *source_filename,
                                const char *const *command_line_args,
                                int num_command_line_args,
                                ArrayRef<CXUnsavedFile> unsaved_files,
                                unsigned options, CXTranslationUnit *out_TU) {
  // Set up the initial return values.
  if (out_TU)
    *out_TU = nullptr;

  // Check arguments.
  if (!CIdx || !out_TU)
    return CXError_InvalidArguments;

  CIndexer *CXXIdx = static_cast<CIndexer *>(CIdx);

  if (CXXIdx->isOptEnabled(CXGlobalOpt_ThreadBackgroundPriorityForIndexing))
    setThreadBackgroundPriority();

  bool PrecompilePreamble = options & CXTranslationUnit_PrecompiledPreamble;
  bool CreatePreambleOnFirstParse =
      options & CXTranslationUnit_CreatePreambleOnFirstParse;
  // FIXME: Add a flag for modules.
  TranslationUnitKind TUKind = (options & (CXTranslationUnit_Incomplete |
                                           CXTranslationUnit_SingleFileParse))
                                   ? TU_Prefix
                                   : TU_Complete;
  bool CacheCodeCompletionResults =
      options & CXTranslationUnit_CacheCompletionResults;
  bool IncludeBriefCommentsInCodeCompletion =
      options & CXTranslationUnit_IncludeBriefCommentsInCodeCompletion;
  bool SingleFileParse = options & CXTranslationUnit_SingleFileParse;
  bool ForSerialization = options & CXTranslationUnit_ForSerialization;
  bool RetainExcludedCB =
      options & CXTranslationUnit_RetainExcludedConditionalBlocks;
  SkipFunctionBodiesScope SkipFunctionBodies = SkipFunctionBodiesScope::None;
  if (options & CXTranslationUnit_SkipFunctionBodies) {
    SkipFunctionBodies =
        (options & CXTranslationUnit_LimitSkipFunctionBodiesToPreamble)
            ? SkipFunctionBodiesScope::Preamble
            : SkipFunctionBodiesScope::PreambleAndMainFile;
  }

  // Configure the diagnostics.
  std::unique_ptr<DiagnosticOptions> DiagOpts = CreateAndPopulateDiagOpts(
      llvm::ArrayRef(command_line_args, num_command_line_args));
  IntrusiveRefCntPtr<DiagnosticsEngine> Diags(
      CompilerInstance::createDiagnostics(*llvm::vfs::getRealFileSystem(),
                                          DiagOpts.release()));

  if (options & CXTranslationUnit_KeepGoing)
    Diags->setFatalsAsError(true);

  CaptureDiagsKind CaptureDiagnostics = CaptureDiagsKind::All;
  if (options & CXTranslationUnit_IgnoreNonErrorsFromIncludedFiles)
    CaptureDiagnostics = CaptureDiagsKind::AllWithoutNonErrorsFromIncludes;

  // Recover resources if we crash before exiting this function.
  llvm::CrashRecoveryContextCleanupRegistrar<
      DiagnosticsEngine,
      llvm::CrashRecoveryContextReleaseRefCleanup<DiagnosticsEngine>>
      DiagCleanup(Diags.get());

  std::unique_ptr<std::vector<ASTUnit::RemappedFile>> RemappedFiles(
      new std::vector<ASTUnit::RemappedFile>());

  // Recover resources if we crash before exiting this function.
  llvm::CrashRecoveryContextCleanupRegistrar<std::vector<ASTUnit::RemappedFile>>
      RemappedCleanup(RemappedFiles.get());

  for (auto &UF : unsaved_files) {
    std::unique_ptr<llvm::MemoryBuffer> MB =
        llvm::MemoryBuffer::getMemBufferCopy(getContents(UF), UF.Filename);
    RemappedFiles->push_back(std::make_pair(UF.Filename, MB.release()));
  }

  std::unique_ptr<std::vector<const char *>> Args(
      new std::vector<const char *>());

  // Recover resources if we crash before exiting this method.
  llvm::CrashRecoveryContextCleanupRegistrar<std::vector<const char *>>
      ArgsCleanup(Args.get());

  // Since the Clang C library is primarily used by batch tools dealing with
  // (often very broken) source code, where spell-checking can have a
  // significant negative impact on performance (particularly when
  // precompiled headers are involved), we disable it by default.
  // Only do this if we haven't found a spell-checking-related argument.
  bool FoundSpellCheckingArgument = false;
  for (int I = 0; I != num_command_line_args; ++I) {
    if (strcmp(command_line_args[I], "-fno-spell-checking") == 0 ||
        strcmp(command_line_args[I], "-fspell-checking") == 0) {
      FoundSpellCheckingArgument = true;
      break;
    }
  }
  Args->insert(Args->end(), command_line_args,
               command_line_args + num_command_line_args);

  if (!FoundSpellCheckingArgument)
    Args->insert(Args->begin() + 1, "-fno-spell-checking");

  // The 'source_filename' argument is optional.  If the caller does not
  // specify it then it is assumed that the source file is specified
  // in the actual argument list.
  // Put the source file after command_line_args otherwise if '-x' flag is
  // present it will be unused.
  if (source_filename)
    Args->push_back(source_filename);

  // Do we need the detailed preprocessing record?
  if (options & CXTranslationUnit_DetailedPreprocessingRecord) {
    Args->push_back("-Xclang");
    Args->push_back("-detailed-preprocessing-record");
  }

  // Suppress any editor placeholder diagnostics.
  Args->push_back("-fallow-editor-placeholders");

  unsigned NumErrors = Diags->getClient()->getNumErrors();
  std::unique_ptr<ASTUnit> ErrUnit;
  // Unless the user specified that they want the preamble on the first parse
  // set it up to be created on the first reparse. This makes the first parse
  // faster, trading for a slower (first) reparse.
  unsigned PrecompilePreambleAfterNParses =
      !PrecompilePreamble ? 0 : 2 - CreatePreambleOnFirstParse;

  LibclangInvocationReporter InvocationReporter(
      *CXXIdx, LibclangInvocationReporter::OperationKind::ParseOperation,
      options, llvm::ArrayRef(*Args), /*InvocationArgs=*/{}, unsaved_files);
  std::unique_ptr<ASTUnit> Unit = ASTUnit::LoadFromCommandLine(
      Args->data(), Args->data() + Args->size(),
      CXXIdx->getPCHContainerOperations(), Diags,
      CXXIdx->getClangResourcesPath(), CXXIdx->getStorePreamblesInMemory(),
      CXXIdx->getPreambleStoragePath(), CXXIdx->getOnlyLocalDecls(),
      CaptureDiagnostics, *RemappedFiles.get(),
      /*RemappedFilesKeepOriginalName=*/true, PrecompilePreambleAfterNParses,
      TUKind, CacheCodeCompletionResults, IncludeBriefCommentsInCodeCompletion,
      /*AllowPCHWithCompilerErrors=*/true, SkipFunctionBodies, SingleFileParse,
      /*UserFilesAreVolatile=*/true, ForSerialization, RetainExcludedCB,
      CXXIdx->getPCHContainerOperations()->getRawReader().getFormats().front(),
      &ErrUnit);

  // Early failures in LoadFromCommandLine may return with ErrUnit unset.
  if (!Unit && !ErrUnit)
    return CXError_ASTReadError;

  if (NumErrors != Diags->getClient()->getNumErrors()) {
    // Make sure to check that 'Unit' is non-NULL.
    if (CXXIdx->getDisplayDiagnostics())
      printDiagsToStderr(Unit ? Unit.get() : ErrUnit.get());
  }

  if (isASTReadError(Unit ? Unit.get() : ErrUnit.get()))
    return CXError_ASTReadError;

  *out_TU = MakeCXTranslationUnit(CXXIdx, std::move(Unit));
  if (CXTranslationUnitImpl *TU = *out_TU) {
    TU->ParsingOptions = options;
    TU->Arguments.reserve(Args->size());
    for (const char *Arg : *Args)
      TU->Arguments.push_back(Arg);
    return CXError_Success;
  }
  return CXError_Failure;
}

CXTranslationUnit
clang_parseTranslationUnit(CXIndex CIdx, const char *source_filename,
                           const char *const *command_line_args,
                           int num_command_line_args,
                           struct CXUnsavedFile *unsaved_files,
                           unsigned num_unsaved_files, unsigned options) {
  CXTranslationUnit TU;
  enum CXErrorCode Result = clang_parseTranslationUnit2(
      CIdx, source_filename, command_line_args, num_command_line_args,
      unsaved_files, num_unsaved_files, options, &TU);
  (void)Result;
  assert((TU && Result == CXError_Success) ||
         (!TU && Result != CXError_Success));
  return TU;
}

enum CXErrorCode clang_parseTranslationUnit2(
    CXIndex CIdx, const char *source_filename,
    const char *const *command_line_args, int num_command_line_args,
    struct CXUnsavedFile *unsaved_files, unsigned num_unsaved_files,
    unsigned options, CXTranslationUnit *out_TU) {
  noteBottomOfStack();
  SmallVector<const char *, 4> Args;
  Args.push_back("clang");
  Args.append(command_line_args, command_line_args + num_command_line_args);
  return clang_parseTranslationUnit2FullArgv(
      CIdx, source_filename, Args.data(), Args.size(), unsaved_files,
      num_unsaved_files, options, out_TU);
}

enum CXErrorCode clang_parseTranslationUnit2FullArgv(
    CXIndex CIdx, const char *source_filename,
    const char *const *command_line_args, int num_command_line_args,
    struct CXUnsavedFile *unsaved_files, unsigned num_unsaved_files,
    unsigned options, CXTranslationUnit *out_TU) {
  LOG_FUNC_SECTION {
    *Log << source_filename << ": ";
    for (int i = 0; i != num_command_line_args; ++i)
      *Log << command_line_args[i] << " ";
  }

  if (num_unsaved_files && !unsaved_files)
    return CXError_InvalidArguments;

  CXErrorCode result = CXError_Failure;
  auto ParseTranslationUnitImpl = [=, &result] {
    noteBottomOfStack();
    result = clang_parseTranslationUnit_Impl(
        CIdx, source_filename, command_line_args, num_command_line_args,
        llvm::ArrayRef(unsaved_files, num_unsaved_files), options, out_TU);
  };

  llvm::CrashRecoveryContext CRC;

  if (!RunSafely(CRC, ParseTranslationUnitImpl)) {
    fprintf(stderr, "libclang: crash detected during parsing: {\n");
    fprintf(stderr, "  'source_filename' : '%s'\n", source_filename);
    fprintf(stderr, "  'command_line_args' : [");
    for (int i = 0; i != num_command_line_args; ++i) {
      if (i)
        fprintf(stderr, ", ");
      fprintf(stderr, "'%s'", command_line_args[i]);
    }
    fprintf(stderr, "],\n");
    fprintf(stderr, "  'unsaved_files' : [");
    for (unsigned i = 0; i != num_unsaved_files; ++i) {
      if (i)
        fprintf(stderr, ", ");
      fprintf(stderr, "('%s', '...', %ld)", unsaved_files[i].Filename,
              unsaved_files[i].Length);
    }
    fprintf(stderr, "],\n");
    fprintf(stderr, "  'options' : %d,\n", options);
    fprintf(stderr, "}\n");

    return CXError_Crashed;
  } else if (getenv("LIBCLANG_RESOURCE_USAGE")) {
    if (CXTranslationUnit *TU = out_TU)
      PrintLibclangResourceUsage(*TU);
  }

  return result;
}

CXString clang_Type_getObjCEncoding(CXType CT) {
  CXTranslationUnit tu = static_cast<CXTranslationUnit>(CT.data[1]);
  ASTContext &Ctx = getASTUnit(tu)->getASTContext();
  std::string encoding;
  Ctx.getObjCEncodingForType(QualType::getFromOpaquePtr(CT.data[0]), encoding);

  return cxstring::createDup(encoding);
}

static const IdentifierInfo *getMacroIdentifier(CXCursor C) {
  if (C.kind == CXCursor_MacroDefinition) {
    if (const MacroDefinitionRecord *MDR = getCursorMacroDefinition(C))
      return MDR->getName();
  } else if (C.kind == CXCursor_MacroExpansion) {
    MacroExpansionCursor ME = getCursorMacroExpansion(C);
    return ME.getName();
  }
  return nullptr;
}

unsigned clang_Cursor_isMacroFunctionLike(CXCursor C) {
  const IdentifierInfo *II = getMacroIdentifier(C);
  if (!II) {
    return false;
  }
  ASTUnit *ASTU = getCursorASTUnit(C);
  Preprocessor &PP = ASTU->getPreprocessor();
  if (const MacroInfo *MI = PP.getMacroInfo(II))
    return MI->isFunctionLike();
  return false;
}

unsigned clang_Cursor_isMacroBuiltin(CXCursor C) {
  const IdentifierInfo *II = getMacroIdentifier(C);
  if (!II) {
    return false;
  }
  ASTUnit *ASTU = getCursorASTUnit(C);
  Preprocessor &PP = ASTU->getPreprocessor();
  if (const MacroInfo *MI = PP.getMacroInfo(II))
    return MI->isBuiltinMacro();
  return false;
}

unsigned clang_Cursor_isFunctionInlined(CXCursor C) {
  const Decl *D = getCursorDecl(C);
  const FunctionDecl *FD = dyn_cast_or_null<FunctionDecl>(D);
  if (!FD) {
    return false;
  }
  return FD->isInlined();
}

static StringLiteral *getCFSTR_value(CallExpr *callExpr) {
  if (callExpr->getNumArgs() != 1) {
    return nullptr;
  }

  StringLiteral *S = nullptr;
  auto *arg = callExpr->getArg(0);
  if (arg->getStmtClass() == Stmt::ImplicitCastExprClass) {
    ImplicitCastExpr *I = static_cast<ImplicitCastExpr *>(arg);
    auto *subExpr = I->getSubExprAsWritten();

    if (subExpr->getStmtClass() != Stmt::StringLiteralClass) {
      return nullptr;
    }

    S = static_cast<StringLiteral *>(I->getSubExprAsWritten());
  } else if (arg->getStmtClass() == Stmt::StringLiteralClass) {
    S = static_cast<StringLiteral *>(callExpr->getArg(0));
  } else {
    return nullptr;
  }
  return S;
}

struct ExprEvalResult {
  CXEvalResultKind EvalType;
  union {
    unsigned long long unsignedVal;
    long long intVal;
    double floatVal;
    char *stringVal;
  } EvalData;
  bool IsUnsignedInt;
  ~ExprEvalResult() {
    if (EvalType != CXEval_UnExposed && EvalType != CXEval_Float &&
        EvalType != CXEval_Int) {
      delete[] EvalData.stringVal;
    }
  }
};

void clang_EvalResult_dispose(CXEvalResult E) {
  delete static_cast<ExprEvalResult *>(E);
}

CXEvalResultKind clang_EvalResult_getKind(CXEvalResult E) {
  if (!E) {
    return CXEval_UnExposed;
  }
  return ((ExprEvalResult *)E)->EvalType;
}

int clang_EvalResult_getAsInt(CXEvalResult E) {
  return clang_EvalResult_getAsLongLong(E);
}

long long clang_EvalResult_getAsLongLong(CXEvalResult E) {
  if (!E) {
    return 0;
  }
  ExprEvalResult *Result = (ExprEvalResult *)E;
  if (Result->IsUnsignedInt)
    return Result->EvalData.unsignedVal;
  return Result->EvalData.intVal;
}

unsigned clang_EvalResult_isUnsignedInt(CXEvalResult E) {
  return ((ExprEvalResult *)E)->IsUnsignedInt;
}

unsigned long long clang_EvalResult_getAsUnsigned(CXEvalResult E) {
  if (!E) {
    return 0;
  }

  ExprEvalResult *Result = (ExprEvalResult *)E;
  if (Result->IsUnsignedInt)
    return Result->EvalData.unsignedVal;
  return Result->EvalData.intVal;
}

double clang_EvalResult_getAsDouble(CXEvalResult E) {
  if (!E) {
    return 0;
  }
  return ((ExprEvalResult *)E)->EvalData.floatVal;
}

const char *clang_EvalResult_getAsStr(CXEvalResult E) {
  if (!E) {
    return nullptr;
  }
  return ((ExprEvalResult *)E)->EvalData.stringVal;
}

static const ExprEvalResult *evaluateExpr(Expr *expr, CXCursor C) {
  Expr::EvalResult ER;
  ASTContext &ctx = getCursorContext(C);
  if (!expr)
    return nullptr;

  expr = expr->IgnoreParens();
  if (expr->isValueDependent())
    return nullptr;
  if (!expr->EvaluateAsRValue(ER, ctx))
    return nullptr;

  QualType rettype;
  CallExpr *callExpr;
  auto result = std::make_unique<ExprEvalResult>();
  result->EvalType = CXEval_UnExposed;
  result->IsUnsignedInt = false;

  if (ER.Val.isInt()) {
    result->EvalType = CXEval_Int;

    auto &val = ER.Val.getInt();
    if (val.isUnsigned()) {
      result->IsUnsignedInt = true;
      result->EvalData.unsignedVal = val.getZExtValue();
    } else {
      result->EvalData.intVal = val.getExtValue();
    }

    return result.release();
  }

  if (ER.Val.isFloat()) {
    llvm::SmallVector<char, 100> Buffer;
    ER.Val.getFloat().toString(Buffer);
    std::string floatStr(Buffer.data(), Buffer.size());
    result->EvalType = CXEval_Float;
    bool ignored;
    llvm::APFloat apFloat = ER.Val.getFloat();
    apFloat.convert(llvm::APFloat::IEEEdouble(),
                    llvm::APFloat::rmNearestTiesToEven, &ignored);
    result->EvalData.floatVal = apFloat.convertToDouble();
    return result.release();
  }

  if (expr->getStmtClass() == Stmt::ImplicitCastExprClass) {
    const auto *I = cast<ImplicitCastExpr>(expr);
    auto *subExpr = I->getSubExprAsWritten();
    if (subExpr->getStmtClass() == Stmt::StringLiteralClass ||
        subExpr->getStmtClass() == Stmt::ObjCStringLiteralClass) {
      const StringLiteral *StrE = nullptr;
      const ObjCStringLiteral *ObjCExpr;
      ObjCExpr = dyn_cast<ObjCStringLiteral>(subExpr);

      if (ObjCExpr) {
        StrE = ObjCExpr->getString();
        result->EvalType = CXEval_ObjCStrLiteral;
      } else {
        StrE = cast<StringLiteral>(I->getSubExprAsWritten());
        result->EvalType = CXEval_StrLiteral;
      }

      std::string strRef(StrE->getString().str());
      result->EvalData.stringVal = new char[strRef.size() + 1];
      strncpy((char *)result->EvalData.stringVal, strRef.c_str(),
              strRef.size());
      result->EvalData.stringVal[strRef.size()] = '\0';
      return result.release();
    }
  } else if (expr->getStmtClass() == Stmt::ObjCStringLiteralClass ||
             expr->getStmtClass() == Stmt::StringLiteralClass) {
    const StringLiteral *StrE = nullptr;
    const ObjCStringLiteral *ObjCExpr;
    ObjCExpr = dyn_cast<ObjCStringLiteral>(expr);

    if (ObjCExpr) {
      StrE = ObjCExpr->getString();
      result->EvalType = CXEval_ObjCStrLiteral;
    } else {
      StrE = cast<StringLiteral>(expr);
      result->EvalType = CXEval_StrLiteral;
    }

    std::string strRef(StrE->getString().str());
    result->EvalData.stringVal = new char[strRef.size() + 1];
    strncpy((char *)result->EvalData.stringVal, strRef.c_str(), strRef.size());
    result->EvalData.stringVal[strRef.size()] = '\0';
    return result.release();
  }

  if (expr->getStmtClass() == Stmt::CStyleCastExprClass) {
    CStyleCastExpr *CC = static_cast<CStyleCastExpr *>(expr);

    rettype = CC->getType();
    if (rettype.getAsString() == "CFStringRef" &&
        CC->getSubExpr()->getStmtClass() == Stmt::CallExprClass) {

      callExpr = static_cast<CallExpr *>(CC->getSubExpr());
      StringLiteral *S = getCFSTR_value(callExpr);
      if (S) {
        std::string strLiteral(S->getString().str());
        result->EvalType = CXEval_CFStr;

        result->EvalData.stringVal = new char[strLiteral.size() + 1];
        strncpy((char *)result->EvalData.stringVal, strLiteral.c_str(),
                strLiteral.size());
        result->EvalData.stringVal[strLiteral.size()] = '\0';
        return result.release();
      }
    }

  } else if (expr->getStmtClass() == Stmt::CallExprClass) {
    callExpr = static_cast<CallExpr *>(expr);
    rettype = callExpr->getCallReturnType(ctx);

    if (rettype->isVectorType() || callExpr->getNumArgs() > 1)
      return nullptr;

    if (rettype->isIntegralType(ctx) || rettype->isRealFloatingType()) {
      if (callExpr->getNumArgs() == 1 &&
          !callExpr->getArg(0)->getType()->isIntegralType(ctx))
        return nullptr;
    } else if (rettype.getAsString() == "CFStringRef") {

      StringLiteral *S = getCFSTR_value(callExpr);
      if (S) {
        std::string strLiteral(S->getString().str());
        result->EvalType = CXEval_CFStr;
        result->EvalData.stringVal = new char[strLiteral.size() + 1];
        strncpy((char *)result->EvalData.stringVal, strLiteral.c_str(),
                strLiteral.size());
        result->EvalData.stringVal[strLiteral.size()] = '\0';
        return result.release();
      }
    }
  } else if (expr->getStmtClass() == Stmt::DeclRefExprClass) {
    DeclRefExpr *D = static_cast<DeclRefExpr *>(expr);
    ValueDecl *V = D->getDecl();
    if (V->getKind() == Decl::Function) {
      std::string strName = V->getNameAsString();
      result->EvalType = CXEval_Other;
      result->EvalData.stringVal = new char[strName.size() + 1];
      strncpy(result->EvalData.stringVal, strName.c_str(), strName.size());
      result->EvalData.stringVal[strName.size()] = '\0';
      return result.release();
    }
  }

  return nullptr;
}

static const Expr *evaluateDeclExpr(const Decl *D) {
  if (!D)
    return nullptr;
  if (auto *Var = dyn_cast<VarDecl>(D))
    return Var->getInit();
  else if (auto *Field = dyn_cast<FieldDecl>(D))
    return Field->getInClassInitializer();
  return nullptr;
}

static const Expr *evaluateCompoundStmtExpr(const CompoundStmt *CS) {
  assert(CS && "invalid compound statement");
  for (auto *bodyIterator : CS->body()) {
    if (const auto *E = dyn_cast<Expr>(bodyIterator))
      return E;
  }
  return nullptr;
}

CXEvalResult clang_Cursor_Evaluate(CXCursor C) {
  const Expr *E = nullptr;
  if (clang_getCursorKind(C) == CXCursor_CompoundStmt)
    E = evaluateCompoundStmtExpr(cast<CompoundStmt>(getCursorStmt(C)));
  else if (clang_isDeclaration(C.kind))
    E = evaluateDeclExpr(getCursorDecl(C));
  else if (clang_isExpression(C.kind))
    E = getCursorExpr(C);
  if (E)
    return const_cast<CXEvalResult>(
        reinterpret_cast<const void *>(evaluateExpr(const_cast<Expr *>(E), C)));
  return nullptr;
}

unsigned clang_Cursor_hasAttrs(CXCursor C) {
  const Decl *D = getCursorDecl(C);
  if (!D) {
    return 0;
  }

  if (D->hasAttrs()) {
    return 1;
  }

  return 0;
}
unsigned clang_defaultSaveOptions(CXTranslationUnit TU) {
  return CXSaveTranslationUnit_None;
}

static CXSaveError clang_saveTranslationUnit_Impl(CXTranslationUnit TU,
                                                  const char *FileName,
                                                  unsigned options) {
  CIndexer *CXXIdx = TU->CIdx;
  if (CXXIdx->isOptEnabled(CXGlobalOpt_ThreadBackgroundPriorityForIndexing))
    setThreadBackgroundPriority();

  bool hadError = cxtu::getASTUnit(TU)->Save(FileName);
  return hadError ? CXSaveError_Unknown : CXSaveError_None;
}

int clang_saveTranslationUnit(CXTranslationUnit TU, const char *FileName,
                              unsigned options) {
  LOG_FUNC_SECTION { *Log << TU << ' ' << FileName; }

  if (isNotUsableTU(TU)) {
    LOG_BAD_TU(TU);
    return CXSaveError_InvalidTU;
  }

  ASTUnit *CXXUnit = cxtu::getASTUnit(TU);
  ASTUnit::ConcurrencyCheck Check(*CXXUnit);
  if (!CXXUnit->hasSema())
    return CXSaveError_InvalidTU;

  CXSaveError result;
  auto SaveTranslationUnitImpl = [=, &result]() {
    result = clang_saveTranslationUnit_Impl(TU, FileName, options);
  };

  if (!CXXUnit->getDiagnostics().hasUnrecoverableErrorOccurred()) {
    SaveTranslationUnitImpl();

    if (getenv("LIBCLANG_RESOURCE_USAGE"))
      PrintLibclangResourceUsage(TU);

    return result;
  }

  // We have an AST that has invalid nodes due to compiler errors.
  // Use a crash recovery thread for protection.

  llvm::CrashRecoveryContext CRC;

  if (!RunSafely(CRC, SaveTranslationUnitImpl)) {
    fprintf(stderr, "libclang: crash detected during AST saving: {\n");
    fprintf(stderr, "  'filename' : '%s'\n", FileName);
    fprintf(stderr, "  'options' : %d,\n", options);
    fprintf(stderr, "}\n");

    return CXSaveError_Unknown;

  } else if (getenv("LIBCLANG_RESOURCE_USAGE")) {
    PrintLibclangResourceUsage(TU);
  }

  return result;
}

void clang_disposeTranslationUnit(CXTranslationUnit CTUnit) {
  if (CTUnit) {
    // If the translation unit has been marked as unsafe to free, just discard
    // it.
    ASTUnit *Unit = cxtu::getASTUnit(CTUnit);
    if (Unit && Unit->isUnsafeToFree())
      return;

    delete cxtu::getASTUnit(CTUnit);
    delete CTUnit->StringPool;
    delete static_cast<CXDiagnosticSetImpl *>(CTUnit->Diagnostics);
    disposeOverridenCXCursorsPool(CTUnit->OverridenCursorsPool);
    delete CTUnit->CommentToXML;
    delete CTUnit;
  }
}

unsigned clang_suspendTranslationUnit(CXTranslationUnit CTUnit) {
  if (CTUnit) {
    ASTUnit *Unit = cxtu::getASTUnit(CTUnit);

    if (Unit && Unit->isUnsafeToFree())
      return false;

    Unit->ResetForParse();
    return true;
  }

  return false;
}

unsigned clang_defaultReparseOptions(CXTranslationUnit TU) {
  return CXReparse_None;
}

static CXErrorCode
clang_reparseTranslationUnit_Impl(CXTranslationUnit TU,
                                  ArrayRef<CXUnsavedFile> unsaved_files,
                                  unsigned options) {
  // Check arguments.
  if (isNotUsableTU(TU)) {
    LOG_BAD_TU(TU);
    return CXError_InvalidArguments;
  }

  // Reset the associated diagnostics.
  delete static_cast<CXDiagnosticSetImpl *>(TU->Diagnostics);
  TU->Diagnostics = nullptr;

  CIndexer *CXXIdx = TU->CIdx;
  if (CXXIdx->isOptEnabled(CXGlobalOpt_ThreadBackgroundPriorityForEditing))
    setThreadBackgroundPriority();

  ASTUnit *CXXUnit = cxtu::getASTUnit(TU);
  ASTUnit::ConcurrencyCheck Check(*CXXUnit);

  std::unique_ptr<std::vector<ASTUnit::RemappedFile>> RemappedFiles(
      new std::vector<ASTUnit::RemappedFile>());

  // Recover resources if we crash before exiting this function.
  llvm::CrashRecoveryContextCleanupRegistrar<std::vector<ASTUnit::RemappedFile>>
      RemappedCleanup(RemappedFiles.get());

  for (auto &UF : unsaved_files) {
    std::unique_ptr<llvm::MemoryBuffer> MB =
        llvm::MemoryBuffer::getMemBufferCopy(getContents(UF), UF.Filename);
    RemappedFiles->push_back(std::make_pair(UF.Filename, MB.release()));
  }

  if (!CXXUnit->Reparse(CXXIdx->getPCHContainerOperations(),
                        *RemappedFiles.get()))
    return CXError_Success;
  if (isASTReadError(CXXUnit))
    return CXError_ASTReadError;
  return CXError_Failure;
}

int clang_reparseTranslationUnit(CXTranslationUnit TU,
                                 unsigned num_unsaved_files,
                                 struct CXUnsavedFile *unsaved_files,
                                 unsigned options) {
  LOG_FUNC_SECTION { *Log << TU; }

  if (num_unsaved_files && !unsaved_files)
    return CXError_InvalidArguments;

  CXErrorCode result;
  auto ReparseTranslationUnitImpl = [=, &result]() {
    result = clang_reparseTranslationUnit_Impl(
        TU, llvm::ArrayRef(unsaved_files, num_unsaved_files), options);
  };

  llvm::CrashRecoveryContext CRC;

  if (!RunSafely(CRC, ReparseTranslationUnitImpl)) {
    fprintf(stderr, "libclang: crash detected during reparsing\n");
    cxtu::getASTUnit(TU)->setUnsafeToFree(true);
    return CXError_Crashed;
  } else if (getenv("LIBCLANG_RESOURCE_USAGE"))
    PrintLibclangResourceUsage(TU);

  return result;
}

CXString clang_getTranslationUnitSpelling(CXTranslationUnit CTUnit) {
  if (isNotUsableTU(CTUnit)) {
    LOG_BAD_TU(CTUnit);
    return cxstring::createEmpty();
  }

  ASTUnit *CXXUnit = cxtu::getASTUnit(CTUnit);
  return cxstring::createDup(CXXUnit->getOriginalSourceFileName());
}

CXCursor clang_getTranslationUnitCursor(CXTranslationUnit TU) {
  if (isNotUsableTU(TU)) {
    LOG_BAD_TU(TU);
    return clang_getNullCursor();
  }

  ASTUnit *CXXUnit = cxtu::getASTUnit(TU);
  return MakeCXCursor(CXXUnit->getASTContext().getTranslationUnitDecl(), TU);
}

CXTargetInfo clang_getTranslationUnitTargetInfo(CXTranslationUnit CTUnit) {
  if (isNotUsableTU(CTUnit)) {
    LOG_BAD_TU(CTUnit);
    return nullptr;
  }

  CXTargetInfoImpl *impl = new CXTargetInfoImpl();
  impl->TranslationUnit = CTUnit;
  return impl;
}

CXString clang_TargetInfo_getTriple(CXTargetInfo TargetInfo) {
  if (!TargetInfo)
    return cxstring::createEmpty();

  CXTranslationUnit CTUnit = TargetInfo->TranslationUnit;
  assert(!isNotUsableTU(CTUnit) &&
         "Unexpected unusable translation unit in TargetInfo");

  ASTUnit *CXXUnit = cxtu::getASTUnit(CTUnit);
  std::string Triple =
      CXXUnit->getASTContext().getTargetInfo().getTriple().normalize();
  return cxstring::createDup(Triple);
}

int clang_TargetInfo_getPointerWidth(CXTargetInfo TargetInfo) {
  if (!TargetInfo)
    return -1;

  CXTranslationUnit CTUnit = TargetInfo->TranslationUnit;
  assert(!isNotUsableTU(CTUnit) &&
         "Unexpected unusable translation unit in TargetInfo");

  ASTUnit *CXXUnit = cxtu::getASTUnit(CTUnit);
  return CXXUnit->getASTContext().getTargetInfo().getMaxPointerWidth();
}

void clang_TargetInfo_dispose(CXTargetInfo TargetInfo) {
  if (!TargetInfo)
    return;

  delete TargetInfo;
}

//===----------------------------------------------------------------------===//
// CXFile Operations.
//===----------------------------------------------------------------------===//

CXString clang_getFileName(CXFile SFile) {
  if (!SFile)
    return cxstring::createNull();

  FileEntryRef FEnt = *cxfile::getFileEntryRef(SFile);
  return cxstring::createRef(FEnt.getName());
}

time_t clang_getFileTime(CXFile SFile) {
  if (!SFile)
    return 0;

  FileEntryRef FEnt = *cxfile::getFileEntryRef(SFile);
  return FEnt.getModificationTime();
}

CXFile clang_getFile(CXTranslationUnit TU, const char *file_name) {
  if (isNotUsableTU(TU)) {
    LOG_BAD_TU(TU);
    return nullptr;
  }

  ASTUnit *CXXUnit = cxtu::getASTUnit(TU);

  FileManager &FMgr = CXXUnit->getFileManager();
  return cxfile::makeCXFile(FMgr.getOptionalFileRef(file_name));
}

const char *clang_getFileContents(CXTranslationUnit TU, CXFile file,
                                  size_t *size) {
  if (isNotUsableTU(TU)) {
    LOG_BAD_TU(TU);
    return nullptr;
  }

  const SourceManager &SM = cxtu::getASTUnit(TU)->getSourceManager();
  FileID fid = SM.translateFile(*cxfile::getFileEntryRef(file));
  std::optional<llvm::MemoryBufferRef> buf = SM.getBufferOrNone(fid);
  if (!buf) {
    if (size)
      *size = 0;
    return nullptr;
  }
  if (size)
    *size = buf->getBufferSize();
  return buf->getBufferStart();
}

unsigned clang_isFileMultipleIncludeGuarded(CXTranslationUnit TU, CXFile file) {
  if (isNotUsableTU(TU)) {
    LOG_BAD_TU(TU);
    return 0;
  }

  if (!file)
    return 0;

  ASTUnit *CXXUnit = cxtu::getASTUnit(TU);
  FileEntryRef FEnt = *cxfile::getFileEntryRef(file);
  return CXXUnit->getPreprocessor()
      .getHeaderSearchInfo()
      .isFileMultipleIncludeGuarded(FEnt);
}

int clang_getFileUniqueID(CXFile file, CXFileUniqueID *outID) {
  if (!file || !outID)
    return 1;

  FileEntryRef FEnt = *cxfile::getFileEntryRef(file);
  const llvm::sys::fs::UniqueID &ID = FEnt.getUniqueID();
  outID->data[0] = ID.getDevice();
  outID->data[1] = ID.getFile();
  outID->data[2] = FEnt.getModificationTime();
  return 0;
}

int clang_File_isEqual(CXFile file1, CXFile file2) {
  if (file1 == file2)
    return true;

  if (!file1 || !file2)
    return false;

  FileEntryRef FEnt1 = *cxfile::getFileEntryRef(file1);
  FileEntryRef FEnt2 = *cxfile::getFileEntryRef(file2);
  return FEnt1.getUniqueID() == FEnt2.getUniqueID();
}

CXString clang_File_tryGetRealPathName(CXFile SFile) {
  if (!SFile)
    return cxstring::createNull();

  FileEntryRef FEnt = *cxfile::getFileEntryRef(SFile);
  return cxstring::createRef(FEnt.getFileEntry().tryGetRealPathName());
}

//===----------------------------------------------------------------------===//
// CXCursor Operations.
//===----------------------------------------------------------------------===//

static const Decl *getDeclFromExpr(const Stmt *E) {
  if (const ImplicitCastExpr *CE = dyn_cast<ImplicitCastExpr>(E))
    return getDeclFromExpr(CE->getSubExpr());

  if (const DeclRefExpr *RefExpr = dyn_cast<DeclRefExpr>(E))
    return RefExpr->getDecl();
  if (const MemberExpr *ME = dyn_cast<MemberExpr>(E))
    return ME->getMemberDecl();
  if (const ObjCIvarRefExpr *RE = dyn_cast<ObjCIvarRefExpr>(E))
    return RE->getDecl();
  if (const ObjCPropertyRefExpr *PRE = dyn_cast<ObjCPropertyRefExpr>(E)) {
    if (PRE->isExplicitProperty())
      return PRE->getExplicitProperty();
    // It could be messaging both getter and setter as in:
    // ++myobj.myprop;
    // in which case prefer to associate the setter since it is less obvious
    // from inspecting the source that the setter is going to get called.
    if (PRE->isMessagingSetter())
      return PRE->getImplicitPropertySetter();
    return PRE->getImplicitPropertyGetter();
  }
  if (const PseudoObjectExpr *POE = dyn_cast<PseudoObjectExpr>(E))
    return getDeclFromExpr(POE->getSyntacticForm());
  if (const OpaqueValueExpr *OVE = dyn_cast<OpaqueValueExpr>(E))
    if (Expr *Src = OVE->getSourceExpr())
      return getDeclFromExpr(Src);

  if (const CallExpr *CE = dyn_cast<CallExpr>(E))
    return getDeclFromExpr(CE->getCallee());
  if (const CXXConstructExpr *CE = dyn_cast<CXXConstructExpr>(E))
    if (!CE->isElidable())
      return CE->getConstructor();
  if (const CXXInheritedCtorInitExpr *CE =
          dyn_cast<CXXInheritedCtorInitExpr>(E))
    return CE->getConstructor();
  if (const ObjCMessageExpr *OME = dyn_cast<ObjCMessageExpr>(E))
    return OME->getMethodDecl();

  if (const ObjCProtocolExpr *PE = dyn_cast<ObjCProtocolExpr>(E))
    return PE->getProtocol();
  if (const SubstNonTypeTemplateParmPackExpr *NTTP =
          dyn_cast<SubstNonTypeTemplateParmPackExpr>(E))
    return NTTP->getParameterPack();
  if (const SizeOfPackExpr *SizeOfPack = dyn_cast<SizeOfPackExpr>(E))
    if (isa<NonTypeTemplateParmDecl>(SizeOfPack->getPack()) ||
        isa<ParmVarDecl>(SizeOfPack->getPack()))
      return SizeOfPack->getPack();

  return nullptr;
}

static SourceLocation getLocationFromExpr(const Expr *E) {
  if (const ImplicitCastExpr *CE = dyn_cast<ImplicitCastExpr>(E))
    return getLocationFromExpr(CE->getSubExpr());

  if (const ObjCMessageExpr *Msg = dyn_cast<ObjCMessageExpr>(E))
    return /*FIXME:*/ Msg->getLeftLoc();
  if (const DeclRefExpr *DRE = dyn_cast<DeclRefExpr>(E))
    return DRE->getLocation();
  if (const MemberExpr *Member = dyn_cast<MemberExpr>(E))
    return Member->getMemberLoc();
  if (const ObjCIvarRefExpr *Ivar = dyn_cast<ObjCIvarRefExpr>(E))
    return Ivar->getLocation();
  if (const SizeOfPackExpr *SizeOfPack = dyn_cast<SizeOfPackExpr>(E))
    return SizeOfPack->getPackLoc();
  if (const ObjCPropertyRefExpr *PropRef = dyn_cast<ObjCPropertyRefExpr>(E))
    return PropRef->getLocation();

  return E->getBeginLoc();
}

extern "C" {

unsigned clang_visitChildren(CXCursor parent, CXCursorVisitor visitor,
                             CXClientData client_data) {
  CursorVisitor CursorVis(getCursorTU(parent), visitor, client_data,
                          /*VisitPreprocessorLast=*/false);
  return CursorVis.VisitChildren(parent);
}

#ifndef __has_feature
#define __has_feature(x) 0
#endif
#if __has_feature(blocks)
typedef enum CXChildVisitResult (^CXCursorVisitorBlock)(CXCursor cursor,
                                                        CXCursor parent);

static enum CXChildVisitResult visitWithBlock(CXCursor cursor, CXCursor parent,
                                              CXClientData client_data) {
  CXCursorVisitorBlock block = (CXCursorVisitorBlock)client_data;
  return block(cursor, parent);
}
#else
// If we are compiled with a compiler that doesn't have native blocks support,
// define and call the block manually, so the
typedef struct _CXChildVisitResult {
  void *isa;
  int flags;
  int reserved;
  enum CXChildVisitResult (*invoke)(struct _CXChildVisitResult *, CXCursor,
                                    CXCursor);
} * CXCursorVisitorBlock;

static enum CXChildVisitResult visitWithBlock(CXCursor cursor, CXCursor parent,
                                              CXClientData client_data) {
  CXCursorVisitorBlock block = (CXCursorVisitorBlock)client_data;
  return block->invoke(block, cursor, parent);
}
#endif

unsigned clang_visitChildrenWithBlock(CXCursor parent,
                                      CXCursorVisitorBlock block) {
  return clang_visitChildren(parent, visitWithBlock, block);
}

static CXString getDeclSpelling(const Decl *D) {
  if (!D)
    return cxstring::createEmpty();

  const NamedDecl *ND = dyn_cast<NamedDecl>(D);
  if (!ND) {
    if (const ObjCPropertyImplDecl *PropImpl =
            dyn_cast<ObjCPropertyImplDecl>(D))
      if (ObjCPropertyDecl *Property = PropImpl->getPropertyDecl())
        return cxstring::createDup(Property->getIdentifier()->getName());

    if (const ImportDecl *ImportD = dyn_cast<ImportDecl>(D))
      if (Module *Mod = ImportD->getImportedModule())
        return cxstring::createDup(Mod->getFullModuleName());

    return cxstring::createEmpty();
  }

  if (const ObjCMethodDecl *OMD = dyn_cast<ObjCMethodDecl>(ND))
    return cxstring::createDup(OMD->getSelector().getAsString());

  if (const ObjCCategoryImplDecl *CIMP = dyn_cast<ObjCCategoryImplDecl>(ND))
    // No, this isn't the same as the code below. getIdentifier() is non-virtual
    // and returns different names. NamedDecl returns the class name and
    // ObjCCategoryImplDecl returns the category name.
    return cxstring::createRef(CIMP->getIdentifier()->getNameStart());

  if (isa<UsingDirectiveDecl>(D))
    return cxstring::createEmpty();

  SmallString<1024> S;
  llvm::raw_svector_ostream os(S);
  ND->printName(os);

  return cxstring::createDup(os.str());
}

CXString clang_getCursorSpelling(CXCursor C) {
  if (clang_isTranslationUnit(C.kind))
    return clang_getTranslationUnitSpelling(getCursorTU(C));

  if (clang_isReference(C.kind)) {
    switch (C.kind) {
    case CXCursor_ObjCSuperClassRef: {
      const ObjCInterfaceDecl *Super = getCursorObjCSuperClassRef(C).first;
      return cxstring::createRef(Super->getIdentifier()->getNameStart());
    }
    case CXCursor_ObjCClassRef: {
      const ObjCInterfaceDecl *Class = getCursorObjCClassRef(C).first;
      return cxstring::createRef(Class->getIdentifier()->getNameStart());
    }
    case CXCursor_ObjCProtocolRef: {
      const ObjCProtocolDecl *OID = getCursorObjCProtocolRef(C).first;
      assert(OID && "getCursorSpelling(): Missing protocol decl");
      return cxstring::createRef(OID->getIdentifier()->getNameStart());
    }
    case CXCursor_CXXBaseSpecifier: {
      const CXXBaseSpecifier *B = getCursorCXXBaseSpecifier(C);
      return cxstring::createDup(B->getType().getAsString());
    }
    case CXCursor_TypeRef: {
      const TypeDecl *Type = getCursorTypeRef(C).first;
      assert(Type && "Missing type decl");

      return cxstring::createDup(
          getCursorContext(C).getTypeDeclType(Type).getAsString());
    }
    case CXCursor_TemplateRef: {
      const TemplateDecl *Template = getCursorTemplateRef(C).first;
      assert(Template && "Missing template decl");

      return cxstring::createDup(Template->getNameAsString());
    }

    case CXCursor_NamespaceRef: {
      const NamedDecl *NS = getCursorNamespaceRef(C).first;
      assert(NS && "Missing namespace decl");

      return cxstring::createDup(NS->getNameAsString());
    }

    case CXCursor_MemberRef: {
      const FieldDecl *Field = getCursorMemberRef(C).first;
      assert(Field && "Missing member decl");

      return cxstring::createDup(Field->getNameAsString());
    }

    case CXCursor_LabelRef: {
      const LabelStmt *Label = getCursorLabelRef(C).first;
      assert(Label && "Missing label");

      return cxstring::createRef(Label->getName());
    }

    case CXCursor_OverloadedDeclRef: {
      OverloadedDeclRefStorage Storage = getCursorOverloadedDeclRef(C).first;
      if (const Decl *D = dyn_cast<const Decl *>(Storage)) {
        if (const NamedDecl *ND = dyn_cast<NamedDecl>(D))
          return cxstring::createDup(ND->getNameAsString());
        return cxstring::createEmpty();
      }
      if (const OverloadExpr *E = dyn_cast<const OverloadExpr *>(Storage))
        return cxstring::createDup(E->getName().getAsString());
      OverloadedTemplateStorage *Ovl =
          cast<OverloadedTemplateStorage *>(Storage);
      if (Ovl->size() == 0)
        return cxstring::createEmpty();
      return cxstring::createDup((*Ovl->begin())->getNameAsString());
    }

    case CXCursor_VariableRef: {
      const VarDecl *Var = getCursorVariableRef(C).first;
      assert(Var && "Missing variable decl");

      return cxstring::createDup(Var->getNameAsString());
    }

    default:
      return cxstring::createRef("<not implemented>");
    }
  }

  if (clang_isExpression(C.kind)) {
    const Expr *E = getCursorExpr(C);

    if (C.kind == CXCursor_ObjCStringLiteral ||
        C.kind == CXCursor_StringLiteral) {
      const StringLiteral *SLit;
      if (const ObjCStringLiteral *OSL = dyn_cast<ObjCStringLiteral>(E)) {
        SLit = OSL->getString();
      } else {
        SLit = cast<StringLiteral>(E);
      }
      SmallString<256> Buf;
      llvm::raw_svector_ostream OS(Buf);
      SLit->outputString(OS);
      return cxstring::createDup(OS.str());
    }

    if (C.kind == CXCursor_BinaryOperator ||
        C.kind == CXCursor_CompoundAssignOperator) {
      return clang_Cursor_getBinaryOpcodeStr(clang_Cursor_getBinaryOpcode(C));
    }

    const Decl *D = getDeclFromExpr(getCursorExpr(C));
    if (D)
      return getDeclSpelling(D);
    return cxstring::createEmpty();
  }

  if (clang_isStatement(C.kind)) {
    const Stmt *S = getCursorStmt(C);
    if (const LabelStmt *Label = dyn_cast_or_null<LabelStmt>(S))
      return cxstring::createRef(Label->getName());

    return cxstring::createEmpty();
  }

  if (C.kind == CXCursor_MacroExpansion)
    return cxstring::createRef(
        getCursorMacroExpansion(C).getName()->getNameStart());

  if (C.kind == CXCursor_MacroDefinition)
    return cxstring::createRef(
        getCursorMacroDefinition(C)->getName()->getNameStart());

  if (C.kind == CXCursor_InclusionDirective)
    return cxstring::createDup(getCursorInclusionDirective(C)->getFileName());

  if (clang_isDeclaration(C.kind))
    return getDeclSpelling(getCursorDecl(C));

  if (C.kind == CXCursor_AnnotateAttr) {
    const AnnotateAttr *AA = cast<AnnotateAttr>(cxcursor::getCursorAttr(C));
    return cxstring::createDup(AA->getAnnotation());
  }

  if (C.kind == CXCursor_AsmLabelAttr) {
    const AsmLabelAttr *AA = cast<AsmLabelAttr>(cxcursor::getCursorAttr(C));
    return cxstring::createDup(AA->getLabel());
  }

  if (C.kind == CXCursor_PackedAttr) {
    return cxstring::createRef("packed");
  }

  if (C.kind == CXCursor_VisibilityAttr) {
    const VisibilityAttr *AA = cast<VisibilityAttr>(cxcursor::getCursorAttr(C));
    switch (AA->getVisibility()) {
    case VisibilityAttr::VisibilityType::Default:
      return cxstring::createRef("default");
    case VisibilityAttr::VisibilityType::Hidden:
      return cxstring::createRef("hidden");
    case VisibilityAttr::VisibilityType::Protected:
      return cxstring::createRef("protected");
    }
    llvm_unreachable("unknown visibility type");
  }

  return cxstring::createEmpty();
}

CXSourceRange clang_Cursor_getSpellingNameRange(CXCursor C, unsigned pieceIndex,
                                                unsigned options) {
  if (clang_Cursor_isNull(C))
    return clang_getNullRange();

  ASTContext &Ctx = getCursorContext(C);

  if (clang_isStatement(C.kind)) {
    const Stmt *S = getCursorStmt(C);
    if (const LabelStmt *Label = dyn_cast_or_null<LabelStmt>(S)) {
      if (pieceIndex > 0)
        return clang_getNullRange();
      return cxloc::translateSourceRange(Ctx, Label->getIdentLoc());
    }

    return clang_getNullRange();
  }

  if (C.kind == CXCursor_ObjCMessageExpr) {
    if (const ObjCMessageExpr *ME =
            dyn_cast_or_null<ObjCMessageExpr>(getCursorExpr(C))) {
      if (pieceIndex >= ME->getNumSelectorLocs())
        return clang_getNullRange();
      return cxloc::translateSourceRange(Ctx, ME->getSelectorLoc(pieceIndex));
    }
  }

  if (C.kind == CXCursor_ObjCInstanceMethodDecl ||
      C.kind == CXCursor_ObjCClassMethodDecl) {
    if (const ObjCMethodDecl *MD =
            dyn_cast_or_null<ObjCMethodDecl>(getCursorDecl(C))) {
      if (pieceIndex >= MD->getNumSelectorLocs())
        return clang_getNullRange();
      return cxloc::translateSourceRange(Ctx, MD->getSelectorLoc(pieceIndex));
    }
  }

  if (C.kind == CXCursor_ObjCCategoryDecl ||
      C.kind == CXCursor_ObjCCategoryImplDecl) {
    if (pieceIndex > 0)
      return clang_getNullRange();
    if (const ObjCCategoryDecl *CD =
            dyn_cast_or_null<ObjCCategoryDecl>(getCursorDecl(C)))
      return cxloc::translateSourceRange(Ctx, CD->getCategoryNameLoc());
    if (const ObjCCategoryImplDecl *CID =
            dyn_cast_or_null<ObjCCategoryImplDecl>(getCursorDecl(C)))
      return cxloc::translateSourceRange(Ctx, CID->getCategoryNameLoc());
  }

  if (C.kind == CXCursor_ModuleImportDecl) {
    if (pieceIndex > 0)
      return clang_getNullRange();
    if (const ImportDecl *ImportD =
            dyn_cast_or_null<ImportDecl>(getCursorDecl(C))) {
      ArrayRef<SourceLocation> Locs = ImportD->getIdentifierLocs();
      if (!Locs.empty())
        return cxloc::translateSourceRange(
            Ctx, SourceRange(Locs.front(), Locs.back()));
    }
    return clang_getNullRange();
  }

  if (C.kind == CXCursor_CXXMethod || C.kind == CXCursor_Destructor ||
      C.kind == CXCursor_ConversionFunction ||
      C.kind == CXCursor_FunctionDecl) {
    if (pieceIndex > 0)
      return clang_getNullRange();
    if (const FunctionDecl *FD =
            dyn_cast_or_null<FunctionDecl>(getCursorDecl(C))) {
      DeclarationNameInfo FunctionName = FD->getNameInfo();
      return cxloc::translateSourceRange(Ctx, FunctionName.getSourceRange());
    }
    return clang_getNullRange();
  }

  // FIXME: A CXCursor_InclusionDirective should give the location of the
  // filename, but we don't keep track of this.

  // FIXME: A CXCursor_AnnotateAttr should give the location of the annotation
  // but we don't keep track of this.

  // FIXME: A CXCursor_AsmLabelAttr should give the location of the label
  // but we don't keep track of this.

  // Default handling, give the location of the cursor.

  if (pieceIndex > 0)
    return clang_getNullRange();

  CXSourceLocation CXLoc = clang_getCursorLocation(C);
  SourceLocation Loc = cxloc::translateSourceLocation(CXLoc);
  return cxloc::translateSourceRange(Ctx, Loc);
}

CXString clang_Cursor_getMangling(CXCursor C) {
  if (clang_isInvalid(C.kind) || !clang_isDeclaration(C.kind))
    return cxstring::createEmpty();

  // Mangling only works for functions and variables.
  const Decl *D = getCursorDecl(C);
  if (!D || !(isa<FunctionDecl>(D) || isa<VarDecl>(D)))
    return cxstring::createEmpty();

  ASTContext &Ctx = D->getASTContext();
  ASTNameGenerator ASTNameGen(Ctx);
  return cxstring::createDup(ASTNameGen.getName(D));
}

CXStringSet *clang_Cursor_getCXXManglings(CXCursor C) {
  if (clang_isInvalid(C.kind) || !clang_isDeclaration(C.kind))
    return nullptr;

  const Decl *D = getCursorDecl(C);
  if (!(isa<CXXRecordDecl>(D) || isa<CXXMethodDecl>(D)))
    return nullptr;

  ASTContext &Ctx = D->getASTContext();
  ASTNameGenerator ASTNameGen(Ctx);
  std::vector<std::string> Manglings = ASTNameGen.getAllManglings(D);
  return cxstring::createSet(Manglings);
}

CXStringSet *clang_Cursor_getObjCManglings(CXCursor C) {
  if (clang_isInvalid(C.kind) || !clang_isDeclaration(C.kind))
    return nullptr;

  const Decl *D = getCursorDecl(C);
  if (!(isa<ObjCInterfaceDecl>(D) || isa<ObjCImplementationDecl>(D)))
    return nullptr;

  ASTContext &Ctx = D->getASTContext();
  ASTNameGenerator ASTNameGen(Ctx);
  std::vector<std::string> Manglings = ASTNameGen.getAllManglings(D);
  return cxstring::createSet(Manglings);
}

CXPrintingPolicy clang_getCursorPrintingPolicy(CXCursor C) {
  if (clang_Cursor_isNull(C))
    return nullptr;
  return new PrintingPolicy(getCursorContext(C).getPrintingPolicy());
}

void clang_PrintingPolicy_dispose(CXPrintingPolicy Policy) {
  if (Policy)
    delete static_cast<PrintingPolicy *>(Policy);
}

unsigned
clang_PrintingPolicy_getProperty(CXPrintingPolicy Policy,
                                 enum CXPrintingPolicyProperty Property) {
  if (!Policy)
    return 0;

  PrintingPolicy *P = static_cast<PrintingPolicy *>(Policy);
  switch (Property) {
  case CXPrintingPolicy_Indentation:
    return P->Indentation;
  case CXPrintingPolicy_SuppressSpecifiers:
    return P->SuppressSpecifiers;
  case CXPrintingPolicy_SuppressTagKeyword:
    return P->SuppressTagKeyword;
  case CXPrintingPolicy_IncludeTagDefinition:
    return P->IncludeTagDefinition;
  case CXPrintingPolicy_SuppressScope:
    return P->SuppressScope;
  case CXPrintingPolicy_SuppressUnwrittenScope:
    return P->SuppressUnwrittenScope;
  case CXPrintingPolicy_SuppressInitializers:
    return P->SuppressInitializers;
  case CXPrintingPolicy_ConstantArraySizeAsWritten:
    return P->ConstantArraySizeAsWritten;
  case CXPrintingPolicy_AnonymousTagLocations:
    return P->AnonymousTagLocations;
  case CXPrintingPolicy_SuppressStrongLifetime:
    return P->SuppressStrongLifetime;
  case CXPrintingPolicy_SuppressLifetimeQualifiers:
    return P->SuppressLifetimeQualifiers;
  case CXPrintingPolicy_SuppressTemplateArgsInCXXConstructors:
    return P->SuppressTemplateArgsInCXXConstructors;
  case CXPrintingPolicy_Bool:
    return P->Bool;
  case CXPrintingPolicy_Restrict:
    return P->Restrict;
  case CXPrintingPolicy_Alignof:
    return P->Alignof;
  case CXPrintingPolicy_UnderscoreAlignof:
    return P->UnderscoreAlignof;
  case CXPrintingPolicy_UseVoidForZeroParams:
    return P->UseVoidForZeroParams;
  case CXPrintingPolicy_TerseOutput:
    return P->TerseOutput;
  case CXPrintingPolicy_PolishForDeclaration:
    return P->PolishForDeclaration;
  case CXPrintingPolicy_Half:
    return P->Half;
  case CXPrintingPolicy_MSWChar:
    return P->MSWChar;
  case CXPrintingPolicy_IncludeNewlines:
    return P->IncludeNewlines;
  case CXPrintingPolicy_MSVCFormatting:
    return P->MSVCFormatting;
  case CXPrintingPolicy_ConstantsAsWritten:
    return P->ConstantsAsWritten;
  case CXPrintingPolicy_SuppressImplicitBase:
    return P->SuppressImplicitBase;
  case CXPrintingPolicy_FullyQualifiedName:
    return P->FullyQualifiedName;
  }

  assert(false && "Invalid CXPrintingPolicyProperty");
  return 0;
}

void clang_PrintingPolicy_setProperty(CXPrintingPolicy Policy,
                                      enum CXPrintingPolicyProperty Property,
                                      unsigned Value) {
  if (!Policy)
    return;

  PrintingPolicy *P = static_cast<PrintingPolicy *>(Policy);
  switch (Property) {
  case CXPrintingPolicy_Indentation:
    P->Indentation = Value;
    return;
  case CXPrintingPolicy_SuppressSpecifiers:
    P->SuppressSpecifiers = Value;
    return;
  case CXPrintingPolicy_SuppressTagKeyword:
    P->SuppressTagKeyword = Value;
    return;
  case CXPrintingPolicy_IncludeTagDefinition:
    P->IncludeTagDefinition = Value;
    return;
  case CXPrintingPolicy_SuppressScope:
    P->SuppressScope = Value;
    return;
  case CXPrintingPolicy_SuppressUnwrittenScope:
    P->SuppressUnwrittenScope = Value;
    return;
  case CXPrintingPolicy_SuppressInitializers:
    P->SuppressInitializers = Value;
    return;
  case CXPrintingPolicy_ConstantArraySizeAsWritten:
    P->ConstantArraySizeAsWritten = Value;
    return;
  case CXPrintingPolicy_AnonymousTagLocations:
    P->AnonymousTagLocations = Value;
    return;
  case CXPrintingPolicy_SuppressStrongLifetime:
    P->SuppressStrongLifetime = Value;
    return;
  case CXPrintingPolicy_SuppressLifetimeQualifiers:
    P->SuppressLifetimeQualifiers = Value;
    return;
  case CXPrintingPolicy_SuppressTemplateArgsInCXXConstructors:
    P->SuppressTemplateArgsInCXXConstructors = Value;
    return;
  case CXPrintingPolicy_Bool:
    P->Bool = Value;
    return;
  case CXPrintingPolicy_Restrict:
    P->Restrict = Value;
    return;
  case CXPrintingPolicy_Alignof:
    P->Alignof = Value;
    return;
  case CXPrintingPolicy_UnderscoreAlignof:
    P->UnderscoreAlignof = Value;
    return;
  case CXPrintingPolicy_UseVoidForZeroParams:
    P->UseVoidForZeroParams = Value;
    return;
  case CXPrintingPolicy_TerseOutput:
    P->TerseOutput = Value;
    return;
  case CXPrintingPolicy_PolishForDeclaration:
    P->PolishForDeclaration = Value;
    return;
  case CXPrintingPolicy_Half:
    P->Half = Value;
    return;
  case CXPrintingPolicy_MSWChar:
    P->MSWChar = Value;
    return;
  case CXPrintingPolicy_IncludeNewlines:
    P->IncludeNewlines = Value;
    return;
  case CXPrintingPolicy_MSVCFormatting:
    P->MSVCFormatting = Value;
    return;
  case CXPrintingPolicy_ConstantsAsWritten:
    P->ConstantsAsWritten = Value;
    return;
  case CXPrintingPolicy_SuppressImplicitBase:
    P->SuppressImplicitBase = Value;
    return;
  case CXPrintingPolicy_FullyQualifiedName:
    P->FullyQualifiedName = Value;
    return;
  }

  assert(false && "Invalid CXPrintingPolicyProperty");
}

CXString clang_getCursorPrettyPrinted(CXCursor C, CXPrintingPolicy cxPolicy) {
  if (clang_Cursor_isNull(C))
    return cxstring::createEmpty();

  if (clang_isDeclaration(C.kind)) {
    const Decl *D = getCursorDecl(C);
    if (!D)
      return cxstring::createEmpty();

    SmallString<128> Str;
    llvm::raw_svector_ostream OS(Str);
    PrintingPolicy *UserPolicy = static_cast<PrintingPolicy *>(cxPolicy);
    D->print(OS, UserPolicy ? *UserPolicy
                            : getCursorContext(C).getPrintingPolicy());

    return cxstring::createDup(OS.str());
  }

  return cxstring::createEmpty();
}

CXString clang_getCursorDisplayName(CXCursor C) {
  if (!clang_isDeclaration(C.kind))
    return clang_getCursorSpelling(C);

  const Decl *D = getCursorDecl(C);
  if (!D)
    return cxstring::createEmpty();

  PrintingPolicy Policy = getCursorContext(C).getPrintingPolicy();
  if (const FunctionTemplateDecl *FunTmpl = dyn_cast<FunctionTemplateDecl>(D))
    D = FunTmpl->getTemplatedDecl();

  if (const FunctionDecl *Function = dyn_cast<FunctionDecl>(D)) {
    SmallString<64> Str;
    llvm::raw_svector_ostream OS(Str);
    OS << *Function;
    if (Function->getPrimaryTemplate())
      OS << "<>";
    OS << "(";
    for (unsigned I = 0, N = Function->getNumParams(); I != N; ++I) {
      if (I)
        OS << ", ";
      OS << Function->getParamDecl(I)->getType().getAsString(Policy);
    }

    if (Function->isVariadic()) {
      if (Function->getNumParams())
        OS << ", ";
      OS << "...";
    }
    OS << ")";
    return cxstring::createDup(OS.str());
  }

  if (const ClassTemplateDecl *ClassTemplate = dyn_cast<ClassTemplateDecl>(D)) {
    SmallString<64> Str;
    llvm::raw_svector_ostream OS(Str);
    OS << *ClassTemplate;
    OS << "<";
    TemplateParameterList *Params = ClassTemplate->getTemplateParameters();
    for (unsigned I = 0, N = Params->size(); I != N; ++I) {
      if (I)
        OS << ", ";

      NamedDecl *Param = Params->getParam(I);
      if (Param->getIdentifier()) {
        OS << Param->getIdentifier()->getName();
        continue;
      }

      // There is no parameter name, which makes this tricky. Try to come up
      // with something useful that isn't too long.
      if (TemplateTypeParmDecl *TTP = dyn_cast<TemplateTypeParmDecl>(Param))
        if (const auto *TC = TTP->getTypeConstraint()) {
          TC->getConceptNameInfo().printName(OS, Policy);
          if (TC->hasExplicitTemplateArgs())
            OS << "<...>";
        } else
          OS << (TTP->wasDeclaredWithTypename() ? "typename" : "class");
      else if (NonTypeTemplateParmDecl *NTTP =
                   dyn_cast<NonTypeTemplateParmDecl>(Param))
        OS << NTTP->getType().getAsString(Policy);
      else
        OS << "template<...> class";
    }

    OS << ">";
    return cxstring::createDup(OS.str());
  }

  if (const ClassTemplateSpecializationDecl *ClassSpec =
          dyn_cast<ClassTemplateSpecializationDecl>(D)) {
    SmallString<128> Str;
    llvm::raw_svector_ostream OS(Str);
    OS << *ClassSpec;
    // If the template arguments were written explicitly, use them..
    if (const auto *ArgsWritten = ClassSpec->getTemplateArgsAsWritten()) {
      printTemplateArgumentList(
          OS, ArgsWritten->arguments(), Policy,
          ClassSpec->getSpecializedTemplate()->getTemplateParameters());
    } else {
      printTemplateArgumentList(
          OS, ClassSpec->getTemplateArgs().asArray(), Policy,
          ClassSpec->getSpecializedTemplate()->getTemplateParameters());
    }
    return cxstring::createDup(OS.str());
  }

  return clang_getCursorSpelling(C);
}

CXString clang_getCursorKindSpelling(enum CXCursorKind Kind) {
  switch (Kind) {
  case CXCursor_FunctionDecl:
    return cxstring::createRef("FunctionDecl");
  case CXCursor_TypedefDecl:
    return cxstring::createRef("TypedefDecl");
  case CXCursor_EnumDecl:
    return cxstring::createRef("EnumDecl");
  case CXCursor_EnumConstantDecl:
    return cxstring::createRef("EnumConstantDecl");
  case CXCursor_StructDecl:
    return cxstring::createRef("StructDecl");
  case CXCursor_UnionDecl:
    return cxstring::createRef("UnionDecl");
  case CXCursor_ClassDecl:
    return cxstring::createRef("ClassDecl");
  case CXCursor_FieldDecl:
    return cxstring::createRef("FieldDecl");
  case CXCursor_VarDecl:
    return cxstring::createRef("VarDecl");
  case CXCursor_ParmDecl:
    return cxstring::createRef("ParmDecl");
  case CXCursor_ObjCInterfaceDecl:
    return cxstring::createRef("ObjCInterfaceDecl");
  case CXCursor_ObjCCategoryDecl:
    return cxstring::createRef("ObjCCategoryDecl");
  case CXCursor_ObjCProtocolDecl:
    return cxstring::createRef("ObjCProtocolDecl");
  case CXCursor_ObjCPropertyDecl:
    return cxstring::createRef("ObjCPropertyDecl");
  case CXCursor_ObjCIvarDecl:
    return cxstring::createRef("ObjCIvarDecl");
  case CXCursor_ObjCInstanceMethodDecl:
    return cxstring::createRef("ObjCInstanceMethodDecl");
  case CXCursor_ObjCClassMethodDecl:
    return cxstring::createRef("ObjCClassMethodDecl");
  case CXCursor_ObjCImplementationDecl:
    return cxstring::createRef("ObjCImplementationDecl");
  case CXCursor_ObjCCategoryImplDecl:
    return cxstring::createRef("ObjCCategoryImplDecl");
  case CXCursor_CXXMethod:
    return cxstring::createRef("CXXMethod");
  case CXCursor_UnexposedDecl:
    return cxstring::createRef("UnexposedDecl");
  case CXCursor_ObjCSuperClassRef:
    return cxstring::createRef("ObjCSuperClassRef");
  case CXCursor_ObjCProtocolRef:
    return cxstring::createRef("ObjCProtocolRef");
  case CXCursor_ObjCClassRef:
    return cxstring::createRef("ObjCClassRef");
  case CXCursor_TypeRef:
    return cxstring::createRef("TypeRef");
  case CXCursor_TemplateRef:
    return cxstring::createRef("TemplateRef");
  case CXCursor_NamespaceRef:
    return cxstring::createRef("NamespaceRef");
  case CXCursor_MemberRef:
    return cxstring::createRef("MemberRef");
  case CXCursor_LabelRef:
    return cxstring::createRef("LabelRef");
  case CXCursor_OverloadedDeclRef:
    return cxstring::createRef("OverloadedDeclRef");
  case CXCursor_VariableRef:
    return cxstring::createRef("VariableRef");
  case CXCursor_IntegerLiteral:
    return cxstring::createRef("IntegerLiteral");
  case CXCursor_FixedPointLiteral:
    return cxstring::createRef("FixedPointLiteral");
  case CXCursor_FloatingLiteral:
    return cxstring::createRef("FloatingLiteral");
  case CXCursor_ImaginaryLiteral:
    return cxstring::createRef("ImaginaryLiteral");
  case CXCursor_StringLiteral:
    return cxstring::createRef("StringLiteral");
  case CXCursor_CharacterLiteral:
    return cxstring::createRef("CharacterLiteral");
  case CXCursor_ParenExpr:
    return cxstring::createRef("ParenExpr");
  case CXCursor_UnaryOperator:
    return cxstring::createRef("UnaryOperator");
  case CXCursor_ArraySubscriptExpr:
    return cxstring::createRef("ArraySubscriptExpr");
  case CXCursor_ArraySectionExpr:
    return cxstring::createRef("ArraySectionExpr");
  case CXCursor_OMPArrayShapingExpr:
    return cxstring::createRef("OMPArrayShapingExpr");
  case CXCursor_OMPIteratorExpr:
    return cxstring::createRef("OMPIteratorExpr");
  case CXCursor_BinaryOperator:
    return cxstring::createRef("BinaryOperator");
  case CXCursor_CompoundAssignOperator:
    return cxstring::createRef("CompoundAssignOperator");
  case CXCursor_ConditionalOperator:
    return cxstring::createRef("ConditionalOperator");
  case CXCursor_CStyleCastExpr:
    return cxstring::createRef("CStyleCastExpr");
  case CXCursor_CompoundLiteralExpr:
    return cxstring::createRef("CompoundLiteralExpr");
  case CXCursor_InitListExpr:
    return cxstring::createRef("InitListExpr");
  case CXCursor_AddrLabelExpr:
    return cxstring::createRef("AddrLabelExpr");
  case CXCursor_StmtExpr:
    return cxstring::createRef("StmtExpr");
  case CXCursor_GenericSelectionExpr:
    return cxstring::createRef("GenericSelectionExpr");
  case CXCursor_GNUNullExpr:
    return cxstring::createRef("GNUNullExpr");
  case CXCursor_CXXStaticCastExpr:
    return cxstring::createRef("CXXStaticCastExpr");
  case CXCursor_CXXDynamicCastExpr:
    return cxstring::createRef("CXXDynamicCastExpr");
  case CXCursor_CXXReinterpretCastExpr:
    return cxstring::createRef("CXXReinterpretCastExpr");
  case CXCursor_CXXConstCastExpr:
    return cxstring::createRef("CXXConstCastExpr");
  case CXCursor_CXXFunctionalCastExpr:
    return cxstring::createRef("CXXFunctionalCastExpr");
  case CXCursor_CXXAddrspaceCastExpr:
    return cxstring::createRef("CXXAddrspaceCastExpr");
  case CXCursor_CXXTypeidExpr:
    return cxstring::createRef("CXXTypeidExpr");
  case CXCursor_CXXBoolLiteralExpr:
    return cxstring::createRef("CXXBoolLiteralExpr");
  case CXCursor_CXXNullPtrLiteralExpr:
    return cxstring::createRef("CXXNullPtrLiteralExpr");
  case CXCursor_CXXThisExpr:
    return cxstring::createRef("CXXThisExpr");
  case CXCursor_CXXThrowExpr:
    return cxstring::createRef("CXXThrowExpr");
  case CXCursor_CXXNewExpr:
    return cxstring::createRef("CXXNewExpr");
  case CXCursor_CXXDeleteExpr:
    return cxstring::createRef("CXXDeleteExpr");
  case CXCursor_UnaryExpr:
    return cxstring::createRef("UnaryExpr");
  case CXCursor_ObjCStringLiteral:
    return cxstring::createRef("ObjCStringLiteral");
  case CXCursor_ObjCBoolLiteralExpr:
    return cxstring::createRef("ObjCBoolLiteralExpr");
  case CXCursor_ObjCAvailabilityCheckExpr:
    return cxstring::createRef("ObjCAvailabilityCheckExpr");
  case CXCursor_ObjCSelfExpr:
    return cxstring::createRef("ObjCSelfExpr");
  case CXCursor_ObjCEncodeExpr:
    return cxstring::createRef("ObjCEncodeExpr");
  case CXCursor_ObjCSelectorExpr:
    return cxstring::createRef("ObjCSelectorExpr");
  case CXCursor_ObjCProtocolExpr:
    return cxstring::createRef("ObjCProtocolExpr");
  case CXCursor_ObjCBridgedCastExpr:
    return cxstring::createRef("ObjCBridgedCastExpr");
  case CXCursor_BlockExpr:
    return cxstring::createRef("BlockExpr");
  case CXCursor_PackExpansionExpr:
    return cxstring::createRef("PackExpansionExpr");
  case CXCursor_SizeOfPackExpr:
    return cxstring::createRef("SizeOfPackExpr");
  case CXCursor_PackIndexingExpr:
    return cxstring::createRef("PackIndexingExpr");
  case CXCursor_LambdaExpr:
    return cxstring::createRef("LambdaExpr");
  case CXCursor_UnexposedExpr:
    return cxstring::createRef("UnexposedExpr");
  case CXCursor_DeclRefExpr:
    return cxstring::createRef("DeclRefExpr");
  case CXCursor_MemberRefExpr:
    return cxstring::createRef("MemberRefExpr");
  case CXCursor_CallExpr:
    return cxstring::createRef("CallExpr");
  case CXCursor_ObjCMessageExpr:
    return cxstring::createRef("ObjCMessageExpr");
  case CXCursor_BuiltinBitCastExpr:
    return cxstring::createRef("BuiltinBitCastExpr");
  case CXCursor_ConceptSpecializationExpr:
    return cxstring::createRef("ConceptSpecializationExpr");
  case CXCursor_RequiresExpr:
    return cxstring::createRef("RequiresExpr");
  case CXCursor_CXXParenListInitExpr:
    return cxstring::createRef("CXXParenListInitExpr");
  case CXCursor_UnexposedStmt:
    return cxstring::createRef("UnexposedStmt");
  case CXCursor_DeclStmt:
    return cxstring::createRef("DeclStmt");
  case CXCursor_LabelStmt:
    return cxstring::createRef("LabelStmt");
  case CXCursor_CompoundStmt:
    return cxstring::createRef("CompoundStmt");
  case CXCursor_CaseStmt:
    return cxstring::createRef("CaseStmt");
  case CXCursor_DefaultStmt:
    return cxstring::createRef("DefaultStmt");
  case CXCursor_IfStmt:
    return cxstring::createRef("IfStmt");
  case CXCursor_SwitchStmt:
    return cxstring::createRef("SwitchStmt");
  case CXCursor_WhileStmt:
    return cxstring::createRef("WhileStmt");
  case CXCursor_DoStmt:
    return cxstring::createRef("DoStmt");
  case CXCursor_ForStmt:
    return cxstring::createRef("ForStmt");
  case CXCursor_GotoStmt:
    return cxstring::createRef("GotoStmt");
  case CXCursor_IndirectGotoStmt:
    return cxstring::createRef("IndirectGotoStmt");
  case CXCursor_ContinueStmt:
    return cxstring::createRef("ContinueStmt");
  case CXCursor_BreakStmt:
    return cxstring::createRef("BreakStmt");
  case CXCursor_ReturnStmt:
    return cxstring::createRef("ReturnStmt");
  case CXCursor_GCCAsmStmt:
    return cxstring::createRef("GCCAsmStmt");
  case CXCursor_MSAsmStmt:
    return cxstring::createRef("MSAsmStmt");
  case CXCursor_ObjCAtTryStmt:
    return cxstring::createRef("ObjCAtTryStmt");
  case CXCursor_ObjCAtCatchStmt:
    return cxstring::createRef("ObjCAtCatchStmt");
  case CXCursor_ObjCAtFinallyStmt:
    return cxstring::createRef("ObjCAtFinallyStmt");
  case CXCursor_ObjCAtThrowStmt:
    return cxstring::createRef("ObjCAtThrowStmt");
  case CXCursor_ObjCAtSynchronizedStmt:
    return cxstring::createRef("ObjCAtSynchronizedStmt");
  case CXCursor_ObjCAutoreleasePoolStmt:
    return cxstring::createRef("ObjCAutoreleasePoolStmt");
  case CXCursor_ObjCForCollectionStmt:
    return cxstring::createRef("ObjCForCollectionStmt");
  case CXCursor_CXXCatchStmt:
    return cxstring::createRef("CXXCatchStmt");
  case CXCursor_CXXTryStmt:
    return cxstring::createRef("CXXTryStmt");
  case CXCursor_CXXForRangeStmt:
    return cxstring::createRef("CXXForRangeStmt");
  case CXCursor_SEHTryStmt:
    return cxstring::createRef("SEHTryStmt");
  case CXCursor_SEHExceptStmt:
    return cxstring::createRef("SEHExceptStmt");
  case CXCursor_SEHFinallyStmt:
    return cxstring::createRef("SEHFinallyStmt");
  case CXCursor_SEHLeaveStmt:
    return cxstring::createRef("SEHLeaveStmt");
  case CXCursor_NullStmt:
    return cxstring::createRef("NullStmt");
  case CXCursor_InvalidFile:
    return cxstring::createRef("InvalidFile");
  case CXCursor_InvalidCode:
    return cxstring::createRef("InvalidCode");
  case CXCursor_NoDeclFound:
    return cxstring::createRef("NoDeclFound");
  case CXCursor_NotImplemented:
    return cxstring::createRef("NotImplemented");
  case CXCursor_TranslationUnit:
    return cxstring::createRef("TranslationUnit");
  case CXCursor_UnexposedAttr:
    return cxstring::createRef("UnexposedAttr");
  case CXCursor_IBActionAttr:
    return cxstring::createRef("attribute(ibaction)");
  case CXCursor_IBOutletAttr:
    return cxstring::createRef("attribute(iboutlet)");
  case CXCursor_IBOutletCollectionAttr:
    return cxstring::createRef("attribute(iboutletcollection)");
  case CXCursor_CXXFinalAttr:
    return cxstring::createRef("attribute(final)");
  case CXCursor_CXXOverrideAttr:
    return cxstring::createRef("attribute(override)");
  case CXCursor_AnnotateAttr:
    return cxstring::createRef("attribute(annotate)");
  case CXCursor_AsmLabelAttr:
    return cxstring::createRef("asm label");
  case CXCursor_PackedAttr:
    return cxstring::createRef("attribute(packed)");
  case CXCursor_PureAttr:
    return cxstring::createRef("attribute(pure)");
  case CXCursor_ConstAttr:
    return cxstring::createRef("attribute(const)");
  case CXCursor_NoDuplicateAttr:
    return cxstring::createRef("attribute(noduplicate)");
  case CXCursor_CUDAConstantAttr:
    return cxstring::createRef("attribute(constant)");
  case CXCursor_CUDADeviceAttr:
    return cxstring::createRef("attribute(device)");
  case CXCursor_CUDAGlobalAttr:
    return cxstring::createRef("attribute(global)");
  case CXCursor_CUDAHostAttr:
    return cxstring::createRef("attribute(host)");
  case CXCursor_CUDASharedAttr:
    return cxstring::createRef("attribute(shared)");
  case CXCursor_VisibilityAttr:
    return cxstring::createRef("attribute(visibility)");
  case CXCursor_DLLExport:
    return cxstring::createRef("attribute(dllexport)");
  case CXCursor_DLLImport:
    return cxstring::createRef("attribute(dllimport)");
  case CXCursor_NSReturnsRetained:
    return cxstring::createRef("attribute(ns_returns_retained)");
  case CXCursor_NSReturnsNotRetained:
    return cxstring::createRef("attribute(ns_returns_not_retained)");
  case CXCursor_NSReturnsAutoreleased:
    return cxstring::createRef("attribute(ns_returns_autoreleased)");
  case CXCursor_NSConsumesSelf:
    return cxstring::createRef("attribute(ns_consumes_self)");
  case CXCursor_NSConsumed:
    return cxstring::createRef("attribute(ns_consumed)");
  case CXCursor_ObjCException:
    return cxstring::createRef("attribute(objc_exception)");
  case CXCursor_ObjCNSObject:
    return cxstring::createRef("attribute(NSObject)");
  case CXCursor_ObjCIndependentClass:
    return cxstring::createRef("attribute(objc_independent_class)");
  case CXCursor_ObjCPreciseLifetime:
    return cxstring::createRef("attribute(objc_precise_lifetime)");
  case CXCursor_ObjCReturnsInnerPointer:
    return cxstring::createRef("attribute(objc_returns_inner_pointer)");
  case CXCursor_ObjCRequiresSuper:
    return cxstring::createRef("attribute(objc_requires_super)");
  case CXCursor_ObjCRootClass:
    return cxstring::createRef("attribute(objc_root_class)");
  case CXCursor_ObjCSubclassingRestricted:
    return cxstring::createRef("attribute(objc_subclassing_restricted)");
  case CXCursor_ObjCExplicitProtocolImpl:
    return cxstring::createRef(
        "attribute(objc_protocol_requires_explicit_implementation)");
  case CXCursor_ObjCDesignatedInitializer:
    return cxstring::createRef("attribute(objc_designated_initializer)");
  case CXCursor_ObjCRuntimeVisible:
    return cxstring::createRef("attribute(objc_runtime_visible)");
  case CXCursor_ObjCBoxable:
    return cxstring::createRef("attribute(objc_boxable)");
  case CXCursor_FlagEnum:
    return cxstring::createRef("attribute(flag_enum)");
  case CXCursor_PreprocessingDirective:
    return cxstring::createRef("preprocessing directive");
  case CXCursor_MacroDefinition:
    return cxstring::createRef("macro definition");
  case CXCursor_MacroExpansion:
    return cxstring::createRef("macro expansion");
  case CXCursor_InclusionDirective:
    return cxstring::createRef("inclusion directive");
  case CXCursor_Namespace:
    return cxstring::createRef("Namespace");
  case CXCursor_LinkageSpec:
    return cxstring::createRef("LinkageSpec");
  case CXCursor_CXXBaseSpecifier:
    return cxstring::createRef("C++ base class specifier");
  case CXCursor_Constructor:
    return cxstring::createRef("CXXConstructor");
  case CXCursor_Destructor:
    return cxstring::createRef("CXXDestructor");
  case CXCursor_ConversionFunction:
    return cxstring::createRef("CXXConversion");
  case CXCursor_TemplateTypeParameter:
    return cxstring::createRef("TemplateTypeParameter");
  case CXCursor_NonTypeTemplateParameter:
    return cxstring::createRef("NonTypeTemplateParameter");
  case CXCursor_TemplateTemplateParameter:
    return cxstring::createRef("TemplateTemplateParameter");
  case CXCursor_FunctionTemplate:
    return cxstring::createRef("FunctionTemplate");
  case CXCursor_ClassTemplate:
    return cxstring::createRef("ClassTemplate");
  case CXCursor_ClassTemplatePartialSpecialization:
    return cxstring::createRef("ClassTemplatePartialSpecialization");
  case CXCursor_NamespaceAlias:
    return cxstring::createRef("NamespaceAlias");
  case CXCursor_UsingDirective:
    return cxstring::createRef("UsingDirective");
  case CXCursor_UsingDeclaration:
    return cxstring::createRef("UsingDeclaration");
  case CXCursor_TypeAliasDecl:
    return cxstring::createRef("TypeAliasDecl");
  case CXCursor_ObjCSynthesizeDecl:
    return cxstring::createRef("ObjCSynthesizeDecl");
  case CXCursor_ObjCDynamicDecl:
    return cxstring::createRef("ObjCDynamicDecl");
  case CXCursor_CXXAccessSpecifier:
    return cxstring::createRef("CXXAccessSpecifier");
  case CXCursor_ModuleImportDecl:
    return cxstring::createRef("ModuleImport");
  case CXCursor_OMPCanonicalLoop:
    return cxstring::createRef("OMPCanonicalLoop");
  case CXCursor_OMPMetaDirective:
    return cxstring::createRef("OMPMetaDirective");
  case CXCursor_OMPParallelDirective:
    return cxstring::createRef("OMPParallelDirective");
  case CXCursor_OMPSimdDirective:
    return cxstring::createRef("OMPSimdDirective");
  case CXCursor_OMPTileDirective:
    return cxstring::createRef("OMPTileDirective");
  case CXCursor_OMPStripeDirective:
    return cxstring::createRef("OMPStripeDirective");
  case CXCursor_OMPUnrollDirective:
    return cxstring::createRef("OMPUnrollDirective");
  case CXCursor_OMPReverseDirective:
    return cxstring::createRef("OMPReverseDirective");
  case CXCursor_OMPInterchangeDirective:
    return cxstring::createRef("OMPInterchangeDirective");
  case CXCursor_OMPForDirective:
    return cxstring::createRef("OMPForDirective");
  case CXCursor_OMPForSimdDirective:
    return cxstring::createRef("OMPForSimdDirective");
  case CXCursor_OMPSectionsDirective:
    return cxstring::createRef("OMPSectionsDirective");
  case CXCursor_OMPSectionDirective:
    return cxstring::createRef("OMPSectionDirective");
  case CXCursor_OMPScopeDirective:
    return cxstring::createRef("OMPScopeDirective");
  case CXCursor_OMPSingleDirective:
    return cxstring::createRef("OMPSingleDirective");
  case CXCursor_OMPMasterDirective:
    return cxstring::createRef("OMPMasterDirective");
  case CXCursor_OMPCriticalDirective:
    return cxstring::createRef("OMPCriticalDirective");
  case CXCursor_OMPParallelForDirective:
    return cxstring::createRef("OMPParallelForDirective");
  case CXCursor_OMPParallelForSimdDirective:
    return cxstring::createRef("OMPParallelForSimdDirective");
  case CXCursor_OMPParallelMasterDirective:
    return cxstring::createRef("OMPParallelMasterDirective");
  case CXCursor_OMPParallelMaskedDirective:
    return cxstring::createRef("OMPParallelMaskedDirective");
  case CXCursor_OMPParallelSectionsDirective:
    return cxstring::createRef("OMPParallelSectionsDirective");
  case CXCursor_OMPTaskDirective:
    return cxstring::createRef("OMPTaskDirective");
  case CXCursor_OMPTaskyieldDirective:
    return cxstring::createRef("OMPTaskyieldDirective");
  case CXCursor_OMPBarrierDirective:
    return cxstring::createRef("OMPBarrierDirective");
  case CXCursor_OMPTaskwaitDirective:
    return cxstring::createRef("OMPTaskwaitDirective");
  case CXCursor_OMPAssumeDirective:
    return cxstring::createRef("OMPAssumeDirective");
  case CXCursor_OMPErrorDirective:
    return cxstring::createRef("OMPErrorDirective");
  case CXCursor_OMPTaskgroupDirective:
    return cxstring::createRef("OMPTaskgroupDirective");
  case CXCursor_OMPFlushDirective:
    return cxstring::createRef("OMPFlushDirective");
  case CXCursor_OMPDepobjDirective:
    return cxstring::createRef("OMPDepobjDirective");
  case CXCursor_OMPScanDirective:
    return cxstring::createRef("OMPScanDirective");
  case CXCursor_OMPOrderedDirective:
    return cxstring::createRef("OMPOrderedDirective");
  case CXCursor_OMPAtomicDirective:
    return cxstring::createRef("OMPAtomicDirective");
  case CXCursor_OMPTargetDirective:
    return cxstring::createRef("OMPTargetDirective");
  case CXCursor_OMPTargetDataDirective:
    return cxstring::createRef("OMPTargetDataDirective");
  case CXCursor_OMPTargetEnterDataDirective:
    return cxstring::createRef("OMPTargetEnterDataDirective");
  case CXCursor_OMPTargetExitDataDirective:
    return cxstring::createRef("OMPTargetExitDataDirective");
  case CXCursor_OMPTargetParallelDirective:
    return cxstring::createRef("OMPTargetParallelDirective");
  case CXCursor_OMPTargetParallelForDirective:
    return cxstring::createRef("OMPTargetParallelForDirective");
  case CXCursor_OMPTargetUpdateDirective:
    return cxstring::createRef("OMPTargetUpdateDirective");
  case CXCursor_OMPTeamsDirective:
    return cxstring::createRef("OMPTeamsDirective");
  case CXCursor_OMPCancellationPointDirective:
    return cxstring::createRef("OMPCancellationPointDirective");
  case CXCursor_OMPCancelDirective:
    return cxstring::createRef("OMPCancelDirective");
  case CXCursor_OMPTaskLoopDirective:
    return cxstring::createRef("OMPTaskLoopDirective");
  case CXCursor_OMPTaskLoopSimdDirective:
    return cxstring::createRef("OMPTaskLoopSimdDirective");
  case CXCursor_OMPMasterTaskLoopDirective:
    return cxstring::createRef("OMPMasterTaskLoopDirective");
  case CXCursor_OMPMaskedTaskLoopDirective:
    return cxstring::createRef("OMPMaskedTaskLoopDirective");
  case CXCursor_OMPMasterTaskLoopSimdDirective:
    return cxstring::createRef("OMPMasterTaskLoopSimdDirective");
  case CXCursor_OMPMaskedTaskLoopSimdDirective:
    return cxstring::createRef("OMPMaskedTaskLoopSimdDirective");
  case CXCursor_OMPParallelMasterTaskLoopDirective:
    return cxstring::createRef("OMPParallelMasterTaskLoopDirective");
  case CXCursor_OMPParallelMaskedTaskLoopDirective:
    return cxstring::createRef("OMPParallelMaskedTaskLoopDirective");
  case CXCursor_OMPParallelMasterTaskLoopSimdDirective:
    return cxstring::createRef("OMPParallelMasterTaskLoopSimdDirective");
  case CXCursor_OMPParallelMaskedTaskLoopSimdDirective:
    return cxstring::createRef("OMPParallelMaskedTaskLoopSimdDirective");
  case CXCursor_OMPDistributeDirective:
    return cxstring::createRef("OMPDistributeDirective");
  case CXCursor_OMPDistributeParallelForDirective:
    return cxstring::createRef("OMPDistributeParallelForDirective");
  case CXCursor_OMPDistributeParallelForSimdDirective:
    return cxstring::createRef("OMPDistributeParallelForSimdDirective");
  case CXCursor_OMPDistributeSimdDirective:
    return cxstring::createRef("OMPDistributeSimdDirective");
  case CXCursor_OMPTargetParallelForSimdDirective:
    return cxstring::createRef("OMPTargetParallelForSimdDirective");
  case CXCursor_OMPTargetSimdDirective:
    return cxstring::createRef("OMPTargetSimdDirective");
  case CXCursor_OMPTeamsDistributeDirective:
    return cxstring::createRef("OMPTeamsDistributeDirective");
  case CXCursor_OMPTeamsDistributeSimdDirective:
    return cxstring::createRef("OMPTeamsDistributeSimdDirective");
  case CXCursor_OMPTeamsDistributeParallelForSimdDirective:
    return cxstring::createRef("OMPTeamsDistributeParallelForSimdDirective");
  case CXCursor_OMPTeamsDistributeParallelForDirective:
    return cxstring::createRef("OMPTeamsDistributeParallelForDirective");
  case CXCursor_OMPTargetTeamsDirective:
    return cxstring::createRef("OMPTargetTeamsDirective");
  case CXCursor_OMPTargetTeamsDistributeDirective:
    return cxstring::createRef("OMPTargetTeamsDistributeDirective");
  case CXCursor_OMPTargetTeamsDistributeParallelForDirective:
    return cxstring::createRef("OMPTargetTeamsDistributeParallelForDirective");
  case CXCursor_OMPTargetTeamsDistributeParallelForSimdDirective:
    return cxstring::createRef(
        "OMPTargetTeamsDistributeParallelForSimdDirective");
  case CXCursor_OMPTargetTeamsDistributeSimdDirective:
    return cxstring::createRef("OMPTargetTeamsDistributeSimdDirective");
  case CXCursor_OMPInteropDirective:
    return cxstring::createRef("OMPInteropDirective");
  case CXCursor_OMPDispatchDirective:
    return cxstring::createRef("OMPDispatchDirective");
  case CXCursor_OMPMaskedDirective:
    return cxstring::createRef("OMPMaskedDirective");
  case CXCursor_OMPGenericLoopDirective:
    return cxstring::createRef("OMPGenericLoopDirective");
  case CXCursor_OMPTeamsGenericLoopDirective:
    return cxstring::createRef("OMPTeamsGenericLoopDirective");
  case CXCursor_OMPTargetTeamsGenericLoopDirective:
    return cxstring::createRef("OMPTargetTeamsGenericLoopDirective");
  case CXCursor_OMPParallelGenericLoopDirective:
    return cxstring::createRef("OMPParallelGenericLoopDirective");
  case CXCursor_OMPTargetParallelGenericLoopDirective:
    return cxstring::createRef("OMPTargetParallelGenericLoopDirective");
  case CXCursor_OverloadCandidate:
    return cxstring::createRef("OverloadCandidate");
  case CXCursor_TypeAliasTemplateDecl:
    return cxstring::createRef("TypeAliasTemplateDecl");
  case CXCursor_StaticAssert:
    return cxstring::createRef("StaticAssert");
  case CXCursor_FriendDecl:
    return cxstring::createRef("FriendDecl");
  case CXCursor_ConvergentAttr:
    return cxstring::createRef("attribute(convergent)");
  case CXCursor_WarnUnusedAttr:
    return cxstring::createRef("attribute(warn_unused)");
  case CXCursor_WarnUnusedResultAttr:
    return cxstring::createRef("attribute(warn_unused_result)");
  case CXCursor_AlignedAttr:
    return cxstring::createRef("attribute(aligned)");
  case CXCursor_ConceptDecl:
    return cxstring::createRef("ConceptDecl");
  case CXCursor_OpenACCComputeConstruct:
    return cxstring::createRef("OpenACCComputeConstruct");
  case CXCursor_OpenACCLoopConstruct:
    return cxstring::createRef("OpenACCLoopConstruct");
  case CXCursor_OpenACCCombinedConstruct:
    return cxstring::createRef("OpenACCCombinedConstruct");
  case CXCursor_OpenACCDataConstruct:
    return cxstring::createRef("OpenACCDataConstruct");
  case CXCursor_OpenACCEnterDataConstruct:
    return cxstring::createRef("OpenACCEnterDataConstruct");
  case CXCursor_OpenACCExitDataConstruct:
    return cxstring::createRef("OpenACCExitDataConstruct");
  case CXCursor_OpenACCHostDataConstruct:
    return cxstring::createRef("OpenACCHostDataConstruct");
  case CXCursor_OpenACCWaitConstruct:
    return cxstring::createRef("OpenACCWaitConstruct");
  case CXCursor_OpenACCCacheConstruct:
    return cxstring::createRef("OpenACCCacheConstruct");
  case CXCursor_OpenACCInitConstruct:
    return cxstring::createRef("OpenACCInitConstruct");
  case CXCursor_OpenACCShutdownConstruct:
    return cxstring::createRef("OpenACCShutdownConstruct");
  case CXCursor_OpenACCSetConstruct:
    return cxstring::createRef("OpenACCSetConstruct");
  case CXCursor_OpenACCUpdateConstruct:
    return cxstring::createRef("OpenACCUpdateConstruct");
  case CXCursor_OpenACCAtomicConstruct:
    return cxstring::createRef("OpenACCAtomicConstruct");
  }

  llvm_unreachable("Unhandled CXCursorKind");
}

struct GetCursorData {
  SourceLocation TokenBeginLoc;
  bool PointsAtMacroArgExpansion;
  bool VisitedObjCPropertyImplDecl;
  SourceLocation VisitedDeclaratorDeclStartLoc;
  CXCursor &BestCursor;

  GetCursorData(SourceManager &SM, SourceLocation tokenBegin,
                CXCursor &outputCursor)
      : TokenBeginLoc(tokenBegin), BestCursor(outputCursor) {
    PointsAtMacroArgExpansion = SM.isMacroArgExpansion(tokenBegin);
    VisitedObjCPropertyImplDecl = false;
  }
};

static enum CXChildVisitResult
GetCursorVisitor(CXCursor cursor, CXCursor parent, CXClientData client_data) {
  GetCursorData *Data = static_cast<GetCursorData *>(client_data);
  CXCursor *BestCursor = &Data->BestCursor;

  // If we point inside a macro argument we should provide info of what the
  // token is so use the actual cursor, don't replace it with a macro expansion
  // cursor.
  if (cursor.kind == CXCursor_MacroExpansion && Data->PointsAtMacroArgExpansion)
    return CXChildVisit_Recurse;

  if (clang_isDeclaration(cursor.kind)) {
    // Avoid having the implicit methods override the property decls.
    if (const ObjCMethodDecl *MD =
            dyn_cast_or_null<ObjCMethodDecl>(getCursorDecl(cursor))) {
      if (MD->isImplicit())
        return CXChildVisit_Break;

    } else if (const ObjCInterfaceDecl *ID =
                   dyn_cast_or_null<ObjCInterfaceDecl>(getCursorDecl(cursor))) {
      // Check that when we have multiple @class references in the same line,
      // that later ones do not override the previous ones.
      // If we have:
      // @class Foo, Bar;
      // source ranges for both start at '@', so 'Bar' will end up overriding
      // 'Foo' even though the cursor location was at 'Foo'.
      if (BestCursor->kind == CXCursor_ObjCInterfaceDecl ||
          BestCursor->kind == CXCursor_ObjCClassRef)
        if (const ObjCInterfaceDecl *PrevID =
                dyn_cast_or_null<ObjCInterfaceDecl>(
                    getCursorDecl(*BestCursor))) {
          if (PrevID != ID && !PrevID->isThisDeclarationADefinition() &&
              !ID->isThisDeclarationADefinition())
            return CXChildVisit_Break;
        }

    } else if (const DeclaratorDecl *DD =
                   dyn_cast_or_null<DeclaratorDecl>(getCursorDecl(cursor))) {
      SourceLocation StartLoc = DD->getSourceRange().getBegin();
      // Check that when we have multiple declarators in the same line,
      // that later ones do not override the previous ones.
      // If we have:
      // int Foo, Bar;
      // source ranges for both start at 'int', so 'Bar' will end up overriding
      // 'Foo' even though the cursor location was at 'Foo'.
      if (Data->VisitedDeclaratorDeclStartLoc == StartLoc)
        return CXChildVisit_Break;
      Data->VisitedDeclaratorDeclStartLoc = StartLoc;

    } else if (const ObjCPropertyImplDecl *PropImp =
                   dyn_cast_or_null<ObjCPropertyImplDecl>(
                       getCursorDecl(cursor))) {
      (void)PropImp;
      // Check that when we have multiple @synthesize in the same line,
      // that later ones do not override the previous ones.
      // If we have:
      // @synthesize Foo, Bar;
      // source ranges for both start at '@', so 'Bar' will end up overriding
      // 'Foo' even though the cursor location was at 'Foo'.
      if (Data->VisitedObjCPropertyImplDecl)
        return CXChildVisit_Break;
      Data->VisitedObjCPropertyImplDecl = true;
    }
  }

  if (clang_isExpression(cursor.kind) &&
      clang_isDeclaration(BestCursor->kind)) {
    if (const Decl *D = getCursorDecl(*BestCursor)) {
      // Avoid having the cursor of an expression replace the declaration cursor
      // when the expression source range overlaps the declaration range.
      // This can happen for C++ constructor expressions whose range generally
      // include the variable declaration, e.g.:
      //  MyCXXClass foo; // Make sure pointing at 'foo' returns a VarDecl
      //  cursor.
      if (D->getLocation().isValid() && Data->TokenBeginLoc.isValid() &&
          D->getLocation() == Data->TokenBeginLoc)
        return CXChildVisit_Break;
    }
  }

  // If our current best cursor is the construction of a temporary object,
  // don't replace that cursor with a type reference, because we want
  // clang_getCursor() to point at the constructor.
  if (clang_isExpression(BestCursor->kind) &&
      isa<CXXTemporaryObjectExpr>(getCursorExpr(*BestCursor)) &&
      cursor.kind == CXCursor_TypeRef) {
    // Keep the cursor pointing at CXXTemporaryObjectExpr but also mark it
    // as having the actual point on the type reference.
    *BestCursor = getTypeRefedCallExprCursor(*BestCursor);
    return CXChildVisit_Recurse;
  }

  // If we already have an Objective-C superclass reference, don't
  // update it further.
  if (BestCursor->kind == CXCursor_ObjCSuperClassRef)
    return CXChildVisit_Break;

  *BestCursor = cursor;
  return CXChildVisit_Recurse;
}

CXCursor clang_getCursor(CXTranslationUnit TU, CXSourceLocation Loc) {
  if (isNotUsableTU(TU)) {
    LOG_BAD_TU(TU);
    return clang_getNullCursor();
  }

  ASTUnit *CXXUnit = cxtu::getASTUnit(TU);
  ASTUnit::ConcurrencyCheck Check(*CXXUnit);

  SourceLocation SLoc = cxloc::translateSourceLocation(Loc);
  CXCursor Result = cxcursor::getCursor(TU, SLoc);

  LOG_FUNC_SECTION {
    CXFile SearchFile;
    unsigned SearchLine, SearchColumn;
    CXFile ResultFile;
    unsigned ResultLine, ResultColumn;
    CXString SearchFileName, ResultFileName, KindSpelling, USR;
    const char *IsDef = clang_isCursorDefinition(Result) ? " (Definition)" : "";
    CXSourceLocation ResultLoc = clang_getCursorLocation(Result);

    clang_getFileLocation(Loc, &SearchFile, &SearchLine, &SearchColumn,
                          nullptr);
    clang_getFileLocation(ResultLoc, &ResultFile, &ResultLine, &ResultColumn,
                          nullptr);
    SearchFileName = clang_getFileName(SearchFile);
    ResultFileName = clang_getFileName(ResultFile);
    KindSpelling = clang_getCursorKindSpelling(Result.kind);
    USR = clang_getCursorUSR(Result);
    *Log << llvm::format("(%s:%d:%d) = %s", clang_getCString(SearchFileName),
                         SearchLine, SearchColumn,
                         clang_getCString(KindSpelling))
         << llvm::format("(%s:%d:%d):%s%s", clang_getCString(ResultFileName),
                         ResultLine, ResultColumn, clang_getCString(USR),
                         IsDef);
    clang_disposeString(SearchFileName);
    clang_disposeString(ResultFileName);
    clang_disposeString(KindSpelling);
    clang_disposeString(USR);

    CXCursor Definition = clang_getCursorDefinition(Result);
    if (!clang_equalCursors(Definition, clang_getNullCursor())) {
      CXSourceLocation DefinitionLoc = clang_getCursorLocation(Definition);
      CXString DefinitionKindSpelling =
          clang_getCursorKindSpelling(Definition.kind);
      CXFile DefinitionFile;
      unsigned DefinitionLine, DefinitionColumn;
      clang_getFileLocation(DefinitionLoc, &DefinitionFile, &DefinitionLine,
                            &DefinitionColumn, nullptr);
      CXString DefinitionFileName = clang_getFileName(DefinitionFile);
      *Log << llvm::format("  -> %s(%s:%d:%d)",
                           clang_getCString(DefinitionKindSpelling),
                           clang_getCString(DefinitionFileName), DefinitionLine,
                           DefinitionColumn);
      clang_disposeString(DefinitionFileName);
      clang_disposeString(DefinitionKindSpelling);
    }
  }

  return Result;
}

CXCursor clang_getNullCursor(void) {
  return MakeCXCursorInvalid(CXCursor_InvalidFile);
}

unsigned clang_equalCursors(CXCursor X, CXCursor Y) {
  // Clear out the "FirstInDeclGroup" part in a declaration cursor, since we
  // can't set consistently. For example, when visiting a DeclStmt we will set
  // it but we don't set it on the result of clang_getCursorDefinition for
  // a reference of the same declaration.
  // FIXME: Setting "FirstInDeclGroup" in CXCursors is a hack that only works
  // when visiting a DeclStmt currently, the AST should be enhanced to be able
  // to provide that kind of info.
  if (clang_isDeclaration(X.kind))
    X.data[1] = nullptr;
  if (clang_isDeclaration(Y.kind))
    Y.data[1] = nullptr;

  return X == Y;
}

unsigned clang_hashCursor(CXCursor C) {
  unsigned Index = 0;
  if (clang_isExpression(C.kind) || clang_isStatement(C.kind))
    Index = 1;

  return llvm::DenseMapInfo<std::pair<unsigned, const void *>>::getHashValue(
      std::make_pair(C.kind, C.data[Index]));
}

unsigned clang_isInvalid(enum CXCursorKind K) {
  return K >= CXCursor_FirstInvalid && K <= CXCursor_LastInvalid;
}

unsigned clang_isDeclaration(enum CXCursorKind K) {
  return (K >= CXCursor_FirstDecl && K <= CXCursor_LastDecl) ||
         (K >= CXCursor_FirstExtraDecl && K <= CXCursor_LastExtraDecl);
}

unsigned clang_isInvalidDeclaration(CXCursor C) {
  if (clang_isDeclaration(C.kind)) {
    if (const Decl *D = getCursorDecl(C))
      return D->isInvalidDecl();
  }

  return 0;
}

unsigned clang_isReference(enum CXCursorKind K) {
  return K >= CXCursor_FirstRef && K <= CXCursor_LastRef;
}

unsigned clang_isExpression(enum CXCursorKind K) {
  return K >= CXCursor_FirstExpr && K <= CXCursor_LastExpr;
}

unsigned clang_isStatement(enum CXCursorKind K) {
  return K >= CXCursor_FirstStmt && K <= CXCursor_LastStmt;
}

unsigned clang_isAttribute(enum CXCursorKind K) {
  return K >= CXCursor_FirstAttr && K <= CXCursor_LastAttr;
}

unsigned clang_isTranslationUnit(enum CXCursorKind K) {
  return K == CXCursor_TranslationUnit;
}

unsigned clang_isPreprocessing(enum CXCursorKind K) {
  return K >= CXCursor_FirstPreprocessing && K <= CXCursor_LastPreprocessing;
}

unsigned clang_isUnexposed(enum CXCursorKind K) {
  switch (K) {
  case CXCursor_UnexposedDecl:
  case CXCursor_UnexposedExpr:
  case CXCursor_UnexposedStmt:
  case CXCursor_UnexposedAttr:
    return true;
  default:
    return false;
  }
}

CXCursorKind clang_getCursorKind(CXCursor C) { return C.kind; }

CXSourceLocation clang_getCursorLocation(CXCursor C) {
  if (clang_isReference(C.kind)) {
    switch (C.kind) {
    case CXCursor_ObjCSuperClassRef: {
      std::pair<const ObjCInterfaceDecl *, SourceLocation> P =
          getCursorObjCSuperClassRef(C);
      return cxloc::translateSourceLocation(P.first->getASTContext(), P.second);
    }

    case CXCursor_ObjCProtocolRef: {
      std::pair<const ObjCProtocolDecl *, SourceLocation> P =
          getCursorObjCProtocolRef(C);
      return cxloc::translateSourceLocation(P.first->getASTContext(), P.second);
    }

    case CXCursor_ObjCClassRef: {
      std::pair<const ObjCInterfaceDecl *, SourceLocation> P =
          getCursorObjCClassRef(C);
      return cxloc::translateSourceLocation(P.first->getASTContext(), P.second);
    }

    case CXCursor_TypeRef: {
      std::pair<const TypeDecl *, SourceLocation> P = getCursorTypeRef(C);
      return cxloc::translateSourceLocation(P.first->getASTContext(), P.second);
    }

    case CXCursor_TemplateRef: {
      std::pair<const TemplateDecl *, SourceLocation> P =
          getCursorTemplateRef(C);
      return cxloc::translateSourceLocation(P.first->getASTContext(), P.second);
    }

    case CXCursor_NamespaceRef: {
      std::pair<const NamedDecl *, SourceLocation> P = getCursorNamespaceRef(C);
      return cxloc::translateSourceLocation(P.first->getASTContext(), P.second);
    }

    case CXCursor_MemberRef: {
      std::pair<const FieldDecl *, SourceLocation> P = getCursorMemberRef(C);
      return cxloc::translateSourceLocation(P.first->getASTContext(), P.second);
    }

    case CXCursor_VariableRef: {
      std::pair<const VarDecl *, SourceLocation> P = getCursorVariableRef(C);
      return cxloc::translateSourceLocation(P.first->getASTContext(), P.second);
    }

    case CXCursor_CXXBaseSpecifier: {
      const CXXBaseSpecifier *BaseSpec = getCursorCXXBaseSpecifier(C);
      if (!BaseSpec)
        return clang_getNullLocation();

      if (TypeSourceInfo *TSInfo = BaseSpec->getTypeSourceInfo())
        return cxloc::translateSourceLocation(
            getCursorContext(C), TSInfo->getTypeLoc().getBeginLoc());

      return cxloc::translateSourceLocation(getCursorContext(C),
                                            BaseSpec->getBeginLoc());
    }

    case CXCursor_LabelRef: {
      std::pair<const LabelStmt *, SourceLocation> P = getCursorLabelRef(C);
      return cxloc::translateSourceLocation(getCursorContext(C), P.second);
    }

    case CXCursor_OverloadedDeclRef:
      return cxloc::translateSourceLocation(
          getCursorContext(C), getCursorOverloadedDeclRef(C).second);

    default:
      // FIXME: Need a way to enumerate all non-reference cases.
      llvm_unreachable("Missed a reference kind");
    }
  }

  if (clang_isExpression(C.kind))
    return cxloc::translateSourceLocation(
        getCursorContext(C), getLocationFromExpr(getCursorExpr(C)));

  if (clang_isStatement(C.kind))
    return cxloc::translateSourceLocation(getCursorContext(C),
                                          getCursorStmt(C)->getBeginLoc());

  if (C.kind == CXCursor_PreprocessingDirective) {
    SourceLocation L = cxcursor::getCursorPreprocessingDirective(C).getBegin();
    return cxloc::translateSourceLocation(getCursorContext(C), L);
  }

  if (C.kind == CXCursor_MacroExpansion) {
    SourceLocation L =
        cxcursor::getCursorMacroExpansion(C).getSourceRange().getBegin();
    return cxloc::translateSourceLocation(getCursorContext(C), L);
  }

  if (C.kind == CXCursor_MacroDefinition) {
    SourceLocation L = cxcursor::getCursorMacroDefinition(C)->getLocation();
    return cxloc::translateSourceLocation(getCursorContext(C), L);
  }

  if (C.kind == CXCursor_InclusionDirective) {
    SourceLocation L =
        cxcursor::getCursorInclusionDirective(C)->getSourceRange().getBegin();
    return cxloc::translateSourceLocation(getCursorContext(C), L);
  }

  if (clang_isAttribute(C.kind)) {
    SourceLocation L = cxcursor::getCursorAttr(C)->getLocation();
    return cxloc::translateSourceLocation(getCursorContext(C), L);
  }

  if (!clang_isDeclaration(C.kind))
    return clang_getNullLocation();

  const Decl *D = getCursorDecl(C);
  if (!D)
    return clang_getNullLocation();

  SourceLocation Loc = D->getLocation();
  // FIXME: Multiple variables declared in a single declaration
  // currently lack the information needed to correctly determine their
  // ranges when accounting for the type-specifier.  We use context
  // stored in the CXCursor to determine if the VarDecl is in a DeclGroup,
  // and if so, whether it is the first decl.
  if (const VarDecl *VD = dyn_cast<VarDecl>(D)) {
    if (!cxcursor::isFirstInDeclGroup(C))
      Loc = VD->getLocation();
  }

  // For ObjC methods, give the start location of the method name.
  if (const ObjCMethodDecl *MD = dyn_cast<ObjCMethodDecl>(D))
    Loc = MD->getSelectorStartLoc();

  return cxloc::translateSourceLocation(getCursorContext(C), Loc);
}

} // end extern "C"

CXCursor cxcursor::getCursor(CXTranslationUnit TU, SourceLocation SLoc) {
  assert(TU);

  // Guard against an invalid SourceLocation, or we may assert in one
  // of the following calls.
  if (SLoc.isInvalid())
    return clang_getNullCursor();

  ASTUnit *CXXUnit = cxtu::getASTUnit(TU);

  // Translate the given source location to make it point at the beginning of
  // the token under the cursor.
  SLoc = Lexer::GetBeginningOfToken(SLoc, CXXUnit->getSourceManager(),
                                    CXXUnit->getASTContext().getLangOpts());

  CXCursor Result = MakeCXCursorInvalid(CXCursor_NoDeclFound);
  if (SLoc.isValid()) {
    GetCursorData ResultData(CXXUnit->getSourceManager(), SLoc, Result);
    CursorVisitor CursorVis(TU, GetCursorVisitor, &ResultData,
                            /*VisitPreprocessorLast=*/true,
                            /*VisitIncludedEntities=*/false,
                            SourceLocation(SLoc));
    CursorVis.visitFileRegion();
  }

  return Result;
}

static SourceRange getRawCursorExtent(CXCursor C) {
  if (clang_isReference(C.kind)) {
    switch (C.kind) {
    case CXCursor_ObjCSuperClassRef:
      return getCursorObjCSuperClassRef(C).second;

    case CXCursor_ObjCProtocolRef:
      return getCursorObjCProtocolRef(C).second;

    case CXCursor_ObjCClassRef:
      return getCursorObjCClassRef(C).second;

    case CXCursor_TypeRef:
      return getCursorTypeRef(C).second;

    case CXCursor_TemplateRef:
      return getCursorTemplateRef(C).second;

    case CXCursor_NamespaceRef:
      return getCursorNamespaceRef(C).second;

    case CXCursor_MemberRef:
      return getCursorMemberRef(C).second;

    case CXCursor_CXXBaseSpecifier:
      return getCursorCXXBaseSpecifier(C)->getSourceRange();

    case CXCursor_LabelRef:
      return getCursorLabelRef(C).second;

    case CXCursor_OverloadedDeclRef:
      return getCursorOverloadedDeclRef(C).second;

    case CXCursor_VariableRef:
      return getCursorVariableRef(C).second;

    default:
      // FIXME: Need a way to enumerate all non-reference cases.
      llvm_unreachable("Missed a reference kind");
    }
  }

  if (clang_isExpression(C.kind))
    return getCursorExpr(C)->getSourceRange();

  if (clang_isStatement(C.kind))
    return getCursorStmt(C)->getSourceRange();

  if (clang_isAttribute(C.kind))
    return getCursorAttr(C)->getRange();

  if (C.kind == CXCursor_PreprocessingDirective)
    return cxcursor::getCursorPreprocessingDirective(C);

  if (C.kind == CXCursor_MacroExpansion) {
    ASTUnit *TU = getCursorASTUnit(C);
    SourceRange Range = cxcursor::getCursorMacroExpansion(C).getSourceRange();
    return TU->mapRangeFromPreamble(Range);
  }

  if (C.kind == CXCursor_MacroDefinition) {
    ASTUnit *TU = getCursorASTUnit(C);
    SourceRange Range = cxcursor::getCursorMacroDefinition(C)->getSourceRange();
    return TU->mapRangeFromPreamble(Range);
  }

  if (C.kind == CXCursor_InclusionDirective) {
    ASTUnit *TU = getCursorASTUnit(C);
    SourceRange Range =
        cxcursor::getCursorInclusionDirective(C)->getSourceRange();
    return TU->mapRangeFromPreamble(Range);
  }

  if (C.kind == CXCursor_TranslationUnit) {
    ASTUnit *TU = getCursorASTUnit(C);
    FileID MainID = TU->getSourceManager().getMainFileID();
    SourceLocation Start = TU->getSourceManager().getLocForStartOfFile(MainID);
    SourceLocation End = TU->getSourceManager().getLocForEndOfFile(MainID);
    return SourceRange(Start, End);
  }

  if (clang_isDeclaration(C.kind)) {
    const Decl *D = cxcursor::getCursorDecl(C);
    if (!D)
      return SourceRange();

    SourceRange R = D->getSourceRange();
    // FIXME: Multiple variables declared in a single declaration
    // currently lack the information needed to correctly determine their
    // ranges when accounting for the type-specifier.  We use context
    // stored in the CXCursor to determine if the VarDecl is in a DeclGroup,
    // and if so, whether it is the first decl.
    if (const VarDecl *VD = dyn_cast<VarDecl>(D)) {
      if (!cxcursor::isFirstInDeclGroup(C))
        R.setBegin(VD->getLocation());
    }
    return R;
  }
  return SourceRange();
}

/// Retrieves the "raw" cursor extent, which is then extended to include
/// the decl-specifier-seq for declarations.
static SourceRange getFullCursorExtent(CXCursor C, SourceManager &SrcMgr) {
  if (clang_isDeclaration(C.kind)) {
    const Decl *D = cxcursor::getCursorDecl(C);
    if (!D)
      return SourceRange();

    SourceRange R = D->getSourceRange();

    // Adjust the start of the location for declarations preceded by
    // declaration specifiers.
    SourceLocation StartLoc;
    if (const DeclaratorDecl *DD = dyn_cast<DeclaratorDecl>(D)) {
      if (TypeSourceInfo *TI = DD->getTypeSourceInfo())
        StartLoc = TI->getTypeLoc().getBeginLoc();
    } else if (const TypedefDecl *Typedef = dyn_cast<TypedefDecl>(D)) {
      if (TypeSourceInfo *TI = Typedef->getTypeSourceInfo())
        StartLoc = TI->getTypeLoc().getBeginLoc();
    }

    if (StartLoc.isValid() && R.getBegin().isValid() &&
        SrcMgr.isBeforeInTranslationUnit(StartLoc, R.getBegin()))
      R.setBegin(StartLoc);

    // FIXME: Multiple variables declared in a single declaration
    // currently lack the information needed to correctly determine their
    // ranges when accounting for the type-specifier.  We use context
    // stored in the CXCursor to determine if the VarDecl is in a DeclGroup,
    // and if so, whether it is the first decl.
    if (const VarDecl *VD = dyn_cast<VarDecl>(D)) {
      if (!cxcursor::isFirstInDeclGroup(C))
        R.setBegin(VD->getLocation());
    }

    return R;
  }

  return getRawCursorExtent(C);
}

CXSourceRange clang_getCursorExtent(CXCursor C) {
  SourceRange R = getRawCursorExtent(C);
  if (R.isInvalid())
    return clang_getNullRange();

  return cxloc::translateSourceRange(getCursorContext(C), R);
}

CXCursor clang_getCursorReferenced(CXCursor C) {
  if (clang_isInvalid(C.kind))
    return clang_getNullCursor();

  CXTranslationUnit tu = getCursorTU(C);
  if (clang_isDeclaration(C.kind)) {
    const Decl *D = getCursorDecl(C);
    if (!D)
      return clang_getNullCursor();
    if (const UsingDecl *Using = dyn_cast<UsingDecl>(D))
      return MakeCursorOverloadedDeclRef(Using, D->getLocation(), tu);
    if (const ObjCPropertyImplDecl *PropImpl =
            dyn_cast<ObjCPropertyImplDecl>(D))
      if (ObjCPropertyDecl *Property = PropImpl->getPropertyDecl())
        return MakeCXCursor(Property, tu);

    return C;
  }

  if (clang_isExpression(C.kind)) {
    const Expr *E = getCursorExpr(C);
    const Decl *D = getDeclFromExpr(E);
    if (D) {
      CXCursor declCursor = MakeCXCursor(D, tu);
      declCursor = getSelectorIdentifierCursor(getSelectorIdentifierIndex(C),
                                               declCursor);
      return declCursor;
    }

    if (const OverloadExpr *Ovl = dyn_cast_or_null<OverloadExpr>(E))
      return MakeCursorOverloadedDeclRef(Ovl, tu);

    return clang_getNullCursor();
  }

  if (clang_isStatement(C.kind)) {
    const Stmt *S = getCursorStmt(C);
    if (const GotoStmt *Goto = dyn_cast_or_null<GotoStmt>(S))
      if (LabelDecl *label = Goto->getLabel())
        if (LabelStmt *labelS = label->getStmt())
          return MakeCXCursor(labelS, getCursorDecl(C), tu);

    return clang_getNullCursor();
  }

  if (C.kind == CXCursor_MacroExpansion) {
    if (const MacroDefinitionRecord *Def =
            getCursorMacroExpansion(C).getDefinition())
      return MakeMacroDefinitionCursor(Def, tu);
  }

  if (!clang_isReference(C.kind))
    return clang_getNullCursor();

  switch (C.kind) {
  case CXCursor_ObjCSuperClassRef:
    return MakeCXCursor(getCursorObjCSuperClassRef(C).first, tu);

  case CXCursor_ObjCProtocolRef: {
    const ObjCProtocolDecl *Prot = getCursorObjCProtocolRef(C).first;
    if (const ObjCProtocolDecl *Def = Prot->getDefinition())
      return MakeCXCursor(Def, tu);

    return MakeCXCursor(Prot, tu);
  }

  case CXCursor_ObjCClassRef: {
    const ObjCInterfaceDecl *Class = getCursorObjCClassRef(C).first;
    if (const ObjCInterfaceDecl *Def = Class->getDefinition())
      return MakeCXCursor(Def, tu);

    return MakeCXCursor(Class, tu);
  }

  case CXCursor_TypeRef:
    return MakeCXCursor(getCursorTypeRef(C).first, tu);

  case CXCursor_TemplateRef:
    return MakeCXCursor(getCursorTemplateRef(C).first, tu);

  case CXCursor_NamespaceRef:
    return MakeCXCursor(getCursorNamespaceRef(C).first, tu);

  case CXCursor_MemberRef:
    return MakeCXCursor(getCursorMemberRef(C).first, tu);

  case CXCursor_CXXBaseSpecifier: {
    const CXXBaseSpecifier *B = cxcursor::getCursorCXXBaseSpecifier(C);
    return clang_getTypeDeclaration(cxtype::MakeCXType(B->getType(), tu));
  }

  case CXCursor_LabelRef:
    // FIXME: We end up faking the "parent" declaration here because we
    // don't want to make CXCursor larger.
    return MakeCXCursor(
        getCursorLabelRef(C).first,
        cxtu::getASTUnit(tu)->getASTContext().getTranslationUnitDecl(), tu);

  case CXCursor_OverloadedDeclRef:
    return C;

  case CXCursor_VariableRef:
    return MakeCXCursor(getCursorVariableRef(C).first, tu);

  default:
    // We would prefer to enumerate all non-reference cursor kinds here.
    llvm_unreachable("Unhandled reference cursor kind");
  }
}

CXCursor clang_getCursorDefinition(CXCursor C) {
  if (clang_isInvalid(C.kind))
    return clang_getNullCursor();

  CXTranslationUnit TU = getCursorTU(C);

  bool WasReference = false;
  if (clang_isReference(C.kind) || clang_isExpression(C.kind)) {
    C = clang_getCursorReferenced(C);
    WasReference = true;
  }

  if (C.kind == CXCursor_MacroExpansion)
    return clang_getCursorReferenced(C);

  if (!clang_isDeclaration(C.kind))
    return clang_getNullCursor();

  const Decl *D = getCursorDecl(C);
  if (!D)
    return clang_getNullCursor();

  switch (D->getKind()) {
  // Declaration kinds that don't really separate the notions of
  // declaration and definition.
  case Decl::Namespace:
  case Decl::Typedef:
  case Decl::TypeAlias:
  case Decl::TypeAliasTemplate:
  case Decl::TemplateTypeParm:
  case Decl::EnumConstant:
  case Decl::Field:
  case Decl::Binding:
  case Decl::MSProperty:
  case Decl::MSGuid:
  case Decl::HLSLBuffer:
  case Decl::UnnamedGlobalConstant:
  case Decl::TemplateParamObject:
  case Decl::IndirectField:
  case Decl::ObjCIvar:
  case Decl::ObjCAtDefsField:
  case Decl::ImplicitParam:
  case Decl::ParmVar:
  case Decl::NonTypeTemplateParm:
  case Decl::TemplateTemplateParm:
  case Decl::ObjCCategoryImpl:
  case Decl::ObjCImplementation:
  case Decl::AccessSpec:
  case Decl::LinkageSpec:
  case Decl::Export:
  case Decl::ObjCPropertyImpl:
  case Decl::FileScopeAsm:
  case Decl::TopLevelStmt:
  case Decl::StaticAssert:
  case Decl::Block:
  case Decl::OutlinedFunction:
  case Decl::Captured:
  case Decl::OMPCapturedExpr:
  case Decl::Label: // FIXME: Is this right??
  case Decl::CXXDeductionGuide:
  case Decl::Import:
  case Decl::OMPThreadPrivate:
  case Decl::OMPAllocate:
  case Decl::OMPDeclareReduction:
  case Decl::OMPDeclareMapper:
  case Decl::OMPRequires:
  case Decl::ObjCTypeParam:
  case Decl::BuiltinTemplate:
  case Decl::PragmaComment:
  case Decl::PragmaDetectMismatch:
  case Decl::UsingPack:
  case Decl::Concept:
  case Decl::ImplicitConceptSpecialization:
  case Decl::LifetimeExtendedTemporary:
  case Decl::RequiresExprBody:
  case Decl::UnresolvedUsingIfExists:
  case Decl::OpenACCDeclare:
  case Decl::OpenACCRoutine:
    return C;

  // Declaration kinds that don't make any sense here, but are
  // nonetheless harmless.
  case Decl::Empty:
  case Decl::TranslationUnit:
  case Decl::ExternCContext:
    break;

  // Declaration kinds for which the definition is not resolvable.
  case Decl::UnresolvedUsingTypename:
  case Decl::UnresolvedUsingValue:
    break;

  case Decl::UsingDirective:
    return MakeCXCursor(cast<UsingDirectiveDecl>(D)->getNominatedNamespace(),
                        TU);

  case Decl::NamespaceAlias:
    return MakeCXCursor(cast<NamespaceAliasDecl>(D)->getNamespace(), TU);

  case Decl::Enum:
  case Decl::Record:
  case Decl::CXXRecord:
  case Decl::ClassTemplateSpecialization:
  case Decl::ClassTemplatePartialSpecialization:
    if (TagDecl *Def = cast<TagDecl>(D)->getDefinition())
      return MakeCXCursor(Def, TU);
    return clang_getNullCursor();

  case Decl::Function:
  case Decl::CXXMethod:
  case Decl::CXXConstructor:
  case Decl::CXXDestructor:
  case Decl::CXXConversion: {
    const FunctionDecl *Def = nullptr;
    if (cast<FunctionDecl>(D)->getBody(Def))
      return MakeCXCursor(Def, TU);
    return clang_getNullCursor();
  }

  case Decl::Var:
  case Decl::VarTemplateSpecialization:
  case Decl::VarTemplatePartialSpecialization:
  case Decl::Decomposition: {
    // Ask the variable if it has a definition.
    if (const VarDecl *Def = cast<VarDecl>(D)->getDefinition())
      return MakeCXCursor(Def, TU);
    return clang_getNullCursor();
  }

  case Decl::FunctionTemplate: {
    const FunctionDecl *Def = nullptr;
    if (cast<FunctionTemplateDecl>(D)->getTemplatedDecl()->getBody(Def))
      return MakeCXCursor(Def->getDescribedFunctionTemplate(), TU);
    return clang_getNullCursor();
  }

  case Decl::ClassTemplate: {
    if (RecordDecl *Def =
            cast<ClassTemplateDecl>(D)->getTemplatedDecl()->getDefinition())
      return MakeCXCursor(cast<CXXRecordDecl>(Def)->getDescribedClassTemplate(),
                          TU);
    return clang_getNullCursor();
  }

  case Decl::VarTemplate: {
    if (VarDecl *Def =
            cast<VarTemplateDecl>(D)->getTemplatedDecl()->getDefinition())
      return MakeCXCursor(cast<VarDecl>(Def)->getDescribedVarTemplate(), TU);
    return clang_getNullCursor();
  }

  case Decl::Using:
  case Decl::UsingEnum:
    return MakeCursorOverloadedDeclRef(cast<BaseUsingDecl>(D), D->getLocation(),
                                       TU);

  case Decl::UsingShadow:
  case Decl::ConstructorUsingShadow:
    return clang_getCursorDefinition(
        MakeCXCursor(cast<UsingShadowDecl>(D)->getTargetDecl(), TU));

  case Decl::ObjCMethod: {
    const ObjCMethodDecl *Method = cast<ObjCMethodDecl>(D);
    if (Method->isThisDeclarationADefinition())
      return C;

    // Dig out the method definition in the associated
    // @implementation, if we have it.
    // FIXME: The ASTs should make finding the definition easier.
    if (const ObjCInterfaceDecl *Class =
            dyn_cast<ObjCInterfaceDecl>(Method->getDeclContext()))
      if (ObjCImplementationDecl *ClassImpl = Class->getImplementation())
        if (ObjCMethodDecl *Def = ClassImpl->getMethod(
                Method->getSelector(), Method->isInstanceMethod()))
          if (Def->isThisDeclarationADefinition())
            return MakeCXCursor(Def, TU);

    return clang_getNullCursor();
  }

  case Decl::ObjCCategory:
    if (ObjCCategoryImplDecl *Impl =
            cast<ObjCCategoryDecl>(D)->getImplementation())
      return MakeCXCursor(Impl, TU);
    return clang_getNullCursor();

  case Decl::ObjCProtocol:
    if (const ObjCProtocolDecl *Def =
            cast<ObjCProtocolDecl>(D)->getDefinition())
      return MakeCXCursor(Def, TU);
    return clang_getNullCursor();

  case Decl::ObjCInterface: {
    // There are two notions of a "definition" for an Objective-C
    // class: the interface and its implementation. When we resolved a
    // reference to an Objective-C class, produce the @interface as
    // the definition; when we were provided with the interface,
    // produce the @implementation as the definition.
    const ObjCInterfaceDecl *IFace = cast<ObjCInterfaceDecl>(D);
    if (WasReference) {
      if (const ObjCInterfaceDecl *Def = IFace->getDefinition())
        return MakeCXCursor(Def, TU);
    } else if (ObjCImplementationDecl *Impl = IFace->getImplementation())
      return MakeCXCursor(Impl, TU);
    return clang_getNullCursor();
  }

  case Decl::ObjCProperty:
    // FIXME: We don't really know where to find the
    // ObjCPropertyImplDecls that implement this property.
    return clang_getNullCursor();

  case Decl::ObjCCompatibleAlias:
    if (const ObjCInterfaceDecl *Class =
            cast<ObjCCompatibleAliasDecl>(D)->getClassInterface())
      if (const ObjCInterfaceDecl *Def = Class->getDefinition())
        return MakeCXCursor(Def, TU);

    return clang_getNullCursor();

  case Decl::Friend:
    if (NamedDecl *Friend = cast<FriendDecl>(D)->getFriendDecl())
      return clang_getCursorDefinition(MakeCXCursor(Friend, TU));
    return clang_getNullCursor();

  case Decl::FriendTemplate:
    if (NamedDecl *Friend = cast<FriendTemplateDecl>(D)->getFriendDecl())
      return clang_getCursorDefinition(MakeCXCursor(Friend, TU));
    return clang_getNullCursor();
  }

  return clang_getNullCursor();
}

unsigned clang_isCursorDefinition(CXCursor C) {
  if (!clang_isDeclaration(C.kind))
    return 0;

  return clang_getCursorDefinition(C) == C;
}

CXCursor clang_getCanonicalCursor(CXCursor C) {
  if (!clang_isDeclaration(C.kind))
    return C;

  if (const Decl *D = getCursorDecl(C)) {
    if (const ObjCCategoryImplDecl *CatImplD =
            dyn_cast<ObjCCategoryImplDecl>(D))
      if (ObjCCategoryDecl *CatD = CatImplD->getCategoryDecl())
        return MakeCXCursor(CatD, getCursorTU(C));

    if (const ObjCImplDecl *ImplD = dyn_cast<ObjCImplDecl>(D))
      if (const ObjCInterfaceDecl *IFD = ImplD->getClassInterface())
        return MakeCXCursor(IFD, getCursorTU(C));

    return MakeCXCursor(D->getCanonicalDecl(), getCursorTU(C));
  }

  return C;
}

int clang_Cursor_getObjCSelectorIndex(CXCursor cursor) {
  return cxcursor::getSelectorIdentifierIndexAndLoc(cursor).first;
}

unsigned clang_getNumOverloadedDecls(CXCursor C) {
  if (C.kind != CXCursor_OverloadedDeclRef)
    return 0;

  OverloadedDeclRefStorage Storage = getCursorOverloadedDeclRef(C).first;
  if (const OverloadExpr *E = dyn_cast<const OverloadExpr *>(Storage))
    return E->getNumDecls();

  if (OverloadedTemplateStorage *S =
          dyn_cast<OverloadedTemplateStorage *>(Storage))
    return S->size();

  const Decl *D = cast<const Decl *>(Storage);
  if (const UsingDecl *Using = dyn_cast<UsingDecl>(D))
    return Using->shadow_size();

  return 0;
}

CXCursor clang_getOverloadedDecl(CXCursor cursor, unsigned index) {
  if (cursor.kind != CXCursor_OverloadedDeclRef)
    return clang_getNullCursor();

  if (index >= clang_getNumOverloadedDecls(cursor))
    return clang_getNullCursor();

  CXTranslationUnit TU = getCursorTU(cursor);
  OverloadedDeclRefStorage Storage = getCursorOverloadedDeclRef(cursor).first;
  if (const OverloadExpr *E = dyn_cast<const OverloadExpr *>(Storage))
    return MakeCXCursor(E->decls_begin()[index], TU);

  if (OverloadedTemplateStorage *S =
          dyn_cast<OverloadedTemplateStorage *>(Storage))
    return MakeCXCursor(S->begin()[index], TU);

  const Decl *D = cast<const Decl *>(Storage);
  if (const UsingDecl *Using = dyn_cast<UsingDecl>(D)) {
    // FIXME: This is, unfortunately, linear time.
    UsingDecl::shadow_iterator Pos = Using->shadow_begin();
    std::advance(Pos, index);
    return MakeCXCursor(cast<UsingShadowDecl>(*Pos)->getTargetDecl(), TU);
  }

  return clang_getNullCursor();
}

void clang_getDefinitionSpellingAndExtent(
    CXCursor C, const char **startBuf, const char **endBuf, unsigned *startLine,
    unsigned *startColumn, unsigned *endLine, unsigned *endColumn) {
  assert(getCursorDecl(C) && "CXCursor has null decl");
  const auto *FD = cast<FunctionDecl>(getCursorDecl(C));
  const auto *Body = cast<CompoundStmt>(FD->getBody());

  SourceManager &SM = FD->getASTContext().getSourceManager();
  *startBuf = SM.getCharacterData(Body->getLBracLoc());
  *endBuf = SM.getCharacterData(Body->getRBracLoc());
  *startLine = SM.getSpellingLineNumber(Body->getLBracLoc());
  *startColumn = SM.getSpellingColumnNumber(Body->getLBracLoc());
  *endLine = SM.getSpellingLineNumber(Body->getRBracLoc());
  *endColumn = SM.getSpellingColumnNumber(Body->getRBracLoc());
}

CXSourceRange clang_getCursorReferenceNameRange(CXCursor C, unsigned NameFlags,
                                                unsigned PieceIndex) {
  RefNamePieces Pieces;

  switch (C.kind) {
  case CXCursor_MemberRefExpr:
    if (const MemberExpr *E = dyn_cast<MemberExpr>(getCursorExpr(C)))
      Pieces = buildPieces(NameFlags, true, E->getMemberNameInfo(),
                           E->getQualifierLoc().getSourceRange());
    break;

  case CXCursor_DeclRefExpr:
    if (const DeclRefExpr *E = dyn_cast<DeclRefExpr>(getCursorExpr(C))) {
      SourceRange TemplateArgLoc(E->getLAngleLoc(), E->getRAngleLoc());
      Pieces =
          buildPieces(NameFlags, false, E->getNameInfo(),
                      E->getQualifierLoc().getSourceRange(), &TemplateArgLoc);
    }
    break;

  case CXCursor_CallExpr:
    if (const CXXOperatorCallExpr *OCE =
            dyn_cast<CXXOperatorCallExpr>(getCursorExpr(C))) {
      const Expr *Callee = OCE->getCallee();
      if (const ImplicitCastExpr *ICE = dyn_cast<ImplicitCastExpr>(Callee))
        Callee = ICE->getSubExpr();

      if (const DeclRefExpr *DRE = dyn_cast<DeclRefExpr>(Callee))
        Pieces = buildPieces(NameFlags, false, DRE->getNameInfo(),
                             DRE->getQualifierLoc().getSourceRange());
    }
    break;

  default:
    break;
  }

  if (Pieces.empty()) {
    if (PieceIndex == 0)
      return clang_getCursorExtent(C);
  } else if (PieceIndex < Pieces.size()) {
    SourceRange R = Pieces[PieceIndex];
    if (R.isValid())
      return cxloc::translateSourceRange(getCursorContext(C), R);
  }

  return clang_getNullRange();
}

void clang_enableStackTraces(void) {
  // FIXME: Provide an argv0 here so we can find llvm-symbolizer.
  llvm::sys::PrintStackTraceOnErrorSignal(StringRef());
}

void clang_executeOnThread(void (*fn)(void *), void *user_data,
                           unsigned stack_size) {
  llvm::thread Thread(stack_size == 0 ? clang::DesiredStackSize
                                      : std::optional<unsigned>(stack_size),
                      fn, user_data);
  Thread.join();
}

//===----------------------------------------------------------------------===//
// Token-based Operations.
//===----------------------------------------------------------------------===//

/* CXToken layout:
 *   int_data[0]: a CXTokenKind
 *   int_data[1]: starting token location
 *   int_data[2]: token length
 *   int_data[3]: reserved
 *   ptr_data: for identifiers and keywords, an IdentifierInfo*.
 *   otherwise unused.
 */
CXTokenKind clang_getTokenKind(CXToken CXTok) {
  return static_cast<CXTokenKind>(CXTok.int_data[0]);
}

CXString clang_getTokenSpelling(CXTranslationUnit TU, CXToken CXTok) {
  switch (clang_getTokenKind(CXTok)) {
  case CXToken_Identifier:
  case CXToken_Keyword:
    // We know we have an IdentifierInfo*, so use that.
    return cxstring::createRef(
        static_cast<IdentifierInfo *>(CXTok.ptr_data)->getNameStart());

  case CXToken_Literal: {
    // We have stashed the starting pointer in the ptr_data field. Use it.
    const char *Text = static_cast<const char *>(CXTok.ptr_data);
    return cxstring::createDup(StringRef(Text, CXTok.int_data[2]));
  }

  case CXToken_Punctuation:
  case CXToken_Comment:
    break;
  }

  if (isNotUsableTU(TU)) {
    LOG_BAD_TU(TU);
    return cxstring::createEmpty();
  }

  // We have to find the starting buffer pointer the hard way, by
  // deconstructing the source location.
  ASTUnit *CXXUnit = cxtu::getASTUnit(TU);
  if (!CXXUnit)
    return cxstring::createEmpty();

  SourceLocation Loc = SourceLocation::getFromRawEncoding(CXTok.int_data[1]);
  std::pair<FileID, unsigned> LocInfo =
      CXXUnit->getSourceManager().getDecomposedSpellingLoc(Loc);
  bool Invalid = false;
  StringRef Buffer =
      CXXUnit->getSourceManager().getBufferData(LocInfo.first, &Invalid);
  if (Invalid)
    return cxstring::createEmpty();

  return cxstring::createDup(Buffer.substr(LocInfo.second, CXTok.int_data[2]));
}

CXSourceLocation clang_getTokenLocation(CXTranslationUnit TU, CXToken CXTok) {
  if (isNotUsableTU(TU)) {
    LOG_BAD_TU(TU);
    return clang_getNullLocation();
  }

  ASTUnit *CXXUnit = cxtu::getASTUnit(TU);
  if (!CXXUnit)
    return clang_getNullLocation();

  return cxloc::translateSourceLocation(
      CXXUnit->getASTContext(),
      SourceLocation::getFromRawEncoding(CXTok.int_data[1]));
}

CXSourceRange clang_getTokenExtent(CXTranslationUnit TU, CXToken CXTok) {
  if (isNotUsableTU(TU)) {
    LOG_BAD_TU(TU);
    return clang_getNullRange();
  }

  ASTUnit *CXXUnit = cxtu::getASTUnit(TU);
  if (!CXXUnit)
    return clang_getNullRange();

  return cxloc::translateSourceRange(
      CXXUnit->getASTContext(),
      SourceLocation::getFromRawEncoding(CXTok.int_data[1]));
}

static void getTokens(ASTUnit *CXXUnit, SourceRange Range,
                      SmallVectorImpl<CXToken> &CXTokens) {
  SourceManager &SourceMgr = CXXUnit->getSourceManager();
  std::pair<FileID, unsigned> BeginLocInfo =
      SourceMgr.getDecomposedSpellingLoc(Range.getBegin());
  std::pair<FileID, unsigned> EndLocInfo =
      SourceMgr.getDecomposedSpellingLoc(Range.getEnd());

  // Cannot tokenize across files.
  if (BeginLocInfo.first != EndLocInfo.first)
    return;

  // Create a lexer
  bool Invalid = false;
  StringRef Buffer = SourceMgr.getBufferData(BeginLocInfo.first, &Invalid);
  if (Invalid)
    return;

  Lexer Lex(SourceMgr.getLocForStartOfFile(BeginLocInfo.first),
            CXXUnit->getASTContext().getLangOpts(), Buffer.begin(),
            Buffer.data() + BeginLocInfo.second, Buffer.end());
  Lex.SetCommentRetentionState(true);

  // Lex tokens until we hit the end of the range.
  const char *EffectiveBufferEnd = Buffer.data() + EndLocInfo.second;
  Token Tok;
  bool previousWasAt = false;
  do {
    // Lex the next token
    Lex.LexFromRawLexer(Tok);
    if (Tok.is(tok::eof))
      break;

    // Initialize the CXToken.
    CXToken CXTok;

    //   - Common fields
    CXTok.int_data[1] = Tok.getLocation().getRawEncoding();
    CXTok.int_data[2] = Tok.getLength();
    CXTok.int_data[3] = 0;

    //   - Kind-specific fields
    if (Tok.isLiteral()) {
      CXTok.int_data[0] = CXToken_Literal;
      CXTok.ptr_data = const_cast<char *>(Tok.getLiteralData());
    } else if (Tok.is(tok::raw_identifier)) {
      // Lookup the identifier to determine whether we have a keyword.
      IdentifierInfo *II = CXXUnit->getPreprocessor().LookUpIdentifierInfo(Tok);

      if ((II->getObjCKeywordID() != tok::objc_not_keyword) && previousWasAt) {
        CXTok.int_data[0] = CXToken_Keyword;
      } else {
        CXTok.int_data[0] =
            Tok.is(tok::identifier) ? CXToken_Identifier : CXToken_Keyword;
      }
      CXTok.ptr_data = II;
    } else if (Tok.is(tok::comment)) {
      CXTok.int_data[0] = CXToken_Comment;
      CXTok.ptr_data = nullptr;
    } else {
      CXTok.int_data[0] = CXToken_Punctuation;
      CXTok.ptr_data = nullptr;
    }
    CXTokens.push_back(CXTok);
    previousWasAt = Tok.is(tok::at);
  } while (Lex.getBufferLocation() < EffectiveBufferEnd);
}

CXToken *clang_getToken(CXTranslationUnit TU, CXSourceLocation Location) {
  LOG_FUNC_SECTION { *Log << TU << ' ' << Location; }

  if (isNotUsableTU(TU)) {
    LOG_BAD_TU(TU);
    return nullptr;
  }

  ASTUnit *CXXUnit = cxtu::getASTUnit(TU);
  if (!CXXUnit)
    return nullptr;

  SourceLocation Begin = cxloc::translateSourceLocation(Location);
  if (Begin.isInvalid())
    return nullptr;
  SourceManager &SM = CXXUnit->getSourceManager();
  std::pair<FileID, unsigned> DecomposedEnd = SM.getDecomposedLoc(Begin);
  DecomposedEnd.second +=
      Lexer::MeasureTokenLength(Begin, SM, CXXUnit->getLangOpts());

  SourceLocation End =
      SM.getComposedLoc(DecomposedEnd.first, DecomposedEnd.second);

  SmallVector<CXToken, 32> CXTokens;
  getTokens(CXXUnit, SourceRange(Begin, End), CXTokens);

  if (CXTokens.empty())
    return nullptr;

  CXTokens.resize(1);
  CXToken *Token = static_cast<CXToken *>(llvm::safe_malloc(sizeof(CXToken)));

  memmove(Token, CXTokens.data(), sizeof(CXToken));
  return Token;
}

void clang_tokenize(CXTranslationUnit TU, CXSourceRange Range, CXToken **Tokens,
                    unsigned *NumTokens) {
  LOG_FUNC_SECTION { *Log << TU << ' ' << Range; }

  if (Tokens)
    *Tokens = nullptr;
  if (NumTokens)
    *NumTokens = 0;

  if (isNotUsableTU(TU)) {
    LOG_BAD_TU(TU);
    return;
  }

  ASTUnit *CXXUnit = cxtu::getASTUnit(TU);
  if (!CXXUnit || !Tokens || !NumTokens)
    return;

  ASTUnit::ConcurrencyCheck Check(*CXXUnit);

  SourceRange R = cxloc::translateCXSourceRange(Range);
  if (R.isInvalid())
    return;

  SmallVector<CXToken, 32> CXTokens;
  getTokens(CXXUnit, R, CXTokens);

  if (CXTokens.empty())
    return;

  *Tokens = static_cast<CXToken *>(
      llvm::safe_malloc(sizeof(CXToken) * CXTokens.size()));
  memmove(*Tokens, CXTokens.data(), sizeof(CXToken) * CXTokens.size());
  *NumTokens = CXTokens.size();
}

void clang_disposeTokens(CXTranslationUnit TU, CXToken *Tokens,
                         unsigned NumTokens) {
  free(Tokens);
}

//===----------------------------------------------------------------------===//
// Token annotation APIs.
//===----------------------------------------------------------------------===//

static enum CXChildVisitResult AnnotateTokensVisitor(CXCursor cursor,
                                                     CXCursor parent,
                                                     CXClientData client_data);
static bool AnnotateTokensPostChildrenVisitor(CXCursor cursor,
                                              CXClientData client_data);

namespace {
class AnnotateTokensWorker {
  CXToken *Tokens;
  CXCursor *Cursors;
  unsigned NumTokens;
  unsigned TokIdx;
  unsigned PreprocessingTokIdx;
  CursorVisitor AnnotateVis;
  SourceManager &SrcMgr;
  bool HasContextSensitiveKeywords;

  struct PostChildrenAction {
    CXCursor cursor;
    enum Action { Invalid, Ignore, Postpone } action;
  };
  using PostChildrenActions = SmallVector<PostChildrenAction, 0>;

  struct PostChildrenInfo {
    CXCursor Cursor;
    SourceRange CursorRange;
    unsigned BeforeReachingCursorIdx;
    unsigned BeforeChildrenTokenIdx;
    PostChildrenActions ChildActions;
  };
  SmallVector<PostChildrenInfo, 8> PostChildrenInfos;

  CXToken &getTok(unsigned Idx) {
    assert(Idx < NumTokens);
    return Tokens[Idx];
  }
  const CXToken &getTok(unsigned Idx) const {
    assert(Idx < NumTokens);
    return Tokens[Idx];
  }
  bool MoreTokens() const { return TokIdx < NumTokens; }
  unsigned NextToken() const { return TokIdx; }
  void AdvanceToken() { ++TokIdx; }
  SourceLocation GetTokenLoc(unsigned tokI) {
    return SourceLocation::getFromRawEncoding(getTok(tokI).int_data[1]);
  }
  bool isFunctionMacroToken(unsigned tokI) const {
    return getTok(tokI).int_data[3] != 0;
  }
  SourceLocation getFunctionMacroTokenLoc(unsigned tokI) const {
    return SourceLocation::getFromRawEncoding(getTok(tokI).int_data[3]);
  }

  void annotateAndAdvanceTokens(CXCursor, RangeComparisonResult, SourceRange);
  bool annotateAndAdvanceFunctionMacroTokens(CXCursor, RangeComparisonResult,
                                             SourceRange);

public:
  AnnotateTokensWorker(CXToken *tokens, CXCursor *cursors, unsigned numTokens,
                       CXTranslationUnit TU, SourceRange RegionOfInterest)
      : Tokens(tokens), Cursors(cursors), NumTokens(numTokens), TokIdx(0),
        PreprocessingTokIdx(0),
        AnnotateVis(TU, AnnotateTokensVisitor, this,
                    /*VisitPreprocessorLast=*/true,
                    /*VisitIncludedEntities=*/false, RegionOfInterest,
                    /*VisitDeclsOnly=*/false,
                    AnnotateTokensPostChildrenVisitor),
        SrcMgr(cxtu::getASTUnit(TU)->getSourceManager()),
        HasContextSensitiveKeywords(false) {}

  void VisitChildren(CXCursor C) { AnnotateVis.VisitChildren(C); }
  enum CXChildVisitResult Visit(CXCursor cursor, CXCursor parent);
  bool IsIgnoredChildCursor(CXCursor cursor) const;
  PostChildrenActions DetermineChildActions(CXCursor Cursor) const;

  bool postVisitChildren(CXCursor cursor);
  void HandlePostPonedChildCursors(const PostChildrenInfo &Info);
  void HandlePostPonedChildCursor(CXCursor Cursor, unsigned StartTokenIndex);

  void AnnotateTokens();

  /// Determine whether the annotator saw any cursors that have
  /// context-sensitive keywords.
  bool hasContextSensitiveKeywords() const {
    return HasContextSensitiveKeywords;
  }

  ~AnnotateTokensWorker() { assert(PostChildrenInfos.empty()); }
};
} // namespace

void AnnotateTokensWorker::AnnotateTokens() {
  // Walk the AST within the region of interest, annotating tokens
  // along the way.
  AnnotateVis.visitFileRegion();
}

bool AnnotateTokensWorker::IsIgnoredChildCursor(CXCursor cursor) const {
  if (PostChildrenInfos.empty())
    return false;

  for (const auto &ChildAction : PostChildrenInfos.back().ChildActions) {
    if (ChildAction.cursor == cursor &&
        ChildAction.action == PostChildrenAction::Ignore) {
      return true;
    }
  }

  return false;
}

const CXXOperatorCallExpr *GetSubscriptOrCallOperator(CXCursor Cursor) {
  if (!clang_isExpression(Cursor.kind))
    return nullptr;

  const Expr *E = getCursorExpr(Cursor);
  if (const auto *OCE = dyn_cast<CXXOperatorCallExpr>(E)) {
    const OverloadedOperatorKind Kind = OCE->getOperator();
    if (Kind == OO_Call || Kind == OO_Subscript)
      return OCE;
  }

  return nullptr;
}

AnnotateTokensWorker::PostChildrenActions
AnnotateTokensWorker::DetermineChildActions(CXCursor Cursor) const {
  PostChildrenActions actions;

  // The DeclRefExpr of CXXOperatorCallExpr referring to the custom operator is
  // visited before the arguments to the operator call. For the Call and
  // Subscript operator the range of this DeclRefExpr includes the whole call
  // expression, so that all tokens in that range would be mapped to the
  // operator function, including the tokens of the arguments. To avoid that,
  // ensure to visit this DeclRefExpr as last node.
  if (const auto *OCE = GetSubscriptOrCallOperator(Cursor)) {
    const Expr *Callee = OCE->getCallee();
    if (const ImplicitCastExpr *ICE = dyn_cast<ImplicitCastExpr>(Callee)) {
      const Expr *SubExpr = ICE->getSubExpr();
      if (const DeclRefExpr *DRE = dyn_cast<DeclRefExpr>(SubExpr)) {
        const Decl *parentDecl = getCursorDecl(Cursor);
        CXTranslationUnit TU = clang_Cursor_getTranslationUnit(Cursor);

        // Visit the DeclRefExpr as last.
        CXCursor cxChild = MakeCXCursor(DRE, parentDecl, TU);
        actions.push_back({cxChild, PostChildrenAction::Postpone});

        // The parent of the DeclRefExpr, an ImplicitCastExpr, has an equally
        // wide range as the DeclRefExpr. We can skip visiting this entirely.
        cxChild = MakeCXCursor(ICE, parentDecl, TU);
        actions.push_back({cxChild, PostChildrenAction::Ignore});
      }
    }
  }

  return actions;
}

static inline void updateCursorAnnotation(CXCursor &Cursor,
                                          const CXCursor &updateC) {
  if (clang_isInvalid(updateC.kind) || !clang_isInvalid(Cursor.kind))
    return;
  Cursor = updateC;
}

/// It annotates and advances tokens with a cursor until the comparison
//// between the cursor location and the source range is the same as
/// \arg compResult.
///
/// Pass RangeBefore to annotate tokens with a cursor until a range is reached.
/// Pass RangeOverlap to annotate tokens inside a range.
void AnnotateTokensWorker::annotateAndAdvanceTokens(
    CXCursor updateC, RangeComparisonResult compResult, SourceRange range) {
  while (MoreTokens()) {
    const unsigned I = NextToken();
    if (isFunctionMacroToken(I))
      if (!annotateAndAdvanceFunctionMacroTokens(updateC, compResult, range))
        return;

    SourceLocation TokLoc = GetTokenLoc(I);
    if (LocationCompare(SrcMgr, TokLoc, range) == compResult) {
      updateCursorAnnotation(Cursors[I], updateC);
      AdvanceToken();
      continue;
    }
    break;
  }
}

/// Special annotation handling for macro argument tokens.
/// \returns true if it advanced beyond all macro tokens, false otherwise.
bool AnnotateTokensWorker::annotateAndAdvanceFunctionMacroTokens(
    CXCursor updateC, RangeComparisonResult compResult, SourceRange range) {
  assert(MoreTokens());
  assert(isFunctionMacroToken(NextToken()) &&
         "Should be called only for macro arg tokens");

  // This works differently than annotateAndAdvanceTokens; because expanded
  // macro arguments can have arbitrary translation-unit source order, we do not
  // advance the token index one by one until a token fails the range test.
  // We only advance once past all of the macro arg tokens if all of them
  // pass the range test. If one of them fails we keep the token index pointing
  // at the start of the macro arg tokens so that the failing token will be
  // annotated by a subsequent annotation try.

  bool atLeastOneCompFail = false;

  unsigned I = NextToken();
  for (; I < NumTokens && isFunctionMacroToken(I); ++I) {
    SourceLocation TokLoc = getFunctionMacroTokenLoc(I);
    if (TokLoc.isFileID())
      continue; // not macro arg token, it's parens or comma.
    if (LocationCompare(SrcMgr, TokLoc, range) == compResult) {
      if (clang_isInvalid(clang_getCursorKind(Cursors[I])))
        Cursors[I] = updateC;
    } else
      atLeastOneCompFail = true;
  }

  if (atLeastOneCompFail)
    return false;

  TokIdx = I; // All of the tokens were handled, advance beyond all of them.
  return true;
}

enum CXChildVisitResult AnnotateTokensWorker::Visit(CXCursor cursor,
                                                    CXCursor parent) {
  SourceRange cursorRange = getRawCursorExtent(cursor);
  if (cursorRange.isInvalid())
    return CXChildVisit_Recurse;

  if (IsIgnoredChildCursor(cursor))
    return CXChildVisit_Continue;

  if (!HasContextSensitiveKeywords) {
    // Objective-C properties can have context-sensitive keywords.
    if (cursor.kind == CXCursor_ObjCPropertyDecl) {
      if (const ObjCPropertyDecl *Property =
              dyn_cast_or_null<ObjCPropertyDecl>(getCursorDecl(cursor)))
        HasContextSensitiveKeywords =
            Property->getPropertyAttributesAsWritten() != 0;
    }
    // Objective-C methods can have context-sensitive keywords.
    else if (cursor.kind == CXCursor_ObjCInstanceMethodDecl ||
             cursor.kind == CXCursor_ObjCClassMethodDecl) {
      if (const ObjCMethodDecl *Method =
              dyn_cast_or_null<ObjCMethodDecl>(getCursorDecl(cursor))) {
        if (Method->getObjCDeclQualifier())
          HasContextSensitiveKeywords = true;
        else {
          for (const auto *P : Method->parameters()) {
            if (P->getObjCDeclQualifier()) {
              HasContextSensitiveKeywords = true;
              break;
            }
          }
        }
      }
    }
    // C++ methods can have context-sensitive keywords.
    else if (cursor.kind == CXCursor_CXXMethod) {
      if (const CXXMethodDecl *Method =
              dyn_cast_or_null<CXXMethodDecl>(getCursorDecl(cursor))) {
        if (Method->hasAttr<FinalAttr>() || Method->hasAttr<OverrideAttr>())
          HasContextSensitiveKeywords = true;
      }
    }
    // C++ classes can have context-sensitive keywords.
    else if (cursor.kind == CXCursor_StructDecl ||
             cursor.kind == CXCursor_ClassDecl ||
             cursor.kind == CXCursor_ClassTemplate ||
             cursor.kind == CXCursor_ClassTemplatePartialSpecialization) {
      if (const Decl *D = getCursorDecl(cursor))
        if (D->hasAttr<FinalAttr>())
          HasContextSensitiveKeywords = true;
    }
  }

  // Don't override a property annotation with its getter/setter method.
  if (cursor.kind == CXCursor_ObjCInstanceMethodDecl &&
      parent.kind == CXCursor_ObjCPropertyDecl)
    return CXChildVisit_Continue;

  if (clang_isPreprocessing(cursor.kind)) {
    // Items in the preprocessing record are kept separate from items in
    // declarations, so we keep a separate token index.
    unsigned SavedTokIdx = TokIdx;
    TokIdx = PreprocessingTokIdx;

    // Skip tokens up until we catch up to the beginning of the preprocessing
    // entry.
    while (MoreTokens()) {
      const unsigned I = NextToken();
      SourceLocation TokLoc = GetTokenLoc(I);
      switch (LocationCompare(SrcMgr, TokLoc, cursorRange)) {
      case RangeBefore:
        AdvanceToken();
        continue;
      case RangeAfter:
      case RangeOverlap:
        break;
      }
      break;
    }

    // Look at all of the tokens within this range.
    while (MoreTokens()) {
      const unsigned I = NextToken();
      SourceLocation TokLoc = GetTokenLoc(I);
      switch (LocationCompare(SrcMgr, TokLoc, cursorRange)) {
      case RangeBefore:
        llvm_unreachable("Infeasible");
      case RangeAfter:
        break;
      case RangeOverlap:
        // For macro expansions, just note where the beginning of the macro
        // expansion occurs.
        if (cursor.kind == CXCursor_MacroExpansion) {
          if (TokLoc == cursorRange.getBegin())
            Cursors[I] = cursor;
          AdvanceToken();
          break;
        }
        // We may have already annotated macro names inside macro definitions.
        if (Cursors[I].kind != CXCursor_MacroExpansion)
          Cursors[I] = cursor;
        AdvanceToken();
        continue;
      }
      break;
    }

    // Save the preprocessing token index; restore the non-preprocessing
    // token index.
    PreprocessingTokIdx = TokIdx;
    TokIdx = SavedTokIdx;
    return CXChildVisit_Recurse;
  }

  if (cursorRange.isInvalid())
    return CXChildVisit_Continue;

  unsigned BeforeReachingCursorIdx = NextToken();
  const enum CXCursorKind cursorK = clang_getCursorKind(cursor);
  const enum CXCursorKind K = clang_getCursorKind(parent);
  const CXCursor updateC =
      (clang_isInvalid(K) || K == CXCursor_TranslationUnit ||
       // Attributes are annotated out-of-order, skip tokens until we reach it.
       clang_isAttribute(cursor.kind))
          ? clang_getNullCursor()
          : parent;

  annotateAndAdvanceTokens(updateC, RangeBefore, cursorRange);

  // Avoid having the cursor of an expression "overwrite" the annotation of the
  // variable declaration that it belongs to.
  // This can happen for C++ constructor expressions whose range generally
  // include the variable declaration, e.g.:
  //  MyCXXClass foo; // Make sure we don't annotate 'foo' as a CallExpr cursor.
  if (clang_isExpression(cursorK) && MoreTokens()) {
    const Expr *E = getCursorExpr(cursor);
    if (const Decl *D = getCursorDecl(cursor)) {
      const unsigned I = NextToken();
      if (E->getBeginLoc().isValid() && D->getLocation().isValid() &&
          E->getBeginLoc() == D->getLocation() &&
          E->getBeginLoc() == GetTokenLoc(I)) {
        updateCursorAnnotation(Cursors[I], updateC);
        AdvanceToken();
      }
    }
  }

  // Before recursing into the children keep some state that we are going
  // to use in the AnnotateTokensWorker::postVisitChildren callback to do some
  // extra work after the child nodes are visited.
  // Note that we don't call VisitChildren here to avoid traversing statements
  // code-recursively which can blow the stack.

  PostChildrenInfo Info;
  Info.Cursor = cursor;
  Info.CursorRange = cursorRange;
  Info.BeforeReachingCursorIdx = BeforeReachingCursorIdx;
  Info.BeforeChildrenTokenIdx = NextToken();
  Info.ChildActions = DetermineChildActions(cursor);
  PostChildrenInfos.push_back(Info);

  return CXChildVisit_Recurse;
}

bool AnnotateTokensWorker::postVisitChildren(CXCursor cursor) {
  if (PostChildrenInfos.empty())
    return false;
  const PostChildrenInfo &Info = PostChildrenInfos.back();
  if (!clang_equalCursors(Info.Cursor, cursor))
    return false;

  HandlePostPonedChildCursors(Info);

  const unsigned BeforeChildren = Info.BeforeChildrenTokenIdx;
  const unsigned AfterChildren = NextToken();
  SourceRange cursorRange = Info.CursorRange;

  // Scan the tokens that are at the end of the cursor, but are not captured
  // but the child cursors.
  annotateAndAdvanceTokens(cursor, RangeOverlap, cursorRange);

  // Scan the tokens that are at the beginning of the cursor, but are not
  // capture by the child cursors.
  for (unsigned I = BeforeChildren; I != AfterChildren; ++I) {
    if (!clang_isInvalid(clang_getCursorKind(Cursors[I])))
      break;

    Cursors[I] = cursor;
  }

  // Attributes are annotated out-of-order, rewind TokIdx to when we first
  // encountered the attribute cursor.
  if (clang_isAttribute(cursor.kind))
    TokIdx = Info.BeforeReachingCursorIdx;

  PostChildrenInfos.pop_back();
  return false;
}

void AnnotateTokensWorker::HandlePostPonedChildCursors(
    const PostChildrenInfo &Info) {
  for (const auto &ChildAction : Info.ChildActions) {
    if (ChildAction.action == PostChildrenAction::Postpone) {
      HandlePostPonedChildCursor(ChildAction.cursor,
                                 Info.BeforeChildrenTokenIdx);
    }
  }
}

void AnnotateTokensWorker::HandlePostPonedChildCursor(
    CXCursor Cursor, unsigned StartTokenIndex) {
  unsigned I = StartTokenIndex;

  // The bracket tokens of a Call or Subscript operator are mapped to
  // CallExpr/CXXOperatorCallExpr because we skipped visiting the corresponding
  // DeclRefExpr. Remap these tokens to the DeclRefExpr cursors.
  for (unsigned RefNameRangeNr = 0; I < NumTokens; RefNameRangeNr++) {
    const CXSourceRange CXRefNameRange = clang_getCursorReferenceNameRange(
        Cursor, CXNameRange_WantQualifier, RefNameRangeNr);
    if (clang_Range_isNull(CXRefNameRange))
      break; // All ranges handled.

    SourceRange RefNameRange = cxloc::translateCXSourceRange(CXRefNameRange);
    while (I < NumTokens) {
      const SourceLocation TokenLocation = GetTokenLoc(I);
      if (!TokenLocation.isValid())
        break;

      // Adapt the end range, because LocationCompare() reports
      // RangeOverlap even for the not-inclusive end location.
      const SourceLocation fixedEnd =
          RefNameRange.getEnd().getLocWithOffset(-1);
      RefNameRange = SourceRange(RefNameRange.getBegin(), fixedEnd);

      const RangeComparisonResult ComparisonResult =
          LocationCompare(SrcMgr, TokenLocation, RefNameRange);

      if (ComparisonResult == RangeOverlap) {
        Cursors[I++] = Cursor;
      } else if (ComparisonResult == RangeBefore) {
        ++I; // Not relevant token, check next one.
      } else if (ComparisonResult == RangeAfter) {
        break; // All tokens updated for current range, check next.
      }
    }
  }
}

static enum CXChildVisitResult AnnotateTokensVisitor(CXCursor cursor,
                                                     CXCursor parent,
                                                     CXClientData client_data) {
  return static_cast<AnnotateTokensWorker *>(client_data)
      ->Visit(cursor, parent);
}

static bool AnnotateTokensPostChildrenVisitor(CXCursor cursor,
                                              CXClientData client_data) {
  return static_cast<AnnotateTokensWorker *>(client_data)
      ->postVisitChildren(cursor);
}

namespace {

/// Uses the macro expansions in the preprocessing record to find
/// and mark tokens that are macro arguments. This info is used by the
/// AnnotateTokensWorker.
class MarkMacroArgTokensVisitor {
  SourceManager &SM;
  CXToken *Tokens;
  unsigned NumTokens;
  unsigned CurIdx;

public:
  MarkMacroArgTokensVisitor(SourceManager &SM, CXToken *tokens,
                            unsigned numTokens)
      : SM(SM), Tokens(tokens), NumTokens(numTokens), CurIdx(0) {}

  CXChildVisitResult visit(CXCursor cursor, CXCursor parent) {
    if (cursor.kind != CXCursor_MacroExpansion)
      return CXChildVisit_Continue;

    SourceRange macroRange = getCursorMacroExpansion(cursor).getSourceRange();
    if (macroRange.getBegin() == macroRange.getEnd())
      return CXChildVisit_Continue; // it's not a function macro.

    for (; CurIdx < NumTokens; ++CurIdx) {
      if (!SM.isBeforeInTranslationUnit(getTokenLoc(CurIdx),
                                        macroRange.getBegin()))
        break;
    }

    if (CurIdx == NumTokens)
      return CXChildVisit_Break;

    for (; CurIdx < NumTokens; ++CurIdx) {
      SourceLocation tokLoc = getTokenLoc(CurIdx);
      if (!SM.isBeforeInTranslationUnit(tokLoc, macroRange.getEnd()))
        break;

      setFunctionMacroTokenLoc(CurIdx, SM.getMacroArgExpandedLocation(tokLoc));
    }

    if (CurIdx == NumTokens)
      return CXChildVisit_Break;

    return CXChildVisit_Continue;
  }

private:
  CXToken &getTok(unsigned Idx) {
    assert(Idx < NumTokens);
    return Tokens[Idx];
  }
  const CXToken &getTok(unsigned Idx) const {
    assert(Idx < NumTokens);
    return Tokens[Idx];
  }

  SourceLocation getTokenLoc(unsigned tokI) {
    return SourceLocation::getFromRawEncoding(getTok(tokI).int_data[1]);
  }

  void setFunctionMacroTokenLoc(unsigned tokI, SourceLocation loc) {
    // The third field is reserved and currently not used. Use it here
    // to mark macro arg expanded tokens with their expanded locations.
    getTok(tokI).int_data[3] = loc.getRawEncoding();
  }
};

} // end anonymous namespace

static CXChildVisitResult
MarkMacroArgTokensVisitorDelegate(CXCursor cursor, CXCursor parent,
                                  CXClientData client_data) {
  return static_cast<MarkMacroArgTokensVisitor *>(client_data)
      ->visit(cursor, parent);
}

/// Used by \c annotatePreprocessorTokens.
/// \returns true if lexing was finished, false otherwise.
static bool lexNext(Lexer &Lex, Token &Tok, unsigned &NextIdx,
                    unsigned NumTokens) {
  if (NextIdx >= NumTokens)
    return true;

  ++NextIdx;
  Lex.LexFromRawLexer(Tok);
  return Tok.is(tok::eof);
}

static void annotatePreprocessorTokens(CXTranslationUnit TU,
                                       SourceRange RegionOfInterest,
                                       CXCursor *Cursors, CXToken *Tokens,
                                       unsigned NumTokens) {
  ASTUnit *CXXUnit = cxtu::getASTUnit(TU);

  Preprocessor &PP = CXXUnit->getPreprocessor();
  SourceManager &SourceMgr = CXXUnit->getSourceManager();
  std::pair<FileID, unsigned> BeginLocInfo =
      SourceMgr.getDecomposedSpellingLoc(RegionOfInterest.getBegin());
  std::pair<FileID, unsigned> EndLocInfo =
      SourceMgr.getDecomposedSpellingLoc(RegionOfInterest.getEnd());

  if (BeginLocInfo.first != EndLocInfo.first)
    return;

  StringRef Buffer;
  bool Invalid = false;
  Buffer = SourceMgr.getBufferData(BeginLocInfo.first, &Invalid);
  if (Buffer.empty() || Invalid)
    return;

  Lexer Lex(SourceMgr.getLocForStartOfFile(BeginLocInfo.first),
            CXXUnit->getASTContext().getLangOpts(), Buffer.begin(),
            Buffer.data() + BeginLocInfo.second, Buffer.end());
  Lex.SetCommentRetentionState(true);

  unsigned NextIdx = 0;
  // Lex tokens in raw mode until we hit the end of the range, to avoid
  // entering #includes or expanding macros.
  while (true) {
    Token Tok;
    if (lexNext(Lex, Tok, NextIdx, NumTokens))
      break;
    unsigned TokIdx = NextIdx - 1;
    assert(Tok.getLocation() ==
           SourceLocation::getFromRawEncoding(Tokens[TokIdx].int_data[1]));

  reprocess:
    if (Tok.is(tok::hash) && Tok.isAtStartOfLine()) {
      // We have found a preprocessing directive. Annotate the tokens
      // appropriately.
      //
      // FIXME: Some simple tests here could identify macro definitions and
      // #undefs, to provide specific cursor kinds for those.

      SourceLocation BeginLoc = Tok.getLocation();
      if (lexNext(Lex, Tok, NextIdx, NumTokens))
        break;

      MacroInfo *MI = nullptr;
      if (Tok.is(tok::raw_identifier) && Tok.getRawIdentifier() == "define") {
        if (lexNext(Lex, Tok, NextIdx, NumTokens))
          break;

        if (Tok.is(tok::raw_identifier)) {
          IdentifierInfo &II =
              PP.getIdentifierTable().get(Tok.getRawIdentifier());
          SourceLocation MappedTokLoc =
              CXXUnit->mapLocationToPreamble(Tok.getLocation());
          MI = getMacroInfo(II, MappedTokLoc, TU);
        }
      }

      bool finished = false;
      do {
        if (lexNext(Lex, Tok, NextIdx, NumTokens)) {
          finished = true;
          break;
        }
        // If we are in a macro definition, check if the token was ever a
        // macro name and annotate it if that's the case.
        if (MI) {
          SourceLocation SaveLoc = Tok.getLocation();
          Tok.setLocation(CXXUnit->mapLocationToPreamble(SaveLoc));
          MacroDefinitionRecord *MacroDef =
              checkForMacroInMacroDefinition(MI, Tok, TU);
          Tok.setLocation(SaveLoc);
          if (MacroDef)
            Cursors[NextIdx - 1] =
                MakeMacroExpansionCursor(MacroDef, Tok.getLocation(), TU);
        }
      } while (!Tok.isAtStartOfLine());

      unsigned LastIdx = finished ? NextIdx - 1 : NextIdx - 2;
      assert(TokIdx <= LastIdx);
      SourceLocation EndLoc =
          SourceLocation::getFromRawEncoding(Tokens[LastIdx].int_data[1]);
      CXCursor Cursor =
          MakePreprocessingDirectiveCursor(SourceRange(BeginLoc, EndLoc), TU);

      for (; TokIdx <= LastIdx; ++TokIdx)
        updateCursorAnnotation(Cursors[TokIdx], Cursor);

      if (finished)
        break;
      goto reprocess;
    }
  }
}

// This gets run a separate thread to avoid stack blowout.
static void clang_annotateTokensImpl(CXTranslationUnit TU, ASTUnit *CXXUnit,
                                     CXToken *Tokens, unsigned NumTokens,
                                     CXCursor *Cursors) {
  CIndexer *CXXIdx = TU->CIdx;
  if (CXXIdx->isOptEnabled(CXGlobalOpt_ThreadBackgroundPriorityForEditing))
    setThreadBackgroundPriority();

  // Determine the region of interest, which contains all of the tokens.
  SourceRange RegionOfInterest;
  RegionOfInterest.setBegin(
      cxloc::translateSourceLocation(clang_getTokenLocation(TU, Tokens[0])));
  RegionOfInterest.setEnd(cxloc::translateSourceLocation(
      clang_getTokenLocation(TU, Tokens[NumTokens - 1])));

  // Relex the tokens within the source range to look for preprocessing
  // directives.
  annotatePreprocessorTokens(TU, RegionOfInterest, Cursors, Tokens, NumTokens);

  // If begin location points inside a macro argument, set it to the expansion
  // location so we can have the full context when annotating semantically.
  {
    SourceManager &SM = CXXUnit->getSourceManager();
    SourceLocation Loc =
        SM.getMacroArgExpandedLocation(RegionOfInterest.getBegin());
    if (Loc.isMacroID())
      RegionOfInterest.setBegin(SM.getExpansionLoc(Loc));
  }

  if (CXXUnit->getPreprocessor().getPreprocessingRecord()) {
    // Search and mark tokens that are macro argument expansions.
    MarkMacroArgTokensVisitor Visitor(CXXUnit->getSourceManager(), Tokens,
                                      NumTokens);
    CursorVisitor MacroArgMarker(
        TU, MarkMacroArgTokensVisitorDelegate, &Visitor,
        /*VisitPreprocessorLast=*/true,
        /*VisitIncludedEntities=*/false, RegionOfInterest);
    MacroArgMarker.visitPreprocessedEntitiesInRegion();
  }

  // Annotate all of the source locations in the region of interest that map to
  // a specific cursor.
  AnnotateTokensWorker W(Tokens, Cursors, NumTokens, TU, RegionOfInterest);

  // FIXME: We use a ridiculous stack size here because the data-recursion
  // algorithm uses a large stack frame than the non-data recursive version,
  // and AnnotationTokensWorker currently transforms the data-recursion
  // algorithm back into a traditional recursion by explicitly calling
  // VisitChildren().  We will need to remove this explicit recursive call.
  W.AnnotateTokens();

  // If we ran into any entities that involve context-sensitive keywords,
  // take another pass through the tokens to mark them as such.
  if (W.hasContextSensitiveKeywords()) {
    for (unsigned I = 0; I != NumTokens; ++I) {
      if (clang_getTokenKind(Tokens[I]) != CXToken_Identifier)
        continue;

      if (Cursors[I].kind == CXCursor_ObjCPropertyDecl) {
        IdentifierInfo *II = static_cast<IdentifierInfo *>(Tokens[I].ptr_data);
        if (const ObjCPropertyDecl *Property =
                dyn_cast_or_null<ObjCPropertyDecl>(getCursorDecl(Cursors[I]))) {
          if (Property->getPropertyAttributesAsWritten() != 0 &&
              llvm::StringSwitch<bool>(II->getName())
                  .Case("readonly", true)
                  .Case("assign", true)
                  .Case("unsafe_unretained", true)
                  .Case("readwrite", true)
                  .Case("retain", true)
                  .Case("copy", true)
                  .Case("nonatomic", true)
                  .Case("atomic", true)
                  .Case("getter", true)
                  .Case("setter", true)
                  .Case("strong", true)
                  .Case("weak", true)
                  .Case("class", true)
                  .Default(false))
            Tokens[I].int_data[0] = CXToken_Keyword;
        }
        continue;
      }

      if (Cursors[I].kind == CXCursor_ObjCInstanceMethodDecl ||
          Cursors[I].kind == CXCursor_ObjCClassMethodDecl) {
        IdentifierInfo *II = static_cast<IdentifierInfo *>(Tokens[I].ptr_data);
        if (llvm::StringSwitch<bool>(II->getName())
                .Case("in", true)
                .Case("out", true)
                .Case("inout", true)
                .Case("oneway", true)
                .Case("bycopy", true)
                .Case("byref", true)
                .Default(false))
          Tokens[I].int_data[0] = CXToken_Keyword;
        continue;
      }

      if (Cursors[I].kind == CXCursor_CXXFinalAttr ||
          Cursors[I].kind == CXCursor_CXXOverrideAttr) {
        Tokens[I].int_data[0] = CXToken_Keyword;
        continue;
      }
    }
  }
}

void clang_annotateTokens(CXTranslationUnit TU, CXToken *Tokens,
                          unsigned NumTokens, CXCursor *Cursors) {
  if (isNotUsableTU(TU)) {
    LOG_BAD_TU(TU);
    return;
  }
  if (NumTokens == 0 || !Tokens || !Cursors) {
    LOG_FUNC_SECTION { *Log << "<null input>"; }
    return;
  }

  LOG_FUNC_SECTION {
    *Log << TU << ' ';
    CXSourceLocation bloc = clang_getTokenLocation(TU, Tokens[0]);
    CXSourceLocation eloc = clang_getTokenLocation(TU, Tokens[NumTokens - 1]);
    *Log << clang_getRange(bloc, eloc);
  }

  // Any token we don't specifically annotate will have a NULL cursor.
  CXCursor C = clang_getNullCursor();
  for (unsigned I = 0; I != NumTokens; ++I)
    Cursors[I] = C;

  ASTUnit *CXXUnit = cxtu::getASTUnit(TU);
  if (!CXXUnit)
    return;

  ASTUnit::ConcurrencyCheck Check(*CXXUnit);

  auto AnnotateTokensImpl = [=]() {
    clang_annotateTokensImpl(TU, CXXUnit, Tokens, NumTokens, Cursors);
  };
  llvm::CrashRecoveryContext CRC;
  if (!RunSafely(CRC, AnnotateTokensImpl, GetSafetyThreadStackSize() * 2)) {
    fprintf(stderr, "libclang: crash detected while annotating tokens\n");
  }
}

//===----------------------------------------------------------------------===//
// Operations for querying linkage of a cursor.
//===----------------------------------------------------------------------===//

CXLinkageKind clang_getCursorLinkage(CXCursor cursor) {
  if (!clang_isDeclaration(cursor.kind))
    return CXLinkage_Invalid;

  const Decl *D = cxcursor::getCursorDecl(cursor);
  if (const NamedDecl *ND = dyn_cast_or_null<NamedDecl>(D))
    switch (ND->getLinkageInternal()) {
    case Linkage::Invalid:
      return CXLinkage_Invalid;
    case Linkage::None:
    case Linkage::VisibleNone:
      return CXLinkage_NoLinkage;
    case Linkage::Internal:
      return CXLinkage_Internal;
    case Linkage::UniqueExternal:
      return CXLinkage_UniqueExternal;
    case Linkage::Module:
    case Linkage::External:
      return CXLinkage_External;
    };

  return CXLinkage_Invalid;
}

//===----------------------------------------------------------------------===//
// Operations for querying visibility of a cursor.
//===----------------------------------------------------------------------===//

CXVisibilityKind clang_getCursorVisibility(CXCursor cursor) {
  if (!clang_isDeclaration(cursor.kind))
    return CXVisibility_Invalid;

  const Decl *D = cxcursor::getCursorDecl(cursor);
  if (const NamedDecl *ND = dyn_cast_or_null<NamedDecl>(D))
    switch (ND->getVisibility()) {
    case HiddenVisibility:
      return CXVisibility_Hidden;
    case ProtectedVisibility:
      return CXVisibility_Protected;
    case DefaultVisibility:
      return CXVisibility_Default;
    };

  return CXVisibility_Invalid;
}

//===----------------------------------------------------------------------===//
// Operations for querying language of a cursor.
//===----------------------------------------------------------------------===//

static CXLanguageKind getDeclLanguage(const Decl *D) {
  if (!D)
    return CXLanguage_C;

  switch (D->getKind()) {
  default:
    break;
  case Decl::ImplicitParam:
  case Decl::ObjCAtDefsField:
  case Decl::ObjCCategory:
  case Decl::ObjCCategoryImpl:
  case Decl::ObjCCompatibleAlias:
  case Decl::ObjCImplementation:
  case Decl::ObjCInterface:
  case Decl::ObjCIvar:
  case Decl::ObjCMethod:
  case Decl::ObjCProperty:
  case Decl::ObjCPropertyImpl:
  case Decl::ObjCProtocol:
  case Decl::ObjCTypeParam:
    return CXLanguage_ObjC;
  case Decl::CXXConstructor:
  case Decl::CXXConversion:
  case Decl::CXXDestructor:
  case Decl::CXXMethod:
  case Decl::CXXRecord:
  case Decl::ClassTemplate:
  case Decl::ClassTemplatePartialSpecialization:
  case Decl::ClassTemplateSpecialization:
  case Decl::Friend:
  case Decl::FriendTemplate:
  case Decl::FunctionTemplate:
  case Decl::LinkageSpec:
  case Decl::Namespace:
  case Decl::NamespaceAlias:
  case Decl::NonTypeTemplateParm:
  case Decl::StaticAssert:
  case Decl::TemplateTemplateParm:
  case Decl::TemplateTypeParm:
  case Decl::UnresolvedUsingTypename:
  case Decl::UnresolvedUsingValue:
  case Decl::Using:
  case Decl::UsingDirective:
  case Decl::UsingShadow:
    return CXLanguage_CPlusPlus;
  }

  return CXLanguage_C;
}

static CXAvailabilityKind getCursorAvailabilityForDecl(const Decl *D) {
  if (isa<FunctionDecl>(D) && cast<FunctionDecl>(D)->isDeleted())
    return CXAvailability_NotAvailable;

  switch (D->getAvailability()) {
  case AR_Available:
  case AR_NotYetIntroduced:
    if (const EnumConstantDecl *EnumConst = dyn_cast<EnumConstantDecl>(D))
      return getCursorAvailabilityForDecl(
          cast<Decl>(EnumConst->getDeclContext()));
    return CXAvailability_Available;

  case AR_Deprecated:
    return CXAvailability_Deprecated;

  case AR_Unavailable:
    return CXAvailability_NotAvailable;
  }

  llvm_unreachable("Unknown availability kind!");
}

enum CXAvailabilityKind clang_getCursorAvailability(CXCursor cursor) {
  if (clang_isDeclaration(cursor.kind))
    if (const Decl *D = cxcursor::getCursorDecl(cursor))
      return getCursorAvailabilityForDecl(D);

  return CXAvailability_Available;
}

static CXVersion convertVersion(VersionTuple In) {
  CXVersion Out = {-1, -1, -1};
  if (In.empty())
    return Out;

  Out.Major = In.getMajor();

  std::optional<unsigned> Minor = In.getMinor();
  if (Minor)
    Out.Minor = *Minor;
  else
    return Out;

  std::optional<unsigned> Subminor = In.getSubminor();
  if (Subminor)
    Out.Subminor = *Subminor;

  return Out;
}

static void getCursorPlatformAvailabilityForDecl(
    const Decl *D, int *always_deprecated, CXString *deprecated_message,
    int *always_unavailable, CXString *unavailable_message,
    SmallVectorImpl<AvailabilityAttr *> &AvailabilityAttrs) {
  bool HadAvailAttr = false;
  for (auto A : D->attrs()) {
    if (DeprecatedAttr *Deprecated = dyn_cast<DeprecatedAttr>(A)) {
      HadAvailAttr = true;
      if (always_deprecated)
        *always_deprecated = 1;
      if (deprecated_message) {
        clang_disposeString(*deprecated_message);
        *deprecated_message = cxstring::createDup(Deprecated->getMessage());
      }
      continue;
    }

    if (UnavailableAttr *Unavailable = dyn_cast<UnavailableAttr>(A)) {
      HadAvailAttr = true;
      if (always_unavailable)
        *always_unavailable = 1;
      if (unavailable_message) {
        clang_disposeString(*unavailable_message);
        *unavailable_message = cxstring::createDup(Unavailable->getMessage());
      }
      continue;
    }

    if (AvailabilityAttr *Avail = dyn_cast<AvailabilityAttr>(A)) {
      AvailabilityAttrs.push_back(Avail);
      HadAvailAttr = true;
    }
  }

  if (!HadAvailAttr)
    if (const EnumConstantDecl *EnumConst = dyn_cast<EnumConstantDecl>(D))
      return getCursorPlatformAvailabilityForDecl(
          cast<Decl>(EnumConst->getDeclContext()), always_deprecated,
          deprecated_message, always_unavailable, unavailable_message,
          AvailabilityAttrs);

  // If no availability attributes are found, inherit the attribute from the
  // containing decl or the class or category interface decl.
  if (AvailabilityAttrs.empty()) {
    const ObjCContainerDecl *CD = nullptr;
    const DeclContext *DC = D->getDeclContext();

    if (auto *IMD = dyn_cast<ObjCImplementationDecl>(D))
      CD = IMD->getClassInterface();
    else if (auto *CatD = dyn_cast<ObjCCategoryDecl>(D))
      CD = CatD->getClassInterface();
    else if (auto *IMD = dyn_cast<ObjCCategoryImplDecl>(D))
      CD = IMD->getCategoryDecl();
    else if (auto *ID = dyn_cast<ObjCInterfaceDecl>(DC))
      CD = ID;
    else if (auto *CatD = dyn_cast<ObjCCategoryDecl>(DC))
      CD = CatD;
    else if (auto *IMD = dyn_cast<ObjCImplementationDecl>(DC))
      CD = IMD->getClassInterface();
    else if (auto *IMD = dyn_cast<ObjCCategoryImplDecl>(DC))
      CD = IMD->getCategoryDecl();
    else if (auto *PD = dyn_cast<ObjCProtocolDecl>(DC))
      CD = PD;

    if (CD)
      getCursorPlatformAvailabilityForDecl(
          CD, always_deprecated, deprecated_message, always_unavailable,
          unavailable_message, AvailabilityAttrs);
    return;
  }

  llvm::sort(
      AvailabilityAttrs, [](AvailabilityAttr *LHS, AvailabilityAttr *RHS) {
        return LHS->getPlatform()->getName() < RHS->getPlatform()->getName();
      });
  ASTContext &Ctx = D->getASTContext();
  auto It = std::unique(
      AvailabilityAttrs.begin(), AvailabilityAttrs.end(),
      [&Ctx](AvailabilityAttr *LHS, AvailabilityAttr *RHS) {
        if (LHS->getPlatform() != RHS->getPlatform())
          return false;

        if (LHS->getIntroduced() == RHS->getIntroduced() &&
            LHS->getDeprecated() == RHS->getDeprecated() &&
            LHS->getObsoleted() == RHS->getObsoleted() &&
            LHS->getMessage() == RHS->getMessage() &&
            LHS->getReplacement() == RHS->getReplacement())
          return true;

        if ((!LHS->getIntroduced().empty() && !RHS->getIntroduced().empty()) ||
            (!LHS->getDeprecated().empty() && !RHS->getDeprecated().empty()) ||
            (!LHS->getObsoleted().empty() && !RHS->getObsoleted().empty()))
          return false;

        if (LHS->getIntroduced().empty() && !RHS->getIntroduced().empty())
          LHS->setIntroduced(Ctx, RHS->getIntroduced());

        if (LHS->getDeprecated().empty() && !RHS->getDeprecated().empty()) {
          LHS->setDeprecated(Ctx, RHS->getDeprecated());
          if (LHS->getMessage().empty())
            LHS->setMessage(Ctx, RHS->getMessage());
          if (LHS->getReplacement().empty())
            LHS->setReplacement(Ctx, RHS->getReplacement());
        }

        if (LHS->getObsoleted().empty() && !RHS->getObsoleted().empty()) {
          LHS->setObsoleted(Ctx, RHS->getObsoleted());
          if (LHS->getMessage().empty())
            LHS->setMessage(Ctx, RHS->getMessage());
          if (LHS->getReplacement().empty())
            LHS->setReplacement(Ctx, RHS->getReplacement());
        }

        return true;
      });
  AvailabilityAttrs.erase(It, AvailabilityAttrs.end());
}

int clang_getCursorPlatformAvailability(CXCursor cursor, int *always_deprecated,
                                        CXString *deprecated_message,
                                        int *always_unavailable,
                                        CXString *unavailable_message,
                                        CXPlatformAvailability *availability,
                                        int availability_size) {
  if (always_deprecated)
    *always_deprecated = 0;
  if (deprecated_message)
    *deprecated_message = cxstring::createEmpty();
  if (always_unavailable)
    *always_unavailable = 0;
  if (unavailable_message)
    *unavailable_message = cxstring::createEmpty();

  if (!clang_isDeclaration(cursor.kind))
    return 0;

  const Decl *D = cxcursor::getCursorDecl(cursor);
  if (!D)
    return 0;

  SmallVector<AvailabilityAttr *, 8> AvailabilityAttrs;
  getCursorPlatformAvailabilityForDecl(D, always_deprecated, deprecated_message,
                                       always_unavailable, unavailable_message,
                                       AvailabilityAttrs);
  for (const auto &Avail : llvm::enumerate(
           llvm::ArrayRef(AvailabilityAttrs).take_front(availability_size))) {
    availability[Avail.index()].Platform =
        cxstring::createDup(Avail.value()->getPlatform()->getName());
    availability[Avail.index()].Introduced =
        convertVersion(Avail.value()->getIntroduced());
    availability[Avail.index()].Deprecated =
        convertVersion(Avail.value()->getDeprecated());
    availability[Avail.index()].Obsoleted =
        convertVersion(Avail.value()->getObsoleted());
    availability[Avail.index()].Unavailable = Avail.value()->getUnavailable();
    availability[Avail.index()].Message =
        cxstring::createDup(Avail.value()->getMessage());
  }

  return AvailabilityAttrs.size();
}

void clang_disposeCXPlatformAvailability(CXPlatformAvailability *availability) {
  clang_disposeString(availability->Platform);
  clang_disposeString(availability->Message);
}

CXLanguageKind clang_getCursorLanguage(CXCursor cursor) {
  if (clang_isDeclaration(cursor.kind))
    return getDeclLanguage(cxcursor::getCursorDecl(cursor));

  return CXLanguage_Invalid;
}

CXTLSKind clang_getCursorTLSKind(CXCursor cursor) {
  const Decl *D = cxcursor::getCursorDecl(cursor);
  if (const VarDecl *VD = dyn_cast<VarDecl>(D)) {
    switch (VD->getTLSKind()) {
    case VarDecl::TLS_None:
      return CXTLS_None;
    case VarDecl::TLS_Dynamic:
      return CXTLS_Dynamic;
    case VarDecl::TLS_Static:
      return CXTLS_Static;
    }
  }

  return CXTLS_None;
}

/// If the given cursor is the "templated" declaration
/// describing a class or function template, return the class or
/// function template.
static const Decl *maybeGetTemplateCursor(const Decl *D) {
  if (!D)
    return nullptr;

  if (const FunctionDecl *FD = dyn_cast<FunctionDecl>(D))
    if (FunctionTemplateDecl *FunTmpl = FD->getDescribedFunctionTemplate())
      return FunTmpl;

  if (const CXXRecordDecl *RD = dyn_cast<CXXRecordDecl>(D))
    if (ClassTemplateDecl *ClassTmpl = RD->getDescribedClassTemplate())
      return ClassTmpl;

  return D;
}

enum CX_StorageClass clang_Cursor_getStorageClass(CXCursor C) {
  StorageClass sc = SC_None;
  const Decl *D = getCursorDecl(C);
  if (D) {
    if (const FunctionDecl *FD = dyn_cast<FunctionDecl>(D)) {
      sc = FD->getStorageClass();
    } else if (const VarDecl *VD = dyn_cast<VarDecl>(D)) {
      sc = VD->getStorageClass();
    } else {
      return CX_SC_Invalid;
    }
  } else {
    return CX_SC_Invalid;
  }
  switch (sc) {
  case SC_None:
    return CX_SC_None;
  case SC_Extern:
    return CX_SC_Extern;
  case SC_Static:
    return CX_SC_Static;
  case SC_PrivateExtern:
    return CX_SC_PrivateExtern;
  case SC_Auto:
    return CX_SC_Auto;
  case SC_Register:
    return CX_SC_Register;
  }
  llvm_unreachable("Unhandled storage class!");
}

CXCursor clang_getCursorSemanticParent(CXCursor cursor) {
  if (clang_isDeclaration(cursor.kind)) {
    if (const Decl *D = getCursorDecl(cursor)) {
      const DeclContext *DC = D->getDeclContext();
      if (!DC)
        return clang_getNullCursor();

      return MakeCXCursor(maybeGetTemplateCursor(cast<Decl>(DC)),
                          getCursorTU(cursor));
    }
  }

  if (clang_isStatement(cursor.kind) || clang_isExpression(cursor.kind)) {
    if (const Decl *D = getCursorDecl(cursor))
      return MakeCXCursor(D, getCursorTU(cursor));
  }

  return clang_getNullCursor();
}

CXCursor clang_getCursorLexicalParent(CXCursor cursor) {
  if (clang_isDeclaration(cursor.kind)) {
    if (const Decl *D = getCursorDecl(cursor)) {
      const DeclContext *DC = D->getLexicalDeclContext();
      if (!DC)
        return clang_getNullCursor();

      return MakeCXCursor(maybeGetTemplateCursor(cast<Decl>(DC)),
                          getCursorTU(cursor));
    }
  }

  // FIXME: Note that we can't easily compute the lexical context of a
  // statement or expression, so we return nothing.
  return clang_getNullCursor();
}

CXFile clang_getIncludedFile(CXCursor cursor) {
  if (cursor.kind != CXCursor_InclusionDirective)
    return nullptr;

  const InclusionDirective *ID = getCursorInclusionDirective(cursor);
  return cxfile::makeCXFile(ID->getFile());
}

unsigned clang_Cursor_getObjCPropertyAttributes(CXCursor C, unsigned reserved) {
  if (C.kind != CXCursor_ObjCPropertyDecl)
    return CXObjCPropertyAttr_noattr;

  unsigned Result = CXObjCPropertyAttr_noattr;
  const auto *PD = cast<ObjCPropertyDecl>(getCursorDecl(C));
  ObjCPropertyAttribute::Kind Attr = PD->getPropertyAttributesAsWritten();

#define SET_CXOBJCPROP_ATTR(A)                                                 \
  if (Attr & ObjCPropertyAttribute::kind_##A)                                  \
  Result |= CXObjCPropertyAttr_##A
  SET_CXOBJCPROP_ATTR(readonly);
  SET_CXOBJCPROP_ATTR(getter);
  SET_CXOBJCPROP_ATTR(assign);
  SET_CXOBJCPROP_ATTR(readwrite);
  SET_CXOBJCPROP_ATTR(retain);
  SET_CXOBJCPROP_ATTR(copy);
  SET_CXOBJCPROP_ATTR(nonatomic);
  SET_CXOBJCPROP_ATTR(setter);
  SET_CXOBJCPROP_ATTR(atomic);
  SET_CXOBJCPROP_ATTR(weak);
  SET_CXOBJCPROP_ATTR(strong);
  SET_CXOBJCPROP_ATTR(unsafe_unretained);
  SET_CXOBJCPROP_ATTR(class);
#undef SET_CXOBJCPROP_ATTR

  return Result;
}

CXString clang_Cursor_getObjCPropertyGetterName(CXCursor C) {
  if (C.kind != CXCursor_ObjCPropertyDecl)
    return cxstring::createNull();

  const auto *PD = cast<ObjCPropertyDecl>(getCursorDecl(C));
  Selector sel = PD->getGetterName();
  if (sel.isNull())
    return cxstring::createNull();

  return cxstring::createDup(sel.getAsString());
}

CXString clang_Cursor_getObjCPropertySetterName(CXCursor C) {
  if (C.kind != CXCursor_ObjCPropertyDecl)
    return cxstring::createNull();

  const auto *PD = cast<ObjCPropertyDecl>(getCursorDecl(C));
  Selector sel = PD->getSetterName();
  if (sel.isNull())
    return cxstring::createNull();

  return cxstring::createDup(sel.getAsString());
}

unsigned clang_Cursor_getObjCDeclQualifiers(CXCursor C) {
  if (!clang_isDeclaration(C.kind))
    return CXObjCDeclQualifier_None;

  Decl::ObjCDeclQualifier QT = Decl::OBJC_TQ_None;
  const Decl *D = getCursorDecl(C);
  if (const ObjCMethodDecl *MD = dyn_cast<ObjCMethodDecl>(D))
    QT = MD->getObjCDeclQualifier();
  else if (const ParmVarDecl *PD = dyn_cast<ParmVarDecl>(D))
    QT = PD->getObjCDeclQualifier();
  if (QT == Decl::OBJC_TQ_None)
    return CXObjCDeclQualifier_None;

  unsigned Result = CXObjCDeclQualifier_None;
  if (QT & Decl::OBJC_TQ_In)
    Result |= CXObjCDeclQualifier_In;
  if (QT & Decl::OBJC_TQ_Inout)
    Result |= CXObjCDeclQualifier_Inout;
  if (QT & Decl::OBJC_TQ_Out)
    Result |= CXObjCDeclQualifier_Out;
  if (QT & Decl::OBJC_TQ_Bycopy)
    Result |= CXObjCDeclQualifier_Bycopy;
  if (QT & Decl::OBJC_TQ_Byref)
    Result |= CXObjCDeclQualifier_Byref;
  if (QT & Decl::OBJC_TQ_Oneway)
    Result |= CXObjCDeclQualifier_Oneway;

  return Result;
}

unsigned clang_Cursor_isObjCOptional(CXCursor C) {
  if (!clang_isDeclaration(C.kind))
    return 0;

  const Decl *D = getCursorDecl(C);
  if (const ObjCPropertyDecl *PD = dyn_cast<ObjCPropertyDecl>(D))
    return PD->getPropertyImplementation() == ObjCPropertyDecl::Optional;
  if (const ObjCMethodDecl *MD = dyn_cast<ObjCMethodDecl>(D))
    return MD->getImplementationControl() ==
           ObjCImplementationControl::Optional;

  return 0;
}

unsigned clang_Cursor_isVariadic(CXCursor C) {
  if (!clang_isDeclaration(C.kind))
    return 0;

  const Decl *D = getCursorDecl(C);
  if (const FunctionDecl *FD = dyn_cast<FunctionDecl>(D))
    return FD->isVariadic();
  if (const ObjCMethodDecl *MD = dyn_cast<ObjCMethodDecl>(D))
    return MD->isVariadic();

  return 0;
}

unsigned clang_Cursor_isExternalSymbol(CXCursor C, CXString *language,
                                       CXString *definedIn,
                                       unsigned *isGenerated) {
  if (!clang_isDeclaration(C.kind))
    return 0;

  const Decl *D = getCursorDecl(C);

  if (auto *attr = D->getExternalSourceSymbolAttr()) {
    if (language)
      *language = cxstring::createDup(attr->getLanguage());
    if (definedIn)
      *definedIn = cxstring::createDup(attr->getDefinedIn());
    if (isGenerated)
      *isGenerated = attr->getGeneratedDeclaration();
    return 1;
  }
  return 0;
}

enum CX_BinaryOperatorKind clang_Cursor_getBinaryOpcode(CXCursor C) {
  if (C.kind != CXCursor_BinaryOperator &&
      C.kind != CXCursor_CompoundAssignOperator) {
    return CX_BO_Invalid;
  }

  const Expr *D = getCursorExpr(C);
  if (const auto *BinOp = dyn_cast<BinaryOperator>(D)) {
    switch (BinOp->getOpcode()) {
#define BINARY_OPERATION(Name, Spelling)                                       \
  case BO_##Name:                                                              \
    return CX_BO_##Name;
#include "clang/AST/OperationKinds.def"
    }
  }

  return CX_BO_Invalid;
}

CXString clang_Cursor_getBinaryOpcodeStr(enum CX_BinaryOperatorKind Op) {
  if (Op > CX_BO_LAST)
    return cxstring::createEmpty();

  return cxstring::createDup(
      // BinaryOperator::getOpcodeStr has no case for CX_BO_Invalid,
      // so subtract 1
      BinaryOperator::getOpcodeStr(static_cast<BinaryOperatorKind>(Op - 1)));
}

CXSourceRange clang_Cursor_getCommentRange(CXCursor C) {
  if (!clang_isDeclaration(C.kind))
    return clang_getNullRange();

  const Decl *D = getCursorDecl(C);
  ASTContext &Context = getCursorContext(C);
  const RawComment *RC = Context.getRawCommentForAnyRedecl(D);
  if (!RC)
    return clang_getNullRange();

  return cxloc::translateSourceRange(Context, RC->getSourceRange());
}

CXString clang_Cursor_getRawCommentText(CXCursor C) {
  if (!clang_isDeclaration(C.kind))
    return cxstring::createNull();

  const Decl *D = getCursorDecl(C);
  ASTContext &Context = getCursorContext(C);
  const RawComment *RC = Context.getRawCommentForAnyRedecl(D);
  StringRef RawText =
      RC ? RC->getRawText(Context.getSourceManager()) : StringRef();

  // Don't duplicate the string because RawText points directly into source
  // code.
  return cxstring::createRef(RawText);
}

CXString clang_Cursor_getBriefCommentText(CXCursor C) {
  if (!clang_isDeclaration(C.kind))
    return cxstring::createNull();

  const Decl *D = getCursorDecl(C);
  const ASTContext &Context = getCursorContext(C);
  const RawComment *RC = Context.getRawCommentForAnyRedecl(D);

  if (RC) {
    StringRef BriefText = RC->getBriefText(Context);

    // Don't duplicate the string because RawComment ensures that this memory
    // will not go away.
    return cxstring::createRef(BriefText);
  }

  return cxstring::createNull();
}

CXModule clang_Cursor_getModule(CXCursor C) {
  if (C.kind == CXCursor_ModuleImportDecl) {
    if (const ImportDecl *ImportD =
            dyn_cast_or_null<ImportDecl>(getCursorDecl(C)))
      return ImportD->getImportedModule();
  }

  return nullptr;
}

CXModule clang_getModuleForFile(CXTranslationUnit TU, CXFile File) {
  if (isNotUsableTU(TU)) {
    LOG_BAD_TU(TU);
    return nullptr;
  }
  if (!File)
    return nullptr;
  FileEntryRef FE = *cxfile::getFileEntryRef(File);

  ASTUnit &Unit = *cxtu::getASTUnit(TU);
  HeaderSearch &HS = Unit.getPreprocessor().getHeaderSearchInfo();
  ModuleMap::KnownHeader Header = HS.findModuleForHeader(FE);

  return Header.getModule();
}

CXFile clang_Module_getASTFile(CXModule CXMod) {
  if (!CXMod)
    return nullptr;
  Module *Mod = static_cast<Module *>(CXMod);
  return cxfile::makeCXFile(Mod->getASTFile());
}

CXModule clang_Module_getParent(CXModule CXMod) {
  if (!CXMod)
    return nullptr;
  Module *Mod = static_cast<Module *>(CXMod);
  return Mod->Parent;
}

CXString clang_Module_getName(CXModule CXMod) {
  if (!CXMod)
    return cxstring::createEmpty();
  Module *Mod = static_cast<Module *>(CXMod);
  return cxstring::createDup(Mod->Name);
}

CXString clang_Module_getFullName(CXModule CXMod) {
  if (!CXMod)
    return cxstring::createEmpty();
  Module *Mod = static_cast<Module *>(CXMod);
  return cxstring::createDup(Mod->getFullModuleName());
}

int clang_Module_isSystem(CXModule CXMod) {
  if (!CXMod)
    return 0;
  Module *Mod = static_cast<Module *>(CXMod);
  return Mod->IsSystem;
}

unsigned clang_Module_getNumTopLevelHeaders(CXTranslationUnit TU,
                                            CXModule CXMod) {
  if (isNotUsableTU(TU)) {
    LOG_BAD_TU(TU);
    return 0;
  }
  if (!CXMod)
    return 0;
  Module *Mod = static_cast<Module *>(CXMod);
  FileManager &FileMgr = cxtu::getASTUnit(TU)->getFileManager();
  ArrayRef<FileEntryRef> TopHeaders = Mod->getTopHeaders(FileMgr);
  return TopHeaders.size();
}

CXFile clang_Module_getTopLevelHeader(CXTranslationUnit TU, CXModule CXMod,
                                      unsigned Index) {
  if (isNotUsableTU(TU)) {
    LOG_BAD_TU(TU);
    return nullptr;
  }
  if (!CXMod)
    return nullptr;
  Module *Mod = static_cast<Module *>(CXMod);
  FileManager &FileMgr = cxtu::getASTUnit(TU)->getFileManager();

  ArrayRef<FileEntryRef> TopHeaders = Mod->getTopHeaders(FileMgr);
  if (Index < TopHeaders.size())
    return cxfile::makeCXFile(TopHeaders[Index]);

  return nullptr;
}

//===----------------------------------------------------------------------===//
// C++ AST instrospection.
//===----------------------------------------------------------------------===//

unsigned clang_CXXConstructor_isDefaultConstructor(CXCursor C) {
  if (!clang_isDeclaration(C.kind))
    return 0;

  const Decl *D = cxcursor::getCursorDecl(C);
  const CXXConstructorDecl *Constructor =
      D ? dyn_cast_or_null<CXXConstructorDecl>(D->getAsFunction()) : nullptr;
  return (Constructor && Constructor->isDefaultConstructor()) ? 1 : 0;
}

unsigned clang_CXXConstructor_isCopyConstructor(CXCursor C) {
  if (!clang_isDeclaration(C.kind))
    return 0;

  const Decl *D = cxcursor::getCursorDecl(C);
  const CXXConstructorDecl *Constructor =
      D ? dyn_cast_or_null<CXXConstructorDecl>(D->getAsFunction()) : nullptr;
  return (Constructor && Constructor->isCopyConstructor()) ? 1 : 0;
}

unsigned clang_CXXConstructor_isMoveConstructor(CXCursor C) {
  if (!clang_isDeclaration(C.kind))
    return 0;

  const Decl *D = cxcursor::getCursorDecl(C);
  const CXXConstructorDecl *Constructor =
      D ? dyn_cast_or_null<CXXConstructorDecl>(D->getAsFunction()) : nullptr;
  return (Constructor && Constructor->isMoveConstructor()) ? 1 : 0;
}

unsigned clang_CXXConstructor_isConvertingConstructor(CXCursor C) {
  if (!clang_isDeclaration(C.kind))
    return 0;

  const Decl *D = cxcursor::getCursorDecl(C);
  const CXXConstructorDecl *Constructor =
      D ? dyn_cast_or_null<CXXConstructorDecl>(D->getAsFunction()) : nullptr;
  // Passing 'false' excludes constructors marked 'explicit'.
  return (Constructor && Constructor->isConvertingConstructor(false)) ? 1 : 0;
}

unsigned clang_CXXField_isMutable(CXCursor C) {
  if (!clang_isDeclaration(C.kind))
    return 0;

  if (const auto D = cxcursor::getCursorDecl(C))
    if (const auto FD = dyn_cast_or_null<FieldDecl>(D))
      return FD->isMutable() ? 1 : 0;
  return 0;
}

unsigned clang_CXXMethod_isPureVirtual(CXCursor C) {
  if (!clang_isDeclaration(C.kind))
    return 0;

  const Decl *D = cxcursor::getCursorDecl(C);
  const CXXMethodDecl *Method =
      D ? dyn_cast_or_null<CXXMethodDecl>(D->getAsFunction()) : nullptr;
  return (Method && Method->isPureVirtual()) ? 1 : 0;
}

unsigned clang_CXXMethod_isConst(CXCursor C) {
  if (!clang_isDeclaration(C.kind))
    return 0;

  const Decl *D = cxcursor::getCursorDecl(C);
  const CXXMethodDecl *Method =
      D ? dyn_cast_or_null<CXXMethodDecl>(D->getAsFunction()) : nullptr;
  return (Method && Method->getMethodQualifiers().hasConst()) ? 1 : 0;
}

unsigned clang_CXXMethod_isDefaulted(CXCursor C) {
  if (!clang_isDeclaration(C.kind))
    return 0;

  const Decl *D = cxcursor::getCursorDecl(C);
  const CXXMethodDecl *Method =
      D ? dyn_cast_or_null<CXXMethodDecl>(D->getAsFunction()) : nullptr;
  return (Method && Method->isDefaulted()) ? 1 : 0;
}

unsigned clang_CXXMethod_isDeleted(CXCursor C) {
  if (!clang_isDeclaration(C.kind))
    return 0;

  const Decl *D = cxcursor::getCursorDecl(C);
  const CXXMethodDecl *Method =
      D ? dyn_cast_if_present<CXXMethodDecl>(D->getAsFunction()) : nullptr;
  return (Method && Method->isDeleted()) ? 1 : 0;
}

unsigned clang_CXXMethod_isStatic(CXCursor C) {
  if (!clang_isDeclaration(C.kind))
    return 0;

  const Decl *D = cxcursor::getCursorDecl(C);
  const CXXMethodDecl *Method =
      D ? dyn_cast_or_null<CXXMethodDecl>(D->getAsFunction()) : nullptr;
  return (Method && Method->isStatic()) ? 1 : 0;
}

unsigned clang_CXXMethod_isVirtual(CXCursor C) {
  if (!clang_isDeclaration(C.kind))
    return 0;

  const Decl *D = cxcursor::getCursorDecl(C);
  const CXXMethodDecl *Method =
      D ? dyn_cast_or_null<CXXMethodDecl>(D->getAsFunction()) : nullptr;
  return (Method && Method->isVirtual()) ? 1 : 0;
}

unsigned clang_CXXMethod_isCopyAssignmentOperator(CXCursor C) {
  if (!clang_isDeclaration(C.kind))
    return 0;

  const Decl *D = cxcursor::getCursorDecl(C);
  const CXXMethodDecl *Method =
      D ? dyn_cast_or_null<CXXMethodDecl>(D->getAsFunction()) : nullptr;

  return (Method && Method->isCopyAssignmentOperator()) ? 1 : 0;
}

unsigned clang_CXXMethod_isMoveAssignmentOperator(CXCursor C) {
  if (!clang_isDeclaration(C.kind))
    return 0;

  const Decl *D = cxcursor::getCursorDecl(C);
  const CXXMethodDecl *Method =
      D ? dyn_cast_or_null<CXXMethodDecl>(D->getAsFunction()) : nullptr;

  return (Method && Method->isMoveAssignmentOperator()) ? 1 : 0;
}

unsigned clang_CXXMethod_isExplicit(CXCursor C) {
  if (!clang_isDeclaration(C.kind))
    return 0;

  const Decl *D = cxcursor::getCursorDecl(C);
  const FunctionDecl *FD = D->getAsFunction();

  if (!FD)
    return 0;

  if (const auto *Ctor = dyn_cast<CXXConstructorDecl>(FD))
    return Ctor->isExplicit();

  if (const auto *Conv = dyn_cast<CXXConversionDecl>(FD))
    return Conv->isExplicit();

  return 0;
}

unsigned clang_CXXRecord_isAbstract(CXCursor C) {
  if (!clang_isDeclaration(C.kind))
    return 0;

  const auto *D = cxcursor::getCursorDecl(C);
  const auto *RD = dyn_cast_or_null<CXXRecordDecl>(D);
  if (RD)
    RD = RD->getDefinition();
  return (RD && RD->isAbstract()) ? 1 : 0;
}

unsigned clang_EnumDecl_isScoped(CXCursor C) {
  if (!clang_isDeclaration(C.kind))
    return 0;

  const Decl *D = cxcursor::getCursorDecl(C);
  auto *Enum = dyn_cast_or_null<EnumDecl>(D);
  return (Enum && Enum->isScoped()) ? 1 : 0;
}

//===----------------------------------------------------------------------===//
// Attribute introspection.
//===----------------------------------------------------------------------===//

CXType clang_getIBOutletCollectionType(CXCursor C) {
  if (C.kind != CXCursor_IBOutletCollectionAttr)
    return cxtype::MakeCXType(QualType(), cxcursor::getCursorTU(C));

  const IBOutletCollectionAttr *A =
      cast<IBOutletCollectionAttr>(cxcursor::getCursorAttr(C));

  return cxtype::MakeCXType(A->getInterface(), cxcursor::getCursorTU(C));
}

//===----------------------------------------------------------------------===//
// Inspecting memory usage.
//===----------------------------------------------------------------------===//

typedef std::vector<CXTUResourceUsageEntry> MemUsageEntries;

static inline void createCXTUResourceUsageEntry(MemUsageEntries &entries,
                                                enum CXTUResourceUsageKind k,
                                                unsigned long amount) {
  CXTUResourceUsageEntry entry = {k, amount};
  entries.push_back(entry);
}

const char *clang_getTUResourceUsageName(CXTUResourceUsageKind kind) {
  const char *str = "";
  switch (kind) {
  case CXTUResourceUsage_AST:
    str = "ASTContext: expressions, declarations, and types";
    break;
  case CXTUResourceUsage_Identifiers:
    str = "ASTContext: identifiers";
    break;
  case CXTUResourceUsage_Selectors:
    str = "ASTContext: selectors";
    break;
  case CXTUResourceUsage_GlobalCompletionResults:
    str = "Code completion: cached global results";
    break;
  case CXTUResourceUsage_SourceManagerContentCache:
    str = "SourceManager: content cache allocator";
    break;
  case CXTUResourceUsage_AST_SideTables:
    str = "ASTContext: side tables";
    break;
  case CXTUResourceUsage_SourceManager_Membuffer_Malloc:
    str = "SourceManager: malloc'ed memory buffers";
    break;
  case CXTUResourceUsage_SourceManager_Membuffer_MMap:
    str = "SourceManager: mmap'ed memory buffers";
    break;
  case CXTUResourceUsage_ExternalASTSource_Membuffer_Malloc:
    str = "ExternalASTSource: malloc'ed memory buffers";
    break;
  case CXTUResourceUsage_ExternalASTSource_Membuffer_MMap:
    str = "ExternalASTSource: mmap'ed memory buffers";
    break;
  case CXTUResourceUsage_Preprocessor:
    str = "Preprocessor: malloc'ed memory";
    break;
  case CXTUResourceUsage_PreprocessingRecord:
    str = "Preprocessor: PreprocessingRecord";
    break;
  case CXTUResourceUsage_SourceManager_DataStructures:
    str = "SourceManager: data structures and tables";
    break;
  case CXTUResourceUsage_Preprocessor_HeaderSearch:
    str = "Preprocessor: header search tables";
    break;
  }
  return str;
}

CXTUResourceUsage clang_getCXTUResourceUsage(CXTranslationUnit TU) {
  if (isNotUsableTU(TU)) {
    LOG_BAD_TU(TU);
    CXTUResourceUsage usage = {(void *)nullptr, 0, nullptr};
    return usage;
  }

  ASTUnit *astUnit = cxtu::getASTUnit(TU);
  std::unique_ptr<MemUsageEntries> entries(new MemUsageEntries());
  ASTContext &astContext = astUnit->getASTContext();

  // How much memory is used by AST nodes and types?
  createCXTUResourceUsageEntry(
      *entries, CXTUResourceUsage_AST,
      (unsigned long)astContext.getASTAllocatedMemory());

  // How much memory is used by identifiers?
  createCXTUResourceUsageEntry(
      *entries, CXTUResourceUsage_Identifiers,
      (unsigned long)astContext.Idents.getAllocator().getTotalMemory());

  // How much memory is used for selectors?
  createCXTUResourceUsageEntry(
      *entries, CXTUResourceUsage_Selectors,
      (unsigned long)astContext.Selectors.getTotalMemory());

  // How much memory is used by ASTContext's side tables?
  createCXTUResourceUsageEntry(
      *entries, CXTUResourceUsage_AST_SideTables,
      (unsigned long)astContext.getSideTableAllocatedMemory());

  // How much memory is used for caching global code completion results?
  unsigned long completionBytes = 0;
  if (GlobalCodeCompletionAllocator *completionAllocator =
          astUnit->getCachedCompletionAllocator().get()) {
    completionBytes = completionAllocator->getTotalMemory();
  }
  createCXTUResourceUsageEntry(
      *entries, CXTUResourceUsage_GlobalCompletionResults, completionBytes);

  // How much memory is being used by SourceManager's content cache?
  createCXTUResourceUsageEntry(
      *entries, CXTUResourceUsage_SourceManagerContentCache,
      (unsigned long)astContext.getSourceManager().getContentCacheSize());

  // How much memory is being used by the MemoryBuffer's in SourceManager?
  const SourceManager::MemoryBufferSizes &srcBufs =
      astUnit->getSourceManager().getMemoryBufferSizes();

  createCXTUResourceUsageEntry(*entries,
                               CXTUResourceUsage_SourceManager_Membuffer_Malloc,
                               (unsigned long)srcBufs.malloc_bytes);
  createCXTUResourceUsageEntry(*entries,
                               CXTUResourceUsage_SourceManager_Membuffer_MMap,
                               (unsigned long)srcBufs.mmap_bytes);
  createCXTUResourceUsageEntry(
      *entries, CXTUResourceUsage_SourceManager_DataStructures,
      (unsigned long)astContext.getSourceManager().getDataStructureSizes());

  // How much memory is being used by the ExternalASTSource?
  if (ExternalASTSource *esrc = astContext.getExternalSource()) {
    const ExternalASTSource::MemoryBufferSizes &sizes =
        esrc->getMemoryBufferSizes();

    createCXTUResourceUsageEntry(
        *entries, CXTUResourceUsage_ExternalASTSource_Membuffer_Malloc,
        (unsigned long)sizes.malloc_bytes);
    createCXTUResourceUsageEntry(
        *entries, CXTUResourceUsage_ExternalASTSource_Membuffer_MMap,
        (unsigned long)sizes.mmap_bytes);
  }

  // How much memory is being used by the Preprocessor?
  Preprocessor &pp = astUnit->getPreprocessor();
  createCXTUResourceUsageEntry(*entries, CXTUResourceUsage_Preprocessor,
                               pp.getTotalMemory());

  if (PreprocessingRecord *pRec = pp.getPreprocessingRecord()) {
    createCXTUResourceUsageEntry(*entries,
                                 CXTUResourceUsage_PreprocessingRecord,
                                 pRec->getTotalMemory());
  }

  createCXTUResourceUsageEntry(*entries,
                               CXTUResourceUsage_Preprocessor_HeaderSearch,
                               pp.getHeaderSearchInfo().getTotalMemory());

  CXTUResourceUsage usage = {(void *)entries.get(), (unsigned)entries->size(),
                             !entries->empty() ? &(*entries)[0] : nullptr};
  (void)entries.release();
  return usage;
}

void clang_disposeCXTUResourceUsage(CXTUResourceUsage usage) {
  if (usage.data)
    delete (MemUsageEntries *)usage.data;
}

CXSourceRangeList *clang_getSkippedRanges(CXTranslationUnit TU, CXFile file) {
  CXSourceRangeList *skipped = new CXSourceRangeList;
  skipped->count = 0;
  skipped->ranges = nullptr;

  if (isNotUsableTU(TU)) {
    LOG_BAD_TU(TU);
    return skipped;
  }

  if (!file)
    return skipped;

  ASTUnit *astUnit = cxtu::getASTUnit(TU);
  PreprocessingRecord *ppRec =
      astUnit->getPreprocessor().getPreprocessingRecord();
  if (!ppRec)
    return skipped;

  ASTContext &Ctx = astUnit->getASTContext();
  SourceManager &sm = Ctx.getSourceManager();
  FileEntryRef fileEntry = *cxfile::getFileEntryRef(file);
  FileID wantedFileID = sm.translateFile(fileEntry);
  bool isMainFile = wantedFileID == sm.getMainFileID();

  const std::vector<SourceRange> &SkippedRanges = ppRec->getSkippedRanges();
  std::vector<SourceRange> wantedRanges;
  for (std::vector<SourceRange>::const_iterator i = SkippedRanges.begin(),
                                                ei = SkippedRanges.end();
       i != ei; ++i) {
    if (sm.getFileID(i->getBegin()) == wantedFileID ||
        sm.getFileID(i->getEnd()) == wantedFileID)
      wantedRanges.push_back(*i);
    else if (isMainFile && (astUnit->isInPreambleFileID(i->getBegin()) ||
                            astUnit->isInPreambleFileID(i->getEnd())))
      wantedRanges.push_back(*i);
  }

  skipped->count = wantedRanges.size();
  skipped->ranges = new CXSourceRange[skipped->count];
  for (unsigned i = 0, ei = skipped->count; i != ei; ++i)
    skipped->ranges[i] = cxloc::translateSourceRange(Ctx, wantedRanges[i]);

  return skipped;
}

CXSourceRangeList *clang_getAllSkippedRanges(CXTranslationUnit TU) {
  CXSourceRangeList *skipped = new CXSourceRangeList;
  skipped->count = 0;
  skipped->ranges = nullptr;

  if (isNotUsableTU(TU)) {
    LOG_BAD_TU(TU);
    return skipped;
  }

  ASTUnit *astUnit = cxtu::getASTUnit(TU);
  PreprocessingRecord *ppRec =
      astUnit->getPreprocessor().getPreprocessingRecord();
  if (!ppRec)
    return skipped;

  ASTContext &Ctx = astUnit->getASTContext();

  const std::vector<SourceRange> &SkippedRanges = ppRec->getSkippedRanges();

  skipped->count = SkippedRanges.size();
  skipped->ranges = new CXSourceRange[skipped->count];
  for (unsigned i = 0, ei = skipped->count; i != ei; ++i)
    skipped->ranges[i] = cxloc::translateSourceRange(Ctx, SkippedRanges[i]);

  return skipped;
}

void clang_disposeSourceRangeList(CXSourceRangeList *ranges) {
  if (ranges) {
    delete[] ranges->ranges;
    delete ranges;
  }
}

void clang::PrintLibclangResourceUsage(CXTranslationUnit TU) {
  CXTUResourceUsage Usage = clang_getCXTUResourceUsage(TU);
  for (unsigned I = 0; I != Usage.numEntries; ++I)
    fprintf(stderr, "  %s: %lu\n",
            clang_getTUResourceUsageName(Usage.entries[I].kind),
            Usage.entries[I].amount);

  clang_disposeCXTUResourceUsage(Usage);
}

CXCursor clang_Cursor_getVarDeclInitializer(CXCursor cursor) {
  const Decl *const D = getCursorDecl(cursor);
  if (!D)
    return clang_getNullCursor();
  const auto *const VD = dyn_cast<VarDecl>(D);
  if (!VD)
    return clang_getNullCursor();
  const Expr *const Init = VD->getInit();
  if (!Init)
    return clang_getNullCursor();

  return cxcursor::MakeCXCursor(Init, VD, cxcursor::getCursorTU(cursor));
}

int clang_Cursor_hasVarDeclGlobalStorage(CXCursor cursor) {
  const Decl *const D = getCursorDecl(cursor);
  if (!D)
    return -1;
  const auto *const VD = dyn_cast<VarDecl>(D);
  if (!VD)
    return -1;

  return VD->hasGlobalStorage();
}

int clang_Cursor_hasVarDeclExternalStorage(CXCursor cursor) {
  const Decl *const D = getCursorDecl(cursor);
  if (!D)
    return -1;
  const auto *const VD = dyn_cast<VarDecl>(D);
  if (!VD)
    return -1;

  return VD->hasExternalStorage();
}

//===----------------------------------------------------------------------===//
// Misc. utility functions.
//===----------------------------------------------------------------------===//

/// Default to using our desired 8 MB stack size on "safety" threads.
static unsigned SafetyStackThreadSize = DesiredStackSize;

namespace clang {

bool RunSafely(llvm::CrashRecoveryContext &CRC, llvm::function_ref<void()> Fn,
               unsigned Size) {
  if (!Size)
    Size = GetSafetyThreadStackSize();
  if (Size && !getenv("LIBCLANG_NOTHREADS"))
    return CRC.RunSafelyOnThread(Fn, Size);
  return CRC.RunSafely(Fn);
}

unsigned GetSafetyThreadStackSize() { return SafetyStackThreadSize; }

void SetSafetyThreadStackSize(unsigned Value) { SafetyStackThreadSize = Value; }

} // namespace clang

void clang::setThreadBackgroundPriority() {
  if (getenv("LIBCLANG_BGPRIO_DISABLE"))
    return;

#if LLVM_ENABLE_THREADS
  // The function name setThreadBackgroundPriority is for historical reasons;
  // Low is more appropriate.
  llvm::set_thread_priority(llvm::ThreadPriority::Low);
#endif
}

void cxindex::printDiagsToStderr(ASTUnit *Unit) {
  if (!Unit)
    return;

  for (ASTUnit::stored_diag_iterator D = Unit->stored_diag_begin(),
                                     DEnd = Unit->stored_diag_end();
       D != DEnd; ++D) {
    CXStoredDiagnostic Diag(*D, Unit->getLangOpts());
    CXString Msg =
        clang_formatDiagnostic(&Diag, clang_defaultDiagnosticDisplayOptions());
    fprintf(stderr, "%s\n", clang_getCString(Msg));
    clang_disposeString(Msg);
  }
#ifdef _WIN32
  // On Windows, force a flush, since there may be multiple copies of
  // stderr and stdout in the file system, all with different buffers
  // but writing to the same device.
  fflush(stderr);
#endif
}

MacroInfo *cxindex::getMacroInfo(const IdentifierInfo &II,
                                 SourceLocation MacroDefLoc,
                                 CXTranslationUnit TU) {
  if (MacroDefLoc.isInvalid() || !TU)
    return nullptr;
  if (!II.hadMacroDefinition())
    return nullptr;

  ASTUnit *Unit = cxtu::getASTUnit(TU);
  Preprocessor &PP = Unit->getPreprocessor();
  MacroDirective *MD = PP.getLocalMacroDirectiveHistory(&II);
  if (MD) {
    for (MacroDirective::DefInfo Def = MD->getDefinition(); Def;
         Def = Def.getPreviousDefinition()) {
      if (MacroDefLoc == Def.getMacroInfo()->getDefinitionLoc())
        return Def.getMacroInfo();
    }
  }

  return nullptr;
}

const MacroInfo *cxindex::getMacroInfo(const MacroDefinitionRecord *MacroDef,
                                       CXTranslationUnit TU) {
  if (!MacroDef || !TU)
    return nullptr;
  const IdentifierInfo *II = MacroDef->getName();
  if (!II)
    return nullptr;

  return getMacroInfo(*II, MacroDef->getLocation(), TU);
}

MacroDefinitionRecord *
cxindex::checkForMacroInMacroDefinition(const MacroInfo *MI, const Token &Tok,
                                        CXTranslationUnit TU) {
  if (!MI || !TU)
    return nullptr;
  if (Tok.isNot(tok::raw_identifier))
    return nullptr;

  if (MI->getNumTokens() == 0)
    return nullptr;
  SourceRange DefRange(MI->getReplacementToken(0).getLocation(),
                       MI->getDefinitionEndLoc());
  ASTUnit *Unit = cxtu::getASTUnit(TU);

  // Check that the token is inside the definition and not its argument list.
  SourceManager &SM = Unit->getSourceManager();
  if (SM.isBeforeInTranslationUnit(Tok.getLocation(), DefRange.getBegin()))
    return nullptr;
  if (SM.isBeforeInTranslationUnit(DefRange.getEnd(), Tok.getLocation()))
    return nullptr;

  Preprocessor &PP = Unit->getPreprocessor();
  PreprocessingRecord *PPRec = PP.getPreprocessingRecord();
  if (!PPRec)
    return nullptr;

  IdentifierInfo &II = PP.getIdentifierTable().get(Tok.getRawIdentifier());
  if (!II.hadMacroDefinition())
    return nullptr;

  // Check that the identifier is not one of the macro arguments.
  if (llvm::is_contained(MI->params(), &II))
    return nullptr;

  MacroDirective *InnerMD = PP.getLocalMacroDirectiveHistory(&II);
  if (!InnerMD)
    return nullptr;

  return PPRec->findMacroDefinition(InnerMD->getMacroInfo());
}

MacroDefinitionRecord *
cxindex::checkForMacroInMacroDefinition(const MacroInfo *MI, SourceLocation Loc,
                                        CXTranslationUnit TU) {
  if (Loc.isInvalid() || !MI || !TU)
    return nullptr;

  if (MI->getNumTokens() == 0)
    return nullptr;
  ASTUnit *Unit = cxtu::getASTUnit(TU);
  Preprocessor &PP = Unit->getPreprocessor();
  if (!PP.getPreprocessingRecord())
    return nullptr;
  Loc = Unit->getSourceManager().getSpellingLoc(Loc);
  Token Tok;
  if (PP.getRawToken(Loc, Tok))
    return nullptr;

  return checkForMacroInMacroDefinition(MI, Tok, TU);
}

CXString clang_getClangVersion() {
  return cxstring::createDup(getClangFullVersion());
}

Logger &cxindex::Logger::operator<<(CXTranslationUnit TU) {
  if (TU) {
    if (ASTUnit *Unit = cxtu::getASTUnit(TU)) {
      LogOS << '<' << Unit->getMainFileName() << '>';
      if (Unit->isMainFileAST())
        LogOS << " (" << Unit->getASTFileName() << ')';
      return *this;
    }
  } else {
    LogOS << "<NULL TU>";
  }
  return *this;
}

Logger &cxindex::Logger::operator<<(FileEntryRef FE) {
  *this << FE.getName();
  return *this;
}

Logger &cxindex::Logger::operator<<(CXCursor cursor) {
  CXString cursorName = clang_getCursorDisplayName(cursor);
  *this << cursorName << "@" << clang_getCursorLocation(cursor);
  clang_disposeString(cursorName);
  return *this;
}

Logger &cxindex::Logger::operator<<(CXSourceLocation Loc) {
  CXFile File;
  unsigned Line, Column;
  clang_getFileLocation(Loc, &File, &Line, &Column, nullptr);
  CXString FileName = clang_getFileName(File);
  *this << llvm::format("(%s:%d:%d)", clang_getCString(FileName), Line, Column);
  clang_disposeString(FileName);
  return *this;
}

Logger &cxindex::Logger::operator<<(CXSourceRange range) {
  CXSourceLocation BLoc = clang_getRangeStart(range);
  CXSourceLocation ELoc = clang_getRangeEnd(range);

  CXFile BFile;
  unsigned BLine, BColumn;
  clang_getFileLocation(BLoc, &BFile, &BLine, &BColumn, nullptr);

  CXFile EFile;
  unsigned ELine, EColumn;
  clang_getFileLocation(ELoc, &EFile, &ELine, &EColumn, nullptr);

  CXString BFileName = clang_getFileName(BFile);
  if (BFile == EFile) {
    *this << llvm::format("[%s %d:%d-%d:%d]", clang_getCString(BFileName),
                          BLine, BColumn, ELine, EColumn);
  } else {
    CXString EFileName = clang_getFileName(EFile);
    *this << llvm::format("[%s:%d:%d - ", clang_getCString(BFileName), BLine,
                          BColumn)
          << llvm::format("%s:%d:%d]", clang_getCString(EFileName), ELine,
                          EColumn);
    clang_disposeString(EFileName);
  }
  clang_disposeString(BFileName);
  return *this;
}

Logger &cxindex::Logger::operator<<(CXString Str) {
  *this << clang_getCString(Str);
  return *this;
}

Logger &cxindex::Logger::operator<<(const llvm::format_object_base &Fmt) {
  LogOS << Fmt;
  return *this;
}

static llvm::ManagedStatic<std::mutex> LoggingMutex;

cxindex::Logger::~Logger() {
  std::lock_guard<std::mutex> L(*LoggingMutex);

  static llvm::TimeRecord sBeginTR = llvm::TimeRecord::getCurrentTime();

  raw_ostream &OS = llvm::errs();
  OS << "[libclang:" << Name << ':';

#ifdef USE_DARWIN_THREADS
  // TODO: Portability.
  mach_port_t tid = pthread_mach_thread_np(pthread_self());
  OS << tid << ':';
#endif

  llvm::TimeRecord TR = llvm::TimeRecord::getCurrentTime();
  OS << llvm::format("%7.4f] ", TR.getWallTime() - sBeginTR.getWallTime());
  OS << Msg << '\n';

  if (Trace) {
    llvm::sys::PrintStackTrace(OS);
    OS << "--------------------------------------------------\n";
  }
}

CXString clang_getBinaryOperatorKindSpelling(enum CXBinaryOperatorKind kind) {
  return cxstring::createRef(
      BinaryOperator::getOpcodeStr(static_cast<BinaryOperatorKind>(kind - 1)));
}

enum CXBinaryOperatorKind clang_getCursorBinaryOperatorKind(CXCursor cursor) {
  if (clang_isExpression(cursor.kind)) {
    const Expr *expr = getCursorExpr(cursor);

    if (const auto *op = dyn_cast<BinaryOperator>(expr))
      return static_cast<CXBinaryOperatorKind>(op->getOpcode() + 1);

    if (const auto *op = dyn_cast<CXXRewrittenBinaryOperator>(expr))
      return static_cast<CXBinaryOperatorKind>(op->getOpcode() + 1);
  }

  return CXBinaryOperator_Invalid;
}

CXString clang_getUnaryOperatorKindSpelling(enum CXUnaryOperatorKind kind) {
  return cxstring::createRef(
      UnaryOperator::getOpcodeStr(static_cast<UnaryOperatorKind>(kind - 1)));
}

enum CXUnaryOperatorKind clang_getCursorUnaryOperatorKind(CXCursor cursor) {
  if (clang_isExpression(cursor.kind)) {
    const Expr *expr = getCursorExpr(cursor);

    if (const auto *op = dyn_cast<UnaryOperator>(expr))
      return static_cast<CXUnaryOperatorKind>(op->getOpcode() + 1);
  }

  return CXUnaryOperator_Invalid;
}<|MERGE_RESOLUTION|>--- conflicted
+++ resolved
@@ -3724,11 +3724,8 @@
 void EnqueueVisitor::VisitOpenACCAtomicConstruct(
     const OpenACCAtomicConstruct *C) {
   EnqueueChildren(C);
-<<<<<<< HEAD
-=======
   for (auto *Clause : C->clauses())
     EnqueueChildren(Clause);
->>>>>>> d465594a
 }
 
 void EnqueueVisitor::VisitAnnotateAttr(const AnnotateAttr *A) {
