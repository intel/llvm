--- conflicted
+++ resolved
@@ -336,14 +336,11 @@
   case Stmt::ObjCBoxedExprClass:
   case Stmt::ObjCSubscriptRefExprClass:
   case Stmt::RecoveryExprClass:
-<<<<<<< HEAD
   case Stmt::SYCLBuiltinNumFieldsExprClass:
   case Stmt::SYCLBuiltinFieldTypeExprClass:
   case Stmt::SYCLBuiltinNumBasesExprClass:
   case Stmt::SYCLBuiltinBaseTypeExprClass:
-=======
   case Stmt::SYCLUniqueStableNameExprClass:
->>>>>>> ce1c5a43
     K = CXCursor_UnexposedExpr;
     break;
 
