--- conflicted
+++ resolved
@@ -1721,19 +1721,12 @@
   }
   case Triple::loongarch64:
     return generic::clang(InputFiles, Args, IsSYCLKind);
-<<<<<<< HEAD
   case Triple::native_cpu:
     if (IsSYCLKind)
-      return generic::clang(InputFiles, Args);
+      return generic::clang(InputFiles, Args, IsSYCLKind);
     return createStringError(Triple.getArchName() +
                              " linking is not supported other than for SYCL");
   default:
-=======
-  default:
-    if (Triple.str() == "native_cpu" && IsSYCLKind)
-      return generic::clang(InputFiles, Args, IsSYCLKind);
-
->>>>>>> ca9795ae
     return createStringError(Triple.getArchName() +
                              " linking is not supported");
   }
