//===-- clang-linker-wrapper/ClangLinkerWrapper.cpp - wrapper over linker-===//
//
// Part of the LLVM Project, under the Apache License v2.0 with LLVM Exceptions.
// See https://llvm.org/LICENSE.txt for license information.
// SPDX-License-Identifier: Apache-2.0 WITH LLVM-exception
//
//===---------------------------------------------------------------------===//
//
// This tool works as a wrapper over a linking job. This tool is used to create
// linked device images for offloading. It scans the linker's input for embedded
// device offloading data stored in sections `.llvm.offloading` and extracts it
// as a temporary file. The extracted device files will then be passed to a
// device linking job to create a final device image.
//
//===---------------------------------------------------------------------===//

#include "clang/Basic/Version.h"
#include "llvm/ADT/MapVector.h"
#include "llvm/BinaryFormat/Magic.h"
#include "llvm/Bitcode/BitcodeWriter.h"
#include "llvm/CodeGen/CommandFlags.h"
#include "llvm/Frontend/Offloading/OffloadWrapper.h"
#include "llvm/Frontend/Offloading/SYCLOffloadWrapper.h"
#include "llvm/Frontend/Offloading/Utility.h"
#include "llvm/IR/Constants.h"
#include "llvm/IR/DiagnosticPrinter.h"
#include "llvm/IR/Module.h"
#include "llvm/IRReader/IRReader.h"
#include "llvm/LTO/LTO.h"
#include "llvm/MC/TargetRegistry.h"
#include "llvm/Object/Archive.h"
#include "llvm/Object/ArchiveWriter.h"
#include "llvm/Object/Binary.h"
#include "llvm/Object/ELFObjectFile.h"
#include "llvm/Object/IRObjectFile.h"
#include "llvm/Object/ObjectFile.h"
#include "llvm/Object/OffloadBinary.h"
#include "llvm/Option/ArgList.h"
#include "llvm/Option/OptTable.h"
#include "llvm/Option/Option.h"
#include "llvm/SYCLLowerIR/ModuleSplitter.h"
#include "llvm/Support/CommandLine.h"
#include "llvm/Support/Errc.h"
#include "llvm/Support/FileOutputBuffer.h"
#include "llvm/Support/FileSystem.h"
#include "llvm/Support/FileUtilities.h"
#include "llvm/Support/InitLLVM.h"
#include "llvm/Support/LineIterator.h"
#include "llvm/Support/MemoryBuffer.h"
#include "llvm/Support/Parallel.h"
#include "llvm/Support/Path.h"
#include "llvm/Support/Program.h"
#include "llvm/Support/Signals.h"
#include "llvm/Support/SimpleTable.h"
#include "llvm/Support/SourceMgr.h"
#include "llvm/Support/StringSaver.h"
#include "llvm/Support/TargetSelect.h"
#include "llvm/Support/TimeProfiler.h"
#include "llvm/Support/WithColor.h"
#include "llvm/Support/raw_ostream.h"
#include "llvm/Target/TargetMachine.h"
#include "llvm/TargetParser/Host.h"
#include <atomic>
#include <optional>

#define COMPILE_OPTS "compile-opts"
#define LINK_OPTS "link-opts"

using namespace llvm;
using namespace llvm::opt;
using namespace llvm::object;

/// Path of the current binary.
static const char *LinkerExecutable;

/// Ssave intermediary results.
static bool SaveTemps = false;

/// Print arguments without executing.
static bool DryRun = false;

/// Print verbose output.
static bool Verbose = false;

/// Filename of the executable being created.
static StringRef ExecutableName;

/// Binary path for the CUDA installation.
static std::string CudaBinaryPath;

/// Mutex lock to protect writes to shared TempFiles in parallel.
static std::mutex TempFilesMutex;

/// Temporary files created by the linker wrapper.
static std::list<SmallString<128>> TempFiles;

/// Codegen flags for LTO backend.
static codegen::RegisterCodeGenFlags CodeGenFlags;

/// Global flag to indicate that the LTO pipeline threw an error.
static std::atomic<bool> LTOError;

static std::optional<llvm::module_split::IRSplitMode> SYCLModuleSplitMode;

using OffloadingImage = OffloadBinary::OffloadingImage;

namespace llvm {
// Provide DenseMapInfo so that OffloadKind can be used in a DenseMap.
template <> struct DenseMapInfo<OffloadKind> {
  static inline OffloadKind getEmptyKey() { return OFK_LAST; }
  static inline OffloadKind getTombstoneKey() {
    return static_cast<OffloadKind>(OFK_LAST + 1);
  }
  static unsigned getHashValue(const OffloadKind &Val) { return Val; }

  static bool isEqual(const OffloadKind &LHS, const OffloadKind &RHS) {
    return LHS == RHS;
  }
};
} // namespace llvm

namespace {
using std::error_code;

/// Must not overlap with llvm::opt::DriverFlag.
enum WrapperFlags {
  WrapperOnlyOption = (1 << 4), // Options only used by the linker wrapper.
  DeviceOnlyOption = (1 << 5),  // Options only used for device linking.
};

enum ID {
  OPT_INVALID = 0, // This is not an option ID.
#define OPTION(...) LLVM_MAKE_OPT_ID(__VA_ARGS__),
#include "LinkerWrapperOpts.inc"
  LastOption
#undef OPTION
};

#define PREFIX(NAME, VALUE)                                                    \
  static constexpr StringLiteral NAME##_init[] = VALUE;                        \
  static constexpr ArrayRef<StringLiteral> NAME(NAME##_init,                   \
                                                std::size(NAME##_init) - 1);
#include "LinkerWrapperOpts.inc"
#undef PREFIX

static constexpr OptTable::Info InfoTable[] = {
#define OPTION(...) LLVM_CONSTRUCT_OPT_INFO(__VA_ARGS__),
#include "LinkerWrapperOpts.inc"
#undef OPTION
};

class WrapperOptTable : public opt::GenericOptTable {
public:
  WrapperOptTable() : opt::GenericOptTable(InfoTable) {}
};

const OptTable &getOptTable() {
  static const WrapperOptTable *Table = []() {
    auto Result = std::make_unique<WrapperOptTable>();
    return Result.release();
  }();
  return *Table;
}

void printCommands(ArrayRef<StringRef> CmdArgs) {
  if (CmdArgs.empty())
    return;

  llvm::errs() << " \"" << CmdArgs.front() << "\" ";
  for (auto IC = std::next(CmdArgs.begin()), IE = CmdArgs.end(); IC != IE; ++IC)
    llvm::errs() << *IC << (std::next(IC) != IE ? " " : "\n");
}

[[noreturn]] void reportError(Error E) {
  outs().flush();
  logAllUnhandledErrors(std::move(E),
                        WithColor::error(errs(), LinkerExecutable));
  exit(EXIT_FAILURE);
}

/// Create an extra user-specified \p OffloadFile.
/// TODO: We should find a way to wrap these as libraries instead.
Expected<OffloadFile> getInputBitcodeLibrary(StringRef Input) {
  auto [Device, Path] = StringRef(Input).split('=');
  auto [String, Arch] = Device.rsplit('-');
  auto [Kind, Triple] = String.split('-');

  llvm::ErrorOr<std::unique_ptr<MemoryBuffer>> ImageOrError =
      llvm::MemoryBuffer::getFileOrSTDIN(Path);
  if (std::error_code EC = ImageOrError.getError())
    return createFileError(Path, EC);

  OffloadingImage Image{};
  Image.TheImageKind = IMG_Bitcode;
  Image.TheOffloadKind = getOffloadKind(Kind);
  Image.StringData["triple"] = Triple;
  Image.StringData["arch"] = Arch;
  Image.Image = std::move(*ImageOrError);

  std::unique_ptr<MemoryBuffer> Binary =
      MemoryBuffer::getMemBufferCopy(OffloadBinary::write(Image));
  auto NewBinaryOrErr = OffloadBinary::create(*Binary);
  if (!NewBinaryOrErr)
    return NewBinaryOrErr.takeError();
  return OffloadFile(std::move(*NewBinaryOrErr), std::move(Binary));
}

std::string getMainExecutable(const char *Name) {
  void *Ptr = (void *)(intptr_t)&getMainExecutable;
  auto COWPath = sys::fs::getMainExecutable(Name, Ptr);
  return sys::path::parent_path(COWPath).str();
}

/// Get a temporary filename suitable for output.
Expected<StringRef> createOutputFile(const Twine &Prefix, StringRef Extension) {
  std::scoped_lock<decltype(TempFilesMutex)> Lock(TempFilesMutex);
  SmallString<128> OutputFile;
  if (SaveTemps) {
    // Generate a unique path name without creating a file
    sys::fs::createUniquePath(Prefix + "-%%%%%%." + Extension, OutputFile,
                              /*MakeAbsolute=*/false);
  } else {
    if (std::error_code EC =
            sys::fs::createTemporaryFile(Prefix, Extension, OutputFile))
      return createFileError(OutputFile, EC);
  }

  TempFiles.emplace_back(std::move(OutputFile));
  return TempFiles.back();
}

Expected<StringRef> writeOffloadFile(const OffloadFile &File) {
  const OffloadBinary &Binary = *File.getBinary();

  StringRef Prefix =
      sys::path::stem(Binary.getMemoryBufferRef().getBufferIdentifier());
  StringRef Suffix = getImageKindName(Binary.getImageKind());

  auto TempFileOrErr = createOutputFile(
      Prefix + "-" + Binary.getTriple() + "-" + Binary.getArch(), Suffix);
  if (!TempFileOrErr)
    return TempFileOrErr.takeError();

  Expected<std::unique_ptr<FileOutputBuffer>> OutputOrErr =
      FileOutputBuffer::create(*TempFileOrErr, Binary.getImage().size());
  if (!OutputOrErr)
    return OutputOrErr.takeError();
  std::unique_ptr<FileOutputBuffer> Output = std::move(*OutputOrErr);
  llvm::copy(Binary.getImage(), Output->getBufferStart());
  if (Error E = Output->commit())
    return std::move(E);

  return *TempFileOrErr;
}

/// Execute the command \p ExecutablePath with the arguments \p Args.
Error executeCommands(StringRef ExecutablePath, ArrayRef<StringRef> Args) {
  if (Verbose || DryRun)
    printCommands(Args);

  if (!DryRun)
    if (sys::ExecuteAndWait(ExecutablePath, Args))
      return createStringError(
          "'%s' failed", sys::path::filename(ExecutablePath).str().c_str());
  return Error::success();
}

Expected<std::string> findProgram(StringRef Name, ArrayRef<StringRef> Paths) {

  ErrorOr<std::string> Path = sys::findProgramByName(Name, Paths);
  if (!Path)
    Path = sys::findProgramByName(Name);
  if (!Path && DryRun)
    return Name.str();
  if (!Path)
    return createStringError(Path.getError(),
                             "Unable to find '" + Name + "' in path");
  return *Path;
}

/// Returns the hashed value for a constant string.
std::string getHash(StringRef Str) {
  llvm::MD5 Hasher;
  llvm::MD5::MD5Result Hash;
  Hasher.update(Str);
  Hasher.final(Hash);
  return llvm::utohexstr(Hash.low(), /*LowerCase=*/true);
}

/// Renames offloading entry sections in a relocatable link so they do not
/// conflict with a later link job.
Error relocateOffloadSection(const ArgList &Args, StringRef Output) {
  llvm::Triple Triple(
      Args.getLastArgValue(OPT_host_triple_EQ, sys::getDefaultTargetTriple()));
  if (Triple.isOSWindows())
    return createStringError(
        "Relocatable linking is not supported on COFF targets");

  Expected<std::string> ObjcopyPath =
      findProgram("llvm-objcopy", {getMainExecutable("llvm-objcopy")});
  if (!ObjcopyPath)
    return ObjcopyPath.takeError();

  // Use the linker output file to get a unique hash. This creates a unique
  // identifier to rename the sections to that is deterministic to the contents.
  auto BufferOrErr = DryRun ? MemoryBuffer::getMemBuffer("")
                            : MemoryBuffer::getFileOrSTDIN(Output);
  if (!BufferOrErr)
    return createStringError("Failed to open %s", Output.str().c_str());
  std::string Suffix = "_" + getHash((*BufferOrErr)->getBuffer());

  SmallVector<StringRef> ObjcopyArgs = {
      *ObjcopyPath,
      Output,
  };

  // Remove the old .llvm.offloading section to prevent further linking.
  ObjcopyArgs.emplace_back("--remove-section");
  ObjcopyArgs.emplace_back(".llvm.offloading");
  for (StringRef Prefix : {"omp", "cuda", "hip"}) {
    auto Section = (Prefix + "_offloading_entries").str();
    // Rename the offloading entires to make them private to this link unit.
    ObjcopyArgs.emplace_back("--rename-section");
    ObjcopyArgs.emplace_back(
        Args.MakeArgString(Section + "=" + Section + Suffix));

    // Rename the __start_ / __stop_ symbols appropriately to iterate over the
    // newly renamed section containing the offloading entries.
    ObjcopyArgs.emplace_back("--redefine-sym");
    ObjcopyArgs.emplace_back(Args.MakeArgString("__start_" + Section + "=" +
                                                "__start_" + Section + Suffix));
    ObjcopyArgs.emplace_back("--redefine-sym");
    ObjcopyArgs.emplace_back(Args.MakeArgString("__stop_" + Section + "=" +
                                                "__stop_" + Section + Suffix));
  }

  if (Error Err = executeCommands(*ObjcopyPath, ObjcopyArgs))
    return Err;

  return Error::success();
}

/// Runs the wrapped linker job with the newly created input.
Error runLinker(ArrayRef<StringRef> Files, const ArgList &Args) {
  llvm::TimeTraceScope TimeScope("Execute host linker");

  // Render the linker arguments and add the newly created image. We add it
  // after the output file to ensure it is linked with the correct libraries.
  StringRef LinkerPath = Args.getLastArgValue(OPT_linker_path_EQ);
  ArgStringList NewLinkerArgs;
  for (const opt::Arg *Arg : Args) {
    // Do not forward arguments only intended for the linker wrapper.
    if (Arg->getOption().hasFlag(WrapperOnlyOption))
      continue;

    Arg->render(Args, NewLinkerArgs);
    if (Arg->getOption().matches(OPT_o) || Arg->getOption().matches(OPT_out))
      llvm::transform(Files, std::back_inserter(NewLinkerArgs),
                      [&](StringRef Arg) { return Args.MakeArgString(Arg); });
  }

  SmallVector<StringRef> LinkerArgs({LinkerPath});
  for (StringRef Arg : NewLinkerArgs)
    LinkerArgs.push_back(Arg);
  if (Error Err = executeCommands(LinkerPath, LinkerArgs))
    return Err;

  if (Args.hasArg(OPT_relocatable))
    return relocateOffloadSection(Args, ExecutableName);

  return Error::success();
}

void printVersion(raw_ostream &OS) {
  OS << clang::getClangToolFullVersion("clang-linker-wrapper") << '\n';
}

namespace nvptx {
Expected<StringRef>
fatbinary(ArrayRef<std::pair<StringRef, StringRef>> InputFiles,
          const ArgList &Args) {
  llvm::TimeTraceScope TimeScope("NVPTX fatbinary");
  // NVPTX uses the fatbinary program to bundle the linked images.
  Expected<std::string> FatBinaryPath =
      findProgram("fatbinary", {CudaBinaryPath + "/bin"});
  if (!FatBinaryPath)
    return FatBinaryPath.takeError();

  llvm::Triple Triple(
      Args.getLastArgValue(OPT_host_triple_EQ, sys::getDefaultTargetTriple()));

  // Create a new file to write the linked device image to.
  auto TempFileOrErr =
      createOutputFile(sys::path::filename(ExecutableName), "fatbin");
  if (!TempFileOrErr)
    return TempFileOrErr.takeError();

  SmallVector<StringRef, 16> CmdArgs;
  CmdArgs.push_back(*FatBinaryPath);
  CmdArgs.push_back(Triple.isArch64Bit() ? "-64" : "-32");
  CmdArgs.push_back("--create");
  CmdArgs.push_back(*TempFileOrErr);
  for (const auto &[File, Arch] : InputFiles)
    CmdArgs.push_back(
        Args.MakeArgString("--image=profile=" + Arch + ",file=" + File));

  if (Error Err = executeCommands(*FatBinaryPath, CmdArgs))
    return std::move(Err);

  return *TempFileOrErr;
}
} // namespace nvptx

namespace amdgcn {
Expected<StringRef>
fatbinary(ArrayRef<std::pair<StringRef, StringRef>> InputFiles,
          const ArgList &Args) {
  llvm::TimeTraceScope TimeScope("AMDGPU Fatbinary");

  // AMDGPU uses the clang-offload-bundler to bundle the linked images.
  Expected<std::string> OffloadBundlerPath = findProgram(
      "clang-offload-bundler", {getMainExecutable("clang-offload-bundler")});
  if (!OffloadBundlerPath)
    return OffloadBundlerPath.takeError();

  llvm::Triple Triple(
      Args.getLastArgValue(OPT_host_triple_EQ, sys::getDefaultTargetTriple()));

  // Create a new file to write the linked device image to.
  auto TempFileOrErr =
      createOutputFile(sys::path::filename(ExecutableName), "hipfb");
  if (!TempFileOrErr)
    return TempFileOrErr.takeError();

  BumpPtrAllocator Alloc;
  StringSaver Saver(Alloc);

  SmallVector<StringRef, 16> CmdArgs;
  CmdArgs.push_back(*OffloadBundlerPath);
  CmdArgs.push_back("-type=o");
  CmdArgs.push_back("-bundle-align=4096");

  if (Args.hasArg(OPT_compress))
    CmdArgs.push_back("-compress");
  if (auto *Arg = Args.getLastArg(OPT_compression_level_eq))
    CmdArgs.push_back(
        Args.MakeArgString(Twine("-compression-level=") + Arg->getValue()));

  SmallVector<StringRef> Targets = {"-targets=host-x86_64-unknown-linux"};
  for (const auto &[File, Arch] : InputFiles)
    Targets.push_back(Saver.save("hip-amdgcn-amd-amdhsa--" + Arch));
  CmdArgs.push_back(Saver.save(llvm::join(Targets, ",")));

#ifdef _WIN32
  CmdArgs.push_back("-input=NUL");
#else
  CmdArgs.push_back("-input=/dev/null");
#endif
  for (const auto &[File, Arch] : InputFiles)
    CmdArgs.push_back(Saver.save("-input=" + File));

  CmdArgs.push_back(Saver.save("-output=" + *TempFileOrErr));

  if (Error Err = executeCommands(*OffloadBundlerPath, CmdArgs))
    return std::move(Err);

  return *TempFileOrErr;
}
} // namespace amdgcn

namespace sycl {
// This utility function is used to gather all SYCL device library files that
// will be linked with input device files.
// The list of files and its location are passed from driver.
static Error getSYCLDeviceLibs(SmallVector<std::string, 16> &DeviceLibFiles,
                               const ArgList &Args) {
  StringRef SYCLDeviceLibLoc("");
  if (Arg *A = Args.getLastArg(OPT_sycl_device_library_location_EQ))
    SYCLDeviceLibLoc = A->getValue();
  if (Arg *A = Args.getLastArg(OPT_sycl_device_lib_EQ)) {
    if (A->getValues().size() == 0)
      return createStringError(
          inconvertibleErrorCode(),
          "Number of device library files cannot be zero.");
    for (StringRef Val : A->getValues()) {
      SmallString<128> LibName(SYCLDeviceLibLoc);
      llvm::sys::path::append(LibName, Val);
      if (llvm::sys::fs::exists(LibName))
        DeviceLibFiles.push_back(std::string(LibName));
      else
        return createStringError(inconvertibleErrorCode(),
                                 std::string(LibName) +
                                     " SYCL device library file is not found.");
    }
  }
  return Error::success();
}

/// This routine is used to convert SPIR-V input files into LLVM IR files.
/// 'llvm-spirv -r' command is used for this purpose.
/// If input is not a SPIR-V file, then the original file is returned.
/// TODO: Add a check to identify SPIR-V files and exit early if the input is
/// not a SPIR-V file.
/// 'Filename' is the input file that could be a SPIR-V file.
/// 'Args' encompasses all arguments required for linking and wrapping device
/// code and will be parsed to generate options required to be passed into the
/// llvm-spirv tool.
static Expected<StringRef> convertSPIRVToIR(StringRef Filename,
                                            const ArgList &Args) {
  Expected<std::string> SPIRVToIRWrapperPath = findProgram(
      "spirv-to-ir-wrapper", {getMainExecutable("spirv-to-ir-wrapper")});
  if (!SPIRVToIRWrapperPath)
    return SPIRVToIRWrapperPath.takeError();

  // Create a new file to write the converted file to.
  auto TempFileOrErr =
      createOutputFile(sys::path::filename(ExecutableName), "bc");
  if (!TempFileOrErr)
    return TempFileOrErr.takeError();

  SmallVector<StringRef, 8> CmdArgs;
  CmdArgs.push_back(*SPIRVToIRWrapperPath);
  CmdArgs.push_back(Filename);
  CmdArgs.push_back("-o");
  CmdArgs.push_back(*TempFileOrErr);
  CmdArgs.push_back("--llvm-spirv-opts");
  CmdArgs.push_back("--spirv-preserve-auxdata --spirv-target-env=SPV-IR "
                    "--spirv-builtin-format=global");
  if (Error Err = executeCommands(*SPIRVToIRWrapperPath, CmdArgs))
    return std::move(Err);
  return *TempFileOrErr;
}

/// Add any sycl-post-link options that rely on a specific Triple in addition
/// to user supplied options.
/// NOTE: Any changes made here should be reflected in the similarly named
/// function in clang/lib/Driver/ToolChains/Clang.cpp.
static void
getTripleBasedSYCLPostLinkOpts(const ArgList &Args,
                               SmallVector<StringRef, 8> &PostLinkArgs,
                               const llvm::Triple Triple) {
  const llvm::Triple HostTriple(Args.getLastArgValue(OPT_host_triple_EQ));
  bool SYCLNativeCPU = (HostTriple == Triple);
  bool SpecConstsSupported = (!Triple.isNVPTX() && !Triple.isAMDGCN() &&
                              !Triple.isSPIRAOT() && !SYCLNativeCPU);
  if (SpecConstsSupported)
    PostLinkArgs.push_back("-spec-const=native");
  else
    PostLinkArgs.push_back("-spec-const=emulation");

  // TODO: If we ever pass -ir-output-only based on the triple,
  // make sure we don't pass -properties.
  PostLinkArgs.push_back("-properties");

  // See if device code splitting is already requested. If not requested, then
  // set -split=auto for non-FPGA targets.
  bool NoSplit = true;
  for (auto Arg : PostLinkArgs)
    if (Arg.contains("-split=")) {
      NoSplit = false;
      break;
    }
  if (NoSplit && (Triple.getSubArch() != llvm::Triple::SPIRSubArch_fpga))
    PostLinkArgs.push_back("-split=auto");

  // On Intel targets we don't need non-kernel functions as entry points,
  // because it only increases amount of code for device compiler to handle,
  // without any actual benefits.
  // TODO: Try to extend this feature for non-Intel GPUs.
  if ((!Args.hasFlag(OPT_no_sycl_remove_unused_external_funcs,
                     OPT_sycl_remove_unused_external_funcs, false) &&
       !SYCLNativeCPU) &&
      !Triple.isNVPTX() && !Triple.isAMDGPU())
    PostLinkArgs.push_back("-emit-only-kernels-as-entry-points");

  if (!Triple.isAMDGCN())
    PostLinkArgs.push_back("-emit-param-info");
  // Enable program metadata
  if (Triple.isNVPTX() || Triple.isAMDGCN() || SYCLNativeCPU)
    PostLinkArgs.push_back("-emit-program-metadata");

  bool SplitEsimdByDefault = Triple.isSPIROrSPIRV();
  bool SplitEsimd =
      Args.hasFlag(OPT_sycl_device_code_split_esimd,
                   OPT_no_sycl_device_code_split_esimd, SplitEsimdByDefault);
  if (!Args.hasArg(OPT_sycl_thin_lto))
    PostLinkArgs.push_back("-symbols");
  // Specialization constant info generation is mandatory -
  // add options unconditionally
  PostLinkArgs.push_back("-emit-exported-symbols");
  PostLinkArgs.push_back("-emit-imported-symbols");
  if (SplitEsimd)
    PostLinkArgs.push_back("-split-esimd");
  PostLinkArgs.push_back("-lower-esimd");

  bool IsAOT = Triple.isNVPTX() || Triple.isAMDGCN() || Triple.isSPIRAOT();
  if (Args.hasFlag(OPT_sycl_add_default_spec_consts_image,
                   OPT_no_sycl_add_default_spec_consts_image, false) &&
      IsAOT)
    PostLinkArgs.push_back("-generate-device-image-default-spec-consts");
}

/// Run sycl-post-link tool for SYCL offloading.
/// 'InputFiles' is the list of input LLVM IR files.
/// 'Args' encompasses all arguments required for linking and wrapping device
/// code and will be parsed to generate options required to be passed into the
/// sycl-post-link tool.
static Expected<std::vector<module_split::SplitModule>>
runSYCLPostLinkTool(ArrayRef<StringRef> InputFiles, const ArgList &Args) {
  Expected<std::string> SYCLPostLinkPath =
      findProgram("sycl-post-link", {getMainExecutable("sycl-post-link")});
  if (!SYCLPostLinkPath)
    return SYCLPostLinkPath.takeError();

  // Create a new file to write the output of sycl-post-link to.
  auto TempFileOrErr =
      createOutputFile(sys::path::filename(ExecutableName), "table");
  if (!TempFileOrErr)
    return TempFileOrErr.takeError();

  SmallVector<StringRef, 8> CmdArgs;
  CmdArgs.push_back(*SYCLPostLinkPath);
  const llvm::Triple Triple(Args.getLastArgValue(OPT_triple_EQ));
  getTripleBasedSYCLPostLinkOpts(Args, CmdArgs, Triple);
  StringRef SYCLPostLinkOptions;
  if (Arg *A = Args.getLastArg(OPT_sycl_post_link_options_EQ))
    SYCLPostLinkOptions = A->getValue();
  SYCLPostLinkOptions.split(CmdArgs, " ", /* MaxSplit = */ -1,
                            /* KeepEmpty = */ false);
  CmdArgs.push_back("-o");
  CmdArgs.push_back(*TempFileOrErr);
  for (auto &File : InputFiles)
    CmdArgs.push_back(File);
  if (Error Err = executeCommands(*SYCLPostLinkPath, CmdArgs))
    return std::move(Err);

  if (DryRun) {
    // In DryRun we need a dummy entry in order to continue the whole pipeline.
    auto ImageFileOrErr = createOutputFile(
        sys::path::filename(ExecutableName) + ".sycl.split.image", "bc");
    if (!ImageFileOrErr)
      return ImageFileOrErr.takeError();

    std::vector Modules = {module_split::SplitModule(
        *ImageFileOrErr, util::PropertySetRegistry(), "")};
    return Modules;
  }

  return llvm::module_split::parseSplitModulesFromFile(*TempFileOrErr);
}

/// Invokes SYCL Split library for SYCL offloading.
///
/// \param InputFiles the list of input LLVM IR files.
/// \param Args Encompasses all arguments for linking and wrapping device code.
///  It will be parsed to generate options required to be passed to SYCL split
///  library.
/// \param Mode The splitting mode.
/// \returns The vector of split modules.
static Expected<std::vector<module_split::SplitModule>>
runSYCLSplitLibrary(ArrayRef<StringRef> InputFiles, const ArgList &Args,
                    module_split::IRSplitMode Mode) {
  std::vector<module_split::SplitModule> SplitModules;
  if (DryRun) {
    auto OutputFileOrErr = createOutputFile(
        sys::path::filename(ExecutableName) + ".sycl.split.image", "bc");
    if (!OutputFileOrErr)
      return OutputFileOrErr.takeError();

    StringRef OutputFilePath = *OutputFileOrErr;
    auto InputFilesStr = llvm::join(InputFiles.begin(), InputFiles.end(), ",");
    errs() << formatv("sycl-module-split: input: {0}, output: {1}\n",
                      InputFilesStr, OutputFilePath);
    SplitModules.emplace_back(OutputFilePath, util::PropertySetRegistry(), "");
    return SplitModules;
  }

  llvm::module_split::ModuleSplitterSettings Settings;
  Settings.Mode = Mode;
  Settings.OutputPrefix = "";

  for (StringRef InputFile : InputFiles) {
    SMDiagnostic Err;
    LLVMContext C;
    std::unique_ptr<Module> M = parseIRFile(InputFile, Err, C);
    if (!M)
      return createStringError(inconvertibleErrorCode(), Err.getMessage());

    auto SplitModulesOrErr =
        module_split::splitSYCLModule(std::move(M), Settings);
    if (!SplitModulesOrErr)
      return SplitModulesOrErr.takeError();

    auto &NewSplitModules = *SplitModulesOrErr;
    SplitModules.insert(SplitModules.end(), NewSplitModules.begin(),
                        NewSplitModules.end());
  }

  if (Verbose) {
    auto InputFilesStr = llvm::join(InputFiles.begin(), InputFiles.end(), ",");
    std::string SplitOutputFilesStr;
    for (size_t I = 0, E = SplitModules.size(); I != E; ++I) {
      if (I > 0)
        SplitOutputFilesStr += ',';

      SplitOutputFilesStr += SplitModules[I].ModuleFilePath;
    }

    errs() << formatv("sycl-module-split: input: {0}, output: {1}\n",
                      InputFilesStr, SplitOutputFilesStr);
  }

  return SplitModules;
}

/// Add any llvm-spirv option that relies on a specific Triple in addition
/// to user supplied options.
/// NOTE: Any changes made here should be reflected in the similarly named
/// function in clang/lib/Driver/ToolChains/Clang.cpp.
static void
getTripleBasedSPIRVTransOpts(const ArgList &Args,
                             SmallVector<StringRef, 8> &TranslatorArgs,
                             const llvm::Triple Triple) {
  bool IsCPU = Triple.isSPIR() &&
               Triple.getSubArch() == llvm::Triple::SPIRSubArch_x86_64;
  // Enable NonSemanticShaderDebugInfo.200 for CPU AOT and for non-Windows
  const bool IsWindowsMSVC = Triple.isWindowsMSVCEnvironment() ||
                             Args.hasArg(OPT_sycl_is_windows_msvc_env);
  const bool EnableNonSemanticDebug = IsCPU || !IsWindowsMSVC;
  if (EnableNonSemanticDebug) {
    TranslatorArgs.push_back(
        "-spirv-debug-info-version=nonsemantic-shader-200");
  } else {
    TranslatorArgs.push_back("-spirv-debug-info-version=ocl-100");
    // Prevent crash in the translator if input IR contains DIExpression
    // operations which don't have mapping to OpenCL.DebugInfo.100 spec.
    TranslatorArgs.push_back("-spirv-allow-extra-diexpressions");
  }
  std::string UnknownIntrinsics("-spirv-allow-unknown-intrinsics=llvm.genx.");
  if (IsCPU)
    UnknownIntrinsics += ",llvm.fpbuiltin";
  TranslatorArgs.push_back(Args.MakeArgString(UnknownIntrinsics));

  // Disable all the extensions by default
  std::string ExtArg("-spirv-ext=-all");
  std::string DefaultExtArg =
      ",+SPV_EXT_shader_atomic_float_add,+SPV_EXT_shader_atomic_float_min_max"
      ",+SPV_KHR_no_integer_wrap_decoration,+SPV_KHR_float_controls"
      ",+SPV_KHR_expect_assume,+SPV_KHR_linkonce_odr";
  std::string INTELExtArg =
      ",+SPV_INTEL_subgroups,+SPV_INTEL_media_block_io"
      ",+SPV_INTEL_device_side_avc_motion_estimation"
      ",+SPV_INTEL_fpga_loop_controls,+SPV_INTEL_unstructured_loop_controls"
      ",+SPV_INTEL_fpga_reg,+SPV_INTEL_blocking_pipes"
      ",+SPV_INTEL_function_pointers,+SPV_INTEL_kernel_attributes"
      ",+SPV_INTEL_io_pipes,+SPV_INTEL_inline_assembly"
      ",+SPV_INTEL_arbitrary_precision_integers"
      ",+SPV_INTEL_float_controls2,+SPV_INTEL_vector_compute"
      ",+SPV_INTEL_fast_composite"
      ",+SPV_INTEL_arbitrary_precision_fixed_point"
      ",+SPV_INTEL_arbitrary_precision_floating_point"
      ",+SPV_INTEL_variable_length_array,+SPV_INTEL_fp_fast_math_mode"
      ",+SPV_INTEL_long_constant_composite"
      ",+SPV_INTEL_arithmetic_fence"
      ",+SPV_INTEL_global_variable_decorations"
      ",+SPV_INTEL_cache_controls"
      ",+SPV_INTEL_fpga_buffer_location"
      ",+SPV_INTEL_fpga_argument_interfaces"
      ",+SPV_INTEL_fpga_invocation_pipelining_attributes"
      ",+SPV_INTEL_fpga_latency_control"
      ",+SPV_INTEL_task_sequence"
      ",+SPV_KHR_shader_clock"
      ",+SPV_INTEL_bindless_images";
  ExtArg = ExtArg + DefaultExtArg + INTELExtArg;
  ExtArg += ",+SPV_INTEL_token_type"
            ",+SPV_INTEL_bfloat16_conversion"
            ",+SPV_INTEL_joint_matrix"
            ",+SPV_INTEL_hw_thread_queries"
            ",+SPV_KHR_uniform_group_instructions"
            ",+SPV_INTEL_masked_gather_scatter"
            ",+SPV_INTEL_tensor_float32_conversion"
            ",+SPV_INTEL_optnone"
            ",+SPV_KHR_non_semantic_info"
            ",+SPV_KHR_cooperative_matrix";
  if (IsCPU)
    ExtArg += ",+SPV_INTEL_fp_max_error";
  TranslatorArgs.push_back(Args.MakeArgString(ExtArg));
}

/// Run LLVM to SPIR-V translation.
/// Converts 'File' from LLVM bitcode to SPIR-V format using llvm-spirv tool.
/// 'Args' encompasses all arguments required for linking and wrapping device
/// code and will be parsed to generate options required to be passed into the
/// llvm-spirv tool.
static Expected<StringRef> runLLVMToSPIRVTranslation(StringRef File,
                                                     const ArgList &Args) {
  Expected<std::string> LLVMToSPIRVPath =
      findProgram("llvm-spirv", {getMainExecutable("llvm-spirv")});
  if (!LLVMToSPIRVPath)
    return LLVMToSPIRVPath.takeError();

  SmallVector<StringRef, 8> CmdArgs;
  CmdArgs.push_back(*LLVMToSPIRVPath);
  const llvm::Triple Triple(Args.getLastArgValue(OPT_triple_EQ));
  getTripleBasedSPIRVTransOpts(Args, CmdArgs, Triple);
  StringRef LLVMToSPIRVOptions;
  if (Arg *A = Args.getLastArg(OPT_llvm_spirv_options_EQ))
    LLVMToSPIRVOptions = A->getValue();
  LLVMToSPIRVOptions.split(CmdArgs, " ", /* MaxSplit = */ -1,
                           /* KeepEmpty = */ false);
  CmdArgs.push_back("-o");

  // Create a new file to write the translated file to.
  auto TempFileOrErr =
      createOutputFile(sys::path::filename(ExecutableName), "spv");
  if (!TempFileOrErr)
    return TempFileOrErr.takeError();

  CmdArgs.push_back(*TempFileOrErr);
  CmdArgs.push_back(File);
  if (Error Err = executeCommands(*LLVMToSPIRVPath, CmdArgs))
    return std::move(Err);
  return *TempFileOrErr;
}

/// Adds all AOT backend options required for SYCL AOT compilation step to
/// 'CmdArgs'.
/// 'Args' encompasses all arguments required for linking and wrapping device
/// code and will be parsed to generate backend options required to be passed
/// into the SYCL AOT compilation step.
/// IsCPU is a bool used to direct option generation. If IsCPU is false, then
/// options are generated for AOT compilation targeting Intel GPUs.
static void addBackendOptions(const ArgList &Args,
                              SmallVector<StringRef, 8> &CmdArgs, bool IsCPU) {
  StringRef OptC =
      Args.getLastArgValue(OPT_sycl_backend_compile_options_from_image_EQ);
  OptC.split(CmdArgs, " ", /*MaxSplit=*/-1, /*KeepEmpty=*/false);
  StringRef OptL =
      Args.getLastArgValue(OPT_sycl_backend_link_options_from_image_EQ);
  OptL.split(CmdArgs, " ", /*MaxSplit=*/-1, /*KeepEmpty=*/false);
  StringRef OptTool = (IsCPU) ? Args.getLastArgValue(OPT_cpu_tool_arg_EQ)
                              : Args.getLastArgValue(OPT_gpu_tool_arg_EQ);
  OptTool.split(CmdArgs, " ", /*MaxSplit=*/-1, /*KeepEmpty=*/false);
  return;
}

/// Run AOT compilation for Intel CPU.
/// Calls opencl-aot tool to generate device code for Intel CPU backend.
/// 'InputFile' is the input SPIR-V file.
/// 'Args' encompasses all arguments required for linking and wrapping device
/// code and will be parsed to generate options required to be passed into the
/// SYCL AOT compilation step.
static Expected<StringRef> runAOTCompileIntelCPU(StringRef InputFile,
                                                 const ArgList &Args) {
  const llvm::Triple Triple(Args.getLastArgValue(OPT_triple_EQ));
  SmallVector<StringRef, 8> CmdArgs;
  Expected<std::string> OpenCLAOTPath =
      findProgram("opencl-aot", {getMainExecutable("opencl-aot")});
  if (!OpenCLAOTPath)
    return OpenCLAOTPath.takeError();

  CmdArgs.push_back(*OpenCLAOTPath);
  CmdArgs.push_back("--device=cpu");
  addBackendOptions(Args, CmdArgs, /* IsCPU */ true);
  // Create a new file to write the translated file to.
  auto TempFileOrErr =
      createOutputFile(sys::path::filename(ExecutableName), "out");
  if (!TempFileOrErr)
    return TempFileOrErr.takeError();
  CmdArgs.push_back("-o");
  CmdArgs.push_back(*TempFileOrErr);
  CmdArgs.push_back(InputFile);
  if (Error Err = executeCommands(*OpenCLAOTPath, CmdArgs))
    return std::move(Err);
  return *TempFileOrErr;
}

/// Run AOT compilation for Intel GPU
/// Calls ocloc tool to generate device code for Intel GPU backend.
/// 'InputFile' is the input SPIR-V file.
/// 'Args' encompasses all arguments required for linking and wrapping device
/// code and will be parsed to generate options required to be passed into the
/// SYCL AOT compilation step.
static Expected<StringRef> runAOTCompileIntelGPU(StringRef InputFile,
                                                 const ArgList &Args) {
  const llvm::Triple Triple(Args.getLastArgValue(OPT_triple_EQ));
  StringRef Arch(Args.getLastArgValue(OPT_arch_EQ));
  SmallVector<StringRef, 8> CmdArgs;
  Expected<std::string> OclocPath =
      findProgram("ocloc", {getMainExecutable("ocloc")});
  if (!OclocPath)
    return OclocPath.takeError();

  CmdArgs.push_back(*OclocPath);
  // The next line prevents ocloc from modifying the image name
  CmdArgs.push_back("-output_no_suffix");
  CmdArgs.push_back("-spirv_input");
  if (!Arch.empty()) {
    CmdArgs.push_back("-device");
    CmdArgs.push_back(Arch);
  }
  addBackendOptions(Args, CmdArgs, /* IsCPU */ false);
  // Create a new file to write the translated file to.
  auto TempFileOrErr =
      createOutputFile(sys::path::filename(ExecutableName), "out");
  if (!TempFileOrErr)
    return TempFileOrErr.takeError();
  CmdArgs.push_back("-output");
  CmdArgs.push_back(*TempFileOrErr);
  CmdArgs.push_back("-file");
  CmdArgs.push_back(InputFile);
  if (Error Err = executeCommands(*OclocPath, CmdArgs))
    return std::move(Err);
  return *TempFileOrErr;
}

/// Run AOT compilation for Intel CPU/GPU.
/// 'InputFile' is the input SPIR-V file.
/// 'Args' encompasses all arguments required for linking and wrapping device
/// code and will be parsed to generate options required to be passed into the
/// SYCL AOT compilation step.
static Expected<StringRef> runAOTCompile(StringRef InputFile,
                                         const ArgList &Args) {
  const llvm::Triple Triple(Args.getLastArgValue(OPT_triple_EQ));
  if (Triple.isSPIRAOT()) {
    if (Triple.getSubArch() == llvm::Triple::SPIRSubArch_gen)
      return runAOTCompileIntelGPU(InputFile, Args);
    if (Triple.getSubArch() == llvm::Triple::SPIRSubArch_x86_64)
      return runAOTCompileIntelCPU(InputFile, Args);
  }
  return createStringError(inconvertibleErrorCode(),
                           "Unsupported SYCL Triple and Arch");
}

/// Reads device images from the given \p InputFile and wraps them
/// in one LLVM IR Module as a constant data.
///
/// \returns A path to the LLVM Module that contains wrapped images.
<<<<<<< HEAD
Expected<StringRef> wrapSYCLBinariesFromFile(StringRef InputFile,
                                             const ArgList &Args,
                                             bool IsEmbeddedIR) {
=======
Expected<StringRef>
wrapSYCLBinariesFromFile(std::vector<module_split::SplitModule> &SplitModules,
                         const ArgList &Args) {
>>>>>>> 4bf1fe3a
  auto OutputFileOrErr = createOutputFile(
      sys::path::filename(ExecutableName) + ".sycl.image.wrapper", "bc");
  if (!OutputFileOrErr)
    return OutputFileOrErr.takeError();

  StringRef OutputFilePath = *OutputFileOrErr;
  if (Verbose || DryRun) {
    std::string InputFiles;
    for (size_t I = 0, E = SplitModules.size(); I != E; ++I) {
      InputFiles += SplitModules[I].ModuleFilePath;
      if (I + 1 < E)
        InputFiles += ',';
    }

    errs() << formatv(" offload-wrapper: input: {0}, output: {1}\n", InputFiles,
                      OutputFilePath);
    if (DryRun)
      return OutputFilePath;
  }

  StringRef Target = Args.getLastArgValue(OPT_triple_EQ);
  if (Target.empty())
    return createStringError(
        inconvertibleErrorCode(),
        "can't wrap SYCL image. -triple argument is missed.");

  SmallVector<llvm::offloading::SYCLImage> Images;
  // SYCL runtime currently works for spir64 target triple and not for
  // spir64-unknown-unknown.
  // TODO: Fix SYCL runtime to accept both triple
  llvm::Triple T(Target);
<<<<<<< HEAD
  std::string EmbeddedIRTarget("llvm_");
  EmbeddedIRTarget.append(T.getArchName());
  std::string RegularTarget(T.getArchName());

  for (offloading::SYCLImage &Image : Images)
    Image.Target =
        IsEmbeddedIR ? StringRef(EmbeddedIRTarget) : StringRef(RegularTarget);
=======
  StringRef A(T.getArchName());
  for (auto &SI : SplitModules) {
    auto MBOrDesc = MemoryBuffer::getFile(SI.ModuleFilePath);
    if (!MBOrDesc)
      return createFileError(SI.ModuleFilePath, MBOrDesc.getError());

    Images.emplace_back(std::move(*MBOrDesc), SI.Properties, SI.Symbols, A);
  }
>>>>>>> 4bf1fe3a

  LLVMContext C;
  Module M("offload.wrapper.object", C);
  M.setTargetTriple(
      Args.getLastArgValue(OPT_host_triple_EQ, sys::getDefaultTargetTriple()));

  auto CompileOptionsFromImage =
      Args.getLastArgValue(OPT_sycl_backend_compile_options_from_image_EQ);
  auto LinkOptionsFromImage =
      Args.getLastArgValue(OPT_sycl_backend_link_options_from_image_EQ);
  auto CompileOptionsFromSYCLBackendCompileOptions =
      Args.getLastArgValue(OPT_sycl_backend_compile_options_EQ);
  auto LinkOptionsFromSYCLTargetLinkOptions =
      Args.getLastArgValue(OPT_sycl_target_link_options_EQ);

  StringRef CompileOptions(
      Args.MakeArgString(CompileOptionsFromImage.str() +
                         CompileOptionsFromSYCLBackendCompileOptions.str()));
  StringRef LinkOptions(Args.MakeArgString(
      LinkOptionsFromImage.str() + LinkOptionsFromSYCLTargetLinkOptions.str()));
  offloading::SYCLWrappingOptions WrappingOptions;
  WrappingOptions.CompileOptions = CompileOptions;
  WrappingOptions.LinkOptions = LinkOptions;
  if (Verbose) {
    errs() << formatv(" offload-wrapper: compile-opts: {0}, link-opts: {1}\n",
                      CompileOptions, LinkOptions);
  }
  if (Error E = offloading::wrapSYCLBinaries(M, Images, WrappingOptions))
    return E;

  if (Args.hasArg(OPT_print_wrapped_module))
    errs() << "Wrapped Module\n" << M;

  // TODO: Once "llc tool->runCompile" migration is finished we need to remove
  // this scope and use community flow.
  int FD = -1;
  if (std::error_code EC = sys::fs::openFileForWrite(OutputFilePath, FD))
    return errorCodeToError(EC);

  raw_fd_ostream OS(FD, true);
  WriteBitcodeToFile(M, OS);
  return OutputFilePath;
}

/// Run llc tool for SYCL offloading.
/// 'InputFile' is the wrapped input file.
/// 'Args' encompasses all arguments required for linking and wrapping device
/// code and will be parsed to generate options required to be passed into the
/// llc tool.
static Expected<StringRef> runCompile(StringRef &InputFile,
                                      const ArgList &Args) {
  // Create a new file to write the output of llc to.
  auto OutputFileOrErr =
      createOutputFile(sys::path::filename(ExecutableName), "o");
  if (!OutputFileOrErr)
    return OutputFileOrErr.takeError();

  Expected<std::string> LLCPath =
      findProgram("llc", {getMainExecutable("llc")});
  if (!LLCPath)
    return LLCPath.takeError();

  SmallVector<StringRef, 8> CmdArgs;
  CmdArgs.push_back(*LLCPath);
  // Checking for '-shared' linker option
  if (Args.hasArg(OPT_shared))
    CmdArgs.push_back("-relocation-model=pic");
  CmdArgs.push_back("-filetype=obj");
  CmdArgs.push_back("-o");
  CmdArgs.push_back(*OutputFileOrErr);
  CmdArgs.push_back(InputFile);
  if (Error Err = executeCommands(*LLCPath, CmdArgs))
    return std::move(Err);
  return *OutputFileOrErr;
}

// Run wrapping library and llc
<<<<<<< HEAD
static Expected<StringRef> runWrapperAndCompile(StringRef &InputFile,
                                                const ArgList &Args,
                                                bool IsEmbeddedIR = false) {
  auto OutputFile =
      sycl::wrapSYCLBinariesFromFile(InputFile, Args, IsEmbeddedIR);
=======
static Expected<StringRef>
runWrapperAndCompile(std::vector<module_split::SplitModule> &SplitModules,
                     const ArgList &Args) {
  auto OutputFile = sycl::wrapSYCLBinariesFromFile(SplitModules, Args);
>>>>>>> 4bf1fe3a
  if (!OutputFile)
    return OutputFile.takeError();
  // call to llc
  auto OutputFileOrErr = sycl::runCompile(*OutputFile, Args);
  if (!OutputFileOrErr)
    return OutputFileOrErr.takeError();
  return *OutputFileOrErr;
}

/// Link all SYCL device input files into one before adding device library
/// files. Device linking is performed using llvm-link tool.
/// 'InputFiles' is the list of all LLVM IR device input files.
/// 'Args' encompasses all arguments required for linking and wrapping device
/// code and will be parsed to generate options required to be passed into the
/// llvm-link tool.
Expected<StringRef> linkDeviceInputFiles(SmallVectorImpl<StringRef> &InputFiles,
                                         const ArgList &Args) {
  llvm::TimeTraceScope TimeScope("SYCL LinkDeviceInputFiles");

  Expected<std::string> LLVMLinkPath =
      findProgram("llvm-link", {getMainExecutable("llvm-link")});
  if (!LLVMLinkPath)
    return LLVMLinkPath.takeError();

  // Create a new file to write the linked device file to.
  auto OutFileOrErr =
      createOutputFile(sys::path::filename(ExecutableName), "bc");
  if (!OutFileOrErr)
    return OutFileOrErr.takeError();

  SmallVector<StringRef, 8> CmdArgs;
  CmdArgs.push_back(*LLVMLinkPath);
  for (auto &File : InputFiles) {
    auto IRFile = sycl::convertSPIRVToIR(File, Args);
    if (!IRFile)
      return IRFile.takeError();
    CmdArgs.push_back(*IRFile);
  }
  CmdArgs.push_back("-o");
  CmdArgs.push_back(*OutFileOrErr);
  CmdArgs.push_back("--suppress-warnings");
  if (Error Err = executeCommands(*LLVMLinkPath, CmdArgs))
    return std::move(Err);
  return *OutFileOrErr;
}

/// Link all device library files and input file into one LLVM IR file. This
/// linking is performed using llvm-link tool.
/// 'InputFiles' is the list of all LLVM IR device input files.
/// 'Args' encompasses all arguments required for linking and wrapping device
/// code and will be parsed to generate options required to be passed into the
/// llvm-link tool.
static Expected<StringRef>
linkDeviceLibFiles(SmallVectorImpl<StringRef> &InputFiles,
                   const ArgList &Args) {
  llvm::TimeTraceScope TimeScope("LinkDeviceLibraryFiles");

  Expected<std::string> LLVMLinkPath =
      findProgram("llvm-link", {getMainExecutable("llvm-link")});
  if (!LLVMLinkPath)
    return LLVMLinkPath.takeError();

  // Create a new file to write the linked device file to.
  auto OutFileOrErr =
      createOutputFile(sys::path::filename(ExecutableName), "bc");
  if (!OutFileOrErr)
    return OutFileOrErr.takeError();

  SmallVector<StringRef, 8> CmdArgs;
  CmdArgs.push_back(*LLVMLinkPath);
  CmdArgs.push_back("-only-needed");
  for (auto &File : InputFiles)
    CmdArgs.push_back(File);
  CmdArgs.push_back("-o");
  CmdArgs.push_back(*OutFileOrErr);
  CmdArgs.push_back("--suppress-warnings");
  if (Error Err = executeCommands(*LLVMLinkPath, CmdArgs))
    return std::move(Err);
  return *OutFileOrErr;
}

/// This function is used to link all SYCL device input files into a single
/// LLVM IR file. This file is in turn linked with all SYCL device library
/// files.
/// 'InputFiles' is the list of all LLVM IR device input files.
/// 'Args' encompasses all arguments required for linking and wrapping device
/// code and will be parsed to generate options required to be passed into the
/// llvm-link tool.
static Expected<StringRef> linkDevice(ArrayRef<StringRef> InputFiles,
                                      const ArgList &Args) {
  SmallVector<StringRef, 16> InputFilesVec;
  for (StringRef InputFile : InputFiles)
    InputFilesVec.emplace_back(InputFile);
  // First llvm-link step.
  auto LinkedFile = sycl::linkDeviceInputFiles(InputFilesVec, Args);
  if (!LinkedFile)
    reportError(LinkedFile.takeError());

  InputFilesVec.clear();
  InputFilesVec.emplace_back(*LinkedFile);

  // Gathering device library files
  SmallVector<std::string, 16> DeviceLibFiles;
  if (Error Err = sycl::getSYCLDeviceLibs(DeviceLibFiles, Args))
    reportError(std::move(Err));
  const llvm::Triple Triple(Args.getLastArgValue(OPT_triple_EQ));
  SmallVector<std::string, 16> ExtractedDeviceLibFiles;
  for (auto &File : DeviceLibFiles) {
    auto BufferOrErr = MemoryBuffer::getFile(File);
    if (!BufferOrErr)
      return createFileError(File, BufferOrErr.getError());
    auto Buffer = std::move(*BufferOrErr);
    SmallVector<OffloadFile> Binaries;
    if (Error Err = extractOffloadBinaries(Buffer->getMemBufferRef(), Binaries))
      return std::move(Err);
    bool CompatibleBinaryFound = false;
    for (auto &Binary : Binaries) {
      auto BinTriple = Binary.getBinary()->getTriple();
      if (BinTriple == Triple.getTriple()) {
        auto FileNameOrErr = writeOffloadFile(Binary);
        if (!FileNameOrErr)
          return FileNameOrErr.takeError();
        ExtractedDeviceLibFiles.emplace_back(*FileNameOrErr);
        CompatibleBinaryFound = true;
      }
    }
    if (!CompatibleBinaryFound)
      WithColor::warning(errs(), LinkerExecutable)
          << "Compatible SYCL device library binary not found\n";
  }

  // For NVPTX backend we need to also link libclc and CUDA libdevice.
  if (Triple.isNVPTX()) {
    if (Arg *A = Args.getLastArg(OPT_sycl_nvptx_device_lib_EQ)) {
      if (A->getValues().size() == 0)
        return createStringError(
            inconvertibleErrorCode(),
            "Number of device library files cannot be zero.");
      for (StringRef Val : A->getValues()) {
        SmallString<128> LibName(Val);
        if (llvm::sys::fs::exists(LibName))
          ExtractedDeviceLibFiles.emplace_back(std::string(LibName));
        else
          return createStringError(
              inconvertibleErrorCode(),
              std::string(LibName) +
                  " SYCL device library file for NVPTX is not found.");
      }
    }
  }

  // Make sure that SYCL device library files are available.
  // Note: For AMD targets, we do not pass any SYCL device libraries.
  if (ExtractedDeviceLibFiles.empty()) {
    // TODO: Add NVPTX when ready
    if (Triple.isSPIROrSPIRV())
      return createStringError(
          inconvertibleErrorCode(),
          " SYCL device library file list cannot be empty.");
    return *LinkedFile;
  }

  for (auto &File : ExtractedDeviceLibFiles)
    InputFilesVec.emplace_back(File);
  // second llvm-link step
  auto DeviceLinkedFile = sycl::linkDeviceLibFiles(InputFilesVec, Args);
  if (!DeviceLinkedFile)
    reportError(DeviceLinkedFile.takeError());

  return *DeviceLinkedFile;
}

} // namespace sycl

namespace generic {
Expected<StringRef> clang(ArrayRef<StringRef> InputFiles, const ArgList &Args) {
  llvm::TimeTraceScope TimeScope("Clang");
  // Use `clang` to invoke the appropriate device tools.
  Expected<std::string> ClangPath =
      findProgram("clang", {getMainExecutable("clang")});
  if (!ClangPath)
    return ClangPath.takeError();

  const llvm::Triple Triple(Args.getLastArgValue(OPT_triple_EQ));
  StringRef Arch = Args.getLastArgValue(OPT_arch_EQ);
  if (Arch.empty())
    Arch = "native";
  // Create a new file to write the linked device image to. Assume that the
  // input filename already has the device and architecture.
  auto TempFileOrErr =
      createOutputFile(sys::path::filename(ExecutableName) + "." +
                           Triple.getArchName() + "." + Arch,
                       "img");
  if (!TempFileOrErr)
    return TempFileOrErr.takeError();

  StringRef OptLevel = Args.getLastArgValue(OPT_opt_level, "O2");
  SmallVector<StringRef, 16> CmdArgs{
      *ClangPath,
      "--no-default-config",
      "-o",
      *TempFileOrErr,
      Args.MakeArgString("--target=" + Triple.getTriple()),
      Triple.isAMDGPU() ? Args.MakeArgString("-mcpu=" + Arch)
                        : Args.MakeArgString("-march=" + Arch),
      Args.MakeArgString("-" + OptLevel),
  };

  if (!Triple.isNVPTX())
    CmdArgs.push_back("-Wl,--no-undefined");

  for (StringRef InputFile : InputFiles)
    CmdArgs.push_back(InputFile);

  // If this is CPU offloading we copy the input libraries.
  if (!Triple.isAMDGPU() && !Triple.isNVPTX()) {
    CmdArgs.push_back("-Wl,-Bsymbolic");
    CmdArgs.push_back("-shared");
    ArgStringList LinkerArgs;
    for (const opt::Arg *Arg :
         Args.filtered(OPT_INPUT, OPT_library, OPT_library_path, OPT_rpath,
                       OPT_whole_archive, OPT_no_whole_archive)) {
      // Sometimes needed libraries are passed by name, such as when using
      // sanitizers. We need to check the file magic for any libraries.
      if (Arg->getOption().matches(OPT_INPUT)) {
        if (!sys::fs::exists(Arg->getValue()) ||
            sys::fs::is_directory(Arg->getValue()))
          continue;

        file_magic Magic;
        if (auto EC = identify_magic(Arg->getValue(), Magic))
          return createStringError("Failed to open %s", Arg->getValue());
        if (Magic != file_magic::archive &&
            Magic != file_magic::elf_shared_object)
          continue;
      }
      if (Arg->getOption().matches(OPT_whole_archive))
        LinkerArgs.push_back(Args.MakeArgString("-Wl,--whole-archive"));
      else if (Arg->getOption().matches(OPT_no_whole_archive))
        LinkerArgs.push_back(Args.MakeArgString("-Wl,--no-whole-archive"));
      else
        Arg->render(Args, LinkerArgs);
    }
    llvm::copy(LinkerArgs, std::back_inserter(CmdArgs));
  }

  // Pass on -mllvm options to the clang invocation.
  for (const opt::Arg *Arg : Args.filtered(OPT_mllvm)) {
    CmdArgs.push_back("-mllvm");
    CmdArgs.push_back(Arg->getValue());
  }

  if (Args.hasArg(OPT_debug))
    CmdArgs.push_back("-g");

  if (SaveTemps)
    CmdArgs.push_back("-save-temps");

  if (Verbose)
    CmdArgs.push_back("-v");

  if (!CudaBinaryPath.empty())
    CmdArgs.push_back(Args.MakeArgString("--cuda-path=" + CudaBinaryPath));

  for (StringRef Arg : Args.getAllArgValues(OPT_ptxas_arg))
    llvm::copy(
        SmallVector<StringRef>({"-Xcuda-ptxas", Args.MakeArgString(Arg)}),
        std::back_inserter(CmdArgs));

  for (StringRef Arg : Args.getAllArgValues(OPT_linker_arg_EQ))
    CmdArgs.push_back(Args.MakeArgString(Arg));

  for (StringRef Arg : Args.getAllArgValues(OPT_builtin_bitcode_EQ)) {
    if (llvm::Triple(Arg.split('=').first) == Triple)
      CmdArgs.append({"-Xclang", "-mlink-builtin-bitcode", "-Xclang",
                      Args.MakeArgString(Arg.split('=').second)});
  }

  // The OpenMPOpt pass can introduce new calls and is expensive, we do not want
  // this when running CodeGen through clang.
  if (Args.hasArg(OPT_clang_backend) || Args.hasArg(OPT_builtin_bitcode_EQ))
    CmdArgs.append({"-mllvm", "-openmp-opt-disable"});

  if (Error Err = executeCommands(*ClangPath, CmdArgs))
    return std::move(Err);

  return *TempFileOrErr;
}
} // namespace generic

Expected<StringRef> linkDevice(ArrayRef<StringRef> InputFiles,
                               const ArgList &Args, bool IsSYCLKind = false) {
  const llvm::Triple Triple(Args.getLastArgValue(OPT_triple_EQ));
  switch (Triple.getArch()) {
  case Triple::nvptx:
  case Triple::nvptx64:
  case Triple::amdgcn:
  case Triple::x86:
  case Triple::x86_64:
  case Triple::aarch64:
  case Triple::aarch64_be:
  case Triple::ppc64:
  case Triple::ppc64le:
  case Triple::systemz:
    return generic::clang(InputFiles, Args);
  case Triple::spirv32:
  case Triple::spirv64:
  case Triple::spir:
  case Triple::spir64: {
    if (Triple.getSubArch() != llvm::Triple::NoSubArch &&
        Triple.getSubArch() != llvm::Triple::SPIRSubArch_gen &&
        Triple.getSubArch() != llvm::Triple::SPIRSubArch_x86_64)
      return createStringError(
          inconvertibleErrorCode(),
          "For SPIR targets, Linking is supported only for JIT compilations "
          "and AOT compilations for Intel CPUs/GPUs");
    if (IsSYCLKind) {
      auto SPVFile = sycl::runLLVMToSPIRVTranslation(InputFiles[0], Args);
      if (!SPVFile)
        return SPVFile.takeError();
      // TODO(NOM6): Add AOT support for other targets
      bool NeedAOTCompile =
          (Triple.getSubArch() == llvm::Triple::SPIRSubArch_gen ||
           Triple.getSubArch() == llvm::Triple::SPIRSubArch_x86_64);
      auto AOTFile =
          (NeedAOTCompile) ? sycl::runAOTCompile(*SPVFile, Args) : *SPVFile;
      if (!AOTFile)
        return AOTFile.takeError();
      return NeedAOTCompile ? *AOTFile : *SPVFile;
    }
    // Return empty file
    return StringRef("");
  }
  default:
    return createStringError(Triple.getArchName() +
                             " linking is not supported");
  }
}

void diagnosticHandler(const DiagnosticInfo &DI) {
  std::string ErrStorage;
  raw_string_ostream OS(ErrStorage);
  DiagnosticPrinterRawOStream DP(OS);
  DI.print(DP);

  switch (DI.getSeverity()) {
  case DS_Error:
    WithColor::error(errs(), LinkerExecutable) << ErrStorage << "\n";
    LTOError = true;
    break;
  case DS_Warning:
    WithColor::warning(errs(), LinkerExecutable) << ErrStorage << "\n";
    break;
  case DS_Note:
    WithColor::note(errs(), LinkerExecutable) << ErrStorage << "\n";
    break;
  case DS_Remark:
    WithColor::remark(errs()) << ErrStorage << "\n";
    break;
  }
}

// Get the list of target features from the input file and unify them such that
// if there are multiple +xxx or -xxx features we only keep the last one.
std::vector<std::string> getTargetFeatures(ArrayRef<OffloadFile> InputFiles) {
  SmallVector<StringRef> Features;
  for (const OffloadFile &File : InputFiles) {
    for (auto &Arg : llvm::split(File.getBinary()->getString("feature"), ","))
      Features.emplace_back(Arg);
  }

  // Only add a feature if it hasn't been seen before starting from the end.
  std::vector<std::string> UnifiedFeatures;
  DenseSet<StringRef> UsedFeatures;
  for (StringRef Feature : llvm::reverse(Features)) {
    if (UsedFeatures.insert(Feature.drop_front()).second)
      UnifiedFeatures.push_back(Feature.str());
  }

  return UnifiedFeatures;
}

template <typename ModuleHook = function_ref<bool(size_t, const Module &)>>
std::unique_ptr<lto::LTO> createLTO(
    const ArgList &Args, const std::vector<std::string> &Features,
    ModuleHook Hook = [](size_t, const Module &) { return true; }) {
  const llvm::Triple Triple(Args.getLastArgValue(OPT_triple_EQ));
  // We need to remove AMD's target-id from the processor if present.
  StringRef Arch = Args.getLastArgValue(OPT_arch_EQ).split(":").first;
  lto::Config Conf;
  lto::ThinBackend Backend;
  // TODO: Handle index-only thin-LTO
  Backend =
      lto::createInProcessThinBackend(llvm::heavyweight_hardware_concurrency());

  Conf.CPU = Arch.str();
  Conf.Options = codegen::InitTargetOptionsFromCodeGenFlags(Triple);

  StringRef OptLevel = Args.getLastArgValue(OPT_opt_level, "O2");
  Conf.MAttrs = Features;
  std::optional<CodeGenOptLevel> CGOptLevelOrNone =
      CodeGenOpt::parseLevel(OptLevel[1]);
  assert(CGOptLevelOrNone && "Invalid optimization level");
  Conf.CGOptLevel = *CGOptLevelOrNone;
  Conf.OptLevel = OptLevel[1] - '0';
  Conf.DefaultTriple = Triple.getTriple();

  LTOError = false;
  Conf.DiagHandler = diagnosticHandler;

  Conf.PTO.LoopVectorization = Conf.OptLevel > 1;
  Conf.PTO.SLPVectorization = Conf.OptLevel > 1;

  if (SaveTemps) {
    std::string TempName = (sys::path::filename(ExecutableName) + "." +
                            Triple.getTriple() + "." + Arch)
                               .str();
    Conf.PostInternalizeModuleHook = [=](size_t Task, const Module &M) {
      std::string File =
          !Task ? TempName + ".postlink.bc"
                : TempName + "." + std::to_string(Task) + ".postlink.bc";
      error_code EC;
      raw_fd_ostream LinkedBitcode(File, EC, sys::fs::OF_None);
      if (EC)
        reportError(errorCodeToError(EC));
      WriteBitcodeToFile(M, LinkedBitcode);
      return true;
    };
    Conf.PreCodeGenModuleHook = [=](size_t Task, const Module &M) {
      std::string File =
          !Task ? TempName + ".postopt.bc"
                : TempName + "." + std::to_string(Task) + ".postopt.bc";
      error_code EC;
      raw_fd_ostream LinkedBitcode(File, EC, sys::fs::OF_None);
      if (EC)
        reportError(errorCodeToError(EC));
      WriteBitcodeToFile(M, LinkedBitcode);
      return true;
    };
  }
  Conf.PostOptModuleHook = Hook;
  Conf.CGFileType = (Triple.isNVPTX() || SaveTemps)
                        ? CodeGenFileType::AssemblyFile
                        : CodeGenFileType::ObjectFile;

  // TODO: Handle remark files
  Conf.HasWholeProgramVisibility = Args.hasArg(OPT_whole_program);

  return std::make_unique<lto::LTO>(std::move(Conf), Backend);
}

// Returns true if \p S is valid as a C language identifier and will be given
// `__start_` and `__stop_` symbols.
bool isValidCIdentifier(StringRef S) {
  return !S.empty() && (isAlpha(S[0]) || S[0] == '_') &&
         llvm::all_of(llvm::drop_begin(S),
                      [](char C) { return C == '_' || isAlnum(C); });
}

Error linkBitcodeFiles(SmallVectorImpl<OffloadFile> &InputFiles,
                       SmallVectorImpl<StringRef> &OutputFiles,
                       const ArgList &Args) {
  llvm::TimeTraceScope TimeScope("Link bitcode files");
  const llvm::Triple Triple(Args.getLastArgValue(OPT_triple_EQ));
  StringRef Arch = Args.getLastArgValue(OPT_arch_EQ);

  // Early exit for SPIR targets
  if (Triple.isSPIROrSPIRV())
    return Error::success();

  SmallVector<OffloadFile, 4> BitcodeInputFiles;
  DenseSet<StringRef> StrongResolutions;
  DenseSet<StringRef> UsedInRegularObj;
  DenseSet<StringRef> UsedInSharedLib;
  BumpPtrAllocator Alloc;
  StringSaver Saver(Alloc);

  // Search for bitcode files in the input and create an LTO input file. If it
  // is not a bitcode file, scan its symbol table for symbols we need to save.
  for (OffloadFile &File : InputFiles) {
    MemoryBufferRef Buffer = MemoryBufferRef(File.getBinary()->getImage(), "");

    file_magic Type = identify_magic(Buffer.getBuffer());
    switch (Type) {
    case file_magic::bitcode: {
      Expected<IRSymtabFile> IRSymtabOrErr = readIRSymtab(Buffer);
      if (!IRSymtabOrErr)
        return IRSymtabOrErr.takeError();

      // Check for any strong resolutions we need to preserve.
      for (unsigned I = 0; I != IRSymtabOrErr->Mods.size(); ++I) {
        for (const auto &Sym : IRSymtabOrErr->TheReader.module_symbols(I)) {
          if (!Sym.isFormatSpecific() && Sym.isGlobal() && !Sym.isWeak() &&
              !Sym.isUndefined())
            StrongResolutions.insert(Saver.save(Sym.Name));
        }
      }
      BitcodeInputFiles.emplace_back(std::move(File));
      continue;
    }
    case file_magic::elf_relocatable:
    case file_magic::elf_shared_object: {
      Expected<std::unique_ptr<ObjectFile>> ObjFile =
          ObjectFile::createObjectFile(Buffer);
      if (!ObjFile)
        continue;

      for (SymbolRef Sym : (*ObjFile)->symbols()) {
        Expected<StringRef> Name = Sym.getName();
        if (!Name)
          return Name.takeError();

        // Record if we've seen these symbols in any object or shared libraries.
        if ((*ObjFile)->isRelocatableObject())
          UsedInRegularObj.insert(Saver.save(*Name));
        else
          UsedInSharedLib.insert(Saver.save(*Name));
      }
      continue;
    }
    default:
      continue;
    }
  }

  if (BitcodeInputFiles.empty())
    return Error::success();

  // Remove all the bitcode files that we moved from the original input.
  llvm::erase_if(InputFiles, [](OffloadFile &F) { return !F.getBinary(); });

  // LTO Module hook to output bitcode without running the backend.
  SmallVector<StringRef> BitcodeOutput;
  auto OutputBitcode = [&](size_t, const Module &M) {
    auto TempFileOrErr = createOutputFile(sys::path::filename(ExecutableName) +
                                              "-jit-" + Triple.getTriple(),
                                          "bc");
    if (!TempFileOrErr)
      reportError(TempFileOrErr.takeError());

    std::error_code EC;
    raw_fd_ostream LinkedBitcode(*TempFileOrErr, EC, sys::fs::OF_None);
    if (EC)
      reportError(errorCodeToError(EC));
    WriteBitcodeToFile(M, LinkedBitcode);
    BitcodeOutput.push_back(*TempFileOrErr);
    return false;
  };

  // We assume visibility of the whole program if every input file was bitcode.
  auto Features = getTargetFeatures(BitcodeInputFiles);
  auto LTOBackend = Args.hasArg(OPT_embed_bitcode) ||
                            Args.hasArg(OPT_builtin_bitcode_EQ) ||
                            Args.hasArg(OPT_clang_backend)
                        ? createLTO(Args, Features, OutputBitcode)
                        : createLTO(Args, Features);

  // We need to resolve the symbols so the LTO backend knows which symbols need
  // to be kept or can be internalized. This is a simplified symbol resolution
  // scheme to approximate the full resolution a linker would do.
  uint64_t Idx = 0;
  DenseSet<StringRef> PrevailingSymbols;
  for (auto &BitcodeInput : BitcodeInputFiles) {
    // Get a semi-unique buffer identifier for Thin-LTO.
    StringRef Identifier = Saver.save(
        std::to_string(Idx++) + "." +
        BitcodeInput.getBinary()->getMemoryBufferRef().getBufferIdentifier());
    MemoryBufferRef Buffer =
        MemoryBufferRef(BitcodeInput.getBinary()->getImage(), Identifier);
    Expected<std::unique_ptr<lto::InputFile>> BitcodeFileOrErr =
        llvm::lto::InputFile::create(Buffer);
    if (!BitcodeFileOrErr)
      return BitcodeFileOrErr.takeError();

    // Save the input file and the buffer associated with its memory.
    const auto Symbols = (*BitcodeFileOrErr)->symbols();
    SmallVector<lto::SymbolResolution, 16> Resolutions(Symbols.size());
    size_t Idx = 0;
    for (auto &Sym : Symbols) {
      lto::SymbolResolution &Res = Resolutions[Idx++];

      // We will use this as the prevailing symbol definition in LTO unless
      // it is undefined or another definition has already been used.
      Res.Prevailing =
          !Sym.isUndefined() &&
          !(Sym.isWeak() && StrongResolutions.contains(Sym.getName())) &&
          PrevailingSymbols.insert(Saver.save(Sym.getName())).second;

      // We need LTO to preseve the following global symbols:
      // 1) Symbols used in regular objects.
      // 2) Sections that will be given a __start/__stop symbol.
      // 3) Prevailing symbols that are needed visible to external libraries.
      Res.VisibleToRegularObj =
          UsedInRegularObj.contains(Sym.getName()) ||
          isValidCIdentifier(Sym.getSectionName()) ||
          (Res.Prevailing &&
           (Sym.getVisibility() != GlobalValue::HiddenVisibility &&
            !Sym.canBeOmittedFromSymbolTable()));

      // Identify symbols that must be exported dynamically and can be
      // referenced by other files.
      Res.ExportDynamic =
          Sym.getVisibility() != GlobalValue::HiddenVisibility &&
          (UsedInSharedLib.contains(Sym.getName()) ||
           !Sym.canBeOmittedFromSymbolTable());

      // The final definition will reside in this linkage unit if the symbol is
      // defined and local to the module. This only checks for bitcode files,
      // full assertion will require complete symbol resolution.
      Res.FinalDefinitionInLinkageUnit =
          Sym.getVisibility() != GlobalValue::DefaultVisibility &&
          (!Sym.isUndefined() && !Sym.isCommon());

      // We do not support linker redefined symbols (e.g. --wrap) for device
      // image linking, so the symbols will not be changed after LTO.
      Res.LinkerRedefined = false;
    }

    // Add the bitcode file with its resolved symbols to the LTO job.
    if (Error Err = LTOBackend->add(std::move(*BitcodeFileOrErr), Resolutions))
      return Err;
  }

  // Run the LTO job to compile the bitcode.
  size_t MaxTasks = LTOBackend->getMaxTasks();
  SmallVector<StringRef> Files(MaxTasks);
  auto AddStream =
      [&](size_t Task,
          const Twine &ModuleName) -> std::unique_ptr<CachedFileStream> {
    int FD = -1;
    auto &TempFile = Files[Task];
    StringRef Extension = (Triple.isNVPTX() || SaveTemps) ? "s" : "o";
    std::string TaskStr = Task ? "." + std::to_string(Task) : "";
    auto TempFileOrErr =
        createOutputFile(sys::path::filename(ExecutableName) + "." +
                             Triple.getTriple() + "." + Arch + TaskStr,
                         Extension);
    if (!TempFileOrErr)
      reportError(TempFileOrErr.takeError());
    TempFile = *TempFileOrErr;
    if (std::error_code EC = sys::fs::openFileForWrite(TempFile, FD))
      reportError(errorCodeToError(EC));
    return std::make_unique<CachedFileStream>(
        std::make_unique<llvm::raw_fd_ostream>(FD, true));
  };

  if (Error Err = LTOBackend->run(AddStream))
    return Err;

  if (LTOError)
    return createStringError("Errors encountered inside the LTO pipeline.");

  // If we are embedding bitcode we only need the intermediate output.
  bool SingleOutput = Files.size() == 1;
  if (Args.hasArg(OPT_embed_bitcode)) {
    if (BitcodeOutput.size() != 1 || !SingleOutput)
      return createStringError("Cannot embed bitcode with multiple files.");
    OutputFiles.push_back(Args.MakeArgString(BitcodeOutput.front()));
    return Error::success();
  }

  // Append the new inputs to the device linker input. If the user requested an
  // internalizing link we need to pass the bitcode to clang.
  for (StringRef File :
       Args.hasArg(OPT_clang_backend) || Args.hasArg(OPT_builtin_bitcode_EQ)
           ? BitcodeOutput
           : Files)
    OutputFiles.push_back(File);

  return Error::success();
}

// Compile the module to an object file using the appropriate target machine for
// the host triple.
Expected<StringRef> compileModule(Module &M, OffloadKind Kind) {
  llvm::TimeTraceScope TimeScope("Compile module");
  std::string Msg;
  const Target *T = TargetRegistry::lookupTarget(M.getTargetTriple(), Msg);
  if (!T)
    return createStringError(Msg);

  auto Options =
      codegen::InitTargetOptionsFromCodeGenFlags(Triple(M.getTargetTriple()));
  StringRef CPU = "";
  StringRef Features = "";
  std::unique_ptr<TargetMachine> TM(
      T->createTargetMachine(M.getTargetTriple(), CPU, Features, Options,
                             Reloc::PIC_, M.getCodeModel()));

  if (M.getDataLayout().isDefault())
    M.setDataLayout(TM->createDataLayout());

  int FD = -1;
  auto TempFileOrErr =
      createOutputFile(sys::path::filename(ExecutableName) + "." +
                           getOffloadKindName(Kind) + ".image.wrapper",
                       "o");
  if (!TempFileOrErr)
    return TempFileOrErr.takeError();
  if (std::error_code EC = sys::fs::openFileForWrite(*TempFileOrErr, FD))
    return errorCodeToError(EC);

  auto OS = std::make_unique<llvm::raw_fd_ostream>(FD, true);

  legacy::PassManager CodeGenPasses;
  TargetLibraryInfoImpl TLII(Triple(M.getTargetTriple()));
  CodeGenPasses.add(new TargetLibraryInfoWrapperPass(TLII));
  if (TM->addPassesToEmitFile(CodeGenPasses, *OS, nullptr,
                              CodeGenFileType::ObjectFile))
    return createStringError("Failed to execute host backend");
  CodeGenPasses.run(M);

  return *TempFileOrErr;
}

/// Creates the object file containing the device image and runtime
/// registration code from the device images stored in \p Images.
Expected<StringRef>
wrapDeviceImages(ArrayRef<std::unique_ptr<MemoryBuffer>> Buffers,
                 const ArgList &Args, OffloadKind Kind) {
  llvm::TimeTraceScope TimeScope("Wrap bundled images");

  SmallVector<ArrayRef<char>, 4> BuffersToWrap;
  for (const auto &Buffer : Buffers)
    BuffersToWrap.emplace_back(
        ArrayRef<char>(Buffer->getBufferStart(), Buffer->getBufferSize()));

  LLVMContext Context;
  Module M("offload.wrapper.module", Context);
  M.setTargetTriple(
      Args.getLastArgValue(OPT_host_triple_EQ, sys::getDefaultTargetTriple()));

  switch (Kind) {
  case OFK_OpenMP:
    if (Error Err = offloading::wrapOpenMPBinaries(
            M, BuffersToWrap,
            offloading::getOffloadEntryArray(M, "omp_offloading_entries"),
            /*Suffix=*/"", /*Relocatable=*/Args.hasArg(OPT_relocatable)))
      return std::move(Err);
    break;
  case OFK_Cuda:
    if (Error Err = offloading::wrapCudaBinary(
            M, BuffersToWrap.front(),
            offloading::getOffloadEntryArray(M, "cuda_offloading_entries"),
            /*Suffix=*/"", /*EmitSurfacesAndTextures=*/false))
      return std::move(Err);
    break;
  case OFK_HIP:
    if (Error Err = offloading::wrapHIPBinary(
            M, BuffersToWrap.front(),
            offloading::getOffloadEntryArray(M, "hip_offloading_entries")))
      return std::move(Err);
    break;
  default:
    return createStringError(getOffloadKindName(Kind) +
                             " wrapping is not supported");
  }

  if (Args.hasArg(OPT_print_wrapped_module))
    errs() << M;
  if (Args.hasArg(OPT_save_temps)) {
    int FD = -1;
    auto TempFileOrErr =
        createOutputFile(sys::path::filename(ExecutableName) + "." +
                             getOffloadKindName(Kind) + ".image.wrapper",
                         "bc");
    if (!TempFileOrErr)
      return TempFileOrErr.takeError();
    if (std::error_code EC = sys::fs::openFileForWrite(*TempFileOrErr, FD))
      return errorCodeToError(EC);
    llvm::raw_fd_ostream OS(FD, true);
    WriteBitcodeToFile(M, OS);
  }

  auto FileOrErr = compileModule(M, Kind);
  if (!FileOrErr)
    return FileOrErr.takeError();
  return *FileOrErr;
}

Expected<SmallVector<std::unique_ptr<MemoryBuffer>>>
bundleOpenMP(ArrayRef<OffloadingImage> Images) {
  SmallVector<std::unique_ptr<MemoryBuffer>> Buffers;
  for (const OffloadingImage &Image : Images)
    Buffers.emplace_back(
        MemoryBuffer::getMemBufferCopy(OffloadBinary::write(Image)));

  return std::move(Buffers);
}

Expected<SmallVector<std::unique_ptr<MemoryBuffer>>>
bundleCuda(ArrayRef<OffloadingImage> Images, const ArgList &Args) {
  SmallVector<std::pair<StringRef, StringRef>, 4> InputFiles;
  for (const OffloadingImage &Image : Images)
    InputFiles.emplace_back(std::make_pair(Image.Image->getBufferIdentifier(),
                                           Image.StringData.lookup("arch")));

  Triple TheTriple = Triple(Images.front().StringData.lookup("triple"));
  auto FileOrErr = nvptx::fatbinary(InputFiles, Args);
  if (!FileOrErr)
    return FileOrErr.takeError();

  llvm::ErrorOr<std::unique_ptr<llvm::MemoryBuffer>> ImageOrError =
      llvm::MemoryBuffer::getFileOrSTDIN(*FileOrErr);

  SmallVector<std::unique_ptr<MemoryBuffer>> Buffers;
  if (std::error_code EC = ImageOrError.getError())
    return createFileError(*FileOrErr, EC);
  Buffers.emplace_back(std::move(*ImageOrError));

  return std::move(Buffers);
}

Expected<SmallVector<std::unique_ptr<MemoryBuffer>>>
bundleHIP(ArrayRef<OffloadingImage> Images, const ArgList &Args) {
  SmallVector<std::pair<StringRef, StringRef>, 4> InputFiles;
  for (const OffloadingImage &Image : Images)
    InputFiles.emplace_back(std::make_pair(Image.Image->getBufferIdentifier(),
                                           Image.StringData.lookup("arch")));

  Triple TheTriple = Triple(Images.front().StringData.lookup("triple"));
  auto FileOrErr = amdgcn::fatbinary(InputFiles, Args);
  if (!FileOrErr)
    return FileOrErr.takeError();

  llvm::ErrorOr<std::unique_ptr<llvm::MemoryBuffer>> ImageOrError =
      llvm::MemoryBuffer::getFileOrSTDIN(*FileOrErr);

  SmallVector<std::unique_ptr<MemoryBuffer>> Buffers;
  if (std::error_code EC = ImageOrError.getError())
    return createFileError(*FileOrErr, EC);
  Buffers.emplace_back(std::move(*ImageOrError));

  return std::move(Buffers);
}

/// Transforms the input \p Images into the binary format the runtime expects
/// for the given \p Kind.
Expected<SmallVector<std::unique_ptr<MemoryBuffer>>>
bundleLinkedOutput(ArrayRef<OffloadingImage> Images, const ArgList &Args,
                   OffloadKind Kind) {
  llvm::TimeTraceScope TimeScope("Bundle linked output");
  switch (Kind) {
  case OFK_OpenMP:
    return bundleOpenMP(Images);
  case OFK_Cuda:
    return bundleCuda(Images, Args);
  case OFK_HIP:
    return bundleHIP(Images, Args);
  default:
    return createStringError(getOffloadKindName(Kind) +
                             " bundling is not supported");
  }
}

/// Returns a new ArgList containg arguments used for the device linking phase.
DerivedArgList getLinkerArgs(ArrayRef<OffloadFile> Input,
                             const InputArgList &Args) {
  DerivedArgList DAL = DerivedArgList(DerivedArgList(Args));
  for (Arg *A : Args)
    DAL.append(A);

  // Set the subarchitecture and target triple for this compilation.
  const OptTable &Tbl = getOptTable();
  DAL.AddJoinedArg(nullptr, Tbl.getOption(OPT_arch_EQ),
                   Args.MakeArgString(Input.front().getBinary()->getArch()));
  DAL.AddJoinedArg(nullptr, Tbl.getOption(OPT_triple_EQ),
                   Args.MakeArgString(Input.front().getBinary()->getTriple()));

  auto Bin = Input.front().getBinary();
  DAL.AddJoinedArg(
      nullptr, Tbl.getOption(OPT_sycl_backend_compile_options_from_image_EQ),
      Args.MakeArgString(Bin->getString(COMPILE_OPTS)));
  DAL.AddJoinedArg(nullptr,
                   Tbl.getOption(OPT_sycl_backend_link_options_from_image_EQ),
                   Args.MakeArgString(Bin->getString(LINK_OPTS)));

  // If every input file is bitcode we have whole program visibility as we do
  // only support static linking with bitcode.
  auto ContainsBitcode = [](const OffloadFile &F) {
    return identify_magic(F.getBinary()->getImage()) == file_magic::bitcode;
  };
  if (llvm::all_of(Input, ContainsBitcode))
    DAL.AddFlagArg(nullptr, Tbl.getOption(OPT_whole_program));

  // Forward '-Xoffload-linker' options to the appropriate backend.
  for (StringRef Arg : Args.getAllArgValues(OPT_device_linker_args_EQ)) {
    auto [Triple, Value] = Arg.split('=');
    if (Value.empty())
      DAL.AddJoinedArg(nullptr, Tbl.getOption(OPT_linker_arg_EQ),
                       Args.MakeArgString(Triple));
    else if (Triple == DAL.getLastArgValue(OPT_triple_EQ))
      DAL.AddJoinedArg(nullptr, Tbl.getOption(OPT_linker_arg_EQ),
                       Args.MakeArgString(Value));
  }

  return DAL;
}

Error handleOverrideImages(
    const InputArgList &Args,
    MapVector<OffloadKind, SmallVector<OffloadingImage, 0>> &Images) {
  for (StringRef Arg : Args.getAllArgValues(OPT_override_image)) {
    OffloadKind Kind = getOffloadKind(Arg.split("=").first);
    StringRef Filename = Arg.split("=").second;

    ErrorOr<std::unique_ptr<MemoryBuffer>> BufferOrErr =
        MemoryBuffer::getFileOrSTDIN(Filename);
    if (std::error_code EC = BufferOrErr.getError())
      return createFileError(Filename, EC);

    Expected<std::unique_ptr<ObjectFile>> ElfOrErr =
        ObjectFile::createELFObjectFile(**BufferOrErr,
                                        /*InitContent=*/false);
    if (!ElfOrErr)
      return ElfOrErr.takeError();
    ObjectFile &Elf = **ElfOrErr;

    OffloadingImage TheImage{};
    TheImage.TheImageKind = IMG_Object;
    TheImage.TheOffloadKind = Kind;
    TheImage.StringData["triple"] =
        Args.MakeArgString(Elf.makeTriple().getTriple());
    if (std::optional<StringRef> CPU = Elf.tryGetCPUName())
      TheImage.StringData["arch"] = Args.MakeArgString(*CPU);
    TheImage.Image = std::move(*BufferOrErr);

    Images[Kind].emplace_back(std::move(TheImage));
  }
  return Error::success();
}

/// Transforms all the extracted offloading input files into an image that can
/// be registered by the runtime.
Expected<SmallVector<StringRef>> linkAndWrapDeviceFiles(
    SmallVectorImpl<SmallVector<OffloadFile>> &LinkerInputFiles,
    const InputArgList &Args, char **Argv, int Argc) {
  llvm::TimeTraceScope TimeScope("Handle all device input");

  std::mutex ImageMtx;
  MapVector<OffloadKind, SmallVector<OffloadingImage, 0>> Images;
  // Create a binary image of each offloading image and embed it into a new
  // object file.
  SmallVector<StringRef> WrappedOutput;

  // Initialize the images with any overriding inputs.
  if (Args.hasArg(OPT_override_image))
    if (Error Err = handleOverrideImages(Args, Images))
      return std::move(Err);

  auto Err = parallelForEachError(LinkerInputFiles, [&](auto &Input) -> Error {
    llvm::TimeTraceScope TimeScope("Link device input");

    // Each thread needs its own copy of the base arguments to maintain
    // per-device argument storage of synthetic strings.
    const OptTable &Tbl = getOptTable();
    BumpPtrAllocator Alloc;
    StringSaver Saver(Alloc);
    auto BaseArgs =
        Tbl.parseArgs(Argc, Argv, OPT_INVALID, Saver, [](StringRef Err) {
          reportError(createStringError(Err));
        });
    auto LinkerArgs = getLinkerArgs(Input, BaseArgs);
    DenseSet<OffloadKind> ActiveOffloadKinds;
    bool HasSYCLOffloadKind = false;
    bool HasNonSYCLOffloadKinds = false;
    for (const auto &File : Input) {
      if (File.getBinary()->getOffloadKind() != OFK_None)
        ActiveOffloadKinds.insert(File.getBinary()->getOffloadKind());
      if (File.getBinary()->getOffloadKind() == OFK_SYCL)
        HasSYCLOffloadKind = true;
      else
        HasNonSYCLOffloadKinds = true;
    }
    if (HasSYCLOffloadKind) {
      SmallVector<StringRef> InputFiles;
      // Write device inputs to an output file for the linker.
      for (const OffloadFile &File : Input) {
        auto FileNameOrErr = writeOffloadFile(File);
        if (!FileNameOrErr)
          return FileNameOrErr.takeError();
        InputFiles.emplace_back(*FileNameOrErr);
      }
      // Link the input device files using the device linker for SYCL
      // offload.
      auto TmpOutputOrErr = sycl::linkDevice(InputFiles, LinkerArgs);
      if (!TmpOutputOrErr)
        return TmpOutputOrErr.takeError();
      SmallVector<StringRef> InputFilesSYCL;
      InputFilesSYCL.emplace_back(*TmpOutputOrErr);
<<<<<<< HEAD
      auto SYCLPostLinkFile = sycl::runSYCLPostLink(InputFilesSYCL, LinkerArgs);
      if (!SYCLPostLinkFile)
        return SYCLPostLinkFile.takeError();
      const llvm::Triple Triple(LinkerArgs.getLastArgValue(OPT_triple_EQ));
      if ((Triple.isNVPTX() || Triple.isAMDGCN()) &&
          LinkerArgs.hasArg(OPT_sycl_embed_ir)) {
        // When compiling for Nvidia/AMD devices and the user requested the
        // IR to be embedded in the application (via option), run the output
        // of sycl-post-link (filetable referencing LLVM Bitcode + symbols)
        // through the offload wrapper and link the resulting object to the
        // application.
        auto OutputFile =
            sycl::runWrapperAndCompile(*SYCLPostLinkFile, LinkerArgs, /* IsEmbeddedIR */ true);
        if (!OutputFile)
          return OutputFile.takeError();
        WrappedOutput.push_back(*OutputFile);
      }

      sycl::Table LiveSYCLTable;
      if (Error Err = LiveSYCLTable.populateSYCLTable(*SYCLPostLinkFile))
        return std::move(Err);
      auto PostLinkedFiles = LiveSYCLTable.getListOfIRFiles();
      if (DryRun)
        PostLinkedFiles.push_back("dummy");
      for (unsigned I = 0; I < PostLinkedFiles.size(); ++I) {
        SmallVector<StringRef> Files;
        Files.emplace_back(PostLinkedFiles[I]);
=======
      auto SplitModulesOrErr =
          SYCLModuleSplitMode
              ? sycl::runSYCLSplitLibrary(InputFilesSYCL, LinkerArgs,
                                          *SYCLModuleSplitMode)
              : sycl::runSYCLPostLinkTool(InputFilesSYCL, LinkerArgs);
      if (!SplitModulesOrErr)
        return SplitModulesOrErr.takeError();

      auto &SplitModules = *SplitModulesOrErr;
      for (size_t I = 0, E = SplitModules.size(); I != E; ++I) {
        SmallVector<StringRef> Files = {SplitModules[I].ModuleFilePath};
>>>>>>> 4bf1fe3a
        auto LinkedFileFinalOrErr =
            linkDevice(Files, LinkerArgs, true /* IsSYCLKind */);
        if (!LinkedFileFinalOrErr)
          return LinkedFileFinalOrErr.takeError();
        SplitModules[I].ModuleFilePath = *LinkedFileFinalOrErr;
      }
      // TODO(NOM7): Remove this call and use community flow for bundle/wrap
      auto OutputFile = sycl::runWrapperAndCompile(SplitModules, LinkerArgs);
      if (!OutputFile)
        return OutputFile.takeError();

      // SYCL offload kind images are all ready to be sent to host linker.
      // TODO: Currently, device code wrapping for SYCL offload happens in a
      // separate path inside 'linkDevice' call seen above.
      // This will eventually be refactored to use the 'common' wrapping logic
      // that is used for other offload kinds.
      std::scoped_lock Guard(ImageMtx);
      WrappedOutput.push_back(*OutputFile);
    }
    if (HasNonSYCLOffloadKinds) {
      // First link and remove all the input files containing bitcode.
      SmallVector<StringRef> InputFiles;
      if (Error Err = linkBitcodeFiles(Input, InputFiles, LinkerArgs))
        return Err;

      // Write any remaining device inputs to an output file for the linker.
      for (const OffloadFile &File : Input) {
        auto FileNameOrErr = writeOffloadFile(File);
        if (!FileNameOrErr)
          return FileNameOrErr.takeError();
        InputFiles.emplace_back(*FileNameOrErr);
      }

      // Link the remaining device files using the device linker.
      auto OutputOrErr = !Args.hasArg(OPT_embed_bitcode)
                             ? linkDevice(InputFiles, LinkerArgs)
                             : InputFiles.front();
      if (!OutputOrErr)
        return OutputOrErr.takeError();
      // Store the offloading image for each linked output file.
      for (OffloadKind Kind : ActiveOffloadKinds) {
        llvm::ErrorOr<std::unique_ptr<llvm::MemoryBuffer>> FileOrErr =
            llvm::MemoryBuffer::getFileOrSTDIN(*OutputOrErr);
        if (std::error_code EC = FileOrErr.getError()) {
          if (DryRun)
            FileOrErr = MemoryBuffer::getMemBuffer("");
          else
            return createFileError(*OutputOrErr, EC);
        }

        std::scoped_lock<decltype(ImageMtx)> Guard(ImageMtx);
        OffloadingImage TheImage{};
        TheImage.TheImageKind =
            Args.hasArg(OPT_embed_bitcode) ? IMG_Bitcode : IMG_Object;
        TheImage.TheOffloadKind = Kind;
        TheImage.StringData["triple"] =
            Args.MakeArgString(LinkerArgs.getLastArgValue(OPT_triple_EQ));
        TheImage.StringData["arch"] =
            Args.MakeArgString(LinkerArgs.getLastArgValue(OPT_arch_EQ));
        TheImage.Image = std::move(*FileOrErr);

        Images[Kind].emplace_back(std::move(TheImage));
      }
    }
    return Error::success();
  });
  if (Err)
    return std::move(Err);

  for (auto &[Kind, Input] : Images) {
    if (Kind == OFK_SYCL)
      continue;
    // We sort the entries before bundling so they appear in a deterministic
    // order in the final binary.
    llvm::sort(Input, [](OffloadingImage &A, OffloadingImage &B) {
      return A.StringData["triple"] > B.StringData["triple"] ||
             A.StringData["arch"] > B.StringData["arch"] ||
             A.TheOffloadKind < B.TheOffloadKind;
    });
    auto BundledImagesOrErr = bundleLinkedOutput(Input, Args, Kind);
    if (!BundledImagesOrErr)
      return BundledImagesOrErr.takeError();
    auto OutputOrErr = wrapDeviceImages(*BundledImagesOrErr, Args, Kind);
    if (!OutputOrErr)
      return OutputOrErr.takeError();
    WrappedOutput.push_back(*OutputOrErr);
  }
  return WrappedOutput;
}

std::optional<std::string> findFile(StringRef Dir, StringRef Root,
                                    const Twine &Name) {
  SmallString<128> Path;
  if (Dir.starts_with("="))
    sys::path::append(Path, Root, Dir.substr(1), Name);
  else
    sys::path::append(Path, Dir, Name);

  if (sys::fs::exists(Path))
    return static_cast<std::string>(Path);
  return std::nullopt;
}

std::optional<std::string>
findFromSearchPaths(StringRef Name, StringRef Root,
                    ArrayRef<StringRef> SearchPaths) {
  for (StringRef Dir : SearchPaths)
    if (std::optional<std::string> File = findFile(Dir, Root, Name))
      return File;
  return std::nullopt;
}

std::optional<std::string>
searchLibraryBaseName(StringRef Name, StringRef Root,
                      ArrayRef<StringRef> SearchPaths) {
  for (StringRef Dir : SearchPaths) {
    if (std::optional<std::string> File =
            findFile(Dir, Root, "lib" + Name + ".so"))
      return File;
    if (std::optional<std::string> File =
            findFile(Dir, Root, "lib" + Name + ".a"))
      return File;
  }
  return std::nullopt;
}

/// Search for static libraries in the linker's library path given input like
/// `-lfoo` or `-l:libfoo.a`.
std::optional<std::string> searchLibrary(StringRef Input, StringRef Root,
                                         ArrayRef<StringRef> SearchPaths) {
  if (Input.starts_with(":") || Input.ends_with(".lib"))
    return findFromSearchPaths(Input.drop_front(), Root, SearchPaths);
  return searchLibraryBaseName(Input, Root, SearchPaths);
}

/// Common redeclaration of needed symbol flags.
enum Symbol : uint32_t {
  Sym_None = 0,
  Sym_Undefined = 1U << 1,
  Sym_Weak = 1U << 2,
};

/// Scan the symbols from a BitcodeFile \p Buffer and record if we need to
/// extract any symbols from it.
Expected<bool> getSymbolsFromBitcode(MemoryBufferRef Buffer, OffloadKind Kind,
                                     bool IsArchive, StringSaver &Saver,
                                     DenseMap<StringRef, Symbol> &Syms) {
  Expected<IRSymtabFile> IRSymtabOrErr = readIRSymtab(Buffer);
  if (!IRSymtabOrErr)
    return IRSymtabOrErr.takeError();

  bool ShouldExtract = !IsArchive;
  DenseMap<StringRef, Symbol> TmpSyms;
  for (unsigned I = 0; I != IRSymtabOrErr->Mods.size(); ++I) {
    for (const auto &Sym : IRSymtabOrErr->TheReader.module_symbols(I)) {
      if (Sym.isFormatSpecific() || !Sym.isGlobal())
        continue;

      bool NewSymbol = Syms.count(Sym.getName()) == 0;
      auto OldSym = NewSymbol ? Sym_None : Syms[Sym.getName()];

      // We will extract if it defines a currenlty undefined non-weak symbol.
      bool ResolvesStrongReference =
          ((OldSym & Sym_Undefined && !(OldSym & Sym_Weak)) &&
           !Sym.isUndefined());
      // We will extract if it defines a new global symbol visible to the host.
      // This is only necessary for code targeting an offloading language.
      bool NewGlobalSymbol =
          ((NewSymbol || (OldSym & Sym_Undefined)) && !Sym.isUndefined() &&
           !Sym.canBeOmittedFromSymbolTable() && Kind != object::OFK_None &&
           (Sym.getVisibility() != GlobalValue::HiddenVisibility));
      ShouldExtract |= ResolvesStrongReference | NewGlobalSymbol;

      // Update this symbol in the "table" with the new information.
      if (OldSym & Sym_Undefined && !Sym.isUndefined())
        TmpSyms[Saver.save(Sym.getName())] =
            static_cast<Symbol>(OldSym & ~Sym_Undefined);
      if (Sym.isUndefined() && NewSymbol)
        TmpSyms[Saver.save(Sym.getName())] =
            static_cast<Symbol>(OldSym | Sym_Undefined);
      if (Sym.isWeak())
        TmpSyms[Saver.save(Sym.getName())] =
            static_cast<Symbol>(OldSym | Sym_Weak);
    }
  }

  // If the file gets extracted we update the table with the new symbols.
  if (ShouldExtract)
    Syms.insert(std::begin(TmpSyms), std::end(TmpSyms));

  return ShouldExtract;
}

/// Scan the symbols from an ObjectFile \p Obj and record if we need to extract
/// any symbols from it.
Expected<bool> getSymbolsFromObject(const ObjectFile &Obj, OffloadKind Kind,
                                    bool IsArchive, StringSaver &Saver,
                                    DenseMap<StringRef, Symbol> &Syms) {
  bool ShouldExtract = !IsArchive;
  DenseMap<StringRef, Symbol> TmpSyms;
  for (SymbolRef Sym : Obj.symbols()) {
    auto FlagsOrErr = Sym.getFlags();
    if (!FlagsOrErr)
      return FlagsOrErr.takeError();

    if (!(*FlagsOrErr & SymbolRef::SF_Global) ||
        (*FlagsOrErr & SymbolRef::SF_FormatSpecific))
      continue;

    auto NameOrErr = Sym.getName();
    if (!NameOrErr)
      return NameOrErr.takeError();

    bool NewSymbol = Syms.count(*NameOrErr) == 0;
    auto OldSym = NewSymbol ? Sym_None : Syms[*NameOrErr];

    // We will extract if it defines a currenlty undefined non-weak symbol.
    bool ResolvesStrongReference = (OldSym & Sym_Undefined) &&
                                   !(OldSym & Sym_Weak) &&
                                   !(*FlagsOrErr & SymbolRef::SF_Undefined);

    // We will extract if it defines a new global symbol visible to the host.
    // This is only necessary for code targeting an offloading language.
    bool NewGlobalSymbol =
        ((NewSymbol || (OldSym & Sym_Undefined)) &&
         !(*FlagsOrErr & SymbolRef::SF_Undefined) && Kind != object::OFK_None &&
         !(*FlagsOrErr & SymbolRef::SF_Hidden));
    ShouldExtract |= ResolvesStrongReference | NewGlobalSymbol;

    // Update this symbol in the "table" with the new information.
    if (OldSym & Sym_Undefined && !(*FlagsOrErr & SymbolRef::SF_Undefined))
      TmpSyms[Saver.save(*NameOrErr)] =
          static_cast<Symbol>(OldSym & ~Sym_Undefined);
    if (*FlagsOrErr & SymbolRef::SF_Undefined && NewSymbol)
      TmpSyms[Saver.save(*NameOrErr)] =
          static_cast<Symbol>(OldSym | Sym_Undefined);
    if (*FlagsOrErr & SymbolRef::SF_Weak)
      TmpSyms[Saver.save(*NameOrErr)] = static_cast<Symbol>(OldSym | Sym_Weak);
  }

  // If the file gets extracted we update the table with the new symbols.
  if (ShouldExtract)
    Syms.insert(std::begin(TmpSyms), std::end(TmpSyms));

  return ShouldExtract;
}

/// Attempt to 'resolve' symbols found in input files. We use this to
/// determine if an archive member needs to be extracted. An archive member
/// will be extracted if any of the following is true.
///   1) It defines an undefined symbol in a regular object filie.
///   2) It defines a global symbol without hidden visibility that has not
///      yet been defined.
Expected<bool> getSymbols(StringRef Image, OffloadKind Kind, bool IsArchive,
                          StringSaver &Saver,
                          DenseMap<StringRef, Symbol> &Syms) {
  MemoryBufferRef Buffer = MemoryBufferRef(Image, "");
  switch (identify_magic(Image)) {
  case file_magic::bitcode:
    return getSymbolsFromBitcode(Buffer, Kind, IsArchive, Saver, Syms);
  case file_magic::elf_relocatable: {
    Expected<std::unique_ptr<ObjectFile>> ObjFile =
        ObjectFile::createObjectFile(Buffer);
    if (!ObjFile)
      return ObjFile.takeError();
    return getSymbolsFromObject(**ObjFile, Kind, IsArchive, Saver, Syms);
  }
  default:
    return false;
  }
}

/// Search the input files and libraries for embedded device offloading code
/// and add it to the list of files to be linked. Files coming from static
/// libraries are only added to the input if they are used by an existing
/// input file. Returns a list of input files intended for a single linking job.
Expected<SmallVector<SmallVector<OffloadFile>>>
getDeviceInput(const ArgList &Args) {
  llvm::TimeTraceScope TimeScope("ExtractDeviceCode");

  // Skip all the input if the user is overriding the output.
  if (Args.hasArg(OPT_override_image))
    return SmallVector<SmallVector<OffloadFile>>();

  StringRef Root = Args.getLastArgValue(OPT_sysroot_EQ);
  SmallVector<StringRef> LibraryPaths;
  for (const opt::Arg *Arg : Args.filtered(OPT_library_path, OPT_libpath))
    LibraryPaths.push_back(Arg->getValue());

  BumpPtrAllocator Alloc;
  StringSaver Saver(Alloc);

  // Try to extract device code from the linker input files.
  bool WholeArchive = Args.hasArg(OPT_wholearchive_flag) ? true : false;
  SmallVector<OffloadFile> ObjectFilesToExtract;
  SmallVector<OffloadFile> ArchiveFilesToExtract;
  for (const opt::Arg *Arg : Args.filtered(
           OPT_INPUT, OPT_library, OPT_whole_archive, OPT_no_whole_archive)) {
    if (Arg->getOption().matches(OPT_whole_archive) ||
        Arg->getOption().matches(OPT_no_whole_archive)) {
      WholeArchive = Arg->getOption().matches(OPT_whole_archive);
      continue;
    }

    std::optional<std::string> Filename =
        Arg->getOption().matches(OPT_library)
            ? searchLibrary(Arg->getValue(), Root, LibraryPaths)
            : std::string(Arg->getValue());

    if (!Filename && Arg->getOption().matches(OPT_library))
      reportError(
          createStringError("unable to find library -l%s", Arg->getValue()));

    if (!Filename || !sys::fs::exists(*Filename) ||
        sys::fs::is_directory(*Filename))
      continue;

    ErrorOr<std::unique_ptr<MemoryBuffer>> BufferOrErr =
        MemoryBuffer::getFile(*Filename);
    if (std::error_code EC = BufferOrErr.getError())
      return createFileError(*Filename, EC);

    MemoryBufferRef Buffer = **BufferOrErr;
    if (identify_magic(Buffer.getBuffer()) == file_magic::elf_shared_object)
      continue;
    SmallVector<OffloadFile> Binaries;
    if (Error Err = extractOffloadBinaries(Buffer, Binaries))
      return std::move(Err);
    for (auto &OffloadFile : Binaries) {
      if (identify_magic(Buffer.getBuffer()) == file_magic::archive &&
          !WholeArchive)
        ArchiveFilesToExtract.emplace_back(std::move(OffloadFile));
      else
        ObjectFilesToExtract.emplace_back(std::move(OffloadFile));
    }
  }

  // Link all standard input files and update the list of symbols.
  MapVector<OffloadFile::TargetID, SmallVector<OffloadFile, 0>> InputFiles;
  DenseMap<OffloadFile::TargetID, DenseMap<StringRef, Symbol>> Syms;
  for (OffloadFile &Binary : ObjectFilesToExtract) {
    if (!Binary.getBinary())
      continue;

    SmallVector<OffloadFile::TargetID> CompatibleTargets = {Binary};
    for (const auto &[ID, Input] : InputFiles)
      if (object::areTargetsCompatible(Binary, ID))
        CompatibleTargets.emplace_back(ID);

    for (const auto &[Index, ID] : llvm::enumerate(CompatibleTargets)) {
      Expected<bool> ExtractOrErr = getSymbols(
          Binary.getBinary()->getImage(), Binary.getBinary()->getOffloadKind(),
          /*IsArchive=*/false, Saver, Syms[ID]);
      if (!ExtractOrErr)
        return ExtractOrErr.takeError();

      // If another target needs this binary it must be copied instead.
      if (Index == CompatibleTargets.size() - 1)
        InputFiles[ID].emplace_back(std::move(Binary));
      else
        InputFiles[ID].emplace_back(Binary.copy());
    }
  }

  // Archive members only extract if they define needed symbols. We do this
  // after every regular input file so that libraries may be included out of
  // order. This follows 'ld.lld' semantics which are more lenient.
  bool Extracted = true;
  while (Extracted) {
    Extracted = false;
    for (OffloadFile &Binary : ArchiveFilesToExtract) {
      // If the binary was previously extracted it will be set to null.
      if (!Binary.getBinary())
        continue;

      SmallVector<OffloadFile::TargetID> CompatibleTargets = {Binary};
      for (const auto &[ID, Input] : InputFiles)
        if (object::areTargetsCompatible(Binary, ID))
          CompatibleTargets.emplace_back(ID);

      for (const auto &[Index, ID] : llvm::enumerate(CompatibleTargets)) {
        // Only extract an if we have an an object matching this target.
        if (!InputFiles.count(ID))
          continue;

        Expected<bool> ExtractOrErr =
            getSymbols(Binary.getBinary()->getImage(),
                       Binary.getBinary()->getOffloadKind(), /*IsArchive=*/true,
                       Saver, Syms[ID]);
        if (!ExtractOrErr)
          return ExtractOrErr.takeError();

        Extracted = *ExtractOrErr;

        // Skip including the file if it is an archive that does not resolve
        // any symbols.
        if (!Extracted)
          continue;

        // If another target needs this binary it must be copied instead.
        if (Index == CompatibleTargets.size() - 1)
          InputFiles[ID].emplace_back(std::move(Binary));
        else
          InputFiles[ID].emplace_back(Binary.copy());
      }

      // If we extracted any files we need to check all the symbols again.
      if (Extracted)
        break;
    }
  }

  for (StringRef Library : Args.getAllArgValues(OPT_bitcode_library_EQ)) {
    auto FileOrErr = getInputBitcodeLibrary(Library);
    if (!FileOrErr)
      return FileOrErr.takeError();
    InputFiles[*FileOrErr].push_back(std::move(*FileOrErr));
  }

  SmallVector<SmallVector<OffloadFile>> InputsForTarget;
  for (auto &[ID, Input] : InputFiles)
    InputsForTarget.emplace_back(std::move(Input));

  return std::move(InputsForTarget);
}

} // namespace

int main(int Argc, char **Argv) {
  InitLLVM X(Argc, Argv);
  InitializeAllTargetInfos();
  InitializeAllTargets();
  InitializeAllTargetMCs();
  InitializeAllAsmParsers();
  InitializeAllAsmPrinters();

  LinkerExecutable = Argv[0];
  sys::PrintStackTraceOnErrorSignal(Argv[0]);

  const OptTable &Tbl = getOptTable();
  BumpPtrAllocator Alloc;
  StringSaver Saver(Alloc);
  auto Args = Tbl.parseArgs(Argc, Argv, OPT_INVALID, Saver, [&](StringRef Err) {
    reportError(createStringError(Err));
  });

  if (Args.hasArg(OPT_help) || Args.hasArg(OPT_help_hidden)) {
    Tbl.printHelp(
        outs(),
        "clang-linker-wrapper [options] -- <options to passed to the linker>",
        "\nA wrapper utility over the host linker. It scans the input files\n"
        "for sections that require additional processing prior to linking.\n"
        "The will then transparently pass all arguments and input to the\n"
        "specified host linker to create the final binary.\n",
        Args.hasArg(OPT_help_hidden), Args.hasArg(OPT_help_hidden));
    return EXIT_SUCCESS;
  }
  if (Args.hasArg(OPT_v)) {
    printVersion(outs());
    return EXIT_SUCCESS;
  }

  // This forwards '-mllvm' arguments to LLVM if present.
  SmallVector<const char *> NewArgv = {Argv[0]};
  for (const opt::Arg *Arg : Args.filtered(OPT_mllvm))
    NewArgv.push_back(Arg->getValue());
  for (const opt::Arg *Arg : Args.filtered(OPT_offload_opt_eq_minus))
    NewArgv.push_back(Args.MakeArgString(StringRef("-") + Arg->getValue()));
  cl::ParseCommandLineOptions(NewArgv.size(), &NewArgv[0]);

  Verbose = Args.hasArg(OPT_verbose);
  DryRun = Args.hasArg(OPT_dry_run);
  SaveTemps = Args.hasArg(OPT_save_temps);
  CudaBinaryPath = Args.getLastArgValue(OPT_cuda_path_EQ).str();

  llvm::Triple Triple(
      Args.getLastArgValue(OPT_host_triple_EQ, sys::getDefaultTargetTriple()));
  if (Args.hasArg(OPT_o))
    ExecutableName = Args.getLastArgValue(OPT_o, "a.out");
  else if (Args.hasArg(OPT_out))
    ExecutableName = Args.getLastArgValue(OPT_out, "a.exe");
  else
    ExecutableName = Triple.isOSWindows() ? "a.exe" : "a.out";

  parallel::strategy = hardware_concurrency(1);
  if (auto *Arg = Args.getLastArg(OPT_wrapper_jobs)) {
    unsigned Threads = 0;
    if (!llvm::to_integer(Arg->getValue(), Threads) || Threads == 0)
      reportError(createStringError("%s: expected a positive integer, got '%s'",
                                    Arg->getSpelling().data(),
                                    Arg->getValue()));
    parallel::strategy = hardware_concurrency(Threads);
  }

  if (Args.hasArg(OPT_wrapper_time_trace_eq)) {
    unsigned Granularity;
    Args.getLastArgValue(OPT_wrapper_time_trace_granularity, "500")
        .getAsInteger(10, Granularity);
    timeTraceProfilerInitialize(Granularity, Argv[0]);
  }

  if (Args.hasArg(OPT_sycl_module_split_mode_EQ)) {
    StringRef StrMode = Args.getLastArgValue(OPT_sycl_module_split_mode_EQ);
    SYCLModuleSplitMode = module_split::convertStringToSplitMode(StrMode);
    if (!SYCLModuleSplitMode)
      reportError(createStringError(
          inconvertibleErrorCode(),
          formatv("sycl-module-split-mode value isn't recognized: {0}",
                  StrMode)));
  }

  {
    llvm::TimeTraceScope TimeScope("Execute linker wrapper");

    // Extract the device input files stored in the host fat binary.
    auto DeviceInputFiles = getDeviceInput(Args);
    if (!DeviceInputFiles)
      reportError(DeviceInputFiles.takeError());

    // Link and wrap the device images extracted from the linker input.
    auto FilesOrErr =
        linkAndWrapDeviceFiles(*DeviceInputFiles, Args, Argv, Argc);
    if (!FilesOrErr)
      reportError(FilesOrErr.takeError());

    // Run the host linking job with the rendered arguments.
    if (Error Err = runLinker(*FilesOrErr, Args))
      reportError(std::move(Err));
  }

  if (const opt::Arg *Arg = Args.getLastArg(OPT_wrapper_time_trace_eq)) {
    if (Error Err = timeTraceProfilerWrite(Arg->getValue(), ExecutableName))
      reportError(std::move(Err));
    timeTraceProfilerCleanup();
  }

  // Remove the temporary files created.
  if (!SaveTemps)
    for (const auto &TempFile : TempFiles)
      if (std::error_code EC = sys::fs::remove(TempFile))
        reportError(createFileError(TempFile, EC));
  return EXIT_SUCCESS;
}<|MERGE_RESOLUTION|>--- conflicted
+++ resolved
@@ -936,15 +936,9 @@
 /// in one LLVM IR Module as a constant data.
 ///
 /// \returns A path to the LLVM Module that contains wrapped images.
-<<<<<<< HEAD
-Expected<StringRef> wrapSYCLBinariesFromFile(StringRef InputFile,
-                                             const ArgList &Args,
-                                             bool IsEmbeddedIR) {
-=======
 Expected<StringRef>
 wrapSYCLBinariesFromFile(std::vector<module_split::SplitModule> &SplitModules,
-                         const ArgList &Args) {
->>>>>>> 4bf1fe3a
+                         const ArgList &Args, bool IsEmbeddedIR) {
   auto OutputFileOrErr = createOutputFile(
       sys::path::filename(ExecutableName) + ".sycl.image.wrapper", "bc");
   if (!OutputFileOrErr)
@@ -976,24 +970,17 @@
   // spir64-unknown-unknown.
   // TODO: Fix SYCL runtime to accept both triple
   llvm::Triple T(Target);
-<<<<<<< HEAD
   std::string EmbeddedIRTarget("llvm_");
   EmbeddedIRTarget.append(T.getArchName());
-  std::string RegularTarget(T.getArchName());
-
-  for (offloading::SYCLImage &Image : Images)
-    Image.Target =
-        IsEmbeddedIR ? StringRef(EmbeddedIRTarget) : StringRef(RegularTarget);
-=======
-  StringRef A(T.getArchName());
+  StringRef RegularTarget(T.getArchName());
   for (auto &SI : SplitModules) {
     auto MBOrDesc = MemoryBuffer::getFile(SI.ModuleFilePath);
     if (!MBOrDesc)
       return createFileError(SI.ModuleFilePath, MBOrDesc.getError());
 
-    Images.emplace_back(std::move(*MBOrDesc), SI.Properties, SI.Symbols, A);
-  }
->>>>>>> 4bf1fe3a
+    StringRef ImageTarget = IsEmbeddedIR ? StringRef(EmbeddedIRTarget) : StringRef(RegularTarget);
+    Images.emplace_back(std::move(*MBOrDesc), SI.Properties, SI.Symbols, ImageTarget);
+  }
 
   LLVMContext C;
   Module M("offload.wrapper.object", C);
@@ -1071,18 +1058,10 @@
 }
 
 // Run wrapping library and llc
-<<<<<<< HEAD
-static Expected<StringRef> runWrapperAndCompile(StringRef &InputFile,
-                                                const ArgList &Args,
-                                                bool IsEmbeddedIR = false) {
-  auto OutputFile =
-      sycl::wrapSYCLBinariesFromFile(InputFile, Args, IsEmbeddedIR);
-=======
 static Expected<StringRef>
 runWrapperAndCompile(std::vector<module_split::SplitModule> &SplitModules,
-                     const ArgList &Args) {
-  auto OutputFile = sycl::wrapSYCLBinariesFromFile(SplitModules, Args);
->>>>>>> 4bf1fe3a
+                     const ArgList &Args, bool IsEmbeddedIR = false) {
+  auto OutputFile = sycl::wrapSYCLBinariesFromFile(SplitModules, Args, IsEmbeddedIR);
   if (!OutputFile)
     return OutputFile.takeError();
   // call to llc
@@ -2073,10 +2052,15 @@
         return TmpOutputOrErr.takeError();
       SmallVector<StringRef> InputFilesSYCL;
       InputFilesSYCL.emplace_back(*TmpOutputOrErr);
-<<<<<<< HEAD
-      auto SYCLPostLinkFile = sycl::runSYCLPostLink(InputFilesSYCL, LinkerArgs);
-      if (!SYCLPostLinkFile)
-        return SYCLPostLinkFile.takeError();
+      auto SplitModulesOrErr =
+          SYCLModuleSplitMode
+              ? sycl::runSYCLSplitLibrary(InputFilesSYCL, LinkerArgs,
+                                          *SYCLModuleSplitMode)
+              : sycl::runSYCLPostLinkTool(InputFilesSYCL, LinkerArgs);
+      if (!SplitModulesOrErr)
+        return SplitModulesOrErr.takeError();
+
+      auto &SplitModules = *SplitModulesOrErr;
       const llvm::Triple Triple(LinkerArgs.getLastArgValue(OPT_triple_EQ));
       if ((Triple.isNVPTX() || Triple.isAMDGCN()) &&
           LinkerArgs.hasArg(OPT_sycl_embed_ir)) {
@@ -2086,34 +2070,14 @@
         // through the offload wrapper and link the resulting object to the
         // application.
         auto OutputFile =
-            sycl::runWrapperAndCompile(*SYCLPostLinkFile, LinkerArgs, /* IsEmbeddedIR */ true);
+            sycl::runWrapperAndCompile(SplitModules, LinkerArgs, /* IsEmbeddedIR */ true);
         if (!OutputFile)
           return OutputFile.takeError();
         WrappedOutput.push_back(*OutputFile);
       }
 
-      sycl::Table LiveSYCLTable;
-      if (Error Err = LiveSYCLTable.populateSYCLTable(*SYCLPostLinkFile))
-        return std::move(Err);
-      auto PostLinkedFiles = LiveSYCLTable.getListOfIRFiles();
-      if (DryRun)
-        PostLinkedFiles.push_back("dummy");
-      for (unsigned I = 0; I < PostLinkedFiles.size(); ++I) {
-        SmallVector<StringRef> Files;
-        Files.emplace_back(PostLinkedFiles[I]);
-=======
-      auto SplitModulesOrErr =
-          SYCLModuleSplitMode
-              ? sycl::runSYCLSplitLibrary(InputFilesSYCL, LinkerArgs,
-                                          *SYCLModuleSplitMode)
-              : sycl::runSYCLPostLinkTool(InputFilesSYCL, LinkerArgs);
-      if (!SplitModulesOrErr)
-        return SplitModulesOrErr.takeError();
-
-      auto &SplitModules = *SplitModulesOrErr;
       for (size_t I = 0, E = SplitModules.size(); I != E; ++I) {
         SmallVector<StringRef> Files = {SplitModules[I].ModuleFilePath};
->>>>>>> 4bf1fe3a
         auto LinkedFileFinalOrErr =
             linkDevice(Files, LinkerArgs, true /* IsSYCLKind */);
         if (!LinkedFileFinalOrErr)
