//===-- clang-linker-wrapper/ClangLinkerWrapper.cpp - wrapper over linker-===//
//
// Part of the LLVM Project, under the Apache License v2.0 with LLVM Exceptions.
// See https://llvm.org/LICENSE.txt for license information.
// SPDX-License-Identifier: Apache-2.0 WITH LLVM-exception
//
//===---------------------------------------------------------------------===//
//
// This tool works as a wrapper over a linking job. This tool is used to create
// linked device images for offloading. It scans the linker's input for embedded
// device offloading data stored in sections `.llvm.offloading` and extracts it
// as a temporary file. The extracted device files will then be passed to a
// device linking job to create a final device image.
//
//===---------------------------------------------------------------------===//

#include "clang/Basic/Cuda.h"
#include "clang/Basic/TargetID.h"
#include "clang/Basic/Version.h"
#include "llvm/ADT/MapVector.h"
#include "llvm/BinaryFormat/Magic.h"
#include "llvm/Bitcode/BitcodeWriter.h"
#include "llvm/CodeGen/CommandFlags.h"
#include "llvm/Frontend/Offloading/OffloadWrapper.h"
#include "llvm/Frontend/Offloading/SYCLOffloadWrapper.h"
#include "llvm/Frontend/Offloading/Utility.h"
#include "llvm/IR/Constants.h"
#include "llvm/IR/DiagnosticPrinter.h"
#include "llvm/IR/Module.h"
#include "llvm/IRReader/IRReader.h"
#include "llvm/LTO/LTO.h"
#include "llvm/MC/TargetRegistry.h"
#include "llvm/Object/Archive.h"
#include "llvm/Object/ArchiveWriter.h"
#include "llvm/Object/Binary.h"
#include "llvm/Object/ELFObjectFile.h"
#include "llvm/Object/IRObjectFile.h"
#include "llvm/Object/ObjectFile.h"
#include "llvm/Object/OffloadBinary.h"
#include "llvm/Object/SYCLBIN.h"
#include "llvm/Option/ArgList.h"
#include "llvm/Option/OptTable.h"
#include "llvm/Option/Option.h"
#include "llvm/Passes/PassPlugin.h"
#include "llvm/Remarks/HotnessThresholdParser.h"
#include "llvm/SYCLPostLink/ModuleSplitter.h"
#include "llvm/Support/CommandLine.h"
#include "llvm/Support/Errc.h"
#include "llvm/Support/FileOutputBuffer.h"
#include "llvm/Support/FileSystem.h"
#include "llvm/Support/InitLLVM.h"
#include "llvm/Support/LineIterator.h"
#include "llvm/Support/MemoryBuffer.h"
#include "llvm/Support/Parallel.h"
#include "llvm/Support/Path.h"
#include "llvm/Support/Program.h"
#include "llvm/Support/Signals.h"
#include "llvm/Support/SourceMgr.h"
#include "llvm/Support/StringSaver.h"
#include "llvm/Support/TargetSelect.h"
#include "llvm/Support/TimeProfiler.h"
#include "llvm/Support/WithColor.h"
#include "llvm/Support/raw_ostream.h"
#include "llvm/Target/TargetMachine.h"
#include "llvm/TargetParser/Host.h"
#include <atomic>
#include <optional>

#define COMPILE_OPTS "compile-opts"
#define LINK_OPTS "link-opts"

using namespace llvm;
using namespace llvm::opt;
using namespace llvm::object;

// Various tools (e.g., llc and opt) duplicate this series of declarations for
// options related to passes and remarks.

static cl::opt<bool> RemarksWithHotness(
    "pass-remarks-with-hotness",
    cl::desc("With PGO, include profile count in optimization remarks"),
    cl::Hidden);

static cl::opt<std::optional<uint64_t>, false, remarks::HotnessThresholdParser>
    RemarksHotnessThreshold(
        "pass-remarks-hotness-threshold",
        cl::desc("Minimum profile count required for "
                 "an optimization remark to be output. "
                 "Use 'auto' to apply the threshold from profile summary."),
        cl::value_desc("N or 'auto'"), cl::init(0), cl::Hidden);

static cl::opt<std::string>
    RemarksFilename("pass-remarks-output",
                    cl::desc("Output filename for pass remarks"),
                    cl::value_desc("filename"));

static cl::opt<std::string>
    RemarksPasses("pass-remarks-filter",
                  cl::desc("Only record optimization remarks from passes whose "
                           "names match the given regular expression"),
                  cl::value_desc("regex"));

static cl::opt<std::string> RemarksFormat(
    "pass-remarks-format",
    cl::desc("The format used for serializing remarks (default: YAML)"),
    cl::value_desc("format"), cl::init("yaml"));

static cl::list<std::string>
    PassPlugins("load-pass-plugin",
                cl::desc("Load passes from plugin library"));

static cl::opt<std::string> PassPipeline(
    "passes",
    cl::desc(
        "A textual description of the pass pipeline. To have analysis passes "
        "available before a certain pass, add 'require<foo-analysis>'. "
        "'-passes' overrides the pass pipeline (but not all effects) from "
        "specifying '--opt-level=O?' (O2 is the default) to "
        "clang-linker-wrapper.  Be sure to include the corresponding "
        "'default<O?>' in '-passes'."));
static cl::alias PassPipeline2("p", cl::aliasopt(PassPipeline),
                               cl::desc("Alias for -passes"));

/// Path of the current binary.
static const char *LinkerExecutable;

/// Ssave intermediary results.
static bool SaveTemps = false;

/// Print arguments without executing.
static bool DryRun = false;

/// Print verbose output.
static bool Verbose = false;

/// Filename of the executable being created.
static StringRef ExecutableName;

/// Binary path for the CUDA installation.
static std::string CudaBinaryPath;

/// Mutex lock to protect writes to shared TempFiles in parallel.
static std::mutex TempFilesMutex;

/// Temporary files created by the linker wrapper.
static std::list<SmallString<128>> TempFiles;

/// Codegen flags for LTO backend.
static codegen::RegisterCodeGenFlags CodeGenFlags;

static std::optional<llvm::module_split::IRSplitMode> SYCLModuleSplitMode;

static bool UseSYCLPostLinkTool;

static bool OutputSYCLBIN = false;

static SYCLBIN::BundleState SYCLBINState = SYCLBIN::BundleState::Input;

static SmallString<128> OffloadImageDumpDir;

using OffloadingImage = OffloadBinary::OffloadingImage;

namespace llvm {
// Provide DenseMapInfo so that OffloadKind can be used in a DenseMap.
template <> struct DenseMapInfo<OffloadKind> {
  static inline OffloadKind getEmptyKey() { return OFK_LAST; }
  static inline OffloadKind getTombstoneKey() {
    return static_cast<OffloadKind>(OFK_LAST + 1);
  }
  static unsigned getHashValue(const OffloadKind &Val) { return Val; }

  static bool isEqual(const OffloadKind &LHS, const OffloadKind &RHS) {
    return LHS == RHS;
  }
};
} // namespace llvm

namespace {
using std::error_code;

/// Must not overlap with llvm::opt::DriverFlag.
enum WrapperFlags {
  WrapperOnlyOption = (1 << 4), // Options only used by the linker wrapper.
  DeviceOnlyOption = (1 << 5),  // Options only used for device linking.
};

enum ID {
  OPT_INVALID = 0, // This is not an option ID.
#define OPTION(...) LLVM_MAKE_OPT_ID(__VA_ARGS__),
#include "LinkerWrapperOpts.inc"
  LastOption
#undef OPTION
};

#define OPTTABLE_STR_TABLE_CODE
#include "LinkerWrapperOpts.inc"
#undef OPTTABLE_STR_TABLE_CODE

#define OPTTABLE_PREFIXES_TABLE_CODE
#include "LinkerWrapperOpts.inc"
#undef OPTTABLE_PREFIXES_TABLE_CODE

static constexpr OptTable::Info InfoTable[] = {
#define OPTION(...) LLVM_CONSTRUCT_OPT_INFO(__VA_ARGS__),
#include "LinkerWrapperOpts.inc"
#undef OPTION
};

class WrapperOptTable : public opt::GenericOptTable {
public:
  WrapperOptTable()
      : opt::GenericOptTable(OptionStrTable, OptionPrefixesTable, InfoTable) {}
};

const OptTable &getOptTable() {
  static const WrapperOptTable *Table = []() {
    auto Result = std::make_unique<WrapperOptTable>();
    return Result.release();
  }();
  return *Table;
}

void printCommands(ArrayRef<StringRef> CmdArgs) {
  if (CmdArgs.empty())
    return;

  llvm::errs() << " \"" << CmdArgs.front() << "\" ";
  for (auto IC = std::next(CmdArgs.begin()), IE = CmdArgs.end(); IC != IE; ++IC)
    llvm::errs() << *IC << (std::next(IC) != IE ? " " : "\n");
}

[[noreturn]] void reportError(Error E) {
  outs().flush();
  logAllUnhandledErrors(std::move(E),
                        WithColor::error(errs(), LinkerExecutable));
  exit(EXIT_FAILURE);
}

/// Create an extra user-specified \p OffloadFile.
/// TODO: We should find a way to wrap these as libraries instead.
Expected<OffloadFile> getInputBitcodeLibrary(StringRef Input) {
  auto [Device, Path] = StringRef(Input).split('=');
  auto [String, Arch] = Device.rsplit('-');
  auto [Kind, Triple] = String.split('-');

  llvm::ErrorOr<std::unique_ptr<MemoryBuffer>> ImageOrError =
      llvm::MemoryBuffer::getFileOrSTDIN(Path);
  if (std::error_code EC = ImageOrError.getError())
    return createFileError(Path, EC);

  OffloadingImage Image{};
  Image.TheImageKind = IMG_Bitcode;
  Image.TheOffloadKind = getOffloadKind(Kind);
  Image.StringData["triple"] = Triple;
  Image.StringData["arch"] = Arch;
  Image.Image = std::move(*ImageOrError);

  std::unique_ptr<MemoryBuffer> Binary = MemoryBuffer::getMemBufferCopy(
      OffloadBinary::write(Image), Image.Image->getBufferIdentifier());
  auto NewBinaryOrErr = OffloadBinary::create(*Binary);
  if (!NewBinaryOrErr)
    return NewBinaryOrErr.takeError();
  return OffloadFile(std::move(*NewBinaryOrErr), std::move(Binary));
}

std::string getMainExecutable(const char *Name) {
  void *Ptr = (void *)(intptr_t)&getMainExecutable;
  auto COWPath = sys::fs::getMainExecutable(Name, Ptr);
  return sys::path::parent_path(COWPath).str();
}

/// Get a temporary filename suitable for output.
Expected<StringRef> createOutputFile(const Twine &Prefix, StringRef Extension) {
  std::scoped_lock<decltype(TempFilesMutex)> Lock(TempFilesMutex);
  SmallString<128> OutputFile;
  if (SaveTemps) {
    // Generate a unique path name without creating a file
    sys::fs::createUniquePath(Prefix + "-%%%%%%." + Extension, OutputFile,
                              /*MakeAbsolute=*/false);
  } else {
    if (std::error_code EC =
            sys::fs::createTemporaryFile(Prefix, Extension, OutputFile))
      return createFileError(OutputFile, EC);
  }

  TempFiles.emplace_back(std::move(OutputFile));
  return TempFiles.back();
}

Error containerizeRawImage(std::unique_ptr<MemoryBuffer> &Img, OffloadKind Kind,
                           const ArgList &Args) {
  llvm::Triple Triple(Args.getLastArgValue(OPT_triple_EQ));
  if (Kind == OFK_OpenMP && Triple.isSPIRV() &&
      Triple.getVendor() == llvm::Triple::Intel)
    return offloading::intel::containerizeOpenMPSPIRVImage(Img);
  return Error::success();
}

// TODO: Remove HasSYCLOffloadKind dependence when aligning with community code.
Expected<StringRef> writeOffloadFile(const OffloadFile &File,
                                     bool HasSYCLOffloadKind = false) {
  const OffloadBinary &Binary = *File.getBinary();

  StringRef Prefix =
      sys::path::stem(Binary.getMemoryBufferRef().getBufferIdentifier());

  StringRef BinArch = (Binary.getArch() == "*") ? "any" : Binary.getArch();
  auto TempFileOrErr = createOutputFile(
      Prefix + "-" + Binary.getTriple() + "-" + BinArch,
      HasSYCLOffloadKind ? getImageKindName(Binary.getImageKind()) : "o");
  if (!TempFileOrErr)
    return TempFileOrErr.takeError();

  Expected<std::unique_ptr<FileOutputBuffer>> OutputOrErr =
      FileOutputBuffer::create(*TempFileOrErr, Binary.getImage().size());
  if (!OutputOrErr)
    return OutputOrErr.takeError();
  std::unique_ptr<FileOutputBuffer> Output = std::move(*OutputOrErr);
  llvm::copy(Binary.getImage(), Output->getBufferStart());
  if (Error E = Output->commit())
    return std::move(E);

  return *TempFileOrErr;
}

/// Execute the command \p ExecutablePath with the arguments \p Args.
Error executeCommands(StringRef ExecutablePath, ArrayRef<StringRef> Args) {
  if (Verbose || DryRun)
    printCommands(Args);

  if (!DryRun)
    if (sys::ExecuteAndWait(ExecutablePath, Args))
      return createStringError(
          "'%s' failed", sys::path::filename(ExecutablePath).str().c_str());
  return Error::success();
}

Expected<std::string> findProgram(StringRef Name, ArrayRef<StringRef> Paths) {

  ErrorOr<std::string> Path = sys::findProgramByName(Name, Paths);
  if (!Path)
    Path = sys::findProgramByName(Name);
  if (!Path && DryRun)
    return Name.str();
  if (!Path)
    return createStringError(Path.getError(),
                             "Unable to find '" + Name + "' in path");
  return *Path;
}

bool linkerSupportsLTO(const ArgList &Args) {
  llvm::Triple Triple(Args.getLastArgValue(OPT_triple_EQ));
  return Triple.isNVPTX() || Triple.isAMDGPU() ||
         (!Triple.isGPU() &&
          Args.getLastArgValue(OPT_linker_path_EQ).ends_with("lld"));
}

/// Returns the hashed value for a constant string.
std::string getHash(StringRef Str) {
  llvm::MD5 Hasher;
  llvm::MD5::MD5Result Hash;
  Hasher.update(Str);
  Hasher.final(Hash);
  return llvm::utohexstr(Hash.low(), /*LowerCase=*/true);
}

/// Renames offloading entry sections in a relocatable link so they do not
/// conflict with a later link job.
Error relocateOffloadSection(const ArgList &Args, StringRef Output) {
  llvm::Triple Triple(
      Args.getLastArgValue(OPT_host_triple_EQ, sys::getDefaultTargetTriple()));
  if (Triple.isOSWindows())
    return createStringError(
        "Relocatable linking is not supported on COFF targets");

  Expected<std::string> ObjcopyPath =
      findProgram("llvm-objcopy", {getMainExecutable("llvm-objcopy")});
  if (!ObjcopyPath)
    return ObjcopyPath.takeError();

  // Use the linker output file to get a unique hash. This creates a unique
  // identifier to rename the sections to that is deterministic to the contents.
  auto BufferOrErr = DryRun ? MemoryBuffer::getMemBuffer("")
                            : MemoryBuffer::getFileOrSTDIN(Output);
  if (!BufferOrErr)
    return createStringError("Failed to open %s", Output.str().c_str());
  std::string Suffix = "_" + getHash((*BufferOrErr)->getBuffer());

  SmallVector<StringRef> ObjcopyArgs = {
      *ObjcopyPath,
      Output,
  };

  // Remove the old .llvm.offloading section to prevent further linking.
  ObjcopyArgs.emplace_back("--remove-section");
  ObjcopyArgs.emplace_back(".llvm.offloading");
  StringRef Prefix = "llvm";
  auto Section = (Prefix + "_offload_entries").str();
  // Rename the offloading entires to make them private to this link unit.
  ObjcopyArgs.emplace_back("--rename-section");
  ObjcopyArgs.emplace_back(
      Args.MakeArgString(Section + "=" + Section + Suffix));

  // Rename the __start_ / __stop_ symbols appropriately to iterate over the
  // newly renamed section containing the offloading entries.
  ObjcopyArgs.emplace_back("--redefine-sym");
  ObjcopyArgs.emplace_back(Args.MakeArgString("__start_" + Section + "=" +
                                              "__start_" + Section + Suffix));
  ObjcopyArgs.emplace_back("--redefine-sym");
  ObjcopyArgs.emplace_back(Args.MakeArgString("__stop_" + Section + "=" +
                                              "__stop_" + Section + Suffix));

  if (Error Err = executeCommands(*ObjcopyPath, ObjcopyArgs))
    return Err;

  return Error::success();
}

/// Runs the wrapped linker job with the newly created input.
Error runLinker(ArrayRef<StringRef> Files, const ArgList &Args) {
  llvm::TimeTraceScope TimeScope("Execute host linker");

  // Render the linker arguments and add the newly created image. We add it
  // after the output file to ensure it is linked with the correct libraries.
  StringRef LinkerPath = Args.getLastArgValue(OPT_linker_path_EQ);
  if (LinkerPath.empty())
    return createStringError("linker path missing, must pass 'linker-path'");
  ArgStringList NewLinkerArgs;
  for (const opt::Arg *Arg : Args) {
    // Do not forward arguments only intended for the linker wrapper.
    if (Arg->getOption().hasFlag(WrapperOnlyOption))
      continue;

    Arg->render(Args, NewLinkerArgs);
    if (Arg->getOption().matches(OPT_o) || Arg->getOption().matches(OPT_out))
      llvm::transform(Files, std::back_inserter(NewLinkerArgs),
                      [&](StringRef Arg) { return Args.MakeArgString(Arg); });
  }

  SmallVector<StringRef> LinkerArgs({LinkerPath});
  for (StringRef Arg : NewLinkerArgs)
    LinkerArgs.push_back(Arg);
  if (Error Err = executeCommands(LinkerPath, LinkerArgs))
    return Err;

  if (Args.hasArg(OPT_relocatable))
    return relocateOffloadSection(Args, ExecutableName);

  return Error::success();
}

void printVersion(raw_ostream &OS) {
  OS << clang::getClangToolFullVersion("clang-linker-wrapper") << '\n';
}

namespace nvptx {
Expected<StringRef>
fatbinary(ArrayRef<std::pair<StringRef, StringRef>> InputFiles,
          const ArgList &Args) {
  llvm::TimeTraceScope TimeScope("NVPTX fatbinary");
  // NVPTX uses the fatbinary program to bundle the linked images.
  Expected<std::string> FatBinaryPath =
      findProgram("fatbinary", {CudaBinaryPath + "/bin"});
  if (!FatBinaryPath)
    return FatBinaryPath.takeError();

  llvm::Triple Triple(
      Args.getLastArgValue(OPT_host_triple_EQ, sys::getDefaultTargetTriple()));

  // Create a new file to write the linked device image to.
  auto TempFileOrErr =
      createOutputFile(sys::path::filename(ExecutableName), "fatbin");
  if (!TempFileOrErr)
    return TempFileOrErr.takeError();

  SmallVector<StringRef, 16> CmdArgs;
  CmdArgs.push_back(*FatBinaryPath);
  CmdArgs.push_back(Triple.isArch64Bit() ? "-64" : "-32");
  CmdArgs.push_back("--create");
  CmdArgs.push_back(*TempFileOrErr);
  for (const auto &[File, Arch] : InputFiles)
    CmdArgs.push_back(
        Args.MakeArgString("--image=profile=" + Arch + ",file=" + File));

  if (Error Err = executeCommands(*FatBinaryPath, CmdArgs))
    return std::move(Err);

  return *TempFileOrErr;
}

// ptxas binary
Expected<StringRef> ptxas(StringRef InputFile, const ArgList &Args,
                          StringRef Arch) {
  llvm::TimeTraceScope TimeScope("NVPTX ptxas");
  // NVPTX uses the ptxas program to process assembly files.
  Expected<std::string> PtxasPath =
      findProgram("ptxas", {CudaBinaryPath + "/bin"});
  if (!PtxasPath)
    return PtxasPath.takeError();

  llvm::Triple Triple(
      Args.getLastArgValue(OPT_host_triple_EQ, sys::getDefaultTargetTriple()));

  // Create a new file to write the output to.
  auto TempFileOrErr =
      createOutputFile(sys::path::filename(ExecutableName), "cubin");
  if (!TempFileOrErr)
    return TempFileOrErr.takeError();

  SmallVector<StringRef, 16> CmdArgs;
  CmdArgs.push_back(*PtxasPath);
  CmdArgs.push_back(Triple.isArch64Bit() ? "-m64" : "-m32");
  // Pass -v to ptxas if it was passed to the driver.
  CmdArgs.push_back("--gpu-name");
  CmdArgs.push_back(Arch);
  CmdArgs.push_back("--output-file");
  CmdArgs.push_back(*TempFileOrErr);
  CmdArgs.push_back(InputFile);
  if (Error Err = executeCommands(*PtxasPath, CmdArgs))
    return std::move(Err);
  return *TempFileOrErr;
}
} // namespace nvptx

namespace amdgcn {
Expected<StringRef>
fatbinary(ArrayRef<std::pair<StringRef, StringRef>> InputFiles,
          const ArgList &Args) {
  llvm::TimeTraceScope TimeScope("AMDGPU Fatbinary");

  // AMDGPU uses the clang-offload-bundler to bundle the linked images.
  Expected<std::string> OffloadBundlerPath = findProgram(
      "clang-offload-bundler", {getMainExecutable("clang-offload-bundler")});
  if (!OffloadBundlerPath)
    return OffloadBundlerPath.takeError();

  // Create a new file to write the linked device image to.
  auto TempFileOrErr =
      createOutputFile(sys::path::filename(ExecutableName), "hipfb");
  if (!TempFileOrErr)
    return TempFileOrErr.takeError();

  BumpPtrAllocator Alloc;
  StringSaver Saver(Alloc);

  SmallVector<StringRef, 16> CmdArgs;
  CmdArgs.push_back(*OffloadBundlerPath);
  CmdArgs.push_back("-type=o");
  CmdArgs.push_back("-bundle-align=4096");

  if (Args.hasArg(OPT_compress))
    CmdArgs.push_back("-compress");
  if (auto *Arg = Args.getLastArg(OPT_compression_level_eq))
    CmdArgs.push_back(
        Args.MakeArgString(Twine("-compression-level=") + Arg->getValue()));

  SmallVector<StringRef> Targets = {"-targets=host-x86_64-unknown-linux-gnu"};
  for (const auto &[File, Arch] : InputFiles)
    Targets.push_back(Saver.save("hip-amdgcn-amd-amdhsa--" + Arch));
  CmdArgs.push_back(Saver.save(llvm::join(Targets, ",")));

#ifdef _WIN32
  CmdArgs.push_back("-input=NUL");
#else
  CmdArgs.push_back("-input=/dev/null");
#endif
  for (const auto &[File, Arch] : InputFiles)
    CmdArgs.push_back(Saver.save("-input=" + File));

  CmdArgs.push_back(Saver.save("-output=" + *TempFileOrErr));

  if (Error Err = executeCommands(*OffloadBundlerPath, CmdArgs))
    return std::move(Err);

  return *TempFileOrErr;
}
} // namespace amdgcn

namespace sycl {
// This utility function is used to gather all SYCL device library files that
// will be linked with input device files.
// The list of files and its location are passed from driver.
static Error getSYCLDeviceLibs(SmallVector<std::string, 16> &DeviceLibFiles,
                               const ArgList &Args) {
  StringRef SYCLDeviceLibLoc("");
  if (Arg *A = Args.getLastArg(OPT_sycl_device_library_location_EQ))
    SYCLDeviceLibLoc = A->getValue();
  if (Arg *A = Args.getLastArg(OPT_sycl_device_lib_EQ)) {
    if (A->getValues().size() == 0)
      return createStringError(
          inconvertibleErrorCode(),
          "Number of device library files cannot be zero.");
    for (StringRef Val : A->getValues()) {
      SmallString<128> LibName(SYCLDeviceLibLoc);
      llvm::sys::path::append(LibName, Val);
      if (llvm::sys::fs::exists(LibName))
        DeviceLibFiles.push_back(std::string(LibName));
      else
        return createStringError(inconvertibleErrorCode(),
                                 std::string(LibName) +
                                     " SYCL device library file is not found.");
    }
  }
  return Error::success();
}

/// This routine is used to convert SPIR-V input files into LLVM IR files.
/// 'llvm-spirv -r' command is used for this purpose.
/// If input is not a SPIR-V file, then the original file is returned.
/// TODO: Add a check to identify SPIR-V files and exit early if the input is
/// not a SPIR-V file.
/// 'Filename' is the input file that could be a SPIR-V file.
/// 'Args' encompasses all arguments required for linking and wrapping device
/// code and will be parsed to generate options required to be passed into the
/// llvm-spirv tool.
static Expected<StringRef> convertSPIRVToIR(StringRef Filename,
                                            const ArgList &Args) {
  Expected<std::string> SPIRVToIRWrapperPath = findProgram(
      "spirv-to-ir-wrapper", {getMainExecutable("spirv-to-ir-wrapper")});
  if (!SPIRVToIRWrapperPath)
    return SPIRVToIRWrapperPath.takeError();

  // Create a new file to write the converted file to.
  auto TempFileOrErr =
      createOutputFile(sys::path::filename(ExecutableName), "bc");
  if (!TempFileOrErr)
    return TempFileOrErr.takeError();

  SmallVector<StringRef, 8> CmdArgs;
  CmdArgs.push_back(*SPIRVToIRWrapperPath);
  CmdArgs.push_back(Filename);
  CmdArgs.push_back("-o");
  CmdArgs.push_back(*TempFileOrErr);
  CmdArgs.push_back("--llvm-spirv-opts");
  CmdArgs.push_back("--spirv-preserve-auxdata --spirv-target-env=SPV-IR "
                    "--spirv-builtin-format=global");
  if (Error Err = executeCommands(*SPIRVToIRWrapperPath, CmdArgs))
    return std::move(Err);
  return *TempFileOrErr;
}

/// Add any sycl-post-link options that rely on a specific Triple in addition
/// to user supplied options.
/// NOTE: Any changes made here should be reflected in the similarly named
/// function in clang/lib/Driver/ToolChains/Clang.cpp.
static void
getTripleBasedSYCLPostLinkOpts(const ArgList &Args,
                               SmallVector<StringRef, 8> &PostLinkArgs,
                               const llvm::Triple Triple) {
  const llvm::Triple HostTriple(Args.getLastArgValue(OPT_host_triple_EQ));
  bool SpecConstsSupported = (!Triple.isNVPTX() && !Triple.isAMDGCN() &&
                              !Triple.isSPIRAOT() && !Triple.isNativeCPU());
  if (SpecConstsSupported)
    PostLinkArgs.push_back("-spec-const=native");
  else
    PostLinkArgs.push_back("-spec-const=emulation");

  // TODO: If we ever pass -ir-output-only based on the triple,
  // make sure we don't pass -properties.
  PostLinkArgs.push_back("-properties");

  // See if device code splitting is already requested. If not requested, then
  // set -split=auto for non-FPGA targets.
  bool NoSplit = true;
  for (auto Arg : PostLinkArgs)
    if (Arg.contains("-split=")) {
      NoSplit = false;
      break;
    }
  if (NoSplit && (Triple.getSubArch() != llvm::Triple::SPIRSubArch_fpga))
    PostLinkArgs.push_back("-split=auto");

  // On Intel targets we don't need non-kernel functions as entry points,
  // because it only increases amount of code for device compiler to handle,
  // without any actual benefits.
  // TODO: Try to extend this feature for non-Intel GPUs.
  if (!Args.hasFlag(OPT_no_sycl_remove_unused_external_funcs,
                    OPT_sycl_remove_unused_external_funcs, false) &&
      !Args.hasArg(OPT_sycl_allow_device_image_dependencies) &&
      !Triple.isNVPTX() && !Triple.isAMDGPU())
    PostLinkArgs.push_back("-emit-only-kernels-as-entry-points");

  if (!Triple.isAMDGCN())
    PostLinkArgs.push_back("-emit-param-info");
  // Enable program metadata
  if (Triple.isNVPTX() || Triple.isAMDGCN() || Triple.isNativeCPU())
    PostLinkArgs.push_back("-emit-program-metadata");

  bool SplitEsimdByDefault = Triple.isSPIROrSPIRV();
  bool SplitEsimd =
      Args.hasFlag(OPT_sycl_device_code_split_esimd,
                   OPT_no_sycl_device_code_split_esimd, SplitEsimdByDefault);
  if (!Args.hasArg(OPT_sycl_thin_lto))
    PostLinkArgs.push_back("-symbols");
  // Emit kernel names if we are producing SYCLBIN.
  if (Args.hasArg(OPT_syclbin_EQ))
    PostLinkArgs.push_back("-emit-kernel-names");
  // Specialization constant info generation is mandatory -
  // add options unconditionally
  PostLinkArgs.push_back("-emit-exported-symbols");
  PostLinkArgs.push_back("-emit-imported-symbols");
  if (SplitEsimd)
    PostLinkArgs.push_back("-split-esimd");
  PostLinkArgs.push_back("-lower-esimd");

  bool IsAOT = Triple.isNVPTX() || Triple.isAMDGCN() || Triple.isSPIRAOT();
  if (Args.hasFlag(OPT_sycl_add_default_spec_consts_image,
                   OPT_no_sycl_add_default_spec_consts_image, false) &&
      IsAOT)
    PostLinkArgs.push_back("-generate-device-image-default-spec-consts");
}

/// Run sycl-post-link tool for SYCL offloading.
/// 'InputFiles' is the list of input LLVM IR files.
/// 'Args' encompasses all arguments required for linking and wrapping device
/// code and will be parsed to generate options required to be passed into the
/// sycl-post-link tool.
static Expected<std::vector<module_split::SplitModule>>
runSYCLPostLinkTool(ArrayRef<StringRef> InputFiles, const ArgList &Args) {
  Expected<std::string> SYCLPostLinkPath =
      findProgram("sycl-post-link", {getMainExecutable("sycl-post-link")});
  if (!SYCLPostLinkPath)
    return SYCLPostLinkPath.takeError();

  // Create a new file to write the output of sycl-post-link to.
  auto TempFileOrErr =
      createOutputFile(sys::path::filename(ExecutableName), "table");
  if (!TempFileOrErr)
    return TempFileOrErr.takeError();

  SmallVector<StringRef, 8> CmdArgs;
  CmdArgs.push_back(*SYCLPostLinkPath);
  const llvm::Triple Triple(Args.getLastArgValue(OPT_triple_EQ));
  Arg *SYCLDeviceLibLoc = Args.getLastArg(OPT_sycl_device_library_location_EQ);
  if (SYCLDeviceLibLoc && !Triple.isSPIRAOT()) {
    std::string SYCLDeviceLibLocParam = SYCLDeviceLibLoc->getValue();
    std::string BF16DeviceLibLoc =
        SYCLDeviceLibLocParam + "/libsycl-native-bfloat16.bc";
    if (llvm::sys::fs::exists(BF16DeviceLibLoc)) {
      SYCLDeviceLibLocParam = "--device-lib-dir=" + SYCLDeviceLibLocParam;
      CmdArgs.push_back(Args.MakeArgString(StringRef(SYCLDeviceLibLocParam)));
    }
  }
  getTripleBasedSYCLPostLinkOpts(Args, CmdArgs, Triple);
  StringRef SYCLPostLinkOptions;
  if (Arg *A = Args.getLastArg(OPT_sycl_post_link_options_EQ))
    SYCLPostLinkOptions = A->getValue();
  SYCLPostLinkOptions.split(CmdArgs, " ", /* MaxSplit = */ -1,
                            /* KeepEmpty = */ false);
  CmdArgs.push_back("-o");
  CmdArgs.push_back(*TempFileOrErr);
  for (auto &File : InputFiles)
    CmdArgs.push_back(File);
  if (Error Err = executeCommands(*SYCLPostLinkPath, CmdArgs))
    return std::move(Err);

  if (DryRun) {
    // In DryRun we need a dummy entry in order to continue the whole pipeline.
    auto ImageFileOrErr = createOutputFile(
        sys::path::filename(ExecutableName) + ".sycl.split.image", "bc");
    if (!ImageFileOrErr)
      return ImageFileOrErr.takeError();

    std::vector Modules = {module_split::SplitModule(
        *ImageFileOrErr, util::PropertySetRegistry())};
    return Modules;
  }

  return llvm::module_split::parseSplitModulesFromFile(*TempFileOrErr);
}

/// Invokes SYCL Split library for SYCL offloading.
///
/// \param InputFiles the list of input LLVM IR files.
/// \param Args Encompasses all arguments for linking and wrapping device code.
///  It will be parsed to generate options required to be passed to SYCL split
///  library.
/// \param Mode The splitting mode.
/// \returns The vector of split modules.
static Expected<std::vector<module_split::SplitModule>>
runSYCLSplitLibrary(ArrayRef<StringRef> InputFiles, const ArgList &Args,
                    module_split::IRSplitMode Mode) {
  std::vector<module_split::SplitModule> SplitModules;
  if (DryRun) {
    auto OutputFileOrErr = createOutputFile(
        sys::path::filename(ExecutableName) + ".sycl.split.image", "bc");
    if (!OutputFileOrErr)
      return OutputFileOrErr.takeError();

    StringRef OutputFilePath = *OutputFileOrErr;
    auto InputFilesStr = llvm::join(InputFiles.begin(), InputFiles.end(), ",");
    errs() << formatv("sycl-module-split: input: {0}, output: {1}\n",
                      InputFilesStr, OutputFilePath);
    SplitModules.emplace_back(OutputFilePath, util::PropertySetRegistry());
    return SplitModules;
  }

  llvm::module_split::ModuleSplitterSettings Settings;
  Settings.Mode = Mode;
  Settings.OutputPrefix = "";

  for (StringRef InputFile : InputFiles) {
    SMDiagnostic Err;
    LLVMContext C;
    std::unique_ptr<Module> M = parseIRFile(InputFile, Err, C);
    if (!M)
      return createStringError(inconvertibleErrorCode(), Err.getMessage());

    auto SplitModulesOrErr =
        module_split::splitSYCLModule(std::move(M), Settings);
    if (!SplitModulesOrErr)
      return SplitModulesOrErr.takeError();

    auto &NewSplitModules = *SplitModulesOrErr;
    SplitModules.insert(SplitModules.end(), NewSplitModules.begin(),
                        NewSplitModules.end());
  }

  if (Verbose) {
    auto InputFilesStr = llvm::join(InputFiles.begin(), InputFiles.end(), ",");
    std::string SplitOutputFilesStr;
    for (size_t I = 0, E = SplitModules.size(); I != E; ++I) {
      if (I > 0)
        SplitOutputFilesStr += ',';

      SplitOutputFilesStr += SplitModules[I].ModuleFilePath;
    }

    errs() << formatv("sycl-module-split: input: {0}, output: {1}\n",
                      InputFilesStr, SplitOutputFilesStr);
  }

  return SplitModules;
}

/// Add any llvm-spirv option that relies on a specific Triple in addition
/// to user supplied options.
/// NOTE: Any changes made here should be reflected in the similarly named
/// function in clang/lib/Driver/ToolChains/Clang.cpp.
static void
getTripleBasedSPIRVTransOpts(const ArgList &Args,
                             SmallVector<StringRef, 8> &TranslatorArgs,
                             const llvm::Triple Triple) {
  bool IsCPU = Triple.isSPIR() &&
               Triple.getSubArch() == llvm::Triple::SPIRSubArch_x86_64;
  TranslatorArgs.push_back("-spirv-debug-info-version=nonsemantic-shader-200");
  std::string UnknownIntrinsics("-spirv-allow-unknown-intrinsics=llvm.genx.");
  if (IsCPU)
    UnknownIntrinsics += ",llvm.fpbuiltin";
  TranslatorArgs.push_back(Args.MakeArgString(UnknownIntrinsics));

  // Disable all the extensions by default
  std::string ExtArg("-spirv-ext=-all");
  ExtArg +=
      ",+SPV_EXT_shader_atomic_float_add,+SPV_EXT_shader_atomic_float_min_max"
      ",+SPV_KHR_no_integer_wrap_decoration,+SPV_KHR_float_controls"
      ",+SPV_KHR_expect_assume,+SPV_KHR_linkonce_odr"
      ",+SPV_INTEL_subgroups,+SPV_INTEL_media_block_io"
      ",+SPV_INTEL_device_side_avc_motion_estimation"
      ",+SPV_INTEL_fpga_loop_controls,+SPV_INTEL_unstructured_loop_controls"
      ",+SPV_INTEL_fpga_reg,+SPV_INTEL_blocking_pipes"
      ",+SPV_INTEL_function_pointers,+SPV_INTEL_kernel_attributes"
      ",+SPV_INTEL_io_pipes,+SPV_INTEL_inline_assembly"
      ",+SPV_INTEL_arbitrary_precision_integers"
      ",+SPV_INTEL_float_controls2,+SPV_INTEL_vector_compute"
      ",+SPV_INTEL_fast_composite"
      ",+SPV_INTEL_arbitrary_precision_fixed_point"
      ",+SPV_INTEL_arbitrary_precision_floating_point"
      ",+SPV_INTEL_variable_length_array,+SPV_INTEL_fp_fast_math_mode"
      ",+SPV_INTEL_long_composites"
      ",+SPV_INTEL_arithmetic_fence"
      ",+SPV_INTEL_global_variable_decorations"
      ",+SPV_INTEL_cache_controls"
      ",+SPV_INTEL_fpga_buffer_location"
      ",+SPV_INTEL_fpga_argument_interfaces"
      ",+SPV_INTEL_fpga_invocation_pipelining_attributes"
      ",+SPV_INTEL_fpga_latency_control"
      ",+SPV_KHR_shader_clock"
      ",+SPV_INTEL_bindless_images"
      ",+SPV_INTEL_task_sequence"
      ",+SPV_INTEL_bfloat16_conversion"
      ",+SPV_INTEL_joint_matrix"
      ",+SPV_INTEL_hw_thread_queries"
      ",+SPV_KHR_uniform_group_instructions"
      ",+SPV_INTEL_masked_gather_scatter"
      ",+SPV_INTEL_tensor_float32_conversion"
      ",+SPV_INTEL_optnone"
      ",+SPV_KHR_non_semantic_info"
      ",+SPV_KHR_cooperative_matrix"
      ",+SPV_EXT_shader_atomic_float16_add"
      ",+SPV_INTEL_fp_max_error";
  TranslatorArgs.push_back(Args.MakeArgString(ExtArg));
}

/// Run LLVM to SPIR-V translation.
/// Converts 'File' from LLVM bitcode to SPIR-V format using llvm-spirv tool.
/// 'Args' encompasses all arguments required for linking and wrapping device
/// code and will be parsed to generate options required to be passed into the
/// llvm-spirv tool.
static Expected<StringRef> runLLVMToSPIRVTranslation(StringRef File,
                                                     const ArgList &Args) {
  Expected<std::string> LLVMToSPIRVPath =
      findProgram("llvm-spirv", {getMainExecutable("llvm-spirv")});
  if (!LLVMToSPIRVPath)
    return LLVMToSPIRVPath.takeError();

  SmallVector<StringRef, 8> CmdArgs;
  CmdArgs.push_back(*LLVMToSPIRVPath);
  const llvm::Triple Triple(Args.getLastArgValue(OPT_triple_EQ));
  getTripleBasedSPIRVTransOpts(Args, CmdArgs, Triple);
  StringRef LLVMToSPIRVOptions;
  if (Arg *A = Args.getLastArg(OPT_llvm_spirv_options_EQ))
    LLVMToSPIRVOptions = A->getValue();
  LLVMToSPIRVOptions.split(CmdArgs, " ", /* MaxSplit = */ -1,
                           /* KeepEmpty = */ false);
  CmdArgs.push_back("-o");

  // Create a new file to write the translated file to.
  auto TempFileOrErr =
      createOutputFile(sys::path::filename(ExecutableName), "spv");
  if (!TempFileOrErr)
    return TempFileOrErr.takeError();

  CmdArgs.push_back(*TempFileOrErr);
  CmdArgs.push_back(File);
  if (Error Err = executeCommands(*LLVMToSPIRVPath, CmdArgs))
    return std::move(Err);

  return *TempFileOrErr;
}

/// Adds all AOT backend options required for SYCL AOT compilation step to
/// \p CmdArgs.
/// \p Args encompasses all arguments required for linking and wrapping device
/// code.
/// \p IsCPU is a bool used to distinguish whether the target is an Intel GPU or
/// Intel CPU.
/// \p BackendOptions is a string containing backend compilation options. For
/// example, "-options -cl-opt-disable".
static void addSYCLBackendOptions(const ArgList &Args,
                                  SmallVector<StringRef, 8> &CmdArgs,
                                  bool IsCPU, StringRef BackendOptions) {
  if (IsCPU) {
    BackendOptions.split(CmdArgs, " ", /*MaxSplit=*/-1, /*KeepEmpty=*/false);
  } else {
    // ocloc -options takes arguments in the form of '-options "-g
    // -cl-opt-disable"' where each argument is separated with spaces.
    // split function here returns a pair with everything before the separator
    // ("-options") in the first member of the pair, and everything after the
    // separator in the second part of the pair. The separator is not included
    // in any of them.
    auto [BeforeOptions, AfterOptions] = BackendOptions.split("-options ");
    // Only add if not empty, an empty arg can lead to ocloc errors.
    if (!BeforeOptions.empty()) {
      SmallVector<StringRef, 8> BeforeArgs;
      BeforeOptions.split(BeforeArgs, " ", /*MaxSplit=*/-1,
                          /*KeepEmpty=*/false);
      for (const auto &string : BeforeArgs) {
        CmdArgs.push_back(string);
      }
    }
    if (!AfterOptions.empty()) {
      CmdArgs.push_back("-options");
      // Split the options string by spaces and rejoin to normalize whitespace
      SmallVector<StringRef, 8> AfterArgs;
      AfterOptions.split(AfterArgs, " ", /*MaxSplit=*/-1, /*KeepEmpty=*/false);
      std::string JoinedOptions = llvm::join(AfterArgs, " ");
      CmdArgs.push_back(Args.MakeArgString(JoinedOptions));
    }
  }

  StringRef OptTool = (IsCPU) ? Args.getLastArgValue(OPT_cpu_tool_arg_EQ)
                              : Args.getLastArgValue(OPT_gpu_tool_arg_EQ);
  OptTool.split(CmdArgs, " ", /*MaxSplit=*/-1, /*KeepEmpty=*/false);
  return;
}

/// Run AOT compilation for Intel CPU.
/// Calls opencl-aot tool to generate device code for Intel CPU backend.
/// \p InputFile is the input SPIR-V file.
/// \p Args encompasses all arguments required for linking and wrapping device
/// code.
/// \p BackendOptions is a string containing backend compilation options. For
/// example, "-options -cl-opt-disable".
static Expected<StringRef> runAOTCompileIntelCPU(StringRef InputFile,
                                                 const ArgList &Args,
                                                 StringRef BackendOptions) {
  const llvm::Triple Triple(Args.getLastArgValue(OPT_triple_EQ));
  SmallVector<StringRef, 8> CmdArgs;
  Expected<std::string> OpenCLAOTPath =
      findProgram("opencl-aot", {getMainExecutable("opencl-aot")});
  if (!OpenCLAOTPath)
    return OpenCLAOTPath.takeError();

  CmdArgs.push_back(*OpenCLAOTPath);
  CmdArgs.push_back("--device=cpu");
  addSYCLBackendOptions(Args, CmdArgs, /* IsCPU */ true, BackendOptions);
  // Create a new file to write the translated file to.
  auto TempFileOrErr =
      createOutputFile(sys::path::filename(ExecutableName), "out");
  if (!TempFileOrErr)
    return TempFileOrErr.takeError();
  CmdArgs.push_back("-o");
  CmdArgs.push_back(*TempFileOrErr);
  CmdArgs.push_back(InputFile);
  if (Error Err = executeCommands(*OpenCLAOTPath, CmdArgs))
    return std::move(Err);
  return *TempFileOrErr;
}

/// Run AOT compilation for Intel GPU
/// Calls ocloc tool to generate device code for Intel GPU backend.
/// \p InputFile is the input SPIR-V file.
/// \p Args encompasses all arguments required for linking and wrapping device
/// code.
/// \p BackendOptions is a string containing backend compilation options. For
/// example, "-options -cl-opt-disable".
static Expected<StringRef> runAOTCompileIntelGPU(StringRef InputFile,
                                                 const ArgList &Args,
                                                 StringRef BackendOptions) {
  const llvm::Triple Triple(Args.getLastArgValue(OPT_triple_EQ));
  StringRef Arch(Args.getLastArgValue(OPT_arch_EQ));
  SmallVector<StringRef, 8> CmdArgs;
  Expected<std::string> OclocPath =
      findProgram("ocloc", {getMainExecutable("ocloc")});
  if (!OclocPath)
    return OclocPath.takeError();

  CmdArgs.push_back(*OclocPath);
  // The next line prevents ocloc from modifying the image name
  CmdArgs.push_back("-output_no_suffix");
  CmdArgs.push_back("-spirv_input");
  if (!Arch.empty()) {
    CmdArgs.push_back("-device");
    CmdArgs.push_back(Arch);
  }
  addSYCLBackendOptions(Args, CmdArgs, /* IsCPU */ false, BackendOptions);
  // Create a new file to write the translated file to.
  auto TempFileOrErr =
      createOutputFile(sys::path::filename(ExecutableName), "out");
  if (!TempFileOrErr)
    return TempFileOrErr.takeError();
  CmdArgs.push_back("-output");
  CmdArgs.push_back(*TempFileOrErr);
  CmdArgs.push_back("-file");
  CmdArgs.push_back(InputFile);
  if (Error Err = executeCommands(*OclocPath, CmdArgs))
    return std::move(Err);
  return *TempFileOrErr;
}

/// Run AOT compilation for Intel CPU/GPU.
/// \p InputFile is the input SPIR-V file.
/// \p Args encompasses all arguments required for linking and wrapping device
/// code.
/// \p BackendOptions is a string containing backend compilation options. For
/// example, "-options -cl-opt-disable".
static Expected<StringRef> runAOTCompile(StringRef InputFile,
                                         const ArgList &Args,
                                         StringRef BackendOptions) {
  const llvm::Triple Triple(Args.getLastArgValue(OPT_triple_EQ));
  if (Triple.isSPIRAOT()) {
    if (Triple.getSubArch() == llvm::Triple::SPIRSubArch_gen)
      return runAOTCompileIntelGPU(InputFile, Args, BackendOptions);
    if (Triple.getSubArch() == llvm::Triple::SPIRSubArch_x86_64)
      return runAOTCompileIntelCPU(InputFile, Args, BackendOptions);
  }
  return createStringError(inconvertibleErrorCode(),
                           "Unsupported SYCL Triple and Arch");
}

/// Reads device images from the given \p InputFile and wraps them
/// in one LLVM IR Module as a constant data.
///
/// \returns A path to the LLVM Module that contains wrapped images.
Expected<StringRef>
wrapSYCLBinariesFromFile(std::vector<module_split::SplitModule> &SplitModules,
                         const ArgList &Args, bool IsEmbeddedIR) {
  auto OutputFileOrErr = createOutputFile(
      sys::path::filename(ExecutableName) + ".sycl.image.wrapper", "bc");
  if (!OutputFileOrErr)
    return OutputFileOrErr.takeError();

  StringRef OutputFilePath = *OutputFileOrErr;
  if (Verbose || DryRun) {
    std::string InputFiles;
    SmallString<0> Msg;
    for (size_t I = 0, E = SplitModules.size(); I != E; ++I) {
      module_split::SplitModule &SM = SplitModules[I];
      Msg.append(formatv(" input: {0}, compile-opts: {1}, link-opts: {2}",
                         SM.ModuleFilePath, SM.CompileOptions, SM.LinkOptions)
                     .sstr<128>());
      if (I + 1 < E)
        Msg.append(",");
    }

    errs() << formatv(" offload-wrapper: output: {0}, {1}\n", OutputFilePath,
                      Msg);
    if (DryRun)
      return OutputFilePath;
  }

  StringRef Target = Args.getLastArgValue(OPT_triple_EQ);
  if (Target.empty())
    return createStringError(
        inconvertibleErrorCode(),
        "can't wrap SYCL image. -triple argument is missing.");

  SmallVector<llvm::offloading::SYCLImage> Images;
  // SYCL runtime currently works for spir64 target triple and not for
  // spir64-unknown-unknown/spirv64-unknown-unknown/spirv64.
  // TODO: Fix SYCL runtime to accept other triples
  llvm::Triple T(Target);
  std::string EmbeddedIRTarget("llvm_");
  EmbeddedIRTarget.append(T.getArchName());
  StringRef RegularTarget(T.getArchName());
  if (RegularTarget == "spirv64")
    RegularTarget = "spir64";

  for (auto &SI : SplitModules) {
    if (!OffloadImageDumpDir.empty()) {
      StringRef CopyFrom = SI.ModuleFilePath;
      SmallString<128> CopyTo = OffloadImageDumpDir;
      StringRef Filename = sys::path::filename(CopyFrom);
      CopyTo.append(Filename);
      std::error_code EC = sys::fs::copy_file(CopyFrom, CopyTo);
      if (EC)
        return createStringError(EC, formatv("failed to copy file. From: "
                                             "{0} to: {1}, error_code: {2}",
                                             CopyFrom, CopyTo, EC.value()));
    }

    auto MBOrDesc = MemoryBuffer::getFile(SI.ModuleFilePath);
    if (!MBOrDesc)
      return createFileError(SI.ModuleFilePath, MBOrDesc.getError());

    StringRef ImageTarget =
        IsEmbeddedIR ? StringRef(EmbeddedIRTarget) : StringRef(RegularTarget);
    Images.emplace_back(std::move(*MBOrDesc), SI.Properties, SI.Symbols,
                        ImageTarget, std::move(SI.CompileOptions),
                        std::move(SI.LinkOptions));
  }

  LLVMContext C;
  Module M("offload.wrapper.object", C);
  M.setTargetTriple(Triple(
      Args.getLastArgValue(OPT_host_triple_EQ, sys::getDefaultTargetTriple())));

  if (Error E = offloading::wrapSYCLBinaries(
          M, Images, offloading::SYCLWrappingOptions(),
          Args.hasArg(OPT_preview_breaking_changes)))
    return E;

  if (Args.hasArg(OPT_print_wrapped_module))
    errs() << "Wrapped Module\n" << M;

  // TODO: Once "clang tool->runCompile" migration is finished we need to remove
  // this scope and use community flow.
  int FD = -1;
  if (std::error_code EC = sys::fs::openFileForWrite(OutputFilePath, FD))
    return errorCodeToError(EC);

  raw_fd_ostream OS(FD, true);
  WriteBitcodeToFile(M, OS);
  return OutputFilePath;
}

/// Run clang tool for SYCL offloading.
/// 'InputFile' is the wrapped input file.
/// 'Args' encompasses all arguments required for linking and wrapping device
/// code and will be parsed to generate options required to be passed into the
/// clang tool.
static Expected<StringRef> runCompile(StringRef &InputFile,
                                      const ArgList &Args) {
  // Create a new file to write the output of clang to.
  auto OutputFileOrErr =
      createOutputFile(sys::path::filename(ExecutableName), "o");
  if (!OutputFileOrErr)
    return OutputFileOrErr.takeError();

  Expected<std::string> ClangPath =
      findProgram("clang", {getMainExecutable("clang")});
  if (!ClangPath)
    return ClangPath.takeError();

  const llvm::Triple HostTriple(Args.getLastArgValue(OPT_host_triple_EQ));

  SmallVector<StringRef, 8> CmdArgs;
  CmdArgs.push_back(*ClangPath);

  const std::string TargetStr = "--target=" + HostTriple.getTriple();
  CmdArgs.push_back(TargetStr);

  // Checking for '-shared' linker option
  if (Args.hasArg(OPT_shared)) {
    if (!HostTriple.isOSWindows())
      CmdArgs.push_back("-fPIC");
  }
  CmdArgs.push_back("-c");
  CmdArgs.push_back("-o");
  CmdArgs.push_back(*OutputFileOrErr);
  CmdArgs.push_back(InputFile);
  if (Error Err = executeCommands(*ClangPath, CmdArgs))
    return std::move(Err);
  return *OutputFileOrErr;
}

/// Write an OffloadBinary containing the serialized SYCLBIN resulting from
/// \p ModuleDescs to the ExecutableName file with the .syclbin extension.
static Expected<StringRef>
packageSYCLBIN(SYCLBIN::BundleState State,
               const ArrayRef<SYCLBIN::SYCLBINModuleDesc> Modules) {
  SYCLBIN::SYCLBINDesc SYCLBIND{State, Modules};
  size_t SYCLBINByteSize = 0;
  if (Error E = SYCLBIND.getSYCLBINByteSize().moveInto(SYCLBINByteSize))
    return std::move(E);

  SmallString<0> SYCLBINImage;
  SYCLBINImage.reserve(SYCLBINByteSize);
  raw_svector_ostream SYCLBINImageOS{SYCLBINImage};
  if (Error E = SYCLBIN::write(SYCLBIND, SYCLBINImageOS))
    return std::move(E);

  OffloadingImage Image{};
  Image.TheImageKind = IMG_SYCLBIN;
  Image.TheOffloadKind = OFK_SYCL;
  Image.Image = MemoryBuffer::getMemBuffer(SYCLBINImage, /*BufferName=*/"",
                                           /*RequiresNullTerminator=*/false);

  std::unique_ptr<MemoryBuffer> Binary = MemoryBuffer::getMemBufferCopy(
      OffloadBinary::write(Image), Image.Image->getBufferIdentifier());

  auto OutFileOrErr =
      createOutputFile(sys::path::filename(ExecutableName), "syclbin");
  if (!OutFileOrErr)
    return OutFileOrErr.takeError();

  Expected<std::unique_ptr<FileOutputBuffer>> OutputOrErr =
      FileOutputBuffer::create(*OutFileOrErr, Binary->getBufferSize());
  if (!OutputOrErr)
    return OutputOrErr.takeError();
  std::unique_ptr<FileOutputBuffer> Output = std::move(*OutputOrErr);
  llvm::copy(Binary->getBuffer(), Output->getBufferStart());
  if (Error E = Output->commit())
    return std::move(E);

  return *OutFileOrErr;
}

Error copyFileToFinalExecutable(StringRef File, const ArgList &Args) {
  if (Verbose || DryRun) {
    llvm::Triple Triple(Args.getLastArgValue(OPT_host_triple_EQ,
                                             sys::getDefaultTargetTriple()));
    StringRef CopyCommand = Triple.isOSWindows() ? "copy" : "cp";
    llvm::errs() << "\"" << CopyCommand << "\" " << File << " "
                 << ExecutableName << "\n";
  }
  // TODO: check if copy can be replaced by rename.
  if (std::error_code EC = sys::fs::copy_file(File, ExecutableName))
    return createFileError(ExecutableName, EC);
  return Error::success();
}

Error mergeSYCLBIN(ArrayRef<StringRef> Files, const ArgList &Args) {
  // Fast path for the general case where there's only one file. In this case we
  // do not need to parse it and can instead simply copy it.
  if (Files.size() == 1) {
    if (Error Err = copyFileToFinalExecutable(Files[0], Args))
      reportError(std::move(Err));
    return Error::success();
  }
  // TODO: Merge SYCLBIN files here and write to ExecutableName output.
  // Use the first file as the base and modify.
  assert(Files.size() == 1);
  return Error::success();
}

// Run wrapping library and clang
static Expected<StringRef>
runWrapperAndCompile(std::vector<module_split::SplitModule> &SplitModules,
                     const ArgList &Args, bool IsEmbeddedIR = false) {
  auto OutputFile =
      sycl::wrapSYCLBinariesFromFile(SplitModules, Args, IsEmbeddedIR);
  if (!OutputFile)
    return OutputFile.takeError();
  // call to clang
  auto OutputFileOrErr = sycl::runCompile(*OutputFile, Args);
  if (!OutputFileOrErr)
    return OutputFileOrErr.takeError();
  return *OutputFileOrErr;
}

/// Link all SYCL device input files into one before adding device library
/// files. Device linking is performed using llvm-link tool.
/// 'InputFiles' is the list of all LLVM IR device input files.
/// 'Args' encompasses all arguments required for linking and wrapping device
/// code and will be parsed to generate options required to be passed into the
/// llvm-link tool.
static Expected<StringRef>
linkDeviceInputFiles(SmallVectorImpl<StringRef> &InputFiles,
                     const ArgList &Args) {
  llvm::TimeTraceScope TimeScope("SYCL LinkDeviceInputFiles");

  const char *LinkerExecutable = "llvm-link";

  Expected<std::string> Linker =
      findProgram(LinkerExecutable, {getMainExecutable(LinkerExecutable)});
  if (!Linker)
    return Linker.takeError();

  // Create a new file to write the linked device file to.
  auto OutFileOrErr =
      createOutputFile(sys::path::filename(ExecutableName), "bc");
  if (!OutFileOrErr)
    return OutFileOrErr.takeError();

  // Build the command line.
  SmallVector<StringRef, 8> CmdArgs;
  CmdArgs.push_back(*Linker);
  // Fill linker command line arguments.
  CmdArgs.push_back("--suppress-warnings");
  // Add input files.
  for (auto &File : InputFiles) {
    auto IRFile = sycl::convertSPIRVToIR(File, Args);
    if (!IRFile)
      return IRFile.takeError();
    CmdArgs.push_back(*IRFile);
  }
  // Specify output file.
  CmdArgs.push_back("-o");
  CmdArgs.push_back(*OutFileOrErr);
  // Execute the linker command.
  if (Error Err = executeCommands(*Linker, CmdArgs))
    return std::move(Err);
  return *OutFileOrErr;
}

/// Link all device library files and input file into one LLVM IR file. This
/// linking is performed using llvm-link tool.
/// 'InputFiles' is the list of all LLVM IR device input files.
/// 'Args' encompasses all arguments required for linking and wrapping device
/// code and will be parsed to generate options required to be passed into the
/// llvm-link tool.
static Expected<StringRef>
linkDeviceLibFiles(SmallVectorImpl<StringRef> &InputFiles,
                   const ArgList &Args) {
  llvm::TimeTraceScope TimeScope("LinkDeviceLibraryFiles");

  const char *LinkerExecutable = "llvm-link";

  Expected<std::string> Linker =
      findProgram(LinkerExecutable, {getMainExecutable(LinkerExecutable)});
  if (!Linker)
    return Linker.takeError();

  // Create a new file to write the linked device file to.
  auto OutFileOrErr =
      createOutputFile(sys::path::filename(ExecutableName), "bc");
  if (!OutFileOrErr)
    return OutFileOrErr.takeError();

  // Build the command line.
  SmallVector<StringRef, 8> CmdArgs;
  CmdArgs.push_back(*Linker);
  // Fill linker command line arguments.
  CmdArgs.push_back("-only-needed");
  CmdArgs.push_back("--suppress-warnings");
  // Add input files.
  for (auto &File : InputFiles)
    CmdArgs.push_back(File);
  // Specify output file.
  CmdArgs.push_back("-o");
  CmdArgs.push_back(*OutFileOrErr);
  // Execute the linker command.
  if (Error Err = executeCommands(*Linker, CmdArgs))
    return std::move(Err);
  return *OutFileOrErr;
}

/// This function is used to link all SYCL device input files into a single
/// LLVM IR file. This file is in turn linked with all SYCL device library
/// files.
/// 'InputFiles' is the list of all LLVM IR device input files.
/// 'Args' encompasses all arguments required for linking and wrapping device
/// code and will be parsed to generate options required to be passed into the
/// llvm-link tool.
static Expected<StringRef> linkDevice(ArrayRef<StringRef> InputFiles,
                                      const ArgList &Args) {
  SmallVector<StringRef, 16> InputFilesVec;
  for (StringRef InputFile : InputFiles)
    InputFilesVec.emplace_back(InputFile);
  // First llvm-link step.
  auto LinkedFile = sycl::linkDeviceInputFiles(InputFilesVec, Args);
  if (!LinkedFile)
    reportError(LinkedFile.takeError());

  InputFilesVec.clear();
  InputFilesVec.emplace_back(*LinkedFile);

  // Gathering device library files
  SmallVector<std::string, 16> DeviceLibFiles;
  if (Error Err = sycl::getSYCLDeviceLibs(DeviceLibFiles, Args))
    reportError(std::move(Err));
  const llvm::Triple Triple(Args.getLastArgValue(OPT_triple_EQ));
  SmallVector<std::string, 16> ExtractedDeviceLibFiles;
  for (auto &File : DeviceLibFiles) {
    auto BufferOrErr = MemoryBuffer::getFile(File);
    if (!BufferOrErr)
      return createFileError(File, BufferOrErr.getError());
    auto Buffer = std::move(*BufferOrErr);
    SmallVector<OffloadFile> Binaries;
    if (Error Err = extractOffloadBinaries(Buffer->getMemBufferRef(), Binaries))
      return std::move(Err);
    bool CompatibleBinaryFound = false;
    for (auto &Binary : Binaries) {
      auto BinTriple = Binary.getBinary()->getTriple();
      if (BinTriple == Triple.getTriple()) {
        auto FileNameOrErr =
            writeOffloadFile(Binary, true /* HasSYCLOffloadKind */);
        if (!FileNameOrErr)
          return FileNameOrErr.takeError();
        ExtractedDeviceLibFiles.emplace_back(*FileNameOrErr);
        CompatibleBinaryFound = true;
      }
    }
    if (!CompatibleBinaryFound)
      WithColor::warning(errs(), LinkerExecutable)
          << "Compatible SYCL device library binary not found\n";
  }

  for (StringRef Library : Args.getAllArgValues(OPT_bitcode_library_EQ)) {
    auto [LibraryTriple, LibraryPath] = Library.split('=');
    if (llvm::Triple(LibraryTriple) != Triple)
      continue;

    if (!llvm::sys::fs::exists(LibraryPath))
      return createStringError(inconvertibleErrorCode(),
                               "The specified device library " + LibraryPath +
                                   " does not exist.");

    ExtractedDeviceLibFiles.emplace_back(LibraryPath.str());
  }

  // Make sure that SYCL device library files are available.
  // Note: For AMD targets, we do not pass any SYCL device libraries.
  if (ExtractedDeviceLibFiles.empty()) {
    // TODO: Add NVPTX when ready
    if (Triple.isSPIROrSPIRV())
      WithColor::warning(errs(), LinkerExecutable)
          << "SYCL device library file list is empty\n";
    return *LinkedFile;
  }

  for (auto &File : ExtractedDeviceLibFiles)
    InputFilesVec.emplace_back(File);
  // second llvm-link step
  auto DeviceLinkedFile = sycl::linkDeviceLibFiles(InputFilesVec, Args);
  if (!DeviceLinkedFile)
    reportError(DeviceLinkedFile.takeError());

  return *DeviceLinkedFile;
}

static bool isStaticArchiveFile(const StringRef Filename) {
  if (!llvm::sys::path::has_extension(Filename))
    // Any file with no extension should not be considered an Archive.
    return false;
  llvm::file_magic Magic;
  llvm::identify_magic(Filename, Magic);
  // Only archive files are to be considered.
  // TODO: .lib check to be added
  return (Magic == llvm::file_magic::archive);
}

static Expected<StringRef> listSection(StringRef Filename,
                                       const ArgList &Args) {
  Expected<std::string> OffloadBundlerPath = findProgram(
      "clang-offload-bundler", {getMainExecutable("clang-offload-bundler")});
  if (!OffloadBundlerPath)
    return OffloadBundlerPath.takeError();
  BumpPtrAllocator Alloc;
  StringSaver Saver(Alloc);

  SmallVector<StringRef, 8> CmdArgs;
  CmdArgs.push_back(*OffloadBundlerPath);
  bool IsArchive = isStaticArchiveFile(Filename);
  CmdArgs.push_back(IsArchive ? "-type=aoo" : "-type=o");
  CmdArgs.push_back(Saver.save("-input=" + Filename));
  CmdArgs.push_back("-list");
  auto Output = createOutputFile("bundled-targets", "list");
  if (!Output)
    return Output.takeError();
  SmallVector<std::optional<StringRef>> Redirects{std::nullopt, *Output,
                                                  std::nullopt};
  int ErrCode = llvm::sys::ExecuteAndWait(*OffloadBundlerPath, CmdArgs,
                                          std::nullopt, Redirects);
  if (ErrCode != 0)
    return createStringError(inconvertibleErrorCode(),
                             "Failed to list targets");
  return *Output;
}

// This routine is used to run the clang-offload-bundler tool and unbundle
// device inputs that have been created with an older compiler where the
// device object is bundled into a host object.
static Expected<StringRef> unbundle(StringRef Filename, const ArgList &Args,
                                    llvm::Triple Triple) {
  Expected<std::string> OffloadBundlerPath = findProgram(
      "clang-offload-bundler", {getMainExecutable("clang-offload-bundler")});
  if (!OffloadBundlerPath)
    return OffloadBundlerPath.takeError();

  // Create a new file to write the unbundled file to.
  auto TempFileOrErr =
      createOutputFile(sys::path::filename(ExecutableName), "ir");
  if (!TempFileOrErr)
    return TempFileOrErr.takeError();

  BumpPtrAllocator Alloc;
  StringSaver Saver(Alloc);

  SmallVector<StringRef, 8> CmdArgs;
  CmdArgs.push_back(*OffloadBundlerPath);
  bool IsArchive = isStaticArchiveFile(Filename);
  CmdArgs.push_back(IsArchive ? "-type=aoo" : "-type=o");
  auto *Target = Args.MakeArgString(Twine("-targets=sycl-") + Triple.str());
  CmdArgs.push_back(Target);
  CmdArgs.push_back(Saver.save("-input=" + Filename));
  CmdArgs.push_back(Saver.save("-output=" + *TempFileOrErr));
  CmdArgs.push_back("-unbundle");
  CmdArgs.push_back("-allow-missing-bundles");
  if (Error Err = executeCommands(*OffloadBundlerPath, CmdArgs))
    return std::move(Err);
  return *TempFileOrErr;
}

Error extractBundledObjects(StringRef Filename, const ArgList &Args,
                            SmallVector<OffloadFile> &Binaries) {
  auto List = listSection(Filename, Args);
  if (!List)
    return List.takeError();
  SmallVector<StringRef> TriplesInFile;
  llvm::ErrorOr<std::unique_ptr<MemoryBuffer>> TripleList =
      llvm::MemoryBuffer::getFileOrSTDIN(*List, /*isText=*/true);
  if (std::error_code EC = TripleList.getError())
    return createFileError(*List, EC);
  (*TripleList)
      ->getBuffer()
      .split(TriplesInFile, '\n', /*MaxSplit=*/-1, /*KeepEmpty=*/false);
  for (StringRef TripleStr : TriplesInFile) {
    StringRef SYCLPrefix = "sycl-";
    if (!TripleStr.starts_with(SYCLPrefix))
      continue;
    llvm::Triple Triple(TripleStr.substr(SYCLPrefix.size()));
    auto UnbundledFile = unbundle(Filename, Args, Triple);
    if (!UnbundledFile)
      return UnbundledFile.takeError();
    if (*UnbundledFile == Filename)
      continue;

    SmallVector<StringRef> ObjectFilePaths;
    if (sycl::isStaticArchiveFile(Filename)) {
      llvm::ErrorOr<std::unique_ptr<MemoryBuffer>> ObjList =
          llvm::MemoryBuffer::getFileOrSTDIN(*UnbundledFile, /*isText=*/true);
      if (std::error_code EC = ObjList.getError())
        return createFileError(*UnbundledFile, EC);
      // Create a copy of the list we can reference even after we close
      // the file.
      StringRef UnbundledArchiveList =
          Args.MakeArgString((*ObjList)->getBuffer());
      UnbundledArchiveList.split(ObjectFilePaths, '\n', /*MaxSplit=*/-1,
                                 /*KeepEmpty=*/false);
    } else {
      ObjectFilePaths.push_back(*UnbundledFile);
    }
    for (StringRef ObjectFilePath : ObjectFilePaths) {
      llvm::file_magic Magic;
      llvm::identify_magic(ObjectFilePath, Magic);
      if (Magic == file_magic::spirv_object)
        return createStringError(
            "SPIR-V fat objects must be generated with --offload-new-driver");
      const auto *Arg = Args.MakeArgString(
          "sycl-" +
          (Triple.isSPIROrSPIRV() ? Triple.str() + "-" : Triple.str()) + "=" +
          ObjectFilePath);
      auto Binary = getInputBitcodeLibrary(Arg);

      if (!Binary)
        return Binary.takeError();

      Binaries.push_back(std::move(*Binary));
    }
  }
  return Error::success();
}

} // namespace sycl

namespace generic {
Expected<StringRef> clang(ArrayRef<StringRef> InputFiles, const ArgList &Args,
                          bool IsSYCLKind = false) {
  llvm::TimeTraceScope TimeScope("Clang");
  // Use `clang` to invoke the appropriate device tools.
  Expected<std::string> ClangPath =
      findProgram("clang", {getMainExecutable("clang")});
  if (!ClangPath)
    return ClangPath.takeError();

  llvm::Triple Triple(Args.getLastArgValue(OPT_triple_EQ));
  llvm::Triple HostTriple(Args.getLastArgValue(OPT_host_triple_EQ));

  StringRef Arch = Args.getLastArgValue(OPT_arch_EQ);
  // Create a new file to write the linked device image to. Assume that the
  // input filename already has the device and architecture.
  std::string OutputFileBase =
      "." + Triple.getArchName().str() + "." + Arch.str();
  auto TempFileOrErr = createOutputFile(
      sys::path::filename(ExecutableName) + OutputFileBase, "img");
  if (!TempFileOrErr)
    return TempFileOrErr.takeError();

  SmallVector<StringRef, 16> CmdArgs{
      *ClangPath,
      "--no-default-config",
      "-o",
      *TempFileOrErr,
      // Without -dumpdir, Clang will place auxiliary output files in the
      // temporary directory of TempFileOrErr, where they will not easily be
      // found by the user and might eventually be automatically removed.  Tell
      // Clang to instead place them alongside the final executable.
      "-dumpdir",
      Args.MakeArgString(ExecutableName + OutputFileBase + ".img."),
      Args.MakeArgString(
          "--target=" +
          (Triple.isNativeCPU() ? HostTriple : Triple).getTriple()),
  };

  if (!Arch.empty())
    Triple.isAMDGPU() ? CmdArgs.push_back(Args.MakeArgString("-mcpu=" + Arch))
                      : CmdArgs.push_back(Args.MakeArgString("-march=" + Arch));

  // AMDGPU is always in LTO mode currently.
  if (Triple.isAMDGPU())
    CmdArgs.push_back("-flto");

  // Forward all of the `--offload-opt` and similar options to the device.
  for (auto &Arg : Args.filtered(OPT_offload_opt_eq_minus, OPT_mllvm))
    CmdArgs.append(
        {"-Xlinker",
         Args.MakeArgString("--plugin-opt=" + StringRef(Arg->getValue()))});

  if (!Triple.isNVPTX() && !Triple.isSPIRV() && !Triple.isNativeCPU())
    CmdArgs.push_back("-Wl,--no-undefined");

  if (IsSYCLKind && Triple.isNVPTX())
    CmdArgs.push_back("-S");

  if (IsSYCLKind && Triple.isNativeCPU()) {
    CmdArgs.push_back("-Wno-override-module");
    CmdArgs.push_back("-mllvm");
    CmdArgs.push_back("-sycl-native-cpu-backend");
    CmdArgs.push_back("-c");
  }

  for (StringRef InputFile : InputFiles)
    CmdArgs.push_back(InputFile);

  // If this is CPU offloading we copy the input libraries.
  if (!Triple.isGPU() && !Triple.isNativeCPU()) {
    CmdArgs.push_back("-Wl,-Bsymbolic");
    CmdArgs.push_back("-shared");
    ArgStringList LinkerArgs;
    for (const opt::Arg *Arg :
         Args.filtered(OPT_INPUT, OPT_library, OPT_library_path, OPT_rpath,
                       OPT_whole_archive, OPT_no_whole_archive)) {
      // Sometimes needed libraries are passed by name, such as when using
      // sanitizers. We need to check the file magic for any libraries.
      if (Arg->getOption().matches(OPT_INPUT)) {
        if (!sys::fs::exists(Arg->getValue()) ||
            sys::fs::is_directory(Arg->getValue()))
          continue;

        file_magic Magic;
        if (auto EC = identify_magic(Arg->getValue(), Magic))
          return createStringError("Failed to open %s", Arg->getValue());
        if (Magic != file_magic::archive &&
            Magic != file_magic::elf_shared_object)
          continue;
      }
      if (Arg->getOption().matches(OPT_whole_archive))
        LinkerArgs.push_back(Args.MakeArgString("-Wl,--whole-archive"));
      else if (Arg->getOption().matches(OPT_no_whole_archive))
        LinkerArgs.push_back(Args.MakeArgString("-Wl,--no-whole-archive"));
      else
        Arg->render(Args, LinkerArgs);
    }
    llvm::append_range(CmdArgs, LinkerArgs);
  }

  // Pass on -mllvm options to the linker invocation.
  for (const opt::Arg *Arg : Args.filtered(OPT_mllvm))
    CmdArgs.append({"-Xlinker", Args.MakeArgString(
                                    "-mllvm=" + StringRef(Arg->getValue()))});

  if (SaveTemps && linkerSupportsLTO(Args))
    CmdArgs.push_back("-Wl,--save-temps");

  if (Args.hasArg(OPT_embed_bitcode))
    CmdArgs.push_back("-Wl,--lto-emit-llvm");

  for (StringRef Arg : Args.getAllArgValues(OPT_linker_arg_EQ))
    CmdArgs.append({"-Xlinker", Args.MakeArgString(Arg)});
  for (StringRef Arg : Args.getAllArgValues(OPT_compiler_arg_EQ))
    CmdArgs.push_back(Args.MakeArgString(Arg));

  for (StringRef Arg : Args.getAllArgValues(OPT_builtin_bitcode_EQ)) {
    if (llvm::Triple(Arg.split('=').first) == Triple)
      CmdArgs.append({"-Xclang", "-mlink-builtin-bitcode", "-Xclang",
                      Args.MakeArgString(Arg.split('=').second)});
  }

  // link NativeCPU utils lib if needed
  if (Triple.isNativeCPU()) {
    if (auto *A = Args.getLastArg(OPT_sycl_device_library_location_EQ)) {
      std::string NativeCPUUtilsLib = "";

      SmallVector<std::string, 8> LibraryPaths;
      for (const auto &Path : A->getValues()) {
        SmallString<128> LPath(Path);
        if (llvm::sys::fs::exists(LPath)) {
          LibraryPaths.emplace_back(LPath);
        }
      }

      for (auto &LPath : LibraryPaths) {
        // Call llvm-link without --only-needed to link to the nativecpu_utils
        // lib
        const char LibNativeCPUUtilsName[] = "libsycl-nativecpu_utils.bc";
        SmallString<128> LibNativeCPUUtilsPath(LPath);
        llvm::sys::path::append(LibNativeCPUUtilsPath, LibNativeCPUUtilsName);
        if (llvm::sys::fs::exists(LibNativeCPUUtilsPath)) {
          NativeCPUUtilsLib = LibNativeCPUUtilsPath.str();
          break;
        }
      }

      if (NativeCPUUtilsLib != "") {
        CmdArgs.append({"-Xclang", "-mlink-bitcode-file", "-Xclang",
                        Args.MakeArgString(NativeCPUUtilsLib)});
      }
    }
  }

  // The OpenMPOpt pass can introduce new calls and is expensive, we do
  // not want this when running CodeGen through clang.
  if (Args.hasArg(OPT_clang_backend) || Args.hasArg(OPT_builtin_bitcode_EQ))
    CmdArgs.append({"-mllvm", "-openmp-opt-disable"});

  if (Error Err = executeCommands(*ClangPath, CmdArgs))
    return std::move(Err);

  return *TempFileOrErr;
}
} // namespace generic

Expected<StringRef> linkDevice(ArrayRef<StringRef> InputFiles,
                               const ArgList &Args, bool IsSYCLKind = false,
                               StringRef SYCLBackendOptions = StringRef()) {
  const llvm::Triple Triple(Args.getLastArgValue(OPT_triple_EQ));
  switch (Triple.getArch()) {
  case Triple::nvptx:
  case Triple::nvptx64:
  case Triple::amdgcn:
  case Triple::x86:
  case Triple::x86_64:
  case Triple::aarch64:
  case Triple::aarch64_be:
  case Triple::ppc64:
  case Triple::ppc64le:
  case Triple::systemz:
    return generic::clang(InputFiles, Args, IsSYCLKind);
  case Triple::spirv32:
  case Triple::spirv64:
  case Triple::spir:
  case Triple::spir64: {
    if (Triple.getSubArch() != llvm::Triple::NoSubArch &&
        Triple.getSubArch() != llvm::Triple::SPIRSubArch_gen &&
        Triple.getSubArch() != llvm::Triple::SPIRSubArch_x86_64)
      return createStringError(
          inconvertibleErrorCode(),
          "For SPIR targets, Linking is supported only for JIT compilations "
          "and AOT compilations for Intel CPUs/GPUs");
    if (IsSYCLKind) {
      auto SPVFile = sycl::runLLVMToSPIRVTranslation(InputFiles[0], Args);
      if (!SPVFile)
        return SPVFile.takeError();
      // TODO(NOM6): Add AOT support for other targets
      bool NeedAOTCompile =
          (Triple.getSubArch() == llvm::Triple::SPIRSubArch_gen ||
           Triple.getSubArch() == llvm::Triple::SPIRSubArch_x86_64);
      auto AOTFile = (NeedAOTCompile) ? sycl::runAOTCompile(*SPVFile, Args,
                                                            SYCLBackendOptions)
                                      : *SPVFile;
      if (!AOTFile)
        return AOTFile.takeError();
      return NeedAOTCompile ? *AOTFile : *SPVFile;
    }
    // Return empty file
    return StringRef("");
  }
  case Triple::loongarch64:
    return generic::clang(InputFiles, Args, IsSYCLKind);
  case Triple::native_cpu:
    if (IsSYCLKind)
      return generic::clang(InputFiles, Args, IsSYCLKind);
    return createStringError(Triple.getArchName() +
                             " linking is not supported other than for SYCL");
  default:
    return createStringError(Triple.getArchName() +
                             " linking is not supported");
  }
}

// Compile the module to an object file using the appropriate target machine for
// the host triple.
Expected<StringRef> compileModule(Module &M, OffloadKind Kind) {
  llvm::TimeTraceScope TimeScope("Compile module");
  std::string Msg;
  const Target *T = TargetRegistry::lookupTarget(M.getTargetTriple(), Msg);
  if (!T)
    return createStringError(Msg);

  auto Options =
      codegen::InitTargetOptionsFromCodeGenFlags(M.getTargetTriple());
  StringRef CPU = "";
  StringRef Features = "";
  std::unique_ptr<TargetMachine> TM(
      T->createTargetMachine(M.getTargetTriple(), CPU, Features, Options,
                             Reloc::PIC_, M.getCodeModel()));

  if (M.getDataLayout().isDefault())
    M.setDataLayout(TM->createDataLayout());

  int FD = -1;
  auto TempFileOrErr =
      createOutputFile(sys::path::filename(ExecutableName) + "." +
                           getOffloadKindName(Kind) + ".image.wrapper",
                       "o");
  if (!TempFileOrErr)
    return TempFileOrErr.takeError();
  if (std::error_code EC = sys::fs::openFileForWrite(*TempFileOrErr, FD))
    return errorCodeToError(EC);

  auto OS = std::make_unique<llvm::raw_fd_ostream>(FD, true);

  legacy::PassManager CodeGenPasses;
  TargetLibraryInfoImpl TLII(M.getTargetTriple());
  CodeGenPasses.add(new TargetLibraryInfoWrapperPass(TLII));
  if (TM->addPassesToEmitFile(CodeGenPasses, *OS, nullptr,
                              CodeGenFileType::ObjectFile))
    return createStringError("Failed to execute host backend");
  CodeGenPasses.run(M);

  return *TempFileOrErr;
}

/// Creates the object file containing the device image and runtime
/// registration code from the device images stored in \p Images.
Expected<StringRef>
wrapDeviceImages(ArrayRef<std::unique_ptr<MemoryBuffer>> Buffers,
                 const ArgList &Args, OffloadKind Kind) {
  llvm::TimeTraceScope TimeScope("Wrap bundled images");

  SmallVector<ArrayRef<char>, 4> BuffersToWrap;
  for (const auto &Buffer : Buffers)
    BuffersToWrap.emplace_back(
        ArrayRef<char>(Buffer->getBufferStart(), Buffer->getBufferSize()));

  LLVMContext Context;
  Module M("offload.wrapper.module", Context);
  M.setTargetTriple(Triple(
      Args.getLastArgValue(OPT_host_triple_EQ, sys::getDefaultTargetTriple())));

  switch (Kind) {
  case OFK_OpenMP:
    if (Error Err = offloading::wrapOpenMPBinaries(
            M, BuffersToWrap, offloading::getOffloadEntryArray(M),
            /*Suffix=*/"", /*Relocatable=*/Args.hasArg(OPT_relocatable)))
      return std::move(Err);
    break;
  case OFK_Cuda:
    if (Error Err = offloading::wrapCudaBinary(
            M, BuffersToWrap.front(), offloading::getOffloadEntryArray(M),
            /*Suffix=*/"", /*EmitSurfacesAndTextures=*/false))
      return std::move(Err);
    break;
  case OFK_HIP:
    if (Error Err = offloading::wrapHIPBinary(
            M, BuffersToWrap.front(), offloading::getOffloadEntryArray(M)))
      return std::move(Err);
    break;
  case OFK_SYCL: {
    // TODO: fill these options once the Driver supports them.
    offloading::SYCLJITOptions Options;
    if (Error Err =
            offloading::wrapSYCLBinaries(M, BuffersToWrap.front(), Options))
      return std::move(Err);
    break;
  }
  default:
    return createStringError(getOffloadKindName(Kind) +
                             " wrapping is not supported");
  }

  if (Args.hasArg(OPT_print_wrapped_module))
    errs() << M;
  if (Args.hasArg(OPT_save_temps)) {
    int FD = -1;
    auto TempFileOrErr =
        createOutputFile(sys::path::filename(ExecutableName) + "." +
                             getOffloadKindName(Kind) + ".image.wrapper",
                         "bc");
    if (!TempFileOrErr)
      return TempFileOrErr.takeError();
    if (std::error_code EC = sys::fs::openFileForWrite(*TempFileOrErr, FD))
      return errorCodeToError(EC);
    llvm::raw_fd_ostream OS(FD, true);
    WriteBitcodeToFile(M, OS);
  }

  auto FileOrErr = compileModule(M, Kind);
  if (!FileOrErr)
    return FileOrErr.takeError();
  return *FileOrErr;
}

Expected<SmallVector<std::unique_ptr<MemoryBuffer>>>
bundleOpenMP(ArrayRef<OffloadingImage> Images) {
  SmallVector<std::unique_ptr<MemoryBuffer>> Buffers;
  for (const OffloadingImage &Image : Images)
    Buffers.emplace_back(
        MemoryBuffer::getMemBufferCopy(OffloadBinary::write(Image)));

  return std::move(Buffers);
}

Expected<SmallVector<std::unique_ptr<MemoryBuffer>>>
bundleSYCL(ArrayRef<OffloadingImage> Images) {
  SmallVector<std::unique_ptr<MemoryBuffer>> Buffers;
  if (DryRun) {
    // In dry-run mode there is an empty input which is insufficient for the
    // testing. Therefore, we return here a stub image.
    OffloadingImage Image;
    Image.TheImageKind = IMG_None;
    Image.TheOffloadKind = OffloadKind::OFK_SYCL;
    Image.StringData["symbols"] = "stub";
    Image.Image = MemoryBuffer::getMemBufferCopy("");
    SmallString<0> SerializedImage = OffloadBinary::write(Image);
    Buffers.emplace_back(MemoryBuffer::getMemBufferCopy(SerializedImage));
    return std::move(Buffers);
  }

  for (const OffloadingImage &Image : Images) {
    // clang-sycl-linker packs outputs into one binary blob. Therefore, it is
    // passed to Offload Wrapper as is.
    StringRef S(Image.Image->getBufferStart(), Image.Image->getBufferSize());
    Buffers.emplace_back(MemoryBuffer::getMemBufferCopy(S));
  }

  return std::move(Buffers);
}

Expected<SmallVector<std::unique_ptr<MemoryBuffer>>>
bundleCuda(ArrayRef<OffloadingImage> Images, const ArgList &Args) {
  SmallVector<std::pair<StringRef, StringRef>, 4> InputFiles;
  for (const OffloadingImage &Image : Images)
    InputFiles.emplace_back(std::make_pair(Image.Image->getBufferIdentifier(),
                                           Image.StringData.lookup("arch")));

  auto FileOrErr = nvptx::fatbinary(InputFiles, Args);
  if (!FileOrErr)
    return FileOrErr.takeError();

  llvm::ErrorOr<std::unique_ptr<llvm::MemoryBuffer>> ImageOrError =
      llvm::MemoryBuffer::getFileOrSTDIN(*FileOrErr);

  SmallVector<std::unique_ptr<MemoryBuffer>> Buffers;
  if (std::error_code EC = ImageOrError.getError())
    return createFileError(*FileOrErr, EC);
  Buffers.emplace_back(std::move(*ImageOrError));

  return std::move(Buffers);
}

Expected<SmallVector<std::unique_ptr<MemoryBuffer>>>
bundleHIP(ArrayRef<OffloadingImage> Images, const ArgList &Args) {
  SmallVector<std::pair<StringRef, StringRef>, 4> InputFiles;
  for (const OffloadingImage &Image : Images)
    InputFiles.emplace_back(std::make_pair(Image.Image->getBufferIdentifier(),
                                           Image.StringData.lookup("arch")));

  auto FileOrErr = amdgcn::fatbinary(InputFiles, Args);
  if (!FileOrErr)
    return FileOrErr.takeError();

  llvm::ErrorOr<std::unique_ptr<llvm::MemoryBuffer>> ImageOrError =
      llvm::MemoryBuffer::getFileOrSTDIN(*FileOrErr);

  SmallVector<std::unique_ptr<MemoryBuffer>> Buffers;
  if (std::error_code EC = ImageOrError.getError())
    return createFileError(*FileOrErr, EC);
  Buffers.emplace_back(std::move(*ImageOrError));

  return std::move(Buffers);
}

/// Transforms the input \p Images into the binary format the runtime expects
/// for the given \p Kind.
Expected<SmallVector<std::unique_ptr<MemoryBuffer>>>
bundleLinkedOutput(ArrayRef<OffloadingImage> Images, const ArgList &Args,
                   OffloadKind Kind) {
  llvm::TimeTraceScope TimeScope("Bundle linked output");
  switch (Kind) {
  case OFK_OpenMP:
    return bundleOpenMP(Images);
  case OFK_SYCL:
    return bundleSYCL(Images);
  case OFK_Cuda:
    return bundleCuda(Images, Args);
  case OFK_HIP:
    return bundleHIP(Images, Args);
  default:
    return createStringError(getOffloadKindName(Kind) +
                             " bundling is not supported");
  }
}

/// Returns a new ArgList containg arguments used for the device linking phase.
DerivedArgList getLinkerArgs(ArrayRef<OffloadFile> Input,
                             const InputArgList &Args) {
  DerivedArgList DAL = DerivedArgList(DerivedArgList(Args));
  for (Arg *A : Args)
    DAL.append(A);

  // Set the subarchitecture and target triple for this compilation.
  const OptTable &Tbl = getOptTable();
  StringRef Arch = Args.MakeArgString(Input.front().getBinary()->getArch());
  DAL.AddJoinedArg(nullptr, Tbl.getOption(OPT_arch_EQ),
                   Arch == "generic" ? "" : Arch);
  DAL.AddJoinedArg(nullptr, Tbl.getOption(OPT_triple_EQ),
                   Args.MakeArgString(Input.front().getBinary()->getTriple()));

  // If every input file is bitcode we have whole program visibility as we
  // do only support static linking with bitcode.
  auto ContainsBitcode = [](const OffloadFile &F) {
    return identify_magic(F.getBinary()->getImage()) == file_magic::bitcode;
  };
  if (llvm::all_of(Input, ContainsBitcode))
    DAL.AddFlagArg(nullptr, Tbl.getOption(OPT_whole_program));

  // Forward '-Xoffload-linker' options to the appropriate backend.
  for (StringRef Arg : Args.getAllArgValues(OPT_device_linker_args_EQ)) {
    auto [Triple, Value] = Arg.split('=');
    llvm::Triple TT(Triple);
    // If this isn't a recognized triple then it's an `arg=value` option.
    if (TT.getArch() == Triple::ArchType::UnknownArch)
      DAL.AddJoinedArg(nullptr, Tbl.getOption(OPT_linker_arg_EQ),
                       Args.MakeArgString(Arg));
    else if (Value.empty())
      DAL.AddJoinedArg(nullptr, Tbl.getOption(OPT_linker_arg_EQ),
                       Args.MakeArgString(Triple));
    else if (Triple == DAL.getLastArgValue(OPT_triple_EQ))
      DAL.AddJoinedArg(nullptr, Tbl.getOption(OPT_linker_arg_EQ),
                       Args.MakeArgString(Value));
  }

  // Forward '-Xoffload-compiler' options to the appropriate backend.
  for (StringRef Arg : Args.getAllArgValues(OPT_device_compiler_args_EQ)) {
    auto [Triple, Value] = Arg.split('=');
    llvm::Triple TT(Triple);
    // If this isn't a recognized triple then it's an `arg=value` option.
    if (TT.getArch() == Triple::ArchType::UnknownArch)
      DAL.AddJoinedArg(nullptr, Tbl.getOption(OPT_compiler_arg_EQ),
                       Args.MakeArgString(Arg));
    else if (Value.empty())
      DAL.AddJoinedArg(nullptr, Tbl.getOption(OPT_compiler_arg_EQ),
                       Args.MakeArgString(Triple));
    else if (Triple == DAL.getLastArgValue(OPT_triple_EQ))
      DAL.AddJoinedArg(nullptr, Tbl.getOption(OPT_compiler_arg_EQ),
                       Args.MakeArgString(Value));
  }

  return DAL;
}

Error handleOverrideImages(
    const InputArgList &Args,
    MapVector<OffloadKind, SmallVector<OffloadingImage, 0>> &Images) {
  for (StringRef Arg : Args.getAllArgValues(OPT_override_image)) {
    OffloadKind Kind = getOffloadKind(Arg.split("=").first);
    StringRef Filename = Arg.split("=").second;

    ErrorOr<std::unique_ptr<MemoryBuffer>> BufferOrErr =
        MemoryBuffer::getFileOrSTDIN(Filename);
    if (std::error_code EC = BufferOrErr.getError())
      return createFileError(Filename, EC);

    Expected<std::unique_ptr<ObjectFile>> ElfOrErr =
        ObjectFile::createELFObjectFile(**BufferOrErr,
                                        /*InitContent=*/false);
    if (!ElfOrErr)
      return ElfOrErr.takeError();
    ObjectFile &Elf = **ElfOrErr;

    OffloadingImage TheImage{};
    TheImage.TheImageKind = IMG_Object;
    TheImage.TheOffloadKind = Kind;
    TheImage.StringData["triple"] =
        Args.MakeArgString(Elf.makeTriple().getTriple());
    if (std::optional<StringRef> CPU = Elf.tryGetCPUName())
      TheImage.StringData["arch"] = Args.MakeArgString(*CPU);
    TheImage.Image = std::move(*BufferOrErr);

    Images[Kind].emplace_back(std::move(TheImage));
  }
  return Error::success();
}

/// Function looks for compile/link options encoded in SYCL images. If they are
/// found, then they are returned. If it is found that images have different
/// compile options or different link options, then an error is returned.
Expected<std::pair<std::string, std::string>>
extractSYCLCompileLinkOptions(ArrayRef<OffloadFile> OffloadFiles) {
  if (OffloadFiles.size() == 0)
    return std::pair<std::string, std::string>{};

  const OffloadBinary *OB = OffloadFiles[0].getBinary();
  StringRef RefCompileOpts = OB->getString("compile-opts");
  StringRef RefLinkOpts = OB->getString("link-opts");

  for (size_t I = 1, E = OffloadFiles.size(); I != E; ++I) {
    OB = OffloadFiles[I].getBinary();
    StringRef CompileOptions = OB->getString("compile-opts");
    StringRef LinkOptions = OB->getString("link-opts");

    if (CompileOptions != RefCompileOpts || LinkOptions != RefLinkOpts)
      return createStringError(
          formatv("compile and link options passed to the backend of the "
                  "target device compiler must be identical for device images "
                  "of the same target. Mismatched options:\n"
                  "Input[0]: compile_options: {0}, link_options: {1}\n"
                  "Input[{2}]: compile_options: {3}, link_options: {4}\n",
                  RefCompileOpts, RefLinkOpts, I, CompileOptions, LinkOptions));
  }

  return std::make_pair(std::string(RefCompileOpts), std::string(RefLinkOpts));
}

/// Transforms all the extracted offloading input files into an image that can
/// be registered by the runtime. If NeedsWrapping is false, writes bundled
/// output directly without wrapping or host linking.
Expected<SmallVector<StringRef>>
linkAndWrapDeviceFiles(ArrayRef<SmallVector<OffloadFile>> LinkerInputFiles,
                       const InputArgList &Args, char **Argv, int Argc,
                       bool NeedsWrapping) {
  llvm::TimeTraceScope TimeScope("Handle all device input");

  std::mutex ImageMtx;
  MapVector<OffloadKind, SmallVector<OffloadingImage, 0>> Images;
  // Create a binary image of each offloading image and embed it into a new
  // object file.
  SmallVector<StringRef> WrappedOutput;

  // When creating SYCLBIN files, we need to store the compiled modules for
  // combined packaging.
  std::mutex SYCLBINModulesMtx;
  SmallVector<SYCLBIN::SYCLBINModuleDesc> SYCLBINModules;

  // Initialize the images with any overriding inputs.
  if (Args.hasArg(OPT_override_image))
    if (Error Err = handleOverrideImages(Args, Images))
      return std::move(Err);

  auto Err = parallelForEachError(LinkerInputFiles, [&](auto &Input) -> Error {
    llvm::TimeTraceScope TimeScope("Link device input");

    // Each thread needs its own copy of the base arguments to maintain
    // per-device argument storage of synthetic strings.
    const OptTable &Tbl = getOptTable();
    BumpPtrAllocator Alloc;
    StringSaver Saver(Alloc);
    auto BaseArgs =
        Tbl.parseArgs(Argc, Argv, OPT_INVALID, Saver, [](StringRef Err) {
          reportError(createStringError(Err));
        });
    auto LinkerArgs = getLinkerArgs(Input, BaseArgs);
    bool HasSYCLOffloadKind = false;
    bool HasNonSYCLOffloadKinds = false;
    uint16_t ActiveOffloadKindMask = 0u;
    for (const auto &File : Input) {
      ActiveOffloadKindMask |= File.getBinary()->getOffloadKind();
      if (File.getBinary()->getOffloadKind() == OFK_SYCL)
        HasSYCLOffloadKind = true;
      else
        HasNonSYCLOffloadKinds = true;
    }

    if (HasSYCLOffloadKind) {
      Expected<std::pair<std::string, std::string>> CompileLinkOptionsOrErr =
          extractSYCLCompileLinkOptions(Input);
      if (!CompileLinkOptionsOrErr)
        return CompileLinkOptionsOrErr.takeError();

      SmallVector<StringRef> InputFiles;
      // Write device inputs to an output file for the linker.
      for (const OffloadFile &File : Input) {
        auto FileNameOrErr = writeOffloadFile(File, HasSYCLOffloadKind);
        if (!FileNameOrErr)
          return FileNameOrErr.takeError();
        InputFiles.emplace_back(*FileNameOrErr);
      }
      // Link the input device files using the device linker for SYCL
      // offload.
      auto TmpOutputOrErr = sycl::linkDevice(InputFiles, LinkerArgs);
      if (!TmpOutputOrErr)
        return TmpOutputOrErr.takeError();
      SmallVector<StringRef> InputFilesSYCL;
      InputFilesSYCL.emplace_back(*TmpOutputOrErr);
      auto SplitModulesOrErr =
          UseSYCLPostLinkTool
              ? sycl::runSYCLPostLinkTool(InputFilesSYCL, LinkerArgs)
              : sycl::runSYCLSplitLibrary(InputFilesSYCL, LinkerArgs,
                                          *SYCLModuleSplitMode);
      if (!SplitModulesOrErr)
        return SplitModulesOrErr.takeError();

      auto &SplitModules = *SplitModulesOrErr;
      const llvm::Triple Triple(LinkerArgs.getLastArgValue(OPT_triple_EQ));
      bool IsJIT = Triple.isSPIROrSPIRV() &&
                   Triple.getSubArch() == llvm::Triple::NoSubArch;
      if ((Triple.isNVPTX() || Triple.isAMDGCN()) &&
          LinkerArgs.hasArg(OPT_sycl_embed_ir)) {
        // When compiling for Nvidia/AMD devices and the user requested the
        // IR to be embedded in the application (via option), run the output
        // of sycl-post-link (filetable referencing LLVM Bitcode + symbols)
        // through the offload wrapper and link the resulting object to the
        // application.
        auto OutputFile = sycl::runWrapperAndCompile(SplitModules, LinkerArgs,
                                                     /* IsEmbeddedIR */ true);
        if (!OutputFile)
          return OutputFile.takeError();
        WrappedOutput.push_back(*OutputFile);
      }
      for (size_t I = 0, E = SplitModules.size(); I != E; ++I) {
        SmallVector<StringRef> Files = {SplitModules[I].ModuleFilePath};
        StringRef Arch = LinkerArgs.getLastArgValue(OPT_arch_EQ);
        if (Arch.empty())
          Arch = "native";
        SmallVector<std::pair<StringRef, StringRef>, 4> BundlerInputFiles;
        auto ClangOutputOrErr =
            linkDevice(Files, LinkerArgs, true /* IsSYCLKind */,
                       CompileLinkOptionsOrErr->first);
        if (!ClangOutputOrErr)
          return ClangOutputOrErr.takeError();
        if (Triple.isNVPTX()) {
          auto VirtualArch = StringRef(clang::OffloadArchToVirtualArchString(
              clang::StringToOffloadArch(Arch)));
          auto PtxasOutputOrErr =
              nvptx::ptxas(*ClangOutputOrErr, LinkerArgs, Arch);
          if (!PtxasOutputOrErr)
            return PtxasOutputOrErr.takeError();
          BundlerInputFiles.emplace_back(*ClangOutputOrErr, VirtualArch);
          BundlerInputFiles.emplace_back(*PtxasOutputOrErr, Arch);
          auto BundledFileOrErr =
              nvptx::fatbinary(BundlerInputFiles, LinkerArgs);
          if (!BundledFileOrErr)
            return BundledFileOrErr.takeError();
          SplitModules[I].ModuleFilePath = *BundledFileOrErr;
        } else if (Triple.isAMDGCN()) {
          BundlerInputFiles.emplace_back(*ClangOutputOrErr, Arch);
          auto BundledFileOrErr =
              amdgcn::fatbinary(BundlerInputFiles, LinkerArgs);
          if (!BundledFileOrErr)
            return BundledFileOrErr.takeError();
          SplitModules[I].ModuleFilePath = *BundledFileOrErr;
        } else {
          SplitModules[I].ModuleFilePath = *ClangOutputOrErr;
          if (IsJIT) {
            SplitModules[I].CompileOptions = CompileLinkOptionsOrErr->first;
            SplitModules[I].LinkOptions = CompileLinkOptionsOrErr->second;
          }

          if (Triple.isNativeCPU()) {
            // Add to WrappedOutput directly rather than combining this with the
            // below because WrappedOutput holds references and
            // SplitModules[I].ModuleFilePath will go out of scope too soon.
            std::scoped_lock Guard(ImageMtx);
            WrappedOutput.push_back(*ClangOutputOrErr);
          }
        }
      }

      if (OutputSYCLBIN) {
        SYCLBIN::SYCLBINModuleDesc MD;
        MD.ArchString = LinkerArgs.getLastArgValue(OPT_arch_EQ);
        MD.TargetTriple =
            llvm::Triple{LinkerArgs.getLastArgValue(OPT_triple_EQ)};
        MD.SplitModules = std::move(SplitModules);
        std::scoped_lock<std::mutex> Guard(SYCLBINModulesMtx);
        SYCLBINModules.emplace_back(std::move(MD));
      } else {
        // TODO(NOM7): Remove this call and use community flow for bundle/wrap
        auto OutputFile = sycl::runWrapperAndCompile(SplitModules, LinkerArgs);
        if (!OutputFile)
          return OutputFile.takeError();

        // SYCL offload kind images are all ready to be sent to host linker.
        // TODO: Currently, device code wrapping for SYCL offload happens in a
        // separate path inside 'linkDevice' call seen above.
        // This will eventually be refactored to use the 'common' wrapping logic
        // that is used for other offload kinds.
        std::scoped_lock Guard(ImageMtx);
        WrappedOutput.push_back(*OutputFile);
      }
    }
    if (HasNonSYCLOffloadKinds) {
      // Write any remaining device inputs to an output file.
      SmallVector<StringRef> InputFiles;
      for (const OffloadFile &File : Input) {
        auto FileNameOrErr = writeOffloadFile(File);
        if (!FileNameOrErr)
          return FileNameOrErr.takeError();
        InputFiles.emplace_back(*FileNameOrErr);
      }

      // Link the remaining device files using the device linker.
      auto OutputOrErr = linkDevice(InputFiles, LinkerArgs);
      if (!OutputOrErr)
        return OutputOrErr.takeError();

      // Store the offloading image for each linked output file.
      for (OffloadKind Kind = OFK_OpenMP; Kind != OFK_LAST;
           Kind = static_cast<OffloadKind>((uint16_t)(Kind) << 1)) {
        if ((ActiveOffloadKindMask & Kind) == 0)
          continue;
        llvm::ErrorOr<std::unique_ptr<llvm::MemoryBuffer>> FileOrErr =
            llvm::MemoryBuffer::getFileOrSTDIN(*OutputOrErr);
        if (std::error_code EC = FileOrErr.getError()) {
          if (DryRun)
            FileOrErr = MemoryBuffer::getMemBuffer("");
          else
            return createFileError(*OutputOrErr, EC);
        }

        // Manually containerize offloading images not in ELF format.
        if (Error E = containerizeRawImage(*FileOrErr, Kind, LinkerArgs))
          return E;

        std::scoped_lock<decltype(ImageMtx)> Guard(ImageMtx);
        OffloadingImage TheImage{};
        TheImage.TheImageKind =
            Args.hasArg(OPT_embed_bitcode) ? IMG_Bitcode : IMG_Object;
        TheImage.TheOffloadKind = Kind;
        TheImage.StringData["triple"] =
            Args.MakeArgString(LinkerArgs.getLastArgValue(OPT_triple_EQ));
        TheImage.StringData["arch"] =
            Args.MakeArgString(LinkerArgs.getLastArgValue(OPT_arch_EQ));
        TheImage.Image = std::move(*FileOrErr);

        Images[Kind].emplace_back(std::move(TheImage));
      }
    }
    return Error::success();
  });
  if (Err)
    return std::move(Err);

<<<<<<< HEAD
  if (OutputSYCLBIN) {
    auto OutputOrErr = sycl::packageSYCLBIN(SYCLBINState, SYCLBINModules);
    if (!OutputOrErr)
      return OutputOrErr.takeError();
    WrappedOutput.push_back(*OutputOrErr);
  }

=======
  // Create a binary image of each offloading image and either embed it into a
  // new object file, or if all inputs were direct offload binaries, emit the
  // fat binary directly (e.g. .hipfb / .fatbin).
  SmallVector<StringRef> WrappedOutput;
>>>>>>> ea66d269
  for (auto &[Kind, Input] : Images) {
    if (Kind == OFK_SYCL)
      continue;
    // We sort the entries before bundling so they appear in a deterministic
    // order in the final binary.
    llvm::sort(Input, [](OffloadingImage &A, OffloadingImage &B) {
      return A.StringData["triple"] > B.StringData["triple"] ||
             A.StringData["arch"] > B.StringData["arch"] ||
             A.TheOffloadKind < B.TheOffloadKind;
    });
    auto BundledImagesOrErr = bundleLinkedOutput(Input, Args, Kind);
    if (!BundledImagesOrErr)
      return BundledImagesOrErr.takeError();

    if (!NeedsWrapping) {
      if (BundledImagesOrErr->size() != 1)
        return createStringError(
            "Expected a single bundled image for direct fat binary output");

      Expected<std::unique_ptr<FileOutputBuffer>> FOBOrErr =
          FileOutputBuffer::create(
              ExecutableName, BundledImagesOrErr->front()->getBufferSize());
      if (!FOBOrErr)
        return FOBOrErr.takeError();
      std::unique_ptr<FileOutputBuffer> FOB = std::move(*FOBOrErr);
      llvm::copy(BundledImagesOrErr->front()->getBuffer(),
                 FOB->getBufferStart());
      if (Error E = FOB->commit())
        return std::move(E);

      continue;
    }

    auto OutputOrErr = wrapDeviceImages(*BundledImagesOrErr, Args, Kind);
    if (!OutputOrErr)
      return OutputOrErr.takeError();
    WrappedOutput.push_back(*OutputOrErr);
  }
  return WrappedOutput;
}

std::optional<std::string> findFile(StringRef Dir, StringRef Root,
                                    const Twine &Name) {
  SmallString<128> Path;
  if (Dir.starts_with("="))
    sys::path::append(Path, Root, Dir.substr(1), Name);
  else
    sys::path::append(Path, Dir, Name);

  if (sys::fs::exists(Path))
    return static_cast<std::string>(Path);
  return std::nullopt;
}

std::optional<std::string>
findFromSearchPaths(StringRef Name, StringRef Root,
                    ArrayRef<StringRef> SearchPaths) {
  for (StringRef Dir : SearchPaths)
    if (std::optional<std::string> File = findFile(Dir, Root, Name))
      return File;
  return std::nullopt;
}

std::optional<std::string>
searchLibraryBaseName(StringRef Name, StringRef Root,
                      ArrayRef<StringRef> SearchPaths) {
  for (StringRef Dir : SearchPaths) {
    if (std::optional<std::string> File =
            findFile(Dir, Root, "lib" + Name + ".so"))
      return File;
    if (std::optional<std::string> File =
            findFile(Dir, Root, "lib" + Name + ".a"))
      return File;
  }
  return std::nullopt;
}

/// Search for static libraries in the linker's library path given input like
/// `-lfoo` or `-l:libfoo.a`.
std::optional<std::string> searchLibrary(StringRef Input, StringRef Root,
                                         ArrayRef<StringRef> SearchPaths) {
  if (Input.starts_with(":") || Input.ends_with(".lib"))
    return findFromSearchPaths(Input.drop_front(), Root, SearchPaths);
  return searchLibraryBaseName(Input, Root, SearchPaths);
}

/// Search the input files and libraries for embedded device offloading code
/// and add it to the list of files to be linked. Files coming from static
/// libraries are only added to the input if they are used by an existing
/// input file. Returns a list of input files intended for a single linking job.
Expected<SmallVector<SmallVector<OffloadFile>>>
getDeviceInput(const ArgList &Args) {
  llvm::TimeTraceScope TimeScope("ExtractDeviceCode");

  // Skip all the input if the user is overriding the output.
  if (Args.hasArg(OPT_override_image))
    return SmallVector<SmallVector<OffloadFile>>();

  StringRef Root = Args.getLastArgValue(OPT_sysroot_EQ);
  SmallVector<StringRef> LibraryPaths;
  for (const opt::Arg *Arg : Args.filtered(OPT_library_path, OPT_libpath))
    LibraryPaths.push_back(Arg->getValue());

  BumpPtrAllocator Alloc;
  StringSaver Saver(Alloc);

  // Try to extract device code from the linker input files.
  bool WholeArchive = Args.hasArg(OPT_wholearchive_flag) ? true : false;
  SmallVector<OffloadFile> ObjectFilesToExtract;
  SmallVector<OffloadFile> ArchiveFilesToExtract;
  for (const opt::Arg *Arg : Args.filtered(
           OPT_INPUT, OPT_library, OPT_whole_archive, OPT_no_whole_archive)) {
    if (Arg->getOption().matches(OPT_whole_archive) ||
        Arg->getOption().matches(OPT_no_whole_archive)) {
      WholeArchive = Arg->getOption().matches(OPT_whole_archive);
      continue;
    }

    std::optional<std::string> Filename =
        Arg->getOption().matches(OPT_library)
            ? searchLibrary(Arg->getValue(), Root, LibraryPaths)
            : std::string(Arg->getValue());

    if (!Filename && Arg->getOption().matches(OPT_library))
      reportError(
          createStringError("unable to find library -l%s", Arg->getValue()));

    if (!Filename || !sys::fs::exists(*Filename) ||
        sys::fs::is_directory(*Filename))
      continue;

    ErrorOr<std::unique_ptr<MemoryBuffer>> BufferOrErr =
        MemoryBuffer::getFile(*Filename);
    if (std::error_code EC = BufferOrErr.getError())
      return createFileError(*Filename, EC);

    MemoryBufferRef Buffer = **BufferOrErr;
    if (identify_magic(Buffer.getBuffer()) == file_magic::elf_shared_object)
      continue;
    SmallVector<OffloadFile> Binaries;
    size_t OldSize = Binaries.size();
    if (Error Err = extractOffloadBinaries(Buffer, Binaries))
      return std::move(Err);
    if (Binaries.size() == OldSize) {
      if (Error Err = sycl::extractBundledObjects(*Filename, Args, Binaries))
        return std::move(Err);
    }

    for (auto &OffloadFile : Binaries) {
      if (identify_magic(Buffer.getBuffer()) == file_magic::archive &&
          !WholeArchive)
        ArchiveFilesToExtract.emplace_back(std::move(OffloadFile));
      else
        ObjectFilesToExtract.emplace_back(std::move(OffloadFile));
    }
  }

  // Link all standard input files and update the list of symbols.
  MapVector<OffloadFile::TargetID, SmallVector<OffloadFile, 0>> InputFiles;
  for (OffloadFile &Binary : ObjectFilesToExtract) {
    if (!Binary.getBinary())
      continue;

    SmallVector<OffloadFile::TargetID> CompatibleTargets = {Binary};
    for (const auto &[ID, Input] : InputFiles)
      if (object::areTargetsCompatible(Binary, ID))
        CompatibleTargets.emplace_back(ID);

    for (const auto &[Index, ID] : llvm::enumerate(CompatibleTargets)) {
      // If another target needs this binary it must be copied instead.
      if (Index == CompatibleTargets.size() - 1)
        InputFiles[ID].emplace_back(std::move(Binary));
      else
        InputFiles[ID].emplace_back(Binary.copy());
    }
  }

  llvm::DenseSet<StringRef> ShouldExtract;
  for (auto &Arg : Args.getAllArgValues(OPT_should_extract))
    ShouldExtract.insert(Arg);

  // We only extract archive members from the fat binary if we find a used or
  // requested target. Unlike normal static archive handling, we just extract
  // every object file contained in the archive.
  for (OffloadFile &Binary : ArchiveFilesToExtract) {
    if (!Binary.getBinary())
      continue;

    SmallVector<OffloadFile::TargetID> CompatibleTargets = {Binary};
    for (const auto &[ID, Input] : InputFiles)
      if (object::areTargetsCompatible(Binary, ID))
        CompatibleTargets.emplace_back(ID);

    for (const auto &[Index, ID] : llvm::enumerate(CompatibleTargets)) {
      // Only extract an if we have an an object matching this target or it
      // was specifically requested.
      if (!InputFiles.count(ID) && !ShouldExtract.contains(ID.second))
        continue;

      // If another target needs this binary it must be copied instead.
      if (Index == CompatibleTargets.size() - 1)
        InputFiles[ID].emplace_back(std::move(Binary));
      else
        InputFiles[ID].emplace_back(Binary.copy());
    }
  }

  SmallVector<SmallVector<OffloadFile>> InputsForTarget;
  for (auto &[ID, Input] : InputFiles)
    InputsForTarget.emplace_back(std::move(Input));

  return std::move(InputsForTarget);
}

} // namespace

int main(int Argc, char **Argv) {
  InitLLVM X(Argc, Argv);
  InitializeAllTargetInfos();
  InitializeAllTargets();
  InitializeAllTargetMCs();
  InitializeAllAsmParsers();
  InitializeAllAsmPrinters();

  LinkerExecutable = Argv[0];
  sys::PrintStackTraceOnErrorSignal(Argv[0]);

  const OptTable &Tbl = getOptTable();
  BumpPtrAllocator Alloc;
  StringSaver Saver(Alloc);
  auto Args = Tbl.parseArgs(Argc, Argv, OPT_INVALID, Saver, [&](StringRef Err) {
    reportError(createStringError(Err));
  });

  if (Args.hasArg(OPT_help) || Args.hasArg(OPT_help_hidden)) {
    Tbl.printHelp(
        outs(),
        "clang-linker-wrapper [options] -- <options to passed to the linker>",
        "\nA wrapper utility over the host linker. It scans the input files\n"
        "for sections that require additional processing prior to linking.\n"
        "The will then transparently pass all arguments and input to the\n"
        "specified host linker to create the final binary.\n",
        Args.hasArg(OPT_help_hidden), Args.hasArg(OPT_help_hidden));
    return EXIT_SUCCESS;
  }
  if (Args.hasArg(OPT_v)) {
    printVersion(outs());
    return EXIT_SUCCESS;
  }

  // This forwards '-mllvm' arguments to LLVM if present.
  SmallVector<const char *> NewArgv = {Argv[0]};
  for (const opt::Arg *Arg : Args.filtered(OPT_mllvm))
    NewArgv.push_back(Arg->getValue());
  for (const opt::Arg *Arg : Args.filtered(OPT_offload_opt_eq_minus))
    NewArgv.push_back(Arg->getValue());
  SmallVector<PassPlugin, 1> PluginList;
  PassPlugins.setCallback([&](const std::string &PluginPath) {
    auto Plugin = PassPlugin::Load(PluginPath);
    if (!Plugin)
      reportFatalUsageError(Plugin.takeError());
    PluginList.emplace_back(Plugin.get());
  });
  cl::ParseCommandLineOptions(NewArgv.size(), &NewArgv[0]);

  Verbose = Args.hasArg(OPT_verbose);
  DryRun = Args.hasArg(OPT_dry_run);
  SaveTemps = Args.hasArg(OPT_save_temps);
  CudaBinaryPath = Args.getLastArgValue(OPT_cuda_path_EQ).str();

  llvm::Triple Triple(
      Args.getLastArgValue(OPT_host_triple_EQ, sys::getDefaultTargetTriple()));
  if (Args.hasArg(OPT_o))
    ExecutableName = Args.getLastArgValue(OPT_o, "a.out");
  else if (Args.hasArg(OPT_out))
    ExecutableName = Args.getLastArgValue(OPT_out, "a.exe");
  else
    ExecutableName = Triple.isOSWindows() ? "a.exe" : "a.out";

  parallel::strategy = hardware_concurrency(1);
  if (auto *Arg = Args.getLastArg(OPT_wrapper_jobs)) {
    StringRef Val = Arg->getValue();
    if (Val.equals_insensitive("jobserver"))
      parallel::strategy = jobserver_concurrency();
    else {
      unsigned Threads = 0;
      if (!llvm::to_integer(Val, Threads) || Threads == 0)
        reportError(createStringError(
            "%s: expected a positive integer or 'jobserver', got '%s'",
            Arg->getSpelling().data(), Val.data()));
      else
        parallel::strategy = hardware_concurrency(Threads);
    }
  }

  if (Args.hasArg(OPT_wrapper_time_trace_eq)) {
    unsigned Granularity;
    Args.getLastArgValue(OPT_wrapper_time_trace_granularity, "500")
        .getAsInteger(10, Granularity);
    timeTraceProfilerInitialize(Granularity, Argv[0]);
  }

  UseSYCLPostLinkTool = Args.hasFlag(OPT_use_sycl_post_link_tool,
                                     OPT_no_use_sycl_post_link_tool, true);
  if (!UseSYCLPostLinkTool && Args.hasArg(OPT_use_sycl_post_link_tool))
    reportError(createStringError("-use-sycl-post-link-tool and "
                                  "-no-use-sycl-post-link-tool options can't "
                                  "be used together."));

  if (Arg *SYCLBINArg = Args.getLastArg(OPT_syclbin_EQ)) {
    OutputSYCLBIN = true;
    auto MaybeSYCLBINState =
        llvm::StringSwitch<std::optional<SYCLBIN::BundleState>>(
            SYCLBINArg->getValue())
            .Case("input", SYCLBIN::BundleState::Input)
            .Case("object", SYCLBIN::BundleState::Object)
            .Case("executable", SYCLBIN::BundleState::Executable)
            .Default(std::nullopt);

    if (MaybeSYCLBINState)
      SYCLBINState = *MaybeSYCLBINState;
    else
      reportError(
          createStringError("Invalid argument for -syclbin (" +
                            StringRef{SYCLBINArg->getValue()} +
                            "). Must be either input, object or executable."));
  }

  if (OutputSYCLBIN && Args.hasArg(OPT_sycl_embed_ir))
    reportError(createStringError(
        "-sycl-embed_ir and -syclbin can't be used together."));

  if (Args.hasArg(OPT_sycl_module_split_mode_EQ)) {
    if (UseSYCLPostLinkTool)
      reportError(createStringError(
          "-sycl-module-split-mode should be used with "
          "the -no-use-sycl-post-link-tool command line option."));

    StringRef StrMode = Args.getLastArgValue(OPT_sycl_module_split_mode_EQ);
    SYCLModuleSplitMode = module_split::convertStringToSplitMode(StrMode);
    if (!SYCLModuleSplitMode)
      reportError(createStringError(
          inconvertibleErrorCode(),
          formatv("sycl-module-split-mode value isn't recognized: {0}",
                  StrMode)));
  }

  if (Args.hasArg(OPT_sycl_dump_device_code_EQ)) {
    Arg *A = Args.getLastArg(OPT_sycl_dump_device_code_EQ);
    OffloadImageDumpDir = A->getValue();
    if (OffloadImageDumpDir.empty())
      sys::path::native(OffloadImageDumpDir = "./");
    else
      OffloadImageDumpDir.append(sys::path::get_separator());
  }

  {
    llvm::TimeTraceScope TimeScope("Execute linker wrapper");

    // Extract the device input files stored in the host fat binary.
    auto DeviceInputFiles = getDeviceInput(Args);
    if (!DeviceInputFiles)
      reportError(DeviceInputFiles.takeError());

    // Check if we should emit fat binary directly without wrapping or host
    // linking.
    bool EmitFatbinOnly = Args.hasArg(OPT_emit_fatbin_only);

    // Link and process the device images. The function may emit a direct fat
    // binary if --emit-fatbin-only is specified.
    auto FilesOrErr = linkAndWrapDeviceFiles(*DeviceInputFiles, Args, Argv,
                                             Argc, !EmitFatbinOnly);
    if (!FilesOrErr)
      reportError(FilesOrErr.takeError());

<<<<<<< HEAD
    if (OutputSYCLBIN) {
      if (Error Err = sycl::mergeSYCLBIN(*FilesOrErr, Args))
        reportError(std::move(Err));
    } else if (Args.hasArg(OPT_sycl_device_link)) {
      // Skip host linker if --sycl-device-link option is set.
      // Just copy the output of device linking and wrapping action.
      if (FilesOrErr->size() != 1)
        reportError(
            createStringError("Expect single output from the device linker."));
      if (Error Err = sycl::copyFileToFinalExecutable((*FilesOrErr)[0], Args))
        reportError(std::move(Err));
    } else {
      // Run the host linking job with the rendered arguments.
=======
    // Run the host linking job with the rendered arguments.
    if (!EmitFatbinOnly) {
>>>>>>> ea66d269
      if (Error Err = runLinker(*FilesOrErr, Args))
        reportError(std::move(Err));
    }
  }

  if (const opt::Arg *Arg = Args.getLastArg(OPT_wrapper_time_trace_eq)) {
    if (Error Err = timeTraceProfilerWrite(Arg->getValue(), ExecutableName))
      reportError(std::move(Err));
    timeTraceProfilerCleanup();
  }

  // Remove the temporary files created.
  if (!SaveTemps)
    for (const auto &TempFile : TempFiles)
      if (std::error_code EC = sys::fs::remove(TempFile))
        reportError(createFileError(TempFile, EC));
  return EXIT_SUCCESS;
}<|MERGE_RESOLUTION|>--- conflicted
+++ resolved
@@ -2375,7 +2375,6 @@
   if (Err)
     return std::move(Err);
 
-<<<<<<< HEAD
   if (OutputSYCLBIN) {
     auto OutputOrErr = sycl::packageSYCLBIN(SYCLBINState, SYCLBINModules);
     if (!OutputOrErr)
@@ -2383,12 +2382,6 @@
     WrappedOutput.push_back(*OutputOrErr);
   }
 
-=======
-  // Create a binary image of each offloading image and either embed it into a
-  // new object file, or if all inputs were direct offload binaries, emit the
-  // fat binary directly (e.g. .hipfb / .fatbin).
-  SmallVector<StringRef> WrappedOutput;
->>>>>>> ea66d269
   for (auto &[Kind, Input] : Images) {
     if (Kind == OFK_SYCL)
       continue;
@@ -2764,7 +2757,6 @@
     if (!FilesOrErr)
       reportError(FilesOrErr.takeError());
 
-<<<<<<< HEAD
     if (OutputSYCLBIN) {
       if (Error Err = sycl::mergeSYCLBIN(*FilesOrErr, Args))
         reportError(std::move(Err));
@@ -2778,12 +2770,10 @@
         reportError(std::move(Err));
     } else {
       // Run the host linking job with the rendered arguments.
-=======
-    // Run the host linking job with the rendered arguments.
-    if (!EmitFatbinOnly) {
->>>>>>> ea66d269
-      if (Error Err = runLinker(*FilesOrErr, Args))
-        reportError(std::move(Err));
+      if (!EmitFatbinOnly) {
+        if (Error Err = runLinker(*FilesOrErr, Args))
+          reportError(std::move(Err));
+      }
     }
   }
 
