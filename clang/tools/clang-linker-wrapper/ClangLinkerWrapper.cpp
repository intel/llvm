//===-- clang-linker-wrapper/ClangLinkerWrapper.cpp - wrapper over linker-===//
//
// Part of the LLVM Project, under the Apache License v2.0 with LLVM Exceptions.
// See https://llvm.org/LICENSE.txt for license information.
// SPDX-License-Identifier: Apache-2.0 WITH LLVM-exception
//
//===---------------------------------------------------------------------===//
//
// This tool works as a wrapper over a linking job. This tool is used to create
// linked device images for offloading. It scans the linker's input for embedded
// device offloading data stored in sections `.llvm.offloading` and extracts it
// as a temporary file. The extracted device files will then be passed to a
// device linking job to create a final device image.
//
//===---------------------------------------------------------------------===//

#include "clang/Basic/Cuda.h"
#include "clang/Basic/TargetID.h"
#include "clang/Basic/Version.h"
#include "llvm/ADT/MapVector.h"
#include "llvm/BinaryFormat/Magic.h"
#include "llvm/Bitcode/BitcodeWriter.h"
#include "llvm/CodeGen/CommandFlags.h"
#include "llvm/Frontend/Offloading/OffloadWrapper.h"
#include "llvm/Frontend/Offloading/SYCLOffloadWrapper.h"
#include "llvm/Frontend/Offloading/Utility.h"
#include "llvm/IR/Constants.h"
#include "llvm/IR/DiagnosticPrinter.h"
#include "llvm/IR/Module.h"
#include "llvm/IRReader/IRReader.h"
#include "llvm/LTO/LTO.h"
#include "llvm/MC/TargetRegistry.h"
#include "llvm/Object/Archive.h"
#include "llvm/Object/ArchiveWriter.h"
#include "llvm/Object/Binary.h"
#include "llvm/Object/ELFObjectFile.h"
#include "llvm/Object/IRObjectFile.h"
#include "llvm/Object/ObjectFile.h"
#include "llvm/Object/OffloadBinary.h"
#include "llvm/Object/SYCLBIN.h"
#include "llvm/Option/ArgList.h"
#include "llvm/Option/OptTable.h"
#include "llvm/Option/Option.h"
#include "llvm/Passes/PassPlugin.h"
#include "llvm/Remarks/HotnessThresholdParser.h"
#include "llvm/SYCLPostLink/ModuleSplitter.h"
#include "llvm/Support/CommandLine.h"
#include "llvm/Support/Errc.h"
#include "llvm/Support/FileOutputBuffer.h"
#include "llvm/Support/FileSystem.h"
#include "llvm/Support/InitLLVM.h"
#include "llvm/Support/LineIterator.h"
#include "llvm/Support/MemoryBuffer.h"
#include "llvm/Support/Parallel.h"
#include "llvm/Support/Path.h"
#include "llvm/Support/Program.h"
#include "llvm/Support/Signals.h"
#include "llvm/Support/SourceMgr.h"
#include "llvm/Support/StringSaver.h"
#include "llvm/Support/TargetSelect.h"
#include "llvm/Support/TimeProfiler.h"
#include "llvm/Support/WithColor.h"
#include "llvm/Support/raw_ostream.h"
#include "llvm/Target/TargetMachine.h"
#include "llvm/TargetParser/Host.h"
#include <atomic>
#include <optional>

#define COMPILE_OPTS "compile-opts"
#define LINK_OPTS "link-opts"

using namespace llvm;
using namespace llvm::opt;
using namespace llvm::object;

// Various tools (e.g., llc and opt) duplicate this series of declarations for
// options related to passes and remarks.

static cl::opt<bool> RemarksWithHotness(
    "pass-remarks-with-hotness",
    cl::desc("With PGO, include profile count in optimization remarks"),
    cl::Hidden);

static cl::opt<std::optional<uint64_t>, false, remarks::HotnessThresholdParser>
    RemarksHotnessThreshold(
        "pass-remarks-hotness-threshold",
        cl::desc("Minimum profile count required for "
                 "an optimization remark to be output. "
                 "Use 'auto' to apply the threshold from profile summary."),
        cl::value_desc("N or 'auto'"), cl::init(0), cl::Hidden);

static cl::opt<std::string>
    RemarksFilename("pass-remarks-output",
                    cl::desc("Output filename for pass remarks"),
                    cl::value_desc("filename"));

static cl::opt<std::string>
    RemarksPasses("pass-remarks-filter",
                  cl::desc("Only record optimization remarks from passes whose "
                           "names match the given regular expression"),
                  cl::value_desc("regex"));

static cl::opt<std::string> RemarksFormat(
    "pass-remarks-format",
    cl::desc("The format used for serializing remarks (default: YAML)"),
    cl::value_desc("format"), cl::init("yaml"));

static cl::list<std::string>
    PassPlugins("load-pass-plugin",
                cl::desc("Load passes from plugin library"));

static cl::opt<std::string> PassPipeline(
    "passes",
    cl::desc(
        "A textual description of the pass pipeline. To have analysis passes "
        "available before a certain pass, add 'require<foo-analysis>'. "
        "'-passes' overrides the pass pipeline (but not all effects) from "
        "specifying '--opt-level=O?' (O2 is the default) to "
        "clang-linker-wrapper.  Be sure to include the corresponding "
        "'default<O?>' in '-passes'."));
static cl::alias PassPipeline2("p", cl::aliasopt(PassPipeline),
                               cl::desc("Alias for -passes"));

/// Path of the current binary.
static const char *LinkerExecutable;

/// Ssave intermediary results.
static bool SaveTemps = false;

/// Print arguments without executing.
static bool DryRun = false;

/// Print verbose output.
static bool Verbose = false;

/// Filename of the executable being created.
static StringRef ExecutableName;

/// Binary path for the CUDA installation.
static std::string CudaBinaryPath;

/// Mutex lock to protect writes to shared TempFiles in parallel.
static std::mutex TempFilesMutex;

/// Temporary files created by the linker wrapper.
static std::list<SmallString<128>> TempFiles;

/// Codegen flags for LTO backend.
static codegen::RegisterCodeGenFlags CodeGenFlags;

static std::optional<llvm::module_split::IRSplitMode> SYCLModuleSplitMode;

static bool UseSYCLPostLinkTool;

static bool OutputSYCLBIN = false;

static SYCLBIN::BundleState SYCLBINState = SYCLBIN::BundleState::Input;

static SmallString<128> OffloadImageDumpDir;

using OffloadingImage = OffloadBinary::OffloadingImage;

namespace llvm {
// Provide DenseMapInfo so that OffloadKind can be used in a DenseMap.
template <> struct DenseMapInfo<OffloadKind> {
  static inline OffloadKind getEmptyKey() { return OFK_LAST; }
  static inline OffloadKind getTombstoneKey() {
    return static_cast<OffloadKind>(OFK_LAST + 1);
  }
  static unsigned getHashValue(const OffloadKind &Val) { return Val; }

  static bool isEqual(const OffloadKind &LHS, const OffloadKind &RHS) {
    return LHS == RHS;
  }
};
} // namespace llvm

namespace {
using std::error_code;

/// Must not overlap with llvm::opt::DriverFlag.
enum WrapperFlags {
  WrapperOnlyOption = (1 << 4), // Options only used by the linker wrapper.
  DeviceOnlyOption = (1 << 5),  // Options only used for device linking.
};

enum ID {
  OPT_INVALID = 0, // This is not an option ID.
#define OPTION(...) LLVM_MAKE_OPT_ID(__VA_ARGS__),
#include "LinkerWrapperOpts.inc"
  LastOption
#undef OPTION
};

#define OPTTABLE_STR_TABLE_CODE
#include "LinkerWrapperOpts.inc"
#undef OPTTABLE_STR_TABLE_CODE

#define OPTTABLE_PREFIXES_TABLE_CODE
#include "LinkerWrapperOpts.inc"
#undef OPTTABLE_PREFIXES_TABLE_CODE

static constexpr OptTable::Info InfoTable[] = {
#define OPTION(...) LLVM_CONSTRUCT_OPT_INFO(__VA_ARGS__),
#include "LinkerWrapperOpts.inc"
#undef OPTION
};

class WrapperOptTable : public opt::GenericOptTable {
public:
  WrapperOptTable()
      : opt::GenericOptTable(OptionStrTable, OptionPrefixesTable, InfoTable) {}
};

const OptTable &getOptTable() {
  static const WrapperOptTable *Table = []() {
    auto Result = std::make_unique<WrapperOptTable>();
    return Result.release();
  }();
  return *Table;
}

void printCommands(ArrayRef<StringRef> CmdArgs) {
  if (CmdArgs.empty())
    return;

  llvm::errs() << " \"" << CmdArgs.front() << "\" ";
  for (auto IC = std::next(CmdArgs.begin()), IE = CmdArgs.end(); IC != IE; ++IC)
    llvm::errs() << *IC << (std::next(IC) != IE ? " " : "\n");
}

[[noreturn]] void reportError(Error E) {
  outs().flush();
  logAllUnhandledErrors(std::move(E),
                        WithColor::error(errs(), LinkerExecutable));
  exit(EXIT_FAILURE);
}

/// Create an extra user-specified \p OffloadFile.
/// TODO: We should find a way to wrap these as libraries instead.
Expected<OffloadFile> getInputBitcodeLibrary(StringRef Input) {
  auto [Device, Path] = StringRef(Input).split('=');
  auto [String, Arch] = Device.rsplit('-');
  auto [Kind, Triple] = String.split('-');

  llvm::ErrorOr<std::unique_ptr<MemoryBuffer>> ImageOrError =
      llvm::MemoryBuffer::getFileOrSTDIN(Path);
  if (std::error_code EC = ImageOrError.getError())
    return createFileError(Path, EC);

  OffloadingImage Image{};
  Image.TheImageKind = IMG_Bitcode;
  Image.TheOffloadKind = getOffloadKind(Kind);
  Image.StringData["triple"] = Triple;
  Image.StringData["arch"] = Arch;
  Image.Image = std::move(*ImageOrError);

  std::unique_ptr<MemoryBuffer> Binary = MemoryBuffer::getMemBufferCopy(
      OffloadBinary::write(Image), Image.Image->getBufferIdentifier());
  auto NewBinaryOrErr = OffloadBinary::create(*Binary);
  if (!NewBinaryOrErr)
    return NewBinaryOrErr.takeError();
  return OffloadFile(std::move(*NewBinaryOrErr), std::move(Binary));
}

std::string getMainExecutable(const char *Name) {
  void *Ptr = (void *)(intptr_t)&getMainExecutable;
  auto COWPath = sys::fs::getMainExecutable(Name, Ptr);
  return sys::path::parent_path(COWPath).str();
}

/// Get a temporary filename suitable for output.
Expected<StringRef> createOutputFile(const Twine &Prefix, StringRef Extension) {
  std::scoped_lock<decltype(TempFilesMutex)> Lock(TempFilesMutex);
  SmallString<128> OutputFile;
  if (SaveTemps) {
    // Generate a unique path name without creating a file
    sys::fs::createUniquePath(Prefix + "-%%%%%%." + Extension, OutputFile,
                              /*MakeAbsolute=*/false);
  } else {
    if (std::error_code EC =
            sys::fs::createTemporaryFile(Prefix, Extension, OutputFile))
      return createFileError(OutputFile, EC);
  }

  TempFiles.emplace_back(std::move(OutputFile));
  return TempFiles.back();
}

Error containerizeRawImage(std::unique_ptr<MemoryBuffer> &Img, OffloadKind Kind,
                           const ArgList &Args) {
  llvm::Triple Triple(Args.getLastArgValue(OPT_triple_EQ));
  if (Kind != OFK_OpenMP || !Triple.isSPIRV() ||
      Triple.getVendor() != llvm::Triple::Intel)
    return Error::success();
  return offloading::intel::containerizeOpenMPSPIRVImage(Img);
}

// TODO: Remove HasSYCLOffloadKind dependence when aligning with community code.
Expected<StringRef> writeOffloadFile(const OffloadFile &File,
                                     bool HasSYCLOffloadKind = false) {
  const OffloadBinary &Binary = *File.getBinary();

  StringRef Prefix =
      sys::path::stem(Binary.getMemoryBufferRef().getBufferIdentifier());

  StringRef BinArch = (Binary.getArch() == "*") ? "any" : Binary.getArch();
  auto TempFileOrErr = createOutputFile(
      Prefix + "-" + Binary.getTriple() + "-" + BinArch,
      HasSYCLOffloadKind ? getImageKindName(Binary.getImageKind()) : "o");
  if (!TempFileOrErr)
    return TempFileOrErr.takeError();

  Expected<std::unique_ptr<FileOutputBuffer>> OutputOrErr =
      FileOutputBuffer::create(*TempFileOrErr, Binary.getImage().size());
  if (!OutputOrErr)
    return OutputOrErr.takeError();
  std::unique_ptr<FileOutputBuffer> Output = std::move(*OutputOrErr);
  llvm::copy(Binary.getImage(), Output->getBufferStart());
  if (Error E = Output->commit())
    return std::move(E);

  return *TempFileOrErr;
}

/// Execute the command \p ExecutablePath with the arguments \p Args.
Error executeCommands(StringRef ExecutablePath, ArrayRef<StringRef> Args) {
  if (Verbose || DryRun)
    printCommands(Args);

  if (!DryRun)
    if (sys::ExecuteAndWait(ExecutablePath, Args))
      return createStringError(
          "'%s' failed", sys::path::filename(ExecutablePath).str().c_str());
  return Error::success();
}

Expected<std::string> findProgram(StringRef Name, ArrayRef<StringRef> Paths) {

  ErrorOr<std::string> Path = sys::findProgramByName(Name, Paths);
  if (!Path)
    Path = sys::findProgramByName(Name);
  if (!Path && DryRun)
    return Name.str();
  if (!Path)
    return createStringError(Path.getError(),
                             "Unable to find '" + Name + "' in path");
  return *Path;
}

bool linkerSupportsLTO(const ArgList &Args) {
  llvm::Triple Triple(Args.getLastArgValue(OPT_triple_EQ));
  return Triple.isNVPTX() || Triple.isAMDGPU() ||
         (!Triple.isGPU() &&
          Args.getLastArgValue(OPT_linker_path_EQ).ends_with("lld"));
}

/// Returns the hashed value for a constant string.
std::string getHash(StringRef Str) {
  llvm::MD5 Hasher;
  llvm::MD5::MD5Result Hash;
  Hasher.update(Str);
  Hasher.final(Hash);
  return llvm::utohexstr(Hash.low(), /*LowerCase=*/true);
}

/// Renames offloading entry sections in a relocatable link so they do not
/// conflict with a later link job.
Error relocateOffloadSection(const ArgList &Args, StringRef Output) {
  llvm::Triple Triple(
      Args.getLastArgValue(OPT_host_triple_EQ, sys::getDefaultTargetTriple()));
  if (Triple.isOSWindows())
    return createStringError(
        "Relocatable linking is not supported on COFF targets");

  Expected<std::string> ObjcopyPath =
      findProgram("llvm-objcopy", {getMainExecutable("llvm-objcopy")});
  if (!ObjcopyPath)
    return ObjcopyPath.takeError();

  // Use the linker output file to get a unique hash. This creates a unique
  // identifier to rename the sections to that is deterministic to the contents.
  auto BufferOrErr = DryRun ? MemoryBuffer::getMemBuffer("")
                            : MemoryBuffer::getFileOrSTDIN(Output);
  if (!BufferOrErr)
    return createStringError("Failed to open %s", Output.str().c_str());
  std::string Suffix = "_" + getHash((*BufferOrErr)->getBuffer());

  SmallVector<StringRef> ObjcopyArgs = {
      *ObjcopyPath,
      Output,
  };

  // Remove the old .llvm.offloading section to prevent further linking.
  ObjcopyArgs.emplace_back("--remove-section");
  ObjcopyArgs.emplace_back(".llvm.offloading");
  StringRef Prefix = "llvm";
  auto Section = (Prefix + "_offload_entries").str();
  // Rename the offloading entires to make them private to this link unit.
  ObjcopyArgs.emplace_back("--rename-section");
  ObjcopyArgs.emplace_back(
      Args.MakeArgString(Section + "=" + Section + Suffix));

  // Rename the __start_ / __stop_ symbols appropriately to iterate over the
  // newly renamed section containing the offloading entries.
  ObjcopyArgs.emplace_back("--redefine-sym");
  ObjcopyArgs.emplace_back(Args.MakeArgString("__start_" + Section + "=" +
                                              "__start_" + Section + Suffix));
  ObjcopyArgs.emplace_back("--redefine-sym");
  ObjcopyArgs.emplace_back(Args.MakeArgString("__stop_" + Section + "=" +
                                              "__stop_" + Section + Suffix));

  if (Error Err = executeCommands(*ObjcopyPath, ObjcopyArgs))
    return Err;

  return Error::success();
}

/// Runs the wrapped linker job with the newly created input.
Error runLinker(ArrayRef<StringRef> Files, const ArgList &Args) {
  llvm::TimeTraceScope TimeScope("Execute host linker");

  // Render the linker arguments and add the newly created image. We add it
  // after the output file to ensure it is linked with the correct libraries.
  StringRef LinkerPath = Args.getLastArgValue(OPT_linker_path_EQ);
  if (LinkerPath.empty())
    return createStringError("linker path missing, must pass 'linker-path'");
  ArgStringList NewLinkerArgs;
  for (const opt::Arg *Arg : Args) {
    // Do not forward arguments only intended for the linker wrapper.
    if (Arg->getOption().hasFlag(WrapperOnlyOption))
      continue;

    Arg->render(Args, NewLinkerArgs);
    if (Arg->getOption().matches(OPT_o) || Arg->getOption().matches(OPT_out))
      llvm::transform(Files, std::back_inserter(NewLinkerArgs),
                      [&](StringRef Arg) { return Args.MakeArgString(Arg); });
  }

  SmallVector<StringRef> LinkerArgs({LinkerPath});
  for (StringRef Arg : NewLinkerArgs)
    LinkerArgs.push_back(Arg);
  if (Error Err = executeCommands(LinkerPath, LinkerArgs))
    return Err;

  if (Args.hasArg(OPT_relocatable))
    return relocateOffloadSection(Args, ExecutableName);

  return Error::success();
}

void printVersion(raw_ostream &OS) {
  OS << clang::getClangToolFullVersion("clang-linker-wrapper") << '\n';
}

namespace nvptx {
Expected<StringRef>
fatbinary(ArrayRef<std::pair<StringRef, StringRef>> InputFiles,
          const ArgList &Args) {
  llvm::TimeTraceScope TimeScope("NVPTX fatbinary");
  // NVPTX uses the fatbinary program to bundle the linked images.
  Expected<std::string> FatBinaryPath =
      findProgram("fatbinary", {CudaBinaryPath + "/bin"});
  if (!FatBinaryPath)
    return FatBinaryPath.takeError();

  llvm::Triple Triple(
      Args.getLastArgValue(OPT_host_triple_EQ, sys::getDefaultTargetTriple()));

  // Create a new file to write the linked device image to.
  auto TempFileOrErr =
      createOutputFile(sys::path::filename(ExecutableName), "fatbin");
  if (!TempFileOrErr)
    return TempFileOrErr.takeError();

  SmallVector<StringRef, 16> CmdArgs;
  CmdArgs.push_back(*FatBinaryPath);
  CmdArgs.push_back(Triple.isArch64Bit() ? "-64" : "-32");
  CmdArgs.push_back("--create");
  CmdArgs.push_back(*TempFileOrErr);
  for (const auto &[File, Arch] : InputFiles)
    CmdArgs.push_back(
        Args.MakeArgString("--image=profile=" + Arch + ",file=" + File));

  if (Error Err = executeCommands(*FatBinaryPath, CmdArgs))
    return std::move(Err);

  return *TempFileOrErr;
}

// ptxas binary
Expected<StringRef> ptxas(StringRef InputFile, const ArgList &Args,
                          StringRef Arch) {
  llvm::TimeTraceScope TimeScope("NVPTX ptxas");
  // NVPTX uses the ptxas program to process assembly files.
  Expected<std::string> PtxasPath =
      findProgram("ptxas", {CudaBinaryPath + "/bin"});
  if (!PtxasPath)
    return PtxasPath.takeError();

  llvm::Triple Triple(
      Args.getLastArgValue(OPT_host_triple_EQ, sys::getDefaultTargetTriple()));

  // Create a new file to write the output to.
  auto TempFileOrErr =
      createOutputFile(sys::path::filename(ExecutableName), "cubin");
  if (!TempFileOrErr)
    return TempFileOrErr.takeError();

  SmallVector<StringRef, 16> CmdArgs;
  CmdArgs.push_back(*PtxasPath);
  CmdArgs.push_back(Triple.isArch64Bit() ? "-m64" : "-m32");
  // Pass -v to ptxas if it was passed to the driver.
  CmdArgs.push_back("--gpu-name");
  CmdArgs.push_back(Arch);
  CmdArgs.push_back("--output-file");
  CmdArgs.push_back(*TempFileOrErr);
  CmdArgs.push_back(InputFile);
  if (Error Err = executeCommands(*PtxasPath, CmdArgs))
    return std::move(Err);
  return *TempFileOrErr;
}
} // namespace nvptx

namespace amdgcn {
Expected<StringRef>
fatbinary(ArrayRef<std::pair<StringRef, StringRef>> InputFiles,
          const ArgList &Args) {
  llvm::TimeTraceScope TimeScope("AMDGPU Fatbinary");

  // AMDGPU uses the clang-offload-bundler to bundle the linked images.
  Expected<std::string> OffloadBundlerPath = findProgram(
      "clang-offload-bundler", {getMainExecutable("clang-offload-bundler")});
  if (!OffloadBundlerPath)
    return OffloadBundlerPath.takeError();

  // Create a new file to write the linked device image to.
  auto TempFileOrErr =
      createOutputFile(sys::path::filename(ExecutableName), "hipfb");
  if (!TempFileOrErr)
    return TempFileOrErr.takeError();

  BumpPtrAllocator Alloc;
  StringSaver Saver(Alloc);

  SmallVector<StringRef, 16> CmdArgs;
  CmdArgs.push_back(*OffloadBundlerPath);
  CmdArgs.push_back("-type=o");
  CmdArgs.push_back("-bundle-align=4096");

  if (Args.hasArg(OPT_compress))
    CmdArgs.push_back("-compress");
  if (auto *Arg = Args.getLastArg(OPT_compression_level_eq))
    CmdArgs.push_back(
        Args.MakeArgString(Twine("-compression-level=") + Arg->getValue()));

  SmallVector<StringRef> Targets = {"-targets=host-x86_64-unknown-linux-gnu"};
  for (const auto &[File, Arch] : InputFiles)
    Targets.push_back(Saver.save("hip-amdgcn-amd-amdhsa--" + Arch));
  CmdArgs.push_back(Saver.save(llvm::join(Targets, ",")));

#ifdef _WIN32
  CmdArgs.push_back("-input=NUL");
#else
  CmdArgs.push_back("-input=/dev/null");
#endif
  for (const auto &[File, Arch] : InputFiles)
    CmdArgs.push_back(Saver.save("-input=" + File));

  CmdArgs.push_back(Saver.save("-output=" + *TempFileOrErr));

  if (Error Err = executeCommands(*OffloadBundlerPath, CmdArgs))
    return std::move(Err);

  return *TempFileOrErr;
}
} // namespace amdgcn

namespace sycl {
// This utility function is used to gather all SYCL device library files that
// will be linked with input device files.
// The list of files and its location are passed from driver.
static Error getSYCLDeviceLibs(SmallVector<std::string, 16> &DeviceLibFiles,
                               const ArgList &Args) {
  StringRef SYCLDeviceLibLoc("");
  if (Arg *A = Args.getLastArg(OPT_sycl_device_library_location_EQ))
    SYCLDeviceLibLoc = A->getValue();
  if (Arg *A = Args.getLastArg(OPT_sycl_device_lib_EQ)) {
    if (A->getValues().size() == 0)
      return createStringError(
          inconvertibleErrorCode(),
          "Number of device library files cannot be zero.");
    for (StringRef Val : A->getValues()) {
      SmallString<128> LibName(SYCLDeviceLibLoc);
      llvm::sys::path::append(LibName, Val);
      if (llvm::sys::fs::exists(LibName))
        DeviceLibFiles.push_back(std::string(LibName));
      else
        return createStringError(inconvertibleErrorCode(),
                                 std::string(LibName) +
                                     " SYCL device library file is not found.");
    }
  }
  return Error::success();
}

/// This routine is used to convert SPIR-V input files into LLVM IR files.
/// 'llvm-spirv -r' command is used for this purpose.
/// If input is not a SPIR-V file, then the original file is returned.
/// TODO: Add a check to identify SPIR-V files and exit early if the input is
/// not a SPIR-V file.
/// 'Filename' is the input file that could be a SPIR-V file.
/// 'Args' encompasses all arguments required for linking and wrapping device
/// code and will be parsed to generate options required to be passed into the
/// llvm-spirv tool.
static Expected<StringRef> convertSPIRVToIR(StringRef Filename,
                                            const ArgList &Args) {
  Expected<std::string> SPIRVToIRWrapperPath = findProgram(
      "spirv-to-ir-wrapper", {getMainExecutable("spirv-to-ir-wrapper")});
  if (!SPIRVToIRWrapperPath)
    return SPIRVToIRWrapperPath.takeError();

  // Create a new file to write the converted file to.
  auto TempFileOrErr =
      createOutputFile(sys::path::filename(ExecutableName), "bc");
  if (!TempFileOrErr)
    return TempFileOrErr.takeError();

  SmallVector<StringRef, 8> CmdArgs;
  CmdArgs.push_back(*SPIRVToIRWrapperPath);
  CmdArgs.push_back(Filename);
  CmdArgs.push_back("-o");
  CmdArgs.push_back(*TempFileOrErr);
  CmdArgs.push_back("--llvm-spirv-opts");
  CmdArgs.push_back("--spirv-preserve-auxdata --spirv-target-env=SPV-IR "
                    "--spirv-builtin-format=global");
  if (Error Err = executeCommands(*SPIRVToIRWrapperPath, CmdArgs))
    return std::move(Err);
  return *TempFileOrErr;
}

/// Add any sycl-post-link options that rely on a specific Triple in addition
/// to user supplied options.
/// NOTE: Any changes made here should be reflected in the similarly named
/// function in clang/lib/Driver/ToolChains/Clang.cpp.
static void
getTripleBasedSYCLPostLinkOpts(const ArgList &Args,
                               SmallVector<StringRef, 8> &PostLinkArgs,
                               const llvm::Triple Triple) {
  const llvm::Triple HostTriple(Args.getLastArgValue(OPT_host_triple_EQ));
  bool SpecConstsSupported = (!Triple.isNVPTX() && !Triple.isAMDGCN() &&
                              !Triple.isSPIRAOT() && !Triple.isNativeCPU());
  if (SpecConstsSupported)
    PostLinkArgs.push_back("-spec-const=native");
  else
    PostLinkArgs.push_back("-spec-const=emulation");

  // TODO: If we ever pass -ir-output-only based on the triple,
  // make sure we don't pass -properties.
  PostLinkArgs.push_back("-properties");

  // See if device code splitting is already requested. If not requested, then
  // set -split=auto for non-FPGA targets.
  bool NoSplit = true;
  for (auto Arg : PostLinkArgs)
    if (Arg.contains("-split=")) {
      NoSplit = false;
      break;
    }
  if (NoSplit && (Triple.getSubArch() != llvm::Triple::SPIRSubArch_fpga))
    PostLinkArgs.push_back("-split=auto");

  // On Intel targets we don't need non-kernel functions as entry points,
  // because it only increases amount of code for device compiler to handle,
  // without any actual benefits.
  // TODO: Try to extend this feature for non-Intel GPUs.
  if (!Args.hasFlag(OPT_no_sycl_remove_unused_external_funcs,
                    OPT_sycl_remove_unused_external_funcs, false) &&
      !Args.hasArg(OPT_sycl_allow_device_image_dependencies) &&
      !Triple.isNVPTX() && !Triple.isAMDGPU())
    PostLinkArgs.push_back("-emit-only-kernels-as-entry-points");

  if (!Triple.isAMDGCN())
    PostLinkArgs.push_back("-emit-param-info");
  // Enable program metadata
  if (Triple.isNVPTX() || Triple.isAMDGCN() || Triple.isNativeCPU())
    PostLinkArgs.push_back("-emit-program-metadata");

  bool SplitEsimdByDefault = Triple.isSPIROrSPIRV();
  bool SplitEsimd =
      Args.hasFlag(OPT_sycl_device_code_split_esimd,
                   OPT_no_sycl_device_code_split_esimd, SplitEsimdByDefault);
  if (!Args.hasArg(OPT_sycl_thin_lto))
    PostLinkArgs.push_back("-symbols");
  // Emit kernel names if we are producing SYCLBIN.
  if (Args.hasArg(OPT_syclbin_EQ))
    PostLinkArgs.push_back("-emit-kernel-names");
  // Specialization constant info generation is mandatory -
  // add options unconditionally
  PostLinkArgs.push_back("-emit-exported-symbols");
  PostLinkArgs.push_back("-emit-imported-symbols");
  if (SplitEsimd)
    PostLinkArgs.push_back("-split-esimd");
  PostLinkArgs.push_back("-lower-esimd");

  bool IsAOT = Triple.isNVPTX() || Triple.isAMDGCN() || Triple.isSPIRAOT();
  if (Args.hasFlag(OPT_sycl_add_default_spec_consts_image,
                   OPT_no_sycl_add_default_spec_consts_image, false) &&
      IsAOT)
    PostLinkArgs.push_back("-generate-device-image-default-spec-consts");
}

/// Run sycl-post-link tool for SYCL offloading.
/// 'InputFiles' is the list of input LLVM IR files.
/// 'Args' encompasses all arguments required for linking and wrapping device
/// code and will be parsed to generate options required to be passed into the
/// sycl-post-link tool.
static Expected<std::vector<module_split::SplitModule>>
runSYCLPostLinkTool(ArrayRef<StringRef> InputFiles, const ArgList &Args) {
  Expected<std::string> SYCLPostLinkPath =
      findProgram("sycl-post-link", {getMainExecutable("sycl-post-link")});
  if (!SYCLPostLinkPath)
    return SYCLPostLinkPath.takeError();

  // Create a new file to write the output of sycl-post-link to.
  auto TempFileOrErr =
      createOutputFile(sys::path::filename(ExecutableName), "table");
  if (!TempFileOrErr)
    return TempFileOrErr.takeError();

  SmallVector<StringRef, 8> CmdArgs;
  CmdArgs.push_back(*SYCLPostLinkPath);
  const llvm::Triple Triple(Args.getLastArgValue(OPT_triple_EQ));
  Arg *SYCLDeviceLibLoc = Args.getLastArg(OPT_sycl_device_library_location_EQ);
  if (SYCLDeviceLibLoc && !Triple.isSPIRAOT()) {
    std::string SYCLDeviceLibLocParam = SYCLDeviceLibLoc->getValue();
    std::string BF16DeviceLibLoc =
        SYCLDeviceLibLocParam + "/libsycl-native-bfloat16.bc";
    if (llvm::sys::fs::exists(BF16DeviceLibLoc)) {
      SYCLDeviceLibLocParam = "--device-lib-dir=" + SYCLDeviceLibLocParam;
      CmdArgs.push_back(Args.MakeArgString(StringRef(SYCLDeviceLibLocParam)));
    }
  }
  getTripleBasedSYCLPostLinkOpts(Args, CmdArgs, Triple);
  StringRef SYCLPostLinkOptions;
  if (Arg *A = Args.getLastArg(OPT_sycl_post_link_options_EQ))
    SYCLPostLinkOptions = A->getValue();
  SYCLPostLinkOptions.split(CmdArgs, " ", /* MaxSplit = */ -1,
                            /* KeepEmpty = */ false);
  CmdArgs.push_back("-o");
  CmdArgs.push_back(*TempFileOrErr);
  for (auto &File : InputFiles)
    CmdArgs.push_back(File);
  if (Error Err = executeCommands(*SYCLPostLinkPath, CmdArgs))
    return std::move(Err);

  if (DryRun) {
    // In DryRun we need a dummy entry in order to continue the whole pipeline.
    auto ImageFileOrErr = createOutputFile(
        sys::path::filename(ExecutableName) + ".sycl.split.image", "bc");
    if (!ImageFileOrErr)
      return ImageFileOrErr.takeError();

    std::vector Modules = {module_split::SplitModule(
        *ImageFileOrErr, util::PropertySetRegistry(), "")};
    return Modules;
  }

  return llvm::module_split::parseSplitModulesFromFile(*TempFileOrErr);
}

/// Invokes SYCL Split library for SYCL offloading.
///
/// \param InputFiles the list of input LLVM IR files.
/// \param Args Encompasses all arguments for linking and wrapping device code.
///  It will be parsed to generate options required to be passed to SYCL split
///  library.
/// \param Mode The splitting mode.
/// \returns The vector of split modules.
static Expected<std::vector<module_split::SplitModule>>
runSYCLSplitLibrary(ArrayRef<StringRef> InputFiles, const ArgList &Args,
                    module_split::IRSplitMode Mode) {
  std::vector<module_split::SplitModule> SplitModules;
  if (DryRun) {
    auto OutputFileOrErr = createOutputFile(
        sys::path::filename(ExecutableName) + ".sycl.split.image", "bc");
    if (!OutputFileOrErr)
      return OutputFileOrErr.takeError();

    StringRef OutputFilePath = *OutputFileOrErr;
    auto InputFilesStr = llvm::join(InputFiles.begin(), InputFiles.end(), ",");
    errs() << formatv("sycl-module-split: input: {0}, output: {1}\n",
                      InputFilesStr, OutputFilePath);
    SplitModules.emplace_back(OutputFilePath, util::PropertySetRegistry(), "");
    return SplitModules;
  }

  llvm::module_split::ModuleSplitterSettings Settings;
  Settings.Mode = Mode;
  Settings.OutputPrefix = "";

  for (StringRef InputFile : InputFiles) {
    SMDiagnostic Err;
    LLVMContext C;
    std::unique_ptr<Module> M = parseIRFile(InputFile, Err, C);
    if (!M)
      return createStringError(inconvertibleErrorCode(), Err.getMessage());

    auto SplitModulesOrErr =
        module_split::splitSYCLModule(std::move(M), Settings);
    if (!SplitModulesOrErr)
      return SplitModulesOrErr.takeError();

    auto &NewSplitModules = *SplitModulesOrErr;
    SplitModules.insert(SplitModules.end(), NewSplitModules.begin(),
                        NewSplitModules.end());
  }

  if (Verbose) {
    auto InputFilesStr = llvm::join(InputFiles.begin(), InputFiles.end(), ",");
    std::string SplitOutputFilesStr;
    for (size_t I = 0, E = SplitModules.size(); I != E; ++I) {
      if (I > 0)
        SplitOutputFilesStr += ',';

      SplitOutputFilesStr += SplitModules[I].ModuleFilePath;
    }

    errs() << formatv("sycl-module-split: input: {0}, output: {1}\n",
                      InputFilesStr, SplitOutputFilesStr);
  }

  return SplitModules;
}

/// Add any llvm-spirv option that relies on a specific Triple in addition
/// to user supplied options.
/// NOTE: Any changes made here should be reflected in the similarly named
/// function in clang/lib/Driver/ToolChains/Clang.cpp.
static void
getTripleBasedSPIRVTransOpts(const ArgList &Args,
                             SmallVector<StringRef, 8> &TranslatorArgs,
                             const llvm::Triple Triple) {
  bool IsCPU = Triple.isSPIR() &&
               Triple.getSubArch() == llvm::Triple::SPIRSubArch_x86_64;
  TranslatorArgs.push_back("-spirv-debug-info-version=nonsemantic-shader-200");
  std::string UnknownIntrinsics("-spirv-allow-unknown-intrinsics=llvm.genx.");
  if (IsCPU)
    UnknownIntrinsics += ",llvm.fpbuiltin";
  TranslatorArgs.push_back(Args.MakeArgString(UnknownIntrinsics));

  // Disable all the extensions by default
  std::string ExtArg("-spirv-ext=-all");
  std::string DefaultExtArg =
      ",+SPV_EXT_shader_atomic_float_add,+SPV_EXT_shader_atomic_float_min_max"
      ",+SPV_KHR_no_integer_wrap_decoration,+SPV_KHR_float_controls"
      ",+SPV_KHR_expect_assume,+SPV_KHR_linkonce_odr";
  std::string INTELExtArg =
      ",+SPV_INTEL_subgroups,+SPV_INTEL_media_block_io"
      ",+SPV_INTEL_device_side_avc_motion_estimation"
      ",+SPV_INTEL_fpga_loop_controls,+SPV_INTEL_unstructured_loop_controls"
      ",+SPV_INTEL_fpga_reg,+SPV_INTEL_blocking_pipes"
      ",+SPV_INTEL_function_pointers,+SPV_INTEL_kernel_attributes"
      ",+SPV_INTEL_io_pipes,+SPV_INTEL_inline_assembly"
      ",+SPV_INTEL_arbitrary_precision_integers"
      ",+SPV_INTEL_float_controls2,+SPV_INTEL_vector_compute"
      ",+SPV_INTEL_fast_composite"
      ",+SPV_INTEL_arbitrary_precision_fixed_point"
      ",+SPV_INTEL_arbitrary_precision_floating_point"
      ",+SPV_INTEL_variable_length_array,+SPV_INTEL_fp_fast_math_mode"
      ",+SPV_INTEL_long_composites"
      ",+SPV_INTEL_arithmetic_fence"
      ",+SPV_INTEL_global_variable_decorations"
      ",+SPV_INTEL_cache_controls"
      ",+SPV_INTEL_fpga_buffer_location"
      ",+SPV_INTEL_fpga_argument_interfaces"
      ",+SPV_INTEL_fpga_invocation_pipelining_attributes"
      ",+SPV_INTEL_fpga_latency_control"
      ",+SPV_KHR_shader_clock"
      ",+SPV_INTEL_bindless_images"
      ",+SPV_INTEL_task_sequence";
  ExtArg = ExtArg + DefaultExtArg + INTELExtArg;
  ExtArg += ",+SPV_INTEL_bfloat16_conversion"
            ",+SPV_INTEL_joint_matrix"
            ",+SPV_INTEL_hw_thread_queries"
            ",+SPV_KHR_uniform_group_instructions"
            ",+SPV_INTEL_masked_gather_scatter"
            ",+SPV_INTEL_tensor_float32_conversion"
            ",+SPV_INTEL_optnone"
            ",+SPV_KHR_non_semantic_info"
            ",+SPV_KHR_cooperative_matrix"
            ",+SPV_EXT_shader_atomic_float16_add"
            ",+SPV_INTEL_fp_max_error";
  TranslatorArgs.push_back(Args.MakeArgString(ExtArg));
}

/// Run LLVM to SPIR-V translation.
/// Converts 'File' from LLVM bitcode to SPIR-V format using llvm-spirv tool.
/// 'Args' encompasses all arguments required for linking and wrapping device
/// code and will be parsed to generate options required to be passed into the
/// llvm-spirv tool.
static Expected<StringRef> runLLVMToSPIRVTranslation(StringRef File,
                                                     const ArgList &Args) {
  Expected<std::string> LLVMToSPIRVPath =
      findProgram("llvm-spirv", {getMainExecutable("llvm-spirv")});
  if (!LLVMToSPIRVPath)
    return LLVMToSPIRVPath.takeError();

  SmallVector<StringRef, 8> CmdArgs;
  CmdArgs.push_back(*LLVMToSPIRVPath);
  const llvm::Triple Triple(Args.getLastArgValue(OPT_triple_EQ));
  getTripleBasedSPIRVTransOpts(Args, CmdArgs, Triple);
  StringRef LLVMToSPIRVOptions;
  if (Arg *A = Args.getLastArg(OPT_llvm_spirv_options_EQ))
    LLVMToSPIRVOptions = A->getValue();
  LLVMToSPIRVOptions.split(CmdArgs, " ", /* MaxSplit = */ -1,
                           /* KeepEmpty = */ false);
  CmdArgs.push_back("-o");

  // Create a new file to write the translated file to.
  auto TempFileOrErr =
      createOutputFile(sys::path::filename(ExecutableName), "spv");
  if (!TempFileOrErr)
    return TempFileOrErr.takeError();

  CmdArgs.push_back(*TempFileOrErr);
  CmdArgs.push_back(File);
  if (Error Err = executeCommands(*LLVMToSPIRVPath, CmdArgs))
    return std::move(Err);

  return *TempFileOrErr;
}

/// Adds all AOT backend options required for SYCL AOT compilation step to
/// 'CmdArgs'.
/// 'Args' encompasses all arguments required for linking and wrapping device
/// code and will be parsed to generate backend options required to be passed
/// into the SYCL AOT compilation step.
/// IsCPU is a bool used to direct option generation. If IsCPU is false, then
/// options are generated for AOT compilation targeting Intel GPUs.
static void addBackendOptions(const ArgList &Args,
                              SmallVector<StringRef, 8> &CmdArgs, bool IsCPU) {
  StringRef OptC =
      Args.getLastArgValue(OPT_sycl_backend_compile_options_from_image_EQ);
  OptC.split(CmdArgs, " ", /*MaxSplit=*/-1, /*KeepEmpty=*/false);
  StringRef OptL =
      Args.getLastArgValue(OPT_sycl_backend_link_options_from_image_EQ);
  OptL.split(CmdArgs, " ", /*MaxSplit=*/-1, /*KeepEmpty=*/false);
  StringRef OptTool = (IsCPU) ? Args.getLastArgValue(OPT_cpu_tool_arg_EQ)
                              : Args.getLastArgValue(OPT_gpu_tool_arg_EQ);
  OptTool.split(CmdArgs, " ", /*MaxSplit=*/-1, /*KeepEmpty=*/false);
  return;
}

/// Run AOT compilation for Intel CPU.
/// Calls opencl-aot tool to generate device code for Intel CPU backend.
/// 'InputFile' is the input SPIR-V file.
/// 'Args' encompasses all arguments required for linking and wrapping device
/// code and will be parsed to generate options required to be passed into the
/// SYCL AOT compilation step.
static Expected<StringRef> runAOTCompileIntelCPU(StringRef InputFile,
                                                 const ArgList &Args) {
  const llvm::Triple Triple(Args.getLastArgValue(OPT_triple_EQ));
  SmallVector<StringRef, 8> CmdArgs;
  Expected<std::string> OpenCLAOTPath =
      findProgram("opencl-aot", {getMainExecutable("opencl-aot")});
  if (!OpenCLAOTPath)
    return OpenCLAOTPath.takeError();

  CmdArgs.push_back(*OpenCLAOTPath);
  CmdArgs.push_back("--device=cpu");
  addBackendOptions(Args, CmdArgs, /* IsCPU */ true);
  // Create a new file to write the translated file to.
  auto TempFileOrErr =
      createOutputFile(sys::path::filename(ExecutableName), "out");
  if (!TempFileOrErr)
    return TempFileOrErr.takeError();
  CmdArgs.push_back("-o");
  CmdArgs.push_back(*TempFileOrErr);
  CmdArgs.push_back(InputFile);
  if (Error Err = executeCommands(*OpenCLAOTPath, CmdArgs))
    return std::move(Err);
  return *TempFileOrErr;
}

/// Run AOT compilation for Intel GPU
/// Calls ocloc tool to generate device code for Intel GPU backend.
/// 'InputFile' is the input SPIR-V file.
/// 'Args' encompasses all arguments required for linking and wrapping device
/// code and will be parsed to generate options required to be passed into the
/// SYCL AOT compilation step.
static Expected<StringRef> runAOTCompileIntelGPU(StringRef InputFile,
                                                 const ArgList &Args) {
  const llvm::Triple Triple(Args.getLastArgValue(OPT_triple_EQ));
  StringRef Arch(Args.getLastArgValue(OPT_arch_EQ));
  SmallVector<StringRef, 8> CmdArgs;
  Expected<std::string> OclocPath =
      findProgram("ocloc", {getMainExecutable("ocloc")});
  if (!OclocPath)
    return OclocPath.takeError();

  CmdArgs.push_back(*OclocPath);
  // The next line prevents ocloc from modifying the image name
  CmdArgs.push_back("-output_no_suffix");
  CmdArgs.push_back("-spirv_input");
  if (!Arch.empty()) {
    CmdArgs.push_back("-device");
    CmdArgs.push_back(Arch);
  }
  addBackendOptions(Args, CmdArgs, /* IsCPU */ false);
  // Create a new file to write the translated file to.
  auto TempFileOrErr =
      createOutputFile(sys::path::filename(ExecutableName), "out");
  if (!TempFileOrErr)
    return TempFileOrErr.takeError();
  CmdArgs.push_back("-output");
  CmdArgs.push_back(*TempFileOrErr);
  CmdArgs.push_back("-file");
  CmdArgs.push_back(InputFile);
  if (Error Err = executeCommands(*OclocPath, CmdArgs))
    return std::move(Err);
  return *TempFileOrErr;
}

/// Run AOT compilation for Intel CPU/GPU.
/// 'InputFile' is the input SPIR-V file.
/// 'Args' encompasses all arguments required for linking and wrapping device
/// code and will be parsed to generate options required to be passed into the
/// SYCL AOT compilation step.
static Expected<StringRef> runAOTCompile(StringRef InputFile,
                                         const ArgList &Args) {
  const llvm::Triple Triple(Args.getLastArgValue(OPT_triple_EQ));
  if (Triple.isSPIRAOT()) {
    if (Triple.getSubArch() == llvm::Triple::SPIRSubArch_gen)
      return runAOTCompileIntelGPU(InputFile, Args);
    if (Triple.getSubArch() == llvm::Triple::SPIRSubArch_x86_64)
      return runAOTCompileIntelCPU(InputFile, Args);
  }
  return createStringError(inconvertibleErrorCode(),
                           "Unsupported SYCL Triple and Arch");
}

/// Reads device images from the given \p InputFile and wraps them
/// in one LLVM IR Module as a constant data.
///
/// \returns A path to the LLVM Module that contains wrapped images.
Expected<StringRef>
wrapSYCLBinariesFromFile(std::vector<module_split::SplitModule> &SplitModules,
                         const ArgList &Args, bool IsEmbeddedIR) {
  auto OutputFileOrErr = createOutputFile(
      sys::path::filename(ExecutableName) + ".sycl.image.wrapper", "bc");
  if (!OutputFileOrErr)
    return OutputFileOrErr.takeError();

  StringRef OutputFilePath = *OutputFileOrErr;
  if (Verbose || DryRun) {
    std::string InputFiles;
    for (size_t I = 0, E = SplitModules.size(); I != E; ++I) {
      InputFiles += SplitModules[I].ModuleFilePath;
      if (I + 1 < E)
        InputFiles += ',';
    }

    errs() << formatv(" offload-wrapper: input: {0}, output: {1}\n", InputFiles,
                      OutputFilePath);
    if (DryRun)
      return OutputFilePath;
  }

  StringRef Target = Args.getLastArgValue(OPT_triple_EQ);
  if (Target.empty())
    return createStringError(
        inconvertibleErrorCode(),
        "can't wrap SYCL image. -triple argument is missed.");

  SmallVector<llvm::offloading::SYCLImage> Images;
  // SYCL runtime currently works for spir64 target triple and not for
  // spir64-unknown-unknown/spirv64-unknown-unknown/spirv64.
  // TODO: Fix SYCL runtime to accept other triples
  llvm::Triple T(Target);
  std::string EmbeddedIRTarget("llvm_");
  EmbeddedIRTarget.append(T.getArchName());
  StringRef RegularTarget(T.getArchName());
  if (RegularTarget == "spirv64")
    RegularTarget = "spir64";

  for (auto &SI : SplitModules) {
    if (!OffloadImageDumpDir.empty()) {
      StringRef CopyFrom = SI.ModuleFilePath;
      SmallString<128> CopyTo = OffloadImageDumpDir;
      StringRef Filename = sys::path::filename(CopyFrom);
      CopyTo.append(Filename);
      std::error_code EC = sys::fs::copy_file(CopyFrom, CopyTo);
      if (EC)
        return createStringError(EC, formatv("failed to copy file. From: "
                                             "{0} to: {1}, error_code: {2}",
                                             CopyFrom, CopyTo, EC.value()));
    }

    auto MBOrDesc = MemoryBuffer::getFile(SI.ModuleFilePath);
    if (!MBOrDesc)
      return createFileError(SI.ModuleFilePath, MBOrDesc.getError());

    StringRef ImageTarget =
        IsEmbeddedIR ? StringRef(EmbeddedIRTarget) : StringRef(RegularTarget);
    Images.emplace_back(std::move(*MBOrDesc), SI.Properties, SI.Symbols,
                        ImageTarget);
  }

  LLVMContext C;
  Module M("offload.wrapper.object", C);
  M.setTargetTriple(Triple(
      Args.getLastArgValue(OPT_host_triple_EQ, sys::getDefaultTargetTriple())));

  auto CompileOptionsFromSYCLBackendCompileOptions =
      Args.getLastArgValue(OPT_sycl_backend_compile_options_EQ);
  auto LinkOptionsFromSYCLTargetLinkOptions =
      Args.getLastArgValue(OPT_sycl_target_link_options_EQ);

  StringRef CompileOptions(
      Args.MakeArgString(CompileOptionsFromSYCLBackendCompileOptions.str()));
  StringRef LinkOptions(
      Args.MakeArgString(LinkOptionsFromSYCLTargetLinkOptions.str()));
  offloading::SYCLWrappingOptions WrappingOptions;
  WrappingOptions.CompileOptions = CompileOptions;
  WrappingOptions.LinkOptions = LinkOptions;
  if (Verbose) {
    errs() << formatv(" offload-wrapper: compile-opts: {0}, link-opts: {1}\n",
                      CompileOptions, LinkOptions);
  }
  if (Error E = offloading::wrapSYCLBinaries(
          M, Images, WrappingOptions,
          Args.hasArg(OPT_preview_breaking_changes)))
    return E;

  if (Args.hasArg(OPT_print_wrapped_module))
    errs() << "Wrapped Module\n" << M;

  // TODO: Once "clang tool->runCompile" migration is finished we need to remove
  // this scope and use community flow.
  int FD = -1;
  if (std::error_code EC = sys::fs::openFileForWrite(OutputFilePath, FD))
    return errorCodeToError(EC);

  raw_fd_ostream OS(FD, true);
  WriteBitcodeToFile(M, OS);
  return OutputFilePath;
}

/// Run clang tool for SYCL offloading.
/// 'InputFile' is the wrapped input file.
/// 'Args' encompasses all arguments required for linking and wrapping device
/// code and will be parsed to generate options required to be passed into the
/// clang tool.
static Expected<StringRef> runCompile(StringRef &InputFile,
                                      const ArgList &Args) {
  // Create a new file to write the output of clang to.
  auto OutputFileOrErr =
      createOutputFile(sys::path::filename(ExecutableName), "o");
  if (!OutputFileOrErr)
    return OutputFileOrErr.takeError();

  Expected<std::string> ClangPath =
      findProgram("clang", {getMainExecutable("clang")});
  if (!ClangPath)
    return ClangPath.takeError();

  const llvm::Triple HostTriple(Args.getLastArgValue(OPT_host_triple_EQ));

  SmallVector<StringRef, 8> CmdArgs;
  CmdArgs.push_back(*ClangPath);

  const std::string TargetStr = "--target=" + HostTriple.getTriple();
  CmdArgs.push_back(TargetStr);

  // Checking for '-shared' linker option
  if (Args.hasArg(OPT_shared)) {
    if (!HostTriple.isOSWindows())
      CmdArgs.push_back("-fPIC");
  }
  CmdArgs.push_back("-c");
  CmdArgs.push_back("-o");
  CmdArgs.push_back(*OutputFileOrErr);
  CmdArgs.push_back(InputFile);
  if (Error Err = executeCommands(*ClangPath, CmdArgs))
    return std::move(Err);
  return *OutputFileOrErr;
}

/// Write an OffloadBinary containing the serialized SYCLBIN resulting from
/// \p ModuleDescs to the ExecutableName file with the .syclbin extension.
static Expected<StringRef>
packageSYCLBIN(SYCLBIN::BundleState State,
               const ArrayRef<SYCLBIN::SYCLBINModuleDesc> Modules) {
  SYCLBIN::SYCLBINDesc SYCLBIND{State, Modules};
  size_t SYCLBINByteSize = 0;
  if (Error E = SYCLBIND.getSYCLBINByteSite().moveInto(SYCLBINByteSize))
    return std::move(E);

  SmallString<0> SYCLBINImage;
  SYCLBINImage.reserve(SYCLBINByteSize);
  raw_svector_ostream SYCLBINImageOS{SYCLBINImage};
  if (Error E = SYCLBIN::write(SYCLBIND, SYCLBINImageOS))
    return std::move(E);

  OffloadingImage Image{};
  Image.TheImageKind = IMG_SYCLBIN;
  Image.TheOffloadKind = OFK_SYCL;
  Image.Image = MemoryBuffer::getMemBuffer(SYCLBINImage, /*BufferName=*/"",
                                           /*RequiresNullTerminator=*/false);

  std::unique_ptr<MemoryBuffer> Binary = MemoryBuffer::getMemBufferCopy(
      OffloadBinary::write(Image), Image.Image->getBufferIdentifier());

  auto OutFileOrErr =
      createOutputFile(sys::path::filename(ExecutableName), "syclbin");
  if (!OutFileOrErr)
    return OutFileOrErr.takeError();

  Expected<std::unique_ptr<FileOutputBuffer>> OutputOrErr =
      FileOutputBuffer::create(*OutFileOrErr, Binary->getBufferSize());
  if (!OutputOrErr)
    return OutputOrErr.takeError();
  std::unique_ptr<FileOutputBuffer> Output = std::move(*OutputOrErr);
  llvm::copy(Binary->getBuffer(), Output->getBufferStart());
  if (Error E = Output->commit())
    return std::move(E);

  return *OutFileOrErr;
}

Error copyFileToFinalExecutable(StringRef File, const ArgList &Args) {
  if (Verbose || DryRun) {
    llvm::Triple Triple(Args.getLastArgValue(OPT_host_triple_EQ,
                                             sys::getDefaultTargetTriple()));
    StringRef CopyCommand = Triple.isOSWindows() ? "copy" : "cp";
    llvm::errs() << "\"" << CopyCommand << "\" " << File << " "
                 << ExecutableName << "\n";
  }
  // TODO: check if copy can be replaced by rename.
  if (std::error_code EC = sys::fs::copy_file(File, ExecutableName))
    return createFileError(ExecutableName, EC);
  return Error::success();
}

Error mergeSYCLBIN(ArrayRef<StringRef> Files, const ArgList &Args) {
  // Fast path for the general case where there's only one file. In this case we
  // do not need to parse it and can instead simply copy it.
  if (Files.size() == 1) {
    if (Error Err = copyFileToFinalExecutable(Files[0], Args))
      reportError(std::move(Err));
    return Error::success();
  }
  // TODO: Merge SYCLBIN files here and write to ExecutableName output.
  // Use the first file as the base and modify.
  assert(Files.size() == 1);
  return Error::success();
}

// Run wrapping library and clang
static Expected<StringRef>
runWrapperAndCompile(std::vector<module_split::SplitModule> &SplitModules,
                     const ArgList &Args, bool IsEmbeddedIR = false) {
  auto OutputFile =
      sycl::wrapSYCLBinariesFromFile(SplitModules, Args, IsEmbeddedIR);
  if (!OutputFile)
    return OutputFile.takeError();
  // call to clang
  auto OutputFileOrErr = sycl::runCompile(*OutputFile, Args);
  if (!OutputFileOrErr)
    return OutputFileOrErr.takeError();
  return *OutputFileOrErr;
}

/// Link all SYCL device input files into one before adding device library
/// files. Device linking is performed using llvm-link tool.
/// 'InputFiles' is the list of all LLVM IR device input files.
/// 'Args' encompasses all arguments required for linking and wrapping device
/// code and will be parsed to generate options required to be passed into the
/// llvm-link tool.
Expected<StringRef> linkDeviceInputFiles(SmallVectorImpl<StringRef> &InputFiles,
                                         const ArgList &Args) {
  llvm::TimeTraceScope TimeScope("SYCL LinkDeviceInputFiles");

  Expected<std::string> LLVMLinkPath =
      findProgram("llvm-link", {getMainExecutable("llvm-link")});
  if (!LLVMLinkPath)
    return LLVMLinkPath.takeError();

  // Create a new file to write the linked device file to.
  auto OutFileOrErr =
      createOutputFile(sys::path::filename(ExecutableName), "bc");
  if (!OutFileOrErr)
    return OutFileOrErr.takeError();

  SmallVector<StringRef, 8> CmdArgs;
  CmdArgs.push_back(*LLVMLinkPath);
  for (auto &File : InputFiles) {
    auto IRFile = sycl::convertSPIRVToIR(File, Args);
    if (!IRFile)
      return IRFile.takeError();
    CmdArgs.push_back(*IRFile);
  }
  CmdArgs.push_back("-o");
  CmdArgs.push_back(*OutFileOrErr);
  CmdArgs.push_back("--suppress-warnings");
  if (Error Err = executeCommands(*LLVMLinkPath, CmdArgs))
    return std::move(Err);
  return *OutFileOrErr;
}

/// Link all device library files and input file into one LLVM IR file. This
/// linking is performed using llvm-link tool.
/// 'InputFiles' is the list of all LLVM IR device input files.
/// 'Args' encompasses all arguments required for linking and wrapping device
/// code and will be parsed to generate options required to be passed into the
/// llvm-link tool.
static Expected<StringRef>
linkDeviceLibFiles(SmallVectorImpl<StringRef> &InputFiles,
                   const ArgList &Args) {
  llvm::TimeTraceScope TimeScope("LinkDeviceLibraryFiles");

  Expected<std::string> LLVMLinkPath =
      findProgram("llvm-link", {getMainExecutable("llvm-link")});
  if (!LLVMLinkPath)
    return LLVMLinkPath.takeError();

  // Create a new file to write the linked device file to.
  auto OutFileOrErr =
      createOutputFile(sys::path::filename(ExecutableName), "bc");
  if (!OutFileOrErr)
    return OutFileOrErr.takeError();

  SmallVector<StringRef, 8> CmdArgs;
  CmdArgs.push_back(*LLVMLinkPath);
  CmdArgs.push_back("-only-needed");
  for (auto &File : InputFiles)
    CmdArgs.push_back(File);
  CmdArgs.push_back("-o");
  CmdArgs.push_back(*OutFileOrErr);
  CmdArgs.push_back("--suppress-warnings");
  if (Error Err = executeCommands(*LLVMLinkPath, CmdArgs))
    return std::move(Err);
  return *OutFileOrErr;
}

/// This function is used to link all SYCL device input files into a single
/// LLVM IR file. This file is in turn linked with all SYCL device library
/// files.
/// 'InputFiles' is the list of all LLVM IR device input files.
/// 'Args' encompasses all arguments required for linking and wrapping device
/// code and will be parsed to generate options required to be passed into the
/// llvm-link tool.
static Expected<StringRef> linkDevice(ArrayRef<StringRef> InputFiles,
                                      const ArgList &Args) {
  SmallVector<StringRef, 16> InputFilesVec;
  for (StringRef InputFile : InputFiles)
    InputFilesVec.emplace_back(InputFile);
  // First llvm-link step.
  auto LinkedFile = sycl::linkDeviceInputFiles(InputFilesVec, Args);
  if (!LinkedFile)
    reportError(LinkedFile.takeError());

  InputFilesVec.clear();
  InputFilesVec.emplace_back(*LinkedFile);

  // Gathering device library files
  SmallVector<std::string, 16> DeviceLibFiles;
  if (Error Err = sycl::getSYCLDeviceLibs(DeviceLibFiles, Args))
    reportError(std::move(Err));
  const llvm::Triple Triple(Args.getLastArgValue(OPT_triple_EQ));
  SmallVector<std::string, 16> ExtractedDeviceLibFiles;
  for (auto &File : DeviceLibFiles) {
    auto BufferOrErr = MemoryBuffer::getFile(File);
    if (!BufferOrErr)
      return createFileError(File, BufferOrErr.getError());
    auto Buffer = std::move(*BufferOrErr);
    SmallVector<OffloadFile> Binaries;
    if (Error Err = extractOffloadBinaries(Buffer->getMemBufferRef(), Binaries))
      return std::move(Err);
    bool CompatibleBinaryFound = false;
    for (auto &Binary : Binaries) {
      auto BinTriple = Binary.getBinary()->getTriple();
      if (BinTriple == Triple.getTriple()) {
        auto FileNameOrErr =
            writeOffloadFile(Binary, true /* HasSYCLOffloadKind */);
        if (!FileNameOrErr)
          return FileNameOrErr.takeError();
        ExtractedDeviceLibFiles.emplace_back(*FileNameOrErr);
        CompatibleBinaryFound = true;
      }
    }
    if (!CompatibleBinaryFound)
      WithColor::warning(errs(), LinkerExecutable)
          << "Compatible SYCL device library binary not found\n";
  }

  // For NVPTX backend we need to also link libclc and CUDA libdevice.
  if (Triple.isNVPTX()) {
    if (Arg *A = Args.getLastArg(OPT_sycl_nvptx_device_lib_EQ)) {
      if (A->getValues().size() == 0)
        return createStringError(
            inconvertibleErrorCode(),
            "Number of device library files cannot be zero.");
      for (StringRef Val : A->getValues()) {
        SmallString<128> LibName(Val);
        if (llvm::sys::fs::exists(LibName))
          ExtractedDeviceLibFiles.emplace_back(std::string(LibName));
        else
          return createStringError(
              inconvertibleErrorCode(),
              std::string(LibName) +
                  " SYCL device library file for NVPTX is not found.");
      }
    }
  }

  // Make sure that SYCL device library files are available.
  // Note: For AMD targets, we do not pass any SYCL device libraries.
  if (ExtractedDeviceLibFiles.empty()) {
    // TODO: Add NVPTX when ready
    if (Triple.isSPIROrSPIRV())
      return createStringError(
          inconvertibleErrorCode(),
          " SYCL device library file list cannot be empty.");
    return *LinkedFile;
  }

  for (auto &File : ExtractedDeviceLibFiles)
    InputFilesVec.emplace_back(File);
  // second llvm-link step
  auto DeviceLinkedFile = sycl::linkDeviceLibFiles(InputFilesVec, Args);
  if (!DeviceLinkedFile)
    reportError(DeviceLinkedFile.takeError());

  return *DeviceLinkedFile;
}

static bool isStaticArchiveFile(const StringRef Filename) {
  if (!llvm::sys::path::has_extension(Filename))
    // Any file with no extension should not be considered an Archive.
    return false;
  llvm::file_magic Magic;
  llvm::identify_magic(Filename, Magic);
  // Only archive files are to be considered.
  // TODO: .lib check to be added
  return (Magic == llvm::file_magic::archive);
}

static Expected<StringRef> listSection(StringRef Filename,
                                       const ArgList &Args) {
  Expected<std::string> OffloadBundlerPath = findProgram(
      "clang-offload-bundler", {getMainExecutable("clang-offload-bundler")});
  if (!OffloadBundlerPath)
    return OffloadBundlerPath.takeError();
  BumpPtrAllocator Alloc;
  StringSaver Saver(Alloc);

  SmallVector<StringRef, 8> CmdArgs;
  CmdArgs.push_back(*OffloadBundlerPath);
  bool IsArchive = isStaticArchiveFile(Filename);
  CmdArgs.push_back(IsArchive ? "-type=aoo" : "-type=o");
  CmdArgs.push_back(Saver.save("-input=" + Filename));
  CmdArgs.push_back("-list");
  auto Output = createOutputFile("bundled-targets", "list");
  if (!Output)
    return Output.takeError();
  SmallVector<std::optional<StringRef>> Redirects{std::nullopt, *Output,
                                                  std::nullopt};
  int ErrCode = llvm::sys::ExecuteAndWait(*OffloadBundlerPath, CmdArgs,
                                          std::nullopt, Redirects);
  if (ErrCode != 0)
    return createStringError(inconvertibleErrorCode(),
                             "Failed to list targets");
  return *Output;
}

// This routine is used to run the clang-offload-bundler tool and unbundle
// device inputs that have been created with an older compiler where the
// device object is bundled into a host object.
static Expected<StringRef> unbundle(StringRef Filename, const ArgList &Args,
                                    llvm::Triple Triple) {
  Expected<std::string> OffloadBundlerPath = findProgram(
      "clang-offload-bundler", {getMainExecutable("clang-offload-bundler")});
  if (!OffloadBundlerPath)
    return OffloadBundlerPath.takeError();

  // Create a new file to write the unbundled file to.
  auto TempFileOrErr =
      createOutputFile(sys::path::filename(ExecutableName), "ir");
  if (!TempFileOrErr)
    return TempFileOrErr.takeError();

  BumpPtrAllocator Alloc;
  StringSaver Saver(Alloc);

  SmallVector<StringRef, 8> CmdArgs;
  CmdArgs.push_back(*OffloadBundlerPath);
  bool IsArchive = isStaticArchiveFile(Filename);
  CmdArgs.push_back(IsArchive ? "-type=aoo" : "-type=o");
  auto *Target = Args.MakeArgString(Twine("-targets=sycl-") + Triple.str());
  CmdArgs.push_back(Target);
  CmdArgs.push_back(Saver.save("-input=" + Filename));
  CmdArgs.push_back(Saver.save("-output=" + *TempFileOrErr));
  CmdArgs.push_back("-unbundle");
  CmdArgs.push_back("-allow-missing-bundles");
  if (Error Err = executeCommands(*OffloadBundlerPath, CmdArgs))
    return std::move(Err);
  return *TempFileOrErr;
}

Error extractBundledObjects(StringRef Filename, const ArgList &Args,
                            SmallVector<OffloadFile> &Binaries) {
  auto List = listSection(Filename, Args);
  if (!List)
    return List.takeError();
  SmallVector<StringRef> TriplesInFile;
  llvm::ErrorOr<std::unique_ptr<MemoryBuffer>> TripleList =
      llvm::MemoryBuffer::getFileOrSTDIN(*List, /*isText=*/true);
  if (std::error_code EC = TripleList.getError())
    return createFileError(*List, EC);
  (*TripleList)
      ->getBuffer()
      .split(TriplesInFile, '\n', /*MaxSplit=*/-1, /*KeepEmpty=*/false);
  for (StringRef TripleStr : TriplesInFile) {
    StringRef SYCLPrefix = "sycl-";
    if (!TripleStr.starts_with(SYCLPrefix))
      continue;
    llvm::Triple Triple(TripleStr.substr(SYCLPrefix.size()));
    auto UnbundledFile = unbundle(Filename, Args, Triple);
    if (!UnbundledFile)
      return UnbundledFile.takeError();
    if (*UnbundledFile == Filename)
      continue;

    SmallVector<StringRef> ObjectFilePaths;
    if (sycl::isStaticArchiveFile(Filename)) {
      llvm::ErrorOr<std::unique_ptr<MemoryBuffer>> ObjList =
          llvm::MemoryBuffer::getFileOrSTDIN(*UnbundledFile, /*isText=*/true);
      if (std::error_code EC = ObjList.getError())
        return createFileError(*UnbundledFile, EC);
      // Create a copy of the list we can reference even after we close
      // the file.
      StringRef UnbundledArchiveList =
          Args.MakeArgString((*ObjList)->getBuffer());
      UnbundledArchiveList.split(ObjectFilePaths, '\n', /*MaxSplit=*/-1,
                                 /*KeepEmpty=*/false);
    } else {
      ObjectFilePaths.push_back(*UnbundledFile);
    }
    for (StringRef ObjectFilePath : ObjectFilePaths) {
      llvm::file_magic Magic;
      llvm::identify_magic(ObjectFilePath, Magic);
      if (Magic == file_magic::spirv_object)
        return createStringError(
            "SPIR-V fat objects must be generated with --offload-new-driver");
      const auto *Arg = Args.MakeArgString(
          "sycl-" +
          (Triple.isSPIROrSPIRV() ? Triple.str() + "-" : Triple.str()) + "=" +
          ObjectFilePath);
      auto Binary = getInputBitcodeLibrary(Arg);

      if (!Binary)
        return Binary.takeError();

      Binaries.push_back(std::move(*Binary));
    }
  }
  return Error::success();
}

} // namespace sycl

namespace generic {
Expected<StringRef> clang(ArrayRef<StringRef> InputFiles, const ArgList &Args,
                          bool IsSYCLKind = false) {
  llvm::TimeTraceScope TimeScope("Clang");
  // Use `clang` to invoke the appropriate device tools.
  Expected<std::string> ClangPath =
      findProgram("clang", {getMainExecutable("clang")});
  if (!ClangPath)
    return ClangPath.takeError();

  llvm::Triple Triple(Args.getLastArgValue(OPT_triple_EQ));
  llvm::Triple HostTriple(Args.getLastArgValue(OPT_host_triple_EQ));

  StringRef Arch = Args.getLastArgValue(OPT_arch_EQ);
  // Create a new file to write the linked device image to. Assume that the
  // input filename already has the device and architecture.
  std::string OutputFileBase =
      "." + Triple.getArchName().str() + "." + Arch.str();
  auto TempFileOrErr = createOutputFile(
      sys::path::filename(ExecutableName) + OutputFileBase, "img");
  if (!TempFileOrErr)
    return TempFileOrErr.takeError();

  SmallVector<StringRef, 16> CmdArgs{
      *ClangPath,
      "--no-default-config",
      "-o",
      *TempFileOrErr,
      // Without -dumpdir, Clang will place auxiliary output files in the
      // temporary directory of TempFileOrErr, where they will not easily be
      // found by the user and might eventually be automatically removed.  Tell
      // Clang to instead place them alongside the final executable.
      "-dumpdir",
      Args.MakeArgString(ExecutableName + OutputFileBase + ".img."),
      Args.MakeArgString(
          "--target=" +
          (Triple.isNativeCPU() ? HostTriple : Triple).getTriple()),
  };

  if (!Arch.empty())
    Triple.isAMDGPU() ? CmdArgs.push_back(Args.MakeArgString("-mcpu=" + Arch))
                      : CmdArgs.push_back(Args.MakeArgString("-march=" + Arch));

  // AMDGPU is always in LTO mode currently.
  if (Triple.isAMDGPU())
    CmdArgs.push_back("-flto");

  // Forward all of the `--offload-opt` and similar options to the device.
  for (auto &Arg : Args.filtered(OPT_offload_opt_eq_minus, OPT_mllvm))
    CmdArgs.append(
        {"-Xlinker",
         Args.MakeArgString("--plugin-opt=" + StringRef(Arg->getValue()))});

  if (!Triple.isNVPTX() && !Triple.isSPIRV() && !Triple.isNativeCPU())
    CmdArgs.push_back("-Wl,--no-undefined");

  if (IsSYCLKind && Triple.isNVPTX())
    CmdArgs.push_back("-S");

  if (IsSYCLKind && Triple.isNativeCPU()) {
    CmdArgs.push_back("-Wno-override-module");
    CmdArgs.push_back("-mllvm");
    CmdArgs.push_back("-sycl-native-cpu-backend");
    CmdArgs.push_back("-c");
  }

  for (StringRef InputFile : InputFiles)
    CmdArgs.push_back(InputFile);

  // If this is CPU offloading we copy the input libraries.
  if (!Triple.isGPU() && !Triple.isNativeCPU()) {
    CmdArgs.push_back("-Wl,-Bsymbolic");
    CmdArgs.push_back("-shared");
    ArgStringList LinkerArgs;
    for (const opt::Arg *Arg :
         Args.filtered(OPT_INPUT, OPT_library, OPT_library_path, OPT_rpath,
                       OPT_whole_archive, OPT_no_whole_archive)) {
      // Sometimes needed libraries are passed by name, such as when using
      // sanitizers. We need to check the file magic for any libraries.
      if (Arg->getOption().matches(OPT_INPUT)) {
        if (!sys::fs::exists(Arg->getValue()) ||
            sys::fs::is_directory(Arg->getValue()))
          continue;

        file_magic Magic;
        if (auto EC = identify_magic(Arg->getValue(), Magic))
          return createStringError("Failed to open %s", Arg->getValue());
        if (Magic != file_magic::archive &&
            Magic != file_magic::elf_shared_object)
          continue;
      }
      if (Arg->getOption().matches(OPT_whole_archive))
        LinkerArgs.push_back(Args.MakeArgString("-Wl,--whole-archive"));
      else if (Arg->getOption().matches(OPT_no_whole_archive))
        LinkerArgs.push_back(Args.MakeArgString("-Wl,--no-whole-archive"));
      else
        Arg->render(Args, LinkerArgs);
    }
    llvm::append_range(CmdArgs, LinkerArgs);
  }

  // Pass on -mllvm options to the linker invocation.
  for (const opt::Arg *Arg : Args.filtered(OPT_mllvm))
    CmdArgs.append({"-Xlinker", Args.MakeArgString(
                                    "-mllvm=" + StringRef(Arg->getValue()))});

  if (SaveTemps && linkerSupportsLTO(Args))
    CmdArgs.push_back("-Wl,--save-temps");

  if (Args.hasArg(OPT_embed_bitcode))
    CmdArgs.push_back("-Wl,--lto-emit-llvm");

  for (StringRef Arg : Args.getAllArgValues(OPT_linker_arg_EQ))
    CmdArgs.append({"-Xlinker", Args.MakeArgString(Arg)});
  for (StringRef Arg : Args.getAllArgValues(OPT_compiler_arg_EQ))
    CmdArgs.push_back(Args.MakeArgString(Arg));

  for (StringRef Arg : Args.getAllArgValues(OPT_builtin_bitcode_EQ)) {
    if (llvm::Triple(Arg.split('=').first) == Triple)
      CmdArgs.append({"-Xclang", "-mlink-builtin-bitcode", "-Xclang",
                      Args.MakeArgString(Arg.split('=').second)});
  }

  // link NativeCPU utils lib if needed
  if (Triple.isNativeCPU()) {
    if (auto *A = Args.getLastArg(OPT_sycl_device_library_location_EQ)) {
      std::string NativeCPUUtilsLib = "";

      SmallVector<std::string, 8> LibraryPaths;
      for (const auto &Path : A->getValues()) {
        SmallString<128> LPath(Path);
        if (llvm::sys::fs::exists(LPath)) {
          LibraryPaths.emplace_back(LPath);
        }
      }

      for (auto &LPath : LibraryPaths) {
        // Call llvm-link without --only-needed to link to the nativecpu_utils
        // lib
        const char LibNativeCPUUtilsName[] = "libsycl-nativecpu_utils.bc";
        SmallString<128> LibNativeCPUUtilsPath(LPath);
        llvm::sys::path::append(LibNativeCPUUtilsPath, LibNativeCPUUtilsName);
        if (llvm::sys::fs::exists(LibNativeCPUUtilsPath)) {
          NativeCPUUtilsLib = LibNativeCPUUtilsPath.str();
          break;
        }
      }

      if (NativeCPUUtilsLib != "") {
        CmdArgs.append({"-Xclang", "-mlink-bitcode-file", "-Xclang",
                        Args.MakeArgString(NativeCPUUtilsLib)});
      }
    }
  }

  // The OpenMPOpt pass can introduce new calls and is expensive, we do
  // not want this when running CodeGen through clang.
  if (Args.hasArg(OPT_clang_backend) || Args.hasArg(OPT_builtin_bitcode_EQ))
    CmdArgs.append({"-mllvm", "-openmp-opt-disable"});

  if (Error Err = executeCommands(*ClangPath, CmdArgs))
    return std::move(Err);

  return *TempFileOrErr;
}
} // namespace generic

Expected<StringRef> linkDevice(ArrayRef<StringRef> InputFiles,
                               const ArgList &Args, bool IsSYCLKind = false) {
  const llvm::Triple Triple(Args.getLastArgValue(OPT_triple_EQ));
  switch (Triple.getArch()) {
  case Triple::nvptx:
  case Triple::nvptx64:
  case Triple::amdgcn:
  case Triple::x86:
  case Triple::x86_64:
  case Triple::aarch64:
  case Triple::aarch64_be:
  case Triple::ppc64:
  case Triple::ppc64le:
  case Triple::systemz:
    return generic::clang(InputFiles, Args, IsSYCLKind);
  case Triple::spirv32:
  case Triple::spirv64:
  case Triple::spir:
  case Triple::spir64: {
    if (Triple.getSubArch() != llvm::Triple::NoSubArch &&
        Triple.getSubArch() != llvm::Triple::SPIRSubArch_gen &&
        Triple.getSubArch() != llvm::Triple::SPIRSubArch_x86_64)
      return createStringError(
          inconvertibleErrorCode(),
          "For SPIR targets, Linking is supported only for JIT compilations "
          "and AOT compilations for Intel CPUs/GPUs");
    if (IsSYCLKind) {
      auto SPVFile = sycl::runLLVMToSPIRVTranslation(InputFiles[0], Args);
      if (!SPVFile)
        return SPVFile.takeError();
      // TODO(NOM6): Add AOT support for other targets
      bool NeedAOTCompile =
          (Triple.getSubArch() == llvm::Triple::SPIRSubArch_gen ||
           Triple.getSubArch() == llvm::Triple::SPIRSubArch_x86_64);
      auto AOTFile =
          (NeedAOTCompile) ? sycl::runAOTCompile(*SPVFile, Args) : *SPVFile;
      if (!AOTFile)
        return AOTFile.takeError();
      return NeedAOTCompile ? *AOTFile : *SPVFile;
    }
    // Return empty file
    return StringRef("");
  }
  case Triple::loongarch64:
    return generic::clang(InputFiles, Args, IsSYCLKind);
  case Triple::native_cpu:
    if (IsSYCLKind)
      return generic::clang(InputFiles, Args, IsSYCLKind);
    return createStringError(Triple.getArchName() +
                             " linking is not supported other than for SYCL");
  default:
    return createStringError(Triple.getArchName() +
                             " linking is not supported");
  }
}

<<<<<<< HEAD
=======
Error containerizeRawImage(std::unique_ptr<MemoryBuffer> &Img, OffloadKind Kind,
                           const ArgList &Args) {
  llvm::Triple Triple(Args.getLastArgValue(OPT_triple_EQ));
  if (Kind == OFK_OpenMP && Triple.isSPIRV() &&
      Triple.getVendor() == llvm::Triple::Intel)
    return offloading::intel::containerizeOpenMPSPIRVImage(Img);
  return Error::success();
}

Expected<StringRef> writeOffloadFile(const OffloadFile &File) {
  const OffloadBinary &Binary = *File.getBinary();

  StringRef Prefix =
      sys::path::stem(Binary.getMemoryBufferRef().getBufferIdentifier());
  SmallString<128> Filename;
  (Prefix + "-" + Binary.getTriple() + "-" + Binary.getArch())
      .toVector(Filename);
  llvm::replace(Filename, ':', '-');
  auto TempFileOrErr = createOutputFile(Filename, "o");
  if (!TempFileOrErr)
    return TempFileOrErr.takeError();

  Expected<std::unique_ptr<FileOutputBuffer>> OutputOrErr =
      FileOutputBuffer::create(*TempFileOrErr, Binary.getImage().size());
  if (!OutputOrErr)
    return OutputOrErr.takeError();
  std::unique_ptr<FileOutputBuffer> Output = std::move(*OutputOrErr);
  llvm::copy(Binary.getImage(), Output->getBufferStart());
  if (Error E = Output->commit())
    return std::move(E);

  return *TempFileOrErr;
}

>>>>>>> 65fd44eb
// Compile the module to an object file using the appropriate target machine for
// the host triple.
Expected<StringRef> compileModule(Module &M, OffloadKind Kind) {
  llvm::TimeTraceScope TimeScope("Compile module");
  std::string Msg;
  const Target *T = TargetRegistry::lookupTarget(M.getTargetTriple(), Msg);
  if (!T)
    return createStringError(Msg);

  auto Options =
      codegen::InitTargetOptionsFromCodeGenFlags(M.getTargetTriple());
  StringRef CPU = "";
  StringRef Features = "";
  std::unique_ptr<TargetMachine> TM(
      T->createTargetMachine(M.getTargetTriple(), CPU, Features, Options,
                             Reloc::PIC_, M.getCodeModel()));

  if (M.getDataLayout().isDefault())
    M.setDataLayout(TM->createDataLayout());

  int FD = -1;
  auto TempFileOrErr =
      createOutputFile(sys::path::filename(ExecutableName) + "." +
                           getOffloadKindName(Kind) + ".image.wrapper",
                       "o");
  if (!TempFileOrErr)
    return TempFileOrErr.takeError();
  if (std::error_code EC = sys::fs::openFileForWrite(*TempFileOrErr, FD))
    return errorCodeToError(EC);

  auto OS = std::make_unique<llvm::raw_fd_ostream>(FD, true);

  legacy::PassManager CodeGenPasses;
  TargetLibraryInfoImpl TLII(M.getTargetTriple());
  CodeGenPasses.add(new TargetLibraryInfoWrapperPass(TLII));
  if (TM->addPassesToEmitFile(CodeGenPasses, *OS, nullptr,
                              CodeGenFileType::ObjectFile))
    return createStringError("Failed to execute host backend");
  CodeGenPasses.run(M);

  return *TempFileOrErr;
}

/// Creates the object file containing the device image and runtime
/// registration code from the device images stored in \p Images.
Expected<StringRef>
wrapDeviceImages(ArrayRef<std::unique_ptr<MemoryBuffer>> Buffers,
                 const ArgList &Args, OffloadKind Kind) {
  llvm::TimeTraceScope TimeScope("Wrap bundled images");

  SmallVector<ArrayRef<char>, 4> BuffersToWrap;
  for (const auto &Buffer : Buffers)
    BuffersToWrap.emplace_back(
        ArrayRef<char>(Buffer->getBufferStart(), Buffer->getBufferSize()));

  LLVMContext Context;
  Module M("offload.wrapper.module", Context);
  M.setTargetTriple(Triple(
      Args.getLastArgValue(OPT_host_triple_EQ, sys::getDefaultTargetTriple())));

  switch (Kind) {
  case OFK_OpenMP:
    if (Error Err = offloading::wrapOpenMPBinaries(
            M, BuffersToWrap, offloading::getOffloadEntryArray(M),
            /*Suffix=*/"", /*Relocatable=*/Args.hasArg(OPT_relocatable)))
      return std::move(Err);
    break;
  case OFK_Cuda:
    if (Error Err = offloading::wrapCudaBinary(
            M, BuffersToWrap.front(), offloading::getOffloadEntryArray(M),
            /*Suffix=*/"", /*EmitSurfacesAndTextures=*/false))
      return std::move(Err);
    break;
  case OFK_HIP:
    if (Error Err = offloading::wrapHIPBinary(
            M, BuffersToWrap.front(), offloading::getOffloadEntryArray(M)))
      return std::move(Err);
    break;
  case OFK_SYCL: {
    // TODO: fill these options once the Driver supports them.
    offloading::SYCLJITOptions Options;
    if (Error Err =
            offloading::wrapSYCLBinaries(M, BuffersToWrap.front(), Options))
      return std::move(Err);
    break;
  }
  default:
    return createStringError(getOffloadKindName(Kind) +
                             " wrapping is not supported");
  }

  if (Args.hasArg(OPT_print_wrapped_module))
    errs() << M;
  if (Args.hasArg(OPT_save_temps)) {
    int FD = -1;
    auto TempFileOrErr =
        createOutputFile(sys::path::filename(ExecutableName) + "." +
                             getOffloadKindName(Kind) + ".image.wrapper",
                         "bc");
    if (!TempFileOrErr)
      return TempFileOrErr.takeError();
    if (std::error_code EC = sys::fs::openFileForWrite(*TempFileOrErr, FD))
      return errorCodeToError(EC);
    llvm::raw_fd_ostream OS(FD, true);
    WriteBitcodeToFile(M, OS);
  }

  auto FileOrErr = compileModule(M, Kind);
  if (!FileOrErr)
    return FileOrErr.takeError();
  return *FileOrErr;
}

Expected<SmallVector<std::unique_ptr<MemoryBuffer>>>
bundleOpenMP(ArrayRef<OffloadingImage> Images) {
  SmallVector<std::unique_ptr<MemoryBuffer>> Buffers;
  for (const OffloadingImage &Image : Images)
    Buffers.emplace_back(
        MemoryBuffer::getMemBufferCopy(OffloadBinary::write(Image)));

  return std::move(Buffers);
}

Expected<SmallVector<std::unique_ptr<MemoryBuffer>>>
bundleSYCL(ArrayRef<OffloadingImage> Images) {
  SmallVector<std::unique_ptr<MemoryBuffer>> Buffers;
  if (DryRun) {
    // In dry-run mode there is an empty input which is insufficient for the
    // testing. Therefore, we return here a stub image.
    OffloadingImage Image;
    Image.TheImageKind = IMG_None;
    Image.TheOffloadKind = OffloadKind::OFK_SYCL;
    Image.StringData["symbols"] = "stub";
    Image.Image = MemoryBuffer::getMemBufferCopy("");
    SmallString<0> SerializedImage = OffloadBinary::write(Image);
    Buffers.emplace_back(MemoryBuffer::getMemBufferCopy(SerializedImage));
    return std::move(Buffers);
  }

  for (const OffloadingImage &Image : Images) {
    // clang-sycl-linker packs outputs into one binary blob. Therefore, it is
    // passed to Offload Wrapper as is.
    StringRef S(Image.Image->getBufferStart(), Image.Image->getBufferSize());
    Buffers.emplace_back(MemoryBuffer::getMemBufferCopy(S));
  }

  return std::move(Buffers);
}

Expected<SmallVector<std::unique_ptr<MemoryBuffer>>>
bundleCuda(ArrayRef<OffloadingImage> Images, const ArgList &Args) {
  SmallVector<std::pair<StringRef, StringRef>, 4> InputFiles;
  for (const OffloadingImage &Image : Images)
    InputFiles.emplace_back(std::make_pair(Image.Image->getBufferIdentifier(),
                                           Image.StringData.lookup("arch")));

  auto FileOrErr = nvptx::fatbinary(InputFiles, Args);
  if (!FileOrErr)
    return FileOrErr.takeError();

  llvm::ErrorOr<std::unique_ptr<llvm::MemoryBuffer>> ImageOrError =
      llvm::MemoryBuffer::getFileOrSTDIN(*FileOrErr);

  SmallVector<std::unique_ptr<MemoryBuffer>> Buffers;
  if (std::error_code EC = ImageOrError.getError())
    return createFileError(*FileOrErr, EC);
  Buffers.emplace_back(std::move(*ImageOrError));

  return std::move(Buffers);
}

Expected<SmallVector<std::unique_ptr<MemoryBuffer>>>
bundleHIP(ArrayRef<OffloadingImage> Images, const ArgList &Args) {
  SmallVector<std::pair<StringRef, StringRef>, 4> InputFiles;
  for (const OffloadingImage &Image : Images)
    InputFiles.emplace_back(std::make_pair(Image.Image->getBufferIdentifier(),
                                           Image.StringData.lookup("arch")));

  auto FileOrErr = amdgcn::fatbinary(InputFiles, Args);
  if (!FileOrErr)
    return FileOrErr.takeError();

  llvm::ErrorOr<std::unique_ptr<llvm::MemoryBuffer>> ImageOrError =
      llvm::MemoryBuffer::getFileOrSTDIN(*FileOrErr);

  SmallVector<std::unique_ptr<MemoryBuffer>> Buffers;
  if (std::error_code EC = ImageOrError.getError())
    return createFileError(*FileOrErr, EC);
  Buffers.emplace_back(std::move(*ImageOrError));

  return std::move(Buffers);
}

/// Transforms the input \p Images into the binary format the runtime expects
/// for the given \p Kind.
Expected<SmallVector<std::unique_ptr<MemoryBuffer>>>
bundleLinkedOutput(ArrayRef<OffloadingImage> Images, const ArgList &Args,
                   OffloadKind Kind) {
  llvm::TimeTraceScope TimeScope("Bundle linked output");
  switch (Kind) {
  case OFK_OpenMP:
    return bundleOpenMP(Images);
  case OFK_SYCL:
    return bundleSYCL(Images);
  case OFK_Cuda:
    return bundleCuda(Images, Args);
  case OFK_HIP:
    return bundleHIP(Images, Args);
  default:
    return createStringError(getOffloadKindName(Kind) +
                             " bundling is not supported");
  }
}

/// Returns a new ArgList containg arguments used for the device linking phase.
DerivedArgList getLinkerArgs(ArrayRef<OffloadFile> Input,
                             const InputArgList &Args) {
  DerivedArgList DAL = DerivedArgList(DerivedArgList(Args));
  for (Arg *A : Args)
    DAL.append(A);

  // Set the subarchitecture and target triple for this compilation.
  const OptTable &Tbl = getOptTable();
  StringRef Arch = Args.MakeArgString(Input.front().getBinary()->getArch());
  DAL.AddJoinedArg(nullptr, Tbl.getOption(OPT_arch_EQ),
                   Arch == "generic" ? "" : Arch);
  DAL.AddJoinedArg(nullptr, Tbl.getOption(OPT_triple_EQ),
                   Args.MakeArgString(Input.front().getBinary()->getTriple()));

  const auto *Bin = Input.front().getBinary();
  DAL.AddJoinedArg(
      nullptr, Tbl.getOption(OPT_sycl_backend_compile_options_from_image_EQ),
      Args.MakeArgString(Bin->getString(COMPILE_OPTS)));
  DAL.AddJoinedArg(nullptr,
                   Tbl.getOption(OPT_sycl_backend_link_options_from_image_EQ),
                   Args.MakeArgString(Bin->getString(LINK_OPTS)));

  // If every input file is bitcode we have whole program visibility as we
  // do only support static linking with bitcode.
  auto ContainsBitcode = [](const OffloadFile &F) {
    return identify_magic(F.getBinary()->getImage()) == file_magic::bitcode;
  };
  if (llvm::all_of(Input, ContainsBitcode))
    DAL.AddFlagArg(nullptr, Tbl.getOption(OPT_whole_program));

  // Forward '-Xoffload-linker' options to the appropriate backend.
  for (StringRef Arg : Args.getAllArgValues(OPT_device_linker_args_EQ)) {
    auto [Triple, Value] = Arg.split('=');
    llvm::Triple TT(Triple);
    // If this isn't a recognized triple then it's an `arg=value` option.
    if (TT.getArch() == Triple::ArchType::UnknownArch)
      DAL.AddJoinedArg(nullptr, Tbl.getOption(OPT_linker_arg_EQ),
                       Args.MakeArgString(Arg));
    else if (Value.empty())
      DAL.AddJoinedArg(nullptr, Tbl.getOption(OPT_linker_arg_EQ),
                       Args.MakeArgString(Triple));
    else if (Triple == DAL.getLastArgValue(OPT_triple_EQ))
      DAL.AddJoinedArg(nullptr, Tbl.getOption(OPT_linker_arg_EQ),
                       Args.MakeArgString(Value));
  }

  // Forward '-Xoffload-compiler' options to the appropriate backend.
  for (StringRef Arg : Args.getAllArgValues(OPT_device_compiler_args_EQ)) {
    auto [Triple, Value] = Arg.split('=');
    llvm::Triple TT(Triple);
    // If this isn't a recognized triple then it's an `arg=value` option.
    if (TT.getArch() == Triple::ArchType::UnknownArch)
      DAL.AddJoinedArg(nullptr, Tbl.getOption(OPT_compiler_arg_EQ),
                       Args.MakeArgString(Arg));
    else if (Value.empty())
      DAL.AddJoinedArg(nullptr, Tbl.getOption(OPT_compiler_arg_EQ),
                       Args.MakeArgString(Triple));
    else if (Triple == DAL.getLastArgValue(OPT_triple_EQ))
      DAL.AddJoinedArg(nullptr, Tbl.getOption(OPT_compiler_arg_EQ),
                       Args.MakeArgString(Value));
  }

  return DAL;
}

Error handleOverrideImages(
    const InputArgList &Args,
    MapVector<OffloadKind, SmallVector<OffloadingImage, 0>> &Images) {
  for (StringRef Arg : Args.getAllArgValues(OPT_override_image)) {
    OffloadKind Kind = getOffloadKind(Arg.split("=").first);
    StringRef Filename = Arg.split("=").second;

    ErrorOr<std::unique_ptr<MemoryBuffer>> BufferOrErr =
        MemoryBuffer::getFileOrSTDIN(Filename);
    if (std::error_code EC = BufferOrErr.getError())
      return createFileError(Filename, EC);

    Expected<std::unique_ptr<ObjectFile>> ElfOrErr =
        ObjectFile::createELFObjectFile(**BufferOrErr,
                                        /*InitContent=*/false);
    if (!ElfOrErr)
      return ElfOrErr.takeError();
    ObjectFile &Elf = **ElfOrErr;

    OffloadingImage TheImage{};
    TheImage.TheImageKind = IMG_Object;
    TheImage.TheOffloadKind = Kind;
    TheImage.StringData["triple"] =
        Args.MakeArgString(Elf.makeTriple().getTriple());
    if (std::optional<StringRef> CPU = Elf.tryGetCPUName())
      TheImage.StringData["arch"] = Args.MakeArgString(*CPU);
    TheImage.Image = std::move(*BufferOrErr);

    Images[Kind].emplace_back(std::move(TheImage));
  }
  return Error::success();
}

/// Transforms all the extracted offloading input files into an image that can
/// be registered by the runtime.
Expected<SmallVector<StringRef>>
linkAndWrapDeviceFiles(ArrayRef<SmallVector<OffloadFile>> LinkerInputFiles,
                       const InputArgList &Args, char **Argv, int Argc) {
  llvm::TimeTraceScope TimeScope("Handle all device input");

  std::mutex ImageMtx;
  MapVector<OffloadKind, SmallVector<OffloadingImage, 0>> Images;
  // Create a binary image of each offloading image and embed it into a new
  // object file.
  SmallVector<StringRef> WrappedOutput;

  // When creating SYCLBIN files, we need to store the compiled modules for
  // combined packaging.
  std::mutex SYCLBINModulesMtx;
  SmallVector<SYCLBIN::SYCLBINModuleDesc> SYCLBINModules;

  // Initialize the images with any overriding inputs.
  if (Args.hasArg(OPT_override_image))
    if (Error Err = handleOverrideImages(Args, Images))
      return std::move(Err);

  auto Err = parallelForEachError(LinkerInputFiles, [&](auto &Input) -> Error {
    llvm::TimeTraceScope TimeScope("Link device input");

    // Each thread needs its own copy of the base arguments to maintain
    // per-device argument storage of synthetic strings.
    const OptTable &Tbl = getOptTable();
    BumpPtrAllocator Alloc;
    StringSaver Saver(Alloc);
    auto BaseArgs =
        Tbl.parseArgs(Argc, Argv, OPT_INVALID, Saver, [](StringRef Err) {
          reportError(createStringError(Err));
        });
    auto LinkerArgs = getLinkerArgs(Input, BaseArgs);
    bool HasSYCLOffloadKind = false;
    bool HasNonSYCLOffloadKinds = false;
    uint16_t ActiveOffloadKindMask = 0u;
    for (const auto &File : Input) {
      ActiveOffloadKindMask |= File.getBinary()->getOffloadKind();
      if (File.getBinary()->getOffloadKind() == OFK_SYCL)
        HasSYCLOffloadKind = true;
      else
        HasNonSYCLOffloadKinds = true;
    }

    // Write any remaining device inputs to an output file.
    SmallVector<StringRef> InputFiles;
    for (const OffloadFile &File : Input) {
      auto FileNameOrErr = writeOffloadFile(File);
      if (!FileNameOrErr)
        return FileNameOrErr.takeError();
      InputFiles.emplace_back(*FileNameOrErr);
    }

    if (HasSYCLOffloadKind) {
      SmallVector<StringRef> InputFiles;
      // Write device inputs to an output file for the linker.
      for (const OffloadFile &File : Input) {
        auto FileNameOrErr = writeOffloadFile(File, HasSYCLOffloadKind);
        if (!FileNameOrErr)
          return FileNameOrErr.takeError();
        InputFiles.emplace_back(*FileNameOrErr);
      }
      // Link the input device files using the device linker for SYCL
      // offload.
      auto TmpOutputOrErr = sycl::linkDevice(InputFiles, LinkerArgs);
      if (!TmpOutputOrErr)
        return TmpOutputOrErr.takeError();
      SmallVector<StringRef> InputFilesSYCL;
      InputFilesSYCL.emplace_back(*TmpOutputOrErr);
      auto SplitModulesOrErr =
          UseSYCLPostLinkTool
              ? sycl::runSYCLPostLinkTool(InputFilesSYCL, LinkerArgs)
              : sycl::runSYCLSplitLibrary(InputFilesSYCL, LinkerArgs,
                                          *SYCLModuleSplitMode);
      if (!SplitModulesOrErr)
        return SplitModulesOrErr.takeError();

      auto &SplitModules = *SplitModulesOrErr;
      const llvm::Triple Triple(LinkerArgs.getLastArgValue(OPT_triple_EQ));
      if ((Triple.isNVPTX() || Triple.isAMDGCN()) &&
          LinkerArgs.hasArg(OPT_sycl_embed_ir)) {
        // When compiling for Nvidia/AMD devices and the user requested the
        // IR to be embedded in the application (via option), run the output
        // of sycl-post-link (filetable referencing LLVM Bitcode + symbols)
        // through the offload wrapper and link the resulting object to the
        // application.
        auto OutputFile = sycl::runWrapperAndCompile(SplitModules, LinkerArgs,
                                                     /* IsEmbeddedIR */ true);
        if (!OutputFile)
          return OutputFile.takeError();
        WrappedOutput.push_back(*OutputFile);
      }
      for (size_t I = 0, E = SplitModules.size(); I != E; ++I) {
        SmallVector<StringRef> Files = {SplitModules[I].ModuleFilePath};
        StringRef Arch = LinkerArgs.getLastArgValue(OPT_arch_EQ);
        if (Arch.empty())
          Arch = "native";
        SmallVector<std::pair<StringRef, StringRef>, 4> BundlerInputFiles;
        auto ClangOutputOrErr =
            linkDevice(Files, LinkerArgs, true /* IsSYCLKind */);
        if (!ClangOutputOrErr)
          return ClangOutputOrErr.takeError();
        if (Triple.isNVPTX()) {
          auto VirtualArch = StringRef(clang::OffloadArchToVirtualArchString(
              clang::StringToOffloadArch(Arch)));
          auto PtxasOutputOrErr =
              nvptx::ptxas(*ClangOutputOrErr, LinkerArgs, Arch);
          if (!PtxasOutputOrErr)
            return PtxasOutputOrErr.takeError();
          BundlerInputFiles.emplace_back(*ClangOutputOrErr, VirtualArch);
          BundlerInputFiles.emplace_back(*PtxasOutputOrErr, Arch);
          auto BundledFileOrErr =
              nvptx::fatbinary(BundlerInputFiles, LinkerArgs);
          if (!BundledFileOrErr)
            return BundledFileOrErr.takeError();
          SplitModules[I].ModuleFilePath = *BundledFileOrErr;
        } else if (Triple.isAMDGCN()) {
          BundlerInputFiles.emplace_back(*ClangOutputOrErr, Arch);
          auto BundledFileOrErr =
              amdgcn::fatbinary(BundlerInputFiles, LinkerArgs);
          if (!BundledFileOrErr)
            return BundledFileOrErr.takeError();
          SplitModules[I].ModuleFilePath = *BundledFileOrErr;
        } else {
          SplitModules[I].ModuleFilePath = *ClangOutputOrErr;
          if (Triple.isNativeCPU()) {
            // Add to WrappedOutput directly rather than combining this with the
            // below because WrappedOutput holds references and
            // SplitModules[I].ModuleFilePath will go out of scope too soon.
            std::scoped_lock Guard(ImageMtx);
            WrappedOutput.push_back(*ClangOutputOrErr);
          }
        }
      }

      if (OutputSYCLBIN) {
        SYCLBIN::SYCLBINModuleDesc MD;
        MD.ArchString = LinkerArgs.getLastArgValue(OPT_arch_EQ);
        MD.TargetTriple =
            llvm::Triple{LinkerArgs.getLastArgValue(OPT_triple_EQ)};
        MD.SplitModules = std::move(SplitModules);
        std::scoped_lock<std::mutex> Guard(SYCLBINModulesMtx);
        SYCLBINModules.emplace_back(std::move(MD));
      } else {
        // TODO(NOM7): Remove this call and use community flow for bundle/wrap
        auto OutputFile = sycl::runWrapperAndCompile(SplitModules, LinkerArgs);
        if (!OutputFile)
          return OutputFile.takeError();

        // SYCL offload kind images are all ready to be sent to host linker.
        // TODO: Currently, device code wrapping for SYCL offload happens in a
        // separate path inside 'linkDevice' call seen above.
        // This will eventually be refactored to use the 'common' wrapping logic
        // that is used for other offload kinds.
        std::scoped_lock Guard(ImageMtx);
        WrappedOutput.push_back(*OutputFile);
      }
    }
    if (HasNonSYCLOffloadKinds) {
      // Write any remaining device inputs to an output file.
      SmallVector<StringRef> InputFiles;
      for (const OffloadFile &File : Input) {
        auto FileNameOrErr = writeOffloadFile(File);
        if (!FileNameOrErr)
          return FileNameOrErr.takeError();
        InputFiles.emplace_back(*FileNameOrErr);
      }

      // Link the remaining device files using the device linker.
      auto OutputOrErr = linkDevice(InputFiles, LinkerArgs);
      if (!OutputOrErr)
        return OutputOrErr.takeError();

      // Store the offloading image for each linked output file.
      for (OffloadKind Kind = OFK_OpenMP; Kind != OFK_LAST;
           Kind = static_cast<OffloadKind>((uint16_t)(Kind) << 1)) {
        if ((ActiveOffloadKindMask & Kind) == 0)
          continue;
        llvm::ErrorOr<std::unique_ptr<llvm::MemoryBuffer>> FileOrErr =
            llvm::MemoryBuffer::getFileOrSTDIN(*OutputOrErr);
        if (std::error_code EC = FileOrErr.getError()) {
          if (DryRun)
            FileOrErr = MemoryBuffer::getMemBuffer("");
          else
            return createFileError(*OutputOrErr, EC);
        }

        // Manually containerize offloading images not in ELF format.
        if (Error E = containerizeRawImage(*FileOrErr, Kind, LinkerArgs))
          return E;

        std::scoped_lock<decltype(ImageMtx)> Guard(ImageMtx);
        OffloadingImage TheImage{};
        TheImage.TheImageKind =
            Args.hasArg(OPT_embed_bitcode) ? IMG_Bitcode : IMG_Object;
        TheImage.TheOffloadKind = Kind;
        TheImage.StringData["triple"] =
            Args.MakeArgString(LinkerArgs.getLastArgValue(OPT_triple_EQ));
        TheImage.StringData["arch"] =
            Args.MakeArgString(LinkerArgs.getLastArgValue(OPT_arch_EQ));
        TheImage.Image = std::move(*FileOrErr);

        Images[Kind].emplace_back(std::move(TheImage));
      }
    }
    return Error::success();
  });
  if (Err)
    return std::move(Err);

  if (OutputSYCLBIN) {
    auto OutputOrErr = sycl::packageSYCLBIN(SYCLBINState, SYCLBINModules);
    if (!OutputOrErr)
      return OutputOrErr.takeError();
    WrappedOutput.push_back(*OutputOrErr);
  }

  for (auto &[Kind, Input] : Images) {
    if (Kind == OFK_SYCL)
      continue;
    // We sort the entries before bundling so they appear in a deterministic
    // order in the final binary.
    llvm::sort(Input, [](OffloadingImage &A, OffloadingImage &B) {
      return A.StringData["triple"] > B.StringData["triple"] ||
             A.StringData["arch"] > B.StringData["arch"] ||
             A.TheOffloadKind < B.TheOffloadKind;
    });
    auto BundledImagesOrErr = bundleLinkedOutput(Input, Args, Kind);
    if (!BundledImagesOrErr)
      return BundledImagesOrErr.takeError();
    auto OutputOrErr = wrapDeviceImages(*BundledImagesOrErr, Args, Kind);
    if (!OutputOrErr)
      return OutputOrErr.takeError();
    WrappedOutput.push_back(*OutputOrErr);
  }
  return WrappedOutput;
}

std::optional<std::string> findFile(StringRef Dir, StringRef Root,
                                    const Twine &Name) {
  SmallString<128> Path;
  if (Dir.starts_with("="))
    sys::path::append(Path, Root, Dir.substr(1), Name);
  else
    sys::path::append(Path, Dir, Name);

  if (sys::fs::exists(Path))
    return static_cast<std::string>(Path);
  return std::nullopt;
}

std::optional<std::string>
findFromSearchPaths(StringRef Name, StringRef Root,
                    ArrayRef<StringRef> SearchPaths) {
  for (StringRef Dir : SearchPaths)
    if (std::optional<std::string> File = findFile(Dir, Root, Name))
      return File;
  return std::nullopt;
}

std::optional<std::string>
searchLibraryBaseName(StringRef Name, StringRef Root,
                      ArrayRef<StringRef> SearchPaths) {
  for (StringRef Dir : SearchPaths) {
    if (std::optional<std::string> File =
            findFile(Dir, Root, "lib" + Name + ".so"))
      return File;
    if (std::optional<std::string> File =
            findFile(Dir, Root, "lib" + Name + ".a"))
      return File;
  }
  return std::nullopt;
}

/// Search for static libraries in the linker's library path given input like
/// `-lfoo` or `-l:libfoo.a`.
std::optional<std::string> searchLibrary(StringRef Input, StringRef Root,
                                         ArrayRef<StringRef> SearchPaths) {
  if (Input.starts_with(":") || Input.ends_with(".lib"))
    return findFromSearchPaths(Input.drop_front(), Root, SearchPaths);
  return searchLibraryBaseName(Input, Root, SearchPaths);
}

/// Search the input files and libraries for embedded device offloading code
/// and add it to the list of files to be linked. Files coming from static
/// libraries are only added to the input if they are used by an existing
/// input file. Returns a list of input files intended for a single linking job.
Expected<SmallVector<SmallVector<OffloadFile>>>
getDeviceInput(const ArgList &Args) {
  llvm::TimeTraceScope TimeScope("ExtractDeviceCode");

  // Skip all the input if the user is overriding the output.
  if (Args.hasArg(OPT_override_image))
    return SmallVector<SmallVector<OffloadFile>>();

  StringRef Root = Args.getLastArgValue(OPT_sysroot_EQ);
  SmallVector<StringRef> LibraryPaths;
  for (const opt::Arg *Arg : Args.filtered(OPT_library_path, OPT_libpath))
    LibraryPaths.push_back(Arg->getValue());

  BumpPtrAllocator Alloc;
  StringSaver Saver(Alloc);

  // Try to extract device code from the linker input files.
  bool WholeArchive = Args.hasArg(OPT_wholearchive_flag) ? true : false;
  SmallVector<OffloadFile> ObjectFilesToExtract;
  SmallVector<OffloadFile> ArchiveFilesToExtract;
  for (const opt::Arg *Arg : Args.filtered(
           OPT_INPUT, OPT_library, OPT_whole_archive, OPT_no_whole_archive)) {
    if (Arg->getOption().matches(OPT_whole_archive) ||
        Arg->getOption().matches(OPT_no_whole_archive)) {
      WholeArchive = Arg->getOption().matches(OPT_whole_archive);
      continue;
    }

    std::optional<std::string> Filename =
        Arg->getOption().matches(OPT_library)
            ? searchLibrary(Arg->getValue(), Root, LibraryPaths)
            : std::string(Arg->getValue());

    if (!Filename && Arg->getOption().matches(OPT_library))
      reportError(
          createStringError("unable to find library -l%s", Arg->getValue()));

    if (!Filename || !sys::fs::exists(*Filename) ||
        sys::fs::is_directory(*Filename))
      continue;

    ErrorOr<std::unique_ptr<MemoryBuffer>> BufferOrErr =
        MemoryBuffer::getFile(*Filename);
    if (std::error_code EC = BufferOrErr.getError())
      return createFileError(*Filename, EC);

    MemoryBufferRef Buffer = **BufferOrErr;
    if (identify_magic(Buffer.getBuffer()) == file_magic::elf_shared_object)
      continue;
    SmallVector<OffloadFile> Binaries;
    size_t OldSize = Binaries.size();
    if (Error Err = extractOffloadBinaries(Buffer, Binaries))
      return std::move(Err);
    if (Binaries.size() == OldSize) {
      if (Error Err = sycl::extractBundledObjects(*Filename, Args, Binaries))
        return std::move(Err);
    }

    for (auto &OffloadFile : Binaries) {
      if (identify_magic(Buffer.getBuffer()) == file_magic::archive &&
          !WholeArchive)
        ArchiveFilesToExtract.emplace_back(std::move(OffloadFile));
      else
        ObjectFilesToExtract.emplace_back(std::move(OffloadFile));
    }
  }

  // Link all standard input files and update the list of symbols.
  MapVector<OffloadFile::TargetID, SmallVector<OffloadFile, 0>> InputFiles;
  for (OffloadFile &Binary : ObjectFilesToExtract) {
    if (!Binary.getBinary())
      continue;

    SmallVector<OffloadFile::TargetID> CompatibleTargets = {Binary};
    for (const auto &[ID, Input] : InputFiles)
      if (object::areTargetsCompatible(Binary, ID))
        CompatibleTargets.emplace_back(ID);

    for (const auto &[Index, ID] : llvm::enumerate(CompatibleTargets)) {
      // If another target needs this binary it must be copied instead.
      if (Index == CompatibleTargets.size() - 1)
        InputFiles[ID].emplace_back(std::move(Binary));
      else
        InputFiles[ID].emplace_back(Binary.copy());
    }
  }

  llvm::DenseSet<StringRef> ShouldExtract;
  for (auto &Arg : Args.getAllArgValues(OPT_should_extract))
    ShouldExtract.insert(Arg);

  // We only extract archive members from the fat binary if we find a used or
  // requested target. Unlike normal static archive handling, we just extract
  // every object file contained in the archive.
  for (OffloadFile &Binary : ArchiveFilesToExtract) {
    if (!Binary.getBinary())
      continue;

    SmallVector<OffloadFile::TargetID> CompatibleTargets = {Binary};
    for (const auto &[ID, Input] : InputFiles)
      if (object::areTargetsCompatible(Binary, ID))
        CompatibleTargets.emplace_back(ID);

    for (const auto &[Index, ID] : llvm::enumerate(CompatibleTargets)) {
      // Only extract an if we have an an object matching this target or it
      // was specifically requested.
      if (!InputFiles.count(ID) && !ShouldExtract.contains(ID.second))
        continue;

      // If another target needs this binary it must be copied instead.
      if (Index == CompatibleTargets.size() - 1)
        InputFiles[ID].emplace_back(std::move(Binary));
      else
        InputFiles[ID].emplace_back(Binary.copy());
    }
  }

  for (StringRef Library : Args.getAllArgValues(OPT_bitcode_library_EQ)) {
    auto FileOrErr = getInputBitcodeLibrary(Library);
    if (!FileOrErr)
      return FileOrErr.takeError();
    InputFiles[*FileOrErr].push_back(std::move(*FileOrErr));
  }

  SmallVector<SmallVector<OffloadFile>> InputsForTarget;
  for (auto &[ID, Input] : InputFiles)
    InputsForTarget.emplace_back(std::move(Input));

  return std::move(InputsForTarget);
}

} // namespace

int main(int Argc, char **Argv) {
  InitLLVM X(Argc, Argv);
  InitializeAllTargetInfos();
  InitializeAllTargets();
  InitializeAllTargetMCs();
  InitializeAllAsmParsers();
  InitializeAllAsmPrinters();

  LinkerExecutable = Argv[0];
  sys::PrintStackTraceOnErrorSignal(Argv[0]);

  const OptTable &Tbl = getOptTable();
  BumpPtrAllocator Alloc;
  StringSaver Saver(Alloc);
  auto Args = Tbl.parseArgs(Argc, Argv, OPT_INVALID, Saver, [&](StringRef Err) {
    reportError(createStringError(Err));
  });

  if (Args.hasArg(OPT_help) || Args.hasArg(OPT_help_hidden)) {
    Tbl.printHelp(
        outs(),
        "clang-linker-wrapper [options] -- <options to passed to the linker>",
        "\nA wrapper utility over the host linker. It scans the input files\n"
        "for sections that require additional processing prior to linking.\n"
        "The will then transparently pass all arguments and input to the\n"
        "specified host linker to create the final binary.\n",
        Args.hasArg(OPT_help_hidden), Args.hasArg(OPT_help_hidden));
    return EXIT_SUCCESS;
  }
  if (Args.hasArg(OPT_v)) {
    printVersion(outs());
    return EXIT_SUCCESS;
  }

  // This forwards '-mllvm' arguments to LLVM if present.
  SmallVector<const char *> NewArgv = {Argv[0]};
  for (const opt::Arg *Arg : Args.filtered(OPT_mllvm))
    NewArgv.push_back(Arg->getValue());
  for (const opt::Arg *Arg : Args.filtered(OPT_offload_opt_eq_minus))
    NewArgv.push_back(Arg->getValue());
  SmallVector<PassPlugin, 1> PluginList;
  PassPlugins.setCallback([&](const std::string &PluginPath) {
    auto Plugin = PassPlugin::Load(PluginPath);
    if (!Plugin)
      reportFatalUsageError(Plugin.takeError());
    PluginList.emplace_back(Plugin.get());
  });
  cl::ParseCommandLineOptions(NewArgv.size(), &NewArgv[0]);

  Verbose = Args.hasArg(OPT_verbose);
  DryRun = Args.hasArg(OPT_dry_run);
  SaveTemps = Args.hasArg(OPT_save_temps);
  CudaBinaryPath = Args.getLastArgValue(OPT_cuda_path_EQ).str();

  llvm::Triple Triple(
      Args.getLastArgValue(OPT_host_triple_EQ, sys::getDefaultTargetTriple()));
  if (Args.hasArg(OPT_o))
    ExecutableName = Args.getLastArgValue(OPT_o, "a.out");
  else if (Args.hasArg(OPT_out))
    ExecutableName = Args.getLastArgValue(OPT_out, "a.exe");
  else
    ExecutableName = Triple.isOSWindows() ? "a.exe" : "a.out";

  parallel::strategy = hardware_concurrency(1);
  if (auto *Arg = Args.getLastArg(OPT_wrapper_jobs)) {
    unsigned Threads = 0;
    if (!llvm::to_integer(Arg->getValue(), Threads) || Threads == 0)
      reportError(createStringError("%s: expected a positive integer, got '%s'",
                                    Arg->getSpelling().data(),
                                    Arg->getValue()));
    parallel::strategy = hardware_concurrency(Threads);
  }

  if (Args.hasArg(OPT_wrapper_time_trace_eq)) {
    unsigned Granularity;
    Args.getLastArgValue(OPT_wrapper_time_trace_granularity, "500")
        .getAsInteger(10, Granularity);
    timeTraceProfilerInitialize(Granularity, Argv[0]);
  }

  UseSYCLPostLinkTool = Args.hasFlag(OPT_use_sycl_post_link_tool,
                                     OPT_no_use_sycl_post_link_tool, true);
  if (!UseSYCLPostLinkTool && Args.hasArg(OPT_use_sycl_post_link_tool))
    reportError(createStringError("-use-sycl-post-link-tool and "
                                  "-no-use-sycl-post-link-tool options can't "
                                  "be used together."));

  if (Arg *SYCLBINArg = Args.getLastArg(OPT_syclbin_EQ)) {
    OutputSYCLBIN = true;
    auto MaybeSYCLBINState =
        llvm::StringSwitch<std::optional<SYCLBIN::BundleState>>(
            SYCLBINArg->getValue())
            .Case("input", SYCLBIN::BundleState::Input)
            .Case("object", SYCLBIN::BundleState::Object)
            .Case("executable", SYCLBIN::BundleState::Executable)
            .Default(std::nullopt);

    if (MaybeSYCLBINState)
      SYCLBINState = *MaybeSYCLBINState;
    else
      reportError(
          createStringError("Invalid argument for -syclbin (" +
                            StringRef{SYCLBINArg->getValue()} +
                            "). Must be either input, object or executable."));
  }

  if (OutputSYCLBIN && Args.hasArg(OPT_sycl_embed_ir))
    reportError(createStringError(
        "-sycl-embed_ir and -syclbin can't be used together."));

  if (Args.hasArg(OPT_sycl_module_split_mode_EQ)) {
    if (UseSYCLPostLinkTool)
      reportError(createStringError(
          "-sycl-module-split-mode should be used with "
          "the -no-use-sycl-post-link-tool command line option."));

    StringRef StrMode = Args.getLastArgValue(OPT_sycl_module_split_mode_EQ);
    SYCLModuleSplitMode = module_split::convertStringToSplitMode(StrMode);
    if (!SYCLModuleSplitMode)
      reportError(createStringError(
          inconvertibleErrorCode(),
          formatv("sycl-module-split-mode value isn't recognized: {0}",
                  StrMode)));
  }

  if (Args.hasArg(OPT_sycl_dump_device_code_EQ)) {
    Arg *A = Args.getLastArg(OPT_sycl_dump_device_code_EQ);
    OffloadImageDumpDir = A->getValue();
    if (OffloadImageDumpDir.empty())
      sys::path::native(OffloadImageDumpDir = "./");
    else
      OffloadImageDumpDir.append(sys::path::get_separator());
  }

  {
    llvm::TimeTraceScope TimeScope("Execute linker wrapper");

    // Extract the device input files stored in the host fat binary.
    auto DeviceInputFiles = getDeviceInput(Args);
    if (!DeviceInputFiles)
      reportError(DeviceInputFiles.takeError());

    // Link and wrap the device images extracted from the linker input.
    auto FilesOrErr =
        linkAndWrapDeviceFiles(*DeviceInputFiles, Args, Argv, Argc);
    if (!FilesOrErr)
      reportError(FilesOrErr.takeError());

    if (OutputSYCLBIN) {
      if (Error Err = sycl::mergeSYCLBIN(*FilesOrErr, Args))
        reportError(std::move(Err));
    } else if (Args.hasArg(OPT_sycl_device_link)) {
      // Skip host linker if --sycl-device-link option is set.
      // Just copy the output of device linking and wrapping action.
      if (FilesOrErr->size() != 1)
        reportError(
            createStringError("Expect single output from the device linker."));
      if (Error Err = sycl::copyFileToFinalExecutable((*FilesOrErr)[0], Args))
        reportError(std::move(Err));
    } else {
      // Run the host linking job with the rendered arguments.
      if (Error Err = runLinker(*FilesOrErr, Args))
        reportError(std::move(Err));
    }
  }

  if (const opt::Arg *Arg = Args.getLastArg(OPT_wrapper_time_trace_eq)) {
    if (Error Err = timeTraceProfilerWrite(Arg->getValue(), ExecutableName))
      reportError(std::move(Err));
    timeTraceProfilerCleanup();
  }

  // Remove the temporary files created.
  if (!SaveTemps)
    for (const auto &TempFile : TempFiles)
      if (std::error_code EC = sys::fs::remove(TempFile))
        reportError(createFileError(TempFile, EC));
  return EXIT_SUCCESS;
}<|MERGE_RESOLUTION|>--- conflicted
+++ resolved
@@ -290,10 +290,10 @@
 Error containerizeRawImage(std::unique_ptr<MemoryBuffer> &Img, OffloadKind Kind,
                            const ArgList &Args) {
   llvm::Triple Triple(Args.getLastArgValue(OPT_triple_EQ));
-  if (Kind != OFK_OpenMP || !Triple.isSPIRV() ||
-      Triple.getVendor() != llvm::Triple::Intel)
-    return Error::success();
-  return offloading::intel::containerizeOpenMPSPIRVImage(Img);
+  if (Kind == OFK_OpenMP && Triple.isSPIRV() &&
+      Triple.getVendor() == llvm::Triple::Intel)
+    return offloading::intel::containerizeOpenMPSPIRVImage(Img);
+  return Error::success();
 }
 
 // TODO: Remove HasSYCLOffloadKind dependence when aligning with community code.
@@ -1794,43 +1794,6 @@
   }
 }
 
-<<<<<<< HEAD
-=======
-Error containerizeRawImage(std::unique_ptr<MemoryBuffer> &Img, OffloadKind Kind,
-                           const ArgList &Args) {
-  llvm::Triple Triple(Args.getLastArgValue(OPT_triple_EQ));
-  if (Kind == OFK_OpenMP && Triple.isSPIRV() &&
-      Triple.getVendor() == llvm::Triple::Intel)
-    return offloading::intel::containerizeOpenMPSPIRVImage(Img);
-  return Error::success();
-}
-
-Expected<StringRef> writeOffloadFile(const OffloadFile &File) {
-  const OffloadBinary &Binary = *File.getBinary();
-
-  StringRef Prefix =
-      sys::path::stem(Binary.getMemoryBufferRef().getBufferIdentifier());
-  SmallString<128> Filename;
-  (Prefix + "-" + Binary.getTriple() + "-" + Binary.getArch())
-      .toVector(Filename);
-  llvm::replace(Filename, ':', '-');
-  auto TempFileOrErr = createOutputFile(Filename, "o");
-  if (!TempFileOrErr)
-    return TempFileOrErr.takeError();
-
-  Expected<std::unique_ptr<FileOutputBuffer>> OutputOrErr =
-      FileOutputBuffer::create(*TempFileOrErr, Binary.getImage().size());
-  if (!OutputOrErr)
-    return OutputOrErr.takeError();
-  std::unique_ptr<FileOutputBuffer> Output = std::move(*OutputOrErr);
-  llvm::copy(Binary.getImage(), Output->getBufferStart());
-  if (Error E = Output->commit())
-    return std::move(E);
-
-  return *TempFileOrErr;
-}
-
->>>>>>> 65fd44eb
 // Compile the module to an object file using the appropriate target machine for
 // the host triple.
 Expected<StringRef> compileModule(Module &M, OffloadKind Kind) {
