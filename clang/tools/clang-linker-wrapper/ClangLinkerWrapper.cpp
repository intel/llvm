//===-- clang-linker-wrapper/ClangLinkerWrapper.cpp - wrapper over linker-===//
//
// Part of the LLVM Project, under the Apache License v2.0 with LLVM Exceptions.
// See https://llvm.org/LICENSE.txt for license information.
// SPDX-License-Identifier: Apache-2.0 WITH LLVM-exception
//
//===---------------------------------------------------------------------===//
//
// This tool works as a wrapper over a linking job. This tool is used to create
// linked device images for offloading. It scans the linker's input for embedded
// device offloading data stored in sections `.llvm.offloading` and extracts it
// as a temporary file. The extracted device files will then be passed to a
// device linking job to create a final device image.
//
//===---------------------------------------------------------------------===//

#include "clang/Basic/Cuda.h"
#include "clang/Basic/TargetID.h"
#include "clang/Basic/Version.h"
#include "llvm/ADT/MapVector.h"
#include "llvm/BinaryFormat/Magic.h"
#include "llvm/Bitcode/BitcodeWriter.h"
#include "llvm/CodeGen/CommandFlags.h"
#include "llvm/Frontend/Offloading/OffloadWrapper.h"
#include "llvm/Frontend/Offloading/SYCLOffloadWrapper.h"
#include "llvm/Frontend/Offloading/Utility.h"
#include "llvm/IR/Constants.h"
#include "llvm/IR/DiagnosticPrinter.h"
#include "llvm/IR/Module.h"
#include "llvm/IRReader/IRReader.h"
#include "llvm/LTO/LTO.h"
#include "llvm/MC/TargetRegistry.h"
#include "llvm/Object/Archive.h"
#include "llvm/Object/ArchiveWriter.h"
#include "llvm/Object/Binary.h"
#include "llvm/Object/ELFObjectFile.h"
#include "llvm/Object/IRObjectFile.h"
#include "llvm/Object/ObjectFile.h"
#include "llvm/Object/OffloadBinary.h"
#include "llvm/Object/SYCLBIN.h"
#include "llvm/Option/ArgList.h"
#include "llvm/Option/OptTable.h"
#include "llvm/Option/Option.h"
#include "llvm/Passes/PassPlugin.h"
#include "llvm/Remarks/HotnessThresholdParser.h"
#include "llvm/SYCLLowerIR/ModuleSplitter.h"
#include "llvm/Support/CommandLine.h"
#include "llvm/Support/Errc.h"
#include "llvm/Support/FileOutputBuffer.h"
#include "llvm/Support/FileSystem.h"
#include "llvm/Support/InitLLVM.h"
#include "llvm/Support/LineIterator.h"
#include "llvm/Support/MemoryBuffer.h"
#include "llvm/Support/Parallel.h"
#include "llvm/Support/Path.h"
#include "llvm/Support/Program.h"
#include "llvm/Support/Signals.h"
#include "llvm/Support/SourceMgr.h"
#include "llvm/Support/StringSaver.h"
#include "llvm/Support/TargetSelect.h"
#include "llvm/Support/TimeProfiler.h"
#include "llvm/Support/WithColor.h"
#include "llvm/Support/raw_ostream.h"
#include "llvm/Target/TargetMachine.h"
#include "llvm/TargetParser/Host.h"
#include <atomic>
#include <optional>

#define COMPILE_OPTS "compile-opts"
#define LINK_OPTS "link-opts"

using namespace llvm;
using namespace llvm::opt;
using namespace llvm::object;

// Various tools (e.g., llc and opt) duplicate this series of declarations for
// options related to passes and remarks.

static cl::opt<bool> RemarksWithHotness(
    "pass-remarks-with-hotness",
    cl::desc("With PGO, include profile count in optimization remarks"),
    cl::Hidden);

static cl::opt<std::optional<uint64_t>, false, remarks::HotnessThresholdParser>
    RemarksHotnessThreshold(
        "pass-remarks-hotness-threshold",
        cl::desc("Minimum profile count required for "
                 "an optimization remark to be output. "
                 "Use 'auto' to apply the threshold from profile summary."),
        cl::value_desc("N or 'auto'"), cl::init(0), cl::Hidden);

static cl::opt<std::string>
    RemarksFilename("pass-remarks-output",
                    cl::desc("Output filename for pass remarks"),
                    cl::value_desc("filename"));

static cl::opt<std::string>
    RemarksPasses("pass-remarks-filter",
                  cl::desc("Only record optimization remarks from passes whose "
                           "names match the given regular expression"),
                  cl::value_desc("regex"));

static cl::opt<std::string> RemarksFormat(
    "pass-remarks-format",
    cl::desc("The format used for serializing remarks (default: YAML)"),
    cl::value_desc("format"), cl::init("yaml"));

static cl::list<std::string>
    PassPlugins("load-pass-plugin",
                cl::desc("Load passes from plugin library"));

static cl::opt<std::string> PassPipeline(
    "passes",
    cl::desc(
        "A textual description of the pass pipeline. To have analysis passes "
        "available before a certain pass, add 'require<foo-analysis>'. "
        "'-passes' overrides the pass pipeline (but not all effects) from "
        "specifying '--opt-level=O?' (O2 is the default) to "
        "clang-linker-wrapper.  Be sure to include the corresponding "
        "'default<O?>' in '-passes'."));
static cl::alias PassPipeline2("p", cl::aliasopt(PassPipeline),
                               cl::desc("Alias for -passes"));

/// Path of the current binary.
static const char *LinkerExecutable;

/// Ssave intermediary results.
static bool SaveTemps = false;

/// Print arguments without executing.
static bool DryRun = false;

/// Print verbose output.
static bool Verbose = false;

/// Filename of the executable being created.
static StringRef ExecutableName;

/// Binary path for the CUDA installation.
static std::string CudaBinaryPath;

/// Mutex lock to protect writes to shared TempFiles in parallel.
static std::mutex TempFilesMutex;

/// Temporary files created by the linker wrapper.
static std::list<SmallString<128>> TempFiles;

/// Codegen flags for LTO backend.
static codegen::RegisterCodeGenFlags CodeGenFlags;

/// Global flag to indicate that the LTO pipeline threw an error.
static std::atomic<bool> LTOError;

static std::optional<llvm::module_split::IRSplitMode> SYCLModuleSplitMode;

static bool UseSYCLPostLinkTool;

<<<<<<< HEAD
static bool OutputSYCLBIN;

SmallString<128> SPIRVDumpDir;
=======
static SmallString<128> SPIRVDumpDir;
>>>>>>> c0c91aa2

using OffloadingImage = OffloadBinary::OffloadingImage;

namespace llvm {
// Provide DenseMapInfo so that OffloadKind can be used in a DenseMap.
template <> struct DenseMapInfo<OffloadKind> {
  static inline OffloadKind getEmptyKey() { return OFK_LAST; }
  static inline OffloadKind getTombstoneKey() {
    return static_cast<OffloadKind>(OFK_LAST + 1);
  }
  static unsigned getHashValue(const OffloadKind &Val) { return Val; }

  static bool isEqual(const OffloadKind &LHS, const OffloadKind &RHS) {
    return LHS == RHS;
  }
};
} // namespace llvm

namespace {
using std::error_code;

/// Must not overlap with llvm::opt::DriverFlag.
enum WrapperFlags {
  WrapperOnlyOption = (1 << 4), // Options only used by the linker wrapper.
  DeviceOnlyOption = (1 << 5),  // Options only used for device linking.
};

enum ID {
  OPT_INVALID = 0, // This is not an option ID.
#define OPTION(...) LLVM_MAKE_OPT_ID(__VA_ARGS__),
#include "LinkerWrapperOpts.inc"
  LastOption
#undef OPTION
};

#define OPTTABLE_STR_TABLE_CODE
#include "LinkerWrapperOpts.inc"
#undef OPTTABLE_STR_TABLE_CODE

#define OPTTABLE_PREFIXES_TABLE_CODE
#include "LinkerWrapperOpts.inc"
#undef OPTTABLE_PREFIXES_TABLE_CODE

static constexpr OptTable::Info InfoTable[] = {
#define OPTION(...) LLVM_CONSTRUCT_OPT_INFO(__VA_ARGS__),
#include "LinkerWrapperOpts.inc"
#undef OPTION
};

class WrapperOptTable : public opt::GenericOptTable {
public:
  WrapperOptTable()
      : opt::GenericOptTable(OptionStrTable, OptionPrefixesTable, InfoTable) {}
};

const OptTable &getOptTable() {
  static const WrapperOptTable *Table = []() {
    auto Result = std::make_unique<WrapperOptTable>();
    return Result.release();
  }();
  return *Table;
}

void printCommands(ArrayRef<StringRef> CmdArgs) {
  if (CmdArgs.empty())
    return;

  llvm::errs() << " \"" << CmdArgs.front() << "\" ";
  for (auto IC = std::next(CmdArgs.begin()), IE = CmdArgs.end(); IC != IE; ++IC)
    llvm::errs() << *IC << (std::next(IC) != IE ? " " : "\n");
}

[[noreturn]] void reportError(Error E) {
  outs().flush();
  logAllUnhandledErrors(std::move(E),
                        WithColor::error(errs(), LinkerExecutable));
  exit(EXIT_FAILURE);
}

/// Create an extra user-specified \p OffloadFile.
/// TODO: We should find a way to wrap these as libraries instead.
Expected<OffloadFile> getInputBitcodeLibrary(StringRef Input) {
  auto [Device, Path] = StringRef(Input).split('=');
  auto [String, Arch] = Device.rsplit('-');
  auto [Kind, Triple] = String.split('-');

  llvm::ErrorOr<std::unique_ptr<MemoryBuffer>> ImageOrError =
      llvm::MemoryBuffer::getFileOrSTDIN(Path);
  if (std::error_code EC = ImageOrError.getError())
    return createFileError(Path, EC);

  OffloadingImage Image{};
  Image.TheImageKind = IMG_Bitcode;
  Image.TheOffloadKind = getOffloadKind(Kind);
  Image.StringData["triple"] = Triple;
  Image.StringData["arch"] = Arch;
  Image.Image = std::move(*ImageOrError);

  std::unique_ptr<MemoryBuffer> Binary = MemoryBuffer::getMemBufferCopy(
      OffloadBinary::write(Image), Image.Image->getBufferIdentifier());
  auto NewBinaryOrErr = OffloadBinary::create(*Binary);
  if (!NewBinaryOrErr)
    return NewBinaryOrErr.takeError();
  return OffloadFile(std::move(*NewBinaryOrErr), std::move(Binary));
}

std::string getMainExecutable(const char *Name) {
  void *Ptr = (void *)(intptr_t)&getMainExecutable;
  auto COWPath = sys::fs::getMainExecutable(Name, Ptr);
  return sys::path::parent_path(COWPath).str();
}

/// Get a temporary filename suitable for output.
Expected<StringRef> createOutputFile(const Twine &Prefix, StringRef Extension) {
  std::scoped_lock<decltype(TempFilesMutex)> Lock(TempFilesMutex);
  SmallString<128> OutputFile;
  if (SaveTemps) {
    // Generate a unique path name without creating a file
    sys::fs::createUniquePath(Prefix + "-%%%%%%." + Extension, OutputFile,
                              /*MakeAbsolute=*/false);
  } else {
    if (std::error_code EC =
            sys::fs::createTemporaryFile(Prefix, Extension, OutputFile))
      return createFileError(OutputFile, EC);
  }

  TempFiles.emplace_back(std::move(OutputFile));
  return TempFiles.back();
}

Expected<StringRef> writeOffloadFile(const OffloadFile &File) {
  const OffloadBinary &Binary = *File.getBinary();

  StringRef Prefix =
      sys::path::stem(Binary.getMemoryBufferRef().getBufferIdentifier());
  StringRef Suffix = getImageKindName(Binary.getImageKind());

  auto TempFileOrErr = createOutputFile(
      Prefix + "-" + Binary.getTriple() + "-" + Binary.getArch(), Suffix);
  if (!TempFileOrErr)
    return TempFileOrErr.takeError();

  Expected<std::unique_ptr<FileOutputBuffer>> OutputOrErr =
      FileOutputBuffer::create(*TempFileOrErr, Binary.getImage().size());
  if (!OutputOrErr)
    return OutputOrErr.takeError();
  std::unique_ptr<FileOutputBuffer> Output = std::move(*OutputOrErr);
  llvm::copy(Binary.getImage(), Output->getBufferStart());
  if (Error E = Output->commit())
    return std::move(E);

  return *TempFileOrErr;
}

/// Execute the command \p ExecutablePath with the arguments \p Args.
Error executeCommands(StringRef ExecutablePath, ArrayRef<StringRef> Args) {
  if (Verbose || DryRun)
    printCommands(Args);

  if (!DryRun)
    if (sys::ExecuteAndWait(ExecutablePath, Args))
      return createStringError(
          "'%s' failed", sys::path::filename(ExecutablePath).str().c_str());
  return Error::success();
}

Expected<std::string> findProgram(StringRef Name, ArrayRef<StringRef> Paths) {

  ErrorOr<std::string> Path = sys::findProgramByName(Name, Paths);
  if (!Path)
    Path = sys::findProgramByName(Name);
  if (!Path && DryRun)
    return Name.str();
  if (!Path)
    return createStringError(Path.getError(),
                             "Unable to find '" + Name + "' in path");
  return *Path;
}

bool linkerSupportsLTO(const ArgList &Args) {
  llvm::Triple Triple(Args.getLastArgValue(OPT_triple_EQ));
  return Triple.isNVPTX() || Triple.isAMDGPU() ||
         Args.getLastArgValue(OPT_linker_path_EQ).ends_with("lld");
}

/// Returns the hashed value for a constant string.
std::string getHash(StringRef Str) {
  llvm::MD5 Hasher;
  llvm::MD5::MD5Result Hash;
  Hasher.update(Str);
  Hasher.final(Hash);
  return llvm::utohexstr(Hash.low(), /*LowerCase=*/true);
}

/// Renames offloading entry sections in a relocatable link so they do not
/// conflict with a later link job.
Error relocateOffloadSection(const ArgList &Args, StringRef Output) {
  llvm::Triple Triple(
      Args.getLastArgValue(OPT_host_triple_EQ, sys::getDefaultTargetTriple()));
  if (Triple.isOSWindows())
    return createStringError(
        "Relocatable linking is not supported on COFF targets");

  Expected<std::string> ObjcopyPath =
      findProgram("llvm-objcopy", {getMainExecutable("llvm-objcopy")});
  if (!ObjcopyPath)
    return ObjcopyPath.takeError();

  // Use the linker output file to get a unique hash. This creates a unique
  // identifier to rename the sections to that is deterministic to the contents.
  auto BufferOrErr = DryRun ? MemoryBuffer::getMemBuffer("")
                            : MemoryBuffer::getFileOrSTDIN(Output);
  if (!BufferOrErr)
    return createStringError("Failed to open %s", Output.str().c_str());
  std::string Suffix = "_" + getHash((*BufferOrErr)->getBuffer());

  SmallVector<StringRef> ObjcopyArgs = {
      *ObjcopyPath,
      Output,
  };

  // Remove the old .llvm.offloading section to prevent further linking.
  ObjcopyArgs.emplace_back("--remove-section");
  ObjcopyArgs.emplace_back(".llvm.offloading");
  for (StringRef Prefix : {"omp", "cuda", "hip"}) {
    auto Section = (Prefix + "_offloading_entries").str();
    // Rename the offloading entires to make them private to this link unit.
    ObjcopyArgs.emplace_back("--rename-section");
    ObjcopyArgs.emplace_back(
        Args.MakeArgString(Section + "=" + Section + Suffix));

    // Rename the __start_ / __stop_ symbols appropriately to iterate over the
    // newly renamed section containing the offloading entries.
    ObjcopyArgs.emplace_back("--redefine-sym");
    ObjcopyArgs.emplace_back(Args.MakeArgString("__start_" + Section + "=" +
                                                "__start_" + Section + Suffix));
    ObjcopyArgs.emplace_back("--redefine-sym");
    ObjcopyArgs.emplace_back(Args.MakeArgString("__stop_" + Section + "=" +
                                                "__stop_" + Section + Suffix));
  }

  if (Error Err = executeCommands(*ObjcopyPath, ObjcopyArgs))
    return Err;

  return Error::success();
}

/// Runs the wrapped linker job with the newly created input.
Error runLinker(ArrayRef<StringRef> Files, const ArgList &Args) {
  llvm::TimeTraceScope TimeScope("Execute host linker");

  // Render the linker arguments and add the newly created image. We add it
  // after the output file to ensure it is linked with the correct libraries.
  StringRef LinkerPath = Args.getLastArgValue(OPT_linker_path_EQ);
  if (LinkerPath.empty())
    return createStringError("linker path missing, must pass 'linker-path'");
  ArgStringList NewLinkerArgs;
  for (const opt::Arg *Arg : Args) {
    // Do not forward arguments only intended for the linker wrapper.
    if (Arg->getOption().hasFlag(WrapperOnlyOption))
      continue;

    Arg->render(Args, NewLinkerArgs);
    if (Arg->getOption().matches(OPT_o) || Arg->getOption().matches(OPT_out))
      llvm::transform(Files, std::back_inserter(NewLinkerArgs),
                      [&](StringRef Arg) { return Args.MakeArgString(Arg); });
  }

  SmallVector<StringRef> LinkerArgs({LinkerPath});
  for (StringRef Arg : NewLinkerArgs)
    LinkerArgs.push_back(Arg);
  if (Error Err = executeCommands(LinkerPath, LinkerArgs))
    return Err;

  if (Args.hasArg(OPT_relocatable))
    return relocateOffloadSection(Args, ExecutableName);

  return Error::success();
}

void printVersion(raw_ostream &OS) {
  OS << clang::getClangToolFullVersion("clang-linker-wrapper") << '\n';
}

namespace nvptx {
Expected<StringRef>
fatbinary(ArrayRef<std::pair<StringRef, StringRef>> InputFiles,
          const ArgList &Args) {
  llvm::TimeTraceScope TimeScope("NVPTX fatbinary");
  // NVPTX uses the fatbinary program to bundle the linked images.
  Expected<std::string> FatBinaryPath =
      findProgram("fatbinary", {CudaBinaryPath + "/bin"});
  if (!FatBinaryPath)
    return FatBinaryPath.takeError();

  llvm::Triple Triple(
      Args.getLastArgValue(OPT_host_triple_EQ, sys::getDefaultTargetTriple()));

  // Create a new file to write the linked device image to.
  auto TempFileOrErr =
      createOutputFile(sys::path::filename(ExecutableName), "fatbin");
  if (!TempFileOrErr)
    return TempFileOrErr.takeError();

  SmallVector<StringRef, 16> CmdArgs;
  CmdArgs.push_back(*FatBinaryPath);
  CmdArgs.push_back(Triple.isArch64Bit() ? "-64" : "-32");
  CmdArgs.push_back("--create");
  CmdArgs.push_back(*TempFileOrErr);
  for (const auto &[File, Arch] : InputFiles)
    CmdArgs.push_back(
        Args.MakeArgString("--image=profile=" + Arch + ",file=" + File));

  if (Error Err = executeCommands(*FatBinaryPath, CmdArgs))
    return std::move(Err);

  return *TempFileOrErr;
}

// ptxas binary
Expected<StringRef> ptxas(StringRef InputFile, const ArgList &Args,
                          StringRef Arch) {
  llvm::TimeTraceScope TimeScope("NVPTX ptxas");
  // NVPTX uses the ptxas program to process assembly files.
  Expected<std::string> PtxasPath =
      findProgram("ptxas", {CudaBinaryPath + "/bin"});
  if (!PtxasPath)
    return PtxasPath.takeError();

  llvm::Triple Triple(
      Args.getLastArgValue(OPT_host_triple_EQ, sys::getDefaultTargetTriple()));

  // Create a new file to write the output to.
  auto TempFileOrErr =
      createOutputFile(sys::path::filename(ExecutableName), "cubin");
  if (!TempFileOrErr)
    return TempFileOrErr.takeError();

  SmallVector<StringRef, 16> CmdArgs;
  CmdArgs.push_back(*PtxasPath);
  CmdArgs.push_back(Triple.isArch64Bit() ? "-m64" : "-m32");
  // Pass -v to ptxas if it was passed to the driver.
  if (Args.hasArg(OPT_verbose))
    CmdArgs.push_back("-v");
  StringRef OptLevel = Args.getLastArgValue(OPT_opt_level, "O2");
  if (Args.hasArg(OPT_debug))
    CmdArgs.push_back("-g");
  else
    CmdArgs.push_back(Args.MakeArgString("-" + OptLevel));
  CmdArgs.push_back("--gpu-name");
  CmdArgs.push_back(Arch);
  CmdArgs.push_back("--output-file");
  CmdArgs.push_back(*TempFileOrErr);
  CmdArgs.push_back(InputFile);
  if (Error Err = executeCommands(*PtxasPath, CmdArgs))
    return std::move(Err);
  return *TempFileOrErr;
}
} // namespace nvptx

namespace amdgcn {
Expected<StringRef>
fatbinary(ArrayRef<std::pair<StringRef, StringRef>> InputFiles,
          const ArgList &Args) {
  llvm::TimeTraceScope TimeScope("AMDGPU Fatbinary");

  // AMDGPU uses the clang-offload-bundler to bundle the linked images.
  Expected<std::string> OffloadBundlerPath = findProgram(
      "clang-offload-bundler", {getMainExecutable("clang-offload-bundler")});
  if (!OffloadBundlerPath)
    return OffloadBundlerPath.takeError();

  llvm::Triple Triple(
      Args.getLastArgValue(OPT_host_triple_EQ, sys::getDefaultTargetTriple()));

  // Create a new file to write the linked device image to.
  auto TempFileOrErr =
      createOutputFile(sys::path::filename(ExecutableName), "hipfb");
  if (!TempFileOrErr)
    return TempFileOrErr.takeError();

  BumpPtrAllocator Alloc;
  StringSaver Saver(Alloc);

  SmallVector<StringRef, 16> CmdArgs;
  CmdArgs.push_back(*OffloadBundlerPath);
  CmdArgs.push_back("-type=o");
  CmdArgs.push_back("-bundle-align=4096");

  if (Args.hasArg(OPT_compress))
    CmdArgs.push_back("-compress");
  if (auto *Arg = Args.getLastArg(OPT_compression_level_eq))
    CmdArgs.push_back(
        Args.MakeArgString(Twine("-compression-level=") + Arg->getValue()));

  SmallVector<StringRef> Targets = {"-targets=host-x86_64-unknown-linux-gnu"};
  for (const auto &[File, Arch] : InputFiles)
    Targets.push_back(Saver.save("hip-amdgcn-amd-amdhsa--" + Arch));
  CmdArgs.push_back(Saver.save(llvm::join(Targets, ",")));

#ifdef _WIN32
  CmdArgs.push_back("-input=NUL");
#else
  CmdArgs.push_back("-input=/dev/null");
#endif
  for (const auto &[File, Arch] : InputFiles)
    CmdArgs.push_back(Saver.save("-input=" + File));

  CmdArgs.push_back(Saver.save("-output=" + *TempFileOrErr));

  if (Error Err = executeCommands(*OffloadBundlerPath, CmdArgs))
    return std::move(Err);

  return *TempFileOrErr;
}
} // namespace amdgcn

namespace sycl {
// This utility function is used to gather all SYCL device library files that
// will be linked with input device files.
// The list of files and its location are passed from driver.
static Error getSYCLDeviceLibs(SmallVector<std::string, 16> &DeviceLibFiles,
                               const ArgList &Args) {
  StringRef SYCLDeviceLibLoc("");
  if (Arg *A = Args.getLastArg(OPT_sycl_device_library_location_EQ))
    SYCLDeviceLibLoc = A->getValue();
  if (Arg *A = Args.getLastArg(OPT_sycl_device_lib_EQ)) {
    if (A->getValues().size() == 0)
      return createStringError(
          inconvertibleErrorCode(),
          "Number of device library files cannot be zero.");
    for (StringRef Val : A->getValues()) {
      SmallString<128> LibName(SYCLDeviceLibLoc);
      llvm::sys::path::append(LibName, Val);
      if (llvm::sys::fs::exists(LibName))
        DeviceLibFiles.push_back(std::string(LibName));
      else
        return createStringError(inconvertibleErrorCode(),
                                 std::string(LibName) +
                                     " SYCL device library file is not found.");
    }
  }
  return Error::success();
}

/// This routine is used to convert SPIR-V input files into LLVM IR files.
/// 'llvm-spirv -r' command is used for this purpose.
/// If input is not a SPIR-V file, then the original file is returned.
/// TODO: Add a check to identify SPIR-V files and exit early if the input is
/// not a SPIR-V file.
/// 'Filename' is the input file that could be a SPIR-V file.
/// 'Args' encompasses all arguments required for linking and wrapping device
/// code and will be parsed to generate options required to be passed into the
/// llvm-spirv tool.
static Expected<StringRef> convertSPIRVToIR(StringRef Filename,
                                            const ArgList &Args) {
  Expected<std::string> SPIRVToIRWrapperPath = findProgram(
      "spirv-to-ir-wrapper", {getMainExecutable("spirv-to-ir-wrapper")});
  if (!SPIRVToIRWrapperPath)
    return SPIRVToIRWrapperPath.takeError();

  // Create a new file to write the converted file to.
  auto TempFileOrErr =
      createOutputFile(sys::path::filename(ExecutableName), "bc");
  if (!TempFileOrErr)
    return TempFileOrErr.takeError();

  SmallVector<StringRef, 8> CmdArgs;
  CmdArgs.push_back(*SPIRVToIRWrapperPath);
  CmdArgs.push_back(Filename);
  CmdArgs.push_back("-o");
  CmdArgs.push_back(*TempFileOrErr);
  CmdArgs.push_back("--llvm-spirv-opts");
  CmdArgs.push_back("--spirv-preserve-auxdata --spirv-target-env=SPV-IR "
                    "--spirv-builtin-format=global");
  if (Error Err = executeCommands(*SPIRVToIRWrapperPath, CmdArgs))
    return std::move(Err);
  return *TempFileOrErr;
}

/// Add any sycl-post-link options that rely on a specific Triple in addition
/// to user supplied options.
/// NOTE: Any changes made here should be reflected in the similarly named
/// function in clang/lib/Driver/ToolChains/Clang.cpp.
static void
getTripleBasedSYCLPostLinkOpts(const ArgList &Args,
                               SmallVector<StringRef, 8> &PostLinkArgs,
                               const llvm::Triple Triple) {
  const llvm::Triple HostTriple(Args.getLastArgValue(OPT_host_triple_EQ));
  bool SYCLNativeCPU = (HostTriple == Triple);
  bool SpecConstsSupported = (!Triple.isNVPTX() && !Triple.isAMDGCN() &&
                              !Triple.isSPIRAOT() && !SYCLNativeCPU);
  if (SpecConstsSupported)
    PostLinkArgs.push_back("-spec-const=native");
  else
    PostLinkArgs.push_back("-spec-const=emulation");

  // TODO: If we ever pass -ir-output-only based on the triple,
  // make sure we don't pass -properties.
  PostLinkArgs.push_back("-properties");

  // See if device code splitting is already requested. If not requested, then
  // set -split=auto for non-FPGA targets.
  bool NoSplit = true;
  for (auto Arg : PostLinkArgs)
    if (Arg.contains("-split=")) {
      NoSplit = false;
      break;
    }
  if (NoSplit && (Triple.getSubArch() != llvm::Triple::SPIRSubArch_fpga))
    PostLinkArgs.push_back("-split=auto");

  // On Intel targets we don't need non-kernel functions as entry points,
  // because it only increases amount of code for device compiler to handle,
  // without any actual benefits.
  // TODO: Try to extend this feature for non-Intel GPUs.
  if ((!Args.hasFlag(OPT_no_sycl_remove_unused_external_funcs,
                     OPT_sycl_remove_unused_external_funcs, false) &&
       !SYCLNativeCPU) &&
      !Args.hasArg(OPT_sycl_allow_device_image_dependencies) &&
      !Triple.isNVPTX() && !Triple.isAMDGPU())
    PostLinkArgs.push_back("-emit-only-kernels-as-entry-points");

  if (!Triple.isAMDGCN())
    PostLinkArgs.push_back("-emit-param-info");
  // Enable program metadata
  if (Triple.isNVPTX() || Triple.isAMDGCN() || SYCLNativeCPU)
    PostLinkArgs.push_back("-emit-program-metadata");

  bool SplitEsimdByDefault = Triple.isSPIROrSPIRV();
  bool SplitEsimd =
      Args.hasFlag(OPT_sycl_device_code_split_esimd,
                   OPT_no_sycl_device_code_split_esimd, SplitEsimdByDefault);
  if (!Args.hasArg(OPT_sycl_thin_lto))
    PostLinkArgs.push_back("-symbols");
  // Specialization constant info generation is mandatory -
  // add options unconditionally
  PostLinkArgs.push_back("-emit-exported-symbols");
  PostLinkArgs.push_back("-emit-imported-symbols");
  if (SplitEsimd)
    PostLinkArgs.push_back("-split-esimd");
  PostLinkArgs.push_back("-lower-esimd");

  bool IsAOT = Triple.isNVPTX() || Triple.isAMDGCN() || Triple.isSPIRAOT();
  if (Args.hasFlag(OPT_sycl_add_default_spec_consts_image,
                   OPT_no_sycl_add_default_spec_consts_image, false) &&
      IsAOT)
    PostLinkArgs.push_back("-generate-device-image-default-spec-consts");
}

/// Run sycl-post-link tool for SYCL offloading.
/// 'InputFiles' is the list of input LLVM IR files.
/// 'Args' encompasses all arguments required for linking and wrapping device
/// code and will be parsed to generate options required to be passed into the
/// sycl-post-link tool.
static Expected<std::vector<module_split::SplitModule>>
runSYCLPostLinkTool(ArrayRef<StringRef> InputFiles, const ArgList &Args) {
  Expected<std::string> SYCLPostLinkPath =
      findProgram("sycl-post-link", {getMainExecutable("sycl-post-link")});
  if (!SYCLPostLinkPath)
    return SYCLPostLinkPath.takeError();

  // Create a new file to write the output of sycl-post-link to.
  auto TempFileOrErr =
      createOutputFile(sys::path::filename(ExecutableName), "table");
  if (!TempFileOrErr)
    return TempFileOrErr.takeError();

  SmallVector<StringRef, 8> CmdArgs;
  CmdArgs.push_back(*SYCLPostLinkPath);
  const llvm::Triple Triple(Args.getLastArgValue(OPT_triple_EQ));
  getTripleBasedSYCLPostLinkOpts(Args, CmdArgs, Triple);
  StringRef SYCLPostLinkOptions;
  if (Arg *A = Args.getLastArg(OPT_sycl_post_link_options_EQ))
    SYCLPostLinkOptions = A->getValue();
  SYCLPostLinkOptions.split(CmdArgs, " ", /* MaxSplit = */ -1,
                            /* KeepEmpty = */ false);
  CmdArgs.push_back("-o");
  CmdArgs.push_back(*TempFileOrErr);
  for (auto &File : InputFiles)
    CmdArgs.push_back(File);
  if (Error Err = executeCommands(*SYCLPostLinkPath, CmdArgs))
    return std::move(Err);

  if (DryRun) {
    // In DryRun we need a dummy entry in order to continue the whole pipeline.
    auto ImageFileOrErr = createOutputFile(
        sys::path::filename(ExecutableName) + ".sycl.split.image", "bc");
    if (!ImageFileOrErr)
      return ImageFileOrErr.takeError();

    std::vector Modules = {module_split::SplitModule(
        *ImageFileOrErr, util::PropertySetRegistry(), "")};
    return Modules;
  }

  return llvm::module_split::parseSplitModulesFromFile(*TempFileOrErr);
}

/// Invokes SYCL Split library for SYCL offloading.
///
/// \param InputFiles the list of input LLVM IR files.
/// \param Args Encompasses all arguments for linking and wrapping device code.
///  It will be parsed to generate options required to be passed to SYCL split
///  library.
/// \param Mode The splitting mode.
/// \returns The vector of split modules.
static Expected<std::vector<module_split::SplitModule>>
runSYCLSplitLibrary(ArrayRef<StringRef> InputFiles, const ArgList &Args,
                    module_split::IRSplitMode Mode) {
  std::vector<module_split::SplitModule> SplitModules;
  if (DryRun) {
    auto OutputFileOrErr = createOutputFile(
        sys::path::filename(ExecutableName) + ".sycl.split.image", "bc");
    if (!OutputFileOrErr)
      return OutputFileOrErr.takeError();

    StringRef OutputFilePath = *OutputFileOrErr;
    auto InputFilesStr = llvm::join(InputFiles.begin(), InputFiles.end(), ",");
    errs() << formatv("sycl-module-split: input: {0}, output: {1}\n",
                      InputFilesStr, OutputFilePath);
    SplitModules.emplace_back(OutputFilePath, util::PropertySetRegistry(), "");
    return SplitModules;
  }

  llvm::module_split::ModuleSplitterSettings Settings;
  Settings.Mode = Mode;
  Settings.OutputPrefix = "";

  for (StringRef InputFile : InputFiles) {
    SMDiagnostic Err;
    LLVMContext C;
    std::unique_ptr<Module> M = parseIRFile(InputFile, Err, C);
    if (!M)
      return createStringError(inconvertibleErrorCode(), Err.getMessage());

    auto SplitModulesOrErr =
        module_split::splitSYCLModule(std::move(M), Settings);
    if (!SplitModulesOrErr)
      return SplitModulesOrErr.takeError();

    auto &NewSplitModules = *SplitModulesOrErr;
    SplitModules.insert(SplitModules.end(), NewSplitModules.begin(),
                        NewSplitModules.end());
  }

  if (Verbose) {
    auto InputFilesStr = llvm::join(InputFiles.begin(), InputFiles.end(), ",");
    std::string SplitOutputFilesStr;
    for (size_t I = 0, E = SplitModules.size(); I != E; ++I) {
      if (I > 0)
        SplitOutputFilesStr += ',';

      SplitOutputFilesStr += SplitModules[I].ModuleFilePath;
    }

    errs() << formatv("sycl-module-split: input: {0}, output: {1}\n",
                      InputFilesStr, SplitOutputFilesStr);
  }

  return SplitModules;
}

/// Add any llvm-spirv option that relies on a specific Triple in addition
/// to user supplied options.
/// NOTE: Any changes made here should be reflected in the similarly named
/// function in clang/lib/Driver/ToolChains/Clang.cpp.
static void
getTripleBasedSPIRVTransOpts(const ArgList &Args,
                             SmallVector<StringRef, 8> &TranslatorArgs,
                             const llvm::Triple Triple) {
  bool IsCPU = Triple.isSPIR() &&
               Triple.getSubArch() == llvm::Triple::SPIRSubArch_x86_64;
  TranslatorArgs.push_back("-spirv-debug-info-version=nonsemantic-shader-200");
  std::string UnknownIntrinsics("-spirv-allow-unknown-intrinsics=llvm.genx.");
  if (IsCPU)
    UnknownIntrinsics += ",llvm.fpbuiltin";
  TranslatorArgs.push_back(Args.MakeArgString(UnknownIntrinsics));

  // Disable all the extensions by default
  std::string ExtArg("-spirv-ext=-all");
  std::string DefaultExtArg =
      ",+SPV_EXT_shader_atomic_float_add,+SPV_EXT_shader_atomic_float_min_max"
      ",+SPV_KHR_no_integer_wrap_decoration,+SPV_KHR_float_controls"
      ",+SPV_KHR_expect_assume,+SPV_KHR_linkonce_odr";
  std::string INTELExtArg =
      ",+SPV_INTEL_subgroups,+SPV_INTEL_media_block_io"
      ",+SPV_INTEL_device_side_avc_motion_estimation"
      ",+SPV_INTEL_fpga_loop_controls,+SPV_INTEL_unstructured_loop_controls"
      ",+SPV_INTEL_fpga_reg,+SPV_INTEL_blocking_pipes"
      ",+SPV_INTEL_function_pointers,+SPV_INTEL_kernel_attributes"
      ",+SPV_INTEL_io_pipes,+SPV_INTEL_inline_assembly"
      ",+SPV_INTEL_arbitrary_precision_integers"
      ",+SPV_INTEL_float_controls2,+SPV_INTEL_vector_compute"
      ",+SPV_INTEL_fast_composite"
      ",+SPV_INTEL_arbitrary_precision_fixed_point"
      ",+SPV_INTEL_arbitrary_precision_floating_point"
      ",+SPV_INTEL_variable_length_array,+SPV_INTEL_fp_fast_math_mode"
      ",+SPV_INTEL_long_constant_composite"
      ",+SPV_INTEL_arithmetic_fence"
      ",+SPV_INTEL_global_variable_decorations"
      ",+SPV_INTEL_cache_controls"
      ",+SPV_INTEL_fpga_buffer_location"
      ",+SPV_INTEL_fpga_argument_interfaces"
      ",+SPV_INTEL_fpga_invocation_pipelining_attributes"
      ",+SPV_INTEL_fpga_latency_control"
      ",+SPV_KHR_shader_clock"
      ",+SPV_INTEL_bindless_images"
      ",+SPV_INTEL_task_sequence";
  ExtArg = ExtArg + DefaultExtArg + INTELExtArg;
  ExtArg += ",+SPV_INTEL_bfloat16_conversion"
            ",+SPV_INTEL_joint_matrix"
            ",+SPV_INTEL_hw_thread_queries"
            ",+SPV_KHR_uniform_group_instructions"
            ",+SPV_INTEL_masked_gather_scatter"
            ",+SPV_INTEL_tensor_float32_conversion"
            ",+SPV_INTEL_optnone"
            ",+SPV_KHR_non_semantic_info"
            ",+SPV_KHR_cooperative_matrix"
            ",+SPV_EXT_shader_atomic_float16_add";
  if (IsCPU)
    ExtArg += ",+SPV_INTEL_fp_max_error";
  TranslatorArgs.push_back(Args.MakeArgString(ExtArg));
}

/// Run LLVM to SPIR-V translation.
/// Converts 'File' from LLVM bitcode to SPIR-V format using llvm-spirv tool.
/// 'Args' encompasses all arguments required for linking and wrapping device
/// code and will be parsed to generate options required to be passed into the
/// llvm-spirv tool.
static Expected<StringRef> runLLVMToSPIRVTranslation(StringRef File,
                                                     const ArgList &Args) {
  Expected<std::string> LLVMToSPIRVPath =
      findProgram("llvm-spirv", {getMainExecutable("llvm-spirv")});
  if (!LLVMToSPIRVPath)
    return LLVMToSPIRVPath.takeError();

  SmallVector<StringRef, 8> CmdArgs;
  CmdArgs.push_back(*LLVMToSPIRVPath);
  const llvm::Triple Triple(Args.getLastArgValue(OPT_triple_EQ));
  getTripleBasedSPIRVTransOpts(Args, CmdArgs, Triple);
  StringRef LLVMToSPIRVOptions;
  if (Arg *A = Args.getLastArg(OPT_llvm_spirv_options_EQ))
    LLVMToSPIRVOptions = A->getValue();
  LLVMToSPIRVOptions.split(CmdArgs, " ", /* MaxSplit = */ -1,
                           /* KeepEmpty = */ false);
  CmdArgs.push_back("-o");

  // Create a new file to write the translated file to.
  auto TempFileOrErr =
      createOutputFile(sys::path::filename(ExecutableName), "spv");
  if (!TempFileOrErr)
    return TempFileOrErr.takeError();

  CmdArgs.push_back(*TempFileOrErr);
  CmdArgs.push_back(File);
  if (Error Err = executeCommands(*LLVMToSPIRVPath, CmdArgs))
    return std::move(Err);

  if (!SPIRVDumpDir.empty()) {
    std::error_code EC =
        llvm::sys::fs::create_directory(SPIRVDumpDir, /*IgnoreExisting*/ true);
    if (EC)
      return createStringError(
          EC,
          formatv("failed to create dump directory. path: {0}, error_code: {1}",
                  SPIRVDumpDir, EC.value()));

    StringRef Sep = llvm::sys::path::get_separator();
    StringRef Path = *TempFileOrErr;
    StringRef Filename = Path.rsplit(Sep).second;
    SmallString<128> CopyPath = SPIRVDumpDir;
    CopyPath.append(Filename);
    EC = llvm::sys::fs::copy_file(Path, CopyPath);
    if (EC)
      return createStringError(
          EC,
          formatv(
              "failed to copy file. original: {0}, copy: {1}, error_code: {2}",
              Path, CopyPath, EC.value()));
  }

  return *TempFileOrErr;
}

/// Adds all AOT backend options required for SYCL AOT compilation step to
/// 'CmdArgs'.
/// 'Args' encompasses all arguments required for linking and wrapping device
/// code and will be parsed to generate backend options required to be passed
/// into the SYCL AOT compilation step.
/// IsCPU is a bool used to direct option generation. If IsCPU is false, then
/// options are generated for AOT compilation targeting Intel GPUs.
static void addBackendOptions(const ArgList &Args,
                              SmallVector<StringRef, 8> &CmdArgs, bool IsCPU) {
  StringRef OptC =
      Args.getLastArgValue(OPT_sycl_backend_compile_options_from_image_EQ);
  OptC.split(CmdArgs, " ", /*MaxSplit=*/-1, /*KeepEmpty=*/false);
  StringRef OptL =
      Args.getLastArgValue(OPT_sycl_backend_link_options_from_image_EQ);
  OptL.split(CmdArgs, " ", /*MaxSplit=*/-1, /*KeepEmpty=*/false);
  StringRef OptTool = (IsCPU) ? Args.getLastArgValue(OPT_cpu_tool_arg_EQ)
                              : Args.getLastArgValue(OPT_gpu_tool_arg_EQ);
  OptTool.split(CmdArgs, " ", /*MaxSplit=*/-1, /*KeepEmpty=*/false);
  return;
}

/// Run AOT compilation for Intel CPU.
/// Calls opencl-aot tool to generate device code for Intel CPU backend.
/// 'InputFile' is the input SPIR-V file.
/// 'Args' encompasses all arguments required for linking and wrapping device
/// code and will be parsed to generate options required to be passed into the
/// SYCL AOT compilation step.
static Expected<StringRef> runAOTCompileIntelCPU(StringRef InputFile,
                                                 const ArgList &Args) {
  const llvm::Triple Triple(Args.getLastArgValue(OPT_triple_EQ));
  SmallVector<StringRef, 8> CmdArgs;
  Expected<std::string> OpenCLAOTPath =
      findProgram("opencl-aot", {getMainExecutable("opencl-aot")});
  if (!OpenCLAOTPath)
    return OpenCLAOTPath.takeError();

  CmdArgs.push_back(*OpenCLAOTPath);
  CmdArgs.push_back("--device=cpu");
  addBackendOptions(Args, CmdArgs, /* IsCPU */ true);
  // Create a new file to write the translated file to.
  auto TempFileOrErr =
      createOutputFile(sys::path::filename(ExecutableName), "out");
  if (!TempFileOrErr)
    return TempFileOrErr.takeError();
  CmdArgs.push_back("-o");
  CmdArgs.push_back(*TempFileOrErr);
  CmdArgs.push_back(InputFile);
  if (Error Err = executeCommands(*OpenCLAOTPath, CmdArgs))
    return std::move(Err);
  return *TempFileOrErr;
}

/// Run AOT compilation for Intel GPU
/// Calls ocloc tool to generate device code for Intel GPU backend.
/// 'InputFile' is the input SPIR-V file.
/// 'Args' encompasses all arguments required for linking and wrapping device
/// code and will be parsed to generate options required to be passed into the
/// SYCL AOT compilation step.
static Expected<StringRef> runAOTCompileIntelGPU(StringRef InputFile,
                                                 const ArgList &Args) {
  const llvm::Triple Triple(Args.getLastArgValue(OPT_triple_EQ));
  StringRef Arch(Args.getLastArgValue(OPT_arch_EQ));
  SmallVector<StringRef, 8> CmdArgs;
  Expected<std::string> OclocPath =
      findProgram("ocloc", {getMainExecutable("ocloc")});
  if (!OclocPath)
    return OclocPath.takeError();

  CmdArgs.push_back(*OclocPath);
  // The next line prevents ocloc from modifying the image name
  CmdArgs.push_back("-output_no_suffix");
  CmdArgs.push_back("-spirv_input");
  if (!Arch.empty()) {
    CmdArgs.push_back("-device");
    CmdArgs.push_back(Arch);
  }
  addBackendOptions(Args, CmdArgs, /* IsCPU */ false);
  // Create a new file to write the translated file to.
  auto TempFileOrErr =
      createOutputFile(sys::path::filename(ExecutableName), "out");
  if (!TempFileOrErr)
    return TempFileOrErr.takeError();
  CmdArgs.push_back("-output");
  CmdArgs.push_back(*TempFileOrErr);
  CmdArgs.push_back("-file");
  CmdArgs.push_back(InputFile);
  if (Error Err = executeCommands(*OclocPath, CmdArgs))
    return std::move(Err);
  return *TempFileOrErr;
}

/// Run AOT compilation for Intel CPU/GPU.
/// 'InputFile' is the input SPIR-V file.
/// 'Args' encompasses all arguments required for linking and wrapping device
/// code and will be parsed to generate options required to be passed into the
/// SYCL AOT compilation step.
static Expected<StringRef> runAOTCompile(StringRef InputFile,
                                         const ArgList &Args) {
  const llvm::Triple Triple(Args.getLastArgValue(OPT_triple_EQ));
  if (Triple.isSPIRAOT()) {
    if (Triple.getSubArch() == llvm::Triple::SPIRSubArch_gen)
      return runAOTCompileIntelGPU(InputFile, Args);
    if (Triple.getSubArch() == llvm::Triple::SPIRSubArch_x86_64)
      return runAOTCompileIntelCPU(InputFile, Args);
  }
  return createStringError(inconvertibleErrorCode(),
                           "Unsupported SYCL Triple and Arch");
}

/// Reads device images from the given \p InputFile and wraps them
/// in one LLVM IR Module as a constant data.
///
/// \returns A path to the LLVM Module that contains wrapped images.
Expected<StringRef>
wrapSYCLBinariesFromFile(std::vector<module_split::SplitModule> &SplitModules,
                         const ArgList &Args, bool IsEmbeddedIR) {
  auto OutputFileOrErr = createOutputFile(
      sys::path::filename(ExecutableName) + ".sycl.image.wrapper", "bc");
  if (!OutputFileOrErr)
    return OutputFileOrErr.takeError();

  StringRef OutputFilePath = *OutputFileOrErr;
  if (Verbose || DryRun) {
    std::string InputFiles;
    for (size_t I = 0, E = SplitModules.size(); I != E; ++I) {
      InputFiles += SplitModules[I].ModuleFilePath;
      if (I + 1 < E)
        InputFiles += ',';
    }

    errs() << formatv(" offload-wrapper: input: {0}, output: {1}\n", InputFiles,
                      OutputFilePath);
    if (DryRun)
      return OutputFilePath;
  }

  StringRef Target = Args.getLastArgValue(OPT_triple_EQ);
  if (Target.empty())
    return createStringError(
        inconvertibleErrorCode(),
        "can't wrap SYCL image. -triple argument is missed.");

  SmallVector<llvm::offloading::SYCLImage> Images;
  // SYCL runtime currently works for spir64 target triple and not for
  // spir64-unknown-unknown/spirv64-unknown-unknown/spirv64.
  // TODO: Fix SYCL runtime to accept other triples
  llvm::Triple T(Target);
  std::string EmbeddedIRTarget("llvm_");
  EmbeddedIRTarget.append(T.getArchName());
  StringRef RegularTarget(T.getArchName());
  if (RegularTarget == "spirv64")
    RegularTarget = "spir64";

  for (auto &SI : SplitModules) {
    auto MBOrDesc = MemoryBuffer::getFile(SI.ModuleFilePath);
    if (!MBOrDesc)
      return createFileError(SI.ModuleFilePath, MBOrDesc.getError());

    StringRef ImageTarget =
        IsEmbeddedIR ? StringRef(EmbeddedIRTarget) : StringRef(RegularTarget);
    Images.emplace_back(std::move(*MBOrDesc), SI.Properties, SI.Symbols,
                        ImageTarget);
  }

  LLVMContext C;
  Module M("offload.wrapper.object", C);
  M.setTargetTriple(
      Args.getLastArgValue(OPT_host_triple_EQ, sys::getDefaultTargetTriple()));

  auto CompileOptionsFromSYCLBackendCompileOptions =
      Args.getLastArgValue(OPT_sycl_backend_compile_options_EQ);
  auto LinkOptionsFromSYCLTargetLinkOptions =
      Args.getLastArgValue(OPT_sycl_target_link_options_EQ);

  StringRef CompileOptions(
      Args.MakeArgString(CompileOptionsFromSYCLBackendCompileOptions.str()));
  StringRef LinkOptions(
      Args.MakeArgString(LinkOptionsFromSYCLTargetLinkOptions.str()));
  offloading::SYCLWrappingOptions WrappingOptions;
  WrappingOptions.CompileOptions = CompileOptions;
  WrappingOptions.LinkOptions = LinkOptions;
  if (Verbose) {
    errs() << formatv(" offload-wrapper: compile-opts: {0}, link-opts: {1}\n",
                      CompileOptions, LinkOptions);
  }
  if (Error E = offloading::wrapSYCLBinaries(M, Images, WrappingOptions))
    return E;

  if (Args.hasArg(OPT_print_wrapped_module))
    errs() << "Wrapped Module\n" << M;

  // TODO: Once "clang tool->runCompile" migration is finished we need to remove
  // this scope and use community flow.
  int FD = -1;
  if (std::error_code EC = sys::fs::openFileForWrite(OutputFilePath, FD))
    return errorCodeToError(EC);

  raw_fd_ostream OS(FD, true);
  WriteBitcodeToFile(M, OS);
  return OutputFilePath;
}

/// Run clang tool for SYCL offloading.
/// 'InputFile' is the wrapped input file.
/// 'Args' encompasses all arguments required for linking and wrapping device
/// code and will be parsed to generate options required to be passed into the
/// clang tool.
static Expected<StringRef> runCompile(StringRef &InputFile,
                                      const ArgList &Args) {
  // Create a new file to write the output of clang to.
  auto OutputFileOrErr =
      createOutputFile(sys::path::filename(ExecutableName), "o");
  if (!OutputFileOrErr)
    return OutputFileOrErr.takeError();

  Expected<std::string> ClangPath =
      findProgram("clang", {getMainExecutable("clang")});
  if (!ClangPath)
    return ClangPath.takeError();

  const llvm::Triple HostTriple(Args.getLastArgValue(OPT_host_triple_EQ));

  SmallVector<StringRef, 8> CmdArgs;
  CmdArgs.push_back(*ClangPath);

  const std::string TargetStr = "--target=" + HostTriple.getTriple();
  CmdArgs.push_back(TargetStr);

  // Checking for '-shared' linker option
  if (Args.hasArg(OPT_shared)) {
    if (!HostTriple.isOSWindows())
      CmdArgs.push_back("-fPIC");
  }
  CmdArgs.push_back("-c");
  CmdArgs.push_back("-o");
  CmdArgs.push_back(*OutputFileOrErr);
  CmdArgs.push_back(InputFile);
  if (Error Err = executeCommands(*ClangPath, CmdArgs))
    return std::move(Err);
  return *OutputFileOrErr;
}

// Produce SYCLBIN data from a split module
static Expected<StringRef>
packageSYCLBIN(const SmallVector<SYCLBIN::ModuleDesc> &Modules) {
  auto ErrorOrSYCLBIN = SYCLBIN::write(Modules);
  if (!ErrorOrSYCLBIN)
    return ErrorOrSYCLBIN.takeError();

  OffloadingImage Image{};
  Image.TheImageKind = IMG_SYCLBIN;
  Image.TheOffloadKind = OFK_SYCL;
  Image.Image = MemoryBuffer::getMemBufferCopy(*ErrorOrSYCLBIN);

  std::unique_ptr<MemoryBuffer> Binary = MemoryBuffer::getMemBufferCopy(
      OffloadBinary::write(Image), Image.Image->getBufferIdentifier());

  auto OutFileOrErr =
      createOutputFile(sys::path::filename(ExecutableName), "syclbin");
  if (!OutFileOrErr)
    return OutFileOrErr.takeError();

  Expected<std::unique_ptr<FileOutputBuffer>> OutputOrErr =
      FileOutputBuffer::create(*OutFileOrErr, Binary->getBufferSize());
  if (!OutputOrErr)
    return OutputOrErr.takeError();
  std::unique_ptr<FileOutputBuffer> Output = std::move(*OutputOrErr);
  llvm::copy(Binary->getBuffer(), Output->getBufferStart());
  if (Error E = Output->commit())
    return std::move(E);

  return *OutFileOrErr;
}

Error mergeSYCLBIN(ArrayRef<StringRef> Files, const ArgList &Args) {
  // Fast path for the general case where there's only one file. In this case we
  // do not need to parse it and can instead simply copy it.
  if (Files.size() == 1) {
    if (std::error_code EC = sys::fs::copy_file(Files[0], ExecutableName))
      return createFileError(ExecutableName, EC);
    return Error::success();
  }
  // TODO: Merge SYCLBIN files here and write to ExecutableName output.
  // Use the first file as the base and modify.
  assert(Files.size() == 1);
  return Error::success();
}

// Run wrapping library and clang
static Expected<StringRef>
runWrapperAndCompile(std::vector<module_split::SplitModule> &SplitModules,
                     const ArgList &Args, bool IsEmbeddedIR = false) {
  auto OutputFile =
      sycl::wrapSYCLBinariesFromFile(SplitModules, Args, IsEmbeddedIR);
  if (!OutputFile)
    return OutputFile.takeError();
  // call to clang
  auto OutputFileOrErr = sycl::runCompile(*OutputFile, Args);
  if (!OutputFileOrErr)
    return OutputFileOrErr.takeError();
  return *OutputFileOrErr;
}

/// Link all SYCL device input files into one before adding device library
/// files. Device linking is performed using llvm-link tool.
/// 'InputFiles' is the list of all LLVM IR device input files.
/// 'Args' encompasses all arguments required for linking and wrapping device
/// code and will be parsed to generate options required to be passed into the
/// llvm-link tool.
Expected<StringRef> linkDeviceInputFiles(SmallVectorImpl<StringRef> &InputFiles,
                                         const ArgList &Args) {
  llvm::TimeTraceScope TimeScope("SYCL LinkDeviceInputFiles");

  Expected<std::string> LLVMLinkPath =
      findProgram("llvm-link", {getMainExecutable("llvm-link")});
  if (!LLVMLinkPath)
    return LLVMLinkPath.takeError();

  // Create a new file to write the linked device file to.
  auto OutFileOrErr =
      createOutputFile(sys::path::filename(ExecutableName), "bc");
  if (!OutFileOrErr)
    return OutFileOrErr.takeError();

  SmallVector<StringRef, 8> CmdArgs;
  CmdArgs.push_back(*LLVMLinkPath);
  for (auto &File : InputFiles) {
    auto IRFile = sycl::convertSPIRVToIR(File, Args);
    if (!IRFile)
      return IRFile.takeError();
    CmdArgs.push_back(*IRFile);
  }
  CmdArgs.push_back("-o");
  CmdArgs.push_back(*OutFileOrErr);
  CmdArgs.push_back("--suppress-warnings");
  if (Error Err = executeCommands(*LLVMLinkPath, CmdArgs))
    return std::move(Err);
  return *OutFileOrErr;
}

/// Link all device library files and input file into one LLVM IR file. This
/// linking is performed using llvm-link tool.
/// 'InputFiles' is the list of all LLVM IR device input files.
/// 'Args' encompasses all arguments required for linking and wrapping device
/// code and will be parsed to generate options required to be passed into the
/// llvm-link tool.
static Expected<StringRef>
linkDeviceLibFiles(SmallVectorImpl<StringRef> &InputFiles,
                   const ArgList &Args) {
  llvm::TimeTraceScope TimeScope("LinkDeviceLibraryFiles");

  Expected<std::string> LLVMLinkPath =
      findProgram("llvm-link", {getMainExecutable("llvm-link")});
  if (!LLVMLinkPath)
    return LLVMLinkPath.takeError();

  // Create a new file to write the linked device file to.
  auto OutFileOrErr =
      createOutputFile(sys::path::filename(ExecutableName), "bc");
  if (!OutFileOrErr)
    return OutFileOrErr.takeError();

  SmallVector<StringRef, 8> CmdArgs;
  CmdArgs.push_back(*LLVMLinkPath);
  CmdArgs.push_back("-only-needed");
  for (auto &File : InputFiles)
    CmdArgs.push_back(File);
  CmdArgs.push_back("-o");
  CmdArgs.push_back(*OutFileOrErr);
  CmdArgs.push_back("--suppress-warnings");
  if (Error Err = executeCommands(*LLVMLinkPath, CmdArgs))
    return std::move(Err);
  return *OutFileOrErr;
}

/// This function is used to link all SYCL device input files into a single
/// LLVM IR file. This file is in turn linked with all SYCL device library
/// files.
/// 'InputFiles' is the list of all LLVM IR device input files.
/// 'Args' encompasses all arguments required for linking and wrapping device
/// code and will be parsed to generate options required to be passed into the
/// llvm-link tool.
static Expected<StringRef> linkDevice(ArrayRef<StringRef> InputFiles,
                                      const ArgList &Args) {
  SmallVector<StringRef, 16> InputFilesVec;
  for (StringRef InputFile : InputFiles)
    InputFilesVec.emplace_back(InputFile);
  // First llvm-link step.
  auto LinkedFile = sycl::linkDeviceInputFiles(InputFilesVec, Args);
  if (!LinkedFile)
    reportError(LinkedFile.takeError());

  InputFilesVec.clear();
  InputFilesVec.emplace_back(*LinkedFile);

  // Gathering device library files
  SmallVector<std::string, 16> DeviceLibFiles;
  if (Error Err = sycl::getSYCLDeviceLibs(DeviceLibFiles, Args))
    reportError(std::move(Err));
  const llvm::Triple Triple(Args.getLastArgValue(OPT_triple_EQ));
  SmallVector<std::string, 16> ExtractedDeviceLibFiles;
  for (auto &File : DeviceLibFiles) {
    auto BufferOrErr = MemoryBuffer::getFile(File);
    if (!BufferOrErr)
      return createFileError(File, BufferOrErr.getError());
    auto Buffer = std::move(*BufferOrErr);
    SmallVector<OffloadFile> Binaries;
    if (Error Err = extractOffloadBinaries(Buffer->getMemBufferRef(), Binaries))
      return std::move(Err);
    bool CompatibleBinaryFound = false;
    for (auto &Binary : Binaries) {
      auto BinTriple = Binary.getBinary()->getTriple();
      if (BinTriple == Triple.getTriple()) {
        auto FileNameOrErr = writeOffloadFile(Binary);
        if (!FileNameOrErr)
          return FileNameOrErr.takeError();
        ExtractedDeviceLibFiles.emplace_back(*FileNameOrErr);
        CompatibleBinaryFound = true;
      }
    }
    if (!CompatibleBinaryFound)
      WithColor::warning(errs(), LinkerExecutable)
          << "Compatible SYCL device library binary not found\n";
  }

  // For NVPTX backend we need to also link libclc and CUDA libdevice.
  if (Triple.isNVPTX()) {
    if (Arg *A = Args.getLastArg(OPT_sycl_nvptx_device_lib_EQ)) {
      if (A->getValues().size() == 0)
        return createStringError(
            inconvertibleErrorCode(),
            "Number of device library files cannot be zero.");
      for (StringRef Val : A->getValues()) {
        SmallString<128> LibName(Val);
        if (llvm::sys::fs::exists(LibName))
          ExtractedDeviceLibFiles.emplace_back(std::string(LibName));
        else
          return createStringError(
              inconvertibleErrorCode(),
              std::string(LibName) +
                  " SYCL device library file for NVPTX is not found.");
      }
    }
  }

  // Make sure that SYCL device library files are available.
  // Note: For AMD targets, we do not pass any SYCL device libraries.
  if (ExtractedDeviceLibFiles.empty()) {
    // TODO: Add NVPTX when ready
    if (Triple.isSPIROrSPIRV())
      return createStringError(
          inconvertibleErrorCode(),
          " SYCL device library file list cannot be empty.");
    return *LinkedFile;
  }

  for (auto &File : ExtractedDeviceLibFiles)
    InputFilesVec.emplace_back(File);
  // second llvm-link step
  auto DeviceLinkedFile = sycl::linkDeviceLibFiles(InputFilesVec, Args);
  if (!DeviceLinkedFile)
    reportError(DeviceLinkedFile.takeError());

  return *DeviceLinkedFile;
}

static bool isStaticArchiveFile(const StringRef Filename) {
  if (!llvm::sys::path::has_extension(Filename))
    // Any file with no extension should not be considered an Archive.
    return false;
  llvm::file_magic Magic;
  llvm::identify_magic(Filename, Magic);
  // Only archive files are to be considered.
  // TODO: .lib check to be added
  return (Magic == llvm::file_magic::archive);
}

static Expected<StringRef> listSection(StringRef Filename,
                                       const ArgList &Args) {
  Expected<std::string> OffloadBundlerPath = findProgram(
      "clang-offload-bundler", {getMainExecutable("clang-offload-bundler")});
  if (!OffloadBundlerPath)
    return OffloadBundlerPath.takeError();
  BumpPtrAllocator Alloc;
  StringSaver Saver(Alloc);

  SmallVector<StringRef, 8> CmdArgs;
  CmdArgs.push_back(*OffloadBundlerPath);
  bool IsArchive = isStaticArchiveFile(Filename);
  CmdArgs.push_back(IsArchive ? "-type=aoo" : "-type=o");
  CmdArgs.push_back(Saver.save("-input=" + Filename));
  CmdArgs.push_back("-list");
  auto Output = createOutputFile("bundled-targets", "list");
  if (!Output)
    return Output.takeError();
  SmallVector<std::optional<StringRef>> Redirects{std::nullopt, *Output,
                                                  std::nullopt};
  int ErrCode = llvm::sys::ExecuteAndWait(*OffloadBundlerPath, CmdArgs,
                                          std::nullopt, Redirects);
  if (ErrCode != 0)
    return createStringError(inconvertibleErrorCode(),
                             "Failed to list targets");
  return *Output;
}

// This routine is used to run the clang-offload-bundler tool and unbundle
// device inputs that have been created with an older compiler where the
// device object is bundled into a host object.
static Expected<StringRef> unbundle(StringRef Filename, const ArgList &Args,
                                    llvm::Triple Triple) {
  Expected<std::string> OffloadBundlerPath = findProgram(
      "clang-offload-bundler", {getMainExecutable("clang-offload-bundler")});
  if (!OffloadBundlerPath)
    return OffloadBundlerPath.takeError();

  // Create a new file to write the unbundled file to.
  auto TempFileOrErr =
      createOutputFile(sys::path::filename(ExecutableName), "ir");
  if (!TempFileOrErr)
    return TempFileOrErr.takeError();

  BumpPtrAllocator Alloc;
  StringSaver Saver(Alloc);

  SmallVector<StringRef, 8> CmdArgs;
  CmdArgs.push_back(*OffloadBundlerPath);
  bool IsArchive = isStaticArchiveFile(Filename);
  CmdArgs.push_back(IsArchive ? "-type=aoo" : "-type=o");
  auto *Target = Args.MakeArgString(Twine("-targets=sycl-") + Triple.str());
  CmdArgs.push_back(Target);
  CmdArgs.push_back(Saver.save("-input=" + Filename));
  CmdArgs.push_back(Saver.save("-output=" + *TempFileOrErr));
  CmdArgs.push_back("-unbundle");
  CmdArgs.push_back("-allow-missing-bundles");
  if (Error Err = executeCommands(*OffloadBundlerPath, CmdArgs))
    return std::move(Err);
  return *TempFileOrErr;
}

Error extractBundledObjects(StringRef Filename, const ArgList &Args,
                            SmallVector<OffloadFile> &Binaries) {
  auto List = listSection(Filename, Args);
  if (!List)
    return List.takeError();
  SmallVector<StringRef> TriplesInFile;
  llvm::ErrorOr<std::unique_ptr<MemoryBuffer>> TripleList =
      llvm::MemoryBuffer::getFileOrSTDIN(*List, /*isText=*/true);
  if (std::error_code EC = TripleList.getError())
    return createFileError(*List, EC);
  (*TripleList)
      ->getBuffer()
      .split(TriplesInFile, '\n', /*MaxSplit=*/-1, /*KeepEmpty=*/false);
  for (StringRef TripleStr : TriplesInFile) {
    StringRef SYCLPrefix = "sycl-";
    if (!TripleStr.starts_with(SYCLPrefix))
      continue;
    llvm::Triple Triple(TripleStr.substr(SYCLPrefix.size()));
    auto UnbundledFile = unbundle(Filename, Args, Triple);
    if (!UnbundledFile)
      return UnbundledFile.takeError();
    if (*UnbundledFile == Filename)
      continue;

    SmallVector<StringRef> ObjectFilePaths;
    if (sycl::isStaticArchiveFile(Filename)) {
      llvm::ErrorOr<std::unique_ptr<MemoryBuffer>> ObjList =
          llvm::MemoryBuffer::getFileOrSTDIN(*UnbundledFile, /*isText=*/true);
      if (std::error_code EC = ObjList.getError())
        return createFileError(*UnbundledFile, EC);
      // Create a copy of the list we can reference even after we close
      // the file.
      StringRef UnbundledArchiveList =
          Args.MakeArgString((*ObjList)->getBuffer());
      UnbundledArchiveList.split(ObjectFilePaths, '\n', /*MaxSplit=*/-1,
                                 /*KeepEmpty=*/false);
    } else {
      ObjectFilePaths.push_back(*UnbundledFile);
    }
    for (StringRef ObjectFilePath : ObjectFilePaths) {
      llvm::file_magic Magic;
      llvm::identify_magic(ObjectFilePath, Magic);
      if (Magic == file_magic::spirv_object)
        return createStringError(
            "SPIR-V fat objects must be generated with --offload-new-driver");
      const auto *Arg = Args.MakeArgString(
          "sycl-" +
          (Triple.isSPIROrSPIRV() ? Triple.str() + "-" : Triple.str()) + "=" +
          ObjectFilePath);
      auto Binary = getInputBitcodeLibrary(Arg);

      if (!Binary)
        return Binary.takeError();

      Binaries.push_back(std::move(*Binary));
    }
  }
  return Error::success();
}

} // namespace sycl

namespace generic {
Expected<StringRef> clang(ArrayRef<StringRef> InputFiles, const ArgList &Args,
                          bool IsSYCLKind = false) {
  llvm::TimeTraceScope TimeScope("Clang");
  // Use `clang` to invoke the appropriate device tools.
  Expected<std::string> ClangPath =
      findProgram("clang", {getMainExecutable("clang")});
  if (!ClangPath)
    return ClangPath.takeError();

  const llvm::Triple Triple(Args.getLastArgValue(OPT_triple_EQ));
  StringRef Arch = Args.getLastArgValue(OPT_arch_EQ);
  if (Arch.empty())
    Arch = "native";
  // Create a new file to write the linked device image to. Assume that the
  // input filename already has the device and architecture.
  auto TempFileOrErr =
      createOutputFile(sys::path::filename(ExecutableName) + "." +
                           Triple.getArchName() + "." + Arch,
                       "img");
  if (!TempFileOrErr)
    return TempFileOrErr.takeError();

  StringRef OptLevel = Args.getLastArgValue(OPT_opt_level, "O2");
  SmallVector<StringRef, 16> CmdArgs{
      *ClangPath,
      "--no-default-config",
      "-o",
      *TempFileOrErr,
      Args.MakeArgString("--target=" + Triple.getTriple()),
      Triple.isAMDGPU() ? Args.MakeArgString("-mcpu=" + Arch)
                        : Args.MakeArgString("-march=" + Arch),
      Args.MakeArgString("-" + OptLevel),
  };

  // Forward all of the `--offload-opt` and similar options to the device.
  for (auto &Arg : Args.filtered(OPT_offload_opt_eq_minus, OPT_mllvm))
    CmdArgs.append(
        {"-Xlinker",
         Args.MakeArgString("--plugin-opt=" + StringRef(Arg->getValue()))});

  if (Triple.isNVPTX() || Triple.isAMDGPU()) {
    CmdArgs.push_back("-foffload-lto");
  } else {
    CmdArgs.push_back("-flto");
  }

  if (!Triple.isNVPTX() && !Triple.isSPIRV())
    CmdArgs.push_back("-Wl,--no-undefined");

  if (IsSYCLKind && Triple.isNVPTX())
    CmdArgs.push_back("-S");
  for (StringRef InputFile : InputFiles)
    CmdArgs.push_back(InputFile);

  // If this is CPU offloading we copy the input libraries.
  if (!Triple.isAMDGPU() && !Triple.isNVPTX() && !Triple.isSPIRV()) {
    CmdArgs.push_back("-Wl,-Bsymbolic");
    CmdArgs.push_back("-shared");
    ArgStringList LinkerArgs;
    for (const opt::Arg *Arg :
         Args.filtered(OPT_INPUT, OPT_library, OPT_library_path, OPT_rpath,
                       OPT_whole_archive, OPT_no_whole_archive)) {
      // Sometimes needed libraries are passed by name, such as when using
      // sanitizers. We need to check the file magic for any libraries.
      if (Arg->getOption().matches(OPT_INPUT)) {
        if (!sys::fs::exists(Arg->getValue()) ||
            sys::fs::is_directory(Arg->getValue()))
          continue;

        file_magic Magic;
        if (auto EC = identify_magic(Arg->getValue(), Magic))
          return createStringError("Failed to open %s", Arg->getValue());
        if (Magic != file_magic::archive &&
            Magic != file_magic::elf_shared_object)
          continue;
      }
      if (Arg->getOption().matches(OPT_whole_archive))
        LinkerArgs.push_back(Args.MakeArgString("-Wl,--whole-archive"));
      else if (Arg->getOption().matches(OPT_no_whole_archive))
        LinkerArgs.push_back(Args.MakeArgString("-Wl,--no-whole-archive"));
      else
        Arg->render(Args, LinkerArgs);
    }
    llvm::copy(LinkerArgs, std::back_inserter(CmdArgs));
  }

  // Pass on -mllvm options to the linker invocation.
  for (const opt::Arg *Arg : Args.filtered(OPT_mllvm))
    CmdArgs.append({"-Xlinker", Args.MakeArgString(
                                    "-mllvm=" + StringRef(Arg->getValue()))});

  if (Args.hasArg(OPT_debug))
    CmdArgs.push_back("-g");

  if (SaveTemps)
    CmdArgs.push_back("-save-temps");

  if (SaveTemps && linkerSupportsLTO(Args))
    CmdArgs.push_back("-Wl,--save-temps");

  if (Args.hasArg(OPT_embed_bitcode))
    CmdArgs.push_back("-Wl,--lto-emit-llvm");

  if (Verbose)
    CmdArgs.push_back("-v");

  if (!CudaBinaryPath.empty())
    CmdArgs.push_back(Args.MakeArgString("--cuda-path=" + CudaBinaryPath));

  for (StringRef Arg : Args.getAllArgValues(OPT_ptxas_arg))
    llvm::copy(
        SmallVector<StringRef>({"-Xcuda-ptxas", Args.MakeArgString(Arg)}),
        std::back_inserter(CmdArgs));

  for (StringRef Arg : Args.getAllArgValues(OPT_linker_arg_EQ))
    CmdArgs.append({"-Xlinker", Args.MakeArgString(Arg)});
  for (StringRef Arg : Args.getAllArgValues(OPT_compiler_arg_EQ))
    CmdArgs.push_back(Args.MakeArgString(Arg));

  for (StringRef Arg : Args.getAllArgValues(OPT_builtin_bitcode_EQ)) {
    if (llvm::Triple(Arg.split('=').first) == Triple)
      CmdArgs.append({"-Xclang", "-mlink-builtin-bitcode", "-Xclang",
                      Args.MakeArgString(Arg.split('=').second)});
  }

  // The OpenMPOpt pass can introduce new calls and is expensive, we do
  // not want this when running CodeGen through clang.
  if (Args.hasArg(OPT_clang_backend) || Args.hasArg(OPT_builtin_bitcode_EQ))
    CmdArgs.append({"-mllvm", "-openmp-opt-disable"});

  if (Error Err = executeCommands(*ClangPath, CmdArgs))
    return std::move(Err);

  return *TempFileOrErr;
}
} // namespace generic

Expected<StringRef> linkDevice(ArrayRef<StringRef> InputFiles,
                               const ArgList &Args, bool IsSYCLKind = false) {
  const llvm::Triple Triple(Args.getLastArgValue(OPT_triple_EQ));
  switch (Triple.getArch()) {
  case Triple::nvptx:
  case Triple::nvptx64:
  case Triple::amdgcn:
  case Triple::x86:
  case Triple::x86_64:
  case Triple::aarch64:
  case Triple::aarch64_be:
  case Triple::ppc64:
  case Triple::ppc64le:
  case Triple::systemz:
    return generic::clang(InputFiles, Args, IsSYCLKind);
  case Triple::spirv32:
  case Triple::spirv64:
  case Triple::spir:
  case Triple::spir64: {
    if (Triple.getSubArch() != llvm::Triple::NoSubArch &&
        Triple.getSubArch() != llvm::Triple::SPIRSubArch_gen &&
        Triple.getSubArch() != llvm::Triple::SPIRSubArch_x86_64)
      return createStringError(
          inconvertibleErrorCode(),
          "For SPIR targets, Linking is supported only for JIT compilations "
          "and AOT compilations for Intel CPUs/GPUs");
    if (IsSYCLKind) {
      auto SPVFile = sycl::runLLVMToSPIRVTranslation(InputFiles[0], Args);
      if (!SPVFile)
        return SPVFile.takeError();
      // TODO(NOM6): Add AOT support for other targets
      bool NeedAOTCompile =
          (Triple.getSubArch() == llvm::Triple::SPIRSubArch_gen ||
           Triple.getSubArch() == llvm::Triple::SPIRSubArch_x86_64);
      auto AOTFile =
          (NeedAOTCompile) ? sycl::runAOTCompile(*SPVFile, Args) : *SPVFile;
      if (!AOTFile)
        return AOTFile.takeError();
      return NeedAOTCompile ? *AOTFile : *SPVFile;
    }
    // Return empty file
    return StringRef("");
  }
  case Triple::loongarch64:
    return generic::clang(InputFiles, Args);
  default:
    return createStringError(Triple.getArchName() +
                             " linking is not supported");
  }
}

void diagnosticHandler(const DiagnosticInfo &DI) {
  std::string ErrStorage;
  raw_string_ostream OS(ErrStorage);
  DiagnosticPrinterRawOStream DP(OS);
  DI.print(DP);

  switch (DI.getSeverity()) {
  case DS_Error:
    WithColor::error(errs(), LinkerExecutable) << ErrStorage << "\n";
    break;
  case DS_Warning:
    WithColor::warning(errs(), LinkerExecutable) << ErrStorage << "\n";
    break;
  case DS_Note:
    WithColor::note(errs(), LinkerExecutable) << ErrStorage << "\n";
    break;
  case DS_Remark:
    WithColor::remark(errs()) << ErrStorage << "\n";
    break;
  }
}

// Get the list of target features from the input file and unify them such that
// if there are multiple +xxx or -xxx features we only keep the last one.
std::vector<std::string> getTargetFeatures(ArrayRef<OffloadFile> InputFiles) {
  SmallVector<StringRef> Features;
  for (const OffloadFile &File : InputFiles) {
    for (auto &Arg : llvm::split(File.getBinary()->getString("feature"), ","))
      Features.emplace_back(Arg);
  }

  // Only add a feature if it hasn't been seen before starting from the end.
  std::vector<std::string> UnifiedFeatures;
  DenseSet<StringRef> UsedFeatures;
  for (StringRef Feature : llvm::reverse(Features)) {
    if (UsedFeatures.insert(Feature.drop_front()).second)
      UnifiedFeatures.push_back(Feature.str());
  }

  return UnifiedFeatures;
}

template <typename ModuleHook = function_ref<bool(size_t, const Module &)>>
std::unique_ptr<lto::LTO> createLTO(
    const ArgList &Args, const std::vector<std::string> &Features,
    ModuleHook Hook = [](size_t, const Module &) { return true; }) {
  const llvm::Triple Triple(Args.getLastArgValue(OPT_triple_EQ));
  // We need to remove AMD's target-id from the processor if present.
  StringRef TargetID = Args.getLastArgValue(OPT_arch_EQ);
  StringRef Arch = clang::getProcessorFromTargetID(Triple, TargetID);
  lto::Config Conf;
  lto::ThinBackend Backend;
  // TODO: Handle index-only thin-LTO
  Backend =
      lto::createInProcessThinBackend(llvm::heavyweight_hardware_concurrency());

  Conf.CPU = Arch.str();
  Conf.Options = codegen::InitTargetOptionsFromCodeGenFlags(Triple);

  Conf.RemarksFilename = RemarksFilename;
  Conf.RemarksPasses = RemarksPasses;
  Conf.RemarksWithHotness = RemarksWithHotness;
  Conf.RemarksHotnessThreshold = RemarksHotnessThreshold;
  Conf.RemarksFormat = RemarksFormat;

  StringRef OptLevel = Args.getLastArgValue(OPT_opt_level, "O2");
  Conf.MAttrs = Features;
  std::optional<CodeGenOptLevel> CGOptLevelOrNone =
      CodeGenOpt::parseLevel(OptLevel[1]);
  assert(CGOptLevelOrNone && "Invalid optimization level");
  Conf.CGOptLevel = *CGOptLevelOrNone;
  Conf.OptLevel = OptLevel[1] - '0';
  Conf.DefaultTriple = Triple.getTriple();

  // TODO: Should we complain about combining --opt-level and -passes, as opt
  // does?  That might be too limiting in clang-linker-wrapper, so for now we
  // just warn in the help entry for -passes that the default<O?> corresponding
  // to --opt-level=O? should be included there.  The problem is that
  // --opt-level produces effects in clang-linker-wrapper beyond what -passes
  // appears to be able to achieve, so rejecting the combination of --opt-level
  // and -passes would apparently make it impossible to combine those effects
  // with a custom pass pipeline.
  Conf.OptPipeline = PassPipeline;
  Conf.PassPlugins = PassPlugins;

  LTOError = false;
  Conf.DiagHandler = diagnosticHandler;

  Conf.PTO.LoopVectorization = Conf.OptLevel > 1;
  Conf.PTO.SLPVectorization = Conf.OptLevel > 1;

  if (SaveTemps) {
    std::string TempName = (sys::path::filename(ExecutableName) + "." +
                            Triple.getTriple() + "." + TargetID)
                               .str();
    Conf.PostInternalizeModuleHook = [=](size_t Task, const Module &M) {
      std::string File =
          !Task ? TempName + ".postlink.bc"
                : TempName + "." + std::to_string(Task) + ".postlink.bc";
      error_code EC;
      raw_fd_ostream LinkedBitcode(File, EC, sys::fs::OF_None);
      if (EC)
        reportError(errorCodeToError(EC));
      WriteBitcodeToFile(M, LinkedBitcode);
      return true;
    };
    Conf.PreCodeGenModuleHook = [=](size_t Task, const Module &M) {
      std::string File =
          !Task ? TempName + ".postopt.bc"
                : TempName + "." + std::to_string(Task) + ".postopt.bc";
      error_code EC;
      raw_fd_ostream LinkedBitcode(File, EC, sys::fs::OF_None);
      if (EC)
        reportError(errorCodeToError(EC));
      WriteBitcodeToFile(M, LinkedBitcode);
      return true;
    };
  }
  Conf.PostOptModuleHook = Hook;
  Conf.CGFileType = (Triple.isNVPTX() || SaveTemps)
                        ? CodeGenFileType::AssemblyFile
                        : CodeGenFileType::ObjectFile;

  // TODO: Handle remark files
  Conf.HasWholeProgramVisibility = Args.hasArg(OPT_whole_program);

  return std::make_unique<lto::LTO>(std::move(Conf), Backend);
}

// Returns true if \p S is valid as a C language identifier and will be given
// `__start_` and `__stop_` symbols.
bool isValidCIdentifier(StringRef S) {
  return !S.empty() && (isAlpha(S[0]) || S[0] == '_') &&
         llvm::all_of(llvm::drop_begin(S),
                      [](char C) { return C == '_' || isAlnum(C); });
}

Error linkBitcodeFiles(SmallVectorImpl<OffloadFile> &InputFiles,
                       SmallVectorImpl<StringRef> &OutputFiles,
                       const ArgList &Args) {
  llvm::TimeTraceScope TimeScope("Link bitcode files");
  const llvm::Triple Triple(Args.getLastArgValue(OPT_triple_EQ));
  StringRef Arch = Args.getLastArgValue(OPT_arch_EQ);

  // Early exit for SPIR targets
  if (Triple.isSPIROrSPIRV())
    return Error::success();

  SmallVector<OffloadFile, 4> BitcodeInputFiles;
  DenseSet<StringRef> StrongResolutions;
  DenseSet<StringRef> UsedInRegularObj;
  DenseSet<StringRef> UsedInSharedLib;
  BumpPtrAllocator Alloc;
  StringSaver Saver(Alloc);

  // Search for bitcode files in the input and create an LTO input file. If
  // it is not a bitcode file, scan its symbol table for symbols we need to
  // save.
  for (OffloadFile &File : InputFiles) {
    MemoryBufferRef Buffer = MemoryBufferRef(File.getBinary()->getImage(), "");

    file_magic Type = identify_magic(Buffer.getBuffer());
    switch (Type) {
    case file_magic::bitcode: {
      Expected<IRSymtabFile> IRSymtabOrErr = readIRSymtab(Buffer);
      if (!IRSymtabOrErr)
        return IRSymtabOrErr.takeError();

      // Check for any strong resolutions we need to preserve.
      for (unsigned I = 0; I != IRSymtabOrErr->Mods.size(); ++I) {
        for (const auto &Sym : IRSymtabOrErr->TheReader.module_symbols(I)) {
          if (!Sym.isFormatSpecific() && Sym.isGlobal() && !Sym.isWeak() &&
              !Sym.isUndefined())
            StrongResolutions.insert(Saver.save(Sym.Name));
        }
      }
      BitcodeInputFiles.emplace_back(std::move(File));
      continue;
    }
    case file_magic::elf_relocatable:
    case file_magic::elf_shared_object: {
      Expected<std::unique_ptr<ObjectFile>> ObjFile =
          ObjectFile::createObjectFile(Buffer);
      if (!ObjFile)
        continue;

      for (SymbolRef Sym : (*ObjFile)->symbols()) {
        Expected<StringRef> Name = Sym.getName();
        if (!Name)
          return Name.takeError();

        // Record if we've seen these symbols in any object or shared
        // libraries.
        if ((*ObjFile)->isRelocatableObject())
          UsedInRegularObj.insert(Saver.save(*Name));
        else
          UsedInSharedLib.insert(Saver.save(*Name));
      }
      continue;
    }
    default:
      continue;
    }
  }

  if (BitcodeInputFiles.empty())
    return Error::success();

  // Remove all the bitcode files that we moved from the original input.
  llvm::erase_if(InputFiles, [](OffloadFile &F) { return !F.getBinary(); });

  // LTO Module hook to output bitcode without running the backend.
  SmallVector<StringRef> BitcodeOutput;
  auto OutputBitcode = [&](size_t, const Module &M) {
    auto TempFileOrErr = createOutputFile(sys::path::filename(ExecutableName) +
                                              "-jit-" + Triple.getTriple(),
                                          "bc");
    if (!TempFileOrErr)
      reportError(TempFileOrErr.takeError());

    std::error_code EC;
    raw_fd_ostream LinkedBitcode(*TempFileOrErr, EC, sys::fs::OF_None);
    if (EC)
      reportError(errorCodeToError(EC));
    WriteBitcodeToFile(M, LinkedBitcode);
    BitcodeOutput.push_back(*TempFileOrErr);
    return false;
  };

  // We assume visibility of the whole program if every input file was
  // bitcode.
  auto Features = getTargetFeatures(BitcodeInputFiles);
  auto LTOBackend = Args.hasArg(OPT_embed_bitcode) ||
                            Args.hasArg(OPT_builtin_bitcode_EQ) ||
                            Args.hasArg(OPT_clang_backend)
                        ? createLTO(Args, Features, OutputBitcode)
                        : createLTO(Args, Features);

  // We need to resolve the symbols so the LTO backend knows which symbols
  // need to be kept or can be internalized. This is a simplified symbol
  // resolution scheme to approximate the full resolution a linker would do.
  uint64_t Idx = 0;
  DenseSet<StringRef> PrevailingSymbols;
  for (auto &BitcodeInput : BitcodeInputFiles) {
    // Get a semi-unique buffer identifier for Thin-LTO.
    StringRef Identifier = Saver.save(
        std::to_string(Idx++) + "." +
        BitcodeInput.getBinary()->getMemoryBufferRef().getBufferIdentifier());
    MemoryBufferRef Buffer =
        MemoryBufferRef(BitcodeInput.getBinary()->getImage(), Identifier);
    Expected<std::unique_ptr<lto::InputFile>> BitcodeFileOrErr =
        llvm::lto::InputFile::create(Buffer);
    if (!BitcodeFileOrErr)
      return BitcodeFileOrErr.takeError();

    // Save the input file and the buffer associated with its memory.
    const auto Symbols = (*BitcodeFileOrErr)->symbols();
    SmallVector<lto::SymbolResolution, 16> Resolutions(Symbols.size());
    size_t Idx = 0;
    for (auto &Sym : Symbols) {
      lto::SymbolResolution &Res = Resolutions[Idx++];

      // We will use this as the prevailing symbol definition in LTO unless
      // it is undefined or another definition has already been used.
      Res.Prevailing =
          !Sym.isUndefined() &&
          !(Sym.isWeak() && StrongResolutions.contains(Sym.getName())) &&
          PrevailingSymbols.insert(Saver.save(Sym.getName())).second;

      // We need LTO to preseve the following global symbols:
      // 1) Symbols used in regular objects.
      // 2) Sections that will be given a __start/__stop symbol.
      // 3) Prevailing symbols that are needed visible to external
      // libraries.
      Res.VisibleToRegularObj =
          UsedInRegularObj.contains(Sym.getName()) ||
          isValidCIdentifier(Sym.getSectionName()) ||
          (Res.Prevailing &&
           (Sym.getVisibility() != GlobalValue::HiddenVisibility &&
            !Sym.canBeOmittedFromSymbolTable()));

      // Identify symbols that must be exported dynamically and can be
      // referenced by other files.
      Res.ExportDynamic =
          Sym.getVisibility() != GlobalValue::HiddenVisibility &&
          (UsedInSharedLib.contains(Sym.getName()) ||
           !Sym.canBeOmittedFromSymbolTable());

      // The final definition will reside in this linkage unit if the symbol
      // is defined and local to the module. This only checks for bitcode
      // files, full assertion will require complete symbol resolution.
      Res.FinalDefinitionInLinkageUnit =
          Sym.getVisibility() != GlobalValue::DefaultVisibility &&
          (!Sym.isUndefined() && !Sym.isCommon());

      // We do not support linker redefined symbols (e.g. --wrap) for device
      // image linking, so the symbols will not be changed after LTO.
      Res.LinkerRedefined = false;
    }

    // Add the bitcode file with its resolved symbols to the LTO job.
    if (Error Err = LTOBackend->add(std::move(*BitcodeFileOrErr), Resolutions))
      return Err;
  }

  // Run the LTO job to compile the bitcode.
  size_t MaxTasks = LTOBackend->getMaxTasks();
  SmallVector<StringRef> Files(MaxTasks);
  auto AddStream =
      [&](size_t Task,
          const Twine &ModuleName) -> std::unique_ptr<CachedFileStream> {
    int FD = -1;
    auto &TempFile = Files[Task];
    StringRef Extension = (Triple.isNVPTX() || SaveTemps) ? "s" : "o";
    std::string TaskStr = Task ? "." + std::to_string(Task) : "";
    auto TempFileOrErr =
        createOutputFile(sys::path::filename(ExecutableName) + "." +
                             Triple.getTriple() + "." + Arch + TaskStr,
                         Extension);
    if (!TempFileOrErr)
      reportError(TempFileOrErr.takeError());
    TempFile = *TempFileOrErr;
    if (std::error_code EC = sys::fs::openFileForWrite(TempFile, FD))
      reportError(errorCodeToError(EC));
    return std::make_unique<CachedFileStream>(
        std::make_unique<llvm::raw_fd_ostream>(FD, true));
  };

  if (Error Err = LTOBackend->run(AddStream))
    return Err;

  if (LTOError)
    return createStringError("Errors encountered inside the LTO pipeline.");

  // If we are embedding bitcode we only need the intermediate output.
  bool SingleOutput = Files.size() == 1;
  if (Args.hasArg(OPT_embed_bitcode)) {
    if (BitcodeOutput.size() != 1 || !SingleOutput)
      return createStringError("Cannot embed bitcode with multiple files.");
    OutputFiles.push_back(Args.MakeArgString(BitcodeOutput.front()));
    return Error::success();
  }

  // Append the new inputs to the device linker input. If the user requested
  // an internalizing link we need to pass the bitcode to clang.
  for (StringRef File :
       Args.hasArg(OPT_clang_backend) || Args.hasArg(OPT_builtin_bitcode_EQ)
           ? BitcodeOutput
           : Files)
    OutputFiles.push_back(File);

  return Error::success();
}

// Compile the module to an object file using the appropriate target machine for
// the host triple.
Expected<StringRef> compileModule(Module &M, OffloadKind Kind) {
  llvm::TimeTraceScope TimeScope("Compile module");
  std::string Msg;
  const Target *T = TargetRegistry::lookupTarget(M.getTargetTriple(), Msg);
  if (!T)
    return createStringError(Msg);

  auto Options =
      codegen::InitTargetOptionsFromCodeGenFlags(Triple(M.getTargetTriple()));
  StringRef CPU = "";
  StringRef Features = "";
  std::unique_ptr<TargetMachine> TM(
      T->createTargetMachine(M.getTargetTriple(), CPU, Features, Options,
                             Reloc::PIC_, M.getCodeModel()));

  if (M.getDataLayout().isDefault())
    M.setDataLayout(TM->createDataLayout());

  int FD = -1;
  auto TempFileOrErr =
      createOutputFile(sys::path::filename(ExecutableName) + "." +
                           getOffloadKindName(Kind) + ".image.wrapper",
                       "o");
  if (!TempFileOrErr)
    return TempFileOrErr.takeError();
  if (std::error_code EC = sys::fs::openFileForWrite(*TempFileOrErr, FD))
    return errorCodeToError(EC);

  auto OS = std::make_unique<llvm::raw_fd_ostream>(FD, true);

  legacy::PassManager CodeGenPasses;
  TargetLibraryInfoImpl TLII(Triple(M.getTargetTriple()));
  CodeGenPasses.add(new TargetLibraryInfoWrapperPass(TLII));
  if (TM->addPassesToEmitFile(CodeGenPasses, *OS, nullptr,
                              CodeGenFileType::ObjectFile))
    return createStringError("Failed to execute host backend");
  CodeGenPasses.run(M);

  return *TempFileOrErr;
}

/// Creates the object file containing the device image and runtime
/// registration code from the device images stored in \p Images.
Expected<StringRef>
wrapDeviceImages(ArrayRef<std::unique_ptr<MemoryBuffer>> Buffers,
                 const ArgList &Args, OffloadKind Kind) {
  llvm::TimeTraceScope TimeScope("Wrap bundled images");

  SmallVector<ArrayRef<char>, 4> BuffersToWrap;
  for (const auto &Buffer : Buffers)
    BuffersToWrap.emplace_back(
        ArrayRef<char>(Buffer->getBufferStart(), Buffer->getBufferSize()));

  LLVMContext Context;
  Module M("offload.wrapper.module", Context);
  M.setTargetTriple(
      Args.getLastArgValue(OPT_host_triple_EQ, sys::getDefaultTargetTriple()));

  switch (Kind) {
  case OFK_OpenMP:
    if (Error Err = offloading::wrapOpenMPBinaries(
            M, BuffersToWrap,
            offloading::getOffloadEntryArray(M, "omp_offloading_entries"),
            /*Suffix=*/"", /*Relocatable=*/Args.hasArg(OPT_relocatable)))
      return std::move(Err);
    break;
  case OFK_Cuda:
    if (Error Err = offloading::wrapCudaBinary(
            M, BuffersToWrap.front(),
            offloading::getOffloadEntryArray(M, "cuda_offloading_entries"),
            /*Suffix=*/"", /*EmitSurfacesAndTextures=*/false))
      return std::move(Err);
    break;
  case OFK_HIP:
    if (Error Err = offloading::wrapHIPBinary(
            M, BuffersToWrap.front(),
            offloading::getOffloadEntryArray(M, "hip_offloading_entries")))
      return std::move(Err);
    break;
  default:
    return createStringError(getOffloadKindName(Kind) +
                             " wrapping is not supported");
  }

  if (Args.hasArg(OPT_print_wrapped_module))
    errs() << M;
  if (Args.hasArg(OPT_save_temps)) {
    int FD = -1;
    auto TempFileOrErr =
        createOutputFile(sys::path::filename(ExecutableName) + "." +
                             getOffloadKindName(Kind) + ".image.wrapper",
                         "bc");
    if (!TempFileOrErr)
      return TempFileOrErr.takeError();
    if (std::error_code EC = sys::fs::openFileForWrite(*TempFileOrErr, FD))
      return errorCodeToError(EC);
    llvm::raw_fd_ostream OS(FD, true);
    WriteBitcodeToFile(M, OS);
  }

  auto FileOrErr = compileModule(M, Kind);
  if (!FileOrErr)
    return FileOrErr.takeError();
  return *FileOrErr;
}

Expected<SmallVector<std::unique_ptr<MemoryBuffer>>>
bundleOpenMP(ArrayRef<OffloadingImage> Images) {
  SmallVector<std::unique_ptr<MemoryBuffer>> Buffers;
  for (const OffloadingImage &Image : Images)
    Buffers.emplace_back(
        MemoryBuffer::getMemBufferCopy(OffloadBinary::write(Image)));

  return std::move(Buffers);
}

Expected<SmallVector<std::unique_ptr<MemoryBuffer>>>
bundleCuda(ArrayRef<OffloadingImage> Images, const ArgList &Args) {
  SmallVector<std::pair<StringRef, StringRef>, 4> InputFiles;
  for (const OffloadingImage &Image : Images)
    InputFiles.emplace_back(std::make_pair(Image.Image->getBufferIdentifier(),
                                           Image.StringData.lookup("arch")));

  Triple TheTriple = Triple(Images.front().StringData.lookup("triple"));
  auto FileOrErr = nvptx::fatbinary(InputFiles, Args);
  if (!FileOrErr)
    return FileOrErr.takeError();

  llvm::ErrorOr<std::unique_ptr<llvm::MemoryBuffer>> ImageOrError =
      llvm::MemoryBuffer::getFileOrSTDIN(*FileOrErr);

  SmallVector<std::unique_ptr<MemoryBuffer>> Buffers;
  if (std::error_code EC = ImageOrError.getError())
    return createFileError(*FileOrErr, EC);
  Buffers.emplace_back(std::move(*ImageOrError));

  return std::move(Buffers);
}

Expected<SmallVector<std::unique_ptr<MemoryBuffer>>>
bundleHIP(ArrayRef<OffloadingImage> Images, const ArgList &Args) {
  SmallVector<std::pair<StringRef, StringRef>, 4> InputFiles;
  for (const OffloadingImage &Image : Images)
    InputFiles.emplace_back(std::make_pair(Image.Image->getBufferIdentifier(),
                                           Image.StringData.lookup("arch")));

  Triple TheTriple = Triple(Images.front().StringData.lookup("triple"));
  auto FileOrErr = amdgcn::fatbinary(InputFiles, Args);
  if (!FileOrErr)
    return FileOrErr.takeError();

  llvm::ErrorOr<std::unique_ptr<llvm::MemoryBuffer>> ImageOrError =
      llvm::MemoryBuffer::getFileOrSTDIN(*FileOrErr);

  SmallVector<std::unique_ptr<MemoryBuffer>> Buffers;
  if (std::error_code EC = ImageOrError.getError())
    return createFileError(*FileOrErr, EC);
  Buffers.emplace_back(std::move(*ImageOrError));

  return std::move(Buffers);
}

/// Transforms the input \p Images into the binary format the runtime expects
/// for the given \p Kind.
Expected<SmallVector<std::unique_ptr<MemoryBuffer>>>
bundleLinkedOutput(ArrayRef<OffloadingImage> Images, const ArgList &Args,
                   OffloadKind Kind) {
  llvm::TimeTraceScope TimeScope("Bundle linked output");
  switch (Kind) {
  case OFK_OpenMP:
    return bundleOpenMP(Images);
  case OFK_Cuda:
    return bundleCuda(Images, Args);
  case OFK_HIP:
    return bundleHIP(Images, Args);
  default:
    return createStringError(getOffloadKindName(Kind) +
                             " bundling is not supported");
  }
}

/// Returns a new ArgList containg arguments used for the device linking phase.
DerivedArgList getLinkerArgs(ArrayRef<OffloadFile> Input,
                             const InputArgList &Args) {
  DerivedArgList DAL = DerivedArgList(DerivedArgList(Args));
  for (Arg *A : Args)
    DAL.append(A);

  // Set the subarchitecture and target triple for this compilation.
  const OptTable &Tbl = getOptTable();
  DAL.AddJoinedArg(nullptr, Tbl.getOption(OPT_arch_EQ),
                   Args.MakeArgString(Input.front().getBinary()->getArch()));
  DAL.AddJoinedArg(nullptr, Tbl.getOption(OPT_triple_EQ),
                   Args.MakeArgString(Input.front().getBinary()->getTriple()));

  const auto *Bin = Input.front().getBinary();
  DAL.AddJoinedArg(
      nullptr, Tbl.getOption(OPT_sycl_backend_compile_options_from_image_EQ),
      Args.MakeArgString(Bin->getString(COMPILE_OPTS)));
  DAL.AddJoinedArg(nullptr,
                   Tbl.getOption(OPT_sycl_backend_link_options_from_image_EQ),
                   Args.MakeArgString(Bin->getString(LINK_OPTS)));

  // If every input file is bitcode we have whole program visibility as we
  // do only support static linking with bitcode.
  auto ContainsBitcode = [](const OffloadFile &F) {
    return identify_magic(F.getBinary()->getImage()) == file_magic::bitcode;
  };
  if (llvm::all_of(Input, ContainsBitcode))
    DAL.AddFlagArg(nullptr, Tbl.getOption(OPT_whole_program));

  // Forward '-Xoffload-linker' options to the appropriate backend.
  for (StringRef Arg : Args.getAllArgValues(OPT_device_linker_args_EQ)) {
    auto [Triple, Value] = Arg.split('=');
    llvm::Triple TT(Triple);
    // If this isn't a recognized triple then it's an `arg=value` option.
    if (TT.getArch() == Triple::ArchType::UnknownArch)
      DAL.AddJoinedArg(nullptr, Tbl.getOption(OPT_linker_arg_EQ),
                       Args.MakeArgString(Arg));
    else if (Value.empty())
      DAL.AddJoinedArg(nullptr, Tbl.getOption(OPT_linker_arg_EQ),
                       Args.MakeArgString(Triple));
    else if (Triple == DAL.getLastArgValue(OPT_triple_EQ))
      DAL.AddJoinedArg(nullptr, Tbl.getOption(OPT_linker_arg_EQ),
                       Args.MakeArgString(Value));
  }

  // Forward '-Xoffload-compiler' options to the appropriate backend.
  for (StringRef Arg : Args.getAllArgValues(OPT_device_compiler_args_EQ)) {
    auto [Triple, Value] = Arg.split('=');
    llvm::Triple TT(Triple);
    // If this isn't a recognized triple then it's an `arg=value` option.
    if (TT.getArch() == Triple::ArchType::UnknownArch)
      DAL.AddJoinedArg(nullptr, Tbl.getOption(OPT_compiler_arg_EQ),
                       Args.MakeArgString(Arg));
    else if (Value.empty())
      DAL.AddJoinedArg(nullptr, Tbl.getOption(OPT_compiler_arg_EQ),
                       Args.MakeArgString(Triple));
    else if (Triple == DAL.getLastArgValue(OPT_triple_EQ))
      DAL.AddJoinedArg(nullptr, Tbl.getOption(OPT_compiler_arg_EQ),
                       Args.MakeArgString(Value));
  }

  return DAL;
}

Error handleOverrideImages(
    const InputArgList &Args,
    MapVector<OffloadKind, SmallVector<OffloadingImage, 0>> &Images) {
  for (StringRef Arg : Args.getAllArgValues(OPT_override_image)) {
    OffloadKind Kind = getOffloadKind(Arg.split("=").first);
    StringRef Filename = Arg.split("=").second;

    ErrorOr<std::unique_ptr<MemoryBuffer>> BufferOrErr =
        MemoryBuffer::getFileOrSTDIN(Filename);
    if (std::error_code EC = BufferOrErr.getError())
      return createFileError(Filename, EC);

    Expected<std::unique_ptr<ObjectFile>> ElfOrErr =
        ObjectFile::createELFObjectFile(**BufferOrErr,
                                        /*InitContent=*/false);
    if (!ElfOrErr)
      return ElfOrErr.takeError();
    ObjectFile &Elf = **ElfOrErr;

    OffloadingImage TheImage{};
    TheImage.TheImageKind = IMG_Object;
    TheImage.TheOffloadKind = Kind;
    TheImage.StringData["triple"] =
        Args.MakeArgString(Elf.makeTriple().getTriple());
    if (std::optional<StringRef> CPU = Elf.tryGetCPUName())
      TheImage.StringData["arch"] = Args.MakeArgString(*CPU);
    TheImage.Image = std::move(*BufferOrErr);

    Images[Kind].emplace_back(std::move(TheImage));
  }
  return Error::success();
}

/// Transforms all the extracted offloading input files into an image that can
/// be registered by the runtime.
Expected<SmallVector<StringRef>> linkAndWrapDeviceFiles(
    SmallVectorImpl<SmallVector<OffloadFile>> &LinkerInputFiles,
    const InputArgList &Args, char **Argv, int Argc) {
  llvm::TimeTraceScope TimeScope("Handle all device input");

  std::mutex ImageMtx;
  MapVector<OffloadKind, SmallVector<OffloadingImage, 0>> Images;
  // Create a binary image of each offloading image and embed it into a new
  // object file.
  SmallVector<StringRef> WrappedOutput;

  // When creating SYCLBIN files, we need to store the compiled modules for
  // combined packaging.
  std::mutex SYCLBINModulesMtx;
  SmallVector<SYCLBIN::ModuleDesc> SYCLBINModules;

  // Initialize the images with any overriding inputs.
  if (Args.hasArg(OPT_override_image))
    if (Error Err = handleOverrideImages(Args, Images))
      return std::move(Err);

  auto Err = parallelForEachError(LinkerInputFiles, [&](auto &Input) -> Error {
    llvm::TimeTraceScope TimeScope("Link device input");

    // Each thread needs its own copy of the base arguments to maintain
    // per-device argument storage of synthetic strings.
    const OptTable &Tbl = getOptTable();
    BumpPtrAllocator Alloc;
    StringSaver Saver(Alloc);
    auto BaseArgs =
        Tbl.parseArgs(Argc, Argv, OPT_INVALID, Saver, [](StringRef Err) {
          reportError(createStringError(Err));
        });
    auto LinkerArgs = getLinkerArgs(Input, BaseArgs);
    DenseSet<OffloadKind> ActiveOffloadKinds;
    bool HasSYCLOffloadKind = false;
    bool HasNonSYCLOffloadKinds = false;
    for (const auto &File : Input) {
      if (File.getBinary()->getOffloadKind() != OFK_None)
        ActiveOffloadKinds.insert(File.getBinary()->getOffloadKind());
      if (File.getBinary()->getOffloadKind() == OFK_SYCL)
        HasSYCLOffloadKind = true;
      else
        HasNonSYCLOffloadKinds = true;
    }

    // Write any remaining device inputs to an output file.
    SmallVector<StringRef> InputFiles;
    for (const OffloadFile &File : Input) {
      auto FileNameOrErr = writeOffloadFile(File);
      if (!FileNameOrErr)
        return FileNameOrErr.takeError();
      InputFiles.emplace_back(*FileNameOrErr);
    }
    if (HasSYCLOffloadKind) {
      SmallVector<StringRef> InputFiles;
      // Write device inputs to an output file for the linker.
      for (const OffloadFile &File : Input) {
        auto FileNameOrErr = writeOffloadFile(File);
        if (!FileNameOrErr)
          return FileNameOrErr.takeError();
        InputFiles.emplace_back(*FileNameOrErr);
      }
      // Link the input device files using the device linker for SYCL
      // offload.
      auto TmpOutputOrErr = sycl::linkDevice(InputFiles, LinkerArgs);
      if (!TmpOutputOrErr)
        return TmpOutputOrErr.takeError();
      SmallVector<StringRef> InputFilesSYCL;
      InputFilesSYCL.emplace_back(*TmpOutputOrErr);
      auto SplitModulesOrErr =
          UseSYCLPostLinkTool
              ? sycl::runSYCLPostLinkTool(InputFilesSYCL, LinkerArgs)
              : sycl::runSYCLSplitLibrary(InputFilesSYCL, LinkerArgs,
                                          *SYCLModuleSplitMode);
      if (!SplitModulesOrErr)
        return SplitModulesOrErr.takeError();

      auto &SplitModules = *SplitModulesOrErr;
      const llvm::Triple Triple(LinkerArgs.getLastArgValue(OPT_triple_EQ));
      if ((Triple.isNVPTX() || Triple.isAMDGCN()) &&
          LinkerArgs.hasArg(OPT_sycl_embed_ir)) {
        // When compiling for Nvidia/AMD devices and the user requested the
        // IR to be embedded in the application (via option), run the output
        // of sycl-post-link (filetable referencing LLVM Bitcode + symbols)
        // through the offload wrapper and link the resulting object to the
        // application.
        auto OutputFile = sycl::runWrapperAndCompile(SplitModules, LinkerArgs,
                                                     /* IsEmbeddedIR */ true);
        if (!OutputFile)
          return OutputFile.takeError();
        WrappedOutput.push_back(*OutputFile);
      }
      for (size_t I = 0, E = SplitModules.size(); I != E; ++I) {
        SmallVector<StringRef> Files = {SplitModules[I].ModuleFilePath};
        StringRef Arch = LinkerArgs.getLastArgValue(OPT_arch_EQ);
        if (Arch.empty())
          Arch = "native";
        SmallVector<std::pair<StringRef, StringRef>, 4> BundlerInputFiles;
        auto ClangOutputOrErr =
            linkDevice(Files, LinkerArgs, true /* IsSYCLKind */);
        if (!ClangOutputOrErr)
          return ClangOutputOrErr.takeError();
        if (Triple.isNVPTX()) {
          auto VirtualArch = StringRef(clang::OffloadArchToVirtualArchString(
              clang::StringToOffloadArch(Arch)));
          auto PtxasOutputOrErr =
              nvptx::ptxas(*ClangOutputOrErr, LinkerArgs, Arch);
          if (!PtxasOutputOrErr)
            return PtxasOutputOrErr.takeError();
          BundlerInputFiles.emplace_back(*ClangOutputOrErr, VirtualArch);
          BundlerInputFiles.emplace_back(*PtxasOutputOrErr, Arch);
          auto BundledFileOrErr =
              nvptx::fatbinary(BundlerInputFiles, LinkerArgs);
          if (!BundledFileOrErr)
            return BundledFileOrErr.takeError();
          SplitModules[I].ModuleFilePath = *BundledFileOrErr;
        } else if (Triple.isAMDGCN()) {
          BundlerInputFiles.emplace_back(*ClangOutputOrErr, Arch);
          auto BundledFileOrErr =
              amdgcn::fatbinary(BundlerInputFiles, LinkerArgs);
          if (!BundledFileOrErr)
            return BundledFileOrErr.takeError();
          SplitModules[I].ModuleFilePath = *BundledFileOrErr;
        } else {
          SplitModules[I].ModuleFilePath = *ClangOutputOrErr;
        }
      }

      if (OutputSYCLBIN) {
        SYCLBIN::ModuleDesc MD;
        MD.ArchString = LinkerArgs.getLastArgValue(OPT_arch_EQ);
        MD.SplitModules = std::move(SplitModules);
        std::scoped_lock Guard(SYCLBINModulesMtx);
        SYCLBINModules.emplace_back(std::move(MD));
      } else {
        // TODO(NOM7): Remove this call and use community flow for bundle/wrap
        auto OutputFile = sycl::runWrapperAndCompile(SplitModules, LinkerArgs);
        if (!OutputFile)
          return OutputFile.takeError();

        // SYCL offload kind images are all ready to be sent to host linker.
        // TODO: Currently, device code wrapping for SYCL offload happens in a
        // separate path inside 'linkDevice' call seen above.
        // This will eventually be refactored to use the 'common' wrapping logic
        // that is used for other offload kinds.
        std::scoped_lock Guard(ImageMtx);
        WrappedOutput.push_back(*OutputFile);
      }
    }
    if (HasNonSYCLOffloadKinds) {
      // First link and remove all the input files containing bitcode.
      SmallVector<StringRef> InputFiles;
      if (Error Err = linkBitcodeFiles(Input, InputFiles, LinkerArgs))
        return Err;

      // Write any remaining device inputs to an output file for the linker.
      for (const OffloadFile &File : Input) {
        auto FileNameOrErr = writeOffloadFile(File);
        if (!FileNameOrErr)
          return FileNameOrErr.takeError();
        InputFiles.emplace_back(*FileNameOrErr);
      }

      // Link the remaining device files using the device linker.
      auto OutputOrErr = !Args.hasArg(OPT_embed_bitcode)
                             ? linkDevice(InputFiles, LinkerArgs)
                             : InputFiles.front();
      if (!OutputOrErr)
        return OutputOrErr.takeError();
      // Store the offloading image for each linked output file.
      for (OffloadKind Kind : ActiveOffloadKinds) {
        llvm::ErrorOr<std::unique_ptr<llvm::MemoryBuffer>> FileOrErr =
            llvm::MemoryBuffer::getFileOrSTDIN(*OutputOrErr);
        if (std::error_code EC = FileOrErr.getError()) {
          if (DryRun)
            FileOrErr = MemoryBuffer::getMemBuffer("");
          else
            return createFileError(*OutputOrErr, EC);
        }

        std::scoped_lock<decltype(ImageMtx)> Guard(ImageMtx);
        OffloadingImage TheImage{};
        TheImage.TheImageKind =
            Args.hasArg(OPT_embed_bitcode) ? IMG_Bitcode : IMG_Object;
        TheImage.TheOffloadKind = Kind;
        TheImage.StringData["triple"] =
            Args.MakeArgString(LinkerArgs.getLastArgValue(OPT_triple_EQ));
        TheImage.StringData["arch"] =
            Args.MakeArgString(LinkerArgs.getLastArgValue(OPT_arch_EQ));
        TheImage.Image = std::move(*FileOrErr);

        Images[Kind].emplace_back(std::move(TheImage));
      }
    }
    return Error::success();
  });
  if (Err)
    return std::move(Err);

  if (OutputSYCLBIN) {
    auto OutputOrErr = sycl::packageSYCLBIN(SYCLBINModules);
    if (!OutputOrErr)
      return OutputOrErr.takeError();
    WrappedOutput.push_back(*OutputOrErr);
  }

  for (auto &[Kind, Input] : Images) {
    if (Kind == OFK_SYCL)
      continue;
    // We sort the entries before bundling so they appear in a deterministic
    // order in the final binary.
    llvm::sort(Input, [](OffloadingImage &A, OffloadingImage &B) {
      return A.StringData["triple"] > B.StringData["triple"] ||
             A.StringData["arch"] > B.StringData["arch"] ||
             A.TheOffloadKind < B.TheOffloadKind;
    });
    auto BundledImagesOrErr = bundleLinkedOutput(Input, Args, Kind);
    if (!BundledImagesOrErr)
      return BundledImagesOrErr.takeError();
    auto OutputOrErr = wrapDeviceImages(*BundledImagesOrErr, Args, Kind);
    if (!OutputOrErr)
      return OutputOrErr.takeError();
    WrappedOutput.push_back(*OutputOrErr);
  }
  return WrappedOutput;
}

std::optional<std::string> findFile(StringRef Dir, StringRef Root,
                                    const Twine &Name) {
  SmallString<128> Path;
  if (Dir.starts_with("="))
    sys::path::append(Path, Root, Dir.substr(1), Name);
  else
    sys::path::append(Path, Dir, Name);

  if (sys::fs::exists(Path))
    return static_cast<std::string>(Path);
  return std::nullopt;
}

std::optional<std::string>
findFromSearchPaths(StringRef Name, StringRef Root,
                    ArrayRef<StringRef> SearchPaths) {
  for (StringRef Dir : SearchPaths)
    if (std::optional<std::string> File = findFile(Dir, Root, Name))
      return File;
  return std::nullopt;
}

std::optional<std::string>
searchLibraryBaseName(StringRef Name, StringRef Root,
                      ArrayRef<StringRef> SearchPaths) {
  for (StringRef Dir : SearchPaths) {
    if (std::optional<std::string> File =
            findFile(Dir, Root, "lib" + Name + ".so"))
      return File;
    if (std::optional<std::string> File =
            findFile(Dir, Root, "lib" + Name + ".a"))
      return File;
  }
  return std::nullopt;
}

/// Search for static libraries in the linker's library path given input like
/// `-lfoo` or `-l:libfoo.a`.
std::optional<std::string> searchLibrary(StringRef Input, StringRef Root,
                                         ArrayRef<StringRef> SearchPaths) {
  if (Input.starts_with(":") || Input.ends_with(".lib"))
    return findFromSearchPaths(Input.drop_front(), Root, SearchPaths);
  return searchLibraryBaseName(Input, Root, SearchPaths);
}

/// Common redeclaration of needed symbol flags.
enum Symbol : uint32_t {
  Sym_None = 0,
  Sym_Undefined = 1U << 1,
  Sym_Weak = 1U << 2,
};

/// Scan the symbols from a BitcodeFile \p Buffer and record if we need to
/// extract any symbols from it.
Expected<bool> getSymbolsFromBitcode(MemoryBufferRef Buffer, OffloadKind Kind,
                                     bool IsArchive, StringSaver &Saver,
                                     DenseMap<StringRef, Symbol> &Syms) {
  Expected<IRSymtabFile> IRSymtabOrErr = readIRSymtab(Buffer);
  if (!IRSymtabOrErr)
    return IRSymtabOrErr.takeError();

  bool ShouldExtract = !IsArchive;
  DenseMap<StringRef, Symbol> TmpSyms;
  for (unsigned I = 0; I != IRSymtabOrErr->Mods.size(); ++I) {
    for (const auto &Sym : IRSymtabOrErr->TheReader.module_symbols(I)) {
      if (Sym.isFormatSpecific() || !Sym.isGlobal())
        continue;

      bool NewSymbol = Syms.count(Sym.getName()) == 0;
      auto OldSym = NewSymbol ? Sym_None : Syms[Sym.getName()];

      // We will extract if it defines a currenlty undefined non-weak
      // symbol.
      bool ResolvesStrongReference =
          ((OldSym & Sym_Undefined && !(OldSym & Sym_Weak)) &&
           !Sym.isUndefined());
      // We will extract if it defines a new global symbol visible to the
      // host. This is only necessary for code targeting an offloading
      // language.
      bool NewGlobalSymbol =
          ((NewSymbol || (OldSym & Sym_Undefined)) && !Sym.isUndefined() &&
           !Sym.canBeOmittedFromSymbolTable() && Kind != object::OFK_None &&
           (Sym.getVisibility() != GlobalValue::HiddenVisibility));
      ShouldExtract |= ResolvesStrongReference | NewGlobalSymbol;

      // Update this symbol in the "table" with the new information.
      if (OldSym & Sym_Undefined && !Sym.isUndefined())
        TmpSyms[Saver.save(Sym.getName())] =
            static_cast<Symbol>(OldSym & ~Sym_Undefined);
      if (Sym.isUndefined() && NewSymbol)
        TmpSyms[Saver.save(Sym.getName())] =
            static_cast<Symbol>(OldSym | Sym_Undefined);
      if (Sym.isWeak())
        TmpSyms[Saver.save(Sym.getName())] =
            static_cast<Symbol>(OldSym | Sym_Weak);
    }
  }

  // If the file gets extracted we update the table with the new symbols.
  if (ShouldExtract)
    Syms.insert(std::begin(TmpSyms), std::end(TmpSyms));

  return ShouldExtract;
}

/// Scan the symbols from an ObjectFile \p Obj and record if we need to extract
/// any symbols from it.
Expected<bool> getSymbolsFromObject(const ObjectFile &Obj, OffloadKind Kind,
                                    bool IsArchive, StringSaver &Saver,
                                    DenseMap<StringRef, Symbol> &Syms) {
  bool ShouldExtract = !IsArchive;
  DenseMap<StringRef, Symbol> TmpSyms;
  for (SymbolRef Sym : Obj.symbols()) {
    auto FlagsOrErr = Sym.getFlags();
    if (!FlagsOrErr)
      return FlagsOrErr.takeError();

    if (!(*FlagsOrErr & SymbolRef::SF_Global) ||
        (*FlagsOrErr & SymbolRef::SF_FormatSpecific))
      continue;

    auto NameOrErr = Sym.getName();
    if (!NameOrErr)
      return NameOrErr.takeError();

    bool NewSymbol = Syms.count(*NameOrErr) == 0;
    auto OldSym = NewSymbol ? Sym_None : Syms[*NameOrErr];

    // We will extract if it defines a currenlty undefined non-weak symbol.
    bool ResolvesStrongReference = (OldSym & Sym_Undefined) &&
                                   !(OldSym & Sym_Weak) &&
                                   !(*FlagsOrErr & SymbolRef::SF_Undefined);

    // We will extract if it defines a new global symbol visible to the
    // host. This is only necessary for code targeting an offloading
    // language.
    bool NewGlobalSymbol =
        ((NewSymbol || (OldSym & Sym_Undefined)) &&
         !(*FlagsOrErr & SymbolRef::SF_Undefined) && Kind != object::OFK_None &&
         !(*FlagsOrErr & SymbolRef::SF_Hidden));
    ShouldExtract |= ResolvesStrongReference | NewGlobalSymbol;

    // Update this symbol in the "table" with the new information.
    if (OldSym & Sym_Undefined && !(*FlagsOrErr & SymbolRef::SF_Undefined))
      TmpSyms[Saver.save(*NameOrErr)] =
          static_cast<Symbol>(OldSym & ~Sym_Undefined);
    if (*FlagsOrErr & SymbolRef::SF_Undefined && NewSymbol)
      TmpSyms[Saver.save(*NameOrErr)] =
          static_cast<Symbol>(OldSym | Sym_Undefined);
    if (*FlagsOrErr & SymbolRef::SF_Weak)
      TmpSyms[Saver.save(*NameOrErr)] = static_cast<Symbol>(OldSym | Sym_Weak);
  }

  // If the file gets extracted we update the table with the new symbols.
  if (ShouldExtract)
    Syms.insert(std::begin(TmpSyms), std::end(TmpSyms));

  return ShouldExtract;
}

/// Attempt to 'resolve' symbols found in input files. We use this to
/// determine if an archive member needs to be extracted. An archive member
/// will be extracted if any of the following is true.
///   1) It defines an undefined symbol in a regular object filie.
///   2) It defines a global symbol without hidden visibility that has not
///      yet been defined.
Expected<bool> getSymbols(StringRef Image, OffloadKind Kind, bool IsArchive,
                          StringSaver &Saver,
                          DenseMap<StringRef, Symbol> &Syms) {
  MemoryBufferRef Buffer = MemoryBufferRef(Image, "");
  switch (identify_magic(Image)) {
  case file_magic::bitcode:
    return getSymbolsFromBitcode(Buffer, Kind, IsArchive, Saver, Syms);
  case file_magic::elf_relocatable: {
    Expected<std::unique_ptr<ObjectFile>> ObjFile =
        ObjectFile::createObjectFile(Buffer);
    if (!ObjFile)
      return ObjFile.takeError();
    return getSymbolsFromObject(**ObjFile, Kind, IsArchive, Saver, Syms);
  }
  default:
    return false;
  }
}

/// Search the input files and libraries for embedded device offloading code
/// and add it to the list of files to be linked. Files coming from static
/// libraries are only added to the input if they are used by an existing
/// input file. Returns a list of input files intended for a single linking job.
Expected<SmallVector<SmallVector<OffloadFile>>>
getDeviceInput(const ArgList &Args) {
  llvm::TimeTraceScope TimeScope("ExtractDeviceCode");

  // Skip all the input if the user is overriding the output.
  if (Args.hasArg(OPT_override_image))
    return SmallVector<SmallVector<OffloadFile>>();

  StringRef Root = Args.getLastArgValue(OPT_sysroot_EQ);
  SmallVector<StringRef> LibraryPaths;
  for (const opt::Arg *Arg : Args.filtered(OPT_library_path, OPT_libpath))
    LibraryPaths.push_back(Arg->getValue());

  BumpPtrAllocator Alloc;
  StringSaver Saver(Alloc);

  // Try to extract device code from the linker input files.
  bool WholeArchive = Args.hasArg(OPT_wholearchive_flag) ? true : false;
  SmallVector<OffloadFile> ObjectFilesToExtract;
  SmallVector<OffloadFile> ArchiveFilesToExtract;
  for (const opt::Arg *Arg : Args.filtered(
           OPT_INPUT, OPT_library, OPT_whole_archive, OPT_no_whole_archive)) {
    if (Arg->getOption().matches(OPT_whole_archive) ||
        Arg->getOption().matches(OPT_no_whole_archive)) {
      WholeArchive = Arg->getOption().matches(OPT_whole_archive);
      continue;
    }

    std::optional<std::string> Filename =
        Arg->getOption().matches(OPT_library)
            ? searchLibrary(Arg->getValue(), Root, LibraryPaths)
            : std::string(Arg->getValue());

    if (!Filename && Arg->getOption().matches(OPT_library))
      reportError(
          createStringError("unable to find library -l%s", Arg->getValue()));

    if (!Filename || !sys::fs::exists(*Filename) ||
        sys::fs::is_directory(*Filename))
      continue;

    ErrorOr<std::unique_ptr<MemoryBuffer>> BufferOrErr =
        MemoryBuffer::getFile(*Filename);
    if (std::error_code EC = BufferOrErr.getError())
      return createFileError(*Filename, EC);

    MemoryBufferRef Buffer = **BufferOrErr;
    if (identify_magic(Buffer.getBuffer()) == file_magic::elf_shared_object)
      continue;
    SmallVector<OffloadFile> Binaries;
    size_t OldSize = Binaries.size();
    if (Error Err = extractOffloadBinaries(Buffer, Binaries))
      return std::move(Err);
    if (Binaries.size() == OldSize) {
      if (Error Err = sycl::extractBundledObjects(*Filename, Args, Binaries))
        return std::move(Err);
    }

    for (auto &OffloadFile : Binaries) {
      if (identify_magic(Buffer.getBuffer()) == file_magic::archive &&
          !WholeArchive)
        ArchiveFilesToExtract.emplace_back(std::move(OffloadFile));
      else
        ObjectFilesToExtract.emplace_back(std::move(OffloadFile));
    }
  }

  // Link all standard input files and update the list of symbols.
  MapVector<OffloadFile::TargetID, SmallVector<OffloadFile, 0>> InputFiles;
  DenseMap<OffloadFile::TargetID, DenseMap<StringRef, Symbol>> Syms;
  for (OffloadFile &Binary : ObjectFilesToExtract) {
    if (!Binary.getBinary())
      continue;

    SmallVector<OffloadFile::TargetID> CompatibleTargets = {Binary};
    for (const auto &[ID, Input] : InputFiles)
      if (object::areTargetsCompatible(Binary, ID))
        CompatibleTargets.emplace_back(ID);

    for (const auto &[Index, ID] : llvm::enumerate(CompatibleTargets)) {
      Expected<bool> ExtractOrErr = getSymbols(
          Binary.getBinary()->getImage(), Binary.getBinary()->getOffloadKind(),
          /*IsArchive=*/false, Saver, Syms[ID]);
      if (!ExtractOrErr)
        return ExtractOrErr.takeError();

      // If another target needs this binary it must be copied instead.
      if (Index == CompatibleTargets.size() - 1)
        InputFiles[ID].emplace_back(std::move(Binary));
      else
        InputFiles[ID].emplace_back(Binary.copy());
    }
  }

  // Archive members only extract if they define needed symbols. We do this
  // after every regular input file so that libraries may be included out of
  // order. This follows 'ld.lld' semantics which are more lenient.
  bool Extracted = true;
  while (Extracted) {
    Extracted = false;
    for (OffloadFile &Binary : ArchiveFilesToExtract) {
      // If the binary was previously extracted it will be set to null.
      if (!Binary.getBinary())
        continue;

      SmallVector<OffloadFile::TargetID> CompatibleTargets = {Binary};
      for (const auto &[ID, Input] : InputFiles)
        if (object::areTargetsCompatible(Binary, ID))
          CompatibleTargets.emplace_back(ID);

      for (const auto &[Index, ID] : llvm::enumerate(CompatibleTargets)) {
        // Only extract an if we have an an object matching this target.
        if (!InputFiles.count(ID))
          continue;

        Expected<bool> ExtractOrErr =
            getSymbols(Binary.getBinary()->getImage(),
                       Binary.getBinary()->getOffloadKind(),
                       /*IsArchive=*/true, Saver, Syms[ID]);
        if (!ExtractOrErr)
          return ExtractOrErr.takeError();

        Extracted = *ExtractOrErr;

        // Skip including the file if it is an archive that does not resolve
        // any symbols.
        if (!Extracted)
          continue;

        // If another target needs this binary it must be copied instead.
        if (Index == CompatibleTargets.size() - 1)
          InputFiles[ID].emplace_back(std::move(Binary));
        else
          InputFiles[ID].emplace_back(Binary.copy());
      }

      // If we extracted any files we need to check all the symbols again.
      if (Extracted)
        break;
    }
  }

  for (StringRef Library : Args.getAllArgValues(OPT_bitcode_library_EQ)) {
    auto FileOrErr = getInputBitcodeLibrary(Library);
    if (!FileOrErr)
      return FileOrErr.takeError();
    InputFiles[*FileOrErr].push_back(std::move(*FileOrErr));
  }

  SmallVector<SmallVector<OffloadFile>> InputsForTarget;
  for (auto &[ID, Input] : InputFiles)
    InputsForTarget.emplace_back(std::move(Input));

  return std::move(InputsForTarget);
}

} // namespace

int main(int Argc, char **Argv) {
  InitLLVM X(Argc, Argv);
  InitializeAllTargetInfos();
  InitializeAllTargets();
  InitializeAllTargetMCs();
  InitializeAllAsmParsers();
  InitializeAllAsmPrinters();

  LinkerExecutable = Argv[0];
  sys::PrintStackTraceOnErrorSignal(Argv[0]);

  const OptTable &Tbl = getOptTable();
  BumpPtrAllocator Alloc;
  StringSaver Saver(Alloc);
  auto Args = Tbl.parseArgs(Argc, Argv, OPT_INVALID, Saver, [&](StringRef Err) {
    reportError(createStringError(Err));
  });

  if (Args.hasArg(OPT_help) || Args.hasArg(OPT_help_hidden)) {
    Tbl.printHelp(
        outs(),
        "clang-linker-wrapper [options] -- <options to passed to the linker>",
        "\nA wrapper utility over the host linker. It scans the input files\n"
        "for sections that require additional processing prior to linking.\n"
        "The will then transparently pass all arguments and input to the\n"
        "specified host linker to create the final binary.\n",
        Args.hasArg(OPT_help_hidden), Args.hasArg(OPT_help_hidden));
    return EXIT_SUCCESS;
  }
  if (Args.hasArg(OPT_v)) {
    printVersion(outs());
    return EXIT_SUCCESS;
  }

  // This forwards '-mllvm' arguments to LLVM if present.
  SmallVector<const char *> NewArgv = {Argv[0]};
  for (const opt::Arg *Arg : Args.filtered(OPT_mllvm))
    NewArgv.push_back(Arg->getValue());
  for (const opt::Arg *Arg : Args.filtered(OPT_offload_opt_eq_minus))
    NewArgv.push_back(Arg->getValue());
  SmallVector<PassPlugin, 1> PluginList;
  PassPlugins.setCallback([&](const std::string &PluginPath) {
    auto Plugin = PassPlugin::Load(PluginPath);
    if (!Plugin)
      report_fatal_error(Plugin.takeError(), /*gen_crash_diag=*/false);
    PluginList.emplace_back(Plugin.get());
  });
  cl::ParseCommandLineOptions(NewArgv.size(), &NewArgv[0]);

  Verbose = Args.hasArg(OPT_verbose);
  DryRun = Args.hasArg(OPT_dry_run);
  SaveTemps = Args.hasArg(OPT_save_temps);
  CudaBinaryPath = Args.getLastArgValue(OPT_cuda_path_EQ).str();

  llvm::Triple Triple(
      Args.getLastArgValue(OPT_host_triple_EQ, sys::getDefaultTargetTriple()));
  if (Args.hasArg(OPT_o))
    ExecutableName = Args.getLastArgValue(OPT_o, "a.out");
  else if (Args.hasArg(OPT_out))
    ExecutableName = Args.getLastArgValue(OPT_out, "a.exe");
  else
    ExecutableName = Triple.isOSWindows() ? "a.exe" : "a.out";

  parallel::strategy = hardware_concurrency(1);
  if (auto *Arg = Args.getLastArg(OPT_wrapper_jobs)) {
    unsigned Threads = 0;
    if (!llvm::to_integer(Arg->getValue(), Threads) || Threads == 0)
      reportError(createStringError("%s: expected a positive integer, got '%s'",
                                    Arg->getSpelling().data(),
                                    Arg->getValue()));
    parallel::strategy = hardware_concurrency(Threads);
  }

  if (Args.hasArg(OPT_wrapper_time_trace_eq)) {
    unsigned Granularity;
    Args.getLastArgValue(OPT_wrapper_time_trace_granularity, "500")
        .getAsInteger(10, Granularity);
    timeTraceProfilerInitialize(Granularity, Argv[0]);
  }

  UseSYCLPostLinkTool = Args.hasFlag(OPT_use_sycl_post_link_tool,
                                     OPT_no_use_sycl_post_link_tool, true);
  if (!UseSYCLPostLinkTool && Args.hasArg(OPT_use_sycl_post_link_tool))
    reportError(createStringError("-use-sycl-post-link-tool and "
                                  "-no-use-sycl-post-link-tool options can't "
                                  "be used together."));

  OutputSYCLBIN = Args.hasArg(OPT_syclbin);
  // TODO: Check conflicting options: sycl_embed_ir

  if (Args.hasArg(OPT_sycl_module_split_mode_EQ)) {
    if (UseSYCLPostLinkTool)
      reportError(createStringError(
          "-sycl-module-split-mode should be used with "
          "the -no-use-sycl-post-link-tool command line option."));

    StringRef StrMode = Args.getLastArgValue(OPT_sycl_module_split_mode_EQ);
    SYCLModuleSplitMode = module_split::convertStringToSplitMode(StrMode);
    if (!SYCLModuleSplitMode)
      reportError(createStringError(
          inconvertibleErrorCode(),
          formatv("sycl-module-split-mode value isn't recognized: {0}",
                  StrMode)));
  }

  if (Args.hasArg(OPT_sycl_dump_device_code_EQ)) {
    Arg *A = Args.getLastArg(OPT_sycl_dump_device_code_EQ);
    SmallString<128> Dir(A->getValue());
    if (Dir.empty())
      llvm::sys::path::native(Dir = "./");
    else
      Dir.append(llvm::sys::path::get_separator());

    SPIRVDumpDir = Dir;
  }

  {
    llvm::TimeTraceScope TimeScope("Execute linker wrapper");

    // Extract the device input files stored in the host fat binary.
    auto DeviceInputFiles = getDeviceInput(Args);
    if (!DeviceInputFiles)
      reportError(DeviceInputFiles.takeError());

    // Link and wrap the device images extracted from the linker input.
    auto FilesOrErr =
        linkAndWrapDeviceFiles(*DeviceInputFiles, Args, Argv, Argc);
    if (!FilesOrErr)
      reportError(FilesOrErr.takeError());

    if (OutputSYCLBIN) {
      if (Error Err = sycl::mergeSYCLBIN(*FilesOrErr, Args))
        reportError(std::move(Err));
    } else {
      // Run the host linking job with the rendered arguments.
      if (Error Err = runLinker(*FilesOrErr, Args))
        reportError(std::move(Err));
    }
  }

  if (const opt::Arg *Arg = Args.getLastArg(OPT_wrapper_time_trace_eq)) {
    if (Error Err = timeTraceProfilerWrite(Arg->getValue(), ExecutableName))
      reportError(std::move(Err));
    timeTraceProfilerCleanup();
  }

  // Remove the temporary files created.
  if (!SaveTemps)
    for (const auto &TempFile : TempFiles)
      if (std::error_code EC = sys::fs::remove(TempFile))
        reportError(createFileError(TempFile, EC));
  return EXIT_SUCCESS;
}<|MERGE_RESOLUTION|>--- conflicted
+++ resolved
@@ -155,13 +155,9 @@
 
 static bool UseSYCLPostLinkTool;
 
-<<<<<<< HEAD
 static bool OutputSYCLBIN;
 
-SmallString<128> SPIRVDumpDir;
-=======
 static SmallString<128> SPIRVDumpDir;
->>>>>>> c0c91aa2
 
 using OffloadingImage = OffloadBinary::OffloadingImage;
 
