--- conflicted
+++ resolved
@@ -1680,19 +1680,11 @@
   for (StringRef Arg : Args.getAllArgValues(OPT_compiler_arg_EQ))
     CmdArgs.push_back(Args.MakeArgString(Arg));
 
-<<<<<<< HEAD
-  StringRef BinArch = (Binary.getArch() == "*") ? "any" : Binary.getArch();
-  auto TempFileOrErr = createOutputFile(
-      Prefix + "-" + Binary.getTriple() + "-" + BinArch, Suffix);
-  if (!TempFileOrErr)
-    return TempFileOrErr.takeError();
-=======
   for (StringRef Arg : Args.getAllArgValues(OPT_builtin_bitcode_EQ)) {
     if (llvm::Triple(Arg.split('=').first) == Triple)
       CmdArgs.append({"-Xclang", "-mlink-builtin-bitcode", "-Xclang",
                       Args.MakeArgString(Arg.split('=').second)});
   }
->>>>>>> 0433e4d6
 
   // link NativeCPU utils lib if needed
   if (Triple.isNativeCPU()) {
