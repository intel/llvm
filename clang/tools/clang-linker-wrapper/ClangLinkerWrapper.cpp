--- conflicted
+++ resolved
@@ -970,15 +970,12 @@
   // spir64-unknown-unknown/spirv64-unknown-unknown/spirv64.
   // TODO: Fix SYCL runtime to accept other triples
   llvm::Triple T(Target);
-<<<<<<< HEAD
   std::string EmbeddedIRTarget("llvm_");
   EmbeddedIRTarget.append(T.getArchName());
   StringRef RegularTarget(T.getArchName());
-=======
-  StringRef A(T.getArchName());
-  if(A == "spirv64")
-    A = "spir64";
->>>>>>> 9bb2b343
+  if (RegularTarget == "spirv64")
+    RegularTarget = "spir64";
+
   for (auto &SI : SplitModules) {
     auto MBOrDesc = MemoryBuffer::getFile(SI.ModuleFilePath);
     if (!MBOrDesc)
