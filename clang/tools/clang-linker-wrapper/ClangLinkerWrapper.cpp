--- conflicted
+++ resolved
@@ -1786,14 +1786,10 @@
   llvm::TimeTraceScope TimeScope("Handle all device input");
 
   std::mutex ImageMtx;
-<<<<<<< HEAD
-  DenseMap<OffloadKind, SmallVector<OffloadingImage>> Images;
+  MapVector<OffloadKind, SmallVector<OffloadingImage, 0>> Images;
   // Create a binary image of each offloading image and embed it into a new
   // object file.
   SmallVector<StringRef> WrappedOutput;
-=======
-  MapVector<OffloadKind, SmallVector<OffloadingImage, 0>> Images;
->>>>>>> eb8d0365
 
   // Initialize the images with any overriding inputs.
   if (Args.hasArg(OPT_override_image))
