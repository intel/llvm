//===-- clang-linker-wrapper/ClangLinkerWrapper.cpp - wrapper over linker-===//
//
// Part of the LLVM Project, under the Apache License v2.0 with LLVM Exceptions.
// See https://llvm.org/LICENSE.txt for license information.
// SPDX-License-Identifier: Apache-2.0 WITH LLVM-exception
//
//===---------------------------------------------------------------------===//
//
// This tool works as a wrapper over a linking job. This tool is used to create
// linked device images for offloading. It scans the linker's input for embedded
// device offloading data stored in sections `.llvm.offloading` and extracts it
// as a temporary file. The extracted device files will then be passed to a
// device linking job to create a final device image.
//
//===---------------------------------------------------------------------===//

#include "clang/Basic/Cuda.h"
#include "clang/Basic/TargetID.h"
#include "clang/Basic/Version.h"
#include "llvm/ADT/MapVector.h"
#include "llvm/BinaryFormat/Magic.h"
#include "llvm/Bitcode/BitcodeWriter.h"
#include "llvm/CodeGen/CommandFlags.h"
#include "llvm/Frontend/Offloading/OffloadWrapper.h"
#include "llvm/Frontend/Offloading/SYCLOffloadWrapper.h"
#include "llvm/Frontend/Offloading/Utility.h"
#include "llvm/IR/Constants.h"
#include "llvm/IR/DiagnosticPrinter.h"
#include "llvm/IR/Module.h"
#include "llvm/IRReader/IRReader.h"
#include "llvm/LTO/LTO.h"
#include "llvm/MC/TargetRegistry.h"
#include "llvm/Object/Archive.h"
#include "llvm/Object/ArchiveWriter.h"
#include "llvm/Object/Binary.h"
#include "llvm/Object/ELFObjectFile.h"
#include "llvm/Object/IRObjectFile.h"
#include "llvm/Object/ObjectFile.h"
#include "llvm/Object/OffloadBinary.h"
#include "llvm/Option/ArgList.h"
#include "llvm/Option/OptTable.h"
#include "llvm/Option/Option.h"
#include "llvm/Passes/PassPlugin.h"
#include "llvm/Remarks/HotnessThresholdParser.h"
#include "llvm/SYCLPostLink/ModuleSplitter.h"
#include "llvm/Support/CommandLine.h"
#include "llvm/Support/Errc.h"
#include "llvm/Support/FileOutputBuffer.h"
#include "llvm/Support/FileSystem.h"
#include "llvm/Support/InitLLVM.h"
#include "llvm/Support/LineIterator.h"
#include "llvm/Support/MemoryBuffer.h"
#include "llvm/Support/Parallel.h"
#include "llvm/Support/Path.h"
#include "llvm/Support/Program.h"
#include "llvm/Support/Signals.h"
#include "llvm/Support/SourceMgr.h"
#include "llvm/Support/StringSaver.h"
#include "llvm/Support/TargetSelect.h"
#include "llvm/Support/TimeProfiler.h"
#include "llvm/Support/WithColor.h"
#include "llvm/Support/raw_ostream.h"
#include "llvm/Target/TargetMachine.h"
#include "llvm/TargetParser/Host.h"
#include <atomic>
#include <optional>

#define COMPILE_OPTS "compile-opts"
#define LINK_OPTS "link-opts"

using namespace llvm;
using namespace llvm::opt;
using namespace llvm::object;

// Various tools (e.g., llc and opt) duplicate this series of declarations for
// options related to passes and remarks.

static cl::opt<bool> RemarksWithHotness(
    "pass-remarks-with-hotness",
    cl::desc("With PGO, include profile count in optimization remarks"),
    cl::Hidden);

static cl::opt<std::optional<uint64_t>, false, remarks::HotnessThresholdParser>
    RemarksHotnessThreshold(
        "pass-remarks-hotness-threshold",
        cl::desc("Minimum profile count required for "
                 "an optimization remark to be output. "
                 "Use 'auto' to apply the threshold from profile summary."),
        cl::value_desc("N or 'auto'"), cl::init(0), cl::Hidden);

static cl::opt<std::string>
    RemarksFilename("pass-remarks-output",
                    cl::desc("Output filename for pass remarks"),
                    cl::value_desc("filename"));

static cl::opt<std::string>
    RemarksPasses("pass-remarks-filter",
                  cl::desc("Only record optimization remarks from passes whose "
                           "names match the given regular expression"),
                  cl::value_desc("regex"));

static cl::opt<std::string> RemarksFormat(
    "pass-remarks-format",
    cl::desc("The format used for serializing remarks (default: YAML)"),
    cl::value_desc("format"), cl::init("yaml"));

static cl::list<std::string>
    PassPlugins("load-pass-plugin",
                cl::desc("Load passes from plugin library"));

static cl::opt<std::string> PassPipeline(
    "passes",
    cl::desc(
        "A textual description of the pass pipeline. To have analysis passes "
        "available before a certain pass, add 'require<foo-analysis>'. "
        "'-passes' overrides the pass pipeline (but not all effects) from "
        "specifying '--opt-level=O?' (O2 is the default) to "
        "clang-linker-wrapper.  Be sure to include the corresponding "
        "'default<O?>' in '-passes'."));
static cl::alias PassPipeline2("p", cl::aliasopt(PassPipeline),
                               cl::desc("Alias for -passes"));

/// Path of the current binary.
static const char *LinkerExecutable;

/// Ssave intermediary results.
static bool SaveTemps = false;

/// Print arguments without executing.
static bool DryRun = false;

/// Print verbose output.
static bool Verbose = false;

/// Filename of the executable being created.
static StringRef ExecutableName;

/// Binary path for the CUDA installation.
static std::string CudaBinaryPath;

/// Mutex lock to protect writes to shared TempFiles in parallel.
static std::mutex TempFilesMutex;

/// Temporary files created by the linker wrapper.
static std::list<SmallString<128>> TempFiles;

/// Codegen flags for LTO backend.
static codegen::RegisterCodeGenFlags CodeGenFlags;

static std::optional<llvm::module_split::IRSplitMode> SYCLModuleSplitMode;

static bool UseSYCLPostLinkTool;

static SmallString<128> OffloadImageDumpDir;

using OffloadingImage = OffloadBinary::OffloadingImage;

namespace llvm {
// Provide DenseMapInfo so that OffloadKind can be used in a DenseMap.
template <> struct DenseMapInfo<OffloadKind> {
  static inline OffloadKind getEmptyKey() { return OFK_LAST; }
  static inline OffloadKind getTombstoneKey() {
    return static_cast<OffloadKind>(OFK_LAST + 1);
  }
  static unsigned getHashValue(const OffloadKind &Val) { return Val; }

  static bool isEqual(const OffloadKind &LHS, const OffloadKind &RHS) {
    return LHS == RHS;
  }
};
} // namespace llvm

namespace {
using std::error_code;

/// Must not overlap with llvm::opt::DriverFlag.
enum WrapperFlags {
  WrapperOnlyOption = (1 << 4), // Options only used by the linker wrapper.
  DeviceOnlyOption = (1 << 5),  // Options only used for device linking.
};

enum ID {
  OPT_INVALID = 0, // This is not an option ID.
#define OPTION(...) LLVM_MAKE_OPT_ID(__VA_ARGS__),
#include "LinkerWrapperOpts.inc"
  LastOption
#undef OPTION
};

#define OPTTABLE_STR_TABLE_CODE
#include "LinkerWrapperOpts.inc"
#undef OPTTABLE_STR_TABLE_CODE

#define OPTTABLE_PREFIXES_TABLE_CODE
#include "LinkerWrapperOpts.inc"
#undef OPTTABLE_PREFIXES_TABLE_CODE

static constexpr OptTable::Info InfoTable[] = {
#define OPTION(...) LLVM_CONSTRUCT_OPT_INFO(__VA_ARGS__),
#include "LinkerWrapperOpts.inc"
#undef OPTION
};

class WrapperOptTable : public opt::GenericOptTable {
public:
  WrapperOptTable()
      : opt::GenericOptTable(OptionStrTable, OptionPrefixesTable, InfoTable) {}
};

const OptTable &getOptTable() {
  static const WrapperOptTable *Table = []() {
    auto Result = std::make_unique<WrapperOptTable>();
    return Result.release();
  }();
  return *Table;
}

void printCommands(ArrayRef<StringRef> CmdArgs) {
  if (CmdArgs.empty())
    return;

  llvm::errs() << " \"" << CmdArgs.front() << "\" ";
  for (auto IC = std::next(CmdArgs.begin()), IE = CmdArgs.end(); IC != IE; ++IC)
    llvm::errs() << *IC << (std::next(IC) != IE ? " " : "\n");
}

[[noreturn]] void reportError(Error E) {
  outs().flush();
  logAllUnhandledErrors(std::move(E),
                        WithColor::error(errs(), LinkerExecutable));
  exit(EXIT_FAILURE);
}

/// Create an extra user-specified \p OffloadFile.
/// TODO: We should find a way to wrap these as libraries instead.
Expected<OffloadFile> getInputBitcodeLibrary(StringRef Input) {
  auto [Device, Path] = StringRef(Input).split('=');
  auto [String, Arch] = Device.rsplit('-');
  auto [Kind, Triple] = String.split('-');

  llvm::ErrorOr<std::unique_ptr<MemoryBuffer>> ImageOrError =
      llvm::MemoryBuffer::getFileOrSTDIN(Path);
  if (std::error_code EC = ImageOrError.getError())
    return createFileError(Path, EC);

  OffloadingImage Image{};
  Image.TheImageKind = IMG_Bitcode;
  Image.TheOffloadKind = getOffloadKind(Kind);
  Image.StringData["triple"] = Triple;
  Image.StringData["arch"] = Arch;
  Image.Image = std::move(*ImageOrError);

  std::unique_ptr<MemoryBuffer> Binary = MemoryBuffer::getMemBufferCopy(
      OffloadBinary::write(Image), Image.Image->getBufferIdentifier());
  auto NewBinaryOrErr = OffloadBinary::create(*Binary);
  if (!NewBinaryOrErr)
    return NewBinaryOrErr.takeError();
  return OffloadFile(std::move(*NewBinaryOrErr), std::move(Binary));
}

std::string getMainExecutable(const char *Name) {
  void *Ptr = (void *)(intptr_t)&getMainExecutable;
  auto COWPath = sys::fs::getMainExecutable(Name, Ptr);
  return sys::path::parent_path(COWPath).str();
}

/// Get a temporary filename suitable for output.
Expected<StringRef> createOutputFile(const Twine &Prefix, StringRef Extension) {
  std::scoped_lock<decltype(TempFilesMutex)> Lock(TempFilesMutex);
  SmallString<128> OutputFile;
  if (SaveTemps) {
    // Generate a unique path name without creating a file
    sys::fs::createUniquePath(Prefix + "-%%%%%%." + Extension, OutputFile,
                              /*MakeAbsolute=*/false);
  } else {
    if (std::error_code EC =
            sys::fs::createTemporaryFile(Prefix, Extension, OutputFile))
      return createFileError(OutputFile, EC);
  }

  TempFiles.emplace_back(std::move(OutputFile));
  return TempFiles.back();
}

Error containerizeRawImage(std::unique_ptr<MemoryBuffer> &Img, OffloadKind Kind,
                           const ArgList &Args) {
  llvm::Triple Triple(Args.getLastArgValue(OPT_triple_EQ));
  if (Kind != OFK_OpenMP || !Triple.isSPIRV() ||
      Triple.getVendor() != llvm::Triple::Intel)
    return Error::success();
  return offloading::intel::containerizeOpenMPSPIRVImage(Img);
}

// TODO: Remove HasSYCLOffloadKind dependence when aligning with community code.
Expected<StringRef> writeOffloadFile(const OffloadFile &File,
                                     bool HasSYCLOffloadKind = false) {
  const OffloadBinary &Binary = *File.getBinary();

  StringRef Prefix =
      sys::path::stem(Binary.getMemoryBufferRef().getBufferIdentifier());
  StringRef Suffix = getImageKindName(Binary.getImageKind());

  auto TempFileOrErr = createOutputFile(
      Prefix + "-" + Binary.getTriple() + "-" + Binary.getArch(),
      HasSYCLOffloadKind ? getImageKindName(Binary.getImageKind()) : "o");
  if (!TempFileOrErr)
    return TempFileOrErr.takeError();

  Expected<std::unique_ptr<FileOutputBuffer>> OutputOrErr =
      FileOutputBuffer::create(*TempFileOrErr, Binary.getImage().size());
  if (!OutputOrErr)
    return OutputOrErr.takeError();
  std::unique_ptr<FileOutputBuffer> Output = std::move(*OutputOrErr);
  llvm::copy(Binary.getImage(), Output->getBufferStart());
  if (Error E = Output->commit())
    return std::move(E);

  return *TempFileOrErr;
}

/// Execute the command \p ExecutablePath with the arguments \p Args.
Error executeCommands(StringRef ExecutablePath, ArrayRef<StringRef> Args) {
  if (Verbose || DryRun)
    printCommands(Args);

  if (!DryRun)
    if (sys::ExecuteAndWait(ExecutablePath, Args))
      return createStringError(
          "'%s' failed", sys::path::filename(ExecutablePath).str().c_str());
  return Error::success();
}

Expected<std::string> findProgram(StringRef Name, ArrayRef<StringRef> Paths) {

  ErrorOr<std::string> Path = sys::findProgramByName(Name, Paths);
  if (!Path)
    Path = sys::findProgramByName(Name);
  if (!Path && DryRun)
    return Name.str();
  if (!Path)
    return createStringError(Path.getError(),
                             "Unable to find '" + Name + "' in path");
  return *Path;
}

bool linkerSupportsLTO(const ArgList &Args) {
  llvm::Triple Triple(Args.getLastArgValue(OPT_triple_EQ));
  return Triple.isNVPTX() || Triple.isAMDGPU() ||
         Args.getLastArgValue(OPT_linker_path_EQ).ends_with("lld");
}

/// Returns the hashed value for a constant string.
std::string getHash(StringRef Str) {
  llvm::MD5 Hasher;
  llvm::MD5::MD5Result Hash;
  Hasher.update(Str);
  Hasher.final(Hash);
  return llvm::utohexstr(Hash.low(), /*LowerCase=*/true);
}

/// Renames offloading entry sections in a relocatable link so they do not
/// conflict with a later link job.
Error relocateOffloadSection(const ArgList &Args, StringRef Output) {
  llvm::Triple Triple(
      Args.getLastArgValue(OPT_host_triple_EQ, sys::getDefaultTargetTriple()));
  if (Triple.isOSWindows())
    return createStringError(
        "Relocatable linking is not supported on COFF targets");

  Expected<std::string> ObjcopyPath =
      findProgram("llvm-objcopy", {getMainExecutable("llvm-objcopy")});
  if (!ObjcopyPath)
    return ObjcopyPath.takeError();

  // Use the linker output file to get a unique hash. This creates a unique
  // identifier to rename the sections to that is deterministic to the contents.
  auto BufferOrErr = DryRun ? MemoryBuffer::getMemBuffer("")
                            : MemoryBuffer::getFileOrSTDIN(Output);
  if (!BufferOrErr)
    return createStringError("Failed to open %s", Output.str().c_str());
  std::string Suffix = "_" + getHash((*BufferOrErr)->getBuffer());

  SmallVector<StringRef> ObjcopyArgs = {
      *ObjcopyPath,
      Output,
  };

  // Remove the old .llvm.offloading section to prevent further linking.
  ObjcopyArgs.emplace_back("--remove-section");
  ObjcopyArgs.emplace_back(".llvm.offloading");
  for (StringRef Prefix : {"omp", "cuda", "hip"}) {
    auto Section = (Prefix + "_offloading_entries").str();
    // Rename the offloading entires to make them private to this link unit.
    ObjcopyArgs.emplace_back("--rename-section");
    ObjcopyArgs.emplace_back(
        Args.MakeArgString(Section + "=" + Section + Suffix));

    // Rename the __start_ / __stop_ symbols appropriately to iterate over the
    // newly renamed section containing the offloading entries.
    ObjcopyArgs.emplace_back("--redefine-sym");
    ObjcopyArgs.emplace_back(Args.MakeArgString("__start_" + Section + "=" +
                                                "__start_" + Section + Suffix));
    ObjcopyArgs.emplace_back("--redefine-sym");
    ObjcopyArgs.emplace_back(Args.MakeArgString("__stop_" + Section + "=" +
                                                "__stop_" + Section + Suffix));
  }

  if (Error Err = executeCommands(*ObjcopyPath, ObjcopyArgs))
    return Err;

  return Error::success();
}

/// Runs the wrapped linker job with the newly created input.
Error runLinker(ArrayRef<StringRef> Files, const ArgList &Args) {
  llvm::TimeTraceScope TimeScope("Execute host linker");

  // Render the linker arguments and add the newly created image. We add it
  // after the output file to ensure it is linked with the correct libraries.
  StringRef LinkerPath = Args.getLastArgValue(OPT_linker_path_EQ);
  if (LinkerPath.empty())
    return createStringError("linker path missing, must pass 'linker-path'");
  ArgStringList NewLinkerArgs;
  for (const opt::Arg *Arg : Args) {
    // Do not forward arguments only intended for the linker wrapper.
    if (Arg->getOption().hasFlag(WrapperOnlyOption))
      continue;

    Arg->render(Args, NewLinkerArgs);
    if (Arg->getOption().matches(OPT_o) || Arg->getOption().matches(OPT_out))
      llvm::transform(Files, std::back_inserter(NewLinkerArgs),
                      [&](StringRef Arg) { return Args.MakeArgString(Arg); });
  }

  SmallVector<StringRef> LinkerArgs({LinkerPath});
  for (StringRef Arg : NewLinkerArgs)
    LinkerArgs.push_back(Arg);
  if (Error Err = executeCommands(LinkerPath, LinkerArgs))
    return Err;

  if (Args.hasArg(OPT_relocatable))
    return relocateOffloadSection(Args, ExecutableName);

  return Error::success();
}

void printVersion(raw_ostream &OS) {
  OS << clang::getClangToolFullVersion("clang-linker-wrapper") << '\n';
}

namespace nvptx {
Expected<StringRef>
fatbinary(ArrayRef<std::pair<StringRef, StringRef>> InputFiles,
          const ArgList &Args) {
  llvm::TimeTraceScope TimeScope("NVPTX fatbinary");
  // NVPTX uses the fatbinary program to bundle the linked images.
  Expected<std::string> FatBinaryPath =
      findProgram("fatbinary", {CudaBinaryPath + "/bin"});
  if (!FatBinaryPath)
    return FatBinaryPath.takeError();

  llvm::Triple Triple(
      Args.getLastArgValue(OPT_host_triple_EQ, sys::getDefaultTargetTriple()));

  // Create a new file to write the linked device image to.
  auto TempFileOrErr =
      createOutputFile(sys::path::filename(ExecutableName), "fatbin");
  if (!TempFileOrErr)
    return TempFileOrErr.takeError();

  SmallVector<StringRef, 16> CmdArgs;
  CmdArgs.push_back(*FatBinaryPath);
  CmdArgs.push_back(Triple.isArch64Bit() ? "-64" : "-32");
  CmdArgs.push_back("--create");
  CmdArgs.push_back(*TempFileOrErr);
  for (const auto &[File, Arch] : InputFiles)
    CmdArgs.push_back(
        Args.MakeArgString("--image=profile=" + Arch + ",file=" + File));

  if (Error Err = executeCommands(*FatBinaryPath, CmdArgs))
    return std::move(Err);

  return *TempFileOrErr;
}

// ptxas binary
Expected<StringRef> ptxas(StringRef InputFile, const ArgList &Args,
                          StringRef Arch) {
  llvm::TimeTraceScope TimeScope("NVPTX ptxas");
  // NVPTX uses the ptxas program to process assembly files.
  Expected<std::string> PtxasPath =
      findProgram("ptxas", {CudaBinaryPath + "/bin"});
  if (!PtxasPath)
    return PtxasPath.takeError();

  llvm::Triple Triple(
      Args.getLastArgValue(OPT_host_triple_EQ, sys::getDefaultTargetTriple()));

  // Create a new file to write the output to.
  auto TempFileOrErr =
      createOutputFile(sys::path::filename(ExecutableName), "cubin");
  if (!TempFileOrErr)
    return TempFileOrErr.takeError();

  SmallVector<StringRef, 16> CmdArgs;
  CmdArgs.push_back(*PtxasPath);
  CmdArgs.push_back(Triple.isArch64Bit() ? "-m64" : "-m32");
  // Pass -v to ptxas if it was passed to the driver.
  CmdArgs.push_back("--gpu-name");
  CmdArgs.push_back(Arch);
  CmdArgs.push_back("--output-file");
  CmdArgs.push_back(*TempFileOrErr);
  CmdArgs.push_back(InputFile);
  if (Error Err = executeCommands(*PtxasPath, CmdArgs))
    return std::move(Err);
  return *TempFileOrErr;
}
} // namespace nvptx

namespace amdgcn {
Expected<StringRef>
fatbinary(ArrayRef<std::pair<StringRef, StringRef>> InputFiles,
          const ArgList &Args) {
  llvm::TimeTraceScope TimeScope("AMDGPU Fatbinary");

  // AMDGPU uses the clang-offload-bundler to bundle the linked images.
  Expected<std::string> OffloadBundlerPath = findProgram(
      "clang-offload-bundler", {getMainExecutable("clang-offload-bundler")});
  if (!OffloadBundlerPath)
    return OffloadBundlerPath.takeError();

  llvm::Triple Triple(
      Args.getLastArgValue(OPT_host_triple_EQ, sys::getDefaultTargetTriple()));

  // Create a new file to write the linked device image to.
  auto TempFileOrErr =
      createOutputFile(sys::path::filename(ExecutableName), "hipfb");
  if (!TempFileOrErr)
    return TempFileOrErr.takeError();

  BumpPtrAllocator Alloc;
  StringSaver Saver(Alloc);

  SmallVector<StringRef, 16> CmdArgs;
  CmdArgs.push_back(*OffloadBundlerPath);
  CmdArgs.push_back("-type=o");
  CmdArgs.push_back("-bundle-align=4096");

  if (Args.hasArg(OPT_compress))
    CmdArgs.push_back("-compress");
  if (auto *Arg = Args.getLastArg(OPT_compression_level_eq))
    CmdArgs.push_back(
        Args.MakeArgString(Twine("-compression-level=") + Arg->getValue()));

  SmallVector<StringRef> Targets = {"-targets=host-x86_64-unknown-linux-gnu"};
  for (const auto &[File, Arch] : InputFiles)
    Targets.push_back(Saver.save("hip-amdgcn-amd-amdhsa--" + Arch));
  CmdArgs.push_back(Saver.save(llvm::join(Targets, ",")));

#ifdef _WIN32
  CmdArgs.push_back("-input=NUL");
#else
  CmdArgs.push_back("-input=/dev/null");
#endif
  for (const auto &[File, Arch] : InputFiles)
    CmdArgs.push_back(Saver.save("-input=" + File));

  CmdArgs.push_back(Saver.save("-output=" + *TempFileOrErr));

  if (Error Err = executeCommands(*OffloadBundlerPath, CmdArgs))
    return std::move(Err);

  return *TempFileOrErr;
}
} // namespace amdgcn

namespace sycl {
// This utility function is used to gather all SYCL device library files that
// will be linked with input device files.
// The list of files and its location are passed from driver.
static Error getSYCLDeviceLibs(SmallVector<std::string, 16> &DeviceLibFiles,
                               const ArgList &Args) {
  StringRef SYCLDeviceLibLoc("");
  if (Arg *A = Args.getLastArg(OPT_sycl_device_library_location_EQ))
    SYCLDeviceLibLoc = A->getValue();
  if (Arg *A = Args.getLastArg(OPT_sycl_device_lib_EQ)) {
    if (A->getValues().size() == 0)
      return createStringError(
          inconvertibleErrorCode(),
          "Number of device library files cannot be zero.");
    for (StringRef Val : A->getValues()) {
      SmallString<128> LibName(SYCLDeviceLibLoc);
      llvm::sys::path::append(LibName, Val);
      if (llvm::sys::fs::exists(LibName))
        DeviceLibFiles.push_back(std::string(LibName));
      else
        return createStringError(inconvertibleErrorCode(),
                                 std::string(LibName) +
                                     " SYCL device library file is not found.");
    }
  }
  return Error::success();
}

/// This routine is used to convert SPIR-V input files into LLVM IR files.
/// 'llvm-spirv -r' command is used for this purpose.
/// If input is not a SPIR-V file, then the original file is returned.
/// TODO: Add a check to identify SPIR-V files and exit early if the input is
/// not a SPIR-V file.
/// 'Filename' is the input file that could be a SPIR-V file.
/// 'Args' encompasses all arguments required for linking and wrapping device
/// code and will be parsed to generate options required to be passed into the
/// llvm-spirv tool.
static Expected<StringRef> convertSPIRVToIR(StringRef Filename,
                                            const ArgList &Args) {
  Expected<std::string> SPIRVToIRWrapperPath = findProgram(
      "spirv-to-ir-wrapper", {getMainExecutable("spirv-to-ir-wrapper")});
  if (!SPIRVToIRWrapperPath)
    return SPIRVToIRWrapperPath.takeError();

  // Create a new file to write the converted file to.
  auto TempFileOrErr =
      createOutputFile(sys::path::filename(ExecutableName), "bc");
  if (!TempFileOrErr)
    return TempFileOrErr.takeError();

  SmallVector<StringRef, 8> CmdArgs;
  CmdArgs.push_back(*SPIRVToIRWrapperPath);
  CmdArgs.push_back(Filename);
  CmdArgs.push_back("-o");
  CmdArgs.push_back(*TempFileOrErr);
  CmdArgs.push_back("--llvm-spirv-opts");
  CmdArgs.push_back("--spirv-preserve-auxdata --spirv-target-env=SPV-IR "
                    "--spirv-builtin-format=global");
  if (Error Err = executeCommands(*SPIRVToIRWrapperPath, CmdArgs))
    return std::move(Err);
  return *TempFileOrErr;
}

/// Add any sycl-post-link options that rely on a specific Triple in addition
/// to user supplied options.
/// NOTE: Any changes made here should be reflected in the similarly named
/// function in clang/lib/Driver/ToolChains/Clang.cpp.
static void
getTripleBasedSYCLPostLinkOpts(const ArgList &Args,
                               SmallVector<StringRef, 8> &PostLinkArgs,
                               const llvm::Triple Triple) {
  const llvm::Triple HostTriple(Args.getLastArgValue(OPT_host_triple_EQ));
  bool SYCLNativeCPU = Triple.str() == "native_cpu";
  bool SpecConstsSupported = (!Triple.isNVPTX() && !Triple.isAMDGCN() &&
                              !Triple.isSPIRAOT() && !SYCLNativeCPU);
  if (SpecConstsSupported)
    PostLinkArgs.push_back("-spec-const=native");
  else
    PostLinkArgs.push_back("-spec-const=emulation");

  // TODO: If we ever pass -ir-output-only based on the triple,
  // make sure we don't pass -properties.
  PostLinkArgs.push_back("-properties");

  // See if device code splitting is already requested. If not requested, then
  // set -split=auto for non-FPGA targets.
  bool NoSplit = true;
  for (auto Arg : PostLinkArgs)
    if (Arg.contains("-split=")) {
      NoSplit = false;
      break;
    }
  if (NoSplit && (Triple.getSubArch() != llvm::Triple::SPIRSubArch_fpga))
    PostLinkArgs.push_back("-split=auto");

  // On Intel targets we don't need non-kernel functions as entry points,
  // because it only increases amount of code for device compiler to handle,
  // without any actual benefits.
  // TODO: Try to extend this feature for non-Intel GPUs.
  if ((!Args.hasFlag(OPT_no_sycl_remove_unused_external_funcs,
                     OPT_sycl_remove_unused_external_funcs, false) &&
       !SYCLNativeCPU) &&
      !Args.hasArg(OPT_sycl_allow_device_image_dependencies) &&
      !Triple.isNVPTX() && !Triple.isAMDGPU())
    PostLinkArgs.push_back("-emit-only-kernels-as-entry-points");

  if (!Triple.isAMDGCN())
    PostLinkArgs.push_back("-emit-param-info");
  // Enable program metadata
  if (Triple.isNVPTX() || Triple.isAMDGCN() || SYCLNativeCPU)
    PostLinkArgs.push_back("-emit-program-metadata");

  bool SplitEsimdByDefault = Triple.isSPIROrSPIRV();
  bool SplitEsimd =
      Args.hasFlag(OPT_sycl_device_code_split_esimd,
                   OPT_no_sycl_device_code_split_esimd, SplitEsimdByDefault);
  if (!Args.hasArg(OPT_sycl_thin_lto))
    PostLinkArgs.push_back("-symbols");
  // Specialization constant info generation is mandatory -
  // add options unconditionally
  PostLinkArgs.push_back("-emit-exported-symbols");
  PostLinkArgs.push_back("-emit-imported-symbols");
  if (SplitEsimd)
    PostLinkArgs.push_back("-split-esimd");
  PostLinkArgs.push_back("-lower-esimd");

  bool IsAOT = Triple.isNVPTX() || Triple.isAMDGCN() || Triple.isSPIRAOT();
  if (Args.hasFlag(OPT_sycl_add_default_spec_consts_image,
                   OPT_no_sycl_add_default_spec_consts_image, false) &&
      IsAOT)
    PostLinkArgs.push_back("-generate-device-image-default-spec-consts");
}

/// Run sycl-post-link tool for SYCL offloading.
/// 'InputFiles' is the list of input LLVM IR files.
/// 'Args' encompasses all arguments required for linking and wrapping device
/// code and will be parsed to generate options required to be passed into the
/// sycl-post-link tool.
static Expected<std::vector<module_split::SplitModule>>
runSYCLPostLinkTool(ArrayRef<StringRef> InputFiles, const ArgList &Args) {
  Expected<std::string> SYCLPostLinkPath =
      findProgram("sycl-post-link", {getMainExecutable("sycl-post-link")});
  if (!SYCLPostLinkPath)
    return SYCLPostLinkPath.takeError();

  // Create a new file to write the output of sycl-post-link to.
  auto TempFileOrErr =
      createOutputFile(sys::path::filename(ExecutableName), "table");
  if (!TempFileOrErr)
    return TempFileOrErr.takeError();

  SmallVector<StringRef, 8> CmdArgs;
  CmdArgs.push_back(*SYCLPostLinkPath);
  const llvm::Triple Triple(Args.getLastArgValue(OPT_triple_EQ));
  Arg *SYCLDeviceLibLoc = Args.getLastArg(OPT_sycl_device_library_location_EQ);
  if (SYCLDeviceLibLoc && !Triple.isSPIRAOT()) {
    std::string SYCLDeviceLibLocParam = SYCLDeviceLibLoc->getValue();
    std::string BF16DeviceLibLoc =
        SYCLDeviceLibLocParam + "/libsycl-native-bfloat16.bc";
    if (llvm::sys::fs::exists(BF16DeviceLibLoc)) {
      SYCLDeviceLibLocParam = "--device-lib-dir=" + SYCLDeviceLibLocParam;
      CmdArgs.push_back(Args.MakeArgString(StringRef(SYCLDeviceLibLocParam)));
    }
  }
  getTripleBasedSYCLPostLinkOpts(Args, CmdArgs, Triple);
  StringRef SYCLPostLinkOptions;
  if (Arg *A = Args.getLastArg(OPT_sycl_post_link_options_EQ))
    SYCLPostLinkOptions = A->getValue();
  SYCLPostLinkOptions.split(CmdArgs, " ", /* MaxSplit = */ -1,
                            /* KeepEmpty = */ false);
  CmdArgs.push_back("-o");
  CmdArgs.push_back(*TempFileOrErr);
  for (auto &File : InputFiles)
    CmdArgs.push_back(File);
  if (Error Err = executeCommands(*SYCLPostLinkPath, CmdArgs))
    return std::move(Err);

  if (DryRun) {
    // In DryRun we need a dummy entry in order to continue the whole pipeline.
    auto ImageFileOrErr = createOutputFile(
        sys::path::filename(ExecutableName) + ".sycl.split.image", "bc");
    if (!ImageFileOrErr)
      return ImageFileOrErr.takeError();

    std::vector Modules = {module_split::SplitModule(
        *ImageFileOrErr, util::PropertySetRegistry(), "")};
    return Modules;
  }

  return llvm::module_split::parseSplitModulesFromFile(*TempFileOrErr);
}

/// Invokes SYCL Split library for SYCL offloading.
///
/// \param InputFiles the list of input LLVM IR files.
/// \param Args Encompasses all arguments for linking and wrapping device code.
///  It will be parsed to generate options required to be passed to SYCL split
///  library.
/// \param Mode The splitting mode.
/// \returns The vector of split modules.
static Expected<std::vector<module_split::SplitModule>>
runSYCLSplitLibrary(ArrayRef<StringRef> InputFiles, const ArgList &Args,
                    module_split::IRSplitMode Mode) {
  std::vector<module_split::SplitModule> SplitModules;
  if (DryRun) {
    auto OutputFileOrErr = createOutputFile(
        sys::path::filename(ExecutableName) + ".sycl.split.image", "bc");
    if (!OutputFileOrErr)
      return OutputFileOrErr.takeError();

    StringRef OutputFilePath = *OutputFileOrErr;
    auto InputFilesStr = llvm::join(InputFiles.begin(), InputFiles.end(), ",");
    errs() << formatv("sycl-module-split: input: {0}, output: {1}\n",
                      InputFilesStr, OutputFilePath);
    SplitModules.emplace_back(OutputFilePath, util::PropertySetRegistry(), "");
    return SplitModules;
  }

  llvm::module_split::ModuleSplitterSettings Settings;
  Settings.Mode = Mode;
  Settings.OutputPrefix = "";

  for (StringRef InputFile : InputFiles) {
    SMDiagnostic Err;
    LLVMContext C;
    std::unique_ptr<Module> M = parseIRFile(InputFile, Err, C);
    if (!M)
      return createStringError(inconvertibleErrorCode(), Err.getMessage());

    auto SplitModulesOrErr =
        module_split::splitSYCLModule(std::move(M), Settings);
    if (!SplitModulesOrErr)
      return SplitModulesOrErr.takeError();

    auto &NewSplitModules = *SplitModulesOrErr;
    SplitModules.insert(SplitModules.end(), NewSplitModules.begin(),
                        NewSplitModules.end());
  }

  if (Verbose) {
    auto InputFilesStr = llvm::join(InputFiles.begin(), InputFiles.end(), ",");
    std::string SplitOutputFilesStr;
    for (size_t I = 0, E = SplitModules.size(); I != E; ++I) {
      if (I > 0)
        SplitOutputFilesStr += ',';

      SplitOutputFilesStr += SplitModules[I].ModuleFilePath;
    }

    errs() << formatv("sycl-module-split: input: {0}, output: {1}\n",
                      InputFilesStr, SplitOutputFilesStr);
  }

  return SplitModules;
}

/// Add any llvm-spirv option that relies on a specific Triple in addition
/// to user supplied options.
/// NOTE: Any changes made here should be reflected in the similarly named
/// function in clang/lib/Driver/ToolChains/Clang.cpp.
static void
getTripleBasedSPIRVTransOpts(const ArgList &Args,
                             SmallVector<StringRef, 8> &TranslatorArgs,
                             const llvm::Triple Triple) {
  bool IsCPU = Triple.isSPIR() &&
               Triple.getSubArch() == llvm::Triple::SPIRSubArch_x86_64;
  TranslatorArgs.push_back("-spirv-debug-info-version=nonsemantic-shader-200");
  std::string UnknownIntrinsics("-spirv-allow-unknown-intrinsics=llvm.genx.");
  if (IsCPU)
    UnknownIntrinsics += ",llvm.fpbuiltin";
  TranslatorArgs.push_back(Args.MakeArgString(UnknownIntrinsics));

  // Disable all the extensions by default
  std::string ExtArg("-spirv-ext=-all");
  std::string DefaultExtArg =
      ",+SPV_EXT_shader_atomic_float_add,+SPV_EXT_shader_atomic_float_min_max"
      ",+SPV_KHR_no_integer_wrap_decoration,+SPV_KHR_float_controls"
      ",+SPV_KHR_expect_assume,+SPV_KHR_linkonce_odr";
  std::string INTELExtArg =
      ",+SPV_INTEL_subgroups,+SPV_INTEL_media_block_io"
      ",+SPV_INTEL_device_side_avc_motion_estimation"
      ",+SPV_INTEL_fpga_loop_controls,+SPV_INTEL_unstructured_loop_controls"
      ",+SPV_INTEL_fpga_reg,+SPV_INTEL_blocking_pipes"
      ",+SPV_INTEL_function_pointers,+SPV_INTEL_kernel_attributes"
      ",+SPV_INTEL_io_pipes,+SPV_INTEL_inline_assembly"
      ",+SPV_INTEL_arbitrary_precision_integers"
      ",+SPV_INTEL_float_controls2,+SPV_INTEL_vector_compute"
      ",+SPV_INTEL_fast_composite"
      ",+SPV_INTEL_arbitrary_precision_fixed_point"
      ",+SPV_INTEL_arbitrary_precision_floating_point"
      ",+SPV_INTEL_variable_length_array,+SPV_INTEL_fp_fast_math_mode"
      ",+SPV_INTEL_long_composites"
      ",+SPV_INTEL_arithmetic_fence"
      ",+SPV_INTEL_global_variable_decorations"
      ",+SPV_INTEL_cache_controls"
      ",+SPV_INTEL_fpga_buffer_location"
      ",+SPV_INTEL_fpga_argument_interfaces"
      ",+SPV_INTEL_fpga_invocation_pipelining_attributes"
      ",+SPV_INTEL_fpga_latency_control"
      ",+SPV_KHR_shader_clock"
      ",+SPV_INTEL_bindless_images"
      ",+SPV_INTEL_task_sequence";
  ExtArg = ExtArg + DefaultExtArg + INTELExtArg;
  ExtArg += ",+SPV_INTEL_bfloat16_conversion"
            ",+SPV_INTEL_joint_matrix"
            ",+SPV_INTEL_hw_thread_queries"
            ",+SPV_KHR_uniform_group_instructions"
            ",+SPV_INTEL_masked_gather_scatter"
            ",+SPV_INTEL_tensor_float32_conversion"
            ",+SPV_INTEL_optnone"
            ",+SPV_KHR_non_semantic_info"
            ",+SPV_KHR_cooperative_matrix"
            ",+SPV_EXT_shader_atomic_float16_add"
            ",+SPV_INTEL_fp_max_error";
  TranslatorArgs.push_back(Args.MakeArgString(ExtArg));
}

/// Run LLVM to SPIR-V translation.
/// Converts 'File' from LLVM bitcode to SPIR-V format using llvm-spirv tool.
/// 'Args' encompasses all arguments required for linking and wrapping device
/// code and will be parsed to generate options required to be passed into the
/// llvm-spirv tool.
static Expected<StringRef> runLLVMToSPIRVTranslation(StringRef File,
                                                     const ArgList &Args) {
  Expected<std::string> LLVMToSPIRVPath =
      findProgram("llvm-spirv", {getMainExecutable("llvm-spirv")});
  if (!LLVMToSPIRVPath)
    return LLVMToSPIRVPath.takeError();

  SmallVector<StringRef, 8> CmdArgs;
  CmdArgs.push_back(*LLVMToSPIRVPath);
  const llvm::Triple Triple(Args.getLastArgValue(OPT_triple_EQ));
  getTripleBasedSPIRVTransOpts(Args, CmdArgs, Triple);
  StringRef LLVMToSPIRVOptions;
  if (Arg *A = Args.getLastArg(OPT_llvm_spirv_options_EQ))
    LLVMToSPIRVOptions = A->getValue();
  LLVMToSPIRVOptions.split(CmdArgs, " ", /* MaxSplit = */ -1,
                           /* KeepEmpty = */ false);
  CmdArgs.push_back("-o");

  // Create a new file to write the translated file to.
  auto TempFileOrErr =
      createOutputFile(sys::path::filename(ExecutableName), "spv");
  if (!TempFileOrErr)
    return TempFileOrErr.takeError();

  CmdArgs.push_back(*TempFileOrErr);
  CmdArgs.push_back(File);
  if (Error Err = executeCommands(*LLVMToSPIRVPath, CmdArgs))
    return std::move(Err);

  return *TempFileOrErr;
}

/// Adds all AOT backend options required for SYCL AOT compilation step to
/// 'CmdArgs'.
/// 'Args' encompasses all arguments required for linking and wrapping device
/// code and will be parsed to generate backend options required to be passed
/// into the SYCL AOT compilation step.
/// IsCPU is a bool used to direct option generation. If IsCPU is false, then
/// options are generated for AOT compilation targeting Intel GPUs.
static void addBackendOptions(const ArgList &Args,
                              SmallVector<StringRef, 8> &CmdArgs, bool IsCPU) {
  StringRef OptC =
      Args.getLastArgValue(OPT_sycl_backend_compile_options_from_image_EQ);
  OptC.split(CmdArgs, " ", /*MaxSplit=*/-1, /*KeepEmpty=*/false);
  StringRef OptL =
      Args.getLastArgValue(OPT_sycl_backend_link_options_from_image_EQ);
  OptL.split(CmdArgs, " ", /*MaxSplit=*/-1, /*KeepEmpty=*/false);
  StringRef OptTool = (IsCPU) ? Args.getLastArgValue(OPT_cpu_tool_arg_EQ)
                              : Args.getLastArgValue(OPT_gpu_tool_arg_EQ);
  OptTool.split(CmdArgs, " ", /*MaxSplit=*/-1, /*KeepEmpty=*/false);
  return;
}

/// Run AOT compilation for Intel CPU.
/// Calls opencl-aot tool to generate device code for Intel CPU backend.
/// 'InputFile' is the input SPIR-V file.
/// 'Args' encompasses all arguments required for linking and wrapping device
/// code and will be parsed to generate options required to be passed into the
/// SYCL AOT compilation step.
static Expected<StringRef> runAOTCompileIntelCPU(StringRef InputFile,
                                                 const ArgList &Args) {
  const llvm::Triple Triple(Args.getLastArgValue(OPT_triple_EQ));
  SmallVector<StringRef, 8> CmdArgs;
  Expected<std::string> OpenCLAOTPath =
      findProgram("opencl-aot", {getMainExecutable("opencl-aot")});
  if (!OpenCLAOTPath)
    return OpenCLAOTPath.takeError();

  CmdArgs.push_back(*OpenCLAOTPath);
  CmdArgs.push_back("--device=cpu");
  addBackendOptions(Args, CmdArgs, /* IsCPU */ true);
  // Create a new file to write the translated file to.
  auto TempFileOrErr =
      createOutputFile(sys::path::filename(ExecutableName), "out");
  if (!TempFileOrErr)
    return TempFileOrErr.takeError();
  CmdArgs.push_back("-o");
  CmdArgs.push_back(*TempFileOrErr);
  CmdArgs.push_back(InputFile);
  if (Error Err = executeCommands(*OpenCLAOTPath, CmdArgs))
    return std::move(Err);
  return *TempFileOrErr;
}

/// Run AOT compilation for Intel GPU
/// Calls ocloc tool to generate device code for Intel GPU backend.
/// 'InputFile' is the input SPIR-V file.
/// 'Args' encompasses all arguments required for linking and wrapping device
/// code and will be parsed to generate options required to be passed into the
/// SYCL AOT compilation step.
static Expected<StringRef> runAOTCompileIntelGPU(StringRef InputFile,
                                                 const ArgList &Args) {
  const llvm::Triple Triple(Args.getLastArgValue(OPT_triple_EQ));
  StringRef Arch(Args.getLastArgValue(OPT_arch_EQ));
  SmallVector<StringRef, 8> CmdArgs;
  Expected<std::string> OclocPath =
      findProgram("ocloc", {getMainExecutable("ocloc")});
  if (!OclocPath)
    return OclocPath.takeError();

  CmdArgs.push_back(*OclocPath);
  // The next line prevents ocloc from modifying the image name
  CmdArgs.push_back("-output_no_suffix");
  CmdArgs.push_back("-spirv_input");
  if (!Arch.empty()) {
    CmdArgs.push_back("-device");
    CmdArgs.push_back(Arch);
  }
  addBackendOptions(Args, CmdArgs, /* IsCPU */ false);
  // Create a new file to write the translated file to.
  auto TempFileOrErr =
      createOutputFile(sys::path::filename(ExecutableName), "out");
  if (!TempFileOrErr)
    return TempFileOrErr.takeError();
  CmdArgs.push_back("-output");
  CmdArgs.push_back(*TempFileOrErr);
  CmdArgs.push_back("-file");
  CmdArgs.push_back(InputFile);
  if (Error Err = executeCommands(*OclocPath, CmdArgs))
    return std::move(Err);
  return *TempFileOrErr;
}

/// Run AOT compilation for Intel CPU/GPU.
/// 'InputFile' is the input SPIR-V file.
/// 'Args' encompasses all arguments required for linking and wrapping device
/// code and will be parsed to generate options required to be passed into the
/// SYCL AOT compilation step.
static Expected<StringRef> runAOTCompile(StringRef InputFile,
                                         const ArgList &Args) {
  const llvm::Triple Triple(Args.getLastArgValue(OPT_triple_EQ));
  if (Triple.isSPIRAOT()) {
    if (Triple.getSubArch() == llvm::Triple::SPIRSubArch_gen)
      return runAOTCompileIntelGPU(InputFile, Args);
    if (Triple.getSubArch() == llvm::Triple::SPIRSubArch_x86_64)
      return runAOTCompileIntelCPU(InputFile, Args);
  }
  return createStringError(inconvertibleErrorCode(),
                           "Unsupported SYCL Triple and Arch");
}

/// Reads device images from the given \p InputFile and wraps them
/// in one LLVM IR Module as a constant data.
///
/// \returns A path to the LLVM Module that contains wrapped images.
Expected<StringRef>
wrapSYCLBinariesFromFile(std::vector<module_split::SplitModule> &SplitModules,
                         const ArgList &Args, bool IsEmbeddedIR) {
  auto OutputFileOrErr = createOutputFile(
      sys::path::filename(ExecutableName) + ".sycl.image.wrapper", "bc");
  if (!OutputFileOrErr)
    return OutputFileOrErr.takeError();

  StringRef OutputFilePath = *OutputFileOrErr;
  if (Verbose || DryRun) {
    std::string InputFiles;
    for (size_t I = 0, E = SplitModules.size(); I != E; ++I) {
      InputFiles += SplitModules[I].ModuleFilePath;
      if (I + 1 < E)
        InputFiles += ',';
    }

    errs() << formatv(" offload-wrapper: input: {0}, output: {1}\n", InputFiles,
                      OutputFilePath);
    if (DryRun)
      return OutputFilePath;
  }

  StringRef Target = Args.getLastArgValue(OPT_triple_EQ);
  if (Target.empty())
    return createStringError(
        inconvertibleErrorCode(),
        "can't wrap SYCL image. -triple argument is missed.");

  SmallVector<llvm::offloading::SYCLImage> Images;
  // SYCL runtime currently works for spir64 target triple and not for
  // spir64-unknown-unknown/spirv64-unknown-unknown/spirv64.
  // TODO: Fix SYCL runtime to accept other triples
  llvm::Triple T(Target);
  std::string EmbeddedIRTarget("llvm_");
  EmbeddedIRTarget.append(T.getArchName());
  StringRef RegularTarget(T.getArchName());
  if (RegularTarget == "spirv64")
    RegularTarget = "spir64";

  for (auto &SI : SplitModules) {
    if (!OffloadImageDumpDir.empty()) {
      StringRef CopyFrom = SI.ModuleFilePath;
      SmallString<128> CopyTo = OffloadImageDumpDir;
      StringRef Filename = sys::path::filename(CopyFrom);
      CopyTo.append(Filename);
      std::error_code EC = sys::fs::copy_file(CopyFrom, CopyTo);
      if (EC)
        return createStringError(EC, formatv("failed to copy file. From: "
                                             "{0} to: {1}, error_code: {2}",
                                             CopyFrom, CopyTo, EC.value()));
    }

    auto MBOrDesc = MemoryBuffer::getFile(SI.ModuleFilePath);
    if (!MBOrDesc)
      return createFileError(SI.ModuleFilePath, MBOrDesc.getError());

    StringRef ImageTarget =
        IsEmbeddedIR ? StringRef(EmbeddedIRTarget) : StringRef(RegularTarget);
    Images.emplace_back(std::move(*MBOrDesc), SI.Properties, SI.Symbols,
                        ImageTarget);
  }

  LLVMContext C;
  Module M("offload.wrapper.object", C);
  M.setTargetTriple(Triple(
      Args.getLastArgValue(OPT_host_triple_EQ, sys::getDefaultTargetTriple())));

  auto CompileOptionsFromSYCLBackendCompileOptions =
      Args.getLastArgValue(OPT_sycl_backend_compile_options_EQ);
  auto LinkOptionsFromSYCLTargetLinkOptions =
      Args.getLastArgValue(OPT_sycl_target_link_options_EQ);

  StringRef CompileOptions(
      Args.MakeArgString(CompileOptionsFromSYCLBackendCompileOptions.str()));
  StringRef LinkOptions(
      Args.MakeArgString(LinkOptionsFromSYCLTargetLinkOptions.str()));
  offloading::SYCLWrappingOptions WrappingOptions;
  WrappingOptions.CompileOptions = CompileOptions;
  WrappingOptions.LinkOptions = LinkOptions;
  if (Verbose) {
    errs() << formatv(" offload-wrapper: compile-opts: {0}, link-opts: {1}\n",
                      CompileOptions, LinkOptions);
  }
  if (Error E = offloading::wrapSYCLBinaries(M, Images, WrappingOptions))
    return E;

  if (Args.hasArg(OPT_print_wrapped_module))
    errs() << "Wrapped Module\n" << M;

  // TODO: Once "clang tool->runCompile" migration is finished we need to remove
  // this scope and use community flow.
  int FD = -1;
  if (std::error_code EC = sys::fs::openFileForWrite(OutputFilePath, FD))
    return errorCodeToError(EC);

  raw_fd_ostream OS(FD, true);
  WriteBitcodeToFile(M, OS);
  return OutputFilePath;
}

/// Run clang tool for SYCL offloading.
/// 'InputFile' is the wrapped input file.
/// 'Args' encompasses all arguments required for linking and wrapping device
/// code and will be parsed to generate options required to be passed into the
/// clang tool.
static Expected<StringRef> runCompile(StringRef &InputFile,
                                      const ArgList &Args) {
  // Create a new file to write the output of clang to.
  auto OutputFileOrErr =
      createOutputFile(sys::path::filename(ExecutableName), "o");
  if (!OutputFileOrErr)
    return OutputFileOrErr.takeError();

  Expected<std::string> ClangPath =
      findProgram("clang", {getMainExecutable("clang")});
  if (!ClangPath)
    return ClangPath.takeError();

  const llvm::Triple HostTriple(Args.getLastArgValue(OPT_host_triple_EQ));

  SmallVector<StringRef, 8> CmdArgs;
  CmdArgs.push_back(*ClangPath);

  const std::string TargetStr = "--target=" + HostTriple.getTriple();
  CmdArgs.push_back(TargetStr);

  // Checking for '-shared' linker option
  if (Args.hasArg(OPT_shared)) {
    if (!HostTriple.isOSWindows())
      CmdArgs.push_back("-fPIC");
  }
  CmdArgs.push_back("-c");
  CmdArgs.push_back("-o");
  CmdArgs.push_back(*OutputFileOrErr);
  CmdArgs.push_back(InputFile);
  if (Error Err = executeCommands(*ClangPath, CmdArgs))
    return std::move(Err);
  return *OutputFileOrErr;
}

// Run wrapping library and clang
static Expected<StringRef>
runWrapperAndCompile(std::vector<module_split::SplitModule> &SplitModules,
                     const ArgList &Args, bool IsEmbeddedIR = false) {
  auto OutputFile =
      sycl::wrapSYCLBinariesFromFile(SplitModules, Args, IsEmbeddedIR);
  if (!OutputFile)
    return OutputFile.takeError();
  // call to clang
  auto OutputFileOrErr = sycl::runCompile(*OutputFile, Args);
  if (!OutputFileOrErr)
    return OutputFileOrErr.takeError();
  return *OutputFileOrErr;
}

/// Link all SYCL device input files into one before adding device library
/// files. Device linking is performed using llvm-link tool.
/// 'InputFiles' is the list of all LLVM IR device input files.
/// 'Args' encompasses all arguments required for linking and wrapping device
/// code and will be parsed to generate options required to be passed into the
/// llvm-link tool.
Expected<StringRef> linkDeviceInputFiles(SmallVectorImpl<StringRef> &InputFiles,
                                         const ArgList &Args) {
  llvm::TimeTraceScope TimeScope("SYCL LinkDeviceInputFiles");

  Expected<std::string> LLVMLinkPath =
      findProgram("llvm-link", {getMainExecutable("llvm-link")});
  if (!LLVMLinkPath)
    return LLVMLinkPath.takeError();

  // Create a new file to write the linked device file to.
  auto OutFileOrErr =
      createOutputFile(sys::path::filename(ExecutableName), "bc");
  if (!OutFileOrErr)
    return OutFileOrErr.takeError();

  SmallVector<StringRef, 8> CmdArgs;
  CmdArgs.push_back(*LLVMLinkPath);
  for (auto &File : InputFiles) {
    auto IRFile = sycl::convertSPIRVToIR(File, Args);
    if (!IRFile)
      return IRFile.takeError();
    CmdArgs.push_back(*IRFile);
  }
  CmdArgs.push_back("-o");
  CmdArgs.push_back(*OutFileOrErr);
  CmdArgs.push_back("--suppress-warnings");
  if (Error Err = executeCommands(*LLVMLinkPath, CmdArgs))
    return std::move(Err);
  return *OutFileOrErr;
}

/// Link all device library files and input file into one LLVM IR file. This
/// linking is performed using llvm-link tool.
/// 'InputFiles' is the list of all LLVM IR device input files.
/// 'Args' encompasses all arguments required for linking and wrapping device
/// code and will be parsed to generate options required to be passed into the
/// llvm-link tool.
static Expected<StringRef>
linkDeviceLibFiles(SmallVectorImpl<StringRef> &InputFiles,
                   const ArgList &Args) {
  llvm::TimeTraceScope TimeScope("LinkDeviceLibraryFiles");

  Expected<std::string> LLVMLinkPath =
      findProgram("llvm-link", {getMainExecutable("llvm-link")});
  if (!LLVMLinkPath)
    return LLVMLinkPath.takeError();

  // Create a new file to write the linked device file to.
  auto OutFileOrErr =
      createOutputFile(sys::path::filename(ExecutableName), "bc");
  if (!OutFileOrErr)
    return OutFileOrErr.takeError();

  SmallVector<StringRef, 8> CmdArgs;
  CmdArgs.push_back(*LLVMLinkPath);
  CmdArgs.push_back("-only-needed");
  for (auto &File : InputFiles)
    CmdArgs.push_back(File);
  CmdArgs.push_back("-o");
  CmdArgs.push_back(*OutFileOrErr);
  CmdArgs.push_back("--suppress-warnings");
  if (Error Err = executeCommands(*LLVMLinkPath, CmdArgs))
    return std::move(Err);
  return *OutFileOrErr;
}

/// This function is used to link all SYCL device input files into a single
/// LLVM IR file. This file is in turn linked with all SYCL device library
/// files.
/// 'InputFiles' is the list of all LLVM IR device input files.
/// 'Args' encompasses all arguments required for linking and wrapping device
/// code and will be parsed to generate options required to be passed into the
/// llvm-link tool.
static Expected<StringRef> linkDevice(ArrayRef<StringRef> InputFiles,
                                      const ArgList &Args) {
  SmallVector<StringRef, 16> InputFilesVec;
  for (StringRef InputFile : InputFiles)
    InputFilesVec.emplace_back(InputFile);
  // First llvm-link step.
  auto LinkedFile = sycl::linkDeviceInputFiles(InputFilesVec, Args);
  if (!LinkedFile)
    reportError(LinkedFile.takeError());

  InputFilesVec.clear();
  InputFilesVec.emplace_back(*LinkedFile);

  // Gathering device library files
  SmallVector<std::string, 16> DeviceLibFiles;
  if (Error Err = sycl::getSYCLDeviceLibs(DeviceLibFiles, Args))
    reportError(std::move(Err));
  const llvm::Triple Triple(Args.getLastArgValue(OPT_triple_EQ));
  SmallVector<std::string, 16> ExtractedDeviceLibFiles;
  for (auto &File : DeviceLibFiles) {
    auto BufferOrErr = MemoryBuffer::getFile(File);
    if (!BufferOrErr)
      return createFileError(File, BufferOrErr.getError());
    auto Buffer = std::move(*BufferOrErr);
    SmallVector<OffloadFile> Binaries;
    if (Error Err = extractOffloadBinaries(Buffer->getMemBufferRef(), Binaries))
      return std::move(Err);
    bool CompatibleBinaryFound = false;
    for (auto &Binary : Binaries) {
      auto BinTriple = Binary.getBinary()->getTriple();
      if (BinTriple == Triple.getTriple()) {
        auto FileNameOrErr =
            writeOffloadFile(Binary, true /* HasSYCLOffloadKind */);
        if (!FileNameOrErr)
          return FileNameOrErr.takeError();
        ExtractedDeviceLibFiles.emplace_back(*FileNameOrErr);
        CompatibleBinaryFound = true;
      }
    }
    if (!CompatibleBinaryFound)
      WithColor::warning(errs(), LinkerExecutable)
          << "Compatible SYCL device library binary not found\n";
  }

  // For NVPTX backend we need to also link libclc and CUDA libdevice.
  if (Triple.isNVPTX()) {
    if (Arg *A = Args.getLastArg(OPT_sycl_nvptx_device_lib_EQ)) {
      if (A->getValues().size() == 0)
        return createStringError(
            inconvertibleErrorCode(),
            "Number of device library files cannot be zero.");
      for (StringRef Val : A->getValues()) {
        SmallString<128> LibName(Val);
        if (llvm::sys::fs::exists(LibName))
          ExtractedDeviceLibFiles.emplace_back(std::string(LibName));
        else
          return createStringError(
              inconvertibleErrorCode(),
              std::string(LibName) +
                  " SYCL device library file for NVPTX is not found.");
      }
    }
  }

  // Make sure that SYCL device library files are available.
  // Note: For AMD targets, we do not pass any SYCL device libraries.
  if (ExtractedDeviceLibFiles.empty()) {
    // TODO: Add NVPTX when ready
    if (Triple.isSPIROrSPIRV())
      return createStringError(
          inconvertibleErrorCode(),
          " SYCL device library file list cannot be empty.");
    return *LinkedFile;
  }

  for (auto &File : ExtractedDeviceLibFiles)
    InputFilesVec.emplace_back(File);
  // second llvm-link step
  auto DeviceLinkedFile = sycl::linkDeviceLibFiles(InputFilesVec, Args);
  if (!DeviceLinkedFile)
    reportError(DeviceLinkedFile.takeError());

  return *DeviceLinkedFile;
}

static bool isStaticArchiveFile(const StringRef Filename) {
  if (!llvm::sys::path::has_extension(Filename))
    // Any file with no extension should not be considered an Archive.
    return false;
  llvm::file_magic Magic;
  llvm::identify_magic(Filename, Magic);
  // Only archive files are to be considered.
  // TODO: .lib check to be added
  return (Magic == llvm::file_magic::archive);
}

static Expected<StringRef> listSection(StringRef Filename,
                                       const ArgList &Args) {
  Expected<std::string> OffloadBundlerPath = findProgram(
      "clang-offload-bundler", {getMainExecutable("clang-offload-bundler")});
  if (!OffloadBundlerPath)
    return OffloadBundlerPath.takeError();
  BumpPtrAllocator Alloc;
  StringSaver Saver(Alloc);

  SmallVector<StringRef, 8> CmdArgs;
  CmdArgs.push_back(*OffloadBundlerPath);
  bool IsArchive = isStaticArchiveFile(Filename);
  CmdArgs.push_back(IsArchive ? "-type=aoo" : "-type=o");
  CmdArgs.push_back(Saver.save("-input=" + Filename));
  CmdArgs.push_back("-list");
  auto Output = createOutputFile("bundled-targets", "list");
  if (!Output)
    return Output.takeError();
  SmallVector<std::optional<StringRef>> Redirects{std::nullopt, *Output,
                                                  std::nullopt};
  int ErrCode = llvm::sys::ExecuteAndWait(*OffloadBundlerPath, CmdArgs,
                                          std::nullopt, Redirects);
  if (ErrCode != 0)
    return createStringError(inconvertibleErrorCode(),
                             "Failed to list targets");
  return *Output;
}

// This routine is used to run the clang-offload-bundler tool and unbundle
// device inputs that have been created with an older compiler where the
// device object is bundled into a host object.
static Expected<StringRef> unbundle(StringRef Filename, const ArgList &Args,
                                    llvm::Triple Triple) {
  Expected<std::string> OffloadBundlerPath = findProgram(
      "clang-offload-bundler", {getMainExecutable("clang-offload-bundler")});
  if (!OffloadBundlerPath)
    return OffloadBundlerPath.takeError();

  // Create a new file to write the unbundled file to.
  auto TempFileOrErr =
      createOutputFile(sys::path::filename(ExecutableName), "ir");
  if (!TempFileOrErr)
    return TempFileOrErr.takeError();

  BumpPtrAllocator Alloc;
  StringSaver Saver(Alloc);

  SmallVector<StringRef, 8> CmdArgs;
  CmdArgs.push_back(*OffloadBundlerPath);
  bool IsArchive = isStaticArchiveFile(Filename);
  CmdArgs.push_back(IsArchive ? "-type=aoo" : "-type=o");
  auto *Target = Args.MakeArgString(Twine("-targets=sycl-") + Triple.str());
  CmdArgs.push_back(Target);
  CmdArgs.push_back(Saver.save("-input=" + Filename));
  CmdArgs.push_back(Saver.save("-output=" + *TempFileOrErr));
  CmdArgs.push_back("-unbundle");
  CmdArgs.push_back("-allow-missing-bundles");
  if (Error Err = executeCommands(*OffloadBundlerPath, CmdArgs))
    return std::move(Err);
  return *TempFileOrErr;
}

Error extractBundledObjects(StringRef Filename, const ArgList &Args,
                            SmallVector<OffloadFile> &Binaries) {
  auto List = listSection(Filename, Args);
  if (!List)
    return List.takeError();
  SmallVector<StringRef> TriplesInFile;
  llvm::ErrorOr<std::unique_ptr<MemoryBuffer>> TripleList =
      llvm::MemoryBuffer::getFileOrSTDIN(*List, /*isText=*/true);
  if (std::error_code EC = TripleList.getError())
    return createFileError(*List, EC);
  (*TripleList)
      ->getBuffer()
      .split(TriplesInFile, '\n', /*MaxSplit=*/-1, /*KeepEmpty=*/false);
  for (StringRef TripleStr : TriplesInFile) {
    StringRef SYCLPrefix = "sycl-";
    if (!TripleStr.starts_with(SYCLPrefix))
      continue;
    llvm::Triple Triple(TripleStr.substr(SYCLPrefix.size()));
    auto UnbundledFile = unbundle(Filename, Args, Triple);
    if (!UnbundledFile)
      return UnbundledFile.takeError();
    if (*UnbundledFile == Filename)
      continue;

    SmallVector<StringRef> ObjectFilePaths;
    if (sycl::isStaticArchiveFile(Filename)) {
      llvm::ErrorOr<std::unique_ptr<MemoryBuffer>> ObjList =
          llvm::MemoryBuffer::getFileOrSTDIN(*UnbundledFile, /*isText=*/true);
      if (std::error_code EC = ObjList.getError())
        return createFileError(*UnbundledFile, EC);
      // Create a copy of the list we can reference even after we close
      // the file.
      StringRef UnbundledArchiveList =
          Args.MakeArgString((*ObjList)->getBuffer());
      UnbundledArchiveList.split(ObjectFilePaths, '\n', /*MaxSplit=*/-1,
                                 /*KeepEmpty=*/false);
    } else {
      ObjectFilePaths.push_back(*UnbundledFile);
    }
    for (StringRef ObjectFilePath : ObjectFilePaths) {
      llvm::file_magic Magic;
      llvm::identify_magic(ObjectFilePath, Magic);
      if (Magic == file_magic::spirv_object)
        return createStringError(
            "SPIR-V fat objects must be generated with --offload-new-driver");
      const auto *Arg = Args.MakeArgString(
          "sycl-" +
          (Triple.isSPIROrSPIRV() ? Triple.str() + "-" : Triple.str()) + "=" +
          ObjectFilePath);
      auto Binary = getInputBitcodeLibrary(Arg);

      if (!Binary)
        return Binary.takeError();

      Binaries.push_back(std::move(*Binary));
    }
  }
  return Error::success();
}

} // namespace sycl

namespace generic {
Expected<StringRef> clang(ArrayRef<StringRef> InputFiles, const ArgList &Args,
                          bool IsSYCLKind = false) {
  llvm::TimeTraceScope TimeScope("Clang");
  // Use `clang` to invoke the appropriate device tools.
  Expected<std::string> ClangPath =
      findProgram("clang", {getMainExecutable("clang")});
  if (!ClangPath)
    return ClangPath.takeError();

  llvm::Triple Triple(Args.getLastArgValue(OPT_triple_EQ));
  if (Triple.str() == "native_cpu")
    Triple = llvm::Triple(Args.getLastArgValue(OPT_host_triple_EQ));

  StringRef Arch = Args.getLastArgValue(OPT_arch_EQ);
  // Create a new file to write the linked device image to. Assume that the
  // input filename already has the device and architecture.
  auto TempFileOrErr =
      createOutputFile(sys::path::filename(ExecutableName) + "." +
                           Triple.getArchName() + "." + Arch,
                       "img");
  if (!TempFileOrErr)
    return TempFileOrErr.takeError();

  SmallVector<StringRef, 16> CmdArgs{
      *ClangPath,
      "--no-default-config",
      "-o",
      *TempFileOrErr,
      Args.MakeArgString("--target=" + Triple.getTriple()),
  };

  if (!Arch.empty())
    Triple.isAMDGPU() ? CmdArgs.push_back(Args.MakeArgString("-mcpu=" + Arch))
                      : CmdArgs.push_back(Args.MakeArgString("-march=" + Arch));

  // AMDGPU is always in LTO mode currently.
  if (Triple.isAMDGPU())
    CmdArgs.push_back("-flto");

  // Forward all of the `--offload-opt` and similar options to the device.
  for (auto &Arg : Args.filtered(OPT_offload_opt_eq_minus, OPT_mllvm))
    CmdArgs.append(
        {"-Xlinker",
         Args.MakeArgString("--plugin-opt=" + StringRef(Arg->getValue()))});

  if (!Triple.isNVPTX() && !Triple.isSPIRV())
    CmdArgs.push_back("-Wl,--no-undefined");

  if (IsSYCLKind && Triple.isNVPTX())
    CmdArgs.push_back("-Wl,--lto-emit-asm");
  for (StringRef InputFile : InputFiles)
    CmdArgs.push_back(InputFile);

  // If this is CPU offloading we copy the input libraries.
  if (!Triple.isGPU()) {
    CmdArgs.push_back("-Wl,-Bsymbolic");
    CmdArgs.push_back("-shared");
    ArgStringList LinkerArgs;
    for (const opt::Arg *Arg :
         Args.filtered(OPT_INPUT, OPT_library, OPT_library_path, OPT_rpath,
                       OPT_whole_archive, OPT_no_whole_archive)) {
      // Sometimes needed libraries are passed by name, such as when using
      // sanitizers. We need to check the file magic for any libraries.
      if (Arg->getOption().matches(OPT_INPUT)) {
        if (!sys::fs::exists(Arg->getValue()) ||
            sys::fs::is_directory(Arg->getValue()))
          continue;

        file_magic Magic;
        if (auto EC = identify_magic(Arg->getValue(), Magic))
          return createStringError("Failed to open %s", Arg->getValue());
        if (Magic != file_magic::archive &&
            Magic != file_magic::elf_shared_object)
          continue;
      }
      if (Arg->getOption().matches(OPT_whole_archive))
        LinkerArgs.push_back(Args.MakeArgString("-Wl,--whole-archive"));
      else if (Arg->getOption().matches(OPT_no_whole_archive))
        LinkerArgs.push_back(Args.MakeArgString("-Wl,--no-whole-archive"));
      else
        Arg->render(Args, LinkerArgs);
    }
    llvm::copy(LinkerArgs, std::back_inserter(CmdArgs));
  }

  // Pass on -mllvm options to the linker invocation.
  for (const opt::Arg *Arg : Args.filtered(OPT_mllvm))
    CmdArgs.append({"-Xlinker", Args.MakeArgString(
                                    "-mllvm=" + StringRef(Arg->getValue()))});

  if (SaveTemps && linkerSupportsLTO(Args))
    CmdArgs.push_back("-Wl,--save-temps");

  if (Args.hasArg(OPT_embed_bitcode))
    CmdArgs.push_back("-Wl,--lto-emit-llvm");

  for (StringRef Arg : Args.getAllArgValues(OPT_linker_arg_EQ))
    CmdArgs.append({"-Xlinker", Args.MakeArgString(Arg)});
  for (StringRef Arg : Args.getAllArgValues(OPT_compiler_arg_EQ))
    CmdArgs.push_back(Args.MakeArgString(Arg));

  for (StringRef Arg : Args.getAllArgValues(OPT_builtin_bitcode_EQ)) {
    if (llvm::Triple(Arg.split('=').first) == Triple)
      CmdArgs.append({"-Xclang", "-mlink-builtin-bitcode", "-Xclang",
                      Args.MakeArgString(Arg.split('=').second)});
  }

  // The OpenMPOpt pass can introduce new calls and is expensive, we do
  // not want this when running CodeGen through clang.
  if (Args.hasArg(OPT_clang_backend) || Args.hasArg(OPT_builtin_bitcode_EQ))
    CmdArgs.append({"-mllvm", "-openmp-opt-disable"});

  if (Error Err = executeCommands(*ClangPath, CmdArgs))
    return std::move(Err);

  return *TempFileOrErr;
}
} // namespace generic

Expected<StringRef> linkDevice(ArrayRef<StringRef> InputFiles,
                               const ArgList &Args, bool IsSYCLKind = false) {
  const llvm::Triple Triple(Args.getLastArgValue(OPT_triple_EQ));
  switch (Triple.getArch()) {
  case Triple::nvptx:
  case Triple::nvptx64:
  case Triple::amdgcn:
  case Triple::x86:
  case Triple::x86_64:
  case Triple::aarch64:
  case Triple::aarch64_be:
  case Triple::ppc64:
  case Triple::ppc64le:
  case Triple::systemz:
    return generic::clang(InputFiles, Args, IsSYCLKind);
  case Triple::spirv32:
  case Triple::spirv64:
  case Triple::spir:
  case Triple::spir64: {
    if (Triple.getSubArch() != llvm::Triple::NoSubArch &&
        Triple.getSubArch() != llvm::Triple::SPIRSubArch_gen &&
        Triple.getSubArch() != llvm::Triple::SPIRSubArch_x86_64)
      return createStringError(
          inconvertibleErrorCode(),
          "For SPIR targets, Linking is supported only for JIT compilations "
          "and AOT compilations for Intel CPUs/GPUs");
    if (IsSYCLKind) {
      auto SPVFile = sycl::runLLVMToSPIRVTranslation(InputFiles[0], Args);
      if (!SPVFile)
        return SPVFile.takeError();
      // TODO(NOM6): Add AOT support for other targets
      bool NeedAOTCompile =
          (Triple.getSubArch() == llvm::Triple::SPIRSubArch_gen ||
           Triple.getSubArch() == llvm::Triple::SPIRSubArch_x86_64);
      auto AOTFile =
          (NeedAOTCompile) ? sycl::runAOTCompile(*SPVFile, Args) : *SPVFile;
      if (!AOTFile)
        return AOTFile.takeError();
      return NeedAOTCompile ? *AOTFile : *SPVFile;
    }
    // Return empty file
    return StringRef("");
  }
  case Triple::loongarch64:
    return generic::clang(InputFiles, Args);
  default:
    if (Triple.str() == "native_cpu" && IsSYCLKind)
      return generic::clang(InputFiles, Args);

    return createStringError(Triple.getArchName() +
                             " linking is not supported");
  }
}

// Compile the module to an object file using the appropriate target machine for
// the host triple.
Expected<StringRef> compileModule(Module &M, OffloadKind Kind) {
  llvm::TimeTraceScope TimeScope("Compile module");
  std::string Msg;
  const Target *T = TargetRegistry::lookupTarget(M.getTargetTriple(), Msg);
  if (!T)
    return createStringError(Msg);

  auto Options =
      codegen::InitTargetOptionsFromCodeGenFlags(M.getTargetTriple());
  StringRef CPU = "";
  StringRef Features = "";
  std::unique_ptr<TargetMachine> TM(
      T->createTargetMachine(M.getTargetTriple(), CPU, Features, Options,
                             Reloc::PIC_, M.getCodeModel()));

  if (M.getDataLayout().isDefault())
    M.setDataLayout(TM->createDataLayout());

  int FD = -1;
  auto TempFileOrErr =
      createOutputFile(sys::path::filename(ExecutableName) + "." +
                           getOffloadKindName(Kind) + ".image.wrapper",
                       "o");
  if (!TempFileOrErr)
    return TempFileOrErr.takeError();
  if (std::error_code EC = sys::fs::openFileForWrite(*TempFileOrErr, FD))
    return errorCodeToError(EC);

  auto OS = std::make_unique<llvm::raw_fd_ostream>(FD, true);

  legacy::PassManager CodeGenPasses;
  TargetLibraryInfoImpl TLII(M.getTargetTriple());
  CodeGenPasses.add(new TargetLibraryInfoWrapperPass(TLII));
  if (TM->addPassesToEmitFile(CodeGenPasses, *OS, nullptr,
                              CodeGenFileType::ObjectFile))
    return createStringError("Failed to execute host backend");
  CodeGenPasses.run(M);

  return *TempFileOrErr;
}

/// Creates the object file containing the device image and runtime
/// registration code from the device images stored in \p Images.
Expected<StringRef>
wrapDeviceImages(ArrayRef<std::unique_ptr<MemoryBuffer>> Buffers,
                 const ArgList &Args, OffloadKind Kind) {
  llvm::TimeTraceScope TimeScope("Wrap bundled images");

  SmallVector<ArrayRef<char>, 4> BuffersToWrap;
  for (const auto &Buffer : Buffers)
    BuffersToWrap.emplace_back(
        ArrayRef<char>(Buffer->getBufferStart(), Buffer->getBufferSize()));

  LLVMContext Context;
  Module M("offload.wrapper.module", Context);
  M.setTargetTriple(Triple(
      Args.getLastArgValue(OPT_host_triple_EQ, sys::getDefaultTargetTriple())));

  switch (Kind) {
  case OFK_OpenMP:
    if (Error Err = offloading::wrapOpenMPBinaries(
            M, BuffersToWrap, offloading::getOffloadEntryArray(M),
            /*Suffix=*/"", /*Relocatable=*/Args.hasArg(OPT_relocatable)))
      return std::move(Err);
    break;
  case OFK_Cuda:
    if (Error Err = offloading::wrapCudaBinary(
            M, BuffersToWrap.front(), offloading::getOffloadEntryArray(M),
            /*Suffix=*/"", /*EmitSurfacesAndTextures=*/false))
      return std::move(Err);
    break;
  case OFK_HIP:
    if (Error Err = offloading::wrapHIPBinary(
            M, BuffersToWrap.front(), offloading::getOffloadEntryArray(M)))
      return std::move(Err);
    break;
  default:
    return createStringError(getOffloadKindName(Kind) +
                             " wrapping is not supported");
  }

  if (Args.hasArg(OPT_print_wrapped_module))
    errs() << M;
  if (Args.hasArg(OPT_save_temps)) {
    int FD = -1;
    auto TempFileOrErr =
        createOutputFile(sys::path::filename(ExecutableName) + "." +
                             getOffloadKindName(Kind) + ".image.wrapper",
                         "bc");
    if (!TempFileOrErr)
      return TempFileOrErr.takeError();
    if (std::error_code EC = sys::fs::openFileForWrite(*TempFileOrErr, FD))
      return errorCodeToError(EC);
    llvm::raw_fd_ostream OS(FD, true);
    WriteBitcodeToFile(M, OS);
  }

  auto FileOrErr = compileModule(M, Kind);
  if (!FileOrErr)
    return FileOrErr.takeError();
  return *FileOrErr;
}

Expected<SmallVector<std::unique_ptr<MemoryBuffer>>>
bundleOpenMP(ArrayRef<OffloadingImage> Images) {
  SmallVector<std::unique_ptr<MemoryBuffer>> Buffers;
  for (const OffloadingImage &Image : Images)
    Buffers.emplace_back(
        MemoryBuffer::getMemBufferCopy(OffloadBinary::write(Image)));

  return std::move(Buffers);
}

Expected<SmallVector<std::unique_ptr<MemoryBuffer>>>
bundleCuda(ArrayRef<OffloadingImage> Images, const ArgList &Args) {
  SmallVector<std::pair<StringRef, StringRef>, 4> InputFiles;
  for (const OffloadingImage &Image : Images)
    InputFiles.emplace_back(std::make_pair(Image.Image->getBufferIdentifier(),
                                           Image.StringData.lookup("arch")));

  Triple TheTriple = Triple(Images.front().StringData.lookup("triple"));
  auto FileOrErr = nvptx::fatbinary(InputFiles, Args);
  if (!FileOrErr)
    return FileOrErr.takeError();

  llvm::ErrorOr<std::unique_ptr<llvm::MemoryBuffer>> ImageOrError =
      llvm::MemoryBuffer::getFileOrSTDIN(*FileOrErr);

  SmallVector<std::unique_ptr<MemoryBuffer>> Buffers;
  if (std::error_code EC = ImageOrError.getError())
    return createFileError(*FileOrErr, EC);
  Buffers.emplace_back(std::move(*ImageOrError));

  return std::move(Buffers);
}

Expected<SmallVector<std::unique_ptr<MemoryBuffer>>>
bundleHIP(ArrayRef<OffloadingImage> Images, const ArgList &Args) {
  SmallVector<std::pair<StringRef, StringRef>, 4> InputFiles;
  for (const OffloadingImage &Image : Images)
    InputFiles.emplace_back(std::make_pair(Image.Image->getBufferIdentifier(),
                                           Image.StringData.lookup("arch")));

  Triple TheTriple = Triple(Images.front().StringData.lookup("triple"));
  auto FileOrErr = amdgcn::fatbinary(InputFiles, Args);
  if (!FileOrErr)
    return FileOrErr.takeError();

  llvm::ErrorOr<std::unique_ptr<llvm::MemoryBuffer>> ImageOrError =
      llvm::MemoryBuffer::getFileOrSTDIN(*FileOrErr);

  SmallVector<std::unique_ptr<MemoryBuffer>> Buffers;
  if (std::error_code EC = ImageOrError.getError())
    return createFileError(*FileOrErr, EC);
  Buffers.emplace_back(std::move(*ImageOrError));

  return std::move(Buffers);
}

/// Transforms the input \p Images into the binary format the runtime expects
/// for the given \p Kind.
Expected<SmallVector<std::unique_ptr<MemoryBuffer>>>
bundleLinkedOutput(ArrayRef<OffloadingImage> Images, const ArgList &Args,
                   OffloadKind Kind) {
  llvm::TimeTraceScope TimeScope("Bundle linked output");
  switch (Kind) {
  case OFK_OpenMP:
    return bundleOpenMP(Images);
  case OFK_Cuda:
    return bundleCuda(Images, Args);
  case OFK_HIP:
    return bundleHIP(Images, Args);
  default:
    return createStringError(getOffloadKindName(Kind) +
                             " bundling is not supported");
  }
}

/// Returns a new ArgList containg arguments used for the device linking phase.
DerivedArgList getLinkerArgs(ArrayRef<OffloadFile> Input,
                             const InputArgList &Args) {
  DerivedArgList DAL = DerivedArgList(DerivedArgList(Args));
  for (Arg *A : Args)
    DAL.append(A);

  // Set the subarchitecture and target triple for this compilation.
  const OptTable &Tbl = getOptTable();
  StringRef Arch = Args.MakeArgString(Input.front().getBinary()->getArch());
  DAL.AddJoinedArg(nullptr, Tbl.getOption(OPT_arch_EQ),
                   Arch == "generic" ? "" : Arch);
  DAL.AddJoinedArg(nullptr, Tbl.getOption(OPT_triple_EQ),
                   Args.MakeArgString(Input.front().getBinary()->getTriple()));

  const auto *Bin = Input.front().getBinary();
  DAL.AddJoinedArg(
      nullptr, Tbl.getOption(OPT_sycl_backend_compile_options_from_image_EQ),
      Args.MakeArgString(Bin->getString(COMPILE_OPTS)));
  DAL.AddJoinedArg(nullptr,
                   Tbl.getOption(OPT_sycl_backend_link_options_from_image_EQ),
                   Args.MakeArgString(Bin->getString(LINK_OPTS)));

  // If every input file is bitcode we have whole program visibility as we
  // do only support static linking with bitcode.
  auto ContainsBitcode = [](const OffloadFile &F) {
    return identify_magic(F.getBinary()->getImage()) == file_magic::bitcode;
  };
  if (llvm::all_of(Input, ContainsBitcode))
    DAL.AddFlagArg(nullptr, Tbl.getOption(OPT_whole_program));

  // Forward '-Xoffload-linker' options to the appropriate backend.
  for (StringRef Arg : Args.getAllArgValues(OPT_device_linker_args_EQ)) {
    auto [Triple, Value] = Arg.split('=');
    llvm::Triple TT(Triple);
    // If this isn't a recognized triple then it's an `arg=value` option.
    if (TT.getArch() == Triple::ArchType::UnknownArch)
      DAL.AddJoinedArg(nullptr, Tbl.getOption(OPT_linker_arg_EQ),
                       Args.MakeArgString(Arg));
    else if (Value.empty())
      DAL.AddJoinedArg(nullptr, Tbl.getOption(OPT_linker_arg_EQ),
                       Args.MakeArgString(Triple));
    else if (Triple == DAL.getLastArgValue(OPT_triple_EQ))
      DAL.AddJoinedArg(nullptr, Tbl.getOption(OPT_linker_arg_EQ),
                       Args.MakeArgString(Value));
  }

  // Forward '-Xoffload-compiler' options to the appropriate backend.
  for (StringRef Arg : Args.getAllArgValues(OPT_device_compiler_args_EQ)) {
    auto [Triple, Value] = Arg.split('=');
    llvm::Triple TT(Triple);
    // If this isn't a recognized triple then it's an `arg=value` option.
    if (TT.getArch() == Triple::ArchType::UnknownArch)
      DAL.AddJoinedArg(nullptr, Tbl.getOption(OPT_compiler_arg_EQ),
                       Args.MakeArgString(Arg));
    else if (Value.empty())
      DAL.AddJoinedArg(nullptr, Tbl.getOption(OPT_compiler_arg_EQ),
                       Args.MakeArgString(Triple));
    else if (Triple == DAL.getLastArgValue(OPT_triple_EQ))
      DAL.AddJoinedArg(nullptr, Tbl.getOption(OPT_compiler_arg_EQ),
                       Args.MakeArgString(Value));
  }

  return DAL;
}

Error handleOverrideImages(
    const InputArgList &Args,
    MapVector<OffloadKind, SmallVector<OffloadingImage, 0>> &Images) {
  for (StringRef Arg : Args.getAllArgValues(OPT_override_image)) {
    OffloadKind Kind = getOffloadKind(Arg.split("=").first);
    StringRef Filename = Arg.split("=").second;

    ErrorOr<std::unique_ptr<MemoryBuffer>> BufferOrErr =
        MemoryBuffer::getFileOrSTDIN(Filename);
    if (std::error_code EC = BufferOrErr.getError())
      return createFileError(Filename, EC);

    Expected<std::unique_ptr<ObjectFile>> ElfOrErr =
        ObjectFile::createELFObjectFile(**BufferOrErr,
                                        /*InitContent=*/false);
    if (!ElfOrErr)
      return ElfOrErr.takeError();
    ObjectFile &Elf = **ElfOrErr;

    OffloadingImage TheImage{};
    TheImage.TheImageKind = IMG_Object;
    TheImage.TheOffloadKind = Kind;
    TheImage.StringData["triple"] =
        Args.MakeArgString(Elf.makeTriple().getTriple());
    if (std::optional<StringRef> CPU = Elf.tryGetCPUName())
      TheImage.StringData["arch"] = Args.MakeArgString(*CPU);
    TheImage.Image = std::move(*BufferOrErr);

    Images[Kind].emplace_back(std::move(TheImage));
  }
  return Error::success();
}

/// Transforms all the extracted offloading input files into an image that can
/// be registered by the runtime.
Expected<SmallVector<StringRef>> linkAndWrapDeviceFiles(
    SmallVectorImpl<SmallVector<OffloadFile>> &LinkerInputFiles,
    const InputArgList &Args, char **Argv, int Argc) {
  llvm::TimeTraceScope TimeScope("Handle all device input");

  std::mutex ImageMtx;
  MapVector<OffloadKind, SmallVector<OffloadingImage, 0>> Images;
  // Create a binary image of each offloading image and embed it into a new
  // object file.
  SmallVector<StringRef> WrappedOutput;

  // Initialize the images with any overriding inputs.
  if (Args.hasArg(OPT_override_image))
    if (Error Err = handleOverrideImages(Args, Images))
      return std::move(Err);

  auto Err = parallelForEachError(LinkerInputFiles, [&](auto &Input) -> Error {
    llvm::TimeTraceScope TimeScope("Link device input");

    // Each thread needs its own copy of the base arguments to maintain
    // per-device argument storage of synthetic strings.
    const OptTable &Tbl = getOptTable();
    BumpPtrAllocator Alloc;
    StringSaver Saver(Alloc);
    auto BaseArgs =
        Tbl.parseArgs(Argc, Argv, OPT_INVALID, Saver, [](StringRef Err) {
          reportError(createStringError(Err));
        });
    auto LinkerArgs = getLinkerArgs(Input, BaseArgs);
<<<<<<< HEAD
    DenseSet<OffloadKind> ActiveOffloadKinds;
    bool HasSYCLOffloadKind = false;
    bool HasNonSYCLOffloadKinds = false;
    for (const auto &File : Input) {
      if (File.getBinary()->getOffloadKind() != OFK_None)
        ActiveOffloadKinds.insert(File.getBinary()->getOffloadKind());
      if (File.getBinary()->getOffloadKind() == OFK_SYCL)
        HasSYCLOffloadKind = true;
      else
        HasNonSYCLOffloadKinds = true;
=======

    uint16_t ActiveOffloadKindMask = 0u;
    for (const auto &File : Input)
      ActiveOffloadKindMask |= File.getBinary()->getOffloadKind();

    // Write any remaining device inputs to an output file.
    SmallVector<StringRef> InputFiles;
    for (const OffloadFile &File : Input) {
      auto FileNameOrErr = writeOffloadFile(File);
      if (!FileNameOrErr)
        return FileNameOrErr.takeError();
      InputFiles.emplace_back(*FileNameOrErr);
>>>>>>> 6cfec29c
    }

    if (HasSYCLOffloadKind) {
      SmallVector<StringRef> InputFiles;
      // Write device inputs to an output file for the linker.
      for (const OffloadFile &File : Input) {
        auto FileNameOrErr = writeOffloadFile(File, HasSYCLOffloadKind);
        if (!FileNameOrErr)
          return FileNameOrErr.takeError();
        InputFiles.emplace_back(*FileNameOrErr);
      }
      // Link the input device files using the device linker for SYCL
      // offload.
      auto TmpOutputOrErr = sycl::linkDevice(InputFiles, LinkerArgs);
      if (!TmpOutputOrErr)
        return TmpOutputOrErr.takeError();
      SmallVector<StringRef> InputFilesSYCL;
      InputFilesSYCL.emplace_back(*TmpOutputOrErr);
      auto SplitModulesOrErr =
          UseSYCLPostLinkTool
              ? sycl::runSYCLPostLinkTool(InputFilesSYCL, LinkerArgs)
              : sycl::runSYCLSplitLibrary(InputFilesSYCL, LinkerArgs,
                                          *SYCLModuleSplitMode);
      if (!SplitModulesOrErr)
        return SplitModulesOrErr.takeError();

      auto &SplitModules = *SplitModulesOrErr;
      const llvm::Triple Triple(LinkerArgs.getLastArgValue(OPT_triple_EQ));
      if ((Triple.isNVPTX() || Triple.isAMDGCN()) &&
          LinkerArgs.hasArg(OPT_sycl_embed_ir)) {
        // When compiling for Nvidia/AMD devices and the user requested the
        // IR to be embedded in the application (via option), run the output
        // of sycl-post-link (filetable referencing LLVM Bitcode + symbols)
        // through the offload wrapper and link the resulting object to the
        // application.
        auto OutputFile = sycl::runWrapperAndCompile(SplitModules, LinkerArgs,
                                                     /* IsEmbeddedIR */ true);
        if (!OutputFile)
          return OutputFile.takeError();
        WrappedOutput.push_back(*OutputFile);
      }
      for (size_t I = 0, E = SplitModules.size(); I != E; ++I) {
        SmallVector<StringRef> Files = {SplitModules[I].ModuleFilePath};
        StringRef Arch = LinkerArgs.getLastArgValue(OPT_arch_EQ);
        if (Arch.empty())
          Arch = "native";
        SmallVector<std::pair<StringRef, StringRef>, 4> BundlerInputFiles;
        auto ClangOutputOrErr =
            linkDevice(Files, LinkerArgs, true /* IsSYCLKind */);
        if (!ClangOutputOrErr)
          return ClangOutputOrErr.takeError();
        if (Triple.isNVPTX()) {
          auto VirtualArch = StringRef(clang::OffloadArchToVirtualArchString(
              clang::StringToOffloadArch(Arch)));
          auto PtxasOutputOrErr =
              nvptx::ptxas(*ClangOutputOrErr, LinkerArgs, Arch);
          if (!PtxasOutputOrErr)
            return PtxasOutputOrErr.takeError();
          BundlerInputFiles.emplace_back(*ClangOutputOrErr, VirtualArch);
          BundlerInputFiles.emplace_back(*PtxasOutputOrErr, Arch);
          auto BundledFileOrErr =
              nvptx::fatbinary(BundlerInputFiles, LinkerArgs);
          if (!BundledFileOrErr)
            return BundledFileOrErr.takeError();
          SplitModules[I].ModuleFilePath = *BundledFileOrErr;
        } else if (Triple.isAMDGCN()) {
          BundlerInputFiles.emplace_back(*ClangOutputOrErr, Arch);
          auto BundledFileOrErr =
              amdgcn::fatbinary(BundlerInputFiles, LinkerArgs);
          if (!BundledFileOrErr)
            return BundledFileOrErr.takeError();
          SplitModules[I].ModuleFilePath = *BundledFileOrErr;
        } else {
          SplitModules[I].ModuleFilePath = *ClangOutputOrErr;
        }
      }

<<<<<<< HEAD
      // TODO(NOM7): Remove this call and use community flow for bundle/wrap
      auto OutputFile = sycl::runWrapperAndCompile(SplitModules, LinkerArgs);
      if (!OutputFile)
        return OutputFile.takeError();

      // SYCL offload kind images are all ready to be sent to host linker.
      // TODO: Currently, device code wrapping for SYCL offload happens in a
      // separate path inside 'linkDevice' call seen above.
      // This will eventually be refactored to use the 'common' wrapping logic
      // that is used for other offload kinds.
      std::scoped_lock Guard(ImageMtx);
      WrappedOutput.push_back(*OutputFile);
    }
    if (HasNonSYCLOffloadKinds) {
      // Write any remaining device inputs to an output file.
      SmallVector<StringRef> InputFiles;
      for (const OffloadFile &File : Input) {
        auto FileNameOrErr = writeOffloadFile(File);
        if (!FileNameOrErr)
          return FileNameOrErr.takeError();
        InputFiles.emplace_back(*FileNameOrErr);
=======
    // Store the offloading image for each linked output file.
    for (OffloadKind Kind = OFK_OpenMP; Kind != OFK_LAST;
         Kind = static_cast<OffloadKind>((uint16_t)(Kind) << 1)) {
      if ((ActiveOffloadKindMask & Kind) == 0)
        continue;
      llvm::ErrorOr<std::unique_ptr<llvm::MemoryBuffer>> FileOrErr =
          llvm::MemoryBuffer::getFileOrSTDIN(*OutputOrErr);
      if (std::error_code EC = FileOrErr.getError()) {
        if (DryRun)
          FileOrErr = MemoryBuffer::getMemBuffer("");
        else
          return createFileError(*OutputOrErr, EC);
>>>>>>> 6cfec29c
      }

      // Link the remaining device files using the device linker.
      auto OutputOrErr = linkDevice(InputFiles, LinkerArgs);
      if (!OutputOrErr)
        return OutputOrErr.takeError();

      // Store the offloading image for each linked output file.
      for (OffloadKind Kind : ActiveOffloadKinds) {
        llvm::ErrorOr<std::unique_ptr<llvm::MemoryBuffer>> FileOrErr =
            llvm::MemoryBuffer::getFileOrSTDIN(*OutputOrErr);
        if (std::error_code EC = FileOrErr.getError()) {
          if (DryRun)
            FileOrErr = MemoryBuffer::getMemBuffer("");
          else
            return createFileError(*OutputOrErr, EC);
        }

        // Manually containerize offloading images not in ELF format.
        if (Error E = containerizeRawImage(*FileOrErr, Kind, LinkerArgs))
          return E;

        std::scoped_lock<decltype(ImageMtx)> Guard(ImageMtx);
        OffloadingImage TheImage{};
        TheImage.TheImageKind =
            Args.hasArg(OPT_embed_bitcode) ? IMG_Bitcode : IMG_Object;
        TheImage.TheOffloadKind = Kind;
        TheImage.StringData["triple"] =
            Args.MakeArgString(LinkerArgs.getLastArgValue(OPT_triple_EQ));
        TheImage.StringData["arch"] =
            Args.MakeArgString(LinkerArgs.getLastArgValue(OPT_arch_EQ));
        TheImage.Image = std::move(*FileOrErr);

        Images[Kind].emplace_back(std::move(TheImage));
      }
    }
    return Error::success();
  });
  if (Err)
    return std::move(Err);

  for (auto &[Kind, Input] : Images) {
    if (Kind == OFK_SYCL)
      continue;
    // We sort the entries before bundling so they appear in a deterministic
    // order in the final binary.
    llvm::sort(Input, [](OffloadingImage &A, OffloadingImage &B) {
      return A.StringData["triple"] > B.StringData["triple"] ||
             A.StringData["arch"] > B.StringData["arch"] ||
             A.TheOffloadKind < B.TheOffloadKind;
    });
    auto BundledImagesOrErr = bundleLinkedOutput(Input, Args, Kind);
    if (!BundledImagesOrErr)
      return BundledImagesOrErr.takeError();
    auto OutputOrErr = wrapDeviceImages(*BundledImagesOrErr, Args, Kind);
    if (!OutputOrErr)
      return OutputOrErr.takeError();
    WrappedOutput.push_back(*OutputOrErr);
  }
  return WrappedOutput;
}

std::optional<std::string> findFile(StringRef Dir, StringRef Root,
                                    const Twine &Name) {
  SmallString<128> Path;
  if (Dir.starts_with("="))
    sys::path::append(Path, Root, Dir.substr(1), Name);
  else
    sys::path::append(Path, Dir, Name);

  if (sys::fs::exists(Path))
    return static_cast<std::string>(Path);
  return std::nullopt;
}

std::optional<std::string>
findFromSearchPaths(StringRef Name, StringRef Root,
                    ArrayRef<StringRef> SearchPaths) {
  for (StringRef Dir : SearchPaths)
    if (std::optional<std::string> File = findFile(Dir, Root, Name))
      return File;
  return std::nullopt;
}

std::optional<std::string>
searchLibraryBaseName(StringRef Name, StringRef Root,
                      ArrayRef<StringRef> SearchPaths) {
  for (StringRef Dir : SearchPaths) {
    if (std::optional<std::string> File =
            findFile(Dir, Root, "lib" + Name + ".so"))
      return File;
    if (std::optional<std::string> File =
            findFile(Dir, Root, "lib" + Name + ".a"))
      return File;
  }
  return std::nullopt;
}

/// Search for static libraries in the linker's library path given input like
/// `-lfoo` or `-l:libfoo.a`.
std::optional<std::string> searchLibrary(StringRef Input, StringRef Root,
                                         ArrayRef<StringRef> SearchPaths) {
  if (Input.starts_with(":") || Input.ends_with(".lib"))
    return findFromSearchPaths(Input.drop_front(), Root, SearchPaths);
  return searchLibraryBaseName(Input, Root, SearchPaths);
}

/// Common redeclaration of needed symbol flags.
enum Symbol : uint32_t {
  Sym_None = 0,
  Sym_Undefined = 1U << 1,
  Sym_Weak = 1U << 2,
};

/// Scan the symbols from a BitcodeFile \p Buffer and record if we need to
/// extract any symbols from it.
Expected<bool> getSymbolsFromBitcode(MemoryBufferRef Buffer, OffloadKind Kind,
                                     bool IsArchive, StringSaver &Saver,
                                     DenseMap<StringRef, Symbol> &Syms) {
  Expected<IRSymtabFile> IRSymtabOrErr = readIRSymtab(Buffer);
  if (!IRSymtabOrErr)
    return IRSymtabOrErr.takeError();

  bool ShouldExtract = !IsArchive;
  DenseMap<StringRef, Symbol> TmpSyms;
  for (unsigned I = 0; I != IRSymtabOrErr->Mods.size(); ++I) {
    for (const auto &Sym : IRSymtabOrErr->TheReader.module_symbols(I)) {
      if (Sym.isFormatSpecific() || !Sym.isGlobal())
        continue;

      auto It = Syms.find(Sym.getName());
      bool NewSymbol = It == Syms.end();
      auto OldSym = NewSymbol ? Sym_None : It->second;

      // We will extract if it defines a currenlty undefined non-weak
      // symbol.
      bool ResolvesStrongReference =
          ((OldSym & Sym_Undefined && !(OldSym & Sym_Weak)) &&
           !Sym.isUndefined());
      // We will extract if it defines a new global symbol visible to the
      // host. This is only necessary for code targeting an offloading
      // language.
      bool NewGlobalSymbol =
          ((NewSymbol || (OldSym & Sym_Undefined)) && !Sym.isUndefined() &&
           !Sym.canBeOmittedFromSymbolTable() && Kind != object::OFK_None &&
           (Sym.getVisibility() != GlobalValue::HiddenVisibility));
      ShouldExtract |= ResolvesStrongReference | NewGlobalSymbol;

      // Update this symbol in the "table" with the new information.
      if (OldSym & Sym_Undefined && !Sym.isUndefined())
        TmpSyms[Saver.save(Sym.getName())] =
            static_cast<Symbol>(OldSym & ~Sym_Undefined);
      if (Sym.isUndefined() && NewSymbol)
        TmpSyms[Saver.save(Sym.getName())] =
            static_cast<Symbol>(OldSym | Sym_Undefined);
      if (Sym.isWeak())
        TmpSyms[Saver.save(Sym.getName())] =
            static_cast<Symbol>(OldSym | Sym_Weak);
    }
  }

  // If the file gets extracted we update the table with the new symbols.
  if (ShouldExtract)
    Syms.insert_range(TmpSyms);

  return ShouldExtract;
}

/// Scan the symbols from an ObjectFile \p Obj and record if we need to extract
/// any symbols from it.
Expected<bool> getSymbolsFromObject(const ObjectFile &Obj, OffloadKind Kind,
                                    bool IsArchive, StringSaver &Saver,
                                    DenseMap<StringRef, Symbol> &Syms) {
  bool ShouldExtract = !IsArchive;
  DenseMap<StringRef, Symbol> TmpSyms;
  for (SymbolRef Sym : Obj.symbols()) {
    auto FlagsOrErr = Sym.getFlags();
    if (!FlagsOrErr)
      return FlagsOrErr.takeError();

    if (!(*FlagsOrErr & SymbolRef::SF_Global) ||
        (*FlagsOrErr & SymbolRef::SF_FormatSpecific))
      continue;

    auto NameOrErr = Sym.getName();
    if (!NameOrErr)
      return NameOrErr.takeError();

    bool NewSymbol = Syms.count(*NameOrErr) == 0;
    auto OldSym = NewSymbol ? Sym_None : Syms[*NameOrErr];

    // We will extract if it defines a currenlty undefined non-weak symbol.
    bool ResolvesStrongReference = (OldSym & Sym_Undefined) &&
                                   !(OldSym & Sym_Weak) &&
                                   !(*FlagsOrErr & SymbolRef::SF_Undefined);

    // We will extract if it defines a new global symbol visible to the
    // host. This is only necessary for code targeting an offloading
    // language.
    bool NewGlobalSymbol =
        ((NewSymbol || (OldSym & Sym_Undefined)) &&
         !(*FlagsOrErr & SymbolRef::SF_Undefined) && Kind != object::OFK_None &&
         !(*FlagsOrErr & SymbolRef::SF_Hidden));
    ShouldExtract |= ResolvesStrongReference | NewGlobalSymbol;

    // Update this symbol in the "table" with the new information.
    if (OldSym & Sym_Undefined && !(*FlagsOrErr & SymbolRef::SF_Undefined))
      TmpSyms[Saver.save(*NameOrErr)] =
          static_cast<Symbol>(OldSym & ~Sym_Undefined);
    if (*FlagsOrErr & SymbolRef::SF_Undefined && NewSymbol)
      TmpSyms[Saver.save(*NameOrErr)] =
          static_cast<Symbol>(OldSym | Sym_Undefined);
    if (*FlagsOrErr & SymbolRef::SF_Weak)
      TmpSyms[Saver.save(*NameOrErr)] = static_cast<Symbol>(OldSym | Sym_Weak);
  }

  // If the file gets extracted we update the table with the new symbols.
  if (ShouldExtract)
    Syms.insert_range(TmpSyms);

  return ShouldExtract;
}

/// Attempt to 'resolve' symbols found in input files. We use this to
/// determine if an archive member needs to be extracted. An archive member
/// will be extracted if any of the following is true.
///   1) It defines an undefined symbol in a regular object filie.
///   2) It defines a global symbol without hidden visibility that has not
///      yet been defined.
Expected<bool> getSymbols(StringRef Image, OffloadKind Kind, bool IsArchive,
                          StringSaver &Saver,
                          DenseMap<StringRef, Symbol> &Syms) {
  MemoryBufferRef Buffer = MemoryBufferRef(Image, "");
  switch (identify_magic(Image)) {
  case file_magic::bitcode:
    return getSymbolsFromBitcode(Buffer, Kind, IsArchive, Saver, Syms);
  case file_magic::elf_relocatable: {
    Expected<std::unique_ptr<ObjectFile>> ObjFile =
        ObjectFile::createObjectFile(Buffer);
    if (!ObjFile)
      return ObjFile.takeError();
    return getSymbolsFromObject(**ObjFile, Kind, IsArchive, Saver, Syms);
  }
  default:
    return false;
  }
}

/// Search the input files and libraries for embedded device offloading code
/// and add it to the list of files to be linked. Files coming from static
/// libraries are only added to the input if they are used by an existing
/// input file. Returns a list of input files intended for a single linking job.
Expected<SmallVector<SmallVector<OffloadFile>>>
getDeviceInput(const ArgList &Args) {
  llvm::TimeTraceScope TimeScope("ExtractDeviceCode");

  // Skip all the input if the user is overriding the output.
  if (Args.hasArg(OPT_override_image))
    return SmallVector<SmallVector<OffloadFile>>();

  StringRef Root = Args.getLastArgValue(OPT_sysroot_EQ);
  SmallVector<StringRef> LibraryPaths;
  for (const opt::Arg *Arg : Args.filtered(OPT_library_path, OPT_libpath))
    LibraryPaths.push_back(Arg->getValue());

  BumpPtrAllocator Alloc;
  StringSaver Saver(Alloc);

  // Try to extract device code from the linker input files.
  bool WholeArchive = Args.hasArg(OPT_wholearchive_flag) ? true : false;
  SmallVector<OffloadFile> ObjectFilesToExtract;
  SmallVector<OffloadFile> ArchiveFilesToExtract;
  for (const opt::Arg *Arg : Args.filtered(
           OPT_INPUT, OPT_library, OPT_whole_archive, OPT_no_whole_archive)) {
    if (Arg->getOption().matches(OPT_whole_archive) ||
        Arg->getOption().matches(OPT_no_whole_archive)) {
      WholeArchive = Arg->getOption().matches(OPT_whole_archive);
      continue;
    }

    std::optional<std::string> Filename =
        Arg->getOption().matches(OPT_library)
            ? searchLibrary(Arg->getValue(), Root, LibraryPaths)
            : std::string(Arg->getValue());

    if (!Filename && Arg->getOption().matches(OPT_library))
      reportError(
          createStringError("unable to find library -l%s", Arg->getValue()));

    if (!Filename || !sys::fs::exists(*Filename) ||
        sys::fs::is_directory(*Filename))
      continue;

    ErrorOr<std::unique_ptr<MemoryBuffer>> BufferOrErr =
        MemoryBuffer::getFile(*Filename);
    if (std::error_code EC = BufferOrErr.getError())
      return createFileError(*Filename, EC);

    MemoryBufferRef Buffer = **BufferOrErr;
    if (identify_magic(Buffer.getBuffer()) == file_magic::elf_shared_object)
      continue;
    SmallVector<OffloadFile> Binaries;
    size_t OldSize = Binaries.size();
    if (Error Err = extractOffloadBinaries(Buffer, Binaries))
      return std::move(Err);
    if (Binaries.size() == OldSize) {
      if (Error Err = sycl::extractBundledObjects(*Filename, Args, Binaries))
        return std::move(Err);
    }

    for (auto &OffloadFile : Binaries) {
      if (identify_magic(Buffer.getBuffer()) == file_magic::archive &&
          !WholeArchive)
        ArchiveFilesToExtract.emplace_back(std::move(OffloadFile));
      else
        ObjectFilesToExtract.emplace_back(std::move(OffloadFile));
    }
  }

  // Link all standard input files and update the list of symbols.
  MapVector<OffloadFile::TargetID, SmallVector<OffloadFile, 0>> InputFiles;
  DenseMap<OffloadFile::TargetID, DenseMap<StringRef, Symbol>> Syms;
  for (OffloadFile &Binary : ObjectFilesToExtract) {
    if (!Binary.getBinary())
      continue;

    SmallVector<OffloadFile::TargetID> CompatibleTargets = {Binary};
    for (const auto &[ID, Input] : InputFiles)
      if (object::areTargetsCompatible(Binary, ID))
        CompatibleTargets.emplace_back(ID);

    for (const auto &[Index, ID] : llvm::enumerate(CompatibleTargets)) {
      Expected<bool> ExtractOrErr = getSymbols(
          Binary.getBinary()->getImage(), Binary.getBinary()->getOffloadKind(),
          /*IsArchive=*/false, Saver, Syms[ID]);
      if (!ExtractOrErr)
        return ExtractOrErr.takeError();

      // If another target needs this binary it must be copied instead.
      if (Index == CompatibleTargets.size() - 1)
        InputFiles[ID].emplace_back(std::move(Binary));
      else
        InputFiles[ID].emplace_back(Binary.copy());
    }
  }

  // Archive members only extract if they define needed symbols. We do this
  // after every regular input file so that libraries may be included out of
  // order. This follows 'ld.lld' semantics which are more lenient.
  bool Extracted = true;
  while (Extracted) {
    Extracted = false;
    for (OffloadFile &Binary : ArchiveFilesToExtract) {
      // If the binary was previously extracted it will be set to null.
      if (!Binary.getBinary())
        continue;

      SmallVector<OffloadFile::TargetID> CompatibleTargets = {Binary};
      for (const auto &[ID, Input] : InputFiles)
        if (object::areTargetsCompatible(Binary, ID))
          CompatibleTargets.emplace_back(ID);

      for (const auto &[Index, ID] : llvm::enumerate(CompatibleTargets)) {
        // Only extract an if we have an an object matching this target.
        if (!InputFiles.count(ID))
          continue;

        Expected<bool> ExtractOrErr =
            getSymbols(Binary.getBinary()->getImage(),
                       Binary.getBinary()->getOffloadKind(),
                       /*IsArchive=*/true, Saver, Syms[ID]);
        if (!ExtractOrErr)
          return ExtractOrErr.takeError();

        Extracted = *ExtractOrErr;

        // Skip including the file if it is an archive that does not resolve
        // any symbols.
        if (!Extracted)
          continue;

        // If another target needs this binary it must be copied instead.
        if (Index == CompatibleTargets.size() - 1)
          InputFiles[ID].emplace_back(std::move(Binary));
        else
          InputFiles[ID].emplace_back(Binary.copy());
      }

      // If we extracted any files we need to check all the symbols again.
      if (Extracted)
        break;
    }
  }

  for (StringRef Library : Args.getAllArgValues(OPT_bitcode_library_EQ)) {
    auto FileOrErr = getInputBitcodeLibrary(Library);
    if (!FileOrErr)
      return FileOrErr.takeError();
    InputFiles[*FileOrErr].push_back(std::move(*FileOrErr));
  }

  SmallVector<SmallVector<OffloadFile>> InputsForTarget;
  for (auto &[ID, Input] : InputFiles)
    InputsForTarget.emplace_back(std::move(Input));

  return std::move(InputsForTarget);
}

} // namespace

int main(int Argc, char **Argv) {
  InitLLVM X(Argc, Argv);
  InitializeAllTargetInfos();
  InitializeAllTargets();
  InitializeAllTargetMCs();
  InitializeAllAsmParsers();
  InitializeAllAsmPrinters();

  LinkerExecutable = Argv[0];
  sys::PrintStackTraceOnErrorSignal(Argv[0]);

  const OptTable &Tbl = getOptTable();
  BumpPtrAllocator Alloc;
  StringSaver Saver(Alloc);
  auto Args = Tbl.parseArgs(Argc, Argv, OPT_INVALID, Saver, [&](StringRef Err) {
    reportError(createStringError(Err));
  });

  if (Args.hasArg(OPT_help) || Args.hasArg(OPT_help_hidden)) {
    Tbl.printHelp(
        outs(),
        "clang-linker-wrapper [options] -- <options to passed to the linker>",
        "\nA wrapper utility over the host linker. It scans the input files\n"
        "for sections that require additional processing prior to linking.\n"
        "The will then transparently pass all arguments and input to the\n"
        "specified host linker to create the final binary.\n",
        Args.hasArg(OPT_help_hidden), Args.hasArg(OPT_help_hidden));
    return EXIT_SUCCESS;
  }
  if (Args.hasArg(OPT_v)) {
    printVersion(outs());
    return EXIT_SUCCESS;
  }

  // This forwards '-mllvm' arguments to LLVM if present.
  SmallVector<const char *> NewArgv = {Argv[0]};
  for (const opt::Arg *Arg : Args.filtered(OPT_mllvm))
    NewArgv.push_back(Arg->getValue());
  for (const opt::Arg *Arg : Args.filtered(OPT_offload_opt_eq_minus))
    NewArgv.push_back(Arg->getValue());
  SmallVector<PassPlugin, 1> PluginList;
  PassPlugins.setCallback([&](const std::string &PluginPath) {
    auto Plugin = PassPlugin::Load(PluginPath);
    if (!Plugin)
      report_fatal_error(Plugin.takeError(), /*gen_crash_diag=*/false);
    PluginList.emplace_back(Plugin.get());
  });
  cl::ParseCommandLineOptions(NewArgv.size(), &NewArgv[0]);

  Verbose = Args.hasArg(OPT_verbose);
  DryRun = Args.hasArg(OPT_dry_run);
  SaveTemps = Args.hasArg(OPT_save_temps);
  CudaBinaryPath = Args.getLastArgValue(OPT_cuda_path_EQ).str();

  llvm::Triple Triple(
      Args.getLastArgValue(OPT_host_triple_EQ, sys::getDefaultTargetTriple()));
  if (Args.hasArg(OPT_o))
    ExecutableName = Args.getLastArgValue(OPT_o, "a.out");
  else if (Args.hasArg(OPT_out))
    ExecutableName = Args.getLastArgValue(OPT_out, "a.exe");
  else
    ExecutableName = Triple.isOSWindows() ? "a.exe" : "a.out";

  parallel::strategy = hardware_concurrency(1);
  if (auto *Arg = Args.getLastArg(OPT_wrapper_jobs)) {
    unsigned Threads = 0;
    if (!llvm::to_integer(Arg->getValue(), Threads) || Threads == 0)
      reportError(createStringError("%s: expected a positive integer, got '%s'",
                                    Arg->getSpelling().data(),
                                    Arg->getValue()));
    parallel::strategy = hardware_concurrency(Threads);
  }

  if (Args.hasArg(OPT_wrapper_time_trace_eq)) {
    unsigned Granularity;
    Args.getLastArgValue(OPT_wrapper_time_trace_granularity, "500")
        .getAsInteger(10, Granularity);
    timeTraceProfilerInitialize(Granularity, Argv[0]);
  }

  UseSYCLPostLinkTool = Args.hasFlag(OPT_use_sycl_post_link_tool,
                                     OPT_no_use_sycl_post_link_tool, true);
  if (!UseSYCLPostLinkTool && Args.hasArg(OPT_use_sycl_post_link_tool))
    reportError(createStringError("-use-sycl-post-link-tool and "
                                  "-no-use-sycl-post-link-tool options can't "
                                  "be used together."));

  if (Args.hasArg(OPT_sycl_module_split_mode_EQ)) {
    if (UseSYCLPostLinkTool)
      reportError(createStringError(
          "-sycl-module-split-mode should be used with "
          "the -no-use-sycl-post-link-tool command line option."));

    StringRef StrMode = Args.getLastArgValue(OPT_sycl_module_split_mode_EQ);
    SYCLModuleSplitMode = module_split::convertStringToSplitMode(StrMode);
    if (!SYCLModuleSplitMode)
      reportError(createStringError(
          inconvertibleErrorCode(),
          formatv("sycl-module-split-mode value isn't recognized: {0}",
                  StrMode)));
  }

  if (Args.hasArg(OPT_sycl_dump_device_code_EQ)) {
    Arg *A = Args.getLastArg(OPT_sycl_dump_device_code_EQ);
    OffloadImageDumpDir = A->getValue();
    if (OffloadImageDumpDir.empty())
      sys::path::native(OffloadImageDumpDir = "./");
    else
      OffloadImageDumpDir.append(sys::path::get_separator());
  }

  {
    llvm::TimeTraceScope TimeScope("Execute linker wrapper");

    // Extract the device input files stored in the host fat binary.
    auto DeviceInputFiles = getDeviceInput(Args);
    if (!DeviceInputFiles)
      reportError(DeviceInputFiles.takeError());

    // Link and wrap the device images extracted from the linker input.
    auto FilesOrErr =
        linkAndWrapDeviceFiles(*DeviceInputFiles, Args, Argv, Argc);
    if (!FilesOrErr)
      reportError(FilesOrErr.takeError());

    // Run the host linking job with the rendered arguments.
    if (Error Err = runLinker(*FilesOrErr, Args))
      reportError(std::move(Err));
  }

  if (const opt::Arg *Arg = Args.getLastArg(OPT_wrapper_time_trace_eq)) {
    if (Error Err = timeTraceProfilerWrite(Arg->getValue(), ExecutableName))
      reportError(std::move(Err));
    timeTraceProfilerCleanup();
  }

  // Remove the temporary files created.
  if (!SaveTemps)
    for (const auto &TempFile : TempFiles)
      if (std::error_code EC = sys::fs::remove(TempFile))
        reportError(createFileError(TempFile, EC));
  return EXIT_SUCCESS;
}<|MERGE_RESOLUTION|>--- conflicted
+++ resolved
@@ -1980,22 +1980,16 @@
           reportError(createStringError(Err));
         });
     auto LinkerArgs = getLinkerArgs(Input, BaseArgs);
-<<<<<<< HEAD
-    DenseSet<OffloadKind> ActiveOffloadKinds;
     bool HasSYCLOffloadKind = false;
     bool HasNonSYCLOffloadKinds = false;
+    uint16_t ActiveOffloadKindMask = 0u;
     for (const auto &File : Input) {
-      if (File.getBinary()->getOffloadKind() != OFK_None)
-        ActiveOffloadKinds.insert(File.getBinary()->getOffloadKind());
+      ActiveOffloadKindMask |= File.getBinary()->getOffloadKind();
       if (File.getBinary()->getOffloadKind() == OFK_SYCL)
         HasSYCLOffloadKind = true;
       else
         HasNonSYCLOffloadKinds = true;
-=======
-
-    uint16_t ActiveOffloadKindMask = 0u;
-    for (const auto &File : Input)
-      ActiveOffloadKindMask |= File.getBinary()->getOffloadKind();
+    }
 
     // Write any remaining device inputs to an output file.
     SmallVector<StringRef> InputFiles;
@@ -2004,7 +1998,6 @@
       if (!FileNameOrErr)
         return FileNameOrErr.takeError();
       InputFiles.emplace_back(*FileNameOrErr);
->>>>>>> 6cfec29c
     }
 
     if (HasSYCLOffloadKind) {
@@ -2082,7 +2075,6 @@
         }
       }
 
-<<<<<<< HEAD
       // TODO(NOM7): Remove this call and use community flow for bundle/wrap
       auto OutputFile = sycl::runWrapperAndCompile(SplitModules, LinkerArgs);
       if (!OutputFile)
@@ -2104,20 +2096,6 @@
         if (!FileNameOrErr)
           return FileNameOrErr.takeError();
         InputFiles.emplace_back(*FileNameOrErr);
-=======
-    // Store the offloading image for each linked output file.
-    for (OffloadKind Kind = OFK_OpenMP; Kind != OFK_LAST;
-         Kind = static_cast<OffloadKind>((uint16_t)(Kind) << 1)) {
-      if ((ActiveOffloadKindMask & Kind) == 0)
-        continue;
-      llvm::ErrorOr<std::unique_ptr<llvm::MemoryBuffer>> FileOrErr =
-          llvm::MemoryBuffer::getFileOrSTDIN(*OutputOrErr);
-      if (std::error_code EC = FileOrErr.getError()) {
-        if (DryRun)
-          FileOrErr = MemoryBuffer::getMemBuffer("");
-        else
-          return createFileError(*OutputOrErr, EC);
->>>>>>> 6cfec29c
       }
 
       // Link the remaining device files using the device linker.
@@ -2126,7 +2104,10 @@
         return OutputOrErr.takeError();
 
       // Store the offloading image for each linked output file.
-      for (OffloadKind Kind : ActiveOffloadKinds) {
+      for (OffloadKind Kind = OFK_OpenMP; Kind != OFK_LAST;
+        Kind = static_cast<OffloadKind>((uint16_t)(Kind) << 1)) {
+        if ((ActiveOffloadKindMask & Kind) == 0)
+          continue;
         llvm::ErrorOr<std::unique_ptr<llvm::MemoryBuffer>> FileOrErr =
             llvm::MemoryBuffer::getFileOrSTDIN(*OutputOrErr);
         if (std::error_code EC = FileOrErr.getError()) {
