//===-- clang-linker-wrapper/ClangLinkerWrapper.cpp - wrapper over linker-===//
//
// Part of the LLVM Project, under the Apache License v2.0 with LLVM Exceptions.
// See https://llvm.org/LICENSE.txt for license information.
// SPDX-License-Identifier: Apache-2.0 WITH LLVM-exception
//
//===---------------------------------------------------------------------===//
//
// This tool works as a wrapper over a linking job. This tool is used to create
// linked device images for offloading. It scans the linker's input for embedded
// device offloading data stored in sections `.llvm.offloading` and extracts it
// as a temporary file. The extracted device files will then be passed to a
// device linking job to create a final device image.
//
//===---------------------------------------------------------------------===//

#include "clang/Basic/Cuda.h"
#include "clang/Basic/TargetID.h"
#include "clang/Basic/Version.h"
#include "llvm/ADT/MapVector.h"
#include "llvm/BinaryFormat/Magic.h"
#include "llvm/Bitcode/BitcodeWriter.h"
#include "llvm/CodeGen/CommandFlags.h"
#include "llvm/Frontend/Offloading/OffloadWrapper.h"
#include "llvm/Frontend/Offloading/SYCLOffloadWrapper.h"
#include "llvm/Frontend/Offloading/Utility.h"
#include "llvm/IR/Constants.h"
#include "llvm/IR/DiagnosticPrinter.h"
#include "llvm/IR/Module.h"
#include "llvm/IRReader/IRReader.h"
#include "llvm/LTO/LTO.h"
#include "llvm/MC/TargetRegistry.h"
#include "llvm/Object/Archive.h"
#include "llvm/Object/ArchiveWriter.h"
#include "llvm/Object/Binary.h"
#include "llvm/Object/ELFObjectFile.h"
#include "llvm/Object/IRObjectFile.h"
#include "llvm/Object/ObjectFile.h"
#include "llvm/Object/OffloadBinary.h"
#include "llvm/Option/ArgList.h"
#include "llvm/Option/OptTable.h"
#include "llvm/Option/Option.h"
#include "llvm/Passes/PassPlugin.h"
#include "llvm/Remarks/HotnessThresholdParser.h"
#include "llvm/SYCLLowerIR/ModuleSplitter.h"
#include "llvm/Support/CommandLine.h"
#include "llvm/Support/Errc.h"
#include "llvm/Support/FileOutputBuffer.h"
#include "llvm/Support/FileSystem.h"
#include "llvm/Support/FileUtilities.h"
#include "llvm/Support/InitLLVM.h"
#include "llvm/Support/LineIterator.h"
#include "llvm/Support/MemoryBuffer.h"
#include "llvm/Support/Parallel.h"
#include "llvm/Support/Path.h"
#include "llvm/Support/Program.h"
#include "llvm/Support/Signals.h"
#include "llvm/Support/SimpleTable.h"
#include "llvm/Support/SourceMgr.h"
#include "llvm/Support/StringSaver.h"
#include "llvm/Support/TargetSelect.h"
#include "llvm/Support/TimeProfiler.h"
#include "llvm/Support/WithColor.h"
#include "llvm/Support/raw_ostream.h"
#include "llvm/Target/TargetMachine.h"
#include "llvm/TargetParser/Host.h"
#include <atomic>
#include <optional>

#define COMPILE_OPTS "compile-opts"
#define LINK_OPTS "link-opts"

using namespace llvm;
using namespace llvm::opt;
using namespace llvm::object;

// Various tools (e.g., llc and opt) duplicate this series of declarations for
// options related to passes and remarks.

static cl::opt<bool> RemarksWithHotness(
    "pass-remarks-with-hotness",
    cl::desc("With PGO, include profile count in optimization remarks"),
    cl::Hidden);

static cl::opt<std::optional<uint64_t>, false, remarks::HotnessThresholdParser>
    RemarksHotnessThreshold(
        "pass-remarks-hotness-threshold",
        cl::desc("Minimum profile count required for "
                 "an optimization remark to be output. "
                 "Use 'auto' to apply the threshold from profile summary."),
        cl::value_desc("N or 'auto'"), cl::init(0), cl::Hidden);

static cl::opt<std::string>
    RemarksFilename("pass-remarks-output",
                    cl::desc("Output filename for pass remarks"),
                    cl::value_desc("filename"));

static cl::opt<std::string>
    RemarksPasses("pass-remarks-filter",
                  cl::desc("Only record optimization remarks from passes whose "
                           "names match the given regular expression"),
                  cl::value_desc("regex"));

static cl::opt<std::string> RemarksFormat(
    "pass-remarks-format",
    cl::desc("The format used for serializing remarks (default: YAML)"),
    cl::value_desc("format"), cl::init("yaml"));

static cl::list<std::string>
    PassPlugins("load-pass-plugin",
                cl::desc("Load passes from plugin library"));

static cl::opt<std::string> PassPipeline(
    "passes",
    cl::desc(
        "A textual description of the pass pipeline. To have analysis passes "
        "available before a certain pass, add 'require<foo-analysis>'. "
        "'-passes' overrides the pass pipeline (but not all effects) from "
        "specifying '--opt-level=O?' (O2 is the default) to "
        "clang-linker-wrapper.  Be sure to include the corresponding "
        "'default<O?>' in '-passes'."));
static cl::alias PassPipeline2("p", cl::aliasopt(PassPipeline),
                               cl::desc("Alias for -passes"));

/// Path of the current binary.
static const char *LinkerExecutable;

/// Ssave intermediary results.
static bool SaveTemps = false;

/// Print arguments without executing.
static bool DryRun = false;

/// Print verbose output.
static bool Verbose = false;

/// Filename of the executable being created.
static StringRef ExecutableName;

/// Binary path for the CUDA installation.
static std::string CudaBinaryPath;

/// Mutex lock to protect writes to shared TempFiles in parallel.
static std::mutex TempFilesMutex;

/// Temporary files created by the linker wrapper.
static std::list<SmallString<128>> TempFiles;

/// Codegen flags for LTO backend.
static codegen::RegisterCodeGenFlags CodeGenFlags;

/// Global flag to indicate that the LTO pipeline threw an error.
static std::atomic<bool> LTOError;

static std::optional<llvm::module_split::IRSplitMode> SYCLModuleSplitMode;

static bool UseSYCLPostLinkTool;

SmallString<128> SPIRVDumpDir;

using OffloadingImage = OffloadBinary::OffloadingImage;

namespace llvm {
// Provide DenseMapInfo so that OffloadKind can be used in a DenseMap.
template <> struct DenseMapInfo<OffloadKind> {
  static inline OffloadKind getEmptyKey() { return OFK_LAST; }
  static inline OffloadKind getTombstoneKey() {
    return static_cast<OffloadKind>(OFK_LAST + 1);
  }
  static unsigned getHashValue(const OffloadKind &Val) { return Val; }

  static bool isEqual(const OffloadKind &LHS, const OffloadKind &RHS) {
    return LHS == RHS;
  }
};
} // namespace llvm

namespace {
using std::error_code;

/// Must not overlap with llvm::opt::DriverFlag.
enum WrapperFlags {
  WrapperOnlyOption = (1 << 4), // Options only used by the linker wrapper.
  DeviceOnlyOption = (1 << 5),  // Options only used for device linking.
};

enum ID {
  OPT_INVALID = 0, // This is not an option ID.
#define OPTION(...) LLVM_MAKE_OPT_ID(__VA_ARGS__),
#include "LinkerWrapperOpts.inc"
  LastOption
#undef OPTION
};

#define OPTTABLE_STR_TABLE_CODE
#include "LinkerWrapperOpts.inc"
#undef OPTTABLE_STR_TABLE_CODE

#define OPTTABLE_PREFIXES_TABLE_CODE
#include "LinkerWrapperOpts.inc"
#undef OPTTABLE_PREFIXES_TABLE_CODE

static constexpr OptTable::Info InfoTable[] = {
#define OPTION(...) LLVM_CONSTRUCT_OPT_INFO(__VA_ARGS__),
#include "LinkerWrapperOpts.inc"
#undef OPTION
};

class WrapperOptTable : public opt::GenericOptTable {
public:
  WrapperOptTable()
      : opt::GenericOptTable(OptionStrTable, OptionPrefixesTable, InfoTable) {}
};

const OptTable &getOptTable() {
  static const WrapperOptTable *Table = []() {
    auto Result = std::make_unique<WrapperOptTable>();
    return Result.release();
  }();
  return *Table;
}

void printCommands(ArrayRef<StringRef> CmdArgs) {
  if (CmdArgs.empty())
    return;

  llvm::errs() << " \"" << CmdArgs.front() << "\" ";
  for (auto IC = std::next(CmdArgs.begin()), IE = CmdArgs.end(); IC != IE; ++IC)
    llvm::errs() << *IC << (std::next(IC) != IE ? " " : "\n");
}

[[noreturn]] void reportError(Error E) {
  outs().flush();
  logAllUnhandledErrors(std::move(E),
                        WithColor::error(errs(), LinkerExecutable));
  exit(EXIT_FAILURE);
}

/// Create an extra user-specified \p OffloadFile.
/// TODO: We should find a way to wrap these as libraries instead.
Expected<OffloadFile> getInputBitcodeLibrary(StringRef Input) {
  auto [Device, Path] = StringRef(Input).split('=');
  auto [String, Arch] = Device.rsplit('-');
  auto [Kind, Triple] = String.split('-');

  llvm::ErrorOr<std::unique_ptr<MemoryBuffer>> ImageOrError =
      llvm::MemoryBuffer::getFileOrSTDIN(Path);
  if (std::error_code EC = ImageOrError.getError())
    return createFileError(Path, EC);

  OffloadingImage Image{};
  Image.TheImageKind = IMG_Bitcode;
  Image.TheOffloadKind = getOffloadKind(Kind);
  Image.StringData["triple"] = Triple;
  Image.StringData["arch"] = Arch;
  Image.Image = std::move(*ImageOrError);

  std::unique_ptr<MemoryBuffer> Binary = MemoryBuffer::getMemBufferCopy(
      OffloadBinary::write(Image), Image.Image->getBufferIdentifier());
  auto NewBinaryOrErr = OffloadBinary::create(*Binary);
  if (!NewBinaryOrErr)
    return NewBinaryOrErr.takeError();
  return OffloadFile(std::move(*NewBinaryOrErr), std::move(Binary));
}

std::string getMainExecutable(const char *Name) {
  void *Ptr = (void *)(intptr_t)&getMainExecutable;
  auto COWPath = sys::fs::getMainExecutable(Name, Ptr);
  return sys::path::parent_path(COWPath).str();
}

/// Get a temporary filename suitable for output.
Expected<StringRef> createOutputFile(const Twine &Prefix, StringRef Extension) {
  std::scoped_lock<decltype(TempFilesMutex)> Lock(TempFilesMutex);
  SmallString<128> OutputFile;
  if (SaveTemps) {
    // Generate a unique path name without creating a file
    sys::fs::createUniquePath(Prefix + "-%%%%%%." + Extension, OutputFile,
                              /*MakeAbsolute=*/false);
  } else {
    if (std::error_code EC =
            sys::fs::createTemporaryFile(Prefix, Extension, OutputFile))
      return createFileError(OutputFile, EC);
  }

  TempFiles.emplace_back(std::move(OutputFile));
  return TempFiles.back();
}

Expected<StringRef> writeOffloadFile(const OffloadFile &File) {
  const OffloadBinary &Binary = *File.getBinary();

  StringRef Prefix =
      sys::path::stem(Binary.getMemoryBufferRef().getBufferIdentifier());
  StringRef Suffix = getImageKindName(Binary.getImageKind());

  auto TempFileOrErr = createOutputFile(
      Prefix + "-" + Binary.getTriple() + "-" + Binary.getArch(), Suffix);
  if (!TempFileOrErr)
    return TempFileOrErr.takeError();

  Expected<std::unique_ptr<FileOutputBuffer>> OutputOrErr =
      FileOutputBuffer::create(*TempFileOrErr, Binary.getImage().size());
  if (!OutputOrErr)
    return OutputOrErr.takeError();
  std::unique_ptr<FileOutputBuffer> Output = std::move(*OutputOrErr);
  llvm::copy(Binary.getImage(), Output->getBufferStart());
  if (Error E = Output->commit())
    return std::move(E);

  return *TempFileOrErr;
}

/// Execute the command \p ExecutablePath with the arguments \p Args.
Error executeCommands(StringRef ExecutablePath, ArrayRef<StringRef> Args) {
  if (Verbose || DryRun)
    printCommands(Args);

  if (!DryRun)
    if (sys::ExecuteAndWait(ExecutablePath, Args))
      return createStringError(
          "'%s' failed", sys::path::filename(ExecutablePath).str().c_str());
  return Error::success();
}

Expected<std::string> findProgram(StringRef Name, ArrayRef<StringRef> Paths) {

  ErrorOr<std::string> Path = sys::findProgramByName(Name, Paths);
  if (!Path)
    Path = sys::findProgramByName(Name);
  if (!Path && DryRun)
    return Name.str();
  if (!Path)
    return createStringError(Path.getError(),
                             "Unable to find '" + Name + "' in path");
  return *Path;
}

bool linkerSupportsLTO(const ArgList &Args) {
  llvm::Triple Triple(Args.getLastArgValue(OPT_triple_EQ));
  return Triple.isNVPTX() || Triple.isAMDGPU() ||
         Args.getLastArgValue(OPT_linker_path_EQ).ends_with("lld");
}

/// Returns the hashed value for a constant string.
std::string getHash(StringRef Str) {
  llvm::MD5 Hasher;
  llvm::MD5::MD5Result Hash;
  Hasher.update(Str);
  Hasher.final(Hash);
  return llvm::utohexstr(Hash.low(), /*LowerCase=*/true);
}

/// Renames offloading entry sections in a relocatable link so they do not
/// conflict with a later link job.
Error relocateOffloadSection(const ArgList &Args, StringRef Output) {
  llvm::Triple Triple(
      Args.getLastArgValue(OPT_host_triple_EQ, sys::getDefaultTargetTriple()));
  if (Triple.isOSWindows())
    return createStringError(
        "Relocatable linking is not supported on COFF targets");

  Expected<std::string> ObjcopyPath =
      findProgram("llvm-objcopy", {getMainExecutable("llvm-objcopy")});
  if (!ObjcopyPath)
    return ObjcopyPath.takeError();

  // Use the linker output file to get a unique hash. This creates a unique
  // identifier to rename the sections to that is deterministic to the contents.
  auto BufferOrErr = DryRun ? MemoryBuffer::getMemBuffer("")
                            : MemoryBuffer::getFileOrSTDIN(Output);
  if (!BufferOrErr)
    return createStringError("Failed to open %s", Output.str().c_str());
  std::string Suffix = "_" + getHash((*BufferOrErr)->getBuffer());

  SmallVector<StringRef> ObjcopyArgs = {
      *ObjcopyPath,
      Output,
  };

  // Remove the old .llvm.offloading section to prevent further linking.
  ObjcopyArgs.emplace_back("--remove-section");
  ObjcopyArgs.emplace_back(".llvm.offloading");
  for (StringRef Prefix : {"omp", "cuda", "hip"}) {
    auto Section = (Prefix + "_offloading_entries").str();
    // Rename the offloading entires to make them private to this link unit.
    ObjcopyArgs.emplace_back("--rename-section");
    ObjcopyArgs.emplace_back(
        Args.MakeArgString(Section + "=" + Section + Suffix));

    // Rename the __start_ / __stop_ symbols appropriately to iterate over the
    // newly renamed section containing the offloading entries.
    ObjcopyArgs.emplace_back("--redefine-sym");
    ObjcopyArgs.emplace_back(Args.MakeArgString("__start_" + Section + "=" +
                                                "__start_" + Section + Suffix));
    ObjcopyArgs.emplace_back("--redefine-sym");
    ObjcopyArgs.emplace_back(Args.MakeArgString("__stop_" + Section + "=" +
                                                "__stop_" + Section + Suffix));
  }

  if (Error Err = executeCommands(*ObjcopyPath, ObjcopyArgs))
    return Err;

  return Error::success();
}

/// Runs the wrapped linker job with the newly created input.
Error runLinker(ArrayRef<StringRef> Files, const ArgList &Args) {
  llvm::TimeTraceScope TimeScope("Execute host linker");

  // Render the linker arguments and add the newly created image. We add it
  // after the output file to ensure it is linked with the correct libraries.
  StringRef LinkerPath = Args.getLastArgValue(OPT_linker_path_EQ);
  if (LinkerPath.empty())
    return createStringError("linker path missing, must pass 'linker-path'");
  ArgStringList NewLinkerArgs;
  for (const opt::Arg *Arg : Args) {
    // Do not forward arguments only intended for the linker wrapper.
    if (Arg->getOption().hasFlag(WrapperOnlyOption))
      continue;

    Arg->render(Args, NewLinkerArgs);
    if (Arg->getOption().matches(OPT_o) || Arg->getOption().matches(OPT_out))
      llvm::transform(Files, std::back_inserter(NewLinkerArgs),
                      [&](StringRef Arg) { return Args.MakeArgString(Arg); });
  }

  SmallVector<StringRef> LinkerArgs({LinkerPath});
  for (StringRef Arg : NewLinkerArgs)
    LinkerArgs.push_back(Arg);
  if (Error Err = executeCommands(LinkerPath, LinkerArgs))
    return Err;

  if (Args.hasArg(OPT_relocatable))
    return relocateOffloadSection(Args, ExecutableName);

  return Error::success();
}

void printVersion(raw_ostream &OS) {
  OS << clang::getClangToolFullVersion("clang-linker-wrapper") << '\n';
}

namespace nvptx {
Expected<StringRef>
fatbinary(ArrayRef<std::pair<StringRef, StringRef>> InputFiles,
          const ArgList &Args) {
  llvm::TimeTraceScope TimeScope("NVPTX fatbinary");
  // NVPTX uses the fatbinary program to bundle the linked images.
  Expected<std::string> FatBinaryPath =
      findProgram("fatbinary", {CudaBinaryPath + "/bin"});
  if (!FatBinaryPath)
    return FatBinaryPath.takeError();

  llvm::Triple Triple(
      Args.getLastArgValue(OPT_host_triple_EQ, sys::getDefaultTargetTriple()));

  // Create a new file to write the linked device image to.
  auto TempFileOrErr =
      createOutputFile(sys::path::filename(ExecutableName), "fatbin");
  if (!TempFileOrErr)
    return TempFileOrErr.takeError();

  SmallVector<StringRef, 16> CmdArgs;
  CmdArgs.push_back(*FatBinaryPath);
  CmdArgs.push_back(Triple.isArch64Bit() ? "-64" : "-32");
  CmdArgs.push_back("--create");
  CmdArgs.push_back(*TempFileOrErr);
  for (const auto &[File, Arch] : InputFiles)
    CmdArgs.push_back(
        Args.MakeArgString("--image=profile=" + Arch + ",file=" + File));

  if (Error Err = executeCommands(*FatBinaryPath, CmdArgs))
    return std::move(Err);

  return *TempFileOrErr;
}

// ptxas binary
Expected<StringRef> ptxas(StringRef InputFile, const ArgList &Args,
                          StringRef Arch) {
  llvm::TimeTraceScope TimeScope("NVPTX ptxas");
  // NVPTX uses the ptxas program to process assembly files.
  Expected<std::string> PtxasPath =
      findProgram("ptxas", {CudaBinaryPath + "/bin"});
  if (!PtxasPath)
    return PtxasPath.takeError();

  llvm::Triple Triple(
      Args.getLastArgValue(OPT_host_triple_EQ, sys::getDefaultTargetTriple()));

  // Create a new file to write the output to.
  auto TempFileOrErr =
      createOutputFile(sys::path::filename(ExecutableName), "cubin");
  if (!TempFileOrErr)
    return TempFileOrErr.takeError();

  SmallVector<StringRef, 16> CmdArgs;
  CmdArgs.push_back(*PtxasPath);
  CmdArgs.push_back(Triple.isArch64Bit() ? "-m64" : "-m32");
  // Pass -v to ptxas if it was passed to the driver.
  if (Args.hasArg(OPT_verbose))
    CmdArgs.push_back("-v");
  StringRef OptLevel = Args.getLastArgValue(OPT_opt_level, "O2");
  if (Args.hasArg(OPT_debug))
    CmdArgs.push_back("-g");
  else
    CmdArgs.push_back(Args.MakeArgString("-" + OptLevel));
  CmdArgs.push_back("--gpu-name");
  CmdArgs.push_back(Arch);
  CmdArgs.push_back("--output-file");
  CmdArgs.push_back(*TempFileOrErr);
  CmdArgs.push_back(InputFile);
  if (Error Err = executeCommands(*PtxasPath, CmdArgs))
    return std::move(Err);
  return *TempFileOrErr;
}
} // namespace nvptx

namespace amdgcn {
Expected<StringRef>
fatbinary(ArrayRef<std::pair<StringRef, StringRef>> InputFiles,
          const ArgList &Args) {
  llvm::TimeTraceScope TimeScope("AMDGPU Fatbinary");

  // AMDGPU uses the clang-offload-bundler to bundle the linked images.
  Expected<std::string> OffloadBundlerPath = findProgram(
      "clang-offload-bundler", {getMainExecutable("clang-offload-bundler")});
  if (!OffloadBundlerPath)
    return OffloadBundlerPath.takeError();

  llvm::Triple Triple(
      Args.getLastArgValue(OPT_host_triple_EQ, sys::getDefaultTargetTriple()));

  // Create a new file to write the linked device image to.
  auto TempFileOrErr =
      createOutputFile(sys::path::filename(ExecutableName), "hipfb");
  if (!TempFileOrErr)
    return TempFileOrErr.takeError();

  BumpPtrAllocator Alloc;
  StringSaver Saver(Alloc);

  SmallVector<StringRef, 16> CmdArgs;
  CmdArgs.push_back(*OffloadBundlerPath);
  CmdArgs.push_back("-type=o");
  CmdArgs.push_back("-bundle-align=4096");

  if (Args.hasArg(OPT_compress))
    CmdArgs.push_back("-compress");
  if (auto *Arg = Args.getLastArg(OPT_compression_level_eq))
    CmdArgs.push_back(
        Args.MakeArgString(Twine("-compression-level=") + Arg->getValue()));

  SmallVector<StringRef> Targets = {"-targets=host-x86_64-unknown-linux"};
  for (const auto &[File, Arch] : InputFiles)
    Targets.push_back(Saver.save("hip-amdgcn-amd-amdhsa--" + Arch));
  CmdArgs.push_back(Saver.save(llvm::join(Targets, ",")));

#ifdef _WIN32
  CmdArgs.push_back("-input=NUL");
#else
  CmdArgs.push_back("-input=/dev/null");
#endif
  for (const auto &[File, Arch] : InputFiles)
    CmdArgs.push_back(Saver.save("-input=" + File));

  CmdArgs.push_back(Saver.save("-output=" + *TempFileOrErr));

  if (Error Err = executeCommands(*OffloadBundlerPath, CmdArgs))
    return std::move(Err);

  return *TempFileOrErr;
}
} // namespace amdgcn

namespace sycl {
// This utility function is used to gather all SYCL device library files that
// will be linked with input device files.
// The list of files and its location are passed from driver.
static Error getSYCLDeviceLibs(SmallVector<std::string, 16> &DeviceLibFiles,
                               const ArgList &Args) {
  StringRef SYCLDeviceLibLoc("");
  if (Arg *A = Args.getLastArg(OPT_sycl_device_library_location_EQ))
    SYCLDeviceLibLoc = A->getValue();
  if (Arg *A = Args.getLastArg(OPT_sycl_device_lib_EQ)) {
    if (A->getValues().size() == 0)
      return createStringError(
          inconvertibleErrorCode(),
          "Number of device library files cannot be zero.");
    for (StringRef Val : A->getValues()) {
      SmallString<128> LibName(SYCLDeviceLibLoc);
      llvm::sys::path::append(LibName, Val);
      if (llvm::sys::fs::exists(LibName))
        DeviceLibFiles.push_back(std::string(LibName));
      else
        return createStringError(inconvertibleErrorCode(),
                                 std::string(LibName) +
                                     " SYCL device library file is not found.");
    }
  }
  return Error::success();
}

/// This routine is used to convert SPIR-V input files into LLVM IR files.
/// 'llvm-spirv -r' command is used for this purpose.
/// If input is not a SPIR-V file, then the original file is returned.
/// TODO: Add a check to identify SPIR-V files and exit early if the input is
/// not a SPIR-V file.
/// 'Filename' is the input file that could be a SPIR-V file.
/// 'Args' encompasses all arguments required for linking and wrapping device
/// code and will be parsed to generate options required to be passed into the
/// llvm-spirv tool.
static Expected<StringRef> convertSPIRVToIR(StringRef Filename,
                                            const ArgList &Args) {
  Expected<std::string> SPIRVToIRWrapperPath = findProgram(
      "spirv-to-ir-wrapper", {getMainExecutable("spirv-to-ir-wrapper")});
  if (!SPIRVToIRWrapperPath)
    return SPIRVToIRWrapperPath.takeError();

  // Create a new file to write the converted file to.
  auto TempFileOrErr =
      createOutputFile(sys::path::filename(ExecutableName), "bc");
  if (!TempFileOrErr)
    return TempFileOrErr.takeError();

  SmallVector<StringRef, 8> CmdArgs;
  CmdArgs.push_back(*SPIRVToIRWrapperPath);
  CmdArgs.push_back(Filename);
  CmdArgs.push_back("-o");
  CmdArgs.push_back(*TempFileOrErr);
  CmdArgs.push_back("--llvm-spirv-opts");
  CmdArgs.push_back("--spirv-preserve-auxdata --spirv-target-env=SPV-IR "
                    "--spirv-builtin-format=global");
  if (Error Err = executeCommands(*SPIRVToIRWrapperPath, CmdArgs))
    return std::move(Err);
  return *TempFileOrErr;
}

/// Add any sycl-post-link options that rely on a specific Triple in addition
/// to user supplied options.
/// NOTE: Any changes made here should be reflected in the similarly named
/// function in clang/lib/Driver/ToolChains/Clang.cpp.
static void
getTripleBasedSYCLPostLinkOpts(const ArgList &Args,
                               SmallVector<StringRef, 8> &PostLinkArgs,
                               const llvm::Triple Triple) {
  const llvm::Triple HostTriple(Args.getLastArgValue(OPT_host_triple_EQ));
  bool SYCLNativeCPU = (HostTriple == Triple);
  bool SpecConstsSupported = (!Triple.isNVPTX() && !Triple.isAMDGCN() &&
                              !Triple.isSPIRAOT() && !SYCLNativeCPU);
  if (SpecConstsSupported)
    PostLinkArgs.push_back("-spec-const=native");
  else
    PostLinkArgs.push_back("-spec-const=emulation");

  // TODO: If we ever pass -ir-output-only based on the triple,
  // make sure we don't pass -properties.
  PostLinkArgs.push_back("-properties");

  // See if device code splitting is already requested. If not requested, then
  // set -split=auto for non-FPGA targets.
  bool NoSplit = true;
  for (auto Arg : PostLinkArgs)
    if (Arg.contains("-split=")) {
      NoSplit = false;
      break;
    }
  if (NoSplit && (Triple.getSubArch() != llvm::Triple::SPIRSubArch_fpga))
    PostLinkArgs.push_back("-split=auto");

  // On Intel targets we don't need non-kernel functions as entry points,
  // because it only increases amount of code for device compiler to handle,
  // without any actual benefits.
  // TODO: Try to extend this feature for non-Intel GPUs.
  if ((!Args.hasFlag(OPT_no_sycl_remove_unused_external_funcs,
                     OPT_sycl_remove_unused_external_funcs, false) &&
       !SYCLNativeCPU) &&
      !Args.hasArg(OPT_sycl_allow_device_image_dependencies) &&
      !Triple.isNVPTX() && !Triple.isAMDGPU())
    PostLinkArgs.push_back("-emit-only-kernels-as-entry-points");

  if (!Triple.isAMDGCN())
    PostLinkArgs.push_back("-emit-param-info");
  // Enable program metadata
  if (Triple.isNVPTX() || Triple.isAMDGCN() || SYCLNativeCPU)
    PostLinkArgs.push_back("-emit-program-metadata");

  bool SplitEsimdByDefault = Triple.isSPIROrSPIRV();
  bool SplitEsimd =
      Args.hasFlag(OPT_sycl_device_code_split_esimd,
                   OPT_no_sycl_device_code_split_esimd, SplitEsimdByDefault);
  if (!Args.hasArg(OPT_sycl_thin_lto))
    PostLinkArgs.push_back("-symbols");
  // Specialization constant info generation is mandatory -
  // add options unconditionally
  PostLinkArgs.push_back("-emit-exported-symbols");
  PostLinkArgs.push_back("-emit-imported-symbols");
  if (SplitEsimd)
    PostLinkArgs.push_back("-split-esimd");
  PostLinkArgs.push_back("-lower-esimd");

  bool IsAOT = Triple.isNVPTX() || Triple.isAMDGCN() || Triple.isSPIRAOT();
  if (Args.hasFlag(OPT_sycl_add_default_spec_consts_image,
                   OPT_no_sycl_add_default_spec_consts_image, false) &&
      IsAOT)
    PostLinkArgs.push_back("-generate-device-image-default-spec-consts");
}

/// Run sycl-post-link tool for SYCL offloading.
/// 'InputFiles' is the list of input LLVM IR files.
/// 'Args' encompasses all arguments required for linking and wrapping device
/// code and will be parsed to generate options required to be passed into the
/// sycl-post-link tool.
static Expected<std::vector<module_split::SplitModule>>
runSYCLPostLinkTool(ArrayRef<StringRef> InputFiles, const ArgList &Args) {
  Expected<std::string> SYCLPostLinkPath =
      findProgram("sycl-post-link", {getMainExecutable("sycl-post-link")});
  if (!SYCLPostLinkPath)
    return SYCLPostLinkPath.takeError();

  // Create a new file to write the output of sycl-post-link to.
  auto TempFileOrErr =
      createOutputFile(sys::path::filename(ExecutableName), "table");
  if (!TempFileOrErr)
    return TempFileOrErr.takeError();

  SmallVector<StringRef, 8> CmdArgs;
  CmdArgs.push_back(*SYCLPostLinkPath);
  const llvm::Triple Triple(Args.getLastArgValue(OPT_triple_EQ));
  getTripleBasedSYCLPostLinkOpts(Args, CmdArgs, Triple);
  StringRef SYCLPostLinkOptions;
  if (Arg *A = Args.getLastArg(OPT_sycl_post_link_options_EQ))
    SYCLPostLinkOptions = A->getValue();
  SYCLPostLinkOptions.split(CmdArgs, " ", /* MaxSplit = */ -1,
                            /* KeepEmpty = */ false);
  CmdArgs.push_back("-o");
  CmdArgs.push_back(*TempFileOrErr);
  for (auto &File : InputFiles)
    CmdArgs.push_back(File);
  if (Error Err = executeCommands(*SYCLPostLinkPath, CmdArgs))
    return std::move(Err);

  if (DryRun) {
    // In DryRun we need a dummy entry in order to continue the whole pipeline.
    auto ImageFileOrErr = createOutputFile(
        sys::path::filename(ExecutableName) + ".sycl.split.image", "bc");
    if (!ImageFileOrErr)
      return ImageFileOrErr.takeError();

    std::vector Modules = {module_split::SplitModule(
        *ImageFileOrErr, util::PropertySetRegistry(), "")};
    return Modules;
  }

  return llvm::module_split::parseSplitModulesFromFile(*TempFileOrErr);
}

/// Invokes SYCL Split library for SYCL offloading.
///
/// \param InputFiles the list of input LLVM IR files.
/// \param Args Encompasses all arguments for linking and wrapping device code.
///  It will be parsed to generate options required to be passed to SYCL split
///  library.
/// \param Mode The splitting mode.
/// \returns The vector of split modules.
static Expected<std::vector<module_split::SplitModule>>
runSYCLSplitLibrary(ArrayRef<StringRef> InputFiles, const ArgList &Args,
                    module_split::IRSplitMode Mode) {
  std::vector<module_split::SplitModule> SplitModules;
  if (DryRun) {
    auto OutputFileOrErr = createOutputFile(
        sys::path::filename(ExecutableName) + ".sycl.split.image", "bc");
    if (!OutputFileOrErr)
      return OutputFileOrErr.takeError();

    StringRef OutputFilePath = *OutputFileOrErr;
    auto InputFilesStr = llvm::join(InputFiles.begin(), InputFiles.end(), ",");
    errs() << formatv("sycl-module-split: input: {0}, output: {1}\n",
                      InputFilesStr, OutputFilePath);
    SplitModules.emplace_back(OutputFilePath, util::PropertySetRegistry(), "");
    return SplitModules;
  }

  llvm::module_split::ModuleSplitterSettings Settings;
  Settings.Mode = Mode;
  Settings.OutputPrefix = "";

  for (StringRef InputFile : InputFiles) {
    SMDiagnostic Err;
    LLVMContext C;
    std::unique_ptr<Module> M = parseIRFile(InputFile, Err, C);
    if (!M)
      return createStringError(inconvertibleErrorCode(), Err.getMessage());

    auto SplitModulesOrErr =
        module_split::splitSYCLModule(std::move(M), Settings);
    if (!SplitModulesOrErr)
      return SplitModulesOrErr.takeError();

    auto &NewSplitModules = *SplitModulesOrErr;
    SplitModules.insert(SplitModules.end(), NewSplitModules.begin(),
                        NewSplitModules.end());
  }

  if (Verbose) {
    auto InputFilesStr = llvm::join(InputFiles.begin(), InputFiles.end(), ",");
    std::string SplitOutputFilesStr;
    for (size_t I = 0, E = SplitModules.size(); I != E; ++I) {
      if (I > 0)
        SplitOutputFilesStr += ',';

      SplitOutputFilesStr += SplitModules[I].ModuleFilePath;
    }

    errs() << formatv("sycl-module-split: input: {0}, output: {1}\n",
                      InputFilesStr, SplitOutputFilesStr);
  }

  return SplitModules;
}

/// Add any llvm-spirv option that relies on a specific Triple in addition
/// to user supplied options.
/// NOTE: Any changes made here should be reflected in the similarly named
/// function in clang/lib/Driver/ToolChains/Clang.cpp.
static void
getTripleBasedSPIRVTransOpts(const ArgList &Args,
                             SmallVector<StringRef, 8> &TranslatorArgs,
                             const llvm::Triple Triple) {
  bool IsCPU = Triple.isSPIR() &&
               Triple.getSubArch() == llvm::Triple::SPIRSubArch_x86_64;
  TranslatorArgs.push_back("-spirv-debug-info-version=nonsemantic-shader-200");
  std::string UnknownIntrinsics("-spirv-allow-unknown-intrinsics=llvm.genx.");
  if (IsCPU)
    UnknownIntrinsics += ",llvm.fpbuiltin";
  TranslatorArgs.push_back(Args.MakeArgString(UnknownIntrinsics));

  // Disable all the extensions by default
  std::string ExtArg("-spirv-ext=-all");
  std::string DefaultExtArg =
      ",+SPV_EXT_shader_atomic_float_add,+SPV_EXT_shader_atomic_float_min_max"
      ",+SPV_KHR_no_integer_wrap_decoration,+SPV_KHR_float_controls"
      ",+SPV_KHR_expect_assume,+SPV_KHR_linkonce_odr";
  std::string INTELExtArg =
      ",+SPV_INTEL_subgroups,+SPV_INTEL_media_block_io"
      ",+SPV_INTEL_device_side_avc_motion_estimation"
      ",+SPV_INTEL_fpga_loop_controls,+SPV_INTEL_unstructured_loop_controls"
      ",+SPV_INTEL_fpga_reg,+SPV_INTEL_blocking_pipes"
      ",+SPV_INTEL_function_pointers,+SPV_INTEL_kernel_attributes"
      ",+SPV_INTEL_io_pipes,+SPV_INTEL_inline_assembly"
      ",+SPV_INTEL_arbitrary_precision_integers"
      ",+SPV_INTEL_float_controls2,+SPV_INTEL_vector_compute"
      ",+SPV_INTEL_fast_composite"
      ",+SPV_INTEL_arbitrary_precision_fixed_point"
      ",+SPV_INTEL_arbitrary_precision_floating_point"
      ",+SPV_INTEL_variable_length_array,+SPV_INTEL_fp_fast_math_mode"
      ",+SPV_INTEL_long_constant_composite"
      ",+SPV_INTEL_arithmetic_fence"
      ",+SPV_INTEL_global_variable_decorations"
      ",+SPV_INTEL_cache_controls"
      ",+SPV_INTEL_fpga_buffer_location"
      ",+SPV_INTEL_fpga_argument_interfaces"
      ",+SPV_INTEL_fpga_invocation_pipelining_attributes"
      ",+SPV_INTEL_fpga_latency_control"
      ",+SPV_KHR_shader_clock"
      ",+SPV_INTEL_bindless_images"
      ",+SPV_INTEL_task_sequence";
  ExtArg = ExtArg + DefaultExtArg + INTELExtArg;
  ExtArg += ",+SPV_INTEL_bfloat16_conversion"
            ",+SPV_INTEL_joint_matrix"
            ",+SPV_INTEL_hw_thread_queries"
            ",+SPV_KHR_uniform_group_instructions"
            ",+SPV_INTEL_masked_gather_scatter"
            ",+SPV_INTEL_tensor_float32_conversion"
            ",+SPV_INTEL_optnone"
            ",+SPV_KHR_non_semantic_info"
            ",+SPV_KHR_cooperative_matrix"
            ",+SPV_EXT_shader_atomic_float16_add";
  if (IsCPU)
    ExtArg += ",+SPV_INTEL_fp_max_error";
  TranslatorArgs.push_back(Args.MakeArgString(ExtArg));
}

/// Run LLVM to SPIR-V translation.
/// Converts 'File' from LLVM bitcode to SPIR-V format using llvm-spirv tool.
/// 'Args' encompasses all arguments required for linking and wrapping device
/// code and will be parsed to generate options required to be passed into the
/// llvm-spirv tool.
static Expected<StringRef> runLLVMToSPIRVTranslation(StringRef File,
                                                     const ArgList &Args) {
  Expected<std::string> LLVMToSPIRVPath =
      findProgram("llvm-spirv", {getMainExecutable("llvm-spirv")});
  if (!LLVMToSPIRVPath)
    return LLVMToSPIRVPath.takeError();

  SmallVector<StringRef, 8> CmdArgs;
  CmdArgs.push_back(*LLVMToSPIRVPath);
  const llvm::Triple Triple(Args.getLastArgValue(OPT_triple_EQ));
  getTripleBasedSPIRVTransOpts(Args, CmdArgs, Triple);
  StringRef LLVMToSPIRVOptions;
  if (Arg *A = Args.getLastArg(OPT_llvm_spirv_options_EQ))
    LLVMToSPIRVOptions = A->getValue();
  LLVMToSPIRVOptions.split(CmdArgs, " ", /* MaxSplit = */ -1,
                           /* KeepEmpty = */ false);
  CmdArgs.push_back("-o");

  // Create a new file to write the translated file to.
  auto TempFileOrErr =
      createOutputFile(sys::path::filename(ExecutableName), "spv");
  if (!TempFileOrErr)
    return TempFileOrErr.takeError();

  CmdArgs.push_back(*TempFileOrErr);
  CmdArgs.push_back(File);
  if (Error Err = executeCommands(*LLVMToSPIRVPath, CmdArgs))
    return std::move(Err);

  if (!SPIRVDumpDir.empty()) {
    std::error_code EC =
        llvm::sys::fs::create_directory(SPIRVDumpDir, /*IgnoreExisting*/ true);
    if (EC)
      return createStringError(
          EC,
          formatv("failed to create dump directory. path: {0}, error_code: {1}",
                  SPIRVDumpDir, EC.value()));

    StringRef Sep = llvm::sys::path::get_separator();
    StringRef Path = *TempFileOrErr;
    StringRef Filename = Path.rsplit(Sep).second;
    SmallString<128> CopyPath = SPIRVDumpDir;
    CopyPath.append(Filename);
    EC = llvm::sys::fs::copy_file(Path, CopyPath);
    if (EC)
      return createStringError(
          EC,
          formatv(
              "failed to copy file. original: {0}, copy: {1}, error_code: {2}",
              Path, CopyPath, EC.value()));
  }

  return *TempFileOrErr;
}

/// Adds all AOT backend options required for SYCL AOT compilation step to
/// 'CmdArgs'.
/// 'Args' encompasses all arguments required for linking and wrapping device
/// code and will be parsed to generate backend options required to be passed
/// into the SYCL AOT compilation step.
/// IsCPU is a bool used to direct option generation. If IsCPU is false, then
/// options are generated for AOT compilation targeting Intel GPUs.
static void addBackendOptions(const ArgList &Args,
                              SmallVector<StringRef, 8> &CmdArgs, bool IsCPU) {
  StringRef OptC =
      Args.getLastArgValue(OPT_sycl_backend_compile_options_from_image_EQ);
  OptC.split(CmdArgs, " ", /*MaxSplit=*/-1, /*KeepEmpty=*/false);
  StringRef OptL =
      Args.getLastArgValue(OPT_sycl_backend_link_options_from_image_EQ);
  OptL.split(CmdArgs, " ", /*MaxSplit=*/-1, /*KeepEmpty=*/false);
  StringRef OptTool = (IsCPU) ? Args.getLastArgValue(OPT_cpu_tool_arg_EQ)
                              : Args.getLastArgValue(OPT_gpu_tool_arg_EQ);
  OptTool.split(CmdArgs, " ", /*MaxSplit=*/-1, /*KeepEmpty=*/false);
  return;
}

/// Run AOT compilation for Intel CPU.
/// Calls opencl-aot tool to generate device code for Intel CPU backend.
/// 'InputFile' is the input SPIR-V file.
/// 'Args' encompasses all arguments required for linking and wrapping device
/// code and will be parsed to generate options required to be passed into the
/// SYCL AOT compilation step.
static Expected<StringRef> runAOTCompileIntelCPU(StringRef InputFile,
                                                 const ArgList &Args) {
  const llvm::Triple Triple(Args.getLastArgValue(OPT_triple_EQ));
  SmallVector<StringRef, 8> CmdArgs;
  Expected<std::string> OpenCLAOTPath =
      findProgram("opencl-aot", {getMainExecutable("opencl-aot")});
  if (!OpenCLAOTPath)
    return OpenCLAOTPath.takeError();

  CmdArgs.push_back(*OpenCLAOTPath);
  CmdArgs.push_back("--device=cpu");
  addBackendOptions(Args, CmdArgs, /* IsCPU */ true);
  // Create a new file to write the translated file to.
  auto TempFileOrErr =
      createOutputFile(sys::path::filename(ExecutableName), "out");
  if (!TempFileOrErr)
    return TempFileOrErr.takeError();
  CmdArgs.push_back("-o");
  CmdArgs.push_back(*TempFileOrErr);
  CmdArgs.push_back(InputFile);
  if (Error Err = executeCommands(*OpenCLAOTPath, CmdArgs))
    return std::move(Err);
  return *TempFileOrErr;
}

/// Run AOT compilation for Intel GPU
/// Calls ocloc tool to generate device code for Intel GPU backend.
/// 'InputFile' is the input SPIR-V file.
/// 'Args' encompasses all arguments required for linking and wrapping device
/// code and will be parsed to generate options required to be passed into the
/// SYCL AOT compilation step.
static Expected<StringRef> runAOTCompileIntelGPU(StringRef InputFile,
                                                 const ArgList &Args) {
  const llvm::Triple Triple(Args.getLastArgValue(OPT_triple_EQ));
  StringRef Arch(Args.getLastArgValue(OPT_arch_EQ));
  SmallVector<StringRef, 8> CmdArgs;
  Expected<std::string> OclocPath =
      findProgram("ocloc", {getMainExecutable("ocloc")});
  if (!OclocPath)
    return OclocPath.takeError();

  CmdArgs.push_back(*OclocPath);
  // The next line prevents ocloc from modifying the image name
  CmdArgs.push_back("-output_no_suffix");
  CmdArgs.push_back("-spirv_input");
  if (!Arch.empty()) {
    CmdArgs.push_back("-device");
    CmdArgs.push_back(Arch);
  }
  addBackendOptions(Args, CmdArgs, /* IsCPU */ false);
  // Create a new file to write the translated file to.
  auto TempFileOrErr =
      createOutputFile(sys::path::filename(ExecutableName), "out");
  if (!TempFileOrErr)
    return TempFileOrErr.takeError();
  CmdArgs.push_back("-output");
  CmdArgs.push_back(*TempFileOrErr);
  CmdArgs.push_back("-file");
  CmdArgs.push_back(InputFile);
  if (Error Err = executeCommands(*OclocPath, CmdArgs))
    return std::move(Err);
  return *TempFileOrErr;
}

/// Run AOT compilation for Intel CPU/GPU.
/// 'InputFile' is the input SPIR-V file.
/// 'Args' encompasses all arguments required for linking and wrapping device
/// code and will be parsed to generate options required to be passed into the
/// SYCL AOT compilation step.
static Expected<StringRef> runAOTCompile(StringRef InputFile,
                                         const ArgList &Args) {
  const llvm::Triple Triple(Args.getLastArgValue(OPT_triple_EQ));
  if (Triple.isSPIRAOT()) {
    if (Triple.getSubArch() == llvm::Triple::SPIRSubArch_gen)
      return runAOTCompileIntelGPU(InputFile, Args);
    if (Triple.getSubArch() == llvm::Triple::SPIRSubArch_x86_64)
      return runAOTCompileIntelCPU(InputFile, Args);
  }
  return createStringError(inconvertibleErrorCode(),
                           "Unsupported SYCL Triple and Arch");
}

/// Reads device images from the given \p InputFile and wraps them
/// in one LLVM IR Module as a constant data.
///
/// \returns A path to the LLVM Module that contains wrapped images.
Expected<StringRef>
wrapSYCLBinariesFromFile(std::vector<module_split::SplitModule> &SplitModules,
                         const ArgList &Args, bool IsEmbeddedIR) {
  auto OutputFileOrErr = createOutputFile(
      sys::path::filename(ExecutableName) + ".sycl.image.wrapper", "bc");
  if (!OutputFileOrErr)
    return OutputFileOrErr.takeError();

  StringRef OutputFilePath = *OutputFileOrErr;
  if (Verbose || DryRun) {
    std::string InputFiles;
    for (size_t I = 0, E = SplitModules.size(); I != E; ++I) {
      InputFiles += SplitModules[I].ModuleFilePath;
      if (I + 1 < E)
        InputFiles += ',';
    }

    errs() << formatv(" offload-wrapper: input: {0}, output: {1}\n", InputFiles,
                      OutputFilePath);
    if (DryRun)
      return OutputFilePath;
  }

  StringRef Target = Args.getLastArgValue(OPT_triple_EQ);
  if (Target.empty())
    return createStringError(
        inconvertibleErrorCode(),
        "can't wrap SYCL image. -triple argument is missed.");

  SmallVector<llvm::offloading::SYCLImage> Images;
  // SYCL runtime currently works for spir64 target triple and not for
  // spir64-unknown-unknown/spirv64-unknown-unknown/spirv64.
  // TODO: Fix SYCL runtime to accept other triples
  llvm::Triple T(Target);
  std::string EmbeddedIRTarget("llvm_");
  EmbeddedIRTarget.append(T.getArchName());
  StringRef RegularTarget(T.getArchName());
  if (RegularTarget == "spirv64")
    RegularTarget = "spir64";

  for (auto &SI : SplitModules) {
    auto MBOrDesc = MemoryBuffer::getFile(SI.ModuleFilePath);
    if (!MBOrDesc)
      return createFileError(SI.ModuleFilePath, MBOrDesc.getError());

    StringRef ImageTarget =
        IsEmbeddedIR ? StringRef(EmbeddedIRTarget) : StringRef(RegularTarget);
    Images.emplace_back(std::move(*MBOrDesc), SI.Properties, SI.Symbols,
                        ImageTarget);
  }

  LLVMContext C;
  Module M("offload.wrapper.object", C);
  M.setTargetTriple(
      Args.getLastArgValue(OPT_host_triple_EQ, sys::getDefaultTargetTriple()));

  auto CompileOptionsFromSYCLBackendCompileOptions =
      Args.getLastArgValue(OPT_sycl_backend_compile_options_EQ);
  auto LinkOptionsFromSYCLTargetLinkOptions =
      Args.getLastArgValue(OPT_sycl_target_link_options_EQ);

  StringRef CompileOptions(
      Args.MakeArgString(CompileOptionsFromSYCLBackendCompileOptions.str()));
  StringRef LinkOptions(
      Args.MakeArgString(LinkOptionsFromSYCLTargetLinkOptions.str()));
  offloading::SYCLWrappingOptions WrappingOptions;
  WrappingOptions.CompileOptions = CompileOptions;
  WrappingOptions.LinkOptions = LinkOptions;
  if (Verbose) {
    errs() << formatv(" offload-wrapper: compile-opts: {0}, link-opts: {1}\n",
                      CompileOptions, LinkOptions);
  }
  if (Error E = offloading::wrapSYCLBinaries(M, Images, WrappingOptions))
    return E;

  if (Args.hasArg(OPT_print_wrapped_module))
    errs() << "Wrapped Module\n" << M;

  // TODO: Once "clang tool->runCompile" migration is finished we need to remove
  // this scope and use community flow.
  int FD = -1;
  if (std::error_code EC = sys::fs::openFileForWrite(OutputFilePath, FD))
    return errorCodeToError(EC);

  raw_fd_ostream OS(FD, true);
  WriteBitcodeToFile(M, OS);
  return OutputFilePath;
}

/// Run clang tool for SYCL offloading.
/// 'InputFile' is the wrapped input file.
/// 'Args' encompasses all arguments required for linking and wrapping device
/// code and will be parsed to generate options required to be passed into the
/// clang tool.
static Expected<StringRef> runCompile(StringRef &InputFile,
                                      const ArgList &Args) {
  // Create a new file to write the output of clang to.
  auto OutputFileOrErr =
      createOutputFile(sys::path::filename(ExecutableName), "o");
  if (!OutputFileOrErr)
    return OutputFileOrErr.takeError();

  Expected<std::string> ClangPath =
      findProgram("clang", {getMainExecutable("clang")});
  if (!ClangPath)
    return ClangPath.takeError();

  const llvm::Triple HostTriple(Args.getLastArgValue(OPT_host_triple_EQ));

  SmallVector<StringRef, 8> CmdArgs;
  CmdArgs.push_back(*ClangPath);

  const std::string TargetStr = "--target=" + HostTriple.getTriple();
  CmdArgs.push_back(TargetStr);

  // Checking for '-shared' linker option
  if (Args.hasArg(OPT_shared)) {
    if (!HostTriple.isOSWindows())
      CmdArgs.push_back("-fPIC");
  }
  CmdArgs.push_back("-c");
  CmdArgs.push_back("-o");
  CmdArgs.push_back(*OutputFileOrErr);
  CmdArgs.push_back(InputFile);
  if (Error Err = executeCommands(*ClangPath, CmdArgs))
    return std::move(Err);
  return *OutputFileOrErr;
}

// Run wrapping library and clang
static Expected<StringRef>
runWrapperAndCompile(std::vector<module_split::SplitModule> &SplitModules,
                     const ArgList &Args, bool IsEmbeddedIR = false) {
  auto OutputFile =
      sycl::wrapSYCLBinariesFromFile(SplitModules, Args, IsEmbeddedIR);
  if (!OutputFile)
    return OutputFile.takeError();
  // call to clang
  auto OutputFileOrErr = sycl::runCompile(*OutputFile, Args);
  if (!OutputFileOrErr)
    return OutputFileOrErr.takeError();
  return *OutputFileOrErr;
}

/// Link all SYCL device input files into one before adding device library
/// files. Device linking is performed using llvm-link tool.
/// 'InputFiles' is the list of all LLVM IR device input files.
/// 'Args' encompasses all arguments required for linking and wrapping device
/// code and will be parsed to generate options required to be passed into the
/// llvm-link tool.
Expected<StringRef> linkDeviceInputFiles(SmallVectorImpl<StringRef> &InputFiles,
                                         const ArgList &Args) {
  llvm::TimeTraceScope TimeScope("SYCL LinkDeviceInputFiles");

  Expected<std::string> LLVMLinkPath =
      findProgram("llvm-link", {getMainExecutable("llvm-link")});
  if (!LLVMLinkPath)
    return LLVMLinkPath.takeError();

  // Create a new file to write the linked device file to.
  auto OutFileOrErr =
      createOutputFile(sys::path::filename(ExecutableName), "bc");
  if (!OutFileOrErr)
    return OutFileOrErr.takeError();

  SmallVector<StringRef, 8> CmdArgs;
  CmdArgs.push_back(*LLVMLinkPath);
  for (auto &File : InputFiles) {
    auto IRFile = sycl::convertSPIRVToIR(File, Args);
    if (!IRFile)
      return IRFile.takeError();
    CmdArgs.push_back(*IRFile);
  }
  CmdArgs.push_back("-o");
  CmdArgs.push_back(*OutFileOrErr);
  CmdArgs.push_back("--suppress-warnings");
  if (Error Err = executeCommands(*LLVMLinkPath, CmdArgs))
    return std::move(Err);
  return *OutFileOrErr;
}

/// Link all device library files and input file into one LLVM IR file. This
/// linking is performed using llvm-link tool.
/// 'InputFiles' is the list of all LLVM IR device input files.
/// 'Args' encompasses all arguments required for linking and wrapping device
/// code and will be parsed to generate options required to be passed into the
/// llvm-link tool.
static Expected<StringRef>
linkDeviceLibFiles(SmallVectorImpl<StringRef> &InputFiles,
                   const ArgList &Args) {
  llvm::TimeTraceScope TimeScope("LinkDeviceLibraryFiles");

  Expected<std::string> LLVMLinkPath =
      findProgram("llvm-link", {getMainExecutable("llvm-link")});
  if (!LLVMLinkPath)
    return LLVMLinkPath.takeError();

  // Create a new file to write the linked device file to.
  auto OutFileOrErr =
      createOutputFile(sys::path::filename(ExecutableName), "bc");
  if (!OutFileOrErr)
    return OutFileOrErr.takeError();

  SmallVector<StringRef, 8> CmdArgs;
  CmdArgs.push_back(*LLVMLinkPath);
  CmdArgs.push_back("-only-needed");
  for (auto &File : InputFiles)
    CmdArgs.push_back(File);
  CmdArgs.push_back("-o");
  CmdArgs.push_back(*OutFileOrErr);
  CmdArgs.push_back("--suppress-warnings");
  if (Error Err = executeCommands(*LLVMLinkPath, CmdArgs))
    return std::move(Err);
  return *OutFileOrErr;
}

/// This function is used to link all SYCL device input files into a single
/// LLVM IR file. This file is in turn linked with all SYCL device library
/// files.
/// 'InputFiles' is the list of all LLVM IR device input files.
/// 'Args' encompasses all arguments required for linking and wrapping device
/// code and will be parsed to generate options required to be passed into the
/// llvm-link tool.
static Expected<StringRef> linkDevice(ArrayRef<StringRef> InputFiles,
                                      const ArgList &Args) {
  SmallVector<StringRef, 16> InputFilesVec;
  for (StringRef InputFile : InputFiles)
    InputFilesVec.emplace_back(InputFile);
  // First llvm-link step.
  auto LinkedFile = sycl::linkDeviceInputFiles(InputFilesVec, Args);
  if (!LinkedFile)
    reportError(LinkedFile.takeError());

  InputFilesVec.clear();
  InputFilesVec.emplace_back(*LinkedFile);

  // Gathering device library files
  SmallVector<std::string, 16> DeviceLibFiles;
  if (Error Err = sycl::getSYCLDeviceLibs(DeviceLibFiles, Args))
    reportError(std::move(Err));
  const llvm::Triple Triple(Args.getLastArgValue(OPT_triple_EQ));
  SmallVector<std::string, 16> ExtractedDeviceLibFiles;
  for (auto &File : DeviceLibFiles) {
    auto BufferOrErr = MemoryBuffer::getFile(File);
    if (!BufferOrErr)
      return createFileError(File, BufferOrErr.getError());
    auto Buffer = std::move(*BufferOrErr);
    SmallVector<OffloadFile> Binaries;
    if (Error Err = extractOffloadBinaries(Buffer->getMemBufferRef(), Binaries))
      return std::move(Err);
    bool CompatibleBinaryFound = false;
    for (auto &Binary : Binaries) {
      auto BinTriple = Binary.getBinary()->getTriple();
      if (BinTriple == Triple.getTriple()) {
        auto FileNameOrErr = writeOffloadFile(Binary);
        if (!FileNameOrErr)
          return FileNameOrErr.takeError();
        ExtractedDeviceLibFiles.emplace_back(*FileNameOrErr);
        CompatibleBinaryFound = true;
      }
    }
    if (!CompatibleBinaryFound)
      WithColor::warning(errs(), LinkerExecutable)
          << "Compatible SYCL device library binary not found\n";
  }

  // For NVPTX backend we need to also link libclc and CUDA libdevice.
  if (Triple.isNVPTX()) {
    if (Arg *A = Args.getLastArg(OPT_sycl_nvptx_device_lib_EQ)) {
      if (A->getValues().size() == 0)
        return createStringError(
            inconvertibleErrorCode(),
            "Number of device library files cannot be zero.");
      for (StringRef Val : A->getValues()) {
        SmallString<128> LibName(Val);
        if (llvm::sys::fs::exists(LibName))
          ExtractedDeviceLibFiles.emplace_back(std::string(LibName));
        else
          return createStringError(
              inconvertibleErrorCode(),
              std::string(LibName) +
                  " SYCL device library file for NVPTX is not found.");
      }
    }
  }

  // Make sure that SYCL device library files are available.
  // Note: For AMD targets, we do not pass any SYCL device libraries.
  if (ExtractedDeviceLibFiles.empty()) {
    // TODO: Add NVPTX when ready
    if (Triple.isSPIROrSPIRV())
      return createStringError(
          inconvertibleErrorCode(),
          " SYCL device library file list cannot be empty.");
    return *LinkedFile;
  }

  for (auto &File : ExtractedDeviceLibFiles)
    InputFilesVec.emplace_back(File);
  // second llvm-link step
  auto DeviceLinkedFile = sycl::linkDeviceLibFiles(InputFilesVec, Args);
  if (!DeviceLinkedFile)
    reportError(DeviceLinkedFile.takeError());

  return *DeviceLinkedFile;
}

static bool isStaticArchiveFile(const StringRef Filename) {
  if (!llvm::sys::path::has_extension(Filename))
    // Any file with no extension should not be considered an Archive.
    return false;
  llvm::file_magic Magic;
  llvm::identify_magic(Filename, Magic);
  // Only archive files are to be considered.
  // TODO: .lib check to be added
  return (Magic == llvm::file_magic::archive);
}

static Expected<StringRef> listSection(StringRef Filename,
                                       const ArgList &Args) {
  Expected<std::string> OffloadBundlerPath = findProgram(
      "clang-offload-bundler", {getMainExecutable("clang-offload-bundler")});
  if (!OffloadBundlerPath)
    return OffloadBundlerPath.takeError();
  BumpPtrAllocator Alloc;
  StringSaver Saver(Alloc);

  SmallVector<StringRef, 8> CmdArgs;
  CmdArgs.push_back(*OffloadBundlerPath);
  bool IsArchive = isStaticArchiveFile(Filename);
  CmdArgs.push_back(IsArchive ? "-type=aoo" : "-type=o");
  CmdArgs.push_back(Saver.save("-input=" + Filename));
  CmdArgs.push_back("-list");
  auto Output = createOutputFile("bundled-targets", "list");
  if (!Output)
    return Output.takeError();
  SmallVector<std::optional<StringRef>> Redirects{std::nullopt, *Output,
                                                  std::nullopt};
  int ErrCode = llvm::sys::ExecuteAndWait(*OffloadBundlerPath, CmdArgs,
                                          std::nullopt, Redirects);
  if (ErrCode != 0)
    return createStringError(inconvertibleErrorCode(),
                             "Failed to list targets");
  return *Output;
}

// This routine is used to run the clang-offload-bundler tool and unbundle
// device inputs that have been created with an older compiler where the
// device object is bundled into a host object.
static Expected<StringRef> unbundle(StringRef Filename, const ArgList &Args,
                                    llvm::Triple Triple) {
  Expected<std::string> OffloadBundlerPath = findProgram(
      "clang-offload-bundler", {getMainExecutable("clang-offload-bundler")});
  if (!OffloadBundlerPath)
    return OffloadBundlerPath.takeError();

  // Create a new file to write the unbundled file to.
  auto TempFileOrErr =
      createOutputFile(sys::path::filename(ExecutableName), "ir");
  if (!TempFileOrErr)
    return TempFileOrErr.takeError();

  BumpPtrAllocator Alloc;
  StringSaver Saver(Alloc);

  SmallVector<StringRef, 8> CmdArgs;
  CmdArgs.push_back(*OffloadBundlerPath);
  bool IsArchive = isStaticArchiveFile(Filename);
  CmdArgs.push_back(IsArchive ? "-type=aoo" : "-type=o");
  auto *Target = Args.MakeArgString(Twine("-targets=sycl-") + Triple.str());
  CmdArgs.push_back(Target);
  CmdArgs.push_back(Saver.save("-input=" + Filename));
  CmdArgs.push_back(Saver.save("-output=" + *TempFileOrErr));
  CmdArgs.push_back("-unbundle");
  CmdArgs.push_back("-allow-missing-bundles");
  if (Error Err = executeCommands(*OffloadBundlerPath, CmdArgs))
    return std::move(Err);
  return *TempFileOrErr;
}

Error extractBundledObjects(StringRef Filename, const ArgList &Args,
                            SmallVector<OffloadFile> &Binaries) {
  auto List = listSection(Filename, Args);
  if (!List)
    return List.takeError();
  SmallVector<StringRef> TriplesInFile;
  llvm::ErrorOr<std::unique_ptr<MemoryBuffer>> TripleList =
      llvm::MemoryBuffer::getFileOrSTDIN(*List, /*isText=*/true);
  if (std::error_code EC = TripleList.getError())
    return createFileError(*List, EC);
  (*TripleList)
      ->getBuffer()
      .split(TriplesInFile, '\n', /*MaxSplit=*/-1, /*KeepEmpty=*/false);
  for (StringRef TripleStr : TriplesInFile) {
    StringRef SYCLPrefix = "sycl-";
    if (!TripleStr.starts_with(SYCLPrefix))
      continue;
    llvm::Triple Triple(TripleStr.substr(SYCLPrefix.size()));
    auto UnbundledFile = unbundle(Filename, Args, Triple);
    if (!UnbundledFile)
      return UnbundledFile.takeError();
    if (*UnbundledFile == Filename)
      continue;

    SmallVector<StringRef> ObjectFilePaths;
    if (sycl::isStaticArchiveFile(Filename)) {
      llvm::ErrorOr<std::unique_ptr<MemoryBuffer>> ObjList =
          llvm::MemoryBuffer::getFileOrSTDIN(*UnbundledFile, /*isText=*/true);
      if (std::error_code EC = ObjList.getError())
        return createFileError(*UnbundledFile, EC);
      // Create a copy of the list we can reference even after we close
      // the file.
      StringRef UnbundledArchiveList =
          Args.MakeArgString((*ObjList)->getBuffer());
      UnbundledArchiveList.split(ObjectFilePaths, '\n', /*MaxSplit=*/-1,
                                 /*KeepEmpty=*/false);
    } else {
      ObjectFilePaths.push_back(*UnbundledFile);
    }
    for (StringRef ObjectFilePath : ObjectFilePaths) {
      llvm::file_magic Magic;
      llvm::identify_magic(ObjectFilePath, Magic);
      if (Magic == file_magic::spirv_object)
        return createStringError(
            "SPIR-V fat objects must be generated with --offload-new-driver");
      auto Arg = Args.MakeArgString(
          "sycl-" +
          (Triple.isSPIROrSPIRV() ? Triple.str() + "-" : Triple.str()) + "=" +
          ObjectFilePath);
      auto Binary = getInputBitcodeLibrary(Arg);

      if (!Binary)
        return Binary.takeError();

      Binaries.push_back(std::move(*Binary));
    }
  }
  return Error::success();
}

} // namespace sycl

namespace generic {
Expected<StringRef> clang(ArrayRef<StringRef> InputFiles, const ArgList &Args,
                          bool IsSYCLKind = false) {
  llvm::TimeTraceScope TimeScope("Clang");
  // Use `clang` to invoke the appropriate device tools.
  Expected<std::string> ClangPath =
      findProgram("clang", {getMainExecutable("clang")});
  if (!ClangPath)
    return ClangPath.takeError();

  const llvm::Triple Triple(Args.getLastArgValue(OPT_triple_EQ));
  StringRef Arch = Args.getLastArgValue(OPT_arch_EQ);
  if (Arch.empty())
    Arch = "native";
  // Create a new file to write the linked device image to. Assume that the
  // input filename already has the device and architecture.
  auto TempFileOrErr =
      createOutputFile(sys::path::filename(ExecutableName) + "." +
                           Triple.getArchName() + "." + Arch,
                       "img");
  if (!TempFileOrErr)
    return TempFileOrErr.takeError();

  StringRef OptLevel = Args.getLastArgValue(OPT_opt_level, "O2");
  SmallVector<StringRef, 16> CmdArgs{
      *ClangPath,
      "--no-default-config",
      "-o",
      *TempFileOrErr,
      Args.MakeArgString("--target=" + Triple.getTriple()),
      Triple.isAMDGPU() ? Args.MakeArgString("-mcpu=" + Arch)
                        : Args.MakeArgString("-march=" + Arch),
      Args.MakeArgString("-" + OptLevel),
  };

  // Forward all of the `--offload-opt` and similar options to the device.
  CmdArgs.push_back("-flto");
  for (auto &Arg : Args.filtered(OPT_offload_opt_eq_minus, OPT_mllvm))
    CmdArgs.append(
        {"-Xlinker",
         Args.MakeArgString("--plugin-opt=" + StringRef(Arg->getValue()))});

  if (!Triple.isNVPTX())
    CmdArgs.push_back("-Wl,--no-undefined");

  if (IsSYCLKind && Triple.isNVPTX())
    CmdArgs.push_back("-S");
  for (StringRef InputFile : InputFiles)
    CmdArgs.push_back(InputFile);

  // If this is CPU offloading we copy the input libraries.
  if (!Triple.isAMDGPU() && !Triple.isNVPTX()) {
    CmdArgs.push_back("-Wl,-Bsymbolic");
    CmdArgs.push_back("-shared");
    ArgStringList LinkerArgs;
    for (const opt::Arg *Arg :
         Args.filtered(OPT_INPUT, OPT_library, OPT_library_path, OPT_rpath,
                       OPT_whole_archive, OPT_no_whole_archive)) {
      // Sometimes needed libraries are passed by name, such as when using
      // sanitizers. We need to check the file magic for any libraries.
      if (Arg->getOption().matches(OPT_INPUT)) {
        if (!sys::fs::exists(Arg->getValue()) ||
            sys::fs::is_directory(Arg->getValue()))
          continue;

        file_magic Magic;
        if (auto EC = identify_magic(Arg->getValue(), Magic))
          return createStringError("Failed to open %s", Arg->getValue());
        if (Magic != file_magic::archive &&
            Magic != file_magic::elf_shared_object)
          continue;
      }
      if (Arg->getOption().matches(OPT_whole_archive))
        LinkerArgs.push_back(Args.MakeArgString("-Wl,--whole-archive"));
      else if (Arg->getOption().matches(OPT_no_whole_archive))
        LinkerArgs.push_back(Args.MakeArgString("-Wl,--no-whole-archive"));
      else
        Arg->render(Args, LinkerArgs);
    }
    llvm::copy(LinkerArgs, std::back_inserter(CmdArgs));
  }

  // Pass on -mllvm options to the linker invocation.
  for (const opt::Arg *Arg : Args.filtered(OPT_mllvm))
    CmdArgs.append({"-Xlinker", Args.MakeArgString(
                                    "-mllvm=" + StringRef(Arg->getValue()))});

  if (Args.hasArg(OPT_debug))
    CmdArgs.push_back("-g");

  if (SaveTemps)
    CmdArgs.push_back("-save-temps");

  if (SaveTemps && linkerSupportsLTO(Args))
    CmdArgs.push_back("-Wl,--save-temps");

  if (Args.hasArg(OPT_embed_bitcode))
    CmdArgs.push_back("-Wl,--lto-emit-llvm");

  if (Verbose)
    CmdArgs.push_back("-v");

  if (!CudaBinaryPath.empty())
    CmdArgs.push_back(Args.MakeArgString("--cuda-path=" + CudaBinaryPath));

  for (StringRef Arg : Args.getAllArgValues(OPT_ptxas_arg))
    llvm::copy(
        SmallVector<StringRef>({"-Xcuda-ptxas", Args.MakeArgString(Arg)}),
        std::back_inserter(CmdArgs));

  for (StringRef Arg : Args.getAllArgValues(OPT_linker_arg_EQ))
    CmdArgs.append({"-Xlinker", Args.MakeArgString(Arg)});
  for (StringRef Arg : Args.getAllArgValues(OPT_compiler_arg_EQ))
    CmdArgs.push_back(Args.MakeArgString(Arg));

  for (StringRef Arg : Args.getAllArgValues(OPT_builtin_bitcode_EQ)) {
    if (llvm::Triple(Arg.split('=').first) == Triple)
      CmdArgs.append({"-Xclang", "-mlink-builtin-bitcode", "-Xclang",
                      Args.MakeArgString(Arg.split('=').second)});
  }

  // The OpenMPOpt pass can introduce new calls and is expensive, we do
  // not want this when running CodeGen through clang.
  if (Args.hasArg(OPT_clang_backend) || Args.hasArg(OPT_builtin_bitcode_EQ))
    CmdArgs.append({"-mllvm", "-openmp-opt-disable"});

  if (Error Err = executeCommands(*ClangPath, CmdArgs))
    return std::move(Err);

  return *TempFileOrErr;
}
} // namespace generic

Expected<StringRef> linkDevice(ArrayRef<StringRef> InputFiles,
                               const ArgList &Args, bool IsSYCLKind = false) {
  const llvm::Triple Triple(Args.getLastArgValue(OPT_triple_EQ));
  switch (Triple.getArch()) {
  case Triple::nvptx:
  case Triple::nvptx64:
  case Triple::amdgcn:
  case Triple::x86:
  case Triple::x86_64:
  case Triple::aarch64:
  case Triple::aarch64_be:
  case Triple::ppc64:
  case Triple::ppc64le:
  case Triple::systemz:
<<<<<<< HEAD
    return generic::clang(InputFiles, Args, IsSYCLKind);
  case Triple::spirv32:
  case Triple::spirv64:
  case Triple::spir:
  case Triple::spir64: {
    if (Triple.getSubArch() != llvm::Triple::NoSubArch &&
        Triple.getSubArch() != llvm::Triple::SPIRSubArch_gen &&
        Triple.getSubArch() != llvm::Triple::SPIRSubArch_x86_64)
      return createStringError(
          inconvertibleErrorCode(),
          "For SPIR targets, Linking is supported only for JIT compilations "
          "and AOT compilations for Intel CPUs/GPUs");
    if (IsSYCLKind) {
      auto SPVFile = sycl::runLLVMToSPIRVTranslation(InputFiles[0], Args);
      if (!SPVFile)
        return SPVFile.takeError();
      // TODO(NOM6): Add AOT support for other targets
      bool NeedAOTCompile =
          (Triple.getSubArch() == llvm::Triple::SPIRSubArch_gen ||
           Triple.getSubArch() == llvm::Triple::SPIRSubArch_x86_64);
      auto AOTFile =
          (NeedAOTCompile) ? sycl::runAOTCompile(*SPVFile, Args) : *SPVFile;
      if (!AOTFile)
        return AOTFile.takeError();
      return NeedAOTCompile ? *AOTFile : *SPVFile;
    }
    // Return empty file
    return StringRef("");
  }
=======
  case Triple::loongarch64:
    return generic::clang(InputFiles, Args);
>>>>>>> bdf72706
  default:
    return createStringError(Triple.getArchName() +
                             " linking is not supported");
  }
}

void diagnosticHandler(const DiagnosticInfo &DI) {
  std::string ErrStorage;
  raw_string_ostream OS(ErrStorage);
  DiagnosticPrinterRawOStream DP(OS);
  DI.print(DP);

  switch (DI.getSeverity()) {
  case DS_Error:
    WithColor::error(errs(), LinkerExecutable) << ErrStorage << "\n";
    break;
  case DS_Warning:
    WithColor::warning(errs(), LinkerExecutable) << ErrStorage << "\n";
    break;
  case DS_Note:
    WithColor::note(errs(), LinkerExecutable) << ErrStorage << "\n";
    break;
  case DS_Remark:
    WithColor::remark(errs()) << ErrStorage << "\n";
    break;
  }
}

// Get the list of target features from the input file and unify them such that
// if there are multiple +xxx or -xxx features we only keep the last one.
std::vector<std::string> getTargetFeatures(ArrayRef<OffloadFile> InputFiles) {
  SmallVector<StringRef> Features;
  for (const OffloadFile &File : InputFiles) {
    for (auto &Arg : llvm::split(File.getBinary()->getString("feature"), ","))
      Features.emplace_back(Arg);
  }

  // Only add a feature if it hasn't been seen before starting from the end.
  std::vector<std::string> UnifiedFeatures;
  DenseSet<StringRef> UsedFeatures;
  for (StringRef Feature : llvm::reverse(Features)) {
    if (UsedFeatures.insert(Feature.drop_front()).second)
      UnifiedFeatures.push_back(Feature.str());
  }

  return UnifiedFeatures;
}

template <typename ModuleHook = function_ref<bool(size_t, const Module &)>>
std::unique_ptr<lto::LTO> createLTO(
    const ArgList &Args, const std::vector<std::string> &Features,
    ModuleHook Hook = [](size_t, const Module &) { return true; }) {
  const llvm::Triple Triple(Args.getLastArgValue(OPT_triple_EQ));
  // We need to remove AMD's target-id from the processor if present.
  StringRef TargetID = Args.getLastArgValue(OPT_arch_EQ);
  StringRef Arch = clang::getProcessorFromTargetID(Triple, TargetID);
  lto::Config Conf;
  lto::ThinBackend Backend;
  // TODO: Handle index-only thin-LTO
  Backend =
      lto::createInProcessThinBackend(llvm::heavyweight_hardware_concurrency());

  Conf.CPU = Arch.str();
  Conf.Options = codegen::InitTargetOptionsFromCodeGenFlags(Triple);

  Conf.RemarksFilename = RemarksFilename;
  Conf.RemarksPasses = RemarksPasses;
  Conf.RemarksWithHotness = RemarksWithHotness;
  Conf.RemarksHotnessThreshold = RemarksHotnessThreshold;
  Conf.RemarksFormat = RemarksFormat;

  StringRef OptLevel = Args.getLastArgValue(OPT_opt_level, "O2");
  Conf.MAttrs = Features;
  std::optional<CodeGenOptLevel> CGOptLevelOrNone =
      CodeGenOpt::parseLevel(OptLevel[1]);
  assert(CGOptLevelOrNone && "Invalid optimization level");
  Conf.CGOptLevel = *CGOptLevelOrNone;
  Conf.OptLevel = OptLevel[1] - '0';
  Conf.DefaultTriple = Triple.getTriple();

  // TODO: Should we complain about combining --opt-level and -passes, as opt
  // does?  That might be too limiting in clang-linker-wrapper, so for now we
  // just warn in the help entry for -passes that the default<O?> corresponding
  // to --opt-level=O? should be included there.  The problem is that
  // --opt-level produces effects in clang-linker-wrapper beyond what -passes
  // appears to be able to achieve, so rejecting the combination of --opt-level
  // and -passes would apparently make it impossible to combine those effects
  // with a custom pass pipeline.
  Conf.OptPipeline = PassPipeline;
  Conf.PassPlugins = PassPlugins;

  LTOError = false;
  Conf.DiagHandler = diagnosticHandler;

  Conf.PTO.LoopVectorization = Conf.OptLevel > 1;
  Conf.PTO.SLPVectorization = Conf.OptLevel > 1;

  if (SaveTemps) {
    std::string TempName = (sys::path::filename(ExecutableName) + "." +
                            Triple.getTriple() + "." + TargetID)
                               .str();
    Conf.PostInternalizeModuleHook = [=](size_t Task, const Module &M) {
      std::string File =
          !Task ? TempName + ".postlink.bc"
                : TempName + "." + std::to_string(Task) + ".postlink.bc";
      error_code EC;
      raw_fd_ostream LinkedBitcode(File, EC, sys::fs::OF_None);
      if (EC)
        reportError(errorCodeToError(EC));
      WriteBitcodeToFile(M, LinkedBitcode);
      return true;
    };
    Conf.PreCodeGenModuleHook = [=](size_t Task, const Module &M) {
      std::string File =
          !Task ? TempName + ".postopt.bc"
                : TempName + "." + std::to_string(Task) + ".postopt.bc";
      error_code EC;
      raw_fd_ostream LinkedBitcode(File, EC, sys::fs::OF_None);
      if (EC)
        reportError(errorCodeToError(EC));
      WriteBitcodeToFile(M, LinkedBitcode);
      return true;
    };
  }
  Conf.PostOptModuleHook = Hook;
  Conf.CGFileType = (Triple.isNVPTX() || SaveTemps)
                        ? CodeGenFileType::AssemblyFile
                        : CodeGenFileType::ObjectFile;

  // TODO: Handle remark files
  Conf.HasWholeProgramVisibility = Args.hasArg(OPT_whole_program);

  return std::make_unique<lto::LTO>(std::move(Conf), Backend);
}

// Returns true if \p S is valid as a C language identifier and will be given
// `__start_` and `__stop_` symbols.
bool isValidCIdentifier(StringRef S) {
  return !S.empty() && (isAlpha(S[0]) || S[0] == '_') &&
         llvm::all_of(llvm::drop_begin(S),
                      [](char C) { return C == '_' || isAlnum(C); });
}

Error linkBitcodeFiles(SmallVectorImpl<OffloadFile> &InputFiles,
                       SmallVectorImpl<StringRef> &OutputFiles,
                       const ArgList &Args) {
  llvm::TimeTraceScope TimeScope("Link bitcode files");
  const llvm::Triple Triple(Args.getLastArgValue(OPT_triple_EQ));
  StringRef Arch = Args.getLastArgValue(OPT_arch_EQ);

  // Early exit for SPIR targets
  if (Triple.isSPIROrSPIRV())
    return Error::success();

  SmallVector<OffloadFile, 4> BitcodeInputFiles;
  DenseSet<StringRef> StrongResolutions;
  DenseSet<StringRef> UsedInRegularObj;
  DenseSet<StringRef> UsedInSharedLib;
  BumpPtrAllocator Alloc;
  StringSaver Saver(Alloc);

  // Search for bitcode files in the input and create an LTO input file. If
  // it is not a bitcode file, scan its symbol table for symbols we need to
  // save.
  for (OffloadFile &File : InputFiles) {
    MemoryBufferRef Buffer = MemoryBufferRef(File.getBinary()->getImage(), "");

    file_magic Type = identify_magic(Buffer.getBuffer());
    switch (Type) {
    case file_magic::bitcode: {
      Expected<IRSymtabFile> IRSymtabOrErr = readIRSymtab(Buffer);
      if (!IRSymtabOrErr)
        return IRSymtabOrErr.takeError();

      // Check for any strong resolutions we need to preserve.
      for (unsigned I = 0; I != IRSymtabOrErr->Mods.size(); ++I) {
        for (const auto &Sym : IRSymtabOrErr->TheReader.module_symbols(I)) {
          if (!Sym.isFormatSpecific() && Sym.isGlobal() && !Sym.isWeak() &&
              !Sym.isUndefined())
            StrongResolutions.insert(Saver.save(Sym.Name));
        }
      }
      BitcodeInputFiles.emplace_back(std::move(File));
      continue;
    }
    case file_magic::elf_relocatable:
    case file_magic::elf_shared_object: {
      Expected<std::unique_ptr<ObjectFile>> ObjFile =
          ObjectFile::createObjectFile(Buffer);
      if (!ObjFile)
        continue;

      for (SymbolRef Sym : (*ObjFile)->symbols()) {
        Expected<StringRef> Name = Sym.getName();
        if (!Name)
          return Name.takeError();

        // Record if we've seen these symbols in any object or shared
        // libraries.
        if ((*ObjFile)->isRelocatableObject())
          UsedInRegularObj.insert(Saver.save(*Name));
        else
          UsedInSharedLib.insert(Saver.save(*Name));
      }
      continue;
    }
    default:
      continue;
    }
  }

  if (BitcodeInputFiles.empty())
    return Error::success();

  // Remove all the bitcode files that we moved from the original input.
  llvm::erase_if(InputFiles, [](OffloadFile &F) { return !F.getBinary(); });

  // LTO Module hook to output bitcode without running the backend.
  SmallVector<StringRef> BitcodeOutput;
  auto OutputBitcode = [&](size_t, const Module &M) {
    auto TempFileOrErr = createOutputFile(sys::path::filename(ExecutableName) +
                                              "-jit-" + Triple.getTriple(),
                                          "bc");
    if (!TempFileOrErr)
      reportError(TempFileOrErr.takeError());

    std::error_code EC;
    raw_fd_ostream LinkedBitcode(*TempFileOrErr, EC, sys::fs::OF_None);
    if (EC)
      reportError(errorCodeToError(EC));
    WriteBitcodeToFile(M, LinkedBitcode);
    BitcodeOutput.push_back(*TempFileOrErr);
    return false;
  };

  // We assume visibility of the whole program if every input file was
  // bitcode.
  auto Features = getTargetFeatures(BitcodeInputFiles);
  auto LTOBackend = Args.hasArg(OPT_embed_bitcode) ||
                            Args.hasArg(OPT_builtin_bitcode_EQ) ||
                            Args.hasArg(OPT_clang_backend)
                        ? createLTO(Args, Features, OutputBitcode)
                        : createLTO(Args, Features);

  // We need to resolve the symbols so the LTO backend knows which symbols
  // need to be kept or can be internalized. This is a simplified symbol
  // resolution scheme to approximate the full resolution a linker would do.
  uint64_t Idx = 0;
  DenseSet<StringRef> PrevailingSymbols;
  for (auto &BitcodeInput : BitcodeInputFiles) {
    // Get a semi-unique buffer identifier for Thin-LTO.
    StringRef Identifier = Saver.save(
        std::to_string(Idx++) + "." +
        BitcodeInput.getBinary()->getMemoryBufferRef().getBufferIdentifier());
    MemoryBufferRef Buffer =
        MemoryBufferRef(BitcodeInput.getBinary()->getImage(), Identifier);
    Expected<std::unique_ptr<lto::InputFile>> BitcodeFileOrErr =
        llvm::lto::InputFile::create(Buffer);
    if (!BitcodeFileOrErr)
      return BitcodeFileOrErr.takeError();

    // Save the input file and the buffer associated with its memory.
    const auto Symbols = (*BitcodeFileOrErr)->symbols();
    SmallVector<lto::SymbolResolution, 16> Resolutions(Symbols.size());
    size_t Idx = 0;
    for (auto &Sym : Symbols) {
      lto::SymbolResolution &Res = Resolutions[Idx++];

      // We will use this as the prevailing symbol definition in LTO unless
      // it is undefined or another definition has already been used.
      Res.Prevailing =
          !Sym.isUndefined() &&
          !(Sym.isWeak() && StrongResolutions.contains(Sym.getName())) &&
          PrevailingSymbols.insert(Saver.save(Sym.getName())).second;

      // We need LTO to preseve the following global symbols:
      // 1) Symbols used in regular objects.
      // 2) Sections that will be given a __start/__stop symbol.
      // 3) Prevailing symbols that are needed visible to external
      // libraries.
      Res.VisibleToRegularObj =
          UsedInRegularObj.contains(Sym.getName()) ||
          isValidCIdentifier(Sym.getSectionName()) ||
          (Res.Prevailing &&
           (Sym.getVisibility() != GlobalValue::HiddenVisibility &&
            !Sym.canBeOmittedFromSymbolTable()));

      // Identify symbols that must be exported dynamically and can be
      // referenced by other files.
      Res.ExportDynamic =
          Sym.getVisibility() != GlobalValue::HiddenVisibility &&
          (UsedInSharedLib.contains(Sym.getName()) ||
           !Sym.canBeOmittedFromSymbolTable());

      // The final definition will reside in this linkage unit if the symbol
      // is defined and local to the module. This only checks for bitcode
      // files, full assertion will require complete symbol resolution.
      Res.FinalDefinitionInLinkageUnit =
          Sym.getVisibility() != GlobalValue::DefaultVisibility &&
          (!Sym.isUndefined() && !Sym.isCommon());

      // We do not support linker redefined symbols (e.g. --wrap) for device
      // image linking, so the symbols will not be changed after LTO.
      Res.LinkerRedefined = false;
    }

    // Add the bitcode file with its resolved symbols to the LTO job.
    if (Error Err = LTOBackend->add(std::move(*BitcodeFileOrErr), Resolutions))
      return Err;
  }

  // Run the LTO job to compile the bitcode.
  size_t MaxTasks = LTOBackend->getMaxTasks();
  SmallVector<StringRef> Files(MaxTasks);
  auto AddStream =
      [&](size_t Task,
          const Twine &ModuleName) -> std::unique_ptr<CachedFileStream> {
    int FD = -1;
    auto &TempFile = Files[Task];
    StringRef Extension = (Triple.isNVPTX() || SaveTemps) ? "s" : "o";
    std::string TaskStr = Task ? "." + std::to_string(Task) : "";
    auto TempFileOrErr =
        createOutputFile(sys::path::filename(ExecutableName) + "." +
                             Triple.getTriple() + "." + Arch + TaskStr,
                         Extension);
    if (!TempFileOrErr)
      reportError(TempFileOrErr.takeError());
    TempFile = *TempFileOrErr;
    if (std::error_code EC = sys::fs::openFileForWrite(TempFile, FD))
      reportError(errorCodeToError(EC));
    return std::make_unique<CachedFileStream>(
        std::make_unique<llvm::raw_fd_ostream>(FD, true));
  };

  if (Error Err = LTOBackend->run(AddStream))
    return Err;

  if (LTOError)
    return createStringError("Errors encountered inside the LTO pipeline.");

  // If we are embedding bitcode we only need the intermediate output.
  bool SingleOutput = Files.size() == 1;
  if (Args.hasArg(OPT_embed_bitcode)) {
    if (BitcodeOutput.size() != 1 || !SingleOutput)
      return createStringError("Cannot embed bitcode with multiple files.");
    OutputFiles.push_back(Args.MakeArgString(BitcodeOutput.front()));
    return Error::success();
  }

  // Append the new inputs to the device linker input. If the user requested
  // an internalizing link we need to pass the bitcode to clang.
  for (StringRef File :
       Args.hasArg(OPT_clang_backend) || Args.hasArg(OPT_builtin_bitcode_EQ)
           ? BitcodeOutput
           : Files)
    OutputFiles.push_back(File);

  return Error::success();
}

// Compile the module to an object file using the appropriate target machine for
// the host triple.
Expected<StringRef> compileModule(Module &M, OffloadKind Kind) {
  llvm::TimeTraceScope TimeScope("Compile module");
  std::string Msg;
  const Target *T = TargetRegistry::lookupTarget(M.getTargetTriple(), Msg);
  if (!T)
    return createStringError(Msg);

  auto Options =
      codegen::InitTargetOptionsFromCodeGenFlags(Triple(M.getTargetTriple()));
  StringRef CPU = "";
  StringRef Features = "";
  std::unique_ptr<TargetMachine> TM(
      T->createTargetMachine(M.getTargetTriple(), CPU, Features, Options,
                             Reloc::PIC_, M.getCodeModel()));

  if (M.getDataLayout().isDefault())
    M.setDataLayout(TM->createDataLayout());

  int FD = -1;
  auto TempFileOrErr =
      createOutputFile(sys::path::filename(ExecutableName) + "." +
                           getOffloadKindName(Kind) + ".image.wrapper",
                       "o");
  if (!TempFileOrErr)
    return TempFileOrErr.takeError();
  if (std::error_code EC = sys::fs::openFileForWrite(*TempFileOrErr, FD))
    return errorCodeToError(EC);

  auto OS = std::make_unique<llvm::raw_fd_ostream>(FD, true);

  legacy::PassManager CodeGenPasses;
  TargetLibraryInfoImpl TLII(Triple(M.getTargetTriple()));
  CodeGenPasses.add(new TargetLibraryInfoWrapperPass(TLII));
  if (TM->addPassesToEmitFile(CodeGenPasses, *OS, nullptr,
                              CodeGenFileType::ObjectFile))
    return createStringError("Failed to execute host backend");
  CodeGenPasses.run(M);

  return *TempFileOrErr;
}

/// Creates the object file containing the device image and runtime
/// registration code from the device images stored in \p Images.
Expected<StringRef>
wrapDeviceImages(ArrayRef<std::unique_ptr<MemoryBuffer>> Buffers,
                 const ArgList &Args, OffloadKind Kind) {
  llvm::TimeTraceScope TimeScope("Wrap bundled images");

  SmallVector<ArrayRef<char>, 4> BuffersToWrap;
  for (const auto &Buffer : Buffers)
    BuffersToWrap.emplace_back(
        ArrayRef<char>(Buffer->getBufferStart(), Buffer->getBufferSize()));

  LLVMContext Context;
  Module M("offload.wrapper.module", Context);
  M.setTargetTriple(
      Args.getLastArgValue(OPT_host_triple_EQ, sys::getDefaultTargetTriple()));

  switch (Kind) {
  case OFK_OpenMP:
    if (Error Err = offloading::wrapOpenMPBinaries(
            M, BuffersToWrap,
            offloading::getOffloadEntryArray(M, "omp_offloading_entries"),
            /*Suffix=*/"", /*Relocatable=*/Args.hasArg(OPT_relocatable)))
      return std::move(Err);
    break;
  case OFK_Cuda:
    if (Error Err = offloading::wrapCudaBinary(
            M, BuffersToWrap.front(),
            offloading::getOffloadEntryArray(M, "cuda_offloading_entries"),
            /*Suffix=*/"", /*EmitSurfacesAndTextures=*/false))
      return std::move(Err);
    break;
  case OFK_HIP:
    if (Error Err = offloading::wrapHIPBinary(
            M, BuffersToWrap.front(),
            offloading::getOffloadEntryArray(M, "hip_offloading_entries")))
      return std::move(Err);
    break;
  default:
    return createStringError(getOffloadKindName(Kind) +
                             " wrapping is not supported");
  }

  if (Args.hasArg(OPT_print_wrapped_module))
    errs() << M;
  if (Args.hasArg(OPT_save_temps)) {
    int FD = -1;
    auto TempFileOrErr =
        createOutputFile(sys::path::filename(ExecutableName) + "." +
                             getOffloadKindName(Kind) + ".image.wrapper",
                         "bc");
    if (!TempFileOrErr)
      return TempFileOrErr.takeError();
    if (std::error_code EC = sys::fs::openFileForWrite(*TempFileOrErr, FD))
      return errorCodeToError(EC);
    llvm::raw_fd_ostream OS(FD, true);
    WriteBitcodeToFile(M, OS);
  }

  auto FileOrErr = compileModule(M, Kind);
  if (!FileOrErr)
    return FileOrErr.takeError();
  return *FileOrErr;
}

Expected<SmallVector<std::unique_ptr<MemoryBuffer>>>
bundleOpenMP(ArrayRef<OffloadingImage> Images) {
  SmallVector<std::unique_ptr<MemoryBuffer>> Buffers;
  for (const OffloadingImage &Image : Images)
    Buffers.emplace_back(
        MemoryBuffer::getMemBufferCopy(OffloadBinary::write(Image)));

  return std::move(Buffers);
}

Expected<SmallVector<std::unique_ptr<MemoryBuffer>>>
bundleCuda(ArrayRef<OffloadingImage> Images, const ArgList &Args) {
  SmallVector<std::pair<StringRef, StringRef>, 4> InputFiles;
  for (const OffloadingImage &Image : Images)
    InputFiles.emplace_back(std::make_pair(Image.Image->getBufferIdentifier(),
                                           Image.StringData.lookup("arch")));

  Triple TheTriple = Triple(Images.front().StringData.lookup("triple"));
  auto FileOrErr = nvptx::fatbinary(InputFiles, Args);
  if (!FileOrErr)
    return FileOrErr.takeError();

  llvm::ErrorOr<std::unique_ptr<llvm::MemoryBuffer>> ImageOrError =
      llvm::MemoryBuffer::getFileOrSTDIN(*FileOrErr);

  SmallVector<std::unique_ptr<MemoryBuffer>> Buffers;
  if (std::error_code EC = ImageOrError.getError())
    return createFileError(*FileOrErr, EC);
  Buffers.emplace_back(std::move(*ImageOrError));

  return std::move(Buffers);
}

Expected<SmallVector<std::unique_ptr<MemoryBuffer>>>
bundleHIP(ArrayRef<OffloadingImage> Images, const ArgList &Args) {
  SmallVector<std::pair<StringRef, StringRef>, 4> InputFiles;
  for (const OffloadingImage &Image : Images)
    InputFiles.emplace_back(std::make_pair(Image.Image->getBufferIdentifier(),
                                           Image.StringData.lookup("arch")));

  Triple TheTriple = Triple(Images.front().StringData.lookup("triple"));
  auto FileOrErr = amdgcn::fatbinary(InputFiles, Args);
  if (!FileOrErr)
    return FileOrErr.takeError();

  llvm::ErrorOr<std::unique_ptr<llvm::MemoryBuffer>> ImageOrError =
      llvm::MemoryBuffer::getFileOrSTDIN(*FileOrErr);

  SmallVector<std::unique_ptr<MemoryBuffer>> Buffers;
  if (std::error_code EC = ImageOrError.getError())
    return createFileError(*FileOrErr, EC);
  Buffers.emplace_back(std::move(*ImageOrError));

  return std::move(Buffers);
}

/// Transforms the input \p Images into the binary format the runtime expects
/// for the given \p Kind.
Expected<SmallVector<std::unique_ptr<MemoryBuffer>>>
bundleLinkedOutput(ArrayRef<OffloadingImage> Images, const ArgList &Args,
                   OffloadKind Kind) {
  llvm::TimeTraceScope TimeScope("Bundle linked output");
  switch (Kind) {
  case OFK_OpenMP:
    return bundleOpenMP(Images);
  case OFK_Cuda:
    return bundleCuda(Images, Args);
  case OFK_HIP:
    return bundleHIP(Images, Args);
  default:
    return createStringError(getOffloadKindName(Kind) +
                             " bundling is not supported");
  }
}

/// Returns a new ArgList containg arguments used for the device linking phase.
DerivedArgList getLinkerArgs(ArrayRef<OffloadFile> Input,
                             const InputArgList &Args) {
  DerivedArgList DAL = DerivedArgList(DerivedArgList(Args));
  for (Arg *A : Args)
    DAL.append(A);

  // Set the subarchitecture and target triple for this compilation.
  const OptTable &Tbl = getOptTable();
  DAL.AddJoinedArg(nullptr, Tbl.getOption(OPT_arch_EQ),
                   Args.MakeArgString(Input.front().getBinary()->getArch()));
  DAL.AddJoinedArg(nullptr, Tbl.getOption(OPT_triple_EQ),
                   Args.MakeArgString(Input.front().getBinary()->getTriple()));

  auto Bin = Input.front().getBinary();
  DAL.AddJoinedArg(
      nullptr, Tbl.getOption(OPT_sycl_backend_compile_options_from_image_EQ),
      Args.MakeArgString(Bin->getString(COMPILE_OPTS)));
  DAL.AddJoinedArg(nullptr,
                   Tbl.getOption(OPT_sycl_backend_link_options_from_image_EQ),
                   Args.MakeArgString(Bin->getString(LINK_OPTS)));

  // If every input file is bitcode we have whole program visibility as we
  // do only support static linking with bitcode.
  auto ContainsBitcode = [](const OffloadFile &F) {
    return identify_magic(F.getBinary()->getImage()) == file_magic::bitcode;
  };
  if (llvm::all_of(Input, ContainsBitcode))
    DAL.AddFlagArg(nullptr, Tbl.getOption(OPT_whole_program));

  // Forward '-Xoffload-linker' options to the appropriate backend.
  for (StringRef Arg : Args.getAllArgValues(OPT_device_linker_args_EQ)) {
    auto [Triple, Value] = Arg.split('=');
    llvm::Triple TT(Triple);
    // If this isn't a recognized triple then it's an `arg=value` option.
    if (TT.getArch() == Triple::ArchType::UnknownArch)
      DAL.AddJoinedArg(nullptr, Tbl.getOption(OPT_linker_arg_EQ),
                       Args.MakeArgString(Arg));
    else if (Value.empty())
      DAL.AddJoinedArg(nullptr, Tbl.getOption(OPT_linker_arg_EQ),
                       Args.MakeArgString(Triple));
    else if (Triple == DAL.getLastArgValue(OPT_triple_EQ))
      DAL.AddJoinedArg(nullptr, Tbl.getOption(OPT_linker_arg_EQ),
                       Args.MakeArgString(Value));
  }

  // Forward '-Xoffload-compiler' options to the appropriate backend.
  for (StringRef Arg : Args.getAllArgValues(OPT_device_compiler_args_EQ)) {
    auto [Triple, Value] = Arg.split('=');
    llvm::Triple TT(Triple);
    // If this isn't a recognized triple then it's an `arg=value` option.
    if (TT.getArch() == Triple::ArchType::UnknownArch)
      DAL.AddJoinedArg(nullptr, Tbl.getOption(OPT_compiler_arg_EQ),
                       Args.MakeArgString(Arg));
    else if (Value.empty())
      DAL.AddJoinedArg(nullptr, Tbl.getOption(OPT_compiler_arg_EQ),
                       Args.MakeArgString(Triple));
    else if (Triple == DAL.getLastArgValue(OPT_triple_EQ))
      DAL.AddJoinedArg(nullptr, Tbl.getOption(OPT_compiler_arg_EQ),
                       Args.MakeArgString(Value));
  }

  return DAL;
}

Error handleOverrideImages(
    const InputArgList &Args,
    MapVector<OffloadKind, SmallVector<OffloadingImage, 0>> &Images) {
  for (StringRef Arg : Args.getAllArgValues(OPT_override_image)) {
    OffloadKind Kind = getOffloadKind(Arg.split("=").first);
    StringRef Filename = Arg.split("=").second;

    ErrorOr<std::unique_ptr<MemoryBuffer>> BufferOrErr =
        MemoryBuffer::getFileOrSTDIN(Filename);
    if (std::error_code EC = BufferOrErr.getError())
      return createFileError(Filename, EC);

    Expected<std::unique_ptr<ObjectFile>> ElfOrErr =
        ObjectFile::createELFObjectFile(**BufferOrErr,
                                        /*InitContent=*/false);
    if (!ElfOrErr)
      return ElfOrErr.takeError();
    ObjectFile &Elf = **ElfOrErr;

    OffloadingImage TheImage{};
    TheImage.TheImageKind = IMG_Object;
    TheImage.TheOffloadKind = Kind;
    TheImage.StringData["triple"] =
        Args.MakeArgString(Elf.makeTriple().getTriple());
    if (std::optional<StringRef> CPU = Elf.tryGetCPUName())
      TheImage.StringData["arch"] = Args.MakeArgString(*CPU);
    TheImage.Image = std::move(*BufferOrErr);

    Images[Kind].emplace_back(std::move(TheImage));
  }
  return Error::success();
}

/// Transforms all the extracted offloading input files into an image that can
/// be registered by the runtime.
Expected<SmallVector<StringRef>> linkAndWrapDeviceFiles(
    SmallVectorImpl<SmallVector<OffloadFile>> &LinkerInputFiles,
    const InputArgList &Args, char **Argv, int Argc) {
  llvm::TimeTraceScope TimeScope("Handle all device input");

  std::mutex ImageMtx;
  MapVector<OffloadKind, SmallVector<OffloadingImage, 0>> Images;
  // Create a binary image of each offloading image and embed it into a new
  // object file.
  SmallVector<StringRef> WrappedOutput;

  // Initialize the images with any overriding inputs.
  if (Args.hasArg(OPT_override_image))
    if (Error Err = handleOverrideImages(Args, Images))
      return std::move(Err);

  auto Err = parallelForEachError(LinkerInputFiles, [&](auto &Input) -> Error {
    llvm::TimeTraceScope TimeScope("Link device input");

    // Each thread needs its own copy of the base arguments to maintain
    // per-device argument storage of synthetic strings.
    const OptTable &Tbl = getOptTable();
    BumpPtrAllocator Alloc;
    StringSaver Saver(Alloc);
    auto BaseArgs =
        Tbl.parseArgs(Argc, Argv, OPT_INVALID, Saver, [](StringRef Err) {
          reportError(createStringError(Err));
        });
    auto LinkerArgs = getLinkerArgs(Input, BaseArgs);
    DenseSet<OffloadKind> ActiveOffloadKinds;
    bool HasSYCLOffloadKind = false;
    bool HasNonSYCLOffloadKinds = false;
    for (const auto &File : Input) {
      if (File.getBinary()->getOffloadKind() != OFK_None)
        ActiveOffloadKinds.insert(File.getBinary()->getOffloadKind());
      if (File.getBinary()->getOffloadKind() == OFK_SYCL)
        HasSYCLOffloadKind = true;
      else
        HasNonSYCLOffloadKinds = true;
    }

    // Write any remaining device inputs to an output file.
    SmallVector<StringRef> InputFiles;
    for (const OffloadFile &File : Input) {
      auto FileNameOrErr = writeOffloadFile(File);
      if (!FileNameOrErr)
        return FileNameOrErr.takeError();
      InputFiles.emplace_back(*FileNameOrErr);
    }
    if (HasSYCLOffloadKind) {
      SmallVector<StringRef> InputFiles;
      // Write device inputs to an output file for the linker.
      for (const OffloadFile &File : Input) {
        auto FileNameOrErr = writeOffloadFile(File);
        if (!FileNameOrErr)
          return FileNameOrErr.takeError();
        InputFiles.emplace_back(*FileNameOrErr);
      }
      // Link the input device files using the device linker for SYCL
      // offload.
      auto TmpOutputOrErr = sycl::linkDevice(InputFiles, LinkerArgs);
      if (!TmpOutputOrErr)
        return TmpOutputOrErr.takeError();
      SmallVector<StringRef> InputFilesSYCL;
      InputFilesSYCL.emplace_back(*TmpOutputOrErr);
      auto SplitModulesOrErr =
          UseSYCLPostLinkTool
              ? sycl::runSYCLPostLinkTool(InputFilesSYCL, LinkerArgs)
              : sycl::runSYCLSplitLibrary(InputFilesSYCL, LinkerArgs,
                                          *SYCLModuleSplitMode);
      if (!SplitModulesOrErr)
        return SplitModulesOrErr.takeError();

      auto &SplitModules = *SplitModulesOrErr;
      const llvm::Triple Triple(LinkerArgs.getLastArgValue(OPT_triple_EQ));
      if ((Triple.isNVPTX() || Triple.isAMDGCN()) &&
          LinkerArgs.hasArg(OPT_sycl_embed_ir)) {
        // When compiling for Nvidia/AMD devices and the user requested the
        // IR to be embedded in the application (via option), run the output
        // of sycl-post-link (filetable referencing LLVM Bitcode + symbols)
        // through the offload wrapper and link the resulting object to the
        // application.
        auto OutputFile = sycl::runWrapperAndCompile(SplitModules, LinkerArgs,
                                                     /* IsEmbeddedIR */ true);
        if (!OutputFile)
          return OutputFile.takeError();
        WrappedOutput.push_back(*OutputFile);
      }
      for (size_t I = 0, E = SplitModules.size(); I != E; ++I) {
        SmallVector<StringRef> Files = {SplitModules[I].ModuleFilePath};
        StringRef Arch = LinkerArgs.getLastArgValue(OPT_arch_EQ);
        if (Arch.empty())
          Arch = "native";
        SmallVector<std::pair<StringRef, StringRef>, 4> BundlerInputFiles;
        auto ClangOutputOrErr =
            linkDevice(Files, LinkerArgs, true /* IsSYCLKind */);
        if (!ClangOutputOrErr)
          return ClangOutputOrErr.takeError();
        if (Triple.isNVPTX()) {
          auto VirtualArch = StringRef(clang::OffloadArchToVirtualArchString(
              clang::StringToOffloadArch(Arch)));
          auto PtxasOutputOrErr =
              nvptx::ptxas(*ClangOutputOrErr, LinkerArgs, Arch);
          if (!PtxasOutputOrErr)
            return PtxasOutputOrErr.takeError();
          BundlerInputFiles.emplace_back(*ClangOutputOrErr, VirtualArch);
          BundlerInputFiles.emplace_back(*PtxasOutputOrErr, Arch);
          auto BundledFileOrErr =
              nvptx::fatbinary(BundlerInputFiles, LinkerArgs);
          if (!BundledFileOrErr)
            return BundledFileOrErr.takeError();
          SplitModules[I].ModuleFilePath = *BundledFileOrErr;
        } else if (Triple.isAMDGCN()) {
          BundlerInputFiles.emplace_back(*ClangOutputOrErr, Arch);
          auto BundledFileOrErr =
              amdgcn::fatbinary(BundlerInputFiles, LinkerArgs);
          if (!BundledFileOrErr)
            return BundledFileOrErr.takeError();
          SplitModules[I].ModuleFilePath = *BundledFileOrErr;
        } else {
          SplitModules[I].ModuleFilePath = *ClangOutputOrErr;
        }
      }

      // TODO(NOM7): Remove this call and use community flow for bundle/wrap
      auto OutputFile = sycl::runWrapperAndCompile(SplitModules, LinkerArgs);
      if (!OutputFile)
        return OutputFile.takeError();

      // SYCL offload kind images are all ready to be sent to host linker.
      // TODO: Currently, device code wrapping for SYCL offload happens in a
      // separate path inside 'linkDevice' call seen above.
      // This will eventually be refactored to use the 'common' wrapping logic
      // that is used for other offload kinds.
      std::scoped_lock Guard(ImageMtx);
      WrappedOutput.push_back(*OutputFile);
    }
    if (HasNonSYCLOffloadKinds) {
      // First link and remove all the input files containing bitcode.
      SmallVector<StringRef> InputFiles;
      if (Error Err = linkBitcodeFiles(Input, InputFiles, LinkerArgs))
        return Err;

      // Write any remaining device inputs to an output file for the linker.
      for (const OffloadFile &File : Input) {
        auto FileNameOrErr = writeOffloadFile(File);
        if (!FileNameOrErr)
          return FileNameOrErr.takeError();
        InputFiles.emplace_back(*FileNameOrErr);
      }

      // Link the remaining device files using the device linker.
      auto OutputOrErr = !Args.hasArg(OPT_embed_bitcode)
                             ? linkDevice(InputFiles, LinkerArgs)
                             : InputFiles.front();
      if (!OutputOrErr)
        return OutputOrErr.takeError();
      // Store the offloading image for each linked output file.
      for (OffloadKind Kind : ActiveOffloadKinds) {
        llvm::ErrorOr<std::unique_ptr<llvm::MemoryBuffer>> FileOrErr =
            llvm::MemoryBuffer::getFileOrSTDIN(*OutputOrErr);
        if (std::error_code EC = FileOrErr.getError()) {
          if (DryRun)
            FileOrErr = MemoryBuffer::getMemBuffer("");
          else
            return createFileError(*OutputOrErr, EC);
        }

        std::scoped_lock<decltype(ImageMtx)> Guard(ImageMtx);
        OffloadingImage TheImage{};
        TheImage.TheImageKind =
            Args.hasArg(OPT_embed_bitcode) ? IMG_Bitcode : IMG_Object;
        TheImage.TheOffloadKind = Kind;
        TheImage.StringData["triple"] =
            Args.MakeArgString(LinkerArgs.getLastArgValue(OPT_triple_EQ));
        TheImage.StringData["arch"] =
            Args.MakeArgString(LinkerArgs.getLastArgValue(OPT_arch_EQ));
        TheImage.Image = std::move(*FileOrErr);

        Images[Kind].emplace_back(std::move(TheImage));
      }
    }
    return Error::success();
  });
  if (Err)
    return std::move(Err);

  for (auto &[Kind, Input] : Images) {
    if (Kind == OFK_SYCL)
      continue;
    // We sort the entries before bundling so they appear in a deterministic
    // order in the final binary.
    llvm::sort(Input, [](OffloadingImage &A, OffloadingImage &B) {
      return A.StringData["triple"] > B.StringData["triple"] ||
             A.StringData["arch"] > B.StringData["arch"] ||
             A.TheOffloadKind < B.TheOffloadKind;
    });
    auto BundledImagesOrErr = bundleLinkedOutput(Input, Args, Kind);
    if (!BundledImagesOrErr)
      return BundledImagesOrErr.takeError();
    auto OutputOrErr = wrapDeviceImages(*BundledImagesOrErr, Args, Kind);
    if (!OutputOrErr)
      return OutputOrErr.takeError();
    WrappedOutput.push_back(*OutputOrErr);
  }
  return WrappedOutput;
}

std::optional<std::string> findFile(StringRef Dir, StringRef Root,
                                    const Twine &Name) {
  SmallString<128> Path;
  if (Dir.starts_with("="))
    sys::path::append(Path, Root, Dir.substr(1), Name);
  else
    sys::path::append(Path, Dir, Name);

  if (sys::fs::exists(Path))
    return static_cast<std::string>(Path);
  return std::nullopt;
}

std::optional<std::string>
findFromSearchPaths(StringRef Name, StringRef Root,
                    ArrayRef<StringRef> SearchPaths) {
  for (StringRef Dir : SearchPaths)
    if (std::optional<std::string> File = findFile(Dir, Root, Name))
      return File;
  return std::nullopt;
}

std::optional<std::string>
searchLibraryBaseName(StringRef Name, StringRef Root,
                      ArrayRef<StringRef> SearchPaths) {
  for (StringRef Dir : SearchPaths) {
    if (std::optional<std::string> File =
            findFile(Dir, Root, "lib" + Name + ".so"))
      return File;
    if (std::optional<std::string> File =
            findFile(Dir, Root, "lib" + Name + ".a"))
      return File;
  }
  return std::nullopt;
}

/// Search for static libraries in the linker's library path given input like
/// `-lfoo` or `-l:libfoo.a`.
std::optional<std::string> searchLibrary(StringRef Input, StringRef Root,
                                         ArrayRef<StringRef> SearchPaths) {
  if (Input.starts_with(":") || Input.ends_with(".lib"))
    return findFromSearchPaths(Input.drop_front(), Root, SearchPaths);
  return searchLibraryBaseName(Input, Root, SearchPaths);
}

/// Common redeclaration of needed symbol flags.
enum Symbol : uint32_t {
  Sym_None = 0,
  Sym_Undefined = 1U << 1,
  Sym_Weak = 1U << 2,
};

/// Scan the symbols from a BitcodeFile \p Buffer and record if we need to
/// extract any symbols from it.
Expected<bool> getSymbolsFromBitcode(MemoryBufferRef Buffer, OffloadKind Kind,
                                     bool IsArchive, StringSaver &Saver,
                                     DenseMap<StringRef, Symbol> &Syms) {
  Expected<IRSymtabFile> IRSymtabOrErr = readIRSymtab(Buffer);
  if (!IRSymtabOrErr)
    return IRSymtabOrErr.takeError();

  bool ShouldExtract = !IsArchive;
  DenseMap<StringRef, Symbol> TmpSyms;
  for (unsigned I = 0; I != IRSymtabOrErr->Mods.size(); ++I) {
    for (const auto &Sym : IRSymtabOrErr->TheReader.module_symbols(I)) {
      if (Sym.isFormatSpecific() || !Sym.isGlobal())
        continue;

      bool NewSymbol = Syms.count(Sym.getName()) == 0;
      auto OldSym = NewSymbol ? Sym_None : Syms[Sym.getName()];

      // We will extract if it defines a currenlty undefined non-weak
      // symbol.
      bool ResolvesStrongReference =
          ((OldSym & Sym_Undefined && !(OldSym & Sym_Weak)) &&
           !Sym.isUndefined());
      // We will extract if it defines a new global symbol visible to the
      // host. This is only necessary for code targeting an offloading
      // language.
      bool NewGlobalSymbol =
          ((NewSymbol || (OldSym & Sym_Undefined)) && !Sym.isUndefined() &&
           !Sym.canBeOmittedFromSymbolTable() && Kind != object::OFK_None &&
           (Sym.getVisibility() != GlobalValue::HiddenVisibility));
      ShouldExtract |= ResolvesStrongReference | NewGlobalSymbol;

      // Update this symbol in the "table" with the new information.
      if (OldSym & Sym_Undefined && !Sym.isUndefined())
        TmpSyms[Saver.save(Sym.getName())] =
            static_cast<Symbol>(OldSym & ~Sym_Undefined);
      if (Sym.isUndefined() && NewSymbol)
        TmpSyms[Saver.save(Sym.getName())] =
            static_cast<Symbol>(OldSym | Sym_Undefined);
      if (Sym.isWeak())
        TmpSyms[Saver.save(Sym.getName())] =
            static_cast<Symbol>(OldSym | Sym_Weak);
    }
  }

  // If the file gets extracted we update the table with the new symbols.
  if (ShouldExtract)
    Syms.insert(std::begin(TmpSyms), std::end(TmpSyms));

  return ShouldExtract;
}

/// Scan the symbols from an ObjectFile \p Obj and record if we need to extract
/// any symbols from it.
Expected<bool> getSymbolsFromObject(const ObjectFile &Obj, OffloadKind Kind,
                                    bool IsArchive, StringSaver &Saver,
                                    DenseMap<StringRef, Symbol> &Syms) {
  bool ShouldExtract = !IsArchive;
  DenseMap<StringRef, Symbol> TmpSyms;
  for (SymbolRef Sym : Obj.symbols()) {
    auto FlagsOrErr = Sym.getFlags();
    if (!FlagsOrErr)
      return FlagsOrErr.takeError();

    if (!(*FlagsOrErr & SymbolRef::SF_Global) ||
        (*FlagsOrErr & SymbolRef::SF_FormatSpecific))
      continue;

    auto NameOrErr = Sym.getName();
    if (!NameOrErr)
      return NameOrErr.takeError();

    bool NewSymbol = Syms.count(*NameOrErr) == 0;
    auto OldSym = NewSymbol ? Sym_None : Syms[*NameOrErr];

    // We will extract if it defines a currenlty undefined non-weak symbol.
    bool ResolvesStrongReference = (OldSym & Sym_Undefined) &&
                                   !(OldSym & Sym_Weak) &&
                                   !(*FlagsOrErr & SymbolRef::SF_Undefined);

    // We will extract if it defines a new global symbol visible to the
    // host. This is only necessary for code targeting an offloading
    // language.
    bool NewGlobalSymbol =
        ((NewSymbol || (OldSym & Sym_Undefined)) &&
         !(*FlagsOrErr & SymbolRef::SF_Undefined) && Kind != object::OFK_None &&
         !(*FlagsOrErr & SymbolRef::SF_Hidden));
    ShouldExtract |= ResolvesStrongReference | NewGlobalSymbol;

    // Update this symbol in the "table" with the new information.
    if (OldSym & Sym_Undefined && !(*FlagsOrErr & SymbolRef::SF_Undefined))
      TmpSyms[Saver.save(*NameOrErr)] =
          static_cast<Symbol>(OldSym & ~Sym_Undefined);
    if (*FlagsOrErr & SymbolRef::SF_Undefined && NewSymbol)
      TmpSyms[Saver.save(*NameOrErr)] =
          static_cast<Symbol>(OldSym | Sym_Undefined);
    if (*FlagsOrErr & SymbolRef::SF_Weak)
      TmpSyms[Saver.save(*NameOrErr)] = static_cast<Symbol>(OldSym | Sym_Weak);
  }

  // If the file gets extracted we update the table with the new symbols.
  if (ShouldExtract)
    Syms.insert(std::begin(TmpSyms), std::end(TmpSyms));

  return ShouldExtract;
}

/// Attempt to 'resolve' symbols found in input files. We use this to
/// determine if an archive member needs to be extracted. An archive member
/// will be extracted if any of the following is true.
///   1) It defines an undefined symbol in a regular object filie.
///   2) It defines a global symbol without hidden visibility that has not
///      yet been defined.
Expected<bool> getSymbols(StringRef Image, OffloadKind Kind, bool IsArchive,
                          StringSaver &Saver,
                          DenseMap<StringRef, Symbol> &Syms) {
  MemoryBufferRef Buffer = MemoryBufferRef(Image, "");
  switch (identify_magic(Image)) {
  case file_magic::bitcode:
    return getSymbolsFromBitcode(Buffer, Kind, IsArchive, Saver, Syms);
  case file_magic::elf_relocatable: {
    Expected<std::unique_ptr<ObjectFile>> ObjFile =
        ObjectFile::createObjectFile(Buffer);
    if (!ObjFile)
      return ObjFile.takeError();
    return getSymbolsFromObject(**ObjFile, Kind, IsArchive, Saver, Syms);
  }
  default:
    return false;
  }
}

/// Search the input files and libraries for embedded device offloading code
/// and add it to the list of files to be linked. Files coming from static
/// libraries are only added to the input if they are used by an existing
/// input file. Returns a list of input files intended for a single linking job.
Expected<SmallVector<SmallVector<OffloadFile>>>
getDeviceInput(const ArgList &Args) {
  llvm::TimeTraceScope TimeScope("ExtractDeviceCode");

  // Skip all the input if the user is overriding the output.
  if (Args.hasArg(OPT_override_image))
    return SmallVector<SmallVector<OffloadFile>>();

  StringRef Root = Args.getLastArgValue(OPT_sysroot_EQ);
  SmallVector<StringRef> LibraryPaths;
  for (const opt::Arg *Arg : Args.filtered(OPT_library_path, OPT_libpath))
    LibraryPaths.push_back(Arg->getValue());

  BumpPtrAllocator Alloc;
  StringSaver Saver(Alloc);

  // Try to extract device code from the linker input files.
  bool WholeArchive = Args.hasArg(OPT_wholearchive_flag) ? true : false;
  SmallVector<OffloadFile> ObjectFilesToExtract;
  SmallVector<OffloadFile> ArchiveFilesToExtract;
  for (const opt::Arg *Arg : Args.filtered(
           OPT_INPUT, OPT_library, OPT_whole_archive, OPT_no_whole_archive)) {
    if (Arg->getOption().matches(OPT_whole_archive) ||
        Arg->getOption().matches(OPT_no_whole_archive)) {
      WholeArchive = Arg->getOption().matches(OPT_whole_archive);
      continue;
    }

    std::optional<std::string> Filename =
        Arg->getOption().matches(OPT_library)
            ? searchLibrary(Arg->getValue(), Root, LibraryPaths)
            : std::string(Arg->getValue());

    if (!Filename && Arg->getOption().matches(OPT_library))
      reportError(
          createStringError("unable to find library -l%s", Arg->getValue()));

    if (!Filename || !sys::fs::exists(*Filename) ||
        sys::fs::is_directory(*Filename))
      continue;

    ErrorOr<std::unique_ptr<MemoryBuffer>> BufferOrErr =
        MemoryBuffer::getFile(*Filename);
    if (std::error_code EC = BufferOrErr.getError())
      return createFileError(*Filename, EC);

    MemoryBufferRef Buffer = **BufferOrErr;
    if (identify_magic(Buffer.getBuffer()) == file_magic::elf_shared_object)
      continue;
    SmallVector<OffloadFile> Binaries;
    size_t OldSize = Binaries.size();
    if (Error Err = extractOffloadBinaries(Buffer, Binaries))
      return std::move(Err);
    if (Binaries.size() == OldSize) {
      if (Error Err = sycl::extractBundledObjects(*Filename, Args, Binaries))
        return std::move(Err);
    }

    for (auto &OffloadFile : Binaries) {
      if (identify_magic(Buffer.getBuffer()) == file_magic::archive &&
          !WholeArchive)
        ArchiveFilesToExtract.emplace_back(std::move(OffloadFile));
      else
        ObjectFilesToExtract.emplace_back(std::move(OffloadFile));
    }
  }

  // Link all standard input files and update the list of symbols.
  MapVector<OffloadFile::TargetID, SmallVector<OffloadFile, 0>> InputFiles;
  DenseMap<OffloadFile::TargetID, DenseMap<StringRef, Symbol>> Syms;
  for (OffloadFile &Binary : ObjectFilesToExtract) {
    if (!Binary.getBinary())
      continue;

    SmallVector<OffloadFile::TargetID> CompatibleTargets = {Binary};
    for (const auto &[ID, Input] : InputFiles)
      if (object::areTargetsCompatible(Binary, ID))
        CompatibleTargets.emplace_back(ID);

    for (const auto &[Index, ID] : llvm::enumerate(CompatibleTargets)) {
      Expected<bool> ExtractOrErr = getSymbols(
          Binary.getBinary()->getImage(), Binary.getBinary()->getOffloadKind(),
          /*IsArchive=*/false, Saver, Syms[ID]);
      if (!ExtractOrErr)
        return ExtractOrErr.takeError();

      // If another target needs this binary it must be copied instead.
      if (Index == CompatibleTargets.size() - 1)
        InputFiles[ID].emplace_back(std::move(Binary));
      else
        InputFiles[ID].emplace_back(Binary.copy());
    }
  }

  // Archive members only extract if they define needed symbols. We do this
  // after every regular input file so that libraries may be included out of
  // order. This follows 'ld.lld' semantics which are more lenient.
  bool Extracted = true;
  while (Extracted) {
    Extracted = false;
    for (OffloadFile &Binary : ArchiveFilesToExtract) {
      // If the binary was previously extracted it will be set to null.
      if (!Binary.getBinary())
        continue;

      SmallVector<OffloadFile::TargetID> CompatibleTargets = {Binary};
      for (const auto &[ID, Input] : InputFiles)
        if (object::areTargetsCompatible(Binary, ID))
          CompatibleTargets.emplace_back(ID);

      for (const auto &[Index, ID] : llvm::enumerate(CompatibleTargets)) {
        // Only extract an if we have an an object matching this target.
        if (!InputFiles.count(ID))
          continue;

        Expected<bool> ExtractOrErr =
            getSymbols(Binary.getBinary()->getImage(),
                       Binary.getBinary()->getOffloadKind(),
                       /*IsArchive=*/true, Saver, Syms[ID]);
        if (!ExtractOrErr)
          return ExtractOrErr.takeError();

        Extracted = *ExtractOrErr;

        // Skip including the file if it is an archive that does not resolve
        // any symbols.
        if (!Extracted)
          continue;

        // If another target needs this binary it must be copied instead.
        if (Index == CompatibleTargets.size() - 1)
          InputFiles[ID].emplace_back(std::move(Binary));
        else
          InputFiles[ID].emplace_back(Binary.copy());
      }

      // If we extracted any files we need to check all the symbols again.
      if (Extracted)
        break;
    }
  }

  for (StringRef Library : Args.getAllArgValues(OPT_bitcode_library_EQ)) {
    auto FileOrErr = getInputBitcodeLibrary(Library);
    if (!FileOrErr)
      return FileOrErr.takeError();
    InputFiles[*FileOrErr].push_back(std::move(*FileOrErr));
  }

  SmallVector<SmallVector<OffloadFile>> InputsForTarget;
  for (auto &[ID, Input] : InputFiles)
    InputsForTarget.emplace_back(std::move(Input));

  return std::move(InputsForTarget);
}

} // namespace

int main(int Argc, char **Argv) {
  InitLLVM X(Argc, Argv);
  InitializeAllTargetInfos();
  InitializeAllTargets();
  InitializeAllTargetMCs();
  InitializeAllAsmParsers();
  InitializeAllAsmPrinters();

  LinkerExecutable = Argv[0];
  sys::PrintStackTraceOnErrorSignal(Argv[0]);

  const OptTable &Tbl = getOptTable();
  BumpPtrAllocator Alloc;
  StringSaver Saver(Alloc);
  auto Args = Tbl.parseArgs(Argc, Argv, OPT_INVALID, Saver, [&](StringRef Err) {
    reportError(createStringError(Err));
  });

  if (Args.hasArg(OPT_help) || Args.hasArg(OPT_help_hidden)) {
    Tbl.printHelp(
        outs(),
        "clang-linker-wrapper [options] -- <options to passed to the linker>",
        "\nA wrapper utility over the host linker. It scans the input files\n"
        "for sections that require additional processing prior to linking.\n"
        "The will then transparently pass all arguments and input to the\n"
        "specified host linker to create the final binary.\n",
        Args.hasArg(OPT_help_hidden), Args.hasArg(OPT_help_hidden));
    return EXIT_SUCCESS;
  }
  if (Args.hasArg(OPT_v)) {
    printVersion(outs());
    return EXIT_SUCCESS;
  }

  // This forwards '-mllvm' arguments to LLVM if present.
  SmallVector<const char *> NewArgv = {Argv[0]};
  for (const opt::Arg *Arg : Args.filtered(OPT_mllvm))
    NewArgv.push_back(Arg->getValue());
  for (const opt::Arg *Arg : Args.filtered(OPT_offload_opt_eq_minus))
    NewArgv.push_back(Arg->getValue());
  SmallVector<PassPlugin, 1> PluginList;
  PassPlugins.setCallback([&](const std::string &PluginPath) {
    auto Plugin = PassPlugin::Load(PluginPath);
    if (!Plugin)
      report_fatal_error(Plugin.takeError(), /*gen_crash_diag=*/false);
    PluginList.emplace_back(Plugin.get());
  });
  cl::ParseCommandLineOptions(NewArgv.size(), &NewArgv[0]);

  Verbose = Args.hasArg(OPT_verbose);
  DryRun = Args.hasArg(OPT_dry_run);
  SaveTemps = Args.hasArg(OPT_save_temps);
  CudaBinaryPath = Args.getLastArgValue(OPT_cuda_path_EQ).str();

  llvm::Triple Triple(
      Args.getLastArgValue(OPT_host_triple_EQ, sys::getDefaultTargetTriple()));
  if (Args.hasArg(OPT_o))
    ExecutableName = Args.getLastArgValue(OPT_o, "a.out");
  else if (Args.hasArg(OPT_out))
    ExecutableName = Args.getLastArgValue(OPT_out, "a.exe");
  else
    ExecutableName = Triple.isOSWindows() ? "a.exe" : "a.out";

  parallel::strategy = hardware_concurrency(1);
  if (auto *Arg = Args.getLastArg(OPT_wrapper_jobs)) {
    unsigned Threads = 0;
    if (!llvm::to_integer(Arg->getValue(), Threads) || Threads == 0)
      reportError(createStringError("%s: expected a positive integer, got '%s'",
                                    Arg->getSpelling().data(),
                                    Arg->getValue()));
    parallel::strategy = hardware_concurrency(Threads);
  }

  if (Args.hasArg(OPT_wrapper_time_trace_eq)) {
    unsigned Granularity;
    Args.getLastArgValue(OPT_wrapper_time_trace_granularity, "500")
        .getAsInteger(10, Granularity);
    timeTraceProfilerInitialize(Granularity, Argv[0]);
  }

  UseSYCLPostLinkTool = Args.hasFlag(OPT_use_sycl_post_link_tool,
                                     OPT_no_use_sycl_post_link_tool, true);
  if (!UseSYCLPostLinkTool && Args.hasArg(OPT_use_sycl_post_link_tool))
    reportError(createStringError("-use-sycl-post-link-tool and "
                                  "-no-use-sycl-post-link-tool options can't "
                                  "be used together."));

  if (Args.hasArg(OPT_sycl_module_split_mode_EQ)) {
    if (UseSYCLPostLinkTool)
      reportError(createStringError(
          "-sycl-module-split-mode should be used with "
          "the -no-use-sycl-post-link-tool command line option."));

    StringRef StrMode = Args.getLastArgValue(OPT_sycl_module_split_mode_EQ);
    SYCLModuleSplitMode = module_split::convertStringToSplitMode(StrMode);
    if (!SYCLModuleSplitMode)
      reportError(createStringError(
          inconvertibleErrorCode(),
          formatv("sycl-module-split-mode value isn't recognized: {0}",
                  StrMode)));
  }

  if (Args.hasArg(OPT_sycl_dump_device_code_EQ)) {
    Arg *A = Args.getLastArg(OPT_sycl_dump_device_code_EQ);
    SmallString<128> Dir(A->getValue());
    if (Dir.empty())
      llvm::sys::path::native(Dir = "./");
    else
      Dir.append(llvm::sys::path::get_separator());

    SPIRVDumpDir = Dir;
  }

  {
    llvm::TimeTraceScope TimeScope("Execute linker wrapper");

    // Extract the device input files stored in the host fat binary.
    auto DeviceInputFiles = getDeviceInput(Args);
    if (!DeviceInputFiles)
      reportError(DeviceInputFiles.takeError());

    // Link and wrap the device images extracted from the linker input.
    auto FilesOrErr =
        linkAndWrapDeviceFiles(*DeviceInputFiles, Args, Argv, Argc);
    if (!FilesOrErr)
      reportError(FilesOrErr.takeError());

    // Run the host linking job with the rendered arguments.
    if (Error Err = runLinker(*FilesOrErr, Args))
      reportError(std::move(Err));
  }

  if (const opt::Arg *Arg = Args.getLastArg(OPT_wrapper_time_trace_eq)) {
    if (Error Err = timeTraceProfilerWrite(Arg->getValue(), ExecutableName))
      reportError(std::move(Err));
    timeTraceProfilerCleanup();
  }

  // Remove the temporary files created.
  if (!SaveTemps)
    for (const auto &TempFile : TempFiles)
      if (std::error_code EC = sys::fs::remove(TempFile))
        reportError(createFileError(TempFile, EC));
  return EXIT_SUCCESS;
}<|MERGE_RESOLUTION|>--- conflicted
+++ resolved
@@ -1644,7 +1644,6 @@
   case Triple::ppc64:
   case Triple::ppc64le:
   case Triple::systemz:
-<<<<<<< HEAD
     return generic::clang(InputFiles, Args, IsSYCLKind);
   case Triple::spirv32:
   case Triple::spirv64:
@@ -1674,10 +1673,8 @@
     // Return empty file
     return StringRef("");
   }
-=======
   case Triple::loongarch64:
     return generic::clang(InputFiles, Args);
->>>>>>> bdf72706
   default:
     return createStringError(Triple.getArchName() +
                              " linking is not supported");
