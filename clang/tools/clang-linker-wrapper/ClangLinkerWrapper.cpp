//===-- clang-linker-wrapper/ClangLinkerWrapper.cpp - wrapper over linker-===//
//
// Part of the LLVM Project, under the Apache License v2.0 with LLVM Exceptions.
// See https://llvm.org/LICENSE.txt for license information.
// SPDX-License-Identifier: Apache-2.0 WITH LLVM-exception
//
//===---------------------------------------------------------------------===//
//
// This tool works as a wrapper over a linking job. This tool is used to create
// linked device images for offloading. It scans the linker's input for embedded
// device offloading data stored in sections `.llvm.offloading` and extracts it
// as a temporary file. The extracted device files will then be passed to a
// device linking job to create a final device image.
//
//===---------------------------------------------------------------------===//

#include "clang/Basic/Cuda.h"
#include "clang/Basic/TargetID.h"
#include "clang/Basic/Version.h"
#include "llvm/ADT/MapVector.h"
#include "llvm/BinaryFormat/Magic.h"
#include "llvm/Bitcode/BitcodeWriter.h"
#include "llvm/CodeGen/CommandFlags.h"
#include "llvm/Frontend/Offloading/OffloadWrapper.h"
#include "llvm/Frontend/Offloading/SYCLOffloadWrapper.h"
#include "llvm/Frontend/Offloading/Utility.h"
#include "llvm/IR/Constants.h"
#include "llvm/IR/DiagnosticPrinter.h"
#include "llvm/IR/Module.h"
#include "llvm/IRReader/IRReader.h"
#include "llvm/LTO/LTO.h"
#include "llvm/MC/TargetRegistry.h"
#include "llvm/Object/Archive.h"
#include "llvm/Object/ArchiveWriter.h"
#include "llvm/Object/Binary.h"
#include "llvm/Object/ELFObjectFile.h"
#include "llvm/Object/IRObjectFile.h"
#include "llvm/Object/ObjectFile.h"
#include "llvm/Object/OffloadBinary.h"
#include "llvm/Object/SYCLBIN.h"
#include "llvm/Option/ArgList.h"
#include "llvm/Option/OptTable.h"
#include "llvm/Option/Option.h"
#include "llvm/Passes/PassPlugin.h"
#include "llvm/Remarks/HotnessThresholdParser.h"
#include "llvm/SYCLPostLink/ModuleSplitter.h"
#include "llvm/Support/CommandLine.h"
#include "llvm/Support/Errc.h"
#include "llvm/Support/FileOutputBuffer.h"
#include "llvm/Support/FileSystem.h"
#include "llvm/Support/InitLLVM.h"
#include "llvm/Support/LineIterator.h"
#include "llvm/Support/MemoryBuffer.h"
#include "llvm/Support/Parallel.h"
#include "llvm/Support/Path.h"
#include "llvm/Support/Program.h"
#include "llvm/Support/Signals.h"
#include "llvm/Support/SourceMgr.h"
#include "llvm/Support/StringSaver.h"
#include "llvm/Support/TargetSelect.h"
#include "llvm/Support/TimeProfiler.h"
#include "llvm/Support/WithColor.h"
#include "llvm/Support/raw_ostream.h"
#include "llvm/Target/TargetMachine.h"
#include "llvm/TargetParser/Host.h"
#include <atomic>
#include <optional>

#define COMPILE_OPTS "compile-opts"
#define LINK_OPTS "link-opts"

using namespace llvm;
using namespace llvm::opt;
using namespace llvm::object;

// Various tools (e.g., llc and opt) duplicate this series of declarations for
// options related to passes and remarks.

static cl::opt<bool> RemarksWithHotness(
    "pass-remarks-with-hotness",
    cl::desc("With PGO, include profile count in optimization remarks"),
    cl::Hidden);

static cl::opt<std::optional<uint64_t>, false, remarks::HotnessThresholdParser>
    RemarksHotnessThreshold(
        "pass-remarks-hotness-threshold",
        cl::desc("Minimum profile count required for "
                 "an optimization remark to be output. "
                 "Use 'auto' to apply the threshold from profile summary."),
        cl::value_desc("N or 'auto'"), cl::init(0), cl::Hidden);

static cl::opt<std::string>
    RemarksFilename("pass-remarks-output",
                    cl::desc("Output filename for pass remarks"),
                    cl::value_desc("filename"));

static cl::opt<std::string>
    RemarksPasses("pass-remarks-filter",
                  cl::desc("Only record optimization remarks from passes whose "
                           "names match the given regular expression"),
                  cl::value_desc("regex"));

static cl::opt<std::string> RemarksFormat(
    "pass-remarks-format",
    cl::desc("The format used for serializing remarks (default: YAML)"),
    cl::value_desc("format"), cl::init("yaml"));

static cl::list<std::string>
    PassPlugins("load-pass-plugin",
                cl::desc("Load passes from plugin library"));

static cl::opt<std::string> PassPipeline(
    "passes",
    cl::desc(
        "A textual description of the pass pipeline. To have analysis passes "
        "available before a certain pass, add 'require<foo-analysis>'. "
        "'-passes' overrides the pass pipeline (but not all effects) from "
        "specifying '--opt-level=O?' (O2 is the default) to "
        "clang-linker-wrapper.  Be sure to include the corresponding "
        "'default<O?>' in '-passes'."));
static cl::alias PassPipeline2("p", cl::aliasopt(PassPipeline),
                               cl::desc("Alias for -passes"));

/// Path of the current binary.
static const char *LinkerExecutable;

/// Ssave intermediary results.
static bool SaveTemps = false;

/// Print arguments without executing.
static bool DryRun = false;

/// Print verbose output.
static bool Verbose = false;

/// Filename of the executable being created.
static StringRef ExecutableName;

/// Binary path for the CUDA installation.
static std::string CudaBinaryPath;

/// Mutex lock to protect writes to shared TempFiles in parallel.
static std::mutex TempFilesMutex;

/// Temporary files created by the linker wrapper.
static std::list<SmallString<128>> TempFiles;

/// Codegen flags for LTO backend.
static codegen::RegisterCodeGenFlags CodeGenFlags;

static std::optional<llvm::module_split::IRSplitMode> SYCLModuleSplitMode;

static bool UseSYCLPostLinkTool;

static bool OutputSYCLBIN = false;

static SYCLBIN::BundleState SYCLBINState = SYCLBIN::BundleState::Input;

static SmallString<128> OffloadImageDumpDir;

using OffloadingImage = OffloadBinary::OffloadingImage;

namespace llvm {
// Provide DenseMapInfo so that OffloadKind can be used in a DenseMap.
template <> struct DenseMapInfo<OffloadKind> {
  static inline OffloadKind getEmptyKey() { return OFK_LAST; }
  static inline OffloadKind getTombstoneKey() {
    return static_cast<OffloadKind>(OFK_LAST + 1);
  }
  static unsigned getHashValue(const OffloadKind &Val) { return Val; }

  static bool isEqual(const OffloadKind &LHS, const OffloadKind &RHS) {
    return LHS == RHS;
  }
};
} // namespace llvm

namespace {
using std::error_code;

/// Must not overlap with llvm::opt::DriverFlag.
enum WrapperFlags {
  WrapperOnlyOption = (1 << 4), // Options only used by the linker wrapper.
  DeviceOnlyOption = (1 << 5),  // Options only used for device linking.
};

enum ID {
  OPT_INVALID = 0, // This is not an option ID.
#define OPTION(...) LLVM_MAKE_OPT_ID(__VA_ARGS__),
#include "LinkerWrapperOpts.inc"
  LastOption
#undef OPTION
};

#define OPTTABLE_STR_TABLE_CODE
#include "LinkerWrapperOpts.inc"
#undef OPTTABLE_STR_TABLE_CODE

#define OPTTABLE_PREFIXES_TABLE_CODE
#include "LinkerWrapperOpts.inc"
#undef OPTTABLE_PREFIXES_TABLE_CODE

static constexpr OptTable::Info InfoTable[] = {
#define OPTION(...) LLVM_CONSTRUCT_OPT_INFO(__VA_ARGS__),
#include "LinkerWrapperOpts.inc"
#undef OPTION
};

class WrapperOptTable : public opt::GenericOptTable {
public:
  WrapperOptTable()
      : opt::GenericOptTable(OptionStrTable, OptionPrefixesTable, InfoTable) {}
};

const OptTable &getOptTable() {
  static const WrapperOptTable *Table = []() {
    auto Result = std::make_unique<WrapperOptTable>();
    return Result.release();
  }();
  return *Table;
}

void printCommands(ArrayRef<StringRef> CmdArgs) {
  if (CmdArgs.empty())
    return;

  llvm::errs() << " \"" << CmdArgs.front() << "\" ";
  for (auto IC = std::next(CmdArgs.begin()), IE = CmdArgs.end(); IC != IE; ++IC)
    llvm::errs() << *IC << (std::next(IC) != IE ? " " : "\n");
}

[[noreturn]] void reportError(Error E) {
  outs().flush();
  logAllUnhandledErrors(std::move(E),
                        WithColor::error(errs(), LinkerExecutable));
  exit(EXIT_FAILURE);
}

/// Create an extra user-specified \p OffloadFile.
/// TODO: We should find a way to wrap these as libraries instead.
Expected<OffloadFile> getInputBitcodeLibrary(StringRef Input) {
  auto [Device, Path] = StringRef(Input).split('=');
  auto [String, Arch] = Device.rsplit('-');
  auto [Kind, Triple] = String.split('-');

  llvm::ErrorOr<std::unique_ptr<MemoryBuffer>> ImageOrError =
      llvm::MemoryBuffer::getFileOrSTDIN(Path);
  if (std::error_code EC = ImageOrError.getError())
    return createFileError(Path, EC);

  OffloadingImage Image{};
  Image.TheImageKind = IMG_Bitcode;
  Image.TheOffloadKind = getOffloadKind(Kind);
  Image.StringData["triple"] = Triple;
  Image.StringData["arch"] = Arch;
  Image.Image = std::move(*ImageOrError);

  std::unique_ptr<MemoryBuffer> Binary = MemoryBuffer::getMemBufferCopy(
      OffloadBinary::write(Image), Image.Image->getBufferIdentifier());
  auto NewBinaryOrErr = OffloadBinary::create(*Binary);
  if (!NewBinaryOrErr)
    return NewBinaryOrErr.takeError();
  return OffloadFile(std::move(*NewBinaryOrErr), std::move(Binary));
}

std::string getMainExecutable(const char *Name) {
  void *Ptr = (void *)(intptr_t)&getMainExecutable;
  auto COWPath = sys::fs::getMainExecutable(Name, Ptr);
  return sys::path::parent_path(COWPath).str();
}

/// Get a temporary filename suitable for output.
Expected<StringRef> createOutputFile(const Twine &Prefix, StringRef Extension) {
  std::scoped_lock<decltype(TempFilesMutex)> Lock(TempFilesMutex);
  SmallString<128> OutputFile;
  if (SaveTemps) {
    // Generate a unique path name without creating a file
    sys::fs::createUniquePath(Prefix + "-%%%%%%." + Extension, OutputFile,
                              /*MakeAbsolute=*/false);
  } else {
    if (std::error_code EC =
            sys::fs::createTemporaryFile(Prefix, Extension, OutputFile))
      return createFileError(OutputFile, EC);
  }

  TempFiles.emplace_back(std::move(OutputFile));
  return TempFiles.back();
}

Error containerizeRawImage(std::unique_ptr<MemoryBuffer> &Img, OffloadKind Kind,
                           const ArgList &Args) {
  llvm::Triple Triple(Args.getLastArgValue(OPT_triple_EQ));
  if (Kind != OFK_OpenMP || !Triple.isSPIRV() ||
      Triple.getVendor() != llvm::Triple::Intel)
    return Error::success();
  return offloading::intel::containerizeOpenMPSPIRVImage(Img);
}

// TODO: Remove HasSYCLOffloadKind dependence when aligning with community code.
Expected<StringRef> writeOffloadFile(const OffloadFile &File,
                                     bool HasSYCLOffloadKind = false) {
  const OffloadBinary &Binary = *File.getBinary();

  StringRef Prefix =
      sys::path::stem(Binary.getMemoryBufferRef().getBufferIdentifier());
  StringRef Suffix = getImageKindName(Binary.getImageKind());

  auto TempFileOrErr = createOutputFile(
      Prefix + "-" + Binary.getTriple() + "-" + Binary.getArch(),
      HasSYCLOffloadKind ? getImageKindName(Binary.getImageKind()) : "o");
  if (!TempFileOrErr)
    return TempFileOrErr.takeError();

  Expected<std::unique_ptr<FileOutputBuffer>> OutputOrErr =
      FileOutputBuffer::create(*TempFileOrErr, Binary.getImage().size());
  if (!OutputOrErr)
    return OutputOrErr.takeError();
  std::unique_ptr<FileOutputBuffer> Output = std::move(*OutputOrErr);
  llvm::copy(Binary.getImage(), Output->getBufferStart());
  if (Error E = Output->commit())
    return std::move(E);

  return *TempFileOrErr;
}

/// Execute the command \p ExecutablePath with the arguments \p Args.
Error executeCommands(StringRef ExecutablePath, ArrayRef<StringRef> Args) {
  if (Verbose || DryRun)
    printCommands(Args);

  if (!DryRun)
    if (sys::ExecuteAndWait(ExecutablePath, Args))
      return createStringError(
          "'%s' failed", sys::path::filename(ExecutablePath).str().c_str());
  return Error::success();
}

Expected<std::string> findProgram(StringRef Name, ArrayRef<StringRef> Paths) {

  ErrorOr<std::string> Path = sys::findProgramByName(Name, Paths);
  if (!Path)
    Path = sys::findProgramByName(Name);
  if (!Path && DryRun)
    return Name.str();
  if (!Path)
    return createStringError(Path.getError(),
                             "Unable to find '" + Name + "' in path");
  return *Path;
}

bool linkerSupportsLTO(const ArgList &Args) {
  llvm::Triple Triple(Args.getLastArgValue(OPT_triple_EQ));
  return Triple.isNVPTX() || Triple.isAMDGPU() ||
         (!Triple.isGPU() &&
          Args.getLastArgValue(OPT_linker_path_EQ).ends_with("lld"));
}

/// Returns the hashed value for a constant string.
std::string getHash(StringRef Str) {
  llvm::MD5 Hasher;
  llvm::MD5::MD5Result Hash;
  Hasher.update(Str);
  Hasher.final(Hash);
  return llvm::utohexstr(Hash.low(), /*LowerCase=*/true);
}

/// Renames offloading entry sections in a relocatable link so they do not
/// conflict with a later link job.
Error relocateOffloadSection(const ArgList &Args, StringRef Output) {
  llvm::Triple Triple(
      Args.getLastArgValue(OPT_host_triple_EQ, sys::getDefaultTargetTriple()));
  if (Triple.isOSWindows())
    return createStringError(
        "Relocatable linking is not supported on COFF targets");

  Expected<std::string> ObjcopyPath =
      findProgram("llvm-objcopy", {getMainExecutable("llvm-objcopy")});
  if (!ObjcopyPath)
    return ObjcopyPath.takeError();

  // Use the linker output file to get a unique hash. This creates a unique
  // identifier to rename the sections to that is deterministic to the contents.
  auto BufferOrErr = DryRun ? MemoryBuffer::getMemBuffer("")
                            : MemoryBuffer::getFileOrSTDIN(Output);
  if (!BufferOrErr)
    return createStringError("Failed to open %s", Output.str().c_str());
  std::string Suffix = "_" + getHash((*BufferOrErr)->getBuffer());

  SmallVector<StringRef> ObjcopyArgs = {
      *ObjcopyPath,
      Output,
  };

  // Remove the old .llvm.offloading section to prevent further linking.
  ObjcopyArgs.emplace_back("--remove-section");
  ObjcopyArgs.emplace_back(".llvm.offloading");
  StringRef Prefix = "llvm";
  auto Section = (Prefix + "_offload_entries").str();
  // Rename the offloading entires to make them private to this link unit.
  ObjcopyArgs.emplace_back("--rename-section");
  ObjcopyArgs.emplace_back(
      Args.MakeArgString(Section + "=" + Section + Suffix));

  // Rename the __start_ / __stop_ symbols appropriately to iterate over the
  // newly renamed section containing the offloading entries.
  ObjcopyArgs.emplace_back("--redefine-sym");
  ObjcopyArgs.emplace_back(Args.MakeArgString("__start_" + Section + "=" +
                                              "__start_" + Section + Suffix));
  ObjcopyArgs.emplace_back("--redefine-sym");
  ObjcopyArgs.emplace_back(Args.MakeArgString("__stop_" + Section + "=" +
                                              "__stop_" + Section + Suffix));

  if (Error Err = executeCommands(*ObjcopyPath, ObjcopyArgs))
    return Err;

  return Error::success();
}

/// Runs the wrapped linker job with the newly created input.
Error runLinker(ArrayRef<StringRef> Files, const ArgList &Args) {
  llvm::TimeTraceScope TimeScope("Execute host linker");

  // Render the linker arguments and add the newly created image. We add it
  // after the output file to ensure it is linked with the correct libraries.
  StringRef LinkerPath = Args.getLastArgValue(OPT_linker_path_EQ);
  if (LinkerPath.empty())
    return createStringError("linker path missing, must pass 'linker-path'");
  ArgStringList NewLinkerArgs;
  for (const opt::Arg *Arg : Args) {
    // Do not forward arguments only intended for the linker wrapper.
    if (Arg->getOption().hasFlag(WrapperOnlyOption))
      continue;

    Arg->render(Args, NewLinkerArgs);
    if (Arg->getOption().matches(OPT_o) || Arg->getOption().matches(OPT_out))
      llvm::transform(Files, std::back_inserter(NewLinkerArgs),
                      [&](StringRef Arg) { return Args.MakeArgString(Arg); });
  }

  SmallVector<StringRef> LinkerArgs({LinkerPath});
  for (StringRef Arg : NewLinkerArgs)
    LinkerArgs.push_back(Arg);
  if (Error Err = executeCommands(LinkerPath, LinkerArgs))
    return Err;

  if (Args.hasArg(OPT_relocatable))
    return relocateOffloadSection(Args, ExecutableName);

  return Error::success();
}

void printVersion(raw_ostream &OS) {
  OS << clang::getClangToolFullVersion("clang-linker-wrapper") << '\n';
}

namespace nvptx {
Expected<StringRef>
fatbinary(ArrayRef<std::pair<StringRef, StringRef>> InputFiles,
          const ArgList &Args) {
  llvm::TimeTraceScope TimeScope("NVPTX fatbinary");
  // NVPTX uses the fatbinary program to bundle the linked images.
  Expected<std::string> FatBinaryPath =
      findProgram("fatbinary", {CudaBinaryPath + "/bin"});
  if (!FatBinaryPath)
    return FatBinaryPath.takeError();

  llvm::Triple Triple(
      Args.getLastArgValue(OPT_host_triple_EQ, sys::getDefaultTargetTriple()));

  // Create a new file to write the linked device image to.
  auto TempFileOrErr =
      createOutputFile(sys::path::filename(ExecutableName), "fatbin");
  if (!TempFileOrErr)
    return TempFileOrErr.takeError();

  SmallVector<StringRef, 16> CmdArgs;
  CmdArgs.push_back(*FatBinaryPath);
  CmdArgs.push_back(Triple.isArch64Bit() ? "-64" : "-32");
  CmdArgs.push_back("--create");
  CmdArgs.push_back(*TempFileOrErr);
  for (const auto &[File, Arch] : InputFiles)
    CmdArgs.push_back(
        Args.MakeArgString("--image=profile=" + Arch + ",file=" + File));

  if (Error Err = executeCommands(*FatBinaryPath, CmdArgs))
    return std::move(Err);

  return *TempFileOrErr;
}

// ptxas binary
Expected<StringRef> ptxas(StringRef InputFile, const ArgList &Args,
                          StringRef Arch) {
  llvm::TimeTraceScope TimeScope("NVPTX ptxas");
  // NVPTX uses the ptxas program to process assembly files.
  Expected<std::string> PtxasPath =
      findProgram("ptxas", {CudaBinaryPath + "/bin"});
  if (!PtxasPath)
    return PtxasPath.takeError();

  llvm::Triple Triple(
      Args.getLastArgValue(OPT_host_triple_EQ, sys::getDefaultTargetTriple()));

  // Create a new file to write the output to.
  auto TempFileOrErr =
      createOutputFile(sys::path::filename(ExecutableName), "cubin");
  if (!TempFileOrErr)
    return TempFileOrErr.takeError();

  SmallVector<StringRef, 16> CmdArgs;
  CmdArgs.push_back(*PtxasPath);
  CmdArgs.push_back(Triple.isArch64Bit() ? "-m64" : "-m32");
  // Pass -v to ptxas if it was passed to the driver.
  CmdArgs.push_back("--gpu-name");
  CmdArgs.push_back(Arch);
  CmdArgs.push_back("--output-file");
  CmdArgs.push_back(*TempFileOrErr);
  CmdArgs.push_back(InputFile);
  if (Error Err = executeCommands(*PtxasPath, CmdArgs))
    return std::move(Err);
  return *TempFileOrErr;
}
} // namespace nvptx

namespace amdgcn {
Expected<StringRef>
fatbinary(ArrayRef<std::pair<StringRef, StringRef>> InputFiles,
          const ArgList &Args) {
  llvm::TimeTraceScope TimeScope("AMDGPU Fatbinary");

  // AMDGPU uses the clang-offload-bundler to bundle the linked images.
  Expected<std::string> OffloadBundlerPath = findProgram(
      "clang-offload-bundler", {getMainExecutable("clang-offload-bundler")});
  if (!OffloadBundlerPath)
    return OffloadBundlerPath.takeError();

  // Create a new file to write the linked device image to.
  auto TempFileOrErr =
      createOutputFile(sys::path::filename(ExecutableName), "hipfb");
  if (!TempFileOrErr)
    return TempFileOrErr.takeError();

  BumpPtrAllocator Alloc;
  StringSaver Saver(Alloc);

  SmallVector<StringRef, 16> CmdArgs;
  CmdArgs.push_back(*OffloadBundlerPath);
  CmdArgs.push_back("-type=o");
  CmdArgs.push_back("-bundle-align=4096");

  if (Args.hasArg(OPT_compress))
    CmdArgs.push_back("-compress");
  if (auto *Arg = Args.getLastArg(OPT_compression_level_eq))
    CmdArgs.push_back(
        Args.MakeArgString(Twine("-compression-level=") + Arg->getValue()));

  SmallVector<StringRef> Targets = {"-targets=host-x86_64-unknown-linux-gnu"};
  for (const auto &[File, Arch] : InputFiles)
    Targets.push_back(Saver.save("hip-amdgcn-amd-amdhsa--" + Arch));
  CmdArgs.push_back(Saver.save(llvm::join(Targets, ",")));

#ifdef _WIN32
  CmdArgs.push_back("-input=NUL");
#else
  CmdArgs.push_back("-input=/dev/null");
#endif
  for (const auto &[File, Arch] : InputFiles)
    CmdArgs.push_back(Saver.save("-input=" + File));

  CmdArgs.push_back(Saver.save("-output=" + *TempFileOrErr));

  if (Error Err = executeCommands(*OffloadBundlerPath, CmdArgs))
    return std::move(Err);

  return *TempFileOrErr;
}
} // namespace amdgcn

namespace sycl {
// This utility function is used to gather all SYCL device library files that
// will be linked with input device files.
// The list of files and its location are passed from driver.
static Error getSYCLDeviceLibs(SmallVector<std::string, 16> &DeviceLibFiles,
                               const ArgList &Args) {
  StringRef SYCLDeviceLibLoc("");
  if (Arg *A = Args.getLastArg(OPT_sycl_device_library_location_EQ))
    SYCLDeviceLibLoc = A->getValue();
  if (Arg *A = Args.getLastArg(OPT_sycl_device_lib_EQ)) {
    if (A->getValues().size() == 0)
      return createStringError(
          inconvertibleErrorCode(),
          "Number of device library files cannot be zero.");
    for (StringRef Val : A->getValues()) {
      SmallString<128> LibName(SYCLDeviceLibLoc);
      llvm::sys::path::append(LibName, Val);
      if (llvm::sys::fs::exists(LibName))
        DeviceLibFiles.push_back(std::string(LibName));
      else
        return createStringError(inconvertibleErrorCode(),
                                 std::string(LibName) +
                                     " SYCL device library file is not found.");
    }
  }
  return Error::success();
}

/// This routine is used to convert SPIR-V input files into LLVM IR files.
/// 'llvm-spirv -r' command is used for this purpose.
/// If input is not a SPIR-V file, then the original file is returned.
/// TODO: Add a check to identify SPIR-V files and exit early if the input is
/// not a SPIR-V file.
/// 'Filename' is the input file that could be a SPIR-V file.
/// 'Args' encompasses all arguments required for linking and wrapping device
/// code and will be parsed to generate options required to be passed into the
/// llvm-spirv tool.
static Expected<StringRef> convertSPIRVToIR(StringRef Filename,
                                            const ArgList &Args) {
  Expected<std::string> SPIRVToIRWrapperPath = findProgram(
      "spirv-to-ir-wrapper", {getMainExecutable("spirv-to-ir-wrapper")});
  if (!SPIRVToIRWrapperPath)
    return SPIRVToIRWrapperPath.takeError();

  // Create a new file to write the converted file to.
  auto TempFileOrErr =
      createOutputFile(sys::path::filename(ExecutableName), "bc");
  if (!TempFileOrErr)
    return TempFileOrErr.takeError();

  SmallVector<StringRef, 8> CmdArgs;
  CmdArgs.push_back(*SPIRVToIRWrapperPath);
  CmdArgs.push_back(Filename);
  CmdArgs.push_back("-o");
  CmdArgs.push_back(*TempFileOrErr);
  CmdArgs.push_back("--llvm-spirv-opts");
  CmdArgs.push_back("--spirv-preserve-auxdata --spirv-target-env=SPV-IR "
                    "--spirv-builtin-format=global");
  if (Error Err = executeCommands(*SPIRVToIRWrapperPath, CmdArgs))
    return std::move(Err);
  return *TempFileOrErr;
}

/// Add any sycl-post-link options that rely on a specific Triple in addition
/// to user supplied options.
/// NOTE: Any changes made here should be reflected in the similarly named
/// function in clang/lib/Driver/ToolChains/Clang.cpp.
static void
getTripleBasedSYCLPostLinkOpts(const ArgList &Args,
                               SmallVector<StringRef, 8> &PostLinkArgs,
                               const llvm::Triple Triple) {
  const llvm::Triple HostTriple(Args.getLastArgValue(OPT_host_triple_EQ));
  bool SpecConstsSupported = (!Triple.isNVPTX() && !Triple.isAMDGCN() &&
                              !Triple.isSPIRAOT() && !Triple.isNativeCPU());
  if (SpecConstsSupported)
    PostLinkArgs.push_back("-spec-const=native");
  else
    PostLinkArgs.push_back("-spec-const=emulation");

  // TODO: If we ever pass -ir-output-only based on the triple,
  // make sure we don't pass -properties.
  PostLinkArgs.push_back("-properties");

  // See if device code splitting is already requested. If not requested, then
  // set -split=auto for non-FPGA targets.
  bool NoSplit = true;
  for (auto Arg : PostLinkArgs)
    if (Arg.contains("-split=")) {
      NoSplit = false;
      break;
    }
  if (NoSplit && (Triple.getSubArch() != llvm::Triple::SPIRSubArch_fpga))
    PostLinkArgs.push_back("-split=auto");

  // On Intel targets we don't need non-kernel functions as entry points,
  // because it only increases amount of code for device compiler to handle,
  // without any actual benefits.
  // TODO: Try to extend this feature for non-Intel GPUs.
  if (!Args.hasFlag(OPT_no_sycl_remove_unused_external_funcs,
                    OPT_sycl_remove_unused_external_funcs, false) &&
      !Args.hasArg(OPT_sycl_allow_device_image_dependencies) &&
      !Triple.isNVPTX() && !Triple.isAMDGPU())
    PostLinkArgs.push_back("-emit-only-kernels-as-entry-points");

  if (!Triple.isAMDGCN())
    PostLinkArgs.push_back("-emit-param-info");
  // Enable program metadata
  if (Triple.isNVPTX() || Triple.isAMDGCN() || Triple.isNativeCPU())
    PostLinkArgs.push_back("-emit-program-metadata");

  bool SplitEsimdByDefault = Triple.isSPIROrSPIRV();
  bool SplitEsimd =
      Args.hasFlag(OPT_sycl_device_code_split_esimd,
                   OPT_no_sycl_device_code_split_esimd, SplitEsimdByDefault);
  if (!Args.hasArg(OPT_sycl_thin_lto))
    PostLinkArgs.push_back("-symbols");
  // Emit kernel names if we are producing SYCLBIN.
  if (Args.hasArg(OPT_syclbin_EQ))
    PostLinkArgs.push_back("-emit-kernel-names");
  // Specialization constant info generation is mandatory -
  // add options unconditionally
  PostLinkArgs.push_back("-emit-exported-symbols");
  PostLinkArgs.push_back("-emit-imported-symbols");
  if (SplitEsimd)
    PostLinkArgs.push_back("-split-esimd");
  PostLinkArgs.push_back("-lower-esimd");

  bool IsAOT = Triple.isNVPTX() || Triple.isAMDGCN() || Triple.isSPIRAOT();
  if (Args.hasFlag(OPT_sycl_add_default_spec_consts_image,
                   OPT_no_sycl_add_default_spec_consts_image, false) &&
      IsAOT)
    PostLinkArgs.push_back("-generate-device-image-default-spec-consts");
}

/// Run sycl-post-link tool for SYCL offloading.
/// 'InputFiles' is the list of input LLVM IR files.
/// 'Args' encompasses all arguments required for linking and wrapping device
/// code and will be parsed to generate options required to be passed into the
/// sycl-post-link tool.
static Expected<std::vector<module_split::SplitModule>>
runSYCLPostLinkTool(ArrayRef<StringRef> InputFiles, const ArgList &Args) {
  Expected<std::string> SYCLPostLinkPath =
      findProgram("sycl-post-link", {getMainExecutable("sycl-post-link")});
  if (!SYCLPostLinkPath)
    return SYCLPostLinkPath.takeError();

  // Create a new file to write the output of sycl-post-link to.
  auto TempFileOrErr =
      createOutputFile(sys::path::filename(ExecutableName), "table");
  if (!TempFileOrErr)
    return TempFileOrErr.takeError();

  SmallVector<StringRef, 8> CmdArgs;
  CmdArgs.push_back(*SYCLPostLinkPath);
  const llvm::Triple Triple(Args.getLastArgValue(OPT_triple_EQ));
  Arg *SYCLDeviceLibLoc = Args.getLastArg(OPT_sycl_device_library_location_EQ);
  if (SYCLDeviceLibLoc && !Triple.isSPIRAOT()) {
    std::string SYCLDeviceLibLocParam = SYCLDeviceLibLoc->getValue();
    std::string BF16DeviceLibLoc =
        SYCLDeviceLibLocParam + "/libsycl-native-bfloat16.bc";
    if (llvm::sys::fs::exists(BF16DeviceLibLoc)) {
      SYCLDeviceLibLocParam = "--device-lib-dir=" + SYCLDeviceLibLocParam;
      CmdArgs.push_back(Args.MakeArgString(StringRef(SYCLDeviceLibLocParam)));
    }
  }
  getTripleBasedSYCLPostLinkOpts(Args, CmdArgs, Triple);
  StringRef SYCLPostLinkOptions;
  if (Arg *A = Args.getLastArg(OPT_sycl_post_link_options_EQ))
    SYCLPostLinkOptions = A->getValue();
  SYCLPostLinkOptions.split(CmdArgs, " ", /* MaxSplit = */ -1,
                            /* KeepEmpty = */ false);
  CmdArgs.push_back("-o");
  CmdArgs.push_back(*TempFileOrErr);
  for (auto &File : InputFiles)
    CmdArgs.push_back(File);
  if (Error Err = executeCommands(*SYCLPostLinkPath, CmdArgs))
    return std::move(Err);

  if (DryRun) {
    // In DryRun we need a dummy entry in order to continue the whole pipeline.
    auto ImageFileOrErr = createOutputFile(
        sys::path::filename(ExecutableName) + ".sycl.split.image", "bc");
    if (!ImageFileOrErr)
      return ImageFileOrErr.takeError();

    std::vector Modules = {module_split::SplitModule(
        *ImageFileOrErr, util::PropertySetRegistry(), "")};
    return Modules;
  }

  return llvm::module_split::parseSplitModulesFromFile(*TempFileOrErr);
}

/// Invokes SYCL Split library for SYCL offloading.
///
/// \param InputFiles the list of input LLVM IR files.
/// \param Args Encompasses all arguments for linking and wrapping device code.
///  It will be parsed to generate options required to be passed to SYCL split
///  library.
/// \param Mode The splitting mode.
/// \returns The vector of split modules.
static Expected<std::vector<module_split::SplitModule>>
runSYCLSplitLibrary(ArrayRef<StringRef> InputFiles, const ArgList &Args,
                    module_split::IRSplitMode Mode) {
  std::vector<module_split::SplitModule> SplitModules;
  if (DryRun) {
    auto OutputFileOrErr = createOutputFile(
        sys::path::filename(ExecutableName) + ".sycl.split.image", "bc");
    if (!OutputFileOrErr)
      return OutputFileOrErr.takeError();

    StringRef OutputFilePath = *OutputFileOrErr;
    auto InputFilesStr = llvm::join(InputFiles.begin(), InputFiles.end(), ",");
    errs() << formatv("sycl-module-split: input: {0}, output: {1}\n",
                      InputFilesStr, OutputFilePath);
    SplitModules.emplace_back(OutputFilePath, util::PropertySetRegistry(), "");
    return SplitModules;
  }

  llvm::module_split::ModuleSplitterSettings Settings;
  Settings.Mode = Mode;
  Settings.OutputPrefix = "";

  for (StringRef InputFile : InputFiles) {
    SMDiagnostic Err;
    LLVMContext C;
    std::unique_ptr<Module> M = parseIRFile(InputFile, Err, C);
    if (!M)
      return createStringError(inconvertibleErrorCode(), Err.getMessage());

    auto SplitModulesOrErr =
        module_split::splitSYCLModule(std::move(M), Settings);
    if (!SplitModulesOrErr)
      return SplitModulesOrErr.takeError();

    auto &NewSplitModules = *SplitModulesOrErr;
    SplitModules.insert(SplitModules.end(), NewSplitModules.begin(),
                        NewSplitModules.end());
  }

  if (Verbose) {
    auto InputFilesStr = llvm::join(InputFiles.begin(), InputFiles.end(), ",");
    std::string SplitOutputFilesStr;
    for (size_t I = 0, E = SplitModules.size(); I != E; ++I) {
      if (I > 0)
        SplitOutputFilesStr += ',';

      SplitOutputFilesStr += SplitModules[I].ModuleFilePath;
    }

    errs() << formatv("sycl-module-split: input: {0}, output: {1}\n",
                      InputFilesStr, SplitOutputFilesStr);
  }

  return SplitModules;
}

/// Add any llvm-spirv option that relies on a specific Triple in addition
/// to user supplied options.
/// NOTE: Any changes made here should be reflected in the similarly named
/// function in clang/lib/Driver/ToolChains/Clang.cpp.
static void
getTripleBasedSPIRVTransOpts(const ArgList &Args,
                             SmallVector<StringRef, 8> &TranslatorArgs,
                             const llvm::Triple Triple) {
  bool IsCPU = Triple.isSPIR() &&
               Triple.getSubArch() == llvm::Triple::SPIRSubArch_x86_64;
  TranslatorArgs.push_back("-spirv-debug-info-version=nonsemantic-shader-200");
  std::string UnknownIntrinsics("-spirv-allow-unknown-intrinsics=llvm.genx.");
  if (IsCPU)
    UnknownIntrinsics += ",llvm.fpbuiltin";
  TranslatorArgs.push_back(Args.MakeArgString(UnknownIntrinsics));

  // Disable all the extensions by default
  std::string ExtArg("-spirv-ext=-all");
  std::string DefaultExtArg =
      ",+SPV_EXT_shader_atomic_float_add,+SPV_EXT_shader_atomic_float_min_max"
      ",+SPV_KHR_no_integer_wrap_decoration,+SPV_KHR_float_controls"
      ",+SPV_KHR_expect_assume,+SPV_KHR_linkonce_odr";
  std::string INTELExtArg =
      ",+SPV_INTEL_subgroups,+SPV_INTEL_media_block_io"
      ",+SPV_INTEL_device_side_avc_motion_estimation"
      ",+SPV_INTEL_fpga_loop_controls,+SPV_INTEL_unstructured_loop_controls"
      ",+SPV_INTEL_fpga_reg,+SPV_INTEL_blocking_pipes"
      ",+SPV_INTEL_function_pointers,+SPV_INTEL_kernel_attributes"
      ",+SPV_INTEL_io_pipes,+SPV_INTEL_inline_assembly"
      ",+SPV_INTEL_arbitrary_precision_integers"
      ",+SPV_INTEL_float_controls2,+SPV_INTEL_vector_compute"
      ",+SPV_INTEL_fast_composite"
      ",+SPV_INTEL_arbitrary_precision_fixed_point"
      ",+SPV_INTEL_arbitrary_precision_floating_point"
      ",+SPV_INTEL_variable_length_array,+SPV_INTEL_fp_fast_math_mode"
      ",+SPV_INTEL_long_composites"
      ",+SPV_INTEL_arithmetic_fence"
      ",+SPV_INTEL_global_variable_decorations"
      ",+SPV_INTEL_cache_controls"
      ",+SPV_INTEL_fpga_buffer_location"
      ",+SPV_INTEL_fpga_argument_interfaces"
      ",+SPV_INTEL_fpga_invocation_pipelining_attributes"
      ",+SPV_INTEL_fpga_latency_control"
      ",+SPV_KHR_shader_clock"
      ",+SPV_INTEL_bindless_images"
      ",+SPV_INTEL_task_sequence";
  ExtArg = ExtArg + DefaultExtArg + INTELExtArg;
  ExtArg += ",+SPV_INTEL_bfloat16_conversion"
            ",+SPV_INTEL_joint_matrix"
            ",+SPV_INTEL_hw_thread_queries"
            ",+SPV_KHR_uniform_group_instructions"
            ",+SPV_INTEL_masked_gather_scatter"
            ",+SPV_INTEL_tensor_float32_conversion"
            ",+SPV_INTEL_optnone"
            ",+SPV_KHR_non_semantic_info"
            ",+SPV_KHR_cooperative_matrix"
            ",+SPV_EXT_shader_atomic_float16_add"
            ",+SPV_INTEL_fp_max_error";
  TranslatorArgs.push_back(Args.MakeArgString(ExtArg));
}

/// Run LLVM to SPIR-V translation.
/// Converts 'File' from LLVM bitcode to SPIR-V format using llvm-spirv tool.
/// 'Args' encompasses all arguments required for linking and wrapping device
/// code and will be parsed to generate options required to be passed into the
/// llvm-spirv tool.
static Expected<StringRef> runLLVMToSPIRVTranslation(StringRef File,
                                                     const ArgList &Args) {
  Expected<std::string> LLVMToSPIRVPath =
      findProgram("llvm-spirv", {getMainExecutable("llvm-spirv")});
  if (!LLVMToSPIRVPath)
    return LLVMToSPIRVPath.takeError();

  SmallVector<StringRef, 8> CmdArgs;
  CmdArgs.push_back(*LLVMToSPIRVPath);
  const llvm::Triple Triple(Args.getLastArgValue(OPT_triple_EQ));
  getTripleBasedSPIRVTransOpts(Args, CmdArgs, Triple);
  StringRef LLVMToSPIRVOptions;
  if (Arg *A = Args.getLastArg(OPT_llvm_spirv_options_EQ))
    LLVMToSPIRVOptions = A->getValue();
  LLVMToSPIRVOptions.split(CmdArgs, " ", /* MaxSplit = */ -1,
                           /* KeepEmpty = */ false);
  CmdArgs.push_back("-o");

  // Create a new file to write the translated file to.
  auto TempFileOrErr =
      createOutputFile(sys::path::filename(ExecutableName), "spv");
  if (!TempFileOrErr)
    return TempFileOrErr.takeError();

  CmdArgs.push_back(*TempFileOrErr);
  CmdArgs.push_back(File);
  if (Error Err = executeCommands(*LLVMToSPIRVPath, CmdArgs))
    return std::move(Err);

  return *TempFileOrErr;
}

/// Adds all AOT backend options required for SYCL AOT compilation step to
/// 'CmdArgs'.
/// 'Args' encompasses all arguments required for linking and wrapping device
/// code and will be parsed to generate backend options required to be passed
/// into the SYCL AOT compilation step.
/// IsCPU is a bool used to direct option generation. If IsCPU is false, then
/// options are generated for AOT compilation targeting Intel GPUs.
static void addBackendOptions(const ArgList &Args,
                              SmallVector<StringRef, 8> &CmdArgs, bool IsCPU) {
  StringRef OptC =
      Args.getLastArgValue(OPT_sycl_backend_compile_options_from_image_EQ);
  OptC.split(CmdArgs, " ", /*MaxSplit=*/-1, /*KeepEmpty=*/false);
  StringRef OptL =
      Args.getLastArgValue(OPT_sycl_backend_link_options_from_image_EQ);
  OptL.split(CmdArgs, " ", /*MaxSplit=*/-1, /*KeepEmpty=*/false);
  StringRef OptTool = (IsCPU) ? Args.getLastArgValue(OPT_cpu_tool_arg_EQ)
                              : Args.getLastArgValue(OPT_gpu_tool_arg_EQ);
  OptTool.split(CmdArgs, " ", /*MaxSplit=*/-1, /*KeepEmpty=*/false);
  return;
}

/// Run AOT compilation for Intel CPU.
/// Calls opencl-aot tool to generate device code for Intel CPU backend.
/// 'InputFile' is the input SPIR-V file.
/// 'Args' encompasses all arguments required for linking and wrapping device
/// code and will be parsed to generate options required to be passed into the
/// SYCL AOT compilation step.
static Expected<StringRef> runAOTCompileIntelCPU(StringRef InputFile,
                                                 const ArgList &Args) {
  const llvm::Triple Triple(Args.getLastArgValue(OPT_triple_EQ));
  SmallVector<StringRef, 8> CmdArgs;
  Expected<std::string> OpenCLAOTPath =
      findProgram("opencl-aot", {getMainExecutable("opencl-aot")});
  if (!OpenCLAOTPath)
    return OpenCLAOTPath.takeError();

  CmdArgs.push_back(*OpenCLAOTPath);
  CmdArgs.push_back("--device=cpu");
  addBackendOptions(Args, CmdArgs, /* IsCPU */ true);
  // Create a new file to write the translated file to.
  auto TempFileOrErr =
      createOutputFile(sys::path::filename(ExecutableName), "out");
  if (!TempFileOrErr)
    return TempFileOrErr.takeError();
  CmdArgs.push_back("-o");
  CmdArgs.push_back(*TempFileOrErr);
  CmdArgs.push_back(InputFile);
  if (Error Err = executeCommands(*OpenCLAOTPath, CmdArgs))
    return std::move(Err);
  return *TempFileOrErr;
}

/// Run AOT compilation for Intel GPU
/// Calls ocloc tool to generate device code for Intel GPU backend.
/// 'InputFile' is the input SPIR-V file.
/// 'Args' encompasses all arguments required for linking and wrapping device
/// code and will be parsed to generate options required to be passed into the
/// SYCL AOT compilation step.
static Expected<StringRef> runAOTCompileIntelGPU(StringRef InputFile,
                                                 const ArgList &Args) {
  const llvm::Triple Triple(Args.getLastArgValue(OPT_triple_EQ));
  StringRef Arch(Args.getLastArgValue(OPT_arch_EQ));
  SmallVector<StringRef, 8> CmdArgs;
  Expected<std::string> OclocPath =
      findProgram("ocloc", {getMainExecutable("ocloc")});
  if (!OclocPath)
    return OclocPath.takeError();

  CmdArgs.push_back(*OclocPath);
  // The next line prevents ocloc from modifying the image name
  CmdArgs.push_back("-output_no_suffix");
  CmdArgs.push_back("-spirv_input");
  if (!Arch.empty()) {
    CmdArgs.push_back("-device");
    CmdArgs.push_back(Arch);
  }
  addBackendOptions(Args, CmdArgs, /* IsCPU */ false);
  // Create a new file to write the translated file to.
  auto TempFileOrErr =
      createOutputFile(sys::path::filename(ExecutableName), "out");
  if (!TempFileOrErr)
    return TempFileOrErr.takeError();
  CmdArgs.push_back("-output");
  CmdArgs.push_back(*TempFileOrErr);
  CmdArgs.push_back("-file");
  CmdArgs.push_back(InputFile);
  if (Error Err = executeCommands(*OclocPath, CmdArgs))
    return std::move(Err);
  return *TempFileOrErr;
}

/// Run AOT compilation for Intel CPU/GPU.
/// 'InputFile' is the input SPIR-V file.
/// 'Args' encompasses all arguments required for linking and wrapping device
/// code and will be parsed to generate options required to be passed into the
/// SYCL AOT compilation step.
static Expected<StringRef> runAOTCompile(StringRef InputFile,
                                         const ArgList &Args) {
  const llvm::Triple Triple(Args.getLastArgValue(OPT_triple_EQ));
  if (Triple.isSPIRAOT()) {
    if (Triple.getSubArch() == llvm::Triple::SPIRSubArch_gen)
      return runAOTCompileIntelGPU(InputFile, Args);
    if (Triple.getSubArch() == llvm::Triple::SPIRSubArch_x86_64)
      return runAOTCompileIntelCPU(InputFile, Args);
  }
  return createStringError(inconvertibleErrorCode(),
                           "Unsupported SYCL Triple and Arch");
}

/// Reads device images from the given \p InputFile and wraps them
/// in one LLVM IR Module as a constant data.
///
/// \returns A path to the LLVM Module that contains wrapped images.
Expected<StringRef>
wrapSYCLBinariesFromFile(std::vector<module_split::SplitModule> &SplitModules,
                         const ArgList &Args, bool IsEmbeddedIR) {
  auto OutputFileOrErr = createOutputFile(
      sys::path::filename(ExecutableName) + ".sycl.image.wrapper", "bc");
  if (!OutputFileOrErr)
    return OutputFileOrErr.takeError();

  StringRef OutputFilePath = *OutputFileOrErr;
  if (Verbose || DryRun) {
    std::string InputFiles;
    for (size_t I = 0, E = SplitModules.size(); I != E; ++I) {
      InputFiles += SplitModules[I].ModuleFilePath;
      if (I + 1 < E)
        InputFiles += ',';
    }

    errs() << formatv(" offload-wrapper: input: {0}, output: {1}\n", InputFiles,
                      OutputFilePath);
    if (DryRun)
      return OutputFilePath;
  }

  StringRef Target = Args.getLastArgValue(OPT_triple_EQ);
  if (Target.empty())
    return createStringError(
        inconvertibleErrorCode(),
        "can't wrap SYCL image. -triple argument is missed.");

  SmallVector<llvm::offloading::SYCLImage> Images;
  // SYCL runtime currently works for spir64 target triple and not for
  // spir64-unknown-unknown/spirv64-unknown-unknown/spirv64.
  // TODO: Fix SYCL runtime to accept other triples
  llvm::Triple T(Target);
  std::string EmbeddedIRTarget("llvm_");
  EmbeddedIRTarget.append(T.getArchName());
  StringRef RegularTarget(T.getArchName());
  if (RegularTarget == "spirv64")
    RegularTarget = "spir64";

  for (auto &SI : SplitModules) {
    if (!OffloadImageDumpDir.empty()) {
      StringRef CopyFrom = SI.ModuleFilePath;
      SmallString<128> CopyTo = OffloadImageDumpDir;
      StringRef Filename = sys::path::filename(CopyFrom);
      CopyTo.append(Filename);
      std::error_code EC = sys::fs::copy_file(CopyFrom, CopyTo);
      if (EC)
        return createStringError(EC, formatv("failed to copy file. From: "
                                             "{0} to: {1}, error_code: {2}",
                                             CopyFrom, CopyTo, EC.value()));
    }

    auto MBOrDesc = MemoryBuffer::getFile(SI.ModuleFilePath);
    if (!MBOrDesc)
      return createFileError(SI.ModuleFilePath, MBOrDesc.getError());

    StringRef ImageTarget =
        IsEmbeddedIR ? StringRef(EmbeddedIRTarget) : StringRef(RegularTarget);
    Images.emplace_back(std::move(*MBOrDesc), SI.Properties, SI.Symbols,
                        ImageTarget);
  }

  LLVMContext C;
  Module M("offload.wrapper.object", C);
  M.setTargetTriple(Triple(
      Args.getLastArgValue(OPT_host_triple_EQ, sys::getDefaultTargetTriple())));

  auto CompileOptionsFromSYCLBackendCompileOptions =
      Args.getLastArgValue(OPT_sycl_backend_compile_options_EQ);
  auto LinkOptionsFromSYCLTargetLinkOptions =
      Args.getLastArgValue(OPT_sycl_target_link_options_EQ);

  StringRef CompileOptions(
      Args.MakeArgString(CompileOptionsFromSYCLBackendCompileOptions.str()));
  StringRef LinkOptions(
      Args.MakeArgString(LinkOptionsFromSYCLTargetLinkOptions.str()));
  offloading::SYCLWrappingOptions WrappingOptions;
  WrappingOptions.CompileOptions = CompileOptions;
  WrappingOptions.LinkOptions = LinkOptions;
  if (Verbose) {
    errs() << formatv(" offload-wrapper: compile-opts: {0}, link-opts: {1}\n",
                      CompileOptions, LinkOptions);
  }
  if (Error E = offloading::wrapSYCLBinaries(M, Images, WrappingOptions))
    return E;

  if (Args.hasArg(OPT_print_wrapped_module))
    errs() << "Wrapped Module\n" << M;

  // TODO: Once "clang tool->runCompile" migration is finished we need to remove
  // this scope and use community flow.
  int FD = -1;
  if (std::error_code EC = sys::fs::openFileForWrite(OutputFilePath, FD))
    return errorCodeToError(EC);

  raw_fd_ostream OS(FD, true);
  WriteBitcodeToFile(M, OS);
  return OutputFilePath;
}

/// Run clang tool for SYCL offloading.
/// 'InputFile' is the wrapped input file.
/// 'Args' encompasses all arguments required for linking and wrapping device
/// code and will be parsed to generate options required to be passed into the
/// clang tool.
static Expected<StringRef> runCompile(StringRef &InputFile,
                                      const ArgList &Args) {
  // Create a new file to write the output of clang to.
  auto OutputFileOrErr =
      createOutputFile(sys::path::filename(ExecutableName), "o");
  if (!OutputFileOrErr)
    return OutputFileOrErr.takeError();

  Expected<std::string> ClangPath =
      findProgram("clang", {getMainExecutable("clang")});
  if (!ClangPath)
    return ClangPath.takeError();

  const llvm::Triple HostTriple(Args.getLastArgValue(OPT_host_triple_EQ));

  SmallVector<StringRef, 8> CmdArgs;
  CmdArgs.push_back(*ClangPath);

  const std::string TargetStr = "--target=" + HostTriple.getTriple();
  CmdArgs.push_back(TargetStr);

  // Checking for '-shared' linker option
  if (Args.hasArg(OPT_shared)) {
    if (!HostTriple.isOSWindows())
      CmdArgs.push_back("-fPIC");
  }
  CmdArgs.push_back("-c");
  CmdArgs.push_back("-o");
  CmdArgs.push_back(*OutputFileOrErr);
  CmdArgs.push_back(InputFile);
  if (Error Err = executeCommands(*ClangPath, CmdArgs))
    return std::move(Err);
  return *OutputFileOrErr;
}

/// Write an OffloadBinary containing the serialized SYCLBIN resulting from
/// \p ModuleDescs to the ExecutableName file with the .syclbin extension.
static Expected<StringRef>
packageSYCLBIN(SYCLBIN::BundleState State,
               const ArrayRef<SYCLBIN::SYCLBINModuleDesc> Modules) {
  SYCLBIN::SYCLBINDesc SYCLBIND{State, Modules};
  size_t SYCLBINByteSize = 0;
  if (Error E = SYCLBIND.getSYCLBINByteSite().moveInto(SYCLBINByteSize))
    return std::move(E);

  SmallString<0> SYCLBINImage;
  SYCLBINImage.reserve(SYCLBINByteSize);
  raw_svector_ostream SYCLBINImageOS{SYCLBINImage};
  if (Error E = SYCLBIN::write(SYCLBIND, SYCLBINImageOS))
    return std::move(E);

  OffloadingImage Image{};
  Image.TheImageKind = IMG_SYCLBIN;
  Image.TheOffloadKind = OFK_SYCL;
  Image.Image = MemoryBuffer::getMemBuffer(SYCLBINImage, /*BufferName=*/"",
                                           /*RequiresNullTerminator=*/false);

  std::unique_ptr<MemoryBuffer> Binary = MemoryBuffer::getMemBufferCopy(
      OffloadBinary::write(Image), Image.Image->getBufferIdentifier());

  auto OutFileOrErr =
      createOutputFile(sys::path::filename(ExecutableName), "syclbin");
  if (!OutFileOrErr)
    return OutFileOrErr.takeError();

  Expected<std::unique_ptr<FileOutputBuffer>> OutputOrErr =
      FileOutputBuffer::create(*OutFileOrErr, Binary->getBufferSize());
  if (!OutputOrErr)
    return OutputOrErr.takeError();
  std::unique_ptr<FileOutputBuffer> Output = std::move(*OutputOrErr);
  llvm::copy(Binary->getBuffer(), Output->getBufferStart());
  if (Error E = Output->commit())
    return std::move(E);

  return *OutFileOrErr;
}

Error copyFileToFinalExecutable(StringRef File, const ArgList &Args) {
  if (Verbose || DryRun) {
    llvm::Triple Triple(Args.getLastArgValue(OPT_host_triple_EQ,
                                             sys::getDefaultTargetTriple()));
    StringRef CopyCommand = Triple.isOSWindows() ? "copy" : "cp";
    llvm::errs() << "\"" << CopyCommand << "\" " << File << " "
                 << ExecutableName << "\n";
  }
  // TODO: check if copy can be replaced by rename.
  if (std::error_code EC = sys::fs::copy_file(File, ExecutableName))
    return createFileError(ExecutableName, EC);
  return Error::success();
}

Error mergeSYCLBIN(ArrayRef<StringRef> Files, const ArgList &Args) {
  // Fast path for the general case where there's only one file. In this case we
  // do not need to parse it and can instead simply copy it.
  if (Files.size() == 1) {
    if (Error Err = copyFileToFinalExecutable(Files[0], Args))
      reportError(std::move(Err));
    return Error::success();
  }
  // TODO: Merge SYCLBIN files here and write to ExecutableName output.
  // Use the first file as the base and modify.
  assert(Files.size() == 1);
  return Error::success();
}

// Run wrapping library and clang
static Expected<StringRef>
runWrapperAndCompile(std::vector<module_split::SplitModule> &SplitModules,
                     const ArgList &Args, bool IsEmbeddedIR = false) {
  auto OutputFile =
      sycl::wrapSYCLBinariesFromFile(SplitModules, Args, IsEmbeddedIR);
  if (!OutputFile)
    return OutputFile.takeError();
  // call to clang
  auto OutputFileOrErr = sycl::runCompile(*OutputFile, Args);
  if (!OutputFileOrErr)
    return OutputFileOrErr.takeError();
  return *OutputFileOrErr;
}

/// Link all SYCL device input files into one before adding device library
/// files. Device linking is performed using llvm-link tool.
/// 'InputFiles' is the list of all LLVM IR device input files.
/// 'Args' encompasses all arguments required for linking and wrapping device
/// code and will be parsed to generate options required to be passed into the
/// llvm-link tool.
Expected<StringRef> linkDeviceInputFiles(SmallVectorImpl<StringRef> &InputFiles,
                                         const ArgList &Args) {
  llvm::TimeTraceScope TimeScope("SYCL LinkDeviceInputFiles");

  Expected<std::string> LLVMLinkPath =
      findProgram("llvm-link", {getMainExecutable("llvm-link")});
  if (!LLVMLinkPath)
    return LLVMLinkPath.takeError();

  // Create a new file to write the linked device file to.
  auto OutFileOrErr =
      createOutputFile(sys::path::filename(ExecutableName), "bc");
  if (!OutFileOrErr)
    return OutFileOrErr.takeError();

  SmallVector<StringRef, 8> CmdArgs;
  CmdArgs.push_back(*LLVMLinkPath);
  for (auto &File : InputFiles) {
    auto IRFile = sycl::convertSPIRVToIR(File, Args);
    if (!IRFile)
      return IRFile.takeError();
    CmdArgs.push_back(*IRFile);
  }
  CmdArgs.push_back("-o");
  CmdArgs.push_back(*OutFileOrErr);
  CmdArgs.push_back("--suppress-warnings");
  if (Error Err = executeCommands(*LLVMLinkPath, CmdArgs))
    return std::move(Err);
  return *OutFileOrErr;
}

/// Link all device library files and input file into one LLVM IR file. This
/// linking is performed using llvm-link tool.
/// 'InputFiles' is the list of all LLVM IR device input files.
/// 'Args' encompasses all arguments required for linking and wrapping device
/// code and will be parsed to generate options required to be passed into the
/// llvm-link tool.
static Expected<StringRef>
linkDeviceLibFiles(SmallVectorImpl<StringRef> &InputFiles,
                   const ArgList &Args) {
  llvm::TimeTraceScope TimeScope("LinkDeviceLibraryFiles");

  Expected<std::string> LLVMLinkPath =
      findProgram("llvm-link", {getMainExecutable("llvm-link")});
  if (!LLVMLinkPath)
    return LLVMLinkPath.takeError();

  // Create a new file to write the linked device file to.
  auto OutFileOrErr =
      createOutputFile(sys::path::filename(ExecutableName), "bc");
  if (!OutFileOrErr)
    return OutFileOrErr.takeError();

  SmallVector<StringRef, 8> CmdArgs;
  CmdArgs.push_back(*LLVMLinkPath);
  CmdArgs.push_back("-only-needed");
  for (auto &File : InputFiles)
    CmdArgs.push_back(File);
  CmdArgs.push_back("-o");
  CmdArgs.push_back(*OutFileOrErr);
  CmdArgs.push_back("--suppress-warnings");
  if (Error Err = executeCommands(*LLVMLinkPath, CmdArgs))
    return std::move(Err);
  return *OutFileOrErr;
}

/// This function is used to link all SYCL device input files into a single
/// LLVM IR file. This file is in turn linked with all SYCL device library
/// files.
/// 'InputFiles' is the list of all LLVM IR device input files.
/// 'Args' encompasses all arguments required for linking and wrapping device
/// code and will be parsed to generate options required to be passed into the
/// llvm-link tool.
static Expected<StringRef> linkDevice(ArrayRef<StringRef> InputFiles,
                                      const ArgList &Args) {
  SmallVector<StringRef, 16> InputFilesVec;
  for (StringRef InputFile : InputFiles)
    InputFilesVec.emplace_back(InputFile);
  // First llvm-link step.
  auto LinkedFile = sycl::linkDeviceInputFiles(InputFilesVec, Args);
  if (!LinkedFile)
    reportError(LinkedFile.takeError());

  InputFilesVec.clear();
  InputFilesVec.emplace_back(*LinkedFile);

  // Gathering device library files
  SmallVector<std::string, 16> DeviceLibFiles;
  if (Error Err = sycl::getSYCLDeviceLibs(DeviceLibFiles, Args))
    reportError(std::move(Err));
  const llvm::Triple Triple(Args.getLastArgValue(OPT_triple_EQ));
  SmallVector<std::string, 16> ExtractedDeviceLibFiles;
  for (auto &File : DeviceLibFiles) {
    auto BufferOrErr = MemoryBuffer::getFile(File);
    if (!BufferOrErr)
      return createFileError(File, BufferOrErr.getError());
    auto Buffer = std::move(*BufferOrErr);
    SmallVector<OffloadFile> Binaries;
    if (Error Err = extractOffloadBinaries(Buffer->getMemBufferRef(), Binaries))
      return std::move(Err);
    bool CompatibleBinaryFound = false;
    for (auto &Binary : Binaries) {
      auto BinTriple = Binary.getBinary()->getTriple();
      if (BinTriple == Triple.getTriple()) {
        auto FileNameOrErr =
            writeOffloadFile(Binary, true /* HasSYCLOffloadKind */);
        if (!FileNameOrErr)
          return FileNameOrErr.takeError();
        ExtractedDeviceLibFiles.emplace_back(*FileNameOrErr);
        CompatibleBinaryFound = true;
      }
    }
    if (!CompatibleBinaryFound)
      WithColor::warning(errs(), LinkerExecutable)
          << "Compatible SYCL device library binary not found\n";
  }

  // For NVPTX backend we need to also link libclc and CUDA libdevice.
  if (Triple.isNVPTX()) {
    if (Arg *A = Args.getLastArg(OPT_sycl_nvptx_device_lib_EQ)) {
      if (A->getValues().size() == 0)
        return createStringError(
            inconvertibleErrorCode(),
            "Number of device library files cannot be zero.");
      for (StringRef Val : A->getValues()) {
        SmallString<128> LibName(Val);
        if (llvm::sys::fs::exists(LibName))
          ExtractedDeviceLibFiles.emplace_back(std::string(LibName));
        else
          return createStringError(
              inconvertibleErrorCode(),
              std::string(LibName) +
                  " SYCL device library file for NVPTX is not found.");
      }
    }
  }

  // Make sure that SYCL device library files are available.
  // Note: For AMD targets, we do not pass any SYCL device libraries.
  if (ExtractedDeviceLibFiles.empty()) {
    // TODO: Add NVPTX when ready
    if (Triple.isSPIROrSPIRV())
      return createStringError(
          inconvertibleErrorCode(),
          " SYCL device library file list cannot be empty.");
    return *LinkedFile;
  }

  for (auto &File : ExtractedDeviceLibFiles)
    InputFilesVec.emplace_back(File);
  // second llvm-link step
  auto DeviceLinkedFile = sycl::linkDeviceLibFiles(InputFilesVec, Args);
  if (!DeviceLinkedFile)
    reportError(DeviceLinkedFile.takeError());

  return *DeviceLinkedFile;
}

static bool isStaticArchiveFile(const StringRef Filename) {
  if (!llvm::sys::path::has_extension(Filename))
    // Any file with no extension should not be considered an Archive.
    return false;
  llvm::file_magic Magic;
  llvm::identify_magic(Filename, Magic);
  // Only archive files are to be considered.
  // TODO: .lib check to be added
  return (Magic == llvm::file_magic::archive);
}

static Expected<StringRef> listSection(StringRef Filename,
                                       const ArgList &Args) {
  Expected<std::string> OffloadBundlerPath = findProgram(
      "clang-offload-bundler", {getMainExecutable("clang-offload-bundler")});
  if (!OffloadBundlerPath)
    return OffloadBundlerPath.takeError();
  BumpPtrAllocator Alloc;
  StringSaver Saver(Alloc);

  SmallVector<StringRef, 8> CmdArgs;
  CmdArgs.push_back(*OffloadBundlerPath);
  bool IsArchive = isStaticArchiveFile(Filename);
  CmdArgs.push_back(IsArchive ? "-type=aoo" : "-type=o");
  CmdArgs.push_back(Saver.save("-input=" + Filename));
  CmdArgs.push_back("-list");
  auto Output = createOutputFile("bundled-targets", "list");
  if (!Output)
    return Output.takeError();
  SmallVector<std::optional<StringRef>> Redirects{std::nullopt, *Output,
                                                  std::nullopt};
  int ErrCode = llvm::sys::ExecuteAndWait(*OffloadBundlerPath, CmdArgs,
                                          std::nullopt, Redirects);
  if (ErrCode != 0)
    return createStringError(inconvertibleErrorCode(),
                             "Failed to list targets");
  return *Output;
}

// This routine is used to run the clang-offload-bundler tool and unbundle
// device inputs that have been created with an older compiler where the
// device object is bundled into a host object.
static Expected<StringRef> unbundle(StringRef Filename, const ArgList &Args,
                                    llvm::Triple Triple) {
  Expected<std::string> OffloadBundlerPath = findProgram(
      "clang-offload-bundler", {getMainExecutable("clang-offload-bundler")});
  if (!OffloadBundlerPath)
    return OffloadBundlerPath.takeError();

  // Create a new file to write the unbundled file to.
  auto TempFileOrErr =
      createOutputFile(sys::path::filename(ExecutableName), "ir");
  if (!TempFileOrErr)
    return TempFileOrErr.takeError();

  BumpPtrAllocator Alloc;
  StringSaver Saver(Alloc);

  SmallVector<StringRef, 8> CmdArgs;
  CmdArgs.push_back(*OffloadBundlerPath);
  bool IsArchive = isStaticArchiveFile(Filename);
  CmdArgs.push_back(IsArchive ? "-type=aoo" : "-type=o");
  auto *Target = Args.MakeArgString(Twine("-targets=sycl-") + Triple.str());
  CmdArgs.push_back(Target);
  CmdArgs.push_back(Saver.save("-input=" + Filename));
  CmdArgs.push_back(Saver.save("-output=" + *TempFileOrErr));
  CmdArgs.push_back("-unbundle");
  CmdArgs.push_back("-allow-missing-bundles");
  if (Error Err = executeCommands(*OffloadBundlerPath, CmdArgs))
    return std::move(Err);
  return *TempFileOrErr;
}

Error extractBundledObjects(StringRef Filename, const ArgList &Args,
                            SmallVector<OffloadFile> &Binaries) {
  auto List = listSection(Filename, Args);
  if (!List)
    return List.takeError();
  SmallVector<StringRef> TriplesInFile;
  llvm::ErrorOr<std::unique_ptr<MemoryBuffer>> TripleList =
      llvm::MemoryBuffer::getFileOrSTDIN(*List, /*isText=*/true);
  if (std::error_code EC = TripleList.getError())
    return createFileError(*List, EC);
  (*TripleList)
      ->getBuffer()
      .split(TriplesInFile, '\n', /*MaxSplit=*/-1, /*KeepEmpty=*/false);
  for (StringRef TripleStr : TriplesInFile) {
    StringRef SYCLPrefix = "sycl-";
    if (!TripleStr.starts_with(SYCLPrefix))
      continue;
    llvm::Triple Triple(TripleStr.substr(SYCLPrefix.size()));
    auto UnbundledFile = unbundle(Filename, Args, Triple);
    if (!UnbundledFile)
      return UnbundledFile.takeError();
    if (*UnbundledFile == Filename)
      continue;

    SmallVector<StringRef> ObjectFilePaths;
    if (sycl::isStaticArchiveFile(Filename)) {
      llvm::ErrorOr<std::unique_ptr<MemoryBuffer>> ObjList =
          llvm::MemoryBuffer::getFileOrSTDIN(*UnbundledFile, /*isText=*/true);
      if (std::error_code EC = ObjList.getError())
        return createFileError(*UnbundledFile, EC);
      // Create a copy of the list we can reference even after we close
      // the file.
      StringRef UnbundledArchiveList =
          Args.MakeArgString((*ObjList)->getBuffer());
      UnbundledArchiveList.split(ObjectFilePaths, '\n', /*MaxSplit=*/-1,
                                 /*KeepEmpty=*/false);
    } else {
      ObjectFilePaths.push_back(*UnbundledFile);
    }
    for (StringRef ObjectFilePath : ObjectFilePaths) {
      llvm::file_magic Magic;
      llvm::identify_magic(ObjectFilePath, Magic);
      if (Magic == file_magic::spirv_object)
        return createStringError(
            "SPIR-V fat objects must be generated with --offload-new-driver");
      const auto *Arg = Args.MakeArgString(
          "sycl-" +
          (Triple.isSPIROrSPIRV() ? Triple.str() + "-" : Triple.str()) + "=" +
          ObjectFilePath);
      auto Binary = getInputBitcodeLibrary(Arg);

      if (!Binary)
        return Binary.takeError();

      Binaries.push_back(std::move(*Binary));
    }
  }
  return Error::success();
}

} // namespace sycl

namespace generic {
Expected<StringRef> clang(ArrayRef<StringRef> InputFiles, const ArgList &Args,
                          bool IsSYCLKind = false) {
  llvm::TimeTraceScope TimeScope("Clang");
  // Use `clang` to invoke the appropriate device tools.
  Expected<std::string> ClangPath =
      findProgram("clang", {getMainExecutable("clang")});
  if (!ClangPath)
    return ClangPath.takeError();

  llvm::Triple Triple(Args.getLastArgValue(OPT_triple_EQ));
  llvm::Triple HostTriple(Args.getLastArgValue(OPT_host_triple_EQ));

  StringRef Arch = Args.getLastArgValue(OPT_arch_EQ);
  // Create a new file to write the linked device image to. Assume that the
  // input filename already has the device and architecture.
  std::string OutputFileBase =
      "." + Triple.getArchName().str() + "." + Arch.str();
  auto TempFileOrErr = createOutputFile(
      sys::path::filename(ExecutableName) + OutputFileBase, "img");
  if (!TempFileOrErr)
    return TempFileOrErr.takeError();

  SmallVector<StringRef, 16> CmdArgs{
      *ClangPath,
      "--no-default-config",
      "-o",
      *TempFileOrErr,
<<<<<<< HEAD
      Args.MakeArgString(
          "--target=" +
          (Triple.isNativeCPU() ? HostTriple : Triple).getTriple()),
=======
      // Without -dumpdir, Clang will place auxiliary output files in the
      // temporary directory of TempFileOrErr, where they will not easily be
      // found by the user and might eventually be automatically removed.  Tell
      // Clang to instead place them alongside the final executable.
      "-dumpdir",
      Args.MakeArgString(ExecutableName + OutputFileBase + ".img."),
      Args.MakeArgString("--target=" + Triple.getTriple()),
>>>>>>> 74e4a864
  };

  if (!Arch.empty())
    Triple.isAMDGPU() ? CmdArgs.push_back(Args.MakeArgString("-mcpu=" + Arch))
                      : CmdArgs.push_back(Args.MakeArgString("-march=" + Arch));

  // AMDGPU is always in LTO mode currently.
  if (Triple.isAMDGPU())
    CmdArgs.push_back("-flto");

  // Forward all of the `--offload-opt` and similar options to the device.
  for (auto &Arg : Args.filtered(OPT_offload_opt_eq_minus, OPT_mllvm))
    CmdArgs.append(
        {"-Xlinker",
         Args.MakeArgString("--plugin-opt=" + StringRef(Arg->getValue()))});

  if (!Triple.isNVPTX() && !Triple.isSPIRV() && !Triple.isNativeCPU())
    CmdArgs.push_back("-Wl,--no-undefined");

  if (IsSYCLKind && Triple.isNVPTX())
    CmdArgs.push_back("-S");

  if (IsSYCLKind && Triple.isNativeCPU()) {
    CmdArgs.push_back("-Wno-override-module");
    CmdArgs.push_back("-mllvm");
    CmdArgs.push_back("-sycl-native-cpu-backend");
    CmdArgs.push_back("-c");
  }

  for (StringRef InputFile : InputFiles)
    CmdArgs.push_back(InputFile);

  // If this is CPU offloading we copy the input libraries.
  if (!Triple.isGPU() && !Triple.isNativeCPU()) {
    CmdArgs.push_back("-Wl,-Bsymbolic");
    CmdArgs.push_back("-shared");
    ArgStringList LinkerArgs;
    for (const opt::Arg *Arg :
         Args.filtered(OPT_INPUT, OPT_library, OPT_library_path, OPT_rpath,
                       OPT_whole_archive, OPT_no_whole_archive)) {
      // Sometimes needed libraries are passed by name, such as when using
      // sanitizers. We need to check the file magic for any libraries.
      if (Arg->getOption().matches(OPT_INPUT)) {
        if (!sys::fs::exists(Arg->getValue()) ||
            sys::fs::is_directory(Arg->getValue()))
          continue;

        file_magic Magic;
        if (auto EC = identify_magic(Arg->getValue(), Magic))
          return createStringError("Failed to open %s", Arg->getValue());
        if (Magic != file_magic::archive &&
            Magic != file_magic::elf_shared_object)
          continue;
      }
      if (Arg->getOption().matches(OPT_whole_archive))
        LinkerArgs.push_back(Args.MakeArgString("-Wl,--whole-archive"));
      else if (Arg->getOption().matches(OPT_no_whole_archive))
        LinkerArgs.push_back(Args.MakeArgString("-Wl,--no-whole-archive"));
      else
        Arg->render(Args, LinkerArgs);
    }
    llvm::append_range(CmdArgs, LinkerArgs);
  }

  // Pass on -mllvm options to the linker invocation.
  for (const opt::Arg *Arg : Args.filtered(OPT_mllvm))
    CmdArgs.append({"-Xlinker", Args.MakeArgString(
                                    "-mllvm=" + StringRef(Arg->getValue()))});

  if (SaveTemps && linkerSupportsLTO(Args))
    CmdArgs.push_back("-Wl,--save-temps");

  if (Args.hasArg(OPT_embed_bitcode))
    CmdArgs.push_back("-Wl,--lto-emit-llvm");

  for (StringRef Arg : Args.getAllArgValues(OPT_linker_arg_EQ))
    CmdArgs.append({"-Xlinker", Args.MakeArgString(Arg)});
  for (StringRef Arg : Args.getAllArgValues(OPT_compiler_arg_EQ))
    CmdArgs.push_back(Args.MakeArgString(Arg));

  for (StringRef Arg : Args.getAllArgValues(OPT_builtin_bitcode_EQ)) {
    if (llvm::Triple(Arg.split('=').first) == Triple)
      CmdArgs.append({"-Xclang", "-mlink-builtin-bitcode", "-Xclang",
                      Args.MakeArgString(Arg.split('=').second)});
  }

  // link NativeCPU utils lib if needed
  if (Triple.isNativeCPU()) {
    if (auto *A = Args.getLastArg(OPT_sycl_device_library_location_EQ)) {
      std::string NativeCPUUtilsLib = "";

      SmallVector<std::string, 8> LibraryPaths;
      for (const auto &Path : A->getValues()) {
        SmallString<128> LPath(Path);
        if (llvm::sys::fs::exists(LPath)) {
          LibraryPaths.emplace_back(LPath);
        }
      }

      for (auto &LPath : LibraryPaths) {
        // Call llvm-link without --only-needed to link to the nativecpu_utils
        // lib
        const char LibNativeCPUUtilsName[] = "libsycl-nativecpu_utils.bc";
        SmallString<128> LibNativeCPUUtilsPath(LPath);
        llvm::sys::path::append(LibNativeCPUUtilsPath, LibNativeCPUUtilsName);
        if (llvm::sys::fs::exists(LibNativeCPUUtilsPath)) {
          NativeCPUUtilsLib = LibNativeCPUUtilsPath.str();
          break;
        }
      }

      if (NativeCPUUtilsLib != "") {
        CmdArgs.append({"-Xclang", "-mlink-bitcode-file", "-Xclang",
                        Args.MakeArgString(NativeCPUUtilsLib)});
      }
    }
  }

  // The OpenMPOpt pass can introduce new calls and is expensive, we do
  // not want this when running CodeGen through clang.
  if (Args.hasArg(OPT_clang_backend) || Args.hasArg(OPT_builtin_bitcode_EQ))
    CmdArgs.append({"-mllvm", "-openmp-opt-disable"});

  if (Error Err = executeCommands(*ClangPath, CmdArgs))
    return std::move(Err);

  return *TempFileOrErr;
}
} // namespace generic

Expected<StringRef> linkDevice(ArrayRef<StringRef> InputFiles,
                               const ArgList &Args, bool IsSYCLKind = false) {
  const llvm::Triple Triple(Args.getLastArgValue(OPT_triple_EQ));
  switch (Triple.getArch()) {
  case Triple::nvptx:
  case Triple::nvptx64:
  case Triple::amdgcn:
  case Triple::x86:
  case Triple::x86_64:
  case Triple::aarch64:
  case Triple::aarch64_be:
  case Triple::ppc64:
  case Triple::ppc64le:
  case Triple::systemz:
    return generic::clang(InputFiles, Args, IsSYCLKind);
  case Triple::spirv32:
  case Triple::spirv64:
  case Triple::spir:
  case Triple::spir64: {
    if (Triple.getSubArch() != llvm::Triple::NoSubArch &&
        Triple.getSubArch() != llvm::Triple::SPIRSubArch_gen &&
        Triple.getSubArch() != llvm::Triple::SPIRSubArch_x86_64)
      return createStringError(
          inconvertibleErrorCode(),
          "For SPIR targets, Linking is supported only for JIT compilations "
          "and AOT compilations for Intel CPUs/GPUs");
    if (IsSYCLKind) {
      auto SPVFile = sycl::runLLVMToSPIRVTranslation(InputFiles[0], Args);
      if (!SPVFile)
        return SPVFile.takeError();
      // TODO(NOM6): Add AOT support for other targets
      bool NeedAOTCompile =
          (Triple.getSubArch() == llvm::Triple::SPIRSubArch_gen ||
           Triple.getSubArch() == llvm::Triple::SPIRSubArch_x86_64);
      auto AOTFile =
          (NeedAOTCompile) ? sycl::runAOTCompile(*SPVFile, Args) : *SPVFile;
      if (!AOTFile)
        return AOTFile.takeError();
      return NeedAOTCompile ? *AOTFile : *SPVFile;
    }
    // Return empty file
    return StringRef("");
  }
  case Triple::loongarch64:
    return generic::clang(InputFiles, Args, IsSYCLKind);
  case Triple::native_cpu:
    if (IsSYCLKind)
      return generic::clang(InputFiles, Args, IsSYCLKind);
    return createStringError(Triple.getArchName() +
                             " linking is not supported other than for SYCL");
  default:
    return createStringError(Triple.getArchName() +
                             " linking is not supported");
  }
}

// Compile the module to an object file using the appropriate target machine for
// the host triple.
Expected<StringRef> compileModule(Module &M, OffloadKind Kind) {
  llvm::TimeTraceScope TimeScope("Compile module");
  std::string Msg;
  const Target *T = TargetRegistry::lookupTarget(M.getTargetTriple(), Msg);
  if (!T)
    return createStringError(Msg);

  auto Options =
      codegen::InitTargetOptionsFromCodeGenFlags(M.getTargetTriple());
  StringRef CPU = "";
  StringRef Features = "";
  std::unique_ptr<TargetMachine> TM(
      T->createTargetMachine(M.getTargetTriple(), CPU, Features, Options,
                             Reloc::PIC_, M.getCodeModel()));

  if (M.getDataLayout().isDefault())
    M.setDataLayout(TM->createDataLayout());

  int FD = -1;
  auto TempFileOrErr =
      createOutputFile(sys::path::filename(ExecutableName) + "." +
                           getOffloadKindName(Kind) + ".image.wrapper",
                       "o");
  if (!TempFileOrErr)
    return TempFileOrErr.takeError();
  if (std::error_code EC = sys::fs::openFileForWrite(*TempFileOrErr, FD))
    return errorCodeToError(EC);

  auto OS = std::make_unique<llvm::raw_fd_ostream>(FD, true);

  legacy::PassManager CodeGenPasses;
  TargetLibraryInfoImpl TLII(M.getTargetTriple());
  CodeGenPasses.add(new TargetLibraryInfoWrapperPass(TLII));
  if (TM->addPassesToEmitFile(CodeGenPasses, *OS, nullptr,
                              CodeGenFileType::ObjectFile))
    return createStringError("Failed to execute host backend");
  CodeGenPasses.run(M);

  return *TempFileOrErr;
}

/// Creates the object file containing the device image and runtime
/// registration code from the device images stored in \p Images.
Expected<StringRef>
wrapDeviceImages(ArrayRef<std::unique_ptr<MemoryBuffer>> Buffers,
                 const ArgList &Args, OffloadKind Kind) {
  llvm::TimeTraceScope TimeScope("Wrap bundled images");

  SmallVector<ArrayRef<char>, 4> BuffersToWrap;
  for (const auto &Buffer : Buffers)
    BuffersToWrap.emplace_back(
        ArrayRef<char>(Buffer->getBufferStart(), Buffer->getBufferSize()));

  LLVMContext Context;
  Module M("offload.wrapper.module", Context);
  M.setTargetTriple(Triple(
      Args.getLastArgValue(OPT_host_triple_EQ, sys::getDefaultTargetTriple())));

  switch (Kind) {
  case OFK_OpenMP:
    if (Error Err = offloading::wrapOpenMPBinaries(
            M, BuffersToWrap, offloading::getOffloadEntryArray(M),
            /*Suffix=*/"", /*Relocatable=*/Args.hasArg(OPT_relocatable)))
      return std::move(Err);
    break;
  case OFK_Cuda:
    if (Error Err = offloading::wrapCudaBinary(
            M, BuffersToWrap.front(), offloading::getOffloadEntryArray(M),
            /*Suffix=*/"", /*EmitSurfacesAndTextures=*/false))
      return std::move(Err);
    break;
  case OFK_HIP:
    if (Error Err = offloading::wrapHIPBinary(
            M, BuffersToWrap.front(), offloading::getOffloadEntryArray(M)))
      return std::move(Err);
    break;
  default:
    return createStringError(getOffloadKindName(Kind) +
                             " wrapping is not supported");
  }

  if (Args.hasArg(OPT_print_wrapped_module))
    errs() << M;
  if (Args.hasArg(OPT_save_temps)) {
    int FD = -1;
    auto TempFileOrErr =
        createOutputFile(sys::path::filename(ExecutableName) + "." +
                             getOffloadKindName(Kind) + ".image.wrapper",
                         "bc");
    if (!TempFileOrErr)
      return TempFileOrErr.takeError();
    if (std::error_code EC = sys::fs::openFileForWrite(*TempFileOrErr, FD))
      return errorCodeToError(EC);
    llvm::raw_fd_ostream OS(FD, true);
    WriteBitcodeToFile(M, OS);
  }

  auto FileOrErr = compileModule(M, Kind);
  if (!FileOrErr)
    return FileOrErr.takeError();
  return *FileOrErr;
}

Expected<SmallVector<std::unique_ptr<MemoryBuffer>>>
bundleOpenMP(ArrayRef<OffloadingImage> Images) {
  SmallVector<std::unique_ptr<MemoryBuffer>> Buffers;
  for (const OffloadingImage &Image : Images)
    Buffers.emplace_back(
        MemoryBuffer::getMemBufferCopy(OffloadBinary::write(Image)));

  return std::move(Buffers);
}

Expected<SmallVector<std::unique_ptr<MemoryBuffer>>>
bundleCuda(ArrayRef<OffloadingImage> Images, const ArgList &Args) {
  SmallVector<std::pair<StringRef, StringRef>, 4> InputFiles;
  for (const OffloadingImage &Image : Images)
    InputFiles.emplace_back(std::make_pair(Image.Image->getBufferIdentifier(),
                                           Image.StringData.lookup("arch")));

  auto FileOrErr = nvptx::fatbinary(InputFiles, Args);
  if (!FileOrErr)
    return FileOrErr.takeError();

  llvm::ErrorOr<std::unique_ptr<llvm::MemoryBuffer>> ImageOrError =
      llvm::MemoryBuffer::getFileOrSTDIN(*FileOrErr);

  SmallVector<std::unique_ptr<MemoryBuffer>> Buffers;
  if (std::error_code EC = ImageOrError.getError())
    return createFileError(*FileOrErr, EC);
  Buffers.emplace_back(std::move(*ImageOrError));

  return std::move(Buffers);
}

Expected<SmallVector<std::unique_ptr<MemoryBuffer>>>
bundleHIP(ArrayRef<OffloadingImage> Images, const ArgList &Args) {
  SmallVector<std::pair<StringRef, StringRef>, 4> InputFiles;
  for (const OffloadingImage &Image : Images)
    InputFiles.emplace_back(std::make_pair(Image.Image->getBufferIdentifier(),
                                           Image.StringData.lookup("arch")));

  auto FileOrErr = amdgcn::fatbinary(InputFiles, Args);
  if (!FileOrErr)
    return FileOrErr.takeError();

  llvm::ErrorOr<std::unique_ptr<llvm::MemoryBuffer>> ImageOrError =
      llvm::MemoryBuffer::getFileOrSTDIN(*FileOrErr);

  SmallVector<std::unique_ptr<MemoryBuffer>> Buffers;
  if (std::error_code EC = ImageOrError.getError())
    return createFileError(*FileOrErr, EC);
  Buffers.emplace_back(std::move(*ImageOrError));

  return std::move(Buffers);
}

/// Transforms the input \p Images into the binary format the runtime expects
/// for the given \p Kind.
Expected<SmallVector<std::unique_ptr<MemoryBuffer>>>
bundleLinkedOutput(ArrayRef<OffloadingImage> Images, const ArgList &Args,
                   OffloadKind Kind) {
  llvm::TimeTraceScope TimeScope("Bundle linked output");
  switch (Kind) {
  case OFK_OpenMP:
    return bundleOpenMP(Images);
  case OFK_Cuda:
    return bundleCuda(Images, Args);
  case OFK_HIP:
    return bundleHIP(Images, Args);
  default:
    return createStringError(getOffloadKindName(Kind) +
                             " bundling is not supported");
  }
}

/// Returns a new ArgList containg arguments used for the device linking phase.
DerivedArgList getLinkerArgs(ArrayRef<OffloadFile> Input,
                             const InputArgList &Args) {
  DerivedArgList DAL = DerivedArgList(DerivedArgList(Args));
  for (Arg *A : Args)
    DAL.append(A);

  // Set the subarchitecture and target triple for this compilation.
  const OptTable &Tbl = getOptTable();
  StringRef Arch = Args.MakeArgString(Input.front().getBinary()->getArch());
  DAL.AddJoinedArg(nullptr, Tbl.getOption(OPT_arch_EQ),
                   Arch == "generic" ? "" : Arch);
  DAL.AddJoinedArg(nullptr, Tbl.getOption(OPT_triple_EQ),
                   Args.MakeArgString(Input.front().getBinary()->getTriple()));

  const auto *Bin = Input.front().getBinary();
  DAL.AddJoinedArg(
      nullptr, Tbl.getOption(OPT_sycl_backend_compile_options_from_image_EQ),
      Args.MakeArgString(Bin->getString(COMPILE_OPTS)));
  DAL.AddJoinedArg(nullptr,
                   Tbl.getOption(OPT_sycl_backend_link_options_from_image_EQ),
                   Args.MakeArgString(Bin->getString(LINK_OPTS)));

  // If every input file is bitcode we have whole program visibility as we
  // do only support static linking with bitcode.
  auto ContainsBitcode = [](const OffloadFile &F) {
    return identify_magic(F.getBinary()->getImage()) == file_magic::bitcode;
  };
  if (llvm::all_of(Input, ContainsBitcode))
    DAL.AddFlagArg(nullptr, Tbl.getOption(OPT_whole_program));

  // Forward '-Xoffload-linker' options to the appropriate backend.
  for (StringRef Arg : Args.getAllArgValues(OPT_device_linker_args_EQ)) {
    auto [Triple, Value] = Arg.split('=');
    llvm::Triple TT(Triple);
    // If this isn't a recognized triple then it's an `arg=value` option.
    if (TT.getArch() == Triple::ArchType::UnknownArch)
      DAL.AddJoinedArg(nullptr, Tbl.getOption(OPT_linker_arg_EQ),
                       Args.MakeArgString(Arg));
    else if (Value.empty())
      DAL.AddJoinedArg(nullptr, Tbl.getOption(OPT_linker_arg_EQ),
                       Args.MakeArgString(Triple));
    else if (Triple == DAL.getLastArgValue(OPT_triple_EQ))
      DAL.AddJoinedArg(nullptr, Tbl.getOption(OPT_linker_arg_EQ),
                       Args.MakeArgString(Value));
  }

  // Forward '-Xoffload-compiler' options to the appropriate backend.
  for (StringRef Arg : Args.getAllArgValues(OPT_device_compiler_args_EQ)) {
    auto [Triple, Value] = Arg.split('=');
    llvm::Triple TT(Triple);
    // If this isn't a recognized triple then it's an `arg=value` option.
    if (TT.getArch() == Triple::ArchType::UnknownArch)
      DAL.AddJoinedArg(nullptr, Tbl.getOption(OPT_compiler_arg_EQ),
                       Args.MakeArgString(Arg));
    else if (Value.empty())
      DAL.AddJoinedArg(nullptr, Tbl.getOption(OPT_compiler_arg_EQ),
                       Args.MakeArgString(Triple));
    else if (Triple == DAL.getLastArgValue(OPT_triple_EQ))
      DAL.AddJoinedArg(nullptr, Tbl.getOption(OPT_compiler_arg_EQ),
                       Args.MakeArgString(Value));
  }

  return DAL;
}

Error handleOverrideImages(
    const InputArgList &Args,
    MapVector<OffloadKind, SmallVector<OffloadingImage, 0>> &Images) {
  for (StringRef Arg : Args.getAllArgValues(OPT_override_image)) {
    OffloadKind Kind = getOffloadKind(Arg.split("=").first);
    StringRef Filename = Arg.split("=").second;

    ErrorOr<std::unique_ptr<MemoryBuffer>> BufferOrErr =
        MemoryBuffer::getFileOrSTDIN(Filename);
    if (std::error_code EC = BufferOrErr.getError())
      return createFileError(Filename, EC);

    Expected<std::unique_ptr<ObjectFile>> ElfOrErr =
        ObjectFile::createELFObjectFile(**BufferOrErr,
                                        /*InitContent=*/false);
    if (!ElfOrErr)
      return ElfOrErr.takeError();
    ObjectFile &Elf = **ElfOrErr;

    OffloadingImage TheImage{};
    TheImage.TheImageKind = IMG_Object;
    TheImage.TheOffloadKind = Kind;
    TheImage.StringData["triple"] =
        Args.MakeArgString(Elf.makeTriple().getTriple());
    if (std::optional<StringRef> CPU = Elf.tryGetCPUName())
      TheImage.StringData["arch"] = Args.MakeArgString(*CPU);
    TheImage.Image = std::move(*BufferOrErr);

    Images[Kind].emplace_back(std::move(TheImage));
  }
  return Error::success();
}

/// Transforms all the extracted offloading input files into an image that can
/// be registered by the runtime.
Expected<SmallVector<StringRef>> linkAndWrapDeviceFiles(
    SmallVectorImpl<SmallVector<OffloadFile>> &LinkerInputFiles,
    const InputArgList &Args, char **Argv, int Argc) {
  llvm::TimeTraceScope TimeScope("Handle all device input");

  std::mutex ImageMtx;
  MapVector<OffloadKind, SmallVector<OffloadingImage, 0>> Images;
  // Create a binary image of each offloading image and embed it into a new
  // object file.
  SmallVector<StringRef> WrappedOutput;

  // When creating SYCLBIN files, we need to store the compiled modules for
  // combined packaging.
  std::mutex SYCLBINModulesMtx;
  SmallVector<SYCLBIN::SYCLBINModuleDesc> SYCLBINModules;

  // Initialize the images with any overriding inputs.
  if (Args.hasArg(OPT_override_image))
    if (Error Err = handleOverrideImages(Args, Images))
      return std::move(Err);

  auto Err = parallelForEachError(LinkerInputFiles, [&](auto &Input) -> Error {
    llvm::TimeTraceScope TimeScope("Link device input");

    // Each thread needs its own copy of the base arguments to maintain
    // per-device argument storage of synthetic strings.
    const OptTable &Tbl = getOptTable();
    BumpPtrAllocator Alloc;
    StringSaver Saver(Alloc);
    auto BaseArgs =
        Tbl.parseArgs(Argc, Argv, OPT_INVALID, Saver, [](StringRef Err) {
          reportError(createStringError(Err));
        });
    auto LinkerArgs = getLinkerArgs(Input, BaseArgs);
    bool HasSYCLOffloadKind = false;
    bool HasNonSYCLOffloadKinds = false;
    uint16_t ActiveOffloadKindMask = 0u;
    for (const auto &File : Input) {
      ActiveOffloadKindMask |= File.getBinary()->getOffloadKind();
      if (File.getBinary()->getOffloadKind() == OFK_SYCL)
        HasSYCLOffloadKind = true;
      else
        HasNonSYCLOffloadKinds = true;
    }

    // Write any remaining device inputs to an output file.
    SmallVector<StringRef> InputFiles;
    for (const OffloadFile &File : Input) {
      auto FileNameOrErr = writeOffloadFile(File);
      if (!FileNameOrErr)
        return FileNameOrErr.takeError();
      InputFiles.emplace_back(*FileNameOrErr);
    }

    if (HasSYCLOffloadKind) {
      SmallVector<StringRef> InputFiles;
      // Write device inputs to an output file for the linker.
      for (const OffloadFile &File : Input) {
        auto FileNameOrErr = writeOffloadFile(File, HasSYCLOffloadKind);
        if (!FileNameOrErr)
          return FileNameOrErr.takeError();
        InputFiles.emplace_back(*FileNameOrErr);
      }
      // Link the input device files using the device linker for SYCL
      // offload.
      auto TmpOutputOrErr = sycl::linkDevice(InputFiles, LinkerArgs);
      if (!TmpOutputOrErr)
        return TmpOutputOrErr.takeError();
      SmallVector<StringRef> InputFilesSYCL;
      InputFilesSYCL.emplace_back(*TmpOutputOrErr);
      auto SplitModulesOrErr =
          UseSYCLPostLinkTool
              ? sycl::runSYCLPostLinkTool(InputFilesSYCL, LinkerArgs)
              : sycl::runSYCLSplitLibrary(InputFilesSYCL, LinkerArgs,
                                          *SYCLModuleSplitMode);
      if (!SplitModulesOrErr)
        return SplitModulesOrErr.takeError();

      auto &SplitModules = *SplitModulesOrErr;
      const llvm::Triple Triple(LinkerArgs.getLastArgValue(OPT_triple_EQ));
      if ((Triple.isNVPTX() || Triple.isAMDGCN()) &&
          LinkerArgs.hasArg(OPT_sycl_embed_ir)) {
        // When compiling for Nvidia/AMD devices and the user requested the
        // IR to be embedded in the application (via option), run the output
        // of sycl-post-link (filetable referencing LLVM Bitcode + symbols)
        // through the offload wrapper and link the resulting object to the
        // application.
        auto OutputFile = sycl::runWrapperAndCompile(SplitModules, LinkerArgs,
                                                     /* IsEmbeddedIR */ true);
        if (!OutputFile)
          return OutputFile.takeError();
        WrappedOutput.push_back(*OutputFile);
      }
      for (size_t I = 0, E = SplitModules.size(); I != E; ++I) {
        SmallVector<StringRef> Files = {SplitModules[I].ModuleFilePath};
        StringRef Arch = LinkerArgs.getLastArgValue(OPT_arch_EQ);
        if (Arch.empty())
          Arch = "native";
        SmallVector<std::pair<StringRef, StringRef>, 4> BundlerInputFiles;
        auto ClangOutputOrErr =
            linkDevice(Files, LinkerArgs, true /* IsSYCLKind */);
        if (!ClangOutputOrErr)
          return ClangOutputOrErr.takeError();
        if (Triple.isNVPTX()) {
          auto VirtualArch = StringRef(clang::OffloadArchToVirtualArchString(
              clang::StringToOffloadArch(Arch)));
          auto PtxasOutputOrErr =
              nvptx::ptxas(*ClangOutputOrErr, LinkerArgs, Arch);
          if (!PtxasOutputOrErr)
            return PtxasOutputOrErr.takeError();
          BundlerInputFiles.emplace_back(*ClangOutputOrErr, VirtualArch);
          BundlerInputFiles.emplace_back(*PtxasOutputOrErr, Arch);
          auto BundledFileOrErr =
              nvptx::fatbinary(BundlerInputFiles, LinkerArgs);
          if (!BundledFileOrErr)
            return BundledFileOrErr.takeError();
          SplitModules[I].ModuleFilePath = *BundledFileOrErr;
        } else if (Triple.isAMDGCN()) {
          BundlerInputFiles.emplace_back(*ClangOutputOrErr, Arch);
          auto BundledFileOrErr =
              amdgcn::fatbinary(BundlerInputFiles, LinkerArgs);
          if (!BundledFileOrErr)
            return BundledFileOrErr.takeError();
          SplitModules[I].ModuleFilePath = *BundledFileOrErr;
        } else {
          SplitModules[I].ModuleFilePath = *ClangOutputOrErr;
          if (Triple.isNativeCPU()) {
            // Add to WrappedOutput directly rather than combining this with the
            // below because WrappedOutput holds references and
            // SplitModules[I].ModuleFilePath will go out of scope too soon.
            std::scoped_lock Guard(ImageMtx);
            WrappedOutput.push_back(*ClangOutputOrErr);
          }
        }
      }

      if (OutputSYCLBIN) {
        SYCLBIN::SYCLBINModuleDesc MD;
        MD.ArchString = LinkerArgs.getLastArgValue(OPT_arch_EQ);
        MD.TargetTriple =
            llvm::Triple{LinkerArgs.getLastArgValue(OPT_triple_EQ)};
        MD.SplitModules = std::move(SplitModules);
        std::scoped_lock<std::mutex> Guard(SYCLBINModulesMtx);
        SYCLBINModules.emplace_back(std::move(MD));
      } else {
        // TODO(NOM7): Remove this call and use community flow for bundle/wrap
        auto OutputFile = sycl::runWrapperAndCompile(SplitModules, LinkerArgs);
        if (!OutputFile)
          return OutputFile.takeError();

        // SYCL offload kind images are all ready to be sent to host linker.
        // TODO: Currently, device code wrapping for SYCL offload happens in a
        // separate path inside 'linkDevice' call seen above.
        // This will eventually be refactored to use the 'common' wrapping logic
        // that is used for other offload kinds.
        std::scoped_lock Guard(ImageMtx);
        WrappedOutput.push_back(*OutputFile);
      }
    }
    if (HasNonSYCLOffloadKinds) {
      // Write any remaining device inputs to an output file.
      SmallVector<StringRef> InputFiles;
      for (const OffloadFile &File : Input) {
        auto FileNameOrErr = writeOffloadFile(File);
        if (!FileNameOrErr)
          return FileNameOrErr.takeError();
        InputFiles.emplace_back(*FileNameOrErr);
      }

      // Link the remaining device files using the device linker.
      auto OutputOrErr = linkDevice(InputFiles, LinkerArgs);
      if (!OutputOrErr)
        return OutputOrErr.takeError();

      // Store the offloading image for each linked output file.
      for (OffloadKind Kind = OFK_OpenMP; Kind != OFK_LAST;
           Kind = static_cast<OffloadKind>((uint16_t)(Kind) << 1)) {
        if ((ActiveOffloadKindMask & Kind) == 0)
          continue;
        llvm::ErrorOr<std::unique_ptr<llvm::MemoryBuffer>> FileOrErr =
            llvm::MemoryBuffer::getFileOrSTDIN(*OutputOrErr);
        if (std::error_code EC = FileOrErr.getError()) {
          if (DryRun)
            FileOrErr = MemoryBuffer::getMemBuffer("");
          else
            return createFileError(*OutputOrErr, EC);
        }

        // Manually containerize offloading images not in ELF format.
        if (Error E = containerizeRawImage(*FileOrErr, Kind, LinkerArgs))
          return E;

        std::scoped_lock<decltype(ImageMtx)> Guard(ImageMtx);
        OffloadingImage TheImage{};
        TheImage.TheImageKind =
            Args.hasArg(OPT_embed_bitcode) ? IMG_Bitcode : IMG_Object;
        TheImage.TheOffloadKind = Kind;
        TheImage.StringData["triple"] =
            Args.MakeArgString(LinkerArgs.getLastArgValue(OPT_triple_EQ));
        TheImage.StringData["arch"] =
            Args.MakeArgString(LinkerArgs.getLastArgValue(OPT_arch_EQ));
        TheImage.Image = std::move(*FileOrErr);

        Images[Kind].emplace_back(std::move(TheImage));
      }
    }
    return Error::success();
  });
  if (Err)
    return std::move(Err);

  if (OutputSYCLBIN) {
    auto OutputOrErr = sycl::packageSYCLBIN(SYCLBINState, SYCLBINModules);
    if (!OutputOrErr)
      return OutputOrErr.takeError();
    WrappedOutput.push_back(*OutputOrErr);
  }

  for (auto &[Kind, Input] : Images) {
    if (Kind == OFK_SYCL)
      continue;
    // We sort the entries before bundling so they appear in a deterministic
    // order in the final binary.
    llvm::sort(Input, [](OffloadingImage &A, OffloadingImage &B) {
      return A.StringData["triple"] > B.StringData["triple"] ||
             A.StringData["arch"] > B.StringData["arch"] ||
             A.TheOffloadKind < B.TheOffloadKind;
    });
    auto BundledImagesOrErr = bundleLinkedOutput(Input, Args, Kind);
    if (!BundledImagesOrErr)
      return BundledImagesOrErr.takeError();
    auto OutputOrErr = wrapDeviceImages(*BundledImagesOrErr, Args, Kind);
    if (!OutputOrErr)
      return OutputOrErr.takeError();
    WrappedOutput.push_back(*OutputOrErr);
  }
  return WrappedOutput;
}

std::optional<std::string> findFile(StringRef Dir, StringRef Root,
                                    const Twine &Name) {
  SmallString<128> Path;
  if (Dir.starts_with("="))
    sys::path::append(Path, Root, Dir.substr(1), Name);
  else
    sys::path::append(Path, Dir, Name);

  if (sys::fs::exists(Path))
    return static_cast<std::string>(Path);
  return std::nullopt;
}

std::optional<std::string>
findFromSearchPaths(StringRef Name, StringRef Root,
                    ArrayRef<StringRef> SearchPaths) {
  for (StringRef Dir : SearchPaths)
    if (std::optional<std::string> File = findFile(Dir, Root, Name))
      return File;
  return std::nullopt;
}

std::optional<std::string>
searchLibraryBaseName(StringRef Name, StringRef Root,
                      ArrayRef<StringRef> SearchPaths) {
  for (StringRef Dir : SearchPaths) {
    if (std::optional<std::string> File =
            findFile(Dir, Root, "lib" + Name + ".so"))
      return File;
    if (std::optional<std::string> File =
            findFile(Dir, Root, "lib" + Name + ".a"))
      return File;
  }
  return std::nullopt;
}

/// Search for static libraries in the linker's library path given input like
/// `-lfoo` or `-l:libfoo.a`.
std::optional<std::string> searchLibrary(StringRef Input, StringRef Root,
                                         ArrayRef<StringRef> SearchPaths) {
  if (Input.starts_with(":") || Input.ends_with(".lib"))
    return findFromSearchPaths(Input.drop_front(), Root, SearchPaths);
  return searchLibraryBaseName(Input, Root, SearchPaths);
}

/// Common redeclaration of needed symbol flags.
enum Symbol : uint32_t {
  Sym_None = 0,
  Sym_Undefined = 1U << 1,
  Sym_Weak = 1U << 2,
};

/// Scan the symbols from a BitcodeFile \p Buffer and record if we need to
/// extract any symbols from it.
Expected<bool> getSymbolsFromBitcode(MemoryBufferRef Buffer, OffloadKind Kind,
                                     bool IsArchive, StringSaver &Saver,
                                     DenseMap<StringRef, Symbol> &Syms) {
  Expected<IRSymtabFile> IRSymtabOrErr = readIRSymtab(Buffer);
  if (!IRSymtabOrErr)
    return IRSymtabOrErr.takeError();

  bool ShouldExtract = !IsArchive;
  DenseMap<StringRef, Symbol> TmpSyms;
  for (unsigned I = 0; I != IRSymtabOrErr->Mods.size(); ++I) {
    for (const auto &Sym : IRSymtabOrErr->TheReader.module_symbols(I)) {
      if (Sym.isFormatSpecific() || !Sym.isGlobal())
        continue;

      auto It = Syms.find(Sym.getName());
      bool NewSymbol = It == Syms.end();
      auto OldSym = NewSymbol ? Sym_None : It->second;

      // We will extract if it defines a currenlty undefined non-weak
      // symbol.
      bool ResolvesStrongReference =
          ((OldSym & Sym_Undefined && !(OldSym & Sym_Weak)) &&
           !Sym.isUndefined());
      // We will extract if it defines a new global symbol visible to the
      // host. This is only necessary for code targeting an offloading
      // language.
      bool NewGlobalSymbol =
          ((NewSymbol || (OldSym & Sym_Undefined)) && !Sym.isUndefined() &&
           !Sym.canBeOmittedFromSymbolTable() && Kind != object::OFK_None &&
           (Sym.getVisibility() != GlobalValue::HiddenVisibility));
      ShouldExtract |= ResolvesStrongReference | NewGlobalSymbol;

      // Update this symbol in the "table" with the new information.
      if (OldSym & Sym_Undefined && !Sym.isUndefined())
        TmpSyms[Saver.save(Sym.getName())] =
            static_cast<Symbol>(OldSym & ~Sym_Undefined);
      if (Sym.isUndefined() && NewSymbol)
        TmpSyms[Saver.save(Sym.getName())] =
            static_cast<Symbol>(OldSym | Sym_Undefined);
      if (Sym.isWeak())
        TmpSyms[Saver.save(Sym.getName())] =
            static_cast<Symbol>(OldSym | Sym_Weak);
    }
  }

  // If the file gets extracted we update the table with the new symbols.
  if (ShouldExtract)
    Syms.insert_range(TmpSyms);

  return ShouldExtract;
}

/// Scan the symbols from an ObjectFile \p Obj and record if we need to extract
/// any symbols from it.
Expected<bool> getSymbolsFromObject(const ObjectFile &Obj, OffloadKind Kind,
                                    bool IsArchive, StringSaver &Saver,
                                    DenseMap<StringRef, Symbol> &Syms) {
  bool ShouldExtract = !IsArchive;
  DenseMap<StringRef, Symbol> TmpSyms;
  for (SymbolRef Sym : Obj.symbols()) {
    auto FlagsOrErr = Sym.getFlags();
    if (!FlagsOrErr)
      return FlagsOrErr.takeError();

    if (!(*FlagsOrErr & SymbolRef::SF_Global) ||
        (*FlagsOrErr & SymbolRef::SF_FormatSpecific))
      continue;

    auto NameOrErr = Sym.getName();
    if (!NameOrErr)
      return NameOrErr.takeError();

    bool NewSymbol = Syms.count(*NameOrErr) == 0;
    auto OldSym = NewSymbol ? Sym_None : Syms[*NameOrErr];

    // We will extract if it defines a currenlty undefined non-weak symbol.
    bool ResolvesStrongReference = (OldSym & Sym_Undefined) &&
                                   !(OldSym & Sym_Weak) &&
                                   !(*FlagsOrErr & SymbolRef::SF_Undefined);

    // We will extract if it defines a new global symbol visible to the
    // host. This is only necessary for code targeting an offloading
    // language.
    bool NewGlobalSymbol =
        ((NewSymbol || (OldSym & Sym_Undefined)) &&
         !(*FlagsOrErr & SymbolRef::SF_Undefined) && Kind != object::OFK_None &&
         !(*FlagsOrErr & SymbolRef::SF_Hidden));
    ShouldExtract |= ResolvesStrongReference | NewGlobalSymbol;

    // Update this symbol in the "table" with the new information.
    if (OldSym & Sym_Undefined && !(*FlagsOrErr & SymbolRef::SF_Undefined))
      TmpSyms[Saver.save(*NameOrErr)] =
          static_cast<Symbol>(OldSym & ~Sym_Undefined);
    if (*FlagsOrErr & SymbolRef::SF_Undefined && NewSymbol)
      TmpSyms[Saver.save(*NameOrErr)] =
          static_cast<Symbol>(OldSym | Sym_Undefined);
    if (*FlagsOrErr & SymbolRef::SF_Weak)
      TmpSyms[Saver.save(*NameOrErr)] = static_cast<Symbol>(OldSym | Sym_Weak);
  }

  // If the file gets extracted we update the table with the new symbols.
  if (ShouldExtract)
    Syms.insert_range(TmpSyms);

  return ShouldExtract;
}

/// Attempt to 'resolve' symbols found in input files. We use this to
/// determine if an archive member needs to be extracted. An archive member
/// will be extracted if any of the following is true.
///   1) It defines an undefined symbol in a regular object filie.
///   2) It defines a global symbol without hidden visibility that has not
///      yet been defined.
Expected<bool> getSymbols(StringRef Image, OffloadKind Kind, bool IsArchive,
                          StringSaver &Saver,
                          DenseMap<StringRef, Symbol> &Syms) {
  MemoryBufferRef Buffer = MemoryBufferRef(Image, "");
  switch (identify_magic(Image)) {
  case file_magic::bitcode:
    return getSymbolsFromBitcode(Buffer, Kind, IsArchive, Saver, Syms);
  case file_magic::elf_relocatable: {
    Expected<std::unique_ptr<ObjectFile>> ObjFile =
        ObjectFile::createObjectFile(Buffer);
    if (!ObjFile)
      return ObjFile.takeError();
    return getSymbolsFromObject(**ObjFile, Kind, IsArchive, Saver, Syms);
  }
  default:
    return false;
  }
}

/// Search the input files and libraries for embedded device offloading code
/// and add it to the list of files to be linked. Files coming from static
/// libraries are only added to the input if they are used by an existing
/// input file. Returns a list of input files intended for a single linking job.
Expected<SmallVector<SmallVector<OffloadFile>>>
getDeviceInput(const ArgList &Args) {
  llvm::TimeTraceScope TimeScope("ExtractDeviceCode");

  // Skip all the input if the user is overriding the output.
  if (Args.hasArg(OPT_override_image))
    return SmallVector<SmallVector<OffloadFile>>();

  StringRef Root = Args.getLastArgValue(OPT_sysroot_EQ);
  SmallVector<StringRef> LibraryPaths;
  for (const opt::Arg *Arg : Args.filtered(OPT_library_path, OPT_libpath))
    LibraryPaths.push_back(Arg->getValue());

  BumpPtrAllocator Alloc;
  StringSaver Saver(Alloc);

  // Try to extract device code from the linker input files.
  bool WholeArchive = Args.hasArg(OPT_wholearchive_flag) ? true : false;
  SmallVector<OffloadFile> ObjectFilesToExtract;
  SmallVector<OffloadFile> ArchiveFilesToExtract;
  for (const opt::Arg *Arg : Args.filtered(
           OPT_INPUT, OPT_library, OPT_whole_archive, OPT_no_whole_archive)) {
    if (Arg->getOption().matches(OPT_whole_archive) ||
        Arg->getOption().matches(OPT_no_whole_archive)) {
      WholeArchive = Arg->getOption().matches(OPT_whole_archive);
      continue;
    }

    std::optional<std::string> Filename =
        Arg->getOption().matches(OPT_library)
            ? searchLibrary(Arg->getValue(), Root, LibraryPaths)
            : std::string(Arg->getValue());

    if (!Filename && Arg->getOption().matches(OPT_library))
      reportError(
          createStringError("unable to find library -l%s", Arg->getValue()));

    if (!Filename || !sys::fs::exists(*Filename) ||
        sys::fs::is_directory(*Filename))
      continue;

    ErrorOr<std::unique_ptr<MemoryBuffer>> BufferOrErr =
        MemoryBuffer::getFile(*Filename);
    if (std::error_code EC = BufferOrErr.getError())
      return createFileError(*Filename, EC);

    MemoryBufferRef Buffer = **BufferOrErr;
    if (identify_magic(Buffer.getBuffer()) == file_magic::elf_shared_object)
      continue;
    SmallVector<OffloadFile> Binaries;
    size_t OldSize = Binaries.size();
    if (Error Err = extractOffloadBinaries(Buffer, Binaries))
      return std::move(Err);
    if (Binaries.size() == OldSize) {
      if (Error Err = sycl::extractBundledObjects(*Filename, Args, Binaries))
        return std::move(Err);
    }

    for (auto &OffloadFile : Binaries) {
      if (identify_magic(Buffer.getBuffer()) == file_magic::archive &&
          !WholeArchive)
        ArchiveFilesToExtract.emplace_back(std::move(OffloadFile));
      else
        ObjectFilesToExtract.emplace_back(std::move(OffloadFile));
    }
  }

  // Link all standard input files and update the list of symbols.
  MapVector<OffloadFile::TargetID, SmallVector<OffloadFile, 0>> InputFiles;
  DenseMap<OffloadFile::TargetID, DenseMap<StringRef, Symbol>> Syms;
  for (OffloadFile &Binary : ObjectFilesToExtract) {
    if (!Binary.getBinary())
      continue;

    SmallVector<OffloadFile::TargetID> CompatibleTargets = {Binary};
    for (const auto &[ID, Input] : InputFiles)
      if (object::areTargetsCompatible(Binary, ID))
        CompatibleTargets.emplace_back(ID);

    for (const auto &[Index, ID] : llvm::enumerate(CompatibleTargets)) {
      Expected<bool> ExtractOrErr = getSymbols(
          Binary.getBinary()->getImage(), Binary.getBinary()->getOffloadKind(),
          /*IsArchive=*/false, Saver, Syms[ID]);
      if (!ExtractOrErr)
        return ExtractOrErr.takeError();

      // If another target needs this binary it must be copied instead.
      if (Index == CompatibleTargets.size() - 1)
        InputFiles[ID].emplace_back(std::move(Binary));
      else
        InputFiles[ID].emplace_back(Binary.copy());
    }
  }

  // Archive members only extract if they define needed symbols. We do this
  // after every regular input file so that libraries may be included out of
  // order. This follows 'ld.lld' semantics which are more lenient.
  bool Extracted = true;
  llvm::DenseSet<StringRef> ShouldExtract;
  for (auto &Arg : Args.getAllArgValues(OPT_should_extract))
    ShouldExtract.insert(Arg);
  while (Extracted) {
    Extracted = false;
    for (OffloadFile &Binary : ArchiveFilesToExtract) {
      // If the binary was previously extracted it will be set to null.
      if (!Binary.getBinary())
        continue;

      SmallVector<OffloadFile::TargetID> CompatibleTargets = {Binary};
      for (const auto &[ID, Input] : InputFiles)
        if (object::areTargetsCompatible(Binary, ID))
          CompatibleTargets.emplace_back(ID);

      for (const auto &[Index, ID] : llvm::enumerate(CompatibleTargets)) {
        // Only extract an if we have an an object matching this target or it
        // was specifically requested.
        if (!InputFiles.count(ID) && !ShouldExtract.contains(ID.second))
          continue;

        Expected<bool> ExtractOrErr =
            getSymbols(Binary.getBinary()->getImage(),
                       Binary.getBinary()->getOffloadKind(),
                       /*IsArchive=*/true, Saver, Syms[ID]);
        if (!ExtractOrErr)
          return ExtractOrErr.takeError();

        Extracted = *ExtractOrErr;

        // Skip including the file if it is an archive that does not resolve
        // any symbols.
        if (!Extracted && !ShouldExtract.contains(ID.second))
          continue;

        // If another target needs this binary it must be copied instead.
        if (Index == CompatibleTargets.size() - 1)
          InputFiles[ID].emplace_back(std::move(Binary));
        else
          InputFiles[ID].emplace_back(Binary.copy());
      }

      // If we extracted any files we need to check all the symbols again.
      if (Extracted)
        break;
    }
  }

  for (StringRef Library : Args.getAllArgValues(OPT_bitcode_library_EQ)) {
    auto FileOrErr = getInputBitcodeLibrary(Library);
    if (!FileOrErr)
      return FileOrErr.takeError();
    InputFiles[*FileOrErr].push_back(std::move(*FileOrErr));
  }

  SmallVector<SmallVector<OffloadFile>> InputsForTarget;
  for (auto &[ID, Input] : InputFiles)
    InputsForTarget.emplace_back(std::move(Input));

  return std::move(InputsForTarget);
}

} // namespace

int main(int Argc, char **Argv) {
  InitLLVM X(Argc, Argv);
  InitializeAllTargetInfos();
  InitializeAllTargets();
  InitializeAllTargetMCs();
  InitializeAllAsmParsers();
  InitializeAllAsmPrinters();

  LinkerExecutable = Argv[0];
  sys::PrintStackTraceOnErrorSignal(Argv[0]);

  const OptTable &Tbl = getOptTable();
  BumpPtrAllocator Alloc;
  StringSaver Saver(Alloc);
  auto Args = Tbl.parseArgs(Argc, Argv, OPT_INVALID, Saver, [&](StringRef Err) {
    reportError(createStringError(Err));
  });

  if (Args.hasArg(OPT_help) || Args.hasArg(OPT_help_hidden)) {
    Tbl.printHelp(
        outs(),
        "clang-linker-wrapper [options] -- <options to passed to the linker>",
        "\nA wrapper utility over the host linker. It scans the input files\n"
        "for sections that require additional processing prior to linking.\n"
        "The will then transparently pass all arguments and input to the\n"
        "specified host linker to create the final binary.\n",
        Args.hasArg(OPT_help_hidden), Args.hasArg(OPT_help_hidden));
    return EXIT_SUCCESS;
  }
  if (Args.hasArg(OPT_v)) {
    printVersion(outs());
    return EXIT_SUCCESS;
  }

  // This forwards '-mllvm' arguments to LLVM if present.
  SmallVector<const char *> NewArgv = {Argv[0]};
  for (const opt::Arg *Arg : Args.filtered(OPT_mllvm))
    NewArgv.push_back(Arg->getValue());
  for (const opt::Arg *Arg : Args.filtered(OPT_offload_opt_eq_minus))
    NewArgv.push_back(Arg->getValue());
  SmallVector<PassPlugin, 1> PluginList;
  PassPlugins.setCallback([&](const std::string &PluginPath) {
    auto Plugin = PassPlugin::Load(PluginPath);
    if (!Plugin)
      reportFatalUsageError(Plugin.takeError());
    PluginList.emplace_back(Plugin.get());
  });
  cl::ParseCommandLineOptions(NewArgv.size(), &NewArgv[0]);

  Verbose = Args.hasArg(OPT_verbose);
  DryRun = Args.hasArg(OPT_dry_run);
  SaveTemps = Args.hasArg(OPT_save_temps);
  CudaBinaryPath = Args.getLastArgValue(OPT_cuda_path_EQ).str();

  llvm::Triple Triple(
      Args.getLastArgValue(OPT_host_triple_EQ, sys::getDefaultTargetTriple()));
  if (Args.hasArg(OPT_o))
    ExecutableName = Args.getLastArgValue(OPT_o, "a.out");
  else if (Args.hasArg(OPT_out))
    ExecutableName = Args.getLastArgValue(OPT_out, "a.exe");
  else
    ExecutableName = Triple.isOSWindows() ? "a.exe" : "a.out";

  parallel::strategy = hardware_concurrency(1);
  if (auto *Arg = Args.getLastArg(OPT_wrapper_jobs)) {
    unsigned Threads = 0;
    if (!llvm::to_integer(Arg->getValue(), Threads) || Threads == 0)
      reportError(createStringError("%s: expected a positive integer, got '%s'",
                                    Arg->getSpelling().data(),
                                    Arg->getValue()));
    parallel::strategy = hardware_concurrency(Threads);
  }

  if (Args.hasArg(OPT_wrapper_time_trace_eq)) {
    unsigned Granularity;
    Args.getLastArgValue(OPT_wrapper_time_trace_granularity, "500")
        .getAsInteger(10, Granularity);
    timeTraceProfilerInitialize(Granularity, Argv[0]);
  }

  UseSYCLPostLinkTool = Args.hasFlag(OPT_use_sycl_post_link_tool,
                                     OPT_no_use_sycl_post_link_tool, true);
  if (!UseSYCLPostLinkTool && Args.hasArg(OPT_use_sycl_post_link_tool))
    reportError(createStringError("-use-sycl-post-link-tool and "
                                  "-no-use-sycl-post-link-tool options can't "
                                  "be used together."));

  if (Arg *SYCLBINArg = Args.getLastArg(OPT_syclbin_EQ)) {
    OutputSYCLBIN = true;
    auto MaybeSYCLBINState =
        llvm::StringSwitch<std::optional<SYCLBIN::BundleState>>(
            SYCLBINArg->getValue())
            .Case("input", SYCLBIN::BundleState::Input)
            .Case("object", SYCLBIN::BundleState::Object)
            .Case("executable", SYCLBIN::BundleState::Executable)
            .Default(std::nullopt);

    if (MaybeSYCLBINState)
      SYCLBINState = *MaybeSYCLBINState;
    else
      reportError(
          createStringError("Invalid argument for -syclbin (" +
                            StringRef{SYCLBINArg->getValue()} +
                            "). Must be either input, object or executable."));
  }

  if (OutputSYCLBIN && Args.hasArg(OPT_sycl_embed_ir))
    reportError(createStringError(
        "-sycl-embed_ir and -syclbin can't be used together."));

  if (Args.hasArg(OPT_sycl_module_split_mode_EQ)) {
    if (UseSYCLPostLinkTool)
      reportError(createStringError(
          "-sycl-module-split-mode should be used with "
          "the -no-use-sycl-post-link-tool command line option."));

    StringRef StrMode = Args.getLastArgValue(OPT_sycl_module_split_mode_EQ);
    SYCLModuleSplitMode = module_split::convertStringToSplitMode(StrMode);
    if (!SYCLModuleSplitMode)
      reportError(createStringError(
          inconvertibleErrorCode(),
          formatv("sycl-module-split-mode value isn't recognized: {0}",
                  StrMode)));
  }

  if (Args.hasArg(OPT_sycl_dump_device_code_EQ)) {
    Arg *A = Args.getLastArg(OPT_sycl_dump_device_code_EQ);
    OffloadImageDumpDir = A->getValue();
    if (OffloadImageDumpDir.empty())
      sys::path::native(OffloadImageDumpDir = "./");
    else
      OffloadImageDumpDir.append(sys::path::get_separator());
  }

  {
    llvm::TimeTraceScope TimeScope("Execute linker wrapper");

    // Extract the device input files stored in the host fat binary.
    auto DeviceInputFiles = getDeviceInput(Args);
    if (!DeviceInputFiles)
      reportError(DeviceInputFiles.takeError());

    // Link and wrap the device images extracted from the linker input.
    auto FilesOrErr =
        linkAndWrapDeviceFiles(*DeviceInputFiles, Args, Argv, Argc);
    if (!FilesOrErr)
      reportError(FilesOrErr.takeError());

    if (OutputSYCLBIN) {
      if (Error Err = sycl::mergeSYCLBIN(*FilesOrErr, Args))
        reportError(std::move(Err));
    } else if (Args.hasArg(OPT_sycl_device_link)) {
      // Skip host linker if --sycl-device-link option is set.
      // Just copy the output of device linking and wrapping action.
      if (FilesOrErr->size() != 1)
        reportError(
            createStringError("Expect single output from the device linker."));
      if (Error Err = sycl::copyFileToFinalExecutable((*FilesOrErr)[0], Args))
        reportError(std::move(Err));
    } else {
      // Run the host linking job with the rendered arguments.
      if (Error Err = runLinker(*FilesOrErr, Args))
        reportError(std::move(Err));
    }
  }

  if (const opt::Arg *Arg = Args.getLastArg(OPT_wrapper_time_trace_eq)) {
    if (Error Err = timeTraceProfilerWrite(Arg->getValue(), ExecutableName))
      reportError(std::move(Err));
    timeTraceProfilerCleanup();
  }

  // Remove the temporary files created.
  if (!SaveTemps)
    for (const auto &TempFile : TempFiles)
      if (std::error_code EC = sys::fs::remove(TempFile))
        reportError(createFileError(TempFile, EC));
  return EXIT_SUCCESS;
}<|MERGE_RESOLUTION|>--- conflicted
+++ resolved
@@ -1597,19 +1597,15 @@
       "--no-default-config",
       "-o",
       *TempFileOrErr,
-<<<<<<< HEAD
-      Args.MakeArgString(
-          "--target=" +
-          (Triple.isNativeCPU() ? HostTriple : Triple).getTriple()),
-=======
       // Without -dumpdir, Clang will place auxiliary output files in the
       // temporary directory of TempFileOrErr, where they will not easily be
       // found by the user and might eventually be automatically removed.  Tell
       // Clang to instead place them alongside the final executable.
       "-dumpdir",
       Args.MakeArgString(ExecutableName + OutputFileBase + ".img."),
-      Args.MakeArgString("--target=" + Triple.getTriple()),
->>>>>>> 74e4a864
+      Args.MakeArgString(
+          "--target=" +
+          (Triple.isNativeCPU() ? HostTriple : Triple).getTriple()),
   };
 
   if (!Arch.empty())
