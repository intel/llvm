//===-- clang-linker-wrapper/ClangLinkerWrapper.cpp - wrapper over linker-===//
//
// Part of the LLVM Project, under the Apache License v2.0 with LLVM Exceptions.
// See https://llvm.org/LICENSE.txt for license information.
// SPDX-License-Identifier: Apache-2.0 WITH LLVM-exception
//
//===---------------------------------------------------------------------===//
//
// This tool works as a wrapper over a linking job. This tool is used to create
// linked device images for offloading. It scans the linker's input for embedded
// device offloading data stored in sections `.llvm.offloading` and extracts it
// as a temporary file. The extracted device files will then be passed to a
// device linking job to create a final device image.
//
//===---------------------------------------------------------------------===//

#include "clang/Basic/Cuda.h"
#include "clang/Basic/TargetID.h"
#include "clang/Basic/Version.h"
#include "llvm/ADT/MapVector.h"
#include "llvm/BinaryFormat/Magic.h"
#include "llvm/Bitcode/BitcodeWriter.h"
#include "llvm/CodeGen/CommandFlags.h"
#include "llvm/Frontend/Offloading/OffloadWrapper.h"
#include "llvm/Frontend/Offloading/SYCLOffloadWrapper.h"
#include "llvm/Frontend/Offloading/Utility.h"
#include "llvm/IR/Constants.h"
#include "llvm/IR/DiagnosticPrinter.h"
#include "llvm/IR/Module.h"
#include "llvm/IRReader/IRReader.h"
#include "llvm/LTO/LTO.h"
#include "llvm/MC/TargetRegistry.h"
#include "llvm/Object/Archive.h"
#include "llvm/Object/ArchiveWriter.h"
#include "llvm/Object/Binary.h"
#include "llvm/Object/ELFObjectFile.h"
#include "llvm/Object/IRObjectFile.h"
#include "llvm/Object/ObjectFile.h"
#include "llvm/Object/OffloadBinary.h"
#include "llvm/Object/SYCLBIN.h"
#include "llvm/Option/ArgList.h"
#include "llvm/Option/OptTable.h"
#include "llvm/Option/Option.h"
#include "llvm/Passes/PassPlugin.h"
#include "llvm/Remarks/HotnessThresholdParser.h"
#include "llvm/SYCLPostLink/ModuleSplitter.h"
#include "llvm/Support/CommandLine.h"
#include "llvm/Support/Errc.h"
#include "llvm/Support/FileOutputBuffer.h"
#include "llvm/Support/FileSystem.h"
#include "llvm/Support/InitLLVM.h"
#include "llvm/Support/LineIterator.h"
#include "llvm/Support/MemoryBuffer.h"
#include "llvm/Support/Parallel.h"
#include "llvm/Support/Path.h"
#include "llvm/Support/Program.h"
#include "llvm/Support/Signals.h"
#include "llvm/Support/SourceMgr.h"
#include "llvm/Support/StringSaver.h"
#include "llvm/Support/TargetSelect.h"
#include "llvm/Support/TimeProfiler.h"
#include "llvm/Support/WithColor.h"
#include "llvm/Support/raw_ostream.h"
#include "llvm/Target/TargetMachine.h"
#include "llvm/TargetParser/Host.h"
#include <atomic>
#include <optional>

#define COMPILE_OPTS "compile-opts"
#define LINK_OPTS "link-opts"

using namespace llvm;
using namespace llvm::opt;
using namespace llvm::object;

// Various tools (e.g., llc and opt) duplicate this series of declarations for
// options related to passes and remarks.

static cl::opt<bool> RemarksWithHotness(
    "pass-remarks-with-hotness",
    cl::desc("With PGO, include profile count in optimization remarks"),
    cl::Hidden);

static cl::opt<std::optional<uint64_t>, false, remarks::HotnessThresholdParser>
    RemarksHotnessThreshold(
        "pass-remarks-hotness-threshold",
        cl::desc("Minimum profile count required for "
                 "an optimization remark to be output. "
                 "Use 'auto' to apply the threshold from profile summary."),
        cl::value_desc("N or 'auto'"), cl::init(0), cl::Hidden);

static cl::opt<std::string>
    RemarksFilename("pass-remarks-output",
                    cl::desc("Output filename for pass remarks"),
                    cl::value_desc("filename"));

static cl::opt<std::string>
    RemarksPasses("pass-remarks-filter",
                  cl::desc("Only record optimization remarks from passes whose "
                           "names match the given regular expression"),
                  cl::value_desc("regex"));

static cl::opt<std::string> RemarksFormat(
    "pass-remarks-format",
    cl::desc("The format used for serializing remarks (default: YAML)"),
    cl::value_desc("format"), cl::init("yaml"));

static cl::list<std::string>
    PassPlugins("load-pass-plugin",
                cl::desc("Load passes from plugin library"));

static cl::opt<std::string> PassPipeline(
    "passes",
    cl::desc(
        "A textual description of the pass pipeline. To have analysis passes "
        "available before a certain pass, add 'require<foo-analysis>'. "
        "'-passes' overrides the pass pipeline (but not all effects) from "
        "specifying '--opt-level=O?' (O2 is the default) to "
        "clang-linker-wrapper.  Be sure to include the corresponding "
        "'default<O?>' in '-passes'."));
static cl::alias PassPipeline2("p", cl::aliasopt(PassPipeline),
                               cl::desc("Alias for -passes"));

/// Path of the current binary.
static const char *LinkerExecutable;

/// Ssave intermediary results.
static bool SaveTemps = false;

/// Print arguments without executing.
static bool DryRun = false;

/// Print verbose output.
static bool Verbose = false;

/// Filename of the executable being created.
static StringRef ExecutableName;

/// Binary path for the CUDA installation.
static std::string CudaBinaryPath;

/// Mutex lock to protect writes to shared TempFiles in parallel.
static std::mutex TempFilesMutex;

/// Temporary files created by the linker wrapper.
static std::list<SmallString<128>> TempFiles;

/// Codegen flags for LTO backend.
static codegen::RegisterCodeGenFlags CodeGenFlags;

static std::optional<llvm::module_split::IRSplitMode> SYCLModuleSplitMode;

static bool UseSYCLPostLinkTool;

static bool OutputSYCLBIN = false;

static SYCLBIN::BundleState SYCLBINState = SYCLBIN::BundleState::Input;

static SmallString<128> OffloadImageDumpDir;

using OffloadingImage = OffloadBinary::OffloadingImage;

namespace llvm {
// Provide DenseMapInfo so that OffloadKind can be used in a DenseMap.
template <> struct DenseMapInfo<OffloadKind> {
  static inline OffloadKind getEmptyKey() { return OFK_LAST; }
  static inline OffloadKind getTombstoneKey() {
    return static_cast<OffloadKind>(OFK_LAST + 1);
  }
  static unsigned getHashValue(const OffloadKind &Val) { return Val; }

  static bool isEqual(const OffloadKind &LHS, const OffloadKind &RHS) {
    return LHS == RHS;
  }
};
} // namespace llvm

namespace {
using std::error_code;

/// Must not overlap with llvm::opt::DriverFlag.
enum WrapperFlags {
  WrapperOnlyOption = (1 << 4), // Options only used by the linker wrapper.
  DeviceOnlyOption = (1 << 5),  // Options only used for device linking.
};

enum ID {
  OPT_INVALID = 0, // This is not an option ID.
#define OPTION(...) LLVM_MAKE_OPT_ID(__VA_ARGS__),
#include "LinkerWrapperOpts.inc"
  LastOption
#undef OPTION
};

#define OPTTABLE_STR_TABLE_CODE
#include "LinkerWrapperOpts.inc"
#undef OPTTABLE_STR_TABLE_CODE

#define OPTTABLE_PREFIXES_TABLE_CODE
#include "LinkerWrapperOpts.inc"
#undef OPTTABLE_PREFIXES_TABLE_CODE

static constexpr OptTable::Info InfoTable[] = {
#define OPTION(...) LLVM_CONSTRUCT_OPT_INFO(__VA_ARGS__),
#include "LinkerWrapperOpts.inc"
#undef OPTION
};

class WrapperOptTable : public opt::GenericOptTable {
public:
  WrapperOptTable()
      : opt::GenericOptTable(OptionStrTable, OptionPrefixesTable, InfoTable) {}
};

const OptTable &getOptTable() {
  static const WrapperOptTable *Table = []() {
    auto Result = std::make_unique<WrapperOptTable>();
    return Result.release();
  }();
  return *Table;
}

void printCommands(ArrayRef<StringRef> CmdArgs) {
  if (CmdArgs.empty())
    return;

  llvm::errs() << " \"" << CmdArgs.front() << "\" ";
  for (auto IC = std::next(CmdArgs.begin()), IE = CmdArgs.end(); IC != IE; ++IC)
    llvm::errs() << *IC << (std::next(IC) != IE ? " " : "\n");
}

[[noreturn]] void reportError(Error E) {
  outs().flush();
  logAllUnhandledErrors(std::move(E),
                        WithColor::error(errs(), LinkerExecutable));
  exit(EXIT_FAILURE);
}

/// Create an extra user-specified \p OffloadFile.
/// TODO: We should find a way to wrap these as libraries instead.
Expected<OffloadFile> getInputBitcodeLibrary(StringRef Input) {
  auto [Device, Path] = StringRef(Input).split('=');
  auto [String, Arch] = Device.rsplit('-');
  auto [Kind, Triple] = String.split('-');

  llvm::ErrorOr<std::unique_ptr<MemoryBuffer>> ImageOrError =
      llvm::MemoryBuffer::getFileOrSTDIN(Path);
  if (std::error_code EC = ImageOrError.getError())
    return createFileError(Path, EC);

  OffloadingImage Image{};
  Image.TheImageKind = IMG_Bitcode;
  Image.TheOffloadKind = getOffloadKind(Kind);
  Image.StringData["triple"] = Triple;
  Image.StringData["arch"] = Arch;
  Image.Image = std::move(*ImageOrError);

  std::unique_ptr<MemoryBuffer> Binary = MemoryBuffer::getMemBufferCopy(
      OffloadBinary::write(Image), Image.Image->getBufferIdentifier());
  auto NewBinaryOrErr = OffloadBinary::create(*Binary);
  if (!NewBinaryOrErr)
    return NewBinaryOrErr.takeError();
  return OffloadFile(std::move(*NewBinaryOrErr), std::move(Binary));
}

std::string getMainExecutable(const char *Name) {
  void *Ptr = (void *)(intptr_t)&getMainExecutable;
  auto COWPath = sys::fs::getMainExecutable(Name, Ptr);
  return sys::path::parent_path(COWPath).str();
}

/// Get a temporary filename suitable for output.
Expected<StringRef> createOutputFile(const Twine &Prefix, StringRef Extension) {
  std::scoped_lock<decltype(TempFilesMutex)> Lock(TempFilesMutex);
  SmallString<128> OutputFile;
  std::string PrefixStr = clang::sanitizeTargetIDInFileName(Prefix.str());

  if (SaveTemps) {
<<<<<<< HEAD
    // Generate a unique path name without creating a file
    sys::fs::createUniquePath(Prefix + "-%%%%%%." + Extension, OutputFile,
                              /*MakeAbsolute=*/false);
=======
    (PrefixStr + "." + Extension).toNullTerminatedStringRef(OutputFile);
>>>>>>> f9696949
  } else {
    if (std::error_code EC =
            sys::fs::createTemporaryFile(PrefixStr, Extension, OutputFile))
      return createFileError(OutputFile, EC);
  }

  TempFiles.emplace_back(std::move(OutputFile));
  return TempFiles.back();
}

Error containerizeRawImage(std::unique_ptr<MemoryBuffer> &Img, OffloadKind Kind,
                           const ArgList &Args) {
  llvm::Triple Triple(Args.getLastArgValue(OPT_triple_EQ));
  if (Kind == OFK_OpenMP && Triple.isSPIRV() &&
      Triple.getVendor() == llvm::Triple::Intel)
    return offloading::intel::containerizeOpenMPSPIRVImage(Img);
  return Error::success();
}

// TODO: Remove HasSYCLOffloadKind dependence when aligning with community code.
Expected<StringRef> writeOffloadFile(const OffloadFile &File,
                                     bool HasSYCLOffloadKind = false) {
  const OffloadBinary &Binary = *File.getBinary();

  StringRef Prefix =
      sys::path::stem(Binary.getMemoryBufferRef().getBufferIdentifier());

  StringRef BinArch = (Binary.getArch() == "*") ? "any" : Binary.getArch();
  auto TempFileOrErr = createOutputFile(
      Prefix + "-" + Binary.getTriple() + "-" + BinArch,
      HasSYCLOffloadKind ? getImageKindName(Binary.getImageKind()) : "o");
  if (!TempFileOrErr)
    return TempFileOrErr.takeError();

  Expected<std::unique_ptr<FileOutputBuffer>> OutputOrErr =
      FileOutputBuffer::create(*TempFileOrErr, Binary.getImage().size());
  if (!OutputOrErr)
    return OutputOrErr.takeError();
  std::unique_ptr<FileOutputBuffer> Output = std::move(*OutputOrErr);
  llvm::copy(Binary.getImage(), Output->getBufferStart());
  if (Error E = Output->commit())
    return std::move(E);

  return *TempFileOrErr;
}

/// Execute the command \p ExecutablePath with the arguments \p Args.
Error executeCommands(StringRef ExecutablePath, ArrayRef<StringRef> Args) {
  if (Verbose || DryRun)
    printCommands(Args);

  if (!DryRun)
    if (sys::ExecuteAndWait(ExecutablePath, Args))
      return createStringError(
          "'%s' failed", sys::path::filename(ExecutablePath).str().c_str());
  return Error::success();
}

Expected<std::string> findProgram(StringRef Name, ArrayRef<StringRef> Paths) {

  ErrorOr<std::string> Path = sys::findProgramByName(Name, Paths);
  if (!Path)
    Path = sys::findProgramByName(Name);
  if (!Path && DryRun)
    return Name.str();
  if (!Path)
    return createStringError(Path.getError(),
                             "Unable to find '" + Name + "' in path");
  return *Path;
}

bool linkerSupportsLTO(const ArgList &Args) {
  llvm::Triple Triple(Args.getLastArgValue(OPT_triple_EQ));
  return Triple.isNVPTX() || Triple.isAMDGPU() ||
         (!Triple.isGPU() &&
          Args.getLastArgValue(OPT_linker_path_EQ).ends_with("lld"));
}

/// Returns the hashed value for a constant string.
std::string getHash(StringRef Str) {
  llvm::MD5 Hasher;
  llvm::MD5::MD5Result Hash;
  Hasher.update(Str);
  Hasher.final(Hash);
  return llvm::utohexstr(Hash.low(), /*LowerCase=*/true);
}

/// Renames offloading entry sections in a relocatable link so they do not
/// conflict with a later link job.
Error relocateOffloadSection(const ArgList &Args, StringRef Output) {
  llvm::Triple Triple(
      Args.getLastArgValue(OPT_host_triple_EQ, sys::getDefaultTargetTriple()));
  if (Triple.isOSWindows())
    return createStringError(
        "Relocatable linking is not supported on COFF targets");

  Expected<std::string> ObjcopyPath =
      findProgram("llvm-objcopy", {getMainExecutable("llvm-objcopy")});
  if (!ObjcopyPath)
    return ObjcopyPath.takeError();

  // Use the linker output file to get a unique hash. This creates a unique
  // identifier to rename the sections to that is deterministic to the contents.
  auto BufferOrErr = DryRun ? MemoryBuffer::getMemBuffer("")
                            : MemoryBuffer::getFileOrSTDIN(Output);
  if (!BufferOrErr)
    return createStringError("Failed to open %s", Output.str().c_str());
  std::string Suffix = "_" + getHash((*BufferOrErr)->getBuffer());

  SmallVector<StringRef> ObjcopyArgs = {
      *ObjcopyPath,
      Output,
  };

  // Remove the old .llvm.offloading section to prevent further linking.
  ObjcopyArgs.emplace_back("--remove-section");
  ObjcopyArgs.emplace_back(".llvm.offloading");
  StringRef Prefix = "llvm";
  auto Section = (Prefix + "_offload_entries").str();
  // Rename the offloading entires to make them private to this link unit.
  ObjcopyArgs.emplace_back("--rename-section");
  ObjcopyArgs.emplace_back(
      Args.MakeArgString(Section + "=" + Section + Suffix));

  // Rename the __start_ / __stop_ symbols appropriately to iterate over the
  // newly renamed section containing the offloading entries.
  ObjcopyArgs.emplace_back("--redefine-sym");
  ObjcopyArgs.emplace_back(Args.MakeArgString("__start_" + Section + "=" +
                                              "__start_" + Section + Suffix));
  ObjcopyArgs.emplace_back("--redefine-sym");
  ObjcopyArgs.emplace_back(Args.MakeArgString("__stop_" + Section + "=" +
                                              "__stop_" + Section + Suffix));

  if (Error Err = executeCommands(*ObjcopyPath, ObjcopyArgs))
    return Err;

  return Error::success();
}

/// Runs the wrapped linker job with the newly created input.
Error runLinker(ArrayRef<StringRef> Files, const ArgList &Args) {
  llvm::TimeTraceScope TimeScope("Execute host linker");

  // Render the linker arguments and add the newly created image. We add it
  // after the output file to ensure it is linked with the correct libraries.
  StringRef LinkerPath = Args.getLastArgValue(OPT_linker_path_EQ);
  if (LinkerPath.empty())
    return createStringError("linker path missing, must pass 'linker-path'");
  ArgStringList NewLinkerArgs;
  for (const opt::Arg *Arg : Args) {
    // Do not forward arguments only intended for the linker wrapper.
    if (Arg->getOption().hasFlag(WrapperOnlyOption))
      continue;

    Arg->render(Args, NewLinkerArgs);
    if (Arg->getOption().matches(OPT_o) || Arg->getOption().matches(OPT_out))
      llvm::transform(Files, std::back_inserter(NewLinkerArgs),
                      [&](StringRef Arg) { return Args.MakeArgString(Arg); });
  }

  SmallVector<StringRef> LinkerArgs({LinkerPath});
  for (StringRef Arg : NewLinkerArgs)
    LinkerArgs.push_back(Arg);
  if (Error Err = executeCommands(LinkerPath, LinkerArgs))
    return Err;

  if (Args.hasArg(OPT_relocatable))
    return relocateOffloadSection(Args, ExecutableName);

  return Error::success();
}

void printVersion(raw_ostream &OS) {
  OS << clang::getClangToolFullVersion("clang-linker-wrapper") << '\n';
}

namespace nvptx {
Expected<StringRef>
fatbinary(ArrayRef<std::pair<StringRef, StringRef>> InputFiles,
          const ArgList &Args) {
  llvm::TimeTraceScope TimeScope("NVPTX fatbinary");
  // NVPTX uses the fatbinary program to bundle the linked images.
  Expected<std::string> FatBinaryPath =
      findProgram("fatbinary", {CudaBinaryPath + "/bin"});
  if (!FatBinaryPath)
    return FatBinaryPath.takeError();

  llvm::Triple Triple(
      Args.getLastArgValue(OPT_host_triple_EQ, sys::getDefaultTargetTriple()));

  // Create a new file to write the linked device image to.
  auto TempFileOrErr =
      createOutputFile(sys::path::filename(ExecutableName), "fatbin");
  if (!TempFileOrErr)
    return TempFileOrErr.takeError();

  SmallVector<StringRef, 16> CmdArgs;
  CmdArgs.push_back(*FatBinaryPath);
  CmdArgs.push_back(Triple.isArch64Bit() ? "-64" : "-32");
  CmdArgs.push_back("--create");
  CmdArgs.push_back(*TempFileOrErr);
  for (const auto &[File, Arch] : InputFiles)
    CmdArgs.push_back(
        Args.MakeArgString("--image=profile=" + Arch + ",file=" + File));

  if (Error Err = executeCommands(*FatBinaryPath, CmdArgs))
    return std::move(Err);

  return *TempFileOrErr;
}

// ptxas binary
Expected<StringRef> ptxas(StringRef InputFile, const ArgList &Args,
                          StringRef Arch) {
  llvm::TimeTraceScope TimeScope("NVPTX ptxas");
  // NVPTX uses the ptxas program to process assembly files.
  Expected<std::string> PtxasPath =
      findProgram("ptxas", {CudaBinaryPath + "/bin"});
  if (!PtxasPath)
    return PtxasPath.takeError();

  llvm::Triple Triple(
      Args.getLastArgValue(OPT_host_triple_EQ, sys::getDefaultTargetTriple()));

  // Create a new file to write the output to.
  auto TempFileOrErr =
      createOutputFile(sys::path::filename(ExecutableName), "cubin");
  if (!TempFileOrErr)
    return TempFileOrErr.takeError();

  SmallVector<StringRef, 16> CmdArgs;
  CmdArgs.push_back(*PtxasPath);
  CmdArgs.push_back(Triple.isArch64Bit() ? "-m64" : "-m32");
  // Pass -v to ptxas if it was passed to the driver.
  CmdArgs.push_back("--gpu-name");
  CmdArgs.push_back(Arch);
  CmdArgs.push_back("--output-file");
  CmdArgs.push_back(*TempFileOrErr);
  CmdArgs.push_back(InputFile);
  if (Error Err = executeCommands(*PtxasPath, CmdArgs))
    return std::move(Err);
  return *TempFileOrErr;
}
} // namespace nvptx

namespace amdgcn {
Expected<StringRef>
fatbinary(ArrayRef<std::pair<StringRef, StringRef>> InputFiles,
          const ArgList &Args) {
  llvm::TimeTraceScope TimeScope("AMDGPU Fatbinary");

  // AMDGPU uses the clang-offload-bundler to bundle the linked images.
  Expected<std::string> OffloadBundlerPath = findProgram(
      "clang-offload-bundler", {getMainExecutable("clang-offload-bundler")});
  if (!OffloadBundlerPath)
    return OffloadBundlerPath.takeError();

  // Create a new file to write the linked device image to.
  auto TempFileOrErr =
      createOutputFile(sys::path::filename(ExecutableName), "hipfb");
  if (!TempFileOrErr)
    return TempFileOrErr.takeError();

  BumpPtrAllocator Alloc;
  StringSaver Saver(Alloc);

  SmallVector<StringRef, 16> CmdArgs;
  CmdArgs.push_back(*OffloadBundlerPath);
  CmdArgs.push_back("-type=o");
  CmdArgs.push_back("-bundle-align=4096");

  if (Args.hasArg(OPT_compress))
    CmdArgs.push_back("-compress");
  if (auto *Arg = Args.getLastArg(OPT_compression_level_eq))
    CmdArgs.push_back(
        Args.MakeArgString(Twine("-compression-level=") + Arg->getValue()));

  SmallVector<StringRef> Targets = {"-targets=host-x86_64-unknown-linux-gnu"};
  for (const auto &[File, Arch] : InputFiles) {
    Targets.push_back(Saver.save(Arch == "amdgcnspirv"
                                     ? "hip-spirv64-amd-amdhsa--" + Arch
                                     : "hip-amdgcn-amd-amdhsa--" + Arch));
  }
  CmdArgs.push_back(Saver.save(llvm::join(Targets, ",")));

#ifdef _WIN32
  CmdArgs.push_back("-input=NUL");
#else
  CmdArgs.push_back("-input=/dev/null");
#endif
  for (const auto &[File, Arch] : InputFiles)
    CmdArgs.push_back(Saver.save("-input=" + File));

  CmdArgs.push_back(Saver.save("-output=" + *TempFileOrErr));

  if (Error Err = executeCommands(*OffloadBundlerPath, CmdArgs))
    return std::move(Err);

  return *TempFileOrErr;
}
} // namespace amdgcn

namespace sycl {
// This utility function is used to gather all SYCL device library files that
// will be linked with input device files.
// The list of files and its location are passed from driver.
static Error getSYCLDeviceLibs(SmallVector<std::string, 16> &DeviceLibFiles,
                               const ArgList &Args) {
  StringRef SYCLDeviceLibLoc("");
  if (Arg *A = Args.getLastArg(OPT_sycl_device_library_location_EQ))
    SYCLDeviceLibLoc = A->getValue();
  if (Arg *A = Args.getLastArg(OPT_sycl_device_lib_EQ)) {
    if (A->getValues().size() == 0)
      return createStringError(
          inconvertibleErrorCode(),
          "Number of device library files cannot be zero.");
    for (StringRef Val : A->getValues()) {
      SmallString<128> LibName(SYCLDeviceLibLoc);
      llvm::sys::path::append(LibName, Val);
      if (llvm::sys::fs::exists(LibName))
        DeviceLibFiles.push_back(std::string(LibName));
      else
        return createStringError(inconvertibleErrorCode(),
                                 std::string(LibName) +
                                     " SYCL device library file is not found.");
    }
  }
  return Error::success();
}

/// This routine is used to convert SPIR-V input files into LLVM IR files.
/// 'llvm-spirv -r' command is used for this purpose.
/// If input is not a SPIR-V file, then the original file is returned.
/// TODO: Add a check to identify SPIR-V files and exit early if the input is
/// not a SPIR-V file.
/// 'Filename' is the input file that could be a SPIR-V file.
/// 'Args' encompasses all arguments required for linking and wrapping device
/// code and will be parsed to generate options required to be passed into the
/// llvm-spirv tool.
static Expected<StringRef> convertSPIRVToIR(StringRef Filename,
                                            const ArgList &Args) {
  Expected<std::string> SPIRVToIRWrapperPath = findProgram(
      "spirv-to-ir-wrapper", {getMainExecutable("spirv-to-ir-wrapper")});
  if (!SPIRVToIRWrapperPath)
    return SPIRVToIRWrapperPath.takeError();

  // Create a new file to write the converted file to.
  auto TempFileOrErr =
      createOutputFile(sys::path::filename(ExecutableName), "bc");
  if (!TempFileOrErr)
    return TempFileOrErr.takeError();

  SmallVector<StringRef, 8> CmdArgs;
  CmdArgs.push_back(*SPIRVToIRWrapperPath);
  CmdArgs.push_back(Filename);
  CmdArgs.push_back("-o");
  CmdArgs.push_back(*TempFileOrErr);
  CmdArgs.push_back("--llvm-spirv-opts");
  CmdArgs.push_back("--spirv-preserve-auxdata --spirv-target-env=SPV-IR "
                    "--spirv-builtin-format=global");
  if (Error Err = executeCommands(*SPIRVToIRWrapperPath, CmdArgs))
    return std::move(Err);
  return *TempFileOrErr;
}

/// Add any sycl-post-link options that rely on a specific Triple in addition
/// to user supplied options.
/// NOTE: Any changes made here should be reflected in the similarly named
/// function in clang/lib/Driver/ToolChains/Clang.cpp.
static void
getTripleBasedSYCLPostLinkOpts(const ArgList &Args,
                               SmallVector<StringRef, 8> &PostLinkArgs,
                               const llvm::Triple Triple) {
  const llvm::Triple HostTriple(Args.getLastArgValue(OPT_host_triple_EQ));
  bool SpecConstsSupported = (!Triple.isNVPTX() && !Triple.isAMDGCN() &&
                              !Triple.isSPIRAOT() && !Triple.isNativeCPU());
  if (SpecConstsSupported)
    PostLinkArgs.push_back("-spec-const=native");
  else
    PostLinkArgs.push_back("-spec-const=emulation");

  // TODO: If we ever pass -ir-output-only based on the triple,
  // make sure we don't pass -properties.
  PostLinkArgs.push_back("-properties");

  // See if device code splitting is already requested. If not requested, then
  // set -split=auto for non-FPGA targets.
  bool NoSplit = true;
  for (auto Arg : PostLinkArgs)
    if (Arg.contains("-split=")) {
      NoSplit = false;
      break;
    }
  if (NoSplit && (Triple.getSubArch() != llvm::Triple::SPIRSubArch_fpga))
    PostLinkArgs.push_back("-split=auto");

  // On Intel targets we don't need non-kernel functions as entry points,
  // because it only increases amount of code for device compiler to handle,
  // without any actual benefits.
  // TODO: Try to extend this feature for non-Intel GPUs.
  if (!Args.hasFlag(OPT_no_sycl_remove_unused_external_funcs,
                    OPT_sycl_remove_unused_external_funcs, false) &&
      !Args.hasArg(OPT_sycl_allow_device_image_dependencies) &&
      !Triple.isNVPTX() && !Triple.isAMDGPU())
    PostLinkArgs.push_back("-emit-only-kernels-as-entry-points");

  if (!Triple.isAMDGCN())
    PostLinkArgs.push_back("-emit-param-info");
  // Enable program metadata
  if (Triple.isNVPTX() || Triple.isAMDGCN() || Triple.isNativeCPU())
    PostLinkArgs.push_back("-emit-program-metadata");

  bool SplitEsimdByDefault = Triple.isSPIROrSPIRV();
  bool SplitEsimd =
      Args.hasFlag(OPT_sycl_device_code_split_esimd,
                   OPT_no_sycl_device_code_split_esimd, SplitEsimdByDefault);
  if (!Args.hasArg(OPT_sycl_thin_lto))
    PostLinkArgs.push_back("-symbols");
  // Emit kernel names if we are producing SYCLBIN.
  if (Args.hasArg(OPT_syclbin_EQ))
    PostLinkArgs.push_back("-emit-kernel-names");
  // Specialization constant info generation is mandatory -
  // add options unconditionally
  PostLinkArgs.push_back("-emit-exported-symbols");
  PostLinkArgs.push_back("-emit-imported-symbols");
  if (SplitEsimd)
    PostLinkArgs.push_back("-split-esimd");
  PostLinkArgs.push_back("-lower-esimd");

  bool IsAOT = Triple.isNVPTX() || Triple.isAMDGCN() || Triple.isSPIRAOT();
  if (Args.hasFlag(OPT_sycl_add_default_spec_consts_image,
                   OPT_no_sycl_add_default_spec_consts_image, false) &&
      IsAOT)
    PostLinkArgs.push_back("-generate-device-image-default-spec-consts");
}

/// Run sycl-post-link tool for SYCL offloading.
/// 'InputFiles' is the list of input LLVM IR files.
/// 'Args' encompasses all arguments required for linking and wrapping device
/// code and will be parsed to generate options required to be passed into the
/// sycl-post-link tool.
static Expected<std::vector<module_split::SplitModule>>
runSYCLPostLinkTool(ArrayRef<StringRef> InputFiles, const ArgList &Args) {
  Expected<std::string> SYCLPostLinkPath =
      findProgram("sycl-post-link", {getMainExecutable("sycl-post-link")});
  if (!SYCLPostLinkPath)
    return SYCLPostLinkPath.takeError();

  // Create a new file to write the output of sycl-post-link to.
  auto TempFileOrErr =
      createOutputFile(sys::path::filename(ExecutableName), "table");
  if (!TempFileOrErr)
    return TempFileOrErr.takeError();
  std::string OutputPathWithArch = TempFileOrErr->str();

  // Enable the driver to invoke sycl-post-link with the device architecture
  // when Intel GPU targets are passed in -fsycl-targets.
  // OPT_gpu_tool_arg_EQ is checked to ensure the device architecture is not
  // passed through -Xsycl-target-backend=spir64_gen "-device <arch>" format
  const llvm::Triple Triple(Args.getLastArgValue(OPT_triple_EQ));
  StringRef Arch = Args.getLastArgValue(OPT_arch_EQ);
  StringRef IsGPUTool = Args.getLastArgValue(OPT_gpu_tool_arg_EQ);

  if (Triple.getSubArch() == llvm::Triple::SPIRSubArch_gen && !Arch.empty() &&
      IsGPUTool.empty() && Arch != "*")
    OutputPathWithArch = "intel_gpu_" + Arch.str() + "," + OutputPathWithArch;
  else if (Triple.getSubArch() == llvm::Triple::SPIRSubArch_x86_64)
    OutputPathWithArch = "spir64_x86_64," + OutputPathWithArch;

  SmallVector<StringRef, 8> CmdArgs;
  CmdArgs.push_back(*SYCLPostLinkPath);
  Arg *SYCLDeviceLibLoc = Args.getLastArg(OPT_sycl_device_library_location_EQ);
  if (SYCLDeviceLibLoc && !Triple.isSPIRAOT()) {
    std::string SYCLDeviceLibLocParam = SYCLDeviceLibLoc->getValue();
    std::string BF16DeviceLibLoc =
        SYCLDeviceLibLocParam + "/libsycl-native-bfloat16.bc";
    if (llvm::sys::fs::exists(BF16DeviceLibLoc)) {
      SYCLDeviceLibLocParam = "--device-lib-dir=" + SYCLDeviceLibLocParam;
      CmdArgs.push_back(Args.MakeArgString(StringRef(SYCLDeviceLibLocParam)));
    }
  }
  getTripleBasedSYCLPostLinkOpts(Args, CmdArgs, Triple);
  StringRef SYCLPostLinkOptions;
  if (Arg *A = Args.getLastArg(OPT_sycl_post_link_options_EQ))
    SYCLPostLinkOptions = A->getValue();
  SYCLPostLinkOptions.split(CmdArgs, " ", /* MaxSplit = */ -1,
                            /* KeepEmpty = */ false);
  CmdArgs.push_back("-o");
  CmdArgs.push_back(Args.MakeArgString(OutputPathWithArch));
  for (auto &File : InputFiles)
    CmdArgs.push_back(File);
  if (Error Err = executeCommands(*SYCLPostLinkPath, CmdArgs))
    return std::move(Err);

  if (DryRun) {
    // In DryRun we need a dummy entry in order to continue the whole pipeline.
    auto ImageFileOrErr = createOutputFile(
        sys::path::filename(ExecutableName) + ".sycl.split.image", "bc");
    if (!ImageFileOrErr)
      return ImageFileOrErr.takeError();

    std::vector Modules = {module_split::SplitModule(
        *ImageFileOrErr, util::PropertySetRegistry())};
    return Modules;
  }

  return llvm::module_split::parseSplitModulesFromFile(*TempFileOrErr);
}

/// Invokes SYCL Split library for SYCL offloading.
///
/// \param InputFiles the list of input LLVM IR files.
/// \param Args Encompasses all arguments for linking and wrapping device code.
///  It will be parsed to generate options required to be passed to SYCL split
///  library.
/// \param Mode The splitting mode.
/// \returns The vector of split modules.
static Expected<std::vector<module_split::SplitModule>>
runSYCLSplitLibrary(ArrayRef<StringRef> InputFiles, const ArgList &Args,
                    module_split::IRSplitMode Mode) {
  std::vector<module_split::SplitModule> SplitModules;
  if (DryRun) {
    auto OutputFileOrErr = createOutputFile(
        sys::path::filename(ExecutableName) + ".sycl.split.image", "bc");
    if (!OutputFileOrErr)
      return OutputFileOrErr.takeError();

    StringRef OutputFilePath = *OutputFileOrErr;
    auto InputFilesStr = llvm::join(InputFiles.begin(), InputFiles.end(), ",");
    errs() << formatv("sycl-module-split: input: {0}, output: {1}\n",
                      InputFilesStr, OutputFilePath);
    SplitModules.emplace_back(OutputFilePath, util::PropertySetRegistry());
    return SplitModules;
  }

  llvm::module_split::ModuleSplitterSettings Settings;
  Settings.Mode = Mode;
  Settings.OutputPrefix = "";

  for (StringRef InputFile : InputFiles) {
    SMDiagnostic Err;
    LLVMContext C;
    std::unique_ptr<Module> M = parseIRFile(InputFile, Err, C);
    if (!M)
      return createStringError(inconvertibleErrorCode(), Err.getMessage());

    auto SplitModulesOrErr =
        module_split::splitSYCLModule(std::move(M), Settings);
    if (!SplitModulesOrErr)
      return SplitModulesOrErr.takeError();

    auto &NewSplitModules = *SplitModulesOrErr;
    SplitModules.insert(SplitModules.end(), NewSplitModules.begin(),
                        NewSplitModules.end());
  }

  if (Verbose) {
    auto InputFilesStr = llvm::join(InputFiles.begin(), InputFiles.end(), ",");
    std::string SplitOutputFilesStr;
    for (size_t I = 0, E = SplitModules.size(); I != E; ++I) {
      if (I > 0)
        SplitOutputFilesStr += ',';

      SplitOutputFilesStr += SplitModules[I].ModuleFilePath;
    }

    errs() << formatv("sycl-module-split: input: {0}, output: {1}\n",
                      InputFilesStr, SplitOutputFilesStr);
  }

  return SplitModules;
}

/// Add any llvm-spirv option that relies on a specific Triple in addition
/// to user supplied options.
/// NOTE: Any changes made here should be reflected in the similarly named
/// function in clang/lib/Driver/ToolChains/Clang.cpp.
static void
getTripleBasedSPIRVTransOpts(const ArgList &Args,
                             SmallVector<StringRef, 8> &TranslatorArgs,
                             const llvm::Triple Triple) {
  bool IsCPU = Triple.isSPIR() &&
               Triple.getSubArch() == llvm::Triple::SPIRSubArch_x86_64;
  TranslatorArgs.push_back("-spirv-debug-info-version=nonsemantic-shader-200");
  std::string UnknownIntrinsics("-spirv-allow-unknown-intrinsics=llvm.genx.");
  if (IsCPU)
    UnknownIntrinsics += ",llvm.fpbuiltin";
  TranslatorArgs.push_back(Args.MakeArgString(UnknownIntrinsics));

  // Disable all the extensions by default
  std::string ExtArg("-spirv-ext=-all");
  ExtArg +=
      ",+SPV_EXT_shader_atomic_float_add,+SPV_EXT_shader_atomic_float_min_max"
      ",+SPV_KHR_no_integer_wrap_decoration,+SPV_KHR_float_controls"
      ",+SPV_KHR_expect_assume,+SPV_KHR_linkonce_odr"
      ",+SPV_INTEL_subgroups,+SPV_INTEL_media_block_io"
      ",+SPV_INTEL_device_side_avc_motion_estimation"
      ",+SPV_INTEL_fpga_loop_controls,+SPV_INTEL_unstructured_loop_controls"
      ",+SPV_INTEL_fpga_reg,+SPV_INTEL_blocking_pipes"
      ",+SPV_INTEL_function_pointers,+SPV_INTEL_kernel_attributes"
      ",+SPV_INTEL_io_pipes,+SPV_INTEL_inline_assembly"
      ",+SPV_INTEL_arbitrary_precision_integers"
      ",+SPV_INTEL_float_controls2,+SPV_INTEL_vector_compute"
      ",+SPV_INTEL_fast_composite"
      ",+SPV_INTEL_arbitrary_precision_fixed_point"
      ",+SPV_INTEL_arbitrary_precision_floating_point"
      ",+SPV_INTEL_variable_length_array,+SPV_INTEL_fp_fast_math_mode"
      ",+SPV_INTEL_long_composites"
      ",+SPV_INTEL_arithmetic_fence"
      ",+SPV_INTEL_global_variable_decorations"
      ",+SPV_INTEL_cache_controls"
      ",+SPV_INTEL_fpga_buffer_location"
      ",+SPV_INTEL_fpga_argument_interfaces"
      ",+SPV_INTEL_fpga_invocation_pipelining_attributes"
      ",+SPV_INTEL_fpga_latency_control"
      ",+SPV_KHR_shader_clock"
      ",+SPV_INTEL_bindless_images"
      ",+SPV_INTEL_task_sequence"
      ",+SPV_INTEL_bfloat16_conversion"
      ",+SPV_INTEL_joint_matrix"
      ",+SPV_INTEL_hw_thread_queries"
      ",+SPV_KHR_uniform_group_instructions"
      ",+SPV_INTEL_masked_gather_scatter"
      ",+SPV_INTEL_tensor_float32_conversion"
      ",+SPV_INTEL_optnone"
      ",+SPV_KHR_non_semantic_info"
      ",+SPV_KHR_cooperative_matrix"
      ",+SPV_EXT_shader_atomic_float16_add"
      ",+SPV_INTEL_fp_max_error";
  TranslatorArgs.push_back(Args.MakeArgString(ExtArg));
}

/// Run LLVM to SPIR-V translation.
/// Converts 'File' from LLVM bitcode to SPIR-V format using llvm-spirv tool.
/// 'Args' encompasses all arguments required for linking and wrapping device
/// code and will be parsed to generate options required to be passed into the
/// llvm-spirv tool.
static Expected<StringRef> runLLVMToSPIRVTranslation(StringRef File,
                                                     const ArgList &Args) {
  Expected<std::string> LLVMToSPIRVPath =
      findProgram("llvm-spirv", {getMainExecutable("llvm-spirv")});
  if (!LLVMToSPIRVPath)
    return LLVMToSPIRVPath.takeError();

  SmallVector<StringRef, 8> CmdArgs;
  CmdArgs.push_back(*LLVMToSPIRVPath);
  const llvm::Triple Triple(Args.getLastArgValue(OPT_triple_EQ));
  getTripleBasedSPIRVTransOpts(Args, CmdArgs, Triple);
  StringRef LLVMToSPIRVOptions;
  if (Arg *A = Args.getLastArg(OPT_llvm_spirv_options_EQ))
    LLVMToSPIRVOptions = A->getValue();
  LLVMToSPIRVOptions.split(CmdArgs, " ", /* MaxSplit = */ -1,
                           /* KeepEmpty = */ false);
  CmdArgs.push_back("-o");

  // Create a new file to write the translated file to.
  auto TempFileOrErr =
      createOutputFile(sys::path::filename(ExecutableName), "spv");
  if (!TempFileOrErr)
    return TempFileOrErr.takeError();

  CmdArgs.push_back(*TempFileOrErr);
  CmdArgs.push_back(File);
  if (Error Err = executeCommands(*LLVMToSPIRVPath, CmdArgs))
    return std::move(Err);

  return *TempFileOrErr;
}

/// Adds all AOT backend options required for SYCL AOT compilation step to
/// \p CmdArgs.
/// \p Args encompasses all arguments required for linking and wrapping device
/// code.
/// \p IsCPU is a bool used to distinguish whether the target is an Intel GPU or
/// Intel CPU.
/// \p BackendOptions is a string containing backend compilation options. For
/// example, "-options -cl-opt-disable".
static void addSYCLBackendOptions(const ArgList &Args,
                                  SmallVector<StringRef, 8> &CmdArgs,
                                  bool IsCPU, StringRef BackendOptions) {
  if (IsCPU) {
    BackendOptions.split(CmdArgs, " ", /*MaxSplit=*/-1, /*KeepEmpty=*/false);
  } else {
    // ocloc -options takes arguments in the form of '-options "-g
    // -cl-opt-disable"' where each argument is separated with spaces.
    // split function here returns a pair with everything before the separator
    // ("-options") in the first member of the pair, and everything after the
    // separator in the second part of the pair. The separator is not included
    // in any of them.
    auto [BeforeOptions, AfterOptions] = BackendOptions.split("-options ");
    // Only add if not empty, an empty arg can lead to ocloc errors.
    if (!BeforeOptions.empty()) {
      SmallVector<StringRef, 8> BeforeArgs;
      BeforeOptions.split(BeforeArgs, " ", /*MaxSplit=*/-1,
                          /*KeepEmpty=*/false);
      for (const auto &string : BeforeArgs) {
        CmdArgs.push_back(string);
      }
    }
    if (!AfterOptions.empty()) {
      CmdArgs.push_back("-options");
      // Split the options string by spaces and rejoin to normalize whitespace
      SmallVector<StringRef, 8> AfterArgs;
      AfterOptions.split(AfterArgs, " ", /*MaxSplit=*/-1, /*KeepEmpty=*/false);
      std::string JoinedOptions = llvm::join(AfterArgs, " ");
      CmdArgs.push_back(Args.MakeArgString(JoinedOptions));
    }
  }

  StringRef OptTool = (IsCPU) ? Args.getLastArgValue(OPT_cpu_tool_arg_EQ)
                              : Args.getLastArgValue(OPT_gpu_tool_arg_EQ);
  OptTool.split(CmdArgs, " ", /*MaxSplit=*/-1, /*KeepEmpty=*/false);
  return;
}

/// Run AOT compilation for Intel CPU.
/// Calls opencl-aot tool to generate device code for Intel CPU backend.
/// \p InputFile is the input SPIR-V file.
/// \p Args encompasses all arguments required for linking and wrapping device
/// code.
/// \p BackendOptions is a string containing backend compilation options. For
/// example, "-options -cl-opt-disable".
static Expected<StringRef> runAOTCompileIntelCPU(StringRef InputFile,
                                                 const ArgList &Args,
                                                 StringRef BackendOptions) {
  const llvm::Triple Triple(Args.getLastArgValue(OPT_triple_EQ));
  SmallVector<StringRef, 8> CmdArgs;
  Expected<std::string> OpenCLAOTPath =
      findProgram("opencl-aot", {getMainExecutable("opencl-aot")});
  if (!OpenCLAOTPath)
    return OpenCLAOTPath.takeError();

  CmdArgs.push_back(*OpenCLAOTPath);
  CmdArgs.push_back("--device=cpu");
  addSYCLBackendOptions(Args, CmdArgs, /* IsCPU */ true, BackendOptions);
  // Create a new file to write the translated file to.
  auto TempFileOrErr =
      createOutputFile(sys::path::filename(ExecutableName), "out");
  if (!TempFileOrErr)
    return TempFileOrErr.takeError();
  CmdArgs.push_back("-o");
  CmdArgs.push_back(*TempFileOrErr);
  CmdArgs.push_back(InputFile);
  if (Error Err = executeCommands(*OpenCLAOTPath, CmdArgs))
    return std::move(Err);
  return *TempFileOrErr;
}

/// Run AOT compilation for Intel GPU
/// Calls ocloc tool to generate device code for Intel GPU backend.
/// \p InputFile is the input SPIR-V file.
/// \p Args encompasses all arguments required for linking and wrapping device
/// code.
/// \p BackendOptions is a string containing backend compilation options. For
/// example, "-options -cl-opt-disable".
static Expected<StringRef> runAOTCompileIntelGPU(StringRef InputFile,
                                                 const ArgList &Args,
                                                 StringRef BackendOptions) {
  const llvm::Triple Triple(Args.getLastArgValue(OPT_triple_EQ));
  StringRef Arch(Args.getLastArgValue(OPT_arch_EQ));
  SmallVector<StringRef, 8> CmdArgs;
  Expected<std::string> OclocPath =
      findProgram("ocloc", {getMainExecutable("ocloc")});
  if (!OclocPath)
    return OclocPath.takeError();

  CmdArgs.push_back(*OclocPath);
  // The next line prevents ocloc from modifying the image name
  CmdArgs.push_back("-output_no_suffix");
  CmdArgs.push_back("-spirv_input");
  if (!Arch.empty()) {
    CmdArgs.push_back("-device");
    CmdArgs.push_back(Arch);
  }
  addSYCLBackendOptions(Args, CmdArgs, /* IsCPU */ false, BackendOptions);
  // Create a new file to write the translated file to.
  auto TempFileOrErr =
      createOutputFile(sys::path::filename(ExecutableName), "out");
  if (!TempFileOrErr)
    return TempFileOrErr.takeError();
  CmdArgs.push_back("-output");
  CmdArgs.push_back(*TempFileOrErr);
  CmdArgs.push_back("-file");
  CmdArgs.push_back(InputFile);
  if (Error Err = executeCommands(*OclocPath, CmdArgs))
    return std::move(Err);
  return *TempFileOrErr;
}

/// Run AOT compilation for Intel CPU/GPU.
/// \p InputFile is the input SPIR-V file.
/// \p Args encompasses all arguments required for linking and wrapping device
/// code.
/// \p BackendOptions is a string containing backend compilation options. For
/// example, "-options -cl-opt-disable".
static Expected<StringRef> runAOTCompile(StringRef InputFile,
                                         const ArgList &Args,
                                         StringRef BackendOptions) {
  const llvm::Triple Triple(Args.getLastArgValue(OPT_triple_EQ));
  if (Triple.isSPIRAOT()) {
    if (Triple.getSubArch() == llvm::Triple::SPIRSubArch_gen)
      return runAOTCompileIntelGPU(InputFile, Args, BackendOptions);
    if (Triple.getSubArch() == llvm::Triple::SPIRSubArch_x86_64)
      return runAOTCompileIntelCPU(InputFile, Args, BackendOptions);
  }
  return createStringError(inconvertibleErrorCode(),
                           "Unsupported SYCL Triple and Arch");
}

/// Reads device images from the given \p InputFile and wraps them
/// in one LLVM IR Module as a constant data.
///
/// \returns A path to the LLVM Module that contains wrapped images.
Expected<StringRef>
wrapSYCLBinariesFromFile(std::vector<module_split::SplitModule> &SplitModules,
                         const ArgList &Args, bool IsEmbeddedIR) {
  auto OutputFileOrErr = createOutputFile(
      sys::path::filename(ExecutableName) + ".sycl.image.wrapper", "bc");
  if (!OutputFileOrErr)
    return OutputFileOrErr.takeError();

  StringRef OutputFilePath = *OutputFileOrErr;
  if (Verbose || DryRun) {
    std::string InputFiles;
    SmallString<0> Msg;
    for (size_t I = 0, E = SplitModules.size(); I != E; ++I) {
      module_split::SplitModule &SM = SplitModules[I];
      Msg.append(formatv(" input: {0}, compile-opts: {1}, link-opts: {2}",
                         SM.ModuleFilePath, SM.CompileOptions, SM.LinkOptions)
                     .sstr<128>());
      if (I + 1 < E)
        Msg.append(",");
    }

    errs() << formatv(" offload-wrapper: output: {0}, {1}\n", OutputFilePath,
                      Msg);
    if (DryRun)
      return OutputFilePath;
  }

  StringRef Target = Args.getLastArgValue(OPT_triple_EQ);
  if (Target.empty())
    return createStringError(
        inconvertibleErrorCode(),
        "can't wrap SYCL image. -triple argument is missing.");

  SmallVector<llvm::offloading::SYCLImage> Images;
  // SYCL runtime currently works for spir64 target triple and not for
  // spir64-unknown-unknown/spirv64-unknown-unknown/spirv64.
  // TODO: Fix SYCL runtime to accept other triples
  llvm::Triple T(Target);
  std::string EmbeddedIRTarget("llvm_");
  EmbeddedIRTarget.append(T.getArchName());
  StringRef RegularTarget(T.getArchName());
  if (RegularTarget == "spirv64")
    RegularTarget = "spir64";

  for (auto &SI : SplitModules) {
    if (!OffloadImageDumpDir.empty()) {
      StringRef CopyFrom = SI.ModuleFilePath;
      SmallString<128> CopyTo = OffloadImageDumpDir;
      StringRef Filename = sys::path::filename(CopyFrom);
      CopyTo.append(Filename);
      std::error_code EC = sys::fs::copy_file(CopyFrom, CopyTo);
      if (EC)
        return createStringError(EC, formatv("failed to copy file. From: "
                                             "{0} to: {1}, error_code: {2}",
                                             CopyFrom, CopyTo, EC.value()));
    }

    auto MBOrDesc = MemoryBuffer::getFile(SI.ModuleFilePath);
    if (!MBOrDesc)
      return createFileError(SI.ModuleFilePath, MBOrDesc.getError());

    StringRef ImageTarget =
        IsEmbeddedIR ? StringRef(EmbeddedIRTarget) : StringRef(RegularTarget);
    Images.emplace_back(std::move(*MBOrDesc), SI.Properties, SI.Symbols,
                        ImageTarget, std::move(SI.CompileOptions),
                        std::move(SI.LinkOptions));
  }

  LLVMContext C;
  Module M("offload.wrapper.object", C);
  M.setTargetTriple(Triple(
      Args.getLastArgValue(OPT_host_triple_EQ, sys::getDefaultTargetTriple())));

  if (Error E = offloading::wrapSYCLBinaries(
          M, Images, offloading::SYCLWrappingOptions(),
          Args.hasArg(OPT_preview_breaking_changes)))
    return E;

  if (Args.hasArg(OPT_print_wrapped_module))
    errs() << "Wrapped Module\n" << M;

  // TODO: Once "clang tool->runCompile" migration is finished we need to remove
  // this scope and use community flow.
  int FD = -1;
  if (std::error_code EC = sys::fs::openFileForWrite(OutputFilePath, FD))
    return errorCodeToError(EC);

  raw_fd_ostream OS(FD, true);
  WriteBitcodeToFile(M, OS);
  return OutputFilePath;
}

/// Run clang tool for SYCL offloading.
/// 'InputFile' is the wrapped input file.
/// 'Args' encompasses all arguments required for linking and wrapping device
/// code and will be parsed to generate options required to be passed into the
/// clang tool.
static Expected<StringRef> runCompile(StringRef &InputFile,
                                      const ArgList &Args) {
  // Create a new file to write the output of clang to.
  auto OutputFileOrErr =
      createOutputFile(sys::path::filename(ExecutableName), "o");
  if (!OutputFileOrErr)
    return OutputFileOrErr.takeError();

  Expected<std::string> ClangPath =
      findProgram("clang", {getMainExecutable("clang")});
  if (!ClangPath)
    return ClangPath.takeError();

  const llvm::Triple HostTriple(Args.getLastArgValue(OPT_host_triple_EQ));

  SmallVector<StringRef, 8> CmdArgs;
  CmdArgs.push_back(*ClangPath);

  const std::string TargetStr = "--target=" + HostTriple.getTriple();
  CmdArgs.push_back(TargetStr);

  // Checking for '-shared' linker option
  if (Args.hasArg(OPT_shared)) {
    if (!HostTriple.isOSWindows())
      CmdArgs.push_back("-fPIC");
  }
  CmdArgs.push_back("-c");
  CmdArgs.push_back("-o");
  CmdArgs.push_back(*OutputFileOrErr);
  CmdArgs.push_back(InputFile);
  if (Error Err = executeCommands(*ClangPath, CmdArgs))
    return std::move(Err);
  return *OutputFileOrErr;
}

/// Write an OffloadBinary containing the serialized SYCLBIN resulting from
/// \p ModuleDescs to the ExecutableName file with the .syclbin extension.
static Expected<StringRef>
packageSYCLBIN(SYCLBIN::BundleState State,
               const ArrayRef<SYCLBIN::SYCLBINModuleDesc> Modules) {
  SYCLBIN::SYCLBINDesc SYCLBIND{State, Modules};
  size_t SYCLBINByteSize = 0;
  if (Error E = SYCLBIND.getSYCLBINByteSize().moveInto(SYCLBINByteSize))
    return std::move(E);

  SmallString<0> SYCLBINImage;
  SYCLBINImage.reserve(SYCLBINByteSize);
  raw_svector_ostream SYCLBINImageOS{SYCLBINImage};
  if (Error E = SYCLBIN::write(SYCLBIND, SYCLBINImageOS))
    return std::move(E);

  OffloadingImage Image{};
  Image.TheImageKind = IMG_SYCLBIN;
  Image.TheOffloadKind = OFK_SYCL;
  Image.Image = MemoryBuffer::getMemBuffer(SYCLBINImage, /*BufferName=*/"",
                                           /*RequiresNullTerminator=*/false);

  std::unique_ptr<MemoryBuffer> Binary = MemoryBuffer::getMemBufferCopy(
      OffloadBinary::write(Image), Image.Image->getBufferIdentifier());

  auto OutFileOrErr =
      createOutputFile(sys::path::filename(ExecutableName), "syclbin");
  if (!OutFileOrErr)
    return OutFileOrErr.takeError();

  Expected<std::unique_ptr<FileOutputBuffer>> OutputOrErr =
      FileOutputBuffer::create(*OutFileOrErr, Binary->getBufferSize());
  if (!OutputOrErr)
    return OutputOrErr.takeError();
  std::unique_ptr<FileOutputBuffer> Output = std::move(*OutputOrErr);
  llvm::copy(Binary->getBuffer(), Output->getBufferStart());
  if (Error E = Output->commit())
    return std::move(E);

  return *OutFileOrErr;
}

Error copyFileToFinalExecutable(StringRef File, const ArgList &Args) {
  if (Verbose || DryRun) {
    llvm::Triple Triple(Args.getLastArgValue(OPT_host_triple_EQ,
                                             sys::getDefaultTargetTriple()));
    StringRef CopyCommand = Triple.isOSWindows() ? "copy" : "cp";
    llvm::errs() << "\"" << CopyCommand << "\" " << File << " "
                 << ExecutableName << "\n";
  }
  // TODO: check if copy can be replaced by rename.
  if (std::error_code EC = sys::fs::copy_file(File, ExecutableName))
    return createFileError(ExecutableName, EC);
  return Error::success();
}

Error mergeSYCLBIN(ArrayRef<StringRef> Files, const ArgList &Args) {
  // Fast path for the general case where there's only one file. In this case we
  // do not need to parse it and can instead simply copy it.
  if (Files.size() == 1) {
    if (Error Err = copyFileToFinalExecutable(Files[0], Args))
      reportError(std::move(Err));
    return Error::success();
  }
  // TODO: Merge SYCLBIN files here and write to ExecutableName output.
  // Use the first file as the base and modify.
  assert(Files.size() == 1);
  return Error::success();
}

// Run wrapping library and clang
static Expected<StringRef>
runWrapperAndCompile(std::vector<module_split::SplitModule> &SplitModules,
                     const ArgList &Args, bool IsEmbeddedIR = false) {
  auto OutputFile =
      sycl::wrapSYCLBinariesFromFile(SplitModules, Args, IsEmbeddedIR);
  if (!OutputFile)
    return OutputFile.takeError();
  // call to clang
  auto OutputFileOrErr = sycl::runCompile(*OutputFile, Args);
  if (!OutputFileOrErr)
    return OutputFileOrErr.takeError();
  return *OutputFileOrErr;
}

/// Link all SYCL device input files into one before adding device library
/// files. Device linking is performed using llvm-link tool.
/// 'InputFiles' is the list of all LLVM IR device input files.
/// 'Args' encompasses all arguments required for linking and wrapping device
/// code and will be parsed to generate options required to be passed into the
/// llvm-link tool.
static Expected<StringRef>
linkDeviceInputFiles(SmallVectorImpl<StringRef> &InputFiles,
                     const ArgList &Args) {
  llvm::TimeTraceScope TimeScope("SYCL LinkDeviceInputFiles");

  const char *LinkerExecutable = "llvm-link";

  Expected<std::string> Linker =
      findProgram(LinkerExecutable, {getMainExecutable(LinkerExecutable)});
  if (!Linker)
    return Linker.takeError();

  // Create a new file to write the linked device file to.
  auto OutFileOrErr =
      createOutputFile(sys::path::filename(ExecutableName), "bc");
  if (!OutFileOrErr)
    return OutFileOrErr.takeError();

  // Build the command line.
  SmallVector<StringRef, 8> CmdArgs;
  CmdArgs.push_back(*Linker);
  // Fill linker command line arguments.
  CmdArgs.push_back("--suppress-warnings");
  // Add input files.
  for (auto &File : InputFiles) {
    auto IRFile = sycl::convertSPIRVToIR(File, Args);
    if (!IRFile)
      return IRFile.takeError();
    CmdArgs.push_back(*IRFile);
  }
  // Specify output file.
  CmdArgs.push_back("-o");
  CmdArgs.push_back(*OutFileOrErr);
  // Execute the linker command.
  if (Error Err = executeCommands(*Linker, CmdArgs))
    return std::move(Err);
  return *OutFileOrErr;
}

/// Link all device library files and input file into one LLVM IR file. This
/// linking is performed using llvm-link tool.
/// 'InputFiles' is the list of all LLVM IR device input files.
/// 'Args' encompasses all arguments required for linking and wrapping device
/// code and will be parsed to generate options required to be passed into the
/// llvm-link tool.
static Expected<StringRef>
linkDeviceLibFiles(SmallVectorImpl<StringRef> &InputFiles,
                   const ArgList &Args) {
  llvm::TimeTraceScope TimeScope("LinkDeviceLibraryFiles");

  const char *LinkerExecutable = "llvm-link";

  Expected<std::string> Linker =
      findProgram(LinkerExecutable, {getMainExecutable(LinkerExecutable)});
  if (!Linker)
    return Linker.takeError();

  // Create a new file to write the linked device file to.
  auto OutFileOrErr =
      createOutputFile(sys::path::filename(ExecutableName), "bc");
  if (!OutFileOrErr)
    return OutFileOrErr.takeError();

  // Build the command line.
  SmallVector<StringRef, 8> CmdArgs;
  CmdArgs.push_back(*Linker);
  // Fill linker command line arguments.
  CmdArgs.push_back("-only-needed");
  CmdArgs.push_back("--suppress-warnings");
  // Add input files.
  for (auto &File : InputFiles)
    CmdArgs.push_back(File);
  // Specify output file.
  CmdArgs.push_back("-o");
  CmdArgs.push_back(*OutFileOrErr);
  // Execute the linker command.
  if (Error Err = executeCommands(*Linker, CmdArgs))
    return std::move(Err);
  return *OutFileOrErr;
}

/// This function is used to link all SYCL device input files into a single
/// LLVM IR file. This file is in turn linked with all SYCL device library
/// files.
/// 'InputFiles' is the list of all LLVM IR device input files.
/// 'Args' encompasses all arguments required for linking and wrapping device
/// code and will be parsed to generate options required to be passed into the
/// llvm-link tool.
static Expected<StringRef> linkDevice(ArrayRef<StringRef> InputFiles,
                                      const ArgList &Args) {
  SmallVector<StringRef, 16> InputFilesVec;
  for (StringRef InputFile : InputFiles)
    InputFilesVec.emplace_back(InputFile);
  // First llvm-link step.
  auto LinkedFile = sycl::linkDeviceInputFiles(InputFilesVec, Args);
  if (!LinkedFile)
    reportError(LinkedFile.takeError());

  InputFilesVec.clear();
  InputFilesVec.emplace_back(*LinkedFile);

  // Gathering device library files
  SmallVector<std::string, 16> DeviceLibFiles;
  if (Error Err = sycl::getSYCLDeviceLibs(DeviceLibFiles, Args))
    reportError(std::move(Err));
  const llvm::Triple Triple(Args.getLastArgValue(OPT_triple_EQ));
  SmallVector<std::string, 16> ExtractedDeviceLibFiles;
  for (auto &File : DeviceLibFiles) {
    auto BufferOrErr = MemoryBuffer::getFile(File);
    if (!BufferOrErr)
      return createFileError(File, BufferOrErr.getError());
    auto Buffer = std::move(*BufferOrErr);
    SmallVector<OffloadFile> Binaries;
    if (Error Err = extractOffloadBinaries(Buffer->getMemBufferRef(), Binaries))
      return std::move(Err);
    bool CompatibleBinaryFound = false;
    for (auto &Binary : Binaries) {
      auto BinTriple = Binary.getBinary()->getTriple();
      if (BinTriple == Triple.getTriple()) {
        auto FileNameOrErr =
            writeOffloadFile(Binary, true /* HasSYCLOffloadKind */);
        if (!FileNameOrErr)
          return FileNameOrErr.takeError();
        ExtractedDeviceLibFiles.emplace_back(*FileNameOrErr);
        CompatibleBinaryFound = true;
      }
    }
    if (!CompatibleBinaryFound)
      WithColor::warning(errs(), LinkerExecutable)
          << "Compatible SYCL device library binary not found\n";
  }

  for (StringRef Library : Args.getAllArgValues(OPT_bitcode_library_EQ)) {
    auto [LibraryTriple, LibraryPath] = Library.split('=');
    if (llvm::Triple(LibraryTriple) != Triple)
      continue;

    if (!llvm::sys::fs::exists(LibraryPath))
      return createStringError(inconvertibleErrorCode(),
                               "The specified device library " + LibraryPath +
                                   " does not exist.");

    ExtractedDeviceLibFiles.emplace_back(LibraryPath.str());
  }

  // Make sure that SYCL device library files are available.
  // Note: For AMD targets, we do not pass any SYCL device libraries.
  if (ExtractedDeviceLibFiles.empty()) {
    // TODO: Add NVPTX when ready
    if (Triple.isSPIROrSPIRV())
      WithColor::warning(errs(), LinkerExecutable)
          << "SYCL device library file list is empty\n";
    return *LinkedFile;
  }

  for (auto &File : ExtractedDeviceLibFiles)
    InputFilesVec.emplace_back(File);
  // second llvm-link step
  auto DeviceLinkedFile = sycl::linkDeviceLibFiles(InputFilesVec, Args);
  if (!DeviceLinkedFile)
    reportError(DeviceLinkedFile.takeError());

  return *DeviceLinkedFile;
}

static bool isStaticArchiveFile(const StringRef Filename) {
  if (!llvm::sys::path::has_extension(Filename))
    // Any file with no extension should not be considered an Archive.
    return false;
  llvm::file_magic Magic;
  llvm::identify_magic(Filename, Magic);
  // Only archive files are to be considered.
  // TODO: .lib check to be added
  return (Magic == llvm::file_magic::archive);
}

static Expected<StringRef> listSection(StringRef Filename,
                                       const ArgList &Args) {
  Expected<std::string> OffloadBundlerPath = findProgram(
      "clang-offload-bundler", {getMainExecutable("clang-offload-bundler")});
  if (!OffloadBundlerPath)
    return OffloadBundlerPath.takeError();
  BumpPtrAllocator Alloc;
  StringSaver Saver(Alloc);

  SmallVector<StringRef, 8> CmdArgs;
  CmdArgs.push_back(*OffloadBundlerPath);
  bool IsArchive = isStaticArchiveFile(Filename);
  CmdArgs.push_back(IsArchive ? "-type=aoo" : "-type=o");
  CmdArgs.push_back(Saver.save("-input=" + Filename));
  CmdArgs.push_back("-list");
  auto Output = createOutputFile("bundled-targets", "list");
  if (!Output)
    return Output.takeError();
  SmallVector<std::optional<StringRef>> Redirects{std::nullopt, *Output,
                                                  std::nullopt};
  int ErrCode = llvm::sys::ExecuteAndWait(*OffloadBundlerPath, CmdArgs,
                                          std::nullopt, Redirects);
  if (ErrCode != 0)
    return createStringError(inconvertibleErrorCode(),
                             "Failed to list targets");
  return *Output;
}

// This routine is used to run the clang-offload-bundler tool and unbundle
// device inputs that have been created with an older compiler where the
// device object is bundled into a host object.
static Expected<StringRef> unbundle(StringRef Filename, const ArgList &Args,
                                    llvm::Triple Triple) {
  Expected<std::string> OffloadBundlerPath = findProgram(
      "clang-offload-bundler", {getMainExecutable("clang-offload-bundler")});
  if (!OffloadBundlerPath)
    return OffloadBundlerPath.takeError();

  // Create a new file to write the unbundled file to.
  auto TempFileOrErr =
      createOutputFile(sys::path::filename(ExecutableName), "ir");
  if (!TempFileOrErr)
    return TempFileOrErr.takeError();

  BumpPtrAllocator Alloc;
  StringSaver Saver(Alloc);

  SmallVector<StringRef, 8> CmdArgs;
  CmdArgs.push_back(*OffloadBundlerPath);
  bool IsArchive = isStaticArchiveFile(Filename);
  CmdArgs.push_back(IsArchive ? "-type=aoo" : "-type=o");
  auto *Target = Args.MakeArgString(Twine("-targets=sycl-") + Triple.str());
  CmdArgs.push_back(Target);
  CmdArgs.push_back(Saver.save("-input=" + Filename));
  CmdArgs.push_back(Saver.save("-output=" + *TempFileOrErr));
  CmdArgs.push_back("-unbundle");
  CmdArgs.push_back("-allow-missing-bundles");
  if (Error Err = executeCommands(*OffloadBundlerPath, CmdArgs))
    return std::move(Err);
  return *TempFileOrErr;
}

Error extractBundledObjects(StringRef Filename, const ArgList &Args,
                            SmallVector<OffloadFile> &Binaries) {
  auto List = listSection(Filename, Args);
  if (!List)
    return List.takeError();
  SmallVector<StringRef> TriplesInFile;
  llvm::ErrorOr<std::unique_ptr<MemoryBuffer>> TripleList =
      llvm::MemoryBuffer::getFileOrSTDIN(*List, /*isText=*/true);
  if (std::error_code EC = TripleList.getError())
    return createFileError(*List, EC);
  (*TripleList)
      ->getBuffer()
      .split(TriplesInFile, '\n', /*MaxSplit=*/-1, /*KeepEmpty=*/false);
  for (StringRef TripleStr : TriplesInFile) {
    StringRef SYCLPrefix = "sycl-";
    if (!TripleStr.starts_with(SYCLPrefix))
      continue;
    llvm::Triple Triple(TripleStr.substr(SYCLPrefix.size()));
    auto UnbundledFile = unbundle(Filename, Args, Triple);
    if (!UnbundledFile)
      return UnbundledFile.takeError();
    if (*UnbundledFile == Filename)
      continue;

    SmallVector<StringRef> ObjectFilePaths;
    if (sycl::isStaticArchiveFile(Filename)) {
      llvm::ErrorOr<std::unique_ptr<MemoryBuffer>> ObjList =
          llvm::MemoryBuffer::getFileOrSTDIN(*UnbundledFile, /*isText=*/true);
      if (std::error_code EC = ObjList.getError())
        return createFileError(*UnbundledFile, EC);
      // Create a copy of the list we can reference even after we close
      // the file.
      StringRef UnbundledArchiveList =
          Args.MakeArgString((*ObjList)->getBuffer());
      UnbundledArchiveList.split(ObjectFilePaths, '\n', /*MaxSplit=*/-1,
                                 /*KeepEmpty=*/false);
    } else {
      ObjectFilePaths.push_back(*UnbundledFile);
    }
    for (StringRef ObjectFilePath : ObjectFilePaths) {
      llvm::file_magic Magic;
      llvm::identify_magic(ObjectFilePath, Magic);
      if (Magic == file_magic::spirv_object)
        return createStringError(
            "SPIR-V fat objects must be generated with --offload-new-driver");
      const auto *Arg = Args.MakeArgString(
          "sycl-" +
          (Triple.isSPIROrSPIRV() ? Triple.str() + "-" : Triple.str()) + "=" +
          ObjectFilePath);
      auto Binary = getInputBitcodeLibrary(Arg);

      if (!Binary)
        return Binary.takeError();

      Binaries.push_back(std::move(*Binary));
    }
  }
  return Error::success();
}

} // namespace sycl

namespace generic {
Expected<StringRef> clang(ArrayRef<StringRef> InputFiles, const ArgList &Args,
                          bool IsSYCLKind = false) {
  llvm::TimeTraceScope TimeScope("Clang");
  // Use `clang` to invoke the appropriate device tools.
  Expected<std::string> ClangPath =
      findProgram("clang", {getMainExecutable("clang")});
  if (!ClangPath)
    return ClangPath.takeError();

  llvm::Triple Triple(Args.getLastArgValue(OPT_triple_EQ));
  llvm::Triple HostTriple(Args.getLastArgValue(OPT_host_triple_EQ));

  StringRef Arch = Args.getLastArgValue(OPT_arch_EQ);
  // Create a new file to write the linked device image to. Assume that the
  // input filename already has the device and architecture.
  std::string OutputFileBase =
      "." + Triple.getArchName().str() + "." + Arch.str();
  auto TempFileOrErr = createOutputFile(
      sys::path::filename(ExecutableName) + OutputFileBase, "img");
  if (!TempFileOrErr)
    return TempFileOrErr.takeError();

  SmallVector<StringRef, 16> CmdArgs{
      *ClangPath,
      "--no-default-config",
      "-o",
      *TempFileOrErr,
      // Without -dumpdir, Clang will place auxiliary output files in the
      // temporary directory of TempFileOrErr, where they will not easily be
      // found by the user and might eventually be automatically removed.  Tell
      // Clang to instead place them alongside the final executable.
      "-dumpdir",
      Args.MakeArgString(ExecutableName + OutputFileBase + ".img."),
      Args.MakeArgString(
          "--target=" +
          (Triple.isNativeCPU() ? HostTriple : Triple).getTriple()),
  };

  if (!Arch.empty())
    Triple.isAMDGPU() ? CmdArgs.push_back(Args.MakeArgString("-mcpu=" + Arch))
                      : CmdArgs.push_back(Args.MakeArgString("-march=" + Arch));

  // AMDGPU is always in LTO mode currently.
  if (Triple.isAMDGPU())
    CmdArgs.push_back("-flto");

  // Forward all of the `--offload-opt` and similar options to the device.
  for (auto &Arg : Args.filtered(OPT_offload_opt_eq_minus, OPT_mllvm))
    CmdArgs.append(
        {"-Xlinker",
         Args.MakeArgString("--plugin-opt=" + StringRef(Arg->getValue()))});

  if (!Triple.isNVPTX() && !Triple.isSPIRV() && !Triple.isNativeCPU())
    CmdArgs.push_back("-Wl,--no-undefined");

  if (IsSYCLKind && Triple.isNVPTX())
    CmdArgs.push_back("-S");

  if (IsSYCLKind && Triple.isNativeCPU()) {
    CmdArgs.push_back("-Wno-override-module");
    CmdArgs.push_back("-mllvm");
    CmdArgs.push_back("-sycl-native-cpu-backend");
    CmdArgs.push_back("-c");
  }

  for (StringRef InputFile : InputFiles)
    CmdArgs.push_back(InputFile);

  // If this is CPU offloading we copy the input libraries.
  if (!Triple.isGPU() && !Triple.isNativeCPU()) {
    CmdArgs.push_back("-Wl,-Bsymbolic");
    CmdArgs.push_back("-shared");
    ArgStringList LinkerArgs;
    for (const opt::Arg *Arg :
         Args.filtered(OPT_INPUT, OPT_library, OPT_library_path, OPT_rpath,
                       OPT_whole_archive, OPT_no_whole_archive)) {
      // Sometimes needed libraries are passed by name, such as when using
      // sanitizers. We need to check the file magic for any libraries.
      if (Arg->getOption().matches(OPT_INPUT)) {
        if (!sys::fs::exists(Arg->getValue()) ||
            sys::fs::is_directory(Arg->getValue()))
          continue;

        file_magic Magic;
        if (auto EC = identify_magic(Arg->getValue(), Magic))
          return createStringError("Failed to open %s", Arg->getValue());
        if (Magic != file_magic::archive &&
            Magic != file_magic::elf_shared_object)
          continue;
      }
      if (Arg->getOption().matches(OPT_whole_archive))
        LinkerArgs.push_back(Args.MakeArgString("-Wl,--whole-archive"));
      else if (Arg->getOption().matches(OPT_no_whole_archive))
        LinkerArgs.push_back(Args.MakeArgString("-Wl,--no-whole-archive"));
      else
        Arg->render(Args, LinkerArgs);
    }
    llvm::append_range(CmdArgs, LinkerArgs);
  }

  // Pass on -mllvm options to the linker invocation.
  for (const opt::Arg *Arg : Args.filtered(OPT_mllvm))
    CmdArgs.append({"-Xlinker", Args.MakeArgString(
                                    "-mllvm=" + StringRef(Arg->getValue()))});

  if (SaveTemps && linkerSupportsLTO(Args))
    CmdArgs.push_back("-Wl,--save-temps");

  if (Args.hasArg(OPT_embed_bitcode))
    CmdArgs.push_back("-Wl,--lto-emit-llvm");

  for (StringRef Arg : Args.getAllArgValues(OPT_linker_arg_EQ))
    CmdArgs.append({"-Xlinker", Args.MakeArgString(Arg)});
  for (StringRef Arg : Args.getAllArgValues(OPT_compiler_arg_EQ))
    CmdArgs.push_back(Args.MakeArgString(Arg));

  for (StringRef Arg : Args.getAllArgValues(OPT_builtin_bitcode_EQ)) {
    if (llvm::Triple(Arg.split('=').first) == Triple)
      CmdArgs.append({"-Xclang", "-mlink-builtin-bitcode", "-Xclang",
                      Args.MakeArgString(Arg.split('=').second)});
  }

  // link NativeCPU utils lib if needed
  if (Triple.isNativeCPU()) {
    if (auto *A = Args.getLastArg(OPT_sycl_device_library_location_EQ)) {
      std::string NativeCPUUtilsLib = "";

      SmallVector<std::string, 8> LibraryPaths;
      for (const auto &Path : A->getValues()) {
        SmallString<128> LPath(Path);
        if (llvm::sys::fs::exists(LPath)) {
          LibraryPaths.emplace_back(LPath);
        }
      }

      for (auto &LPath : LibraryPaths) {
        // Call llvm-link without --only-needed to link to the nativecpu_utils
        // lib
        const char LibNativeCPUUtilsName[] = "libsycl-nativecpu_utils.bc";
        SmallString<128> LibNativeCPUUtilsPath(LPath);
        llvm::sys::path::append(LibNativeCPUUtilsPath, LibNativeCPUUtilsName);
        if (llvm::sys::fs::exists(LibNativeCPUUtilsPath)) {
          NativeCPUUtilsLib = LibNativeCPUUtilsPath.str();
          break;
        }
      }

      if (NativeCPUUtilsLib != "") {
        CmdArgs.append({"-Xclang", "-mlink-bitcode-file", "-Xclang",
                        Args.MakeArgString(NativeCPUUtilsLib)});
      }
    }
  }

  // The OpenMPOpt pass can introduce new calls and is expensive, we do
  // not want this when running CodeGen through clang.
  if (Args.hasArg(OPT_clang_backend) || Args.hasArg(OPT_builtin_bitcode_EQ))
    CmdArgs.append({"-mllvm", "-openmp-opt-disable"});

  if (Error Err = executeCommands(*ClangPath, CmdArgs))
    return std::move(Err);

  return *TempFileOrErr;
}
} // namespace generic

Expected<StringRef> linkDevice(ArrayRef<StringRef> InputFiles,
                               const ArgList &Args, bool IsSYCLKind = false,
                               StringRef SYCLBackendOptions = StringRef()) {
  const llvm::Triple Triple(Args.getLastArgValue(OPT_triple_EQ));
  switch (Triple.getArch()) {
  case Triple::nvptx:
  case Triple::nvptx64:
  case Triple::amdgcn:
  case Triple::x86:
  case Triple::x86_64:
  case Triple::aarch64:
  case Triple::aarch64_be:
  case Triple::ppc64:
  case Triple::ppc64le:
  case Triple::systemz:
    return generic::clang(InputFiles, Args, IsSYCLKind);
  case Triple::spirv32:
  case Triple::spirv64:
  case Triple::spir:
  case Triple::spir64: {
    if (Triple.getSubArch() != llvm::Triple::NoSubArch &&
        Triple.getSubArch() != llvm::Triple::SPIRSubArch_gen &&
        Triple.getSubArch() != llvm::Triple::SPIRSubArch_x86_64)
      return createStringError(
          inconvertibleErrorCode(),
          "For SPIR targets, Linking is supported only for JIT compilations "
          "and AOT compilations for Intel CPUs/GPUs");
    if (IsSYCLKind) {
      auto SPVFile = sycl::runLLVMToSPIRVTranslation(InputFiles[0], Args);
      if (!SPVFile)
        return SPVFile.takeError();
      // TODO(NOM6): Add AOT support for other targets
      bool NeedAOTCompile =
          (Triple.getSubArch() == llvm::Triple::SPIRSubArch_gen ||
           Triple.getSubArch() == llvm::Triple::SPIRSubArch_x86_64);
      auto AOTFile = (NeedAOTCompile) ? sycl::runAOTCompile(*SPVFile, Args,
                                                            SYCLBackendOptions)
                                      : *SPVFile;
      if (!AOTFile)
        return AOTFile.takeError();
      return NeedAOTCompile ? *AOTFile : *SPVFile;
    }
    // Return empty file
    return StringRef("");
  }
  case Triple::loongarch64:
    return generic::clang(InputFiles, Args, IsSYCLKind);
  case Triple::native_cpu:
    if (IsSYCLKind)
      return generic::clang(InputFiles, Args, IsSYCLKind);
    return createStringError(Triple.getArchName() +
                             " linking is not supported other than for SYCL");
  default:
    return createStringError(Triple.getArchName() +
                             " linking is not supported");
  }
}

<<<<<<< HEAD
=======
Error containerizeRawImage(std::unique_ptr<MemoryBuffer> &Img, OffloadKind Kind,
                           const ArgList &Args) {
  llvm::Triple Triple(Args.getLastArgValue(OPT_triple_EQ));
  if (Kind == OFK_OpenMP && Triple.isSPIRV() &&
      Triple.getVendor() == llvm::Triple::Intel)
    return offloading::intel::containerizeOpenMPSPIRVImage(Img);
  return Error::success();
}

Expected<StringRef> writeOffloadFile(const OffloadFile &File) {
  const OffloadBinary &Binary = *File.getBinary();

  StringRef Prefix =
      sys::path::stem(Binary.getMemoryBufferRef().getBufferIdentifier());
  SmallString<128> Filename;
  (Prefix + "-" + Binary.getTriple() + "-" + Binary.getArch())
      .toVector(Filename);
  auto TempFileOrErr = createOutputFile(Filename, "o");
  if (!TempFileOrErr)
    return TempFileOrErr.takeError();

  Expected<std::unique_ptr<FileOutputBuffer>> OutputOrErr =
      FileOutputBuffer::create(*TempFileOrErr, Binary.getImage().size());
  if (!OutputOrErr)
    return OutputOrErr.takeError();
  std::unique_ptr<FileOutputBuffer> Output = std::move(*OutputOrErr);
  llvm::copy(Binary.getImage(), Output->getBufferStart());
  if (Error E = Output->commit())
    return std::move(E);

  return *TempFileOrErr;
}

>>>>>>> f9696949
// Compile the module to an object file using the appropriate target machine for
// the host triple.
Expected<StringRef> compileModule(Module &M, OffloadKind Kind) {
  llvm::TimeTraceScope TimeScope("Compile module");
  std::string Msg;
  const Target *T = TargetRegistry::lookupTarget(M.getTargetTriple(), Msg);
  if (!T)
    return createStringError(Msg);

  auto Options =
      codegen::InitTargetOptionsFromCodeGenFlags(M.getTargetTriple());
  StringRef CPU = "";
  StringRef Features = "";
  std::unique_ptr<TargetMachine> TM(
      T->createTargetMachine(M.getTargetTriple(), CPU, Features, Options,
                             Reloc::PIC_, M.getCodeModel()));

  if (M.getDataLayout().isDefault())
    M.setDataLayout(TM->createDataLayout());

  int FD = -1;
  auto TempFileOrErr =
      createOutputFile(sys::path::filename(ExecutableName) + "." +
                           getOffloadKindName(Kind) + ".image.wrapper",
                       "o");
  if (!TempFileOrErr)
    return TempFileOrErr.takeError();
  if (std::error_code EC = sys::fs::openFileForWrite(*TempFileOrErr, FD))
    return errorCodeToError(EC);

  auto OS = std::make_unique<llvm::raw_fd_ostream>(FD, true);

  legacy::PassManager CodeGenPasses;
  TargetLibraryInfoImpl TLII(M.getTargetTriple());
  CodeGenPasses.add(new TargetLibraryInfoWrapperPass(TLII));
  if (TM->addPassesToEmitFile(CodeGenPasses, *OS, nullptr,
                              CodeGenFileType::ObjectFile))
    return createStringError("Failed to execute host backend");
  CodeGenPasses.run(M);

  return *TempFileOrErr;
}

/// Creates the object file containing the device image and runtime
/// registration code from the device images stored in \p Images.
Expected<StringRef>
wrapDeviceImages(ArrayRef<std::unique_ptr<MemoryBuffer>> Buffers,
                 const ArgList &Args, OffloadKind Kind) {
  llvm::TimeTraceScope TimeScope("Wrap bundled images");

  SmallVector<ArrayRef<char>, 4> BuffersToWrap;
  for (const auto &Buffer : Buffers)
    BuffersToWrap.emplace_back(
        ArrayRef<char>(Buffer->getBufferStart(), Buffer->getBufferSize()));

  LLVMContext Context;
  Module M("offload.wrapper.module", Context);
  M.setTargetTriple(Triple(
      Args.getLastArgValue(OPT_host_triple_EQ, sys::getDefaultTargetTriple())));

  switch (Kind) {
  case OFK_OpenMP:
    if (Error Err = offloading::wrapOpenMPBinaries(
            M, BuffersToWrap, offloading::getOffloadEntryArray(M),
            /*Suffix=*/"", /*Relocatable=*/Args.hasArg(OPT_relocatable)))
      return std::move(Err);
    break;
  case OFK_Cuda:
    if (Error Err = offloading::wrapCudaBinary(
            M, BuffersToWrap.front(), offloading::getOffloadEntryArray(M),
            /*Suffix=*/"", /*EmitSurfacesAndTextures=*/false))
      return std::move(Err);
    break;
  case OFK_HIP:
    if (Error Err = offloading::wrapHIPBinary(
            M, BuffersToWrap.front(), offloading::getOffloadEntryArray(M)))
      return std::move(Err);
    break;
  case OFK_SYCL: {
    // TODO: fill these options once the Driver supports them.
    offloading::SYCLJITOptions Options;
    if (Error Err =
            offloading::wrapSYCLBinaries(M, BuffersToWrap.front(), Options))
      return std::move(Err);
    break;
  }
  default:
    return createStringError(getOffloadKindName(Kind) +
                             " wrapping is not supported");
  }

  if (Args.hasArg(OPT_print_wrapped_module))
    errs() << M;
  if (Args.hasArg(OPT_save_temps)) {
    int FD = -1;
    auto TempFileOrErr =
        createOutputFile(sys::path::filename(ExecutableName) + "." +
                             getOffloadKindName(Kind) + ".image.wrapper",
                         "bc");
    if (!TempFileOrErr)
      return TempFileOrErr.takeError();
    if (std::error_code EC = sys::fs::openFileForWrite(*TempFileOrErr, FD))
      return errorCodeToError(EC);
    llvm::raw_fd_ostream OS(FD, true);
    WriteBitcodeToFile(M, OS);
  }

  auto FileOrErr = compileModule(M, Kind);
  if (!FileOrErr)
    return FileOrErr.takeError();
  return *FileOrErr;
}

Expected<SmallVector<std::unique_ptr<MemoryBuffer>>>
bundleOpenMP(ArrayRef<OffloadingImage> Images) {
  SmallVector<std::unique_ptr<MemoryBuffer>> Buffers;
  for (const OffloadingImage &Image : Images)
    Buffers.emplace_back(
        MemoryBuffer::getMemBufferCopy(OffloadBinary::write(Image)));

  return std::move(Buffers);
}

Expected<SmallVector<std::unique_ptr<MemoryBuffer>>>
bundleSYCL(ArrayRef<OffloadingImage> Images) {
  SmallVector<std::unique_ptr<MemoryBuffer>> Buffers;
  if (DryRun) {
    // In dry-run mode there is an empty input which is insufficient for the
    // testing. Therefore, we return here a stub image.
    OffloadingImage Image;
    Image.TheImageKind = IMG_None;
    Image.TheOffloadKind = OffloadKind::OFK_SYCL;
    Image.StringData["symbols"] = "stub";
    Image.Image = MemoryBuffer::getMemBufferCopy("");
    SmallString<0> SerializedImage = OffloadBinary::write(Image);
    Buffers.emplace_back(MemoryBuffer::getMemBufferCopy(SerializedImage));
    return std::move(Buffers);
  }

  for (const OffloadingImage &Image : Images) {
    // clang-sycl-linker packs outputs into one binary blob. Therefore, it is
    // passed to Offload Wrapper as is.
    StringRef S(Image.Image->getBufferStart(), Image.Image->getBufferSize());
    Buffers.emplace_back(MemoryBuffer::getMemBufferCopy(S));
  }

  return std::move(Buffers);
}

Expected<SmallVector<std::unique_ptr<MemoryBuffer>>>
bundleCuda(ArrayRef<OffloadingImage> Images, const ArgList &Args) {
  SmallVector<std::pair<StringRef, StringRef>, 4> InputFiles;
  for (const OffloadingImage &Image : Images)
    InputFiles.emplace_back(std::make_pair(Image.Image->getBufferIdentifier(),
                                           Image.StringData.lookup("arch")));

  auto FileOrErr = nvptx::fatbinary(InputFiles, Args);
  if (!FileOrErr)
    return FileOrErr.takeError();

  llvm::ErrorOr<std::unique_ptr<llvm::MemoryBuffer>> ImageOrError =
      llvm::MemoryBuffer::getFileOrSTDIN(*FileOrErr);

  SmallVector<std::unique_ptr<MemoryBuffer>> Buffers;
  if (std::error_code EC = ImageOrError.getError())
    return createFileError(*FileOrErr, EC);
  Buffers.emplace_back(std::move(*ImageOrError));

  return std::move(Buffers);
}

Expected<SmallVector<std::unique_ptr<MemoryBuffer>>>
bundleHIP(ArrayRef<OffloadingImage> Images, const ArgList &Args) {
  SmallVector<std::pair<StringRef, StringRef>, 4> InputFiles;
  for (const OffloadingImage &Image : Images)
    InputFiles.emplace_back(std::make_pair(Image.Image->getBufferIdentifier(),
                                           Image.StringData.lookup("arch")));

  auto FileOrErr = amdgcn::fatbinary(InputFiles, Args);
  if (!FileOrErr)
    return FileOrErr.takeError();

  llvm::ErrorOr<std::unique_ptr<llvm::MemoryBuffer>> ImageOrError =
      llvm::MemoryBuffer::getFileOrSTDIN(*FileOrErr);

  SmallVector<std::unique_ptr<MemoryBuffer>> Buffers;
  if (std::error_code EC = ImageOrError.getError())
    return createFileError(*FileOrErr, EC);
  Buffers.emplace_back(std::move(*ImageOrError));

  return std::move(Buffers);
}

/// Transforms the input \p Images into the binary format the runtime expects
/// for the given \p Kind.
Expected<SmallVector<std::unique_ptr<MemoryBuffer>>>
bundleLinkedOutput(ArrayRef<OffloadingImage> Images, const ArgList &Args,
                   OffloadKind Kind) {
  llvm::TimeTraceScope TimeScope("Bundle linked output");
  switch (Kind) {
  case OFK_OpenMP:
    return bundleOpenMP(Images);
  case OFK_SYCL:
    return bundleSYCL(Images);
  case OFK_Cuda:
    return bundleCuda(Images, Args);
  case OFK_HIP:
    return bundleHIP(Images, Args);
  default:
    return createStringError(getOffloadKindName(Kind) +
                             " bundling is not supported");
  }
}

/// Returns a new ArgList containg arguments used for the device linking phase.
DerivedArgList getLinkerArgs(ArrayRef<OffloadFile> Input,
                             const InputArgList &Args) {
  DerivedArgList DAL = DerivedArgList(DerivedArgList(Args));
  for (Arg *A : Args)
    DAL.append(A);

  // Set the subarchitecture and target triple for this compilation.
  const OptTable &Tbl = getOptTable();
  StringRef Arch = Args.MakeArgString(Input.front().getBinary()->getArch());
  DAL.AddJoinedArg(nullptr, Tbl.getOption(OPT_arch_EQ),
                   Arch == "generic" ? "" : Arch);
  DAL.AddJoinedArg(nullptr, Tbl.getOption(OPT_triple_EQ),
                   Args.MakeArgString(Input.front().getBinary()->getTriple()));

  // If every input file is bitcode we have whole program visibility as we
  // do only support static linking with bitcode.
  auto ContainsBitcode = [](const OffloadFile &F) {
    return identify_magic(F.getBinary()->getImage()) == file_magic::bitcode;
  };
  if (llvm::all_of(Input, ContainsBitcode))
    DAL.AddFlagArg(nullptr, Tbl.getOption(OPT_whole_program));

  // Forward '-Xoffload-linker' options to the appropriate backend.
  for (StringRef Arg : Args.getAllArgValues(OPT_device_linker_args_EQ)) {
    auto [Triple, Value] = Arg.split('=');
    llvm::Triple TT(Triple);
    // If this isn't a recognized triple then it's an `arg=value` option.
    if (TT.getArch() == Triple::ArchType::UnknownArch)
      DAL.AddJoinedArg(nullptr, Tbl.getOption(OPT_linker_arg_EQ),
                       Args.MakeArgString(Arg));
    else if (Value.empty())
      DAL.AddJoinedArg(nullptr, Tbl.getOption(OPT_linker_arg_EQ),
                       Args.MakeArgString(Triple));
    else if (Triple == DAL.getLastArgValue(OPT_triple_EQ))
      DAL.AddJoinedArg(nullptr, Tbl.getOption(OPT_linker_arg_EQ),
                       Args.MakeArgString(Value));
  }

  // Forward '-Xoffload-compiler' options to the appropriate backend.
  for (StringRef Arg : Args.getAllArgValues(OPT_device_compiler_args_EQ)) {
    auto [Triple, Value] = Arg.split('=');
    llvm::Triple TT(Triple);
    // If this isn't a recognized triple then it's an `arg=value` option.
    if (TT.getArch() == Triple::ArchType::UnknownArch)
      DAL.AddJoinedArg(nullptr, Tbl.getOption(OPT_compiler_arg_EQ),
                       Args.MakeArgString(Arg));
    else if (Value.empty())
      DAL.AddJoinedArg(nullptr, Tbl.getOption(OPT_compiler_arg_EQ),
                       Args.MakeArgString(Triple));
    else if (Triple == DAL.getLastArgValue(OPT_triple_EQ))
      DAL.AddJoinedArg(nullptr, Tbl.getOption(OPT_compiler_arg_EQ),
                       Args.MakeArgString(Value));
  }

  return DAL;
}

Error handleOverrideImages(
    const InputArgList &Args,
    MapVector<OffloadKind, SmallVector<OffloadingImage, 0>> &Images) {
  for (StringRef Arg : Args.getAllArgValues(OPT_override_image)) {
    OffloadKind Kind = getOffloadKind(Arg.split("=").first);
    StringRef Filename = Arg.split("=").second;

    ErrorOr<std::unique_ptr<MemoryBuffer>> BufferOrErr =
        MemoryBuffer::getFileOrSTDIN(Filename);
    if (std::error_code EC = BufferOrErr.getError())
      return createFileError(Filename, EC);

    Expected<std::unique_ptr<ObjectFile>> ElfOrErr =
        ObjectFile::createELFObjectFile(**BufferOrErr,
                                        /*InitContent=*/false);
    if (!ElfOrErr)
      return ElfOrErr.takeError();
    ObjectFile &Elf = **ElfOrErr;

    OffloadingImage TheImage{};
    TheImage.TheImageKind = IMG_Object;
    TheImage.TheOffloadKind = Kind;
    TheImage.StringData["triple"] =
        Args.MakeArgString(Elf.makeTriple().getTriple());
    if (std::optional<StringRef> CPU = Elf.tryGetCPUName())
      TheImage.StringData["arch"] = Args.MakeArgString(*CPU);
    TheImage.Image = std::move(*BufferOrErr);

    Images[Kind].emplace_back(std::move(TheImage));
  }
  return Error::success();
}

/// Function looks for compile/link options encoded in SYCL images. If they are
/// found, then they are returned. If it is found that images have different
/// compile options or different link options, then an error is returned.
Expected<std::pair<std::string, std::string>>
extractSYCLCompileLinkOptions(ArrayRef<OffloadFile> OffloadFiles) {
  if (OffloadFiles.size() == 0)
    return std::pair<std::string, std::string>{};

  const OffloadBinary *OB = OffloadFiles[0].getBinary();
  StringRef RefCompileOpts = OB->getString("compile-opts");
  StringRef RefLinkOpts = OB->getString("link-opts");

  for (size_t I = 1, E = OffloadFiles.size(); I != E; ++I) {
    OB = OffloadFiles[I].getBinary();
    StringRef CompileOptions = OB->getString("compile-opts");
    StringRef LinkOptions = OB->getString("link-opts");

    if (CompileOptions != RefCompileOpts || LinkOptions != RefLinkOpts)
      return createStringError(
          formatv("compile and link options passed to the backend of the "
                  "target device compiler must be identical for device images "
                  "of the same target. Mismatched options:\n"
                  "Input[0]: compile_options: {0}, link_options: {1}\n"
                  "Input[{2}]: compile_options: {3}, link_options: {4}\n",
                  RefCompileOpts, RefLinkOpts, I, CompileOptions, LinkOptions));
  }

  return std::make_pair(std::string(RefCompileOpts), std::string(RefLinkOpts));
}

/// Transforms all the extracted offloading input files into an image that can
/// be registered by the runtime. If NeedsWrapping is false, writes bundled
/// output directly without wrapping or host linking.
Expected<SmallVector<StringRef>>
linkAndWrapDeviceFiles(ArrayRef<SmallVector<OffloadFile>> LinkerInputFiles,
                       const InputArgList &Args, char **Argv, int Argc,
                       bool NeedsWrapping) {
  llvm::TimeTraceScope TimeScope("Handle all device input");

  std::mutex ImageMtx;
  MapVector<OffloadKind, SmallVector<OffloadingImage, 0>> Images;
  // Create a binary image of each offloading image and embed it into a new
  // object file.
  SmallVector<StringRef> WrappedOutput;

  // When creating SYCLBIN files, we need to store the compiled modules for
  // combined packaging.
  std::mutex SYCLBINModulesMtx;
  SmallVector<SYCLBIN::SYCLBINModuleDesc> SYCLBINModules;

  // Initialize the images with any overriding inputs.
  if (Args.hasArg(OPT_override_image))
    if (Error Err = handleOverrideImages(Args, Images))
      return std::move(Err);

  auto Err = parallelForEachError(LinkerInputFiles, [&](auto &Input) -> Error {
    llvm::TimeTraceScope TimeScope("Link device input");

    // Each thread needs its own copy of the base arguments to maintain
    // per-device argument storage of synthetic strings.
    const OptTable &Tbl = getOptTable();
    BumpPtrAllocator Alloc;
    StringSaver Saver(Alloc);
    auto BaseArgs =
        Tbl.parseArgs(Argc, Argv, OPT_INVALID, Saver, [](StringRef Err) {
          reportError(createStringError(Err));
        });
    auto LinkerArgs = getLinkerArgs(Input, BaseArgs);
    bool HasSYCLOffloadKind = false;
    bool HasNonSYCLOffloadKinds = false;
    uint16_t ActiveOffloadKindMask = 0u;
    for (const auto &File : Input) {
      ActiveOffloadKindMask |= File.getBinary()->getOffloadKind();
      if (File.getBinary()->getOffloadKind() == OFK_SYCL)
        HasSYCLOffloadKind = true;
      else
        HasNonSYCLOffloadKinds = true;
    }

    if (HasSYCLOffloadKind) {
      Expected<std::pair<std::string, std::string>> CompileLinkOptionsOrErr =
          extractSYCLCompileLinkOptions(Input);
      if (!CompileLinkOptionsOrErr)
        return CompileLinkOptionsOrErr.takeError();

      SmallVector<StringRef> InputFiles;
      // Write device inputs to an output file for the linker.
      for (const OffloadFile &File : Input) {
        auto FileNameOrErr = writeOffloadFile(File, HasSYCLOffloadKind);
        if (!FileNameOrErr)
          return FileNameOrErr.takeError();
        InputFiles.emplace_back(*FileNameOrErr);
      }
      // Link the input device files using the device linker for SYCL
      // offload.
      auto TmpOutputOrErr = sycl::linkDevice(InputFiles, LinkerArgs);
      if (!TmpOutputOrErr)
        return TmpOutputOrErr.takeError();
      SmallVector<StringRef> InputFilesSYCL;
      InputFilesSYCL.emplace_back(*TmpOutputOrErr);
      auto SplitModulesOrErr =
          UseSYCLPostLinkTool
              ? sycl::runSYCLPostLinkTool(InputFilesSYCL, LinkerArgs)
              : sycl::runSYCLSplitLibrary(InputFilesSYCL, LinkerArgs,
                                          *SYCLModuleSplitMode);
      if (!SplitModulesOrErr)
        return SplitModulesOrErr.takeError();

      auto &SplitModules = *SplitModulesOrErr;
      const llvm::Triple Triple(LinkerArgs.getLastArgValue(OPT_triple_EQ));
      bool IsJIT = Triple.isSPIROrSPIRV() &&
                   Triple.getSubArch() == llvm::Triple::NoSubArch;
      if ((Triple.isNVPTX() || Triple.isAMDGCN()) &&
          LinkerArgs.hasArg(OPT_sycl_embed_ir)) {
        // When compiling for Nvidia/AMD devices and the user requested the
        // IR to be embedded in the application (via option), run the output
        // of sycl-post-link (filetable referencing LLVM Bitcode + symbols)
        // through the offload wrapper and link the resulting object to the
        // application.
        auto OutputFile = sycl::runWrapperAndCompile(SplitModules, LinkerArgs,
                                                     /* IsEmbeddedIR */ true);
        if (!OutputFile)
          return OutputFile.takeError();
        WrappedOutput.push_back(*OutputFile);
      }
      for (size_t I = 0, E = SplitModules.size(); I != E; ++I) {
        SmallVector<StringRef> Files = {SplitModules[I].ModuleFilePath};
        StringRef Arch = LinkerArgs.getLastArgValue(OPT_arch_EQ);
        if (Arch.empty())
          Arch = "native";
        SmallVector<std::pair<StringRef, StringRef>, 4> BundlerInputFiles;
        auto ClangOutputOrErr =
            linkDevice(Files, LinkerArgs, true /* IsSYCLKind */,
                       CompileLinkOptionsOrErr->first);
        if (!ClangOutputOrErr)
          return ClangOutputOrErr.takeError();
        if (Triple.isNVPTX()) {
          auto VirtualArch = StringRef(clang::OffloadArchToVirtualArchString(
              clang::StringToOffloadArch(Arch)));
          auto PtxasOutputOrErr =
              nvptx::ptxas(*ClangOutputOrErr, LinkerArgs, Arch);
          if (!PtxasOutputOrErr)
            return PtxasOutputOrErr.takeError();
          BundlerInputFiles.emplace_back(*ClangOutputOrErr, VirtualArch);
          BundlerInputFiles.emplace_back(*PtxasOutputOrErr, Arch);
          auto BundledFileOrErr =
              nvptx::fatbinary(BundlerInputFiles, LinkerArgs);
          if (!BundledFileOrErr)
            return BundledFileOrErr.takeError();
          SplitModules[I].ModuleFilePath = *BundledFileOrErr;
        } else if (Triple.isAMDGCN()) {
          BundlerInputFiles.emplace_back(*ClangOutputOrErr, Arch);
          auto BundledFileOrErr =
              amdgcn::fatbinary(BundlerInputFiles, LinkerArgs);
          if (!BundledFileOrErr)
            return BundledFileOrErr.takeError();
          SplitModules[I].ModuleFilePath = *BundledFileOrErr;
        } else {
          SplitModules[I].ModuleFilePath = *ClangOutputOrErr;
          if (IsJIT) {
            SplitModules[I].CompileOptions = CompileLinkOptionsOrErr->first;
            SplitModules[I].LinkOptions = CompileLinkOptionsOrErr->second;
          }

          if (Triple.isNativeCPU()) {
            // Add to WrappedOutput directly rather than combining this with the
            // below because WrappedOutput holds references and
            // SplitModules[I].ModuleFilePath will go out of scope too soon.
            std::scoped_lock Guard(ImageMtx);
            WrappedOutput.push_back(*ClangOutputOrErr);
          }
        }
      }

      if (OutputSYCLBIN) {
        SYCLBIN::SYCLBINModuleDesc MD;
        MD.ArchString = LinkerArgs.getLastArgValue(OPT_arch_EQ);
        MD.TargetTriple =
            llvm::Triple{LinkerArgs.getLastArgValue(OPT_triple_EQ)};
        MD.SplitModules = std::move(SplitModules);
        std::scoped_lock<std::mutex> Guard(SYCLBINModulesMtx);
        SYCLBINModules.emplace_back(std::move(MD));
      } else {
        // TODO(NOM7): Remove this call and use community flow for bundle/wrap
        auto OutputFile = sycl::runWrapperAndCompile(SplitModules, LinkerArgs);
        if (!OutputFile)
          return OutputFile.takeError();

        // SYCL offload kind images are all ready to be sent to host linker.
        // TODO: Currently, device code wrapping for SYCL offload happens in a
        // separate path inside 'linkDevice' call seen above.
        // This will eventually be refactored to use the 'common' wrapping logic
        // that is used for other offload kinds.
        std::scoped_lock Guard(ImageMtx);
        WrappedOutput.push_back(*OutputFile);
      }
    }
    if (HasNonSYCLOffloadKinds) {
      // Write any remaining device inputs to an output file.
      SmallVector<StringRef> InputFiles;
      for (const OffloadFile &File : Input) {
        auto FileNameOrErr = writeOffloadFile(File);
        if (!FileNameOrErr)
          return FileNameOrErr.takeError();
        InputFiles.emplace_back(*FileNameOrErr);
      }

      // Link the remaining device files using the device linker.
      auto OutputOrErr = linkDevice(InputFiles, LinkerArgs);
      if (!OutputOrErr)
        return OutputOrErr.takeError();

      // Store the offloading image for each linked output file.
      for (OffloadKind Kind = OFK_OpenMP; Kind != OFK_LAST;
           Kind = static_cast<OffloadKind>((uint16_t)(Kind) << 1)) {
        if ((ActiveOffloadKindMask & Kind) == 0)
          continue;
        llvm::ErrorOr<std::unique_ptr<llvm::MemoryBuffer>> FileOrErr =
            llvm::MemoryBuffer::getFileOrSTDIN(*OutputOrErr);
        if (std::error_code EC = FileOrErr.getError()) {
          if (DryRun)
            FileOrErr = MemoryBuffer::getMemBuffer("");
          else
            return createFileError(*OutputOrErr, EC);
        }

        // Manually containerize offloading images not in ELF format.
        if (Error E = containerizeRawImage(*FileOrErr, Kind, LinkerArgs))
          return E;

        std::scoped_lock<decltype(ImageMtx)> Guard(ImageMtx);
        OffloadingImage TheImage{};
        TheImage.TheImageKind =
            Args.hasArg(OPT_embed_bitcode) ? IMG_Bitcode : IMG_Object;
        TheImage.TheOffloadKind = Kind;
        TheImage.StringData["triple"] =
            Args.MakeArgString(LinkerArgs.getLastArgValue(OPT_triple_EQ));
        TheImage.StringData["arch"] =
            Args.MakeArgString(LinkerArgs.getLastArgValue(OPT_arch_EQ));
        TheImage.Image = std::move(*FileOrErr);

        Images[Kind].emplace_back(std::move(TheImage));
      }
    }
    return Error::success();
  });
  if (Err)
    return std::move(Err);

  if (OutputSYCLBIN) {
    auto OutputOrErr = sycl::packageSYCLBIN(SYCLBINState, SYCLBINModules);
    if (!OutputOrErr)
      return OutputOrErr.takeError();
    WrappedOutput.push_back(*OutputOrErr);
  }

  for (auto &[Kind, Input] : Images) {
    if (Kind == OFK_SYCL)
      continue;
    // We sort the entries before bundling so they appear in a deterministic
    // order in the final binary.
    llvm::sort(Input, [](OffloadingImage &A, OffloadingImage &B) {
      return A.StringData["triple"] > B.StringData["triple"] ||
             A.StringData["arch"] > B.StringData["arch"] ||
             A.TheOffloadKind < B.TheOffloadKind;
    });
    auto BundledImagesOrErr = bundleLinkedOutput(Input, Args, Kind);
    if (!BundledImagesOrErr)
      return BundledImagesOrErr.takeError();

    if (!NeedsWrapping) {
      if (BundledImagesOrErr->size() != 1)
        return createStringError(
            "Expected a single bundled image for direct fat binary output");

      Expected<std::unique_ptr<FileOutputBuffer>> FOBOrErr =
          FileOutputBuffer::create(
              ExecutableName, BundledImagesOrErr->front()->getBufferSize());
      if (!FOBOrErr)
        return FOBOrErr.takeError();
      std::unique_ptr<FileOutputBuffer> FOB = std::move(*FOBOrErr);
      llvm::copy(BundledImagesOrErr->front()->getBuffer(),
                 FOB->getBufferStart());
      if (Error E = FOB->commit())
        return std::move(E);

      continue;
    }

    auto OutputOrErr = wrapDeviceImages(*BundledImagesOrErr, Args, Kind);
    if (!OutputOrErr)
      return OutputOrErr.takeError();
    WrappedOutput.push_back(*OutputOrErr);
  }
  return WrappedOutput;
}

std::optional<std::string> findFile(StringRef Dir, StringRef Root,
                                    const Twine &Name) {
  SmallString<128> Path;
  if (Dir.starts_with("="))
    sys::path::append(Path, Root, Dir.substr(1), Name);
  else
    sys::path::append(Path, Dir, Name);

  if (sys::fs::exists(Path))
    return static_cast<std::string>(Path);
  return std::nullopt;
}

std::optional<std::string>
findFromSearchPaths(StringRef Name, StringRef Root,
                    ArrayRef<StringRef> SearchPaths) {
  for (StringRef Dir : SearchPaths)
    if (std::optional<std::string> File = findFile(Dir, Root, Name))
      return File;
  return std::nullopt;
}

std::optional<std::string>
searchLibraryBaseName(StringRef Name, StringRef Root,
                      ArrayRef<StringRef> SearchPaths) {
  for (StringRef Dir : SearchPaths) {
    if (std::optional<std::string> File =
            findFile(Dir, Root, "lib" + Name + ".so"))
      return File;
    if (std::optional<std::string> File =
            findFile(Dir, Root, "lib" + Name + ".a"))
      return File;
  }
  return std::nullopt;
}

/// Search for static libraries in the linker's library path given input like
/// `-lfoo` or `-l:libfoo.a`.
std::optional<std::string> searchLibrary(StringRef Input, StringRef Root,
                                         ArrayRef<StringRef> SearchPaths) {
  if (Input.starts_with(":") || Input.ends_with(".lib"))
    return findFromSearchPaths(Input.drop_front(), Root, SearchPaths);
  return searchLibraryBaseName(Input, Root, SearchPaths);
}

/// Search the input files and libraries for embedded device offloading code
/// and add it to the list of files to be linked. Files coming from static
/// libraries are only added to the input if they are used by an existing
/// input file. Returns a list of input files intended for a single linking job.
Expected<SmallVector<SmallVector<OffloadFile>>>
getDeviceInput(const ArgList &Args) {
  llvm::TimeTraceScope TimeScope("ExtractDeviceCode");

  // Skip all the input if the user is overriding the output.
  if (Args.hasArg(OPT_override_image))
    return SmallVector<SmallVector<OffloadFile>>();

  StringRef Root = Args.getLastArgValue(OPT_sysroot_EQ);
  SmallVector<StringRef> LibraryPaths;
  for (const opt::Arg *Arg : Args.filtered(OPT_library_path, OPT_libpath))
    LibraryPaths.push_back(Arg->getValue());

  BumpPtrAllocator Alloc;
  StringSaver Saver(Alloc);

  // Try to extract device code from the linker input files.
  bool WholeArchive = Args.hasArg(OPT_wholearchive_flag) ? true : false;
  SmallVector<OffloadFile> ObjectFilesToExtract;
  SmallVector<OffloadFile> ArchiveFilesToExtract;
  for (const opt::Arg *Arg : Args.filtered(
           OPT_INPUT, OPT_library, OPT_whole_archive, OPT_no_whole_archive)) {
    if (Arg->getOption().matches(OPT_whole_archive) ||
        Arg->getOption().matches(OPT_no_whole_archive)) {
      WholeArchive = Arg->getOption().matches(OPT_whole_archive);
      continue;
    }

    std::optional<std::string> Filename =
        Arg->getOption().matches(OPT_library)
            ? searchLibrary(Arg->getValue(), Root, LibraryPaths)
            : std::string(Arg->getValue());

    if (!Filename && Arg->getOption().matches(OPT_library))
      reportError(
          createStringError("unable to find library -l%s", Arg->getValue()));

    if (!Filename || !sys::fs::exists(*Filename) ||
        sys::fs::is_directory(*Filename))
      continue;

    ErrorOr<std::unique_ptr<MemoryBuffer>> BufferOrErr =
        MemoryBuffer::getFile(*Filename);
    if (std::error_code EC = BufferOrErr.getError())
      return createFileError(*Filename, EC);

    MemoryBufferRef Buffer = **BufferOrErr;
    if (identify_magic(Buffer.getBuffer()) == file_magic::elf_shared_object)
      continue;
    SmallVector<OffloadFile> Binaries;
    size_t OldSize = Binaries.size();
    if (Error Err = extractOffloadBinaries(Buffer, Binaries))
      return std::move(Err);
    if (Binaries.size() == OldSize) {
      if (Error Err = sycl::extractBundledObjects(*Filename, Args, Binaries))
        return std::move(Err);
    }

    for (auto &OffloadFile : Binaries) {
      if (identify_magic(Buffer.getBuffer()) == file_magic::archive &&
          !WholeArchive)
        ArchiveFilesToExtract.emplace_back(std::move(OffloadFile));
      else
        ObjectFilesToExtract.emplace_back(std::move(OffloadFile));
    }
  }

  // Link all standard input files and update the list of symbols.
  MapVector<OffloadFile::TargetID, SmallVector<OffloadFile, 0>> InputFiles;
  for (OffloadFile &Binary : ObjectFilesToExtract) {
    if (!Binary.getBinary())
      continue;

    SmallVector<OffloadFile::TargetID> CompatibleTargets = {Binary};
    for (const auto &[ID, Input] : InputFiles)
      if (object::areTargetsCompatible(Binary, ID))
        CompatibleTargets.emplace_back(ID);

    for (const auto &[Index, ID] : llvm::enumerate(CompatibleTargets)) {
      // If another target needs this binary it must be copied instead.
      if (Index == CompatibleTargets.size() - 1)
        InputFiles[ID].emplace_back(std::move(Binary));
      else
        InputFiles[ID].emplace_back(Binary.copy());
    }
  }

  llvm::DenseSet<StringRef> ShouldExtract;
  for (auto &Arg : Args.getAllArgValues(OPT_should_extract))
    ShouldExtract.insert(Arg);

  // We only extract archive members from the fat binary if we find a used or
  // requested target. Unlike normal static archive handling, we just extract
  // every object file contained in the archive.
  for (OffloadFile &Binary : ArchiveFilesToExtract) {
    if (!Binary.getBinary())
      continue;

    SmallVector<OffloadFile::TargetID> CompatibleTargets = {Binary};
    for (const auto &[ID, Input] : InputFiles)
      if (object::areTargetsCompatible(Binary, ID))
        CompatibleTargets.emplace_back(ID);

    for (const auto &[Index, ID] : llvm::enumerate(CompatibleTargets)) {
      // Only extract an if we have an an object matching this target or it
      // was specifically requested.
      if (!InputFiles.count(ID) && !ShouldExtract.contains(ID.second))
        continue;

      // If another target needs this binary it must be copied instead.
      if (Index == CompatibleTargets.size() - 1)
        InputFiles[ID].emplace_back(std::move(Binary));
      else
        InputFiles[ID].emplace_back(Binary.copy());
    }
  }

  SmallVector<SmallVector<OffloadFile>> InputsForTarget;
  for (auto &[ID, Input] : InputFiles)
    InputsForTarget.emplace_back(std::move(Input));

  return std::move(InputsForTarget);
}

} // namespace

int main(int Argc, char **Argv) {
  InitLLVM X(Argc, Argv);
  InitializeAllTargetInfos();
  InitializeAllTargets();
  InitializeAllTargetMCs();
  InitializeAllAsmParsers();
  InitializeAllAsmPrinters();

  LinkerExecutable = Argv[0];
  sys::PrintStackTraceOnErrorSignal(Argv[0]);

  const OptTable &Tbl = getOptTable();
  BumpPtrAllocator Alloc;
  StringSaver Saver(Alloc);
  auto Args = Tbl.parseArgs(Argc, Argv, OPT_INVALID, Saver, [&](StringRef Err) {
    reportError(createStringError(Err));
  });

  if (Args.hasArg(OPT_help) || Args.hasArg(OPT_help_hidden)) {
    Tbl.printHelp(
        outs(),
        "clang-linker-wrapper [options] -- <options to passed to the linker>",
        "\nA wrapper utility over the host linker. It scans the input files\n"
        "for sections that require additional processing prior to linking.\n"
        "The will then transparently pass all arguments and input to the\n"
        "specified host linker to create the final binary.\n",
        Args.hasArg(OPT_help_hidden), Args.hasArg(OPT_help_hidden));
    return EXIT_SUCCESS;
  }
  if (Args.hasArg(OPT_v)) {
    printVersion(outs());
    return EXIT_SUCCESS;
  }

  // This forwards '-mllvm' arguments to LLVM if present.
  SmallVector<const char *> NewArgv = {Argv[0]};
  for (const opt::Arg *Arg : Args.filtered(OPT_mllvm))
    NewArgv.push_back(Arg->getValue());
  for (const opt::Arg *Arg : Args.filtered(OPT_offload_opt_eq_minus))
    NewArgv.push_back(Arg->getValue());
  SmallVector<PassPlugin, 1> PluginList;
  PassPlugins.setCallback([&](const std::string &PluginPath) {
    auto Plugin = PassPlugin::Load(PluginPath);
    if (!Plugin)
      reportFatalUsageError(Plugin.takeError());
    PluginList.emplace_back(Plugin.get());
  });
  cl::ParseCommandLineOptions(NewArgv.size(), &NewArgv[0]);

  Verbose = Args.hasArg(OPT_verbose);
  DryRun = Args.hasArg(OPT_dry_run);
  SaveTemps = Args.hasArg(OPT_save_temps);
  CudaBinaryPath = Args.getLastArgValue(OPT_cuda_path_EQ).str();

  llvm::Triple Triple(
      Args.getLastArgValue(OPT_host_triple_EQ, sys::getDefaultTargetTriple()));
  if (Args.hasArg(OPT_o))
    ExecutableName = Args.getLastArgValue(OPT_o, "a.out");
  else if (Args.hasArg(OPT_out))
    ExecutableName = Args.getLastArgValue(OPT_out, "a.exe");
  else
    ExecutableName = Triple.isOSWindows() ? "a.exe" : "a.out";

  parallel::strategy = hardware_concurrency(1);
  if (auto *Arg = Args.getLastArg(OPT_wrapper_jobs)) {
    StringRef Val = Arg->getValue();
    if (Val.equals_insensitive("jobserver"))
      parallel::strategy = jobserver_concurrency();
    else {
      unsigned Threads = 0;
      if (!llvm::to_integer(Val, Threads) || Threads == 0)
        reportError(createStringError(
            "%s: expected a positive integer or 'jobserver', got '%s'",
            Arg->getSpelling().data(), Val.data()));
      else
        parallel::strategy = hardware_concurrency(Threads);
    }
  }

  if (Args.hasArg(OPT_wrapper_time_trace_eq)) {
    unsigned Granularity;
    Args.getLastArgValue(OPT_wrapper_time_trace_granularity, "500")
        .getAsInteger(10, Granularity);
    timeTraceProfilerInitialize(Granularity, Argv[0]);
  }

  UseSYCLPostLinkTool = Args.hasFlag(OPT_use_sycl_post_link_tool,
                                     OPT_no_use_sycl_post_link_tool, true);
  if (!UseSYCLPostLinkTool && Args.hasArg(OPT_use_sycl_post_link_tool))
    reportError(createStringError("-use-sycl-post-link-tool and "
                                  "-no-use-sycl-post-link-tool options can't "
                                  "be used together."));

  if (Arg *SYCLBINArg = Args.getLastArg(OPT_syclbin_EQ)) {
    OutputSYCLBIN = true;
    auto MaybeSYCLBINState =
        llvm::StringSwitch<std::optional<SYCLBIN::BundleState>>(
            SYCLBINArg->getValue())
            .Case("input", SYCLBIN::BundleState::Input)
            .Case("object", SYCLBIN::BundleState::Object)
            .Case("executable", SYCLBIN::BundleState::Executable)
            .Default(std::nullopt);

    if (MaybeSYCLBINState)
      SYCLBINState = *MaybeSYCLBINState;
    else
      reportError(
          createStringError("Invalid argument for -syclbin (" +
                            StringRef{SYCLBINArg->getValue()} +
                            "). Must be either input, object or executable."));
  }

  if (OutputSYCLBIN && Args.hasArg(OPT_sycl_embed_ir))
    reportError(createStringError(
        "-sycl-embed_ir and -syclbin can't be used together."));

  if (Args.hasArg(OPT_sycl_module_split_mode_EQ)) {
    if (UseSYCLPostLinkTool)
      reportError(createStringError(
          "-sycl-module-split-mode should be used with "
          "the -no-use-sycl-post-link-tool command line option."));

    StringRef StrMode = Args.getLastArgValue(OPT_sycl_module_split_mode_EQ);
    SYCLModuleSplitMode = module_split::convertStringToSplitMode(StrMode);
    if (!SYCLModuleSplitMode)
      reportError(createStringError(
          inconvertibleErrorCode(),
          formatv("sycl-module-split-mode value isn't recognized: {0}",
                  StrMode)));
  }

  if (Args.hasArg(OPT_sycl_dump_device_code_EQ)) {
    Arg *A = Args.getLastArg(OPT_sycl_dump_device_code_EQ);
    OffloadImageDumpDir = A->getValue();
    if (OffloadImageDumpDir.empty())
      sys::path::native(OffloadImageDumpDir = "./");
    else
      OffloadImageDumpDir.append(sys::path::get_separator());
  }

  {
    llvm::TimeTraceScope TimeScope("Execute linker wrapper");

    // Extract the device input files stored in the host fat binary.
    auto DeviceInputFiles = getDeviceInput(Args);
    if (!DeviceInputFiles)
      reportError(DeviceInputFiles.takeError());

    // Check if we should emit fat binary directly without wrapping or host
    // linking.
    bool EmitFatbinOnly = Args.hasArg(OPT_emit_fatbin_only);

    // Link and process the device images. The function may emit a direct fat
    // binary if --emit-fatbin-only is specified.
    auto FilesOrErr = linkAndWrapDeviceFiles(*DeviceInputFiles, Args, Argv,
                                             Argc, !EmitFatbinOnly);
    if (!FilesOrErr)
      reportError(FilesOrErr.takeError());

    if (OutputSYCLBIN) {
      if (Error Err = sycl::mergeSYCLBIN(*FilesOrErr, Args))
        reportError(std::move(Err));
    } else if (Args.hasArg(OPT_sycl_device_link)) {
      // Skip host linker if --sycl-device-link option is set.
      // Just copy the output of device linking and wrapping action.
      if (FilesOrErr->size() != 1)
        reportError(
            createStringError("Expect single output from the device linker."));
      if (Error Err = sycl::copyFileToFinalExecutable((*FilesOrErr)[0], Args))
        reportError(std::move(Err));
    } else {
      // Run the host linking job with the rendered arguments.
      if (!EmitFatbinOnly) {
        if (Error Err = runLinker(*FilesOrErr, Args))
          reportError(std::move(Err));
      }
    }
  }

  if (const opt::Arg *Arg = Args.getLastArg(OPT_wrapper_time_trace_eq)) {
    if (Error Err = timeTraceProfilerWrite(Arg->getValue(), ExecutableName))
      reportError(std::move(Err));
    timeTraceProfilerCleanup();
  }

  // Remove the temporary files created.
  if (!SaveTemps)
    for (const auto &TempFile : TempFiles)
      if (std::error_code EC = sys::fs::remove(TempFile))
        reportError(createFileError(TempFile, EC));
  return EXIT_SUCCESS;
}<|MERGE_RESOLUTION|>--- conflicted
+++ resolved
@@ -276,13 +276,10 @@
   std::string PrefixStr = clang::sanitizeTargetIDInFileName(Prefix.str());
 
   if (SaveTemps) {
-<<<<<<< HEAD
     // Generate a unique path name without creating a file
     sys::fs::createUniquePath(Prefix + "-%%%%%%." + Extension, OutputFile,
                               /*MakeAbsolute=*/false);
-=======
     (PrefixStr + "." + Extension).toNullTerminatedStringRef(OutputFile);
->>>>>>> f9696949
   } else {
     if (std::error_code EC =
             sys::fs::createTemporaryFile(PrefixStr, Extension, OutputFile))
@@ -1844,42 +1841,6 @@
   }
 }
 
-<<<<<<< HEAD
-=======
-Error containerizeRawImage(std::unique_ptr<MemoryBuffer> &Img, OffloadKind Kind,
-                           const ArgList &Args) {
-  llvm::Triple Triple(Args.getLastArgValue(OPT_triple_EQ));
-  if (Kind == OFK_OpenMP && Triple.isSPIRV() &&
-      Triple.getVendor() == llvm::Triple::Intel)
-    return offloading::intel::containerizeOpenMPSPIRVImage(Img);
-  return Error::success();
-}
-
-Expected<StringRef> writeOffloadFile(const OffloadFile &File) {
-  const OffloadBinary &Binary = *File.getBinary();
-
-  StringRef Prefix =
-      sys::path::stem(Binary.getMemoryBufferRef().getBufferIdentifier());
-  SmallString<128> Filename;
-  (Prefix + "-" + Binary.getTriple() + "-" + Binary.getArch())
-      .toVector(Filename);
-  auto TempFileOrErr = createOutputFile(Filename, "o");
-  if (!TempFileOrErr)
-    return TempFileOrErr.takeError();
-
-  Expected<std::unique_ptr<FileOutputBuffer>> OutputOrErr =
-      FileOutputBuffer::create(*TempFileOrErr, Binary.getImage().size());
-  if (!OutputOrErr)
-    return OutputOrErr.takeError();
-  std::unique_ptr<FileOutputBuffer> Output = std::move(*OutputOrErr);
-  llvm::copy(Binary.getImage(), Output->getBufferStart());
-  if (Error E = Output->commit())
-    return std::move(E);
-
-  return *TempFileOrErr;
-}
-
->>>>>>> f9696949
 // Compile the module to an object file using the appropriate target machine for
 // the host triple.
 Expected<StringRef> compileModule(Module &M, OffloadKind Kind) {
