//===-- clang-linker-wrapper/ClangLinkerWrapper.cpp - wrapper over linker-===//
//
// Part of the LLVM Project, under the Apache License v2.0 with LLVM Exceptions.
// See https://llvm.org/LICENSE.txt for license information.
// SPDX-License-Identifier: Apache-2.0 WITH LLVM-exception
//
//===---------------------------------------------------------------------===//
//
// This tool works as a wrapper over a linking job. This tool is used to create
// linked device images for offloading. It scans the linker's input for embedded
// device offloading data stored in sections `.llvm.offloading` and extracts it
// as a temporary file. The extracted device files will then be passed to a
// device linking job to create a final device image.
//
//===---------------------------------------------------------------------===//

#include "clang/Basic/Cuda.h"
#include "clang/Basic/TargetID.h"
#include "clang/Basic/Version.h"
#include "llvm/ADT/MapVector.h"
#include "llvm/BinaryFormat/Magic.h"
#include "llvm/Bitcode/BitcodeWriter.h"
#include "llvm/CodeGen/CommandFlags.h"
#include "llvm/Frontend/Offloading/OffloadWrapper.h"
#include "llvm/Frontend/Offloading/SYCLOffloadWrapper.h"
#include "llvm/Frontend/Offloading/Utility.h"
#include "llvm/IR/Constants.h"
#include "llvm/IR/DiagnosticPrinter.h"
#include "llvm/IR/Module.h"
#include "llvm/IRReader/IRReader.h"
#include "llvm/LTO/LTO.h"
#include "llvm/MC/TargetRegistry.h"
#include "llvm/Object/Archive.h"
#include "llvm/Object/ArchiveWriter.h"
#include "llvm/Object/Binary.h"
#include "llvm/Object/ELFObjectFile.h"
#include "llvm/Object/IRObjectFile.h"
#include "llvm/Object/ObjectFile.h"
#include "llvm/Object/OffloadBinary.h"
#include "llvm/Object/SYCLBIN.h"
#include "llvm/Option/ArgList.h"
#include "llvm/Option/OptTable.h"
#include "llvm/Option/Option.h"
#include "llvm/Passes/PassPlugin.h"
#include "llvm/Remarks/HotnessThresholdParser.h"
#include "llvm/SYCLPostLink/ModuleSplitter.h"
#include "llvm/Support/CommandLine.h"
#include "llvm/Support/Errc.h"
#include "llvm/Support/FileOutputBuffer.h"
#include "llvm/Support/FileSystem.h"
#include "llvm/Support/InitLLVM.h"
#include "llvm/Support/LineIterator.h"
#include "llvm/Support/MemoryBuffer.h"
#include "llvm/Support/Parallel.h"
#include "llvm/Support/Path.h"
#include "llvm/Support/Program.h"
#include "llvm/Support/Signals.h"
#include "llvm/Support/SourceMgr.h"
#include "llvm/Support/StringSaver.h"
#include "llvm/Support/TargetSelect.h"
#include "llvm/Support/TimeProfiler.h"
#include "llvm/Support/WithColor.h"
#include "llvm/Support/raw_ostream.h"
#include "llvm/Target/TargetMachine.h"
#include "llvm/TargetParser/Host.h"
#include <atomic>
#include <optional>

#define COMPILE_OPTS "compile-opts"
#define LINK_OPTS "link-opts"

using namespace llvm;
using namespace llvm::opt;
using namespace llvm::object;

// Various tools (e.g., llc and opt) duplicate this series of declarations for
// options related to passes and remarks.

static cl::opt<bool> RemarksWithHotness(
    "pass-remarks-with-hotness",
    cl::desc("With PGO, include profile count in optimization remarks"),
    cl::Hidden);

static cl::opt<std::optional<uint64_t>, false, remarks::HotnessThresholdParser>
    RemarksHotnessThreshold(
        "pass-remarks-hotness-threshold",
        cl::desc("Minimum profile count required for "
                 "an optimization remark to be output. "
                 "Use 'auto' to apply the threshold from profile summary."),
        cl::value_desc("N or 'auto'"), cl::init(0), cl::Hidden);

static cl::opt<std::string>
    RemarksFilename("pass-remarks-output",
                    cl::desc("Output filename for pass remarks"),
                    cl::value_desc("filename"));

static cl::opt<std::string>
    RemarksPasses("pass-remarks-filter",
                  cl::desc("Only record optimization remarks from passes whose "
                           "names match the given regular expression"),
                  cl::value_desc("regex"));

static cl::opt<std::string> RemarksFormat(
    "pass-remarks-format",
    cl::desc("The format used for serializing remarks (default: YAML)"),
    cl::value_desc("format"), cl::init("yaml"));

static cl::list<std::string>
    PassPlugins("load-pass-plugin",
                cl::desc("Load passes from plugin library"));

static cl::opt<std::string> PassPipeline(
    "passes",
    cl::desc(
        "A textual description of the pass pipeline. To have analysis passes "
        "available before a certain pass, add 'require<foo-analysis>'. "
        "'-passes' overrides the pass pipeline (but not all effects) from "
        "specifying '--opt-level=O?' (O2 is the default) to "
        "clang-linker-wrapper.  Be sure to include the corresponding "
        "'default<O?>' in '-passes'."));
static cl::alias PassPipeline2("p", cl::aliasopt(PassPipeline),
                               cl::desc("Alias for -passes"));

/// Path of the current binary.
static const char *LinkerExecutable;

/// Ssave intermediary results.
static bool SaveTemps = false;

/// Print arguments without executing.
static bool DryRun = false;

/// Print verbose output.
static bool Verbose = false;

/// Filename of the executable being created.
static StringRef ExecutableName;

/// Binary path for the CUDA installation.
static std::string CudaBinaryPath;

/// Mutex lock to protect writes to shared TempFiles in parallel.
static std::mutex TempFilesMutex;

/// Temporary files created by the linker wrapper.
static std::list<SmallString<128>> TempFiles;

/// Codegen flags for LTO backend.
static codegen::RegisterCodeGenFlags CodeGenFlags;

static std::optional<llvm::module_split::IRSplitMode> SYCLModuleSplitMode;

static bool UseSYCLPostLinkTool;

<<<<<<< HEAD
static bool OutputSYCLBIN;

static SmallString<128> SPIRVDumpDir;
=======
static SmallString<128> OffloadImageDumpDir;
>>>>>>> 80328323

using OffloadingImage = OffloadBinary::OffloadingImage;

namespace llvm {
// Provide DenseMapInfo so that OffloadKind can be used in a DenseMap.
template <> struct DenseMapInfo<OffloadKind> {
  static inline OffloadKind getEmptyKey() { return OFK_LAST; }
  static inline OffloadKind getTombstoneKey() {
    return static_cast<OffloadKind>(OFK_LAST + 1);
  }
  static unsigned getHashValue(const OffloadKind &Val) { return Val; }

  static bool isEqual(const OffloadKind &LHS, const OffloadKind &RHS) {
    return LHS == RHS;
  }
};
} // namespace llvm

namespace {
using std::error_code;

/// Must not overlap with llvm::opt::DriverFlag.
enum WrapperFlags {
  WrapperOnlyOption = (1 << 4), // Options only used by the linker wrapper.
  DeviceOnlyOption = (1 << 5),  // Options only used for device linking.
};

enum ID {
  OPT_INVALID = 0, // This is not an option ID.
#define OPTION(...) LLVM_MAKE_OPT_ID(__VA_ARGS__),
#include "LinkerWrapperOpts.inc"
  LastOption
#undef OPTION
};

#define OPTTABLE_STR_TABLE_CODE
#include "LinkerWrapperOpts.inc"
#undef OPTTABLE_STR_TABLE_CODE

#define OPTTABLE_PREFIXES_TABLE_CODE
#include "LinkerWrapperOpts.inc"
#undef OPTTABLE_PREFIXES_TABLE_CODE

static constexpr OptTable::Info InfoTable[] = {
#define OPTION(...) LLVM_CONSTRUCT_OPT_INFO(__VA_ARGS__),
#include "LinkerWrapperOpts.inc"
#undef OPTION
};

class WrapperOptTable : public opt::GenericOptTable {
public:
  WrapperOptTable()
      : opt::GenericOptTable(OptionStrTable, OptionPrefixesTable, InfoTable) {}
};

const OptTable &getOptTable() {
  static const WrapperOptTable *Table = []() {
    auto Result = std::make_unique<WrapperOptTable>();
    return Result.release();
  }();
  return *Table;
}

void printCommands(ArrayRef<StringRef> CmdArgs) {
  if (CmdArgs.empty())
    return;

  llvm::errs() << " \"" << CmdArgs.front() << "\" ";
  for (auto IC = std::next(CmdArgs.begin()), IE = CmdArgs.end(); IC != IE; ++IC)
    llvm::errs() << *IC << (std::next(IC) != IE ? " " : "\n");
}

[[noreturn]] void reportError(Error E) {
  outs().flush();
  logAllUnhandledErrors(std::move(E),
                        WithColor::error(errs(), LinkerExecutable));
  exit(EXIT_FAILURE);
}

/// Create an extra user-specified \p OffloadFile.
/// TODO: We should find a way to wrap these as libraries instead.
Expected<OffloadFile> getInputBitcodeLibrary(StringRef Input) {
  auto [Device, Path] = StringRef(Input).split('=');
  auto [String, Arch] = Device.rsplit('-');
  auto [Kind, Triple] = String.split('-');

  llvm::ErrorOr<std::unique_ptr<MemoryBuffer>> ImageOrError =
      llvm::MemoryBuffer::getFileOrSTDIN(Path);
  if (std::error_code EC = ImageOrError.getError())
    return createFileError(Path, EC);

  OffloadingImage Image{};
  Image.TheImageKind = IMG_Bitcode;
  Image.TheOffloadKind = getOffloadKind(Kind);
  Image.StringData["triple"] = Triple;
  Image.StringData["arch"] = Arch;
  Image.Image = std::move(*ImageOrError);

  std::unique_ptr<MemoryBuffer> Binary = MemoryBuffer::getMemBufferCopy(
      OffloadBinary::write(Image), Image.Image->getBufferIdentifier());
  auto NewBinaryOrErr = OffloadBinary::create(*Binary);
  if (!NewBinaryOrErr)
    return NewBinaryOrErr.takeError();
  return OffloadFile(std::move(*NewBinaryOrErr), std::move(Binary));
}

std::string getMainExecutable(const char *Name) {
  void *Ptr = (void *)(intptr_t)&getMainExecutable;
  auto COWPath = sys::fs::getMainExecutable(Name, Ptr);
  return sys::path::parent_path(COWPath).str();
}

/// Get a temporary filename suitable for output.
Expected<StringRef> createOutputFile(const Twine &Prefix, StringRef Extension) {
  std::scoped_lock<decltype(TempFilesMutex)> Lock(TempFilesMutex);
  SmallString<128> OutputFile;
  if (SaveTemps) {
    // Generate a unique path name without creating a file
    sys::fs::createUniquePath(Prefix + "-%%%%%%." + Extension, OutputFile,
                              /*MakeAbsolute=*/false);
  } else {
    if (std::error_code EC =
            sys::fs::createTemporaryFile(Prefix, Extension, OutputFile))
      return createFileError(OutputFile, EC);
  }

  TempFiles.emplace_back(std::move(OutputFile));
  return TempFiles.back();
}

// TODO: Remove HasSYCLOffloadKind dependence when aligning with community code.
Expected<StringRef> writeOffloadFile(const OffloadFile &File,
                                     bool HasSYCLOffloadKind = false) {
  const OffloadBinary &Binary = *File.getBinary();

  StringRef Prefix =
      sys::path::stem(Binary.getMemoryBufferRef().getBufferIdentifier());
  StringRef Suffix = getImageKindName(Binary.getImageKind());

  auto TempFileOrErr = createOutputFile(
      Prefix + "-" + Binary.getTriple() + "-" + Binary.getArch(),
      HasSYCLOffloadKind ? getImageKindName(Binary.getImageKind()) : "o");
  if (!TempFileOrErr)
    return TempFileOrErr.takeError();

  Expected<std::unique_ptr<FileOutputBuffer>> OutputOrErr =
      FileOutputBuffer::create(*TempFileOrErr, Binary.getImage().size());
  if (!OutputOrErr)
    return OutputOrErr.takeError();
  std::unique_ptr<FileOutputBuffer> Output = std::move(*OutputOrErr);
  llvm::copy(Binary.getImage(), Output->getBufferStart());
  if (Error E = Output->commit())
    return std::move(E);

  return *TempFileOrErr;
}

/// Execute the command \p ExecutablePath with the arguments \p Args.
Error executeCommands(StringRef ExecutablePath, ArrayRef<StringRef> Args) {
  if (Verbose || DryRun)
    printCommands(Args);

  if (!DryRun)
    if (sys::ExecuteAndWait(ExecutablePath, Args))
      return createStringError(
          "'%s' failed", sys::path::filename(ExecutablePath).str().c_str());
  return Error::success();
}

Expected<std::string> findProgram(StringRef Name, ArrayRef<StringRef> Paths) {

  ErrorOr<std::string> Path = sys::findProgramByName(Name, Paths);
  if (!Path)
    Path = sys::findProgramByName(Name);
  if (!Path && DryRun)
    return Name.str();
  if (!Path)
    return createStringError(Path.getError(),
                             "Unable to find '" + Name + "' in path");
  return *Path;
}

bool linkerSupportsLTO(const ArgList &Args) {
  llvm::Triple Triple(Args.getLastArgValue(OPT_triple_EQ));
  return Triple.isNVPTX() || Triple.isAMDGPU() ||
         Args.getLastArgValue(OPT_linker_path_EQ).ends_with("lld");
}

/// Returns the hashed value for a constant string.
std::string getHash(StringRef Str) {
  llvm::MD5 Hasher;
  llvm::MD5::MD5Result Hash;
  Hasher.update(Str);
  Hasher.final(Hash);
  return llvm::utohexstr(Hash.low(), /*LowerCase=*/true);
}

/// Renames offloading entry sections in a relocatable link so they do not
/// conflict with a later link job.
Error relocateOffloadSection(const ArgList &Args, StringRef Output) {
  llvm::Triple Triple(
      Args.getLastArgValue(OPT_host_triple_EQ, sys::getDefaultTargetTriple()));
  if (Triple.isOSWindows())
    return createStringError(
        "Relocatable linking is not supported on COFF targets");

  Expected<std::string> ObjcopyPath =
      findProgram("llvm-objcopy", {getMainExecutable("llvm-objcopy")});
  if (!ObjcopyPath)
    return ObjcopyPath.takeError();

  // Use the linker output file to get a unique hash. This creates a unique
  // identifier to rename the sections to that is deterministic to the contents.
  auto BufferOrErr = DryRun ? MemoryBuffer::getMemBuffer("")
                            : MemoryBuffer::getFileOrSTDIN(Output);
  if (!BufferOrErr)
    return createStringError("Failed to open %s", Output.str().c_str());
  std::string Suffix = "_" + getHash((*BufferOrErr)->getBuffer());

  SmallVector<StringRef> ObjcopyArgs = {
      *ObjcopyPath,
      Output,
  };

  // Remove the old .llvm.offloading section to prevent further linking.
  ObjcopyArgs.emplace_back("--remove-section");
  ObjcopyArgs.emplace_back(".llvm.offloading");
  for (StringRef Prefix : {"omp", "cuda", "hip"}) {
    auto Section = (Prefix + "_offloading_entries").str();
    // Rename the offloading entires to make them private to this link unit.
    ObjcopyArgs.emplace_back("--rename-section");
    ObjcopyArgs.emplace_back(
        Args.MakeArgString(Section + "=" + Section + Suffix));

    // Rename the __start_ / __stop_ symbols appropriately to iterate over the
    // newly renamed section containing the offloading entries.
    ObjcopyArgs.emplace_back("--redefine-sym");
    ObjcopyArgs.emplace_back(Args.MakeArgString("__start_" + Section + "=" +
                                                "__start_" + Section + Suffix));
    ObjcopyArgs.emplace_back("--redefine-sym");
    ObjcopyArgs.emplace_back(Args.MakeArgString("__stop_" + Section + "=" +
                                                "__stop_" + Section + Suffix));
  }

  if (Error Err = executeCommands(*ObjcopyPath, ObjcopyArgs))
    return Err;

  return Error::success();
}

/// Runs the wrapped linker job with the newly created input.
Error runLinker(ArrayRef<StringRef> Files, const ArgList &Args) {
  llvm::TimeTraceScope TimeScope("Execute host linker");

  // Render the linker arguments and add the newly created image. We add it
  // after the output file to ensure it is linked with the correct libraries.
  StringRef LinkerPath = Args.getLastArgValue(OPT_linker_path_EQ);
  if (LinkerPath.empty())
    return createStringError("linker path missing, must pass 'linker-path'");
  ArgStringList NewLinkerArgs;
  for (const opt::Arg *Arg : Args) {
    // Do not forward arguments only intended for the linker wrapper.
    if (Arg->getOption().hasFlag(WrapperOnlyOption))
      continue;

    Arg->render(Args, NewLinkerArgs);
    if (Arg->getOption().matches(OPT_o) || Arg->getOption().matches(OPT_out))
      llvm::transform(Files, std::back_inserter(NewLinkerArgs),
                      [&](StringRef Arg) { return Args.MakeArgString(Arg); });
  }

  SmallVector<StringRef> LinkerArgs({LinkerPath});
  for (StringRef Arg : NewLinkerArgs)
    LinkerArgs.push_back(Arg);
  if (Error Err = executeCommands(LinkerPath, LinkerArgs))
    return Err;

  if (Args.hasArg(OPT_relocatable))
    return relocateOffloadSection(Args, ExecutableName);

  return Error::success();
}

void printVersion(raw_ostream &OS) {
  OS << clang::getClangToolFullVersion("clang-linker-wrapper") << '\n';
}

namespace nvptx {
Expected<StringRef>
fatbinary(ArrayRef<std::pair<StringRef, StringRef>> InputFiles,
          const ArgList &Args) {
  llvm::TimeTraceScope TimeScope("NVPTX fatbinary");
  // NVPTX uses the fatbinary program to bundle the linked images.
  Expected<std::string> FatBinaryPath =
      findProgram("fatbinary", {CudaBinaryPath + "/bin"});
  if (!FatBinaryPath)
    return FatBinaryPath.takeError();

  llvm::Triple Triple(
      Args.getLastArgValue(OPT_host_triple_EQ, sys::getDefaultTargetTriple()));

  // Create a new file to write the linked device image to.
  auto TempFileOrErr =
      createOutputFile(sys::path::filename(ExecutableName), "fatbin");
  if (!TempFileOrErr)
    return TempFileOrErr.takeError();

  SmallVector<StringRef, 16> CmdArgs;
  CmdArgs.push_back(*FatBinaryPath);
  CmdArgs.push_back(Triple.isArch64Bit() ? "-64" : "-32");
  CmdArgs.push_back("--create");
  CmdArgs.push_back(*TempFileOrErr);
  for (const auto &[File, Arch] : InputFiles)
    CmdArgs.push_back(
        Args.MakeArgString("--image=profile=" + Arch + ",file=" + File));

  if (Error Err = executeCommands(*FatBinaryPath, CmdArgs))
    return std::move(Err);

  return *TempFileOrErr;
}

// ptxas binary
Expected<StringRef> ptxas(StringRef InputFile, const ArgList &Args,
                          StringRef Arch) {
  llvm::TimeTraceScope TimeScope("NVPTX ptxas");
  // NVPTX uses the ptxas program to process assembly files.
  Expected<std::string> PtxasPath =
      findProgram("ptxas", {CudaBinaryPath + "/bin"});
  if (!PtxasPath)
    return PtxasPath.takeError();

  llvm::Triple Triple(
      Args.getLastArgValue(OPT_host_triple_EQ, sys::getDefaultTargetTriple()));

  // Create a new file to write the output to.
  auto TempFileOrErr =
      createOutputFile(sys::path::filename(ExecutableName), "cubin");
  if (!TempFileOrErr)
    return TempFileOrErr.takeError();

  SmallVector<StringRef, 16> CmdArgs;
  CmdArgs.push_back(*PtxasPath);
  CmdArgs.push_back(Triple.isArch64Bit() ? "-m64" : "-m32");
  // Pass -v to ptxas if it was passed to the driver.
  if (Args.hasArg(OPT_verbose))
    CmdArgs.push_back("-v");
  StringRef OptLevel = Args.getLastArgValue(OPT_opt_level, "O2");
  if (Args.hasArg(OPT_debug))
    CmdArgs.push_back("-g");
  else
    CmdArgs.push_back(Args.MakeArgString("-" + OptLevel));
  CmdArgs.push_back("--gpu-name");
  CmdArgs.push_back(Arch);
  CmdArgs.push_back("--output-file");
  CmdArgs.push_back(*TempFileOrErr);
  CmdArgs.push_back(InputFile);
  if (Error Err = executeCommands(*PtxasPath, CmdArgs))
    return std::move(Err);
  return *TempFileOrErr;
}
} // namespace nvptx

namespace amdgcn {
Expected<StringRef>
fatbinary(ArrayRef<std::pair<StringRef, StringRef>> InputFiles,
          const ArgList &Args) {
  llvm::TimeTraceScope TimeScope("AMDGPU Fatbinary");

  // AMDGPU uses the clang-offload-bundler to bundle the linked images.
  Expected<std::string> OffloadBundlerPath = findProgram(
      "clang-offload-bundler", {getMainExecutable("clang-offload-bundler")});
  if (!OffloadBundlerPath)
    return OffloadBundlerPath.takeError();

  llvm::Triple Triple(
      Args.getLastArgValue(OPT_host_triple_EQ, sys::getDefaultTargetTriple()));

  // Create a new file to write the linked device image to.
  auto TempFileOrErr =
      createOutputFile(sys::path::filename(ExecutableName), "hipfb");
  if (!TempFileOrErr)
    return TempFileOrErr.takeError();

  BumpPtrAllocator Alloc;
  StringSaver Saver(Alloc);

  SmallVector<StringRef, 16> CmdArgs;
  CmdArgs.push_back(*OffloadBundlerPath);
  CmdArgs.push_back("-type=o");
  CmdArgs.push_back("-bundle-align=4096");

  if (Args.hasArg(OPT_compress))
    CmdArgs.push_back("-compress");
  if (auto *Arg = Args.getLastArg(OPT_compression_level_eq))
    CmdArgs.push_back(
        Args.MakeArgString(Twine("-compression-level=") + Arg->getValue()));

  SmallVector<StringRef> Targets = {"-targets=host-x86_64-unknown-linux-gnu"};
  for (const auto &[File, Arch] : InputFiles)
    Targets.push_back(Saver.save("hip-amdgcn-amd-amdhsa--" + Arch));
  CmdArgs.push_back(Saver.save(llvm::join(Targets, ",")));

#ifdef _WIN32
  CmdArgs.push_back("-input=NUL");
#else
  CmdArgs.push_back("-input=/dev/null");
#endif
  for (const auto &[File, Arch] : InputFiles)
    CmdArgs.push_back(Saver.save("-input=" + File));

  CmdArgs.push_back(Saver.save("-output=" + *TempFileOrErr));

  if (Error Err = executeCommands(*OffloadBundlerPath, CmdArgs))
    return std::move(Err);

  return *TempFileOrErr;
}
} // namespace amdgcn

namespace sycl {
// This utility function is used to gather all SYCL device library files that
// will be linked with input device files.
// The list of files and its location are passed from driver.
static Error getSYCLDeviceLibs(SmallVector<std::string, 16> &DeviceLibFiles,
                               const ArgList &Args) {
  StringRef SYCLDeviceLibLoc("");
  if (Arg *A = Args.getLastArg(OPT_sycl_device_library_location_EQ))
    SYCLDeviceLibLoc = A->getValue();
  if (Arg *A = Args.getLastArg(OPT_sycl_device_lib_EQ)) {
    if (A->getValues().size() == 0)
      return createStringError(
          inconvertibleErrorCode(),
          "Number of device library files cannot be zero.");
    for (StringRef Val : A->getValues()) {
      SmallString<128> LibName(SYCLDeviceLibLoc);
      llvm::sys::path::append(LibName, Val);
      if (llvm::sys::fs::exists(LibName))
        DeviceLibFiles.push_back(std::string(LibName));
      else
        return createStringError(inconvertibleErrorCode(),
                                 std::string(LibName) +
                                     " SYCL device library file is not found.");
    }
  }
  return Error::success();
}

/// This routine is used to convert SPIR-V input files into LLVM IR files.
/// 'llvm-spirv -r' command is used for this purpose.
/// If input is not a SPIR-V file, then the original file is returned.
/// TODO: Add a check to identify SPIR-V files and exit early if the input is
/// not a SPIR-V file.
/// 'Filename' is the input file that could be a SPIR-V file.
/// 'Args' encompasses all arguments required for linking and wrapping device
/// code and will be parsed to generate options required to be passed into the
/// llvm-spirv tool.
static Expected<StringRef> convertSPIRVToIR(StringRef Filename,
                                            const ArgList &Args) {
  Expected<std::string> SPIRVToIRWrapperPath = findProgram(
      "spirv-to-ir-wrapper", {getMainExecutable("spirv-to-ir-wrapper")});
  if (!SPIRVToIRWrapperPath)
    return SPIRVToIRWrapperPath.takeError();

  // Create a new file to write the converted file to.
  auto TempFileOrErr =
      createOutputFile(sys::path::filename(ExecutableName), "bc");
  if (!TempFileOrErr)
    return TempFileOrErr.takeError();

  SmallVector<StringRef, 8> CmdArgs;
  CmdArgs.push_back(*SPIRVToIRWrapperPath);
  CmdArgs.push_back(Filename);
  CmdArgs.push_back("-o");
  CmdArgs.push_back(*TempFileOrErr);
  CmdArgs.push_back("--llvm-spirv-opts");
  CmdArgs.push_back("--spirv-preserve-auxdata --spirv-target-env=SPV-IR "
                    "--spirv-builtin-format=global");
  if (Error Err = executeCommands(*SPIRVToIRWrapperPath, CmdArgs))
    return std::move(Err);
  return *TempFileOrErr;
}

/// Add any sycl-post-link options that rely on a specific Triple in addition
/// to user supplied options.
/// NOTE: Any changes made here should be reflected in the similarly named
/// function in clang/lib/Driver/ToolChains/Clang.cpp.
static void
getTripleBasedSYCLPostLinkOpts(const ArgList &Args,
                               SmallVector<StringRef, 8> &PostLinkArgs,
                               const llvm::Triple Triple) {
  const llvm::Triple HostTriple(Args.getLastArgValue(OPT_host_triple_EQ));
  bool SYCLNativeCPU = (HostTriple == Triple);
  bool SpecConstsSupported = (!Triple.isNVPTX() && !Triple.isAMDGCN() &&
                              !Triple.isSPIRAOT() && !SYCLNativeCPU);
  if (SpecConstsSupported)
    PostLinkArgs.push_back("-spec-const=native");
  else
    PostLinkArgs.push_back("-spec-const=emulation");

  // TODO: If we ever pass -ir-output-only based on the triple,
  // make sure we don't pass -properties.
  PostLinkArgs.push_back("-properties");

  // See if device code splitting is already requested. If not requested, then
  // set -split=auto for non-FPGA targets.
  bool NoSplit = true;
  for (auto Arg : PostLinkArgs)
    if (Arg.contains("-split=")) {
      NoSplit = false;
      break;
    }
  if (NoSplit && (Triple.getSubArch() != llvm::Triple::SPIRSubArch_fpga))
    PostLinkArgs.push_back("-split=auto");

  // On Intel targets we don't need non-kernel functions as entry points,
  // because it only increases amount of code for device compiler to handle,
  // without any actual benefits.
  // TODO: Try to extend this feature for non-Intel GPUs.
  if ((!Args.hasFlag(OPT_no_sycl_remove_unused_external_funcs,
                     OPT_sycl_remove_unused_external_funcs, false) &&
       !SYCLNativeCPU) &&
      !Args.hasArg(OPT_sycl_allow_device_image_dependencies) &&
      !Triple.isNVPTX() && !Triple.isAMDGPU())
    PostLinkArgs.push_back("-emit-only-kernels-as-entry-points");

  if (!Triple.isAMDGCN())
    PostLinkArgs.push_back("-emit-param-info");
  // Enable program metadata
  if (Triple.isNVPTX() || Triple.isAMDGCN() || SYCLNativeCPU)
    PostLinkArgs.push_back("-emit-program-metadata");

  bool SplitEsimdByDefault = Triple.isSPIROrSPIRV();
  bool SplitEsimd =
      Args.hasFlag(OPT_sycl_device_code_split_esimd,
                   OPT_no_sycl_device_code_split_esimd, SplitEsimdByDefault);
  if (!Args.hasArg(OPT_sycl_thin_lto))
    PostLinkArgs.push_back("-symbols");
  // Specialization constant info generation is mandatory -
  // add options unconditionally
  PostLinkArgs.push_back("-emit-exported-symbols");
  PostLinkArgs.push_back("-emit-imported-symbols");
  if (SplitEsimd)
    PostLinkArgs.push_back("-split-esimd");
  PostLinkArgs.push_back("-lower-esimd");

  bool IsAOT = Triple.isNVPTX() || Triple.isAMDGCN() || Triple.isSPIRAOT();
  if (Args.hasFlag(OPT_sycl_add_default_spec_consts_image,
                   OPT_no_sycl_add_default_spec_consts_image, false) &&
      IsAOT)
    PostLinkArgs.push_back("-generate-device-image-default-spec-consts");
}

/// Run sycl-post-link tool for SYCL offloading.
/// 'InputFiles' is the list of input LLVM IR files.
/// 'Args' encompasses all arguments required for linking and wrapping device
/// code and will be parsed to generate options required to be passed into the
/// sycl-post-link tool.
static Expected<std::vector<module_split::SplitModule>>
runSYCLPostLinkTool(ArrayRef<StringRef> InputFiles, const ArgList &Args) {
  Expected<std::string> SYCLPostLinkPath =
      findProgram("sycl-post-link", {getMainExecutable("sycl-post-link")});
  if (!SYCLPostLinkPath)
    return SYCLPostLinkPath.takeError();

  // Create a new file to write the output of sycl-post-link to.
  auto TempFileOrErr =
      createOutputFile(sys::path::filename(ExecutableName), "table");
  if (!TempFileOrErr)
    return TempFileOrErr.takeError();

  SmallVector<StringRef, 8> CmdArgs;
  CmdArgs.push_back(*SYCLPostLinkPath);
  const llvm::Triple Triple(Args.getLastArgValue(OPT_triple_EQ));
  Arg *SYCLDeviceLibLoc = Args.getLastArg(OPT_sycl_device_library_location_EQ);
  if (SYCLDeviceLibLoc && !Triple.isSPIRAOT()) {
    std::string SYCLDeviceLibLocParam = SYCLDeviceLibLoc->getValue();
    std::string BF16DeviceLibLoc =
        SYCLDeviceLibLocParam + "/libsycl-native-bfloat16.bc";
    if (llvm::sys::fs::exists(BF16DeviceLibLoc)) {
      SYCLDeviceLibLocParam = "--device-lib-dir=" + SYCLDeviceLibLocParam;
      CmdArgs.push_back(Args.MakeArgString(StringRef(SYCLDeviceLibLocParam)));
    }
  }
  getTripleBasedSYCLPostLinkOpts(Args, CmdArgs, Triple);
  StringRef SYCLPostLinkOptions;
  if (Arg *A = Args.getLastArg(OPT_sycl_post_link_options_EQ))
    SYCLPostLinkOptions = A->getValue();
  SYCLPostLinkOptions.split(CmdArgs, " ", /* MaxSplit = */ -1,
                            /* KeepEmpty = */ false);
  CmdArgs.push_back("-o");
  CmdArgs.push_back(*TempFileOrErr);
  for (auto &File : InputFiles)
    CmdArgs.push_back(File);
  if (Error Err = executeCommands(*SYCLPostLinkPath, CmdArgs))
    return std::move(Err);

  if (DryRun) {
    // In DryRun we need a dummy entry in order to continue the whole pipeline.
    auto ImageFileOrErr = createOutputFile(
        sys::path::filename(ExecutableName) + ".sycl.split.image", "bc");
    if (!ImageFileOrErr)
      return ImageFileOrErr.takeError();

    std::vector Modules = {module_split::SplitModule(
        *ImageFileOrErr, util::PropertySetRegistry(), "")};
    return Modules;
  }

  return llvm::module_split::parseSplitModulesFromFile(*TempFileOrErr);
}

/// Invokes SYCL Split library for SYCL offloading.
///
/// \param InputFiles the list of input LLVM IR files.
/// \param Args Encompasses all arguments for linking and wrapping device code.
///  It will be parsed to generate options required to be passed to SYCL split
///  library.
/// \param Mode The splitting mode.
/// \returns The vector of split modules.
static Expected<std::vector<module_split::SplitModule>>
runSYCLSplitLibrary(ArrayRef<StringRef> InputFiles, const ArgList &Args,
                    module_split::IRSplitMode Mode) {
  std::vector<module_split::SplitModule> SplitModules;
  if (DryRun) {
    auto OutputFileOrErr = createOutputFile(
        sys::path::filename(ExecutableName) + ".sycl.split.image", "bc");
    if (!OutputFileOrErr)
      return OutputFileOrErr.takeError();

    StringRef OutputFilePath = *OutputFileOrErr;
    auto InputFilesStr = llvm::join(InputFiles.begin(), InputFiles.end(), ",");
    errs() << formatv("sycl-module-split: input: {0}, output: {1}\n",
                      InputFilesStr, OutputFilePath);
    SplitModules.emplace_back(OutputFilePath, util::PropertySetRegistry(), "");
    return SplitModules;
  }

  llvm::module_split::ModuleSplitterSettings Settings;
  Settings.Mode = Mode;
  Settings.OutputPrefix = "";

  for (StringRef InputFile : InputFiles) {
    SMDiagnostic Err;
    LLVMContext C;
    std::unique_ptr<Module> M = parseIRFile(InputFile, Err, C);
    if (!M)
      return createStringError(inconvertibleErrorCode(), Err.getMessage());

    auto SplitModulesOrErr =
        module_split::splitSYCLModule(std::move(M), Settings);
    if (!SplitModulesOrErr)
      return SplitModulesOrErr.takeError();

    auto &NewSplitModules = *SplitModulesOrErr;
    SplitModules.insert(SplitModules.end(), NewSplitModules.begin(),
                        NewSplitModules.end());
  }

  if (Verbose) {
    auto InputFilesStr = llvm::join(InputFiles.begin(), InputFiles.end(), ",");
    std::string SplitOutputFilesStr;
    for (size_t I = 0, E = SplitModules.size(); I != E; ++I) {
      if (I > 0)
        SplitOutputFilesStr += ',';

      SplitOutputFilesStr += SplitModules[I].ModuleFilePath;
    }

    errs() << formatv("sycl-module-split: input: {0}, output: {1}\n",
                      InputFilesStr, SplitOutputFilesStr);
  }

  return SplitModules;
}

/// Add any llvm-spirv option that relies on a specific Triple in addition
/// to user supplied options.
/// NOTE: Any changes made here should be reflected in the similarly named
/// function in clang/lib/Driver/ToolChains/Clang.cpp.
static void
getTripleBasedSPIRVTransOpts(const ArgList &Args,
                             SmallVector<StringRef, 8> &TranslatorArgs,
                             const llvm::Triple Triple) {
  bool IsCPU = Triple.isSPIR() &&
               Triple.getSubArch() == llvm::Triple::SPIRSubArch_x86_64;
  TranslatorArgs.push_back("-spirv-debug-info-version=nonsemantic-shader-200");
  std::string UnknownIntrinsics("-spirv-allow-unknown-intrinsics=llvm.genx.");
  if (IsCPU)
    UnknownIntrinsics += ",llvm.fpbuiltin";
  TranslatorArgs.push_back(Args.MakeArgString(UnknownIntrinsics));

  // Disable all the extensions by default
  std::string ExtArg("-spirv-ext=-all");
  std::string DefaultExtArg =
      ",+SPV_EXT_shader_atomic_float_add,+SPV_EXT_shader_atomic_float_min_max"
      ",+SPV_KHR_no_integer_wrap_decoration,+SPV_KHR_float_controls"
      ",+SPV_KHR_expect_assume,+SPV_KHR_linkonce_odr";
  std::string INTELExtArg =
      ",+SPV_INTEL_subgroups,+SPV_INTEL_media_block_io"
      ",+SPV_INTEL_device_side_avc_motion_estimation"
      ",+SPV_INTEL_fpga_loop_controls,+SPV_INTEL_unstructured_loop_controls"
      ",+SPV_INTEL_fpga_reg,+SPV_INTEL_blocking_pipes"
      ",+SPV_INTEL_function_pointers,+SPV_INTEL_kernel_attributes"
      ",+SPV_INTEL_io_pipes,+SPV_INTEL_inline_assembly"
      ",+SPV_INTEL_arbitrary_precision_integers"
      ",+SPV_INTEL_float_controls2,+SPV_INTEL_vector_compute"
      ",+SPV_INTEL_fast_composite"
      ",+SPV_INTEL_arbitrary_precision_fixed_point"
      ",+SPV_INTEL_arbitrary_precision_floating_point"
      ",+SPV_INTEL_variable_length_array,+SPV_INTEL_fp_fast_math_mode"
      ",+SPV_INTEL_long_composites"
      ",+SPV_INTEL_arithmetic_fence"
      ",+SPV_INTEL_global_variable_decorations"
      ",+SPV_INTEL_cache_controls"
      ",+SPV_INTEL_fpga_buffer_location"
      ",+SPV_INTEL_fpga_argument_interfaces"
      ",+SPV_INTEL_fpga_invocation_pipelining_attributes"
      ",+SPV_INTEL_fpga_latency_control"
      ",+SPV_KHR_shader_clock"
      ",+SPV_INTEL_bindless_images"
      ",+SPV_INTEL_task_sequence";
  ExtArg = ExtArg + DefaultExtArg + INTELExtArg;
  ExtArg += ",+SPV_INTEL_bfloat16_conversion"
            ",+SPV_INTEL_joint_matrix"
            ",+SPV_INTEL_hw_thread_queries"
            ",+SPV_KHR_uniform_group_instructions"
            ",+SPV_INTEL_masked_gather_scatter"
            ",+SPV_INTEL_tensor_float32_conversion"
            ",+SPV_INTEL_optnone"
            ",+SPV_KHR_non_semantic_info"
            ",+SPV_KHR_cooperative_matrix"
            ",+SPV_EXT_shader_atomic_float16_add"
            ",+SPV_INTEL_fp_max_error";
  TranslatorArgs.push_back(Args.MakeArgString(ExtArg));
}

/// Run LLVM to SPIR-V translation.
/// Converts 'File' from LLVM bitcode to SPIR-V format using llvm-spirv tool.
/// 'Args' encompasses all arguments required for linking and wrapping device
/// code and will be parsed to generate options required to be passed into the
/// llvm-spirv tool.
static Expected<StringRef> runLLVMToSPIRVTranslation(StringRef File,
                                                     const ArgList &Args) {
  Expected<std::string> LLVMToSPIRVPath =
      findProgram("llvm-spirv", {getMainExecutable("llvm-spirv")});
  if (!LLVMToSPIRVPath)
    return LLVMToSPIRVPath.takeError();

  SmallVector<StringRef, 8> CmdArgs;
  CmdArgs.push_back(*LLVMToSPIRVPath);
  const llvm::Triple Triple(Args.getLastArgValue(OPT_triple_EQ));
  getTripleBasedSPIRVTransOpts(Args, CmdArgs, Triple);
  StringRef LLVMToSPIRVOptions;
  if (Arg *A = Args.getLastArg(OPT_llvm_spirv_options_EQ))
    LLVMToSPIRVOptions = A->getValue();
  LLVMToSPIRVOptions.split(CmdArgs, " ", /* MaxSplit = */ -1,
                           /* KeepEmpty = */ false);
  CmdArgs.push_back("-o");

  // Create a new file to write the translated file to.
  auto TempFileOrErr =
      createOutputFile(sys::path::filename(ExecutableName), "spv");
  if (!TempFileOrErr)
    return TempFileOrErr.takeError();

  CmdArgs.push_back(*TempFileOrErr);
  CmdArgs.push_back(File);
  if (Error Err = executeCommands(*LLVMToSPIRVPath, CmdArgs))
    return std::move(Err);

  return *TempFileOrErr;
}

/// Adds all AOT backend options required for SYCL AOT compilation step to
/// 'CmdArgs'.
/// 'Args' encompasses all arguments required for linking and wrapping device
/// code and will be parsed to generate backend options required to be passed
/// into the SYCL AOT compilation step.
/// IsCPU is a bool used to direct option generation. If IsCPU is false, then
/// options are generated for AOT compilation targeting Intel GPUs.
static void addBackendOptions(const ArgList &Args,
                              SmallVector<StringRef, 8> &CmdArgs, bool IsCPU) {
  StringRef OptC =
      Args.getLastArgValue(OPT_sycl_backend_compile_options_from_image_EQ);
  OptC.split(CmdArgs, " ", /*MaxSplit=*/-1, /*KeepEmpty=*/false);
  StringRef OptL =
      Args.getLastArgValue(OPT_sycl_backend_link_options_from_image_EQ);
  OptL.split(CmdArgs, " ", /*MaxSplit=*/-1, /*KeepEmpty=*/false);
  StringRef OptTool = (IsCPU) ? Args.getLastArgValue(OPT_cpu_tool_arg_EQ)
                              : Args.getLastArgValue(OPT_gpu_tool_arg_EQ);
  OptTool.split(CmdArgs, " ", /*MaxSplit=*/-1, /*KeepEmpty=*/false);
  return;
}

/// Run AOT compilation for Intel CPU.
/// Calls opencl-aot tool to generate device code for Intel CPU backend.
/// 'InputFile' is the input SPIR-V file.
/// 'Args' encompasses all arguments required for linking and wrapping device
/// code and will be parsed to generate options required to be passed into the
/// SYCL AOT compilation step.
static Expected<StringRef> runAOTCompileIntelCPU(StringRef InputFile,
                                                 const ArgList &Args) {
  const llvm::Triple Triple(Args.getLastArgValue(OPT_triple_EQ));
  SmallVector<StringRef, 8> CmdArgs;
  Expected<std::string> OpenCLAOTPath =
      findProgram("opencl-aot", {getMainExecutable("opencl-aot")});
  if (!OpenCLAOTPath)
    return OpenCLAOTPath.takeError();

  CmdArgs.push_back(*OpenCLAOTPath);
  CmdArgs.push_back("--device=cpu");
  addBackendOptions(Args, CmdArgs, /* IsCPU */ true);
  // Create a new file to write the translated file to.
  auto TempFileOrErr =
      createOutputFile(sys::path::filename(ExecutableName), "out");
  if (!TempFileOrErr)
    return TempFileOrErr.takeError();
  CmdArgs.push_back("-o");
  CmdArgs.push_back(*TempFileOrErr);
  CmdArgs.push_back(InputFile);
  if (Error Err = executeCommands(*OpenCLAOTPath, CmdArgs))
    return std::move(Err);
  return *TempFileOrErr;
}

/// Run AOT compilation for Intel GPU
/// Calls ocloc tool to generate device code for Intel GPU backend.
/// 'InputFile' is the input SPIR-V file.
/// 'Args' encompasses all arguments required for linking and wrapping device
/// code and will be parsed to generate options required to be passed into the
/// SYCL AOT compilation step.
static Expected<StringRef> runAOTCompileIntelGPU(StringRef InputFile,
                                                 const ArgList &Args) {
  const llvm::Triple Triple(Args.getLastArgValue(OPT_triple_EQ));
  StringRef Arch(Args.getLastArgValue(OPT_arch_EQ));
  SmallVector<StringRef, 8> CmdArgs;
  Expected<std::string> OclocPath =
      findProgram("ocloc", {getMainExecutable("ocloc")});
  if (!OclocPath)
    return OclocPath.takeError();

  CmdArgs.push_back(*OclocPath);
  // The next line prevents ocloc from modifying the image name
  CmdArgs.push_back("-output_no_suffix");
  CmdArgs.push_back("-spirv_input");
  if (!Arch.empty()) {
    CmdArgs.push_back("-device");
    CmdArgs.push_back(Arch);
  }
  addBackendOptions(Args, CmdArgs, /* IsCPU */ false);
  // Create a new file to write the translated file to.
  auto TempFileOrErr =
      createOutputFile(sys::path::filename(ExecutableName), "out");
  if (!TempFileOrErr)
    return TempFileOrErr.takeError();
  CmdArgs.push_back("-output");
  CmdArgs.push_back(*TempFileOrErr);
  CmdArgs.push_back("-file");
  CmdArgs.push_back(InputFile);
  if (Error Err = executeCommands(*OclocPath, CmdArgs))
    return std::move(Err);
  return *TempFileOrErr;
}

/// Run AOT compilation for Intel CPU/GPU.
/// 'InputFile' is the input SPIR-V file.
/// 'Args' encompasses all arguments required for linking and wrapping device
/// code and will be parsed to generate options required to be passed into the
/// SYCL AOT compilation step.
static Expected<StringRef> runAOTCompile(StringRef InputFile,
                                         const ArgList &Args) {
  const llvm::Triple Triple(Args.getLastArgValue(OPT_triple_EQ));
  if (Triple.isSPIRAOT()) {
    if (Triple.getSubArch() == llvm::Triple::SPIRSubArch_gen)
      return runAOTCompileIntelGPU(InputFile, Args);
    if (Triple.getSubArch() == llvm::Triple::SPIRSubArch_x86_64)
      return runAOTCompileIntelCPU(InputFile, Args);
  }
  return createStringError(inconvertibleErrorCode(),
                           "Unsupported SYCL Triple and Arch");
}

/// Reads device images from the given \p InputFile and wraps them
/// in one LLVM IR Module as a constant data.
///
/// \returns A path to the LLVM Module that contains wrapped images.
Expected<StringRef>
wrapSYCLBinariesFromFile(std::vector<module_split::SplitModule> &SplitModules,
                         const ArgList &Args, bool IsEmbeddedIR) {
  auto OutputFileOrErr = createOutputFile(
      sys::path::filename(ExecutableName) + ".sycl.image.wrapper", "bc");
  if (!OutputFileOrErr)
    return OutputFileOrErr.takeError();

  StringRef OutputFilePath = *OutputFileOrErr;
  if (Verbose || DryRun) {
    std::string InputFiles;
    for (size_t I = 0, E = SplitModules.size(); I != E; ++I) {
      InputFiles += SplitModules[I].ModuleFilePath;
      if (I + 1 < E)
        InputFiles += ',';
    }

    errs() << formatv(" offload-wrapper: input: {0}, output: {1}\n", InputFiles,
                      OutputFilePath);
    if (DryRun)
      return OutputFilePath;
  }

  StringRef Target = Args.getLastArgValue(OPT_triple_EQ);
  if (Target.empty())
    return createStringError(
        inconvertibleErrorCode(),
        "can't wrap SYCL image. -triple argument is missed.");

  SmallVector<llvm::offloading::SYCLImage> Images;
  // SYCL runtime currently works for spir64 target triple and not for
  // spir64-unknown-unknown/spirv64-unknown-unknown/spirv64.
  // TODO: Fix SYCL runtime to accept other triples
  llvm::Triple T(Target);
  std::string EmbeddedIRTarget("llvm_");
  EmbeddedIRTarget.append(T.getArchName());
  StringRef RegularTarget(T.getArchName());
  if (RegularTarget == "spirv64")
    RegularTarget = "spir64";

  for (auto &SI : SplitModules) {
    if (!OffloadImageDumpDir.empty()) {
      StringRef CopyFrom = SI.ModuleFilePath;
      SmallString<128> CopyTo = OffloadImageDumpDir;
      StringRef Filename = sys::path::filename(CopyFrom);
      CopyTo.append(Filename);
      std::error_code EC = sys::fs::copy_file(CopyFrom, CopyTo);
      if (EC)
        return createStringError(EC, formatv("failed to copy file. From: "
                                             "{0} to: {1}, error_code: {2}",
                                             CopyFrom, CopyTo, EC.value()));
    }

    auto MBOrDesc = MemoryBuffer::getFile(SI.ModuleFilePath);
    if (!MBOrDesc)
      return createFileError(SI.ModuleFilePath, MBOrDesc.getError());

    StringRef ImageTarget =
        IsEmbeddedIR ? StringRef(EmbeddedIRTarget) : StringRef(RegularTarget);
    Images.emplace_back(std::move(*MBOrDesc), SI.Properties, SI.Symbols,
                        ImageTarget);
  }

  LLVMContext C;
  Module M("offload.wrapper.object", C);
  M.setTargetTriple(
      Args.getLastArgValue(OPT_host_triple_EQ, sys::getDefaultTargetTriple()));

  auto CompileOptionsFromSYCLBackendCompileOptions =
      Args.getLastArgValue(OPT_sycl_backend_compile_options_EQ);
  auto LinkOptionsFromSYCLTargetLinkOptions =
      Args.getLastArgValue(OPT_sycl_target_link_options_EQ);

  StringRef CompileOptions(
      Args.MakeArgString(CompileOptionsFromSYCLBackendCompileOptions.str()));
  StringRef LinkOptions(
      Args.MakeArgString(LinkOptionsFromSYCLTargetLinkOptions.str()));
  offloading::SYCLWrappingOptions WrappingOptions;
  WrappingOptions.CompileOptions = CompileOptions;
  WrappingOptions.LinkOptions = LinkOptions;
  if (Verbose) {
    errs() << formatv(" offload-wrapper: compile-opts: {0}, link-opts: {1}\n",
                      CompileOptions, LinkOptions);
  }
  if (Error E = offloading::wrapSYCLBinaries(M, Images, WrappingOptions))
    return E;

  if (Args.hasArg(OPT_print_wrapped_module))
    errs() << "Wrapped Module\n" << M;

  // TODO: Once "clang tool->runCompile" migration is finished we need to remove
  // this scope and use community flow.
  int FD = -1;
  if (std::error_code EC = sys::fs::openFileForWrite(OutputFilePath, FD))
    return errorCodeToError(EC);

  raw_fd_ostream OS(FD, true);
  WriteBitcodeToFile(M, OS);
  return OutputFilePath;
}

/// Run clang tool for SYCL offloading.
/// 'InputFile' is the wrapped input file.
/// 'Args' encompasses all arguments required for linking and wrapping device
/// code and will be parsed to generate options required to be passed into the
/// clang tool.
static Expected<StringRef> runCompile(StringRef &InputFile,
                                      const ArgList &Args) {
  // Create a new file to write the output of clang to.
  auto OutputFileOrErr =
      createOutputFile(sys::path::filename(ExecutableName), "o");
  if (!OutputFileOrErr)
    return OutputFileOrErr.takeError();

  Expected<std::string> ClangPath =
      findProgram("clang", {getMainExecutable("clang")});
  if (!ClangPath)
    return ClangPath.takeError();

  const llvm::Triple HostTriple(Args.getLastArgValue(OPT_host_triple_EQ));

  SmallVector<StringRef, 8> CmdArgs;
  CmdArgs.push_back(*ClangPath);

  const std::string TargetStr = "--target=" + HostTriple.getTriple();
  CmdArgs.push_back(TargetStr);

  // Checking for '-shared' linker option
  if (Args.hasArg(OPT_shared)) {
    if (!HostTriple.isOSWindows())
      CmdArgs.push_back("-fPIC");
  }
  CmdArgs.push_back("-c");
  CmdArgs.push_back("-o");
  CmdArgs.push_back(*OutputFileOrErr);
  CmdArgs.push_back(InputFile);
  if (Error Err = executeCommands(*ClangPath, CmdArgs))
    return std::move(Err);
  return *OutputFileOrErr;
}

// Produce SYCLBIN data from a split module
static Expected<StringRef>
packageSYCLBIN(const SmallVector<SYCLBIN::ModuleDesc> &Modules) {
  auto ErrorOrSYCLBIN = SYCLBIN::write(Modules);
  if (!ErrorOrSYCLBIN)
    return ErrorOrSYCLBIN.takeError();

  OffloadingImage Image{};
  Image.TheImageKind = IMG_SYCLBIN;
  Image.TheOffloadKind = OFK_SYCL;
  Image.Image = MemoryBuffer::getMemBufferCopy(*ErrorOrSYCLBIN);

  std::unique_ptr<MemoryBuffer> Binary = MemoryBuffer::getMemBufferCopy(
      OffloadBinary::write(Image), Image.Image->getBufferIdentifier());

  auto OutFileOrErr =
      createOutputFile(sys::path::filename(ExecutableName), "syclbin");
  if (!OutFileOrErr)
    return OutFileOrErr.takeError();

  Expected<std::unique_ptr<FileOutputBuffer>> OutputOrErr =
      FileOutputBuffer::create(*OutFileOrErr, Binary->getBufferSize());
  if (!OutputOrErr)
    return OutputOrErr.takeError();
  std::unique_ptr<FileOutputBuffer> Output = std::move(*OutputOrErr);
  llvm::copy(Binary->getBuffer(), Output->getBufferStart());
  if (Error E = Output->commit())
    return std::move(E);

  return *OutFileOrErr;
}

Error mergeSYCLBIN(ArrayRef<StringRef> Files, const ArgList &Args) {
  // Fast path for the general case where there's only one file. In this case we
  // do not need to parse it and can instead simply copy it.
  if (Files.size() == 1) {
    if (std::error_code EC = sys::fs::copy_file(Files[0], ExecutableName))
      return createFileError(ExecutableName, EC);
    return Error::success();
  }
  // TODO: Merge SYCLBIN files here and write to ExecutableName output.
  // Use the first file as the base and modify.
  assert(Files.size() == 1);
  return Error::success();
}

// Run wrapping library and clang
static Expected<StringRef>
runWrapperAndCompile(std::vector<module_split::SplitModule> &SplitModules,
                     const ArgList &Args, bool IsEmbeddedIR = false) {
  auto OutputFile =
      sycl::wrapSYCLBinariesFromFile(SplitModules, Args, IsEmbeddedIR);
  if (!OutputFile)
    return OutputFile.takeError();
  // call to clang
  auto OutputFileOrErr = sycl::runCompile(*OutputFile, Args);
  if (!OutputFileOrErr)
    return OutputFileOrErr.takeError();
  return *OutputFileOrErr;
}

/// Link all SYCL device input files into one before adding device library
/// files. Device linking is performed using llvm-link tool.
/// 'InputFiles' is the list of all LLVM IR device input files.
/// 'Args' encompasses all arguments required for linking and wrapping device
/// code and will be parsed to generate options required to be passed into the
/// llvm-link tool.
Expected<StringRef> linkDeviceInputFiles(SmallVectorImpl<StringRef> &InputFiles,
                                         const ArgList &Args) {
  llvm::TimeTraceScope TimeScope("SYCL LinkDeviceInputFiles");

  Expected<std::string> LLVMLinkPath =
      findProgram("llvm-link", {getMainExecutable("llvm-link")});
  if (!LLVMLinkPath)
    return LLVMLinkPath.takeError();

  // Create a new file to write the linked device file to.
  auto OutFileOrErr =
      createOutputFile(sys::path::filename(ExecutableName), "bc");
  if (!OutFileOrErr)
    return OutFileOrErr.takeError();

  SmallVector<StringRef, 8> CmdArgs;
  CmdArgs.push_back(*LLVMLinkPath);
  for (auto &File : InputFiles) {
    auto IRFile = sycl::convertSPIRVToIR(File, Args);
    if (!IRFile)
      return IRFile.takeError();
    CmdArgs.push_back(*IRFile);
  }
  CmdArgs.push_back("-o");
  CmdArgs.push_back(*OutFileOrErr);
  CmdArgs.push_back("--suppress-warnings");
  if (Error Err = executeCommands(*LLVMLinkPath, CmdArgs))
    return std::move(Err);
  return *OutFileOrErr;
}

/// Link all device library files and input file into one LLVM IR file. This
/// linking is performed using llvm-link tool.
/// 'InputFiles' is the list of all LLVM IR device input files.
/// 'Args' encompasses all arguments required for linking and wrapping device
/// code and will be parsed to generate options required to be passed into the
/// llvm-link tool.
static Expected<StringRef>
linkDeviceLibFiles(SmallVectorImpl<StringRef> &InputFiles,
                   const ArgList &Args) {
  llvm::TimeTraceScope TimeScope("LinkDeviceLibraryFiles");

  Expected<std::string> LLVMLinkPath =
      findProgram("llvm-link", {getMainExecutable("llvm-link")});
  if (!LLVMLinkPath)
    return LLVMLinkPath.takeError();

  // Create a new file to write the linked device file to.
  auto OutFileOrErr =
      createOutputFile(sys::path::filename(ExecutableName), "bc");
  if (!OutFileOrErr)
    return OutFileOrErr.takeError();

  SmallVector<StringRef, 8> CmdArgs;
  CmdArgs.push_back(*LLVMLinkPath);
  CmdArgs.push_back("-only-needed");
  for (auto &File : InputFiles)
    CmdArgs.push_back(File);
  CmdArgs.push_back("-o");
  CmdArgs.push_back(*OutFileOrErr);
  CmdArgs.push_back("--suppress-warnings");
  if (Error Err = executeCommands(*LLVMLinkPath, CmdArgs))
    return std::move(Err);
  return *OutFileOrErr;
}

/// This function is used to link all SYCL device input files into a single
/// LLVM IR file. This file is in turn linked with all SYCL device library
/// files.
/// 'InputFiles' is the list of all LLVM IR device input files.
/// 'Args' encompasses all arguments required for linking and wrapping device
/// code and will be parsed to generate options required to be passed into the
/// llvm-link tool.
static Expected<StringRef> linkDevice(ArrayRef<StringRef> InputFiles,
                                      const ArgList &Args) {
  SmallVector<StringRef, 16> InputFilesVec;
  for (StringRef InputFile : InputFiles)
    InputFilesVec.emplace_back(InputFile);
  // First llvm-link step.
  auto LinkedFile = sycl::linkDeviceInputFiles(InputFilesVec, Args);
  if (!LinkedFile)
    reportError(LinkedFile.takeError());

  InputFilesVec.clear();
  InputFilesVec.emplace_back(*LinkedFile);

  // Gathering device library files
  SmallVector<std::string, 16> DeviceLibFiles;
  if (Error Err = sycl::getSYCLDeviceLibs(DeviceLibFiles, Args))
    reportError(std::move(Err));
  const llvm::Triple Triple(Args.getLastArgValue(OPT_triple_EQ));
  SmallVector<std::string, 16> ExtractedDeviceLibFiles;
  for (auto &File : DeviceLibFiles) {
    auto BufferOrErr = MemoryBuffer::getFile(File);
    if (!BufferOrErr)
      return createFileError(File, BufferOrErr.getError());
    auto Buffer = std::move(*BufferOrErr);
    SmallVector<OffloadFile> Binaries;
    if (Error Err = extractOffloadBinaries(Buffer->getMemBufferRef(), Binaries))
      return std::move(Err);
    bool CompatibleBinaryFound = false;
    for (auto &Binary : Binaries) {
      auto BinTriple = Binary.getBinary()->getTriple();
      if (BinTriple == Triple.getTriple()) {
        auto FileNameOrErr =
            writeOffloadFile(Binary, true /* HasSYCLOffloadKind */);
        if (!FileNameOrErr)
          return FileNameOrErr.takeError();
        ExtractedDeviceLibFiles.emplace_back(*FileNameOrErr);
        CompatibleBinaryFound = true;
      }
    }
    if (!CompatibleBinaryFound)
      WithColor::warning(errs(), LinkerExecutable)
          << "Compatible SYCL device library binary not found\n";
  }

  // For NVPTX backend we need to also link libclc and CUDA libdevice.
  if (Triple.isNVPTX()) {
    if (Arg *A = Args.getLastArg(OPT_sycl_nvptx_device_lib_EQ)) {
      if (A->getValues().size() == 0)
        return createStringError(
            inconvertibleErrorCode(),
            "Number of device library files cannot be zero.");
      for (StringRef Val : A->getValues()) {
        SmallString<128> LibName(Val);
        if (llvm::sys::fs::exists(LibName))
          ExtractedDeviceLibFiles.emplace_back(std::string(LibName));
        else
          return createStringError(
              inconvertibleErrorCode(),
              std::string(LibName) +
                  " SYCL device library file for NVPTX is not found.");
      }
    }
  }

  // Make sure that SYCL device library files are available.
  // Note: For AMD targets, we do not pass any SYCL device libraries.
  if (ExtractedDeviceLibFiles.empty()) {
    // TODO: Add NVPTX when ready
    if (Triple.isSPIROrSPIRV())
      return createStringError(
          inconvertibleErrorCode(),
          " SYCL device library file list cannot be empty.");
    return *LinkedFile;
  }

  for (auto &File : ExtractedDeviceLibFiles)
    InputFilesVec.emplace_back(File);
  // second llvm-link step
  auto DeviceLinkedFile = sycl::linkDeviceLibFiles(InputFilesVec, Args);
  if (!DeviceLinkedFile)
    reportError(DeviceLinkedFile.takeError());

  return *DeviceLinkedFile;
}

static bool isStaticArchiveFile(const StringRef Filename) {
  if (!llvm::sys::path::has_extension(Filename))
    // Any file with no extension should not be considered an Archive.
    return false;
  llvm::file_magic Magic;
  llvm::identify_magic(Filename, Magic);
  // Only archive files are to be considered.
  // TODO: .lib check to be added
  return (Magic == llvm::file_magic::archive);
}

static Expected<StringRef> listSection(StringRef Filename,
                                       const ArgList &Args) {
  Expected<std::string> OffloadBundlerPath = findProgram(
      "clang-offload-bundler", {getMainExecutable("clang-offload-bundler")});
  if (!OffloadBundlerPath)
    return OffloadBundlerPath.takeError();
  BumpPtrAllocator Alloc;
  StringSaver Saver(Alloc);

  SmallVector<StringRef, 8> CmdArgs;
  CmdArgs.push_back(*OffloadBundlerPath);
  bool IsArchive = isStaticArchiveFile(Filename);
  CmdArgs.push_back(IsArchive ? "-type=aoo" : "-type=o");
  CmdArgs.push_back(Saver.save("-input=" + Filename));
  CmdArgs.push_back("-list");
  auto Output = createOutputFile("bundled-targets", "list");
  if (!Output)
    return Output.takeError();
  SmallVector<std::optional<StringRef>> Redirects{std::nullopt, *Output,
                                                  std::nullopt};
  int ErrCode = llvm::sys::ExecuteAndWait(*OffloadBundlerPath, CmdArgs,
                                          std::nullopt, Redirects);
  if (ErrCode != 0)
    return createStringError(inconvertibleErrorCode(),
                             "Failed to list targets");
  return *Output;
}

// This routine is used to run the clang-offload-bundler tool and unbundle
// device inputs that have been created with an older compiler where the
// device object is bundled into a host object.
static Expected<StringRef> unbundle(StringRef Filename, const ArgList &Args,
                                    llvm::Triple Triple) {
  Expected<std::string> OffloadBundlerPath = findProgram(
      "clang-offload-bundler", {getMainExecutable("clang-offload-bundler")});
  if (!OffloadBundlerPath)
    return OffloadBundlerPath.takeError();

  // Create a new file to write the unbundled file to.
  auto TempFileOrErr =
      createOutputFile(sys::path::filename(ExecutableName), "ir");
  if (!TempFileOrErr)
    return TempFileOrErr.takeError();

  BumpPtrAllocator Alloc;
  StringSaver Saver(Alloc);

  SmallVector<StringRef, 8> CmdArgs;
  CmdArgs.push_back(*OffloadBundlerPath);
  bool IsArchive = isStaticArchiveFile(Filename);
  CmdArgs.push_back(IsArchive ? "-type=aoo" : "-type=o");
  auto *Target = Args.MakeArgString(Twine("-targets=sycl-") + Triple.str());
  CmdArgs.push_back(Target);
  CmdArgs.push_back(Saver.save("-input=" + Filename));
  CmdArgs.push_back(Saver.save("-output=" + *TempFileOrErr));
  CmdArgs.push_back("-unbundle");
  CmdArgs.push_back("-allow-missing-bundles");
  if (Error Err = executeCommands(*OffloadBundlerPath, CmdArgs))
    return std::move(Err);
  return *TempFileOrErr;
}

Error extractBundledObjects(StringRef Filename, const ArgList &Args,
                            SmallVector<OffloadFile> &Binaries) {
  auto List = listSection(Filename, Args);
  if (!List)
    return List.takeError();
  SmallVector<StringRef> TriplesInFile;
  llvm::ErrorOr<std::unique_ptr<MemoryBuffer>> TripleList =
      llvm::MemoryBuffer::getFileOrSTDIN(*List, /*isText=*/true);
  if (std::error_code EC = TripleList.getError())
    return createFileError(*List, EC);
  (*TripleList)
      ->getBuffer()
      .split(TriplesInFile, '\n', /*MaxSplit=*/-1, /*KeepEmpty=*/false);
  for (StringRef TripleStr : TriplesInFile) {
    StringRef SYCLPrefix = "sycl-";
    if (!TripleStr.starts_with(SYCLPrefix))
      continue;
    llvm::Triple Triple(TripleStr.substr(SYCLPrefix.size()));
    auto UnbundledFile = unbundle(Filename, Args, Triple);
    if (!UnbundledFile)
      return UnbundledFile.takeError();
    if (*UnbundledFile == Filename)
      continue;

    SmallVector<StringRef> ObjectFilePaths;
    if (sycl::isStaticArchiveFile(Filename)) {
      llvm::ErrorOr<std::unique_ptr<MemoryBuffer>> ObjList =
          llvm::MemoryBuffer::getFileOrSTDIN(*UnbundledFile, /*isText=*/true);
      if (std::error_code EC = ObjList.getError())
        return createFileError(*UnbundledFile, EC);
      // Create a copy of the list we can reference even after we close
      // the file.
      StringRef UnbundledArchiveList =
          Args.MakeArgString((*ObjList)->getBuffer());
      UnbundledArchiveList.split(ObjectFilePaths, '\n', /*MaxSplit=*/-1,
                                 /*KeepEmpty=*/false);
    } else {
      ObjectFilePaths.push_back(*UnbundledFile);
    }
    for (StringRef ObjectFilePath : ObjectFilePaths) {
      llvm::file_magic Magic;
      llvm::identify_magic(ObjectFilePath, Magic);
      if (Magic == file_magic::spirv_object)
        return createStringError(
            "SPIR-V fat objects must be generated with --offload-new-driver");
      const auto *Arg = Args.MakeArgString(
          "sycl-" +
          (Triple.isSPIROrSPIRV() ? Triple.str() + "-" : Triple.str()) + "=" +
          ObjectFilePath);
      auto Binary = getInputBitcodeLibrary(Arg);

      if (!Binary)
        return Binary.takeError();

      Binaries.push_back(std::move(*Binary));
    }
  }
  return Error::success();
}

} // namespace sycl

namespace generic {
Expected<StringRef> clang(ArrayRef<StringRef> InputFiles, const ArgList &Args,
                          bool IsSYCLKind = false) {
  llvm::TimeTraceScope TimeScope("Clang");
  // Use `clang` to invoke the appropriate device tools.
  Expected<std::string> ClangPath =
      findProgram("clang", {getMainExecutable("clang")});
  if (!ClangPath)
    return ClangPath.takeError();

  const llvm::Triple Triple(Args.getLastArgValue(OPT_triple_EQ));
  StringRef Arch = Args.getLastArgValue(OPT_arch_EQ);
  if (Arch.empty())
    Arch = "native";
  // Create a new file to write the linked device image to. Assume that the
  // input filename already has the device and architecture.
  auto TempFileOrErr =
      createOutputFile(sys::path::filename(ExecutableName) + "." +
                           Triple.getArchName() + "." + Arch,
                       "img");
  if (!TempFileOrErr)
    return TempFileOrErr.takeError();

  StringRef OptLevel = Args.getLastArgValue(OPT_opt_level, "O2");
  SmallVector<StringRef, 16> CmdArgs{
      *ClangPath,
      "--no-default-config",
      "-o",
      *TempFileOrErr,
      Args.MakeArgString("--target=" + Triple.getTriple()),
      Triple.isAMDGPU() ? Args.MakeArgString("-mcpu=" + Arch)
                        : Args.MakeArgString("-march=" + Arch),
      Args.MakeArgString("-" + OptLevel),
  };

  // Forward all of the `--offload-opt` and similar options to the device.
  CmdArgs.push_back("-flto");
  for (auto &Arg : Args.filtered(OPT_offload_opt_eq_minus, OPT_mllvm))
    CmdArgs.append(
        {"-Xlinker",
         Args.MakeArgString("--plugin-opt=" + StringRef(Arg->getValue()))});

  if (!Triple.isNVPTX() && !Triple.isSPIRV())
    CmdArgs.push_back("-Wl,--no-undefined");

  if (IsSYCLKind && Triple.isNVPTX())
    CmdArgs.push_back("-Wl,--lto-emit-asm");
  for (StringRef InputFile : InputFiles)
    CmdArgs.push_back(InputFile);

  // If this is CPU offloading we copy the input libraries.
  if (!Triple.isAMDGPU() && !Triple.isNVPTX() && !Triple.isSPIRV()) {
    CmdArgs.push_back("-Wl,-Bsymbolic");
    CmdArgs.push_back("-shared");
    ArgStringList LinkerArgs;
    for (const opt::Arg *Arg :
         Args.filtered(OPT_INPUT, OPT_library, OPT_library_path, OPT_rpath,
                       OPT_whole_archive, OPT_no_whole_archive)) {
      // Sometimes needed libraries are passed by name, such as when using
      // sanitizers. We need to check the file magic for any libraries.
      if (Arg->getOption().matches(OPT_INPUT)) {
        if (!sys::fs::exists(Arg->getValue()) ||
            sys::fs::is_directory(Arg->getValue()))
          continue;

        file_magic Magic;
        if (auto EC = identify_magic(Arg->getValue(), Magic))
          return createStringError("Failed to open %s", Arg->getValue());
        if (Magic != file_magic::archive &&
            Magic != file_magic::elf_shared_object)
          continue;
      }
      if (Arg->getOption().matches(OPT_whole_archive))
        LinkerArgs.push_back(Args.MakeArgString("-Wl,--whole-archive"));
      else if (Arg->getOption().matches(OPT_no_whole_archive))
        LinkerArgs.push_back(Args.MakeArgString("-Wl,--no-whole-archive"));
      else
        Arg->render(Args, LinkerArgs);
    }
    llvm::copy(LinkerArgs, std::back_inserter(CmdArgs));
  }

  // Pass on -mllvm options to the linker invocation.
  for (const opt::Arg *Arg : Args.filtered(OPT_mllvm))
    CmdArgs.append({"-Xlinker", Args.MakeArgString(
                                    "-mllvm=" + StringRef(Arg->getValue()))});

  if (Args.hasArg(OPT_debug))
    CmdArgs.push_back("-g");

  if (SaveTemps)
    CmdArgs.push_back("-save-temps");

  if (SaveTemps && linkerSupportsLTO(Args))
    CmdArgs.push_back("-Wl,--save-temps");

  if (Args.hasArg(OPT_embed_bitcode))
    CmdArgs.push_back("-Wl,--lto-emit-llvm");

  if (Verbose)
    CmdArgs.push_back("-v");

  if (!CudaBinaryPath.empty())
    CmdArgs.push_back(Args.MakeArgString("--cuda-path=" + CudaBinaryPath));

  for (StringRef Arg : Args.getAllArgValues(OPT_ptxas_arg))
    llvm::copy(
        SmallVector<StringRef>({"-Xcuda-ptxas", Args.MakeArgString(Arg)}),
        std::back_inserter(CmdArgs));

  for (StringRef Arg : Args.getAllArgValues(OPT_linker_arg_EQ))
    CmdArgs.append({"-Xlinker", Args.MakeArgString(Arg)});
  for (StringRef Arg : Args.getAllArgValues(OPT_compiler_arg_EQ))
    CmdArgs.push_back(Args.MakeArgString(Arg));

  for (StringRef Arg : Args.getAllArgValues(OPT_builtin_bitcode_EQ)) {
    if (llvm::Triple(Arg.split('=').first) == Triple)
      CmdArgs.append({"-Xclang", "-mlink-builtin-bitcode", "-Xclang",
                      Args.MakeArgString(Arg.split('=').second)});
  }

  // The OpenMPOpt pass can introduce new calls and is expensive, we do
  // not want this when running CodeGen through clang.
  if (Args.hasArg(OPT_clang_backend) || Args.hasArg(OPT_builtin_bitcode_EQ))
    CmdArgs.append({"-mllvm", "-openmp-opt-disable"});

  if (Error Err = executeCommands(*ClangPath, CmdArgs))
    return std::move(Err);

  return *TempFileOrErr;
}
} // namespace generic

Expected<StringRef> linkDevice(ArrayRef<StringRef> InputFiles,
                               const ArgList &Args, bool IsSYCLKind = false) {
  const llvm::Triple Triple(Args.getLastArgValue(OPT_triple_EQ));
  switch (Triple.getArch()) {
  case Triple::nvptx:
  case Triple::nvptx64:
  case Triple::amdgcn:
  case Triple::x86:
  case Triple::x86_64:
  case Triple::aarch64:
  case Triple::aarch64_be:
  case Triple::ppc64:
  case Triple::ppc64le:
  case Triple::systemz:
    return generic::clang(InputFiles, Args, IsSYCLKind);
  case Triple::spirv32:
  case Triple::spirv64:
  case Triple::spir:
  case Triple::spir64: {
    if (Triple.getSubArch() != llvm::Triple::NoSubArch &&
        Triple.getSubArch() != llvm::Triple::SPIRSubArch_gen &&
        Triple.getSubArch() != llvm::Triple::SPIRSubArch_x86_64)
      return createStringError(
          inconvertibleErrorCode(),
          "For SPIR targets, Linking is supported only for JIT compilations "
          "and AOT compilations for Intel CPUs/GPUs");
    if (IsSYCLKind) {
      auto SPVFile = sycl::runLLVMToSPIRVTranslation(InputFiles[0], Args);
      if (!SPVFile)
        return SPVFile.takeError();
      // TODO(NOM6): Add AOT support for other targets
      bool NeedAOTCompile =
          (Triple.getSubArch() == llvm::Triple::SPIRSubArch_gen ||
           Triple.getSubArch() == llvm::Triple::SPIRSubArch_x86_64);
      auto AOTFile =
          (NeedAOTCompile) ? sycl::runAOTCompile(*SPVFile, Args) : *SPVFile;
      if (!AOTFile)
        return AOTFile.takeError();
      return NeedAOTCompile ? *AOTFile : *SPVFile;
    }
    // Return empty file
    return StringRef("");
  }
  case Triple::loongarch64:
    return generic::clang(InputFiles, Args);
  default:
    return createStringError(Triple.getArchName() +
                             " linking is not supported");
  }
}

// Compile the module to an object file using the appropriate target machine for
// the host triple.
Expected<StringRef> compileModule(Module &M, OffloadKind Kind) {
  llvm::TimeTraceScope TimeScope("Compile module");
  std::string Msg;
  const Target *T = TargetRegistry::lookupTarget(M.getTargetTriple(), Msg);
  if (!T)
    return createStringError(Msg);

  auto Options =
      codegen::InitTargetOptionsFromCodeGenFlags(Triple(M.getTargetTriple()));
  StringRef CPU = "";
  StringRef Features = "";
  std::unique_ptr<TargetMachine> TM(
      T->createTargetMachine(M.getTargetTriple(), CPU, Features, Options,
                             Reloc::PIC_, M.getCodeModel()));

  if (M.getDataLayout().isDefault())
    M.setDataLayout(TM->createDataLayout());

  int FD = -1;
  auto TempFileOrErr =
      createOutputFile(sys::path::filename(ExecutableName) + "." +
                           getOffloadKindName(Kind) + ".image.wrapper",
                       "o");
  if (!TempFileOrErr)
    return TempFileOrErr.takeError();
  if (std::error_code EC = sys::fs::openFileForWrite(*TempFileOrErr, FD))
    return errorCodeToError(EC);

  auto OS = std::make_unique<llvm::raw_fd_ostream>(FD, true);

  legacy::PassManager CodeGenPasses;
  TargetLibraryInfoImpl TLII(Triple(M.getTargetTriple()));
  CodeGenPasses.add(new TargetLibraryInfoWrapperPass(TLII));
  if (TM->addPassesToEmitFile(CodeGenPasses, *OS, nullptr,
                              CodeGenFileType::ObjectFile))
    return createStringError("Failed to execute host backend");
  CodeGenPasses.run(M);

  return *TempFileOrErr;
}

/// Creates the object file containing the device image and runtime
/// registration code from the device images stored in \p Images.
Expected<StringRef>
wrapDeviceImages(ArrayRef<std::unique_ptr<MemoryBuffer>> Buffers,
                 const ArgList &Args, OffloadKind Kind) {
  llvm::TimeTraceScope TimeScope("Wrap bundled images");

  SmallVector<ArrayRef<char>, 4> BuffersToWrap;
  for (const auto &Buffer : Buffers)
    BuffersToWrap.emplace_back(
        ArrayRef<char>(Buffer->getBufferStart(), Buffer->getBufferSize()));

  LLVMContext Context;
  Module M("offload.wrapper.module", Context);
  M.setTargetTriple(
      Args.getLastArgValue(OPT_host_triple_EQ, sys::getDefaultTargetTriple()));

  switch (Kind) {
  case OFK_OpenMP:
    if (Error Err = offloading::wrapOpenMPBinaries(
            M, BuffersToWrap,
            offloading::getOffloadEntryArray(M, "omp_offloading_entries"),
            /*Suffix=*/"", /*Relocatable=*/Args.hasArg(OPT_relocatable)))
      return std::move(Err);
    break;
  case OFK_Cuda:
    if (Error Err = offloading::wrapCudaBinary(
            M, BuffersToWrap.front(),
            offloading::getOffloadEntryArray(M, "cuda_offloading_entries"),
            /*Suffix=*/"", /*EmitSurfacesAndTextures=*/false))
      return std::move(Err);
    break;
  case OFK_HIP:
    if (Error Err = offloading::wrapHIPBinary(
            M, BuffersToWrap.front(),
            offloading::getOffloadEntryArray(M, "hip_offloading_entries")))
      return std::move(Err);
    break;
  default:
    return createStringError(getOffloadKindName(Kind) +
                             " wrapping is not supported");
  }

  if (Args.hasArg(OPT_print_wrapped_module))
    errs() << M;
  if (Args.hasArg(OPT_save_temps)) {
    int FD = -1;
    auto TempFileOrErr =
        createOutputFile(sys::path::filename(ExecutableName) + "." +
                             getOffloadKindName(Kind) + ".image.wrapper",
                         "bc");
    if (!TempFileOrErr)
      return TempFileOrErr.takeError();
    if (std::error_code EC = sys::fs::openFileForWrite(*TempFileOrErr, FD))
      return errorCodeToError(EC);
    llvm::raw_fd_ostream OS(FD, true);
    WriteBitcodeToFile(M, OS);
  }

  auto FileOrErr = compileModule(M, Kind);
  if (!FileOrErr)
    return FileOrErr.takeError();
  return *FileOrErr;
}

Expected<SmallVector<std::unique_ptr<MemoryBuffer>>>
bundleOpenMP(ArrayRef<OffloadingImage> Images) {
  SmallVector<std::unique_ptr<MemoryBuffer>> Buffers;
  for (const OffloadingImage &Image : Images)
    Buffers.emplace_back(
        MemoryBuffer::getMemBufferCopy(OffloadBinary::write(Image)));

  return std::move(Buffers);
}

Expected<SmallVector<std::unique_ptr<MemoryBuffer>>>
bundleCuda(ArrayRef<OffloadingImage> Images, const ArgList &Args) {
  SmallVector<std::pair<StringRef, StringRef>, 4> InputFiles;
  for (const OffloadingImage &Image : Images)
    InputFiles.emplace_back(std::make_pair(Image.Image->getBufferIdentifier(),
                                           Image.StringData.lookup("arch")));

  Triple TheTriple = Triple(Images.front().StringData.lookup("triple"));
  auto FileOrErr = nvptx::fatbinary(InputFiles, Args);
  if (!FileOrErr)
    return FileOrErr.takeError();

  llvm::ErrorOr<std::unique_ptr<llvm::MemoryBuffer>> ImageOrError =
      llvm::MemoryBuffer::getFileOrSTDIN(*FileOrErr);

  SmallVector<std::unique_ptr<MemoryBuffer>> Buffers;
  if (std::error_code EC = ImageOrError.getError())
    return createFileError(*FileOrErr, EC);
  Buffers.emplace_back(std::move(*ImageOrError));

  return std::move(Buffers);
}

Expected<SmallVector<std::unique_ptr<MemoryBuffer>>>
bundleHIP(ArrayRef<OffloadingImage> Images, const ArgList &Args) {
  SmallVector<std::pair<StringRef, StringRef>, 4> InputFiles;
  for (const OffloadingImage &Image : Images)
    InputFiles.emplace_back(std::make_pair(Image.Image->getBufferIdentifier(),
                                           Image.StringData.lookup("arch")));

  Triple TheTriple = Triple(Images.front().StringData.lookup("triple"));
  auto FileOrErr = amdgcn::fatbinary(InputFiles, Args);
  if (!FileOrErr)
    return FileOrErr.takeError();

  llvm::ErrorOr<std::unique_ptr<llvm::MemoryBuffer>> ImageOrError =
      llvm::MemoryBuffer::getFileOrSTDIN(*FileOrErr);

  SmallVector<std::unique_ptr<MemoryBuffer>> Buffers;
  if (std::error_code EC = ImageOrError.getError())
    return createFileError(*FileOrErr, EC);
  Buffers.emplace_back(std::move(*ImageOrError));

  return std::move(Buffers);
}

/// Transforms the input \p Images into the binary format the runtime expects
/// for the given \p Kind.
Expected<SmallVector<std::unique_ptr<MemoryBuffer>>>
bundleLinkedOutput(ArrayRef<OffloadingImage> Images, const ArgList &Args,
                   OffloadKind Kind) {
  llvm::TimeTraceScope TimeScope("Bundle linked output");
  switch (Kind) {
  case OFK_OpenMP:
    return bundleOpenMP(Images);
  case OFK_Cuda:
    return bundleCuda(Images, Args);
  case OFK_HIP:
    return bundleHIP(Images, Args);
  default:
    return createStringError(getOffloadKindName(Kind) +
                             " bundling is not supported");
  }
}

/// Returns a new ArgList containg arguments used for the device linking phase.
DerivedArgList getLinkerArgs(ArrayRef<OffloadFile> Input,
                             const InputArgList &Args) {
  DerivedArgList DAL = DerivedArgList(DerivedArgList(Args));
  for (Arg *A : Args)
    DAL.append(A);

  // Set the subarchitecture and target triple for this compilation.
  const OptTable &Tbl = getOptTable();
  DAL.AddJoinedArg(nullptr, Tbl.getOption(OPT_arch_EQ),
                   Args.MakeArgString(Input.front().getBinary()->getArch()));
  DAL.AddJoinedArg(nullptr, Tbl.getOption(OPT_triple_EQ),
                   Args.MakeArgString(Input.front().getBinary()->getTriple()));

  const auto *Bin = Input.front().getBinary();
  DAL.AddJoinedArg(
      nullptr, Tbl.getOption(OPT_sycl_backend_compile_options_from_image_EQ),
      Args.MakeArgString(Bin->getString(COMPILE_OPTS)));
  DAL.AddJoinedArg(nullptr,
                   Tbl.getOption(OPT_sycl_backend_link_options_from_image_EQ),
                   Args.MakeArgString(Bin->getString(LINK_OPTS)));

  // If every input file is bitcode we have whole program visibility as we
  // do only support static linking with bitcode.
  auto ContainsBitcode = [](const OffloadFile &F) {
    return identify_magic(F.getBinary()->getImage()) == file_magic::bitcode;
  };
  if (llvm::all_of(Input, ContainsBitcode))
    DAL.AddFlagArg(nullptr, Tbl.getOption(OPT_whole_program));

  // Forward '-Xoffload-linker' options to the appropriate backend.
  for (StringRef Arg : Args.getAllArgValues(OPT_device_linker_args_EQ)) {
    auto [Triple, Value] = Arg.split('=');
    llvm::Triple TT(Triple);
    // If this isn't a recognized triple then it's an `arg=value` option.
    if (TT.getArch() == Triple::ArchType::UnknownArch)
      DAL.AddJoinedArg(nullptr, Tbl.getOption(OPT_linker_arg_EQ),
                       Args.MakeArgString(Arg));
    else if (Value.empty())
      DAL.AddJoinedArg(nullptr, Tbl.getOption(OPT_linker_arg_EQ),
                       Args.MakeArgString(Triple));
    else if (Triple == DAL.getLastArgValue(OPT_triple_EQ))
      DAL.AddJoinedArg(nullptr, Tbl.getOption(OPT_linker_arg_EQ),
                       Args.MakeArgString(Value));
  }

  // Forward '-Xoffload-compiler' options to the appropriate backend.
  for (StringRef Arg : Args.getAllArgValues(OPT_device_compiler_args_EQ)) {
    auto [Triple, Value] = Arg.split('=');
    llvm::Triple TT(Triple);
    // If this isn't a recognized triple then it's an `arg=value` option.
    if (TT.getArch() == Triple::ArchType::UnknownArch)
      DAL.AddJoinedArg(nullptr, Tbl.getOption(OPT_compiler_arg_EQ),
                       Args.MakeArgString(Arg));
    else if (Value.empty())
      DAL.AddJoinedArg(nullptr, Tbl.getOption(OPT_compiler_arg_EQ),
                       Args.MakeArgString(Triple));
    else if (Triple == DAL.getLastArgValue(OPT_triple_EQ))
      DAL.AddJoinedArg(nullptr, Tbl.getOption(OPT_compiler_arg_EQ),
                       Args.MakeArgString(Value));
  }

  return DAL;
}

Error handleOverrideImages(
    const InputArgList &Args,
    MapVector<OffloadKind, SmallVector<OffloadingImage, 0>> &Images) {
  for (StringRef Arg : Args.getAllArgValues(OPT_override_image)) {
    OffloadKind Kind = getOffloadKind(Arg.split("=").first);
    StringRef Filename = Arg.split("=").second;

    ErrorOr<std::unique_ptr<MemoryBuffer>> BufferOrErr =
        MemoryBuffer::getFileOrSTDIN(Filename);
    if (std::error_code EC = BufferOrErr.getError())
      return createFileError(Filename, EC);

    Expected<std::unique_ptr<ObjectFile>> ElfOrErr =
        ObjectFile::createELFObjectFile(**BufferOrErr,
                                        /*InitContent=*/false);
    if (!ElfOrErr)
      return ElfOrErr.takeError();
    ObjectFile &Elf = **ElfOrErr;

    OffloadingImage TheImage{};
    TheImage.TheImageKind = IMG_Object;
    TheImage.TheOffloadKind = Kind;
    TheImage.StringData["triple"] =
        Args.MakeArgString(Elf.makeTriple().getTriple());
    if (std::optional<StringRef> CPU = Elf.tryGetCPUName())
      TheImage.StringData["arch"] = Args.MakeArgString(*CPU);
    TheImage.Image = std::move(*BufferOrErr);

    Images[Kind].emplace_back(std::move(TheImage));
  }
  return Error::success();
}

/// Transforms all the extracted offloading input files into an image that can
/// be registered by the runtime.
Expected<SmallVector<StringRef>> linkAndWrapDeviceFiles(
    SmallVectorImpl<SmallVector<OffloadFile>> &LinkerInputFiles,
    const InputArgList &Args, char **Argv, int Argc) {
  llvm::TimeTraceScope TimeScope("Handle all device input");

  std::mutex ImageMtx;
  MapVector<OffloadKind, SmallVector<OffloadingImage, 0>> Images;
  // Create a binary image of each offloading image and embed it into a new
  // object file.
  SmallVector<StringRef> WrappedOutput;

  // When creating SYCLBIN files, we need to store the compiled modules for
  // combined packaging.
  std::mutex SYCLBINModulesMtx;
  SmallVector<SYCLBIN::ModuleDesc> SYCLBINModules;

  // Initialize the images with any overriding inputs.
  if (Args.hasArg(OPT_override_image))
    if (Error Err = handleOverrideImages(Args, Images))
      return std::move(Err);

  auto Err = parallelForEachError(LinkerInputFiles, [&](auto &Input) -> Error {
    llvm::TimeTraceScope TimeScope("Link device input");

    // Each thread needs its own copy of the base arguments to maintain
    // per-device argument storage of synthetic strings.
    const OptTable &Tbl = getOptTable();
    BumpPtrAllocator Alloc;
    StringSaver Saver(Alloc);
    auto BaseArgs =
        Tbl.parseArgs(Argc, Argv, OPT_INVALID, Saver, [](StringRef Err) {
          reportError(createStringError(Err));
        });
    auto LinkerArgs = getLinkerArgs(Input, BaseArgs);
    DenseSet<OffloadKind> ActiveOffloadKinds;
    bool HasSYCLOffloadKind = false;
    bool HasNonSYCLOffloadKinds = false;
    for (const auto &File : Input) {
      if (File.getBinary()->getOffloadKind() != OFK_None)
        ActiveOffloadKinds.insert(File.getBinary()->getOffloadKind());
      if (File.getBinary()->getOffloadKind() == OFK_SYCL)
        HasSYCLOffloadKind = true;
      else
        HasNonSYCLOffloadKinds = true;
    }

    if (HasSYCLOffloadKind) {
      SmallVector<StringRef> InputFiles;
      // Write device inputs to an output file for the linker.
      for (const OffloadFile &File : Input) {
        auto FileNameOrErr = writeOffloadFile(File, HasSYCLOffloadKind);
        if (!FileNameOrErr)
          return FileNameOrErr.takeError();
        InputFiles.emplace_back(*FileNameOrErr);
      }
      // Link the input device files using the device linker for SYCL
      // offload.
      auto TmpOutputOrErr = sycl::linkDevice(InputFiles, LinkerArgs);
      if (!TmpOutputOrErr)
        return TmpOutputOrErr.takeError();
      SmallVector<StringRef> InputFilesSYCL;
      InputFilesSYCL.emplace_back(*TmpOutputOrErr);
      auto SplitModulesOrErr =
          UseSYCLPostLinkTool
              ? sycl::runSYCLPostLinkTool(InputFilesSYCL, LinkerArgs)
              : sycl::runSYCLSplitLibrary(InputFilesSYCL, LinkerArgs,
                                          *SYCLModuleSplitMode);
      if (!SplitModulesOrErr)
        return SplitModulesOrErr.takeError();

      auto &SplitModules = *SplitModulesOrErr;
      const llvm::Triple Triple(LinkerArgs.getLastArgValue(OPT_triple_EQ));
      if ((Triple.isNVPTX() || Triple.isAMDGCN()) &&
          LinkerArgs.hasArg(OPT_sycl_embed_ir)) {
        // When compiling for Nvidia/AMD devices and the user requested the
        // IR to be embedded in the application (via option), run the output
        // of sycl-post-link (filetable referencing LLVM Bitcode + symbols)
        // through the offload wrapper and link the resulting object to the
        // application.
        auto OutputFile = sycl::runWrapperAndCompile(SplitModules, LinkerArgs,
                                                     /* IsEmbeddedIR */ true);
        if (!OutputFile)
          return OutputFile.takeError();
        WrappedOutput.push_back(*OutputFile);
      }
      for (size_t I = 0, E = SplitModules.size(); I != E; ++I) {
        SmallVector<StringRef> Files = {SplitModules[I].ModuleFilePath};
        StringRef Arch = LinkerArgs.getLastArgValue(OPT_arch_EQ);
        if (Arch.empty())
          Arch = "native";
        SmallVector<std::pair<StringRef, StringRef>, 4> BundlerInputFiles;
        auto ClangOutputOrErr =
            linkDevice(Files, LinkerArgs, true /* IsSYCLKind */);
        if (!ClangOutputOrErr)
          return ClangOutputOrErr.takeError();
        if (Triple.isNVPTX()) {
          auto VirtualArch = StringRef(clang::OffloadArchToVirtualArchString(
              clang::StringToOffloadArch(Arch)));
          auto PtxasOutputOrErr =
              nvptx::ptxas(*ClangOutputOrErr, LinkerArgs, Arch);
          if (!PtxasOutputOrErr)
            return PtxasOutputOrErr.takeError();
          BundlerInputFiles.emplace_back(*ClangOutputOrErr, VirtualArch);
          BundlerInputFiles.emplace_back(*PtxasOutputOrErr, Arch);
          auto BundledFileOrErr =
              nvptx::fatbinary(BundlerInputFiles, LinkerArgs);
          if (!BundledFileOrErr)
            return BundledFileOrErr.takeError();
          SplitModules[I].ModuleFilePath = *BundledFileOrErr;
        } else if (Triple.isAMDGCN()) {
          BundlerInputFiles.emplace_back(*ClangOutputOrErr, Arch);
          auto BundledFileOrErr =
              amdgcn::fatbinary(BundlerInputFiles, LinkerArgs);
          if (!BundledFileOrErr)
            return BundledFileOrErr.takeError();
          SplitModules[I].ModuleFilePath = *BundledFileOrErr;
        } else {
          SplitModules[I].ModuleFilePath = *ClangOutputOrErr;
        }
      }

      if (OutputSYCLBIN) {
        SYCLBIN::ModuleDesc MD;
        MD.ArchString = LinkerArgs.getLastArgValue(OPT_arch_EQ);
        MD.SplitModules = std::move(SplitModules);
        std::scoped_lock Guard(SYCLBINModulesMtx);
        SYCLBINModules.emplace_back(std::move(MD));
      } else {
        // TODO(NOM7): Remove this call and use community flow for bundle/wrap
        auto OutputFile = sycl::runWrapperAndCompile(SplitModules, LinkerArgs);
        if (!OutputFile)
          return OutputFile.takeError();

        // SYCL offload kind images are all ready to be sent to host linker.
        // TODO: Currently, device code wrapping for SYCL offload happens in a
        // separate path inside 'linkDevice' call seen above.
        // This will eventually be refactored to use the 'common' wrapping logic
        // that is used for other offload kinds.
        std::scoped_lock Guard(ImageMtx);
        WrappedOutput.push_back(*OutputFile);
      }
    }
    if (HasNonSYCLOffloadKinds) {
      // Write any remaining device inputs to an output file.
      SmallVector<StringRef> InputFiles;
      for (const OffloadFile &File : Input) {
        auto FileNameOrErr = writeOffloadFile(File);
        if (!FileNameOrErr)
          return FileNameOrErr.takeError();
        InputFiles.emplace_back(*FileNameOrErr);
      }

      // Link the remaining device files using the device linker.
      auto OutputOrErr = linkDevice(InputFiles, LinkerArgs);
      if (!OutputOrErr)
        return OutputOrErr.takeError();

      // Store the offloading image for each linked output file.
      for (OffloadKind Kind : ActiveOffloadKinds) {
        llvm::ErrorOr<std::unique_ptr<llvm::MemoryBuffer>> FileOrErr =
            llvm::MemoryBuffer::getFileOrSTDIN(*OutputOrErr);
        if (std::error_code EC = FileOrErr.getError()) {
          if (DryRun)
            FileOrErr = MemoryBuffer::getMemBuffer("");
          else
            return createFileError(*OutputOrErr, EC);
        }

        std::scoped_lock<decltype(ImageMtx)> Guard(ImageMtx);
        OffloadingImage TheImage{};
        TheImage.TheImageKind =
            Args.hasArg(OPT_embed_bitcode) ? IMG_Bitcode : IMG_Object;
        TheImage.TheOffloadKind = Kind;
        TheImage.StringData["triple"] =
            Args.MakeArgString(LinkerArgs.getLastArgValue(OPT_triple_EQ));
        TheImage.StringData["arch"] =
            Args.MakeArgString(LinkerArgs.getLastArgValue(OPT_arch_EQ));
        TheImage.Image = std::move(*FileOrErr);

        Images[Kind].emplace_back(std::move(TheImage));
      }
    }
    return Error::success();
  });
  if (Err)
    return std::move(Err);

  if (OutputSYCLBIN) {
    auto OutputOrErr = sycl::packageSYCLBIN(SYCLBINModules);
    if (!OutputOrErr)
      return OutputOrErr.takeError();
    WrappedOutput.push_back(*OutputOrErr);
  }

  for (auto &[Kind, Input] : Images) {
    if (Kind == OFK_SYCL)
      continue;
    // We sort the entries before bundling so they appear in a deterministic
    // order in the final binary.
    llvm::sort(Input, [](OffloadingImage &A, OffloadingImage &B) {
      return A.StringData["triple"] > B.StringData["triple"] ||
             A.StringData["arch"] > B.StringData["arch"] ||
             A.TheOffloadKind < B.TheOffloadKind;
    });
    auto BundledImagesOrErr = bundleLinkedOutput(Input, Args, Kind);
    if (!BundledImagesOrErr)
      return BundledImagesOrErr.takeError();
    auto OutputOrErr = wrapDeviceImages(*BundledImagesOrErr, Args, Kind);
    if (!OutputOrErr)
      return OutputOrErr.takeError();
    WrappedOutput.push_back(*OutputOrErr);
  }
  return WrappedOutput;
}

std::optional<std::string> findFile(StringRef Dir, StringRef Root,
                                    const Twine &Name) {
  SmallString<128> Path;
  if (Dir.starts_with("="))
    sys::path::append(Path, Root, Dir.substr(1), Name);
  else
    sys::path::append(Path, Dir, Name);

  if (sys::fs::exists(Path))
    return static_cast<std::string>(Path);
  return std::nullopt;
}

std::optional<std::string>
findFromSearchPaths(StringRef Name, StringRef Root,
                    ArrayRef<StringRef> SearchPaths) {
  for (StringRef Dir : SearchPaths)
    if (std::optional<std::string> File = findFile(Dir, Root, Name))
      return File;
  return std::nullopt;
}

std::optional<std::string>
searchLibraryBaseName(StringRef Name, StringRef Root,
                      ArrayRef<StringRef> SearchPaths) {
  for (StringRef Dir : SearchPaths) {
    if (std::optional<std::string> File =
            findFile(Dir, Root, "lib" + Name + ".so"))
      return File;
    if (std::optional<std::string> File =
            findFile(Dir, Root, "lib" + Name + ".a"))
      return File;
  }
  return std::nullopt;
}

/// Search for static libraries in the linker's library path given input like
/// `-lfoo` or `-l:libfoo.a`.
std::optional<std::string> searchLibrary(StringRef Input, StringRef Root,
                                         ArrayRef<StringRef> SearchPaths) {
  if (Input.starts_with(":") || Input.ends_with(".lib"))
    return findFromSearchPaths(Input.drop_front(), Root, SearchPaths);
  return searchLibraryBaseName(Input, Root, SearchPaths);
}

/// Common redeclaration of needed symbol flags.
enum Symbol : uint32_t {
  Sym_None = 0,
  Sym_Undefined = 1U << 1,
  Sym_Weak = 1U << 2,
};

/// Scan the symbols from a BitcodeFile \p Buffer and record if we need to
/// extract any symbols from it.
Expected<bool> getSymbolsFromBitcode(MemoryBufferRef Buffer, OffloadKind Kind,
                                     bool IsArchive, StringSaver &Saver,
                                     DenseMap<StringRef, Symbol> &Syms) {
  Expected<IRSymtabFile> IRSymtabOrErr = readIRSymtab(Buffer);
  if (!IRSymtabOrErr)
    return IRSymtabOrErr.takeError();

  bool ShouldExtract = !IsArchive;
  DenseMap<StringRef, Symbol> TmpSyms;
  for (unsigned I = 0; I != IRSymtabOrErr->Mods.size(); ++I) {
    for (const auto &Sym : IRSymtabOrErr->TheReader.module_symbols(I)) {
      if (Sym.isFormatSpecific() || !Sym.isGlobal())
        continue;

      bool NewSymbol = Syms.count(Sym.getName()) == 0;
      auto OldSym = NewSymbol ? Sym_None : Syms[Sym.getName()];

      // We will extract if it defines a currenlty undefined non-weak
      // symbol.
      bool ResolvesStrongReference =
          ((OldSym & Sym_Undefined && !(OldSym & Sym_Weak)) &&
           !Sym.isUndefined());
      // We will extract if it defines a new global symbol visible to the
      // host. This is only necessary for code targeting an offloading
      // language.
      bool NewGlobalSymbol =
          ((NewSymbol || (OldSym & Sym_Undefined)) && !Sym.isUndefined() &&
           !Sym.canBeOmittedFromSymbolTable() && Kind != object::OFK_None &&
           (Sym.getVisibility() != GlobalValue::HiddenVisibility));
      ShouldExtract |= ResolvesStrongReference | NewGlobalSymbol;

      // Update this symbol in the "table" with the new information.
      if (OldSym & Sym_Undefined && !Sym.isUndefined())
        TmpSyms[Saver.save(Sym.getName())] =
            static_cast<Symbol>(OldSym & ~Sym_Undefined);
      if (Sym.isUndefined() && NewSymbol)
        TmpSyms[Saver.save(Sym.getName())] =
            static_cast<Symbol>(OldSym | Sym_Undefined);
      if (Sym.isWeak())
        TmpSyms[Saver.save(Sym.getName())] =
            static_cast<Symbol>(OldSym | Sym_Weak);
    }
  }

  // If the file gets extracted we update the table with the new symbols.
  if (ShouldExtract)
    Syms.insert(std::begin(TmpSyms), std::end(TmpSyms));

  return ShouldExtract;
}

/// Scan the symbols from an ObjectFile \p Obj and record if we need to extract
/// any symbols from it.
Expected<bool> getSymbolsFromObject(const ObjectFile &Obj, OffloadKind Kind,
                                    bool IsArchive, StringSaver &Saver,
                                    DenseMap<StringRef, Symbol> &Syms) {
  bool ShouldExtract = !IsArchive;
  DenseMap<StringRef, Symbol> TmpSyms;
  for (SymbolRef Sym : Obj.symbols()) {
    auto FlagsOrErr = Sym.getFlags();
    if (!FlagsOrErr)
      return FlagsOrErr.takeError();

    if (!(*FlagsOrErr & SymbolRef::SF_Global) ||
        (*FlagsOrErr & SymbolRef::SF_FormatSpecific))
      continue;

    auto NameOrErr = Sym.getName();
    if (!NameOrErr)
      return NameOrErr.takeError();

    bool NewSymbol = Syms.count(*NameOrErr) == 0;
    auto OldSym = NewSymbol ? Sym_None : Syms[*NameOrErr];

    // We will extract if it defines a currenlty undefined non-weak symbol.
    bool ResolvesStrongReference = (OldSym & Sym_Undefined) &&
                                   !(OldSym & Sym_Weak) &&
                                   !(*FlagsOrErr & SymbolRef::SF_Undefined);

    // We will extract if it defines a new global symbol visible to the
    // host. This is only necessary for code targeting an offloading
    // language.
    bool NewGlobalSymbol =
        ((NewSymbol || (OldSym & Sym_Undefined)) &&
         !(*FlagsOrErr & SymbolRef::SF_Undefined) && Kind != object::OFK_None &&
         !(*FlagsOrErr & SymbolRef::SF_Hidden));
    ShouldExtract |= ResolvesStrongReference | NewGlobalSymbol;

    // Update this symbol in the "table" with the new information.
    if (OldSym & Sym_Undefined && !(*FlagsOrErr & SymbolRef::SF_Undefined))
      TmpSyms[Saver.save(*NameOrErr)] =
          static_cast<Symbol>(OldSym & ~Sym_Undefined);
    if (*FlagsOrErr & SymbolRef::SF_Undefined && NewSymbol)
      TmpSyms[Saver.save(*NameOrErr)] =
          static_cast<Symbol>(OldSym | Sym_Undefined);
    if (*FlagsOrErr & SymbolRef::SF_Weak)
      TmpSyms[Saver.save(*NameOrErr)] = static_cast<Symbol>(OldSym | Sym_Weak);
  }

  // If the file gets extracted we update the table with the new symbols.
  if (ShouldExtract)
    Syms.insert(std::begin(TmpSyms), std::end(TmpSyms));

  return ShouldExtract;
}

/// Attempt to 'resolve' symbols found in input files. We use this to
/// determine if an archive member needs to be extracted. An archive member
/// will be extracted if any of the following is true.
///   1) It defines an undefined symbol in a regular object filie.
///   2) It defines a global symbol without hidden visibility that has not
///      yet been defined.
Expected<bool> getSymbols(StringRef Image, OffloadKind Kind, bool IsArchive,
                          StringSaver &Saver,
                          DenseMap<StringRef, Symbol> &Syms) {
  MemoryBufferRef Buffer = MemoryBufferRef(Image, "");
  switch (identify_magic(Image)) {
  case file_magic::bitcode:
    return getSymbolsFromBitcode(Buffer, Kind, IsArchive, Saver, Syms);
  case file_magic::elf_relocatable: {
    Expected<std::unique_ptr<ObjectFile>> ObjFile =
        ObjectFile::createObjectFile(Buffer);
    if (!ObjFile)
      return ObjFile.takeError();
    return getSymbolsFromObject(**ObjFile, Kind, IsArchive, Saver, Syms);
  }
  default:
    return false;
  }
}

/// Search the input files and libraries for embedded device offloading code
/// and add it to the list of files to be linked. Files coming from static
/// libraries are only added to the input if they are used by an existing
/// input file. Returns a list of input files intended for a single linking job.
Expected<SmallVector<SmallVector<OffloadFile>>>
getDeviceInput(const ArgList &Args) {
  llvm::TimeTraceScope TimeScope("ExtractDeviceCode");

  // Skip all the input if the user is overriding the output.
  if (Args.hasArg(OPT_override_image))
    return SmallVector<SmallVector<OffloadFile>>();

  StringRef Root = Args.getLastArgValue(OPT_sysroot_EQ);
  SmallVector<StringRef> LibraryPaths;
  for (const opt::Arg *Arg : Args.filtered(OPT_library_path, OPT_libpath))
    LibraryPaths.push_back(Arg->getValue());

  BumpPtrAllocator Alloc;
  StringSaver Saver(Alloc);

  // Try to extract device code from the linker input files.
  bool WholeArchive = Args.hasArg(OPT_wholearchive_flag) ? true : false;
  SmallVector<OffloadFile> ObjectFilesToExtract;
  SmallVector<OffloadFile> ArchiveFilesToExtract;
  for (const opt::Arg *Arg : Args.filtered(
           OPT_INPUT, OPT_library, OPT_whole_archive, OPT_no_whole_archive)) {
    if (Arg->getOption().matches(OPT_whole_archive) ||
        Arg->getOption().matches(OPT_no_whole_archive)) {
      WholeArchive = Arg->getOption().matches(OPT_whole_archive);
      continue;
    }

    std::optional<std::string> Filename =
        Arg->getOption().matches(OPT_library)
            ? searchLibrary(Arg->getValue(), Root, LibraryPaths)
            : std::string(Arg->getValue());

    if (!Filename && Arg->getOption().matches(OPT_library))
      reportError(
          createStringError("unable to find library -l%s", Arg->getValue()));

    if (!Filename || !sys::fs::exists(*Filename) ||
        sys::fs::is_directory(*Filename))
      continue;

    ErrorOr<std::unique_ptr<MemoryBuffer>> BufferOrErr =
        MemoryBuffer::getFile(*Filename);
    if (std::error_code EC = BufferOrErr.getError())
      return createFileError(*Filename, EC);

    MemoryBufferRef Buffer = **BufferOrErr;
    if (identify_magic(Buffer.getBuffer()) == file_magic::elf_shared_object)
      continue;
    SmallVector<OffloadFile> Binaries;
    size_t OldSize = Binaries.size();
    if (Error Err = extractOffloadBinaries(Buffer, Binaries))
      return std::move(Err);
    if (Binaries.size() == OldSize) {
      if (Error Err = sycl::extractBundledObjects(*Filename, Args, Binaries))
        return std::move(Err);
    }

    for (auto &OffloadFile : Binaries) {
      if (identify_magic(Buffer.getBuffer()) == file_magic::archive &&
          !WholeArchive)
        ArchiveFilesToExtract.emplace_back(std::move(OffloadFile));
      else
        ObjectFilesToExtract.emplace_back(std::move(OffloadFile));
    }
  }

  // Link all standard input files and update the list of symbols.
  MapVector<OffloadFile::TargetID, SmallVector<OffloadFile, 0>> InputFiles;
  DenseMap<OffloadFile::TargetID, DenseMap<StringRef, Symbol>> Syms;
  for (OffloadFile &Binary : ObjectFilesToExtract) {
    if (!Binary.getBinary())
      continue;

    SmallVector<OffloadFile::TargetID> CompatibleTargets = {Binary};
    for (const auto &[ID, Input] : InputFiles)
      if (object::areTargetsCompatible(Binary, ID))
        CompatibleTargets.emplace_back(ID);

    for (const auto &[Index, ID] : llvm::enumerate(CompatibleTargets)) {
      Expected<bool> ExtractOrErr = getSymbols(
          Binary.getBinary()->getImage(), Binary.getBinary()->getOffloadKind(),
          /*IsArchive=*/false, Saver, Syms[ID]);
      if (!ExtractOrErr)
        return ExtractOrErr.takeError();

      // If another target needs this binary it must be copied instead.
      if (Index == CompatibleTargets.size() - 1)
        InputFiles[ID].emplace_back(std::move(Binary));
      else
        InputFiles[ID].emplace_back(Binary.copy());
    }
  }

  // Archive members only extract if they define needed symbols. We do this
  // after every regular input file so that libraries may be included out of
  // order. This follows 'ld.lld' semantics which are more lenient.
  bool Extracted = true;
  while (Extracted) {
    Extracted = false;
    for (OffloadFile &Binary : ArchiveFilesToExtract) {
      // If the binary was previously extracted it will be set to null.
      if (!Binary.getBinary())
        continue;

      SmallVector<OffloadFile::TargetID> CompatibleTargets = {Binary};
      for (const auto &[ID, Input] : InputFiles)
        if (object::areTargetsCompatible(Binary, ID))
          CompatibleTargets.emplace_back(ID);

      for (const auto &[Index, ID] : llvm::enumerate(CompatibleTargets)) {
        // Only extract an if we have an an object matching this target.
        if (!InputFiles.count(ID))
          continue;

        Expected<bool> ExtractOrErr =
            getSymbols(Binary.getBinary()->getImage(),
                       Binary.getBinary()->getOffloadKind(),
                       /*IsArchive=*/true, Saver, Syms[ID]);
        if (!ExtractOrErr)
          return ExtractOrErr.takeError();

        Extracted = *ExtractOrErr;

        // Skip including the file if it is an archive that does not resolve
        // any symbols.
        if (!Extracted)
          continue;

        // If another target needs this binary it must be copied instead.
        if (Index == CompatibleTargets.size() - 1)
          InputFiles[ID].emplace_back(std::move(Binary));
        else
          InputFiles[ID].emplace_back(Binary.copy());
      }

      // If we extracted any files we need to check all the symbols again.
      if (Extracted)
        break;
    }
  }

  for (StringRef Library : Args.getAllArgValues(OPT_bitcode_library_EQ)) {
    auto FileOrErr = getInputBitcodeLibrary(Library);
    if (!FileOrErr)
      return FileOrErr.takeError();
    InputFiles[*FileOrErr].push_back(std::move(*FileOrErr));
  }

  SmallVector<SmallVector<OffloadFile>> InputsForTarget;
  for (auto &[ID, Input] : InputFiles)
    InputsForTarget.emplace_back(std::move(Input));

  return std::move(InputsForTarget);
}

} // namespace

int main(int Argc, char **Argv) {
  InitLLVM X(Argc, Argv);
  InitializeAllTargetInfos();
  InitializeAllTargets();
  InitializeAllTargetMCs();
  InitializeAllAsmParsers();
  InitializeAllAsmPrinters();

  LinkerExecutable = Argv[0];
  sys::PrintStackTraceOnErrorSignal(Argv[0]);

  const OptTable &Tbl = getOptTable();
  BumpPtrAllocator Alloc;
  StringSaver Saver(Alloc);
  auto Args = Tbl.parseArgs(Argc, Argv, OPT_INVALID, Saver, [&](StringRef Err) {
    reportError(createStringError(Err));
  });

  if (Args.hasArg(OPT_help) || Args.hasArg(OPT_help_hidden)) {
    Tbl.printHelp(
        outs(),
        "clang-linker-wrapper [options] -- <options to passed to the linker>",
        "\nA wrapper utility over the host linker. It scans the input files\n"
        "for sections that require additional processing prior to linking.\n"
        "The will then transparently pass all arguments and input to the\n"
        "specified host linker to create the final binary.\n",
        Args.hasArg(OPT_help_hidden), Args.hasArg(OPT_help_hidden));
    return EXIT_SUCCESS;
  }
  if (Args.hasArg(OPT_v)) {
    printVersion(outs());
    return EXIT_SUCCESS;
  }

  // This forwards '-mllvm' arguments to LLVM if present.
  SmallVector<const char *> NewArgv = {Argv[0]};
  for (const opt::Arg *Arg : Args.filtered(OPT_mllvm))
    NewArgv.push_back(Arg->getValue());
  for (const opt::Arg *Arg : Args.filtered(OPT_offload_opt_eq_minus))
    NewArgv.push_back(Arg->getValue());
  SmallVector<PassPlugin, 1> PluginList;
  PassPlugins.setCallback([&](const std::string &PluginPath) {
    auto Plugin = PassPlugin::Load(PluginPath);
    if (!Plugin)
      report_fatal_error(Plugin.takeError(), /*gen_crash_diag=*/false);
    PluginList.emplace_back(Plugin.get());
  });
  cl::ParseCommandLineOptions(NewArgv.size(), &NewArgv[0]);

  Verbose = Args.hasArg(OPT_verbose);
  DryRun = Args.hasArg(OPT_dry_run);
  SaveTemps = Args.hasArg(OPT_save_temps);
  CudaBinaryPath = Args.getLastArgValue(OPT_cuda_path_EQ).str();

  llvm::Triple Triple(
      Args.getLastArgValue(OPT_host_triple_EQ, sys::getDefaultTargetTriple()));
  if (Args.hasArg(OPT_o))
    ExecutableName = Args.getLastArgValue(OPT_o, "a.out");
  else if (Args.hasArg(OPT_out))
    ExecutableName = Args.getLastArgValue(OPT_out, "a.exe");
  else
    ExecutableName = Triple.isOSWindows() ? "a.exe" : "a.out";

  parallel::strategy = hardware_concurrency(1);
  if (auto *Arg = Args.getLastArg(OPT_wrapper_jobs)) {
    unsigned Threads = 0;
    if (!llvm::to_integer(Arg->getValue(), Threads) || Threads == 0)
      reportError(createStringError("%s: expected a positive integer, got '%s'",
                                    Arg->getSpelling().data(),
                                    Arg->getValue()));
    parallel::strategy = hardware_concurrency(Threads);
  }

  if (Args.hasArg(OPT_wrapper_time_trace_eq)) {
    unsigned Granularity;
    Args.getLastArgValue(OPT_wrapper_time_trace_granularity, "500")
        .getAsInteger(10, Granularity);
    timeTraceProfilerInitialize(Granularity, Argv[0]);
  }

  UseSYCLPostLinkTool = Args.hasFlag(OPT_use_sycl_post_link_tool,
                                     OPT_no_use_sycl_post_link_tool, true);
  if (!UseSYCLPostLinkTool && Args.hasArg(OPT_use_sycl_post_link_tool))
    reportError(createStringError("-use-sycl-post-link-tool and "
                                  "-no-use-sycl-post-link-tool options can't "
                                  "be used together."));

  OutputSYCLBIN = Args.hasArg(OPT_syclbin);
  // TODO: Check conflicting options: sycl_embed_ir

  if (Args.hasArg(OPT_sycl_module_split_mode_EQ)) {
    if (UseSYCLPostLinkTool)
      reportError(createStringError(
          "-sycl-module-split-mode should be used with "
          "the -no-use-sycl-post-link-tool command line option."));

    StringRef StrMode = Args.getLastArgValue(OPT_sycl_module_split_mode_EQ);
    SYCLModuleSplitMode = module_split::convertStringToSplitMode(StrMode);
    if (!SYCLModuleSplitMode)
      reportError(createStringError(
          inconvertibleErrorCode(),
          formatv("sycl-module-split-mode value isn't recognized: {0}",
                  StrMode)));
  }

  if (Args.hasArg(OPT_sycl_dump_device_code_EQ)) {
    Arg *A = Args.getLastArg(OPT_sycl_dump_device_code_EQ);
    OffloadImageDumpDir = A->getValue();
    if (OffloadImageDumpDir.empty())
      sys::path::native(OffloadImageDumpDir = "./");
    else
      OffloadImageDumpDir.append(sys::path::get_separator());
  }

  {
    llvm::TimeTraceScope TimeScope("Execute linker wrapper");

    // Extract the device input files stored in the host fat binary.
    auto DeviceInputFiles = getDeviceInput(Args);
    if (!DeviceInputFiles)
      reportError(DeviceInputFiles.takeError());

    // Link and wrap the device images extracted from the linker input.
    auto FilesOrErr =
        linkAndWrapDeviceFiles(*DeviceInputFiles, Args, Argv, Argc);
    if (!FilesOrErr)
      reportError(FilesOrErr.takeError());

    if (OutputSYCLBIN) {
      if (Error Err = sycl::mergeSYCLBIN(*FilesOrErr, Args))
        reportError(std::move(Err));
    } else {
      // Run the host linking job with the rendered arguments.
      if (Error Err = runLinker(*FilesOrErr, Args))
        reportError(std::move(Err));
    }
  }

  if (const opt::Arg *Arg = Args.getLastArg(OPT_wrapper_time_trace_eq)) {
    if (Error Err = timeTraceProfilerWrite(Arg->getValue(), ExecutableName))
      reportError(std::move(Err));
    timeTraceProfilerCleanup();
  }

  // Remove the temporary files created.
  if (!SaveTemps)
    for (const auto &TempFile : TempFiles)
      if (std::error_code EC = sys::fs::remove(TempFile))
        reportError(createFileError(TempFile, EC));
  return EXIT_SUCCESS;
}<|MERGE_RESOLUTION|>--- conflicted
+++ resolved
@@ -152,13 +152,9 @@
 
 static bool UseSYCLPostLinkTool;
 
-<<<<<<< HEAD
 static bool OutputSYCLBIN;
 
-static SmallString<128> SPIRVDumpDir;
-=======
 static SmallString<128> OffloadImageDumpDir;
->>>>>>> 80328323
 
 using OffloadingImage = OffloadBinary::OffloadingImage;
 
