include "llvm/Option/OptParser.td"

def WrapperOnlyOption : OptionFlag;
def DeviceOnlyOption : OptionFlag;

def help : Flag<["--"], "help">,
  HelpText<"Display available options (--help-hidden for more)">;

def help_hidden : Flag<["--"], "help-hidden">,
  HelpText<"Display all available options">;

// Flags for the linker wrapper.
def linker_path_EQ : Joined<["--"], "linker-path=">,
  Flags<[WrapperOnlyOption]>, MetaVarName<"<path>">,
  HelpText<"The linker executable to invoke">;
def cuda_path_EQ : Joined<["--"], "cuda-path=">,
  Flags<[WrapperOnlyOption]>, MetaVarName<"<dir>">,
  HelpText<"Set the system CUDA path">;
def host_triple_EQ : Joined<["--"], "host-triple=">,
                     Flags<[WrapperOnlyOption]>,
                     MetaVarName<"<triple>">,
                     HelpText<"Triple to use for the host compilation">;
def bitcode_library_EQ : Joined<["--"], "bitcode-library=">,
  Flags<[WrapperOnlyOption]>, MetaVarName<"<kind>-<triple>-<arch>=<path>">,
  HelpText<"Extra bitcode library to link">;
def builtin_bitcode_EQ : Joined<["--"], "builtin-bitcode=">,
  Flags<[WrapperOnlyOption]>, MetaVarName<"<triple>=<path>">,
  HelpText<"Perform a special internalizing link on the bitcode file. "
           "This is necessary for some vendor libraries to be linked correctly">;
def device_linker_args_EQ : Joined<["--"], "device-linker=">,
  Flags<[WrapperOnlyOption]>, MetaVarName<"<value> or <triple>=<value>">,
  HelpText<"Arguments to pass to the device linker invocation">;
def device_compiler_args_EQ : Joined<["--"], "device-compiler=">,
  Flags<[WrapperOnlyOption]>, MetaVarName<"<value> or <triple>=<value>">,
  HelpText<"Arguments to pass to the device compiler invocation">;
def clang_backend : Flag<["--"], "clang-backend">,
  Flags<[WrapperOnlyOption]>,
  HelpText<"Run the backend using clang rather than the LTO backend">;
def dry_run : Flag<["--"], "dry-run">,
  Flags<[WrapperOnlyOption]>,
  HelpText<"Print program arguments without running">;
def verbose : Flag<["--"], "wrapper-verbose">,
  Flags<[WrapperOnlyOption]>, HelpText<"Verbose output from tools">;
def embed_bitcode : Flag<["--"], "embed-bitcode">,
                    Flags<[WrapperOnlyOption]>,
                    HelpText<"Embed linked bitcode in the module">;
def print_wrapped_module : Flag<["--"], "print-wrapped-module">,
  Flags<[WrapperOnlyOption]>,
  HelpText<"Print the wrapped module's IR for testing">;
def save_temps : Flag<["--"], "save-temps">,
  Flags<[WrapperOnlyOption]>, HelpText<"Save intermediate results">;
def compress : Flag<["--"], "compress">,
  Flags<[WrapperOnlyOption]>, HelpText<"Compress bundled files">;
def compression_level_eq : Joined<["--"], "compression-level=">,
  Flags<[WrapperOnlyOption]>, HelpText<"Specify the compression level (integer)">;

def wrapper_time_trace_eq : Joined<["--"], "wrapper-time-trace=">,
  Flags<[WrapperOnlyOption]>, MetaVarName<"<file>">,
  HelpText<"Enable time-trace and write the output to <file>">;
def wrapper_time_trace_granularity : Joined<["--"], "wrapper-time-trace-granularity=">,
  Flags<[WrapperOnlyOption]>, MetaVarName<"<number>">,
  HelpText<"Set the granularity of time-trace updates">;

def wrapper_jobs : Joined<["--"], "wrapper-jobs=">,
  Flags<[WrapperOnlyOption]>, MetaVarName<"<number>">,
  HelpText<"Sets the number of parallel jobs for device linking. Can be a "
            "positive integer or 'jobserver'.">;

def override_image : Joined<["--"], "override-image=">,
  Flags<[WrapperOnlyOption]>, MetaVarName<"<kind=file>">,
  HelpText<"Uses the provided file as if it were the output of the device link step">;

def should_extract : CommaJoined<["--"], "should-extract=">,
  Flags<[WrapperOnlyOption]>, MetaVarName<"<kind=file>">,
  HelpText<"Set of device architectures we should always extract if found.">;

<<<<<<< HEAD
def preview_breaking_changes : Flag<["-"], "fpreview-breaking-changes">,
  Flags<[WrapperOnlyOption]>,
  HelpText<"Enables preview of breaking changes in the wrapper">;
=======
def emit_fatbin_only
    : Flag<["--"], "emit-fatbin-only">,
      Flags<[WrapperOnlyOption]>,
      HelpText<"Emit fat binary directly without wrapping or host linking">;
>>>>>>> ea66d269

// Flags passed to the device linker.
def arch_EQ : Joined<["--"], "arch=">,
  Flags<[DeviceOnlyOption, HelpHidden]>, MetaVarName<"<arch>">,
  HelpText<"The device subarchitecture">;
def triple_EQ : Joined<["--"], "triple=">,
  Flags<[WrapperOnlyOption, DeviceOnlyOption, HelpHidden]>, MetaVarName<"<triple>">,
  HelpText<"The device target triple">;
def whole_program : Flag<["--"], "whole-program">,
  Flags<[DeviceOnlyOption, HelpHidden]>,
  HelpText<"LTO has visibility of all input files">;
def linker_arg_EQ : Joined<["--"], "linker-arg=">,
  Flags<[DeviceOnlyOption, HelpHidden]>,
  HelpText<"An extra argument to be passed to the linker">;
def compiler_arg_EQ : Joined<["--"], "compiler-arg=">,
  Flags<[DeviceOnlyOption, HelpHidden]>,
  HelpText<"An extra argument to be passed to the compiler">;

// Arguments for the LLVM backend.
def mllvm : Separate<["-"], "mllvm">, Flags<[WrapperOnlyOption]>,
  MetaVarName<"<arg>">,
  HelpText<"Arguments passed to LLVM, including Clang invocations, for which "
           "the '-mllvm' prefix is preserved. Use '-mllvm --help' for a list "
           "of options.">;
def offload_opt_eq_minus : Joined<["--", "-"], "offload-opt=">, Flags<[HelpHidden, WrapperOnlyOption]>,
  HelpText<"Options passed to LLVM, not including the Clang invocation. Use "
           "'--offload-opt=--help' for a list of options.">;

// Standard linker flags also used by the linker wrapper.
def sysroot_EQ : Joined<["--"], "sysroot=">, HelpText<"Set the system root">;

def o : JoinedOrSeparate<["-"], "o">, MetaVarName<"<path>">,
  HelpText<"Path to file to write output">;
def output_EQ : Joined<["--"], "output=">, Alias<o>, Flags<[HelpHidden]>,
  HelpText<"Alias for -o">;
def output : Separate<["--"], "output">, Alias<o>, Flags<[HelpHidden]>,
  HelpText<"Alias for -o">;

def library_path : JoinedOrSeparate<["-"], "L">, MetaVarName<"<dir>">,
  HelpText<"Add <dir> to the library search path">;
def library_path_S : Separate<["--", "-"], "library-path">, Flags<[HelpHidden]>,
  Alias<library_path>;
def library_path_EQ : Joined<["--", "-"], "library-path=">, Flags<[HelpHidden]>,
  Alias<library_path>;

def library : JoinedOrSeparate<["-"], "l">, MetaVarName<"<libname>">,
  HelpText<"Search for library <libname>">;
def library_S : Separate<["--", "-"], "library">, Flags<[HelpHidden]>,
  Alias<library_path>;
def library_EQ : Joined<["--", "-"], "library=">, Flags<[HelpHidden]>,
  Alias<library_path>;

def rpath : Separate<["--", "-"], "rpath">;
def rpath_EQ : Joined<["--", "-"], "rpath=">, Flags<[HelpHidden]>, Alias<rpath>;

def v : Flag<["--", "-"], "v">, HelpText<"Display the version number and exit">;
def version : Flag<["--", "-"], "version">, Flags<[HelpHidden]>, Alias<v>;

def whole_archive : Flag<["--", "-"], "whole-archive">, Flags<[HelpHidden]>;
def no_whole_archive : Flag<["--", "-"], "no-whole-archive">, Flags<[HelpHidden]>;

def relocatable : Flag<["--", "-"], "relocatable">, 
    HelpText<"Link device code to create a relocatable offloading application">;
def r : Flag<["-"], "r">, Alias<relocatable>;

def shared : Flag<["--", "-"], "shared">,
    HelpText<"Link device code to create a shared library">;

// link.exe-style linker options.
def out : Joined<["/", "-", "/?", "-?"], "out:">, Flags<[HelpHidden]>;
def libpath : Joined<["/", "-", "/?", "-?"], "libpath:">, Flags<[HelpHidden]>;
def wholearchive_flag : Joined<["/", "-", "/?", "-?"], "wholearchive">, Flags<[HelpHidden]>;

// Options to specify SYCL device library files
def sycl_device_lib_EQ : CommaJoined<["--", "-"], "sycl-device-libraries=">,
  Flags<[WrapperOnlyOption]>,
  HelpText<"A comma separated list of device libraries that are linked during the device link.">;
def sycl_device_library_location_EQ : Joined<["--", "-"],
  "sycl-device-library-location=">, Flags<[WrapperOnlyOption]>,
  HelpText<"Location of SYCL device library files">;

// Special option to pass in sycl-post-link options
def sycl_post_link_options_EQ : Joined<["--", "-"], "sycl-post-link-options=">,
  Flags<[WrapperOnlyOption]>,
  HelpText<"Options that will control sycl-post-link step">;

def sycl_module_split_mode_EQ :
  Joined<["--", "-"], "sycl-module-split-mode=">,
  Flags<[WrapperOnlyOption]>,
  HelpText<"Option that turns on split library with the given split mode">;

// TODO: Options will be removed when the sycl-post-link tool becomes removed.
def use_sycl_post_link_tool : Flag<["--", "-"], "use-sycl-post-link-tool">,
  Flags<[WrapperOnlyOption]>,
  HelpText<"Use the sycl-post-link tool. On by default">;

def no_use_sycl_post_link_tool : Flag<["--", "-"], "no-use-sycl-post-link-tool">,
  Flags<[WrapperOnlyOption]>,
  HelpText<"Use a SYCL library instead of sycl-post-link tool. (experimental)">;

// Special option to pass in llvm-spirv options
def llvm_spirv_options_EQ : Joined<["--", "-"], "llvm-spirv-options=">,
  Flags<[WrapperOnlyOption]>,
  HelpText<"Options that will control llvm-spirv step">;
def sycl_is_windows_msvc_env : Flag<["--", "-"], "sycl-is-windows-msvc-env">,
  Flags<[WrapperOnlyOption, HelpHidden]>;

// Extra SYCL options to help generate sycl-post-link options that also depend
// on the target triple.
def sycl_remove_unused_external_funcs : Flag<["--", "-"], "sycl-remove-unused-external-funcs">,
  Flags<[WrapperOnlyOption, HelpHidden]>;
def no_sycl_remove_unused_external_funcs : Flag<["--", "-"], "no-sycl-remove-unused-external-funcs">,
  Flags<[WrapperOnlyOption, HelpHidden]>;
def sycl_device_code_split_esimd : Flag<["--", "-"], "sycl-device-code-split-esimd">,
  Flags<[WrapperOnlyOption, HelpHidden]>;
def no_sycl_device_code_split_esimd : Flag<["--", "-"], "no-sycl-device-code-split-esimd">,
  Flags<[WrapperOnlyOption, HelpHidden]>;
def sycl_add_default_spec_consts_image : Flag<["--", "-"], "sycl-add-default-spec-consts-image">,
  Flags<[WrapperOnlyOption, HelpHidden]>;
def no_sycl_add_default_spec_consts_image : Flag<["--", "-"], "no-sycl-add-default-spec-consts-image">,
  Flags<[WrapperOnlyOption, HelpHidden]>;

// Special options to pass backend options required for AOT compilation
def gpu_tool_arg_EQ :
  Joined<["--", "-"], "gpu-tool-arg=">,
  Flags<[WrapperOnlyOption]>,
  HelpText<"Options that are passed to the backend of target device compiler for Intel GPU during AOT compilation">;
def cpu_tool_arg_EQ :
  Joined<["--", "-"], "cpu-tool-arg=">,
  Flags<[WrapperOnlyOption]>,
  HelpText<"Options that are passed to the backend of target device compiler for Intel CPU during AOT compilation">;

def sycl_thin_lto : Flag<["--", "-"], "sycl-thin-lto">,
Flags<[WrapperOnlyOption]>,  HelpText<"Link SYCL device code using thinLTO">;

def sycl_embed_ir : Flag<["--", "-"], "sycl-embed-ir">,
Flags<[WrapperOnlyOption]>,  HelpText<"Embed LLVM IR for runtime kernel fusion">;

def sycl_device_link
    : Flag<["--", "-"], "sycl-device-link">,
      Flags<[WrapperOnlyOption]>,
      HelpText<"Link SYCL device code only. Discard host code.">;

def sycl_dump_device_code_EQ : Joined<["--", "-"], "sycl-dump-device-code=">,
  Flags<[WrapperOnlyOption]>,
  HelpText<"Directory to dump offloading images to.">;

// Options to enable/disable device dynamic linking.
def sycl_allow_device_image_dependencies : Flag<["--", "-"], "sycl-allow-device-image-dependencies">,
  Flags<[WrapperOnlyOption, HelpHidden]>,
  HelpText<"Allow dependencies between device code images">;

// Options to force the output to be of the SYCLBIN format.
def syclbin_EQ : Joined<["--", "-"], "syclbin=">,
  Flags<[WrapperOnlyOption]>,
  HelpText<"Output in the SYCLBIN binary format in the state specified by <arg> (input, object or executable)">;<|MERGE_RESOLUTION|>--- conflicted
+++ resolved
@@ -74,16 +74,14 @@
   Flags<[WrapperOnlyOption]>, MetaVarName<"<kind=file>">,
   HelpText<"Set of device architectures we should always extract if found.">;
 
-<<<<<<< HEAD
 def preview_breaking_changes : Flag<["-"], "fpreview-breaking-changes">,
   Flags<[WrapperOnlyOption]>,
   HelpText<"Enables preview of breaking changes in the wrapper">;
-=======
+
 def emit_fatbin_only
     : Flag<["--"], "emit-fatbin-only">,
       Flags<[WrapperOnlyOption]>,
       HelpText<"Emit fat binary directly without wrapping or host linking">;
->>>>>>> ea66d269
 
 // Flags passed to the device linker.
 def arch_EQ : Joined<["--"], "arch=">,
