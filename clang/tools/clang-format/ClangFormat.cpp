//===-- clang-format/ClangFormat.cpp - Clang format tool ------------------===//
//
// Part of the LLVM Project, under the Apache License v2.0 with LLVM Exceptions.
// See https://llvm.org/LICENSE.txt for license information.
// SPDX-License-Identifier: Apache-2.0 WITH LLVM-exception
//
//===----------------------------------------------------------------------===//
///
/// \file
/// This file implements a clang-format tool that automatically formats
/// (fragments of) C++ code.
///
//===----------------------------------------------------------------------===//

#include "../../lib/Format/MatchFilePath.h"
#include "clang/Basic/Diagnostic.h"
#include "clang/Basic/DiagnosticOptions.h"
#include "clang/Basic/FileManager.h"
#include "clang/Basic/SourceManager.h"
#include "clang/Basic/Version.h"
#include "clang/Format/Format.h"
#include "clang/Rewrite/Core/Rewriter.h"
#include "llvm/ADT/StringSwitch.h"
#include "llvm/Support/CommandLine.h"
#include "llvm/Support/FileSystem.h"
#include "llvm/Support/InitLLVM.h"
#include "llvm/Support/Process.h"
#include <fstream>

using namespace llvm;
using clang::tooling::Replacements;

static cl::opt<bool> Help("h", cl::desc("Alias for -help"), cl::Hidden);

// Mark all our options with this category, everything else (except for -version
// and -help) will be hidden.
static cl::OptionCategory ClangFormatCategory("Clang-format options");

static cl::list<unsigned>
    Offsets("offset",
            cl::desc("Format a range starting at this byte offset.\n"
                     "Multiple ranges can be formatted by specifying\n"
                     "several -offset and -length pairs.\n"
                     "Can only be used with one input file."),
            cl::cat(ClangFormatCategory));
static cl::list<unsigned>
    Lengths("length",
            cl::desc("Format a range of this length (in bytes).\n"
                     "Multiple ranges can be formatted by specifying\n"
                     "several -offset and -length pairs.\n"
                     "When only a single -offset is specified without\n"
                     "-length, clang-format will format up to the end\n"
                     "of the file.\n"
                     "Can only be used with one input file."),
            cl::cat(ClangFormatCategory));
static cl::list<std::string>
    LineRanges("lines",
               cl::desc("<start line>:<end line> - format a range of\n"
                        "lines (both 1-based).\n"
                        "Multiple ranges can be formatted by specifying\n"
                        "several -lines arguments.\n"
                        "Can't be used with -offset and -length.\n"
                        "Can only be used with one input file."),
               cl::cat(ClangFormatCategory));
static cl::opt<std::string>
    Style("style", cl::desc(clang::format::StyleOptionHelpDescription),
          cl::init(clang::format::DefaultFormatStyle),
          cl::cat(ClangFormatCategory));
static cl::opt<std::string>
    FallbackStyle("fallback-style",
                  cl::desc("The name of the predefined style used as a\n"
                           "fallback in case clang-format is invoked with\n"
                           "-style=file, but can not find the .clang-format\n"
                           "file to use. Defaults to 'LLVM'.\n"
                           "Use -fallback-style=none to skip formatting."),
                  cl::init(clang::format::DefaultFallbackStyle),
                  cl::cat(ClangFormatCategory));

static cl::opt<std::string> AssumeFileName(
    "assume-filename",
    cl::desc("Set filename used to determine the language and to find\n"
             ".clang-format file.\n"
             "Only used when reading from stdin.\n"
             "If this is not passed, the .clang-format file is searched\n"
             "relative to the current working directory when reading stdin.\n"
             "Unrecognized filenames are treated as C++.\n"
             "supported:\n"
             "  CSharp: .cs\n"
             "  Java: .java\n"
             "  JavaScript: .js .mjs .cjs .ts\n"
             "  Json: .json .ipynb\n"
             "  Objective-C: .m .mm\n"
             "  Proto: .proto .protodevel\n"
             "  TableGen: .td\n"
             "  TextProto: .txtpb .textpb .pb.txt .textproto .asciipb\n"
             "  Verilog: .sv .svh .v .vh"),
    cl::init("<stdin>"), cl::cat(ClangFormatCategory));

static cl::opt<bool> Inplace("i",
                             cl::desc("Inplace edit <file>s, if specified."),
                             cl::cat(ClangFormatCategory));

static cl::opt<bool> OutputXML("output-replacements-xml",
                               cl::desc("Output replacements as XML."),
                               cl::cat(ClangFormatCategory));
static cl::opt<bool>
    DumpConfig("dump-config",
               cl::desc("Dump configuration options to stdout and exit.\n"
                        "Can be used with -style option."),
               cl::cat(ClangFormatCategory));
static cl::opt<unsigned>
    Cursor("cursor",
           cl::desc("The position of the cursor when invoking\n"
                    "clang-format from an editor integration"),
           cl::init(0), cl::cat(ClangFormatCategory));

static cl::opt<bool>
    SortIncludes("sort-includes",
                 cl::desc("If set, overrides the include sorting behavior\n"
                          "determined by the SortIncludes style flag"),
                 cl::cat(ClangFormatCategory));

static cl::opt<std::string> QualifierAlignment(
    "qualifier-alignment",
    cl::desc("If set, overrides the qualifier alignment style\n"
             "determined by the QualifierAlignment style flag"),
    cl::init(""), cl::cat(ClangFormatCategory));

static cl::opt<std::string> Files(
    "files",
    cl::desc("A file containing a list of files to process, one per line."),
    cl::value_desc("filename"), cl::init(""), cl::cat(ClangFormatCategory));

static cl::opt<bool>
    Verbose("verbose", cl::desc("If set, shows the list of processed files"),
            cl::cat(ClangFormatCategory));

// Use --dry-run to match other LLVM tools when you mean do it but don't
// actually do it
static cl::opt<bool>
    DryRun("dry-run",
           cl::desc("If set, do not actually make the formatting changes"),
           cl::cat(ClangFormatCategory));

// Use -n as a common command as an alias for --dry-run. (git and make use -n)
static cl::alias DryRunShort("n", cl::desc("Alias for --dry-run"),
                             cl::cat(ClangFormatCategory), cl::aliasopt(DryRun),
                             cl::NotHidden);

// Emulate being able to turn on/off the warning.
static cl::opt<bool>
    WarnFormat("Wclang-format-violations",
               cl::desc("Warnings about individual formatting changes needed. "
                        "Used only with --dry-run or -n"),
               cl::init(true), cl::cat(ClangFormatCategory), cl::Hidden);

static cl::opt<bool>
    NoWarnFormat("Wno-clang-format-violations",
                 cl::desc("Do not warn about individual formatting changes "
                          "needed. Used only with --dry-run or -n"),
                 cl::init(false), cl::cat(ClangFormatCategory), cl::Hidden);

static cl::opt<unsigned> ErrorLimit(
    "ferror-limit",
    cl::desc("Set the maximum number of clang-format errors to emit\n"
             "before stopping (0 = no limit).\n"
             "Used only with --dry-run or -n"),
    cl::init(0), cl::cat(ClangFormatCategory));

static cl::opt<bool>
    WarningsAsErrors("Werror",
                     cl::desc("If set, changes formatting warnings to errors"),
                     cl::cat(ClangFormatCategory));

namespace {
enum class WNoError { Unknown };
}

static cl::bits<WNoError> WNoErrorList(
    "Wno-error",
    cl::desc("If set, don't error out on the specified warning type."),
    cl::values(
        clEnumValN(WNoError::Unknown, "unknown",
                   "If set, unknown format options are only warned about.\n"
                   "This can be used to enable formatting, even if the\n"
                   "configuration contains unknown (newer) options.\n"
                   "Use with caution, as this might lead to dramatically\n"
                   "differing format depending on an option being\n"
                   "supported or not.")),
    cl::cat(ClangFormatCategory));

static cl::opt<bool>
    ShowColors("fcolor-diagnostics",
               cl::desc("If set, and on a color-capable terminal controls "
                        "whether or not to print diagnostics in color"),
               cl::init(true), cl::cat(ClangFormatCategory), cl::Hidden);

static cl::opt<bool>
    NoShowColors("fno-color-diagnostics",
                 cl::desc("If set, and on a color-capable terminal controls "
                          "whether or not to print diagnostics in color"),
                 cl::init(false), cl::cat(ClangFormatCategory), cl::Hidden);

static cl::list<std::string> FileNames(cl::Positional,
                                       cl::desc("[@<file>] [<file> ...]"),
                                       cl::cat(ClangFormatCategory));

static cl::opt<bool> FailOnIncompleteFormat(
    "fail-on-incomplete-format",
    cl::desc("If set, fail with exit code 1 on incomplete format."),
    cl::init(false), cl::cat(ClangFormatCategory));

static cl::opt<bool> ListIgnored("list-ignored",
                                 cl::desc("List ignored files."),
                                 cl::cat(ClangFormatCategory), cl::Hidden);

namespace clang {
namespace format {

static FileID createInMemoryFile(StringRef FileName, MemoryBufferRef Source,
                                 SourceManager &Sources, FileManager &Files,
                                 llvm::vfs::InMemoryFileSystem *MemFS) {
  MemFS->addFileNoOwn(FileName, 0, Source);
  auto File = Files.getOptionalFileRef(FileName);
  assert(File && "File not added to MemFS?");
  return Sources.createFileID(*File, SourceLocation(), SrcMgr::C_User);
}

// Parses <start line>:<end line> input to a pair of line numbers.
// Returns true on error.
static bool parseLineRange(StringRef Input, unsigned &FromLine,
                           unsigned &ToLine) {
  std::pair<StringRef, StringRef> LineRange = Input.split(':');
  return LineRange.first.getAsInteger(0, FromLine) ||
         LineRange.second.getAsInteger(0, ToLine);
}

static bool fillRanges(MemoryBuffer *Code,
                       std::vector<tooling::Range> &Ranges) {
  IntrusiveRefCntPtr<llvm::vfs::InMemoryFileSystem> InMemoryFileSystem(
      new llvm::vfs::InMemoryFileSystem);
  FileManager Files(FileSystemOptions(), InMemoryFileSystem);
  DiagnosticOptions DiagOpts;
  DiagnosticsEngine Diagnostics(
      IntrusiveRefCntPtr<DiagnosticIDs>(new DiagnosticIDs), DiagOpts);
  SourceManager Sources(Diagnostics, Files);
  const auto ID = createInMemoryFile("<irrelevant>", *Code, Sources, Files,
                                     InMemoryFileSystem.get());
  if (!LineRanges.empty()) {
    if (!Offsets.empty() || !Lengths.empty()) {
      errs() << "error: cannot use -lines with -offset/-length\n";
      return true;
    }

    for (const auto &LineRange : LineRanges) {
      unsigned FromLine, ToLine;
      if (parseLineRange(LineRange, FromLine, ToLine)) {
        errs() << "error: invalid <start line>:<end line> pair\n";
        return true;
      }
      if (FromLine < 1) {
        errs() << "error: start line should be at least 1\n";
        return true;
      }
      if (FromLine > ToLine) {
        errs() << "error: start line should not exceed end line\n";
        return true;
      }
      const auto Start = Sources.translateLineCol(ID, FromLine, 1);
      const auto End = Sources.translateLineCol(ID, ToLine, UINT_MAX);
      if (Start.isInvalid() || End.isInvalid())
        return true;
      const auto Offset = Sources.getFileOffset(Start);
      const auto Length = Sources.getFileOffset(End) - Offset;
      Ranges.push_back(tooling::Range(Offset, Length));
    }
    return false;
  }

  if (Offsets.empty())
    Offsets.push_back(0);
  const bool EmptyLengths = Lengths.empty();
  unsigned Length = 0;
  if (Offsets.size() == 1 && EmptyLengths) {
    Length = Sources.getFileOffset(Sources.getLocForEndOfFile(ID)) - Offsets[0];
  } else if (Offsets.size() != Lengths.size()) {
<<<<<<< HEAD
    errs() << "error: number of -offset and -length arguments must match\n";
=======
    errs() << "error: number of -offset and -length arguments must match.\n";
>>>>>>> 10a576f7
    return true;
  }
  for (unsigned I = 0, E = Offsets.size(), CodeSize = Code->getBufferSize();
       I < E; ++I) {
    const auto Offset = Offsets[I];
    if (Offset >= CodeSize) {
      errs() << "error: offset " << Offset << " is outside the file\n";
      return true;
    }
    if (!EmptyLengths)
      Length = Lengths[I];
<<<<<<< HEAD
    if (Length == 0) {
      errs() << "error: length should be at least 1\n";
      return true;
    }
    if (Offset + Length > CodeSize) {
      errs() << "error: invalid length " << Length << ", offset + length ("
             << Offset + Length << ") is outside the file\n";
      return true;
    }
    Ranges.push_back(tooling::Range(Offset, Length - 1));
=======
    if (Offset + Length > CodeSize) {
      errs() << "error: invalid length " << Length << ", offset + length ("
             << Offset + Length << ") is outside the file.\n";
      return true;
    }
    Ranges.push_back(tooling::Range(Offset, Length));
>>>>>>> 10a576f7
  }
  return false;
}

static void outputReplacementXML(StringRef Text) {
  // FIXME: When we sort includes, we need to make sure the stream is correct
  // utf-8.
  size_t From = 0;
  size_t Index;
  while ((Index = Text.find_first_of("\n\r<&", From)) != StringRef::npos) {
    outs() << Text.substr(From, Index - From);
    switch (Text[Index]) {
    case '\n':
      outs() << "&#10;";
      break;
    case '\r':
      outs() << "&#13;";
      break;
    case '<':
      outs() << "&lt;";
      break;
    case '&':
      outs() << "&amp;";
      break;
    default:
      llvm_unreachable("Unexpected character encountered!");
    }
    From = Index + 1;
  }
  outs() << Text.substr(From);
}

static void outputReplacementsXML(const Replacements &Replaces) {
  for (const auto &R : Replaces) {
    outs() << "<replacement "
           << "offset='" << R.getOffset() << "' "
           << "length='" << R.getLength() << "'>";
    outputReplacementXML(R.getReplacementText());
    outs() << "</replacement>\n";
  }
}

static bool
emitReplacementWarnings(const Replacements &Replaces, StringRef AssumedFileName,
                        const std::unique_ptr<llvm::MemoryBuffer> &Code) {
  unsigned Errors = 0;
  if (WarnFormat && !NoWarnFormat) {
    SourceMgr Mgr;
    const char *StartBuf = Code->getBufferStart();

    Mgr.AddNewSourceBuffer(
        MemoryBuffer::getMemBuffer(StartBuf, AssumedFileName), SMLoc());
    for (const auto &R : Replaces) {
      SMDiagnostic Diag = Mgr.GetMessage(
          SMLoc::getFromPointer(StartBuf + R.getOffset()),
          WarningsAsErrors ? SourceMgr::DiagKind::DK_Error
                           : SourceMgr::DiagKind::DK_Warning,
          "code should be clang-formatted [-Wclang-format-violations]");

      Diag.print(nullptr, llvm::errs(), ShowColors && !NoShowColors);
      if (ErrorLimit && ++Errors >= ErrorLimit)
        break;
    }
  }
  return WarningsAsErrors;
}

static void outputXML(const Replacements &Replaces,
                      const Replacements &FormatChanges,
                      const FormattingAttemptStatus &Status,
                      const cl::opt<unsigned> &Cursor,
                      unsigned CursorPosition) {
  outs() << "<?xml version='1.0'?>\n<replacements "
            "xml:space='preserve' incomplete_format='"
         << (Status.FormatComplete ? "false" : "true") << "'";
  if (!Status.FormatComplete)
    outs() << " line='" << Status.Line << "'";
  outs() << ">\n";
  if (Cursor.getNumOccurrences() != 0) {
    outs() << "<cursor>" << FormatChanges.getShiftedCodePosition(CursorPosition)
           << "</cursor>\n";
  }

  outputReplacementsXML(Replaces);
  outs() << "</replacements>\n";
}

class ClangFormatDiagConsumer : public DiagnosticConsumer {
  virtual void anchor() {}

  void HandleDiagnostic(DiagnosticsEngine::Level DiagLevel,
                        const Diagnostic &Info) override {

    SmallVector<char, 16> vec;
    Info.FormatDiagnostic(vec);
    errs() << "clang-format error:" << vec << "\n";
  }
};

// Returns true on error.
static bool format(StringRef FileName, bool ErrorOnIncompleteFormat = false) {
  const bool IsSTDIN = FileName == "-";
  if (!OutputXML && Inplace && IsSTDIN) {
    errs() << "error: cannot use -i when reading from stdin.\n";
    return true;
  }
  // On Windows, overwriting a file with an open file mapping doesn't work,
  // so read the whole file into memory when formatting in-place.
  ErrorOr<std::unique_ptr<MemoryBuffer>> CodeOrErr =
      !OutputXML && Inplace
          ? MemoryBuffer::getFileAsStream(FileName)
          : MemoryBuffer::getFileOrSTDIN(FileName, /*IsText=*/true);
  if (std::error_code EC = CodeOrErr.getError()) {
    errs() << FileName << ": " << EC.message() << "\n";
    return true;
  }
  std::unique_ptr<llvm::MemoryBuffer> Code = std::move(CodeOrErr.get());
  if (Code->getBufferSize() == 0)
    return false; // Empty files are formatted correctly.

  StringRef BufStr = Code->getBuffer();

  const char *InvalidBOM = SrcMgr::ContentCache::getInvalidBOM(BufStr);

  if (InvalidBOM) {
    errs() << "error: encoding with unsupported byte order mark \""
           << InvalidBOM << "\" detected";
    if (!IsSTDIN)
      errs() << " in file '" << FileName << "'";
    errs() << ".\n";
    return true;
  }

  std::vector<tooling::Range> Ranges;
  if (fillRanges(Code.get(), Ranges))
    return true;
  StringRef AssumedFileName = IsSTDIN ? AssumeFileName : FileName;
  if (AssumedFileName.empty()) {
    llvm::errs() << "error: empty filenames are not allowed\n";
    return true;
  }

  Expected<FormatStyle> FormatStyle =
      getStyle(Style, AssumedFileName, FallbackStyle, Code->getBuffer(),
               nullptr, WNoErrorList.isSet(WNoError::Unknown));
  if (!FormatStyle) {
    llvm::errs() << toString(FormatStyle.takeError()) << "\n";
    return true;
  }

  StringRef QualifierAlignmentOrder = QualifierAlignment;

  FormatStyle->QualifierAlignment =
      StringSwitch<FormatStyle::QualifierAlignmentStyle>(
          QualifierAlignmentOrder.lower())
          .Case("right", FormatStyle::QAS_Right)
          .Case("left", FormatStyle::QAS_Left)
          .Default(FormatStyle->QualifierAlignment);

  if (FormatStyle->QualifierAlignment == FormatStyle::QAS_Left) {
    FormatStyle->QualifierOrder = {"const", "volatile", "type"};
  } else if (FormatStyle->QualifierAlignment == FormatStyle::QAS_Right) {
    FormatStyle->QualifierOrder = {"type", "const", "volatile"};
  } else if (QualifierAlignmentOrder.contains("type")) {
    FormatStyle->QualifierAlignment = FormatStyle::QAS_Custom;
    SmallVector<StringRef> Qualifiers;
    QualifierAlignmentOrder.split(Qualifiers, " ", /*MaxSplit=*/-1,
                                  /*KeepEmpty=*/false);
    FormatStyle->QualifierOrder = {Qualifiers.begin(), Qualifiers.end()};
  }

  if (SortIncludes.getNumOccurrences() != 0) {
    FormatStyle->SortIncludes = {};
    if (SortIncludes)
      FormatStyle->SortIncludes.Enabled = true;
  }
  unsigned CursorPosition = Cursor;
  Replacements Replaces = sortIncludes(*FormatStyle, Code->getBuffer(), Ranges,
                                       AssumedFileName, &CursorPosition);

  const bool IsJson = FormatStyle->isJson();

  // To format JSON insert a variable to trick the code into thinking its
  // JavaScript.
  if (IsJson && !FormatStyle->DisableFormat) {
    auto Err =
        Replaces.add(tooling::Replacement(AssumedFileName, 0, 0, "x = "));
    if (Err)
      llvm::errs() << "Bad Json variable insertion\n";
  }

  auto ChangedCode = tooling::applyAllReplacements(Code->getBuffer(), Replaces);
  if (!ChangedCode) {
    llvm::errs() << toString(ChangedCode.takeError()) << "\n";
    return true;
  }
  // Get new affected ranges after sorting `#includes`.
  Ranges = tooling::calculateRangesAfterReplacements(Replaces, Ranges);
  FormattingAttemptStatus Status;
  Replacements FormatChanges =
      reformat(*FormatStyle, *ChangedCode, Ranges, AssumedFileName, &Status);
  Replaces = Replaces.merge(FormatChanges);
  if (DryRun) {
    return Replaces.size() > (IsJson ? 1u : 0u) &&
           emitReplacementWarnings(Replaces, AssumedFileName, Code);
  }
  if (OutputXML) {
    outputXML(Replaces, FormatChanges, Status, Cursor, CursorPosition);
  } else {
    IntrusiveRefCntPtr<llvm::vfs::InMemoryFileSystem> InMemoryFileSystem(
        new llvm::vfs::InMemoryFileSystem);
    FileManager Files(FileSystemOptions(), InMemoryFileSystem);

    DiagnosticOptions DiagOpts;
    ClangFormatDiagConsumer IgnoreDiagnostics;
    DiagnosticsEngine Diagnostics(
        IntrusiveRefCntPtr<DiagnosticIDs>(new DiagnosticIDs), DiagOpts,
        &IgnoreDiagnostics, false);
    SourceManager Sources(Diagnostics, Files);
    FileID ID = createInMemoryFile(AssumedFileName, *Code, Sources, Files,
                                   InMemoryFileSystem.get());
    Rewriter Rewrite(Sources, LangOptions());
    tooling::applyAllReplacements(Replaces, Rewrite);
    if (Inplace) {
      if (Rewrite.overwriteChangedFiles())
        return true;
    } else {
      if (Cursor.getNumOccurrences() != 0) {
        outs() << "{ \"Cursor\": "
               << FormatChanges.getShiftedCodePosition(CursorPosition)
               << ", \"IncompleteFormat\": "
               << (Status.FormatComplete ? "false" : "true");
        if (!Status.FormatComplete)
          outs() << ", \"Line\": " << Status.Line;
        outs() << " }\n";
      }
      Rewrite.getEditBuffer(ID).write(outs());
    }
  }
  return ErrorOnIncompleteFormat && !Status.FormatComplete;
}

} // namespace format
} // namespace clang

static void PrintVersion(raw_ostream &OS) {
  OS << clang::getClangToolFullVersion("clang-format") << '\n';
}

// Dump the configuration.
static int dumpConfig() {
  std::unique_ptr<llvm::MemoryBuffer> Code;
  // We can't read the code to detect the language if there's no file name.
  if (!FileNames.empty()) {
    // Read in the code in case the filename alone isn't enough to detect the
    // language.
    ErrorOr<std::unique_ptr<MemoryBuffer>> CodeOrErr =
        MemoryBuffer::getFileOrSTDIN(FileNames[0], /*IsText=*/true);
    if (std::error_code EC = CodeOrErr.getError()) {
      llvm::errs() << EC.message() << "\n";
      return 1;
    }
    Code = std::move(CodeOrErr.get());
  }
  Expected<clang::format::FormatStyle> FormatStyle = clang::format::getStyle(
      Style,
      FileNames.empty() || FileNames[0] == "-" ? AssumeFileName : FileNames[0],
      FallbackStyle, Code ? Code->getBuffer() : "");
  if (!FormatStyle) {
    llvm::errs() << toString(FormatStyle.takeError()) << "\n";
    return 1;
  }
  std::string Config = clang::format::configurationAsText(*FormatStyle);
  outs() << Config << "\n";
  return 0;
}

using String = SmallString<128>;
static String IgnoreDir;             // Directory of .clang-format-ignore file.
static String PrevDir;               // Directory of previous `FilePath`.
static SmallVector<String> Patterns; // Patterns in .clang-format-ignore file.

// Check whether `FilePath` is ignored according to the nearest
// .clang-format-ignore file based on the rules below:
// - A blank line is skipped.
// - Leading and trailing spaces of a line are trimmed.
// - A line starting with a hash (`#`) is a comment.
// - A non-comment line is a single pattern.
// - The slash (`/`) is used as the directory separator.
// - A pattern is relative to the directory of the .clang-format-ignore file (or
//   the root directory if the pattern starts with a slash).
// - A pattern is negated if it starts with a bang (`!`).
static bool isIgnored(StringRef FilePath) {
  using namespace llvm::sys::fs;
  if (!is_regular_file(FilePath))
    return false;

  String Path;
  String AbsPath{FilePath};

  using namespace llvm::sys::path;
  make_absolute(AbsPath);
  remove_dots(AbsPath, /*remove_dot_dot=*/true);

  if (StringRef Dir{parent_path(AbsPath)}; PrevDir != Dir) {
    PrevDir = Dir;

    for (;;) {
      Path = Dir;
      append(Path, ".clang-format-ignore");
      if (is_regular_file(Path))
        break;
      Dir = parent_path(Dir);
      if (Dir.empty())
        return false;
    }

    IgnoreDir = convert_to_slash(Dir);

    std::ifstream IgnoreFile{Path.c_str()};
    if (!IgnoreFile.good())
      return false;

    Patterns.clear();

    for (std::string Line; std::getline(IgnoreFile, Line);) {
      if (const auto Pattern{StringRef{Line}.trim()};
          // Skip empty and comment lines.
          !Pattern.empty() && Pattern[0] != '#') {
        Patterns.push_back(Pattern);
      }
    }
  }

  if (IgnoreDir.empty())
    return false;

  const auto Pathname{convert_to_slash(AbsPath)};
  for (const auto &Pat : Patterns) {
    const bool IsNegated = Pat[0] == '!';
    StringRef Pattern{Pat};
    if (IsNegated)
      Pattern = Pattern.drop_front();

    if (Pattern.empty())
      continue;

    Pattern = Pattern.ltrim();

    // `Pattern` is relative to `IgnoreDir` unless it starts with a slash.
    // This doesn't support patterns containing drive names (e.g. `C:`).
    if (Pattern[0] != '/') {
      Path = IgnoreDir;
      append(Path, Style::posix, Pattern);
      remove_dots(Path, /*remove_dot_dot=*/true, Style::posix);
      Pattern = Path;
    }

    if (clang::format::matchFilePath(Pattern, Pathname) == !IsNegated)
      return true;
  }

  return false;
}

int main(int argc, const char **argv) {
  InitLLVM X(argc, argv);

  cl::HideUnrelatedOptions(ClangFormatCategory);

  cl::SetVersionPrinter(PrintVersion);
  cl::ParseCommandLineOptions(
      argc, argv,
      "A tool to format C/C++/Java/JavaScript/JSON/Objective-C/Protobuf/C# "
      "code.\n\n"
      "If no arguments are specified, it formats the code from standard input\n"
      "and writes the result to the standard output.\n"
      "If <file>s are given, it reformats the files. If -i is specified\n"
      "together with <file>s, the files are edited in-place. Otherwise, the\n"
      "result is written to the standard output.\n");

  if (Help) {
    cl::PrintHelpMessage();
    return 0;
  }

  if (DumpConfig)
    return dumpConfig();

  if (!Files.empty()) {
    std::ifstream ExternalFileOfFiles{std::string(Files)};
    std::string Line;
    unsigned LineNo = 1;
    while (std::getline(ExternalFileOfFiles, Line)) {
      FileNames.push_back(Line);
      LineNo++;
    }
    errs() << "Clang-formatting " << LineNo << " files\n";
  }

  if (FileNames.empty()) {
    if (isIgnored(AssumeFileName))
      return 0;
    return clang::format::format("-", FailOnIncompleteFormat);
  }

  if (FileNames.size() > 1 &&
      (!Offsets.empty() || !Lengths.empty() || !LineRanges.empty())) {
    errs() << "error: -offset, -length and -lines can only be used for "
              "single file.\n";
    return 1;
  }

  unsigned FileNo = 1;
  bool Error = false;
  for (const auto &FileName : FileNames) {
    const bool Ignored = isIgnored(FileName);
    if (ListIgnored) {
      if (Ignored)
        outs() << FileName << '\n';
      continue;
    }
    if (Ignored)
      continue;
    if (Verbose) {
      errs() << "Formatting [" << FileNo++ << "/" << FileNames.size() << "] "
             << FileName << "\n";
    }
    Error |= clang::format::format(FileName, FailOnIncompleteFormat);
  }
  return Error ? 1 : 0;
}<|MERGE_RESOLUTION|>--- conflicted
+++ resolved
@@ -284,11 +284,7 @@
   if (Offsets.size() == 1 && EmptyLengths) {
     Length = Sources.getFileOffset(Sources.getLocForEndOfFile(ID)) - Offsets[0];
   } else if (Offsets.size() != Lengths.size()) {
-<<<<<<< HEAD
-    errs() << "error: number of -offset and -length arguments must match\n";
-=======
     errs() << "error: number of -offset and -length arguments must match.\n";
->>>>>>> 10a576f7
     return true;
   }
   for (unsigned I = 0, E = Offsets.size(), CodeSize = Code->getBufferSize();
@@ -300,25 +296,12 @@
     }
     if (!EmptyLengths)
       Length = Lengths[I];
-<<<<<<< HEAD
-    if (Length == 0) {
-      errs() << "error: length should be at least 1\n";
-      return true;
-    }
-    if (Offset + Length > CodeSize) {
-      errs() << "error: invalid length " << Length << ", offset + length ("
-             << Offset + Length << ") is outside the file\n";
-      return true;
-    }
-    Ranges.push_back(tooling::Range(Offset, Length - 1));
-=======
     if (Offset + Length > CodeSize) {
       errs() << "error: invalid length " << Length << ", offset + length ("
              << Offset + Length << ") is outside the file.\n";
       return true;
     }
     Ranges.push_back(tooling::Range(Offset, Length));
->>>>>>> 10a576f7
   }
   return false;
 }
