//===-- clang-offload-packager/ClangOffloadPackager.cpp - file bundler ---===//
//
// Part of the LLVM Project, under the Apache License v2.0 with LLVM Exceptions.
// See https://llvm.org/LICENSE.txt for license information.
// SPDX-License-Identifier: Apache-2.0 WITH LLVM-exception
//
//===---------------------------------------------------------------------===//
//
// This tool takes several device object files and bundles them into a single
// binary image using a custom binary format. This is intended to be used to
// embed many device files into an application to create a fat binary.
//
//===---------------------------------------------------------------------===//

#include "clang/Basic/Version.h"

#include "llvm/ADT/StringExtras.h"
#include "llvm/BinaryFormat/Magic.h"
#include "llvm/Object/ArchiveWriter.h"
#include "llvm/Object/OffloadBinary.h"
#include "llvm/Support/CommandLine.h"
#include "llvm/Support/FileOutputBuffer.h"
#include "llvm/Support/FileSystem.h"
#include "llvm/Support/MemoryBuffer.h"
#include "llvm/Support/Path.h"
#include "llvm/Support/Signals.h"
#include "llvm/Support/StringSaver.h"
#include "llvm/Support/WithColor.h"
#include "llvm/TargetParser/Host.h"

using namespace llvm;
using namespace llvm::object;

static cl::opt<bool> Help("h", cl::desc("Alias for -help"), cl::Hidden);

static cl::OptionCategory
    ClangOffloadPackagerCategory("clang-offload-packager options");

static cl::opt<std::string> OutputFile("o", cl::desc("Write output to <file>."),
                                       cl::value_desc("file"),
                                       cl::cat(ClangOffloadPackagerCategory));

static cl::opt<std::string> InputFile(cl::Positional,
                                      cl::desc("Extract from <file>."),
                                      cl::value_desc("file"),
                                      cl::cat(ClangOffloadPackagerCategory));

static cl::list<std::string>
    DeviceImages("image",
                 cl::desc("List of key and value arguments. Required keywords "
                          "are 'file' and 'triple'."),
                 cl::value_desc("<key>=<value>,..."),
                 cl::cat(ClangOffloadPackagerCategory));

static cl::opt<bool>
    CreateArchive("archive",
                  cl::desc("Write extracted files to a static archive"),
                  cl::cat(ClangOffloadPackagerCategory));

/// Path of the current binary.
static const char *PackagerExecutable;

static void PrintVersion(raw_ostream &OS) {
  OS << clang::getClangToolFullVersion("clang-offload-packager") << '\n';
}

// For any response file arguments (those starting with '@'), expand them into
// the contents of the response file, deliminated by commas.
static StringRef expandResponseFileImageArguments(StringRef Arg,
                                                  StringSaver &Saver) {
  std::string FileStr = Arg.str();
  SmallVector<const char *, 0> ExpandedFiles{FileStr.c_str()};
  cl::ExpandResponseFiles(Saver,
                          Triple(sys::getProcessTriple()).isOSWindows()
                              ? cl::TokenizeWindowsCommandLine
                              : cl::TokenizeGNUCommandLine,
                          ExpandedFiles);
  std::string NewValue;
  for (size_t FileIdx = 0; FileIdx < ExpandedFiles.size(); FileIdx++) {
    NewValue += ExpandedFiles[FileIdx];
    if (FileIdx != ExpandedFiles.size() - 1)
      NewValue += ',';
  }
  return Saver.save(NewValue);
}

// Get a map containing all the arguments for the image. Repeated arguments will
// be placed in a comma separated list.
static DenseMap<StringRef, StringRef> getImageArguments(StringRef Image,
                                                        StringSaver &Saver) {
  DenseMap<StringRef, StringRef> Args;
  for (StringRef Arg : llvm::split(Image, ",")) {
    auto [Key, Value] = Arg.split("=");
<<<<<<< HEAD
    if (Key == "file" && Value[0] == '@')
      Value = expandResponseFileImageArguments(Value, Saver);
    if (Args.count(Key))
      Args[Key] = Saver.save(Args[Key] + "," + Value);
    else
      Args[Key] = Value;
=======
    auto [It, Inserted] = Args.try_emplace(Key, Value);
    if (!Inserted)
      It->second = Saver.save(It->second + "," + Value);
>>>>>>> 9453b38a
  }

  return Args;
}

static Error writeFile(StringRef Filename, StringRef Data) {
  Expected<std::unique_ptr<FileOutputBuffer>> OutputOrErr =
      FileOutputBuffer::create(Filename, Data.size());
  if (!OutputOrErr)
    return OutputOrErr.takeError();
  std::unique_ptr<FileOutputBuffer> Output = std::move(*OutputOrErr);
  llvm::copy(Data, Output->getBufferStart());
  if (Error E = Output->commit())
    return E;
  return Error::success();
}

static Error bundleImages() {
  SmallVector<char, 1024> BinaryData;
  raw_svector_ostream OS(BinaryData);
  for (StringRef Image : DeviceImages) {
    BumpPtrAllocator Alloc;
    StringSaver Saver(Alloc);
    DenseMap<StringRef, StringRef> Args = getImageArguments(Image, Saver);

    if (!Args.count("triple") || !Args.count("file"))
      return createStringError(
          inconvertibleErrorCode(),
          "'file' and 'triple' are required image arguments");

    // Permit using multiple instances of `file` in a single string.
    for (auto &File : llvm::split(Args["file"], ",")) {
      OffloadBinary::OffloadingImage ImageBinary{};
      std::unique_ptr<llvm::MemoryBuffer> DeviceImage;

      llvm::ErrorOr<std::unique_ptr<llvm::MemoryBuffer>> ObjectOrErr =
          llvm::MemoryBuffer::getFileOrSTDIN(File);
      if (std::error_code EC = ObjectOrErr.getError())
        return errorCodeToError(EC);

      // Clang uses the '.o' suffix for LTO bitcode.
      if (identify_magic((*ObjectOrErr)->getBuffer()) == file_magic::bitcode)
        ImageBinary.TheImageKind = object::IMG_Bitcode;
      else
        ImageBinary.TheImageKind =
            getImageKind(sys::path::extension(File).drop_front());
      ImageBinary.Image = std::move(*ObjectOrErr);
      for (const auto &[Key, Value] : Args) {
        if (Key == "kind") {
          ImageBinary.TheOffloadKind = getOffloadKind(Value);
        } else if (Key != "file") {
          ImageBinary.StringData[Key] = Value;
        }
      }
      llvm::SmallString<0> Buffer = OffloadBinary::write(ImageBinary);
      if (Buffer.size() % OffloadBinary::getAlignment() != 0)
        return createStringError(inconvertibleErrorCode(),
                                 "Offload binary has invalid size alignment");
      OS << Buffer;
    }
  }

  if (Error E = writeFile(OutputFile,
                          StringRef(BinaryData.begin(), BinaryData.size())))
    return E;
  return Error::success();
}

static Error unbundleImages() {
  ErrorOr<std::unique_ptr<MemoryBuffer>> BufferOrErr =
      MemoryBuffer::getFileOrSTDIN(InputFile);
  if (std::error_code EC = BufferOrErr.getError())
    return createFileError(InputFile, EC);
  std::unique_ptr<MemoryBuffer> Buffer = std::move(*BufferOrErr);

  // This data can be misaligned if extracted from an archive.
  if (!isAddrAligned(Align(OffloadBinary::getAlignment()),
                     Buffer->getBufferStart()))
    Buffer = MemoryBuffer::getMemBufferCopy(Buffer->getBuffer(),
                                            Buffer->getBufferIdentifier());

  SmallVector<OffloadFile> Binaries;
  if (Error Err = extractOffloadBinaries(*Buffer, Binaries))
    return Err;

  // Try to extract each device image specified by the user from the input file.
  for (StringRef Image : DeviceImages) {
    BumpPtrAllocator Alloc;
    StringSaver Saver(Alloc);
    auto Args = getImageArguments(Image, Saver);

    SmallVector<const OffloadBinary *> Extracted;
    for (const OffloadFile &File : Binaries) {
      const auto *Binary = File.getBinary();
      // We handle the 'file' and 'kind' identifiers differently.
      bool Match = llvm::all_of(Args, [&](auto &Arg) {
        const auto [Key, Value] = Arg;
        if (Key == "file")
          return true;
        if (Key == "kind")
          return Binary->getOffloadKind() == getOffloadKind(Value);
        return Binary->getString(Key) == Value;
      });
      if (Match)
        Extracted.push_back(Binary);
    }

    if (Extracted.empty())
      continue;

    if (CreateArchive) {
      if (!Args.count("file"))
        return createStringError(inconvertibleErrorCode(),
                                 "Image must have a 'file' argument.");

      SmallVector<NewArchiveMember> Members;
      for (const OffloadBinary *Binary : Extracted)
        Members.emplace_back(MemoryBufferRef(
            Binary->getImage(),
            Binary->getMemoryBufferRef().getBufferIdentifier()));

      if (Error E = writeArchive(
              Args["file"], Members, SymtabWritingMode::NormalSymtab,
              Archive::getDefaultKind(), true, false, nullptr))
        return E;
    } else if (Args.count("file")) {
      if (Extracted.size() > 1)
        WithColor::warning(errs(), PackagerExecutable)
            << "Multiple inputs match to a single file, '" << Args["file"]
            << "'\n";
      if (Error E = writeFile(Args["file"], Extracted.back()->getImage()))
        return E;
    } else {
      uint64_t Idx = 0;
      for (const OffloadBinary *Binary : Extracted) {
        StringRef Filename =
            Saver.save(sys::path::stem(InputFile) + "-" + Binary->getTriple() +
                       "-" + Binary->getArch() + "." + std::to_string(Idx++) +
                       "." + getImageKindName(Binary->getImageKind()));
        if (Error E = writeFile(Filename, Binary->getImage()))
          return E;
      }
    }
  }

  return Error::success();
}

int main(int argc, const char **argv) {
  sys::PrintStackTraceOnErrorSignal(argv[0]);
  cl::HideUnrelatedOptions(ClangOffloadPackagerCategory);
  cl::SetVersionPrinter(PrintVersion);
  cl::ParseCommandLineOptions(
      argc, argv,
      "A utility for bundling several object files into a single binary.\n"
      "The output binary can then be embedded into the host section table\n"
      "to create a fatbinary containing offloading code.\n");

  if (Help) {
    cl::PrintHelpMessage();
    return EXIT_SUCCESS;
  }

  PackagerExecutable = argv[0];
  auto reportError = [argv](Error E) {
    logAllUnhandledErrors(std::move(E), WithColor::error(errs(), argv[0]));
    return EXIT_FAILURE;
  };

  if (!InputFile.empty() && !OutputFile.empty())
    return reportError(
        createStringError(inconvertibleErrorCode(),
                          "Packaging to an output file and extracting from an "
                          "input file are mutually exclusive."));

  if (!OutputFile.empty()) {
    if (Error Err = bundleImages())
      return reportError(std::move(Err));
  } else if (!InputFile.empty()) {
    if (Error Err = unbundleImages())
      return reportError(std::move(Err));
  }

  return EXIT_SUCCESS;
}<|MERGE_RESOLUTION|>--- conflicted
+++ resolved
@@ -91,18 +91,11 @@
   DenseMap<StringRef, StringRef> Args;
   for (StringRef Arg : llvm::split(Image, ",")) {
     auto [Key, Value] = Arg.split("=");
-<<<<<<< HEAD
     if (Key == "file" && Value[0] == '@')
       Value = expandResponseFileImageArguments(Value, Saver);
-    if (Args.count(Key))
-      Args[Key] = Saver.save(Args[Key] + "," + Value);
-    else
-      Args[Key] = Value;
-=======
     auto [It, Inserted] = Args.try_emplace(Key, Value);
     if (!Inserted)
       It->second = Saver.save(It->second + "," + Value);
->>>>>>> 9453b38a
   }
 
   return Args;
