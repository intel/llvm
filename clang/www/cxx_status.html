--- conflicted
+++ resolved
@@ -115,16 +115,12 @@
  <tr>
   <td>Unevaluated strings</td>
   <td><a href="https://wg21.link/P2361R6">P2361R6</a></td>
-<<<<<<< HEAD
-  <td class="none" align="center">No</td>
-=======
   <td class="partial" align="center">
     <details>
       <summary>Clang 17 (Partial)</summary>
       Attributes arguments don't yet parse as unevaluated string literals.
     </details>
   </td>
->>>>>>> bac3a63c
  </tr>
  <tr>
   <td>Add @, $, and ` to the basic character set</td>
@@ -134,11 +130,7 @@
  <tr>
   <td>constexpr cast from <tt>void*</tt></td>
   <td><a href="https://wg21.link/P2738R1">P2738R1</a></td>
-<<<<<<< HEAD
-  <td class="none" align="center">No</td>
-=======
   <td class="unreleased" align="center">Clang 17</td>
->>>>>>> bac3a63c
  </tr>
  <tr>
   <td>On the ignorability of standard attributes</td>
@@ -701,11 +693,7 @@
     <tr>
       <td rowspan=2>Immediate functions (<tt>consteval</tt>)</td>
       <td><a href="https://wg21.link/p1073r3">P1073R3</a></td>
-<<<<<<< HEAD
-      <td class="full" align="center">Clang 17</td>
-=======
       <td class="unreleased" align="center">Clang 17</td>
->>>>>>> bac3a63c
     </tr>
       <tr> <!-- from Prague -->
         <td><a href="https://wg21.link/p1937r2">P1937R2</a></td>
