--- conflicted
+++ resolved
@@ -324,20 +324,12 @@
     <tr>
       <td>Matching of Multi-Dimensional Arrays in Generic Selection Expressions</td>
       <td><a href="https://www.open-std.org/jtc1/sc22/wg14/www/docs/n3348.pdf">N3348</a></td>
-<<<<<<< HEAD
-      <td class="unknown" align="center">Unknown</td>
-=======
       <td class="none" align="center">No</td>
->>>>>>> 811fe024
 	</tr>
     <tr>
       <td>The __COUNTER__ predefined macro</td>
       <td><a href="https://www.open-std.org/jtc1/sc22/wg14/www/docs/n3457.htm">N3457</a></td>
-<<<<<<< HEAD
-      <td class="unknown" align="center">Unknown</td>
-=======
       <td class="unreleased" align="center">Clang 22</td>
->>>>>>> 811fe024
 	</tr>
     <tr>
       <td>Chasing Ghosts I: constant expressions v2</td>
@@ -352,11 +344,7 @@
     <tr>
       <td>static_assert without UB</td>
       <td><a href="https://www.open-std.org/jtc1/sc22/wg14/www/docs/n3525.htm">N3525</a></td>
-<<<<<<< HEAD
-      <td class="unknown" align="center">Unknown</td>
-=======
-      <td class="full" align="center">Yes</td>
->>>>>>> 811fe024
+      <td class="full" align="center">Yes</td>
 	</tr>
     <tr>
       <td>Allow calling static inline within extern inline</td>
