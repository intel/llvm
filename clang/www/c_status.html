<!DOCTYPE html>
<html>
<head>
  <meta http-equiv="Content-Type" content="text/html; charset=utf-8">
  <title>Clang - C Programming Language Status</title>
  <link type="text/css" rel="stylesheet" href="menu.css">
  <link type="text/css" rel="stylesheet" href="content.css">
  <style type="text/css">
    .none { background-color: #FFCCCC }
    .partial { background-color: #FFE0B0 }
    .unreleased { background-color: #FFFF99 }
    .unknown { background-color: #EBCAFE }
    .full { background-color: #CCFF99 }
    .na { background-color: #DDDDDD }
    :target { background-color: #FFFFBB; outline: #DDDD55 solid thin; }
    th { background-color: #FFDDAA }
    td { vertical-align: middle }
    tt { white-space: nowrap }
  </style>
</head>
<body>

<!--#include virtual="menu.html.incl"-->

<div id="content">

<!--*************************************************************************-->
<h1>C Support in Clang</h1>
<!--*************************************************************************-->

<p>Clang implements the following published and upcoming ISO C standards:</p>

<table width="689" border="1" cellspacing="0">
<tr>
 <th>Language Standard</th>
 <th>Flag</th>
 <th>Available in Clang?</th>
</tr>
<tr>
 <td><a href="#c89">C89</a></td>
 <td><tt>-std=c89</tt></td>
 <td class="full" align="center">Yes</td>
</tr>
<tr>
 <td><a href="#c99">C99</a></td>
 <td><tt>-std=c99</tt></td>
 <td class="full" align="center">Clang 17</td>
 <!-- We claim full conformance to C99 despite there being a few entries marked
      "partial". The partial entries do not impact whether we conform to the
      letter of the standard, but they are for circumstances where the missing
      support is thought to only be in edge cases or where we believe we could
      make further efforts to significantly improve the support. While we list
      Clang 17 as the version of Clang which fully supports C99, support for
      the language mode was largely complete in earlier versions of Clang going
      back to 3.0. -->
</tr>
<tr>
 <td><a href="#c11">C11</a></td>
 <td><tt>-std=c11</tt></td>
 <td class="partial" align="center">Partial</td>
</tr>
<tr>
 <td><a href="#c17">C17</a></td>
 <td><tt>-std=c17</tt></td>
 <td class="partial" align="center">Partial</td>
</tr>
<tr>
 <td><a href="#c2x">C23</a></td>
 <td><tt>-std=c23</tt></td>
 <td class="partial" align="center">Partial</td>
</tr>
<tr>
 <td><a href="#c2y">C2y</a></td>
 <td><tt>-std=c2y</tt></td>
 <td class="partial" align="center">Partial</td>
</tr>
</table>

<p>The implementation status for C11 and C23 are currently under investigation.
Any proposal whose status in Clang is currently unknown will be marked in
<span class="unknown">magenta</span>.</p>

<p>The Clang community is continually striving to improve C standards
compliance between releases by submitting and tracking
<a href="c_dr_status.html">C Defect Reports</a> and implementing resolutions as
they become available.</p>

<p>The <a href="https://github.com/llvm/llvm-project/issues/">LLVM bug tracker</a> uses
the "c", "c99", "c11", "c17", "c23", and "c2y" labels to track known bugs with Clang's language
conformance.</p>

<h2 id="c89">C89 implementation status</h2>

<p>Clang implements all of the ISO 9899:1990 (C89) standard.</p>
<p>You can use Clang in C89 mode with the <code>-std=c89</code> or <code>-std=c90</code> options.</p>

<h2 id="c99">C99 implementation status</h2>

<p>Clang implements all of the ISO 9899:1999 (C99) standard.</p>
<p>Note, the list of C99 features comes from the C99 committee draft. Not all C99 documents are publicly available, so the documents referenced in this section may be inaccurate, unknown, or not linked.</p>
<!-- https://www.open-std.org/jtc1/sc22/wg14/www/docs/n874.htm contains the
     final editor's report of what's been added to C99, but it includes more
     papers than are worth listing because it includes editorial and cleanup
     proposals in addition to feature proposals. When a paper is not available,
     I list the paper number from the editor's report, but do not hyperlink it.
     When I can't map the feature back to a paper, I mark it as unknown. -->
<p>You can use Clang in C99 mode with the <code>-std=c99</code> option.</p>

<details>
<summary>List of features and minimum Clang version with support</summary>

<table width="689" border="1" cellspacing="0">
 <tr>
    <th>Language Feature</th>
    <th>C99 Proposal</th>
    <th>Available in Clang?</th>
 </tr>
    <tr>
      <td>restricted character set support via digraphs and &lt;iso646.h&gt;</td>
      <td>Unknown</td>
      <td class="full" align="center">Yes</td>
    </tr>
    <tr>
      <td>more precise aliasing rules via effective type</td>
      <td>Unknown</td>
      <td class="full" align="center">Yes</td>
    </tr>
    <tr>
      <td>restricted pointers</td>
      <td>N448</td>
      <td class="partial" align="center">
        <details><summary>Partial</summary>
          Clang's support for <code>restrict</code> is fully conforming but
          considered only partially implemented. Clang implements all of the
          constraints required for <code>restrict</code> support, but LLVM only
          supports <code>restrict</code> optimization semantics for restricted
          pointers used as function parameters; it does not fully support the
          semantics for restrict on local variables or data members.
        </details>
      </td>
    </tr>
    <tr>
      <td>variable length arrays</td>
      <td><a href="https://www.open-std.org/jtc1/sc22/wg14/www/docs/n683.htm">N683</a></td>
      <td class="full" align="center">Yes</td>
    </tr>
    <tr>
      <td>flexible array members</td>
      <td>Unknown</td>
      <td class="full" align="center">Yes</td>
    </tr>
    <tr>
      <td>static and type qualifiers in parameter array declarators</td>
      <td>Unknown</td>
      <td class="full" align="center">Yes</td>
    </tr>
    <tr>
      <td>complex and imaginary support in &lt;complex.h&gt;</td>
      <td><a href="https://www.open-std.org/jtc1/sc22/wg14/www/docs/n693.ps">N693</a></td>
      <td class="partial" align="center">
        <details><summary>Partial</summary>
          Clang supports <code>_Complex</code> type specifiers but does not
          support <code>_Imaginary</code> type specifiers. Support for
          <code>_Imaginary</code> is optional in C99 and Clang does not claim
          conformance to Annex G.<br />
          <br />
          <code>_Complex</code> support requires an underlying support library
          such as compiler-rt to provide functions like <code>__divsc3</code>,
          but compiler-rt is not supported on Windows.
        </details>
      </td>
    </tr>
    <tr>
      <td>type-generic math macros in &lt;tgmath.h&gt;</td>
      <td><a href="https://www.open-std.org/jtc1/sc22/wg14/www/docs/n693.ps">N693</a></td>
      <td class="full" align="center">Yes</td>
    </tr>
    <tr>
      <td>the long long int type</td>
      <td><a href="https://www.open-std.org/jtc1/sc22/wg14/www/docs/n601.ps">N601</a></td>
      <td class="full" align="center">Yes</td>
    </tr>
    <tr>
      <td>increase minimum translation limits</td>
      <td>N590</td>
      <td class="full" align="center">Clang 3.2</td>
    </tr>
    <tr>
      <td>additional floating-point characteristics in &lt;float.h&gt;</td>
      <td>Unknown</td>
      <td class="full" align="center">Clang 16</td>
    </tr>
    <tr id="implicit int">
      <td rowspan="4">remove implicit int</td>
    </tr>
      <tr>
        <td><a href="https://www.open-std.org/jtc1/sc22/wg14/www/docs/n635.htm">N635</a></td>
        <td class="full" align="center">Yes</td>
      </tr>
      <tr>
        <td><a href="https://www.open-std.org/jtc1/sc22/wg14/www/docs/n692.htm">N692</a></td>
        <td class="full" align="center">Yes</td>
      </tr>
      <tr>
        <td><a href="https://www.open-std.org/jtc1/sc22/wg14/www/docs/n722.htm">N722</a></td>
        <td class="full" align="center">Yes</td>
      </tr>
    <tr>
      <td>reliable integer division</td>
      <td><a href="https://www.open-std.org/jtc1/sc22/wg14/www/docs/n617.htm">N617</a></td>
      <td class="full" align="center">Yes</td>
    </tr>
    <tr>
      <td>universal character names (\u and \U)</td>
      <td>Unknown</td>
      <td class="full" align="center">Yes</td>
    </tr>
    <tr>
      <td>extended identifiers</td>
      <td><a href="https://www.open-std.org/jtc1/sc22/wg14/www/docs/n717.htm">N717</a></td>
      <td class="full" align="center">Clang 17</td>
    </tr>
    <tr>
      <td>hexadecimal floating-point constants</td>
      <td>N308</td>
      <!-- This is a total guess. N874 makes no mention of N308 being accepted,
           but it does mention *use* of hexadecimal floating-point constants in
           the Menlo Park minutes associated with N787. -->
      <td class="full" align="center">Yes</td>
    </tr>
    <tr>
      <td>compound literals</td>
      <td><a href="https://www.open-std.org/jtc1/sc22/wg14/www/docs/n716.htm">N716</a></td>
      <td class="full" align="center">Yes</td>
    </tr>
    <tr>
      <td>designated initializers</td>
      <td><a href="https://www.open-std.org/jtc1/sc22/wg14/www/docs/n494.pdf">N494</a></td>
      <td class="full" align="center">Yes</td>
    </tr>
    <tr>
      <td>// comments</td>
      <td><a href="https://www.open-std.org/jtc1/sc22/wg14/www/docs/n644.htm">N644</a></td>
      <td class="full" align="center">Yes</td>
    </tr>
    <tr>
      <td>extended integer types and library functions in &lt;inttypes.h&gt; and &lt;stdint.h&gt;</td>
      <td>Unknown</td>
      <!-- Seems to be related to https://www.open-std.org/jtc1/sc22/wg14/www/docs/n788.htm
           but that does not have any content for stdint.h. The next paper I could find on
           the topic was https://www.open-std.org/jtc1/sc22/wg14/www/docs/n851.htm but that
           implies stdint.h was already added. -->
      <td class="full" align="center">Yes</td>
    </tr>
    <tr>
      <td>remove implicit function declaration</td>
      <td><a href="https://www.open-std.org/jtc1/sc22/wg14/www/docs/n636.htm">N636</a></td>
      <td class="full" align="center">Yes</td>
    </tr>
    <tr>
      <td>preprocessor arithmetic done in intmax_t/uintmax_t</td>
      <td><a href="https://www.open-std.org/jtc1/sc22/wg14/www/docs/n736.htm">N736</a></td>
      <td class="full" align="center">Yes</td>
    </tr>
    <tr>
      <td>mixed declarations and code</td>
      <td><a href="https://www.open-std.org/jtc1/sc22/wg14/www/docs/n740.htm">N740</a></td>
      <td class="full" align="center">Yes</td>
    </tr>
    <tr>
      <td>new block scopes for selection and iteration statements</td>
      <td>Unknown</td>
      <td class="full" align="center">Yes</td>
    </tr>
    <tr>
      <td>integer constant type rules</td>
      <td><a href="https://www.open-std.org/jtc1/sc22/wg14/www/docs/n629.htm">N629</a></td>
      <td class="full" align="center">Yes</td>
    </tr>
    <tr>
      <td>integer promotion rules</td>
      <td><a href="https://www.open-std.org/jtc1/sc22/wg14/www/docs/n725.htm">N725</a></td>
      <td class="full" align="center">Yes</td>
    </tr>
    <tr>
      <td>macros with a variable number of arguments</td>
      <td><a href="https://www.open-std.org/jtc1/sc22/wg14/www/docs/n707.htm">N707</a></td>
      <td class="full" align="center">Yes</td>
    </tr>
    <tr>
      <td>IEC 60559 support</td>
      <td>Unknown</td>
      <td class="partial" align="center">
        <details><summary>Partial</summary>
          Clang supports much of the language requirements for Annex F, but
          full conformance is only possible to determine when considering the
          compiler's language support, the C runtime library's math library
          support, and the target system's floating-point environment support.
          Clang does not currently raise an "invalid" floating-point exception
          on certain conversions, does not raise floating-point exceptions for
          arithmetic constant expressions, and other corner cases. Note, Clang
          does not define <code>__STDC_IEC_559__</code> because the compiler
          does not fully conform. However, some C standard library
          implementations
          (<a href="https://sourceware.org/git/?p=glibc.git;a=blob;f=include/stdc-predef.h">
          glibc</a>, <a href="https://git.musl-libc.org/cgit/musl/tree/include/stdc-predef.h">
          musl</a> will define the macro regardless of compiler support unless
          the compiler defines <code>__GCC_IEC_559</code>, which Clang does not
          currently define.
        </details>
      </td>
    </tr>
    <tr>
      <td>trailing comma allowed in enum declaration</td>
      <td>Unknown</td>
      <td class="full" align="center">Yes</td>
    </tr>
    <tr>
      <td>inline functions</td>
      <td><a href="https://www.open-std.org/jtc1/sc22/wg14/www/docs/n741.htm">N741</a></td>
      <td class="full" align="center">Yes</td>
    </tr>
    <tr>
      <td>boolean type in &lt;stdbool.h&gt;</td>
      <td><a href="https://www.open-std.org/jtc1/sc22/wg14/www/docs/n815.htm">N815</a></td>
      <td class="full" align="center">Yes</td>
    </tr>
    <tr>
      <td>idempotent type qualifiers</td>
      <td>N505</td>
      <td class="full" align="center">Yes</td>
    </tr>
    <tr>
      <td>empty macro arguments</td>
      <td>N570</td>
      <td class="full" align="center">Yes</td>
    </tr>
    <tr>
      <td>additional predefined macro names</td>
      <td>Unknown</td>
      <td class="full" align="center">Yes</td>
      <!-- It is unknown which paper brought in this change, which was listed in
           the C99 front matter. After hunting around for what these changes are,
           I found a mention in the C99 rationale document that implementers who
           wish to add their own predefined macros must not start them with
           __STDC_, which was a new restriction in C99. As best I can tell, that
           is what this particular feature is about. -->
    </tr>
    <tr>
      <td>_Pragma preprocessing operator</td>
      <td><a href="https://www.open-std.org/jtc1/sc22/wg14/www/docs/n634.ps">N634</a></td>
      <!-- This may not be quite right as it proposes a `pragma` operator and
           not a _Pragma operator. However, I didn't see further papers on the
           renamed form, so I assume this was accepted with modification. -->
      <td class="full" align="center">Yes</td>
    </tr>
    <tr id="standard pragmas">
      <td rowspan="3">standard pragmas</td>
    </tr>
      <tr>
        <td><a href="https://www.open-std.org/jtc1/sc22/wg14/www/docs/n631.htm">N631</a></td>
        <td class="full" align="center">Yes</td>
      </tr>
      <tr>
        <td><a href="https://www.open-std.org/jtc1/sc22/wg14/www/docs/n696.ps">N696</a></td>
        <td class="full" align="center">Yes</td>
      </tr>
    <tr>
      <td>__func__ predefined identifier</td>
      <td><a href="https://www.open-std.org/jtc1/sc22/wg14/www/docs/n611.ps">N611</a></td>
      <td class="full" align="center">Yes</td>
    </tr>
    <tr>
      <td>va_copy macro</td>
      <td><a href="https://www.open-std.org/jtc1/sc22/wg14/www/docs/n671.htm">N671</a></td>
      <td class="full" align="center">Yes</td>
    </tr>
    <tr>
      <td>remove deprecation of aliased array parameters</td>
      <td>Unknown</td>
      <td class="full" align="center">Yes</td>
    </tr>
    <tr>
      <td>conversion of array to pointer not limited to lvalues</td>
      <td><a href="https://www.open-std.org/jtc1/sc22/wg14/www/docs/n835.pdf">N835</a></td>
      <td class="full" align="center">Yes</td>
    </tr>
    <tr>
      <td>relaxed constraints on aggregate and union initialization</td>
      <td><a href="https://www.open-std.org/jtc1/sc22/wg14/www/docs/n782.htm">N782</a></td>
      <td class="full" align="center">Clang 3.4</td>
    </tr>
    <tr>
      <td>relaxed restrictions on portable header names</td>
      <td><a href="https://www.open-std.org/jtc1/sc22/wg14/www/docs/n772.htm">N772</a></td>
      <td class="full" align="center">Yes</td>
    </tr>
    <tr>
      <td>return without an expression not permitted in function that returns a value</td>
      <td>Unknown</td>
      <td class="full" align="center">Yes</td>
    </tr>
</table>
</details>

<h2 id="c11">C11 implementation status</h2>

<p>Clang implements a significant portion of the ISO 9899:2011 (C11) standard, but the status of individual proposals is still under investigation.</p>
<p>You can use Clang in C11 mode with the <code>-std=c11</code> option (use <code>-std=c1x</code> in Clang 3.0 and earlier).</p>

<details>
<summary>List of features and minimum Clang version with support</summary>

<table width="689" border="1" cellspacing="0">
 <tr>
    <th>Language Feature</th>
    <th>C11 Proposal</th>
    <th>Available in Clang?</th>
 </tr>
    <tr>
      <td>A finer-grained specification for sequencing</td>
      <td><a href="https://www.open-std.org/jtc1/sc22/wg14/www/docs/n1252.htm">N1252</a></td>
      <td class="unknown" align="center">Unknown</td>
    </tr>
    <tr>
      <td>Clarification of expressions</td>
      <td><a href="https://www.open-std.org/jtc1/sc22/wg14/www/docs/n1282.pdf">N1282</a></td>
      <td class="full" align="center">Yes</td>
    </tr>
    <tr>
      <td>Extending the lifetime of temporary objects (factored approach)</td>
      <td><a href="https://www.open-std.org/jtc1/sc22/wg14/www/docs/n1285.htm">N1285</a></td>
      <td class="none" align="center">No</td>
    </tr>
    <tr>
      <td>Requiring signed char to have no padding bits</td>
      <td><a href="https://www.open-std.org/jtc1/sc22/wg14/www/docs/n1310.htm">N1310</a></td>
      <td class="full" align="center">Yes</td>
    </tr>
    <tr>
      <td>Initializing static or external variables</td>
      <td><a href="https://www.open-std.org/jtc1/sc22/wg14/www/docs/n1311.pdf">N1311</a></td>
      <td class="full" align="center">Yes</td>
    </tr>
    <tr>
      <td>Conversion between pointers and floating types</td>
      <td><a href="https://www.open-std.org/jtc1/sc22/wg14/www/docs/n1316.htm">N1316</a></td>
      <td class="full" align="center">Yes</td>
    </tr>
    <tr>
      <td>Adding TR 19769 to the C Standard Library</td>
      <td><a href="https://www.open-std.org/jtc1/sc22/wg14/www/docs/n1326.pdf">N1326</a></td>
      <td class="full" align="center">Clang 3.3</td>
    </tr>
    <tr>
      <td>Static assertions</td>
      <td><a href="https://www.open-std.org/jtc1/sc22/wg14/www/docs/n1330.pdf">N1330</a></td>
      <td class="full" align="center">Yes</td>
    </tr>
    <tr>
      <td>Parallel memory sequencing model proposal</td>
      <td><a href="https://www.open-std.org/jtc1/sc22/wg14/www/docs/n1349.htm">N1349</a></td>
      <td class="unknown" align="center">Unknown</td>
    </tr>
    <tr>
      <td>_Bool bit-fields</td>
      <td><a href="https://www.open-std.org/jtc1/sc22/wg14/www/docs/n1356.htm">N1356</a></td>
      <td class="full" align="center">Yes</td>
    </tr>
    <tr>
      <td>Technical corrigendum for C1X</td>
      <td><a href="https://www.open-std.org/jtc1/sc22/wg14/www/docs/n1359.htm">N1359</a></td>
      <td class="full" align="center">Yes</td>
      <!-- The DRs listed in the paper are individually tested in clang/test/C/drs/dr3xx.c and others -->
    </tr>
    <tr>
      <td>Benign typedef redefinition</td>
      <td><a href="https://www.open-std.org/jtc1/sc22/wg14/www/docs/n1360.htm">N1360</a></td>
      <td class="full" align="center">Clang 3.1</td>
    </tr>
    <tr>
      <td>Thread-local storage</td>
      <td><a href="https://www.open-std.org/jtc1/sc22/wg14/www/docs/n1364.htm">N1364</a></td>
      <td class="full" align="center">Clang 3.3</td>
    </tr>
    <tr>
      <td>Constant expressions</td>
      <td><a href="https://www.open-std.org/jtc1/sc22/wg14/www/docs/n1365.htm">N1365</a></td>
      <td class="full" align="center">Clang 16</td>
    </tr>
    <tr>
      <td>Contractions and expression evaluation methods</td>
      <td><a href="https://www.open-std.org/jtc1/sc22/wg14/www/docs/n1367.htm">N1367</a></td>
      <td class="unknown" align="center">Unknown</td>
    </tr>
    <tr>
      <td>Floating-point to int/_Bool conversions</td>
      <td><a href="https://www.open-std.org/jtc1/sc22/wg14/www/docs/n1391.htm">N1391</a></td>
      <td class="full" align="center">Yes</td>
    </tr>
    <tr>
      <td>Wide function returns (alternate proposal)</td>
      <td><a href="https://www.open-std.org/jtc1/sc22/wg14/www/docs/n1396.htm">N1396</a></td>
      <td class="unknown" align="center">Unknown</td>
    </tr>
    <tr id="alignment">
      <td rowspan="3">Alignment</td>
    </tr>
      <tr>
        <td><a href="https://www.open-std.org/jtc1/sc22/wg14/www/docs/n1397.htm">N1397</a></td>
        <td class="full" align="center">Clang 3.2</td>
      </tr>
      <tr>
        <td><a href="https://www.open-std.org/jtc1/sc22/wg14/www/docs/n1447.htm">N1447</a></td>
        <td class="full" align="center">Clang 3.2</td>
      </tr>
    <tr>
      <td>Anonymous member-structures and unions (modulo "name lookup")</td>
      <td><a href="https://www.open-std.org/jtc1/sc22/wg14/www/docs/n1406.pdf">N1406</a></td>
      <td class="full" align="center">Yes</td>
    </tr>
    <tr>
      <td>Completeness of types</td>
      <td><a href="https://www.open-std.org/jtc1/sc22/wg14/www/docs/n1439.pdf">N1439</a></td>
      <td class="full" align="center">Yes</td>
    </tr>
    <tr>
      <td>Generic macro facility</td>
      <td><a href="https://www.open-std.org/jtc1/sc22/wg14/www/docs/n1441.htm">N1441</a></td>
      <td class="full" align="center">Yes</td>
    </tr>
    <tr>
      <td>Dependency ordering for C memory model</td>
      <td><a href="https://www.open-std.org/jtc1/sc22/wg14/www/docs/n1444.htm">N1444</a></td>
      <td class="unknown" align="center">Unknown</td>
    </tr>
    <tr>
      <td>Subsetting the standard</td>
      <td><a href="https://www.open-std.org/jtc1/sc22/wg14/www/docs/n1460.htm">N1460</a></td>
      <td class="full" align="center">Yes</td>
    </tr>
    <tr>
      <td>Assumed types in F.9.2</td>
      <td><a href="https://www.open-std.org/jtc1/sc22/wg14/www/docs/n1468.htm">N1468</a></td>
      <td class="unknown" align="center">Unknown</td>
    </tr>
    <tr>
      <td>Supporting the 'noreturn' property in C1x</td>
      <td><a href="https://www.open-std.org/jtc1/sc22/wg14/www/docs/n1478.htm">N1478</a></td>
      <td class="full" align="center">Clang 3.3</td>
    </tr>
    <tr>
      <td>Updates to C++ memory model based on formalization</td>
      <td><a href="https://www.open-std.org/jtc1/sc22/wg14/www/docs/n1480.htm">N1480</a></td>
      <td class="unknown" align="center">Unknown</td>
    </tr>
    <tr>
      <td>Explicit initializers for atomics</td>
      <td><a href="https://www.open-std.org/jtc1/sc22/wg14/www/docs/n1482.htm">N1482</a></td>
      <td class="full" align="center">Clang 4</td>
    </tr>
    <tr>
      <td>Atomics proposal (minus ternary op)</td>
      <td><a href="https://www.open-std.org/jtc1/sc22/wg14/www/docs/n1485.pdf">N1485</a></td>
      <td class="full" align="center">Yes</td>
    </tr>
    <tr>
      <td>UTF-8 string literals</td>
      <td><a href="https://www.open-std.org/jtc1/sc22/wg14/www/docs/n1488.htm">N1488</a></td>
      <td class="full" align="center">Clang 3.3</td>
    </tr>
    <tr>
      <td>Optimizing away infinite loops</td>
      <td><a href="https://www.open-std.org/jtc1/sc22/wg14/www/docs/n1509.pdf">N1509</a></td>
      <td class="full" align="center">Yes</td>
    </tr>
    <tr>
      <td>Conditional normative status for Annex G</td>
      <td><a href="https://www.open-std.org/jtc1/sc22/wg14/www/docs/n1514.pdf">N1514</a></td>
      <td class="full" align="center">Yes <a href="#annex-g">(1)</a></td>
    </tr>
    <tr>
      <td>Creation of complex value</td>
      <td><a href="https://www.open-std.org/jtc1/sc22/wg14/www/docs/n1464.htm">N1464</a></td>
      <td class="full" align="center">Clang 12</td>
    </tr>
    <tr>
      <td>Recommendations for extended identifier characters for C and C++</td>
      <td><a href="https://www.open-std.org/jtc1/sc22/wg14/www/docs/n1518.htm">N1518</a></td>
      <td class="unknown" align="center">Unknown</td>
    </tr>
    <tr>
      <td>Atomic C1x/C++0x compatibility refinements (1st part only)</td>
      <td><a href="https://www.open-std.org/jtc1/sc22/wg14/www/docs/n1526.pdf">N1526</a></td>
      <td class="full" align="center">Yes</td>
    </tr>
    <tr>
      <td>Atomic bitfields implementation defined</td>
      <td><a href="https://www.open-std.org/jtc1/sc22/wg14/www/docs/n1530.pdf">N1530</a></td>
      <td class="full" align="center">Yes</td>
    </tr>
    <tr>
      <td>Small fix for the effect of alignment on struct/union type compatibility</td>
      <td><a href="https://www.open-std.org/jtc1/sc22/wg14/www/docs/n1532.htm">N1532</a></td>
      <td class="full" align="center">Yes</td>
    </tr>
    <tr>
      <td>Clarification for wide evaluation</td>
      <td><a href="https://www.open-std.org/jtc1/sc22/wg14/www/docs/n1531.pdf">N1531</a></td>
      <td class="unknown" align="center">Unknown</td>
    </tr>
</table>
<span id="annex-g">(1): Clang does not implement Annex G, so our conditional support
conforms by not defining the <code>__STDC_IEC_559_COMPLEX__</code> macro.
</span>
</details>

<h2 id="c17">C17 implementation status</h2>

<p>There are no major changes in this edition, only technical corrections and clarifications that are tracked by Defect Report.</p>
<p>You can use Clang in C17 mode with the <code>-std=c17</code> or <code>-std=c18</code> options (available in Clang 6 and later).</p>

<h2 id="c2x">C23 implementation status</h2>

<p>Clang has support for some of the features of the C standard following C17, informally referred to as C23.</p>

<p>You can use Clang in C23 mode with the <code>-std=c23</code> option (available in Clang 18 and later) or with the
   <code>-std=c2x</code> option (available in Clang 9 and later).</p>

<details open>
<summary>List of features and minimum Clang version with support</summary>

<table width="689" border="1" cellspacing="0">
 <tr>
    <th>Language Feature</th>
    <th>C23 Proposal</th>
    <th>Available in Clang?</th>
 </tr>
    <!-- Pre-Oct 2019 Papers -->
    <tr>
      <td>Evaluation formats</td>
      <td><a href="https://www.open-std.org/jtc1/sc22/wg14/www/docs/n2186.pdf">N2186</a></td>
      <td class="unknown" align="center">Unknown</td>
    </tr>
    <tr>
      <td>Harmonizing static_assert with C++</td>
      <td><a href="https://www.open-std.org/jtc1/sc22/wg14/www/docs/n2265.pdf">N2665</a></td>
      <td class="full" align="center">Clang 9</td>
    </tr>
    <tr>
      <td>nodiscard attribute</td>
      <td><a href="https://www.open-std.org/jtc1/sc22/wg14/www/docs/n2267.pdf">N2267</a></td>
      <td class="full" align="center">Clang 9</td>
    </tr>
    <tr>
      <td>maybe_unused attribute</td>
      <td><a href="https://www.open-std.org/jtc1/sc22/wg14/www/docs/n2270.pdf">N2270</a></td>
      <td class="full" align="center">Clang 9</td>
    </tr>
    <tr id="TS18661">
      <td rowspan="10">TS 18661 Integration</td>
    </tr>
      <tr> <!-- Pre-Oct 2019 -->
        <td><a href="https://www.open-std.org/jtc1/sc22/wg14/www/docs/n2314.pdf">N2314</a></td>
        <td class="unknown" align="center">Unknown</td>
      </tr>
      <tr> <!-- Pre-Oct 2019 -->
        <td><a href="https://www.open-std.org/jtc1/sc22/wg14/www/docs/n2341.pdf">N2341</a></td>
        <td class="unknown" align="center">Unknown</td>
      </tr>
      <tr> <!-- Pre-Oct 2019 -->
        <td><a href="https://www.open-std.org/jtc1/sc22/wg14/www/docs/n2401.pdf">N2401</a></td>
        <td class="unknown" align="center">Unknown</td>
      </tr>
      <tr> <!-- Pre-Oct 2019 -->
        <td><a href="https://www.open-std.org/jtc1/sc22/wg14/www/docs/n2359.pdf">N2359</a></td>
        <td class="none" align="center">No</td>
      </tr>
      <tr> <!-- Nov 2020 -->
        <td><a href="https://www.open-std.org/jtc1/sc22/wg14/www/docs/n2546.pdf">N2546</a></td>
        <td class="unknown" align="center">Unknown</td>
      </tr>
      <tr>
        <td><a href="https://www.open-std.org/jtc1/sc22/wg14/www/docs/n2580.htm">N2580</a></td>
        <td class="unknown" align="center">Unknown</td>
      </tr>
      <tr> <!-- Apr 2021 -->
        <td><a href="https://www.open-std.org/jtc1/sc22/wg14/www/docs/n2640.htm">N2640</a></td>
        <td class="unknown" align="center">Unknown</td>
      </tr>
      <tr> <!-- Sep 2021 -->
        <td><a href="https://www.open-std.org/jtc1/sc22/wg14/www/docs/n2755.htm">N2755</a></td>
        <td class="unknown" align="center">Unknown</td>
      </tr>
      <tr> <!-- Feb 2022 -->
        <td><a href="https://www.open-std.org/jtc1/sc22/wg14/www/docs/n2931.pdf">N2931</a></td>
        <td class="unknown" align="center">Unknown</td>
      </tr>
    <tr>
      <td>Preprocessor line numbers unspecified</td>
      <td><a href="https://www.open-std.org/jtc1/sc22/wg14/www/docs/n2322.htm">N2322</a></td>
      <td class="partial" align="center">
        <details><summary>Partial</summary>
        The line number associated with a macro invocation is not the line
        number of the first character of the macro name in the invocation.
        Additionally, Clang may not associate the line number of a pp-directive
        with the first <code>#</code> token. As these are recommended practices
        and not normative requirements, Clang's behavior is still conforming.
        </details>
      </td>
    </tr>
    <tr>
      <td>deprecated attribute</td>
      <td><a href="https://www.open-std.org/jtc1/sc22/wg14/www/docs/n2334.pdf">N2334</a></td>
      <td class="full" align="center">Clang 9</td>
    </tr>
    <tr id="Attributes">
      <td rowspan="3">Attributes</td>
    </tr>
      <tr> <!-- Pre-Oct 2019 -->
        <td><a href="https://www.open-std.org/jtc1/sc22/wg14/www/docs/n2335.pdf">N2335</a></td>
        <td class="full" align="center">Clang 9</td>
      </tr>
      <tr> <!-- Aug 2020 -->
        <td><a href="https://www.open-std.org/jtc1/sc22/wg14/www/docs/n2554.pdf">N2554</a></td>
        <td class="full" align="center">Clang 9</td>
      </tr>
    <tr>
      <td>Defining new types in offsetof</td>
      <td><a href="https://www.open-std.org/jtc1/sc22/wg14/www/docs/n2350.htm">N2350</a></td>
      <td class="full" align="center">Yes</td>
    </tr>
    <tr>
      <td>fallthrough attribute</td>
      <td><a href="https://www.open-std.org/jtc1/sc22/wg14/www/docs/n2408.pdf">N2408</a></td>
      <td class="full" align="center">Clang 9</td>
    </tr>
    <tr>
      <td>Two's complement sign representation</td>
      <td><a href="https://www.open-std.org/jtc1/sc22/wg14/www/docs/n2412.pdf">N2412</a></td>
      <td class="full" align="center">Clang 14</td>
    </tr>
    <tr>
      <td>Adding the u8 character prefix</td>
      <td><a href="https://www.open-std.org/jtc1/sc22/wg14/www/docs/n2418.pdf">N2418</a></td>
      <td class="full" align="center">Clang 15</td>
    </tr>
    <tr>
      <td>Remove support for function definitions with identifier lists</td>
      <td><a href="https://www.open-std.org/jtc1/sc22/wg14/www/docs/n2432.pdf">N2432</a></td>
      <td class="full" align="center">Clang 15</td>
    </tr>
    <!-- Oct 2019 Papers -->
    <!-- WG14 N2379 *_IS_IEC_60559 feature test macros was removed by a later
         change to C23. -->
    <tr>
      <td>Annex F.8 update for implementation extensions and rounding</td>
      <td><a href="https://www.open-std.org/jtc1/sc22/wg14/www/docs/n2384.pdf">N2384</a></td>
      <td class="unknown" align="center">Unknown</td>
    </tr>
    <tr>
      <td>_Bool definitions for true and false</td>
      <td><a href="https://www.open-std.org/jtc1/sc22/wg14/www/docs/n2393.pdf">N2393</a></td>
      <td class="na" align="center">Subsumed by N2935</td>
    </tr>
    <!-- Mar 2020 Papers -->
    <tr>
      <td>[[nodiscard("should have a reason")]]</td>
      <td><a href="https://www.open-std.org/jtc1/sc22/wg14/www/docs/n2448.pdf">N2448</a></td>
      <td class="full" align="center">Clang 10</td>
    </tr>
    <tr>
      <td>Allowing unnamed parameters in function definitions</td>
      <td><a href="https://www.open-std.org/jtc1/sc22/wg14/www/docs/n2480.pdf">N2480</a></td>
      <td class="full" align="center">Clang 11</td>
    </tr>
    <!-- Aug 2020 Papers -->
    <tr>
      <td>Free positioning of labels inside compound statements</td>
      <td><a href="https://www.open-std.org/jtc1/sc22/wg14/www/docs/n2508.pdf">N2508</a></td>
      <td class="full" align="center">Clang 18</td>
    </tr>
    <tr>
      <td>Clarification request for C17 example of undefined behavior</td>
      <td><a href="https://www.open-std.org/jtc1/sc22/wg14/www/docs/n2517.pdf">N2517</a></td>
      <td class="none" align="center">No</td>
    </tr>
    <tr>
      <td>Querying attribute support</td>
      <td><a href="https://www.open-std.org/jtc1/sc22/wg14/www/docs/n2553.pdf">N2553</a></td>
      <td class="full" align="center">Clang 9</td>
    </tr>
    <!-- Nov 2020 Papers -->
    <tr>
      <td>Binary literals</td>
      <td><a href="https://www.open-std.org/jtc1/sc22/wg14/www/docs/n2549.pdf">N2549</a></td>
      <td class="full" align="center">Clang 9</td>
    </tr>
    <tr>
      <td>Allow duplicate attributes</td>
      <td><a href="https://www.open-std.org/jtc1/sc22/wg14/www/docs/n2557.pdf">N2557</a></td>
      <td class="full" align="center">Clang 13</td>
    </tr>
    <tr>
      <td>Character encoding of diagnostic text</td>
      <td><a href="https://www.open-std.org/jtc1/sc22/wg14/www/docs/n2563.pdf">N2563</a></td>
      <td class="full" align="center">Yes</td>
    </tr>
    <tr>
      <td>What we think we reserve</td>
      <td><a href="https://www.open-std.org/jtc1/sc22/wg14/www/docs/n2572.pdf">N2572</a></td>
      <td class="partial" align="center">Partial</td>
    </tr>
    <tr>
      <td>Remove mixed wide string literal concatenation</td>
      <td><a href="https://www.open-std.org/jtc1/sc22/wg14/www/docs/n2594.htm">N2594</a></td>
      <td class="full" align="center">Clang 9</td>
    </tr>
    <tr>
      <td>Update to IEC 60559:2020</td>
      <td><a href="https://www.open-std.org/jtc1/sc22/wg14/www/docs/n2600.pdf">N2600</a></td>
      <td class="unknown" align="center">Unknown</td>
    </tr>
    <tr>
      <td>Compatibility of Pointers to Arrays with Qualifiers</td>
      <td><a href="https://www.open-std.org/jtc1/sc22/wg14/www/docs/n2607.pdf">N2607</a></td>
      <td class="partial" align="center">
        <details><summary>Partial</summary>
          Much of the proposal is implemented, but Clang lacks pedantic diagnostics
          in C17 and earlier regarding use of incompatible pointer types as an
          extension. Further, Clang does not properly compute the correct result
          type for the <code>?:</code> operator when the result type should be a
          qualified array type.
        </details>
      </td>
    </tr>
    <tr>
      <td>Unclear type relationship between a format specifier and its argument</td>
      <td><a href="https://www.open-std.org/jtc1/sc22/wg14/www/docs/n2562.pdf">N2562</a></td>
      <td class="full" align="center">Clang 16</td>
    </tr>
    <!-- Apr 2021 Papers -->
    <tr>
      <td>String functions for freestanding implementations</td>
      <td><a href="https://www.open-std.org/jtc1/sc22/wg14/www/docs/n2524.htm">N2524</a></td>
      <td class="none" align="center">No</td>
    </tr>
    <tr>
      <td>Digit separators</td>
      <td><a href="https://www.open-std.org/jtc1/sc22/wg14/www/docs/n2626.pdf">N2626</a></td>
      <td class="full" align="center">Clang 13</td>
    </tr>
    <tr>
      <td>Missing +(x) in table</td>
      <td><a href="https://www.open-std.org/jtc1/sc22/wg14/www/docs/n2641.htm">N2641</a></td>
      <td class="full" align="center">Yes</td>
    </tr>
    <tr>
      <td>Add support for preprocessing directives elifdef and elifndef</td>
      <td><a href="https://www.open-std.org/jtc1/sc22/wg14/www/docs/n2645.pdf">N2645</a></td>
      <td class="full" align="center">Clang 13</td>
    </tr>
    <!-- Jun 2021 Papers -->
    <tr>
      <td>[[maybe_unused]] for labels</td>
      <td><a href="https://www.open-std.org/jtc1/sc22/wg14/www/docs/n2662.pdf">N2662</a></td>
      <td class="full" align="center">Clang 16</td>
    </tr>
    <tr>
      <td>Zeros compare equal</td>
      <td><a href="https://www.open-std.org/jtc1/sc22/wg14/www/docs/n2670.pdf">N2670</a></td>
      <td class="full" align="center">Yes</td>
    </tr>
    <tr>
      <td>Negative values</td>
      <td><a href="https://www.open-std.org/jtc1/sc22/wg14/www/docs/n2671.pdf">N2671</a></td>
      <td class="full" align="center">Yes</td>
    </tr>
    <tr>
      <td>5.2.4.2.2	cleanup</td>
      <td><a href="https://www.open-std.org/jtc1/sc22/wg14/www/docs/n2672.pdf">N2672</a></td>
      <td class="full" align="center">Yes</td>
    </tr>
    <tr>
      <td>Towards Integer Safety</td>
      <td><a href="https://www.open-std.org/jtc1/sc22/wg14/www/docs/n2683.pdf">N2683</a></td>
      <td class="full" align="center">Clang 18</td>
    </tr>
    <tr id="_BitInt">
      <td rowspan="5">Adding Fundamental Type for N-bit Integers</td>
    </tr>
      <tr> <!-- Jun 2021 -->
        <td><a href="https://www.open-std.org/jtc1/sc22/wg14/www/docs/n2763.pdf">N2763</a></td>
        <td class="full" align="center">Clang 15</td>
      </tr>
      <tr> <!-- Feb 2022 -->
        <td><a href="https://www.open-std.org/jtc1/sc22/wg14/www/docs/n2775.pdf">N2775</a></td>
        <td class="full" align="center">Clang 15</td>
      </tr>
      <tr> <!-- Jul 2022 -->
        <td><a href="https://www.open-std.org/jtc1/sc22/wg14/www/docs/n2969.htm">N2969</a></td>
        <td class="full" align="center">Clang 15</td>
      </tr>
      <tr> <!-- Jul 2022 -->
        <td><a href="https://www.open-std.org/jtc1/sc22/wg14/www/docs/n3035.pdf">N3035</a></td>
        <td class="full" align="center">Clang 15</td>
      </tr>
    <!-- Sep 2021 Papers -->
    <tr>
      <td>#warning directive</td>
      <td><a href="https://www.open-std.org/jtc1/sc22/wg14/www/docs/n2686.pdf">N2686</a></td>
      <td class="full" align="center">Yes</td>
    </tr>
    <tr>
      <td>Sterile characters</td>
      <td><a href="https://www.open-std.org/jtc1/sc22/wg14/www/docs/n2688.pdf">N2686</a></td>
      <td class="full" align="center">Yes</td>
    </tr>
    <tr>
      <td>Numerically equal</td>
      <td><a href="https://www.open-std.org/jtc1/sc22/wg14/www/docs/n2716.htm">N2716</a></td>
      <td class="full" align="center">Yes</td>
    </tr>
    <tr>
      <td>char16_t & char32_t string literals shall be UTF-16 & UTF-32</td>
      <td><a href="https://www.open-std.org/jtc1/sc22/wg14/www/docs/n2728.htm">N2728</a></td>
      <td class="full" align="center">Yes</td>
    </tr>
    <tr>
      <td>IEC 60559 binding</td>
      <td><a href="https://www.open-std.org/jtc1/sc22/wg14/www/docs/n2749.pdf">N2749</a></td>
      <td class="unknown" align="center">Unknown</td>
    </tr>
    <tr>
      <td>__has_include for C</td>
      <td><a href="https://www.open-std.org/jtc1/sc22/wg14/www/docs/n2799.pdf">N2799</a></td>
      <td class="full" align="center">Yes</td>
    </tr>
    <!-- Dec 2021 Papers -->
    <tr>
      <td>Annex F overflow and underflow</td>
      <td><a href="https://www.open-std.org/jtc1/sc22/wg14/www/docs/n2747.pdf">N2747</a></td>
      <td class="full" align="center">Yes</td>
    </tr>
    <tr>
      <td>Remove UB from Incomplete Types in Function Parameters</td>
      <td><a href="https://www.open-std.org/jtc1/sc22/wg14/www/docs/n2770.pdf">N2770</a></td>
      <td class="full" align="center">Yes</td>
    </tr>
    <tr>
      <td>Variably-modified types</td>
      <td><a href="https://www.open-std.org/jtc1/sc22/wg14/www/docs/n2778.pdf">N2778</a></td>
      <td class="full" align="center">Yes</td>
    </tr>
    <tr>
      <td>Types do not have types</td>
      <td><a href="https://www.open-std.org/jtc1/sc22/wg14/www/docs/n2781.pdf">N2781</a></td>
      <td class="full" align="center">Yes</td>
    </tr>
    <tr>
      <td>5.2.4.2.2	cleanup (N2672 update)</td>
      <td><a href="https://www.open-std.org/jtc1/sc22/wg14/www/docs/n2806.pdf">N2806</a></td>
      <td class="full" align="center">Yes</td>
    </tr>
    <tr>
      <td>Allow 16-bit ptrdiff_t</td>
      <td><a href="https://www.open-std.org/jtc1/sc22/wg14/www/docs/n2808.htm">N2808</a></td>
      <td class="full" align="center">Yes</td>
    </tr>
    <tr>
      <td>Proposal to update CFP freestanding requirements</td>
      <td><a href="https://www.open-std.org/jtc1/sc22/wg14/www/docs/n2823.pdf">N2823</a></td>
      <td class="unknown" align="center">Unknown</td>
    </tr>
    <tr>
      <td>Types and sizes</td>
      <td><a href="https://www.open-std.org/jtc1/sc22/wg14/www/docs/n2838.htm">N2838</a></td>
      <td class="full" align="center">Yes</td>
    </tr>
    <tr>
      <td>Clarifying integer terms</td>
      <td><a href="https://www.open-std.org/jtc1/sc22/wg14/www/docs/n2837.pdf">N2837</a></td>
      <td class="full" align="center">Yes</td>
    </tr>
    <tr>
      <td>Clarification for max exponent macros</td>
      <td><a href="https://www.open-std.org/jtc1/sc22/wg14/www/docs/n2843.pdf">N2843</a></td>
      <td class="na" align="center">Subsumed by N2882</td>
    </tr>
    <tr>
      <td>Clarification about expression transformations</td>
      <td><a href="https://www.open-std.org/jtc1/sc22/wg14/www/docs/n2846.pdf">N2846</a></td>
      <td class="unknown" align="center">Unknown</td>
    </tr>
    <tr>
      <td>Contradiction about INFINITY macro</td>
      <td><a href="https://www.open-std.org/jtc1/sc22/wg14/www/docs/n2848.pdf">N2848</a></td>
      <td class="unknown" align="center">Unknown</td>
    </tr>
    <tr>
      <td>Require exact-width integer type interfaces</td>
      <td><a href="https://www.open-std.org/jtc1/sc22/wg14/www/docs/n2872.htm">N2872</a></td>
      <td class="full" align="center">Yes</td>
    </tr>
    <!-- Feb 2022 (Parts 1 & 2) Papers -->
    <tr>
      <td>@, $, and ‘ in the source/execution character set</td>
      <td><a href="https://www.open-std.org/jtc1/sc22/wg14/www/docs/n2701.htm">N2701</a></td>
      <td class="full" align="center">Yes</td>
    </tr>
    <tr>
      <td>Quantum exponent of NaN (version 2)</td>
      <td><a href="https://www.open-std.org/jtc1/sc22/wg14/www/docs/n2754.htm">N2754</a></td>
      <td class="unknown" align="center">Unknown</td>
    </tr>
    <tr>
      <td>The noreturn attribute</td>
      <td><a href="https://www.open-std.org/jtc1/sc22/wg14/www/docs/n2764.pdf">N2764</a></td>
      <td class="full" align="center">Clang 15</td>
    </tr>
    <tr>
      <td>*_HAS_SUBNORM==0 implies what?</td>
      <td><a href="https://www.open-std.org/jtc1/sc22/wg14/www/docs/n2797.htm">N2797</a></td>
      <td class="full" align="center">Yes</td>
    </tr>
    <tr>
      <td>Disambiguate the storage class of some compound literals</td>
      <td><a href="https://www.open-std.org/jtc1/sc22/wg14/www/docs/n2819.pdf">N2819</a></td>
      <td class="none" align="center">No</td>
    </tr>
    <tr>
      <td>Add annotations for unreachable control flow v2</td>
      <td><a href="https://www.open-std.org/jtc1/sc22/wg14/www/docs/n2826.pdf">N2826</a></td>
      <td class="full" align="center">Clang 17</td>
    </tr>
    <tr>
      <td>Unicode Sequences More Than 21 Bits are a Constraint Violation r0</td>
      <td><a href="https://www.open-std.org/jtc1/sc22/wg14/www/docs/n2828.htm">N2828</a></td>
      <td class="full" align="center">Clang 3.6</td>
    </tr>
    <tr>
      <td>Identifier Syntax using Unicode Standard Annex 31</td>
      <td><a href="https://www.open-std.org/jtc1/sc22/wg14/www/docs/n2836.pdf">N2836</a></td>
      <td class="full" align="center">Clang 15</td>
    </tr>
    <tr>
      <td>No function declarators without prototypes</td>
      <td><a href="https://www.open-std.org/jtc1/sc22/wg14/www/docs/n2841.htm">N2841</a></td>
      <td class="full" align="center">Clang 15</td>
    </tr>
    <tr>
      <td>Remove default argument promotions for _FloatN types</td>
      <td><a href="https://www.open-std.org/jtc1/sc22/wg14/www/docs/n2844.pdf">N2844</a></td>
      <td class="none" align="center">No</td>
    </tr>
    <tr>
      <td>Revised Suggestions of Change for Numerically Equal/Equivalent</td>
      <td><a href="https://www.open-std.org/jtc1/sc22/wg14/www/docs/n2847.pdf">N2847</a></td>
      <td class="full" align="center">Yes</td>
    </tr>
    <tr>
      <td>5.2.4.2.2 Cleanup, Again Again (N2806 update)</td>
      <td><a href="https://www.open-std.org/jtc1/sc22/wg14/www/docs/n2879.pdf">N2879</a></td>
      <td class="full" align="center">Yes</td>
    </tr>
    <tr>
      <td>char8_t: A type for UTF-8 characters and strings</td>
      <td><a href="https://www.open-std.org/jtc1/sc22/wg14/www/docs/n2653.htm">N2653</a></td>
      <td class="none" align="center">No</td>
    </tr>
    <tr>
      <td>Clarification for max exponent macros-update</td>
      <td><a href="https://www.open-std.org/jtc1/sc22/wg14/www/docs/n2882.pdf">N2882</a></td>
      <td class="unknown" align="center">Unknown</td>
    </tr>
    <tr id="InitializationWithCurlyBraces">
      <td rowspan="3">Consistent, Warningless, and Intuitive Initialization with {}</td>
    </tr>
      <tr> <!-- Feb 2022 -->
        <td><a href="https://www.open-std.org/jtc1/sc22/wg14/www/docs/n2900.htm">N2900</a></td>
        <td class="full" align="center">Clang 17</td>
      </tr>
      <tr> <!-- Jul 2022 -->
        <td><a href="https://www.open-std.org/jtc1/sc22/wg14/www/docs/n3011.htm">N3011</a></td>
        <td class="full" align="center">Clang 17</td>
      </tr>
    <tr id="typeof">
      <td rowspan="3">Not-so-magic: typeof</td>
    </tr>
      <tr> <!-- Feb 2022 -->
        <td><a href="https://www.open-std.org/jtc1/sc22/wg14/www/docs/n2927.htm">N2927</a></td>
        <td class="full" align="center">Clang 16</td>
      </tr>
      <tr> <!-- Jul 2022 -->
        <td><a href="https://www.open-std.org/jtc1/sc22/wg14/www/docs/n2930.pdf">N2930</a></td>
        <td class="full" align="center">Clang 16</td>
      </tr>
    <tr>
      <td>Revise spelling of keywords v7</td>
      <td><a href="https://www.open-std.org/jtc1/sc22/wg14/www/docs/n2934.pdf">N2934</a></td>
      <td class="full" align="center">Clang 17</td>
    </tr>
    <tr>
      <td>Make false and true first-class language features v8</td>
      <td><a href="https://www.open-std.org/jtc1/sc22/wg14/www/docs/n2935.pdf">N2935</a></td>
      <td class="full" align="center">Clang 15</td>
    </tr>
    <tr>
      <td>Properly define blocks as part of the grammar v3</td>
      <td><a href="https://www.open-std.org/jtc1/sc22/wg14/www/docs/n2937.pdf">N2937</a></td>
      <td class="full" align="center">Yes</td>
    </tr>
    <!-- May 2022 Papers -->
    <tr>
      <td>Annex X (replacing Annex H) for IEC 60559 interchange</td>
      <td><a href="https://www.open-std.org/jtc1/sc22/wg14/www/docs/n2601.pdf">N2601</a></td>
      <td class="none" align="center">No</td>
    </tr>
    <tr>
      <td>Indeterminate Values and Trap Representations</td>
      <td><a href="https://www.open-std.org/jtc1/sc22/wg14/www/docs/n2861.pdf">N2861</a></td>
      <td class="full" align="center">Yes</td>
    </tr>
    <tr>
      <td>Remove ATOMIC_VAR_INIT v2</td>
      <td><a href="https://www.open-std.org/jtc1/sc22/wg14/www/docs/n2886.htm">N2886</a></td>
      <td class="full" align="center">Clang 17</td>
    </tr>
    <tr>
      <td>Require exact-width integer type interfaces v2</td>
      <td><a href="https://www.open-std.org/jtc1/sc22/wg14/www/docs/n2888.htm">N2888</a></td>
      <td class="full" align="center">Yes</td>
    </tr>
    <tr>
      <td>Wording Change for Variably-Modified Types</td>
      <td><a href="https://www.open-std.org/jtc1/sc22/wg14/www/docs/n2992.pdf">N2992</a></td>
      <td class="full" align="center">Yes</td>
    </tr>
    <!-- Jul 2022 Papers -->
    <tr>
      <td>Identifier syntax fixes</td>
      <td><a href="https://www.open-std.org/jtc1/sc22/wg14/www/docs/n2939.pdf">N2939</a></td>
      <td class="full" align="center">Clang 15</td>
    </tr>
    <tr>
      <td>Remove trigraphs??!</td>
      <td><a href="https://www.open-std.org/jtc1/sc22/wg14/www/docs/n2940.pdf">N2940</a></td>
      <td class="full" align="center">Clang 18</td>
    </tr>
    <tr>
      <td>Improved normal enumerations</td>
      <td><a href="https://www.open-std.org/jtc1/sc22/wg14/www/docs/n3029.htm">N3029</a></td>
      <td class="unknown" align="center">Unknown</td>
    </tr>
    <tr>
      <td>Relax requirements for va_start</td>
      <td><a href="https://www.open-std.org/jtc1/sc22/wg14/www/docs/n2975.pdf">N2975</a></td>
      <td class="full" align="center">Clang 16</td>
    </tr>
    <tr>
      <td>Enhanced enumerations</td>
      <td><a href="https://www.open-std.org/jtc1/sc22/wg14/www/docs/n3030.htm">N3030</a></td>
      <td class="unknown" align="center">Unknown</td>
    </tr>
    <tr>
      <td>Freestanding C and IEC 60559 conformance scope reduction</td>
      <td><a href="https://www.open-std.org/jtc1/sc22/wg14/www/docs/n2951.htm">N2951</a></td>
      <td class="unknown" align="center">Unknown</td>
    </tr>
    <tr>
      <td>Unsequenced functions</td>
      <td><a href="https://www.open-std.org/jtc1/sc22/wg14/www/docs/n2956.htm">N2956</a></td>
      <td class="none" align="center">No</td>
    </tr>
    <tr>
      <td>Comma ommission and deletion (__VA_OPT__)</td>
      <td><a href="https://www.open-std.org/jtc1/sc22/wg14/www/docs/n3033.htm">N3033</a></td>
      <td class="full" align="center">Clang 12</td>
    </tr>
    <tr>
      <td>Underspecified object definitions</td>
      <td><a href="https://www.open-std.org/jtc1/sc22/wg14/www/docs/n3006.htm">N3006</a></td>
      <td class="none" align="center">No</td>
    </tr>
    <tr>
      <td>Type inference for object declarations</td>
      <td><a href="https://www.open-std.org/jtc1/sc22/wg14/www/docs/n3007.htm">N3007</a></td>
      <td class="full" align="center">Clang 18</td>
    </tr>
    <tr>
      <td>constexpr for object definitions</td>
      <td><a href="https://www.open-std.org/jtc1/sc22/wg14/www/docs/n3018.htm">N3018</a></td>
      <td class="unreleased" align="center">Clang 19</td>
    </tr>
    <tr>
      <td>Introduce storage class specifiers for compound literals</td>
      <td><a href="https://www.open-std.org/jtc1/sc22/wg14/www/docs/n3038.htm">N3038</a></td>
      <td class="none" align="center">No</td>
    </tr>
    <tr>
      <td>Identifier primary expressions</td>
      <td><a href="https://www.open-std.org/jtc1/sc22/wg14/www/docs/n3034.pdf">N3034</a></td>
      <td class="full" align="center">Yes</td>
    </tr>
    <tr>
      <td>Introduce the nullptr constant</td>
      <td><a href="https://www.open-std.org/jtc1/sc22/wg14/www/docs/n3042.htm">N3042</a></td>
      <td class="full" align="center">Clang 17</td>
    </tr>
    <tr>
      <td>Memory layout of unions</td>
      <td><a href="https://www.open-std.org/jtc1/sc22/wg14/www/docs/n2929.pdf">N2929</a></td>
      <td class="full" align="center">Yes</td>
    </tr>
    <tr>
      <td>Improved tag compatibility</td>
      <td><a href="https://www.open-std.org/jtc1/sc22/wg14/www/docs/n3037.pdf">N3037</a></td>
      <td class="none" align="center">No</td>
    </tr>
    <tr>
      <td>#embed</td>
      <td><a href="https://www.open-std.org/jtc1/sc22/wg14/www/docs/n3017.htm">N3017</a></td>
      <td class="unreleased" align="center">Clang 19</td>
<<<<<<< HEAD
=======
    </tr>
</table>
</details>

<h2 id="c2y">C2y implementation status</h2>

<p>Clang has support for some of the features of the C standard following C23, informally referred to as C2y.</p>

<p>You can use Clang in C2y mode with the <code>-std=c2y</code> option (available in Clang 19 and later).</p>

<details open>
<summary>List of features and minimum Clang version with support</summary>

<table width="689" border="1" cellspacing="0">
 <tr>
    <th>Language Feature</th>
    <th>C2y Proposal</th>
    <th>Available in Clang?</th>
 </tr>
    <!-- Strasbourg 2024 Papers -->
    <tr>
      <td>Sequential hexdigits</td>
      <td><a href="https://www.open-std.org/jtc1/sc22/wg14/www/docs/n3192.pdf">N3192</a></td>
      <td class="full" align="center">Yes</td>
    </tr>
    <!-- Jun 2024 Papers -->
    <tr>
      <td>Generic selection expression with a type operand</td>
      <td><a href="https://www.open-std.org/jtc1/sc22/wg14/www/docs/n3260.pdf">N3260</a></td>
      <td class="full" align="center">Clang 17</td>
    </tr>
    <tr>
      <td>Round-trip rounding</td>
      <td><a href="https://www.open-std.org/jtc1/sc22/wg14/www/docs/n3232.pdf">N3232</a></td>
      <td class="unknown" align="center">Unknown</td>
    </tr>
    <tr>
      <td>Accessing byte arrays</td>
      <td><a href="https://www.open-std.org/jtc1/sc22/wg14/www/docs/n3254.pdf">N3254</a></td>
      <td class="unknown" align="center">Unknown</td>
    </tr>
    <tr>
      <td>Slay some earthly demons I</td>
      <td><a href="https://www.open-std.org/jtc1/sc22/wg14/www/docs/n3244.pdf">N3244</a></td>
      <td class="unknown" align="center">Unknown</td>
      <!-- Voted in:
             Annex J Item 21 (including additional change)
             Annex J Item 56
             Annex J Item 57 Option 1
             Annex J Item 67
             Annex J Item 69 (alternative wording for semantics)
      -->
    </tr>
    <tr>
      <td>Support ++ and -- on complex values</td>
      <td><a href="https://www.open-std.org/jtc1/sc22/wg14/www/docs/n3259.pdf">N3259</a></td>
      <td class="full" align="center">Yes</td>
    </tr>
    <tr>
      <td>Usability of a byte-wise copy of va_list</td>
      <td><a href="https://www.open-std.org/jtc1/sc22/wg14/www/docs/n3262.pdf">N3262</a></td>
      <td class="unknown" align="center">Unknown</td>
    </tr>
    <tr>
      <td>alignof of an incomplete array type</td>
      <td><a href="https://www.open-std.org/jtc1/sc22/wg14/www/docs/n3273.pdf">N3273</a></td>
      <td class="full" align="center">Clang 3.5</td>
    </tr>
    <tr>
      <td>Remove imaginary types</td>
      <td><a href="https://www.open-std.org/jtc1/sc22/wg14/www/docs/n3274.pdf">N3274</a></td>
      <td class="unknown" align="center">Unknown</td>
>>>>>>> 4fe5a3cc
    </tr>
</table>
</details>

</div>
</body>
</html><|MERGE_RESOLUTION|>--- conflicted
+++ resolved
@@ -1221,8 +1221,6 @@
       <td>#embed</td>
       <td><a href="https://www.open-std.org/jtc1/sc22/wg14/www/docs/n3017.htm">N3017</a></td>
       <td class="unreleased" align="center">Clang 19</td>
-<<<<<<< HEAD
-=======
     </tr>
 </table>
 </details>
@@ -1295,7 +1293,6 @@
       <td>Remove imaginary types</td>
       <td><a href="https://www.open-std.org/jtc1/sc22/wg14/www/docs/n3274.pdf">N3274</a></td>
       <td class="unknown" align="center">Unknown</td>
->>>>>>> 4fe5a3cc
     </tr>
 </table>
 </details>
