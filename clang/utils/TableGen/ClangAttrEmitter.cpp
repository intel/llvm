//===- ClangAttrEmitter.cpp - Generate Clang attribute handling =-*- C++ -*--=//
//
// Part of the LLVM Project, under the Apache License v2.0 with LLVM Exceptions.
// See https://llvm.org/LICENSE.txt for license information.
// SPDX-License-Identifier: Apache-2.0 WITH LLVM-exception
//
//===----------------------------------------------------------------------===//
//
// These tablegen backends emit Clang attribute processing code
//
//===----------------------------------------------------------------------===//

#include "TableGenBackends.h"
#include "ASTTableGen.h"

#include "llvm/ADT/ArrayRef.h"
#include "llvm/ADT/DenseMap.h"
#include "llvm/ADT/DenseSet.h"
#include "llvm/ADT/MapVector.h"
#include "llvm/ADT/STLExtras.h"
#include "llvm/ADT/SmallString.h"
#include "llvm/ADT/StringExtras.h"
#include "llvm/ADT/StringRef.h"
#include "llvm/ADT/StringSet.h"
#include "llvm/ADT/StringSwitch.h"
#include "llvm/ADT/iterator_range.h"
#include "llvm/Support/ErrorHandling.h"
#include "llvm/Support/raw_ostream.h"
#include "llvm/TableGen/Error.h"
#include "llvm/TableGen/Record.h"
#include "llvm/TableGen/StringMatcher.h"
#include "llvm/TableGen/TableGenBackend.h"
#include <algorithm>
#include <cassert>
#include <cctype>
#include <cstddef>
#include <cstdint>
#include <map>
#include <memory>
#include <optional>
#include <set>
#include <sstream>
#include <string>
#include <utility>
#include <vector>

using namespace llvm;

namespace {

class FlattenedSpelling {
  std::string V, N, NS;
  bool K = false;
  const Record &OriginalSpelling;

public:
  FlattenedSpelling(const std::string &Variety, const std::string &Name,
                    const std::string &Namespace, bool KnownToGCC,
                    const Record &OriginalSpelling)
      : V(Variety), N(Name), NS(Namespace), K(KnownToGCC),
        OriginalSpelling(OriginalSpelling) {}
  explicit FlattenedSpelling(const Record &Spelling)
      : V(std::string(Spelling.getValueAsString("Variety"))),
        N(std::string(Spelling.getValueAsString("Name"))),
        OriginalSpelling(Spelling) {
    assert(V != "GCC" && V != "Clang" &&
           "Given a GCC spelling, which means this hasn't been flattened!");
    if (V == "CXX11" || V == "C23" || V == "Pragma")
      NS = std::string(Spelling.getValueAsString("Namespace"));
  }

  const std::string &variety() const { return V; }
  const std::string &name() const { return N; }
  const std::string &nameSpace() const { return NS; }
  bool knownToGCC() const { return K; }
  const Record &getSpellingRecord() const { return OriginalSpelling; }
};

struct FlattenedSpellingInfo {
  FlattenedSpellingInfo(std::string Syntax, std::string Scope,
                        std::string TargetTest, uint32_t ArgMask)
      : Syntax(Syntax), Scope(Scope), TargetTest(TargetTest), ArgMask(ArgMask) {
  }
  std::string Syntax;
  std::string Scope;
  std::string TargetTest;
  uint32_t ArgMask;
};
using FSIVecTy = std::vector<FlattenedSpellingInfo>;

} // end anonymous namespace

static bool GenerateTargetSpecificAttrChecks(const Record *R,
                                             std::vector<StringRef> &Arches,
                                             std::string &Test,
                                             std::string *FnName);
static bool isStringLiteralArgument(const Record *Arg);
static bool isVariadicStringLiteralArgument(const Record *Arg);

static std::vector<FlattenedSpelling>
GetFlattenedSpellings(const Record &Attr) {
  std::vector<FlattenedSpelling> Ret;

  for (const auto &Spelling : Attr.getValueAsListOfDefs("Spellings")) {
    StringRef Variety = Spelling->getValueAsString("Variety");
    StringRef Name = Spelling->getValueAsString("Name");
    if (Variety == "GCC") {
      Ret.emplace_back("GNU", std::string(Name), "", true, *Spelling);
      Ret.emplace_back("CXX11", std::string(Name), "gnu", true, *Spelling);
      if (Spelling->getValueAsBit("AllowInC"))
        Ret.emplace_back("C23", std::string(Name), "gnu", true, *Spelling);
    } else if (Variety == "Clang") {
      Ret.emplace_back("GNU", std::string(Name), "", false, *Spelling);
      Ret.emplace_back("CXX11", std::string(Name), "clang", false, *Spelling);
      if (Spelling->getValueAsBit("AllowInC"))
        Ret.emplace_back("C23", std::string(Name), "clang", false, *Spelling);
    } else
      Ret.push_back(FlattenedSpelling(*Spelling));
  }

  return Ret;
}

static std::string ReadPCHRecord(StringRef type) {
  return StringSwitch<std::string>(type)
      .EndsWith("Decl *", "Record.readDeclAs<" +
                              std::string(type.data(), 0, type.size() - 1) +
                              ">()")
      .Case("TypeSourceInfo *", "Record.readTypeSourceInfo()")
      .Case("Expr *", "Record.readExpr()")
      .Case("IdentifierInfo *", "Record.readIdentifier()")
      .Case("StringRef", "Record.readString()")
      .Case("ParamIdx", "ParamIdx::deserialize(Record.readInt())")
      .Case("OMPTraitInfo *", "Record.readOMPTraitInfo()")
      .Default("Record.readInt()");
}

// Get a type that is suitable for storing an object of the specified type.
static StringRef getStorageType(StringRef type) {
  return StringSwitch<StringRef>(type)
    .Case("StringRef", "std::string")
    .Default(type);
}

// Assumes that the way to get the value is SA->getname()
static std::string WritePCHRecord(StringRef type, StringRef name) {
  return "Record." +
         StringSwitch<std::string>(type)
             .EndsWith("Decl *", "AddDeclRef(" + std::string(name) + ");\n")
             .Case("TypeSourceInfo *",
                   "AddTypeSourceInfo(" + std::string(name) + ");\n")
             .Case("Expr *", "AddStmt(" + std::string(name) + ");\n")
             .Case("IdentifierInfo *",
                   "AddIdentifierRef(" + std::string(name) + ");\n")
             .Case("StringRef", "AddString(" + std::string(name) + ");\n")
             .Case("ParamIdx",
                   "push_back(" + std::string(name) + ".serialize());\n")
             .Case("OMPTraitInfo *",
                   "writeOMPTraitInfo(" + std::string(name) + ");\n")
             .Default("push_back(" + std::string(name) + ");\n");
}

// Normalize attribute name by removing leading and trailing
// underscores. For example, __foo, foo__, __foo__ would
// become foo.
static StringRef NormalizeAttrName(StringRef AttrName) {
  AttrName.consume_front("__");
  AttrName.consume_back("__");
  return AttrName;
}

// Normalize the name by removing any and all leading and trailing underscores.
// This is different from NormalizeAttrName in that it also handles names like
// _pascal and __pascal.
static StringRef NormalizeNameForSpellingComparison(StringRef Name) {
  return Name.trim("_");
}

// Normalize the spelling of a GNU attribute (i.e. "x" in "__attribute__((x))"),
// removing "__" if it appears at the beginning and end of the attribute's name.
static StringRef NormalizeGNUAttrSpelling(StringRef AttrSpelling) {
  if (AttrSpelling.starts_with("__") && AttrSpelling.ends_with("__")) {
    AttrSpelling = AttrSpelling.substr(2, AttrSpelling.size() - 4);
  }

  return AttrSpelling;
}

typedef std::vector<std::pair<std::string, const Record *>> ParsedAttrMap;

static ParsedAttrMap getParsedAttrList(const RecordKeeper &Records,
                                       ParsedAttrMap *Dupes = nullptr,
                                       bool SemaOnly = true) {
  std::set<std::string> Seen;
  ParsedAttrMap R;
  for (const Record *Attr : Records.getAllDerivedDefinitions("Attr")) {
    if (!SemaOnly || Attr->getValueAsBit("SemaHandler")) {
      std::string AN;
      if ((Attr->isSubClassOf("TargetSpecificAttr") ||
           Attr->isSubClassOf("LanguageOptionsSpecificAttr")) &&
          !Attr->isValueUnset("ParseKind")) {
        AN = std::string(Attr->getValueAsString("ParseKind"));

        // If this attribute has already been handled, it does not need to be
        // handled again.
        if (!Seen.insert(AN).second) {
          if (Dupes)
            Dupes->push_back(std::make_pair(AN, Attr));
          continue;
        }
      } else
        AN = NormalizeAttrName(Attr->getName()).str();

      R.push_back(std::make_pair(AN, Attr));
    }
  }
  return R;
}

namespace {

  class Argument {
    std::string lowerName, upperName;
    StringRef attrName;
    bool isOpt;
    bool Fake;

  public:
    Argument(StringRef Arg, StringRef Attr)
        : lowerName(std::string(Arg)), upperName(lowerName), attrName(Attr),
          isOpt(false), Fake(false) {
      if (!lowerName.empty()) {
        lowerName[0] = std::tolower(lowerName[0]);
        upperName[0] = std::toupper(upperName[0]);
      }
      // Work around MinGW's macro definition of 'interface' to 'struct'. We
      // have an attribute argument called 'Interface', so only the lower case
      // name conflicts with the macro definition.
      if (lowerName == "interface")
        lowerName = "interface_";
    }
    Argument(const Record &Arg, StringRef Attr)
        : Argument(Arg.getValueAsString("Name"), Attr) {}
    virtual ~Argument() = default;

    StringRef getLowerName() const { return lowerName; }
    StringRef getUpperName() const { return upperName; }
    StringRef getAttrName() const { return attrName; }

    bool isOptional() const { return isOpt; }
    void setOptional(bool set) { isOpt = set; }

    bool isFake() const { return Fake; }
    void setFake(bool fake) { Fake = fake; }

    // These functions print the argument contents formatted in different ways.
    virtual void writeAccessors(raw_ostream &OS) const = 0;
    virtual void writeAccessorDefinitions(raw_ostream &OS) const {}
    virtual void writeASTVisitorTraversal(raw_ostream &OS) const {}
    virtual void writeCloneArgs(raw_ostream &OS) const = 0;
    virtual void writeTemplateInstantiationArgs(raw_ostream &OS) const = 0;
    virtual void writeTemplateInstantiation(raw_ostream &OS) const {}
    virtual void writeCtorBody(raw_ostream &OS) const {}
    virtual void writeCtorInitializers(raw_ostream &OS) const = 0;
    virtual void writeCtorDefaultInitializers(raw_ostream &OS) const = 0;
    virtual void writeCtorParameters(raw_ostream &OS) const = 0;
    virtual void writeDeclarations(raw_ostream &OS) const = 0;
    virtual void writePCHReadArgs(raw_ostream &OS) const = 0;
    virtual void writePCHReadDecls(raw_ostream &OS) const = 0;
    virtual void writePCHWrite(raw_ostream &OS) const = 0;
    virtual std::string getIsOmitted() const { return "false"; }
    virtual void writeValue(raw_ostream &OS) const = 0;
    virtual void writeDump(raw_ostream &OS) const = 0;
    virtual void writeDumpChildren(raw_ostream &OS) const {}
    virtual void writeHasChildren(raw_ostream &OS) const { OS << "false"; }

    virtual bool isEnumArg() const { return false; }
    virtual bool isVariadicEnumArg() const { return false; }
    virtual bool isVariadic() const { return false; }

    virtual void writeImplicitCtorArgs(raw_ostream &OS) const {
      OS << getUpperName();
    }
  };

  class SimpleArgument : public Argument {
    std::string type;

  public:
    SimpleArgument(const Record &Arg, StringRef Attr, std::string T)
        : Argument(Arg, Attr), type(std::move(T)) {}

    std::string getType() const { return type; }

    void writeAccessors(raw_ostream &OS) const override {
      OS << "  " << type << " get" << getUpperName() << "() const {\n";
      OS << "    return " << getLowerName() << ";\n";
      OS << "  }";
    }

    void writeCloneArgs(raw_ostream &OS) const override {
      OS << getLowerName();
    }

    void writeTemplateInstantiationArgs(raw_ostream &OS) const override {
      OS << "A->get" << getUpperName() << "()";
    }

    void writeCtorInitializers(raw_ostream &OS) const override {
      OS << getLowerName() << "(" << getUpperName() << ")";
    }

    void writeCtorDefaultInitializers(raw_ostream &OS) const override {
      OS << getLowerName() << "()";
    }

    void writeCtorParameters(raw_ostream &OS) const override {
      OS << type << " " << getUpperName();
    }

    void writeDeclarations(raw_ostream &OS) const override {
      OS << type << " " << getLowerName() << ";";
    }

    void writePCHReadDecls(raw_ostream &OS) const override {
      std::string read = ReadPCHRecord(type);
      OS << "    " << type << " " << getLowerName() << " = " << read << ";\n";
    }

    void writePCHReadArgs(raw_ostream &OS) const override {
      OS << getLowerName();
    }

    void writePCHWrite(raw_ostream &OS) const override {
      OS << "    "
         << WritePCHRecord(type,
                           "SA->get" + std::string(getUpperName()) + "()");
    }

    std::string getIsOmitted() const override {
      auto IsOneOf = [](StringRef subject, auto... list) {
        return ((subject == list) || ...);
      };

      if (IsOneOf(type, "IdentifierInfo *", "Expr *"))
        return "!get" + getUpperName().str() + "()";
      if (IsOneOf(type, "TypeSourceInfo *"))
        return "!get" + getUpperName().str() + "Loc()";
      if (IsOneOf(type, "ParamIdx"))
        return "!get" + getUpperName().str() + "().isValid()";

      assert(IsOneOf(type, "unsigned", "int", "bool", "FunctionDecl *",
                     "VarDecl *"));
      return "false";
    }

    void writeValue(raw_ostream &OS) const override {
      if (type == "FunctionDecl *")
        OS << "\" << get" << getUpperName()
           << "()->getNameInfo().getAsString() << \"";
      else if (type == "IdentifierInfo *")
        // Some non-optional (comma required) identifier arguments can be the
        // empty string but are then recorded as a nullptr.
        OS << "\" << (get" << getUpperName() << "() ? get" << getUpperName()
           << "()->getName() : \"\") << \"";
      else if (type == "VarDecl *")
        OS << "\" << get" << getUpperName() << "()->getName() << \"";
      else if (type == "TypeSourceInfo *")
        OS << "\" << get" << getUpperName() << "().getAsString() << \"";
      else if (type == "ParamIdx")
        OS << "\" << get" << getUpperName() << "().getSourceIndex() << \"";
      else
        OS << "\" << get" << getUpperName() << "() << \"";
    }

    void writeDump(raw_ostream &OS) const override {
      if (StringRef(type).ends_with("Decl *")) {
        OS << "    OS << \" \";\n";
        OS << "    dumpBareDeclRef(SA->get" << getUpperName() << "());\n";
      } else if (type == "IdentifierInfo *") {
        // Some non-optional (comma required) identifier arguments can be the
        // empty string but are then recorded as a nullptr.
        OS << "    if (SA->get" << getUpperName() << "())\n"
           << "      OS << \" \" << SA->get" << getUpperName()
           << "()->getName();\n";
      } else if (type == "TypeSourceInfo *") {
        if (isOptional())
          OS << "    if (SA->get" << getUpperName() << "Loc())";
        OS << "    OS << \" \" << SA->get" << getUpperName()
           << "().getAsString();\n";
      } else if (type == "bool") {
        OS << "    if (SA->get" << getUpperName() << "()) OS << \" "
           << getUpperName() << "\";\n";
      } else if (type == "int" || type == "unsigned") {
        OS << "    OS << \" \" << SA->get" << getUpperName() << "();\n";
      } else if (type == "ParamIdx") {
        if (isOptional())
          OS << "    if (SA->get" << getUpperName() << "().isValid())\n  ";
        OS << "    OS << \" \" << SA->get" << getUpperName()
           << "().getSourceIndex();\n";
      } else if (type == "OMPTraitInfo *") {
        OS << "    OS << \" \" << SA->get" << getUpperName() << "();\n";
      } else {
        llvm_unreachable("Unknown SimpleArgument type!");
      }
    }
  };

  class DefaultSimpleArgument : public SimpleArgument {
    int64_t Default;

  public:
    DefaultSimpleArgument(const Record &Arg, StringRef Attr,
                          std::string T, int64_t Default)
      : SimpleArgument(Arg, Attr, T), Default(Default) {}

    void writeAccessors(raw_ostream &OS) const override {
      SimpleArgument::writeAccessors(OS);

      OS << "\n\n  static const " << getType() << " Default" << getUpperName()
         << " = ";
      if (getType() == "bool")
        OS << (Default != 0 ? "true" : "false");
      else
        OS << Default;
      OS << ";";
    }
  };

  class StringArgument : public Argument {
  public:
    StringArgument(const Record &Arg, StringRef Attr)
      : Argument(Arg, Attr)
    {}

    void writeAccessors(raw_ostream &OS) const override {
      OS << "  llvm::StringRef get" << getUpperName() << "() const {\n";
      OS << "    return llvm::StringRef(" << getLowerName() << ", "
         << getLowerName() << "Length);\n";
      OS << "  }\n";
      OS << "  unsigned get" << getUpperName() << "Length() const {\n";
      OS << "    return " << getLowerName() << "Length;\n";
      OS << "  }\n";
      OS << "  void set" << getUpperName()
         << "(ASTContext &C, llvm::StringRef S) {\n";
      OS << "    " << getLowerName() << "Length = S.size();\n";
      OS << "    this->" << getLowerName() << " = new (C, 1) char ["
         << getLowerName() << "Length];\n";
      OS << "    if (!S.empty())\n";
      OS << "      std::memcpy(this->" << getLowerName() << ", S.data(), "
         << getLowerName() << "Length);\n";
      OS << "  }";
    }

    void writeCloneArgs(raw_ostream &OS) const override {
      OS << "get" << getUpperName() << "()";
    }

    void writeTemplateInstantiationArgs(raw_ostream &OS) const override {
      OS << "A->get" << getUpperName() << "()";
    }

    void writeCtorBody(raw_ostream &OS) const override {
      OS << "    if (!" << getUpperName() << ".empty())\n";
      OS << "      std::memcpy(" << getLowerName() << ", " << getUpperName()
         << ".data(), " << getLowerName() << "Length);\n";
    }

    void writeCtorInitializers(raw_ostream &OS) const override {
      OS << getLowerName() << "Length(" << getUpperName() << ".size()),"
         << getLowerName() << "(new (Ctx, 1) char[" << getLowerName()
         << "Length])";
    }

    void writeCtorDefaultInitializers(raw_ostream &OS) const override {
      OS << getLowerName() << "Length(0)," << getLowerName() << "(nullptr)";
    }

    void writeCtorParameters(raw_ostream &OS) const override {
      OS << "llvm::StringRef " << getUpperName();
    }

    void writeDeclarations(raw_ostream &OS) const override {
      OS << "unsigned " << getLowerName() << "Length;\n";
      OS << "char *" << getLowerName() << ";";
    }

    void writePCHReadDecls(raw_ostream &OS) const override {
      OS << "    std::string " << getLowerName()
         << "= Record.readString();\n";
    }

    void writePCHReadArgs(raw_ostream &OS) const override {
      OS << getLowerName();
    }

    void writePCHWrite(raw_ostream &OS) const override {
      OS << "    Record.AddString(SA->get" << getUpperName() << "());\n";
    }

    void writeValue(raw_ostream &OS) const override {
      OS << "\\\"\" << get" << getUpperName() << "() << \"\\\"";
    }

    void writeDump(raw_ostream &OS) const override {
      OS << "    OS << \" \\\"\" << SA->get" << getUpperName()
         << "() << \"\\\"\";\n";
    }
  };

  class AlignedArgument : public Argument {
  public:
    AlignedArgument(const Record &Arg, StringRef Attr)
      : Argument(Arg, Attr)
    {}

    void writeAccessors(raw_ostream &OS) const override {
      OS << "  bool is" << getUpperName() << "Dependent() const;\n";
      OS << "  bool is" << getUpperName() << "ErrorDependent() const;\n";

      OS << "  unsigned get" << getUpperName() << "(ASTContext &Ctx) const;\n";

      OS << "  bool is" << getUpperName() << "Expr() const {\n";
      OS << "    return is" << getLowerName() << "Expr;\n";
      OS << "  }\n";

      OS << "  Expr *get" << getUpperName() << "Expr() const {\n";
      OS << "    assert(is" << getLowerName() << "Expr);\n";
      OS << "    return " << getLowerName() << "Expr;\n";
      OS << "  }\n";

      OS << "  TypeSourceInfo *get" << getUpperName() << "Type() const {\n";
      OS << "    assert(!is" << getLowerName() << "Expr);\n";
      OS << "    return " << getLowerName() << "Type;\n";
      OS << "  }";

      OS << "  std::optional<unsigned> getCached" << getUpperName()
         << "Value() const {\n";
      OS << "    return " << getLowerName() << "Cache;\n";
      OS << "  }";

      OS << "  void setCached" << getUpperName()
         << "Value(unsigned AlignVal) {\n";
      OS << "    " << getLowerName() << "Cache = AlignVal;\n";
      OS << "  }";
    }

    void writeAccessorDefinitions(raw_ostream &OS) const override {
      OS << "bool " << getAttrName() << "Attr::is" << getUpperName()
         << "Dependent() const {\n";
      OS << "  if (is" << getLowerName() << "Expr)\n";
      OS << "    return " << getLowerName() << "Expr && (" << getLowerName()
         << "Expr->isValueDependent() || " << getLowerName()
         << "Expr->isTypeDependent());\n";
      OS << "  else\n";
      OS << "    return " << getLowerName()
         << "Type->getType()->isDependentType();\n";
      OS << "}\n";

      OS << "bool " << getAttrName() << "Attr::is" << getUpperName()
         << "ErrorDependent() const {\n";
      OS << "  if (is" << getLowerName() << "Expr)\n";
      OS << "    return " << getLowerName() << "Expr && " << getLowerName()
         << "Expr->containsErrors();\n";
      OS << "  return " << getLowerName()
         << "Type->getType()->containsErrors();\n";
      OS << "}\n";
    }

    void writeASTVisitorTraversal(raw_ostream &OS) const override {
      StringRef Name = getUpperName();
      OS << "  if (A->is" << Name << "Expr()) {\n"
         << "    if (!getDerived().TraverseStmt(A->get" << Name << "Expr()))\n"
         << "      return false;\n"
         << "  } else if (auto *TSI = A->get" << Name << "Type()) {\n"
         << "    if (!getDerived().TraverseTypeLoc(TSI->getTypeLoc()))\n"
         << "      return false;\n"
         << "  }\n";
    }

    void writeCloneArgs(raw_ostream &OS) const override {
      OS << "is" << getLowerName() << "Expr, is" << getLowerName()
         << "Expr ? static_cast<void*>(" << getLowerName()
         << "Expr) : " << getLowerName()
         << "Type";
    }

    void writeTemplateInstantiationArgs(raw_ostream &OS) const override {
      // FIXME: move the definition in Sema::InstantiateAttrs to here.
      // In the meantime, aligned attributes are cloned.
    }

    void writeCtorBody(raw_ostream &OS) const override {
      OS << "    if (is" << getLowerName() << "Expr)\n";
      OS << "       " << getLowerName() << "Expr = reinterpret_cast<Expr *>("
         << getUpperName() << ");\n";
      OS << "    else\n";
      OS << "       " << getLowerName()
         << "Type = reinterpret_cast<TypeSourceInfo *>(" << getUpperName()
         << ");\n";
    }

    void writeCtorInitializers(raw_ostream &OS) const override {
      OS << "is" << getLowerName() << "Expr(Is" << getUpperName() << "Expr)";
    }

    void writeCtorDefaultInitializers(raw_ostream &OS) const override {
      OS << "is" << getLowerName() << "Expr(false)";
    }

    void writeCtorParameters(raw_ostream &OS) const override {
      OS << "bool Is" << getUpperName() << "Expr, void *" << getUpperName();
    }

    void writeImplicitCtorArgs(raw_ostream &OS) const override {
      OS << "Is" << getUpperName() << "Expr, " << getUpperName();
    }

    void writeDeclarations(raw_ostream &OS) const override {
      OS << "bool is" << getLowerName() << "Expr;\n";
      OS << "union {\n";
      OS << "Expr *" << getLowerName() << "Expr;\n";
      OS << "TypeSourceInfo *" << getLowerName() << "Type;\n";
      OS << "};\n";
      OS << "std::optional<unsigned> " << getLowerName() << "Cache;\n";
    }

    void writePCHReadArgs(raw_ostream &OS) const override {
      OS << "is" << getLowerName() << "Expr, " << getLowerName() << "Ptr";
    }

    void writePCHReadDecls(raw_ostream &OS) const override {
      OS << "    bool is" << getLowerName() << "Expr = Record.readInt();\n";
      OS << "    void *" << getLowerName() << "Ptr;\n";
      OS << "    if (is" << getLowerName() << "Expr)\n";
      OS << "      " << getLowerName() << "Ptr = Record.readExpr();\n";
      OS << "    else\n";
      OS << "      " << getLowerName()
         << "Ptr = Record.readTypeSourceInfo();\n";
    }

    void writePCHWrite(raw_ostream &OS) const override {
      OS << "    Record.push_back(SA->is" << getUpperName() << "Expr());\n";
      OS << "    if (SA->is" << getUpperName() << "Expr())\n";
      OS << "      Record.AddStmt(SA->get" << getUpperName() << "Expr());\n";
      OS << "    else\n";
      OS << "      Record.AddTypeSourceInfo(SA->get" << getUpperName()
         << "Type());\n";
    }

    std::string getIsOmitted() const override {
      return "!((is" + getLowerName().str() + "Expr && " +
             getLowerName().str() + "Expr) || (!is" + getLowerName().str() +
             "Expr && " + getLowerName().str() + "Type))";
    }

    void writeValue(raw_ostream &OS) const override {
      OS << "\";\n";
      OS << "    if (is" << getLowerName() << "Expr && " << getLowerName()
         << "Expr)";
      OS << "      " << getLowerName()
         << "Expr->printPretty(OS, nullptr, Policy);\n";
      OS << "    if (!is" << getLowerName() << "Expr && " << getLowerName()
         << "Type)";
      OS << "      " << getLowerName()
         << "Type->getType().print(OS, Policy);\n";
      OS << "    OS << \"";
    }

    void writeDump(raw_ostream &OS) const override {
      OS << "    if (!SA->is" << getUpperName() << "Expr())\n";
      OS << "      dumpType(SA->get" << getUpperName()
         << "Type()->getType());\n";
    }

    void writeDumpChildren(raw_ostream &OS) const override {
      OS << "    if (SA->is" << getUpperName() << "Expr())\n";
      OS << "      Visit(SA->get" << getUpperName() << "Expr());\n";
    }

    void writeHasChildren(raw_ostream &OS) const override {
      OS << "SA->is" << getUpperName() << "Expr()";
    }
  };

  class VariadicArgument : public Argument {
    std::string Type, ArgName, ArgSizeName, RangeName;

  protected:
    // Assumed to receive a parameter: raw_ostream OS.
    virtual void writeValueImpl(raw_ostream &OS) const {
      OS << "    OS << Val;\n";
    }
    // Assumed to receive a parameter: raw_ostream OS.
    virtual void writeDumpImpl(raw_ostream &OS) const {
      OS << "      OS << \" \" << Val;\n";
    }

  public:
    VariadicArgument(const Record &Arg, StringRef Attr, std::string T)
        : Argument(Arg, Attr), Type(std::move(T)),
          ArgName(getLowerName().str() + "_"), ArgSizeName(ArgName + "Size"),
          RangeName(std::string(getLowerName())) {}

    VariadicArgument(StringRef Arg, StringRef Attr, std::string T)
        : Argument(Arg, Attr), Type(std::move(T)),
          ArgName(getLowerName().str() + "_"), ArgSizeName(ArgName + "Size"),
          RangeName(std::string(getLowerName())) {}

    const std::string &getType() const { return Type; }
    const std::string &getArgName() const { return ArgName; }
    const std::string &getArgSizeName() const { return ArgSizeName; }
    bool isVariadic() const override { return true; }

    void writeAccessors(raw_ostream &OS) const override {
      std::string IteratorType = getLowerName().str() + "_iterator";
      std::string BeginFn = getLowerName().str() + "_begin()";
      std::string EndFn = getLowerName().str() + "_end()";

      OS << "  typedef " << Type << "* " << IteratorType << ";\n";
      OS << "  " << IteratorType << " " << BeginFn << " const {"
         << " return " << ArgName << "; }\n";
      OS << "  " << IteratorType << " " << EndFn << " const {"
         << " return " << ArgName << " + " << ArgSizeName << "; }\n";
      OS << "  unsigned " << getLowerName() << "_size() const {"
         << " return " << ArgSizeName << "; }\n";
      OS << "  llvm::iterator_range<" << IteratorType << "> " << RangeName
         << "() const { return llvm::make_range(" << BeginFn << ", " << EndFn
         << "); }\n";
    }

    void writeSetter(raw_ostream &OS) const {
      OS << "  void set" << getUpperName() << "(ASTContext &Ctx, ";
      writeCtorParameters(OS);
      OS << ") {\n";
      OS << "    " << ArgSizeName << " = " << getUpperName() << "Size;\n";
      OS << "    " << ArgName << " = new (Ctx, 16) " << getType() << "["
         << ArgSizeName << "];\n";
      OS << "  ";
      writeCtorBody(OS);
      OS << "  }\n";
    }

    void writeCloneArgs(raw_ostream &OS) const override {
      OS << ArgName << ", " << ArgSizeName;
    }

    void writeTemplateInstantiationArgs(raw_ostream &OS) const override {
      // This isn't elegant, but we have to go through public methods...
      OS << "A->" << getLowerName() << "_begin(), "
         << "A->" << getLowerName() << "_size()";
    }

    void writeASTVisitorTraversal(raw_ostream &OS) const override {
      // FIXME: Traverse the elements.
    }

    void writeCtorBody(raw_ostream &OS) const override {
      OS << "  std::copy(" << getUpperName() << ", " << getUpperName() << " + "
         << ArgSizeName << ", " << ArgName << ");\n";
    }

    void writeCtorInitializers(raw_ostream &OS) const override {
      OS << ArgSizeName << "(" << getUpperName() << "Size), "
         << ArgName << "(new (Ctx, 16) " << getType() << "["
         << ArgSizeName << "])";
    }

    void writeCtorDefaultInitializers(raw_ostream &OS) const override {
      OS << ArgSizeName << "(0), " << ArgName << "(nullptr)";
    }

    void writeCtorParameters(raw_ostream &OS) const override {
      OS << getType() << " *" << getUpperName() << ", unsigned "
         << getUpperName() << "Size";
    }

    void writeImplicitCtorArgs(raw_ostream &OS) const override {
      OS << getUpperName() << ", " << getUpperName() << "Size";
    }

    void writeDeclarations(raw_ostream &OS) const override {
      OS << "  unsigned " << ArgSizeName << ";\n";
      OS << "  " << getType() << " *" << ArgName << ";";
    }

    void writePCHReadDecls(raw_ostream &OS) const override {
      OS << "    unsigned " << getLowerName() << "Size = Record.readInt();\n";
      OS << "    SmallVector<" << getType() << ", 4> "
         << getLowerName() << ";\n";
      OS << "    " << getLowerName() << ".reserve(" << getLowerName()
         << "Size);\n";

      // If we can't store the values in the current type (if it's something
      // like StringRef), store them in a different type and convert the
      // container afterwards.
      std::string StorageType = std::string(getStorageType(getType()));
      std::string StorageName = std::string(getLowerName());
      if (StorageType != getType()) {
        StorageName += "Storage";
        OS << "    SmallVector<" << StorageType << ", 4> "
           << StorageName << ";\n";
        OS << "    " << StorageName << ".reserve(" << getLowerName()
           << "Size);\n";
      }

      OS << "    for (unsigned i = 0; i != " << getLowerName() << "Size; ++i)\n";
      std::string read = ReadPCHRecord(Type);
      OS << "      " << StorageName << ".push_back(" << read << ");\n";

      if (StorageType != getType()) {
        OS << "    for (unsigned i = 0; i != " << getLowerName() << "Size; ++i)\n";
        OS << "      " << getLowerName() << ".push_back("
           << StorageName << "[i]);\n";
      }
    }

    void writePCHReadArgs(raw_ostream &OS) const override {
      OS << getLowerName() << ".data(), " << getLowerName() << "Size";
    }

    void writePCHWrite(raw_ostream &OS) const override {
      OS << "    Record.push_back(SA->" << getLowerName() << "_size());\n";
      OS << "    for (auto &Val : SA->" << RangeName << "())\n";
      OS << "      " << WritePCHRecord(Type, "Val");
    }

    void writeValue(raw_ostream &OS) const override {
      OS << "\";\n";
      OS << "  for (const auto &Val : " << RangeName << "()) {\n"
         << "    DelimitAttributeArgument(OS, IsFirstArgument);\n";
      writeValueImpl(OS);
      OS << "  }\n";
      OS << "  OS << \"";
    }

    void writeDump(raw_ostream &OS) const override {
      OS << "    for (const auto &Val : SA->" << RangeName << "())\n";
      writeDumpImpl(OS);
    }
  };

  class VariadicOMPInteropInfoArgument : public VariadicArgument {
  public:
    VariadicOMPInteropInfoArgument(const Record &Arg, StringRef Attr)
        : VariadicArgument(Arg, Attr, "OMPInteropInfo") {}

    void writeDump(raw_ostream &OS) const override {
      OS << "    for (" << getAttrName() << "Attr::" << getLowerName()
         << "_iterator I = SA->" << getLowerName() << "_begin(), E = SA->"
         << getLowerName() << "_end(); I != E; ++I) {\n";
      OS << "      if (I->IsTarget && I->IsTargetSync)\n";
      OS << "        OS << \" Target_TargetSync\";\n";
      OS << "      else if (I->IsTarget)\n";
      OS << "        OS << \" Target\";\n";
      OS << "      else\n";
      OS << "        OS << \" TargetSync\";\n";
      OS << "    }\n";
    }

    void writePCHReadDecls(raw_ostream &OS) const override {
      OS << "    unsigned " << getLowerName() << "Size = Record.readInt();\n";
      OS << "    SmallVector<OMPInteropInfo, 4> " << getLowerName() << ";\n";
      OS << "    " << getLowerName() << ".reserve(" << getLowerName()
         << "Size);\n";
      OS << "    for (unsigned I = 0, E = " << getLowerName() << "Size; ";
      OS << "I != E; ++I) {\n";
      OS << "      bool IsTarget = Record.readBool();\n";
      OS << "      bool IsTargetSync = Record.readBool();\n";
      OS << "      " << getLowerName()
         << ".emplace_back(IsTarget, IsTargetSync);\n";
      OS << "    }\n";
    }

    void writePCHWrite(raw_ostream &OS) const override {
      OS << "    Record.push_back(SA->" << getLowerName() << "_size());\n";
      OS << "    for (" << getAttrName() << "Attr::" << getLowerName()
         << "_iterator I = SA->" << getLowerName() << "_begin(), E = SA->"
         << getLowerName() << "_end(); I != E; ++I) {\n";
      OS << "      Record.writeBool(I->IsTarget);\n";
      OS << "      Record.writeBool(I->IsTargetSync);\n";
      OS << "    }\n";
    }
  };

  class VariadicParamIdxArgument : public VariadicArgument {
  public:
    VariadicParamIdxArgument(const Record &Arg, StringRef Attr)
        : VariadicArgument(Arg, Attr, "ParamIdx") {}

  public:
    void writeValueImpl(raw_ostream &OS) const override {
      OS << "    OS << Val.getSourceIndex();\n";
    }

    void writeDumpImpl(raw_ostream &OS) const override {
      OS << "      OS << \" \" << Val.getSourceIndex();\n";
    }
  };

  struct VariadicParamOrParamIdxArgument : public VariadicArgument {
    VariadicParamOrParamIdxArgument(const Record &Arg, StringRef Attr)
        : VariadicArgument(Arg, Attr, "int") {}
  };

  // Unique the enums, but maintain the original declaration ordering.
  std::vector<StringRef>
  uniqueEnumsInOrder(const std::vector<StringRef> &enums) {
    std::vector<StringRef> uniques;
    SmallDenseSet<StringRef, 8> unique_set;
    for (const auto &i : enums) {
      if (unique_set.insert(i).second)
        uniques.push_back(i);
    }
    return uniques;
  }

  class EnumArgument : public Argument {
    std::string fullType;
    StringRef shortType;
    std::vector<StringRef> values, enums, uniques;
    bool isExternal;
    bool isCovered;

  public:
    EnumArgument(const Record &Arg, StringRef Attr)
        : Argument(Arg, Attr), values(Arg.getValueAsListOfStrings("Values")),
          enums(Arg.getValueAsListOfStrings("Enums")),
          uniques(uniqueEnumsInOrder(enums)),
          isExternal(Arg.getValueAsBit("IsExternalType")),
          isCovered(Arg.getValueAsBit("IsCovered")) {
      StringRef Type = Arg.getValueAsString("Type");
      shortType = isExternal ? Type.rsplit("::").second : Type;
      // If shortType didn't contain :: at all rsplit will give us an empty
      // string.
      if (shortType.empty())
        shortType = Type;
      fullType = isExternal ? Type : (getAttrName() + "Attr::" + Type).str();

      // FIXME: Emit a proper error
      assert(!uniques.empty());
    }

    bool isEnumArg() const override { return true; }

    void writeAccessors(raw_ostream &OS) const override {
      OS << "  " << fullType << " get" << getUpperName() << "() const {\n";
      OS << "    return " << getLowerName() << ";\n";
      OS << "  }";
    }

    void writeCloneArgs(raw_ostream &OS) const override {
      OS << getLowerName();
    }

    void writeTemplateInstantiationArgs(raw_ostream &OS) const override {
      OS << "A->get" << getUpperName() << "()";
    }
    void writeCtorInitializers(raw_ostream &OS) const override {
      OS << getLowerName() << "(" << getUpperName() << ")";
    }
    void writeCtorDefaultInitializers(raw_ostream &OS) const override {
      OS << getLowerName() << "(" << fullType << "(0))";
    }
    void writeCtorParameters(raw_ostream &OS) const override {
      OS << fullType << " " << getUpperName();
    }
    void writeDeclarations(raw_ostream &OS) const override {
      if (!isExternal) {
        auto i = uniques.cbegin(), e = uniques.cend();
        // The last one needs to not have a comma.
        --e;

        OS << "public:\n";
        OS << "  enum " << shortType << " {\n";
        for (; i != e; ++i)
          OS << "    " << *i << ",\n";
        OS << "    " << *e << "\n";
        OS << "  };\n";
      }

      OS << "private:\n";
      OS << "  " << fullType << " " << getLowerName() << ";";
    }

    void writePCHReadDecls(raw_ostream &OS) const override {
      OS << "    " << fullType << " " << getLowerName() << "(static_cast<"
         << fullType << ">(Record.readInt()));\n";
    }

    void writePCHReadArgs(raw_ostream &OS) const override {
      OS << getLowerName();
    }

    void writePCHWrite(raw_ostream &OS) const override {
      OS << "Record.push_back(static_cast<uint64_t>(SA->get" << getUpperName()
         << "()));\n";
    }

    void writeValue(raw_ostream &OS) const override {
      // FIXME: this isn't 100% correct -- some enum arguments require printing
      // as a string literal, while others require printing as an identifier.
      // Tablegen currently does not distinguish between the two forms.
      OS << "\\\"\" << " << getAttrName() << "Attr::Convert" << shortType
         << "ToStr(get" << getUpperName() << "()) << \"\\\"";
    }

    void writeDump(raw_ostream &OS) const override {
      OS << "    switch(SA->get" << getUpperName() << "()) {\n";
      for (const auto &I : uniques) {
        OS << "    case " << fullType << "::" << I << ":\n";
        OS << "      OS << \" " << I << "\";\n";
        OS << "      break;\n";
      }
      if (!isCovered) {
        OS << "    default:\n";
        OS << "      llvm_unreachable(\"Invalid attribute value\");\n";
      }
      OS << "    }\n";
    }

    void writeConversion(raw_ostream &OS, bool Header) const {
      if (Header) {
        OS << "  static bool ConvertStrTo" << shortType << "(StringRef Val, "
           << fullType << " &Out);\n";
        OS << "  static const char *Convert" << shortType << "ToStr("
           << fullType << " Val);\n";
        return;
      }

      OS << "bool " << getAttrName() << "Attr::ConvertStrTo" << shortType
         << "(StringRef Val, " << fullType << " &Out) {\n";
      OS << "  std::optional<" << fullType << "> "
         << "R = llvm::StringSwitch<std::optional<" << fullType << ">>(Val)\n";
      for (size_t I = 0; I < enums.size(); ++I) {
        OS << "    .Case(\"" << values[I] << "\", ";
        OS << fullType << "::" << enums[I] << ")\n";
      }
      OS << "    .Default(std::optional<" << fullType << ">());\n";
      OS << "  if (R) {\n";
      OS << "    Out = *R;\n      return true;\n    }\n";
      OS << "  return false;\n";
      OS << "}\n\n";

      // Mapping from enumeration values back to enumeration strings isn't
      // trivial because some enumeration values have multiple named
      // enumerators, such as type_visibility(internal) and
      // type_visibility(hidden) both mapping to TypeVisibilityAttr::Hidden.
      OS << "const char *" << getAttrName() << "Attr::Convert" << shortType
         << "ToStr(" << fullType << " Val) {\n"
         << "  switch(Val) {\n";
      SmallDenseSet<StringRef, 8> Uniques;
      for (size_t I = 0; I < enums.size(); ++I) {
        if (Uniques.insert(enums[I]).second)
          OS << "  case " << fullType << "::" << enums[I] << ": return \""
             << values[I] << "\";\n";
      }
      if (!isCovered) {
        OS << "  default: llvm_unreachable(\"Invalid attribute value\");\n";
      }
      OS << "  }\n"
         << "  llvm_unreachable(\"No enumerator with that value\");\n"
         << "}\n";
    }
  };

  class VariadicEnumArgument: public VariadicArgument {
    std::string fullType;
    StringRef shortType;
    std::vector<StringRef> values, enums, uniques;
    bool isExternal;
    bool isCovered;

  protected:
    void writeValueImpl(raw_ostream &OS) const override {
      // FIXME: this isn't 100% correct -- some enum arguments require printing
      // as a string literal, while others require printing as an identifier.
      // Tablegen currently does not distinguish between the two forms.
      OS << "    OS << \"\\\"\" << " << getAttrName() << "Attr::Convert"
         << shortType << "ToStr(Val)"
         << "<< \"\\\"\";\n";
    }

  public:
    VariadicEnumArgument(const Record &Arg, StringRef Attr)
        : VariadicArgument(Arg, Attr,
                           std::string(Arg.getValueAsString("Type"))),
          values(Arg.getValueAsListOfStrings("Values")),
          enums(Arg.getValueAsListOfStrings("Enums")),
          uniques(uniqueEnumsInOrder(enums)),
          isExternal(Arg.getValueAsBit("IsExternalType")),
          isCovered(Arg.getValueAsBit("IsCovered")) {
      StringRef Type = Arg.getValueAsString("Type");
      shortType = isExternal ? Type.rsplit("::").second : Type;
      // If shortType didn't contain :: at all rsplit will give us an empty
      // string.
      if (shortType.empty())
        shortType = Type;
      fullType = isExternal ? Type : (getAttrName() + "Attr::" + Type).str();

      // FIXME: Emit a proper error
      assert(!uniques.empty());
    }

    bool isVariadicEnumArg() const override { return true; }

    void writeDeclarations(raw_ostream &OS) const override {
      if (!isExternal) {
        auto i = uniques.cbegin(), e = uniques.cend();
        // The last one needs to not have a comma.
        --e;

        OS << "public:\n";
        OS << "  enum " << shortType << " {\n";
        for (; i != e; ++i)
          OS << "    " << *i << ",\n";
        OS << "    " << *e << "\n";
        OS << "  };\n";
      }
      OS << "private:\n";

      VariadicArgument::writeDeclarations(OS);
    }

    void writeDump(raw_ostream &OS) const override {
      OS << "    for (" << getAttrName() << "Attr::" << getLowerName()
         << "_iterator I = SA->" << getLowerName() << "_begin(), E = SA->"
         << getLowerName() << "_end(); I != E; ++I) {\n";
      OS << "      switch(*I) {\n";
      for (const auto &UI : uniques) {
        OS << "    case " << fullType << "::" << UI << ":\n";
        OS << "      OS << \" " << UI << "\";\n";
        OS << "      break;\n";
      }
      if (!isCovered) {
        OS << "    default:\n";
        OS << "      llvm_unreachable(\"Invalid attribute value\");\n";
      }
      OS << "      }\n";
      OS << "    }\n";
    }

    void writePCHReadDecls(raw_ostream &OS) const override {
      OS << "    unsigned " << getLowerName() << "Size = Record.readInt();\n";
      OS << "    SmallVector<" << fullType << ", 4> " << getLowerName()
         << ";\n";
      OS << "    " << getLowerName() << ".reserve(" << getLowerName()
         << "Size);\n";
      OS << "    for (unsigned i = " << getLowerName() << "Size; i; --i)\n";
      OS << "      " << getLowerName() << ".push_back("
         << "static_cast<" << fullType << ">(Record.readInt()));\n";
    }

    void writePCHWrite(raw_ostream &OS) const override {
      OS << "    Record.push_back(SA->" << getLowerName() << "_size());\n";
      OS << "    for (" << getAttrName() << "Attr::" << getLowerName()
         << "_iterator i = SA->" << getLowerName() << "_begin(), e = SA->"
         << getLowerName() << "_end(); i != e; ++i)\n";
      OS << "      " << WritePCHRecord(fullType, "(*i)");
    }

    void writeConversion(raw_ostream &OS, bool Header) const {
      if (Header) {
        OS << "  static bool ConvertStrTo" << shortType << "(StringRef Val, "
           << fullType << " &Out);\n";
        OS << "  static const char *Convert" << shortType << "ToStr("
           << fullType << " Val);\n";
        return;
      }

      OS << "bool " << getAttrName() << "Attr::ConvertStrTo" << shortType
         << "(StringRef Val, ";
      OS << fullType << " &Out) {\n";
      OS << "  std::optional<" << fullType
         << "> R = llvm::StringSwitch<std::optional<";
      OS << fullType << ">>(Val)\n";
      for (size_t I = 0; I < enums.size(); ++I) {
        OS << "    .Case(\"" << values[I] << "\", ";
        OS << fullType << "::" << enums[I] << ")\n";
      }
      OS << "    .Default(std::optional<" << fullType << ">());\n";
      OS << "  if (R) {\n";
      OS << "    Out = *R;\n      return true;\n    }\n";
      OS << "  return false;\n";
      OS << "}\n\n";

      OS << "const char *" << getAttrName() << "Attr::Convert" << shortType
         << "ToStr(" << fullType << " Val) {\n"
         << "  switch(Val) {\n";
      SmallDenseSet<StringRef, 8> Uniques;
      for (size_t I = 0; I < enums.size(); ++I) {
        if (Uniques.insert(enums[I]).second)
          OS << "  case " << fullType << "::" << enums[I] << ": return \""
             << values[I] << "\";\n";
      }
      if (!isCovered) {
        OS << "  default: llvm_unreachable(\"Invalid attribute value\");\n";
      }
      OS << "  }\n"
         << "  llvm_unreachable(\"No enumerator with that value\");\n"
         << "}\n";
    }
  };

  class VersionArgument : public Argument {
  public:
    VersionArgument(const Record &Arg, StringRef Attr)
      : Argument(Arg, Attr)
    {}

    void writeAccessors(raw_ostream &OS) const override {
      OS << "  VersionTuple get" << getUpperName() << "() const {\n";
      OS << "    return " << getLowerName() << ";\n";
      OS << "  }\n";
      OS << "  void set" << getUpperName()
         << "(ASTContext &C, VersionTuple V) {\n";
      OS << "    " << getLowerName() << " = V;\n";
      OS << "  }";
    }

    void writeCloneArgs(raw_ostream &OS) const override {
      OS << "get" << getUpperName() << "()";
    }

    void writeTemplateInstantiationArgs(raw_ostream &OS) const override {
      OS << "A->get" << getUpperName() << "()";
    }

    void writeCtorInitializers(raw_ostream &OS) const override {
      OS << getLowerName() << "(" << getUpperName() << ")";
    }

    void writeCtorDefaultInitializers(raw_ostream &OS) const override {
      OS << getLowerName() << "()";
    }

    void writeCtorParameters(raw_ostream &OS) const override {
      OS << "VersionTuple " << getUpperName();
    }

    void writeDeclarations(raw_ostream &OS) const override {
      OS << "VersionTuple " << getLowerName() << ";\n";
    }

    void writePCHReadDecls(raw_ostream &OS) const override {
      OS << "    VersionTuple " << getLowerName()
         << "= Record.readVersionTuple();\n";
    }

    void writePCHReadArgs(raw_ostream &OS) const override {
      OS << getLowerName();
    }

    void writePCHWrite(raw_ostream &OS) const override {
      OS << "    Record.AddVersionTuple(SA->get" << getUpperName() << "());\n";
    }

    void writeValue(raw_ostream &OS) const override {
      OS << getLowerName() << "=\" << get" << getUpperName() << "() << \"";
    }

    void writeDump(raw_ostream &OS) const override {
      OS << "    OS << \" \" << SA->get" << getUpperName() << "();\n";
    }
  };

  class ExprArgument : public SimpleArgument {
  public:
    ExprArgument(const Record &Arg, StringRef Attr)
      : SimpleArgument(Arg, Attr, "Expr *")
    {}

    void writeASTVisitorTraversal(raw_ostream &OS) const override {
      OS << "  if (!"
         << "getDerived().TraverseStmt(A->get" << getUpperName() << "()))\n";
      OS << "    return false;\n";
    }

    void writeTemplateInstantiationArgs(raw_ostream &OS) const override {
      OS << "tempInst" << getUpperName();
    }

    void writeTemplateInstantiation(raw_ostream &OS) const override {
      OS << "      " << getType() << " tempInst" << getUpperName() << ";\n";
      OS << "      {\n";
      OS << "        EnterExpressionEvaluationContext "
         << "Unevaluated(S, Sema::ExpressionEvaluationContext::Unevaluated);\n";
      OS << "        ExprResult " << "Result = S.SubstExpr("
         << "A->get" << getUpperName() << "(), TemplateArgs);\n";
      OS << "        if (Result.isInvalid())\n";
      OS << "          return nullptr;\n";
      OS << "        tempInst" << getUpperName() << " = Result.get();\n";
      OS << "      }\n";
    }

    void writeValue(raw_ostream &OS) const override {
      OS << "\";\n";
      OS << "    get" << getUpperName()
         << "()->printPretty(OS, nullptr, Policy);\n";
      OS << "    OS << \"";
    }

    void writeDump(raw_ostream &OS) const override {}

    void writeDumpChildren(raw_ostream &OS) const override {
      OS << "    Visit(SA->get" << getUpperName() << "());\n";
    }

    void writeHasChildren(raw_ostream &OS) const override { OS << "true"; }
  };

  class VariadicExprArgument : public VariadicArgument {
  public:
    VariadicExprArgument(const Record &Arg, StringRef Attr)
      : VariadicArgument(Arg, Attr, "Expr *")
    {}

    VariadicExprArgument(StringRef ArgName, StringRef Attr)
        : VariadicArgument(ArgName, Attr, "Expr *") {}

    void writeASTVisitorTraversal(raw_ostream &OS) const override {
      OS << "  {\n";
      OS << "    " << getType() << " *I = A->" << getLowerName()
         << "_begin();\n";
      OS << "    " << getType() << " *E = A->" << getLowerName()
         << "_end();\n";
      OS << "    for (; I != E; ++I) {\n";
      OS << "      if (!getDerived().TraverseStmt(*I))\n";
      OS << "        return false;\n";
      OS << "    }\n";
      OS << "  }\n";
    }

    void writeTemplateInstantiationArgs(raw_ostream &OS) const override {
      OS << "tempInst" << getUpperName() << ", "
         << "A->" << getLowerName() << "_size()";
    }

    void writeTemplateInstantiation(raw_ostream &OS) const override {
      OS << "      auto *tempInst" << getUpperName()
         << " = new (C, 16) " << getType()
         << "[A->" << getLowerName() << "_size()];\n";
      OS << "      {\n";
      OS << "        EnterExpressionEvaluationContext "
         << "Unevaluated(S, Sema::ExpressionEvaluationContext::Unevaluated);\n";
      OS << "        " << getType() << " *TI = tempInst" << getUpperName()
         << ";\n";
      OS << "        " << getType() << " *I = A->" << getLowerName()
         << "_begin();\n";
      OS << "        " << getType() << " *E = A->" << getLowerName()
         << "_end();\n";
      OS << "        for (; I != E; ++I, ++TI) {\n";
      OS << "          ExprResult Result = S.SubstExpr(*I, TemplateArgs);\n";
      OS << "          if (Result.isInvalid())\n";
      OS << "            return nullptr;\n";
      OS << "          *TI = Result.get();\n";
      OS << "        }\n";
      OS << "      }\n";
    }

    void writeDump(raw_ostream &OS) const override {}

    void writeDumpChildren(raw_ostream &OS) const override {
      OS << "    for (" << getAttrName() << "Attr::" << getLowerName()
         << "_iterator I = SA->" << getLowerName() << "_begin(), E = SA->"
         << getLowerName() << "_end(); I != E; ++I)\n";
      OS << "      Visit(*I);\n";
    }

    void writeHasChildren(raw_ostream &OS) const override {
      OS << "SA->" << getLowerName() << "_begin() != "
         << "SA->" << getLowerName() << "_end()";
    }
  };

  class VariadicIdentifierArgument : public VariadicArgument {
  public:
    VariadicIdentifierArgument(const Record &Arg, StringRef Attr)
      : VariadicArgument(Arg, Attr, "IdentifierInfo *")
    {}
  };

  class VariadicStringArgument : public VariadicArgument {
  public:
    VariadicStringArgument(const Record &Arg, StringRef Attr)
      : VariadicArgument(Arg, Attr, "StringRef")
    {}

    void writeCtorBody(raw_ostream &OS) const override {
      OS << "  for (size_t I = 0, E = " << getArgSizeName() << "; I != E;\n"
            "       ++I) {\n"
            "    StringRef Ref = " << getUpperName() << "[I];\n"
            "    if (!Ref.empty()) {\n"
            "      char *Mem = new (Ctx, 1) char[Ref.size()];\n"
            "      std::memcpy(Mem, Ref.data(), Ref.size());\n"
            "      " << getArgName() << "[I] = StringRef(Mem, Ref.size());\n"
            "    }\n"
            "  }\n";
    }

    void writeValueImpl(raw_ostream &OS) const override {
      OS << "    OS << \"\\\"\" << Val << \"\\\"\";\n";
    }
  };

  class TypeArgument : public SimpleArgument {
  public:
    TypeArgument(const Record &Arg, StringRef Attr)
      : SimpleArgument(Arg, Attr, "TypeSourceInfo *")
    {}

    void writeAccessors(raw_ostream &OS) const override {
      OS << "  QualType get" << getUpperName() << "() const {\n";
      OS << "    return " << getLowerName() << "->getType();\n";
      OS << "  }";
      OS << "  " << getType() << " get" << getUpperName() << "Loc() const {\n";
      OS << "    return " << getLowerName() << ";\n";
      OS << "  }";
    }

    void writeASTVisitorTraversal(raw_ostream &OS) const override {
      OS << "  if (auto *TSI = A->get" << getUpperName() << "Loc())\n";
      OS << "    if (!getDerived().TraverseTypeLoc(TSI->getTypeLoc()))\n";
      OS << "      return false;\n";
    }

    void writeTemplateInstantiation(raw_ostream &OS) const override {
      OS << "      " << getType() << " tempInst" << getUpperName() << " =\n";
      OS << "        S.SubstType(A->get" << getUpperName() << "Loc(), "
         << "TemplateArgs, A->getLoc(), A->getAttrName());\n";
      OS << "      if (!tempInst" << getUpperName() << ")\n";
      OS << "        return nullptr;\n";
    }

    void writeTemplateInstantiationArgs(raw_ostream &OS) const override {
      OS << "tempInst" << getUpperName();
    }

    void writePCHWrite(raw_ostream &OS) const override {
      OS << "    "
         << WritePCHRecord(getType(),
                           "SA->get" + std::string(getUpperName()) + "Loc()");
    }
  };

  class WrappedAttr : public SimpleArgument {
  public:
    WrappedAttr(const Record &Arg, StringRef Attr)
        : SimpleArgument(Arg, Attr, "Attr *") {}

    void writePCHReadDecls(raw_ostream &OS) const override {
      OS << "    Attr *" << getLowerName() << " = Record.readAttr();";
    }

    void writePCHWrite(raw_ostream &OS) const override {
      OS << "    AddAttr(SA->get" << getUpperName() << "());";
    }

    void writeDump(raw_ostream &OS) const override {}

    void writeDumpChildren(raw_ostream &OS) const override {
      OS << "    Visit(SA->get" << getUpperName() << "());\n";
    }

    void writeHasChildren(raw_ostream &OS) const override { OS << "true"; }
  };

  } // end anonymous namespace

static std::unique_ptr<Argument>
createArgument(const Record &Arg, StringRef Attr,
               const Record *Search = nullptr) {
  if (!Search)
    Search = &Arg;

  std::unique_ptr<Argument> Ptr;
  StringRef ArgName = Search->getName();

  if (ArgName == "AlignedArgument")
    Ptr = std::make_unique<AlignedArgument>(Arg, Attr);
  else if (ArgName == "EnumArgument")
    Ptr = std::make_unique<EnumArgument>(Arg, Attr);
  else if (ArgName == "ExprArgument")
    Ptr = std::make_unique<ExprArgument>(Arg, Attr);
  else if (ArgName == "DeclArgument")
    Ptr = std::make_unique<SimpleArgument>(
        Arg, Attr, (Arg.getValueAsDef("Kind")->getName() + "Decl *").str());
  else if (ArgName == "IdentifierArgument")
    Ptr = std::make_unique<SimpleArgument>(Arg, Attr, "IdentifierInfo *");
  else if (ArgName == "DefaultBoolArgument")
    Ptr = std::make_unique<DefaultSimpleArgument>(
        Arg, Attr, "bool", Arg.getValueAsBit("Default"));
  else if (ArgName == "BoolArgument")
    Ptr = std::make_unique<SimpleArgument>(Arg, Attr, "bool");
  else if (ArgName == "DefaultIntArgument")
    Ptr = std::make_unique<DefaultSimpleArgument>(
        Arg, Attr, "int", Arg.getValueAsInt("Default"));
  else if (ArgName == "IntArgument")
    Ptr = std::make_unique<SimpleArgument>(Arg, Attr, "int");
  else if (ArgName == "StringArgument")
    Ptr = std::make_unique<StringArgument>(Arg, Attr);
  else if (ArgName == "TypeArgument")
    Ptr = std::make_unique<TypeArgument>(Arg, Attr);
  else if (ArgName == "UnsignedArgument")
    Ptr = std::make_unique<SimpleArgument>(Arg, Attr, "unsigned");
  else if (ArgName == "DefaultUnsignedArgument")
    Ptr = std::make_unique<DefaultSimpleArgument>(Arg, Attr, "unsigned",
                                                  Arg.getValueAsInt("Default"));
  else if (ArgName == "VariadicUnsignedArgument")
    Ptr = std::make_unique<VariadicArgument>(Arg, Attr, "unsigned");
  else if (ArgName == "VariadicStringArgument")
    Ptr = std::make_unique<VariadicStringArgument>(Arg, Attr);
  else if (ArgName == "VariadicEnumArgument")
    Ptr = std::make_unique<VariadicEnumArgument>(Arg, Attr);
  else if (ArgName == "VariadicExprArgument")
    Ptr = std::make_unique<VariadicExprArgument>(Arg, Attr);
  else if (ArgName == "VariadicParamIdxArgument")
    Ptr = std::make_unique<VariadicParamIdxArgument>(Arg, Attr);
  else if (ArgName == "VariadicParamOrParamIdxArgument")
    Ptr = std::make_unique<VariadicParamOrParamIdxArgument>(Arg, Attr);
  else if (ArgName == "ParamIdxArgument")
    Ptr = std::make_unique<SimpleArgument>(Arg, Attr, "ParamIdx");
  else if (ArgName == "VariadicIdentifierArgument")
    Ptr = std::make_unique<VariadicIdentifierArgument>(Arg, Attr);
  else if (ArgName == "VersionArgument")
    Ptr = std::make_unique<VersionArgument>(Arg, Attr);
  else if (ArgName == "WrappedAttr")
    Ptr = std::make_unique<WrappedAttr>(Arg, Attr);
  else if (ArgName == "OMPTraitInfoArgument")
    Ptr = std::make_unique<SimpleArgument>(Arg, Attr, "OMPTraitInfo *");
  else if (ArgName == "VariadicOMPInteropInfoArgument")
    Ptr = std::make_unique<VariadicOMPInteropInfoArgument>(Arg, Attr);

  if (!Ptr) {
    // Search in reverse order so that the most-derived type is handled first.
    ArrayRef<std::pair<Record*, SMRange>> Bases = Search->getSuperClasses();
    for (const auto &Base : reverse(Bases)) {
      if ((Ptr = createArgument(Arg, Attr, Base.first)))
        break;
    }
  }

  if (Ptr && Arg.getValueAsBit("Optional"))
    Ptr->setOptional(true);

  if (Ptr && Arg.getValueAsBit("Fake"))
    Ptr->setFake(true);

  return Ptr;
}

static void writeAvailabilityValue(raw_ostream &OS) {
  OS << "\" << getPlatform()->getName();\n"
     << "  if (getStrict()) OS << \", strict\";\n"
     << "  if (!getIntroduced().empty()) OS << \", introduced=\" << getIntroduced();\n"
     << "  if (!getDeprecated().empty()) OS << \", deprecated=\" << getDeprecated();\n"
     << "  if (!getObsoleted().empty()) OS << \", obsoleted=\" << getObsoleted();\n"
     << "  if (getUnavailable()) OS << \", unavailable\";\n"
     << "  OS << \"";
}

static void writeDeprecatedAttrValue(raw_ostream &OS, std::string &Variety) {
  OS << "\\\"\" << getMessage() << \"\\\"\";\n";
  // Only GNU deprecated has an optional fixit argument at the second position.
  if (Variety == "GNU")
     OS << "    if (!getReplacement().empty()) OS << \", \\\"\""
           " << getReplacement() << \"\\\"\";\n";
  OS << "    OS << \"";
}

static void writeGetSpellingFunction(const Record &R, raw_ostream &OS) {
  std::vector<FlattenedSpelling> Spellings = GetFlattenedSpellings(R);

  OS << "const char *" << R.getName() << "Attr::getSpelling() const {\n";
  if (Spellings.empty()) {
    OS << "  return \"(No spelling)\";\n}\n\n";
    return;
  }

  OS << "  switch (getAttributeSpellingListIndex()) {\n"
        "  default:\n"
        "    llvm_unreachable(\"Unknown attribute spelling!\");\n"
        "    return \"(No spelling)\";\n";

  for (unsigned I = 0; I < Spellings.size(); ++I)
    OS << "  case " << I << ":\n"
          "    return \"" << Spellings[I].name() << "\";\n";
  // End of the switch statement.
  OS << "  }\n";
  // End of the getSpelling function.
  OS << "}\n\n";
}

static void
writePrettyPrintFunction(const Record &R,
                         const std::vector<std::unique_ptr<Argument>> &Args,
                         raw_ostream &OS) {
  std::vector<FlattenedSpelling> Spellings = GetFlattenedSpellings(R);

  OS << "void " << R.getName() << "Attr::printPretty("
    << "raw_ostream &OS, const PrintingPolicy &Policy) const {\n";

  if (Spellings.empty()) {
    OS << "}\n\n";
    return;
  }

  OS << "  bool IsFirstArgument = true; (void)IsFirstArgument;\n"
     << "  unsigned TrailingOmittedArgs = 0; (void)TrailingOmittedArgs;\n"
     << "  switch (getAttributeSpellingListIndex()) {\n"
     << "  default:\n"
     << "    llvm_unreachable(\"Unknown attribute spelling!\");\n"
     << "    break;\n";

  for (unsigned I = 0; I < Spellings.size(); ++ I) {
    SmallString<16> Prefix;
    SmallString<8> Suffix;
    // The actual spelling of the name and namespace (if applicable)
    // of an attribute without considering prefix and suffix.
    SmallString<64> Spelling;
    std::string Name = Spellings[I].name();
    std::string Variety = Spellings[I].variety();

    if (Variety == "GNU") {
      Prefix = "__attribute__((";
      Suffix = "))";
    } else if (Variety == "CXX11" || Variety == "C23") {
      Prefix = "[[";
      Suffix = "]]";
      std::string Namespace = Spellings[I].nameSpace();
      if (!Namespace.empty()) {
        Spelling += Namespace;
        Spelling += "::";
      }
    } else if (Variety == "Declspec") {
      Prefix = "__declspec(";
      Suffix = ")";
    } else if (Variety == "Microsoft") {
      Prefix = "[";
      Suffix = "]";
    } else if (Variety == "Keyword") {
      Prefix = "";
      Suffix = "";
    } else if (Variety == "Pragma") {
      Prefix = "#pragma ";
      Suffix = "\n";
      std::string Namespace = Spellings[I].nameSpace();
      if (!Namespace.empty()) {
        Spelling += Namespace;
        Spelling += " ";
      }
    } else if (Variety == "HLSLAnnotation") {
      Prefix = ":";
      Suffix = "";
    } else {
      llvm_unreachable("Unknown attribute syntax variety!");
    }

    Spelling += Name;

    OS << "  case " << I << " : {\n"
       << "    OS << \"" << Prefix << Spelling << "\";\n";

    if (Variety == "Pragma") {
      OS << "    printPrettyPragma(OS, Policy);\n";
      OS << "    OS << \"\\n\";";
      OS << "    break;\n";
      OS << "  }\n";
      continue;
    }

    if (Spelling == "availability") {
      OS << "    OS << \"(";
      writeAvailabilityValue(OS);
      OS << ")\";\n";
    } else if (Spelling == "deprecated" || Spelling == "gnu::deprecated") {
      OS << "    OS << \"(";
      writeDeprecatedAttrValue(OS, Variety);
      OS << ")\";\n";
    } else {
      // To avoid printing parentheses around an empty argument list or
      // printing spurious commas at the end of an argument list, we need to
      // determine where the last provided non-fake argument is.
      bool FoundNonOptArg = false;
      for (const auto &arg : reverse(Args)) {
        if (arg->isFake())
          continue;
        if (FoundNonOptArg)
          continue;
        // FIXME: arg->getIsOmitted() == "false" means we haven't implemented
        // any way to detect whether the argument was omitted.
        if (!arg->isOptional() || arg->getIsOmitted() == "false") {
          FoundNonOptArg = true;
          continue;
        }
        OS << "    if (" << arg->getIsOmitted() << ")\n"
           << "      ++TrailingOmittedArgs;\n";
      }
      unsigned ArgIndex = 0;
      for (const auto &arg : Args) {
        if (arg->isFake())
          continue;
        std::string IsOmitted = arg->getIsOmitted();
        if (arg->isOptional() && IsOmitted != "false")
          OS << "    if (!(" << IsOmitted << ")) {\n";
        // Variadic arguments print their own leading comma.
        if (!arg->isVariadic())
          OS << "    DelimitAttributeArgument(OS, IsFirstArgument);\n";
        OS << "    OS << \"";
        arg->writeValue(OS);
        OS << "\";\n";
        if (arg->isOptional() && IsOmitted != "false")
          OS << "    }\n";
        ++ArgIndex;
      }
      if (ArgIndex != 0)
        OS << "    if (!IsFirstArgument)\n"
           << "      OS << \")\";\n";
    }
    OS << "    OS << \"" << Suffix << "\";\n"
       << "    break;\n"
       << "  }\n";
  }

  // End of the switch statement.
  OS << "}\n";
  // End of the print function.
  OS << "}\n\n";
}

/// Return the index of a spelling in a spelling list.
static unsigned
getSpellingListIndex(const std::vector<FlattenedSpelling> &SpellingList,
                     const FlattenedSpelling &Spelling) {
  assert(!SpellingList.empty() && "Spelling list is empty!");

  for (unsigned Index = 0; Index < SpellingList.size(); ++Index) {
    const FlattenedSpelling &S = SpellingList[Index];
    if (S.variety() != Spelling.variety())
      continue;
    if (S.nameSpace() != Spelling.nameSpace())
      continue;
    if (S.name() != Spelling.name())
      continue;

    return Index;
  }

  llvm_unreachable("Unknown spelling!");
}

static void writeAttrAccessorDefinition(const Record &R, raw_ostream &OS) {
  std::vector<const Record *> Accessors = R.getValueAsListOfDefs("Accessors");
  if (Accessors.empty())
    return;

  const std::vector<FlattenedSpelling> SpellingList = GetFlattenedSpellings(R);
  assert(!SpellingList.empty() &&
         "Attribute with empty spelling list can't have accessors!");
  for (const auto *Accessor : Accessors) {
    const StringRef Name = Accessor->getValueAsString("Name");
    std::vector<FlattenedSpelling> Spellings = GetFlattenedSpellings(*Accessor);

    OS << "  bool " << Name
       << "() const { return getAttributeSpellingListIndex() == ";
    for (unsigned Index = 0; Index < Spellings.size(); ++Index) {
      OS << getSpellingListIndex(SpellingList, Spellings[Index]);
      if (Index != Spellings.size() - 1)
        OS << " ||\n    getAttributeSpellingListIndex() == ";
      else
        OS << "; }\n";
    }
  }
}

static bool
SpellingNamesAreCommon(const std::vector<FlattenedSpelling>& Spellings) {
  assert(!Spellings.empty() && "An empty list of spellings was provided");
  std::string FirstName =
      std::string(NormalizeNameForSpellingComparison(Spellings.front().name()));
  for (const auto &Spelling : drop_begin(Spellings)) {
    std::string Name =
        std::string(NormalizeNameForSpellingComparison(Spelling.name()));
    if (Name != FirstName)
      return false;
  }
  return true;
}

typedef std::map<unsigned, std::string> SemanticSpellingMap;
static std::string
CreateSemanticSpellings(const std::vector<FlattenedSpelling> &Spellings,
                        SemanticSpellingMap &Map) {
  // The enumerants are automatically generated based on the variety,
  // namespace (if present) and name for each attribute spelling. However,
  // care is taken to avoid trampling on the reserved namespace due to
  // underscores.
  std::string Ret("  enum Spelling {\n");
  std::set<std::string> Uniques;
  unsigned Idx = 0;

  // If we have a need to have this many spellings we likely need to add an
  // extra bit to the SpellingIndex in AttributeCommonInfo, then increase the
  // value of SpellingNotCalculated there and here.
  assert(Spellings.size() < 15 &&
         "Too many spellings, would step on SpellingNotCalculated in "
         "AttributeCommonInfo");
  for (auto I = Spellings.begin(), E = Spellings.end(); I != E; ++I, ++Idx) {
    const FlattenedSpelling &S = *I;
    const std::string &Variety = S.variety();
    const std::string &Spelling = S.name();
    const std::string &Namespace = S.nameSpace();
    std::string EnumName;

    EnumName += (Variety + "_");
    if (!Namespace.empty())
      EnumName += (NormalizeNameForSpellingComparison(Namespace).str() +
      "_");
    EnumName += NormalizeNameForSpellingComparison(Spelling);

    // Even if the name is not unique, this spelling index corresponds to a
    // particular enumerant name that we've calculated.
    Map[Idx] = EnumName;

    // Since we have been stripping underscores to avoid trampling on the
    // reserved namespace, we may have inadvertently created duplicate
    // enumerant names. These duplicates are not considered part of the
    // semantic spelling, and can be elided.
    if (!Uniques.insert(EnumName).second)
      continue;

    if (I != Spellings.begin())
      Ret += ",\n";
    // Duplicate spellings are not considered part of the semantic spelling
    // enumeration, but the spelling index and semantic spelling values are
    // meant to be equivalent, so we must specify a concrete value for each
    // enumerator.
    Ret += "    " + EnumName + " = " + utostr(Idx);
  }
  Ret += ",\n  SpellingNotCalculated = 15\n";
  Ret += "\n  };\n\n";
  return Ret;
}

void WriteSemanticSpellingSwitch(const std::string &VarName,
                                 const SemanticSpellingMap &Map,
                                 raw_ostream &OS) {
  OS << "  switch (" << VarName << ") {\n    default: "
    << "llvm_unreachable(\"Unknown spelling list index\");\n";
  for (const auto &I : Map)
    OS << "    case " << I.first << ": return " << I.second << ";\n";
  OS << "  }\n";
}

// Note: these values need to match the values used by LateAttrParseKind in
// `Attr.td`
enum class LateAttrParseKind { Never = 0, Standard = 1, ExperimentalExt = 2 };

static LateAttrParseKind getLateAttrParseKind(const Record *Attr) {
  // This function basically does
  // `Attr->getValueAsDef("LateParsed")->getValueAsInt("Kind")` but does a bunch
  // of sanity checking to ensure that `LateAttrParseMode` in `Attr.td` is in
  // sync with the `LateAttrParseKind` enum in this source file.

  static constexpr StringRef LateParsedStr = "LateParsed";
  static constexpr StringRef LateAttrParseKindStr = "LateAttrParseKind";
  static constexpr StringRef KindFieldStr = "Kind";

  auto *LAPK = Attr->getValueAsDef(LateParsedStr);

  // Typecheck the `LateParsed` field.
  SmallVector<const Record *, 1> SuperClasses;
  LAPK->getDirectSuperClasses(SuperClasses);
  if (SuperClasses.size() != 1)
    PrintFatalError(Attr, "Field `" + Twine(LateParsedStr) +
                              "`should only have one super class");

  if (SuperClasses[0]->getName() != LateAttrParseKindStr)
    PrintFatalError(
        Attr, "Field `" + Twine(LateParsedStr) + "`should only have type `" +
                  Twine(LateAttrParseKindStr) + "` but found type `" +
                  SuperClasses[0]->getName() + "`");

  // Get Kind and verify the enum name matches the name in `Attr.td`.
  unsigned Kind = LAPK->getValueAsInt(KindFieldStr);
  switch (LateAttrParseKind(Kind)) {
#define CASE(X)                                                                \
  case LateAttrParseKind::X:                                                   \
    if (LAPK->getName().compare("LateAttrParse" #X) != 0) {                    \
      PrintFatalError(                                                         \
          Attr,                                                                \
          "Field `" + Twine(LateParsedStr) + "` set to `" + LAPK->getName() +  \
              "` but this converts to `LateAttrParseKind::" + Twine(#X) +      \
              "`");                                                            \
    }                                                                          \
    return LateAttrParseKind::X;

    CASE(Never)
    CASE(Standard)
    CASE(ExperimentalExt)
#undef CASE
  }

  // The Kind value is completely invalid
  auto KindValueStr = utostr(Kind);
  PrintFatalError(Attr, "Field `" + Twine(LateParsedStr) + "` set to `" +
                            LAPK->getName() + "` has unexpected `" +
                            Twine(KindFieldStr) + "` value of " + KindValueStr);
}

// Emits the LateParsed property for attributes.
static void emitClangAttrLateParsedListImpl(const RecordKeeper &Records,
                                            raw_ostream &OS,
                                            LateAttrParseKind LateParseMode) {
  for (const auto *Attr : Records.getAllDerivedDefinitions("Attr")) {
    if (LateAttrParseKind LateParsed = getLateAttrParseKind(Attr);
        LateParsed != LateParseMode)
      continue;

    std::vector<FlattenedSpelling> Spellings = GetFlattenedSpellings(*Attr);

    // FIXME: Handle non-GNU attributes
    for (const auto &I : Spellings) {
      if (I.variety() != "GNU")
        continue;
      OS << ".Case(\"" << I.name() << "\", 1)\n";
    }
  }
}

static void emitClangAttrLateParsedList(const RecordKeeper &Records,
                                        raw_ostream &OS) {
  OS << "#if defined(CLANG_ATTR_LATE_PARSED_LIST)\n";
  emitClangAttrLateParsedListImpl(Records, OS, LateAttrParseKind::Standard);
  OS << "#endif // CLANG_ATTR_LATE_PARSED_LIST\n\n";
}

static void emitClangAttrLateParsedExperimentalList(const RecordKeeper &Records,
                                                    raw_ostream &OS) {
  OS << "#if defined(CLANG_ATTR_LATE_PARSED_EXPERIMENTAL_EXT_LIST)\n";
  emitClangAttrLateParsedListImpl(Records, OS,
                                  LateAttrParseKind::ExperimentalExt);
  OS << "#endif // CLANG_ATTR_LATE_PARSED_EXPERIMENTAL_EXT_LIST\n\n";
}

static bool hasGNUorCXX11Spelling(const Record &Attribute) {
  std::vector<FlattenedSpelling> Spellings = GetFlattenedSpellings(Attribute);
  for (const auto &I : Spellings) {
    if (I.variety() == "GNU" || I.variety() == "CXX11")
      return true;
  }
  return false;
}

namespace {

struct AttributeSubjectMatchRule {
  const Record *MetaSubject;
  const Record *Constraint;

  AttributeSubjectMatchRule(const Record *MetaSubject, const Record *Constraint)
      : MetaSubject(MetaSubject), Constraint(Constraint) {
    assert(MetaSubject && "Missing subject");
  }

  bool isSubRule() const { return Constraint != nullptr; }

  std::vector<const Record *> getSubjects() const {
    return (Constraint ? Constraint : MetaSubject)
        ->getValueAsListOfDefs("Subjects");
  }

  std::vector<const Record *> getLangOpts() const {
    if (Constraint) {
      // Lookup the options in the sub-rule first, in case the sub-rule
      // overrides the rules options.
      std::vector<const Record *> Opts =
          Constraint->getValueAsListOfDefs("LangOpts");
      if (!Opts.empty())
        return Opts;
    }
    return MetaSubject->getValueAsListOfDefs("LangOpts");
  }

  // Abstract rules are used only for sub-rules
  bool isAbstractRule() const { return getSubjects().empty(); }

  StringRef getName() const {
    return (Constraint ? Constraint : MetaSubject)->getValueAsString("Name");
  }

  bool isNegatedSubRule() const {
    assert(isSubRule() && "Not a sub-rule");
    return Constraint->getValueAsBit("Negated");
  }

  std::string getSpelling() const {
    std::string Result = std::string(MetaSubject->getValueAsString("Name"));
    if (isSubRule()) {
      Result += '(';
      if (isNegatedSubRule())
        Result += "unless(";
      Result += getName();
      if (isNegatedSubRule())
        Result += ')';
      Result += ')';
    }
    return Result;
  }

  std::string getEnumValueName() const {
    SmallString<128> Result;
    Result += "SubjectMatchRule_";
    Result += MetaSubject->getValueAsString("Name");
    if (isSubRule()) {
      Result += "_";
      if (isNegatedSubRule())
        Result += "not_";
      Result += Constraint->getValueAsString("Name");
    }
    if (isAbstractRule())
      Result += "_abstract";
    return std::string(Result);
  }

  std::string getEnumValue() const { return "attr::" + getEnumValueName(); }

  static const char *EnumName;
};

const char *AttributeSubjectMatchRule::EnumName = "attr::SubjectMatchRule";

struct PragmaClangAttributeSupport {
  std::vector<AttributeSubjectMatchRule> Rules;

  class RuleOrAggregateRuleSet {
    std::vector<AttributeSubjectMatchRule> Rules;
    bool IsRule;
    RuleOrAggregateRuleSet(ArrayRef<AttributeSubjectMatchRule> Rules,
                           bool IsRule)
        : Rules(Rules), IsRule(IsRule) {}

  public:
    bool isRule() const { return IsRule; }

    const AttributeSubjectMatchRule &getRule() const {
      assert(IsRule && "not a rule!");
      return Rules[0];
    }

    ArrayRef<AttributeSubjectMatchRule> getAggregateRuleSet() const {
      return Rules;
    }

    static RuleOrAggregateRuleSet
    getRule(const AttributeSubjectMatchRule &Rule) {
      return RuleOrAggregateRuleSet(Rule, /*IsRule=*/true);
    }
    static RuleOrAggregateRuleSet
    getAggregateRuleSet(ArrayRef<AttributeSubjectMatchRule> Rules) {
      return RuleOrAggregateRuleSet(Rules, /*IsRule=*/false);
    }
  };
  DenseMap<const Record *, RuleOrAggregateRuleSet> SubjectsToRules;

  PragmaClangAttributeSupport(const RecordKeeper &Records);

  bool isAttributedSupported(const Record &Attribute);

  void emitMatchRuleList(raw_ostream &OS);

  void generateStrictConformsTo(const Record &Attr, raw_ostream &OS);

  void generateParsingHelpers(raw_ostream &OS);
};

} // end anonymous namespace

static bool isSupportedPragmaClangAttributeSubject(const Record &Subject) {
  // FIXME: #pragma clang attribute does not currently support statement
  // attributes, so test whether the subject is one that appertains to a
  // declaration node. However, it may be reasonable for support for statement
  // attributes to be added.
  if (Subject.isSubClassOf("DeclNode") || Subject.isSubClassOf("DeclBase") ||
      Subject.getName() == "DeclBase")
    return true;

  if (Subject.isSubClassOf("SubsetSubject"))
    return isSupportedPragmaClangAttributeSubject(
        *Subject.getValueAsDef("Base"));

  return false;
}

static bool doesDeclDeriveFrom(const Record *D, const Record *Base) {
  const Record *CurrentBase = D->getValueAsOptionalDef(BaseFieldName);
  if (!CurrentBase)
    return false;
  if (CurrentBase == Base)
    return true;
  return doesDeclDeriveFrom(CurrentBase, Base);
}

PragmaClangAttributeSupport::PragmaClangAttributeSupport(
    const RecordKeeper &Records) {
  auto MapFromSubjectsToRules = [this](const Record *SubjectContainer,
                                       const Record *MetaSubject,
                                       const Record *Constraint) {
    Rules.emplace_back(MetaSubject, Constraint);
    for (const Record *Subject :
         SubjectContainer->getValueAsListOfDefs("Subjects")) {
      bool Inserted =
          SubjectsToRules
              .try_emplace(Subject, RuleOrAggregateRuleSet::getRule(
                                        AttributeSubjectMatchRule(MetaSubject,
                                                                  Constraint)))
              .second;
      if (!Inserted) {
        PrintFatalError("Attribute subject match rules should not represent"
                        "same attribute subjects.");
      }
    }
  };
  for (const auto *MetaSubject :
       Records.getAllDerivedDefinitions("AttrSubjectMatcherRule")) {
    MapFromSubjectsToRules(MetaSubject, MetaSubject, /*Constraints=*/nullptr);
    for (const Record *Constraint :
         MetaSubject->getValueAsListOfDefs("Constraints"))
      MapFromSubjectsToRules(Constraint, MetaSubject, Constraint);
  }

  ArrayRef<const Record *> DeclNodes =
      Records.getAllDerivedDefinitions(DeclNodeClassName);
  for (const auto *Aggregate :
       Records.getAllDerivedDefinitions("AttrSubjectMatcherAggregateRule")) {
    const Record *SubjectDecl = Aggregate->getValueAsDef("Subject");

    // Gather sub-classes of the aggregate subject that act as attribute
    // subject rules.
    std::vector<AttributeSubjectMatchRule> Rules;
    for (const auto *D : DeclNodes) {
      if (doesDeclDeriveFrom(D, SubjectDecl)) {
        auto It = SubjectsToRules.find(D);
        if (It == SubjectsToRules.end())
          continue;
        if (!It->second.isRule() || It->second.getRule().isSubRule())
          continue; // Assume that the rule will be included as well.
        Rules.push_back(It->second.getRule());
      }
    }

    bool Inserted =
        SubjectsToRules
            .try_emplace(SubjectDecl,
                         RuleOrAggregateRuleSet::getAggregateRuleSet(Rules))
            .second;
    if (!Inserted) {
      PrintFatalError("Attribute subject match rules should not represent"
                      "same attribute subjects.");
    }
  }
}

static PragmaClangAttributeSupport &
getPragmaAttributeSupport(const RecordKeeper &Records) {
  static PragmaClangAttributeSupport Instance(Records);
  return Instance;
}

void PragmaClangAttributeSupport::emitMatchRuleList(raw_ostream &OS) {
  OS << "#ifndef ATTR_MATCH_SUB_RULE\n";
  OS << "#define ATTR_MATCH_SUB_RULE(Value, Spelling, IsAbstract, Parent, "
        "IsNegated) "
     << "ATTR_MATCH_RULE(Value, Spelling, IsAbstract)\n";
  OS << "#endif\n";
  for (const auto &Rule : Rules) {
    OS << (Rule.isSubRule() ? "ATTR_MATCH_SUB_RULE" : "ATTR_MATCH_RULE") << '(';
    OS << Rule.getEnumValueName() << ", \"" << Rule.getSpelling() << "\", "
       << Rule.isAbstractRule();
    if (Rule.isSubRule())
      OS << ", "
         << AttributeSubjectMatchRule(Rule.MetaSubject, nullptr).getEnumValue()
         << ", " << Rule.isNegatedSubRule();
    OS << ")\n";
  }
  OS << "#undef ATTR_MATCH_SUB_RULE\n";
}

bool PragmaClangAttributeSupport::isAttributedSupported(
    const Record &Attribute) {
  // If the attribute explicitly specified whether to support #pragma clang
  // attribute, use that setting.
  bool Unset;
  bool SpecifiedResult =
    Attribute.getValueAsBitOrUnset("PragmaAttributeSupport", Unset);
  if (!Unset)
    return SpecifiedResult;

  // Opt-out rules:

  // An attribute requires delayed parsing (LateParsed is on).
  switch (getLateAttrParseKind(&Attribute)) {
  case LateAttrParseKind::Never:
    break;
  case LateAttrParseKind::Standard:
    return false;
  case LateAttrParseKind::ExperimentalExt:
    // This is only late parsed in certain parsing contexts when
    // `LangOpts.ExperimentalLateParseAttributes` is true. Information about the
    // parsing context and `LangOpts` is not available in this method so just
    // opt this attribute out.
    return false;
  }

  // An attribute has no GNU/CXX11 spelling
  if (!hasGNUorCXX11Spelling(Attribute))
    return false;
  // An attribute subject list has a subject that isn't covered by one of the
  // subject match rules or has no subjects at all.
  if (Attribute.isValueUnset("Subjects"))
    return false;
  const Record *SubjectObj = Attribute.getValueAsDef("Subjects");
  bool HasAtLeastOneValidSubject = false;
  for (const auto *Subject : SubjectObj->getValueAsListOfDefs("Subjects")) {
    if (!isSupportedPragmaClangAttributeSubject(*Subject))
      continue;
    if (!SubjectsToRules.contains(Subject))
      return false;
    HasAtLeastOneValidSubject = true;
  }
  return HasAtLeastOneValidSubject;
}

static std::string GenerateTestExpression(ArrayRef<const Record *> LangOpts,
                                          bool IsAttrAccepted) {
  std::string Test;

  for (auto *E : LangOpts) {
    bool SilentlyIgnore = E->getValueAsBit("SilentlyIgnore");
    if (SilentlyIgnore == IsAttrAccepted)
      continue;

    if (!Test.empty())
      Test += " || ";

    const StringRef Code = E->getValueAsString("CustomCode");
    if (!Code.empty()) {
      Test += "(";
      Test += Code;
      Test += ")";
      if (!E->getValueAsString("Name").empty()) {
        PrintWarning(
            E->getLoc(),
            "non-empty 'Name' field ignored because 'CustomCode' was supplied");
      }
    } else {
      if (!IsAttrAccepted && SilentlyIgnore)
        Test += "!";
      Test += "LangOpts.";
      Test += E->getValueAsString("Name");
    }
  }

  if (Test.empty())
    return "true";

  return Test;
}

void
PragmaClangAttributeSupport::generateStrictConformsTo(const Record &Attr,
                                                      raw_ostream &OS) {
  if (!isAttributedSupported(Attr) || Attr.isValueUnset("Subjects"))
    return;
  // Generate a function that constructs a set of matching rules that describe
  // to which declarations the attribute should apply to.
  OS << "void getPragmaAttributeMatchRules("
     << "llvm::SmallVectorImpl<std::pair<"
     << AttributeSubjectMatchRule::EnumName
     << ", bool>> &MatchRules, const LangOptions &LangOpts) const override {\n";
  const Record *SubjectObj = Attr.getValueAsDef("Subjects");
  for (const auto *Subject : SubjectObj->getValueAsListOfDefs("Subjects")) {
    if (!isSupportedPragmaClangAttributeSubject(*Subject))
      continue;
    auto It = SubjectsToRules.find(Subject);
    assert(It != SubjectsToRules.end() &&
           "This attribute is unsupported by #pragma clang attribute");
    for (const auto &Rule : It->getSecond().getAggregateRuleSet()) {
      // The rule might be language specific, so only subtract it from the given
      // rules if the specific language options are specified.
      std::vector<const Record *> LangOpts = Rule.getLangOpts();
      OS << "  MatchRules.push_back(std::make_pair(" << Rule.getEnumValue()
         << ", /*IsSupported=*/" << GenerateTestExpression(LangOpts, true)
         << "));\n";
    }
  }
  OS << "}\n\n";
}

void PragmaClangAttributeSupport::generateParsingHelpers(raw_ostream &OS) {
  // Generate routines that check the names of sub-rules.
  OS << "std::optional<attr::SubjectMatchRule> "
        "defaultIsAttributeSubjectMatchSubRuleFor(StringRef, bool) {\n";
  OS << "  return std::nullopt;\n";
  OS << "}\n\n";

  MapVector<const Record *, std::vector<AttributeSubjectMatchRule>>
      SubMatchRules;
  for (const auto &Rule : Rules) {
    if (!Rule.isSubRule())
      continue;
    SubMatchRules[Rule.MetaSubject].push_back(Rule);
  }

  for (const auto &SubMatchRule : SubMatchRules) {
    OS << "std::optional<attr::SubjectMatchRule> "
          "isAttributeSubjectMatchSubRuleFor_"
       << SubMatchRule.first->getValueAsString("Name")
       << "(StringRef Name, bool IsUnless) {\n";
    OS << "  if (IsUnless)\n";
    OS << "    return "
          "llvm::StringSwitch<std::optional<attr::SubjectMatchRule>>(Name).\n";
    for (const auto &Rule : SubMatchRule.second) {
      if (Rule.isNegatedSubRule())
        OS << "    Case(\"" << Rule.getName() << "\", " << Rule.getEnumValue()
           << ").\n";
    }
    OS << "    Default(std::nullopt);\n";
    OS << "  return "
          "llvm::StringSwitch<std::optional<attr::SubjectMatchRule>>(Name).\n";
    for (const auto &Rule : SubMatchRule.second) {
      if (!Rule.isNegatedSubRule())
        OS << "  Case(\"" << Rule.getName() << "\", " << Rule.getEnumValue()
           << ").\n";
    }
    OS << "  Default(std::nullopt);\n";
    OS << "}\n\n";
  }

  // Generate the function that checks for the top-level rules.
  OS << "std::pair<std::optional<attr::SubjectMatchRule>, "
        "std::optional<attr::SubjectMatchRule> (*)(StringRef, "
        "bool)> isAttributeSubjectMatchRule(StringRef Name) {\n";
  OS << "  return "
        "llvm::StringSwitch<std::pair<std::optional<attr::SubjectMatchRule>, "
        "std::optional<attr::SubjectMatchRule> (*) (StringRef, "
        "bool)>>(Name).\n";
  for (const auto &Rule : Rules) {
    if (Rule.isSubRule())
      continue;
    std::string SubRuleFunction;
    if (SubMatchRules.count(Rule.MetaSubject))
      SubRuleFunction =
          ("isAttributeSubjectMatchSubRuleFor_" + Rule.getName()).str();
    else
      SubRuleFunction = "defaultIsAttributeSubjectMatchSubRuleFor";
    OS << "  Case(\"" << Rule.getName() << "\", std::make_pair("
       << Rule.getEnumValue() << ", " << SubRuleFunction << ")).\n";
  }
  OS << "  Default(std::make_pair(std::nullopt, "
        "defaultIsAttributeSubjectMatchSubRuleFor));\n";
  OS << "}\n\n";

  // Generate the function that checks for the submatch rules.
  OS << "const char *validAttributeSubjectMatchSubRules("
     << AttributeSubjectMatchRule::EnumName << " Rule) {\n";
  OS << "  switch (Rule) {\n";
  for (const auto &SubMatchRule : SubMatchRules) {
    OS << "  case "
       << AttributeSubjectMatchRule(SubMatchRule.first, nullptr).getEnumValue()
       << ":\n";
    OS << "  return \"'";
    bool IsFirst = true;
    for (const auto &Rule : SubMatchRule.second) {
      if (!IsFirst)
        OS << ", '";
      IsFirst = false;
      if (Rule.isNegatedSubRule())
        OS << "unless(";
      OS << Rule.getName();
      if (Rule.isNegatedSubRule())
        OS << ')';
      OS << "'";
    }
    OS << "\";\n";
  }
  OS << "  default: return nullptr;\n";
  OS << "  }\n";
  OS << "}\n\n";
}

template <typename Fn> static void forEachSpelling(const Record &Attr, Fn &&F) {
  std::vector<FlattenedSpelling> Spellings = GetFlattenedSpellings(Attr);
  for (const FlattenedSpelling &S : Spellings) {
    F(S);
  }
}

std::map<std::string, std::vector<const Record *>> NameToAttrsMap;

/// Build a map from the attribute name to the Attrs that use that name. If more
/// than one Attr use a name, the arguments could be different so a more complex
/// check is needed in the generated switch.
void generateNameToAttrsMap(const RecordKeeper &Records) {
  for (const auto *A : Records.getAllDerivedDefinitions("Attr")) {
    std::vector<FlattenedSpelling> Spellings = GetFlattenedSpellings(*A);
    for (const auto &S : Spellings) {
      auto It = NameToAttrsMap.find(S.name());
      if (It != NameToAttrsMap.end()) {
        if (none_of(It->second, [&](const Record *R) { return R == A; }))
          It->second.emplace_back(A);
      } else {
        std::vector<const Record *> V;
        V.emplace_back(A);
        NameToAttrsMap.insert(std::make_pair(S.name(), V));
      }
    }
  }
}

/// Generate the info needed to produce the case values in case more than one
/// attribute has the same name. Store the info in a map that can be processed
/// after all attributes are seen.
static void generateFlattenedSpellingInfo(const Record &Attr,
                                          std::map<std::string, FSIVecTy> &Map,
                                          uint32_t ArgMask = 0) {
  std::string TargetTest;
  if (Attr.isSubClassOf("TargetSpecificAttr") &&
      !Attr.isValueUnset("ParseKind")) {
    const Record *T = Attr.getValueAsDef("Target");
    std::vector<StringRef> Arches = T->getValueAsListOfStrings("Arches");
    (void)GenerateTargetSpecificAttrChecks(T, Arches, TargetTest, nullptr);
  }

  forEachSpelling(Attr, [&](const FlattenedSpelling &S) {
    auto It = Map.find(S.name());
    if (It != Map.end()) {
      It->second.emplace_back(S.variety(), S.nameSpace(), TargetTest, ArgMask);
    } else {
      FSIVecTy V;
      V.emplace_back(S.variety(), S.nameSpace(), TargetTest, ArgMask);
      Map.insert(std::make_pair(S.name(), V));
    }
  });
}

static bool nameAppliesToOneAttribute(std::string Name) {
  auto It = NameToAttrsMap.find(Name);
  assert(It != NameToAttrsMap.end());
  return It->second.size() == 1;
}

static bool emitIfSimpleValue(std::string Name, uint32_t ArgMask,
                              raw_ostream &OS) {
  if (nameAppliesToOneAttribute(Name)) {
    OS << ".Case(\"" << Name << "\", ";
    if (ArgMask != 0)
      OS << ArgMask << ")\n";
    else
      OS << "true)\n";
    return true;
  }
  return false;
}

static void emitSingleCondition(const FlattenedSpellingInfo &FSI,
                                raw_ostream &OS) {
  OS << "(Syntax==AttributeCommonInfo::AS_" << FSI.Syntax << " && ";
  if (!FSI.Scope.empty())
    OS << "ScopeName && ScopeName->getName()==\"" << FSI.Scope << "\"";
  else
    OS << "!ScopeName";
  if (!FSI.TargetTest.empty())
    OS << " && " << FSI.TargetTest;
  OS << ")";
}

static void emitStringSwitchCases(std::map<std::string, FSIVecTy> &Map,
                                  raw_ostream &OS) {
  for (const auto &P : Map) {
    if (emitIfSimpleValue(P.first, P.second[0].ArgMask, OS))
      continue;

    // Not simple, build expressions for each case.
    StringRef Name = P.first;
    const FSIVecTy &Vec = P.second;
    OS << ".Case(\"" << Name << "\", ";
    for (unsigned I = 0, E = Vec.size(); I < E; ++I) {
      emitSingleCondition(Vec[I], OS);
      uint32_t ArgMask = Vec[I].ArgMask;
      if (E == 1 && ArgMask == 0)
        continue;

      // More than one or it's the Mask form. Create a conditional expression.
      uint32_t SuccessValue = ArgMask != 0 ? ArgMask : 1;
      OS << " ? " << SuccessValue << " : ";
      if (I == E - 1)
        OS << 0;
    }
    OS << ")\n";
  }
}

static bool isTypeArgument(const Record *Arg) {
  return !Arg->getSuperClasses().empty() &&
         Arg->getSuperClasses().back().first->getName() == "TypeArgument";
}

/// Emits the first-argument-is-type property for attributes.
static void emitClangAttrTypeArgList(const RecordKeeper &Records,
                                     raw_ostream &OS) {
  OS << "#if defined(CLANG_ATTR_TYPE_ARG_LIST)\n";
  std::map<std::string, FSIVecTy> FSIMap;
  for (const auto *Attr : Records.getAllDerivedDefinitions("Attr")) {
    // Determine whether the first argument is a type.
    std::vector<const Record *> Args = Attr->getValueAsListOfDefs("Args");
    if (Args.empty())
      continue;

    if (!isTypeArgument(Args[0]))
      continue;
    generateFlattenedSpellingInfo(*Attr, FSIMap);
  }
  emitStringSwitchCases(FSIMap, OS);
  OS << "#endif // CLANG_ATTR_TYPE_ARG_LIST\n\n";
}

/// Emits the parse-arguments-in-unevaluated-context property for
/// attributes.
static void emitClangAttrArgContextList(const RecordKeeper &Records,
                                        raw_ostream &OS) {
  OS << "#if defined(CLANG_ATTR_ARG_CONTEXT_LIST)\n";
  std::map<std::string, FSIVecTy> FSIMap;
  ParsedAttrMap Attrs = getParsedAttrList(Records);
  for (const auto &I : Attrs) {
    const Record &Attr = *I.second;

    if (!Attr.getValueAsBit("ParseArgumentsAsUnevaluated"))
      continue;
    generateFlattenedSpellingInfo(Attr, FSIMap);
  }
  emitStringSwitchCases(FSIMap, OS);
  OS << "#endif // CLANG_ATTR_ARG_CONTEXT_LIST\n\n";
}

static bool isIdentifierArgument(const Record *Arg) {
  return !Arg->getSuperClasses().empty() &&
         StringSwitch<bool>(Arg->getSuperClasses().back().first->getName())
             .Case("IdentifierArgument", true)
             .Case("EnumArgument", true)
             .Case("VariadicEnumArgument", true)
             .Default(false);
}

static bool isVariadicIdentifierArgument(const Record *Arg) {
  return !Arg->getSuperClasses().empty() &&
         StringSwitch<bool>(Arg->getSuperClasses().back().first->getName())
             .Case("VariadicIdentifierArgument", true)
             .Case("VariadicParamOrParamIdxArgument", true)
             .Default(false);
}

static bool isVariadicExprArgument(const Record *Arg) {
  return !Arg->getSuperClasses().empty() &&
         StringSwitch<bool>(Arg->getSuperClasses().back().first->getName())
             .Case("VariadicExprArgument", true)
             .Default(false);
}

static bool isStringLiteralArgument(const Record *Arg) {
  if (Arg->getSuperClasses().empty())
    return false;
  StringRef ArgKind = Arg->getSuperClasses().back().first->getName();
  if (ArgKind == "EnumArgument")
    return Arg->getValueAsBit("IsString");
  return ArgKind == "StringArgument";
}

static bool isVariadicStringLiteralArgument(const Record *Arg) {
  if (Arg->getSuperClasses().empty())
    return false;
  StringRef ArgKind = Arg->getSuperClasses().back().first->getName();
  if (ArgKind == "VariadicEnumArgument")
    return Arg->getValueAsBit("IsString");
  return ArgKind == "VariadicStringArgument";
}

static void emitClangAttrVariadicIdentifierArgList(const RecordKeeper &Records,
                                                   raw_ostream &OS) {
  OS << "#if defined(CLANG_ATTR_VARIADIC_IDENTIFIER_ARG_LIST)\n";
  std::map<std::string, FSIVecTy> FSIMap;
  for (const auto *A : Records.getAllDerivedDefinitions("Attr")) {
    // Determine whether the first argument is a variadic identifier.
    std::vector<const Record *> Args = A->getValueAsListOfDefs("Args");
    if (Args.empty() || !isVariadicIdentifierArgument(Args[0]))
      continue;
    generateFlattenedSpellingInfo(*A, FSIMap);
  }
  emitStringSwitchCases(FSIMap, OS);
  OS << "#endif // CLANG_ATTR_VARIADIC_IDENTIFIER_ARG_LIST\n\n";
}

// Emits the list of arguments that should be parsed as unevaluated string
// literals for each attribute.
static void
emitClangAttrUnevaluatedStringLiteralList(const RecordKeeper &Records,
                                          raw_ostream &OS) {
  OS << "#if defined(CLANG_ATTR_STRING_LITERAL_ARG_LIST)\n";

  auto MakeMask = [](ArrayRef<const Record *> Args) {
    uint32_t Bits = 0;
    assert(Args.size() <= 32 && "unsupported number of arguments in attribute");
    for (uint32_t N = 0; N < Args.size(); ++N) {
      Bits |= (isStringLiteralArgument(Args[N]) << N);
      // If we have a variadic string argument, set all the remaining bits to 1
      if (isVariadicStringLiteralArgument(Args[N])) {
        Bits |= maskTrailingZeros<decltype(Bits)>(N);
        break;
      }
    }
    return Bits;
  };

  std::map<std::string, FSIVecTy> FSIMap;
  for (const auto *Attr : Records.getAllDerivedDefinitions("Attr")) {
    // Determine whether there are any string arguments.
    uint32_t ArgMask = MakeMask(Attr->getValueAsListOfDefs("Args"));
    if (!ArgMask)
      continue;
    generateFlattenedSpellingInfo(*Attr, FSIMap, ArgMask);
  }
  emitStringSwitchCases(FSIMap, OS);
  OS << "#endif // CLANG_ATTR_STRING_LITERAL_ARG_LIST\n\n";
}

// Emits the first-argument-is-identifier property for attributes.
static void emitClangAttrIdentifierArgList(const RecordKeeper &Records,
                                           raw_ostream &OS) {
  OS << "#if defined(CLANG_ATTR_IDENTIFIER_ARG_LIST)\n";
  std::map<std::string, FSIVecTy> FSIMap;
  for (const auto *Attr : Records.getAllDerivedDefinitions("Attr")) {
    // Determine whether the first argument is an identifier.
    std::vector<const Record *> Args = Attr->getValueAsListOfDefs("Args");
    if (Args.empty() || !isIdentifierArgument(Args[0]))
      continue;
    generateFlattenedSpellingInfo(*Attr, FSIMap);
  }
  emitStringSwitchCases(FSIMap, OS);
  OS << "#endif // CLANG_ATTR_IDENTIFIER_ARG_LIST\n\n";
}

// Emits the list for attributes having StrictEnumParameters.
static void emitClangAttrStrictIdentifierArgList(const RecordKeeper &Records,
                                                 raw_ostream &OS) {
  OS << "#if defined(CLANG_ATTR_STRICT_IDENTIFIER_ARG_LIST)\n";
  std::map<std::string, FSIVecTy> FSIMap;
  for (const auto *Attr : Records.getAllDerivedDefinitions("Attr")) {
    if (!Attr->getValueAsBit("StrictEnumParameters"))
      continue;
    // Check that there is really an identifier argument.
    std::vector<const Record *> Args = Attr->getValueAsListOfDefs("Args");
    if (none_of(Args, [&](const Record *R) { return isIdentifierArgument(R); }))
      continue;
    generateFlattenedSpellingInfo(*Attr, FSIMap);
  }
  emitStringSwitchCases(FSIMap, OS);
  OS << "#endif // CLANG_ATTR_STRICT_IDENTIFIER_ARG_LIST\n\n";
}

static bool keywordThisIsaIdentifierInArgument(const Record *Arg) {
  return !Arg->getSuperClasses().empty() &&
         StringSwitch<bool>(Arg->getSuperClasses().back().first->getName())
             .Case("VariadicParamOrParamIdxArgument", true)
             .Default(false);
}

static void emitClangAttrThisIsaIdentifierArgList(const RecordKeeper &Records,
                                                  raw_ostream &OS) {
  OS << "#if defined(CLANG_ATTR_THIS_ISA_IDENTIFIER_ARG_LIST)\n";
  std::map<std::string, FSIVecTy> FSIMap;
  for (const auto *A : Records.getAllDerivedDefinitions("Attr")) {
    // Determine whether the first argument is a variadic identifier.
    std::vector<const Record *> Args = A->getValueAsListOfDefs("Args");
    if (Args.empty() || !keywordThisIsaIdentifierInArgument(Args[0]))
      continue;
    generateFlattenedSpellingInfo(*A, FSIMap);
  }
  emitStringSwitchCases(FSIMap, OS);
  OS << "#endif // CLANG_ATTR_THIS_ISA_IDENTIFIER_ARG_LIST\n\n";
}

static void emitClangAttrAcceptsExprPack(const RecordKeeper &Records,
                                         raw_ostream &OS) {
  OS << "#if defined(CLANG_ATTR_ACCEPTS_EXPR_PACK)\n";
  ParsedAttrMap Attrs = getParsedAttrList(Records);
  std::map<std::string, FSIVecTy> FSIMap;
  for (const auto &I : Attrs) {
    const Record &Attr = *I.second;

    if (!Attr.getValueAsBit("AcceptsExprPack"))
      continue;
    generateFlattenedSpellingInfo(Attr, FSIMap);
  }
  emitStringSwitchCases(FSIMap, OS);
  OS << "#endif // CLANG_ATTR_ACCEPTS_EXPR_PACK\n\n";
}

static bool isRegularKeywordAttribute(const FlattenedSpelling &S) {
  return (S.variety() == "Keyword" &&
          !S.getSpellingRecord().getValueAsBit("HasOwnParseRules"));
}

static void emitFormInitializer(raw_ostream &OS,
                                const FlattenedSpelling &Spelling,
                                StringRef SpellingIndex) {
  bool IsAlignas =
      (Spelling.variety() == "Keyword" && Spelling.name() == "alignas");
  OS << "{AttributeCommonInfo::AS_" << Spelling.variety() << ", "
     << SpellingIndex << ", " << (IsAlignas ? "true" : "false")
     << " /*IsAlignas*/, "
     << (isRegularKeywordAttribute(Spelling) ? "true" : "false")
     << " /*IsRegularKeywordAttribute*/}";
}

static void emitAttributes(const RecordKeeper &Records, raw_ostream &OS,
                           bool Header) {
  ParsedAttrMap AttrMap = getParsedAttrList(Records);

  // Helper to print the starting character of an attribute argument. If there
  // hasn't been an argument yet, it prints an opening parenthese; otherwise it
  // prints a comma.
  OS << "static inline void DelimitAttributeArgument("
     << "raw_ostream& OS, bool& IsFirst) {\n"
     << "  if (IsFirst) {\n"
     << "    IsFirst = false;\n"
     << "    OS << \"(\";\n"
     << "  } else\n"
     << "    OS << \", \";\n"
     << "}\n";

  for (const auto *Attr : Records.getAllDerivedDefinitions("Attr")) {
    const Record &R = *Attr;

    // FIXME: Currently, documentation is generated as-needed due to the fact
    // that there is no way to allow a generated project "reach into" the docs
    // directory (for instance, it may be an out-of-tree build). However, we want
    // to ensure that every attribute has a Documentation field, and produce an
    // error if it has been neglected. Otherwise, the on-demand generation which
    // happens server-side will fail. This code is ensuring that functionality,
    // even though this Emitter doesn't technically need the documentation.
    // When attribute documentation can be generated as part of the build
    // itself, this code can be removed.
    (void)R.getValueAsListOfDefs("Documentation");

    if (!R.getValueAsBit("ASTNode"))
      continue;

    ArrayRef<std::pair<Record *, SMRange>> Supers = R.getSuperClasses();
    assert(!Supers.empty() && "Forgot to specify a superclass for the attr");
    std::string SuperName;
    bool Inheritable = false;
    for (const auto &Super : reverse(Supers)) {
      const Record *R = Super.first;
      if (R->getName() != "TargetSpecificAttr" &&
          R->getName() != "LanguageOptionsSpecificAttr" &&
          R->getName() != "DeclOrTypeAttr" && SuperName.empty())
        SuperName = std::string(R->getName());
      if (R->getName() == "InheritableAttr")
        Inheritable = true;
    }

    if (Header)
      OS << "class " << R.getName() << "Attr : public " << SuperName << " {\n";
    else
      OS << "\n// " << R.getName() << "Attr implementation\n\n";

    std::vector<const Record *> ArgRecords = R.getValueAsListOfDefs("Args");
    std::vector<std::unique_ptr<Argument>> Args;
    Args.reserve(ArgRecords.size());

    bool AttrAcceptsExprPack = Attr->getValueAsBit("AcceptsExprPack");
    if (AttrAcceptsExprPack) {
      for (size_t I = 0; I < ArgRecords.size(); ++I) {
        const Record *ArgR = ArgRecords[I];
        if (isIdentifierArgument(ArgR) || isVariadicIdentifierArgument(ArgR) ||
            isTypeArgument(ArgR))
          PrintFatalError(Attr->getLoc(),
                          "Attributes accepting packs cannot also "
                          "have identifier or type arguments.");
        // When trying to determine if value-dependent expressions can populate
        // the attribute without prior instantiation, the decision is made based
        // on the assumption that only the last argument is ever variadic.
        if (I < (ArgRecords.size() - 1) && isVariadicExprArgument(ArgR))
          PrintFatalError(Attr->getLoc(),
                          "Attributes accepting packs can only have the last "
                          "argument be variadic.");
      }
    }

    bool HasOptArg = false;
    bool HasFakeArg = false;
    for (const auto *ArgRecord : ArgRecords) {
      Args.emplace_back(createArgument(*ArgRecord, R.getName()));
      if (Header) {
        Args.back()->writeDeclarations(OS);
        OS << "\n\n";
      }

      // For these purposes, fake takes priority over optional.
      if (Args.back()->isFake()) {
        HasFakeArg = true;
      } else if (Args.back()->isOptional()) {
        HasOptArg = true;
      }
    }

    std::unique_ptr<VariadicExprArgument> DelayedArgs = nullptr;
    if (AttrAcceptsExprPack) {
      DelayedArgs =
          std::make_unique<VariadicExprArgument>("DelayedArgs", R.getName());
      if (Header) {
        DelayedArgs->writeDeclarations(OS);
        OS << "\n\n";
      }
    }

    if (Header)
      OS << "public:\n";

    std::vector<FlattenedSpelling> Spellings = GetFlattenedSpellings(R);

    // If there are zero or one spellings, all spelling-related functionality
    // can be elided. If all of the spellings share the same name, the spelling
    // functionality can also be elided.
    bool ElideSpelling = (Spellings.size() <= 1) ||
                         SpellingNamesAreCommon(Spellings);

    // This maps spelling index values to semantic Spelling enumerants.
    SemanticSpellingMap SemanticToSyntacticMap;

    std::string SpellingEnum;
    if (Spellings.size() > 1)
      SpellingEnum = CreateSemanticSpellings(Spellings, SemanticToSyntacticMap);
    if (Header)
      OS << SpellingEnum;

    const auto &ParsedAttrSpellingItr =
        find_if(AttrMap, [R](const std::pair<std::string, const Record *> &P) {
          return &R == P.second;
        });

    // Emit CreateImplicit factory methods.
    auto emitCreate = [&](bool Implicit, bool DelayedArgsOnly, bool emitFake) {
      if (Header)
        OS << "  static ";
      OS << R.getName() << "Attr *";
      if (!Header)
        OS << R.getName() << "Attr::";
      OS << "Create";
      if (Implicit)
        OS << "Implicit";
      if (DelayedArgsOnly)
        OS << "WithDelayedArgs";
      OS << "(";
      OS << "ASTContext &Ctx";
      if (!DelayedArgsOnly) {
        for (auto const &ai : Args) {
          if (ai->isFake() && !emitFake)
            continue;
          OS << ", ";
          ai->writeCtorParameters(OS);
        }
      } else {
        OS << ", ";
        DelayedArgs->writeCtorParameters(OS);
      }
      OS << ", const AttributeCommonInfo &CommonInfo";
      OS << ")";
      if (Header) {
        OS << ";\n";
        return;
      }

      OS << " {\n";
      OS << "  auto *A = new (Ctx) " << R.getName();
      OS << "Attr(Ctx, CommonInfo";

      if (!DelayedArgsOnly) {
        for (auto const &ai : Args) {
          if (ai->isFake() && !emitFake)
            continue;
          OS << ", ";
          ai->writeImplicitCtorArgs(OS);
        }
      }
      OS << ");\n";
      if (Implicit) {
        OS << "  A->setImplicit(true);\n";
      }
      if (Implicit || ElideSpelling) {
        OS << "  if (!A->isAttributeSpellingListCalculated() && "
              "!A->getAttrName())\n";
        OS << "    A->setAttributeSpellingListIndex(0);\n";
      }
      if (DelayedArgsOnly) {
        OS << "  A->setDelayedArgs(Ctx, ";
        DelayedArgs->writeImplicitCtorArgs(OS);
        OS << ");\n";
      }
      OS << "  return A;\n}\n\n";
    };

    auto emitCreateNoCI = [&](bool Implicit, bool DelayedArgsOnly,
                              bool emitFake) {
      if (Header)
        OS << "  static ";
      OS << R.getName() << "Attr *";
      if (!Header)
        OS << R.getName() << "Attr::";
      OS << "Create";
      if (Implicit)
        OS << "Implicit";
      if (DelayedArgsOnly)
        OS << "WithDelayedArgs";
      OS << "(";
      OS << "ASTContext &Ctx";
      if (!DelayedArgsOnly) {
        for (auto const &ai : Args) {
          if (ai->isFake() && !emitFake)
            continue;
          OS << ", ";
          ai->writeCtorParameters(OS);
        }
      } else {
        OS << ", ";
        DelayedArgs->writeCtorParameters(OS);
      }
      OS << ", SourceRange Range";
      if (Header)
        OS << " = {}";
      if (Spellings.size() > 1) {
        OS << ", Spelling S";
        if (Header)
          OS << " = " << SemanticToSyntacticMap[0];
      }
      OS << ")";
      if (Header) {
        OS << ";\n";
        return;
      }

      OS << " {\n";
      OS << "  AttributeCommonInfo I(Range, ";

      if (ParsedAttrSpellingItr != std::end(AttrMap))
        OS << "AT_" << ParsedAttrSpellingItr->first;
      else
        OS << "NoSemaHandlerAttribute";

      if (Spellings.size() == 0) {
        OS << ", AttributeCommonInfo::Form::Implicit()";
      } else if (Spellings.size() == 1) {
        OS << ", ";
        emitFormInitializer(OS, Spellings[0], "0");
      } else {
        OS << ", [&]() {\n";
        OS << "    switch (S) {\n";
        std::set<std::string> Uniques;
        unsigned Idx = 0;
        for (auto I = Spellings.begin(), E = Spellings.end(); I != E;
             ++I, ++Idx) {
          const FlattenedSpelling &S = *I;
          const auto &Name = SemanticToSyntacticMap[Idx];
          if (Uniques.insert(Name).second) {
            OS << "    case " << Name << ":\n";
            OS << "      return AttributeCommonInfo::Form";
            emitFormInitializer(OS, S, Name);
            OS << ";\n";
          }
        }
        OS << "    default:\n";
        OS << "      llvm_unreachable(\"Unknown attribute spelling!\");\n"
           << "      return AttributeCommonInfo::Form";
        emitFormInitializer(OS, Spellings[0], "0");
        OS << ";\n"
           << "    }\n"
           << "  }()";
      }

      OS << ");\n";
      OS << "  return Create";
      if (Implicit)
        OS << "Implicit";
      if (DelayedArgsOnly)
        OS << "WithDelayedArgs";
      OS << "(Ctx";
      if (!DelayedArgsOnly) {
        for (auto const &ai : Args) {
          if (ai->isFake() && !emitFake)
            continue;
          OS << ", ";
          ai->writeImplicitCtorArgs(OS);
        }
      } else {
        OS << ", ";
        DelayedArgs->writeImplicitCtorArgs(OS);
      }
      OS << ", I);\n";
      OS << "}\n\n";
    };

    auto emitCreates = [&](bool DelayedArgsOnly, bool emitFake) {
      emitCreate(true, DelayedArgsOnly, emitFake);
      emitCreate(false, DelayedArgsOnly, emitFake);
      emitCreateNoCI(true, DelayedArgsOnly, emitFake);
      emitCreateNoCI(false, DelayedArgsOnly, emitFake);
    };

    if (Header)
      OS << "  // Factory methods\n";

    // Emit a CreateImplicit that takes all the arguments.
    emitCreates(false, true);

    // Emit a CreateImplicit that takes all the non-fake arguments.
    if (HasFakeArg)
      emitCreates(false, false);

    // Emit a CreateWithDelayedArgs that takes only the dependent argument
    // expressions.
    if (DelayedArgs)
      emitCreates(true, false);

    // Emit constructors.
    auto emitCtor = [&](bool emitOpt, bool emitFake, bool emitNoArgs) {
      auto shouldEmitArg = [=](const std::unique_ptr<Argument> &arg) {
        if (emitNoArgs)
          return false;
        if (arg->isFake())
          return emitFake;
        if (arg->isOptional())
          return emitOpt;
        return true;
      };
      if (Header)
        OS << "  ";
      else
        OS << R.getName() << "Attr::";
      OS << R.getName()
         << "Attr(ASTContext &Ctx, const AttributeCommonInfo &CommonInfo";
      OS << '\n';
      for (auto const &ai : Args) {
        if (!shouldEmitArg(ai))
          continue;
        OS << "              , ";
        ai->writeCtorParameters(OS);
        OS << "\n";
      }

      OS << "             )";
      if (Header) {
        OS << ";\n";
        return;
      }
      OS << "\n  : " << SuperName << "(Ctx, CommonInfo, ";
      OS << "attr::" << R.getName() << ", ";

      // Handle different late parsing modes.
      OS << "/*IsLateParsed=*/";
      switch (getLateAttrParseKind(&R)) {
      case LateAttrParseKind::Never:
        OS << "false";
        break;
      case LateAttrParseKind::ExperimentalExt:
        // Currently no clients need to know the distinction between `Standard`
        // and `ExperimentalExt` so treat `ExperimentalExt` just like
        // `Standard` for now.
      case LateAttrParseKind::Standard:
        // Note: This is misleading. `IsLateParsed` doesn't mean the
        // attribute was actually late parsed. Instead it means the attribute in
        // `Attr.td` is marked as being late parsed. Maybe it should be called
        // `IsLateParseable`?
        OS << "true";
        break;
      }

      if (Inheritable) {
        OS << ", "
           << (R.getValueAsBit("InheritEvenIfAlreadyPresent") ? "true"
                                                              : "false");
      }
      OS << ")\n";

      for (auto const &ai : Args) {
        OS << "              , ";
        if (!shouldEmitArg(ai)) {
          ai->writeCtorDefaultInitializers(OS);
        } else {
          ai->writeCtorInitializers(OS);
        }
        OS << "\n";
      }
      if (DelayedArgs) {
        OS << "              , ";
        DelayedArgs->writeCtorDefaultInitializers(OS);
        OS << "\n";
      }

      OS << "  {\n";

      for (auto const &ai : Args) {
        if (!shouldEmitArg(ai))
          continue;
        ai->writeCtorBody(OS);
      }
      OS << "}\n\n";
    };

    if (Header)
      OS << "\n  // Constructors\n";

    // Emit a constructor that includes all the arguments.
    // This is necessary for cloning.
    emitCtor(true, true, false);

    // Emit a constructor that takes all the non-fake arguments.
    if (HasFakeArg)
      emitCtor(true, false, false);

    // Emit a constructor that takes all the non-fake, non-optional arguments.
    if (HasOptArg)
      emitCtor(false, false, false);

    // Emit constructors that takes no arguments if none already exists.
    // This is used for delaying arguments.
    bool HasRequiredArgs =
        count_if(Args, [=](const std::unique_ptr<Argument> &arg) {
          return !arg->isFake() && !arg->isOptional();
        });
    if (DelayedArgs && HasRequiredArgs)
      emitCtor(false, false, true);

    if (Header) {
      OS << '\n';
      OS << "  " << R.getName() << "Attr *clone(ASTContext &C) const;\n";
      OS << "  void printPretty(raw_ostream &OS,\n"
         << "                   const PrintingPolicy &Policy) const;\n";
      OS << "  const char *getSpelling() const;\n";
    }

    if (!ElideSpelling) {
      assert(!SemanticToSyntacticMap.empty() && "Empty semantic mapping list");
      if (Header)
        OS << "  Spelling getSemanticSpelling() const;\n";
      else {
        OS << R.getName() << "Attr::Spelling " << R.getName()
           << "Attr::getSemanticSpelling() const {\n";
        WriteSemanticSpellingSwitch("getAttributeSpellingListIndex()",
                                    SemanticToSyntacticMap, OS);
        OS << "}\n";
      }
    }

    if (Header)
      writeAttrAccessorDefinition(R, OS);

    for (auto const &ai : Args) {
      if (Header) {
        ai->writeAccessors(OS);
      } else {
        ai->writeAccessorDefinitions(OS);
      }
      OS << "\n\n";

      // Don't write conversion routines for fake arguments.
      if (ai->isFake()) continue;

      if (ai->isEnumArg())
        static_cast<const EnumArgument *>(ai.get())->writeConversion(OS,
                                                                     Header);
      else if (ai->isVariadicEnumArg())
        static_cast<const VariadicEnumArgument *>(ai.get())->writeConversion(
            OS, Header);
    }

    if (Header) {
      if (DelayedArgs) {
        DelayedArgs->writeAccessors(OS);
        DelayedArgs->writeSetter(OS);
      }

      OS << R.getValueAsString("AdditionalMembers");
      OS << "\n\n";

      OS << "  static bool classof(const Attr *A) { return A->getKind() == "
         << "attr::" << R.getName() << "; }\n";

      OS << "};\n\n";
    } else {
      if (DelayedArgs)
        DelayedArgs->writeAccessorDefinitions(OS);

      OS << R.getName() << "Attr *" << R.getName()
         << "Attr::clone(ASTContext &C) const {\n";
      OS << "  auto *A = new (C) " << R.getName() << "Attr(C, *this";
      for (auto const &ai : Args) {
        OS << ", ";
        ai->writeCloneArgs(OS);
      }
      OS << ");\n";
      OS << "  A->Inherited = Inherited;\n";
      OS << "  A->IsPackExpansion = IsPackExpansion;\n";
      OS << "  A->setImplicit(Implicit);\n";
      if (DelayedArgs) {
        OS << "  A->setDelayedArgs(C, ";
        DelayedArgs->writeCloneArgs(OS);
        OS << ");\n";
      }
      OS << "  return A;\n}\n\n";

      writePrettyPrintFunction(R, Args, OS);
      writeGetSpellingFunction(R, OS);
    }
  }
}
// Emits the class definitions for attributes.
void clang::EmitClangAttrClass(const RecordKeeper &Records, raw_ostream &OS) {
  emitSourceFileHeader("Attribute classes' definitions", OS, Records);

  OS << "#ifndef LLVM_CLANG_ATTR_CLASSES_INC\n";
  OS << "#define LLVM_CLANG_ATTR_CLASSES_INC\n\n";

  emitAttributes(Records, OS, true);

  OS << "#endif // LLVM_CLANG_ATTR_CLASSES_INC\n";
}

// Emits the class method definitions for attributes.
void clang::EmitClangAttrImpl(const RecordKeeper &Records, raw_ostream &OS) {
  emitSourceFileHeader("Attribute classes' member function definitions", OS,
                       Records);

  emitAttributes(Records, OS, false);

  // Instead of relying on virtual dispatch we just create a huge dispatch
  // switch. This is both smaller and faster than virtual functions.
  auto EmitFunc = [&](const char *Method) {
    OS << "  switch (getKind()) {\n";
    for (const auto *Attr : Records.getAllDerivedDefinitions("Attr")) {
      const Record &R = *Attr;
      if (!R.getValueAsBit("ASTNode"))
        continue;

      OS << "  case attr::" << R.getName() << ":\n";
      OS << "    return cast<" << R.getName() << "Attr>(this)->" << Method
         << ";\n";
    }
    OS << "  }\n";
    OS << "  llvm_unreachable(\"Unexpected attribute kind!\");\n";
    OS << "}\n\n";
  };

  OS << "const char *Attr::getSpelling() const {\n";
  EmitFunc("getSpelling()");

  OS << "Attr *Attr::clone(ASTContext &C) const {\n";
  EmitFunc("clone(C)");

  OS << "void Attr::printPretty(raw_ostream &OS, "
        "const PrintingPolicy &Policy) const {\n";
  EmitFunc("printPretty(OS, Policy)");
}

static void emitAttrList(raw_ostream &OS, StringRef Class,
                         ArrayRef<const Record *> AttrList) {
  for (auto Cur : AttrList) {
    OS << Class << "(" << Cur->getName() << ")\n";
  }
}

// Determines if an attribute has a Pragma spelling.
static bool AttrHasPragmaSpelling(const Record *R) {
  std::vector<FlattenedSpelling> Spellings = GetFlattenedSpellings(*R);
  return any_of(Spellings, [](const FlattenedSpelling &S) {
    return S.variety() == "Pragma";
  });
}

namespace {

  struct AttrClassDescriptor {
    const char * const MacroName;
    const char * const TableGenName;
  };

} // end anonymous namespace

static const AttrClassDescriptor AttrClassDescriptors[] = {
  { "ATTR", "Attr" },
  { "TYPE_ATTR", "TypeAttr" },
  { "STMT_ATTR", "StmtAttr" },
  { "DECL_OR_STMT_ATTR", "DeclOrStmtAttr" },
  { "INHERITABLE_ATTR", "InheritableAttr" },
  { "DECL_OR_TYPE_ATTR", "DeclOrTypeAttr" },
  { "INHERITABLE_PARAM_ATTR", "InheritableParamAttr" },
  { "PARAMETER_ABI_ATTR", "ParameterABIAttr" },
  { "HLSL_ANNOTATION_ATTR", "HLSLAnnotationAttr"}
};

static void emitDefaultDefine(raw_ostream &OS, StringRef name,
                              const char *superName) {
  OS << "#ifndef " << name << "\n";
  OS << "#define " << name << "(NAME) ";
  if (superName) OS << superName << "(NAME)";
  OS << "\n#endif\n\n";
}

namespace {

  /// A class of attributes.
  struct AttrClass {
    const AttrClassDescriptor &Descriptor;
    const Record *TheRecord;
    AttrClass *SuperClass = nullptr;
    std::vector<AttrClass*> SubClasses;
    std::vector<const Record *> Attrs;

    AttrClass(const AttrClassDescriptor &Descriptor, const Record *R)
        : Descriptor(Descriptor), TheRecord(R) {}

    void emitDefaultDefines(raw_ostream &OS) const {
      // Default the macro unless this is a root class (i.e. Attr).
      if (SuperClass) {
        emitDefaultDefine(OS, Descriptor.MacroName,
                          SuperClass->Descriptor.MacroName);
      }
    }

    void emitUndefs(raw_ostream &OS) const {
      OS << "#undef " << Descriptor.MacroName << "\n";
    }

    void emitAttrList(raw_ostream &OS) const {
      for (auto SubClass : SubClasses) {
        SubClass->emitAttrList(OS);
      }

      ::emitAttrList(OS, Descriptor.MacroName, Attrs);
    }

    void classifyAttrOnRoot(const Record *Attr) {
      bool result = classifyAttr(Attr);
      assert(result && "failed to classify on root"); (void) result;
    }

    void emitAttrRange(raw_ostream &OS) const {
      OS << "ATTR_RANGE(" << Descriptor.TableGenName
         << ", " << getFirstAttr()->getName()
         << ", " << getLastAttr()->getName() << ")\n";
    }

  private:
    bool classifyAttr(const Record *Attr) {
      // Check all the subclasses.
      for (auto SubClass : SubClasses) {
        if (SubClass->classifyAttr(Attr))
          return true;
      }

      // It's not more specific than this class, but it might still belong here.
      if (Attr->isSubClassOf(TheRecord)) {
        Attrs.push_back(Attr);
        return true;
      }

      return false;
    }

    const Record *getFirstAttr() const {
      if (!SubClasses.empty())
        return SubClasses.front()->getFirstAttr();
      return Attrs.front();
    }

    const Record *getLastAttr() const {
      if (!Attrs.empty())
        return Attrs.back();
      return SubClasses.back()->getLastAttr();
    }
  };

  /// The entire hierarchy of attribute classes.
  class AttrClassHierarchy {
    std::vector<std::unique_ptr<AttrClass>> Classes;

  public:
    AttrClassHierarchy(const RecordKeeper &Records) {
      // Find records for all the classes.
      for (auto &Descriptor : AttrClassDescriptors) {
        const Record *ClassRecord = Records.getClass(Descriptor.TableGenName);
        AttrClass *Class = new AttrClass(Descriptor, ClassRecord);
        Classes.emplace_back(Class);
      }

      // Link up the hierarchy.
      for (auto &Class : Classes) {
        if (AttrClass *SuperClass = findSuperClass(Class->TheRecord)) {
          Class->SuperClass = SuperClass;
          SuperClass->SubClasses.push_back(Class.get());
        }
      }

#ifndef NDEBUG
      for (auto i = Classes.begin(), e = Classes.end(); i != e; ++i) {
        assert((i == Classes.begin()) == ((*i)->SuperClass == nullptr) &&
               "only the first class should be a root class!");
      }
#endif
    }

    void emitDefaultDefines(raw_ostream &OS) const {
      for (auto &Class : Classes) {
        Class->emitDefaultDefines(OS);
      }
    }

    void emitUndefs(raw_ostream &OS) const {
      for (auto &Class : Classes) {
        Class->emitUndefs(OS);
      }
    }

    void emitAttrLists(raw_ostream &OS) const {
      // Just start from the root class.
      Classes[0]->emitAttrList(OS);
    }

    void emitAttrRanges(raw_ostream &OS) const {
      for (auto &Class : Classes)
        Class->emitAttrRange(OS);
    }

    void classifyAttr(const Record *Attr) {
      // Add the attribute to the root class.
      Classes[0]->classifyAttrOnRoot(Attr);
    }

  private:
    AttrClass *findClassByRecord(Record *R) const {
      for (auto &Class : Classes) {
        if (Class->TheRecord == R)
          return Class.get();
      }
      return nullptr;
    }

    AttrClass *findSuperClass(const Record *R) const {
      // TableGen flattens the superclass list, so we just need to walk it
      // in reverse.
      auto SuperClasses = R->getSuperClasses();
      for (signed i = 0, e = SuperClasses.size(); i != e; ++i) {
        auto SuperClass = findClassByRecord(SuperClasses[e - i - 1].first);
        if (SuperClass) return SuperClass;
      }
      return nullptr;
    }
  };

} // end anonymous namespace

namespace clang {

// Emits the enumeration list for attributes.
void EmitClangAttrList(const RecordKeeper &Records, raw_ostream &OS) {
  emitSourceFileHeader("List of all attributes that Clang recognizes", OS,
                       Records);

  AttrClassHierarchy Hierarchy(Records);

  // Add defaulting macro definitions.
  Hierarchy.emitDefaultDefines(OS);
  emitDefaultDefine(OS, "PRAGMA_SPELLING_ATTR", nullptr);

  std::vector<const Record *> PragmaAttrs;
  for (auto *Attr : Records.getAllDerivedDefinitions("Attr")) {
    if (!Attr->getValueAsBit("ASTNode"))
      continue;

    // Add the attribute to the ad-hoc groups.
    if (AttrHasPragmaSpelling(Attr))
      PragmaAttrs.push_back(Attr);

    // Place it in the hierarchy.
    Hierarchy.classifyAttr(Attr);
  }

  // Emit the main attribute list.
  Hierarchy.emitAttrLists(OS);

  // Emit the ad hoc groups.
  emitAttrList(OS, "PRAGMA_SPELLING_ATTR", PragmaAttrs);

  // Emit the attribute ranges.
  OS << "#ifdef ATTR_RANGE\n";
  Hierarchy.emitAttrRanges(OS);
  OS << "#undef ATTR_RANGE\n";
  OS << "#endif\n";

  Hierarchy.emitUndefs(OS);
  OS << "#undef PRAGMA_SPELLING_ATTR\n";
}

// Emits the enumeration list for attributes.
void EmitClangAttrSubjectMatchRuleList(const RecordKeeper &Records,
                                       raw_ostream &OS) {
  emitSourceFileHeader(
      "List of all attribute subject matching rules that Clang recognizes", OS,
      Records);
  PragmaClangAttributeSupport &PragmaAttributeSupport =
      getPragmaAttributeSupport(Records);
  emitDefaultDefine(OS, "ATTR_MATCH_RULE", nullptr);
  PragmaAttributeSupport.emitMatchRuleList(OS);
  OS << "#undef ATTR_MATCH_RULE\n";
}

// Emits the code to read an attribute from a precompiled header.
void EmitClangAttrPCHRead(const RecordKeeper &Records, raw_ostream &OS) {
  emitSourceFileHeader("Attribute deserialization code", OS, Records);

  const Record *InhClass = Records.getClass("InheritableAttr");
  std::vector<const Record *> ArgRecords;
  std::vector<std::unique_ptr<Argument>> Args;
  std::unique_ptr<VariadicExprArgument> DelayedArgs;

  OS << "  switch (Kind) {\n";
  for (const auto *Attr : Records.getAllDerivedDefinitions("Attr")) {
    const Record &R = *Attr;
    if (!R.getValueAsBit("ASTNode"))
      continue;

    OS << "  case attr::" << R.getName() << ": {\n";
    if (R.isSubClassOf(InhClass))
      OS << "    bool isInherited = Record.readInt();\n";
    OS << "    bool isImplicit = Record.readInt();\n";
    OS << "    bool isPackExpansion = Record.readInt();\n";
    DelayedArgs = nullptr;
    if (Attr->getValueAsBit("AcceptsExprPack")) {
      DelayedArgs =
          std::make_unique<VariadicExprArgument>("DelayedArgs", R.getName());
      DelayedArgs->writePCHReadDecls(OS);
    }
    ArgRecords = R.getValueAsListOfDefs("Args");
    Args.clear();
    for (const auto *Arg : ArgRecords) {
      Args.emplace_back(createArgument(*Arg, R.getName()));
      Args.back()->writePCHReadDecls(OS);
    }
    OS << "    New = new (Context) " << R.getName() << "Attr(Context, Info";
    for (auto const &ri : Args) {
      OS << ", ";
      ri->writePCHReadArgs(OS);
    }
    OS << ");\n";
    if (R.isSubClassOf(InhClass))
      OS << "    cast<InheritableAttr>(New)->setInherited(isInherited);\n";
    OS << "    New->setImplicit(isImplicit);\n";
    OS << "    New->setPackExpansion(isPackExpansion);\n";
    if (DelayedArgs) {
      OS << "    cast<" << R.getName()
         << "Attr>(New)->setDelayedArgs(Context, ";
      DelayedArgs->writePCHReadArgs(OS);
      OS << ");\n";
    }
    OS << "    break;\n";
    OS << "  }\n";
  }
  OS << "  }\n";
}

// Emits the code to write an attribute to a precompiled header.
void EmitClangAttrPCHWrite(const RecordKeeper &Records, raw_ostream &OS) {
  emitSourceFileHeader("Attribute serialization code", OS, Records);

  const Record *InhClass = Records.getClass("InheritableAttr");
  OS << "  switch (A->getKind()) {\n";
  for (const auto *Attr : Records.getAllDerivedDefinitions("Attr")) {
    const Record &R = *Attr;
    if (!R.getValueAsBit("ASTNode"))
      continue;
    OS << "  case attr::" << R.getName() << ": {\n";
    std::vector<const Record *> Args = R.getValueAsListOfDefs("Args");
    if (R.isSubClassOf(InhClass) || !Args.empty())
      OS << "    const auto *SA = cast<" << R.getName()
         << "Attr>(A);\n";
    if (R.isSubClassOf(InhClass))
      OS << "    Record.push_back(SA->isInherited());\n";
    OS << "    Record.push_back(A->isImplicit());\n";
    OS << "    Record.push_back(A->isPackExpansion());\n";
    if (Attr->getValueAsBit("AcceptsExprPack"))
      VariadicExprArgument("DelayedArgs", R.getName()).writePCHWrite(OS);

    for (const auto *Arg : Args)
      createArgument(*Arg, R.getName())->writePCHWrite(OS);
    OS << "    break;\n";
    OS << "  }\n";
  }
  OS << "  }\n";
}

} // namespace clang

// Helper function for GenerateTargetSpecificAttrChecks that alters the 'Test'
// parameter with only a single check type, if applicable.
static bool GenerateTargetSpecificAttrCheck(const Record *R, std::string &Test,
                                            std::string *FnName,
                                            StringRef ListName,
                                            StringRef CheckAgainst,
                                            StringRef Scope) {
  if (!R->isValueUnset(ListName)) {
    Test += " && (";
    std::vector<StringRef> Items = R->getValueAsListOfStrings(ListName);
    for (auto I = Items.begin(), E = Items.end(); I != E; ++I) {
      StringRef Part = *I;
      Test += CheckAgainst;
      Test += " == ";
      Test += Scope;
      Test += Part;
      if (I + 1 != E)
        Test += " || ";
      if (FnName)
        *FnName += Part;
    }
    Test += ")";
    return true;
  }
  return false;
}

// Generate a conditional expression to check if the current target satisfies
// the conditions for a TargetSpecificAttr record, and append the code for
// those checks to the Test string. If the FnName string pointer is non-null,
// append a unique suffix to distinguish this set of target checks from other
// TargetSpecificAttr records.
static bool GenerateTargetSpecificAttrChecks(const Record *R,
                                             std::vector<StringRef> &Arches,
                                             std::string &Test,
                                             std::string *FnName) {
  bool AnyTargetChecks = false;

  // It is assumed that there will be an Triple object
  // named "T" and a TargetInfo object named "Target" within
  // scope that can be used to determine whether the attribute exists in
  // a given target.
  Test += "true";
  // If one or more architectures is specified, check those.  Arches are handled
  // differently because GenerateTargetRequirements needs to combine the list
  // with ParseKind.
  if (!Arches.empty()) {
    AnyTargetChecks = true;
    Test += " && (";
    for (auto I = Arches.begin(), E = Arches.end(); I != E; ++I) {
      StringRef Part = *I;
      Test += "T.getArch() == llvm::Triple::";
      Test += Part;
      if (I + 1 != E)
        Test += " || ";
      if (FnName)
        *FnName += Part;
    }
    Test += ")";
  }

  // If the attribute is specific to particular OSes, check those.
  AnyTargetChecks |= GenerateTargetSpecificAttrCheck(
      R, Test, FnName, "OSes", "T.getOS()", "llvm::Triple::");

  // If one or more object formats is specified, check those.
  AnyTargetChecks |=
      GenerateTargetSpecificAttrCheck(R, Test, FnName, "ObjectFormats",
                                      "T.getObjectFormat()", "llvm::Triple::");

  // If custom code is specified, emit it.
  StringRef Code = R->getValueAsString("CustomCode");
  if (!Code.empty()) {
    AnyTargetChecks = true;
    Test += " && (";
    Test += Code;
    Test += ")";
  }

  return AnyTargetChecks;
}

static void GenerateHasAttrSpellingStringSwitch(
    const std::vector<std::pair<const Record *, FlattenedSpelling>> &Attrs,
    raw_ostream &OS, const std::string &Variety,
    const std::string &Scope = "") {
  for (const auto &[Attr, Spelling] : Attrs) {
    // C++11-style attributes have specific version information associated with
    // them. If the attribute has no scope, the version information must not
    // have the default value (1), as that's incorrect. Instead, the unscoped
    // attribute version information should be taken from the SD-6 standing
    // document, which can be found at:
    // https://isocpp.org/std/standing-documents/sd-6-sg10-feature-test-recommendations
    //
    // C23-style attributes have the same kind of version information
    // associated with them. The unscoped attribute version information should
    // be taken from the specification of the attribute in the C Standard.
    //
    // Clang-specific attributes have the same kind of version information
    // associated with them. This version is typically the default value (1).
    // These version values are clang-specific and should typically be
    // incremented once the attribute changes its syntax and/or semantics in a
    // a way that is impactful to the end user.
    int Version = 1;

    assert(Spelling.variety() == Variety);
    std::string Name = "";
    if (Spelling.nameSpace().empty() || Scope == Spelling.nameSpace()) {
      Name = Spelling.name();
      Version = static_cast<int>(
          Spelling.getSpellingRecord().getValueAsInt("Version"));
      // Verify that explicitly specified CXX11 and C23 spellings (i.e.
      // not inferred from Clang/GCC spellings) have a version that's
      // different from the default (1).
      bool RequiresValidVersion =
          (Variety == "CXX11" || Variety == "C23") &&
          Spelling.getSpellingRecord().getValueAsString("Variety") == Variety;
      if (RequiresValidVersion && Scope.empty() && Version == 1)
        PrintError(Spelling.getSpellingRecord().getLoc(),
                   "Standard attributes must have "
                   "valid version information.");
    }

    std::string Test;
    if (Attr->isSubClassOf("TargetSpecificAttr")) {
      const Record *R = Attr->getValueAsDef("Target");
      std::vector<StringRef> Arches = R->getValueAsListOfStrings("Arches");
      GenerateTargetSpecificAttrChecks(R, Arches, Test, nullptr);
    } else if (!Attr->getValueAsListOfDefs("TargetSpecificSpellings").empty()) {
      // Add target checks if this spelling is target-specific.
      for (const auto &TargetSpelling :
           Attr->getValueAsListOfDefs("TargetSpecificSpellings")) {
        // Find spelling that matches current scope and name.
        for (const auto &Spelling : GetFlattenedSpellings(*TargetSpelling)) {
          if (Scope == Spelling.nameSpace() && Name == Spelling.name()) {
            const Record *Target = TargetSpelling->getValueAsDef("Target");
            std::vector<StringRef> Arches =
                Target->getValueAsListOfStrings("Arches");
            GenerateTargetSpecificAttrChecks(Target, Arches, Test,
                                             /*FnName=*/nullptr);
            break;
          }
        }
      }
    }

    std::string TestStr = !Test.empty()
                              ? Test + " ? " + itostr(Version) + " : 0"
                              : itostr(Version);
    if (Scope.empty() || Scope == Spelling.nameSpace())
      OS << "    .Case(\"" << Spelling.name() << "\", " << TestStr << ")\n";
  }
  OS << "    .Default(0);\n";
}

namespace clang {

// Emits list of regular keyword attributes with info about their arguments.
void EmitClangRegularKeywordAttributeInfo(const RecordKeeper &Records,
                                          raw_ostream &OS) {
  emitSourceFileHeader(
      "A list of regular keyword attributes generated from the attribute"
      " definitions",
      OS);
  // Assume for now that the same token is not used in multiple regular
  // keyword attributes.
  for (auto *R : Records.getAllDerivedDefinitions("Attr"))
    for (const auto &S : GetFlattenedSpellings(*R)) {
      if (!isRegularKeywordAttribute(S))
        continue;
      std::vector<const Record *> Args = R->getValueAsListOfDefs("Args");
      bool HasArgs = any_of(
          Args, [](const Record *Arg) { return !Arg->getValueAsBit("Fake"); });

      OS << "KEYWORD_ATTRIBUTE("
         << S.getSpellingRecord().getValueAsString("Name") << ", "
         << (HasArgs ? "true" : "false") << ", )\n";
    }
  OS << "#undef KEYWORD_ATTRIBUTE\n";
}

// Emits the list of spellings for attributes.
void EmitClangAttrHasAttrImpl(const RecordKeeper &Records, raw_ostream &OS) {
  emitSourceFileHeader("Code to implement the __has_attribute logic", OS,
                       Records);

  // Separate all of the attributes out into four group: generic, C++11, GNU,
  // and declspecs. Then generate a big switch statement for each of them.
  std::vector<std::pair<const Record *, FlattenedSpelling>> Declspec, Microsoft,
      GNU, Pragma, HLSLAnnotation;
  std::map<std::string,
           std::vector<std::pair<const Record *, FlattenedSpelling>>>
      CXX, C23;

  // Walk over the list of all attributes, and split them out based on the
  // spelling variety.
  for (auto *R : Records.getAllDerivedDefinitions("Attr")) {
    std::vector<FlattenedSpelling> Spellings = GetFlattenedSpellings(*R);
    for (const auto &SI : Spellings) {
      const std::string &Variety = SI.variety();
      if (Variety == "GNU")
        GNU.emplace_back(R, SI);
      else if (Variety == "Declspec")
        Declspec.emplace_back(R, SI);
      else if (Variety == "Microsoft")
        Microsoft.emplace_back(R, SI);
      else if (Variety == "CXX11")
        CXX[SI.nameSpace()].emplace_back(R, SI);
      else if (Variety == "C23")
        C23[SI.nameSpace()].emplace_back(R, SI);
      else if (Variety == "Pragma")
        Pragma.emplace_back(R, SI);
      else if (Variety == "HLSLAnnotation")
        HLSLAnnotation.emplace_back(R, SI);
    }
  }

  OS << "const llvm::Triple &T = Target.getTriple();\n";
  OS << "switch (Syntax) {\n";
  OS << "case AttributeCommonInfo::Syntax::AS_GNU:\n";
  OS << "  return llvm::StringSwitch<int>(Name)\n";
  GenerateHasAttrSpellingStringSwitch(GNU, OS, "GNU");
  OS << "case AttributeCommonInfo::Syntax::AS_Declspec:\n";
  OS << "  return llvm::StringSwitch<int>(Name)\n";
  GenerateHasAttrSpellingStringSwitch(Declspec, OS, "Declspec");
  OS << "case AttributeCommonInfo::Syntax::AS_Microsoft:\n";
  OS << "  return llvm::StringSwitch<int>(Name)\n";
  GenerateHasAttrSpellingStringSwitch(Microsoft, OS, "Microsoft");
  OS << "case AttributeCommonInfo::Syntax::AS_Pragma:\n";
  OS << "  return llvm::StringSwitch<int>(Name)\n";
  GenerateHasAttrSpellingStringSwitch(Pragma, OS, "Pragma");
  OS << "case AttributeCommonInfo::Syntax::AS_HLSLAnnotation:\n";
  OS << "  return llvm::StringSwitch<int>(Name)\n";
  GenerateHasAttrSpellingStringSwitch(HLSLAnnotation, OS, "HLSLAnnotation");
  auto fn = [&OS](const char *Spelling,
                  const std::map<
                      std::string,
                      std::vector<std::pair<const Record *, FlattenedSpelling>>>
                      &List) {
    OS << "case AttributeCommonInfo::Syntax::AS_" << Spelling << ": {\n";
    // C++11-style attributes are further split out based on the Scope.
    for (auto I = List.cbegin(), E = List.cend(); I != E; ++I) {
      if (I != List.cbegin())
        OS << " else ";
      if (I->first.empty())
        OS << "if (ScopeName == \"\") {\n";
      else
        OS << "if (ScopeName == \"" << I->first << "\") {\n";
      OS << "  return llvm::StringSwitch<int>(Name)\n";
      GenerateHasAttrSpellingStringSwitch(I->second, OS, Spelling, I->first);
      OS << "}";
    }
    OS << "\n} break;\n";
  };
  fn("CXX11", CXX);
  fn("C23", C23);
  OS << "case AttributeCommonInfo::Syntax::AS_Keyword:\n";
  OS << "case AttributeCommonInfo::Syntax::AS_ContextSensitiveKeyword:\n";
  OS << "  llvm_unreachable(\"hasAttribute not supported for keyword\");\n";
  OS << "  return 0;\n";
  OS << "case AttributeCommonInfo::Syntax::AS_Implicit:\n";
  OS << "  llvm_unreachable (\"hasAttribute not supported for "
        "AS_Implicit\");\n";
  OS << "  return 0;\n";

  OS << "}\n";
}

void EmitClangAttrSpellingListIndex(const RecordKeeper &Records,
                                    raw_ostream &OS) {
  emitSourceFileHeader("Code to translate different attribute spellings into "
                       "internal identifiers",
                       OS, Records);

  OS << "  switch (getParsedKind()) {\n";
  OS << "    case IgnoredAttribute:\n";
  OS << "    case UnknownAttribute:\n";
  OS << "    case NoSemaHandlerAttribute:\n";
  OS << "      llvm_unreachable(\"Ignored/unknown shouldn't get here\");\n";

  ParsedAttrMap Attrs = getParsedAttrList(Records);
  for (const auto &I : Attrs) {
    const Record &R = *I.second;
    std::vector<FlattenedSpelling> Spellings = GetFlattenedSpellings(R);
    OS << "  case AT_" << I.first << ": {\n";
    for (unsigned I = 0; I < Spellings.size(); ++ I) {
      OS << "    if (Name == \"" << Spellings[I].name() << "\" && "
         << "getSyntax() == AttributeCommonInfo::AS_" << Spellings[I].variety()
         << " && Scope == \"" << Spellings[I].nameSpace() << "\")\n"
         << "        return " << I << ";\n";
    }

    OS << "    break;\n";
    OS << "  }\n";
  }

  OS << "  }\n";
  OS << "  return 0;\n";
}

// Emits code used by RecursiveASTVisitor to visit attributes
void EmitClangAttrASTVisitor(const RecordKeeper &Records, raw_ostream &OS) {
  emitSourceFileHeader("Used by RecursiveASTVisitor to visit attributes.", OS,
                       Records);
  // Write method declarations for Traverse* methods.
  // We emit this here because we only generate methods for attributes that
  // are declared as ASTNodes.
  OS << "#ifdef ATTR_VISITOR_DECLS_ONLY\n\n";
  ArrayRef<const Record *> Attrs = Records.getAllDerivedDefinitions("Attr");
  for (const auto *Attr : Attrs) {
    const Record &R = *Attr;
    if (!R.getValueAsBit("ASTNode"))
      continue;
    OS << "  bool Traverse"
       << R.getName() << "Attr(" << R.getName() << "Attr *A);\n";
    OS << "  bool Visit"
       << R.getName() << "Attr(" << R.getName() << "Attr *A) {\n"
       << "    return true; \n"
       << "  }\n";
  }
  OS << "\n#else // ATTR_VISITOR_DECLS_ONLY\n\n";

  // Write individual Traverse* methods for each attribute class.
  for (const auto *Attr : Attrs) {
    const Record &R = *Attr;
    if (!R.getValueAsBit("ASTNode"))
      continue;

    OS << "template <typename Derived>\n"
       << "bool VISITORCLASS<Derived>::Traverse"
       << R.getName() << "Attr(" << R.getName() << "Attr *A) {\n"
       << "  if (!getDerived().VisitAttr(A))\n"
       << "    return false;\n"
       << "  if (!getDerived().Visit" << R.getName() << "Attr(A))\n"
       << "    return false;\n";

    for (const auto *Arg : R.getValueAsListOfDefs("Args"))
      createArgument(*Arg, R.getName())->writeASTVisitorTraversal(OS);

    if (Attr->getValueAsBit("AcceptsExprPack"))
      VariadicExprArgument("DelayedArgs", R.getName())
          .writeASTVisitorTraversal(OS);

    OS << "  return true;\n";
    OS << "}\n\n";
  }

  // Write generic Traverse routine
  OS << "template <typename Derived>\n"
     << "bool VISITORCLASS<Derived>::TraverseAttr(Attr *A) {\n"
     << "  if (!A)\n"
     << "    return true;\n"
     << "\n"
     << "  switch (A->getKind()) {\n";

  for (const auto *Attr : Attrs) {
    const Record &R = *Attr;
    if (!R.getValueAsBit("ASTNode"))
      continue;

    OS << "    case attr::" << R.getName() << ":\n"
       << "      return getDerived().Traverse" << R.getName() << "Attr("
       << "cast<" << R.getName() << "Attr>(A));\n";
  }
  OS << "  }\n";  // end switch
  OS << "  llvm_unreachable(\"bad attribute kind\");\n";
  OS << "}\n";  // end function
  OS << "#endif  // ATTR_VISITOR_DECLS_ONLY\n";
}

void EmitClangAttrTemplateInstantiateHelper(ArrayRef<const Record *> Attrs,
                                            raw_ostream &OS,
                                            bool AppliesToDecl) {

  OS << "  switch (At->getKind()) {\n";
  for (const auto *Attr : Attrs) {
    const Record &R = *Attr;
    if (!R.getValueAsBit("ASTNode"))
      continue;
    OS << "    case attr::" << R.getName() << ": {\n";
    bool ShouldClone = R.getValueAsBit("Clone") &&
                       (!AppliesToDecl ||
                        R.getValueAsBit("MeaningfulToClassTemplateDefinition"));

    if (!ShouldClone) {
      OS << "      return nullptr;\n";
      OS << "    }\n";
      continue;
    }

    OS << "      const auto *A = cast<"
       << R.getName() << "Attr>(At);\n";
    bool TDependent = R.getValueAsBit("TemplateDependent");

    if (!TDependent) {
      OS << "      return A->clone(C);\n";
      OS << "    }\n";
      continue;
    }

    std::vector<const Record *> ArgRecords = R.getValueAsListOfDefs("Args");
    std::vector<std::unique_ptr<Argument>> Args;
    Args.reserve(ArgRecords.size());

    for (const auto *ArgRecord : ArgRecords)
      Args.emplace_back(createArgument(*ArgRecord, R.getName()));

    for (auto const &ai : Args)
      ai->writeTemplateInstantiation(OS);

    OS << "      return new (C) " << R.getName() << "Attr(C, *A";
    for (auto const &ai : Args) {
      OS << ", ";
      ai->writeTemplateInstantiationArgs(OS);
    }
    OS << ");\n"
       << "    }\n";
  }
  OS << "  } // end switch\n"
     << "  llvm_unreachable(\"Unknown attribute!\");\n"
     << "  return nullptr;\n";
}

// Emits code to instantiate dependent attributes on templates.
void EmitClangAttrTemplateInstantiate(const RecordKeeper &Records,
                                      raw_ostream &OS) {
  emitSourceFileHeader("Template instantiation code for attributes", OS,
                       Records);

  ArrayRef<const Record *> Attrs = Records.getAllDerivedDefinitions("Attr");

  OS << "namespace clang {\n"
     << "namespace sema {\n\n"
     << "Attr *instantiateTemplateAttribute(const Attr *At, ASTContext &C, "
     << "Sema &S,\n"
     << "        const MultiLevelTemplateArgumentList &TemplateArgs) {\n";
  EmitClangAttrTemplateInstantiateHelper(Attrs, OS, /*AppliesToDecl*/false);
  OS << "}\n\n"
     << "Attr *instantiateTemplateAttributeForDecl(const Attr *At,\n"
     << " ASTContext &C, Sema &S,\n"
     << "        const MultiLevelTemplateArgumentList &TemplateArgs) {\n";
  EmitClangAttrTemplateInstantiateHelper(Attrs, OS, /*AppliesToDecl*/true);
  OS << "}\n\n"
     << "} // end namespace sema\n"
     << "} // end namespace clang\n";
}

// Emits the list of parsed attributes.
void EmitClangAttrParsedAttrList(const RecordKeeper &Records, raw_ostream &OS) {
  emitSourceFileHeader("List of all attributes that Clang recognizes", OS,
                       Records);

  OS << "#ifndef PARSED_ATTR\n";
  OS << "#define PARSED_ATTR(NAME) NAME\n";
  OS << "#endif\n\n";

  ParsedAttrMap Names = getParsedAttrList(Records);
  for (const auto &I : Names) {
    OS << "PARSED_ATTR(" << I.first << ")\n";
  }
}

static bool isArgVariadic(const Record &R, StringRef AttrName) {
  return createArgument(R, AttrName)->isVariadic();
}

static void emitArgInfo(const Record &R, raw_ostream &OS) {
  // This function will count the number of arguments specified for the
  // attribute and emit the number of required arguments followed by the
  // number of optional arguments.
  unsigned ArgCount = 0, OptCount = 0, ArgMemberCount = 0;
  bool HasVariadic = false;
  for (const auto *Arg : R.getValueAsListOfDefs("Args")) {
    // If the arg is fake, it's the user's job to supply it: general parsing
    // logic shouldn't need to know anything about it.
    if (Arg->getValueAsBit("Fake"))
      continue;
    Arg->getValueAsBit("Optional") ? ++OptCount : ++ArgCount;
    ++ArgMemberCount;
    if (!HasVariadic && isArgVariadic(*Arg, R.getName()))
      HasVariadic = true;
  }

  // If there is a variadic argument, we will set the optional argument count
  // to its largest value. Since it's currently a 4-bit number, we set it to 15.
  OS << "    /*NumArgs=*/" << ArgCount << ",\n";
  OS << "    /*OptArgs=*/" << (HasVariadic ? 15 : OptCount) << ",\n";
  OS << "    /*NumArgMembers=*/" << ArgMemberCount << ",\n";
}

static std::string GetDiagnosticSpelling(const Record &R) {
  std::string Ret = std::string(R.getValueAsString("DiagSpelling"));
  if (!Ret.empty())
    return Ret;

  // If we couldn't find the DiagSpelling in this object, we can check to see
  // if the object is one that has a base, and if it is, loop up to the Base
  // member recursively.
  if (auto Base = R.getValueAsOptionalDef(BaseFieldName))
    return GetDiagnosticSpelling(*Base);

  return "";
}

static std::string CalculateDiagnostic(const Record &S) {
  // If the SubjectList object has a custom diagnostic associated with it,
  // return that directly.
  const StringRef CustomDiag = S.getValueAsString("CustomDiag");
  if (!CustomDiag.empty())
    return ("\"" + Twine(CustomDiag) + "\"").str();

  std::vector<std::string> DiagList;
  for (const auto *Subject : S.getValueAsListOfDefs("Subjects")) {
    const Record &R = *Subject;
    // Get the diagnostic text from the Decl or Stmt node given.
    std::string V = GetDiagnosticSpelling(R);
    if (V.empty()) {
      PrintError(R.getLoc(),
                 "Could not determine diagnostic spelling for the node: " +
                     R.getName() + "; please add one to DeclNodes.td");
    } else {
      // The node may contain a list of elements itself, so split the elements
      // by a comma, and trim any whitespace.
      SmallVector<StringRef, 2> Frags;
      SplitString(V, Frags, ",");
      for (auto Str : Frags) {
        DiagList.push_back(std::string(Str.trim()));
      }
    }
  }

  if (DiagList.empty()) {
    PrintFatalError(S.getLoc(),
                    "Could not deduce diagnostic argument for Attr subjects");
    return "";
  }

  // FIXME: this is not particularly good for localization purposes and ideally
  // should be part of the diagnostics engine itself with some sort of list
  // specifier.

  // A single member of the list can be returned directly.
  if (DiagList.size() == 1)
    return '"' + DiagList.front() + '"';

  if (DiagList.size() == 2)
    return '"' + DiagList[0] + " and " + DiagList[1] + '"';

  // If there are more than two in the list, we serialize the first N - 1
  // elements with a comma. This leaves the string in the state: foo, bar,
  // baz (but misses quux). We can then add ", and " for the last element
  // manually.
  std::string Diag = join(DiagList.begin(), DiagList.end() - 1, ", ");
  return '"' + Diag + ", and " + *(DiagList.end() - 1) + '"';
}

static std::string GetSubjectWithSuffix(const Record *R) {
  const std::string &B = std::string(R->getName());
  if (B == "DeclBase")
    return "Decl";
  return B + "Decl";
}

static std::string functionNameForCustomAppertainsTo(const Record &Subject) {
  return "is" + Subject.getName().str();
}

static void GenerateCustomAppertainsTo(const Record &Subject, raw_ostream &OS) {
  std::string FnName = functionNameForCustomAppertainsTo(Subject);

  // If this code has already been generated, we don't need to do anything.
  static std::set<std::string> CustomSubjectSet;
  auto I = CustomSubjectSet.find(FnName);
  if (I != CustomSubjectSet.end())
    return;

  // This only works with non-root Decls.
  const Record *Base = Subject.getValueAsDef(BaseFieldName);

  // Not currently support custom subjects within custom subjects.
  if (Base->isSubClassOf("SubsetSubject")) {
    PrintFatalError(Subject.getLoc(),
                    "SubsetSubjects within SubsetSubjects is not supported");
    return;
  }

  OS << "static bool " << FnName << "(const Decl *D) {\n";
  OS << "  if (const auto *S = dyn_cast<";
  OS << GetSubjectWithSuffix(Base);
  OS << ">(D))\n";
  OS << "    return " << Subject.getValueAsString("CheckCode") << ";\n";
  OS << "  return false;\n";
  OS << "}\n\n";

  CustomSubjectSet.insert(FnName);
}

static void GenerateAppertainsTo(const Record &Attr, raw_ostream &OS) {
  // FIXME: this function only diagnoses declaration attributes and lacks
  // reasonable support for statement attributes.

  // If the attribute does not contain a Subjects definition, then use the
  // default appertainsTo logic.
  if (Attr.isValueUnset("Subjects"))
    return;

  const Record *SubjectObj = Attr.getValueAsDef("Subjects");
  std::vector<const Record *> Subjects =
      SubjectObj->getValueAsListOfDefs("Subjects");

  // If the list of subjects is empty, it is assumed that the attribute
  // appertains to everything.
  if (Subjects.empty())
    return;

  bool Warn = SubjectObj->getValueAsDef("Diag")->getValueAsBit("Warn");

  // Split the subjects into declaration subjects and statement subjects.
  // FIXME: subset subjects are added to the declaration list until there are
  // enough statement attributes with custom subject needs to warrant
  // the implementation effort.
  std::vector<const Record *> DeclSubjects, StmtSubjects;
  copy_if(Subjects, std::back_inserter(DeclSubjects), [](const Record *R) {
    return R->isSubClassOf("SubsetSubject") || !R->isSubClassOf("StmtNode");
  });
  copy_if(Subjects, std::back_inserter(StmtSubjects),
          [](const Record *R) { return R->isSubClassOf("StmtNode"); });

  // We should have sorted all of the subjects into two lists.
  // FIXME: this assertion will be wrong if we ever add type attribute subjects.
  assert(DeclSubjects.size() + StmtSubjects.size() == Subjects.size());

  if (DeclSubjects.empty()) {
    // If there are no decl subjects but there are stmt subjects, diagnose
    // trying to apply a statement attribute to a declaration.
    if (!StmtSubjects.empty()) {
      OS << "bool diagAppertainsToDecl(Sema &S, const ParsedAttr &AL, ";
      OS << "const Decl *D) const override {\n";
      OS << "  S.Diag(AL.getLoc(), diag::err_attribute_invalid_on_decl)\n";
      OS << "    << AL << AL.isRegularKeywordAttribute() << "
            "D->getLocation();\n";
      OS << "  return false;\n";
      OS << "}\n\n";
    }
  } else {
    // Otherwise, generate an appertainsTo check specific to this attribute
    // which checks all of the given subjects against the Decl passed in.
    OS << "bool diagAppertainsToDecl(Sema &S, ";
    OS << "const ParsedAttr &Attr, const Decl *D) const override {\n";
    OS << "  if (";
    for (auto I = DeclSubjects.begin(), E = DeclSubjects.end(); I != E; ++I) {
      // If the subject has custom code associated with it, use the generated
      // function for it. The function cannot be inlined into this check (yet)
      // because it requires the subject to be of a specific type, and were that
      // information inlined here, it would not support an attribute with
      // multiple custom subjects.
      if ((*I)->isSubClassOf("SubsetSubject"))
        OS << "!" << functionNameForCustomAppertainsTo(**I) << "(D)";
      else
        OS << "!isa<" << GetSubjectWithSuffix(*I) << ">(D)";

      if (I + 1 != E)
        OS << " && ";
    }
    OS << ") {\n";
    OS << "    S.Diag(Attr.getLoc(), diag::";
    OS << (Warn ? "warn_attribute_wrong_decl_type_str"
                : "err_attribute_wrong_decl_type_str");
    OS << ")\n";
    OS << "      << Attr << Attr.isRegularKeywordAttribute() << ";
    OS << CalculateDiagnostic(*SubjectObj) << ";\n";
    OS << "    return false;\n";
    OS << "  }\n";
    OS << "  return true;\n";
    OS << "}\n\n";
  }

  if (StmtSubjects.empty()) {
    // If there are no stmt subjects but there are decl subjects, diagnose
    // trying to apply a declaration attribute to a statement.
    if (!DeclSubjects.empty()) {
      OS << "bool diagAppertainsToStmt(Sema &S, const ParsedAttr &AL, ";
      OS << "const Stmt *St) const override {\n";
      OS << "  S.Diag(AL.getLoc(), diag::err_decl_attribute_invalid_on_stmt)\n";
      OS << "    << AL << AL.isRegularKeywordAttribute() << "
            "St->getBeginLoc();\n";
      OS << "  return false;\n";
      OS << "}\n\n";
    }
  } else {
    // Now, do the same for statements.
    OS << "bool diagAppertainsToStmt(Sema &S, ";
    OS << "const ParsedAttr &Attr, const Stmt *St) const override {\n";
    OS << "  if (";
    for (auto I = StmtSubjects.begin(), E = StmtSubjects.end(); I != E; ++I) {
      OS << "!isa<" << (*I)->getName() << ">(St)";
      if (I + 1 != E)
        OS << " && ";
    }
    OS << ") {\n";
    OS << "    S.Diag(Attr.getLoc(), diag::";
    OS << (Warn ? "warn_attribute_wrong_decl_type_str"
                : "err_attribute_wrong_decl_type_str");
    OS << ")\n";
    OS << "      << Attr << Attr.isRegularKeywordAttribute() << ";
    OS << CalculateDiagnostic(*SubjectObj) << ";\n";
    OS << "    return false;\n";
    OS << "  }\n";
    OS << "  return true;\n";
    OS << "}\n\n";
  }
}

// Generates the mutual exclusion checks. The checks for parsed attributes are
// written into OS and the checks for merging declaration attributes are
// written into MergeOS.
static void GenerateMutualExclusionsChecks(const Record &Attr,
                                           const RecordKeeper &Records,
                                           raw_ostream &OS,
                                           raw_ostream &MergeDeclOS,
                                           raw_ostream &MergeStmtOS) {
  // We don't do any of this magic for type attributes yet.
  if (Attr.isSubClassOf("TypeAttr"))
    return;

  // This means the attribute is either a statement attribute, a decl
  // attribute, or both; find out which.
  bool CurAttrIsStmtAttr =
      Attr.isSubClassOf("StmtAttr") || Attr.isSubClassOf("DeclOrStmtAttr");
  bool CurAttrIsDeclAttr =
      !CurAttrIsStmtAttr || Attr.isSubClassOf("DeclOrStmtAttr");

  std::vector<std::string> DeclAttrs, StmtAttrs;

  // Find all of the definitions that inherit from MutualExclusions and include
  // the given attribute in the list of exclusions to generate the
  // diagMutualExclusion() check.
  for (const Record *Exclusion :
       Records.getAllDerivedDefinitions("MutualExclusions")) {
    std::vector<const Record *> MutuallyExclusiveAttrs =
        Exclusion->getValueAsListOfDefs("Exclusions");
    auto IsCurAttr = [Attr](const Record *R) {
      return R->getName() == Attr.getName();
    };
    if (any_of(MutuallyExclusiveAttrs, IsCurAttr)) {
      // This list of exclusions includes the attribute we're looking for, so
      // add the exclusive attributes to the proper list for checking.
      for (const Record *AttrToExclude : MutuallyExclusiveAttrs) {
        if (IsCurAttr(AttrToExclude))
          continue;

        if (CurAttrIsStmtAttr)
          StmtAttrs.push_back((AttrToExclude->getName() + "Attr").str());
        if (CurAttrIsDeclAttr)
          DeclAttrs.push_back((AttrToExclude->getName() + "Attr").str());
      }
    }
  }

  // If there are any decl or stmt attributes, silence -Woverloaded-virtual
  // warnings for them both.
  if (!DeclAttrs.empty() || !StmtAttrs.empty())
    OS << "  using ParsedAttrInfo::diagMutualExclusion;\n\n";

  // If we discovered any decl or stmt attributes to test for, generate the
  // predicates for them now.
  if (!DeclAttrs.empty()) {
    // Generate the ParsedAttrInfo subclass logic for declarations.
    OS << "  bool diagMutualExclusion(Sema &S, const ParsedAttr &AL, "
       << "const Decl *D) const override {\n";
    for (const std::string &A : DeclAttrs) {
      OS << "    if (const auto *A = D->getAttr<" << A << ">()) {\n";
      OS << "      S.Diag(AL.getLoc(), diag::err_attributes_are_not_compatible)"
         << " << AL << A << (AL.isRegularKeywordAttribute() ||"
         << " A->isRegularKeywordAttribute());\n";
      OS << "      S.Diag(A->getLocation(), diag::note_conflicting_attribute);";
      OS << "      \nreturn false;\n";
      OS << "    }\n";
    }
    OS << "    return true;\n";
    OS << "  }\n\n";

    // Also generate the declaration attribute merging logic if the current
    // attribute is one that can be inheritted on a declaration. It is assumed
    // this code will be executed in the context of a function with parameters:
    // Sema &S, Decl *D, Attr *A and that returns a bool (false on diagnostic,
    // true on success).
    if (Attr.isSubClassOf("InheritableAttr")) {
      MergeDeclOS << "  if (const auto *Second = dyn_cast<"
                  << (Attr.getName() + "Attr").str() << ">(A)) {\n";
      for (const std::string &A : DeclAttrs) {
        MergeDeclOS << "    if (const auto *First = D->getAttr<" << A
                    << ">()) {\n";
        MergeDeclOS << "      S.Diag(First->getLocation(), "
                    << "diag::err_attributes_are_not_compatible) << First << "
                    << "Second << (First->isRegularKeywordAttribute() || "
                    << "Second->isRegularKeywordAttribute());\n";
        MergeDeclOS << "      S.Diag(Second->getLocation(), "
                    << "diag::note_conflicting_attribute);\n";
        MergeDeclOS << "      return false;\n";
        MergeDeclOS << "    }\n";
      }
      MergeDeclOS << "    return true;\n";
      MergeDeclOS << "  }\n";
    }
  }

  // Statement attributes are a bit different from declarations. With
  // declarations, each attribute is added to the declaration as it is
  // processed, and so you can look on the Decl * itself to see if there is a
  // conflicting attribute. Statement attributes are processed as a group
  // because AttributedStmt needs to tail-allocate all of the attribute nodes
  // at once. This means we cannot check whether the statement already contains
  // an attribute to check for the conflict. Instead, we need to check whether
  // the given list of semantic attributes contain any conflicts. It is assumed
  // this code will be executed in the context of a function with parameters:
  // Sema &S, const SmallVectorImpl<const Attr *> &C. The code will be within a
  // loop which loops over the container C with a loop variable named A to
  // represent the current attribute to check for conflicts.
  //
  // FIXME: it would be nice not to walk over the list of potential attributes
  // to apply to the statement more than once, but statements typically don't
  // have long lists of attributes on them, so re-walking the list should not
  // be an expensive operation.
  if (!StmtAttrs.empty()) {
    MergeStmtOS << "    if (const auto *Second = dyn_cast<"
                << (Attr.getName() + "Attr").str() << ">(A)) {\n";
    MergeStmtOS << "      auto Iter = llvm::find_if(C, [](const Attr *Check) "
                << "{ return isa<";
    interleave(
        StmtAttrs, [&](const std::string &Name) { MergeStmtOS << Name; },
        [&] { MergeStmtOS << ", "; });
    MergeStmtOS << ">(Check); });\n";
    MergeStmtOS << "      if (Iter != C.end()) {\n";
    MergeStmtOS << "        S.Diag((*Iter)->getLocation(), "
                << "diag::err_attributes_are_not_compatible) << *Iter << "
                << "Second << ((*Iter)->isRegularKeywordAttribute() || "
                << "Second->isRegularKeywordAttribute());\n";
    MergeStmtOS << "        S.Diag(Second->getLocation(), "
                << "diag::note_conflicting_attribute);\n";
    MergeStmtOS << "        return false;\n";
    MergeStmtOS << "      }\n";
    MergeStmtOS << "    }\n";
  }
}

static void
emitAttributeMatchRules(PragmaClangAttributeSupport &PragmaAttributeSupport,
                        raw_ostream &OS) {
  OS << "static bool checkAttributeMatchRuleAppliesTo(const Decl *D, "
     << AttributeSubjectMatchRule::EnumName << " rule) {\n";
  OS << "  switch (rule) {\n";
  for (const auto &Rule : PragmaAttributeSupport.Rules) {
    if (Rule.isAbstractRule()) {
      OS << "  case " << Rule.getEnumValue() << ":\n";
      OS << "    assert(false && \"Abstract matcher rule isn't allowed\");\n";
      OS << "    return false;\n";
      continue;
    }
    std::vector<const Record *> Subjects = Rule.getSubjects();
    assert(!Subjects.empty() && "Missing subjects");
    OS << "  case " << Rule.getEnumValue() << ":\n";
    OS << "    return ";
    for (auto I = Subjects.begin(), E = Subjects.end(); I != E; ++I) {
      // If the subject has custom code associated with it, use the function
      // that was generated for GenerateAppertainsTo to check if the declaration
      // is valid.
      if ((*I)->isSubClassOf("SubsetSubject"))
        OS << functionNameForCustomAppertainsTo(**I) << "(D)";
      else
        OS << "isa<" << GetSubjectWithSuffix(*I) << ">(D)";

      if (I + 1 != E)
        OS << " || ";
    }
    OS << ";\n";
  }
  OS << "  }\n";
  OS << "  llvm_unreachable(\"Invalid match rule\");\nreturn false;\n";
  OS << "}\n\n";
}

static void GenerateLangOptRequirements(const Record &R,
                                        const ParsedAttrMap &Dupes,
                                        raw_ostream &OS) {
  // If the attribute has an empty or unset list of language requirements,
  // use the default handler.
<<<<<<< HEAD
  std::vector<const Record *> LangOpts = R.getValueAsListOfConstDefs("LangOpts");

  // Attributes inheriting from LanguageOptionsSpecificAttr may share their
  // ParseKind name with other attributes. Attributes like these are considered
  // valid for a given language option if any of the attributes they share
  // ParseKind with accepts it.
  if (R.isSubClassOf("LanguageOptionsSpecificAttr")) {
    assert(!R.isValueUnset("ParseKind") &&
           "Attributes deriving from LanguageOptionsSpecificAttr must all "
           "define a ParseKind string value.");
    assert(!R.isValueUnset("LangOpts") &&
           "Attributes deriving from LanguageOptionsSpecificAttr must all "
           "define a LangOpts list.");
    const StringRef APK = R.getValueAsString("ParseKind");
    for (const auto &I : Dupes) {
      if (I.first == APK) {
        assert(!I.second->isValueUnset("LangOpts") &&
               "Attributes deriving from LanguageOptionsSpecificAttr must all "
               "define a LangOpts list.");
        std::vector<Record *> LO = I.second->getValueAsListOfDefs("LangOpts");
        LangOpts.insert(LangOpts.end(), LO.begin(), LO.end());
      }
    }
  }

=======
  std::vector<const Record *> LangOpts = R.getValueAsListOfDefs("LangOpts");
>>>>>>> a140931b
  if (LangOpts.empty())
    return;

  OS << "bool acceptsLangOpts(const LangOptions &LangOpts) const override {\n";
  OS << "  if (" << GenerateTestExpression(LangOpts, true) << ")\n";
  OS << "    return true;\n\n";
  OS << "  return !" << GenerateTestExpression(LangOpts, false) << ";\n";
  OS << "}\n\n";
}

static void GenerateTargetRequirements(const Record &Attr,
                                       const ParsedAttrMap &Dupes,
                                       raw_ostream &OS) {
  // If the attribute is not a target specific attribute, use the default
  // target handler.
  if (!Attr.isSubClassOf("TargetSpecificAttr"))
    return;

  // Get the list of architectures to be tested for.
  const Record *R = Attr.getValueAsDef("Target");
  std::vector<StringRef> Arches = R->getValueAsListOfStrings("Arches");

  // If there are other attributes which share the same parsed attribute kind,
  // such as target-specific attributes with a shared spelling, collapse the
  // duplicate architectures. This is required because a shared target-specific
  // attribute has only one ParsedAttr::Kind enumeration value, but it
  // applies to multiple target architectures. In order for the attribute to be
  // considered valid, all of its architectures need to be included.
  if (!Attr.isValueUnset("ParseKind")) {
    const StringRef APK = Attr.getValueAsString("ParseKind");
    for (const auto &I : Dupes) {
      if (I.first == APK) {
        std::vector<StringRef> DA =
            I.second->getValueAsDef("Target")->getValueAsListOfStrings(
                "Arches");
        Arches.insert(Arches.end(), DA.begin(), DA.end());
      }
    }
  }

  std::string FnName = "isTarget";
  std::string Test;
  bool UsesT = GenerateTargetSpecificAttrChecks(R, Arches, Test, &FnName);

  OS << "bool existsInTarget(const TargetInfo &Target) const override {\n";
  if (UsesT)
    OS << "  const llvm::Triple &T = Target.getTriple(); (void)T;\n";
  OS << "  return " << Test << ";\n";
  OS << "}\n\n";
}

static void
GenerateSpellingTargetRequirements(const Record &Attr,
                                   ArrayRef<const Record *> TargetSpellings,
                                   raw_ostream &OS) {
  // If there are no target specific spellings, use the default target handler.
  if (TargetSpellings.empty())
    return;

  std::string Test;
  bool UsesT = false;
  const std::vector<FlattenedSpelling> SpellingList =
      GetFlattenedSpellings(Attr);
  for (unsigned TargetIndex = 0; TargetIndex < TargetSpellings.size();
       ++TargetIndex) {
    const auto &TargetSpelling = TargetSpellings[TargetIndex];
    std::vector<FlattenedSpelling> Spellings =
        GetFlattenedSpellings(*TargetSpelling);

    Test += "((SpellingListIndex == ";
    for (unsigned Index = 0; Index < Spellings.size(); ++Index) {
      Test += itostr(getSpellingListIndex(SpellingList, Spellings[Index]));
      if (Index != Spellings.size() - 1)
        Test += " ||\n    SpellingListIndex == ";
      else
        Test += ") && ";
    }

    const Record *Target = TargetSpelling->getValueAsDef("Target");
    std::vector<StringRef> Arches = Target->getValueAsListOfStrings("Arches");
    std::string FnName = "isTargetSpelling";
    UsesT |= GenerateTargetSpecificAttrChecks(Target, Arches, Test, &FnName);
    Test += ")";
    if (TargetIndex != TargetSpellings.size() - 1)
      Test += " || ";
  }

  OS << "bool spellingExistsInTarget(const TargetInfo &Target,\n";
  OS << "                            const unsigned SpellingListIndex) const "
        "override {\n";
  if (UsesT)
    OS << "  const llvm::Triple &T = Target.getTriple(); (void)T;\n";
  OS << "  return " << Test << ";\n", OS << "}\n\n";
}

static void GenerateSpellingIndexToSemanticSpelling(const Record &Attr,
                                                    raw_ostream &OS) {
  // If the attribute does not have a semantic form, we can bail out early.
  if (!Attr.getValueAsBit("ASTNode"))
    return;

  std::vector<FlattenedSpelling> Spellings = GetFlattenedSpellings(Attr);

  // If there are zero or one spellings, or all of the spellings share the same
  // name, we can also bail out early.
  if (Spellings.size() <= 1 || SpellingNamesAreCommon(Spellings))
    return;

  // Generate the enumeration we will use for the mapping.
  SemanticSpellingMap SemanticToSyntacticMap;
  std::string Enum = CreateSemanticSpellings(Spellings, SemanticToSyntacticMap);
  std::string Name = Attr.getName().str() + "AttrSpellingMap";

  OS << "unsigned spellingIndexToSemanticSpelling(";
  OS << "const ParsedAttr &Attr) const override {\n";
  OS << Enum;
  OS << "  unsigned Idx = Attr.getAttributeSpellingListIndex();\n";
  WriteSemanticSpellingSwitch("Idx", SemanticToSyntacticMap, OS);
  OS << "}\n\n";
}

static void GenerateHandleDeclAttribute(const Record &Attr, raw_ostream &OS) {
  // Only generate if Attr can be handled simply.
  if (!Attr.getValueAsBit("SimpleHandler"))
    return;

  // Generate a function which just converts from ParsedAttr to the Attr type.
  OS << "AttrHandling handleDeclAttribute(Sema &S, Decl *D,";
  OS << "const ParsedAttr &Attr) const override {\n";
  OS << "  D->addAttr(::new (S.Context) " << Attr.getName();
  OS << "Attr(S.Context, Attr));\n";
  OS << "  return AttributeApplied;\n";
  OS << "}\n\n";
}

static bool isParamExpr(const Record *Arg) {
  return !Arg->getSuperClasses().empty() &&
         StringSwitch<bool>(Arg->getSuperClasses().back().first->getName())
             .Case("ExprArgument", true)
             .Case("VariadicExprArgument", true)
             .Default(false);
}

void GenerateIsParamExpr(const Record &Attr, raw_ostream &OS) {
  OS << "bool isParamExpr(size_t N) const override {\n";
  OS << "  return ";
  auto Args = Attr.getValueAsListOfDefs("Args");
  for (size_t I = 0; I < Args.size(); ++I)
    if (isParamExpr(Args[I]))
      OS << "(N == " << I << ") || ";
  OS << "false;\n";
  OS << "}\n\n";
}

void GenerateHandleAttrWithDelayedArgs(const RecordKeeper &Records,
                                       raw_ostream &OS) {
  OS << "static void handleAttrWithDelayedArgs(Sema &S, Decl *D, ";
  OS << "const ParsedAttr &Attr) {\n";
  OS << "  SmallVector<Expr *, 4> ArgExprs;\n";
  OS << "  ArgExprs.reserve(Attr.getNumArgs());\n";
  OS << "  for (unsigned I = 0; I < Attr.getNumArgs(); ++I) {\n";
  OS << "    assert(!Attr.isArgIdent(I));\n";
  OS << "    ArgExprs.push_back(Attr.getArgAsExpr(I));\n";
  OS << "  }\n";
  OS << "  clang::Attr *CreatedAttr = nullptr;\n";
  OS << "  switch (Attr.getKind()) {\n";
  OS << "  default:\n";
  OS << "    llvm_unreachable(\"Attribute cannot hold delayed arguments.\");\n";
  ParsedAttrMap Attrs = getParsedAttrList(Records);
  for (const auto &I : Attrs) {
    const Record &R = *I.second;
    if (!R.getValueAsBit("AcceptsExprPack"))
      continue;
    OS << "  case ParsedAttr::AT_" << I.first << ": {\n";
    OS << "    CreatedAttr = " << R.getName() << "Attr::CreateWithDelayedArgs";
    OS << "(S.Context, ArgExprs.data(), ArgExprs.size(), Attr);\n";
    OS << "    break;\n";
    OS << "  }\n";
  }
  OS << "  }\n";
  OS << "  D->addAttr(CreatedAttr);\n";
  OS << "}\n\n";
}

static bool IsKnownToGCC(const Record &Attr) {
  // Look at the spellings for this subject; if there are any spellings which
  // claim to be known to GCC, the attribute is known to GCC.
  return any_of(GetFlattenedSpellings(Attr),
                [](const FlattenedSpelling &S) { return S.knownToGCC(); });
}

/// Emits the parsed attribute helpers
void EmitClangAttrParsedAttrImpl(const RecordKeeper &Records, raw_ostream &OS) {
  emitSourceFileHeader("Parsed attribute helpers", OS, Records);

  OS << "#if !defined(WANT_DECL_MERGE_LOGIC) && "
     << "!defined(WANT_STMT_MERGE_LOGIC)\n";
  PragmaClangAttributeSupport &PragmaAttributeSupport =
      getPragmaAttributeSupport(Records);

  // Get the list of parsed attributes, and accept the optional list of
  // duplicates due to the ParseKind.
  ParsedAttrMap Dupes;
  ParsedAttrMap Attrs = getParsedAttrList(Records, &Dupes);

  // Generate all of the custom appertainsTo functions that the attributes
  // will be using.
  for (const auto &I : Attrs) {
    const Record &Attr = *I.second;
    if (Attr.isValueUnset("Subjects"))
      continue;
    const Record *SubjectObj = Attr.getValueAsDef("Subjects");
    for (const Record *Subject : SubjectObj->getValueAsListOfDefs("Subjects"))
      if (Subject->isSubClassOf("SubsetSubject"))
        GenerateCustomAppertainsTo(*Subject, OS);
  }

  // This stream is used to collect all of the declaration attribute merging
  // logic for performing mutual exclusion checks. This gets emitted at the
  // end of the file in a helper function of its own.
  std::string DeclMergeChecks, StmtMergeChecks;
  raw_string_ostream MergeDeclOS(DeclMergeChecks), MergeStmtOS(StmtMergeChecks);

  // Generate a ParsedAttrInfo struct for each of the attributes.
  for (auto I = Attrs.begin(), E = Attrs.end(); I != E; ++I) {
    // TODO: If the attribute's kind appears in the list of duplicates, that is
    // because it is a target-specific attribute that appears multiple times.
    // It would be beneficial to test whether the duplicates are "similar
    // enough" to each other to not cause problems. For instance, check that
    // the spellings are identical, and custom parsing rules match, etc.

    // We need to generate struct instances based off ParsedAttrInfo from
    // ParsedAttr.cpp.
    const std::string &AttrName = I->first;
    const Record &Attr = *I->second;
    auto Spellings = GetFlattenedSpellings(Attr);
    if (!Spellings.empty()) {
      OS << "static constexpr ParsedAttrInfo::Spelling " << I->first
         << "Spellings[] = {\n";
      for (const auto &S : Spellings) {
        const std::string &RawSpelling = S.name();
        std::string Spelling;
        if (!S.nameSpace().empty())
          Spelling += S.nameSpace() + "::";
        if (S.variety() == "GNU")
          Spelling += NormalizeGNUAttrSpelling(RawSpelling);
        else
          Spelling += RawSpelling;
        OS << "  {AttributeCommonInfo::AS_" << S.variety();
        OS << ", \"" << Spelling << "\"},\n";
      }
      OS << "};\n";
    }

    std::vector<std::string> ArgNames;
    for (const auto *Arg : Attr.getValueAsListOfDefs("Args")) {
      bool UnusedUnset;
      if (Arg->getValueAsBitOrUnset("Fake", UnusedUnset))
        continue;
      ArgNames.push_back(Arg->getValueAsString("Name").str());
      for (const auto &Class : Arg->getSuperClasses()) {
        if (Class.first->getName().starts_with("Variadic")) {
          ArgNames.back().append("...");
          break;
        }
      }
    }
    if (!ArgNames.empty()) {
      OS << "static constexpr const char *" << I->first << "ArgNames[] = {\n";
      for (const auto &N : ArgNames)
        OS << '"' << N << "\",";
      OS << "};\n";
    }

    OS << "struct ParsedAttrInfo" << I->first
       << " final : public ParsedAttrInfo {\n";
    OS << "  constexpr ParsedAttrInfo" << I->first << "() : ParsedAttrInfo(\n";
    OS << "    /*AttrKind=*/ParsedAttr::AT_" << AttrName << ",\n";
    emitArgInfo(Attr, OS);
    OS << "    /*HasCustomParsing=*/";
    OS << Attr.getValueAsBit("HasCustomParsing") << ",\n";
    OS << "    /*AcceptsExprPack=*/";
    OS << Attr.getValueAsBit("AcceptsExprPack") << ",\n";
    OS << "    /*IsTargetSpecific=*/";
    OS << Attr.isSubClassOf("TargetSpecificAttr") << ",\n";
    OS << "    /*IsType=*/";
    OS << (Attr.isSubClassOf("TypeAttr") || Attr.isSubClassOf("DeclOrTypeAttr"))
       << ",\n";
    OS << "    /*IsStmt=*/";
    OS << (Attr.isSubClassOf("StmtAttr") || Attr.isSubClassOf("DeclOrStmtAttr"))
       << ",\n";
    OS << "    /*IsKnownToGCC=*/";
    OS << IsKnownToGCC(Attr) << ",\n";
    OS << "    /*IsSupportedByPragmaAttribute=*/";
    OS << PragmaAttributeSupport.isAttributedSupported(*I->second) << ",\n";
    OS << "    /*SupportsNonconformingLambdaSyntax = */";
    OS << Attr.getValueAsBit("SupportsNonconformingLambdaSyntax") << ",\n";
    if (!Spellings.empty())
      OS << "    /*Spellings=*/" << I->first << "Spellings,\n";
    else
      OS << "    /*Spellings=*/{},\n";
    if (!ArgNames.empty())
      OS << "    /*ArgNames=*/" << I->first << "ArgNames";
    else
      OS << "    /*ArgNames=*/{}";
    OS << ") {}\n";
    GenerateAppertainsTo(Attr, OS);
    GenerateMutualExclusionsChecks(Attr, Records, OS, MergeDeclOS, MergeStmtOS);
    GenerateLangOptRequirements(Attr, Dupes, OS);
    GenerateTargetRequirements(Attr, Dupes, OS);
    GenerateSpellingTargetRequirements(
        Attr, Attr.getValueAsListOfDefs("TargetSpecificSpellings"), OS);
    GenerateSpellingIndexToSemanticSpelling(Attr, OS);
    PragmaAttributeSupport.generateStrictConformsTo(*I->second, OS);
    GenerateHandleDeclAttribute(Attr, OS);
    GenerateIsParamExpr(Attr, OS);
    OS << "static const ParsedAttrInfo" << I->first << " Instance;\n";
    OS << "};\n";
    OS << "const ParsedAttrInfo" << I->first << " ParsedAttrInfo" << I->first
       << "::Instance;\n";
  }

  OS << "static const ParsedAttrInfo *AttrInfoMap[] = {\n";
  for (auto I = Attrs.begin(), E = Attrs.end(); I != E; ++I) {
    OS << "&ParsedAttrInfo" << I->first << "::Instance,\n";
  }
  OS << "};\n\n";

  // Generate function for handling attributes with delayed arguments
  GenerateHandleAttrWithDelayedArgs(Records, OS);

  // Generate the attribute match rules.
  emitAttributeMatchRules(PragmaAttributeSupport, OS);

  OS << "#elif defined(WANT_DECL_MERGE_LOGIC)\n\n";

  // Write out the declaration merging check logic.
  OS << "static bool DiagnoseMutualExclusions(Sema &S, const NamedDecl *D, "
     << "const Attr *A) {\n";
  OS << DeclMergeChecks;
  OS << "  return true;\n";
  OS << "}\n\n";

  OS << "#elif defined(WANT_STMT_MERGE_LOGIC)\n\n";

  // Write out the statement merging check logic.
  OS << "static bool DiagnoseMutualExclusions(Sema &S, "
     << "const SmallVectorImpl<const Attr *> &C) {\n";
  OS << "  for (const Attr *A : C) {\n";
  OS << StmtMergeChecks;
  OS << "  }\n";
  OS << "  return true;\n";
  OS << "}\n\n";

  OS << "#endif\n";
}

// Emits the kind list of parsed attributes
void EmitClangAttrParsedAttrKinds(const RecordKeeper &Records,
                                  raw_ostream &OS) {
  emitSourceFileHeader("Attribute name matcher", OS, Records);

  std::vector<StringMatcher::StringPair> GNU, Declspec, Microsoft, CXX11,
      Keywords, Pragma, C23, HLSLAnnotation;
  std::set<std::string> Seen;
  for (const auto *A : Records.getAllDerivedDefinitions("Attr")) {
    const Record &Attr = *A;

    bool SemaHandler = Attr.getValueAsBit("SemaHandler");
    bool Ignored = Attr.getValueAsBit("Ignored");
    if (SemaHandler || Ignored) {
      // Attribute spellings can be shared between target-specific attributes,
      // and can be shared between syntaxes for the same attribute. For
      // instance, an attribute can be spelled GNU<"interrupt"> for an ARM-
      // specific attribute, or MSP430-specific attribute. Additionally, an
      // attribute can be spelled GNU<"dllexport"> and Declspec<"dllexport">
      // for the same semantic attribute. Ultimately, we need to map each of
      // these to a single AttributeCommonInfo::Kind value, but the
      // StringMatcher class cannot handle duplicate match strings. So we
      // generate a list of string to match based on the syntax, and emit
      // multiple string matchers depending on the syntax used.
      std::string AttrName;
      if ((Attr.isSubClassOf("TargetSpecificAttr") ||
           Attr.isSubClassOf("LanguageOptionsSpecificAttr")) &&
          !Attr.isValueUnset("ParseKind")) {
        AttrName = std::string(Attr.getValueAsString("ParseKind"));
        if (!Seen.insert(AttrName).second)
          continue;
      } else
        AttrName = NormalizeAttrName(StringRef(Attr.getName())).str();

      std::vector<FlattenedSpelling> Spellings = GetFlattenedSpellings(Attr);
      for (const auto &S : Spellings) {
        const std::string &RawSpelling = S.name();
        std::vector<StringMatcher::StringPair> *Matches = nullptr;
        std::string Spelling;
        const std::string &Variety = S.variety();
        if (Variety == "CXX11") {
          Matches = &CXX11;
          if (!S.nameSpace().empty())
            Spelling += S.nameSpace() + "::";
        } else if (Variety == "C23") {
          Matches = &C23;
          if (!S.nameSpace().empty())
            Spelling += S.nameSpace() + "::";
        } else if (Variety == "GNU")
          Matches = &GNU;
        else if (Variety == "Declspec")
          Matches = &Declspec;
        else if (Variety == "Microsoft")
          Matches = &Microsoft;
        else if (Variety == "Keyword")
          Matches = &Keywords;
        else if (Variety == "Pragma")
          Matches = &Pragma;
        else if (Variety == "HLSLAnnotation")
          Matches = &HLSLAnnotation;

        assert(Matches && "Unsupported spelling variety found");

        if (Variety == "GNU")
          Spelling += NormalizeGNUAttrSpelling(RawSpelling);
        else
          Spelling += RawSpelling;

        if (SemaHandler)
          Matches->push_back(StringMatcher::StringPair(
              Spelling, "return AttributeCommonInfo::AT_" + AttrName + ";"));
        else
          Matches->push_back(StringMatcher::StringPair(
              Spelling, "return AttributeCommonInfo::IgnoredAttribute;"));
      }
    }
  }

  OS << "static AttributeCommonInfo::Kind getAttrKind(StringRef Name, ";
  OS << "AttributeCommonInfo::Syntax Syntax) {\n";
  OS << "  if (AttributeCommonInfo::AS_GNU == Syntax) {\n";
  StringMatcher("Name", GNU, OS).Emit();
  OS << "  } else if (AttributeCommonInfo::AS_Declspec == Syntax) {\n";
  StringMatcher("Name", Declspec, OS).Emit();
  OS << "  } else if (AttributeCommonInfo::AS_Microsoft == Syntax) {\n";
  StringMatcher("Name", Microsoft, OS).Emit();
  OS << "  } else if (AttributeCommonInfo::AS_CXX11 == Syntax) {\n";
  StringMatcher("Name", CXX11, OS).Emit();
  OS << "  } else if (AttributeCommonInfo::AS_C23 == Syntax) {\n";
  StringMatcher("Name", C23, OS).Emit();
  OS << "  } else if (AttributeCommonInfo::AS_Keyword == Syntax || ";
  OS << "AttributeCommonInfo::AS_ContextSensitiveKeyword == Syntax) {\n";
  StringMatcher("Name", Keywords, OS).Emit();
  OS << "  } else if (AttributeCommonInfo::AS_Pragma == Syntax) {\n";
  StringMatcher("Name", Pragma, OS).Emit();
  OS << "  } else if (AttributeCommonInfo::AS_HLSLAnnotation == Syntax) {\n";
  StringMatcher("Name", HLSLAnnotation, OS).Emit();
  OS << "  }\n";
  OS << "  return AttributeCommonInfo::UnknownAttribute;\n"
     << "}\n";
}

// Emits the code to dump an attribute.
void EmitClangAttrTextNodeDump(const RecordKeeper &Records, raw_ostream &OS) {
  emitSourceFileHeader("Attribute text node dumper", OS, Records);

  for (const auto *Attr : Records.getAllDerivedDefinitions("Attr")) {
    const Record &R = *Attr;
    if (!R.getValueAsBit("ASTNode"))
      continue;

    // If the attribute has a semantically-meaningful name (which is determined
    // by whether there is a Spelling enumeration for it), then write out the
    // spelling used for the attribute.

    std::string FunctionContent;
    raw_string_ostream SS(FunctionContent);

    std::vector<FlattenedSpelling> Spellings = GetFlattenedSpellings(R);
    if (Spellings.size() > 1 && !SpellingNamesAreCommon(Spellings))
      SS << "    OS << \" \" << A->getSpelling();\n";

    std::vector<const Record *> Args = R.getValueAsListOfDefs("Args");
    for (const auto *Arg : Args)
      createArgument(*Arg, R.getName())->writeDump(SS);

    if (Attr->getValueAsBit("AcceptsExprPack"))
      VariadicExprArgument("DelayedArgs", R.getName()).writeDump(OS);

    if (SS.tell()) {
      OS << "  void Visit" << R.getName() << "Attr(const " << R.getName()
         << "Attr *A) {\n";
      if (!Args.empty())
        OS << "    const auto *SA = cast<" << R.getName()
           << "Attr>(A); (void)SA;\n";
      OS << FunctionContent;
      OS << "  }\n";
    }
  }
}

void EmitClangAttrNodeTraverse(const RecordKeeper &Records, raw_ostream &OS) {
  emitSourceFileHeader("Attribute text node traverser", OS, Records);

  for (const auto *Attr : Records.getAllDerivedDefinitions("Attr")) {
    const Record &R = *Attr;
    if (!R.getValueAsBit("ASTNode"))
      continue;

    std::string FunctionContent;
    raw_string_ostream SS(FunctionContent);

    std::vector<const Record *> Args = R.getValueAsListOfDefs("Args");
    for (const auto *Arg : Args)
      createArgument(*Arg, R.getName())->writeDumpChildren(SS);
    if (Attr->getValueAsBit("AcceptsExprPack"))
      VariadicExprArgument("DelayedArgs", R.getName()).writeDumpChildren(SS);
    if (SS.tell()) {
      OS << "  void Visit" << R.getName() << "Attr(const " << R.getName()
         << "Attr *A) {\n";
      if (!Args.empty())
        OS << "    const auto *SA = cast<" << R.getName()
           << "Attr>(A); (void)SA;\n";
      OS << FunctionContent;
      OS << "  }\n";
    }
  }
}

void EmitClangAttrParserStringSwitches(const RecordKeeper &Records,
                                       raw_ostream &OS) {
  generateNameToAttrsMap(Records);
  emitSourceFileHeader("Parser-related llvm::StringSwitch cases", OS, Records);
  emitClangAttrArgContextList(Records, OS);
  emitClangAttrIdentifierArgList(Records, OS);
  emitClangAttrUnevaluatedStringLiteralList(Records, OS);
  emitClangAttrVariadicIdentifierArgList(Records, OS);
  emitClangAttrThisIsaIdentifierArgList(Records, OS);
  emitClangAttrAcceptsExprPack(Records, OS);
  emitClangAttrTypeArgList(Records, OS);
  emitClangAttrLateParsedList(Records, OS);
  emitClangAttrLateParsedExperimentalList(Records, OS);
  emitClangAttrStrictIdentifierArgList(Records, OS);
}

void EmitClangAttrSubjectMatchRulesParserStringSwitches(
    const RecordKeeper &Records, raw_ostream &OS) {
  getPragmaAttributeSupport(Records).generateParsingHelpers(OS);
}

void EmitClangAttrDocTable(const RecordKeeper &Records, raw_ostream &OS) {
  emitSourceFileHeader("Clang attribute documentation", OS, Records);

  for (const auto *A : Records.getAllDerivedDefinitions("Attr")) {
    if (!A->getValueAsBit("ASTNode"))
      continue;
    std::vector<const Record *> Docs = A->getValueAsListOfDefs("Documentation");
    assert(!Docs.empty());
    // Only look at the first documentation if there are several.
    // (Currently there's only one such attr, revisit if this becomes common).
    StringRef Text =
        Docs.front()->getValueAsOptionalString("Content").value_or("");
    OS << "\nstatic const char AttrDoc_" << A->getName() << "[] = "
       << "R\"reST(" << Text.trim() << ")reST\";\n";
  }
}

enum class SpellingKind : size_t {
  GNU,
  CXX11,
  C23,
  Declspec,
  Microsoft,
  Keyword,
  Pragma,
  HLSLAnnotation,
  NumSpellingKinds
};
static const size_t NumSpellingKinds = (size_t)SpellingKind::NumSpellingKinds;

class SpellingList {
  std::vector<std::string> Spellings[NumSpellingKinds];

public:
  ArrayRef<std::string> operator[](SpellingKind K) const {
    return Spellings[(size_t)K];
  }

  void add(const Record &Attr, FlattenedSpelling Spelling) {
    SpellingKind Kind =
        StringSwitch<SpellingKind>(Spelling.variety())
            .Case("GNU", SpellingKind::GNU)
            .Case("CXX11", SpellingKind::CXX11)
            .Case("C23", SpellingKind::C23)
            .Case("Declspec", SpellingKind::Declspec)
            .Case("Microsoft", SpellingKind::Microsoft)
            .Case("Keyword", SpellingKind::Keyword)
            .Case("Pragma", SpellingKind::Pragma)
            .Case("HLSLAnnotation", SpellingKind::HLSLAnnotation);
    std::string Name;
    if (!Spelling.nameSpace().empty()) {
      switch (Kind) {
      case SpellingKind::CXX11:
      case SpellingKind::C23:
        Name = Spelling.nameSpace() + "::";
        break;
      case SpellingKind::Pragma:
        Name = Spelling.nameSpace() + " ";
        break;
      default:
        PrintFatalError(Attr.getLoc(), "Unexpected namespace in spelling");
      }
    }
    Name += Spelling.name();

    Spellings[(size_t)Kind].push_back(Name);
  }
};

class DocumentationData {
public:
  const Record *Documentation;
  const Record *Attribute;
  std::string Heading;
  SpellingList SupportedSpellings;

  DocumentationData(const Record &Documentation, const Record &Attribute,
                    std::pair<std::string, SpellingList> HeadingAndSpellings)
      : Documentation(&Documentation), Attribute(&Attribute),
        Heading(std::move(HeadingAndSpellings.first)),
        SupportedSpellings(std::move(HeadingAndSpellings.second)) {}
};

static void WriteCategoryHeader(const Record *DocCategory,
                                raw_ostream &OS) {
  const StringRef Name = DocCategory->getValueAsString("Name");
  OS << Name << "\n" << std::string(Name.size(), '=') << "\n";

  // If there is content, print that as well.
  const StringRef ContentStr = DocCategory->getValueAsString("Content");
  // Trim leading and trailing newlines and spaces.
  OS << ContentStr.trim();

  OS << "\n\n";
}

static std::pair<std::string, SpellingList>
GetAttributeHeadingAndSpellings(const Record &Documentation,
                                const Record &Attribute,
                                StringRef Cat) {
  // FIXME: there is no way to have a per-spelling category for the attribute
  // documentation. This may not be a limiting factor since the spellings
  // should generally be consistently applied across the category.

  std::vector<FlattenedSpelling> Spellings = GetFlattenedSpellings(Attribute);
  if (Spellings.empty())
    PrintFatalError(Attribute.getLoc(),
                    "Attribute has no supported spellings; cannot be "
                    "documented");

  // Determine the heading to be used for this attribute.
  std::string Heading = std::string(Documentation.getValueAsString("Heading"));
  if (Heading.empty()) {
    // If there's only one spelling, we can simply use that.
    if (Spellings.size() == 1)
      Heading = Spellings.begin()->name();
    else {
      std::set<std::string> Uniques;
      for (auto I = Spellings.begin(), E = Spellings.end();
           I != E; ++I) {
        std::string Spelling =
            std::string(NormalizeNameForSpellingComparison(I->name()));
        Uniques.insert(Spelling);
      }
      // If the semantic map has only one spelling, that is sufficient for our
      // needs.
      if (Uniques.size() == 1)
        Heading = *Uniques.begin();
      // If it's in the undocumented category, just construct a header by
      // concatenating all the spellings. Might not be great, but better than
      // nothing.
      else if (Cat == "Undocumented")
        Heading = join(Uniques.begin(), Uniques.end(), ", ");
    }
  }

  // If the heading is still empty, it is an error.
  if (Heading.empty())
    PrintFatalError(Attribute.getLoc(),
                    "This attribute requires a heading to be specified");

  SpellingList SupportedSpellings;
  for (const auto &I : Spellings)
    SupportedSpellings.add(Attribute, I);

  return std::make_pair(std::move(Heading), std::move(SupportedSpellings));
}

static void WriteDocumentation(const RecordKeeper &Records,
                               const DocumentationData &Doc, raw_ostream &OS) {
  OS << Doc.Heading << "\n" << std::string(Doc.Heading.length(), '-') << "\n";

  // List what spelling syntaxes the attribute supports.
  // Note: "#pragma clang attribute" is handled outside the spelling kinds loop
  // so it must be last.
  OS << ".. csv-table:: Supported Syntaxes\n";
  OS << "   :header: \"GNU\", \"C++11\", \"C23\", \"``__declspec``\",";
  OS << " \"Keyword\", \"``#pragma``\", \"HLSL Annotation\", \"``#pragma "
        "clang ";
  OS << "attribute``\"\n\n   \"";
  for (size_t Kind = 0; Kind != NumSpellingKinds; ++Kind) {
    SpellingKind K = (SpellingKind)Kind;
    // TODO: List Microsoft (IDL-style attribute) spellings once we fully
    // support them.
    if (K == SpellingKind::Microsoft)
      continue;

    bool PrintedAny = false;
    for (StringRef Spelling : Doc.SupportedSpellings[K]) {
      if (PrintedAny)
        OS << " |br| ";
      OS << "``" << Spelling << "``";
      PrintedAny = true;
    }

    OS << "\",\"";
  }

  if (getPragmaAttributeSupport(Records).isAttributedSupported(
          *Doc.Attribute))
    OS << "Yes";
  OS << "\"\n\n";

  // If the attribute is deprecated, print a message about it, and possibly
  // provide a replacement attribute.
  if (!Doc.Documentation->isValueUnset("Deprecated")) {
    OS << "This attribute has been deprecated, and may be removed in a future "
       << "version of Clang.";
    const Record &Deprecated = *Doc.Documentation->getValueAsDef("Deprecated");
    const StringRef Replacement = Deprecated.getValueAsString("Replacement");
    if (!Replacement.empty())
      OS << "  This attribute has been superseded by ``" << Replacement
         << "``.";
    OS << "\n\n";
  }

  const StringRef ContentStr = Doc.Documentation->getValueAsString("Content");
  // Trim leading and trailing newlines and spaces.
  OS << ContentStr.trim();

  OS << "\n\n\n";
}

void EmitClangAttrDocs(const RecordKeeper &Records, raw_ostream &OS) {
  // Get the documentation introduction paragraph.
  const Record *Documentation = Records.getDef("GlobalDocumentation");
  if (!Documentation) {
    PrintFatalError("The Documentation top-level definition is missing, "
                    "no documentation will be generated.");
    return;
  }

  OS << Documentation->getValueAsString("Intro") << "\n";

  // Gather the Documentation lists from each of the attributes, based on the
  // category provided.
  struct CategoryLess {
    bool operator()(const Record *L, const Record *R) const {
      return L->getValueAsString("Name") < R->getValueAsString("Name");
    }
  };
  std::map<const Record *, std::vector<DocumentationData>, CategoryLess>
      SplitDocs;
  for (const auto *A : Records.getAllDerivedDefinitions("Attr")) {
    const Record &Attr = *A;
    std::vector<const Record *> Docs =
        Attr.getValueAsListOfDefs("Documentation");
    for (const auto *D : Docs) {
      const Record &Doc = *D;
      const Record *Category = Doc.getValueAsDef("Category");
      // If the category is "InternalOnly", then there cannot be any other
      // documentation categories (otherwise, the attribute would be
      // emitted into the docs).
      const StringRef Cat = Category->getValueAsString("Name");
      bool InternalOnly = Cat == "InternalOnly";
      if (InternalOnly && Docs.size() > 1)
        PrintFatalError(Doc.getLoc(),
                        "Attribute is \"InternalOnly\", but has multiple "
                        "documentation categories");

      if (!InternalOnly)
        SplitDocs[Category].push_back(DocumentationData(
            Doc, Attr, GetAttributeHeadingAndSpellings(Doc, Attr, Cat)));
    }
  }

  // Having split the attributes out based on what documentation goes where,
  // we can begin to generate sections of documentation.
  for (auto &I : SplitDocs) {
    WriteCategoryHeader(I.first, OS);

    sort(I.second,
         [](const DocumentationData &D1, const DocumentationData &D2) {
           return D1.Heading < D2.Heading;
         });

    // Walk over each of the attributes in the category and write out their
    // documentation.
    for (const auto &Doc : I.second)
      WriteDocumentation(Records, Doc, OS);
  }
}

void EmitTestPragmaAttributeSupportedAttributes(const RecordKeeper &Records,
                                                raw_ostream &OS) {
  PragmaClangAttributeSupport Support = getPragmaAttributeSupport(Records);
  ParsedAttrMap Attrs = getParsedAttrList(Records);
  OS << "#pragma clang attribute supports the following attributes:\n";
  for (const auto &I : Attrs) {
    if (!Support.isAttributedSupported(*I.second))
      continue;
    OS << I.first;
    if (I.second->isValueUnset("Subjects")) {
      OS << " ()\n";
      continue;
    }
    const Record *SubjectObj = I.second->getValueAsDef("Subjects");
    OS << " (";
    bool PrintComma = false;
    for (const auto &Subject :
         enumerate(SubjectObj->getValueAsListOfDefs("Subjects"))) {
      if (!isSupportedPragmaClangAttributeSubject(*Subject.value()))
        continue;
      if (PrintComma)
        OS << ", ";
      PrintComma = true;
      PragmaClangAttributeSupport::RuleOrAggregateRuleSet &RuleSet =
          Support.SubjectsToRules.find(Subject.value())->getSecond();
      if (RuleSet.isRule()) {
        OS << RuleSet.getRule().getEnumValueName();
        continue;
      }
      OS << "(";
      for (const auto &Rule : enumerate(RuleSet.getAggregateRuleSet())) {
        if (Rule.index())
          OS << ", ";
        OS << Rule.value().getEnumValueName();
      }
      OS << ")";
    }
    OS << ")\n";
  }
  OS << "End of supported attributes.\n";
}

} // end namespace clang<|MERGE_RESOLUTION|>--- conflicted
+++ resolved
@@ -4496,8 +4496,7 @@
                                         raw_ostream &OS) {
   // If the attribute has an empty or unset list of language requirements,
   // use the default handler.
-<<<<<<< HEAD
-  std::vector<const Record *> LangOpts = R.getValueAsListOfConstDefs("LangOpts");
+  std::vector<const Record *> LangOpts = R.getValueAsListOfDefs("LangOpts");
 
   // Attributes inheriting from LanguageOptionsSpecificAttr may share their
   // ParseKind name with other attributes. Attributes like these are considered
@@ -4516,15 +4515,12 @@
         assert(!I.second->isValueUnset("LangOpts") &&
                "Attributes deriving from LanguageOptionsSpecificAttr must all "
                "define a LangOpts list.");
-        std::vector<Record *> LO = I.second->getValueAsListOfDefs("LangOpts");
+        std::vector<const Record *> LO = I.second->getValueAsListOfDefs("LangOpts");
         LangOpts.insert(LangOpts.end(), LO.begin(), LO.end());
       }
     }
   }
 
-=======
-  std::vector<const Record *> LangOpts = R.getValueAsListOfDefs("LangOpts");
->>>>>>> a140931b
   if (LangOpts.empty())
     return;
 
