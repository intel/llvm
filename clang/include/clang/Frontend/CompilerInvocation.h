--- conflicted
+++ resolved
@@ -326,17 +326,9 @@
                             std::vector<std::string> &Includes,
                             DiagnosticsEngine &Diags);
 
-<<<<<<< HEAD
   static void ParseFpAccuracyArgs(LangOptions &Opts, llvm::opt::ArgList &Args,
                                   DiagnosticsEngine &Diags);
 
-  /// Generate command line options from LangOptions.
-  static void GenerateLangArgs(const LangOptions &Opts,
-                               ArgumentConsumer Consumer, const llvm::Triple &T,
-                               InputKind IK);
-
-=======
->>>>>>> e1cc299e
   /// Parse command line options that map to CodeGenOptions.
   static bool ParseCodeGenArgs(CodeGenOptions &Opts, llvm::opt::ArgList &Args,
                                InputKind IK, DiagnosticsEngine &Diags,
