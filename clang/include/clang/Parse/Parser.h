--- conflicted
+++ resolved
@@ -1458,25 +1458,12 @@
     return TryAltiVecVectorTokenOutOfLine();
   }
 
-<<<<<<< HEAD
-  ExprResult ParsePostfixExpressionSuffix(ExprResult LHS);
-  ExprResult ParseUnaryExprOrTypeTraitExpression();
-  ExprResult ParseBuiltinPrimaryExpression();
-  ExprResult ParseSYCLUniqueStableNameExpression();
-  ExprResult ParseSYCLUniqueStableIdExpression();
-
-  ExprResult ParseExprAfterUnaryExprOrTypeTrait(const Token &OpTok,
-                                                     bool &isCastExpr,
-                                                     ParsedType &CastTy,
-                                                     SourceRange &CastRange);
-=======
   /// TryAltiVecVectorTokenOutOfLine - Out of line body that should only be
   /// called from TryAltiVecVectorToken.
   bool TryAltiVecVectorTokenOutOfLine();
   bool TryAltiVecTokenOutOfLine(DeclSpec &DS, SourceLocation Loc,
                                 const char *&PrevSpec, unsigned &DiagID,
                                 bool &isInvalid);
->>>>>>> 301340ac
 
   void ParseLexedCAttributeList(LateParsedAttrList &LA, bool EnterScope,
                                 ParsedAttributes *OutAttrs = nullptr);
@@ -4123,6 +4110,7 @@
   /// Parse a __builtin_sycl_unique_stable_name expression.  Accepts a type-id
   /// as a parameter.
   ExprResult ParseSYCLUniqueStableNameExpression();
+  ExprResult ParseSYCLUniqueStableIdExpression();
 
   /// ParseExprAfterUnaryExprOrTypeTrait - We parsed a typeof/sizeof/alignof/
   /// vec_step and we are at the start of an expression or a parenthesized
@@ -5148,6 +5136,12 @@
   /// \endverbatim
   ///
   ExprResult ParseExpressionTrait();
+
+  /// SYCL Type Traits
+  // __builtin_num_fields, __builtin_num_bases
+  ExprResult ParseSYCLBuiltinNum();
+  // __builtin_field_type, __builtin_base_type
+  ExprResult ParseSYCLBuiltinType();
 
   ///@}
 
@@ -8859,15 +8853,6 @@
   ///
   TPResult TryParseFunctionDeclarator(bool MayHaveTrailingReturnType = false);
 
-<<<<<<< HEAD
-  /// SYCL Type Traits
-  // __builtin_num_fields, __builtin_num_bases
-  ExprResult ParseSYCLBuiltinNum();
-  // __builtin_field_type, __builtin_base_type
-  ExprResult ParseSYCLBuiltinType();
-
-  ExprResult ParseBuiltinPtrauthTypeDiscriminator();
-=======
   // When parsing an identifier after an arrow it may be a member expression,
   // in which case we should not annotate it as an independant expression
   // so we just lookup that name, if it's not a type the construct is not
@@ -8887,7 +8872,6 @@
   /// Try to skip a possibly empty sequence of 'attribute-specifier's without
   /// full validation of the syntactic structure of attributes.
   bool TrySkipAttributes();
->>>>>>> 301340ac
 
   //===--------------------------------------------------------------------===//
   // C++ 7: Declarations [dcl.dcl]
