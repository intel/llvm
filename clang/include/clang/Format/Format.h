//===--- Format.h - Format C++ code -----------------------------*- C++ -*-===//
//
// Part of the LLVM Project, under the Apache License v2.0 with LLVM Exceptions.
// See https://llvm.org/LICENSE.txt for license information.
// SPDX-License-Identifier: Apache-2.0 WITH LLVM-exception
//
//===----------------------------------------------------------------------===//
///
/// \file
/// Various functions to configurably format source code.
///
//===----------------------------------------------------------------------===//

#ifndef LLVM_CLANG_FORMAT_FORMAT_H
#define LLVM_CLANG_FORMAT_FORMAT_H

#include "clang/Basic/LangOptions.h"
#include "clang/Tooling/Core/Replacement.h"
#include "clang/Tooling/Inclusions/IncludeStyle.h"
#include "llvm/ADT/ArrayRef.h"
#include "llvm/Support/Regex.h"
#include <system_error>

namespace llvm {
namespace vfs {
class FileSystem;
}
} // namespace llvm

namespace clang {

class Lexer;
class SourceManager;
class DiagnosticConsumer;

namespace format {

enum class ParseError {
  Success = 0,
  Error,
  Unsuitable,
  BinPackTrailingCommaConflict
};
class ParseErrorCategory final : public std::error_category {
public:
  const char *name() const noexcept override;
  std::string message(int EV) const override;
};
const std::error_category &getParseCategory();
std::error_code make_error_code(ParseError e);

/// The ``FormatStyle`` is used to configure the formatting to follow
/// specific guidelines.
struct FormatStyle {
  // If the BasedOn: was InheritParentConfig and this style needs the file from
  // the parent directories. It is not part of the actual style for formatting.
  // Thus the // instead of ///.
  bool InheritsParentConfig;

  /// The extra indent or outdent of access modifiers, e.g. ``public:``.
  int AccessModifierOffset;

  /// Different styles for aligning after open brackets.
  enum BracketAlignmentStyle : unsigned char {
    /// Align parameters on the open bracket, e.g.:
    /// \code
    ///   someLongFunction(argument1,
    ///                    argument2);
    /// \endcode
    BAS_Align,
    /// Don't align, instead use ``ContinuationIndentWidth``, e.g.:
    /// \code
    ///   someLongFunction(argument1,
    ///       argument2);
    /// \endcode
    BAS_DontAlign,
    /// Always break after an open bracket, if the parameters don't fit
    /// on a single line, e.g.:
    /// \code
    ///   someLongFunction(
    ///       argument1, argument2);
    /// \endcode
    BAS_AlwaysBreak,
  };

  /// If ``true``, horizontally aligns arguments after an open bracket.
  ///
  /// This applies to round brackets (parentheses), angle brackets and square
  /// brackets.
  BracketAlignmentStyle AlignAfterOpenBracket;

  /// Styles for alignment of consecutive tokens. Tokens can be assignment signs
  /// (see
  /// ``AlignConsecutiveAssignments``), bitfield member separators (see
  /// ``AlignConsecutiveBitFields``), names in declarations (see
  /// ``AlignConsecutiveDeclarations``) or macro definitions (see
  /// ``AlignConsecutiveMacros``).
  enum AlignConsecutiveStyle {
    ACS_None,
    ACS_Consecutive,
    ACS_AcrossEmptyLines,
    ACS_AcrossComments,
    ACS_AcrossEmptyLinesAndComments
  };

  /// Style of aligning consecutive macro definitions.
  ///
  /// ``Consecutive`` will result in formattings like:
  /// \code
  ///   #define SHORT_NAME       42
  ///   #define LONGER_NAME      0x007f
  ///   #define EVEN_LONGER_NAME (2)
  ///   #define foo(x)           (x * x)
  ///   #define bar(y, z)        (y + z)
  /// \endcode
  ///
  /// Possible values:
  ///
  /// * ``ACS_None`` (in configuration: ``None``)
  ///    Do not align macro definitions on consecutive lines.
  ///
  /// * ``ACS_Consecutive`` (in configuration: ``Consecutive``)
  ///    Align macro definitions on consecutive lines. This will result in
  ///    formattings like:
  ///    \code
  ///      #define SHORT_NAME       42
  ///      #define LONGER_NAME      0x007f
  ///      #define EVEN_LONGER_NAME (2)
  ///
  ///      #define foo(x) (x * x)
  ///      /* some comment */
  ///      #define bar(y, z) (y + z)
  ///    \endcode
  ///
  /// * ``ACS_AcrossEmptyLines`` (in configuration: ``AcrossEmptyLines``)
  ///    Same as ACS_Consecutive, but also spans over empty lines, e.g.
  ///    \code
  ///      #define SHORT_NAME       42
  ///      #define LONGER_NAME      0x007f
  ///      #define EVEN_LONGER_NAME (2)
  ///
  ///      #define foo(x)           (x * x)
  ///      /* some comment */
  ///      #define bar(y, z) (y + z)
  ///    \endcode
  ///
  /// * ``ACS_AcrossComments`` (in configuration: ``AcrossComments``)
  ///    Same as ACS_Consecutive, but also spans over lines only containing
  ///    comments, e.g.
  ///    \code
  ///      #define SHORT_NAME       42
  ///      #define LONGER_NAME      0x007f
  ///      #define EVEN_LONGER_NAME (2)
  ///
  ///      #define foo(x)    (x * x)
  ///      /* some comment */
  ///      #define bar(y, z) (y + z)
  ///    \endcode
  ///
  /// * ``ACS_AcrossEmptyLinesAndComments``
  ///   (in configuration: ``AcrossEmptyLinesAndComments``)
  ///
  ///    Same as ACS_Consecutive, but also spans over lines only containing
  ///    comments and empty lines, e.g.
  ///    \code
  ///      #define SHORT_NAME       42
  ///      #define LONGER_NAME      0x007f
  ///      #define EVEN_LONGER_NAME (2)
  ///
  ///      #define foo(x)           (x * x)
  ///      /* some comment */
  ///      #define bar(y, z)        (y + z)
  ///    \endcode
  AlignConsecutiveStyle AlignConsecutiveMacros;

  /// Style of aligning consecutive assignments.
  ///
  /// ``Consecutive`` will result in formattings like:
  /// \code
  ///   int a            = 1;
  ///   int somelongname = 2;
  ///   double c         = 3;
  /// \endcode
  ///
  /// Possible values:
  ///
  /// * ``ACS_None`` (in configuration: ``None``)
  ///    Do not align assignments on consecutive lines.
  ///
  /// * ``ACS_Consecutive`` (in configuration: ``Consecutive``)
  ///    Align assignments on consecutive lines. This will result in
  ///    formattings like:
  ///    \code
  ///      int a            = 1;
  ///      int somelongname = 2;
  ///      double c         = 3;
  ///
  ///      int d = 3;
  ///      /* A comment. */
  ///      double e = 4;
  ///    \endcode
  ///
  /// * ``ACS_AcrossEmptyLines`` (in configuration: ``AcrossEmptyLines``)
  ///    Same as ACS_Consecutive, but also spans over empty lines, e.g.
  ///    \code
  ///      int a            = 1;
  ///      int somelongname = 2;
  ///      double c         = 3;
  ///
  ///      int d            = 3;
  ///      /* A comment. */
  ///      double e = 4;
  ///    \endcode
  ///
  /// * ``ACS_AcrossComments`` (in configuration: ``AcrossComments``)
  ///    Same as ACS_Consecutive, but also spans over lines only containing
  ///    comments, e.g.
  ///    \code
  ///      int a            = 1;
  ///      int somelongname = 2;
  ///      double c         = 3;
  ///
  ///      int d    = 3;
  ///      /* A comment. */
  ///      double e = 4;
  ///    \endcode
  ///
  /// * ``ACS_AcrossEmptyLinesAndComments``
  ///   (in configuration: ``AcrossEmptyLinesAndComments``)
  ///
  ///    Same as ACS_Consecutive, but also spans over lines only containing
  ///    comments and empty lines, e.g.
  ///    \code
  ///      int a            = 1;
  ///      int somelongname = 2;
  ///      double c         = 3;
  ///
  ///      int d            = 3;
  ///      /* A comment. */
  ///      double e         = 4;
  ///    \endcode
  AlignConsecutiveStyle AlignConsecutiveAssignments;

  /// Style of aligning consecutive bit field.
  ///
  /// ``Consecutive`` will align the bitfield separators of consecutive lines.
  /// This will result in formattings like:
  /// \code
  ///   int aaaa : 1;
  ///   int b    : 12;
  ///   int ccc  : 8;
  /// \endcode
  ///
  /// Possible values:
  ///
  /// * ``ACS_None`` (in configuration: ``None``)
  ///    Do not align bit fields on consecutive lines.
  ///
  /// * ``ACS_Consecutive`` (in configuration: ``Consecutive``)
  ///    Align bit fields on consecutive lines. This will result in
  ///    formattings like:
  ///    \code
  ///      int aaaa : 1;
  ///      int b    : 12;
  ///      int ccc  : 8;
  ///
  ///      int d : 2;
  ///      /* A comment. */
  ///      int ee : 3;
  ///    \endcode
  ///
  /// * ``ACS_AcrossEmptyLines`` (in configuration: ``AcrossEmptyLines``)
  ///    Same as ACS_Consecutive, but also spans over empty lines, e.g.
  ///    \code
  ///      int aaaa : 1;
  ///      int b    : 12;
  ///      int ccc  : 8;
  ///
  ///      int d    : 2;
  ///      /* A comment. */
  ///      int ee : 3;
  ///    \endcode
  ///
  /// * ``ACS_AcrossComments`` (in configuration: ``AcrossComments``)
  ///    Same as ACS_Consecutive, but also spans over lines only containing
  ///    comments, e.g.
  ///    \code
  ///      int aaaa : 1;
  ///      int b    : 12;
  ///      int ccc  : 8;
  ///
  ///      int d  : 2;
  ///      /* A comment. */
  ///      int ee : 3;
  ///    \endcode
  ///
  /// * ``ACS_AcrossEmptyLinesAndComments``
  ///   (in configuration: ``AcrossEmptyLinesAndComments``)
  ///
  ///    Same as ACS_Consecutive, but also spans over lines only containing
  ///    comments and empty lines, e.g.
  ///    \code
  ///      int aaaa : 1;
  ///      int b    : 12;
  ///      int ccc  : 8;
  ///
  ///      int d    : 2;
  ///      /* A comment. */
  ///      int ee   : 3;
  ///    \endcode
  AlignConsecutiveStyle AlignConsecutiveBitFields;

  /// Style of aligning consecutive declarations.
  ///
  /// ``Consecutive`` will align the declaration names of consecutive lines.
  /// This will result in formattings like:
  /// \code
  ///   int         aaaa = 12;
  ///   float       b = 23;
  ///   std::string ccc;
  /// \endcode
  ///
  /// Possible values:
  ///
  /// * ``ACS_None`` (in configuration: ``None``)
  ///    Do not align bit declarations on consecutive lines.
  ///
  /// * ``ACS_Consecutive`` (in configuration: ``Consecutive``)
  ///    Align declarations on consecutive lines. This will result in
  ///    formattings like:
  ///    \code
  ///      int         aaaa = 12;
  ///      float       b = 23;
  ///      std::string ccc;
  ///
  ///      int a = 42;
  ///      /* A comment. */
  ///      bool c = false;
  ///    \endcode
  ///
  /// * ``ACS_AcrossEmptyLines`` (in configuration: ``AcrossEmptyLines``)
  ///    Same as ACS_Consecutive, but also spans over empty lines, e.g.
  ///    \code
  ///      int         aaaa = 12;
  ///      float       b = 23;
  ///      std::string ccc;
  ///
  ///      int         a = 42;
  ///      /* A comment. */
  ///      bool c = false;
  ///    \endcode
  ///
  /// * ``ACS_AcrossComments`` (in configuration: ``AcrossComments``)
  ///    Same as ACS_Consecutive, but also spans over lines only containing
  ///    comments, e.g.
  ///    \code
  ///      int         aaaa = 12;
  ///      float       b = 23;
  ///      std::string ccc;
  ///
  ///      int  a = 42;
  ///      /* A comment. */
  ///      bool c = false;
  ///    \endcode
  ///
  /// * ``ACS_AcrossEmptyLinesAndComments``
  ///   (in configuration: ``AcrossEmptyLinesAndComments``)
  ///
  ///    Same as ACS_Consecutive, but also spans over lines only containing
  ///    comments and empty lines, e.g.
  ///    \code
  ///      int         aaaa = 12;
  ///      float       b = 23;
  ///      std::string ccc;
  ///
  ///      int         a = 42;
  ///      /* A comment. */
  ///      bool        c = false;
  ///    \endcode
  AlignConsecutiveStyle AlignConsecutiveDeclarations;

  /// Different styles for aligning escaped newlines.
  enum EscapedNewlineAlignmentStyle : unsigned char {
    /// Don't align escaped newlines.
    /// \code
    ///   #define A \
    ///     int aaaa; \
    ///     int b; \
    ///     int dddddddddd;
    /// \endcode
    ENAS_DontAlign,
    /// Align escaped newlines as far left as possible.
    /// \code
    ///   true:
    ///   #define A   \
    ///     int aaaa; \
    ///     int b;    \
    ///     int dddddddddd;
    ///
    ///   false:
    /// \endcode
    ENAS_Left,
    /// Align escaped newlines in the right-most column.
    /// \code
    ///   #define A                                                                      \
    ///     int aaaa;                                                                    \
    ///     int b;                                                                       \
    ///     int dddddddddd;
    /// \endcode
    ENAS_Right,
  };

  /// Options for aligning backslashes in escaped newlines.
  EscapedNewlineAlignmentStyle AlignEscapedNewlines;

  /// Different styles for aligning operands.
  enum OperandAlignmentStyle : unsigned char {
    /// Do not align operands of binary and ternary expressions.
    /// The wrapped lines are indented ``ContinuationIndentWidth`` spaces from
    /// the start of the line.
    OAS_DontAlign,
    /// Horizontally align operands of binary and ternary expressions.
    ///
    /// Specifically, this aligns operands of a single expression that needs
    /// to be split over multiple lines, e.g.:
    /// \code
    ///   int aaa = bbbbbbbbbbbbbbb +
    ///             ccccccccccccccc;
    /// \endcode
    ///
    /// When ``BreakBeforeBinaryOperators`` is set, the wrapped operator is
    /// aligned with the operand on the first line.
    /// \code
    ///   int aaa = bbbbbbbbbbbbbbb
    ///             + ccccccccccccccc;
    /// \endcode
    OAS_Align,
    /// Horizontally align operands of binary and ternary expressions.
    ///
    /// This is similar to ``AO_Align``, except when
    /// ``BreakBeforeBinaryOperators`` is set, the operator is un-indented so
    /// that the wrapped operand is aligned with the operand on the first line.
    /// \code
    ///   int aaa = bbbbbbbbbbbbbbb
    ///           + ccccccccccccccc;
    /// \endcode
    OAS_AlignAfterOperator,
  };

  /// If ``true``, horizontally align operands of binary and ternary
  /// expressions.
  OperandAlignmentStyle AlignOperands;

  /// If ``true``, aligns trailing comments.
  /// \code
  ///   true:                                   false:
  ///   int a;     // My comment a      vs.     int a; // My comment a
  ///   int b = 2; // comment  b                int b = 2; // comment about b
  /// \endcode
  bool AlignTrailingComments;

  /// \brief If a function call or braced initializer list doesn't fit on a
  /// line, allow putting all arguments onto the next line, even if
  /// ``BinPackArguments`` is ``false``.
  /// \code
  ///   true:
  ///   callFunction(
  ///       a, b, c, d);
  ///
  ///   false:
  ///   callFunction(a,
  ///                b,
  ///                c,
  ///                d);
  /// \endcode
  bool AllowAllArgumentsOnNextLine;

  /// \brief If a constructor definition with a member initializer list doesn't
  /// fit on a single line, allow putting all member initializers onto the next
  /// line, if ```ConstructorInitializerAllOnOneLineOrOnePerLine``` is true.
  /// Note that this parameter has no effect if
  /// ```ConstructorInitializerAllOnOneLineOrOnePerLine``` is false.
  /// \code
  ///   true:
  ///   MyClass::MyClass() :
  ///       member0(0), member1(2) {}
  ///
  ///   false:
  ///   MyClass::MyClass() :
  ///       member0(0),
  ///       member1(2) {}
  bool AllowAllConstructorInitializersOnNextLine;

  /// If the function declaration doesn't fit on a line,
  /// allow putting all parameters of a function declaration onto
  /// the next line even if ``BinPackParameters`` is ``false``.
  /// \code
  ///   true:
  ///   void myFunction(
  ///       int a, int b, int c, int d, int e);
  ///
  ///   false:
  ///   void myFunction(int a,
  ///                   int b,
  ///                   int c,
  ///                   int d,
  ///                   int e);
  /// \endcode
  bool AllowAllParametersOfDeclarationOnNextLine;

  /// Allow short enums on a single line.
  /// \code
  ///   true:
  ///   enum { A, B } myEnum;
  ///
  ///   false:
  ///   enum
  ///   {
  ///     A,
  ///     B
  ///   } myEnum;
  /// \endcode
  bool AllowShortEnumsOnASingleLine;

  /// Different styles for merging short blocks containing at most one
  /// statement.
  enum ShortBlockStyle : unsigned char {
    /// Never merge blocks into a single line.
    /// \code
    ///   while (true) {
    ///   }
    ///   while (true) {
    ///     continue;
    ///   }
    /// \endcode
    SBS_Never,
    /// Only merge empty blocks.
    /// \code
    ///   while (true) {}
    ///   while (true) {
    ///     continue;
    ///   }
    /// \endcode
    SBS_Empty,
    /// Always merge short blocks into a single line.
    /// \code
    ///   while (true) {}
    ///   while (true) { continue; }
    /// \endcode
    SBS_Always,
  };

  /// Dependent on the value, ``while (true) { continue; }`` can be put on a
  /// single line.
  ShortBlockStyle AllowShortBlocksOnASingleLine;

  /// If ``true``, short case labels will be contracted to a single line.
  /// \code
  ///   true:                                   false:
  ///   switch (a) {                    vs.     switch (a) {
  ///   case 1: x = 1; break;                   case 1:
  ///   case 2: return;                           x = 1;
  ///   }                                         break;
  ///                                           case 2:
  ///                                             return;
  ///                                           }
  /// \endcode
  bool AllowShortCaseLabelsOnASingleLine;

  /// Different styles for merging short functions containing at most one
  /// statement.
  enum ShortFunctionStyle : unsigned char {
    /// Never merge functions into a single line.
    SFS_None,
    /// Only merge functions defined inside a class. Same as "inline",
    /// except it does not implies "empty": i.e. top level empty functions
    /// are not merged either.
    /// \code
    ///   class Foo {
    ///     void f() { foo(); }
    ///   };
    ///   void f() {
    ///     foo();
    ///   }
    ///   void f() {
    ///   }
    /// \endcode
    SFS_InlineOnly,
    /// Only merge empty functions.
    /// \code
    ///   void f() {}
    ///   void f2() {
    ///     bar2();
    ///   }
    /// \endcode
    SFS_Empty,
    /// Only merge functions defined inside a class. Implies "empty".
    /// \code
    ///   class Foo {
    ///     void f() { foo(); }
    ///   };
    ///   void f() {
    ///     foo();
    ///   }
    ///   void f() {}
    /// \endcode
    SFS_Inline,
    /// Merge all functions fitting on a single line.
    /// \code
    ///   class Foo {
    ///     void f() { foo(); }
    ///   };
    ///   void f() { bar(); }
    /// \endcode
    SFS_All,
  };

  /// Dependent on the value, ``int f() { return 0; }`` can be put on a
  /// single line.
  ShortFunctionStyle AllowShortFunctionsOnASingleLine;

  /// Different styles for handling short if lines
  enum ShortIfStyle : unsigned char {
    /// Never put short ifs on the same line.
    /// \code
    ///   if (a)
    ///     return ;
    ///   else {
    ///     return;
    ///   }
    /// \endcode
    SIS_Never,
    /// Without else put short ifs on the same line only if
    /// the else is not a compound statement.
    /// \code
    ///   if (a) return;
    ///   else
    ///     return;
    /// \endcode
    SIS_WithoutElse,
    /// Always put short ifs on the same line if
    /// the else is not a compound statement or not.
    /// \code
    ///   if (a) return;
    ///   else {
    ///     return;
    ///   }
    /// \endcode
    SIS_Always,
  };

  /// If ``true``, ``if (a) return;`` can be put on a single line.
  ShortIfStyle AllowShortIfStatementsOnASingleLine;

  /// Different styles for merging short lambdas containing at most one
  /// statement.
  enum ShortLambdaStyle : unsigned char {
    /// Never merge lambdas into a single line.
    SLS_None,
    /// Only merge empty lambdas.
    /// \code
    ///   auto lambda = [](int a) {}
    ///   auto lambda2 = [](int a) {
    ///       return a;
    ///   };
    /// \endcode
    SLS_Empty,
    /// Merge lambda into a single line if argument of a function.
    /// \code
    ///   auto lambda = [](int a) {
    ///       return a;
    ///   };
    ///   sort(a.begin(), a.end(), ()[] { return x < y; })
    /// \endcode
    SLS_Inline,
    /// Merge all lambdas fitting on a single line.
    /// \code
    ///   auto lambda = [](int a) {}
    ///   auto lambda2 = [](int a) { return a; };
    /// \endcode
    SLS_All,
  };

  /// Dependent on the value, ``auto lambda []() { return 0; }`` can be put on a
  /// single line.
  ShortLambdaStyle AllowShortLambdasOnASingleLine;

  /// If ``true``, ``while (true) continue;`` can be put on a single
  /// line.
  bool AllowShortLoopsOnASingleLine;

  /// Different ways to break after the function definition return type.
  /// This option is **deprecated** and is retained for backwards compatibility.
  enum DefinitionReturnTypeBreakingStyle : unsigned char {
    /// Break after return type automatically.
    /// ``PenaltyReturnTypeOnItsOwnLine`` is taken into account.
    DRTBS_None,
    /// Always break after the return type.
    DRTBS_All,
    /// Always break after the return types of top-level functions.
    DRTBS_TopLevel,
  };

  /// Different ways to break after the function definition or
  /// declaration return type.
  enum ReturnTypeBreakingStyle : unsigned char {
    /// Break after return type automatically.
    /// ``PenaltyReturnTypeOnItsOwnLine`` is taken into account.
    /// \code
    ///   class A {
    ///     int f() { return 0; };
    ///   };
    ///   int f();
    ///   int f() { return 1; }
    /// \endcode
    RTBS_None,
    /// Always break after the return type.
    /// \code
    ///   class A {
    ///     int
    ///     f() {
    ///       return 0;
    ///     };
    ///   };
    ///   int
    ///   f();
    ///   int
    ///   f() {
    ///     return 1;
    ///   }
    /// \endcode
    RTBS_All,
    /// Always break after the return types of top-level functions.
    /// \code
    ///   class A {
    ///     int f() { return 0; };
    ///   };
    ///   int
    ///   f();
    ///   int
    ///   f() {
    ///     return 1;
    ///   }
    /// \endcode
    RTBS_TopLevel,
    /// Always break after the return type of function definitions.
    /// \code
    ///   class A {
    ///     int
    ///     f() {
    ///       return 0;
    ///     };
    ///   };
    ///   int f();
    ///   int
    ///   f() {
    ///     return 1;
    ///   }
    /// \endcode
    RTBS_AllDefinitions,
    /// Always break after the return type of top-level definitions.
    /// \code
    ///   class A {
    ///     int f() { return 0; };
    ///   };
    ///   int f();
    ///   int
    ///   f() {
    ///     return 1;
    ///   }
    /// \endcode
    RTBS_TopLevelDefinitions,
  };

  /// The function definition return type breaking style to use.  This
  /// option is **deprecated** and is retained for backwards compatibility.
  DefinitionReturnTypeBreakingStyle AlwaysBreakAfterDefinitionReturnType;

  /// The function declaration return type breaking style to use.
  ReturnTypeBreakingStyle AlwaysBreakAfterReturnType;

  /// If ``true``, always break before multiline string literals.
  ///
  /// This flag is mean to make cases where there are multiple multiline strings
  /// in a file look more consistent. Thus, it will only take effect if wrapping
  /// the string at that point leads to it being indented
  /// ``ContinuationIndentWidth`` spaces from the start of the line.
  /// \code
  ///    true:                                  false:
  ///    aaaa =                         vs.     aaaa = "bbbb"
  ///        "bbbb"                                    "cccc";
  ///        "cccc";
  /// \endcode
  bool AlwaysBreakBeforeMultilineStrings;

  /// Different ways to break after the template declaration.
  enum BreakTemplateDeclarationsStyle : unsigned char {
    /// Do not force break before declaration.
    /// ``PenaltyBreakTemplateDeclaration`` is taken into account.
    /// \code
    ///    template <typename T> T foo() {
    ///    }
    ///    template <typename T> T foo(int aaaaaaaaaaaaaaaaaaaaa,
    ///                                int bbbbbbbbbbbbbbbbbbbbb) {
    ///    }
    /// \endcode
    BTDS_No,
    /// Force break after template declaration only when the following
    /// declaration spans multiple lines.
    /// \code
    ///    template <typename T> T foo() {
    ///    }
    ///    template <typename T>
    ///    T foo(int aaaaaaaaaaaaaaaaaaaaa,
    ///          int bbbbbbbbbbbbbbbbbbbbb) {
    ///    }
    /// \endcode
    BTDS_MultiLine,
    /// Always break after template declaration.
    /// \code
    ///    template <typename T>
    ///    T foo() {
    ///    }
    ///    template <typename T>
    ///    T foo(int aaaaaaaaaaaaaaaaaaaaa,
    ///          int bbbbbbbbbbbbbbbbbbbbb) {
    ///    }
    /// \endcode
    BTDS_Yes
  };

  /// The template declaration breaking style to use.
  BreakTemplateDeclarationsStyle AlwaysBreakTemplateDeclarations;

  /// A vector of strings that should be interpreted as attributes/qualifiers
  /// instead of identifiers. This can be useful for language extensions or
  /// static analyzer annotations.
  ///
  /// For example:
  /// \code
  ///   x = (char *__capability)&y;
  ///   int function(void) __ununsed;
  ///   void only_writes_to_buffer(char *__output buffer);
  /// \endcode
  ///
  /// In the .clang-format configuration file, this can be configured like:
  /// \code{.yaml}
  ///   AttributeMacros: ['__capability', '__output', '__ununsed']
  /// \endcode
  ///
  std::vector<std::string> AttributeMacros;

  /// If ``false``, a function call's arguments will either be all on the
  /// same line or will have one line each.
  /// \code
  ///   true:
  ///   void f() {
  ///     f(aaaaaaaaaaaaaaaaaaaa, aaaaaaaaaaaaaaaaaaaa,
  ///       aaaaaaaaaaaaaaaaaaaaaaaaaaaaaaaaaaaaaaaaaaa);
  ///   }
  ///
  ///   false:
  ///   void f() {
  ///     f(aaaaaaaaaaaaaaaaaaaa,
  ///       aaaaaaaaaaaaaaaaaaaa,
  ///       aaaaaaaaaaaaaaaaaaaaaaaaaaaaaaaaaaaaaaaaaaa);
  ///   }
  /// \endcode
  bool BinPackArguments;

  /// The style of inserting trailing commas into container literals.
  enum TrailingCommaStyle : unsigned char {
    /// Do not insert trailing commas.
    TCS_None,
    /// Insert trailing commas in container literals that were wrapped over
    /// multiple lines. Note that this is conceptually incompatible with
    /// bin-packing, because the trailing comma is used as an indicator
    /// that a container should be formatted one-per-line (i.e. not bin-packed).
    /// So inserting a trailing comma counteracts bin-packing.
    TCS_Wrapped,
  };

  /// If set to ``TCS_Wrapped`` will insert trailing commas in container
  /// literals (arrays and objects) that wrap across multiple lines.
  /// It is currently only available for JavaScript
  /// and disabled by default ``TCS_None``.
  /// ``InsertTrailingCommas`` cannot be used together with ``BinPackArguments``
  /// as inserting the comma disables bin-packing.
  /// \code
  ///   TSC_Wrapped:
  ///   const someArray = [
  ///   aaaaaaaaaaaaaaaaaaaaaaaaaa,
  ///   aaaaaaaaaaaaaaaaaaaaaaaaaa,
  ///   aaaaaaaaaaaaaaaaaaaaaaaaaa,
  ///   //                        ^ inserted
  ///   ]
  /// \endcode
  TrailingCommaStyle InsertTrailingCommas;

  /// If ``false``, a function declaration's or function definition's
  /// parameters will either all be on the same line or will have one line each.
  /// \code
  ///   true:
  ///   void f(int aaaaaaaaaaaaaaaaaaaa, int aaaaaaaaaaaaaaaaaaaa,
  ///          int aaaaaaaaaaaaaaaaaaaaaaaaaaaaaaaaaaaaaaaaaaa) {}
  ///
  ///   false:
  ///   void f(int aaaaaaaaaaaaaaaaaaaa,
  ///          int aaaaaaaaaaaaaaaaaaaa,
  ///          int aaaaaaaaaaaaaaaaaaaaaaaaaaaaaaaaaaaaaaaaaaa) {}
  /// \endcode
  bool BinPackParameters;

  /// The style of wrapping parameters on the same line (bin-packed) or
  /// on one line each.
  enum BinPackStyle : unsigned char {
    /// Automatically determine parameter bin-packing behavior.
    BPS_Auto,
    /// Always bin-pack parameters.
    BPS_Always,
    /// Never bin-pack parameters.
    BPS_Never,
  };

  /// The style of breaking before or after binary operators.
  enum BinaryOperatorStyle : unsigned char {
    /// Break after operators.
    /// \code
    ///    LooooooooooongType loooooooooooooooooooooongVariable =
    ///        someLooooooooooooooooongFunction();
    ///
    ///    bool value = aaaaaaaaaaaaaaaaaaaaaaaaaaaaaaaaaaaaaaaaaaaaa +
    ///                         aaaaaaaaaaaaaaaaaaaaaaaaaaaaaaaaaaaaa ==
    ///                     aaaaaaaaaaaaaaaaaaaaaaaaaaaaaaaaaaaaaaaaa &&
    ///                 aaaaaaaaaaaaaaaaaaaaaaaaaaaaaaaaaaaaaaaaaaaaa >
    ///                     ccccccccccccccccccccccccccccccccccccccccc;
    /// \endcode
    BOS_None,
    /// Break before operators that aren't assignments.
    /// \code
    ///    LooooooooooongType loooooooooooooooooooooongVariable =
    ///        someLooooooooooooooooongFunction();
    ///
    ///    bool value = aaaaaaaaaaaaaaaaaaaaaaaaaaaaaaaaaaaaaaaaaaaaa
    ///                         + aaaaaaaaaaaaaaaaaaaaaaaaaaaaaaaaaaaaa
    ///                     == aaaaaaaaaaaaaaaaaaaaaaaaaaaaaaaaaaaaaaaaa
    ///                 && aaaaaaaaaaaaaaaaaaaaaaaaaaaaaaaaaaaaaaaaaaaaa
    ///                        > ccccccccccccccccccccccccccccccccccccccccc;
    /// \endcode
    BOS_NonAssignment,
    /// Break before operators.
    /// \code
    ///    LooooooooooongType loooooooooooooooooooooongVariable
    ///        = someLooooooooooooooooongFunction();
    ///
    ///    bool value = aaaaaaaaaaaaaaaaaaaaaaaaaaaaaaaaaaaaaaaaaaaaa
    ///                         + aaaaaaaaaaaaaaaaaaaaaaaaaaaaaaaaaaaaa
    ///                     == aaaaaaaaaaaaaaaaaaaaaaaaaaaaaaaaaaaaaaaaa
    ///                 && aaaaaaaaaaaaaaaaaaaaaaaaaaaaaaaaaaaaaaaaaaaaa
    ///                        > ccccccccccccccccccccccccccccccccccccccccc;
    /// \endcode
    BOS_All,
  };

  /// The way to wrap binary operators.
  BinaryOperatorStyle BreakBeforeBinaryOperators;

  /// Different ways to attach braces to their surrounding context.
  enum BraceBreakingStyle : unsigned char {
    /// Always attach braces to surrounding context.
    /// \code
    ///   namespace N {
    ///   enum E {
    ///     E1,
    ///     E2,
    ///   };
    ///
    ///   class C {
    ///   public:
    ///     C();
    ///   };
    ///
    ///   bool baz(int i) {
    ///     try {
    ///       do {
    ///         switch (i) {
    ///         case 1: {
    ///           foobar();
    ///           break;
    ///         }
    ///         default: {
    ///           break;
    ///         }
    ///         }
    ///       } while (--i);
    ///       return true;
    ///     } catch (...) {
    ///       handleError();
    ///       return false;
    ///     }
    ///   }
    ///
    ///   void foo(bool b) {
    ///     if (b) {
    ///       baz(2);
    ///     } else {
    ///       baz(5);
    ///     }
    ///   }
    ///
    ///   void bar() { foo(true); }
    ///   } // namespace N
    /// \endcode
    BS_Attach,
    /// Like ``Attach``, but break before braces on function, namespace and
    /// class definitions.
    /// \code
    ///   namespace N
    ///   {
    ///   enum E {
    ///     E1,
    ///     E2,
    ///   };
    ///
    ///   class C
    ///   {
    ///   public:
    ///     C();
    ///   };
    ///
    ///   bool baz(int i)
    ///   {
    ///     try {
    ///       do {
    ///         switch (i) {
    ///         case 1: {
    ///           foobar();
    ///           break;
    ///         }
    ///         default: {
    ///           break;
    ///         }
    ///         }
    ///       } while (--i);
    ///       return true;
    ///     } catch (...) {
    ///       handleError();
    ///       return false;
    ///     }
    ///   }
    ///
    ///   void foo(bool b)
    ///   {
    ///     if (b) {
    ///       baz(2);
    ///     } else {
    ///       baz(5);
    ///     }
    ///   }
    ///
    ///   void bar() { foo(true); }
    ///   } // namespace N
    /// \endcode
    BS_Linux,
    /// Like ``Attach``, but break before braces on enum, function, and record
    /// definitions.
    /// \code
    ///   namespace N {
    ///   enum E
    ///   {
    ///     E1,
    ///     E2,
    ///   };
    ///
    ///   class C
    ///   {
    ///   public:
    ///     C();
    ///   };
    ///
    ///   bool baz(int i)
    ///   {
    ///     try {
    ///       do {
    ///         switch (i) {
    ///         case 1: {
    ///           foobar();
    ///           break;
    ///         }
    ///         default: {
    ///           break;
    ///         }
    ///         }
    ///       } while (--i);
    ///       return true;
    ///     } catch (...) {
    ///       handleError();
    ///       return false;
    ///     }
    ///   }
    ///
    ///   void foo(bool b)
    ///   {
    ///     if (b) {
    ///       baz(2);
    ///     } else {
    ///       baz(5);
    ///     }
    ///   }
    ///
    ///   void bar() { foo(true); }
    ///   } // namespace N
    /// \endcode
    BS_Mozilla,
    /// Like ``Attach``, but break before function definitions, ``catch``, and
    /// ``else``.
    /// \code
    ///   namespace N {
    ///   enum E {
    ///     E1,
    ///     E2,
    ///   };
    ///
    ///   class C {
    ///   public:
    ///     C();
    ///   };
    ///
    ///   bool baz(int i)
    ///   {
    ///     try {
    ///       do {
    ///         switch (i) {
    ///         case 1: {
    ///           foobar();
    ///           break;
    ///         }
    ///         default: {
    ///           break;
    ///         }
    ///         }
    ///       } while (--i);
    ///       return true;
    ///     }
    ///     catch (...) {
    ///       handleError();
    ///       return false;
    ///     }
    ///   }
    ///
    ///   void foo(bool b)
    ///   {
    ///     if (b) {
    ///       baz(2);
    ///     }
    ///     else {
    ///       baz(5);
    ///     }
    ///   }
    ///
    ///   void bar() { foo(true); }
    ///   } // namespace N
    /// \endcode
    BS_Stroustrup,
    /// Always break before braces.
    /// \code
    ///   namespace N
    ///   {
    ///   enum E
    ///   {
    ///     E1,
    ///     E2,
    ///   };
    ///
    ///   class C
    ///   {
    ///   public:
    ///     C();
    ///   };
    ///
    ///   bool baz(int i)
    ///   {
    ///     try
    ///     {
    ///       do
    ///       {
    ///         switch (i)
    ///         {
    ///         case 1:
    ///         {
    ///           foobar();
    ///           break;
    ///         }
    ///         default:
    ///         {
    ///           break;
    ///         }
    ///         }
    ///       } while (--i);
    ///       return true;
    ///     }
    ///     catch (...)
    ///     {
    ///       handleError();
    ///       return false;
    ///     }
    ///   }
    ///
    ///   void foo(bool b)
    ///   {
    ///     if (b)
    ///     {
    ///       baz(2);
    ///     }
    ///     else
    ///     {
    ///       baz(5);
    ///     }
    ///   }
    ///
    ///   void bar() { foo(true); }
    ///   } // namespace N
    /// \endcode
    BS_Allman,
    /// Like ``Allman`` but always indent braces and line up code with braces.
    /// \code
    ///   namespace N
    ///     {
    ///   enum E
    ///     {
    ///     E1,
    ///     E2,
    ///     };
    ///
    ///   class C
    ///     {
    ///   public:
    ///     C();
    ///     };
    ///
    ///   bool baz(int i)
    ///     {
    ///     try
    ///       {
    ///       do
    ///         {
    ///         switch (i)
    ///           {
    ///           case 1:
    ///           {
    ///           foobar();
    ///           break;
    ///           }
    ///           default:
    ///           {
    ///           break;
    ///           }
    ///           }
    ///         } while (--i);
    ///       return true;
    ///       }
    ///     catch (...)
    ///       {
    ///       handleError();
    ///       return false;
    ///       }
    ///     }
    ///
    ///   void foo(bool b)
    ///     {
    ///     if (b)
    ///       {
    ///       baz(2);
    ///       }
    ///     else
    ///       {
    ///       baz(5);
    ///       }
    ///     }
    ///
    ///   void bar() { foo(true); }
    ///     } // namespace N
    /// \endcode
    BS_Whitesmiths,
    /// Always break before braces and add an extra level of indentation to
    /// braces of control statements, not to those of class, function
    /// or other definitions.
    /// \code
    ///   namespace N
    ///   {
    ///   enum E
    ///   {
    ///     E1,
    ///     E2,
    ///   };
    ///
    ///   class C
    ///   {
    ///   public:
    ///     C();
    ///   };
    ///
    ///   bool baz(int i)
    ///   {
    ///     try
    ///       {
    ///         do
    ///           {
    ///             switch (i)
    ///               {
    ///               case 1:
    ///                 {
    ///                   foobar();
    ///                   break;
    ///                 }
    ///               default:
    ///                 {
    ///                   break;
    ///                 }
    ///               }
    ///           }
    ///         while (--i);
    ///         return true;
    ///       }
    ///     catch (...)
    ///       {
    ///         handleError();
    ///         return false;
    ///       }
    ///   }
    ///
    ///   void foo(bool b)
    ///   {
    ///     if (b)
    ///       {
    ///         baz(2);
    ///       }
    ///     else
    ///       {
    ///         baz(5);
    ///       }
    ///   }
    ///
    ///   void bar() { foo(true); }
    ///   } // namespace N
    /// \endcode
    BS_GNU,
    /// Like ``Attach``, but break before functions.
    /// \code
    ///   namespace N {
    ///   enum E {
    ///     E1,
    ///     E2,
    ///   };
    ///
    ///   class C {
    ///   public:
    ///     C();
    ///   };
    ///
    ///   bool baz(int i)
    ///   {
    ///     try {
    ///       do {
    ///         switch (i) {
    ///         case 1: {
    ///           foobar();
    ///           break;
    ///         }
    ///         default: {
    ///           break;
    ///         }
    ///         }
    ///       } while (--i);
    ///       return true;
    ///     } catch (...) {
    ///       handleError();
    ///       return false;
    ///     }
    ///   }
    ///
    ///   void foo(bool b)
    ///   {
    ///     if (b) {
    ///       baz(2);
    ///     } else {
    ///       baz(5);
    ///     }
    ///   }
    ///
    ///   void bar() { foo(true); }
    ///   } // namespace N
    /// \endcode
    BS_WebKit,
    /// Configure each individual brace in `BraceWrapping`.
    BS_Custom
  };

  /// The brace breaking style to use.
  BraceBreakingStyle BreakBeforeBraces;

  /// Different ways to wrap braces after control statements.
  enum BraceWrappingAfterControlStatementStyle : unsigned char {
    /// Never wrap braces after a control statement.
    /// \code
    ///   if (foo()) {
    ///   } else {
    ///   }
    ///   for (int i = 0; i < 10; ++i) {
    ///   }
    /// \endcode
    BWACS_Never,
    /// Only wrap braces after a multi-line control statement.
    /// \code
    ///   if (foo && bar &&
    ///       baz)
    ///   {
    ///     quux();
    ///   }
    ///   while (foo || bar) {
    ///   }
    /// \endcode
    BWACS_MultiLine,
    /// Always wrap braces after a control statement.
    /// \code
    ///   if (foo())
    ///   {
    ///   } else
    ///   {}
    ///   for (int i = 0; i < 10; ++i)
    ///   {}
    /// \endcode
    BWACS_Always
  };

  /// Precise control over the wrapping of braces.
  /// \code
  ///   # Should be declared this way:
  ///   BreakBeforeBraces: Custom
  ///   BraceWrapping:
  ///       AfterClass: true
  /// \endcode
  struct BraceWrappingFlags {
    /// Wrap case labels.
    /// \code
    ///   false:                                true:
    ///   switch (foo) {                vs.     switch (foo) {
    ///     case 1: {                             case 1:
    ///       bar();                              {
    ///       break;                                bar();
    ///     }                                       break;
    ///     default: {                            }
    ///       plop();                             default:
    ///     }                                     {
    ///   }                                         plop();
    ///                                           }
    ///                                         }
    /// \endcode
    bool AfterCaseLabel;
    /// Wrap class definitions.
    /// \code
    ///   true:
    ///   class foo {};
    ///
    ///   false:
    ///   class foo
    ///   {};
    /// \endcode
    bool AfterClass;

    /// Wrap control statements (``if``/``for``/``while``/``switch``/..).
    BraceWrappingAfterControlStatementStyle AfterControlStatement;
    /// Wrap enum definitions.
    /// \code
    ///   true:
    ///   enum X : int
    ///   {
    ///     B
    ///   };
    ///
    ///   false:
    ///   enum X : int { B };
    /// \endcode
    bool AfterEnum;
    /// Wrap function definitions.
    /// \code
    ///   true:
    ///   void foo()
    ///   {
    ///     bar();
    ///     bar2();
    ///   }
    ///
    ///   false:
    ///   void foo() {
    ///     bar();
    ///     bar2();
    ///   }
    /// \endcode
    bool AfterFunction;
    /// Wrap namespace definitions.
    /// \code
    ///   true:
    ///   namespace
    ///   {
    ///   int foo();
    ///   int bar();
    ///   }
    ///
    ///   false:
    ///   namespace {
    ///   int foo();
    ///   int bar();
    ///   }
    /// \endcode
    bool AfterNamespace;
    /// Wrap ObjC definitions (interfaces, implementations...).
    /// \note @autoreleasepool and @synchronized blocks are wrapped
    /// according to `AfterControlStatement` flag.
    bool AfterObjCDeclaration;
    /// Wrap struct definitions.
    /// \code
    ///   true:
    ///   struct foo
    ///   {
    ///     int x;
    ///   };
    ///
    ///   false:
    ///   struct foo {
    ///     int x;
    ///   };
    /// \endcode
    bool AfterStruct;
    /// Wrap union definitions.
    /// \code
    ///   true:
    ///   union foo
    ///   {
    ///     int x;
    ///   }
    ///
    ///   false:
    ///   union foo {
    ///     int x;
    ///   }
    /// \endcode
    bool AfterUnion;
    /// Wrap extern blocks.
    /// \code
    ///   true:
    ///   extern "C"
    ///   {
    ///     int foo();
    ///   }
    ///
    ///   false:
    ///   extern "C" {
    ///   int foo();
    ///   }
    /// \endcode
    bool AfterExternBlock; // Partially superseded by IndentExternBlock
    /// Wrap before ``catch``.
    /// \code
    ///   true:
    ///   try {
    ///     foo();
    ///   }
    ///   catch () {
    ///   }
    ///
    ///   false:
    ///   try {
    ///     foo();
    ///   } catch () {
    ///   }
    /// \endcode
    bool BeforeCatch;
    /// Wrap before ``else``.
    /// \code
    ///   true:
    ///   if (foo()) {
    ///   }
    ///   else {
    ///   }
    ///
    ///   false:
    ///   if (foo()) {
    ///   } else {
    ///   }
    /// \endcode
    bool BeforeElse;
    /// Wrap lambda block.
    /// \code
    ///   true:
    ///   connect(
    ///     []()
    ///     {
    ///       foo();
    ///       bar();
    ///     });
    ///
    ///   false:
    ///   connect([]() {
    ///     foo();
    ///     bar();
    ///   });
    /// \endcode
    bool BeforeLambdaBody;
    /// Wrap before ``while``.
    /// \code
    ///   true:
    ///   do {
    ///     foo();
    ///   }
    ///   while (1);
    ///
    ///   false:
    ///   do {
    ///     foo();
    ///   } while (1);
    /// \endcode
    bool BeforeWhile;
    /// Indent the wrapped braces themselves.
    bool IndentBraces;
    /// If ``false``, empty function body can be put on a single line.
    /// This option is used only if the opening brace of the function has
    /// already been wrapped, i.e. the `AfterFunction` brace wrapping mode is
    /// set, and the function could/should not be put on a single line (as per
    /// `AllowShortFunctionsOnASingleLine` and constructor formatting options).
    /// \code
    ///   int f()   vs.   int f()
    ///   {}              {
    ///                   }
    /// \endcode
    ///
    bool SplitEmptyFunction;
    /// If ``false``, empty record (e.g. class, struct or union) body
    /// can be put on a single line. This option is used only if the opening
    /// brace of the record has already been wrapped, i.e. the `AfterClass`
    /// (for classes) brace wrapping mode is set.
    /// \code
    ///   class Foo   vs.  class Foo
    ///   {}               {
    ///                    }
    /// \endcode
    ///
    bool SplitEmptyRecord;
    /// If ``false``, empty namespace body can be put on a single line.
    /// This option is used only if the opening brace of the namespace has
    /// already been wrapped, i.e. the `AfterNamespace` brace wrapping mode is
    /// set.
    /// \code
    ///   namespace Foo   vs.  namespace Foo
    ///   {}                   {
    ///                        }
    /// \endcode
    ///
    bool SplitEmptyNamespace;
  };

  /// Control of individual brace wrapping cases.
  ///
  /// If ``BreakBeforeBraces`` is set to ``BS_Custom``, use this to specify how
  /// each individual brace case should be handled. Otherwise, this is ignored.
  /// \code{.yaml}
  ///   # Example of usage:
  ///   BreakBeforeBraces: Custom
  ///   BraceWrapping:
  ///     AfterEnum: true
  ///     AfterStruct: false
  ///     SplitEmptyFunction: false
  /// \endcode
  BraceWrappingFlags BraceWrapping;

  /// If ``true``, concept will be placed on a new line.
  /// \code
  ///   true:
  ///    template<typename T>
  ///    concept ...
  ///
  ///   false:
  ///    template<typename T> concept ...
  /// \endcode
  bool BreakBeforeConceptDeclarations;

  /// If ``true``, ternary operators will be placed after line breaks.
  /// \code
  ///    true:
  ///    veryVeryVeryVeryVeryVeryVeryVeryVeryVeryVeryLongDescription
  ///        ? firstValue
  ///        : SecondValueVeryVeryVeryVeryLong;
  ///
  ///    false:
  ///    veryVeryVeryVeryVeryVeryVeryVeryVeryVeryVeryLongDescription ?
  ///        firstValue :
  ///        SecondValueVeryVeryVeryVeryLong;
  /// \endcode
  bool BreakBeforeTernaryOperators;

  /// Different ways to break initializers.
  enum BreakConstructorInitializersStyle : unsigned char {
    /// Break constructor initializers before the colon and after the commas.
    /// \code
    ///    Constructor()
    ///        : initializer1(),
    ///          initializer2()
    /// \endcode
    BCIS_BeforeColon,
    /// Break constructor initializers before the colon and commas, and align
    /// the commas with the colon.
    /// \code
    ///    Constructor()
    ///        : initializer1()
    ///        , initializer2()
    /// \endcode
    BCIS_BeforeComma,
    /// Break constructor initializers after the colon and commas.
    /// \code
    ///    Constructor() :
    ///        initializer1(),
    ///        initializer2()
    /// \endcode
    BCIS_AfterColon
  };

  /// The constructor initializers style to use.
  BreakConstructorInitializersStyle BreakConstructorInitializers;

  /// Break after each annotation on a field in Java files.
  /// \code{.java}
  ///    true:                                  false:
  ///    @Partial                       vs.     @Partial @Mock DataLoad loader;
  ///    @Mock
  ///    DataLoad loader;
  /// \endcode
  bool BreakAfterJavaFieldAnnotations;

  /// Allow breaking string literals when formatting.
  /// \code
  ///    true:
  ///    const char* x = "veryVeryVeryVeryVeryVe"
  ///                    "ryVeryVeryVeryVeryVery"
  ///                    "VeryLongString";
  ///
  ///    false:
  ///    const char* x =
  ///      "veryVeryVeryVeryVeryVeryVeryVeryVeryVeryVeryVeryLongString";
  /// \endcode
  bool BreakStringLiterals;

  /// The column limit.
  ///
  /// A column limit of ``0`` means that there is no column limit. In this case,
  /// clang-format will respect the input's line breaking decisions within
  /// statements unless they contradict other rules.
  unsigned ColumnLimit;

  /// A regular expression that describes comments with special meaning,
  /// which should not be split into lines or otherwise changed.
  /// \code
  ///    // CommentPragmas: '^ FOOBAR pragma:'
  ///    // Will leave the following line unaffected
  ///    #include <vector> // FOOBAR pragma: keep
  /// \endcode
  std::string CommentPragmas;

  /// Different ways to break inheritance list.
  enum BreakInheritanceListStyle : unsigned char {
    /// Break inheritance list before the colon and after the commas.
    /// \code
    ///    class Foo
    ///        : Base1,
    ///          Base2
    ///    {};
    /// \endcode
    BILS_BeforeColon,
    /// Break inheritance list before the colon and commas, and align
    /// the commas with the colon.
    /// \code
    ///    class Foo
    ///        : Base1
    ///        , Base2
    ///    {};
    /// \endcode
    BILS_BeforeComma,
    /// Break inheritance list after the colon and commas.
    /// \code
    ///    class Foo :
    ///        Base1,
    ///        Base2
    ///    {};
    /// \endcode
    BILS_AfterColon
  };

  /// The inheritance list style to use.
  BreakInheritanceListStyle BreakInheritanceList;

  /// If ``true``, consecutive namespace declarations will be on the same
  /// line. If ``false``, each namespace is declared on a new line.
  /// \code
  ///   true:
  ///   namespace Foo { namespace Bar {
  ///   }}
  ///
  ///   false:
  ///   namespace Foo {
  ///   namespace Bar {
  ///   }
  ///   }
  /// \endcode
  ///
  /// If it does not fit on a single line, the overflowing namespaces get
  /// wrapped:
  /// \code
  ///   namespace Foo { namespace Bar {
  ///   namespace Extra {
  ///   }}}
  /// \endcode
  bool CompactNamespaces;

  // clang-format off
  /// If the constructor initializers don't fit on a line, put each
  /// initializer on its own line.
  /// \code
  ///   true:
  ///   SomeClass::Constructor()
  ///       : aaaaaaaa(aaaaaaaa), aaaaaaaa(aaaaaaaa), aaaaaaaa(aaaaaaaaaaaaaaaaaaaaaaaaa) {
  ///     return 0;
  ///   }
  ///
  ///   false:
  ///   SomeClass::Constructor()
  ///       : aaaaaaaa(aaaaaaaa), aaaaaaaa(aaaaaaaa),
  ///         aaaaaaaa(aaaaaaaaaaaaaaaaaaaaaaaaa) {
  ///     return 0;
  ///   }
  /// \endcode
  bool ConstructorInitializerAllOnOneLineOrOnePerLine;
  // clang-format on

  /// The number of characters to use for indentation of constructor
  /// initializer lists as well as inheritance lists.
  unsigned ConstructorInitializerIndentWidth;

  /// Indent width for line continuations.
  /// \code
  ///    ContinuationIndentWidth: 2
  ///
  ///    int i =         //  VeryVeryVeryVeryVeryLongComment
  ///      longFunction( // Again a long comment
  ///        arg);
  /// \endcode
  unsigned ContinuationIndentWidth;

  /// If ``true``, format braced lists as best suited for C++11 braced
  /// lists.
  ///
  /// Important differences:
  /// - No spaces inside the braced list.
  /// - No line break before the closing brace.
  /// - Indentation with the continuation indent, not with the block indent.
  ///
  /// Fundamentally, C++11 braced lists are formatted exactly like function
  /// calls would be formatted in their place. If the braced list follows a name
  /// (e.g. a type or variable name), clang-format formats as if the ``{}`` were
  /// the parentheses of a function call with that name. If there is no name,
  /// a zero-length name is assumed.
  /// \code
  ///    true:                                  false:
  ///    vector<int> x{1, 2, 3, 4};     vs.     vector<int> x{ 1, 2, 3, 4 };
  ///    vector<T> x{{}, {}, {}, {}};           vector<T> x{ {}, {}, {}, {} };
  ///    f(MyMap[{composite, key}]);            f(MyMap[{ composite, key }]);
  ///    new int[3]{1, 2, 3};                   new int[3]{ 1, 2, 3 };
  /// \endcode
  bool Cpp11BracedListStyle;

  /// \brief Analyze the formatted file for the most used line ending (``\r\n``
  /// or ``\n``). ``UseCRLF`` is only used as a fallback if none can be derived.
  bool DeriveLineEnding;

  /// If ``true``, analyze the formatted file for the most common
  /// alignment of ``&`` and ``*``.
  /// Pointer and reference alignment styles are going to be updated according
  /// to the preferences found in the file.
  /// ``PointerAlignment`` is then used only as fallback.
  bool DerivePointerAlignment;

  /// Disables formatting completely.
  bool DisableFormat;

  /// Different styles for empty line before access modifiers.
  enum EmptyLineBeforeAccessModifierStyle : unsigned char {
    /// Remove all empty lines before access modifiers.
    /// \code
    ///   struct foo {
    ///   private:
    ///     int i;
    ///   protected:
    ///     int j;
    ///     /* comment */
    ///   public:
    ///     foo() {}
    ///   private:
    ///   protected:
    ///   };
    /// \endcode
    ELBAMS_Never,
    /// Keep existing empty lines before access modifiers.
    ELBAMS_Leave,
    /// Add empty line only when access modifier starts a new logical block.
    /// Logical block is a group of one or more member fields or functions.
    /// \code
    ///   struct foo {
    ///   private:
    ///     int i;
    ///
    ///   protected:
    ///     int j;
    ///     /* comment */
    ///   public:
    ///     foo() {}
    ///
    ///   private:
    ///   protected:
    ///   };
    /// \endcode
    ELBAMS_LogicalBlock,
    /// Always add empty line before access modifiers unless access modifier
    /// is at the start of struct or class definition.
    /// \code
    ///   struct foo {
    ///   private:
    ///     int i;
    ///
    ///   protected:
    ///     int j;
    ///     /* comment */
    ///
    ///   public:
    ///     foo() {}
    ///
    ///   private:
    ///
    ///   protected:
    ///   };
    /// \endcode
    ELBAMS_Always,
  };

  /// Defines in which cases to put empty line before access modifiers.
  EmptyLineBeforeAccessModifierStyle EmptyLineBeforeAccessModifier;

  /// If ``true``, clang-format detects whether function calls and
  /// definitions are formatted with one parameter per line.
  ///
  /// Each call can be bin-packed, one-per-line or inconclusive. If it is
  /// inconclusive, e.g. completely on one line, but a decision needs to be
  /// made, clang-format analyzes whether there are other bin-packed cases in
  /// the input file and act accordingly.
  ///
  /// NOTE: This is an experimental flag, that might go away or be renamed. Do
  /// not use this in config files, etc. Use at your own risk.
  bool ExperimentalAutoDetectBinPacking;

  /// If ``true``, clang-format adds missing namespace end comments for
  /// short namespaces and fixes invalid existing ones. Short ones are
  /// controlled by "ShortNamespaceLines".
  /// \code
  ///    true:                                  false:
  ///    namespace a {                  vs.     namespace a {
  ///    foo();                                 foo();
  ///    bar();                                 bar();
  ///    } // namespace a                       }
  /// \endcode
  bool FixNamespaceComments;

  /// A vector of macros that should be interpreted as foreach loops
  /// instead of as function calls.
  ///
  /// These are expected to be macros of the form:
  /// \code
  ///   FOREACH(<variable-declaration>, ...)
  ///     <loop-body>
  /// \endcode
  ///
  /// In the .clang-format configuration file, this can be configured like:
  /// \code{.yaml}
  ///   ForEachMacros: ['RANGES_FOR', 'FOREACH']
  /// \endcode
  ///
  /// For example: BOOST_FOREACH.
  std::vector<std::string> ForEachMacros;

  /// \brief A vector of macros that should be interpreted as type declarations
  /// instead of as function calls.
  ///
  /// These are expected to be macros of the form:
  /// \code
  ///   STACK_OF(...)
  /// \endcode
  ///
  /// In the .clang-format configuration file, this can be configured like:
  /// \code{.yaml}
  ///   TypenameMacros: ['STACK_OF', 'LIST']
  /// \endcode
  ///
  /// For example: OpenSSL STACK_OF, BSD LIST_ENTRY.
  std::vector<std::string> TypenameMacros;

  /// A vector of macros that should be interpreted as complete
  /// statements.
  ///
  /// Typical macros are expressions, and require a semi-colon to be
  /// added; sometimes this is not the case, and this allows to make
  /// clang-format aware of such cases.
  ///
  /// For example: Q_UNUSED
  std::vector<std::string> StatementMacros;

  /// A vector of macros which are used to open namespace blocks.
  ///
  /// These are expected to be macros of the form:
  /// \code
  ///   NAMESPACE(<namespace-name>, ...) {
  ///     <namespace-content>
  ///   }
  /// \endcode
  ///
  /// For example: TESTSUITE
  std::vector<std::string> NamespaceMacros;

  /// A vector of macros which are whitespace-sensitive and should not
  /// be touched.
  ///
  /// These are expected to be macros of the form:
  /// \code
  ///   STRINGIZE(...)
  /// \endcode
  ///
  /// In the .clang-format configuration file, this can be configured like:
  /// \code{.yaml}
  ///   WhitespaceSensitiveMacros: ['STRINGIZE', 'PP_STRINGIZE']
  /// \endcode
  ///
  /// For example: BOOST_PP_STRINGIZE
  std::vector<std::string> WhitespaceSensitiveMacros;

  tooling::IncludeStyle IncludeStyle;

  /// Specify whether access modifiers should have their own indentation level.
  ///
  /// When ``false``, access modifiers are indented (or outdented) relative to
  /// the record members, respecting the ``AccessModifierOffset``. Record
  /// members are indented one level below the record.
  /// When ``true``, access modifiers get their own indentation level. As a
  /// consequence, record members are always indented 2 levels below the record,
  /// regardless of the access modifier presence. Value of the
  /// ``AccessModifierOffset`` is ignored.
  /// \code
  ///    false:                                 true:
  ///    class C {                      vs.     class C {
  ///      class D {                                class D {
  ///        void bar();                                void bar();
  ///      protected:                                 protected:
  ///        D();                                       D();
  ///      };                                       };
  ///    public:                                  public:
  ///      C();                                     C();
  ///    };                                     };
  ///    void foo() {                           void foo() {
  ///      return 1;                              return 1;
  ///    }                                      }
  /// \endcode
  bool IndentAccessModifiers;

  /// Indent case labels one level from the switch statement.
  ///
  /// When ``false``, use the same indentation level as for the switch
  /// statement. Switch statement body is always indented one level more than
  /// case labels (except the first block following the case label, which
  /// itself indents the code - unless IndentCaseBlocks is enabled).
  /// \code
  ///    false:                                 true:
  ///    switch (fool) {                vs.     switch (fool) {
  ///    case 1:                                  case 1:
  ///      bar();                                   bar();
  ///      break;                                   break;
  ///    default:                                 default:
  ///      plop();                                  plop();
  ///    }                                      }
  /// \endcode
  bool IndentCaseLabels;

  /// Indent case label blocks one level from the case label.
  ///
  /// When ``false``, the block following the case label uses the same
  /// indentation level as for the case label, treating the case label the same
  /// as an if-statement.
  /// When ``true``, the block gets indented as a scope block.
  /// \code
  ///    false:                                 true:
  ///    switch (fool) {                vs.     switch (fool) {
  ///    case 1: {                              case 1:
  ///      bar();                                 {
  ///    } break;                                   bar();
  ///    default: {                               }
  ///      plop();                                break;
  ///    }                                      default:
  ///    }                                        {
  ///                                               plop();
  ///                                             }
  ///                                           }
  /// \endcode
  bool IndentCaseBlocks;

  /// Indent goto labels.
  ///
  /// When ``false``, goto labels are flushed left.
  /// \code
  ///    true:                                  false:
  ///    int f() {                      vs.     int f() {
  ///      if (foo()) {                           if (foo()) {
  ///      label1:                              label1:
  ///        bar();                                 bar();
  ///      }                                      }
  ///    label2:                                label2:
  ///      return 1;                              return 1;
  ///    }                                      }
  /// \endcode
  bool IndentGotoLabels;

  /// Options for indenting preprocessor directives.
  enum PPDirectiveIndentStyle : unsigned char {
    /// Does not indent any directives.
    /// \code
    ///    #if FOO
    ///    #if BAR
    ///    #include <foo>
    ///    #endif
    ///    #endif
    /// \endcode
    PPDIS_None,
    /// Indents directives after the hash.
    /// \code
    ///    #if FOO
    ///    #  if BAR
    ///    #    include <foo>
    ///    #  endif
    ///    #endif
    /// \endcode
    PPDIS_AfterHash,
    /// Indents directives before the hash.
    /// \code
    ///    #if FOO
    ///      #if BAR
    ///        #include <foo>
    ///      #endif
    ///    #endif
    /// \endcode
    PPDIS_BeforeHash
  };

  /// The preprocessor directive indenting style to use.
  PPDirectiveIndentStyle IndentPPDirectives;

  /// Indents extern blocks
  enum IndentExternBlockStyle : unsigned char {
    /// Backwards compatible with AfterExternBlock's indenting.
    /// \code
    ///    IndentExternBlock: AfterExternBlock
    ///    BraceWrapping.AfterExternBlock: true
    ///    extern "C"
    ///    {
    ///        void foo();
    ///    }
    /// \endcode
    ///
    /// \code
    ///    IndentExternBlock: AfterExternBlock
    ///    BraceWrapping.AfterExternBlock: false
    ///    extern "C" {
    ///    void foo();
    ///    }
    /// \endcode
    IEBS_AfterExternBlock,
    /// Does not indent extern blocks.
    /// \code
    ///     extern "C" {
    ///     void foo();
    ///     }
    /// \endcode
    IEBS_NoIndent,
    /// Indents extern blocks.
    /// \code
    ///     extern "C" {
    ///       void foo();
    ///     }
    /// \endcode
    IEBS_Indent,
  };

  /// IndentExternBlockStyle is the type of indenting of extern blocks.
  IndentExternBlockStyle IndentExternBlock;

  /// Indent the requires clause in a template
  /// \code
  ///    true:
  ///    template <typename It>
  ///      requires Iterator<It>
  ///    void sort(It begin, It end) {
  ///      //....
  ///    }
  ///
  ///    false:
  ///    template <typename It>
  ///    requires Iterator<It>
  ///    void sort(It begin, It end) {
  ///      //....
  ///    }
  /// \endcode
  bool IndentRequires;

  /// The number of columns to use for indentation.
  /// \code
  ///    IndentWidth: 3
  ///
  ///    void f() {
  ///       someFunction();
  ///       if (true, false) {
  ///          f();
  ///       }
  ///    }
  /// \endcode
  unsigned IndentWidth;

  /// Indent if a function definition or declaration is wrapped after the
  /// type.
  /// \code
  ///    true:
  ///    LoooooooooooooooooooooooooooooooooooooooongReturnType
  ///        LoooooooooooooooooooooooooooooooongFunctionDeclaration();
  ///
  ///    false:
  ///    LoooooooooooooooooooooooooooooooooooooooongReturnType
  ///    LoooooooooooooooooooooooooooooooongFunctionDeclaration();
  /// \endcode
  bool IndentWrappedFunctionNames;

  /// A vector of prefixes ordered by the desired groups for Java imports.
  ///
  /// One group's prefix can be a subset of another - the longest prefix is
  /// always matched. Within a group, the imports are ordered lexicographically.
  /// Static imports are grouped separately and follow the same group rules.
  /// By default, static imports are placed before non-static imports,
  /// but this behavior is changed by another option,
  /// ``SortJavaStaticImport``.
  ///
  /// In the .clang-format configuration file, this can be configured like
  /// in the following yaml example. This will result in imports being
  /// formatted as in the Java example below.
  /// \code{.yaml}
  ///   JavaImportGroups: ['com.example', 'com', 'org']
  /// \endcode
  ///
  /// \code{.java}
  ///    import static com.example.function1;
  ///
  ///    import static com.test.function2;
  ///
  ///    import static org.example.function3;
  ///
  ///    import com.example.ClassA;
  ///    import com.example.Test;
  ///    import com.example.a.ClassB;
  ///
  ///    import com.test.ClassC;
  ///
  ///    import org.example.ClassD;
  /// \endcode
  std::vector<std::string> JavaImportGroups;

  /// Quotation styles for JavaScript strings. Does not affect template
  /// strings.
  enum JavaScriptQuoteStyle : unsigned char {
    /// Leave string quotes as they are.
    /// \code{.js}
    ///    string1 = "foo";
    ///    string2 = 'bar';
    /// \endcode
    JSQS_Leave,
    /// Always use single quotes.
    /// \code{.js}
    ///    string1 = 'foo';
    ///    string2 = 'bar';
    /// \endcode
    JSQS_Single,
    /// Always use double quotes.
    /// \code{.js}
    ///    string1 = "foo";
    ///    string2 = "bar";
    /// \endcode
    JSQS_Double
  };

  /// The JavaScriptQuoteStyle to use for JavaScript strings.
  JavaScriptQuoteStyle JavaScriptQuotes;

  // clang-format off
  /// Whether to wrap JavaScript import/export statements.
  /// \code{.js}
  ///    true:
  ///    import {
  ///        VeryLongImportsAreAnnoying,
  ///        VeryLongImportsAreAnnoying,
  ///        VeryLongImportsAreAnnoying,
  ///    } from 'some/module.js'
  ///
  ///    false:
  ///    import {VeryLongImportsAreAnnoying, VeryLongImportsAreAnnoying, VeryLongImportsAreAnnoying,} from "some/module.js"
  /// \endcode
  bool JavaScriptWrapImports;
  // clang-format on

  /// If true, the empty line at the start of blocks is kept.
  /// \code
  ///    true:                                  false:
  ///    if (foo) {                     vs.     if (foo) {
  ///                                             bar();
  ///      bar();                               }
  ///    }
  /// \endcode
  bool KeepEmptyLinesAtTheStartOfBlocks;

  /// Supported languages.
  ///
  /// When stored in a configuration file, specifies the language, that the
  /// configuration targets. When passed to the ``reformat()`` function, enables
  /// syntax features specific to the language.
  enum LanguageKind : unsigned char {
    /// Do not use.
    LK_None,
    /// Should be used for C, C++.
    LK_Cpp,
    /// Should be used for C#.
    LK_CSharp,
    /// Should be used for Java.
    LK_Java,
    /// Should be used for JavaScript.
    LK_JavaScript,
    /// Should be used for Objective-C, Objective-C++.
    LK_ObjC,
    /// Should be used for Protocol Buffers
    /// (https://developers.google.com/protocol-buffers/).
    LK_Proto,
    /// Should be used for TableGen code.
    LK_TableGen,
    /// Should be used for Protocol Buffer messages in text format
    /// (https://developers.google.com/protocol-buffers/).
    LK_TextProto
  };
  bool isCpp() const { return Language == LK_Cpp || Language == LK_ObjC; }
  bool isCSharp() const { return Language == LK_CSharp; }

  /// Language, this format style is targeted at.
  LanguageKind Language;

  /// A regular expression matching macros that start a block.
  /// \code
  ///    # With:
  ///    MacroBlockBegin: "^NS_MAP_BEGIN|\
  ///    NS_TABLE_HEAD$"
  ///    MacroBlockEnd: "^\
  ///    NS_MAP_END|\
  ///    NS_TABLE_.*_END$"
  ///
  ///    NS_MAP_BEGIN
  ///      foo();
  ///    NS_MAP_END
  ///
  ///    NS_TABLE_HEAD
  ///      bar();
  ///    NS_TABLE_FOO_END
  ///
  ///    # Without:
  ///    NS_MAP_BEGIN
  ///    foo();
  ///    NS_MAP_END
  ///
  ///    NS_TABLE_HEAD
  ///    bar();
  ///    NS_TABLE_FOO_END
  /// \endcode
  std::string MacroBlockBegin;

  /// A regular expression matching macros that end a block.
  std::string MacroBlockEnd;

  /// The maximum number of consecutive empty lines to keep.
  /// \code
  ///    MaxEmptyLinesToKeep: 1         vs.     MaxEmptyLinesToKeep: 0
  ///    int f() {                              int f() {
  ///      int = 1;                                 int i = 1;
  ///                                               i = foo();
  ///      i = foo();                               return i;
  ///                                           }
  ///      return i;
  ///    }
  /// \endcode
  unsigned MaxEmptyLinesToKeep;

  /// Different ways to indent namespace contents.
  enum NamespaceIndentationKind : unsigned char {
    /// Don't indent in namespaces.
    /// \code
    ///    namespace out {
    ///    int i;
    ///    namespace in {
    ///    int i;
    ///    }
    ///    }
    /// \endcode
    NI_None,
    /// Indent only in inner namespaces (nested in other namespaces).
    /// \code
    ///    namespace out {
    ///    int i;
    ///    namespace in {
    ///      int i;
    ///    }
    ///    }
    /// \endcode
    NI_Inner,
    /// Indent in all namespaces.
    /// \code
    ///    namespace out {
    ///      int i;
    ///      namespace in {
    ///        int i;
    ///      }
    ///    }
    /// \endcode
    NI_All
  };

  /// The indentation used for namespaces.
  NamespaceIndentationKind NamespaceIndentation;

  /// Controls bin-packing Objective-C protocol conformance list
  /// items into as few lines as possible when they go over ``ColumnLimit``.
  ///
  /// If ``Auto`` (the default), delegates to the value in
  /// ``BinPackParameters``. If that is ``true``, bin-packs Objective-C
  /// protocol conformance list items into as few lines as possible
  /// whenever they go over ``ColumnLimit``.
  ///
  /// If ``Always``, always bin-packs Objective-C protocol conformance
  /// list items into as few lines as possible whenever they go over
  /// ``ColumnLimit``.
  ///
  /// If ``Never``, lays out Objective-C protocol conformance list items
  /// onto individual lines whenever they go over ``ColumnLimit``.
  ///
  /// \code{.objc}
  ///    Always (or Auto, if BinPackParameters=true):
  ///    @interface ccccccccccccc () <
  ///        ccccccccccccc, ccccccccccccc,
  ///        ccccccccccccc, ccccccccccccc> {
  ///    }
  ///
  ///    Never (or Auto, if BinPackParameters=false):
  ///    @interface ddddddddddddd () <
  ///        ddddddddddddd,
  ///        ddddddddddddd,
  ///        ddddddddddddd,
  ///        ddddddddddddd> {
  ///    }
  /// \endcode
  BinPackStyle ObjCBinPackProtocolList;

  /// The number of characters to use for indentation of ObjC blocks.
  /// \code{.objc}
  ///    ObjCBlockIndentWidth: 4
  ///
  ///    [operation setCompletionBlock:^{
  ///        [self onOperationDone];
  ///    }];
  /// \endcode
  unsigned ObjCBlockIndentWidth;

  /// Add a space after ``@property`` in Objective-C, i.e. use
  /// ``@property (readonly)`` instead of ``@property(readonly)``.
  bool ObjCSpaceAfterProperty;

  /// Break parameters list into lines when there is nested block
  /// parameters in a function call.
  /// \code
  ///   false:
  ///    - (void)_aMethod
  ///    {
  ///        [self.test1 t:self w:self callback:^(typeof(self) self, NSNumber
  ///        *u, NSNumber *v) {
  ///            u = c;
  ///        }]
  ///    }
  ///    true:
  ///    - (void)_aMethod
  ///    {
  ///       [self.test1 t:self
  ///                    w:self
  ///           callback:^(typeof(self) self, NSNumber *u, NSNumber *v) {
  ///                u = c;
  ///            }]
  ///    }
  /// \endcode
  bool ObjCBreakBeforeNestedBlockParam;

  /// Add a space in front of an Objective-C protocol list, i.e. use
  /// ``Foo <Protocol>`` instead of ``Foo<Protocol>``.
  bool ObjCSpaceBeforeProtocolList;

  /// The penalty for breaking around an assignment operator.
  unsigned PenaltyBreakAssignment;

  /// The penalty for breaking a function call after ``call(``.
  unsigned PenaltyBreakBeforeFirstCallParameter;

  /// The penalty for each line break introduced inside a comment.
  unsigned PenaltyBreakComment;

  /// The penalty for breaking before the first ``<<``.
  unsigned PenaltyBreakFirstLessLess;

  /// The penalty for each line break introduced inside a string literal.
  unsigned PenaltyBreakString;

  /// The penalty for breaking after template declaration.
  unsigned PenaltyBreakTemplateDeclaration;

  /// The penalty for each character outside of the column limit.
  unsigned PenaltyExcessCharacter;

  /// Penalty for putting the return type of a function onto its own
  /// line.
  unsigned PenaltyReturnTypeOnItsOwnLine;

  /// Penalty for each character of whitespace indentation
  /// (counted relative to leading non-whitespace column).
  unsigned PenaltyIndentedWhitespace;

  /// The ``&`` and ``*`` alignment style.
  enum PointerAlignmentStyle : unsigned char {
    /// Align pointer to the left.
    /// \code
    ///   int* a;
    /// \endcode
    PAS_Left,
    /// Align pointer to the right.
    /// \code
    ///   int *a;
    /// \endcode
    PAS_Right,
    /// Align pointer in the middle.
    /// \code
    ///   int * a;
    /// \endcode
    PAS_Middle
  };

  /// Pointer and reference alignment style.
  PointerAlignmentStyle PointerAlignment;

  /// See documentation of ``RawStringFormats``.
  struct RawStringFormat {
    /// The language of this raw string.
    LanguageKind Language;
    /// A list of raw string delimiters that match this language.
    std::vector<std::string> Delimiters;
    /// A list of enclosing function names that match this language.
    std::vector<std::string> EnclosingFunctions;
    /// The canonical delimiter for this language.
    std::string CanonicalDelimiter;
    /// The style name on which this raw string format is based on.
    /// If not specified, the raw string format is based on the style that this
    /// format is based on.
    std::string BasedOnStyle;
    bool operator==(const RawStringFormat &Other) const {
      return Language == Other.Language && Delimiters == Other.Delimiters &&
             EnclosingFunctions == Other.EnclosingFunctions &&
             CanonicalDelimiter == Other.CanonicalDelimiter &&
             BasedOnStyle == Other.BasedOnStyle;
    }
  };

  /// Defines hints for detecting supported languages code blocks in raw
  /// strings.
  ///
  /// A raw string with a matching delimiter or a matching enclosing function
  /// name will be reformatted assuming the specified language based on the
  /// style for that language defined in the .clang-format file. If no style has
  /// been defined in the .clang-format file for the specific language, a
  /// predefined style given by 'BasedOnStyle' is used. If 'BasedOnStyle' is not
  /// found, the formatting is based on llvm style. A matching delimiter takes
  /// precedence over a matching enclosing function name for determining the
  /// language of the raw string contents.
  ///
  /// If a canonical delimiter is specified, occurrences of other delimiters for
  /// the same language will be updated to the canonical if possible.
  ///
  /// There should be at most one specification per language and each delimiter
  /// and enclosing function should not occur in multiple specifications.
  ///
  /// To configure this in the .clang-format file, use:
  /// \code{.yaml}
  ///   RawStringFormats:
  ///     - Language: TextProto
  ///         Delimiters:
  ///           - 'pb'
  ///           - 'proto'
  ///         EnclosingFunctions:
  ///           - 'PARSE_TEXT_PROTO'
  ///         BasedOnStyle: google
  ///     - Language: Cpp
  ///         Delimiters:
  ///           - 'cc'
  ///           - 'cpp'
  ///         BasedOnStyle: llvm
  ///         CanonicalDelimiter: 'cc'
  /// \endcode
  std::vector<RawStringFormat> RawStringFormats;

  // clang-format off
  /// If ``true``, clang-format will attempt to re-flow comments.
  /// \code
  ///    false:
  ///    // veryVeryVeryVeryVeryVeryVeryVeryVeryVeryVeryLongComment with plenty of information
  ///    /* second veryVeryVeryVeryVeryVeryVeryVeryVeryVeryVeryLongComment with plenty of information */
  ///
  ///    true:
  ///    // veryVeryVeryVeryVeryVeryVeryVeryVeryVeryVeryLongComment with plenty of
  ///    // information
  ///    /* second veryVeryVeryVeryVeryVeryVeryVeryVeryVeryVeryLongComment with plenty of
  ///     * information */
  /// \endcode
  bool ReflowComments;
  // clang-format on

<<<<<<< HEAD
=======
  /// The maximal number of unwrapped lines that a short namespace spans.
  /// Defaults to 1.
  ///
  /// This determines the maximum length of short namespaces by counting
  /// unwrapped lines (i.e. containing neither opening nor closing
  /// namespace brace) and makes "FixNamespaceComments" omit adding
  /// end comments for those.
  /// \code
  ///    ShortNamespaceLines: 1     vs.     ShortNamespaceLines: 0
  ///    namespace a {                      namespace a {
  ///      int foo;                           int foo;
  ///    }                                  } // namespace a
  ///
  ///    ShortNamespaceLines: 1     vs.     ShortNamespaceLines: 0
  ///    namespace b {                      namespace b {
  ///      int foo;                           int foo;
  ///      int bar;                           int bar;
  ///    } // namespace b                   } // namespace b
  /// \endcode
  unsigned ShortNamespaceLines;

>>>>>>> 2e412c55
  /// Include sorting options.
  enum SortIncludesOptions : unsigned char {
    /// Includes are never sorted.
    /// \code
    ///    #include "B/A.h"
    ///    #include "A/B.h"
    ///    #include "a/b.h"
    ///    #include "A/b.h"
    ///    #include "B/a.h"
    /// \endcode
    SI_Never,
    /// Includes are sorted in an ASCIIbetical or case insensitive fashion.
    /// \code
    ///    #include "A/B.h"
    ///    #include "A/b.h"
    ///    #include "B/A.h"
    ///    #include "B/a.h"
    ///    #include "a/b.h"
    /// \endcode
    SI_CaseInsensitive,
    /// Includes are sorted in an alphabetical or case sensitive fashion.
    /// \code
    ///    #include "A/B.h"
    ///    #include "A/b.h"
    ///    #include "a/b.h"
    ///    #include "B/A.h"
    ///    #include "B/a.h"
    /// \endcode
    SI_CaseSensitive,
  };

  /// Controls if and how clang-format will sort ``#includes``.
  /// If ``Never``, includes are never sorted.
  /// If ``CaseInsensitive``, includes are sorted in an ASCIIbetical or case
  /// insensitive fashion.
  /// If ``CaseSensitive``, includes are sorted in an alphabetical or case
  /// sensitive fashion.
  SortIncludesOptions SortIncludes;

  /// Position for Java Static imports.
  enum SortJavaStaticImportOptions : unsigned char {
    /// Static imports are placed before non-static imports.
    /// \code{.java}
    ///   import static org.example.function1;
    ///
    ///   import org.example.ClassA;
    /// \endcode
    SJSIO_Before,
    /// Static imports are placed after non-static imports.
    /// \code{.java}
    ///   import org.example.ClassA;
    ///
    ///   import static org.example.function1;
    /// \endcode
    SJSIO_After,
  };

  /// When sorting Java imports, by default static imports are placed before
  /// non-static imports. If ``JavaStaticImportAfterImport`` is ``After``,
  /// static imports are placed after non-static imports.
  SortJavaStaticImportOptions SortJavaStaticImport;

  /// If ``true``, clang-format will sort using declarations.
  ///
  /// The order of using declarations is defined as follows:
  /// Split the strings by "::" and discard any initial empty strings. The last
  /// element of each list is a non-namespace name; all others are namespace
  /// names. Sort the lists of names lexicographically, where the sort order of
  /// individual names is that all non-namespace names come before all namespace
  /// names, and within those groups, names are in case-insensitive
  /// lexicographic order.
  /// \code
  ///    false:                                 true:
  ///    using std::cout;               vs.     using std::cin;
  ///    using std::cin;                        using std::cout;
  /// \endcode
  bool SortUsingDeclarations;

  /// If ``true``, a space is inserted after C style casts.
  /// \code
  ///    true:                                  false:
  ///    (int) i;                       vs.     (int)i;
  /// \endcode
  bool SpaceAfterCStyleCast;

  /// If ``true``, a space is inserted after the logical not operator (``!``).
  /// \code
  ///    true:                                  false:
  ///    ! someExpression();            vs.     !someExpression();
  /// \endcode
  bool SpaceAfterLogicalNot;

  /// If \c true, a space will be inserted after the 'template' keyword.
  /// \code
  ///    true:                                  false:
  ///    template <int> void foo();     vs.     template<int> void foo();
  /// \endcode
  bool SpaceAfterTemplateKeyword;

  /// Different ways to put a space before opening parentheses.
  enum SpaceAroundPointerQualifiersStyle : unsigned char {
    /// Don't ensure spaces around pointer qualifiers and use PointerAlignment
    /// instead.
    /// \code
    ///    PointerAlignment: Left                 PointerAlignment: Right
    ///    void* const* x = NULL;         vs.     void *const *x = NULL;
    /// \endcode
    SAPQ_Default,
    /// Ensure that there is a space before pointer qualifiers.
    /// \code
    ///    PointerAlignment: Left                 PointerAlignment: Right
    ///    void* const* x = NULL;         vs.     void * const *x = NULL;
    /// \endcode
    SAPQ_Before,
    /// Ensure that there is a space after pointer qualifiers.
    /// \code
    ///    PointerAlignment: Left                 PointerAlignment: Right
    ///    void* const * x = NULL;         vs.     void *const *x = NULL;
    /// \endcode
    SAPQ_After,
    /// Ensure that there is a space both before and after pointer qualifiers.
    /// \code
    ///    PointerAlignment: Left                 PointerAlignment: Right
    ///    void* const * x = NULL;         vs.     void * const *x = NULL;
    /// \endcode
    SAPQ_Both,
  };

  ///  Defines in which cases to put a space before or after pointer qualifiers
  SpaceAroundPointerQualifiersStyle SpaceAroundPointerQualifiers;

  /// If ``false``, spaces will be removed before assignment operators.
  /// \code
  ///    true:                                  false:
  ///    int a = 5;                     vs.     int a= 5;
  ///    a += 42;                               a+= 42;
  /// \endcode
  bool SpaceBeforeAssignmentOperators;

  /// If ``false``, spaces will be removed before case colon.
  /// \code
  ///   true:                                   false
  ///   switch (x) {                    vs.     switch (x) {
  ///     case 1 : break;                         case 1: break;
  ///   }                                       }
  /// \endcode
  bool SpaceBeforeCaseColon;

  /// If ``true``, a space will be inserted before a C++11 braced list
  /// used to initialize an object (after the preceding identifier or type).
  /// \code
  ///    true:                                  false:
  ///    Foo foo { bar };               vs.     Foo foo{ bar };
  ///    Foo {};                                Foo{};
  ///    vector<int> { 1, 2, 3 };               vector<int>{ 1, 2, 3 };
  ///    new int[3] { 1, 2, 3 };                new int[3]{ 1, 2, 3 };
  /// \endcode
  bool SpaceBeforeCpp11BracedList;

  /// If ``false``, spaces will be removed before constructor initializer
  /// colon.
  /// \code
  ///    true:                                  false:
  ///    Foo::Foo() : a(a) {}                   Foo::Foo(): a(a) {}
  /// \endcode
  bool SpaceBeforeCtorInitializerColon;

  /// If ``false``, spaces will be removed before inheritance colon.
  /// \code
  ///    true:                                  false:
  ///    class Foo : Bar {}             vs.     class Foo: Bar {}
  /// \endcode
  bool SpaceBeforeInheritanceColon;

  /// Different ways to put a space before opening parentheses.
  enum SpaceBeforeParensOptions : unsigned char {
    /// Never put a space before opening parentheses.
    /// \code
    ///    void f() {
    ///      if(true) {
    ///        f();
    ///      }
    ///    }
    /// \endcode
    SBPO_Never,
    /// Put a space before opening parentheses only after control statement
    /// keywords (``for/if/while...``).
    /// \code
    ///    void f() {
    ///      if (true) {
    ///        f();
    ///      }
    ///    }
    /// \endcode
    SBPO_ControlStatements,
    /// Same as ``SBPO_ControlStatements`` except this option doesn't apply to
    /// ForEach macros. This is useful in projects where ForEach macros are
    /// treated as function calls instead of control statements.
    /// \code
    ///    void f() {
    ///      Q_FOREACH(...) {
    ///        f();
    ///      }
    ///    }
    /// \endcode
    SBPO_ControlStatementsExceptForEachMacros,
    /// Put a space before opening parentheses only if the parentheses are not
    /// empty i.e. '()'
    /// \code
    ///   void() {
    ///     if (true) {
    ///       f();
    ///       g (x, y, z);
    ///     }
    ///   }
    /// \endcode
    SBPO_NonEmptyParentheses,
    /// Always put a space before opening parentheses, except when it's
    /// prohibited by the syntax rules (in function-like macro definitions) or
    /// when determined by other style rules (after unary operators, opening
    /// parentheses, etc.)
    /// \code
    ///    void f () {
    ///      if (true) {
    ///        f ();
    ///      }
    ///    }
    /// \endcode
    SBPO_Always
  };

  /// Defines in which cases to put a space before opening parentheses.
  SpaceBeforeParensOptions SpaceBeforeParens;

  /// If ``false``, spaces will be removed before range-based for loop
  /// colon.
  /// \code
  ///    true:                                  false:
  ///    for (auto v : values) {}       vs.     for(auto v: values) {}
  /// \endcode
  bool SpaceBeforeRangeBasedForLoopColon;

  /// If ``true``, spaces will be inserted into ``{}``.
  /// \code
  ///    true:                                false:
  ///    void f() { }                   vs.   void f() {}
  ///    while (true) { }                     while (true) {}
  /// \endcode
  bool SpaceInEmptyBlock;

  /// If ``true``, spaces may be inserted into ``()``.
  /// \code
  ///    true:                                false:
  ///    void f( ) {                    vs.   void f() {
  ///      int x[] = {foo( ), bar( )};          int x[] = {foo(), bar()};
  ///      if (true) {                          if (true) {
  ///        f( );                                f();
  ///      }                                    }
  ///    }                                    }
  /// \endcode
  bool SpaceInEmptyParentheses;

  /// The number of spaces before trailing line comments
  /// (``//`` - comments).
  ///
  /// This does not affect trailing block comments (``/*`` - comments) as
  /// those commonly have different usage patterns and a number of special
  /// cases.
  /// \code
  ///    SpacesBeforeTrailingComments: 3
  ///    void f() {
  ///      if (true) {   // foo1
  ///        f();        // bar
  ///      }             // foo
  ///    }
  /// \endcode
  unsigned SpacesBeforeTrailingComments;

  /// If ``true``, spaces will be inserted after ``<`` and before ``>``
  /// in template argument lists.
  /// \code
  ///    true:                                  false:
  ///    static_cast< int >(arg);       vs.     static_cast<int>(arg);
  ///    std::function< void(int) > fct;        std::function<void(int)> fct;
  /// \endcode
  bool SpacesInAngles;

  /// If ``true``, spaces will be inserted around if/for/switch/while
  /// conditions.
  /// \code
  ///    true:                                  false:
  ///    if ( a )  { ... }              vs.     if (a) { ... }
  ///    while ( i < 5 )  { ... }               while (i < 5) { ... }
  /// \endcode
  bool SpacesInConditionalStatement;

  /// If ``true``, spaces are inserted inside container literals (e.g.
  /// ObjC and Javascript array and dict literals).
  /// \code{.js}
  ///    true:                                  false:
  ///    var arr = [ 1, 2, 3 ];         vs.     var arr = [1, 2, 3];
  ///    f({a : 1, b : 2, c : 3});              f({a: 1, b: 2, c: 3});
  /// \endcode
  bool SpacesInContainerLiterals;

  /// If ``true``, spaces may be inserted into C style casts.
  /// \code
  ///    true:                                  false:
  ///    x = ( int32 )y                 vs.     x = (int32)y
  /// \endcode
  bool SpacesInCStyleCastParentheses;

  /// Control of spaces within a single line comment
  struct SpacesInLineComment {
    /// The minimum number of spaces at the start of the comment.
    unsigned Minimum;
    /// The maximum number of spaces at the start of the comment.
    unsigned Maximum;
  };

  /// How many spaces are allowed at the start of a line comment. To disable the
  /// maximum set it to ``-1``, apart from that the maximum takes precedence
  /// over the minimum.
  /// \code Minimum = 1 Maximum = -1
  /// // One space is forced
  ///
  /// //  but more spaces are possible
  ///
  /// Minimum = 0
  /// Maximum = 0
  /// //Forces to start every comment directly after the slashes
  /// \endcode
  ///
  /// Note that in line comment sections the relative indent of the subsequent
  /// lines is kept, that means the following:
  /// \code
  /// before:                                   after:
  /// Minimum: 1
  /// //if (b) {                                // if (b) {
  /// //  return true;                          //   return true;
  /// //}                                       // }
  ///
  /// Maximum: 0
  /// /// List:                                 ///List:
  /// ///  - Foo                                /// - Foo
  /// ///    - Bar                              ///   - Bar
  /// \endcode
  SpacesInLineComment SpacesInLineCommentPrefix;

  /// If ``true``, spaces will be inserted after ``(`` and before ``)``.
  /// \code
  ///    true:                                  false:
  ///    t f( Deleted & ) & = delete;   vs.     t f(Deleted &) & = delete;
  /// \endcode
  bool SpacesInParentheses;

  /// If ``true``, spaces will be inserted after ``[`` and before ``]``.
  /// Lambdas without arguments or unspecified size array declarations will not
  /// be affected.
  /// \code
  ///    true:                                  false:
  ///    int a[ 5 ];                    vs.     int a[5];
  ///    std::unique_ptr<int[]> foo() {} // Won't be affected
  /// \endcode
  bool SpacesInSquareBrackets;

  /// If ``true``, spaces will be before  ``[``.
  /// Lambdas will not be affected. Only the first ``[`` will get a space added.
  /// \code
  ///    true:                                  false:
  ///    int a [5];                    vs.      int a[5];
  ///    int a [5][5];                 vs.      int a[5][5];
  /// \endcode
  bool SpaceBeforeSquareBrackets;

  /// Styles for adding spacing around ``:`` in bitfield definitions.
  enum BitFieldColonSpacingStyle : unsigned char {
    /// Add one space on each side of the ``:``
    /// \code
    ///   unsigned bf : 2;
    /// \endcode
    BFCS_Both,
    /// Add no space around the ``:`` (except when needed for
    /// ``AlignConsecutiveBitFields``).
    /// \code
    ///   unsigned bf:2;
    /// \endcode
    BFCS_None,
    /// Add space before the ``:`` only
    /// \code
    ///   unsigned bf :2;
    /// \endcode
    BFCS_Before,
    /// Add space after the ``:`` only (space may be added before if
    /// needed for ``AlignConsecutiveBitFields``).
    /// \code
    ///   unsigned bf: 2;
    /// \endcode
    BFCS_After
  };
  /// The BitFieldColonSpacingStyle to use for bitfields.
  BitFieldColonSpacingStyle BitFieldColonSpacing;

  /// Supported language standards for parsing and formatting C++ constructs.
  /// \code
  ///    Latest:                                vector<set<int>>
  ///    c++03                          vs.     vector<set<int> >
  /// \endcode
  ///
  /// The correct way to spell a specific language version is e.g. ``c++11``.
  /// The historical aliases ``Cpp03`` and ``Cpp11`` are deprecated.
  enum LanguageStandard : unsigned char {
    /// Parse and format as C++03.
    /// ``Cpp03`` is a deprecated alias for ``c++03``
    LS_Cpp03, // c++03
    /// Parse and format as C++11.
    LS_Cpp11, // c++11
    /// Parse and format as C++14.
    LS_Cpp14, // c++14
    /// Parse and format as C++17.
    LS_Cpp17, // c++17
    /// Parse and format as C++20.
    LS_Cpp20, // c++20
    /// Parse and format using the latest supported language version.
    /// ``Cpp11`` is a deprecated alias for ``Latest``
    LS_Latest,
    /// Automatic detection based on the input.
    LS_Auto,
  };

  /// Parse and format C++ constructs compatible with this standard.
  /// \code
  ///    c++03:                                 latest:
  ///    vector<set<int> > x;           vs.     vector<set<int>> x;
  /// \endcode
  LanguageStandard Standard;

  /// Macros which are ignored in front of a statement, as if they were an
  /// attribute. So that they are not parsed as identifier, for example for Qts
  /// emit.
  /// \code
  ///   AlignConsecutiveDeclarations: true
  ///   StatementAttributeLikeMacros: []
  ///   unsigned char data = 'x';
  ///   emit          signal(data); // This is parsed as variable declaration.
  ///
  ///   AlignConsecutiveDeclarations: true
  ///   StatementAttributeLikeMacros: [emit]
  ///   unsigned char data = 'x';
  ///   emit signal(data); // Now it's fine again.
  /// \endcode
  std::vector<std::string> StatementAttributeLikeMacros;

  /// The number of columns used for tab stops.
  unsigned TabWidth;

  /// Different ways to use tab in formatting.
  enum UseTabStyle : unsigned char {
    /// Never use tab.
    UT_Never,
    /// Use tabs only for indentation.
    UT_ForIndentation,
    /// Fill all leading whitespace with tabs, and use spaces for alignment that
    /// appears within a line (e.g. consecutive assignments and declarations).
    UT_ForContinuationAndIndentation,
    /// Use tabs for line continuation and indentation, and spaces for
    /// alignment.
    UT_AlignWithSpaces,
    /// Use tabs whenever we need to fill whitespace that spans at least from
    /// one tab stop to the next one.
    UT_Always
  };

  /// \brief Use ``\r\n`` instead of ``\n`` for line breaks.
  /// Also used as fallback if ``DeriveLineEnding`` is true.
  bool UseCRLF;

  /// The way to use tab characters in the resulting file.
  UseTabStyle UseTab;

  bool operator==(const FormatStyle &R) const {
    return AccessModifierOffset == R.AccessModifierOffset &&
           AlignAfterOpenBracket == R.AlignAfterOpenBracket &&
           AlignConsecutiveAssignments == R.AlignConsecutiveAssignments &&
           AlignConsecutiveBitFields == R.AlignConsecutiveBitFields &&
           AlignConsecutiveDeclarations == R.AlignConsecutiveDeclarations &&
           AlignConsecutiveMacros == R.AlignConsecutiveMacros &&
           AlignEscapedNewlines == R.AlignEscapedNewlines &&
           AlignOperands == R.AlignOperands &&
           AlignTrailingComments == R.AlignTrailingComments &&
           AllowAllArgumentsOnNextLine == R.AllowAllArgumentsOnNextLine &&
           AllowAllConstructorInitializersOnNextLine ==
               R.AllowAllConstructorInitializersOnNextLine &&
           AllowAllParametersOfDeclarationOnNextLine ==
               R.AllowAllParametersOfDeclarationOnNextLine &&
           AllowShortEnumsOnASingleLine == R.AllowShortEnumsOnASingleLine &&
           AllowShortBlocksOnASingleLine == R.AllowShortBlocksOnASingleLine &&
           AllowShortCaseLabelsOnASingleLine ==
               R.AllowShortCaseLabelsOnASingleLine &&
           AllowShortFunctionsOnASingleLine ==
               R.AllowShortFunctionsOnASingleLine &&
           AllowShortIfStatementsOnASingleLine ==
               R.AllowShortIfStatementsOnASingleLine &&
           AllowShortLambdasOnASingleLine == R.AllowShortLambdasOnASingleLine &&
           AllowShortLoopsOnASingleLine == R.AllowShortLoopsOnASingleLine &&
           AlwaysBreakAfterReturnType == R.AlwaysBreakAfterReturnType &&
           AlwaysBreakBeforeMultilineStrings ==
               R.AlwaysBreakBeforeMultilineStrings &&
           AlwaysBreakTemplateDeclarations ==
               R.AlwaysBreakTemplateDeclarations &&
           AttributeMacros == R.AttributeMacros &&
           BinPackArguments == R.BinPackArguments &&
           BinPackParameters == R.BinPackParameters &&
           BreakBeforeBinaryOperators == R.BreakBeforeBinaryOperators &&
           BreakBeforeBraces == R.BreakBeforeBraces &&
           BreakBeforeConceptDeclarations == R.BreakBeforeConceptDeclarations &&
           BreakBeforeTernaryOperators == R.BreakBeforeTernaryOperators &&
           BreakConstructorInitializers == R.BreakConstructorInitializers &&
           CompactNamespaces == R.CompactNamespaces &&
           BreakAfterJavaFieldAnnotations == R.BreakAfterJavaFieldAnnotations &&
           BreakStringLiterals == R.BreakStringLiterals &&
           ColumnLimit == R.ColumnLimit && CommentPragmas == R.CommentPragmas &&
           BreakInheritanceList == R.BreakInheritanceList &&
           ConstructorInitializerAllOnOneLineOrOnePerLine ==
               R.ConstructorInitializerAllOnOneLineOrOnePerLine &&
           ConstructorInitializerIndentWidth ==
               R.ConstructorInitializerIndentWidth &&
           ContinuationIndentWidth == R.ContinuationIndentWidth &&
           Cpp11BracedListStyle == R.Cpp11BracedListStyle &&
           DeriveLineEnding == R.DeriveLineEnding &&
           DerivePointerAlignment == R.DerivePointerAlignment &&
           DisableFormat == R.DisableFormat &&
           EmptyLineBeforeAccessModifier == R.EmptyLineBeforeAccessModifier &&
           ExperimentalAutoDetectBinPacking ==
               R.ExperimentalAutoDetectBinPacking &&
           FixNamespaceComments == R.FixNamespaceComments &&
           ForEachMacros == R.ForEachMacros &&
           IncludeStyle.IncludeBlocks == R.IncludeStyle.IncludeBlocks &&
           IncludeStyle.IncludeCategories == R.IncludeStyle.IncludeCategories &&
           IncludeStyle.IncludeIsMainRegex ==
               R.IncludeStyle.IncludeIsMainRegex &&
           IncludeStyle.IncludeIsMainSourceRegex ==
               R.IncludeStyle.IncludeIsMainSourceRegex &&
           IndentAccessModifiers == R.IndentAccessModifiers &&
           IndentCaseLabels == R.IndentCaseLabels &&
           IndentCaseBlocks == R.IndentCaseBlocks &&
           IndentGotoLabels == R.IndentGotoLabels &&
           IndentPPDirectives == R.IndentPPDirectives &&
           IndentExternBlock == R.IndentExternBlock &&
           IndentRequires == R.IndentRequires && IndentWidth == R.IndentWidth &&
           Language == R.Language &&
           IndentWrappedFunctionNames == R.IndentWrappedFunctionNames &&
           JavaImportGroups == R.JavaImportGroups &&
           JavaScriptQuotes == R.JavaScriptQuotes &&
           JavaScriptWrapImports == R.JavaScriptWrapImports &&
           KeepEmptyLinesAtTheStartOfBlocks ==
               R.KeepEmptyLinesAtTheStartOfBlocks &&
           MacroBlockBegin == R.MacroBlockBegin &&
           MacroBlockEnd == R.MacroBlockEnd &&
           MaxEmptyLinesToKeep == R.MaxEmptyLinesToKeep &&
           NamespaceIndentation == R.NamespaceIndentation &&
           NamespaceMacros == R.NamespaceMacros &&
           ObjCBinPackProtocolList == R.ObjCBinPackProtocolList &&
           ObjCBlockIndentWidth == R.ObjCBlockIndentWidth &&
           ObjCBreakBeforeNestedBlockParam ==
               R.ObjCBreakBeforeNestedBlockParam &&
           ObjCSpaceAfterProperty == R.ObjCSpaceAfterProperty &&
           ObjCSpaceBeforeProtocolList == R.ObjCSpaceBeforeProtocolList &&
           PenaltyBreakAssignment == R.PenaltyBreakAssignment &&
           PenaltyBreakBeforeFirstCallParameter ==
               R.PenaltyBreakBeforeFirstCallParameter &&
           PenaltyBreakComment == R.PenaltyBreakComment &&
           PenaltyBreakFirstLessLess == R.PenaltyBreakFirstLessLess &&
           PenaltyBreakString == R.PenaltyBreakString &&
           PenaltyExcessCharacter == R.PenaltyExcessCharacter &&
           PenaltyReturnTypeOnItsOwnLine == R.PenaltyReturnTypeOnItsOwnLine &&
           PenaltyBreakTemplateDeclaration ==
               R.PenaltyBreakTemplateDeclaration &&
           PointerAlignment == R.PointerAlignment &&
           RawStringFormats == R.RawStringFormats &&
<<<<<<< HEAD
=======
           ShortNamespaceLines == R.ShortNamespaceLines &&
>>>>>>> 2e412c55
           SortIncludes == R.SortIncludes &&
           SortJavaStaticImport == R.SortJavaStaticImport &&
           SpaceAfterCStyleCast == R.SpaceAfterCStyleCast &&
           SpaceAfterLogicalNot == R.SpaceAfterLogicalNot &&
           SpaceAfterTemplateKeyword == R.SpaceAfterTemplateKeyword &&
           SpaceBeforeAssignmentOperators == R.SpaceBeforeAssignmentOperators &&
           SpaceBeforeCaseColon == R.SpaceBeforeCaseColon &&
           SpaceBeforeCpp11BracedList == R.SpaceBeforeCpp11BracedList &&
           SpaceBeforeCtorInitializerColon ==
               R.SpaceBeforeCtorInitializerColon &&
           SpaceBeforeInheritanceColon == R.SpaceBeforeInheritanceColon &&
           SpaceBeforeParens == R.SpaceBeforeParens &&
           SpaceAroundPointerQualifiers == R.SpaceAroundPointerQualifiers &&
           SpaceBeforeRangeBasedForLoopColon ==
               R.SpaceBeforeRangeBasedForLoopColon &&
           SpaceInEmptyBlock == R.SpaceInEmptyBlock &&
           SpaceInEmptyParentheses == R.SpaceInEmptyParentheses &&
           SpacesBeforeTrailingComments == R.SpacesBeforeTrailingComments &&
           SpacesInAngles == R.SpacesInAngles &&
           SpacesInConditionalStatement == R.SpacesInConditionalStatement &&
           SpacesInContainerLiterals == R.SpacesInContainerLiterals &&
           SpacesInCStyleCastParentheses == R.SpacesInCStyleCastParentheses &&
           SpacesInLineCommentPrefix.Minimum ==
               R.SpacesInLineCommentPrefix.Minimum &&
           SpacesInLineCommentPrefix.Maximum ==
               R.SpacesInLineCommentPrefix.Maximum &&
           SpacesInParentheses == R.SpacesInParentheses &&
           SpacesInSquareBrackets == R.SpacesInSquareBrackets &&
           SpaceBeforeSquareBrackets == R.SpaceBeforeSquareBrackets &&
           BitFieldColonSpacing == R.BitFieldColonSpacing &&
           Standard == R.Standard &&
           StatementAttributeLikeMacros == R.StatementAttributeLikeMacros &&
           StatementMacros == R.StatementMacros && TabWidth == R.TabWidth &&
           UseTab == R.UseTab && UseCRLF == R.UseCRLF &&
           TypenameMacros == R.TypenameMacros;
  }

  llvm::Optional<FormatStyle> GetLanguageStyle(LanguageKind Language) const;

  // Stores per-language styles. A FormatStyle instance inside has an empty
  // StyleSet. A FormatStyle instance returned by the Get method has its
  // StyleSet set to a copy of the originating StyleSet, effectively keeping the
  // internal representation of that StyleSet alive.
  //
  // The memory management and ownership reminds of a birds nest: chicks
  // leaving the nest take photos of the nest with them.
  struct FormatStyleSet {
    typedef std::map<FormatStyle::LanguageKind, FormatStyle> MapType;

    llvm::Optional<FormatStyle> Get(FormatStyle::LanguageKind Language) const;

    // Adds \p Style to this FormatStyleSet. Style must not have an associated
    // FormatStyleSet.
    // Style.Language should be different than LK_None. If this FormatStyleSet
    // already contains an entry for Style.Language, that gets replaced with the
    // passed Style.
    void Add(FormatStyle Style);

    // Clears this FormatStyleSet.
    void Clear();

  private:
    std::shared_ptr<MapType> Styles;
  };

  static FormatStyleSet BuildStyleSetFromConfiguration(
      const FormatStyle &MainStyle,
      const std::vector<FormatStyle> &ConfigurationStyles);

private:
  FormatStyleSet StyleSet;

  friend std::error_code parseConfiguration(llvm::MemoryBufferRef Config,
                                            FormatStyle *Style,
                                            bool AllowUnknownOptions);
};

/// Returns a format style complying with the LLVM coding standards:
/// http://llvm.org/docs/CodingStandards.html.
FormatStyle getLLVMStyle(
    FormatStyle::LanguageKind Language = FormatStyle::LanguageKind::LK_Cpp);

/// Returns a format style complying with one of Google's style guides:
/// http://google-styleguide.googlecode.com/svn/trunk/cppguide.xml.
/// http://google-styleguide.googlecode.com/svn/trunk/javascriptguide.xml.
/// https://developers.google.com/protocol-buffers/docs/style.
FormatStyle getGoogleStyle(FormatStyle::LanguageKind Language);

/// Returns a format style complying with Chromium's style guide:
/// http://www.chromium.org/developers/coding-style.
FormatStyle getChromiumStyle(FormatStyle::LanguageKind Language);

/// Returns a format style complying with Mozilla's style guide:
/// https://developer.mozilla.org/en-US/docs/Developer_Guide/Coding_Style.
FormatStyle getMozillaStyle();

/// Returns a format style complying with Webkit's style guide:
/// http://www.webkit.org/coding/coding-style.html
FormatStyle getWebKitStyle();

/// Returns a format style complying with GNU Coding Standards:
/// http://www.gnu.org/prep/standards/standards.html
FormatStyle getGNUStyle();

/// Returns a format style complying with Microsoft style guide:
/// https://docs.microsoft.com/en-us/visualstudio/ide/editorconfig-code-style-settings-reference?view=vs-2017
FormatStyle getMicrosoftStyle(FormatStyle::LanguageKind Language);

/// Returns style indicating formatting should be not applied at all.
FormatStyle getNoStyle();

/// Gets a predefined style for the specified language by name.
///
/// Currently supported names: LLVM, Google, Chromium, Mozilla. Names are
/// compared case-insensitively.
///
/// Returns ``true`` if the Style has been set.
bool getPredefinedStyle(StringRef Name, FormatStyle::LanguageKind Language,
                        FormatStyle *Style);

/// Parse configuration from YAML-formatted text.
///
/// Style->Language is used to get the base style, if the ``BasedOnStyle``
/// option is present.
///
/// The FormatStyleSet of Style is reset.
///
/// When ``BasedOnStyle`` is not present, options not present in the YAML
/// document, are retained in \p Style.
///
/// If AllowUnknownOptions is true, no errors are emitted if unknown
/// format options are occured.
std::error_code parseConfiguration(llvm::MemoryBufferRef Config,
                                   FormatStyle *Style,
                                   bool AllowUnknownOptions = false);

/// Like above but accepts an unnamed buffer.
inline std::error_code parseConfiguration(StringRef Config, FormatStyle *Style,
                                          bool AllowUnknownOptions = false) {
  return parseConfiguration(llvm::MemoryBufferRef(Config, "YAML"), Style,
                            AllowUnknownOptions);
}

/// Gets configuration in a YAML string.
std::string configurationAsText(const FormatStyle &Style);

/// Returns the replacements necessary to sort all ``#include`` blocks
/// that are affected by ``Ranges``.
tooling::Replacements sortIncludes(const FormatStyle &Style, StringRef Code,
                                   ArrayRef<tooling::Range> Ranges,
                                   StringRef FileName,
                                   unsigned *Cursor = nullptr);

/// Returns the replacements corresponding to applying and formatting
/// \p Replaces on success; otheriwse, return an llvm::Error carrying
/// llvm::StringError.
llvm::Expected<tooling::Replacements>
formatReplacements(StringRef Code, const tooling::Replacements &Replaces,
                   const FormatStyle &Style);

/// Returns the replacements corresponding to applying \p Replaces and
/// cleaning up the code after that on success; otherwise, return an llvm::Error
/// carrying llvm::StringError.
/// This also supports inserting/deleting C++ #include directives:
/// - If a replacement has offset UINT_MAX, length 0, and a replacement text
///   that is an #include directive, this will insert the #include into the
///   correct block in the \p Code.
/// - If a replacement has offset UINT_MAX, length 1, and a replacement text
///   that is the name of the header to be removed, the header will be removed
///   from \p Code if it exists.
/// The include manipulation is done via `tooling::HeaderInclude`, see its
/// documentation for more details on how include insertion points are found and
/// what edits are produced.
llvm::Expected<tooling::Replacements>
cleanupAroundReplacements(StringRef Code, const tooling::Replacements &Replaces,
                          const FormatStyle &Style);

/// Represents the status of a formatting attempt.
struct FormattingAttemptStatus {
  /// A value of ``false`` means that any of the affected ranges were not
  /// formatted due to a non-recoverable syntax error.
  bool FormatComplete = true;

  /// If ``FormatComplete`` is false, ``Line`` records a one-based
  /// original line number at which a syntax error might have occurred. This is
  /// based on a best-effort analysis and could be imprecise.
  unsigned Line = 0;
};

/// Reformats the given \p Ranges in \p Code.
///
/// Each range is extended on either end to its next bigger logic unit, i.e.
/// everything that might influence its formatting or might be influenced by its
/// formatting.
///
/// Returns the ``Replacements`` necessary to make all \p Ranges comply with
/// \p Style.
///
/// If ``Status`` is non-null, its value will be populated with the status of
/// this formatting attempt. See \c FormattingAttemptStatus.
tooling::Replacements reformat(const FormatStyle &Style, StringRef Code,
                               ArrayRef<tooling::Range> Ranges,
                               StringRef FileName = "<stdin>",
                               FormattingAttemptStatus *Status = nullptr);

/// Same as above, except if ``IncompleteFormat`` is non-null, its value
/// will be set to true if any of the affected ranges were not formatted due to
/// a non-recoverable syntax error.
tooling::Replacements reformat(const FormatStyle &Style, StringRef Code,
                               ArrayRef<tooling::Range> Ranges,
                               StringRef FileName, bool *IncompleteFormat);

/// Clean up any erroneous/redundant code in the given \p Ranges in \p
/// Code.
///
/// Returns the ``Replacements`` that clean up all \p Ranges in \p Code.
tooling::Replacements cleanup(const FormatStyle &Style, StringRef Code,
                              ArrayRef<tooling::Range> Ranges,
                              StringRef FileName = "<stdin>");

/// Fix namespace end comments in the given \p Ranges in \p Code.
///
/// Returns the ``Replacements`` that fix the namespace comments in all
/// \p Ranges in \p Code.
tooling::Replacements fixNamespaceEndComments(const FormatStyle &Style,
                                              StringRef Code,
                                              ArrayRef<tooling::Range> Ranges,
                                              StringRef FileName = "<stdin>");

/// Sort consecutive using declarations in the given \p Ranges in
/// \p Code.
///
/// Returns the ``Replacements`` that sort the using declarations in all
/// \p Ranges in \p Code.
tooling::Replacements sortUsingDeclarations(const FormatStyle &Style,
                                            StringRef Code,
                                            ArrayRef<tooling::Range> Ranges,
                                            StringRef FileName = "<stdin>");

/// Returns the ``LangOpts`` that the formatter expects you to set.
///
/// \param Style determines specific settings for lexing mode.
LangOptions getFormattingLangOpts(const FormatStyle &Style = getLLVMStyle());

/// Description to be used for help text for a ``llvm::cl`` option for
/// specifying format style. The description is closely related to the operation
/// of ``getStyle()``.
extern const char *StyleOptionHelpDescription;

/// The suggested format style to use by default. This allows tools using
/// `getStyle` to have a consistent default style.
/// Different builds can modify the value to the preferred styles.
extern const char *DefaultFormatStyle;

/// The suggested predefined style to use as the fallback style in `getStyle`.
/// Different builds can modify the value to the preferred styles.
extern const char *DefaultFallbackStyle;

/// Construct a FormatStyle based on ``StyleName``.
///
/// ``StyleName`` can take several forms:
/// * "{<key>: <value>, ...}" - Set specic style parameters.
/// * "<style name>" - One of the style names supported by
/// getPredefinedStyle().
/// * "file" - Load style configuration from a file called ``.clang-format``
/// located in one of the parent directories of ``FileName`` or the current
/// directory if ``FileName`` is empty.
///
/// \param[in] StyleName Style name to interpret according to the description
/// above.
/// \param[in] FileName Path to start search for .clang-format if ``StyleName``
/// == "file".
/// \param[in] FallbackStyle The name of a predefined style used to fallback to
/// in case \p StyleName is "file" and no file can be found.
/// \param[in] Code The actual code to be formatted. Used to determine the
/// language if the filename isn't sufficient.
/// \param[in] FS The underlying file system, in which the file resides. By
/// default, the file system is the real file system.
/// \param[in] AllowUnknownOptions If true, unknown format options only
///             emit a warning. If false, errors are emitted on unknown format
///             options.
///
/// \returns FormatStyle as specified by ``StyleName``. If ``StyleName`` is
/// "file" and no file is found, returns ``FallbackStyle``. If no style could be
/// determined, returns an Error.
llvm::Expected<FormatStyle> getStyle(StringRef StyleName, StringRef FileName,
                                     StringRef FallbackStyle,
                                     StringRef Code = "",
                                     llvm::vfs::FileSystem *FS = nullptr,
                                     bool AllowUnknownOptions = false);

// Guesses the language from the ``FileName`` and ``Code`` to be formatted.
// Defaults to FormatStyle::LK_Cpp.
FormatStyle::LanguageKind guessLanguage(StringRef FileName, StringRef Code);

// Returns a string representation of ``Language``.
inline StringRef getLanguageName(FormatStyle::LanguageKind Language) {
  switch (Language) {
  case FormatStyle::LK_Cpp:
    return "C++";
  case FormatStyle::LK_CSharp:
    return "CSharp";
  case FormatStyle::LK_ObjC:
    return "Objective-C";
  case FormatStyle::LK_Java:
    return "Java";
  case FormatStyle::LK_JavaScript:
    return "JavaScript";
  case FormatStyle::LK_Proto:
    return "Proto";
  case FormatStyle::LK_TableGen:
    return "TableGen";
  case FormatStyle::LK_TextProto:
    return "TextProto";
  default:
    return "Unknown";
  }
}

} // end namespace format
} // end namespace clang

namespace std {
template <>
struct is_error_code_enum<clang::format::ParseError> : std::true_type {};
} // namespace std

#endif // LLVM_CLANG_FORMAT_FORMAT_H<|MERGE_RESOLUTION|>--- conflicted
+++ resolved
@@ -2646,8 +2646,6 @@
   bool ReflowComments;
   // clang-format on
 
-<<<<<<< HEAD
-=======
   /// The maximal number of unwrapped lines that a short namespace spans.
   /// Defaults to 1.
   ///
@@ -2669,7 +2667,6 @@
   /// \endcode
   unsigned ShortNamespaceLines;
 
->>>>>>> 2e412c55
   /// Include sorting options.
   enum SortIncludesOptions : unsigned char {
     /// Includes are never sorted.
@@ -3250,10 +3247,7 @@
                R.PenaltyBreakTemplateDeclaration &&
            PointerAlignment == R.PointerAlignment &&
            RawStringFormats == R.RawStringFormats &&
-<<<<<<< HEAD
-=======
            ShortNamespaceLines == R.ShortNamespaceLines &&
->>>>>>> 2e412c55
            SortIncludes == R.SortIncludes &&
            SortJavaStaticImport == R.SortJavaStaticImport &&
            SpaceAfterCStyleCast == R.SpaceAfterCStyleCast &&
