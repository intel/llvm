--- conflicted
+++ resolved
@@ -62,46 +62,6 @@
   /// \version 3.3
   int AccessModifierOffset;
 
-<<<<<<< HEAD
-  /// Different styles for aligning after open brackets.
-  enum BracketAlignmentStyle : int8_t {
-    /// Align parameters on the open bracket, e.g.:
-    /// \code
-    ///   someLongFunction(argument1,
-    ///                    argument2);
-    /// \endcode
-    BAS_Align,
-    /// Don't align, instead use ``ContinuationIndentWidth``, e.g.:
-    /// \code
-    ///   someLongFunction(argument1,
-    ///       argument2);
-    /// \endcode
-    BAS_DontAlign,
-    /// Always break after an open bracket, if the parameters don't fit
-    /// on a single line, e.g.:
-    /// \code
-    ///   someLongFunction(
-    ///       argument1, argument2);
-    /// \endcode
-    BAS_AlwaysBreak,
-    /// Always break after an open bracket, if the parameters don't fit
-    /// on a single line. Closing brackets will be placed on a new line.
-    /// E.g.:
-    /// \code
-    ///   someLongFunction(
-    ///       argument1, argument2
-    ///   )
-    /// \endcode
-    ///
-    /// \note
-    ///  This currently only applies to braced initializer lists (when
-    ///  ``Cpp11BracedListStyle`` is not ``Block``) and parentheses.
-    /// \endnote
-    BAS_BlockIndent,
-  };
-
-=======
->>>>>>> 811fe024
   /// If ``true``, horizontally aligns arguments after an open bracket.
   ///
   /// \code
