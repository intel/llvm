//===----------------------------------------------------------------------===//
//
// Part of the LLVM Project, under the Apache License v2.0 with LLVM Exceptions.
// See https://llvm.org/LICENSE.txt for license information.
// SPDX-License-Identifier: Apache-2.0 WITH LLVM-exception
//
//===----------------------------------------------------------------------===//

#ifndef LLVM_CLANG_CIR_DIALECT_BUILDER_CIRBASEBUILDER_H
#define LLVM_CLANG_CIR_DIALECT_BUILDER_CIRBASEBUILDER_H

#include "clang/AST/CharUnits.h"
#include "clang/CIR/Dialect/IR/CIRAttrs.h"
#include "clang/CIR/Dialect/IR/CIRDialect.h"
#include "clang/CIR/Dialect/IR/CIRTypes.h"
#include "clang/CIR/MissingFeatures.h"
#include "llvm/ADT/STLForwardCompat.h"
#include "llvm/Support/ErrorHandling.h"

#include "mlir/IR/Builders.h"
#include "mlir/IR/BuiltinAttributes.h"
#include "mlir/IR/Location.h"
#include "mlir/IR/Types.h"

namespace cir {

enum class OverflowBehavior {
  None = 0,
  NoSignedWrap = 1 << 0,
  NoUnsignedWrap = 1 << 1,
  Saturated = 1 << 2,
};

constexpr OverflowBehavior operator|(OverflowBehavior a, OverflowBehavior b) {
  return static_cast<OverflowBehavior>(llvm::to_underlying(a) |
                                       llvm::to_underlying(b));
}

constexpr OverflowBehavior operator&(OverflowBehavior a, OverflowBehavior b) {
  return static_cast<OverflowBehavior>(llvm::to_underlying(a) &
                                       llvm::to_underlying(b));
}

constexpr OverflowBehavior &operator|=(OverflowBehavior &a,
                                       OverflowBehavior b) {
  a = a | b;
  return a;
}

constexpr OverflowBehavior &operator&=(OverflowBehavior &a,
                                       OverflowBehavior b) {
  a = a & b;
  return a;
}

class CIRBaseBuilderTy : public mlir::OpBuilder {

public:
  CIRBaseBuilderTy(mlir::MLIRContext &mlirContext)
      : mlir::OpBuilder(&mlirContext) {}
  CIRBaseBuilderTy(mlir::OpBuilder &builder) : mlir::OpBuilder(builder) {}

  mlir::Value getConstAPInt(mlir::Location loc, mlir::Type typ,
                            const llvm::APInt &val) {
    return cir::ConstantOp::create(*this, loc, cir::IntAttr::get(typ, val));
  }

  cir::ConstantOp getConstant(mlir::Location loc, mlir::TypedAttr attr) {
    return cir::ConstantOp::create(*this, loc, attr);
  }

  cir::ConstantOp getConstantInt(mlir::Location loc, mlir::Type ty,
                                 int64_t value) {
    return getConstant(loc, cir::IntAttr::get(ty, value));
  }

  mlir::Value getSignedInt(mlir::Location loc, int64_t val, unsigned numBits) {
    auto type = cir::IntType::get(getContext(), numBits, /*isSigned=*/true);
    return getConstAPInt(loc, type,
                         llvm::APInt(numBits, val, /*isSigned=*/true));
  }

  mlir::Value getUnsignedInt(mlir::Location loc, uint64_t val,
                             unsigned numBits) {
    auto type = cir::IntType::get(getContext(), numBits, /*isSigned=*/false);
    return getConstAPInt(loc, type, llvm::APInt(numBits, val));
  }

  // Creates constant null value for integral type ty.
  cir::ConstantOp getNullValue(mlir::Type ty, mlir::Location loc) {
    return getConstant(loc, getZeroInitAttr(ty));
  }

  mlir::TypedAttr getConstNullPtrAttr(mlir::Type t) {
    assert(mlir::isa<cir::PointerType>(t) && "expected cir.ptr");
    return getConstPtrAttr(t, 0);
  }

  mlir::TypedAttr getZeroInitAttr(mlir::Type ty) {
    if (mlir::isa<cir::IntType>(ty))
      return cir::IntAttr::get(ty, 0);
    if (cir::isAnyFloatingPointType(ty))
      return cir::FPAttr::getZero(ty);
    if (auto complexType = mlir::dyn_cast<cir::ComplexType>(ty))
      return cir::ZeroAttr::get(complexType);
    if (auto arrTy = mlir::dyn_cast<cir::ArrayType>(ty))
      return cir::ZeroAttr::get(arrTy);
    if (auto vecTy = mlir::dyn_cast<cir::VectorType>(ty))
      return cir::ZeroAttr::get(vecTy);
    if (auto ptrTy = mlir::dyn_cast<cir::PointerType>(ty))
      return getConstNullPtrAttr(ptrTy);
    if (auto recordTy = mlir::dyn_cast<cir::RecordType>(ty))
      return cir::ZeroAttr::get(recordTy);
    if (mlir::isa<cir::BoolType>(ty)) {
      return getFalseAttr();
    }
    llvm_unreachable("Zero initializer for given type is NYI");
  }

  cir::ConstantOp getBool(bool state, mlir::Location loc) {
    return cir::ConstantOp::create(*this, loc, getCIRBoolAttr(state));
  }
  cir::ConstantOp getFalse(mlir::Location loc) { return getBool(false, loc); }
  cir::ConstantOp getTrue(mlir::Location loc) { return getBool(true, loc); }

  cir::BoolType getBoolTy() { return cir::BoolType::get(getContext()); }

  cir::PointerType getPointerTo(mlir::Type ty) {
    return cir::PointerType::get(ty);
  }

  cir::PointerType getVoidPtrTy() {
    return getPointerTo(cir::VoidType::get(getContext()));
  }

  cir::BoolAttr getCIRBoolAttr(bool state) {
    return cir::BoolAttr::get(getContext(), state);
  }

  cir::BoolAttr getTrueAttr() { return getCIRBoolAttr(true); }
  cir::BoolAttr getFalseAttr() { return getCIRBoolAttr(false); }

  mlir::Value createComplexCreate(mlir::Location loc, mlir::Value real,
                                  mlir::Value imag) {
    auto resultComplexTy = cir::ComplexType::get(real.getType());
<<<<<<< HEAD
    return create<cir::ComplexCreateOp>(loc, resultComplexTy, real, imag);
=======
    return cir::ComplexCreateOp::create(*this, loc, resultComplexTy, real,
                                        imag);
>>>>>>> 35227056
  }

  mlir::Value createComplexReal(mlir::Location loc, mlir::Value operand) {
    auto operandTy = mlir::cast<cir::ComplexType>(operand.getType());
<<<<<<< HEAD
    return create<cir::ComplexRealOp>(loc, operandTy.getElementType(), operand);
=======
    return cir::ComplexRealOp::create(*this, loc, operandTy.getElementType(),
                                      operand);
>>>>>>> 35227056
  }

  mlir::Value createComplexImag(mlir::Location loc, mlir::Value operand) {
    auto operandTy = mlir::cast<cir::ComplexType>(operand.getType());
<<<<<<< HEAD
    return create<cir::ComplexImagOp>(loc, operandTy.getElementType(), operand);
=======
    return cir::ComplexImagOp::create(*this, loc, operandTy.getElementType(),
                                      operand);
  }

  cir::LoadOp createLoad(mlir::Location loc, mlir::Value ptr,
                         bool isVolatile = false, uint64_t alignment = 0) {
    mlir::IntegerAttr alignmentAttr = getAlignmentAttr(alignment);
    return cir::LoadOp::create(*this, loc, ptr, /*isDeref=*/false, isVolatile,
                               alignmentAttr, cir::MemOrderAttr{});
  }

  mlir::Value createAlignedLoad(mlir::Location loc, mlir::Value ptr,
                                uint64_t alignment) {
    return createLoad(loc, ptr, /*isVolatile=*/false, alignment);
>>>>>>> 35227056
  }

  mlir::Value createNot(mlir::Value value) {
    return cir::UnaryOp::create(*this, value.getLoc(), value.getType(),
                                cir::UnaryOpKind::Not, value);
  }

  /// Create a do-while operation.
  cir::DoWhileOp createDoWhile(
      mlir::Location loc,
      llvm::function_ref<void(mlir::OpBuilder &, mlir::Location)> condBuilder,
      llvm::function_ref<void(mlir::OpBuilder &, mlir::Location)> bodyBuilder) {
    return cir::DoWhileOp::create(*this, loc, condBuilder, bodyBuilder);
  }

  /// Create a while operation.
  cir::WhileOp createWhile(
      mlir::Location loc,
      llvm::function_ref<void(mlir::OpBuilder &, mlir::Location)> condBuilder,
      llvm::function_ref<void(mlir::OpBuilder &, mlir::Location)> bodyBuilder) {
    return cir::WhileOp::create(*this, loc, condBuilder, bodyBuilder);
  }

  /// Create a for operation.
  cir::ForOp createFor(
      mlir::Location loc,
      llvm::function_ref<void(mlir::OpBuilder &, mlir::Location)> condBuilder,
      llvm::function_ref<void(mlir::OpBuilder &, mlir::Location)> bodyBuilder,
      llvm::function_ref<void(mlir::OpBuilder &, mlir::Location)> stepBuilder) {
    return cir::ForOp::create(*this, loc, condBuilder, bodyBuilder,
                              stepBuilder);
  }

  /// Create a break operation.
  cir::BreakOp createBreak(mlir::Location loc) {
    return cir::BreakOp::create(*this, loc);
  }

  /// Create a continue operation.
  cir::ContinueOp createContinue(mlir::Location loc) {
    return cir::ContinueOp::create(*this, loc);
  }

  mlir::Value createUnaryOp(mlir::Location loc, cir::UnaryOpKind kind,
                            mlir::Value operand) {
    return cir::UnaryOp::create(*this, loc, kind, operand);
  }

  mlir::Value createUnaryOp(mlir::Location loc, cir::UnaryOpKind kind,
                            mlir::Value operand) {
    return create<cir::UnaryOp>(loc, kind, operand);
  }

  mlir::TypedAttr getConstPtrAttr(mlir::Type type, int64_t value) {
    return cir::ConstPtrAttr::get(type, getI64IntegerAttr(value));
  }

  mlir::Value createAlloca(mlir::Location loc, cir::PointerType addrType,
                           mlir::Type type, llvm::StringRef name,
                           mlir::IntegerAttr alignment,
                           mlir::Value dynAllocSize) {
    return cir::AllocaOp::create(*this, loc, addrType, type, name, alignment,
                                 dynAllocSize);
  }

  mlir::Value createAlloca(mlir::Location loc, cir::PointerType addrType,
                           mlir::Type type, llvm::StringRef name,
                           clang::CharUnits alignment,
                           mlir::Value dynAllocSize) {
    mlir::IntegerAttr alignmentAttr = getAlignmentAttr(alignment);
    return createAlloca(loc, addrType, type, name, alignmentAttr, dynAllocSize);
  }

  mlir::Value createAlloca(mlir::Location loc, cir::PointerType addrType,
                           mlir::Type type, llvm::StringRef name,
                           mlir::IntegerAttr alignment) {
    return cir::AllocaOp::create(*this, loc, addrType, type, name, alignment);
  }

  /// Get constant address of a global variable as an MLIR attribute.
  /// This wrapper infers the attribute type through the global op.
  cir::GlobalViewAttr getGlobalViewAttr(cir::GlobalOp globalOp,
                                        mlir::ArrayAttr indices = {}) {
    cir::PointerType type = getPointerTo(globalOp.getSymType());
    return getGlobalViewAttr(type, globalOp, indices);
  }

  /// Get constant address of a global variable as an MLIR attribute.
  cir::GlobalViewAttr getGlobalViewAttr(cir::PointerType type,
                                        cir::GlobalOp globalOp,
                                        mlir::ArrayAttr indices = {}) {
    auto symbol = mlir::FlatSymbolRefAttr::get(globalOp.getSymNameAttr());
    return cir::GlobalViewAttr::get(type, symbol, indices);
  }

  /// Get constant address of a global variable as an MLIR attribute.
  cir::GlobalViewAttr getGlobalViewAttr(cir::PointerType type,
                                        cir::GlobalOp globalOp,
                                        mlir::ArrayAttr indices = {}) {
    auto symbol = mlir::FlatSymbolRefAttr::get(globalOp.getSymNameAttr());
    return cir::GlobalViewAttr::get(type, symbol, indices);
  }

  mlir::Value createGetGlobal(mlir::Location loc, cir::GlobalOp global) {
    assert(!cir::MissingFeatures::addressSpace());
    return cir::GetGlobalOp::create(
        *this, loc, getPointerTo(global.getSymType()), global.getSymName());
  }

  mlir::Value createGetGlobal(cir::GlobalOp global) {
    return createGetGlobal(global.getLoc(), global);
  }

  /// Create a copy with inferred length.
  cir::CopyOp createCopy(mlir::Value dst, mlir::Value src) {
    return cir::CopyOp::create(*this, dst.getLoc(), dst, src);
  }

  cir::StoreOp createStore(mlir::Location loc, mlir::Value val, mlir::Value dst,
                           bool isVolatile = false,
                           mlir::IntegerAttr align = {},
                           cir::MemOrderAttr order = {}) {
    return cir::StoreOp::create(*this, loc, val, dst, isVolatile, align, order);
  }

  [[nodiscard]] cir::GlobalOp createGlobal(mlir::ModuleOp mlirModule,
                                           mlir::Location loc,
                                           mlir::StringRef name,
                                           mlir::Type type, bool isConstant,
                                           cir::GlobalLinkageKind linkage) {
    mlir::OpBuilder::InsertionGuard guard(*this);
    setInsertionPointToStart(mlirModule.getBody());
    return cir::GlobalOp::create(*this, loc, name, type, isConstant, linkage);
  }

  cir::GetMemberOp createGetMember(mlir::Location loc, mlir::Type resultTy,
                                   mlir::Value base, llvm::StringRef name,
                                   unsigned index) {
    return cir::GetMemberOp::create(*this, loc, resultTy, base, name, index);
  }

  mlir::Value createDummyValue(mlir::Location loc, mlir::Type type,
                               clang::CharUnits alignment) {
    mlir::IntegerAttr alignmentAttr = getAlignmentAttr(alignment);
    auto addr = createAlloca(loc, getPointerTo(type), type, {}, alignmentAttr);
    return cir::LoadOp::create(*this, loc, addr, /*isDeref=*/false,
                               /*isVolatile=*/false, alignmentAttr,
                               /*mem_order=*/{});
  }

  cir::PtrStrideOp createPtrStride(mlir::Location loc, mlir::Value base,
                                   mlir::Value stride) {
    return cir::PtrStrideOp::create(*this, loc, base.getType(), base, stride);
  }

  //===--------------------------------------------------------------------===//
  // Call operators
  //===--------------------------------------------------------------------===//

  cir::CallOp createCallOp(mlir::Location loc, mlir::SymbolRefAttr callee,
                           mlir::Type returnType, mlir::ValueRange operands,
                           llvm::ArrayRef<mlir::NamedAttribute> attrs = {}) {
    auto op = cir::CallOp::create(*this, loc, callee, returnType, operands);
    op->setAttrs(attrs);
    return op;
  }

  cir::CallOp createCallOp(mlir::Location loc, cir::FuncOp callee,
                           mlir::ValueRange operands,
                           llvm::ArrayRef<mlir::NamedAttribute> attrs = {}) {
    return createCallOp(loc, mlir::SymbolRefAttr::get(callee),
                        callee.getFunctionType().getReturnType(), operands,
                        attrs);
  }

  cir::CallOp
  createIndirectCallOp(mlir::Location loc, mlir::Value indirectTarget,
                       cir::FuncType funcType, mlir::ValueRange operands,
                       llvm::ArrayRef<mlir::NamedAttribute> attrs = {}) {
    llvm::SmallVector<mlir::Value> resOperands{indirectTarget};
    resOperands.append(operands.begin(), operands.end());
    return createCallOp(loc, mlir::SymbolRefAttr(), funcType.getReturnType(),
                        resOperands, attrs);
  }

  cir::CallOp createTryCallOp(
      mlir::Location loc, mlir::SymbolRefAttr callee = mlir::SymbolRefAttr(),
      mlir::Type returnType = cir::VoidType(),
      mlir::ValueRange operands = mlir::ValueRange(),
      [[maybe_unused]] cir::SideEffect sideEffect = cir::SideEffect::All) {
    assert(!cir::MissingFeatures::opCallCallConv());
    assert(!cir::MissingFeatures::opCallSideEffect());
    return createCallOp(loc, callee, returnType, operands);
  }

  cir::CallOp createTryCallOp(
      mlir::Location loc, cir::FuncOp callee, mlir::ValueRange operands,
      [[maybe_unused]] cir::SideEffect sideEffect = cir::SideEffect::All) {
    assert(!cir::MissingFeatures::opCallCallConv());
    assert(!cir::MissingFeatures::opCallSideEffect());
    return createTryCallOp(loc, mlir::SymbolRefAttr::get(callee),
                           callee.getFunctionType().getReturnType(), operands);
  }

  //===--------------------------------------------------------------------===//
  // Cast/Conversion Operators
  //===--------------------------------------------------------------------===//

  mlir::Value createCast(mlir::Location loc, cir::CastKind kind,
                         mlir::Value src, mlir::Type newTy) {
    if (newTy == src.getType())
      return src;
    return cir::CastOp::create(*this, loc, newTy, kind, src);
  }

  mlir::Value createCast(cir::CastKind kind, mlir::Value src,
                         mlir::Type newTy) {
    if (newTy == src.getType())
      return src;
    return createCast(src.getLoc(), kind, src, newTy);
  }

  mlir::Value createIntCast(mlir::Value src, mlir::Type newTy) {
    return createCast(cir::CastKind::integral, src, newTy);
  }

  mlir::Value createIntToPtr(mlir::Value src, mlir::Type newTy) {
    return createCast(cir::CastKind::int_to_ptr, src, newTy);
  }

  mlir::Value createPtrToInt(mlir::Value src, mlir::Type newTy) {
    return createCast(cir::CastKind::ptr_to_int, src, newTy);
  }

  mlir::Value createPtrToBoolCast(mlir::Value v) {
    return createCast(cir::CastKind::ptr_to_bool, v, getBoolTy());
  }

  mlir::Value createBoolToInt(mlir::Value src, mlir::Type newTy) {
    return createCast(cir::CastKind::bool_to_int, src, newTy);
  }

  mlir::Value createBitcast(mlir::Value src, mlir::Type newTy) {
    return createCast(cir::CastKind::bitcast, src, newTy);
  }

  mlir::Value createBitcast(mlir::Location loc, mlir::Value src,
                            mlir::Type newTy) {
    return createCast(loc, cir::CastKind::bitcast, src, newTy);
  }

  mlir::Value createPtrBitcast(mlir::Value src, mlir::Type newPointeeTy) {
    assert(mlir::isa<cir::PointerType>(src.getType()) && "expected ptr src");
    return createBitcast(src, getPointerTo(newPointeeTy));
  }

  //===--------------------------------------------------------------------===//
  // Binary Operators
  //===--------------------------------------------------------------------===//

  mlir::Value createBinop(mlir::Location loc, mlir::Value lhs,
                          cir::BinOpKind kind, mlir::Value rhs) {
    return cir::BinOp::create(*this, loc, lhs.getType(), kind, lhs, rhs);
  }

  mlir::Value createLowBitsSet(mlir::Location loc, unsigned size,
                               unsigned bits) {
    llvm::APInt val = llvm::APInt::getLowBitsSet(size, bits);
    auto type = cir::IntType::get(getContext(), size, /*isSigned=*/false);
    return getConstAPInt(loc, type, val);
  }

  mlir::Value createAnd(mlir::Location loc, mlir::Value lhs, mlir::Value rhs) {
    return createBinop(loc, lhs, cir::BinOpKind::And, rhs);
  }

  mlir::Value createOr(mlir::Location loc, mlir::Value lhs, mlir::Value rhs) {
    return createBinop(loc, lhs, cir::BinOpKind::Or, rhs);
  }

  mlir::Value createSelect(mlir::Location loc, mlir::Value condition,
                           mlir::Value trueValue, mlir::Value falseValue) {
    assert(trueValue.getType() == falseValue.getType() &&
           "trueValue and falseValue should have the same type");
    return cir::SelectOp::create(*this, loc, trueValue.getType(), condition,
                                 trueValue, falseValue);
  }

  mlir::Value createLogicalAnd(mlir::Location loc, mlir::Value lhs,
                               mlir::Value rhs) {
    return createSelect(loc, lhs, rhs, getBool(false, loc));
  }

  mlir::Value createLogicalOr(mlir::Location loc, mlir::Value lhs,
                              mlir::Value rhs) {
    return createSelect(loc, lhs, getBool(true, loc), rhs);
  }

  mlir::Value createMul(mlir::Location loc, mlir::Value lhs, mlir::Value rhs,
                        OverflowBehavior ob = OverflowBehavior::None) {
    auto op = cir::BinOp::create(*this, loc, lhs.getType(), cir::BinOpKind::Mul,
                                 lhs, rhs);
    op.setNoUnsignedWrap(
        llvm::to_underlying(ob & OverflowBehavior::NoUnsignedWrap));
    op.setNoSignedWrap(
        llvm::to_underlying(ob & OverflowBehavior::NoSignedWrap));
    return op;
  }
  mlir::Value createNSWMul(mlir::Location loc, mlir::Value lhs,
                           mlir::Value rhs) {
    return createMul(loc, lhs, rhs, OverflowBehavior::NoSignedWrap);
  }
  mlir::Value createNUWAMul(mlir::Location loc, mlir::Value lhs,
                            mlir::Value rhs) {
    return createMul(loc, lhs, rhs, OverflowBehavior::NoUnsignedWrap);
  }

  mlir::Value createSub(mlir::Location loc, mlir::Value lhs, mlir::Value rhs,
                        OverflowBehavior ob = OverflowBehavior::Saturated) {
    auto op = cir::BinOp::create(*this, loc, lhs.getType(), cir::BinOpKind::Sub,
                                 lhs, rhs);
    op.setNoUnsignedWrap(
        llvm::to_underlying(ob & OverflowBehavior::NoUnsignedWrap));
    op.setNoSignedWrap(
        llvm::to_underlying(ob & OverflowBehavior::NoSignedWrap));
    op.setSaturated(llvm::to_underlying(ob & OverflowBehavior::Saturated));
    return op;
  }

  mlir::Value createNSWSub(mlir::Location loc, mlir::Value lhs,
                           mlir::Value rhs) {
    return createSub(loc, lhs, rhs, OverflowBehavior::NoSignedWrap);
  }

  mlir::Value createNUWSub(mlir::Location loc, mlir::Value lhs,
                           mlir::Value rhs) {
    return createSub(loc, lhs, rhs, OverflowBehavior::NoUnsignedWrap);
  }

  mlir::Value createAdd(mlir::Location loc, mlir::Value lhs, mlir::Value rhs,
                        OverflowBehavior ob = OverflowBehavior::None) {
    auto op = cir::BinOp::create(*this, loc, lhs.getType(), cir::BinOpKind::Add,
                                 lhs, rhs);
    op.setNoUnsignedWrap(
        llvm::to_underlying(ob & OverflowBehavior::NoUnsignedWrap));
    op.setNoSignedWrap(
        llvm::to_underlying(ob & OverflowBehavior::NoSignedWrap));
    op.setSaturated(llvm::to_underlying(ob & OverflowBehavior::Saturated));
    return op;
  }

  mlir::Value createNSWAdd(mlir::Location loc, mlir::Value lhs,
                           mlir::Value rhs) {
    return createAdd(loc, lhs, rhs, OverflowBehavior::NoSignedWrap);
  }

  mlir::Value createNUWAdd(mlir::Location loc, mlir::Value lhs,
                           mlir::Value rhs) {
    return createAdd(loc, lhs, rhs, OverflowBehavior::NoUnsignedWrap);
  }

  cir::CmpOp createCompare(mlir::Location loc, cir::CmpOpKind kind,
                           mlir::Value lhs, mlir::Value rhs) {
    return cir::CmpOp::create(*this, loc, getBoolTy(), kind, lhs, rhs);
  }

  mlir::Value createIsNaN(mlir::Location loc, mlir::Value operand) {
    return createCompare(loc, cir::CmpOpKind::ne, operand, operand);
  }

  mlir::Value createIsNaN(mlir::Location loc, mlir::Value operand) {
    return createCompare(loc, cir::CmpOpKind::ne, operand, operand);
  }

  mlir::Value createShift(mlir::Location loc, mlir::Value lhs, mlir::Value rhs,
                          bool isShiftLeft) {
    return cir::ShiftOp::create(*this, loc, lhs.getType(), lhs, rhs,
                                isShiftLeft);
  }

  mlir::Value createShift(mlir::Location loc, mlir::Value lhs,
                          const llvm::APInt &rhs, bool isShiftLeft) {
    return createShift(loc, lhs, getConstAPInt(loc, lhs.getType(), rhs),
                       isShiftLeft);
  }

  mlir::Value createShift(mlir::Location loc, mlir::Value lhs, unsigned bits,
                          bool isShiftLeft) {
    auto width = mlir::dyn_cast<cir::IntType>(lhs.getType()).getWidth();
    auto shift = llvm::APInt(width, bits);
    return createShift(loc, lhs, shift, isShiftLeft);
  }

  mlir::Value createShiftLeft(mlir::Location loc, mlir::Value lhs,
                              unsigned bits) {
    return createShift(loc, lhs, bits, true);
  }

  mlir::Value createShiftRight(mlir::Location loc, mlir::Value lhs,
                               unsigned bits) {
    return createShift(loc, lhs, bits, false);
  }

  mlir::Value createShiftLeft(mlir::Location loc, mlir::Value lhs,
                              mlir::Value rhs) {
    return createShift(loc, lhs, rhs, true);
  }

  mlir::Value createShiftRight(mlir::Location loc, mlir::Value lhs,
                               mlir::Value rhs) {
    return createShift(loc, lhs, rhs, false);
  }

  //
  // Block handling helpers
  // ----------------------
  //
  static OpBuilder::InsertPoint getBestAllocaInsertPoint(mlir::Block *block) {
    auto last =
        std::find_if(block->rbegin(), block->rend(), [](mlir::Operation &op) {
          return mlir::isa<cir::AllocaOp, cir::LabelOp>(&op);
        });

    if (last != block->rend())
      return OpBuilder::InsertPoint(block, ++mlir::Block::iterator(&*last));
    return OpBuilder::InsertPoint(block, block->begin());
  };

  //
  // Alignment and size helpers
  //

  // Note that mlir::IntegerType is used instead of cir::IntType here because we
  // don't need sign information for these to be useful, so keep it simple.

  // For 0 alignment, any overload of `getAlignmentAttr` returns an empty
  // attribute.
  mlir::IntegerAttr getAlignmentAttr(clang::CharUnits alignment) {
    return getAlignmentAttr(alignment.getQuantity());
  }

  mlir::IntegerAttr getAlignmentAttr(llvm::Align alignment) {
    return getAlignmentAttr(alignment.value());
  }

  mlir::IntegerAttr getAlignmentAttr(int64_t alignment) {
    return alignment ? getI64IntegerAttr(alignment) : mlir::IntegerAttr();
  }

  mlir::IntegerAttr getSizeFromCharUnits(clang::CharUnits size) {
    return getI64IntegerAttr(size.getQuantity());
  }

  /// Create a loop condition.
  cir::ConditionOp createCondition(mlir::Value condition) {
    return cir::ConditionOp::create(*this, condition.getLoc(), condition);
  }

  /// Create a yield operation.
  cir::YieldOp createYield(mlir::Location loc, mlir::ValueRange value = {}) {
    return cir::YieldOp::create(*this, loc, value);
  }
};

} // namespace cir

#endif<|MERGE_RESOLUTION|>--- conflicted
+++ resolved
@@ -143,29 +143,18 @@
   mlir::Value createComplexCreate(mlir::Location loc, mlir::Value real,
                                   mlir::Value imag) {
     auto resultComplexTy = cir::ComplexType::get(real.getType());
-<<<<<<< HEAD
-    return create<cir::ComplexCreateOp>(loc, resultComplexTy, real, imag);
-=======
     return cir::ComplexCreateOp::create(*this, loc, resultComplexTy, real,
                                         imag);
->>>>>>> 35227056
   }
 
   mlir::Value createComplexReal(mlir::Location loc, mlir::Value operand) {
     auto operandTy = mlir::cast<cir::ComplexType>(operand.getType());
-<<<<<<< HEAD
-    return create<cir::ComplexRealOp>(loc, operandTy.getElementType(), operand);
-=======
     return cir::ComplexRealOp::create(*this, loc, operandTy.getElementType(),
                                       operand);
->>>>>>> 35227056
   }
 
   mlir::Value createComplexImag(mlir::Location loc, mlir::Value operand) {
     auto operandTy = mlir::cast<cir::ComplexType>(operand.getType());
-<<<<<<< HEAD
-    return create<cir::ComplexImagOp>(loc, operandTy.getElementType(), operand);
-=======
     return cir::ComplexImagOp::create(*this, loc, operandTy.getElementType(),
                                       operand);
   }
@@ -180,7 +169,6 @@
   mlir::Value createAlignedLoad(mlir::Location loc, mlir::Value ptr,
                                 uint64_t alignment) {
     return createLoad(loc, ptr, /*isVolatile=*/false, alignment);
->>>>>>> 35227056
   }
 
   mlir::Value createNot(mlir::Value value) {
@@ -229,11 +217,6 @@
     return cir::UnaryOp::create(*this, loc, kind, operand);
   }
 
-  mlir::Value createUnaryOp(mlir::Location loc, cir::UnaryOpKind kind,
-                            mlir::Value operand) {
-    return create<cir::UnaryOp>(loc, kind, operand);
-  }
-
   mlir::TypedAttr getConstPtrAttr(mlir::Type type, int64_t value) {
     return cir::ConstPtrAttr::get(type, getI64IntegerAttr(value));
   }
@@ -266,14 +249,6 @@
                                         mlir::ArrayAttr indices = {}) {
     cir::PointerType type = getPointerTo(globalOp.getSymType());
     return getGlobalViewAttr(type, globalOp, indices);
-  }
-
-  /// Get constant address of a global variable as an MLIR attribute.
-  cir::GlobalViewAttr getGlobalViewAttr(cir::PointerType type,
-                                        cir::GlobalOp globalOp,
-                                        mlir::ArrayAttr indices = {}) {
-    auto symbol = mlir::FlatSymbolRefAttr::get(globalOp.getSymNameAttr());
-    return cir::GlobalViewAttr::get(type, symbol, indices);
   }
 
   /// Get constant address of a global variable as an MLIR attribute.
@@ -551,10 +526,6 @@
     return createCompare(loc, cir::CmpOpKind::ne, operand, operand);
   }
 
-  mlir::Value createIsNaN(mlir::Location loc, mlir::Value operand) {
-    return createCompare(loc, cir::CmpOpKind::ne, operand, operand);
-  }
-
   mlir::Value createShift(mlir::Location loc, mlir::Value lhs, mlir::Value rhs,
                           bool isShiftLeft) {
     return cir::ShiftOp::create(*this, loc, lhs.getType(), lhs, rhs,
