//===----------------------------------------------------------------------===//
//
// Part of the LLVM Project, under the Apache License v2.0 with LLVM Exceptions.
// See https://llvm.org/LICENSE.txt for license information.
// SPDX-License-Identifier: Apache-2.0 WITH LLVM-exception
//
//===----------------------------------------------------------------------===//

#ifndef LLVM_CLANG_CIR_DIALECT_BUILDER_CIRBASEBUILDER_H
#define LLVM_CLANG_CIR_DIALECT_BUILDER_CIRBASEBUILDER_H

#include "clang/AST/CharUnits.h"
#include "clang/CIR/Dialect/IR/CIRAttrs.h"
#include "clang/CIR/Dialect/IR/CIRDialect.h"
#include "clang/CIR/Dialect/IR/CIRTypes.h"
#include "clang/CIR/MissingFeatures.h"
#include "llvm/ADT/STLForwardCompat.h"
#include "llvm/Support/ErrorHandling.h"

#include "mlir/IR/Builders.h"
#include "mlir/IR/BuiltinAttributes.h"
#include "mlir/IR/BuiltinTypes.h"
#include "mlir/IR/Location.h"
#include "mlir/IR/Types.h"

namespace cir {

enum class OverflowBehavior {
  None = 0,
  NoSignedWrap = 1 << 0,
  NoUnsignedWrap = 1 << 1,
  Saturated = 1 << 2,
};

constexpr OverflowBehavior operator|(OverflowBehavior a, OverflowBehavior b) {
  return static_cast<OverflowBehavior>(llvm::to_underlying(a) |
                                       llvm::to_underlying(b));
}

constexpr OverflowBehavior operator&(OverflowBehavior a, OverflowBehavior b) {
  return static_cast<OverflowBehavior>(llvm::to_underlying(a) &
                                       llvm::to_underlying(b));
}

constexpr OverflowBehavior &operator|=(OverflowBehavior &a,
                                       OverflowBehavior b) {
  a = a | b;
  return a;
}

constexpr OverflowBehavior &operator&=(OverflowBehavior &a,
                                       OverflowBehavior b) {
  a = a & b;
  return a;
}

class CIRBaseBuilderTy : public mlir::OpBuilder {

public:
  CIRBaseBuilderTy(mlir::MLIRContext &mlirContext)
      : mlir::OpBuilder(&mlirContext) {}
  CIRBaseBuilderTy(mlir::OpBuilder &builder) : mlir::OpBuilder(builder) {}

  mlir::Value getConstAPInt(mlir::Location loc, mlir::Type typ,
                            const llvm::APInt &val) {
    return create<cir::ConstantOp>(loc, cir::IntAttr::get(typ, val));
  }

  cir::ConstantOp getConstant(mlir::Location loc, mlir::TypedAttr attr) {
    return create<cir::ConstantOp>(loc, attr);
  }

  cir::ConstantOp getConstantInt(mlir::Location loc, mlir::Type ty,
                                 int64_t value) {
    return getConstant(loc, cir::IntAttr::get(ty, value));
  }

  // Creates constant null value for integral type ty.
  cir::ConstantOp getNullValue(mlir::Type ty, mlir::Location loc) {
    return getConstant(loc, getZeroInitAttr(ty));
  }

  mlir::TypedAttr getConstNullPtrAttr(mlir::Type t) {
    assert(mlir::isa<cir::PointerType>(t) && "expected cir.ptr");
    return getConstPtrAttr(t, 0);
  }

  mlir::TypedAttr getZeroInitAttr(mlir::Type ty) {
    if (mlir::isa<cir::IntType>(ty))
      return cir::IntAttr::get(ty, 0);
    if (cir::isAnyFloatingPointType(ty))
      return cir::FPAttr::getZero(ty);
    if (auto complexType = mlir::dyn_cast<cir::ComplexType>(ty))
      return cir::ZeroAttr::get(complexType);
    if (auto arrTy = mlir::dyn_cast<cir::ArrayType>(ty))
      return cir::ZeroAttr::get(arrTy);
    if (auto vecTy = mlir::dyn_cast<cir::VectorType>(ty))
      return cir::ZeroAttr::get(vecTy);
    if (auto ptrTy = mlir::dyn_cast<cir::PointerType>(ty))
      return getConstNullPtrAttr(ptrTy);
    if (auto recordTy = mlir::dyn_cast<cir::RecordType>(ty))
      return cir::ZeroAttr::get(recordTy);
    if (mlir::isa<cir::BoolType>(ty)) {
      return getFalseAttr();
    }
    llvm_unreachable("Zero initializer for given type is NYI");
  }

  cir::ConstantOp getBool(bool state, mlir::Location loc) {
    return create<cir::ConstantOp>(loc, getCIRBoolAttr(state));
  }
  cir::ConstantOp getFalse(mlir::Location loc) { return getBool(false, loc); }
  cir::ConstantOp getTrue(mlir::Location loc) { return getBool(true, loc); }

  cir::BoolType getBoolTy() { return cir::BoolType::get(getContext()); }

  cir::PointerType getPointerTo(mlir::Type ty) {
    return cir::PointerType::get(ty);
  }

  cir::PointerType getVoidPtrTy() {
    return getPointerTo(cir::VoidType::get(getContext()));
  }

  cir::BoolAttr getCIRBoolAttr(bool state) {
    return cir::BoolAttr::get(getContext(), state);
  }

  cir::BoolAttr getTrueAttr() { return getCIRBoolAttr(true); }
  cir::BoolAttr getFalseAttr() { return getCIRBoolAttr(false); }

  mlir::Value createNot(mlir::Value value) {
    return create<cir::UnaryOp>(value.getLoc(), value.getType(),
                                cir::UnaryOpKind::Not, value);
  }

  /// Create a do-while operation.
  cir::DoWhileOp createDoWhile(
      mlir::Location loc,
      llvm::function_ref<void(mlir::OpBuilder &, mlir::Location)> condBuilder,
      llvm::function_ref<void(mlir::OpBuilder &, mlir::Location)> bodyBuilder) {
    return create<cir::DoWhileOp>(loc, condBuilder, bodyBuilder);
  }

  /// Create a while operation.
  cir::WhileOp createWhile(
      mlir::Location loc,
      llvm::function_ref<void(mlir::OpBuilder &, mlir::Location)> condBuilder,
      llvm::function_ref<void(mlir::OpBuilder &, mlir::Location)> bodyBuilder) {
    return create<cir::WhileOp>(loc, condBuilder, bodyBuilder);
  }

  /// Create a for operation.
  cir::ForOp createFor(
      mlir::Location loc,
      llvm::function_ref<void(mlir::OpBuilder &, mlir::Location)> condBuilder,
      llvm::function_ref<void(mlir::OpBuilder &, mlir::Location)> bodyBuilder,
      llvm::function_ref<void(mlir::OpBuilder &, mlir::Location)> stepBuilder) {
    return create<cir::ForOp>(loc, condBuilder, bodyBuilder, stepBuilder);
  }

  /// Create a break operation.
  cir::BreakOp createBreak(mlir::Location loc) {
    return create<cir::BreakOp>(loc);
  }

  /// Create a continue operation.
  cir::ContinueOp createContinue(mlir::Location loc) {
    return create<cir::ContinueOp>(loc);
  }

  mlir::TypedAttr getConstPtrAttr(mlir::Type type, int64_t value) {
    return cir::ConstPtrAttr::get(type, getI64IntegerAttr(value));
  }

  mlir::Value createAlloca(mlir::Location loc, cir::PointerType addrType,
                           mlir::Type type, llvm::StringRef name,
                           mlir::IntegerAttr alignment) {
    return create<cir::AllocaOp>(loc, addrType, type, name, alignment);
  }

  mlir::Value createGetGlobal(mlir::Location loc, cir::GlobalOp global) {
    assert(!cir::MissingFeatures::addressSpace());
    return create<cir::GetGlobalOp>(loc, getPointerTo(global.getSymType()),
                                    global.getSymName());
  }

  mlir::Value createGetGlobal(cir::GlobalOp global) {
    return createGetGlobal(global.getLoc(), global);
  }

  cir::StoreOp createStore(mlir::Location loc, mlir::Value val, mlir::Value dst,
                           mlir::IntegerAttr align = {}) {
    return create<cir::StoreOp>(loc, val, dst, align);
  }

  [[nodiscard]] cir::GlobalOp createGlobal(mlir::ModuleOp mlirModule,
                                           mlir::Location loc,
                                           mlir::StringRef name,
                                           mlir::Type type,
                                           cir::GlobalLinkageKind linkage) {
    mlir::OpBuilder::InsertionGuard guard(*this);
    setInsertionPointToStart(mlirModule.getBody());
    return create<cir::GlobalOp>(loc, name, type, linkage);
  }

  cir::GetMemberOp createGetMember(mlir::Location loc, mlir::Type resultTy,
                                   mlir::Value base, llvm::StringRef name,
                                   unsigned index) {
    return create<cir::GetMemberOp>(loc, resultTy, base, name, index);
  }

  mlir::Value createDummyValue(mlir::Location loc, mlir::Type type,
                               clang::CharUnits alignment) {
    mlir::IntegerAttr alignmentAttr = getAlignmentAttr(alignment);
    auto addr = createAlloca(loc, getPointerTo(type), type, {}, alignmentAttr);
    return create<cir::LoadOp>(loc, addr, /*isDeref=*/false, alignmentAttr);
  }

  cir::PtrStrideOp createPtrStride(mlir::Location loc, mlir::Value base,
                                   mlir::Value stride) {
    return create<cir::PtrStrideOp>(loc, base.getType(), base, stride);
  }

  //===--------------------------------------------------------------------===//
  // Call operators
  //===--------------------------------------------------------------------===//

  cir::CallOp createCallOp(mlir::Location loc, mlir::SymbolRefAttr callee,
                           mlir::Type returnType, mlir::ValueRange operands,
<<<<<<< HEAD
                           cir::SideEffect sideEffect = cir::SideEffect::All) {
    return create<cir::CallOp>(loc, callee, returnType, operands, sideEffect);
=======
                           llvm::ArrayRef<mlir::NamedAttribute> attrs = {}) {
    auto op = create<cir::CallOp>(loc, callee, returnType, operands);
    op->setAttrs(attrs);
    return op;
>>>>>>> 5ee67ebe
  }

  cir::CallOp createCallOp(mlir::Location loc, cir::FuncOp callee,
                           mlir::ValueRange operands,
<<<<<<< HEAD
                           cir::SideEffect sideEffect = cir::SideEffect::All) {
    return createCallOp(loc, mlir::SymbolRefAttr::get(callee),
                        callee.getFunctionType().getReturnType(), operands,
                        sideEffect);
  }

  cir::CallOp createIndirectCallOp(mlir::Location loc,
                                   mlir::Value indirectTarget,
                                   cir::FuncType funcType,
                                   mlir::ValueRange operands,
                                   cir::SideEffect sideEffect) {
    return create<cir::CallOp>(loc, indirectTarget, funcType.getReturnType(),
                               operands, sideEffect);
=======
                           llvm::ArrayRef<mlir::NamedAttribute> attrs = {}) {
    return createCallOp(loc, mlir::SymbolRefAttr::get(callee),
                        callee.getFunctionType().getReturnType(), operands,
                        attrs);
  }

  cir::CallOp
  createIndirectCallOp(mlir::Location loc, mlir::Value indirectTarget,
                       cir::FuncType funcType, mlir::ValueRange operands,
                       llvm::ArrayRef<mlir::NamedAttribute> attrs = {}) {
    llvm::SmallVector<mlir::Value> resOperands{indirectTarget};
    resOperands.append(operands.begin(), operands.end());
    return createCallOp(loc, mlir::SymbolRefAttr(), funcType.getReturnType(),
                        resOperands, attrs);
>>>>>>> 5ee67ebe
  }

  //===--------------------------------------------------------------------===//
  // Cast/Conversion Operators
  //===--------------------------------------------------------------------===//

  mlir::Value createCast(mlir::Location loc, cir::CastKind kind,
                         mlir::Value src, mlir::Type newTy) {
    if (newTy == src.getType())
      return src;
    return create<cir::CastOp>(loc, newTy, kind, src);
  }

  mlir::Value createCast(cir::CastKind kind, mlir::Value src,
                         mlir::Type newTy) {
    if (newTy == src.getType())
      return src;
    return createCast(src.getLoc(), kind, src, newTy);
  }

  mlir::Value createIntCast(mlir::Value src, mlir::Type newTy) {
    return createCast(cir::CastKind::integral, src, newTy);
  }

  mlir::Value createIntToPtr(mlir::Value src, mlir::Type newTy) {
    return createCast(cir::CastKind::int_to_ptr, src, newTy);
  }

  mlir::Value createPtrToInt(mlir::Value src, mlir::Type newTy) {
    return createCast(cir::CastKind::ptr_to_int, src, newTy);
  }

  mlir::Value createPtrToBoolCast(mlir::Value v) {
    return createCast(cir::CastKind::ptr_to_bool, v, getBoolTy());
  }

  mlir::Value createBoolToInt(mlir::Value src, mlir::Type newTy) {
    return createCast(cir::CastKind::bool_to_int, src, newTy);
  }

  mlir::Value createBitcast(mlir::Value src, mlir::Type newTy) {
    return createCast(cir::CastKind::bitcast, src, newTy);
  }

  mlir::Value createBitcast(mlir::Location loc, mlir::Value src,
                            mlir::Type newTy) {
    return createCast(loc, cir::CastKind::bitcast, src, newTy);
  }

  mlir::Value createPtrBitcast(mlir::Value src, mlir::Type newPointeeTy) {
    assert(mlir::isa<cir::PointerType>(src.getType()) && "expected ptr src");
    return createBitcast(src, getPointerTo(newPointeeTy));
  }

  //===--------------------------------------------------------------------===//
  // Binary Operators
  //===--------------------------------------------------------------------===//

  mlir::Value createBinop(mlir::Location loc, mlir::Value lhs,
                          cir::BinOpKind kind, mlir::Value rhs) {
    return create<cir::BinOp>(loc, lhs.getType(), kind, lhs, rhs);
  }

  mlir::Value createLowBitsSet(mlir::Location loc, unsigned size,
                               unsigned bits) {
    llvm::APInt val = llvm::APInt::getLowBitsSet(size, bits);
    auto type = cir::IntType::get(getContext(), size, /*isSigned=*/false);
    return getConstAPInt(loc, type, val);
  }

  mlir::Value createAnd(mlir::Location loc, mlir::Value lhs, mlir::Value rhs) {
    return createBinop(loc, lhs, cir::BinOpKind::And, rhs);
  }

  mlir::Value createOr(mlir::Location loc, mlir::Value lhs, mlir::Value rhs) {
    return createBinop(loc, lhs, cir::BinOpKind::Or, rhs);
  }

  mlir::Value createSelect(mlir::Location loc, mlir::Value condition,
                           mlir::Value trueValue, mlir::Value falseValue) {
    assert(trueValue.getType() == falseValue.getType() &&
           "trueValue and falseValue should have the same type");
    return create<cir::SelectOp>(loc, trueValue.getType(), condition, trueValue,
                                 falseValue);
  }

  mlir::Value createLogicalAnd(mlir::Location loc, mlir::Value lhs,
                               mlir::Value rhs) {
    return createSelect(loc, lhs, rhs, getBool(false, loc));
  }

  mlir::Value createLogicalOr(mlir::Location loc, mlir::Value lhs,
                              mlir::Value rhs) {
    return createSelect(loc, lhs, getBool(true, loc), rhs);
  }

  mlir::Value createMul(mlir::Location loc, mlir::Value lhs, mlir::Value rhs,
                        OverflowBehavior ob = OverflowBehavior::None) {
    auto op =
        create<cir::BinOp>(loc, lhs.getType(), cir::BinOpKind::Mul, lhs, rhs);
    op.setNoUnsignedWrap(
        llvm::to_underlying(ob & OverflowBehavior::NoUnsignedWrap));
    op.setNoSignedWrap(
        llvm::to_underlying(ob & OverflowBehavior::NoSignedWrap));
    return op;
  }
  mlir::Value createNSWMul(mlir::Location loc, mlir::Value lhs,
                           mlir::Value rhs) {
    return createMul(loc, lhs, rhs, OverflowBehavior::NoSignedWrap);
  }
  mlir::Value createNUWAMul(mlir::Location loc, mlir::Value lhs,
                            mlir::Value rhs) {
    return createMul(loc, lhs, rhs, OverflowBehavior::NoUnsignedWrap);
  }

  mlir::Value createSub(mlir::Location loc, mlir::Value lhs, mlir::Value rhs,
                        OverflowBehavior ob = OverflowBehavior::Saturated) {
    auto op =
        create<cir::BinOp>(loc, lhs.getType(), cir::BinOpKind::Sub, lhs, rhs);
    op.setNoUnsignedWrap(
        llvm::to_underlying(ob & OverflowBehavior::NoUnsignedWrap));
    op.setNoSignedWrap(
        llvm::to_underlying(ob & OverflowBehavior::NoSignedWrap));
    op.setSaturated(llvm::to_underlying(ob & OverflowBehavior::Saturated));
    return op;
  }

  mlir::Value createNSWSub(mlir::Location loc, mlir::Value lhs,
                           mlir::Value rhs) {
    return createSub(loc, lhs, rhs, OverflowBehavior::NoSignedWrap);
  }

  mlir::Value createNUWSub(mlir::Location loc, mlir::Value lhs,
                           mlir::Value rhs) {
    return createSub(loc, lhs, rhs, OverflowBehavior::NoUnsignedWrap);
  }

  mlir::Value createAdd(mlir::Location loc, mlir::Value lhs, mlir::Value rhs,
                        OverflowBehavior ob = OverflowBehavior::None) {
    auto op =
        create<cir::BinOp>(loc, lhs.getType(), cir::BinOpKind::Add, lhs, rhs);
    op.setNoUnsignedWrap(
        llvm::to_underlying(ob & OverflowBehavior::NoUnsignedWrap));
    op.setNoSignedWrap(
        llvm::to_underlying(ob & OverflowBehavior::NoSignedWrap));
    op.setSaturated(llvm::to_underlying(ob & OverflowBehavior::Saturated));
    return op;
  }

  mlir::Value createNSWAdd(mlir::Location loc, mlir::Value lhs,
                           mlir::Value rhs) {
    return createAdd(loc, lhs, rhs, OverflowBehavior::NoSignedWrap);
  }

  mlir::Value createNUWAdd(mlir::Location loc, mlir::Value lhs,
                           mlir::Value rhs) {
    return createAdd(loc, lhs, rhs, OverflowBehavior::NoUnsignedWrap);
  }

  cir::CmpOp createCompare(mlir::Location loc, cir::CmpOpKind kind,
                           mlir::Value lhs, mlir::Value rhs) {
    return create<cir::CmpOp>(loc, getBoolTy(), kind, lhs, rhs);
  }

  mlir::Value createShift(mlir::Location loc, mlir::Value lhs, mlir::Value rhs,
                          bool isShiftLeft) {
    return create<cir::ShiftOp>(loc, lhs.getType(), lhs, rhs, isShiftLeft);
  }

  mlir::Value createShift(mlir::Location loc, mlir::Value lhs,
                          const llvm::APInt &rhs, bool isShiftLeft) {
    return createShift(loc, lhs, getConstAPInt(loc, lhs.getType(), rhs),
                       isShiftLeft);
  }

  mlir::Value createShift(mlir::Location loc, mlir::Value lhs, unsigned bits,
                          bool isShiftLeft) {
    auto width = mlir::dyn_cast<cir::IntType>(lhs.getType()).getWidth();
    auto shift = llvm::APInt(width, bits);
    return createShift(loc, lhs, shift, isShiftLeft);
  }

  mlir::Value createShiftLeft(mlir::Location loc, mlir::Value lhs,
                              unsigned bits) {
    return createShift(loc, lhs, bits, true);
  }

  mlir::Value createShiftRight(mlir::Location loc, mlir::Value lhs,
                               unsigned bits) {
    return createShift(loc, lhs, bits, false);
  }

  mlir::Value createShiftLeft(mlir::Location loc, mlir::Value lhs,
                              mlir::Value rhs) {
    return createShift(loc, lhs, rhs, true);
  }

  mlir::Value createShiftRight(mlir::Location loc, mlir::Value lhs,
                               mlir::Value rhs) {
    return createShift(loc, lhs, rhs, false);
  }

  //
  // Block handling helpers
  // ----------------------
  //
  static OpBuilder::InsertPoint getBestAllocaInsertPoint(mlir::Block *block) {
    auto last =
        std::find_if(block->rbegin(), block->rend(), [](mlir::Operation &op) {
          // TODO: Add LabelOp missing feature here
          return mlir::isa<cir::AllocaOp>(&op);
        });

    if (last != block->rend())
      return OpBuilder::InsertPoint(block, ++mlir::Block::iterator(&*last));
    return OpBuilder::InsertPoint(block, block->begin());
  };

  //
  // Alignment and size helpers
  //

  // Note that mlir::IntegerType is used instead of cir::IntType here because we
  // don't need sign information for these to be useful, so keep it simple.

  // For 0 alignment, any overload of `getAlignmentAttr` returns an empty
  // attribute.
  mlir::IntegerAttr getAlignmentAttr(clang::CharUnits alignment) {
    return getAlignmentAttr(alignment.getQuantity());
  }

  mlir::IntegerAttr getAlignmentAttr(llvm::Align alignment) {
    return getAlignmentAttr(alignment.value());
  }

  mlir::IntegerAttr getAlignmentAttr(int64_t alignment) {
    return alignment ? getI64IntegerAttr(alignment) : mlir::IntegerAttr();
  }

  mlir::IntegerAttr getSizeFromCharUnits(clang::CharUnits size) {
    return getI64IntegerAttr(size.getQuantity());
  }

  /// Create a loop condition.
  cir::ConditionOp createCondition(mlir::Value condition) {
    return create<cir::ConditionOp>(condition.getLoc(), condition);
  }

  /// Create a yield operation.
  cir::YieldOp createYield(mlir::Location loc, mlir::ValueRange value = {}) {
    return create<cir::YieldOp>(loc, value);
  }
};

} // namespace cir

#endif<|MERGE_RESOLUTION|>--- conflicted
+++ resolved
@@ -228,34 +228,14 @@
 
   cir::CallOp createCallOp(mlir::Location loc, mlir::SymbolRefAttr callee,
                            mlir::Type returnType, mlir::ValueRange operands,
-<<<<<<< HEAD
-                           cir::SideEffect sideEffect = cir::SideEffect::All) {
-    return create<cir::CallOp>(loc, callee, returnType, operands, sideEffect);
-=======
                            llvm::ArrayRef<mlir::NamedAttribute> attrs = {}) {
     auto op = create<cir::CallOp>(loc, callee, returnType, operands);
     op->setAttrs(attrs);
     return op;
->>>>>>> 5ee67ebe
   }
 
   cir::CallOp createCallOp(mlir::Location loc, cir::FuncOp callee,
                            mlir::ValueRange operands,
-<<<<<<< HEAD
-                           cir::SideEffect sideEffect = cir::SideEffect::All) {
-    return createCallOp(loc, mlir::SymbolRefAttr::get(callee),
-                        callee.getFunctionType().getReturnType(), operands,
-                        sideEffect);
-  }
-
-  cir::CallOp createIndirectCallOp(mlir::Location loc,
-                                   mlir::Value indirectTarget,
-                                   cir::FuncType funcType,
-                                   mlir::ValueRange operands,
-                                   cir::SideEffect sideEffect) {
-    return create<cir::CallOp>(loc, indirectTarget, funcType.getReturnType(),
-                               operands, sideEffect);
-=======
                            llvm::ArrayRef<mlir::NamedAttribute> attrs = {}) {
     return createCallOp(loc, mlir::SymbolRefAttr::get(callee),
                         callee.getFunctionType().getReturnType(), operands,
@@ -270,7 +250,6 @@
     resOperands.append(operands.begin(), operands.end());
     return createCallOp(loc, mlir::SymbolRefAttr(), funcType.getReturnType(),
                         resOperands, attrs);
->>>>>>> 5ee67ebe
   }
 
   //===--------------------------------------------------------------------===//
