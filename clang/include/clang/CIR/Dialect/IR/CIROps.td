//===-- CIROps.td - CIR dialect definition -----------------*- tablegen -*-===//
//
// Part of the LLVM Project, under the Apache License v2.0 with LLVM Exceptions.
// See https://llvm.org/LICENSE.txt for license information.
// SPDX-License-Identifier: Apache-2.0 WITH LLVM-exception
//
//===----------------------------------------------------------------------===//
///
/// \file
/// Definition of the CIR dialect
///
//===----------------------------------------------------------------------===//

#ifndef CLANG_CIR_DIALECT_IR_CIROPS_TD
#define CLANG_CIR_DIALECT_IR_CIROPS_TD

include "clang/CIR/Dialect/IR/CIRDialect.td"
include "clang/CIR/Dialect/IR/CIRTypes.td"
include "clang/CIR/Dialect/IR/CIRAttrs.td"
include "clang/CIR/Dialect/IR/CIRAttrConstraints.td"

include "clang/CIR/Interfaces/CIROpInterfaces.td"
include "clang/CIR/Interfaces/CIRLoopOpInterface.td"

include "mlir/IR/BuiltinAttributeInterfaces.td"
include "mlir/IR/EnumAttr.td"
include "mlir/IR/SymbolInterfaces.td"
include "mlir/IR/CommonAttrConstraints.td"
include "mlir/Interfaces/ControlFlowInterfaces.td"
include "mlir/Interfaces/FunctionInterfaces.td"
include "mlir/Interfaces/InferTypeOpInterface.td"
include "mlir/Interfaces/LoopLikeInterface.td"
include "mlir/Interfaces/MemorySlotInterfaces.td"
include "mlir/Interfaces/SideEffectInterfaces.td"

//===----------------------------------------------------------------------===//
// CIR Ops
//===----------------------------------------------------------------------===//

// LLVMLoweringInfo is used by cir-tablegen to generate LLVM lowering logic
// automatically for CIR operations. The `llvmOp` field gives the name of the
// LLVM IR dialect operation that the CIR operation will be lowered to. The
// input arguments of the CIR operation will be passed in the same order to the
// lowered LLVM IR operation.
//
// Example:
//
// For the following CIR operation definition:
//
//   def FooOp : CIR_Op<"foo"> {
//     // ...
//     let arguments = (ins CIR_AnyType:$arg1, CIR_AnyType:$arg2);
//     let llvmOp = "BarOp";
//   }
//
// cir-tablegen will generate LLVM lowering code for the FooOp similar to the
// following:
//
//   class CIRFooOpLowering
//       : public mlir::OpConversionPattern<cir::FooOp> {
//   public:
//     using OpConversionPattern<cir::FooOp>::OpConversionPattern;
//
//     mlir::LogicalResult matchAndRewrite(
//         cir::FooOp op,
//         OpAdaptor adaptor,
//         mlir::ConversionPatternRewriter &rewriter) const override {
//       rewriter.replaceOpWithNewOp<mlir::LLVM::BarOp>(
//         op, adaptor.getOperands()[0], adaptor.getOperands()[1]);
//       return mlir::success();
//     }
//   }
//
// If you want fully customized LLVM IR lowering logic, simply exclude the
// `llvmOp` field from your CIR operation definition.
class LLVMLoweringInfo {
  string llvmOp = "";
}

class CIR_Op<string mnemonic, list<Trait> traits = []> :
    Op<CIR_Dialect, mnemonic, traits>, LLVMLoweringInfo;

//===----------------------------------------------------------------------===//
// CastOp
//===----------------------------------------------------------------------===//

def CIR_CastKind : CIR_I32EnumAttr<"CastKind", "cast kind", [
  I32EnumAttrCase<"bitcast", 1>,
  // CK_LValueBitCast
  // CK_LValueToRValueBitCast
  // CK_LValueToRValue
  // CK_NoOp
  // CK_BaseToDerived
  // CK_DerivedToBase
  // CK_UncheckedDerivedToBase
  // CK_Dynamic
  // CK_ToUnion
  I32EnumAttrCase<"array_to_ptrdecay", 11>,
  // CK_FunctionToPointerDecay
  // CK_NullToPointer
  // CK_NullToMemberPointer
  // CK_BaseToDerivedMemberPointer
  // CK_DerivedToBaseMemberPointer
  I32EnumAttrCase<"member_ptr_to_bool", 17>,
  // CK_ReinterpretMemberPointer
  // CK_UserDefinedConversion
  // CK_ConstructorConversion
  I32EnumAttrCase<"int_to_ptr", 21>,
  I32EnumAttrCase<"ptr_to_int", 22>,
  I32EnumAttrCase<"ptr_to_bool", 23>,
  // CK_ToVoid
  // CK_MatrixCast
  // CK_VectorSplat
  I32EnumAttrCase<"integral", 27>,
  I32EnumAttrCase<"int_to_bool", 28>,
  I32EnumAttrCase<"int_to_float", 29>,
  // CK_FloatingToFixedPoint
  // CK_FixedPointToFloating
  // CK_FixedPointCast
  // CK_FixedPointToIntegral
  // CK_IntegralToFixedPoint
  // CK_FixedPointToBoolean
  I32EnumAttrCase<"float_to_int", 36>,
  I32EnumAttrCase<"float_to_bool", 37>,
  I32EnumAttrCase<"bool_to_int", 38>,
  I32EnumAttrCase<"floating", 39>,
  // CK_CPointerToObjCPointerCast
  // CK_BlockPointerToObjCPointerCast
  // CK_AnyPointerToBlockPointerCast
  // CK_ObjCObjectLValueCast
  // I32EnumAttrCase<"float_to_complex", 44>,
  // I32EnumAttrCase<"float_complex_to_real", 45>,
  // I32EnumAttrCase<"float_complex_to_bool", 46>,
  I32EnumAttrCase<"float_complex", 47>,
  // I32EnumAttrCase<"float_complex_to_int_complex", 48>,
  // I32EnumAttrCase<"int_to_complex", 49>,
  I32EnumAttrCase<"int_complex_to_real", 50>,
  I32EnumAttrCase<"int_complex_to_bool", 51>,
  I32EnumAttrCase<"int_complex", 52>,
  I32EnumAttrCase<"int_complex_to_float_complex", 53>,
  // CK_ARCProduceObject
  // CK_ARCConsumeObject
  // CK_ARCReclaimReturnedObject
  // CK_ARCExtendBlockObject
  // CK_AtomicToNonAtomic
  // CK_NonAtomicToAtomic
  // CK_CopyAndAutoreleaseBlockObject
  // CK_BuiltinFnToFnPtr
  // CK_ZeroToOCLOpaqueType
  I32EnumAttrCase<"address_space", 63>,
  // CK_IntToOCLSampler
  // CK_HLSLVectorTruncation
  // CK_HLSLArrayRValue
  // CK_HLSLElementwiseCast
  // CK_HLSLAggregateSplatCast

  // Enums below are specific to CIR and don't have a correspondence to classic
  // codegen:
  I32EnumAttrCase<"bool_to_float", 1000>,
]>;

def CastOp : CIR_Op<"cast",
             [Pure,
              DeclareOpInterfaceMethods<PromotableOpInterface>]> {
  // FIXME: not all conversions are free of side effects.
  let summary = "Conversion between values of different types";
  let description = [{
    Apply the usual C/C++ conversion rules between values. This operation models
    a subset of conversions as defined in Clang's `OperationKinds.def`
    (`llvm-project/clang/include/clang/AST/OperationKinds.def`).

    Note: not all conversions are implemented using `cir.cast`. For instance,
    lvalue-to-rvalue conversion is modeled as a `cir.load` instead.  Currently
    supported kinds:

    - `bitcast`
    - `array_to_ptrdecay`
    - `member_ptr_to_bool
    - `int_to_ptr`
    - `ptr_to_int`
    - `ptr_to_bool`
    - `integral`
    - `int_to_bool`
    - `int_to_float`
    - `float_to_int`
    - `float_to_bool`
    - `bool_to_int`
    - `floating`
    - `float_complex`
    - `int_complex_to_real`
    - `int_complex_to_bool`
    - `int_complex`
    - `int_complex_to_float_complex`
    - `address_space`

    CIR also supports some additional conversions that are not part of the classic
    Clang codegen:

    - `bool_to_float`

    Example:

    ```mlir
    %4 = cir.cast(int_to_bool, %3 : i32), !cir.bool
    ...
    %x = cir.cast(array_to_ptrdecay, %0 : !cir.ptr<!cir.array<i32 x 10>>), !cir.ptr<i32>
    ```
  }];

  let arguments = (ins CIR_CastKind:$kind, CIR_AnyType:$src);
  let results = (outs CIR_AnyType:$result);

  let assemblyFormat = [{
    `(` $kind `,` $src `:` type($src) `)`
    `,` type($result) attr-dict
  }];

  // The input and output types should match the cast kind.
  let hasVerifier = 1;
  let hasFolder = 1;
}


//===----------------------------------------------------------------------===//
// PtrStrideOp
//===----------------------------------------------------------------------===//

def PtrStrideOp : CIR_Op<"ptr_stride",
                         [Pure, AllTypesMatch<["base", "result"]>]> {
  let summary = "Pointer access with stride";
  let description = [{
    Given a base pointer as first operand, provides a new pointer after applying
    a stride (second operand).

    ```mlir
    %3 = cir.const 0 : i32
    %4 = cir.ptr_stride(%2 : !cir.ptr<i32>, %3 : i32), !cir.ptr<i32>
    ```
  }];

  let arguments = (ins
    CIR_PointerType:$base,
    CIR_AnyFundamentalIntType:$stride
  );

  let results = (outs CIR_PointerType:$result);

  let assemblyFormat = [{
    `(` $base `:` qualified(type($base)) `,` $stride `:`
    qualified(type($stride)) `)` `,` qualified(type($result)) attr-dict
  }];

  let extraClassDeclaration = [{
    // Get type pointed by the base pointer.
    mlir::Type getElementTy() {
      return getBase().getType().getPointee();
    }
  }];
}

//===----------------------------------------------------------------------===//
// ConstantOp
//===----------------------------------------------------------------------===//

def ConstantOp : CIR_Op<"const",
                        [ConstantLike, Pure, AllTypesMatch<["value", "res"]>]> {
  let summary = "Defines a CIR constant";
  let description = [{
    The `cir.const` operation turns a literal into an SSA value. The data is
    attached to the operation as an attribute.

    ```mlir
      %0 = cir.const 42 : i32
      %1 = cir.const 4.2 : f32
      %2 = cir.const nullptr : !cir.ptr<i32>
    ```
  }];

  let arguments = (ins TypedAttrInterface:$value);
  let results = (outs CIR_AnyType:$res);

  let assemblyFormat = "attr-dict $value";

  let hasVerifier = 1;

  let extraClassDeclaration = [{
    bool isNullPtr() {
      if (const auto ptrAttr = mlir::dyn_cast<cir::ConstPtrAttr>(getValue()))
        return ptrAttr.isNullValue();
      return false;
    }
  }];

  let hasFolder = 1;
}

//===----------------------------------------------------------------------===//
// AllocaOp
//===----------------------------------------------------------------------===//

class AllocaTypesMatchWith<string summary, string lhsArg, string rhsArg,
                     string transform, string comparator = "std::equal_to<>()">
  : PredOpTrait<summary, CPred<
      comparator # "(" #
      !subst("$_self", "$" # lhsArg # ".getType()", transform) #
             ", $" # rhsArg # ")">> {
  string lhs = lhsArg;
  string rhs = rhsArg;
  string transformer = transform;
}

def AllocaOp : CIR_Op<"alloca", [
  AllocaTypesMatchWith<"'allocaType' matches pointee type of 'addr'",
                 "addr", "allocaType",
                 "cast<PointerType>($_self).getPointee()">,
                 DeclareOpInterfaceMethods<PromotableAllocationOpInterface>]> {
  let summary = "Defines a scope-local variable";
  let description = [{
    The `cir.alloca` operation defines a scope-local variable.

    The presence of the `const` attribute indicates that the local variable is
    declared with C/C++ `const` keyword.

    The result type is a pointer to the input's type.

    Example:

    ```mlir
    // int count;
    %0 = cir.alloca i32, !cir.ptr<i32>, ["count"] {alignment = 4 : i64}

    // int *ptr;
    %1 = cir.alloca !cir.ptr<i32>, !cir.ptr<!cir.ptr<i32>>, ["ptr"] {alignment = 8 : i64}
    ...
    ```
  }];

  let arguments = (ins
    TypeAttr:$allocaType,
    StrAttr:$name,
    UnitAttr:$init,
    UnitAttr:$constant,
    ConfinedAttr<OptionalAttr<I64Attr>, [IntMinValue<0>]>:$alignment,
    OptionalAttr<ArrayAttr>:$annotations
  );

  let results = (outs Res<CIR_PointerType, "",
                      [MemAlloc<AutomaticAllocationScopeResource>]>:$addr);

  let skipDefaultBuilders = 1;
  let builders = [
    OpBuilder<(ins "mlir::Type":$addr,
                   "mlir::Type":$allocaType,
                   "llvm::StringRef":$name,
                   "mlir::IntegerAttr":$alignment)>
  ];

  let extraClassDeclaration = [{
    // Whether the alloca input type is a pointer.
    bool isPointerType() { return ::mlir::isa<::cir::PointerType>(getAllocaType()); }
  }];

  let assemblyFormat = [{
    $allocaType `,` qualified(type($addr)) `,`
    `[` $name
       (`,` `init` $init^)?
       (`,` `const` $constant^)?
    `]`
    ($annotations^)? attr-dict
  }];
}

//===----------------------------------------------------------------------===//
// LoadOp
//===----------------------------------------------------------------------===//

def LoadOp : CIR_Op<"load", [
  TypesMatchWith<"type of 'result' matches pointee type of 'addr'",
                 "addr", "result",
                 "cast<PointerType>($_self).getPointee()">,
                 DeclareOpInterfaceMethods<PromotableMemOpInterface>]> {

  let summary = "Load value from memory adddress";
  let description = [{
    `cir.load` reads a value (lvalue to rvalue conversion) given an address
    backed up by a `cir.ptr` type. A unit attribute `deref` can be used to
    mark the resulting value as used by another operation to dereference
    a pointer.

    Example:

    ```mlir

    // Read from local variable, address in %0.
    %1 = cir.load %0 : !cir.ptr<i32>, i32

    // Load address from memory at address %0. %3 is used by at least one
    // operation that dereferences a pointer.
    %3 = cir.load deref %0 : !cir.ptr<!cir.ptr<i32>>
    ```
  }];

  let arguments = (ins Arg<CIR_PointerType, "the address to load from",
                           [MemRead]>:$addr,
                       UnitAttr:$isDeref,
                       OptionalAttr<I64Attr>:$alignment
                       );
  let results = (outs CIR_AnyType:$result);

  let assemblyFormat = [{
    (`deref` $isDeref^)?
    (`align` `(` $alignment^ `)`)?
    $addr `:` qualified(type($addr)) `,` type($result) attr-dict
  }];

  // FIXME: add verifier.
}

//===----------------------------------------------------------------------===//
// StoreOp
//===----------------------------------------------------------------------===//

def StoreOp : CIR_Op<"store", [
  TypesMatchWith<"type of 'value' matches pointee type of 'addr'",
                 "addr", "value",
                 "cast<PointerType>($_self).getPointee()">,
                 DeclareOpInterfaceMethods<PromotableMemOpInterface>]> {

  let summary = "Store value to memory address";
  let description = [{
    `cir.store` stores a value (first operand) to the memory address specified
    in the second operand. A unit attribute `volatile` can be used to indicate
    a volatile store. Store's can be marked atomic by using
    `atomic(<mem_order>)`.

    `align` can be used to specify an alignment that's different from the
    default, which is computed from `result`'s type ABI data layout.

    Example:

    ```mlir
    // Store a function argument to local storage, address in %0.
    cir.store %arg0, %0 : i32, !cir.ptr<i32>
    ```
  }];

  let arguments = (ins CIR_AnyType:$value,
                       Arg<CIR_PointerType, "the address to store the value",
                           [MemWrite]>:$addr,
                           OptionalAttr<I64Attr>:$alignment);

  let assemblyFormat = [{
    (`align` `(` $alignment^ `)`)?
    $value `,` $addr attr-dict `:` type($value) `,` qualified(type($addr))
  }];

  // FIXME: add verifier.
}

//===----------------------------------------------------------------------===//
// ReturnOp
//===----------------------------------------------------------------------===//

def ReturnOp : CIR_Op<"return", [ParentOneOf<["FuncOp", "ScopeOp", "IfOp",
                                              "SwitchOp", "DoWhileOp","WhileOp",
                                              "ForOp", "CaseOp"]>,
                                 Terminator]> {
  let summary = "Return from function";
  let description = [{
    The "return" operation represents a return operation within a function.
    The operation takes an optional operand and produces no results.
    The operand type must match the signature of the function that contains
    the operation.

    ```mlir
      func @foo() -> i32 {
        ...
        cir.return %0 : i32
      }
    ```
  }];

  // The return operation takes an optional input operand to return. This
  // value must match the return type of the enclosing function.
  let arguments = (ins Variadic<CIR_AnyType>:$input);

  // The return operation only emits the input in the format if it is present.
  let assemblyFormat = "($input^ `:` type($input))? attr-dict ";

  // Allow building a ReturnOp with no return operand.
  let builders = [
    OpBuilder<(ins), [{ build($_builder, $_state, {}); }]>
  ];

  // Provide extra utility definitions on the c++ operation class definition.
  let extraClassDeclaration = [{
    bool hasOperand() { return getNumOperands() != 0; }
  }];

  let hasVerifier = 1;
}

//===----------------------------------------------------------------------===//
// IfOp
//===----------------------------------------------------------------------===//

def IfOp : CIR_Op<"if",
     [DeclareOpInterfaceMethods<RegionBranchOpInterface>,
     RecursivelySpeculatable, AutomaticAllocationScope, NoRegionArguments]>{

  let summary = "the if-then-else operation";
  let description = [{
    The `cir.if` operation represents an if-then-else construct for
    conditionally executing two regions of code. The operand is a `cir.bool`
    type.

    Examples:

    ```mlir
    cir.if %cond  {
      ...
    } else {
      ...
    }

    cir.if %cond  {
      ...
    }

    cir.if %cond  {
      ...
      cir.br ^a
    ^a:
      cir.yield
    }
    ```

    `cir.if` defines no values and the 'else' can be omitted. The if/else
    regions must be terminated. If the region has only one block, the terminator
    can be left out, and `cir.yield` terminator will be inserted implictly.
    Otherwise, the region must be explicitly terminated.
  }];
  let arguments = (ins CIR_BoolType:$condition);
  let regions = (region AnyRegion:$thenRegion, AnyRegion:$elseRegion);
  let hasCustomAssemblyFormat=1;
  let skipDefaultBuilders=1;
  let builders = [
    OpBuilder<(ins "mlir::Value":$cond, "bool":$withElseRegion,
      CArg<"BuilderCallbackRef", "buildTerminatedBody">:$thenBuilder,
      CArg<"BuilderCallbackRef", "nullptr">:$elseBuilder)>
  ];
}

//===----------------------------------------------------------------------===//
// ConditionOp
//===----------------------------------------------------------------------===//

def ConditionOp : CIR_Op<"condition", [
  Terminator,
  DeclareOpInterfaceMethods<RegionBranchTerminatorOpInterface,
                            ["getSuccessorRegions"]>
]> {
  let summary = "Loop continuation condition.";
  let description = [{
    The `cir.condition` terminates conditional regions. It takes a single
    `cir.bool` operand and, depending on its value, may branch to different
    regions:

     - When in the `cond` region of a loop, it continues the loop
       if true, or exits it if false.
     - When in the `ready` region of a `cir.await`, it branches to the `resume`
       region when true, and to the `suspend` region when false.

    Example:

    ```mlir
    cir.for cond {
      cir.condition(%val) // Branches to `step` region or exits.
    } body {
      cir.yield
    } step {
      cir.yield
    }

    cir.await(user, ready : {
      cir.condition(%arg0) // Branches to `resume` or `suspend` region.
    }, suspend : {
      [...]
    }, resume : {
      [...]
    },)
    ```
  }];
  let arguments = (ins CIR_BoolType:$condition);
  let assemblyFormat = " `(` $condition `)` attr-dict ";
  let hasVerifier = 1;
}

//===----------------------------------------------------------------------===//
// YieldOp
//===----------------------------------------------------------------------===//

def YieldOp : CIR_Op<"yield", [ReturnLike, Terminator,
                               ParentOneOf<["CaseOp", "DoWhileOp", "ForOp",
                                            "IfOp", "ScopeOp", "SwitchOp",
                                            "TernaryOp", "WhileOp"]>]> {
  let summary = "Represents the default branching behaviour of a region";
  let description = [{
    The `cir.yield` operation terminates regions on different CIR operations,
    and it is used to represent the default branching behaviour of a region.
    Said branching behaviour is determinted by the parent operation. For
    example, a yield in a `switch-case` region implies a fallthrough, while
    a yield in a `cir.if` region implies a branch to the exit block, and so
    on.

    In some cases, it might yield an SSA value and the semantics of how the
    values are yielded is defined by the parent operation. For example, a
    `cir.ternary` operation yields a value from one of its regions.

    As a general rule, `cir.yield` must be explicitly used whenever a region has
    more than one block and no terminator, or within `cir.switch` regions not
    `cir.return` terminated.

    Examples:
    ```mlir
    cir.if %4 {
      ...
      cir.yield
    }

    cir.switch (%5) [
      case (equal, 3) {
        ...
        cir.yield
      }, ...
    ]

    cir.scope {
      ...
      cir.yield
    }

    %x = cir.scope {
      ...
      cir.yield %val
    }

    %y = cir.ternary {
      ...
      cir.yield %val : i32
    } : i32
    ```
  }];

  let arguments = (ins Variadic<CIR_AnyType>:$args);
  let assemblyFormat = "($args^ `:` type($args))? attr-dict";
  let builders = [
    OpBuilder<(ins), [{ /* nothing to do */ }]>,
  ];
}

//===----------------------------------------------------------------------===//
// BreakOp
//===----------------------------------------------------------------------===//

def BreakOp : CIR_Op<"break", [Terminator]> {
  let summary = "C/C++ `break` statement equivalent";
  let description = [{
    The `cir.break` operation is used to cease the execution of the current loop
    or switch operation and transfer control to the parent operation. It is only
    allowed within a breakable operations (loops and switches).
  }];
  let assemblyFormat = "attr-dict";
  let hasVerifier = 1;
}

//===----------------------------------------------------------------------===//
// ContinueOp
//===----------------------------------------------------------------------===//

def ContinueOp : CIR_Op<"continue", [Terminator]> {
  let summary = "C/C++ `continue` statement equivalent";
  let description = [{
    The `cir.continue` operation is used to end execution of the current
    iteration of a loop and resume execution beginning at the next iteration.
    It is only allowed within loop regions.
  }];
  let assemblyFormat = "attr-dict";
  let hasVerifier = 1;
}

//===----------------------------------------------------------------------===//
// ScopeOp
//===----------------------------------------------------------------------===//

def ScopeOp : CIR_Op<"scope", [
       DeclareOpInterfaceMethods<RegionBranchOpInterface>,
       RecursivelySpeculatable, AutomaticAllocationScope, NoRegionArguments]> {
  let summary = "Represents a C/C++ scope";
  let description = [{
    `cir.scope` contains one region and defines a strict "scope" for all new
    values produced within its blocks.

    The region can contain an arbitrary number of blocks but usually defaults
    to one and can optionally return a value (useful for representing values
    coming out of C++ full-expressions) via `cir.yield`:


    ```mlir
    %rvalue = cir.scope {
      ...
      cir.yield %value
    }
    ```

    The blocks can be terminated by `cir.yield`, `cir.return` or `cir.throw`.
    If `cir.scope` yields no value, the `cir.yield` can be left out, and
    will be inserted implicitly.
  }];

  let results = (outs Optional<CIR_AnyType>:$results);
  let regions = (region AnyRegion:$scopeRegion);

  let hasVerifier = 1;
  let skipDefaultBuilders = 1;
  let assemblyFormat = [{
    custom<OmittedTerminatorRegion>($scopeRegion) (`:` type($results)^)? attr-dict
  }];

  let extraClassDeclaration = [{
    /// Determine whether the scope is empty, meaning it contains a single block
    /// terminated by a cir.yield.
    bool isEmpty() {
      auto &entry = getRegion().front();
      return getRegion().hasOneBlock() &&
        llvm::isa<YieldOp>(entry.front());
      }
    }];

  let builders = [
    // Scopes for yielding values.
    OpBuilder<(ins
              "llvm::function_ref<void(mlir::OpBuilder &, mlir::Type &, mlir::Location)>":$scopeBuilder)>,
    // Scopes without yielding values.
    OpBuilder<(ins "llvm::function_ref<void(mlir::OpBuilder &, mlir::Location)>":$scopeBuilder)>
  ];
}

//===----------------------------------------------------------------------===//
// SwitchOp
//===----------------------------------------------------------------------===//

def CIR_CaseOpKind : CIR_I32EnumAttr<"CaseOpKind", "case kind", [
  I32EnumAttrCase<"Default", 0, "default">,
  I32EnumAttrCase<"Equal", 1, "equal">,
  I32EnumAttrCase<"Anyof", 2, "anyof">,
  I32EnumAttrCase<"Range", 3, "range">
]>;

def CaseOp : CIR_Op<"case", [
       DeclareOpInterfaceMethods<RegionBranchOpInterface>,
       RecursivelySpeculatable, AutomaticAllocationScope]> {
  let summary = "Case operation";
  let description = [{
    The `cir.case` operation represents a case within a C/C++ switch.
    The `cir.case` operation must be in a `cir.switch` operation directly
    or indirectly.

    The `cir.case` have 4 kinds:
    - `equal, <constant>`: equality of the second case operand against the
    condition.
    - `anyof, [constant-list]`: equals to any of the values in a subsequent
    following list.
    - `range, [lower-bound, upper-bound]`: the condition is within the closed
                                           interval.
    - `default`: any other value.

    Each case region must be explicitly terminated.
  }];

  let arguments = (ins ArrayAttr:$value, CIR_CaseOpKind:$kind);
  let regions = (region AnyRegion:$caseRegion);

  let assemblyFormat = "`(` $kind `,` $value `)` $caseRegion attr-dict";

  let skipDefaultBuilders = 1;
  let builders = [
      OpBuilder<(ins "mlir::ArrayAttr":$value,
                   "CaseOpKind":$kind,
                   "mlir::OpBuilder::InsertPoint &":$insertPoint)>
  ];
}

def SwitchOp : CIR_Op<"switch",
      [SameVariadicOperandSize,
       DeclareOpInterfaceMethods<RegionBranchOpInterface>,
       RecursivelySpeculatable, AutomaticAllocationScope, NoRegionArguments]> {
  let summary = "Switch operation";
  let description = [{
    The `cir.switch` operation represents C/C++ switch functionality for
    conditionally executing multiple regions of code. The operand to an switch
    is an integral condition value.

    The set of `cir.case` operations and their enclosing `cir.switch`
    represent the semantics of a C/C++ switch statement. Users can use
    `collectCases(llvm::SmallVector<CaseOp> &cases)` to collect the `cir.case`
    operation in the `cir.switch` operation easily.

    The `cir.case` operations don't have to be in the region of `cir.switch`
    directly. However, when all the `cir.case` operations live in the region
    of `cir.switch` directly and there are no other operations except the ending
    `cir.yield` operation in the region of `cir.switch` directly, we say the
    `cir.switch` operation is in a simple form. Users can use
    `bool isSimpleForm(llvm::SmallVector<CaseOp> &cases)` member function to
    detect if the `cir.switch` operation is in a simple form. The simple form
    makes it easier for analyses to handle the `cir.switch` operation
    and makes the boundary to give up clear.

    To make the simple form as common as possible, CIR code generation attaches
    operations corresponding to the statements that lives between top level
    cases into the closest `cir.case` operation.

    For example,

    ```
    switch(int cond) {
      case 4:
        a++;
        b++;
      case 5:
        c++;

      ...
    }
    ```

    The statement `b++` is not a sub-statement of the case statement `case 4`.
    But to make the generated `cir.switch` a simple form, we will attach the
    statement `b++` into the closest `cir.case` operation. So that the generated
    code will be like:

    ```
    cir.switch(int cond) {
      cir.case(equal, 4) {
        a++;
        b++;
        cir.yield
      }
      cir.case(equal, 5) {
        c++;
        cir.yield
      }
      ...
    }
    ```

    For the same reason, we will hoist the case statement as the substatement
    of another case statement so that they will be in the same level. For
    example,

    ```
    switch(int cond) {
      case 4:
      default;
      case 5:
        a++;
      ...
    }
    ```

    will be generated as

    ```
    cir.switch(int cond) {
      cir.case(equal, 4) {
        cir.yield
      }
      cir.case(default) {
        cir.yield
      }
      cir.case(equal, 5) {
        a++;
        cir.yield
      }
      ...
    }
    ```

    The cir.switch is not be considered "simple" if any of the following is
    true:
    - There are case statements of the switch statement that are scope
      other than the top level compound statement scope. Note that a case
      statement itself doesn't form a scope.
    - The sub-statement of the switch statement is not a compound statement.
    - There is any code before the first case statement. For example,

    ```
    switch(int cond) {
      l:
        b++;

      case 4:
        a++;
        break;

      case 5:
        goto l;
      ...
    }
    ```

    the generated CIR for this non-simple switch would be:

    ```
    cir.switch(int cond) {
      cir.label "l"
      b++;
      cir.case(4) {
        a++;
        cir.break
      }
      cir.case(5) {
        goto "l"
      }
      cir.yield
    }
    ```
  }];

  let arguments = (ins CIR_IntType:$condition);

  let regions = (region AnyRegion:$body);

  let skipDefaultBuilders = 1;
  let builders = [
    OpBuilder<(ins "mlir::Value":$condition,
               "BuilderOpStateCallbackRef":$switchBuilder)>
  ];

  let assemblyFormat = [{
    custom<SwitchOp>(
      $body, $condition, type($condition)
    )
    attr-dict
  }];

  let extraClassDeclaration = [{
    // Collect cases in the switch.
    void collectCases(llvm::SmallVectorImpl<CaseOp> &cases);

    // Check if the switch is in a simple form.
    // If yes, collect the cases to \param cases.
    // This is an expensive and need to be used with caution.
    bool isSimpleForm(llvm::SmallVectorImpl<CaseOp> &cases);
  }];
}

//===----------------------------------------------------------------------===//
// SwitchFlatOp
//===----------------------------------------------------------------------===//

def SwitchFlatOp : CIR_Op<"switch.flat", [AttrSizedOperandSegments,
                                          Terminator]> {

  let description = [{
    The `cir.switch.flat` operation is a region-less and simplified
    version of the `cir.switch`.
    Its representation is closer to LLVM IR dialect
    than the C/C++ language feature.
  }];

  let arguments = (ins
    CIR_IntType:$condition,
    Variadic<AnyType>:$defaultOperands,
    VariadicOfVariadic<AnyType, "case_operand_segments">:$caseOperands,
    ArrayAttr:$caseValues,
    DenseI32ArrayAttr:$case_operand_segments
  );

  let successors = (successor
    AnySuccessor:$defaultDestination,
    VariadicSuccessor<AnySuccessor>:$caseDestinations
  );

  let assemblyFormat = [{
    $condition `:` type($condition) `,`
    $defaultDestination (`(` $defaultOperands^ `:` type($defaultOperands) `)`)?
    custom<SwitchFlatOpCases>(ref(type($condition)), $caseValues,
                              $caseDestinations, $caseOperands,
                              type($caseOperands))
    attr-dict
  }];

  let builders = [
    OpBuilder<(ins "mlir::Value":$condition,
      "mlir::Block *":$defaultDestination,
      "mlir::ValueRange":$defaultOperands,
      CArg<"llvm::ArrayRef<llvm::APInt>", "{}">:$caseValues,
      CArg<"mlir::BlockRange", "{}">:$caseDestinations,
      CArg<"llvm::ArrayRef<mlir::ValueRange>", "{}">:$caseOperands)>
  ];
}

//===----------------------------------------------------------------------===//
// BrOp
//===----------------------------------------------------------------------===//

def BrOp : CIR_Op<"br",
      [DeclareOpInterfaceMethods<BranchOpInterface, ["getSuccessorForOperands"]>,
     Pure, Terminator]> {
  let summary = "Unconditional branch";
  let description = [{
    The `cir.br` branches unconditionally to a block. Used to represent C/C++
    goto's and general block branching.

    Note that for source level `goto`'s crossing scope boundaries, those are
    usually represented with the "symbolic" `cir.goto` operation.

    Example:

    ```mlir
      ...
        cir.br ^bb3
      ^bb3:
        cir.return
    ```
  }];

  let builders = [
    OpBuilder<(ins "mlir::Block *":$dest,
              CArg<"mlir::ValueRange", "{}">:$destOperands), [{
      $_state.addSuccessors(dest);
      $_state.addOperands(destOperands);
    }]>
  ];

  let arguments = (ins Variadic<CIR_AnyType>:$destOperands);
  let successors = (successor AnySuccessor:$dest);
  let assemblyFormat = [{
    $dest (`(` $destOperands^ `:` type($destOperands) `)`)? attr-dict
  }];
}

//===----------------------------------------------------------------------===//
// UnaryOp
//===----------------------------------------------------------------------===//

def CIR_UnaryOpKind : CIR_I32EnumAttr<"UnaryOpKind", "unary operation kind", [
  I32EnumAttrCase<"Inc",   0, "inc">,
  I32EnumAttrCase<"Dec",   1, "dec">,
  I32EnumAttrCase<"Plus",  2, "plus">,
  I32EnumAttrCase<"Minus", 3, "minus">,
  I32EnumAttrCase<"Not",   4, "not">
]>;

def UnaryOp : CIR_Op<"unary", [Pure, SameOperandsAndResultType]> {
  let summary = "Unary operations";
  let description = [{
    `cir.unary` performs the unary operation according to
    the specified opcode kind: [inc, dec, plus, minus, not].

    It requires one input operand and has one result, both types
    should be the same.

    If the `nsw` (no signed wrap) attribute is present, the result is poison if
    signed overflow occurs.

    ```mlir
    %7 = cir.unary(inc, %1) : i32 -> i32
    %8 = cir.unary(dec, %2) nsw : i32 -> i32
    ```
  }];

  let arguments = (ins
    Arg<CIR_UnaryOpKind, "unary op kind">:$kind,
    Arg<CIR_AnyType>:$input,
    UnitAttr:$no_signed_wrap
  );

  let results = (outs CIR_AnyType:$result);

  let assemblyFormat = [{
      `(` $kind `,` $input `)`
      (`nsw` $no_signed_wrap^)?
      `:` type($input) `,` type($result) attr-dict
  }];

  let hasVerifier = 1;
  let hasFolder = 1;
}

//===----------------------------------------------------------------------===//
// BrCondOp
//===----------------------------------------------------------------------===//

def BrCondOp : CIR_Op<"brcond",
      [DeclareOpInterfaceMethods<BranchOpInterface, ["getSuccessorForOperands"]>,
       Pure, Terminator, AttrSizedOperandSegments]> {
  let summary = "Conditional branch";
  let description = [{
    The `cir.brcond %cond, ^bb0, ^bb1` branches to 'bb0' block in case
    %cond (which must be a !cir.bool type) evaluates to true, otherwise
    it branches to 'bb1'.

    Example:

    ```mlir
      ...
        cir.brcond %a, ^bb3, ^bb4
      ^bb3:
        cir.return
      ^bb4:
        cir.yield
    ```
  }];

  let builders = [
    OpBuilder<(ins "mlir::Value":$cond, "mlir::Block *":$destTrue, "mlir::Block *":$destFalse,
               CArg<"mlir::ValueRange", "{}">:$destOperandsTrue,
               CArg<"mlir::ValueRange", "{}">:$destOperandsFalse), [{
      build($_builder, $_state, cond, destOperandsTrue,
            destOperandsFalse, destTrue, destFalse);
    }]>
  ];

  let arguments = (ins CIR_BoolType:$cond,
                       Variadic<CIR_AnyType>:$destOperandsTrue,
                       Variadic<CIR_AnyType>:$destOperandsFalse);
  let successors = (successor AnySuccessor:$destTrue, AnySuccessor:$destFalse);
  let assemblyFormat = [{
    $cond
    $destTrue (`(` $destOperandsTrue^ `:` type($destOperandsTrue) `)`)?
    `,`
    $destFalse (`(` $destOperandsFalse^ `:` type($destOperandsFalse) `)`)?
    attr-dict
  }];
}

//===----------------------------------------------------------------------===//
// Common loop op definitions
//===----------------------------------------------------------------------===//

class LoopOpBase<string mnemonic> : CIR_Op<mnemonic, [
  LoopOpInterface,
  NoRegionArguments,
]> {
  let extraClassDefinition = [{
    void $cppClass::getSuccessorRegions(
        mlir::RegionBranchPoint point,
        llvm::SmallVectorImpl<mlir::RegionSuccessor> &regions) {
      LoopOpInterface::getLoopOpSuccessorRegions(*this, point, regions);
    }
    llvm::SmallVector<Region *> $cppClass::getLoopRegions() {
      return {&getBody()};
    }
  }];
}

//===----------------------------------------------------------------------===//
// While & DoWhileOp
//===----------------------------------------------------------------------===//

class WhileOpBase<string mnemonic> : LoopOpBase<mnemonic> {
  defvar isWhile = !eq(mnemonic, "while");
  let summary = "C/C++ " # !if(isWhile, "while", "do-while") # " loop";
  let builders = [
    OpBuilder<(ins "BuilderCallbackRef":$condBuilder,
                   "BuilderCallbackRef":$bodyBuilder), [{
        mlir::OpBuilder::InsertionGuard guard($_builder);
        $_builder.createBlock($_state.addRegion());
      }] # !if(isWhile, [{
        condBuilder($_builder, $_state.location);
        $_builder.createBlock($_state.addRegion());
        bodyBuilder($_builder, $_state.location);
      }], [{
        bodyBuilder($_builder, $_state.location);
        $_builder.createBlock($_state.addRegion());
        condBuilder($_builder, $_state.location);
      }])>
  ];
}

def WhileOp : WhileOpBase<"while"> {
  let regions = (region SizedRegion<1>:$cond, MinSizedRegion<1>:$body);
  let assemblyFormat = "$cond `do` $body attr-dict";

  let description = [{
    Represents a C/C++ while loop. It consists of two regions:

     - `cond`: single block region with the loop's condition. Should be
     terminated with a `cir.condition` operation.
     - `body`: contains the loop body and an arbitrary number of blocks.

    Example:

    ```mlir
    cir.while {
      cir.break
    ^bb2:
      cir.yield
    } do {
      cir.condition %cond : cir.bool
    }
    ```
  }];
}

def DoWhileOp : WhileOpBase<"do"> {
  let regions = (region MinSizedRegion<1>:$body, SizedRegion<1>:$cond);
  let assemblyFormat = " $body `while` $cond attr-dict";

  let extraClassDeclaration = [{
    mlir::Region &getEntry() { return getBody(); }
  }];

  let description = [{
    Represents a C/C++ do-while loop. Identical to `cir.while` but the
    condition is evaluated after the body.

    Example:

    ```mlir
    cir.do {
      cir.break
    ^bb2:
      cir.yield
    } while {
      cir.condition %cond : cir.bool
    }
    ```
  }];
}

//===----------------------------------------------------------------------===//
// ForOp
//===----------------------------------------------------------------------===//

def ForOp : LoopOpBase<"for"> {
  let summary = "C/C++ for loop counterpart";
  let description = [{
    Represents a C/C++ for loop. It consists of three regions:

     - `cond`: single block region with the loop's condition. Should be
     terminated with a `cir.condition` operation.
     - `body`: contains the loop body and an arbitrary number of blocks.
     - `step`: single block region with the loop's step.

    Example:

    ```mlir
    cir.for cond {
      cir.condition(%val)
    } body {
      cir.break
    ^bb2:
      cir.yield
    } step {
      cir.yield
    }
    ```
  }];

  let regions = (region SizedRegion<1>:$cond,
                        MinSizedRegion<1>:$body,
                        SizedRegion<1>:$step);
  let assemblyFormat = [{
    `:` `cond` $cond
    `body` $body
    `step` $step
    attr-dict
  }];

  let builders = [
    OpBuilder<(ins "llvm::function_ref<void(mlir::OpBuilder &, mlir::Location)>":$condBuilder,
                   "llvm::function_ref<void(mlir::OpBuilder &, mlir::Location)>":$bodyBuilder,
                   "llvm::function_ref<void(mlir::OpBuilder &, mlir::Location)>":$stepBuilder), [{
        mlir::OpBuilder::InsertionGuard guard($_builder);

        // Build condition region.
        $_builder.createBlock($_state.addRegion());
        condBuilder($_builder, $_state.location);

        // Build body region.
        $_builder.createBlock($_state.addRegion());
        bodyBuilder($_builder, $_state.location);

        // Build step region.
        $_builder.createBlock($_state.addRegion());
        stepBuilder($_builder, $_state.location);
      }]>
  ];

  let extraClassDeclaration = [{
    mlir::Region *maybeGetStep() { return &getStep(); }
    llvm::SmallVector<mlir::Region *> getRegionsInExecutionOrder() {
      return llvm::SmallVector<mlir::Region *, 3>{&getCond(), &getBody(), &getStep()};
    }
  }];
}

//===----------------------------------------------------------------------===//
// CmpOp
//===----------------------------------------------------------------------===//

def CIR_CmpOpKind : CIR_I32EnumAttr<"CmpOpKind", "compare operation kind", [
  I32EnumAttrCase<"lt", 0>,
  I32EnumAttrCase<"le", 1>,
  I32EnumAttrCase<"gt", 2>,
  I32EnumAttrCase<"ge", 3>,
  I32EnumAttrCase<"eq", 4>,
  I32EnumAttrCase<"ne", 5>
]>;

def CmpOp : CIR_Op<"cmp", [Pure, SameTypeOperands]> {

  let summary = "Compare values two values and produce a boolean result";
  let description = [{
    `cir.cmp` compares two input operands of the same type and produces a
    `cir.bool` result. The kinds of comparison available are:
    [lt,gt,ge,eq,ne]

    ```mlir
    %7 = cir.cmp(gt, %1, %2) : i32, !cir.bool
    ```
  }];

  let arguments = (ins
    CIR_CmpOpKind:$kind,
    CIR_AnyType:$lhs,
    CIR_AnyType:$rhs
  );

  let results = (outs CIR_BoolType:$result);

  let assemblyFormat = [{
    `(` $kind `,` $lhs `,` $rhs  `)` `:` type($lhs) `,` type($result) attr-dict
  }];
}

//===----------------------------------------------------------------------===//
// BinOp
//===----------------------------------------------------------------------===//

// FIXME: represent Commutative, Idempotent traits for appropriate binops
def CIR_BinOpKind : CIR_I32EnumAttr<
  "BinOpKind", "binary operation (arith and logic) kind", [
    I32EnumAttrCase<"Mul", 0, "mul">,
    I32EnumAttrCase<"Div", 1, "div">,
    I32EnumAttrCase<"Rem", 2, "rem">,
    I32EnumAttrCase<"Add", 3, "add">,
    I32EnumAttrCase<"Sub", 4, "sub">,
    I32EnumAttrCase<"And", 5, "and">,
    I32EnumAttrCase<"Xor", 6, "xor">,
    I32EnumAttrCase<"Or", 7, "or">,
    I32EnumAttrCase<"Max", 8, "max">
]>;

def BinOp : CIR_Op<"binop", [Pure,
  SameTypeOperands, SameOperandsAndResultType]> {

  let summary = "Binary operations (arith and logic)";
  let description = [{
    cir.binop performs the binary operation according to
    the specified opcode kind: [mul, div, rem, add, sub,
    and, xor, or, max].

    It requires two input operands and has one result, all types
    should be the same.

    If the `nsw` (no signed wrap) or `nuw` (no unsigned wrap) attributes are
    present, the result is poison if signed or unsigned overflow occurs
    (respectively).

    If the `sat` (saturated) attribute is present, the result is clamped to
    the maximum value representatable by the type if it would otherwise
    exceed that value and is clamped to the minimum representable value if
    it would otherwise be below that value.

    ```mlir
    %5 = cir.binop(add, %1, %2) : !s32i
    %6 = cir.binop(mul, %1, %2) : !u8i
    %7 = cir.binop(add, %1, %2) nsw : !s32i
    %8 = cir.binop(add, %3, %4) nuw : !u32i
    %9 = cir.binop(add, %1, %2) sat : !s32i
    ```
  }];

  let arguments = (ins
    CIR_BinOpKind:$kind,
    CIR_AnyType:$lhs, CIR_AnyType:$rhs,
    UnitAttr:$no_unsigned_wrap,
    UnitAttr:$no_signed_wrap,
    UnitAttr:$saturated
  );

  // TODO: get more accurate than CIR_AnyType
  let results = (outs CIR_AnyType:$result);

  let assemblyFormat = [{
    `(` $kind `,` $lhs `,` $rhs  `)`
    (`nsw` $no_signed_wrap^)?
    (`nuw` $no_unsigned_wrap^)?
    (`sat` $saturated^)?
    `:` type($lhs) attr-dict
  }];

  let hasVerifier = 1;
}

//===----------------------------------------------------------------------===//
// ShiftOp
//===----------------------------------------------------------------------===//

def ShiftOp : CIR_Op<"shift", [Pure]> {
  let summary = "Shift";
  let description = [{
    The `cir.shift` operation performs a bitwise shift, either to the left or to
    the right, based on the first operand. The second operand specifies the
    value to be shifted, and the third operand determines the number of
    positions by which the shift is applied, They must be either all vector of
    integer type, or all integer type. If they are vectors, each vector element of
    the shift target is shifted by the corresponding shift amount in
    the shift amount vector.

    ```mlir
    %res = cir.shift(left, %lhs : !u64i, %amount : !s32i) -> !u64i
    %new_vec = cir.shift(left, %lhs : !cir.vector<2 x !s32i>, %rhs :
        !cir.vector<2 x !s32i>) -> !cir.vector<2 x !s32i>
    ```
  }];

  let arguments = (ins
    CIR_AnyIntOrVecOfIntType:$value,
    CIR_AnyIntOrVecOfIntType:$amount,
    UnitAttr:$isShiftleft
  );

  let results = (outs CIR_AnyIntOrVecOfIntType:$result);

  let assemblyFormat = [{
    `(`
      (`left` $isShiftleft^) : (```right`)?
      `,` $value `:` type($value)
      `,` $amount `:` type($amount)
    `)` `->` type($result) attr-dict
  }];

  let hasVerifier = 1;
}

//===----------------------------------------------------------------------===//
// SelectOp
//===----------------------------------------------------------------------===//

def SelectOp : CIR_Op<"select", [Pure,
    AllTypesMatch<["true_value", "false_value", "result"]>]> {
  let summary = "Yield one of two values based on a boolean value";
  let description = [{
    The `cir.select` operation takes three operands. The first operand
    `condition` is a boolean value of type `!cir.bool`. The second and the third
    operand can be of any CIR types, but their types must be the same. If the
    first operand is `true`, the operation yields its second operand. Otherwise,
    the operation yields its third operand.

    Example:

    ```mlir
    %0 = cir.const #cir.bool<true> : !cir.bool
    %1 = cir.const #cir.int<42> : !s32i
    %2 = cir.const #cir.int<72> : !s32i
    %3 = cir.select if %0 then %1 else %2 : (!cir.bool, !s32i, !s32i) -> !s32i
    ```
  }];

  let arguments = (ins CIR_BoolType:$condition, CIR_AnyType:$true_value,
                       CIR_AnyType:$false_value);
  let results = (outs CIR_AnyType:$result);

  let assemblyFormat = [{
    `if` $condition `then` $true_value `else` $false_value
    `:` `(`
      qualified(type($condition)) `,`
      qualified(type($true_value)) `,`
      qualified(type($false_value))
    `)` `->` qualified(type($result)) attr-dict
  }];

  let hasFolder = 1;
}

//===----------------------------------------------------------------------===//
// TernaryOp
//===----------------------------------------------------------------------===//

def TernaryOp : CIR_Op<"ternary",
      [DeclareOpInterfaceMethods<RegionBranchOpInterface>,
       RecursivelySpeculatable, AutomaticAllocationScope, NoRegionArguments]> {
  let summary = "The `cond ? a : b` C/C++ ternary operation";
  let description = [{
    The `cir.ternary` operation represents C/C++ ternary, much like a `select`
    operation. The first argument is a `cir.bool` condition to evaluate, followed
    by two regions to execute (true or false). This is different from `cir.if`
    since each region is one block sized and the `cir.yield` closing the block
    scope should have one argument.

    `cir.ternary` also represents the GNU binary conditional operator ?: which
    reuses the parent operation for both the condition and the true branch to
    evaluate it only once.

    Example:

    ```mlir
    // cond = a && b;

    %x = cir.ternary (%cond, true_region {
      ...
      cir.yield %a : i32
    }, false_region {
      ...
      cir.yield %b : i32
    }) -> i32
    ```
  }];
  let arguments = (ins CIR_BoolType:$cond);
  let regions = (region AnyRegion:$trueRegion,
                        AnyRegion:$falseRegion);
  let results = (outs Optional<CIR_AnyType>:$result);

  let skipDefaultBuilders = 1;
  let builders = [
    OpBuilder<(ins "mlir::Value":$cond,
      "llvm::function_ref<void(mlir::OpBuilder &, mlir::Location)>":$trueBuilder,
      "llvm::function_ref<void(mlir::OpBuilder &, mlir::Location)>":$falseBuilder)
      >
  ];

  let assemblyFormat = [{
    `(` $cond `,`
      `true` $trueRegion `,`
      `false` $falseRegion
    `)` `:` functional-type(operands, results) attr-dict
  }];
}

//===----------------------------------------------------------------------===//
// GlobalOp
//===----------------------------------------------------------------------===//

// Linkage types. This is currently a replay of llvm/IR/GlobalValue.h, this is
// currently handy as part of forwarding appropriate linkage types for LLVM
// lowering, specially useful for C++ support.

/// An enumeration for the kinds of linkage for global values.
def CIR_GlobalLinkageKind : CIR_I32EnumAttr<
  "GlobalLinkageKind", "linkage kind", [
    // Externally visible function
    I32EnumAttrCase<"ExternalLinkage", 0, "external">,
    // Available for inspection, not emission.
    I32EnumAttrCase<"AvailableExternallyLinkage", 1, "available_externally">,
    // Keep one copy of function when linking (inline)
    I32EnumAttrCase<"LinkOnceAnyLinkage", 2, "linkonce">,
    // Same, but only replaced by something equivalent.
    I32EnumAttrCase<"LinkOnceODRLinkage", 3, "linkonce_odr">,
    // Keep one copy of named function when linking (weak)
    I32EnumAttrCase<"WeakAnyLinkage", 4, "weak">,
    // Same, but only replaced by something equivalent.
    I32EnumAttrCase<"WeakODRLinkage", 5, "weak_odr">,
    // TODO: should we add something like appending linkage too?
    // Special purpose, only applies to global arrays
    // I32EnumAttrCase<"AppendingLinkage", 6, "appending">,
    // Rename collisions when linking (static functions).
    I32EnumAttrCase<"InternalLinkage", 7, "internal">,
    // Like Internal, but omit from symbol table, prefix it with
    // "cir_" to prevent clash with MLIR's symbol "private".
    I32EnumAttrCase<"PrivateLinkage", 8, "cir_private">,
    // ExternalWeak linkage description.
    I32EnumAttrCase<"ExternalWeakLinkage", 9, "extern_weak">,
    // Tentative definitions.
    I32EnumAttrCase<"CommonLinkage", 10, "common">
]>;

// TODO(CIR): For starters, cir.global has only name and type.  The other
// properties of a global variable will be added over time as more of ClangIR
// is upstreamed.

def GlobalOp : CIR_Op<"global",
                      [DeclareOpInterfaceMethods<CIRGlobalValueInterface>]> {
  let summary = "Declare or define a global variable";
  let description = [{
    The `cir.global` operation declares or defines a named global variable.

    The backing memory for the variable is allocated statically and is
    described by the type of the variable.

    The `linkage` tracks C/C++ linkage types, currently very similar to LLVM's.
    Symbol visibility in `sym_visibility` is defined in terms of MLIR's visibility
    and verified to be in accordance to `linkage`.
  }];

  // Note that both sym_name and sym_visibility are tied to Symbol trait.
  // TODO: sym_visibility can possibly be represented by implementing the
  // necessary Symbol's interface in terms of linkage instead.
  let arguments = (ins SymbolNameAttr:$sym_name,
                       DefaultValuedAttr<
                        CIR_VisibilityAttr,
                        "VisibilityKind::Default"
                       >:$global_visibility,
                       OptionalAttr<StrAttr>:$sym_visibility,
                       TypeAttr:$sym_type,
                       CIR_GlobalLinkageKind:$linkage,
                       OptionalAttr<AnyAttr>:$initial_value,
                       UnitAttr:$comdat,
                       UnitAttr:$dso_local,
                       OptionalAttr<I64Attr>:$alignment);

  let assemblyFormat = [{
    ($sym_visibility^)?
    (`` $global_visibility^)?
    $linkage
    (`comdat` $comdat^)?
    (`dso_local` $dso_local^)?
    $sym_name
    custom<GlobalOpTypeAndInitialValue>($sym_type, $initial_value)
    attr-dict
  }];

  let extraClassDeclaration = [{
    bool isDeclaration() { return !getInitialValue(); }
    bool hasInitializer() { return !isDeclaration(); }
  }];

  let skipDefaultBuilders = 1;

  let builders = [OpBuilder<(ins
    "llvm::StringRef":$sym_name,
    "mlir::Type":$sym_type,
    // CIR defaults to external linkage.
    CArg<"cir::GlobalLinkageKind",
    "cir::GlobalLinkageKind::ExternalLinkage">:$linkage)>];

  let hasVerifier = 1;
}

//===----------------------------------------------------------------------===//
// GetGlobalOp
//===----------------------------------------------------------------------===//

def GetGlobalOp : CIR_Op<"get_global",
    [Pure, DeclareOpInterfaceMethods<SymbolUserOpInterface>]> {
  let summary = "Get the address of a global variable";
  let description = [{
    The `cir.get_global` operation retrieves the address pointing to a
    named global variable. If the global variable is marked constant, writing
    to the resulting address (such as through a `cir.store` operation) is
    undefined. The resulting type must always be a `!cir.ptr<...>` type with the
    same address space as the global variable.

    Example:
    ```mlir
    %x = cir.get_global @gv : !cir.ptr<i32>
    ```
  }];

  let arguments = (ins FlatSymbolRefAttr:$name);
  let results = (outs Res<CIR_PointerType, "", []>:$addr);

  let assemblyFormat = [{
    $name `:` qualified(type($addr)) attr-dict
  }];
}

//===----------------------------------------------------------------------===//
<<<<<<< HEAD
=======
// SetBitfieldOp
//===----------------------------------------------------------------------===//

def SetBitfieldOp : CIR_Op<"set_bitfield"> {
  let summary = "Set the value of a bitfield member";
  let description = [{
    The `cir.set_bitfield` operation provides a store-like access to
    a bit field of a record.

    A bitfield info attribute must be provided to describe the location of
    the bitfield within the memory referenced by the $addr argument.
    The $src argument is inserted at the appropriate place in the memory and
    the value that was stored. Returns the value being stored.

    A unit attribute `volatile` can be used to indicate a volatile store of the
    bitfield.
      ```mlir
        cir.set_bitfield(#bfi, %0 : !cir.ptr<!u32i>, %1 : !s32i) {is_volatile}
                                                                       -> !s32i
      ```

    Example.
    Suppose we have a struct with multiple bitfields stored in
    different storages. The `cir.set_bitfield` operation sets the value
    of the bitfield.
    ```C++
    typedef struct {
      int a : 4;
      int b : 27;
      int c : 17;
      int d : 2;
      int e : 15;
    } S;

    void store_bitfield(S& s) {
      s.e = 3;
    }
    ```

    ```mlir
    // 'e' is in the storage with the index 1
    !record_type = !cir.record<struct "S" packed padded {!u64i, !u16i,
                               !cir.array<!u8i x 2>} #cir.record.decl.ast>
    #bfi_e = #cir.bitfield_info<name = "e", storage_type = !u16i, size = 15,
                                offset = 0, is_signed = true>

    %1 = cir.const #cir.int<3> : !s32i
    %2 = cir.load %0 : !cir.ptr<!cir.ptr<!record_type>>, !cir.ptr<!record_type>
    %3 = cir.get_member %2[1] {name = "e"} : !cir.ptr<!record_type>
                                                             -> !cir.ptr<!u16i>
    %4 = cir.set_bitfield(#bfi_e, %3 : !cir.ptr<!u16i>, %1 : !s32i) -> !s32i
    ```
   }];

  let arguments = (ins
    Arg<CIR_PointerType, "the address to store the value", [MemWrite]>:$addr,
    CIR_AnyType:$src,
    BitfieldInfoAttr:$bitfield_info,
    UnitAttr:$is_volatile
  );

  let results = (outs CIR_IntType:$result);

  let assemblyFormat = [{ `(`$bitfield_info`,` $addr`:`qualified(type($addr))`,`
    $src`:`type($src) `)`  attr-dict `->` type($result) }];

  let builders = [
    OpBuilder<(ins "mlir::Type":$type,
                   "mlir::Value":$addr,
                   "mlir::Type":$storage_type,
                   "mlir::Value":$src,
                   "llvm::StringRef":$name,
                   "unsigned":$size,
                   "unsigned":$offset,
                   "bool":$is_signed,
                   "bool":$is_volatile
                   ),
   [{
      BitfieldInfoAttr info =
        BitfieldInfoAttr::get($_builder.getContext(),
                              name, storage_type,
                              size, offset, is_signed);
      build($_builder, $_state, type, addr, src, info, is_volatile);
    }]>
  ];
}

//===----------------------------------------------------------------------===//
>>>>>>> 10a576f7
// GetBitfieldOp
//===----------------------------------------------------------------------===//

def GetBitfieldOp : CIR_Op<"get_bitfield"> {
  let summary = "Get the information for a bitfield member";
  let description = [{
    The `cir.get_bitfield` operation provides a load-like access to
    a bit field of a record.

    It expects a name if a bit field, a pointer to a storage in the
    base record, a type of the storage, a name of the bitfield,
    a size the bit field, an offset of the bit field and a sign.

    A unit attribute `volatile` can be used to indicate a volatile load of the
    bitfield.
<<<<<<< HEAD
=======
    ```mlir
      cir.get_bitfield(#bfi, %0 {is_volatile} : !cir.ptr<!u64i>) -> !s32i
    ```
>>>>>>> 10a576f7

    Example:
    Suppose we have a struct with multiple bitfields stored in
    different members. The `cir.get_bitfield` operation gets the value
    of the bitfield.
    ```C++
    typedef struct {
      int a : 4;
      int b : 27;
      int c : 17;
      int d : 2;
      int e : 15;
    } S;

    int load_bitfield(S& s) {
      return s.e;
    }
    ```

    ```mlir
    // 'e' is in the storage with the index 1
    !cir.record<struct "S" packed padded {!u64i, !u16i, !cir.array<!u8i x 2>}>
    #bfi_e = #cir.bitfield_info<name = "e", storage_type = !u16i, size = 15,
                                offset = 0, is_signed = true>

    %2 = cir.load %0 : !cir.ptr<!cir.ptr<!record_type>>, !cir.ptr<!record_type>
    %3 = cir.get_member %2[1] {name = "e"} : !cir.ptr<!record_type>
                                                             -> !cir.ptr<!u16i>
    %4 = cir.get_bitfield(#bfi_e, %3 : !cir.ptr<!u16i>) -> !s32i
    ```
    }];

  let arguments = (ins
    Arg<CIR_PointerType, "the address to load from", [MemRead]>:$addr,
    BitfieldInfoAttr:$bitfield_info,
    UnitAttr:$is_volatile
    );

  let results = (outs CIR_IntType:$result);

  let assemblyFormat = [{ `(`$bitfield_info `,` $addr attr-dict `:`
   qualified(type($addr)) `)` `->` type($result) }];

  let builders = [
    OpBuilder<(ins "mlir::Type":$type,
                   "mlir::Value":$addr,
                   "mlir::Type":$storage_type,
                   "llvm::StringRef":$name,
                   "unsigned":$size,
                   "unsigned":$offset,
                   "bool":$is_signed,
                   "bool":$is_volatile
                   ),
   [{
      BitfieldInfoAttr info =
        BitfieldInfoAttr::get($_builder.getContext(),
                              name, storage_type,
                              size, offset, is_signed);
      build($_builder, $_state, type, addr, info, is_volatile);
    }]>
  ];
}

//===----------------------------------------------------------------------===//
// GetMemberOp
//===----------------------------------------------------------------------===//

def GetMemberOp : CIR_Op<"get_member"> {
  let summary = "Get the address of a member of a record";
  let description = [{
    The `cir.get_member` operation gets the address of a particular named
    member from the input record.

    It expects a pointer to the base record as well as the name of the member
    and its field index.

    Example:
    ```mlir
    // Suppose we have a record with multiple members.
    !s32i = !cir.int<s, 32>
    !s8i = !cir.int<s, 8>
    !ty_B = !cir.record<"struct.B" {!s32i, !s8i}>

    // Get the address of the member at index 1.
    %1 = cir.get_member %0[1] {name = "i"} : (!cir.ptr<!ty_B>) -> !cir.ptr<!s8i>
    ```
  }];

  let arguments = (ins
    Arg<CIR_PointerType, "the address to load from", [MemRead]>:$addr,
    StrAttr:$name,
    IndexAttr:$index_attr);

  let results = (outs Res<CIR_PointerType, "">:$result);

  let assemblyFormat = [{
    $addr `[` $index_attr `]` attr-dict
    `:` qualified(type($addr)) `->` qualified(type($result))
  }];

  let builders = [
    OpBuilder<(ins "mlir::Type":$type,
                   "mlir::Value":$value,
                   "llvm::StringRef":$name,
                   "unsigned":$index),
    [{
      mlir::APInt fieldIdx(64, index);
      build($_builder, $_state, type, value, name, fieldIdx);
    }]>
  ];

  let extraClassDeclaration = [{
    /// Return the index of the record member being accessed.
    uint64_t getIndex() { return getIndexAttr().getZExtValue(); }

    /// Return the record type pointed by the base pointer.
    cir::PointerType getAddrTy() { return getAddr().getType(); }
  }];

  let hasVerifier = 1;
}

//===----------------------------------------------------------------------===//
// FuncOp
//===----------------------------------------------------------------------===//

// TODO(CIR): FuncOp is still a tiny shell of what it will become.  Many more
// properties and attributes will be added as upstreaming continues.

def FuncOp : CIR_Op<"func", [
  AutomaticAllocationScope, CallableOpInterface, FunctionOpInterface,
  DeclareOpInterfaceMethods<CIRGlobalValueInterface>,
  IsolatedFromAbove
]> {
  let summary = "Declare or define a function";
  let description = [{
    The `cir.func` operation defines a function, similar to the `mlir::FuncOp`
    built-in.

    The function linkage information is specified by `linkage`, as defined by
    `GlobalLinkageKind` attribute.

    Example:

    ```mlir
    // External function definitions.
    cir.func @abort()

    // A function with internal linkage.
    cir.func internal @count(%x: i64) -> (i64)
      return %x : i64

    // Linkage information
    cir.func linkonce_odr @some_method(...)
    ```
  }];

  let arguments = (ins SymbolNameAttr:$sym_name,
                       CIR_VisibilityAttr:$global_visibility,
                       TypeAttrOf<CIR_FuncType>:$function_type,
                       UnitAttr:$dso_local,
                       DefaultValuedAttr<CIR_GlobalLinkageKind,
                                         "cir::GlobalLinkageKind::ExternalLinkage">:$linkage,
                       OptionalAttr<StrAttr>:$sym_visibility,
                       UnitAttr:$comdat,
                       OptionalAttr<DictArrayAttr>:$arg_attrs,
                       OptionalAttr<DictArrayAttr>:$res_attrs,
                       OptionalAttr<FlatSymbolRefAttr>:$aliasee);

  let regions = (region AnyRegion:$body);

  let skipDefaultBuilders = 1;

  let builders = [OpBuilder<(ins
    "llvm::StringRef":$sym_name, "FuncType":$type,
    CArg<"cir::GlobalLinkageKind", "cir::GlobalLinkageKind::ExternalLinkage">:$linkage)
  >];

  let extraClassDeclaration = [{
    /// Returns the region on the current operation that is callable. This may
    /// return null in the case of an external callable object, e.g. an external
    /// function.
    ::mlir::Region *getCallableRegion();

    /// Returns the results types that the callable region produces when
    /// executed.
    llvm::ArrayRef<mlir::Type> getCallableResults() {
      return getFunctionType().getReturnTypes();
    }

    /// Returns the argument types of this function.
    llvm::ArrayRef<mlir::Type> getArgumentTypes() {
       return getFunctionType().getInputs();
    }

    /// Returns 0 or 1 result type of this function (0 in the case of a function
    /// returing void)
    llvm::ArrayRef<mlir::Type> getResultTypes() {
       return getFunctionType().getReturnTypes();
    }

    // TODO(cir): this should be an operand attribute, but for now we just hard-
    // wire this as a function. Will later add a $no_proto argument to this op.
    bool getNoProto() {
      assert(!cir::MissingFeatures::opFuncNoProto());
      return false;
    }

    //===------------------------------------------------------------------===//
    // SymbolOpInterface Methods
    //===------------------------------------------------------------------===//

    bool isDeclaration();
  }];

  let hasCustomAssemblyFormat = 1;
  let hasVerifier = 1;
}

//===----------------------------------------------------------------------===//
// CallOp
//===----------------------------------------------------------------------===//

def CIR_SideEffect : CIR_I32EnumAttr<
    "SideEffect", "allowed side effects of a function", [
      I32EnumAttrCase<"All", 0, "all">,
      I32EnumAttrCase<"Pure", 1, "pure">,
      I32EnumAttrCase<"Const", 2, "const">
]> {
  let description = [{
    The side effect attribute specifies the possible side effects of the callee
    of a call operation. This is an enumeration attribute and all possible
    enumerators are:

    - all: The callee can have any side effects. This is the default if no side
      effects are explicitly listed.
    - pure: The callee may read data from memory, but it cannot write data to
      memory. This has the same effect as the GNU C/C++ attribute
      `__attribute__((pure))`.
    - const: The callee may not read or write data from memory. This has the
      same effect as the GNU C/C++ attribute `__attribute__((const))`.

    Examples:

    ```mlir
    %2 = cir.call @add(%0, %1) : (!s32i, !s32i) -> !s32i
    %2 = cir.call @add(%0, %1) : (!s32i, !s32i) -> !s32i side_effect(pure)
    %2 = cir.call @add(%0, %1) : (!s32i, !s32i) -> !s32i side_effect(const)
    ```
  }];
}

class CIR_CallOpBase<string mnemonic, list<Trait> extra_traits = []>
    : Op<CIR_Dialect, mnemonic,
         !listconcat(extra_traits,
                     [DeclareOpInterfaceMethods<CIRCallOpInterface>,
                      DeclareOpInterfaceMethods<SymbolUserOpInterface>])> {
  let extraClassDeclaration = [{
    /// Get the argument operands to the called function.
    mlir::OperandRange getArgOperands();
    mlir::MutableOperandRange getArgOperandsMutable();

    /// Return the callee of this operation
    mlir::CallInterfaceCallable getCallableForCallee() {
      return (*this)->getAttrOfType<mlir::SymbolRefAttr>("callee");
    }

    /// Set the callee for this operation.
    void setCalleeFromCallable(::mlir::CallInterfaceCallable callee) {
      (*this)->setAttr(getCalleeAttrName(),
                       mlir::cast<mlir::SymbolRefAttr>(callee));
    }

    mlir::ArrayAttr getArgAttrsAttr() { return {}; }
    ::mlir::ArrayAttr getResAttrsAttr() { return {}; }

    void setResAttrsAttr(::mlir::ArrayAttr attrs) {}
    void setArgAttrsAttr(::mlir::ArrayAttr attrs) {}

    ::mlir::Attribute removeArgAttrsAttr() { return {}; }
    ::mlir::Attribute removeResAttrsAttr() { return {}; }

    bool isIndirect() { return !getCallee(); }
    mlir::Value getIndirectCall();

    void setArg(unsigned index, mlir::Value value) {
      if (!isIndirect()) {
        setOperand(index, value);
        return;
      }

      // For indirect call, the operand list is shifted by one.
      setOperand(index + 1, value);
    }
  }];

  let hasCustomAssemblyFormat = 1;
  let skipDefaultBuilders = 1;

  // TODO(cir): for now cir.call is just a tiny shell of what it will become.
  // More attributes, arguments, and properties will be added in the future as
  // the upstreaming process moves on. The verifiers is also missing for now,
  // will add in the future.

  dag commonArgs = (ins OptionalAttr<FlatSymbolRefAttr>:$callee,
      Variadic<CIR_AnyType>:$args,
      UnitAttr:$nothrow,
      DefaultValuedAttr<CIR_SideEffect, "SideEffect::All">:$side_effect);
}

def CallOp : CIR_CallOpBase<"call", [NoRegionArguments]> {
  let summary = "call a function";
  let description = [{
    The `cir.call` operation represents a function call. It could represent
    either a direct call or an indirect call.

    If the operation represents a direct call, the callee should be defined
    within the same symbol scope as the call. The `callee` attribute contains a
    symbol reference to the callee function. All operands of this operation are
    arguments to the callee function.

    If the operation represents an indirect call, the `callee` attribute is
    empty. The first operand of this operation must be a pointer to the callee
    function. The rest operands are arguments to the callee function.

    Example:

    ```mlir
    %0 = cir.call @foo()
    ```
  }];

  let results = (outs Optional<CIR_AnyType>:$result);
  let arguments = commonArgs;

  let builders = [
    OpBuilder<(ins "mlir::SymbolRefAttr":$callee, "mlir::Type":$resType,
                   "mlir::ValueRange":$operands), [{
      $_state.addOperands(operands);
      if (callee)
        $_state.addAttribute("callee", callee);
      if (resType && !isa<VoidType>(resType))
        $_state.addTypes(resType);
    }]>
  ];
}

//===----------------------------------------------------------------------===//
// StackSaveOp & StackRestoreOp
//===----------------------------------------------------------------------===//

def StackSaveOp : CIR_Op<"stacksave"> {
  let summary = "remembers the current state of the function stack";
  let description = [{
    Saves current state of the function stack. Returns a pointer to an opaque object
    that later can be passed into cir.stackrestore.
    This is used during the lowering of variable length array allocas.

    This operation corresponds to LLVM intrinsic `stacksave`.

    ```mlir
    %0 = cir.stacksave : <!u8i>
    ```
  }];

  let results = (outs CIR_PointerType:$result);
  let assemblyFormat = "attr-dict `:` qualified(type($result))";
}

def StackRestoreOp : CIR_Op<"stackrestore"> {
  let summary = "restores the state of the function stack";
  let description = [{
    Restore the state of the function stack to the state it was
    in when the corresponding cir.stacksave executed.
    This is used during the lowering of variable length array allocas.

    This operation corresponds to LLVM intrinsic `stackrestore`.

    ```mlir
    %0 = cir.alloca !cir.ptr<!u8i>, !cir.ptr<!cir.ptr<!u8i>>, ["saved_stack"] {alignment = 8 : i64}
    %1 = cir.stacksave : <!u8i>
    cir.store %1, %0 : !cir.ptr<!u8i>, !cir.ptr<!cir.ptr<!u8i>>
    %2 = cir.load %0 : !cir.ptr<!cir.ptr<!u8i>>, !cir.ptr<!u8i>
    cir.stackrestore %2 : !cir.ptr<!u8i>
    ```
  }];

  let arguments = (ins CIR_PointerType:$ptr);
  let assemblyFormat = "$ptr attr-dict `:` qualified(type($ptr))";
}

//===----------------------------------------------------------------------===//
// UnreachableOp
//===----------------------------------------------------------------------===//

def UnreachableOp : CIR_Op<"unreachable", [Terminator]> {
  let summary = "invoke immediate undefined behavior";
  let description = [{
    If the program control flow reaches a `cir.unreachable` operation, the
    program exhibits undefined behavior immediately. This operation is useful
    in cases where the unreachability of a program point needs to be explicitly
    marked.
  }];

  let assemblyFormat = "attr-dict";
}

//===----------------------------------------------------------------------===//
// TrapOp
//===----------------------------------------------------------------------===//

def TrapOp : CIR_Op<"trap", [Terminator]> {
  let summary = "Exit the program abnormally";
  let description = [{
    The cir.trap operation causes the program to exit abnormally. The
    implementations may implement this operation with different mechanisms. For
    example, an implementation may implement this operation by calling abort,
    while another implementation may implement this operation by executing an
    illegal instruction.
  }];

  let assemblyFormat = "attr-dict";
}

//===----------------------------------------------------------------------===//
// VecCreate
//===----------------------------------------------------------------------===//

def VecCreateOp : CIR_Op<"vec.create", [Pure]> {

  let summary = "Create a vector value";
  let description = [{
    The `cir.vec.create` operation creates a vector value with the given element
    values. The number of element arguments must match the number of elements
    in the vector type.
  }];

  let arguments = (ins Variadic<CIR_VectorElementType>:$elements);
  let results = (outs CIR_VectorType:$result);

  let assemblyFormat = [{
    `(` ($elements^ `:` type($elements))? `)` `:` qualified(type($result))
    attr-dict
  }];

  let hasVerifier = 1;
  let hasFolder = 1;
}

//===----------------------------------------------------------------------===//
// VecInsertOp
//===----------------------------------------------------------------------===//

def VecInsertOp : CIR_Op<"vec.insert", [Pure,
  TypesMatchWith<"argument type matches vector element type", "vec", "value",
                 "cast<VectorType>($_self).getElementType()">,
  AllTypesMatch<["result", "vec"]>]> {

  let summary = "Insert one element into a vector object";
  let description = [{
    The `cir.vec.insert` operation produces a new vector by replacing
    the element of the input vector at `index` with `value`.

    ```mlir
    %value = cir.const #cir.int<5> : !s32i
    %index = cir.const #cir.int<2> : !s32i
    %vec_tmp = cir.load %0 : !cir.ptr<!cir.vector<4 x !s32i>>, !cir.vector<4 x !s32i>
    %new_vec = cir.vec.insert %value, %vec_tmp[%index : !s32i] : !cir.vector<4 x !s32i>
    ```
  }];

  let arguments = (ins
    CIR_VectorType:$vec,
    CIR_VectorElementType:$value,
    CIR_AnyFundamentalIntType:$index
  );

  let results = (outs CIR_VectorType:$result);

  let assemblyFormat = [{
    $value `,` $vec `[` $index `:` type($index) `]` attr-dict `:`
    qualified(type($vec))
  }];
}

//===----------------------------------------------------------------------===//
// VecExtractOp
//===----------------------------------------------------------------------===//

def VecExtractOp : CIR_Op<"vec.extract", [Pure,
  TypesMatchWith<"type of 'result' matches element type of 'vec'", "vec",
                 "result", "cast<VectorType>($_self).getElementType()">]> {

  let summary = "Extract one element from a vector object";
  let description = [{
    The `cir.vec.extract` operation extracts the element at the given index
    from a vector object.

    ```mlir
    %tmp = cir.load %vec : !cir.ptr<!cir.vector<4 x !s32i>>, !cir.vector<4 x !s32i>
    %idx = cir.const #cir.int<1> : !s32i
    %element = cir.vec.extract %tmp[%idx : !s32i] : !cir.vector<4 x !s32i>
    ```
  }];

  let arguments = (ins CIR_VectorType:$vec, CIR_AnyFundamentalIntType:$index);
  let results = (outs CIR_VectorElementType:$result);

  let assemblyFormat = [{
    $vec `[` $index `:` type($index) `]` attr-dict `:` qualified(type($vec))
  }];

  let hasFolder = 1;
}

//===----------------------------------------------------------------------===//
// VecCmpOp
//===----------------------------------------------------------------------===//

def VecCmpOp : CIR_Op<"vec.cmp", [Pure, SameTypeOperands]> {

  let summary = "Compare two vectors";
  let description = [{
    The `cir.vec.cmp` operation does an element-wise comparison of two vectors
    of the same type. The result is a vector of the same size as the operands
    whose element type is the signed integral type that is the same size as the
    element type of the operands. The values in the result are 0 or -1.

    ```mlir
    %eq = cir.vec.cmp(eq, %vec_a, %vec_b) : !cir.vector<4 x !s32i>, !cir.vector<4 x !s32i>
    %lt = cir.vec.cmp(lt, %vec_a, %vec_b) : !cir.vector<4 x !s32i>, !cir.vector<4 x !s32i>
    ```
  }];

  let arguments = (ins
    CIR_CmpOpKind:$kind,
    CIR_VectorType:$lhs,
    CIR_VectorType:$rhs
  );

  let results = (outs CIR_VectorType:$result);

  let assemblyFormat = [{
    `(` $kind `,` $lhs `,` $rhs `)` `:` qualified(type($lhs)) `,`
    qualified(type($result)) attr-dict
  }];

  let hasFolder = 1;
}

//===----------------------------------------------------------------------===//
// VecShuffleOp
//===----------------------------------------------------------------------===//

// TODO: Create an interface that both VecShuffleOp and VecShuffleDynamicOp
// implement.  This could be useful for passes that don't care how the vector
// shuffle was specified.

def VecShuffleOp : CIR_Op<"vec.shuffle",
                   [Pure, AllTypesMatch<["vec1", "vec2"]>]> {
  let summary = "Combine two vectors using indices passed as constant integers";
  let description = [{
    The `cir.vec.shuffle` operation implements the documented form of Clang's
    `__builtin_shufflevector`, where the indices of the shuffled result are
    integer constants.

    The two input vectors, which must have the same type, are concatenated.
    Each of the integer constant arguments is interpreted as an index into that
    concatenated vector, with a value of -1 meaning that the result value
    doesn't matter. The result vector, which must have the same element type as
    the input vectors and the same number of elements as the list of integer
    constant indices, is constructed by taking the elements at the given
    indices from the concatenated vector. The size of the result vector does
    not have to match the size of the individual input vectors or of the
    concatenated vector.

    ```mlir
    %new_vec = cir.vec.shuffle(%vec_1, %vec_2 : !cir.vector<2 x !s32i>)
        [#cir.int<3> : !s64i, #cir.int<1> : !s64i] : !cir.vector<2 x !s32i>
    ```
  }];

  let arguments = (ins
    CIR_VectorType:$vec1,
    CIR_VectorType:$vec2,
    CIR_IntArrayAttr:$indices
  );

  let results = (outs CIR_VectorType:$result);
  let assemblyFormat = [{
    `(` $vec1 `,` $vec2 `:` qualified(type($vec1)) `)` $indices `:`
     qualified(type($result)) attr-dict
  }];

  let hasVerifier = 1;
  let hasFolder = 1;
}

//===----------------------------------------------------------------------===//
// VecShuffleDynamicOp
//===----------------------------------------------------------------------===//

def VecShuffleDynamicOp : CIR_Op<"vec.shuffle.dynamic",
                          [Pure, AllTypesMatch<["vec", "result"]>]> {
  let summary = "Shuffle a vector using indices in another vector";
  let description = [{
    The `cir.vec.shuffle.dynamic` operation implements the undocumented form of
    Clang's __builtin_shufflevector, where the indices of the shuffled result
    can be runtime values.

    There are two input vectors, which must have the same number of elements.
    The second input vector must have an integral element type. The elements of
    the second vector are interpreted as indices into the first vector. The
    result vector is constructed by taking the elements from the first input
    vector from the indices indicated by the elements of the second vector.

    ```mlir
    %new_vec = cir.vec.shuffle.dynamic %vec : !cir.vector<4 x !s32i>, %indices
        : !cir.vector<4 x !s32i>
    ```
  }];

  let arguments = (ins CIR_VectorType:$vec, CIR_VectorOfIntType:$indices);
  let results = (outs CIR_VectorType:$result);
  let assemblyFormat = [{
    $vec `:` qualified(type($vec)) `,` $indices `:` qualified(type($indices))
    attr-dict
  }];

  let hasVerifier = 1;
  let hasFolder = 1;
}

//===----------------------------------------------------------------------===//
// VecTernaryOp
//===----------------------------------------------------------------------===//

def VecTernaryOp : CIR_Op<"vec.ternary",
                   [Pure, AllTypesMatch<["result", "lhs", "rhs"]>]> {
  let summary = "The `cond ? a : b` ternary operator for vector types";
  let description = [{
    The `cir.vec.ternary` operation represents the C/C++ ternary operator,
    `?:`, for vector types, which does a `select` on individual elements of the
    vectors. Unlike a regular `?:` operator, there is no short circuiting. All
    three arguments are always evaluated.  Because there is no short
    circuiting, there are no regions in this operation, unlike cir.ternary.

    The first argument is a vector of integral type. The second and third
    arguments are vectors of the same type and have the same number of elements
    as the first argument.

    The result is a vector of the same type as the second and third arguments.
    Each element of the result is `(bool)a[n] ? b[n] : c[n]`.
  }];

  let arguments = (ins
    CIR_VectorOfIntType:$cond,
    CIR_VectorType:$lhs,
    CIR_VectorType:$rhs
  );

  let results = (outs CIR_VectorType:$result);
  let assemblyFormat = [{
    `(` $cond `,` $lhs`,` $rhs `)` `:` qualified(type($cond)) `,`
    qualified(type($lhs)) attr-dict
  }];

  let hasVerifier = 1;
  let hasFolder = 1;
}

//===----------------------------------------------------------------------===//
// VecSplatOp
//===----------------------------------------------------------------------===//

def VecSplatOp : CIR_Op<"vec.splat", [Pure,
  TypesMatchWith<"type of 'value' matches element type of 'result'", "result",
                 "value", "cast<VectorType>($_self).getElementType()">]> {

  let summary = "Convert a scalar into a vector";
  let description = [{
    The `cir.vec.splat` operation creates a vector value from a scalar value.
    All elements of the vector have the same value, that of the given scalar.

    It's a separate operation from `cir.vec.create` because more
    efficient LLVM IR can be generated for it, and because some optimization and
    analysis passes can benefit from knowing that all elements of the vector
    have the same value.

    ```mlir
    %value = cir.const #cir.int<3> : !s32i
    %value_vec = cir.vec.splat %value : !s32i, !cir.vector<4 x !s32i>
    ```
  }];

  let arguments = (ins CIR_VectorElementType:$value);
  let results = (outs CIR_VectorType:$result);

  let assemblyFormat = [{
    $value `:` type($value) `,` qualified(type($result)) attr-dict
  }];
}

//===----------------------------------------------------------------------===//
// BaseClassAddrOp
//===----------------------------------------------------------------------===//

def BaseClassAddrOp : CIR_Op<"base_class_addr"> {
  let summary = "Get the base class address for a class/struct";
  let description = [{
    The `cir.base_class_addr` operaration gets the address of a particular
    non-virtual base class given a derived class pointer. The offset in bytes
    of the base class must be passed in, since it is easier for the front end
    to calculate that than the MLIR passes. The operation contains a flag for
    whether or not the operand may be nullptr. That depends on the context and
    cannot be known by the operation, and that information affects how the
    operation is lowered.

    Example:
    ```c++
    struct Base { };
    struct Derived : Base { };
    Derived d;
    Base& b = d;
    ```
    will generate
    ```mlir
    %3 = cir.base_class_addr %1 : !cir.ptr<!rec_Derived> nonnull [0] -> !cir.ptr<!rec_Base>
    ```
  }];

  // The validity of the relationship of derived and base cannot yet be
  // verified, currently not worth adding a verifier.
  let arguments = (ins
    Arg<CIR_PointerType, "derived class pointer", [MemRead]>:$derived_addr,
    IndexAttr:$offset, UnitAttr:$assume_not_null);

  let results = (outs Res<CIR_PointerType, "">:$base_addr);

  let assemblyFormat = [{
      $derived_addr `:` qualified(type($derived_addr))
      (`nonnull` $assume_not_null^)?
      ` ` `[` $offset `]` `->` qualified(type($base_addr)) attr-dict
  }];
}

//===----------------------------------------------------------------------===//
// ComplexCreateOp
//===----------------------------------------------------------------------===//

def ComplexCreateOp : CIR_Op<"complex.create", [Pure, SameTypeOperands]> {
  let summary = "Create a complex value from its real and imaginary parts";
  let description = [{
    The `cir.complex.create` operation takes two operands that represent the
    real and imaginary part of a complex number, and yields the complex number.

    ```mlir
    %0 = cir.const #cir.fp<1.000000e+00> : !cir.double
    %1 = cir.const #cir.fp<2.000000e+00> : !cir.double
    %2 = cir.complex.create %0, %1 : !cir.double -> !cir.complex<!cir.double>
    ```
  }];

  let results = (outs CIR_ComplexType:$result);
  let arguments = (ins
    CIR_AnyIntOrFloatType:$real,
    CIR_AnyIntOrFloatType:$imag
  );

  let assemblyFormat = [{
    $real `,` $imag
    `:` qualified(type($real)) `->` qualified(type($result)) attr-dict
  }];

  let hasVerifier = 1;
  let hasFolder = 1;
}

//===----------------------------------------------------------------------===//
// ComplexRealOp
//===----------------------------------------------------------------------===//

def ComplexRealOp : CIR_Op<"complex.real", [Pure]> {
  let summary = "Extract the real part of a complex value";
  let description = [{
    `cir.complex.real` operation takes an operand of `!cir.complex` type and
    yields the real part of it.

    Example:

    ```mlir
    %1 = cir.complex.real %0 : !cir.complex<!cir.float> -> !cir.float
    ```
  }];

  let results = (outs CIR_AnyIntOrFloatType:$result);
  let arguments = (ins CIR_ComplexType:$operand);

  let assemblyFormat = [{
    $operand `:` qualified(type($operand)) `->` qualified(type($result))
    attr-dict
  }];

  let hasVerifier = 1;
  let hasFolder = 1;
}

//===----------------------------------------------------------------------===//
// ComplexImagOp
//===----------------------------------------------------------------------===//

def ComplexImagOp : CIR_Op<"complex.imag", [Pure]> {
  let summary = "Extract the imaginary part of a complex value";
  let description = [{
    `cir.complex.imag` operation takes an operand of `!cir.complex` type and
    yields the imaginary part of it.

    Example:

    ```mlir
    %1 = cir.complex.imag %0 : !cir.complex<!cir.float> -> !cir.float
    ```
  }];

  let results = (outs CIR_AnyIntOrFloatType:$result);
  let arguments = (ins CIR_ComplexType:$operand);

  let assemblyFormat = [{
    $operand `:` qualified(type($operand)) `->` qualified(type($result))
    attr-dict
  }];

  let hasVerifier = 1;
  let hasFolder = 1;
}

//===----------------------------------------------------------------------===//
<<<<<<< HEAD
=======
// ComplexRealPtrOp
//===----------------------------------------------------------------------===//

def ComplexRealPtrOp : CIR_Op<"complex.real_ptr", [Pure]> {
  let summary = "Derive a pointer to the real part of a complex value";
  let description = [{
    `cir.complex.real_ptr` operation takes a pointer operand that points to a
    complex value of type `!cir.complex` and yields a pointer to the real part
    of the operand.

    Example:

    ```mlir
    %1 = cir.complex.real_ptr %0 : !cir.ptr<!cir.complex<!cir.double>>
      -> !cir.ptr<!cir.double>
    ```
  }];

  let results = (outs CIR_PtrToIntOrFloatType:$result);
  let arguments = (ins CIR_PtrToComplexType:$operand);

  let assemblyFormat = [{
    $operand `:`
    qualified(type($operand)) `->` qualified(type($result)) attr-dict
  }];

  let hasVerifier = 1;
}

//===----------------------------------------------------------------------===//
// ComplexImagPtrOp
//===----------------------------------------------------------------------===//

def ComplexImagPtrOp : CIR_Op<"complex.imag_ptr", [Pure]> {
  let summary = "Derive a pointer to the imaginary part of a complex value";
  let description = [{
    `cir.complex.imag_ptr` operation takes a pointer operand that points to a
    complex value of type `!cir.complex` and yields a pointer to the imaginary
    part of the operand.

    Example:

    ```mlir
    %1 = cir.complex.imag_ptr %0 : !cir.ptr<!cir.complex<!cir.double>>
      -> !cir.ptr<!cir.double>
    ```
  }];

  let arguments = (ins CIR_PtrToComplexType:$operand);
  let results = (outs CIR_PtrToIntOrFloatType:$result);

  let assemblyFormat = [{
    $operand `:`
    qualified(type($operand)) `->` qualified(type($result)) attr-dict
  }];

  let hasVerifier = 1;
}

//===----------------------------------------------------------------------===//
// ComplexAddOp
//===----------------------------------------------------------------------===//

def ComplexAddOp : CIR_Op<"complex.add", [Pure, SameOperandsAndResultType]> {
  let summary = "Complex addition";
  let description = [{
    The `cir.complex.add` operation takes two complex numbers and returns
    their sum.

    Example:

    ```mlir
    %2 = cir.complex.add %0, %1 : !cir.complex<!cir.float>
    ```
  }];

  let arguments = (ins CIR_ComplexType:$lhs, CIR_ComplexType:$rhs);

  let results = (outs CIR_ComplexType:$result);

  let assemblyFormat = [{
    $lhs `,` $rhs `:` qualified(type($result)) attr-dict
  }];
}

//===----------------------------------------------------------------------===//
// ComplexSubOp
//===----------------------------------------------------------------------===//

def ComplexSubOp : CIR_Op<"complex.sub", [Pure, SameOperandsAndResultType]> {
  let summary = "Complex subtraction";
  let description = [{
    The `cir.complex.sub` operation takes two complex numbers and returns
    their difference.

    Example:

    ```mlir
    %2 = cir.complex.sub %0, %1 : !cir.complex<!cir.float>
    ```
  }];

  let arguments = (ins CIR_ComplexType:$lhs, CIR_ComplexType:$rhs);

  let results = (outs CIR_ComplexType:$result);

  let assemblyFormat = [{
    $lhs `,` $rhs `:` qualified(type($result)) attr-dict
  }];
}


//===----------------------------------------------------------------------===//
>>>>>>> 10a576f7
// Bit Manipulation Operations
//===----------------------------------------------------------------------===//

class CIR_BitOpBase<string mnemonic, TypeConstraint operandTy>
  : CIR_Op<mnemonic, [Pure, SameOperandsAndResultType]> {
  let arguments = (ins operandTy:$input);
  let results = (outs operandTy:$result);

  let assemblyFormat = [{
<<<<<<< HEAD
    `(` $input `:` type($input) `)` `:` type($result) attr-dict
=======
    $input `:` type($result) attr-dict
>>>>>>> 10a576f7
  }];
}

class CIR_BitZeroCountOpBase<string mnemonic, TypeConstraint operandTy>
  : CIR_BitOpBase<mnemonic, operandTy> {
  let arguments = (ins operandTy:$input, UnitAttr:$poison_zero);

  let assemblyFormat = [{
<<<<<<< HEAD
    `(` $input `:` type($input) `)` (`poison_zero` $poison_zero^)?
=======
    $input (`poison_zero` $poison_zero^)?
>>>>>>> 10a576f7
    `:` type($result) attr-dict
  }];
}

<<<<<<< HEAD
def BitClrsbOp : CIR_BitOpBase<"bit.clrsb", CIR_SIntOfWidths<[32, 64]>> {
=======
def BitClrsbOp : CIR_BitOpBase<"clrsb", CIR_SIntOfWidths<[32, 64]>> {
>>>>>>> 10a576f7
  let summary = "Get the number of leading redundant sign bits in the input";
  let description = [{
    Compute the number of leading redundant sign bits in the input integer.

    The input integer must be a signed integer. The most significant bit of the
<<<<<<< HEAD
    input integer is the sign bit. The `cir.bit.clrsb` operation returns the
    number of consecutive bits following the sign bit that are identical to the
    sign bit.
=======
    input integer is the sign bit. The `cir.clrsb` operation returns the number
    of consecutive bits following the sign bit that are identical to the sign
    bit.
>>>>>>> 10a576f7

    The bit width of the input integer must be either 32 or 64.

    Examples:

    ```mlir
    // %0 = 0b1101_1110_1010_1101_1011_1110_1110_1111
    %0 = cir.const #cir.int<3735928559> : !s32i
    // %1 will be 1 because there is 1 bit following the most significant bit
    // that is identical to it.
<<<<<<< HEAD
    %1 = cir.bit.clrsb(%0 : !s32i) : !s32i
=======
    %1 = cir.clrsb %0 : !s32i
>>>>>>> 10a576f7

    // %2 = 1, 0b0000_0000_0000_0000_0000_0000_0000_0001
    %2 = cir.const #cir.int<1> : !s32i
    // %3 will be 30 because there are 30 consecutive bits following the sign
    // bit that are identical to the sign bit.
<<<<<<< HEAD
    %3 = cir.bit.clrsb(%2 : !s32i) : !s32i
    ```
  }];
}

def BitClzOp : CIR_BitZeroCountOpBase<"bit.clz",
                                      CIR_UIntOfWidths<[16, 32, 64]>> {
=======
    %3 = cir.clrsb %2 : !s32i
    ```
  }];
}

def BitClzOp : CIR_BitZeroCountOpBase<"clz", CIR_UIntOfWidths<[16, 32, 64]>> {
>>>>>>> 10a576f7
  let summary = "Get the number of leading 0-bits in the input";
  let description = [{
    Compute the number of leading 0-bits in the input.

<<<<<<< HEAD
    The input integer must be an unsigned integer. The `cir.bit.clz` operation
=======
    The input integer must be an unsigned integer. The `cir.clz` operation
>>>>>>> 10a576f7
    returns the number of consecutive 0-bits at the most significant bit
    position in the input.

    If the `poison_zero` attribute is present, this operation will have
    undefined behavior if the input value is 0.

    Example:

    ```mlir
    // %0 = 0b0000_0000_0000_0000_0000_0000_0000_1000
    %0 = cir.const #cir.int<8> : !u32i
    // %1 will be 28
<<<<<<< HEAD
    %1 = cir.bit.clz(%0 : !u32i) poison_zero : !u32i
    ```
  }];
}

def BitCtzOp : CIR_BitZeroCountOpBase<"bit.ctz",
                                      CIR_UIntOfWidths<[16, 32, 64]>> {
=======
    %1 = cir.clz %0 poison_zero : !u32i
    ```
  }];
}

def BitCtzOp : CIR_BitZeroCountOpBase<"ctz", CIR_UIntOfWidths<[16, 32, 64]>> {
>>>>>>> 10a576f7
  let summary = "Get the number of trailing 0-bits in the input";
  let description = [{
    Compute the number of trailing 0-bits in the input.

<<<<<<< HEAD
    The input integer must be an unsigned integer. The `cir.bit.ctz` operation
=======
    The input integer must be an unsigned integer. The `cir.ctz` operation
>>>>>>> 10a576f7
    counts the number of consecutive 0-bits starting from the least significant
    bit.

    If the `poison_zero` attribute is present, this operation will have
    undefined behavior if the input value is 0.

    Example:

    ```mlir
    // %0 = 0b1000
    %0 = cir.const #cir.int<8> : !u32i
    // %1 will be 3
<<<<<<< HEAD
    %1 = cir.bit.ctz(%0 : !u32i) poison_zero : !u32i
    ```
  }];
}

def BitParityOp : CIR_BitOpBase<"bit.parity", CIR_UIntOfWidths<[32, 64]>> {
=======
    %1 = cir.ctz %0 poison_zero : !u32i
    ```
  }];
}

def BitParityOp : CIR_BitOpBase<"parity", CIR_UIntOfWidths<[32, 64]>> {
>>>>>>> 10a576f7
  let summary = "Get the parity of input";
  let description = [{
    Compute the parity of the input. The parity of an integer is the number of
    1-bits in it modulo 2.

    The input must be an unsigned integer.

    Example:

    ```mlir
    // %0 = 0x0110_1000
    %0 = cir.const #cir.int<104> : !u32i
    // %1 will be 1 since there are three 1-bits in %0
<<<<<<< HEAD
    %1 = cir.bit.parity(%0 : !u32i) : !u32i
    ```
  }];
}

def BitPopcountOp : CIR_BitOpBase<"bit.popcnt",
                                  CIR_UIntOfWidths<[16, 32, 64]>> {
=======
    %1 = cir.parity %0 : !u32i
    ```
  }];
}

def BitPopcountOp : CIR_BitOpBase<"popcount", CIR_UIntOfWidths<[16, 32, 64]>> {
>>>>>>> 10a576f7
  let summary = "Get the number of 1-bits in input";
  let description = [{
    Compute the number of 1-bits in the input.

    The input must be an unsigned integer.

    Example:

    ```mlir
    // %0 = 0x0110_1000
    %0 = cir.const #cir.int<104> : !u32i
    // %1 will be 3 since there are 3 1-bits in %0
<<<<<<< HEAD
    %1 = cir.bit.popcnt(%0 : !u32i) : !u32i
=======
    %1 = cir.popcount %0 : !u32i
    ```
  }];
}

def BitReverseOp : CIR_BitOpBase<"bitreverse",
                                 CIR_UIntOfWidths<[8, 16, 32, 64]>> {
  let summary = "Reverse the bit pattern of the operand integer";
  let description = [{
    The `cir.bitreverse` operation reverses the bits of the operand integer. Its
    only argument must be of unsigned integer types of width 8, 16, 32, or 64.

    Example:

    ```mlir
    %1 = cir.bitreverse %0: !u32i
    ```
  }];
}

def ByteSwapOp : CIR_BitOpBase<"byte_swap", CIR_UIntOfWidths<[16, 32, 64]>> {
  let summary = "Reverse the bytes in the object representation of the operand";
  let description = [{
    The `cir.byte_swap` operation takes an integer as operand, reverse the bytes
    in the object representation of the operand integer, and returns the result.

    The operand integer must be an unsigned integer. Its widths must be either
    16, 32, or 64.

    Example:

    ```mlir
    // %0 = 0x12345678
    %0 = cir.const #cir.int<305419896> : !u32i

    // %1 should be 0x78563412
    %1 = cir.byte_swap %0 : !u32i
>>>>>>> 10a576f7
    ```
  }];
}

//===----------------------------------------------------------------------===//
// Assume Operations
//===----------------------------------------------------------------------===//

def AssumeOp : CIR_Op<"assume"> {
  let summary = "Tell the optimizer that a boolean value is true";
  let description = [{
    The `cir.assume` operation takes a single boolean prediate as its only
    argument and does not have any results. The operation tells the optimizer
    that the predicate is always true.

    This operation corresponds to the `__assume` and the `__builtin_assume`
    builtin functions.
  }];

  let arguments = (ins CIR_BoolType:$predicate);

  let assemblyFormat = [{
    $predicate `:` type($predicate) attr-dict
  }];
}

//===----------------------------------------------------------------------===//
// Branch Probability Operations
//===----------------------------------------------------------------------===//

def ExpectOp : CIR_Op<"expect",
  [Pure, AllTypesMatch<["result", "val", "expected"]>]> {
  let summary = "Tell the optimizer that two values are likely to be equal.";
  let description = [{
    The `cir.expect` operation may take 2 or 3 arguments.

    When the argument `prob` is missing, this operation effectively models the
    `__builtin_expect` builtin function. It tells the optimizer that `val` and
    `expected` are likely to be equal.

    When the argument `prob` is present, this operation effectively models the
    `__builtin_expect_with_probability` builtin function. It tells the
    optimizer that `val` and `expected` are equal to each other with a certain
    probability.

    `val` and `expected` must be integers and their types must match.

    The result of this operation is always equal to `val`.
  }];

  let arguments = (ins
    CIR_AnyFundamentalIntType:$val,
    CIR_AnyFundamentalIntType:$expected,
    OptionalAttr<F64Attr>:$prob
  );

  let results = (outs CIR_AnyFundamentalIntType:$result);

  let assemblyFormat = [{
    `(` $val`,` $expected (`,` $prob^)? `)` `:` type($val) attr-dict
  }];
}

#endif // CLANG_CIR_DIALECT_IR_CIROPS_TD<|MERGE_RESOLUTION|>--- conflicted
+++ resolved
@@ -1670,8 +1670,6 @@
 }
 
 //===----------------------------------------------------------------------===//
-<<<<<<< HEAD
-=======
 // SetBitfieldOp
 //===----------------------------------------------------------------------===//
 
@@ -1760,7 +1758,6 @@
 }
 
 //===----------------------------------------------------------------------===//
->>>>>>> 10a576f7
 // GetBitfieldOp
 //===----------------------------------------------------------------------===//
 
@@ -1776,12 +1773,9 @@
 
     A unit attribute `volatile` can be used to indicate a volatile load of the
     bitfield.
-<<<<<<< HEAD
-=======
     ```mlir
       cir.get_bitfield(#bfi, %0 {is_volatile} : !cir.ptr<!u64i>) -> !s32i
     ```
->>>>>>> 10a576f7
 
     Example:
     Suppose we have a struct with multiple bitfields stored in
@@ -2619,8 +2613,6 @@
 }
 
 //===----------------------------------------------------------------------===//
-<<<<<<< HEAD
-=======
 // ComplexRealPtrOp
 //===----------------------------------------------------------------------===//
 
@@ -2734,7 +2726,6 @@
 
 
 //===----------------------------------------------------------------------===//
->>>>>>> 10a576f7
 // Bit Manipulation Operations
 //===----------------------------------------------------------------------===//
 
@@ -2744,11 +2735,7 @@
   let results = (outs operandTy:$result);
 
   let assemblyFormat = [{
-<<<<<<< HEAD
-    `(` $input `:` type($input) `)` `:` type($result) attr-dict
-=======
     $input `:` type($result) attr-dict
->>>>>>> 10a576f7
   }];
 }
 
@@ -2757,34 +2744,20 @@
   let arguments = (ins operandTy:$input, UnitAttr:$poison_zero);
 
   let assemblyFormat = [{
-<<<<<<< HEAD
-    `(` $input `:` type($input) `)` (`poison_zero` $poison_zero^)?
-=======
     $input (`poison_zero` $poison_zero^)?
->>>>>>> 10a576f7
     `:` type($result) attr-dict
   }];
 }
 
-<<<<<<< HEAD
-def BitClrsbOp : CIR_BitOpBase<"bit.clrsb", CIR_SIntOfWidths<[32, 64]>> {
-=======
 def BitClrsbOp : CIR_BitOpBase<"clrsb", CIR_SIntOfWidths<[32, 64]>> {
->>>>>>> 10a576f7
   let summary = "Get the number of leading redundant sign bits in the input";
   let description = [{
     Compute the number of leading redundant sign bits in the input integer.
 
     The input integer must be a signed integer. The most significant bit of the
-<<<<<<< HEAD
-    input integer is the sign bit. The `cir.bit.clrsb` operation returns the
-    number of consecutive bits following the sign bit that are identical to the
-    sign bit.
-=======
     input integer is the sign bit. The `cir.clrsb` operation returns the number
     of consecutive bits following the sign bit that are identical to the sign
     bit.
->>>>>>> 10a576f7
 
     The bit width of the input integer must be either 32 or 64.
 
@@ -2795,41 +2768,23 @@
     %0 = cir.const #cir.int<3735928559> : !s32i
     // %1 will be 1 because there is 1 bit following the most significant bit
     // that is identical to it.
-<<<<<<< HEAD
-    %1 = cir.bit.clrsb(%0 : !s32i) : !s32i
-=======
     %1 = cir.clrsb %0 : !s32i
->>>>>>> 10a576f7
 
     // %2 = 1, 0b0000_0000_0000_0000_0000_0000_0000_0001
     %2 = cir.const #cir.int<1> : !s32i
     // %3 will be 30 because there are 30 consecutive bits following the sign
     // bit that are identical to the sign bit.
-<<<<<<< HEAD
-    %3 = cir.bit.clrsb(%2 : !s32i) : !s32i
-    ```
-  }];
-}
-
-def BitClzOp : CIR_BitZeroCountOpBase<"bit.clz",
-                                      CIR_UIntOfWidths<[16, 32, 64]>> {
-=======
     %3 = cir.clrsb %2 : !s32i
     ```
   }];
 }
 
 def BitClzOp : CIR_BitZeroCountOpBase<"clz", CIR_UIntOfWidths<[16, 32, 64]>> {
->>>>>>> 10a576f7
   let summary = "Get the number of leading 0-bits in the input";
   let description = [{
     Compute the number of leading 0-bits in the input.
 
-<<<<<<< HEAD
-    The input integer must be an unsigned integer. The `cir.bit.clz` operation
-=======
     The input integer must be an unsigned integer. The `cir.clz` operation
->>>>>>> 10a576f7
     returns the number of consecutive 0-bits at the most significant bit
     position in the input.
 
@@ -2842,31 +2797,17 @@
     // %0 = 0b0000_0000_0000_0000_0000_0000_0000_1000
     %0 = cir.const #cir.int<8> : !u32i
     // %1 will be 28
-<<<<<<< HEAD
-    %1 = cir.bit.clz(%0 : !u32i) poison_zero : !u32i
-    ```
-  }];
-}
-
-def BitCtzOp : CIR_BitZeroCountOpBase<"bit.ctz",
-                                      CIR_UIntOfWidths<[16, 32, 64]>> {
-=======
     %1 = cir.clz %0 poison_zero : !u32i
     ```
   }];
 }
 
 def BitCtzOp : CIR_BitZeroCountOpBase<"ctz", CIR_UIntOfWidths<[16, 32, 64]>> {
->>>>>>> 10a576f7
   let summary = "Get the number of trailing 0-bits in the input";
   let description = [{
     Compute the number of trailing 0-bits in the input.
 
-<<<<<<< HEAD
-    The input integer must be an unsigned integer. The `cir.bit.ctz` operation
-=======
     The input integer must be an unsigned integer. The `cir.ctz` operation
->>>>>>> 10a576f7
     counts the number of consecutive 0-bits starting from the least significant
     bit.
 
@@ -2879,21 +2820,12 @@
     // %0 = 0b1000
     %0 = cir.const #cir.int<8> : !u32i
     // %1 will be 3
-<<<<<<< HEAD
-    %1 = cir.bit.ctz(%0 : !u32i) poison_zero : !u32i
-    ```
-  }];
-}
-
-def BitParityOp : CIR_BitOpBase<"bit.parity", CIR_UIntOfWidths<[32, 64]>> {
-=======
     %1 = cir.ctz %0 poison_zero : !u32i
     ```
   }];
 }
 
 def BitParityOp : CIR_BitOpBase<"parity", CIR_UIntOfWidths<[32, 64]>> {
->>>>>>> 10a576f7
   let summary = "Get the parity of input";
   let description = [{
     Compute the parity of the input. The parity of an integer is the number of
@@ -2907,22 +2839,12 @@
     // %0 = 0x0110_1000
     %0 = cir.const #cir.int<104> : !u32i
     // %1 will be 1 since there are three 1-bits in %0
-<<<<<<< HEAD
-    %1 = cir.bit.parity(%0 : !u32i) : !u32i
-    ```
-  }];
-}
-
-def BitPopcountOp : CIR_BitOpBase<"bit.popcnt",
-                                  CIR_UIntOfWidths<[16, 32, 64]>> {
-=======
     %1 = cir.parity %0 : !u32i
     ```
   }];
 }
 
 def BitPopcountOp : CIR_BitOpBase<"popcount", CIR_UIntOfWidths<[16, 32, 64]>> {
->>>>>>> 10a576f7
   let summary = "Get the number of 1-bits in input";
   let description = [{
     Compute the number of 1-bits in the input.
@@ -2935,9 +2857,6 @@
     // %0 = 0x0110_1000
     %0 = cir.const #cir.int<104> : !u32i
     // %1 will be 3 since there are 3 1-bits in %0
-<<<<<<< HEAD
-    %1 = cir.bit.popcnt(%0 : !u32i) : !u32i
-=======
     %1 = cir.popcount %0 : !u32i
     ```
   }];
@@ -2975,7 +2894,6 @@
 
     // %1 should be 0x78563412
     %1 = cir.byte_swap %0 : !u32i
->>>>>>> 10a576f7
     ```
   }];
 }
