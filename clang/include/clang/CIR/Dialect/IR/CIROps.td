//===-- CIROps.td - CIR dialect definition -----------------*- tablegen -*-===//
//
// Part of the LLVM Project, under the Apache License v2.0 with LLVM Exceptions.
// See https://llvm.org/LICENSE.txt for license information.
// SPDX-License-Identifier: Apache-2.0 WITH LLVM-exception
//
//===----------------------------------------------------------------------===//
///
/// \file
/// Definition of the CIR dialect
///
//===----------------------------------------------------------------------===//

#ifndef LLVM_CLANG_CIR_DIALECT_IR_CIROPS
#define LLVM_CLANG_CIR_DIALECT_IR_CIROPS

include "clang/CIR/Dialect/IR/CIRDialect.td"

include "mlir/IR/BuiltinAttributeInterfaces.td"
include "mlir/IR/EnumAttr.td"
include "mlir/IR/SymbolInterfaces.td"
include "mlir/IR/CommonAttrConstraints.td"
include "mlir/Interfaces/ControlFlowInterfaces.td"
include "mlir/Interfaces/FunctionInterfaces.td"
include "mlir/Interfaces/InferTypeOpInterface.td"
include "mlir/Interfaces/LoopLikeInterface.td"
include "mlir/Interfaces/MemorySlotInterfaces.td"
include "mlir/Interfaces/SideEffectInterfaces.td"

//===----------------------------------------------------------------------===//
// CIR Ops
//===----------------------------------------------------------------------===//

// LLVMLoweringInfo is used by cir-tablegen to generate LLVM lowering logic
// automatically for CIR operations. The `llvmOp` field gives the name of the
// LLVM IR dialect operation that the CIR operation will be lowered to. The
// input arguments of the CIR operation will be passed in the same order to the
// lowered LLVM IR operation.
//
// Example:
//
// For the following CIR operation definition:
//
//   def FooOp : CIR_Op<"foo"> {
//     // ...
//     let arguments = (ins CIR_AnyType:$arg1, CIR_AnyType:$arg2);
//     let llvmOp = "BarOp";
//   }
//
// cir-tablegen will generate LLVM lowering code for the FooOp similar to the
// following:
//
//   class CIRFooOpLowering
<<<<<<< HEAD
//       : public mlir::OpConversionPattern<mlir::cir::FooOp> {
//   public:
//     using OpConversionPattern<mlir::cir::FooOp>::OpConversionPattern;
//
//     mlir::LogicalResult matchAndRewrite(
//         mlir::cir::FooOp op,
=======
//       : public mlir::OpConversionPattern<cir::FooOp> {
//   public:
//     using OpConversionPattern<cir::FooOp>::OpConversionPattern;
//
//     mlir::LogicalResult matchAndRewrite(
//         cir::FooOp op,
>>>>>>> a8d96e15
//         OpAdaptor adaptor,
//         mlir::ConversionPatternRewriter &rewriter) const override {
//       rewriter.replaceOpWithNewOp<mlir::LLVM::BarOp>(
//         op, adaptor.getOperands()[0], adaptor.getOperands()[1]);
//       return mlir::success();
//     }
//   }
//
// If you want fully customized LLVM IR lowering logic, simply exclude the
// `llvmOp` field from your CIR operation definition.
class LLVMLoweringInfo {
  string llvmOp = "";
}

class CIR_Op<string mnemonic, list<Trait> traits = []> :
    Op<CIR_Dialect, mnemonic, traits>, LLVMLoweringInfo;

//===----------------------------------------------------------------------===//
// FuncOp
//===----------------------------------------------------------------------===//

// TODO(CIR): For starters, cir.func has only name, nothing else.  The other
// properties of a function will be added over time as more of ClangIR is
// upstreamed.

def FuncOp : CIR_Op<"func"> {
  let summary = "Declare or define a function";
  let description = [{
    ... lots of text to be added later ...
  }];

  let arguments = (ins SymbolNameAttr:$sym_name);

  let skipDefaultBuilders = 1;

<<<<<<< HEAD
  let builders = [OpBuilder<(ins "StringRef":$name)>];
=======
  let builders = [OpBuilder<(ins "llvm::StringRef":$name)>];
>>>>>>> a8d96e15

  let hasCustomAssemblyFormat = 1;
  let hasVerifier = 1;
}

#endif // LLVM_CLANG_CIR_DIALECT_IR_CIROPS<|MERGE_RESOLUTION|>--- conflicted
+++ resolved
@@ -51,21 +51,12 @@
 // following:
 //
 //   class CIRFooOpLowering
-<<<<<<< HEAD
-//       : public mlir::OpConversionPattern<mlir::cir::FooOp> {
-//   public:
-//     using OpConversionPattern<mlir::cir::FooOp>::OpConversionPattern;
-//
-//     mlir::LogicalResult matchAndRewrite(
-//         mlir::cir::FooOp op,
-=======
 //       : public mlir::OpConversionPattern<cir::FooOp> {
 //   public:
 //     using OpConversionPattern<cir::FooOp>::OpConversionPattern;
 //
 //     mlir::LogicalResult matchAndRewrite(
 //         cir::FooOp op,
->>>>>>> a8d96e15
 //         OpAdaptor adaptor,
 //         mlir::ConversionPatternRewriter &rewriter) const override {
 //       rewriter.replaceOpWithNewOp<mlir::LLVM::BarOp>(
@@ -101,11 +92,7 @@
 
   let skipDefaultBuilders = 1;
 
-<<<<<<< HEAD
-  let builders = [OpBuilder<(ins "StringRef":$name)>];
-=======
   let builders = [OpBuilder<(ins "llvm::StringRef":$name)>];
->>>>>>> a8d96e15
 
   let hasCustomAssemblyFormat = 1;
   let hasVerifier = 1;
