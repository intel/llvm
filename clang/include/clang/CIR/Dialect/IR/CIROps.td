--- conflicted
+++ resolved
@@ -19,10 +19,7 @@
 include "clang/CIR/Dialect/IR/CIRAttrs.td"
 
 include "clang/CIR/Interfaces/CIROpInterfaces.td"
-<<<<<<< HEAD
-=======
 include "clang/CIR/Interfaces/CIRLoopOpInterface.td"
->>>>>>> 5eee2751
 
 include "mlir/IR/BuiltinAttributeInterfaces.td"
 include "mlir/IR/EnumAttr.td"
@@ -427,11 +424,7 @@
 // ReturnOp
 //===----------------------------------------------------------------------===//
 
-<<<<<<< HEAD
-def ReturnOp : CIR_Op<"return", [ParentOneOf<["FuncOp", "ScopeOp"]>,
-=======
 def ReturnOp : CIR_Op<"return", [ParentOneOf<["FuncOp", "ScopeOp", "ForOp"]>,
->>>>>>> 5eee2751
                                  Terminator]> {
   let summary = "Return from function";
   let description = [{
@@ -469,8 +462,6 @@
 }
 
 //===----------------------------------------------------------------------===//
-<<<<<<< HEAD
-=======
 // ConditionOp
 //===----------------------------------------------------------------------===//
 
@@ -516,16 +507,11 @@
 }
 
 //===----------------------------------------------------------------------===//
->>>>>>> 5eee2751
 // YieldOp
 //===----------------------------------------------------------------------===//
 
 def YieldOp : CIR_Op<"yield", [ReturnLike, Terminator,
-<<<<<<< HEAD
-                               ParentOneOf<["ScopeOp"]>]> {
-=======
                                ParentOneOf<["ScopeOp", "ForOp"]>]> {
->>>>>>> 5eee2751
   let summary = "Represents the default branching behaviour of a region";
   let description = [{
     The `cir.yield` operation terminates regions on different CIR operations,
@@ -727,8 +713,6 @@
 }
 
 //===----------------------------------------------------------------------===//
-<<<<<<< HEAD
-=======
 // BrCondOp
 //===----------------------------------------------------------------------===//
 
@@ -906,7 +890,6 @@
 }
 
 //===----------------------------------------------------------------------===//
->>>>>>> 5eee2751
 // GlobalOp
 //===----------------------------------------------------------------------===//
 
@@ -1073,8 +1056,6 @@
 }
 
 //===----------------------------------------------------------------------===//
-<<<<<<< HEAD
-=======
 // UnreachableOp
 //===----------------------------------------------------------------------===//
 
@@ -1091,7 +1072,6 @@
 }
 
 //===----------------------------------------------------------------------===//
->>>>>>> 5eee2751
 // TrapOp
 //===----------------------------------------------------------------------===//
 
