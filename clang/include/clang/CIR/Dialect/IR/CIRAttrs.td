//===----------------------------------------------------------------------===//
//
// Part of the LLVM Project, under the Apache License v2.0 with LLVM Exceptions.
// See https://llvm.org/LICENSE.txt for license information.
// SPDX-License-Identifier: Apache-2.0 WITH LLVM-exception
//
//===----------------------------------------------------------------------===//
//
// This file declares the CIR dialect attributes.
//
//===----------------------------------------------------------------------===//

#ifndef LLVM_CLANG_CIR_DIALECT_IR_CIRATTRS_TD
#define LLVM_CLANG_CIR_DIALECT_IR_CIRATTRS_TD

include "mlir/IR/BuiltinAttributeInterfaces.td"
include "mlir/IR/EnumAttr.td"

include "clang/CIR/Dialect/IR/CIRDialect.td"
include "clang/CIR/Dialect/IR/CIRAttrConstraints.td"

//===----------------------------------------------------------------------===//
// CIR Attrs
//===----------------------------------------------------------------------===//

class CIR_Attr<string name, string attrMnemonic, list<Trait> traits = []>
    : AttrDef<CIR_Dialect, name, traits> {
  let mnemonic = attrMnemonic;
}

class CIR_TypedAttr<string name, string attrMnemonic, list<Trait> traits = []>
    : CIR_Attr<name, attrMnemonic, !listconcat(traits, [TypedAttrInterface])> {

  let parameters = (ins AttributeSelfTypeParameter<"">:$type);

  let builders = [
    AttrBuilderWithInferredContext<(ins "mlir::Type":$type), [{
      return $_get(type.getContext(), type);
    }]>
  ];

  let assemblyFormat = [{}];
}

class CIR_I32EnumAttr<string name, string summary, list<I32EnumAttrCase> cases>
    : I32EnumAttr<name, summary, cases> {
  let cppNamespace = "::cir";
}

<<<<<<< HEAD
=======
class CIR_I64EnumAttr<string name, string summary, list<I64EnumAttrCase> cases>
    : I64EnumAttr<name, summary, cases> {
  let cppNamespace = "::cir";
}

class CIR_EnumAttr<EnumAttrInfo info, string name = "", list<Trait> traits = []>
    : EnumAttr<CIR_Dialect, info, name, traits> {
  let assemblyFormat = "`<` $value `>`";
}

>>>>>>> 5ee67ebe
class CIRUnitAttr<string name, string attrMnemonic, list<Trait> traits = []>
    : CIR_Attr<name, attrMnemonic, traits> {
  let returnType = "bool";
  let defaultValue = "false";
  let valueType = NoneType;
  let isOptional = 1;
}

//===----------------------------------------------------------------------===//
// OptInfoAttr
//===----------------------------------------------------------------------===//

def CIR_OptInfoAttr : CIR_Attr<"OptInfo", "opt_info"> {
  let summary =
    "A module-level attribute that holds the optimization information";
  let description = [{
    The `#cir.opt_info` attribute holds optimization related information. For
    now this attribute is a module-level attribute that gets attached to the
    module operation during CIRGen.

    The `level` parameter gives the optimization level. It must be an integer
    between 0 and 3, inclusive. It corresponds to the `OptimizationLevel` field
    within the `clang::CodeGenOptions` structure.

    The `size` parameter gives the code size optimization level. It must be an
    integer between 0 and 2, inclusive. It corresponds to the `OptimizeSize`
    field within the `clang::CodeGenOptions` structure.

    The `level` and `size` parameters correspond to the optimization level
    command line options passed to clang driver. The table below lists the
    current correspondance relationship:

    | Flag             | `level` | `size` |
    |------------------|---------|--------|
    | `-O0` or nothing | 0       | 0      |
    | `-O1`            | 1       | 0      |
    | `-O2`            | 2       | 0      |
    | `-O3`            | 3       | 0      |
    | `-Os`            | 2       | 1      |
    | `-Oz`            | 2       | 2      |

    Examples:

    ```mlir
    #cir.opt_info<level = 2, size = 0>  // -O2
    ```
  }];

  let parameters = (ins "unsigned":$level, "unsigned":$size);

  let assemblyFormat = [{
    `<` struct(params) `>`
  }];
  let genVerifyDecl = 1;
}

//===----------------------------------------------------------------------===//
// BoolAttr
//===----------------------------------------------------------------------===//

def CIR_BoolAttr : CIR_Attr<"Bool", "bool", [TypedAttrInterface]> {
  let summary = "Represent true/false for !cir.bool types";
  let description = [{
    The BoolAttr represents a 'true' or 'false' value.
  }];

  let parameters = (ins AttributeSelfTypeParameter<
                        "", "cir::BoolType">:$type,
                    "bool":$value);

  let builders = [
    AttrBuilder<(ins "bool":$value), [{
      return $_get($_ctxt, cir::BoolType::get($_ctxt), value);
    }]>,
  ];

  let assemblyFormat = [{
    `<` $value `>`
  }];
}

//===----------------------------------------------------------------------===//
// ZeroAttr
//===----------------------------------------------------------------------===//

def ZeroAttr : CIR_TypedAttr<"Zero", "zero"> {
  let summary = "Attribute to represent zero initialization";
  let description = [{
    The ZeroAttr is used to indicate zero initialization on structs.
  }];
}

//===----------------------------------------------------------------------===//
// UndefAttr
//===----------------------------------------------------------------------===//

def UndefAttr : CIR_TypedAttr<"Undef", "undef"> {
  let summary = "Represent an undef constant";
  let description = [{
    The UndefAttr represents an undef constant, corresponding to LLVM's notion
    of undef.
  }];
}

//===----------------------------------------------------------------------===//
// IntegerAttr
//===----------------------------------------------------------------------===//

def CIR_IntAttr : CIR_Attr<"Int", "int", [TypedAttrInterface]> {
  let summary = "An attribute containing an integer value";
  let description = [{
    An integer attribute is a literal attribute that represents an integral
    value of the specified integer type.
  }];

  let parameters = (ins
    AttributeSelfTypeParameter<"", "cir::IntTypeInterface">:$type,
    APIntParameter<"">:$value
  );

  let builders = [
    AttrBuilderWithInferredContext<(ins "mlir::Type":$type,
                                        "const llvm::APInt &":$value), [{
      auto intType = mlir::cast<cir::IntTypeInterface>(type);
      return $_get(type.getContext(), intType, value);
    }]>,
    AttrBuilderWithInferredContext<(ins "mlir::Type":$type,
                                        "int64_t":$value), [{
      auto intType = mlir::cast<cir::IntTypeInterface>(type);
      mlir::APInt apValue(intType.getWidth(), value, intType.isSigned());
      return $_get(intType.getContext(), intType, apValue);
    }]>,
  ];

  let extraClassDeclaration = [{
    int64_t getSInt() const;
    uint64_t getUInt() const;
    bool isNullValue() const;
    bool isSigned() const;
    bool isUnsigned() const;
    uint64_t getBitWidth() const;
  }];

 let extraClassDefinition = [{
    int64_t $cppClass::getSInt() const {
      return getValue().getSExtValue();
    }
    uint64_t $cppClass::getUInt() const {
      return getValue().getZExtValue();
    }
    bool $cppClass::isNullValue() const {
      return getValue() == 0;
    }
    bool $cppClass::isSigned() const {
      return mlir::cast<IntTypeInterface>(getType()).isSigned();
    }
    bool $cppClass::isUnsigned() const {
      return mlir::cast<IntTypeInterface>(getType()).isUnsigned();
    }
    uint64_t $cppClass::getBitWidth() const {
      return mlir::cast<IntTypeInterface>(getType()).getWidth();
    }
  }];

  let assemblyFormat = [{
    `<` custom<IntLiteral>($value, ref($type)) `>`
  }];

  let genVerifyDecl = 1;
}

//===----------------------------------------------------------------------===//
// FPAttr
//===----------------------------------------------------------------------===//

def CIR_FPAttr : CIR_Attr<"FP", "fp", [TypedAttrInterface]> {
  let summary = "An attribute containing a floating-point value";
  let description = [{
    An fp attribute is a literal attribute that represents a floating-point
    value of the specified floating-point type. Supporting only CIR FP types.
  }];

  let parameters = (ins
    AttributeSelfTypeParameter<"", "::cir::FPTypeInterface">:$type,
    APFloatParameter<"">:$value
  );

  let builders = [
    AttrBuilderWithInferredContext<(ins "mlir::Type":$type,
                                        "const llvm::APFloat &":$value), [{
      return $_get(type.getContext(), mlir::cast<FPTypeInterface>(type), value);
    }]>
  ];

  let extraClassDeclaration = [{
    static FPAttr getZero(mlir::Type type);
  }];

  let assemblyFormat = [{
    `<` custom<FloatLiteral>($value, ref($type)) `>`
  }];

  let genVerifyDecl = 1;
}


//===----------------------------------------------------------------------===//
// ConstArrayAttr
//===----------------------------------------------------------------------===//

def ConstArrayAttr : CIR_Attr<"ConstArray", "const_array", [TypedAttrInterface]> {
  let summary = "A constant array from ArrayAttr or StringRefAttr";
  let description = [{
    An CIR array attribute is an array of literals of the specified attr types.
  }];

  let parameters = (ins AttributeSelfTypeParameter<"">:$type,
                        "mlir::Attribute":$elts,
                        "int":$trailingZerosNum);

  // Define a custom builder for the type; that removes the need to pass
  // in an MLIRContext instance, as it can be infered from the `type`.
  let builders = [
    AttrBuilderWithInferredContext<(ins "cir::ArrayType":$type,
                                        "mlir::Attribute":$elts), [{
      int zeros = 0;
      auto typeSize = mlir::cast<cir::ArrayType>(type).getSize();
      if (auto str = mlir::dyn_cast<mlir::StringAttr>(elts))
        zeros = typeSize - str.size();
      else
        zeros = typeSize - mlir::cast<mlir::ArrayAttr>(elts).size();

      return $_get(type.getContext(), type, elts, zeros);
    }]>,
    AttrBuilderWithInferredContext<(ins "cir::ArrayType":$type,
                                        "mlir::Attribute":$elts,
                                        "int":$trailingZerosNum), [{
      return $_get(type.getContext(), type, elts, trailingZerosNum);
    }]>
  ];

  // Printing and parsing available in CIRAttrs.cpp
  let hasCustomAssemblyFormat = 1;

  // Enable verifier.
  let genVerifyDecl = 1;

  let extraClassDeclaration = [{
    bool hasTrailingZeros() const { return getTrailingZerosNum() != 0; };
  }];
}

//===----------------------------------------------------------------------===//
// ConstVectorAttr
//===----------------------------------------------------------------------===//

def ConstVectorAttr : CIR_Attr<"ConstVector", "const_vector",
                               [TypedAttrInterface]> {
  let summary = "A constant vector from ArrayAttr";
  let description = [{
    A CIR vector attribute is an array of literals of the specified attribute
    types.
  }];

  let parameters = (ins AttributeSelfTypeParameter<"">:$type,
		        "mlir::ArrayAttr":$elts);

  // Define a custom builder for the type; that removes the need to pass in an
  // MLIRContext instance, as it can be inferred from the `type`.
  let builders = [
    AttrBuilderWithInferredContext<(ins "cir::VectorType":$type,
		                        "mlir::ArrayAttr":$elts), [{
      return $_get(type.getContext(), type, elts);
    }]>
  ];

  let assemblyFormat = [{
    `<` $elts `>`
  }];

  // Enable verifier.
  let genVerifyDecl = 1;
}

//===----------------------------------------------------------------------===//
// ConstPtrAttr
//===----------------------------------------------------------------------===//

def ConstPtrAttr : CIR_Attr<"ConstPtr", "ptr", [TypedAttrInterface]> {
  let summary = "Holds a constant pointer value";
  let parameters = (ins
    AttributeSelfTypeParameter<"", "::cir::PointerType">:$type,
    "mlir::IntegerAttr":$value);
  let description = [{
    A pointer attribute is a literal attribute that represents an integral
    value of a pointer type.
  }];
  let builders = [
    AttrBuilderWithInferredContext<(ins "mlir::Type":$type,
                                        "mlir::IntegerAttr":$value), [{
      return $_get(type.getContext(), mlir::cast<cir::PointerType>(type),
                   value);
    }]>
  ];
  let extraClassDeclaration = [{
    bool isNullValue() const { return getValue().getInt() == 0; }
  }];

  let assemblyFormat = [{
    `<` custom<ConstPtr>($value) `>`
  }];
}

//===----------------------------------------------------------------------===//
// ConstComplexAttr
//===----------------------------------------------------------------------===//

def ConstComplexAttr : CIR_Attr<"ConstComplex", "const_complex",
                                [TypedAttrInterface]> {
  let summary = "An attribute that contains a constant complex value";
  let description = [{
    The `#cir.const_complex` attribute contains a constant value of complex
    number type. The `real` parameter gives the real part of the complex number
    and the `imag` parameter gives the imaginary part of the complex number.

    The `real` and `imag` parameters must both reference the same type and must
    be either IntAttr or FPAttr.

    ```mlir
    %ci = #cir.const_complex<#cir.int<1> : !s32i, #cir.int<2> : !s32i>
        : !cir.complex<!s32i>
    %cf = #cir.const_complex<#cir.fp<1.000000e+00> : !cir.float,
        #cir.fp<2.000000e+00> : !cir.float> : !cir.complex<!cir.float>
    ```
  }];

  let parameters = (ins
    AttributeSelfTypeParameter<"", "cir::ComplexType">:$type,
    CIR_AnyIntOrFloatAttr:$real,
    CIR_AnyIntOrFloatAttr:$imag
  );

  let builders = [
    AttrBuilderWithInferredContext<(ins "mlir::TypedAttr":$real,
                                        "mlir::TypedAttr":$imag), [{
      auto type = cir::ComplexType::get(real.getType());
      return $_get(type.getContext(), type, real, imag);
    }]>,
  ];

  let genVerifyDecl = 1;

  let assemblyFormat = [{
    `<` qualified($real) `,` qualified($imag) `>`
  }];
}

//===----------------------------------------------------------------------===//
// VisibilityAttr
//===----------------------------------------------------------------------===//

def CIR_VisibilityKind : CIR_I32EnumAttr<"VisibilityKind", "C/C++ visibility", [
  I32EnumAttrCase<"Default", 0, "default">,
  I32EnumAttrCase<"Hidden", 1, "hidden">,
  I32EnumAttrCase<"Protected", 2, "protected">
]> {
  let genSpecializedAttr = 0;
}

def CIR_VisibilityAttr : CIR_EnumAttr<CIR_VisibilityKind, "visibility"> {
  let summary = "Visibility attribute";
  let description = [{
    Visibility attributes.
  }];

  let cppClassName = "VisibilityAttr";

  let skipDefaultBuilders = 1;
  let builders = [
    AttrBuilder<(ins CArg<"VisibilityKind",
                          "cir::VisibilityKind::Default">:$value), [{
      return $_get($_ctxt, value);
    }]>
  ];

  let assemblyFormat = [{
    $value
  }];

  let extraClassDeclaration = [{
    bool isDefault() const { return getValue() == VisibilityKind::Default; };
    bool isHidden() const { return getValue() == VisibilityKind::Hidden; };
    bool isProtected() const { return getValue() == VisibilityKind::Protected; };
  }];
}

//===----------------------------------------------------------------------===//
// BitfieldInfoAttr
//===----------------------------------------------------------------------===//

def BitfieldInfoAttr : CIR_Attr<"BitfieldInfo", "bitfield_info"> {
  let summary = "Represents info for a bit-field member";
  let description = [{
    Holds the following information about bitfields: name, storage type, size
    and position in the storage, and signedness.
    Example:
      Given the following struct with bitfields:
        ```c++
        typedef struct {
          int a : 4;
          int b : 27;
          int c : 17;
          int d : 2;
          int e : 15;
        } S;
        ```

      The CIR representation of the struct `S` might look like:
      ```mlir
        !rec_S = !cir.record<struct "S" packed padded {!u64i, !u16i,
                                                       !cir.array<!u8i x 2>}>
      ```
      And the bitfield info attribute for member `a` would be:
      ```mlir
        #bfi_a = #cir.bitfield_info<name = "a", storage_type = !u64i,
                                    size = 4, offset = 0, is_signed = true>
      ```

      This metadata describes that field `a` is stored in a 64-bit integer,
      is 4 bits wide, starts at offset 0, and is signed.
  }];
  let parameters = (ins "mlir::StringAttr":$name,
                        "mlir::Type":$storageType,
                        "uint64_t":$size,
                        "uint64_t":$offset,
                        "bool":$isSigned);

  let assemblyFormat = [{`<` struct($name,
                                    $storageType,
                                    $size,
                                    $offset,
                                    $isSigned)
                         `>`
                        }];

  let builders = [
    AttrBuilder<(ins "llvm::StringRef":$name,
                     "mlir::Type":$storageType,
                     "uint64_t":$size,
                     "uint64_t":$offset,
                     "bool":$isSigned
                     ), [{
      return $_get($_ctxt, mlir::StringAttr::get($_ctxt, name), storageType,
                   size, offset, isSigned);
    }]>
  ];
}


#endif // LLVM_CLANG_CIR_DIALECT_IR_CIRATTRS_TD<|MERGE_RESOLUTION|>--- conflicted
+++ resolved
@@ -47,8 +47,6 @@
   let cppNamespace = "::cir";
 }
 
-<<<<<<< HEAD
-=======
 class CIR_I64EnumAttr<string name, string summary, list<I64EnumAttrCase> cases>
     : I64EnumAttr<name, summary, cases> {
   let cppNamespace = "::cir";
@@ -59,7 +57,6 @@
   let assemblyFormat = "`<` $value `>`";
 }
 
->>>>>>> 5ee67ebe
 class CIRUnitAttr<string name, string attrMnemonic, list<Trait> traits = []>
     : CIR_Attr<name, attrMnemonic, traits> {
   let returnType = "bool";
