//===- CIRTypes.td - CIR dialect types ---------------------*- tablegen -*-===//
//
// Part of the LLVM Project, under the Apache License v2.0 with LLVM Exceptions.
// See https://llvm.org/LICENSE.txt for license information.
// SPDX-License-Identifier: Apache-2.0 WITH LLVM-exception
//
//===----------------------------------------------------------------------===//
//
// This file declares the CIR dialect types.
//
//===----------------------------------------------------------------------===//

#ifndef MLIR_CIR_DIALECT_CIR_TYPES
#define MLIR_CIR_DIALECT_CIR_TYPES

include "clang/CIR/Dialect/IR/CIRDialect.td"
include "clang/CIR/Dialect/IR/CIRTypeConstraints.td"
include "clang/CIR/Interfaces/CIRTypeInterfaces.td"
include "mlir/Interfaces/DataLayoutInterfaces.td"
include "mlir/IR/AttrTypeBase.td"

//===----------------------------------------------------------------------===//
// CIR Types
//===----------------------------------------------------------------------===//

class CIR_Type<string name, string typeMnemonic, list<Trait> traits = [],
               string baseCppClass = "::mlir::Type">
    : TypeDef<CIR_Dialect, name, traits, baseCppClass> {
  let mnemonic = typeMnemonic;
}

//===----------------------------------------------------------------------===//
// IntType
//===----------------------------------------------------------------------===//

def CIR_IntType : CIR_Type<"Int", "int", [
    DeclareTypeInterfaceMethods<DataLayoutTypeInterface>,
    DeclareTypeInterfaceMethods<CIR_SizedTypeInterface>,
    DeclareTypeInterfaceMethods<CIR_IntTypeInterface>,
]> {
  let summary = "Integer type with arbitrary precision up to a fixed limit";
  let description = [{
    CIR type that represents integer types with arbitrary precision, including
    standard integral types such as `int` and `long`, extended integral types
    such as `__int128`, and arbitrary width types such as `_BitInt(n)`.

    Those integer types that are directly available in C/C++ standard are called
    fundamental integer types. Said types are: `signed char`, `short`, `int`,
    `long`, `long long`, and their unsigned variations.
  }];
  let parameters = (ins "unsigned":$width, "bool":$isSigned);
  let hasCustomAssemblyFormat = 1;
  let extraClassDeclaration = [{
    /// Return true if this is a signed integer type.
    bool isSigned() const { return getIsSigned(); }
    /// Return true if this is an unsigned integer type.
    bool isUnsigned() const { return !getIsSigned(); }
    /// Return type alias.
    std::string getAlias() const {
      return (isSigned() ? 's' : 'u') + std::to_string(getWidth()) + 'i';
    }
    /// Return true if this is a fundamental integer type (i.e. signed or
    /// unsigned integer types whose bit width is 8, 16, 32, or 64).
    bool isFundamental() const {
      return isFundamentalIntType(*this);
    }
    bool isSignedFundamental() const {
      return isFundamentalSIntType(*this);
    }
    bool isUnsignedFundamental() const {
      return isFundamentalUIntType(*this);
    }

    /// Returns a minimum bitwidth of cir::IntType
    static unsigned minBitwidth() { return 1; }
    /// Returns a maximum bitwidth of cir::IntType
    static unsigned maxBitwidth() { return 128; }
  }];
  let genVerifyDecl = 1;
}

//===----------------------------------------------------------------------===//
// FloatType
//===----------------------------------------------------------------------===//

class CIR_FloatType<string name, string mnemonic> : CIR_Type<name, mnemonic, [
  DeclareTypeInterfaceMethods<DataLayoutTypeInterface>,
  DeclareTypeInterfaceMethods<CIR_FPTypeInterface>,
  DeclareTypeInterfaceMethods<CIR_SizedTypeInterface>
]>;

def CIR_Single : CIR_FloatType<"Single", "float"> {
  let summary = "CIR single-precision 32-bit float type";
  let description = [{
    A 32-bit floating-point type whose format is IEEE-754 `binary32`.  It
    represents the types `float`, `_Float32`, and `std::float32_t` in C and C++.
  }];
}

def CIR_Double : CIR_FloatType<"Double", "double"> {
  let summary = "CIR double-precision 64-bit float type";
  let description = [{
    A 64-bit floating-point type whose format is IEEE-754 `binary64`. It
    represents the types `double', '_Float64`, `std::float64_t`, and `_Float32x`
    in C and C++.  This is the underlying type for `long double` on some
    platforms, including Windows.
  }];
}

def CIR_FP16 : CIR_FloatType<"FP16", "f16"> {
  let summary = "CIR half-precision 16-bit float type";
  let description = [{
    A 16-bit floating-point type whose format is IEEE-754 `binary16`. It
    represents the types '_Float16` and `std::float16_t` in C and C++.
  }];
}

def CIR_BFloat16 : CIR_FloatType<"BF16", "bf16"> {
  let summary = "CIR bfloat16 16-bit float type";
  let description = [{
    A 16-bit floating-point type in the bfloat16 format, which is the same as
    IEEE `binary32` except that the lower 16 bits of the mantissa are missing.
    It represents the type `std::bfloat16_t` in C++, also spelled `__bf16` in
    some implementations.
  }];
}

def CIR_FP80 : CIR_FloatType<"FP80", "f80"> {
  let summary = "CIR x87 80-bit float type";
  let description = [{
    An 80-bit floating-point type in the x87 extended precision format.  The
    size and alignment of the type are both 128 bits, even though only 80 of
    those bits are used.  This is the underlying type for `long double` on Linux
    x86 platforms, and it is available as an extension in some implementations.
  }];
}

def CIR_FP128 : CIR_FloatType<"FP128", "f128"> {
  let summary = "CIR quad-precision 128-bit float type";
  let description = [{
    A 128-bit floating-point type whose format is IEEE-754 `binary128`. It
    represents the types `_Float128` and `std::float128_t` in C and C++, and the
    extension `__float128` in some implementations.  This is the underlying type
    for `long double` on some platforms including Linux Arm.
  }];
}

def CIR_LongDouble : CIR_FloatType<"LongDouble", "long_double"> {
  let summary = "CIR float type for `long double`";
  let description = [{
    A floating-point type that represents the `long double` type in C and C++.

    The underlying floating-point format of a `long double` value depends on the
    target platform and the implementation. The `underlying` parameter specifies
    the CIR floating-point type that corresponds to this format. Underlying
    types of IEEE 64-bit, IEEE 128-bit, x87 80-bit, and IBM's double-double
    format are all in use.
  }];

  let parameters = (ins AnyTypeOf<[CIR_Double, CIR_FP80, CIR_FP128],
    "expects !cir.double, !cir.fp80 or !cir.fp128">:$underlying);

  let assemblyFormat = [{
    `<` $underlying `>`
  }];
}

//===----------------------------------------------------------------------===//
// ComplexType
//===----------------------------------------------------------------------===//

def CIR_ComplexType : CIR_Type<"Complex", "complex", [
    DeclareTypeInterfaceMethods<DataLayoutTypeInterface>,
    DeclareTypeInterfaceMethods<CIR_SizedTypeInterface>
]> {
  let summary = "CIR complex type";
  let description = [{
    CIR type that represents a C complex number. `cir.complex` models the C type
    `T _Complex`.

    `cir.complex` type is not directly mapped to `std::complex`.

    The type models complex values, per C99 6.2.5p11. It supports the C99
    complex float types as well as the GCC integer complex extensions.
<<<<<<< HEAD

    The parameter `elementType` gives the type of the real and imaginary part of
    the complex number. `elementType` must be either a CIR integer type or a CIR
    floating-point type.

    ```mlir
    !cir.complex<!s32i>
    !cir.complex<!cir.float>
    ```
  }];

  let parameters = (ins CIR_AnyIntOrFloatType:$elementType);

  let builders = [
    TypeBuilderWithInferredContext<(ins "mlir::Type":$elementType), [{
      return $_get(elementType.getContext(), elementType);
    }]>,
  ];

  let assemblyFormat = [{
    `<` $elementType `>`
  }];

  let extraClassDeclaration = [{
    bool isFloatingPointComplex() const {
      return isAnyFloatingPointType(getElementType());
    }

    bool isIntegerComplex() const {
      return mlir::isa<cir::IntType>(getElementType());
    }
  }];
}

//===----------------------------------------------------------------------===//
// PointerType
//===----------------------------------------------------------------------===//

=======

    The parameter `elementType` gives the type of the real and imaginary part of
    the complex number. `elementType` must be either a CIR integer type or a CIR
    floating-point type.

    ```mlir
    !cir.complex<!s32i>
    !cir.complex<!cir.float>
    ```
  }];

  let parameters = (ins CIR_AnyIntOrFloatType:$elementType);

  let builders = [
    TypeBuilderWithInferredContext<(ins "mlir::Type":$elementType), [{
      return $_get(elementType.getContext(), elementType);
    }]>,
  ];

  let assemblyFormat = [{
    `<` $elementType `>`
  }];

  let extraClassDeclaration = [{
    bool isFloatingPointComplex() const {
      return isAnyFloatingPointType(getElementType());
    }

    bool isIntegerComplex() const {
      return mlir::isa<cir::IntType>(getElementType());
    }
  }];
}

//===----------------------------------------------------------------------===//
// PointerType
//===----------------------------------------------------------------------===//

>>>>>>> 10a576f7
def CIR_PointerType : CIR_Type<"Pointer", "ptr", [
    DeclareTypeInterfaceMethods<DataLayoutTypeInterface>,
    DeclareTypeInterfaceMethods<CIR_SizedTypeInterface>
]> {
  let summary = "CIR pointer type";
  let description = [{
    The `!cir.ptr` type represents C and C++ pointer types and C++ reference
    types, other than pointers-to-members.  The `pointee` type is the type
    pointed to.

    TODO(CIR): The address space attribute is not yet implemented.
  }];

  let parameters = (ins "mlir::Type":$pointee);

  let builders = [
    TypeBuilderWithInferredContext<(ins "mlir::Type":$pointee), [{
      return $_get(pointee.getContext(), pointee);
    }]>,
    TypeBuilder<(ins "mlir::Type":$pointee), [{
      return $_get($_ctxt, pointee);
    }]>
  ];

  let assemblyFormat = [{
    `<` $pointee  `>`
  }];

  let genVerifyDecl = 1;

  let skipDefaultBuilders = 1;

  let extraClassDeclaration = [{
    template <typename ...Types>
    bool isPtrTo() const {
      return mlir::isa< Types... >(getPointee());
    }

    bool isVoidPtr() const {
      return isPtrTo<cir::VoidType>();
    }

    template <typename ...Types>
    bool isPtrToPtrTo() const {
      if (auto ptrType = mlir::dyn_cast<cir::PointerType>(getPointee()))
        return ptrType.isPtrTo<Types...>();
      return false;
    }

    bool isPtrTo(mlir::Type type) const {
      return getPointee() == type;
    }

    bool isPtrToPtrTo(mlir::Type type) const {
      if (auto ptrType = mlir::dyn_cast<cir::PointerType>(getPointee()))
        return ptrType.isPtrTo(type);
      return false;
    }
  }];
}

//===----------------------------------------------------------------------===//
// BoolType
//===----------------------------------------------------------------------===//

def CIR_BoolType : CIR_Type<"Bool", "bool", [
    DeclareTypeInterfaceMethods<DataLayoutTypeInterface>,
    DeclareTypeInterfaceMethods<CIR_SizedTypeInterface>
]> {
  let summary = "CIR bool type";
  let description = [{
    `!cir.bool` represents C++ bool type.
  }];
}

//===----------------------------------------------------------------------===//
// ArrayType
//===----------------------------------------------------------------------===//

def CIR_ArrayType : CIR_Type<"Array", "array", [
    DeclareTypeInterfaceMethods<DataLayoutTypeInterface>,
    DeclareTypeInterfaceMethods<CIR_SizedTypeInterface, ["isSized"]>,
]> {
  let summary = "CIR array type";
  let description = [{
    `!cir.array` represents C/C++ constant arrays.
  }];

  let parameters = (ins "mlir::Type":$elementType, "uint64_t":$size);

  let builders = [
    TypeBuilderWithInferredContext<(ins
      "mlir::Type":$elementType, "uint64_t":$size
    ), [{
        return $_get(elementType.getContext(), elementType, size);
    }]>,
  ];

  let assemblyFormat = [{
    `<` $elementType `x` $size `>`
  }];

  let extraClassDefinition = [{
    bool $cppClass::isSized() const {
      return ::cir::isSized(getElementType());
    }
  }];
}

//===----------------------------------------------------------------------===//
// VectorType (fixed size)
//===----------------------------------------------------------------------===//

def CIR_VectorType : CIR_Type<"Vector", "vector", [
    DeclareTypeInterfaceMethods<DataLayoutTypeInterface>,
    DeclareTypeInterfaceMethods<CIR_SizedTypeInterface, ["isSized"]>,
]> {
  let summary = "CIR vector type";
  let description = [{
    The `!cir.vector` type represents a fixed-size, one-dimensional vector.
    It takes two parameters: the element type and the number of elements.

    Syntax:

    ```mlir
    vector-type ::= !cir.vector<size x element-type>
    element-type ::= float-type | integer-type | pointer-type
    ```

    The `element-type` must be a scalar CIR type. Zero-sized vectors are not
    allowed. The `size` must be a positive integer.

    Examples:

    ```mlir
    !cir.vector<4 x !cir.int<u, 8>>
    !cir.vector<2 x !cir.float>
    ```
  }];

  let parameters = (ins
    CIR_VectorElementType:$elementType,
    "uint64_t":$size
  );

  let assemblyFormat = [{
    `<` $size `x` $elementType `>`
  }];

  let builders = [
    TypeBuilderWithInferredContext<(ins
      "mlir::Type":$elementType, "uint64_t":$size
    ), [{
        return $_get(elementType.getContext(), elementType, size);
    }]>,
  ];

  let extraClassDefinition = [{
    bool $cppClass::isSized() const {
      return ::cir::isSized(getElementType());
    }
  }];

  let genVerifyDecl = 1;
}

//===----------------------------------------------------------------------===//
// FuncType
//===----------------------------------------------------------------------===//

def CIR_FuncType : CIR_Type<"Func", "func"> {
  let summary = "CIR function type";
  let description = [{
    The `!cir.func` is a function type. It consists of an optional return type,
    a list of parameter types and can optionally be variadic.

    Example:

    ```mlir
    !cir.func<()>
    !cir.func<() -> bool>
    !cir.func<(!s8i, !s8i)>
    !cir.func<(!s8i, !s8i) -> !s32i>
    !cir.func<(!s32i, ...) -> !s32i>
    ```
  }];

  let parameters = (ins ArrayRefParameter<"mlir::Type">:$inputs,
                        OptionalParameter<"mlir::Type">:$optionalReturnType,
                        "bool":$varArg);
  // Use a custom parser to handle argument types with variadic elipsis.
  let assemblyFormat = [{
    `<` custom<FuncTypeParams>($inputs, $varArg)  (`->` $optionalReturnType^)? `>`
  }];

  let builders = [
    // Create a FuncType, converting the return type from C-style to
    // MLIR-style.  If the given return type is `cir::VoidType`, ignore it
    // and create the FuncType with no return type, which is how MLIR
    // represents function types.
    TypeBuilderWithInferredContext<(ins
      "llvm::ArrayRef<mlir::Type>":$inputs, "mlir::Type":$returnType,
      CArg<"bool", "false">:$isVarArg), [{
        return $_get(returnType.getContext(), inputs,
                     mlir::isa<cir::VoidType>(returnType) ? nullptr : returnType,
                     isVarArg);
    }]>
  ];

  let genVerifyDecl = 1;

  let extraClassDeclaration = [{
    /// Returns whether the function is variadic.
    bool isVarArg() const { return getVarArg(); }

    /// Returns the `i`th input operand type. Asserts if out of bounds.
    mlir::Type getInput(unsigned i) const { return getInputs()[i]; }

    /// Returns the number of arguments to the function.
    unsigned getNumInputs() const { return getInputs().size(); }

    /// Get the C-style return type of the function, which is !cir.void if the
    /// function returns nothing and the actual return type otherwise.
    mlir::Type getReturnType() const;

    /// Get the MLIR-style return type of the function, which is an empty
    /// ArrayRef if the function returns nothing and a single-element ArrayRef
    /// with the actual return type otherwise.
    llvm::ArrayRef<mlir::Type> getReturnTypes() const;

    /// Does the function type return nothing?
    bool hasVoidReturn() const;

    /// Returns a clone of this function type with the given argument
    /// and result types.
    FuncType clone(mlir::TypeRange inputs, mlir::TypeRange results) const;
  }];
}

//===----------------------------------------------------------------------===//
// Void type
//===----------------------------------------------------------------------===//

def CIR_VoidType : CIR_Type<"Void", "void"> {
  let summary = "CIR void type";
  let description = [{
    The `!cir.void` type represents the C and C++ `void` type.
  }];
  let extraClassDeclaration = [{
    std::string getAlias() const { return "void"; };
  }];
}

//===----------------------------------------------------------------------===//
// RecordType
//
// The base type for all RecordDecls.
//===----------------------------------------------------------------------===//

def CIR_RecordType : CIR_Type<"Record", "record", [
    DeclareTypeInterfaceMethods<DataLayoutTypeInterface>,
    DeclareTypeInterfaceMethods<CIR_SizedTypeInterface>,
    MutableType,
]> {
  let summary = "CIR record type";
  let description = [{
    Each unique clang::RecordDecl is mapped to a `cir.record` and any object in
    C/C++ that has a struct or class type will have a `cir.record` in CIR.

    There are three possible formats for this type:

     - Identified and complete records: unique name and a known body.
     - Identified and incomplete records: unique name and unknown body.
     - Anonymous records: no name and a known body.

    Identified records are uniqued by their name, and anonymous records are
    uniqued by their body. This means that two anonymous records with the same
    body will be the same type, and two identified records with the same name
    will be the same type. Attempting to build a record with an existing name,
    but a different body will result in an error.

    Each record type will have a `RecordKind` that is either `Class`, `Struct`,
    or `Union`, depending on the C/C++ type that it is representing. Note that
    `Class` and `Struct` are semantically identical, but the kind preserves the
    keyword that was used to declare the type in the original source code.

    A few examples:

    ```mlir
        !rec_complete = !cir.record<struct "complete" {!u8i}>
        !rec_incomplete = !cir.record<struct "incomplete" incomplete>
        !anonymous_struct = !cir.record<struct {!u8i}>
        !rec_p1 = !cir.record<struct "p1" packed {!u8i, !u8i}>
        !rec_p2 = !cir.record<struct "p2" padded {!u8i, !u8i}>
        !rec_p3 = !cir.record<struct "p3" packed padded {!s32i, !u8i, !u8i}>
    ```

    Incomplete records are mutable, meaning they can be later completed with a
    body automatically updating in place every type in the code that uses the
    incomplete record. Mutability allows for recursive types to be represented,
    meaning the record can have members that refer to itself. This is useful for
    representing recursive records and is implemented through a special syntax.
    In the example below, the `Node` record has a member that is a pointer to a
    `Node` record:

    ```mlir
        !s = !cir.record<struct "Node" {!cir.ptr<!cir.record<struct "Node">>}>
    ```
  }];

  let parameters = (ins
    OptionalArrayRefParameter<"mlir::Type">:$members,
    OptionalParameter<"mlir::StringAttr">:$name,
    "bool":$incomplete,
    "bool":$packed,
    "bool":$padded,
    "RecordType::RecordKind":$kind
  );

  // StorageClass is defined in C++ for mutability.
  let storageClass = "RecordTypeStorage";
  let genStorageClass = 0;

  let skipDefaultBuilders = 1;
  let genVerifyDecl = 1;

  let builders = [
    // Create an identified and complete record type.
    TypeBuilder<(ins
      "llvm::ArrayRef<mlir::Type>":$members,
      "mlir::StringAttr":$name,
      "bool":$packed,
      "bool":$padded,
      "RecordKind":$kind
    ), [{
<<<<<<< HEAD
      return $_get($_ctxt, members, name, /*complete=*/true, packed, padded,
=======
      return $_get($_ctxt, members, name, /*incomplete=*/false, packed, padded,
>>>>>>> 10a576f7
                   kind);
    }]>,

    // Create an identified and incomplete record type.
    TypeBuilder<(ins
      "mlir::StringAttr":$name,
      "RecordKind":$kind
    ), [{
      return $_get($_ctxt, /*members=*/llvm::ArrayRef<Type>{}, name,
                         /*incomplete=*/true, /*packed=*/false,
                         /*padded=*/false, kind);
    }]>,

    // Create an anonymous record type (always complete).
    TypeBuilder<(ins
      "llvm::ArrayRef<mlir::Type>":$members,
      "bool":$packed,
      "bool":$padded,
      "RecordKind":$kind
    ), [{
      return $_get($_ctxt, members, mlir::StringAttr{}, /*incomplete=*/false,
                      packed, padded, kind);
    }]>];

  let extraClassDeclaration = [{
    using Base::verifyInvariants;

    enum RecordKind : uint32_t { Class, Struct, Union };

    bool isClass() const { return getKind() == RecordKind::Class; };
    bool isStruct() const { return getKind() == RecordKind::Struct; };
    bool isUnion() const { return getKind() == RecordKind::Union; };
    bool isComplete() const { return !isIncomplete(); };
    bool isIncomplete() const;

    mlir::Type getLargestMember(const mlir::DataLayout &dataLayout) const;
    size_t getNumElements() const { return getMembers().size(); };
    std::string getKindAsStr() {
      switch (getKind()) {
      case RecordKind::Class:
        return "class";
      case RecordKind::Union:
        return "union";
      case RecordKind::Struct:
        return "struct";
      }
      llvm_unreachable("Invalid value for RecordType::getKind()");
    }
    std::string getPrefixedName() {
      return getKindAsStr() + "." + getName().getValue().str();
    }

    void complete(llvm::ArrayRef<mlir::Type> members, bool packed,
                  bool isPadded);

    uint64_t getElementOffset(const mlir::DataLayout &dataLayout,
              unsigned idx) const;

  private:
    unsigned computeStructSize(const mlir::DataLayout &dataLayout) const;
    uint64_t computeStructAlignment(const mlir::DataLayout &dataLayout) const;
  public:
  }];

  let hasCustomAssemblyFormat = 1;
}

// Note CIRRecordType is used instead of CIR_RecordType
// because of tablegen conflicts.
def CIRRecordType : Type<
  CPred<"::mlir::isa<::cir::RecordType>($_self)">, "CIR record type">;

//===----------------------------------------------------------------------===//
// Global type constraints
//===----------------------------------------------------------------------===//

def CIR_AnyType : AnyTypeOf<[
  CIR_VoidType, CIR_BoolType, CIR_ArrayType, CIR_VectorType, CIR_IntType,
  CIR_AnyFloatType, CIR_PointerType, CIR_FuncType, CIR_RecordType,
  CIR_ComplexType
]>;

#endif // MLIR_CIR_DIALECT_CIR_TYPES<|MERGE_RESOLUTION|>--- conflicted
+++ resolved
@@ -182,7 +182,6 @@
 
     The type models complex values, per C99 6.2.5p11. It supports the C99
     complex float types as well as the GCC integer complex extensions.
-<<<<<<< HEAD
 
     The parameter `elementType` gives the type of the real and imaginary part of
     the complex number. `elementType` must be either a CIR integer type or a CIR
@@ -221,46 +220,6 @@
 // PointerType
 //===----------------------------------------------------------------------===//
 
-=======
-
-    The parameter `elementType` gives the type of the real and imaginary part of
-    the complex number. `elementType` must be either a CIR integer type or a CIR
-    floating-point type.
-
-    ```mlir
-    !cir.complex<!s32i>
-    !cir.complex<!cir.float>
-    ```
-  }];
-
-  let parameters = (ins CIR_AnyIntOrFloatType:$elementType);
-
-  let builders = [
-    TypeBuilderWithInferredContext<(ins "mlir::Type":$elementType), [{
-      return $_get(elementType.getContext(), elementType);
-    }]>,
-  ];
-
-  let assemblyFormat = [{
-    `<` $elementType `>`
-  }];
-
-  let extraClassDeclaration = [{
-    bool isFloatingPointComplex() const {
-      return isAnyFloatingPointType(getElementType());
-    }
-
-    bool isIntegerComplex() const {
-      return mlir::isa<cir::IntType>(getElementType());
-    }
-  }];
-}
-
-//===----------------------------------------------------------------------===//
-// PointerType
-//===----------------------------------------------------------------------===//
-
->>>>>>> 10a576f7
 def CIR_PointerType : CIR_Type<"Pointer", "ptr", [
     DeclareTypeInterfaceMethods<DataLayoutTypeInterface>,
     DeclareTypeInterfaceMethods<CIR_SizedTypeInterface>
@@ -596,11 +555,7 @@
       "bool":$padded,
       "RecordKind":$kind
     ), [{
-<<<<<<< HEAD
-      return $_get($_ctxt, members, name, /*complete=*/true, packed, padded,
-=======
       return $_get($_ctxt, members, name, /*incomplete=*/false, packed, padded,
->>>>>>> 10a576f7
                    kind);
     }]>,
 
