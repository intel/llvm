//===- CIRTypes.td - CIR dialect types ---------------------*- tablegen -*-===//
//
// Part of the LLVM Project, under the Apache License v2.0 with LLVM Exceptions.
// See https://llvm.org/LICENSE.txt for license information.
// SPDX-License-Identifier: Apache-2.0 WITH LLVM-exception
//
//===----------------------------------------------------------------------===//
//
// This file declares the CIR dialect types.
//
//===----------------------------------------------------------------------===//

#ifndef MLIR_CIR_DIALECT_CIR_TYPES
#define MLIR_CIR_DIALECT_CIR_TYPES

include "clang/CIR/Dialect/IR/CIRDialect.td"
include "clang/CIR/Dialect/IR/CIRTypeConstraints.td"
include "clang/CIR/Interfaces/CIRTypeInterfaces.td"
include "mlir/Interfaces/DataLayoutInterfaces.td"
include "mlir/IR/AttrTypeBase.td"

//===----------------------------------------------------------------------===//
// CIR Types
//===----------------------------------------------------------------------===//

class CIR_Type<string name, string typeMnemonic, list<Trait> traits = [],
               string baseCppClass = "::mlir::Type">
    : TypeDef<CIR_Dialect, name, traits, baseCppClass> {
  let mnemonic = typeMnemonic;
}

//===----------------------------------------------------------------------===//
// IntType
//===----------------------------------------------------------------------===//

def CIR_IntType : CIR_Type<"Int", "int", [
    DeclareTypeInterfaceMethods<DataLayoutTypeInterface>,
    DeclareTypeInterfaceMethods<CIR_SizedTypeInterface>,
    DeclareTypeInterfaceMethods<CIR_IntTypeInterface>,
]> {
  let summary = "Integer type with arbitrary precision up to a fixed limit";
  let description = [{
    CIR type that represents integer types with arbitrary precision, including
    standard integral types such as `int` and `long`, extended integral types
    such as `__int128`, and arbitrary width types such as `_BitInt(n)`.

    Those integer types that are directly available in C/C++ standard are called
    fundamental integer types. Said types are: `signed char`, `short`, `int`,
    `long`, `long long`, and their unsigned variations.
  }];
  let parameters = (ins "unsigned":$width, "bool":$isSigned);
  let hasCustomAssemblyFormat = 1;
  let extraClassDeclaration = [{
    /// Return true if this is a signed integer type.
    bool isSigned() const { return getIsSigned(); }
    /// Return true if this is an unsigned integer type.
    bool isUnsigned() const { return !getIsSigned(); }
    /// Return type alias.
    std::string getAlias() const {
      return (isSigned() ? 's' : 'u') + std::to_string(getWidth()) + 'i';
    }
    /// Return true if this is a fundamental integer type (i.e. signed or
    /// unsigned integer types whose bit width is 8, 16, 32, or 64).
    bool isFundamental() const {
      return isFundamentalIntType(*this);
    }
    bool isSignedFundamental() const {
      return isFundamentalSIntType(*this);
    }
    bool isUnsignedFundamental() const {
      return isFundamentalUIntType(*this);
    }

    /// Returns a minimum bitwidth of cir::IntType
    static unsigned minBitwidth() { return 1; }
    /// Returns a maximum bitwidth of cir::IntType
    static unsigned maxBitwidth() { return 128; }
  }];
  let genVerifyDecl = 1;
}

//===----------------------------------------------------------------------===//
// FloatType
//===----------------------------------------------------------------------===//

class CIR_FloatType<string name, string mnemonic> : CIR_Type<name, mnemonic, [
  DeclareTypeInterfaceMethods<DataLayoutTypeInterface>,
  DeclareTypeInterfaceMethods<CIR_FPTypeInterface>,
  DeclareTypeInterfaceMethods<CIR_SizedTypeInterface>
]>;

def CIR_Single : CIR_FloatType<"Single", "float"> {
  let summary = "CIR single-precision 32-bit float type";
  let description = [{
    A 32-bit floating-point type whose format is IEEE-754 `binary32`.  It
    represents the types `float`, `_Float32`, and `std::float32_t` in C and C++.
  }];
}

def CIR_Double : CIR_FloatType<"Double", "double"> {
  let summary = "CIR double-precision 64-bit float type";
  let description = [{
    A 64-bit floating-point type whose format is IEEE-754 `binary64`. It
    represents the types `double', '_Float64`, `std::float64_t`, and `_Float32x`
    in C and C++.  This is the underlying type for `long double` on some
    platforms, including Windows.
  }];
}

def CIR_FP16 : CIR_FloatType<"FP16", "f16"> {
  let summary = "CIR half-precision 16-bit float type";
  let description = [{
    A 16-bit floating-point type whose format is IEEE-754 `binary16`. It
    represents the types '_Float16` and `std::float16_t` in C and C++.
  }];
}

def CIR_BFloat16 : CIR_FloatType<"BF16", "bf16"> {
  let summary = "CIR bfloat16 16-bit float type";
  let description = [{
    A 16-bit floating-point type in the bfloat16 format, which is the same as
    IEEE `binary32` except that the lower 16 bits of the mantissa are missing.
    It represents the type `std::bfloat16_t` in C++, also spelled `__bf16` in
    some implementations.
  }];
}

def CIR_FP80 : CIR_FloatType<"FP80", "f80"> {
  let summary = "CIR x87 80-bit float type";
  let description = [{
    An 80-bit floating-point type in the x87 extended precision format.  The
    size and alignment of the type are both 128 bits, even though only 80 of
    those bits are used.  This is the underlying type for `long double` on Linux
    x86 platforms, and it is available as an extension in some implementations.
  }];
}

def CIR_FP128 : CIR_FloatType<"FP128", "f128"> {
  let summary = "CIR quad-precision 128-bit float type";
  let description = [{
    A 128-bit floating-point type whose format is IEEE-754 `binary128`. It
    represents the types `_Float128` and `std::float128_t` in C and C++, and the
    extension `__float128` in some implementations.  This is the underlying type
    for `long double` on some platforms including Linux Arm.
  }];
}

def CIR_LongDouble : CIR_FloatType<"LongDouble", "long_double"> {
  let summary = "CIR float type for `long double`";
  let description = [{
    A floating-point type that represents the `long double` type in C and C++.

    The underlying floating-point format of a `long double` value depends on the
    target platform and the implementation. The `underlying` parameter specifies
    the CIR floating-point type that corresponds to this format. Underlying
    types of IEEE 64-bit, IEEE 128-bit, x87 80-bit, and IBM's double-double
    format are all in use.
  }];

  let parameters = (ins AnyTypeOf<[CIR_Double, CIR_FP80, CIR_FP128],
    "expects !cir.double, !cir.fp80 or !cir.fp128">:$underlying);

  let assemblyFormat = [{
    `<` $underlying `>`
  }];
}

//===----------------------------------------------------------------------===//
// ComplexType
<<<<<<< HEAD
//===----------------------------------------------------------------------===//

def CIR_ComplexType : CIR_Type<"Complex", "complex",
    [DeclareTypeInterfaceMethods<DataLayoutTypeInterface>]> {

  let summary = "CIR complex type";
  let description = [{
    CIR type that represents a C complex number. `cir.complex` models the C type
    `T _Complex`.

    `cir.complex` type is not directly mapped to `std::complex`.

    The type models complex values, per C99 6.2.5p11. It supports the C99
    complex float types as well as the GCC integer complex extensions.

    The parameter `elementType` gives the type of the real and imaginary part of
    the complex number. `elementType` must be either a CIR integer type or a CIR
    floating-point type.

    ```mlir
    !cir.complex<!s32i>
    !cir.complex<!cir.float>
    ```
  }];

  let parameters = (ins CIR_AnyIntOrFloatType:$elementType);

  let builders = [
    TypeBuilderWithInferredContext<(ins "mlir::Type":$elementType), [{
      return $_get(elementType.getContext(), elementType);
    }]>,
  ];

  let assemblyFormat = [{
    `<` $elementType `>`
  }];

  let extraClassDeclaration = [{
    bool isFloatingPointComplex() const {
      return isAnyFloatingPointType(getElementType());
    }

    bool isIntegerComplex() const {
      return mlir::isa<cir::IntType>(getElementType());
    }
  }];
}

//===----------------------------------------------------------------------===//
// PointerType
=======
>>>>>>> 5ee67ebe
//===----------------------------------------------------------------------===//

def CIR_ComplexType : CIR_Type<"Complex", "complex", [
    DeclareTypeInterfaceMethods<DataLayoutTypeInterface>,
    DeclareTypeInterfaceMethods<CIR_SizedTypeInterface>
]> {
  let summary = "CIR complex type";
  let description = [{
    CIR type that represents a C complex number. `cir.complex` models the C type
    `T _Complex`.

    `cir.complex` type is not directly mapped to `std::complex`.

    The type models complex values, per C99 6.2.5p11. It supports the C99
    complex float types as well as the GCC integer complex extensions.

    The parameter `elementType` gives the type of the real and imaginary part of
    the complex number. `elementType` must be either a CIR integer type or a CIR
    floating-point type.

    ```mlir
    !cir.complex<!s32i>
    !cir.complex<!cir.float>
    ```
  }];

  let parameters = (ins CIR_AnyIntOrFloatType:$elementType);

  let builders = [
    TypeBuilderWithInferredContext<(ins "mlir::Type":$elementType), [{
      return $_get(elementType.getContext(), elementType);
    }]>,
  ];

  let assemblyFormat = [{
    `<` $elementType `>`
  }];

  let extraClassDeclaration = [{
    bool isFloatingPointComplex() const {
      return isAnyFloatingPointType(getElementType());
    }

    bool isIntegerComplex() const {
      return mlir::isa<cir::IntType>(getElementType());
    }
  }];
}

//===----------------------------------------------------------------------===//
// PointerType
//===----------------------------------------------------------------------===//

def CIR_PointerType : CIR_Type<"Pointer", "ptr", [
    DeclareTypeInterfaceMethods<DataLayoutTypeInterface>,
    DeclareTypeInterfaceMethods<CIR_SizedTypeInterface>
]> {
  let summary = "CIR pointer type";
  let description = [{
    The `!cir.ptr` type represents C and C++ pointer types and C++ reference
    types, other than pointers-to-members.  The `pointee` type is the type
    pointed to.

    TODO(CIR): The address space attribute is not yet implemented.
  }];

  let parameters = (ins "mlir::Type":$pointee);

  let builders = [
    TypeBuilderWithInferredContext<(ins "mlir::Type":$pointee), [{
      return $_get(pointee.getContext(), pointee);
    }]>,
    TypeBuilder<(ins "mlir::Type":$pointee), [{
      return $_get($_ctxt, pointee);
    }]>
  ];

  let assemblyFormat = [{
    `<` $pointee  `>`
  }];

  let genVerifyDecl = 1;

  let skipDefaultBuilders = 1;

  let extraClassDeclaration = [{
    template <typename ...Types>
    bool isPtrTo() const {
      return mlir::isa< Types... >(getPointee());
    }

    bool isVoidPtr() const {
      return isPtrTo<cir::VoidType>();
    }

    template <typename ...Types>
    bool isPtrToPtrTo() const {
      if (auto ptrType = mlir::dyn_cast<cir::PointerType>(getPointee()))
        return ptrType.isPtrTo<Types...>();
      return false;
    }

    bool isPtrTo(mlir::Type type) const {
      return getPointee() == type;
    }

    bool isPtrToPtrTo(mlir::Type type) const {
      if (auto ptrType = mlir::dyn_cast<cir::PointerType>(getPointee()))
        return ptrType.isPtrTo(type);
      return false;
    }
  }];
}

//===----------------------------------------------------------------------===//
// BoolType
//===----------------------------------------------------------------------===//

def CIR_BoolType : CIR_Type<"Bool", "bool", [
    DeclareTypeInterfaceMethods<DataLayoutTypeInterface>,
    DeclareTypeInterfaceMethods<CIR_SizedTypeInterface>
]> {
  let summary = "CIR bool type";
  let description = [{
    `!cir.bool` represents C++ bool type.
  }];
}

//===----------------------------------------------------------------------===//
// ArrayType
//===----------------------------------------------------------------------===//

def CIR_ArrayType : CIR_Type<"Array", "array", [
    DeclareTypeInterfaceMethods<DataLayoutTypeInterface>,
    DeclareTypeInterfaceMethods<CIR_SizedTypeInterface, ["isSized"]>,
]> {
  let summary = "CIR array type";
  let description = [{
    `!cir.array` represents C/C++ constant arrays.
  }];

  let parameters = (ins "mlir::Type":$elementType, "uint64_t":$size);

  let builders = [
    TypeBuilderWithInferredContext<(ins
      "mlir::Type":$elementType, "uint64_t":$size
    ), [{
        return $_get(elementType.getContext(), elementType, size);
    }]>,
  ];

  let assemblyFormat = [{
    `<` $elementType `x` $size `>`
  }];

  let extraClassDefinition = [{
    bool $cppClass::isSized() const {
      return ::cir::isSized(getElementType());
    }
  }];
}

//===----------------------------------------------------------------------===//
// VectorType (fixed size)
//===----------------------------------------------------------------------===//

def CIR_VectorType : CIR_Type<"Vector", "vector", [
    DeclareTypeInterfaceMethods<DataLayoutTypeInterface>,
    DeclareTypeInterfaceMethods<CIR_SizedTypeInterface, ["isSized"]>,
]> {
  let summary = "CIR vector type";
  let description = [{
    The `!cir.vector` type represents a fixed-size, one-dimensional vector.
    It takes two parameters: the element type and the number of elements.

    Syntax:

    ```mlir
    vector-type ::= !cir.vector<size x element-type>
    element-type ::= float-type | integer-type | pointer-type
    ```

    The `element-type` must be a scalar CIR type. Zero-sized vectors are not
    allowed. The `size` must be a positive integer.

    Examples:

    ```mlir
    !cir.vector<4 x !cir.int<u, 8>>
    !cir.vector<2 x !cir.float>
    ```
  }];

  let parameters = (ins
    CIR_VectorElementType:$elementType,
    "uint64_t":$size
  );

  let assemblyFormat = [{
    `<` $size `x` $elementType `>`
  }];

  let builders = [
    TypeBuilderWithInferredContext<(ins
      "mlir::Type":$elementType, "uint64_t":$size
    ), [{
        return $_get(elementType.getContext(), elementType, size);
    }]>,
  ];

  let extraClassDefinition = [{
    bool $cppClass::isSized() const {
      return ::cir::isSized(getElementType());
    }
  }];

  let genVerifyDecl = 1;
}

//===----------------------------------------------------------------------===//
// FuncType
//===----------------------------------------------------------------------===//

def CIR_FuncType : CIR_Type<"Func", "func"> {
  let summary = "CIR function type";
  let description = [{
    The `!cir.func` is a function type. It consists of an optional return type,
    a list of parameter types and can optionally be variadic.

    Example:

    ```mlir
    !cir.func<()>
    !cir.func<() -> bool>
    !cir.func<(!s8i, !s8i)>
    !cir.func<(!s8i, !s8i) -> !s32i>
    !cir.func<(!s32i, ...) -> !s32i>
    ```
  }];

  let parameters = (ins ArrayRefParameter<"mlir::Type">:$inputs,
                        OptionalParameter<"mlir::Type">:$optionalReturnType,
                        "bool":$varArg);
  // Use a custom parser to handle argument types with variadic elipsis.
  let assemblyFormat = [{
    `<` custom<FuncTypeParams>($inputs, $varArg)  (`->` $optionalReturnType^)? `>`
  }];

  let builders = [
    // Create a FuncType, converting the return type from C-style to
    // MLIR-style.  If the given return type is `cir::VoidType`, ignore it
    // and create the FuncType with no return type, which is how MLIR
    // represents function types.
    TypeBuilderWithInferredContext<(ins
      "llvm::ArrayRef<mlir::Type>":$inputs, "mlir::Type":$returnType,
      CArg<"bool", "false">:$isVarArg), [{
        return $_get(returnType.getContext(), inputs,
                     mlir::isa<cir::VoidType>(returnType) ? nullptr : returnType,
                     isVarArg);
    }]>
  ];

  let genVerifyDecl = 1;

  let extraClassDeclaration = [{
    /// Returns whether the function is variadic.
    bool isVarArg() const { return getVarArg(); }

    /// Returns the `i`th input operand type. Asserts if out of bounds.
    mlir::Type getInput(unsigned i) const { return getInputs()[i]; }

    /// Returns the number of arguments to the function.
    unsigned getNumInputs() const { return getInputs().size(); }

    /// Get the C-style return type of the function, which is !cir.void if the
    /// function returns nothing and the actual return type otherwise.
    mlir::Type getReturnType() const;

    /// Get the MLIR-style return type of the function, which is an empty
    /// ArrayRef if the function returns nothing and a single-element ArrayRef
    /// with the actual return type otherwise.
    llvm::ArrayRef<mlir::Type> getReturnTypes() const;

    /// Does the function type return nothing?
    bool hasVoidReturn() const;

    /// Returns a clone of this function type with the given argument
    /// and result types.
    FuncType clone(mlir::TypeRange inputs, mlir::TypeRange results) const;
  }];
}

//===----------------------------------------------------------------------===//
// Void type
//===----------------------------------------------------------------------===//

def CIR_VoidType : CIR_Type<"Void", "void"> {
  let summary = "CIR void type";
  let description = [{
    The `!cir.void` type represents the C and C++ `void` type.
  }];
  let extraClassDeclaration = [{
    std::string getAlias() const { return "void"; };
  }];
}

//===----------------------------------------------------------------------===//
// RecordType
//
// The base type for all RecordDecls.
//===----------------------------------------------------------------------===//

def CIR_RecordType : CIR_Type<"Record", "record", [
    DeclareTypeInterfaceMethods<DataLayoutTypeInterface>,
    DeclareTypeInterfaceMethods<CIR_SizedTypeInterface>,
    MutableType,
]> {
  let summary = "CIR record type";
  let description = [{
    Each unique clang::RecordDecl is mapped to a `cir.record` and any object in
    C/C++ that has a struct or class type will have a `cir.record` in CIR.

    There are three possible formats for this type:

     - Identified and complete records: unique name and a known body.
     - Identified and incomplete records: unique name and unknown body.
     - Anonymous records: no name and a known body.

    Identified records are uniqued by their name, and anonymous records are
    uniqued by their body. This means that two anonymous records with the same
    body will be the same type, and two identified records with the same name
    will be the same type. Attempting to build a record with an existing name,
    but a different body will result in an error.

    Each record type will have a `RecordKind` that is either `Class`, `Struct`,
    or `Union`, depending on the C/C++ type that it is representing. Note that
    `Class` and `Struct` are semantically identical, but the kind preserves the
    keyword that was used to declare the type in the original source code.

    A few examples:

    ```mlir
        !complete = !cir.record<struct "complete" {!cir.int<u, 8>}>
        !incomplete = !cir.record<struct "incomplete" incomplete>
        !anonymous = !cir.record<struct {!cir.int<u, 8>}>
    ```

    Incomplete records are mutable, meaning they can be later completed with a
    body automatically updating in place every type in the code that uses the
    incomplete record. Mutability allows for recursive types to be represented,
    meaning the record can have members that refer to itself. This is useful for
    representing recursive records and is implemented through a special syntax.
    In the example below, the `Node` record has a member that is a pointer to a
    `Node` record:

    ```mlir
        !s = !cir.record<struct "Node" {!cir.ptr<!cir.record<struct "Node">>}>
    ```
  }];

  let parameters = (ins
    OptionalArrayRefParameter<"mlir::Type">:$members,
    OptionalParameter<"mlir::StringAttr">:$name,
    "bool":$incomplete,
    "bool":$packed,
    "bool":$padded,
    "RecordType::RecordKind":$kind
  );

  // StorageClass is defined in C++ for mutability.
  let storageClass = "RecordTypeStorage";
  let genStorageClass = 0;

  let skipDefaultBuilders = 1;
  let genVerifyDecl = 1;

  let builders = [
    // Create an identified and complete record type.
    TypeBuilder<(ins
      "llvm::ArrayRef<mlir::Type>":$members,
      "mlir::StringAttr":$name,
      "bool":$packed,
      "bool":$padded,
      "RecordKind":$kind
    ), [{
      return $_get($_ctxt, members, name, /*complete=*/true, packed, padded,
                   kind);
    }]>,

    // Create an identified and incomplete record type.
    TypeBuilder<(ins
      "mlir::StringAttr":$name,
      "RecordKind":$kind
    ), [{
      return $_get($_ctxt, /*members=*/llvm::ArrayRef<Type>{}, name,
                         /*incomplete=*/true, /*packed=*/false,
                         /*padded=*/false, kind);
    }]>];

  let extraClassDeclaration = [{
    using Base::verifyInvariants;

    enum RecordKind : uint32_t { Class, Struct, Union };

    bool isClass() const { return getKind() == RecordKind::Class; };
    bool isStruct() const { return getKind() == RecordKind::Struct; };
    bool isUnion() const { return getKind() == RecordKind::Union; };
    bool isComplete() const { return !isIncomplete(); };
    bool isIncomplete() const;

    mlir::Type getLargestMember(const mlir::DataLayout &dataLayout) const;
    size_t getNumElements() const { return getMembers().size(); };
    std::string getKindAsStr() {
      switch (getKind()) {
      case RecordKind::Class:
        return "class";
      case RecordKind::Union:
        return "union";
      case RecordKind::Struct:
        return "struct";
      }
      llvm_unreachable("Invalid value for RecordType::getKind()");
    }
    std::string getPrefixedName() {
      return getKindAsStr() + "." + getName().getValue().str();
    }

    void complete(llvm::ArrayRef<mlir::Type> members, bool packed,
                  bool isPadded);

    uint64_t getElementOffset(const mlir::DataLayout &dataLayout,
              unsigned idx) const;

  private:
    unsigned computeStructSize(const mlir::DataLayout &dataLayout) const;
    uint64_t computeStructAlignment(const mlir::DataLayout &dataLayout) const;
  public:
  }];

  let hasCustomAssemblyFormat = 1;
}

// Note CIRRecordType is used instead of CIR_RecordType
// because of tablegen conflicts.
def CIRRecordType : Type<
  CPred<"::mlir::isa<::cir::RecordType>($_self)">, "CIR record type">;

//===----------------------------------------------------------------------===//
// Global type constraints
//===----------------------------------------------------------------------===//

def CIR_AnyType : AnyTypeOf<[
  CIR_VoidType, CIR_BoolType, CIR_ArrayType, CIR_VectorType, CIR_IntType,
  CIR_AnyFloatType, CIR_PointerType, CIR_FuncType, CIR_RecordType,
  CIR_ComplexType
]>;

#endif // MLIR_CIR_DIALECT_CIR_TYPES<|MERGE_RESOLUTION|>--- conflicted
+++ resolved
@@ -167,59 +167,6 @@
 
 //===----------------------------------------------------------------------===//
 // ComplexType
-<<<<<<< HEAD
-//===----------------------------------------------------------------------===//
-
-def CIR_ComplexType : CIR_Type<"Complex", "complex",
-    [DeclareTypeInterfaceMethods<DataLayoutTypeInterface>]> {
-
-  let summary = "CIR complex type";
-  let description = [{
-    CIR type that represents a C complex number. `cir.complex` models the C type
-    `T _Complex`.
-
-    `cir.complex` type is not directly mapped to `std::complex`.
-
-    The type models complex values, per C99 6.2.5p11. It supports the C99
-    complex float types as well as the GCC integer complex extensions.
-
-    The parameter `elementType` gives the type of the real and imaginary part of
-    the complex number. `elementType` must be either a CIR integer type or a CIR
-    floating-point type.
-
-    ```mlir
-    !cir.complex<!s32i>
-    !cir.complex<!cir.float>
-    ```
-  }];
-
-  let parameters = (ins CIR_AnyIntOrFloatType:$elementType);
-
-  let builders = [
-    TypeBuilderWithInferredContext<(ins "mlir::Type":$elementType), [{
-      return $_get(elementType.getContext(), elementType);
-    }]>,
-  ];
-
-  let assemblyFormat = [{
-    `<` $elementType `>`
-  }];
-
-  let extraClassDeclaration = [{
-    bool isFloatingPointComplex() const {
-      return isAnyFloatingPointType(getElementType());
-    }
-
-    bool isIntegerComplex() const {
-      return mlir::isa<cir::IntType>(getElementType());
-    }
-  }];
-}
-
-//===----------------------------------------------------------------------===//
-// PointerType
-=======
->>>>>>> 5ee67ebe
 //===----------------------------------------------------------------------===//
 
 def CIR_ComplexType : CIR_Type<"Complex", "complex", [
