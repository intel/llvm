//===----------------------------------------------------------------------===//
//
// Part of the LLVM Project, under the Apache License v2.0 with LLVM Exceptions.
// See https://llvm.org/LICENSE.txt for license information.
// SPDX-License-Identifier: Apache-2.0 WITH LLVM-exception
//
//===----------------------------------------------------------------------===//
//
// This file defines the CIR dialect type constraints.
//
//===----------------------------------------------------------------------===//

#ifndef CLANG_CIR_DIALECT_IR_CIRTYPECONSTRAINTS_TD
#define CLANG_CIR_DIALECT_IR_CIRTYPECONSTRAINTS_TD

include "mlir/IR/Constraints.td"
include "mlir/IR/CommonTypeConstraints.td"

class CIR_IsTypePred<code type> : CPred<"::mlir::isa<" # type # ">($_self)">;

class CIR_TypeBase<code type, string summary = "">
    : Type<CIR_IsTypePred<type>, summary, type>;

class CIR_CastSelfToType<code type, Pred pred>
    : SubstLeaves<"$_self", "::mlir::cast<" # type # ">($_self)", pred>;

class CIR_CastedSelfsToType<code type, list<Pred> preds>
    : And<!foreach(pred, preds, CIR_CastSelfToType<type, pred>)>;

class CIR_ConfinedType<Type type, list<Pred> preds, string summary = "">
    : Type<And<[type.predicate, CIR_CastedSelfsToType<type.cppType, preds>]>,
         summary, type.cppType>;

// Generates a type summary.
// - For a single type: returns its summary.
// - For multiple types: returns `any of <comma-separated summaries>`.
class CIR_TypeSummaries<list<Type> types> {
    assert !not(!empty(types)), "expects non-empty list of types";

    list<string> summaries = !foreach(type, types, type.summary);
    string joined = !interleave(summaries, ", ");

    string value = !if(!eq(!size(types), 1), joined, "any of " # joined);
}

//===----------------------------------------------------------------------===//
// Bool Type predicates
//===----------------------------------------------------------------------===//

def CIR_AnyBoolType : CIR_TypeBase<"::cir::BoolType", "boolean type">;

//===----------------------------------------------------------------------===//
// IntType predicates
//===----------------------------------------------------------------------===//

def CIR_AnyIntType : CIR_TypeBase<"::cir::IntType", "integer type">;

def CIR_AnyUIntType : CIR_ConfinedType<CIR_AnyIntType, [
    CPred<"$_self.isUnsigned()">], "unsigned integer type">;

def CIR_AnySIntType : CIR_ConfinedType<CIR_AnyIntType, [
    CPred<"$_self.isSigned()">], "signed integer type">;

class CIR_HasWidthPred<int width> : CPred<"$_self.getWidth() == " # width>;

def CIR_HasFundamentalIntWidthPred
    : CPred<"::cir::isValidFundamentalIntWidth($_self.getWidth())">;

class CIR_IntOfWidthsPred<list<int> widths>
    : Or<!foreach(width, widths, CIR_HasWidthPred<width>)>;

class CIR_IntOfWidths<list<int> widths>
    : CIR_ConfinedType<CIR_AnyIntType, [CIR_IntOfWidthsPred<widths>],
        "integer type of widths " # !interleave(widths, "/")>;

class CIR_SIntOfWidths<list<int> widths>
    : CIR_ConfinedType<CIR_AnySIntType, [CIR_IntOfWidthsPred<widths>],
        "signed integer type of widths " # !interleave(widths, "/")>;

class CIR_UIntOfWidths<list<int> widths>
    : CIR_ConfinedType<CIR_AnyUIntType, [CIR_IntOfWidthsPred<widths>],
        "unsigned integer type of widths " # !interleave(widths, "/")>;

class CIR_UInt<int width>
    : CIR_ConfinedType<CIR_AnyUIntType, [CIR_HasWidthPred<width>],
        width # "-bit unsigned integer">,
      BuildableType<"$_builder.getType<" # cppType # ">(" #
        width # ", /*isSigned=*/false)">;

def CIR_UInt1 : CIR_UInt<1>;
def CIR_UInt8 : CIR_UInt<8>;
def CIR_UInt16 : CIR_UInt<16>;
def CIR_UInt32 : CIR_UInt<32>;
def CIR_UInt64 : CIR_UInt<64>;
def CIR_UInt128 : CIR_UInt<128>;

class CIR_SInt<int width>
    : CIR_ConfinedType<CIR_AnySIntType, [CIR_HasWidthPred<width>],
        width # "-bit signed integer">,
      BuildableType<"$_builder.getType<" # cppType # ">(" #
        width # ", /*isSigned=*/true)">;

def CIR_SInt1 : CIR_SInt<1>;
def CIR_SInt8 : CIR_SInt<8>;
def CIR_SInt16 : CIR_SInt<16>;
def CIR_SInt32 : CIR_SInt<32>;
def CIR_SInt64 : CIR_SInt<64>;
def CIR_SInt128 : CIR_SInt<128>;

// Fundamental integer types represent standard source-level integer types that
// have a specified set of admissible bitwidths (8, 16, 32, 64).

def CIR_AnyFundamentalIntType
    : CIR_ConfinedType<CIR_AnyIntType, [CIR_HasFundamentalIntWidthPred],
        "fundamental integer type"> {
    let cppFunctionName = "isFundamentalIntType";
}

def CIR_AnyFundamentalUIntType
    : CIR_ConfinedType<CIR_AnyUIntType, [CIR_HasFundamentalIntWidthPred],
        "fundamental unsigned integer type"> {
    let cppFunctionName = "isFundamentalUIntType";
}

def CIR_AnyFundamentalSIntType
    : CIR_ConfinedType<CIR_AnySIntType, [CIR_HasFundamentalIntWidthPred],
        "fundamental signed integer type"> {
    let cppFunctionName = "isFundamentalSIntType";
}

//===----------------------------------------------------------------------===//
// Float Type predicates
//===----------------------------------------------------------------------===//

def CIR_AnySingleType : CIR_TypeBase<"::cir::SingleType", "single float type">;
def CIR_AnyFP32Type : TypeAlias<CIR_AnySingleType>;

def CIR_AnyDoubleType : CIR_TypeBase<"::cir::DoubleType", "double float type">;
def CIR_AnyFP64Type : TypeAlias<CIR_AnyDoubleType>;

def CIR_AnyFP16Type : CIR_TypeBase<"::cir::FP16Type", "f16 type">;
def CIR_AnyBFloat16Type : CIR_TypeBase<"::cir::BF16Type", "bf16 type">;
def CIR_AnyFP80Type : CIR_TypeBase<"::cir::FP80Type", "f80 type">;
def CIR_AnyFP128Type : CIR_TypeBase<"::cir::FP128Type", "f128 type">;
def CIR_AnyLongDoubleType : CIR_TypeBase<"::cir::LongDoubleType",
    "long double type">;

def CIR_AnyFloatType : AnyTypeOf<[
    CIR_AnySingleType, CIR_AnyDoubleType, CIR_AnyFP16Type,
    CIR_AnyBFloat16Type, CIR_AnyFP80Type, CIR_AnyFP128Type,
    CIR_AnyLongDoubleType
]> {
    let cppFunctionName = "isAnyFloatingPointType";
}

def CIR_AnyIntOrFloatType : AnyTypeOf<[CIR_AnyFloatType, CIR_AnyIntType],
    "integer or floating point type"
> {
    let cppFunctionName = "isAnyIntegerOrFloatingPointType";
}

def CIR_AnyIntOrBoolOrFloatType
    : AnyTypeOf<[CIR_AnyBoolType, CIR_AnyFloatType, CIR_AnyIntType],
                "integer, boolean or floating point type"> {
  let cppFunctionName = "isAnyIntegerOrBooleanOrFloatingPointType";
}

//===----------------------------------------------------------------------===//
// Complex Type predicates
//===----------------------------------------------------------------------===//

def CIR_AnyComplexType : CIR_TypeBase<"::cir::ComplexType", "complex type">;

<<<<<<< HEAD
def CIR_AnyComplexOrIntOrFloatType : AnyTypeOf<[
    CIR_AnyComplexType, CIR_AnyFloatType, CIR_AnyIntType
], "complex, integer or floating point type"> {
    let cppFunctionName = "isComplexOrIntegerOrFloatingPointType";
}

=======
def CIR_AnyComplexOrIntOrBoolOrFloatType
    : AnyTypeOf<[CIR_AnyComplexType, CIR_AnyIntOrBoolOrFloatType],
                "complex, integer or floating point type"> {
  let cppFunctionName = "isComplexOrIntegerOrBoolOrFloatingPointType";
}

//===----------------------------------------------------------------------===//
// Record Type predicates
//===----------------------------------------------------------------------===//

def CIR_AnyRecordType : CIR_TypeBase<"::cir::RecordType", "record type">;

>>>>>>> 54c4ef26
//===----------------------------------------------------------------------===//
// Array Type predicates
//===----------------------------------------------------------------------===//

def CIR_AnyArrayType : CIR_TypeBase<"::cir::ArrayType", "array type">;

//===----------------------------------------------------------------------===//
// Pointer Type predicates
//===----------------------------------------------------------------------===//

def CIR_AnyPtrType : CIR_TypeBase<"::cir::PointerType", "pointer type">;

// Pointer to type constraint bases
class CIR_IsPtrToPred<code type> : CPred<"$_self.isPtrTo<" # type # ">()">;

class CIR_PtrTo<code type, string summary>
    : CIR_ConfinedType<CIR_AnyPtrType, [CIR_IsPtrToPred<type>],
        "pointer to " # summary>;

// Pointer to pointer constraint bases
class CIR_IsPtrToPtrToPred<code type>
    : CPred<"$_self.isPtrToPtrTo<" # type # ">()">;

class CIR_PtrToPtrTo<code type, string summary>
    : CIR_ConfinedType<CIR_AnyPtrType, [CIR_IsPtrToPtrToPred<type>],
        "pointer to pointer to " # summary>;

// Pointee type constraint bases
class CIR_PointeePred<Pred pred> : SubstLeaves<"$_self",
      "::mlir::cast<::cir::PointerType>($_self).getPointee()", pred>;

class CIR_PtrToAnyOf<list<Type> types, string summary = "">
: CIR_ConfinedType<CIR_AnyPtrType,
  [Or<!foreach(type, types, CIR_PointeePred<type.predicate>)>],
  !if(!empty(summary),
      "pointer to " # CIR_TypeSummaries<types>.value,
      summary)>;

// Void pointer type constraints
def CIR_VoidPtrType
    : CIR_PtrTo<"::cir::VoidType", "void type">,
      BuildableType<"$_builder.getType<" # cppType # ">("
        "cir::VoidType::get($_builder.getContext()))">;

def CIR_PtrToVoidPtrType
    : CIR_PtrToPtrTo<"::cir::VoidType", "void type">,
      BuildableType<"$_builder.getType<" # cppType # ">("
        "$_builder.getType<" # cppType # ">("
        "cir::VoidType::get($_builder.getContext())))">;

class CIR_PtrToType<Type type> : CIR_PtrToAnyOf<[type]>;

// Pointer to type constraints
def CIR_PtrToIntOrFloatType : CIR_PtrToType<CIR_AnyIntOrFloatType>;

def CIR_PtrToComplexType : CIR_PtrToType<CIR_AnyComplexType>;

def CIR_PtrToRecordType : CIR_PtrToType<CIR_AnyRecordType>;

def CIR_PtrToArray : CIR_PtrToType<CIR_AnyArrayType>;

//===----------------------------------------------------------------------===//
// Vector Type predicates
//===----------------------------------------------------------------------===//

def CIR_AnyVectorType : CIR_TypeBase<"::cir::VectorType", "vector type">;

def CIR_VectorElementType : AnyTypeOf<[CIR_AnyIntOrFloatType, CIR_AnyPtrType],
    "any cir integer, floating point or pointer type"
> {
    let cppFunctionName = "isValidVectorTypeElementType";
}

class CIR_ElementTypePred<Pred pred> : SubstLeaves<"$_self",
    "::mlir::cast<::cir::VectorType>($_self).getElementType()", pred>;

class CIR_VectorTypeOf<list<Type> types, string summary = "">
    : CIR_ConfinedType<CIR_AnyVectorType,
        [Or<!foreach(type, types, CIR_ElementTypePred<type.predicate>)>],
        !if(!empty(summary),
            "vector of " # CIR_TypeSummaries<types>.value,
            summary)>;

// Vector of integral type
def IntegerVector : Type<
    And<[
      CPred<"::mlir::isa<::cir::VectorType>($_self)">,
      CPred<"::mlir::isa<::cir::IntType>("
            "::mlir::cast<::cir::VectorType>($_self).getElementType())">,
      CPred<"::mlir::cast<::cir::IntType>("
            "::mlir::cast<::cir::VectorType>($_self).getElementType())"
            ".isFundamental()">
    ]>, "!cir.vector of !cir.int"> {
}

// Vector of type constraints
def CIR_VectorOfIntType : CIR_VectorTypeOf<[CIR_AnyIntType]>;
def CIR_VectorOfUIntType : CIR_VectorTypeOf<[CIR_AnyUIntType]>;
def CIR_VectorOfSIntType : CIR_VectorTypeOf<[CIR_AnySIntType]>;
def CIR_VectorOfFloatType : CIR_VectorTypeOf<[CIR_AnyFloatType]>;

// Vector or Scalar type constraints
def CIR_AnyIntOrVecOfIntType
    : AnyTypeOf<[CIR_AnyIntType, CIR_VectorOfIntType],
        "integer or vector of integer type"> {
    let cppFunctionName = "isIntOrVectorOfIntType";
}

def CIR_AnySIntOrVecOfSIntType
    : AnyTypeOf<[CIR_AnySIntType, CIR_VectorOfSIntType],
        "signed integer or vector of signed integer type"> {
    let cppFunctionName = "isSIntOrVectorOfSIntType";
}

def CIR_AnyUIntOrVecOfUIntType
    : AnyTypeOf<[CIR_AnyUIntType, CIR_VectorOfUIntType],
        "unsigned integer or vector of unsigned integer type"> {
    let cppFunctionName = "isUIntOrVectorOfUIntType";
}

def CIR_AnyFloatOrVecOfFloatType
    : AnyTypeOf<[CIR_AnyFloatType, CIR_VectorOfFloatType],
        "floating point or vector of floating point type"> {
    let cppFunctionName = "isFPOrVectorOfFPType";
}

//===----------------------------------------------------------------------===//
// VPtr type predicates
//===----------------------------------------------------------------------===//

def CIR_AnyVPtrType : CIR_TypeBase<"::cir::VPtrType", "vptr type">;

def CIR_PtrToVPtr : CIR_PtrToType<CIR_AnyVPtrType>;

//===----------------------------------------------------------------------===//
// Scalar Type predicates
//===----------------------------------------------------------------------===//

defvar CIR_ScalarTypes = [
    CIR_AnyBoolType, CIR_AnyIntType, CIR_AnyFloatType, CIR_AnyPtrType
];

def CIR_AnyScalarType : AnyTypeOf<CIR_ScalarTypes, "cir scalar type"> {
  let cppFunctionName = "isScalarType";
}

#endif // CLANG_CIR_DIALECT_IR_CIRTYPECONSTRAINTS_TD<|MERGE_RESOLUTION|>--- conflicted
+++ resolved
@@ -171,14 +171,6 @@
 
 def CIR_AnyComplexType : CIR_TypeBase<"::cir::ComplexType", "complex type">;
 
-<<<<<<< HEAD
-def CIR_AnyComplexOrIntOrFloatType : AnyTypeOf<[
-    CIR_AnyComplexType, CIR_AnyFloatType, CIR_AnyIntType
-], "complex, integer or floating point type"> {
-    let cppFunctionName = "isComplexOrIntegerOrFloatingPointType";
-}
-
-=======
 def CIR_AnyComplexOrIntOrBoolOrFloatType
     : AnyTypeOf<[CIR_AnyComplexType, CIR_AnyIntOrBoolOrFloatType],
                 "complex, integer or floating point type"> {
@@ -191,7 +183,6 @@
 
 def CIR_AnyRecordType : CIR_TypeBase<"::cir::RecordType", "record type">;
 
->>>>>>> 54c4ef26
 //===----------------------------------------------------------------------===//
 // Array Type predicates
 //===----------------------------------------------------------------------===//
