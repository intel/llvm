--- conflicted
+++ resolved
@@ -34,11 +34,8 @@
           "Return the number of operands, accounts for indirect call or "
           "exception info",
           "unsigned", "getNumArgOperands", (ins)>,
-<<<<<<< HEAD
-=======
       InterfaceMethod<"Return whether the callee is nothrow",
                       "bool", "getNothrow", (ins)>,
->>>>>>> 5ee67ebe
       InterfaceMethod<"Return the side effects of the call operation",
                       "cir::SideEffect", "getSideEffect", (ins)>,
     ];
