--- conflicted
+++ resolved
@@ -91,10 +91,7 @@
   static bool opCallReturn() { return false; }
   static bool opCallArgEvaluationOrder() { return false; }
   static bool opCallCallConv() { return false; }
-<<<<<<< HEAD
-=======
   static bool opCallSideEffect() { return false; }
->>>>>>> 35227056
   static bool opCallMustTail() { return false; }
   static bool opCallInAlloca() { return false; }
   static bool opCallAttrs() { return false; }
@@ -161,11 +158,8 @@
   static bool atomicInfoGetAtomicPointer() { return false; }
   static bool atomicInfoGetAtomicAddress() { return false; }
   static bool atomicUseLibCall() { return false; }
-<<<<<<< HEAD
-=======
   static bool atomicScope() { return false; }
   static bool atomicSyncScopeID() { return false; }
->>>>>>> 35227056
 
   // Misc
   static bool abiArgInfo() { return false; }
@@ -213,10 +207,7 @@
   static bool dataLayoutTypeAllocSize() { return false; }
   static bool dataLayoutTypeStoreSize() { return false; }
   static bool deferredCXXGlobalInit() { return false; }
-<<<<<<< HEAD
-=======
   static bool devirtualizeMemberFunction() { return false; }
->>>>>>> 35227056
   static bool ehCleanupFlags() { return false; }
   static bool ehCleanupScope() { return false; }
   static bool ehCleanupScopeRequiresEHCleanup() { return false; }
@@ -253,10 +244,7 @@
   static bool moduleNameHash() { return false; }
   static bool msabi() { return false; }
   static bool needsGlobalCtorDtor() { return false; }
-<<<<<<< HEAD
-=======
   static bool nrvo() { return false; }
->>>>>>> 35227056
   static bool objCBlocks() { return false; }
   static bool objCGC() { return false; }
   static bool objCLifetime() { return false; }
@@ -283,21 +271,15 @@
   static bool thunks() { return false; }
   static bool tryEmitAsConstant() { return false; }
   static bool typeChecks() { return false; }
-  static bool vtableInitializer() { return false; }
   static bool weakRefReference() { return false; }
   static bool writebacks() { return false; }
   static bool appleKext() { return false; }
   static bool dtorCleanups() { return false; }
   static bool vtableInitialization() { return false; }
-<<<<<<< HEAD
-  static bool vtableRelativeLayout() { return false; }
-  static bool msvcBuiltins() { return false; }
-=======
   static bool vtableEmitMetadata() { return false; }
   static bool vtableRelativeLayout() { return false; }
   static bool msvcBuiltins() { return false; }
   static bool vaArgABILowering() { return false; }
->>>>>>> 35227056
   static bool vlas() { return false; }
 
   // Missing types
