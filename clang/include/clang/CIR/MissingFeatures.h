--- conflicted
+++ resolved
@@ -78,16 +78,11 @@
   static bool opFuncNoProto() { return false; }
   static bool opFuncCPUAndFeaturesAttributes() { return false; }
   static bool opFuncSection() { return false; }
-<<<<<<< HEAD
-  static bool opFuncSetComdat() { return false; }
-  static bool opFuncAttributesForDefinition() { return false; }
-=======
   static bool opFuncMultipleReturnVals() { return false; }
   static bool opFuncAttributesForDefinition() { return false; }
   static bool opFuncMaybeHandleStaticInExternC() { return false; }
   static bool setLLVMFunctionFEnvAttributes() { return false; }
   static bool setFunctionAttributes() { return false; }
->>>>>>> 5ee67ebe
 
   // CallOp handling
   static bool opCallPseudoDtor() { return false; }
@@ -159,10 +154,6 @@
   static bool cxxabiAppleARM64CXXABI() { return false; }
   static bool cxxabiStructorImplicitParam() { return false; }
   static bool isDiscreteBitFieldABI() { return false; }
-<<<<<<< HEAD
-  static bool isBigEndian() { return false; }
-=======
->>>>>>> 5ee67ebe
 
   // Address class
   static bool addressOffset() { return false; }
@@ -171,31 +162,6 @@
 
   // Misc
   static bool abiArgInfo() { return false; }
-<<<<<<< HEAD
-  static bool tryEmitAsConstant() { return false; }
-  static bool constructABIArgDirectExtend() { return false; }
-  static bool opGlobalViewAttr() { return false; }
-  static bool lowerModeOptLevel() { return false; }
-  static bool opTBAA() { return false; }
-  static bool objCLifetime() { return false; }
-  static bool objCBlocks() { return false; }
-  static bool emitNullabilityCheck() { return false; }
-  static bool emitLValueAlignmentAssumption() { return false; }
-  static bool emitLifetimeMarkers() { return false; }
-  static bool astVarDeclInterface() { return false; }
-  static bool stackSaveOp() { return false; }
-  static bool aggValueSlot() { return false; }
-  static bool aggValueSlotMayOverlap() { return false; }
-  static bool aggValueSlotVolatile() { return false; }
-  static bool aggValueSlotDestructedFlag() { return false; }
-  static bool aggValueSlotAlias() { return false; }
-  static bool aggValueSlotGC() { return false; }
-  static bool generateDebugInfo() { return false; }
-  static bool pointerOverflowSanitizer() { return false; }
-  static bool fpConstraints() { return false; }
-  static bool sanitizers() { return false; }
-=======
->>>>>>> 5ee67ebe
   static bool addHeapAllocSiteMetadata() { return false; }
   static bool aggValueSlot() { return false; }
   static bool aggValueSlotAlias() { return false; }
@@ -282,44 +248,8 @@
   static bool thunks() { return false; }
   static bool tryEmitAsConstant() { return false; }
   static bool typeChecks() { return false; }
-<<<<<<< HEAD
-  static bool lambdaFieldToName() { return false; }
-  static bool moduleNameHash() { return false; }
-  static bool constantFoldSwitchStatement() { return false; }
-  static bool cudaSupport() { return false; }
-  static bool maybeHandleStaticInExternC() { return false; }
-  static bool constEmitterArrayILE() { return false; }
-  static bool constEmitterVectorILE() { return false; }
-  static bool needsGlobalCtorDtor() { return false; }
-  static bool emitTypeCheck() { return false; }
-  static bool writebacks() { return false; }
-  static bool cleanupsToDeactivate() { return false; }
-  static bool stackBase() { return false; }
-  static bool deferredCXXGlobalInit() { return false; }
-  static bool setTargetAttributes() { return false; }
-  static bool coverageMapping() { return false; }
-  static bool peepholeProtection() { return false; }
-  static bool instrumentation() { return false; }
-  static bool cleanupAfterErrorDiags() { return false; }
-  static bool cxxRecordStaticMembers() { return false; }
-  static bool isMemcpyEquivalentSpecialMember() { return false; }
-  static bool isTrivialCtorOrDtor() { return false; }
-  static bool implicitConstructorArgs() { return false; }
-  static bool intrinsics() { return false; }
-  static bool attributeNoBuiltin() { return false; }
-  static bool thunks() { return false; }
-  static bool runCleanupsScope() { return false; }
-  static bool lowerAggregateLoadStore() { return false; }
-  static bool dataLayoutTypeAllocSize() { return false; }
-  static bool asmLabelAttr() { return false; }
-  static bool builtinCall() { return false; }
-  static bool builtinCallF128() { return false; }
-  static bool builtinCallMathErrno() { return false; }
-  static bool nonFineGrainedBitfields() { return false; }
-=======
   static bool weakRefReference() { return false; }
   static bool writebacks() { return false; }
->>>>>>> 5ee67ebe
 
   // Missing types
   static bool dataMemberType() { return false; }
