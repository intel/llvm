//===---- MissingFeatures.h - Checks for unimplemented features -*- C++ -*-===//
//
// Part of the LLVM Project, under the Apache License v2.0 with LLVM Exceptions.
// See https://llvm.org/LICENSE.txt for license information.
// SPDX-License-Identifier: Apache-2.0 WITH LLVM-exception
//
//===----------------------------------------------------------------------===//
//
// This file introduces some helper classes to guard against features that
// CIR dialect supports that we do not have and also do not have great ways to
// assert against.
//
//===----------------------------------------------------------------------===//

#ifndef CLANG_CIR_MISSINGFEATURES_H
#define CLANG_CIR_MISSINGFEATURES_H

namespace cir {

// As a way to track features that haven't yet been implemented this class
// explicitly contains a list of static fns that will return false that you
// can guard against. If and when a feature becomes implemented simply changing
// this return to true will cause compilation to fail at all the points in which
// we noted that we needed to address. This is a much more explicit way to
// handle "TODO"s.
struct MissingFeatures {
  // Address space related
  static bool addressSpace() { return false; }

  // Unhandled global/linkage information.
  static bool opGlobalThreadLocal() { return false; }
  static bool opGlobalConstant() { return false; }
  static bool opGlobalWeakRef() { return false; }
  static bool opGlobalUnnamedAddr() { return false; }
  static bool opGlobalSection() { return false; }
  static bool opGlobalVisibility() { return false; }
  static bool opGlobalDLLImportExport() { return false; }
  static bool opGlobalPartition() { return false; }
  static bool opGlobalUsedOrCompilerUsed() { return false; }
  static bool opGlobalAnnotations() { return false; }
  static bool opGlobalCtorPriority() { return false; }
  static bool setDSOLocal() { return false; }
  static bool setComdat() { return false; }

  static bool supportIFuncAttr() { return false; }
  static bool supportVisibility() { return false; }
  static bool hiddenVisibility() { return false; }
  static bool protectedVisibility() { return false; }
  static bool defaultVisibility() { return false; }

  // Load/store attributes
  static bool opLoadStoreThreadLocal() { return false; }
  static bool opLoadEmitScalarRangeCheck() { return false; }
  static bool opLoadStoreNontemporal() { return false; }
  static bool opLoadStoreTbaa() { return false; }
  static bool opLoadStoreAtomic() { return false; }
  static bool opLoadStoreObjC() { return false; }

  // AllocaOp handling
  static bool opAllocaStaticLocal() { return false; }
  static bool opAllocaNonGC() { return false; }
  static bool opAllocaImpreciseLifetime() { return false; }
  static bool opAllocaPreciseLifetime() { return false; }
  static bool opAllocaTLS() { return false; }
  static bool opAllocaOpenMPThreadPrivate() { return false; }
  static bool opAllocaEscapeByReference() { return false; }
  static bool opAllocaReference() { return false; }
  static bool opAllocaAnnotations() { return false; }
  static bool opAllocaCaptureByInit() { return false; }

  // FuncOp handling
  static bool opFuncArmNewAttr() { return false; }
  static bool opFuncArmStreamingAttr() { return false; }
  static bool opFuncAstDeclAttr() { return false; }
  static bool opFuncCallingConv() { return false; }
  static bool opFuncColdHotAttr() { return false; }
  static bool opFuncCPUAndFeaturesAttributes() { return false; }
  static bool opFuncExceptions() { return false; }
  static bool opFuncExtraAttrs() { return false; }
  static bool opFuncMaybeHandleStaticInExternC() { return false; }
  static bool opFuncMinSizeAttr() { return false; }
  static bool opFuncMultipleReturnVals() { return false; }
  static bool opFuncNakedAttr() { return false; }
  static bool opFuncNoDuplicateAttr() { return false; }
  static bool opFuncNoUnwind() { return false; }
  static bool opFuncOpenCLKernelMetadata() { return false; }
  static bool opFuncOperandBundles() { return false; }
  static bool opFuncOptNoneAttr() { return false; }
  static bool opFuncParameterAttributes() { return false; }
  static bool opFuncReadOnly() { return false; }
  static bool opFuncSection() { return false; }
  static bool opFuncUnwindTablesAttr() { return false; }
  static bool opFuncWillReturn() { return false; }
  static bool opFuncNoReturn() { return false; }
  static bool setFunctionAttributes() { return false; }
  static bool setLLVMFunctionFEnvAttributes() { return false; }

  // CallOp handling
  static bool opCallAggregateArgs() { return false; }
  static bool opCallPaddingArgs() { return false; }
  static bool opCallABIExtendArg() { return false; }
  static bool opCallABIIndirectArg() { return false; }
  static bool opCallWidenArg() { return false; }
  static bool opCallBitcastArg() { return false; }
  static bool opCallImplicitObjectSizeArgs() { return false; }
  static bool opCallReturn() { return false; }
  static bool opCallArgEvaluationOrder() { return false; }
  static bool opCallCallConv() { return false; }
  static bool opCallSideEffect() { return false; }
  static bool opCallMustTail() { return false; }
  static bool opCallInAlloca() { return false; }
  static bool opCallAttrs() { return false; }
  static bool opCallSurroundingTry() { return false; }
  static bool opCallASTAttr() { return false; }
  static bool opCallObjCMethod() { return false; }
  static bool opCallExtParameterInfo() { return false; }
  static bool opCallCIRGenFuncInfoParamInfo() { return false; }
  static bool opCallCIRGenFuncInfoExtParamInfo() { return false; }
  static bool opCallLandingPad() { return false; }
  static bool opCallContinueBlock() { return false; }
  static bool opCallChain() { return false; }
  static bool opCallExceptionAttr() { return false; }

  // CXXNewExpr
  static bool exprNewNullCheck() { return false; }

  // FnInfoOpts -- This is used to track whether calls are chain calls or
  // instance methods. Classic codegen uses chain call to track and extra free
  // register for x86 and uses instance method as a condition for a thunk
  // generation special case. It's not clear that we need either of these in
  // pre-lowering CIR codegen.
  static bool opCallFnInfoOpts() { return false; }

  // ScopeOp handling
  static bool opScopeCleanupRegion() { return false; }

  // Unary operator handling
  static bool opUnaryPromotionType() { return false; }

  // SwitchOp handling
  static bool foldRangeCase() { return false; }

  // Clang early optimizations or things defered to LLVM lowering.
  static bool mayHaveIntegerOverflow() { return false; }
  static bool shouldReverseUnaryCondOnBoolExpr() { return false; }

  // RecordType
  static bool skippedLayout() { return false; }
  static bool astRecordDeclAttr() { return false; }
  static bool zeroSizeRecordMembers() { return false; }

  // Coroutines
  static bool coroEndBuiltinCall() { return false; }
  static bool coroutineFrame() { return false; }
  static bool emitBodyAndFallthrough() { return false; }

  // Various handling of deferred processing in CIRGenModule.
  static bool cgmRelease() { return false; }
  static bool deferredVtables() { return false; }
  static bool deferredFuncDecls() { return false; }

  // CXXABI
  static bool cxxABI() { return false; }
  static bool cxxabiThisAlignment() { return false; }
  static bool cxxabiUseARMMethodPtrABI() { return false; }
  static bool cxxabiUseARMGuardVarABI() { return false; }
  static bool cxxabiAppleARM64CXXABI() { return false; }

  // Address class
  static bool addressOffset() { return false; }
  static bool addressIsKnownNonNull() { return false; }
  static bool addressPointerAuthInfo() { return false; }

  // Atomic
  static bool atomicExpr() { return false; }
  static bool atomicInfo() { return false; }
  static bool atomicInfoGetAtomicPointer() { return false; }
  static bool atomicInfoGetAtomicAddress() { return false; }
  static bool atomicScope() { return false; }
  static bool atomicSyncScopeID() { return false; }
  static bool atomicTypes() { return false; }
  static bool atomicUseLibCall() { return false; }
<<<<<<< HEAD
=======
  static bool atomicMicrosoftVolatile() { return false; }
  static bool atomicOpenMP() { return false; }
>>>>>>> 811fe024

  // Global ctor handling
  static bool globalCtorLexOrder() { return false; }
  static bool globalCtorAssociatedData() { return false; }

  // Misc
  static bool abiArgInfo() { return false; }
  static bool addHeapAllocSiteMetadata() { return false; }
  static bool aggEmitFinalDestCopyRValue() { return false; }
  static bool aggValueSlot() { return false; }
  static bool aggValueSlotAlias() { return false; }
  static bool aggValueSlotDestructedFlag() { return false; }
  static bool aggValueSlotGC() { return false; }
  static bool aggValueSlotMayOverlap() { return false; }
  static bool aggValueSlotVolatile() { return false; }
  static bool alignCXXRecordDecl() { return false; }
  static bool armComputeVolatileBitfields() { return false; }
  static bool asmGoto() { return false; }
  static bool asmInputOperands() { return false; }
  static bool asmLabelAttr() { return false; }
  static bool asmMemoryEffects() { return false; }
  static bool asmOutputOperands() { return false; }
  static bool asmUnwindClobber() { return false; }
  static bool assignMemcpyizer() { return false; }
  static bool astVarDeclInterface() { return false; }
  static bool attributeBuiltin() { return false; }
  static bool attributeNoBuiltin() { return false; }
  static bool bitfields() { return false; }
  static bool builtinCall() { return false; }
  static bool builtinCallF128() { return false; }
  static bool builtinCallMathErrno() { return false; }
  static bool builtinCheckKind() { return false; }
  static bool cgCapturedStmtInfo() { return false; }
  static bool countedBySize() { return false; }
  static bool cgFPOptionsRAII() { return false; }
  static bool checkBitfieldClipping() { return false; }
  static bool cirgenABIInfo() { return false; }
  static bool cleanupAfterErrorDiags() { return false; }
  static bool cleanupAppendInsts() { return false; }
  static bool cleanupBranchThrough() { return false; }
  static bool cleanupIndexAndBIAdjustment() { return false; }
  static bool cleanupsToDeactivate() { return false; }
  static bool constEmitterAggILE() { return false; }
  static bool constEmitterArrayILE() { return false; }
  static bool constEmitterVectorILE() { return false; }
  static bool constantFoldSwitchStatement() { return false; }
  static bool constructABIArgDirectExtend() { return false; }
  static bool coverageMapping() { return false; }
  static bool createInvariantGroup() { return false; }
  static bool createProfileWeightsForLoop() { return false; }
  static bool ctorConstLvalueToRvalueConversion() { return false; }
  static bool ctorMemcpyizer() { return false; }
  static bool cudaSupport() { return false; }
  static bool cxxRecordStaticMembers() { return false; }
  static bool dataLayoutTypeIsSized() { return false; }
  static bool dataLayoutTypeAllocSize() { return false; }
  static bool dataLayoutTypeStoreSize() { return false; }
  static bool dataLayoutPtrHandlingBasedOnLangAS() { return false; }
  static bool deferredCXXGlobalInit() { return false; }
  static bool deleteArray() { return false; }
  static bool devirtualizeDestructor() { return false; }
  static bool devirtualizeMemberFunction() { return false; }
  static bool ehCleanupFlags() { return false; }
  static bool ehCleanupHasPrebranchedFallthrough() { return false; }
  static bool ehCleanupScope() { return false; }
  static bool ehCleanupScopeRequiresEHCleanup() { return false; }
  static bool ehCleanupBranchFixups() { return false; }
  static bool ehstackBranches() { return false; }
  static bool emitBranchThroughCleanup() { return false; }
  static bool emitCheckedInBoundsGEP() { return false; }
  static bool emitCondLikelihoodViaExpectIntrinsic() { return false; }
  static bool emitLifetimeMarkers() { return false; }
  static bool emitLValueAlignmentAssumption() { return false; }
  static bool emitNullCheckForDeleteCalls() { return false; }
  static bool emitNullabilityCheck() { return false; }
  static bool emitTypeCheck() { return false; }
  static bool emitTypeMetadataCodeForVCall() { return false; }
  static bool fastMathFlags() { return false; }
  static bool fpConstraints() { return false; }
  static bool generateDebugInfo() { return false; }
  static bool globalViewIndices() { return false; }
  static bool globalViewIntLowering() { return false; }
  static bool handleBuiltinICEArguments() { return false; }
  static bool hip() { return false; }
  static bool incrementProfileCounter() { return false; }
  static bool innermostEHScope() { return false; }
  static bool insertBuiltinUnpredictable() { return false; }
  static bool instrumentation() { return false; }
  static bool intrinsics() { return false; }
  static bool isMemcpyEquivalentSpecialMember() { return false; }
  static bool isTrivialCtorOrDtor() { return false; }
  static bool lambdaCaptures() { return false; }
  static bool loopInfoStack() { return false; }
  static bool lowerAggregateLoadStore() { return false; }
  static bool lowerModeOptLevel() { return false; }
  static bool loweringPrepareX86CXXABI() { return false; }
  static bool loweringPrepareAArch64XXABI() { return false; }
  static bool maybeHandleStaticInExternC() { return false; }
  static bool mergeAllConstants() { return false; }
  static bool metaDataNode() { return false; }
  static bool moduleNameHash() { return false; }
  static bool msabi() { return false; }
  static bool nrvo() { return false; }
  static bool objCBlocks() { return false; }
  static bool objCGC() { return false; }
  static bool objCLifetime() { return false; }
  static bool hlsl() { return false; }
  static bool openCL() { return false; }
  static bool openMP() { return false; }
  static bool opTBAA() { return false; }
  static bool peepholeProtection() { return false; }
  static bool pgoUse() { return false; }
  static bool pointerOverflowSanitizer() { return false; }
  static bool preservedAccessIndexRegion() { return false; }
  static bool requiresCleanups() { return false; }
  static bool runCleanupsScope() { return false; }
  static bool sanitizers() { return false; }
  static bool setDLLStorageClass() { return false; }
  static bool setNonGC() { return false; }
  static bool setObjCGCLValueClass() { return false; }
  static bool setTargetAttributes() { return false; }
  static bool simplifyCleanupEntry() { return false; }
  static bool sourceLanguageCases() { return false; }
  static bool stackBase() { return false; }
  static bool stackSaveOp() { return false; }
  static bool stackProtector() { return false; }
  static bool targetCIRGenInfoArch() { return false; }
  static bool targetCIRGenInfoOS() { return false; }
  static bool targetCodeGenInfoGetNullPointer() { return false; }
  static bool thunks() { return false; }
  static bool tryEmitAsConstant() { return false; }
  static bool typeChecks() { return false; }
  static bool weakRefReference() { return false; }
  static bool writebacks() { return false; }
  static bool appleKext() { return false; }
  static bool dtorCleanups() { return false; }
  static bool vtableInitialization() { return false; }
  static bool vtableEmitMetadata() { return false; }
  static bool vtableRelativeLayout() { return false; }
  static bool msvcBuiltins() { return false; }
  static bool vaArgABILowering() { return false; }
  static bool vlas() { return false; }

  // Missing types
  static bool dataMemberType() { return false; }
  static bool matrixType() { return false; }
  static bool methodType() { return false; }
  static bool scalableVectors() { return false; }
  static bool unsizedTypes() { return false; }
  static bool vectorType() { return false; }
  static bool fixedPointType() { return false; }
  static bool stringTypeWithDifferentArraySize() { return false; }

  // Future CIR operations
  static bool awaitOp() { return false; }
  static bool callOp() { return false; }
  static bool ifOp() { return false; }
  static bool invokeOp() { return false; }
  static bool labelOp() { return false; }
  static bool ptrDiffOp() { return false; }
  static bool llvmLoweringPtrDiffConsidersPointee() { return false; }
  static bool ptrStrideOp() { return false; }
  static bool switchOp() { return false; }
  static bool throwOp() { return false; }
  static bool tryOp() { return false; }
  static bool vecTernaryOp() { return false; }
  static bool zextOp() { return false; }

  // Future CIR attributes
  static bool optInfoAttr() { return false; }
};

} // namespace cir

#endif // CLANG_CIR_MISSINGFEATURES_H<|MERGE_RESOLUTION|>--- conflicted
+++ resolved
@@ -180,11 +180,8 @@
   static bool atomicSyncScopeID() { return false; }
   static bool atomicTypes() { return false; }
   static bool atomicUseLibCall() { return false; }
-<<<<<<< HEAD
-=======
   static bool atomicMicrosoftVolatile() { return false; }
   static bool atomicOpenMP() { return false; }
->>>>>>> 811fe024
 
   // Global ctor handling
   static bool globalCtorLexOrder() { return false; }
