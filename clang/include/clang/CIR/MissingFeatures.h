//===---- MissingFeatures.h - Checks for unimplemented features -*- C++ -*-===//
//
// Part of the LLVM Project, under the Apache License v2.0 with LLVM Exceptions.
// See https://llvm.org/LICENSE.txt for license information.
// SPDX-License-Identifier: Apache-2.0 WITH LLVM-exception
//
//===----------------------------------------------------------------------===//
//
// This file introduces some helper classes to guard against features that
// CIR dialect supports that we do not have and also do not have great ways to
// assert against.
//
//===----------------------------------------------------------------------===//

#ifndef CLANG_CIR_MISSINGFEATURES_H
#define CLANG_CIR_MISSINGFEATURES_H

namespace cir {

// As a way to track features that haven't yet been implemented this class
// explicitly contains a list of static fns that will return false that you
// can guard against. If and when a feature becomes implemented simply changing
// this return to true will cause compilation to fail at all the points in which
// we noted that we needed to address. This is a much more explicit way to
// handle "TODO"s.
struct MissingFeatures {
  // Address space related
  static bool addressSpace() { return false; }

  // CIRGenFunction implementation details
  static bool cgfSymbolTable() { return false; }

  // Unhandled global/linkage information.
  static bool opGlobalThreadLocal() { return false; }
  static bool opGlobalConstant() { return false; }
  static bool opGlobalWeakRef() { return false; }
  static bool opGlobalUnnamedAddr() { return false; }
  static bool opGlobalSection() { return false; }
  static bool opGlobalVisibility() { return false; }
  static bool opGlobalDLLImportExport() { return false; }
  static bool opGlobalPartition() { return false; }
  static bool opGlobalUsedOrCompilerUsed() { return false; }

  static bool supportIFuncAttr() { return false; }
  static bool supportVisibility() { return false; }
  static bool hiddenVisibility() { return false; }
  static bool protectedVisibility() { return false; }
  static bool defaultVisibility() { return false; }

  // Load/store attributes
  static bool opLoadStoreThreadLocal() { return false; }
  static bool opLoadEmitScalarRangeCheck() { return false; }
  static bool opLoadBooleanRepresentation() { return false; }
  static bool opLoadStoreTbaa() { return false; }
  static bool opLoadStoreMemOrder() { return false; }
  static bool opLoadStoreVolatile() { return false; }
  static bool opLoadStoreAtomic() { return false; }
  static bool opLoadStoreObjC() { return false; }

  // AllocaOp handling
  static bool opAllocaStaticLocal() { return false; }
  static bool opAllocaNonGC() { return false; }
  static bool opAllocaImpreciseLifetime() { return false; }
  static bool opAllocaPreciseLifetime() { return false; }
  static bool opAllocaTLS() { return false; }
  static bool opAllocaOpenMPThreadPrivate() { return false; }
  static bool opAllocaEscapeByReference() { return false; }
  static bool opAllocaReference() { return false; }
  static bool opAllocaAnnotations() { return false; }
  static bool opAllocaDynAllocSize() { return false; }
  static bool opAllocaCaptureByInit() { return false; }

  // FuncOp handling
  static bool opFuncOpenCLKernelMetadata() { return false; }
  static bool opFuncAstDeclAttr() { return false; }
  static bool opFuncCallingConv() { return false; }
  static bool opFuncExtraAttrs() { return false; }
  static bool opFuncNoProto() { return false; }
  static bool opFuncCPUAndFeaturesAttributes() { return false; }
  static bool opFuncSection() { return false; }
  static bool opFuncMultipleReturnVals() { return false; }
  static bool opFuncAttributesForDefinition() { return false; }
  static bool opFuncMaybeHandleStaticInExternC() { return false; }
  static bool setLLVMFunctionFEnvAttributes() { return false; }
  static bool setFunctionAttributes() { return false; }

  // CallOp handling
  static bool opCallPseudoDtor() { return false; }
  static bool opCallAggregateArgs() { return false; }
  static bool opCallPaddingArgs() { return false; }
  static bool opCallABIExtendArg() { return false; }
  static bool opCallABIIndirectArg() { return false; }
  static bool opCallWidenArg() { return false; }
  static bool opCallBitcastArg() { return false; }
  static bool opCallImplicitObjectSizeArgs() { return false; }
  static bool opCallReturn() { return false; }
  static bool opCallArgEvaluationOrder() { return false; }
  static bool opCallCallConv() { return false; }
  static bool opCallNoPrototypeFunc() { return false; }
  static bool opCallMustTail() { return false; }
  static bool opCallVirtual() { return false; }
  static bool opCallInAlloca() { return false; }
  static bool opCallAttrs() { return false; }
  static bool opCallSurroundingTry() { return false; }
  static bool opCallASTAttr() { return false; }
  static bool opCallObjCMethod() { return false; }
  static bool opCallExtParameterInfo() { return false; }
  static bool opCallCIRGenFuncInfoParamInfo() { return false; }
  static bool opCallCIRGenFuncInfoExtParamInfo() { return false; }
  static bool opCallLandingPad() { return false; }
  static bool opCallContinueBlock() { return false; }

  // CXXNewExpr
  static bool exprNewNullCheck() { return false; }

  // FnInfoOpts -- This is used to track whether calls are chain calls or
  // instance methods. Classic codegen uses chain call to track and extra free
  // register for x86 and uses instance method as a condition for a thunk
  // generation special case. It's not clear that we need either of these in
  // pre-lowering CIR codegen.
  static bool opCallFnInfoOpts() { return false; }

  // ScopeOp handling
  static bool opScopeCleanupRegion() { return false; }

  // Unary operator handling
  static bool opUnaryPromotionType() { return false; }

  // SwitchOp handling
  static bool foldRangeCase() { return false; }

  // Clang early optimizations or things defered to LLVM lowering.
  static bool mayHaveIntegerOverflow() { return false; }
  static bool shouldReverseUnaryCondOnBoolExpr() { return false; }

  // RecordType
  static bool skippedLayout() { return false; }
  static bool astRecordDeclAttr() { return false; }
  static bool cxxSupport() { return false; }
  static bool recordZeroInit() { return false; }
  static bool zeroSizeRecordMembers() { return false; }
  static bool recordLayoutVirtualBases() { return false; }

  // Various handling of deferred processing in CIRGenModule.
  static bool cgmRelease() { return false; }
  static bool deferredVtables() { return false; }
  static bool deferredFuncDecls() { return false; }

  // CXXABI
  static bool cxxABI() { return false; }
  static bool cxxabiThisAlignment() { return false; }
  static bool cxxabiUseARMMethodPtrABI() { return false; }
  static bool cxxabiUseARMGuardVarABI() { return false; }
  static bool cxxabiAppleARM64CXXABI() { return false; }
  static bool cxxabiStructorImplicitParam() { return false; }
  static bool isDiscreteBitFieldABI() { return false; }

  // Address class
  static bool addressOffset() { return false; }
  static bool addressIsKnownNonNull() { return false; }
  static bool addressPointerAuthInfo() { return false; }

  // Misc
  static bool abiArgInfo() { return false; }
  static bool addHeapAllocSiteMetadata() { return false; }
  static bool aggValueSlot() { return false; }
  static bool aggValueSlotAlias() { return false; }
  static bool aggValueSlotDestructedFlag() { return false; }
  static bool aggValueSlotGC() { return false; }
  static bool aggValueSlotMayOverlap() { return false; }
  static bool aggValueSlotVolatile() { return false; }
  static bool alignCXXRecordDecl() { return false; }
  static bool armComputeVolatileBitfields() { return false; }
  static bool asmLabelAttr() { return false; }
  static bool assignMemcpyizer() { return false; }
  static bool astVarDeclInterface() { return false; }
  static bool attributeBuiltin() { return false; }
  static bool attributeNoBuiltin() { return false; }
  static bool bitfields() { return false; }
  static bool builtinCall() { return false; }
  static bool builtinCallF128() { return false; }
  static bool builtinCallMathErrno() { return false; }
  static bool builtinCheckKind() { return false; }
  static bool cgFPOptionsRAII() { return false; }
  static bool cirgenABIInfo() { return false; }
  static bool cleanupAfterErrorDiags() { return false; }
  static bool cleanupsToDeactivate() { return false; }
  static bool constEmitterArrayILE() { return false; }
  static bool constEmitterVectorILE() { return false; }
  static bool constantFoldSwitchStatement() { return false; }
  static bool constructABIArgDirectExtend() { return false; }
  static bool coverageMapping() { return false; }
  static bool createProfileWeightsForLoop() { return false; }
  static bool ctorMemcpyizer() { return false; }
  static bool cudaSupport() { return false; }
  static bool cxxRecordStaticMembers() { return false; }
  static bool dataLayoutTypeAllocSize() { return false; }
  static bool deferredCXXGlobalInit() { return false; }
  static bool emitCheckedInBoundsGEP() { return false; }
  static bool emitCondLikelihoodViaExpectIntrinsic() { return false; }
  static bool emitLifetimeMarkers() { return false; }
  static bool emitLValueAlignmentAssumption() { return false; }
  static bool emitNullabilityCheck() { return false; }
  static bool emitTypeCheck() { return false; }
  static bool fastMathFlags() { return false; }
  static bool fpConstraints() { return false; }
  static bool generateDebugInfo() { return false; }
  static bool hip() { return false; }
  static bool implicitConstructorArgs() { return false; }
  static bool incrementProfileCounter() { return false; }
  static bool insertBuiltinUnpredictable() { return false; }
  static bool instrumentation() { return false; }
  static bool intrinsics() { return false; }
  static bool isMemcpyEquivalentSpecialMember() { return false; }
  static bool isTrivialCtorOrDtor() { return false; }
  static bool lambdaFieldToName() { return false; }
  static bool loopInfoStack() { return false; }
  static bool lowerAggregateLoadStore() { return false; }
  static bool lowerModeOptLevel() { return false; }
  static bool maybeHandleStaticInExternC() { return false; }
  static bool metaDataNode() { return false; }
  static bool moduleNameHash() { return false; }
  static bool msabi() { return false; }
  static bool needsGlobalCtorDtor() { return false; }
  static bool nonFineGrainedBitfields() { return false; }
  static bool objCBlocks() { return false; }
  static bool objCGC() { return false; }
  static bool objCLifetime() { return false; }
  static bool openMP() { return false; }
  static bool opGlobalViewAttr() { return false; }
  static bool opTBAA() { return false; }
  static bool peepholeProtection() { return false; }
  static bool pgoUse() { return false; }
  static bool pointerOverflowSanitizer() { return false; }
  static bool preservedAccessIndexRegion() { return false; }
  static bool requiresCleanups() { return false; }
  static bool runCleanupsScope() { return false; }
  static bool sanitizers() { return false; }
  static bool setDLLStorageClass() { return false; }
  static bool setNonGC() { return false; }
  static bool setObjCGCLValueClass() { return false; }
  static bool setTargetAttributes() { return false; }
  static bool stackBase() { return false; }
  static bool stackSaveOp() { return false; }
  static bool targetCIRGenInfoArch() { return false; }
  static bool targetCIRGenInfoOS() { return false; }
  static bool targetCodeGenInfoGetNullPointer() { return false; }
  static bool thunks() { return false; }
  static bool tryEmitAsConstant() { return false; }
  static bool typeChecks() { return false; }
  static bool weakRefReference() { return false; }
  static bool writebacks() { return false; }
<<<<<<< HEAD
=======
  static bool appleKext() { return false; }
  static bool dtorCleanups() { return false; }
  static bool completeDtors() { return false; }
  static bool vtableInitialization() { return false; }
>>>>>>> 10a576f7

  // Missing types
  static bool dataMemberType() { return false; }
  static bool matrixType() { return false; }
  static bool methodType() { return false; }
  static bool scalableVectors() { return false; }
  static bool unsizedTypes() { return false; }
  static bool vectorType() { return false; }
  static bool complexType() { return false; }
  static bool fixedPointType() { return false; }
  static bool stringTypeWithDifferentArraySize() { return false; }

  // Future CIR operations
  static bool awaitOp() { return false; }
  static bool callOp() { return false; }
  static bool complexImagOp() { return false; }
  static bool complexRealOp() { return false; }
  static bool ifOp() { return false; }
  static bool invokeOp() { return false; }
  static bool labelOp() { return false; }
  static bool ptrDiffOp() { return false; }
  static bool ptrStrideOp() { return false; }
  static bool switchOp() { return false; }
  static bool throwOp() { return false; }
  static bool tryOp() { return false; }
  static bool vecTernaryOp() { return false; }
  static bool zextOp() { return false; }

  // Future CIR attributes
  static bool optInfoAttr() { return false; }
};

} // namespace cir

#endif // CLANG_CIR_MISSINGFEATURES_H<|MERGE_RESOLUTION|>--- conflicted
+++ resolved
@@ -250,13 +250,10 @@
   static bool typeChecks() { return false; }
   static bool weakRefReference() { return false; }
   static bool writebacks() { return false; }
-<<<<<<< HEAD
-=======
   static bool appleKext() { return false; }
   static bool dtorCleanups() { return false; }
   static bool completeDtors() { return false; }
   static bool vtableInitialization() { return false; }
->>>>>>> 10a576f7
 
   // Missing types
   static bool dataMemberType() { return false; }
