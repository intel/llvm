--- conflicted
+++ resolved
@@ -662,13 +662,10 @@
                                     Expr *E);
   void handleKernelEntryPointAttr(Decl *D, const ParsedAttr &AL);
 
-<<<<<<< HEAD
   void CheckSYCLEntryPointFunctionDecl(FunctionDecl *FD);
-=======
   // Used to check whether the function represented by FD is a SYCL
   // free function kernel or not.
   bool isFreeFunction(const FunctionDecl *FD);
->>>>>>> 745423bd
 };
 
 } // namespace clang
