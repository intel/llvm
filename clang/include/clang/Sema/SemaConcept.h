--- conflicted
+++ resolved
@@ -257,10 +257,7 @@
     case ConstraintKind::FoldExpanded:
       return FoldExpanded.Pattern->getBeginLoc();
     }
-<<<<<<< HEAD
-=======
     llvm_unreachable("Unknown ConstraintKind enum");
->>>>>>> 54c4ef26
   }
 
   SourceLocation getEndLoc() const {
@@ -274,10 +271,7 @@
     case ConstraintKind::FoldExpanded:
       return FoldExpanded.Pattern->getEndLoc();
     }
-<<<<<<< HEAD
-=======
     llvm_unreachable("Unknown ConstraintKind enum");
->>>>>>> 54c4ef26
   }
 
   SourceRange getSourceRange() const { return {getBeginLoc(), getEndLoc()}; }
