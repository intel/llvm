//===----- SemaOpenACC.h - Semantic Analysis for OpenACC constructs -------===//
//
// Part of the LLVM Project, under the Apache License v2.0 with LLVM Exceptions.
// See https://llvm.org/LICENSE.txt for license information.
// SPDX-License-Identifier: Apache-2.0 WITH LLVM-exception
//
//===----------------------------------------------------------------------===//
/// \file
/// This file declares semantic analysis for OpenACC constructs and
/// clauses.
///
//===----------------------------------------------------------------------===//

#ifndef LLVM_CLANG_SEMA_SEMAOPENACC_H
#define LLVM_CLANG_SEMA_SEMAOPENACC_H

#include "clang/AST/DeclGroup.h"
#include "clang/AST/StmtOpenACC.h"
#include "clang/Basic/LLVM.h"
#include "clang/Basic/OpenACCKinds.h"
#include "clang/Basic/SourceLocation.h"
#include "clang/Sema/Ownership.h"
#include "clang/Sema/SemaBase.h"
#include "llvm/ADT/SmallVector.h"
#include "llvm/Support/Compiler.h"
#include <cassert>
#include <optional>
#include <utility>
#include <variant>

namespace clang {
class IdentifierInfo;
class OpenACCClause;
class Scope;

class SemaOpenACC : public SemaBase {
public:
  using DeclGroupPtrTy = OpaquePtr<DeclGroupRef>;

private:
  struct ComputeConstructInfo {
    /// Which type of compute construct we are inside of, which we can use to
    /// determine whether we should add loops to the above collection.  We can
    /// also use it to diagnose loop construct clauses.
    OpenACCDirectiveKind Kind = OpenACCDirectiveKind::Invalid;
    // If we have an active compute construct, stores the list of clauses we've
    // prepared for it, so that we can diagnose limitations on child constructs.
    ArrayRef<OpenACCClause *> Clauses;
  } ActiveComputeConstructInfo;

  bool isInComputeConstruct() const {
    return ActiveComputeConstructInfo.Kind != OpenACCDirectiveKind::Invalid;
  }

  /// Certain clauses care about the same things that aren't specific to the
  /// individual clause, but can be shared by a few, so store them here. All
  /// require a 'no intervening constructs' rule, so we know they are all from
  /// the same 'place'.
  struct LoopCheckingInfo {
    /// Records whether we've seen the top level 'for'. We already diagnose
    /// later that the 'top level' is a for loop, so we use this to suppress the
    /// 'collapse inner loop not a 'for' loop' diagnostic.
    LLVM_PREFERRED_TYPE(bool)
    unsigned TopLevelLoopSeen : 1;

    /// Records whether this 'tier' of the loop has already seen a 'for' loop,
    /// used to diagnose if there are multiple 'for' loops at any one level.
    LLVM_PREFERRED_TYPE(bool)
    unsigned CurLevelHasLoopAlready : 1;

  } LoopInfo{/*TopLevelLoopSeen=*/false, /*CurLevelHasLoopAlready=*/false};

  /// The 'collapse' clause requires quite a bit of checking while
  /// parsing/instantiating its body, so this structure/object keeps all of the
  /// necessary information as we do checking.  This should rarely be directly
  /// modified, and typically should be controlled by the RAII objects.
  ///
  /// Collapse has an 'N' count that makes it apply to a number of loops 'below'
  /// it.
  struct CollapseCheckingInfo {
    OpenACCCollapseClause *ActiveCollapse = nullptr;

    /// This is a value that maintains the current value of the 'N' on the
    /// current collapse, minus the depth that has already been traversed. When
    /// there is not an active collapse, or a collapse whose depth we don't know
    /// (for example, if it is a dependent value), this should be `nullopt`,
    /// else it should be 'N' minus the current depth traversed.
    std::optional<llvm::APSInt> CurCollapseCount;

    /// Records whether we've hit a CurCollapseCount of '0' on the way down,
    /// which allows us to diagnose if the value of 'N' is too large for the
    /// current number of 'for' loops.
    bool CollapseDepthSatisfied = true;

    /// Records the kind of the directive that this clause is attached to, which
    /// allows us to use it in diagnostics.
    OpenACCDirectiveKind DirectiveKind = OpenACCDirectiveKind::Invalid;
  } CollapseInfo;

  /// The 'tile' clause requires a bit of additional checking as well, so like
  /// the `CollapseCheckingInfo`, ensure we maintain information here too.
  struct TileCheckingInfo {
    OpenACCTileClause *ActiveTile = nullptr;

    /// This is the number of expressions on a 'tile' clause.  This doesn't have
    /// to be an APSInt because it isn't the result of a constexpr, just by our
    /// own counting of elements.
    UnsignedOrNone CurTileCount = std::nullopt;

    /// Records whether we've hit a 'CurTileCount' of '0' on the wya down,
    /// which allows us to diagnose if the number of arguments is too large for
    /// the current number of 'for' loops.
    bool TileDepthSatisfied = true;

    /// Records the kind of the directive that this clause is attached to, which
    /// allows us to use it in diagnostics.
    OpenACCDirectiveKind DirectiveKind = OpenACCDirectiveKind::Invalid;
  } TileInfo;

  /// A list of the active reduction clauses, which allows us to check that all
  /// vars on nested constructs for the same reduction var have the same
  /// reduction operator. Currently this is enforced against all constructs
  /// despite the rule being in the 'loop' section. By current reading, this
  /// should apply to all anyway, but we may need to make this more like the
  /// 'loop' clause enforcement, where this is 'blocked' by a compute construct.
  llvm::SmallVector<OpenACCReductionClause *> ActiveReductionClauses;

  // Type to check the info about the 'for stmt'.
  struct ForStmtBeginChecker {
    SemaOpenACC &SemaRef;
    SourceLocation ForLoc;
    bool IsRangeFor = false;
    std::optional<const CXXForRangeStmt *> RangeFor = nullptr;
    const Stmt *Init = nullptr;
    bool InitChanged = false;
    std::optional<const Stmt *> Cond = nullptr;
    std::optional<const Stmt *> Inc = nullptr;
    // Prevent us from checking 2x, which can happen with collapse & tile.
    bool AlreadyChecked = false;

    ForStmtBeginChecker(SemaOpenACC &SemaRef, SourceLocation ForLoc,
                        std::optional<const CXXForRangeStmt *> S)
        : SemaRef(SemaRef), ForLoc(ForLoc), IsRangeFor(true), RangeFor(S) {}

    ForStmtBeginChecker(SemaOpenACC &SemaRef, SourceLocation ForLoc,
                        const Stmt *I, bool InitChanged,
                        std::optional<const Stmt *> C,
                        std::optional<const Stmt *> Inc)
        : SemaRef(SemaRef), ForLoc(ForLoc), IsRangeFor(false), Init(I),
          InitChanged(InitChanged), Cond(C), Inc(Inc) {}
    // Do the checking for the For/Range-For. Currently this implements the 'not
    // seq' restrictions only, and should be called either if we know we are a
    // top-level 'for' (the one associated via associated-stmt), or extended via
    // 'collapse'.
    void check();

    const ValueDecl *checkInit();
    void checkCond();
    void checkInc(const ValueDecl *Init);
  };

  /// Helper function for checking the 'for' and 'range for' stmts.
  void ForStmtBeginHelper(SourceLocation ForLoc, ForStmtBeginChecker &C);

  // The 'declare' construct requires only a single reference among ALL declare
  // directives in a context. We store existing references to check. Because the
  // rules prevent referencing the same variable from multiple declaration
  // contexts, we can just store the declaration and location of the reference.
  llvm::DenseMap<const clang::DeclaratorDecl *, SourceLocation>
      DeclareVarReferences;
  // The 'routine' construct disallows magic-statics in a function referred to
  // by a 'routine' directive.  So record any of these that we see so we can
  // check them later.
  llvm::SmallDenseMap<const clang::FunctionDecl *, SourceLocation>
      MagicStaticLocs;
<<<<<<< HEAD
=======
  OpenACCRoutineDecl *LastRoutineDecl = nullptr;

  void CheckLastRoutineDeclNameConflict(const NamedDecl *ND);
>>>>>>> d465594a

public:
  ComputeConstructInfo &getActiveComputeConstructInfo() {
    return ActiveComputeConstructInfo;
  }

  /// If there is a current 'active' loop construct with a 'gang' clause on a
  /// 'kernel' construct, this will have the source location for it, and the
  /// 'kernel kind'. This permits us to implement the restriction of no further
  /// 'gang' clauses.
  struct LoopGangOnKernelTy {
    SourceLocation Loc;
    OpenACCDirectiveKind DirKind = OpenACCDirectiveKind::Invalid;
  } LoopGangClauseOnKernel;

  /// If there is a current 'active' loop construct with a 'worker' clause on it
  /// (on any sort of construct), this has the source location for it.  This
  /// permits us to implement the restriction of no further 'gang' or 'worker'
  /// clauses.
  SourceLocation LoopWorkerClauseLoc;
  /// If there is a current 'active' loop construct with a 'vector' clause on it
  /// (on any sort of construct), this has the source location for it.  This
  /// permits us to implement the restriction of no further 'gang', 'vector', or
  /// 'worker' clauses.
  SourceLocation LoopVectorClauseLoc;
  /// If there is a current 'active' loop construct that does NOT have a 'seq'
  /// clause on it, this has that source location and loop Directive 'kind'.
  /// This permits us to implement the 'loop' restrictions on the loop variable.
  /// This can be extended via 'collapse', so we need to keep this around for a
  /// while.
  struct LoopWithoutSeqCheckingInfo {
    OpenACCDirectiveKind Kind = OpenACCDirectiveKind::Invalid;
    SourceLocation Loc;
  } LoopWithoutSeqInfo;

  // Redeclaration of the version in OpenACCClause.h.
  using DeviceTypeArgument = std::pair<IdentifierInfo *, SourceLocation>;

  /// A type to represent all the data for an OpenACC Clause that has been
  /// parsed, but not yet created/semantically analyzed. This is effectively a
  /// discriminated union on the 'Clause Kind', with all of the individual
  /// clause details stored in a std::variant.
  class OpenACCParsedClause {
    OpenACCDirectiveKind DirKind;
    OpenACCClauseKind ClauseKind;
    SourceRange ClauseRange;
    SourceLocation LParenLoc;

    struct DefaultDetails {
      OpenACCDefaultClauseKind DefaultClauseKind;
    };

    struct ConditionDetails {
      Expr *ConditionExpr;
    };

    struct IntExprDetails {
      SmallVector<Expr *> IntExprs;
    };

    struct VarListDetails {
      SmallVector<Expr *> VarList;
      OpenACCModifierKind ModifierKind;
    };

    struct WaitDetails {
      Expr *DevNumExpr;
      SourceLocation QueuesLoc;
      SmallVector<Expr *> QueueIdExprs;
    };

    struct DeviceTypeDetails {
      SmallVector<DeviceTypeArgument> Archs;
    };
    struct ReductionDetails {
      OpenACCReductionOperator Op;
      SmallVector<Expr *> VarList;
    };

    struct CollapseDetails {
      bool IsForce;
      Expr *LoopCount;
    };

    struct GangDetails {
      SmallVector<OpenACCGangKind> GangKinds;
      SmallVector<Expr *> IntExprs;
    };
    struct BindDetails {
      std::variant<std::monostate, clang::StringLiteral *, IdentifierInfo *>
          Argument;
    };

    std::variant<std::monostate, DefaultDetails, ConditionDetails,
                 IntExprDetails, VarListDetails, WaitDetails, DeviceTypeDetails,
                 ReductionDetails, CollapseDetails, GangDetails, BindDetails>
        Details = std::monostate{};

  public:
    OpenACCParsedClause(OpenACCDirectiveKind DirKind,
                        OpenACCClauseKind ClauseKind, SourceLocation BeginLoc)
        : DirKind(DirKind), ClauseKind(ClauseKind), ClauseRange(BeginLoc, {}) {}

    OpenACCDirectiveKind getDirectiveKind() const { return DirKind; }

    OpenACCClauseKind getClauseKind() const { return ClauseKind; }

    SourceLocation getBeginLoc() const { return ClauseRange.getBegin(); }

    SourceLocation getLParenLoc() const { return LParenLoc; }

    SourceLocation getEndLoc() const { return ClauseRange.getEnd(); }

    OpenACCDefaultClauseKind getDefaultClauseKind() const {
      assert(ClauseKind == OpenACCClauseKind::Default &&
             "Parsed clause is not a default clause");
      return std::get<DefaultDetails>(Details).DefaultClauseKind;
    }

    const Expr *getConditionExpr() const {
      return const_cast<OpenACCParsedClause *>(this)->getConditionExpr();
    }

    Expr *getConditionExpr() {
      assert((ClauseKind == OpenACCClauseKind::If ||
              (ClauseKind == OpenACCClauseKind::Self &&
               DirKind != OpenACCDirectiveKind::Update)) &&
             "Parsed clause kind does not have a condition expr");

      // 'self' has an optional ConditionExpr, so be tolerant of that. This will
      // assert in variant otherwise.
      if (ClauseKind == OpenACCClauseKind::Self &&
          std::holds_alternative<std::monostate>(Details))
        return nullptr;

      return std::get<ConditionDetails>(Details).ConditionExpr;
    }

    unsigned getNumIntExprs() const {
      assert((ClauseKind == OpenACCClauseKind::NumGangs ||
              ClauseKind == OpenACCClauseKind::NumWorkers ||
              ClauseKind == OpenACCClauseKind::Async ||
              ClauseKind == OpenACCClauseKind::DeviceNum ||
              ClauseKind == OpenACCClauseKind::DefaultAsync ||
              ClauseKind == OpenACCClauseKind::Tile ||
              ClauseKind == OpenACCClauseKind::Worker ||
              ClauseKind == OpenACCClauseKind::Vector ||
              ClauseKind == OpenACCClauseKind::VectorLength) &&
             "Parsed clause kind does not have a int exprs");

      // 'async', 'worker', 'vector', and 'wait' have an optional IntExpr, so be
      // tolerant of that.
      if ((ClauseKind == OpenACCClauseKind::Async ||
           ClauseKind == OpenACCClauseKind::Worker ||
           ClauseKind == OpenACCClauseKind::Vector ||
           ClauseKind == OpenACCClauseKind::Wait) &&
          std::holds_alternative<std::monostate>(Details))
        return 0;
      return std::get<IntExprDetails>(Details).IntExprs.size();
    }

    SourceLocation getQueuesLoc() const {
      assert(ClauseKind == OpenACCClauseKind::Wait &&
             "Parsed clause kind does not have a queues location");

      if (std::holds_alternative<std::monostate>(Details))
        return SourceLocation{};

      return std::get<WaitDetails>(Details).QueuesLoc;
    }

    Expr *getDevNumExpr() const {
      assert(ClauseKind == OpenACCClauseKind::Wait &&
             "Parsed clause kind does not have a device number expr");

      if (std::holds_alternative<std::monostate>(Details))
        return nullptr;

      return std::get<WaitDetails>(Details).DevNumExpr;
    }

    ArrayRef<Expr *> getQueueIdExprs() const {
      assert(ClauseKind == OpenACCClauseKind::Wait &&
             "Parsed clause kind does not have a queue id expr list");

      if (std::holds_alternative<std::monostate>(Details))
        return ArrayRef<Expr *>();

      return std::get<WaitDetails>(Details).QueueIdExprs;
    }

    ArrayRef<Expr *> getIntExprs() {
      assert((ClauseKind == OpenACCClauseKind::NumGangs ||
              ClauseKind == OpenACCClauseKind::NumWorkers ||
              ClauseKind == OpenACCClauseKind::Async ||
              ClauseKind == OpenACCClauseKind::DeviceNum ||
              ClauseKind == OpenACCClauseKind::DefaultAsync ||
              ClauseKind == OpenACCClauseKind::Tile ||
              ClauseKind == OpenACCClauseKind::Gang ||
              ClauseKind == OpenACCClauseKind::Worker ||
              ClauseKind == OpenACCClauseKind::Vector ||
              ClauseKind == OpenACCClauseKind::VectorLength) &&
             "Parsed clause kind does not have a int exprs");

      if (ClauseKind == OpenACCClauseKind::Gang) {
        // There might not be any gang int exprs, as this is an optional
        // argument.
        if (std::holds_alternative<std::monostate>(Details))
          return {};
        return std::get<GangDetails>(Details).IntExprs;
      }

      return std::get<IntExprDetails>(Details).IntExprs;
    }

    ArrayRef<Expr *> getIntExprs() const {
      return const_cast<OpenACCParsedClause *>(this)->getIntExprs();
    }

    OpenACCReductionOperator getReductionOp() const {
      return std::get<ReductionDetails>(Details).Op;
    }

    ArrayRef<OpenACCGangKind> getGangKinds() const {
      assert(ClauseKind == OpenACCClauseKind::Gang &&
             "Parsed clause kind does not have gang kind");
      // The args on gang are optional, so this might not actually hold
      // anything.
      if (std::holds_alternative<std::monostate>(Details))
        return {};
      return std::get<GangDetails>(Details).GangKinds;
    }

    ArrayRef<Expr *> getVarList() {
      assert((ClauseKind == OpenACCClauseKind::Private ||
              ClauseKind == OpenACCClauseKind::NoCreate ||
              ClauseKind == OpenACCClauseKind::Present ||
              ClauseKind == OpenACCClauseKind::Copy ||
              ClauseKind == OpenACCClauseKind::PCopy ||
              ClauseKind == OpenACCClauseKind::PresentOrCopy ||
              ClauseKind == OpenACCClauseKind::CopyIn ||
              ClauseKind == OpenACCClauseKind::PCopyIn ||
              ClauseKind == OpenACCClauseKind::PresentOrCopyIn ||
              ClauseKind == OpenACCClauseKind::CopyOut ||
              ClauseKind == OpenACCClauseKind::PCopyOut ||
              ClauseKind == OpenACCClauseKind::PresentOrCopyOut ||
              ClauseKind == OpenACCClauseKind::Create ||
              ClauseKind == OpenACCClauseKind::PCreate ||
              ClauseKind == OpenACCClauseKind::PresentOrCreate ||
              ClauseKind == OpenACCClauseKind::Attach ||
              ClauseKind == OpenACCClauseKind::Delete ||
              ClauseKind == OpenACCClauseKind::UseDevice ||
              ClauseKind == OpenACCClauseKind::Detach ||
              ClauseKind == OpenACCClauseKind::DevicePtr ||
              ClauseKind == OpenACCClauseKind::Reduction ||
              ClauseKind == OpenACCClauseKind::Host ||
              ClauseKind == OpenACCClauseKind::Device ||
              ClauseKind == OpenACCClauseKind::DeviceResident ||
              ClauseKind == OpenACCClauseKind::Link ||
              (ClauseKind == OpenACCClauseKind::Self &&
               DirKind == OpenACCDirectiveKind::Update) ||
              ClauseKind == OpenACCClauseKind::FirstPrivate) &&
             "Parsed clause kind does not have a var-list");

      if (ClauseKind == OpenACCClauseKind::Reduction)
        return std::get<ReductionDetails>(Details).VarList;

      return std::get<VarListDetails>(Details).VarList;
    }

    ArrayRef<Expr *> getVarList() const {
      return const_cast<OpenACCParsedClause *>(this)->getVarList();
    }

<<<<<<< HEAD
    bool isReadOnly() const {
      return std::get<VarListDetails>(Details).IsReadOnly;
    }

    bool isZero() const { return std::get<VarListDetails>(Details).IsZero; }
=======
    OpenACCModifierKind getModifierList() const {
      return std::get<VarListDetails>(Details).ModifierKind;
    }
>>>>>>> d465594a

    bool isForce() const {
      assert(ClauseKind == OpenACCClauseKind::Collapse &&
             "Only 'collapse' has a force tag");
      return std::get<CollapseDetails>(Details).IsForce;
    }

    Expr *getLoopCount() const {
      assert(ClauseKind == OpenACCClauseKind::Collapse &&
             "Only 'collapse' has a loop count");
      return std::get<CollapseDetails>(Details).LoopCount;
    }

    ArrayRef<DeviceTypeArgument> getDeviceTypeArchitectures() const {
      assert((ClauseKind == OpenACCClauseKind::DeviceType ||
              ClauseKind == OpenACCClauseKind::DType) &&
             "Only 'device_type'/'dtype' has a device-type-arg list");
      return std::get<DeviceTypeDetails>(Details).Archs;
    }

    std::variant<std::monostate, clang::StringLiteral *, IdentifierInfo *>
    getBindDetails() const {
      assert(ClauseKind == OpenACCClauseKind::Bind &&
             "Only 'bind' has bind details");
      return std::get<BindDetails>(Details).Argument;
    }

    void setLParenLoc(SourceLocation EndLoc) { LParenLoc = EndLoc; }
    void setEndLoc(SourceLocation EndLoc) { ClauseRange.setEnd(EndLoc); }

    void setDefaultDetails(OpenACCDefaultClauseKind DefKind) {
      assert(ClauseKind == OpenACCClauseKind::Default &&
             "Parsed clause is not a default clause");
      Details = DefaultDetails{DefKind};
    }

    void setConditionDetails(Expr *ConditionExpr) {
      assert((ClauseKind == OpenACCClauseKind::If ||
              (ClauseKind == OpenACCClauseKind::Self &&
               DirKind != OpenACCDirectiveKind::Update)) &&
             "Parsed clause kind does not have a condition expr");
      // In C++ we can count on this being a 'bool', but in C this gets left as
      // some sort of scalar that codegen will have to take care of converting.
      assert((!ConditionExpr || ConditionExpr->isInstantiationDependent() ||
              ConditionExpr->getType()->isScalarType()) &&
             "Condition expression type not scalar/dependent");

      Details = ConditionDetails{ConditionExpr};
    }

    void setIntExprDetails(ArrayRef<Expr *> IntExprs) {
      assert((ClauseKind == OpenACCClauseKind::NumGangs ||
              ClauseKind == OpenACCClauseKind::NumWorkers ||
              ClauseKind == OpenACCClauseKind::Async ||
              ClauseKind == OpenACCClauseKind::DeviceNum ||
              ClauseKind == OpenACCClauseKind::DefaultAsync ||
              ClauseKind == OpenACCClauseKind::Tile ||
              ClauseKind == OpenACCClauseKind::Worker ||
              ClauseKind == OpenACCClauseKind::Vector ||
              ClauseKind == OpenACCClauseKind::VectorLength) &&
             "Parsed clause kind does not have a int exprs");
      Details = IntExprDetails{{IntExprs.begin(), IntExprs.end()}};
    }
    void setIntExprDetails(llvm::SmallVector<Expr *> &&IntExprs) {
      assert((ClauseKind == OpenACCClauseKind::NumGangs ||
              ClauseKind == OpenACCClauseKind::NumWorkers ||
              ClauseKind == OpenACCClauseKind::Async ||
              ClauseKind == OpenACCClauseKind::DeviceNum ||
              ClauseKind == OpenACCClauseKind::DefaultAsync ||
              ClauseKind == OpenACCClauseKind::Tile ||
              ClauseKind == OpenACCClauseKind::Worker ||
              ClauseKind == OpenACCClauseKind::Vector ||
              ClauseKind == OpenACCClauseKind::VectorLength) &&
             "Parsed clause kind does not have a int exprs");
      Details = IntExprDetails{std::move(IntExprs)};
    }

    void setGangDetails(ArrayRef<OpenACCGangKind> GKs,
                        ArrayRef<Expr *> IntExprs) {
      assert(ClauseKind == OpenACCClauseKind::Gang &&
             "Parsed Clause kind does not have gang details");
      assert(GKs.size() == IntExprs.size() && "Mismatched kind/size?");

      Details = GangDetails{{GKs.begin(), GKs.end()},
                            {IntExprs.begin(), IntExprs.end()}};
    }

    void setGangDetails(llvm::SmallVector<OpenACCGangKind> &&GKs,
                        llvm::SmallVector<Expr *> &&IntExprs) {
      assert(ClauseKind == OpenACCClauseKind::Gang &&
             "Parsed Clause kind does not have gang details");
      assert(GKs.size() == IntExprs.size() && "Mismatched kind/size?");

      Details = GangDetails{std::move(GKs), std::move(IntExprs)};
    }

    void setVarListDetails(ArrayRef<Expr *> VarList,
                           OpenACCModifierKind ModKind) {
      assert((ClauseKind == OpenACCClauseKind::Private ||
              ClauseKind == OpenACCClauseKind::NoCreate ||
              ClauseKind == OpenACCClauseKind::Present ||
              ClauseKind == OpenACCClauseKind::Copy ||
              ClauseKind == OpenACCClauseKind::PCopy ||
              ClauseKind == OpenACCClauseKind::PresentOrCopy ||
              ClauseKind == OpenACCClauseKind::CopyIn ||
              ClauseKind == OpenACCClauseKind::PCopyIn ||
              ClauseKind == OpenACCClauseKind::PresentOrCopyIn ||
              ClauseKind == OpenACCClauseKind::CopyOut ||
              ClauseKind == OpenACCClauseKind::PCopyOut ||
              ClauseKind == OpenACCClauseKind::PresentOrCopyOut ||
              ClauseKind == OpenACCClauseKind::Create ||
              ClauseKind == OpenACCClauseKind::PCreate ||
              ClauseKind == OpenACCClauseKind::PresentOrCreate ||
              ClauseKind == OpenACCClauseKind::Attach ||
              ClauseKind == OpenACCClauseKind::Delete ||
              ClauseKind == OpenACCClauseKind::UseDevice ||
              ClauseKind == OpenACCClauseKind::Detach ||
              ClauseKind == OpenACCClauseKind::DevicePtr ||
              ClauseKind == OpenACCClauseKind::Host ||
              ClauseKind == OpenACCClauseKind::Device ||
              ClauseKind == OpenACCClauseKind::DeviceResident ||
              ClauseKind == OpenACCClauseKind::Link ||
              (ClauseKind == OpenACCClauseKind::Self &&
               DirKind == OpenACCDirectiveKind::Update) ||
              ClauseKind == OpenACCClauseKind::FirstPrivate) &&
             "Parsed clause kind does not have a var-list");
      assert((ModKind == OpenACCModifierKind::Invalid ||
              ClauseKind == OpenACCClauseKind::Copy ||
              ClauseKind == OpenACCClauseKind::PCopy ||
              ClauseKind == OpenACCClauseKind::PresentOrCopy ||
              ClauseKind == OpenACCClauseKind::CopyIn ||
              ClauseKind == OpenACCClauseKind::PCopyIn ||
              ClauseKind == OpenACCClauseKind::PresentOrCopyIn ||
              ClauseKind == OpenACCClauseKind::CopyOut ||
              ClauseKind == OpenACCClauseKind::PCopyOut ||
              ClauseKind == OpenACCClauseKind::PresentOrCopyOut ||
              ClauseKind == OpenACCClauseKind::Create ||
              ClauseKind == OpenACCClauseKind::PCreate ||
              ClauseKind == OpenACCClauseKind::PresentOrCreate) &&
             "Modifier Kind only valid on copy, copyin, copyout, create");
      Details = VarListDetails{{VarList.begin(), VarList.end()}, ModKind};
    }

    void setVarListDetails(llvm::SmallVector<Expr *> &&VarList,
                           OpenACCModifierKind ModKind) {
      assert((ClauseKind == OpenACCClauseKind::Private ||
              ClauseKind == OpenACCClauseKind::NoCreate ||
              ClauseKind == OpenACCClauseKind::Present ||
              ClauseKind == OpenACCClauseKind::Copy ||
              ClauseKind == OpenACCClauseKind::PCopy ||
              ClauseKind == OpenACCClauseKind::PresentOrCopy ||
              ClauseKind == OpenACCClauseKind::CopyIn ||
              ClauseKind == OpenACCClauseKind::PCopyIn ||
              ClauseKind == OpenACCClauseKind::PresentOrCopyIn ||
              ClauseKind == OpenACCClauseKind::CopyOut ||
              ClauseKind == OpenACCClauseKind::PCopyOut ||
              ClauseKind == OpenACCClauseKind::PresentOrCopyOut ||
              ClauseKind == OpenACCClauseKind::Create ||
              ClauseKind == OpenACCClauseKind::PCreate ||
              ClauseKind == OpenACCClauseKind::PresentOrCreate ||
              ClauseKind == OpenACCClauseKind::Attach ||
              ClauseKind == OpenACCClauseKind::Delete ||
              ClauseKind == OpenACCClauseKind::UseDevice ||
              ClauseKind == OpenACCClauseKind::Detach ||
              ClauseKind == OpenACCClauseKind::DevicePtr ||
              ClauseKind == OpenACCClauseKind::Host ||
              ClauseKind == OpenACCClauseKind::Device ||
              ClauseKind == OpenACCClauseKind::DeviceResident ||
              ClauseKind == OpenACCClauseKind::Link ||
              (ClauseKind == OpenACCClauseKind::Self &&
               DirKind == OpenACCDirectiveKind::Update) ||
              ClauseKind == OpenACCClauseKind::FirstPrivate) &&
             "Parsed clause kind does not have a var-list");
      assert((ModKind == OpenACCModifierKind::Invalid ||
              ClauseKind == OpenACCClauseKind::Copy ||
              ClauseKind == OpenACCClauseKind::PCopy ||
              ClauseKind == OpenACCClauseKind::PresentOrCopy ||
              ClauseKind == OpenACCClauseKind::CopyIn ||
              ClauseKind == OpenACCClauseKind::PCopyIn ||
              ClauseKind == OpenACCClauseKind::PresentOrCopyIn ||
              ClauseKind == OpenACCClauseKind::CopyOut ||
              ClauseKind == OpenACCClauseKind::PCopyOut ||
              ClauseKind == OpenACCClauseKind::PresentOrCopyOut ||
              ClauseKind == OpenACCClauseKind::Create ||
              ClauseKind == OpenACCClauseKind::PCreate ||
              ClauseKind == OpenACCClauseKind::PresentOrCreate) &&
             "Modifier Kind only valid on copy, copyin, copyout, create");
      Details = VarListDetails{std::move(VarList), ModKind};
    }

    void setReductionDetails(OpenACCReductionOperator Op,
                             llvm::SmallVector<Expr *> &&VarList) {
      assert(ClauseKind == OpenACCClauseKind::Reduction &&
             "reduction details only valid on reduction");
      Details = ReductionDetails{Op, std::move(VarList)};
    }

    void setWaitDetails(Expr *DevNum, SourceLocation QueuesLoc,
                        llvm::SmallVector<Expr *> &&IntExprs) {
      assert(ClauseKind == OpenACCClauseKind::Wait &&
             "Parsed clause kind does not have a wait-details");
      Details = WaitDetails{DevNum, QueuesLoc, std::move(IntExprs)};
    }

    void setDeviceTypeDetails(llvm::SmallVector<DeviceTypeArgument> &&Archs) {
      assert((ClauseKind == OpenACCClauseKind::DeviceType ||
              ClauseKind == OpenACCClauseKind::DType) &&
             "Only 'device_type'/'dtype' has a device-type-arg list");
      Details = DeviceTypeDetails{std::move(Archs)};
    }

    void setCollapseDetails(bool IsForce, Expr *LoopCount) {
      assert(ClauseKind == OpenACCClauseKind::Collapse &&
             "Only 'collapse' has collapse details");
      Details = CollapseDetails{IsForce, LoopCount};
    }

    void setBindDetails(
        std::variant<std::monostate, clang::StringLiteral *, IdentifierInfo *>
            Arg) {
      assert(ClauseKind == OpenACCClauseKind::Bind &&
             "Only 'bind' has bind details");
      Details = BindDetails{Arg};
    }
  };

  SemaOpenACC(Sema &S);

  // Called when we encounter a 'while' statement, before looking at its 'body'.
  void ActOnWhileStmt(SourceLocation WhileLoc);
  // Called when we encounter a 'do' statement, before looking at its 'body'.
  void ActOnDoStmt(SourceLocation DoLoc);
  // Called when we encounter a 'for' statement, before looking at its 'body',
  // for the 'range-for'. 'ActOnForStmtEnd' is used after the body.
  void ActOnRangeForStmtBegin(SourceLocation ForLoc, const Stmt *OldRangeFor,
                              const Stmt *RangeFor);
  void ActOnRangeForStmtBegin(SourceLocation ForLoc, const Stmt *RangeFor);
  // Called when we encounter a 'for' statement, before looking at its 'body'.
  // 'ActOnForStmtEnd' is used after the body.
  void ActOnForStmtBegin(SourceLocation ForLoc, const Stmt *First,
                         const Stmt *Second, const Stmt *Third);
  void ActOnForStmtBegin(SourceLocation ForLoc, const Stmt *OldFirst,
                         const Stmt *First, const Stmt *OldSecond,
                         const Stmt *Second, const Stmt *OldThird,
                         const Stmt *Third);
  // Called when we encounter a 'for' statement, after we've consumed/checked
  // the body. This is necessary for a number of checks on the contents of the
  // 'for' statement.
  void ActOnForStmtEnd(SourceLocation ForLoc, StmtResult Body);

  /// Called after parsing an OpenACC Clause so that it can be checked.
  OpenACCClause *ActOnClause(ArrayRef<const OpenACCClause *> ExistingClauses,
                             OpenACCParsedClause &Clause);

  /// Called after the construct has been parsed, but clauses haven't been
  /// parsed.  This allows us to diagnose not-implemented, as well as set up any
  /// state required for parsing the clauses.
  void ActOnConstruct(OpenACCDirectiveKind K, SourceLocation DirLoc);

  /// Called after the directive, including its clauses, have been parsed and
  /// parsing has consumed the 'annot_pragma_openacc_end' token. This DOES
  /// happen before any associated declarations or statements have been parsed.
  /// This function is only called when we are parsing a 'statement' context.
  bool ActOnStartStmtDirective(OpenACCDirectiveKind K, SourceLocation StartLoc,
                               ArrayRef<const OpenACCClause *> Clauses);

  /// Called after the directive, including its clauses, have been parsed and
  /// parsing has consumed the 'annot_pragma_openacc_end' token. This DOES
  /// happen before any associated declarations or statements have been parsed.
  /// This function is only called when we are parsing a 'Decl' context.
  bool ActOnStartDeclDirective(OpenACCDirectiveKind K, SourceLocation StartLoc,
                               ArrayRef<const OpenACCClause *> Clauses);
  /// Called when we encounter an associated statement for our construct, this
  /// should check legality of the statement as it appertains to this Construct.
  StmtResult ActOnAssociatedStmt(SourceLocation DirectiveLoc,
                                 OpenACCDirectiveKind K,
                                 OpenACCAtomicKind AtKind,
                                 ArrayRef<const OpenACCClause *> Clauses,
                                 StmtResult AssocStmt);

  StmtResult ActOnAssociatedStmt(SourceLocation DirectiveLoc,
                                 OpenACCDirectiveKind K,
                                 ArrayRef<const OpenACCClause *> Clauses,
                                 StmtResult AssocStmt) {
    return ActOnAssociatedStmt(DirectiveLoc, K, OpenACCAtomicKind::None,
                               Clauses, AssocStmt);
  }
  /// Called to check the form of the `atomic` construct which has some fairly
  /// sizable restrictions.
  StmtResult CheckAtomicAssociatedStmt(SourceLocation AtomicDirLoc,
                                       OpenACCAtomicKind AtKind,
                                       StmtResult AssocStmt);

  /// Called after the directive has been completely parsed, including the
  /// declaration group or associated statement.
  /// DirLoc: Location of the actual directive keyword.
  /// LParenLoc: Location of the left paren, if it exists (not on all
  /// constructs).
  /// MiscLoc: First misc location, if necessary (not all constructs).
  /// Exprs: List of expressions on the construct itself, if necessary (not all
  /// constructs).
  /// FuncRef: used only for Routine, this is the function being referenced.
  /// AK: The atomic kind of the directive, if necessary (atomic only)
  /// RParenLoc: Location of the right paren, if it exists (not on all
  /// constructs).
  /// EndLoc: The last source location of the driective.
  /// Clauses: The list of clauses for the directive, if present.
  /// AssocStmt: The associated statement for this construct, if necessary.
  StmtResult ActOnEndStmtDirective(
      OpenACCDirectiveKind K, SourceLocation StartLoc, SourceLocation DirLoc,
      SourceLocation LParenLoc, SourceLocation MiscLoc, ArrayRef<Expr *> Exprs,
      OpenACCAtomicKind AK, SourceLocation RParenLoc, SourceLocation EndLoc,
      ArrayRef<OpenACCClause *> Clauses, StmtResult AssocStmt);

  /// Called after the directive has been completely parsed, including the
  /// declaration group or associated statement.
<<<<<<< HEAD
  DeclGroupRef ActOnEndDeclDirective(
      OpenACCDirectiveKind K, SourceLocation StartLoc, SourceLocation DirLoc,
      SourceLocation LParenLoc, Expr *FuncRef, SourceLocation RParenLoc,
      SourceLocation EndLoc, ArrayRef<OpenACCClause *> Clauses);
=======
  DeclGroupRef
  ActOnEndDeclDirective(OpenACCDirectiveKind K, SourceLocation StartLoc,
                        SourceLocation DirLoc, SourceLocation LParenLoc,
                        SourceLocation RParenLoc, SourceLocation EndLoc,
                        ArrayRef<OpenACCClause *> Clauses);

  // Helper functions for ActOnEndRoutine*Directive, which does all the checking
  // given the proper list of declarations.
  void CheckRoutineDecl(SourceLocation DirLoc,
                        ArrayRef<const OpenACCClause *> Clauses,
                        Decl *NextParsedDecl);
  OpenACCRoutineDecl *CheckRoutineDecl(SourceLocation StartLoc,
                                       SourceLocation DirLoc,
                                       SourceLocation LParenLoc, Expr *FuncRef,
                                       SourceLocation RParenLoc,
                                       ArrayRef<const OpenACCClause *> Clauses,
                                       SourceLocation EndLoc);
  OpenACCRoutineDeclAttr *
  mergeRoutineDeclAttr(const OpenACCRoutineDeclAttr &Old);
  DeclGroupRef
  ActOnEndRoutineDeclDirective(SourceLocation StartLoc, SourceLocation DirLoc,
                               SourceLocation LParenLoc, Expr *ReferencedFunc,
                               SourceLocation RParenLoc,
                               ArrayRef<const OpenACCClause *> Clauses,
                               SourceLocation EndLoc, DeclGroupPtrTy NextDecl);
  StmtResult
  ActOnEndRoutineStmtDirective(SourceLocation StartLoc, SourceLocation DirLoc,
                               SourceLocation LParenLoc, Expr *ReferencedFunc,
                               SourceLocation RParenLoc,
                               ArrayRef<const OpenACCClause *> Clauses,
                               SourceLocation EndLoc, Stmt *NextStmt);
>>>>>>> d465594a

  /// Called when encountering an 'int-expr' for OpenACC, and manages
  /// conversions and diagnostics to 'int'.
  ExprResult ActOnIntExpr(OpenACCDirectiveKind DK, OpenACCClauseKind CK,
                          SourceLocation Loc, Expr *IntExpr);

  /// Called when encountering a 'var' for OpenACC, ensures it is actually a
  /// declaration reference to a variable of the correct type.
  ExprResult ActOnVar(OpenACCDirectiveKind DK, OpenACCClauseKind CK,
                      Expr *VarExpr);
  /// Helper function called by ActonVar that is used to check a 'cache' var.
  ExprResult ActOnCacheVar(Expr *VarExpr);
  /// Function called when a variable declarator is created, which lets us
<<<<<<< HEAD
  /// impelment the 'routine' 'function static variables' restriction.
  void ActOnVariableDeclarator(VarDecl *VD);
=======
  /// implement the 'routine' 'function static variables' restriction.
  void ActOnVariableDeclarator(VarDecl *VD);
  /// Called when a function decl is created, which lets us implement the
  /// 'routine' 'doesn't match next thing' warning.
  void ActOnFunctionDeclarator(FunctionDecl *FD);
  /// Called when a variable is initialized, so we can implement the 'routine
  /// 'doesn't match the next thing' warning for lambda init.
  void ActOnVariableInit(VarDecl *VD, QualType InitType);
>>>>>>> d465594a

  // Called after 'ActOnVar' specifically for a 'link' clause, which has to do
  // some minor additional checks.
  llvm::SmallVector<Expr *> CheckLinkClauseVarList(ArrayRef<Expr *> VarExpr);

  // Checking for the arguments specific to the declare-clause that need to be
  // checked during both phases of template translation.
<<<<<<< HEAD
  bool CheckDeclareClause(SemaOpenACC::OpenACCParsedClause &Clause);
=======
  bool CheckDeclareClause(SemaOpenACC::OpenACCParsedClause &Clause,
                          OpenACCModifierKind Mods);
>>>>>>> d465594a

  ExprResult ActOnRoutineName(Expr *RoutineName);

  /// Called while semantically analyzing the reduction clause, ensuring the var
  /// is the correct kind of reference.
  ExprResult CheckReductionVar(OpenACCDirectiveKind DirectiveKind,
                               OpenACCReductionOperator ReductionOp,
                               Expr *VarExpr);

  /// Called to check the 'var' type is a variable of pointer type, necessary
  /// for 'deviceptr' and 'attach' clauses. Returns true on success.
  bool CheckVarIsPointerType(OpenACCClauseKind ClauseKind, Expr *VarExpr);

  /// Checks and creates an Array Section used in an OpenACC construct/clause.
  ExprResult ActOnArraySectionExpr(Expr *Base, SourceLocation LBLoc,
                                   Expr *LowerBound,
                                   SourceLocation ColonLocFirst, Expr *Length,
                                   SourceLocation RBLoc);
  /// Checks the loop depth value for a collapse clause.
  ExprResult CheckCollapseLoopCount(Expr *LoopCount);
  /// Checks a single size expr for a tile clause.
  ExprResult CheckTileSizeExpr(Expr *SizeExpr);

  // Check a single expression on a gang clause.
  ExprResult CheckGangExpr(ArrayRef<const OpenACCClause *> ExistingClauses,
                           OpenACCDirectiveKind DK, OpenACCGangKind GK,
                           Expr *E);

  // Does the checking for a 'gang' clause that needs to be done in dependent
  // and not dependent cases.
  OpenACCClause *
  CheckGangClause(OpenACCDirectiveKind DirKind,
                  ArrayRef<const OpenACCClause *> ExistingClauses,
                  SourceLocation BeginLoc, SourceLocation LParenLoc,
                  ArrayRef<OpenACCGangKind> GangKinds,
                  ArrayRef<Expr *> IntExprs, SourceLocation EndLoc);
  // Does the checking for a 'reduction ' clause that needs to be done in
  // dependent and not dependent cases.
  OpenACCClause *
  CheckReductionClause(ArrayRef<const OpenACCClause *> ExistingClauses,
                       OpenACCDirectiveKind DirectiveKind,
                       SourceLocation BeginLoc, SourceLocation LParenLoc,
                       OpenACCReductionOperator ReductionOp,
                       ArrayRef<Expr *> Vars, SourceLocation EndLoc);

  ExprResult BuildOpenACCAsteriskSizeExpr(SourceLocation AsteriskLoc);
  ExprResult ActOnOpenACCAsteriskSizeExpr(SourceLocation AsteriskLoc);

  /// Helper type to restore the state of various 'loop' constructs when we run
  /// into a loop (for, etc) inside the construct.
  class LoopInConstructRAII {
    SemaOpenACC &SemaRef;
    LoopCheckingInfo OldLoopInfo;
    CollapseCheckingInfo OldCollapseInfo;
    TileCheckingInfo OldTileInfo;
    bool PreserveDepth;

  public:
    LoopInConstructRAII(SemaOpenACC &SemaRef, bool PreserveDepth = true)
        : SemaRef(SemaRef), OldLoopInfo(SemaRef.LoopInfo),
          OldCollapseInfo(SemaRef.CollapseInfo), OldTileInfo(SemaRef.TileInfo),
          PreserveDepth(PreserveDepth) {}
    ~LoopInConstructRAII() {
      // The associated-statement level of this should NOT preserve this, as it
      // is a new construct, but other loop uses need to preserve the depth so
      // it makes it to the 'top level' for diagnostics.
      bool CollapseDepthSatisified =
          PreserveDepth ? SemaRef.CollapseInfo.CollapseDepthSatisfied
                        : OldCollapseInfo.CollapseDepthSatisfied;
      bool TileDepthSatisfied = PreserveDepth
                                    ? SemaRef.TileInfo.TileDepthSatisfied
                                    : OldTileInfo.TileDepthSatisfied;
      bool CurLevelHasLoopAlready =
          PreserveDepth ? SemaRef.LoopInfo.CurLevelHasLoopAlready
                        : OldLoopInfo.CurLevelHasLoopAlready;

      SemaRef.LoopInfo = OldLoopInfo;
      SemaRef.CollapseInfo = OldCollapseInfo;
      SemaRef.TileInfo = OldTileInfo;

      SemaRef.CollapseInfo.CollapseDepthSatisfied = CollapseDepthSatisified;
      SemaRef.TileInfo.TileDepthSatisfied = TileDepthSatisfied;
      SemaRef.LoopInfo.CurLevelHasLoopAlready = CurLevelHasLoopAlready;
    }
  };

  /// Helper type for the registration/assignment of constructs that need to
  /// 'know' about their parent constructs and hold a reference to them, such as
  /// Loop needing its parent construct.
  class AssociatedStmtRAII {
    SemaOpenACC &SemaRef;
    ComputeConstructInfo OldActiveComputeConstructInfo;
    OpenACCDirectiveKind DirKind;
    LoopGangOnKernelTy OldLoopGangClauseOnKernel;
    SourceLocation OldLoopWorkerClauseLoc;
    SourceLocation OldLoopVectorClauseLoc;
    LoopWithoutSeqCheckingInfo OldLoopWithoutSeqInfo;
    llvm::SmallVector<OpenACCReductionClause *> ActiveReductionClauses;
    LoopInConstructRAII LoopRAII;

  public:
    AssociatedStmtRAII(SemaOpenACC &, OpenACCDirectiveKind, SourceLocation,
                       ArrayRef<const OpenACCClause *>,
                       ArrayRef<OpenACCClause *>);
    void SetCollapseInfoBeforeAssociatedStmt(
        ArrayRef<const OpenACCClause *> UnInstClauses,
        ArrayRef<OpenACCClause *> Clauses);
    void SetTileInfoBeforeAssociatedStmt(
        ArrayRef<const OpenACCClause *> UnInstClauses,
        ArrayRef<OpenACCClause *> Clauses);
    ~AssociatedStmtRAII();
  };
};

} // namespace clang

#endif // LLVM_CLANG_SEMA_SEMAOPENACC_H<|MERGE_RESOLUTION|>--- conflicted
+++ resolved
@@ -173,12 +173,9 @@
   // check them later.
   llvm::SmallDenseMap<const clang::FunctionDecl *, SourceLocation>
       MagicStaticLocs;
-<<<<<<< HEAD
-=======
   OpenACCRoutineDecl *LastRoutineDecl = nullptr;
 
   void CheckLastRoutineDeclNameConflict(const NamedDecl *ND);
->>>>>>> d465594a
 
 public:
   ComputeConstructInfo &getActiveComputeConstructInfo() {
@@ -453,17 +450,9 @@
       return const_cast<OpenACCParsedClause *>(this)->getVarList();
     }
 
-<<<<<<< HEAD
-    bool isReadOnly() const {
-      return std::get<VarListDetails>(Details).IsReadOnly;
-    }
-
-    bool isZero() const { return std::get<VarListDetails>(Details).IsZero; }
-=======
     OpenACCModifierKind getModifierList() const {
       return std::get<VarListDetails>(Details).ModifierKind;
     }
->>>>>>> d465594a
 
     bool isForce() const {
       assert(ClauseKind == OpenACCClauseKind::Collapse &&
@@ -780,12 +769,6 @@
 
   /// Called after the directive has been completely parsed, including the
   /// declaration group or associated statement.
-<<<<<<< HEAD
-  DeclGroupRef ActOnEndDeclDirective(
-      OpenACCDirectiveKind K, SourceLocation StartLoc, SourceLocation DirLoc,
-      SourceLocation LParenLoc, Expr *FuncRef, SourceLocation RParenLoc,
-      SourceLocation EndLoc, ArrayRef<OpenACCClause *> Clauses);
-=======
   DeclGroupRef
   ActOnEndDeclDirective(OpenACCDirectiveKind K, SourceLocation StartLoc,
                         SourceLocation DirLoc, SourceLocation LParenLoc,
@@ -817,7 +800,6 @@
                                SourceLocation RParenLoc,
                                ArrayRef<const OpenACCClause *> Clauses,
                                SourceLocation EndLoc, Stmt *NextStmt);
->>>>>>> d465594a
 
   /// Called when encountering an 'int-expr' for OpenACC, and manages
   /// conversions and diagnostics to 'int'.
@@ -831,10 +813,6 @@
   /// Helper function called by ActonVar that is used to check a 'cache' var.
   ExprResult ActOnCacheVar(Expr *VarExpr);
   /// Function called when a variable declarator is created, which lets us
-<<<<<<< HEAD
-  /// impelment the 'routine' 'function static variables' restriction.
-  void ActOnVariableDeclarator(VarDecl *VD);
-=======
   /// implement the 'routine' 'function static variables' restriction.
   void ActOnVariableDeclarator(VarDecl *VD);
   /// Called when a function decl is created, which lets us implement the
@@ -843,7 +821,6 @@
   /// Called when a variable is initialized, so we can implement the 'routine
   /// 'doesn't match the next thing' warning for lambda init.
   void ActOnVariableInit(VarDecl *VD, QualType InitType);
->>>>>>> d465594a
 
   // Called after 'ActOnVar' specifically for a 'link' clause, which has to do
   // some minor additional checks.
@@ -851,12 +828,8 @@
 
   // Checking for the arguments specific to the declare-clause that need to be
   // checked during both phases of template translation.
-<<<<<<< HEAD
-  bool CheckDeclareClause(SemaOpenACC::OpenACCParsedClause &Clause);
-=======
   bool CheckDeclareClause(SemaOpenACC::OpenACCParsedClause &Clause,
                           OpenACCModifierKind Mods);
->>>>>>> d465594a
 
   ExprResult ActOnRoutineName(Expr *RoutineName);
 
