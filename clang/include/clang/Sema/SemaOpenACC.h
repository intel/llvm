--- conflicted
+++ resolved
@@ -55,8 +55,6 @@
       SmallVector<Expr *> VarList;
       bool IsReadOnly;
       bool IsZero;
-<<<<<<< HEAD
-=======
     };
 
     struct WaitDetails {
@@ -67,7 +65,6 @@
 
     struct DeviceTypeDetails {
       SmallVector<DeviceTypeArgument> Archs;
->>>>>>> 6e4c5224
     };
 
     std::variant<std::monostate, DefaultDetails, ConditionDetails,
@@ -120,16 +117,10 @@
               ClauseKind == OpenACCClauseKind::Async ||
               ClauseKind == OpenACCClauseKind::VectorLength) &&
              "Parsed clause kind does not have a int exprs");
-<<<<<<< HEAD
-      //
-      // 'async' has an optional IntExpr, so be tolerant of that.
-      if (ClauseKind == OpenACCClauseKind::Async &&
-=======
 
       // 'async' and 'wait' have an optional IntExpr, so be tolerant of that.
       if ((ClauseKind == OpenACCClauseKind::Async ||
            ClauseKind == OpenACCClauseKind::Wait) &&
->>>>>>> 6e4c5224
           std::holds_alternative<std::monostate>(Details))
         return 0;
       return std::get<IntExprDetails>(Details).IntExprs.size();
@@ -225,8 +216,6 @@
       return std::get<VarListDetails>(Details).IsZero;
     }
 
-<<<<<<< HEAD
-=======
     ArrayRef<DeviceTypeArgument> getDeviceTypeArchitectures() const {
       assert((ClauseKind == OpenACCClauseKind::DeviceType ||
               ClauseKind == OpenACCClauseKind::DType) &&
@@ -234,7 +223,6 @@
       return std::get<DeviceTypeDetails>(Details).Archs;
     }
 
->>>>>>> 6e4c5224
     void setLParenLoc(SourceLocation EndLoc) { LParenLoc = EndLoc; }
     void setEndLoc(SourceLocation EndLoc) { ClauseRange.setEnd(EndLoc); }
 
@@ -344,8 +332,6 @@
               ClauseKind == OpenACCClauseKind::PresentOrCreate) &&
              "zero: tag only valid on copyout/create");
       Details = VarListDetails{std::move(VarList), IsReadOnly, IsZero};
-<<<<<<< HEAD
-=======
     }
 
     void setWaitDetails(Expr *DevNum, SourceLocation QueuesLoc,
@@ -360,7 +346,6 @@
               ClauseKind == OpenACCClauseKind::DType) &&
              "Only 'device_type'/'dtype' has a device-type-arg list");
       Details = DeviceTypeDetails{std::move(Archs)};
->>>>>>> 6e4c5224
     }
   };
 
