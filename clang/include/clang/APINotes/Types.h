//===-- Types.h - API Notes Data Types --------------------------*- C++ -*-===//
//
// Part of the LLVM Project, under the Apache License v2.0 with LLVM Exceptions.
// See https://llvm.org/LICENSE.txt for license information.
// SPDX-License-Identifier: Apache-2.0 WITH LLVM-exception
//
//===----------------------------------------------------------------------===//

#ifndef LLVM_CLANG_APINOTES_TYPES_H
#define LLVM_CLANG_APINOTES_TYPES_H

#include "clang/Basic/Specifiers.h"
#include "llvm/ADT/ArrayRef.h"
#include "llvm/ADT/StringRef.h"
#include <climits>
#include <optional>
#include <vector>

namespace llvm {
class raw_ostream;
} // namespace llvm

namespace clang {
namespace api_notes {
enum class RetainCountConventionKind {
  None,
  CFReturnsRetained,
  CFReturnsNotRetained,
  NSReturnsRetained,
  NSReturnsNotRetained,
};

/// The payload for an enum_extensibility attribute. This is a tri-state rather
/// than just a boolean because the presence of the attribute indicates
/// auditing.
enum class EnumExtensibilityKind {
  None,
  Open,
  Closed,
};

/// The kind of a swift_wrapper/swift_newtype.
enum class SwiftNewTypeKind {
  None,
  Struct,
  Enum,
};

/// Describes API notes data for any entity.
///
/// This is used as the base of all API notes.
class CommonEntityInfo {
public:
  /// Message to use when this entity is unavailable.
  std::string UnavailableMsg;

  /// Whether this entity is marked unavailable.
  LLVM_PREFERRED_TYPE(bool)
  unsigned Unavailable : 1;

  /// Whether this entity is marked unavailable in Swift.
  LLVM_PREFERRED_TYPE(bool)
  unsigned UnavailableInSwift : 1;

private:
  /// Whether SwiftPrivate was specified.
  LLVM_PREFERRED_TYPE(bool)
  unsigned SwiftPrivateSpecified : 1;

  /// Whether this entity is considered "private" to a Swift overlay.
  LLVM_PREFERRED_TYPE(bool)
  unsigned SwiftPrivate : 1;

public:
  /// Swift name of this entity.
  std::string SwiftName;

  CommonEntityInfo()
      : Unavailable(0), UnavailableInSwift(0), SwiftPrivateSpecified(0),
        SwiftPrivate(0) {}

  std::optional<bool> isSwiftPrivate() const {
    return SwiftPrivateSpecified ? std::optional<bool>(SwiftPrivate)
                                 : std::nullopt;
  }

  void setSwiftPrivate(std::optional<bool> Private) {
    SwiftPrivateSpecified = Private.has_value();
    SwiftPrivate = Private.value_or(0);
  }

  friend bool operator==(const CommonEntityInfo &, const CommonEntityInfo &);

  CommonEntityInfo &operator|=(const CommonEntityInfo &RHS) {
    // Merge unavailability.
    if (RHS.Unavailable) {
      Unavailable = true;
      if (UnavailableMsg.empty())
        UnavailableMsg = RHS.UnavailableMsg;
    }

    if (RHS.UnavailableInSwift) {
      UnavailableInSwift = true;
      if (UnavailableMsg.empty())
        UnavailableMsg = RHS.UnavailableMsg;
    }

    if (!SwiftPrivateSpecified)
      setSwiftPrivate(RHS.isSwiftPrivate());

    if (SwiftName.empty())
      SwiftName = RHS.SwiftName;

    return *this;
  }

  LLVM_DUMP_METHOD void dump(llvm::raw_ostream &OS) const;
};

inline bool operator==(const CommonEntityInfo &LHS,
                       const CommonEntityInfo &RHS) {
  return LHS.UnavailableMsg == RHS.UnavailableMsg &&
         LHS.Unavailable == RHS.Unavailable &&
         LHS.UnavailableInSwift == RHS.UnavailableInSwift &&
         LHS.SwiftPrivateSpecified == RHS.SwiftPrivateSpecified &&
         LHS.SwiftPrivate == RHS.SwiftPrivate && LHS.SwiftName == RHS.SwiftName;
}

inline bool operator!=(const CommonEntityInfo &LHS,
                       const CommonEntityInfo &RHS) {
  return !(LHS == RHS);
}

/// Describes API notes for types.
class CommonTypeInfo : public CommonEntityInfo {
  /// The Swift type to which a given type is bridged.
  ///
  /// Reflects the swift_bridge attribute.
  std::optional<std::string> SwiftBridge;

  /// The NS error domain for this type.
  std::optional<std::string> NSErrorDomain;

public:
  CommonTypeInfo() {}

  const std::optional<std::string> &getSwiftBridge() const {
    return SwiftBridge;
  }

  void setSwiftBridge(std::optional<std::string> SwiftType) {
    SwiftBridge = SwiftType;
  }

  const std::optional<std::string> &getNSErrorDomain() const {
    return NSErrorDomain;
  }

  void setNSErrorDomain(const std::optional<std::string> &Domain) {
    NSErrorDomain = Domain;
  }

  void setNSErrorDomain(const std::optional<llvm::StringRef> &Domain) {
    NSErrorDomain = Domain ? std::optional<std::string>(std::string(*Domain))
                           : std::nullopt;
  }

  friend bool operator==(const CommonTypeInfo &, const CommonTypeInfo &);

  CommonTypeInfo &operator|=(const CommonTypeInfo &RHS) {
    // Merge inherited info.
    static_cast<CommonEntityInfo &>(*this) |= RHS;

    if (!SwiftBridge)
      setSwiftBridge(RHS.getSwiftBridge());
    if (!NSErrorDomain)
      setNSErrorDomain(RHS.getNSErrorDomain());

    return *this;
  }

  LLVM_DUMP_METHOD void dump(llvm::raw_ostream &OS) const;
};

inline bool operator==(const CommonTypeInfo &LHS, const CommonTypeInfo &RHS) {
  return static_cast<const CommonEntityInfo &>(LHS) == RHS &&
         LHS.SwiftBridge == RHS.SwiftBridge &&
         LHS.NSErrorDomain == RHS.NSErrorDomain;
}

inline bool operator!=(const CommonTypeInfo &LHS, const CommonTypeInfo &RHS) {
  return !(LHS == RHS);
}

/// Describes API notes data for an Objective-C class or protocol or a C++
/// namespace.
class ContextInfo : public CommonTypeInfo {
  /// Whether this class has a default nullability.
  LLVM_PREFERRED_TYPE(bool)
  unsigned HasDefaultNullability : 1;

  /// The default nullability.
  LLVM_PREFERRED_TYPE(NullabilityKind)
  unsigned DefaultNullability : 2;

  /// Whether this class has designated initializers recorded.
  LLVM_PREFERRED_TYPE(bool)
  unsigned HasDesignatedInits : 1;

  LLVM_PREFERRED_TYPE(bool)
  unsigned SwiftImportAsNonGenericSpecified : 1;
  LLVM_PREFERRED_TYPE(bool)
  unsigned SwiftImportAsNonGeneric : 1;

  LLVM_PREFERRED_TYPE(bool)
  unsigned SwiftObjCMembersSpecified : 1;
  LLVM_PREFERRED_TYPE(bool)
  unsigned SwiftObjCMembers : 1;

public:
  ContextInfo()
      : HasDefaultNullability(0), DefaultNullability(0), HasDesignatedInits(0),
        SwiftImportAsNonGenericSpecified(false), SwiftImportAsNonGeneric(false),
        SwiftObjCMembersSpecified(false), SwiftObjCMembers(false) {}

  /// Determine the default nullability for properties and methods of this
  /// class.
  ///
  /// Returns the default nullability, if implied, or std::nullopt if there is
  /// none.
  std::optional<NullabilityKind> getDefaultNullability() const {
    return HasDefaultNullability
               ? std::optional<NullabilityKind>(
                     static_cast<NullabilityKind>(DefaultNullability))
               : std::nullopt;
  }

  /// Set the default nullability for properties and methods of this class.
  void setDefaultNullability(NullabilityKind Kind) {
    HasDefaultNullability = true;
    DefaultNullability = static_cast<unsigned>(Kind);
  }

  bool hasDesignatedInits() const { return HasDesignatedInits; }
  void setHasDesignatedInits(bool Value) { HasDesignatedInits = Value; }

  std::optional<bool> getSwiftImportAsNonGeneric() const {
    return SwiftImportAsNonGenericSpecified
               ? std::optional<bool>(SwiftImportAsNonGeneric)
               : std::nullopt;
  }
  void setSwiftImportAsNonGeneric(std::optional<bool> Value) {
    SwiftImportAsNonGenericSpecified = Value.has_value();
    SwiftImportAsNonGeneric = Value.value_or(false);
  }

  std::optional<bool> getSwiftObjCMembers() const {
    return SwiftObjCMembersSpecified ? std::optional<bool>(SwiftObjCMembers)
                                     : std::nullopt;
  }
  void setSwiftObjCMembers(std::optional<bool> Value) {
    SwiftObjCMembersSpecified = Value.has_value();
    SwiftObjCMembers = Value.value_or(false);
  }

  friend bool operator==(const ContextInfo &, const ContextInfo &);

  ContextInfo &operator|=(const ContextInfo &RHS) {
    // Merge inherited info.
    static_cast<CommonTypeInfo &>(*this) |= RHS;

    // Merge nullability.
    if (!getDefaultNullability())
      if (auto Nullability = RHS.getDefaultNullability())
        setDefaultNullability(*Nullability);

    if (!SwiftImportAsNonGenericSpecified)
      setSwiftImportAsNonGeneric(RHS.getSwiftImportAsNonGeneric());

    if (!SwiftObjCMembersSpecified)
      setSwiftObjCMembers(RHS.getSwiftObjCMembers());

    HasDesignatedInits |= RHS.HasDesignatedInits;

    return *this;
  }

  LLVM_DUMP_METHOD void dump(llvm::raw_ostream &OS);
};

inline bool operator==(const ContextInfo &LHS, const ContextInfo &RHS) {
  return static_cast<const CommonTypeInfo &>(LHS) == RHS &&
         LHS.getDefaultNullability() == RHS.getDefaultNullability() &&
         LHS.HasDesignatedInits == RHS.HasDesignatedInits &&
         LHS.getSwiftImportAsNonGeneric() == RHS.getSwiftImportAsNonGeneric() &&
         LHS.getSwiftObjCMembers() == RHS.getSwiftObjCMembers();
}

inline bool operator!=(const ContextInfo &LHS, const ContextInfo &RHS) {
  return !(LHS == RHS);
}

/// API notes for a variable/property.
class VariableInfo : public CommonEntityInfo {
  /// Whether this property has been audited for nullability.
  LLVM_PREFERRED_TYPE(bool)
  unsigned NullabilityAudited : 1;

  /// The kind of nullability for this property. Only valid if the nullability
  /// has been audited.
  LLVM_PREFERRED_TYPE(NullabilityKind)
  unsigned Nullable : 2;

  /// The C type of the variable, as a string.
  std::string Type;

public:
  VariableInfo() : NullabilityAudited(false), Nullable(0) {}

  std::optional<NullabilityKind> getNullability() const {
    return NullabilityAudited ? std::optional<NullabilityKind>(
                                    static_cast<NullabilityKind>(Nullable))
                              : std::nullopt;
  }

  void setNullabilityAudited(NullabilityKind kind) {
    NullabilityAudited = true;
    Nullable = static_cast<unsigned>(kind);
  }

  const std::string &getType() const { return Type; }
  void setType(const std::string &type) { Type = type; }

  friend bool operator==(const VariableInfo &, const VariableInfo &);

  VariableInfo &operator|=(const VariableInfo &RHS) {
    static_cast<CommonEntityInfo &>(*this) |= RHS;

    if (!NullabilityAudited && RHS.NullabilityAudited)
      setNullabilityAudited(*RHS.getNullability());
    if (Type.empty())
      Type = RHS.Type;

    return *this;
  }

  LLVM_DUMP_METHOD void dump(llvm::raw_ostream &OS) const;
};

inline bool operator==(const VariableInfo &LHS, const VariableInfo &RHS) {
  return static_cast<const CommonEntityInfo &>(LHS) == RHS &&
         LHS.NullabilityAudited == RHS.NullabilityAudited &&
         LHS.Nullable == RHS.Nullable && LHS.Type == RHS.Type;
}

inline bool operator!=(const VariableInfo &LHS, const VariableInfo &RHS) {
  return !(LHS == RHS);
}

/// Describes API notes data for an Objective-C property.
class ObjCPropertyInfo : public VariableInfo {
  LLVM_PREFERRED_TYPE(bool)
  unsigned SwiftImportAsAccessorsSpecified : 1;
  LLVM_PREFERRED_TYPE(bool)
  unsigned SwiftImportAsAccessors : 1;

public:
  ObjCPropertyInfo()
      : SwiftImportAsAccessorsSpecified(false), SwiftImportAsAccessors(false) {}

  std::optional<bool> getSwiftImportAsAccessors() const {
    return SwiftImportAsAccessorsSpecified
               ? std::optional<bool>(SwiftImportAsAccessors)
               : std::nullopt;
  }
  void setSwiftImportAsAccessors(std::optional<bool> Value) {
    SwiftImportAsAccessorsSpecified = Value.has_value();
    SwiftImportAsAccessors = Value.value_or(false);
  }

  friend bool operator==(const ObjCPropertyInfo &, const ObjCPropertyInfo &);

  /// Merge class-wide information into the given property.
  ObjCPropertyInfo &operator|=(const ContextInfo &RHS) {
    static_cast<CommonEntityInfo &>(*this) |= RHS;

    // Merge nullability.
    if (!getNullability())
      if (auto Nullable = RHS.getDefaultNullability())
        setNullabilityAudited(*Nullable);

    return *this;
  }

  ObjCPropertyInfo &operator|=(const ObjCPropertyInfo &RHS) {
    static_cast<VariableInfo &>(*this) |= RHS;

    if (!SwiftImportAsAccessorsSpecified)
      setSwiftImportAsAccessors(RHS.getSwiftImportAsAccessors());

    return *this;
  }

  LLVM_DUMP_METHOD void dump(llvm::raw_ostream &OS) const;
};

inline bool operator==(const ObjCPropertyInfo &LHS,
                       const ObjCPropertyInfo &RHS) {
  return static_cast<const VariableInfo &>(LHS) == RHS &&
         LHS.getSwiftImportAsAccessors() == RHS.getSwiftImportAsAccessors();
}

inline bool operator!=(const ObjCPropertyInfo &LHS,
                       const ObjCPropertyInfo &RHS) {
  return !(LHS == RHS);
}

/// Describes a function or method parameter.
class ParamInfo : public VariableInfo {
  /// Whether noescape was specified.
  LLVM_PREFERRED_TYPE(bool)
  unsigned NoEscapeSpecified : 1;

  /// Whether the this parameter has the 'noescape' attribute.
  LLVM_PREFERRED_TYPE(bool)
  unsigned NoEscape : 1;

  /// Whether lifetimebound was specified.
  LLVM_PREFERRED_TYPE(bool)
  unsigned LifetimeboundSpecified : 1;

  /// Whether the this parameter has the 'lifetimebound' attribute.
  LLVM_PREFERRED_TYPE(bool)
  unsigned Lifetimebound : 1;

  /// A biased RetainCountConventionKind, where 0 means "unspecified".
  ///
  /// Only relevant for out-parameters.
  unsigned RawRetainCountConvention : 3;

public:
  ParamInfo()
      : NoEscapeSpecified(false), NoEscape(false),
        LifetimeboundSpecified(false), Lifetimebound(false),
        RawRetainCountConvention() {}

  std::optional<bool> isNoEscape() const {
    return NoEscapeSpecified ? std::optional<bool>(NoEscape) : std::nullopt;
  }
  void setNoEscape(std::optional<bool> Value) {
    NoEscapeSpecified = Value.has_value();
    NoEscape = Value.value_or(false);
  }

  std::optional<bool> isLifetimebound() const {
<<<<<<< HEAD
    if (!LifetimeboundSpecified)
      return std::nullopt;
    return Lifetimebound;
=======
    return LifetimeboundSpecified ? std::optional<bool>(Lifetimebound)
                                  : std::nullopt;
>>>>>>> a8d96e15
  }
  void setLifetimebound(std::optional<bool> Value) {
    LifetimeboundSpecified = Value.has_value();
    Lifetimebound = Value.value_or(false);
  }

  std::optional<RetainCountConventionKind> getRetainCountConvention() const {
    if (!RawRetainCountConvention)
      return std::nullopt;
    return static_cast<RetainCountConventionKind>(RawRetainCountConvention - 1);
  }
  void
  setRetainCountConvention(std::optional<RetainCountConventionKind> Value) {
    RawRetainCountConvention = Value ? static_cast<unsigned>(*Value) + 1 : 0;
    assert(getRetainCountConvention() == Value && "bitfield too small");
  }

  ParamInfo &operator|=(const ParamInfo &RHS) {
    static_cast<VariableInfo &>(*this) |= RHS;

    if (!NoEscapeSpecified && RHS.NoEscapeSpecified) {
      NoEscapeSpecified = true;
      NoEscape = RHS.NoEscape;
    }

    if (!LifetimeboundSpecified && RHS.LifetimeboundSpecified) {
      LifetimeboundSpecified = true;
      Lifetimebound = RHS.Lifetimebound;
    }

    if (!RawRetainCountConvention)
      RawRetainCountConvention = RHS.RawRetainCountConvention;

    return *this;
  }

  friend bool operator==(const ParamInfo &, const ParamInfo &);

  LLVM_DUMP_METHOD void dump(llvm::raw_ostream &OS) const;
};

inline bool operator==(const ParamInfo &LHS, const ParamInfo &RHS) {
  return static_cast<const VariableInfo &>(LHS) == RHS &&
         LHS.NoEscapeSpecified == RHS.NoEscapeSpecified &&
         LHS.NoEscape == RHS.NoEscape &&
         LHS.LifetimeboundSpecified == RHS.LifetimeboundSpecified &&
         LHS.Lifetimebound == RHS.Lifetimebound &&
         LHS.RawRetainCountConvention == RHS.RawRetainCountConvention;
}

inline bool operator!=(const ParamInfo &LHS, const ParamInfo &RHS) {
  return !(LHS == RHS);
}

/// API notes for a function or method.
class FunctionInfo : public CommonEntityInfo {
private:
  static constexpr const uint64_t NullabilityKindMask = 0x3;
  static constexpr const unsigned NullabilityKindSize = 2;

  static constexpr const unsigned ReturnInfoIndex = 0;

public:
  // If yes, we consider all types to be non-nullable unless otherwise noted.
  // If this flag is not set, the pointer types are considered to have
  // unknown nullability.

  /// Whether the signature has been audited with respect to nullability.
  LLVM_PREFERRED_TYPE(bool)
  unsigned NullabilityAudited : 1;

  /// Number of types whose nullability is encoded with the NullabilityPayload.
  unsigned NumAdjustedNullable : 8;

  /// A biased RetainCountConventionKind, where 0 means "unspecified".
  unsigned RawRetainCountConvention : 3;

  // NullabilityKindSize bits are used to encode the nullability. The info
  // about the return type is stored at position 0, followed by the nullability
  // of the parameters.

  /// Stores the nullability of the return type and the parameters.
  uint64_t NullabilityPayload = 0;

  /// The result type of this function, as a C type.
  std::string ResultType;

  /// The function parameters.
  std::vector<ParamInfo> Params;

  FunctionInfo()
      : NullabilityAudited(false), NumAdjustedNullable(0),
        RawRetainCountConvention() {}

  static unsigned getMaxNullabilityIndex() {
    return ((sizeof(NullabilityPayload) * CHAR_BIT) / NullabilityKindSize);
  }

  void addTypeInfo(unsigned index, NullabilityKind kind) {
    assert(index <= getMaxNullabilityIndex());
    assert(static_cast<unsigned>(kind) < NullabilityKindMask);

    NullabilityAudited = true;
    if (NumAdjustedNullable < index + 1)
      NumAdjustedNullable = index + 1;

    // Mask the bits.
    NullabilityPayload &=
        ~(NullabilityKindMask << (index * NullabilityKindSize));

    // Set the value.
    unsigned kindValue = (static_cast<unsigned>(kind))
                         << (index * NullabilityKindSize);
    NullabilityPayload |= kindValue;
  }

  /// Adds the return type info.
  void addReturnTypeInfo(NullabilityKind kind) {
    addTypeInfo(ReturnInfoIndex, kind);
  }

  /// Adds the parameter type info.
  void addParamTypeInfo(unsigned index, NullabilityKind kind) {
    addTypeInfo(index + 1, kind);
  }

  NullabilityKind getParamTypeInfo(unsigned index) const {
    return getTypeInfo(index + 1);
  }

  NullabilityKind getReturnTypeInfo() const { return getTypeInfo(0); }

  std::optional<RetainCountConventionKind> getRetainCountConvention() const {
    if (!RawRetainCountConvention)
      return std::nullopt;
    return static_cast<RetainCountConventionKind>(RawRetainCountConvention - 1);
  }
  void
  setRetainCountConvention(std::optional<RetainCountConventionKind> Value) {
    RawRetainCountConvention = Value ? static_cast<unsigned>(*Value) + 1 : 0;
    assert(getRetainCountConvention() == Value && "bitfield too small");
  }

  friend bool operator==(const FunctionInfo &, const FunctionInfo &);

private:
  NullabilityKind getTypeInfo(unsigned index) const {
    assert(NullabilityAudited &&
           "Checking the type adjustment on non-audited method.");

    // If we don't have info about this parameter, return the default.
    if (index > NumAdjustedNullable)
      return NullabilityKind::NonNull;
    auto nullability = NullabilityPayload >> (index * NullabilityKindSize);
    return static_cast<NullabilityKind>(nullability & NullabilityKindMask);
  }

public:
  LLVM_DUMP_METHOD void dump(llvm::raw_ostream &OS) const;
};

inline bool operator==(const FunctionInfo &LHS, const FunctionInfo &RHS) {
  return static_cast<const CommonEntityInfo &>(LHS) == RHS &&
         LHS.NullabilityAudited == RHS.NullabilityAudited &&
         LHS.NumAdjustedNullable == RHS.NumAdjustedNullable &&
         LHS.NullabilityPayload == RHS.NullabilityPayload &&
         LHS.ResultType == RHS.ResultType && LHS.Params == RHS.Params &&
         LHS.RawRetainCountConvention == RHS.RawRetainCountConvention;
}

inline bool operator!=(const FunctionInfo &LHS, const FunctionInfo &RHS) {
  return !(LHS == RHS);
}

/// Describes API notes data for an Objective-C method.
class ObjCMethodInfo : public FunctionInfo {
public:
  /// Whether this is a designated initializer of its class.
  LLVM_PREFERRED_TYPE(bool)
  unsigned DesignatedInit : 1;

  /// Whether this is a required initializer.
  LLVM_PREFERRED_TYPE(bool)
  unsigned RequiredInit : 1;

  std::optional<ParamInfo> Self;

  ObjCMethodInfo() : DesignatedInit(false), RequiredInit(false) {}

  friend bool operator==(const ObjCMethodInfo &, const ObjCMethodInfo &);

  ObjCMethodInfo &operator|=(const ContextInfo &RHS) {
    // Merge Nullability.
    if (!NullabilityAudited) {
      if (auto Nullable = RHS.getDefaultNullability()) {
        NullabilityAudited = true;
        addTypeInfo(0, *Nullable);
      }
    }
    return *this;
  }

  LLVM_DUMP_METHOD void dump(llvm::raw_ostream &OS);
};

inline bool operator==(const ObjCMethodInfo &LHS, const ObjCMethodInfo &RHS) {
  return static_cast<const FunctionInfo &>(LHS) == RHS &&
         LHS.DesignatedInit == RHS.DesignatedInit &&
         LHS.RequiredInit == RHS.RequiredInit && LHS.Self == RHS.Self;
}

inline bool operator!=(const ObjCMethodInfo &LHS, const ObjCMethodInfo &RHS) {
  return !(LHS == RHS);
}

/// Describes API notes data for a global variable.
class GlobalVariableInfo : public VariableInfo {
public:
  GlobalVariableInfo() {}
};

/// Describes API notes data for a global function.
class GlobalFunctionInfo : public FunctionInfo {
public:
  GlobalFunctionInfo() {}
};

/// Describes API notes data for a C/C++ record field.
class FieldInfo : public VariableInfo {
public:
  FieldInfo() {}
};

/// Describes API notes data for a C++ method.
class CXXMethodInfo : public FunctionInfo {
public:
  CXXMethodInfo() {}

  std::optional<ParamInfo> This;

  LLVM_DUMP_METHOD void dump(llvm::raw_ostream &OS);
};

inline bool operator==(const CXXMethodInfo &LHS, const CXXMethodInfo &RHS) {
  return static_cast<const FunctionInfo &>(LHS) == RHS && LHS.This == RHS.This;
}

inline bool operator!=(const CXXMethodInfo &LHS, const CXXMethodInfo &RHS) {
  return !(LHS == RHS);
}

/// Describes API notes data for an enumerator.
class EnumConstantInfo : public CommonEntityInfo {
public:
  EnumConstantInfo() {}
};

/// Describes API notes data for a tag.
class TagInfo : public CommonTypeInfo {
  LLVM_PREFERRED_TYPE(bool)
  unsigned HasFlagEnum : 1;
  LLVM_PREFERRED_TYPE(bool)
  unsigned IsFlagEnum : 1;

  LLVM_PREFERRED_TYPE(bool)
  unsigned SwiftCopyableSpecified : 1;
  LLVM_PREFERRED_TYPE(bool)
  unsigned SwiftCopyable : 1;

  LLVM_PREFERRED_TYPE(bool)
  unsigned SwiftEscapableSpecified : 1;
  LLVM_PREFERRED_TYPE(bool)
  unsigned SwiftEscapable : 1;

public:
  std::optional<std::string> SwiftImportAs;
  std::optional<std::string> SwiftRetainOp;
  std::optional<std::string> SwiftReleaseOp;

  /// The Swift protocol that this type should be automatically conformed to.
  std::optional<std::string> SwiftConformance;

  std::optional<EnumExtensibilityKind> EnumExtensibility;

  TagInfo()
      : HasFlagEnum(0), IsFlagEnum(0), SwiftCopyableSpecified(false),
        SwiftCopyable(false), SwiftEscapableSpecified(false),
        SwiftEscapable(false) {}

  std::optional<bool> isFlagEnum() const {
    if (HasFlagEnum)
      return IsFlagEnum;
    return std::nullopt;
  }
  void setFlagEnum(std::optional<bool> Value) {
    HasFlagEnum = Value.has_value();
    IsFlagEnum = Value.value_or(false);
  }

  std::optional<bool> isSwiftCopyable() const {
    return SwiftCopyableSpecified ? std::optional<bool>(SwiftCopyable)
                                  : std::nullopt;
  }
  void setSwiftCopyable(std::optional<bool> Value) {
    SwiftCopyableSpecified = Value.has_value();
    SwiftCopyable = Value.value_or(false);
  }

  std::optional<bool> isSwiftEscapable() const {
    return SwiftEscapableSpecified ? std::optional<bool>(SwiftEscapable)
                                   : std::nullopt;
  }

  void setSwiftEscapable(std::optional<bool> Value) {
    SwiftEscapableSpecified = Value.has_value();
    SwiftEscapable = Value.value_or(false);
  }

  TagInfo &operator|=(const TagInfo &RHS) {
    static_cast<CommonTypeInfo &>(*this) |= RHS;

    if (!SwiftImportAs)
      SwiftImportAs = RHS.SwiftImportAs;
    if (!SwiftRetainOp)
      SwiftRetainOp = RHS.SwiftRetainOp;
    if (!SwiftReleaseOp)
      SwiftReleaseOp = RHS.SwiftReleaseOp;

    if (!SwiftConformance)
      SwiftConformance = RHS.SwiftConformance;

    if (!HasFlagEnum)
      setFlagEnum(RHS.isFlagEnum());

    if (!EnumExtensibility)
      EnumExtensibility = RHS.EnumExtensibility;

    if (!SwiftCopyableSpecified)
      setSwiftCopyable(RHS.isSwiftCopyable());

    if (!SwiftEscapableSpecified)
      setSwiftEscapable(RHS.isSwiftEscapable());

    return *this;
  }

  friend bool operator==(const TagInfo &, const TagInfo &);

  LLVM_DUMP_METHOD void dump(llvm::raw_ostream &OS);
};

inline bool operator==(const TagInfo &LHS, const TagInfo &RHS) {
  return static_cast<const CommonTypeInfo &>(LHS) == RHS &&
         LHS.SwiftImportAs == RHS.SwiftImportAs &&
         LHS.SwiftRetainOp == RHS.SwiftRetainOp &&
         LHS.SwiftReleaseOp == RHS.SwiftReleaseOp &&
         LHS.SwiftConformance == RHS.SwiftConformance &&
         LHS.isFlagEnum() == RHS.isFlagEnum() &&
         LHS.isSwiftCopyable() == RHS.isSwiftCopyable() &&
         LHS.isSwiftEscapable() == RHS.isSwiftEscapable() &&
         LHS.EnumExtensibility == RHS.EnumExtensibility;
}

inline bool operator!=(const TagInfo &LHS, const TagInfo &RHS) {
  return !(LHS == RHS);
}

/// Describes API notes data for a typedef.
class TypedefInfo : public CommonTypeInfo {
public:
  std::optional<SwiftNewTypeKind> SwiftWrapper;

  TypedefInfo() {}

  TypedefInfo &operator|=(const TypedefInfo &RHS) {
    static_cast<CommonTypeInfo &>(*this) |= RHS;
    if (!SwiftWrapper)
      SwiftWrapper = RHS.SwiftWrapper;
    return *this;
  }

  friend bool operator==(const TypedefInfo &, const TypedefInfo &);

  LLVM_DUMP_METHOD void dump(llvm::raw_ostream &OS) const;
};

inline bool operator==(const TypedefInfo &LHS, const TypedefInfo &RHS) {
  return static_cast<const CommonTypeInfo &>(LHS) == RHS &&
         LHS.SwiftWrapper == RHS.SwiftWrapper;
}

inline bool operator!=(const TypedefInfo &LHS, const TypedefInfo &RHS) {
  return !(LHS == RHS);
}

/// The file extension used for the source representation of API notes.
static const constexpr char SOURCE_APINOTES_EXTENSION[] = "apinotes";

/// Opaque context ID used to refer to an Objective-C class or protocol or a C++
/// namespace.
class ContextID {
public:
  unsigned Value;

  explicit ContextID(unsigned value) : Value(value) {}
};

enum class ContextKind : uint8_t {
  ObjCClass = 0,
  ObjCProtocol = 1,
  Namespace = 2,
  Tag = 3,
};

struct Context {
  ContextID id;
  ContextKind kind;

  Context(ContextID id, ContextKind kind) : id(id), kind(kind) {}
};

/// A temporary reference to an Objective-C selector, suitable for
/// referencing selector data on the stack.
///
/// Instances of this struct do not store references to any of the
/// data they contain; it is up to the user to ensure that the data
/// referenced by the identifier list persists.
struct ObjCSelectorRef {
  unsigned NumArgs;
  llvm::ArrayRef<llvm::StringRef> Identifiers;
};
} // namespace api_notes
} // namespace clang

#endif<|MERGE_RESOLUTION|>--- conflicted
+++ resolved
@@ -453,14 +453,8 @@
   }
 
   std::optional<bool> isLifetimebound() const {
-<<<<<<< HEAD
-    if (!LifetimeboundSpecified)
-      return std::nullopt;
-    return Lifetimebound;
-=======
     return LifetimeboundSpecified ? std::optional<bool>(Lifetimebound)
                                   : std::nullopt;
->>>>>>> a8d96e15
   }
   void setLifetimebound(std::optional<bool> Value) {
     LifetimeboundSpecified = Value.has_value();
