//===--- PrettyPrinter.h - Classes for aiding with AST printing -*- C++ -*-===//
//
// Part of the LLVM Project, under the Apache License v2.0 with LLVM Exceptions.
// See https://llvm.org/LICENSE.txt for license information.
// SPDX-License-Identifier: Apache-2.0 WITH LLVM-exception
//
//===----------------------------------------------------------------------===//
//
//  This file defines helper types for AST pretty-printing.
//
//===----------------------------------------------------------------------===//

#ifndef LLVM_CLANG_AST_PRETTYPRINTER_H
#define LLVM_CLANG_AST_PRETTYPRINTER_H

#include "clang/Basic/LLVM.h"
#include "clang/Basic/LangOptions.h"

namespace clang {

class DeclContext;
class LangOptions;
class Stmt;

class PrinterHelper {
public:
  virtual ~PrinterHelper();
  virtual bool handledStmt(Stmt* E, raw_ostream& OS) = 0;
};

/// Callbacks to use to customize the behavior of the pretty-printer.
class PrintingCallbacks {
protected:
  ~PrintingCallbacks() = default;

public:
  /// Remap a path to a form suitable for printing.
  virtual std::string remapPath(StringRef Path) const {
    return std::string(Path);
  }

  /// When printing type to be inserted into code in specific context, this
  /// callback can be used to avoid printing the redundant part of the
  /// qualifier. For example, when inserting code inside namespace foo, we
  /// should print bar::SomeType instead of foo::bar::SomeType.
  /// To do this, shouldPrintScope should return true on "foo" NamespaceDecl.
  /// The printing stops at the first isScopeVisible() == true, so there will
  /// be no calls with outer scopes.
  virtual bool isScopeVisible(const DeclContext *DC) const { return false; }
};

/// Describes how types, statements, expressions, and declarations should be
/// printed.
///
/// This type is intended to be small and suitable for passing by value.
/// It is very frequently copied.
struct PrintingPolicy {
  enum SuppressInlineNamespaceMode : uint8_t { None, Redundant, All };

  /// Create a default printing policy for the specified language.
  PrintingPolicy(const LangOptions &LO)
      : Indentation(2), SuppressSpecifiers(false),
        SuppressTagKeyword(LO.CPlusPlus), IncludeTagDefinition(false),
        SuppressScope(false), SuppressUnwrittenScope(false),
        SuppressInlineNamespace(SuppressInlineNamespaceMode::Redundant),
        SuppressElaboration(false), SuppressInitializers(false),
        ConstantArraySizeAsWritten(false), AnonymousTagLocations(true),
        SuppressStrongLifetime(false), SuppressLifetimeQualifiers(false),
        SuppressTypedefs(false), SuppressFinalSpecifier(false),
        SuppressTemplateArgsInCXXConstructors(false),
        SuppressDefaultTemplateArgs(true), EnforceDefaultTemplateArgs(false),
        Bool(LO.Bool), Nullptr(LO.CPlusPlus11 || LO.C23),
        NullptrTypeInNamespace(LO.CPlusPlus), Restrict(LO.C99),
        Alignof(LO.CPlusPlus11), UnderscoreAlignof(LO.C11),
        UseVoidForZeroParams(!LO.CPlusPlus),
        SplitTemplateClosers(!LO.CPlusPlus11), TerseOutput(false),
        PolishForDeclaration(false), Half(LO.Half),
        MSWChar(LO.MicrosoftExt && !LO.WChar), IncludeNewlines(true),
        MSVCFormatting(false), ConstantsAsWritten(false),
        SuppressImplicitBase(false), FullyQualifiedName(false),
<<<<<<< HEAD
        EnforceScopeForElaboratedTypes(false), SuppressDefinition(false),
        SuppressDefaultTemplateArguments(false), PrintCanonicalTypes(false),
        SkipCanonicalizationOfTemplateTypeParms(false),
        PrintInjectedClassNameWithArguments(true), UsePreferredNames(true),
        AlwaysIncludeTypeForTemplateArgument(false),
=======
        PrintAsCanonical(false), PrintInjectedClassNameWithArguments(true),
        UsePreferredNames(true), AlwaysIncludeTypeForTemplateArgument(false),
>>>>>>> 13b55ad3
        CleanUglifiedParameters(false), EntireContentsOfLargeArray(true),
        UseEnumerators(true), UseHLSLTypes(LO.HLSL) {}

  /// Adjust this printing policy for cases where it's known that we're
  /// printing C++ code (for instance, if AST dumping reaches a C++-only
  /// construct). This should not be used if a real LangOptions object is
  /// available.
  void adjustForCPlusPlus() {
    SuppressTagKeyword = true;
    Bool = true;
    UseVoidForZeroParams = false;
  }

  /// Adjust this printing policy to print C++ forward declaration for a given
  /// Decl.
  void adjustForCPlusPlusFwdDecl() {
    PolishForDeclaration = true;
    SuppressDefinition = true;
    SuppressDefaultTemplateArguments = true;
  }

  /// The number of spaces to use to indent each line.
  unsigned Indentation : 8;

  /// Whether we should suppress printing of the actual specifiers for
  /// the given type or declaration.
  ///
  /// This flag is only used when we are printing declarators beyond
  /// the first declarator within a declaration group. For example, given:
  ///
  /// \code
  /// const int *x, *y;
  /// \endcode
  ///
  /// SuppressSpecifiers will be false when printing the
  /// declaration for "x", so that we will print "int *x"; it will be
  /// \c true when we print "y", so that we suppress printing the
  /// "const int" type specifier and instead only print the "*y".
  LLVM_PREFERRED_TYPE(bool)
  unsigned SuppressSpecifiers : 1;

  /// Whether type printing should skip printing the tag keyword.
  ///
  /// This is used when printing the inner type of elaborated types,
  /// (as the tag keyword is part of the elaborated type):
  ///
  /// \code
  /// struct Geometry::Point;
  /// \endcode
  LLVM_PREFERRED_TYPE(bool)
  unsigned SuppressTagKeyword : 1;

  /// When true, include the body of a tag definition.
  ///
  /// This is used to place the definition of a struct
  /// in the middle of another declaration as with:
  ///
  /// \code
  /// typedef struct { int x, y; } Point;
  /// \endcode
  LLVM_PREFERRED_TYPE(bool)
  unsigned IncludeTagDefinition : 1;

  /// Suppresses printing of scope specifiers.
  LLVM_PREFERRED_TYPE(bool)
  unsigned SuppressScope : 1;

  /// Suppress printing parts of scope specifiers that are never
  /// written, e.g., for anonymous namespaces.
  LLVM_PREFERRED_TYPE(bool)
  unsigned SuppressUnwrittenScope : 1;

  /// Suppress printing parts of scope specifiers that correspond
  /// to inline namespaces.
  /// If Redudant, where the name is unambiguous with the specifier removed.
  /// If All, even if the name is ambiguous with the specifier
  /// removed.
  LLVM_PREFERRED_TYPE(SuppressInlineNamespaceMode)
  unsigned SuppressInlineNamespace : 2;

  /// Ignore qualifiers and tag keywords as specified by elaborated type sugar,
  /// instead letting the underlying type print as normal.
  LLVM_PREFERRED_TYPE(bool)
  unsigned SuppressElaboration : 1;

  /// Suppress printing of variable initializers.
  ///
  /// This flag is used when printing the loop variable in a for-range
  /// statement. For example, given:
  ///
  /// \code
  /// for (auto x : coll)
  /// \endcode
  ///
  /// SuppressInitializers will be true when printing "auto x", so that the
  /// internal initializer constructed for x will not be printed.
  LLVM_PREFERRED_TYPE(bool)
  unsigned SuppressInitializers : 1;

  /// Whether we should print the sizes of constant array expressions as written
  /// in the sources.
  ///
  /// This flag determines whether array types declared as
  ///
  /// \code
  /// int a[4+10*10];
  /// char a[] = "A string";
  /// \endcode
  ///
  /// will be printed as written or as follows:
  ///
  /// \code
  /// int a[104];
  /// char a[9] = "A string";
  /// \endcode
  LLVM_PREFERRED_TYPE(bool)
  unsigned ConstantArraySizeAsWritten : 1;

  /// When printing an anonymous tag name, also print the location of that
  /// entity (e.g., "enum <anonymous at t.h:10:5>"). Otherwise, just prints
  /// "(anonymous)" for the name.
  LLVM_PREFERRED_TYPE(bool)
  unsigned AnonymousTagLocations : 1;

  /// When true, suppress printing of the __strong lifetime qualifier in ARC.
  LLVM_PREFERRED_TYPE(bool)
  unsigned SuppressStrongLifetime : 1;

  /// When true, suppress printing of lifetime qualifier in ARC.
  LLVM_PREFERRED_TYPE(bool)
  unsigned SuppressLifetimeQualifiers : 1;

  /// When true prints a canonical type instead of an alias.
  /// Also removes preceeding keywords if there is one. E.g.
  ///   \code
  ///   namespace NS {
  ///      using SizeT = int;
  ///   }
  ///   template<typename NS::SizeT N> class C;
  ///   \endcode
  /// will be printed as
  ///   \code
  ///   template<int N> class C;
  ///   \endcode
  unsigned SuppressTypedefs : 1;

  /// When true, suppress printing final specifier.
  unsigned SuppressFinalSpecifier : 1;

  /// When true, suppresses printing template arguments in names of C++
  /// constructors.
  LLVM_PREFERRED_TYPE(bool)
  unsigned SuppressTemplateArgsInCXXConstructors : 1;

  /// When true, attempt to suppress template arguments that match the default
  /// argument for the parameter.
  LLVM_PREFERRED_TYPE(bool)
  unsigned SuppressDefaultTemplateArgs : 1;

  /// When true, print template arguments that match the default argument for
  /// the parameter, even if they're not specified in the source.
  LLVM_PREFERRED_TYPE(bool)
  unsigned EnforceDefaultTemplateArgs : 1;

  /// Whether we can use 'bool' rather than '_Bool' (even if the language
  /// doesn't actually have 'bool', because, e.g., it is defined as a macro).
  LLVM_PREFERRED_TYPE(bool)
  unsigned Bool : 1;

  /// Whether we should use 'nullptr' rather than '0' as a null pointer
  /// constant.
  LLVM_PREFERRED_TYPE(bool)
  unsigned Nullptr : 1;

  /// Whether 'nullptr_t' is in namespace 'std' or not.
  LLVM_PREFERRED_TYPE(bool)
  unsigned NullptrTypeInNamespace : 1;

  /// Whether we can use 'restrict' rather than '__restrict'.
  LLVM_PREFERRED_TYPE(bool)
  unsigned Restrict : 1;

  /// Whether we can use 'alignof' rather than '__alignof'.
  LLVM_PREFERRED_TYPE(bool)
  unsigned Alignof : 1;

  /// Whether we can use '_Alignof' rather than '__alignof'.
  LLVM_PREFERRED_TYPE(bool)
  unsigned UnderscoreAlignof : 1;

  /// Whether we should use '(void)' rather than '()' for a function prototype
  /// with zero parameters.
  LLVM_PREFERRED_TYPE(bool)
  unsigned UseVoidForZeroParams : 1;

  /// Whether nested templates must be closed like 'a\<b\<c\> \>' rather than
  /// 'a\<b\<c\>\>'.
  LLVM_PREFERRED_TYPE(bool)
  unsigned SplitTemplateClosers : 1;

  /// Provide a 'terse' output.
  ///
  /// For example, in this mode we don't print function bodies, class members,
  /// declarations inside namespaces etc.  Effectively, this should print
  /// only the requested declaration.
  LLVM_PREFERRED_TYPE(bool)
  unsigned TerseOutput : 1;

  /// When true, do certain refinement needed for producing proper declaration
  /// tag; such as, do not print attributes attached to the declaration.
  ///
  LLVM_PREFERRED_TYPE(bool)
  unsigned PolishForDeclaration : 1;

  /// When true, print the half-precision floating-point type as 'half'
  /// instead of '__fp16'
  LLVM_PREFERRED_TYPE(bool)
  unsigned Half : 1;

  /// When true, print the built-in wchar_t type as __wchar_t. For use in
  /// Microsoft mode when wchar_t is not available.
  LLVM_PREFERRED_TYPE(bool)
  unsigned MSWChar : 1;

  /// When true, include newlines after statements like "break", etc.
  LLVM_PREFERRED_TYPE(bool)
  unsigned IncludeNewlines : 1;

  /// Use whitespace and punctuation like MSVC does. In particular, this prints
  /// anonymous namespaces as `anonymous namespace' and does not insert spaces
  /// after template arguments.
  LLVM_PREFERRED_TYPE(bool)
  unsigned MSVCFormatting : 1;

  /// Whether we should print the constant expressions as written in the
  /// sources.
  ///
  /// This flag determines whether constants expressions like
  ///
  /// \code
  /// 0x10
  /// 2.5e3
  /// \endcode
  ///
  /// will be printed as written or as follows:
  ///
  /// \code
  /// 0x10
  /// 2.5e3
  /// \endcode
  LLVM_PREFERRED_TYPE(bool)
  unsigned ConstantsAsWritten : 1;

  /// When true, don't print the implicit 'self' or 'this' expressions.
  LLVM_PREFERRED_TYPE(bool)
  unsigned SuppressImplicitBase : 1;

  /// When true, print the fully qualified name of function declarations.
  /// This is the opposite of SuppressScope and thus overrules it.
  LLVM_PREFERRED_TYPE(bool)
  unsigned FullyQualifiedName : 1;

<<<<<<< HEAD
  /// Enforce fully qualified name printing for elaborated types.
  LLVM_PREFERRED_TYPE(bool)
  unsigned EnforceScopeForElaboratedTypes : 1;

  /// When true does not print definition of a type. E.g.
  ///   \code
  ///   template<typename T> class C0 : public C1 {...}
  ///   \endcode
  /// will be printed as
  ///   \code
  ///   template<typename T> class C0
  ///   \endcode
  unsigned SuppressDefinition : 1;

  /// When true, suppresses printing default template arguments of a type. E.g.
  ///   \code
  ///   template<typename T = void> class A
  ///   \endcode
  /// will be printed as
  ///   \code
  ///   template<typename T> class A
  ///   \endcode
  unsigned SuppressDefaultTemplateArguments : 1;

  /// Whether to print types as written or canonically.
=======
  /// Whether to print entities as written or canonically.
>>>>>>> 13b55ad3
  LLVM_PREFERRED_TYPE(bool)
  unsigned PrintAsCanonical : 1;

  /// Whether to skip the canonicalization (when PrintCanonicalTypes is set) for
  /// TemplateTypeParmTypes. This has no effect if PrintCanonicalTypes isn't
  /// set. This is useful for non-type-template-parameters, since the canonical
  /// version of:
  ///   \code
  ///   TemplateTypeParmType '_Tp'
  ///     TemplateTypeParm '_Tp'
  ///   \endcode
  /// is:
  ///   \code
  ///   TemplateTypeParmType 'type-parameter-0-0'
  ///   \endcode
  unsigned SkipCanonicalizationOfTemplateTypeParms : 1;

  /// Whether to print an InjectedClassNameType with template arguments or as
  /// written. When a template argument is unnamed, printing it results in
  /// invalid C++ code.
  LLVM_PREFERRED_TYPE(bool)
  unsigned PrintInjectedClassNameWithArguments : 1;

  /// Whether to use C++ template preferred_name attributes when printing
  /// templates.
  LLVM_PREFERRED_TYPE(bool)
  unsigned UsePreferredNames : 1;

  /// Whether to use type suffixes (eg: 1U) on integral non-type template
  /// parameters.
  LLVM_PREFERRED_TYPE(bool)
  unsigned AlwaysIncludeTypeForTemplateArgument : 1;

  /// Whether to strip underscores when printing reserved parameter names.
  /// e.g. std::vector<class _Tp> becomes std::vector<class Tp>.
  /// This only affects parameter names, and so describes a compatible API.
  LLVM_PREFERRED_TYPE(bool)
  unsigned CleanUglifiedParameters : 1;

  /// Whether to print the entire array initializers, especially on non-type
  /// template parameters, no matter how many elements there are.
  LLVM_PREFERRED_TYPE(bool)
  unsigned EntireContentsOfLargeArray : 1;

  /// Whether to print enumerator non-type template parameters with a matching
  /// enumerator name or via cast of an integer.
  LLVM_PREFERRED_TYPE(bool)
  unsigned UseEnumerators : 1;

  /// Whether or not we're printing known HLSL code and should print HLSL
  /// sugared types when possible.
  LLVM_PREFERRED_TYPE(bool)
  unsigned UseHLSLTypes : 1;

  /// Callbacks to use to allow the behavior of printing to be customized.
  const PrintingCallbacks *Callbacks = nullptr;
};

} // end namespace clang

#endif<|MERGE_RESOLUTION|>--- conflicted
+++ resolved
@@ -78,16 +78,11 @@
         MSWChar(LO.MicrosoftExt && !LO.WChar), IncludeNewlines(true),
         MSVCFormatting(false), ConstantsAsWritten(false),
         SuppressImplicitBase(false), FullyQualifiedName(false),
-<<<<<<< HEAD
         EnforceScopeForElaboratedTypes(false), SuppressDefinition(false),
-        SuppressDefaultTemplateArguments(false), PrintCanonicalTypes(false),
+        SuppressDefaultTemplateArguments(false), PrintAsCanonical(false),
         SkipCanonicalizationOfTemplateTypeParms(false),
         PrintInjectedClassNameWithArguments(true), UsePreferredNames(true),
         AlwaysIncludeTypeForTemplateArgument(false),
-=======
-        PrintAsCanonical(false), PrintInjectedClassNameWithArguments(true),
-        UsePreferredNames(true), AlwaysIncludeTypeForTemplateArgument(false),
->>>>>>> 13b55ad3
         CleanUglifiedParameters(false), EntireContentsOfLargeArray(true),
         UseEnumerators(true), UseHLSLTypes(LO.HLSL) {}
 
@@ -350,7 +345,6 @@
   LLVM_PREFERRED_TYPE(bool)
   unsigned FullyQualifiedName : 1;
 
-<<<<<<< HEAD
   /// Enforce fully qualified name printing for elaborated types.
   LLVM_PREFERRED_TYPE(bool)
   unsigned EnforceScopeForElaboratedTypes : 1;
@@ -375,15 +369,12 @@
   ///   \endcode
   unsigned SuppressDefaultTemplateArguments : 1;
 
-  /// Whether to print types as written or canonically.
-=======
   /// Whether to print entities as written or canonically.
->>>>>>> 13b55ad3
   LLVM_PREFERRED_TYPE(bool)
   unsigned PrintAsCanonical : 1;
 
-  /// Whether to skip the canonicalization (when PrintCanonicalTypes is set) for
-  /// TemplateTypeParmTypes. This has no effect if PrintCanonicalTypes isn't
+  /// Whether to skip the canonicalization (when PrintAsCanonical is set) for
+  /// TemplateTypeParmTypes. This has no effect if PrintAsCanonical isn't
   /// set. This is useful for non-type-template-parameters, since the canonical
   /// version of:
   ///   \code
