--- conflicted
+++ resolved
@@ -335,19 +335,10 @@
   /// structure, if any.
   QualifiedTemplateName *getAsQualifiedTemplateName() const;
 
-  /// Retrieve the underlying qualified template name,
-  /// looking through underlying nodes.
-  QualifiedTemplateName *getAsAdjustedQualifiedTemplateName() const;
-
   /// Retrieve the underlying dependent template name
   /// structure, if any.
   DependentTemplateName *getAsDependentTemplateName() const;
 
-<<<<<<< HEAD
-  // Retrieve the qualifier stored in either a underlying DependentTemplateName
-  // or QualifiedTemplateName.
-  NestedNameSpecifier getQualifier() const;
-=======
   // Retrieve the qualifier and template keyword stored in either a underlying
   // DependentTemplateName or QualifiedTemplateName.
   std::tuple<NestedNameSpecifier, bool> getQualifierAndTemplateKeyword() const;
@@ -355,7 +346,6 @@
   NestedNameSpecifier getQualifier() const {
     return std::get<0>(getQualifierAndTemplateKeyword());
   }
->>>>>>> 35227056
 
   /// Retrieve the using shadow declaration through which the underlying
   /// template declaration is introduced, if any.
