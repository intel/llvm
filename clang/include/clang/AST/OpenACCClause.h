--- conflicted
+++ resolved
@@ -251,15 +251,12 @@
   }
 };
 
-<<<<<<< HEAD
-=======
 bool operator==(const OpenACCBindClause &LHS, const OpenACCBindClause &RHS);
 inline bool operator!=(const OpenACCBindClause &LHS,
                        const OpenACCBindClause &RHS) {
   return !(LHS == RHS);
 }
 
->>>>>>> d465594a
 using DeviceTypeArgument = std::pair<IdentifierInfo *, SourceLocation>;
 /// A 'device_type' or 'dtype' clause, takes a list of either an 'asterisk' or
 /// an identifier. The 'asterisk' means 'the rest'.
