//===- OpenACCClause.h - Classes for OpenACC clauses ------------*- C++ -*-===//
//
// Part of the LLVM Project, under the Apache License v2.0 with LLVM Exceptions.
// See https://llvm.org/LICENSE.txt for license information.
// SPDX-License-Identifier: Apache-2.0 WITH LLVM-exception
//
//===----------------------------------------------------------------------===//
//
// \file
// This file defines OpenACC AST classes for clauses.
//
//===----------------------------------------------------------------------===//

#ifndef LLVM_CLANG_AST_OPENACCCLAUSE_H
#define LLVM_CLANG_AST_OPENACCCLAUSE_H

#include "clang/AST/ASTContext.h"
#include "clang/AST/StmtIterator.h"
#include "clang/Basic/OpenACCKinds.h"
#include "llvm/ADT/STLExtras.h"

#include <utility>
#include <variant>

namespace clang {
/// This is the base type for all OpenACC Clauses.
class OpenACCClause {
  OpenACCClauseKind Kind;
  SourceRange Location;

protected:
  OpenACCClause(OpenACCClauseKind K, SourceLocation BeginLoc,
                SourceLocation EndLoc)
      : Kind(K), Location(BeginLoc, EndLoc) {
    assert(!BeginLoc.isInvalid() && !EndLoc.isInvalid() &&
           "Begin and end location must be valid for OpenACCClause");
      }

public:
  OpenACCClauseKind getClauseKind() const { return Kind; }
  SourceLocation getBeginLoc() const { return Location.getBegin(); }
  SourceLocation getEndLoc() const { return Location.getEnd(); }
  SourceRange getSourceRange() const { return Location; }

  static bool classof(const OpenACCClause *) { return true; }

  using child_iterator = StmtIterator;
  using const_child_iterator = ConstStmtIterator;
  using child_range = llvm::iterator_range<child_iterator>;
  using const_child_range = llvm::iterator_range<const_child_iterator>;

  child_range children();
  const_child_range children() const {
    auto Children = const_cast<OpenACCClause *>(this)->children();
    return const_child_range(Children.begin(), Children.end());
  }

  virtual ~OpenACCClause() = default;
};

// Represents the 'auto' clause.
class OpenACCAutoClause : public OpenACCClause {
protected:
  OpenACCAutoClause(SourceLocation BeginLoc, SourceLocation EndLoc)
      : OpenACCClause(OpenACCClauseKind::Auto, BeginLoc, EndLoc) {}

public:
  static bool classof(const OpenACCClause *C) {
    return C->getClauseKind() == OpenACCClauseKind::Auto;
  }

  static OpenACCAutoClause *
  Create(const ASTContext &Ctx, SourceLocation BeginLoc, SourceLocation EndLoc);

  child_range children() {
    return child_range(child_iterator(), child_iterator());
  }
  const_child_range children() const {
    return const_child_range(const_child_iterator(), const_child_iterator());
  }
};

// Represents the 'finalize' clause.
class OpenACCFinalizeClause : public OpenACCClause {
protected:
  OpenACCFinalizeClause(SourceLocation BeginLoc, SourceLocation EndLoc)
      : OpenACCClause(OpenACCClauseKind::Finalize, BeginLoc, EndLoc) {}

public:
  static bool classof(const OpenACCClause *C) {
    return C->getClauseKind() == OpenACCClauseKind::Finalize;
  }

  static OpenACCFinalizeClause *
  Create(const ASTContext &Ctx, SourceLocation BeginLoc, SourceLocation EndLoc);

  child_range children() {
    return child_range(child_iterator(), child_iterator());
  }
  const_child_range children() const {
    return const_child_range(const_child_iterator(), const_child_iterator());
  }
};

// Represents the 'if_present' clause.
class OpenACCIfPresentClause : public OpenACCClause {
protected:
  OpenACCIfPresentClause(SourceLocation BeginLoc, SourceLocation EndLoc)
      : OpenACCClause(OpenACCClauseKind::IfPresent, BeginLoc, EndLoc) {}

public:
  static bool classof(const OpenACCClause *C) {
    return C->getClauseKind() == OpenACCClauseKind::IfPresent;
  }

  static OpenACCIfPresentClause *
  Create(const ASTContext &Ctx, SourceLocation BeginLoc, SourceLocation EndLoc);

  child_range children() {
    return child_range(child_iterator(), child_iterator());
  }
  const_child_range children() const {
    return const_child_range(const_child_iterator(), const_child_iterator());
  }
};

// Represents the 'independent' clause.
class OpenACCIndependentClause : public OpenACCClause {
protected:
  OpenACCIndependentClause(SourceLocation BeginLoc, SourceLocation EndLoc)
      : OpenACCClause(OpenACCClauseKind::Independent, BeginLoc, EndLoc) {}

public:
  static bool classof(const OpenACCClause *C) {
    return C->getClauseKind() == OpenACCClauseKind::Independent;
  }

  static OpenACCIndependentClause *
  Create(const ASTContext &Ctx, SourceLocation BeginLoc, SourceLocation EndLoc);

  child_range children() {
    return child_range(child_iterator(), child_iterator());
  }
  const_child_range children() const {
    return const_child_range(const_child_iterator(), const_child_iterator());
  }
};
// Represents the 'seq' clause.
class OpenACCSeqClause : public OpenACCClause {
protected:
  OpenACCSeqClause(SourceLocation BeginLoc, SourceLocation EndLoc)
      : OpenACCClause(OpenACCClauseKind::Seq, BeginLoc, EndLoc) {}

public:
  static bool classof(const OpenACCClause *C) {
    return C->getClauseKind() == OpenACCClauseKind::Seq;
  }

  static OpenACCSeqClause *
  Create(const ASTContext &Ctx, SourceLocation BeginLoc, SourceLocation EndLoc);

  child_range children() {
    return child_range(child_iterator(), child_iterator());
  }
  const_child_range children() const {
    return const_child_range(const_child_iterator(), const_child_iterator());
  }
};
// Represents the 'nohost' clause.
class OpenACCNoHostClause : public OpenACCClause {
protected:
  OpenACCNoHostClause(SourceLocation BeginLoc, SourceLocation EndLoc)
      : OpenACCClause(OpenACCClauseKind::NoHost, BeginLoc, EndLoc) {}

public:
  static bool classof(const OpenACCClause *C) {
    return C->getClauseKind() == OpenACCClauseKind::NoHost;
  }
  static OpenACCNoHostClause *
  Create(const ASTContext &Ctx, SourceLocation BeginLoc, SourceLocation EndLoc);

  child_range children() {
    return child_range(child_iterator(), child_iterator());
  }
  const_child_range children() const {
    return const_child_range(const_child_iterator(), const_child_iterator());
  }
};

/// Represents a clause that has a list of parameters.
class OpenACCClauseWithParams : public OpenACCClause {
  /// Location of the '('.
  SourceLocation LParenLoc;

protected:
  OpenACCClauseWithParams(OpenACCClauseKind K, SourceLocation BeginLoc,
                          SourceLocation LParenLoc, SourceLocation EndLoc)
      : OpenACCClause(K, BeginLoc, EndLoc), LParenLoc(LParenLoc) {}

public:
  static bool classof(const OpenACCClause *C);

  SourceLocation getLParenLoc() const { return LParenLoc; }

  child_range children() {
    return child_range(child_iterator(), child_iterator());
  }
  const_child_range children() const {
    return const_child_range(const_child_iterator(), const_child_iterator());
  }
};

class OpenACCBindClause final : public OpenACCClauseWithParams {
  std::variant<const StringLiteral *, const IdentifierInfo *> Argument;

  OpenACCBindClause(SourceLocation BeginLoc, SourceLocation LParenLoc,
                    const clang::StringLiteral *SL, SourceLocation EndLoc)
      : OpenACCClauseWithParams(OpenACCClauseKind::Bind, BeginLoc, LParenLoc,
                                EndLoc),
        Argument(SL) {}
  OpenACCBindClause(SourceLocation BeginLoc, SourceLocation LParenLoc,
                    const IdentifierInfo *ID, SourceLocation EndLoc)
      : OpenACCClauseWithParams(OpenACCClauseKind::Bind, BeginLoc, LParenLoc,
                                EndLoc),
        Argument(ID) {}

public:
  static bool classof(const OpenACCClause *C) {
    return C->getClauseKind() == OpenACCClauseKind::Bind;
  }
  static OpenACCBindClause *Create(const ASTContext &C, SourceLocation BeginLoc,
                                   SourceLocation LParenLoc,
                                   const IdentifierInfo *ID,
                                   SourceLocation EndLoc);
  static OpenACCBindClause *Create(const ASTContext &C, SourceLocation BeginLoc,
                                   SourceLocation LParenLoc,
                                   const StringLiteral *SL,
                                   SourceLocation EndLoc);

  bool isStringArgument() const {
    return std::holds_alternative<const StringLiteral *>(Argument);
  }

  const StringLiteral *getStringArgument() const {
    return std::get<const StringLiteral *>(Argument);
  }

  bool isIdentifierArgument() const {
    return std::holds_alternative<const IdentifierInfo *>(Argument);
  }

  const IdentifierInfo *getIdentifierArgument() const {
    return std::get<const IdentifierInfo *>(Argument);
  }
};

bool operator==(const OpenACCBindClause &LHS, const OpenACCBindClause &RHS);
inline bool operator!=(const OpenACCBindClause &LHS,
                       const OpenACCBindClause &RHS) {
  return !(LHS == RHS);
}

using DeviceTypeArgument = IdentifierLoc;
/// A 'device_type' or 'dtype' clause, takes a list of either an 'asterisk' or
/// an identifier. The 'asterisk' means 'the rest'.
class OpenACCDeviceTypeClause final
    : public OpenACCClauseWithParams,
      private llvm::TrailingObjects<OpenACCDeviceTypeClause,
                                   DeviceTypeArgument> {
  friend TrailingObjects;
  // Data stored in trailing objects as IdentifierInfo* /SourceLocation pairs. A
  // nullptr IdentifierInfo* represents an asterisk.
  unsigned NumArchs;
  OpenACCDeviceTypeClause(OpenACCClauseKind K, SourceLocation BeginLoc,
                          SourceLocation LParenLoc,
                          ArrayRef<DeviceTypeArgument> Archs,
                          SourceLocation EndLoc)
      : OpenACCClauseWithParams(K, BeginLoc, LParenLoc, EndLoc),
        NumArchs(Archs.size()) {
    assert(
        (K == OpenACCClauseKind::DeviceType || K == OpenACCClauseKind::DType) &&
        "Invalid clause kind for device-type");

    assert(!llvm::any_of(Archs, [](const DeviceTypeArgument &Arg) {
      return Arg.getLoc().isInvalid();
    }) && "Invalid SourceLocation for an argument");

    assert((Archs.size() == 1 ||
            !llvm::any_of(Archs,
                          [](const DeviceTypeArgument &Arg) {
                            return Arg.getIdentifierInfo() == nullptr;
                          })) &&
           "Only a single asterisk version is permitted, and must be the "
           "only one");

    llvm::uninitialized_copy(Archs, getTrailingObjects());
  }

public:
  static bool classof(const OpenACCClause *C) {
    return C->getClauseKind() == OpenACCClauseKind::DType ||
           C->getClauseKind() == OpenACCClauseKind::DeviceType;
  }
  bool hasAsterisk() const {
    return getArchitectures().size() > 0 &&
           getArchitectures()[0].getIdentifierInfo() == nullptr;
  }

  ArrayRef<DeviceTypeArgument> getArchitectures() const {
    return getTrailingObjects(NumArchs);
  }

  static OpenACCDeviceTypeClause *
  Create(const ASTContext &C, OpenACCClauseKind K, SourceLocation BeginLoc,
         SourceLocation LParenLoc, ArrayRef<DeviceTypeArgument> Archs,
         SourceLocation EndLoc);
};

/// A 'default' clause, has the optional 'none' or 'present' argument.
class OpenACCDefaultClause : public OpenACCClauseWithParams {
  friend class ASTReaderStmt;
  friend class ASTWriterStmt;

  OpenACCDefaultClauseKind DefaultClauseKind;

protected:
  OpenACCDefaultClause(OpenACCDefaultClauseKind K, SourceLocation BeginLoc,
                       SourceLocation LParenLoc, SourceLocation EndLoc)
      : OpenACCClauseWithParams(OpenACCClauseKind::Default, BeginLoc, LParenLoc,
                                EndLoc),
        DefaultClauseKind(K) {
    assert((DefaultClauseKind == OpenACCDefaultClauseKind::None ||
            DefaultClauseKind == OpenACCDefaultClauseKind::Present) &&
           "Invalid Clause Kind");
  }

public:
  static bool classof(const OpenACCClause *C) {
    return C->getClauseKind() == OpenACCClauseKind::Default;
  }
  OpenACCDefaultClauseKind getDefaultClauseKind() const {
    return DefaultClauseKind;
  }

  static OpenACCDefaultClause *Create(const ASTContext &C,
                                      OpenACCDefaultClauseKind K,
                                      SourceLocation BeginLoc,
                                      SourceLocation LParenLoc,
                                      SourceLocation EndLoc);
};

/// Represents one of the handful of classes that has an optional/required
/// 'condition' expression as an argument.
class OpenACCClauseWithCondition : public OpenACCClauseWithParams {
  Expr *ConditionExpr = nullptr;

protected:
  OpenACCClauseWithCondition(OpenACCClauseKind K, SourceLocation BeginLoc,
                             SourceLocation LParenLoc, Expr *ConditionExpr,
                             SourceLocation EndLoc)
      : OpenACCClauseWithParams(K, BeginLoc, LParenLoc, EndLoc),
        ConditionExpr(ConditionExpr) {}

public:
  static bool classof(const OpenACCClause *C);

  bool hasConditionExpr() const { return ConditionExpr; }
  const Expr *getConditionExpr() const { return ConditionExpr; }
  Expr *getConditionExpr() { return ConditionExpr; }

  child_range children() {
    if (ConditionExpr)
      return child_range(reinterpret_cast<Stmt **>(&ConditionExpr),
                         reinterpret_cast<Stmt **>(&ConditionExpr + 1));
    return child_range(child_iterator(), child_iterator());
  }

  const_child_range children() const {
    if (ConditionExpr)
      return const_child_range(
          reinterpret_cast<Stmt *const *>(&ConditionExpr),
          reinterpret_cast<Stmt *const *>(&ConditionExpr + 1));
    return const_child_range(const_child_iterator(), const_child_iterator());
  }
};

/// An 'if' clause, which has a required condition expression.
class OpenACCIfClause : public OpenACCClauseWithCondition {
protected:
  OpenACCIfClause(SourceLocation BeginLoc, SourceLocation LParenLoc,
                  Expr *ConditionExpr, SourceLocation EndLoc);

public:
  static bool classof(const OpenACCClause *C) {
    return C->getClauseKind() == OpenACCClauseKind::If;
  }
  static OpenACCIfClause *Create(const ASTContext &C, SourceLocation BeginLoc,
                                 SourceLocation LParenLoc, Expr *ConditionExpr,
                                 SourceLocation EndLoc);
};

/// A 'self' clause, which has an optional condition expression, or, in the
/// event of an 'update' directive, contains a 'VarList'.
class OpenACCSelfClause final
    : public OpenACCClauseWithParams,
      private llvm::TrailingObjects<OpenACCSelfClause, Expr *> {
  friend TrailingObjects;
  // Holds whether this HAS a condition expression. Lacks a value if this is NOT
  // a condition-expr self clause.
  std::optional<bool> HasConditionExpr;
  // Holds the number of stored expressions.  In the case of a condition-expr
  // self clause, this is expected to be ONE (and there to be 1 trailing
  // object), whether or not that is null.
  unsigned NumExprs;

  OpenACCSelfClause(SourceLocation BeginLoc, SourceLocation LParenLoc,
                    Expr *ConditionExpr, SourceLocation EndLoc);
  OpenACCSelfClause(SourceLocation BeginLoc, SourceLocation LParenLoc,
                    ArrayRef<Expr *> VarList, SourceLocation EndLoc);

  // Intentionally internal, meant to be an implementation detail of everything
  // else. All non-internal uses should go through getConditionExpr/getVarList.
  ArrayRef<Expr *> getExprs() const { return getTrailingObjects(NumExprs); }

public:
  static bool classof(const OpenACCClause *C) {
    return C->getClauseKind() == OpenACCClauseKind::Self;
  }

  bool isConditionExprClause() const { return HasConditionExpr.has_value(); }
  bool isVarListClause() const { return !isConditionExprClause(); }
  bool isEmptySelfClause() const {
    return (isConditionExprClause() && !hasConditionExpr()) ||
           (!isConditionExprClause() && getVarList().empty());
  }

  bool hasConditionExpr() const {
    assert(HasConditionExpr.has_value() &&
           "VarList Self Clause asked about condition expression");
    return *HasConditionExpr;
  }

  const Expr *getConditionExpr() const {
    assert(HasConditionExpr.has_value() &&
           "VarList Self Clause asked about condition expression");
    assert(getExprs().size() == 1 &&
           "ConditionExpr Self Clause with too many Exprs");
    return getExprs()[0];
  }

  Expr *getConditionExpr() {
    assert(HasConditionExpr.has_value() &&
           "VarList Self Clause asked about condition expression");
    assert(getExprs().size() == 1 &&
           "ConditionExpr Self Clause with too many Exprs");
    return getExprs()[0];
  }

  ArrayRef<Expr *> getVarList() {
    assert(!HasConditionExpr.has_value() &&
           "Condition Expr self clause asked about var list");
    return getExprs();
  }
  ArrayRef<Expr *> getVarList() const {
    assert(!HasConditionExpr.has_value() &&
           "Condition Expr self clause asked about var list");
    return getExprs();
  }

  child_range children() {
    return child_range(
        reinterpret_cast<Stmt **>(getTrailingObjects()),
        reinterpret_cast<Stmt **>(getTrailingObjects() + NumExprs));
  }

  const_child_range children() const {
    child_range Children = const_cast<OpenACCSelfClause *>(this)->children();
    return const_child_range(Children.begin(), Children.end());
  }

  static OpenACCSelfClause *Create(const ASTContext &C, SourceLocation BeginLoc,
                                   SourceLocation LParenLoc,
                                   Expr *ConditionExpr, SourceLocation EndLoc);
  static OpenACCSelfClause *Create(const ASTContext &C, SourceLocation BeginLoc,
                                   SourceLocation LParenLoc,
                                   ArrayRef<Expr *> ConditionExpr,
                                   SourceLocation EndLoc);
};

/// Represents a clause that has one or more expressions associated with it.
class OpenACCClauseWithExprs : public OpenACCClauseWithParams {
  MutableArrayRef<Expr *> Exprs;

protected:
  OpenACCClauseWithExprs(OpenACCClauseKind K, SourceLocation BeginLoc,
                         SourceLocation LParenLoc, SourceLocation EndLoc)
      : OpenACCClauseWithParams(K, BeginLoc, LParenLoc, EndLoc) {}

  /// Used only for initialization, the leaf class can initialize this to
  /// trailing storage.
  void setExprs(MutableArrayRef<Expr *> NewExprs) {
    assert(Exprs.empty() && "Cannot change Exprs list");
    Exprs = NewExprs;
  }

  /// Used only for initialization, the leaf class can initialize this to
  /// trailing storage, and initialize the data in the trailing storage as well.
  void setExprs(MutableArrayRef<Expr *> NewStorage, ArrayRef<Expr *> Exprs) {
    assert(NewStorage.size() == Exprs.size());
    llvm::uninitialized_copy(Exprs, NewStorage.begin());
    setExprs(NewStorage);
  }

  /// Gets the entire list of expressions, but leave it to the
  /// individual clauses to expose this how they'd like.
  ArrayRef<Expr *> getExprs() const { return Exprs; }

public:
  static bool classof(const OpenACCClause *C);
  child_range children() {
    return child_range(reinterpret_cast<Stmt **>(Exprs.begin()),
                       reinterpret_cast<Stmt **>(Exprs.end()));
  }

  const_child_range children() const {
    child_range Children =
        const_cast<OpenACCClauseWithExprs *>(this)->children();
    return const_child_range(Children.begin(), Children.end());
  }
};

// Represents the 'devnum' and expressions lists for the 'wait' clause.
class OpenACCWaitClause final
    : public OpenACCClauseWithExprs,
      private llvm::TrailingObjects<OpenACCWaitClause, Expr *> {
  friend TrailingObjects;
  SourceLocation QueuesLoc;
  OpenACCWaitClause(SourceLocation BeginLoc, SourceLocation LParenLoc,
                    Expr *DevNumExpr, SourceLocation QueuesLoc,
                    ArrayRef<Expr *> QueueIdExprs, SourceLocation EndLoc)
      : OpenACCClauseWithExprs(OpenACCClauseKind::Wait, BeginLoc, LParenLoc,
                               EndLoc),
        QueuesLoc(QueuesLoc) {
    // The first element of the trailing storage is always the devnum expr,
    // whether it is used or not.
    auto *Exprs = getTrailingObjects();
    llvm::uninitialized_copy(ArrayRef(DevNumExpr), Exprs);
    llvm::uninitialized_copy(QueueIdExprs, Exprs + 1);
    setExprs(getTrailingObjects(QueueIdExprs.size() + 1));
  }

public:
  static bool classof(const OpenACCClause *C) {
    return C->getClauseKind() == OpenACCClauseKind::Wait;
  }
  static OpenACCWaitClause *Create(const ASTContext &C, SourceLocation BeginLoc,
                                   SourceLocation LParenLoc, Expr *DevNumExpr,
                                   SourceLocation QueuesLoc,
                                   ArrayRef<Expr *> QueueIdExprs,
                                   SourceLocation EndLoc);

  bool hasQueuesTag() const { return !QueuesLoc.isInvalid(); }
  SourceLocation getQueuesLoc() const { return QueuesLoc; }
  bool hasDevNumExpr() const { return getExprs()[0]; }
  Expr *getDevNumExpr() const { return getExprs()[0]; }
  ArrayRef<Expr *> getQueueIdExprs() {
    return OpenACCClauseWithExprs::getExprs().drop_front();
  }
  ArrayRef<Expr *> getQueueIdExprs() const {
    return OpenACCClauseWithExprs::getExprs().drop_front();
  }
  // If this is a plain `wait` (no parens) this returns 'false'. Else Sema/Parse
  // ensures we have at least one QueueId expression.
  bool hasExprs() const { return getLParenLoc().isValid(); }
};

class OpenACCNumGangsClause final
    : public OpenACCClauseWithExprs,
      private llvm::TrailingObjects<OpenACCNumGangsClause, Expr *> {
  friend TrailingObjects;

  OpenACCNumGangsClause(SourceLocation BeginLoc, SourceLocation LParenLoc,
                        ArrayRef<Expr *> IntExprs, SourceLocation EndLoc)
      : OpenACCClauseWithExprs(OpenACCClauseKind::NumGangs, BeginLoc, LParenLoc,
                               EndLoc) {
    setExprs(getTrailingObjects(IntExprs.size()), IntExprs);
  }

public:
  static bool classof(const OpenACCClause *C) {
    return C->getClauseKind() == OpenACCClauseKind::NumGangs;
  }
  static OpenACCNumGangsClause *
  Create(const ASTContext &C, SourceLocation BeginLoc, SourceLocation LParenLoc,
         ArrayRef<Expr *> IntExprs, SourceLocation EndLoc);

  ArrayRef<Expr *> getIntExprs() { return OpenACCClauseWithExprs::getExprs(); }

  ArrayRef<Expr *> getIntExprs() const {
    return OpenACCClauseWithExprs::getExprs();
  }
};

class OpenACCTileClause final
    : public OpenACCClauseWithExprs,
      private llvm::TrailingObjects<OpenACCTileClause, Expr *> {
  friend TrailingObjects;
  OpenACCTileClause(SourceLocation BeginLoc, SourceLocation LParenLoc,
                    ArrayRef<Expr *> SizeExprs, SourceLocation EndLoc)
      : OpenACCClauseWithExprs(OpenACCClauseKind::Tile, BeginLoc, LParenLoc,
                               EndLoc) {
    setExprs(getTrailingObjects(SizeExprs.size()), SizeExprs);
  }

public:
  static bool classof(const OpenACCClause *C) {
    return C->getClauseKind() == OpenACCClauseKind::Tile;
  }
  static OpenACCTileClause *Create(const ASTContext &C, SourceLocation BeginLoc,
                                   SourceLocation LParenLoc,
                                   ArrayRef<Expr *> SizeExprs,
                                   SourceLocation EndLoc);
  ArrayRef<Expr *> getSizeExprs() { return OpenACCClauseWithExprs::getExprs(); }

  ArrayRef<Expr *> getSizeExprs() const {
    return OpenACCClauseWithExprs::getExprs();
  }
};

/// Represents one of a handful of clauses that have a single integer
/// expression.
class OpenACCClauseWithSingleIntExpr : public OpenACCClauseWithExprs {
  Expr *IntExpr;

protected:
  OpenACCClauseWithSingleIntExpr(OpenACCClauseKind K, SourceLocation BeginLoc,
                                 SourceLocation LParenLoc, Expr *IntExpr,
                                 SourceLocation EndLoc)
      : OpenACCClauseWithExprs(K, BeginLoc, LParenLoc, EndLoc),
        IntExpr(IntExpr) {
    if (IntExpr)
      setExprs(MutableArrayRef<Expr *>{&this->IntExpr, 1});
  }

public:
  static bool classof(const OpenACCClause *C);
  bool hasIntExpr() const { return !getExprs().empty(); }
  const Expr *getIntExpr() const {
    return hasIntExpr() ? getExprs()[0] : nullptr;
  }

  Expr *getIntExpr() { return hasIntExpr() ? getExprs()[0] : nullptr; };
};

class OpenACCGangClause final
    : public OpenACCClauseWithExprs,
      private llvm::TrailingObjects<OpenACCGangClause, Expr *, OpenACCGangKind> {
  friend TrailingObjects;
protected:
  OpenACCGangClause(SourceLocation BeginLoc, SourceLocation LParenLoc,
                    ArrayRef<OpenACCGangKind> GangKinds,
                    ArrayRef<Expr *> IntExprs, SourceLocation EndLoc);

  OpenACCGangKind getGangKind(unsigned I) const {
    return getTrailingObjects<OpenACCGangKind>()[I];
  }

public:
  static bool classof(const OpenACCClause *C) {
    return C->getClauseKind() == OpenACCClauseKind::Gang;
  }

  size_t numTrailingObjects(OverloadToken<Expr *>) const {
    return getNumExprs();
  }

  unsigned getNumExprs() const { return getExprs().size(); }
  std::pair<OpenACCGangKind, const Expr *> getExpr(unsigned I) const {
    return {getGangKind(I), getExprs()[I]};
  }

  bool hasExprOfKind(OpenACCGangKind GK) const {
    for (unsigned I = 0; I < getNumExprs(); ++I) {
      if (getGangKind(I) == GK)
        return true;
    }
    return false;
  }

  static OpenACCGangClause *
  Create(const ASTContext &Ctx, SourceLocation BeginLoc,
         SourceLocation LParenLoc, ArrayRef<OpenACCGangKind> GangKinds,
         ArrayRef<Expr *> IntExprs, SourceLocation EndLoc);
};

class OpenACCWorkerClause : public OpenACCClauseWithSingleIntExpr {
protected:
  OpenACCWorkerClause(SourceLocation BeginLoc, SourceLocation LParenLoc,
                      Expr *IntExpr, SourceLocation EndLoc);

public:
  static bool classof(const OpenACCClause *C) {
    return C->getClauseKind() == OpenACCClauseKind::Worker;
  }

  static OpenACCWorkerClause *Create(const ASTContext &Ctx,
                                     SourceLocation BeginLoc,
                                     SourceLocation LParenLoc, Expr *IntExpr,
                                     SourceLocation EndLoc);
};

class OpenACCVectorClause : public OpenACCClauseWithSingleIntExpr {
protected:
  OpenACCVectorClause(SourceLocation BeginLoc, SourceLocation LParenLoc,
                      Expr *IntExpr, SourceLocation EndLoc);

public:
  static bool classof(const OpenACCClause *C) {
    return C->getClauseKind() == OpenACCClauseKind::Vector;
  }

  static OpenACCVectorClause *Create(const ASTContext &Ctx,
                                     SourceLocation BeginLoc,
                                     SourceLocation LParenLoc, Expr *IntExpr,
                                     SourceLocation EndLoc);
};

class OpenACCNumWorkersClause : public OpenACCClauseWithSingleIntExpr {
  OpenACCNumWorkersClause(SourceLocation BeginLoc, SourceLocation LParenLoc,
                          Expr *IntExpr, SourceLocation EndLoc);

public:
  static bool classof(const OpenACCClause *C) {
    return C->getClauseKind() == OpenACCClauseKind::NumWorkers;
  }
  static OpenACCNumWorkersClause *Create(const ASTContext &C,
                                         SourceLocation BeginLoc,
                                         SourceLocation LParenLoc,
                                         Expr *IntExpr, SourceLocation EndLoc);
};

class OpenACCVectorLengthClause : public OpenACCClauseWithSingleIntExpr {
  OpenACCVectorLengthClause(SourceLocation BeginLoc, SourceLocation LParenLoc,
                            Expr *IntExpr, SourceLocation EndLoc);

public:
  static bool classof(const OpenACCClause *C) {
    return C->getClauseKind() == OpenACCClauseKind::VectorLength;
  }
  static OpenACCVectorLengthClause *
  Create(const ASTContext &C, SourceLocation BeginLoc, SourceLocation LParenLoc,
         Expr *IntExpr, SourceLocation EndLoc);
};

class OpenACCAsyncClause : public OpenACCClauseWithSingleIntExpr {
  OpenACCAsyncClause(SourceLocation BeginLoc, SourceLocation LParenLoc,
                     Expr *IntExpr, SourceLocation EndLoc);

public:
  static bool classof(const OpenACCClause *C) {
    return C->getClauseKind() == OpenACCClauseKind::Async;
  }
  static OpenACCAsyncClause *Create(const ASTContext &C,
                                    SourceLocation BeginLoc,
                                    SourceLocation LParenLoc, Expr *IntExpr,
                                    SourceLocation EndLoc);
};

class OpenACCDeviceNumClause : public OpenACCClauseWithSingleIntExpr {
  OpenACCDeviceNumClause(SourceLocation BeginLoc, SourceLocation LParenLoc,
                     Expr *IntExpr, SourceLocation EndLoc);

public:
  static bool classof(const OpenACCClause *C) {
    return C->getClauseKind() == OpenACCClauseKind::DeviceNum;
  }
  static OpenACCDeviceNumClause *Create(const ASTContext &C,
                                        SourceLocation BeginLoc,
                                        SourceLocation LParenLoc, Expr *IntExpr,
                                        SourceLocation EndLoc);
};

class OpenACCDefaultAsyncClause : public OpenACCClauseWithSingleIntExpr {
  OpenACCDefaultAsyncClause(SourceLocation BeginLoc, SourceLocation LParenLoc,
                            Expr *IntExpr, SourceLocation EndLoc);

public:
  static bool classof(const OpenACCClause *C) {
    return C->getClauseKind() == OpenACCClauseKind::DefaultAsync;
  }
  static OpenACCDefaultAsyncClause *
  Create(const ASTContext &C, SourceLocation BeginLoc, SourceLocation LParenLoc,
         Expr *IntExpr, SourceLocation EndLoc);
};

/// Represents a 'collapse' clause on a 'loop' construct. This clause takes an
/// integer constant expression 'N' that represents how deep to collapse the
/// construct. It also takes an optional 'force' tag that permits intervening
/// code in the loops.
class OpenACCCollapseClause : public OpenACCClauseWithSingleIntExpr {
  bool HasForce = false;

  OpenACCCollapseClause(SourceLocation BeginLoc, SourceLocation LParenLoc,
                        bool HasForce, Expr *LoopCount, SourceLocation EndLoc);

public:
  const Expr *getLoopCount() const { return getIntExpr(); }
  Expr *getLoopCount() { return getIntExpr(); }

  bool hasForce() const { return HasForce; }

  static bool classof(const OpenACCClause *C) {
    return C->getClauseKind() == OpenACCClauseKind::Collapse;
  }

  static OpenACCCollapseClause *Create(const ASTContext &C,
                                       SourceLocation BeginLoc,
                                       SourceLocation LParenLoc, bool HasForce,
                                       Expr *LoopCount, SourceLocation EndLoc);
};

/// Represents a clause with one or more 'var' objects, represented as an expr,
/// as its arguments. Var-list is expected to be stored in trailing storage.
/// For now, we're just storing the original expression in its entirety, unlike
/// OMP which has to do a bunch of work to create a private.
class OpenACCClauseWithVarList : public OpenACCClauseWithExprs {
protected:
  OpenACCClauseWithVarList(OpenACCClauseKind K, SourceLocation BeginLoc,
                           SourceLocation LParenLoc, SourceLocation EndLoc)
      : OpenACCClauseWithExprs(K, BeginLoc, LParenLoc, EndLoc) {}

public:
  static bool classof(const OpenACCClause *C);
  ArrayRef<Expr *> getVarList() { return getExprs(); }
  ArrayRef<Expr *> getVarList() const { return getExprs(); }
};

// Represents all the data needed for recipe generation.  The declaration and
// init are stored separately, because in the case of subscripts, we do the
// alloca at the level of the base, and the init at the element level.
struct OpenACCPrivateRecipe {
  VarDecl *AllocaDecl;

  OpenACCPrivateRecipe(VarDecl *A) : AllocaDecl(A) {}

  bool isSet() const { return AllocaDecl; }

  static OpenACCPrivateRecipe Empty() {
    return OpenACCPrivateRecipe(/*AllocaDecl=*/nullptr);
  }
};

class OpenACCPrivateClause final
    : public OpenACCClauseWithVarList,
      private llvm::TrailingObjects<OpenACCPrivateClause, Expr *,
                                    OpenACCPrivateRecipe> {
  friend TrailingObjects;

  OpenACCPrivateClause(SourceLocation BeginLoc, SourceLocation LParenLoc,
                       ArrayRef<Expr *> VarList,
                       ArrayRef<OpenACCPrivateRecipe> InitRecipes,
                       SourceLocation EndLoc)
      : OpenACCClauseWithVarList(OpenACCClauseKind::Private, BeginLoc,
                                 LParenLoc, EndLoc) {
    assert(VarList.size() == InitRecipes.size());
    setExprs(getTrailingObjects<Expr *>(VarList.size()), VarList);
    llvm::uninitialized_copy(InitRecipes,
                             getTrailingObjects<OpenACCPrivateRecipe>());
  }

public:
  static bool classof(const OpenACCClause *C) {
    return C->getClauseKind() == OpenACCClauseKind::Private;
  }
  // Gets a list of 'made up' `VarDecl` objects that can be used by codegen to
  // ensure that we properly initialize each of these variables.
  ArrayRef<OpenACCPrivateRecipe> getInitRecipes() {
    return ArrayRef<OpenACCPrivateRecipe>{
        getTrailingObjects<OpenACCPrivateRecipe>(), getExprs().size()};
  }

  ArrayRef<OpenACCPrivateRecipe> getInitRecipes() const {
    return ArrayRef<OpenACCPrivateRecipe>{
        getTrailingObjects<OpenACCPrivateRecipe>(), getExprs().size()};
  }

  static OpenACCPrivateClause *
  Create(const ASTContext &C, SourceLocation BeginLoc, SourceLocation LParenLoc,
         ArrayRef<Expr *> VarList, ArrayRef<OpenACCPrivateRecipe> InitRecipes,
         SourceLocation EndLoc);

  size_t numTrailingObjects(OverloadToken<Expr *>) const {
    return getExprs().size();
  }
};

// A 'pair' to stand in for the recipe.  RecipeDecl is the main declaration, and
// InitFromTemporary is the 'temp' declaration we put in to be 'copied from'.
struct OpenACCFirstPrivateRecipe {
  VarDecl *AllocaDecl;
  VarDecl *InitFromTemporary;
  OpenACCFirstPrivateRecipe(VarDecl *A, VarDecl *T)
      : AllocaDecl(A), InitFromTemporary(T) {
    assert(!InitFromTemporary || InitFromTemporary->getInit() == nullptr);
  }

  bool isSet() const { return AllocaDecl; }

  static OpenACCFirstPrivateRecipe Empty() {
    return OpenACCFirstPrivateRecipe(/*AllocaDecl=*/nullptr,
                                     /*InitFromTemporary=*/nullptr);
  }
};

class OpenACCFirstPrivateClause final
    : public OpenACCClauseWithVarList,
      private llvm::TrailingObjects<OpenACCFirstPrivateClause, Expr *,
                                    OpenACCFirstPrivateRecipe> {
  friend TrailingObjects;

  OpenACCFirstPrivateClause(SourceLocation BeginLoc, SourceLocation LParenLoc,
                            ArrayRef<Expr *> VarList,
                            ArrayRef<OpenACCFirstPrivateRecipe> InitRecipes,
                            SourceLocation EndLoc)
      : OpenACCClauseWithVarList(OpenACCClauseKind::FirstPrivate, BeginLoc,
                                 LParenLoc, EndLoc) {
    assert(VarList.size() == InitRecipes.size());
    setExprs(getTrailingObjects<Expr *>(VarList.size()), VarList);
    llvm::uninitialized_copy(InitRecipes,
                             getTrailingObjects<OpenACCFirstPrivateRecipe>());
  }

public:
  static bool classof(const OpenACCClause *C) {
    return C->getClauseKind() == OpenACCClauseKind::FirstPrivate;
  }

  // Gets a list of 'made up' `VarDecl` objects that can be used by codegen to
  // ensure that we properly initialize each of these variables.
  ArrayRef<OpenACCFirstPrivateRecipe> getInitRecipes() {
    return ArrayRef<OpenACCFirstPrivateRecipe>{
        getTrailingObjects<OpenACCFirstPrivateRecipe>(), getExprs().size()};
  }

  ArrayRef<OpenACCFirstPrivateRecipe> getInitRecipes() const {
    return ArrayRef<OpenACCFirstPrivateRecipe>{
        getTrailingObjects<OpenACCFirstPrivateRecipe>(), getExprs().size()};
  }

  static OpenACCFirstPrivateClause *
  Create(const ASTContext &C, SourceLocation BeginLoc, SourceLocation LParenLoc,
         ArrayRef<Expr *> VarList,
         ArrayRef<OpenACCFirstPrivateRecipe> InitRecipes,
         SourceLocation EndLoc);

  size_t numTrailingObjects(OverloadToken<Expr *>) const {
    return getExprs().size();
  }
};

class OpenACCDevicePtrClause final
    : public OpenACCClauseWithVarList,
      private llvm::TrailingObjects<OpenACCDevicePtrClause, Expr *> {
  friend TrailingObjects;

  OpenACCDevicePtrClause(SourceLocation BeginLoc, SourceLocation LParenLoc,
                         ArrayRef<Expr *> VarList, SourceLocation EndLoc)
      : OpenACCClauseWithVarList(OpenACCClauseKind::DevicePtr, BeginLoc,
                                 LParenLoc, EndLoc) {
    setExprs(getTrailingObjects(VarList.size()), VarList);
  }

public:
  static bool classof(const OpenACCClause *C) {
    return C->getClauseKind() == OpenACCClauseKind::DevicePtr;
  }
  static OpenACCDevicePtrClause *
  Create(const ASTContext &C, SourceLocation BeginLoc, SourceLocation LParenLoc,
         ArrayRef<Expr *> VarList, SourceLocation EndLoc);
};

class OpenACCAttachClause final
    : public OpenACCClauseWithVarList,
      private llvm::TrailingObjects<OpenACCAttachClause, Expr *> {
  friend TrailingObjects;

  OpenACCAttachClause(SourceLocation BeginLoc, SourceLocation LParenLoc,
                      ArrayRef<Expr *> VarList, SourceLocation EndLoc)
      : OpenACCClauseWithVarList(OpenACCClauseKind::Attach, BeginLoc, LParenLoc,
                                 EndLoc) {
    setExprs(getTrailingObjects(VarList.size()), VarList);
  }

public:
  static bool classof(const OpenACCClause *C) {
    return C->getClauseKind() == OpenACCClauseKind::Attach;
  }
  static OpenACCAttachClause *
  Create(const ASTContext &C, SourceLocation BeginLoc, SourceLocation LParenLoc,
         ArrayRef<Expr *> VarList, SourceLocation EndLoc);
};

class OpenACCDetachClause final
    : public OpenACCClauseWithVarList,
      private llvm::TrailingObjects<OpenACCDetachClause, Expr *> {
  friend TrailingObjects;

  OpenACCDetachClause(SourceLocation BeginLoc, SourceLocation LParenLoc,
                      ArrayRef<Expr *> VarList, SourceLocation EndLoc)
      : OpenACCClauseWithVarList(OpenACCClauseKind::Detach, BeginLoc, LParenLoc,
                                 EndLoc) {
    setExprs(getTrailingObjects(VarList.size()), VarList);
  }

public:
  static bool classof(const OpenACCClause *C) {
    return C->getClauseKind() == OpenACCClauseKind::Detach;
  }
  static OpenACCDetachClause *
  Create(const ASTContext &C, SourceLocation BeginLoc, SourceLocation LParenLoc,
         ArrayRef<Expr *> VarList, SourceLocation EndLoc);
};

class OpenACCDeleteClause final
    : public OpenACCClauseWithVarList,
      private llvm::TrailingObjects<OpenACCDeleteClause, Expr *> {
  friend TrailingObjects;

  OpenACCDeleteClause(SourceLocation BeginLoc, SourceLocation LParenLoc,
                      ArrayRef<Expr *> VarList, SourceLocation EndLoc)
      : OpenACCClauseWithVarList(OpenACCClauseKind::Delete, BeginLoc, LParenLoc,
                                 EndLoc) {
    setExprs(getTrailingObjects(VarList.size()), VarList);
  }

public:
  static bool classof(const OpenACCClause *C) {
    return C->getClauseKind() == OpenACCClauseKind::Delete;
  }
  static OpenACCDeleteClause *
  Create(const ASTContext &C, SourceLocation BeginLoc, SourceLocation LParenLoc,
         ArrayRef<Expr *> VarList, SourceLocation EndLoc);
};

class OpenACCUseDeviceClause final
    : public OpenACCClauseWithVarList,
      private llvm::TrailingObjects<OpenACCUseDeviceClause, Expr *> {
  friend TrailingObjects;

  OpenACCUseDeviceClause(SourceLocation BeginLoc, SourceLocation LParenLoc,
                         ArrayRef<Expr *> VarList, SourceLocation EndLoc)
      : OpenACCClauseWithVarList(OpenACCClauseKind::UseDevice, BeginLoc,
                                 LParenLoc, EndLoc) {
    setExprs(getTrailingObjects(VarList.size()), VarList);
  }

public:
  static bool classof(const OpenACCClause *C) {
    return C->getClauseKind() == OpenACCClauseKind::UseDevice;
  }
  static OpenACCUseDeviceClause *
  Create(const ASTContext &C, SourceLocation BeginLoc, SourceLocation LParenLoc,
         ArrayRef<Expr *> VarList, SourceLocation EndLoc);
};

class OpenACCNoCreateClause final
    : public OpenACCClauseWithVarList,
      private llvm::TrailingObjects<OpenACCNoCreateClause, Expr *> {
  friend TrailingObjects;

  OpenACCNoCreateClause(SourceLocation BeginLoc, SourceLocation LParenLoc,
                        ArrayRef<Expr *> VarList, SourceLocation EndLoc)
      : OpenACCClauseWithVarList(OpenACCClauseKind::NoCreate, BeginLoc,
                                 LParenLoc, EndLoc) {
    setExprs(getTrailingObjects(VarList.size()), VarList);
  }

public:
  static bool classof(const OpenACCClause *C) {
    return C->getClauseKind() == OpenACCClauseKind::NoCreate;
  }
  static OpenACCNoCreateClause *
  Create(const ASTContext &C, SourceLocation BeginLoc, SourceLocation LParenLoc,
         ArrayRef<Expr *> VarList, SourceLocation EndLoc);
};

class OpenACCPresentClause final
    : public OpenACCClauseWithVarList,
      private llvm::TrailingObjects<OpenACCPresentClause, Expr *> {
  friend TrailingObjects;

  OpenACCPresentClause(SourceLocation BeginLoc, SourceLocation LParenLoc,
                       ArrayRef<Expr *> VarList, SourceLocation EndLoc)
      : OpenACCClauseWithVarList(OpenACCClauseKind::Present, BeginLoc,
                                 LParenLoc, EndLoc) {
    setExprs(getTrailingObjects(VarList.size()), VarList);
  }

public:
  static bool classof(const OpenACCClause *C) {
    return C->getClauseKind() == OpenACCClauseKind::Present;
  }
  static OpenACCPresentClause *
  Create(const ASTContext &C, SourceLocation BeginLoc, SourceLocation LParenLoc,
         ArrayRef<Expr *> VarList, SourceLocation EndLoc);
};
class OpenACCHostClause final
    : public OpenACCClauseWithVarList,
      private llvm::TrailingObjects<OpenACCHostClause, Expr *> {
  friend TrailingObjects;

  OpenACCHostClause(SourceLocation BeginLoc, SourceLocation LParenLoc,
                    ArrayRef<Expr *> VarList, SourceLocation EndLoc)
      : OpenACCClauseWithVarList(OpenACCClauseKind::Host, BeginLoc, LParenLoc,
                                 EndLoc) {
    setExprs(getTrailingObjects(VarList.size()), VarList);
  }

public:
  static bool classof(const OpenACCClause *C) {
    return C->getClauseKind() == OpenACCClauseKind::Host;
  }
  static OpenACCHostClause *Create(const ASTContext &C, SourceLocation BeginLoc,
                                   SourceLocation LParenLoc,
                                   ArrayRef<Expr *> VarList,
                                   SourceLocation EndLoc);
};

class OpenACCDeviceClause final
    : public OpenACCClauseWithVarList,
      private llvm::TrailingObjects<OpenACCDeviceClause, Expr *> {
  friend TrailingObjects;

  OpenACCDeviceClause(SourceLocation BeginLoc, SourceLocation LParenLoc,
                      ArrayRef<Expr *> VarList, SourceLocation EndLoc)
      : OpenACCClauseWithVarList(OpenACCClauseKind::Device, BeginLoc, LParenLoc,
                                 EndLoc) {
    setExprs(getTrailingObjects(VarList.size()), VarList);
  }

public:
  static bool classof(const OpenACCClause *C) {
    return C->getClauseKind() == OpenACCClauseKind::Device;
  }
  static OpenACCDeviceClause *
  Create(const ASTContext &C, SourceLocation BeginLoc, SourceLocation LParenLoc,
         ArrayRef<Expr *> VarList, SourceLocation EndLoc);
};

class OpenACCCopyClause final
    : public OpenACCClauseWithVarList,
      private llvm::TrailingObjects<OpenACCCopyClause, Expr *> {
  friend TrailingObjects;
  OpenACCModifierKind Modifiers;

  OpenACCCopyClause(OpenACCClauseKind Spelling, SourceLocation BeginLoc,
                    SourceLocation LParenLoc, OpenACCModifierKind Mods,
                    ArrayRef<Expr *> VarList, SourceLocation EndLoc)
      : OpenACCClauseWithVarList(Spelling, BeginLoc, LParenLoc, EndLoc),
        Modifiers(Mods) {
    assert((Spelling == OpenACCClauseKind::Copy ||
            Spelling == OpenACCClauseKind::PCopy ||
            Spelling == OpenACCClauseKind::PresentOrCopy) &&
           "Invalid clause kind for copy-clause");
    setExprs(getTrailingObjects(VarList.size()), VarList);
  }

public:
  static bool classof(const OpenACCClause *C) {
    return C->getClauseKind() == OpenACCClauseKind::Copy ||
           C->getClauseKind() == OpenACCClauseKind::PCopy ||
           C->getClauseKind() == OpenACCClauseKind::PresentOrCopy;
  }
  static OpenACCCopyClause *
  Create(const ASTContext &C, OpenACCClauseKind Spelling,
         SourceLocation BeginLoc, SourceLocation LParenLoc,
         OpenACCModifierKind Mods, ArrayRef<Expr *> VarList,
         SourceLocation EndLoc);

  OpenACCModifierKind getModifierList() const { return Modifiers; }
};

class OpenACCCopyInClause final
    : public OpenACCClauseWithVarList,
      private llvm::TrailingObjects<OpenACCCopyInClause, Expr *> {
  friend TrailingObjects;
  OpenACCModifierKind Modifiers;

  OpenACCCopyInClause(OpenACCClauseKind Spelling, SourceLocation BeginLoc,
                      SourceLocation LParenLoc, OpenACCModifierKind Mods,
                      ArrayRef<Expr *> VarList, SourceLocation EndLoc)
      : OpenACCClauseWithVarList(Spelling, BeginLoc, LParenLoc, EndLoc),
        Modifiers(Mods) {
    assert((Spelling == OpenACCClauseKind::CopyIn ||
            Spelling == OpenACCClauseKind::PCopyIn ||
            Spelling == OpenACCClauseKind::PresentOrCopyIn) &&
           "Invalid clause kind for copyin-clause");
    setExprs(getTrailingObjects(VarList.size()), VarList);
  }

public:
  static bool classof(const OpenACCClause *C) {
    return C->getClauseKind() == OpenACCClauseKind::CopyIn ||
           C->getClauseKind() == OpenACCClauseKind::PCopyIn ||
           C->getClauseKind() == OpenACCClauseKind::PresentOrCopyIn;
  }
  OpenACCModifierKind getModifierList() const { return Modifiers; }
  static OpenACCCopyInClause *
  Create(const ASTContext &C, OpenACCClauseKind Spelling,
         SourceLocation BeginLoc, SourceLocation LParenLoc,
         OpenACCModifierKind Mods, ArrayRef<Expr *> VarList,
         SourceLocation EndLoc);
};

class OpenACCCopyOutClause final
    : public OpenACCClauseWithVarList,
      private llvm::TrailingObjects<OpenACCCopyOutClause, Expr *> {
  friend TrailingObjects;
  OpenACCModifierKind Modifiers;

  OpenACCCopyOutClause(OpenACCClauseKind Spelling, SourceLocation BeginLoc,
                       SourceLocation LParenLoc, OpenACCModifierKind Mods,
                       ArrayRef<Expr *> VarList, SourceLocation EndLoc)
      : OpenACCClauseWithVarList(Spelling, BeginLoc, LParenLoc, EndLoc),
        Modifiers(Mods) {
    assert((Spelling == OpenACCClauseKind::CopyOut ||
            Spelling == OpenACCClauseKind::PCopyOut ||
            Spelling == OpenACCClauseKind::PresentOrCopyOut) &&
           "Invalid clause kind for copyout-clause");
    setExprs(getTrailingObjects(VarList.size()), VarList);
  }

public:
  static bool classof(const OpenACCClause *C) {
    return C->getClauseKind() == OpenACCClauseKind::CopyOut ||
           C->getClauseKind() == OpenACCClauseKind::PCopyOut ||
           C->getClauseKind() == OpenACCClauseKind::PresentOrCopyOut;
  }
  OpenACCModifierKind getModifierList() const { return Modifiers; }
  static OpenACCCopyOutClause *
  Create(const ASTContext &C, OpenACCClauseKind Spelling,
         SourceLocation BeginLoc, SourceLocation LParenLoc,
         OpenACCModifierKind Mods, ArrayRef<Expr *> VarList,
         SourceLocation EndLoc);
};

class OpenACCCreateClause final
    : public OpenACCClauseWithVarList,
      private llvm::TrailingObjects<OpenACCCreateClause, Expr *> {
  friend TrailingObjects;
  OpenACCModifierKind Modifiers;

  OpenACCCreateClause(OpenACCClauseKind Spelling, SourceLocation BeginLoc,
                      SourceLocation LParenLoc, OpenACCModifierKind Mods,
                      ArrayRef<Expr *> VarList, SourceLocation EndLoc)
      : OpenACCClauseWithVarList(Spelling, BeginLoc, LParenLoc, EndLoc),
        Modifiers(Mods) {
    assert((Spelling == OpenACCClauseKind::Create ||
            Spelling == OpenACCClauseKind::PCreate ||
            Spelling == OpenACCClauseKind::PresentOrCreate) &&
           "Invalid clause kind for create-clause");
    setExprs(getTrailingObjects(VarList.size()), VarList);
  }

public:
  static bool classof(const OpenACCClause *C) {
    return C->getClauseKind() == OpenACCClauseKind::Create ||
           C->getClauseKind() == OpenACCClauseKind::PCreate ||
           C->getClauseKind() == OpenACCClauseKind::PresentOrCreate;
  }
  OpenACCModifierKind getModifierList() const { return Modifiers; }
  static OpenACCCreateClause *
  Create(const ASTContext &C, OpenACCClauseKind Spelling,
         SourceLocation BeginLoc, SourceLocation LParenLoc,
         OpenACCModifierKind Mods, ArrayRef<Expr *> VarList,
         SourceLocation EndLoc);
};

// A structure to stand in for the recipe on a reduction.  RecipeDecl is the
// 'main' declaration used for initializaiton, which is fixed.
struct OpenACCReductionRecipe {
  VarDecl *AllocaDecl;
<<<<<<< HEAD
  // TODO: OpenACC: this should eventually have the operations here too.

  OpenACCReductionRecipe(VarDecl *A) : AllocaDecl(A) {}

  bool isSet() const { return AllocaDecl; }
  static OpenACCReductionRecipe Empty() {
    return OpenACCReductionRecipe(/*AllocaDecl=*/nullptr);
=======

  // A combiner recipe is represented by an operation expression.  However, in
  // order to generate these properly, we have to make up a LHS and a RHS
  // expression for the purposes of generation.
  struct CombinerRecipe {
    VarDecl *LHS;
    VarDecl *RHS;
    Expr *Op;
  };

  // Contains a collection of the recipe elements we need for the combiner:
  // -For Scalars, there will be 1 element, just the combiner for that scalar.
  // -For a struct with a valid operator, this will be 1 element, just that
  //  call.
  // -For a struct without the operator, this will be 1 element per field, which
  //  should be the combiner for that element.
  // -For an array of any of the above, it will be the above for the element.
  // Note: These are necessarily stored in either Trailing Storage (when in the
  // AST), or in a separate collection when being semantically analyzed.
  llvm::ArrayRef<CombinerRecipe> CombinerRecipes;

  bool isSet() const { return AllocaDecl; }

private:
  friend class OpenACCReductionClause;
  OpenACCReductionRecipe(VarDecl *A, llvm::ArrayRef<CombinerRecipe> Combiners)
      : AllocaDecl(A), CombinerRecipes(Combiners) {}
};

// A version of the above that is used for semantic analysis, at a time before
// the OpenACCReductionClause node has been created.  This one has storage for
// the CombinerRecipe, since Trailing storage for it doesn't exist yet.
struct OpenACCReductionRecipeWithStorage {
  VarDecl *AllocaDecl;
  llvm::SmallVector<OpenACCReductionRecipe::CombinerRecipe, 1> CombinerRecipes;

  OpenACCReductionRecipeWithStorage(
      VarDecl *A,
      llvm::ArrayRef<OpenACCReductionRecipe::CombinerRecipe> Combiners)
      : AllocaDecl(A), CombinerRecipes(Combiners) {}

  static OpenACCReductionRecipeWithStorage Empty() {
    return OpenACCReductionRecipeWithStorage(/*AllocaDecl=*/nullptr, {});
>>>>>>> 54c4ef26
  }
};

class OpenACCReductionClause final
    : public OpenACCClauseWithVarList,
      private llvm::TrailingObjects<OpenACCReductionClause, Expr *,
                                    OpenACCReductionRecipe,
                                    OpenACCReductionRecipe::CombinerRecipe> {
  friend TrailingObjects;
  OpenACCReductionOperator Op;

  OpenACCReductionClause(SourceLocation BeginLoc, SourceLocation LParenLoc,
                         OpenACCReductionOperator Operator,
                         ArrayRef<Expr *> VarList,
                         ArrayRef<OpenACCReductionRecipeWithStorage> Recipes,
                         SourceLocation EndLoc)
      : OpenACCClauseWithVarList(OpenACCClauseKind::Reduction, BeginLoc,
                                 LParenLoc, EndLoc),
        Op(Operator) {
    assert(VarList.size() == Recipes.size());
    setExprs(getTrailingObjects<Expr *>(VarList.size()), VarList);

    // Since we're using trailing storage on this node to store the 'combiner'
    // recipes of the Reduction Recipes (which have a 1:M relationship), we need
    // to ensure we get the ArrayRef of each of our combiner 'correct'.
    OpenACCReductionRecipe::CombinerRecipe *CurCombinerLoc =
        getTrailingObjects<OpenACCReductionRecipe::CombinerRecipe>();
    for (const auto &[Idx, R] : llvm::enumerate(Recipes)) {

      // ArrayRef to the 'correct' data location in trailing storage.
      llvm::MutableArrayRef<OpenACCReductionRecipe::CombinerRecipe>
          NewCombiners{CurCombinerLoc, R.CombinerRecipes.size()};
      CurCombinerLoc += R.CombinerRecipes.size();

      llvm::uninitialized_copy(R.CombinerRecipes, NewCombiners.begin());

      // Placement new into the correct location in trailng storage.
      new (&getTrailingObjects<OpenACCReductionRecipe>()[Idx])
          OpenACCReductionRecipe(R.AllocaDecl, NewCombiners);
    }
  }

public:
  static bool classof(const OpenACCClause *C) {
    return C->getClauseKind() == OpenACCClauseKind::Reduction;
  }

  ArrayRef<OpenACCReductionRecipe> getRecipes() {
    return ArrayRef<OpenACCReductionRecipe>{
        getTrailingObjects<OpenACCReductionRecipe>(), getExprs().size()};
  }

  ArrayRef<OpenACCReductionRecipe> getRecipes() const {
    return ArrayRef<OpenACCReductionRecipe>{
        getTrailingObjects<OpenACCReductionRecipe>(), getExprs().size()};
  }

  static OpenACCReductionClause *
  Create(const ASTContext &C, SourceLocation BeginLoc, SourceLocation LParenLoc,
         OpenACCReductionOperator Operator, ArrayRef<Expr *> VarList,
         ArrayRef<OpenACCReductionRecipeWithStorage> Recipes,
         SourceLocation EndLoc);

  OpenACCReductionOperator getReductionOp() const { return Op; }

  size_t numTrailingObjects(OverloadToken<Expr *>) const {
    return getExprs().size();
  }
  size_t numTrailingObjects(OverloadToken<OpenACCReductionRecipe>) const {
    return getExprs().size();
  }
};

class OpenACCLinkClause final
    : public OpenACCClauseWithVarList,
      private llvm::TrailingObjects<OpenACCLinkClause, Expr *> {
  friend TrailingObjects;

  OpenACCLinkClause(SourceLocation BeginLoc, SourceLocation LParenLoc,
                    ArrayRef<Expr *> VarList, SourceLocation EndLoc)
      : OpenACCClauseWithVarList(OpenACCClauseKind::Link, BeginLoc, LParenLoc,
                                 EndLoc) {
    setExprs(getTrailingObjects(VarList.size()), VarList);
  }

public:
  static bool classof(const OpenACCClause *C) {
    return C->getClauseKind() == OpenACCClauseKind::Link;
  }

  static OpenACCLinkClause *Create(const ASTContext &C, SourceLocation BeginLoc,
                                   SourceLocation LParenLoc,
                                   ArrayRef<Expr *> VarList,
                                   SourceLocation EndLoc);
};

class OpenACCDeviceResidentClause final
    : public OpenACCClauseWithVarList,
      private llvm::TrailingObjects<OpenACCDeviceResidentClause, Expr *> {
  friend TrailingObjects;

  OpenACCDeviceResidentClause(SourceLocation BeginLoc, SourceLocation LParenLoc,
                              ArrayRef<Expr *> VarList, SourceLocation EndLoc)
      : OpenACCClauseWithVarList(OpenACCClauseKind::DeviceResident, BeginLoc,
                                 LParenLoc, EndLoc) {
    setExprs(getTrailingObjects(VarList.size()), VarList);
  }

public:
  static bool classof(const OpenACCClause *C) {
    return C->getClauseKind() == OpenACCClauseKind::DeviceResident;
  }

  static OpenACCDeviceResidentClause *
  Create(const ASTContext &C, SourceLocation BeginLoc, SourceLocation LParenLoc,
         ArrayRef<Expr *> VarList, SourceLocation EndLoc);
};

template <class Impl> class OpenACCClauseVisitor {
  Impl &getDerived() { return static_cast<Impl &>(*this); }

public:
  void VisitClauseList(ArrayRef<const OpenACCClause *> List) {
    for (const OpenACCClause *Clause : List)
      Visit(Clause);
  }

  void Visit(const OpenACCClause *C) {
    if (!C)
      return;

    switch (C->getClauseKind()) {
#define VISIT_CLAUSE(CLAUSE_NAME)                                              \
  case OpenACCClauseKind::CLAUSE_NAME:                                         \
    getDerived().Visit##CLAUSE_NAME##Clause(                                   \
        *cast<OpenACC##CLAUSE_NAME##Clause>(C));                               \
    return;
#define CLAUSE_ALIAS(ALIAS_NAME, CLAUSE_NAME, DEPRECATED)                      \
  case OpenACCClauseKind::ALIAS_NAME:                                          \
    getDerived().Visit##CLAUSE_NAME##Clause(                                   \
        *cast<OpenACC##CLAUSE_NAME##Clause>(C));                               \
    return;
#include "clang/Basic/OpenACCClauses.def"

    default:
      llvm_unreachable("Clause visitor not yet implemented");
    }
    llvm_unreachable("Invalid Clause kind");
  }

#define VISIT_CLAUSE(CLAUSE_NAME)                                              \
  void Visit##CLAUSE_NAME##Clause(                                             \
      const OpenACC##CLAUSE_NAME##Clause &Clause) {                            \
    return getDerived().VisitClause(Clause);                                   \
  }

#include "clang/Basic/OpenACCClauses.def"
};

class OpenACCClausePrinter final
    : public OpenACCClauseVisitor<OpenACCClausePrinter> {
  raw_ostream &OS;
  const PrintingPolicy &Policy;

  void printExpr(const Expr *E);

public:
  void VisitClauseList(ArrayRef<const OpenACCClause *> List) {
    for (const OpenACCClause *Clause : List) {
      Visit(Clause);

      if (Clause != List.back())
        OS << ' ';
    }
  }
  OpenACCClausePrinter(raw_ostream &OS, const PrintingPolicy &Policy)
      : OS(OS), Policy(Policy) {}

#define VISIT_CLAUSE(CLAUSE_NAME)                                              \
  void Visit##CLAUSE_NAME##Clause(const OpenACC##CLAUSE_NAME##Clause &Clause);
#include "clang/Basic/OpenACCClauses.def"
};

} // namespace clang

#endif // LLVM_CLANG_AST_OPENACCCLAUSE_H<|MERGE_RESOLUTION|>--- conflicted
+++ resolved
@@ -1280,15 +1280,6 @@
 // 'main' declaration used for initializaiton, which is fixed.
 struct OpenACCReductionRecipe {
   VarDecl *AllocaDecl;
-<<<<<<< HEAD
-  // TODO: OpenACC: this should eventually have the operations here too.
-
-  OpenACCReductionRecipe(VarDecl *A) : AllocaDecl(A) {}
-
-  bool isSet() const { return AllocaDecl; }
-  static OpenACCReductionRecipe Empty() {
-    return OpenACCReductionRecipe(/*AllocaDecl=*/nullptr);
-=======
 
   // A combiner recipe is represented by an operation expression.  However, in
   // order to generate these properly, we have to make up a LHS and a RHS
@@ -1332,7 +1323,6 @@
 
   static OpenACCReductionRecipeWithStorage Empty() {
     return OpenACCReductionRecipeWithStorage(/*AllocaDecl=*/nullptr, {});
->>>>>>> 54c4ef26
   }
 };
 
