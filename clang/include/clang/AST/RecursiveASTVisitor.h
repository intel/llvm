--- conflicted
+++ resolved
@@ -1140,16 +1140,10 @@
 DEF_TRAVERSE_TYPE(SubstTemplateTypeParmType, {
   TRY_TO(TraverseType(T->getReplacementType()));
 })
-<<<<<<< HEAD
-DEF_TRAVERSE_TYPE(SubstTemplateTypeParmPackType, {
-  TRY_TO(TraverseTemplateArgument(T->getArgumentPack()));
-})
-=======
 DEF_TRAVERSE_TYPE(SubstTemplateTypeParmPackType,
                   { TRY_TO(TraverseSubstPackTypeHelper(T)); })
 DEF_TRAVERSE_TYPE(SubstBuiltinTemplatePackType,
                   { TRY_TO(TraverseSubstPackTypeHelper(T)); })
->>>>>>> 35227056
 
 DEF_TRAVERSE_TYPE(AttributedType,
                   { TRY_TO(TraverseType(T->getModifiedType())); })
@@ -1186,7 +1180,6 @@
     TRY_TO(TraverseNestedNameSpecifier(T->getQualifier()));
   return true;
 }
-<<<<<<< HEAD
 
 DEF_TRAVERSE_TYPE(EnumType, { TRY_TO(TraverseTagType(T, TraverseQualifier)); })
 DEF_TRAVERSE_TYPE(RecordType,
@@ -1194,15 +1187,6 @@
 DEF_TRAVERSE_TYPE(InjectedClassNameType,
                   { TRY_TO(TraverseTagType(T, TraverseQualifier)); })
 
-=======
-
-DEF_TRAVERSE_TYPE(EnumType, { TRY_TO(TraverseTagType(T, TraverseQualifier)); })
-DEF_TRAVERSE_TYPE(RecordType,
-                  { TRY_TO(TraverseTagType(T, TraverseQualifier)); })
-DEF_TRAVERSE_TYPE(InjectedClassNameType,
-                  { TRY_TO(TraverseTagType(T, TraverseQualifier)); })
-
->>>>>>> 35227056
 DEF_TRAVERSE_TYPE(DependentNameType, {
   if (TraverseQualifier)
     TRY_TO(TraverseNestedNameSpecifier(T->getQualifier()));
@@ -1508,8 +1492,6 @@
   return true;
 }
 
-<<<<<<< HEAD
-=======
 template <typename Derived>
 bool RecursiveASTVisitor<Derived>::TraverseSubstPackTypeHelper(
     SubstPackType *T) {
@@ -1523,7 +1505,6 @@
 DEF_TRAVERSE_TYPELOC(SubstBuiltinTemplatePackType,
                      { TRY_TO(TraverseSubstPackTypeLocHelper(TL)); })
 
->>>>>>> 35227056
 DEF_TRAVERSE_TYPELOC(ParenType, { TRY_TO(TraverseTypeLoc(TL.getInnerLoc())); })
 
 DEF_TRAVERSE_TYPELOC(MacroQualifiedType,
