//===--- Expr.h - Classes for representing expressions ----------*- C++ -*-===//
//
// Part of the LLVM Project, under the Apache License v2.0 with LLVM Exceptions.
// See https://llvm.org/LICENSE.txt for license information.
// SPDX-License-Identifier: Apache-2.0 WITH LLVM-exception
//
//===----------------------------------------------------------------------===//
//
//  This file defines the Expr interface and subclasses.
//
//===----------------------------------------------------------------------===//

#ifndef LLVM_CLANG_AST_EXPR_H
#define LLVM_CLANG_AST_EXPR_H

#include "clang/AST/APNumericStorage.h"
#include "clang/AST/APValue.h"
#include "clang/AST/ASTVector.h"
#include "clang/AST/ComputeDependence.h"
#include "clang/AST/Decl.h"
#include "clang/AST/DeclAccessPair.h"
#include "clang/AST/DependenceFlags.h"
#include "clang/AST/OperationKinds.h"
#include "clang/AST/Stmt.h"
#include "clang/AST/TemplateBase.h"
#include "clang/AST/Type.h"
#include "clang/Basic/CharInfo.h"
#include "clang/Basic/LangOptions.h"
#include "clang/Basic/SyncScope.h"
#include "clang/Basic/TypeTraits.h"
#include "llvm/ADT/APFloat.h"
#include "llvm/ADT/APSInt.h"
#include "llvm/ADT/SmallVector.h"
#include "llvm/ADT/StringRef.h"
#include "llvm/ADT/iterator.h"
#include "llvm/ADT/iterator_range.h"
#include "llvm/Support/AtomicOrdering.h"
#include "llvm/Support/Compiler.h"
#include "llvm/Support/TrailingObjects.h"
#include <optional>

namespace clang {
  class APValue;
  class ASTContext;
  class BlockDecl;
  class CXXBaseSpecifier;
  class CXXMemberCallExpr;
  class CXXOperatorCallExpr;
  class CastExpr;
  class Decl;
  class IdentifierInfo;
  class MaterializeTemporaryExpr;
  class NamedDecl;
  class ObjCPropertyRefExpr;
  class OpaqueValueExpr;
  class ParmVarDecl;
  class StringLiteral;
  class TargetInfo;
  class ValueDecl;

/// A simple array of base specifiers.
typedef SmallVector<CXXBaseSpecifier*, 4> CXXCastPath;

/// An adjustment to be made to the temporary created when emitting a
/// reference binding, which accesses a particular subobject of that temporary.
struct SubobjectAdjustment {
  enum {
    DerivedToBaseAdjustment,
    FieldAdjustment,
    MemberPointerAdjustment
  } Kind;

  struct DTB {
    const CastExpr *BasePath;
    const CXXRecordDecl *DerivedClass;
  };

  struct P {
    const MemberPointerType *MPT;
    Expr *RHS;
  };

  union {
    struct DTB DerivedToBase;
    const FieldDecl *Field;
    struct P Ptr;
  };

  SubobjectAdjustment(const CastExpr *BasePath,
                      const CXXRecordDecl *DerivedClass)
    : Kind(DerivedToBaseAdjustment) {
    DerivedToBase.BasePath = BasePath;
    DerivedToBase.DerivedClass = DerivedClass;
  }

  SubobjectAdjustment(const FieldDecl *Field) : Kind(FieldAdjustment) {
    this->Field = Field;
  }

  SubobjectAdjustment(const MemberPointerType *MPT, Expr *RHS)
    : Kind(MemberPointerAdjustment) {
    this->Ptr.MPT = MPT;
    this->Ptr.RHS = RHS;
  }
};

/// This represents one expression.  Note that Expr's are subclasses of Stmt.
/// This allows an expression to be transparently used any place a Stmt is
/// required.
class Expr : public ValueStmt {
  QualType TR;

public:
  Expr() = delete;
  Expr(const Expr&) = delete;
  Expr(Expr &&) = delete;
  Expr &operator=(const Expr&) = delete;
  Expr &operator=(Expr&&) = delete;

protected:
  Expr(StmtClass SC, QualType T, ExprValueKind VK, ExprObjectKind OK)
      : ValueStmt(SC) {
    ExprBits.Dependent = 0;
    ExprBits.ValueKind = VK;
    ExprBits.ObjectKind = OK;
    assert(ExprBits.ObjectKind == OK && "truncated kind");
    setType(T);
  }

  /// Construct an empty expression.
  explicit Expr(StmtClass SC, EmptyShell) : ValueStmt(SC) { }

  /// Each concrete expr subclass is expected to compute its dependence and call
  /// this in the constructor.
  void setDependence(ExprDependence Deps) {
    ExprBits.Dependent = static_cast<unsigned>(Deps);
  }
  friend class ASTImporter;   // Sets dependence directly.
  friend class ASTStmtReader; // Sets dependence directly.

public:
  QualType getType() const { return TR; }
  void setType(QualType t) {
    // In C++, the type of an expression is always adjusted so that it
    // will not have reference type (C++ [expr]p6). Use
    // QualType::getNonReferenceType() to retrieve the non-reference
    // type. Additionally, inspect Expr::isLvalue to determine whether
    // an expression that is adjusted in this manner should be
    // considered an lvalue.
    assert((t.isNull() || !t->isReferenceType()) &&
           "Expressions can't have reference type");

    TR = t;
  }

  /// If this expression is an enumeration constant, return the
  /// enumeration type under which said constant was declared.
  /// Otherwise return the expression's type.
  /// Note this effectively circumvents the weak typing of C's enum constants
  QualType getEnumCoercedType(const ASTContext &Ctx) const;

  ExprDependence getDependence() const {
    return static_cast<ExprDependence>(ExprBits.Dependent);
  }

  /// Determines whether the value of this expression depends on
  ///   - a template parameter (C++ [temp.dep.constexpr])
  ///   - or an error, whose resolution is unknown
  ///
  /// For example, the array bound of "Chars" in the following example is
  /// value-dependent.
  /// @code
  /// template<int Size, char (&Chars)[Size]> struct meta_string;
  /// @endcode
  bool isValueDependent() const {
    return static_cast<bool>(getDependence() & ExprDependence::Value);
  }

  /// Determines whether the type of this expression depends on
  ///   - a template parameter (C++ [temp.dep.expr], which means that its type
  ///     could change from one template instantiation to the next)
  ///   - or an error
  ///
  /// For example, the expressions "x" and "x + y" are type-dependent in
  /// the following code, but "y" is not type-dependent:
  /// @code
  /// template<typename T>
  /// void add(T x, int y) {
  ///   x + y;
  /// }
  /// @endcode
  bool isTypeDependent() const {
    return static_cast<bool>(getDependence() & ExprDependence::Type);
  }

  /// Whether this expression is instantiation-dependent, meaning that
  /// it depends in some way on
  ///    - a template parameter (even if neither its type nor (constant) value
  ///      can change due to the template instantiation)
  ///    - or an error
  ///
  /// In the following example, the expression \c sizeof(sizeof(T() + T())) is
  /// instantiation-dependent (since it involves a template parameter \c T), but
  /// is neither type- nor value-dependent, since the type of the inner
  /// \c sizeof is known (\c std::size_t) and therefore the size of the outer
  /// \c sizeof is known.
  ///
  /// \code
  /// template<typename T>
  /// void f(T x, T y) {
  ///   sizeof(sizeof(T() + T());
  /// }
  /// \endcode
  ///
  /// \code
  /// void func(int) {
  ///   func(); // the expression is instantiation-dependent, because it depends
  ///           // on an error.
  /// }
  /// \endcode
  bool isInstantiationDependent() const {
    return static_cast<bool>(getDependence() & ExprDependence::Instantiation);
  }

  /// Whether this expression contains an unexpanded parameter
  /// pack (for C++11 variadic templates).
  ///
  /// Given the following function template:
  ///
  /// \code
  /// template<typename F, typename ...Types>
  /// void forward(const F &f, Types &&...args) {
  ///   f(static_cast<Types&&>(args)...);
  /// }
  /// \endcode
  ///
  /// The expressions \c args and \c static_cast<Types&&>(args) both
  /// contain parameter packs.
  bool containsUnexpandedParameterPack() const {
    return static_cast<bool>(getDependence() & ExprDependence::UnexpandedPack);
  }

  /// Whether this expression contains subexpressions which had errors, e.g. a
  /// TypoExpr.
  bool containsErrors() const {
    return static_cast<bool>(getDependence() & ExprDependence::Error);
  }

  /// getExprLoc - Return the preferred location for the arrow when diagnosing
  /// a problem with a generic expression.
  SourceLocation getExprLoc() const LLVM_READONLY;

  /// Determine whether an lvalue-to-rvalue conversion should implicitly be
  /// applied to this expression if it appears as a discarded-value expression
  /// in C++11 onwards. This applies to certain forms of volatile glvalues.
  bool isReadIfDiscardedInCPlusPlus11() const;

  /// isUnusedResultAWarning - Return true if this immediate expression should
  /// be warned about if the result is unused.  If so, fill in expr, location,
  /// and ranges with expr to warn on and source locations/ranges appropriate
  /// for a warning.
  bool isUnusedResultAWarning(const Expr *&WarnExpr, SourceLocation &Loc,
                              SourceRange &R1, SourceRange &R2,
                              ASTContext &Ctx) const;

  /// isLValue - True if this expression is an "l-value" according to
  /// the rules of the current language.  C and C++ give somewhat
  /// different rules for this concept, but in general, the result of
  /// an l-value expression identifies a specific object whereas the
  /// result of an r-value expression is a value detached from any
  /// specific storage.
  ///
  /// C++11 divides the concept of "r-value" into pure r-values
  /// ("pr-values") and so-called expiring values ("x-values"), which
  /// identify specific objects that can be safely cannibalized for
  /// their resources.
  bool isLValue() const { return getValueKind() == VK_LValue; }
  bool isPRValue() const { return getValueKind() == VK_PRValue; }
  bool isXValue() const { return getValueKind() == VK_XValue; }
  bool isGLValue() const { return getValueKind() != VK_PRValue; }

  enum LValueClassification {
    LV_Valid,
    LV_NotObjectType,
    LV_IncompleteVoidType,
    LV_DuplicateVectorComponents,
    LV_InvalidExpression,
    LV_InvalidMessageExpression,
    LV_MemberFunction,
    LV_SubObjCPropertySetting,
    LV_ClassTemporary,
    LV_ArrayTemporary
  };
  /// Reasons why an expression might not be an l-value.
  LValueClassification ClassifyLValue(ASTContext &Ctx) const;

  enum isModifiableLvalueResult {
    MLV_Valid,
    MLV_NotObjectType,
    MLV_IncompleteVoidType,
    MLV_DuplicateVectorComponents,
    MLV_InvalidExpression,
    MLV_LValueCast,           // Specialized form of MLV_InvalidExpression.
    MLV_IncompleteType,
    MLV_ConstQualified,
    MLV_ConstQualifiedField,
    MLV_ConstAddrSpace,
    MLV_ArrayType,
    MLV_NoSetterProperty,
    MLV_MemberFunction,
    MLV_SubObjCPropertySetting,
    MLV_InvalidMessageExpression,
    MLV_ClassTemporary,
    MLV_ArrayTemporary
  };
  /// isModifiableLvalue - C99 6.3.2.1: an lvalue that does not have array type,
  /// does not have an incomplete type, does not have a const-qualified type,
  /// and if it is a structure or union, does not have any member (including,
  /// recursively, any member or element of all contained aggregates or unions)
  /// with a const-qualified type.
  ///
  /// \param Loc [in,out] - A source location which *may* be filled
  /// in with the location of the expression making this a
  /// non-modifiable lvalue, if specified.
  isModifiableLvalueResult
  isModifiableLvalue(ASTContext &Ctx, SourceLocation *Loc = nullptr) const;

  /// The return type of classify(). Represents the C++11 expression
  ///        taxonomy.
  class Classification {
  public:
    /// The various classification results. Most of these mean prvalue.
    enum Kinds {
      CL_LValue,
      CL_XValue,
      CL_Function, // Functions cannot be lvalues in C.
      CL_Void, // Void cannot be an lvalue in C.
      CL_AddressableVoid, // Void expression whose address can be taken in C.
      CL_DuplicateVectorComponents, // A vector shuffle with dupes.
      CL_MemberFunction, // An expression referring to a member function
      CL_SubObjCPropertySetting,
      CL_ClassTemporary, // A temporary of class type, or subobject thereof.
      CL_ArrayTemporary, // A temporary of array type.
      CL_ObjCMessageRValue, // ObjC message is an rvalue
      CL_PRValue // A prvalue for any other reason, of any other type
    };
    /// The results of modification testing.
    enum ModifiableType {
      CM_Untested, // testModifiable was false.
      CM_Modifiable,
      CM_RValue, // Not modifiable because it's an rvalue
      CM_Function, // Not modifiable because it's a function; C++ only
      CM_LValueCast, // Same as CM_RValue, but indicates GCC cast-as-lvalue ext
      CM_NoSetterProperty,// Implicit assignment to ObjC property without setter
      CM_ConstQualified,
      CM_ConstQualifiedField,
      CM_ConstAddrSpace,
      CM_ArrayType,
      CM_IncompleteType
    };

  private:
    friend class Expr;

    unsigned short Kind;
    unsigned short Modifiable;

    explicit Classification(Kinds k, ModifiableType m)
      : Kind(k), Modifiable(m)
    {}

  public:
    Classification() {}

    Kinds getKind() const { return static_cast<Kinds>(Kind); }
    ModifiableType getModifiable() const {
      assert(Modifiable != CM_Untested && "Did not test for modifiability.");
      return static_cast<ModifiableType>(Modifiable);
    }
    bool isLValue() const { return Kind == CL_LValue; }
    bool isXValue() const { return Kind == CL_XValue; }
    bool isGLValue() const { return Kind <= CL_XValue; }
    bool isPRValue() const { return Kind >= CL_Function; }
    bool isRValue() const { return Kind >= CL_XValue; }
    bool isModifiable() const { return getModifiable() == CM_Modifiable; }

    /// Create a simple, modifiable lvalue
    static Classification makeSimpleLValue() {
      return Classification(CL_LValue, CM_Modifiable);
    }

  };
  /// Classify - Classify this expression according to the C++11
  ///        expression taxonomy.
  ///
  /// C++11 defines ([basic.lval]) a new taxonomy of expressions to replace the
  /// old lvalue vs rvalue. This function determines the type of expression this
  /// is. There are three expression types:
  /// - lvalues are classical lvalues as in C++03.
  /// - prvalues are equivalent to rvalues in C++03.
  /// - xvalues are expressions yielding unnamed rvalue references, e.g. a
  ///   function returning an rvalue reference.
  /// lvalues and xvalues are collectively referred to as glvalues, while
  /// prvalues and xvalues together form rvalues.
  Classification Classify(ASTContext &Ctx) const {
    return ClassifyImpl(Ctx, nullptr);
  }

  /// ClassifyModifiable - Classify this expression according to the
  ///        C++11 expression taxonomy, and see if it is valid on the left side
  ///        of an assignment.
  ///
  /// This function extends classify in that it also tests whether the
  /// expression is modifiable (C99 6.3.2.1p1).
  /// \param Loc A source location that might be filled with a relevant location
  ///            if the expression is not modifiable.
  Classification ClassifyModifiable(ASTContext &Ctx, SourceLocation &Loc) const{
    return ClassifyImpl(Ctx, &Loc);
  }

  /// Returns the set of floating point options that apply to this expression.
  /// Only meaningful for operations on floating point values.
  FPOptions getFPFeaturesInEffect(const LangOptions &LO) const;

  /// getValueKindForType - Given a formal return or parameter type,
  /// give its value kind.
  static ExprValueKind getValueKindForType(QualType T) {
    if (const ReferenceType *RT = T->getAs<ReferenceType>())
      return (isa<LValueReferenceType>(RT)
                ? VK_LValue
                : (RT->getPointeeType()->isFunctionType()
                     ? VK_LValue : VK_XValue));
    return VK_PRValue;
  }

  /// getValueKind - The value kind that this expression produces.
  ExprValueKind getValueKind() const {
    return static_cast<ExprValueKind>(ExprBits.ValueKind);
  }

  /// getObjectKind - The object kind that this expression produces.
  /// Object kinds are meaningful only for expressions that yield an
  /// l-value or x-value.
  ExprObjectKind getObjectKind() const {
    return static_cast<ExprObjectKind>(ExprBits.ObjectKind);
  }

  bool isOrdinaryOrBitFieldObject() const {
    ExprObjectKind OK = getObjectKind();
    return (OK == OK_Ordinary || OK == OK_BitField);
  }

  /// setValueKind - Set the value kind produced by this expression.
  void setValueKind(ExprValueKind Cat) { ExprBits.ValueKind = Cat; }

  /// setObjectKind - Set the object kind produced by this expression.
  void setObjectKind(ExprObjectKind Cat) { ExprBits.ObjectKind = Cat; }

private:
  Classification ClassifyImpl(ASTContext &Ctx, SourceLocation *Loc) const;

public:

  /// Returns true if this expression is a gl-value that
  /// potentially refers to a bit-field.
  ///
  /// In C++, whether a gl-value refers to a bitfield is essentially
  /// an aspect of the value-kind type system.
  bool refersToBitField() const { return getObjectKind() == OK_BitField; }

  /// If this expression refers to a bit-field, retrieve the
  /// declaration of that bit-field.
  ///
  /// Note that this returns a non-null pointer in subtly different
  /// places than refersToBitField returns true.  In particular, this can
  /// return a non-null pointer even for r-values loaded from
  /// bit-fields, but it will return null for a conditional bit-field.
  FieldDecl *getSourceBitField();

  /// If this expression refers to an enum constant, retrieve its declaration
  EnumConstantDecl *getEnumConstantDecl();

  const EnumConstantDecl *getEnumConstantDecl() const {
    return const_cast<Expr *>(this)->getEnumConstantDecl();
  }

  const FieldDecl *getSourceBitField() const {
    return const_cast<Expr*>(this)->getSourceBitField();
  }

  Decl *getReferencedDeclOfCallee();
  const Decl *getReferencedDeclOfCallee() const {
    return const_cast<Expr*>(this)->getReferencedDeclOfCallee();
  }

  /// If this expression is an l-value for an Objective C
  /// property, find the underlying property reference expression.
  const ObjCPropertyRefExpr *getObjCProperty() const;

  /// Check if this expression is the ObjC 'self' implicit parameter.
  bool isObjCSelfExpr() const;

  /// Returns whether this expression refers to a vector element.
  bool refersToVectorElement() const;

  /// Returns whether this expression refers to a matrix element.
  bool refersToMatrixElement() const {
    return getObjectKind() == OK_MatrixComponent;
  }

  /// Returns whether this expression refers to a global register
  /// variable.
  bool refersToGlobalRegisterVar() const;

  /// Returns whether this expression has a placeholder type.
  bool hasPlaceholderType() const {
    return getType()->isPlaceholderType();
  }

  /// Returns whether this expression has a specific placeholder type.
  bool hasPlaceholderType(BuiltinType::Kind K) const {
    assert(BuiltinType::isPlaceholderTypeKind(K));
    if (const BuiltinType *BT = dyn_cast<BuiltinType>(getType()))
      return BT->getKind() == K;
    return false;
  }

  /// isKnownToHaveBooleanValue - Return true if this is an integer expression
  /// that is known to return 0 or 1.  This happens for _Bool/bool expressions
  /// but also int expressions which are produced by things like comparisons in
  /// C.
  ///
  /// \param Semantic If true, only return true for expressions that are known
  /// to be semantically boolean, which might not be true even for expressions
  /// that are known to evaluate to 0/1. For instance, reading an unsigned
  /// bit-field with width '1' will evaluate to 0/1, but doesn't necessarily
  /// semantically correspond to a bool.
  bool isKnownToHaveBooleanValue(bool Semantic = true) const;

  /// Check whether this array fits the idiom of a flexible array member,
  /// depending on the value of -fstrict-flex-array.
  /// When IgnoreTemplateOrMacroSubstitution is set, it doesn't consider sizes
  /// resulting from the substitution of a macro or a template as special sizes.
  bool isFlexibleArrayMemberLike(
      ASTContext &Context,
      LangOptions::StrictFlexArraysLevelKind StrictFlexArraysLevel,
      bool IgnoreTemplateOrMacroSubstitution = false) const;

  /// isIntegerConstantExpr - Return the value if this expression is a valid
  /// integer constant expression.  If not a valid i-c-e, return std::nullopt
  /// and fill in Loc (if specified) with the location of the invalid
  /// expression.
  ///
  /// Note: This does not perform the implicit conversions required by C++11
  /// [expr.const]p5.
  std::optional<llvm::APSInt>
  getIntegerConstantExpr(const ASTContext &Ctx,
                         SourceLocation *Loc = nullptr) const;
  bool isIntegerConstantExpr(const ASTContext &Ctx,
                             SourceLocation *Loc = nullptr) const;

  /// isCXX98IntegralConstantExpr - Return true if this expression is an
  /// integral constant expression in C++98. Can only be used in C++.
  bool isCXX98IntegralConstantExpr(const ASTContext &Ctx) const;

  /// isCXX11ConstantExpr - Return true if this expression is a constant
  /// expression in C++11. Can only be used in C++.
  ///
  /// Note: This does not perform the implicit conversions required by C++11
  /// [expr.const]p5.
  bool isCXX11ConstantExpr(const ASTContext &Ctx, APValue *Result = nullptr,
                           SourceLocation *Loc = nullptr) const;

  /// isPotentialConstantExpr - Return true if this function's definition
  /// might be usable in a constant expression in C++11, if it were marked
  /// constexpr. Return false if the function can never produce a constant
  /// expression, along with diagnostics describing why not.
  static bool isPotentialConstantExpr(const FunctionDecl *FD,
                                      SmallVectorImpl<
                                        PartialDiagnosticAt> &Diags);

  /// isPotentialConstantExprUnevaluated - Return true if this expression might
  /// be usable in a constant expression in C++11 in an unevaluated context, if
  /// it were in function FD marked constexpr. Return false if the function can
  /// never produce a constant expression, along with diagnostics describing
  /// why not.
  static bool isPotentialConstantExprUnevaluated(Expr *E,
                                                 const FunctionDecl *FD,
                                                 SmallVectorImpl<
                                                   PartialDiagnosticAt> &Diags);

  /// isConstantInitializer - Returns true if this expression can be emitted to
  /// IR as a constant, and thus can be used as a constant initializer in C.
  /// If this expression is not constant and Culprit is non-null,
  /// it is used to store the address of first non constant expr.
  bool isConstantInitializer(ASTContext &Ctx, bool ForRef,
                             const Expr **Culprit = nullptr) const;

  /// If this expression is an unambiguous reference to a single declaration,
  /// in the style of __builtin_function_start, return that declaration.  Note
  /// that this may return a non-static member function or field in C++ if this
  /// expression is a member pointer constant.
  const ValueDecl *getAsBuiltinConstantDeclRef(const ASTContext &Context) const;

  /// EvalStatus is a struct with detailed info about an evaluation in progress.
  struct EvalStatus {
    /// Whether the evaluated expression has side effects.
    /// For example, (f() && 0) can be folded, but it still has side effects.
    bool HasSideEffects = false;

    /// Whether the evaluation hit undefined behavior.
    /// For example, 1.0 / 0.0 can be folded to Inf, but has undefined behavior.
    /// Likewise, INT_MAX + 1 can be folded to INT_MIN, but has UB.
    bool HasUndefinedBehavior = false;

    /// Diag - If this is non-null, it will be filled in with a stack of notes
    /// indicating why evaluation failed (or why it failed to produce a constant
    /// expression).
    /// If the expression is unfoldable, the notes will indicate why it's not
    /// foldable. If the expression is foldable, but not a constant expression,
    /// the notes will describes why it isn't a constant expression. If the
    /// expression *is* a constant expression, no notes will be produced.
    ///
    /// FIXME: this causes significant performance concerns and should be
    /// refactored at some point. Not all evaluations of the constant
    /// expression interpreter will display the given diagnostics, this means
    /// those kinds of uses are paying the expense of generating a diagnostic
    /// (which may include expensive operations like converting APValue objects
    /// to a string representation).
    SmallVectorImpl<PartialDiagnosticAt> *Diag = nullptr;

    EvalStatus() = default;

    // hasSideEffects - Return true if the evaluated expression has
    // side effects.
    bool hasSideEffects() const {
      return HasSideEffects;
    }
  };

  /// EvalResult is a struct with detailed info about an evaluated expression.
  struct EvalResult : EvalStatus {
    /// Val - This is the value the expression can be folded to.
    APValue Val;

    // isGlobalLValue - Return true if the evaluated lvalue expression
    // is global.
    bool isGlobalLValue() const;
  };

  /// EvaluateAsRValue - Return true if this is a constant which we can fold to
  /// an rvalue using any crazy technique (that has nothing to do with language
  /// standards) that we want to, even if the expression has side-effects. If
  /// this function returns true, it returns the folded constant in Result. If
  /// the expression is a glvalue, an lvalue-to-rvalue conversion will be
  /// applied.
  bool EvaluateAsRValue(EvalResult &Result, const ASTContext &Ctx,
                        bool InConstantContext = false) const;

  /// EvaluateAsBooleanCondition - Return true if this is a constant
  /// which we can fold and convert to a boolean condition using
  /// any crazy technique that we want to, even if the expression has
  /// side-effects.
  bool EvaluateAsBooleanCondition(bool &Result, const ASTContext &Ctx,
                                  bool InConstantContext = false) const;

  enum SideEffectsKind {
    SE_NoSideEffects,          ///< Strictly evaluate the expression.
    SE_AllowUndefinedBehavior, ///< Allow UB that we can give a value, but not
                               ///< arbitrary unmodeled side effects.
    SE_AllowSideEffects        ///< Allow any unmodeled side effect.
  };

  /// EvaluateAsInt - Return true if this is a constant which we can fold and
  /// convert to an integer, using any crazy technique that we want to.
  bool EvaluateAsInt(EvalResult &Result, const ASTContext &Ctx,
                     SideEffectsKind AllowSideEffects = SE_NoSideEffects,
                     bool InConstantContext = false) const;

  /// EvaluateAsFloat - Return true if this is a constant which we can fold and
  /// convert to a floating point value, using any crazy technique that we
  /// want to.
  bool EvaluateAsFloat(llvm::APFloat &Result, const ASTContext &Ctx,
                       SideEffectsKind AllowSideEffects = SE_NoSideEffects,
                       bool InConstantContext = false) const;

  /// EvaluateAsFixedPoint - Return true if this is a constant which we can fold
  /// and convert to a fixed point value.
  bool EvaluateAsFixedPoint(EvalResult &Result, const ASTContext &Ctx,
                            SideEffectsKind AllowSideEffects = SE_NoSideEffects,
                            bool InConstantContext = false) const;

  /// isEvaluatable - Call EvaluateAsRValue to see if this expression can be
  /// constant folded without side-effects, but discard the result.
  bool isEvaluatable(const ASTContext &Ctx,
                     SideEffectsKind AllowSideEffects = SE_NoSideEffects) const;

  /// HasSideEffects - This routine returns true for all those expressions
  /// which have any effect other than producing a value. Example is a function
  /// call, volatile variable read, or throwing an exception. If
  /// IncludePossibleEffects is false, this call treats certain expressions with
  /// potential side effects (such as function call-like expressions,
  /// instantiation-dependent expressions, or invocations from a macro) as not
  /// having side effects.
  bool HasSideEffects(const ASTContext &Ctx,
                      bool IncludePossibleEffects = true) const;

  /// Determine whether this expression involves a call to any function
  /// that is not trivial.
  bool hasNonTrivialCall(const ASTContext &Ctx) const;

  /// EvaluateKnownConstInt - Call EvaluateAsRValue and return the folded
  /// integer. This must be called on an expression that constant folds to an
  /// integer.
  llvm::APSInt EvaluateKnownConstInt(
      const ASTContext &Ctx,
      SmallVectorImpl<PartialDiagnosticAt> *Diag = nullptr) const;

  llvm::APSInt EvaluateKnownConstIntCheckOverflow(
      const ASTContext &Ctx,
      SmallVectorImpl<PartialDiagnosticAt> *Diag = nullptr) const;

  void EvaluateForOverflow(const ASTContext &Ctx) const;

  /// EvaluateAsLValue - Evaluate an expression to see if we can fold it to an
  /// lvalue with link time known address, with no side-effects.
  bool EvaluateAsLValue(EvalResult &Result, const ASTContext &Ctx,
                        bool InConstantContext = false) const;

  /// EvaluateAsInitializer - Evaluate an expression as if it were the
  /// initializer of the given declaration. Returns true if the initializer
  /// can be folded to a constant, and produces any relevant notes. In C++11,
  /// notes will be produced if the expression is not a constant expression.
  bool EvaluateAsInitializer(APValue &Result, const ASTContext &Ctx,
                             const VarDecl *VD,
                             SmallVectorImpl<PartialDiagnosticAt> &Notes,
                             bool IsConstantInitializer) const;

  /// EvaluateWithSubstitution - Evaluate an expression as if from the context
  /// of a call to the given function with the given arguments, inside an
  /// unevaluated context. Returns true if the expression could be folded to a
  /// constant.
  bool EvaluateWithSubstitution(APValue &Value, ASTContext &Ctx,
                                const FunctionDecl *Callee,
                                ArrayRef<const Expr*> Args,
                                const Expr *This = nullptr) const;

  enum class ConstantExprKind {
    /// An integer constant expression (an array bound, enumerator, case value,
    /// bit-field width, or similar) or similar.
    Normal,
    /// A non-class template argument. Such a value is only used for mangling,
    /// not for code generation, so can refer to dllimported functions.
    NonClassTemplateArgument,
    /// A class template argument. Such a value is used for code generation.
    ClassTemplateArgument,
    /// An immediate invocation. The destruction of the end result of this
    /// evaluation is not part of the evaluation, but all other temporaries
    /// are destroyed.
    ImmediateInvocation,
  };

  /// Evaluate an expression that is required to be a constant expression. Does
  /// not check the syntactic constraints for C and C++98 constant expressions.
  bool EvaluateAsConstantExpr(
      EvalResult &Result, const ASTContext &Ctx,
      ConstantExprKind Kind = ConstantExprKind::Normal) const;

  /// If the current Expr is a pointer, this will try to statically
  /// determine the number of bytes available where the pointer is pointing.
  /// Returns true if all of the above holds and we were able to figure out the
  /// size, false otherwise.
  ///
  /// \param Type - How to evaluate the size of the Expr, as defined by the
  /// "type" parameter of __builtin_object_size
  bool tryEvaluateObjectSize(uint64_t &Result, ASTContext &Ctx,
                             unsigned Type) const;

  /// If the current Expr is a pointer, this will try to statically
  /// determine the strlen of the string pointed to.
  /// Returns true if all of the above holds and we were able to figure out the
  /// strlen, false otherwise.
  bool tryEvaluateStrLen(uint64_t &Result, ASTContext &Ctx) const;

  bool EvaluateCharRangeAsString(std::string &Result,
                                 const Expr *SizeExpression,
                                 const Expr *PtrExpression, ASTContext &Ctx,
                                 EvalResult &Status) const;

  /// If the current Expr can be evaluated to a pointer to a null-terminated
  /// constant string, return the constant string (without the terminating
  /// null).
  std::optional<std::string> tryEvaluateString(ASTContext &Ctx) const;

  /// Enumeration used to describe the kind of Null pointer constant
  /// returned from \c isNullPointerConstant().
  enum NullPointerConstantKind {
    /// Expression is not a Null pointer constant.
    NPCK_NotNull = 0,

    /// Expression is a Null pointer constant built from a zero integer
    /// expression that is not a simple, possibly parenthesized, zero literal.
    /// C++ Core Issue 903 will classify these expressions as "not pointers"
    /// once it is adopted.
    /// http://www.open-std.org/jtc1/sc22/wg21/docs/cwg_active.html#903
    NPCK_ZeroExpression,

    /// Expression is a Null pointer constant built from a literal zero.
    NPCK_ZeroLiteral,

    /// Expression is a C++11 nullptr.
    NPCK_CXX11_nullptr,

    /// Expression is a GNU-style __null constant.
    NPCK_GNUNull
  };

  /// Enumeration used to describe how \c isNullPointerConstant()
  /// should cope with value-dependent expressions.
  enum NullPointerConstantValueDependence {
    /// Specifies that the expression should never be value-dependent.
    NPC_NeverValueDependent = 0,

    /// Specifies that a value-dependent expression of integral or
    /// dependent type should be considered a null pointer constant.
    NPC_ValueDependentIsNull,

    /// Specifies that a value-dependent expression should be considered
    /// to never be a null pointer constant.
    NPC_ValueDependentIsNotNull
  };

  /// isNullPointerConstant - C99 6.3.2.3p3 - Test if this reduces down to
  /// a Null pointer constant. The return value can further distinguish the
  /// kind of NULL pointer constant that was detected.
  NullPointerConstantKind isNullPointerConstant(
      ASTContext &Ctx,
      NullPointerConstantValueDependence NPC) const;

  /// isOBJCGCCandidate - Return true if this expression may be used in a read/
  /// write barrier.
  bool isOBJCGCCandidate(ASTContext &Ctx) const;

  /// Returns true if this expression is a bound member function.
  bool isBoundMemberFunction(ASTContext &Ctx) const;

  /// Given an expression of bound-member type, find the type
  /// of the member.  Returns null if this is an *overloaded* bound
  /// member expression.
  static QualType findBoundMemberType(const Expr *expr);

  /// Skip past any invisible AST nodes which might surround this
  /// statement, such as ExprWithCleanups or ImplicitCastExpr nodes,
  /// but also injected CXXMemberExpr and CXXConstructExpr which represent
  /// implicit conversions.
  Expr *IgnoreUnlessSpelledInSource();
  const Expr *IgnoreUnlessSpelledInSource() const {
    return const_cast<Expr *>(this)->IgnoreUnlessSpelledInSource();
  }

  /// Skip past any implicit casts which might surround this expression until
  /// reaching a fixed point. Skips:
  /// * ImplicitCastExpr
  /// * FullExpr
  Expr *IgnoreImpCasts() LLVM_READONLY;
  const Expr *IgnoreImpCasts() const {
    return const_cast<Expr *>(this)->IgnoreImpCasts();
  }

  /// Skip past any casts which might surround this expression until reaching
  /// a fixed point. Skips:
  /// * CastExpr
  /// * FullExpr
  /// * MaterializeTemporaryExpr
  /// * SubstNonTypeTemplateParmExpr
  Expr *IgnoreCasts() LLVM_READONLY;
  const Expr *IgnoreCasts() const {
    return const_cast<Expr *>(this)->IgnoreCasts();
  }

  /// Skip past any implicit AST nodes which might surround this expression
  /// until reaching a fixed point. Skips:
  /// * What IgnoreImpCasts() skips
  /// * MaterializeTemporaryExpr
  /// * CXXBindTemporaryExpr
  Expr *IgnoreImplicit() LLVM_READONLY;
  const Expr *IgnoreImplicit() const {
    return const_cast<Expr *>(this)->IgnoreImplicit();
  }

  /// Skip past any implicit AST nodes which might surround this expression
  /// until reaching a fixed point. Same as IgnoreImplicit, except that it
  /// also skips over implicit calls to constructors and conversion functions.
  ///
  /// FIXME: Should IgnoreImplicit do this?
  Expr *IgnoreImplicitAsWritten() LLVM_READONLY;
  const Expr *IgnoreImplicitAsWritten() const {
    return const_cast<Expr *>(this)->IgnoreImplicitAsWritten();
  }

  /// Skip past any parentheses which might surround this expression until
  /// reaching a fixed point. Skips:
  /// * ParenExpr
  /// * UnaryOperator if `UO_Extension`
  /// * GenericSelectionExpr if `!isResultDependent()`
  /// * ChooseExpr if `!isConditionDependent()`
  /// * ConstantExpr
  Expr *IgnoreParens() LLVM_READONLY;
  const Expr *IgnoreParens() const {
    return const_cast<Expr *>(this)->IgnoreParens();
  }

  /// Skip past any parentheses and implicit casts which might surround this
  /// expression until reaching a fixed point.
  /// FIXME: IgnoreParenImpCasts really ought to be equivalent to
  /// IgnoreParens() + IgnoreImpCasts() until reaching a fixed point. However
  /// this is currently not the case. Instead IgnoreParenImpCasts() skips:
  /// * What IgnoreParens() skips
  /// * What IgnoreImpCasts() skips
  /// * MaterializeTemporaryExpr
  /// * SubstNonTypeTemplateParmExpr
  Expr *IgnoreParenImpCasts() LLVM_READONLY;
  const Expr *IgnoreParenImpCasts() const {
    return const_cast<Expr *>(this)->IgnoreParenImpCasts();
  }

  /// Skip past any parentheses and casts which might surround this expression
  /// until reaching a fixed point. Skips:
  /// * What IgnoreParens() skips
  /// * What IgnoreCasts() skips
  Expr *IgnoreParenCasts() LLVM_READONLY;
  const Expr *IgnoreParenCasts() const {
    return const_cast<Expr *>(this)->IgnoreParenCasts();
  }

  /// Skip conversion operators. If this Expr is a call to a conversion
  /// operator, return the argument.
  Expr *IgnoreConversionOperatorSingleStep() LLVM_READONLY;
  const Expr *IgnoreConversionOperatorSingleStep() const {
    return const_cast<Expr *>(this)->IgnoreConversionOperatorSingleStep();
  }

  /// Skip past any parentheses and lvalue casts which might surround this
  /// expression until reaching a fixed point. Skips:
  /// * What IgnoreParens() skips
  /// * What IgnoreCasts() skips, except that only lvalue-to-rvalue
  ///   casts are skipped
  /// FIXME: This is intended purely as a temporary workaround for code
  /// that hasn't yet been rewritten to do the right thing about those
  /// casts, and may disappear along with the last internal use.
  Expr *IgnoreParenLValueCasts() LLVM_READONLY;
  const Expr *IgnoreParenLValueCasts() const {
    return const_cast<Expr *>(this)->IgnoreParenLValueCasts();
  }

  /// Skip past any parentheses and casts which do not change the value
  /// (including ptr->int casts of the same size) until reaching a fixed point.
  /// Skips:
  /// * What IgnoreParens() skips
  /// * CastExpr which do not change the value
  /// * SubstNonTypeTemplateParmExpr
  Expr *IgnoreParenNoopCasts(const ASTContext &Ctx) LLVM_READONLY;
  const Expr *IgnoreParenNoopCasts(const ASTContext &Ctx) const {
    return const_cast<Expr *>(this)->IgnoreParenNoopCasts(Ctx);
  }

  /// Skip past any parentheses and derived-to-base casts until reaching a
  /// fixed point. Skips:
  /// * What IgnoreParens() skips
  /// * CastExpr which represent a derived-to-base cast (CK_DerivedToBase,
  ///   CK_UncheckedDerivedToBase and CK_NoOp)
  Expr *IgnoreParenBaseCasts() LLVM_READONLY;
  const Expr *IgnoreParenBaseCasts() const {
    return const_cast<Expr *>(this)->IgnoreParenBaseCasts();
  }

  /// Determine whether this expression is a default function argument.
  ///
  /// Default arguments are implicitly generated in the abstract syntax tree
  /// by semantic analysis for function calls, object constructions, etc. in
  /// C++. Default arguments are represented by \c CXXDefaultArgExpr nodes;
  /// this routine also looks through any implicit casts to determine whether
  /// the expression is a default argument.
  bool isDefaultArgument() const;

  /// Determine whether the result of this expression is a
  /// temporary object of the given class type.
  bool isTemporaryObject(ASTContext &Ctx, const CXXRecordDecl *TempTy) const;

  /// Whether this expression is an implicit reference to 'this' in C++.
  bool isImplicitCXXThis() const;

  static bool hasAnyTypeDependentArguments(ArrayRef<Expr *> Exprs);

  /// For an expression of class type or pointer to class type,
  /// return the most derived class decl the expression is known to refer to.
  ///
  /// If this expression is a cast, this method looks through it to find the
  /// most derived decl that can be inferred from the expression.
  /// This is valid because derived-to-base conversions have undefined
  /// behavior if the object isn't dynamically of the derived type.
  const CXXRecordDecl *getBestDynamicClassType() const;

  /// Get the inner expression that determines the best dynamic class.
  /// If this is a prvalue, we guarantee that it is of the most-derived type
  /// for the object itself.
  const Expr *getBestDynamicClassTypeExpr() const;

  /// Walk outwards from an expression we want to bind a reference to and
  /// find the expression whose lifetime needs to be extended. Record
  /// the LHSs of comma expressions and adjustments needed along the path.
  const Expr *skipRValueSubobjectAdjustments(
      SmallVectorImpl<const Expr *> &CommaLHS,
      SmallVectorImpl<SubobjectAdjustment> &Adjustments) const;
  const Expr *skipRValueSubobjectAdjustments() const {
    SmallVector<const Expr *, 8> CommaLHSs;
    SmallVector<SubobjectAdjustment, 8> Adjustments;
    return skipRValueSubobjectAdjustments(CommaLHSs, Adjustments);
  }

  /// Checks that the two Expr's will refer to the same value as a comparison
  /// operand.  The caller must ensure that the values referenced by the Expr's
  /// are not modified between E1 and E2 or the result my be invalid.
  static bool isSameComparisonOperand(const Expr* E1, const Expr* E2);

  static bool classof(const Stmt *T) {
    return T->getStmtClass() >= firstExprConstant &&
           T->getStmtClass() <= lastExprConstant;
  }
};
// PointerLikeTypeTraits is specialized so it can be used with a forward-decl of
// Expr. Verify that we got it right.
static_assert(llvm::PointerLikeTypeTraits<Expr *>::NumLowBitsAvailable <=
                  llvm::detail::ConstantLog2<alignof(Expr)>::value,
              "PointerLikeTypeTraits<Expr*> assumes too much alignment.");

using ConstantExprKind = Expr::ConstantExprKind;

//===----------------------------------------------------------------------===//
// Wrapper Expressions.
//===----------------------------------------------------------------------===//

/// FullExpr - Represents a "full-expression" node.
class FullExpr : public Expr {
protected:
 Stmt *SubExpr;

 FullExpr(StmtClass SC, Expr *subexpr)
     : Expr(SC, subexpr->getType(), subexpr->getValueKind(),
            subexpr->getObjectKind()),
       SubExpr(subexpr) {
   setDependence(computeDependence(this));
 }
  FullExpr(StmtClass SC, EmptyShell Empty)
    : Expr(SC, Empty) {}
public:
  const Expr *getSubExpr() const { return cast<Expr>(SubExpr); }
  Expr *getSubExpr() { return cast<Expr>(SubExpr); }

  /// As with any mutator of the AST, be very careful when modifying an
  /// existing AST to preserve its invariants.
  void setSubExpr(Expr *E) { SubExpr = E; }

  static bool classof(const Stmt *T) {
    return T->getStmtClass() >= firstFullExprConstant &&
           T->getStmtClass() <= lastFullExprConstant;
  }
};

/// Describes the kind of result that can be tail-allocated.
enum class ConstantResultStorageKind { None, Int64, APValue };

/// ConstantExpr - An expression that occurs in a constant context and
/// optionally the result of evaluating the expression.
class ConstantExpr final
    : public FullExpr,
      private llvm::TrailingObjects<ConstantExpr, APValue, uint64_t> {
  static_assert(std::is_same<uint64_t, llvm::APInt::WordType>::value,
                "ConstantExpr assumes that llvm::APInt::WordType is uint64_t "
                "for tail-allocated storage");
  friend TrailingObjects;
  friend class ASTStmtReader;
  friend class ASTStmtWriter;

  size_t numTrailingObjects(OverloadToken<APValue>) const {
    return getResultStorageKind() == ConstantResultStorageKind::APValue;
  }
  size_t numTrailingObjects(OverloadToken<uint64_t>) const {
    return getResultStorageKind() == ConstantResultStorageKind::Int64;
  }

  uint64_t &Int64Result() {
    assert(getResultStorageKind() == ConstantResultStorageKind::Int64 &&
           "invalid accessor");
    return *getTrailingObjects<uint64_t>();
  }
  const uint64_t &Int64Result() const {
    return const_cast<ConstantExpr *>(this)->Int64Result();
  }
  APValue &APValueResult() {
    assert(getResultStorageKind() == ConstantResultStorageKind::APValue &&
           "invalid accessor");
    return *getTrailingObjects<APValue>();
  }
  APValue &APValueResult() const {
    return const_cast<ConstantExpr *>(this)->APValueResult();
  }

  ConstantExpr(Expr *SubExpr, ConstantResultStorageKind StorageKind,
               bool IsImmediateInvocation);
  ConstantExpr(EmptyShell Empty, ConstantResultStorageKind StorageKind);

public:
  static ConstantExpr *Create(const ASTContext &Context, Expr *E,
                              const APValue &Result);
  static ConstantExpr *
  Create(const ASTContext &Context, Expr *E,
         ConstantResultStorageKind Storage = ConstantResultStorageKind::None,
         bool IsImmediateInvocation = false);
  static ConstantExpr *CreateEmpty(const ASTContext &Context,
                                   ConstantResultStorageKind StorageKind);

  static ConstantResultStorageKind getStorageKind(const APValue &Value);
  static ConstantResultStorageKind getStorageKind(const Type *T,
                                                  const ASTContext &Context);

  SourceLocation getBeginLoc() const LLVM_READONLY {
    return SubExpr->getBeginLoc();
  }
  SourceLocation getEndLoc() const LLVM_READONLY {
    return SubExpr->getEndLoc();
  }

  static bool classof(const Stmt *T) {
    return T->getStmtClass() == ConstantExprClass;
  }

  void SetResult(APValue Value, const ASTContext &Context) {
    MoveIntoResult(Value, Context);
  }
  void MoveIntoResult(APValue &Value, const ASTContext &Context);

  APValue::ValueKind getResultAPValueKind() const {
    return static_cast<APValue::ValueKind>(ConstantExprBits.APValueKind);
  }
  ConstantResultStorageKind getResultStorageKind() const {
    return static_cast<ConstantResultStorageKind>(ConstantExprBits.ResultKind);
  }
  bool isImmediateInvocation() const {
    return ConstantExprBits.IsImmediateInvocation;
  }
  bool hasAPValueResult() const {
    return ConstantExprBits.APValueKind != APValue::None;
  }
  APValue getAPValueResult() const;
  llvm::APSInt getResultAsAPSInt() const;
  // Iterators
  child_range children() { return child_range(&SubExpr, &SubExpr+1); }
  const_child_range children() const {
    return const_child_range(&SubExpr, &SubExpr + 1);
  }
};

//===----------------------------------------------------------------------===//
// Primary Expressions.
//===----------------------------------------------------------------------===//

/// OpaqueValueExpr - An expression referring to an opaque object of a
/// fixed type and value class.  These don't correspond to concrete
/// syntax; instead they're used to express operations (usually copy
/// operations) on values whose source is generally obvious from
/// context.
class OpaqueValueExpr : public Expr {
  friend class ASTStmtReader;
  Expr *SourceExpr;

public:
  OpaqueValueExpr(SourceLocation Loc, QualType T, ExprValueKind VK,
                  ExprObjectKind OK = OK_Ordinary, Expr *SourceExpr = nullptr)
      : Expr(OpaqueValueExprClass, T, VK, OK), SourceExpr(SourceExpr) {
    setIsUnique(false);
    OpaqueValueExprBits.Loc = Loc;
    setDependence(computeDependence(this));
  }

  /// Given an expression which invokes a copy constructor --- i.e.  a
  /// CXXConstructExpr, possibly wrapped in an ExprWithCleanups ---
  /// find the OpaqueValueExpr that's the source of the construction.
  static const OpaqueValueExpr *findInCopyConstruct(const Expr *expr);

  explicit OpaqueValueExpr(EmptyShell Empty)
    : Expr(OpaqueValueExprClass, Empty) {}

  /// Retrieve the location of this expression.
  SourceLocation getLocation() const { return OpaqueValueExprBits.Loc; }

  SourceLocation getBeginLoc() const LLVM_READONLY {
    return SourceExpr ? SourceExpr->getBeginLoc() : getLocation();
  }
  SourceLocation getEndLoc() const LLVM_READONLY {
    return SourceExpr ? SourceExpr->getEndLoc() : getLocation();
  }
  SourceLocation getExprLoc() const LLVM_READONLY {
    return SourceExpr ? SourceExpr->getExprLoc() : getLocation();
  }

  child_range children() {
    return child_range(child_iterator(), child_iterator());
  }

  const_child_range children() const {
    return const_child_range(const_child_iterator(), const_child_iterator());
  }

  /// The source expression of an opaque value expression is the
  /// expression which originally generated the value.  This is
  /// provided as a convenience for analyses that don't wish to
  /// precisely model the execution behavior of the program.
  ///
  /// The source expression is typically set when building the
  /// expression which binds the opaque value expression in the first
  /// place.
  Expr *getSourceExpr() const { return SourceExpr; }

  void setIsUnique(bool V) {
    assert((!V || SourceExpr) &&
           "unique OVEs are expected to have source expressions");
    OpaqueValueExprBits.IsUnique = V;
  }

  bool isUnique() const { return OpaqueValueExprBits.IsUnique; }

  static bool classof(const Stmt *T) {
    return T->getStmtClass() == OpaqueValueExprClass;
  }
};

/// A reference to a declared variable, function, enum, etc.
/// [C99 6.5.1p2]
///
/// This encodes all the information about how a declaration is referenced
/// within an expression.
///
/// There are several optional constructs attached to DeclRefExprs only when
/// they apply in order to conserve memory. These are laid out past the end of
/// the object, and flags in the DeclRefExprBitfield track whether they exist:
///
///   DeclRefExprBits.HasQualifier:
///       Specifies when this declaration reference expression has a C++
///       nested-name-specifier.
///   DeclRefExprBits.HasFoundDecl:
///       Specifies when this declaration reference expression has a record of
///       a NamedDecl (different from the referenced ValueDecl) which was found
///       during name lookup and/or overload resolution.
///   DeclRefExprBits.HasTemplateKWAndArgsInfo:
///       Specifies when this declaration reference expression has an explicit
///       C++ template keyword and/or template argument list.
///   DeclRefExprBits.RefersToEnclosingVariableOrCapture
///       Specifies when this declaration reference expression (validly)
///       refers to an enclosed local or a captured variable.
class DeclRefExpr final
    : public Expr,
      private llvm::TrailingObjects<DeclRefExpr, NestedNameSpecifierLoc,
                                    NamedDecl *, ASTTemplateKWAndArgsInfo,
                                    TemplateArgumentLoc> {
  friend class ASTStmtReader;
  friend class ASTStmtWriter;
  friend TrailingObjects;

  /// The declaration that we are referencing.
  ValueDecl *D;

  /// Provides source/type location info for the declaration name
  /// embedded in D.
  DeclarationNameLoc DNLoc;

  size_t numTrailingObjects(OverloadToken<NestedNameSpecifierLoc>) const {
    return hasQualifier();
  }

  size_t numTrailingObjects(OverloadToken<NamedDecl *>) const {
    return hasFoundDecl();
  }

  size_t numTrailingObjects(OverloadToken<ASTTemplateKWAndArgsInfo>) const {
    return hasTemplateKWAndArgsInfo();
  }

  /// Test whether there is a distinct FoundDecl attached to the end of
  /// this DRE.
  bool hasFoundDecl() const { return DeclRefExprBits.HasFoundDecl; }

  DeclRefExpr(const ASTContext &Ctx, NestedNameSpecifierLoc QualifierLoc,
              SourceLocation TemplateKWLoc, ValueDecl *D,
              bool RefersToEnclosingVariableOrCapture,
              const DeclarationNameInfo &NameInfo, NamedDecl *FoundD,
              const TemplateArgumentListInfo *TemplateArgs, QualType T,
              ExprValueKind VK, NonOdrUseReason NOUR);

  /// Construct an empty declaration reference expression.
  explicit DeclRefExpr(EmptyShell Empty) : Expr(DeclRefExprClass, Empty) {}

public:
  DeclRefExpr(const ASTContext &Ctx, ValueDecl *D,
              bool RefersToEnclosingVariableOrCapture, QualType T,
              ExprValueKind VK, SourceLocation L,
              const DeclarationNameLoc &LocInfo = DeclarationNameLoc(),
              NonOdrUseReason NOUR = NOUR_None);

  static DeclRefExpr *
  Create(const ASTContext &Context, NestedNameSpecifierLoc QualifierLoc,
         SourceLocation TemplateKWLoc, ValueDecl *D,
         bool RefersToEnclosingVariableOrCapture, SourceLocation NameLoc,
         QualType T, ExprValueKind VK, NamedDecl *FoundD = nullptr,
         const TemplateArgumentListInfo *TemplateArgs = nullptr,
         NonOdrUseReason NOUR = NOUR_None);

  static DeclRefExpr *
  Create(const ASTContext &Context, NestedNameSpecifierLoc QualifierLoc,
         SourceLocation TemplateKWLoc, ValueDecl *D,
         bool RefersToEnclosingVariableOrCapture,
         const DeclarationNameInfo &NameInfo, QualType T, ExprValueKind VK,
         NamedDecl *FoundD = nullptr,
         const TemplateArgumentListInfo *TemplateArgs = nullptr,
         NonOdrUseReason NOUR = NOUR_None);

  /// Construct an empty declaration reference expression.
  static DeclRefExpr *CreateEmpty(const ASTContext &Context, bool HasQualifier,
                                  bool HasFoundDecl,
                                  bool HasTemplateKWAndArgsInfo,
                                  unsigned NumTemplateArgs);

  ValueDecl *getDecl() { return D; }
  const ValueDecl *getDecl() const { return D; }
  void setDecl(ValueDecl *NewD);

  DeclarationNameInfo getNameInfo() const {
    return DeclarationNameInfo(getDecl()->getDeclName(), getLocation(), DNLoc);
  }

  SourceLocation getLocation() const { return DeclRefExprBits.Loc; }
  void setLocation(SourceLocation L) { DeclRefExprBits.Loc = L; }
  SourceLocation getBeginLoc() const LLVM_READONLY;
  SourceLocation getEndLoc() const LLVM_READONLY;

  /// Determine whether this declaration reference was preceded by a
  /// C++ nested-name-specifier, e.g., \c N::foo.
  bool hasQualifier() const { return DeclRefExprBits.HasQualifier; }

  /// If the name was qualified, retrieves the nested-name-specifier
  /// that precedes the name, with source-location information.
  NestedNameSpecifierLoc getQualifierLoc() const {
    if (!hasQualifier())
      return NestedNameSpecifierLoc();
    return *getTrailingObjects<NestedNameSpecifierLoc>();
  }

  /// If the name was qualified, retrieves the nested-name-specifier
  /// that precedes the name. Otherwise, returns NULL.
  NestedNameSpecifier *getQualifier() const {
    return getQualifierLoc().getNestedNameSpecifier();
  }

  /// Get the NamedDecl through which this reference occurred.
  ///
  /// This Decl may be different from the ValueDecl actually referred to in the
  /// presence of using declarations, etc. It always returns non-NULL, and may
  /// simple return the ValueDecl when appropriate.

  NamedDecl *getFoundDecl() {
    return hasFoundDecl() ? *getTrailingObjects<NamedDecl *>() : D;
  }

  /// Get the NamedDecl through which this reference occurred.
  /// See non-const variant.
  const NamedDecl *getFoundDecl() const {
    return hasFoundDecl() ? *getTrailingObjects<NamedDecl *>() : D;
  }

  bool hasTemplateKWAndArgsInfo() const {
    return DeclRefExprBits.HasTemplateKWAndArgsInfo;
  }

  /// Retrieve the location of the template keyword preceding
  /// this name, if any.
  SourceLocation getTemplateKeywordLoc() const {
    if (!hasTemplateKWAndArgsInfo())
      return SourceLocation();
    return getTrailingObjects<ASTTemplateKWAndArgsInfo>()->TemplateKWLoc;
  }

  /// Retrieve the location of the left angle bracket starting the
  /// explicit template argument list following the name, if any.
  SourceLocation getLAngleLoc() const {
    if (!hasTemplateKWAndArgsInfo())
      return SourceLocation();
    return getTrailingObjects<ASTTemplateKWAndArgsInfo>()->LAngleLoc;
  }

  /// Retrieve the location of the right angle bracket ending the
  /// explicit template argument list following the name, if any.
  SourceLocation getRAngleLoc() const {
    if (!hasTemplateKWAndArgsInfo())
      return SourceLocation();
    return getTrailingObjects<ASTTemplateKWAndArgsInfo>()->RAngleLoc;
  }

  /// Determines whether the name in this declaration reference
  /// was preceded by the template keyword.
  bool hasTemplateKeyword() const { return getTemplateKeywordLoc().isValid(); }

  /// Determines whether this declaration reference was followed by an
  /// explicit template argument list.
  bool hasExplicitTemplateArgs() const { return getLAngleLoc().isValid(); }

  /// Copies the template arguments (if present) into the given
  /// structure.
  void copyTemplateArgumentsInto(TemplateArgumentListInfo &List) const {
    if (hasExplicitTemplateArgs())
      getTrailingObjects<ASTTemplateKWAndArgsInfo>()->copyInto(
          getTrailingObjects<TemplateArgumentLoc>(), List);
  }

  /// Retrieve the template arguments provided as part of this
  /// template-id.
  const TemplateArgumentLoc *getTemplateArgs() const {
    if (!hasExplicitTemplateArgs())
      return nullptr;
    return getTrailingObjects<TemplateArgumentLoc>();
  }

  /// Retrieve the number of template arguments provided as part of this
  /// template-id.
  unsigned getNumTemplateArgs() const {
    if (!hasExplicitTemplateArgs())
      return 0;
    return getTrailingObjects<ASTTemplateKWAndArgsInfo>()->NumTemplateArgs;
  }

  ArrayRef<TemplateArgumentLoc> template_arguments() const {
    return {getTemplateArgs(), getNumTemplateArgs()};
  }

  /// Returns true if this expression refers to a function that
  /// was resolved from an overloaded set having size greater than 1.
  bool hadMultipleCandidates() const {
    return DeclRefExprBits.HadMultipleCandidates;
  }
  /// Sets the flag telling whether this expression refers to
  /// a function that was resolved from an overloaded set having size
  /// greater than 1.
  void setHadMultipleCandidates(bool V = true) {
    DeclRefExprBits.HadMultipleCandidates = V;
  }

  /// Is this expression a non-odr-use reference, and if so, why?
  NonOdrUseReason isNonOdrUse() const {
    return static_cast<NonOdrUseReason>(DeclRefExprBits.NonOdrUseReason);
  }

  /// Does this DeclRefExpr refer to an enclosing local or a captured
  /// variable?
  bool refersToEnclosingVariableOrCapture() const {
    return DeclRefExprBits.RefersToEnclosingVariableOrCapture;
  }

  bool isImmediateEscalating() const {
    return DeclRefExprBits.IsImmediateEscalating;
  }

  void setIsImmediateEscalating(bool Set) {
    DeclRefExprBits.IsImmediateEscalating = Set;
  }

  bool isCapturedByCopyInLambdaWithExplicitObjectParameter() const {
    return DeclRefExprBits.CapturedByCopyInLambdaWithExplicitObjectParameter;
  }

  void setCapturedByCopyInLambdaWithExplicitObjectParameter(
      bool Set, const ASTContext &Context) {
    DeclRefExprBits.CapturedByCopyInLambdaWithExplicitObjectParameter = Set;
    setDependence(computeDependence(this, Context));
  }

  static bool classof(const Stmt *T) {
    return T->getStmtClass() == DeclRefExprClass;
  }

  // Iterators
  child_range children() {
    return child_range(child_iterator(), child_iterator());
  }

  const_child_range children() const {
    return const_child_range(const_child_iterator(), const_child_iterator());
  }
};

class IntegerLiteral : public Expr, public APIntStorage {
  SourceLocation Loc;

  /// Construct an empty integer literal.
  explicit IntegerLiteral(EmptyShell Empty)
    : Expr(IntegerLiteralClass, Empty) { }

public:
  // type should be IntTy, LongTy, LongLongTy, UnsignedIntTy, UnsignedLongTy,
  // or UnsignedLongLongTy
  IntegerLiteral(const ASTContext &C, const llvm::APInt &V, QualType type,
                 SourceLocation l);

  /// Returns a new integer literal with value 'V' and type 'type'.
  /// \param type - either IntTy, LongTy, LongLongTy, UnsignedIntTy,
  /// UnsignedLongTy, or UnsignedLongLongTy which should match the size of V
  /// \param V - the value that the returned integer literal contains.
  static IntegerLiteral *Create(const ASTContext &C, const llvm::APInt &V,
                                QualType type, SourceLocation l);
  /// Returns a new empty integer literal.
  static IntegerLiteral *Create(const ASTContext &C, EmptyShell Empty);

  SourceLocation getBeginLoc() const LLVM_READONLY { return Loc; }
  SourceLocation getEndLoc() const LLVM_READONLY { return Loc; }

  /// Retrieve the location of the literal.
  SourceLocation getLocation() const { return Loc; }

  void setLocation(SourceLocation Location) { Loc = Location; }

  static bool classof(const Stmt *T) {
    return T->getStmtClass() == IntegerLiteralClass;
  }

  // Iterators
  child_range children() {
    return child_range(child_iterator(), child_iterator());
  }
  const_child_range children() const {
    return const_child_range(const_child_iterator(), const_child_iterator());
  }
};

class FixedPointLiteral : public Expr, public APIntStorage {
  SourceLocation Loc;
  unsigned Scale;

  /// \brief Construct an empty fixed-point literal.
  explicit FixedPointLiteral(EmptyShell Empty)
      : Expr(FixedPointLiteralClass, Empty) {}

 public:
  FixedPointLiteral(const ASTContext &C, const llvm::APInt &V, QualType type,
                    SourceLocation l, unsigned Scale);

  // Store the int as is without any bit shifting.
  static FixedPointLiteral *CreateFromRawInt(const ASTContext &C,
                                             const llvm::APInt &V,
                                             QualType type, SourceLocation l,
                                             unsigned Scale);

  /// Returns an empty fixed-point literal.
  static FixedPointLiteral *Create(const ASTContext &C, EmptyShell Empty);

  SourceLocation getBeginLoc() const LLVM_READONLY { return Loc; }
  SourceLocation getEndLoc() const LLVM_READONLY { return Loc; }

  /// \brief Retrieve the location of the literal.
  SourceLocation getLocation() const { return Loc; }

  void setLocation(SourceLocation Location) { Loc = Location; }

  unsigned getScale() const { return Scale; }
  void setScale(unsigned S) { Scale = S; }

  static bool classof(const Stmt *T) {
    return T->getStmtClass() == FixedPointLiteralClass;
  }

  std::string getValueAsString(unsigned Radix) const;

  // Iterators
  child_range children() {
    return child_range(child_iterator(), child_iterator());
  }
  const_child_range children() const {
    return const_child_range(const_child_iterator(), const_child_iterator());
  }
};

enum class CharacterLiteralKind { Ascii, Wide, UTF8, UTF16, UTF32 };

class CharacterLiteral : public Expr {
  unsigned Value;
  SourceLocation Loc;
public:
  // type should be IntTy
  CharacterLiteral(unsigned value, CharacterLiteralKind kind, QualType type,
                   SourceLocation l)
      : Expr(CharacterLiteralClass, type, VK_PRValue, OK_Ordinary),
        Value(value), Loc(l) {
    CharacterLiteralBits.Kind = llvm::to_underlying(kind);
    setDependence(ExprDependence::None);
  }

  /// Construct an empty character literal.
  CharacterLiteral(EmptyShell Empty) : Expr(CharacterLiteralClass, Empty) { }

  SourceLocation getLocation() const { return Loc; }
  CharacterLiteralKind getKind() const {
    return static_cast<CharacterLiteralKind>(CharacterLiteralBits.Kind);
  }

  SourceLocation getBeginLoc() const LLVM_READONLY { return Loc; }
  SourceLocation getEndLoc() const LLVM_READONLY { return Loc; }

  unsigned getValue() const { return Value; }

  void setLocation(SourceLocation Location) { Loc = Location; }
  void setKind(CharacterLiteralKind kind) {
    CharacterLiteralBits.Kind = llvm::to_underlying(kind);
  }
  void setValue(unsigned Val) { Value = Val; }

  static bool classof(const Stmt *T) {
    return T->getStmtClass() == CharacterLiteralClass;
  }

  static void print(unsigned val, CharacterLiteralKind Kind, raw_ostream &OS);

  // Iterators
  child_range children() {
    return child_range(child_iterator(), child_iterator());
  }
  const_child_range children() const {
    return const_child_range(const_child_iterator(), const_child_iterator());
  }
};

class FloatingLiteral : public Expr, private APFloatStorage {
  SourceLocation Loc;

  FloatingLiteral(const ASTContext &C, const llvm::APFloat &V, bool isexact,
                  QualType Type, SourceLocation L);

  /// Construct an empty floating-point literal.
  explicit FloatingLiteral(const ASTContext &C, EmptyShell Empty);

public:
  static FloatingLiteral *Create(const ASTContext &C, const llvm::APFloat &V,
                                 bool isexact, QualType Type, SourceLocation L);
  static FloatingLiteral *Create(const ASTContext &C, EmptyShell Empty);

  llvm::APFloat getValue() const {
    return APFloatStorage::getValue(getSemantics());
  }
  void setValue(const ASTContext &C, const llvm::APFloat &Val) {
    assert(&getSemantics() == &Val.getSemantics() && "Inconsistent semantics");
    APFloatStorage::setValue(C, Val);
  }

  /// Get a raw enumeration value representing the floating-point semantics of
  /// this literal (32-bit IEEE, x87, ...), suitable for serialization.
  llvm::APFloatBase::Semantics getRawSemantics() const {
    return static_cast<llvm::APFloatBase::Semantics>(
        FloatingLiteralBits.Semantics);
  }

  /// Set the raw enumeration value representing the floating-point semantics of
  /// this literal (32-bit IEEE, x87, ...), suitable for serialization.
  void setRawSemantics(llvm::APFloatBase::Semantics Sem) {
    FloatingLiteralBits.Semantics = Sem;
  }

  /// Return the APFloat semantics this literal uses.
  const llvm::fltSemantics &getSemantics() const {
    return llvm::APFloatBase::EnumToSemantics(
        static_cast<llvm::APFloatBase::Semantics>(
            FloatingLiteralBits.Semantics));
  }

  /// Set the APFloat semantics this literal uses.
  void setSemantics(const llvm::fltSemantics &Sem) {
    FloatingLiteralBits.Semantics = llvm::APFloatBase::SemanticsToEnum(Sem);
  }

  bool isExact() const { return FloatingLiteralBits.IsExact; }
  void setExact(bool E) { FloatingLiteralBits.IsExact = E; }

  /// getValueAsApproximateDouble - This returns the value as an inaccurate
  /// double.  Note that this may cause loss of precision, but is useful for
  /// debugging dumps, etc.
  double getValueAsApproximateDouble() const;

  SourceLocation getLocation() const { return Loc; }
  void setLocation(SourceLocation L) { Loc = L; }

  SourceLocation getBeginLoc() const LLVM_READONLY { return Loc; }
  SourceLocation getEndLoc() const LLVM_READONLY { return Loc; }

  static bool classof(const Stmt *T) {
    return T->getStmtClass() == FloatingLiteralClass;
  }

  // Iterators
  child_range children() {
    return child_range(child_iterator(), child_iterator());
  }
  const_child_range children() const {
    return const_child_range(const_child_iterator(), const_child_iterator());
  }
};

/// ImaginaryLiteral - We support imaginary integer and floating point literals,
/// like "1.0i".  We represent these as a wrapper around FloatingLiteral and
/// IntegerLiteral classes.  Instances of this class always have a Complex type
/// whose element type matches the subexpression.
///
class ImaginaryLiteral : public Expr {
  Stmt *Val;
public:
  ImaginaryLiteral(Expr *val, QualType Ty)
      : Expr(ImaginaryLiteralClass, Ty, VK_PRValue, OK_Ordinary), Val(val) {
    setDependence(ExprDependence::None);
  }

  /// Build an empty imaginary literal.
  explicit ImaginaryLiteral(EmptyShell Empty)
    : Expr(ImaginaryLiteralClass, Empty) { }

  const Expr *getSubExpr() const { return cast<Expr>(Val); }
  Expr *getSubExpr() { return cast<Expr>(Val); }
  void setSubExpr(Expr *E) { Val = E; }

  SourceLocation getBeginLoc() const LLVM_READONLY {
    return Val->getBeginLoc();
  }
  SourceLocation getEndLoc() const LLVM_READONLY { return Val->getEndLoc(); }

  static bool classof(const Stmt *T) {
    return T->getStmtClass() == ImaginaryLiteralClass;
  }

  // Iterators
  child_range children() { return child_range(&Val, &Val+1); }
  const_child_range children() const {
    return const_child_range(&Val, &Val + 1);
  }
};

enum class StringLiteralKind {
  Ordinary,
  Wide,
  UTF8,
  UTF16,
  UTF32,
  Unevaluated
};

/// StringLiteral - This represents a string literal expression, e.g. "foo"
/// or L"bar" (wide strings). The actual string data can be obtained with
/// getBytes() and is NOT null-terminated. The length of the string data is
/// determined by calling getByteLength().
///
/// The C type for a string is always a ConstantArrayType. In C++, the char
/// type is const qualified, in C it is not.
///
/// Note that strings in C can be formed by concatenation of multiple string
/// literal pptokens in translation phase #6. This keeps track of the locations
/// of each of these pieces.
///
/// Strings in C can also be truncated and extended by assigning into arrays,
/// e.g. with constructs like:
///   char X[2] = "foobar";
/// In this case, getByteLength() will return 6, but the string literal will
/// have type "char[2]".
class StringLiteral final
    : public Expr,
      private llvm::TrailingObjects<StringLiteral, unsigned, SourceLocation,
                                    char> {
  friend class ASTStmtReader;
  friend TrailingObjects;

  /// StringLiteral is followed by several trailing objects. They are in order:
  ///
  /// * A single unsigned storing the length in characters of this string. The
  ///   length in bytes is this length times the width of a single character.
  ///   Always present and stored as a trailing objects because storing it in
  ///   StringLiteral would increase the size of StringLiteral by sizeof(void *)
  ///   due to alignment requirements. If you add some data to StringLiteral,
  ///   consider moving it inside StringLiteral.
  ///
  /// * An array of getNumConcatenated() SourceLocation, one for each of the
  ///   token this string is made of.
  ///
  /// * An array of getByteLength() char used to store the string data.

  unsigned numTrailingObjects(OverloadToken<unsigned>) const { return 1; }
  unsigned numTrailingObjects(OverloadToken<SourceLocation>) const {
    return getNumConcatenated();
  }

  unsigned numTrailingObjects(OverloadToken<char>) const {
    return getByteLength();
  }

  char *getStrDataAsChar() { return getTrailingObjects<char>(); }
  const char *getStrDataAsChar() const { return getTrailingObjects<char>(); }

  const uint16_t *getStrDataAsUInt16() const {
    return reinterpret_cast<const uint16_t *>(getTrailingObjects<char>());
  }

  const uint32_t *getStrDataAsUInt32() const {
    return reinterpret_cast<const uint32_t *>(getTrailingObjects<char>());
  }

  /// Build a string literal.
  StringLiteral(const ASTContext &Ctx, StringRef Str, StringLiteralKind Kind,
                bool Pascal, QualType Ty, const SourceLocation *Loc,
                unsigned NumConcatenated);

  /// Build an empty string literal.
  StringLiteral(EmptyShell Empty, unsigned NumConcatenated, unsigned Length,
                unsigned CharByteWidth);

  /// Map a target and string kind to the appropriate character width.
  static unsigned mapCharByteWidth(TargetInfo const &Target,
                                   StringLiteralKind SK);

  /// Set one of the string literal token.
  void setStrTokenLoc(unsigned TokNum, SourceLocation L) {
    assert(TokNum < getNumConcatenated() && "Invalid tok number");
    getTrailingObjects<SourceLocation>()[TokNum] = L;
  }

public:
  /// This is the "fully general" constructor that allows representation of
  /// strings formed from multiple concatenated tokens.
  static StringLiteral *Create(const ASTContext &Ctx, StringRef Str,
                               StringLiteralKind Kind, bool Pascal, QualType Ty,
                               const SourceLocation *Loc,
                               unsigned NumConcatenated);

  /// Simple constructor for string literals made from one token.
  static StringLiteral *Create(const ASTContext &Ctx, StringRef Str,
                               StringLiteralKind Kind, bool Pascal, QualType Ty,
                               SourceLocation Loc) {
    return Create(Ctx, Str, Kind, Pascal, Ty, &Loc, 1);
  }

  /// Construct an empty string literal.
  static StringLiteral *CreateEmpty(const ASTContext &Ctx,
                                    unsigned NumConcatenated, unsigned Length,
                                    unsigned CharByteWidth);

  StringRef getString() const {
    assert((isUnevaluated() || getCharByteWidth() == 1) &&
           "This function is used in places that assume strings use char");
    return StringRef(getStrDataAsChar(), getByteLength());
  }

  /// Allow access to clients that need the byte representation, such as
  /// ASTWriterStmt::VisitStringLiteral().
  StringRef getBytes() const {
    // FIXME: StringRef may not be the right type to use as a result for this.
    return StringRef(getStrDataAsChar(), getByteLength());
  }

  void outputString(raw_ostream &OS) const;

  uint32_t getCodeUnit(size_t i) const {
    assert(i < getLength() && "out of bounds access");
    switch (getCharByteWidth()) {
    case 1:
      return static_cast<unsigned char>(getStrDataAsChar()[i]);
    case 2:
      return getStrDataAsUInt16()[i];
    case 4:
      return getStrDataAsUInt32()[i];
    }
    llvm_unreachable("Unsupported character width!");
  }

  // Get code unit but preserve sign info.
  int64_t getCodeUnitS(size_t I, uint64_t BitWidth) const {
    int64_t V = getCodeUnit(I);
    if (isOrdinary() || isWide()) {
      unsigned Width = getCharByteWidth() * BitWidth;
      llvm::APInt AInt(Width, (uint64_t)V);
      V = AInt.getSExtValue();
    }
    return V;
  }

  unsigned getByteLength() const { return getCharByteWidth() * getLength(); }
  unsigned getLength() const { return *getTrailingObjects<unsigned>(); }
  unsigned getCharByteWidth() const { return StringLiteralBits.CharByteWidth; }

  StringLiteralKind getKind() const {
    return static_cast<StringLiteralKind>(StringLiteralBits.Kind);
  }

  bool isOrdinary() const { return getKind() == StringLiteralKind::Ordinary; }
  bool isWide() const { return getKind() == StringLiteralKind::Wide; }
  bool isUTF8() const { return getKind() == StringLiteralKind::UTF8; }
  bool isUTF16() const { return getKind() == StringLiteralKind::UTF16; }
  bool isUTF32() const { return getKind() == StringLiteralKind::UTF32; }
  bool isUnevaluated() const { return getKind() == StringLiteralKind::Unevaluated; }
  bool isPascal() const { return StringLiteralBits.IsPascal; }

  bool containsNonAscii() const {
    for (auto c : getString())
      if (!isASCII(c))
        return true;
    return false;
  }

  bool containsNonAsciiOrNull() const {
    for (auto c : getString())
      if (!isASCII(c) || !c)
        return true;
    return false;
  }

  /// getNumConcatenated - Get the number of string literal tokens that were
  /// concatenated in translation phase #6 to form this string literal.
  unsigned getNumConcatenated() const {
    return StringLiteralBits.NumConcatenated;
  }

  /// Get one of the string literal token.
  SourceLocation getStrTokenLoc(unsigned TokNum) const {
    assert(TokNum < getNumConcatenated() && "Invalid tok number");
    return getTrailingObjects<SourceLocation>()[TokNum];
  }

  /// getLocationOfByte - Return a source location that points to the specified
  /// byte of this string literal.
  ///
  /// Strings are amazingly complex.  They can be formed from multiple tokens
  /// and can have escape sequences in them in addition to the usual trigraph
  /// and escaped newline business.  This routine handles this complexity.
  ///
  SourceLocation
  getLocationOfByte(unsigned ByteNo, const SourceManager &SM,
                    const LangOptions &Features, const TargetInfo &Target,
                    unsigned *StartToken = nullptr,
                    unsigned *StartTokenByteOffset = nullptr) const;

  typedef const SourceLocation *tokloc_iterator;

  tokloc_iterator tokloc_begin() const {
    return getTrailingObjects<SourceLocation>();
  }

  tokloc_iterator tokloc_end() const {
    return getTrailingObjects<SourceLocation>() + getNumConcatenated();
  }

  SourceLocation getBeginLoc() const LLVM_READONLY { return *tokloc_begin(); }
  SourceLocation getEndLoc() const LLVM_READONLY { return *(tokloc_end() - 1); }

  static bool classof(const Stmt *T) {
    return T->getStmtClass() == StringLiteralClass;
  }

  // Iterators
  child_range children() {
    return child_range(child_iterator(), child_iterator());
  }
  const_child_range children() const {
    return const_child_range(const_child_iterator(), const_child_iterator());
  }
};

enum class PredefinedIdentKind {
  Func,
  Function,
  LFunction, // Same as Function, but as wide string.
  FuncDName,
  FuncSig,
  LFuncSig, // Same as FuncSig, but as wide string
  PrettyFunction,
  /// The same as PrettyFunction, except that the
  /// 'virtual' keyword is omitted for virtual member functions.
  PrettyFunctionNoVirtual
};

/// [C99 6.4.2.2] - A predefined identifier such as __func__.
class PredefinedExpr final
    : public Expr,
      private llvm::TrailingObjects<PredefinedExpr, Stmt *> {
  friend class ASTStmtReader;
  friend TrailingObjects;

  // PredefinedExpr is optionally followed by a single trailing
  // "Stmt *" for the predefined identifier. It is present if and only if
  // hasFunctionName() is true and is always a "StringLiteral *".

  PredefinedExpr(SourceLocation L, QualType FNTy, PredefinedIdentKind IK,
                 bool IsTransparent, StringLiteral *SL);

  explicit PredefinedExpr(EmptyShell Empty, bool HasFunctionName);

  /// True if this PredefinedExpr has storage for a function name.
  bool hasFunctionName() const { return PredefinedExprBits.HasFunctionName; }

  void setFunctionName(StringLiteral *SL) {
    assert(hasFunctionName() &&
           "This PredefinedExpr has no storage for a function name!");
    *getTrailingObjects<Stmt *>() = SL;
  }

public:
  /// Create a PredefinedExpr.
  ///
  /// If IsTransparent, the PredefinedExpr is transparently handled as a
  /// StringLiteral.
  static PredefinedExpr *Create(const ASTContext &Ctx, SourceLocation L,
                                QualType FNTy, PredefinedIdentKind IK,
                                bool IsTransparent, StringLiteral *SL);

  /// Create an empty PredefinedExpr.
  static PredefinedExpr *CreateEmpty(const ASTContext &Ctx,
                                     bool HasFunctionName);

  PredefinedIdentKind getIdentKind() const {
    return static_cast<PredefinedIdentKind>(PredefinedExprBits.Kind);
  }

  bool isTransparent() const { return PredefinedExprBits.IsTransparent; }

  SourceLocation getLocation() const { return PredefinedExprBits.Loc; }
  void setLocation(SourceLocation L) { PredefinedExprBits.Loc = L; }

  StringLiteral *getFunctionName() {
    return hasFunctionName()
               ? static_cast<StringLiteral *>(*getTrailingObjects<Stmt *>())
               : nullptr;
  }

  const StringLiteral *getFunctionName() const {
    return hasFunctionName()
               ? static_cast<StringLiteral *>(*getTrailingObjects<Stmt *>())
               : nullptr;
  }

  static StringRef getIdentKindName(PredefinedIdentKind IK);
  StringRef getIdentKindName() const {
    return getIdentKindName(getIdentKind());
  }

  static std::string ComputeName(PredefinedIdentKind IK,
                                 const Decl *CurrentDecl,
                                 bool ForceElaboratedPrinting = false);

  SourceLocation getBeginLoc() const { return getLocation(); }
  SourceLocation getEndLoc() const { return getLocation(); }

  static bool classof(const Stmt *T) {
    return T->getStmtClass() == PredefinedExprClass;
  }

  // Iterators
  child_range children() {
    return child_range(getTrailingObjects<Stmt *>(),
                       getTrailingObjects<Stmt *>() + hasFunctionName());
  }

  const_child_range children() const {
    return const_child_range(getTrailingObjects<Stmt *>(),
                             getTrailingObjects<Stmt *>() + hasFunctionName());
  }
};

// This represents a use of the __builtin_sycl_unique_stable_name, which takes a
// type-id, and at CodeGen time emits a unique string representation of the
// type in a way that permits us to properly encode information about the SYCL
// kernels.
class SYCLUniqueStableNameExpr final : public Expr {
  friend class ASTStmtReader;
  SourceLocation OpLoc, LParen, RParen;
  TypeSourceInfo *TypeInfo;

  SYCLUniqueStableNameExpr(EmptyShell Empty, QualType ResultTy);
  SYCLUniqueStableNameExpr(SourceLocation OpLoc, SourceLocation LParen,
                           SourceLocation RParen, QualType ResultTy,
                           TypeSourceInfo *TSI);

  void setTypeSourceInfo(TypeSourceInfo *Ty) { TypeInfo = Ty; }

  void setLocation(SourceLocation L) { OpLoc = L; }
  void setLParenLocation(SourceLocation L) { LParen = L; }
  void setRParenLocation(SourceLocation L) { RParen = L; }

public:
  TypeSourceInfo *getTypeSourceInfo() { return TypeInfo; }

  const TypeSourceInfo *getTypeSourceInfo() const { return TypeInfo; }

  static SYCLUniqueStableNameExpr *
  Create(const ASTContext &Ctx, SourceLocation OpLoc, SourceLocation LParen,
         SourceLocation RParen, TypeSourceInfo *TSI);

  static SYCLUniqueStableNameExpr *CreateEmpty(const ASTContext &Ctx);

  SourceLocation getBeginLoc() const { return getLocation(); }
  SourceLocation getEndLoc() const { return RParen; }
  SourceLocation getLocation() const { return OpLoc; }
  SourceLocation getLParenLocation() const { return LParen; }
  SourceLocation getRParenLocation() const { return RParen; }

  static bool classof(const Stmt *T) {
    return T->getStmtClass() == SYCLUniqueStableNameExprClass;
  }

  // Iterators
  child_range children() {
    return child_range(child_iterator(), child_iterator());
  }

  const_child_range children() const {
    return const_child_range(const_child_iterator(), const_child_iterator());
  }

  // Convenience function to generate the name of the currently stored type.
  std::string ComputeName(ASTContext &Context) const;

  // Get the generated name of the type.  Note that this only works after all
  // kernels have been instantiated.
  static std::string ComputeName(ASTContext &Context, QualType Ty);
};

<<<<<<< HEAD
class SYCLUniqueStableIdExpr final : public Expr {
  friend class ASTStmtReader;
  SourceLocation OpLoc, LParen, RParen;
  // A statement instead of an expression because otherwise implementing
  // 'children' is awkward.
  Stmt *DRE = nullptr;

  SYCLUniqueStableIdExpr(EmptyShell Empty, QualType ResultTy);
  SYCLUniqueStableIdExpr(SourceLocation OpLoc, SourceLocation LParen,
                         SourceLocation RParen, QualType ResultTy, Expr *E);

  void setExpr(Expr *E) { DRE = E; }

  void setLocation(SourceLocation L) { OpLoc = L; }
  void setLParenLocation(SourceLocation L) { LParen = L; }
  void setRParenLocation(SourceLocation L) { RParen = L; }

public:
  Expr *getExpr() { return cast<Expr>(DRE); }
  const Expr *getExpr() const { return cast<Expr>(DRE); }

  static SYCLUniqueStableIdExpr *Create(const ASTContext &Ctx,
                                        SourceLocation OpLoc,
                                        SourceLocation LParen,
                                        SourceLocation RParen, Expr *E);

  static SYCLUniqueStableIdExpr *CreateEmpty(const ASTContext &Ctx);

  SourceLocation getBeginLoc() const { return getLocation(); }
  SourceLocation getEndLoc() const { return RParen; }
  SourceLocation getLocation() const { return OpLoc; }
  SourceLocation getLParenLocation() const { return LParen; }
  SourceLocation getRParenLocation() const { return RParen; }

  static bool classof(const Stmt *T) {
    return T->getStmtClass() == SYCLUniqueStableIdExprClass;
  }

  // Iterators
  child_range children() { return child_range(&DRE, &DRE + 1); }
  const_child_range children() const {
    return const_child_range(&DRE, &DRE + 1);
  }

  // Convenience function to generate the name of the currently stored type.
  std::string ComputeName(ASTContext &Context) const;

  // Get the generated name of the type.  Note that this only works after all
  // kernels have been instantiated.
  static std::string ComputeName(ASTContext &Context, const VarDecl *VD);
};

/// ParenExpr - This represents a parethesized expression, e.g. "(1)".  This
=======
/// ParenExpr - This represents a parenthesized expression, e.g. "(1)".  This
>>>>>>> 6ba764a5
/// AST node is only formed if full location information is requested.
class ParenExpr : public Expr {
  SourceLocation L, R;
  Stmt *Val;
public:
  ParenExpr(SourceLocation l, SourceLocation r, Expr *val)
      : Expr(ParenExprClass, val->getType(), val->getValueKind(),
             val->getObjectKind()),
        L(l), R(r), Val(val) {
    setDependence(computeDependence(this));
  }

  /// Construct an empty parenthesized expression.
  explicit ParenExpr(EmptyShell Empty)
    : Expr(ParenExprClass, Empty) { }

  const Expr *getSubExpr() const { return cast<Expr>(Val); }
  Expr *getSubExpr() { return cast<Expr>(Val); }
  void setSubExpr(Expr *E) { Val = E; }

  SourceLocation getBeginLoc() const LLVM_READONLY { return L; }
  SourceLocation getEndLoc() const LLVM_READONLY { return R; }

  /// Get the location of the left parentheses '('.
  SourceLocation getLParen() const { return L; }
  void setLParen(SourceLocation Loc) { L = Loc; }

  /// Get the location of the right parentheses ')'.
  SourceLocation getRParen() const { return R; }
  void setRParen(SourceLocation Loc) { R = Loc; }

  static bool classof(const Stmt *T) {
    return T->getStmtClass() == ParenExprClass;
  }

  // Iterators
  child_range children() { return child_range(&Val, &Val+1); }
  const_child_range children() const {
    return const_child_range(&Val, &Val + 1);
  }
};

/// UnaryOperator - This represents the unary-expression's (except sizeof and
/// alignof), the postinc/postdec operators from postfix-expression, and various
/// extensions.
///
/// Notes on various nodes:
///
/// Real/Imag - These return the real/imag part of a complex operand.  If
///   applied to a non-complex value, the former returns its operand and the
///   later returns zero in the type of the operand.
///
class UnaryOperator final
    : public Expr,
      private llvm::TrailingObjects<UnaryOperator, FPOptionsOverride> {
  Stmt *Val;

  size_t numTrailingObjects(OverloadToken<FPOptionsOverride>) const {
    return UnaryOperatorBits.HasFPFeatures ? 1 : 0;
  }

  FPOptionsOverride &getTrailingFPFeatures() {
    assert(UnaryOperatorBits.HasFPFeatures);
    return *getTrailingObjects<FPOptionsOverride>();
  }

  const FPOptionsOverride &getTrailingFPFeatures() const {
    assert(UnaryOperatorBits.HasFPFeatures);
    return *getTrailingObjects<FPOptionsOverride>();
  }

public:
  typedef UnaryOperatorKind Opcode;

protected:
  UnaryOperator(const ASTContext &Ctx, Expr *input, Opcode opc, QualType type,
                ExprValueKind VK, ExprObjectKind OK, SourceLocation l,
                bool CanOverflow, FPOptionsOverride FPFeatures);

  /// Build an empty unary operator.
  explicit UnaryOperator(bool HasFPFeatures, EmptyShell Empty)
      : Expr(UnaryOperatorClass, Empty) {
    UnaryOperatorBits.Opc = UO_AddrOf;
    UnaryOperatorBits.HasFPFeatures = HasFPFeatures;
  }

public:
  static UnaryOperator *CreateEmpty(const ASTContext &C, bool hasFPFeatures);

  static UnaryOperator *Create(const ASTContext &C, Expr *input, Opcode opc,
                               QualType type, ExprValueKind VK,
                               ExprObjectKind OK, SourceLocation l,
                               bool CanOverflow, FPOptionsOverride FPFeatures);

  Opcode getOpcode() const {
    return static_cast<Opcode>(UnaryOperatorBits.Opc);
  }
  void setOpcode(Opcode Opc) { UnaryOperatorBits.Opc = Opc; }

  Expr *getSubExpr() const { return cast<Expr>(Val); }
  void setSubExpr(Expr *E) { Val = E; }

  /// getOperatorLoc - Return the location of the operator.
  SourceLocation getOperatorLoc() const { return UnaryOperatorBits.Loc; }
  void setOperatorLoc(SourceLocation L) { UnaryOperatorBits.Loc = L; }

  /// Returns true if the unary operator can cause an overflow. For instance,
  ///   signed int i = INT_MAX; i++;
  ///   signed char c = CHAR_MAX; c++;
  /// Due to integer promotions, c++ is promoted to an int before the postfix
  /// increment, and the result is an int that cannot overflow. However, i++
  /// can overflow.
  bool canOverflow() const { return UnaryOperatorBits.CanOverflow; }
  void setCanOverflow(bool C) { UnaryOperatorBits.CanOverflow = C; }

  /// Get the FP contractibility status of this operator. Only meaningful for
  /// operations on floating point types.
  bool isFPContractableWithinStatement(const LangOptions &LO) const {
    return getFPFeaturesInEffect(LO).allowFPContractWithinStatement();
  }

  /// Get the FENV_ACCESS status of this operator. Only meaningful for
  /// operations on floating point types.
  bool isFEnvAccessOn(const LangOptions &LO) const {
    return getFPFeaturesInEffect(LO).getAllowFEnvAccess();
  }

  /// isPostfix - Return true if this is a postfix operation, like x++.
  static bool isPostfix(Opcode Op) {
    return Op == UO_PostInc || Op == UO_PostDec;
  }

  /// isPrefix - Return true if this is a prefix operation, like --x.
  static bool isPrefix(Opcode Op) {
    return Op == UO_PreInc || Op == UO_PreDec;
  }

  bool isPrefix() const { return isPrefix(getOpcode()); }
  bool isPostfix() const { return isPostfix(getOpcode()); }

  static bool isIncrementOp(Opcode Op) {
    return Op == UO_PreInc || Op == UO_PostInc;
  }
  bool isIncrementOp() const {
    return isIncrementOp(getOpcode());
  }

  static bool isDecrementOp(Opcode Op) {
    return Op == UO_PreDec || Op == UO_PostDec;
  }
  bool isDecrementOp() const {
    return isDecrementOp(getOpcode());
  }

  static bool isIncrementDecrementOp(Opcode Op) { return Op <= UO_PreDec; }
  bool isIncrementDecrementOp() const {
    return isIncrementDecrementOp(getOpcode());
  }

  static bool isArithmeticOp(Opcode Op) {
    return Op >= UO_Plus && Op <= UO_LNot;
  }
  bool isArithmeticOp() const { return isArithmeticOp(getOpcode()); }

  /// getOpcodeStr - Turn an Opcode enum value into the punctuation char it
  /// corresponds to, e.g. "sizeof" or "[pre]++"
  static StringRef getOpcodeStr(Opcode Op);

  /// Retrieve the unary opcode that corresponds to the given
  /// overloaded operator.
  static Opcode getOverloadedOpcode(OverloadedOperatorKind OO, bool Postfix);

  /// Retrieve the overloaded operator kind that corresponds to
  /// the given unary opcode.
  static OverloadedOperatorKind getOverloadedOperator(Opcode Opc);

  SourceLocation getBeginLoc() const LLVM_READONLY {
    return isPostfix() ? Val->getBeginLoc() : getOperatorLoc();
  }
  SourceLocation getEndLoc() const LLVM_READONLY {
    return isPostfix() ? getOperatorLoc() : Val->getEndLoc();
  }
  SourceLocation getExprLoc() const { return getOperatorLoc(); }

  static bool classof(const Stmt *T) {
    return T->getStmtClass() == UnaryOperatorClass;
  }

  // Iterators
  child_range children() { return child_range(&Val, &Val+1); }
  const_child_range children() const {
    return const_child_range(&Val, &Val + 1);
  }

  /// Is FPFeatures in Trailing Storage?
  bool hasStoredFPFeatures() const { return UnaryOperatorBits.HasFPFeatures; }

  /// Get FPFeatures from trailing storage.
  FPOptionsOverride getStoredFPFeatures() const {
    return getTrailingFPFeatures();
  }

protected:
  /// Set FPFeatures in trailing storage, used by Serialization & ASTImporter.
  void setStoredFPFeatures(FPOptionsOverride F) { getTrailingFPFeatures() = F; }

public:
  /// Get the FP features status of this operator. Only meaningful for
  /// operations on floating point types.
  FPOptions getFPFeaturesInEffect(const LangOptions &LO) const {
    if (UnaryOperatorBits.HasFPFeatures)
      return getStoredFPFeatures().applyOverrides(LO);
    return FPOptions::defaultWithoutTrailingStorage(LO);
  }
  FPOptionsOverride getFPOptionsOverride() const {
    if (UnaryOperatorBits.HasFPFeatures)
      return getStoredFPFeatures();
    return FPOptionsOverride();
  }

  friend TrailingObjects;
  friend class ASTNodeImporter;
  friend class ASTReader;
  friend class ASTStmtReader;
  friend class ASTStmtWriter;
};

/// Helper class for OffsetOfExpr.

// __builtin_offsetof(type, identifier(.identifier|[expr])*)
class OffsetOfNode {
public:
  /// The kind of offsetof node we have.
  enum Kind {
    /// An index into an array.
    Array = 0x00,
    /// A field.
    Field = 0x01,
    /// A field in a dependent type, known only by its name.
    Identifier = 0x02,
    /// An implicit indirection through a C++ base class, when the
    /// field found is in a base class.
    Base = 0x03
  };

private:
  enum { MaskBits = 2, Mask = 0x03 };

  /// The source range that covers this part of the designator.
  SourceRange Range;

  /// The data describing the designator, which comes in three
  /// different forms, depending on the lower two bits.
  ///   - An unsigned index into the array of Expr*'s stored after this node
  ///     in memory, for [constant-expression] designators.
  ///   - A FieldDecl*, for references to a known field.
  ///   - An IdentifierInfo*, for references to a field with a given name
  ///     when the class type is dependent.
  ///   - A CXXBaseSpecifier*, for references that look at a field in a
  ///     base class.
  uintptr_t Data;

public:
  /// Create an offsetof node that refers to an array element.
  OffsetOfNode(SourceLocation LBracketLoc, unsigned Index,
               SourceLocation RBracketLoc)
      : Range(LBracketLoc, RBracketLoc), Data((Index << 2) | Array) {}

  /// Create an offsetof node that refers to a field.
  OffsetOfNode(SourceLocation DotLoc, FieldDecl *Field, SourceLocation NameLoc)
      : Range(DotLoc.isValid() ? DotLoc : NameLoc, NameLoc),
        Data(reinterpret_cast<uintptr_t>(Field) | OffsetOfNode::Field) {}

  /// Create an offsetof node that refers to an identifier.
  OffsetOfNode(SourceLocation DotLoc, IdentifierInfo *Name,
               SourceLocation NameLoc)
      : Range(DotLoc.isValid() ? DotLoc : NameLoc, NameLoc),
        Data(reinterpret_cast<uintptr_t>(Name) | Identifier) {}

  /// Create an offsetof node that refers into a C++ base class.
  explicit OffsetOfNode(const CXXBaseSpecifier *Base)
      : Data(reinterpret_cast<uintptr_t>(Base) | OffsetOfNode::Base) {}

  /// Determine what kind of offsetof node this is.
  Kind getKind() const { return static_cast<Kind>(Data & Mask); }

  /// For an array element node, returns the index into the array
  /// of expressions.
  unsigned getArrayExprIndex() const {
    assert(getKind() == Array);
    return Data >> 2;
  }

  /// For a field offsetof node, returns the field.
  FieldDecl *getField() const {
    assert(getKind() == Field);
    return reinterpret_cast<FieldDecl *>(Data & ~(uintptr_t)Mask);
  }

  /// For a field or identifier offsetof node, returns the name of
  /// the field.
  IdentifierInfo *getFieldName() const;

  /// For a base class node, returns the base specifier.
  CXXBaseSpecifier *getBase() const {
    assert(getKind() == Base);
    return reinterpret_cast<CXXBaseSpecifier *>(Data & ~(uintptr_t)Mask);
  }

  /// Retrieve the source range that covers this offsetof node.
  ///
  /// For an array element node, the source range contains the locations of
  /// the square brackets. For a field or identifier node, the source range
  /// contains the location of the period (if there is one) and the
  /// identifier.
  SourceRange getSourceRange() const LLVM_READONLY { return Range; }
  SourceLocation getBeginLoc() const LLVM_READONLY { return Range.getBegin(); }
  SourceLocation getEndLoc() const LLVM_READONLY { return Range.getEnd(); }
};

/// OffsetOfExpr - [C99 7.17] - This represents an expression of the form
/// offsetof(record-type, member-designator). For example, given:
/// @code
/// struct S {
///   float f;
///   double d;
/// };
/// struct T {
///   int i;
///   struct S s[10];
/// };
/// @endcode
/// we can represent and evaluate the expression @c offsetof(struct T, s[2].d).

class OffsetOfExpr final
    : public Expr,
      private llvm::TrailingObjects<OffsetOfExpr, OffsetOfNode, Expr *> {
  SourceLocation OperatorLoc, RParenLoc;
  // Base type;
  TypeSourceInfo *TSInfo;
  // Number of sub-components (i.e. instances of OffsetOfNode).
  unsigned NumComps;
  // Number of sub-expressions (i.e. array subscript expressions).
  unsigned NumExprs;

  size_t numTrailingObjects(OverloadToken<OffsetOfNode>) const {
    return NumComps;
  }

  OffsetOfExpr(const ASTContext &C, QualType type,
               SourceLocation OperatorLoc, TypeSourceInfo *tsi,
               ArrayRef<OffsetOfNode> comps, ArrayRef<Expr*> exprs,
               SourceLocation RParenLoc);

  explicit OffsetOfExpr(unsigned numComps, unsigned numExprs)
    : Expr(OffsetOfExprClass, EmptyShell()),
      TSInfo(nullptr), NumComps(numComps), NumExprs(numExprs) {}

public:

  static OffsetOfExpr *Create(const ASTContext &C, QualType type,
                              SourceLocation OperatorLoc, TypeSourceInfo *tsi,
                              ArrayRef<OffsetOfNode> comps,
                              ArrayRef<Expr*> exprs, SourceLocation RParenLoc);

  static OffsetOfExpr *CreateEmpty(const ASTContext &C,
                                   unsigned NumComps, unsigned NumExprs);

  /// getOperatorLoc - Return the location of the operator.
  SourceLocation getOperatorLoc() const { return OperatorLoc; }
  void setOperatorLoc(SourceLocation L) { OperatorLoc = L; }

  /// Return the location of the right parentheses.
  SourceLocation getRParenLoc() const { return RParenLoc; }
  void setRParenLoc(SourceLocation R) { RParenLoc = R; }

  TypeSourceInfo *getTypeSourceInfo() const {
    return TSInfo;
  }
  void setTypeSourceInfo(TypeSourceInfo *tsi) {
    TSInfo = tsi;
  }

  const OffsetOfNode &getComponent(unsigned Idx) const {
    assert(Idx < NumComps && "Subscript out of range");
    return getTrailingObjects<OffsetOfNode>()[Idx];
  }

  void setComponent(unsigned Idx, OffsetOfNode ON) {
    assert(Idx < NumComps && "Subscript out of range");
    getTrailingObjects<OffsetOfNode>()[Idx] = ON;
  }

  unsigned getNumComponents() const {
    return NumComps;
  }

  Expr* getIndexExpr(unsigned Idx) {
    assert(Idx < NumExprs && "Subscript out of range");
    return getTrailingObjects<Expr *>()[Idx];
  }

  const Expr *getIndexExpr(unsigned Idx) const {
    assert(Idx < NumExprs && "Subscript out of range");
    return getTrailingObjects<Expr *>()[Idx];
  }

  void setIndexExpr(unsigned Idx, Expr* E) {
    assert(Idx < NumComps && "Subscript out of range");
    getTrailingObjects<Expr *>()[Idx] = E;
  }

  unsigned getNumExpressions() const {
    return NumExprs;
  }

  SourceLocation getBeginLoc() const LLVM_READONLY { return OperatorLoc; }
  SourceLocation getEndLoc() const LLVM_READONLY { return RParenLoc; }

  static bool classof(const Stmt *T) {
    return T->getStmtClass() == OffsetOfExprClass;
  }

  // Iterators
  child_range children() {
    Stmt **begin = reinterpret_cast<Stmt **>(getTrailingObjects<Expr *>());
    return child_range(begin, begin + NumExprs);
  }
  const_child_range children() const {
    Stmt *const *begin =
        reinterpret_cast<Stmt *const *>(getTrailingObjects<Expr *>());
    return const_child_range(begin, begin + NumExprs);
  }
  friend TrailingObjects;
};

/// UnaryExprOrTypeTraitExpr - expression with either a type or (unevaluated)
/// expression operand.  Used for sizeof/alignof (C99 6.5.3.4) and
/// vec_step (OpenCL 1.1 6.11.12).
class UnaryExprOrTypeTraitExpr : public Expr {
  union {
    TypeSourceInfo *Ty;
    Stmt *Ex;
  } Argument;
  SourceLocation OpLoc, RParenLoc;

public:
  UnaryExprOrTypeTraitExpr(UnaryExprOrTypeTrait ExprKind, TypeSourceInfo *TInfo,
                           QualType resultType, SourceLocation op,
                           SourceLocation rp)
      : Expr(UnaryExprOrTypeTraitExprClass, resultType, VK_PRValue,
             OK_Ordinary),
        OpLoc(op), RParenLoc(rp) {
    assert(ExprKind <= UETT_Last && "invalid enum value!");
    UnaryExprOrTypeTraitExprBits.Kind = ExprKind;
    assert(static_cast<unsigned>(ExprKind) ==
               UnaryExprOrTypeTraitExprBits.Kind &&
           "UnaryExprOrTypeTraitExprBits.Kind overflow!");
    UnaryExprOrTypeTraitExprBits.IsType = true;
    Argument.Ty = TInfo;
    setDependence(computeDependence(this));
  }

  UnaryExprOrTypeTraitExpr(UnaryExprOrTypeTrait ExprKind, Expr *E,
                           QualType resultType, SourceLocation op,
                           SourceLocation rp);

  /// Construct an empty sizeof/alignof expression.
  explicit UnaryExprOrTypeTraitExpr(EmptyShell Empty)
    : Expr(UnaryExprOrTypeTraitExprClass, Empty) { }

  UnaryExprOrTypeTrait getKind() const {
    return static_cast<UnaryExprOrTypeTrait>(UnaryExprOrTypeTraitExprBits.Kind);
  }
  void setKind(UnaryExprOrTypeTrait K) {
    assert(K <= UETT_Last && "invalid enum value!");
    UnaryExprOrTypeTraitExprBits.Kind = K;
    assert(static_cast<unsigned>(K) == UnaryExprOrTypeTraitExprBits.Kind &&
           "UnaryExprOrTypeTraitExprBits.Kind overflow!");
  }

  bool isArgumentType() const { return UnaryExprOrTypeTraitExprBits.IsType; }
  QualType getArgumentType() const {
    return getArgumentTypeInfo()->getType();
  }
  TypeSourceInfo *getArgumentTypeInfo() const {
    assert(isArgumentType() && "calling getArgumentType() when arg is expr");
    return Argument.Ty;
  }
  Expr *getArgumentExpr() {
    assert(!isArgumentType() && "calling getArgumentExpr() when arg is type");
    return static_cast<Expr*>(Argument.Ex);
  }
  const Expr *getArgumentExpr() const {
    return const_cast<UnaryExprOrTypeTraitExpr*>(this)->getArgumentExpr();
  }

  void setArgument(Expr *E) {
    Argument.Ex = E;
    UnaryExprOrTypeTraitExprBits.IsType = false;
  }
  void setArgument(TypeSourceInfo *TInfo) {
    Argument.Ty = TInfo;
    UnaryExprOrTypeTraitExprBits.IsType = true;
  }

  /// Gets the argument type, or the type of the argument expression, whichever
  /// is appropriate.
  QualType getTypeOfArgument() const {
    return isArgumentType() ? getArgumentType() : getArgumentExpr()->getType();
  }

  SourceLocation getOperatorLoc() const { return OpLoc; }
  void setOperatorLoc(SourceLocation L) { OpLoc = L; }

  SourceLocation getRParenLoc() const { return RParenLoc; }
  void setRParenLoc(SourceLocation L) { RParenLoc = L; }

  SourceLocation getBeginLoc() const LLVM_READONLY { return OpLoc; }
  SourceLocation getEndLoc() const LLVM_READONLY { return RParenLoc; }

  static bool classof(const Stmt *T) {
    return T->getStmtClass() == UnaryExprOrTypeTraitExprClass;
  }

  // Iterators
  child_range children();
  const_child_range children() const;
};

//===----------------------------------------------------------------------===//
// Postfix Operators.
//===----------------------------------------------------------------------===//

/// ArraySubscriptExpr - [C99 6.5.2.1] Array Subscripting.
class ArraySubscriptExpr : public Expr {
  enum { LHS, RHS, END_EXPR };
  Stmt *SubExprs[END_EXPR];

  bool lhsIsBase() const { return getRHS()->getType()->isIntegerType(); }

public:
  ArraySubscriptExpr(Expr *lhs, Expr *rhs, QualType t, ExprValueKind VK,
                     ExprObjectKind OK, SourceLocation rbracketloc)
      : Expr(ArraySubscriptExprClass, t, VK, OK) {
    SubExprs[LHS] = lhs;
    SubExprs[RHS] = rhs;
    ArrayOrMatrixSubscriptExprBits.RBracketLoc = rbracketloc;
    setDependence(computeDependence(this));
  }

  /// Create an empty array subscript expression.
  explicit ArraySubscriptExpr(EmptyShell Shell)
    : Expr(ArraySubscriptExprClass, Shell) { }

  /// An array access can be written A[4] or 4[A] (both are equivalent).
  /// - getBase() and getIdx() always present the normalized view: A[4].
  ///    In this case getBase() returns "A" and getIdx() returns "4".
  /// - getLHS() and getRHS() present the syntactic view. e.g. for
  ///    4[A] getLHS() returns "4".
  /// Note: Because vector element access is also written A[4] we must
  /// predicate the format conversion in getBase and getIdx only on the
  /// the type of the RHS, as it is possible for the LHS to be a vector of
  /// integer type
  Expr *getLHS() { return cast<Expr>(SubExprs[LHS]); }
  const Expr *getLHS() const { return cast<Expr>(SubExprs[LHS]); }
  void setLHS(Expr *E) { SubExprs[LHS] = E; }

  Expr *getRHS() { return cast<Expr>(SubExprs[RHS]); }
  const Expr *getRHS() const { return cast<Expr>(SubExprs[RHS]); }
  void setRHS(Expr *E) { SubExprs[RHS] = E; }

  Expr *getBase() { return lhsIsBase() ? getLHS() : getRHS(); }
  const Expr *getBase() const { return lhsIsBase() ? getLHS() : getRHS(); }

  Expr *getIdx() { return lhsIsBase() ? getRHS() : getLHS(); }
  const Expr *getIdx() const { return lhsIsBase() ? getRHS() : getLHS(); }

  SourceLocation getBeginLoc() const LLVM_READONLY {
    return getLHS()->getBeginLoc();
  }
  SourceLocation getEndLoc() const { return getRBracketLoc(); }

  SourceLocation getRBracketLoc() const {
    return ArrayOrMatrixSubscriptExprBits.RBracketLoc;
  }
  void setRBracketLoc(SourceLocation L) {
    ArrayOrMatrixSubscriptExprBits.RBracketLoc = L;
  }

  SourceLocation getExprLoc() const LLVM_READONLY {
    return getBase()->getExprLoc();
  }

  static bool classof(const Stmt *T) {
    return T->getStmtClass() == ArraySubscriptExprClass;
  }

  // Iterators
  child_range children() {
    return child_range(&SubExprs[0], &SubExprs[0]+END_EXPR);
  }
  const_child_range children() const {
    return const_child_range(&SubExprs[0], &SubExprs[0] + END_EXPR);
  }
};

/// MatrixSubscriptExpr - Matrix subscript expression for the MatrixType
/// extension.
/// MatrixSubscriptExpr can be either incomplete (only Base and RowIdx are set
/// so far, the type is IncompleteMatrixIdx) or complete (Base, RowIdx and
/// ColumnIdx refer to valid expressions). Incomplete matrix expressions only
/// exist during the initial construction of the AST.
class MatrixSubscriptExpr : public Expr {
  enum { BASE, ROW_IDX, COLUMN_IDX, END_EXPR };
  Stmt *SubExprs[END_EXPR];

public:
  MatrixSubscriptExpr(Expr *Base, Expr *RowIdx, Expr *ColumnIdx, QualType T,
                      SourceLocation RBracketLoc)
      : Expr(MatrixSubscriptExprClass, T, Base->getValueKind(),
             OK_MatrixComponent) {
    SubExprs[BASE] = Base;
    SubExprs[ROW_IDX] = RowIdx;
    SubExprs[COLUMN_IDX] = ColumnIdx;
    ArrayOrMatrixSubscriptExprBits.RBracketLoc = RBracketLoc;
    setDependence(computeDependence(this));
  }

  /// Create an empty matrix subscript expression.
  explicit MatrixSubscriptExpr(EmptyShell Shell)
      : Expr(MatrixSubscriptExprClass, Shell) {}

  bool isIncomplete() const {
    bool IsIncomplete = hasPlaceholderType(BuiltinType::IncompleteMatrixIdx);
    assert((SubExprs[COLUMN_IDX] || IsIncomplete) &&
           "expressions without column index must be marked as incomplete");
    return IsIncomplete;
  }
  Expr *getBase() { return cast<Expr>(SubExprs[BASE]); }
  const Expr *getBase() const { return cast<Expr>(SubExprs[BASE]); }
  void setBase(Expr *E) { SubExprs[BASE] = E; }

  Expr *getRowIdx() { return cast<Expr>(SubExprs[ROW_IDX]); }
  const Expr *getRowIdx() const { return cast<Expr>(SubExprs[ROW_IDX]); }
  void setRowIdx(Expr *E) { SubExprs[ROW_IDX] = E; }

  Expr *getColumnIdx() { return cast_or_null<Expr>(SubExprs[COLUMN_IDX]); }
  const Expr *getColumnIdx() const {
    assert(!isIncomplete() &&
           "cannot get the column index of an incomplete expression");
    return cast<Expr>(SubExprs[COLUMN_IDX]);
  }
  void setColumnIdx(Expr *E) { SubExprs[COLUMN_IDX] = E; }

  SourceLocation getBeginLoc() const LLVM_READONLY {
    return getBase()->getBeginLoc();
  }

  SourceLocation getEndLoc() const { return getRBracketLoc(); }

  SourceLocation getExprLoc() const LLVM_READONLY {
    return getBase()->getExprLoc();
  }

  SourceLocation getRBracketLoc() const {
    return ArrayOrMatrixSubscriptExprBits.RBracketLoc;
  }
  void setRBracketLoc(SourceLocation L) {
    ArrayOrMatrixSubscriptExprBits.RBracketLoc = L;
  }

  static bool classof(const Stmt *T) {
    return T->getStmtClass() == MatrixSubscriptExprClass;
  }

  // Iterators
  child_range children() {
    return child_range(&SubExprs[0], &SubExprs[0] + END_EXPR);
  }
  const_child_range children() const {
    return const_child_range(&SubExprs[0], &SubExprs[0] + END_EXPR);
  }
};

/// CallExpr - Represents a function call (C99 6.5.2.2, C++ [expr.call]).
/// CallExpr itself represents a normal function call, e.g., "f(x, 2)",
/// while its subclasses may represent alternative syntax that (semantically)
/// results in a function call. For example, CXXOperatorCallExpr is
/// a subclass for overloaded operator calls that use operator syntax, e.g.,
/// "str1 + str2" to resolve to a function call.
class CallExpr : public Expr {
  enum { FN = 0, PREARGS_START = 1 };

  /// The number of arguments in the call expression.
  unsigned NumArgs;

  /// The location of the right parentheses. This has a different meaning for
  /// the derived classes of CallExpr.
  SourceLocation RParenLoc;

  // CallExpr store some data in trailing objects. However since CallExpr
  // is used a base of other expression classes we cannot use
  // llvm::TrailingObjects. Instead we manually perform the pointer arithmetic
  // and casts.
  //
  // The trailing objects are in order:
  //
  // * A single "Stmt *" for the callee expression.
  //
  // * An array of getNumPreArgs() "Stmt *" for the pre-argument expressions.
  //
  // * An array of getNumArgs() "Stmt *" for the argument expressions.
  //
  // * An optional of type FPOptionsOverride.
  //
  // Note that we store the offset in bytes from the this pointer to the start
  // of the trailing objects. It would be perfectly possible to compute it
  // based on the dynamic kind of the CallExpr. However 1.) we have plenty of
  // space in the bit-fields of Stmt. 2.) It was benchmarked to be faster to
  // compute this once and then load the offset from the bit-fields of Stmt,
  // instead of re-computing the offset each time the trailing objects are
  // accessed.

  /// Return a pointer to the start of the trailing array of "Stmt *".
  Stmt **getTrailingStmts() {
    return reinterpret_cast<Stmt **>(reinterpret_cast<char *>(this) +
                                     CallExprBits.OffsetToTrailingObjects);
  }
  Stmt *const *getTrailingStmts() const {
    return const_cast<CallExpr *>(this)->getTrailingStmts();
  }

  /// Map a statement class to the appropriate offset in bytes from the
  /// this pointer to the trailing objects.
  static unsigned offsetToTrailingObjects(StmtClass SC);

  unsigned getSizeOfTrailingStmts() const {
    return (1 + getNumPreArgs() + getNumArgs()) * sizeof(Stmt *);
  }

  size_t getOffsetOfTrailingFPFeatures() const {
    assert(hasStoredFPFeatures());
    return CallExprBits.OffsetToTrailingObjects + getSizeOfTrailingStmts();
  }

public:
  enum class ADLCallKind : bool { NotADL, UsesADL };
  static constexpr ADLCallKind NotADL = ADLCallKind::NotADL;
  static constexpr ADLCallKind UsesADL = ADLCallKind::UsesADL;

protected:
  /// Build a call expression, assuming that appropriate storage has been
  /// allocated for the trailing objects.
  CallExpr(StmtClass SC, Expr *Fn, ArrayRef<Expr *> PreArgs,
           ArrayRef<Expr *> Args, QualType Ty, ExprValueKind VK,
           SourceLocation RParenLoc, FPOptionsOverride FPFeatures,
           unsigned MinNumArgs, ADLCallKind UsesADL);

  /// Build an empty call expression, for deserialization.
  CallExpr(StmtClass SC, unsigned NumPreArgs, unsigned NumArgs,
           bool hasFPFeatures, EmptyShell Empty);

  /// Return the size in bytes needed for the trailing objects.
  /// Used by the derived classes to allocate the right amount of storage.
  static unsigned sizeOfTrailingObjects(unsigned NumPreArgs, unsigned NumArgs,
                                        bool HasFPFeatures) {
    return (1 + NumPreArgs + NumArgs) * sizeof(Stmt *) +
           HasFPFeatures * sizeof(FPOptionsOverride);
  }

  Stmt *getPreArg(unsigned I) {
    assert(I < getNumPreArgs() && "Prearg access out of range!");
    return getTrailingStmts()[PREARGS_START + I];
  }
  const Stmt *getPreArg(unsigned I) const {
    assert(I < getNumPreArgs() && "Prearg access out of range!");
    return getTrailingStmts()[PREARGS_START + I];
  }
  void setPreArg(unsigned I, Stmt *PreArg) {
    assert(I < getNumPreArgs() && "Prearg access out of range!");
    getTrailingStmts()[PREARGS_START + I] = PreArg;
  }

  unsigned getNumPreArgs() const { return CallExprBits.NumPreArgs; }

  /// Return a pointer to the trailing FPOptions
  FPOptionsOverride *getTrailingFPFeatures() {
    assert(hasStoredFPFeatures());
    return reinterpret_cast<FPOptionsOverride *>(
        reinterpret_cast<char *>(this) + CallExprBits.OffsetToTrailingObjects +
        getSizeOfTrailingStmts());
  }
  const FPOptionsOverride *getTrailingFPFeatures() const {
    assert(hasStoredFPFeatures());
    return reinterpret_cast<const FPOptionsOverride *>(
        reinterpret_cast<const char *>(this) +
        CallExprBits.OffsetToTrailingObjects + getSizeOfTrailingStmts());
  }

public:
  /// Create a call expression.
  /// \param Fn     The callee expression,
  /// \param Args   The argument array,
  /// \param Ty     The type of the call expression (which is *not* the return
  ///               type in general),
  /// \param VK     The value kind of the call expression (lvalue, rvalue, ...),
  /// \param RParenLoc  The location of the right parenthesis in the call
  ///                   expression.
  /// \param FPFeatures Floating-point features associated with the call,
  /// \param MinNumArgs Specifies the minimum number of arguments. The actual
  ///                   number of arguments will be the greater of Args.size()
  ///                   and MinNumArgs. This is used in a few places to allocate
  ///                   enough storage for the default arguments.
  /// \param UsesADL    Specifies whether the callee was found through
  ///                   argument-dependent lookup.
  ///
  /// Note that you can use CreateTemporary if you need a temporary call
  /// expression on the stack.
  static CallExpr *Create(const ASTContext &Ctx, Expr *Fn,
                          ArrayRef<Expr *> Args, QualType Ty, ExprValueKind VK,
                          SourceLocation RParenLoc,
                          FPOptionsOverride FPFeatures, unsigned MinNumArgs = 0,
                          ADLCallKind UsesADL = NotADL);

  /// Create a temporary call expression with no arguments in the memory
  /// pointed to by Mem. Mem must points to at least sizeof(CallExpr)
  /// + sizeof(Stmt *) bytes of storage, aligned to alignof(CallExpr):
  ///
  /// \code{.cpp}
  ///   alignas(CallExpr) char Buffer[sizeof(CallExpr) + sizeof(Stmt *)];
  ///   CallExpr *TheCall = CallExpr::CreateTemporary(Buffer, etc);
  /// \endcode
  static CallExpr *CreateTemporary(void *Mem, Expr *Fn, QualType Ty,
                                   ExprValueKind VK, SourceLocation RParenLoc,
                                   ADLCallKind UsesADL = NotADL);

  /// Create an empty call expression, for deserialization.
  static CallExpr *CreateEmpty(const ASTContext &Ctx, unsigned NumArgs,
                               bool HasFPFeatures, EmptyShell Empty);

  Expr *getCallee() { return cast<Expr>(getTrailingStmts()[FN]); }
  const Expr *getCallee() const { return cast<Expr>(getTrailingStmts()[FN]); }
  void setCallee(Expr *F) { getTrailingStmts()[FN] = F; }

  ADLCallKind getADLCallKind() const {
    return static_cast<ADLCallKind>(CallExprBits.UsesADL);
  }
  void setADLCallKind(ADLCallKind V = UsesADL) {
    CallExprBits.UsesADL = static_cast<bool>(V);
  }
  bool usesADL() const { return getADLCallKind() == UsesADL; }

  bool hasStoredFPFeatures() const { return CallExprBits.HasFPFeatures; }

  Decl *getCalleeDecl() { return getCallee()->getReferencedDeclOfCallee(); }
  const Decl *getCalleeDecl() const {
    return getCallee()->getReferencedDeclOfCallee();
  }

  /// If the callee is a FunctionDecl, return it. Otherwise return null.
  FunctionDecl *getDirectCallee() {
    return dyn_cast_or_null<FunctionDecl>(getCalleeDecl());
  }
  const FunctionDecl *getDirectCallee() const {
    return dyn_cast_or_null<FunctionDecl>(getCalleeDecl());
  }

  /// getNumArgs - Return the number of actual arguments to this call.
  unsigned getNumArgs() const { return NumArgs; }

  /// Retrieve the call arguments.
  Expr **getArgs() {
    return reinterpret_cast<Expr **>(getTrailingStmts() + PREARGS_START +
                                     getNumPreArgs());
  }
  const Expr *const *getArgs() const {
    return reinterpret_cast<const Expr *const *>(
        getTrailingStmts() + PREARGS_START + getNumPreArgs());
  }

  /// getArg - Return the specified argument.
  Expr *getArg(unsigned Arg) {
    assert(Arg < getNumArgs() && "Arg access out of range!");
    return getArgs()[Arg];
  }
  const Expr *getArg(unsigned Arg) const {
    assert(Arg < getNumArgs() && "Arg access out of range!");
    return getArgs()[Arg];
  }

  /// setArg - Set the specified argument.
  /// ! the dependence bits might be stale after calling this setter, it is
  /// *caller*'s responsibility to recompute them by calling
  /// computeDependence().
  void setArg(unsigned Arg, Expr *ArgExpr) {
    assert(Arg < getNumArgs() && "Arg access out of range!");
    getArgs()[Arg] = ArgExpr;
  }

  /// Compute and set dependence bits.
  void computeDependence() {
    setDependence(clang::computeDependence(
        this, llvm::ArrayRef(
                  reinterpret_cast<Expr **>(getTrailingStmts() + PREARGS_START),
                  getNumPreArgs())));
  }

  /// Reduce the number of arguments in this call expression. This is used for
  /// example during error recovery to drop extra arguments. There is no way
  /// to perform the opposite because: 1.) We don't track how much storage
  /// we have for the argument array 2.) This would potentially require growing
  /// the argument array, something we cannot support since the arguments are
  /// stored in a trailing array.
  void shrinkNumArgs(unsigned NewNumArgs) {
    assert((NewNumArgs <= getNumArgs()) &&
           "shrinkNumArgs cannot increase the number of arguments!");
    NumArgs = NewNumArgs;
  }

  /// Bluntly set a new number of arguments without doing any checks whatsoever.
  /// Only used during construction of a CallExpr in a few places in Sema.
  /// FIXME: Find a way to remove it.
  void setNumArgsUnsafe(unsigned NewNumArgs) { NumArgs = NewNumArgs; }

  typedef ExprIterator arg_iterator;
  typedef ConstExprIterator const_arg_iterator;
  typedef llvm::iterator_range<arg_iterator> arg_range;
  typedef llvm::iterator_range<const_arg_iterator> const_arg_range;

  arg_range arguments() { return arg_range(arg_begin(), arg_end()); }
  const_arg_range arguments() const {
    return const_arg_range(arg_begin(), arg_end());
  }

  arg_iterator arg_begin() {
    return getTrailingStmts() + PREARGS_START + getNumPreArgs();
  }
  arg_iterator arg_end() { return arg_begin() + getNumArgs(); }

  const_arg_iterator arg_begin() const {
    return getTrailingStmts() + PREARGS_START + getNumPreArgs();
  }
  const_arg_iterator arg_end() const { return arg_begin() + getNumArgs(); }

  /// This method provides fast access to all the subexpressions of
  /// a CallExpr without going through the slower virtual child_iterator
  /// interface.  This provides efficient reverse iteration of the
  /// subexpressions.  This is currently used for CFG construction.
  ArrayRef<Stmt *> getRawSubExprs() {
    return llvm::ArrayRef(getTrailingStmts(),
                          PREARGS_START + getNumPreArgs() + getNumArgs());
  }

  /// Get FPOptionsOverride from trailing storage.
  FPOptionsOverride getStoredFPFeatures() const {
    assert(hasStoredFPFeatures());
    return *getTrailingFPFeatures();
  }
  /// Set FPOptionsOverride in trailing storage. Used only by Serialization.
  void setStoredFPFeatures(FPOptionsOverride F) {
    assert(hasStoredFPFeatures());
    *getTrailingFPFeatures() = F;
  }

  /// Get the FP features status of this operator. Only meaningful for
  /// operations on floating point types.
  FPOptions getFPFeaturesInEffect(const LangOptions &LO) const {
    if (hasStoredFPFeatures())
      return getStoredFPFeatures().applyOverrides(LO);
    return FPOptions::defaultWithoutTrailingStorage(LO);
  }

  FPOptionsOverride getFPFeatures() const {
    if (hasStoredFPFeatures())
      return getStoredFPFeatures();
    return FPOptionsOverride();
  }

  /// getBuiltinCallee - If this is a call to a builtin, return the builtin ID
  /// of the callee. If not, return 0.
  unsigned getBuiltinCallee() const;

  /// Returns \c true if this is a call to a builtin which does not
  /// evaluate side-effects within its arguments.
  bool isUnevaluatedBuiltinCall(const ASTContext &Ctx) const;

  /// getCallReturnType - Get the return type of the call expr. This is not
  /// always the type of the expr itself, if the return type is a reference
  /// type.
  QualType getCallReturnType(const ASTContext &Ctx) const;

  /// Returns the WarnUnusedResultAttr that is either declared on the called
  /// function, or its return type declaration.
  const Attr *getUnusedResultAttr(const ASTContext &Ctx) const;

  /// Returns true if this call expression should warn on unused results.
  bool hasUnusedResultAttr(const ASTContext &Ctx) const {
    return getUnusedResultAttr(Ctx) != nullptr;
  }

  SourceLocation getRParenLoc() const { return RParenLoc; }
  void setRParenLoc(SourceLocation L) { RParenLoc = L; }

  SourceLocation getBeginLoc() const LLVM_READONLY;
  SourceLocation getEndLoc() const LLVM_READONLY;

  /// Return true if this is a call to __assume() or __builtin_assume() with
  /// a non-value-dependent constant parameter evaluating as false.
  bool isBuiltinAssumeFalse(const ASTContext &Ctx) const;

  /// Used by Sema to implement MSVC-compatible delayed name lookup.
  /// (Usually Exprs themselves should set dependence).
  void markDependentForPostponedNameLookup() {
    setDependence(getDependence() | ExprDependence::TypeValueInstantiation);
  }

  bool isCallToStdMove() const;

  static bool classof(const Stmt *T) {
    return T->getStmtClass() >= firstCallExprConstant &&
           T->getStmtClass() <= lastCallExprConstant;
  }

  // Iterators
  child_range children() {
    return child_range(getTrailingStmts(), getTrailingStmts() + PREARGS_START +
                                               getNumPreArgs() + getNumArgs());
  }

  const_child_range children() const {
    return const_child_range(getTrailingStmts(),
                             getTrailingStmts() + PREARGS_START +
                                 getNumPreArgs() + getNumArgs());
  }
};

/// MemberExpr - [C99 6.5.2.3] Structure and Union Members.  X->F and X.F.
///
class MemberExpr final
    : public Expr,
      private llvm::TrailingObjects<MemberExpr, NestedNameSpecifierLoc,
                                    DeclAccessPair, ASTTemplateKWAndArgsInfo,
                                    TemplateArgumentLoc> {
  friend class ASTReader;
  friend class ASTStmtReader;
  friend class ASTStmtWriter;
  friend TrailingObjects;

  /// Base - the expression for the base pointer or structure references.  In
  /// X.F, this is "X".
  Stmt *Base;

  /// MemberDecl - This is the decl being referenced by the field/member name.
  /// In X.F, this is the decl referenced by F.
  ValueDecl *MemberDecl;

  /// MemberDNLoc - Provides source/type location info for the
  /// declaration name embedded in MemberDecl.
  DeclarationNameLoc MemberDNLoc;

  /// MemberLoc - This is the location of the member name.
  SourceLocation MemberLoc;

  size_t numTrailingObjects(OverloadToken<NestedNameSpecifierLoc>) const {
    return hasQualifier();
  }

  size_t numTrailingObjects(OverloadToken<DeclAccessPair>) const {
    return hasFoundDecl();
  }

  size_t numTrailingObjects(OverloadToken<ASTTemplateKWAndArgsInfo>) const {
    return hasTemplateKWAndArgsInfo();
  }

  bool hasFoundDecl() const { return MemberExprBits.HasFoundDecl; }

  bool hasTemplateKWAndArgsInfo() const {
    return MemberExprBits.HasTemplateKWAndArgsInfo;
  }

  MemberExpr(Expr *Base, bool IsArrow, SourceLocation OperatorLoc,
             NestedNameSpecifierLoc QualifierLoc, SourceLocation TemplateKWLoc,
             ValueDecl *MemberDecl, DeclAccessPair FoundDecl,
             const DeclarationNameInfo &NameInfo,
             const TemplateArgumentListInfo *TemplateArgs, QualType T,
             ExprValueKind VK, ExprObjectKind OK, NonOdrUseReason NOUR);
  MemberExpr(EmptyShell Empty)
      : Expr(MemberExprClass, Empty), Base(), MemberDecl() {}

public:
  static MemberExpr *Create(const ASTContext &C, Expr *Base, bool IsArrow,
                            SourceLocation OperatorLoc,
                            NestedNameSpecifierLoc QualifierLoc,
                            SourceLocation TemplateKWLoc, ValueDecl *MemberDecl,
                            DeclAccessPair FoundDecl,
                            DeclarationNameInfo MemberNameInfo,
                            const TemplateArgumentListInfo *TemplateArgs,
                            QualType T, ExprValueKind VK, ExprObjectKind OK,
                            NonOdrUseReason NOUR);

  /// Create an implicit MemberExpr, with no location, qualifier, template
  /// arguments, and so on. Suitable only for non-static member access.
  static MemberExpr *CreateImplicit(const ASTContext &C, Expr *Base,
                                    bool IsArrow, ValueDecl *MemberDecl,
                                    QualType T, ExprValueKind VK,
                                    ExprObjectKind OK) {
    return Create(C, Base, IsArrow, SourceLocation(), NestedNameSpecifierLoc(),
                  SourceLocation(), MemberDecl,
                  DeclAccessPair::make(MemberDecl, MemberDecl->getAccess()),
                  DeclarationNameInfo(), nullptr, T, VK, OK, NOUR_None);
  }

  static MemberExpr *CreateEmpty(const ASTContext &Context, bool HasQualifier,
                                 bool HasFoundDecl,
                                 bool HasTemplateKWAndArgsInfo,
                                 unsigned NumTemplateArgs);

  void setBase(Expr *E) { Base = E; }
  Expr *getBase() const { return cast<Expr>(Base); }

  /// Retrieve the member declaration to which this expression refers.
  ///
  /// The returned declaration will be a FieldDecl or (in C++) a VarDecl (for
  /// static data members), a CXXMethodDecl, or an EnumConstantDecl.
  ValueDecl *getMemberDecl() const { return MemberDecl; }
  void setMemberDecl(ValueDecl *D);

  /// Retrieves the declaration found by lookup.
  DeclAccessPair getFoundDecl() const {
    if (!hasFoundDecl())
      return DeclAccessPair::make(getMemberDecl(),
                                  getMemberDecl()->getAccess());
    return *getTrailingObjects<DeclAccessPair>();
  }

  /// Determines whether this member expression actually had
  /// a C++ nested-name-specifier prior to the name of the member, e.g.,
  /// x->Base::foo.
  bool hasQualifier() const { return MemberExprBits.HasQualifier; }

  /// If the member name was qualified, retrieves the
  /// nested-name-specifier that precedes the member name, with source-location
  /// information.
  NestedNameSpecifierLoc getQualifierLoc() const {
    if (!hasQualifier())
      return NestedNameSpecifierLoc();
    return *getTrailingObjects<NestedNameSpecifierLoc>();
  }

  /// If the member name was qualified, retrieves the
  /// nested-name-specifier that precedes the member name. Otherwise, returns
  /// NULL.
  NestedNameSpecifier *getQualifier() const {
    return getQualifierLoc().getNestedNameSpecifier();
  }

  /// Retrieve the location of the template keyword preceding
  /// the member name, if any.
  SourceLocation getTemplateKeywordLoc() const {
    if (!hasTemplateKWAndArgsInfo())
      return SourceLocation();
    return getTrailingObjects<ASTTemplateKWAndArgsInfo>()->TemplateKWLoc;
  }

  /// Retrieve the location of the left angle bracket starting the
  /// explicit template argument list following the member name, if any.
  SourceLocation getLAngleLoc() const {
    if (!hasTemplateKWAndArgsInfo())
      return SourceLocation();
    return getTrailingObjects<ASTTemplateKWAndArgsInfo>()->LAngleLoc;
  }

  /// Retrieve the location of the right angle bracket ending the
  /// explicit template argument list following the member name, if any.
  SourceLocation getRAngleLoc() const {
    if (!hasTemplateKWAndArgsInfo())
      return SourceLocation();
    return getTrailingObjects<ASTTemplateKWAndArgsInfo>()->RAngleLoc;
  }

  /// Determines whether the member name was preceded by the template keyword.
  bool hasTemplateKeyword() const { return getTemplateKeywordLoc().isValid(); }

  /// Determines whether the member name was followed by an
  /// explicit template argument list.
  bool hasExplicitTemplateArgs() const { return getLAngleLoc().isValid(); }

  /// Copies the template arguments (if present) into the given
  /// structure.
  void copyTemplateArgumentsInto(TemplateArgumentListInfo &List) const {
    if (hasExplicitTemplateArgs())
      getTrailingObjects<ASTTemplateKWAndArgsInfo>()->copyInto(
          getTrailingObjects<TemplateArgumentLoc>(), List);
  }

  /// Retrieve the template arguments provided as part of this
  /// template-id.
  const TemplateArgumentLoc *getTemplateArgs() const {
    if (!hasExplicitTemplateArgs())
      return nullptr;

    return getTrailingObjects<TemplateArgumentLoc>();
  }

  /// Retrieve the number of template arguments provided as part of this
  /// template-id.
  unsigned getNumTemplateArgs() const {
    if (!hasExplicitTemplateArgs())
      return 0;

    return getTrailingObjects<ASTTemplateKWAndArgsInfo>()->NumTemplateArgs;
  }

  ArrayRef<TemplateArgumentLoc> template_arguments() const {
    return {getTemplateArgs(), getNumTemplateArgs()};
  }

  /// Retrieve the member declaration name info.
  DeclarationNameInfo getMemberNameInfo() const {
    return DeclarationNameInfo(MemberDecl->getDeclName(),
                               MemberLoc, MemberDNLoc);
  }

  SourceLocation getOperatorLoc() const { return MemberExprBits.OperatorLoc; }

  bool isArrow() const { return MemberExprBits.IsArrow; }
  void setArrow(bool A) { MemberExprBits.IsArrow = A; }

  /// getMemberLoc - Return the location of the "member", in X->F, it is the
  /// location of 'F'.
  SourceLocation getMemberLoc() const { return MemberLoc; }
  void setMemberLoc(SourceLocation L) { MemberLoc = L; }

  SourceLocation getBeginLoc() const LLVM_READONLY;
  SourceLocation getEndLoc() const LLVM_READONLY;

  SourceLocation getExprLoc() const LLVM_READONLY { return MemberLoc; }

  /// Determine whether the base of this explicit is implicit.
  bool isImplicitAccess() const {
    return getBase() && getBase()->isImplicitCXXThis();
  }

  /// Returns true if this member expression refers to a method that
  /// was resolved from an overloaded set having size greater than 1.
  bool hadMultipleCandidates() const {
    return MemberExprBits.HadMultipleCandidates;
  }
  /// Sets the flag telling whether this expression refers to
  /// a method that was resolved from an overloaded set having size
  /// greater than 1.
  void setHadMultipleCandidates(bool V = true) {
    MemberExprBits.HadMultipleCandidates = V;
  }

  /// Returns true if virtual dispatch is performed.
  /// If the member access is fully qualified, (i.e. X::f()), virtual
  /// dispatching is not performed. In -fapple-kext mode qualified
  /// calls to virtual method will still go through the vtable.
  bool performsVirtualDispatch(const LangOptions &LO) const {
    return LO.AppleKext || !hasQualifier();
  }

  /// Is this expression a non-odr-use reference, and if so, why?
  /// This is only meaningful if the named member is a static member.
  NonOdrUseReason isNonOdrUse() const {
    return static_cast<NonOdrUseReason>(MemberExprBits.NonOdrUseReason);
  }

  static bool classof(const Stmt *T) {
    return T->getStmtClass() == MemberExprClass;
  }

  // Iterators
  child_range children() { return child_range(&Base, &Base+1); }
  const_child_range children() const {
    return const_child_range(&Base, &Base + 1);
  }
};

/// CompoundLiteralExpr - [C99 6.5.2.5]
///
class CompoundLiteralExpr : public Expr {
  /// LParenLoc - If non-null, this is the location of the left paren in a
  /// compound literal like "(int){4}".  This can be null if this is a
  /// synthesized compound expression.
  SourceLocation LParenLoc;

  /// The type as written.  This can be an incomplete array type, in
  /// which case the actual expression type will be different.
  /// The int part of the pair stores whether this expr is file scope.
  llvm::PointerIntPair<TypeSourceInfo *, 1, bool> TInfoAndScope;
  Stmt *Init;
public:
  CompoundLiteralExpr(SourceLocation lparenloc, TypeSourceInfo *tinfo,
                      QualType T, ExprValueKind VK, Expr *init, bool fileScope)
      : Expr(CompoundLiteralExprClass, T, VK, OK_Ordinary),
        LParenLoc(lparenloc), TInfoAndScope(tinfo, fileScope), Init(init) {
    setDependence(computeDependence(this));
  }

  /// Construct an empty compound literal.
  explicit CompoundLiteralExpr(EmptyShell Empty)
    : Expr(CompoundLiteralExprClass, Empty) { }

  const Expr *getInitializer() const { return cast<Expr>(Init); }
  Expr *getInitializer() { return cast<Expr>(Init); }
  void setInitializer(Expr *E) { Init = E; }

  bool isFileScope() const { return TInfoAndScope.getInt(); }
  void setFileScope(bool FS) { TInfoAndScope.setInt(FS); }

  SourceLocation getLParenLoc() const { return LParenLoc; }
  void setLParenLoc(SourceLocation L) { LParenLoc = L; }

  TypeSourceInfo *getTypeSourceInfo() const {
    return TInfoAndScope.getPointer();
  }
  void setTypeSourceInfo(TypeSourceInfo *tinfo) {
    TInfoAndScope.setPointer(tinfo);
  }

  SourceLocation getBeginLoc() const LLVM_READONLY {
    // FIXME: Init should never be null.
    if (!Init)
      return SourceLocation();
    if (LParenLoc.isInvalid())
      return Init->getBeginLoc();
    return LParenLoc;
  }
  SourceLocation getEndLoc() const LLVM_READONLY {
    // FIXME: Init should never be null.
    if (!Init)
      return SourceLocation();
    return Init->getEndLoc();
  }

  static bool classof(const Stmt *T) {
    return T->getStmtClass() == CompoundLiteralExprClass;
  }

  // Iterators
  child_range children() { return child_range(&Init, &Init+1); }
  const_child_range children() const {
    return const_child_range(&Init, &Init + 1);
  }
};

/// CastExpr - Base class for type casts, including both implicit
/// casts (ImplicitCastExpr) and explicit casts that have some
/// representation in the source code (ExplicitCastExpr's derived
/// classes).
class CastExpr : public Expr {
  Stmt *Op;

  bool CastConsistency() const;

  const CXXBaseSpecifier * const *path_buffer() const {
    return const_cast<CastExpr*>(this)->path_buffer();
  }
  CXXBaseSpecifier **path_buffer();

  friend class ASTStmtReader;

protected:
  CastExpr(StmtClass SC, QualType ty, ExprValueKind VK, const CastKind kind,
           Expr *op, unsigned BasePathSize, bool HasFPFeatures)
      : Expr(SC, ty, VK, OK_Ordinary), Op(op) {
    CastExprBits.Kind = kind;
    CastExprBits.PartOfExplicitCast = false;
    CastExprBits.BasePathSize = BasePathSize;
    assert((CastExprBits.BasePathSize == BasePathSize) &&
           "BasePathSize overflow!");
    assert(CastConsistency());
    CastExprBits.HasFPFeatures = HasFPFeatures;
  }

  /// Construct an empty cast.
  CastExpr(StmtClass SC, EmptyShell Empty, unsigned BasePathSize,
           bool HasFPFeatures)
      : Expr(SC, Empty) {
    CastExprBits.PartOfExplicitCast = false;
    CastExprBits.BasePathSize = BasePathSize;
    CastExprBits.HasFPFeatures = HasFPFeatures;
    assert((CastExprBits.BasePathSize == BasePathSize) &&
           "BasePathSize overflow!");
  }

  /// Return a pointer to the trailing FPOptions.
  /// \pre hasStoredFPFeatures() == true
  FPOptionsOverride *getTrailingFPFeatures();
  const FPOptionsOverride *getTrailingFPFeatures() const {
    return const_cast<CastExpr *>(this)->getTrailingFPFeatures();
  }

public:
  CastKind getCastKind() const { return (CastKind) CastExprBits.Kind; }
  void setCastKind(CastKind K) { CastExprBits.Kind = K; }

  static const char *getCastKindName(CastKind CK);
  const char *getCastKindName() const { return getCastKindName(getCastKind()); }

  Expr *getSubExpr() { return cast<Expr>(Op); }
  const Expr *getSubExpr() const { return cast<Expr>(Op); }
  void setSubExpr(Expr *E) { Op = E; }

  /// Retrieve the cast subexpression as it was written in the source
  /// code, looking through any implicit casts or other intermediate nodes
  /// introduced by semantic analysis.
  Expr *getSubExprAsWritten();
  const Expr *getSubExprAsWritten() const {
    return const_cast<CastExpr *>(this)->getSubExprAsWritten();
  }

  /// If this cast applies a user-defined conversion, retrieve the conversion
  /// function that it invokes.
  NamedDecl *getConversionFunction() const;

  typedef CXXBaseSpecifier **path_iterator;
  typedef const CXXBaseSpecifier *const *path_const_iterator;
  bool path_empty() const { return path_size() == 0; }
  unsigned path_size() const { return CastExprBits.BasePathSize; }
  path_iterator path_begin() { return path_buffer(); }
  path_iterator path_end() { return path_buffer() + path_size(); }
  path_const_iterator path_begin() const { return path_buffer(); }
  path_const_iterator path_end() const { return path_buffer() + path_size(); }

  /// Path through the class hierarchy taken by casts between base and derived
  /// classes (see implementation of `CastConsistency()` for a full list of
  /// cast kinds that have a path).
  ///
  /// For each derived-to-base edge in the path, the path contains a
  /// `CXXBaseSpecifier` for the base class of that edge; the entries are
  /// ordered from derived class to base class.
  ///
  /// For example, given classes `Base`, `Intermediate : public Base` and
  /// `Derived : public Intermediate`, the path for a cast from `Derived *` to
  /// `Base *` contains two entries: One for `Intermediate`, and one for `Base`,
  /// in that order.
  llvm::iterator_range<path_iterator> path() {
    return llvm::make_range(path_begin(), path_end());
  }
  llvm::iterator_range<path_const_iterator> path() const {
    return llvm::make_range(path_begin(), path_end());
  }

  const FieldDecl *getTargetUnionField() const {
    assert(getCastKind() == CK_ToUnion);
    return getTargetFieldForToUnionCast(getType(), getSubExpr()->getType());
  }

  bool hasStoredFPFeatures() const { return CastExprBits.HasFPFeatures; }

  /// Get FPOptionsOverride from trailing storage.
  FPOptionsOverride getStoredFPFeatures() const {
    assert(hasStoredFPFeatures());
    return *getTrailingFPFeatures();
  }

  /// Get the FP features status of this operation. Only meaningful for
  /// operations on floating point types.
  FPOptions getFPFeaturesInEffect(const LangOptions &LO) const {
    if (hasStoredFPFeatures())
      return getStoredFPFeatures().applyOverrides(LO);
    return FPOptions::defaultWithoutTrailingStorage(LO);
  }

  FPOptionsOverride getFPFeatures() const {
    if (hasStoredFPFeatures())
      return getStoredFPFeatures();
    return FPOptionsOverride();
  }

  /// Return
  //  True : if this conversion changes the volatile-ness of a gl-value.
  //         Qualification conversions on gl-values currently use CK_NoOp, but
  //         it's important to recognize volatile-changing conversions in
  //         clients code generation that normally eagerly peephole loads. Note
  //         that the query is answering for this specific node; Sema may
  //         produce multiple cast nodes for any particular conversion sequence.
  //  False : Otherwise.
  bool changesVolatileQualification() const {
    return (isGLValue() && (getType().isVolatileQualified() !=
                            getSubExpr()->getType().isVolatileQualified()));
  }

  static const FieldDecl *getTargetFieldForToUnionCast(QualType unionType,
                                                       QualType opType);
  static const FieldDecl *getTargetFieldForToUnionCast(const RecordDecl *RD,
                                                       QualType opType);

  static bool classof(const Stmt *T) {
    return T->getStmtClass() >= firstCastExprConstant &&
           T->getStmtClass() <= lastCastExprConstant;
  }

  // Iterators
  child_range children() { return child_range(&Op, &Op+1); }
  const_child_range children() const { return const_child_range(&Op, &Op + 1); }
};

/// ImplicitCastExpr - Allows us to explicitly represent implicit type
/// conversions, which have no direct representation in the original
/// source code. For example: converting T[]->T*, void f()->void
/// (*f)(), float->double, short->int, etc.
///
/// In C, implicit casts always produce rvalues. However, in C++, an
/// implicit cast whose result is being bound to a reference will be
/// an lvalue or xvalue. For example:
///
/// @code
/// class Base { };
/// class Derived : public Base { };
/// Derived &&ref();
/// void f(Derived d) {
///   Base& b = d; // initializer is an ImplicitCastExpr
///                // to an lvalue of type Base
///   Base&& r = ref(); // initializer is an ImplicitCastExpr
///                     // to an xvalue of type Base
/// }
/// @endcode
class ImplicitCastExpr final
    : public CastExpr,
      private llvm::TrailingObjects<ImplicitCastExpr, CXXBaseSpecifier *,
                                    FPOptionsOverride> {

  ImplicitCastExpr(QualType ty, CastKind kind, Expr *op,
                   unsigned BasePathLength, FPOptionsOverride FPO,
                   ExprValueKind VK)
      : CastExpr(ImplicitCastExprClass, ty, VK, kind, op, BasePathLength,
                 FPO.requiresTrailingStorage()) {
    setDependence(computeDependence(this));
    if (hasStoredFPFeatures())
      *getTrailingFPFeatures() = FPO;
  }

  /// Construct an empty implicit cast.
  explicit ImplicitCastExpr(EmptyShell Shell, unsigned PathSize,
                            bool HasFPFeatures)
      : CastExpr(ImplicitCastExprClass, Shell, PathSize, HasFPFeatures) {}

  unsigned numTrailingObjects(OverloadToken<CXXBaseSpecifier *>) const {
    return path_size();
  }

public:
  enum OnStack_t { OnStack };
  ImplicitCastExpr(OnStack_t _, QualType ty, CastKind kind, Expr *op,
                   ExprValueKind VK, FPOptionsOverride FPO)
      : CastExpr(ImplicitCastExprClass, ty, VK, kind, op, 0,
                 FPO.requiresTrailingStorage()) {
    if (hasStoredFPFeatures())
      *getTrailingFPFeatures() = FPO;
  }

  bool isPartOfExplicitCast() const { return CastExprBits.PartOfExplicitCast; }
  void setIsPartOfExplicitCast(bool PartOfExplicitCast) {
    CastExprBits.PartOfExplicitCast = PartOfExplicitCast;
  }

  static ImplicitCastExpr *Create(const ASTContext &Context, QualType T,
                                  CastKind Kind, Expr *Operand,
                                  const CXXCastPath *BasePath,
                                  ExprValueKind Cat, FPOptionsOverride FPO);

  static ImplicitCastExpr *CreateEmpty(const ASTContext &Context,
                                       unsigned PathSize, bool HasFPFeatures);

  SourceLocation getBeginLoc() const LLVM_READONLY {
    return getSubExpr()->getBeginLoc();
  }
  SourceLocation getEndLoc() const LLVM_READONLY {
    return getSubExpr()->getEndLoc();
  }

  static bool classof(const Stmt *T) {
    return T->getStmtClass() == ImplicitCastExprClass;
  }

  friend TrailingObjects;
  friend class CastExpr;
};

/// ExplicitCastExpr - An explicit cast written in the source
/// code.
///
/// This class is effectively an abstract class, because it provides
/// the basic representation of an explicitly-written cast without
/// specifying which kind of cast (C cast, functional cast, static
/// cast, etc.) was written; specific derived classes represent the
/// particular style of cast and its location information.
///
/// Unlike implicit casts, explicit cast nodes have two different
/// types: the type that was written into the source code, and the
/// actual type of the expression as determined by semantic
/// analysis. These types may differ slightly. For example, in C++ one
/// can cast to a reference type, which indicates that the resulting
/// expression will be an lvalue or xvalue. The reference type, however,
/// will not be used as the type of the expression.
class ExplicitCastExpr : public CastExpr {
  /// TInfo - Source type info for the (written) type
  /// this expression is casting to.
  TypeSourceInfo *TInfo;

protected:
  ExplicitCastExpr(StmtClass SC, QualType exprTy, ExprValueKind VK,
                   CastKind kind, Expr *op, unsigned PathSize,
                   bool HasFPFeatures, TypeSourceInfo *writtenTy)
      : CastExpr(SC, exprTy, VK, kind, op, PathSize, HasFPFeatures),
        TInfo(writtenTy) {
    setDependence(computeDependence(this));
  }

  /// Construct an empty explicit cast.
  ExplicitCastExpr(StmtClass SC, EmptyShell Shell, unsigned PathSize,
                   bool HasFPFeatures)
      : CastExpr(SC, Shell, PathSize, HasFPFeatures) {}

public:
  /// getTypeInfoAsWritten - Returns the type source info for the type
  /// that this expression is casting to.
  TypeSourceInfo *getTypeInfoAsWritten() const { return TInfo; }
  void setTypeInfoAsWritten(TypeSourceInfo *writtenTy) { TInfo = writtenTy; }

  /// getTypeAsWritten - Returns the type that this expression is
  /// casting to, as written in the source code.
  QualType getTypeAsWritten() const { return TInfo->getType(); }

  static bool classof(const Stmt *T) {
     return T->getStmtClass() >= firstExplicitCastExprConstant &&
            T->getStmtClass() <= lastExplicitCastExprConstant;
  }
};

/// CStyleCastExpr - An explicit cast in C (C99 6.5.4) or a C-style
/// cast in C++ (C++ [expr.cast]), which uses the syntax
/// (Type)expr. For example: @c (int)f.
class CStyleCastExpr final
    : public ExplicitCastExpr,
      private llvm::TrailingObjects<CStyleCastExpr, CXXBaseSpecifier *,
                                    FPOptionsOverride> {
  SourceLocation LPLoc; // the location of the left paren
  SourceLocation RPLoc; // the location of the right paren

  CStyleCastExpr(QualType exprTy, ExprValueKind vk, CastKind kind, Expr *op,
                 unsigned PathSize, FPOptionsOverride FPO,
                 TypeSourceInfo *writtenTy, SourceLocation l, SourceLocation r)
      : ExplicitCastExpr(CStyleCastExprClass, exprTy, vk, kind, op, PathSize,
                         FPO.requiresTrailingStorage(), writtenTy),
        LPLoc(l), RPLoc(r) {
    if (hasStoredFPFeatures())
      *getTrailingFPFeatures() = FPO;
  }

  /// Construct an empty C-style explicit cast.
  explicit CStyleCastExpr(EmptyShell Shell, unsigned PathSize,
                          bool HasFPFeatures)
      : ExplicitCastExpr(CStyleCastExprClass, Shell, PathSize, HasFPFeatures) {}

  unsigned numTrailingObjects(OverloadToken<CXXBaseSpecifier *>) const {
    return path_size();
  }

public:
  static CStyleCastExpr *
  Create(const ASTContext &Context, QualType T, ExprValueKind VK, CastKind K,
         Expr *Op, const CXXCastPath *BasePath, FPOptionsOverride FPO,
         TypeSourceInfo *WrittenTy, SourceLocation L, SourceLocation R);

  static CStyleCastExpr *CreateEmpty(const ASTContext &Context,
                                     unsigned PathSize, bool HasFPFeatures);

  SourceLocation getLParenLoc() const { return LPLoc; }
  void setLParenLoc(SourceLocation L) { LPLoc = L; }

  SourceLocation getRParenLoc() const { return RPLoc; }
  void setRParenLoc(SourceLocation L) { RPLoc = L; }

  SourceLocation getBeginLoc() const LLVM_READONLY { return LPLoc; }
  SourceLocation getEndLoc() const LLVM_READONLY {
    return getSubExpr()->getEndLoc();
  }

  static bool classof(const Stmt *T) {
    return T->getStmtClass() == CStyleCastExprClass;
  }

  friend TrailingObjects;
  friend class CastExpr;
};

/// A builtin binary operation expression such as "x + y" or "x <= y".
///
/// This expression node kind describes a builtin binary operation,
/// such as "x + y" for integer values "x" and "y". The operands will
/// already have been converted to appropriate types (e.g., by
/// performing promotions or conversions).
///
/// In C++, where operators may be overloaded, a different kind of
/// expression node (CXXOperatorCallExpr) is used to express the
/// invocation of an overloaded operator with operator syntax. Within
/// a C++ template, whether BinaryOperator or CXXOperatorCallExpr is
/// used to store an expression "x + y" depends on the subexpressions
/// for x and y. If neither x or y is type-dependent, and the "+"
/// operator resolves to a built-in operation, BinaryOperator will be
/// used to express the computation (x and y may still be
/// value-dependent). If either x or y is type-dependent, or if the
/// "+" resolves to an overloaded operator, CXXOperatorCallExpr will
/// be used to express the computation.
class BinaryOperator : public Expr {
  enum { LHS, RHS, END_EXPR };
  Stmt *SubExprs[END_EXPR];

public:
  typedef BinaryOperatorKind Opcode;

protected:
  size_t offsetOfTrailingStorage() const;

  /// Return a pointer to the trailing FPOptions
  FPOptionsOverride *getTrailingFPFeatures() {
    assert(BinaryOperatorBits.HasFPFeatures);
    return reinterpret_cast<FPOptionsOverride *>(
        reinterpret_cast<char *>(this) + offsetOfTrailingStorage());
  }
  const FPOptionsOverride *getTrailingFPFeatures() const {
    assert(BinaryOperatorBits.HasFPFeatures);
    return reinterpret_cast<const FPOptionsOverride *>(
        reinterpret_cast<const char *>(this) + offsetOfTrailingStorage());
  }

  /// Build a binary operator, assuming that appropriate storage has been
  /// allocated for the trailing objects when needed.
  BinaryOperator(const ASTContext &Ctx, Expr *lhs, Expr *rhs, Opcode opc,
                 QualType ResTy, ExprValueKind VK, ExprObjectKind OK,
                 SourceLocation opLoc, FPOptionsOverride FPFeatures);

  /// Construct an empty binary operator.
  explicit BinaryOperator(EmptyShell Empty) : Expr(BinaryOperatorClass, Empty) {
    BinaryOperatorBits.Opc = BO_Comma;
  }

public:
  static BinaryOperator *CreateEmpty(const ASTContext &C, bool hasFPFeatures);

  static BinaryOperator *Create(const ASTContext &C, Expr *lhs, Expr *rhs,
                                Opcode opc, QualType ResTy, ExprValueKind VK,
                                ExprObjectKind OK, SourceLocation opLoc,
                                FPOptionsOverride FPFeatures);
  SourceLocation getExprLoc() const { return getOperatorLoc(); }
  SourceLocation getOperatorLoc() const { return BinaryOperatorBits.OpLoc; }
  void setOperatorLoc(SourceLocation L) { BinaryOperatorBits.OpLoc = L; }

  Opcode getOpcode() const {
    return static_cast<Opcode>(BinaryOperatorBits.Opc);
  }
  void setOpcode(Opcode Opc) { BinaryOperatorBits.Opc = Opc; }

  Expr *getLHS() const { return cast<Expr>(SubExprs[LHS]); }
  void setLHS(Expr *E) { SubExprs[LHS] = E; }
  Expr *getRHS() const { return cast<Expr>(SubExprs[RHS]); }
  void setRHS(Expr *E) { SubExprs[RHS] = E; }

  SourceLocation getBeginLoc() const LLVM_READONLY {
    return getLHS()->getBeginLoc();
  }
  SourceLocation getEndLoc() const LLVM_READONLY {
    return getRHS()->getEndLoc();
  }

  /// getOpcodeStr - Turn an Opcode enum value into the punctuation char it
  /// corresponds to, e.g. "<<=".
  static StringRef getOpcodeStr(Opcode Op);

  StringRef getOpcodeStr() const { return getOpcodeStr(getOpcode()); }

  /// Retrieve the binary opcode that corresponds to the given
  /// overloaded operator.
  static Opcode getOverloadedOpcode(OverloadedOperatorKind OO);

  /// Retrieve the overloaded operator kind that corresponds to
  /// the given binary opcode.
  static OverloadedOperatorKind getOverloadedOperator(Opcode Opc);

  /// predicates to categorize the respective opcodes.
  static bool isPtrMemOp(Opcode Opc) {
    return Opc == BO_PtrMemD || Opc == BO_PtrMemI;
  }
  bool isPtrMemOp() const { return isPtrMemOp(getOpcode()); }

  static bool isMultiplicativeOp(Opcode Opc) {
    return Opc >= BO_Mul && Opc <= BO_Rem;
  }
  bool isMultiplicativeOp() const { return isMultiplicativeOp(getOpcode()); }
  static bool isAdditiveOp(Opcode Opc) { return Opc == BO_Add || Opc==BO_Sub; }
  bool isAdditiveOp() const { return isAdditiveOp(getOpcode()); }
  static bool isShiftOp(Opcode Opc) { return Opc == BO_Shl || Opc == BO_Shr; }
  bool isShiftOp() const { return isShiftOp(getOpcode()); }

  static bool isBitwiseOp(Opcode Opc) { return Opc >= BO_And && Opc <= BO_Or; }
  bool isBitwiseOp() const { return isBitwiseOp(getOpcode()); }

  static bool isRelationalOp(Opcode Opc) { return Opc >= BO_LT && Opc<=BO_GE; }
  bool isRelationalOp() const { return isRelationalOp(getOpcode()); }

  static bool isEqualityOp(Opcode Opc) { return Opc == BO_EQ || Opc == BO_NE; }
  bool isEqualityOp() const { return isEqualityOp(getOpcode()); }

  static bool isComparisonOp(Opcode Opc) { return Opc >= BO_Cmp && Opc<=BO_NE; }
  bool isComparisonOp() const { return isComparisonOp(getOpcode()); }

  static bool isCommaOp(Opcode Opc) { return Opc == BO_Comma; }
  bool isCommaOp() const { return isCommaOp(getOpcode()); }

  static Opcode negateComparisonOp(Opcode Opc) {
    switch (Opc) {
    default:
      llvm_unreachable("Not a comparison operator.");
    case BO_LT: return BO_GE;
    case BO_GT: return BO_LE;
    case BO_LE: return BO_GT;
    case BO_GE: return BO_LT;
    case BO_EQ: return BO_NE;
    case BO_NE: return BO_EQ;
    }
  }

  static Opcode reverseComparisonOp(Opcode Opc) {
    switch (Opc) {
    default:
      llvm_unreachable("Not a comparison operator.");
    case BO_LT: return BO_GT;
    case BO_GT: return BO_LT;
    case BO_LE: return BO_GE;
    case BO_GE: return BO_LE;
    case BO_EQ:
    case BO_NE:
      return Opc;
    }
  }

  static bool isLogicalOp(Opcode Opc) { return Opc == BO_LAnd || Opc==BO_LOr; }
  bool isLogicalOp() const { return isLogicalOp(getOpcode()); }

  static bool isAssignmentOp(Opcode Opc) {
    return Opc >= BO_Assign && Opc <= BO_OrAssign;
  }
  bool isAssignmentOp() const { return isAssignmentOp(getOpcode()); }

  static bool isCompoundAssignmentOp(Opcode Opc) {
    return Opc > BO_Assign && Opc <= BO_OrAssign;
  }
  bool isCompoundAssignmentOp() const {
    return isCompoundAssignmentOp(getOpcode());
  }
  static Opcode getOpForCompoundAssignment(Opcode Opc) {
    assert(isCompoundAssignmentOp(Opc));
    if (Opc >= BO_AndAssign)
      return Opcode(unsigned(Opc) - BO_AndAssign + BO_And);
    else
      return Opcode(unsigned(Opc) - BO_MulAssign + BO_Mul);
  }

  static bool isShiftAssignOp(Opcode Opc) {
    return Opc == BO_ShlAssign || Opc == BO_ShrAssign;
  }
  bool isShiftAssignOp() const {
    return isShiftAssignOp(getOpcode());
  }

  /// Return true if a binary operator using the specified opcode and operands
  /// would match the 'p = (i8*)nullptr + n' idiom for casting a pointer-sized
  /// integer to a pointer.
  static bool isNullPointerArithmeticExtension(ASTContext &Ctx, Opcode Opc,
                                               const Expr *LHS,
                                               const Expr *RHS);

  static bool classof(const Stmt *S) {
    return S->getStmtClass() >= firstBinaryOperatorConstant &&
           S->getStmtClass() <= lastBinaryOperatorConstant;
  }

  // Iterators
  child_range children() {
    return child_range(&SubExprs[0], &SubExprs[0]+END_EXPR);
  }
  const_child_range children() const {
    return const_child_range(&SubExprs[0], &SubExprs[0] + END_EXPR);
  }

  /// Set and fetch the bit that shows whether FPFeatures needs to be
  /// allocated in Trailing Storage
  void setHasStoredFPFeatures(bool B) { BinaryOperatorBits.HasFPFeatures = B; }
  bool hasStoredFPFeatures() const { return BinaryOperatorBits.HasFPFeatures; }

  /// Get FPFeatures from trailing storage
  FPOptionsOverride getStoredFPFeatures() const {
    assert(hasStoredFPFeatures());
    return *getTrailingFPFeatures();
  }
  /// Set FPFeatures in trailing storage, used only by Serialization
  void setStoredFPFeatures(FPOptionsOverride F) {
    assert(BinaryOperatorBits.HasFPFeatures);
    *getTrailingFPFeatures() = F;
  }

  /// Get the FP features status of this operator. Only meaningful for
  /// operations on floating point types.
  FPOptions getFPFeaturesInEffect(const LangOptions &LO) const {
    if (BinaryOperatorBits.HasFPFeatures)
      return getStoredFPFeatures().applyOverrides(LO);
    return FPOptions::defaultWithoutTrailingStorage(LO);
  }

  // This is used in ASTImporter
  FPOptionsOverride getFPFeatures() const {
    if (BinaryOperatorBits.HasFPFeatures)
      return getStoredFPFeatures();
    return FPOptionsOverride();
  }

  /// Get the FP contractibility status of this operator. Only meaningful for
  /// operations on floating point types.
  bool isFPContractableWithinStatement(const LangOptions &LO) const {
    return getFPFeaturesInEffect(LO).allowFPContractWithinStatement();
  }

  /// Get the FENV_ACCESS status of this operator. Only meaningful for
  /// operations on floating point types.
  bool isFEnvAccessOn(const LangOptions &LO) const {
    return getFPFeaturesInEffect(LO).getAllowFEnvAccess();
  }

protected:
  BinaryOperator(const ASTContext &Ctx, Expr *lhs, Expr *rhs, Opcode opc,
                 QualType ResTy, ExprValueKind VK, ExprObjectKind OK,
                 SourceLocation opLoc, FPOptionsOverride FPFeatures,
                 bool dead2);

  /// Construct an empty BinaryOperator, SC is CompoundAssignOperator.
  BinaryOperator(StmtClass SC, EmptyShell Empty) : Expr(SC, Empty) {
    BinaryOperatorBits.Opc = BO_MulAssign;
  }

  /// Return the size in bytes needed for the trailing objects.
  /// Used to allocate the right amount of storage.
  static unsigned sizeOfTrailingObjects(bool HasFPFeatures) {
    return HasFPFeatures * sizeof(FPOptionsOverride);
  }
};

/// CompoundAssignOperator - For compound assignments (e.g. +=), we keep
/// track of the type the operation is performed in.  Due to the semantics of
/// these operators, the operands are promoted, the arithmetic performed, an
/// implicit conversion back to the result type done, then the assignment takes
/// place.  This captures the intermediate type which the computation is done
/// in.
class CompoundAssignOperator : public BinaryOperator {
  QualType ComputationLHSType;
  QualType ComputationResultType;

  /// Construct an empty CompoundAssignOperator.
  explicit CompoundAssignOperator(const ASTContext &C, EmptyShell Empty,
                                  bool hasFPFeatures)
      : BinaryOperator(CompoundAssignOperatorClass, Empty) {}

protected:
  CompoundAssignOperator(const ASTContext &C, Expr *lhs, Expr *rhs, Opcode opc,
                         QualType ResType, ExprValueKind VK, ExprObjectKind OK,
                         SourceLocation OpLoc, FPOptionsOverride FPFeatures,
                         QualType CompLHSType, QualType CompResultType)
      : BinaryOperator(C, lhs, rhs, opc, ResType, VK, OK, OpLoc, FPFeatures,
                       true),
        ComputationLHSType(CompLHSType), ComputationResultType(CompResultType) {
    assert(isCompoundAssignmentOp() &&
           "Only should be used for compound assignments");
  }

public:
  static CompoundAssignOperator *CreateEmpty(const ASTContext &C,
                                             bool hasFPFeatures);

  static CompoundAssignOperator *
  Create(const ASTContext &C, Expr *lhs, Expr *rhs, Opcode opc, QualType ResTy,
         ExprValueKind VK, ExprObjectKind OK, SourceLocation opLoc,
         FPOptionsOverride FPFeatures, QualType CompLHSType = QualType(),
         QualType CompResultType = QualType());

  // The two computation types are the type the LHS is converted
  // to for the computation and the type of the result; the two are
  // distinct in a few cases (specifically, int+=ptr and ptr-=ptr).
  QualType getComputationLHSType() const { return ComputationLHSType; }
  void setComputationLHSType(QualType T) { ComputationLHSType = T; }

  QualType getComputationResultType() const { return ComputationResultType; }
  void setComputationResultType(QualType T) { ComputationResultType = T; }

  static bool classof(const Stmt *S) {
    return S->getStmtClass() == CompoundAssignOperatorClass;
  }
};

inline size_t BinaryOperator::offsetOfTrailingStorage() const {
  assert(BinaryOperatorBits.HasFPFeatures);
  return isa<CompoundAssignOperator>(this) ? sizeof(CompoundAssignOperator)
                                           : sizeof(BinaryOperator);
}

/// AbstractConditionalOperator - An abstract base class for
/// ConditionalOperator and BinaryConditionalOperator.
class AbstractConditionalOperator : public Expr {
  SourceLocation QuestionLoc, ColonLoc;
  friend class ASTStmtReader;

protected:
  AbstractConditionalOperator(StmtClass SC, QualType T, ExprValueKind VK,
                              ExprObjectKind OK, SourceLocation qloc,
                              SourceLocation cloc)
      : Expr(SC, T, VK, OK), QuestionLoc(qloc), ColonLoc(cloc) {}

  AbstractConditionalOperator(StmtClass SC, EmptyShell Empty)
    : Expr(SC, Empty) { }

public:
  /// getCond - Return the expression representing the condition for
  ///   the ?: operator.
  Expr *getCond() const;

  /// getTrueExpr - Return the subexpression representing the value of
  ///   the expression if the condition evaluates to true.
  Expr *getTrueExpr() const;

  /// getFalseExpr - Return the subexpression representing the value of
  ///   the expression if the condition evaluates to false.  This is
  ///   the same as getRHS.
  Expr *getFalseExpr() const;

  SourceLocation getQuestionLoc() const { return QuestionLoc; }
  SourceLocation getColonLoc() const { return ColonLoc; }

  static bool classof(const Stmt *T) {
    return T->getStmtClass() == ConditionalOperatorClass ||
           T->getStmtClass() == BinaryConditionalOperatorClass;
  }
};

/// ConditionalOperator - The ?: ternary operator.  The GNU "missing
/// middle" extension is a BinaryConditionalOperator.
class ConditionalOperator : public AbstractConditionalOperator {
  enum { COND, LHS, RHS, END_EXPR };
  Stmt* SubExprs[END_EXPR]; // Left/Middle/Right hand sides.

  friend class ASTStmtReader;
public:
  ConditionalOperator(Expr *cond, SourceLocation QLoc, Expr *lhs,
                      SourceLocation CLoc, Expr *rhs, QualType t,
                      ExprValueKind VK, ExprObjectKind OK)
      : AbstractConditionalOperator(ConditionalOperatorClass, t, VK, OK, QLoc,
                                    CLoc) {
    SubExprs[COND] = cond;
    SubExprs[LHS] = lhs;
    SubExprs[RHS] = rhs;
    setDependence(computeDependence(this));
  }

  /// Build an empty conditional operator.
  explicit ConditionalOperator(EmptyShell Empty)
    : AbstractConditionalOperator(ConditionalOperatorClass, Empty) { }

  /// getCond - Return the expression representing the condition for
  ///   the ?: operator.
  Expr *getCond() const { return cast<Expr>(SubExprs[COND]); }

  /// getTrueExpr - Return the subexpression representing the value of
  ///   the expression if the condition evaluates to true.
  Expr *getTrueExpr() const { return cast<Expr>(SubExprs[LHS]); }

  /// getFalseExpr - Return the subexpression representing the value of
  ///   the expression if the condition evaluates to false.  This is
  ///   the same as getRHS.
  Expr *getFalseExpr() const { return cast<Expr>(SubExprs[RHS]); }

  Expr *getLHS() const { return cast<Expr>(SubExprs[LHS]); }
  Expr *getRHS() const { return cast<Expr>(SubExprs[RHS]); }

  SourceLocation getBeginLoc() const LLVM_READONLY {
    return getCond()->getBeginLoc();
  }
  SourceLocation getEndLoc() const LLVM_READONLY {
    return getRHS()->getEndLoc();
  }

  static bool classof(const Stmt *T) {
    return T->getStmtClass() == ConditionalOperatorClass;
  }

  // Iterators
  child_range children() {
    return child_range(&SubExprs[0], &SubExprs[0]+END_EXPR);
  }
  const_child_range children() const {
    return const_child_range(&SubExprs[0], &SubExprs[0] + END_EXPR);
  }
};

/// BinaryConditionalOperator - The GNU extension to the conditional
/// operator which allows the middle operand to be omitted.
///
/// This is a different expression kind on the assumption that almost
/// every client ends up needing to know that these are different.
class BinaryConditionalOperator : public AbstractConditionalOperator {
  enum { COMMON, COND, LHS, RHS, NUM_SUBEXPRS };

  /// - the common condition/left-hand-side expression, which will be
  ///   evaluated as the opaque value
  /// - the condition, expressed in terms of the opaque value
  /// - the left-hand-side, expressed in terms of the opaque value
  /// - the right-hand-side
  Stmt *SubExprs[NUM_SUBEXPRS];
  OpaqueValueExpr *OpaqueValue;

  friend class ASTStmtReader;
public:
  BinaryConditionalOperator(Expr *common, OpaqueValueExpr *opaqueValue,
                            Expr *cond, Expr *lhs, Expr *rhs,
                            SourceLocation qloc, SourceLocation cloc,
                            QualType t, ExprValueKind VK, ExprObjectKind OK)
      : AbstractConditionalOperator(BinaryConditionalOperatorClass, t, VK, OK,
                                    qloc, cloc),
        OpaqueValue(opaqueValue) {
    SubExprs[COMMON] = common;
    SubExprs[COND] = cond;
    SubExprs[LHS] = lhs;
    SubExprs[RHS] = rhs;
    assert(OpaqueValue->getSourceExpr() == common && "Wrong opaque value");
    setDependence(computeDependence(this));
  }

  /// Build an empty conditional operator.
  explicit BinaryConditionalOperator(EmptyShell Empty)
    : AbstractConditionalOperator(BinaryConditionalOperatorClass, Empty) { }

  /// getCommon - Return the common expression, written to the
  ///   left of the condition.  The opaque value will be bound to the
  ///   result of this expression.
  Expr *getCommon() const { return cast<Expr>(SubExprs[COMMON]); }

  /// getOpaqueValue - Return the opaque value placeholder.
  OpaqueValueExpr *getOpaqueValue() const { return OpaqueValue; }

  /// getCond - Return the condition expression; this is defined
  ///   in terms of the opaque value.
  Expr *getCond() const { return cast<Expr>(SubExprs[COND]); }

  /// getTrueExpr - Return the subexpression which will be
  ///   evaluated if the condition evaluates to true;  this is defined
  ///   in terms of the opaque value.
  Expr *getTrueExpr() const {
    return cast<Expr>(SubExprs[LHS]);
  }

  /// getFalseExpr - Return the subexpression which will be
  ///   evaluated if the condition evaluates to false; this is
  ///   defined in terms of the opaque value.
  Expr *getFalseExpr() const {
    return cast<Expr>(SubExprs[RHS]);
  }

  SourceLocation getBeginLoc() const LLVM_READONLY {
    return getCommon()->getBeginLoc();
  }
  SourceLocation getEndLoc() const LLVM_READONLY {
    return getFalseExpr()->getEndLoc();
  }

  static bool classof(const Stmt *T) {
    return T->getStmtClass() == BinaryConditionalOperatorClass;
  }

  // Iterators
  child_range children() {
    return child_range(SubExprs, SubExprs + NUM_SUBEXPRS);
  }
  const_child_range children() const {
    return const_child_range(SubExprs, SubExprs + NUM_SUBEXPRS);
  }
};

inline Expr *AbstractConditionalOperator::getCond() const {
  if (const ConditionalOperator *co = dyn_cast<ConditionalOperator>(this))
    return co->getCond();
  return cast<BinaryConditionalOperator>(this)->getCond();
}

inline Expr *AbstractConditionalOperator::getTrueExpr() const {
  if (const ConditionalOperator *co = dyn_cast<ConditionalOperator>(this))
    return co->getTrueExpr();
  return cast<BinaryConditionalOperator>(this)->getTrueExpr();
}

inline Expr *AbstractConditionalOperator::getFalseExpr() const {
  if (const ConditionalOperator *co = dyn_cast<ConditionalOperator>(this))
    return co->getFalseExpr();
  return cast<BinaryConditionalOperator>(this)->getFalseExpr();
}

/// AddrLabelExpr - The GNU address of label extension, representing &&label.
class AddrLabelExpr : public Expr {
  SourceLocation AmpAmpLoc, LabelLoc;
  LabelDecl *Label;
public:
  AddrLabelExpr(SourceLocation AALoc, SourceLocation LLoc, LabelDecl *L,
                QualType t)
      : Expr(AddrLabelExprClass, t, VK_PRValue, OK_Ordinary), AmpAmpLoc(AALoc),
        LabelLoc(LLoc), Label(L) {
    setDependence(ExprDependence::None);
  }

  /// Build an empty address of a label expression.
  explicit AddrLabelExpr(EmptyShell Empty)
    : Expr(AddrLabelExprClass, Empty) { }

  SourceLocation getAmpAmpLoc() const { return AmpAmpLoc; }
  void setAmpAmpLoc(SourceLocation L) { AmpAmpLoc = L; }
  SourceLocation getLabelLoc() const { return LabelLoc; }
  void setLabelLoc(SourceLocation L) { LabelLoc = L; }

  SourceLocation getBeginLoc() const LLVM_READONLY { return AmpAmpLoc; }
  SourceLocation getEndLoc() const LLVM_READONLY { return LabelLoc; }

  LabelDecl *getLabel() const { return Label; }
  void setLabel(LabelDecl *L) { Label = L; }

  static bool classof(const Stmt *T) {
    return T->getStmtClass() == AddrLabelExprClass;
  }

  // Iterators
  child_range children() {
    return child_range(child_iterator(), child_iterator());
  }
  const_child_range children() const {
    return const_child_range(const_child_iterator(), const_child_iterator());
  }
};

/// StmtExpr - This is the GNU Statement Expression extension: ({int X=4; X;}).
/// The StmtExpr contains a single CompoundStmt node, which it evaluates and
/// takes the value of the last subexpression.
///
/// A StmtExpr is always an r-value; values "returned" out of a
/// StmtExpr will be copied.
class StmtExpr : public Expr {
  Stmt *SubStmt;
  SourceLocation LParenLoc, RParenLoc;
public:
  StmtExpr(CompoundStmt *SubStmt, QualType T, SourceLocation LParenLoc,
           SourceLocation RParenLoc, unsigned TemplateDepth)
      : Expr(StmtExprClass, T, VK_PRValue, OK_Ordinary), SubStmt(SubStmt),
        LParenLoc(LParenLoc), RParenLoc(RParenLoc) {
    setDependence(computeDependence(this, TemplateDepth));
    // FIXME: A templated statement expression should have an associated
    // DeclContext so that nested declarations always have a dependent context.
    StmtExprBits.TemplateDepth = TemplateDepth;
  }

  /// Build an empty statement expression.
  explicit StmtExpr(EmptyShell Empty) : Expr(StmtExprClass, Empty) { }

  CompoundStmt *getSubStmt() { return cast<CompoundStmt>(SubStmt); }
  const CompoundStmt *getSubStmt() const { return cast<CompoundStmt>(SubStmt); }
  void setSubStmt(CompoundStmt *S) { SubStmt = S; }

  SourceLocation getBeginLoc() const LLVM_READONLY { return LParenLoc; }
  SourceLocation getEndLoc() const LLVM_READONLY { return RParenLoc; }

  SourceLocation getLParenLoc() const { return LParenLoc; }
  void setLParenLoc(SourceLocation L) { LParenLoc = L; }
  SourceLocation getRParenLoc() const { return RParenLoc; }
  void setRParenLoc(SourceLocation L) { RParenLoc = L; }

  unsigned getTemplateDepth() const { return StmtExprBits.TemplateDepth; }

  static bool classof(const Stmt *T) {
    return T->getStmtClass() == StmtExprClass;
  }

  // Iterators
  child_range children() { return child_range(&SubStmt, &SubStmt+1); }
  const_child_range children() const {
    return const_child_range(&SubStmt, &SubStmt + 1);
  }
};

/// ShuffleVectorExpr - clang-specific builtin-in function
/// __builtin_shufflevector.
/// This AST node represents a operator that does a constant
/// shuffle, similar to LLVM's shufflevector instruction. It takes
/// two vectors and a variable number of constant indices,
/// and returns the appropriately shuffled vector.
class ShuffleVectorExpr : public Expr {
  SourceLocation BuiltinLoc, RParenLoc;

  // SubExprs - the list of values passed to the __builtin_shufflevector
  // function. The first two are vectors, and the rest are constant
  // indices.  The number of values in this list is always
  // 2+the number of indices in the vector type.
  Stmt **SubExprs;
  unsigned NumExprs;

public:
  ShuffleVectorExpr(const ASTContext &C, ArrayRef<Expr*> args, QualType Type,
                    SourceLocation BLoc, SourceLocation RP);

  /// Build an empty vector-shuffle expression.
  explicit ShuffleVectorExpr(EmptyShell Empty)
    : Expr(ShuffleVectorExprClass, Empty), SubExprs(nullptr) { }

  SourceLocation getBuiltinLoc() const { return BuiltinLoc; }
  void setBuiltinLoc(SourceLocation L) { BuiltinLoc = L; }

  SourceLocation getRParenLoc() const { return RParenLoc; }
  void setRParenLoc(SourceLocation L) { RParenLoc = L; }

  SourceLocation getBeginLoc() const LLVM_READONLY { return BuiltinLoc; }
  SourceLocation getEndLoc() const LLVM_READONLY { return RParenLoc; }

  static bool classof(const Stmt *T) {
    return T->getStmtClass() == ShuffleVectorExprClass;
  }

  /// getNumSubExprs - Return the size of the SubExprs array.  This includes the
  /// constant expression, the actual arguments passed in, and the function
  /// pointers.
  unsigned getNumSubExprs() const { return NumExprs; }

  /// Retrieve the array of expressions.
  Expr **getSubExprs() { return reinterpret_cast<Expr **>(SubExprs); }

  /// getExpr - Return the Expr at the specified index.
  Expr *getExpr(unsigned Index) {
    assert((Index < NumExprs) && "Arg access out of range!");
    return cast<Expr>(SubExprs[Index]);
  }
  const Expr *getExpr(unsigned Index) const {
    assert((Index < NumExprs) && "Arg access out of range!");
    return cast<Expr>(SubExprs[Index]);
  }

  void setExprs(const ASTContext &C, ArrayRef<Expr *> Exprs);

  llvm::APSInt getShuffleMaskIdx(const ASTContext &Ctx, unsigned N) const {
    assert((N < NumExprs - 2) && "Shuffle idx out of range!");
    return getExpr(N+2)->EvaluateKnownConstInt(Ctx);
  }

  // Iterators
  child_range children() {
    return child_range(&SubExprs[0], &SubExprs[0]+NumExprs);
  }
  const_child_range children() const {
    return const_child_range(&SubExprs[0], &SubExprs[0] + NumExprs);
  }
};

/// ConvertVectorExpr - Clang builtin function __builtin_convertvector
/// This AST node provides support for converting a vector type to another
/// vector type of the same arity.
class ConvertVectorExpr : public Expr {
private:
  Stmt *SrcExpr;
  TypeSourceInfo *TInfo;
  SourceLocation BuiltinLoc, RParenLoc;

  friend class ASTReader;
  friend class ASTStmtReader;
  explicit ConvertVectorExpr(EmptyShell Empty) : Expr(ConvertVectorExprClass, Empty) {}

public:
  ConvertVectorExpr(Expr *SrcExpr, TypeSourceInfo *TI, QualType DstType,
                    ExprValueKind VK, ExprObjectKind OK,
                    SourceLocation BuiltinLoc, SourceLocation RParenLoc)
      : Expr(ConvertVectorExprClass, DstType, VK, OK), SrcExpr(SrcExpr),
        TInfo(TI), BuiltinLoc(BuiltinLoc), RParenLoc(RParenLoc) {
    setDependence(computeDependence(this));
  }

  /// getSrcExpr - Return the Expr to be converted.
  Expr *getSrcExpr() const { return cast<Expr>(SrcExpr); }

  /// getTypeSourceInfo - Return the destination type.
  TypeSourceInfo *getTypeSourceInfo() const {
    return TInfo;
  }
  void setTypeSourceInfo(TypeSourceInfo *ti) {
    TInfo = ti;
  }

  /// getBuiltinLoc - Return the location of the __builtin_convertvector token.
  SourceLocation getBuiltinLoc() const { return BuiltinLoc; }

  /// getRParenLoc - Return the location of final right parenthesis.
  SourceLocation getRParenLoc() const { return RParenLoc; }

  SourceLocation getBeginLoc() const LLVM_READONLY { return BuiltinLoc; }
  SourceLocation getEndLoc() const LLVM_READONLY { return RParenLoc; }

  static bool classof(const Stmt *T) {
    return T->getStmtClass() == ConvertVectorExprClass;
  }

  // Iterators
  child_range children() { return child_range(&SrcExpr, &SrcExpr+1); }
  const_child_range children() const {
    return const_child_range(&SrcExpr, &SrcExpr + 1);
  }
};

/// ChooseExpr - GNU builtin-in function __builtin_choose_expr.
/// This AST node is similar to the conditional operator (?:) in C, with
/// the following exceptions:
/// - the test expression must be a integer constant expression.
/// - the expression returned acts like the chosen subexpression in every
///   visible way: the type is the same as that of the chosen subexpression,
///   and all predicates (whether it's an l-value, whether it's an integer
///   constant expression, etc.) return the same result as for the chosen
///   sub-expression.
class ChooseExpr : public Expr {
  enum { COND, LHS, RHS, END_EXPR };
  Stmt* SubExprs[END_EXPR]; // Left/Middle/Right hand sides.
  SourceLocation BuiltinLoc, RParenLoc;
  bool CondIsTrue;
public:
  ChooseExpr(SourceLocation BLoc, Expr *cond, Expr *lhs, Expr *rhs, QualType t,
             ExprValueKind VK, ExprObjectKind OK, SourceLocation RP,
             bool condIsTrue)
      : Expr(ChooseExprClass, t, VK, OK), BuiltinLoc(BLoc), RParenLoc(RP),
        CondIsTrue(condIsTrue) {
    SubExprs[COND] = cond;
    SubExprs[LHS] = lhs;
    SubExprs[RHS] = rhs;

    setDependence(computeDependence(this));
  }

  /// Build an empty __builtin_choose_expr.
  explicit ChooseExpr(EmptyShell Empty) : Expr(ChooseExprClass, Empty) { }

  /// isConditionTrue - Return whether the condition is true (i.e. not
  /// equal to zero).
  bool isConditionTrue() const {
    assert(!isConditionDependent() &&
           "Dependent condition isn't true or false");
    return CondIsTrue;
  }
  void setIsConditionTrue(bool isTrue) { CondIsTrue = isTrue; }

  bool isConditionDependent() const {
    return getCond()->isTypeDependent() || getCond()->isValueDependent();
  }

  /// getChosenSubExpr - Return the subexpression chosen according to the
  /// condition.
  Expr *getChosenSubExpr() const {
    return isConditionTrue() ? getLHS() : getRHS();
  }

  Expr *getCond() const { return cast<Expr>(SubExprs[COND]); }
  void setCond(Expr *E) { SubExprs[COND] = E; }
  Expr *getLHS() const { return cast<Expr>(SubExprs[LHS]); }
  void setLHS(Expr *E) { SubExprs[LHS] = E; }
  Expr *getRHS() const { return cast<Expr>(SubExprs[RHS]); }
  void setRHS(Expr *E) { SubExprs[RHS] = E; }

  SourceLocation getBuiltinLoc() const { return BuiltinLoc; }
  void setBuiltinLoc(SourceLocation L) { BuiltinLoc = L; }

  SourceLocation getRParenLoc() const { return RParenLoc; }
  void setRParenLoc(SourceLocation L) { RParenLoc = L; }

  SourceLocation getBeginLoc() const LLVM_READONLY { return BuiltinLoc; }
  SourceLocation getEndLoc() const LLVM_READONLY { return RParenLoc; }

  static bool classof(const Stmt *T) {
    return T->getStmtClass() == ChooseExprClass;
  }

  // Iterators
  child_range children() {
    return child_range(&SubExprs[0], &SubExprs[0]+END_EXPR);
  }
  const_child_range children() const {
    return const_child_range(&SubExprs[0], &SubExprs[0] + END_EXPR);
  }
};

/// GNUNullExpr - Implements the GNU __null extension, which is a name
/// for a null pointer constant that has integral type (e.g., int or
/// long) and is the same size and alignment as a pointer. The __null
/// extension is typically only used by system headers, which define
/// NULL as __null in C++ rather than using 0 (which is an integer
/// that may not match the size of a pointer).
class GNUNullExpr : public Expr {
  /// TokenLoc - The location of the __null keyword.
  SourceLocation TokenLoc;

public:
  GNUNullExpr(QualType Ty, SourceLocation Loc)
      : Expr(GNUNullExprClass, Ty, VK_PRValue, OK_Ordinary), TokenLoc(Loc) {
    setDependence(ExprDependence::None);
  }

  /// Build an empty GNU __null expression.
  explicit GNUNullExpr(EmptyShell Empty) : Expr(GNUNullExprClass, Empty) { }

  /// getTokenLocation - The location of the __null token.
  SourceLocation getTokenLocation() const { return TokenLoc; }
  void setTokenLocation(SourceLocation L) { TokenLoc = L; }

  SourceLocation getBeginLoc() const LLVM_READONLY { return TokenLoc; }
  SourceLocation getEndLoc() const LLVM_READONLY { return TokenLoc; }

  static bool classof(const Stmt *T) {
    return T->getStmtClass() == GNUNullExprClass;
  }

  // Iterators
  child_range children() {
    return child_range(child_iterator(), child_iterator());
  }
  const_child_range children() const {
    return const_child_range(const_child_iterator(), const_child_iterator());
  }
};

/// Represents a call to the builtin function \c __builtin_va_arg.
class VAArgExpr : public Expr {
  Stmt *Val;
  llvm::PointerIntPair<TypeSourceInfo *, 1, bool> TInfo;
  SourceLocation BuiltinLoc, RParenLoc;
public:
  VAArgExpr(SourceLocation BLoc, Expr *e, TypeSourceInfo *TInfo,
            SourceLocation RPLoc, QualType t, bool IsMS)
      : Expr(VAArgExprClass, t, VK_PRValue, OK_Ordinary), Val(e),
        TInfo(TInfo, IsMS), BuiltinLoc(BLoc), RParenLoc(RPLoc) {
    setDependence(computeDependence(this));
  }

  /// Create an empty __builtin_va_arg expression.
  explicit VAArgExpr(EmptyShell Empty)
      : Expr(VAArgExprClass, Empty), Val(nullptr), TInfo(nullptr, false) {}

  const Expr *getSubExpr() const { return cast<Expr>(Val); }
  Expr *getSubExpr() { return cast<Expr>(Val); }
  void setSubExpr(Expr *E) { Val = E; }

  /// Returns whether this is really a Win64 ABI va_arg expression.
  bool isMicrosoftABI() const { return TInfo.getInt(); }
  void setIsMicrosoftABI(bool IsMS) { TInfo.setInt(IsMS); }

  TypeSourceInfo *getWrittenTypeInfo() const { return TInfo.getPointer(); }
  void setWrittenTypeInfo(TypeSourceInfo *TI) { TInfo.setPointer(TI); }

  SourceLocation getBuiltinLoc() const { return BuiltinLoc; }
  void setBuiltinLoc(SourceLocation L) { BuiltinLoc = L; }

  SourceLocation getRParenLoc() const { return RParenLoc; }
  void setRParenLoc(SourceLocation L) { RParenLoc = L; }

  SourceLocation getBeginLoc() const LLVM_READONLY { return BuiltinLoc; }
  SourceLocation getEndLoc() const LLVM_READONLY { return RParenLoc; }

  static bool classof(const Stmt *T) {
    return T->getStmtClass() == VAArgExprClass;
  }

  // Iterators
  child_range children() { return child_range(&Val, &Val+1); }
  const_child_range children() const {
    return const_child_range(&Val, &Val + 1);
  }
};

enum class SourceLocIdentKind {
  Function,
  FuncSig,
  File,
  FileName,
  Line,
  Column,
  SourceLocStruct
};

/// Represents a function call to one of __builtin_LINE(), __builtin_COLUMN(),
/// __builtin_FUNCTION(), __builtin_FUNCSIG(), __builtin_FILE(),
/// __builtin_FILE_NAME() or __builtin_source_location().
class SourceLocExpr final : public Expr {
  SourceLocation BuiltinLoc, RParenLoc;
  DeclContext *ParentContext;

public:
  SourceLocExpr(const ASTContext &Ctx, SourceLocIdentKind Type,
                QualType ResultTy, SourceLocation BLoc,
                SourceLocation RParenLoc, DeclContext *Context);

  /// Build an empty call expression.
  explicit SourceLocExpr(EmptyShell Empty) : Expr(SourceLocExprClass, Empty) {}

  /// Return the result of evaluating this SourceLocExpr in the specified
  /// (and possibly null) default argument or initialization context.
  APValue EvaluateInContext(const ASTContext &Ctx,
                            const Expr *DefaultExpr) const;

  /// Return a string representing the name of the specific builtin function.
  StringRef getBuiltinStr() const;

  SourceLocIdentKind getIdentKind() const {
    return static_cast<SourceLocIdentKind>(SourceLocExprBits.Kind);
  }

  bool isIntType() const {
    switch (getIdentKind()) {
    case SourceLocIdentKind::File:
    case SourceLocIdentKind::FileName:
    case SourceLocIdentKind::Function:
    case SourceLocIdentKind::FuncSig:
    case SourceLocIdentKind::SourceLocStruct:
      return false;
    case SourceLocIdentKind::Line:
    case SourceLocIdentKind::Column:
      return true;
    }
    llvm_unreachable("unknown source location expression kind");
  }

  /// If the SourceLocExpr has been resolved return the subexpression
  /// representing the resolved value. Otherwise return null.
  const DeclContext *getParentContext() const { return ParentContext; }
  DeclContext *getParentContext() { return ParentContext; }

  SourceLocation getLocation() const { return BuiltinLoc; }
  SourceLocation getBeginLoc() const { return BuiltinLoc; }
  SourceLocation getEndLoc() const { return RParenLoc; }

  child_range children() {
    return child_range(child_iterator(), child_iterator());
  }

  const_child_range children() const {
    return const_child_range(child_iterator(), child_iterator());
  }

  static bool classof(const Stmt *T) {
    return T->getStmtClass() == SourceLocExprClass;
  }

private:
  friend class ASTStmtReader;
};

/// Stores data related to a single #embed directive.
struct EmbedDataStorage {
  StringLiteral *BinaryData;
  size_t getDataElementCount() const { return BinaryData->getByteLength(); }
};

/// Represents a reference to #emded data. By default, this references the whole
/// range. Otherwise it represents a subrange of data imported by #embed
/// directive. Needed to handle nested initializer lists with #embed directives.
/// Example:
///  struct S {
///    int x, y;
///  };
///
///  struct T {
///    int x[2];
///    struct S s
///  };
///
///  struct T t[] = {
///  #embed "data" // data contains 10 elements;
///  };
///
/// The resulting semantic form of initializer list will contain (EE stands
/// for EmbedExpr):
///  { {EE(first two data elements), {EE(3rd element), EE(4th element) }},
///  { {EE(5th and 6th element), {EE(7th element), EE(8th element) }},
///  { {EE(9th and 10th element), { zeroinitializer }}}
///
/// EmbedExpr inside of a semantic initializer list and referencing more than
/// one element can only appear for arrays of scalars.
class EmbedExpr final : public Expr {
  SourceLocation EmbedKeywordLoc;
  IntegerLiteral *FakeChildNode = nullptr;
  const ASTContext *Ctx = nullptr;
  EmbedDataStorage *Data;
  unsigned Begin = 0;
  unsigned NumOfElements;

public:
  EmbedExpr(const ASTContext &Ctx, SourceLocation Loc, EmbedDataStorage *Data,
            unsigned Begin, unsigned NumOfElements);
  explicit EmbedExpr(EmptyShell Empty) : Expr(SourceLocExprClass, Empty) {}

  SourceLocation getLocation() const { return EmbedKeywordLoc; }
  SourceLocation getBeginLoc() const { return EmbedKeywordLoc; }
  SourceLocation getEndLoc() const { return EmbedKeywordLoc; }

  StringLiteral *getDataStringLiteral() const { return Data->BinaryData; }
  EmbedDataStorage *getData() const { return Data; }

  unsigned getStartingElementPos() const { return Begin; }
  size_t getDataElementCount() const { return NumOfElements; }

  // Allows accessing every byte of EmbedExpr data and iterating over it.
  // An Iterator knows the EmbedExpr that it refers to, and an offset value
  // within the data.
  // Dereferencing an Iterator results in construction of IntegerLiteral AST
  // node filled with byte of data of the corresponding EmbedExpr within offset
  // that the Iterator currently has.
  template <bool Const>
  class ChildElementIter
      : public llvm::iterator_facade_base<
            ChildElementIter<Const>, std::random_access_iterator_tag,
            std::conditional_t<Const, const IntegerLiteral *,
                               IntegerLiteral *>> {
    friend class EmbedExpr;

    EmbedExpr *EExpr = nullptr;
    unsigned long long CurOffset = ULLONG_MAX;
    using BaseTy = typename ChildElementIter::iterator_facade_base;

    ChildElementIter(EmbedExpr *E) : EExpr(E) {
      if (E)
        CurOffset = E->getStartingElementPos();
    }

  public:
    ChildElementIter() : CurOffset(ULLONG_MAX) {}
    typename BaseTy::reference operator*() const {
      assert(EExpr && CurOffset != ULLONG_MAX &&
             "trying to dereference an invalid iterator");
      IntegerLiteral *N = EExpr->FakeChildNode;
      StringRef DataRef = EExpr->Data->BinaryData->getBytes();
      N->setValue(*EExpr->Ctx,
                  llvm::APInt(N->getValue().getBitWidth(), DataRef[CurOffset],
                              N->getType()->isSignedIntegerType()));
      // We want to return a reference to the fake child node in the
      // EmbedExpr, not the local variable N.
      return const_cast<typename BaseTy::reference>(EExpr->FakeChildNode);
    }
    typename BaseTy::pointer operator->() const { return **this; }
    using BaseTy::operator++;
    ChildElementIter &operator++() {
      assert(EExpr && "trying to increment an invalid iterator");
      assert(CurOffset != ULLONG_MAX &&
             "Already at the end of what we can iterate over");
      if (++CurOffset >=
          EExpr->getDataElementCount() + EExpr->getStartingElementPos()) {
        CurOffset = ULLONG_MAX;
        EExpr = nullptr;
      }
      return *this;
    }
    bool operator==(ChildElementIter Other) const {
      return (EExpr == Other.EExpr && CurOffset == Other.CurOffset);
    }
  }; // class ChildElementIter

public:
  using fake_child_range = llvm::iterator_range<ChildElementIter<false>>;
  using const_fake_child_range = llvm::iterator_range<ChildElementIter<true>>;

  fake_child_range underlying_data_elements() {
    return fake_child_range(ChildElementIter<false>(this),
                            ChildElementIter<false>());
  }

  const_fake_child_range underlying_data_elements() const {
    return const_fake_child_range(
        ChildElementIter<true>(const_cast<EmbedExpr *>(this)),
        ChildElementIter<true>());
  }

  child_range children() {
    return child_range(child_iterator(), child_iterator());
  }

  const_child_range children() const {
    return const_child_range(const_child_iterator(), const_child_iterator());
  }

  static bool classof(const Stmt *T) {
    return T->getStmtClass() == EmbedExprClass;
  }

  ChildElementIter<false> begin() { return ChildElementIter<false>(this); }

  ChildElementIter<true> begin() const {
    return ChildElementIter<true>(const_cast<EmbedExpr *>(this));
  }

  template <typename Call, typename... Targs>
  bool doForEachDataElement(Call &&C, unsigned &StartingIndexInArray,
                            Targs &&...Fargs) const {
    for (auto It : underlying_data_elements()) {
      if (!std::invoke(std::forward<Call>(C), const_cast<IntegerLiteral *>(It),
                       StartingIndexInArray, std::forward<Targs>(Fargs)...))
        return false;
      StartingIndexInArray++;
    }
    return true;
  }

private:
  friend class ASTStmtReader;
};

/// Describes an C or C++ initializer list.
///
/// InitListExpr describes an initializer list, which can be used to
/// initialize objects of different types, including
/// struct/class/union types, arrays, and vectors. For example:
///
/// @code
/// struct foo x = { 1, { 2, 3 } };
/// @endcode
///
/// Prior to semantic analysis, an initializer list will represent the
/// initializer list as written by the user, but will have the
/// placeholder type "void". This initializer list is called the
/// syntactic form of the initializer, and may contain C99 designated
/// initializers (represented as DesignatedInitExprs), initializations
/// of subobject members without explicit braces, and so on. Clients
/// interested in the original syntax of the initializer list should
/// use the syntactic form of the initializer list.
///
/// After semantic analysis, the initializer list will represent the
/// semantic form of the initializer, where the initializations of all
/// subobjects are made explicit with nested InitListExpr nodes and
/// C99 designators have been eliminated by placing the designated
/// initializations into the subobject they initialize. Additionally,
/// any "holes" in the initialization, where no initializer has been
/// specified for a particular subobject, will be replaced with
/// implicitly-generated ImplicitValueInitExpr expressions that
/// value-initialize the subobjects. Note, however, that the
/// initializer lists may still have fewer initializers than there are
/// elements to initialize within the object.
///
/// After semantic analysis has completed, given an initializer list,
/// method isSemanticForm() returns true if and only if this is the
/// semantic form of the initializer list (note: the same AST node
/// may at the same time be the syntactic form).
/// Given the semantic form of the initializer list, one can retrieve
/// the syntactic form of that initializer list (when different)
/// using method getSyntacticForm(); the method returns null if applied
/// to a initializer list which is already in syntactic form.
/// Similarly, given the syntactic form (i.e., an initializer list such
/// that isSemanticForm() returns false), one can retrieve the semantic
/// form using method getSemanticForm().
/// Since many initializer lists have the same syntactic and semantic forms,
/// getSyntacticForm() may return NULL, indicating that the current
/// semantic initializer list also serves as its syntactic form.
class InitListExpr : public Expr {
  // FIXME: Eliminate this vector in favor of ASTContext allocation
  typedef ASTVector<Stmt *> InitExprsTy;
  InitExprsTy InitExprs;
  SourceLocation LBraceLoc, RBraceLoc;

  /// The alternative form of the initializer list (if it exists).
  /// The int part of the pair stores whether this initializer list is
  /// in semantic form. If not null, the pointer points to:
  ///   - the syntactic form, if this is in semantic form;
  ///   - the semantic form, if this is in syntactic form.
  llvm::PointerIntPair<InitListExpr *, 1, bool> AltForm;

  /// Either:
  ///  If this initializer list initializes an array with more elements than
  ///  there are initializers in the list, specifies an expression to be used
  ///  for value initialization of the rest of the elements.
  /// Or
  ///  If this initializer list initializes a union, specifies which
  ///  field within the union will be initialized.
  llvm::PointerUnion<Expr *, FieldDecl *> ArrayFillerOrUnionFieldInit;

public:
  InitListExpr(const ASTContext &C, SourceLocation lbraceloc,
               ArrayRef<Expr*> initExprs, SourceLocation rbraceloc);

  /// Build an empty initializer list.
  explicit InitListExpr(EmptyShell Empty)
    : Expr(InitListExprClass, Empty), AltForm(nullptr, true) { }

  unsigned getNumInits() const { return InitExprs.size(); }

  /// Retrieve the set of initializers.
  Expr **getInits() { return reinterpret_cast<Expr **>(InitExprs.data()); }

  /// Retrieve the set of initializers.
  Expr * const *getInits() const {
    return reinterpret_cast<Expr * const *>(InitExprs.data());
  }

  ArrayRef<Expr *> inits() { return llvm::ArrayRef(getInits(), getNumInits()); }

  ArrayRef<Expr *> inits() const {
    return llvm::ArrayRef(getInits(), getNumInits());
  }

  const Expr *getInit(unsigned Init) const {
    assert(Init < getNumInits() && "Initializer access out of range!");
    return cast_or_null<Expr>(InitExprs[Init]);
  }

  Expr *getInit(unsigned Init) {
    assert(Init < getNumInits() && "Initializer access out of range!");
    return cast_or_null<Expr>(InitExprs[Init]);
  }

  void setInit(unsigned Init, Expr *expr) {
    assert(Init < getNumInits() && "Initializer access out of range!");
    InitExprs[Init] = expr;

    if (expr)
      setDependence(getDependence() | expr->getDependence());
  }

  /// Mark the semantic form of the InitListExpr as error when the semantic
  /// analysis fails.
  void markError() {
    assert(isSemanticForm());
    setDependence(getDependence() | ExprDependence::ErrorDependent);
  }

  /// Reserve space for some number of initializers.
  void reserveInits(const ASTContext &C, unsigned NumInits);

  /// Specify the number of initializers
  ///
  /// If there are more than @p NumInits initializers, the remaining
  /// initializers will be destroyed. If there are fewer than @p
  /// NumInits initializers, NULL expressions will be added for the
  /// unknown initializers.
  void resizeInits(const ASTContext &Context, unsigned NumInits);

  /// Updates the initializer at index @p Init with the new
  /// expression @p expr, and returns the old expression at that
  /// location.
  ///
  /// When @p Init is out of range for this initializer list, the
  /// initializer list will be extended with NULL expressions to
  /// accommodate the new entry.
  Expr *updateInit(const ASTContext &C, unsigned Init, Expr *expr);

  /// If this initializer list initializes an array with more elements
  /// than there are initializers in the list, specifies an expression to be
  /// used for value initialization of the rest of the elements.
  Expr *getArrayFiller() {
    return ArrayFillerOrUnionFieldInit.dyn_cast<Expr *>();
  }
  const Expr *getArrayFiller() const {
    return const_cast<InitListExpr *>(this)->getArrayFiller();
  }
  void setArrayFiller(Expr *filler);

  /// Return true if this is an array initializer and its array "filler"
  /// has been set.
  bool hasArrayFiller() const { return getArrayFiller(); }

  /// Determine whether this initializer list contains a designated initializer.
  bool hasDesignatedInit() const {
    return std::any_of(begin(), end(), [](const Stmt *S) {
      return isa<DesignatedInitExpr>(S);
    });
  }

  /// If this initializes a union, specifies which field in the
  /// union to initialize.
  ///
  /// Typically, this field is the first named field within the
  /// union. However, a designated initializer can specify the
  /// initialization of a different field within the union.
  FieldDecl *getInitializedFieldInUnion() {
    return ArrayFillerOrUnionFieldInit.dyn_cast<FieldDecl *>();
  }
  const FieldDecl *getInitializedFieldInUnion() const {
    return const_cast<InitListExpr *>(this)->getInitializedFieldInUnion();
  }
  void setInitializedFieldInUnion(FieldDecl *FD) {
    assert((FD == nullptr
            || getInitializedFieldInUnion() == nullptr
            || getInitializedFieldInUnion() == FD)
           && "Only one field of a union may be initialized at a time!");
    ArrayFillerOrUnionFieldInit = FD;
  }

  // Explicit InitListExpr's originate from source code (and have valid source
  // locations). Implicit InitListExpr's are created by the semantic analyzer.
  // FIXME: This is wrong; InitListExprs created by semantic analysis have
  // valid source locations too!
  bool isExplicit() const {
    return LBraceLoc.isValid() && RBraceLoc.isValid();
  }

  /// Is this an initializer for an array of characters, initialized by a string
  /// literal or an @encode?
  bool isStringLiteralInit() const;

  /// Is this a transparent initializer list (that is, an InitListExpr that is
  /// purely syntactic, and whose semantics are that of the sole contained
  /// initializer)?
  bool isTransparent() const;

  /// Is this the zero initializer {0} in a language which considers it
  /// idiomatic?
  bool isIdiomaticZeroInitializer(const LangOptions &LangOpts) const;

  SourceLocation getLBraceLoc() const { return LBraceLoc; }
  void setLBraceLoc(SourceLocation Loc) { LBraceLoc = Loc; }
  SourceLocation getRBraceLoc() const { return RBraceLoc; }
  void setRBraceLoc(SourceLocation Loc) { RBraceLoc = Loc; }

  bool isSemanticForm() const { return AltForm.getInt(); }
  InitListExpr *getSemanticForm() const {
    return isSemanticForm() ? nullptr : AltForm.getPointer();
  }
  bool isSyntacticForm() const {
    return !AltForm.getInt() || !AltForm.getPointer();
  }
  InitListExpr *getSyntacticForm() const {
    return isSemanticForm() ? AltForm.getPointer() : nullptr;
  }

  void setSyntacticForm(InitListExpr *Init) {
    AltForm.setPointer(Init);
    AltForm.setInt(true);
    Init->AltForm.setPointer(this);
    Init->AltForm.setInt(false);
  }

  bool hadArrayRangeDesignator() const {
    return InitListExprBits.HadArrayRangeDesignator != 0;
  }
  void sawArrayRangeDesignator(bool ARD = true) {
    InitListExprBits.HadArrayRangeDesignator = ARD;
  }

  SourceLocation getBeginLoc() const LLVM_READONLY;
  SourceLocation getEndLoc() const LLVM_READONLY;

  static bool classof(const Stmt *T) {
    return T->getStmtClass() == InitListExprClass;
  }

  // Iterators
  child_range children() {
    const_child_range CCR = const_cast<const InitListExpr *>(this)->children();
    return child_range(cast_away_const(CCR.begin()),
                       cast_away_const(CCR.end()));
  }

  const_child_range children() const {
    // FIXME: This does not include the array filler expression.
    if (InitExprs.empty())
      return const_child_range(const_child_iterator(), const_child_iterator());
    return const_child_range(&InitExprs[0], &InitExprs[0] + InitExprs.size());
  }

  typedef InitExprsTy::iterator iterator;
  typedef InitExprsTy::const_iterator const_iterator;
  typedef InitExprsTy::reverse_iterator reverse_iterator;
  typedef InitExprsTy::const_reverse_iterator const_reverse_iterator;

  iterator begin() { return InitExprs.begin(); }
  const_iterator begin() const { return InitExprs.begin(); }
  iterator end() { return InitExprs.end(); }
  const_iterator end() const { return InitExprs.end(); }
  reverse_iterator rbegin() { return InitExprs.rbegin(); }
  const_reverse_iterator rbegin() const { return InitExprs.rbegin(); }
  reverse_iterator rend() { return InitExprs.rend(); }
  const_reverse_iterator rend() const { return InitExprs.rend(); }

  friend class ASTStmtReader;
  friend class ASTStmtWriter;
};

/// Represents a C99 designated initializer expression.
///
/// A designated initializer expression (C99 6.7.8) contains one or
/// more designators (which can be field designators, array
/// designators, or GNU array-range designators) followed by an
/// expression that initializes the field or element(s) that the
/// designators refer to. For example, given:
///
/// @code
/// struct point {
///   double x;
///   double y;
/// };
/// struct point ptarray[10] = { [2].y = 1.0, [2].x = 2.0, [0].x = 1.0 };
/// @endcode
///
/// The InitListExpr contains three DesignatedInitExprs, the first of
/// which covers @c [2].y=1.0. This DesignatedInitExpr will have two
/// designators, one array designator for @c [2] followed by one field
/// designator for @c .y. The initialization expression will be 1.0.
class DesignatedInitExpr final
    : public Expr,
      private llvm::TrailingObjects<DesignatedInitExpr, Stmt *> {
public:
  /// Forward declaration of the Designator class.
  class Designator;

private:
  /// The location of the '=' or ':' prior to the actual initializer
  /// expression.
  SourceLocation EqualOrColonLoc;

  /// Whether this designated initializer used the GNU deprecated
  /// syntax rather than the C99 '=' syntax.
  LLVM_PREFERRED_TYPE(bool)
  unsigned GNUSyntax : 1;

  /// The number of designators in this initializer expression.
  unsigned NumDesignators : 15;

  /// The number of subexpressions of this initializer expression,
  /// which contains both the initializer and any additional
  /// expressions used by array and array-range designators.
  unsigned NumSubExprs : 16;

  /// The designators in this designated initialization
  /// expression.
  Designator *Designators;

  DesignatedInitExpr(const ASTContext &C, QualType Ty,
                     llvm::ArrayRef<Designator> Designators,
                     SourceLocation EqualOrColonLoc, bool GNUSyntax,
                     ArrayRef<Expr *> IndexExprs, Expr *Init);

  explicit DesignatedInitExpr(unsigned NumSubExprs)
    : Expr(DesignatedInitExprClass, EmptyShell()),
      NumDesignators(0), NumSubExprs(NumSubExprs), Designators(nullptr) { }

public:
  /// Represents a single C99 designator.
  ///
  /// @todo This class is infuriatingly similar to clang::Designator,
  /// but minor differences (storing indices vs. storing pointers)
  /// keep us from reusing it. Try harder, later, to rectify these
  /// differences.
  class Designator {
    /// A field designator, e.g., ".x".
    struct FieldDesignatorInfo {
      /// Refers to the field that is being initialized. The low bit
      /// of this field determines whether this is actually a pointer
      /// to an IdentifierInfo (if 1) or a FieldDecl (if 0). When
      /// initially constructed, a field designator will store an
      /// IdentifierInfo*. After semantic analysis has resolved that
      /// name, the field designator will instead store a FieldDecl*.
      uintptr_t NameOrField;

      /// The location of the '.' in the designated initializer.
      SourceLocation DotLoc;

      /// The location of the field name in the designated initializer.
      SourceLocation FieldLoc;

      FieldDesignatorInfo(const IdentifierInfo *II, SourceLocation DotLoc,
                          SourceLocation FieldLoc)
          : NameOrField(reinterpret_cast<uintptr_t>(II) | 0x1), DotLoc(DotLoc),
            FieldLoc(FieldLoc) {}
    };

    /// An array or GNU array-range designator, e.g., "[9]" or "[10...15]".
    struct ArrayOrRangeDesignatorInfo {
      /// Location of the first index expression within the designated
      /// initializer expression's list of subexpressions.
      unsigned Index;

      /// The location of the '[' starting the array range designator.
      SourceLocation LBracketLoc;

      /// The location of the ellipsis separating the start and end
      /// indices. Only valid for GNU array-range designators.
      SourceLocation EllipsisLoc;

      /// The location of the ']' terminating the array range designator.
      SourceLocation RBracketLoc;

      ArrayOrRangeDesignatorInfo(unsigned Index, SourceLocation LBracketLoc,
                                 SourceLocation RBracketLoc)
          : Index(Index), LBracketLoc(LBracketLoc), RBracketLoc(RBracketLoc) {}

      ArrayOrRangeDesignatorInfo(unsigned Index,
                                 SourceLocation LBracketLoc,
                                 SourceLocation EllipsisLoc,
                                 SourceLocation RBracketLoc)
          : Index(Index), LBracketLoc(LBracketLoc), EllipsisLoc(EllipsisLoc),
            RBracketLoc(RBracketLoc) {}
    };

    /// The kind of designator this describes.
    enum DesignatorKind {
      FieldDesignator,
      ArrayDesignator,
      ArrayRangeDesignator
    };

    DesignatorKind Kind;

    union {
      /// A field designator, e.g., ".x".
      struct FieldDesignatorInfo FieldInfo;

      /// An array or GNU array-range designator, e.g., "[9]" or "[10..15]".
      struct ArrayOrRangeDesignatorInfo ArrayOrRangeInfo;
    };

    Designator(DesignatorKind Kind) : Kind(Kind) {}

  public:
    Designator() {}

    bool isFieldDesignator() const { return Kind == FieldDesignator; }
    bool isArrayDesignator() const { return Kind == ArrayDesignator; }
    bool isArrayRangeDesignator() const { return Kind == ArrayRangeDesignator; }

    //===------------------------------------------------------------------===//
    // FieldDesignatorInfo

    /// Creates a field designator.
    static Designator CreateFieldDesignator(const IdentifierInfo *FieldName,
                                            SourceLocation DotLoc,
                                            SourceLocation FieldLoc) {
      Designator D(FieldDesignator);
      new (&D.FieldInfo) FieldDesignatorInfo(FieldName, DotLoc, FieldLoc);
      return D;
    }

    const IdentifierInfo *getFieldName() const;

    FieldDecl *getFieldDecl() const {
      assert(isFieldDesignator() && "Only valid on a field designator");
      if (FieldInfo.NameOrField & 0x01)
        return nullptr;
      return reinterpret_cast<FieldDecl *>(FieldInfo.NameOrField);
    }

    void setFieldDecl(FieldDecl *FD) {
      assert(isFieldDesignator() && "Only valid on a field designator");
      FieldInfo.NameOrField = reinterpret_cast<uintptr_t>(FD);
    }

    SourceLocation getDotLoc() const {
      assert(isFieldDesignator() && "Only valid on a field designator");
      return FieldInfo.DotLoc;
    }

    SourceLocation getFieldLoc() const {
      assert(isFieldDesignator() && "Only valid on a field designator");
      return FieldInfo.FieldLoc;
    }

    //===------------------------------------------------------------------===//
    // ArrayOrRangeDesignator

    /// Creates an array designator.
    static Designator CreateArrayDesignator(unsigned Index,
                                            SourceLocation LBracketLoc,
                                            SourceLocation RBracketLoc) {
      Designator D(ArrayDesignator);
      new (&D.ArrayOrRangeInfo) ArrayOrRangeDesignatorInfo(Index, LBracketLoc,
                                                           RBracketLoc);
      return D;
    }

    /// Creates a GNU array-range designator.
    static Designator CreateArrayRangeDesignator(unsigned Index,
                                                 SourceLocation LBracketLoc,
                                                 SourceLocation EllipsisLoc,
                                                 SourceLocation RBracketLoc) {
      Designator D(ArrayRangeDesignator);
      new (&D.ArrayOrRangeInfo) ArrayOrRangeDesignatorInfo(Index, LBracketLoc,
                                                           EllipsisLoc,
                                                           RBracketLoc);
      return D;
    }

    unsigned getArrayIndex() const {
      assert((isArrayDesignator() || isArrayRangeDesignator()) &&
             "Only valid on an array or array-range designator");
      return ArrayOrRangeInfo.Index;
    }

    SourceLocation getLBracketLoc() const {
      assert((isArrayDesignator() || isArrayRangeDesignator()) &&
             "Only valid on an array or array-range designator");
      return ArrayOrRangeInfo.LBracketLoc;
    }

    SourceLocation getEllipsisLoc() const {
      assert(isArrayRangeDesignator() &&
             "Only valid on an array-range designator");
      return ArrayOrRangeInfo.EllipsisLoc;
    }

    SourceLocation getRBracketLoc() const {
      assert((isArrayDesignator() || isArrayRangeDesignator()) &&
             "Only valid on an array or array-range designator");
      return ArrayOrRangeInfo.RBracketLoc;
    }

    SourceLocation getBeginLoc() const LLVM_READONLY {
      if (isFieldDesignator())
        return getDotLoc().isInvalid() ? getFieldLoc() : getDotLoc();
      return getLBracketLoc();
    }

    SourceLocation getEndLoc() const LLVM_READONLY {
      return isFieldDesignator() ? getFieldLoc() : getRBracketLoc();
    }

    SourceRange getSourceRange() const LLVM_READONLY {
      return SourceRange(getBeginLoc(), getEndLoc());
    }
  };

  static DesignatedInitExpr *Create(const ASTContext &C,
                                    llvm::ArrayRef<Designator> Designators,
                                    ArrayRef<Expr*> IndexExprs,
                                    SourceLocation EqualOrColonLoc,
                                    bool GNUSyntax, Expr *Init);

  static DesignatedInitExpr *CreateEmpty(const ASTContext &C,
                                         unsigned NumIndexExprs);

  /// Returns the number of designators in this initializer.
  unsigned size() const { return NumDesignators; }

  // Iterator access to the designators.
  llvm::MutableArrayRef<Designator> designators() {
    return {Designators, NumDesignators};
  }

  llvm::ArrayRef<Designator> designators() const {
    return {Designators, NumDesignators};
  }

  Designator *getDesignator(unsigned Idx) { return &designators()[Idx]; }
  const Designator *getDesignator(unsigned Idx) const {
    return &designators()[Idx];
  }

  void setDesignators(const ASTContext &C, const Designator *Desigs,
                      unsigned NumDesigs);

  Expr *getArrayIndex(const Designator &D) const;
  Expr *getArrayRangeStart(const Designator &D) const;
  Expr *getArrayRangeEnd(const Designator &D) const;

  /// Retrieve the location of the '=' that precedes the
  /// initializer value itself, if present.
  SourceLocation getEqualOrColonLoc() const { return EqualOrColonLoc; }
  void setEqualOrColonLoc(SourceLocation L) { EqualOrColonLoc = L; }

  /// Whether this designated initializer should result in direct-initialization
  /// of the designated subobject (eg, '{.foo{1, 2, 3}}').
  bool isDirectInit() const { return EqualOrColonLoc.isInvalid(); }

  /// Determines whether this designated initializer used the
  /// deprecated GNU syntax for designated initializers.
  bool usesGNUSyntax() const { return GNUSyntax; }
  void setGNUSyntax(bool GNU) { GNUSyntax = GNU; }

  /// Retrieve the initializer value.
  Expr *getInit() const {
    return cast<Expr>(*const_cast<DesignatedInitExpr*>(this)->child_begin());
  }

  void setInit(Expr *init) {
    *child_begin() = init;
  }

  /// Retrieve the total number of subexpressions in this
  /// designated initializer expression, including the actual
  /// initialized value and any expressions that occur within array
  /// and array-range designators.
  unsigned getNumSubExprs() const { return NumSubExprs; }

  Expr *getSubExpr(unsigned Idx) const {
    assert(Idx < NumSubExprs && "Subscript out of range");
    return cast<Expr>(getTrailingObjects<Stmt *>()[Idx]);
  }

  void setSubExpr(unsigned Idx, Expr *E) {
    assert(Idx < NumSubExprs && "Subscript out of range");
    getTrailingObjects<Stmt *>()[Idx] = E;
  }

  /// Replaces the designator at index @p Idx with the series
  /// of designators in [First, Last).
  void ExpandDesignator(const ASTContext &C, unsigned Idx,
                        const Designator *First, const Designator *Last);

  SourceRange getDesignatorsSourceRange() const;

  SourceLocation getBeginLoc() const LLVM_READONLY;
  SourceLocation getEndLoc() const LLVM_READONLY;

  static bool classof(const Stmt *T) {
    return T->getStmtClass() == DesignatedInitExprClass;
  }

  // Iterators
  child_range children() {
    Stmt **begin = getTrailingObjects<Stmt *>();
    return child_range(begin, begin + NumSubExprs);
  }
  const_child_range children() const {
    Stmt * const *begin = getTrailingObjects<Stmt *>();
    return const_child_range(begin, begin + NumSubExprs);
  }

  friend TrailingObjects;
};

/// Represents a place-holder for an object not to be initialized by
/// anything.
///
/// This only makes sense when it appears as part of an updater of a
/// DesignatedInitUpdateExpr (see below). The base expression of a DIUE
/// initializes a big object, and the NoInitExpr's mark the spots within the
/// big object not to be overwritten by the updater.
///
/// \see DesignatedInitUpdateExpr
class NoInitExpr : public Expr {
public:
  explicit NoInitExpr(QualType ty)
      : Expr(NoInitExprClass, ty, VK_PRValue, OK_Ordinary) {
    setDependence(computeDependence(this));
  }

  explicit NoInitExpr(EmptyShell Empty)
    : Expr(NoInitExprClass, Empty) { }

  static bool classof(const Stmt *T) {
    return T->getStmtClass() == NoInitExprClass;
  }

  SourceLocation getBeginLoc() const LLVM_READONLY { return SourceLocation(); }
  SourceLocation getEndLoc() const LLVM_READONLY { return SourceLocation(); }

  // Iterators
  child_range children() {
    return child_range(child_iterator(), child_iterator());
  }
  const_child_range children() const {
    return const_child_range(const_child_iterator(), const_child_iterator());
  }
};

// In cases like:
//   struct Q { int a, b, c; };
//   Q *getQ();
//   void foo() {
//     struct A { Q q; } a = { *getQ(), .q.b = 3 };
//   }
//
// We will have an InitListExpr for a, with type A, and then a
// DesignatedInitUpdateExpr for "a.q" with type Q. The "base" for this DIUE
// is the call expression *getQ(); the "updater" for the DIUE is ".q.b = 3"
//
class DesignatedInitUpdateExpr : public Expr {
  // BaseAndUpdaterExprs[0] is the base expression;
  // BaseAndUpdaterExprs[1] is an InitListExpr overwriting part of the base.
  Stmt *BaseAndUpdaterExprs[2];

public:
  DesignatedInitUpdateExpr(const ASTContext &C, SourceLocation lBraceLoc,
                           Expr *baseExprs, SourceLocation rBraceLoc);

  explicit DesignatedInitUpdateExpr(EmptyShell Empty)
    : Expr(DesignatedInitUpdateExprClass, Empty) { }

  SourceLocation getBeginLoc() const LLVM_READONLY;
  SourceLocation getEndLoc() const LLVM_READONLY;

  static bool classof(const Stmt *T) {
    return T->getStmtClass() == DesignatedInitUpdateExprClass;
  }

  Expr *getBase() const { return cast<Expr>(BaseAndUpdaterExprs[0]); }
  void setBase(Expr *Base) { BaseAndUpdaterExprs[0] = Base; }

  InitListExpr *getUpdater() const {
    return cast<InitListExpr>(BaseAndUpdaterExprs[1]);
  }
  void setUpdater(Expr *Updater) { BaseAndUpdaterExprs[1] = Updater; }

  // Iterators
  // children = the base and the updater
  child_range children() {
    return child_range(&BaseAndUpdaterExprs[0], &BaseAndUpdaterExprs[0] + 2);
  }
  const_child_range children() const {
    return const_child_range(&BaseAndUpdaterExprs[0],
                             &BaseAndUpdaterExprs[0] + 2);
  }
};

/// Represents a loop initializing the elements of an array.
///
/// The need to initialize the elements of an array occurs in a number of
/// contexts:
///
///  * in the implicit copy/move constructor for a class with an array member
///  * when a lambda-expression captures an array by value
///  * when a decomposition declaration decomposes an array
///
/// There are two subexpressions: a common expression (the source array)
/// that is evaluated once up-front, and a per-element initializer that
/// runs once for each array element.
///
/// Within the per-element initializer, the common expression may be referenced
/// via an OpaqueValueExpr, and the current index may be obtained via an
/// ArrayInitIndexExpr.
class ArrayInitLoopExpr : public Expr {
  Stmt *SubExprs[2];

  explicit ArrayInitLoopExpr(EmptyShell Empty)
      : Expr(ArrayInitLoopExprClass, Empty), SubExprs{} {}

public:
  explicit ArrayInitLoopExpr(QualType T, Expr *CommonInit, Expr *ElementInit)
      : Expr(ArrayInitLoopExprClass, T, VK_PRValue, OK_Ordinary),
        SubExprs{CommonInit, ElementInit} {
    setDependence(computeDependence(this));
  }

  /// Get the common subexpression shared by all initializations (the source
  /// array).
  OpaqueValueExpr *getCommonExpr() const {
    return cast<OpaqueValueExpr>(SubExprs[0]);
  }

  /// Get the initializer to use for each array element.
  Expr *getSubExpr() const { return cast<Expr>(SubExprs[1]); }

  llvm::APInt getArraySize() const {
    return cast<ConstantArrayType>(getType()->castAsArrayTypeUnsafe())
        ->getSize();
  }

  static bool classof(const Stmt *S) {
    return S->getStmtClass() == ArrayInitLoopExprClass;
  }

  SourceLocation getBeginLoc() const LLVM_READONLY {
    return getCommonExpr()->getBeginLoc();
  }
  SourceLocation getEndLoc() const LLVM_READONLY {
    return getCommonExpr()->getEndLoc();
  }

  child_range children() {
    return child_range(SubExprs, SubExprs + 2);
  }
  const_child_range children() const {
    return const_child_range(SubExprs, SubExprs + 2);
  }

  friend class ASTReader;
  friend class ASTStmtReader;
  friend class ASTStmtWriter;
};

/// Represents the index of the current element of an array being
/// initialized by an ArrayInitLoopExpr. This can only appear within the
/// subexpression of an ArrayInitLoopExpr.
class ArrayInitIndexExpr : public Expr {
  explicit ArrayInitIndexExpr(EmptyShell Empty)
      : Expr(ArrayInitIndexExprClass, Empty) {}

public:
  explicit ArrayInitIndexExpr(QualType T)
      : Expr(ArrayInitIndexExprClass, T, VK_PRValue, OK_Ordinary) {
    setDependence(ExprDependence::None);
  }

  static bool classof(const Stmt *S) {
    return S->getStmtClass() == ArrayInitIndexExprClass;
  }

  SourceLocation getBeginLoc() const LLVM_READONLY { return SourceLocation(); }
  SourceLocation getEndLoc() const LLVM_READONLY { return SourceLocation(); }

  child_range children() {
    return child_range(child_iterator(), child_iterator());
  }
  const_child_range children() const {
    return const_child_range(const_child_iterator(), const_child_iterator());
  }

  friend class ASTReader;
  friend class ASTStmtReader;
};

/// Represents an implicitly-generated value initialization of
/// an object of a given type.
///
/// Implicit value initializations occur within semantic initializer
/// list expressions (InitListExpr) as placeholders for subobject
/// initializations not explicitly specified by the user.
///
/// \see InitListExpr
class ImplicitValueInitExpr : public Expr {
public:
  explicit ImplicitValueInitExpr(QualType ty)
      : Expr(ImplicitValueInitExprClass, ty, VK_PRValue, OK_Ordinary) {
    setDependence(computeDependence(this));
  }

  /// Construct an empty implicit value initialization.
  explicit ImplicitValueInitExpr(EmptyShell Empty)
    : Expr(ImplicitValueInitExprClass, Empty) { }

  static bool classof(const Stmt *T) {
    return T->getStmtClass() == ImplicitValueInitExprClass;
  }

  SourceLocation getBeginLoc() const LLVM_READONLY { return SourceLocation(); }
  SourceLocation getEndLoc() const LLVM_READONLY { return SourceLocation(); }

  // Iterators
  child_range children() {
    return child_range(child_iterator(), child_iterator());
  }
  const_child_range children() const {
    return const_child_range(const_child_iterator(), const_child_iterator());
  }
};

class ParenListExpr final
    : public Expr,
      private llvm::TrailingObjects<ParenListExpr, Stmt *> {
  friend class ASTStmtReader;
  friend TrailingObjects;

  /// The location of the left and right parentheses.
  SourceLocation LParenLoc, RParenLoc;

  /// Build a paren list.
  ParenListExpr(SourceLocation LParenLoc, ArrayRef<Expr *> Exprs,
                SourceLocation RParenLoc);

  /// Build an empty paren list.
  ParenListExpr(EmptyShell Empty, unsigned NumExprs);

public:
  /// Create a paren list.
  static ParenListExpr *Create(const ASTContext &Ctx, SourceLocation LParenLoc,
                               ArrayRef<Expr *> Exprs,
                               SourceLocation RParenLoc);

  /// Create an empty paren list.
  static ParenListExpr *CreateEmpty(const ASTContext &Ctx, unsigned NumExprs);

  /// Return the number of expressions in this paren list.
  unsigned getNumExprs() const { return ParenListExprBits.NumExprs; }

  Expr *getExpr(unsigned Init) {
    assert(Init < getNumExprs() && "Initializer access out of range!");
    return getExprs()[Init];
  }

  const Expr *getExpr(unsigned Init) const {
    return const_cast<ParenListExpr *>(this)->getExpr(Init);
  }

  Expr **getExprs() {
    return reinterpret_cast<Expr **>(getTrailingObjects<Stmt *>());
  }

  ArrayRef<Expr *> exprs() { return llvm::ArrayRef(getExprs(), getNumExprs()); }

  SourceLocation getLParenLoc() const { return LParenLoc; }
  SourceLocation getRParenLoc() const { return RParenLoc; }
  SourceLocation getBeginLoc() const { return getLParenLoc(); }
  SourceLocation getEndLoc() const { return getRParenLoc(); }

  static bool classof(const Stmt *T) {
    return T->getStmtClass() == ParenListExprClass;
  }

  // Iterators
  child_range children() {
    return child_range(getTrailingObjects<Stmt *>(),
                       getTrailingObjects<Stmt *>() + getNumExprs());
  }
  const_child_range children() const {
    return const_child_range(getTrailingObjects<Stmt *>(),
                             getTrailingObjects<Stmt *>() + getNumExprs());
  }
};

/// Represents a C11 generic selection.
///
/// A generic selection (C11 6.5.1.1) contains an unevaluated controlling
/// expression, followed by one or more generic associations.  Each generic
/// association specifies a type name and an expression, or "default" and an
/// expression (in which case it is known as a default generic association).
/// The type and value of the generic selection are identical to those of its
/// result expression, which is defined as the expression in the generic
/// association with a type name that is compatible with the type of the
/// controlling expression, or the expression in the default generic association
/// if no types are compatible.  For example:
///
/// @code
/// _Generic(X, double: 1, float: 2, default: 3)
/// @endcode
///
/// The above expression evaluates to 1 if 1.0 is substituted for X, 2 if 1.0f
/// or 3 if "hello".
///
/// As an extension, generic selections are allowed in C++, where the following
/// additional semantics apply:
///
/// Any generic selection whose controlling expression is type-dependent or
/// which names a dependent type in its association list is result-dependent,
/// which means that the choice of result expression is dependent.
/// Result-dependent generic associations are both type- and value-dependent.
///
/// We also allow an extended form in both C and C++ where the controlling
/// predicate for the selection expression is a type rather than an expression.
/// This type argument form does not perform any conversions for the
/// controlling type, which makes it suitable for use with qualified type
/// associations, which is not possible with the expression form.
class GenericSelectionExpr final
    : public Expr,
      private llvm::TrailingObjects<GenericSelectionExpr, Stmt *,
                                    TypeSourceInfo *> {
  friend class ASTStmtReader;
  friend class ASTStmtWriter;
  friend TrailingObjects;

  /// The number of association expressions and the index of the result
  /// expression in the case where the generic selection expression is not
  /// result-dependent. The result index is equal to ResultDependentIndex
  /// if and only if the generic selection expression is result-dependent.
  unsigned NumAssocs : 15;
  unsigned ResultIndex : 15; // NB: ResultDependentIndex is tied to this width.
  LLVM_PREFERRED_TYPE(bool)
  unsigned IsExprPredicate : 1;
  enum : unsigned {
    ResultDependentIndex = 0x7FFF
  };

  unsigned getIndexOfControllingExpression() const {
    // If controlled by an expression, the first offset into the Stmt *
    // trailing array is the controlling expression, the associated expressions
    // follow this.
    assert(isExprPredicate() && "Asking for the controlling expression of a "
                                "selection expr predicated by a type");
    return 0;
  }

  unsigned getIndexOfControllingType() const {
    // If controlled by a type, the first offset into the TypeSourceInfo *
    // trailing array is the controlling type, the associated types follow this.
    assert(isTypePredicate() && "Asking for the controlling type of a "
                                 "selection expr predicated by an expression");
    return 0;
  }

  unsigned getIndexOfStartOfAssociatedExprs() const {
    // If the predicate is a type, then the associated expressions are the only
    // Stmt * in the trailing array, otherwise we need to offset past the
    // predicate expression.
    return (int)isExprPredicate();
  }

  unsigned getIndexOfStartOfAssociatedTypes() const {
    // If the predicate is a type, then the associated types follow it in the
    // trailing array. Otherwise, the associated types are the only
    // TypeSourceInfo * in the trailing array.
    return (int)isTypePredicate();
  }


  /// The location of the "default" and of the right parenthesis.
  SourceLocation DefaultLoc, RParenLoc;

  // GenericSelectionExpr is followed by several trailing objects.
  // They are (in order):
  //
  // * A single Stmt * for the controlling expression or a TypeSourceInfo * for
  //   the controlling type, depending on the result of isTypePredicate() or
  //   isExprPredicate().
  // * An array of getNumAssocs() Stmt * for the association expressions.
  // * An array of getNumAssocs() TypeSourceInfo *, one for each of the
  //   association expressions.
  unsigned numTrailingObjects(OverloadToken<Stmt *>) const {
    // Add one to account for the controlling expression; the remainder
    // are the associated expressions.
    return getNumAssocs() + (int)isExprPredicate();
  }

  unsigned numTrailingObjects(OverloadToken<TypeSourceInfo *>) const {
    // Add one to account for the controlling type predicate, the remainder
    // are the associated types.
    return getNumAssocs() + (int)isTypePredicate();
  }

  template <bool Const> class AssociationIteratorTy;
  /// Bundle together an association expression and its TypeSourceInfo.
  /// The Const template parameter is for the const and non-const versions
  /// of AssociationTy.
  template <bool Const> class AssociationTy {
    friend class GenericSelectionExpr;
    template <bool OtherConst> friend class AssociationIteratorTy;
    using ExprPtrTy = std::conditional_t<Const, const Expr *, Expr *>;
    using TSIPtrTy =
        std::conditional_t<Const, const TypeSourceInfo *, TypeSourceInfo *>;
    ExprPtrTy E;
    TSIPtrTy TSI;
    bool Selected;
    AssociationTy(ExprPtrTy E, TSIPtrTy TSI, bool Selected)
        : E(E), TSI(TSI), Selected(Selected) {}

  public:
    ExprPtrTy getAssociationExpr() const { return E; }
    TSIPtrTy getTypeSourceInfo() const { return TSI; }
    QualType getType() const { return TSI ? TSI->getType() : QualType(); }
    bool isSelected() const { return Selected; }
    AssociationTy *operator->() { return this; }
    const AssociationTy *operator->() const { return this; }
  }; // class AssociationTy

  /// Iterator over const and non-const Association objects. The Association
  /// objects are created on the fly when the iterator is dereferenced.
  /// This abstract over how exactly the association expressions and the
  /// corresponding TypeSourceInfo * are stored.
  template <bool Const>
  class AssociationIteratorTy
      : public llvm::iterator_facade_base<
            AssociationIteratorTy<Const>, std::input_iterator_tag,
            AssociationTy<Const>, std::ptrdiff_t, AssociationTy<Const>,
            AssociationTy<Const>> {
    friend class GenericSelectionExpr;
    // FIXME: This iterator could conceptually be a random access iterator, and
    // it would be nice if we could strengthen the iterator category someday.
    // However this iterator does not satisfy two requirements of forward
    // iterators:
    // a) reference = T& or reference = const T&
    // b) If It1 and It2 are both dereferenceable, then It1 == It2 if and only
    //    if *It1 and *It2 are bound to the same objects.
    // An alternative design approach was discussed during review;
    // store an Association object inside the iterator, and return a reference
    // to it when dereferenced. This idea was discarded because of nasty
    // lifetime issues:
    //    AssociationIterator It = ...;
    //    const Association &Assoc = *It++; // Oops, Assoc is dangling.
    using BaseTy = typename AssociationIteratorTy::iterator_facade_base;
    using StmtPtrPtrTy =
        std::conditional_t<Const, const Stmt *const *, Stmt **>;
    using TSIPtrPtrTy = std::conditional_t<Const, const TypeSourceInfo *const *,
                                           TypeSourceInfo **>;
    StmtPtrPtrTy E = nullptr;
    TSIPtrPtrTy TSI; // Kept in sync with E.
    unsigned Offset = 0, SelectedOffset = 0;
    AssociationIteratorTy(StmtPtrPtrTy E, TSIPtrPtrTy TSI, unsigned Offset,
                          unsigned SelectedOffset)
        : E(E), TSI(TSI), Offset(Offset), SelectedOffset(SelectedOffset) {}

  public:
    AssociationIteratorTy() : E(nullptr), TSI(nullptr) {}
    typename BaseTy::reference operator*() const {
      return AssociationTy<Const>(cast<Expr>(*E), *TSI,
                                  Offset == SelectedOffset);
    }
    typename BaseTy::pointer operator->() const { return **this; }
    using BaseTy::operator++;
    AssociationIteratorTy &operator++() {
      ++E;
      ++TSI;
      ++Offset;
      return *this;
    }
    bool operator==(AssociationIteratorTy Other) const { return E == Other.E; }
  }; // class AssociationIterator

  /// Build a non-result-dependent generic selection expression accepting an
  /// expression predicate.
  GenericSelectionExpr(const ASTContext &Context, SourceLocation GenericLoc,
                       Expr *ControllingExpr,
                       ArrayRef<TypeSourceInfo *> AssocTypes,
                       ArrayRef<Expr *> AssocExprs, SourceLocation DefaultLoc,
                       SourceLocation RParenLoc,
                       bool ContainsUnexpandedParameterPack,
                       unsigned ResultIndex);

  /// Build a result-dependent generic selection expression accepting an
  /// expression predicate.
  GenericSelectionExpr(const ASTContext &Context, SourceLocation GenericLoc,
                       Expr *ControllingExpr,
                       ArrayRef<TypeSourceInfo *> AssocTypes,
                       ArrayRef<Expr *> AssocExprs, SourceLocation DefaultLoc,
                       SourceLocation RParenLoc,
                       bool ContainsUnexpandedParameterPack);

  /// Build a non-result-dependent generic selection expression accepting a
  /// type predicate.
  GenericSelectionExpr(const ASTContext &Context, SourceLocation GenericLoc,
                       TypeSourceInfo *ControllingType,
                       ArrayRef<TypeSourceInfo *> AssocTypes,
                       ArrayRef<Expr *> AssocExprs, SourceLocation DefaultLoc,
                       SourceLocation RParenLoc,
                       bool ContainsUnexpandedParameterPack,
                       unsigned ResultIndex);

  /// Build a result-dependent generic selection expression accepting a type
  /// predicate.
  GenericSelectionExpr(const ASTContext &Context, SourceLocation GenericLoc,
                       TypeSourceInfo *ControllingType,
                       ArrayRef<TypeSourceInfo *> AssocTypes,
                       ArrayRef<Expr *> AssocExprs, SourceLocation DefaultLoc,
                       SourceLocation RParenLoc,
                       bool ContainsUnexpandedParameterPack);

  /// Build an empty generic selection expression for deserialization.
  explicit GenericSelectionExpr(EmptyShell Empty, unsigned NumAssocs);

public:
  /// Create a non-result-dependent generic selection expression accepting an
  /// expression predicate.
  static GenericSelectionExpr *
  Create(const ASTContext &Context, SourceLocation GenericLoc,
         Expr *ControllingExpr, ArrayRef<TypeSourceInfo *> AssocTypes,
         ArrayRef<Expr *> AssocExprs, SourceLocation DefaultLoc,
         SourceLocation RParenLoc, bool ContainsUnexpandedParameterPack,
         unsigned ResultIndex);

  /// Create a result-dependent generic selection expression accepting an
  /// expression predicate.
  static GenericSelectionExpr *
  Create(const ASTContext &Context, SourceLocation GenericLoc,
         Expr *ControllingExpr, ArrayRef<TypeSourceInfo *> AssocTypes,
         ArrayRef<Expr *> AssocExprs, SourceLocation DefaultLoc,
         SourceLocation RParenLoc, bool ContainsUnexpandedParameterPack);

  /// Create a non-result-dependent generic selection expression accepting a
  /// type predicate.
  static GenericSelectionExpr *
  Create(const ASTContext &Context, SourceLocation GenericLoc,
         TypeSourceInfo *ControllingType, ArrayRef<TypeSourceInfo *> AssocTypes,
         ArrayRef<Expr *> AssocExprs, SourceLocation DefaultLoc,
         SourceLocation RParenLoc, bool ContainsUnexpandedParameterPack,
         unsigned ResultIndex);

  /// Create a result-dependent generic selection expression accepting a type
  /// predicate
  static GenericSelectionExpr *
  Create(const ASTContext &Context, SourceLocation GenericLoc,
         TypeSourceInfo *ControllingType, ArrayRef<TypeSourceInfo *> AssocTypes,
         ArrayRef<Expr *> AssocExprs, SourceLocation DefaultLoc,
         SourceLocation RParenLoc, bool ContainsUnexpandedParameterPack);

  /// Create an empty generic selection expression for deserialization.
  static GenericSelectionExpr *CreateEmpty(const ASTContext &Context,
                                           unsigned NumAssocs);

  using Association = AssociationTy<false>;
  using ConstAssociation = AssociationTy<true>;
  using AssociationIterator = AssociationIteratorTy<false>;
  using ConstAssociationIterator = AssociationIteratorTy<true>;
  using association_range = llvm::iterator_range<AssociationIterator>;
  using const_association_range =
      llvm::iterator_range<ConstAssociationIterator>;

  /// The number of association expressions.
  unsigned getNumAssocs() const { return NumAssocs; }

  /// The zero-based index of the result expression's generic association in
  /// the generic selection's association list.  Defined only if the
  /// generic selection is not result-dependent.
  unsigned getResultIndex() const {
    assert(!isResultDependent() &&
           "Generic selection is result-dependent but getResultIndex called!");
    return ResultIndex;
  }

  /// Whether this generic selection is result-dependent.
  bool isResultDependent() const { return ResultIndex == ResultDependentIndex; }

  /// Whether this generic selection uses an expression as its controlling
  /// argument.
  bool isExprPredicate() const { return IsExprPredicate; }
  /// Whether this generic selection uses a type as its controlling argument.
  bool isTypePredicate() const { return !IsExprPredicate; }

  /// Return the controlling expression of this generic selection expression.
  /// Only valid to call if the selection expression used an expression as its
  /// controlling argument.
  Expr *getControllingExpr() {
    return cast<Expr>(
        getTrailingObjects<Stmt *>()[getIndexOfControllingExpression()]);
  }
  const Expr *getControllingExpr() const {
    return cast<Expr>(
        getTrailingObjects<Stmt *>()[getIndexOfControllingExpression()]);
  }

  /// Return the controlling type of this generic selection expression. Only
  /// valid to call if the selection expression used a type as its controlling
  /// argument.
  TypeSourceInfo *getControllingType() {
    return getTrailingObjects<TypeSourceInfo *>()[getIndexOfControllingType()];
  }
  const TypeSourceInfo* getControllingType() const {
    return getTrailingObjects<TypeSourceInfo *>()[getIndexOfControllingType()];
  }

  /// Return the result expression of this controlling expression. Defined if
  /// and only if the generic selection expression is not result-dependent.
  Expr *getResultExpr() {
    return cast<Expr>(
        getTrailingObjects<Stmt *>()[getIndexOfStartOfAssociatedExprs() +
                                     getResultIndex()]);
  }
  const Expr *getResultExpr() const {
    return cast<Expr>(
        getTrailingObjects<Stmt *>()[getIndexOfStartOfAssociatedExprs() +
                                     getResultIndex()]);
  }

  ArrayRef<Expr *> getAssocExprs() const {
    return {reinterpret_cast<Expr *const *>(getTrailingObjects<Stmt *>() +
                                            getIndexOfStartOfAssociatedExprs()),
            NumAssocs};
  }
  ArrayRef<TypeSourceInfo *> getAssocTypeSourceInfos() const {
    return {getTrailingObjects<TypeSourceInfo *>() +
                getIndexOfStartOfAssociatedTypes(),
            NumAssocs};
  }

  /// Return the Ith association expression with its TypeSourceInfo,
  /// bundled together in GenericSelectionExpr::(Const)Association.
  Association getAssociation(unsigned I) {
    assert(I < getNumAssocs() &&
           "Out-of-range index in GenericSelectionExpr::getAssociation!");
    return Association(
        cast<Expr>(
            getTrailingObjects<Stmt *>()[getIndexOfStartOfAssociatedExprs() +
                                         I]),
        getTrailingObjects<
            TypeSourceInfo *>()[getIndexOfStartOfAssociatedTypes() + I],
        !isResultDependent() && (getResultIndex() == I));
  }
  ConstAssociation getAssociation(unsigned I) const {
    assert(I < getNumAssocs() &&
           "Out-of-range index in GenericSelectionExpr::getAssociation!");
    return ConstAssociation(
        cast<Expr>(
            getTrailingObjects<Stmt *>()[getIndexOfStartOfAssociatedExprs() +
                                         I]),
        getTrailingObjects<
            TypeSourceInfo *>()[getIndexOfStartOfAssociatedTypes() + I],
        !isResultDependent() && (getResultIndex() == I));
  }

  association_range associations() {
    AssociationIterator Begin(getTrailingObjects<Stmt *>() +
                                  getIndexOfStartOfAssociatedExprs(),
                              getTrailingObjects<TypeSourceInfo *>() +
                                  getIndexOfStartOfAssociatedTypes(),
                              /*Offset=*/0, ResultIndex);
    AssociationIterator End(Begin.E + NumAssocs, Begin.TSI + NumAssocs,
                            /*Offset=*/NumAssocs, ResultIndex);
    return llvm::make_range(Begin, End);
  }

  const_association_range associations() const {
    ConstAssociationIterator Begin(getTrailingObjects<Stmt *>() +
                                       getIndexOfStartOfAssociatedExprs(),
                                   getTrailingObjects<TypeSourceInfo *>() +
                                       getIndexOfStartOfAssociatedTypes(),
                                   /*Offset=*/0, ResultIndex);
    ConstAssociationIterator End(Begin.E + NumAssocs, Begin.TSI + NumAssocs,
                                 /*Offset=*/NumAssocs, ResultIndex);
    return llvm::make_range(Begin, End);
  }

  SourceLocation getGenericLoc() const {
    return GenericSelectionExprBits.GenericLoc;
  }
  SourceLocation getDefaultLoc() const { return DefaultLoc; }
  SourceLocation getRParenLoc() const { return RParenLoc; }
  SourceLocation getBeginLoc() const { return getGenericLoc(); }
  SourceLocation getEndLoc() const { return getRParenLoc(); }

  static bool classof(const Stmt *T) {
    return T->getStmtClass() == GenericSelectionExprClass;
  }

  child_range children() {
    return child_range(getTrailingObjects<Stmt *>(),
                       getTrailingObjects<Stmt *>() +
                           numTrailingObjects(OverloadToken<Stmt *>()));
  }
  const_child_range children() const {
    return const_child_range(getTrailingObjects<Stmt *>(),
                             getTrailingObjects<Stmt *>() +
                                 numTrailingObjects(OverloadToken<Stmt *>()));
  }
};

//===----------------------------------------------------------------------===//
// Clang Extensions
//===----------------------------------------------------------------------===//

/// ExtVectorElementExpr - This represents access to specific elements of a
/// vector, and may occur on the left hand side or right hand side.  For example
/// the following is legal:  "V.xy = V.zw" if V is a 4 element extended vector.
///
/// Note that the base may have either vector or pointer to vector type, just
/// like a struct field reference.
///
class ExtVectorElementExpr : public Expr {
  Stmt *Base;
  IdentifierInfo *Accessor;
  SourceLocation AccessorLoc;
public:
  ExtVectorElementExpr(QualType ty, ExprValueKind VK, Expr *base,
                       IdentifierInfo &accessor, SourceLocation loc)
      : Expr(ExtVectorElementExprClass, ty, VK,
             (VK == VK_PRValue ? OK_Ordinary : OK_VectorComponent)),
        Base(base), Accessor(&accessor), AccessorLoc(loc) {
    setDependence(computeDependence(this));
  }

  /// Build an empty vector element expression.
  explicit ExtVectorElementExpr(EmptyShell Empty)
    : Expr(ExtVectorElementExprClass, Empty) { }

  const Expr *getBase() const { return cast<Expr>(Base); }
  Expr *getBase() { return cast<Expr>(Base); }
  void setBase(Expr *E) { Base = E; }

  IdentifierInfo &getAccessor() const { return *Accessor; }
  void setAccessor(IdentifierInfo *II) { Accessor = II; }

  SourceLocation getAccessorLoc() const { return AccessorLoc; }
  void setAccessorLoc(SourceLocation L) { AccessorLoc = L; }

  /// getNumElements - Get the number of components being selected.
  unsigned getNumElements() const;

  /// containsDuplicateElements - Return true if any element access is
  /// repeated.
  bool containsDuplicateElements() const;

  /// getEncodedElementAccess - Encode the elements accessed into an llvm
  /// aggregate Constant of ConstantInt(s).
  void getEncodedElementAccess(SmallVectorImpl<uint32_t> &Elts) const;

  SourceLocation getBeginLoc() const LLVM_READONLY {
    return getBase()->getBeginLoc();
  }
  SourceLocation getEndLoc() const LLVM_READONLY { return AccessorLoc; }

  /// isArrow - Return true if the base expression is a pointer to vector,
  /// return false if the base expression is a vector.
  bool isArrow() const;

  static bool classof(const Stmt *T) {
    return T->getStmtClass() == ExtVectorElementExprClass;
  }

  // Iterators
  child_range children() { return child_range(&Base, &Base+1); }
  const_child_range children() const {
    return const_child_range(&Base, &Base + 1);
  }
};

/// BlockExpr - Adaptor class for mixing a BlockDecl with expressions.
/// ^{ statement-body }   or   ^(int arg1, float arg2){ statement-body }
class BlockExpr : public Expr {
protected:
  BlockDecl *TheBlock;
public:
  BlockExpr(BlockDecl *BD, QualType ty)
      : Expr(BlockExprClass, ty, VK_PRValue, OK_Ordinary), TheBlock(BD) {
    setDependence(computeDependence(this));
  }

  /// Build an empty block expression.
  explicit BlockExpr(EmptyShell Empty) : Expr(BlockExprClass, Empty) { }

  const BlockDecl *getBlockDecl() const { return TheBlock; }
  BlockDecl *getBlockDecl() { return TheBlock; }
  void setBlockDecl(BlockDecl *BD) { TheBlock = BD; }

  // Convenience functions for probing the underlying BlockDecl.
  SourceLocation getCaretLocation() const;
  const Stmt *getBody() const;
  Stmt *getBody();

  SourceLocation getBeginLoc() const LLVM_READONLY {
    return getCaretLocation();
  }
  SourceLocation getEndLoc() const LLVM_READONLY {
    return getBody()->getEndLoc();
  }

  /// getFunctionType - Return the underlying function type for this block.
  const FunctionProtoType *getFunctionType() const;

  static bool classof(const Stmt *T) {
    return T->getStmtClass() == BlockExprClass;
  }

  // Iterators
  child_range children() {
    return child_range(child_iterator(), child_iterator());
  }
  const_child_range children() const {
    return const_child_range(const_child_iterator(), const_child_iterator());
  }
};

/// Copy initialization expr of a __block variable and a boolean flag that
/// indicates whether the expression can throw.
struct BlockVarCopyInit {
  BlockVarCopyInit() = default;
  BlockVarCopyInit(Expr *CopyExpr, bool CanThrow)
      : ExprAndFlag(CopyExpr, CanThrow) {}
  void setExprAndFlag(Expr *CopyExpr, bool CanThrow) {
    ExprAndFlag.setPointerAndInt(CopyExpr, CanThrow);
  }
  Expr *getCopyExpr() const { return ExprAndFlag.getPointer(); }
  bool canThrow() const { return ExprAndFlag.getInt(); }
  llvm::PointerIntPair<Expr *, 1, bool> ExprAndFlag;
};

/// AsTypeExpr - Clang builtin function __builtin_astype [OpenCL 6.2.4.2]
/// This AST node provides support for reinterpreting a type to another
/// type of the same size.
class AsTypeExpr : public Expr {
private:
  Stmt *SrcExpr;
  SourceLocation BuiltinLoc, RParenLoc;

  friend class ASTReader;
  friend class ASTStmtReader;
  explicit AsTypeExpr(EmptyShell Empty) : Expr(AsTypeExprClass, Empty) {}

public:
  AsTypeExpr(Expr *SrcExpr, QualType DstType, ExprValueKind VK,
             ExprObjectKind OK, SourceLocation BuiltinLoc,
             SourceLocation RParenLoc)
      : Expr(AsTypeExprClass, DstType, VK, OK), SrcExpr(SrcExpr),
        BuiltinLoc(BuiltinLoc), RParenLoc(RParenLoc) {
    setDependence(computeDependence(this));
  }

  /// getSrcExpr - Return the Expr to be converted.
  Expr *getSrcExpr() const { return cast<Expr>(SrcExpr); }

  /// getBuiltinLoc - Return the location of the __builtin_astype token.
  SourceLocation getBuiltinLoc() const { return BuiltinLoc; }

  /// getRParenLoc - Return the location of final right parenthesis.
  SourceLocation getRParenLoc() const { return RParenLoc; }

  SourceLocation getBeginLoc() const LLVM_READONLY { return BuiltinLoc; }
  SourceLocation getEndLoc() const LLVM_READONLY { return RParenLoc; }

  static bool classof(const Stmt *T) {
    return T->getStmtClass() == AsTypeExprClass;
  }

  // Iterators
  child_range children() { return child_range(&SrcExpr, &SrcExpr+1); }
  const_child_range children() const {
    return const_child_range(&SrcExpr, &SrcExpr + 1);
  }
};

/// PseudoObjectExpr - An expression which accesses a pseudo-object
/// l-value.  A pseudo-object is an abstract object, accesses to which
/// are translated to calls.  The pseudo-object expression has a
/// syntactic form, which shows how the expression was actually
/// written in the source code, and a semantic form, which is a series
/// of expressions to be executed in order which detail how the
/// operation is actually evaluated.  Optionally, one of the semantic
/// forms may also provide a result value for the expression.
///
/// If any of the semantic-form expressions is an OpaqueValueExpr,
/// that OVE is required to have a source expression, and it is bound
/// to the result of that source expression.  Such OVEs may appear
/// only in subsequent semantic-form expressions and as
/// sub-expressions of the syntactic form.
///
/// PseudoObjectExpr should be used only when an operation can be
/// usefully described in terms of fairly simple rewrite rules on
/// objects and functions that are meant to be used by end-developers.
/// For example, under the Itanium ABI, dynamic casts are implemented
/// as a call to a runtime function called __dynamic_cast; using this
/// class to describe that would be inappropriate because that call is
/// not really part of the user-visible semantics, and instead the
/// cast is properly reflected in the AST and IR-generation has been
/// taught to generate the call as necessary.  In contrast, an
/// Objective-C property access is semantically defined to be
/// equivalent to a particular message send, and this is very much
/// part of the user model.  The name of this class encourages this
/// modelling design.
class PseudoObjectExpr final
    : public Expr,
      private llvm::TrailingObjects<PseudoObjectExpr, Expr *> {
  // PseudoObjectExprBits.NumSubExprs - The number of sub-expressions.
  // Always at least two, because the first sub-expression is the
  // syntactic form.

  // PseudoObjectExprBits.ResultIndex - The index of the
  // sub-expression holding the result.  0 means the result is void,
  // which is unambiguous because it's the index of the syntactic
  // form.  Note that this is therefore 1 higher than the value passed
  // in to Create, which is an index within the semantic forms.
  // Note also that ASTStmtWriter assumes this encoding.

  Expr **getSubExprsBuffer() { return getTrailingObjects<Expr *>(); }
  const Expr * const *getSubExprsBuffer() const {
    return getTrailingObjects<Expr *>();
  }

  PseudoObjectExpr(QualType type, ExprValueKind VK,
                   Expr *syntactic, ArrayRef<Expr*> semantic,
                   unsigned resultIndex);

  PseudoObjectExpr(EmptyShell shell, unsigned numSemanticExprs);

  unsigned getNumSubExprs() const {
    return PseudoObjectExprBits.NumSubExprs;
  }

public:
  /// NoResult - A value for the result index indicating that there is
  /// no semantic result.
  enum : unsigned { NoResult = ~0U };

  static PseudoObjectExpr *Create(const ASTContext &Context, Expr *syntactic,
                                  ArrayRef<Expr*> semantic,
                                  unsigned resultIndex);

  static PseudoObjectExpr *Create(const ASTContext &Context, EmptyShell shell,
                                  unsigned numSemanticExprs);

  /// Return the syntactic form of this expression, i.e. the
  /// expression it actually looks like.  Likely to be expressed in
  /// terms of OpaqueValueExprs bound in the semantic form.
  Expr *getSyntacticForm() { return getSubExprsBuffer()[0]; }
  const Expr *getSyntacticForm() const { return getSubExprsBuffer()[0]; }

  /// Return the index of the result-bearing expression into the semantics
  /// expressions, or PseudoObjectExpr::NoResult if there is none.
  unsigned getResultExprIndex() const {
    if (PseudoObjectExprBits.ResultIndex == 0) return NoResult;
    return PseudoObjectExprBits.ResultIndex - 1;
  }

  /// Return the result-bearing expression, or null if there is none.
  Expr *getResultExpr() {
    if (PseudoObjectExprBits.ResultIndex == 0)
      return nullptr;
    return getSubExprsBuffer()[PseudoObjectExprBits.ResultIndex];
  }
  const Expr *getResultExpr() const {
    return const_cast<PseudoObjectExpr*>(this)->getResultExpr();
  }

  unsigned getNumSemanticExprs() const { return getNumSubExprs() - 1; }

  typedef Expr * const *semantics_iterator;
  typedef const Expr * const *const_semantics_iterator;
  semantics_iterator semantics_begin() {
    return getSubExprsBuffer() + 1;
  }
  const_semantics_iterator semantics_begin() const {
    return getSubExprsBuffer() + 1;
  }
  semantics_iterator semantics_end() {
    return getSubExprsBuffer() + getNumSubExprs();
  }
  const_semantics_iterator semantics_end() const {
    return getSubExprsBuffer() + getNumSubExprs();
  }

  ArrayRef<Expr*> semantics() {
    return ArrayRef(semantics_begin(), semantics_end());
  }
  ArrayRef<const Expr*> semantics() const {
    return ArrayRef(semantics_begin(), semantics_end());
  }

  Expr *getSemanticExpr(unsigned index) {
    assert(index + 1 < getNumSubExprs());
    return getSubExprsBuffer()[index + 1];
  }
  const Expr *getSemanticExpr(unsigned index) const {
    return const_cast<PseudoObjectExpr*>(this)->getSemanticExpr(index);
  }

  SourceLocation getExprLoc() const LLVM_READONLY {
    return getSyntacticForm()->getExprLoc();
  }

  SourceLocation getBeginLoc() const LLVM_READONLY {
    return getSyntacticForm()->getBeginLoc();
  }
  SourceLocation getEndLoc() const LLVM_READONLY {
    return getSyntacticForm()->getEndLoc();
  }

  child_range children() {
    const_child_range CCR =
        const_cast<const PseudoObjectExpr *>(this)->children();
    return child_range(cast_away_const(CCR.begin()),
                       cast_away_const(CCR.end()));
  }
  const_child_range children() const {
    Stmt *const *cs = const_cast<Stmt *const *>(
        reinterpret_cast<const Stmt *const *>(getSubExprsBuffer()));
    return const_child_range(cs, cs + getNumSubExprs());
  }

  static bool classof(const Stmt *T) {
    return T->getStmtClass() == PseudoObjectExprClass;
  }

  friend TrailingObjects;
  friend class ASTStmtReader;
};

/// AtomicExpr - Variadic atomic builtins: __atomic_exchange, __atomic_fetch_*,
/// __atomic_load, __atomic_store, and __atomic_compare_exchange_*, for the
/// similarly-named C++11 instructions, and __c11 variants for <stdatomic.h>,
/// and corresponding __opencl_atomic_* for OpenCL 2.0.
/// All of these instructions take one primary pointer, at least one memory
/// order. The instructions for which getScopeModel returns non-null value
/// take one synch scope.
class AtomicExpr : public Expr {
public:
  enum AtomicOp {
#define BUILTIN(ID, TYPE, ATTRS)
#define ATOMIC_BUILTIN(ID, TYPE, ATTRS) AO ## ID,
#include "clang/Basic/Builtins.inc"
    // Avoid trailing comma
    BI_First = 0
  };

private:
  /// Location of sub-expressions.
  /// The location of Scope sub-expression is NumSubExprs - 1, which is
  /// not fixed, therefore is not defined in enum.
  enum { PTR, ORDER, VAL1, ORDER_FAIL, VAL2, WEAK, END_EXPR };
  Stmt *SubExprs[END_EXPR + 1];
  unsigned NumSubExprs;
  SourceLocation BuiltinLoc, RParenLoc;
  AtomicOp Op;

  friend class ASTStmtReader;
public:
  AtomicExpr(SourceLocation BLoc, ArrayRef<Expr*> args, QualType t,
             AtomicOp op, SourceLocation RP);

  /// Determine the number of arguments the specified atomic builtin
  /// should have.
  static unsigned getNumSubExprs(AtomicOp Op);

  /// Build an empty AtomicExpr.
  explicit AtomicExpr(EmptyShell Empty) : Expr(AtomicExprClass, Empty) { }

  Expr *getPtr() const {
    return cast<Expr>(SubExprs[PTR]);
  }
  Expr *getOrder() const {
    return cast<Expr>(SubExprs[ORDER]);
  }
  Expr *getScope() const {
    assert(getScopeModel() && "No scope");
    return cast<Expr>(SubExprs[NumSubExprs - 1]);
  }
  Expr *getVal1() const {
    if (Op == AO__c11_atomic_init || Op == AO__opencl_atomic_init)
      return cast<Expr>(SubExprs[ORDER]);
    assert(NumSubExprs > VAL1);
    return cast<Expr>(SubExprs[VAL1]);
  }
  Expr *getOrderFail() const {
    assert(NumSubExprs > ORDER_FAIL);
    return cast<Expr>(SubExprs[ORDER_FAIL]);
  }
  Expr *getVal2() const {
    if (Op == AO__atomic_exchange || Op == AO__scoped_atomic_exchange)
      return cast<Expr>(SubExprs[ORDER_FAIL]);
    assert(NumSubExprs > VAL2);
    return cast<Expr>(SubExprs[VAL2]);
  }
  Expr *getWeak() const {
    assert(NumSubExprs > WEAK);
    return cast<Expr>(SubExprs[WEAK]);
  }
  QualType getValueType() const;

  AtomicOp getOp() const { return Op; }
  StringRef getOpAsString() const {
    switch (Op) {
#define BUILTIN(ID, TYPE, ATTRS)
#define ATOMIC_BUILTIN(ID, TYPE, ATTRS)                                        \
  case AO##ID:                                                                 \
    return #ID;
#include "clang/Basic/Builtins.inc"
    }
    llvm_unreachable("not an atomic operator?");
  }
  unsigned getNumSubExprs() const { return NumSubExprs; }

  Expr **getSubExprs() { return reinterpret_cast<Expr **>(SubExprs); }
  const Expr * const *getSubExprs() const {
    return reinterpret_cast<Expr * const *>(SubExprs);
  }

  bool isVolatile() const {
    return getPtr()->getType()->getPointeeType().isVolatileQualified();
  }

  bool isCmpXChg() const {
    return getOp() == AO__c11_atomic_compare_exchange_strong ||
           getOp() == AO__c11_atomic_compare_exchange_weak ||
           getOp() == AO__hip_atomic_compare_exchange_strong ||
           getOp() == AO__opencl_atomic_compare_exchange_strong ||
           getOp() == AO__opencl_atomic_compare_exchange_weak ||
           getOp() == AO__hip_atomic_compare_exchange_weak ||
           getOp() == AO__atomic_compare_exchange ||
           getOp() == AO__atomic_compare_exchange_n ||
           getOp() == AO__scoped_atomic_compare_exchange ||
           getOp() == AO__scoped_atomic_compare_exchange_n;
  }

  bool isOpenCL() const {
    return getOp() >= AO__opencl_atomic_compare_exchange_strong &&
           getOp() <= AO__opencl_atomic_store;
  }

  SourceLocation getBuiltinLoc() const { return BuiltinLoc; }
  SourceLocation getRParenLoc() const { return RParenLoc; }

  SourceLocation getBeginLoc() const LLVM_READONLY { return BuiltinLoc; }
  SourceLocation getEndLoc() const LLVM_READONLY { return RParenLoc; }

  static bool classof(const Stmt *T) {
    return T->getStmtClass() == AtomicExprClass;
  }

  // Iterators
  child_range children() {
    return child_range(SubExprs, SubExprs+NumSubExprs);
  }
  const_child_range children() const {
    return const_child_range(SubExprs, SubExprs + NumSubExprs);
  }

  /// Get atomic scope model for the atomic op code.
  /// \return empty atomic scope model if the atomic op code does not have
  ///   scope operand.
  static std::unique_ptr<AtomicScopeModel> getScopeModel(AtomicOp Op) {
    // FIXME: Allow grouping of builtins to be able to only check >= and <=
    if (Op >= AO__opencl_atomic_compare_exchange_strong &&
        Op <= AO__opencl_atomic_store && Op != AO__opencl_atomic_init)
      return AtomicScopeModel::create(AtomicScopeModelKind::OpenCL);
    if (Op >= AO__hip_atomic_compare_exchange_strong &&
        Op <= AO__hip_atomic_store)
      return AtomicScopeModel::create(AtomicScopeModelKind::HIP);
    if (Op >= AO__scoped_atomic_add_fetch && Op <= AO__scoped_atomic_xor_fetch)
      return AtomicScopeModel::create(AtomicScopeModelKind::Generic);
    return AtomicScopeModel::create(AtomicScopeModelKind::None);
  }

  /// Get atomic scope model.
  /// \return empty atomic scope model if this atomic expression does not have
  ///   scope operand.
  std::unique_ptr<AtomicScopeModel> getScopeModel() const {
    return getScopeModel(getOp());
  }
};

/// TypoExpr - Internal placeholder for expressions where typo correction
/// still needs to be performed and/or an error diagnostic emitted.
class TypoExpr : public Expr {
  // The location for the typo name.
  SourceLocation TypoLoc;

public:
  TypoExpr(QualType T, SourceLocation TypoLoc)
      : Expr(TypoExprClass, T, VK_LValue, OK_Ordinary), TypoLoc(TypoLoc) {
    assert(T->isDependentType() && "TypoExpr given a non-dependent type");
    setDependence(ExprDependence::TypeValueInstantiation |
                  ExprDependence::Error);
  }

  child_range children() {
    return child_range(child_iterator(), child_iterator());
  }
  const_child_range children() const {
    return const_child_range(const_child_iterator(), const_child_iterator());
  }

  SourceLocation getBeginLoc() const LLVM_READONLY { return TypoLoc; }
  SourceLocation getEndLoc() const LLVM_READONLY { return TypoLoc; }

  static bool classof(const Stmt *T) {
    return T->getStmtClass() == TypoExprClass;
  }

};

/// This class represents BOTH the OpenMP Array Section and OpenACC 'subarray',
/// with a boolean differentiator.
/// OpenMP 5.0 [2.1.5, Array Sections].
/// To specify an array section in an OpenMP construct, array subscript
/// expressions are extended with the following syntax:
/// \code
/// [ lower-bound : length : stride ]
/// [ lower-bound : length : ]
/// [ lower-bound : length ]
/// [ lower-bound : : stride ]
/// [ lower-bound : : ]
/// [ lower-bound : ]
/// [ : length : stride ]
/// [ : length : ]
/// [ : length ]
/// [ : : stride ]
/// [ : : ]
/// [ : ]
/// \endcode
/// The array section must be a subset of the original array.
/// Array sections are allowed on multidimensional arrays. Base language array
/// subscript expressions can be used to specify length-one dimensions of
/// multidimensional array sections.
/// Each of the lower-bound, length, and stride expressions if specified must be
/// an integral type expressions of the base language. When evaluated
/// they represent a set of integer values as follows:
/// \code
/// { lower-bound, lower-bound + stride, lower-bound + 2 * stride,... ,
/// lower-bound + ((length - 1) * stride) }
/// \endcode
/// The lower-bound and length must evaluate to non-negative integers.
/// The stride must evaluate to a positive integer.
/// When the size of the array dimension is not known, the length must be
/// specified explicitly.
/// When the stride is absent it defaults to 1.
/// When the length is absent it defaults to ⌈(size − lower-bound)/stride⌉,
/// where size is the size of the array dimension. When the lower-bound is
/// absent it defaults to 0.
///
///
/// OpenACC 3.3 [2.7.1 Data Specification in Data Clauses]
/// In C and C++, a subarray is an array name followed by an extended array
/// range specification in brackets, with start and length, such as
///
/// AA[2:n]
///
/// If the lower bound is missing, zero is used. If the length is missing and
/// the array has known size, the size of the array is used; otherwise the
/// length is required. The subarray AA[2:n] means elements AA[2], AA[3], . . .
/// , AA[2+n-1]. In C and C++, a two dimensional array may be declared in at
/// least four ways:
///
/// -Statically-sized array: float AA[100][200];
/// -Pointer to statically sized rows: typedef float row[200]; row* BB;
/// -Statically-sized array of pointers: float* CC[200];
/// -Pointer to pointers: float** DD;
///
/// Each dimension may be statically sized, or a pointer to dynamically
/// allocated memory. Each of these may be included in a data clause using
/// subarray notation to specify a rectangular array:
///
/// -AA[2:n][0:200]
/// -BB[2:n][0:m]
/// -CC[2:n][0:m]
/// -DD[2:n][0:m]
///
/// Multidimensional rectangular subarrays in C and C++ may be specified for any
/// array with any combination of statically-sized or dynamically-allocated
/// dimensions. For statically sized dimensions, all dimensions except the first
/// must specify the whole extent to preserve the contiguous data restriction,
/// discussed below. For dynamically allocated dimensions, the implementation
/// will allocate pointers in device memory corresponding to the pointers in
/// local memory and will fill in those pointers as appropriate.
///
/// In Fortran, a subarray is an array name followed by a comma-separated list
/// of range specifications in parentheses, with lower and upper bound
/// subscripts, such as
///
/// arr(1:high,low:100)
///
/// If either the lower or upper bounds are missing, the declared or allocated
/// bounds of the array, if known, are used. All dimensions except the last must
/// specify the whole extent, to preserve the contiguous data restriction,
/// discussed below.
///
/// Restrictions
///
/// -In Fortran, the upper bound for the last dimension of an assumed-size dummy
/// array must be specified.
///
/// -In C and C++, the length for dynamically allocated dimensions of an array
/// must be explicitly specified.
///
/// -In C and C++, modifying pointers in pointer arrays during the data
/// lifetime, either on the host or on the device, may result in undefined
/// behavior.
///
/// -If a subarray  appears in a data clause, the implementation may choose to
/// allocate memory for only that subarray on the accelerator.
///
/// -In Fortran, array pointers may appear, but pointer association is not
/// preserved in device memory.
///
/// -Any array or subarray in a data clause, including Fortran array pointers,
/// must be a contiguous section of memory, except for dynamic multidimensional
/// C arrays.
///
/// -In C and C++, if a variable or array of composite type appears, all the
/// data members of the struct or class are allocated and copied, as
/// appropriate. If a composite member is a pointer type, the data addressed by
/// that pointer are not implicitly copied.
///
/// -In Fortran, if a variable or array of composite type appears, all the
/// members of that derived type are allocated and copied, as appropriate. If
/// any member has the allocatable or pointer attribute, the data accessed
/// through that member are not copied.
///
/// -If an expression is used in a subscript or subarray expression in a clause
/// on a data construct, the same value is used when copying data at the end of
/// the data region, even if the values of variables in the expression change
/// during the data region.
class ArraySectionExpr : public Expr {
  friend class ASTStmtReader;
  friend class ASTStmtWriter;

public:
  enum ArraySectionType { OMPArraySection, OpenACCArraySection };

private:
  enum {
    BASE,
    LOWER_BOUND,
    LENGTH,
    STRIDE,
    END_EXPR,
    OPENACC_END_EXPR = STRIDE
  };

  ArraySectionType ASType = OMPArraySection;
  Stmt *SubExprs[END_EXPR] = {nullptr};
  SourceLocation ColonLocFirst;
  SourceLocation ColonLocSecond;
  SourceLocation RBracketLoc;

public:
  // Constructor for OMP array sections, which include a 'stride'.
  ArraySectionExpr(Expr *Base, Expr *LowerBound, Expr *Length, Expr *Stride,
                   QualType Type, ExprValueKind VK, ExprObjectKind OK,
                   SourceLocation ColonLocFirst, SourceLocation ColonLocSecond,
                   SourceLocation RBracketLoc)
      : Expr(ArraySectionExprClass, Type, VK, OK), ASType(OMPArraySection),
        ColonLocFirst(ColonLocFirst), ColonLocSecond(ColonLocSecond),
        RBracketLoc(RBracketLoc) {
    setBase(Base);
    setLowerBound(LowerBound);
    setLength(Length);
    setStride(Stride);
    setDependence(computeDependence(this));
  }

  // Constructor for OpenACC sub-arrays, which do not permit a 'stride'.
  ArraySectionExpr(Expr *Base, Expr *LowerBound, Expr *Length, QualType Type,
                   ExprValueKind VK, ExprObjectKind OK, SourceLocation ColonLoc,
                   SourceLocation RBracketLoc)
      : Expr(ArraySectionExprClass, Type, VK, OK), ASType(OpenACCArraySection),
        ColonLocFirst(ColonLoc), RBracketLoc(RBracketLoc) {
    setBase(Base);
    setLowerBound(LowerBound);
    setLength(Length);
    setDependence(computeDependence(this));
  }

  /// Create an empty array section expression.
  explicit ArraySectionExpr(EmptyShell Shell)
      : Expr(ArraySectionExprClass, Shell) {}

  /// Return original type of the base expression for array section.
  static QualType getBaseOriginalType(const Expr *Base);

  static bool classof(const Stmt *T) {
    return T->getStmtClass() == ArraySectionExprClass;
  }

  bool isOMPArraySection() const { return ASType == OMPArraySection; }
  bool isOpenACCArraySection() const { return ASType == OpenACCArraySection; }

  /// Get base of the array section.
  Expr *getBase() { return cast<Expr>(SubExprs[BASE]); }
  const Expr *getBase() const { return cast<Expr>(SubExprs[BASE]); }

  /// Get lower bound of array section.
  Expr *getLowerBound() { return cast_or_null<Expr>(SubExprs[LOWER_BOUND]); }
  const Expr *getLowerBound() const {
    return cast_or_null<Expr>(SubExprs[LOWER_BOUND]);
  }

  /// Get length of array section.
  Expr *getLength() { return cast_or_null<Expr>(SubExprs[LENGTH]); }
  const Expr *getLength() const { return cast_or_null<Expr>(SubExprs[LENGTH]); }

  /// Get stride of array section.
  Expr *getStride() {
    assert(ASType != OpenACCArraySection &&
           "Stride not valid in OpenACC subarrays");
    return cast_or_null<Expr>(SubExprs[STRIDE]);
  }

  const Expr *getStride() const {
    assert(ASType != OpenACCArraySection &&
           "Stride not valid in OpenACC subarrays");
    return cast_or_null<Expr>(SubExprs[STRIDE]);
  }

  SourceLocation getBeginLoc() const LLVM_READONLY {
    return getBase()->getBeginLoc();
  }
  SourceLocation getEndLoc() const LLVM_READONLY { return RBracketLoc; }

  SourceLocation getColonLocFirst() const { return ColonLocFirst; }
  SourceLocation getColonLocSecond() const {
    assert(ASType != OpenACCArraySection &&
           "second colon for stride not valid in OpenACC subarrays");
    return ColonLocSecond;
  }
  SourceLocation getRBracketLoc() const { return RBracketLoc; }

  SourceLocation getExprLoc() const LLVM_READONLY {
    return getBase()->getExprLoc();
  }

  child_range children() {
    return child_range(
        &SubExprs[BASE],
        &SubExprs[ASType == OMPArraySection ? END_EXPR : OPENACC_END_EXPR]);
  }

  const_child_range children() const {
    return const_child_range(
        &SubExprs[BASE],
        &SubExprs[ASType == OMPArraySection ? END_EXPR : OPENACC_END_EXPR]);
  }

private:
  /// Set base of the array section.
  void setBase(Expr *E) { SubExprs[BASE] = E; }

  /// Set lower bound of the array section.
  void setLowerBound(Expr *E) { SubExprs[LOWER_BOUND] = E; }

  /// Set length of the array section.
  void setLength(Expr *E) { SubExprs[LENGTH] = E; }

  /// Set length of the array section.
  void setStride(Expr *E) {
    assert(ASType != OpenACCArraySection &&
           "Stride not valid in OpenACC subarrays");
    SubExprs[STRIDE] = E;
  }

  void setColonLocFirst(SourceLocation L) { ColonLocFirst = L; }

  void setColonLocSecond(SourceLocation L) {
    assert(ASType != OpenACCArraySection &&
           "second colon for stride not valid in OpenACC subarrays");
    ColonLocSecond = L;
  }
  void setRBracketLoc(SourceLocation L) { RBracketLoc = L; }
};

/// Frontend produces RecoveryExprs on semantic errors that prevent creating
/// other well-formed expressions. E.g. when type-checking of a binary operator
/// fails, we cannot produce a BinaryOperator expression. Instead, we can choose
/// to produce a recovery expression storing left and right operands.
///
/// RecoveryExpr does not have any semantic meaning in C++, it is only useful to
/// preserve expressions in AST that would otherwise be dropped. It captures
/// subexpressions of some expression that we could not construct and source
/// range covered by the expression.
///
/// By default, RecoveryExpr uses dependence-bits to take advantage of existing
/// machinery to deal with dependent code in C++, e.g. RecoveryExpr is preserved
/// in `decltype(<broken-expr>)` as part of the `DependentDecltypeType`. In
/// addition to that, clang does not report most errors on dependent
/// expressions, so we get rid of bogus errors for free. However, note that
/// unlike other dependent expressions, RecoveryExpr can be produced in
/// non-template contexts.
///
/// We will preserve the type in RecoveryExpr when the type is known, e.g.
/// preserving the return type for a broken non-overloaded function call, a
/// overloaded call where all candidates have the same return type. In this
/// case, the expression is not type-dependent (unless the known type is itself
/// dependent)
///
/// One can also reliably suppress all bogus errors on expressions containing
/// recovery expressions by examining results of Expr::containsErrors().
class RecoveryExpr final : public Expr,
                           private llvm::TrailingObjects<RecoveryExpr, Expr *> {
public:
  static RecoveryExpr *Create(ASTContext &Ctx, QualType T,
                              SourceLocation BeginLoc, SourceLocation EndLoc,
                              ArrayRef<Expr *> SubExprs);
  static RecoveryExpr *CreateEmpty(ASTContext &Ctx, unsigned NumSubExprs);

  ArrayRef<Expr *> subExpressions() {
    auto *B = getTrailingObjects<Expr *>();
    return llvm::ArrayRef(B, B + NumExprs);
  }

  ArrayRef<const Expr *> subExpressions() const {
    return const_cast<RecoveryExpr *>(this)->subExpressions();
  }

  child_range children() {
    Stmt **B = reinterpret_cast<Stmt **>(getTrailingObjects<Expr *>());
    return child_range(B, B + NumExprs);
  }

  SourceLocation getBeginLoc() const { return BeginLoc; }
  SourceLocation getEndLoc() const { return EndLoc; }

  static bool classof(const Stmt *T) {
    return T->getStmtClass() == RecoveryExprClass;
  }

private:
  RecoveryExpr(ASTContext &Ctx, QualType T, SourceLocation BeginLoc,
               SourceLocation EndLoc, ArrayRef<Expr *> SubExprs);
  RecoveryExpr(EmptyShell Empty, unsigned NumSubExprs)
      : Expr(RecoveryExprClass, Empty), NumExprs(NumSubExprs) {}

  size_t numTrailingObjects(OverloadToken<Stmt *>) const { return NumExprs; }

  SourceLocation BeginLoc, EndLoc;
  unsigned NumExprs;
  friend TrailingObjects;
  friend class ASTStmtReader;
  friend class ASTStmtWriter;
};

} // end namespace clang

#endif // LLVM_CLANG_AST_EXPR_H<|MERGE_RESOLUTION|>--- conflicted
+++ resolved
@@ -2130,7 +2130,6 @@
   static std::string ComputeName(ASTContext &Context, QualType Ty);
 };
 
-<<<<<<< HEAD
 class SYCLUniqueStableIdExpr final : public Expr {
   friend class ASTStmtReader;
   SourceLocation OpLoc, LParen, RParen;
@@ -2183,10 +2182,7 @@
   static std::string ComputeName(ASTContext &Context, const VarDecl *VD);
 };
 
-/// ParenExpr - This represents a parethesized expression, e.g. "(1)".  This
-=======
 /// ParenExpr - This represents a parenthesized expression, e.g. "(1)".  This
->>>>>>> 6ba764a5
 /// AST node is only formed if full location information is requested.
 class ParenExpr : public Expr {
   SourceLocation L, R;
