//===- StmtOpenACC.h - Classes for OpenACC directives  ----------*- C++ -*-===//
//
// Part of the LLVM Project, under the Apache License v2.0 with LLVM Exceptions.
// See https://llvm.org/LICENSE.txt for license information.
// SPDX-License-Identifier: Apache-2.0 WITH LLVM-exception
//
//===----------------------------------------------------------------------===//
/// \file
/// This file defines OpenACC AST classes for statement-level contructs.
///
//===----------------------------------------------------------------------===//

#ifndef LLVM_CLANG_AST_STMTOPENACC_H
#define LLVM_CLANG_AST_STMTOPENACC_H

#include "clang/AST/OpenACCClause.h"
#include "clang/AST/Stmt.h"
#include "clang/Basic/OpenACCKinds.h"
#include "clang/Basic/SourceLocation.h"
#include <memory>

namespace clang {
/// This is the base class for an OpenACC statement-level construct, other
/// construct types are expected to inherit from this.
class OpenACCConstructStmt : public Stmt {
  friend class ASTStmtWriter;
  friend class ASTStmtReader;
  /// The directive kind. Each implementation of this interface should handle
  /// specific kinds.
  OpenACCDirectiveKind Kind = OpenACCDirectiveKind::Invalid;
  /// The location of the directive statement, from the '#' to the last token of
  /// the directive.
  SourceRange Range;
  /// The location of the directive name.
  SourceLocation DirectiveLoc;

  /// The list of clauses.  This is stored here as an ArrayRef, as this is the
  /// most convienient place to access the list, however the list itself should
  /// be stored in leaf nodes, likely in trailing-storage.
  MutableArrayRef<const OpenACCClause *> Clauses;

protected:
  OpenACCConstructStmt(StmtClass SC, OpenACCDirectiveKind K,
                       SourceLocation Start, SourceLocation DirectiveLoc,
                       SourceLocation End)
      : Stmt(SC), Kind(K), Range(Start, End), DirectiveLoc(DirectiveLoc) {}

  // Used only for initialization, the leaf class can initialize this to
  // trailing storage.
  void setClauseList(MutableArrayRef<const OpenACCClause *> NewClauses) {
    assert(Clauses.empty() && "Cannot change clause list");
    Clauses = NewClauses;
  }

public:
  OpenACCDirectiveKind getDirectiveKind() const { return Kind; }

  static bool classof(const Stmt *S) {
    return S->getStmtClass() >= firstOpenACCConstructStmtConstant &&
           S->getStmtClass() <= lastOpenACCConstructStmtConstant;
  }

  SourceLocation getBeginLoc() const { return Range.getBegin(); }
  SourceLocation getEndLoc() const { return Range.getEnd(); }
  SourceLocation getDirectiveLoc() const { return DirectiveLoc; }
  ArrayRef<const OpenACCClause *> clauses() const { return Clauses; }

  child_range children() {
    return child_range(child_iterator(), child_iterator());
  }

  const_child_range children() const {
    return const_cast<OpenACCConstructStmt *>(this)->children();
  }
};

/// This is a base class for any OpenACC statement-level constructs that have an
/// associated statement. This class is not intended to be instantiated, but is
/// a convenient place to hold the associated statement.
class OpenACCAssociatedStmtConstruct : public OpenACCConstructStmt {
  friend class ASTStmtWriter;
  friend class ASTStmtReader;
  template <typename Derived> friend class RecursiveASTVisitor;
  Stmt *AssociatedStmt = nullptr;

protected:
  OpenACCAssociatedStmtConstruct(StmtClass SC, OpenACCDirectiveKind K,
                                 SourceLocation Start,
                                 SourceLocation DirectiveLoc,
                                 SourceLocation End, Stmt *AssocStmt)
      : OpenACCConstructStmt(SC, K, Start, DirectiveLoc, End),
        AssociatedStmt(AssocStmt) {}

  void setAssociatedStmt(Stmt *S) { AssociatedStmt = S; }
  Stmt *getAssociatedStmt() { return AssociatedStmt; }
  const Stmt *getAssociatedStmt() const {
    return const_cast<OpenACCAssociatedStmtConstruct *>(this)
        ->getAssociatedStmt();
  }

public:
  static bool classof(const Stmt *T) {
    return false;
  }

  child_range children() {
    if (getAssociatedStmt())
      return child_range(&AssociatedStmt, &AssociatedStmt + 1);
    return child_range(child_iterator(), child_iterator());
  }

  const_child_range children() const {
    return const_cast<OpenACCAssociatedStmtConstruct *>(this)->children();
  }
};

/// This class represents a compute construct, representing a 'Kind' of
/// `parallel', 'serial', or 'kernel'. These constructs are associated with a
/// 'structured block', defined as:
///
///  in C or C++, an executable statement, possibly compound, with a single
///  entry at the top and a single exit at the bottom
///
/// At the moment there is no real motivation to have a different AST node for
/// those three, as they are semantically identical, and have only minor
/// differences in the permitted list of clauses, which can be differentiated by
/// the 'Kind'.
class OpenACCComputeConstruct final
    : public OpenACCAssociatedStmtConstruct,
      private llvm::TrailingObjects<OpenACCComputeConstruct,
                                    const OpenACCClause *> {
  friend class ASTStmtWriter;
  friend class ASTStmtReader;
  friend class ASTContext;
  friend TrailingObjects;
  OpenACCComputeConstruct(unsigned NumClauses)
      : OpenACCAssociatedStmtConstruct(
            OpenACCComputeConstructClass, OpenACCDirectiveKind::Invalid,
            SourceLocation{}, SourceLocation{}, SourceLocation{},
            /*AssociatedStmt=*/nullptr) {
    // We cannot send the TrailingObjects storage to the base class (which holds
    // a reference to the data) until it is constructed, so we have to set it
    // separately here.
    std::uninitialized_value_construct(
        getTrailingObjects<const OpenACCClause *>(),
        getTrailingObjects<const OpenACCClause *>() + NumClauses);
    setClauseList(MutableArrayRef(getTrailingObjects<const OpenACCClause *>(),
                                  NumClauses));
  }

  OpenACCComputeConstruct(OpenACCDirectiveKind K, SourceLocation Start,
                          SourceLocation DirectiveLoc, SourceLocation End,
                          ArrayRef<const OpenACCClause *> Clauses,
                          Stmt *StructuredBlock)
      : OpenACCAssociatedStmtConstruct(OpenACCComputeConstructClass, K, Start,
                                       DirectiveLoc, End, StructuredBlock) {
    assert(isOpenACCComputeDirectiveKind(K) &&
           "Only parallel, serial, and kernels constructs should be "
           "represented by this type");

    // Initialize the trailing storage.
    std::uninitialized_copy(Clauses.begin(), Clauses.end(),
                            getTrailingObjects<const OpenACCClause *>());

    setClauseList(MutableArrayRef(getTrailingObjects<const OpenACCClause *>(),
                                  Clauses.size()));
  }

  void setStructuredBlock(Stmt *S) { setAssociatedStmt(S); }

public:
  static bool classof(const Stmt *T) {
    return T->getStmtClass() == OpenACCComputeConstructClass;
  }

  static OpenACCComputeConstruct *CreateEmpty(const ASTContext &C,
                                              unsigned NumClauses);
  static OpenACCComputeConstruct *
  Create(const ASTContext &C, OpenACCDirectiveKind K, SourceLocation BeginLoc,
         SourceLocation DirectiveLoc, SourceLocation EndLoc,
         ArrayRef<const OpenACCClause *> Clauses, Stmt *StructuredBlock);

  Stmt *getStructuredBlock() { return getAssociatedStmt(); }
  const Stmt *getStructuredBlock() const {
    return const_cast<OpenACCComputeConstruct *>(this)->getStructuredBlock();
  }
};
/// This class represents a 'loop' construct.  The 'loop' construct applies to a
/// 'for' loop (or range-for loop), and is optionally associated with a Compute
/// Construct.
class OpenACCLoopConstruct final
    : public OpenACCAssociatedStmtConstruct,
      private llvm::TrailingObjects<OpenACCLoopConstruct,
                                   const OpenACCClause *> {
  // The compute/combined construct kind this loop is associated with, or
  // invalid if this is an orphaned loop construct.
  OpenACCDirectiveKind ParentComputeConstructKind =
      OpenACCDirectiveKind::Invalid;

  friend class ASTStmtWriter;
  friend class ASTStmtReader;
  friend class ASTContext;
  friend class OpenACCAssociatedStmtConstruct;
  friend class OpenACCCombinedConstruct;
  friend class OpenACCComputeConstruct;
  friend TrailingObjects;

  OpenACCLoopConstruct(unsigned NumClauses);

  OpenACCLoopConstruct(OpenACCDirectiveKind ParentKind, SourceLocation Start,
                       SourceLocation DirLoc, SourceLocation End,
                       ArrayRef<const OpenACCClause *> Clauses, Stmt *Loop);

public:
  static bool classof(const Stmt *T) {
    return T->getStmtClass() == OpenACCLoopConstructClass;
  }

  static OpenACCLoopConstruct *CreateEmpty(const ASTContext &C,
                                           unsigned NumClauses);

  static OpenACCLoopConstruct *
  Create(const ASTContext &C, OpenACCDirectiveKind ParentKind,
         SourceLocation BeginLoc, SourceLocation DirLoc, SourceLocation EndLoc,
         ArrayRef<const OpenACCClause *> Clauses, Stmt *Loop);

  Stmt *getLoop() { return getAssociatedStmt(); }
  const Stmt *getLoop() const {
    return const_cast<OpenACCLoopConstruct *>(this)->getLoop();
  }

  /// OpenACC 3.3 2.9:
  /// An orphaned loop construct is a loop construct that is not lexically
  /// enclosed within a compute construct. The parent compute construct of a
  /// loop construct is the nearest compute construct that lexically contains
  /// the loop construct.
  bool isOrphanedLoopConstruct() const {
    return ParentComputeConstructKind == OpenACCDirectiveKind::Invalid;
  }

  OpenACCDirectiveKind getParentComputeConstructKind() const {
    return ParentComputeConstructKind;
  }
};

// This class represents a 'combined' construct, which has a bunch of rules
// shared with both loop and compute constructs.
class OpenACCCombinedConstruct final
    : public OpenACCAssociatedStmtConstruct,
      private llvm::TrailingObjects<OpenACCCombinedConstruct,
                                   const OpenACCClause *> {
  friend TrailingObjects;
  OpenACCCombinedConstruct(unsigned NumClauses)
      : OpenACCAssociatedStmtConstruct(
            OpenACCCombinedConstructClass, OpenACCDirectiveKind::Invalid,
            SourceLocation{}, SourceLocation{}, SourceLocation{},
            /*AssociatedStmt=*/nullptr) {
    std::uninitialized_value_construct(
        getTrailingObjects<const OpenACCClause *>(),
        getTrailingObjects<const OpenACCClause *>() + NumClauses);
    setClauseList(MutableArrayRef(getTrailingObjects<const OpenACCClause *>(),
                                  NumClauses));
  }

  OpenACCCombinedConstruct(OpenACCDirectiveKind K, SourceLocation Start,
                           SourceLocation DirectiveLoc, SourceLocation End,
                           ArrayRef<const OpenACCClause *> Clauses,
                           Stmt *StructuredBlock)
      : OpenACCAssociatedStmtConstruct(OpenACCCombinedConstructClass, K, Start,
                                       DirectiveLoc, End, StructuredBlock) {
    assert(isOpenACCCombinedDirectiveKind(K) &&
           "Only parallel loop, serial loop, and kernels loop constructs "
           "should be represented by this type");

    std::uninitialized_copy(Clauses.begin(), Clauses.end(),
                            getTrailingObjects<const OpenACCClause *>());
    setClauseList(MutableArrayRef(getTrailingObjects<const OpenACCClause *>(),
                                  Clauses.size()));
  }
  void setStructuredBlock(Stmt *S) { setAssociatedStmt(S); }

public:
  static bool classof(const Stmt *T) {
    return T->getStmtClass() == OpenACCCombinedConstructClass;
  }

  static OpenACCCombinedConstruct *CreateEmpty(const ASTContext &C,
                                               unsigned NumClauses);
  static OpenACCCombinedConstruct *
  Create(const ASTContext &C, OpenACCDirectiveKind K, SourceLocation Start,
         SourceLocation DirectiveLoc, SourceLocation End,
         ArrayRef<const OpenACCClause *> Clauses, Stmt *StructuredBlock);
  Stmt *getLoop() { return getAssociatedStmt(); }
  const Stmt *getLoop() const {
    return const_cast<OpenACCCombinedConstruct *>(this)->getLoop();
  }
};

// This class represents a 'data' construct, which has an associated statement
// and clauses, but is otherwise pretty simple.
class OpenACCDataConstruct final
    : public OpenACCAssociatedStmtConstruct,
      private llvm::TrailingObjects<OpenACCDataConstruct,
                                   const OpenACCClause *> {
  friend TrailingObjects;
  OpenACCDataConstruct(unsigned NumClauses)
      : OpenACCAssociatedStmtConstruct(
            OpenACCDataConstructClass, OpenACCDirectiveKind::Data,
            SourceLocation{}, SourceLocation{}, SourceLocation{},
            /*AssociatedStmt=*/nullptr) {
    std::uninitialized_value_construct(
        getTrailingObjects<const OpenACCClause *>(),
        getTrailingObjects<const OpenACCClause *>() + NumClauses);
    setClauseList(MutableArrayRef(getTrailingObjects<const OpenACCClause *>(),
                                  NumClauses));
  }

  OpenACCDataConstruct(SourceLocation Start, SourceLocation DirectiveLoc,
                       SourceLocation End,
                       ArrayRef<const OpenACCClause *> Clauses,
                       Stmt *StructuredBlock)
      : OpenACCAssociatedStmtConstruct(OpenACCDataConstructClass,
                                       OpenACCDirectiveKind::Data, Start,
                                       DirectiveLoc, End, StructuredBlock) {
    std::uninitialized_copy(Clauses.begin(), Clauses.end(),
                            getTrailingObjects<const OpenACCClause *>());
    setClauseList(MutableArrayRef(getTrailingObjects<const OpenACCClause *>(),
                                  Clauses.size()));
  }
  void setStructuredBlock(Stmt *S) { setAssociatedStmt(S); }

public:
  static bool classof(const Stmt *T) {
    return T->getStmtClass() == OpenACCDataConstructClass;
  }

  static OpenACCDataConstruct *CreateEmpty(const ASTContext &C,
                                           unsigned NumClauses);
  static OpenACCDataConstruct *Create(const ASTContext &C, SourceLocation Start,
                                      SourceLocation DirectiveLoc,
                                      SourceLocation End,
                                      ArrayRef<const OpenACCClause *> Clauses,
                                      Stmt *StructuredBlock);
  Stmt *getStructuredBlock() { return getAssociatedStmt(); }
  const Stmt *getStructuredBlock() const {
    return const_cast<OpenACCDataConstruct *>(this)->getStructuredBlock();
  }
};
// This class represents a 'enter data' construct, which JUST has clauses.
class OpenACCEnterDataConstruct final
    : public OpenACCConstructStmt,
      private llvm::TrailingObjects<OpenACCEnterDataConstruct,
                                   const OpenACCClause *> {
  friend TrailingObjects;
  OpenACCEnterDataConstruct(unsigned NumClauses)
      : OpenACCConstructStmt(OpenACCEnterDataConstructClass,
                             OpenACCDirectiveKind::EnterData, SourceLocation{},
                             SourceLocation{}, SourceLocation{}) {
    std::uninitialized_value_construct(
        getTrailingObjects<const OpenACCClause *>(),
        getTrailingObjects<const OpenACCClause *>() + NumClauses);
    setClauseList(MutableArrayRef(getTrailingObjects<const OpenACCClause *>(),
                                  NumClauses));
  }
  OpenACCEnterDataConstruct(SourceLocation Start, SourceLocation DirectiveLoc,
                            SourceLocation End,
                            ArrayRef<const OpenACCClause *> Clauses)
      : OpenACCConstructStmt(OpenACCEnterDataConstructClass,
                             OpenACCDirectiveKind::EnterData, Start,
                             DirectiveLoc, End) {
    std::uninitialized_copy(Clauses.begin(), Clauses.end(),
                            getTrailingObjects<const OpenACCClause *>());
    setClauseList(MutableArrayRef(getTrailingObjects<const OpenACCClause *>(),
                                  Clauses.size()));
  }

public:
  static bool classof(const Stmt *T) {
    return T->getStmtClass() == OpenACCEnterDataConstructClass;
  }
  static OpenACCEnterDataConstruct *CreateEmpty(const ASTContext &C,
                                                unsigned NumClauses);
  static OpenACCEnterDataConstruct *
  Create(const ASTContext &C, SourceLocation Start, SourceLocation DirectiveLoc,
         SourceLocation End, ArrayRef<const OpenACCClause *> Clauses);
};
// This class represents a 'exit data' construct, which JUST has clauses.
class OpenACCExitDataConstruct final
    : public OpenACCConstructStmt,
      private llvm::TrailingObjects<OpenACCExitDataConstruct,
                                   const OpenACCClause *> {
  friend TrailingObjects;
  OpenACCExitDataConstruct(unsigned NumClauses)
      : OpenACCConstructStmt(OpenACCExitDataConstructClass,
                             OpenACCDirectiveKind::ExitData, SourceLocation{},
                             SourceLocation{}, SourceLocation{}) {
    std::uninitialized_value_construct(
        getTrailingObjects<const OpenACCClause *>(),
        getTrailingObjects<const OpenACCClause *>() + NumClauses);
    setClauseList(MutableArrayRef(getTrailingObjects<const OpenACCClause *>(),
                                  NumClauses));
  }
  OpenACCExitDataConstruct(SourceLocation Start, SourceLocation DirectiveLoc,
                           SourceLocation End,
                           ArrayRef<const OpenACCClause *> Clauses)
      : OpenACCConstructStmt(OpenACCExitDataConstructClass,
                             OpenACCDirectiveKind::ExitData, Start,
                             DirectiveLoc, End) {
    std::uninitialized_copy(Clauses.begin(), Clauses.end(),
                            getTrailingObjects<const OpenACCClause *>());
    setClauseList(MutableArrayRef(getTrailingObjects<const OpenACCClause *>(),
                                  Clauses.size()));
  }

public:
  static bool classof(const Stmt *T) {
    return T->getStmtClass() == OpenACCExitDataConstructClass;
  }
  static OpenACCExitDataConstruct *CreateEmpty(const ASTContext &C,
                                               unsigned NumClauses);
  static OpenACCExitDataConstruct *
  Create(const ASTContext &C, SourceLocation Start, SourceLocation DirectiveLoc,
         SourceLocation End, ArrayRef<const OpenACCClause *> Clauses);
};
// This class represents a 'host_data' construct, which has an associated
// statement and clauses, but is otherwise pretty simple.
class OpenACCHostDataConstruct final
    : public OpenACCAssociatedStmtConstruct,
      private llvm::TrailingObjects<OpenACCHostDataConstruct,
                                   const OpenACCClause *> {
  friend TrailingObjects;
  OpenACCHostDataConstruct(unsigned NumClauses)
      : OpenACCAssociatedStmtConstruct(
            OpenACCHostDataConstructClass, OpenACCDirectiveKind::HostData,
            SourceLocation{}, SourceLocation{}, SourceLocation{},
            /*AssociatedStmt=*/nullptr) {
    std::uninitialized_value_construct(
        getTrailingObjects<const OpenACCClause *>(),
        getTrailingObjects<const OpenACCClause *>() + NumClauses);
    setClauseList(MutableArrayRef(getTrailingObjects<const OpenACCClause *>(),
                                  NumClauses));
  }
  OpenACCHostDataConstruct(SourceLocation Start, SourceLocation DirectiveLoc,
                           SourceLocation End,
                           ArrayRef<const OpenACCClause *> Clauses,
                           Stmt *StructuredBlock)
      : OpenACCAssociatedStmtConstruct(OpenACCHostDataConstructClass,
                                       OpenACCDirectiveKind::HostData, Start,
                                       DirectiveLoc, End, StructuredBlock) {
    std::uninitialized_copy(Clauses.begin(), Clauses.end(),
                            getTrailingObjects<const OpenACCClause *>());
    setClauseList(MutableArrayRef(getTrailingObjects<const OpenACCClause *>(),
                                  Clauses.size()));
  }
  void setStructuredBlock(Stmt *S) { setAssociatedStmt(S); }

public:
  static bool classof(const Stmt *T) {
    return T->getStmtClass() == OpenACCHostDataConstructClass;
  }
  static OpenACCHostDataConstruct *CreateEmpty(const ASTContext &C,
                                               unsigned NumClauses);
  static OpenACCHostDataConstruct *
  Create(const ASTContext &C, SourceLocation Start, SourceLocation DirectiveLoc,
         SourceLocation End, ArrayRef<const OpenACCClause *> Clauses,
         Stmt *StructuredBlock);
  Stmt *getStructuredBlock() { return getAssociatedStmt(); }
  const Stmt *getStructuredBlock() const {
    return const_cast<OpenACCHostDataConstruct *>(this)->getStructuredBlock();
  }
};

// This class represents a 'wait' construct, which has some expressions plus a
// clause list.
class OpenACCWaitConstruct final
    : public OpenACCConstructStmt,
      private llvm::TrailingObjects<OpenACCWaitConstruct, Expr *,
                                    OpenACCClause *> {
  // FIXME: We should be storing a `const OpenACCClause *` to be consistent with
  // the rest of the constructs, but TrailingObjects doesn't allow for mixing
  // constness in its implementation of `getTrailingObjects`.

  friend TrailingObjects;
  friend class ASTStmtWriter;
  friend class ASTStmtReader;
  // Locations of the left and right parens of the 'wait-argument'
  // expression-list.
  SourceLocation LParenLoc, RParenLoc;
  // Location of the 'queues' keyword, if present.
  SourceLocation QueuesLoc;

  // Number of the expressions being represented.  Index '0' is always the
  // 'devnum' expression, even if it not present.
  unsigned NumExprs = 0;

  OpenACCWaitConstruct(unsigned NumExprs, unsigned NumClauses)
      : OpenACCConstructStmt(OpenACCWaitConstructClass,
                             OpenACCDirectiveKind::Wait, SourceLocation{},
                             SourceLocation{}, SourceLocation{}),
        NumExprs(NumExprs) {
    assert(NumExprs >= 1 &&
           "NumExprs should always be >= 1 because the 'devnum' "
           "expr is represented by a null if necessary");
    std::uninitialized_value_construct(getExprPtr(),
                                       getExprPtr() + NumExprs);
    std::uninitialized_value_construct(getTrailingObjects<OpenACCClause *>(),
                                       getTrailingObjects<OpenACCClause *>() +
                                           NumClauses);
    setClauseList(MutableArrayRef(const_cast<const OpenACCClause **>(
                                      getTrailingObjects<OpenACCClause *>()),
                                  NumClauses));
  }

  OpenACCWaitConstruct(SourceLocation Start, SourceLocation DirectiveLoc,
                       SourceLocation LParenLoc, Expr *DevNumExpr,
                       SourceLocation QueuesLoc, ArrayRef<Expr *> QueueIdExprs,
                       SourceLocation RParenLoc, SourceLocation End,
                       ArrayRef<const OpenACCClause *> Clauses)
      : OpenACCConstructStmt(OpenACCWaitConstructClass,
                             OpenACCDirectiveKind::Wait, Start, DirectiveLoc,
                             End),
        LParenLoc(LParenLoc), RParenLoc(RParenLoc), QueuesLoc(QueuesLoc),
        NumExprs(QueueIdExprs.size() + 1) {
    assert(NumExprs >= 1 &&
           "NumExprs should always be >= 1 because the 'devnum' "
           "expr is represented by a null if necessary");

    std::uninitialized_copy(&DevNumExpr, &DevNumExpr + 1,
                            getExprPtr());
    std::uninitialized_copy(QueueIdExprs.begin(), QueueIdExprs.end(),
                            getExprPtr() + 1);

    std::uninitialized_copy(const_cast<OpenACCClause **>(Clauses.begin()),
                            const_cast<OpenACCClause **>(Clauses.end()),
                            getTrailingObjects<OpenACCClause *>());
    setClauseList(MutableArrayRef(const_cast<const OpenACCClause **>(
                                      getTrailingObjects<OpenACCClause *>()),
                                  Clauses.size()));
  }

  size_t numTrailingObjects(OverloadToken<Expr *>) const { return NumExprs; }
  size_t numTrailingObjects(OverloadToken<const OpenACCClause *>) const {
    return clauses().size();
  }

  Expr **getExprPtr() const {
    return const_cast<Expr**>(getTrailingObjects<Expr *>());
  }

  llvm::ArrayRef<Expr *> getExprs() const {
    return llvm::ArrayRef<Expr *>(getExprPtr(), NumExprs);
  }

  llvm::ArrayRef<Expr *> getExprs() {
    return llvm::ArrayRef<Expr *>(getExprPtr(), NumExprs);
  }

public:
  static bool classof(const Stmt *T) {
    return T->getStmtClass() == OpenACCWaitConstructClass;
  }

  static OpenACCWaitConstruct *
  CreateEmpty(const ASTContext &C, unsigned NumExprs, unsigned NumClauses);

  static OpenACCWaitConstruct *
  Create(const ASTContext &C, SourceLocation Start, SourceLocation DirectiveLoc,
         SourceLocation LParenLoc, Expr *DevNumExpr, SourceLocation QueuesLoc,
         ArrayRef<Expr *> QueueIdExprs, SourceLocation RParenLoc,
         SourceLocation End, ArrayRef<const OpenACCClause *> Clauses);

  SourceLocation getLParenLoc() const { return LParenLoc; }
  SourceLocation getRParenLoc() const { return RParenLoc; }
  bool hasQueuesTag() const { return !QueuesLoc.isInvalid(); }
  SourceLocation getQueuesLoc() const { return QueuesLoc; }

  bool hasDevNumExpr() const { return getExprs()[0]; }
  Expr *getDevNumExpr() const { return getExprs()[0]; }
  llvm::ArrayRef<Expr *> getQueueIdExprs() { return getExprs().drop_front(); }
  llvm::ArrayRef<Expr *> getQueueIdExprs() const {
    return getExprs().drop_front();
  }

  child_range children() {
    Stmt **Begin = reinterpret_cast<Stmt **>(getExprPtr());
    return child_range(Begin, Begin + NumExprs);
  }

  const_child_range children() const {
    Stmt *const *Begin =
        reinterpret_cast<Stmt *const *>(getExprPtr());
    return const_child_range(Begin, Begin + NumExprs);
  }
};

class OpenACCCacheConstruct final
    : public OpenACCConstructStmt,
      private llvm::TrailingObjects<OpenACCCacheConstruct, Expr *> {
  friend TrailingObjects;
  friend class ASTStmtWriter;
  friend class ASTStmtReader;
  // Locations of the left and right parens of the 'var-list'
  // expression-list.
  SourceRange ParensLoc;
  SourceLocation ReadOnlyLoc;

  unsigned NumVars = 0;

  OpenACCCacheConstruct(unsigned NumVars)
      : OpenACCConstructStmt(OpenACCCacheConstructClass,
                             OpenACCDirectiveKind::Cache, SourceLocation{},
                             SourceLocation{}, SourceLocation{}),
        NumVars(NumVars) {
    std::uninitialized_value_construct(getVarListPtr(),
                                       getVarListPtr() + NumVars);
  }
  OpenACCCacheConstruct(SourceLocation Start, SourceLocation DirectiveLoc,
                        SourceLocation LParenLoc, SourceLocation ReadOnlyLoc,
                        ArrayRef<Expr *> VarList, SourceLocation RParenLoc,
                        SourceLocation End)
      : OpenACCConstructStmt(OpenACCCacheConstructClass,
                             OpenACCDirectiveKind::Cache, Start, DirectiveLoc,
                             End),
        ParensLoc(LParenLoc, RParenLoc), ReadOnlyLoc(ReadOnlyLoc),
        NumVars(VarList.size()) {

    std::uninitialized_copy(VarList.begin(), VarList.end(), getVarListPtr());
  }

  Expr **getVarListPtr() const {
    return const_cast<Expr **>(getTrailingObjects<Expr *>());
  }

public:
  llvm::ArrayRef<Expr *> getVarList() const {
    return llvm::ArrayRef<Expr *>(getVarListPtr(), NumVars);
  }

  llvm::ArrayRef<Expr *> getVarList() {
    return llvm::ArrayRef<Expr *>(getVarListPtr(), NumVars);
  }

  static bool classof(const Stmt *T) {
    return T->getStmtClass() == OpenACCCacheConstructClass;
  }

  static OpenACCCacheConstruct *CreateEmpty(const ASTContext &C,
                                            unsigned NumVars);
  static OpenACCCacheConstruct *
  Create(const ASTContext &C, SourceLocation Start, SourceLocation DirectiveLoc,
         SourceLocation LParenLoc, SourceLocation ReadOnlyLoc,
         ArrayRef<Expr *> VarList, SourceLocation RParenLoc,
         SourceLocation End);

  SourceLocation getLParenLoc() const { return ParensLoc.getBegin(); }
  SourceLocation getRParenLoc() const { return ParensLoc.getEnd(); }
  bool hasReadOnly() const { return !ReadOnlyLoc.isInvalid(); }
  SourceLocation getReadOnlyLoc() const { return ReadOnlyLoc; }

  child_range children() {
    Stmt **Begin = reinterpret_cast<Stmt **>(getVarListPtr());
    return child_range(Begin, Begin + NumVars);
  }

  const_child_range children() const {
    Stmt *const *Begin = reinterpret_cast<Stmt *const *>(getVarListPtr());
    return const_child_range(Begin, Begin + NumVars);
  }
};

// This class represents an 'init' construct, which has just a clause list.
class OpenACCInitConstruct final
    : public OpenACCConstructStmt,
      private llvm::TrailingObjects<OpenACCInitConstruct,
                                    const OpenACCClause *> {
  friend TrailingObjects;
  OpenACCInitConstruct(unsigned NumClauses)
      : OpenACCConstructStmt(OpenACCInitConstructClass,
                             OpenACCDirectiveKind::Init, SourceLocation{},
                             SourceLocation{}, SourceLocation{}) {
    std::uninitialized_value_construct(
        getTrailingObjects<const OpenACCClause *>(),
        getTrailingObjects<const OpenACCClause *>() + NumClauses);
    setClauseList(MutableArrayRef(getTrailingObjects<const OpenACCClause *>(),
                                  NumClauses));
  }
  OpenACCInitConstruct(SourceLocation Start, SourceLocation DirectiveLoc,
                       SourceLocation End,
                       ArrayRef<const OpenACCClause *> Clauses)
      : OpenACCConstructStmt(OpenACCInitConstructClass,
                             OpenACCDirectiveKind::Init, Start, DirectiveLoc,
                             End) {
    std::uninitialized_copy(Clauses.begin(), Clauses.end(),
                            getTrailingObjects<const OpenACCClause *>());
    setClauseList(MutableArrayRef(getTrailingObjects<const OpenACCClause *>(),
                                  Clauses.size()));
  }

public:
  static bool classof(const Stmt *T) {
    return T->getStmtClass() == OpenACCInitConstructClass;
  }
  static OpenACCInitConstruct *CreateEmpty(const ASTContext &C,
                                           unsigned NumClauses);
  static OpenACCInitConstruct *Create(const ASTContext &C, SourceLocation Start,
                                      SourceLocation DirectiveLoc,
                                      SourceLocation End,
                                      ArrayRef<const OpenACCClause *> Clauses);
};

// This class represents a 'shutdown' construct, which has just a clause list.
class OpenACCShutdownConstruct final
    : public OpenACCConstructStmt,
      private llvm::TrailingObjects<OpenACCShutdownConstruct,
                                    const OpenACCClause *> {
  friend TrailingObjects;
  OpenACCShutdownConstruct(unsigned NumClauses)
      : OpenACCConstructStmt(OpenACCShutdownConstructClass,
                             OpenACCDirectiveKind::Shutdown, SourceLocation{},
                             SourceLocation{}, SourceLocation{}) {
    std::uninitialized_value_construct(
        getTrailingObjects<const OpenACCClause *>(),
        getTrailingObjects<const OpenACCClause *>() + NumClauses);
    setClauseList(MutableArrayRef(getTrailingObjects<const OpenACCClause *>(),
                                  NumClauses));
  }
  OpenACCShutdownConstruct(SourceLocation Start, SourceLocation DirectiveLoc,
                           SourceLocation End,
                           ArrayRef<const OpenACCClause *> Clauses)
      : OpenACCConstructStmt(OpenACCShutdownConstructClass,
                             OpenACCDirectiveKind::Shutdown, Start,
                             DirectiveLoc, End) {
    std::uninitialized_copy(Clauses.begin(), Clauses.end(),
                            getTrailingObjects<const OpenACCClause *>());
    setClauseList(MutableArrayRef(getTrailingObjects<const OpenACCClause *>(),
                                  Clauses.size()));
  }

public:
  static bool classof(const Stmt *T) {
    return T->getStmtClass() == OpenACCShutdownConstructClass;
  }
  static OpenACCShutdownConstruct *CreateEmpty(const ASTContext &C,
                                               unsigned NumClauses);
  static OpenACCShutdownConstruct *
  Create(const ASTContext &C, SourceLocation Start, SourceLocation DirectiveLoc,
         SourceLocation End, ArrayRef<const OpenACCClause *> Clauses);
};

// This class represents a 'set' construct, which has just a clause list.
class OpenACCSetConstruct final
    : public OpenACCConstructStmt,
      private llvm::TrailingObjects<OpenACCSetConstruct,
                                    const OpenACCClause *> {
  friend TrailingObjects;
  OpenACCSetConstruct(unsigned NumClauses)
      : OpenACCConstructStmt(OpenACCSetConstructClass,
                             OpenACCDirectiveKind::Set, SourceLocation{},
                             SourceLocation{}, SourceLocation{}) {
    std::uninitialized_value_construct(
        getTrailingObjects<const OpenACCClause *>(),
        getTrailingObjects<const OpenACCClause *>() + NumClauses);
    setClauseList(MutableArrayRef(getTrailingObjects<const OpenACCClause *>(),
                                  NumClauses));
  }

  OpenACCSetConstruct(SourceLocation Start, SourceLocation DirectiveLoc,
                      SourceLocation End,
                      ArrayRef<const OpenACCClause *> Clauses)
      : OpenACCConstructStmt(OpenACCSetConstructClass,
                             OpenACCDirectiveKind::Set, Start, DirectiveLoc,
                             End) {
    std::uninitialized_copy(Clauses.begin(), Clauses.end(),
                            getTrailingObjects<const OpenACCClause *>());
    setClauseList(MutableArrayRef(getTrailingObjects<const OpenACCClause *>(),
                                  Clauses.size()));
  }

public:
  static bool classof(const Stmt *T) {
    return T->getStmtClass() == OpenACCSetConstructClass;
  }
  static OpenACCSetConstruct *CreateEmpty(const ASTContext &C,
                                          unsigned NumClauses);
  static OpenACCSetConstruct *Create(const ASTContext &C, SourceLocation Start,
                                     SourceLocation DirectiveLoc,
                                     SourceLocation End,
                                     ArrayRef<const OpenACCClause *> Clauses);
};
// This class represents an 'update' construct, which has just a clause list.
class OpenACCUpdateConstruct final
    : public OpenACCConstructStmt,
      private llvm::TrailingObjects<OpenACCUpdateConstruct,
                                    const OpenACCClause *> {
  friend TrailingObjects;
  OpenACCUpdateConstruct(unsigned NumClauses)
      : OpenACCConstructStmt(OpenACCUpdateConstructClass,
                             OpenACCDirectiveKind::Update, SourceLocation{},
                             SourceLocation{}, SourceLocation{}) {
    std::uninitialized_value_construct(
        getTrailingObjects<const OpenACCClause *>(),
        getTrailingObjects<const OpenACCClause *>() + NumClauses);
    setClauseList(MutableArrayRef(getTrailingObjects<const OpenACCClause *>(),
                                  NumClauses));
  }

  OpenACCUpdateConstruct(SourceLocation Start, SourceLocation DirectiveLoc,
                         SourceLocation End,
                         ArrayRef<const OpenACCClause *> Clauses)
      : OpenACCConstructStmt(OpenACCUpdateConstructClass,
                             OpenACCDirectiveKind::Update, Start, DirectiveLoc,
                             End) {
    std::uninitialized_copy(Clauses.begin(), Clauses.end(),
                            getTrailingObjects<const OpenACCClause *>());
    setClauseList(MutableArrayRef(getTrailingObjects<const OpenACCClause *>(),
                                  Clauses.size()));
  }

public:
  static bool classof(const Stmt *T) {
    return T->getStmtClass() == OpenACCUpdateConstructClass;
  }
  static OpenACCUpdateConstruct *CreateEmpty(const ASTContext &C,
                                             unsigned NumClauses);
  static OpenACCUpdateConstruct *
  Create(const ASTContext &C, SourceLocation Start, SourceLocation DirectiveLoc,
         SourceLocation End, ArrayRef<const OpenACCClause *> Clauses);
};

// This class represents the 'atomic' construct, which has an associated
// statement, but no clauses.
<<<<<<< HEAD
class OpenACCAtomicConstruct final : public OpenACCAssociatedStmtConstruct {

  friend class ASTStmtReader;
  OpenACCAtomicKind AtomicKind = OpenACCAtomicKind::None;

  OpenACCAtomicConstruct(EmptyShell)
      : OpenACCAssociatedStmtConstruct(
            OpenACCAtomicConstructClass, OpenACCDirectiveKind::Atomic,
            SourceLocation{}, SourceLocation{}, SourceLocation{},
            /*AssociatedStmt=*/nullptr) {}

  OpenACCAtomicConstruct(SourceLocation Start, SourceLocation DirectiveLoc,
                         OpenACCAtomicKind AtKind, SourceLocation End,
=======
class OpenACCAtomicConstruct final
    : public OpenACCAssociatedStmtConstruct,
      private llvm::TrailingObjects<OpenACCAtomicConstruct,
                                    const OpenACCClause *> {

  friend class ASTStmtReader;
  friend TrailingObjects;
  OpenACCAtomicKind AtomicKind = OpenACCAtomicKind::None;

  OpenACCAtomicConstruct(unsigned NumClauses)
      : OpenACCAssociatedStmtConstruct(
            OpenACCAtomicConstructClass, OpenACCDirectiveKind::Atomic,
            SourceLocation{}, SourceLocation{}, SourceLocation{},
            /*AssociatedStmt=*/nullptr) {
    std::uninitialized_value_construct(
        getTrailingObjects<const OpenACCClause *>(),
        getTrailingObjects<const OpenACCClause *>() + NumClauses);
    setClauseList(MutableArrayRef(getTrailingObjects<const OpenACCClause *>(),
                                  NumClauses));
  }

  OpenACCAtomicConstruct(SourceLocation Start, SourceLocation DirectiveLoc,
                         OpenACCAtomicKind AtKind, SourceLocation End,
                         ArrayRef<const OpenACCClause *> Clauses,
>>>>>>> d465594a
                         Stmt *AssociatedStmt)
      : OpenACCAssociatedStmtConstruct(OpenACCAtomicConstructClass,
                                       OpenACCDirectiveKind::Atomic, Start,
                                       DirectiveLoc, End, AssociatedStmt),
<<<<<<< HEAD
        AtomicKind(AtKind) {}
=======
        AtomicKind(AtKind) {
    // Initialize the trailing storage.
    std::uninitialized_copy(Clauses.begin(), Clauses.end(),
                            getTrailingObjects<const OpenACCClause *>());

    setClauseList(MutableArrayRef(getTrailingObjects<const OpenACCClause *>(),
                                  Clauses.size()));
  }
>>>>>>> d465594a

  void setAssociatedStmt(Stmt *S) {
    OpenACCAssociatedStmtConstruct::setAssociatedStmt(S);
  }

public:
  static bool classof(const Stmt *T) {
    return T->getStmtClass() == OpenACCAtomicConstructClass;
  }

<<<<<<< HEAD
  static OpenACCAtomicConstruct *CreateEmpty(const ASTContext &C);
  static OpenACCAtomicConstruct *
  Create(const ASTContext &C, SourceLocation Start, SourceLocation DirectiveLoc,
         OpenACCAtomicKind AtKind, SourceLocation End, Stmt *AssociatedStmt);
=======
  static OpenACCAtomicConstruct *CreateEmpty(const ASTContext &C,
                                             unsigned NumClauses);
  static OpenACCAtomicConstruct *
  Create(const ASTContext &C, SourceLocation Start, SourceLocation DirectiveLoc,
         OpenACCAtomicKind AtKind, SourceLocation End,
         ArrayRef<const OpenACCClause *> Clauses, Stmt *AssociatedStmt);
>>>>>>> d465594a

  OpenACCAtomicKind getAtomicKind() const { return AtomicKind; }
  const Stmt *getAssociatedStmt() const {
    return OpenACCAssociatedStmtConstruct::getAssociatedStmt();
  }
  Stmt *getAssociatedStmt() {
    return OpenACCAssociatedStmtConstruct::getAssociatedStmt();
  }
};

} // namespace clang
#endif // LLVM_CLANG_AST_STMTOPENACC_H<|MERGE_RESOLUTION|>--- conflicted
+++ resolved
@@ -829,21 +829,6 @@
 
 // This class represents the 'atomic' construct, which has an associated
 // statement, but no clauses.
-<<<<<<< HEAD
-class OpenACCAtomicConstruct final : public OpenACCAssociatedStmtConstruct {
-
-  friend class ASTStmtReader;
-  OpenACCAtomicKind AtomicKind = OpenACCAtomicKind::None;
-
-  OpenACCAtomicConstruct(EmptyShell)
-      : OpenACCAssociatedStmtConstruct(
-            OpenACCAtomicConstructClass, OpenACCDirectiveKind::Atomic,
-            SourceLocation{}, SourceLocation{}, SourceLocation{},
-            /*AssociatedStmt=*/nullptr) {}
-
-  OpenACCAtomicConstruct(SourceLocation Start, SourceLocation DirectiveLoc,
-                         OpenACCAtomicKind AtKind, SourceLocation End,
-=======
 class OpenACCAtomicConstruct final
     : public OpenACCAssociatedStmtConstruct,
       private llvm::TrailingObjects<OpenACCAtomicConstruct,
@@ -868,14 +853,10 @@
   OpenACCAtomicConstruct(SourceLocation Start, SourceLocation DirectiveLoc,
                          OpenACCAtomicKind AtKind, SourceLocation End,
                          ArrayRef<const OpenACCClause *> Clauses,
->>>>>>> d465594a
                          Stmt *AssociatedStmt)
       : OpenACCAssociatedStmtConstruct(OpenACCAtomicConstructClass,
                                        OpenACCDirectiveKind::Atomic, Start,
                                        DirectiveLoc, End, AssociatedStmt),
-<<<<<<< HEAD
-        AtomicKind(AtKind) {}
-=======
         AtomicKind(AtKind) {
     // Initialize the trailing storage.
     std::uninitialized_copy(Clauses.begin(), Clauses.end(),
@@ -884,7 +865,6 @@
     setClauseList(MutableArrayRef(getTrailingObjects<const OpenACCClause *>(),
                                   Clauses.size()));
   }
->>>>>>> d465594a
 
   void setAssociatedStmt(Stmt *S) {
     OpenACCAssociatedStmtConstruct::setAssociatedStmt(S);
@@ -895,19 +875,12 @@
     return T->getStmtClass() == OpenACCAtomicConstructClass;
   }
 
-<<<<<<< HEAD
-  static OpenACCAtomicConstruct *CreateEmpty(const ASTContext &C);
-  static OpenACCAtomicConstruct *
-  Create(const ASTContext &C, SourceLocation Start, SourceLocation DirectiveLoc,
-         OpenACCAtomicKind AtKind, SourceLocation End, Stmt *AssociatedStmt);
-=======
   static OpenACCAtomicConstruct *CreateEmpty(const ASTContext &C,
                                              unsigned NumClauses);
   static OpenACCAtomicConstruct *
   Create(const ASTContext &C, SourceLocation Start, SourceLocation DirectiveLoc,
          OpenACCAtomicKind AtKind, SourceLocation End,
          ArrayRef<const OpenACCClause *> Clauses, Stmt *AssociatedStmt);
->>>>>>> d465594a
 
   OpenACCAtomicKind getAtomicKind() const { return AtomicKind; }
   const Stmt *getAssociatedStmt() const {
