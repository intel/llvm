--- conflicted
+++ resolved
@@ -388,11 +388,7 @@
     assert(
         DK.size() == NumKinds &&
         "Number of directive kinds is not the same as the preallocated buffer");
-<<<<<<< HEAD
-    std::copy(DK.begin(), DK.end(), getDirectiveKinds().begin());
-=======
     llvm::copy(DK, getDirectiveKinds().begin());
->>>>>>> 5ee67ebe
   }
 
   SourceLocation getLParenLoc() { return LParenLoc; }
