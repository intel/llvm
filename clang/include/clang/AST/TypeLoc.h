--- conflicted
+++ resolved
@@ -942,10 +942,7 @@
 
 struct HLSLAttributedResourceLocInfo {
   SourceRange Range;
-<<<<<<< HEAD
-=======
   TypeSourceInfo *ContainedTyInfo;
->>>>>>> 4b409fa5
 };
 
 /// Type source information for HLSL attributed resource type.
@@ -955,8 +952,6 @@
                              HLSLAttributedResourceLocInfo> {
 public:
   TypeLoc getWrappedLoc() const { return getInnerTypeLoc(); }
-<<<<<<< HEAD
-=======
 
   TypeSourceInfo *getContainedTypeSourceInfo() const {
     return getLocalData()->ContainedTyInfo;
@@ -965,19 +960,15 @@
     getLocalData()->ContainedTyInfo = TSI;
   }
 
->>>>>>> 4b409fa5
   void setSourceRange(const SourceRange &R) { getLocalData()->Range = R; }
   SourceRange getLocalSourceRange() const { return getLocalData()->Range; }
   void initializeLocal(ASTContext &Context, SourceLocation loc) {
     setSourceRange(SourceRange());
   }
   QualType getInnerType() const { return getTypePtr()->getWrappedType(); }
-<<<<<<< HEAD
-=======
   unsigned getLocalDataSize() const {
     return sizeof(HLSLAttributedResourceLocInfo);
   }
->>>>>>> 4b409fa5
 };
 
 struct ObjCObjectTypeLocInfo {
