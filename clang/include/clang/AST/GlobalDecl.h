//===- GlobalDecl.h - Global declaration holder -----------------*- C++ -*-===//
//
// Part of the LLVM Project, under the Apache License v2.0 with LLVM Exceptions.
// See https://llvm.org/LICENSE.txt for license information.
// SPDX-License-Identifier: Apache-2.0 WITH LLVM-exception
//
//===----------------------------------------------------------------------===//
//
// A GlobalDecl can hold either a regular variable/function or a C++ ctor/dtor
// together with its type.
//
//===----------------------------------------------------------------------===//

#ifndef LLVM_CLANG_AST_GLOBALDECL_H
#define LLVM_CLANG_AST_GLOBALDECL_H

#include "clang/AST/Attr.h"
#include "clang/AST/DeclCXX.h"
#include "clang/AST/DeclObjC.h"
#include "clang/AST/DeclOpenACC.h"
#include "clang/AST/DeclOpenMP.h"
#include "clang/AST/DeclTemplate.h"
#include "clang/Basic/ABI.h"
#include "clang/Basic/LLVM.h"
#include "llvm/ADT/DenseMapInfo.h"
#include "llvm/ADT/PointerIntPair.h"
#include "llvm/Support/Casting.h"
#include "llvm/Support/type_traits.h"
#include <cassert>

namespace clang {

enum class DynamicInitKind : unsigned {
  NoStub = 0,
  Initializer,
  AtExit,
  GlobalArrayDestructor
};

enum class KernelReferenceKind : unsigned {
  Kernel = 0,
  Stub = 1,
};

/// GlobalDecl - represents a global declaration. This can either be a
/// CXXConstructorDecl and the constructor type (Base, Complete).
/// a CXXDestructorDecl and the destructor type (Base, Complete),
/// a FunctionDecl and the kernel reference type (Kernel, Stub), or
/// a VarDecl, a FunctionDecl or a BlockDecl.
///
/// When a new type of GlobalDecl is added, the following places should
/// be updated to convert a Decl* to a GlobalDecl:
/// PredefinedExpr::ComputeName() in lib/AST/Expr.cpp.
/// getParentOfLocalEntity() in lib/AST/ItaniumMangle.cpp
/// ASTNameGenerator::Implementation::writeFuncOrVarName in lib/AST/Mangle.cpp
///
class GlobalDecl {
  llvm::PointerIntPair<const Decl *, 3> Value;
  unsigned MultiVersionIndex = 0;

  void Init(const Decl *D) {
    assert(!isa<CXXConstructorDecl>(D) && "Use other ctor with ctor decls!");
    assert(!isa<CXXDestructorDecl>(D) && "Use other ctor with dtor decls!");
    assert(!D->hasAttr<CUDAGlobalAttr>() && "Use other ctor with GPU kernels!");

    Value.setPointer(D);
  }

public:
  GlobalDecl() = default;
  GlobalDecl(const VarDecl *D) { Init(D);}
  GlobalDecl(const FunctionDecl *D, unsigned MVIndex = 0)
      : MultiVersionIndex(MVIndex) {
    if (D->isReferenceableKernel()) {
      Value.setPointerAndInt(D, unsigned(getDefaultKernelReference(D)));
      return;
    }
    Init(D);
  }
  GlobalDecl(const FunctionDecl *D, KernelReferenceKind Kind)
      : Value(D, unsigned(Kind)) {
    assert(D->isReferenceableKernel() && "Decl is not a GPU kernel!");
  }
  GlobalDecl(const NamedDecl *D) { Init(D); }
  GlobalDecl(const BlockDecl *D) { Init(D); }
  GlobalDecl(const CapturedDecl *D) { Init(D); }
  GlobalDecl(const ObjCMethodDecl *D) { Init(D); }
  GlobalDecl(const OMPDeclareReductionDecl *D) { Init(D); }
  GlobalDecl(const OMPDeclareMapperDecl *D) { Init(D); }
  GlobalDecl(const OpenACCRoutineDecl *D) { Init(D); }
  GlobalDecl(const OpenACCDeclareDecl *D) { Init(D); }
  GlobalDecl(const CXXConstructorDecl *D, CXXCtorType Type) : Value(D, Type) {}
  GlobalDecl(const CXXDestructorDecl *D, CXXDtorType Type) : Value(D, Type) {}
  GlobalDecl(const VarDecl *D, DynamicInitKind StubKind)
      : Value(D, unsigned(StubKind)) {}

  GlobalDecl getCanonicalDecl() const {
    GlobalDecl CanonGD;
    CanonGD.Value.setPointer(Value.getPointer()->getCanonicalDecl());
    CanonGD.Value.setInt(Value.getInt());
    CanonGD.MultiVersionIndex = MultiVersionIndex;

    return CanonGD;
  }

  const Decl *getDecl() const { return Value.getPointer(); }

  CXXCtorType getCtorType() const {
    assert(isa<CXXConstructorDecl>(getDecl()) && "Decl is not a ctor!");
    return static_cast<CXXCtorType>(Value.getInt());
  }

  CXXDtorType getDtorType() const {
    assert(isa<CXXDestructorDecl>(getDecl()) && "Decl is not a dtor!");
    return static_cast<CXXDtorType>(Value.getInt());
  }

  DynamicInitKind getDynamicInitKind() const {
    assert(isa<VarDecl>(getDecl()) &&
           cast<VarDecl>(getDecl())->hasGlobalStorage() &&
           "Decl is not a global variable!");
    return static_cast<DynamicInitKind>(Value.getInt());
  }

  unsigned getMultiVersionIndex() const {
    assert(isa<FunctionDecl>(
               getDecl()) &&
               !cast<FunctionDecl>(getDecl())->hasAttr<CUDAGlobalAttr>() &&
           !isa<CXXConstructorDecl>(getDecl()) &&
           !isa<CXXDestructorDecl>(getDecl()) &&
           "Decl is not a plain FunctionDecl!");
    return MultiVersionIndex;
  }

  KernelReferenceKind getKernelReferenceKind() const {
    assert(((isa<FunctionDecl>(getDecl()) &&
             cast<FunctionDecl>(getDecl())->isReferenceableKernel()) ||
            (isa<FunctionTemplateDecl>(getDecl()) &&
             cast<FunctionTemplateDecl>(getDecl())
                 ->getTemplatedDecl()
                 ->hasAttr<CUDAGlobalAttr>())) &&
           "Decl is not a GPU kernel!");

    return static_cast<KernelReferenceKind>(Value.getInt());
  }

  friend bool operator==(const GlobalDecl &LHS, const GlobalDecl &RHS) {
    return LHS.Value == RHS.Value &&
           LHS.MultiVersionIndex == RHS.MultiVersionIndex;
  }

  bool operator!=(const GlobalDecl &Other) const {
    return !(*this == Other);
  }

  void *getAsOpaquePtr() const { return Value.getOpaqueValue(); }

  explicit operator bool() const { return getAsOpaquePtr(); }

  static GlobalDecl getFromOpaquePtr(void *P) {
    GlobalDecl GD;
    GD.Value.setFromOpaqueValue(P);
    return GD;
  }

  static KernelReferenceKind getDefaultKernelReference(const FunctionDecl *D) {
<<<<<<< HEAD
    return (D->hasAttr<OpenCLKernelAttr>() || D->getLangOpts().CUDAIsDevice ||
            D->hasAttr<SYCLKernelAttr>())
=======
    return (D->hasAttr<DeviceKernelAttr>() || D->getLangOpts().CUDAIsDevice)
>>>>>>> 3b9ebe92
               ? KernelReferenceKind::Kernel
               : KernelReferenceKind::Stub;
  }

  GlobalDecl getWithDecl(const Decl *D) {
    GlobalDecl Result(*this);
    Result.Value.setPointer(D);
    return Result;
  }

  GlobalDecl getWithCtorType(CXXCtorType Type) {
    assert(isa<CXXConstructorDecl>(getDecl()));
    GlobalDecl Result(*this);
    Result.Value.setInt(Type);
    return Result;
  }

  GlobalDecl getWithDtorType(CXXDtorType Type) {
    assert(isa<CXXDestructorDecl>(getDecl()));
    GlobalDecl Result(*this);
    Result.Value.setInt(Type);
    return Result;
  }

  GlobalDecl getWithMultiVersionIndex(unsigned Index) {
    assert(isa<FunctionDecl>(getDecl()) &&
           !cast<FunctionDecl>(getDecl())->hasAttr<CUDAGlobalAttr>() &&
           !isa<CXXConstructorDecl>(getDecl()) &&
           !isa<CXXDestructorDecl>(getDecl()) &&
           "Decl is not a plain FunctionDecl!");
    GlobalDecl Result(*this);
    Result.MultiVersionIndex = Index;
    return Result;
  }

  GlobalDecl getWithKernelReferenceKind(KernelReferenceKind Kind) {
    assert(isa<FunctionDecl>(getDecl()) &&
           cast<FunctionDecl>(getDecl())->isReferenceableKernel() &&
           "Decl is not a GPU kernel!");
    GlobalDecl Result(*this);
    Result.Value.setInt(unsigned(Kind));
    return Result;
  }
};

} // namespace clang

namespace llvm {

  template<> struct DenseMapInfo<clang::GlobalDecl> {
    static inline clang::GlobalDecl getEmptyKey() {
      return clang::GlobalDecl();
    }

    static inline clang::GlobalDecl getTombstoneKey() {
      return clang::GlobalDecl::
        getFromOpaquePtr(reinterpret_cast<void*>(-1));
    }

    static unsigned getHashValue(clang::GlobalDecl GD) {
      return DenseMapInfo<void*>::getHashValue(GD.getAsOpaquePtr());
    }

    static bool isEqual(clang::GlobalDecl LHS,
                        clang::GlobalDecl RHS) {
      return LHS == RHS;
    }
  };

} // namespace llvm

#endif // LLVM_CLANG_AST_GLOBALDECL_H<|MERGE_RESOLUTION|>--- conflicted
+++ resolved
@@ -164,12 +164,7 @@
   }
 
   static KernelReferenceKind getDefaultKernelReference(const FunctionDecl *D) {
-<<<<<<< HEAD
-    return (D->hasAttr<OpenCLKernelAttr>() || D->getLangOpts().CUDAIsDevice ||
-            D->hasAttr<SYCLKernelAttr>())
-=======
     return (D->hasAttr<DeviceKernelAttr>() || D->getLangOpts().CUDAIsDevice)
->>>>>>> 3b9ebe92
                ? KernelReferenceKind::Kernel
                : KernelReferenceKind::Stub;
   }
