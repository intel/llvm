//===- ToolChain.h - Collections of tools for one platform ------*- C++ -*-===//
//
// Part of the LLVM Project, under the Apache License v2.0 with LLVM Exceptions.
// See https://llvm.org/LICENSE.txt for license information.
// SPDX-License-Identifier: Apache-2.0 WITH LLVM-exception
//
//===----------------------------------------------------------------------===//

#ifndef LLVM_CLANG_DRIVER_TOOLCHAIN_H
#define LLVM_CLANG_DRIVER_TOOLCHAIN_H

#include "clang/Basic/LLVM.h"
#include "clang/Basic/LangOptions.h"
#include "clang/Basic/Sanitizers.h"
#include "clang/Driver/Action.h"
#include "clang/Driver/Multilib.h"
#include "clang/Driver/Types.h"
#include "llvm/ADT/APFloat.h"
#include "llvm/ADT/ArrayRef.h"
#include "llvm/ADT/FloatingPointMode.h"
#include "llvm/ADT/SmallVector.h"
#include "llvm/ADT/StringRef.h"
#include "llvm/Frontend/Debug/Options.h"
#include "llvm/MC/MCTargetOptions.h"
#include "llvm/Option/Option.h"
#include "llvm/Support/VersionTuple.h"
#include "llvm/Target/TargetOptions.h"
#include "llvm/TargetParser/Triple.h"
#include <cassert>
#include <climits>
#include <memory>
#include <optional>
#include <string>
#include <utility>

namespace llvm {
namespace opt {

class Arg;
class ArgList;
class DerivedArgList;

} // namespace opt
namespace vfs {

class FileSystem;

} // namespace vfs
} // namespace llvm

namespace clang {

class ObjCRuntime;

namespace driver {

class Driver;
class InputInfo;
class SanitizerArgs;
class Tool;
class XRayArgs;

/// Helper structure used to pass information extracted from clang executable
/// name such as `i686-linux-android-g++`.
struct ParsedClangName {
  /// Target part of the executable name, as `i686-linux-android`.
  std::string TargetPrefix;

  /// Driver mode part of the executable name, as `g++`.
  std::string ModeSuffix;

  /// Corresponding driver mode argument, as '--driver-mode=g++'
  const char *DriverMode = nullptr;

  /// True if TargetPrefix is recognized as a registered target name.
  bool TargetIsValid = false;

  ParsedClangName() = default;
  ParsedClangName(std::string Suffix, const char *Mode)
      : ModeSuffix(Suffix), DriverMode(Mode) {}
  ParsedClangName(std::string Target, std::string Suffix, const char *Mode,
                  bool IsRegistered)
      : TargetPrefix(Target), ModeSuffix(Suffix), DriverMode(Mode),
        TargetIsValid(IsRegistered) {}

  bool isEmpty() const {
    return TargetPrefix.empty() && ModeSuffix.empty() && DriverMode == nullptr;
  }
};

/// ToolChain - Access to tools for a single platform.
class ToolChain {
public:
  using path_list = SmallVector<std::string, 16>;

  enum CXXStdlibType {
    CST_Libcxx,
    CST_Libstdcxx
  };

  enum RuntimeLibType {
    RLT_CompilerRT,
    RLT_Libgcc
  };

  enum UnwindLibType {
    UNW_None,
    UNW_CompilerRT,
    UNW_Libgcc
  };

  enum class UnwindTableLevel {
    None,
    Synchronous,
    Asynchronous,
  };

  enum RTTIMode {
    RM_Enabled,
    RM_Disabled,
  };

  enum ExceptionsMode {
    EM_Enabled,
    EM_Disabled,
  };

  struct BitCodeLibraryInfo {
    std::string Path;
    bool ShouldInternalize;
    BitCodeLibraryInfo(StringRef Path, bool ShouldInternalize = true)
        : Path(Path), ShouldInternalize(ShouldInternalize) {}
  };

  enum FileType { FT_Object, FT_Static, FT_Shared };

private:
  friend class RegisterEffectiveTriple;

  const Driver &D;
  llvm::Triple Triple;
  const llvm::opt::ArgList &Args;

  // We need to initialize CachedRTTIArg before CachedRTTIMode
  const llvm::opt::Arg *const CachedRTTIArg;

  const RTTIMode CachedRTTIMode;

  const ExceptionsMode CachedExceptionsMode;

  /// The list of toolchain specific path prefixes to search for libraries.
  path_list LibraryPaths;

  /// The list of toolchain specific path prefixes to search for files.
  path_list FilePaths;

  /// The list of toolchain specific path prefixes to search for programs.
  path_list ProgramPaths;

  mutable std::unique_ptr<Tool> Clang;
  mutable std::unique_ptr<Tool> Flang;
  mutable std::unique_ptr<Tool> Assemble;
  mutable std::unique_ptr<Tool> Link;
  mutable std::unique_ptr<Tool> StaticLibTool;
  mutable std::unique_ptr<Tool> IfsMerge;
  mutable std::unique_ptr<Tool> OffloadBundler;
  mutable std::unique_ptr<Tool> OffloadWrapper;
  mutable std::unique_ptr<Tool> OffloadPackager;
  mutable std::unique_ptr<Tool> OffloadDeps;
  mutable std::unique_ptr<Tool> SPIRVTranslator;
  mutable std::unique_ptr<Tool> SYCLPostLink;
  mutable std::unique_ptr<Tool> BackendCompiler;
  mutable std::unique_ptr<Tool> AppendFooter;
  mutable std::unique_ptr<Tool> FileTableTform;
  mutable std::unique_ptr<Tool> SpirvToIrWrapper;
  mutable std::unique_ptr<Tool> LinkerWrapper;

  Tool *getClang() const;
  Tool *getFlang() const;
  Tool *getAssemble() const;
  Tool *getLink() const;
  Tool *getStaticLibTool() const;
  Tool *getIfsMerge() const;
  Tool *getClangAs() const;
  Tool *getOffloadBundler() const;
  Tool *getOffloadWrapper() const;
  Tool *getOffloadPackager() const;
  Tool *getOffloadDeps() const;
  Tool *getSPIRVTranslator() const;
  Tool *getSYCLPostLink() const;
  Tool *getBackendCompiler() const;
  Tool *getAppendFooter() const;
  Tool *getTableTform() const;
  Tool *getSpirvToIrWrapper() const;
  Tool *getLinkerWrapper() const;

  mutable bool SanitizerArgsChecked = false;
  mutable std::unique_ptr<XRayArgs> XRayArguments;

  /// The effective clang triple for the current Job.
  mutable llvm::Triple EffectiveTriple;

  /// Set the toolchain's effective clang triple.
  void setEffectiveTriple(llvm::Triple ET) const {
    EffectiveTriple = std::move(ET);
  }

  std::optional<std::string>
  getFallbackAndroidTargetPath(StringRef BaseDir) const;

  mutable std::optional<CXXStdlibType> cxxStdlibType;
  mutable std::optional<RuntimeLibType> runtimeLibType;
  mutable std::optional<UnwindLibType> unwindLibType;

protected:
  MultilibSet Multilibs;
  llvm::SmallVector<Multilib> SelectedMultilibs;

  ToolChain(const Driver &D, const llvm::Triple &T,
            const llvm::opt::ArgList &Args);

  /// Executes the given \p Executable and returns the stdout.
  llvm::Expected<std::unique_ptr<llvm::MemoryBuffer>>
  executeToolChainProgram(StringRef Executable) const;

  void setTripleEnvironment(llvm::Triple::EnvironmentType Env);

  virtual Tool *buildAssembler() const;
  virtual Tool *buildLinker() const;
  virtual Tool *buildBackendCompiler() const;
  virtual Tool *buildStaticLibTool() const;
  virtual Tool *getTool(Action::ActionClass AC) const;

  virtual std::string buildCompilerRTBasename(const llvm::opt::ArgList &Args,
                                              StringRef Component,
                                              FileType Type,
                                              bool AddArch) const;

  /// Find the target-specific subdirectory for the current target triple under
  /// \p BaseDir, doing fallback triple searches as necessary.
  /// \return The subdirectory path if it exists.
  std::optional<std::string> getTargetSubDirPath(StringRef BaseDir) const;

  /// \name Utilities for implementing subclasses.
  ///@{
  static void addSystemInclude(const llvm::opt::ArgList &DriverArgs,
                               llvm::opt::ArgStringList &CC1Args,
                               const Twine &Path);
  static void addExternCSystemInclude(const llvm::opt::ArgList &DriverArgs,
                                      llvm::opt::ArgStringList &CC1Args,
                                      const Twine &Path);
  static void
      addExternCSystemIncludeIfExists(const llvm::opt::ArgList &DriverArgs,
                                      llvm::opt::ArgStringList &CC1Args,
                                      const Twine &Path);
  static void addSystemIncludes(const llvm::opt::ArgList &DriverArgs,
                                llvm::opt::ArgStringList &CC1Args,
                                ArrayRef<StringRef> Paths);

  static std::string concat(StringRef Path, const Twine &A, const Twine &B = "",
                            const Twine &C = "", const Twine &D = "");
  ///@}

public:
  virtual ~ToolChain();

  // Accessors

  const Driver &getDriver() const { return D; }
  llvm::vfs::FileSystem &getVFS() const;
  const llvm::Triple &getTriple() const { return Triple; }

  /// Get the toolchain's aux triple, if it has one.
  ///
  /// Exactly what the aux triple represents depends on the toolchain, but for
  /// example when compiling CUDA code for the GPU, the triple might be NVPTX,
  /// while the aux triple is the host (CPU) toolchain, e.g. x86-linux-gnu.
  virtual const llvm::Triple *getAuxTriple() const { return nullptr; }

  /// Some toolchains need to modify the file name, for example to replace the
  /// extension for object files with .cubin for OpenMP offloading to Nvidia
  /// GPUs.
  virtual std::string getInputFilename(const InputInfo &Input) const;

  llvm::Triple::ArchType getArch() const { return Triple.getArch(); }
  StringRef getArchName() const { return Triple.getArchName(); }
  StringRef getPlatform() const { return Triple.getVendorName(); }
  StringRef getOS() const { return Triple.getOSName(); }

  /// Provide the default architecture name (as expected by -arch) for
  /// this toolchain.
  StringRef getDefaultUniversalArchName() const;

  std::string getTripleString() const {
    return Triple.getTriple();
  }

  /// Get the toolchain's effective clang triple.
  const llvm::Triple &getEffectiveTriple() const {
    assert(!EffectiveTriple.getTriple().empty() && "No effective triple");
    return EffectiveTriple;
  }

  bool hasEffectiveTriple() const {
    return !EffectiveTriple.getTriple().empty();
  }

  path_list &getLibraryPaths() { return LibraryPaths; }
  const path_list &getLibraryPaths() const { return LibraryPaths; }

  path_list &getFilePaths() { return FilePaths; }
  const path_list &getFilePaths() const { return FilePaths; }

  path_list &getProgramPaths() { return ProgramPaths; }
  const path_list &getProgramPaths() const { return ProgramPaths; }

  const MultilibSet &getMultilibs() const { return Multilibs; }

  const llvm::SmallVector<Multilib> &getSelectedMultilibs() const {
    return SelectedMultilibs;
  }

  /// Get flags suitable for multilib selection, based on the provided clang
  /// command line arguments. The command line arguments aren't suitable to be
  /// used directly for multilib selection because they are not normalized and
  /// normalization is a complex process. The result of this function is similar
  /// to clang command line arguments except that the list of arguments is
  /// incomplete. Only certain command line arguments are processed. If more
  /// command line arguments are needed for multilib selection then this
  /// function should be extended.
  /// To allow users to find out what flags are returned, clang accepts a
  /// -print-multi-flags-experimental argument.
  Multilib::flags_list getMultilibFlags(const llvm::opt::ArgList &) const;

  SanitizerArgs getSanitizerArgs(const llvm::opt::ArgList &JobArgs) const;

  const XRayArgs& getXRayArgs() const;

  // Returns the Arg * that explicitly turned on/off rtti, or nullptr.
  const llvm::opt::Arg *getRTTIArg() const { return CachedRTTIArg; }

  // Returns the RTTIMode for the toolchain with the current arguments.
  RTTIMode getRTTIMode() const { return CachedRTTIMode; }

  // Returns the ExceptionsMode for the toolchain with the current arguments.
  ExceptionsMode getExceptionsMode() const { return CachedExceptionsMode; }

  /// Return any implicit target and/or mode flag for an invocation of
  /// the compiler driver as `ProgName`.
  ///
  /// For example, when called with i686-linux-android-g++, the first element
  /// of the return value will be set to `"i686-linux-android"` and the second
  /// will be set to "--driver-mode=g++"`.
  /// It is OK if the target name is not registered. In this case the return
  /// value contains false in the field TargetIsValid.
  ///
  /// \pre `llvm::InitializeAllTargets()` has been called.
  /// \param ProgName The name the Clang driver was invoked with (from,
  /// e.g., argv[0]).
  /// \return A structure of type ParsedClangName that contains the executable
  /// name parts.
  static ParsedClangName getTargetAndModeFromProgramName(StringRef ProgName);

  // Tool access.

  /// TranslateArgs - Create a new derived argument list for any argument
  /// translations this ToolChain may wish to perform, or 0 if no tool chain
  /// specific translations are needed. If \p DeviceOffloadKind is specified
  /// the translation specific for that offload kind is performed.
  ///
  /// \param BoundArch - The bound architecture name, or 0.
  /// \param DeviceOffloadKind - The device offload kind used for the
  /// translation.
  virtual llvm::opt::DerivedArgList *
  TranslateArgs(const llvm::opt::DerivedArgList &Args, StringRef BoundArch,
                Action::OffloadKind DeviceOffloadKind) const {
    return nullptr;
  }

  /// TranslateOffloadTargetArgs - Create a new derived argument list for
  /// that contains the Offload target specific flags passed via
  /// -Xopenmp-target -opt=val OR -Xopenmp-target=<triple> -opt=val
  /// Also handles -Xsycl-target OR -Xsycl-target=<triple>
  virtual llvm::opt::DerivedArgList *TranslateOffloadTargetArgs(
      const llvm::opt::DerivedArgList &Args, bool SameTripleAsHost,
      SmallVectorImpl<llvm::opt::Arg *> &AllocatedArgs,
      Action::OffloadKind DeviceOffloadKind) const;

  /// Append the argument following \p A to \p DAL assuming \p A is an Xarch
  /// argument. If \p AllocatedArgs is null pointer, synthesized arguments are
  /// added to \p DAL, otherwise they are appended to \p AllocatedArgs.
  virtual void TranslateXarchArgs(
      const llvm::opt::DerivedArgList &Args, llvm::opt::Arg *&A,
      llvm::opt::DerivedArgList *DAL,
      SmallVectorImpl<llvm::opt::Arg *> *AllocatedArgs = nullptr) const;

  /// Translate -Xarch_ arguments. If there are no such arguments, return
  /// a null pointer, otherwise return a DerivedArgList containing the
  /// translated arguments.
  virtual llvm::opt::DerivedArgList *
  TranslateXarchArgs(const llvm::opt::DerivedArgList &Args, StringRef BoundArch,
                     Action::OffloadKind DeviceOffloadKind,
                     SmallVectorImpl<llvm::opt::Arg *> *AllocatedArgs) const;

  /// Choose a tool to use to handle the action \p JA.
  ///
  /// This can be overridden when a particular ToolChain needs to use
  /// a compiler other than Clang.
  virtual Tool *SelectTool(const JobAction &JA) const;

  // Helper methods

  std::string GetFilePath(const char *Name) const;
  std::string GetProgramPath(const char *Name) const;

  /// Returns the linker path, respecting the -fuse-ld= argument to determine
  /// the linker suffix or name.
  /// If LinkerIsLLD is non-nullptr, it is set to true if the returned linker
  /// is LLD. If it's set, it can be assumed that the linker is LLD built
  /// at the same revision as clang, and clang can make assumptions about
  /// LLD's supported flags, error output, etc.
  std::string GetLinkerPath(bool *LinkerIsLLD = nullptr) const;

  /// Returns the linker path for emitting a static library.
  std::string GetStaticLibToolPath() const;

  /// Dispatch to the specific toolchain for verbose printing.
  ///
  /// This is used when handling the verbose option to print detailed,
  /// toolchain-specific information useful for understanding the behavior of
  /// the driver on a specific platform.
  virtual void printVerboseInfo(raw_ostream &OS) const {}

  // Platform defaults information

  /// Returns true if the toolchain is targeting a non-native
  /// architecture.
  virtual bool isCrossCompiling() const;

  /// HasNativeLTOLinker - Check whether the linker and related tools have
  /// native LLVM support.
  virtual bool HasNativeLLVMSupport() const;

  /// LookupTypeForExtension - Return the default language type to use for the
  /// given extension.
  virtual types::ID LookupTypeForExtension(StringRef Ext) const;

  /// IsBlocksDefault - Does this tool chain enable -fblocks by default.
  virtual bool IsBlocksDefault() const { return false; }

  /// IsIntegratedAssemblerDefault - Does this tool chain enable -integrated-as
  /// by default.
  virtual bool IsIntegratedAssemblerDefault() const { return true; }

  /// IsIntegratedBackendDefault - Does this tool chain enable
  /// -fintegrated-objemitter by default.
  virtual bool IsIntegratedBackendDefault() const { return true; }

  /// IsIntegratedBackendSupported - Does this tool chain support
  /// -fintegrated-objemitter.
  virtual bool IsIntegratedBackendSupported() const { return true; }

  /// IsNonIntegratedBackendSupported - Does this tool chain support
  /// -fno-integrated-objemitter.
  virtual bool IsNonIntegratedBackendSupported() const { return false; }

  /// Check if the toolchain should use the integrated assembler.
  virtual bool useIntegratedAs() const;

  /// Check if the toolchain should use the integrated backend.
  virtual bool useIntegratedBackend() const;

  /// Check if the toolchain should use AsmParser to parse inlineAsm when
  /// integrated assembler is not default.
  virtual bool parseInlineAsmUsingAsmParser() const { return false; }

  /// IsMathErrnoDefault - Does this tool chain use -fmath-errno by default.
  virtual bool IsMathErrnoDefault() const { return true; }

  /// IsEncodeExtendedBlockSignatureDefault - Does this tool chain enable
  /// -fencode-extended-block-signature by default.
  virtual bool IsEncodeExtendedBlockSignatureDefault() const { return false; }

  /// IsObjCNonFragileABIDefault - Does this tool chain set
  /// -fobjc-nonfragile-abi by default.
  virtual bool IsObjCNonFragileABIDefault() const { return false; }

  /// UseObjCMixedDispatchDefault - When using non-legacy dispatch, should the
  /// mixed dispatch method be used?
  virtual bool UseObjCMixedDispatch() const { return false; }

  /// Check whether to enable x86 relax relocations by default.
  virtual bool useRelaxRelocations() const;

  /// Check whether use IEEE binary128 as long double format by default.
  bool defaultToIEEELongDouble() const;

  /// GetDefaultStackProtectorLevel - Get the default stack protector level for
  /// this tool chain.
  virtual LangOptions::StackProtectorMode
  GetDefaultStackProtectorLevel(bool KernelOrKext) const {
    return LangOptions::SSPOff;
  }

  /// Get the default trivial automatic variable initialization.
  virtual LangOptions::TrivialAutoVarInitKind
  GetDefaultTrivialAutoVarInit() const {
    return LangOptions::TrivialAutoVarInitKind::Uninitialized;
  }

  /// GetDefaultLinker - Get the default linker to use.
  virtual const char *getDefaultLinker() const { return "ld"; }

  /// GetDefaultRuntimeLibType - Get the default runtime library variant to use.
  virtual RuntimeLibType GetDefaultRuntimeLibType() const {
    return ToolChain::RLT_Libgcc;
  }

  virtual CXXStdlibType GetDefaultCXXStdlibType() const {
    return ToolChain::CST_Libstdcxx;
  }

  virtual UnwindLibType GetDefaultUnwindLibType() const {
    return ToolChain::UNW_None;
  }

  virtual std::string getCompilerRTPath() const;

  virtual std::string getCompilerRT(const llvm::opt::ArgList &Args,
                                    StringRef Component,
                                    FileType Type = ToolChain::FT_Static) const;

  const char *
  getCompilerRTArgString(const llvm::opt::ArgList &Args, StringRef Component,
                         FileType Type = ToolChain::FT_Static) const;

  std::string getCompilerRTBasename(const llvm::opt::ArgList &Args,
                                    StringRef Component,
                                    FileType Type = ToolChain::FT_Static) const;

  // Returns the target specific runtime path if it exists.
  std::optional<std::string> getRuntimePath() const;

  // Returns target specific standard library path if it exists.
  std::optional<std::string> getStdlibPath() const;

  // Returns target specific standard library include path if it exists.
  std::optional<std::string> getStdlibIncludePath() const;

  // Returns <ResourceDir>/lib/<OSName>/<arch> or <ResourceDir>/lib/<triple>.
  // This is used by runtimes (such as OpenMP) to find arch-specific libraries.
  virtual path_list getArchSpecificLibPaths() const;

  // Returns <OSname> part of above.
  virtual StringRef getOSLibName() const;

  /// needsProfileRT - returns true if instrumentation profile is on.
  static bool needsProfileRT(const llvm::opt::ArgList &Args);

  /// Returns true if gcov instrumentation (-fprofile-arcs or --coverage) is on.
  static bool needsGCovInstrumentation(const llvm::opt::ArgList &Args);

  /// How detailed should the unwind tables be by default.
  virtual UnwindTableLevel
  getDefaultUnwindTableLevel(const llvm::opt::ArgList &Args) const;

  /// Test whether this toolchain supports outline atomics by default.
  virtual bool
  IsAArch64OutlineAtomicsDefault(const llvm::opt::ArgList &Args) const {
    return false;
  }

  /// Test whether this toolchain defaults to PIC.
  virtual bool isPICDefault() const = 0;

  /// Test whether this toolchain defaults to PIE.
  virtual bool isPIEDefault(const llvm::opt::ArgList &Args) const = 0;

  /// Tests whether this toolchain forces its default for PIC, PIE or
  /// non-PIC.  If this returns true, any PIC related flags should be ignored
  /// and instead the results of \c isPICDefault() and \c isPIEDefault(const
  /// llvm::opt::ArgList &Args) are used exclusively.
  virtual bool isPICDefaultForced() const = 0;

  /// SupportsProfiling - Does this tool chain support -pg.
  virtual bool SupportsProfiling() const { return true; }

  /// Complain if this tool chain doesn't support Objective-C ARC.
  virtual void CheckObjCARC() const {}

  /// Get the default debug info format. Typically, this is DWARF.
  virtual llvm::codegenoptions::DebugInfoFormat getDefaultDebugFormat() const {
    return llvm::codegenoptions::DIF_DWARF;
  }

  /// UseDwarfDebugFlags - Embed the compile options to clang into the Dwarf
  /// compile unit information.
  virtual bool UseDwarfDebugFlags() const { return false; }

  /// Add an additional -fdebug-prefix-map entry.
  virtual std::string GetGlobalDebugPathRemapping() const { return {}; }

  // Return the DWARF version to emit, in the absence of arguments
  // to the contrary.
  virtual unsigned GetDefaultDwarfVersion() const { return 5; }

  // Some toolchains may have different restrictions on the DWARF version and
  // may need to adjust it. E.g. NVPTX may need to enforce DWARF2 even when host
  // compilation uses DWARF5.
  virtual unsigned getMaxDwarfVersion() const { return UINT_MAX; }

  // True if the driver should assume "-fstandalone-debug"
  // in the absence of an option specifying otherwise,
  // provided that debugging was requested in the first place.
  // i.e. a value of 'true' does not imply that debugging is wanted.
  virtual bool GetDefaultStandaloneDebug() const { return false; }

  // Return the default debugger "tuning."
  virtual llvm::DebuggerKind getDefaultDebuggerTuning() const {
    return llvm::DebuggerKind::GDB;
  }

  /// Does this toolchain supports given debug info option or not.
  virtual bool supportsDebugInfoOption(const llvm::opt::Arg *) const {
    return true;
  }

  /// Adjust debug information kind considering all passed options.
  virtual void
  adjustDebugInfoKind(llvm::codegenoptions::DebugInfoKind &DebugInfoKind,
                      const llvm::opt::ArgList &Args) const {}

  /// GetExceptionModel - Return the tool chain exception model.
  virtual llvm::ExceptionHandling
  GetExceptionModel(const llvm::opt::ArgList &Args) const;

  /// SupportsEmbeddedBitcode - Does this tool chain support embedded bitcode.
  virtual bool SupportsEmbeddedBitcode() const { return false; }

  /// getThreadModel() - Which thread model does this target use?
  virtual std::string getThreadModel() const { return "posix"; }

  /// isThreadModelSupported() - Does this target support a thread model?
  virtual bool isThreadModelSupported(const StringRef Model) const;

  /// isBareMetal - Is this a bare metal target.
  virtual bool isBareMetal() const { return false; }

  virtual std::string getMultiarchTriple(const Driver &D,
                                         const llvm::Triple &TargetTriple,
                                         StringRef SysRoot) const {
    return TargetTriple.str();
  }

  /// ComputeLLVMTriple - Return the LLVM target triple to use, after taking
  /// command line arguments into account.
  virtual std::string
  ComputeLLVMTriple(const llvm::opt::ArgList &Args,
                    types::ID InputType = types::TY_INVALID) const;

  /// ComputeEffectiveClangTriple - Return the Clang triple to use for this
  /// target, which may take into account the command line arguments. For
  /// example, on Darwin the -mmacos-version-min= command line argument (which
  /// sets the deployment target) determines the version in the triple passed to
  /// Clang.
  virtual std::string ComputeEffectiveClangTriple(
      const llvm::opt::ArgList &Args,
      types::ID InputType = types::TY_INVALID) const;

  /// getDefaultObjCRuntime - Return the default Objective-C runtime
  /// for this platform.
  ///
  /// FIXME: this really belongs on some sort of DeploymentTarget abstraction
  virtual ObjCRuntime getDefaultObjCRuntime(bool isNonFragile) const;

  /// hasBlocksRuntime - Given that the user is compiling with
  /// -fblocks, does this tool chain guarantee the existence of a
  /// blocks runtime?
  ///
  /// FIXME: this really belongs on some sort of DeploymentTarget abstraction
  virtual bool hasBlocksRuntime() const { return true; }

  /// Return the sysroot, possibly searching for a default sysroot using
  /// target-specific logic.
  virtual std::string computeSysRoot() const;

  /// Add the clang cc1 arguments for system include paths.
  ///
  /// This routine is responsible for adding the necessary cc1 arguments to
  /// include headers from standard system header directories.
  virtual void
  AddClangSystemIncludeArgs(const llvm::opt::ArgList &DriverArgs,
                            llvm::opt::ArgStringList &CC1Args) const;

  /// Add options that need to be passed to cc1 for this target.
  virtual void addClangTargetOptions(const llvm::opt::ArgList &DriverArgs,
                                     llvm::opt::ArgStringList &CC1Args,
                                     Action::OffloadKind DeviceOffloadKind) const;

  /// Add options that need to be passed to cc1as for this target.
  virtual void
  addClangCC1ASTargetOptions(const llvm::opt::ArgList &Args,
                             llvm::opt::ArgStringList &CC1ASArgs) const;

  /// Add warning options that need to be passed to cc1 for this target.
  virtual void addClangWarningOptions(llvm::opt::ArgStringList &CC1Args) const;

  // GetRuntimeLibType - Determine the runtime library type to use with the
  // given compilation arguments.
  virtual RuntimeLibType
  GetRuntimeLibType(const llvm::opt::ArgList &Args) const;

  // GetCXXStdlibType - Determine the C++ standard library type to use with the
  // given compilation arguments.
  virtual CXXStdlibType GetCXXStdlibType(const llvm::opt::ArgList &Args) const;

  // GetUnwindLibType - Determine the unwind library type to use with the
  // given compilation arguments.
  virtual UnwindLibType GetUnwindLibType(const llvm::opt::ArgList &Args) const;

  // Detect the highest available version of libc++ in include path.
  virtual std::string detectLibcxxVersion(StringRef IncludePath) const;

  /// AddClangCXXStdlibIncludeArgs - Add the clang -cc1 level arguments to set
  /// the include paths to use for the given C++ standard library type.
  virtual void
  AddClangCXXStdlibIncludeArgs(const llvm::opt::ArgList &DriverArgs,
                               llvm::opt::ArgStringList &CC1Args) const;

  /// AddClangCXXStdlibIsystemArgs - Add the clang -cc1 level arguments to set
  /// the specified include paths for the C++ standard library.
  void AddClangCXXStdlibIsystemArgs(const llvm::opt::ArgList &DriverArgs,
                                    llvm::opt::ArgStringList &CC1Args) const;

  /// Returns if the C++ standard library should be linked in.
  /// Note that e.g. -lm should still be linked even if this returns false.
  bool ShouldLinkCXXStdlib(const llvm::opt::ArgList &Args) const;

  /// AddCXXStdlibLibArgs - Add the system specific linker arguments to use
  /// for the given C++ standard library type.
  virtual void AddCXXStdlibLibArgs(const llvm::opt::ArgList &Args,
                                   llvm::opt::ArgStringList &CmdArgs) const;

  /// AddFilePathLibArgs - Add each thing in getFilePaths() as a "-L" option.
  void AddFilePathLibArgs(const llvm::opt::ArgList &Args,
                          llvm::opt::ArgStringList &CmdArgs) const;

  /// AddCCKextLibArgs - Add the system specific linker arguments to use
  /// for kernel extensions (Darwin-specific).
  virtual void AddCCKextLibArgs(const llvm::opt::ArgList &Args,
                                llvm::opt::ArgStringList &CmdArgs) const;

  /// If a runtime library exists that sets global flags for unsafe floating
  /// point math, return true.
  ///
  /// This checks for presence of the -Ofast, -ffast-math or -funsafe-math flags.
  virtual bool isFastMathRuntimeAvailable(
    const llvm::opt::ArgList &Args, std::string &Path) const;

  /// AddFastMathRuntimeIfAvailable - If a runtime library exists that sets
  /// global flags for unsafe floating point math, add it and return true.
  ///
  /// This checks for presence of the -Ofast, -ffast-math or -funsafe-math flags.
  bool addFastMathRuntimeIfAvailable(
    const llvm::opt::ArgList &Args, llvm::opt::ArgStringList &CmdArgs) const;

  /// getSystemGPUArchs - Use a tool to detect the user's availible GPUs.
  virtual Expected<SmallVector<std::string>>
  getSystemGPUArchs(const llvm::opt::ArgList &Args) const;

  /// addProfileRTLibs - When -fprofile-instr-profile is specified, try to pass
  /// a suitable profile runtime library to the linker.
  virtual void addProfileRTLibs(const llvm::opt::ArgList &Args,
                                llvm::opt::ArgStringList &CmdArgs) const;

  /// Add arguments to use system-specific CUDA includes.
  virtual void AddCudaIncludeArgs(const llvm::opt::ArgList &DriverArgs,
                                  llvm::opt::ArgStringList &CC1Args) const;

  /// Add arguments to use system-specific HIP includes.
  virtual void AddHIPIncludeArgs(const llvm::opt::ArgList &DriverArgs,
                                 llvm::opt::ArgStringList &CC1Args) const;

  /// Add arguments to use system-specific SYCL includes.
<<<<<<< HEAD
  virtual void AddSYCLIncludeArgs(const llvm::opt::ArgList &DriverArgs,
=======
  virtual void addSYCLIncludeArgs(const llvm::opt::ArgList &DriverArgs,
>>>>>>> d00f65c6
                                  llvm::opt::ArgStringList &CC1Args) const;

  /// Add arguments to use MCU GCC toolchain includes.
  virtual void AddIAMCUIncludeArgs(const llvm::opt::ArgList &DriverArgs,
                                   llvm::opt::ArgStringList &CC1Args) const;

  /// On Windows, returns the MSVC compatibility version.
  virtual VersionTuple computeMSVCVersion(const Driver *D,
                                          const llvm::opt::ArgList &Args) const;

  /// Get paths for device libraries.
  virtual llvm::SmallVector<BitCodeLibraryInfo, 12>
  getDeviceLibs(const llvm::opt::ArgList &Args,
                const Action::OffloadKind DeviceOffloadingKind) const;

  /// Add the system specific linker arguments to use
  /// for the given HIP runtime library type.
  virtual void AddHIPRuntimeLibArgs(const llvm::opt::ArgList &Args,
                                    llvm::opt::ArgStringList &CmdArgs) const {}

  /// Return sanitizers which are available in this toolchain.
  virtual SanitizerMask getSupportedSanitizers() const;

  /// Return sanitizers which are enabled by default.
  virtual SanitizerMask getDefaultSanitizers() const {
    return SanitizerMask();
  }

  /// Returns true when it's possible to split LTO unit to use whole
  /// program devirtualization and CFI santiizers.
  virtual bool canSplitThinLTOUnit() const { return true; }

  /// Returns the output denormal handling type in the default floating point
  /// environment for the given \p FPType if given. Otherwise, the default
  /// assumed mode for any floating point type.
  virtual llvm::DenormalMode getDefaultDenormalModeForType(
      const llvm::opt::ArgList &DriverArgs, const JobAction &JA,
      const llvm::fltSemantics *FPType = nullptr) const {
    return llvm::DenormalMode::getIEEE();
  }

  // We want to expand the shortened versions of the triples passed in to
  // the values used for the bitcode libraries.
  static llvm::Triple getOpenMPTriple(StringRef TripleStr) {
    llvm::Triple TT(TripleStr);
    if (TT.getVendor() == llvm::Triple::UnknownVendor ||
        TT.getOS() == llvm::Triple::UnknownOS) {
      if (TT.getArch() == llvm::Triple::nvptx)
        return llvm::Triple("nvptx-nvidia-cuda");
      if (TT.getArch() == llvm::Triple::nvptx64)
        return llvm::Triple("nvptx64-nvidia-cuda");
      if (TT.getArch() == llvm::Triple::amdgcn)
        return llvm::Triple("amdgcn-amd-amdhsa");
    }
    return TT;
  }
};

/// Set a ToolChain's effective triple. Reset it when the registration object
/// is destroyed.
class RegisterEffectiveTriple {
  const ToolChain &TC;

public:
  RegisterEffectiveTriple(const ToolChain &TC, llvm::Triple T) : TC(TC) {
    TC.setEffectiveTriple(std::move(T));
  }

  ~RegisterEffectiveTriple() { TC.setEffectiveTriple(llvm::Triple()); }
};

} // namespace driver

} // namespace clang

#endif // LLVM_CLANG_DRIVER_TOOLCHAIN_H<|MERGE_RESOLUTION|>--- conflicted
+++ resolved
@@ -782,11 +782,7 @@
                                  llvm::opt::ArgStringList &CC1Args) const;
 
   /// Add arguments to use system-specific SYCL includes.
-<<<<<<< HEAD
-  virtual void AddSYCLIncludeArgs(const llvm::opt::ArgList &DriverArgs,
-=======
   virtual void addSYCLIncludeArgs(const llvm::opt::ArgList &DriverArgs,
->>>>>>> d00f65c6
                                   llvm::opt::ArgStringList &CC1Args) const;
 
   /// Add arguments to use MCU GCC toolchain includes.
